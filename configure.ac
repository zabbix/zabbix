dnl
dnl Copyright (C) 2001-2024 Zabbix SIA
dnl
dnl This program is free software: you can redistribute it and/or modify it under the terms of
dnl the GNU Affero General Public License as published by the Free Software Foundation, version 3.
dnl
dnl This program is distributed in the hope that it will be useful, but WITHOUT ANY WARRANTY;
dnl without even the implied warranty of MERCHANTABILITY or FITNESS FOR A PARTICULAR PURPOSE.
dnl See the GNU Affero General Public License for more details.
dnl
dnl You should have received a copy of the GNU Affero General Public License along with this program.
dnl If not, see <https://www.gnu.org/licenses/>.
dnl

dnl Process this file with autoconf to produce a configure script.

AC_INIT([Zabbix], [7.2.0alpha1])

AC_MSG_NOTICE([Configuring $PACKAGE_NAME $PACKAGE_VERSION])

AC_CONFIG_MACRO_DIR([m4])
AC_CONFIG_SRCDIR([src/zabbix_server/server.c])
AC_CONFIG_HEADERS([include/common/config.h])

AC_SUBST(DEFAULT_INCLUDES, ['-I$(top_srcdir)/include/common -I$(top_srcdir)/include'])

AC_CANONICAL_BUILD
AC_CANONICAL_HOST

AM_INIT_AUTOMAKE([subdir-objects tar-pax])

dnl *****************************************************************
dnl *                                                               *
dnl *                     Checks for programs                       *
dnl *                                                               *
dnl *****************************************************************

<<<<<<< HEAD
AC_PROG_EGREP
AC_PROG_AWK
AC_PROG_MAKE_SET
AC_PROG_CC([cc c99 gcc clang])
AC_PROG_CXX

dnl **
dnl * Program capability tests
dnl *

AC_MSG_CHECKING(whether compiler continues when given unrecognized flags)
cc_rejects_unknown_flags=
dnl Be mindful of the flag you're passing.
dnl Depending on the compiler's argument parsing, this may be interpreted
dnl as another flag. Be very explicit.
saved_CFLAGS="$CFLAGS"
CFLAGS="--ThisFlagShouldCauseACompilerInvocationFailure"
AC_COMPILE_IFELSE([
    dnl The program should be legal C99 to avoid unrelated failures.

    dnl As the test harness wraps the body in a main() with a
    dnl successful return, we don't need to provide any code
    dnl for the compiler to succeed at the test.
    AC_LANG_PROGRAM([[
    /* empty preamble */
    ]], [[
    /* empty body */
    ]])], [
        cc_rejects_unknown_flags="no"
        AC_MSG_RESULT(yes)
    ], [
        cc_rejects_unknown_flags="yes"
        AC_MSG_RESULT(no)
    ]
)
CFLAGS="$saved_CFLAGS"

dnl The -Werror flag is _not_ supported by compilers such as
dnl xlc (IBM's C/C++ compiler suite on AIX), where the flag
dnl `-qhalt` enables the same behavior.
AC_MSG_CHECKING(whether compiler supports -Werror)
cc_accepts_werror=
dnl XXX: The flag to be tested gets _appended_ in case the
dnl user has provided CFLAGS containing -Wno-error, which would
dnl negate the effect of -Werror.
saved_CFLAGS="$CFLAGS"
CFLAGS="$CFLAGS -Werror"
AC_COMPILE_IFELSE([
    dnl The program should be legal C99 to avoid unrelated failures.

    dnl As the test harness wraps the body in a main() with a
    dnl successful return, we don't really need to provide
    dnl any code to get the compiler to succeed at the test.
    dnl The expectation is when the compiler will not recognize
    dnl the flag and consequently fail the compilation
    dnl (as opposed to issuing a warning and continuing).
    dnl If this is not the case, the variable
    dnl $compiler_rejects_unknown_flags can be tested for this
    dnl behavior, as set by a previous test.
    AC_LANG_PROGRAM([[
    /* empty preamble */
    ]], [[
    /* empty body */
    ]])], [
        AS_IF([test $cc_rejects_unknown_flags = yes],
            [
                cc_accepts_werror="yes"
                AC_MSG_RESULT(yes)
            ],
            [
                dnl The compilation failed, but as the compiler
                dnl does not reject unrecognized flags, we can't
                dnl differentiate between success and the compiler
                dnl just ignoring it.

                dnl XXX We probably can, by resorting to pretty
                dnl gnarly output processing; keep it simple for now.
                cc_accepts_werror="unknown"
                AC_MSG_RESULT(unknown)
            ]
        )
    ], [
        cc_accepts_werror="no"
        AC_MSG_RESULT(no)
    ]
)
CFLAGS="$saved_CFLAGS"

AC_MSG_CHECKING(whether compiler supports -Werror=cpp)
checked_werror_cpp_CFLAGS=
AS_IF([test $cc_accepts_werror = yes],
    [
        saved_CFLAGS="$CFLAGS"
        CFLAGS="$CFLAGS -Werror=cpp"
        AC_COMPILE_IFELSE([
            dnl XXX: We're forcing a compiler failure here,
            dnl thus the result setting is inverted, because
            dnl we're providing a test case that should _fail_
            dnl compilation. Thus, if it succeeds, the compiler
            dnl does not support the flag.
            dnl
            dnl We've already established whether the compiler
            dnl continues with invocation errors, and whether
            dnl it accepts -Werror at all.
            AC_LANG_PROGRAM([[
            #warning This preprocessor warning is intentional
            ]], [[
            /* empty body */
            ]])], [
                dnl Set this explicitly here, regardless of the initial value
                checked_werror_cpp_CFLAGS=""
                AC_MSG_RESULT(no)
            ], [
                checked_werror_cpp_CFLAGS="-Werror=cpp"
                AC_MSG_RESULT(yes)
            ]
        )
        CFLAGS="$saved_CFLAGS"
    ],
    dnl Default
    [
        AC_MSG_RESULT(skipping)
    ]
)
=======
AC_PROG_CC
AM_PROG_CC_C_O
>>>>>>> 19285e1c

dnl *****************************************************************
dnl *                                                               *
dnl *                   Checks for header files                     *
dnl *                                                               *
dnl *****************************************************************

AC_HEADER_MAJOR
AC_HEADER_RESOLV

dnl ISO C Standard Library
dnl
AC_CHECK_HEADERS([assert.h ctype.h dirent.h dlfcn.h errno.h float.h          \
                  inttypes.h limits.h math.h signal.h stdarg.h stddef.h      \
                  stdint.h stdio.h stdlib.h string.h time.h                  \
])

dnl POSIX C Standard Library
dnl
AC_CHECK_HEADERS([sys/ipc.h sys/resource.h sys/sem.h sys/shm.h sys/socket.h  \
                  sys/stat.h sys/statfs.h sys/statvfs.h sys/time.h           \
                  sys/times.h sys/types.h sys/un.h sys/utsname.h sys/wait.h  \
                  arpa/inet.h fcntl.h grp.h netdb.h netinet/in.h poll.h      \
                  pthread.h pwd.h strings.h syslog.h termios.h unistd.h      \
                  utmpx.h                                                    \
])

dnl X/Open and SUS
AC_CHECK_HEADERS([sys/timeb.h])

dnl Non-standardized and obsolete non-platform headers
dnl XXX: sys/syscall.h is not standardized; obsoleted by unistd.h in POSIX;
dnl      required on AIX to work around a defect in netinet/in6_var.h
dnl      process.h is a non-standard header shipped by various compilers;
dnl      effectively obsoleted by unistd.h in POSIX.
AC_CHECK_HEADERS([sys/syscall.h malloc.h process.h])

dnl GNU C extensions
dnl
AC_CHECK_HEADERS([execinfo.h mntent.h sys/sysinfo.h])

dnl AIX
AC_CHECK_HEADERS([sys/protosw.h sys/systemcfg.h sys/var.h procinfo.h])

dnl BSDs
dnl XXX: sys/param.h is needed by duktape; shipped everywhere _except_ Linux.
dnl      sys/vfs.h is a Solaris thing that's spread to BSDs and Linux as part
dnl      of the ZFS compat layer.
AC_CHECK_HEADERS([sys/disk.h sys/dkstat.h sys/ioctl.h sys/param.h            \
                  sys/sched.h sys/vfs.h sys/vmmeter.h arpa/nameser.h kvm.h   \
])

dnl HP-UX
AC_CHECK_HEADERS([sys/pstat.h])

dnl Linux
AC_CHECK_HEADERS([linux/version.h])

dnl MacOS
AC_CHECK_HEADERS([mach/host_info.h mach/mach_host.h vm/vm_param.h nlist.h])
dnl maybe MacOS
AC_CHECK_HEADERS([kstat.h])

dnl Solaris
dnl
dnl XXX: sys/loadavg.h declares getloadavg(), which glibc, musl c and
dnl      BSD libc's have merged into stdlib.h.
AC_CHECK_HEADERS([sys/dk.h sys/loadavg.h sys/mnttab.h sys/sysmacros.h zone.h])

dnl Windows
AC_CHECK_HEADERS([Winber.h Winldap.h conio.h pdh.h psapi.h windows.h         \
                  winsock2.h ws2tcpip.h                                      \
])

dnl 3rd-Party Libraries
AC_CHECK_HEADERS([lber.h])

AC_CHECK_HEADERS(resolv.h, [], [], [
#ifdef HAVE_SYS_TYPES_H
#  include <sys/types.h>
#endif
#ifdef HAVE_NETINET_IN_H
#  include <netinet/in.h>
#endif
#ifdef HAVE_ARPA_NAMESER_H
#  include <arpa/nameser.h>
#endif
#ifdef HAVE_NETDB_H
#if defined(_AIX)       /* AIX 5.1 needs this to get hstrerror() declaration */
#define _USE_IRS
#endif
#  include <netdb.h>
#endif
])
AC_CHECK_HEADERS(net/if.h net/if_mib.h, [], [], [
#include <stdio.h>
#ifdef STDC_HEADERS
#  include <stdlib.h>
#  include <stddef.h>
#else
#  ifdef HAVE_STDLIB_H
#    include <stdlib.h>
#  endif
#endif
#ifdef HAVE_SYS_TYPES_H
#  include <sys/types.h>
#endif
#ifdef HAVE_SYS_SOCKET_H
#  include <sys/socket.h>
#endif
/* for net/if_mib.h */
#ifdef HAVE_NET_IF_H
#  include <net/if.h>
#endif
])

saved_CFLAGS="$CFLAGS"
CFLAGS="$CFLAGS $checked_werror_cpp_CFLAGS"
AC_CHECK_HEADERS(sys/mount.h sys/proc.h sys/sysctl.h sys/user.h, [], [], [
#ifdef HAVE_SYS_TYPES_H
#  include <sys/types.h>
#endif
#ifdef HAVE_SYS_PARAM_H
#  include <sys/param.h>
#endif
])
CFLAGS="$saved_CFLAGS"

AC_CHECK_HEADERS(sys/swap.h, [], [], [
#ifdef HAVE_SYS_PARAM_H
#  include <sys/param.h>
#endif
])
AC_CHECK_HEADERS(sys/ucontext.h, [], [], [
#ifdef HAVE_SIGNAL_H
#  include <signal.h>
#endif
])
AC_CHECK_HEADERS(devstat.h, [], [], [
#ifdef HAVE_SYS_DKSTAT_H
#  include <sys/dkstat.h>
#endif
])
AC_CHECK_HEADERS(linux/netlink.h, [
	AC_CHECK_HEADERS(linux/inet_diag.h, [
		AC_DEFINE([HAVE_INET_DIAG], 1, [Define to 1 if you have NETLINK INET_DIAG support.])
	])
], [], [
#ifdef HAVE_SYS_SOCKET_H
#  include <sys/socket.h>
#endif
])
AC_CHECK_HEADERS(libperfstat.h, [], [], [
#ifdef HAVE_SYS_PROTOSW_H
#  include <sys/protosw.h>
#endif
])

AC_TYPE_INT16_T
AC_TYPE_INT32_T
AC_TYPE_INT64_T
AC_TYPE_INT8_T
AC_TYPE_MODE_T
AC_TYPE_OFF_T
AC_TYPE_PID_T
AC_TYPE_SIZE_T
AC_TYPE_SSIZE_T
AC_TYPE_UID_T
AC_TYPE_UINT16_T
AC_TYPE_UINT32_T
AC_TYPE_UINT64_T
AC_TYPE_UINT8_T

AC_CHECK_TYPES([ptrdiff_t])

AC_STRUCT_ST_BLOCKS

AC_CHECK_MEMBERS([struct stat.st_rdev])

dnl Kluge for building wihout pkg-config
m4_ifdef([PKG_PROG_PKG_CONFIG], [], [ AC_DEFUN([PKG_PROG_PKG_CONFIG], []) ])

dnl *****************************************************************
dnl *                                                               *
dnl *                     Checks for libraries                      *
dnl *                                                               *
dnl *****************************************************************

AC_SEARCH_LIBS(socket, socket)
AC_SEARCH_LIBS(kstat_open, kstat)
AC_SEARCH_LIBS(inet_ntoa, nsl)
AC_SEARCH_LIBS(clock_gettime, rt)
AC_SEARCH_LIBS(dlopen, dl)

dnl AIX
AC_SEARCH_LIBS(perfstat_memory_total, perfstat, [AC_DEFINE([HAVE_LIBPERFSTAT], 1, [Define to 1 if you have the 'libperfstat' library (-lperfstat)])])
AC_SEARCH_LIBS(devstat_getdevs, devstat, [AC_DEFINE([HAVE_LIBDEVSTAT], 1, [Define to 1 if you have the 'libdevstat' library (-ldevstat)])])
AC_SEARCH_LIBS(getdevs, devstat, [AC_DEFINE([HAVE_LIBDEVSTAT], 1, [Define to 1 if you have the 'libdevstat' library (-ldevstat)])])

dnl on FreeBSD we have to link with -lexecinfo to get backtraces and also check jail_getname() availability (available after __FreeBSD_version >= 800099)
AC_SEARCH_LIBS(backtrace_symbols, execinfo, [AC_DEFINE([HAVE_LIBEXECINFO], 1, [Define to 1 if you have the 'libexecinfo' library (-lexecinfo)])])
AC_SEARCH_LIBS(jail_getname, jail, [AC_DEFINE([HAVE_LIBJAIL], 1, [Define to 1 if you have 'libjail' library (-ljail)])])

AC_CHECK_LIB(m, main)
AC_CHECK_LIB(kvm, main)
AC_CHECK_LIB(pthread, main)

dnl check for DNS lookup functions
found_resolv="no"
LIBRESOLV_CHECK_CONFIG([no])
if test "x$found_resolv" != "xyes"; then
	AC_MSG_ERROR([Unable to do DNS lookups (libresolv check failed)])
fi
LIBS="${LIBS} ${RESOLV_LIBS}"

dnl *****************************************************************
dnl *                                                               *
dnl *          Checks for type definitions and structures           *
dnl *                                                               *
dnl *****************************************************************

dnl large file support
largefile=yes

dnl disable large file support on 32-bit Solaris as it's incompatible with procfs and swapctl
case "${host_os}" in
	solaris*)
		largefile=no
		;;
esac

if test "x$largefile" = "xyes"; then
	AC_SYS_LARGEFILE
fi

AC_MSG_CHECKING(for socklen_t)
AC_COMPILE_IFELSE([AC_LANG_PROGRAM([[
#include <sys/types.h>
#include <unistd.h>
#include <sys/socket.h>
]], [[socklen_t s;]])],[AC_MSG_RESULT(yes)],[AC_DEFINE(socklen_t, int, [Define socklen_t type.])
AC_MSG_RESULT(no)])

AC_MSG_CHECKING(for actual socklen_t parameter type in socket functions)
zbx_socklen_t=
for arg2 in "struct sockaddr" void; do
  for arg3 in socklen_t size_t int; do
    AC_COMPILE_IFELSE([AC_LANG_PROGRAM([[
#ifdef HAVE_SYS_TYPES_H
#  include <sys/types.h>
#endif
#ifdef HAVE_SYS_SOCKET_H
#  include <sys/socket.h>
#endif
      extern int getpeername(int sockfd, $arg2 *addr, $arg3 *addrlen);
    ]], [[
      $arg3 addrlen;
      getpeername(0, 0, &addrlen);
    ]])],[
      zbx_socklen_t="$arg3"
      break 2
    ],[])
  done
done
if test "x$zbx_socklen_t" != "x"; then
  AC_MSG_RESULT($zbx_socklen_t)
  AC_DEFINE_UNQUOTED(ZBX_SOCKLEN_T, $zbx_socklen_t, [Define actual socklen_t parameter type in socket functions.])
else
  AC_MSG_RESULT(leaving undefined)
fi

AC_MSG_CHECKING(for integer field name in union sigval of struct siginfo_t)
zbx_sival_int=
for field in sival_int sigval_int; do
  AC_COMPILE_IFELSE([AC_LANG_PROGRAM([[
#ifdef HAVE_SIGNAL_H
#  include <signal.h>
#endif
  ]], [[
    siginfo_t siginfo;
    siginfo.si_value.$field = 0;
  ]])],[
    zbx_sival_int="$field"
    break
  ],[])
done
if test "x$zbx_sival_int" != "x"; then
  AC_MSG_RESULT($zbx_sival_int)
  AC_DEFINE_UNQUOTED(ZBX_SIVAL_INT, $zbx_sival_int, [Define integer field name in union 'sigval' of struct 'siginfo_t'])
else
  AC_MSG_ERROR(Unable to find integer field name in union sigval of struct siginfo_t)
fi

AC_MSG_CHECKING(for res_ninit)
AC_LINK_IFELSE([AC_LANG_PROGRAM([[
#ifdef HAVE_SYS_TYPES_H
#	include <sys/types.h>
#endif
#ifdef HAVE_NETINET_IN_H
#	include <netinet/in.h>
#endif
#ifdef HAVE_ARPA_NAMESER_H
#	include <arpa/nameser.h>
#endif
#ifdef HAVE_RESOLV_H
#	include <resolv.h>
#endif
#ifndef C_IN
#	define C_IN	ns_c_in
#endif	/* C_IN */
#ifndef T_SOA
#	define T_SOA	ns_t_soa
#endif	/* T_SOA */
]], [[
	struct __res_state	res_state_local;

	res_ninit(&res_state_local);
]])],[AC_DEFINE(HAVE_RES_NINIT,1,Define to 1 if 'res_ninit' exists.)
AC_MSG_RESULT(yes)],[AC_MSG_RESULT(no)])

AC_MSG_CHECKING(for res_ndestroy)
AC_LINK_IFELSE([AC_LANG_PROGRAM([[
#ifdef HAVE_SYS_TYPES_H
#	include <sys/types.h>
#endif
#ifdef HAVE_NETINET_IN_H
#	include <netinet/in.h>
#endif
#ifdef HAVE_ARPA_NAMESER_H
#	include <arpa/nameser.h>
#endif
#ifdef HAVE_RESOLV_H
#	include <resolv.h>
#endif
#ifndef C_IN
#	define C_IN	ns_c_in
#endif	/* C_IN */
#ifndef T_SOA
#	define T_SOA	ns_t_soa
#endif	/* T_SOA */
]], [[
	struct __res_state	res_state_local;

	res_ninit(&res_state_local);
	res_ndestroy(&res_state_local);
]])],[AC_DEFINE(HAVE_RES_NDESTROY,1,Define to 1 if 'res_ndestroy' exists.)
AC_MSG_RESULT(yes)],[AC_MSG_RESULT(no)])

AC_MSG_CHECKING(for _res._u._ext.nsaddrs[])
AC_LINK_IFELSE([AC_LANG_PROGRAM([[
#ifdef HAVE_SYS_TYPES_H
#	include <sys/types.h>
#endif
#ifdef HAVE_NETINET_IN_H
#	include <netinet/in.h>
#endif
#ifdef HAVE_ARPA_NAMESER_H
#	include <arpa/nameser.h>
#endif
#ifdef HAVE_RESOLV_H
#	include <resolv.h>
#endif
#ifndef C_IN
#	define C_IN	ns_c_in
#endif	/* C_IN */
#ifndef T_SOA
#	define T_SOA	ns_t_soa
#endif	/* T_SOA */
]], [[
	struct sockaddr_in6	*sockaddrin6;

	sockaddrin6 = _res._u._ext.nsaddrs[0];
]])],[AC_DEFINE(HAVE_RES_U_EXT,1,Define to 1 if '_res._u._ext.nsaddrs[]' exists. /Linux/)
AC_MSG_RESULT(yes)],[AC_MSG_RESULT(no)])

AC_MSG_CHECKING(for _res._u._ext.ext)
AC_LINK_IFELSE([AC_LANG_PROGRAM([[
#ifdef HAVE_SYS_TYPES_H
#	include <sys/types.h>
#endif
#ifdef HAVE_NETINET_IN_H
#	include <netinet/in.h>
#endif
#ifdef HAVE_ARPA_NAMESER_H
#	include <arpa/nameser.h>
#endif
#ifdef HAVE_RESOLV_H
#	include <resolv.h>
#endif
#ifndef C_IN
#	define C_IN	ns_c_in
#endif	/* C_IN */
#ifndef T_SOA
#	define T_SOA	ns_t_soa
#endif	/* T_SOA */
]], [[
	struct __res_state_ext	*ext;

	ext = _res._u._ext.ext;
]])],[AC_DEFINE(HAVE_RES_U_EXT_EXT,1,Define to 1 if '_res._u._ext.ext' exists. /BSD/)
AC_MSG_RESULT(yes)],[AC_MSG_RESULT(no)])

AC_MSG_CHECKING(for _res._ext.ext.nsaddrs[])
AC_LINK_IFELSE([AC_LANG_PROGRAM([[
#ifdef HAVE_SYS_TYPES_H
#	include <sys/types.h>
#endif
#ifdef HAVE_NETINET_IN_H
#	include <netinet/in.h>
#endif
#ifdef HAVE_ARPA_NAMESER_H
#	include <arpa/nameser.h>
#endif
#ifdef HAVE_RESOLV_H
#	include <resolv.h>
#endif
#ifndef C_IN
#	define C_IN	ns_c_in
#endif	/* C_IN */
#ifndef T_SOA
#	define T_SOA	ns_t_soa
#endif	/* T_SOA */
]], [[
	union res_sockaddr_union	*na;

	na = &_res._ext.ext.nsaddrs[0];
]])],[AC_DEFINE(HAVE_RES_EXT_EXT,1,Define to 1 if '_res._ext.ext.nsaddrs[]' exists. /AIX/)
AC_MSG_RESULT(yes)],[AC_MSG_RESULT(no)])

AC_MSG_CHECKING(for struct sockaddr_in6.sin6_len)
AC_LINK_IFELSE([AC_LANG_PROGRAM([[
#ifdef HAVE_SYS_TYPES_H
#	include <sys/types.h>
#endif
#ifdef HAVE_NETINET_IN_H
#	include <netinet/in.h>
#endif
#ifdef HAVE_ARPA_NAMESER_H
#	include <arpa/nameser.h>
#endif
#ifdef HAVE_RESOLV_H
#	include <resolv.h>
#endif
#ifndef C_IN
#	define C_IN	ns_c_in
#endif	/* C_IN */
#ifndef T_SOA
#	define T_SOA	ns_t_soa
#endif	/* T_SOA */
]], [[
	struct sockaddr_in6	sin6;
	unsigned int		len;

	len = sin6.sin6_len;
]])],[AC_DEFINE(HAVE_RES_SIN6_LEN,1,Define to 1 if 'sockaddr_in6.sin6_len' exists. /BSD/)
AC_MSG_RESULT(yes)],[AC_MSG_RESULT(no)])

AC_MSG_CHECKING(for union semun)
AC_COMPILE_IFELSE([AC_LANG_PROGRAM([[
#include <sys/types.h>
#include <sys/ipc.h>
#include <sys/sem.h>
]], [[union semun foo;]])],[AC_DEFINE(HAVE_SEMUN, 1, Define to 1 if union 'semun' exists.)
AC_MSG_RESULT(yes)],[AC_MSG_RESULT(no)])

AC_MSG_CHECKING(for struct swaptable in sys/swap.h)
AC_COMPILE_IFELSE([AC_LANG_PROGRAM([[
#include <stdlib.h>
#include <sys/types.h>
#include <sys/syscall.h>
#include <sys/swap.h>

#ifndef NULL
#define NULL (void *)0
#endif
]], [[
    register int cnt, i;
    register int t, f;
    struct swaptable *swt;
    struct swapent *ste;
    static char path[256];

    /* get total number of swap entries */
    cnt = swapctl(SC_GETNSWP, 0);

    /* allocate enough space to hold count + n swapents */
    swt = (struct swaptable *)malloc(sizeof(int) +
             cnt * sizeof(struct swapent));
    if (swt == NULL)
    {
  return;
    }
    swt->swt_n = cnt;

    /* fill in ste_path pointers: we do not care about the paths, so we
point
       them all to the same buffer */
    ste = &(swt->swt_ent[0]);
    i = cnt;
    while (--i >= 0)
    {
  ste++->ste_path = path;
    }

    /* grab all swap info */
    swapctl(SC_LIST, swt);

    /* walk through the structs and sum up the fields */
    t = f = 0;
    ste = &(swt->swt_ent[0]);
    i = cnt;
    while (--i >= 0)
    {
  /* do not count slots being deleted */
  if (!(ste->ste_flags & ST_INDEL) &&
      !(ste->ste_flags & ST_DOINGDEL))
  {
      t += ste->ste_pages;
      f += ste->ste_free;
  } ste++;
    }

    /* fill in the results */
    free(swt);

]])],[AC_DEFINE(HAVE_SYS_SWAP_SWAPTABLE,1,Define to 1 if struct 'swaptable' exists.)
AC_MSG_RESULT(yes)],[AC_MSG_RESULT(no)])

AC_MSG_CHECKING(for struct sensordev in sys/sensors.h)
AC_COMPILE_IFELSE([AC_LANG_PROGRAM([[
#include <stdlib.h>
#include <sys/queue.h>
#include <sys/sensors.h>]], [[struct sensordev sensordev;
sensordev.xname[0]='\0';
sensordev.maxnumt[0]=0;
]])],[AC_DEFINE(HAVE_SENSORDEV,1,Define to 1 if struct 'sensordev' exists.)
AC_MSG_RESULT(yes)],[AC_MSG_RESULT(no)])

AC_MSG_CHECKING(for struct statvfs64 in sys/statvfs.h)
AC_COMPILE_IFELSE([AC_LANG_PROGRAM([[
#ifdef HAVE_SYS_TYPES_H
#	include <sys/types.h>
#endif
#ifdef HAVE_SYS_STATVFS_H
#	include <sys/statvfs.h>
#endif
]], [[
	struct statvfs64	s;
	s.f_frsize = s.f_blocks = s.f_bfree = s.f_bavail = 0;
	statvfs64("/", &s);
]])],[AC_DEFINE(HAVE_SYS_STATVFS64, 1, Define to 1 if struct 'statvfs64' exists.)
AC_MSG_RESULT(yes)],[AC_MSG_RESULT(no)])

AC_MSG_CHECKING(for struct statfs64 in sys/statfs.h)
AC_COMPILE_IFELSE([AC_LANG_PROGRAM([[
#ifdef HAVE_SYS_TYPES_H
#	include <sys/types.h>
#endif
#ifdef HAVE_SYS_STATFS_H
#	include <sys/statfs.h>
#endif
]], [[
	struct statfs64	s;
	s.f_bsize = s.f_blocks = s.f_bfree = s.f_bavail = 0;
	statfs64("/", &s);
]])],[AC_DEFINE(HAVE_SYS_STATFS64, 1, Define to 1 if struct 'statfs64' exists.)
AC_MSG_RESULT(yes)],[AC_MSG_RESULT(no)])

AC_MSG_CHECKING(for field ss_family in struct sockaddr_storage)
AC_COMPILE_IFELSE([AC_LANG_PROGRAM([[#include <sys/socket.h>]], [[struct sockaddr_storage ss;
ss.ss_family = 0;
]])],[AC_DEFINE(HAVE_SOCKADDR_STORAGE_SS_FAMILY, 1, Define to 1 if 'sockaddr_storage.ss_family' exists.)
AC_MSG_RESULT(yes)],[AC_MSG_RESULT(no)])

AC_MSG_CHECKING(for field mem_unit in struct sysinfo)
AC_COMPILE_IFELSE([AC_LANG_PROGRAM([[#include <sys/sysinfo.h>]], [[struct sysinfo sysinfo;
sysinfo.mem_unit=0;
]])],[AC_DEFINE(HAVE_SYSINFO_MEM_UNIT,1,Define to 1 if 'sysinfo.mem_unit' exists.)
AC_MSG_RESULT(yes)],[AC_MSG_RESULT(no)])

AC_MSG_CHECKING(for field freeswap in struct sysinfo)
AC_COMPILE_IFELSE([AC_LANG_PROGRAM([[#include <sys/sysinfo.h>]], [[struct sysinfo sysinfo;
sysinfo.freeswap=0;
]])],[AC_DEFINE(HAVE_SYSINFO_FREESWAP,1,Define to 1 if 'sysinfo.freeswap' exists.)
AC_MSG_RESULT(yes)],[AC_MSG_RESULT(no)])

AC_MSG_CHECKING(for field totalswap in struct sysinfo)
AC_COMPILE_IFELSE([AC_LANG_PROGRAM([[#include <sys/sysinfo.h>]], [[struct sysinfo sysinfo;
sysinfo.totalswap=0;
]])],[AC_DEFINE(HAVE_SYSINFO_TOTALSWAP,1,Define to 1 if 'sysinfo.totalswap' exists.)
AC_MSG_RESULT(yes)],[AC_MSG_RESULT(no)])

AC_MSG_CHECKING(for field totalram in struct sysinfo)
AC_COMPILE_IFELSE([AC_LANG_PROGRAM([[#include <sys/sysinfo.h>]], [[struct sysinfo sysinfo;
sysinfo.totalram=0;
]])],[AC_DEFINE(HAVE_SYSINFO_TOTALRAM,1,Define to 1 if 'sysinfo.totalram' exists.)
AC_MSG_RESULT(yes)],[AC_MSG_RESULT(no)])

AC_MSG_CHECKING(for field sharedram in struct sysinfo)
AC_COMPILE_IFELSE([AC_LANG_PROGRAM([[#include <sys/sysinfo.h>]], [[struct sysinfo sysinfo;
sysinfo.sharedram=0;
]])],[AC_DEFINE(HAVE_SYSINFO_SHAREDRAM,1,Define to 1 if 'sysinfo.sharedram' exists.)
AC_MSG_RESULT(yes)],[AC_MSG_RESULT(no)])

AC_MSG_CHECKING(for field bufferram in struct sysinfo)
AC_COMPILE_IFELSE([AC_LANG_PROGRAM([[#include <sys/sysinfo.h>]], [[struct sysinfo sysinfo;
sysinfo.bufferram=0;
]])],[AC_DEFINE(HAVE_SYSINFO_BUFFERRAM,1,Define to 1 if 'sysinfo.bufferram' exists.)
AC_MSG_RESULT(yes)],[AC_MSG_RESULT(no)])

AC_MSG_CHECKING(for field freeram in struct sysinfo)
AC_COMPILE_IFELSE([AC_LANG_PROGRAM([[#include <sys/sysinfo.h>]], [[struct sysinfo sysinfo;
sysinfo.freeram=0;
]])],[AC_DEFINE(HAVE_SYSINFO_FREERAM,1,Define to 1 if 'sysinfo.freeram' exists.)
AC_MSG_RESULT(yes)],[AC_MSG_RESULT(no)])

AC_MSG_CHECKING(for field uptime in struct sysinfo)
AC_COMPILE_IFELSE([AC_LANG_PROGRAM([[#include <sys/sysinfo.h>]], [[struct sysinfo sysinfo;
sysinfo.uptime=0;
]])],[AC_DEFINE(HAVE_SYSINFO_UPTIME,1,Define to 1 if 'sysinfo.uptime' exists.)
AC_MSG_RESULT(yes)],[AC_MSG_RESULT(no)])

AC_MSG_CHECKING(for field procs in struct sysinfo)
AC_COMPILE_IFELSE([AC_LANG_PROGRAM([[#include <sys/sysinfo.h>]], [[struct sysinfo sysinfo;
sysinfo.procs=0;
]])],[AC_DEFINE(HAVE_SYSINFO_PROCS,1,Define to 1 if 'sysinfo.procs' exists.)
AC_MSG_RESULT(yes)],[AC_MSG_RESULT(no)])

AC_MSG_CHECKING(for field tm_gmtoff in struct tm)
AC_COMPILE_IFELSE([AC_LANG_PROGRAM([[
#ifdef HAVE_SYS_TIME_H
#include <sys/time.h>
#endif	/* HAVE_SYS_TIME_H */

#ifdef HAVE_TIME_H
#include <time.h>
#endif	/* HAVE_TIME_H */
]], [[
	struct tm tm;
	tm.tm_gmtoff;
]])],[AC_DEFINE(HAVE_TM_TM_GMTOFF,1,Define to 1 if 'tm.tm_gmtoff' exists.)
AC_MSG_RESULT(yes)],[AC_MSG_RESULT(no)])

AC_MSG_CHECKING(for linker options --start-group/--end-group)
saved_LDFLAGS="$LDFLAGS"
LDFLAGS="-Wl,--start-group -Wl,--end-group"
AC_LINK_IFELSE([AC_LANG_PROGRAM([[]], [[]])],[HAVE_START_GROUP="yes"
AC_MSG_RESULT(yes)],[AC_MSG_RESULT(no)
])
LDFLAGS="$saved_LDFLAGS"

AC_MSG_CHECKING(for '__thread' compiler support)
AC_COMPILE_IFELSE([AC_LANG_PROGRAM([[#include <stdio.h>]], [[static __thread int a = 0;]])],[AC_DEFINE(HAVE_THREAD_LOCAL,1,Define to 1 if compiler keyword '__thread' supported.)
AC_MSG_RESULT(yes)],[AC_MSG_RESULT(no)
HAVE_THREAD_LOCAL="no"])

AC_MSG_CHECKING(for field updates in struct vminfo_t)
AC_COMPILE_IFELSE([AC_LANG_PROGRAM([[
#include <sys/sysinfo.h>
]], [[
	vminfo_t vminfo;
	vminfo.updates;
]])],[AC_DEFINE(HAVE_VMINFO_T_UPDATES,1,Define to 1 if 'vminfo.updates' exists.)
AC_MSG_RESULT(yes)],[AC_MSG_RESULT(no)])

dnl *****************************************************************
dnl *                                                               *
dnl *                     Checks for functions                      *
dnl *                                                               *
dnl *****************************************************************

AC_MSG_CHECKING(for function sysconf() in unistd.h)
AC_COMPILE_IFELSE([AC_LANG_PROGRAM([[
#include <unistd.h>
]], [[	int i;

	i=sysconf(_SC_PHYS_PAGES)*sysconf(_SC_PHYS_PAGES);
	i=sysconf(_SC_AVPHYS_PAGES)*sysconf(_SC_PHYS_PAGES);
]])],[AC_DEFINE(HAVE_UNISTD_SYSCONF,1,Define to 1 if function 'sysconf' exists.)
AC_MSG_RESULT(yes)],[AC_MSG_RESULT(no)])

AC_MSG_CHECKING(for function initgroups())
AC_LINK_IFELSE([AC_LANG_PROGRAM([[
#include <sys/types.h>
#include <grp.h>
]], [[
	char	*user = "zabbix";
	initgroups(user, 0);
]])],[AC_DEFINE(HAVE_FUNCTION_INITGROUPS,1,Define to 1 if function 'initgroups' exists.)
AC_MSG_RESULT(yes)],[AC_MSG_RESULT(no)])

AC_MSG_CHECKING(for functions seteuid() and setegid())
AC_LINK_IFELSE([AC_LANG_PROGRAM([[
#include <sys/types.h>
#include <unistd.h>
]], [[
	seteuid(0);
	setegid(0);
]])],[AC_DEFINE(HAVE_FUNCTION_SETEUID,1,Define to 1 if functions 'seteuid' and 'setegid' exist.)
AC_MSG_RESULT(yes)],[AC_MSG_RESULT(no)])

AC_MSG_CHECKING(for function setproctitle())
AC_LINK_IFELSE([AC_LANG_PROGRAM([[
#include <sys/types.h>
#include <unistd.h>
]], [[
	setproctitle("Test %d", 1);
]])],[AC_DEFINE(HAVE_FUNCTION_SETPROCTITLE,1,Define to 1 if function 'setproctitle' exists.)
AC_MSG_RESULT(yes)],[AC_MSG_RESULT(no)])

AC_MSG_CHECKING(for function sysctlbyname())
AC_LINK_IFELSE([AC_LANG_PROGRAM([[
#ifdef HAVE_SYS_TYPES_H
#include <sys/types.h>
#endif /* HAVE_SYS_TYPES_H */

#ifdef HAVE_SYS_PARAM_H
#include <sys/param.h>
#endif /* HAVE_SYS_PARAM_H */

#include <sys/sysctl.h>
]], [[
	sysctlbyname("", 0, 0, 0, 0);
]])],[AC_DEFINE(HAVE_FUNCTION_SYSCTLBYNAME,1,Define to 1 if 'sysctlbyname' exists.)
AC_MSG_RESULT(yes)],[AC_MSG_RESULT(no)])

AC_MSG_CHECKING(for function sysctl (KERN_BOOTTIME))
AC_COMPILE_IFELSE([AC_LANG_PROGRAM([[
#ifdef HAVE_SYS_TYPES_H
#include <sys/types.h>
#endif /* HAVE_SYS_TYPES_H */

#ifdef HAVE_SYS_PARAM_H
#include <sys/param.h>
#endif /* HAVE_SYS_PARAM_H */

#include <sys/sysctl.h>
#include <unistd.h>
#include <time.h>
#include <sys/time.h>
]], [[
	size_t		len;
	struct timeval	uptime;
        int		mib[2];

        mib[0] = CTL_KERN;
        mib[1] = KERN_BOOTTIME;

        len = sizeof(uptime);
        sysctl(mib, 2, &uptime, &len, 0, 0);
]])],[AC_DEFINE(HAVE_FUNCTION_SYSCTL_KERN_BOOTTIME,1,Define to 1 if 'KERN_BOOTTIME' exists.)
AC_MSG_RESULT(yes)],[AC_MSG_RESULT(no)])

AC_MSG_CHECKING(for function sysctl (HW_NCPU))
AC_COMPILE_IFELSE([AC_LANG_PROGRAM([[
#ifdef HAVE_SYS_TYPES_H
#include <sys/types.h>
#endif /* HAVE_SYS_TYPES_H */

#ifdef HAVE_SYS_PARAM_H
#include <sys/param.h>
#endif /* HAVE_SYS_PARAM_H */

#include <sys/sysctl.h>
]], [[
	size_t	len;
	int	mib[2], ncpu;

	mib[0] = CTL_HW;
	mib[1] = HW_NCPU;

	len = sizeof(ncpu);
	sysctl(mib, 2, &ncpu, &len, 0, 0);
]])],[AC_DEFINE(HAVE_FUNCTION_SYSCTL_HW_NCPU,1,Define to 1 if 'HW_NCPU' exists.)
AC_MSG_RESULT(yes)],[AC_MSG_RESULT(no)])

AC_MSG_CHECKING(for function sysctl (KERN_MAXFILES))
AC_COMPILE_IFELSE([AC_LANG_PROGRAM([[
#ifdef HAVE_SYS_TYPES_H
#include <sys/types.h>
#endif /* HAVE_SYS_TYPES_H */

#ifdef HAVE_SYS_PARAM_H
#include <sys/param.h>
#endif /* HAVE_SYS_PARAM_H */

#include <sys/sysctl.h>
]], [[
	size_t	len;
        int	mib[2], maxfiles;

        mib[0] = CTL_KERN;
        mib[1] = KERN_MAXFILES;

        len = sizeof(maxfiles);
        sysctl(mib, 2, &maxfiles, &len, 0, 0);
]])],[AC_DEFINE(HAVE_FUNCTION_SYSCTL_KERN_MAXFILES,1,Define to 1 if 'KERN_MAXFILES' exists.)
AC_MSG_RESULT(yes)],[AC_MSG_RESULT(no)])

AC_MSG_CHECKING(for function sysctl (KERN_MAXPROC))
AC_COMPILE_IFELSE([AC_LANG_PROGRAM([[
#ifdef HAVE_SYS_TYPES_H
#include <sys/types.h>
#endif /* HAVE_SYS_TYPES_H */

#ifdef HAVE_SYS_PARAM_H
#include <sys/param.h>
#endif /* HAVE_SYS_PARAM_H */

#include <sys/sysctl.h>
]], [[
	size_t	len;
	int	mib[2], maxproc;

        mib[0] = CTL_KERN;
        mib[1] = KERN_MAXPROC;

        len = sizeof(maxproc);
        sysctl(mib, 2, &maxproc, &len, 0, 0);
]])],[AC_DEFINE(HAVE_FUNCTION_SYSCTL_KERN_MAXPROC,1,Define to 1 if 'KERN_MAXPROC' exists.)
AC_MSG_RESULT(yes)],[AC_MSG_RESULT(no)])

AC_MSG_CHECKING(for function sysctl (KERN_CPTIME,KERN_CPTIME2))
AC_COMPILE_IFELSE([AC_LANG_PROGRAM([[
#include <sys/param.h>
#include <sys/sysctl.h>
#if defined(HAVE_SYS_DKSTAT_H)
#	include <sys/dkstat.h>
#elif defined(HAVE_SYS_SCHED_H)
#	include <sys/sched.h>
#endif
]], [[
size_t	sz;
int	i[] = {CP_USER, CP_NICE, CP_SYS, CP_INTR, CP_IDLE};

{
	long	states[CPUSTATES];
	int	mib[2] = {CTL_KERN, KERN_CPTIME};

	sz = sizeof(states);
	sysctl(mib, 2, &states, &sz, NULL, 0);
}

{
	u_int64_t	states[CPUSTATES];
	int		mib[3] = {CTL_KERN, KERN_CPTIME2, 0};

	sz = sizeof(states);
	sysctl(mib, 3, &states, &sz, NULL, 0);
}
]])],[AC_DEFINE(HAVE_FUNCTION_SYSCTL_KERN_CPTIME,1,Define to 1 if 'KERN_CPTIME,KERN_CPTIME2' exists.)
AC_MSG_RESULT(yes)],[AC_MSG_RESULT(no)])

AC_MSG_CHECKING(for function clock_gettime in time.h)
AC_LINK_IFELSE([AC_LANG_PROGRAM([[
#ifdef HAVE_TIME_H
#	include <time.h>
#elif HAVE_SYS_TIME_H
#	include <sys/time.h>
#endif	/* HAVE_SYS_TIME_H */
]], [[struct timespec tp;
clock_gettime(CLOCK_REALTIME, &tp);
]])],[AC_DEFINE(HAVE_TIME_CLOCK_GETTIME,1,Define to 1 if function 'clock_gettime' exists.)
AC_MSG_RESULT(yes)],[AC_MSG_RESULT(no)])

AC_MSG_CHECKING(for function getrlimit in resource.h)
AC_LINK_IFELSE([AC_LANG_PROGRAM([[
#include <sys/resource.h>
]], [[struct rlimit rlim;
getrlimit(RLIMIT_NOFILE, &rlim);
]])],[AC_DEFINE(HAVE_GETRLIMIT,1,Define to 1 if function 'getrlimit' exists.)
AC_MSG_RESULT(yes)],[AC_MSG_RESULT(no)])

dnl *****************************************************************
dnl *                                                               *
dnl *                      Checks for macros                        *
dnl *                                                               *
dnl *****************************************************************

AC_MSG_CHECKING(for macro __va_copy() in stdarg.h)
AC_COMPILE_IFELSE([AC_LANG_PROGRAM([[
#include <stdarg.h>
]], [[
	va_list	src,dst;

	__va_copy(dst,src);
]])],[AC_DEFINE(HAVE___VA_COPY,1,Define to 1 if macro '__va_copy' exists.)
AC_MSG_RESULT(yes)],[AC_MSG_RESULT(no)])

AC_MSG_CHECKING(for macro __VA_ARGS__)
AC_COMPILE_IFELSE([AC_LANG_PROGRAM([[
#define ZBX_CONST_STRING(str)   str
int test(const char *fmt, ...) { return 0; }
]], [[
#define TEST(fmt, ...) test(ZBX_CONST_STRING(fmt), ##__VA_ARGS__)
TEST("%s","test");
TEST("test");
]])],[AC_DEFINE(HAVE___VA_ARGS__,1,Define to 1 if macro '__VA_ARGS__' exists.)
AC_MSG_RESULT(yes)],[AC_MSG_RESULT(no)])

dnl *****************************************************************
dnl *                                                               *
dnl *                 Checks for library functions                  *
dnl *                                                               *
dnl *****************************************************************

AC_FUNC_FORK
AC_FUNC_GETMNTENT
AC_FUNC_LSTAT_FOLLOWS_SLASHED_SYMLINK
AC_FUNC_MALLOC
AC_FUNC_MKTIME
AC_FUNC_MMAP
AC_FUNC_REALLOC
AC_FUNC_STRTOD

AC_CHECK_FUNCS([alarm atexit clock_gettime dup2 fesetround floor getcwd       \
                getenv gethostname getmntent getmntinfo getpagesize           \
                gettimeofday hstrerror inet_ntoa localtime_r malloc_trim      \
                memchr memmove memset mkdir modf munmap pow pstat_getdynamic  \
                realpath round select setenv sigqueue socket sqrt strcasecmp  \
                strchr strcspn strdup strerror strpbrk strrchr strstr strtol  \
                strtoul sysinfo tzset uname unsetenv])

dnl *****************************************************************
dnl *                                                               *
dnl *            Checks for file system characteristics             *
dnl *                                                               *
dnl *****************************************************************

AC_MSG_CHECKING(for /proc filesystem)
if test -d /proc; then
	AC_MSG_RESULT(yes)
	AC_DEFINE(HAVE_PROC,1,[Define to 1 if '/proc' file system should be used.])
else
	AC_MSG_RESULT(no)
fi

AC_MSG_CHECKING(for file /proc/stat)
if test -r /proc/stat; then
	AC_MSG_RESULT(yes)
	AC_DEFINE(HAVE_PROC_STAT,1,[Define to 1 if file '/proc/stat' should be used.])
else
	AC_MSG_RESULT(no)
fi

AC_MSG_CHECKING(for file /proc/cpuinfo)
if test -r /proc/cpuinfo; then
	AC_MSG_RESULT(yes)
	AC_DEFINE(HAVE_PROC_CPUINFO,1,[Define to 1 if file '/proc/cpuinfo' should be used.])
else
	AC_MSG_RESULT(no)
fi

dnl Solaris
AC_MSG_CHECKING(for file /proc/0/psinfo)
if test -r /proc/0/psinfo; then
	AC_MSG_RESULT(yes)
	AC_DEFINE(HAVE_PROC_0_PSINFO,1,[Define to 1 if file '/proc/0/psinfo' should be used.])
else
	AC_MSG_RESULT(no)
fi

AC_MSG_CHECKING(for file /proc/loadavg)
if test -r /proc/loadavg; then
	AC_MSG_RESULT(yes)
	AC_DEFINE(HAVE_PROC_LOADAVG,1,[Define to 1 if file '/proc/loadavg' should be used.])
else
	AC_MSG_RESULT(no)
fi

AC_MSG_CHECKING(for file /proc/net/dev)
if test -r /proc/net/dev; then
	AC_MSG_RESULT(yes)
	AC_DEFINE(HAVE_PROC_NET_DEV,1,[Define to 1 if file '/proc/net/dev' should be used.])
else
	AC_MSG_RESULT(no)
fi

dnl *****************************************************************
dnl *                                                               *
dnl *              Checks for compiler characteristics              *
dnl *                                                               *
dnl *****************************************************************

dnl Check for %qu format (FreeBSD 4.x)
dnl FreeBSD 4.x does not support %llu
AC_MSG_CHECKING(for long long format)
AC_RUN_IFELSE([AC_LANG_SOURCE([[
#include <sys/types.h>
int main()
{
        uint64_t i;

        sscanf("200000000010020", "%qu", &i);

        if (i == 200000000010020) return 0;
        else return -1;
}
]])],[AC_DEFINE(HAVE_LONG_LONG_QU, 1 ,Define to 1 if format '%qu' exists.)
AC_MSG_RESULT(yes)],[AC_MSG_RESULT(no)],[AC_MSG_RESULT(no)])

dnl option -rdynamic is needed for readable backtraces
AC_MSG_CHECKING(for -rdynamic linking option)
saved_LDFLAGS="$LDFLAGS"
LDFLAGS="-rdynamic $LDFLAGS"
AC_LINK_IFELSE([AC_LANG_PROGRAM([[#include <execinfo.h>]], [[void *bcktrc[6];
(void)backtrace(bcktrc, 6);
]])],[LDFLAGS="-rdynamic $saved_LDFLAGS"
AC_MSG_RESULT(yes)],[LDFLAGS="$saved_LDFLAGS"
AC_MSG_RESULT(no)])

dnl *****************************************************************
dnl *                                                               *
dnl *                 Checks for operating systems                  *
dnl *                                                               *
dnl *****************************************************************

AC_MSG_CHECKING(for libperfstat 5.2.0.40 fileset)
AC_COMPILE_IFELSE([AC_LANG_PROGRAM([[#include <sys/protosw.h>
#include <libperfstat.h>]], [[perfstat_memory_total_t	memstats;
memstats.virt_active = 0;
]])],[AC_DEFINE(HAVE_AIXOSLEVEL_520004,1,Define to 1 if libperfstat 5.2.0.40 fileset exists.)
AC_MSG_RESULT(yes)],[AC_MSG_RESULT(no)])

AC_MSG_CHECKING(for libperfstat 5.3.0.60 fileset)
AC_COMPILE_IFELSE([AC_LANG_PROGRAM([[#include <sys/protosw.h>
#include <libperfstat.h>]], [[perfstat_partition_total_t	lparstats;
lparstats.type.b.donate_enabled = 0;
lparstats.idle_donated_purr = 0;
lparstats.busy_donated_purr = 0;
lparstats.idle_stolen_purr = 0;
lparstats.busy_stolen_purr = 0;
]])],[AC_DEFINE(HAVE_AIXOSLEVEL_530006,1,Define to 1 if libperfstat 5.3.0.60 fileset exists.)
AC_MSG_RESULT(yes)],[AC_MSG_RESULT(no)])

case "$host_os" in
linux*)
	ARCH="linux"
	;;
aix*)
	ARCH="aix"
	;;
darwin*|rhapsody*)
	ARCH="osx"
	AC_DEFINE([MAC_OS_X], 1, [Define to 1 if you are using Mac OS X.])
	;;
*solaris*)
	ARCH="solaris"
	;;
hpux*)
	ARCH="hpux"
	;;
freebsd*)
	ARCH="freebsd"
	;;
netbsd*)
	ARCH="netbsd"
	;;
openbsd*)
	ARCH="openbsd"
	;;
*)
	ARCH="unknown"
	AC_DEFINE([ZBX_UNKNOWN_ARCH], 1, [Define to 1 if unsupported architecture was detected.])
	;;
esac

AC_MSG_CHECKING(for architecture)
AC_MSG_RESULT([$ARCH ($host_os)])

if test "x$ARCH" = "xlinux"; then
	AC_MSG_CHECKING([for the linux kernel version])

	kernel=`uname -r`

	case "${kernel}" in
		2.6.*)
			AC_MSG_RESULT([2.6 family (${kernel})])
			AC_DEFINE([KERNEL_2_6], 1, [Define to 1 if you are using Linux 2.6.x])
			;;
		2.4.*)
			AC_MSG_RESULT([2.4 family (${kernel})])
			AC_DEFINE([KERNEL_2_4], 1, [Define to 1 if you are using Linux 2.4.x])
			;;
		*)
			AC_MSG_RESULT([unknown family (${kernel})])
			;;
	esac
fi

if test "x$ARCH" = "xsolaris"; then
	dnl Forcing a 64-bit application for a 64-bit Solaris
	dnl A 32-bit program that uses /proc is able to look at 32-bit processes,
	dnl but is not able to understand all attributes of a 64-bit process.
	AC_MSG_CHECKING(for -m64 compilation flag)
	saved_CFLAGS="$CFLAGS"
	CFLAGS="-m64"
	AC_RUN_IFELSE([AC_LANG_SOURCE([[int main(void) {return 0;}]])],[CFLAGS="-m64 $saved_CFLAGS"
	AC_MSG_RESULT(yes)],[CFLAGS="$saved_CFLAGS"
	AC_MSG_RESULT(no)],[])
	CFLAGS="${CFLAGS} -DZBX_OLD_SOLARIS"
fi

if test "x$ARCH" = "xhpux"; then
	dnl Low Level Discovery needs a way to get the list of network
	dnl interfaces available on the monitored system. On HP-UX systems
	dnl that way depends on the OS version.
	hpux_version=${host_os#hpux}
	hpux_major=${hpux_version%.*}
	hpux_minor=${hpux_version#*.}

	AC_DEFINE_UNQUOTED([HPUX_VERSION], $hpux_major$hpux_minor, [Define to HP-UX version])

	dnl This API level is needed so that "utsname.nodename" is not truncated.
	AC_MSG_CHECKING(for -D_HPUX_API_LEVEL=20040821 compilation flag)
	saved_CFLAGS="$CFLAGS"
	CFLAGS="-D_HPUX_API_LEVEL=20040821"
	AC_RUN_IFELSE([AC_LANG_SOURCE([[
#ifdef HAVE_DLFCN_H
#	include <dlfcn.h>
#endif
#ifdef HAVE_SYS_UTSNAME_H
#	include <sys/utsname.h>
#endif

int main(void)
{
	void		*p1, *p2;
	struct utsname	name;

	/* check that the compiler (e.g., GCC 4.3.0 and above) supports function-level versioning */

	p1 = uname;
	p2 = dlsym(RTLD_DEFAULT, "uname{20040821}");

	if (p1 != p2)
		return 1;

	/* uname() fails with EFAULT on HP-UX systems that were only partially upgraded to this API level */

	return -1 == uname(&name) ? 1 : 0;
}
]])],[CFLAGS="-D_HPUX_API_LEVEL=20040821 $saved_CFLAGS"
	AC_MSG_RESULT(yes)],[CFLAGS="$saved_CFLAGS"
	AC_MSG_RESULT(no)],[])
fi

AC_DEFINE_UNQUOTED([ARCH], "${ARCH}", [Define to OS name for code managing])
AC_SUBST(ARCH)

AC_CHECK_SIZEOF([void *])

dnl *****************************************************************
dnl *                                                               *
dnl *         Checks for options given on the command line          *
dnl *                                                               *
dnl *****************************************************************

AC_ARG_ENABLE(static,[  --enable-static         Build statically linked binaries],
[case "${enableval}" in
  yes)
    LDFLAGS="${LDFLAGS} -static"
    AC_MSG_CHECKING(if static linking is possible)
    AC_LINK_IFELSE([AC_LANG_PROGRAM(,)],
      [AC_MSG_RESULT([yes])
        static_linking=yes],
      [AC_MSG_RESULT([no])
        static_linking=no])
      if test "x$static_linking" = "xno"; then
        AC_MSG_ERROR([static linking is not possible on this system])
      fi
    ;;
  no) ;;
  *) AC_MSG_ERROR([bad value ${enableval} for --enable-static]) ;;
esac])

AC_ARG_ENABLE(static-libs,[  --enable-static-libs    Build statically linked binaries with selected libs from default folders],
[case "${enableval}" in
  yes)
    static_linking_libs=yes
    saved_LIBS="$LIBS"
    LIBS="${saved_LIBS} -Wl,-bstatic -Wl,-bdynamic"
    AC_MSG_CHECKING([if libs static linking with "-Wl,-b" is possible])
    AC_LINK_IFELSE([AC_LANG_PROGRAM(,)],
      [AC_MSG_RESULT([yes])
        static_linking_support="-Wl,-b"],
      [AC_MSG_RESULT([no])
        static_linking_support=no])
        LIBS="$saved_LIBS"

    if test "x$static_linking_support" = "xno"; then
      LIBS="${saved_LIBS} -Wl,-Bstatic -Wl,-Bdynamic"
      AC_MSG_CHECKING([if libs static linking with "-Wl,-B" is possible])
      AC_LINK_IFELSE([AC_LANG_PROGRAM(,)],
        [AC_MSG_RESULT([yes])
          static_linking_support="-Wl,-B"],
        [AC_MSG_RESULT([no])
          static_linking_support=no])
          LIBS="$saved_LIBS"
    fi
    ;;
  no) ;;
  *) AC_MSG_ERROR([bad value ${enableval} for --enable-static-libs]) ;;
esac])

if test "x#static_linking" = "xyes" && test "x$static_linking_libs" = "xyes"; then
  AC_MSG_ERROR([cannot use --static and --static-libs at the same time])
fi

AC_ARG_ENABLE(server,[  --enable-server         Turn on build of Zabbix server],
[case "${enableval}" in
  yes) server=yes ;;
  no)  server=no ;;
  *) AC_MSG_ERROR([bad value ${enableval} for --enable-server]) ;;
esac],
[server=no])
AM_CONDITIONAL(SERVER, test "x$server" = "xyes")

AC_ARG_ENABLE(proxy,[  --enable-proxy          Turn on build of Zabbix proxy],
[case "${enableval}" in
  yes) proxy=yes ;;
  no)  proxy=no ;;
  *) AC_MSG_ERROR([bad value ${enableval} for --enable-proxy]) ;;
esac],
[proxy=no])
AM_CONDITIONAL(PROXY, test "x$proxy" = "xyes")

AC_ARG_ENABLE(agent,[  --enable-agent          Turn on build of Zabbix agent and client utilities],
[case "${enableval}" in
  yes) agent=yes ;;
  no)  agent=no ;;
  *) AC_MSG_ERROR([bad value ${enableval} for --enable-agent]) ;;
esac],
[agent=no])
AM_CONDITIONAL(AGENT, test "x$agent" = "xyes")

AC_ARG_ENABLE(agent2,[  --enable-agent2         Turn on build of Zabbix agent 2],
[case "${enableval}" in
  yes) agent2=yes ;;
  no)  agent2=no ;;
  *) AC_MSG_ERROR([bad value ${enableval} for --enable-agent2]) ;;
esac
test "x$agent2" = "xyes" -a "x$HAVE_THREAD_LOCAL" = "xno" && AC_MSG_ERROR([C compiler is not compatible with agent2 assembly])
],
[agent2=no])
AM_CONDITIONAL(AGENT2, test "x$agent2" = "xyes")

AC_ARG_ENABLE(webservice,[  --enable-webservice         Turn on build of Zabbix web service],
[case "${enableval}" in
  yes) webservice=yes ;;
  no)  webservice=no ;;
  *) AC_MSG_ERROR([bad value ${enableval} for --enable-webservice]) ;;
esac
test "x$webservice" = "xyes" -a "x$HAVE_THREAD_LOCAL" = "xno" && AC_MSG_ERROR([C compiler is not compatible with webservice assembly])
],
[webservice=no])
AM_CONDITIONAL(WEBSERVICE, test "x$webservice" = "xyes")

AC_ARG_ENABLE(java,[  --enable-java           Turn on build of Zabbix Java gateway],
[case "${enableval}" in
  yes) java=yes ;;
  no)  java=no ;;
  *) AC_MSG_ERROR([bad value ${enableval} for --enable-java]) ;;
esac],
[java=no])
AM_CONDITIONAL(JAVA, test "x$java" = "xyes")

AC_ARG_ENABLE(ipv6,[  --enable-ipv6           Turn on support of IPv6],
[case "${enableval}" in
  yes) ipv6=yes ;;
  no)  ipv6=no ;;
  *) AC_MSG_ERROR([bad value ${enableval} for --enable-ipv6]) ;;
esac],
[ipv6=no])
AM_CONDITIONAL(IPV6, test "x$ipv6" = "xyes")

AM_CONDITIONAL([DBSCHEMA], [test -d create])

AM_CONDITIONAL([USE_TESTS], [(test -f m4/conf_tests.m4) && (test "x$server" = "xyes" || test "x$proxy" = "xyes" || test "x$agent" = "xyes")])

have_db="no"
have_unixodbc="no"
have_web_monitoring="no"
have_snmp="no"
have_ipmi="no"
have_ipv6="no"
have_ssh="no"
have_tls="no"
have_libmodbus="no"


if test "x$ipv6" = "xyes"; then
	AC_DEFINE(HAVE_IPV6,1,[Define to 1 if IPv6 should be enabled.])
	have_ipv6="yes"
fi

if test "x$server" = "xyes" || test "x$proxy" = "xyes"; then


	dnl Checking for MySQL support
	AX_LIB_MYSQL()
	if test "x$want_mysql" = "xyes"; then
		if test "x$have_db" != "xno"; then
			AC_MSG_ERROR([You can configure for only one database.])
		fi

		if test "x$found_mysql" = "xyes"; then
			have_db="MySQL"
			have_multirow_insert="yes"
		else
			AC_MSG_ERROR([MySQL library not found])
		fi
	fi

	dnl Checking for PostgreSQL support
	AX_LIB_POSTGRESQL("9.2")
	if test "x$want_postgresql" = "xyes"; then
		if test "x$have_db" != "xno"; then
			AC_MSG_ERROR([You can configure for only one database.])
		fi

		if test "x$found_postgresql" = "xyes"; then
			if test "$postgresql_version_check" != "1"; then
				AC_MSG_ERROR([PostgreSQL version mismatch])
			fi

			have_db="PostgreSQL"

			if test "$postgresql_version_number" -ge 8002000; then
				have_multirow_insert="yes"
			fi

		else
			AC_MSG_ERROR([PostgreSQL library not found])
		fi
	fi

	dnl Checking for SQLite3 support
	AX_LIB_SQLITE3()
	if test "x$want_sqlite3" = "xyes"; then
		if test "x$server" = "xyes"; then
			AC_MSG_ERROR([SQLite is not supported as a main Zabbix database backend.])
		fi

		if test "x$have_db" != "xno"; then
			AC_MSG_ERROR([You can configure for only one database.])
		fi

		if test "x$found_sqlite3" = "xyes"; then
			have_db="SQLite v3.x"

			saved_CPPFLAGS="$CPPFLAGS"
			saved_LDFLAGS="$LDFLAGS"

			CPPFLAGS="$CPPFLAGS $SQLITE3_CPPFLAGS"
			LDFLAGS="$LDFLAGS $SQLITE3_LDFLAGS $SQLITE3_LIBS"

			AC_MSG_CHECKING([for function sqlite3_open_v2() in sqlite3.h])
			AC_LINK_IFELSE([AC_LANG_PROGRAM([[#include <sqlite3.h>]], [[sqlite3 *conn = 0;
				sqlite3_open_v2("dbname", &conn, SQLITE_OPEN_READWRITE, 0);
				]])],[AC_DEFINE(HAVE_FUNCTION_SQLITE3_OPEN_V2,1,Define to 1 if function 'sqlite3_open_v2' exists.)
				AC_MSG_RESULT(yes)],[AC_MSG_RESULT(no)])

			CPPFLAGS="$saved_CPPFLAGS"
			LDFLAGS="$saved_LDFLAGS"
		else
			AC_MSG_ERROR([SQLite3 library not found])
		fi
	fi

	AC_MSG_CHECKING(for Zabbix server/proxy database selection)
	if test "x$have_db" = "xno"; then
		AC_MSG_RESULT(error)
		AC_MSG_ERROR([No database selected for Zabbix server/proxy. Use --with-mysql or --with-postgresql or --with-sqlite3.])
	else
		AC_MSG_RESULT(ok)
	fi

	AC_MSG_CHECKING(for multirow insert statements)
	if test "x$have_multirow_insert" = "xyes"; then
		AC_DEFINE(HAVE_MULTIROW_INSERT,1,[Define to 1 if database supports multirow insert statements.])
		AC_MSG_RESULT(yes)
	else
		AC_MSG_RESULT(no)
	fi

	DB_CFLAGS="$MYSQL_CFLAGS $POSTGRESQL_CFLAGS $SQLITE3_CPPFLAGS"
	DB_LDFLAGS="$MYSQL_LDFLAGS $POSTGRESQL_LDFLAGS $SQLITE3_LDFLAGS"
	DB_LIBS="$MYSQL_LIBS $POSTGRESQL_LIBS $SQLITE3_LIBS"

	AC_SUBST(DB_CFLAGS)
	AC_SUBST(DB_LDFLAGS)
	AC_SUBST(DB_LIBS)

	SERVER_LDFLAGS="${SERVER_LDFLAGS} ${DB_LDFLAGS}"
	SERVER_LIBS="${SERVER_LIBS} ${DB_LIBS}"

	PROXY_LDFLAGS="${PROXY_LDFLAGS} ${DB_LDFLAGS}"
	PROXY_LIBS="${PROXY_LIBS} ${DB_LIBS}"

	dnl Check for LIBXML2 [by default - skip]
	LIBXML2_CHECK_CONFIG([no])
	if test "x$want_libxml2" = "xyes"; then
		if test "x$found_libxml2" != "xyes"; then
			AC_MSG_ERROR([LIBXML2 library not found])
		else
			have_libxml2="yes"
		fi
	fi

	SERVER_LDFLAGS="$SERVER_LDFLAGS $LIBXML2_LDFLAGS"
	SERVER_LIBS="$SERVER_LIBS $LIBXML2_LIBS"

	PROXY_LDFLAGS="$PROXY_LDFLAGS $LIBXML2_LDFLAGS"
	PROXY_LIBS="$PROXY_LIBS $LIBXML2_LIBS"

	AC_SUBST(LIBXML2_CFLAGS)

	dnl Checking for unixODBC support
	LIBUNIXODBC_CHECK_CONFIG([no])
	if test "x$want_unixodbc" = "xyes"; then
		if test "x$unixodbc_error" != "x"; then
			AC_MSG_ERROR($unixodbc_error)
		fi
		have_unixodbc="yes"
	fi
	SERVER_LDFLAGS="$SERVER_LDFLAGS $UNIXODBC_LDFLAGS"
	SERVER_LIBS="$SERVER_LIBS $UNIXODBC_LIBS"

	PROXY_LDFLAGS="$PROXY_LDFLAGS $UNIXODBC_LDFLAGS"
	PROXY_LIBS="$PROXY_LIBS $UNIXODBC_LIBS"

	AC_SUBST(UNIXODBC_CFLAGS)

	dnl Check for Net-SNMP [by default - skip]
	LIBNETSNMP_CHECK_CONFIG([no], "5.3.0")

	if test "x$want_netsnmp" = "xyes"; then
		if test "x$found_netsnmp" != "xyes"; then
			AC_MSG_ERROR([Invalid Net-SNMP directory - unable to find net-snmp-config])
		else
			have_snmp="yes"
		fi
	fi
	SERVER_LDFLAGS="$SNMP_LDFLAGS $SERVER_LDFLAGS"
	SERVER_LIBS="$SERVER_LIBS $SNMP_LIBS"

	PROXY_LDFLAGS="$SNMP_LDFLAGS $PROXY_LDFLAGS"
	PROXY_LIBS="$PROXY_LIBS $SNMP_LIBS"


	AC_SUBST(SNMP_CFLAGS)

	dnl Check for LIBSSH2 [by default - skip] at least of version 1.0.0.
	LIBSSH2_CHECK_CONFIG([no])
	LIBSSH_CHECK_CONFIG([no])
	if test "x$want_ssh2" = "xyes"; then
		if test "x$want_ssh" != "xno"; then
			AC_MSG_ERROR([You can configure for only one SSH library (--with-ssh or --with-ssh2).])
		fi

		if test "x$found_ssh2" != "xyes"; then
			AC_MSG_ERROR([SSH2 library not found])
		elif test "x$accept_ssh2_version" != "xyes"; then
			AC_MSG_ERROR([SSH2 library version requirement not met (>= 1.0.0)])
		else
			have_ssh="yes (libssh2)"
		fi
	fi
	SERVER_LDFLAGS="$SERVER_LDFLAGS $SSH2_LDFLAGS"
	SERVER_LIBS="$SERVER_LIBS $SSH2_LIBS"

	PROXY_LDFLAGS="$PROXY_LDFLAGS $SSH2_LDFLAGS"
	PROXY_LIBS="$PROXY_LIBS $SSH2_LIBS"

	AC_SUBST(SSH2_CFLAGS)

	dnl Check for LIBSSH [by default - skip] at least of version 0.7.0.
	if test "x$want_ssh" = "xyes"; then
		if test "x$found_ssh" != "xyes"; then
			AC_MSG_ERROR([SSH library not found])
		elif test "x$accept_ssh_version" != "xyes"; then
			AC_MSG_ERROR([SSH library version requirement not met (>= 0.6.0)])
		else
			have_ssh="yes (libssh)"
		fi
	fi
	SERVER_LDFLAGS="$SERVER_LDFLAGS $SSH_LDFLAGS"
	SERVER_LIBS="$SERVER_LIBS $SSH_LIBS"

	PROXY_LDFLAGS="$PROXY_LDFLAGS $SSH_LDFLAGS"
	PROXY_LIBS="$PROXY_LIBS $SSH_LIBS"

	AC_SUBST(SSH_CFLAGS)

	found_openipmi="no"
	dnl Check for libOpenIPMI [by default - skip]
	LIBOPENIPMI_CHECK_CONFIG([no])
	if test "x$want_openipmi" = "xyes"; then
		if test "x$found_openipmi" != "xyes"; then
			AC_MSG_ERROR([Invalid OPENIPMI directory - unable to find ipmiif.h])
		else
			have_ipmi="yes"
		fi
	fi

	SERVER_LDFLAGS="$SERVER_LDFLAGS $OPENIPMI_LDFLAGS"
	SERVER_LIBS="$SERVER_LIBS $OPENIPMI_LIBS"

	PROXY_LDFLAGS="$PROXY_LDFLAGS $OPENIPMI_LDFLAGS"
	PROXY_LIBS="$PROXY_LIBS $OPENIPMI_LIBS"

	AC_SUBST(OPENIPMI_CFLAGS)

	dnl Check for zlib, used by Zabbix server-proxy communications
	ZLIB_CHECK_CONFIG([no])
	if test "x$found_zlib" != "xyes"; then
		AC_MSG_ERROR([Unable to use zlib (zlib check failed)])
	fi

	AC_SUBST(ZLIB_CFLAGS)

	dnl Check for 'libpthread' library that supports PTHREAD_PROCESS_SHARED flag
	LIBPTHREAD_CHECK_CONFIG([no])
	if test "x$found_libpthread" != "xyes"; then
		AC_MSG_ERROR([Unable to use libpthread (libpthread check failed)])
	fi
fi

SERVER_LDFLAGS="$SERVER_LDFLAGS $ZLIB_LDFLAGS $LIBPTHREAD_LDFLAGS"
SERVER_LIBS="$SERVER_LIBS $ZLIB_LIBS $LIBPTHREAD_LIBS"

PROXY_LDFLAGS="$PROXY_LDFLAGS $ZLIB_LDFLAGS $LIBPTHREAD_LDFLAGS"
PROXY_LIBS="$PROXY_LIBS $ZLIB_LIBS $LIBPTHREAD_LIBS"

AGENT_LDFLAGS="$AGENT_LDFLAGS $ZLIB_LDFLAGS $LIBPTHREAD_LDFLAGS"
AGENT_LIBS="$AGENT_LIBS $ZLIB_LIBS $LIBPTHREAD_LIBS"

AGENT2_LDFLAGS="$AGENT2_LDFLAGS $ZLIB_LDFLAGS $LIBPTHREAD_LDFLAGS"
AGENT2_LIBS="$AGENT2_LIBS $ZLIB_LIBS $LIBPTHREAD_LIBS"

ZBXGET_LDFLAGS="$ZBXGET_LDFLAGS $ZLIB_LDFLAGS $LIBPTHREAD_LDFLAGS"
ZBXGET_LIBS="$ZBXGET_LIBS $ZLIB_LIBS $LIBPTHREAD_LIBS"

SENDER_LDFLAGS="$SENDER_LDFLAGS $ZLIB_LDFLAGS $LIBPTHREAD_LDFLAGS"
SENDER_LIBS="$SENDER_LIBS $ZLIB_LIBS $LIBPTHREAD_LIBS"

ZBXJS_LDFLAGS="$ZBXJS_LDFLAGS $ZLIB_LDFLAGS $LIBPTHREAD_LDFLAGS"
ZBXJS_LIBS="$ZBXJS_LIBS $ZLIB_LIBS $LIBPTHREAD_LIBS"

AM_CONDITIONAL(HAVE_IPMI, [test "x$have_ipmi" = "xyes"])
AM_CONDITIONAL(HAVE_LIBXML2, test "x$have_libxml2" = "xyes")
AM_CONDITIONAL(HAVE_UNIXODBC, test "x$have_unixodbc" = "xyes")

AM_CONDITIONAL(HAVE_SSH, [test "x$have_ssh" = "xyes (libssh)"])
AM_CONDITIONAL(HAVE_SSH2, [test "x$have_ssh" = "xyes (libssh2)"])

dnl Check if Zabbix internal IPC services are used
have_ipcservice="no"
if test "x$have_ipmi" = "xyes"; then
	have_ipcservice="yes"
fi

if test "x$server" = "xyes"; then
	have_ipcservice="yes"
fi

if test "x$proxy" = "xyes"; then
	have_ipcservice="yes"
fi

AM_CONDITIONAL(PROXY_IPCSERVICE, [test "x$have_ipmi" = "xyes"])

dnl Check for libevent, used by Zabbix IPC services
if test "x$have_ipcservice" = "xyes"; then
	AC_DEFINE([HAVE_IPCSERVICE], 1, [Define to 1 if Zabbix IPC services are used])

	LIBEVENT_CHECK_CONFIG([no])
	if test "x$found_libevent" != "xyes"; then
		AC_MSG_ERROR([Unable to use libevent (libevent check failed)])
	fi

	SERVER_LDFLAGS="$SERVER_LDFLAGS $LIBEVENT_LDFLAGS"
	SERVER_LIBS="$SERVER_LIBS $LIBEVENT_LIBS"

	PROXY_LDFLAGS="$PROXY_LDFLAGS $LIBEVENT_LDFLAGS"
	PROXY_LIBS="$PROXY_LIBS $LIBEVENT_LIBS"
fi

dnl Check multhithread SSL libs requirements [by default - skip]
mt_required="no"
if test "x$server" = "xyes"; then
	mt_required="yes"
fi

if test "x$proxy" = "xyes"; then
	mt_required="yes"
fi

dnl Check for GnuTLS libgnutls [by default - skip]
LIBGNUTLS_CHECK_CONFIG([no])
if test "x$want_gnutls" = "xyes"; then
	if test "x$have_tls" != "xno"; then
		AC_MSG_ERROR([You can configure for only one TLS library (--with-gnutls or --with-openssl).])
	fi

	if test "x$found_gnutls" != "xyes"; then
		AC_MSG_ERROR([GnuTLS library libgnutls not found])
	elif test "x$accept_gnutls_version" != "xyes"; then
		AC_MSG_ERROR([GnuTLS library version requirement not met (>= 3.1.18)])
	else
		have_tls="GnuTLS"
	fi
	TLS_CFLAGS="$GNUTLS_CFLAGS"
	TLS_LDFLAGS="$GNUTLS_LDFLAGS"
	TLS_LIBS="$GNUTLS_LIBS"
	AC_SUBST(TLS_CFLAGS)
	AC_SUBST(TLS_LDFLAGS)
	AC_SUBST(TLS_LIBS)
fi

dnl Check for OpenSSL libssl and libcrypto [by default - skip]
LIBOPENSSL_CHECK_CONFIG([no], [$mt_required])
if test "x$want_openssl" = "xyes"; then
	if test "x$have_tls" != "xno"; then
		AC_MSG_ERROR([You can configure for only one TLS library (--with-gnutls or --with-openssl).])
	fi

	if test "x$found_openssl" != "xOpenSSL" -a "x$found_openssl" != "xOpenSSL (PSK not supported)"; then
		AC_MSG_ERROR([OpenSSL library libssl or libcrypto not found])
	elif test "x$accept_openssl_version" != "xyes" -a "$mt_required" = "yes"; then
		AC_MSG_ERROR([OpenSSL library version requirement for server or proxy not met (>= 1.1.0)])
	elif test "x$accept_openssl_version" != "xyes"; then
		AC_MSG_ERROR([OpenSSL library version requirement not met (>= 1.0.1)])
	else
		have_tls=$found_openssl
	fi
	TLS_CFLAGS="$OPENSSL_CFLAGS"
	TLS_LDFLAGS="$OPENSSL_LDFLAGS"
	TLS_LIBS="$OPENSSL_LIBS"
fi
AC_SUBST(TLS_CFLAGS)

AM_CONDITIONAL(HAVE_OPENSSL, [test "x$have_tls" = "xOpenSSL" || test "x$have_tls" = "xOpenSSL (PSK not supported)"])
AM_CONDITIONAL(HAVE_GNUTLS, [test "x$have_tls" = "xGnuTLS"])

SERVER_LDFLAGS="$SERVER_LDFLAGS $TLS_LDFLAGS"
SERVER_LIBS="$SERVER_LIBS $TLS_LIBS"

PROXY_LDFLAGS="$PROXY_LDFLAGS $TLS_LDFLAGS"
PROXY_LIBS="$PROXY_LIBS $TLS_LIBS"

AGENT_LDFLAGS="$AGENT_LDFLAGS $TLS_LDFLAGS"
AGENT_LIBS="$AGENT_LIBS $TLS_LIBS"

AGENT2_LDFLAGS="$AGENT2_LDFLAGS $TLS_LDFLAGS"
AGENT2_LIBS="$AGENT2_LIBS $TLS_LIBS"

ZBXGET_LDFLAGS="$ZBXGET_LDFLAGS $TLS_LDFLAGS"
ZBXGET_LIBS="$ZBXGET_LIBS $TLS_LIBS"

SENDER_LDFLAGS="$SENDER_LDFLAGS $TLS_LDFLAGS"
SENDER_LIBS="$SENDER_LIBS $TLS_LIBS"

ZBXJS_LDFLAGS="$ZLIB_LDFLAGS $TLS_LDFLAGS"
ZBXJS_LIBS="$ZBXJS_LIBS $TLS_LIBS"

dnl Check for libmodbus [by default - skip]
if test "x$agent" = "xyes"; then
	LIBMODBUS_CHECK_CONFIG([3.0.0])
	if test "x$want_libmodbus" = "xyes"; then
		if test "x$found_libmodbus" = "xyes"; then
			have_libmodbus="yes"

			AGENT_CFLAGS="$AGENT_CFLAGS $LIBMODBUS_CFLAGS"
			AGENT_LDFLAGS="$AGENT_LDFLAGS $LIBMODBUS_LDFLAGS"
			AGENT_LIBS="$AGENT_LIBS $LIBMODBUS_LIBS"
		fi
	fi
fi
AM_CONDITIONAL(HAVE_LIBMODBUS, [test "x$have_libmodbus" = "xyes"])

if test "x$agent2" = "xyes"; then
	AC_DEFINE(ZBX_BUILD_AGENT2,1,[Define to 1 if Agent2 is being built.])
fi

if test "x$webservice" = "xyes"; then
	AC_DEFINE(ZBX_BUILD_WEBSERVICE,1,[Define to 1 if Web Service is being built.])
fi

if test "x$agent2" = "xyes" || test "x$webservice" = "xyes"; then
	AC_CHECK_PROGS([GO], [go], [no])
	if test "x$GO" = "xno"; then
		AC_MSG_ERROR([Unable to find "go" executable in path])
	fi
fi

if test "x$java" = "xyes"; then
	AC_CHECK_PROGS([JAVAC], [javac], [no])
	if test "x$JAVAC" = "xno"; then
		AC_MSG_ERROR([Unable to find "javac" executable in path])
	fi
	AC_CHECK_PROGS([JAR], [jar], [no])
	if test "x$JAR" = "xno"; then
		AC_MSG_ERROR([Unable to find "jar" executable in path])
	fi
fi

found_ldap="no"
dnl Check for libLDAP [by default - skip]
LIBLDAP_CHECK_CONFIG([no])
if test "x$want_ldap" = "xyes"; then
	if test "x$found_ldap" != "xyes"; then
		AC_MSG_ERROR([Invalid LDAP directory - unable to find ldap.h])
	fi
fi
SERVER_LDFLAGS="$SERVER_LDFLAGS $LDAP_LDFLAGS"
SERVER_LIBS="$SERVER_LIBS $LDAP_LIBS"

PROXY_LDFLAGS="$PROXY_LDFLAGS $LDAP_LDFLAGS"
PROXY_LIBS="$PROXY_LIBS $LDAP_LIBS"

AGENT_LDFLAGS="$AGENT_LDFLAGS $LDAP_LDFLAGS"
AGENT_LIBS="$AGENT_LIBS $LDAP_LIBS"

AC_SUBST(LDAP_CPPFLAGS)

dnl Currently required cURL library version is 7.19.1 . When it is
dnl increased all the functionality in zbxcurl.h must be revised.
found_curl="no"
dnl Checking for libCurl [by default - skip]
LIBCURL_CHECK_CONFIG(, [7.19.1], [],[])
if test "x$want_curl" = "xyes"; then
	if test "x$found_curl" != "xyes"; then
		AC_MSG_ERROR([Curl library not found])
	fi
fi
if test "x$found_curl" = "xyes"; then
	have_web_monitoring="cURL"
fi
CFLAGS="$LIBCURL_CFLAGS $CFLAGS"

SERVER_LDFLAGS="$SERVER_LDFLAGS $LIBCURL_LDFLAGS"
SERVER_LIBS="$SERVER_LIBS $LIBCURL_LIBS"

PROXY_LDFLAGS="$PROXY_LDFLAGS $LIBCURL_LDFLAGS"
PROXY_LIBS="$PROXY_LIBS $LIBCURL_LIBS"

AM_CONDITIONAL(HAVE_LIBCURL, test "x$found_curl" = "xyes")

dnl Starting from 2.0 agent can do web monitoring
AGENT_LDFLAGS="$AGENT_LDFLAGS $LIBCURL_LDFLAGS"
AGENT_LIBS="$AGENT_LIBS $LIBCURL_LIBS"

ZBXGET_LDFLAGS="$ZBXGET_LDFLAGS $ZLIB_LDFLAGS $LIBPTHREAD_LDFLAGS"
ZBXGET_LIBS="$ZBXGET_LIBS $ZLIB_LIBS $LIBPTHREAD_LIBS"

SENDER_LDFLAGS="$SENDER_LDFLAGS $ZLIB_LDFLAGS $LIBPTHREAD_LDFLAGS"
SENDER_LIBS="$SENDER_LIBS $ZLIB_LIBS $LIBPTHREAD_LIBS"

ZBXJS_LDFLAGS="$ZBXJS_LDFLAGS $LIBCURL_LDFLAGS"
ZBXJS_LIBS="$ZBXJS_LIBS $LIBCURL_LIBS"

if test "x$server" = "xyes" || test "x$proxy" = "xyes" || test "x$agent" = "xyes" || test "x$agent2" = "xyes"; then
LIBPCRE_CHECK_CONFIG([flags-only])
LIBPCRE2_CHECK_CONFIG([flags-only])

if test "x$want_libpcre2" = "xno"; then # default to old pcre
	if test "x$want_libpcre" = "xno"; then
		AC_MSG_NOTICE([using old pcre library by default])
	fi

	LIBPCRE_CHECK_CONFIG([mandatory])

	if test "x$found_libpcre" != "xyes"; then
		AC_MSG_ERROR([unable to use libpcre (libpcre check failed)])
	fi

	LIBPCRE_CHECK_CONFIG([no])

	CFLAGS="$CFLAGS $LIBPCRE_CFLAGS"
	LDFLAGS="$LDFLAGS $LIBPCRE_LDFLAGS"
	if test "x$ARCH" = "xosx"; then
		LIBS="$LIBPCRE_LIBS $LIBS"
	else
		LIBS="$LIBS $LIBPCRE_LIBS"
	fi

	AC_DEFINE([HAVE_PCRE_H], 1, [Define to 1 if you have the 'libpcre' library (-lpcre)])
	have_pcre=1
else
	if test "x$want_libpcre" != "xno"; then
		AC_MSG_ERROR([cannot use both pcre and pcre2 at the same time])
	fi

	LIBPCRE2_CHECK_CONFIG([mandatory])

	if test "x$found_libpcre2" != "xyes"; then
	    AC_MSG_ERROR([unable to use libpcre2 (libpcre2 check failed)])
	fi

	CFLAGS="$CFLAGS $LIBPCRE2_CFLAGS"
	LDFLAGS="$LDFLAGS $LIBPCRE2_LDFLAGS"
	if test "x$ARCH" = "xosx"; then
		LIBS="$LIBPCRE2_LIBS $LIBS"
	else
		LIBS="$LIBS $LIBPCRE2_LIBS"
	fi

	AC_DEFINE([HAVE_PCRE2_H], 1, [Define to 1 if you have the 'libpcre2' library (-lpcre2-8)])
	have_pcre2=1
fi

if test "x$have_pcre" != "x1" && test "x$have_pcre2" != "x1"; then
    AC_MSG_ERROR([cannot build with libpcre or libpcre2])
fi
fi

AM_CONDITIONAL([HAVE_PCRE], [test "x$have_pcre" = "x1"])
AM_CONDITIONAL([HAVE_PCRE2], [test "x$have_pcre2" = "x1"])

found_iconv="no"
dnl Check for libiconv [by default - skip]
LIBICONV_CHECK_CONFIG([no])
if test "x$found_iconv" != "xyes"; then
	AC_MSG_ERROR([Unable to use iconv (libiconv check failed)])
fi
LDFLAGS="$LDFLAGS $ICONV_LDFLAGS"
LIBS="$LIBS $ICONV_LIBS"

TIMES_CHECK_NULL_ARG([no])

have_stacksize="no"

AC_ARG_WITH(stacksize,[
Override default thread stack size:
AS_HELP_STRING([--with-stacksize=STACKSIZE], [Set default thread stack size in kilobytes.])],
[case "${withval}" in
  [[0-9]][[0-9]][[0-9]]|[[0-9]][[0-9]][[0-9]][[0-9]]|[[0-9]][[0-9]][[0-9]][[0-9]][[0-9]])
    AC_DEFINE_UNQUOTED(HAVE_STACKSIZE, ${withval}, [Override default thread stack size.]) ;;
  *) AC_MSG_ERROR([bad value ${withval} for --with-stacksize]) ;;
esac])

RANLIB="ranlib"
AC_SUBST(RANLIB)

SERVER_CONFIG_FILE="${sysconfdir}/zabbix_server.conf"
PROXY_CONFIG_FILE="${sysconfdir}/zabbix_proxy.conf"
AGENT_CONFIG_FILE="${sysconfdir}/zabbix_agentd.conf"
AGENT2_CONFIG_FILE="${sysconfdir}/zabbix_agent2.conf"
AGENT2_CONFIG_DIR="${sysconfdir}/zabbix_agent2.d"
AGENT2_PLUGIN_CONFIG_DIR="${AGENT2_CONFIG_DIR}/plugins.d"
WEBSERVICE_CONFIG_FILE="${sysconfdir}/zabbix_web_service.conf"

EXTERNAL_SCRIPTS_PATH="${datadir}/zabbix/externalscripts"
ALERT_SCRIPTS_PATH="${datadir}/zabbix/alertscripts"

CURL_SSL_CERT_LOCATION="${datadir}/zabbix/ssl/certs"
CURL_SSL_KEY_LOCATION="${datadir}/zabbix/ssl/keys"

LOAD_MODULE_PATH="${libdir}/modules"

AC_SUBST(SERVER_LDFLAGS)
AC_SUBST(SERVER_LIBS)

AC_SUBST(PROXY_LDFLAGS)
AC_SUBST(PROXY_LIBS)

AC_SUBST(AGENT_LDFLAGS)
AC_SUBST(AGENT_LIBS)

AC_SUBST(AGENT2_LDFLAGS)
AC_SUBST(AGENT2_LIBS)

if test "x$HAVE_START_GROUP" = "xyes"; then
	LD_START_GROUP=-Wl,--start-group
	LD_END_GROUP=-Wl,--end-group
fi

if test "x$agent2" = "xyes"; then
	CGO_CFLAGS="$TLS_CFLAGS $LIBPCRE_CFLAGS $LIBPCRE2_CFLAGS"
	CGO_LDFLAGS="$AGENT2_LDFLAGS $LD_START_GROUP \
		\${abs_top_builddir}/src/libs/zbxalgo/libzbxalgo.a \
		\${abs_top_builddir}/src/libs/zbxinterface/libzbxinterface.a \
		\${abs_top_builddir}/src/libs/zbxcommon/libzbxcommon.a \
		\${abs_top_builddir}/src/libs/zbxcomms/libzbxcomms.a \
		\${abs_top_builddir}/src/libs/zbxcompress/libzbxcompress.a \
		\${abs_top_builddir}/src/libs/zbxcrypto/libzbxcrypto.a \
		\${abs_top_builddir}/src/libs/zbxexec/libzbxexec.a \
		\${abs_top_builddir}/src/libs/zbxhash/libzbxhash.a \
		\${abs_top_builddir}/src/libs/zbxhttp/libzbxhttp.a \
		\${abs_top_builddir}/src/libs/zbxjson/libzbxjson.a \
		\${abs_top_builddir}/src/libs/zbxmutexs/libzbxmutexs.a \
		\${abs_top_builddir}/src/libs/zbxprof/libzbxprof.a \
		\${abs_top_builddir}/src/libs/zbxnix/libzbxnix.a \
		\${abs_top_builddir}/src/libs/zbxregexp/libzbxregexp.a \
		\${abs_top_builddir}/src/libs/zbxnum/libzbxnum.a \
		\${abs_top_builddir}/src/libs/zbxstr/libzbxstr.a \
		\${abs_top_builddir}/src/libs/zbxfile/libzbxfile.a \
		\${abs_top_builddir}/src/libs/zbxparam/libzbxparam.a \
		\${abs_top_builddir}/src/libs/zbxexpr/libzbxexpr.a \
		\${abs_top_builddir}/src/libs/zbxtime/libzbxtime.a \
		\${abs_top_builddir}/src/libs/zbxip/libzbxip.a \
		\${abs_top_builddir}/src/libs/zbxsysinfo/"$ARCH"/libspechostnamesysinfo.a \
		\${abs_top_builddir}/src/libs/zbxsysinfo/"$ARCH"/libspecsysinfo.a \
		\${abs_top_builddir}/src/libs/zbxsysinfo/alias/libalias.a \
		\${abs_top_builddir}/src/libs/zbxsysinfo/common/libcommonsysinfo.a \
		\${abs_top_builddir}/src/libs/zbxsysinfo/libzbxagent2sysinfo.a \
		\${abs_top_builddir}/src/libs/zbxsysinfo/simple/libsimplesysinfo.a \
		\${abs_top_builddir}/src/libs/zbxthreads/libzbxthreads.a \
		\${abs_top_builddir}/src/libs/zbxvariant/libzbxvariant.a \
		\${abs_top_builddir}/src/libs/zbxxml/libzbxxml.a \
		\${abs_top_builddir}/src/zabbix_agent/logfiles/libzbxlogfiles.a \
		\${abs_top_builddir}/src/zabbix_agent/active_checks/libzbxactive_checks.a \
		\${abs_top_builddir}/src/zabbix_agent/metrics/libzbxmetrics.a \
		$LIBS $AGENT2_LIBS $LD_END_GROUP"

	AC_SUBST(CGO_CFLAGS)
	AC_SUBST(CGO_LDFLAGS)
fi

AC_SUBST(ZBXGET_LDFLAGS)
AC_SUBST(ZBXGET_LIBS)

AC_SUBST(SENDER_LDFLAGS)
AC_SUBST(SENDER_LIBS)

AC_SUBST(ZBXJS_LDFLAGS)
AC_SUBST(ZBXJS_LIBS)

AC_SUBST(SERVER_CONFIG_FILE)
AC_SUBST(PROXY_CONFIG_FILE)
AC_SUBST(AGENT_CONFIG_FILE)
AC_SUBST(AGENT2_CONFIG_FILE)
AC_SUBST(AGENT2_CONFIG_DIR)
AC_SUBST(AGENT2_PLUGIN_CONFIG_DIR)
AC_SUBST(WEBSERVICE_CONFIG_FILE)

AC_SUBST(EXTERNAL_SCRIPTS_PATH)
AC_SUBST(ALERT_SCRIPTS_PATH)

AC_SUBST(CURL_SSL_CERT_LOCATION)
AC_SUBST(CURL_SSL_KEY_LOCATION)

AC_SUBST(LOAD_MODULE_PATH)

AC_SUBST(GO)

dnl *****************************************************************
dnl *                                                               *
dnl *                         Other checks                          *
dnl *                                                               *
dnl *****************************************************************

dnl Automake 1.8 to 1.9.6 sets mkdir_p macro (lower-cased).
AC_MSG_CHECKING(for mkdir -p candidate)
if test "x${MKDIR_P}" = "x"; then
        if test "x${mkdir_p}" = "x"; then
                AC_MSG_ERROR([No suitable "mkdir -p" candidate found.])
        fi
        AC_SUBST([MKDIR_P], ${mkdir_p})
fi
AC_MSG_RESULT([ok (${MKDIR_P})])

dnl Check if process statistics collector should be enabled
case "x$ARCH" in
	xlinux|xsolaris)
		AC_DEFINE(ZBX_PROCSTAT_COLLECTOR, 1 , [Define to 1 on linux and solaris platforms])
		;;
esac

found_cmocka="no"
found_yaml="no"

dnl *****************************************************************
dnl *                                                               *
dnl *                 Output configuration results                  *
dnl *                                                               *
dnl *****************************************************************

m4_ifdef([CONF_TESTS],[CONF_TESTS])
AM_CONDITIONAL([TESTS],[test "x$found_cmocka" = "xyes"])

AC_CONFIG_FILES([
	Makefile
	include/Makefile
	database/Makefile
	database/mysql/Makefile
	database/mysql/option-patches/Makefile
	database/postgresql/Makefile
	database/postgresql/option-patches/Makefile
	database/postgresql/timescaledb/Makefile
	database/postgresql/timescaledb/option-patches/Makefile
	database/postgresql/timescaledb/option-patches/with-compression/Makefile
	database/postgresql/timescaledb/option-patches/without-compression/Makefile
	database/sqlite3/Makefile
	misc/Makefile
	src/Makefile
	src/go/Makefile
	src/libs/Makefile
	src/libs/zbxalgo/Makefile
	src/libs/zbxasyncpoller/Makefile
	src/libs/zbxasynchttppoller/Makefile
	src/libs/zbxaudit/Makefile
	src/libs/zbxautoreg/Makefile
	src/libs/zbxavailability/Makefile
	src/libs/zbxconnector/Makefile
	src/libs/zbxcommon/Makefile
	src/libs/zbxbincommon/Makefile
	src/libs/zbxcomms/Makefile
	src/libs/zbxcommshigh/Makefile
	src/libs/zbxcompress/Makefile
	src/libs/zbxcfg/Makefile
	src/libs/zbxcrypto/Makefile
	src/libs/zbxcurl/Makefile
	src/libs/zbxdb/Makefile
	src/libs/zbxdbsyncer/Makefile
	src/libs/zbxcacheconfig/Makefile
	src/libs/zbxcachehistory/Makefile
	src/libs/zbxcachevalue/Makefile
	src/libs/zbxdbhigh/Makefile
	src/libs/zbxdbwrap/Makefile
	src/libs/zbxdbschema/Makefile
	src/libs/zbxdbupgrade/Makefile
	src/libs/zbxdiag/Makefile
	src/libs/zbxdiscoverer/Makefile
	src/libs/zbxdiscovery/Makefile
	src/libs/zbxembed/Makefile
	src/libs/zbxeval/Makefile
	src/libs/zbxevent/Makefile
	src/libs/zbxexec/Makefile
	src/libs/zbxexport/Makefile
	src/libs/zbxexpr/Makefile
	src/libs/zbxfile/Makefile
	src/libs/zbxgetopt/Makefile
	src/libs/zbxhash/Makefile
	src/libs/zbxhistory/Makefile
	src/libs/zbxhttp/Makefile
	src/libs/zbxicmpping/Makefile
	src/libs/zbxip/Makefile
	src/libs/zbxinterface/Makefile
	src/libs/zbxipcservice/Makefile
	src/libs/zbxipmi/Makefile
	src/libs/zbxjson/Makefile
	src/libs/zbxkvs/Makefile
	src/libs/zbxlog/Makefile
	src/libs/zbxmedia/Makefile
	src/libs/zbxmodules/Makefile
	src/libs/zbxmutexs/Makefile
	src/libs/zbxpgservice/Makefile
	src/libs/zbxprof/Makefile
	src/libs/zbxnix/Makefile
	src/libs/zbxnum/Makefile
	src/libs/zbxodbc/Makefile
	src/libs/zbxparam/Makefile
	src/libs/zbxpoller/Makefile
	src/libs/zbxagentget/Makefile
	src/libs/zbxpreproc/Makefile
	src/libs/zbxpreprocbase/Makefile
	src/libs/zbxprometheus/Makefile
	src/libs/zbxproxybuffer/Makefile
	src/libs/zbxregexp/Makefile
	src/libs/zbxrtc/Makefile
	src/libs/zbxself/Makefile
	src/libs/zbxserialize/Makefile
	src/libs/zbxexpression/Makefile
	src/libs/zbxscripts/Makefile
	src/libs/zbxservice/Makefile
	src/libs/zbxshmem/Makefile
	src/libs/zbxsnmptrapper/Makefile
	src/libs/zbxstr/Makefile
	src/libs/zbxvmware/Makefile
	src/libs/zbxsysinfo/Makefile
	src/libs/zbxsysinfo/agent/Makefile
	src/libs/zbxsysinfo/aix/Makefile
	src/libs/zbxsysinfo/alias/Makefile
	src/libs/zbxsysinfo/common/Makefile
	src/libs/zbxsysinfo/freebsd/Makefile
	src/libs/zbxsysinfo/hpux/Makefile
	src/libs/zbxsysinfo/linux/Makefile
	src/libs/zbxsysinfo/netbsd/Makefile
	src/libs/zbxsysinfo/openbsd/Makefile
	src/libs/zbxsysinfo/osx/Makefile
	src/libs/zbxsysinfo/simple/Makefile
	src/libs/zbxsysinfo/solaris/Makefile
	src/libs/zbxsysinfo/unknown/Makefile
	src/libs/zbxstats/Makefile
	src/libs/zbxtagfilter/Makefile
	src/libs/zbxtasks/Makefile
	src/libs/zbxhttppoller/Makefile
	src/libs/zbxthreads/Makefile
	src/libs/zbxtime/Makefile
	src/libs/zbxtimekeeper/Makefile
	src/libs/zbxtrapper/Makefile
	src/libs/zbxtrends/Makefile
	src/libs/zbxvariant/Makefile
	src/libs/zbxvault/Makefile
	src/libs/zbxversion/Makefile
	src/libs/zbxxml/Makefile
	src/libs/zbxalerter/Makefile
	src/libs/zbxpinger/Makefile
	src/libs/zbxescalations/Makefile
	src/zabbix_agent/Makefile
	src/zabbix_agent/logfiles/Makefile
	src/zabbix_agent/active_checks/Makefile
	src/zabbix_agent/agent_conf/Makefile
	src/zabbix_agent/listener/Makefile
	src/zabbix_agent/metrics/Makefile
	src/zabbix_get/Makefile
	src/zabbix_java/Makefile
	src/zabbix_js/Makefile
	src/zabbix_proxy/Makefile
	src/zabbix_proxy/autoreg/Makefile
	src/zabbix_proxy/cachehistory/Makefile
	src/zabbix_proxy/datasender/Makefile
	src/zabbix_proxy/diag/Makefile
	src/zabbix_proxy/discovery/Makefile
	src/zabbix_proxy/housekeeper/Makefile
	src/zabbix_proxy/proxyconfig/Makefile
	src/zabbix_proxy/rtc/Makefile
	src/zabbix_proxy/poller/Makefile
	src/zabbix_proxy/preproc/Makefile
	src/zabbix_proxy/proxyconfigwrite/Makefile
	src/zabbix_proxy/stats/Makefile
	src/zabbix_proxy/taskmanager/Makefile
	src/zabbix_proxy/trapper/Makefile
	src/zabbix_sender/Makefile
	src/zabbix_server/Makefile
	src/zabbix_server/audit/Makefile
	src/zabbix_server/autoreg/Makefile
	src/zabbix_server/actions/Makefile
	src/zabbix_server/postinit/Makefile
	src/zabbix_server/cachehistory/Makefile
	src/zabbix_server/connector/Makefile
	src/zabbix_server/dbconfigworker/Makefile
	src/zabbix_server/dbconfig/Makefile
	src/zabbix_server/diag/Makefile
	src/zabbix_server/discovery/Makefile
	src/zabbix_server/escalator/Makefile
	src/zabbix_server/events/Makefile
	src/zabbix_server/ha/Makefile
	src/zabbix_server/housekeeper/Makefile
	src/zabbix_server/lld/Makefile
	src/zabbix_server/pgmanager/Makefile
	src/zabbix_server/operations/Makefile
	src/zabbix_server/poller/Makefile
	src/zabbix_server/preproc/Makefile
	src/zabbix_server/proxyconfigread/Makefile
	src/zabbix_server/proxypoller/Makefile
	src/zabbix_server/reporter/Makefile
	src/zabbix_server/rtc/Makefile
	src/zabbix_server/service/Makefile
	src/zabbix_server/stats/Makefile
	src/zabbix_server/taskmanager/Makefile
	src/zabbix_server/timer/Makefile
	src/zabbix_server/trapper/Makefile
	man/Makefile
	])
AC_OUTPUT

dnl The following variables use autoconf variables such as
dnl ${sysconfdir} and ${datadir} . Which in turn contain
dnl variables such as ${prefix}. In order to completely
dnl substitute all variables and output end-value in
dnl Configuration output below it is required to perform 2
dnl substitutions.

SERVER_CONFIG_FILE=`eval echo "${SERVER_CONFIG_FILE}"`
SERVER_CONFIG_FILE=`eval echo "${SERVER_CONFIG_FILE}"`

PROXY_CONFIG_FILE=`eval echo "${PROXY_CONFIG_FILE}"`
PROXY_CONFIG_FILE=`eval echo "${PROXY_CONFIG_FILE}"`

AGENT_CONFIG_FILE=`eval echo "${AGENT_CONFIG_FILE}"`
AGENT_CONFIG_FILE=`eval echo "${AGENT_CONFIG_FILE}"`

AGENT2_CONFIG_FILE=`eval echo "${AGENT2_CONFIG_FILE}"`
AGENT2_CONFIG_FILE=`eval echo "${AGENT2_CONFIG_FILE}"`

AGENT2_CONFIG_DIR=`eval echo "${AGENT2_CONFIG_DIR}"`
AGENT2_CONFIG_DIR=`eval echo "${AGENT2_CONFIG_DIR}"`

AGENT2_PLUGIN_CONFIG_DIR=`eval echo "${AGENT2_PLUGIN_CONFIG_DIR}"`
AGENT2_PLUGIN_CONFIG_DIR=`eval echo "${AGENT2_PLUGIN_CONFIG_DIR}"`

WEBSERVICE_CONFIG_FILE=`eval echo "${WEBSERVICE_CONFIG_FILE}"`
WEBSERVICE_CONFIG_FILE=`eval echo "${WEBSERVICE_CONFIG_FILE}"`

EXTERNAL_SCRIPTS_PATH=`eval echo "${EXTERNAL_SCRIPTS_PATH}"`
EXTERNAL_SCRIPTS_PATH=`eval echo "${EXTERNAL_SCRIPTS_PATH}"`

ALERT_SCRIPTS_PATH=`eval echo "${ALERT_SCRIPTS_PATH}"`
ALERT_SCRIPTS_PATH=`eval echo "${ALERT_SCRIPTS_PATH}"`

CURL_SSL_CERT_LOCATION=`eval echo "${CURL_SSL_CERT_LOCATION}"`
CURL_SSL_CERT_LOCATION=`eval echo "${CURL_SSL_CERT_LOCATION}"`

CURL_SSL_KEY_LOCATION=`eval echo "${CURL_SSL_KEY_LOCATION}"`
CURL_SSL_KEY_LOCATION=`eval echo "${CURL_SSL_KEY_LOCATION}"`

LOAD_MODULE_PATH=`eval echo "${LOAD_MODULE_PATH}"`
LOAD_MODULE_PATH=`eval echo "${LOAD_MODULE_PATH}"`

echo "

Configuration:

  Detected OS:           ${host_os}
  Install path:          ${prefix}
  Compilation arch:      ${ARCH}

  Compiler:              ${CC}
  Compiler flags:        ${CFLAGS}

  Library-specific flags:"

if test "x$DB_CFLAGS" != "x"; then
	echo "    database:              ${DB_CFLAGS}"
fi

if test "x$LIBPCRE_CFLAGS" != "x"; then
	echo "    libpcre:               ${LIBPCRE_CFLAGS}"
fi

if test "x$LIBPCRE2_CFLAGS" != "x"; then
	echo "    libpcre2:              ${LIBPCRE2_CFLAGS}"
fi

if test "x$LIBXML2_CFLAGS" != "x"; then
	echo "    libXML2:               ${LIBXML2_CFLAGS}"
fi

if test "x$UNIXODBC_CFLAGS" != "x"; then
	echo "    unixODBC:              ${UNIXODBC_CFLAGS}"
fi

if test "x$SNMP_CFLAGS" != "x"; then
	echo "    Net-SNMP:              ${SNMP_CFLAGS}"
fi

if test "x$OPENIPMI_CFLAGS" != "x"; then
	echo "    OpenIPMI:              ${OPENIPMI_CFLAGS}"
fi

if test "x$SSH2_CFLAGS" != "x"; then
	echo "    libssh2:               ${SSH2_CFLAGS}"
fi

if test "x$SSH_CFLAGS" != "x"; then
	echo "    libssh:                ${SSH_CFLAGS}"
fi

if test "x$LIBMODBUS_CFLAGS" != "x"; then
	echo "    libmodbus:                ${LIBMODBUS_CFLAGS}"
fi

if test "x$TLS_CFLAGS" != "x"; then
	echo "    TLS:                   ${TLS_CFLAGS}"
fi

if test "x$LDAP_CPPFLAGS" != "x"; then
	echo "    LDAP:                  ${LDAP_CPPFLAGS}"
fi

if test "x$ICONV_CFLAGS" != "x"; then
	echo "    iconv:                 ${ICONV_CFLAGS}"
fi

if test "x$LIBEVENT_CFLAGS" != "x"; then
	echo "    libevent:              ${LIBEVENT_CFLAGS}"
fi

echo "
  Enable server:         ${server}"

if test "x$server" != "xno"; then

echo "  Server details:
    With database:         ${have_db}
    WEB Monitoring:        ${have_web_monitoring}"

if test "x$have_web_monitoring" = "xcURL"; then
echo "      SSL certificates:      ${CURL_SSL_CERT_LOCATION}
      SSL keys:              ${CURL_SSL_KEY_LOCATION}"
fi

echo "    SNMP:                  ${have_snmp}
    IPMI:                  ${have_ipmi}
    SSH:                   ${have_ssh}
    TLS:                   ${have_tls}
    ODBC:                  ${have_unixodbc}
    Linker flags:          ${SERVER_LDFLAGS} ${LDFLAGS}
    Libraries:             ${SERVER_LIBS} ${LIBS}
    Configuration file:    ${SERVER_CONFIG_FILE}
    External scripts:      ${EXTERNAL_SCRIPTS_PATH}
    Alert scripts:         ${ALERT_SCRIPTS_PATH}
    Modules:               ${LOAD_MODULE_PATH}"

fi

echo "
  Enable proxy:          ${proxy}"

if test "x$proxy" != "xno"; then

echo "  Proxy details:
    With database:         ${have_db}
    WEB Monitoring:        ${have_web_monitoring}"

if test "x$have_web_monitoring" = "xcURL"; then
echo "      SSL certificates:      ${CURL_SSL_CERT_LOCATION}
      SSL keys:              ${CURL_SSL_KEY_LOCATION}"
fi

echo "    SNMP:                  ${have_snmp}
    IPMI:                  ${have_ipmi}
    SSH:                   ${have_ssh}
    TLS:                   ${have_tls}
    ODBC:                  ${have_unixodbc}
    Linker flags:          ${PROXY_LDFLAGS} ${LDFLAGS}
    Libraries:             ${PROXY_LIBS} ${LIBS}
    Configuration file:    ${PROXY_CONFIG_FILE}
    External scripts:      ${EXTERNAL_SCRIPTS_PATH}
    Modules:               ${LOAD_MODULE_PATH}"

fi

echo "
  Enable agent:          ${agent}"

if test "x$agent" != "xno"; then

echo "  Agent details:
    TLS:                   ${have_tls}
    Modbus:                ${have_libmodbus}
    Linker flags:          ${AGENT_LDFLAGS} ${LDFLAGS}
    Libraries:             ${AGENT_LIBS} ${LIBS}
    Configuration file:    ${AGENT_CONFIG_FILE}
    Modules:               ${LOAD_MODULE_PATH}"

fi

echo "
  Enable agent 2:        ${agent2}"

echo "
  Enable web service:    ${webservice}"

echo "
  Enable Java gateway:   ${java}"

if test "x$java" != "xno"; then

echo "  Java gateway details:
    Java compiler:         ${JAVAC}
    Java archiver:         ${JAR}"

fi

echo "
  LDAP support:          ${found_ldap}
  IPv6 support:          ${have_ipv6}
  cmocka support:        ${found_cmocka}"

if test "x$found_cmocka" != "xno"; then

echo "  cmocka library details:
    Compiler flags:      ${CMOCKA_CFLAGS}
    Linker flags:        ${CMOCKA_LDFLAGS}
    Libraries:           ${CMOCKA_LIBS}
    Library location:    ${CMOCKA_LIBRARY_PATH}"

fi

echo "
  yaml support:          ${found_yaml}"

if test "x$found_yaml" != "xno"; then

echo "  yaml library details:
    Compiler flags:      ${YAML_CFLAGS}
    Linker flags:        ${YAML_LDFLAGS}
    Libraries:           ${YAML_LIBS}
    Library location:    ${YAML_LIBRARY_PATH}"

fi

echo
echo "***********************************************************"
echo "*            Now run '${am_make} install'                       *"
echo "*                                                         *"
echo "*            Thank you for using Zabbix!                  *"
echo "*              <https://www.zabbix.com>                   *"
echo "***********************************************************"
echo<|MERGE_RESOLUTION|>--- conflicted
+++ resolved
@@ -35,11 +35,10 @@
 dnl *                                                               *
 dnl *****************************************************************
 
-<<<<<<< HEAD
 AC_PROG_EGREP
 AC_PROG_AWK
 AC_PROG_MAKE_SET
-AC_PROG_CC([cc c99 gcc clang])
+AC_PROG_CC
 AC_PROG_CXX
 
 dnl **
@@ -160,10 +159,6 @@
         AC_MSG_RESULT(skipping)
     ]
 )
-=======
-AC_PROG_CC
-AM_PROG_CC_C_O
->>>>>>> 19285e1c
 
 dnl *****************************************************************
 dnl *                                                               *
