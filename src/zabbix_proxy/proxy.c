/*
** Zabbix
** Copyright (C) 2001-2022 Zabbix SIA
**
** This program is free software; you can redistribute it and/or modify
** it under the terms of the GNU General Public License as published by
** the Free Software Foundation; either version 2 of the License, or
** (at your option) any later version.
**
** This program is distributed in the hope that it will be useful,
** but WITHOUT ANY WARRANTY; without even the implied warranty of
** MERCHANTABILITY or FITNESS FOR A PARTICULAR PURPOSE. See the
** GNU General Public License for more details.
**
** You should have received a copy of the GNU General Public License
** along with this program; if not, write to the Free Software
** Foundation, Inc., 51 Franklin Street, Fifth Floor, Boston, MA  02110-1301, USA.
**/

#include "proxy.h"

#include "cfg.h"
#include "db.h"
#include "zbxdbupgrade.h"
#include "log.h"
#include "zbxgetopt.h"
#include "zbxmutexs.h"

#include "sysinfo.h"
#include "zbxmodules.h"

#include "zbxnix.h"
#include "zbxself.h"

#include "../zabbix_server/dbsyncer/dbsyncer.h"
#include "../zabbix_server/discoverer/discoverer.h"
#include "../zabbix_server/httppoller/httppoller.h"
#include "housekeeper/housekeeper.h"
#include "../zabbix_server/pinger/pinger.h"
#include "../zabbix_server/poller/poller.h"
#include "../zabbix_server/trapper/trapper.h"
#include "../zabbix_server/trapper/proxydata.h"
#include "../zabbix_server/snmptrapper/snmptrapper.h"
#include "proxyconfig/proxyconfig.h"
#include "datasender/datasender.h"
#include "heart/heart.h"
#include "taskmanager/taskmanager.h"
#include "../zabbix_server/selfmon/selfmon.h"
#include "../zabbix_server/vmware/vmware.h"
#include "setproctitle.h"
#include "zbxcrypto.h"
#include "../zabbix_server/preprocessor/preproc_manager.h"
#include "../zabbix_server/preprocessor/preproc_worker.h"
#include "../zabbix_server/availability/avail_manager.h"
#include "../libs/zbxvault/vault.h"
#include "zbxdiag.h"
#include "diag/diag_proxy.h"
#include "zbxrtc.h"
#include "zbxserver.h"
#include "stats/zabbix_stats.h"

#ifdef HAVE_OPENIPMI
#include "../zabbix_server/ipmi/ipmi_manager.h"
#include "../zabbix_server/ipmi/ipmi_poller.h"
#endif

const char	*progname = NULL;
const char	title_message[] = "zabbix_proxy";
const char	syslog_app_name[] = "zabbix_proxy";
const char	*usage_message[] = {
	"[-c config-file]", NULL,
	"[-c config-file]", "-R runtime-option", NULL,
	"-h", NULL,
	"-V", NULL,
	NULL	/* end of text */
};

const char	*help_message[] = {
	"A Zabbix daemon that collects monitoring data from devices and sends it to",
	"Zabbix server.",
	"",
	"Options:",
	"  -c --config config-file        Path to the configuration file",
	"                                 (default: \"" DEFAULT_CONFIG_FILE "\")",
	"  -f --foreground                Run Zabbix proxy in foreground",
	"  -R --runtime-control runtime-option   Perform administrative functions",
	"",
	"    Runtime control options:",
	"      " ZBX_CONFIG_CACHE_RELOAD "        Reload configuration cache",
	"      " ZBX_HOUSEKEEPER_EXECUTE "        Execute the housekeeper",
	"      " ZBX_LOG_LEVEL_INCREASE "=target  Increase log level, affects all processes if",
	"                                 target is not specified",
	"      " ZBX_LOG_LEVEL_DECREASE "=target  Decrease log level, affects all processes if",
	"                                 target is not specified",
	"      " ZBX_SNMP_CACHE_RELOAD "          Reload SNMP cache",
	"      " ZBX_DIAGINFO "=section           Log internal diagnostic information of the",
	"                                 section (historycache, preprocessing, locks) or",
	"                                 everything if section is not specified",
	"",
	"      Log level control targets:",
	"        process-type             All processes of specified type",
	"                                 (configuration syncer, data sender, discoverer,",
	"                                 heartbeat sender, history syncer, housekeeper,",
	"                                 http poller, icmp pinger, ipmi manager,",
	"                                 ipmi poller, java poller, poller,",
	"                                 self-monitoring, snmp trapper, task manager,",
	"                                 trapper, unreachable poller, vmware collector,"
	"                                 availability manager, odbc poller)",
	"        process-type,N           Process type and number (e.g., poller,3)",
	"        pid                      Process identifier",
	"",
	"  -h --help                      Display this help message",
	"  -V --version                   Display version number",
	"",
	"Some configuration parameter default locations:",
	"  ExternalScripts                \"" DEFAULT_EXTERNAL_SCRIPTS_PATH "\"",
#ifdef HAVE_LIBCURL
	"  SSLCertLocation                \"" DEFAULT_SSL_CERT_LOCATION "\"",
	"  SSLKeyLocation                 \"" DEFAULT_SSL_KEY_LOCATION "\"",
#endif
	"  LoadModulePath                 \"" DEFAULT_LOAD_MODULE_PATH "\"",
	NULL	/* end of text */
};

/* COMMAND LINE OPTIONS */

/* long options */
static struct zbx_option	longopts[] =
{
	{"config",		1,	NULL,	'c'},
	{"foreground",		0,	NULL,	'f'},
	{"runtime-control",	1,	NULL,	'R'},
	{"help",		0,	NULL,	'h'},
	{"version",		0,	NULL,	'V'},
	{NULL}
};

/* short options */
static char	shortopts[] = "c:hVR:f";

/* end of COMMAND LINE OPTIONS */

int		threads_num = 0;
pid_t		*threads = NULL;
static int	*threads_flags;
static char	*CONFIG_PID_FILE = NULL;

unsigned char			program_type	= ZBX_PROGRAM_TYPE_PROXY_ACTIVE;

ZBX_THREAD_LOCAL unsigned char	process_type	= ZBX_PROCESS_TYPE_UNKNOWN;
ZBX_THREAD_LOCAL int		process_num	= 0;
ZBX_THREAD_LOCAL int		server_num	= 0;

int	CONFIG_PROXYMODE		= ZBX_PROXYMODE_ACTIVE;
int	CONFIG_DATASENDER_FORKS		= 1;
int	CONFIG_DISCOVERER_FORKS		= 1;
int	CONFIG_HOUSEKEEPER_FORKS	= 1;
int	CONFIG_PINGER_FORKS		= 1;
int	CONFIG_POLLER_FORKS		= 5;
int	CONFIG_UNREACHABLE_POLLER_FORKS	= 1;
int	CONFIG_HTTPPOLLER_FORKS		= 1;
int	CONFIG_IPMIPOLLER_FORKS		= 0;
int	CONFIG_TRAPPER_FORKS		= 5;
int	CONFIG_SNMPTRAPPER_FORKS	= 0;
int	CONFIG_JAVAPOLLER_FORKS		= 0;
int	CONFIG_SELFMON_FORKS		= 1;
int	CONFIG_PROXYPOLLER_FORKS	= 0;
int	CONFIG_ESCALATOR_FORKS		= 0;
int	CONFIG_ALERTER_FORKS		= 0;
int	CONFIG_TIMER_FORKS		= 0;
int	CONFIG_HEARTBEAT_FORKS		= 1;
int	CONFIG_COLLECTOR_FORKS		= 0;
int	CONFIG_PASSIVE_FORKS		= 0;
int	CONFIG_ACTIVE_FORKS		= 0;
int	CONFIG_TASKMANAGER_FORKS	= 1;
int	CONFIG_IPMIMANAGER_FORKS	= 0;
int	CONFIG_ALERTMANAGER_FORKS	= 0;
int	CONFIG_PREPROCMAN_FORKS		= 1;
int	CONFIG_PREPROCESSOR_FORKS	= 3;
int	CONFIG_LLDMANAGER_FORKS		= 0;
int	CONFIG_LLDWORKER_FORKS		= 0;
int	CONFIG_ALERTDB_FORKS		= 0;
int	CONFIG_HISTORYPOLLER_FORKS	= 0;
int	CONFIG_AVAILMAN_FORKS		= 1;
int	CONFIG_SERVICEMAN_FORKS		= 0;
int	CONFIG_TRIGGERHOUSEKEEPER_FORKS	= 0;
int	CONFIG_ODBCPOLLER_FORKS		= 1;

int	CONFIG_LISTEN_PORT		= ZBX_DEFAULT_SERVER_PORT;
char	*CONFIG_LISTEN_IP		= NULL;
char	*CONFIG_SOURCE_IP		= NULL;
int	CONFIG_TRAPPER_TIMEOUT		= 300;

int	CONFIG_HOUSEKEEPING_FREQUENCY	= 1;
int	CONFIG_PROXY_LOCAL_BUFFER	= 0;
int	CONFIG_PROXY_OFFLINE_BUFFER	= 1;

int	CONFIG_HEARTBEAT_FREQUENCY	= 60;

/* how often active Zabbix proxy requests configuration data from server, in seconds */
int	CONFIG_PROXYCONFIG_FREQUENCY	= SEC_PER_MIN * 5;
int	CONFIG_PROXYDATA_FREQUENCY	= 1;

int	CONFIG_HISTSYNCER_FORKS		= 4;
int	CONFIG_HISTSYNCER_FREQUENCY	= 1;
int	CONFIG_CONFSYNCER_FORKS		= 1;

int	CONFIG_VMWARE_FORKS		= 0;
int	CONFIG_VMWARE_FREQUENCY		= 60;
int	CONFIG_VMWARE_PERF_FREQUENCY	= 60;
int	CONFIG_VMWARE_TIMEOUT		= 10;

zbx_uint64_t	CONFIG_CONF_CACHE_SIZE		= 8 * ZBX_MEBIBYTE;
zbx_uint64_t	CONFIG_HISTORY_CACHE_SIZE	= 16 * ZBX_MEBIBYTE;
zbx_uint64_t	CONFIG_HISTORY_INDEX_CACHE_SIZE	= 4 * ZBX_MEBIBYTE;
zbx_uint64_t	CONFIG_TRENDS_CACHE_SIZE	= 0;
zbx_uint64_t	CONFIG_VALUE_CACHE_SIZE		= 0;
zbx_uint64_t	CONFIG_VMWARE_CACHE_SIZE	= 8 * ZBX_MEBIBYTE;
zbx_uint64_t	CONFIG_EXPORT_FILE_SIZE;

int	CONFIG_UNREACHABLE_PERIOD	= 45;
int	CONFIG_UNREACHABLE_DELAY	= 15;
int	CONFIG_UNAVAILABLE_DELAY	= 60;
int	CONFIG_LOG_LEVEL		= LOG_LEVEL_WARNING;
char	*CONFIG_ALERT_SCRIPTS_PATH	= NULL;
char	*CONFIG_EXTERNALSCRIPTS		= NULL;
char	*CONFIG_TMPDIR			= NULL;
char	*CONFIG_FPING_LOCATION		= NULL;
char	*CONFIG_FPING6_LOCATION		= NULL;
char	*CONFIG_DBHOST			= NULL;
char	*CONFIG_DBNAME			= NULL;
char	*CONFIG_DBSCHEMA		= NULL;
char	*CONFIG_DBUSER			= NULL;
char	*CONFIG_DBPASSWORD		= NULL;
char	*CONFIG_VAULT			= NULL;
char	*CONFIG_VAULTURL		= NULL;
char	*CONFIG_VAULTTOKEN		= NULL;
char	*CONFIG_VAULTTLSCERTFILE	= NULL;
char	*CONFIG_VAULTTLSKEYFILE		= NULL;
char	*CONFIG_VAULTDBPATH		= NULL;
char	*CONFIG_DBSOCKET		= NULL;
char	*CONFIG_DB_TLS_CONNECT		= NULL;
char	*CONFIG_DB_TLS_CERT_FILE	= NULL;
char	*CONFIG_DB_TLS_KEY_FILE		= NULL;
char	*CONFIG_DB_TLS_CA_FILE		= NULL;
char	*CONFIG_DB_TLS_CIPHER		= NULL;
char	*CONFIG_DB_TLS_CIPHER_13	= NULL;
char	*CONFIG_EXPORT_DIR		= NULL;
char	*CONFIG_EXPORT_TYPE		= NULL;
int	CONFIG_DBPORT			= 0;
int	CONFIG_ALLOW_UNSUPPORTED_DB_VERSIONS = 0;
int	CONFIG_ENABLE_REMOTE_COMMANDS	= 0;
int	CONFIG_LOG_REMOTE_COMMANDS	= 0;
int	CONFIG_UNSAFE_USER_PARAMETERS	= 0;

char	*CONFIG_SERVER			= NULL;
int	CONFIG_SERVER_PORT;
char	*CONFIG_HOSTNAME		= NULL;
char	*CONFIG_HOSTNAME_ITEM		= NULL;

char	*CONFIG_SNMPTRAP_FILE		= NULL;

char	*CONFIG_JAVA_GATEWAY		= NULL;
int	CONFIG_JAVA_GATEWAY_PORT	= ZBX_DEFAULT_GATEWAY_PORT;

char	*CONFIG_SSH_KEY_LOCATION	= NULL;

int	CONFIG_LOG_SLOW_QUERIES		= 0;	/* ms; 0 - disable */

/* zabbix server startup time */
int	CONFIG_SERVER_STARTUP_TIME	= 0;

char	*CONFIG_LOAD_MODULE_PATH	= NULL;
char	**CONFIG_LOAD_MODULE		= NULL;

char	*CONFIG_USER			= NULL;

/* web monitoring */
char	*CONFIG_SSL_CA_LOCATION		= NULL;
char	*CONFIG_SSL_CERT_LOCATION	= NULL;
char	*CONFIG_SSL_KEY_LOCATION	= NULL;

/* TLS parameters */
unsigned int	configured_tls_connect_mode = ZBX_TCP_SEC_UNENCRYPTED;
unsigned int	configured_tls_accept_modes = ZBX_TCP_SEC_UNENCRYPTED;

char	*CONFIG_TLS_CONNECT		= NULL;
char	*CONFIG_TLS_ACCEPT		= NULL;
char	*CONFIG_TLS_CA_FILE		= NULL;
char	*CONFIG_TLS_CRL_FILE		= NULL;
char	*CONFIG_TLS_SERVER_CERT_ISSUER	= NULL;
char	*CONFIG_TLS_SERVER_CERT_SUBJECT	= NULL;
char	*CONFIG_TLS_CERT_FILE		= NULL;
char	*CONFIG_TLS_KEY_FILE		= NULL;
char	*CONFIG_TLS_PSK_IDENTITY	= NULL;
char	*CONFIG_TLS_PSK_FILE		= NULL;
char	*CONFIG_TLS_CIPHER_CERT13	= NULL;
char	*CONFIG_TLS_CIPHER_CERT		= NULL;
char	*CONFIG_TLS_CIPHER_PSK13	= NULL;
char	*CONFIG_TLS_CIPHER_PSK		= NULL;
char	*CONFIG_TLS_CIPHER_ALL13	= NULL;
char	*CONFIG_TLS_CIPHER_ALL		= NULL;
char	*CONFIG_TLS_CIPHER_CMD13	= NULL;	/* not used in proxy, defined for linking with tls.c */
char	*CONFIG_TLS_CIPHER_CMD		= NULL;	/* not used in proxy, defined for linking with tls.c */

static char	*CONFIG_SOCKET_PATH	= NULL;

char	*CONFIG_HISTORY_STORAGE_URL		= NULL;
char	*CONFIG_HISTORY_STORAGE_OPTS		= NULL;
int	CONFIG_HISTORY_STORAGE_PIPELINES	= 0;

char	*CONFIG_STATS_ALLOWED_IP	= NULL;
int	CONFIG_TCP_MAX_BACKLOG_SIZE	= SOMAXCONN;

int	CONFIG_DOUBLE_PRECISION		= ZBX_DB_DBL_PRECISION_ENABLED;

zbx_vector_ptr_t	zbx_addrs;

int	get_process_info_by_thread(int local_server_num, unsigned char *local_process_type, int *local_process_num);

int	get_process_info_by_thread(int local_server_num, unsigned char *local_process_type, int *local_process_num)
{
	int	server_count = 0;

	if (0 == local_server_num)
	{
		/* fail if the main process is queried */
		return FAIL;
	}
	else if (local_server_num <= (server_count += CONFIG_CONFSYNCER_FORKS))
	{
		/* make initial configuration sync before worker processes are forked on active Zabbix proxy */
		*local_process_type = ZBX_PROCESS_TYPE_CONFSYNCER;
		*local_process_num = local_server_num - server_count + CONFIG_CONFSYNCER_FORKS;
	}
	else if (local_server_num <= (server_count += CONFIG_TRAPPER_FORKS))
	{
		/* make initial configuration sync before worker processes are forked on passive Zabbix proxy */
		*local_process_type = ZBX_PROCESS_TYPE_TRAPPER;
		*local_process_num = local_server_num - server_count + CONFIG_TRAPPER_FORKS;
	}
	else if (local_server_num <= (server_count += CONFIG_PREPROCMAN_FORKS))
	{
		*local_process_type = ZBX_PROCESS_TYPE_PREPROCMAN;
		*local_process_num = local_server_num - server_count + CONFIG_PREPROCMAN_FORKS;
	}
	else if (local_server_num <= (server_count += CONFIG_PREPROCESSOR_FORKS))
	{
		/* data collection processes might utilize CPU fully, start manager and worker processes beforehand */
		*local_process_type = ZBX_PROCESS_TYPE_PREPROCESSOR;
		*local_process_num = local_server_num - server_count + CONFIG_PREPROCESSOR_FORKS;
	}
	else if (local_server_num <= (server_count += CONFIG_HEARTBEAT_FORKS))
	{
		*local_process_type = ZBX_PROCESS_TYPE_HEARTBEAT;
		*local_process_num = local_server_num - server_count + CONFIG_HEARTBEAT_FORKS;
	}
	else if (local_server_num <= (server_count += CONFIG_DATASENDER_FORKS))
	{
		*local_process_type = ZBX_PROCESS_TYPE_DATASENDER;
		*local_process_num = local_server_num - server_count + CONFIG_DATASENDER_FORKS;
	}
	else if (local_server_num <= (server_count += CONFIG_IPMIMANAGER_FORKS))
	{
		*local_process_type = ZBX_PROCESS_TYPE_IPMIMANAGER;
		*local_process_num = local_server_num - server_count + CONFIG_IPMIMANAGER_FORKS;
	}
	else if (local_server_num <= (server_count += CONFIG_HOUSEKEEPER_FORKS))
	{
		*local_process_type = ZBX_PROCESS_TYPE_HOUSEKEEPER;
		*local_process_num = local_server_num - server_count + CONFIG_HOUSEKEEPER_FORKS;
	}
	else if (local_server_num <= (server_count += CONFIG_HTTPPOLLER_FORKS))
	{
		*local_process_type = ZBX_PROCESS_TYPE_HTTPPOLLER;
		*local_process_num = local_server_num - server_count + CONFIG_HTTPPOLLER_FORKS;
	}
	else if (local_server_num <= (server_count += CONFIG_DISCOVERER_FORKS))
	{
		*local_process_type = ZBX_PROCESS_TYPE_DISCOVERER;
		*local_process_num = local_server_num - server_count + CONFIG_DISCOVERER_FORKS;
	}
	else if (local_server_num <= (server_count += CONFIG_HISTSYNCER_FORKS))
	{
		*local_process_type = ZBX_PROCESS_TYPE_HISTSYNCER;
		*local_process_num = local_server_num - server_count + CONFIG_HISTSYNCER_FORKS;
	}
	else if (local_server_num <= (server_count += CONFIG_IPMIPOLLER_FORKS))
	{
		*local_process_type = ZBX_PROCESS_TYPE_IPMIPOLLER;
		*local_process_num = local_server_num - server_count + CONFIG_IPMIPOLLER_FORKS;
	}
	else if (local_server_num <= (server_count += CONFIG_JAVAPOLLER_FORKS))
	{
		*local_process_type = ZBX_PROCESS_TYPE_JAVAPOLLER;
		*local_process_num = local_server_num - server_count + CONFIG_JAVAPOLLER_FORKS;
	}
	else if (local_server_num <= (server_count += CONFIG_SNMPTRAPPER_FORKS))
	{
		*local_process_type = ZBX_PROCESS_TYPE_SNMPTRAPPER;
		*local_process_num = local_server_num - server_count + CONFIG_SNMPTRAPPER_FORKS;
	}
	else if (local_server_num <= (server_count += CONFIG_SELFMON_FORKS))
	{
		*local_process_type = ZBX_PROCESS_TYPE_SELFMON;
		*local_process_num = local_server_num - server_count + CONFIG_SELFMON_FORKS;
	}
	else if (local_server_num <= (server_count += CONFIG_VMWARE_FORKS))
	{
		*local_process_type = ZBX_PROCESS_TYPE_VMWARE;
		*local_process_num = local_server_num - server_count + CONFIG_VMWARE_FORKS;
	}
	else if (local_server_num <= (server_count += CONFIG_TASKMANAGER_FORKS))
	{
		*local_process_type = ZBX_PROCESS_TYPE_TASKMANAGER;
		*local_process_num = local_server_num - server_count + CONFIG_TASKMANAGER_FORKS;
	}
	else if (local_server_num <= (server_count += CONFIG_POLLER_FORKS))
	{
		*local_process_type = ZBX_PROCESS_TYPE_POLLER;
		*local_process_num = local_server_num - server_count + CONFIG_POLLER_FORKS;
	}
	else if (local_server_num <= (server_count += CONFIG_UNREACHABLE_POLLER_FORKS))
	{
		*local_process_type = ZBX_PROCESS_TYPE_UNREACHABLE;
		*local_process_num = local_server_num - server_count + CONFIG_UNREACHABLE_POLLER_FORKS;
	}
	else if (local_server_num <= (server_count += CONFIG_PINGER_FORKS))
	{
		*local_process_type = ZBX_PROCESS_TYPE_PINGER;
		*local_process_num = local_server_num - server_count + CONFIG_PINGER_FORKS;
	}
	else if (local_server_num <= (server_count += CONFIG_AVAILMAN_FORKS))
	{
		*local_process_type = ZBX_PROCESS_TYPE_AVAILMAN;
		*local_process_num = local_server_num - server_count + CONFIG_AVAILMAN_FORKS;
	}
	else if (local_server_num <= (server_count += CONFIG_ODBCPOLLER_FORKS))
	{
		*local_process_type = ZBX_PROCESS_TYPE_ODBCPOLLER;
		*local_process_num = local_server_num - server_count + CONFIG_ODBCPOLLER_FORKS;
	}
	else
		return FAIL;

	return SUCCEED;
}

/******************************************************************************
 *                                                                            *
 * Purpose: set configuration defaults                                        *
 *                                                                            *
 ******************************************************************************/
static void	zbx_set_defaults(void)
{
	AGENT_RESULT	result;
	char		**value = NULL;

	CONFIG_SERVER_STARTUP_TIME = time(NULL);

	if (NULL == CONFIG_HOSTNAME)
	{
		if (NULL == CONFIG_HOSTNAME_ITEM)
			CONFIG_HOSTNAME_ITEM = zbx_strdup(CONFIG_HOSTNAME_ITEM, "system.hostname");

		init_result(&result);

		if (SUCCEED == process(CONFIG_HOSTNAME_ITEM, PROCESS_LOCAL_COMMAND, &result) &&
				NULL != (value = GET_STR_RESULT(&result)))
		{
			assert(*value);

			if (MAX_ZBX_HOSTNAME_LEN < strlen(*value))
			{
				(*value)[MAX_ZBX_HOSTNAME_LEN] = '\0';
				zabbix_log(LOG_LEVEL_WARNING, "proxy name truncated to [%s])", *value);
			}

			CONFIG_HOSTNAME = zbx_strdup(CONFIG_HOSTNAME, *value);
		}
		else
			zabbix_log(LOG_LEVEL_WARNING, "failed to get proxy name from [%s])", CONFIG_HOSTNAME_ITEM);

		free_result(&result);
	}
	else if (NULL != CONFIG_HOSTNAME_ITEM)
	{
		zabbix_log(LOG_LEVEL_WARNING, "both Hostname and HostnameItem defined, using [%s]", CONFIG_HOSTNAME);
	}

	if (NULL == CONFIG_DBHOST)
		CONFIG_DBHOST = zbx_strdup(CONFIG_DBHOST, "localhost");

	if (NULL == CONFIG_SNMPTRAP_FILE)
		CONFIG_SNMPTRAP_FILE = zbx_strdup(CONFIG_SNMPTRAP_FILE, "/tmp/zabbix_traps.tmp");

	if (NULL == CONFIG_PID_FILE)
		CONFIG_PID_FILE = zbx_strdup(CONFIG_PID_FILE, "/tmp/zabbix_proxy.pid");

	if (NULL == CONFIG_TMPDIR)
		CONFIG_TMPDIR = zbx_strdup(CONFIG_TMPDIR, "/tmp");

	if (NULL == CONFIG_FPING_LOCATION)
		CONFIG_FPING_LOCATION = zbx_strdup(CONFIG_FPING_LOCATION, "/usr/sbin/fping");
#ifdef HAVE_IPV6
	if (NULL == CONFIG_FPING6_LOCATION)
		CONFIG_FPING6_LOCATION = zbx_strdup(CONFIG_FPING6_LOCATION, "/usr/sbin/fping6");
#endif
	if (NULL == CONFIG_EXTERNALSCRIPTS)
		CONFIG_EXTERNALSCRIPTS = zbx_strdup(CONFIG_EXTERNALSCRIPTS, DEFAULT_EXTERNAL_SCRIPTS_PATH);

	if (NULL == CONFIG_LOAD_MODULE_PATH)
		CONFIG_LOAD_MODULE_PATH = zbx_strdup(CONFIG_LOAD_MODULE_PATH, DEFAULT_LOAD_MODULE_PATH);
#ifdef HAVE_LIBCURL
	if (NULL == CONFIG_SSL_CERT_LOCATION)
		CONFIG_SSL_CERT_LOCATION = zbx_strdup(CONFIG_SSL_CERT_LOCATION, DEFAULT_SSL_CERT_LOCATION);

	if (NULL == CONFIG_SSL_KEY_LOCATION)
		CONFIG_SSL_KEY_LOCATION = zbx_strdup(CONFIG_SSL_KEY_LOCATION, DEFAULT_SSL_KEY_LOCATION);
#endif
	if (ZBX_PROXYMODE_ACTIVE != CONFIG_PROXYMODE || 0 == CONFIG_HEARTBEAT_FREQUENCY)
		CONFIG_HEARTBEAT_FORKS = 0;

	if (ZBX_PROXYMODE_PASSIVE == CONFIG_PROXYMODE)
	{
		CONFIG_DATASENDER_FORKS = 0;
		program_type = ZBX_PROGRAM_TYPE_PROXY_PASSIVE;
	}

	if (NULL == CONFIG_LOG_TYPE_STR)
		CONFIG_LOG_TYPE_STR = zbx_strdup(CONFIG_LOG_TYPE_STR, ZBX_OPTION_LOGTYPE_FILE);

	if (NULL == CONFIG_SOCKET_PATH)
		CONFIG_SOCKET_PATH = zbx_strdup(CONFIG_SOCKET_PATH, "/tmp");

	if (0 != CONFIG_IPMIPOLLER_FORKS)
		CONFIG_IPMIMANAGER_FORKS = 1;

	if (NULL == CONFIG_VAULTURL)
		CONFIG_VAULTURL = zbx_strdup(CONFIG_VAULTURL, "https://127.0.0.1:8200");

	if (0 == CONFIG_SERVER_PORT)
	{
		CONFIG_SERVER_PORT = ZBX_DEFAULT_SERVER_PORT;
	}
	else
	{
		zabbix_log(LOG_LEVEL_WARNING, "ServerPort parameter is deprecated,"
					" please specify port in Server parameter separated by ':' instead");
	}
}

/******************************************************************************
 *                                                                            *
 * Purpose: validate configuration parameters                                 *
 *                                                                            *
 ******************************************************************************/
static void	zbx_validate_config(ZBX_TASK_EX *task)
{
	char	*ch_error;
	int	err = 0;

	if (NULL == CONFIG_HOSTNAME)
	{
		zabbix_log(LOG_LEVEL_CRIT, "\"Hostname\" configuration parameter is not defined");
		err = 1;
	}
	else if (FAIL == zbx_check_hostname(CONFIG_HOSTNAME, &ch_error))
	{
		zabbix_log(LOG_LEVEL_CRIT, "invalid \"Hostname\" configuration parameter '%s': %s", CONFIG_HOSTNAME,
				ch_error);
		zbx_free(ch_error);
		err = 1;
	}

	if (0 == CONFIG_UNREACHABLE_POLLER_FORKS && 0 != CONFIG_POLLER_FORKS + CONFIG_JAVAPOLLER_FORKS)
	{
		zabbix_log(LOG_LEVEL_CRIT, "\"StartPollersUnreachable\" configuration parameter must not be 0"
				" if regular or Java pollers are started");
		err = 1;
	}

	if ((NULL == CONFIG_JAVA_GATEWAY || '\0' == *CONFIG_JAVA_GATEWAY) && 0 < CONFIG_JAVAPOLLER_FORKS)
	{
		zabbix_log(LOG_LEVEL_CRIT, "\"JavaGateway\" configuration parameter is not specified or empty");
		err = 1;
	}

	if (ZBX_PROXYMODE_ACTIVE == CONFIG_PROXYMODE)
	{
		if (NULL != strchr(CONFIG_SERVER, ','))
		{
			zabbix_log(LOG_LEVEL_CRIT, "\"Server\" configuration parameter must not contain comma");
			err = 1;
		}
	}
	else if (ZBX_PROXYMODE_PASSIVE == CONFIG_PROXYMODE && FAIL == zbx_validate_peer_list(CONFIG_SERVER, &ch_error))
	{
		zabbix_log(LOG_LEVEL_CRIT, "invalid entry in \"Server\" configuration parameter: %s", ch_error);
		zbx_free(ch_error);
		err = 1;
	}

	if (NULL != CONFIG_SOURCE_IP && SUCCEED != is_supported_ip(CONFIG_SOURCE_IP))
	{
		zabbix_log(LOG_LEVEL_CRIT, "invalid \"SourceIP\" configuration parameter: '%s'", CONFIG_SOURCE_IP);
		err = 1;
	}

	if (NULL != CONFIG_STATS_ALLOWED_IP && FAIL == zbx_validate_peer_list(CONFIG_STATS_ALLOWED_IP, &ch_error))
	{
		zabbix_log(LOG_LEVEL_CRIT, "invalid entry in \"StatsAllowedIP\" configuration parameter: %s", ch_error);
		zbx_free(ch_error);
		err = 1;
	}
#if !defined(HAVE_IPV6)
	err |= (FAIL == check_cfg_feature_str("Fping6Location", CONFIG_FPING6_LOCATION, "IPv6 support"));
#endif
#if !defined(HAVE_LIBCURL)
	err |= (FAIL == check_cfg_feature_str("SSLCALocation", CONFIG_SSL_CA_LOCATION, "cURL library"));
	err |= (FAIL == check_cfg_feature_str("SSLCertLocation", CONFIG_SSL_CERT_LOCATION, "cURL library"));
	err |= (FAIL == check_cfg_feature_str("SSLKeyLocation", CONFIG_SSL_KEY_LOCATION, "cURL library"));
	err |= (FAIL == check_cfg_feature_str("Vault", CONFIG_VAULT, "cURL library"));
	err |= (FAIL == check_cfg_feature_str("VaultToken", CONFIG_VAULTTOKEN, "cURL library"));
	err |= (FAIL == check_cfg_feature_str("VaultDBPath", CONFIG_VAULTDBPATH, "cURL library"));
#endif
#if !defined(HAVE_LIBXML2) || !defined(HAVE_LIBCURL)
	err |= (FAIL == check_cfg_feature_int("StartVMwareCollectors", CONFIG_VMWARE_FORKS, "VMware support"));

	/* parameters VMwareFrequency, VMwarePerfFrequency, VMwareCacheSize, VMwareTimeout are not checked here */
	/* because they have non-zero default values */
#endif

	if (SUCCEED != zbx_validate_log_parameters(task))
		err = 1;

#if !(defined(HAVE_GNUTLS) || defined(HAVE_OPENSSL))
	err |= (FAIL == check_cfg_feature_str("TLSConnect", CONFIG_TLS_CONNECT, "TLS support"));
	err |= (FAIL == check_cfg_feature_str("TLSAccept", CONFIG_TLS_ACCEPT, "TLS support"));
	err |= (FAIL == check_cfg_feature_str("TLSCAFile", CONFIG_TLS_CA_FILE, "TLS support"));
	err |= (FAIL == check_cfg_feature_str("TLSCRLFile", CONFIG_TLS_CRL_FILE, "TLS support"));
	err |= (FAIL == check_cfg_feature_str("TLSServerCertIssuer", CONFIG_TLS_SERVER_CERT_ISSUER, "TLS support"));
	err |= (FAIL == check_cfg_feature_str("TLSServerCertSubject", CONFIG_TLS_SERVER_CERT_SUBJECT, "TLS support"));
	err |= (FAIL == check_cfg_feature_str("TLSCertFile", CONFIG_TLS_CERT_FILE, "TLS support"));
	err |= (FAIL == check_cfg_feature_str("TLSKeyFile", CONFIG_TLS_KEY_FILE, "TLS support"));
	err |= (FAIL == check_cfg_feature_str("TLSPSKIdentity", CONFIG_TLS_PSK_IDENTITY, "TLS support"));
	err |= (FAIL == check_cfg_feature_str("TLSPSKFile", CONFIG_TLS_PSK_FILE, "TLS support"));
#endif
#if !(defined(HAVE_GNUTLS) || defined(HAVE_OPENSSL))
	err |= (FAIL == check_cfg_feature_str("TLSCipherCert", CONFIG_TLS_CIPHER_CERT, "GnuTLS or OpenSSL"));
	err |= (FAIL == check_cfg_feature_str("TLSCipherPSK", CONFIG_TLS_CIPHER_PSK, "GnuTLS or OpenSSL"));
	err |= (FAIL == check_cfg_feature_str("TLSCipherAll", CONFIG_TLS_CIPHER_ALL, "GnuTLS or OpenSSL"));
#endif
#if !defined(HAVE_OPENSSL)
	err |= (FAIL == check_cfg_feature_str("TLSCipherCert13", CONFIG_TLS_CIPHER_CERT13, "OpenSSL 1.1.1 or newer"));
	err |= (FAIL == check_cfg_feature_str("TLSCipherPSK13", CONFIG_TLS_CIPHER_PSK13, "OpenSSL 1.1.1 or newer"));
	err |= (FAIL == check_cfg_feature_str("TLSCipherAll13", CONFIG_TLS_CIPHER_ALL13, "OpenSSL 1.1.1 or newer"));
#endif

#if !defined(HAVE_OPENIPMI)
	err |= (FAIL == check_cfg_feature_int("StartIPMIPollers", CONFIG_IPMIPOLLER_FORKS, "IPMI support"));
#endif

	err |= (FAIL == zbx_db_validate_config_features());

	if (0 != err)
		exit(EXIT_FAILURE);
}

static int	proxy_add_serveractive_host_cb(const zbx_vector_ptr_t *addrs, zbx_vector_str_t *hostnames, void *data)
{
	ZBX_UNUSED(hostnames);
	ZBX_UNUSED(data);

	zbx_addr_copy(&zbx_addrs, addrs);

	return SUCCEED;
}

/******************************************************************************
 *                                                                            *
 * Purpose: parse config file and update configuration parameters             *
 *                                                                            *
 * Comments: will terminate process if parsing fails                          *
 *                                                                            *
 ******************************************************************************/
static void	zbx_load_config(ZBX_TASK_EX *task)
{
	static struct cfg_line	cfg[] =
	{
		/* PARAMETER,			VAR,					TYPE,
			MANDATORY,	MIN,			MAX */
		{"ProxyMode",			&CONFIG_PROXYMODE,			TYPE_INT,
			PARM_OPT,	ZBX_PROXYMODE_ACTIVE,	ZBX_PROXYMODE_PASSIVE},
		{"Server",			&CONFIG_SERVER,				TYPE_STRING,
			PARM_MAND,	0,			0},
		{"ServerPort",			&CONFIG_SERVER_PORT,			TYPE_INT,
			PARM_OPT,	1024,			32767},
		{"Hostname",			&CONFIG_HOSTNAME,			TYPE_STRING,
			PARM_OPT,	0,			0},
		{"HostnameItem",		&CONFIG_HOSTNAME_ITEM,			TYPE_STRING,
			PARM_OPT,	0,			0},
		{"StartDBSyncers",		&CONFIG_HISTSYNCER_FORKS,		TYPE_INT,
			PARM_OPT,	1,			100},
		{"StartDiscoverers",		&CONFIG_DISCOVERER_FORKS,		TYPE_INT,
			PARM_OPT,	0,			250},
		{"StartHTTPPollers",		&CONFIG_HTTPPOLLER_FORKS,		TYPE_INT,
			PARM_OPT,	0,			1000},
		{"StartPingers",		&CONFIG_PINGER_FORKS,			TYPE_INT,
			PARM_OPT,	0,			1000},
		{"StartPollers",		&CONFIG_POLLER_FORKS,			TYPE_INT,
			PARM_OPT,	0,			1000},
		{"StartPollersUnreachable",	&CONFIG_UNREACHABLE_POLLER_FORKS,	TYPE_INT,
			PARM_OPT,	0,			1000},
		{"StartIPMIPollers",		&CONFIG_IPMIPOLLER_FORKS,		TYPE_INT,
			PARM_OPT,	0,			1000},
		{"StartTrappers",		&CONFIG_TRAPPER_FORKS,			TYPE_INT,
			PARM_OPT,	0,			1000},
		{"StartJavaPollers",		&CONFIG_JAVAPOLLER_FORKS,		TYPE_INT,
			PARM_OPT,	0,			1000},
		{"JavaGateway",			&CONFIG_JAVA_GATEWAY,			TYPE_STRING,
			PARM_OPT,	0,			0},
		{"JavaGatewayPort",		&CONFIG_JAVA_GATEWAY_PORT,		TYPE_INT,
			PARM_OPT,	1024,			32767},
		{"SNMPTrapperFile",		&CONFIG_SNMPTRAP_FILE,			TYPE_STRING,
			PARM_OPT,	0,			0},
		{"StartSNMPTrapper",		&CONFIG_SNMPTRAPPER_FORKS,		TYPE_INT,
			PARM_OPT,	0,			1},
		{"CacheSize",			&CONFIG_CONF_CACHE_SIZE,		TYPE_UINT64,
			PARM_OPT,	128 * ZBX_KIBIBYTE,	__UINT64_C(64) * ZBX_GIBIBYTE},
		{"HistoryCacheSize",		&CONFIG_HISTORY_CACHE_SIZE,		TYPE_UINT64,
			PARM_OPT,	128 * ZBX_KIBIBYTE,	__UINT64_C(2) * ZBX_GIBIBYTE},
		{"HistoryIndexCacheSize",	&CONFIG_HISTORY_INDEX_CACHE_SIZE,	TYPE_UINT64,
			PARM_OPT,	128 * ZBX_KIBIBYTE,	__UINT64_C(2) * ZBX_GIBIBYTE},
		{"HousekeepingFrequency",	&CONFIG_HOUSEKEEPING_FREQUENCY,		TYPE_INT,
			PARM_OPT,	0,			24},
		{"ProxyLocalBuffer",		&CONFIG_PROXY_LOCAL_BUFFER,		TYPE_INT,
			PARM_OPT,	0,			720},
		{"ProxyOfflineBuffer",		&CONFIG_PROXY_OFFLINE_BUFFER,		TYPE_INT,
			PARM_OPT,	1,			720},
		{"HeartbeatFrequency",		&CONFIG_HEARTBEAT_FREQUENCY,		TYPE_INT,
			PARM_OPT,	0,			ZBX_PROXY_HEARTBEAT_FREQUENCY_MAX},
		{"ConfigFrequency",		&CONFIG_PROXYCONFIG_FREQUENCY,		TYPE_INT,
			PARM_OPT,	1,			SEC_PER_WEEK},
		{"DataSenderFrequency",		&CONFIG_PROXYDATA_FREQUENCY,		TYPE_INT,
			PARM_OPT,	1,			SEC_PER_HOUR},
		{"TmpDir",			&CONFIG_TMPDIR,				TYPE_STRING,
			PARM_OPT,	0,			0},
		{"FpingLocation",		&CONFIG_FPING_LOCATION,			TYPE_STRING,
			PARM_OPT,	0,			0},
		{"Fping6Location",		&CONFIG_FPING6_LOCATION,		TYPE_STRING,
			PARM_OPT,	0,			0},
		{"Timeout",			&CONFIG_TIMEOUT,			TYPE_INT,
			PARM_OPT,	1,			30},
		{"TrapperTimeout",		&CONFIG_TRAPPER_TIMEOUT,		TYPE_INT,
			PARM_OPT,	1,			300},
		{"UnreachablePeriod",		&CONFIG_UNREACHABLE_PERIOD,		TYPE_INT,
			PARM_OPT,	1,			SEC_PER_HOUR},
		{"UnreachableDelay",		&CONFIG_UNREACHABLE_DELAY,		TYPE_INT,
			PARM_OPT,	1,			SEC_PER_HOUR},
		{"UnavailableDelay",		&CONFIG_UNAVAILABLE_DELAY,		TYPE_INT,
			PARM_OPT,	1,			SEC_PER_HOUR},
		{"ListenIP",			&CONFIG_LISTEN_IP,			TYPE_STRING_LIST,
			PARM_OPT,	0,			0},
		{"ListenPort",			&CONFIG_LISTEN_PORT,			TYPE_INT,
			PARM_OPT,	1024,			32767},
		{"SourceIP",			&CONFIG_SOURCE_IP,			TYPE_STRING,
			PARM_OPT,	0,			0},
		{"DebugLevel",			&CONFIG_LOG_LEVEL,			TYPE_INT,
			PARM_OPT,	0,			5},
		{"PidFile",			&CONFIG_PID_FILE,			TYPE_STRING,
			PARM_OPT,	0,			0},
		{"LogType",			&CONFIG_LOG_TYPE_STR,			TYPE_STRING,
			PARM_OPT,	0,			0},
		{"LogFile",			&CONFIG_LOG_FILE,			TYPE_STRING,
			PARM_OPT,	0,			0},
		{"LogFileSize",			&CONFIG_LOG_FILE_SIZE,			TYPE_INT,
			PARM_OPT,	0,			1024},
		{"ExternalScripts",		&CONFIG_EXTERNALSCRIPTS,		TYPE_STRING,
			PARM_OPT,	0,			0},
		{"DBHost",			&CONFIG_DBHOST,				TYPE_STRING,
			PARM_OPT,	0,			0},
		{"DBName",			&CONFIG_DBNAME,				TYPE_STRING,
			PARM_MAND,	0,			0},
		{"DBSchema",			&CONFIG_DBSCHEMA,			TYPE_STRING,
			PARM_OPT,	0,			0},
		{"DBUser",			&CONFIG_DBUSER,				TYPE_STRING,
			PARM_OPT,	0,			0},
		{"DBPassword",			&CONFIG_DBPASSWORD,			TYPE_STRING,
			PARM_OPT,	0,			0},
		{"VaultToken",			&CONFIG_VAULTTOKEN,			TYPE_STRING,
			PARM_OPT,	0,			0},
		{"Vault",			&CONFIG_VAULT,				TYPE_STRING,
			PARM_OPT,	0,			0},
		{"VaultTLSCertFile",		&CONFIG_VAULTTLSCERTFILE,		TYPE_STRING,
			PARM_OPT,	0,			0},
		{"VaultTLSKeyFile",		&CONFIG_VAULTTLSKEYFILE,		TYPE_STRING,
			PARM_OPT,	0,			0},
		{"VaultURL",			&CONFIG_VAULTURL,			TYPE_STRING,
			PARM_OPT,	0,			0},
		{"VaultDBPath",			&CONFIG_VAULTDBPATH,			TYPE_STRING,
			PARM_OPT,	0,			0},
		{"DBSocket",			&CONFIG_DBSOCKET,			TYPE_STRING,
			PARM_OPT,	0,			0},
		{"DBPort",			&CONFIG_DBPORT,				TYPE_INT,
			PARM_OPT,	1024,			65535},
		{"AllowUnsupportedDBVersions",	&CONFIG_ALLOW_UNSUPPORTED_DB_VERSIONS,	TYPE_INT,
			PARM_OPT,	0,			1},
		{"DBTLSConnect",		&CONFIG_DB_TLS_CONNECT,			TYPE_STRING,
			PARM_OPT,	0,			0},
		{"DBTLSCertFile",		&CONFIG_DB_TLS_CERT_FILE,		TYPE_STRING,
			PARM_OPT,	0,			0},
		{"DBTLSKeyFile",		&CONFIG_DB_TLS_KEY_FILE,		TYPE_STRING,
			PARM_OPT,	0,			0},
		{"DBTLSCAFile",			&CONFIG_DB_TLS_CA_FILE,			TYPE_STRING,
			PARM_OPT,	0,			0},
		{"DBTLSCipher",			&CONFIG_DB_TLS_CIPHER,			TYPE_STRING,
			PARM_OPT,	0,			0},
		{"DBTLSCipher13",		&CONFIG_DB_TLS_CIPHER_13,		TYPE_STRING,
			PARM_OPT,	0,			0},
		{"SSHKeyLocation",		&CONFIG_SSH_KEY_LOCATION,		TYPE_STRING,
			PARM_OPT,	0,			0},
		{"LogSlowQueries",		&CONFIG_LOG_SLOW_QUERIES,		TYPE_INT,
			PARM_OPT,	0,			3600000},
		{"LoadModulePath",		&CONFIG_LOAD_MODULE_PATH,		TYPE_STRING,
			PARM_OPT,	0,			0},
		{"LoadModule",			&CONFIG_LOAD_MODULE,			TYPE_MULTISTRING,
			PARM_OPT,	0,			0},
		{"StartVMwareCollectors",	&CONFIG_VMWARE_FORKS,			TYPE_INT,
			PARM_OPT,	0,			250},
		{"VMwareFrequency",		&CONFIG_VMWARE_FREQUENCY,		TYPE_INT,
			PARM_OPT,	10,			SEC_PER_DAY},
		{"VMwarePerfFrequency",		&CONFIG_VMWARE_PERF_FREQUENCY,		TYPE_INT,
			PARM_OPT,	10,			SEC_PER_DAY},
		{"VMwareCacheSize",		&CONFIG_VMWARE_CACHE_SIZE,		TYPE_UINT64,
			PARM_OPT,	256 * ZBX_KIBIBYTE,	__UINT64_C(2) * ZBX_GIBIBYTE},
		{"VMwareTimeout",		&CONFIG_VMWARE_TIMEOUT,			TYPE_INT,
			PARM_OPT,	1,			300},
		{"AllowRoot",			&CONFIG_ALLOW_ROOT,			TYPE_INT,
			PARM_OPT,	0,			1},
		{"User",			&CONFIG_USER,				TYPE_STRING,
			PARM_OPT,	0,			0},
		{"SSLCALocation",		&CONFIG_SSL_CA_LOCATION,		TYPE_STRING,
			PARM_OPT,	0,			0},
		{"SSLCertLocation",		&CONFIG_SSL_CERT_LOCATION,		TYPE_STRING,
			PARM_OPT,	0,			0},
		{"SSLKeyLocation",		&CONFIG_SSL_KEY_LOCATION,		TYPE_STRING,
			PARM_OPT,	0,			0},
		{"TLSConnect",			&CONFIG_TLS_CONNECT,			TYPE_STRING,
			PARM_OPT,	0,			0},
		{"TLSAccept",			&CONFIG_TLS_ACCEPT,			TYPE_STRING_LIST,
			PARM_OPT,	0,			0},
		{"TLSCAFile",			&CONFIG_TLS_CA_FILE,			TYPE_STRING,
			PARM_OPT,	0,			0},
		{"TLSCRLFile",			&CONFIG_TLS_CRL_FILE,			TYPE_STRING,
			PARM_OPT,	0,			0},
		{"TLSServerCertIssuer",		&CONFIG_TLS_SERVER_CERT_ISSUER,		TYPE_STRING,
			PARM_OPT,	0,			0},
		{"TLSServerCertSubject",	&CONFIG_TLS_SERVER_CERT_SUBJECT,	TYPE_STRING,
			PARM_OPT,	0,			0},
		{"TLSCertFile",			&CONFIG_TLS_CERT_FILE,			TYPE_STRING,
			PARM_OPT,	0,			0},
		{"TLSKeyFile",			&CONFIG_TLS_KEY_FILE,			TYPE_STRING,
			PARM_OPT,	0,			0},
		{"TLSPSKIdentity",		&CONFIG_TLS_PSK_IDENTITY,		TYPE_STRING,
			PARM_OPT,	0,			0},
		{"TLSPSKFile",			&CONFIG_TLS_PSK_FILE,			TYPE_STRING,
			PARM_OPT,	0,			0},
		{"TLSCipherCert13",		&CONFIG_TLS_CIPHER_CERT13,		TYPE_STRING,
			PARM_OPT,	0,			0},
		{"TLSCipherCert",		&CONFIG_TLS_CIPHER_CERT,		TYPE_STRING,
			PARM_OPT,	0,			0},
		{"TLSCipherPSK13",		&CONFIG_TLS_CIPHER_PSK13,		TYPE_STRING,
			PARM_OPT,	0,			0},
		{"TLSCipherPSK",		&CONFIG_TLS_CIPHER_PSK,			TYPE_STRING,
			PARM_OPT,	0,			0},
		{"TLSCipherAll13",		&CONFIG_TLS_CIPHER_ALL13,		TYPE_STRING,
			PARM_OPT,	0,			0},
		{"TLSCipherAll",		&CONFIG_TLS_CIPHER_ALL,			TYPE_STRING,
			PARM_OPT,	0,			0},
		{"SocketDir",			&CONFIG_SOCKET_PATH,			TYPE_STRING,
			PARM_OPT,	0,			0},
		{"EnableRemoteCommands",	&CONFIG_ENABLE_REMOTE_COMMANDS,		TYPE_INT,
			PARM_OPT,	0,			1},
		{"LogRemoteCommands",		&CONFIG_LOG_REMOTE_COMMANDS,		TYPE_INT,
			PARM_OPT,	0,			1},
		{"StatsAllowedIP",		&CONFIG_STATS_ALLOWED_IP,		TYPE_STRING_LIST,
			PARM_OPT,	0,			0},
		{"StartPreprocessors",		&CONFIG_PREPROCESSOR_FORKS,		TYPE_INT,
			PARM_OPT,	1,			1000},
		{"ListenBacklog",		&CONFIG_TCP_MAX_BACKLOG_SIZE,		TYPE_INT,
			PARM_OPT,	0,			INT_MAX},
		{"StartODBCPollers",		&CONFIG_ODBCPOLLER_FORKS,		TYPE_INT,
			PARM_OPT,	0,			1000},
		{NULL}
	};

	/* initialize multistrings */
	zbx_strarr_init(&CONFIG_LOAD_MODULE);

	parse_cfg_file(CONFIG_FILE, cfg, ZBX_CFG_FILE_REQUIRED, ZBX_CFG_STRICT, ZBX_CFG_EXIT_FAILURE);

	zbx_set_defaults();

	CONFIG_LOG_TYPE = zbx_get_log_type(CONFIG_LOG_TYPE_STR);

	zbx_validate_config(task);

	zbx_vector_ptr_create(&zbx_addrs);

	if (ZBX_PROXYMODE_PASSIVE != CONFIG_PROXYMODE)
	{
		char	*error;

		if (FAIL == zbx_set_data_destination_hosts(CONFIG_SERVER, (unsigned short)CONFIG_SERVER_PORT, "Server",
				proxy_add_serveractive_host_cb, NULL, NULL, &error))
		{
			zbx_error("%s", error);
			exit(EXIT_FAILURE);
		}
	}

#if defined(HAVE_MYSQL) || defined(HAVE_POSTGRESQL)
	zbx_db_validate_config();
#endif
#if defined(HAVE_GNUTLS) || defined(HAVE_OPENSSL)
	zbx_tls_validate_config();
#endif
}

/******************************************************************************
 *                                                                            *
 * Purpose: free configuration memory                                         *
 *                                                                            *
 ******************************************************************************/
static void	zbx_free_config(void)
{
	zbx_strarr_free(&CONFIG_LOAD_MODULE);
}

/******************************************************************************
 *                                                                            *
 * Purpose: callback function for providing PID file path to libraries        *
 *                                                                            *
 ******************************************************************************/
static const char	*get_pid_file_path(void)
{
	return CONFIG_PID_FILE;
}

static void	zbx_on_exit(int ret)
{
	zabbix_log(LOG_LEVEL_DEBUG, "zbx_on_exit() called with ret:%d", ret);

	if (NULL != threads)
	{
		zbx_threads_wait(threads, threads_flags, threads_num, ret); /* wait for all child processes to exit */
		zbx_free(threads);
		zbx_free(threads_flags);
	}
#ifdef HAVE_PTHREAD_PROCESS_SHARED
	zbx_locks_disable();
#endif
	free_metrics();
	zbx_ipc_service_free_env();

	DBconnect(ZBX_DB_CONNECT_EXIT);
	free_database_cache(ZBX_SYNC_ALL);
	free_configuration_cache();
	DBclose();

	DBdeinit();

	/* free vmware support */
	zbx_vmware_destroy();

	free_selfmon_collector();
	free_proxy_history_lock();

	zbx_unload_modules();

	zabbix_log(LOG_LEVEL_INFORMATION, "Zabbix Proxy stopped. Zabbix %s (revision %s).",
			ZABBIX_VERSION, ZABBIX_REVISION);

	zabbix_close_log();

	zbx_locks_destroy();

#if defined(PS_OVERWRITE_ARGV)
	setproctitle_free_env();
#endif
	exit(EXIT_SUCCESS);
}

/******************************************************************************
 *                                                                            *
 * Purpose: executes proxy processes                                          *
 *                                                                            *
 ******************************************************************************/
int	main(int argc, char **argv)
{
	ZBX_TASK_EX	t = {ZBX_TASK_START};
	char		ch;
	int		opt_c = 0, opt_r = 0;

	/* see description of 'optarg' in 'man 3 getopt' */
	char		*zbx_optarg = NULL;

	/* see description of 'optind' in 'man 3 getopt' */
	int		zbx_optind = 0;
#if defined(PS_OVERWRITE_ARGV) || defined(PS_PSTAT_ARGV)
	argv = setproctitle_save_env(argc, argv);
#endif
	progname = get_program_name(argv[0]);

	/* parse the command-line */
	while ((char)EOF != (ch = (char)zbx_getopt_long(argc, argv, shortopts, longopts, NULL, &zbx_optarg,
			&zbx_optind)))
	{
		switch (ch)
		{
			case 'c':
				opt_c++;
				if (NULL == CONFIG_FILE)
					CONFIG_FILE = zbx_strdup(CONFIG_FILE, zbx_optarg);
				break;
			case 'R':
				opt_r++;
				t.opts = zbx_strdup(t.opts, zbx_optarg);
				t.task = ZBX_TASK_RUNTIME_CONTROL;
				break;
			case 'h':
				help();
				exit(EXIT_SUCCESS);
				break;
			case 'V':
				version();
				exit(EXIT_SUCCESS);
				break;
			case 'f':
				t.flags |= ZBX_TASK_FLAG_FOREGROUND;
				break;
			default:
				usage();
				exit(EXIT_FAILURE);
				break;
		}
	}

	/* every option may be specified only once */
	if (1 < opt_c || 1 < opt_r)
	{
		if (1 < opt_c)
			zbx_error("option \"-c\" or \"--config\" specified multiple times");
		if (1 < opt_r)
			zbx_error("option \"-R\" or \"--runtime-control\" specified multiple times");

		exit(EXIT_FAILURE);
	}

	/* Parameters which are not option values are invalid. The check relies on zbx_getopt_internal() which */
	/* always permutes command line arguments regardless of POSIXLY_CORRECT environment variable. */
	if (argc > zbx_optind)
	{
		int	i;

		for (i = zbx_optind; i < argc; i++)
			zbx_error("invalid parameter \"%s\"", argv[i]);

		exit(EXIT_FAILURE);
	}

	if (NULL == CONFIG_FILE)
		CONFIG_FILE = zbx_strdup(NULL, DEFAULT_CONFIG_FILE);

	/* required for simple checks */
	init_metrics();

	zbx_load_config(&t);

	if (ZBX_TASK_RUNTIME_CONTROL == t.task)
	{
		int	ret;
		char	*error = NULL;

		if (FAIL == zbx_ipc_service_init_env(CONFIG_SOCKET_PATH, &error))
		{
			zbx_error("cannot initialize IPC services: %s", error);
			zbx_free(error);
			exit(EXIT_FAILURE);
		}

		if (SUCCEED != (ret = zbx_rtc_process(t.opts, &error)))
		{
			zbx_error("Cannot perform runtime control command: %s", error);
			zbx_free(error);
		}

		exit(SUCCEED == ret ? EXIT_SUCCESS : EXIT_FAILURE);
	}

	return zbx_daemon_start(CONFIG_ALLOW_ROOT, CONFIG_USER, t.flags, get_pid_file_path, zbx_on_exit);
}

static void	zbx_check_db(void)
{
	struct zbx_db_version_info_t	db_version_info;

	DBextract_version_info(&db_version_info);

	if (DB_VERSION_NOT_SUPPORTED_ERROR == db_version_info.flag)
	{
		if (0 == CONFIG_ALLOW_UNSUPPORTED_DB_VERSIONS)
		{
			zabbix_log(LOG_LEVEL_ERR, " ");
			zabbix_log(LOG_LEVEL_ERR, "Unable to start Zabbix proxy due to unsupported %s database server"
					" version (%s)", db_version_info.database,
					db_version_info.friendly_current_version);
			zabbix_log(LOG_LEVEL_ERR, "Must be at least (%s)",
					db_version_info.friendly_min_supported_version);
			zabbix_log(LOG_LEVEL_ERR, "Use of supported database version is highly recommended.");
			zabbix_log(LOG_LEVEL_ERR, "Override by setting AllowUnsupportedDBVersions=1"
					" in Zabbix proxy configuration file at your own risk.");
			zabbix_log(LOG_LEVEL_ERR, " ");
			exit(EXIT_FAILURE);
		}
		else
		{
			zabbix_log(LOG_LEVEL_ERR, " ");
			zabbix_log(LOG_LEVEL_ERR, "Warning! Unsupported %s database server version (%s)",
					db_version_info.database, db_version_info.friendly_current_version);
			zabbix_log(LOG_LEVEL_ERR, "Should be at least (%s)",
					db_version_info.friendly_min_supported_version);
			zabbix_log(LOG_LEVEL_ERR, "Use of supported database version is highly recommended.");
			zabbix_log(LOG_LEVEL_ERR, " ");
		}
	}

	zbx_free(db_version_info.friendly_current_version);
}

int	MAIN_ZABBIX_ENTRY(int flags)
{
	zbx_socket_t	listen_sock;
	char		*error = NULL;
	int		i, db_type, ret;
	zbx_rtc_t	rtc;
	zbx_timespec_t	rtc_timeout = {1, 0};

	if (0 != (flags & ZBX_TASK_FLAG_FOREGROUND))
	{
		printf("Starting Zabbix Proxy (%s) [%s]. Zabbix %s (revision %s).\nPress Ctrl+C to exit.\n\n",
				ZBX_PROXYMODE_PASSIVE == CONFIG_PROXYMODE ? "passive" : "active",
				CONFIG_HOSTNAME, ZABBIX_VERSION, ZABBIX_REVISION);
	}

	if (FAIL == zbx_ipc_service_init_env(CONFIG_SOCKET_PATH, &error))
	{
		zbx_error("cannot initialize IPC services: %s", error);
		zbx_free(error);
		exit(EXIT_FAILURE);
	}

	if (SUCCEED != zbx_locks_create(&error))
	{
		zbx_error("cannot create locks: %s", error);
		zbx_free(error);
		exit(EXIT_FAILURE);
	}

	if (SUCCEED != zabbix_open_log(CONFIG_LOG_TYPE, CONFIG_LOG_LEVEL, CONFIG_LOG_FILE, &error))
	{
		zbx_error("cannot open log:%s", error);
		zbx_free(error);
		exit(EXIT_FAILURE);
	}

#ifdef HAVE_NETSNMP
#	define SNMP_FEATURE_STATUS 	"YES"
#else
#	define SNMP_FEATURE_STATUS 	" NO"
#endif
#ifdef HAVE_OPENIPMI
#	define IPMI_FEATURE_STATUS 	"YES"
#else
#	define IPMI_FEATURE_STATUS 	" NO"
#endif
#ifdef HAVE_LIBCURL
#	define LIBCURL_FEATURE_STATUS	"YES"
#else
#	define LIBCURL_FEATURE_STATUS	" NO"
#endif
#if defined(HAVE_LIBCURL) && defined(HAVE_LIBXML2)
#	define VMWARE_FEATURE_STATUS	"YES"
#else
#	define VMWARE_FEATURE_STATUS	" NO"
#endif
#ifdef HAVE_UNIXODBC
#	define ODBC_FEATURE_STATUS 	"YES"
#else
#	define ODBC_FEATURE_STATUS 	" NO"
#endif
#if defined(HAVE_SSH2) || defined(HAVE_SSH)
#	define SSH_FEATURE_STATUS 	"YES"
#else
#	define SSH_FEATURE_STATUS 	" NO"
#endif
#ifdef HAVE_IPV6
#	define IPV6_FEATURE_STATUS 	"YES"
#else
#	define IPV6_FEATURE_STATUS 	" NO"
#endif
#if defined(HAVE_GNUTLS) || defined(HAVE_OPENSSL)
#	define TLS_FEATURE_STATUS	"YES"
#else
#	define TLS_FEATURE_STATUS	" NO"
#endif

	zabbix_log(LOG_LEVEL_INFORMATION, "Starting Zabbix Proxy (%s) [%s]. Zabbix %s (revision %s).",
			ZBX_PROXYMODE_PASSIVE == CONFIG_PROXYMODE ? "passive" : "active",
			CONFIG_HOSTNAME, ZABBIX_VERSION, ZABBIX_REVISION);

	zabbix_log(LOG_LEVEL_INFORMATION, "**** Enabled features ****");
	zabbix_log(LOG_LEVEL_INFORMATION, "SNMP monitoring:       " SNMP_FEATURE_STATUS);
	zabbix_log(LOG_LEVEL_INFORMATION, "IPMI monitoring:       " IPMI_FEATURE_STATUS);
	zabbix_log(LOG_LEVEL_INFORMATION, "Web monitoring:        " LIBCURL_FEATURE_STATUS);
	zabbix_log(LOG_LEVEL_INFORMATION, "VMware monitoring:     " VMWARE_FEATURE_STATUS);
	zabbix_log(LOG_LEVEL_INFORMATION, "ODBC:                  " ODBC_FEATURE_STATUS);
	zabbix_log(LOG_LEVEL_INFORMATION, "SSH support:           " SSH_FEATURE_STATUS);
	zabbix_log(LOG_LEVEL_INFORMATION, "IPv6 support:          " IPV6_FEATURE_STATUS);
	zabbix_log(LOG_LEVEL_INFORMATION, "TLS support:           " TLS_FEATURE_STATUS);
	zabbix_log(LOG_LEVEL_INFORMATION, "**************************");

	zabbix_log(LOG_LEVEL_INFORMATION, "using configuration file: %s", CONFIG_FILE);

#if defined(HAVE_GNUTLS) || defined(HAVE_OPENSSL)
	if (SUCCEED != zbx_coredump_disable())
	{
		zabbix_log(LOG_LEVEL_CRIT, "cannot disable core dump, exiting...");
		exit(EXIT_FAILURE);
	}
#endif
	if (FAIL == zbx_load_modules(CONFIG_LOAD_MODULE_PATH, CONFIG_LOAD_MODULE, CONFIG_TIMEOUT, 1))
	{
		zabbix_log(LOG_LEVEL_CRIT, "loading modules failed, exiting...");
		exit(EXIT_FAILURE);
	}

	zbx_free_config();

	if (SUCCEED != zbx_rtc_init(&rtc, &error))
	{
		zabbix_log(LOG_LEVEL_CRIT, "cannot initialize runtime control service: %s", error);
		zbx_free(error);
		exit(EXIT_FAILURE);
	}

	if (SUCCEED != init_database_cache(&error))
	{
		zabbix_log(LOG_LEVEL_CRIT, "cannot initialize database cache: %s", error);
		zbx_free(error);
		exit(EXIT_FAILURE);
	}

	if (SUCCEED != init_proxy_history_lock(&error))
	{
		zabbix_log(LOG_LEVEL_CRIT, "cannot initialize lock for passive proxy history: %s", error);
		zbx_free(error);
		exit(EXIT_FAILURE);
	}

	if (SUCCEED != init_configuration_cache(&error))
	{
		zabbix_log(LOG_LEVEL_CRIT, "cannot initialize configuration cache: %s", error);
		zbx_free(error);
		exit(EXIT_FAILURE);
	}

	if (SUCCEED != init_selfmon_collector(&error))
	{
		zabbix_log(LOG_LEVEL_CRIT, "cannot initialize self-monitoring: %s", error);
		zbx_free(error);
		exit(EXIT_FAILURE);
	}

	if (0 != CONFIG_VMWARE_FORKS && SUCCEED != zbx_vmware_init(&error))
	{
		zabbix_log(LOG_LEVEL_CRIT, "cannot initialize VMware cache: %s", error);
		zbx_free(error);
		exit(EXIT_FAILURE);
	}

	if (SUCCEED != zbx_vault_token_from_env_get(&CONFIG_VAULTTOKEN, &error))
	{
		zabbix_log(LOG_LEVEL_CRIT, "cannot initialize vault token: %s", error);
		zbx_free(error);
		exit(EXIT_FAILURE);
	}

	if (SUCCEED != zbx_vault_init(&error))
	{
		zabbix_log(LOG_LEVEL_CRIT, "cannot initialize vault: %s", error);
		zbx_free(error);
		exit(EXIT_FAILURE);
	}

	if (SUCCEED != zbx_vault_db_credentials_get(&CONFIG_DBUSER, &CONFIG_DBPASSWORD, &error))
	{
		zabbix_log(LOG_LEVEL_CRIT, "cannot initialize database credentials from vault: %s", error);
		zbx_free(error);
		exit(EXIT_FAILURE);
	}

	if (SUCCEED != DBinit(&error))
	{
		zabbix_log(LOG_LEVEL_CRIT, "cannot initialize database: %s", error);
		zbx_free(error);
		exit(EXIT_FAILURE);
	}

	DBinit_autoincrement_options();

	if (ZBX_DB_UNKNOWN == (db_type = zbx_db_get_database_type()))
	{
		zabbix_log(LOG_LEVEL_CRIT, "cannot use database \"%s\": database is not a Zabbix database",
				CONFIG_DBNAME);
		exit(EXIT_FAILURE);
	}
	else if (ZBX_DB_PROXY != db_type)
	{
		zabbix_log(LOG_LEVEL_CRIT, "cannot use database \"%s\": Zabbix proxy cannot work with a"
				" Zabbix server database", CONFIG_DBNAME);
		exit(EXIT_FAILURE);
	}

	DBcheck_character_set();
	zbx_check_db();

	if (SUCCEED != DBcheck_version())
		exit(EXIT_FAILURE);

	change_proxy_history_count(proxy_get_history_count());

	threads_num = CONFIG_CONFSYNCER_FORKS + CONFIG_HEARTBEAT_FORKS + CONFIG_DATASENDER_FORKS
			+ CONFIG_POLLER_FORKS + CONFIG_UNREACHABLE_POLLER_FORKS + CONFIG_TRAPPER_FORKS
			+ CONFIG_PINGER_FORKS + CONFIG_HOUSEKEEPER_FORKS + CONFIG_HTTPPOLLER_FORKS
			+ CONFIG_DISCOVERER_FORKS + CONFIG_HISTSYNCER_FORKS + CONFIG_IPMIPOLLER_FORKS
			+ CONFIG_JAVAPOLLER_FORKS + CONFIG_SNMPTRAPPER_FORKS + CONFIG_SELFMON_FORKS
			+ CONFIG_VMWARE_FORKS + CONFIG_IPMIMANAGER_FORKS + CONFIG_TASKMANAGER_FORKS
			+ CONFIG_PREPROCMAN_FORKS + CONFIG_PREPROCESSOR_FORKS + CONFIG_AVAILMAN_FORKS
			+ CONFIG_ODBCPOLLER_FORKS;

	threads = (pid_t *)zbx_calloc(threads, (size_t)threads_num, sizeof(pid_t));
	threads_flags = (int *)zbx_calloc(threads_flags, (size_t)threads_num, sizeof(int));

	if (0 != CONFIG_TRAPPER_FORKS)
	{
		if (FAIL == zbx_tcp_listen(&listen_sock, CONFIG_LISTEN_IP, (unsigned short)CONFIG_LISTEN_PORT))
		{
			zabbix_log(LOG_LEVEL_CRIT, "listener failed: %s", zbx_socket_strerror());
			exit(EXIT_FAILURE);
		}
	}

#if defined(HAVE_GNUTLS) || defined(HAVE_OPENSSL)
	zbx_tls_init_parent();
#endif
	zabbix_log(LOG_LEVEL_INFORMATION, "proxy #0 started [main process]");

<<<<<<< HEAD
	zbx_zabbix_stats_init(zbx_get_zabbix_stats_ext);
=======
	zbx_diag_init(diag_add_section_info);
>>>>>>> 8bd64057

	for (i = 0; i < threads_num; i++)
	{
		zbx_thread_args_t	thread_args;
		unsigned char		poller_type;

		if (FAIL == get_process_info_by_thread(i + 1, &thread_args.process_type, &thread_args.process_num))
		{
			THIS_SHOULD_NEVER_HAPPEN;
			exit(EXIT_FAILURE);
		}

		thread_args.server_num = i + 1;
		thread_args.args = NULL;

		switch (thread_args.process_type)
		{
			case ZBX_PROCESS_TYPE_CONFSYNCER:
				zbx_thread_start(proxyconfig_thread, &thread_args, &threads[i]);
				if (FAIL == zbx_rtc_wait_config_sync(&rtc))
					goto out;
				break;
			case ZBX_PROCESS_TYPE_TRAPPER:
				thread_args.args = &listen_sock;
				zbx_thread_start(trapper_thread, &thread_args, &threads[i]);
				break;
			case ZBX_PROCESS_TYPE_HEARTBEAT:
				zbx_thread_start(heart_thread, &thread_args, &threads[i]);
				break;
			case ZBX_PROCESS_TYPE_DATASENDER:
				zbx_thread_start(datasender_thread, &thread_args, &threads[i]);
				break;
			case ZBX_PROCESS_TYPE_POLLER:
				poller_type = ZBX_POLLER_TYPE_NORMAL;
				thread_args.args = &poller_type;
				zbx_thread_start(poller_thread, &thread_args, &threads[i]);
				break;
			case ZBX_PROCESS_TYPE_UNREACHABLE:
				poller_type = ZBX_POLLER_TYPE_UNREACHABLE;
				thread_args.args = &poller_type;
				zbx_thread_start(poller_thread, &thread_args, &threads[i]);
				break;
			case ZBX_PROCESS_TYPE_PINGER:
				zbx_thread_start(pinger_thread, &thread_args, &threads[i]);
				break;
			case ZBX_PROCESS_TYPE_HOUSEKEEPER:
				zbx_thread_start(housekeeper_thread, &thread_args, &threads[i]);
				break;
			case ZBX_PROCESS_TYPE_HTTPPOLLER:
				zbx_thread_start(httppoller_thread, &thread_args, &threads[i]);
				break;
			case ZBX_PROCESS_TYPE_DISCOVERER:
				zbx_thread_start(discoverer_thread, &thread_args, &threads[i]);
				break;
			case ZBX_PROCESS_TYPE_HISTSYNCER:
				threads_flags[i] = ZBX_THREAD_PRIORITY_FIRST;
				zbx_thread_start(dbsyncer_thread, &thread_args, &threads[i]);
				break;
			case ZBX_PROCESS_TYPE_JAVAPOLLER:
				poller_type = ZBX_POLLER_TYPE_JAVA;
				thread_args.args = &poller_type;
				zbx_thread_start(poller_thread, &thread_args, &threads[i]);
				break;
			case ZBX_PROCESS_TYPE_SNMPTRAPPER:
				zbx_thread_start(snmptrapper_thread, &thread_args, &threads[i]);
				break;
			case ZBX_PROCESS_TYPE_SELFMON:
				zbx_thread_start(selfmon_thread, &thread_args, &threads[i]);
				break;
			case ZBX_PROCESS_TYPE_VMWARE:
				zbx_thread_start(vmware_thread, &thread_args, &threads[i]);
				break;
#ifdef HAVE_OPENIPMI
			case ZBX_PROCESS_TYPE_IPMIMANAGER:
				zbx_thread_start(ipmi_manager_thread, &thread_args, &threads[i]);
				break;
			case ZBX_PROCESS_TYPE_IPMIPOLLER:
				zbx_thread_start(ipmi_poller_thread, &thread_args, &threads[i]);
				break;
#endif
			case ZBX_PROCESS_TYPE_TASKMANAGER:
				zbx_thread_start(taskmanager_thread, &thread_args, &threads[i]);
				break;
			case ZBX_PROCESS_TYPE_PREPROCMAN:
				zbx_thread_start(preprocessing_manager_thread, &thread_args, &threads[i]);
				break;
			case ZBX_PROCESS_TYPE_PREPROCESSOR:
				zbx_thread_start(preprocessing_worker_thread, &thread_args, &threads[i]);
				break;
			case ZBX_PROCESS_TYPE_AVAILMAN:
				threads_flags[i] = ZBX_THREAD_PRIORITY_FIRST;
				zbx_thread_start(availability_manager_thread, &thread_args, &threads[i]);
				break;
			case ZBX_PROCESS_TYPE_ODBCPOLLER:
				poller_type = ZBX_POLLER_TYPE_ODBC;
				thread_args.args = &poller_type;
				zbx_thread_start(poller_thread, &thread_args, &threads[i]);
				break;
		}
	}

	zbx_unset_exit_on_terminate();

	while (ZBX_IS_RUNNING())
	{
		zbx_ipc_client_t	*client;
		zbx_ipc_message_t	*message;

		(void)zbx_ipc_service_recv(&rtc.service, &rtc_timeout, &client, &message);

		if (NULL != message)
		{
			zbx_rtc_dispatch(&rtc, client, message);
			zbx_ipc_message_free(message);
		}

		if (NULL != client)
			zbx_ipc_client_release(client);

		if (0 < (ret = waitpid((pid_t)-1, &i, WNOHANG)))
		{
			zabbix_log(LOG_LEVEL_CRIT, "PROCESS EXIT: %d", ret);
			zbx_set_exiting_with_fail();
			break;
		}

		if (-1 == ret && EINTR != errno)
		{
			zabbix_log(LOG_LEVEL_ERR, "failed to wait on child processes: %s", zbx_strerror(errno));
			zbx_set_exiting_with_fail();
			break;
		}
	}
out:
	if (SUCCEED == ZBX_EXIT_STATUS())
		zbx_rtc_shutdown_subs(&rtc);

	zbx_on_exit(ZBX_EXIT_STATUS());

	return SUCCEED;
}<|MERGE_RESOLUTION|>--- conflicted
+++ resolved
@@ -1367,11 +1367,8 @@
 #endif
 	zabbix_log(LOG_LEVEL_INFORMATION, "proxy #0 started [main process]");
 
-<<<<<<< HEAD
 	zbx_zabbix_stats_init(zbx_get_zabbix_stats_ext);
-=======
 	zbx_diag_init(diag_add_section_info);
->>>>>>> 8bd64057
 
 	for (i = 0; i < threads_num; i++)
 	{
