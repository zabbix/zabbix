--- conflicted
+++ resolved
@@ -1334,11 +1334,6 @@
 			case ZBX_PROCESS_TYPE_TRAPPER:
 				thread_args.args = &listen_sock;
 				zbx_thread_start(trapper_thread, &thread_args, &threads[i]);
-<<<<<<< HEAD
-				if (0 == CONFIG_CONFSYNCER_FORKS && 1 == thread_args.process_num)
-					zbx_rtc_wait_config_sync(&rtc);
-=======
->>>>>>> 7c41ca4a
 				break;
 			case ZBX_PROCESS_TYPE_HEARTBEAT:
 				zbx_thread_start(heart_thread, &thread_args, &threads[i]);
