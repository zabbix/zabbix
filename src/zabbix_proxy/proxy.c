/*
** Zabbix
** Copyright (C) 2001-2024 Zabbix SIA
**
** This program is free software; you can redistribute it and/or modify
** it under the terms of the GNU General Public License as published by
** the Free Software Foundation; either version 2 of the License, or
** (at your option) any later version.
**
** This program is distributed in the hope that it will be useful,
** but WITHOUT ANY WARRANTY; without even the implied warranty of
** MERCHANTABILITY or FITNESS FOR A PARTICULAR PURPOSE. See the
** GNU General Public License for more details.
**
** You should have received a copy of the GNU General Public License
** along with this program; if not, write to the Free Software
** Foundation, Inc., 51 Franklin Street, Fifth Floor, Boston, MA  02110-1301, USA.
**/

#include "zbxdbwrap.h"

#include "cfg.h"
#include "zbxdbhigh.h"
#include "zbxcacheconfig.h"
#include "zbxcachehistory.h"
#include "zbxcachehistory_proxy.h"
#include "zbxdbupgrade.h"
#include "zbxlog.h"
#include "zbxgetopt.h"
#include "zbxmutexs.h"

#include "zbxsysinfo.h"
#include "zbxmodules.h"

#include "zbxnix.h"
#include "zbxself.h"
#include "zbxpoller.h"
#include "zbxvmware.h"
#include "zbxdbsyncer.h"

#include "../zabbix_server/discoverer/discoverer.h"
#include "../zabbix_server/httppoller/httppoller.h"
#include "housekeeper/housekeeper.h"
#include "../zabbix_server/pinger/pinger.h"
#include "poller/poller_proxy.h"
#include "../zabbix_server/trapper/trapper.h"
#include "../zabbix_server/trapper/trapper_request.h"
#include "proxyconfig/proxyconfig.h"
#include "datasender/datasender.h"
#include "taskmanager/taskmanager_proxy.h"
#include "zbxcomms.h"
#include "zbxvault.h"
#include "zbxdiag.h"
#include "diag/diag_proxy.h"
#include "zbxrtc.h"
#include "rtc/rtc_proxy.h"
#include "zbxstats.h"
#include "stats/zabbix_stats.h"
#include "zbxip.h"
#include "zbxthreads.h"
#include "zbx_rtc_constants.h"
#include "zbxicmpping.h"
#include "zbxipcservice.h"
#include "preproc/preproc_proxy.h"
#include "zbxdiscovery.h"
#include "zbxproxybuffer.h"
#include "zbxscripts.h"
#include "zbxsnmptrapper.h"

#ifdef HAVE_OPENIPMI
#include "zbxipmi.h"
#endif

ZBX_GET_CONFIG_VAR2(const char*, const char*, zbx_progname, NULL)

static const char	title_message[] = "zabbix_proxy";
static const char	syslog_app_name[] = "zabbix_proxy";
static const char	*usage_message[] = {
	"[-c config-file]", NULL,
	"[-c config-file]", "-R runtime-option", NULL,
	"[-c config-file]", "-T", NULL,
	"-h", NULL,
	"-V", NULL,
	NULL	/* end of text */
};

static const char	*help_message[] = {
	"A Zabbix daemon that collects monitoring data from devices and sends it to",
	"Zabbix server.",
	"",
	"Options:",
	"  -c --config config-file        Path to the configuration file",
	"                                 (default: \"" DEFAULT_CONFIG_FILE "\")",
	"  -f --foreground                Run Zabbix proxy in foreground",
	"  -R --runtime-control runtime-option   Perform administrative functions",
	"",
	"    Runtime control options:",
	"      " ZBX_CONFIG_CACHE_RELOAD "        Reload configuration cache",
	"      " ZBX_HOUSEKEEPER_EXECUTE "        Execute the housekeeper",
	"      " ZBX_LOG_LEVEL_INCREASE "=target  Increase log level, affects all processes if",
	"                                   target is not specified",
	"      " ZBX_LOG_LEVEL_DECREASE "=target  Decrease log level, affects all processes if",
	"                                   target is not specified",
	"      " ZBX_SNMP_CACHE_RELOAD "          Reload SNMP cache",
	"      " ZBX_DIAGINFO "=section           Log internal diagnostic information of the",
	"                                 section (historycache, preprocessing, locks) or",
	"                                 everything if section is not specified",
	"      " ZBX_PROF_ENABLE "=target         Enable profiling, affects all processes if",
	"                                   target is not specified",
	"      " ZBX_PROF_DISABLE "=target        Disable profiling, affects all processes if",
	"                                   target is not specified",
	"",
	"      Log level control targets:",
	"        process-type             All processes of specified type",
	"                                 (availability manager, configuration syncer, data sender,",
	"                                 discovery manager, history syncer, housekeeper, http poller,",
	"                                 icmp pinger, ipmi manager, ipmi poller, java poller,",
	"                                 odbc poller, poller, agent poller, http agent poller,",
	"                                 snmp poller, preprocessing manager, self-monitoring, snmp trapper,",
	"                                 task manager, trapper, unreachable poller, vmware collector)",
	"        process-type,N           Process type and number (e.g., poller,3)",
	"        pid                      Process identifier",
	"",
	"      Profiling control targets:",
	"        process-type             All processes of specified type",
	"                                 (availability manager, configuration syncer, data sender,",
	"                                 discovery manager, history syncer, housekeeper, http poller,",
	"                                 icmp pinger, ipmi manager, ipmi poller, java poller,",
	"                                 odbc poller, poller, agent poller, http agent poller,",
	"                                 snmp poller, preprocessing manager, self-monitoring, snmp trapper,",
	"                                 task manager, trapper, unreachable poller, vmware collector)",
	"        process-type,N           Process type and number (e.g., history syncer,1)",
	"        pid                      Process identifier",
	"        scope                    Profiling scope",
	"                                 (rwlock, mutex, processing) can be used with process-type",
	"                                 (e.g., history syncer,1,processing)",
	"",
	"  -T --test-config               Validate configuration file and exit",
	"  -h --help                      Display this help message",
	"  -V --version                   Display version number",
	"",
	"Some configuration parameter default locations:",
	"  ExternalScripts                \"" DEFAULT_EXTERNAL_SCRIPTS_PATH "\"",
#ifdef HAVE_LIBCURL
	"  SSLCertLocation                \"" DEFAULT_SSL_CERT_LOCATION "\"",
	"  SSLKeyLocation                 \"" DEFAULT_SSL_KEY_LOCATION "\"",
#endif
	"  LoadModulePath                 \"" DEFAULT_LOAD_MODULE_PATH "\"",
	NULL	/* end of text */
};

/* COMMAND LINE OPTIONS */

/* long options */
static struct zbx_option	longopts[] =
{
	{"config",		1,	NULL,	'c'},
	{"foreground",		0,	NULL,	'f'},
	{"runtime-control",	1,	NULL,	'R'},
	{"test-config",		0,	NULL,	'T'},
	{"help",		0,	NULL,	'h'},
	{"version",		0,	NULL,	'V'},
	{NULL}
};

/* short options */
static char	shortopts[] = "c:hVR:Tf";

/* end of COMMAND LINE OPTIONS */

ZBX_GET_CONFIG_VAR(int, zbx_threads_num, 0)
ZBX_GET_CONFIG_VAR(pid_t*, zbx_threads, NULL)

static int	*threads_flags;

ZBX_GET_CONFIG_VAR(unsigned char, zbx_program_type, ZBX_PROGRAM_TYPE_PROXY_ACTIVE)
ZBX_GET_CONFIG_VAR2(char *, const char *, zbx_config_source_ip, NULL)
ZBX_GET_CONFIG_VAR2(char *, const char *, zbx_config_pid_file, NULL)
ZBX_GET_CONFIG_VAR2(char *, const char *, zbx_config_tmpdir, NULL)
ZBX_GET_CONFIG_VAR2(char *, const char *, zbx_config_fping_location, NULL)
ZBX_GET_CONFIG_VAR2(char *, const char *, zbx_config_fping6_location, NULL)

static int	config_proxymode		= ZBX_PROXYMODE_ACTIVE;

int	CONFIG_FORKS[ZBX_PROCESS_TYPE_COUNT] = {
	5, /* ZBX_PROCESS_TYPE_POLLER */
	1, /* ZBX_PROCESS_TYPE_UNREACHABLE */
	0, /* ZBX_PROCESS_TYPE_IPMIPOLLER */
	1, /* ZBX_PROCESS_TYPE_PINGER */
	0, /* ZBX_PROCESS_TYPE_JAVAPOLLER */
	1, /* ZBX_PROCESS_TYPE_HTTPPOLLER */
	5, /* ZBX_PROCESS_TYPE_TRAPPER */
	0, /* ZBX_PROCESS_TYPE_SNMPTRAPPER */
	0, /* ZBX_PROCESS_TYPE_PROXYPOLLER */
	0, /* ZBX_PROCESS_TYPE_ESCALATOR */
	4, /* ZBX_PROCESS_TYPE_HISTSYNCER */
	5, /* ZBX_PROCESS_TYPE_DISCOVERER */
	0, /* ZBX_PROCESS_TYPE_ALERTER */
	0, /* ZBX_PROCESS_TYPE_TIMER */
	1, /* ZBX_PROCESS_TYPE_HOUSEKEEPER */
	1, /* ZBX_PROCESS_TYPE_DATASENDER */
	1, /* ZBX_PROCESS_TYPE_CONFSYNCER */
	1, /* ZBX_PROCESS_TYPE_SELFMON */
	0, /* ZBX_PROCESS_TYPE_VMWARE */
	0, /* ZBX_PROCESS_TYPE_COLLECTOR */
	0, /* ZBX_PROCESS_TYPE_LISTENER */
	0, /* ZBX_PROCESS_TYPE_ACTIVE_CHECKS */
	1, /* ZBX_PROCESS_TYPE_TASKMANAGER */
	0, /* ZBX_PROCESS_TYPE_IPMIMANAGER */
	0, /* ZBX_PROCESS_TYPE_ALERTMANAGER */
	1, /* ZBX_PROCESS_TYPE_PREPROCMAN */
	3, /* ZBX_PROCESS_TYPE_PREPROCESSOR */
	0, /* ZBX_PROCESS_TYPE_LLDMANAGER */
	0, /* ZBX_PROCESS_TYPE_LLDWORKER */
	0, /* ZBX_PROCESS_TYPE_ALERTSYNCER */
	0, /* ZBX_PROCESS_TYPE_HISTORYPOLLER */
	1, /* ZBX_PROCESS_TYPE_AVAILMAN */
	0, /* ZBX_PROCESS_TYPE_REPORTMANAGER */
	0, /* ZBX_PROCESS_TYPE_REPORTWRITER */
	0, /* ZBX_PROCESS_TYPE_SERVICEMAN */
	0, /* ZBX_PROCESS_TYPE_TRIGGERHOUSEKEEPER */
	1, /* ZBX_PROCESS_TYPE_ODBCPOLLER */
	0, /* ZBX_PROCESS_TYPE_CONNECTORMANAGER */
	0, /* ZBX_PROCESS_TYPE_CONNECTORWORKER */
	0, /* ZBX_PROCESS_TYPE_DISCOVERYMANAGER */
	1, /* ZBX_PROCESS_TYPE_HTTPAGENT_POLLER */
	1, /* ZBX_PROCESS_TYPE_AGENT_POLLER */
	1, /* ZBX_PROCESS_TYPE_SNMP_POLLER */
	1, /* ZBX_PROCESS_TYPE_INTERNAL_POLLER */
	0 /* ZBX_PROCESS_TYPE_DBCONFIGWORKER */
};

static int	get_config_forks(unsigned char process_type)
{
	if (ZBX_PROCESS_TYPE_COUNT > process_type)
		return CONFIG_FORKS[process_type];

	return 0;
}

ZBX_GET_CONFIG_VAR(int, zbx_config_timeout, 3)
static int	zbx_config_trapper_timeout	= 300;
static int	config_startup_time		= 0;
static int	config_unavailable_delay	= 60;
static int	config_housekeeping_frequency	= 1;
static int	config_proxy_local_buffer	= 0;
static int	config_proxy_offline_buffer	= 1;
static int	config_histsyncer_frequency	= 1;

static int	config_listen_port		= ZBX_DEFAULT_SERVER_PORT;
static char	*config_listen_ip		= NULL;

static int	config_heartbeat_frequency	= -1;

/* how often active Zabbix proxy requests configuration data from server, in seconds */
static int	config_proxyconfig_frequency	= 0;	/* will be set to default 5 seconds if not configured */
static int	config_proxydata_frequency	= 1;
static int	config_confsyncer_frequency	= 0;

static int	config_vmware_frequency		= 60;
static int	config_vmware_perf_frequency	= 60;
static int	config_vmware_timeout		= 10;

static zbx_uint64_t	config_conf_cache_size		= 8 * ZBX_MEBIBYTE;
static zbx_uint64_t	config_history_cache_size	= 16 * ZBX_MEBIBYTE;
static zbx_uint64_t	config_history_index_cache_size	= 4 * ZBX_MEBIBYTE;
static zbx_uint64_t	config_trends_cache_size	= 0;
static zbx_uint64_t	config_vmware_cache_size	= 8 * ZBX_MEBIBYTE;

static int	config_unreachable_period		= 45;
static int	config_unreachable_delay		= 15;
static int	config_max_concurrent_checks_per_poller	= 1000;

static int	config_log_level		= LOG_LEVEL_WARNING;

static char	*config_externalscripts		= NULL;
static int	config_allow_unsupported_db_versions = 0;

ZBX_GET_CONFIG_VAR(int, zbx_config_enable_remote_commands, 0)
ZBX_GET_CONFIG_VAR(int, zbx_config_log_remote_commands, 0)
ZBX_GET_CONFIG_VAR(int, zbx_config_unsafe_user_parameters, 0)

static char	*config_server		= NULL;
static int	config_server_port;
static char	*config_hostname	= NULL;
static char	*config_hostname_item	= NULL;

static char	*zbx_config_snmptrap_file	= NULL;

static char	*config_java_gateway	= NULL;
static int	config_java_gateway_port	= ZBX_DEFAULT_GATEWAY_PORT;

char	*CONFIG_SSH_KEY_LOCATION	= NULL;

static int	config_log_slow_queries	= 0;	/* ms; 0 - disable */

static char	*config_load_module_path= NULL;
static char	**config_load_module	= NULL;

static char	*config_user		= NULL;

/* web monitoring */
static char	*config_ssl_ca_location = NULL;
static char	*config_ssl_cert_location = NULL;
static char	*config_ssl_key_location = NULL;

static zbx_config_tls_t		*zbx_config_tls = NULL;
static zbx_config_dbhigh_t	*zbx_config_dbhigh = NULL;
static zbx_config_vault_t	zbx_config_vault = {NULL, NULL, NULL, NULL, NULL, NULL};

static char	*config_socket_path	= NULL;

char	*CONFIG_HISTORY_STORAGE_URL		= NULL;
char	*CONFIG_HISTORY_STORAGE_OPTS		= NULL;
int	CONFIG_HISTORY_STORAGE_PIPELINES	= 0;

static char	*config_stats_allowed_ip	= NULL;
static int	config_tcp_max_backlog_size	= SOMAXCONN;

static char	*config_file		= NULL;
static int	config_allow_root	= 0;

static zbx_config_log_t	log_file_cfg = {NULL, NULL, ZBX_LOG_TYPE_UNDEFINED, 1};

static zbx_vector_addr_ptr_t	config_server_addrs;

#define ZBX_CONFIG_DATA_CACHE_SIZE_MIN		(ZBX_KIBIBYTE * 128)
#define ZBX_CONFIG_DATA_CACHE_AGE_MIN		(SEC_PER_MIN * 10)

static char		*config_proxy_buffer_mode_str = NULL;
static int		config_proxy_buffer_mode	= 0;
static zbx_uint64_t	config_proxy_memory_buffer_size	= 0;
static int		config_proxy_memory_buffer_age	= 0;

/* proxy has no any events processing */
static const zbx_events_funcs_t	events_cbs = {
	.add_event_cb			= NULL,
	.process_events_cb		= NULL,
	.clean_events_cb		= NULL,
	.reset_event_recovery_cb	= NULL,
	.export_events_cb		= NULL,
	.events_update_itservices_cb	= NULL
};

int	get_process_info_by_thread(int local_server_num, unsigned char *local_process_type, int *local_process_num);

int	get_process_info_by_thread(int local_server_num, unsigned char *local_process_type, int *local_process_num)
{
	int	server_count = 0;

	if (0 == local_server_num)
	{
		/* fail if the main process is queried */
		return FAIL;
	}
	else if (local_server_num <= (server_count += CONFIG_FORKS[ZBX_PROCESS_TYPE_CONFSYNCER]))
	{
		/* make initial configuration sync before worker processes are forked on active Zabbix proxy */
		*local_process_type = ZBX_PROCESS_TYPE_CONFSYNCER;
		*local_process_num = local_server_num - server_count + CONFIG_FORKS[ZBX_PROCESS_TYPE_CONFSYNCER];
	}
	else if (local_server_num <= (server_count += CONFIG_FORKS[ZBX_PROCESS_TYPE_TRAPPER]))
	{
		/* make initial configuration sync before worker processes are forked on passive Zabbix proxy */
		*local_process_type = ZBX_PROCESS_TYPE_TRAPPER;
		*local_process_num = local_server_num - server_count + CONFIG_FORKS[ZBX_PROCESS_TYPE_TRAPPER];
	}
	else if (local_server_num <= (server_count += CONFIG_FORKS[ZBX_PROCESS_TYPE_PREPROCMAN]))
	{
		*local_process_type = ZBX_PROCESS_TYPE_PREPROCMAN;
		*local_process_num = local_server_num - server_count + CONFIG_FORKS[ZBX_PROCESS_TYPE_PREPROCMAN];
	}
	else if (local_server_num <= (server_count += CONFIG_FORKS[ZBX_PROCESS_TYPE_DATASENDER]))
	{
		*local_process_type = ZBX_PROCESS_TYPE_DATASENDER;
		*local_process_num = local_server_num - server_count + CONFIG_FORKS[ZBX_PROCESS_TYPE_DATASENDER];
	}
	else if (local_server_num <= (server_count += CONFIG_FORKS[ZBX_PROCESS_TYPE_IPMIMANAGER]))
	{
		*local_process_type = ZBX_PROCESS_TYPE_IPMIMANAGER;
		*local_process_num = local_server_num - server_count + CONFIG_FORKS[ZBX_PROCESS_TYPE_IPMIMANAGER];
	}
	else if (local_server_num <= (server_count += CONFIG_FORKS[ZBX_PROCESS_TYPE_HOUSEKEEPER]))
	{
		*local_process_type = ZBX_PROCESS_TYPE_HOUSEKEEPER;
		*local_process_num = local_server_num - server_count + CONFIG_FORKS[ZBX_PROCESS_TYPE_HOUSEKEEPER];
	}
	else if (local_server_num <= (server_count += CONFIG_FORKS[ZBX_PROCESS_TYPE_HTTPPOLLER]))
	{
		*local_process_type = ZBX_PROCESS_TYPE_HTTPPOLLER;
		*local_process_num = local_server_num - server_count + CONFIG_FORKS[ZBX_PROCESS_TYPE_HTTPPOLLER];
	}
	else if (local_server_num <= (server_count += CONFIG_FORKS[ZBX_PROCESS_TYPE_DISCOVERYMANAGER]))
	{
		*local_process_type = ZBX_PROCESS_TYPE_DISCOVERYMANAGER;
		*local_process_num = local_server_num - server_count + CONFIG_FORKS[ZBX_PROCESS_TYPE_DISCOVERYMANAGER];
	}
	else if (local_server_num <= (server_count += CONFIG_FORKS[ZBX_PROCESS_TYPE_HISTSYNCER]))
	{
		*local_process_type = ZBX_PROCESS_TYPE_HISTSYNCER;
		*local_process_num = local_server_num - server_count + CONFIG_FORKS[ZBX_PROCESS_TYPE_HISTSYNCER];
	}
	else if (local_server_num <= (server_count += CONFIG_FORKS[ZBX_PROCESS_TYPE_IPMIPOLLER]))
	{
		*local_process_type = ZBX_PROCESS_TYPE_IPMIPOLLER;
		*local_process_num = local_server_num - server_count + CONFIG_FORKS[ZBX_PROCESS_TYPE_IPMIPOLLER];
	}
	else if (local_server_num <= (server_count += CONFIG_FORKS[ZBX_PROCESS_TYPE_JAVAPOLLER]))
	{
		*local_process_type = ZBX_PROCESS_TYPE_JAVAPOLLER;
		*local_process_num = local_server_num - server_count + CONFIG_FORKS[ZBX_PROCESS_TYPE_JAVAPOLLER];
	}
	else if (local_server_num <= (server_count += CONFIG_FORKS[ZBX_PROCESS_TYPE_SNMPTRAPPER]))
	{
		*local_process_type = ZBX_PROCESS_TYPE_SNMPTRAPPER;
		*local_process_num = local_server_num - server_count + CONFIG_FORKS[ZBX_PROCESS_TYPE_SNMPTRAPPER];
	}
	else if (local_server_num <= (server_count += CONFIG_FORKS[ZBX_PROCESS_TYPE_SELFMON]))
	{
		*local_process_type = ZBX_PROCESS_TYPE_SELFMON;
		*local_process_num = local_server_num - server_count + CONFIG_FORKS[ZBX_PROCESS_TYPE_SELFMON];
	}
	else if (local_server_num <= (server_count += CONFIG_FORKS[ZBX_PROCESS_TYPE_VMWARE]))
	{
		*local_process_type = ZBX_PROCESS_TYPE_VMWARE;
		*local_process_num = local_server_num - server_count + CONFIG_FORKS[ZBX_PROCESS_TYPE_VMWARE];
	}
	else if (local_server_num <= (server_count += CONFIG_FORKS[ZBX_PROCESS_TYPE_TASKMANAGER]))
	{
		*local_process_type = ZBX_PROCESS_TYPE_TASKMANAGER;
		*local_process_num = local_server_num - server_count + CONFIG_FORKS[ZBX_PROCESS_TYPE_TASKMANAGER];
	}
	else if (local_server_num <= (server_count += CONFIG_FORKS[ZBX_PROCESS_TYPE_POLLER]))
	{
		*local_process_type = ZBX_PROCESS_TYPE_POLLER;
		*local_process_num = local_server_num - server_count + CONFIG_FORKS[ZBX_PROCESS_TYPE_POLLER];
	}
	else if (local_server_num <= (server_count += CONFIG_FORKS[ZBX_PROCESS_TYPE_UNREACHABLE]))
	{
		*local_process_type = ZBX_PROCESS_TYPE_UNREACHABLE;
		*local_process_num = local_server_num - server_count + CONFIG_FORKS[ZBX_PROCESS_TYPE_UNREACHABLE];
	}
	else if (local_server_num <= (server_count += CONFIG_FORKS[ZBX_PROCESS_TYPE_PINGER]))
	{
		*local_process_type = ZBX_PROCESS_TYPE_PINGER;
		*local_process_num = local_server_num - server_count + CONFIG_FORKS[ZBX_PROCESS_TYPE_PINGER];
	}
	else if (local_server_num <= (server_count += CONFIG_FORKS[ZBX_PROCESS_TYPE_AVAILMAN]))
	{
		*local_process_type = ZBX_PROCESS_TYPE_AVAILMAN;
		*local_process_num = local_server_num - server_count + CONFIG_FORKS[ZBX_PROCESS_TYPE_AVAILMAN];
	}
	else if (local_server_num <= (server_count += CONFIG_FORKS[ZBX_PROCESS_TYPE_ODBCPOLLER]))
	{
		*local_process_type = ZBX_PROCESS_TYPE_ODBCPOLLER;
		*local_process_num = local_server_num - server_count + CONFIG_FORKS[ZBX_PROCESS_TYPE_ODBCPOLLER];
	}
	else if (local_server_num <= (server_count += CONFIG_FORKS[ZBX_PROCESS_TYPE_HTTPAGENT_POLLER]))
	{
		*local_process_type = ZBX_PROCESS_TYPE_HTTPAGENT_POLLER;
		*local_process_num = local_server_num - server_count + CONFIG_FORKS[ZBX_PROCESS_TYPE_HTTPAGENT_POLLER];
	}
	else if (local_server_num <= (server_count += CONFIG_FORKS[ZBX_PROCESS_TYPE_AGENT_POLLER]))
	{
		*local_process_type = ZBX_PROCESS_TYPE_AGENT_POLLER;
		*local_process_num = local_server_num - server_count + CONFIG_FORKS[ZBX_PROCESS_TYPE_AGENT_POLLER];
	}
	else if (local_server_num <= (server_count += CONFIG_FORKS[ZBX_PROCESS_TYPE_SNMP_POLLER]))
	{
		*local_process_type = ZBX_PROCESS_TYPE_SNMP_POLLER;
		*local_process_num = local_server_num - server_count + CONFIG_FORKS[ZBX_PROCESS_TYPE_SNMP_POLLER];
	}
	else if (local_server_num <= (server_count += CONFIG_FORKS[ZBX_PROCESS_TYPE_INTERNAL_POLLER]))
	{
		*local_process_type = ZBX_PROCESS_TYPE_INTERNAL_POLLER;
		*local_process_num = local_server_num - server_count + CONFIG_FORKS[ZBX_PROCESS_TYPE_INTERNAL_POLLER];
	}
	else
		return FAIL;

	return SUCCEED;
}

/******************************************************************************
 *                                                                            *
 * Purpose: set configuration defaults                                        *
 *                                                                            *
 ******************************************************************************/
static void	zbx_set_defaults(void)
{
	AGENT_RESULT	result;
	char		**value = NULL;

	config_startup_time = time(NULL);

	if (NULL == config_hostname)
	{
		if (NULL == config_hostname_item)
			config_hostname_item = zbx_strdup(config_hostname_item, "system.hostname");

		zbx_init_agent_result(&result);

		if (SUCCEED == zbx_execute_agent_check(config_hostname_item, ZBX_PROCESS_LOCAL_COMMAND, &result,
				ZBX_CHECK_TIMEOUT_UNDEFINED) && NULL != (value = ZBX_GET_STR_RESULT(&result)))
		{
			assert(*value);

			if (ZBX_MAX_HOSTNAME_LEN < strlen(*value))
			{
				(*value)[ZBX_MAX_HOSTNAME_LEN] = '\0';
				zabbix_log(LOG_LEVEL_WARNING, "proxy name truncated to [%s])", *value);
			}

			config_hostname = zbx_strdup(config_hostname, *value);
		}
		else
			zabbix_log(LOG_LEVEL_WARNING, "failed to get proxy name from [%s])", config_hostname_item);

		zbx_free_agent_result(&result);
	}
	else if (NULL != config_hostname_item)
	{
		zabbix_log(LOG_LEVEL_WARNING, "both Hostname and HostnameItem defined, using [%s]", config_hostname);
	}

	if (NULL == zbx_config_dbhigh->config_dbhost)
		zbx_config_dbhigh->config_dbhost = zbx_strdup(zbx_config_dbhigh->config_dbhost, "localhost");

	if (NULL == zbx_config_snmptrap_file)
		zbx_config_snmptrap_file = zbx_strdup(zbx_config_snmptrap_file, "/tmp/zabbix_traps.tmp");

	if (NULL == zbx_config_pid_file)
		zbx_config_pid_file = zbx_strdup(zbx_config_pid_file, "/tmp/zabbix_proxy.pid");

	if (NULL == zbx_config_tmpdir)
		zbx_config_tmpdir = zbx_strdup(zbx_config_tmpdir, "/tmp");

	if (NULL == zbx_config_fping_location)
		zbx_config_fping_location = zbx_strdup(zbx_config_fping_location, "/usr/sbin/fping");
#ifdef HAVE_IPV6
	if (NULL == zbx_config_fping6_location)
		zbx_config_fping6_location = zbx_strdup(zbx_config_fping6_location, "/usr/sbin/fping6");
#endif
	if (NULL == config_externalscripts)
		config_externalscripts = zbx_strdup(config_externalscripts, DEFAULT_EXTERNAL_SCRIPTS_PATH);

	if (NULL == config_load_module_path)
		config_load_module_path = zbx_strdup(config_load_module_path, DEFAULT_LOAD_MODULE_PATH);
#ifdef HAVE_LIBCURL
	if (NULL == config_ssl_cert_location)
		config_ssl_cert_location = zbx_strdup(config_ssl_cert_location, DEFAULT_SSL_CERT_LOCATION);

	if (NULL == config_ssl_key_location)
		config_ssl_key_location = zbx_strdup(config_ssl_key_location, DEFAULT_SSL_KEY_LOCATION);
#endif
	if (ZBX_PROXYMODE_PASSIVE == config_proxymode)
	{
		CONFIG_FORKS[ZBX_PROCESS_TYPE_DATASENDER] = 0;
		zbx_program_type = ZBX_PROGRAM_TYPE_PROXY_PASSIVE;
	}

	if (NULL == log_file_cfg.log_type_str)
		log_file_cfg.log_type_str = zbx_strdup(log_file_cfg.log_type_str, ZBX_OPTION_LOGTYPE_FILE);

	if (NULL == config_socket_path)
		config_socket_path = zbx_strdup(config_socket_path, "/tmp");

	if (0 != CONFIG_FORKS[ZBX_PROCESS_TYPE_IPMIPOLLER])
		CONFIG_FORKS[ZBX_PROCESS_TYPE_IPMIMANAGER] = 1;

	if (0 != CONFIG_FORKS[ZBX_PROCESS_TYPE_DISCOVERER])
		CONFIG_FORKS[ZBX_PROCESS_TYPE_DISCOVERYMANAGER] = 1;

	if (NULL == zbx_config_vault.url)
		zbx_config_vault.url = zbx_strdup(zbx_config_vault.url, "https://127.0.0.1:8200");

	if (-1 != config_heartbeat_frequency)
		zabbix_log(LOG_LEVEL_WARNING, "HeartbeatFrequency parameter is deprecated, and has no effect");

	if (0 == config_server_port)
	{
		config_server_port = ZBX_DEFAULT_SERVER_PORT;
	}
	else if (ZBX_PROXYMODE_PASSIVE == config_proxymode)
	{
		zabbix_log(LOG_LEVEL_WARNING, "NOTE: ServerPort parameter is ignored for passive proxy"
				" and is also deprecated");
	}
	else if (ZBX_PROXYMODE_ACTIVE == config_proxymode)
	{
		zabbix_log(LOG_LEVEL_WARNING, "NOTE: ServerPort parameter is deprecated"
				", please specify port in Server parameter (e.g. 127.0.0.1:10052)");
	}
}

/******************************************************************************
 *                                                                            *
 * Purpose: validate configuration parameters                                 *
 *                                                                            *
 ******************************************************************************/
static void	zbx_validate_config(ZBX_TASK_EX *task)
{
	char	*ch_error;
	int	err = 0;

	if (NULL == config_hostname)
	{
		zabbix_log(LOG_LEVEL_CRIT, "\"Hostname\" configuration parameter is not defined");
		err = 1;
	}
	else if (FAIL == zbx_check_hostname(config_hostname, &ch_error))
	{
		zabbix_log(LOG_LEVEL_CRIT, "invalid \"Hostname\" configuration parameter '%s': %s", config_hostname,
				ch_error);
		zbx_free(ch_error);
		err = 1;
	}

	if (0 == CONFIG_FORKS[ZBX_PROCESS_TYPE_UNREACHABLE] &&
			0 != CONFIG_FORKS[ZBX_PROCESS_TYPE_POLLER] + CONFIG_FORKS[ZBX_PROCESS_TYPE_JAVAPOLLER])
	{
		zabbix_log(LOG_LEVEL_CRIT, "\"StartPollersUnreachable\" configuration parameter must not be 0"
				" if regular or Java pollers are started");
		err = 1;
	}

	if ((NULL == config_java_gateway || '\0' == *config_java_gateway) &&
			0 < CONFIG_FORKS[ZBX_PROCESS_TYPE_JAVAPOLLER])
	{
		zabbix_log(LOG_LEVEL_CRIT, "\"JavaGateway\" configuration parameter is not specified or empty");
		err = 1;
	}

	if (ZBX_PROXYMODE_ACTIVE == config_proxymode)
	{
		if (NULL != strchr(config_server, ','))
		{
			zabbix_log(LOG_LEVEL_CRIT, "\"Server\" configuration parameter must not contain comma");
			err = 1;
		}
	}
	else if (ZBX_PROXYMODE_PASSIVE == config_proxymode && FAIL == zbx_validate_peer_list(config_server,
			&ch_error))
	{
		zabbix_log(LOG_LEVEL_CRIT, "unexpected Server parameter %s; for passive proxy, please specify"
				" address or list of comma delimited addresses", ch_error);
		zbx_free(ch_error);
		err = 1;
	}

	if (NULL != zbx_config_source_ip && SUCCEED != zbx_is_supported_ip(zbx_config_source_ip))
	{
		zabbix_log(LOG_LEVEL_CRIT, "invalid \"SourceIP\" configuration parameter: '%s'", zbx_config_source_ip);
		err = 1;
	}

	if (NULL != config_stats_allowed_ip && FAIL == zbx_validate_peer_list(config_stats_allowed_ip, &ch_error))
	{
		zabbix_log(LOG_LEVEL_CRIT, "invalid entry in \"StatsAllowedIP\" configuration parameter: %s", ch_error);
		zbx_free(ch_error);
		err = 1;
	}
#if !defined(HAVE_IPV6)
	err |= (FAIL == check_cfg_feature_str("Fping6Location", zbx_config_fping6_location, "IPv6 support"));
#endif
#if !defined(HAVE_LIBCURL)
	err |= (FAIL == check_cfg_feature_str("SSLCALocation", config_ssl_ca_location, "cURL library"));
	err |= (FAIL == check_cfg_feature_str("SSLCertLocation", config_ssl_cert_location, "cURL library"));
	err |= (FAIL == check_cfg_feature_str("SSLKeyLocation", config_ssl_key_location, "cURL library"));
	err |= (FAIL == check_cfg_feature_str("Vault", zbx_config_vault.name, "cURL library"));
	err |= (FAIL == check_cfg_feature_str("VaultToken", zbx_config_vault.token, "cURL library"));
	err |= (FAIL == check_cfg_feature_str("VaultDBPath", zbx_config_vault.db_path, "cURL library"));
#endif
#if !defined(HAVE_LIBXML2) || !defined(HAVE_LIBCURL)
	err |= (FAIL == check_cfg_feature_int("StartVMwareCollectors", CONFIG_FORKS[ZBX_PROCESS_TYPE_VMWARE],
			"VMware support"));

	/* parameters VMwareFrequency, VMwarePerfFrequency, VMwareCacheSize, VMwareTimeout are not checked here */
	/* because they have non-zero default values */
#endif

	if (SUCCEED != zbx_validate_log_parameters(task, &log_file_cfg))
		err = 1;

#if !(defined(HAVE_GNUTLS) || defined(HAVE_OPENSSL))
	err |= (FAIL == check_cfg_feature_str("TLSConnect", zbx_config_tls->connect, "TLS support"));
	err |= (FAIL == check_cfg_feature_str("TLSAccept", zbx_config_tls->accept, "TLS support"));
	err |= (FAIL == check_cfg_feature_str("TLSCAFile", zbx_config_tls->ca_file, "TLS support"));
	err |= (FAIL == check_cfg_feature_str("TLSCRLFile", zbx_config_tls->crl_file, "TLS support"));
	err |= (FAIL == check_cfg_feature_str("TLSServerCertIssuer", zbx_config_tls->server_cert_issuer,
			"TLS support"));
	err |= (FAIL == check_cfg_feature_str("TLSServerCertSubject", zbx_config_tls->server_cert_subject,
			"TLS support"));
	err |= (FAIL == check_cfg_feature_str("TLSCertFile", zbx_config_tls->cert_file, "TLS support"));
	err |= (FAIL == check_cfg_feature_str("TLSKeyFile", zbx_config_tls->key_file, "TLS support"));
	err |= (FAIL == check_cfg_feature_str("TLSPSKIdentity", zbx_config_tls->psk_identity,
			"TLS support"));
	err |= (FAIL == check_cfg_feature_str("TLSPSKFile", zbx_config_tls->psk_file, "TLS support"));
#endif
#if !(defined(HAVE_GNUTLS) || defined(HAVE_OPENSSL))
	err |= (FAIL == check_cfg_feature_str("TLSCipherCert", zbx_config_tls->cipher_cert,
			"GnuTLS or OpenSSL"));
	err |= (FAIL == check_cfg_feature_str("TLSCipherPSK", zbx_config_tls->cipher_psk,
			"GnuTLS or OpenSSL"));
	err |= (FAIL == check_cfg_feature_str("TLSCipherAll", zbx_config_tls->cipher_all,
			"GnuTLS or OpenSSL"));
#endif
#if !defined(HAVE_OPENSSL)
	err |= (FAIL == check_cfg_feature_str("TLSCipherCert13", zbx_config_tls->cipher_cert13,
			"OpenSSL 1.1.1 or newer"));
	err |= (FAIL == check_cfg_feature_str("TLSCipherPSK13", zbx_config_tls->cipher_psk13,
			"OpenSSL 1.1.1 or newer"));
	err |= (FAIL == check_cfg_feature_str("TLSCipherAll13", zbx_config_tls->cipher_all13,
			"OpenSSL 1.1.1 or newer"));
#endif

#if !defined(HAVE_OPENIPMI)
	err |= (FAIL == check_cfg_feature_int("StartIPMIPollers", CONFIG_FORKS[ZBX_PROCESS_TYPE_IPMIPOLLER],
			"IPMI support"));
#endif
	if (0 != config_confsyncer_frequency)
	{
		if (0 != config_proxyconfig_frequency)
		{
			zabbix_log(LOG_LEVEL_CRIT, "deprecated ConfigFrequency configuration parameter cannot"
					" be used together with ProxyConfigFrequency parameter");
			err = 1;
		}
		else
		{
			config_proxyconfig_frequency = config_confsyncer_frequency;
			zabbix_log(LOG_LEVEL_WARNING, "ConfigFrequency configuration parameter is deprecated"
					", please use ProxyConfigFrequency");
		}
	}

	/* assign default ProxyConfigFrequency value if not configured */
	if (0 == config_proxyconfig_frequency)
		config_proxyconfig_frequency = 10;

	if (FAIL == zbx_pb_parse_mode(config_proxy_buffer_mode_str, &config_proxy_buffer_mode))
	{
		zabbix_log(LOG_LEVEL_CRIT, "invalid ProxyBufferMode configuration parameter value");
		err = 1;
	}

	if (ZBX_PB_MODE_DISK != config_proxy_buffer_mode)
	{
		if (0 != config_proxy_local_buffer)
		{
			zabbix_log(LOG_LEVEL_CRIT, "ProxyBufferMode configuration parameter cannot be set to"
					" \"memory\" or \"hybrid\" when ProxyLocalBuffer parameter is set");
			err = 1;
		}

		if (0 == config_proxy_memory_buffer_size)
		{
			zabbix_log(LOG_LEVEL_CRIT, "ProxyMemoryBufferSize configuration parameter must be set when"
					" ProxyBufferMode parameter is set to \"memory\" or \"hybrid\"");
			err = 1;
		}

		if (0 != config_proxy_memory_buffer_age)
		{
			if (ZBX_CONFIG_DATA_CACHE_AGE_MIN > config_proxy_memory_buffer_age)
			{
				zabbix_log(LOG_LEVEL_CRIT, "wrong value of ProxyMemoryBufferAge configuration"
						" parameter");
				err = 1;
			}

			if (config_proxy_memory_buffer_age >= config_proxy_offline_buffer * SEC_PER_HOUR)
			{
				zabbix_log(LOG_LEVEL_CRIT, "ProxyMemoryBufferAge configuration parameter cannot be"
						" greater than ProxyOfflineBuffer parameter");
				err = 1;
			}
		}

		if (0 != config_proxy_memory_buffer_size &&
				ZBX_CONFIG_DATA_CACHE_SIZE_MIN > config_proxy_memory_buffer_size)
		{
			zabbix_log(LOG_LEVEL_CRIT, "wrong value of ProxyMemoryBufferSize configuration parameter");
			err = 1;

		}
	}
	else
	{
		if (0 != config_proxy_memory_buffer_size)
		{
			zabbix_log(LOG_LEVEL_CRIT, "ProxyMemoryBufferSize configuration parameter can be set only"
					" when ProxyBufferMode is set to \"memory\" or \"hybrid\"");
			err = 1;
		}
	}

	if (ZBX_PB_MODE_HYBRID != config_proxy_buffer_mode)
	{
		if (0 != config_proxy_memory_buffer_age)
		{
			zabbix_log(LOG_LEVEL_CRIT, "ProxyMemoryBufferAge configuration parameter can be set only"
					" when ProxyBufferMode is set to \"hybrid\"");
			err = 1;
		}
	}

	err |= (FAIL == zbx_db_validate_config_features(zbx_program_type, zbx_config_dbhigh));

	if (0 != err)
		exit(EXIT_FAILURE);
}

static int	proxy_add_serveractive_host_cb(const zbx_vector_addr_ptr_t *addrs, zbx_vector_str_t *hostnames, void *data)
{
	ZBX_UNUSED(hostnames);
	ZBX_UNUSED(data);

	zbx_addr_copy(&config_server_addrs, addrs);

	return SUCCEED;
}

/******************************************************************************
 *                                                                            *
 * Purpose: parse config file and update configuration parameters             *
 *                                                                            *
 * Comments: will terminate process if parsing fails                          *
 *                                                                            *
 ******************************************************************************/
static void	zbx_load_config(ZBX_TASK_EX *task)
{
	struct cfg_line	cfg[] =
	{
		/* PARAMETER,			VAR,					TYPE,
			MANDATORY,	MIN,			MAX */
		{"ProxyMode",			&config_proxymode,			TYPE_INT,
			PARM_OPT,	ZBX_PROXYMODE_ACTIVE,	ZBX_PROXYMODE_PASSIVE},
		{"Server",			&config_server,				TYPE_STRING,
			PARM_MAND,	0,			0},
		{"ServerPort",			&config_server_port,			TYPE_INT,
			PARM_OPT,	1024,			32767},
		{"Hostname",			&config_hostname,			TYPE_STRING,
			PARM_OPT,	0,			0},
		{"HostnameItem",		&config_hostname_item,			TYPE_STRING,
			PARM_OPT,	0,			0},
		{"StartDBSyncers",		&CONFIG_FORKS[ZBX_PROCESS_TYPE_HISTSYNCER],		TYPE_INT,
			PARM_OPT,	1,			100},
		{"StartDiscoverers",		&CONFIG_FORKS[ZBX_PROCESS_TYPE_DISCOVERER],		TYPE_INT,
			PARM_OPT,	0,			1000},
		{"StartHTTPPollers",		&CONFIG_FORKS[ZBX_PROCESS_TYPE_HTTPPOLLER],		TYPE_INT,
			PARM_OPT,	0,			1000},
		{"StartPingers",		&CONFIG_FORKS[ZBX_PROCESS_TYPE_PINGER],			TYPE_INT,
			PARM_OPT,	0,			1000},
		{"StartPollers",		&CONFIG_FORKS[ZBX_PROCESS_TYPE_POLLER],			TYPE_INT,
			PARM_OPT,	0,			1000},
		{"StartPollersUnreachable",	&CONFIG_FORKS[ZBX_PROCESS_TYPE_UNREACHABLE],	TYPE_INT,
			PARM_OPT,	0,			1000},
		{"StartIPMIPollers",		&CONFIG_FORKS[ZBX_PROCESS_TYPE_IPMIPOLLER],		TYPE_INT,
			PARM_OPT,	0,			1000},
		{"StartTrappers",		&CONFIG_FORKS[ZBX_PROCESS_TYPE_TRAPPER],			TYPE_INT,
			PARM_OPT,	0,			1000},
		{"StartJavaPollers",		&CONFIG_FORKS[ZBX_PROCESS_TYPE_JAVAPOLLER],		TYPE_INT,
			PARM_OPT,	0,			1000},
		{"JavaGateway",			&config_java_gateway,			TYPE_STRING,
			PARM_OPT,	0,			0},
		{"JavaGatewayPort",		&config_java_gateway_port,		TYPE_INT,
			PARM_OPT,	1024,			32767},
		{"SNMPTrapperFile",		&zbx_config_snmptrap_file,		TYPE_STRING,
			PARM_OPT,	0,			0},
		{"StartSNMPTrapper",		&CONFIG_FORKS[ZBX_PROCESS_TYPE_SNMPTRAPPER],		TYPE_INT,
			PARM_OPT,	0,			1},
		{"CacheSize",			&config_conf_cache_size,		TYPE_UINT64,
			PARM_OPT,	128 * ZBX_KIBIBYTE,	__UINT64_C(64) * ZBX_GIBIBYTE},
		{"HistoryCacheSize",		&config_history_cache_size,		TYPE_UINT64,
			PARM_OPT,	128 * ZBX_KIBIBYTE,	__UINT64_C(2) * ZBX_GIBIBYTE},
		{"HistoryIndexCacheSize",	&config_history_index_cache_size,	TYPE_UINT64,
			PARM_OPT,	128 * ZBX_KIBIBYTE,	__UINT64_C(2) * ZBX_GIBIBYTE},
		{"HousekeepingFrequency",	&config_housekeeping_frequency,		TYPE_INT,
			PARM_OPT,	0,			24},
		{"ProxyLocalBuffer",		&config_proxy_local_buffer,		TYPE_INT,
			PARM_OPT,	0,			720},
		{"ProxyOfflineBuffer",		&config_proxy_offline_buffer,		TYPE_INT,
			PARM_OPT,	1,			720},
		{"HeartbeatFrequency",		&config_heartbeat_frequency,		TYPE_INT,
			PARM_OPT,	0,			ZBX_PROXY_HEARTBEAT_FREQUENCY_MAX},
		{"ConfigFrequency",		&config_confsyncer_frequency,		TYPE_INT,
			PARM_OPT,	1,			SEC_PER_WEEK},
		{"ProxyConfigFrequency",	&config_proxyconfig_frequency,		TYPE_INT,
			PARM_OPT,	1,			SEC_PER_WEEK},
		{"DataSenderFrequency",		&config_proxydata_frequency,		TYPE_INT,
			PARM_OPT,	1,			SEC_PER_HOUR},
		{"TmpDir",			&zbx_config_tmpdir,			TYPE_STRING,
			PARM_OPT,	0,			0},
		{"FpingLocation",		&zbx_config_fping_location,		TYPE_STRING,
			PARM_OPT,	0,			0},
		{"Fping6Location",		&zbx_config_fping6_location,		TYPE_STRING,
			PARM_OPT,	0,			0},
		{"Timeout",			&zbx_config_timeout,			TYPE_INT,
			PARM_OPT,	1,			30},
		{"TrapperTimeout",		&zbx_config_trapper_timeout,		TYPE_INT,
			PARM_OPT,	1,			300},
		{"UnreachablePeriod",		&config_unreachable_period,		TYPE_INT,
			PARM_OPT,	1,			SEC_PER_HOUR},
		{"UnreachableDelay",		&config_unreachable_delay,		TYPE_INT,
			PARM_OPT,	1,			SEC_PER_HOUR},
		{"UnavailableDelay",		&config_unavailable_delay,		TYPE_INT,
			PARM_OPT,	1,			SEC_PER_HOUR},
		{"ListenIP",			&config_listen_ip,			TYPE_STRING_LIST,
			PARM_OPT,	0,			0},
		{"ListenPort",			&config_listen_port,			TYPE_INT,
			PARM_OPT,	1024,			32767},
		{"SourceIP",			&zbx_config_source_ip,			TYPE_STRING,
			PARM_OPT,	0,			0},
		{"DebugLevel",			&config_log_level,			TYPE_INT,
			PARM_OPT,	0,			5},
		{"PidFile",			&zbx_config_pid_file,			TYPE_STRING,
			PARM_OPT,	0,			0},
		{"LogType",			&log_file_cfg.log_type_str,		TYPE_STRING,
			PARM_OPT,	0,			0},
		{"LogFile",			&log_file_cfg.log_file_name,		TYPE_STRING,
			PARM_OPT,	0,			0},
		{"LogFileSize",			&log_file_cfg.log_file_size,		TYPE_INT,
			PARM_OPT,	0,			1024},
		{"ExternalScripts",		&config_externalscripts,		TYPE_STRING,
			PARM_OPT,	0,			0},
		{"DBHost",			&(zbx_config_dbhigh->config_dbhost),	TYPE_STRING,
			PARM_OPT,	0,			0},
		{"DBName",			&(zbx_config_dbhigh->config_dbname),	TYPE_STRING,
			PARM_MAND,	0,			0},
		{"DBSchema",			&(zbx_config_dbhigh->config_dbschema),	TYPE_STRING,
			PARM_OPT,	0,			0},
		{"DBUser",			&(zbx_config_dbhigh->config_dbuser),	TYPE_STRING,
			PARM_OPT,	0,			0},
		{"DBPassword",			&(zbx_config_dbhigh->config_dbpassword),	TYPE_STRING,
			PARM_OPT,	0,			0},
		{"VaultToken",			&zbx_config_vault.token,			TYPE_STRING,
			PARM_OPT,	0,			0},
		{"Vault",			&zbx_config_vault.name,			TYPE_STRING,
			PARM_OPT,	0,			0},
		{"VaultTLSCertFile",		&zbx_config_vault.tls_cert_file,		TYPE_STRING,
			PARM_OPT,	0,			0},
		{"VaultTLSKeyFile",		&zbx_config_vault.tls_key_file,		TYPE_STRING,
			PARM_OPT,	0,			0},
		{"VaultURL",			&zbx_config_vault.url,			TYPE_STRING,
			PARM_OPT,	0,			0},
		{"VaultDBPath",			&zbx_config_vault.db_path,			TYPE_STRING,
			PARM_OPT,	0,			0},
		{"DBSocket",			&(zbx_config_dbhigh->config_dbsocket),	TYPE_STRING,
			PARM_OPT,	0,			0},
		{"DBPort",			&(zbx_config_dbhigh->config_dbport),	TYPE_INT,
			PARM_OPT,	1024,			65535},
		{"AllowUnsupportedDBVersions",	&config_allow_unsupported_db_versions,	TYPE_INT,
			PARM_OPT,	0,			1},
		{"DBTLSConnect",		&(zbx_config_dbhigh->config_db_tls_connect),	TYPE_STRING,
			PARM_OPT,	0,			0},
		{"DBTLSCertFile",		&(zbx_config_dbhigh->config_db_tls_cert_file),	TYPE_STRING,
			PARM_OPT,	0,			0},
		{"DBTLSKeyFile",		&(zbx_config_dbhigh->config_db_tls_key_file),	TYPE_STRING,
			PARM_OPT,	0,			0},
		{"DBTLSCAFile",			&(zbx_config_dbhigh->config_db_tls_ca_file),	TYPE_STRING,
			PARM_OPT,	0,			0},
		{"DBTLSCipher",			&(zbx_config_dbhigh->config_db_tls_cipher),	TYPE_STRING,
			PARM_OPT,	0,			0},
		{"DBTLSCipher13",		&(zbx_config_dbhigh->config_db_tls_cipher_13),	TYPE_STRING,
			PARM_OPT,	0,			0},
		{"SSHKeyLocation",		&CONFIG_SSH_KEY_LOCATION,		TYPE_STRING,
			PARM_OPT,	0,			0},
		{"LogSlowQueries",		&config_log_slow_queries,		TYPE_INT,
			PARM_OPT,	0,			3600000},
		{"LoadModulePath",		&config_load_module_path,		TYPE_STRING,
			PARM_OPT,	0,			0},
		{"LoadModule",			&config_load_module,			TYPE_MULTISTRING,
			PARM_OPT,	0,			0},
		{"StartVMwareCollectors",	&CONFIG_FORKS[ZBX_PROCESS_TYPE_VMWARE],			TYPE_INT,
			PARM_OPT,	0,			250},
		{"VMwareFrequency",		&config_vmware_frequency,		TYPE_INT,
			PARM_OPT,	10,			SEC_PER_DAY},
		{"VMwarePerfFrequency",		&config_vmware_perf_frequency,		TYPE_INT,
			PARM_OPT,	10,			SEC_PER_DAY},
		{"VMwareCacheSize",		&config_vmware_cache_size,		TYPE_UINT64,
			PARM_OPT,	256 * ZBX_KIBIBYTE,	__UINT64_C(2) * ZBX_GIBIBYTE},
		{"VMwareTimeout",		&config_vmware_timeout,			TYPE_INT,
			PARM_OPT,	1,			300},
		{"AllowRoot",			&config_allow_root,			TYPE_INT,
			PARM_OPT,	0,			1},
		{"User",			&config_user,				TYPE_STRING,
			PARM_OPT,	0,			0},
		{"SSLCALocation",		&config_ssl_ca_location,		TYPE_STRING,
			PARM_OPT,	0,			0},
		{"SSLCertLocation",		&config_ssl_cert_location,		TYPE_STRING,
			PARM_OPT,	0,			0},
		{"SSLKeyLocation",		&config_ssl_key_location,		TYPE_STRING,
			PARM_OPT,	0,			0},
		{"TLSConnect",			&(zbx_config_tls->connect),		TYPE_STRING,
			PARM_OPT,	0,			0},
		{"TLSAccept",			&(zbx_config_tls->accept),		TYPE_STRING_LIST,
			PARM_OPT,	0,			0},
		{"TLSCAFile",			&(zbx_config_tls->ca_file),		TYPE_STRING,
			PARM_OPT,	0,			0},
		{"TLSCRLFile",			&(zbx_config_tls->crl_file),		TYPE_STRING,
			PARM_OPT,	0,			0},
		{"TLSServerCertIssuer",		&(zbx_config_tls->server_cert_issuer),	TYPE_STRING,
			PARM_OPT,	0,			0},
		{"TLSServerCertSubject",	&(zbx_config_tls->server_cert_subject),	TYPE_STRING,
			PARM_OPT,	0,			0},
		{"TLSCertFile",			&(zbx_config_tls->cert_file),		TYPE_STRING,
			PARM_OPT,	0,			0},
		{"TLSKeyFile",			&(zbx_config_tls->key_file),		TYPE_STRING,
			PARM_OPT,	0,			0},
		{"TLSPSKIdentity",		&(zbx_config_tls->psk_identity),	TYPE_STRING,
			PARM_OPT,	0,			0},
		{"TLSPSKFile",			&(zbx_config_tls->psk_file),		TYPE_STRING,
			PARM_OPT,	0,			0},
		{"TLSCipherCert13",		&(zbx_config_tls->cipher_cert13),	TYPE_STRING,
			PARM_OPT,	0,			0},
		{"TLSCipherCert",		&(zbx_config_tls->cipher_cert),		TYPE_STRING,
			PARM_OPT,	0,			0},
		{"TLSCipherPSK13",		&(zbx_config_tls->cipher_psk13),	TYPE_STRING,
			PARM_OPT,	0,			0},
		{"TLSCipherPSK",		&(zbx_config_tls->cipher_psk),		TYPE_STRING,
			PARM_OPT,	0,			0},
		{"TLSCipherAll13",		&(zbx_config_tls->cipher_all13),	TYPE_STRING,
			PARM_OPT,	0,			0},
		{"TLSCipherAll",		&(zbx_config_tls->cipher_all),		TYPE_STRING,
			PARM_OPT,	0,			0},
		{"SocketDir",			&config_socket_path,			TYPE_STRING,
			PARM_OPT,	0,			0},
		{"EnableRemoteCommands",	&zbx_config_enable_remote_commands,	TYPE_INT,
			PARM_OPT,	0,			1},
		{"LogRemoteCommands",		&zbx_config_log_remote_commands,	TYPE_INT,
			PARM_OPT,	0,			1},
		{"StatsAllowedIP",		&config_stats_allowed_ip,		TYPE_STRING_LIST,
			PARM_OPT,	0,			0},
		{"StartPreprocessors",		&CONFIG_FORKS[ZBX_PROCESS_TYPE_PREPROCESSOR],		TYPE_INT,
			PARM_OPT,	1,			1000},
		{"ListenBacklog",		&config_tcp_max_backlog_size,		TYPE_INT,
			PARM_OPT,	0,			INT_MAX},
		{"StartODBCPollers",		&CONFIG_FORKS[ZBX_PROCESS_TYPE_ODBCPOLLER],	TYPE_INT,
			PARM_OPT,	0,			1000},
		{"ProxyMemoryBufferSize",	&config_proxy_memory_buffer_size,	TYPE_UINT64,
			PARM_OPT,	0,	__UINT64_C(2) * ZBX_GIBIBYTE},
		{"ProxyMemoryBufferAge",	&config_proxy_memory_buffer_age,	TYPE_INT,
			PARM_OPT,	0,	SEC_PER_DAY * 10},
		{"ProxyBufferMode",		&config_proxy_buffer_mode_str,		TYPE_STRING,
			PARM_OPT,	0,	0},
		{"StartHTTPAgentPollers",	&CONFIG_FORKS[ZBX_PROCESS_TYPE_HTTPAGENT_POLLER],	TYPE_INT,
			PARM_OPT,	0,			1000},
		{"StartAgentPollers",		&CONFIG_FORKS[ZBX_PROCESS_TYPE_AGENT_POLLER],	TYPE_INT,
			PARM_OPT,	0,			1000},
		{"StartSNMPPollers",		&CONFIG_FORKS[ZBX_PROCESS_TYPE_SNMP_POLLER],	TYPE_INT,
			PARM_OPT,	0,			1000},
		{"MaxConcurrentChecksPerPoller",	&config_max_concurrent_checks_per_poller,	TYPE_INT,
			PARM_OPT,	1,			1000},
		{NULL}
	};

	/* initialize multistrings */
	zbx_strarr_init(&config_load_module);

	parse_cfg_file(config_file, cfg, ZBX_CFG_FILE_REQUIRED, ZBX_CFG_STRICT, ZBX_CFG_EXIT_FAILURE);

	zbx_set_defaults();

	log_file_cfg.log_type = zbx_get_log_type(log_file_cfg.log_type_str);

	zbx_validate_config(task);

	zbx_vector_addr_ptr_create(&config_server_addrs);

	if (ZBX_PROXYMODE_PASSIVE != config_proxymode)
	{
		char	*error;

		if (FAIL == zbx_set_data_destination_hosts(config_server, (unsigned short)config_server_port, "Server",
				proxy_add_serveractive_host_cb, NULL, NULL, &error))
		{
			zbx_error("%s", error);
			exit(EXIT_FAILURE);
		}
	}

#if defined(HAVE_MYSQL) || defined(HAVE_POSTGRESQL)
	zbx_db_validate_config(zbx_config_dbhigh);
#endif
#if defined(HAVE_GNUTLS) || defined(HAVE_OPENSSL)
	zbx_tls_validate_config(zbx_config_tls, CONFIG_FORKS[ZBX_PROCESS_TYPE_ACTIVE_CHECKS],
			CONFIG_FORKS[ZBX_PROCESS_TYPE_LISTENER], get_zbx_program_type);
#endif
}

/******************************************************************************
 *                                                                            *
 * Purpose: free configuration memory                                         *
 *                                                                            *
 ******************************************************************************/
static void	zbx_free_config(void)
{
	zbx_strarr_free(&config_load_module);
}

static void	zbx_on_exit(int ret)
{
	zabbix_log(LOG_LEVEL_DEBUG, "zbx_on_exit() called with ret:%d", ret);

	zbx_pb_disable();

	if (NULL != zbx_threads)
	{
		/* wait for all child processes to exit */
		zbx_threads_kill_and_wait(zbx_threads, threads_flags, zbx_threads_num, ret);

		zbx_free(zbx_threads);
		zbx_free(threads_flags);
	}
#ifdef HAVE_PTHREAD_PROCESS_SHARED
	zbx_locks_disable();
#endif
	zbx_free_metrics();
	zbx_ipc_service_free_env();

	zbx_db_connect(ZBX_DB_CONNECT_EXIT);
	zbx_free_database_cache(ZBX_SYNC_ALL, &events_cbs);
	zbx_pb_flush();
	zbx_pb_destroy();
	zbx_free_configuration_cache();
	zbx_db_close();

	zbx_db_deinit();

	zbx_deinit_remote_commands_cache();

	/* free vmware support */
	zbx_vmware_destroy();

	zbx_free_selfmon_collector();
	free_proxy_history_lock(zbx_program_type);

	zbx_unload_modules();

	zabbix_log(LOG_LEVEL_INFORMATION, "Zabbix Proxy stopped. Zabbix %s (revision %s).",
			ZABBIX_VERSION, ZABBIX_REVISION);

	zbx_close_log();

	zbx_locks_destroy();

	zbx_setproctitle_deinit();

	zbx_config_tls_free(zbx_config_tls);
	zbx_config_dbhigh_free(zbx_config_dbhigh);

	exit(EXIT_SUCCESS);
}

/******************************************************************************
 *                                                                            *
 * Purpose: executes proxy processes                                          *
 *                                                                            *
 ******************************************************************************/
int	main(int argc, char **argv)
{
	static zbx_config_icmpping_t	config_icmpping = {
		get_zbx_config_source_ip,
		get_zbx_config_fping_location,
		get_zbx_config_fping6_location,
		get_zbx_config_tmpdir,
		get_zbx_progname};

	ZBX_TASK_EX			t = {ZBX_TASK_START};
	char				ch;
	int				opt_c = 0, opt_r = 0, opt_t = 0, opt_f = 0;

	/* see description of 'optarg' in 'man 3 getopt' */
	char				*zbx_optarg = NULL;

	/* see description of 'optind' in 'man 3 getopt' */
	int				zbx_optind = 0;

	argv = zbx_setproctitle_init(argc, argv);
	zbx_progname = get_program_name(argv[0]);
	zbx_config_tls = zbx_config_tls_new();
	zbx_config_dbhigh = zbx_config_dbhigh_new();

	/* initialize libraries before using */
	zbx_init_library_common(zbx_log_impl, get_zbx_progname);
	zbx_init_library_nix(get_zbx_progname);
	zbx_init_library_dbupgrade(get_zbx_program_type, get_zbx_config_timeout);
	zbx_init_library_dbwrap(NULL, zbx_preprocess_item_value, zbx_preprocessor_flush);
	zbx_init_library_icmpping(&config_icmpping);
	zbx_init_library_ipcservice(zbx_program_type);
	zbx_init_library_sysinfo(get_zbx_config_timeout, get_zbx_config_enable_remote_commands,
			get_zbx_config_log_remote_commands, get_zbx_config_unsafe_user_parameters,
			get_zbx_config_source_ip, NULL, NULL, NULL, NULL);
	zbx_init_library_stats(get_zbx_program_type);
	zbx_init_library_dbhigh(zbx_config_dbhigh);
	zbx_init_library_preproc(preproc_flush_value_proxy, get_zbx_progname);
	zbx_init_library_eval(zbx_dc_get_expressions_by_name);

	/* parse the command-line */
	while ((char)EOF != (ch = (char)zbx_getopt_long(argc, argv, shortopts, longopts, NULL, &zbx_optarg,
			&zbx_optind)))
	{
		switch (ch)
		{
			case 'c':
				opt_c++;
				if (NULL == config_file)
					config_file = zbx_strdup(config_file, zbx_optarg);
				break;
			case 'R':
				opt_r++;
				t.opts = zbx_strdup(t.opts, zbx_optarg);
				t.task = ZBX_TASK_RUNTIME_CONTROL;
				break;
			case 'T':
				opt_t++;
				t.task = ZBX_TASK_TEST_CONFIG;
				break;
			case 'h':
				zbx_print_help(NULL, help_message, usage_message, zbx_progname);
				exit(EXIT_SUCCESS);
				break;
			case 'V':
				zbx_print_version(title_message);
#if defined(HAVE_GNUTLS) || defined(HAVE_OPENSSL)
				printf("\n");
				zbx_tls_version();
#endif
				exit(EXIT_SUCCESS);
				break;
			case 'f':
				opt_f++;
				t.flags |= ZBX_TASK_FLAG_FOREGROUND;
				break;
			default:
				zbx_print_usage(usage_message, zbx_progname);
				exit(EXIT_FAILURE);
				break;
		}
	}

	/* every option may be specified only once */
	if (1 < opt_c || 1 < opt_r || 1 < opt_t || 1 < opt_f)
	{
		if (1 < opt_c)
			zbx_error("option \"-c\" or \"--config\" specified multiple times");
		if (1 < opt_r)
			zbx_error("option \"-R\" or \"--runtime-control\" specified multiple times");
		if (1 < opt_t)
			zbx_error("option \"-T\" or \"--test-config\" specified multiple times");
		if (1 < opt_f)
			zbx_error("option \"-f\" or \"--foreground\" specified multiple times");

		exit(EXIT_FAILURE);
	}

	if (0 != opt_t && 0 != opt_r)
	{
		zbx_error("option \"-T\" or \"--test-config\" cannot be specified with \"-R\"");
		exit(EXIT_FAILURE);
	}

	/* Parameters which are not option values are invalid. The check relies on zbx_getopt_internal() which */
	/* always permutes command line arguments regardless of POSIXLY_CORRECT environment variable. */
	if (argc > zbx_optind)
	{
		int	i;

		for (i = zbx_optind; i < argc; i++)
			zbx_error("invalid parameter \"%s\"", argv[i]);

		exit(EXIT_FAILURE);
	}

	if (NULL == config_file)
		config_file = zbx_strdup(NULL, DEFAULT_CONFIG_FILE);

	/* required for simple checks */
	zbx_init_metrics();
	zbx_init_library_cfg(zbx_program_type, config_file);

	if (ZBX_TASK_TEST_CONFIG == t.task)
		printf("Validating configuration file \"%s\"\n", config_file);

	zbx_load_config(&t);

	if (ZBX_TASK_TEST_CONFIG == t.task)
	{
		printf("Validation successful\n");
		exit(EXIT_SUCCESS);
	}

	if (ZBX_TASK_RUNTIME_CONTROL == t.task)
	{
		int	ret;
		char	*error = NULL;

		if (FAIL == zbx_ipc_service_init_env(config_socket_path, &error))
		{
			zbx_error("cannot initialize IPC services: %s", error);
			zbx_free(error);
			exit(EXIT_FAILURE);
		}

		if (SUCCEED != (ret = rtc_process(t.opts, zbx_config_timeout, &error)))
		{
			zbx_error("Cannot perform runtime control command: %s", error);
			zbx_free(error);
		}

		exit(SUCCEED == ret ? EXIT_SUCCESS : EXIT_FAILURE);
	}

	return zbx_daemon_start(config_allow_root, config_user, t.flags, get_zbx_config_pid_file, zbx_on_exit,
			log_file_cfg.log_type, log_file_cfg.log_file_name, NULL, get_zbx_threads, get_zbx_threads_num);
}

static void	zbx_check_db(void)
{
	struct zbx_db_version_info_t	db_version_info;

	if (FAIL == zbx_db_check_version_info(&db_version_info, config_allow_unsupported_db_versions, zbx_program_type))
	{
		zbx_free(db_version_info.friendly_current_version);
		exit(EXIT_FAILURE);
	}

	zbx_free(db_version_info.friendly_current_version);
}

static void	proxy_db_init(void)
{
	char		*error = NULL;
	int		db_type, version_check;

	if (SUCCEED != zbx_db_init(zbx_dc_get_nextid, config_log_slow_queries, &error))
	{
		zabbix_log(LOG_LEVEL_CRIT, "cannot initialize database: %s", error);
		zbx_free(error);
		exit(EXIT_FAILURE);
	}

	zbx_db_init_autoincrement_options();

	if (ZBX_DB_UNKNOWN == (db_type = zbx_db_get_database_type()))
	{
		zabbix_log(LOG_LEVEL_CRIT, "cannot use database \"%s\": database is not a Zabbix database",
				zbx_config_dbhigh->config_dbname);
		exit(EXIT_FAILURE);
	}
	else if (ZBX_DB_PROXY != db_type)
	{
		zabbix_log(LOG_LEVEL_CRIT, "cannot use database \"%s\": Zabbix proxy cannot work with a"
				" Zabbix server database", zbx_config_dbhigh->config_dbname);
		exit(EXIT_FAILURE);
	}

	zbx_db_check_character_set();
	zbx_check_db();

	if (SUCCEED != (version_check = zbx_db_check_version_and_upgrade(ZBX_HA_MODE_STANDALONE)))
	{
#ifdef HAVE_SQLITE3
		if (NOTSUPPORTED == version_check)
			exit(EXIT_FAILURE);

		zabbix_log(LOG_LEVEL_WARNING, "removing database file: \"%s\"", zbx_config_dbhigh->config_dbname);
		zbx_db_deinit();

		if (0 != unlink(zbx_config_dbhigh->config_dbname))
		{
			zabbix_log(LOG_LEVEL_CRIT, "cannot remove database file \"%s\": %s, exiting...",
					zbx_config_dbhigh->config_dbname, zbx_strerror(errno));
			exit(EXIT_FAILURE);
		}

		proxy_db_init();
#else
		ZBX_UNUSED(version_check);
		exit(EXIT_FAILURE);
#endif
	}

#ifdef HAVE_ORACLE
	zbx_db_connect(ZBX_DB_CONNECT_NORMAL);
	zbx_db_table_prepare("items", NULL);
	zbx_db_table_prepare("item_preproc", NULL);
	zbx_db_close();
#endif
}

int	MAIN_ZABBIX_ENTRY(int flags)
{
	zbx_socket_t				listen_sock;
	char					*error = NULL;
	int					i, ret;
	zbx_rtc_t				rtc;
	zbx_timespec_t				rtc_timeout = {1, 0};

	zbx_config_comms_args_t			config_comms = {zbx_config_tls, config_hostname, config_server,
								config_proxymode, zbx_config_timeout,
								zbx_config_trapper_timeout, zbx_config_source_ip,
								config_ssl_ca_location, config_ssl_cert_location,
								config_ssl_key_location};
	zbx_thread_args_t			thread_args;
	zbx_thread_poller_args			poller_args = {&config_comms, get_zbx_program_type, get_zbx_progname,
								ZBX_NO_POLLER, config_startup_time,
								config_unavailable_delay, config_unreachable_period,
								config_unreachable_delay,
								config_max_concurrent_checks_per_poller,
								get_config_forks, config_java_gateway,
								config_java_gateway_port, config_externalscripts,
								zbx_get_value_internal_ext_proxy};
	zbx_thread_proxyconfig_args		proxyconfig_args = {zbx_config_tls, &zbx_config_vault,
								get_zbx_program_type, zbx_config_timeout,
								&config_server_addrs, config_hostname,
								zbx_config_source_ip, config_ssl_ca_location,
								config_ssl_cert_location, config_ssl_key_location,
								config_proxyconfig_frequency};
	zbx_thread_datasender_args		datasender_args = {zbx_config_tls, get_zbx_program_type,
								zbx_config_timeout, &config_server_addrs,
								zbx_config_source_ip, config_hostname,
								config_proxydata_frequency};
	zbx_thread_taskmanager_args		taskmanager_args = {&config_comms, get_zbx_program_type, zbx_progname,
								config_startup_time, zbx_config_enable_remote_commands,
								zbx_config_log_remote_commands, config_hostname,
								get_config_forks, config_java_gateway,
								config_java_gateway_port, config_externalscripts,
								.config_enable_global_scripts = 1};
	zbx_thread_httppoller_args		httppoller_args = {zbx_config_source_ip, config_ssl_ca_location,
								config_ssl_cert_location, config_ssl_key_location};
	zbx_thread_discoverer_args		discoverer_args = {zbx_config_tls, get_zbx_program_type,
								get_zbx_progname, zbx_config_timeout,
								CONFIG_FORKS[ZBX_PROCESS_TYPE_DISCOVERER],
								zbx_config_source_ip, &events_cbs};
	zbx_thread_trapper_args			trapper_args = {&config_comms, &zbx_config_vault, get_zbx_program_type,
								zbx_progname, &events_cbs, &listen_sock,
								config_startup_time, config_proxydata_frequency,
								get_config_forks, config_stats_allowed_ip,
								config_java_gateway, config_java_gateway_port,
<<<<<<< HEAD
								config_externalscripts, .config_enable_global_scripts = 1};
=======
								config_externalscripts,
								zbx_get_value_internal_ext_proxy};
>>>>>>> 188ddfe3
	zbx_thread_proxy_housekeeper_args	housekeeper_args = {zbx_config_timeout, config_housekeeping_frequency,
								config_proxy_local_buffer, config_proxy_offline_buffer};
	zbx_thread_pinger_args			pinger_args = {zbx_config_timeout};
#ifdef HAVE_OPENIPMI
	zbx_thread_ipmi_manager_args		ipmimanager_args = {zbx_config_timeout, config_unavailable_delay,
								config_unreachable_period, config_unreachable_delay};
#endif
	zbx_thread_pp_manager_args		preproc_man_args = {
							.workers_num = CONFIG_FORKS[ZBX_PROCESS_TYPE_PREPROCESSOR],
							.config_timeout = zbx_config_timeout,
							zbx_config_source_ip};
	zbx_thread_dbsyncer_args		dbsyncer_args = {&events_cbs, config_histsyncer_frequency};
	zbx_thread_vmware_args			vmware_args = {zbx_config_source_ip, config_vmware_frequency,
								config_vmware_perf_frequency, config_vmware_timeout};
	zbx_thread_snmptrapper_args		snmptrapper_args = {.config_snmptrap_file = zbx_config_snmptrap_file,
								.config_ha_node_name = NULL};

	zbx_rtc_process_request_ex_func_t	rtc_process_request_func = NULL;

	if (0 != (flags & ZBX_TASK_FLAG_FOREGROUND))
	{
		printf("Starting Zabbix Proxy (%s) [%s]. Zabbix %s (revision %s).\nPress Ctrl+C to exit.\n\n",
				ZBX_PROXYMODE_PASSIVE == config_proxymode ? "passive" : "active",
				config_hostname, ZABBIX_VERSION, ZABBIX_REVISION);
	}

	if (FAIL == zbx_ipc_service_init_env(config_socket_path, &error))
	{
		zbx_error("cannot initialize IPC services: %s", error);
		zbx_free(error);
		exit(EXIT_FAILURE);
	}

	if (SUCCEED != zbx_locks_create(&error))
	{
		zbx_error("cannot create locks: %s", error);
		zbx_free(error);
		exit(EXIT_FAILURE);
	}

	if (SUCCEED != zbx_open_log(&log_file_cfg, config_log_level, syslog_app_name, &error))
	{
		zbx_error("cannot open log:%s", error);
		zbx_free(error);
		exit(EXIT_FAILURE);
	}

#ifdef HAVE_NETSNMP
#	define SNMP_FEATURE_STATUS 	"YES"
#else
#	define SNMP_FEATURE_STATUS 	" NO"
#endif
#ifdef HAVE_OPENIPMI
#	define IPMI_FEATURE_STATUS 	"YES"
#else
#	define IPMI_FEATURE_STATUS 	" NO"
#endif
#ifdef HAVE_LIBCURL
#	define LIBCURL_FEATURE_STATUS	"YES"
#else
#	define LIBCURL_FEATURE_STATUS	" NO"
#endif
#if defined(HAVE_LIBCURL) && defined(HAVE_LIBXML2)
#	define VMWARE_FEATURE_STATUS	"YES"
#else
#	define VMWARE_FEATURE_STATUS	" NO"
#endif
#ifdef HAVE_UNIXODBC
#	define ODBC_FEATURE_STATUS 	"YES"
#else
#	define ODBC_FEATURE_STATUS 	" NO"
#endif
#if defined(HAVE_SSH2) || defined(HAVE_SSH)
#	define SSH_FEATURE_STATUS 	"YES"
#else
#	define SSH_FEATURE_STATUS 	" NO"
#endif
#ifdef HAVE_IPV6
#	define IPV6_FEATURE_STATUS 	"YES"
#else
#	define IPV6_FEATURE_STATUS 	" NO"
#endif
#if defined(HAVE_GNUTLS) || defined(HAVE_OPENSSL)
#	define TLS_FEATURE_STATUS	"YES"
#else
#	define TLS_FEATURE_STATUS	" NO"
#endif

	zabbix_log(LOG_LEVEL_INFORMATION, "Starting Zabbix Proxy (%s) [%s]. Zabbix %s (revision %s).",
			ZBX_PROXYMODE_PASSIVE == config_proxymode ? "passive" : "active",
			config_hostname, ZABBIX_VERSION, ZABBIX_REVISION);

	zabbix_log(LOG_LEVEL_INFORMATION, "**** Enabled features ****");
	zabbix_log(LOG_LEVEL_INFORMATION, "SNMP monitoring:       " SNMP_FEATURE_STATUS);
	zabbix_log(LOG_LEVEL_INFORMATION, "IPMI monitoring:       " IPMI_FEATURE_STATUS);
	zabbix_log(LOG_LEVEL_INFORMATION, "Web monitoring:        " LIBCURL_FEATURE_STATUS);
	zabbix_log(LOG_LEVEL_INFORMATION, "VMware monitoring:     " VMWARE_FEATURE_STATUS);
	zabbix_log(LOG_LEVEL_INFORMATION, "ODBC:                  " ODBC_FEATURE_STATUS);
	zabbix_log(LOG_LEVEL_INFORMATION, "SSH support:           " SSH_FEATURE_STATUS);
	zabbix_log(LOG_LEVEL_INFORMATION, "IPv6 support:          " IPV6_FEATURE_STATUS);
	zabbix_log(LOG_LEVEL_INFORMATION, "TLS support:           " TLS_FEATURE_STATUS);
	zabbix_log(LOG_LEVEL_INFORMATION, "**************************");

	zabbix_log(LOG_LEVEL_INFORMATION, "using configuration file: %s", config_file);

#ifdef HAVE_ORACLE
	zabbix_log(LOG_LEVEL_INFORMATION, "Support for Oracle DB is deprecated since Zabbix 7.0 and will be removed in "
			"future versions");
#endif

#if defined(HAVE_GNUTLS) || defined(HAVE_OPENSSL)
	if (SUCCEED != zbx_coredump_disable())
	{
		zabbix_log(LOG_LEVEL_CRIT, "cannot disable core dump, exiting...");
		exit(EXIT_FAILURE);
	}
#endif
	if (FAIL == zbx_load_modules(config_load_module_path, config_load_module, zbx_config_timeout, 1))
	{
		zabbix_log(LOG_LEVEL_CRIT, "loading modules failed, exiting...");
		exit(EXIT_FAILURE);
	}

	zbx_free_config();

	if (SUCCEED != zbx_rtc_init(&rtc, &error))
	{
		zabbix_log(LOG_LEVEL_CRIT, "cannot initialize runtime control service: %s", error);
		zbx_free(error);
		exit(EXIT_FAILURE);
	}

	if (SUCCEED != zbx_init_database_cache(get_zbx_program_type, zbx_sync_proxy_history, config_history_cache_size,
			config_history_index_cache_size, &config_trends_cache_size, &error))
	{
		zabbix_log(LOG_LEVEL_CRIT, "cannot initialize database cache: %s", error);
		zbx_free(error);
		exit(EXIT_FAILURE);
	}

	if (SUCCEED != init_proxy_history_lock(zbx_program_type, &error))
	{
		zabbix_log(LOG_LEVEL_CRIT, "cannot initialize lock for passive proxy history: %s", error);
		zbx_free(error);
		exit(EXIT_FAILURE);
	}

	if (SUCCEED != zbx_init_configuration_cache(get_zbx_program_type, get_config_forks, config_conf_cache_size,
			&error))
	{
		zabbix_log(LOG_LEVEL_CRIT, "cannot initialize configuration cache: %s", error);
		zbx_free(error);
		exit(EXIT_FAILURE);
	}

	if (SUCCEED != zbx_init_selfmon_collector(get_config_forks, &error))
	{
		zabbix_log(LOG_LEVEL_CRIT, "cannot initialize self-monitoring: %s", error);
		zbx_free(error);
		exit(EXIT_FAILURE);
	}

	if (0 != CONFIG_FORKS[ZBX_PROCESS_TYPE_VMWARE] && SUCCEED != zbx_vmware_init(&config_vmware_cache_size, &error))
	{
		zabbix_log(LOG_LEVEL_CRIT, "cannot initialize VMware cache: %s", error);
		zbx_free(error);
		exit(EXIT_FAILURE);
	}

	if (SUCCEED != zbx_vault_token_from_env_get(&(zbx_config_vault.token), &error))
	{
		zabbix_log(LOG_LEVEL_CRIT, "cannot initialize vault token: %s", error);
		zbx_free(error);
		exit(EXIT_FAILURE);
	}

	if (SUCCEED != zbx_vault_init(&zbx_config_vault, &error))
	{
		zabbix_log(LOG_LEVEL_CRIT, "cannot initialize vault: %s", error);
		zbx_free(error);
		exit(EXIT_FAILURE);
	}

	if (SUCCEED != zbx_vault_db_credentials_get(&zbx_config_vault, &zbx_config_dbhigh->config_dbuser,
			&zbx_config_dbhigh->config_dbpassword, zbx_config_source_ip, config_ssl_ca_location,
			config_ssl_cert_location, config_ssl_key_location, &error))
	{
		zabbix_log(LOG_LEVEL_CRIT, "cannot initialize database credentials from vault: %s", error);
		zbx_free(error);
		exit(EXIT_FAILURE);
	}

	if (FAIL == zbx_pb_create(config_proxy_buffer_mode, config_proxy_memory_buffer_size,
			config_proxy_memory_buffer_age, config_proxy_offline_buffer * SEC_PER_HOUR, &error))
	{
		zabbix_log(LOG_LEVEL_CRIT, "cannot initialize proxy buffer: %s", error);
		zbx_free(error);
		exit(EXIT_FAILURE);
	}

	proxy_db_init();

	zbx_pb_init();

	if (0 != CONFIG_FORKS[ZBX_PROCESS_TYPE_DISCOVERYMANAGER])
		zbx_discoverer_init();

	for (zbx_threads_num = 0, i = 0; i < ZBX_PROCESS_TYPE_COUNT; i++)
	{
		/* skip threaded components */
		switch (i)
		{
			case ZBX_PROCESS_TYPE_PREPROCESSOR:
			case ZBX_PROCESS_TYPE_DISCOVERER:
				continue;
		}

		zbx_threads_num += CONFIG_FORKS[i];
	}

	zbx_threads = (pid_t *)zbx_calloc(zbx_threads, (size_t)zbx_threads_num, sizeof(pid_t));
	threads_flags = (int *)zbx_calloc(threads_flags, (size_t)zbx_threads_num, sizeof(int));

	if (0 != CONFIG_FORKS[ZBX_PROCESS_TYPE_TRAPPER])
	{
		if (FAIL == zbx_tcp_listen(&listen_sock, config_listen_ip, (unsigned short)config_listen_port,
				zbx_config_timeout, config_tcp_max_backlog_size))
		{
			zabbix_log(LOG_LEVEL_CRIT, "listener failed: %s", zbx_socket_strerror());
			exit(EXIT_FAILURE);
		}

		if (SUCCEED != zbx_init_remote_commands_cache(&error))
		{
			zabbix_log(LOG_LEVEL_CRIT, "cannot initialize commands cache: %s", error);
			zbx_free(error);
			exit(EXIT_FAILURE);
		}
	}

	/* not running zbx_tls_init_parent() since proxy is only run on Unix*/

	zabbix_log(LOG_LEVEL_INFORMATION, "proxy #0 started [main process]");

	zbx_register_stats_data_func(zbx_preproc_stats_ext_get, NULL);
	zbx_register_stats_data_func(zbx_discovery_stats_ext_get, NULL);
	zbx_register_stats_data_func(zbx_proxy_stats_ext_get, &config_comms);
	zbx_register_stats_ext_func(zbx_vmware_stats_ext_get, NULL);
	zbx_register_stats_procinfo_func(ZBX_PROCESS_TYPE_PREPROCESSOR, zbx_preprocessor_get_worker_info);
	zbx_register_stats_procinfo_func(ZBX_PROCESS_TYPE_DISCOVERER, zbx_discovery_get_worker_info);
	zbx_diag_init(diag_add_section_info);

	thread_args.info.program_type = zbx_program_type;

	if (ZBX_PROXYMODE_PASSIVE == config_proxymode)
		rtc_process_request_func = rtc_process_request_ex_proxy_passive;
	else
		rtc_process_request_func = rtc_process_request_ex_proxy;

	for (i = 0; i < zbx_threads_num; i++)
	{
		if (FAIL == get_process_info_by_thread(i + 1, &thread_args.info.process_type,
				&thread_args.info.process_num))
		{
			THIS_SHOULD_NEVER_HAPPEN;
			exit(EXIT_FAILURE);
		}

		thread_args.info.server_num = i + 1;
		thread_args.args = NULL;

		switch (thread_args.info.process_type)
		{
			case ZBX_PROCESS_TYPE_CONFSYNCER:
				thread_args.args = &proxyconfig_args;
				zbx_thread_start(proxyconfig_thread, &thread_args, &zbx_threads[i]);
				if (FAIL == zbx_rtc_wait_for_sync_finish(&rtc, rtc_process_request_func))
					goto out;
				break;
			case ZBX_PROCESS_TYPE_TRAPPER:
				thread_args.args = &trapper_args;
				zbx_thread_start(trapper_thread, &thread_args, &zbx_threads[i]);
				break;
			case ZBX_PROCESS_TYPE_DATASENDER:
				thread_args.args = &datasender_args;
				zbx_thread_start(datasender_thread, &thread_args, &zbx_threads[i]);
				break;
			case ZBX_PROCESS_TYPE_POLLER:
				poller_args.poller_type = ZBX_POLLER_TYPE_NORMAL;
				thread_args.args = &poller_args;
				zbx_thread_start(poller_thread, &thread_args, &zbx_threads[i]);
				break;
			case ZBX_PROCESS_TYPE_UNREACHABLE:
				poller_args.poller_type = ZBX_POLLER_TYPE_UNREACHABLE;
				thread_args.args = &poller_args;
				zbx_thread_start(poller_thread, &thread_args, &zbx_threads[i]);
				break;
			case ZBX_PROCESS_TYPE_PINGER:
				thread_args.args = &pinger_args;
				zbx_thread_start(pinger_thread, &thread_args, &zbx_threads[i]);
				break;
			case ZBX_PROCESS_TYPE_HOUSEKEEPER:
				thread_args.args = &housekeeper_args;
				zbx_thread_start(housekeeper_thread, &thread_args, &zbx_threads[i]);
				break;
			case ZBX_PROCESS_TYPE_HTTPPOLLER:
				thread_args.args = &httppoller_args;
				zbx_thread_start(httppoller_thread, &thread_args, &zbx_threads[i]);
				break;
			case ZBX_PROCESS_TYPE_DISCOVERYMANAGER:
				threads_flags[i] = ZBX_THREAD_PRIORITY_FIRST;
				thread_args.args = &discoverer_args;
				zbx_thread_start(discoverer_thread, &thread_args, &zbx_threads[i]);
				break;
			case ZBX_PROCESS_TYPE_HISTSYNCER:
				threads_flags[i] = ZBX_THREAD_PRIORITY_FIRST;
				thread_args.args = &dbsyncer_args;
				zbx_thread_start(zbx_dbsyncer_thread, &thread_args, &zbx_threads[i]);
				break;
			case ZBX_PROCESS_TYPE_JAVAPOLLER:
				poller_args.poller_type = ZBX_POLLER_TYPE_JAVA;
				thread_args.args = &poller_args;
				zbx_thread_start(poller_thread, &thread_args, &zbx_threads[i]);
				break;
			case ZBX_PROCESS_TYPE_SNMPTRAPPER:
				thread_args.args = &snmptrapper_args;
				zbx_thread_start(zbx_snmptrapper_thread, &thread_args, &zbx_threads[i]);
				break;
			case ZBX_PROCESS_TYPE_SELFMON:
				zbx_thread_start(zbx_selfmon_thread, &thread_args, &zbx_threads[i]);
				break;
			case ZBX_PROCESS_TYPE_VMWARE:
				thread_args.args = &vmware_args;
				zbx_thread_start(vmware_thread, &thread_args, &zbx_threads[i]);
				break;
#ifdef HAVE_OPENIPMI
			case ZBX_PROCESS_TYPE_IPMIMANAGER:
				thread_args.args = &ipmimanager_args;
				zbx_thread_start(zbx_ipmi_manager_thread, &thread_args, &zbx_threads[i]);
				break;
			case ZBX_PROCESS_TYPE_IPMIPOLLER:
				zbx_thread_start(zbx_ipmi_poller_thread, &thread_args, &zbx_threads[i]);
				break;
#endif
			case ZBX_PROCESS_TYPE_TASKMANAGER:
				thread_args.args = &taskmanager_args;
				zbx_thread_start(taskmanager_thread, &thread_args, &zbx_threads[i]);
				break;
			case ZBX_PROCESS_TYPE_PREPROCMAN:
				threads_flags[i] = ZBX_THREAD_PRIORITY_FIRST;
				thread_args.args = &preproc_man_args;
				zbx_thread_start(zbx_pp_manager_thread, &thread_args, &zbx_threads[i]);
				break;
			case ZBX_PROCESS_TYPE_AVAILMAN:
				threads_flags[i] = ZBX_THREAD_PRIORITY_FIRST;
				zbx_thread_start(zbx_availability_manager_thread, &thread_args, &zbx_threads[i]);
				break;
			case ZBX_PROCESS_TYPE_ODBCPOLLER:
				poller_args.poller_type = ZBX_POLLER_TYPE_ODBC;
				thread_args.args = &poller_args;
				zbx_thread_start(poller_thread, &thread_args, &zbx_threads[i]);
				break;
			case ZBX_PROCESS_TYPE_HTTPAGENT_POLLER:
				poller_args.poller_type = ZBX_POLLER_TYPE_HTTPAGENT;
				thread_args.args = &poller_args;
				zbx_thread_start(async_poller_thread, &thread_args, &zbx_threads[i]);
				break;
			case ZBX_PROCESS_TYPE_AGENT_POLLER:
				poller_args.poller_type = ZBX_POLLER_TYPE_AGENT;
				thread_args.args = &poller_args;
				zbx_thread_start(async_poller_thread, &thread_args, &zbx_threads[i]);
				break;
			case ZBX_PROCESS_TYPE_SNMP_POLLER:
				poller_args.poller_type = ZBX_POLLER_TYPE_SNMP;
				thread_args.args = &poller_args;
				zbx_thread_start(async_poller_thread, &thread_args, &zbx_threads[i]);
				break;
			case ZBX_PROCESS_TYPE_INTERNAL_POLLER:
				poller_args.poller_type = ZBX_POLLER_TYPE_INTERNAL;
				thread_args.args = &poller_args;
				zbx_thread_start(poller_thread, &thread_args, &zbx_threads[i]);
		}
	}

	zbx_unset_exit_on_terminate();

	while (ZBX_IS_RUNNING())
	{
		zbx_ipc_client_t	*client;
		zbx_ipc_message_t	*message;

		(void)zbx_ipc_service_recv(&rtc.service, &rtc_timeout, &client, &message);

		if (NULL != message)
		{
			zbx_rtc_dispatch(&rtc, client, message, rtc_process_request_func);
			zbx_ipc_message_free(message);
		}

		if (NULL != client)
			zbx_ipc_client_release(client);

		if (0 < (ret = waitpid((pid_t)-1, &i, WNOHANG)))
		{
			zbx_set_exiting_with_fail();
			break;
		}

		if (-1 == ret && EINTR != errno)
		{
			zabbix_log(LOG_LEVEL_ERR, "failed to wait on child processes: %s", zbx_strerror(errno));
			zbx_set_exiting_with_fail();
			break;
		}
	}
out:
	zbx_log_exit_signal();

	if (SUCCEED == ZBX_EXIT_STATUS())
		zbx_rtc_shutdown_subs(&rtc);

	zbx_on_exit(ZBX_EXIT_STATUS());

	return SUCCEED;
}<|MERGE_RESOLUTION|>--- conflicted
+++ resolved
@@ -1439,12 +1439,8 @@
 								config_startup_time, config_proxydata_frequency,
 								get_config_forks, config_stats_allowed_ip,
 								config_java_gateway, config_java_gateway_port,
-<<<<<<< HEAD
-								config_externalscripts, .config_enable_global_scripts = 1};
-=======
-								config_externalscripts,
+								config_externalscripts, .config_enable_global_scripts = 1,
 								zbx_get_value_internal_ext_proxy};
->>>>>>> 188ddfe3
 	zbx_thread_proxy_housekeeper_args	housekeeper_args = {zbx_config_timeout, config_housekeeping_frequency,
 								config_proxy_local_buffer, config_proxy_offline_buffer};
 	zbx_thread_pinger_args			pinger_args = {zbx_config_timeout};
