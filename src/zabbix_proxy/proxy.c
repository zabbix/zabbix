/*
** Zabbix
** Copyright (C) 2000-2011 Zabbix SIA
**
** This program is free software; you can redistribute it and/or modify
** it under the terms of the GNU General Public License as published by
** the Free Software Foundation; either version 2 of the License, or
** (at your option) any later version.
**
** This program is distributed in the hope that it will be useful,
** but WITHOUT ANY WARRANTY; without even the implied warranty of
** MERCHANTABILITY or FITNESS FOR A PARTICULAR PURPOSE.  See the
** GNU General Public License for more details.
**
** You should have received a copy of the GNU General Public License
** along with this program; if not, write to the Free Software
** Foundation, Inc., 675 Mass Ave, Cambridge, MA 02139, USA.
**/

#include "common.h"

#include "cfg.h"
#include "pid.h"
#include "db.h"
#include "dbcache.h"
#include "log.h"
#include "zbxgetopt.h"
#include "mutexs.h"
#include "proxy.h"

#include "sysinfo.h"
#include "zbxserver.h"

#include "daemon.h"
#include "zbxself.h"

#include "../zabbix_server/dbsyncer/dbsyncer.h"
#include "../zabbix_server/discoverer/discoverer.h"
#include "../zabbix_server/httppoller/httppoller.h"
#include "housekeeper/housekeeper.h"
#include "../zabbix_server/pinger/pinger.h"
#include "../zabbix_server/poller/poller.h"
#include "../zabbix_server/poller/checks_ipmi.h"
#include "../zabbix_server/trapper/trapper.h"
#include "../zabbix_server/snmptrapper/snmptrapper.h"
#include "proxyconfig/proxyconfig.h"
#include "datasender/datasender.h"
#include "heart/heart.h"
#include "../zabbix_server/selfmon/selfmon.h"

#define INIT_PROXY(type, count)									\
	process_type = type;									\
	process_num = proxy_num - proxy_count + count;						\
	zabbix_log(LOG_LEVEL_INFORMATION, "proxy #%d started [%s #%d]",				\
			proxy_num, get_process_type_string(process_type), process_num)

const char	*progname = NULL;
const char	title_message[] = "Zabbix Proxy";
const char	usage_message[] = "[-hV] [-c <file>] [-R <option>]";

const char	*help_message[] = {
	"Options:",
	"  -c --config <file>              absolute path to the configuration file",
	"  -R --runtime-control <option>   perform administrative functions",
	"",
	"Runtime control options:",
	"  " ZBX_CONFIG_CACHE_RELOAD "             reload configuration cache",
	"",
	"Other options:",
	"  -h --help                       give this help",
	"  -V --version                    display version number",
	NULL	/* end of text */
};

/* COMMAND LINE OPTIONS */

/* long options */
static struct zbx_option	longopts[] =
{
	{"config",		1,	NULL,	'c'},
	{"runtime-control",	1,	NULL,	'R'},
	{"help",		0,	NULL,	'h'},
	{"version",		0,	NULL,	'V'},
	{NULL}
};

/* short options */
static char	shortopts[] = "c:n:hVR:";

/* end of COMMAND LINE OPTIONS */

int	threads_num = 0;
pid_t	*threads = NULL;

unsigned char	daemon_type		= ZBX_DAEMON_TYPE_PROXY_ACTIVE;

int		process_num		= 0;
unsigned char	process_type		= ZBX_PROCESS_TYPE_UNKNOWN;

int	CONFIG_PROXYMODE		= ZBX_PROXYMODE_ACTIVE;
int	CONFIG_DATASENDER_FORKS		= 1;
int	CONFIG_DISCOVERER_FORKS		= 1;
int	CONFIG_HOUSEKEEPER_FORKS	= 1;
int	CONFIG_PINGER_FORKS		= 1;
int	CONFIG_POLLER_FORKS		= 5;
int	CONFIG_UNREACHABLE_POLLER_FORKS	= 1;
int	CONFIG_HTTPPOLLER_FORKS		= 0;
int	CONFIG_IPMIPOLLER_FORKS		= 0;
int	CONFIG_TRAPPER_FORKS		= 5;
int	CONFIG_SNMPTRAPPER_FORKS	= 1;
int	CONFIG_JAVAPOLLER_FORKS		= 0;
int	CONFIG_SELFMON_FORKS		= 0;
int	CONFIG_PROXYPOLLER_FORKS	= 0;
int	CONFIG_ESCALATOR_FORKS		= 0;
int	CONFIG_ALERTER_FORKS		= 0;
int	CONFIG_TIMER_FORKS		= 0;
int	CONFIG_NODEWATCHER_FORKS	= 0;
int	CONFIG_WATCHDOG_FORKS		= 0;
int	CONFIG_HEARTBEAT_FORKS		= 1;

int	CONFIG_LISTEN_PORT		= ZBX_DEFAULT_SERVER_PORT;
char	*CONFIG_LISTEN_IP		= NULL;
char	*CONFIG_SOURCE_IP		= NULL;
int	CONFIG_TRAPPER_TIMEOUT		= 300;

int	CONFIG_HOUSEKEEPING_FREQUENCY	= 1;
int	CONFIG_PROXY_LOCAL_BUFFER	= 0;
int	CONFIG_PROXY_OFFLINE_BUFFER	= 1;

int	CONFIG_HEARTBEAT_FREQUENCY	= 60;

int	CONFIG_PROXYCONFIG_FREQUENCY	= SEC_PER_HOUR;
int	CONFIG_PROXYDATA_FREQUENCY	= 1;

int	CONFIG_SENDER_FREQUENCY		= 30;
int	CONFIG_HISTSYNCER_FORKS		= 4;
int	CONFIG_HISTSYNCER_FREQUENCY	= 5;
int	CONFIG_CONFSYNCER_FORKS		= 1;
int	CONFIG_CONFSYNCER_FREQUENCY	= 60;
int	CONFIG_CONF_CACHE_SIZE		= 8 * ZBX_MEBIBYTE;
int	CONFIG_HISTORY_CACHE_SIZE	= 8 * ZBX_MEBIBYTE;
int	CONFIG_TRENDS_CACHE_SIZE	= 4 * ZBX_MEBIBYTE;
int	CONFIG_TEXT_CACHE_SIZE		= 16 * ZBX_MEBIBYTE;
int	CONFIG_UNREACHABLE_PERIOD	= 45;
int	CONFIG_UNREACHABLE_DELAY	= 15;
int	CONFIG_UNAVAILABLE_DELAY	= 60;
int	CONFIG_LOG_LEVEL		= LOG_LEVEL_WARNING;
char	*CONFIG_ALERT_SCRIPTS_PATH	= NULL;
char	*CONFIG_EXTERNALSCRIPTS		= NULL;
char	*CONFIG_TMPDIR			= NULL;
char	*CONFIG_FPING_LOCATION		= NULL;
#ifdef HAVE_IPV6
char	*CONFIG_FPING6_LOCATION		= NULL;
#endif
char	*CONFIG_DBHOST			= NULL;
char	*CONFIG_DBNAME			= NULL;
char	*CONFIG_DBSCHEMA		= NULL;
char	*CONFIG_DBUSER			= NULL;
char	*CONFIG_DBPASSWORD		= NULL;
char	*CONFIG_DBSOCKET		= NULL;
int	CONFIG_DBPORT			= 0;
int	CONFIG_ENABLE_REMOTE_COMMANDS	= 0;
int	CONFIG_LOG_REMOTE_COMMANDS	= 0;
int	CONFIG_UNSAFE_USER_PARAMETERS	= 0;

char	*CONFIG_SERVER			= NULL;
int	CONFIG_SERVER_PORT		= ZBX_DEFAULT_SERVER_PORT;
char	*CONFIG_HOSTNAME		= NULL;
char	*CONFIG_HOSTNAME_ITEM		= NULL;
int	CONFIG_NODEID			= -1;
int	CONFIG_MASTER_NODEID		= 0;
int	CONFIG_NODE_NOHISTORY		= 0;

char	*CONFIG_SNMPTRAP_FILE		= NULL;

char	*CONFIG_JAVA_PROXY		= NULL;
int	CONFIG_JAVA_PROXY_PORT		= ZBX_DEFAULT_SERVER_PORT;

char	*CONFIG_SSH_KEY_LOCATION	= NULL;

int	CONFIG_LOG_SLOW_QUERIES		= 0;	/* ms; 0 - disable */

/* Global variable to control if we should write warnings to log[] */
int	CONFIG_ENABLE_LOG		= 1;

int	CONFIG_NS_SUPPORT		= 0;

/* Zabbix server startup time */
int	CONFIG_SERVER_STARTUP_TIME	= 0;

/* Mutex for node syncs; not used in proxy */
ZBX_MUTEX	node_sync_access;

/******************************************************************************
 *                                                                            *
 * Function: zbx_set_defaults                                                 *
 *                                                                            *
 * Purpose: set configuration defaults                                        *
 *                                                                            *
 * Author: Rudolfs Kreicbergs                                                 *
 *                                                                            *
 ******************************************************************************/
static void	zbx_set_defaults()
{
	AGENT_RESULT	result;
	char		**value = NULL;

	if (NULL == CONFIG_HOSTNAME)
	{
		if (NULL == CONFIG_HOSTNAME_ITEM)
			CONFIG_HOSTNAME_ITEM = zbx_strdup(CONFIG_HOSTNAME_ITEM, "system.hostname");

		init_result(&result);

		if (SUCCEED == process(CONFIG_HOSTNAME_ITEM, PROCESS_LOCAL_COMMAND, &result) &&
				NULL != (value = GET_STR_RESULT(&result)))
		{
			assert(*value);

			if (MAX_ZBX_HOSTNAME_LEN < strlen(*value))
			{
				(*value)[MAX_ZBX_HOSTNAME_LEN] = '\0';
				zabbix_log(LOG_LEVEL_WARNING, "proxy name truncated to [%s])", *value);
			}

			CONFIG_HOSTNAME = zbx_strdup(CONFIG_HOSTNAME, *value);
		}
		else
			zabbix_log(LOG_LEVEL_WARNING, "failed to get proxy name from [%s])", CONFIG_HOSTNAME_ITEM);

		free_result(&result);
	}
	else if (NULL != CONFIG_HOSTNAME_ITEM)
		zabbix_log(LOG_LEVEL_WARNING, "both Hostname and HostnameItem defined, using [%s]", CONFIG_HOSTNAME);

	if (NULL == CONFIG_SNMPTRAP_FILE)
		CONFIG_SNMPTRAP_FILE = zbx_strdup(CONFIG_PID_FILE, "/tmp/zabbix_traps.tmp");

	if (NULL == CONFIG_PID_FILE)
		CONFIG_PID_FILE = zbx_strdup(CONFIG_PID_FILE, "/tmp/zabbix_proxy.pid");

	if (NULL == CONFIG_TMPDIR)
		CONFIG_TMPDIR = zbx_strdup(CONFIG_TMPDIR, "/tmp");

	if (NULL == CONFIG_FPING_LOCATION)
		CONFIG_FPING_LOCATION = zbx_strdup(CONFIG_FPING_LOCATION, "/usr/sbin/fping");

#ifdef HAVE_IPV6
	if (NULL == CONFIG_FPING6_LOCATION)
		CONFIG_FPING6_LOCATION = zbx_strdup(CONFIG_FPING6_LOCATION, "/usr/sbin/fping6");
#endif

	if (NULL == CONFIG_EXTERNALSCRIPTS)
		CONFIG_EXTERNALSCRIPTS = zbx_strdup(CONFIG_EXTERNALSCRIPTS, "/etc/zabbix/externalscripts");

	if (ZBX_PROXYMODE_ACTIVE != CONFIG_PROXYMODE || 0 == CONFIG_HEARTBEAT_FREQUENCY)
		CONFIG_HEARTBEAT_FORKS = 0;
}

/******************************************************************************
 *                                                                            *
 * Function: zbx_validate_config                                              *
 *                                                                            *
 * Purpose: validate configuration parameters                                 *
 *                                                                            *
 * Author: Alexei Vladishev, Rudolfs Kreicbergs                               *
 *                                                                            *
 ******************************************************************************/
static void	zbx_validate_config()
{

	if ((NULL == CONFIG_JAVA_PROXY || '\0' == *CONFIG_JAVA_PROXY) && 0 < CONFIG_JAVAPOLLER_FORKS)
	{
		zabbix_log(LOG_LEVEL_CRIT, "JavaProxy not in config file or empty");
		exit(1);
	}

	if (ZBX_PROXYMODE_ACTIVE == CONFIG_PROXYMODE &&	NULL == CONFIG_SERVER)
	{
		zabbix_log(LOG_LEVEL_CRIT, "missing active proxy mandatory parameter [Server] in config file [%s]", CONFIG_FILE);
		exit(FAIL);
	}

	if (NULL == CONFIG_HOSTNAME)
	{
		zabbix_log(LOG_LEVEL_CRIT, "hostname is not defined");
		exit(FAIL);
	}

	if (FAIL == zbx_check_hostname(CONFIG_HOSTNAME))
	{
		zabbix_log(LOG_LEVEL_CRIT, "invalid host name: [%s]", CONFIG_HOSTNAME);
		exit(FAIL);
	}
}

/******************************************************************************
 *                                                                            *
 * Function: zbx_load_config                                                  *
 *                                                                            *
 * Purpose: parse config file and update configuration parameters             *
 *                                                                            *
 * Author: Alexei Vladishev                                                   *
 *                                                                            *
 * Comments: will terminate process if parsing fails                          *
 *                                                                            *
 ******************************************************************************/
static void	zbx_load_config()
{
	static struct cfg_line	cfg[] =
	{
		/* PARAMETER,			VAR,					TYPE,
			MANDATORY,	MIN,			MAX */
		{"ProxyMode",			&CONFIG_PROXYMODE,			TYPE_INT,
			PARM_OPT,	ZBX_PROXYMODE_ACTIVE,	ZBX_PROXYMODE_PASSIVE},
		{"Server",			&CONFIG_SERVER,				TYPE_STRING,
			PARM_OPT,	0,			0},
		{"ServerPort",			&CONFIG_SERVER_PORT,			TYPE_INT,
			PARM_OPT,	1024,			32767},
		{"Hostname",			&CONFIG_HOSTNAME,			TYPE_STRING,
			PARM_OPT,	0,			0},
		{"HostnameItem",		&CONFIG_HOSTNAME_ITEM,			TYPE_STRING,
			PARM_OPT,	0,			0},
		{"StartDBSyncers",		&CONFIG_HISTSYNCER_FORKS,		TYPE_INT,
			PARM_OPT,	1,			100},
		{"StartDiscoverers",		&CONFIG_DISCOVERER_FORKS,		TYPE_INT,
			PARM_OPT,	0,			250},
		{"StartPingers",		&CONFIG_PINGER_FORKS,			TYPE_INT,
			PARM_OPT,	0,			1000},
		{"StartPollers",		&CONFIG_POLLER_FORKS,			TYPE_INT,
			PARM_OPT,	0,			1000},
		{"StartPollersUnreachable",	&CONFIG_UNREACHABLE_POLLER_FORKS,	TYPE_INT,
			PARM_OPT,	0,			1000},
		{"StartIPMIPollers",		&CONFIG_IPMIPOLLER_FORKS,		TYPE_INT,
			PARM_OPT,	0,			1000},
		{"StartTrappers",		&CONFIG_TRAPPER_FORKS,			TYPE_INT,
			PARM_OPT,	0,			1000},
		{"StartJavaPollers",		&CONFIG_JAVAPOLLER_FORKS,		TYPE_INT,
			PARM_OPT,	0,			1000},
		{"JavaProxy",			&CONFIG_JAVA_PROXY,			TYPE_STRING,
			PARM_OPT,	0,			0},
		{"JavaProxyPort",		&CONFIG_JAVA_PROXY_PORT,		TYPE_INT,
			PARM_OPT,	1024,			32767},
		{"SNMPTrapperFile",		&CONFIG_SNMPTRAP_FILE,			TYPE_STRING,
			PARM_OPT,	0,			0},
		{"CacheSize",			&CONFIG_CONF_CACHE_SIZE,		TYPE_INT,
			PARM_OPT,	128 * ZBX_KIBIBYTE,	ZBX_GIBIBYTE},
		{"HistoryCacheSize",		&CONFIG_HISTORY_CACHE_SIZE,		TYPE_INT,
			PARM_OPT,	128 * ZBX_KIBIBYTE,	ZBX_GIBIBYTE},
		{"TrendCacheSize",		&CONFIG_TRENDS_CACHE_SIZE,		TYPE_INT,
			PARM_OPT,	128 * ZBX_KIBIBYTE,	ZBX_GIBIBYTE},
		{"HistoryTextCacheSize",	&CONFIG_TEXT_CACHE_SIZE,		TYPE_INT,
			PARM_OPT,	128 * ZBX_KIBIBYTE,	ZBX_GIBIBYTE},
		{"CacheUpdateFrequency",	&CONFIG_CONFSYNCER_FREQUENCY,		TYPE_INT,
			PARM_OPT,	1,			SEC_PER_HOUR},
		{"HousekeepingFrequency",	&CONFIG_HOUSEKEEPING_FREQUENCY,		TYPE_INT,
			PARM_OPT,	1,			24},
		{"ProxyLocalBuffer",		&CONFIG_PROXY_LOCAL_BUFFER,		TYPE_INT,
			PARM_OPT,	0,			720},
		{"ProxyOfflineBuffer",		&CONFIG_PROXY_OFFLINE_BUFFER,		TYPE_INT,
			PARM_OPT,	1,			720},
		{"HeartbeatFrequency",		&CONFIG_HEARTBEAT_FREQUENCY,		TYPE_INT,
			PARM_OPT,	0,			SEC_PER_HOUR},
		{"ConfigFrequency",		&CONFIG_PROXYCONFIG_FREQUENCY,		TYPE_INT,
			PARM_OPT,	1,			SEC_PER_WEEK},
		{"DataSenderFrequency",		&CONFIG_PROXYDATA_FREQUENCY,		TYPE_INT,
			PARM_OPT,	1,			SEC_PER_HOUR},
		{"TmpDir",			&CONFIG_TMPDIR,				TYPE_STRING,
			PARM_OPT,	0,			0},
		{"FpingLocation",		&CONFIG_FPING_LOCATION,			TYPE_STRING,
			PARM_OPT,	0,			0},
#ifdef HAVE_IPV6
		{"Fping6Location",		&CONFIG_FPING6_LOCATION,		TYPE_STRING,
			PARM_OPT,	0,			0},
#endif
		{"Timeout",			&CONFIG_TIMEOUT,			TYPE_INT,
			PARM_OPT,	1,			30},
		{"TrapperTimeout",		&CONFIG_TRAPPER_TIMEOUT,		TYPE_INT,
			PARM_OPT,	1,			300},
		{"UnreachablePeriod",		&CONFIG_UNREACHABLE_PERIOD,		TYPE_INT,
			PARM_OPT,	1,			SEC_PER_HOUR},
		{"UnreachableDelay",		&CONFIG_UNREACHABLE_DELAY,		TYPE_INT,
			PARM_OPT,	1,			SEC_PER_HOUR},
		{"UnavailableDelay",		&CONFIG_UNAVAILABLE_DELAY,		TYPE_INT,
			PARM_OPT,	1,			SEC_PER_HOUR},
		{"ListenIP",			&CONFIG_LISTEN_IP,			TYPE_STRING,
			PARM_OPT,	0,			0},
		{"ListenPort",			&CONFIG_LISTEN_PORT,			TYPE_INT,
			PARM_OPT,	1024,			32767},
		{"SourceIP",			&CONFIG_SOURCE_IP,			TYPE_STRING,
			PARM_OPT,	0,			0},
		{"DebugLevel",			&CONFIG_LOG_LEVEL,			TYPE_INT,
			PARM_OPT,	0,			4},
		{"PidFile",			&CONFIG_PID_FILE,			TYPE_STRING,
			PARM_OPT,	0,			0},
		{"LogFile",			&CONFIG_LOG_FILE,			TYPE_STRING,
			PARM_OPT,	0,			0},
		{"LogFileSize",			&CONFIG_LOG_FILE_SIZE,			TYPE_INT,
			PARM_OPT,	0,			1024},
		{"ExternalScripts",		&CONFIG_EXTERNALSCRIPTS,		TYPE_STRING,
			PARM_OPT,	0,			0},
		{"DBHost",			&CONFIG_DBHOST,				TYPE_STRING,
			PARM_OPT,	0,			0},
		{"DBName",			&CONFIG_DBNAME,				TYPE_STRING,
			PARM_MAND,	0,			0},
		{"DBSchema",			&CONFIG_DBSCHEMA,			TYPE_STRING,
			PARM_OPT,	0,			0},
		{"DBUser",			&CONFIG_DBUSER,				TYPE_STRING,
			PARM_OPT,	0,			0},
		{"DBPassword",			&CONFIG_DBPASSWORD,			TYPE_STRING,
			PARM_OPT,	0,			0},
		{"DBSocket",			&CONFIG_DBSOCKET,			TYPE_STRING,
			PARM_OPT,	0,			0},
		{"DBPort",			&CONFIG_DBPORT,				TYPE_INT,
			PARM_OPT,	1024,			65535},
		{"SSHKeyLocation",		&CONFIG_SSH_KEY_LOCATION,		TYPE_STRING,
			PARM_OPT,	0,			0},
		{"LogSlowQueries",		&CONFIG_LOG_SLOW_QUERIES,		TYPE_INT,
			PARM_OPT,	0,			3600000},
		{NULL}
	};

	CONFIG_SERVER_STARTUP_TIME = time(NULL);

	parse_cfg_file(CONFIG_FILE, cfg, ZBX_CFG_FILE_REQUIRED, ZBX_CFG_STRICT);

	if (ZBX_PROXYMODE_PASSIVE == CONFIG_PROXYMODE)
	{
		CONFIG_CONFSYNCER_FORKS = CONFIG_DATASENDER_FORKS = 0;
		daemon_type = ZBX_DAEMON_TYPE_PROXY_PASSIVE;
	}
	else
		daemon_type = ZBX_DAEMON_TYPE_PROXY_ACTIVE;

	zbx_set_defaults();

	zbx_validate_config();
}

#ifdef HAVE_SIGQUEUE
void	zbx_sigusr_handler(zbx_task_t task)
{
	switch (task)
	{
		case ZBX_TASK_CONFIG_CACHE_RELOAD:
			if (ZBX_PROCESS_TYPE_CONFSYNCER == process_type)
			{
				zabbix_log(LOG_LEVEL_WARNING, "forced reloading of the configuration cache");
				zbx_wakeup();
			}
			break;
		default:
			break;
	}
}
#endif

/******************************************************************************
 *                                                                            *
 * Function: main                                                             *
 *                                                                            *
 * Purpose: executes proxy processes                                          *
 *                                                                            *
 * Author: Eugene Grigorjev                                                   *
 *                                                                            *
 ******************************************************************************/
int	main(int argc, char **argv)
{
	zbx_task_t	task = ZBX_TASK_START;
	char		ch;

	progname = get_program_name(argv[0]);

	/* parse the command-line */
	while ((char)EOF != (ch = (char)zbx_getopt_long(argc, argv, shortopts, longopts, NULL)))
	{
		switch (ch)
		{
			case 'c':
				CONFIG_FILE = zbx_strdup(CONFIG_FILE, zbx_optarg);
				break;
			case 'R':
				if (0 == strcmp(zbx_optarg, ZBX_CONFIG_CACHE_RELOAD))
					task = ZBX_TASK_CONFIG_CACHE_RELOAD;
				else
				{
					printf("invalid runtime control option: %s\n", zbx_optarg);
					exit(EXIT_FAILURE);
				}
				break;
			case 'h':
				help();
				exit(-1);
				break;
			case 'V':
				version();
				exit(-1);
				break;
			default:
				usage();
				exit(-1);
				break;
		}
	}

	if (NULL == CONFIG_FILE)
		CONFIG_FILE = zbx_strdup(CONFIG_FILE, "/etc/zabbix/zabbix_proxy.conf");

	/* required for simple checks */
	init_metrics();

	zbx_load_config();

	if (ZBX_TASK_CONFIG_CACHE_RELOAD == task)
		exit(SUCCEED == zbx_sigusr_send(ZBX_TASK_CONFIG_CACHE_RELOAD) ? EXIT_SUCCESS : EXIT_FAILURE);

#ifdef HAVE_OPENIPMI
	init_ipmi_handler();
#endif

	return daemon_start(CONFIG_ALLOW_ROOT);
}

int	MAIN_ZABBIX_ENTRY()
{
	pid_t		pid;
	zbx_sock_t	listen_sock;
	int		i, proxy_num = 0, proxy_count = 0;

	if (NULL == CONFIG_LOG_FILE || '\0' == *CONFIG_LOG_FILE)
		zabbix_open_log(LOG_TYPE_SYSLOG, CONFIG_LOG_LEVEL, NULL);
	else
		zabbix_open_log(LOG_TYPE_FILE, CONFIG_LOG_LEVEL, CONFIG_LOG_FILE);

#ifdef	HAVE_SNMP
#	define SNMP_FEATURE_STATUS "YES"
#else
#	define SNMP_FEATURE_STATUS " NO"
#endif
#ifdef	HAVE_OPENIPMI
#	define IPMI_FEATURE_STATUS "YES"
#else
#	define IPMI_FEATURE_STATUS " NO"
#endif
#ifdef	HAVE_ODBC
#	define ODBC_FEATURE_STATUS "YES"
#else
#	define ODBC_FEATURE_STATUS " NO"
#endif
#ifdef	HAVE_SSH2
#	define SSH2_FEATURE_STATUS "YES"
#else
#	define SSH2_FEATURE_STATUS " NO"
#endif
#ifdef	HAVE_IPV6
#	define IPV6_FEATURE_STATUS "YES"
#else
#	define IPV6_FEATURE_STATUS " NO"
#endif

	zabbix_log(LOG_LEVEL_INFORMATION, "Starting Zabbix Proxy [%s]. Zabbix %s (revision %s).",
			CONFIG_HOSTNAME, ZABBIX_VERSION, ZABBIX_REVISION);

	zabbix_log(LOG_LEVEL_INFORMATION, "**** Enabled features ****");
	zabbix_log(LOG_LEVEL_INFORMATION, "SNMP monitoring:       " SNMP_FEATURE_STATUS);
	zabbix_log(LOG_LEVEL_INFORMATION, "IPMI monitoring:       " IPMI_FEATURE_STATUS);
	zabbix_log(LOG_LEVEL_INFORMATION, "ODBC:                  " ODBC_FEATURE_STATUS);
	zabbix_log(LOG_LEVEL_INFORMATION, "SSH2 support:          " SSH2_FEATURE_STATUS);
	zabbix_log(LOG_LEVEL_INFORMATION, "IPv6 support:          " IPV6_FEATURE_STATUS);
	zabbix_log(LOG_LEVEL_INFORMATION, "**************************");

	DBinit();

	init_database_cache();
	init_configuration_cache();
	init_selfmon_collector();

	DBconnect(ZBX_DB_CONNECT_EXIT);
	DCsync_configuration();
	DBclose();

<<<<<<< HEAD
	threads_num = 1 + CONFIG_CONFSYNCER_FORKS + CONFIG_DATASENDER_FORKS + CONFIG_POLLER_FORKS
			+ CONFIG_UNREACHABLE_POLLER_FORKS + CONFIG_TRAPPER_FORKS + CONFIG_PINGER_FORKS
			+ CONFIG_HOUSEKEEPER_FORKS + CONFIG_HTTPPOLLER_FORKS + CONFIG_DISCOVERER_FORKS
			+ CONFIG_HISTSYNCER_FORKS + CONFIG_IPMIPOLLER_FORKS + CONFIG_JAVAPOLLER_FORKS
			+ CONFIG_SNMPTRAPPER_FORKS + CONFIG_SELFMON_FORKS;
=======
	threads_num = CONFIG_CONFSYNCER_FORKS + CONFIG_HEARTBEAT_FORKS + CONFIG_DATASENDER_FORKS
			+ CONFIG_POLLER_FORKS + CONFIG_UNREACHABLE_POLLER_FORKS + CONFIG_TRAPPER_FORKS
			+ CONFIG_PINGER_FORKS + CONFIG_HOUSEKEEPER_FORKS + CONFIG_HTTPPOLLER_FORKS
			+ CONFIG_DISCOVERER_FORKS + CONFIG_HISTSYNCER_FORKS + CONFIG_IPMIPOLLER_FORKS
			+ CONFIG_JAVAPOLLER_FORKS + CONFIG_SELFMON_FORKS;
>>>>>>> eb001955
	threads = calloc(threads_num, sizeof(pid_t));

	if (0 < CONFIG_TRAPPER_FORKS)
	{
		if (FAIL == zbx_tcp_listen(&listen_sock, CONFIG_LISTEN_IP, (unsigned short)CONFIG_LISTEN_PORT))
		{
			zabbix_log(LOG_LEVEL_CRIT, "listener failed: %s", zbx_tcp_strerror());
			exit(1);
		}
	}

<<<<<<< HEAD
	for (i = 1; i <= CONFIG_CONFSYNCER_FORKS + CONFIG_DATASENDER_FORKS + CONFIG_POLLER_FORKS
			+ CONFIG_UNREACHABLE_POLLER_FORKS + CONFIG_TRAPPER_FORKS + CONFIG_PINGER_FORKS
			+ CONFIG_HOUSEKEEPER_FORKS + CONFIG_HTTPPOLLER_FORKS + CONFIG_DISCOVERER_FORKS
			+ CONFIG_HISTSYNCER_FORKS + CONFIG_IPMIPOLLER_FORKS + CONFIG_JAVAPOLLER_FORKS
			+ CONFIG_SNMPTRAPPER_FORKS + CONFIG_SELFMON_FORKS;
		i++)
=======
	for (i = 0; i < threads_num; i++)
>>>>>>> eb001955
	{
		if (0 == (pid = zbx_child_fork()))
		{
			proxy_num = i + 1;	/* child processes are numbered starting from 1 */
			break;
		}
		else
			threads[i] = pid;
	}

	if (0 == proxy_num)
	{
		zabbix_log(LOG_LEVEL_INFORMATION, "proxy #0 started [main process]");

		wait(&i);	/* wait for any child to exit */

		/* all exiting child processes should be caught by signal handlers */
		THIS_SHOULD_NEVER_HAPPEN;

		zbx_on_exit();
	}
	else if (proxy_num <= (proxy_count += CONFIG_CONFSYNCER_FORKS))
	{
		/* !!! configuration syncer must be proxy #1 - child_signal_handler() uses threads[0] !!! */

		INIT_PROXY(ZBX_PROCESS_TYPE_CONFSYNCER, CONFIG_CONFSYNCER_FORKS);

		main_proxyconfig_loop(proxy_num);
	}
	else if (proxy_num <= (proxy_count += CONFIG_HEARTBEAT_FORKS))
	{
		INIT_PROXY(ZBX_PROCESS_TYPE_HEARTBEAT, CONFIG_HEARTBEAT_FORKS);

		main_heart_loop();
	}
	else if (proxy_num <= (proxy_count += CONFIG_DATASENDER_FORKS))
	{
		INIT_PROXY(ZBX_PROCESS_TYPE_DATASENDER, CONFIG_DATASENDER_FORKS);

		main_datasender_loop();
	}
	else if (proxy_num <= (proxy_count += CONFIG_POLLER_FORKS))
	{
#ifdef HAVE_SNMP
		init_snmp("zabbix_proxy");
#endif

		INIT_PROXY(ZBX_PROCESS_TYPE_POLLER, CONFIG_POLLER_FORKS);

		main_poller_loop(ZBX_POLLER_TYPE_NORMAL);
	}
	else if (proxy_num <= (proxy_count += CONFIG_UNREACHABLE_POLLER_FORKS))
	{
#ifdef HAVE_SNMP
		init_snmp("zabbix_proxy");
#endif

		INIT_PROXY(ZBX_PROCESS_TYPE_UNREACHABLE, CONFIG_UNREACHABLE_POLLER_FORKS);

		main_poller_loop(ZBX_POLLER_TYPE_UNREACHABLE);
	}
	else if (proxy_num <= (proxy_count += CONFIG_TRAPPER_FORKS))
	{
		INIT_PROXY(ZBX_PROCESS_TYPE_TRAPPER, CONFIG_TRAPPER_FORKS);

		main_trapper_loop(&listen_sock);
	}
	else if (proxy_num <= (proxy_count += CONFIG_PINGER_FORKS))
	{
		INIT_PROXY(ZBX_PROCESS_TYPE_PINGER, CONFIG_PINGER_FORKS);

		main_pinger_loop();
	}
	else if (proxy_num <= (proxy_count += CONFIG_HOUSEKEEPER_FORKS))
	{
		INIT_PROXY(ZBX_PROCESS_TYPE_HOUSEKEEPER, CONFIG_HOUSEKEEPER_FORKS);

		main_housekeeper_loop();
	}
	else if (proxy_num <= (proxy_count += CONFIG_HTTPPOLLER_FORKS))
	{
		INIT_PROXY(ZBX_PROCESS_TYPE_HTTPPOLLER, CONFIG_HTTPPOLLER_FORKS);

		main_httppoller_loop();
	}
	else if (proxy_num <= (proxy_count += CONFIG_DISCOVERER_FORKS))
	{
#ifdef HAVE_SNMP
		init_snmp("zabbix_proxy");
#endif

		INIT_PROXY(ZBX_PROCESS_TYPE_DISCOVERER, CONFIG_DISCOVERER_FORKS);

		main_discoverer_loop();
	}
	else if (proxy_num <= (proxy_count += CONFIG_HISTSYNCER_FORKS))
	{
		INIT_PROXY(ZBX_PROCESS_TYPE_HISTSYNCER, CONFIG_HISTSYNCER_FORKS);

		main_dbsyncer_loop();
	}
	else if (proxy_num <= (proxy_count += CONFIG_IPMIPOLLER_FORKS))
	{
		INIT_PROXY(ZBX_PROCESS_TYPE_IPMIPOLLER, CONFIG_IPMIPOLLER_FORKS);

		main_poller_loop(ZBX_POLLER_TYPE_IPMI);
	}
	else if (proxy_num <= (proxy_count += CONFIG_JAVAPOLLER_FORKS))
	{
		INIT_PROXY(ZBX_PROCESS_TYPE_JAVAPOLLER, CONFIG_JAVAPOLLER_FORKS);

		main_poller_loop(ZBX_POLLER_TYPE_JAVA);
	}
<<<<<<< HEAD
	else if (server_num <= CONFIG_CONFSYNCER_FORKS + CONFIG_DATASENDER_FORKS
			+ CONFIG_POLLER_FORKS + CONFIG_UNREACHABLE_POLLER_FORKS
			+ CONFIG_TRAPPER_FORKS + CONFIG_PINGER_FORKS
			+ CONFIG_HOUSEKEEPER_FORKS + CONFIG_HTTPPOLLER_FORKS
			+ CONFIG_DISCOVERER_FORKS + CONFIG_HISTSYNCER_FORKS
			+ CONFIG_IPMIPOLLER_FORKS + CONFIG_JAVAPOLLER_FORKS
			+ CONFIG_SNMPTRAPPER_FORKS)
	{
		process_type = ZBX_PROCESS_TYPE_SNMPTRAPPER;
		process_num = server_num - CONFIG_CONFSYNCER_FORKS - CONFIG_DATASENDER_FORKS
				- CONFIG_POLLER_FORKS - CONFIG_UNREACHABLE_POLLER_FORKS
				- CONFIG_TRAPPER_FORKS - CONFIG_PINGER_FORKS
				- CONFIG_HOUSEKEEPER_FORKS - CONFIG_HTTPPOLLER_FORKS
				- CONFIG_DISCOVERER_FORKS - CONFIG_HISTSYNCER_FORKS
				- CONFIG_IPMIPOLLER_FORKS - CONFIG_JAVAPOLLER_FORKS;

		zabbix_log(LOG_LEVEL_WARNING, "server #%d started [%s]",
				server_num, get_process_type_string(process_type));
=======
	else if (proxy_num <= (proxy_count += CONFIG_SELFMON_FORKS))
	{
		INIT_PROXY(ZBX_PROCESS_TYPE_SELFMON, CONFIG_SELFMON_FORKS);
>>>>>>> eb001955

		main_snmptrapper_loop(server_num);
	}
	else if (server_num <= CONFIG_CONFSYNCER_FORKS + CONFIG_DATASENDER_FORKS
			+ CONFIG_POLLER_FORKS + CONFIG_UNREACHABLE_POLLER_FORKS
			+ CONFIG_TRAPPER_FORKS + CONFIG_PINGER_FORKS
			+ CONFIG_HOUSEKEEPER_FORKS + CONFIG_HTTPPOLLER_FORKS
			+ CONFIG_DISCOVERER_FORKS + CONFIG_HISTSYNCER_FORKS
			+ CONFIG_IPMIPOLLER_FORKS + CONFIG_JAVAPOLLER_FORKS
			+ CONFIG_SNMPTRAPPER_FORKS + CONFIG_SELFMON_FORKS)
	{
		process_type = ZBX_PROCESS_TYPE_SELFMON;
		process_num = server_num - CONFIG_CONFSYNCER_FORKS - CONFIG_DATASENDER_FORKS
				- CONFIG_POLLER_FORKS - CONFIG_UNREACHABLE_POLLER_FORKS
				- CONFIG_TRAPPER_FORKS - CONFIG_PINGER_FORKS
				- CONFIG_HOUSEKEEPER_FORKS - CONFIG_HTTPPOLLER_FORKS
				- CONFIG_DISCOVERER_FORKS - CONFIG_HISTSYNCER_FORKS
				- CONFIG_IPMIPOLLER_FORKS - CONFIG_JAVAPOLLER_FORKS
				- CONFIG_SNMPTRAPPER_FORKS;

		zabbix_log(LOG_LEVEL_WARNING, "server #%d started [%s]",
				server_num, get_process_type_string(process_type));

		main_selfmon_loop();
	}

	return SUCCEED;
}

void	zbx_on_exit()
{
	zabbix_log(LOG_LEVEL_DEBUG, "zbx_on_exit() called");

	if (NULL != threads)
	{
		int		i;
		sigset_t	set;

		/* ignore SIGCHLD signals in order for zbx_sleep() to work  */
		sigemptyset(&set);
		sigaddset(&set, SIGCHLD);
		sigprocmask(SIG_BLOCK, &set, NULL);

		for (i = 0; i < threads_num; i++)
		{
			if (threads[i])
			{
				kill(threads[i], SIGTERM);
				threads[i] = ZBX_THREAD_HANDLE_NULL;
			}
		}

		zbx_free(threads);
	}

	free_metrics();

<<<<<<< HEAD
	zbx_sleep(2);	/* wait for all threads closing */
=======
	zbx_sleep(2);	/* wait for all child processes to exit */
>>>>>>> eb001955

	DBconnect(ZBX_DB_CONNECT_EXIT);
	free_database_cache();
	free_configuration_cache();
	DBclose();

#ifdef HAVE_OPENIPMI
	free_ipmi_handler();
#endif

#ifdef HAVE_SQLITE3
	php_sem_remove(&sqlite_access);
#endif

	free_selfmon_collector();

	zabbix_log(LOG_LEVEL_INFORMATION, "Zabbix Proxy stopped. Zabbix %s (revision %s).",
			ZABBIX_VERSION, ZABBIX_REVISION);

	zabbix_close_log();

	exit(SUCCEED);
}<|MERGE_RESOLUTION|>--- conflicted
+++ resolved
@@ -579,19 +579,11 @@
 	DCsync_configuration();
 	DBclose();
 
-<<<<<<< HEAD
-	threads_num = 1 + CONFIG_CONFSYNCER_FORKS + CONFIG_DATASENDER_FORKS + CONFIG_POLLER_FORKS
-			+ CONFIG_UNREACHABLE_POLLER_FORKS + CONFIG_TRAPPER_FORKS + CONFIG_PINGER_FORKS
-			+ CONFIG_HOUSEKEEPER_FORKS + CONFIG_HTTPPOLLER_FORKS + CONFIG_DISCOVERER_FORKS
-			+ CONFIG_HISTSYNCER_FORKS + CONFIG_IPMIPOLLER_FORKS + CONFIG_JAVAPOLLER_FORKS
-			+ CONFIG_SNMPTRAPPER_FORKS + CONFIG_SELFMON_FORKS;
-=======
 	threads_num = CONFIG_CONFSYNCER_FORKS + CONFIG_HEARTBEAT_FORKS + CONFIG_DATASENDER_FORKS
 			+ CONFIG_POLLER_FORKS + CONFIG_UNREACHABLE_POLLER_FORKS + CONFIG_TRAPPER_FORKS
 			+ CONFIG_PINGER_FORKS + CONFIG_HOUSEKEEPER_FORKS + CONFIG_HTTPPOLLER_FORKS
 			+ CONFIG_DISCOVERER_FORKS + CONFIG_HISTSYNCER_FORKS + CONFIG_IPMIPOLLER_FORKS
-			+ CONFIG_JAVAPOLLER_FORKS + CONFIG_SELFMON_FORKS;
->>>>>>> eb001955
+			+ CONFIG_SNMPTRAPPER_FORKS+ CONFIG_JAVAPOLLER_FORKS + CONFIG_SELFMON_FORKS;
 	threads = calloc(threads_num, sizeof(pid_t));
 
 	if (0 < CONFIG_TRAPPER_FORKS)
@@ -603,16 +595,7 @@
 		}
 	}
 
-<<<<<<< HEAD
-	for (i = 1; i <= CONFIG_CONFSYNCER_FORKS + CONFIG_DATASENDER_FORKS + CONFIG_POLLER_FORKS
-			+ CONFIG_UNREACHABLE_POLLER_FORKS + CONFIG_TRAPPER_FORKS + CONFIG_PINGER_FORKS
-			+ CONFIG_HOUSEKEEPER_FORKS + CONFIG_HTTPPOLLER_FORKS + CONFIG_DISCOVERER_FORKS
-			+ CONFIG_HISTSYNCER_FORKS + CONFIG_IPMIPOLLER_FORKS + CONFIG_JAVAPOLLER_FORKS
-			+ CONFIG_SNMPTRAPPER_FORKS + CONFIG_SELFMON_FORKS;
-		i++)
-=======
 	for (i = 0; i < threads_num; i++)
->>>>>>> eb001955
 	{
 		if (0 == (pid = zbx_child_fork()))
 		{
@@ -726,52 +709,15 @@
 
 		main_poller_loop(ZBX_POLLER_TYPE_JAVA);
 	}
-<<<<<<< HEAD
-	else if (server_num <= CONFIG_CONFSYNCER_FORKS + CONFIG_DATASENDER_FORKS
-			+ CONFIG_POLLER_FORKS + CONFIG_UNREACHABLE_POLLER_FORKS
-			+ CONFIG_TRAPPER_FORKS + CONFIG_PINGER_FORKS
-			+ CONFIG_HOUSEKEEPER_FORKS + CONFIG_HTTPPOLLER_FORKS
-			+ CONFIG_DISCOVERER_FORKS + CONFIG_HISTSYNCER_FORKS
-			+ CONFIG_IPMIPOLLER_FORKS + CONFIG_JAVAPOLLER_FORKS
-			+ CONFIG_SNMPTRAPPER_FORKS)
-	{
-		process_type = ZBX_PROCESS_TYPE_SNMPTRAPPER;
-		process_num = server_num - CONFIG_CONFSYNCER_FORKS - CONFIG_DATASENDER_FORKS
-				- CONFIG_POLLER_FORKS - CONFIG_UNREACHABLE_POLLER_FORKS
-				- CONFIG_TRAPPER_FORKS - CONFIG_PINGER_FORKS
-				- CONFIG_HOUSEKEEPER_FORKS - CONFIG_HTTPPOLLER_FORKS
-				- CONFIG_DISCOVERER_FORKS - CONFIG_HISTSYNCER_FORKS
-				- CONFIG_IPMIPOLLER_FORKS - CONFIG_JAVAPOLLER_FORKS;
-
-		zabbix_log(LOG_LEVEL_WARNING, "server #%d started [%s]",
-				server_num, get_process_type_string(process_type));
-=======
+	else if (proxy_num <= (proxy_count += CONFIG_SNMPTRAPPER_FORKS))
+	{
+		INIT_PROXY(ZBX_PROCESS_TYPE_SNMPTRAPPER, CONFIG_SNMPTRAPPER_FORKS);
+
+		main_snmptrapper_loop();
+	}
 	else if (proxy_num <= (proxy_count += CONFIG_SELFMON_FORKS))
 	{
 		INIT_PROXY(ZBX_PROCESS_TYPE_SELFMON, CONFIG_SELFMON_FORKS);
->>>>>>> eb001955
-
-		main_snmptrapper_loop(server_num);
-	}
-	else if (server_num <= CONFIG_CONFSYNCER_FORKS + CONFIG_DATASENDER_FORKS
-			+ CONFIG_POLLER_FORKS + CONFIG_UNREACHABLE_POLLER_FORKS
-			+ CONFIG_TRAPPER_FORKS + CONFIG_PINGER_FORKS
-			+ CONFIG_HOUSEKEEPER_FORKS + CONFIG_HTTPPOLLER_FORKS
-			+ CONFIG_DISCOVERER_FORKS + CONFIG_HISTSYNCER_FORKS
-			+ CONFIG_IPMIPOLLER_FORKS + CONFIG_JAVAPOLLER_FORKS
-			+ CONFIG_SNMPTRAPPER_FORKS + CONFIG_SELFMON_FORKS)
-	{
-		process_type = ZBX_PROCESS_TYPE_SELFMON;
-		process_num = server_num - CONFIG_CONFSYNCER_FORKS - CONFIG_DATASENDER_FORKS
-				- CONFIG_POLLER_FORKS - CONFIG_UNREACHABLE_POLLER_FORKS
-				- CONFIG_TRAPPER_FORKS - CONFIG_PINGER_FORKS
-				- CONFIG_HOUSEKEEPER_FORKS - CONFIG_HTTPPOLLER_FORKS
-				- CONFIG_DISCOVERER_FORKS - CONFIG_HISTSYNCER_FORKS
-				- CONFIG_IPMIPOLLER_FORKS - CONFIG_JAVAPOLLER_FORKS
-				- CONFIG_SNMPTRAPPER_FORKS;
-
-		zabbix_log(LOG_LEVEL_WARNING, "server #%d started [%s]",
-				server_num, get_process_type_string(process_type));
 
 		main_selfmon_loop();
 	}
@@ -807,11 +753,7 @@
 
 	free_metrics();
 
-<<<<<<< HEAD
-	zbx_sleep(2);	/* wait for all threads closing */
-=======
 	zbx_sleep(2);	/* wait for all child processes to exit */
->>>>>>> eb001955
 
 	DBconnect(ZBX_DB_CONNECT_EXIT);
 	free_database_cache();
