--- conflicted
+++ resolved
@@ -1,6 +1,6 @@
 /*
-** Zabbix
-** Copyright (C) 2000-2011 Zabbix SIA
+** ZABBIX
+** Copyright (C) 2000-2005 SIA Zabbix
 **
 ** This program is free software; you can redistribute it and/or modify
 ** it under the terms of the GNU General Public License as published by
@@ -106,10 +106,6 @@
 int	CONFIG_HTTPPOLLER_FORKS		= 0;
 int	CONFIG_IPMIPOLLER_FORKS		= 0;
 int	CONFIG_TRAPPER_FORKS		= 5;
-<<<<<<< HEAD
-int	CONFIG_JAVAPOLLER_FORKS		= 0;
-=======
->>>>>>> 2a669d0f
 int	CONFIG_SELFMON_FORKS		= 0;
 int	CONFIG_PROXYPOLLER_FORKS	= 0;
 int	CONFIG_ESCALATOR_FORKS		= 0;
@@ -119,11 +115,7 @@
 int	CONFIG_WATCHDOG_FORKS		= 0;
 int	CONFIG_HEARTBEAT_FORKS		= 1;
 
-<<<<<<< HEAD
-int	CONFIG_LISTEN_PORT		= ZBX_DEFAULT_SERVER_PORT;
-=======
 int	CONFIG_LISTEN_PORT		= 10051;
->>>>>>> 2a669d0f
 char	*CONFIG_LISTEN_IP		= NULL;
 char	*CONFIG_SOURCE_IP		= NULL;
 int	CONFIG_TRAPPER_TIMEOUT		= 300;
@@ -169,16 +161,13 @@
 int	CONFIG_UNSAFE_USER_PARAMETERS	= 0;
 
 char	*CONFIG_SERVER			= NULL;
-int	CONFIG_SERVER_PORT		= ZBX_DEFAULT_SERVER_PORT;
+int	CONFIG_SERVER_PORT		= 10051;
 char	*CONFIG_HOSTNAME		= NULL;
 char	*CONFIG_HOSTNAME_ITEM		= NULL;
 int	CONFIG_NODEID			= -1;
 int	CONFIG_MASTER_NODEID		= 0;
 int	CONFIG_NODE_NOHISTORY		= 0;
 
-char	*CONFIG_JAVA_PROXY		= NULL;
-int	CONFIG_JAVA_PROXY_PORT		= ZBX_DEFAULT_SERVER_PORT;
-
 char	*CONFIG_SSH_KEY_LOCATION	= NULL;
 
 int	CONFIG_LOG_SLOW_QUERIES		= 0;	/* ms; 0 - disable */
@@ -186,7 +175,7 @@
 /* Global variable to control if we should write warnings to log[] */
 int	CONFIG_ENABLE_LOG		= 1;
 
-int	CONFIG_NS_SUPPORT		= 0;
+int	CONFIG_REFRESH_UNSUPPORTED	= 600;
 
 /* Zabbix server startup time */
 int	CONFIG_SERVER_STARTUP_TIME	= 0;
@@ -197,15 +186,9 @@
 /******************************************************************************
  *                                                                            *
  * Function: zbx_set_defaults                                                 *
-<<<<<<< HEAD
  *                                                                            *
  * Purpose: set configuration defaults                                        *
  *                                                                            *
-=======
- *                                                                            *
- * Purpose: set configuration defaults                                        *
- *                                                                            *
->>>>>>> 2a669d0f
  * Author: Rudolfs Kreicbergs                                                 *
  *                                                                            *
  ******************************************************************************/
@@ -274,16 +257,6 @@
  ******************************************************************************/
 static void	zbx_validate_config()
 {
-<<<<<<< HEAD
-
-	if ((NULL == CONFIG_JAVA_PROXY || '\0' == *CONFIG_JAVA_PROXY) && 0 < CONFIG_JAVAPOLLER_FORKS)
-	{
-		zabbix_log(LOG_LEVEL_CRIT, "JavaProxy not in config file or empty");
-		exit(1);
-	}
-
-=======
->>>>>>> 2a669d0f
 	if (ZBX_PROXYMODE_ACTIVE == CONFIG_PROXYMODE &&	NULL == CONFIG_SERVER)
 	{
 		zabbix_log(LOG_LEVEL_CRIT, "missing active proxy mandatory parameter [Server] in config file [%s]", CONFIG_FILE);
@@ -334,11 +307,8 @@
 			PARM_OPT,	1,			100},
 		{"StartDiscoverers",		&CONFIG_DISCOVERER_FORKS,		TYPE_INT,
 			PARM_OPT,	0,			250},
-<<<<<<< HEAD
-=======
 		{"StartHTTPPollers",		&CONFIG_HTTPPOLLER_FORKS,		TYPE_INT,
 			PARM_OPT,	0,			1000},
->>>>>>> 2a669d0f
 		{"StartPingers",		&CONFIG_PINGER_FORKS,			TYPE_INT,
 			PARM_OPT,	0,			1000},
 		{"StartPollers",		&CONFIG_POLLER_FORKS,			TYPE_INT,
@@ -349,15 +319,6 @@
 			PARM_OPT,	0,			1000},
 		{"StartTrappers",		&CONFIG_TRAPPER_FORKS,			TYPE_INT,
 			PARM_OPT,	0,			1000},
-<<<<<<< HEAD
-		{"StartJavaPollers",		&CONFIG_JAVAPOLLER_FORKS,		TYPE_INT,
-			PARM_OPT,	0,			1000},
-		{"JavaProxy",			&CONFIG_JAVA_PROXY,			TYPE_STRING,
-			PARM_OPT,	0,			0},
-		{"JavaProxyPort",		&CONFIG_JAVA_PROXY_PORT,		TYPE_INT,
-			PARM_OPT,	1024,			32767},
-=======
->>>>>>> 2a669d0f
 		{"CacheSize",			&CONFIG_CONF_CACHE_SIZE,		TYPE_INT,
 			PARM_OPT,	128 * ZBX_KIBIBYTE,	ZBX_GIBIBYTE},
 		{"HistoryCacheSize",		&CONFIG_HISTORY_CACHE_SIZE,		TYPE_INT,
@@ -486,11 +447,7 @@
 
 	progname = get_program_name(argv[0]);
 
-<<<<<<< HEAD
-	/* parse the command-line */
-=======
 	/* Parse the command-line. */
->>>>>>> 2a669d0f
 	while ((char)EOF != (ch = (char)zbx_getopt_long(argc, argv, shortopts, longopts, NULL)))
 	{
 		switch (ch)
@@ -525,11 +482,7 @@
 	if (NULL == CONFIG_FILE)
 		CONFIG_FILE = zbx_strdup(CONFIG_FILE, "/etc/zabbix/zabbix_proxy.conf");
 
-<<<<<<< HEAD
-	/* required for simple checks */
-=======
 	/* Required for simple checks */
->>>>>>> 2a669d0f
 	init_metrics();
 
 	zbx_load_config();
@@ -546,13 +499,9 @@
 
 int	MAIN_ZABBIX_ENTRY()
 {
-<<<<<<< HEAD
-=======
 	int		i, proxy_num = 0, proxy_count = 0;
->>>>>>> 2a669d0f
 	pid_t		pid;
 	zbx_sock_t	listen_sock;
-	int		i, proxy_num = 0, proxy_count = 0;
 
 	if (NULL == CONFIG_LOG_FILE || '\0' == *CONFIG_LOG_FILE)
 		zabbix_open_log(LOG_TYPE_SYSLOG, CONFIG_LOG_LEVEL, NULL);
@@ -602,28 +551,16 @@
 	init_database_cache();
 	init_configuration_cache();
 	init_selfmon_collector();
-<<<<<<< HEAD
 
 	DBconnect(ZBX_DB_CONNECT_EXIT);
 	DCsync_configuration();
 	DBclose();
 
-=======
-
-	DBconnect(ZBX_DB_CONNECT_EXIT);
-	DCsync_configuration();
-	DBclose();
-
->>>>>>> 2a669d0f
 	threads_num = CONFIG_CONFSYNCER_FORKS + CONFIG_HEARTBEAT_FORKS + CONFIG_DATASENDER_FORKS
 			+ CONFIG_POLLER_FORKS + CONFIG_UNREACHABLE_POLLER_FORKS + CONFIG_TRAPPER_FORKS
 			+ CONFIG_PINGER_FORKS + CONFIG_HOUSEKEEPER_FORKS + CONFIG_HTTPPOLLER_FORKS
 			+ CONFIG_DISCOVERER_FORKS + CONFIG_HISTSYNCER_FORKS + CONFIG_IPMIPOLLER_FORKS
-<<<<<<< HEAD
-			+ CONFIG_JAVAPOLLER_FORKS + CONFIG_SELFMON_FORKS;
-=======
 			+ CONFIG_SELFMON_FORKS;
->>>>>>> 2a669d0f
 	threads = zbx_calloc(threads, threads_num, sizeof(pid_t));
 
 	if (0 < CONFIG_TRAPPER_FORKS)
@@ -745,29 +682,13 @@
 		main_dbsyncer_loop();
 	}
 	else if (proxy_num <= (proxy_count += CONFIG_IPMIPOLLER_FORKS))
-<<<<<<< HEAD
 	{
 		INIT_PROXY(ZBX_PROCESS_TYPE_IPMIPOLLER, CONFIG_IPMIPOLLER_FORKS);
 
 		main_poller_loop(ZBX_POLLER_TYPE_IPMI);
 	}
-	else if (proxy_num <= (proxy_count += CONFIG_JAVAPOLLER_FORKS))
-	{
-		INIT_PROXY(ZBX_PROCESS_TYPE_JAVAPOLLER, CONFIG_JAVAPOLLER_FORKS);
-
-		main_poller_loop(ZBX_POLLER_TYPE_JAVA);
-	}
 	else if (proxy_num <= (proxy_count += CONFIG_SELFMON_FORKS))
 	{
-=======
-	{
-		INIT_PROXY(ZBX_PROCESS_TYPE_IPMIPOLLER, CONFIG_IPMIPOLLER_FORKS);
-
-		main_poller_loop(ZBX_POLLER_TYPE_IPMI);
-	}
-	else if (proxy_num <= (proxy_count += CONFIG_SELFMON_FORKS))
-	{
->>>>>>> 2a669d0f
 		INIT_PROXY(ZBX_PROCESS_TYPE_SELFMON, CONFIG_SELFMON_FORKS);
 
 		main_selfmon_loop();
@@ -779,21 +700,12 @@
 void	zbx_on_exit()
 {
 	zabbix_log(LOG_LEVEL_DEBUG, "zbx_on_exit() called");
-<<<<<<< HEAD
 
 	if (NULL != threads)
 	{
 		int		i;
 		sigset_t	set;
 
-=======
-
-	if (NULL != threads)
-	{
-		int		i;
-		sigset_t	set;
-
->>>>>>> 2a669d0f
 		/* ignore SIGCHLD signals in order for zbx_sleep() to work  */
 		sigemptyset(&set);
 		sigaddset(&set, SIGCHLD);
@@ -811,13 +723,10 @@
 		zbx_free(threads);
 	}
 
-<<<<<<< HEAD
-=======
 #ifdef USE_PID_FILE
 	daemon_stop();
 #endif
 
->>>>>>> 2a669d0f
 	free_metrics();
 
 	zbx_sleep(2);	/* wait for all child processes to exit */
