/*
** Zabbix
** Copyright (C) 2001-2023 Zabbix SIA
**
** This program is free software; you can redistribute it and/or modify
** it under the terms of the GNU General Public License as published by
** the Free Software Foundation; either version 2 of the License, or
** (at your option) any later version.
**
** This program is distributed in the hope that it will be useful,
** but WITHOUT ANY WARRANTY; without even the implied warranty of
** MERCHANTABILITY or FITNESS FOR A PARTICULAR PURPOSE. See the
** GNU General Public License for more details.
**
** You should have received a copy of the GNU General Public License
** along with this program; if not, write to the Free Software
** Foundation, Inc., 51 Franklin Street, Fifth Floor, Boston, MA  02110-1301, USA.
**/

#include "zbxdbwrap.h"

#include "cfg.h"
#include "zbxdbhigh.h"
#include "zbxcacheconfig.h"
#include "zbxdbupgrade.h"
#include "log.h"
#include "zbxgetopt.h"
#include "zbxmutexs.h"

#include "zbxsysinfo.h"
#include "zbxmodules.h"

#include "zbxnix.h"
#include "zbxself.h"

#include "../zabbix_server/dbsyncer/dbsyncer.h"
#include "../zabbix_server/discoverer/discoverer.h"
#include "../zabbix_server/httppoller/httppoller.h"
#include "housekeeper/housekeeper.h"
#include "../zabbix_server/pinger/pinger.h"
#include "../zabbix_server/poller/poller.h"
#include "../zabbix_server/trapper/trapper.h"
#include "../zabbix_server/trapper/proxydata.h"
#include "../zabbix_server/snmptrapper/snmptrapper.h"
#include "proxyconfig/proxyconfig.h"
#include "datasender/datasender.h"
#include "taskmanager/taskmanager.h"
#include "../zabbix_server/vmware/vmware.h"
#include "setproctitle.h"
#include "zbxcomms.h"
#include "../zabbix_server/preprocessor/preproc_manager.h"
#include "zbxvault.h"
#include "zbxdiag.h"
#include "diag/diag_proxy.h"
#include "zbxrtc.h"
#include "rtc/rtc_proxy.h"
#include "../zabbix_server/availability/avail_manager.h"
#include "zbxstats.h"
#include "stats/zabbix_stats.h"
#include "zbxip.h"
#include "zbxthreads.h"
#include "zbx_rtc_constants.h"
#include "zbxicmpping.h"
#include "zbxipcservice.h"
#include "../zabbix_server/preprocessor/preproc_stats.h"
#include "../zabbix_server/ipmi/ipmi_manager.h"
#include "preproc.h"

#ifdef HAVE_OPENIPMI
#include "../zabbix_server/ipmi/ipmi_manager.h"
#include "../zabbix_server/ipmi/ipmi_poller.h"
#endif

const char	*progname = NULL;
const char	title_message[] = "zabbix_proxy";
const char	syslog_app_name[] = "zabbix_proxy";
const char	*usage_message[] = {
	"[-c config-file]", NULL,
	"[-c config-file]", "-R runtime-option", NULL,
	"-h", NULL,
	"-V", NULL,
	NULL	/* end of text */
};

const char	*help_message[] = {
	"A Zabbix daemon that collects monitoring data from devices and sends it to",
	"Zabbix server.",
	"",
	"Options:",
	"  -c --config config-file        Path to the configuration file",
	"                                 (default: \"" DEFAULT_CONFIG_FILE "\")",
	"  -f --foreground                Run Zabbix proxy in foreground",
	"  -R --runtime-control runtime-option   Perform administrative functions",
	"",
	"    Runtime control options:",
	"      " ZBX_CONFIG_CACHE_RELOAD "        Reload configuration cache",
	"      " ZBX_HOUSEKEEPER_EXECUTE "        Execute the housekeeper",
	"      " ZBX_LOG_LEVEL_INCREASE "=target  Increase log level, affects all processes if",
	"                                   target is not specified",
	"      " ZBX_LOG_LEVEL_DECREASE "=target  Decrease log level, affects all processes if",
	"                                   target is not specified",
	"      " ZBX_SNMP_CACHE_RELOAD "          Reload SNMP cache",
	"      " ZBX_DIAGINFO "=section           Log internal diagnostic information of the",
	"                                 section (historycache, preprocessing, locks) or",
	"                                 everything if section is not specified",
	"      " ZBX_PROF_ENABLE "=target         Enable profiling, affects all processes if",
	"                                   target is not specified",
	"      " ZBX_PROF_DISABLE "=target        Disable profiling, affects all processes if",
	"                                   target is not specified",
	"",
	"      Log level control targets:",
	"        process-type             All processes of specified type",
	"                                 (configuration syncer, data sender, discoverer,",
	"                                 history syncer, housekeeper, http poller,",
	"                                 icmp pinger, ipmi manager, ipmi poller,",
	"                                 java poller, poller, preprocessing manager,",
	"                                 preprocessing worker, self-monitoring,",
	"                                 snmp trapper, task manager, trapper,",
	"                                 unreachable poller, vmware collector,",
	"                                 availability manager, odbc poller)",
	"        process-type,N           Process type and number (e.g., poller,3)",
	"        pid                      Process identifier",
	"",
	"      Profiling control targets:",
	"        process-type             All processes of specified type",
	"                                 (configuration syncer, data sender, discoverer,",
	"                                 history syncer, housekeeper, http poller,",
	"                                 icmp pinger, ipmi manager, ipmi poller,",
	"                                 java poller, poller, preprocessing manager,",
	"                                 preprocessing worker, self-monitoring,",
	"                                 snmp trapper, task manager, trapper,",
	"                                 unreachable poller, vmware collector,",
	"                                 availability manager, odbc poller)",
	"        process-type,N           Process type and number (e.g., history syncer,1)",
	"        pid                      Process identifier",
	"        scope                    Profiling scope",
	"                                 (rwlock, mutex, processing) can be used with process-type",
	"                                 (e.g., history syncer,1,processing)",
	"",
	"  -h --help                      Display this help message",
	"  -V --version                   Display version number",
	"",
	"Some configuration parameter default locations:",
	"  ExternalScripts                \"" DEFAULT_EXTERNAL_SCRIPTS_PATH "\"",
#ifdef HAVE_LIBCURL
	"  SSLCertLocation                \"" DEFAULT_SSL_CERT_LOCATION "\"",
	"  SSLKeyLocation                 \"" DEFAULT_SSL_KEY_LOCATION "\"",
#endif
	"  LoadModulePath                 \"" DEFAULT_LOAD_MODULE_PATH "\"",
	NULL	/* end of text */
};

/* COMMAND LINE OPTIONS */

/* long options */
static struct zbx_option	longopts[] =
{
	{"config",		1,	NULL,	'c'},
	{"foreground",		0,	NULL,	'f'},
	{"runtime-control",	1,	NULL,	'R'},
	{"help",		0,	NULL,	'h'},
	{"version",		0,	NULL,	'V'},
	{NULL}
};

/* short options */
static char	shortopts[] = "c:hVR:f";

/* end of COMMAND LINE OPTIONS */

int		threads_num = 0;
pid_t		*threads = NULL;
static int	*threads_flags;
static char	*CONFIG_PID_FILE = NULL;

unsigned char			program_type	= ZBX_PROGRAM_TYPE_PROXY_ACTIVE;
static unsigned char	get_program_type(void)
{
	return program_type;
}

char	*CONFIG_SOURCE_IP = NULL;
static const char	*get_source_ip(void)
{
	return CONFIG_SOURCE_IP;
}

char	*CONFIG_TMPDIR	= NULL;
static const char	*get_tmpdir(void)
{
	return CONFIG_TMPDIR;
}

char	*CONFIG_FPING_LOCATION	= NULL;
static const char	*get_fping_location(void)
{
	return CONFIG_FPING_LOCATION;
}

char	*CONFIG_FPING6_LOCATION		= NULL;
#ifdef HAVE_IPV6
static const char	*get_fping6_location(void)
{
	return CONFIG_FPING6_LOCATION;
}
#endif

static int	config_proxymode		= ZBX_PROXYMODE_ACTIVE;

int	CONFIG_FORKS[ZBX_PROCESS_TYPE_COUNT] = {
	5, /* ZBX_PROCESS_TYPE_POLLER */
	1, /* ZBX_PROCESS_TYPE_UNREACHABLE */
	0, /* ZBX_PROCESS_TYPE_IPMIPOLLER */
	1, /* ZBX_PROCESS_TYPE_PINGER */
	0, /* ZBX_PROCESS_TYPE_JAVAPOLLER */
	1, /* ZBX_PROCESS_TYPE_HTTPPOLLER */
	5, /* ZBX_PROCESS_TYPE_TRAPPER */
	0, /* ZBX_PROCESS_TYPE_SNMPTRAPPER */
	0, /* ZBX_PROCESS_TYPE_PROXYPOLLER */
	0, /* ZBX_PROCESS_TYPE_ESCALATOR */
	4, /* ZBX_PROCESS_TYPE_HISTSYNCER */
	1, /* ZBX_PROCESS_TYPE_DISCOVERER */
	0, /* ZBX_PROCESS_TYPE_ALERTER */
	0, /* ZBX_PROCESS_TYPE_TIMER */
	1, /* ZBX_PROCESS_TYPE_HOUSEKEEPER */
	1, /* ZBX_PROCESS_TYPE_DATASENDER */
	1, /* ZBX_PROCESS_TYPE_CONFSYNCER */
	1, /* ZBX_PROCESS_TYPE_SELFMON */
	0, /* ZBX_PROCESS_TYPE_VMWARE */
	0, /* ZBX_PROCESS_TYPE_COLLECTOR */
	0, /* ZBX_PROCESS_TYPE_LISTENER */
	0, /* ZBX_PROCESS_TYPE_ACTIVE_CHECKS */
	1, /* ZBX_PROCESS_TYPE_TASKMANAGER */
	0, /* ZBX_PROCESS_TYPE_IPMIMANAGER */
	0, /* ZBX_PROCESS_TYPE_ALERTMANAGER */
	1, /* ZBX_PROCESS_TYPE_PREPROCMAN */
	3, /* ZBX_PROCESS_TYPE_PREPROCESSOR */
	0, /* ZBX_PROCESS_TYPE_LLDMANAGER */
	0, /* ZBX_PROCESS_TYPE_LLDWORKER */
	0, /* ZBX_PROCESS_TYPE_ALERTSYNCER */
	0, /* ZBX_PROCESS_TYPE_HISTORYPOLLER */
	1, /* ZBX_PROCESS_TYPE_AVAILMAN */
	0, /* ZBX_PROCESS_TYPE_REPORTMANAGER */
	0, /* ZBX_PROCESS_TYPE_REPORTWRITER */
	0, /* ZBX_PROCESS_TYPE_SERVICEMAN */
	0, /* ZBX_PROCESS_TYPE_TRIGGERHOUSEKEEPER */
	1, /* ZBX_PROCESS_TYPE_ODBCPOLLER */
	0, /* ZBX_PROCESS_TYPE_CONNECTORMANAGER */
	0 /* ZBX_PROCESS_TYPE_CONNECTORWORKER */
};

static int	get_config_forks(unsigned char process_type)
{
	if (ZBX_PROCESS_TYPE_COUNT > process_type)
		return CONFIG_FORKS[process_type];

	return 0;
}

static int	config_timeout = 3;
static int	get_config_timeout(void)
{
	return config_timeout;
}

static int	config_startup_time	= 0;
static int	config_unavailable_delay	=60;

int	CONFIG_LISTEN_PORT		= ZBX_DEFAULT_SERVER_PORT;
char	*CONFIG_LISTEN_IP		= NULL;
int	CONFIG_TRAPPER_TIMEOUT		= 300;

int	CONFIG_HOUSEKEEPING_FREQUENCY	= 1;
int	CONFIG_PROXY_LOCAL_BUFFER	= 0;
int	CONFIG_PROXY_OFFLINE_BUFFER	= 1;

int	CONFIG_HEARTBEAT_FREQUENCY	= -1;

/* how often active Zabbix proxy requests configuration data from server, in seconds */
int	CONFIG_PROXYCONFIG_FREQUENCY	= 0;	/* will be set to default 5 seconds if not configured */
int	CONFIG_PROXYDATA_FREQUENCY	= 1;

int	CONFIG_HISTSYNCER_FREQUENCY	= 1;
int	CONFIG_CONFSYNCER_FREQUENCY	= 0;

int	CONFIG_VMWARE_FREQUENCY		= 60;
int	CONFIG_VMWARE_PERF_FREQUENCY	= 60;
int	CONFIG_VMWARE_TIMEOUT		= 10;

zbx_uint64_t	CONFIG_CONF_CACHE_SIZE		= 8 * ZBX_MEBIBYTE;
zbx_uint64_t	CONFIG_HISTORY_CACHE_SIZE	= 16 * ZBX_MEBIBYTE;
zbx_uint64_t	CONFIG_HISTORY_INDEX_CACHE_SIZE	= 4 * ZBX_MEBIBYTE;
zbx_uint64_t	CONFIG_TRENDS_CACHE_SIZE	= 0;
zbx_uint64_t	CONFIG_VALUE_CACHE_SIZE		= 0;
zbx_uint64_t	CONFIG_VMWARE_CACHE_SIZE	= 8 * ZBX_MEBIBYTE;

int	CONFIG_UNREACHABLE_PERIOD	= 45;
int	CONFIG_UNREACHABLE_DELAY	= 15;
int	CONFIG_LOG_LEVEL		= LOG_LEVEL_WARNING;
char	*CONFIG_EXTERNALSCRIPTS		= NULL;
int	CONFIG_ALLOW_UNSUPPORTED_DB_VERSIONS = 0;
int	CONFIG_ENABLE_REMOTE_COMMANDS	= 0;
int	CONFIG_LOG_REMOTE_COMMANDS	= 0;
int	CONFIG_UNSAFE_USER_PARAMETERS	= 0;

char	*CONFIG_SERVER			= NULL;
int	CONFIG_SERVER_PORT;
char	*CONFIG_HOSTNAME		= NULL;
char	*CONFIG_HOSTNAME_ITEM		= NULL;

char	*CONFIG_SNMPTRAP_FILE		= NULL;

char	*CONFIG_JAVA_GATEWAY		= NULL;
int	CONFIG_JAVA_GATEWAY_PORT	= ZBX_DEFAULT_GATEWAY_PORT;

char	*CONFIG_SSH_KEY_LOCATION	= NULL;

int	CONFIG_LOG_SLOW_QUERIES		= 0;	/* ms; 0 - disable */

char	*CONFIG_LOAD_MODULE_PATH	= NULL;
char	**CONFIG_LOAD_MODULE		= NULL;

char	*CONFIG_USER			= NULL;

/* web monitoring */
char	*CONFIG_SSL_CA_LOCATION		= NULL;
char	*CONFIG_SSL_CERT_LOCATION	= NULL;
char	*CONFIG_SSL_KEY_LOCATION	= NULL;

static zbx_config_tls_t		*zbx_config_tls = NULL;
static zbx_config_dbhigh_t	*zbx_config_dbhigh = NULL;
static zbx_config_vault_t	zbx_config_vault = {NULL, NULL, NULL, NULL, NULL, NULL};

static char	*CONFIG_SOCKET_PATH	= NULL;

char	*CONFIG_HISTORY_STORAGE_URL		= NULL;
char	*CONFIG_HISTORY_STORAGE_OPTS		= NULL;
int	CONFIG_HISTORY_STORAGE_PIPELINES	= 0;

char	*CONFIG_STATS_ALLOWED_IP	= NULL;
int	CONFIG_TCP_MAX_BACKLOG_SIZE	= SOMAXCONN;

int	CONFIG_DOUBLE_PRECISION		= ZBX_DB_DBL_PRECISION_ENABLED;

static char	*config_file		= NULL;
static int	config_allow_root	= 0;

static zbx_config_log_t	log_file_cfg = {NULL, NULL, LOG_TYPE_UNDEFINED, 1};

zbx_vector_ptr_t	zbx_addrs;

int	get_process_info_by_thread(int local_server_num, unsigned char *local_process_type, int *local_process_num);

int	get_process_info_by_thread(int local_server_num, unsigned char *local_process_type, int *local_process_num)
{
	int	server_count = 0;

	if (0 == local_server_num)
	{
		/* fail if the main process is queried */
		return FAIL;
	}
	else if (local_server_num <= (server_count += CONFIG_FORKS[ZBX_PROCESS_TYPE_CONFSYNCER]))
	{
		/* make initial configuration sync before worker processes are forked on active Zabbix proxy */
		*local_process_type = ZBX_PROCESS_TYPE_CONFSYNCER;
		*local_process_num = local_server_num - server_count + CONFIG_FORKS[ZBX_PROCESS_TYPE_CONFSYNCER];
	}
	else if (local_server_num <= (server_count += CONFIG_FORKS[ZBX_PROCESS_TYPE_TRAPPER]))
	{
		/* make initial configuration sync before worker processes are forked on passive Zabbix proxy */
		*local_process_type = ZBX_PROCESS_TYPE_TRAPPER;
		*local_process_num = local_server_num - server_count + CONFIG_FORKS[ZBX_PROCESS_TYPE_TRAPPER];
	}
	else if (local_server_num <= (server_count += CONFIG_FORKS[ZBX_PROCESS_TYPE_PREPROCMAN]))
	{
		*local_process_type = ZBX_PROCESS_TYPE_PREPROCMAN;
		*local_process_num = local_server_num - server_count + CONFIG_FORKS[ZBX_PROCESS_TYPE_PREPROCMAN];
	}
	else if (local_server_num <= (server_count += CONFIG_FORKS[ZBX_PROCESS_TYPE_DATASENDER]))
	{
		*local_process_type = ZBX_PROCESS_TYPE_DATASENDER;
		*local_process_num = local_server_num - server_count + CONFIG_FORKS[ZBX_PROCESS_TYPE_DATASENDER];
	}
	else if (local_server_num <= (server_count += CONFIG_FORKS[ZBX_PROCESS_TYPE_IPMIMANAGER]))
	{
		*local_process_type = ZBX_PROCESS_TYPE_IPMIMANAGER;
		*local_process_num = local_server_num - server_count + CONFIG_FORKS[ZBX_PROCESS_TYPE_IPMIMANAGER];
	}
	else if (local_server_num <= (server_count += CONFIG_FORKS[ZBX_PROCESS_TYPE_HOUSEKEEPER]))
	{
		*local_process_type = ZBX_PROCESS_TYPE_HOUSEKEEPER;
		*local_process_num = local_server_num - server_count + CONFIG_FORKS[ZBX_PROCESS_TYPE_HOUSEKEEPER];
	}
	else if (local_server_num <= (server_count += CONFIG_FORKS[ZBX_PROCESS_TYPE_HTTPPOLLER]))
	{
		*local_process_type = ZBX_PROCESS_TYPE_HTTPPOLLER;
		*local_process_num = local_server_num - server_count + CONFIG_FORKS[ZBX_PROCESS_TYPE_HTTPPOLLER];
	}
	else if (local_server_num <= (server_count += 1))
	{
		*local_process_type = ZBX_PROCESS_TYPE_DISCOVERER;
		*local_process_num = local_server_num - server_count + 1;
	}
	else if (local_server_num <= (server_count += CONFIG_FORKS[ZBX_PROCESS_TYPE_HISTSYNCER]))
	{
		*local_process_type = ZBX_PROCESS_TYPE_HISTSYNCER;
		*local_process_num = local_server_num - server_count + CONFIG_FORKS[ZBX_PROCESS_TYPE_HISTSYNCER];
	}
	else if (local_server_num <= (server_count += CONFIG_FORKS[ZBX_PROCESS_TYPE_IPMIPOLLER]))
	{
		*local_process_type = ZBX_PROCESS_TYPE_IPMIPOLLER;
		*local_process_num = local_server_num - server_count + CONFIG_FORKS[ZBX_PROCESS_TYPE_IPMIPOLLER];
	}
	else if (local_server_num <= (server_count += CONFIG_FORKS[ZBX_PROCESS_TYPE_JAVAPOLLER]))
	{
		*local_process_type = ZBX_PROCESS_TYPE_JAVAPOLLER;
		*local_process_num = local_server_num - server_count + CONFIG_FORKS[ZBX_PROCESS_TYPE_JAVAPOLLER];
	}
	else if (local_server_num <= (server_count += CONFIG_FORKS[ZBX_PROCESS_TYPE_SNMPTRAPPER]))
	{
		*local_process_type = ZBX_PROCESS_TYPE_SNMPTRAPPER;
		*local_process_num = local_server_num - server_count + CONFIG_FORKS[ZBX_PROCESS_TYPE_SNMPTRAPPER];
	}
	else if (local_server_num <= (server_count += CONFIG_FORKS[ZBX_PROCESS_TYPE_SELFMON]))
	{
		*local_process_type = ZBX_PROCESS_TYPE_SELFMON;
		*local_process_num = local_server_num - server_count + CONFIG_FORKS[ZBX_PROCESS_TYPE_SELFMON];
	}
	else if (local_server_num <= (server_count += CONFIG_FORKS[ZBX_PROCESS_TYPE_VMWARE]))
	{
		*local_process_type = ZBX_PROCESS_TYPE_VMWARE;
		*local_process_num = local_server_num - server_count + CONFIG_FORKS[ZBX_PROCESS_TYPE_VMWARE];
	}
	else if (local_server_num <= (server_count += CONFIG_FORKS[ZBX_PROCESS_TYPE_TASKMANAGER]))
	{
		*local_process_type = ZBX_PROCESS_TYPE_TASKMANAGER;
		*local_process_num = local_server_num - server_count + CONFIG_FORKS[ZBX_PROCESS_TYPE_TASKMANAGER];
	}
	else if (local_server_num <= (server_count += CONFIG_FORKS[ZBX_PROCESS_TYPE_POLLER]))
	{
		*local_process_type = ZBX_PROCESS_TYPE_POLLER;
		*local_process_num = local_server_num - server_count + CONFIG_FORKS[ZBX_PROCESS_TYPE_POLLER];
	}
	else if (local_server_num <= (server_count += CONFIG_FORKS[ZBX_PROCESS_TYPE_UNREACHABLE]))
	{
		*local_process_type = ZBX_PROCESS_TYPE_UNREACHABLE;
		*local_process_num = local_server_num - server_count + CONFIG_FORKS[ZBX_PROCESS_TYPE_UNREACHABLE];
	}
	else if (local_server_num <= (server_count += CONFIG_FORKS[ZBX_PROCESS_TYPE_PINGER]))
	{
		*local_process_type = ZBX_PROCESS_TYPE_PINGER;
		*local_process_num = local_server_num - server_count + CONFIG_FORKS[ZBX_PROCESS_TYPE_PINGER];
	}
	else if (local_server_num <= (server_count += CONFIG_FORKS[ZBX_PROCESS_TYPE_AVAILMAN]))
	{
		*local_process_type = ZBX_PROCESS_TYPE_AVAILMAN;
		*local_process_num = local_server_num - server_count + CONFIG_FORKS[ZBX_PROCESS_TYPE_AVAILMAN];
	}
	else if (local_server_num <= (server_count += CONFIG_FORKS[ZBX_PROCESS_TYPE_ODBCPOLLER]))
	{
		*local_process_type = ZBX_PROCESS_TYPE_ODBCPOLLER;
		*local_process_num = local_server_num - server_count + CONFIG_FORKS[ZBX_PROCESS_TYPE_ODBCPOLLER];
	}
	else
		return FAIL;

	return SUCCEED;
}

/******************************************************************************
 *                                                                            *
 * Purpose: set configuration defaults                                        *
 *                                                                            *
 ******************************************************************************/
static void	zbx_set_defaults(void)
{
	AGENT_RESULT	result;
	char		**value = NULL;

	config_startup_time = time(NULL);

	if (NULL == CONFIG_HOSTNAME)
	{
		if (NULL == CONFIG_HOSTNAME_ITEM)
			CONFIG_HOSTNAME_ITEM = zbx_strdup(CONFIG_HOSTNAME_ITEM, "system.hostname");

		zbx_init_agent_result(&result);

		if (SUCCEED == zbx_execute_agent_check(CONFIG_HOSTNAME_ITEM, ZBX_PROCESS_LOCAL_COMMAND, &result) &&
				NULL != (value = ZBX_GET_STR_RESULT(&result)))
		{
			assert(*value);

			if (ZBX_MAX_HOSTNAME_LEN < strlen(*value))
			{
				(*value)[ZBX_MAX_HOSTNAME_LEN] = '\0';
				zabbix_log(LOG_LEVEL_WARNING, "proxy name truncated to [%s])", *value);
			}

			CONFIG_HOSTNAME = zbx_strdup(CONFIG_HOSTNAME, *value);
		}
		else
			zabbix_log(LOG_LEVEL_WARNING, "failed to get proxy name from [%s])", CONFIG_HOSTNAME_ITEM);

		zbx_free_agent_result(&result);
	}
	else if (NULL != CONFIG_HOSTNAME_ITEM)
	{
		zabbix_log(LOG_LEVEL_WARNING, "both Hostname and HostnameItem defined, using [%s]", CONFIG_HOSTNAME);
	}

	if (NULL == zbx_config_dbhigh->config_dbhost)
		zbx_config_dbhigh->config_dbhost = zbx_strdup(zbx_config_dbhigh->config_dbhost, "localhost");

	if (NULL == CONFIG_SNMPTRAP_FILE)
		CONFIG_SNMPTRAP_FILE = zbx_strdup(CONFIG_SNMPTRAP_FILE, "/tmp/zabbix_traps.tmp");

	if (NULL == CONFIG_PID_FILE)
		CONFIG_PID_FILE = zbx_strdup(CONFIG_PID_FILE, "/tmp/zabbix_proxy.pid");

	if (NULL == CONFIG_TMPDIR)
		CONFIG_TMPDIR = zbx_strdup(CONFIG_TMPDIR, "/tmp");

	if (NULL == CONFIG_FPING_LOCATION)
		CONFIG_FPING_LOCATION = zbx_strdup(CONFIG_FPING_LOCATION, "/usr/sbin/fping");
#ifdef HAVE_IPV6
	if (NULL == CONFIG_FPING6_LOCATION)
		CONFIG_FPING6_LOCATION = zbx_strdup(CONFIG_FPING6_LOCATION, "/usr/sbin/fping6");
#endif
	if (NULL == CONFIG_EXTERNALSCRIPTS)
		CONFIG_EXTERNALSCRIPTS = zbx_strdup(CONFIG_EXTERNALSCRIPTS, DEFAULT_EXTERNAL_SCRIPTS_PATH);

	if (NULL == CONFIG_LOAD_MODULE_PATH)
		CONFIG_LOAD_MODULE_PATH = zbx_strdup(CONFIG_LOAD_MODULE_PATH, DEFAULT_LOAD_MODULE_PATH);
#ifdef HAVE_LIBCURL
	if (NULL == CONFIG_SSL_CERT_LOCATION)
		CONFIG_SSL_CERT_LOCATION = zbx_strdup(CONFIG_SSL_CERT_LOCATION, DEFAULT_SSL_CERT_LOCATION);

	if (NULL == CONFIG_SSL_KEY_LOCATION)
		CONFIG_SSL_KEY_LOCATION = zbx_strdup(CONFIG_SSL_KEY_LOCATION, DEFAULT_SSL_KEY_LOCATION);
#endif
	if (ZBX_PROXYMODE_PASSIVE == config_proxymode)
	{
		CONFIG_FORKS[ZBX_PROCESS_TYPE_DATASENDER] = 0;
		program_type = ZBX_PROGRAM_TYPE_PROXY_PASSIVE;
	}

	if (NULL == log_file_cfg.log_type_str)
		log_file_cfg.log_type_str = zbx_strdup(log_file_cfg.log_type_str, ZBX_OPTION_LOGTYPE_FILE);

	if (NULL == CONFIG_SOCKET_PATH)
		CONFIG_SOCKET_PATH = zbx_strdup(CONFIG_SOCKET_PATH, "/tmp");

	if (0 != CONFIG_FORKS[ZBX_PROCESS_TYPE_IPMIPOLLER])
		CONFIG_FORKS[ZBX_PROCESS_TYPE_IPMIMANAGER] = 1;

	if (NULL == zbx_config_vault.url)
		zbx_config_vault.url = zbx_strdup(zbx_config_vault.url, "https://127.0.0.1:8200");

	if (-1 != CONFIG_HEARTBEAT_FREQUENCY)
		zabbix_log(LOG_LEVEL_WARNING, "HeartbeatFrequency parameter is deprecated, and has no effect");

	if (0 == CONFIG_SERVER_PORT)
	{
		CONFIG_SERVER_PORT = ZBX_DEFAULT_SERVER_PORT;
	}
	else
	{
		zabbix_log(LOG_LEVEL_WARNING, "ServerPort parameter is deprecated,"
					" please specify port in Server parameter separated by ':' instead");
	}
}

/******************************************************************************
 *                                                                            *
 * Purpose: validate configuration parameters                                 *
 *                                                                            *
 ******************************************************************************/
static void	zbx_validate_config(ZBX_TASK_EX *task)
{
	char	*ch_error;
	int	err = 0;

	if (NULL == CONFIG_HOSTNAME)
	{
		zabbix_log(LOG_LEVEL_CRIT, "\"Hostname\" configuration parameter is not defined");
		err = 1;
	}
	else if (FAIL == zbx_check_hostname(CONFIG_HOSTNAME, &ch_error))
	{
		zabbix_log(LOG_LEVEL_CRIT, "invalid \"Hostname\" configuration parameter '%s': %s", CONFIG_HOSTNAME,
				ch_error);
		zbx_free(ch_error);
		err = 1;
	}

	if (0 == CONFIG_FORKS[ZBX_PROCESS_TYPE_UNREACHABLE] &&
			0 != CONFIG_FORKS[ZBX_PROCESS_TYPE_POLLER] + CONFIG_FORKS[ZBX_PROCESS_TYPE_JAVAPOLLER])
	{
		zabbix_log(LOG_LEVEL_CRIT, "\"StartPollersUnreachable\" configuration parameter must not be 0"
				" if regular or Java pollers are started");
		err = 1;
	}

	if ((NULL == CONFIG_JAVA_GATEWAY || '\0' == *CONFIG_JAVA_GATEWAY) &&
			0 < CONFIG_FORKS[ZBX_PROCESS_TYPE_JAVAPOLLER])
	{
		zabbix_log(LOG_LEVEL_CRIT, "\"JavaGateway\" configuration parameter is not specified or empty");
		err = 1;
	}

	if (ZBX_PROXYMODE_ACTIVE == config_proxymode)
	{
		if (NULL != strchr(CONFIG_SERVER, ','))
		{
			zabbix_log(LOG_LEVEL_CRIT, "\"Server\" configuration parameter must not contain comma");
			err = 1;
		}
	}
	else if (ZBX_PROXYMODE_PASSIVE == config_proxymode && FAIL == zbx_validate_peer_list(CONFIG_SERVER, &ch_error))
	{
		zabbix_log(LOG_LEVEL_CRIT, "invalid entry in \"Server\" configuration parameter: %s", ch_error);
		zbx_free(ch_error);
		err = 1;
	}

	if (NULL != CONFIG_SOURCE_IP && SUCCEED != zbx_is_supported_ip(CONFIG_SOURCE_IP))
	{
		zabbix_log(LOG_LEVEL_CRIT, "invalid \"SourceIP\" configuration parameter: '%s'", CONFIG_SOURCE_IP);
		err = 1;
	}

	if (NULL != CONFIG_STATS_ALLOWED_IP && FAIL == zbx_validate_peer_list(CONFIG_STATS_ALLOWED_IP, &ch_error))
	{
		zabbix_log(LOG_LEVEL_CRIT, "invalid entry in \"StatsAllowedIP\" configuration parameter: %s", ch_error);
		zbx_free(ch_error);
		err = 1;
	}
#if !defined(HAVE_IPV6)
	err |= (FAIL == check_cfg_feature_str("Fping6Location", CONFIG_FPING6_LOCATION, "IPv6 support"));
#endif
#if !defined(HAVE_LIBCURL)
	err |= (FAIL == check_cfg_feature_str("SSLCALocation", CONFIG_SSL_CA_LOCATION, "cURL library"));
	err |= (FAIL == check_cfg_feature_str("SSLCertLocation", CONFIG_SSL_CERT_LOCATION, "cURL library"));
	err |= (FAIL == check_cfg_feature_str("SSLKeyLocation", CONFIG_SSL_KEY_LOCATION, "cURL library"));
	err |= (FAIL == check_cfg_feature_str("Vault", zbx_config_vault.name, "cURL library"));
	err |= (FAIL == check_cfg_feature_str("VaultToken", zbx_config_vault.token, "cURL library"));
	err |= (FAIL == check_cfg_feature_str("VaultDBPath", zbx_config_vault.db_path, "cURL library"));
#endif
#if !defined(HAVE_LIBXML2) || !defined(HAVE_LIBCURL)
	err |= (FAIL == check_cfg_feature_int("StartVMwareCollectors", CONFIG_FORKS[ZBX_PROCESS_TYPE_VMWARE],
			"VMware support"));

	/* parameters VMwareFrequency, VMwarePerfFrequency, VMwareCacheSize, VMwareTimeout are not checked here */
	/* because they have non-zero default values */
#endif

	if (SUCCEED != zbx_validate_log_parameters(task, &log_file_cfg))
		err = 1;

#if !(defined(HAVE_GNUTLS) || defined(HAVE_OPENSSL))
	err |= (FAIL == check_cfg_feature_str("TLSConnect", zbx_config_tls->connect, "TLS support"));
	err |= (FAIL == check_cfg_feature_str("TLSAccept", zbx_config_tls->accept, "TLS support"));
	err |= (FAIL == check_cfg_feature_str("TLSCAFile", zbx_config_tls->ca_file, "TLS support"));
	err |= (FAIL == check_cfg_feature_str("TLSCRLFile", zbx_config_tls->crl_file, "TLS support"));
	err |= (FAIL == check_cfg_feature_str("TLSServerCertIssuer", zbx_config_tls->server_cert_issuer,
			"TLS support"));
	err |= (FAIL == check_cfg_feature_str("TLSServerCertSubject", zbx_config_tls->server_cert_subject,
			"TLS support"));
	err |= (FAIL == check_cfg_feature_str("TLSCertFile", zbx_config_tls->cert_file, "TLS support"));
	err |= (FAIL == check_cfg_feature_str("TLSKeyFile", zbx_config_tls->key_file, "TLS support"));
	err |= (FAIL == check_cfg_feature_str("TLSPSKIdentity", zbx_config_tls->psk_identity,
			"TLS support"));
	err |= (FAIL == check_cfg_feature_str("TLSPSKFile", zbx_config_tls->psk_file, "TLS support"));
#endif
#if !(defined(HAVE_GNUTLS) || defined(HAVE_OPENSSL))
	err |= (FAIL == check_cfg_feature_str("TLSCipherCert", zbx_config_tls->cipher_cert,
			"GnuTLS or OpenSSL"));
	err |= (FAIL == check_cfg_feature_str("TLSCipherPSK", zbx_config_tls->cipher_psk,
			"GnuTLS or OpenSSL"));
	err |= (FAIL == check_cfg_feature_str("TLSCipherAll", zbx_config_tls->cipher_all,
			"GnuTLS or OpenSSL"));
#endif
#if !defined(HAVE_OPENSSL)
	err |= (FAIL == check_cfg_feature_str("TLSCipherCert13", zbx_config_tls->cipher_cert13,
			"OpenSSL 1.1.1 or newer"));
	err |= (FAIL == check_cfg_feature_str("TLSCipherPSK13", zbx_config_tls->cipher_psk13,
			"OpenSSL 1.1.1 or newer"));
	err |= (FAIL == check_cfg_feature_str("TLSCipherAll13", zbx_config_tls->cipher_all13,
			"OpenSSL 1.1.1 or newer"));
#endif

#if !defined(HAVE_OPENIPMI)
	err |= (FAIL == check_cfg_feature_int("StartIPMIPollers", CONFIG_FORKS[ZBX_PROCESS_TYPE_IPMIPOLLER],
			"IPMI support"));
#endif
	if (0 != CONFIG_CONFSYNCER_FREQUENCY)
	{
		if (0 != CONFIG_PROXYCONFIG_FREQUENCY)
		{
			zabbix_log(LOG_LEVEL_CRIT, "Deprecated \"ConfigFrequency\" configuration parameter cannot"
					" be used together with \"ProxyConfigFrequency\" parameter");
			err = 1;
		}
		else
		{
			CONFIG_PROXYCONFIG_FREQUENCY = CONFIG_CONFSYNCER_FREQUENCY;
			zabbix_log(LOG_LEVEL_WARNING, "\"ConfigFrequency\" configuration parameter is deprecated, "
					"use \"ProxyConfigFrequency\" instead");
		}
	}

	/* assign default ProxyConfigFrequency value if not configured */
	if (0 == CONFIG_PROXYCONFIG_FREQUENCY)
		CONFIG_PROXYCONFIG_FREQUENCY = 10;

	err |= (FAIL == zbx_db_validate_config_features(program_type, zbx_config_dbhigh));

	if (0 != err)
		exit(EXIT_FAILURE);
}

static int	proxy_add_serveractive_host_cb(const zbx_vector_ptr_t *addrs, zbx_vector_str_t *hostnames, void *data)
{
	ZBX_UNUSED(hostnames);
	ZBX_UNUSED(data);

	zbx_addr_copy(&zbx_addrs, addrs);

	return SUCCEED;
}

/******************************************************************************
 *                                                                            *
 * Purpose: parse config file and update configuration parameters             *
 *                                                                            *
 * Comments: will terminate process if parsing fails                          *
 *                                                                            *
 ******************************************************************************/
static void	zbx_load_config(ZBX_TASK_EX *task)
{
	struct cfg_line	cfg[] =
	{
		/* PARAMETER,			VAR,					TYPE,
			MANDATORY,	MIN,			MAX */
		{"ProxyMode",			&config_proxymode,			TYPE_INT,
			PARM_OPT,	ZBX_PROXYMODE_ACTIVE,	ZBX_PROXYMODE_PASSIVE},
		{"Server",			&CONFIG_SERVER,				TYPE_STRING,
			PARM_MAND,	0,			0},
		{"ServerPort",			&CONFIG_SERVER_PORT,			TYPE_INT,
			PARM_OPT,	1024,			32767},
		{"Hostname",			&CONFIG_HOSTNAME,			TYPE_STRING,
			PARM_OPT,	0,			0},
		{"HostnameItem",		&CONFIG_HOSTNAME_ITEM,			TYPE_STRING,
			PARM_OPT,	0,			0},
		{"StartDBSyncers",		&CONFIG_FORKS[ZBX_PROCESS_TYPE_HISTSYNCER],		TYPE_INT,
			PARM_OPT,	1,			100},
		{"StartDiscoverers",		&CONFIG_FORKS[ZBX_PROCESS_TYPE_DISCOVERER],		TYPE_INT,
			PARM_OPT,	0,			250},
		{"StartHTTPPollers",		&CONFIG_FORKS[ZBX_PROCESS_TYPE_HTTPPOLLER],		TYPE_INT,
			PARM_OPT,	0,			1000},
		{"StartPingers",		&CONFIG_FORKS[ZBX_PROCESS_TYPE_PINGER],			TYPE_INT,
			PARM_OPT,	0,			1000},
		{"StartPollers",		&CONFIG_FORKS[ZBX_PROCESS_TYPE_POLLER],			TYPE_INT,
			PARM_OPT,	0,			1000},
		{"StartPollersUnreachable",	&CONFIG_FORKS[ZBX_PROCESS_TYPE_UNREACHABLE],	TYPE_INT,
			PARM_OPT,	0,			1000},
		{"StartIPMIPollers",		&CONFIG_FORKS[ZBX_PROCESS_TYPE_IPMIPOLLER],		TYPE_INT,
			PARM_OPT,	0,			1000},
		{"StartTrappers",		&CONFIG_FORKS[ZBX_PROCESS_TYPE_TRAPPER],			TYPE_INT,
			PARM_OPT,	0,			1000},
		{"StartJavaPollers",		&CONFIG_FORKS[ZBX_PROCESS_TYPE_JAVAPOLLER],		TYPE_INT,
			PARM_OPT,	0,			1000},
		{"JavaGateway",			&CONFIG_JAVA_GATEWAY,			TYPE_STRING,
			PARM_OPT,	0,			0},
		{"JavaGatewayPort",		&CONFIG_JAVA_GATEWAY_PORT,		TYPE_INT,
			PARM_OPT,	1024,			32767},
		{"SNMPTrapperFile",		&CONFIG_SNMPTRAP_FILE,			TYPE_STRING,
			PARM_OPT,	0,			0},
		{"StartSNMPTrapper",		&CONFIG_FORKS[ZBX_PROCESS_TYPE_SNMPTRAPPER],		TYPE_INT,
			PARM_OPT,	0,			1},
		{"CacheSize",			&CONFIG_CONF_CACHE_SIZE,		TYPE_UINT64,
			PARM_OPT,	128 * ZBX_KIBIBYTE,	__UINT64_C(64) * ZBX_GIBIBYTE},
		{"HistoryCacheSize",		&CONFIG_HISTORY_CACHE_SIZE,		TYPE_UINT64,
			PARM_OPT,	128 * ZBX_KIBIBYTE,	__UINT64_C(2) * ZBX_GIBIBYTE},
		{"HistoryIndexCacheSize",	&CONFIG_HISTORY_INDEX_CACHE_SIZE,	TYPE_UINT64,
			PARM_OPT,	128 * ZBX_KIBIBYTE,	__UINT64_C(2) * ZBX_GIBIBYTE},
		{"HousekeepingFrequency",	&CONFIG_HOUSEKEEPING_FREQUENCY,		TYPE_INT,
			PARM_OPT,	0,			24},
		{"ProxyLocalBuffer",		&CONFIG_PROXY_LOCAL_BUFFER,		TYPE_INT,
			PARM_OPT,	0,			720},
		{"ProxyOfflineBuffer",		&CONFIG_PROXY_OFFLINE_BUFFER,		TYPE_INT,
			PARM_OPT,	1,			720},
		{"HeartbeatFrequency",		&CONFIG_HEARTBEAT_FREQUENCY,		TYPE_INT,
			PARM_OPT,	0,			ZBX_PROXY_HEARTBEAT_FREQUENCY_MAX},
		{"ConfigFrequency",		&CONFIG_CONFSYNCER_FREQUENCY,		TYPE_INT,
			PARM_OPT,	1,			SEC_PER_WEEK},
		{"ProxyConfigFrequency",	&CONFIG_PROXYCONFIG_FREQUENCY,		TYPE_INT,
			PARM_OPT,	1,			SEC_PER_WEEK},
		{"DataSenderFrequency",		&CONFIG_PROXYDATA_FREQUENCY,		TYPE_INT,
			PARM_OPT,	1,			SEC_PER_HOUR},
		{"TmpDir",			&CONFIG_TMPDIR,				TYPE_STRING,
			PARM_OPT,	0,			0},
		{"FpingLocation",		&CONFIG_FPING_LOCATION,			TYPE_STRING,
			PARM_OPT,	0,			0},
		{"Fping6Location",		&CONFIG_FPING6_LOCATION,		TYPE_STRING,
			PARM_OPT,	0,			0},
		{"Timeout",			&config_timeout,			TYPE_INT,
			PARM_OPT,	1,			30},
		{"TrapperTimeout",		&CONFIG_TRAPPER_TIMEOUT,		TYPE_INT,
			PARM_OPT,	1,			300},
		{"UnreachablePeriod",		&CONFIG_UNREACHABLE_PERIOD,		TYPE_INT,
			PARM_OPT,	1,			SEC_PER_HOUR},
		{"UnreachableDelay",		&CONFIG_UNREACHABLE_DELAY,		TYPE_INT,
			PARM_OPT,	1,			SEC_PER_HOUR},
		{"UnavailableDelay",		&config_unavailable_delay,		TYPE_INT,
			PARM_OPT,	1,			SEC_PER_HOUR},
		{"ListenIP",			&CONFIG_LISTEN_IP,			TYPE_STRING_LIST,
			PARM_OPT,	0,			0},
		{"ListenPort",			&CONFIG_LISTEN_PORT,			TYPE_INT,
			PARM_OPT,	1024,			32767},
		{"SourceIP",			&CONFIG_SOURCE_IP,			TYPE_STRING,
			PARM_OPT,	0,			0},
		{"DebugLevel",			&CONFIG_LOG_LEVEL,			TYPE_INT,
			PARM_OPT,	0,			5},
		{"PidFile",			&CONFIG_PID_FILE,			TYPE_STRING,
			PARM_OPT,	0,			0},
		{"LogType",			&log_file_cfg.log_type_str,		TYPE_STRING,
			PARM_OPT,	0,			0},
		{"LogFile",			&log_file_cfg.log_file_name,		TYPE_STRING,
			PARM_OPT,	0,			0},
		{"LogFileSize",			&log_file_cfg.log_file_size,		TYPE_INT,
			PARM_OPT,	0,			1024},
		{"ExternalScripts",		&CONFIG_EXTERNALSCRIPTS,		TYPE_STRING,
			PARM_OPT,	0,			0},
		{"DBHost",			&(zbx_config_dbhigh->config_dbhost),	TYPE_STRING,
			PARM_OPT,	0,			0},
		{"DBName",			&(zbx_config_dbhigh->config_dbname),	TYPE_STRING,
			PARM_MAND,	0,			0},
		{"DBSchema",			&(zbx_config_dbhigh->config_dbschema),	TYPE_STRING,
			PARM_OPT,	0,			0},
		{"DBUser",			&(zbx_config_dbhigh->config_dbuser),	TYPE_STRING,
			PARM_OPT,	0,			0},
		{"DBPassword",			&(zbx_config_dbhigh->config_dbpassword),	TYPE_STRING,
			PARM_OPT,	0,			0},
		{"VaultToken",			&zbx_config_vault.token,			TYPE_STRING,
			PARM_OPT,	0,			0},
		{"Vault",			&zbx_config_vault.name,			TYPE_STRING,
			PARM_OPT,	0,			0},
		{"VaultTLSCertFile",		&zbx_config_vault.tls_cert_file,		TYPE_STRING,
			PARM_OPT,	0,			0},
		{"VaultTLSKeyFile",		&zbx_config_vault.tls_key_file,		TYPE_STRING,
			PARM_OPT,	0,			0},
		{"VaultURL",			&zbx_config_vault.url,			TYPE_STRING,
			PARM_OPT,	0,			0},
		{"VaultDBPath",			&zbx_config_vault.db_path,			TYPE_STRING,
			PARM_OPT,	0,			0},
		{"DBSocket",			&(zbx_config_dbhigh->config_dbsocket),	TYPE_STRING,
			PARM_OPT,	0,			0},
		{"DBPort",			&(zbx_config_dbhigh->config_dbport),	TYPE_INT,
			PARM_OPT,	1024,			65535},
		{"AllowUnsupportedDBVersions",	&CONFIG_ALLOW_UNSUPPORTED_DB_VERSIONS,	TYPE_INT,
			PARM_OPT,	0,			1},
		{"DBTLSConnect",		&(zbx_config_dbhigh->config_db_tls_connect),	TYPE_STRING,
			PARM_OPT,	0,			0},
		{"DBTLSCertFile",		&(zbx_config_dbhigh->config_db_tls_cert_file),	TYPE_STRING,
			PARM_OPT,	0,			0},
		{"DBTLSKeyFile",		&(zbx_config_dbhigh->config_db_tls_key_file),	TYPE_STRING,
			PARM_OPT,	0,			0},
		{"DBTLSCAFile",			&(zbx_config_dbhigh->config_db_tls_ca_file),	TYPE_STRING,
			PARM_OPT,	0,			0},
		{"DBTLSCipher",			&(zbx_config_dbhigh->config_db_tls_cipher),	TYPE_STRING,
			PARM_OPT,	0,			0},
		{"DBTLSCipher13",		&(zbx_config_dbhigh->config_db_tls_cipher_13),	TYPE_STRING,
			PARM_OPT,	0,			0},
		{"SSHKeyLocation",		&CONFIG_SSH_KEY_LOCATION,		TYPE_STRING,
			PARM_OPT,	0,			0},
		{"LogSlowQueries",		&CONFIG_LOG_SLOW_QUERIES,		TYPE_INT,
			PARM_OPT,	0,			3600000},
		{"LoadModulePath",		&CONFIG_LOAD_MODULE_PATH,		TYPE_STRING,
			PARM_OPT,	0,			0},
		{"LoadModule",			&CONFIG_LOAD_MODULE,			TYPE_MULTISTRING,
			PARM_OPT,	0,			0},
		{"StartVMwareCollectors",	&CONFIG_FORKS[ZBX_PROCESS_TYPE_VMWARE],			TYPE_INT,
			PARM_OPT,	0,			250},
		{"VMwareFrequency",		&CONFIG_VMWARE_FREQUENCY,		TYPE_INT,
			PARM_OPT,	10,			SEC_PER_DAY},
		{"VMwarePerfFrequency",		&CONFIG_VMWARE_PERF_FREQUENCY,		TYPE_INT,
			PARM_OPT,	10,			SEC_PER_DAY},
		{"VMwareCacheSize",		&CONFIG_VMWARE_CACHE_SIZE,		TYPE_UINT64,
			PARM_OPT,	256 * ZBX_KIBIBYTE,	__UINT64_C(2) * ZBX_GIBIBYTE},
		{"VMwareTimeout",		&CONFIG_VMWARE_TIMEOUT,			TYPE_INT,
			PARM_OPT,	1,			300},
		{"AllowRoot",			&config_allow_root,			TYPE_INT,
			PARM_OPT,	0,			1},
		{"User",			&CONFIG_USER,				TYPE_STRING,
			PARM_OPT,	0,			0},
		{"SSLCALocation",		&CONFIG_SSL_CA_LOCATION,		TYPE_STRING,
			PARM_OPT,	0,			0},
		{"SSLCertLocation",		&CONFIG_SSL_CERT_LOCATION,		TYPE_STRING,
			PARM_OPT,	0,			0},
		{"SSLKeyLocation",		&CONFIG_SSL_KEY_LOCATION,		TYPE_STRING,
			PARM_OPT,	0,			0},
		{"TLSConnect",			&(zbx_config_tls->connect),		TYPE_STRING,
			PARM_OPT,	0,			0},
		{"TLSAccept",			&(zbx_config_tls->accept),		TYPE_STRING_LIST,
			PARM_OPT,	0,			0},
		{"TLSCAFile",			&(zbx_config_tls->ca_file),		TYPE_STRING,
			PARM_OPT,	0,			0},
		{"TLSCRLFile",			&(zbx_config_tls->crl_file),		TYPE_STRING,
			PARM_OPT,	0,			0},
		{"TLSServerCertIssuer",		&(zbx_config_tls->server_cert_issuer),	TYPE_STRING,
			PARM_OPT,	0,			0},
		{"TLSServerCertSubject",	&(zbx_config_tls->server_cert_subject),	TYPE_STRING,
			PARM_OPT,	0,			0},
		{"TLSCertFile",			&(zbx_config_tls->cert_file),		TYPE_STRING,
			PARM_OPT,	0,			0},
		{"TLSKeyFile",			&(zbx_config_tls->key_file),		TYPE_STRING,
			PARM_OPT,	0,			0},
		{"TLSPSKIdentity",		&(zbx_config_tls->psk_identity),	TYPE_STRING,
			PARM_OPT,	0,			0},
		{"TLSPSKFile",			&(zbx_config_tls->psk_file),		TYPE_STRING,
			PARM_OPT,	0,			0},
		{"TLSCipherCert13",		&(zbx_config_tls->cipher_cert13),	TYPE_STRING,
			PARM_OPT,	0,			0},
		{"TLSCipherCert",		&(zbx_config_tls->cipher_cert),		TYPE_STRING,
			PARM_OPT,	0,			0},
		{"TLSCipherPSK13",		&(zbx_config_tls->cipher_psk13),	TYPE_STRING,
			PARM_OPT,	0,			0},
		{"TLSCipherPSK",		&(zbx_config_tls->cipher_psk),		TYPE_STRING,
			PARM_OPT,	0,			0},
		{"TLSCipherAll13",		&(zbx_config_tls->cipher_all13),	TYPE_STRING,
			PARM_OPT,	0,			0},
		{"TLSCipherAll",		&(zbx_config_tls->cipher_all),		TYPE_STRING,
			PARM_OPT,	0,			0},
		{"SocketDir",			&CONFIG_SOCKET_PATH,			TYPE_STRING,
			PARM_OPT,	0,			0},
		{"EnableRemoteCommands",	&CONFIG_ENABLE_REMOTE_COMMANDS,		TYPE_INT,
			PARM_OPT,	0,			1},
		{"LogRemoteCommands",		&CONFIG_LOG_REMOTE_COMMANDS,		TYPE_INT,
			PARM_OPT,	0,			1},
		{"StatsAllowedIP",		&CONFIG_STATS_ALLOWED_IP,		TYPE_STRING_LIST,
			PARM_OPT,	0,			0},
		{"StartPreprocessors",		&CONFIG_FORKS[ZBX_PROCESS_TYPE_PREPROCESSOR],		TYPE_INT,
			PARM_OPT,	1,			1000},
		{"ListenBacklog",		&CONFIG_TCP_MAX_BACKLOG_SIZE,		TYPE_INT,
			PARM_OPT,	0,			INT_MAX},
		{"StartODBCPollers",		&CONFIG_FORKS[ZBX_PROCESS_TYPE_ODBCPOLLER],		TYPE_INT,
			PARM_OPT,	0,			1000},
		{NULL}
	};

	/* initialize multistrings */
	zbx_strarr_init(&CONFIG_LOAD_MODULE);

	parse_cfg_file(config_file, cfg, ZBX_CFG_FILE_REQUIRED, ZBX_CFG_STRICT, ZBX_CFG_EXIT_FAILURE);

	zbx_set_defaults();

	log_file_cfg.log_type = zbx_get_log_type(log_file_cfg.log_type_str);

	zbx_validate_config(task);

	zbx_vector_ptr_create(&zbx_addrs);

	if (ZBX_PROXYMODE_PASSIVE != config_proxymode)
	{
		char	*error;

		if (FAIL == zbx_set_data_destination_hosts(CONFIG_SERVER, (unsigned short)CONFIG_SERVER_PORT, "Server",
				proxy_add_serveractive_host_cb, NULL, NULL, &error))
		{
			zbx_error("%s", error);
			exit(EXIT_FAILURE);
		}
	}

#if defined(HAVE_MYSQL) || defined(HAVE_POSTGRESQL)
	zbx_db_validate_config(zbx_config_dbhigh);
#endif
#if defined(HAVE_GNUTLS) || defined(HAVE_OPENSSL)
	zbx_tls_validate_config(zbx_config_tls, CONFIG_FORKS[ZBX_PROCESS_TYPE_ACTIVE_CHECKS],
			CONFIG_FORKS[ZBX_PROCESS_TYPE_LISTENER], get_program_type);
#endif
}

/******************************************************************************
 *                                                                            *
 * Purpose: free configuration memory                                         *
 *                                                                            *
 ******************************************************************************/
static void	zbx_free_config(void)
{
	zbx_strarr_free(&CONFIG_LOAD_MODULE);
}

/******************************************************************************
 *                                                                            *
 * Purpose: callback function for providing PID file path to libraries        *
 *                                                                            *
 ******************************************************************************/
static const char	*get_pid_file_path(void)
{
	return CONFIG_PID_FILE;
}

static void	zbx_on_exit(int ret)
{
	zabbix_log(LOG_LEVEL_DEBUG, "zbx_on_exit() called with ret:%d", ret);

	if (NULL != threads)
	{
		zbx_threads_wait(threads, threads_flags, threads_num, ret); /* wait for all child processes to exit */
		zbx_free(threads);
		zbx_free(threads_flags);
	}
#ifdef HAVE_PTHREAD_PROCESS_SHARED
	zbx_locks_disable();
#endif
	zbx_free_metrics();
	zbx_ipc_service_free_env();

	zbx_db_connect(ZBX_DB_CONNECT_EXIT);
	free_database_cache(ZBX_SYNC_ALL);
	free_configuration_cache();
	zbx_db_close();

	zbx_db_deinit();

	/* free vmware support */
	zbx_vmware_destroy();

	zbx_free_selfmon_collector();
	free_proxy_history_lock();

	zbx_unload_modules();

	zabbix_log(LOG_LEVEL_INFORMATION, "Zabbix Proxy stopped. Zabbix %s (revision %s).",
			ZABBIX_VERSION, ZABBIX_REVISION);

	zabbix_close_log();

	zbx_locks_destroy();

#if defined(PS_OVERWRITE_ARGV)
	setproctitle_free_env();
#endif

	zbx_config_tls_free(zbx_config_tls);
	zbx_config_dbhigh_free(zbx_config_dbhigh);

	exit(EXIT_SUCCESS);
}

/******************************************************************************
 *                                                                            *
 * Purpose: executes proxy processes                                          *
 *                                                                            *
 ******************************************************************************/
int	main(int argc, char **argv)
{
	static zbx_config_icmpping_t	config_icmpping = {
		get_source_ip,
		get_fping_location,
#ifdef HAVE_IPV6
		get_fping6_location,
#endif
		get_tmpdir};

	ZBX_TASK_EX			t = {ZBX_TASK_START};
	char				ch;
	int				opt_c = 0, opt_r = 0;

	/* see description of 'optarg' in 'man 3 getopt' */
	char				*zbx_optarg = NULL;

	/* see description of 'optind' in 'man 3 getopt' */
	int				zbx_optind = 0;

	zbx_config_tls = zbx_config_tls_new();
	zbx_config_dbhigh = zbx_config_dbhigh_new();

#if defined(PS_OVERWRITE_ARGV) || defined(PS_PSTAT_ARGV)
	argv = setproctitle_save_env(argc, argv);
#endif
	progname = get_program_name(argv[0]);

	/* parse the command-line */
	while ((char)EOF != (ch = (char)zbx_getopt_long(argc, argv, shortopts, longopts, NULL, &zbx_optarg,
			&zbx_optind)))
	{
		switch (ch)
		{
			case 'c':
				opt_c++;
				if (NULL == config_file)
					config_file = zbx_strdup(config_file, zbx_optarg);
				break;
			case 'R':
				opt_r++;
				t.opts = zbx_strdup(t.opts, zbx_optarg);
				t.task = ZBX_TASK_RUNTIME_CONTROL;
				break;
			case 'h':
				zbx_help();
				exit(EXIT_SUCCESS);
				break;
			case 'V':
				zbx_version();
#if defined(HAVE_GNUTLS) || defined(HAVE_OPENSSL)
				printf("\n");
				zbx_tls_version();
#endif
				exit(EXIT_SUCCESS);
				break;
			case 'f':
				t.flags |= ZBX_TASK_FLAG_FOREGROUND;
				break;
			default:
				zbx_usage();
				exit(EXIT_FAILURE);
				break;
		}
	}

	/* every option may be specified only once */
	if (1 < opt_c || 1 < opt_r)
	{
		if (1 < opt_c)
			zbx_error("option \"-c\" or \"--config\" specified multiple times");
		if (1 < opt_r)
			zbx_error("option \"-R\" or \"--runtime-control\" specified multiple times");

		exit(EXIT_FAILURE);
	}

	/* Parameters which are not option values are invalid. The check relies on zbx_getopt_internal() which */
	/* always permutes command line arguments regardless of POSIXLY_CORRECT environment variable. */
	if (argc > zbx_optind)
	{
		int	i;

		for (i = zbx_optind; i < argc; i++)
			zbx_error("invalid parameter \"%s\"", argv[i]);

		exit(EXIT_FAILURE);
	}

	if (NULL == config_file)
		config_file = zbx_strdup(NULL, DEFAULT_CONFIG_FILE);

	/* required for simple checks */
	zbx_init_metrics();

	zbx_load_config(&t);

	zbx_init_library_cfg(program_type);
	zbx_init_library_dbupgrade(get_program_type);
	zbx_init_library_icmpping(&config_icmpping);
	zbx_init_library_ipcservice(program_type);
	zbx_init_library_sysinfo(get_config_timeout);
	zbx_init_library_stats(get_program_type);
	zbx_init_library_dbhigh(zbx_config_dbhigh);

	if (ZBX_TASK_RUNTIME_CONTROL == t.task)
	{
		int	ret;
		char	*error = NULL;

		if (FAIL == zbx_ipc_service_init_env(CONFIG_SOCKET_PATH, &error))
		{
			zbx_error("cannot initialize IPC services: %s", error);
			zbx_free(error);
			exit(EXIT_FAILURE);
		}

		if (SUCCEED != (ret = rtc_process(t.opts, config_timeout, &error)))
		{
			zbx_error("Cannot perform runtime control command: %s", error);
			zbx_free(error);
		}

		exit(SUCCEED == ret ? EXIT_SUCCESS : EXIT_FAILURE);
	}

	return zbx_daemon_start(config_allow_root, CONFIG_USER, t.flags, get_pid_file_path, zbx_on_exit,
			log_file_cfg.log_type, log_file_cfg.log_file_name, NULL);
}

static void	zbx_check_db(void)
{
	struct zbx_db_version_info_t	db_version_info;

	if (FAIL == zbx_db_check_version_info(&db_version_info, CONFIG_ALLOW_UNSUPPORTED_DB_VERSIONS, program_type))
	{
		zbx_free(db_version_info.friendly_current_version);
		exit(EXIT_FAILURE);
	}

	zbx_free(db_version_info.friendly_current_version);
}

static void	proxy_db_init(void)
{
	char		*error = NULL;
	int		db_type, version_check;
#ifdef HAVE_SQLITE3
	zbx_stat_t	db_stat;
#endif

	if (SUCCEED != zbx_db_init(DCget_nextid, program_type, &error))
	{
		zabbix_log(LOG_LEVEL_CRIT, "cannot initialize database: %s", error);
		zbx_free(error);
		exit(EXIT_FAILURE);
	}

	zbx_db_init_autoincrement_options();

	if (ZBX_DB_UNKNOWN == (db_type = zbx_db_get_database_type()))
	{
		zabbix_log(LOG_LEVEL_CRIT, "cannot use database \"%s\": database is not a Zabbix database",
				zbx_config_dbhigh->config_dbname);
		exit(EXIT_FAILURE);
	}
	else if (ZBX_DB_PROXY != db_type)
	{
		zabbix_log(LOG_LEVEL_CRIT, "cannot use database \"%s\": Zabbix proxy cannot work with a"
				" Zabbix server database", zbx_config_dbhigh->config_dbname);
		exit(EXIT_FAILURE);
	}

	zbx_db_check_character_set();
	zbx_check_db();

	if (SUCCEED != (version_check = DBcheck_version()))
	{
#ifdef HAVE_SQLITE3
		if (NOTSUPPORTED == version_check)
			exit(EXIT_FAILURE);

		zabbix_log(LOG_LEVEL_WARNING, "removing database file: \"%s\"", zbx_config_dbhigh->config_dbname);
		zbx_db_deinit();

		if (0 != unlink(zbx_config_dbhigh->config_dbname))
		{
			zabbix_log(LOG_LEVEL_CRIT, "cannot remove database file \"%s\": %s, exiting...",
					zbx_config_dbhigh->config_dbname, zbx_strerror(errno));
			exit(EXIT_FAILURE);
		}

		proxy_db_init();
#else
		ZBX_UNUSED(version_check);
		exit(EXIT_FAILURE);
#endif
	}
}

int	MAIN_ZABBIX_ENTRY(int flags)
{
	zbx_socket_t				listen_sock;
	char					*error = NULL;
	int					i, ret;
	zbx_rtc_t				rtc;
	zbx_timespec_t				rtc_timeout = {1, 0};

	zbx_config_comms_args_t			config_comms = {zbx_config_tls, CONFIG_HOSTNAME, config_proxymode,
								config_timeout};
	zbx_thread_args_t			thread_args;
	zbx_thread_poller_args			poller_args = {&config_comms, get_program_type, ZBX_NO_POLLER,
								config_startup_time, config_unavailable_delay};
	zbx_thread_proxyconfig_args		proxyconfig_args = {zbx_config_tls, &zbx_config_vault,
<<<<<<< HEAD
								get_program_type, CONFIG_TIMEOUT};
	zbx_thread_datasender_args		datasender_args = {zbx_config_tls, get_program_type, CONFIG_TIMEOUT};
	zbx_thread_taskmanager_args		taskmanager_args = {&config_comms, get_program_type};
	zbx_thread_discoverer_args		discoverer_args = {zbx_config_tls, get_program_type, CONFIG_TIMEOUT,
								CONFIG_FORKS[ZBX_PROCESS_TYPE_DISCOVERER]};
=======
								get_program_type, config_timeout};
	zbx_thread_datasender_args		datasender_args = {zbx_config_tls, get_program_type, config_timeout};
	zbx_thread_taskmanager_args		taskmanager_args = {&config_comms, get_program_type,
								config_startup_time};
	zbx_thread_discoverer_args		discoverer_args = {zbx_config_tls, get_program_type, config_timeout};
>>>>>>> 33ff8303
	zbx_thread_trapper_args			trapper_args = {&config_comms, &zbx_config_vault, get_program_type,
								&listen_sock, config_startup_time};
	zbx_thread_proxy_housekeeper_args	housekeeper_args = {config_timeout};
	zbx_thread_pinger_args			pinger_args = {config_timeout};
#ifdef HAVE_OPENIPMI
	zbx_thread_ipmi_manager_args		ipmimanager_args = {config_timeout, config_unavailable_delay};
#endif
	zbx_thread_preprocessing_manager_args	preproc_man_args =
						{.workers_num = CONFIG_FORKS[ZBX_PROCESS_TYPE_PREPROCESSOR]};

	zbx_rtc_process_request_ex_func_t	rtc_process_request_func = NULL;

	if (0 != (flags & ZBX_TASK_FLAG_FOREGROUND))
	{
		printf("Starting Zabbix Proxy (%s) [%s]. Zabbix %s (revision %s).\nPress Ctrl+C to exit.\n\n",
				ZBX_PROXYMODE_PASSIVE == config_proxymode ? "passive" : "active",
				CONFIG_HOSTNAME, ZABBIX_VERSION, ZABBIX_REVISION);
	}

	if (FAIL == zbx_ipc_service_init_env(CONFIG_SOCKET_PATH, &error))
	{
		zbx_error("cannot initialize IPC services: %s", error);
		zbx_free(error);
		exit(EXIT_FAILURE);
	}

	if (SUCCEED != zbx_locks_create(&error))
	{
		zbx_error("cannot create locks: %s", error);
		zbx_free(error);
		exit(EXIT_FAILURE);
	}

	if (SUCCEED != zabbix_open_log(&log_file_cfg, CONFIG_LOG_LEVEL, &error))
	{
		zbx_error("cannot open log:%s", error);
		zbx_free(error);
		exit(EXIT_FAILURE);
	}

#ifdef HAVE_NETSNMP
#	define SNMP_FEATURE_STATUS 	"YES"
#else
#	define SNMP_FEATURE_STATUS 	" NO"
#endif
#ifdef HAVE_OPENIPMI
#	define IPMI_FEATURE_STATUS 	"YES"
#else
#	define IPMI_FEATURE_STATUS 	" NO"
#endif
#ifdef HAVE_LIBCURL
#	define LIBCURL_FEATURE_STATUS	"YES"
#else
#	define LIBCURL_FEATURE_STATUS	" NO"
#endif
#if defined(HAVE_LIBCURL) && defined(HAVE_LIBXML2)
#	define VMWARE_FEATURE_STATUS	"YES"
#else
#	define VMWARE_FEATURE_STATUS	" NO"
#endif
#ifdef HAVE_UNIXODBC
#	define ODBC_FEATURE_STATUS 	"YES"
#else
#	define ODBC_FEATURE_STATUS 	" NO"
#endif
#if defined(HAVE_SSH2) || defined(HAVE_SSH)
#	define SSH_FEATURE_STATUS 	"YES"
#else
#	define SSH_FEATURE_STATUS 	" NO"
#endif
#ifdef HAVE_IPV6
#	define IPV6_FEATURE_STATUS 	"YES"
#else
#	define IPV6_FEATURE_STATUS 	" NO"
#endif
#if defined(HAVE_GNUTLS) || defined(HAVE_OPENSSL)
#	define TLS_FEATURE_STATUS	"YES"
#else
#	define TLS_FEATURE_STATUS	" NO"
#endif

	zabbix_log(LOG_LEVEL_INFORMATION, "Starting Zabbix Proxy (%s) [%s]. Zabbix %s (revision %s).",
			ZBX_PROXYMODE_PASSIVE == config_proxymode ? "passive" : "active",
			CONFIG_HOSTNAME, ZABBIX_VERSION, ZABBIX_REVISION);

	zabbix_log(LOG_LEVEL_INFORMATION, "**** Enabled features ****");
	zabbix_log(LOG_LEVEL_INFORMATION, "SNMP monitoring:       " SNMP_FEATURE_STATUS);
	zabbix_log(LOG_LEVEL_INFORMATION, "IPMI monitoring:       " IPMI_FEATURE_STATUS);
	zabbix_log(LOG_LEVEL_INFORMATION, "Web monitoring:        " LIBCURL_FEATURE_STATUS);
	zabbix_log(LOG_LEVEL_INFORMATION, "VMware monitoring:     " VMWARE_FEATURE_STATUS);
	zabbix_log(LOG_LEVEL_INFORMATION, "ODBC:                  " ODBC_FEATURE_STATUS);
	zabbix_log(LOG_LEVEL_INFORMATION, "SSH support:           " SSH_FEATURE_STATUS);
	zabbix_log(LOG_LEVEL_INFORMATION, "IPv6 support:          " IPV6_FEATURE_STATUS);
	zabbix_log(LOG_LEVEL_INFORMATION, "TLS support:           " TLS_FEATURE_STATUS);
	zabbix_log(LOG_LEVEL_INFORMATION, "**************************");

	zabbix_log(LOG_LEVEL_INFORMATION, "using configuration file: %s", config_file);

#if defined(HAVE_GNUTLS) || defined(HAVE_OPENSSL)
	if (SUCCEED != zbx_coredump_disable())
	{
		zabbix_log(LOG_LEVEL_CRIT, "cannot disable core dump, exiting...");
		exit(EXIT_FAILURE);
	}
#endif
	if (FAIL == zbx_load_modules(CONFIG_LOAD_MODULE_PATH, CONFIG_LOAD_MODULE, config_timeout, 1))
	{
		zabbix_log(LOG_LEVEL_CRIT, "loading modules failed, exiting...");
		exit(EXIT_FAILURE);
	}

	zbx_free_config();

	if (SUCCEED != zbx_rtc_init(&rtc, &error))
	{
		zabbix_log(LOG_LEVEL_CRIT, "cannot initialize runtime control service: %s", error);
		zbx_free(error);
		exit(EXIT_FAILURE);
	}

	if (SUCCEED != init_database_cache(&error))
	{
		zabbix_log(LOG_LEVEL_CRIT, "cannot initialize database cache: %s", error);
		zbx_free(error);
		exit(EXIT_FAILURE);
	}

	if (SUCCEED != init_proxy_history_lock(&error))
	{
		zabbix_log(LOG_LEVEL_CRIT, "cannot initialize lock for passive proxy history: %s", error);
		zbx_free(error);
		exit(EXIT_FAILURE);
	}

	if (SUCCEED != init_configuration_cache(&error))
	{
		zabbix_log(LOG_LEVEL_CRIT, "cannot initialize configuration cache: %s", error);
		zbx_free(error);
		exit(EXIT_FAILURE);
	}

	if (SUCCEED != zbx_init_selfmon_collector(get_config_forks, &error))
	{
		zabbix_log(LOG_LEVEL_CRIT, "cannot initialize self-monitoring: %s", error);
		zbx_free(error);
		exit(EXIT_FAILURE);
	}

	if (0 != CONFIG_FORKS[ZBX_PROCESS_TYPE_VMWARE] && SUCCEED != zbx_vmware_init(&error))
	{
		zabbix_log(LOG_LEVEL_CRIT, "cannot initialize VMware cache: %s", error);
		zbx_free(error);
		exit(EXIT_FAILURE);
	}

	if (SUCCEED != zbx_vault_token_from_env_get(&(zbx_config_vault.token), &error))
	{
		zabbix_log(LOG_LEVEL_CRIT, "cannot initialize vault token: %s", error);
		zbx_free(error);
		exit(EXIT_FAILURE);
	}

	if (SUCCEED != zbx_vault_init(&zbx_config_vault, &error))
	{
		zabbix_log(LOG_LEVEL_CRIT, "cannot initialize vault: %s", error);
		zbx_free(error);
		exit(EXIT_FAILURE);
	}

	if (SUCCEED != zbx_vault_db_credentials_get(&zbx_config_vault, &zbx_config_dbhigh->config_dbuser,
			&zbx_config_dbhigh->config_dbpassword, &error))
	{
		zabbix_log(LOG_LEVEL_CRIT, "cannot initialize database credentials from vault: %s", error);
		zbx_free(error);
		exit(EXIT_FAILURE);
	}

	proxy_db_init();

	change_proxy_history_count(zbx_proxy_get_history_count());

	for (threads_num = 0, i = 0; i < ZBX_PROCESS_TYPE_COUNT; i++)
	{
		/* skip threaded components */
<<<<<<< HEAD
		if (ZBX_PROCESS_TYPE_DISCOVERER == i)
			threads_num++;
		else
			threads_num += CONFIG_FORKS[i];
=======
		if (ZBX_PROCESS_TYPE_PREPROCESSOR == i)
			continue;

		threads_num += CONFIG_FORKS[i];
>>>>>>> 33ff8303
	}

	threads = (pid_t *)zbx_calloc(threads, (size_t)threads_num, sizeof(pid_t));
	threads_flags = (int *)zbx_calloc(threads_flags, (size_t)threads_num, sizeof(int));

	if (0 != CONFIG_FORKS[ZBX_PROCESS_TYPE_TRAPPER])
	{
		if (FAIL == zbx_tcp_listen(&listen_sock, CONFIG_LISTEN_IP, (unsigned short)CONFIG_LISTEN_PORT))
		{
			zabbix_log(LOG_LEVEL_CRIT, "listener failed: %s", zbx_socket_strerror());
			exit(EXIT_FAILURE);
		}
	}

	/* not running zbx_tls_init_parent() since proxy is only run on Unix*/

	zabbix_log(LOG_LEVEL_INFORMATION, "proxy #0 started [main process]");

	zbx_register_stats_data_func(zbx_preproc_stats_ext_get, NULL);
	zbx_register_stats_data_func(zbx_proxy_stats_ext_get, &config_comms);
	zbx_register_stats_ext_func(zbx_vmware_stats_ext_get, NULL);
	zbx_register_stats_procinfo_func(ZBX_PROCESS_TYPE_PREPROCESSOR, zbx_preprocessor_get_worker_info);
	zbx_diag_init(diag_add_section_info);

	thread_args.info.program_type = program_type;

	if (ZBX_PROXYMODE_PASSIVE == config_proxymode)
		rtc_process_request_func = rtc_process_request_ex_passive;

	for (i = 0; i < threads_num; i++)
	{
		if (FAIL == get_process_info_by_thread(i + 1, &thread_args.info.process_type,
				&thread_args.info.process_num))
		{
			THIS_SHOULD_NEVER_HAPPEN;
			exit(EXIT_FAILURE);
		}

		thread_args.info.server_num = i + 1;
		thread_args.args = NULL;

		switch (thread_args.info.process_type)
		{
			case ZBX_PROCESS_TYPE_CONFSYNCER:
				thread_args.args = &proxyconfig_args;
				zbx_thread_start(proxyconfig_thread, &thread_args, &threads[i]);
				if (FAIL == zbx_rtc_wait_config_sync(&rtc, rtc_process_request_func))
					goto out;
				break;
			case ZBX_PROCESS_TYPE_TRAPPER:
				thread_args.args = &trapper_args;
				zbx_thread_start(trapper_thread, &thread_args, &threads[i]);
				break;
			case ZBX_PROCESS_TYPE_DATASENDER:
				thread_args.args = &datasender_args;
				zbx_thread_start(datasender_thread, &thread_args, &threads[i]);
				break;
			case ZBX_PROCESS_TYPE_POLLER:
				poller_args.poller_type = ZBX_POLLER_TYPE_NORMAL;
				thread_args.args = &poller_args;
				zbx_thread_start(poller_thread, &thread_args, &threads[i]);
				break;
			case ZBX_PROCESS_TYPE_UNREACHABLE:
				poller_args.poller_type = ZBX_POLLER_TYPE_UNREACHABLE;
				thread_args.args = &poller_args;
				zbx_thread_start(poller_thread, &thread_args, &threads[i]);
				break;
			case ZBX_PROCESS_TYPE_PINGER:
				thread_args.args = &pinger_args;
				zbx_thread_start(pinger_thread, &thread_args, &threads[i]);
				break;
			case ZBX_PROCESS_TYPE_HOUSEKEEPER:
				thread_args.args = &housekeeper_args;
				zbx_thread_start(housekeeper_thread, &thread_args, &threads[i]);
				break;
			case ZBX_PROCESS_TYPE_HTTPPOLLER:
				zbx_thread_start(httppoller_thread, &thread_args, &threads[i]);
				break;
			case ZBX_PROCESS_TYPE_DISCOVERER:
				thread_args.args = &discoverer_args;
				zbx_thread_start(discoverer_thread, &thread_args, &threads[i]);
				break;
			case ZBX_PROCESS_TYPE_HISTSYNCER:
				threads_flags[i] = ZBX_THREAD_PRIORITY_FIRST;
				zbx_thread_start(dbsyncer_thread, &thread_args, &threads[i]);
				break;
			case ZBX_PROCESS_TYPE_JAVAPOLLER:
				poller_args.poller_type = ZBX_POLLER_TYPE_JAVA;
				thread_args.args = &poller_args;
				zbx_thread_start(poller_thread, &thread_args, &threads[i]);
				break;
			case ZBX_PROCESS_TYPE_SNMPTRAPPER:
				zbx_thread_start(snmptrapper_thread, &thread_args, &threads[i]);
				break;
			case ZBX_PROCESS_TYPE_SELFMON:
				zbx_thread_start(zbx_selfmon_thread, &thread_args, &threads[i]);
				break;
			case ZBX_PROCESS_TYPE_VMWARE:
				zbx_thread_start(vmware_thread, &thread_args, &threads[i]);
				break;
#ifdef HAVE_OPENIPMI
			case ZBX_PROCESS_TYPE_IPMIMANAGER:
				thread_args.args = &ipmimanager_args;
				zbx_thread_start(ipmi_manager_thread, &thread_args, &threads[i]);
				break;
			case ZBX_PROCESS_TYPE_IPMIPOLLER:
				zbx_thread_start(ipmi_poller_thread, &thread_args, &threads[i]);
				break;
#endif
			case ZBX_PROCESS_TYPE_TASKMANAGER:
				thread_args.args = &taskmanager_args;
				zbx_thread_start(taskmanager_thread, &thread_args, &threads[i]);
				break;
			case ZBX_PROCESS_TYPE_PREPROCMAN:
				thread_args.args = &preproc_man_args;
				zbx_thread_start(preprocessing_manager_thread, &thread_args, &threads[i]);
				break;
			case ZBX_PROCESS_TYPE_AVAILMAN:
				threads_flags[i] = ZBX_THREAD_PRIORITY_FIRST;
				zbx_thread_start(availability_manager_thread, &thread_args, &threads[i]);
				break;
			case ZBX_PROCESS_TYPE_ODBCPOLLER:
				poller_args.poller_type = ZBX_POLLER_TYPE_ODBC;
				thread_args.args = &poller_args;
				zbx_thread_start(poller_thread, &thread_args, &threads[i]);
				break;
		}
	}

	zbx_unset_exit_on_terminate();

	while (ZBX_IS_RUNNING())
	{
		zbx_ipc_client_t	*client;
		zbx_ipc_message_t	*message;

		(void)zbx_ipc_service_recv(&rtc.service, &rtc_timeout, &client, &message);

		if (NULL != message)
		{
			zbx_rtc_dispatch(&rtc, client, message, rtc_process_request_func);
			zbx_ipc_message_free(message);
		}

		if (NULL != client)
			zbx_ipc_client_release(client);

		if (0 < (ret = waitpid((pid_t)-1, &i, WNOHANG)))
		{
			zabbix_log(LOG_LEVEL_CRIT, "PROCESS EXIT: %d", ret);
			zbx_set_exiting_with_fail();
			break;
		}

		if (-1 == ret && EINTR != errno)
		{
			zabbix_log(LOG_LEVEL_ERR, "failed to wait on child processes: %s", zbx_strerror(errno));
			zbx_set_exiting_with_fail();
			break;
		}
	}
out:
	if (SUCCEED == ZBX_EXIT_STATUS())
		zbx_rtc_shutdown_subs(&rtc);

	zbx_on_exit(ZBX_EXIT_STATUS());

	return SUCCEED;
}<|MERGE_RESOLUTION|>--- conflicted
+++ resolved
@@ -1272,19 +1272,12 @@
 	zbx_thread_poller_args			poller_args = {&config_comms, get_program_type, ZBX_NO_POLLER,
 								config_startup_time, config_unavailable_delay};
 	zbx_thread_proxyconfig_args		proxyconfig_args = {zbx_config_tls, &zbx_config_vault,
-<<<<<<< HEAD
-								get_program_type, CONFIG_TIMEOUT};
-	zbx_thread_datasender_args		datasender_args = {zbx_config_tls, get_program_type, CONFIG_TIMEOUT};
-	zbx_thread_taskmanager_args		taskmanager_args = {&config_comms, get_program_type};
-	zbx_thread_discoverer_args		discoverer_args = {zbx_config_tls, get_program_type, CONFIG_TIMEOUT,
-								CONFIG_FORKS[ZBX_PROCESS_TYPE_DISCOVERER]};
-=======
 								get_program_type, config_timeout};
 	zbx_thread_datasender_args		datasender_args = {zbx_config_tls, get_program_type, config_timeout};
 	zbx_thread_taskmanager_args		taskmanager_args = {&config_comms, get_program_type,
 								config_startup_time};
-	zbx_thread_discoverer_args		discoverer_args = {zbx_config_tls, get_program_type, config_timeout};
->>>>>>> 33ff8303
+	zbx_thread_discoverer_args		discoverer_args = {zbx_config_tls, get_program_type, config_timeout,
+								CONFIG_FORKS[ZBX_PROCESS_TYPE_DISCOVERER]};
 	zbx_thread_trapper_args			trapper_args = {&config_comms, &zbx_config_vault, get_program_type,
 								&listen_sock, config_startup_time};
 	zbx_thread_proxy_housekeeper_args	housekeeper_args = {config_timeout};
@@ -1469,17 +1462,14 @@
 	for (threads_num = 0, i = 0; i < ZBX_PROCESS_TYPE_COUNT; i++)
 	{
 		/* skip threaded components */
-<<<<<<< HEAD
+		if (ZBX_PROCESS_TYPE_PREPROCESSOR == i)
+			continue;
+
+		/* start single discoverer manager process */
 		if (ZBX_PROCESS_TYPE_DISCOVERER == i)
 			threads_num++;
-		else
-			threads_num += CONFIG_FORKS[i];
-=======
-		if (ZBX_PROCESS_TYPE_PREPROCESSOR == i)
-			continue;
 
 		threads_num += CONFIG_FORKS[i];
->>>>>>> 33ff8303
 	}
 
 	threads = (pid_t *)zbx_calloc(threads, (size_t)threads_num, sizeof(pid_t));
