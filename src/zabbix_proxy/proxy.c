--- conflicted
+++ resolved
@@ -1022,21 +1022,18 @@
 			PARM_OPT,	0,			INT_MAX},
 		{"StartODBCPollers",		&CONFIG_FORKS[ZBX_PROCESS_TYPE_ODBCPOLLER],	TYPE_INT,
 			PARM_OPT,	0,			1000},
-<<<<<<< HEAD
 		{"ProxyMemoryBufferSize",	&config_proxy_memory_buffer_size,	TYPE_UINT64,
 			PARM_OPT,	0,	__UINT64_C(2) * ZBX_GIBIBYTE},
 		{"ProxyMemoryBufferAge",	&config_proxy_memory_buffer_age,	TYPE_INT,
 			PARM_OPT,	0,	SEC_PER_DAY * 10},
 		{"ProxyBufferMode",		&config_proxy_buffer_mode_str,		TYPE_STRING,
 			PARM_OPT,	0,	0},
-=======
 		{"StartHTTPAgentPollers",	&CONFIG_FORKS[ZBX_PROCESS_TYPE_HTTPAGENT_POLLER],	TYPE_INT,
 			PARM_OPT,	0,			1000},
 		{"StartAgentPollers",		&CONFIG_FORKS[ZBX_PROCESS_TYPE_AGENT_POLLER],	TYPE_INT,
 			PARM_OPT,	0,			1000},
 		{"MaxConcurrentChecksPerPoller",	&config_max_concurrent_checks_per_poller,	TYPE_INT,
 			PARM_OPT,	1,			1000},
->>>>>>> 29970a54
 		{NULL}
 	};
 
