--- conflicted
+++ resolved
@@ -202,111 +202,109 @@
 
 char	*CONFIG_USER			= NULL;
 
-<<<<<<< HEAD
-int	get_process_info_by_thread(int server_num, unsigned char *process_type, int *process_num)
-{
-	int	server_count = 0;
-
-	if (0 == server_num)
-	{
-		/* fail if the main process is queried */
-		return FAIL;
-	}
-	else if (server_num <= (server_count += CONFIG_CONFSYNCER_FORKS))
-	{
-		*process_type = ZBX_PROCESS_TYPE_CONFSYNCER;
-		*process_num = server_num - server_count + CONFIG_CONFSYNCER_FORKS;
-	}
-	else if (server_num <= (server_count += CONFIG_HEARTBEAT_FORKS))
-	{
-		*process_type = ZBX_PROCESS_TYPE_HEARTBEAT;
-		*process_num = server_num - server_count + CONFIG_HEARTBEAT_FORKS;
-	}
-	else if (server_num <= (server_count += CONFIG_DATASENDER_FORKS))
-	{
-		*process_type = ZBX_PROCESS_TYPE_DATASENDER;
-		*process_num = server_num - server_count + CONFIG_DATASENDER_FORKS;
-	}
-	else if (server_num <= (server_count += CONFIG_POLLER_FORKS))
-	{
-		*process_type = ZBX_PROCESS_TYPE_POLLER;
-		*process_num = server_num - server_count + CONFIG_POLLER_FORKS;
-	}
-	else if (server_num <= (server_count += CONFIG_UNREACHABLE_POLLER_FORKS))
-	{
-		*process_type = ZBX_PROCESS_TYPE_UNREACHABLE;
-		*process_num = server_num - server_count + CONFIG_UNREACHABLE_POLLER_FORKS;
-	}
-	else if (server_num <= (server_count += CONFIG_TRAPPER_FORKS))
-	{
-		*process_type = ZBX_PROCESS_TYPE_TRAPPER;
-		*process_num = server_num - server_count + CONFIG_TRAPPER_FORKS;
-	}
-	else if (server_num <= (server_count += CONFIG_PINGER_FORKS))
-	{
-		*process_type = ZBX_PROCESS_TYPE_PINGER;
-		*process_num = server_num - server_count + CONFIG_PINGER_FORKS;
-	}
-	else if (server_num <= (server_count += CONFIG_HOUSEKEEPER_FORKS))
-	{
-		*process_type = ZBX_PROCESS_TYPE_HOUSEKEEPER;
-		*process_num = server_num - server_count + CONFIG_HOUSEKEEPER_FORKS;
-	}
-	else if (server_num <= (server_count += CONFIG_HTTPPOLLER_FORKS))
-	{
-		*process_type = ZBX_PROCESS_TYPE_HTTPPOLLER;
-		*process_num = server_num - server_count + CONFIG_HTTPPOLLER_FORKS;
-	}
-	else if (server_num <= (server_count += CONFIG_DISCOVERER_FORKS))
-	{
-		*process_type = ZBX_PROCESS_TYPE_DISCOVERER;
-		*process_num = server_num - server_count + CONFIG_DISCOVERER_FORKS;
-	}
-	else if (server_num <= (server_count += CONFIG_HISTSYNCER_FORKS))
-	{
-		*process_type = ZBX_PROCESS_TYPE_HISTSYNCER;
-		*process_num = server_num - server_count + CONFIG_HISTSYNCER_FORKS;
-	}
-	else if (server_num <= (server_count += CONFIG_IPMIPOLLER_FORKS))
-	{
-		*process_type = ZBX_PROCESS_TYPE_SNMPTRAPPER;
-		*process_num = server_num - server_count + CONFIG_IPMIPOLLER_FORKS;
-	}
-	else if (server_num <= (server_count += CONFIG_JAVAPOLLER_FORKS))
-	{
-		*process_type = ZBX_PROCESS_TYPE_JAVAPOLLER;
-		*process_num = server_num - server_count + CONFIG_JAVAPOLLER_FORKS;
-	}
-	else if (server_num <= (server_count += CONFIG_SNMPTRAPPER_FORKS))
-	{
-		*process_type = ZBX_PROCESS_TYPE_SNMPTRAPPER;
-		*process_num = server_num - server_count + CONFIG_SNMPTRAPPER_FORKS;
-	}
-	else if (server_num <= (server_count += CONFIG_SELFMON_FORKS))
-	{
-		*process_type = ZBX_PROCESS_TYPE_SELFMON;
-		*process_num = server_num - server_count + CONFIG_SELFMON_FORKS;
-	}
-	else if (server_num <= (server_count += CONFIG_VMWARE_FORKS))
-	{
-		*process_type = ZBX_PROCESS_TYPE_VMWARE;
-		*process_num = server_num - server_count + CONFIG_VMWARE_FORKS;
-	}
-	else
-	{
-		return FAIL;
-	}
-
-	return SUCCEED;
-}
-=======
 /* web monitoring */
 #ifdef HAVE_LIBCURL
 char	*CONFIG_SSL_CA_LOCATION		= NULL;
 char	*CONFIG_SSL_CERT_LOCATION	= NULL;
 char	*CONFIG_SSL_KEY_LOCATION	= NULL;
 #endif
->>>>>>> b2f904fd
+
+int	get_process_info_by_thread(int server_num, unsigned char *process_type, int *process_num)
+{
+	int	server_count = 0;
+
+	if (0 == server_num)
+	{
+		/* fail if the main process is queried */
+		return FAIL;
+	}
+	else if (server_num <= (server_count += CONFIG_CONFSYNCER_FORKS))
+	{
+		*process_type = ZBX_PROCESS_TYPE_CONFSYNCER;
+		*process_num = server_num - server_count + CONFIG_CONFSYNCER_FORKS;
+	}
+	else if (server_num <= (server_count += CONFIG_HEARTBEAT_FORKS))
+	{
+		*process_type = ZBX_PROCESS_TYPE_HEARTBEAT;
+		*process_num = server_num - server_count + CONFIG_HEARTBEAT_FORKS;
+	}
+	else if (server_num <= (server_count += CONFIG_DATASENDER_FORKS))
+	{
+		*process_type = ZBX_PROCESS_TYPE_DATASENDER;
+		*process_num = server_num - server_count + CONFIG_DATASENDER_FORKS;
+	}
+	else if (server_num <= (server_count += CONFIG_POLLER_FORKS))
+	{
+		*process_type = ZBX_PROCESS_TYPE_POLLER;
+		*process_num = server_num - server_count + CONFIG_POLLER_FORKS;
+	}
+	else if (server_num <= (server_count += CONFIG_UNREACHABLE_POLLER_FORKS))
+	{
+		*process_type = ZBX_PROCESS_TYPE_UNREACHABLE;
+		*process_num = server_num - server_count + CONFIG_UNREACHABLE_POLLER_FORKS;
+	}
+	else if (server_num <= (server_count += CONFIG_TRAPPER_FORKS))
+	{
+		*process_type = ZBX_PROCESS_TYPE_TRAPPER;
+		*process_num = server_num - server_count + CONFIG_TRAPPER_FORKS;
+	}
+	else if (server_num <= (server_count += CONFIG_PINGER_FORKS))
+	{
+		*process_type = ZBX_PROCESS_TYPE_PINGER;
+		*process_num = server_num - server_count + CONFIG_PINGER_FORKS;
+	}
+	else if (server_num <= (server_count += CONFIG_HOUSEKEEPER_FORKS))
+	{
+		*process_type = ZBX_PROCESS_TYPE_HOUSEKEEPER;
+		*process_num = server_num - server_count + CONFIG_HOUSEKEEPER_FORKS;
+	}
+	else if (server_num <= (server_count += CONFIG_HTTPPOLLER_FORKS))
+	{
+		*process_type = ZBX_PROCESS_TYPE_HTTPPOLLER;
+		*process_num = server_num - server_count + CONFIG_HTTPPOLLER_FORKS;
+	}
+	else if (server_num <= (server_count += CONFIG_DISCOVERER_FORKS))
+	{
+		*process_type = ZBX_PROCESS_TYPE_DISCOVERER;
+		*process_num = server_num - server_count + CONFIG_DISCOVERER_FORKS;
+	}
+	else if (server_num <= (server_count += CONFIG_HISTSYNCER_FORKS))
+	{
+		*process_type = ZBX_PROCESS_TYPE_HISTSYNCER;
+		*process_num = server_num - server_count + CONFIG_HISTSYNCER_FORKS;
+	}
+	else if (server_num <= (server_count += CONFIG_IPMIPOLLER_FORKS))
+	{
+		*process_type = ZBX_PROCESS_TYPE_SNMPTRAPPER;
+		*process_num = server_num - server_count + CONFIG_IPMIPOLLER_FORKS;
+	}
+	else if (server_num <= (server_count += CONFIG_JAVAPOLLER_FORKS))
+	{
+		*process_type = ZBX_PROCESS_TYPE_JAVAPOLLER;
+		*process_num = server_num - server_count + CONFIG_JAVAPOLLER_FORKS;
+	}
+	else if (server_num <= (server_count += CONFIG_SNMPTRAPPER_FORKS))
+	{
+		*process_type = ZBX_PROCESS_TYPE_SNMPTRAPPER;
+		*process_num = server_num - server_count + CONFIG_SNMPTRAPPER_FORKS;
+	}
+	else if (server_num <= (server_count += CONFIG_SELFMON_FORKS))
+	{
+		*process_type = ZBX_PROCESS_TYPE_SELFMON;
+		*process_num = server_num - server_count + CONFIG_SELFMON_FORKS;
+	}
+	else if (server_num <= (server_count += CONFIG_VMWARE_FORKS))
+	{
+		*process_type = ZBX_PROCESS_TYPE_VMWARE;
+		*process_num = server_num - server_count + CONFIG_VMWARE_FORKS;
+	}
+	else
+	{
+		return FAIL;
+	}
+
+	return SUCCEED;
+}
 
 /******************************************************************************
  *                                                                            *
