/*
** Zabbix
** Copyright (C) 2001-2023 Zabbix SIA
**
** This program is free software; you can redistribute it and/or modify
** it under the terms of the GNU General Public License as published by
** the Free Software Foundation; either version 2 of the License, or
** (at your option) any later version.
**
** This program is distributed in the hope that it will be useful,
** but WITHOUT ANY WARRANTY; without even the implied warranty of
** MERCHANTABILITY or FITNESS FOR A PARTICULAR PURPOSE. See the
** GNU General Public License for more details.
**
** You should have received a copy of the GNU General Public License
** along with this program; if not, write to the Free Software
** Foundation, Inc., 51 Franklin Street, Fifth Floor, Boston, MA  02110-1301, USA.
**/

#include "zbxdbwrap.h"

#include "cfg.h"
#include "zbxdbhigh.h"
#include "zbxcacheconfig.h"
#include "zbxcachehistory.h"
#include "zbxcachehistory_proxy.h"
#include "zbxdbupgrade.h"
#include "zbxlog.h"
#include "zbxgetopt.h"
#include "zbxmutexs.h"

#include "zbxsysinfo.h"
#include "zbxmodules.h"

#include "zbxnix.h"
#include "zbxself.h"

#include "zbxdbsyncer.h"
#include "../zabbix_server/discoverer/discoverer.h"
#include "../zabbix_server/httppoller/httppoller.h"
#include "housekeeper/housekeeper.h"
#include "../zabbix_server/pinger/pinger.h"
#include "../zabbix_server/poller/poller.h"
#include "../zabbix_server/trapper/trapper.h"
#include "../zabbix_server/trapper/trapper_request.h"
#include "proxyconfig/proxyconfig.h"
#include "datasender/datasender.h"
#include "taskmanager/taskmanager_proxy.h"
#include "../zabbix_server/vmware/vmware.h"
#include "zbxcomms.h"
#include "zbxvault.h"
#include "zbxdiag.h"
#include "diag/diag_proxy.h"
#include "zbxrtc.h"
#include "rtc/rtc_proxy.h"
#include "zbxstats.h"
#include "stats/zabbix_stats.h"
#include "zbxip.h"
#include "zbxthreads.h"
#include "zbx_rtc_constants.h"
#include "zbxicmpping.h"
#include "zbxipcservice.h"
#include "preproc/preproc_proxy.h"
#include "zbxdiscovery.h"
#include "zbxproxybuffer.h"
#include "zbxscripts.h"
#include "zbxsnmptrapper.h"

#ifdef HAVE_OPENIPMI
#include "zbxipmi.h"
#endif

ZBX_GET_CONFIG_VAR2(const char*, const char*, zbx_progname, NULL)

static const char	title_message[] = "zabbix_proxy";
static const char	syslog_app_name[] = "zabbix_proxy";
static const char	*usage_message[] = {
	"[-c config-file]", NULL,
	"[-c config-file]", "-R runtime-option", NULL,
	"[-c config-file]", "-T", NULL,
	"-h", NULL,
	"-V", NULL,
	NULL	/* end of text */
};

static const char	*help_message[] = {
	"A Zabbix daemon that collects monitoring data from devices and sends it to",
	"Zabbix server.",
	"",
	"Options:",
	"  -c --config config-file        Path to the configuration file",
	"                                 (default: \"" DEFAULT_CONFIG_FILE "\")",
	"  -f --foreground                Run Zabbix proxy in foreground",
	"  -R --runtime-control runtime-option   Perform administrative functions",
	"",
	"    Runtime control options:",
	"      " ZBX_CONFIG_CACHE_RELOAD "        Reload configuration cache",
	"      " ZBX_HOUSEKEEPER_EXECUTE "        Execute the housekeeper",
	"      " ZBX_LOG_LEVEL_INCREASE "=target  Increase log level, affects all processes if",
	"                                   target is not specified",
	"      " ZBX_LOG_LEVEL_DECREASE "=target  Decrease log level, affects all processes if",
	"                                   target is not specified",
	"      " ZBX_SNMP_CACHE_RELOAD "          Reload SNMP cache",
	"      " ZBX_DIAGINFO "=section           Log internal diagnostic information of the",
	"                                 section (historycache, preprocessing, locks) or",
	"                                 everything if section is not specified",
	"      " ZBX_PROF_ENABLE "=target         Enable profiling, affects all processes if",
	"                                   target is not specified",
	"      " ZBX_PROF_DISABLE "=target        Disable profiling, affects all processes if",
	"                                   target is not specified",
	"",
	"      Log level control targets:",
	"        process-type             All processes of specified type",
	"                                 (availability manager, configuration syncer, data sender,",
	"                                 discovery manager, history syncer, housekeeper, http poller,",
	"                                 icmp pinger, ipmi manager, ipmi poller, java poller,",
	"                                 odbc poller, poller, agent poller, http agent poller,",
	"                                 snmp poller, preprocessing manager, self-monitoring, snmp trapper,",
	"                                 task manager, trapper, unreachable poller, vmware collector)",
	"        process-type,N           Process type and number (e.g., poller,3)",
	"        pid                      Process identifier",
	"",
	"      Profiling control targets:",
	"        process-type             All processes of specified type",
	"                                 (availability manager, configuration syncer, data sender,",
	"                                 discovery manager, history syncer, housekeeper, http poller,",
	"                                 icmp pinger, ipmi manager, ipmi poller, java poller,",
	"                                 odbc poller, poller, agent poller, http agent poller,",
	"                                 snmp poller, preprocessing manager, self-monitoring, snmp trapper,",
	"                                 task manager, trapper, unreachable poller, vmware collector)",
	"        process-type,N           Process type and number (e.g., history syncer,1)",
	"        pid                      Process identifier",
	"        scope                    Profiling scope",
	"                                 (rwlock, mutex, processing) can be used with process-type",
	"                                 (e.g., history syncer,1,processing)",
	"",
	"  -T --test-config               Validate configuration file and exit",
	"  -h --help                      Display this help message",
	"  -V --version                   Display version number",
	"",
	"Some configuration parameter default locations:",
	"  ExternalScripts                \"" DEFAULT_EXTERNAL_SCRIPTS_PATH "\"",
#ifdef HAVE_LIBCURL
	"  SSLCertLocation                \"" DEFAULT_SSL_CERT_LOCATION "\"",
	"  SSLKeyLocation                 \"" DEFAULT_SSL_KEY_LOCATION "\"",
#endif
	"  LoadModulePath                 \"" DEFAULT_LOAD_MODULE_PATH "\"",
	NULL	/* end of text */
};

/* COMMAND LINE OPTIONS */

/* long options */
static struct zbx_option	longopts[] =
{
	{"config",		1,	NULL,	'c'},
	{"foreground",		0,	NULL,	'f'},
	{"runtime-control",	1,	NULL,	'R'},
	{"test-config",		0,	NULL,	'T'},
	{"help",		0,	NULL,	'h'},
	{"version",		0,	NULL,	'V'},
	{NULL}
};

/* short options */
static char	shortopts[] = "c:hVR:Tf";

/* end of COMMAND LINE OPTIONS */

ZBX_GET_CONFIG_VAR(int, zbx_threads_num, 0)
ZBX_GET_CONFIG_VAR(pid_t*, zbx_threads, NULL)

static int	*threads_flags;

ZBX_GET_CONFIG_VAR(unsigned char, zbx_program_type, ZBX_PROGRAM_TYPE_PROXY_ACTIVE)
ZBX_GET_CONFIG_VAR2(char *, const char *, zbx_config_source_ip, NULL)
ZBX_GET_CONFIG_VAR2(char *, const char *, zbx_config_pid_file, NULL)
ZBX_GET_CONFIG_VAR2(char *, const char *, zbx_config_tmpdir, NULL)
ZBX_GET_CONFIG_VAR2(char *, const char *, zbx_config_fping_location, NULL)
ZBX_GET_CONFIG_VAR2(char *, const char *, zbx_config_fping6_location, NULL)

static int	config_proxymode		= ZBX_PROXYMODE_ACTIVE;

int	CONFIG_FORKS[ZBX_PROCESS_TYPE_COUNT] = {
	5, /* ZBX_PROCESS_TYPE_POLLER */
	1, /* ZBX_PROCESS_TYPE_UNREACHABLE */
	0, /* ZBX_PROCESS_TYPE_IPMIPOLLER */
	1, /* ZBX_PROCESS_TYPE_PINGER */
	0, /* ZBX_PROCESS_TYPE_JAVAPOLLER */
	1, /* ZBX_PROCESS_TYPE_HTTPPOLLER */
	5, /* ZBX_PROCESS_TYPE_TRAPPER */
	0, /* ZBX_PROCESS_TYPE_SNMPTRAPPER */
	0, /* ZBX_PROCESS_TYPE_PROXYPOLLER */
	0, /* ZBX_PROCESS_TYPE_ESCALATOR */
	4, /* ZBX_PROCESS_TYPE_HISTSYNCER */
	5, /* ZBX_PROCESS_TYPE_DISCOVERER */
	0, /* ZBX_PROCESS_TYPE_ALERTER */
	0, /* ZBX_PROCESS_TYPE_TIMER */
	1, /* ZBX_PROCESS_TYPE_HOUSEKEEPER */
	1, /* ZBX_PROCESS_TYPE_DATASENDER */
	1, /* ZBX_PROCESS_TYPE_CONFSYNCER */
	1, /* ZBX_PROCESS_TYPE_SELFMON */
	0, /* ZBX_PROCESS_TYPE_VMWARE */
	0, /* ZBX_PROCESS_TYPE_COLLECTOR */
	0, /* ZBX_PROCESS_TYPE_LISTENER */
	0, /* ZBX_PROCESS_TYPE_ACTIVE_CHECKS */
	1, /* ZBX_PROCESS_TYPE_TASKMANAGER */
	0, /* ZBX_PROCESS_TYPE_IPMIMANAGER */
	0, /* ZBX_PROCESS_TYPE_ALERTMANAGER */
	1, /* ZBX_PROCESS_TYPE_PREPROCMAN */
	3, /* ZBX_PROCESS_TYPE_PREPROCESSOR */
	0, /* ZBX_PROCESS_TYPE_LLDMANAGER */
	0, /* ZBX_PROCESS_TYPE_LLDWORKER */
	0, /* ZBX_PROCESS_TYPE_ALERTSYNCER */
	0, /* ZBX_PROCESS_TYPE_HISTORYPOLLER */
	1, /* ZBX_PROCESS_TYPE_AVAILMAN */
	0, /* ZBX_PROCESS_TYPE_REPORTMANAGER */
	0, /* ZBX_PROCESS_TYPE_REPORTWRITER */
	0, /* ZBX_PROCESS_TYPE_SERVICEMAN */
	0, /* ZBX_PROCESS_TYPE_TRIGGERHOUSEKEEPER */
	1, /* ZBX_PROCESS_TYPE_ODBCPOLLER */
	0, /* ZBX_PROCESS_TYPE_CONNECTORMANAGER */
	0, /* ZBX_PROCESS_TYPE_CONNECTORWORKER */
	0, /* ZBX_PROCESS_TYPE_DISCOVERYMANAGER */
	1, /* ZBX_PROCESS_TYPE_HTTPAGENT_POLLER */
	1, /* ZBX_PROCESS_TYPE_AGENT_POLLER */
	1, /* ZBX_PROCESS_TYPE_SNMP_POLLER */
	1, /* ZBX_PROCESS_TYPE_INTERNAL_POLLER */
	0 /* ZBX_PROCESS_TYPE_DBCONFIGWORKER */
};

static int	get_config_forks(unsigned char process_type)
{
	if (ZBX_PROCESS_TYPE_COUNT > process_type)
		return CONFIG_FORKS[process_type];

	return 0;
}

ZBX_GET_CONFIG_VAR(int, zbx_config_timeout, 3)
static int	zbx_config_trapper_timeout	= 300;
static int	config_startup_time		= 0;
static int	config_unavailable_delay	= 60;
static int	config_housekeeping_frequency	= 1;
static int	config_proxy_local_buffer	= 0;
static int	config_proxy_offline_buffer	= 1;
static int	config_histsyncer_frequency	= 1;

static int	config_listen_port		= ZBX_DEFAULT_SERVER_PORT;
static char	*config_listen_ip		= NULL;

static int	config_heartbeat_frequency	= -1;

/* how often active Zabbix proxy requests configuration data from server, in seconds */
static int	config_proxyconfig_frequency	= 0;	/* will be set to default 5 seconds if not configured */
static int	config_proxydata_frequency	= 1;
static int	config_confsyncer_frequency	= 0;

static int	config_vmware_frequency		= 60;
static int	config_vmware_perf_frequency	= 60;
static int	config_vmware_timeout		= 10;

static zbx_uint64_t	config_conf_cache_size		= 8 * ZBX_MEBIBYTE;
static zbx_uint64_t	config_history_cache_size	= 16 * ZBX_MEBIBYTE;
static zbx_uint64_t	config_history_index_cache_size	= 4 * ZBX_MEBIBYTE;
static zbx_uint64_t	config_trends_cache_size	= 0;
static zbx_uint64_t	config_vmware_cache_size	= 8 * ZBX_MEBIBYTE;

static int	config_unreachable_period		= 45;
static int	config_unreachable_delay		= 15;
static int	config_max_concurrent_checks_per_poller	= 1000;

static int	config_log_level		= LOG_LEVEL_WARNING;

char	*CONFIG_EXTERNALSCRIPTS		= NULL;
int	CONFIG_ALLOW_UNSUPPORTED_DB_VERSIONS = 0;

ZBX_GET_CONFIG_VAR(int, zbx_config_enable_remote_commands, 0)
ZBX_GET_CONFIG_VAR(int, zbx_config_log_remote_commands, 0)
ZBX_GET_CONFIG_VAR(int, zbx_config_unsafe_user_parameters, 0)

static char	*config_server		= NULL;
static int	config_server_port;
static char	*config_hostname	= NULL;
static char	*config_hostname_item	= NULL;

char	*zbx_config_snmptrap_file	= NULL;

char	*CONFIG_JAVA_GATEWAY		= NULL;
int	CONFIG_JAVA_GATEWAY_PORT	= ZBX_DEFAULT_GATEWAY_PORT;

char	*CONFIG_SSH_KEY_LOCATION	= NULL;

static int	config_log_slow_queries	= 0;	/* ms; 0 - disable */

static char	*config_load_module_path= NULL;
static char	**config_load_module	= NULL;

static char	*config_user		= NULL;

/* web monitoring */
static char	*config_ssl_ca_location = NULL;
static char	*config_ssl_cert_location = NULL;
static char	*config_ssl_key_location = NULL;

static zbx_config_tls_t		*zbx_config_tls = NULL;
static zbx_config_dbhigh_t	*zbx_config_dbhigh = NULL;
static zbx_config_vault_t	zbx_config_vault = {NULL, NULL, NULL, NULL, NULL, NULL};

static char	*config_socket_path	= NULL;

char	*CONFIG_HISTORY_STORAGE_URL		= NULL;
char	*CONFIG_HISTORY_STORAGE_OPTS		= NULL;
int	CONFIG_HISTORY_STORAGE_PIPELINES	= 0;

static char	*config_stats_allowed_ip	= NULL;
static int	config_tcp_max_backlog_size	= SOMAXCONN;

static char	*config_file		= NULL;
static int	config_allow_root	= 0;

static zbx_config_log_t	log_file_cfg = {NULL, NULL, ZBX_LOG_TYPE_UNDEFINED, 1};

static zbx_vector_addr_ptr_t	config_server_addrs;

#define ZBX_CONFIG_DATA_CACHE_SIZE_MIN		(ZBX_KIBIBYTE * 128)
#define ZBX_CONFIG_DATA_CACHE_AGE_MIN		(SEC_PER_MIN * 10)

static char		*config_proxy_buffer_mode_str = NULL;
static int		config_proxy_buffer_mode	= 0;
static zbx_uint64_t	config_proxy_memory_buffer_size	= 0;
static int		config_proxy_memory_buffer_age	= 0;

/* proxy has no any events processing */
static const zbx_events_funcs_t	events_cbs = {
	.add_event_cb			= NULL,
	.process_events_cb		= NULL,
	.clean_events_cb		= NULL,
	.reset_event_recovery_cb	= NULL,
	.export_events_cb		= NULL,
	.events_update_itservices_cb	= NULL
};

int	get_process_info_by_thread(int local_server_num, unsigned char *local_process_type, int *local_process_num);

int	get_process_info_by_thread(int local_server_num, unsigned char *local_process_type, int *local_process_num)
{
	int	server_count = 0;

	if (0 == local_server_num)
	{
		/* fail if the main process is queried */
		return FAIL;
	}
	else if (local_server_num <= (server_count += CONFIG_FORKS[ZBX_PROCESS_TYPE_CONFSYNCER]))
	{
		/* make initial configuration sync before worker processes are forked on active Zabbix proxy */
		*local_process_type = ZBX_PROCESS_TYPE_CONFSYNCER;
		*local_process_num = local_server_num - server_count + CONFIG_FORKS[ZBX_PROCESS_TYPE_CONFSYNCER];
	}
	else if (local_server_num <= (server_count += CONFIG_FORKS[ZBX_PROCESS_TYPE_TRAPPER]))
	{
		/* make initial configuration sync before worker processes are forked on passive Zabbix proxy */
		*local_process_type = ZBX_PROCESS_TYPE_TRAPPER;
		*local_process_num = local_server_num - server_count + CONFIG_FORKS[ZBX_PROCESS_TYPE_TRAPPER];
	}
	else if (local_server_num <= (server_count += CONFIG_FORKS[ZBX_PROCESS_TYPE_PREPROCMAN]))
	{
		*local_process_type = ZBX_PROCESS_TYPE_PREPROCMAN;
		*local_process_num = local_server_num - server_count + CONFIG_FORKS[ZBX_PROCESS_TYPE_PREPROCMAN];
	}
	else if (local_server_num <= (server_count += CONFIG_FORKS[ZBX_PROCESS_TYPE_DATASENDER]))
	{
		*local_process_type = ZBX_PROCESS_TYPE_DATASENDER;
		*local_process_num = local_server_num - server_count + CONFIG_FORKS[ZBX_PROCESS_TYPE_DATASENDER];
	}
	else if (local_server_num <= (server_count += CONFIG_FORKS[ZBX_PROCESS_TYPE_IPMIMANAGER]))
	{
		*local_process_type = ZBX_PROCESS_TYPE_IPMIMANAGER;
		*local_process_num = local_server_num - server_count + CONFIG_FORKS[ZBX_PROCESS_TYPE_IPMIMANAGER];
	}
	else if (local_server_num <= (server_count += CONFIG_FORKS[ZBX_PROCESS_TYPE_HOUSEKEEPER]))
	{
		*local_process_type = ZBX_PROCESS_TYPE_HOUSEKEEPER;
		*local_process_num = local_server_num - server_count + CONFIG_FORKS[ZBX_PROCESS_TYPE_HOUSEKEEPER];
	}
	else if (local_server_num <= (server_count += CONFIG_FORKS[ZBX_PROCESS_TYPE_HTTPPOLLER]))
	{
		*local_process_type = ZBX_PROCESS_TYPE_HTTPPOLLER;
		*local_process_num = local_server_num - server_count + CONFIG_FORKS[ZBX_PROCESS_TYPE_HTTPPOLLER];
	}
	else if (local_server_num <= (server_count += CONFIG_FORKS[ZBX_PROCESS_TYPE_DISCOVERYMANAGER]))
	{
		*local_process_type = ZBX_PROCESS_TYPE_DISCOVERYMANAGER;
		*local_process_num = local_server_num - server_count + CONFIG_FORKS[ZBX_PROCESS_TYPE_DISCOVERYMANAGER];
	}
	else if (local_server_num <= (server_count += CONFIG_FORKS[ZBX_PROCESS_TYPE_HISTSYNCER]))
	{
		*local_process_type = ZBX_PROCESS_TYPE_HISTSYNCER;
		*local_process_num = local_server_num - server_count + CONFIG_FORKS[ZBX_PROCESS_TYPE_HISTSYNCER];
	}
	else if (local_server_num <= (server_count += CONFIG_FORKS[ZBX_PROCESS_TYPE_IPMIPOLLER]))
	{
		*local_process_type = ZBX_PROCESS_TYPE_IPMIPOLLER;
		*local_process_num = local_server_num - server_count + CONFIG_FORKS[ZBX_PROCESS_TYPE_IPMIPOLLER];
	}
	else if (local_server_num <= (server_count += CONFIG_FORKS[ZBX_PROCESS_TYPE_JAVAPOLLER]))
	{
		*local_process_type = ZBX_PROCESS_TYPE_JAVAPOLLER;
		*local_process_num = local_server_num - server_count + CONFIG_FORKS[ZBX_PROCESS_TYPE_JAVAPOLLER];
	}
	else if (local_server_num <= (server_count += CONFIG_FORKS[ZBX_PROCESS_TYPE_SNMPTRAPPER]))
	{
		*local_process_type = ZBX_PROCESS_TYPE_SNMPTRAPPER;
		*local_process_num = local_server_num - server_count + CONFIG_FORKS[ZBX_PROCESS_TYPE_SNMPTRAPPER];
	}
	else if (local_server_num <= (server_count += CONFIG_FORKS[ZBX_PROCESS_TYPE_SELFMON]))
	{
		*local_process_type = ZBX_PROCESS_TYPE_SELFMON;
		*local_process_num = local_server_num - server_count + CONFIG_FORKS[ZBX_PROCESS_TYPE_SELFMON];
	}
	else if (local_server_num <= (server_count += CONFIG_FORKS[ZBX_PROCESS_TYPE_VMWARE]))
	{
		*local_process_type = ZBX_PROCESS_TYPE_VMWARE;
		*local_process_num = local_server_num - server_count + CONFIG_FORKS[ZBX_PROCESS_TYPE_VMWARE];
	}
	else if (local_server_num <= (server_count += CONFIG_FORKS[ZBX_PROCESS_TYPE_TASKMANAGER]))
	{
		*local_process_type = ZBX_PROCESS_TYPE_TASKMANAGER;
		*local_process_num = local_server_num - server_count + CONFIG_FORKS[ZBX_PROCESS_TYPE_TASKMANAGER];
	}
	else if (local_server_num <= (server_count += CONFIG_FORKS[ZBX_PROCESS_TYPE_POLLER]))
	{
		*local_process_type = ZBX_PROCESS_TYPE_POLLER;
		*local_process_num = local_server_num - server_count + CONFIG_FORKS[ZBX_PROCESS_TYPE_POLLER];
	}
	else if (local_server_num <= (server_count += CONFIG_FORKS[ZBX_PROCESS_TYPE_UNREACHABLE]))
	{
		*local_process_type = ZBX_PROCESS_TYPE_UNREACHABLE;
		*local_process_num = local_server_num - server_count + CONFIG_FORKS[ZBX_PROCESS_TYPE_UNREACHABLE];
	}
	else if (local_server_num <= (server_count += CONFIG_FORKS[ZBX_PROCESS_TYPE_PINGER]))
	{
		*local_process_type = ZBX_PROCESS_TYPE_PINGER;
		*local_process_num = local_server_num - server_count + CONFIG_FORKS[ZBX_PROCESS_TYPE_PINGER];
	}
	else if (local_server_num <= (server_count += CONFIG_FORKS[ZBX_PROCESS_TYPE_AVAILMAN]))
	{
		*local_process_type = ZBX_PROCESS_TYPE_AVAILMAN;
		*local_process_num = local_server_num - server_count + CONFIG_FORKS[ZBX_PROCESS_TYPE_AVAILMAN];
	}
	else if (local_server_num <= (server_count += CONFIG_FORKS[ZBX_PROCESS_TYPE_ODBCPOLLER]))
	{
		*local_process_type = ZBX_PROCESS_TYPE_ODBCPOLLER;
		*local_process_num = local_server_num - server_count + CONFIG_FORKS[ZBX_PROCESS_TYPE_ODBCPOLLER];
	}
	else if (local_server_num <= (server_count += CONFIG_FORKS[ZBX_PROCESS_TYPE_HTTPAGENT_POLLER]))
	{
		*local_process_type = ZBX_PROCESS_TYPE_HTTPAGENT_POLLER;
		*local_process_num = local_server_num - server_count + CONFIG_FORKS[ZBX_PROCESS_TYPE_HTTPAGENT_POLLER];
	}
	else if (local_server_num <= (server_count += CONFIG_FORKS[ZBX_PROCESS_TYPE_AGENT_POLLER]))
	{
		*local_process_type = ZBX_PROCESS_TYPE_AGENT_POLLER;
		*local_process_num = local_server_num - server_count + CONFIG_FORKS[ZBX_PROCESS_TYPE_AGENT_POLLER];
	}
	else if (local_server_num <= (server_count += CONFIG_FORKS[ZBX_PROCESS_TYPE_SNMP_POLLER]))
	{
		*local_process_type = ZBX_PROCESS_TYPE_SNMP_POLLER;
		*local_process_num = local_server_num - server_count + CONFIG_FORKS[ZBX_PROCESS_TYPE_SNMP_POLLER];
	}
	else if (local_server_num <= (server_count += CONFIG_FORKS[ZBX_PROCESS_TYPE_INTERNAL_POLLER]))
	{
		*local_process_type = ZBX_PROCESS_TYPE_INTERNAL_POLLER;
		*local_process_num = local_server_num - server_count + CONFIG_FORKS[ZBX_PROCESS_TYPE_INTERNAL_POLLER];
	}
	else
		return FAIL;

	return SUCCEED;
}

/******************************************************************************
 *                                                                            *
 * Purpose: set configuration defaults                                        *
 *                                                                            *
 ******************************************************************************/
static void	zbx_set_defaults(void)
{
	AGENT_RESULT	result;
	char		**value = NULL;

	config_startup_time = time(NULL);

	if (NULL == config_hostname)
	{
		if (NULL == config_hostname_item)
			config_hostname_item = zbx_strdup(config_hostname_item, "system.hostname");

		zbx_init_agent_result(&result);

		if (SUCCEED == zbx_execute_agent_check(config_hostname_item, ZBX_PROCESS_LOCAL_COMMAND, &result,
				ZBX_CHECK_TIMEOUT_UNDEFINED) && NULL != (value = ZBX_GET_STR_RESULT(&result)))
		{
			assert(*value);

			if (ZBX_MAX_HOSTNAME_LEN < strlen(*value))
			{
				(*value)[ZBX_MAX_HOSTNAME_LEN] = '\0';
				zabbix_log(LOG_LEVEL_WARNING, "proxy name truncated to [%s])", *value);
			}

			config_hostname = zbx_strdup(config_hostname, *value);
		}
		else
			zabbix_log(LOG_LEVEL_WARNING, "failed to get proxy name from [%s])", config_hostname_item);

		zbx_free_agent_result(&result);
	}
	else if (NULL != config_hostname_item)
	{
		zabbix_log(LOG_LEVEL_WARNING, "both Hostname and HostnameItem defined, using [%s]", config_hostname);
	}

	if (NULL == zbx_config_dbhigh->config_dbhost)
		zbx_config_dbhigh->config_dbhost = zbx_strdup(zbx_config_dbhigh->config_dbhost, "localhost");

	if (NULL == zbx_config_snmptrap_file)
		zbx_config_snmptrap_file = zbx_strdup(zbx_config_snmptrap_file, "/tmp/zabbix_traps.tmp");

	if (NULL == zbx_config_pid_file)
		zbx_config_pid_file = zbx_strdup(zbx_config_pid_file, "/tmp/zabbix_proxy.pid");

	if (NULL == zbx_config_tmpdir)
		zbx_config_tmpdir = zbx_strdup(zbx_config_tmpdir, "/tmp");

	if (NULL == zbx_config_fping_location)
		zbx_config_fping_location = zbx_strdup(zbx_config_fping_location, "/usr/sbin/fping");
#ifdef HAVE_IPV6
	if (NULL == zbx_config_fping6_location)
		zbx_config_fping6_location = zbx_strdup(zbx_config_fping6_location, "/usr/sbin/fping6");
#endif
	if (NULL == CONFIG_EXTERNALSCRIPTS)
		CONFIG_EXTERNALSCRIPTS = zbx_strdup(CONFIG_EXTERNALSCRIPTS, DEFAULT_EXTERNAL_SCRIPTS_PATH);

	if (NULL == config_load_module_path)
		config_load_module_path = zbx_strdup(config_load_module_path, DEFAULT_LOAD_MODULE_PATH);
#ifdef HAVE_LIBCURL
	if (NULL == config_ssl_cert_location)
		config_ssl_cert_location = zbx_strdup(config_ssl_cert_location, DEFAULT_SSL_CERT_LOCATION);

	if (NULL == config_ssl_key_location)
		config_ssl_key_location = zbx_strdup(config_ssl_key_location, DEFAULT_SSL_KEY_LOCATION);
#endif
	if (ZBX_PROXYMODE_PASSIVE == config_proxymode)
	{
		CONFIG_FORKS[ZBX_PROCESS_TYPE_DATASENDER] = 0;
		zbx_program_type = ZBX_PROGRAM_TYPE_PROXY_PASSIVE;
	}

	if (NULL == log_file_cfg.log_type_str)
		log_file_cfg.log_type_str = zbx_strdup(log_file_cfg.log_type_str, ZBX_OPTION_LOGTYPE_FILE);

	if (NULL == config_socket_path)
		config_socket_path = zbx_strdup(config_socket_path, "/tmp");

	if (0 != CONFIG_FORKS[ZBX_PROCESS_TYPE_IPMIPOLLER])
		CONFIG_FORKS[ZBX_PROCESS_TYPE_IPMIMANAGER] = 1;

	if (0 != CONFIG_FORKS[ZBX_PROCESS_TYPE_DISCOVERER])
		CONFIG_FORKS[ZBX_PROCESS_TYPE_DISCOVERYMANAGER] = 1;

	if (NULL == zbx_config_vault.url)
		zbx_config_vault.url = zbx_strdup(zbx_config_vault.url, "https://127.0.0.1:8200");

	if (-1 != config_heartbeat_frequency)
		zabbix_log(LOG_LEVEL_WARNING, "HeartbeatFrequency parameter is deprecated, and has no effect");

	if (0 == config_server_port)
	{
		config_server_port = ZBX_DEFAULT_SERVER_PORT;
	}
	else
	{
		zabbix_log(LOG_LEVEL_WARNING, "ServerPort parameter is deprecated,"
					" please specify port in Server parameter separated by ':' instead");
	}
}

/******************************************************************************
 *                                                                            *
 * Purpose: validate configuration parameters                                 *
 *                                                                            *
 ******************************************************************************/
static void	zbx_validate_config(ZBX_TASK_EX *task)
{
	char	*ch_error;
	int	err = 0;

	if (NULL == config_hostname)
	{
		zabbix_log(LOG_LEVEL_CRIT, "\"Hostname\" configuration parameter is not defined");
		err = 1;
	}
	else if (FAIL == zbx_check_hostname(config_hostname, &ch_error))
	{
		zabbix_log(LOG_LEVEL_CRIT, "invalid \"Hostname\" configuration parameter '%s': %s", config_hostname,
				ch_error);
		zbx_free(ch_error);
		err = 1;
	}

	if (0 == CONFIG_FORKS[ZBX_PROCESS_TYPE_UNREACHABLE] &&
			0 != CONFIG_FORKS[ZBX_PROCESS_TYPE_POLLER] + CONFIG_FORKS[ZBX_PROCESS_TYPE_JAVAPOLLER])
	{
		zabbix_log(LOG_LEVEL_CRIT, "\"StartPollersUnreachable\" configuration parameter must not be 0"
				" if regular or Java pollers are started");
		err = 1;
	}

	if ((NULL == CONFIG_JAVA_GATEWAY || '\0' == *CONFIG_JAVA_GATEWAY) &&
			0 < CONFIG_FORKS[ZBX_PROCESS_TYPE_JAVAPOLLER])
	{
		zabbix_log(LOG_LEVEL_CRIT, "\"JavaGateway\" configuration parameter is not specified or empty");
		err = 1;
	}

	if (ZBX_PROXYMODE_ACTIVE == config_proxymode)
	{
		if (NULL != strchr(config_server, ','))
		{
			zabbix_log(LOG_LEVEL_CRIT, "\"Server\" configuration parameter must not contain comma");
			err = 1;
		}
	}
	else if (ZBX_PROXYMODE_PASSIVE == config_proxymode && FAIL == zbx_validate_peer_list(config_server,
			&ch_error))
	{
		zabbix_log(LOG_LEVEL_CRIT, "invalid entry in \"Server\" configuration parameter: %s", ch_error);
		zbx_free(ch_error);
		err = 1;
	}

	if (NULL != zbx_config_source_ip && SUCCEED != zbx_is_supported_ip(zbx_config_source_ip))
	{
		zabbix_log(LOG_LEVEL_CRIT, "invalid \"SourceIP\" configuration parameter: '%s'", zbx_config_source_ip);
		err = 1;
	}

	if (NULL != config_stats_allowed_ip && FAIL == zbx_validate_peer_list(config_stats_allowed_ip, &ch_error))
	{
		zabbix_log(LOG_LEVEL_CRIT, "invalid entry in \"StatsAllowedIP\" configuration parameter: %s", ch_error);
		zbx_free(ch_error);
		err = 1;
	}
#if !defined(HAVE_IPV6)
	err |= (FAIL == check_cfg_feature_str("Fping6Location", zbx_config_fping6_location, "IPv6 support"));
#endif
#if !defined(HAVE_LIBCURL)
	err |= (FAIL == check_cfg_feature_str("SSLCALocation", config_ssl_ca_location, "cURL library"));
	err |= (FAIL == check_cfg_feature_str("SSLCertLocation", config_ssl_cert_location, "cURL library"));
	err |= (FAIL == check_cfg_feature_str("SSLKeyLocation", config_ssl_key_location, "cURL library"));
	err |= (FAIL == check_cfg_feature_str("Vault", zbx_config_vault.name, "cURL library"));
	err |= (FAIL == check_cfg_feature_str("VaultToken", zbx_config_vault.token, "cURL library"));
	err |= (FAIL == check_cfg_feature_str("VaultDBPath", zbx_config_vault.db_path, "cURL library"));
#endif
#if !defined(HAVE_LIBXML2) || !defined(HAVE_LIBCURL)
	err |= (FAIL == check_cfg_feature_int("StartVMwareCollectors", CONFIG_FORKS[ZBX_PROCESS_TYPE_VMWARE],
			"VMware support"));

	/* parameters VMwareFrequency, VMwarePerfFrequency, VMwareCacheSize, VMwareTimeout are not checked here */
	/* because they have non-zero default values */
#endif

	if (SUCCEED != zbx_validate_log_parameters(task, &log_file_cfg))
		err = 1;

#if !(defined(HAVE_GNUTLS) || defined(HAVE_OPENSSL))
	err |= (FAIL == check_cfg_feature_str("TLSConnect", zbx_config_tls->connect, "TLS support"));
	err |= (FAIL == check_cfg_feature_str("TLSAccept", zbx_config_tls->accept, "TLS support"));
	err |= (FAIL == check_cfg_feature_str("TLSCAFile", zbx_config_tls->ca_file, "TLS support"));
	err |= (FAIL == check_cfg_feature_str("TLSCRLFile", zbx_config_tls->crl_file, "TLS support"));
	err |= (FAIL == check_cfg_feature_str("TLSServerCertIssuer", zbx_config_tls->server_cert_issuer,
			"TLS support"));
	err |= (FAIL == check_cfg_feature_str("TLSServerCertSubject", zbx_config_tls->server_cert_subject,
			"TLS support"));
	err |= (FAIL == check_cfg_feature_str("TLSCertFile", zbx_config_tls->cert_file, "TLS support"));
	err |= (FAIL == check_cfg_feature_str("TLSKeyFile", zbx_config_tls->key_file, "TLS support"));
	err |= (FAIL == check_cfg_feature_str("TLSPSKIdentity", zbx_config_tls->psk_identity,
			"TLS support"));
	err |= (FAIL == check_cfg_feature_str("TLSPSKFile", zbx_config_tls->psk_file, "TLS support"));
#endif
#if !(defined(HAVE_GNUTLS) || defined(HAVE_OPENSSL))
	err |= (FAIL == check_cfg_feature_str("TLSCipherCert", zbx_config_tls->cipher_cert,
			"GnuTLS or OpenSSL"));
	err |= (FAIL == check_cfg_feature_str("TLSCipherPSK", zbx_config_tls->cipher_psk,
			"GnuTLS or OpenSSL"));
	err |= (FAIL == check_cfg_feature_str("TLSCipherAll", zbx_config_tls->cipher_all,
			"GnuTLS or OpenSSL"));
#endif
#if !defined(HAVE_OPENSSL)
	err |= (FAIL == check_cfg_feature_str("TLSCipherCert13", zbx_config_tls->cipher_cert13,
			"OpenSSL 1.1.1 or newer"));
	err |= (FAIL == check_cfg_feature_str("TLSCipherPSK13", zbx_config_tls->cipher_psk13,
			"OpenSSL 1.1.1 or newer"));
	err |= (FAIL == check_cfg_feature_str("TLSCipherAll13", zbx_config_tls->cipher_all13,
			"OpenSSL 1.1.1 or newer"));
#endif

#if !defined(HAVE_OPENIPMI)
	err |= (FAIL == check_cfg_feature_int("StartIPMIPollers", CONFIG_FORKS[ZBX_PROCESS_TYPE_IPMIPOLLER],
			"IPMI support"));
#endif
	if (0 != config_confsyncer_frequency)
	{
		if (0 != config_proxyconfig_frequency)
		{
			zabbix_log(LOG_LEVEL_CRIT, "Deprecated \"ConfigFrequency\" configuration parameter cannot"
					" be used together with \"ProxyConfigFrequency\" parameter");
			err = 1;
		}
		else
		{
			config_proxyconfig_frequency = config_confsyncer_frequency;
			zabbix_log(LOG_LEVEL_WARNING, "\"ConfigFrequency\" configuration parameter is deprecated, "
					"use \"ProxyConfigFrequency\" instead");
		}
	}

	/* assign default ProxyConfigFrequency value if not configured */
	if (0 == config_proxyconfig_frequency)
		config_proxyconfig_frequency = 10;

	if (FAIL == zbx_pb_parse_mode(config_proxy_buffer_mode_str, &config_proxy_buffer_mode))
	{
		zabbix_log(LOG_LEVEL_CRIT, "Invalid \"ProxyBufferMode\" configuration parameter value");
		err = 1;
	}

	if (ZBX_PB_MODE_DISK != config_proxy_buffer_mode)
	{
		if (0 != config_proxy_local_buffer)
		{
			zabbix_log(LOG_LEVEL_CRIT, "\"ProxyBufferMode\" configuration parameter cannot be"
					" \"memory\" or \"hybrid\" when \"ProxyLocalBuffer\" parameter is set");
			err = 1;
		}

		if (0 == config_proxy_memory_buffer_size)
		{
			zabbix_log(LOG_LEVEL_CRIT, "\"ProxyMemoryBufferSize\" configuration parameter must be set when"
					" \"ProxyBufferMode\" parameter is \"memory\" or \"hybrid\"");
			err = 1;
		}

		if (0 != config_proxy_memory_buffer_age)
		{
			if (ZBX_CONFIG_DATA_CACHE_AGE_MIN > config_proxy_memory_buffer_age)
			{
				zabbix_log(LOG_LEVEL_CRIT, "wrong value of \"ProxyMemoryBufferAge\" configuration"
						" parameter");
				err = 1;
			}

			if (config_proxy_memory_buffer_age >= config_proxy_offline_buffer * SEC_PER_HOUR)
			{
				zabbix_log(LOG_LEVEL_CRIT, "\"ProxyMemoryBufferAge\" configuration parameter cannot be"
						" greater than \"ProxyOfflineBuffer\" parameter");
				err = 1;
			}
		}

		if (0 != config_proxy_memory_buffer_size &&
				ZBX_CONFIG_DATA_CACHE_SIZE_MIN > config_proxy_memory_buffer_size)
		{
			zabbix_log(LOG_LEVEL_CRIT, "wrong value of \"ProxyMemoryBufferSize\" configuration parameter");
			err = 1;

		}
	}
	else
	{
		if (0 != config_proxy_memory_buffer_size)
		{
			zabbix_log(LOG_LEVEL_CRIT, "\"ProxyMemoryBufferSize\" configuration parameter can be set only"
					" when \"ProxyBufferMode\" is \"memory\" or \"hybrid\"");
			err = 1;
		}
	}

	if (ZBX_PB_MODE_HYBRID != config_proxy_buffer_mode)
	{
		if (0 != config_proxy_memory_buffer_age)
		{
			zabbix_log(LOG_LEVEL_CRIT, "\"ProxyMemoryBufferAge\" configuration parameter can be set only"
					" when \"ProxyBufferMode\" is \"hybrid\"");
			err = 1;
		}
	}

	err |= (FAIL == zbx_db_validate_config_features(zbx_program_type, zbx_config_dbhigh));

	if (0 != err)
		exit(EXIT_FAILURE);
}

static int	proxy_add_serveractive_host_cb(const zbx_vector_addr_ptr_t *addrs, zbx_vector_str_t *hostnames, void *data)
{
	ZBX_UNUSED(hostnames);
	ZBX_UNUSED(data);

	zbx_addr_copy(&config_server_addrs, addrs);

	return SUCCEED;
}

/******************************************************************************
 *                                                                            *
 * Purpose: parse config file and update configuration parameters             *
 *                                                                            *
 * Comments: will terminate process if parsing fails                          *
 *                                                                            *
 ******************************************************************************/
static void	zbx_load_config(ZBX_TASK_EX *task)
{
	struct cfg_line	cfg[] =
	{
		/* PARAMETER,			VAR,					TYPE,
			MANDATORY,	MIN,			MAX */
		{"ProxyMode",			&config_proxymode,			TYPE_INT,
			PARM_OPT,	ZBX_PROXYMODE_ACTIVE,	ZBX_PROXYMODE_PASSIVE},
		{"Server",			&config_server,				TYPE_STRING,
			PARM_MAND,	0,			0},
		{"ServerPort",			&config_server_port,			TYPE_INT,
			PARM_OPT,	1024,			32767},
		{"Hostname",			&config_hostname,			TYPE_STRING,
			PARM_OPT,	0,			0},
		{"HostnameItem",		&config_hostname_item,			TYPE_STRING,
			PARM_OPT,	0,			0},
		{"StartDBSyncers",		&CONFIG_FORKS[ZBX_PROCESS_TYPE_HISTSYNCER],		TYPE_INT,
			PARM_OPT,	1,			100},
		{"StartDiscoverers",		&CONFIG_FORKS[ZBX_PROCESS_TYPE_DISCOVERER],		TYPE_INT,
			PARM_OPT,	0,			1000},
		{"StartHTTPPollers",		&CONFIG_FORKS[ZBX_PROCESS_TYPE_HTTPPOLLER],		TYPE_INT,
			PARM_OPT,	0,			1000},
		{"StartPingers",		&CONFIG_FORKS[ZBX_PROCESS_TYPE_PINGER],			TYPE_INT,
			PARM_OPT,	0,			1000},
		{"StartPollers",		&CONFIG_FORKS[ZBX_PROCESS_TYPE_POLLER],			TYPE_INT,
			PARM_OPT,	0,			1000},
		{"StartPollersUnreachable",	&CONFIG_FORKS[ZBX_PROCESS_TYPE_UNREACHABLE],	TYPE_INT,
			PARM_OPT,	0,			1000},
		{"StartIPMIPollers",		&CONFIG_FORKS[ZBX_PROCESS_TYPE_IPMIPOLLER],		TYPE_INT,
			PARM_OPT,	0,			1000},
		{"StartTrappers",		&CONFIG_FORKS[ZBX_PROCESS_TYPE_TRAPPER],			TYPE_INT,
			PARM_OPT,	0,			1000},
		{"StartJavaPollers",		&CONFIG_FORKS[ZBX_PROCESS_TYPE_JAVAPOLLER],		TYPE_INT,
			PARM_OPT,	0,			1000},
		{"JavaGateway",			&CONFIG_JAVA_GATEWAY,			TYPE_STRING,
			PARM_OPT,	0,			0},
		{"JavaGatewayPort",		&CONFIG_JAVA_GATEWAY_PORT,		TYPE_INT,
			PARM_OPT,	1024,			32767},
		{"SNMPTrapperFile",		&zbx_config_snmptrap_file,		TYPE_STRING,
			PARM_OPT,	0,			0},
		{"StartSNMPTrapper",		&CONFIG_FORKS[ZBX_PROCESS_TYPE_SNMPTRAPPER],		TYPE_INT,
			PARM_OPT,	0,			1},
		{"CacheSize",			&config_conf_cache_size,		TYPE_UINT64,
			PARM_OPT,	128 * ZBX_KIBIBYTE,	__UINT64_C(64) * ZBX_GIBIBYTE},
		{"HistoryCacheSize",		&config_history_cache_size,		TYPE_UINT64,
			PARM_OPT,	128 * ZBX_KIBIBYTE,	__UINT64_C(2) * ZBX_GIBIBYTE},
		{"HistoryIndexCacheSize",	&config_history_index_cache_size,	TYPE_UINT64,
			PARM_OPT,	128 * ZBX_KIBIBYTE,	__UINT64_C(2) * ZBX_GIBIBYTE},
		{"HousekeepingFrequency",	&config_housekeeping_frequency,		TYPE_INT,
			PARM_OPT,	0,			24},
		{"ProxyLocalBuffer",		&config_proxy_local_buffer,		TYPE_INT,
			PARM_OPT,	0,			720},
		{"ProxyOfflineBuffer",		&config_proxy_offline_buffer,		TYPE_INT,
			PARM_OPT,	1,			720},
		{"HeartbeatFrequency",		&config_heartbeat_frequency,		TYPE_INT,
			PARM_OPT,	0,			ZBX_PROXY_HEARTBEAT_FREQUENCY_MAX},
		{"ConfigFrequency",		&config_confsyncer_frequency,		TYPE_INT,
			PARM_OPT,	1,			SEC_PER_WEEK},
		{"ProxyConfigFrequency",	&config_proxyconfig_frequency,		TYPE_INT,
			PARM_OPT,	1,			SEC_PER_WEEK},
		{"DataSenderFrequency",		&config_proxydata_frequency,		TYPE_INT,
			PARM_OPT,	1,			SEC_PER_HOUR},
		{"TmpDir",			&zbx_config_tmpdir,			TYPE_STRING,
			PARM_OPT,	0,			0},
		{"FpingLocation",		&zbx_config_fping_location,		TYPE_STRING,
			PARM_OPT,	0,			0},
		{"Fping6Location",		&zbx_config_fping6_location,		TYPE_STRING,
			PARM_OPT,	0,			0},
		{"Timeout",			&zbx_config_timeout,			TYPE_INT,
			PARM_OPT,	1,			30},
		{"TrapperTimeout",		&zbx_config_trapper_timeout,		TYPE_INT,
			PARM_OPT,	1,			300},
		{"UnreachablePeriod",		&config_unreachable_period,		TYPE_INT,
			PARM_OPT,	1,			SEC_PER_HOUR},
		{"UnreachableDelay",		&config_unreachable_delay,		TYPE_INT,
			PARM_OPT,	1,			SEC_PER_HOUR},
		{"UnavailableDelay",		&config_unavailable_delay,		TYPE_INT,
			PARM_OPT,	1,			SEC_PER_HOUR},
		{"ListenIP",			&config_listen_ip,			TYPE_STRING_LIST,
			PARM_OPT,	0,			0},
		{"ListenPort",			&config_listen_port,			TYPE_INT,
			PARM_OPT,	1024,			32767},
		{"SourceIP",			&zbx_config_source_ip,			TYPE_STRING,
			PARM_OPT,	0,			0},
		{"DebugLevel",			&config_log_level,			TYPE_INT,
			PARM_OPT,	0,			5},
		{"PidFile",			&zbx_config_pid_file,			TYPE_STRING,
			PARM_OPT,	0,			0},
		{"LogType",			&log_file_cfg.log_type_str,		TYPE_STRING,
			PARM_OPT,	0,			0},
		{"LogFile",			&log_file_cfg.log_file_name,		TYPE_STRING,
			PARM_OPT,	0,			0},
		{"LogFileSize",			&log_file_cfg.log_file_size,		TYPE_INT,
			PARM_OPT,	0,			1024},
		{"ExternalScripts",		&CONFIG_EXTERNALSCRIPTS,		TYPE_STRING,
			PARM_OPT,	0,			0},
		{"DBHost",			&(zbx_config_dbhigh->config_dbhost),	TYPE_STRING,
			PARM_OPT,	0,			0},
		{"DBName",			&(zbx_config_dbhigh->config_dbname),	TYPE_STRING,
			PARM_MAND,	0,			0},
		{"DBSchema",			&(zbx_config_dbhigh->config_dbschema),	TYPE_STRING,
			PARM_OPT,	0,			0},
		{"DBUser",			&(zbx_config_dbhigh->config_dbuser),	TYPE_STRING,
			PARM_OPT,	0,			0},
		{"DBPassword",			&(zbx_config_dbhigh->config_dbpassword),	TYPE_STRING,
			PARM_OPT,	0,			0},
		{"VaultToken",			&zbx_config_vault.token,			TYPE_STRING,
			PARM_OPT,	0,			0},
		{"Vault",			&zbx_config_vault.name,			TYPE_STRING,
			PARM_OPT,	0,			0},
		{"VaultTLSCertFile",		&zbx_config_vault.tls_cert_file,		TYPE_STRING,
			PARM_OPT,	0,			0},
		{"VaultTLSKeyFile",		&zbx_config_vault.tls_key_file,		TYPE_STRING,
			PARM_OPT,	0,			0},
		{"VaultURL",			&zbx_config_vault.url,			TYPE_STRING,
			PARM_OPT,	0,			0},
		{"VaultDBPath",			&zbx_config_vault.db_path,			TYPE_STRING,
			PARM_OPT,	0,			0},
		{"DBSocket",			&(zbx_config_dbhigh->config_dbsocket),	TYPE_STRING,
			PARM_OPT,	0,			0},
		{"DBPort",			&(zbx_config_dbhigh->config_dbport),	TYPE_INT,
			PARM_OPT,	1024,			65535},
		{"AllowUnsupportedDBVersions",	&CONFIG_ALLOW_UNSUPPORTED_DB_VERSIONS,	TYPE_INT,
			PARM_OPT,	0,			1},
		{"DBTLSConnect",		&(zbx_config_dbhigh->config_db_tls_connect),	TYPE_STRING,
			PARM_OPT,	0,			0},
		{"DBTLSCertFile",		&(zbx_config_dbhigh->config_db_tls_cert_file),	TYPE_STRING,
			PARM_OPT,	0,			0},
		{"DBTLSKeyFile",		&(zbx_config_dbhigh->config_db_tls_key_file),	TYPE_STRING,
			PARM_OPT,	0,			0},
		{"DBTLSCAFile",			&(zbx_config_dbhigh->config_db_tls_ca_file),	TYPE_STRING,
			PARM_OPT,	0,			0},
		{"DBTLSCipher",			&(zbx_config_dbhigh->config_db_tls_cipher),	TYPE_STRING,
			PARM_OPT,	0,			0},
		{"DBTLSCipher13",		&(zbx_config_dbhigh->config_db_tls_cipher_13),	TYPE_STRING,
			PARM_OPT,	0,			0},
		{"SSHKeyLocation",		&CONFIG_SSH_KEY_LOCATION,		TYPE_STRING,
			PARM_OPT,	0,			0},
		{"LogSlowQueries",		&config_log_slow_queries,		TYPE_INT,
			PARM_OPT,	0,			3600000},
		{"LoadModulePath",		&config_load_module_path,		TYPE_STRING,
			PARM_OPT,	0,			0},
		{"LoadModule",			&config_load_module,			TYPE_MULTISTRING,
			PARM_OPT,	0,			0},
		{"StartVMwareCollectors",	&CONFIG_FORKS[ZBX_PROCESS_TYPE_VMWARE],			TYPE_INT,
			PARM_OPT,	0,			250},
		{"VMwareFrequency",		&config_vmware_frequency,		TYPE_INT,
			PARM_OPT,	10,			SEC_PER_DAY},
		{"VMwarePerfFrequency",		&config_vmware_perf_frequency,		TYPE_INT,
			PARM_OPT,	10,			SEC_PER_DAY},
		{"VMwareCacheSize",		&config_vmware_cache_size,		TYPE_UINT64,
			PARM_OPT,	256 * ZBX_KIBIBYTE,	__UINT64_C(2) * ZBX_GIBIBYTE},
		{"VMwareTimeout",		&config_vmware_timeout,			TYPE_INT,
			PARM_OPT,	1,			300},
		{"AllowRoot",			&config_allow_root,			TYPE_INT,
			PARM_OPT,	0,			1},
		{"User",			&config_user,				TYPE_STRING,
			PARM_OPT,	0,			0},
		{"SSLCALocation",		&config_ssl_ca_location,		TYPE_STRING,
			PARM_OPT,	0,			0},
		{"SSLCertLocation",		&config_ssl_cert_location,		TYPE_STRING,
			PARM_OPT,	0,			0},
		{"SSLKeyLocation",		&config_ssl_key_location,		TYPE_STRING,
			PARM_OPT,	0,			0},
		{"TLSConnect",			&(zbx_config_tls->connect),		TYPE_STRING,
			PARM_OPT,	0,			0},
		{"TLSAccept",			&(zbx_config_tls->accept),		TYPE_STRING_LIST,
			PARM_OPT,	0,			0},
		{"TLSCAFile",			&(zbx_config_tls->ca_file),		TYPE_STRING,
			PARM_OPT,	0,			0},
		{"TLSCRLFile",			&(zbx_config_tls->crl_file),		TYPE_STRING,
			PARM_OPT,	0,			0},
		{"TLSServerCertIssuer",		&(zbx_config_tls->server_cert_issuer),	TYPE_STRING,
			PARM_OPT,	0,			0},
		{"TLSServerCertSubject",	&(zbx_config_tls->server_cert_subject),	TYPE_STRING,
			PARM_OPT,	0,			0},
		{"TLSCertFile",			&(zbx_config_tls->cert_file),		TYPE_STRING,
			PARM_OPT,	0,			0},
		{"TLSKeyFile",			&(zbx_config_tls->key_file),		TYPE_STRING,
			PARM_OPT,	0,			0},
		{"TLSPSKIdentity",		&(zbx_config_tls->psk_identity),	TYPE_STRING,
			PARM_OPT,	0,			0},
		{"TLSPSKFile",			&(zbx_config_tls->psk_file),		TYPE_STRING,
			PARM_OPT,	0,			0},
		{"TLSCipherCert13",		&(zbx_config_tls->cipher_cert13),	TYPE_STRING,
			PARM_OPT,	0,			0},
		{"TLSCipherCert",		&(zbx_config_tls->cipher_cert),		TYPE_STRING,
			PARM_OPT,	0,			0},
		{"TLSCipherPSK13",		&(zbx_config_tls->cipher_psk13),	TYPE_STRING,
			PARM_OPT,	0,			0},
		{"TLSCipherPSK",		&(zbx_config_tls->cipher_psk),		TYPE_STRING,
			PARM_OPT,	0,			0},
		{"TLSCipherAll13",		&(zbx_config_tls->cipher_all13),	TYPE_STRING,
			PARM_OPT,	0,			0},
		{"TLSCipherAll",		&(zbx_config_tls->cipher_all),		TYPE_STRING,
			PARM_OPT,	0,			0},
		{"SocketDir",			&config_socket_path,			TYPE_STRING,
			PARM_OPT,	0,			0},
		{"EnableRemoteCommands",	&zbx_config_enable_remote_commands,	TYPE_INT,
			PARM_OPT,	0,			1},
		{"LogRemoteCommands",		&zbx_config_log_remote_commands,	TYPE_INT,
			PARM_OPT,	0,			1},
		{"StatsAllowedIP",		&config_stats_allowed_ip,		TYPE_STRING_LIST,
			PARM_OPT,	0,			0},
		{"StartPreprocessors",		&CONFIG_FORKS[ZBX_PROCESS_TYPE_PREPROCESSOR],		TYPE_INT,
			PARM_OPT,	1,			1000},
		{"ListenBacklog",		&config_tcp_max_backlog_size,		TYPE_INT,
			PARM_OPT,	0,			INT_MAX},
		{"StartODBCPollers",		&CONFIG_FORKS[ZBX_PROCESS_TYPE_ODBCPOLLER],	TYPE_INT,
			PARM_OPT,	0,			1000},
		{"ProxyMemoryBufferSize",	&config_proxy_memory_buffer_size,	TYPE_UINT64,
			PARM_OPT,	0,	__UINT64_C(2) * ZBX_GIBIBYTE},
		{"ProxyMemoryBufferAge",	&config_proxy_memory_buffer_age,	TYPE_INT,
			PARM_OPT,	0,	SEC_PER_DAY * 10},
		{"ProxyBufferMode",		&config_proxy_buffer_mode_str,		TYPE_STRING,
			PARM_OPT,	0,	0},
		{"StartHTTPAgentPollers",	&CONFIG_FORKS[ZBX_PROCESS_TYPE_HTTPAGENT_POLLER],	TYPE_INT,
			PARM_OPT,	0,			1000},
		{"StartAgentPollers",		&CONFIG_FORKS[ZBX_PROCESS_TYPE_AGENT_POLLER],	TYPE_INT,
			PARM_OPT,	0,			1000},
		{"StartSNMPPollers",		&CONFIG_FORKS[ZBX_PROCESS_TYPE_SNMP_POLLER],	TYPE_INT,
			PARM_OPT,	0,			1000},
		{"MaxConcurrentChecksPerPoller",	&config_max_concurrent_checks_per_poller,	TYPE_INT,
			PARM_OPT,	1,			1000},
		{NULL}
	};

	/* initialize multistrings */
	zbx_strarr_init(&config_load_module);

	parse_cfg_file(config_file, cfg, ZBX_CFG_FILE_REQUIRED, ZBX_CFG_STRICT, ZBX_CFG_EXIT_FAILURE);

	zbx_set_defaults();

	log_file_cfg.log_type = zbx_get_log_type(log_file_cfg.log_type_str);

	zbx_validate_config(task);

	zbx_vector_addr_ptr_create(&config_server_addrs);

	if (ZBX_PROXYMODE_PASSIVE != config_proxymode)
	{
		char	*error;

		if (FAIL == zbx_set_data_destination_hosts(config_server, (unsigned short)config_server_port, "Server",
				proxy_add_serveractive_host_cb, NULL, NULL, &error))
		{
			zbx_error("%s", error);
			exit(EXIT_FAILURE);
		}
	}

#if defined(HAVE_MYSQL) || defined(HAVE_POSTGRESQL)
	zbx_db_validate_config(zbx_config_dbhigh);
#endif
#if defined(HAVE_GNUTLS) || defined(HAVE_OPENSSL)
	zbx_tls_validate_config(zbx_config_tls, CONFIG_FORKS[ZBX_PROCESS_TYPE_ACTIVE_CHECKS],
			CONFIG_FORKS[ZBX_PROCESS_TYPE_LISTENER], get_zbx_program_type);
#endif
}

/******************************************************************************
 *                                                                            *
 * Purpose: free configuration memory                                         *
 *                                                                            *
 ******************************************************************************/
static void	zbx_free_config(void)
{
	zbx_strarr_free(&config_load_module);
}

static void	zbx_on_exit(int ret)
{
	zabbix_log(LOG_LEVEL_DEBUG, "zbx_on_exit() called with ret:%d", ret);

	zbx_pb_disable();

	if (NULL != zbx_threads)
	{
		/* wait for all child processes to exit */
		zbx_threads_kill_and_wait(zbx_threads, threads_flags, zbx_threads_num, ret);

		zbx_free(zbx_threads);
		zbx_free(threads_flags);
	}
#ifdef HAVE_PTHREAD_PROCESS_SHARED
	zbx_locks_disable();
#endif
	zbx_free_metrics();
	zbx_ipc_service_free_env();

	zbx_db_connect(ZBX_DB_CONNECT_EXIT);
	zbx_free_database_cache(ZBX_SYNC_ALL, &events_cbs);
	zbx_pb_flush();
	zbx_pb_destroy();
	zbx_free_configuration_cache();
	zbx_db_close();

	zbx_db_deinit();

	zbx_deinit_remote_commands_cache();

	/* free vmware support */
	zbx_vmware_destroy();

	zbx_free_selfmon_collector();
	free_proxy_history_lock(zbx_program_type);

	zbx_unload_modules();

	zabbix_log(LOG_LEVEL_INFORMATION, "Zabbix Proxy stopped. Zabbix %s (revision %s).",
			ZABBIX_VERSION, ZABBIX_REVISION);

	zbx_close_log();

	zbx_locks_destroy();

	zbx_setproctitle_deinit();

	zbx_config_tls_free(zbx_config_tls);
	zbx_config_dbhigh_free(zbx_config_dbhigh);

	exit(EXIT_SUCCESS);
}

/******************************************************************************
 *                                                                            *
 * Purpose: executes proxy processes                                          *
 *                                                                            *
 ******************************************************************************/
int	main(int argc, char **argv)
{
	static zbx_config_icmpping_t	config_icmpping = {
		get_zbx_config_source_ip,
		get_zbx_config_fping_location,
		get_zbx_config_fping6_location,
		get_zbx_config_tmpdir,
		get_zbx_progname};

	ZBX_TASK_EX			t = {ZBX_TASK_START};
	char				ch;
	int				opt_c = 0, opt_r = 0, opt_t = 0, opt_f = 0;

	/* see description of 'optarg' in 'man 3 getopt' */
	char				*zbx_optarg = NULL;

	/* see description of 'optind' in 'man 3 getopt' */
	int				zbx_optind = 0;

	argv = zbx_setproctitle_init(argc, argv);
	zbx_progname = get_program_name(argv[0]);

	zbx_init_library_common(zbx_log_impl, get_zbx_progname);
	zbx_init_library_nix(get_zbx_progname);
	zbx_config_tls = zbx_config_tls_new();
	zbx_config_dbhigh = zbx_config_dbhigh_new();

	/* parse the command-line */
	while ((char)EOF != (ch = (char)zbx_getopt_long(argc, argv, shortopts, longopts, NULL, &zbx_optarg,
			&zbx_optind)))
	{
		switch (ch)
		{
			case 'c':
				opt_c++;
				if (NULL == config_file)
					config_file = zbx_strdup(config_file, zbx_optarg);
				break;
			case 'R':
				opt_r++;
				t.opts = zbx_strdup(t.opts, zbx_optarg);
				t.task = ZBX_TASK_RUNTIME_CONTROL;
				break;
			case 'T':
				opt_t++;
				t.task = ZBX_TASK_TEST_CONFIG;
				break;
			case 'h':
				zbx_print_help(NULL, help_message, usage_message, zbx_progname);
				exit(EXIT_SUCCESS);
				break;
			case 'V':
				zbx_print_version(title_message);
#if defined(HAVE_GNUTLS) || defined(HAVE_OPENSSL)
				printf("\n");
				zbx_tls_version();
#endif
				exit(EXIT_SUCCESS);
				break;
			case 'f':
				opt_f++;
				t.flags |= ZBX_TASK_FLAG_FOREGROUND;
				break;
			default:
				zbx_print_usage(usage_message, zbx_progname);
				exit(EXIT_FAILURE);
				break;
		}
	}

	/* every option may be specified only once */
	if (1 < opt_c || 1 < opt_r || 1 < opt_t || 1 < opt_f)
	{
		if (1 < opt_c)
			zbx_error("option \"-c\" or \"--config\" specified multiple times");
		if (1 < opt_r)
			zbx_error("option \"-R\" or \"--runtime-control\" specified multiple times");
		if (1 < opt_t)
			zbx_error("option \"-T\" or \"--test-config\" specified multiple times");
		if (1 < opt_f)
			zbx_error("option \"-f\" or \"--foreground\" specified multiple times");

		exit(EXIT_FAILURE);
	}

	if (0 != opt_t && 0 != opt_r)
	{
		zbx_error("option \"-T\" or \"--test-config\" cannot be specified with \"-R\"");
		exit(EXIT_FAILURE);
	}

	/* Parameters which are not option values are invalid. The check relies on zbx_getopt_internal() which */
	/* always permutes command line arguments regardless of POSIXLY_CORRECT environment variable. */
	if (argc > zbx_optind)
	{
		int	i;

		for (i = zbx_optind; i < argc; i++)
			zbx_error("invalid parameter \"%s\"", argv[i]);

		exit(EXIT_FAILURE);
	}

	if (NULL == config_file)
		config_file = zbx_strdup(NULL, DEFAULT_CONFIG_FILE);

	/* required for simple checks */
	zbx_init_metrics();
	zbx_init_library_cfg(zbx_program_type, config_file);

	if (ZBX_TASK_TEST_CONFIG == t.task)
		printf("Validating configuration file \"%s\"\n", config_file);

	zbx_load_config(&t);

	if (ZBX_TASK_TEST_CONFIG == t.task)
	{
		printf("Validation successful\n");
		exit(EXIT_SUCCESS);
	}

	zbx_init_library_dbupgrade(get_zbx_program_type, get_zbx_config_timeout);
	zbx_init_library_dbwrap(NULL, zbx_preprocess_item_value, zbx_preprocessor_flush);
	zbx_init_library_icmpping(&config_icmpping);
	zbx_init_library_ipcservice(zbx_program_type);
	zbx_init_library_sysinfo(get_zbx_config_timeout, get_zbx_config_enable_remote_commands,
			get_zbx_config_log_remote_commands, get_zbx_config_unsafe_user_parameters,
			get_zbx_config_source_ip, NULL, NULL, NULL, NULL);
	zbx_init_library_stats(get_zbx_program_type);
	zbx_init_library_dbhigh(zbx_config_dbhigh);
	zbx_init_library_preproc(preproc_flush_value_proxy, get_zbx_progname);
	zbx_init_library_eval(zbx_dc_get_expressions_by_name);

	if (ZBX_TASK_RUNTIME_CONTROL == t.task)
	{
		int	ret;
		char	*error = NULL;

		if (FAIL == zbx_ipc_service_init_env(config_socket_path, &error))
		{
			zbx_error("cannot initialize IPC services: %s", error);
			zbx_free(error);
			exit(EXIT_FAILURE);
		}

		if (SUCCEED != (ret = rtc_process(t.opts, zbx_config_timeout, &error)))
		{
			zbx_error("Cannot perform runtime control command: %s", error);
			zbx_free(error);
		}

		exit(SUCCEED == ret ? EXIT_SUCCESS : EXIT_FAILURE);
	}

	return zbx_daemon_start(config_allow_root, config_user, t.flags, get_zbx_config_pid_file, zbx_on_exit,
			log_file_cfg.log_type, log_file_cfg.log_file_name, NULL, get_zbx_threads, get_zbx_threads_num);
}

static void	zbx_check_db(void)
{
	struct zbx_db_version_info_t	db_version_info;

	if (FAIL == zbx_db_check_version_info(&db_version_info, CONFIG_ALLOW_UNSUPPORTED_DB_VERSIONS, zbx_program_type))
	{
		zbx_free(db_version_info.friendly_current_version);
		exit(EXIT_FAILURE);
	}

	zbx_free(db_version_info.friendly_current_version);
}

static void	proxy_db_init(void)
{
	char		*error = NULL;
	int		db_type, version_check;
#ifdef HAVE_SQLITE3
	zbx_stat_t	db_stat;
#endif

	if (SUCCEED != zbx_db_init(zbx_dc_get_nextid, config_log_slow_queries, &error))
	{
		zabbix_log(LOG_LEVEL_CRIT, "cannot initialize database: %s", error);
		zbx_free(error);
		exit(EXIT_FAILURE);
	}

	zbx_db_init_autoincrement_options();

	if (ZBX_DB_UNKNOWN == (db_type = zbx_db_get_database_type()))
	{
		zabbix_log(LOG_LEVEL_CRIT, "cannot use database \"%s\": database is not a Zabbix database",
				zbx_config_dbhigh->config_dbname);
		exit(EXIT_FAILURE);
	}
	else if (ZBX_DB_PROXY != db_type)
	{
		zabbix_log(LOG_LEVEL_CRIT, "cannot use database \"%s\": Zabbix proxy cannot work with a"
				" Zabbix server database", zbx_config_dbhigh->config_dbname);
		exit(EXIT_FAILURE);
	}

	zbx_db_check_character_set();
	zbx_check_db();

	if (SUCCEED != (version_check = zbx_db_check_version_and_upgrade(ZBX_HA_MODE_STANDALONE)))
	{
#ifdef HAVE_SQLITE3
		if (NOTSUPPORTED == version_check)
			exit(EXIT_FAILURE);

		zabbix_log(LOG_LEVEL_WARNING, "removing database file: \"%s\"", zbx_config_dbhigh->config_dbname);
		zbx_db_deinit();

		if (0 != unlink(zbx_config_dbhigh->config_dbname))
		{
			zabbix_log(LOG_LEVEL_CRIT, "cannot remove database file \"%s\": %s, exiting...",
					zbx_config_dbhigh->config_dbname, zbx_strerror(errno));
			exit(EXIT_FAILURE);
		}

		proxy_db_init();
#else
		ZBX_UNUSED(version_check);
		exit(EXIT_FAILURE);
#endif
	}

#ifdef HAVE_ORACLE
	zbx_db_connect(ZBX_DB_CONNECT_NORMAL);
	zbx_db_table_prepare("items", NULL);
	zbx_db_table_prepare("item_preproc", NULL);
	zbx_db_close();
#endif
}

int	MAIN_ZABBIX_ENTRY(int flags)
{
	zbx_socket_t				listen_sock;
	char					*error = NULL;
	int					i, ret;
	zbx_rtc_t				rtc;
	zbx_timespec_t				rtc_timeout = {1, 0};

	zbx_config_comms_args_t			config_comms = {zbx_config_tls, config_hostname, config_server,
								config_proxymode, zbx_config_timeout,
								zbx_config_trapper_timeout, zbx_config_source_ip,
								config_ssl_ca_location, config_ssl_cert_location,
								config_ssl_key_location};
	zbx_thread_args_t			thread_args;
	zbx_thread_poller_args			poller_args = {&config_comms, get_zbx_program_type, get_zbx_progname,
								ZBX_NO_POLLER, config_startup_time,
								config_unavailable_delay, config_unreachable_period,
								config_unreachable_delay,
								config_max_concurrent_checks_per_poller};
	zbx_thread_proxyconfig_args		proxyconfig_args = {zbx_config_tls, &zbx_config_vault,
								get_zbx_program_type, zbx_config_timeout,
								&config_server_addrs, config_hostname,
								zbx_config_source_ip, config_ssl_ca_location,
								config_ssl_cert_location, config_ssl_key_location,
								config_proxyconfig_frequency};
	zbx_thread_datasender_args		datasender_args = {zbx_config_tls, get_zbx_program_type,
								zbx_config_timeout, &config_server_addrs,
								zbx_config_source_ip, config_hostname,
								config_proxydata_frequency};
	zbx_thread_taskmanager_args		taskmanager_args = {&config_comms, get_zbx_program_type, zbx_progname,
								config_startup_time, zbx_config_enable_remote_commands,
								zbx_config_log_remote_commands, config_hostname,
								get_config_forks};
	zbx_thread_httppoller_args		httppoller_args = {zbx_config_source_ip, config_ssl_ca_location,
								config_ssl_cert_location, config_ssl_key_location};
	zbx_thread_discoverer_args		discoverer_args = {zbx_config_tls, get_zbx_program_type,
								get_zbx_progname, zbx_config_timeout,
								CONFIG_FORKS[ZBX_PROCESS_TYPE_DISCOVERER],
								zbx_config_source_ip, &events_cbs};
	zbx_thread_trapper_args			trapper_args = {&config_comms, &zbx_config_vault, get_zbx_program_type,
								zbx_progname, &events_cbs, &listen_sock,
								config_startup_time, config_proxydata_frequency,
								get_config_forks, config_stats_allowed_ip};
	zbx_thread_proxy_housekeeper_args	housekeeper_args = {zbx_config_timeout, config_housekeeping_frequency,
								config_proxy_local_buffer, config_proxy_offline_buffer};
	zbx_thread_pinger_args			pinger_args = {zbx_config_timeout};
#ifdef HAVE_OPENIPMI
	zbx_thread_ipmi_manager_args		ipmimanager_args = {zbx_config_timeout, config_unavailable_delay,
								config_unreachable_period, config_unreachable_delay};
#endif
	zbx_thread_pp_manager_args		preproc_man_args = {
							.workers_num = CONFIG_FORKS[ZBX_PROCESS_TYPE_PREPROCESSOR],
							.config_timeout = zbx_config_timeout,
							zbx_config_source_ip};
	zbx_thread_dbsyncer_args		dbsyncer_args = {&events_cbs, config_histsyncer_frequency};
	zbx_thread_vmware_args			vmware_args = {zbx_config_source_ip, config_vmware_frequency,
								config_vmware_perf_frequency, config_vmware_timeout};
	zbx_thread_snmptrapper_args		snmptrapper_args = {zbx_config_snmptrap_file};

	zbx_rtc_process_request_ex_func_t	rtc_process_request_func = NULL;

	if (0 != (flags & ZBX_TASK_FLAG_FOREGROUND))
	{
		printf("Starting Zabbix Proxy (%s) [%s]. Zabbix %s (revision %s).\nPress Ctrl+C to exit.\n\n",
				ZBX_PROXYMODE_PASSIVE == config_proxymode ? "passive" : "active",
				config_hostname, ZABBIX_VERSION, ZABBIX_REVISION);
	}

	if (FAIL == zbx_ipc_service_init_env(config_socket_path, &error))
	{
		zbx_error("cannot initialize IPC services: %s", error);
		zbx_free(error);
		exit(EXIT_FAILURE);
	}

	if (SUCCEED != zbx_locks_create(&error))
	{
		zbx_error("cannot create locks: %s", error);
		zbx_free(error);
		exit(EXIT_FAILURE);
	}

	if (SUCCEED != zbx_open_log(&log_file_cfg, config_log_level, syslog_app_name, &error))
	{
		zbx_error("cannot open log:%s", error);
		zbx_free(error);
		exit(EXIT_FAILURE);
	}

#ifdef HAVE_NETSNMP
#	define SNMP_FEATURE_STATUS 	"YES"
#else
#	define SNMP_FEATURE_STATUS 	" NO"
#endif
#ifdef HAVE_OPENIPMI
#	define IPMI_FEATURE_STATUS 	"YES"
#else
#	define IPMI_FEATURE_STATUS 	" NO"
#endif
#ifdef HAVE_LIBCURL
#	define LIBCURL_FEATURE_STATUS	"YES"
#else
#	define LIBCURL_FEATURE_STATUS	" NO"
#endif
#if defined(HAVE_LIBCURL) && defined(HAVE_LIBXML2)
#	define VMWARE_FEATURE_STATUS	"YES"
#else
#	define VMWARE_FEATURE_STATUS	" NO"
#endif
#ifdef HAVE_UNIXODBC
#	define ODBC_FEATURE_STATUS 	"YES"
#else
#	define ODBC_FEATURE_STATUS 	" NO"
#endif
#if defined(HAVE_SSH2) || defined(HAVE_SSH)
#	define SSH_FEATURE_STATUS 	"YES"
#else
#	define SSH_FEATURE_STATUS 	" NO"
#endif
#ifdef HAVE_IPV6
#	define IPV6_FEATURE_STATUS 	"YES"
#else
#	define IPV6_FEATURE_STATUS 	" NO"
#endif
#if defined(HAVE_GNUTLS) || defined(HAVE_OPENSSL)
#	define TLS_FEATURE_STATUS	"YES"
#else
#	define TLS_FEATURE_STATUS	" NO"
#endif

	zabbix_log(LOG_LEVEL_INFORMATION, "Starting Zabbix Proxy (%s) [%s]. Zabbix %s (revision %s).",
			ZBX_PROXYMODE_PASSIVE == config_proxymode ? "passive" : "active",
			config_hostname, ZABBIX_VERSION, ZABBIX_REVISION);

	zabbix_log(LOG_LEVEL_INFORMATION, "**** Enabled features ****");
	zabbix_log(LOG_LEVEL_INFORMATION, "SNMP monitoring:       " SNMP_FEATURE_STATUS);
	zabbix_log(LOG_LEVEL_INFORMATION, "IPMI monitoring:       " IPMI_FEATURE_STATUS);
	zabbix_log(LOG_LEVEL_INFORMATION, "Web monitoring:        " LIBCURL_FEATURE_STATUS);
	zabbix_log(LOG_LEVEL_INFORMATION, "VMware monitoring:     " VMWARE_FEATURE_STATUS);
	zabbix_log(LOG_LEVEL_INFORMATION, "ODBC:                  " ODBC_FEATURE_STATUS);
	zabbix_log(LOG_LEVEL_INFORMATION, "SSH support:           " SSH_FEATURE_STATUS);
	zabbix_log(LOG_LEVEL_INFORMATION, "IPv6 support:          " IPV6_FEATURE_STATUS);
	zabbix_log(LOG_LEVEL_INFORMATION, "TLS support:           " TLS_FEATURE_STATUS);
	zabbix_log(LOG_LEVEL_INFORMATION, "**************************");

	zabbix_log(LOG_LEVEL_INFORMATION, "using configuration file: %s", config_file);

#ifdef HAVE_ORACLE
	zabbix_log(LOG_LEVEL_INFORMATION, "Support for Oracle DB is deprecated since Zabbix 7.0 and will be removed in "
			"future versions");
#endif

#if defined(HAVE_GNUTLS) || defined(HAVE_OPENSSL)
	if (SUCCEED != zbx_coredump_disable())
	{
		zabbix_log(LOG_LEVEL_CRIT, "cannot disable core dump, exiting...");
		exit(EXIT_FAILURE);
	}
#endif
	if (FAIL == zbx_load_modules(config_load_module_path, config_load_module, zbx_config_timeout, 1))
	{
		zabbix_log(LOG_LEVEL_CRIT, "loading modules failed, exiting...");
		exit(EXIT_FAILURE);
	}

	zbx_free_config();

	if (SUCCEED != zbx_rtc_init(&rtc, &error))
	{
		zabbix_log(LOG_LEVEL_CRIT, "cannot initialize runtime control service: %s", error);
		zbx_free(error);
		exit(EXIT_FAILURE);
	}

	if (SUCCEED != zbx_init_database_cache(get_zbx_program_type, zbx_sync_proxy_history, config_history_cache_size,
			config_history_index_cache_size, &config_trends_cache_size, &error))
	{
		zabbix_log(LOG_LEVEL_CRIT, "cannot initialize database cache: %s", error);
		zbx_free(error);
		exit(EXIT_FAILURE);
	}

	if (SUCCEED != init_proxy_history_lock(zbx_program_type, &error))
	{
		zabbix_log(LOG_LEVEL_CRIT, "cannot initialize lock for passive proxy history: %s", error);
		zbx_free(error);
		exit(EXIT_FAILURE);
	}

	if (SUCCEED != zbx_init_configuration_cache(get_zbx_program_type, get_config_forks, config_conf_cache_size,
			&error))
	{
		zabbix_log(LOG_LEVEL_CRIT, "cannot initialize configuration cache: %s", error);
		zbx_free(error);
		exit(EXIT_FAILURE);
	}

	if (SUCCEED != zbx_init_selfmon_collector(get_config_forks, &error))
	{
		zabbix_log(LOG_LEVEL_CRIT, "cannot initialize self-monitoring: %s", error);
		zbx_free(error);
		exit(EXIT_FAILURE);
	}

	if (0 != CONFIG_FORKS[ZBX_PROCESS_TYPE_VMWARE] && SUCCEED != zbx_vmware_init(&config_vmware_cache_size, &error))
	{
		zabbix_log(LOG_LEVEL_CRIT, "cannot initialize VMware cache: %s", error);
		zbx_free(error);
		exit(EXIT_FAILURE);
	}

	if (SUCCEED != zbx_vault_token_from_env_get(&(zbx_config_vault.token), &error))
	{
		zabbix_log(LOG_LEVEL_CRIT, "cannot initialize vault token: %s", error);
		zbx_free(error);
		exit(EXIT_FAILURE);
	}

	if (SUCCEED != zbx_vault_init(&zbx_config_vault, &error))
	{
		zabbix_log(LOG_LEVEL_CRIT, "cannot initialize vault: %s", error);
		zbx_free(error);
		exit(EXIT_FAILURE);
	}

	if (SUCCEED != zbx_vault_db_credentials_get(&zbx_config_vault, &zbx_config_dbhigh->config_dbuser,
			&zbx_config_dbhigh->config_dbpassword, zbx_config_source_ip, config_ssl_ca_location,
			config_ssl_cert_location, config_ssl_key_location, &error))
	{
		zabbix_log(LOG_LEVEL_CRIT, "cannot initialize database credentials from vault: %s", error);
		zbx_free(error);
		exit(EXIT_FAILURE);
	}

	if (FAIL == zbx_pb_create(config_proxy_buffer_mode, config_proxy_memory_buffer_size,
			config_proxy_memory_buffer_age, config_proxy_offline_buffer * SEC_PER_HOUR, &error))
	{
		zabbix_log(LOG_LEVEL_CRIT, "cannot initialize proxy buffer: %s", error);
		zbx_free(error);
		exit(EXIT_FAILURE);
	}

	proxy_db_init();

	zbx_pb_init();

	if (0 != CONFIG_FORKS[ZBX_PROCESS_TYPE_DISCOVERYMANAGER])
		zbx_discoverer_init();

	for (zbx_threads_num = 0, i = 0; i < ZBX_PROCESS_TYPE_COUNT; i++)
	{
		/* skip threaded components */
		switch (i)
		{
			case ZBX_PROCESS_TYPE_PREPROCESSOR:
			case ZBX_PROCESS_TYPE_DISCOVERER:
				continue;
		}

		zbx_threads_num += CONFIG_FORKS[i];
	}

	zbx_threads = (pid_t *)zbx_calloc(zbx_threads, (size_t)zbx_threads_num, sizeof(pid_t));
	threads_flags = (int *)zbx_calloc(threads_flags, (size_t)zbx_threads_num, sizeof(int));

	if (0 != CONFIG_FORKS[ZBX_PROCESS_TYPE_TRAPPER])
	{
		if (FAIL == zbx_tcp_listen(&listen_sock, config_listen_ip, (unsigned short)config_listen_port,
				zbx_config_timeout, config_tcp_max_backlog_size))
		{
			zabbix_log(LOG_LEVEL_CRIT, "listener failed: %s", zbx_socket_strerror());
			exit(EXIT_FAILURE);
		}

		if (SUCCEED != zbx_init_remote_commands_cache(&error))
		{
			zabbix_log(LOG_LEVEL_CRIT, "cannot initialize commands cache: %s", error);
			zbx_free(error);
			exit(EXIT_FAILURE);
		}
	}

	/* not running zbx_tls_init_parent() since proxy is only run on Unix*/

	zabbix_log(LOG_LEVEL_INFORMATION, "proxy #0 started [main process]");

	zbx_register_stats_data_func(zbx_preproc_stats_ext_get, NULL);
	zbx_register_stats_data_func(zbx_discovery_stats_ext_get, NULL);
	zbx_register_stats_data_func(zbx_proxy_stats_ext_get, &config_comms);
	zbx_register_stats_ext_func(zbx_vmware_stats_ext_get, NULL);
	zbx_register_stats_procinfo_func(ZBX_PROCESS_TYPE_PREPROCESSOR, zbx_preprocessor_get_worker_info);
	zbx_register_stats_procinfo_func(ZBX_PROCESS_TYPE_DISCOVERER, zbx_discovery_get_worker_info);
	zbx_diag_init(diag_add_section_info);

	thread_args.info.program_type = zbx_program_type;

	if (ZBX_PROXYMODE_PASSIVE == config_proxymode)
		rtc_process_request_func = rtc_process_request_ex_proxy_passive;
	else
		rtc_process_request_func = rtc_process_request_ex_proxy;

	for (i = 0; i < zbx_threads_num; i++)
	{
		if (FAIL == get_process_info_by_thread(i + 1, &thread_args.info.process_type,
				&thread_args.info.process_num))
		{
			THIS_SHOULD_NEVER_HAPPEN;
			exit(EXIT_FAILURE);
		}

		thread_args.info.server_num = i + 1;
		thread_args.args = NULL;

		switch (thread_args.info.process_type)
		{
			case ZBX_PROCESS_TYPE_CONFSYNCER:
				thread_args.args = &proxyconfig_args;
<<<<<<< HEAD
				zbx_thread_start(proxyconfig_thread, &thread_args, &threads[i]);
				if (FAIL == zbx_rtc_wait_for_sync_finish(&rtc, rtc_process_request_func))
=======
				zbx_thread_start(proxyconfig_thread, &thread_args, &zbx_threads[i]);
				if (FAIL == zbx_rtc_wait_config_sync(&rtc, rtc_process_request_func))
>>>>>>> 38f0bdbe
					goto out;
				break;
			case ZBX_PROCESS_TYPE_TRAPPER:
				thread_args.args = &trapper_args;
				zbx_thread_start(trapper_thread, &thread_args, &zbx_threads[i]);
				break;
			case ZBX_PROCESS_TYPE_DATASENDER:
				thread_args.args = &datasender_args;
				zbx_thread_start(datasender_thread, &thread_args, &zbx_threads[i]);
				break;
			case ZBX_PROCESS_TYPE_POLLER:
				poller_args.poller_type = ZBX_POLLER_TYPE_NORMAL;
				thread_args.args = &poller_args;
				zbx_thread_start(poller_thread, &thread_args, &zbx_threads[i]);
				break;
			case ZBX_PROCESS_TYPE_UNREACHABLE:
				poller_args.poller_type = ZBX_POLLER_TYPE_UNREACHABLE;
				thread_args.args = &poller_args;
				zbx_thread_start(poller_thread, &thread_args, &zbx_threads[i]);
				break;
			case ZBX_PROCESS_TYPE_PINGER:
				thread_args.args = &pinger_args;
				zbx_thread_start(pinger_thread, &thread_args, &zbx_threads[i]);
				break;
			case ZBX_PROCESS_TYPE_HOUSEKEEPER:
				thread_args.args = &housekeeper_args;
				zbx_thread_start(housekeeper_thread, &thread_args, &zbx_threads[i]);
				break;
			case ZBX_PROCESS_TYPE_HTTPPOLLER:
				thread_args.args = &httppoller_args;
				zbx_thread_start(httppoller_thread, &thread_args, &zbx_threads[i]);
				break;
			case ZBX_PROCESS_TYPE_DISCOVERYMANAGER:
				threads_flags[i] = ZBX_THREAD_PRIORITY_FIRST;
				thread_args.args = &discoverer_args;
				zbx_thread_start(discoverer_thread, &thread_args, &zbx_threads[i]);
				break;
			case ZBX_PROCESS_TYPE_HISTSYNCER:
				threads_flags[i] = ZBX_THREAD_PRIORITY_FIRST;
				thread_args.args = &dbsyncer_args;
				zbx_thread_start(zbx_dbsyncer_thread, &thread_args, &zbx_threads[i]);
				break;
			case ZBX_PROCESS_TYPE_JAVAPOLLER:
				poller_args.poller_type = ZBX_POLLER_TYPE_JAVA;
				thread_args.args = &poller_args;
				zbx_thread_start(poller_thread, &thread_args, &zbx_threads[i]);
				break;
			case ZBX_PROCESS_TYPE_SNMPTRAPPER:
				thread_args.args = &snmptrapper_args;
				zbx_thread_start(zbx_snmptrapper_thread, &thread_args, &zbx_threads[i]);
				break;
			case ZBX_PROCESS_TYPE_SELFMON:
				zbx_thread_start(zbx_selfmon_thread, &thread_args, &zbx_threads[i]);
				break;
			case ZBX_PROCESS_TYPE_VMWARE:
				thread_args.args = &vmware_args;
				zbx_thread_start(vmware_thread, &thread_args, &zbx_threads[i]);
				break;
#ifdef HAVE_OPENIPMI
			case ZBX_PROCESS_TYPE_IPMIMANAGER:
				thread_args.args = &ipmimanager_args;
				zbx_thread_start(zbx_ipmi_manager_thread, &thread_args, &zbx_threads[i]);
				break;
			case ZBX_PROCESS_TYPE_IPMIPOLLER:
				zbx_thread_start(zbx_ipmi_poller_thread, &thread_args, &zbx_threads[i]);
				break;
#endif
			case ZBX_PROCESS_TYPE_TASKMANAGER:
				thread_args.args = &taskmanager_args;
				zbx_thread_start(taskmanager_thread, &thread_args, &zbx_threads[i]);
				break;
			case ZBX_PROCESS_TYPE_PREPROCMAN:
				threads_flags[i] = ZBX_THREAD_PRIORITY_FIRST;
				thread_args.args = &preproc_man_args;
				zbx_thread_start(zbx_pp_manager_thread, &thread_args, &zbx_threads[i]);
				break;
			case ZBX_PROCESS_TYPE_AVAILMAN:
				threads_flags[i] = ZBX_THREAD_PRIORITY_FIRST;
				zbx_thread_start(zbx_availability_manager_thread, &thread_args, &zbx_threads[i]);
				break;
			case ZBX_PROCESS_TYPE_ODBCPOLLER:
				poller_args.poller_type = ZBX_POLLER_TYPE_ODBC;
				thread_args.args = &poller_args;
				zbx_thread_start(poller_thread, &thread_args, &zbx_threads[i]);
				break;
			case ZBX_PROCESS_TYPE_HTTPAGENT_POLLER:
				poller_args.poller_type = ZBX_POLLER_TYPE_HTTPAGENT;
				thread_args.args = &poller_args;
				zbx_thread_start(async_poller_thread, &thread_args, &zbx_threads[i]);
				break;
			case ZBX_PROCESS_TYPE_AGENT_POLLER:
				poller_args.poller_type = ZBX_POLLER_TYPE_AGENT;
				thread_args.args = &poller_args;
				zbx_thread_start(async_poller_thread, &thread_args, &zbx_threads[i]);
				break;
			case ZBX_PROCESS_TYPE_SNMP_POLLER:
				poller_args.poller_type = ZBX_POLLER_TYPE_SNMP;
				thread_args.args = &poller_args;
				zbx_thread_start(async_poller_thread, &thread_args, &zbx_threads[i]);
				break;
			case ZBX_PROCESS_TYPE_INTERNAL_POLLER:
				poller_args.poller_type = ZBX_POLLER_TYPE_INTERNAL;
				thread_args.args = &poller_args;
				zbx_thread_start(poller_thread, &thread_args, &zbx_threads[i]);
		}
	}

	zbx_unset_exit_on_terminate();

	while (ZBX_IS_RUNNING())
	{
		zbx_ipc_client_t	*client;
		zbx_ipc_message_t	*message;

		(void)zbx_ipc_service_recv(&rtc.service, &rtc_timeout, &client, &message);

		if (NULL != message)
		{
			zbx_rtc_dispatch(&rtc, client, message, rtc_process_request_func);
			zbx_ipc_message_free(message);
		}

		if (NULL != client)
			zbx_ipc_client_release(client);

		if (0 < (ret = waitpid((pid_t)-1, &i, WNOHANG)))
		{
			zbx_set_exiting_with_fail();
			break;
		}

		if (-1 == ret && EINTR != errno)
		{
			zabbix_log(LOG_LEVEL_ERR, "failed to wait on child processes: %s", zbx_strerror(errno));
			zbx_set_exiting_with_fail();
			break;
		}
	}
out:
	zbx_log_exit_signal();

	if (SUCCEED == ZBX_EXIT_STATUS())
		zbx_rtc_shutdown_subs(&rtc);

	zbx_on_exit(ZBX_EXIT_STATUS());

	return SUCCEED;
}<|MERGE_RESOLUTION|>--- conflicted
+++ resolved
@@ -1703,13 +1703,8 @@
 		{
 			case ZBX_PROCESS_TYPE_CONFSYNCER:
 				thread_args.args = &proxyconfig_args;
-<<<<<<< HEAD
-				zbx_thread_start(proxyconfig_thread, &thread_args, &threads[i]);
+				zbx_thread_start(proxyconfig_thread, &thread_args, &zbx_threads[i]);
 				if (FAIL == zbx_rtc_wait_for_sync_finish(&rtc, rtc_process_request_func))
-=======
-				zbx_thread_start(proxyconfig_thread, &thread_args, &zbx_threads[i]);
-				if (FAIL == zbx_rtc_wait_config_sync(&rtc, rtc_process_request_func))
->>>>>>> 38f0bdbe
 					goto out;
 				break;
 			case ZBX_PROCESS_TYPE_TRAPPER:
