--- conflicted
+++ resolved
@@ -35,12 +35,7 @@
 #include "zbxalgo.h"
 
 static void	process_configuration_sync(size_t *data_size, zbx_synced_new_config_t *synced,
-<<<<<<< HEAD
-		const zbx_config_tls_t *config_tls, const zbx_config_vault_t *config_vault,
-		const zbx_thread_info_t *thread_info, int config_timeout, int proxyconfig_frequency)
-=======
 		const zbx_thread_info_t *thread_info, zbx_thread_proxyconfig_args *args)
->>>>>>> 1523bdfe
 {
 	zbx_socket_t		sock;
 	struct	zbx_json_parse	jp, jp_kvs_paths = {0};
@@ -124,11 +119,8 @@
 
 	if (SUCCEED == (ret = zbx_proxyconfig_process(sock.peer, &jp, &error)))
 	{
-<<<<<<< HEAD
-		zbx_dc_sync_configuration(ZBX_DBSYNC_UPDATE, *synced, NULL, config_vault, proxyconfig_frequency);
-=======
-		zbx_dc_sync_configuration(ZBX_DBSYNC_UPDATE, *synced, NULL, args->config_vault);
->>>>>>> 1523bdfe
+		zbx_dc_sync_configuration(ZBX_DBSYNC_UPDATE, *synced, NULL, args->config_vault,
+				args->config_proxyconfig_frequency);
 		*synced = ZBX_SYNCED_NEW_CONFIG_YES;
 
 		if (SUCCEED == zbx_json_brackets_by_name(&jp, ZBX_PROTO_TAG_MACRO_SECRETS, &jp_kvs_paths))
@@ -268,7 +260,7 @@
 
 	zbx_setproctitle("%s [syncing configuration]", get_process_type_string(process_type));
 	zbx_dc_sync_configuration(ZBX_DBSYNC_INIT, ZBX_SYNCED_NEW_CONFIG_NO, NULL, proxyconfig_args_in->config_vault,
-			proxyconfig_args_in->proxyconfig_frequency);
+			proxyconfig_args_in->config_proxyconfig_frequency);
 
 	zbx_rtc_notify_config_sync(proxyconfig_args_in->config_timeout, &rtc);
 
@@ -300,12 +292,8 @@
 				zbx_setproctitle("%s [loading configuration]", get_process_type_string(process_type));
 
 				zbx_dc_sync_configuration(ZBX_DBSYNC_UPDATE, synced, NULL,
-<<<<<<< HEAD
 						proxyconfig_args_in->config_vault,
-						proxyconfig_args_in->proxyconfig_frequency);
-=======
-						proxyconfig_args_in->config_vault);
->>>>>>> 1523bdfe
+						proxyconfig_args_in->config_proxyconfig_frequency);
 				synced = ZBX_SYNCED_NEW_CONFIG_YES;
 				zbx_dc_update_interfaces_availability();
 				zbx_rtc_notify_config_sync(proxyconfig_args_in->config_timeout, &rtc);
@@ -329,23 +317,13 @@
 
 		zbx_setproctitle("%s [loading configuration]", get_process_type_string(process_type));
 
-<<<<<<< HEAD
-		process_configuration_sync(&data_size, &synced, proxyconfig_args_in->config_tls,
-				proxyconfig_args_in->config_vault, info, proxyconfig_args_in->config_timeout,
-				proxyconfig_args_in->proxyconfig_frequency);
-=======
 		process_configuration_sync(&data_size, &synced, info, proxyconfig_args_in);
->>>>>>> 1523bdfe
 
 		interval = zbx_time() - sec;
 
 		zbx_setproctitle("%s [synced config " ZBX_FS_SIZE_T " bytes in " ZBX_FS_DBL " sec, idle %d sec]",
 				get_process_type_string(process_type), (zbx_fs_size_t)data_size, interval,
-<<<<<<< HEAD
-				proxyconfig_args_in->proxyconfig_frequency);
-=======
 				proxyconfig_args_in->config_proxyconfig_frequency);
->>>>>>> 1523bdfe
 
 		if (SEC_PER_HOUR < sec - last_template_cleanup_sec)
 		{
@@ -353,11 +331,7 @@
 			last_template_cleanup_sec = sec;
 		}
 
-<<<<<<< HEAD
-		sleeptime = proxyconfig_args_in->proxyconfig_frequency;
-=======
 		sleeptime = proxyconfig_args_in->config_proxyconfig_frequency;
->>>>>>> 1523bdfe
 	}
 stop:
 	zbx_setproctitle("%s #%d [terminated]", get_process_type_string(process_type), process_num);
