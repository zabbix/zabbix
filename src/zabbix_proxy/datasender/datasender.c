/*
** Zabbix
** Copyright (C) 2000-2011 Zabbix SIA
**
** This program is free software; you can redistribute it and/or modify
** it under the terms of the GNU General Public License as published by
** the Free Software Foundation; either version 2 of the License, or
** (at your option) any later version.
**
** This program is distributed in the hope that it will be useful,
** but WITHOUT ANY WARRANTY; without even the implied warranty of
** MERCHANTABILITY or FITNESS FOR A PARTICULAR PURPOSE.  See the
** GNU General Public License for more details.
**
** You should have received a copy of the GNU General Public License
** along with this program; if not, write to the Free Software
** Foundation, Inc., 675 Mass Ave, Cambridge, MA 02139, USA.
**/

#include "common.h"
#include "comms.h"
#include "db.h"
#include "log.h"
#include "daemon.h"
#include "zbxjson.h"
#include "proxy.h"
#include "zbxself.h"

#include "datasender.h"
#include "../servercomms.h"

extern unsigned char	process_type;

/******************************************************************************
 *                                                                            *
 * Function: host_availability_sender                                         *
 *                                                                            *
 * Purpose:                                                                   *
 *                                                                            *
 * Parameters:                                                                *
 *                                                                            *
 * Return value:                                                              *
 *                                                                            *
 * Author: Alexander Vladishev                                                *
 *                                                                            *
 * Comments:                                                                  *
 *                                                                            *
 ******************************************************************************/
static void	host_availability_sender(struct zbx_json *j)
{
	const char	*__function_name = "host_availability_sender";
	zbx_sock_t	sock;

	zabbix_log(LOG_LEVEL_DEBUG, "In %s()", __function_name);

	zbx_json_clean(j);
	zbx_json_addstring(j, ZBX_PROTO_TAG_REQUEST, ZBX_PROTO_VALUE_HOST_AVAILABILITY, ZBX_JSON_TYPE_STRING);
	zbx_json_addstring(j, ZBX_PROTO_TAG_HOST, CONFIG_HOSTNAME, ZBX_JSON_TYPE_STRING);

	if (SUCCEED == get_host_availability_data(j))
	{
		connect_to_server(&sock, 600, CONFIG_PROXYDATA_FREQUENCY); /* retry till have a connection */
		put_data_to_server(&sock, j);
		disconnect_server(&sock);
	}

	zabbix_log(LOG_LEVEL_DEBUG, "End of %s()", __function_name);
}

/******************************************************************************
 *                                                                            *
 * Function: history_sender                                                   *
 *                                                                            *
 * Purpose:                                                                   *
 *                                                                            *
 * Parameters:                                                                *
 *                                                                            *
 * Return value:                                                              *
 *                                                                            *
 * Author: Alexander Vladishev                                                *
 *                                                                            *
 * Comments:                                                                  *
 *                                                                            *
 ******************************************************************************/
static void	history_sender(struct zbx_json *j, int *records)
{
	const char	*__function_name = "history_sender";
	zbx_sock_t	sock;
	zbx_uint64_t	lastid;

	zabbix_log(LOG_LEVEL_DEBUG, "In %s()", __function_name);

	zbx_json_clean(j);
	zbx_json_addstring(j, ZBX_PROTO_TAG_REQUEST, ZBX_PROTO_VALUE_HISTORY_DATA, ZBX_JSON_TYPE_STRING);
	zbx_json_addstring(j, ZBX_PROTO_TAG_HOST, CONFIG_HOSTNAME, ZBX_JSON_TYPE_STRING);

	zbx_json_addarray(j, ZBX_PROTO_TAG_DATA);

	*records = proxy_get_hist_data(j, &lastid);

	zbx_json_close(j);

	zbx_json_adduint64(j, ZBX_PROTO_TAG_CLOCK, (int)time(NULL));

	if (*records > 0)
	{
		connect_to_server(&sock, 600, CONFIG_PROXYDATA_FREQUENCY); /* retry till have a connection */
		if (SUCCEED == put_data_to_server(&sock, j))
		{
			DBbegin();
			proxy_set_hist_lastid(lastid);
			DBcommit();
		}
		else
			*records = 0;

		disconnect_server(&sock);
	}

	zabbix_log(LOG_LEVEL_DEBUG, "End of %s()", __function_name);
}

/******************************************************************************
 *                                                                            *
 * Function: dhistory_sender                                                  *
 *                                                                            *
 * Purpose:                                                                   *
 *                                                                            *
 * Parameters:                                                                *
 *                                                                            *
 * Return value:                                                              *
 *                                                                            *
 * Author: Alexander Vladishev                                                *
 *                                                                            *
 * Comments:                                                                  *
 *                                                                            *
 ******************************************************************************/
static void	dhistory_sender(struct zbx_json *j, int *records)
{
	const char	*__function_name = "dhistory_sender";
<<<<<<< HEAD
=======

>>>>>>> 2a669d0f
	zbx_sock_t	sock;
	zbx_uint64_t	lastid;

	zabbix_log(LOG_LEVEL_DEBUG, "In %s()", __function_name);

	zbx_json_clean(j);
	zbx_json_addstring(j, ZBX_PROTO_TAG_REQUEST, ZBX_PROTO_VALUE_DISCOVERY_DATA, ZBX_JSON_TYPE_STRING);
	zbx_json_addstring(j, ZBX_PROTO_TAG_HOST, CONFIG_HOSTNAME, ZBX_JSON_TYPE_STRING);

	zbx_json_addarray(j, ZBX_PROTO_TAG_DATA);

	*records = proxy_get_dhis_data(j, &lastid);

	zbx_json_close(j);

	zbx_json_adduint64(j, ZBX_PROTO_TAG_CLOCK, (int)time(NULL));

	if (*records > 0)
	{
		connect_to_server(&sock, 600, CONFIG_PROXYDATA_FREQUENCY); /* retry till have a connection */
		if (SUCCEED == put_data_to_server(&sock, j))
		{
			DBbegin();
			proxy_set_dhis_lastid(lastid);
			DBcommit();
		}
		else
			*records = 0;

		disconnect_server(&sock);
	}

	zabbix_log(LOG_LEVEL_DEBUG, "End of %s()", __function_name);
}

/******************************************************************************
 *                                                                            *
 * Function: autoreg_host_sender                                              *
 *                                                                            *
 * Purpose:                                                                   *
 *                                                                            *
 * Parameters:                                                                *
 *                                                                            *
 * Return value:                                                              *
 *                                                                            *
 * Author: Alexander Vladishev                                                *
 *                                                                            *
 * Comments:                                                                  *
 *                                                                            *
 ******************************************************************************/
static void	autoreg_host_sender(struct zbx_json *j, int *records)
{
	const char	*__function_name = "autoreg_host_sender";
	zbx_sock_t	sock;
	zbx_uint64_t	lastid;

	zabbix_log(LOG_LEVEL_DEBUG, "In %s()", __function_name);

	zbx_json_clean(j);
	zbx_json_addstring(j, ZBX_PROTO_TAG_REQUEST, ZBX_PROTO_VALUE_AUTO_REGISTRATION_DATA, ZBX_JSON_TYPE_STRING);
	zbx_json_addstring(j, ZBX_PROTO_TAG_HOST, CONFIG_HOSTNAME, ZBX_JSON_TYPE_STRING);

	zbx_json_addarray(j, ZBX_PROTO_TAG_DATA);

	*records = proxy_get_areg_data(j, &lastid);

	zbx_json_close(j);

	zbx_json_adduint64(j, ZBX_PROTO_TAG_CLOCK, (int)time(NULL));

	if (*records > 0)
	{
		connect_to_server(&sock, 600, CONFIG_PROXYDATA_FREQUENCY); /* retry till have a connection */
		if (SUCCEED == put_data_to_server(&sock, j))
		{
			DBbegin();
			proxy_set_areg_lastid(lastid);
			DBcommit();
		}
		else
			*records = 0;

		disconnect_server(&sock);
	}

	zabbix_log(LOG_LEVEL_DEBUG, "End of %s()", __function_name);
}

/******************************************************************************
 *                                                                            *
 * Function: main_datasender_loop                                             *
 *                                                                            *
 * Purpose: periodically sends history and events to the server               *
 *                                                                            *
 * Parameters:                                                                *
 *                                                                            *
 * Return value:                                                              *
 *                                                                            *
 * Author: Alexander Vladishev                                                *
 *                                                                            *
 * Comments: never returns                                                    *
 *                                                                            *
 ******************************************************************************/
void	main_datasender_loop()
{
	int		records, r;
	double		sec;
	struct zbx_json	j;

	zabbix_log(LOG_LEVEL_DEBUG, "In main_datasender_loop()");

	zbx_setproctitle("%s [connecting to the database]", get_process_type_string(process_type));

	DBconnect(ZBX_DB_CONNECT_NORMAL);

	zbx_json_init(&j, 16 * ZBX_KIBIBYTE);

	for (;;)
	{
		sec = zbx_time();

		zbx_setproctitle("%s [sending data]", get_process_type_string(process_type));

		host_availability_sender(&j);

		records = 0;
retry_history:
		history_sender(&j, &r);
		records += r;

		if (ZBX_MAX_HRECORDS == r)
			goto retry_history;
retry_dhistory:
		dhistory_sender(&j, &r);
		records += r;

		if (ZBX_MAX_HRECORDS == r)
			goto retry_dhistory;
retry_autoreg_host:
		autoreg_host_sender(&j, &r);
		records += r;

		if (ZBX_MAX_HRECORDS == r)
			goto retry_autoreg_host;

		zabbix_log(LOG_LEVEL_DEBUG, "Datasender spent " ZBX_FS_DBL " seconds while processing %3d values.",
				zbx_time() - sec, records);

		zbx_sleep_loop(CONFIG_PROXYDATA_FREQUENCY);
	}
}<|MERGE_RESOLUTION|>--- conflicted
+++ resolved
@@ -1,6 +1,6 @@
 /*
-** Zabbix
-** Copyright (C) 2000-2011 Zabbix SIA
+** ZABBIX
+** Copyright (C) 2000-2006 SIA Zabbix
 **
 ** This program is free software; you can redistribute it and/or modify
 ** it under the terms of the GNU General Public License as published by
@@ -138,10 +138,7 @@
 static void	dhistory_sender(struct zbx_json *j, int *records)
 {
 	const char	*__function_name = "dhistory_sender";
-<<<<<<< HEAD
-=======
-
->>>>>>> 2a669d0f
+
 	zbx_sock_t	sock;
 	zbx_uint64_t	lastid;
 
