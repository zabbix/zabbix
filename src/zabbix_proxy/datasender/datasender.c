--- conflicted
+++ resolved
@@ -78,13 +78,8 @@
  *          data and sends 'proxy data' request                               *
  *                                                                            *
  ******************************************************************************/
-<<<<<<< HEAD
-static int	proxy_data_sender(int *more, int now, int *hist_upload_state, const zbx_config_tls_t *config_tls,
-		const zbx_thread_info_t *info, int config_timeout, int proxydata_frequency)
-=======
 static int	proxy_data_sender(int *more, int now, int *hist_upload_state, const zbx_thread_info_t *info,
 		zbx_thread_datasender_args *args)
->>>>>>> 1523bdfe
 {
 	static int		data_timestamp = 0, task_timestamp = 0, upload_state = SUCCEED;
 
@@ -108,11 +103,7 @@
 	zbx_json_addstring(&j, ZBX_PROTO_TAG_HOST, args->config_hostname, ZBX_JSON_TYPE_STRING);
 	zbx_json_addstring(&j, ZBX_PROTO_TAG_SESSION, zbx_dc_get_session_token(), ZBX_JSON_TYPE_STRING);
 
-<<<<<<< HEAD
-	if (SUCCEED == upload_state && proxydata_frequency <= now - data_timestamp &&
-=======
 	if (SUCCEED == upload_state && args->config_proxydata_frequency <= now - data_timestamp &&
->>>>>>> 1523bdfe
 			ZBX_PROXY_UPLOAD_DISABLED != *hist_upload_state)
 	{
 		if (SUCCEED == zbx_get_interface_availability_data(&j, &availability_ts))
@@ -191,14 +182,9 @@
 		zbx_update_selfmon_counter(info, ZBX_PROCESS_STATE_IDLE);
 
 		/* retry till have a connection */
-<<<<<<< HEAD
-		if (FAIL == zbx_connect_to_server(&sock, CONFIG_SOURCE_IP, &zbx_addrs, 600, config_timeout,
-				proxydata_frequency, LOG_LEVEL_WARNING, config_tls))
-=======
 		if (FAIL == zbx_connect_to_server(&sock, args->config_source_ip, args->config_server_addrs, 600,
 				args->config_timeout, args->config_proxydata_frequency, LOG_LEVEL_WARNING,
 				args->zbx_config_tls))
->>>>>>> 1523bdfe
 		{
 			zbx_update_selfmon_counter(info, ZBX_PROCESS_STATE_BUSY);
 
@@ -332,14 +318,8 @@
 
 		do
 		{
-<<<<<<< HEAD
-			records += proxy_data_sender(&more, (int)time_now, &hist_upload_state,
-					datasender_args_in->zbx_config_tls, info, datasender_args_in->config_timeout,
-					datasender_args_in->proxydata_frequency);
-=======
 			records += proxy_data_sender(&more, (int)time_now, &hist_upload_state, info,
 					datasender_args_in);
->>>>>>> 1523bdfe
 
 			time_now = zbx_time();
 			time_diff = time_now - time_start;
