--- conflicted
+++ resolved
@@ -1,6 +1,6 @@
 /*
-** Zabbix
-** Copyright (C) 2000-2011 Zabbix SIA
+** ZABBIX
+** Copyright (C) 2000-2005 SIA Zabbix
 **
 ** This program is free software; you can redistribute it and/or modify
 ** it under the terms of the GNU General Public License as published by
@@ -17,7 +17,10 @@
 ** Foundation, Inc., 675 Mass Ave, Cambridge, MA 02139, USA.
 **/
 
-#include "db.h"
+#include "common.h"
+#include "log.h"
+
+#include "events.h"
 
 /******************************************************************************
  *                                                                            *
@@ -31,16 +34,11 @@
  *                                                                            *
  * Author: Alexei Vladishev                                                   *
  *                                                                            *
- * Comments:                                                                  *
+ * Comments: Cannot use action->userid as it may also be groupid              *
  *                                                                            *
  ******************************************************************************/
-<<<<<<< HEAD
-int	process_event(zbx_uint64_t eventid, int source, int object, zbx_uint64_t objectid, const zbx_timespec_t *timespec,
-		int value, unsigned char value_changed, int acknowledged, int force_actions)
-=======
 int	process_event(zbx_uint64_t eventid, int source, int object, zbx_uint64_t objectid, int clock,
 		int value, int acknowledged, int force_actions)
->>>>>>> 2a669d0f
 {
 	return SUCCEED;
 }