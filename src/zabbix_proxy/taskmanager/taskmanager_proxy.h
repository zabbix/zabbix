--- conflicted
+++ resolved
@@ -39,11 +39,8 @@
 	const char			*config_java_gateway;
 	int				config_java_gateway_port;
 	const char			*config_externalscripts;
-<<<<<<< HEAD
 	int				config_enable_global_scripts;
-=======
 	const char			*config_ssh_key_location;
->>>>>>> a029f1a6
 }
 zbx_thread_taskmanager_args;
 
