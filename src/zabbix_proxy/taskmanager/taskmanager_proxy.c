--- conflicted
+++ resolved
@@ -66,13 +66,8 @@
  *                                                                                    *
  **************************************************************************************/
 static int	tm_execute_remote_command(zbx_uint64_t taskid, int clock, int ttl, time_t now, int config_timeout,
-<<<<<<< HEAD
-		int config_trapper_timeout, const char *config_source_ip, int config_enable_remote_commands,
-		int config_log_remote_commands, int config_enable_global_scripts,
-=======
 		int config_trapper_timeout, const char *config_source_ip, const char *config_ssh_key_location,
-		int config_enable_remote_commands, int config_log_remote_commands,
->>>>>>> a029f1a6
+		int config_enable_remote_commands, int config_log_remote_commands, int config_enable_global_scripts,
 		zbx_get_config_forks_f get_config_forks, unsigned char program_type)
 {
 	zbx_db_row_t	row;
@@ -154,13 +149,8 @@
 	}
 
 	if (SUCCEED != (ret = zbx_script_execute(&script, &host, NULL, config_timeout, config_trapper_timeout,
-<<<<<<< HEAD
-			config_source_ip, get_config_forks, config_enable_global_scripts, program_type,
-			0 == alertid ? &info : NULL, error, sizeof(error), NULL)))
-=======
-			config_source_ip, config_ssh_key_location, get_config_forks, program_type, 0 == alertid ?
-			&info : NULL, error, sizeof(error), NULL)))
->>>>>>> a029f1a6
+			config_source_ip, config_ssh_key_location, get_config_forks, config_enable_global_scripts, 
+			program_type, 0 == alertid ? &info : NULL, error, sizeof(error), NULL)))
 	{
 		task->data = zbx_tm_remote_command_result_create(parent_taskid, ret, error);
 	}
@@ -370,11 +360,7 @@
 		int config_startup_time, int config_enable_remote_commands, int config_log_remote_commands,
 		unsigned char program_type, const char *progname, zbx_get_config_forks_f get_config_forks,
 		const char *config_java_gateway, int config_java_gateway_port, const char *config_externalscripts,
-<<<<<<< HEAD
-		int config_enable_global_scripts)
-=======
-		const char *config_ssh_key_location)
->>>>>>> a029f1a6
+		int config_enable_global_scripts, const char *config_ssh_key_location)
 {
 	zbx_db_row_t		row;
 	int			processed_num = 0, clock, ttl;
@@ -403,14 +389,9 @@
 			case ZBX_TM_TASK_REMOTE_COMMAND:
 				if (SUCCEED == tm_execute_remote_command(taskid, clock, ttl, now,
 						config_comms->config_timeout, config_comms->config_trapper_timeout,
-<<<<<<< HEAD
-						config_comms->config_source_ip, config_enable_remote_commands,
-						config_log_remote_commands, config_enable_global_scripts,
-=======
 						config_comms->config_source_ip, config_ssh_key_location,
 						config_enable_remote_commands, config_log_remote_commands,
->>>>>>> a029f1a6
-						get_config_forks, program_type))
+						config_enable_global_scripts, get_config_forks, program_type))
 				{
 					processed_num++;
 				}
@@ -564,11 +545,8 @@
 				taskmanager_args_in->config_java_gateway,
 				taskmanager_args_in->config_java_gateway_port,
 				taskmanager_args_in->config_externalscripts,
-<<<<<<< HEAD
-				taskmanager_args_in->config_enable_global_scripts);
-=======
+				taskmanager_args_in->config_enable_global_scripts,
 				taskmanager_args_in->config_ssh_key_location);
->>>>>>> a029f1a6
 
 		if (ZBX_TM_CLEANUP_PERIOD <= sec1 - cleanup_time)
 		{
