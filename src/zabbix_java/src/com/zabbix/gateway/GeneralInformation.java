--- conflicted
+++ resolved
@@ -22,15 +22,9 @@
 class GeneralInformation
 {
 	static final String APPLICATION_NAME = "Zabbix Java Gateway";
-<<<<<<< HEAD
-	static final String REVISION_DATE = "25 June 2019";
-	static final String REVISION = "{ZABBIX_REVISION}";
-	static final String VERSION = "4.0.10";
-=======
 	static final String REVISION_DATE = "26 June 2019";
 	static final String REVISION = "{ZABBIX_REVISION}";
 	static final String VERSION = "4.0.11rc1";
->>>>>>> c62655c3
 
 	static void printVersion()
 	{
