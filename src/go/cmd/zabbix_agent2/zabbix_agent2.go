/*
** Zabbix
** Copyright (C) 2001-2020 Zabbix SIA
**
** This program is free software; you can redistribute it and/or modify
** it under the terms of the GNU General Public License as published by
** the Free Software Foundation; either version 2 of the License, or
** (at your option) any later version.
**
** This program is distributed in the hope that it will be useful,
** but WITHOUT ANY WARRANTY; without even the implied warranty of
** MERCHANTABILITY or FITNESS FOR A PARTICULAR PURPOSE. See the
** GNU General Public License for more details.
**
** You should have received a copy of the GNU General Public License
** along with this program; if not, write to the Free Software
** Foundation, Inc., 51 Franklin Street, Fifth Floor, Boston, MA  02110-1301, USA.
**/

package main

import (
	"errors"
	"flag"
	"fmt"
	"os"
	"os/signal"
	"strings"
	"syscall"

	_ "zabbix.com/plugins"

	"zabbix.com/internal/agent"
	"zabbix.com/internal/agent/keyaccess"
	"zabbix.com/internal/agent/remotecontrol"
	"zabbix.com/internal/agent/resultcache"
	"zabbix.com/internal/agent/scheduler"
	"zabbix.com/internal/agent/serverconnector"
	"zabbix.com/internal/agent/serverlistener"
	"zabbix.com/internal/agent/statuslistener"
	"zabbix.com/internal/monitor"
	"zabbix.com/pkg/conf"
	"zabbix.com/pkg/log"
	"zabbix.com/pkg/pidfile"
	"zabbix.com/pkg/tls"
	"zabbix.com/pkg/version"
	"zabbix.com/pkg/zbxlib"
)

var manager *scheduler.Manager
var listeners []*serverlistener.ServerListener
var serverConnectors []*serverconnector.Connector
var closeChan = make(chan bool)
var stopChan = make(chan bool)

func processLoglevelIncreaseCommand(c *remotecontrol.Client) (err error) {
	if log.IncreaseLogLevel() {
		message := fmt.Sprintf("Increased log level to %s", log.Level())
		log.Infof(message)
		err = c.Reply(message)
		return
	}
	err = fmt.Errorf("Cannot increase log level above %s", log.Level())
	log.Infof(err.Error())

	return
}

func processLoglevelDecreaseCommand(c *remotecontrol.Client) (err error) {
	if log.DecreaseLogLevel() {
		message := fmt.Sprintf("Decreased log level to %s", log.Level())
		log.Infof(message)
		err = c.Reply(message)
		return
	}
	err = fmt.Errorf("Cannot decrease log level below %s", log.Level())
	log.Infof(err.Error())

	return
}

func processMetricsCommand(c *remotecontrol.Client) (err error) {
	data := manager.Query("metrics")
	return c.Reply(data)
}

func processVersionCommand(c *remotecontrol.Client) (err error) {
	data := version.Long()
	return c.Reply(data)
}

func processHelpCommand(c *remotecontrol.Client) (err error) {
	help := `Remote control interface, available commands:
	log_level_increase - Increase log level
	log_level_decrease - Decrease log level
	metrics - List available metrics
	version - Display Agent version
	help - Display this help message`
	return c.Reply(help)
}

func processRemoteCommand(c *remotecontrol.Client) (err error) {
	params := strings.Fields(c.Request())
	switch len(params) {
	case 0:
		return errors.New("Empty command")
	case 2:
		return errors.New("Too many commands")
	default:
	}

	switch params[0] {
	case "log_level_increase":
		err = processLoglevelIncreaseCommand(c)
	case "log_level_decrease":
		err = processLoglevelDecreaseCommand(c)
	case "help":
		err = processHelpCommand(c)
	case "metrics":
		err = processMetricsCommand(c)
	case "version":
		err = processVersionCommand(c)
	default:
		return errors.New("Unknown command")
	}
	return
}

var pidFile *pidfile.File

func run() (err error) {
	sigs := make(chan os.Signal, 1)
	signal.Notify(sigs, syscall.SIGINT, syscall.SIGTERM)

	var control *remotecontrol.Conn
	if control, err = remotecontrol.New(agent.Options.ControlSocket); err != nil {
		return
	}
	confirmService()
	control.Start()

loop:
	for {
		select {
		case sig := <-sigs:
			switch sig {
			case syscall.SIGINT, syscall.SIGTERM:
				sendServiceStop()
				break loop
			}
		case client := <-control.Client():
			if rerr := processRemoteCommand(client); rerr != nil {
				if rerr = client.Reply("error: " + rerr.Error()); rerr != nil {
					log.Warningf("cannot reply to remote command: %s", rerr)
				}
			}
			sendServiceStop()
			client.Close()
		case serviceStop := <-closeChan:
			if serviceStop {
				break loop
			}
		}
	}
	control.Stop()
	return nil
}

var (
	confDefault string

	argConfig  bool
	argTest    bool
	argPrint   bool
	argVersion bool
	argVerbose bool
)

func main() {
	var confFlag string
	const (
		confDescription = "Path to the configuration file"
	)
	flag.StringVar(&confFlag, "config", confDefault, confDescription)
	flag.StringVar(&confFlag, "c", confDefault, confDescription+" (shorthand)")

	var foregroundFlag bool
	const (
		foregroundDefault     = true
		foregroundDescription = "Run Zabbix agent in foreground"
	)
	flag.BoolVar(&foregroundFlag, "foreground", foregroundDefault, foregroundDescription)
	flag.BoolVar(&foregroundFlag, "f", foregroundDefault, foregroundDescription+" (shorthand)")

	var testFlag string
	const (
		testDefault     = ""
		testDescription = "Test specified item and exit"
	)
	flag.StringVar(&testFlag, "test", testDefault, testDescription)
	flag.StringVar(&testFlag, "t", testDefault, testDescription+" (shorthand)")

	var printFlag bool
	const (
		printDefault     = false
		printDescription = "Print known items and exit"
	)
	flag.BoolVar(&printFlag, "print", printDefault, printDescription)
	flag.BoolVar(&printFlag, "p", printDefault, printDescription+" (shorthand)")

	var verboseFlag bool
	const (
		verboseDefault     = false
		verboseDescription = "Enable verbose output for metric testing or printing"
	)
	flag.BoolVar(&verboseFlag, "verbose", verboseDefault, verboseDescription)
	flag.BoolVar(&verboseFlag, "v", verboseDefault, verboseDescription+" (shorthand)")

	var versionFlag bool
	const (
		versionDefault     = false
		versionDescription = "Print program version and exit"
	)
	flag.BoolVar(&versionFlag, "version", versionDefault, versionDescription)
	flag.BoolVar(&versionFlag, "V", versionDefault, versionDescription+" (shorthand)")

	var remoteCommand string
	const (
		remoteDefault     = ""
		remoteDescription = "Perform administrative functions (send 'help' for available commands)"
	)
	flag.StringVar(&remoteCommand, "R", remoteDefault, remoteDescription)

	var helpFlag bool
	const (
		helpDefault     = false
		helpDescription = "Display this help message"
	)
	flag.BoolVar(&helpFlag, "help", helpDefault, helpDescription)
	flag.BoolVar(&helpFlag, "h", helpDefault, helpDescription+" (shorthand)")

	loadOSDependentFlags()
	flag.Parse()
	setServiceRun(foregroundFlag)

	if helpFlag {
		flag.Usage()
		os.Exit(0)
	}

	var argConfig, argTest, argPrint, argVersion, argVerbose bool

	// Need to manually check if the flag was specified, as default flag package
	// does not offer automatic detection. Consider using third party package.
	flag.Visit(func(f *flag.Flag) {
		switch f.Name {
		case "c", "config":
			argConfig = true
		case "t", "test":
			argTest = true
		case "p", "print":
			argPrint = true
		case "V", "version":
			argVersion = true
		case "v", "verbose":
			argVerbose = true
		}
	})

	if argVersion {
		version.Display()
		os.Exit(0)
	}

	var err error
	if err = openEventLog(); err != nil {
		fatalExit("", err)
	}

	if err = validateExclusiveFlags(); err != nil {
		if eerr := eventLogErr(err); eerr != nil {
			err = fmt.Errorf("%s and %s", err, eerr)
		}
		fatalExit("", err)
	}

	if err = conf.Load(confFlag, &agent.Options); err != nil {
		if argConfig || !(argTest || argPrint) {
			if eerr := eventLogErr(err); eerr != nil {
				err = fmt.Errorf("%s and %s", err, eerr)
			}
			fatalExit("", err)
		}
		// create default configuration for testing options
		if !argConfig {
			_ = conf.Unmarshal([]byte{}, &agent.Options)
		}
	}

	if err = agent.ValidateOptions(&agent.Options); err != nil {
		if eerr := eventLogErr(err); eerr != nil {
			err = fmt.Errorf("%s and %s", err, eerr)
		}
		fatalExit("cannot validate configuration", err)
	}

	if err = handleWindowsService(confFlag); err != nil {
		if eerr := eventLogErr(err); eerr != nil {
			err = fmt.Errorf("%s and %s", err, eerr)
		}
		fatalExit("", err)
	}

	if err = log.Open(log.Console, log.Warning, "", 0); err != nil {
		fatalExit("cannot initialize logger", err)
	}

	if argTest || argPrint {
		var level int
		if argVerbose {
			level = log.Trace
		} else {
			level = log.None
		}
		if err = log.Open(log.Console, level, "", 0); err != nil {
			fatalExit("cannot initialize logger", err)
		}

		if err = keyaccess.LoadRules(agent.Options.AllowKey, agent.Options.DenyKey); err != nil {
			fatalExit("failed to load key access rules", err)
		}

<<<<<<< HEAD
		if err = agent.InitUserParameterPlugin(agent.Options.UserParameter, agent.Options.UnsafeUserParameters); err != nil {
=======
		var err error
		if err = agent.InitUserParameterPlugin(agent.Options.UserParameter, agent.Options.UnsafeUserParameters,
				agent.Options.UserParameterDir); err != nil {
>>>>>>> fdf2f857
			fatalExit("cannot initialize user parameters", err)
		}

		var m *scheduler.Manager
		if m, err = scheduler.NewManager(&agent.Options); err != nil {
			fatalExit("cannot create scheduling manager", err)
		}
		m.Start()
		if err = configUpdateItemParameters(m, &agent.Options); err != nil {
			fatalExit("cannot process configuration", err)
		}
		hostnames, err := agent.ValidateHostnames(agent.Options.Hostname)
		if err != nil {
			fatalExit("cannot parse the \"Hostname\" parameter", err)
		}
		agent.FirstHostname = hostnames[0]

		if argTest {
			checkMetric(m, testFlag)
		} else {
			checkMetrics(m)
		}

		m.Stop()
		monitor.Wait(monitor.Scheduler)
		os.Exit(0)

	}

	if argVerbose {
		fatalExit("", errors.New("verbose parameter can be specified only with test or print parameters"))
	}

	if remoteCommand != "" {
		if agent.Options.ControlSocket == "" {
			log.Errf("Cannot send remote command: ControlSocket configuration parameter is not defined")
			os.Exit(0)
		}

		if reply, err := remotecontrol.SendCommand(agent.Options.ControlSocket, remoteCommand); err != nil {
			log.Errf("Cannot send remote command: %s", err)
		} else {
			log.Infof(reply)
		}
		os.Exit(0)
	}

	var logType, logLevel int
	switch agent.Options.LogType {
	case "system":
		logType = log.System
	case "console":
		logType = log.Console
	case "file":
		logType = log.File
	}
	switch agent.Options.DebugLevel {
	case 0:
		logLevel = log.Info
	case 1:
		logLevel = log.Crit
	case 2:
		logLevel = log.Err
	case 3:
		logLevel = log.Warning
	case 4:
		logLevel = log.Debug
	case 5:
		logLevel = log.Trace
	}

	if err = log.Open(logType, logLevel, agent.Options.LogFile, agent.Options.LogFileSize); err != nil {
		fatalExit("cannot initialize logger", err)
	}

	zbxlib.SetLogLevel(logLevel)

	greeting := fmt.Sprintf("Starting Zabbix Agent 2 (%s)", version.Long())
	log.Infof(greeting)

	addresses, err := serverconnector.ParseServerActive()
	if err != nil {
		fatalExit("cannot parse the \"ServerActive\" parameter", err)
	}

	if tlsConfig, err := agent.GetTLSConfig(&agent.Options); err != nil {
		fatalExit("cannot use encryption configuration", err)
	} else {
		if tlsConfig != nil {
			if err = tls.Init(tlsConfig); err != nil {
				fatalExit("cannot configure encryption", err)
			}
		}
	}

	if pidFile, err = pidfile.New(agent.Options.PidFile); err != nil {
		fatalExit("cannot initialize PID file", err)
	}
	defer pidFile.Delete()

	log.Infof("using configuration file: %s", confFlag)

	if err = keyaccess.LoadRules(agent.Options.AllowKey, agent.Options.DenyKey); err != nil {
		log.Errf("Failed to load key access rules: %s", err.Error())
		os.Exit(1)
	}

	if err = agent.InitUserParameterPlugin(agent.Options.UserParameter, agent.Options.UnsafeUserParameters,
			agent.Options.UserParameterDir); err != nil {
		fatalExit("cannot initialize user parameters", err)
	}

	if manager, err = scheduler.NewManager(&agent.Options); err != nil {
		fatalExit("cannot create scheduling manager", err)
	}

	// replacement of deprecated StartAgents
	if 0 != len(agent.Options.Server) {
		var listenIPs []string
		if listenIPs, err = serverlistener.ParseListenIP(&agent.Options); err != nil {
			fatalExit("cannot parse \"ListenIP\" parameter", err)
		}
		for i := 0; i < len(listenIPs); i++ {
			listener := serverlistener.New(i, manager, listenIPs[i], &agent.Options)
			listeners = append(listeners, listener)
		}
	}
	if err = loadOSDependentItems(); err != nil {
		fatalExit("cannot load os dependent items", err)
	}

	if foregroundFlag {
		if agent.Options.LogType != "console" {
			fmt.Println(greeting)
		}
	}

	manager.Start()

	if err = configUpdateItemParameters(manager, &agent.Options); err != nil {
		fatalExit("cannot process configuration", err)
	}

	hostnames, err := agent.ValidateHostnames(agent.Options.Hostname)
	if err != nil {
		fatalExit("cannot parse the \"Hostname\" parameter", err)
	}
	agent.FirstHostname = hostnames[0]
	hostmessage := fmt.Sprintf("Zabbix Agent2 hostname: [%s]", agent.Options.Hostname)
	log.Infof(hostmessage)
	if foregroundFlag {
		if agent.Options.LogType != "console" {
			fmt.Println(hostmessage)
		}
		fmt.Println("Press Ctrl+C to exit.")
	}
	if err = resultcache.Prepare(&agent.Options, addresses, hostnames); err != nil {
		fatalExit("cannot prepare result cache", err)
	}

	serverConnectors = make([]*serverconnector.Connector, len(addresses)*len(hostnames))

	var idx int
	for i := 0; i < len(addresses); i++ {
		for j := 0; j < len(hostnames); j++ {
			if serverConnectors[idx], err = serverconnector.New(manager, addresses[i], hostnames[j], &agent.Options); err != nil {
				fatalExit("cannot create server connector", err)
			}
			serverConnectors[idx].Start()
			agent.SetHostname(serverConnectors[idx].ClientID(), hostnames[j])
			idx++
		}
	}

	for _, listener := range listeners {
		if err = listener.Start(); err != nil {
			fatalExit("cannot start server listener", err)
		}
	}

	if agent.Options.StatusPort != 0 {
		if err = statuslistener.Start(manager, confFlag); err != nil {
			fatalExit("cannot start HTTP listener", err)
		}
	}

	if err == nil {
		err = run()
	}
	if err != nil {
		log.Errf("cannot start agent: %s", err.Error())
	}

	if agent.Options.StatusPort != 0 {
		statuslistener.Stop()
	}
	for _, listener := range listeners {
		listener.Stop()
	}
	for i := 0; i < len(serverConnectors); i++ {
		serverConnectors[i].StopConnector()
	}
	monitor.Wait(monitor.Input)

	manager.Stop()
	monitor.Wait(monitor.Scheduler)

	// split shutdown in two steps to ensure that result cache is still running while manager is
	// being stopped, because there might be pending exporters that could block if result cache
	// is stoppped and its input channel is full.
	for i := 0; i < len(serverConnectors); i++ {
		serverConnectors[i].StopCache()
	}
	monitor.Wait(monitor.Output)
	farewell := fmt.Sprintf("Zabbix Agent 2 stopped. (%s)", version.Long())
	log.Infof(farewell)

	if foregroundFlag && agent.Options.LogType != "console" {
		fmt.Println(farewell)
	}
	waitServiceClose()
}

func fatalExit(message string, err error) {
	fatalCloseOSItems()
	if len(message) == 0 {
		message = err.Error()
	} else {
		message = fmt.Sprintf("%s: %s", message, err.Error())
	}

	if agent.Options.LogType == "file" {
		log.Critf("%s", message)
	}

	fmt.Fprintf(os.Stderr, "zabbix_agent2 [%d]: ERROR: %s\n", os.Getpid(), message)
	os.Exit(1)
}<|MERGE_RESOLUTION|>--- conflicted
+++ resolved
@@ -330,13 +330,8 @@
 			fatalExit("failed to load key access rules", err)
 		}
 
-<<<<<<< HEAD
-		if err = agent.InitUserParameterPlugin(agent.Options.UserParameter, agent.Options.UnsafeUserParameters); err != nil {
-=======
-		var err error
 		if err = agent.InitUserParameterPlugin(agent.Options.UserParameter, agent.Options.UnsafeUserParameters,
-				agent.Options.UserParameterDir); err != nil {
->>>>>>> fdf2f857
+			agent.Options.UserParameterDir); err != nil {
 			fatalExit("cannot initialize user parameters", err)
 		}
 
@@ -445,7 +440,7 @@
 	}
 
 	if err = agent.InitUserParameterPlugin(agent.Options.UserParameter, agent.Options.UnsafeUserParameters,
-			agent.Options.UserParameterDir); err != nil {
+		agent.Options.UserParameterDir); err != nil {
 		fatalExit("cannot initialize user parameters", err)
 	}
 
