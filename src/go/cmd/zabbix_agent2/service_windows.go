--- conflicted
+++ resolved
@@ -56,16 +56,9 @@
     winServiceWg sync.WaitGroup
     fatalStopWg  sync.WaitGroup
 
-<<<<<<< HEAD
 	fatalStopChan chan bool
 	startChan     chan bool
 	stopChan      = make(chan bool)
-=======
-    fatalStopChan chan bool
-    startChan     chan bool
-
-    stopChan = make(chan bool)
->>>>>>> 6cc6eabc
 )
 
 func osDependentFlags() zbxflag.Flags {
