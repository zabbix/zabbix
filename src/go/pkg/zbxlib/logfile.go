/*
** Zabbix
** Copyright (C) 2001-2023 Zabbix SIA
**
** This program is free software; you can redistribute it and/or modify
** it under the terms of the GNU General Public License as published by
** the Free Software Foundation; either version 2 of the License, or
** (at your option) any later version.
**
** This program is distributed in the hope that it will be useful,
** but WITHOUT ANY WARRANTY; without even the implied warranty of
** MERCHANTABILITY or FITNESS FOR A PARTICULAR PURPOSE. See the
** GNU General Public License for more details.
**
** You should have received a copy of the GNU General Public License
** along with this program; if not, write to the Free Software
** Foundation, Inc., 51 Franklin Street, Fifth Floor, Boston, MA  02110-1301, USA.
**/

package zbxlib

/*
#cgo CFLAGS: -I${SRCDIR}/../../../../include

#include "common.h"
#include "sysinfo.h"
#include "log.h"
#include "../src/zabbix_agent/metrics.h"
#include "../src/zabbix_agent/logfiles/logfiles.h"
#include "../src/libs/zbxnix/fatal.h"

extern int CONFIG_MAX_LINES_PER_SECOND;

typedef ZBX_ACTIVE_METRIC* ZBX_ACTIVE_METRIC_LP;
typedef zbx_vector_ptr_t * zbx_vector_ptr_lp_t;
typedef char * char_lp_t;
typedef zbx_vector_pre_persistent_t * zbx_vector_pre_persistent_lp_t;

ZBX_ACTIVE_METRIC *new_metric(char *key, zbx_uint64_t lastlogsize, int mtime, int flags)
{
	ZBX_ACTIVE_METRIC *metric = malloc(sizeof(ZBX_ACTIVE_METRIC));
	memset(metric, 0, sizeof(ZBX_ACTIVE_METRIC));
	metric->key = key;
	// key_orig is used in error messages, consider using "itemid: <itemid>" instead of the key
	metric->key_orig = zbx_strdup(NULL, key);
	metric->lastlogsize = lastlogsize;
	metric->mtime = mtime;
	metric->flags = (unsigned char)flags;
	metric->skip_old_data = (0 != metric->lastlogsize ? 0 : 1);
	metric->persistent_file_name = NULL;	// initialized but not used in Agent2
	return metric;
}

void metric_set_refresh(ZBX_ACTIVE_METRIC *metric, int refresh)
{
	metric->refresh = refresh;
}

void metric_get_meta(ZBX_ACTIVE_METRIC *metric, zbx_uint64_t *lastlogsize, int *mtime)
{
	*lastlogsize = metric->lastlogsize;
	*mtime = metric->mtime;
}

void metric_set_unsupported(ZBX_ACTIVE_METRIC *metric)
{
	metric->state = ITEM_STATE_NOTSUPPORTED;
	metric->error_count = 0;
	metric->start_time = 0.0;
	metric->processed_bytes = 0;
}

int metric_set_supported(ZBX_ACTIVE_METRIC *metric, zbx_uint64_t lastlogsize_sent, int mtime_sent,
		zbx_uint64_t lastlogsize_last, int mtime_last)
{
	int	ret = FAIL;

	if (0 == metric->error_count)
	{
		unsigned char	old_state = metric->state;
		if (ITEM_STATE_NOTSUPPORTED == metric->state)
		{
			metric->state = ITEM_STATE_NORMAL;
		}

		if (lastlogsize_sent != metric->lastlogsize || mtime_sent != metric->mtime ||
				(lastlogsize_last == lastlogsize_sent && mtime_last == mtime_sent &&
						(old_state != metric->state || 0 != (ZBX_METRIC_FLAG_NEW & metric->flags))))
		{
			ret = SUCCEED;
		}
		metric->flags &= ~ZBX_METRIC_FLAG_NEW;
	}
	return ret;
}

void	metric_free(ZBX_ACTIVE_METRIC *metric)
{
	int	i;

	if (NULL == metric)
		return;

	zbx_free(metric->key);
	zbx_free(metric->key_orig);

	for (i = 0; i < metric->logfiles_num; i++)
		zbx_free(metric->logfiles[i].filename);

	zbx_free(metric->logfiles);
	zbx_free(metric->persistent_file_name);
	zbx_free(metric);
}

typedef struct
{
	char *value;
	int state;
	zbx_uint64_t lastlogsize;
	int mtime;
}
log_value_t;

typedef struct
{
	zbx_vector_ptr_t values;
	int slots;
}
log_result_t, *log_result_lp_t;

static log_result_t *new_log_result(int slots)
{
	log_result_t *result;

	result = (log_result_t *)zbx_malloc(NULL, sizeof(log_result_t));
	zbx_vector_ptr_create(&result->values);
	result->slots = slots;
	return result;
}

static void add_log_value(log_result_t *result, const char *value, int state, zbx_uint64_t lastlogsize, int mtime)
{
	log_value_t *log;
	log = (log_value_t *)zbx_malloc(NULL, sizeof(log_value_t));
	log->value = zbx_strdup(NULL, value);
	log->state = state;
	log->lastlogsize = lastlogsize;
	log->mtime = mtime;
	zbx_vector_ptr_append(&result->values, log);
}

static int get_log_value(log_result_t *result, int index, char **value, int *state, zbx_uint64_t *lastlogsize, int *mtime)
{
	log_value_t *log;

	if (index == result->values.values_num)
		return FAIL;

	log = (log_value_t *)result->values.values[index];
	*value = log->value;
	*state = log->state;
	*lastlogsize = log->lastlogsize;
	*mtime = log->mtime;
	return SUCCEED;
}

static void free_log_value(log_value_t *log)
{
	zbx_free(log->value);
	zbx_free(log);
}

static void free_log_result(log_result_t *result)
{
	zbx_vector_ptr_clear_ext(&result->values, (zbx_clean_func_t)free_log_value);
	zbx_vector_ptr_destroy(&result->values);
	zbx_free(result);
}

int	process_value_cb(zbx_vector_ptr_t *addrs, zbx_vector_ptr_t *agent2_result, const char *host, const char *key,
		const char *value, unsigned char state, zbx_uint64_t *lastlogsize, const int *mtime,
		unsigned long *timestamp, const char *source, unsigned short *severity, unsigned long *logeventid,
		unsigned char flags)
{
	ZBX_UNUSED(addrs);

	log_result_t *result = (log_result_t *)agent2_result;
	if (result->values.values_num == result->slots)
		return FAIL;

	add_log_value(result, value, state, *lastlogsize, *mtime);
	return SUCCEED;
}

#if !defined(__MINGW32__)

static ZBX_THREAD_LOCAL struct sigaction sa_old;

static void	fatal_signal_handler(int sig, siginfo_t *siginfo, void *context)
{
	zbx_log_fatal_info(context, ZBX_FATAL_LOG_FULL_INFO);

	sigaction(SIGSEGV, &sa_old, NULL);
	raise(sig);
}
#endif

static int	invoke_process_log_check(zbx_vector_ptr_t *agent2_result, zbx_vector_ptr_t *regexps,
		ZBX_ACTIVE_METRIC *metric, zbx_process_value_func_t process_value_cb, zbx_uint64_t *lastlogsize_sent,
		int *mtime_sent, char **error)
{
	int	ret;
	zbx_vector_pre_persistent_t	vect;

#if !defined(__MINGW32__)
	struct sigaction	sa_new;
	sigemptyset(&sa_new.sa_mask);
	sa_new.sa_flags = SA_SIGINFO;
	sa_new.sa_sigaction = fatal_signal_handler;
	sigaction(SIGSEGV, &sa_new, &sa_old);
#endif

	zbx_vector_pre_persistent_create(&vect);

	ret = process_log_check(NULL, agent2_result, regexps, metric, process_value_cb, lastlogsize_sent, mtime_sent, error,
		&vect);

#if !defined(__MINGW32__)
	sigaction(SIGSEGV, &sa_old, NULL);
#endif

	zbx_vector_pre_persistent_destroy(&vect);
	return ret;
}
*/
import "C"

import (
	"errors"
	"time"
	"unsafe"
<<<<<<< HEAD

=======
>>>>>>> 33c028c6
	"git.zabbix.com/ap/plugin-support/log"
	"zabbix.com/pkg/itemutil"
)

const (
	MetricFlagPersistent  = 0x01
	MetricFlagNew         = 0x02
	MetricFlagLogLog      = 0x04
	MetricFlagLogLogrt    = 0x08
	MetricFlagLogEventlog = 0x10
	MetricFlagLogCount    = 0x20
	MetricFlagLog         = MetricFlagLogLog | MetricFlagLogLogrt | MetricFlagLogEventlog
)

type ResultWriter interface {
	PersistSlotsAvailable() int
}

type LogItem struct {
	LastTs  time.Time // the last log value timestamp + 1ns
	Results []*LogResult
	Output  ResultWriter
}

type LogResult struct {
	Value       *string
	Ts          time.Time
	Error       error
	LastLogsize uint64
	Mtime       int
}

func NewActiveMetric(key string, params []string, lastLogsize uint64, mtime int32) (data unsafe.Pointer, err error) {
	flags := MetricFlagNew | MetricFlagPersistent
	switch key {
	case "log":
		if len(params) >= 9 && params[8] != "" {
			return nil, errors.New("The ninth parameter (persistent directory) is not supported by Agent2.")
		}
		flags |= MetricFlagLogLog
	case "logrt":
		if len(params) >= 9 && params[8] != "" {
			return nil, errors.New("The ninth parameter (persistent directory) is not supported by Agent2.")
		}
		flags |= MetricFlagLogLogrt
	case "log.count":
		if len(params) >= 8 && params[7] != "" {
			return nil, errors.New("The eighth parameter (persistent directory) is not supported by Agent2.")
		}
		flags |= MetricFlagLogCount | MetricFlagLogLog
	case "logrt.count":
		if len(params) >= 8 && params[7] != "" {
			return nil, errors.New("The eighth parameter (persistent directory) is not supported by Agent2.")
		}
		flags |= MetricFlagLogCount | MetricFlagLogLogrt
	case "eventlog":
		flags |= MetricFlagLogEventlog
	default:
		return nil, errors.New("Unsupported item key.")
	}

	/* will be freed in FreeActiveMetric */
	ckey := C.CString(itemutil.MakeKey(key, params))
	log.Tracef("Calling C function \"new_metric()\"")
	return unsafe.Pointer(C.new_metric(ckey, C.zbx_uint64_t(lastLogsize), C.int(mtime), C.int(flags))), nil
}

func FreeActiveMetric(data unsafe.Pointer) {
	log.Tracef("Calling C function \"metric_free()\"")
	C.metric_free(C.ZBX_ACTIVE_METRIC_LP(data))
}

func ProcessLogCheck(data unsafe.Pointer, item *LogItem, refresh int, cblob unsafe.Pointer, itemid uint64) {
	log.Tracef("Calling C function \"metric_set_refresh()\"")
	C.metric_set_refresh(C.ZBX_ACTIVE_METRIC_LP(data), C.int(refresh))

	var clastLogsizeSent, clastLogsizeLast C.zbx_uint64_t
	var cmtimeSent, cmtimeLast C.int
	log.Tracef("Calling C function \"metric_get_meta()\"")
	C.metric_get_meta(C.ZBX_ACTIVE_METRIC_LP(data), &clastLogsizeSent, &cmtimeSent)
	clastLogsizeLast = clastLogsizeSent
	cmtimeLast = cmtimeSent

	log.Tracef("Calling C function \"new_log_result()\"")
	result := C.new_log_result(C.int(item.Output.PersistSlotsAvailable()))

	var cerrmsg *C.char
<<<<<<< HEAD
=======
	log.Tracef("Calling C function \"new_prep_vec()\"")
	cprepVec := C.new_prep_vec() // In Agent2 it is always empty vector. Not used but required for linking.

	defer func() {
		log.Tracef("Calling C function \"free_prep_vec()\"")
		C.free_prep_vec(cprepVec)
	}()

>>>>>>> 33c028c6
	log.Tracef("Calling C function \"process_log_check()\"")
	ret := C.invoke_process_log_check(C.zbx_vector_ptr_lp_t(unsafe.Pointer(result)), C.zbx_vector_ptr_lp_t(cblob),
		C.ZBX_ACTIVE_METRIC_LP(data), C.zbx_process_value_func_t(C.process_value_cb), &clastLogsizeSent,
<<<<<<< HEAD
		&cmtimeSent, &cerrmsg)
=======
		&cmtimeSent, &cerrmsg, cprepVec, C.zbx_uint64_t(itemid))
>>>>>>> 33c028c6

	// add cached results
	var cvalue *C.char
	var clastlogsize C.zbx_uint64_t
	var cstate, cmtime C.int
	logTs := time.Now()
	if logTs.Before(item.LastTs) {
		logTs = item.LastTs
	}
	log.Tracef("Calling C function \"get_log_value()\"")
	for i := 0; C.get_log_value(result, C.int(i), &cvalue, &cstate, &clastlogsize, &cmtime) != C.FAIL; i++ {
		var value string
		var err error
		if cstate == C.ITEM_STATE_NORMAL {
			value = C.GoString(cvalue)
		} else {
			err = errors.New(C.GoString(cvalue))
		}

		r := &LogResult{
			Value:       &value,
			Ts:          logTs,
			Error:       err,
			LastLogsize: uint64(clastlogsize),
			Mtime:       int(cmtime),
		}

		item.Results = append(item.Results, r)
		logTs = logTs.Add(time.Nanosecond)
	}
	log.Tracef("Calling C function \"free_log_result()\"")
	C.free_log_result(result)

	item.LastTs = logTs

	if ret == C.FAIL {
		log.Tracef("Calling C function \"metric_set_unsupported()\"")
		C.metric_set_unsupported(C.ZBX_ACTIVE_METRIC_LP(data))

		var err error
		if cerrmsg != nil {
			err = errors.New(C.GoString(cerrmsg))
			log.Tracef("Calling C function \"free()\"")
			C.free(unsafe.Pointer(cerrmsg))
		} else {
			err = errors.New("Unknown error.")
		}
		result := &LogResult{
			Ts:    time.Now(),
			Error: err,
		}
		item.Results = append(item.Results, result)
	} else {
		log.Tracef("Calling C function \"metric_set_supported()\"")
		ret := C.metric_set_supported(C.ZBX_ACTIVE_METRIC_LP(data), clastLogsizeSent, cmtimeSent, clastLogsizeLast,
			cmtimeLast)

		if ret == Succeed {
			log.Tracef("Calling C function \"metric_get_meta()\"")
			C.metric_get_meta(C.ZBX_ACTIVE_METRIC_LP(data), &clastLogsizeLast, &cmtimeLast)
			result := &LogResult{
				Ts:          time.Now(),
				LastLogsize: uint64(clastLogsizeLast),
				Mtime:       int(cmtimeLast),
			}
			item.Results = append(item.Results, result)
		}
	}
}

func SetMaxLinesPerSecond(num int) {
	C.CONFIG_MAX_LINES_PER_SECOND = C.int(num)
}<|MERGE_RESOLUTION|>--- conflicted
+++ resolved
@@ -207,7 +207,7 @@
 
 static int	invoke_process_log_check(zbx_vector_ptr_t *agent2_result, zbx_vector_ptr_t *regexps,
 		ZBX_ACTIVE_METRIC *metric, zbx_process_value_func_t process_value_cb, zbx_uint64_t *lastlogsize_sent,
-		int *mtime_sent, char **error)
+		int *mtime_sent, char **error, zbx_uint64_t itemid)
 {
 	int	ret;
 	zbx_vector_pre_persistent_t	vect;
@@ -223,7 +223,7 @@
 	zbx_vector_pre_persistent_create(&vect);
 
 	ret = process_log_check(NULL, agent2_result, regexps, metric, process_value_cb, lastlogsize_sent, mtime_sent, error,
-		&vect);
+		&vect, itemid);
 
 #if !defined(__MINGW32__)
 	sigaction(SIGSEGV, &sa_old, NULL);
@@ -239,10 +239,7 @@
 	"errors"
 	"time"
 	"unsafe"
-<<<<<<< HEAD
-
-=======
->>>>>>> 33c028c6
+
 	"git.zabbix.com/ap/plugin-support/log"
 	"zabbix.com/pkg/itemutil"
 )
@@ -330,25 +327,12 @@
 	result := C.new_log_result(C.int(item.Output.PersistSlotsAvailable()))
 
 	var cerrmsg *C.char
-<<<<<<< HEAD
-=======
-	log.Tracef("Calling C function \"new_prep_vec()\"")
-	cprepVec := C.new_prep_vec() // In Agent2 it is always empty vector. Not used but required for linking.
-
-	defer func() {
-		log.Tracef("Calling C function \"free_prep_vec()\"")
-		C.free_prep_vec(cprepVec)
-	}()
-
->>>>>>> 33c028c6
-	log.Tracef("Calling C function \"process_log_check()\"")
+
+	log.Tracef("Calling C function \"invoke_process_log_check()\"")
+
 	ret := C.invoke_process_log_check(C.zbx_vector_ptr_lp_t(unsafe.Pointer(result)), C.zbx_vector_ptr_lp_t(cblob),
 		C.ZBX_ACTIVE_METRIC_LP(data), C.zbx_process_value_func_t(C.process_value_cb), &clastLogsizeSent,
-<<<<<<< HEAD
-		&cmtimeSent, &cerrmsg)
-=======
-		&cmtimeSent, &cerrmsg, cprepVec, C.zbx_uint64_t(itemid))
->>>>>>> 33c028c6
+		&cmtimeSent, &cerrmsg, C.zbx_uint64_t(itemid))
 
 	// add cached results
 	var cvalue *C.char
