--- conflicted
+++ resolved
@@ -731,23 +731,6 @@
 # Default:
 # Plugins.Postgres.Sessions.*.Database=
 
-<<<<<<< HEAD
-### Option: Plugins.Postgres.Timeout
-#   The maximum time (in seconds) for waiting when a request has to be done.
-#
-# Mandatory: no
-# Range: 1-30
-# Default:
-# Plugins.Postgres.Timeout=<Global timeout>
-
-### Option: Plugins.Postgres.KeepAlive
-#   Time in seconds for waiting before unused connections will be closed.
-#
-# Mandatory: no
-# Range: 60-900
-# Default:
-# Plugins.Postgres.KeepAlive=300
-=======
 ### Option: Plugins.Redis.Uri
 #	Uri to connect. Can be overwritten by the first parameter of an item's key.
 #
@@ -758,7 +741,6 @@
 #   Embedded credentials will be ignored.
 # Default:
 # Plugins.Redis.Uri=tcp://localhost:6379
->>>>>>> 332bf4bf
 
 ### Option: Plugins.Redis.Timeout
 #	The maximum time (in seconds) for waiting when a request has to be done.
