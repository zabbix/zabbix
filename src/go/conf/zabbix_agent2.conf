# This is a configuration file for Zabbix agent 2 (Unix)
# To get more information about Zabbix, visit http://www.zabbix.com

############ GENERAL PARAMETERS #################

### Option: PidFile
#	Name of PID file.
#
# Mandatory: no
# Default:
# PidFile=/tmp/zabbix_agent2.pid

### Option: LogType
#	Specifies where log messages are written to:
#		system  - syslog
#		file    - file specified with LogFile parameter
#		console - standard output
#
# Mandatory: no
# Default:
# LogType=file

### Option: LogFile
#	Log file name for LogType 'file' parameter.
#
# Mandatory: yes, if LogType is set to file, otherwise no
# Default:
# LogFile=

LogFile=/tmp/zabbix_agent2.log

### Option: LogFileSize
#	Maximum size of log file in MB.
#	0 - disable automatic log rotation.
#
# Mandatory: no
# Range: 0-1024
# Default:
# LogFileSize=1

### Option: DebugLevel
#	Specifies debug level:
#	0 - basic information about starting and stopping of Zabbix processes
#	1 - critical information
#	2 - error information
#	3 - warnings
#	4 - for debugging (produces lots of information)
#	5 - extended debugging (produces even more information)
#
# Mandatory: no
# Range: 0-5
# Default:
# DebugLevel=3

### Option: SourceIP
#	Source IP address for outgoing connections.
#
# Mandatory: no
# Default:
# SourceIP=

##### Passive checks related

### Option: Server
#	List of comma delimited IP addresses, optionally in CIDR notation, or DNS names of Zabbix servers and Zabbix proxies.
#	Incoming connections will be accepted only from the hosts listed here.
#	If IPv6 support is enabled then '127.0.0.1', '::127.0.0.1', '::ffff:127.0.0.1' are treated equally
#	and '::/0' will allow any IPv4 or IPv6 address.
#	'0.0.0.0/0' can be used to allow any IPv4 address.
#	Example: Server=127.0.0.1,192.168.1.0/24,::1,2001:db8::/32,zabbix.example.com
#
# Mandatory: yes, if StartAgents is not explicitly set to 0
# Default:
# Server=

Server=127.0.0.1

### Option: ListenPort
#	Agent will listen on this port for connections from the server.
#
# Mandatory: no
# Range: 1024-32767
# Default:
# ListenPort=10050

### Option: ListenIP
#	List of comma delimited IP addresses that the agent should listen on.
#	First IP address is sent to Zabbix server if connecting to it to retrieve list of active checks.
#
# Mandatory: no
# Default:
# ListenIP=0.0.0.0

### Option: StatusPort
#	Agent will listen on this port for HTTP status requests.
#
# Mandatory: no
# Range: 1024-32767
# Default:
# StatusPort=

##### Active checks related

### Option: ServerActive
#	List of comma delimited IP:port (or DNS name:port) pairs of Zabbix servers and Zabbix proxies for active checks.
#	If port is not specified, default port is used.
#	IPv6 addresses must be enclosed in square brackets if port for that host is specified.
#	If port is not specified, square brackets for IPv6 addresses are optional.
#	If this parameter is not specified, active checks are disabled.
#	Example: ServerActive=127.0.0.1:20051,zabbix.domain,[::1]:30051,::1,[12fc::1]
#
# Mandatory: no
# Default:
# ServerActive=

ServerActive=127.0.0.1

### Option: Hostname
#	Unique, case sensitive hostname.
#	Required for active checks and must match hostname as configured on the server.
#	Value is acquired from HostnameItem if undefined.
#
# Mandatory: no
# Default:
# Hostname=

Hostname=Zabbix server

### Option: HostnameItem
#	Item used for generating Hostname if it is undefined. Ignored if Hostname is defined.
#	Does not support UserParameters or aliases.
#
# Mandatory: no
# Default:
# HostnameItem=system.hostname

### Option: HostMetadata
#	Optional parameter that defines host metadata.
#	Host metadata is used at host auto-registration process.
#	An agent will issue an error and not start if the value is over limit of 255 characters.
#	If not defined, value will be acquired from HostMetadataItem.
#
# Mandatory: no
# Range: 0-255 characters
# Default:
# HostMetadata=

### Option: HostMetadataItem
#	Optional parameter that defines an item used for getting host metadata.
#	Host metadata is used at host auto-registration process.
#	During an auto-registration request an agent will log a warning message if
#	the value returned by specified item is over limit of 255 characters.
#	This option is only used when HostMetadata is not defined.
#
# Mandatory: no
# Default:
# HostMetadataItem=

### Option: HostInterface
#	Optional parameter that defines host interface.
#	Host interface is used at host auto-registration process.
#	An agent will issue an error and not start if the value is over limit of 255 characters.
#	If not defined, value will be acquired from HostInterfaceItem.
#
# Mandatory: no
# Range: 0-255 characters
# Default:
# HostInterface=

### Option: HostInterfaceItem
#	Optional parameter that defines an item used for getting host interface.
#	Host interface is used at host auto-registration process.
#	During an auto-registration request an agent will log a warning message if
#	the value returned by specified item is over limit of 255 characters.
#	This option is only used when HostInterface is not defined.
#
# Mandatory: no
# Default:
# HostInterfaceItem=

### Option: RefreshActiveChecks
#	How often list of active checks is refreshed, in seconds.
#
# Mandatory: no
# Range: 60-3600
# Default:
# RefreshActiveChecks=120

### Option: BufferSend
#	Do not keep data longer than N seconds in buffer.
#
# Mandatory: no
# Range: 1-3600
# Default:
# BufferSend=5

### Option: BufferSize
#	Maximum number of values in a memory buffer. The agent will send
#	all collected data to Zabbix Server or Proxy if the buffer is full.
#	Option is not valid if EnablePersistentBuffer=1
#
# Mandatory: no
# Range: 2-65535
# Default:
# BufferSize=100

### Option: EnablePersistentBuffer
#	Enable usage of local persistent storage for active items.
#	0 - disabled, in-memory buffer is used (default); 1 - use persistent buffer
# Mandatory: no
# Range: 0-1
# Default:
# EnablePersistentBuffer=0

### Option: PersistentBufferPeriod
#	Zabbix Agent2 will keep data for this time period in case of no
#	connectivity with Zabbix server or proxy. Older data will be lost. Log data will be preserved.
#	Option is valid if EnablePersistentBuffer=1
#
# Mandatory: no
# Range: 1m-365d
# Default:
# PersistentBufferPeriod=1h

### Option: PersistentBufferFile
#	Full filename. Zabbix Agent2 will keep SQLite database in this file.
#	Option is valid if EnablePersistentBuffer=1
#
# Mandatory: no
# Default:
# PersistentBufferFile=

############ ADVANCED PARAMETERS #################

### Option: Alias
#	Sets an alias for an item key. It can be used to substitute long and complex item key with a smaller and simpler one.
#	Multiple Alias parameters may be present. Multiple parameters with the same Alias key are not allowed.
#	Different Alias keys may reference the same item key.
#	For example, to retrieve the ID of user 'zabbix':
#	Alias=zabbix.userid:vfs.file.regexp[/etc/passwd,^zabbix:.:([0-9]+),,,,\1]
#	Now shorthand key zabbix.userid may be used to retrieve data.
#	Aliases can be used in HostMetadataItem but not in HostnameItem parameters.
#
# Mandatory: no
# Range:
# Default:

### Option: Timeout
#	Spend no more than Timeout seconds on processing
#
# Mandatory: no
# Range: 1-30
# Default:
# Timeout=3

### Option: Include
#	You may include individual files or all files in a directory in the configuration file.
#	Installing Zabbix will create include directory in /usr/local/etc, unless modified during the compile time.
#
# Mandatory: no
# Default:
# Include=

# Include=/usr/local/etc/zabbix_agentd.userparams.conf
# Include=/usr/local/etc/zabbix_agentd.conf.d/
# Include=/usr/local/etc/zabbix_agentd.conf.d/*.conf

####### USER-DEFINED MONITORED PARAMETERS #######

### Option: UnsafeUserParameters
#	Allow all characters to be passed in arguments to user-defined parameters.
#	The following characters are not allowed:
#	\ ' " ` * ? [ ] { } ~ $ ! & ; ( ) < > | # @
#	Additionally, newline characters are not allowed.
#	0 - do not allow
#	1 - allow
#
# Mandatory: no
# Range: 0-1
# Default:
# UnsafeUserParameters=0

### Option: UserParameter
#	User-defined parameter to monitor. There can be several user-defined parameters.
#	Format: UserParameter=<key>,<shell command>
#	See 'zabbix_agentd' directory for examples.
#
# Mandatory: no
# Default:
# UserParameter=

### Option: UserParameterPath
#	Directory to execute UserParameter commands from. Only one entry is allowed.
#	When executing UserParameter commands the agent will change the working directory to the one
#	specified in the UserParameterPath option.
#	This way UserParameter commands can be specified using the relative ./ prefix.
#
# Mandatory: no
# Default:
# UserParameterPath=

### Option: ControlSocket
#	The control socket, used to send runtime commands with '-R' option.
#
# Mandatory: no
# Default:
# ControlSocket=

ControlSocket=/tmp/agent.sock

####### TLS-RELATED PARAMETERS #######

### Option: TLSConnect
#	How the agent should connect to server or proxy. Used for active checks.
#	Only one value can be specified:
#		unencrypted - connect without encryption
#		psk         - connect using TLS and a pre-shared key
#		cert        - connect using TLS and a certificate
#
# Mandatory: yes, if TLS certificate or PSK parameters are defined (even for 'unencrypted' connection)
# Default:
# TLSConnect=unencrypted

### Option: TLSAccept
#	What incoming connections to accept.
#	Multiple values can be specified, separated by comma:
#		unencrypted - accept connections without encryption
#		psk         - accept connections secured with TLS and a pre-shared key
#		cert        - accept connections secured with TLS and a certificate
#
# Mandatory: yes, if TLS certificate or PSK parameters are defined (even for 'unencrypted' connection)
# Default:
# TLSAccept=unencrypted

### Option: TLSCAFile
#	Full pathname of a file containing the top-level CA(s) certificates for
#	peer certificate verification.
#
# Mandatory: no
# Default:
# TLSCAFile=

### Option: TLSCRLFile
#	Full pathname of a file containing revoked certificates.
#
# Mandatory: no
# Default:
# TLSCRLFile=

### Option: TLSServerCertIssuer
#		Allowed server certificate issuer.
#
# Mandatory: no
# Default:
# TLSServerCertIssuer=

### Option: TLSServerCertSubject
#		Allowed server certificate subject.
#
# Mandatory: no
# Default:
# TLSServerCertSubject=

### Option: TLSCertFile
#	Full pathname of a file containing the agent certificate or certificate chain.
#
# Mandatory: no
# Default:
# TLSCertFile=

### Option: TLSKeyFile
#	Full pathname of a file containing the agent private key.
#
# Mandatory: no
# Default:
# TLSKeyFile=

### Option: TLSPSKIdentity
#	Unique, case sensitive string used to identify the pre-shared key.
#
# Mandatory: no
# Default:
# TLSPSKIdentity=

### Option: TLSPSKFile
#	Full pathname of a file containing the pre-shared key.
#
# Mandatory: no
# Default:
# TLSPSKFile=

####### PLUGIN-SPECIFIC PARAMETERS #######

### Option: Plugins
#	A plugin can have one or more plugin specific configuration parameters in format:
#     Plugins.<PluginName>.<Parameter1>=<value1>
#     Plugins.<PluginName>.<Parameter2>=<value2>
#
# Mandatory: no
# Range:
# Default:

### Option: Plugins.Log.MaxLinesPerSecond
#	Maximum number of new lines the agent will send per second to Zabbix Server
#	or Proxy processing 'log' and 'logrt' active checks.
#	The provided value will be overridden by the parameter 'maxlines',
#	provided in 'log' or 'logrt' item keys.
#
# Mandatory: no
# Range: 1-1000
# Default:
# Plugins.Log.MaxLinesPerSecond=20

### Option: AllowKey
#	Allow execution of item keys matching pattern.
#	Multiple keys matching rules may be defined in combination with DenyKey.
#	Key pattern is wildcard expression, which support "*" character to match any number of any characters in certain position. It might be used in both key name and key arguments.
#	Parameters are processed one by one according their appearance order.
#	If no AllowKey or DenyKey rules defined, all keys are allowed.
#
# Mandatory: no

### Option: DenyKey
#	Deny execution of items keys matching pattern.
#	Multiple keys matching rules may be defined in combination with AllowKey.
#	Key pattern is wildcard expression, which support "*" character to match any number of any characters in certain position. It might be used in both key name and key arguments.
#	Parameters are processed one by one according their appearance order.
#	If no AllowKey or DenyKey rules defined, all keys are allowed.
#       Unless another system.run[*] rule is specified DenyKey=system.run[*] is added by default.
#
# Mandatory: no
# Default:
# DenyKey=system.run[*]

### Option: Plugins.SystemRun.LogRemoteCommands
#	Enable logging of executed shell commands as warnings.
#	0 - disabled
#	1 - enabled
#
# Mandatory: no
# Default:
# Plugins.SystemRun.LogRemoteCommands=0

### Option: Plugins.Docker.Endpoint
#	Docker API endpoint.
#
# Mandatory: no
# Default: unix:///var/run/docker.sock
# Plugins.Docker.Endpoint=unix:///var/run/docker.sock

### Option: Plugins.Docker.Timeout
#	The maximum time (in seconds) for waiting when a request has to be done.
#
# Mandatory: no
# Range: 1-30
# Default:
# Plugins.Docker.Timeout=<Global timeout>

### Option: Plugins.Memcached.Uri
#	Uri to connect. Can be overwritten by the first parameter of an item's key.
#
# Mandatory: no
# Range:
#   Must matches the URI format.
#   Supported schemas: "tcp" and "unix".
#   Embedded credentials will be ignored.
# Default:
# Plugins.Memcached.Uri=tcp://localhost:11211

### Option: Plugins.Memcached.Timeout
#	The maximum time (in seconds) for waiting when a request has to be done.
#
# Mandatory: no
# Range: 1-30
# Default:
# Plugins.Memcached.Timeout=<Global timeout>

### Option: Plugins.Memcached.KeepAlive
#	Time in seconds for waiting before unused connections will be closed.
#
# Mandatory: no
# Range: 60-900
# Default:
# Plugins.Memcached.KeepAlive=300

### Option: Plugins.Memcached.Sessions.*.Uri
#	Uri to connect. "*" should be replaced with a session name.
#
# Mandatory: no
# Range:
#   Must matches the URI format.
#   Supported schemas: "tcp" and "unix".
#   Embedded credentials will be ignored.
# Default:
# Plugins.Memcached.Sessions.*.Uri=

### Option: Plugins.Memcached.Sessions.*.User
#	Username to send to protected Memcached server. "*" should be replaced with a session name.
#
# Mandatory: no
# Default:
# Plugins.Memcached.Sessions.*.User=

### Option: Plugins.Memcached.Sessions.*.Password
#	Password to send to protected Memcached server. "*" should be replaced with a session name.
#
# Mandatory: no
# Default:
# Plugins.Memcached.Sessions.*.Password=

### Option: Plugins.Mysql.Timeout
#	The maximum time (in seconds) for waiting when a request has to be done.
#
# Mandatory: no
# Range: 1-30
# Default: global timeout

### Option: Plugins.Mysql.KeepAlive
#	Time (in seconds) to wait before unused connections will be closed.
#
# Mandatory: no
# Range: 60-900
# Default:
# Plugins.Mysql.KeepAlive=300

### Option: Plugins.Mysql.Sessions.*.Uri
#	Connection string. "*" should be replaced with a session name.
#
# Mandatory: no
# Range: Must matches the URI format.
# Default:
# Plugins.Mysql.Sessions.*.Uri=

### Option: Plugins.Mysql.Sessions.*.User
#	Username to be used for MySQL authentication. "*" should be replaced with a session name.
#
# Mandatory: no
# Default:
# Plugins.Mysql.Sessions.*.User=

### Option: Plugins.Mysql.Sessions.*.Password
#	Password to be used for MySQL authentication. "*" should be replaced with a session name.
#
# Mandatory: no
# Default:
# Plugins.Mysql.Sessions.*.Password=

### Option: Plugins.Oracle.CallTimeout
#	The maximum time in seconds for waiting when a request has to be done.
#
# Mandatory: no
# Range: 1-30
# Default:
# Plugins.Oracle.CallTimeout=<Global timeout>

### Option: Plugins.Oracle.ConnectTimeout
#	The maximum time in seconds for waiting when a connection has to be established.
#
# Mandatory: no
# Range: 1-30
# Default:
# Plugins.Oracle.ConnectTimeout=<Global timeout>

### Option: Plugins.Oracle.CustomQueriesPath
#	Full pathname of a directory containing *.sql* files with custom queries.
#
# Mandatory: no
# Default:
# Plugins.Oracle.CustomQueriesPath=

### Option: Plugins.Oracle.KeepAlive
#	Time in seconds for waiting before unused connections will be closed.
#
# Mandatory: no
# Range: 60-900
# Default:
# Plugins.Oracle.KeepAlive=300

### Option: Plugins.Oracle.Uri
#	Uri to connect. Can be overwritten by the first parameter of an item's key.
#
# Mandatory: no
# Range:
#   Must matches the URI format.
#   The only supported schema is "tcp".
#   Embedded credentials will be ignored.
# Default:
# Plugins.Oracle.Uri=tcp://localhost:1521

### Option: Plugins.Oracle.Service
#	Service name to be used for connection.
#
# Mandatory: no
# Range: SID is not supported.
# Default:
# Plugins.Oracle.Service=XE

### Option: Plugins.Oracle.Sessions.*.Uri
#	Uri to connect. "*" should be replaced with a session name.
#
# Mandatory: no
# Range:
#   Must matches the URI format.
#   The only supported schema is "tcp".
#   Embedded credentials will be ignored.
# Default:
# Plugins.Oracle.Sessions.*.Uri=

### Option: Plugins.Oracle.Sessions.*.Service
#	Service name to be used for connection. "*" should be replaced with a session name.
#
# Mandatory: no
# Range: SID is not supported.
# Default:
# Plugins.Oracle.Sessions.*.Service=

### Option: Plugins.Oracle.Sessions.*.User
#	Username to be used for connection. "*" should be replaced with a session name.
#
# Mandatory: no
# Default:
# Plugins.Oracle.Sessions.*.User=

### Option: Plugins.Oracle.Sessions.*.Password
#	Password to be used for connectione. "*" should be replaced with a session name.
#
# Mandatory: no
# Default:
# Plugins.Oracle.Sessions.*.Password=

### Option: Plugins.Postgres.Database
#	Postgres database. Can be overwritten by the fourth parameter of an item's key.
#
# Mandatory: no
# Default:
# Plugins.Postgres.Database=postgres

### Option: Plugins.Postgres.Sessions.*.Uri
#	Uri to connect. "*" should be replaced with a session name.
#
# Mandatory: no
# Range:
#   Must matches the URI format.
#   Supported schemas: "tcp" and "unix".
#   Embedded credentials will be ignored.
# Default:
# Plugins.Postgres.Sessions.*.Uri=

### Option: Plugins.Postgres.Sessions.*.User
#	Username for session connection. "*" should be replaced with a session name.
#
# Mandatory: no
# Range: Must matches PostgreSQL user name.
# Default:
# Plugins.Postgres.Sessions.*.User=

### Option: Plugins.Postgres.Sessions.*.Password
#	Password for session connection. "*" should be replaced with a session name.
#
# Mandatory: no
# Range: Must matches the Password format.
# Default:
# Plugins.Postgres.Sessions.*.Password=

### Option: Plugins.Postgres.Sessions.*.Database
#	Database for session connection. "*" should be replaced with a session name.
#
# Mandatory: no
# Default:
# Plugins.Postgres.Sessions.*.Database=

### Option: Plugins.Postgres.Timeout
#   The maximum time (in seconds) for waiting when a request has to be done.
#
# Mandatory: no
# Range: 1-30
# Default:
# Plugins.Postgres.Timeout=<Global timeout>

### Option: Plugins.Postgres.KeepAlive
#   Time in seconds for waiting before unused connections will be closed.
#
# Mandatory: no
# Range: 60-900
# Default:
# Plugins.Postgres.KeepAlive=300

### Option: Plugins.Redis.Uri
#	Uri to connect. Can be overwritten by the first parameter of an item's key.
#
# Mandatory: no
# Range:
#   Must matches the URI format.
#   Supported schemas: "tcp" and "unix".
#   Embedded credentials will be ignored.
# Default:
# Plugins.Redis.Uri=tcp://localhost:6379

### Option: Plugins.Redis.Timeout
#	The maximum time (in seconds) for waiting when a request has to be done.
#
# Mandatory: no
# Range: 1-30
# Default:
# Plugins.Redis.Timeout=<Global timeout>

### Option: Plugins.Redis.KeepAlive
#	Time in seconds for waiting before unused connections will be closed.
#
# Mandatory: no
# Range: 60-900
# Default:
<<<<<<< HEAD
# Plugins.Postgres.KeepAlive=300

### Option: Plugins.MQTT.Timeout
#	The maximum time (in seconds) for connections, disconnections and subscribtions.
#
# Mandatory: no
# Range: 1-30
# Default: global timeout
=======
# Plugins.Redis.KeepAlive=300

### Option: Plugins.Redis.Sessions.*.Uri
#	Uri to connect. "*" should be replaced with a session name.
#
# Mandatory: no
# Range:
#   Must matches the URI format.
#   Supported schemas: "tcp" and "unix".
#   Embedded credentials will be ignored.
# Default:
# Plugins.Redis.Sessions.*.Uri=

### Option: Plugins.Redis.Sessions.*.Password
#	Password to send to protected Redis server. "*" should be replaced with a session name.
#
# Mandatory: no
# Default:
# Plugins.Redis.Sessions.*.Password=

### Option: Plugins.Modbus.Timeout
#	The maximum time (in seconds) for connections.
#
# Mandatory: no
# Range: 1-30
# Default: global timeout

### Option: Plugins.Modbus.Sessions.*.Endpoint
#	Endpoint is a connection string consisting of a protocol scheme, a host address and a port or seral port name and attributes.
#
# Mandatory: no

### Option: Plugins.Modbus.Sessions.*.SlaveID
#	Slave ID of modbus devices.
#
# Mandatory: no

### Option: Plugins.Modbus.Sessions.*.Timeout
#	The maximum time (in seconds) for connections.
#
# Mandatory: no
# Range: 1-30
# Default: plugin modbus timeout
>>>>>>> 20b1ebed
<|MERGE_RESOLUTION|>--- conflicted
+++ resolved
@@ -685,6 +685,13 @@
 # Default:
 # Plugins.Postgres.KeepAlive=300
 
+### Option: Plugins.MQTT.Timeout
+#	The maximum time (in seconds) for connections, disconnections and subscribtions.
+#
+# Mandatory: no
+# Range: 1-30
+# Default: global timeout
+
 ### Option: Plugins.Redis.Uri
 #	Uri to connect. Can be overwritten by the first parameter of an item's key.
 #
@@ -710,16 +717,6 @@
 # Mandatory: no
 # Range: 60-900
 # Default:
-<<<<<<< HEAD
-# Plugins.Postgres.KeepAlive=300
-
-### Option: Plugins.MQTT.Timeout
-#	The maximum time (in seconds) for connections, disconnections and subscribtions.
-#
-# Mandatory: no
-# Range: 1-30
-# Default: global timeout
-=======
 # Plugins.Redis.KeepAlive=300
 
 ### Option: Plugins.Redis.Sessions.*.Uri
@@ -762,5 +759,4 @@
 #
 # Mandatory: no
 # Range: 1-30
-# Default: plugin modbus timeout
->>>>>>> 20b1ebed
+# Default: plugin modbus timeout