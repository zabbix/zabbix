--- conflicted
+++ resolved
@@ -168,7 +168,6 @@
 	return tcpExpectFail
 }
 
-<<<<<<< HEAD
 func telnetRead(rw *bufio.ReadWriter) (byte, error) {
 	for {
 		b, err := rw.ReadByte()
@@ -292,7 +291,8 @@
 	}
 
 	return tcpExpectOk
-=======
+}
+
 func (p *Plugin) validateLdap(conn *ldap.Conn, address string) (result int) {
 	res, err := conn.Search(&ldap.SearchRequest{Scope: ldap.ScopeBaseObject, Filter: "(objectClass=*)",
 		Attributes: []string{"namingContexts"}})
@@ -312,7 +312,6 @@
 	}
 
 	return 1
->>>>>>> c7bab751
 }
 
 func (p *Plugin) tcpExpect(service string, address string) (result int) {
@@ -459,11 +458,7 @@
 				err = errors.New(errorInvalidThirdParam)
 				return
 			}
-<<<<<<< HEAD
-		case "ssh", "smtp", "ftp", "pop", "nntp", "imap", "http", "telnet":
-=======
-		case "ssh", "smtp", "ftp", "pop", "nntp", "imap", "http", "ldap":
->>>>>>> c7bab751
+		case "ssh", "smtp", "ftp", "pop", "nntp", "imap", "http", "ldap", "telnet":
 		default:
 			err = errors.New(errorInvalidFirstParam)
 			return
