--- conflicted
+++ resolved
@@ -21,12 +21,9 @@
 
 func getMetrics() []string {
 	return []string{
-<<<<<<< HEAD
 		"vfs.dir.count", "Directory entry count.",
 		"vfs.dir.size", "Directory size (in bytes).",
-=======
 		"net.dns", "Checks if DNS service is up.",
 		"net.dns.record", "Performs DNS query.",
->>>>>>> 858a9e55
 	}
 }