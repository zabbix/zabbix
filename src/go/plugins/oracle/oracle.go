/*
** Copyright (C) 2001-2025 Zabbix SIA
**
** This program is free software: you can redistribute it and/or modify it under the terms of
** the GNU Affero General Public License as published by the Free Software Foundation, version 3.
**
** This program is distributed in the hope that it will be useful, but WITHOUT ANY WARRANTY;
** without even the implied warranty of MERCHANTABILITY or FITNESS FOR A PARTICULAR PURPOSE.
** See the GNU Affero General Public License for more details.
**
** You should have received a copy of the GNU Affero General Public License along with this program.
** If not, see <https://www.gnu.org/licenses/>.
**/

package oracle

import (
	"context"
	"errors"
	"strings"
	"time"

	"golang.zabbix.com/agent2/plugins/oracle/dbconn"
	"golang.zabbix.com/agent2/plugins/oracle/handlers"
	"golang.zabbix.com/sdk/errs"
	"golang.zabbix.com/sdk/metric"
	"golang.zabbix.com/sdk/plugin"
	"golang.zabbix.com/sdk/zbxerr"
)

const (
	pluginName = "Oracle"
)

// impl is the pointer to the plugin implementation.
var impl Plugin //nolint:gochecknoglobals

// Plugin inherits plugin.Base and store plugin-specific data.
type Plugin struct {
	plugin.Base

	connMgr *dbconn.ConnManager
	options PluginOptions
}

// Export implements the Exporter interface.
//
//nolint:gocyclo,cyclop // Complex code that currently has no unit tests and hence is not safe for refactoring.
func (p *Plugin) Export(key string, rawParams []string, pluginCtx plugin.ContextProvider) (any, error) {
	if key == keyCustomQuery && !p.options.CustomQueriesEnabled {
		return nil, errs.Errorf("key %q is disabled", keyCustomQuery)
	}

	if strings.TrimSpace(key) == "" {
		return nil, errs.Errorf("key cannot be empty")
	}

	params, extraParams, hardcodedParams, err := metrics[key].EvalParams(rawParams, p.options.Sessions)
	if err != nil {
		return nil, errs.WrapConst(err, zbxerr.ErrorInvalidParams)
	}

	err = metric.SetDefaults(params, hardcodedParams, p.options.Default)
	if err != nil {
		return nil, errs.WrapConst(err, zbxerr.ErrorInvalidParams)
	}

	handleMetric := metricsMeta[key]
	if handleMetric == nil {
		return nil, zbxerr.ErrorUnsupportedMetric
	}

	connDetails, err := dbconn.NewConnDetails(params["URI"], params["User"], params["Password"], params["Service"])
	if err != nil {
		return nil, errs.WrapConst(err, zbxerr.ErrorInvalidParams)
	}

	conn, err := p.connMgr.GetConnection(*connDetails)
	if err != nil {
		p.Errf("%s failed: %v\n", key, err.Error())

		// Special logic of processing connection errors should be used if oracle.ping is requested,
		// because it must return pingFailed if any error occurred.
		if key == keyPing {
			return handlers.PingFailed, nil
		}

		return nil, errs.Wrap(err, "get connection failed")
	}

	timeout := conn.GetCallTimeout()
	if timeout < time.Second*time.Duration(pluginCtx.Timeout()) {
		timeout = time.Second * time.Duration(pluginCtx.Timeout())
	}

	ctx, cancel := conn.GetContextWithTimeout(timeout)
	defer cancel()

	result, err := handleMetric(ctx, conn, params, extraParams...)
	if err != nil {
<<<<<<< HEAD
		p.Errf("%s failed: %v\n", key, err.Error())
=======
		ctxErr := ctx.Err()
		if ctxErr != nil && errors.Is(ctxErr, context.DeadlineExceeded) {
			p.Errf(
				"failed to handle metric %q: query execution timeout %s exceeded: %s",
				key,
				timeout.String(),
				err.Error(),
			)

			return nil, errs.Wrap(ctxErr, "query execution timeout exceeded")
		}

		if ctxErr != nil {
			p.Errf("failed to handle metric %q: %s", key, ctxErr.Error())

			return nil, errs.Wrap(ctxErr, "failed to handle metric")
		}

		p.Errf("failed to handle metric %q: %s", key, err.Error())

		return nil, errs.Wrap(err, "failed to handle metric")
>>>>>>> 5edb6b95
	}

	return result, nil
}

// Start implements the Runner interface and performs an initialization when the plugin is activated.
func (p *Plugin) Start() {
	opt := &dbconn.Options{
		KeepAlive:            time.Duration(p.options.KeepAlive) * time.Second,
		ConnectTimeout:       time.Duration(p.options.ConnectTimeout) * time.Second,
		CallTimeout:          time.Duration(p.options.CallTimeout) * time.Second,
		CustomQueriesEnabled: p.options.CustomQueriesEnabled,
		CustomQueriesPath:    p.options.CustomQueriesPath,
		ResolveTNS:           p.options.ResolveTNS,
	}
	p.connMgr = dbconn.NewConnManager(
		p.Logger,
		opt,
	)
}

// Stop implements the Runner interface and frees resources when plugin is deactivated.
func (p *Plugin) Stop() {
	p.connMgr.Destroy()
	p.connMgr = nil
}<|MERGE_RESOLUTION|>--- conflicted
+++ resolved
@@ -97,10 +97,10 @@
 	defer cancel()
 
 	result, err := handleMetric(ctx, conn, params, extraParams...)
+
 	if err != nil {
-<<<<<<< HEAD
 		p.Errf("%s failed: %v\n", key, err.Error())
-=======
+
 		ctxErr := ctx.Err()
 		if ctxErr != nil && errors.Is(ctxErr, context.DeadlineExceeded) {
 			p.Errf(
@@ -122,7 +122,6 @@
 		p.Errf("failed to handle metric %q: %s", key, err.Error())
 
 		return nil, errs.Wrap(err, "failed to handle metric")
->>>>>>> 5edb6b95
 	}
 
 	return result, nil
