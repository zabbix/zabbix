/*
** Copyright (C) 2001-2025 Zabbix SIA
**
** This program is free software: you can redistribute it and/or modify it under the terms of
** the GNU Affero General Public License as published by the Free Software Foundation, version 3.
**
** This program is distributed in the hope that it will be useful, but WITHOUT ANY WARRANTY;
** without even the implied warranty of MERCHANTABILITY or FITNESS FOR A PARTICULAR PURPOSE.
** See the GNU Affero General Public License for more details.
**
** You should have received a copy of the GNU Affero General Public License along with this program.
** If not, see <https://www.gnu.org/licenses/>.
**/

package oracle

import (
	"strings"
	"time"

	"golang.zabbix.com/agent2/plugins/oracle/dbconn"
	"golang.zabbix.com/agent2/plugins/oracle/handlers"
	"golang.zabbix.com/sdk/errs"
	"golang.zabbix.com/sdk/metric"
	"golang.zabbix.com/sdk/plugin"
	"golang.zabbix.com/sdk/zbxerr"
)

const (
	pluginName = "Oracle"
)

// impl is the pointer to the plugin implementation.
var impl Plugin //nolint:gochecknoglobals

// Plugin inherits plugin.Base and store plugin-specific data.
type Plugin struct {
	plugin.Base

	connMgr *dbconn.ConnManager
	options PluginOptions
}

// Export implements the Exporter interface.
<<<<<<< HEAD
//
//nolint:gocyclo,cyclop
func (p *Plugin) Export(key string, rawParams []string, pluginCtx plugin.ContextProvider) (any, error) {
	params, extraParams, hc, err := metrics[key].EvalParams(rawParams, p.options.Sessions)
	if err != nil {
		return nil, err
=======
func (p *Plugin) Export(key string, rawParams []string, _ plugin.ContextProvider) (any, error) {
	if strings.TrimSpace(key) == "" {
		return nil, errs.Errorf("key cannot be empty")
>>>>>>> b4757c1e
	}

	params, extraParams, hardcodedParams, err := metrics[key].EvalParams(rawParams, p.options.Sessions)
	if err != nil {
		return nil, errs.WrapConst(err, zbxerr.ErrorInvalidParams)
	}

	err = metric.SetDefaults(params, hardcodedParams, p.options.Default)
	if err != nil {
		return nil, errs.WrapConst(err, zbxerr.ErrorInvalidParams)
	}

	handleMetric := metricsMeta[key]
	if handleMetric == nil {
		return nil, zbxerr.ErrorUnsupportedMetric
	}

	connDetails, err := dbconn.NewConnDetails(params["URI"], params["User"], params["Password"], params["Service"])
	if err != nil {
		return nil, errs.WrapConst(err, zbxerr.ErrorInvalidParams)
	}

	conn, err := p.connMgr.GetConnection(*connDetails)
	if err != nil {
		// Special logic of processing connection errors should be used if oracle.ping is requested,
		// because it must return pingFailed if any error occurred.
		if key == keyPing {
			return handlers.PingFailed, nil
		}

		p.Errf(err.Error())

		return nil, errs.Wrap(err, "get connection failed")
	}

<<<<<<< HEAD
	timeout := conn.callTimeout
	if timeout < time.Second*time.Duration(pluginCtx.Timeout()) {
		timeout = time.Second * time.Duration(pluginCtx.Timeout())
	}

	handlerCtx, cancel := context.WithTimeout(conn.ctx, timeout)
	defer cancel()
=======
	ctx, cancel := conn.GetContextWithTimeout()
	defer cancel()

	result, err := handleMetric(ctx, conn, params, extraParams...)
>>>>>>> b4757c1e

	result, err := handleMetric(handlerCtx, conn, params, extraParams...)
	if err != nil {
		ctxErr := handlerCtx.Err()
		if ctxErr != nil && errors.Is(ctxErr, context.DeadlineExceeded) {
			p.Errf(
				"failed to handle metric: query execution timeout %s exceeded: %s",
				timeout.String(),
				err.Error(),
			)

			return nil, errs.New("query execution timeout exceeded")
		}

		p.Errf("failed to handle metric %q: %s", key, err.Error())

		return nil, err
	}

	return result, err
}

// Start implements the Runner interface and performs an initialization when the plugin is activated.
func (p *Plugin) Start() {
	opt := &dbconn.Options{
		KeepAlive:         time.Duration(p.options.KeepAlive) * time.Second,
		ConnectTimeout:    time.Duration(p.options.ConnectTimeout) * time.Second,
		CallTimeout:       time.Duration(p.options.CallTimeout) * time.Second,
		CustomQueriesPath: p.options.CustomQueriesPath,
		ResolveTNS:        p.options.ResolveTNS,
	}
	p.connMgr = dbconn.NewConnManager(
		p.Logger,
		opt,
	)
}

// Stop implements the Runner interface and frees resources when plugin is deactivated.
func (p *Plugin) Stop() {
	p.connMgr.Destroy()
	p.connMgr = nil
}<|MERGE_RESOLUTION|>--- conflicted
+++ resolved
@@ -15,6 +15,8 @@
 package oracle
 
 import (
+	"context"
+	"errors"
 	"strings"
 	"time"
 
@@ -42,18 +44,11 @@
 }
 
 // Export implements the Exporter interface.
-<<<<<<< HEAD
 //
 //nolint:gocyclo,cyclop
 func (p *Plugin) Export(key string, rawParams []string, pluginCtx plugin.ContextProvider) (any, error) {
-	params, extraParams, hc, err := metrics[key].EvalParams(rawParams, p.options.Sessions)
-	if err != nil {
-		return nil, err
-=======
-func (p *Plugin) Export(key string, rawParams []string, _ plugin.ContextProvider) (any, error) {
 	if strings.TrimSpace(key) == "" {
 		return nil, errs.Errorf("key cannot be empty")
->>>>>>> b4757c1e
 	}
 
 	params, extraParams, hardcodedParams, err := metrics[key].EvalParams(rawParams, p.options.Sessions)
@@ -89,24 +84,17 @@
 		return nil, errs.Wrap(err, "get connection failed")
 	}
 
-<<<<<<< HEAD
-	timeout := conn.callTimeout
+	timeout := conn.GetCallTimeout()
 	if timeout < time.Second*time.Duration(pluginCtx.Timeout()) {
 		timeout = time.Second * time.Duration(pluginCtx.Timeout())
 	}
 
-	handlerCtx, cancel := context.WithTimeout(conn.ctx, timeout)
-	defer cancel()
-=======
 	ctx, cancel := conn.GetContextWithTimeout()
 	defer cancel()
 
 	result, err := handleMetric(ctx, conn, params, extraParams...)
->>>>>>> b4757c1e
-
-	result, err := handleMetric(handlerCtx, conn, params, extraParams...)
 	if err != nil {
-		ctxErr := handlerCtx.Err()
+		ctxErr := ctx.Err()
 		if ctxErr != nil && errors.Is(ctxErr, context.DeadlineExceeded) {
 			p.Errf(
 				"failed to handle metric: query execution timeout %s exceeded: %s",
