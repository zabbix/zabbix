# Oracle Database plugin

This plugin provides native Zabbix solution to monitor Oracle Database (multi-model database management system).
It can monitor several Oracle instances simultaneously; remote or local to Zabbix agent.
The plugin keeps connections in an open state to reduce network congestion, latency, CPU and
memory usage. It is highly recommended to use in conjunction with the official 
[Oracle template.](https://git.zabbix.com/projects/ZBX/repos/zabbix/browse/templates/db/oracle_agent2) 
You can extend it or create your own template to cater specific needs.

## Requirements

* Zabbix Agent 2
* Go >= 1.18 (required only to build from source)
* Oracle Instant Client >= 12

## Supported versions

* Oracle Database 12c2
* Oracle Database 18c
* Oracle Database 19c

## Installation

1. [Install Oracle Instant Client](https://www.oracle.com/database/technologies/instant-client/downloads.html).
2. Create an Oracle DB user and grant permissions.

In CDB installations it is possible to monitor tablespaces from CDB _(container database)_ and all PDBs _(pluggable databases)_. In such case, a common user is needed with the correct rights:

```
CREATE USER c##zabbix_mon IDENTIFIED BY <PASSWORD>;
-- Grant access to the c##zabbix_mon user.
ALTER USER c##zabbix_mon SET CONTAINER_DATA=ALL CONTAINER=CURRENT;
GRANT CONNECT, CREATE SESSION TO c##zabbix_mon;
GRANT SELECT_CATALOG_ROLE to c##zabbix_mon;
GRANT SELECT ON v_$instance TO c##zabbix_mon;
GRANT SELECT ON v_$database TO c##zabbix_mon;
GRANT SELECT ON v_$sysmetric TO c##zabbix_mon;
GRANT SELECT ON v_$system_parameter TO c##zabbix_mon;
GRANT SELECT ON v_$session TO c##zabbix_mon;
GRANT SELECT ON v_$recovery_file_dest TO c##zabbix_mon;
GRANT SELECT ON v_$active_session_history TO c##zabbix_mon;
GRANT SELECT ON v_$osstat TO c##zabbix_mon;
GRANT SELECT ON v_$restore_point TO c##zabbix_mon;
GRANT SELECT ON v_$process TO c##zabbix_mon;
GRANT SELECT ON v_$datafile TO c##zabbix_mon;
GRANT SELECT ON v_$pgastat TO c##zabbix_mon;
GRANT SELECT ON v_$sgastat TO c##zabbix_mon;
GRANT SELECT ON v_$log TO c##zabbix_mon;
GRANT SELECT ON v_$archive_dest TO c##zabbix_mon;
GRANT SELECT ON v_$asm_diskgroup TO c##zabbix_mon;
GRANT SELECT ON sys.dba_data_files TO c##zabbix_mon;
GRANT SELECT ON DBA_TABLESPACES TO c##zabbix_mon;
GRANT SELECT ON DBA_TABLESPACE_USAGE_METRICS TO c##zabbix_mon;
GRANT SELECT ON DBA_USERS TO c##zabbix_mon;
```
This is needed because template uses ```CDB_*``` views to monitor tablespaces from CDB and different PDBs therefore the monitoring user needs access to container data objects on all PDBs.

However, if you wish to monitor only a single PDB or non-CDB instance, a local user is sufficient:

```
CREATE USER zabbix_mon IDENTIFIED BY <PASSWORD>;
-- Grant access to the zabbix_mon user.
GRANT CONNECT, CREATE SESSION TO zabbix_mon;
GRANT SELECT_CATALOG_ROLE to zabbix_mon;
GRANT SELECT ON DBA_TABLESPACE_USAGE_METRICS TO zabbix_mon;
GRANT SELECT ON DBA_TABLESPACES TO zabbix_mon;
GRANT SELECT ON DBA_USERS TO zabbix_mon;
GRANT SELECT ON SYS.DBA_DATA_FILES TO zabbix_mon;
GRANT SELECT ON V_$ACTIVE_SESSION_HISTORY TO zabbix_mon;
GRANT SELECT ON V_$ARCHIVE_DEST TO zabbix_mon;
GRANT SELECT ON V_$ASM_DISKGROUP TO zabbix_mon;
GRANT SELECT ON V_$DATABASE TO zabbix_mon;
GRANT SELECT ON V_$DATAFILE TO zabbix_mon;
GRANT SELECT ON V_$INSTANCE TO zabbix_mon;
GRANT SELECT ON V_$LOG TO zabbix_mon;
GRANT SELECT ON V_$OSSTAT TO zabbix_mon;
GRANT SELECT ON V_$PGASTAT TO zabbix_mon;
GRANT SELECT ON V_$PROCESS TO zabbix_mon;
GRANT SELECT ON V_$RECOVERY_FILE_DEST TO zabbix_mon;
GRANT SELECT ON V_$RESTORE_POINT TO zabbix_mon;
GRANT SELECT ON V_$SESSION TO zabbix_mon;
GRANT SELECT ON V_$SGASTAT TO zabbix_mon;
GRANT SELECT ON V_$SYSMETRIC TO zabbix_mon;
GRANT SELECT ON V_$SYSTEM_PARAMETER TO zabbix_mon;
```
3. Make sure a TNS Listener and an Oracle instance are available for the connection.  

## Configuration

To configure plugins, Zabbix agent 2 configuration file is used.

**Plugins.Oracle.CallTimeout** — the maximum time in seconds for waiting when a request has to be done.  
*Default value:* equals the global Timeout configuration parameter.  
*Limits:* 1-30

**Plugins.Oracle.ConnectTimeout** — the maximum time in seconds for waiting when a connection has to be established.  
*Default value:* equals the global Timeout configuration parameter.  
*Limits:* 1-30

**Plugins.Oracle.CustomQueriesPath** — the full pathname of a directory containing *.sql* files with custom queries.  
*Default value:* —  the feature is disabled by default.

**Plugins.Oracle.KeepAlive** — sets the time for waiting before unused connections will be closed.
*Default value:* 300 sec.  
*Limits:* 60-900

### Configuring connection

The connection can be configured using either key parameters or named sessions.

*Notes*:  
* It is not allowed to use both configuration types simultaneously. You should use either named sessions or key parameters.
* You can leave any connection parameter value empty; in this case the default, hard-coded value, will be used.
* Embedded URI credentials (e.g. user credentials) are not supported and will be ignored. It is not possible to override the credentials this way: 
  
      oracle.ping[tcp://USER:password@127.0.0.1/XE] — WRONG  
  
  The correct way is:
    
      oracle.ping[tcp://127.0.0.1,USER,password,XE]
      
* The only supported URI network schema is "tcp".
Examples of valid URIs:

    - tcp://127.0.0.1:1521
    - tcp://localhost
    - localhost
    
* Usernames are supported only if written in uppercase characters.

#### Multitenant architecture tablespace monitoring (across CDB and PDBs)

In order to be able to monitor tablespaces across multiple containers, the Oracle service name needs to be pointed to the root CDB and a common user must be used for connection.

#### Using key parameters

Common parameters for all the keys are: [ConnString][User][Password][Service] where `ConnString` can be either a URI or a session name.
`ConnString` will be treated as a URI if no session with the given name is found.
User can contain sysdba, sysoper, sysasm privileges. It must be used with `as` as a separator
e.g `user as sysdba`, privilege can be upper or lowercase, and must be at the end of username string.
If you use `ConnString` as a session name, you can skip the rest of the connection parameters.
 
#### Using named sessions

Named sessions allow to define specific parameters for each Oracle instance. Currently, there are only four supported parameters: `Uri`, `User`, `Password` and `Service`.
This option to store the credentials is slightly more secure way compared to item keys or macros.

For example, if you have two Oracle instances: "Oracle12" and "Oracle19", you should add the following options to the agent configuration file:   

    Plugins.Oracle.Sessions.Oracle12.Uri=tcp://192.168.1.1:1521
    Plugins.Oracle.Sessions.Oracle12.User=<USERFORORACLE12>
    Plugins.Oracle.Sessions.Oracle12.Password=<PasswordForOracle12>
    Plugins.Oracle.Sessions.Oracle12.Service=orcl
        
    Plugins.Oracle.Sessions.Oracle19.Uri=tcp://192.168.1.2:1521
    Plugins.Oracle.Sessions.Oracle19.User=<USERFORORACLE19>
    Plugins.Oracle.Sessions.Oracle19.Password=<PasswordForOracle19>
    Plugins.Oracle.Sessions.Oracle19.Service=orcl
        
Then you will be able to use these names as the first parameter (ConnString) in keys instead of URIs.
For example:

    oracle.ping[Oracle12]
    oracle.ping[Oracle19]

Note: session names are case-sensitive.

## Supported keys

**oracle.diskgroups.stats[\<commonParams\>,\<diskgroup\>]** — returns Automatic Storage Management (ASM) disk groups statistics.

*Parameters:*  
`diskgroup` (optional) — the name of the diskgroup.

**oracle.diskgroups.discovery[\<commonParams\>]** — returns the list of ASM disk groups in LLD format.

**oracle.archive.info[\<commonParams\>,\<destination\>]** — returns archive logs statistics.
*Parameters:*  
`destination` (optional) — the name of the destination.

**oracle.archive.discovery[\<commonParams\>]** — returns the list of archive logs in LLD format.

**oracle.cdb.info[\<commonParams\>,\<database\>]** — returns the Container Databases (CDBs) info.
*Parameters:*  
`database` (optional) — the name of the database.

**oracle.custom.query[\<commonParams\>,queryName[,args...]]** — returns the result of a custom query.

*Parameters:*  
`queryName` (required) — the name of a custom query (must be equal to the name of an *sql* file without an extension).
`args` (optional) — one or more arguments to pass to a query.

**oracle.datafiles.stats[\<commonParams\>]** — returns the data files statistics.

**oracle.db.discovery[\<commonParams\>]** — returns the list of databases in LLD format.

**oracle.fra.stats[\<commonParams\>]** — returns Fast Recovery Area (FRA) statistics.

**oracle.instance.info[\<commonParams\>]** — returns instance statistics.

**oracle.pdb.info[\<commonParams\>,\<database\>]** — returns the Plugable Databases (PDBs) information.
*Parameters:*  
`database` (optional) — the name of the database.

**oracle.pdb.discovery[\<commonParams\>]** — returns the list of PDBs in LLD format.

**oracle.pga.stats[\<commonParams\>]** — returns the Program Global Area (PGA) statistics.  

**oracle.ping[\<commonParams\>]** —  performs a simple ping to check if the connection is alive or not.

*Returns:*
- "1" if a connection is alive.
- "0" if a connection is broken (if there is any error presented including authorization and configuration issues).

**oracle.proc.stats[\<commonParams\>]** — returns the processes' statistics. 

**oracle.redolog.info[\<commonParams\>]** — returns the log file information from the control file.

**oracle.sga.stats[\<commonParams\>]** —  returns the System Global Area (SGA) statistics.

**oracle.sessions.stats[\<commonParams\>,[lockMaxTime]]** — returns the sessions' statistics.

*Parameters:*    
`lockMaxTime` (optional) — the maximum duration of the session lock in seconds to count the session as locked prolongedly.
Default: 600 seconds.    

**oracle.sys.metrics[\<commonParams\>[,duration]]** —  returns a set of the system metric values.

*Parameters:*  
Duration (optional) — capturing interval in seconds of the system metric values.
Possible values:  
60 — long duration (default).  
15 — short duration.  

**oracle.sys.params[\<commonParams\>]** — returns a set of the system parameter values.

<<<<<<< HEAD
**oracle.ts.stats[\<commonParams\>[,conname]]** — returns the tablespace statistics. 

*Parameters:*  
Conname (optional) — the container name for which the information is required.
=======
**oracle.ts.stats[\<commonParams\>,\<tablespace\>,\<type\>]** — returns the tablespace statistics. 
*Parameters:*  
`tablespace` (optional) — the name of the tablespace.
`type` (optional) — the type of the tablespace.
>>>>>>> b2ee0376

**oracle.ts.discovery[\<commonParams\>]** — returns the list of tablespaces in Low-level discovery (LLD) format.

**oracle.user.info[\<commonParams\>[,username]]** — returns the user information.

*Parameters:*  
Username (optional) — the username for which the information is required. Usernames written in lowercase characters are not supported.
Default: the current user.

## Custom queries

It is possible to extend the functionality of the plugin using user-defined queries. In order to do it, you should place all your queries in a specified directory in `Plugins.Oracle.CustomQueriesPath` (there is no default path) as it is for *.sql* files.
For example, you can have a following tree:

    /etc/zabbix/oracle/sql/  
    ├── long_tx.sql
    ├── payment.sql    
    └── top_proc.sql
     
Then, you should set `Plugins.Oracle.CustomQueriesPath=/etc/zabbix/oracle/sql`.
     
Finally, when the queries are located in the right place, you can execute them:

    oracle.custom.query[<commonParams>,top_proc]  
    oracle.custom.query[<commonParams>,long_tx,600]
          
You can pass as many parameters to a query as you need.   
The syntax for the placeholder parameters uses ":#" where "#" is an index number of the parameter. 
For example: 

```
/* payment.sql */

SELECT 
    amount 
FROM 
    payment 
WHERE
    user = :1
    AND service_id = :2
    AND date = :3
``` 

    oracle.custom.query[<commonParams>,payment,"John Doe",1,"10/25/2020"]

## Current limitations

* The System Identifier (SID) connection method is not supported.
* Only usernames written in uppercase characters are supported.

## Troubleshooting

The plugin uses logs of Zabbix agent 2. You can increase debugging level of Zabbix agent 2 if you need more details about the current situation.
The environment variable DPI_DEBUG_LEVEL can be used to selectively turn on the printing of various logging messages from Oracle Database Programming Interface for C (ODPI-C).
See [ODPI-C Debugging](https://oracle.github.io/odpi/doc/user_guide/debugging.html) for details.<|MERGE_RESOLUTION|>--- conflicted
+++ resolved
@@ -234,17 +234,12 @@
 
 **oracle.sys.params[\<commonParams\>]** — returns a set of the system parameter values.
 
-<<<<<<< HEAD
-**oracle.ts.stats[\<commonParams\>[,conname]]** — returns the tablespace statistics. 
-
-*Parameters:*  
-Conname (optional) — the container name for which the information is required.
-=======
-**oracle.ts.stats[\<commonParams\>,\<tablespace\>,\<type\>]** — returns the tablespace statistics. 
-*Parameters:*  
+**oracle.ts.stats[\<commonParams\>,[conname],[tablespace],[type]]** — returns the tablespace statistics. 
+
+*Parameters:*  
+`conname` (optional) — the container name for which the information is required.
 `tablespace` (optional) — the name of the tablespace.
 `type` (optional) — the type of the tablespace.
->>>>>>> b2ee0376
 
 **oracle.ts.discovery[\<commonParams\>]** — returns the list of tablespaces in Low-level discovery (LLD) format.
 
