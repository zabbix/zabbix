# Oracle Database plugin

This plugin provides a native Zabbix solution to monitor Oracle Database (multi-model database management system).
It can monitor several Oracle instances simultaneously; remote or local to Zabbix agent 2.
The plugin keeps connections in an open state to reduce network congestion, latency, CPU and
memory usage. It is highly recommended to use it in conjunction with the official 
[Oracle template.](https://git.zabbix.com/projects/ZBX/repos/zabbix/browse/templates/db/oracle_agent2) 
You can extend it or create your own template to cater to specific needs.

**Important! This integration queries the `V$ACTIVE_SESSION_HISTORY` dynamic performance view which is part of the Oracle Diagnostics Pack. Please make sure that you have the license required for using this management pack.**

## Supported versions

* Oracle Database 12c2 and newer

## Installation

1. [Install Oracle Instant Client](https://www.oracle.com/database/technologies/instant-client/downloads.html).
2. Create an Oracle DB user and grant permissions.

In CDB installations, it is possible to monitor tablespaces from CDB _(container database)_ and all PDBs _(pluggable databases)_. In this case, a common user is needed with the correct rights:

```
CREATE USER c##zabbix_mon IDENTIFIED BY <PASSWORD>;
-- Grant access to the c##zabbix_mon user.
ALTER USER c##zabbix_mon SET CONTAINER_DATA=ALL CONTAINER=CURRENT;
GRANT CONNECT, CREATE SESSION TO c##zabbix_mon;
GRANT SELECT_CATALOG_ROLE to c##zabbix_mon;
GRANT SELECT ON v_$instance TO c##zabbix_mon;
GRANT SELECT ON v_$database TO c##zabbix_mon;
GRANT SELECT ON v_$sysmetric TO c##zabbix_mon;
GRANT SELECT ON v_$system_parameter TO c##zabbix_mon;
GRANT SELECT ON v_$session TO c##zabbix_mon;
GRANT SELECT ON v_$recovery_file_dest TO c##zabbix_mon;
GRANT SELECT ON v_$active_session_history TO c##zabbix_mon;
GRANT SELECT ON v_$osstat TO c##zabbix_mon;
GRANT SELECT ON v_$process TO c##zabbix_mon;
GRANT SELECT ON v_$datafile TO c##zabbix_mon;
GRANT SELECT ON v_$pgastat TO c##zabbix_mon;
GRANT SELECT ON v_$sgastat TO c##zabbix_mon;
GRANT SELECT ON v_$log TO c##zabbix_mon;
GRANT SELECT ON v_$archive_dest TO c##zabbix_mon;
GRANT SELECT ON v_$asm_diskgroup TO c##zabbix_mon;
GRANT SELECT ON v_$asm_diskgroup_stat TO c##zabbix_mon;
GRANT SELECT ON DBA_USERS TO c##zabbix_mon;
```
This is needed because the template uses ```CDB_*``` views to monitor tablespaces from CDB and different PDBs, and, therefore, the monitoring user needs access to the container data objects on all PDBs.

However, if you wish to monitor only a single PDB or non-CDB instance, a local user is enough:

```
CREATE USER zabbix_mon IDENTIFIED BY <PASSWORD>;
-- Grant access to the zabbix_mon user.
GRANT CONNECT, CREATE SESSION TO zabbix_mon;
GRANT SELECT_CATALOG_ROLE to zabbix_mon;
GRANT SELECT ON DBA_USERS TO zabbix_mon;
GRANT SELECT ON V_$ACTIVE_SESSION_HISTORY TO zabbix_mon;
GRANT SELECT ON V_$ARCHIVE_DEST TO zabbix_mon;
GRANT SELECT ON V_$ASM_DISKGROUP TO zabbix_mon;
GRANT SELECT ON V_$ASM_DISKGROUP_STAT TO zabbix_mon;
GRANT SELECT ON V_$DATABASE TO zabbix_mon;
GRANT SELECT ON V_$DATAFILE TO zabbix_mon;
GRANT SELECT ON V_$INSTANCE TO zabbix_mon;
GRANT SELECT ON V_$LOG TO zabbix_mon;
GRANT SELECT ON V_$OSSTAT TO zabbix_mon;
GRANT SELECT ON V_$PGASTAT TO zabbix_mon;
GRANT SELECT ON V_$PROCESS TO zabbix_mon;
GRANT SELECT ON V_$RECOVERY_FILE_DEST TO zabbix_mon;
GRANT SELECT ON V_$SESSION TO zabbix_mon;
GRANT SELECT ON V_$SGASTAT TO zabbix_mon;
GRANT SELECT ON V_$SYSMETRIC TO zabbix_mon;
GRANT SELECT ON V_$SYSTEM_PARAMETER TO zabbix_mon;
```

**Important! These privileges grant the monitoring user `SELECT_CATALOG_ROLE`, which, in turn, gives access to thousands of tables in the database.**
This role is required to access the `V$RESTORE_POINT` dynamic performance view.
However, there are ways to go around this, if the `SELECT_CATALOG_ROLE` assigned to a monitoring user raises any security issues.
One way to do this is using **pipelined table functions**:

  1. Log into your database as the `SYS` user or make sure that your administration user has the required privileges to execute the steps below;
  
  2. Create types for the table function:
    
      ```sql
      CREATE OR REPLACE TYPE zbx_mon_restore_point_row AS OBJECT (
        SCN                           NUMBER,
        DATABASE_INCARNATION#         NUMBER,
        GUARANTEE_FLASHBACK_DATABASE  VARCHAR2(3),
        STORAGE_SIZE                  NUMBER,
        TIME                          TIMESTAMP(9),
        RESTORE_POINT_TIME            TIMESTAMP(9),
        PRESERVED                     VARCHAR2(3),
        NAME                          VARCHAR2(128),
        PDB_RESTORE_POINT             VARCHAR2(3),
        CLEAN_PDB_RESTORE_POINT       VARCHAR2(3),
        PDB_INCARNATION#              NUMBER,
        REPLICATED                    VARCHAR2(3),
        CON_ID                        NUMBER
      );
      CREATE OR REPLACE TYPE zbx_mon_restore_point_tab IS TABLE OF zbx_mon_restore_point_row;
      ```
  
  3. Create the pipelined table function:
  
      ```sql
      CREATE OR REPLACE FUNCTION zbx_mon_restore_point RETURN zbx_mon_restore_point_tab PIPELINED AS
      BEGIN
        FOR i IN (SELECT * FROM V$RESTORE_POINT) LOOP
          PIPE ROW (zbx_mon_restore_point_row(i.SCN, i.DATABASE_INCARNATION#, i.GUARANTEE_FLASHBACK_DATABASE, i.STORAGE_SIZE, i.TIME, i.RESTORE_POINT_TIME, i.PRESERVED, i.NAME, i.PDB_RESTORE_POINT, i.CLEAN_PDB_RESTORE_POINT, i.PDB_INCARNATION#, i.REPLICATED, i.CON_ID));
        END LOOP;
        RETURN;
      END;
      ```
  
  4. Grant the Zabbix monitoring user the Execute privilege on the created pipelined table function and replace the monitoring user `V$RESTORE_POINT` view with the `SYS` user function (in this example, the `SYS` user is used to create DB types and function):

    ```sql
    GRANT EXECUTE ON zbx_mon_restore_point TO c##zabbix_mon;
    CREATE OR REPLACE VIEW c##zabbix_mon.V$RESTORE_POINT AS SELECT * FROM TABLE(SYS.zbx_mon_restore_point);
    ```

  5. Finally, revoke the `SELECT_CATALOG_ROLE` and grant additional permissions that were previously covered by the `SELECT_CATALOG_ROLE`.

    `sql
    REVOKE SELECT_CATALOG_ROLE FROM c##zabbix_mon;
    GRANT SELECT ON v_$pdbs TO c##zabbix_mon;
    GRANT SELECT ON v_$sort_segment TO c##zabbix_mon;
    GRANT SELECT ON v_$parameter TO c##zabbix_mon;
    GRANT SELECT ON CDB_TABLESPACES TO c##zabbix_mon;
    GRANT SELECT ON CDB_DATA_FILES TO c##zabbix_mon;
    GRANT SELECT ON CDB_FREE_SPACE TO c##zabbix_mon;
    GRANT SELECT ON CDB_TEMP_FILES TO c##zabbix_mon;
    ```

  > Note that in these examples, the monitoring user is named `c##zabbix_mon` and the system user - `SYS`. Change these example usernames to ones that are appropriate for your environment.
  
  If this workaround does not work for you, there are more options available, such as __materialized views__, but look out for data refresh as `V$RESTORE_POINT` is the dynamic performance view.

  6. Make sure a TNS<sup>[2](#footnote-2)</sup> Listener and an Oracle instance are available for the connection. 

  _Note_:
  Upgrading 

## Configuration

To configure plugins, Zabbix agent 2 configuration file is used.

**Plugins.Oracle.CallTimeout** — the maximum time in seconds for waiting when a request has to be done.  
<<<<<<< HEAD
Global item-type timeout (or individual item timeout) will override this value if it is greater.
*Default value:* equals the global Timeout configuration parameter defined in Zabbix agent 2 configuration file.
*Limits:* 1-30

**Plugins.Oracle.ConnectTimeout** — the maximum time in seconds for waiting when a connection has to be established.  
*Default value:* equals the global Timeout configuration parameter defined in Zabbix agent 2 configuration file.
=======
*Default value:* equals the global<sup>[1](#footnote-1)</sup> Timeout configuration parameter.  
*Limits:* 1-30

**Plugins.Oracle.ConnectTimeout** — the maximum time in seconds for waiting when a connection has to be established.   
*Default value:* equals the global<sup>[1](#footnote-1)</sup> Timeout configuration parameter.  
>>>>>>> b4757c1e
*Limits:* 1-30

**Plugins.Oracle.CustomQueriesPath** — the full pathname of a directory containing *.sql* files with custom queries.  
*Default value:* —  the feature is disabled by default.


**Plugins.Oracle.KeepAlive** — sets the time for waiting before unused connections will be closed.  
*Default value:* 300 sec.  
*Limits:* 60-900

**Plugins.Oracle.ResolveTNS** — specifies how to interpret the URI string — provided either in the metrics key (ConnString part) or the Uri option parameter in Oracle plugin's config file — for a connection to the Oracle server. If ResolveTNS set to true, the URI schema and port will be ignored and only hostname part will be used as TNS descriptor — either key or value. If the descriptor is a TNS key, the Oracle client looks up the connection description in the tnsnames.ora file. If a TNS value (begins with `(DESCRIPTION...`), the Oracle client will use it for the Oracle server connection as is.
*Default value:* true 

### Configuring connection

The connection can be configured using either key parameters or named sessions.

*Notes*:  
* You can leave any connection parameter value empty; in this case, the default - hard-coded value will be used.
* Embedded URI credentials (e.g., user credentials) are not supported and will be ignored. It is not possible to override the credentials this way: 
  
      oracle.ping[tcp://USER:password@127.0.0.1/XE] — WRONG  
  
  The correct way is:
    
      oracle.ping[tcp://127.0.0.1,USER,password,XE]
      
* The only supported URI network schema is "tcp". Examples of valid URIs:

    - tcp://localhost:1521
    - tcp://localhost
    - localhost:1521
    - localhost
  
    The hostname "localhost" in examples can be IP address, e.g., 127.0.0.1 or any other hostname.

* Usernames are supported only if written in uppercase characters.

* Both oracle TNS key and value can be specified as Hostname (omitting schema and port). See chapter [Using TNS Names](#using-tns-names).

#### Multitenant architecture tablespace monitoring (across CDB and PDBs)

To be able to monitor tablespaces across multiple containers, the Oracle service name needs to be pointed to the root CDB and a common user must be used for a connection.

#### Using key parameters

Common parameters for all keys are: [ConnString][User][Password][Service] where `ConnString` can be an URI, session name, TNS key or its value.
`ConnString` will be treated as follows:   
  - as session name — if such a name is found in the plugin's configuration file
  - as URI — if no any session with the given name is found, and Plugins.Oracle.ResolveTNS is set to false. If it contains a schema, e.g., "tcp://", port, e.g., 1521 or both, ResolveTNS option will not be taken into account, and it anyway will be treated as URI
  - as TNS key — if the plugin's option ResolveTNS is set to true, and none of the above conditions apply
  - as TNS value — if it starts with the open bracket “(“ (leading spaces ignored). In this case, the ResolveTNS option is not taken into account.
 

 See the chapter [Using TNS Names](#using-tns-names) for the details about how the plugin resolves TNS names.

The parameter User can contain sysdba, sysoper, sysasm, sysbackup, sysdg, syskm, sysrac privileges. It must be used with `as` as a separator
e.g `user as sysdba`, privilege can be upper or lowercase, and must be at the end of the username string.
If you use `ConnString` as a session name, you can skip the rest of the connection parameters.

_Note:_  
If ResolveTNS=true and ConnString is specified for TNS lookup, but the name does not exist in tnsnames.ora, the Oracle client tries to resolve the ConnString as a DNS name.
In the case where it is a non-existent DNS name, the process usually takes a long time and ends with an error response: "Timeout occurred while gathering data" (if the default timeout option is used).
If the specified ConnString is resolved as a DNS name, the Oracle client attempts to connect using the hostname.
 
#### Using named sessions

Named sessions allow defining specific parameters for each Oracle instance. Currently, there are four supported parameters: `Uri`, `User`, `Password` and `Service`.
This option to store credentials is a slightly more secure way compared to item keys or macros.

For example, if you have two Oracle instances: "Oracle12" and "Oracle19", you should add the following options to the agent configuration file:   

    Plugins.Oracle.Sessions.Oracle12.Uri=tcp://192.168.1.1:1521
    Plugins.Oracle.Sessions.Oracle12.User=<USERFORORACLE12>
    Plugins.Oracle.Sessions.Oracle12.Password=<PasswordForOracle12>
    Plugins.Oracle.Sessions.Oracle12.Service=orcl
        
    Plugins.Oracle.Sessions.Oracle19.Uri=tcp://192.168.1.2:1521
    Plugins.Oracle.Sessions.Oracle19.User=<USERFORORACLE19>
    Plugins.Oracle.Sessions.Oracle19.Password=<PasswordForOracle19>
    Plugins.Oracle.Sessions.Oracle19.Service=orcl
        
Then you will be able to use these names as the first parameter (ConnString) in keys instead of URIs.
For example:

    oracle.ping[Oracle12]
    oracle.ping[Oracle19]

_Notes_:    
- Session names are case-sensitive.
- URI can also contain either TNS key or value. 
- ConnectTimeout option parameter is not applicable when the Oracle client looks the TNS key up in the tnsnames.ora file.

#### Using TNS Names
TNS names are useful if you want to specify a connection description of some clustered DB environment (it is not possible using only key params without TNS). TNS names also hide details of an Oracle connection from a Zabbix environment.
Example of TNS descriptions:

As a TNS descriptor you can use either the TNS key or its value.

```
zbx_tns_example=
    (DESCRIPTION=
        (ADDRESS=
                (PROTOCOL=TCP)
                (HOST=localhost)
                (PORT= 1521)
          )
          (CONNECT_DATA=
                (SERVICE_NAME=xe)
                )
    )
```
In the example above, `zbx_tns_example`  is the TNS key, while the rest — starting from `(DESCRIPTION...` — is the TNS value. Either a key or value can be used in keys params, named sessions, and default options. Usually TNS names are stored in a tnsnames.ora file. Refer to Oracle documentation to find the file location and compose a correct TNS name description.

_Usage Examples_

- TNS key in the plugin's config file (either in the named session or in the default option):  
`Plugins.Oracle.Default.Uri=zbx_tns_example`  
`Plugins.Oracle.Sessions.MySession.Uri=zbx_tns_example`

- TNS value in the plugin's config file (either in the named session or default option). Must be composed without whitespaces:  
`Plugins.Oracle.Default.Uri=(DESCRIPTION=(ADDRESS=(PROTOCOL=TCP)(HOST=localhost)(PORT=1521))(CONNECT_DATA=(SERVICE_NAME=xe)))`   
`Plugins.Oracle.Sessions.MySession.Uri=(DESCRIPTION=(ADDRESS=(PROTOCOL=TCP)(HOST=localhost)(PORT=1521))(CONNECT_DATA=(SERVICE_NAME=xe)))`

- TNS key in the metric key's ConnString part (the service name "XE" will be ignored):  
`oracle.ping[zbx_tns_example,ZABBIX_MON,zabbix,xe]`

- TNS value in the metric key (the service name "XE" will be ignored):  
`oracle.ping["(DESCRIPTION=(ADDRESS=(PROTOCOL=TCP)(HOST=localhost)(PORT=1521))(CONNECT_DATA=(SERVICE_NAME=xe)))",ZABBIX_MON,zabbix]`

The plugin will interpret ConnString as TNS only if the option Plugins.Oracle.ResolveTNS is set to true.  Although some nuances exist (see the chapter [Using key parameters](#Using-key-parameters)).

## Supported keys

**oracle.diskgroups.stats[\<commonParams\>,\<diskgroup\>]** — returns Automatic Storage Management (ASM) disk groups statistics.

*Parameters:*  
`diskgroup` (optional) — the name of a diskgroup.

**oracle.diskgroups.discovery[\<commonParams\>]** — returns a list of ASM disk groups in LLD format.

**oracle.archive.info[\<commonParams\>,\<destination\>]** — returns archive logs statistics.
*Parameters:*  
`destination` (optional) — the name of the destination.

**oracle.archive.discovery[\<commonParams\>]** — returns a list of archive logs in LLD format.

**oracle.cdb.info[\<commonParams\>,\<database\>]** — returns Container Databases (CDBs) info.
*Parameters:*  
`database` (optional) — the name of a database.

**oracle.custom.query[\<commonParams\>,queryName[,args...]]** — returns the result of a custom query.

*Parameters:*  
`queryName` (required) — the name of a custom query (must be equal to the name of a *sql* file without an extension).
`args` (optional) — one or more arguments to pass to a query.

**oracle.datafiles.stats[\<commonParams\>]** — returns data files statistics.

**oracle.db.discovery[\<commonParams\>]** — returns a list of databases in LLD format.

**oracle.fra.stats[\<commonParams\>]** — returns Fast Recovery Area (FRA) statistics.

**oracle.instance.info[\<commonParams\>]** — returns instance statistics.

**oracle.pdb.info[\<commonParams\>,\<database\>]** — returns a Pluggable Databases (PDBs) information.
*Parameters:*  
`database` (optional) — the name of a database.

**oracle.pdb.discovery[\<commonParams\>]** — returns a list of PDBs in LLD format.

**oracle.pga.stats[\<commonParams\>]** — returns the Program Global Area (PGA) statistics.  

**oracle.ping[\<commonParams\>]** — performs a simple ping to check if the connection is alive or not.

*Returns:*
- "1" if a connection is alive.
- "0" if a connection is broken (if there is any error presented including authorization and configuration issues).

**oracle.proc.stats[\<commonParams\>]** — returns processes' statistics. 

**oracle.redolog.info[\<commonParams\>]** — returns log file information from the control file.

**oracle.sga.stats[\<commonParams\>]** — returns System Global Area (SGA) statistics.

**oracle.sessions.stats[\<commonParams\>,[lockMaxTime]]** — returns sessions' statistics.

*Parameters:*    
`lockMaxTime` (optional) — the maximum duration of the session lock in seconds to count the session as locked prolongedly.
Default: 600 seconds.    

**oracle.sys.metrics[\<commonParams\>[,duration]]** — returns a set of the system metric values.

*Parameters:*  
Duration (optional) — capturing interval in seconds of system metric values.
Possible values:  
60 — long duration (default).  
15 — short duration.  

**oracle.sys.params[\<commonParams\>]** — returns a set of system parameter values.

**oracle.ts.stats[\<commonParams\>,[tablespace],[type],[conname]]** — returns tablespace statistics. 

*Parameters:*  
`tablespace` (optional) — a name of a tablespace.
`type` (optional) — a list of a tablespace.
`conname` (optional) — the container name for which information is required.

**oracle.ts.discovery[\<commonParams\>]** — returns a list of tablespaces in the Low-level discovery (LLD) format.

**oracle.user.info[\<commonParams\>[,username]]** — returns user information.

*Parameters:*  
Username (optional) — the username for which information is required. Usernames written in lowercase characters are not supported.
Default: the current user.

**oracle.version[\<commonParams\>]** — returns database server information.

## Custom queries

It is possible to extend the functionality of the plugin using user-defined queries. To do it, you should place all your queries in a specified directory in `Plugins.Oracle.CustomQueriesPath` (there is no default path) as it is for *.sql* files.
For example, you can have the following tree:

    /etc/zabbix/oracle/sql/  
    ├── long_tx.sql
    ├── payment.sql    
    └── top_proc.sql
     
Then, you should set `Plugins.Oracle.CustomQueriesPath=/etc/zabbix/oracle/sql`.
     
Finally, when the queries are located in the right place, you can execute them:

    oracle.custom.query[<commonParams>,top_proc]  
    oracle.custom.query[<commonParams>,long_tx,600]
          
You can pass as many parameters to a query as you need.   
The syntax for placeholder parameters uses ":#" where "#" is an index number of the parameter. 
For example: 

```
/* payment.sql */

SELECT 
    amount 
FROM 
    payment 
WHERE
    user = :1
    AND service_id = :2
    AND date = :3
``` 

    oracle.custom.query[<commonParams>,payment,"John Doe",1,"10/25/2020"]

### Developer Section
Golang tests also include integration tests that run when Oracle server is started and available. The default port ```1521``` should be configured for Oracle Server. Other Oracle connection configuration, see in the type testConfig in the file oracle_export_integration_test.go.
Golang tests also include integration tests that run when Oracle server is started and available. The default port ```1521``` should be configured for Oracle Server. Other Oracle connection configuration, see in the type testConfig in the file oracle_export_integration_test.go.
To run integration tests, use tag ```-tags integration_tests```. Some negative subtests run long. To skip them, use ```-test.short``` argument: ```go test -test.short``` <pckg>


### Notes
 * Returned data is automatically converted into JSON.
 * Avoid returning JSON directly from queries, as the result will become corrupted when the plugin attempts to convert the result into JSON again.

## Current limitations

* The System Identifier (SID) connection method is not supported.
* Only usernames written in uppercase characters are supported.

## Troubleshooting

The plugin uses logs of Zabbix agent 2. You can increase the debugging level of Zabbix agent 2 if you need more details about the current situation.
The environment variable DPI_DEBUG_LEVEL can be used to selectively turn on the printing of various logging messages from Oracle Database Programming Interface for C (ODPI-C).
See [ODPI-C Debugging](https://oracle.github.io/odpi/doc/user_guide/debugging.html) for details.

## Footnotes
<a name="footnote-1">1</a>: Global timeout is defined in Zabbix agent 2 configuration file zabbix_agent2.config the option Timeout.

<a name="footnote-2">2</a>: TNS or Transparent Network Substrate is a connection description format used by Oracle databases to manage communication between clients (like SQL*Plus, Oracle SQL Developer, etc.) and Oracle databases. TNS is part of Oracle Net Services, which is responsible for enabling communication between different systems in an Oracle environment.<|MERGE_RESOLUTION|>--- conflicted
+++ resolved
@@ -3,8 +3,8 @@
 This plugin provides a native Zabbix solution to monitor Oracle Database (multi-model database management system).
 It can monitor several Oracle instances simultaneously; remote or local to Zabbix agent 2.
 The plugin keeps connections in an open state to reduce network congestion, latency, CPU and
-memory usage. It is highly recommended to use it in conjunction with the official 
-[Oracle template.](https://git.zabbix.com/projects/ZBX/repos/zabbix/browse/templates/db/oracle_agent2) 
+memory usage. It is highly recommended to use it in conjunction with the official
+[Oracle template.](https://git.zabbix.com/projects/ZBX/repos/zabbix/browse/templates/db/oracle_agent2)
 You can extend it or create your own template to cater to specific needs.
 
 **Important! This integration queries the `V$ACTIVE_SESSION_HISTORY` dynamic performance view which is part of the Oracle Diagnostics Pack. Please make sure that you have the license required for using this management pack.**
@@ -78,9 +78,9 @@
 One way to do this is using **pipelined table functions**:
 
   1. Log into your database as the `SYS` user or make sure that your administration user has the required privileges to execute the steps below;
-  
+
   2. Create types for the table function:
-    
+
       ```sql
       CREATE OR REPLACE TYPE zbx_mon_restore_point_row AS OBJECT (
         SCN                           NUMBER,
@@ -99,9 +99,9 @@
       );
       CREATE OR REPLACE TYPE zbx_mon_restore_point_tab IS TABLE OF zbx_mon_restore_point_row;
       ```
-  
+
   3. Create the pipelined table function:
-  
+
       ```sql
       CREATE OR REPLACE FUNCTION zbx_mon_restore_point RETURN zbx_mon_restore_point_tab PIPELINED AS
       BEGIN
@@ -111,7 +111,7 @@
         RETURN;
       END;
       ```
-  
+
   4. Grant the Zabbix monitoring user the Execute privilege on the created pipelined table function and replace the monitoring user `V$RESTORE_POINT` view with the `SYS` user function (in this example, the `SYS` user is used to create DB types and function):
 
     ```sql
@@ -133,67 +133,58 @@
     ```
 
   > Note that in these examples, the monitoring user is named `c##zabbix_mon` and the system user - `SYS`. Change these example usernames to ones that are appropriate for your environment.
-  
+
   If this workaround does not work for you, there are more options available, such as __materialized views__, but look out for data refresh as `V$RESTORE_POINT` is the dynamic performance view.
 
-  6. Make sure a TNS<sup>[2](#footnote-2)</sup> Listener and an Oracle instance are available for the connection. 
+  6. Make sure a TNS<sup>[2](#footnote-2)</sup> Listener and an Oracle instance are available for the connection.
 
   _Note_:
-  Upgrading 
+  Upgrading
 
 ## Configuration
 
 To configure plugins, Zabbix agent 2 configuration file is used.
 
-**Plugins.Oracle.CallTimeout** — the maximum time in seconds for waiting when a request has to be done.  
-<<<<<<< HEAD
-Global item-type timeout (or individual item timeout) will override this value if it is greater.
-*Default value:* equals the global Timeout configuration parameter defined in Zabbix agent 2 configuration file.
+**Plugins.Oracle.CallTimeout** — the maximum time in seconds for waiting when a request has to be done.
+*Default value:* equals the global<sup>[1](#footnote-1)</sup> Timeout configuration parameter.
 *Limits:* 1-30
 
-**Plugins.Oracle.ConnectTimeout** — the maximum time in seconds for waiting when a connection has to be established.  
-*Default value:* equals the global Timeout configuration parameter defined in Zabbix agent 2 configuration file.
-=======
-*Default value:* equals the global<sup>[1](#footnote-1)</sup> Timeout configuration parameter.  
+**Plugins.Oracle.ConnectTimeout** — the maximum time in seconds for waiting when a connection has to be established.
+*Default value:* equals the global<sup>[1](#footnote-1)</sup> Timeout configuration parameter.
 *Limits:* 1-30
 
-**Plugins.Oracle.ConnectTimeout** — the maximum time in seconds for waiting when a connection has to be established.   
-*Default value:* equals the global<sup>[1](#footnote-1)</sup> Timeout configuration parameter.  
->>>>>>> b4757c1e
-*Limits:* 1-30
-
-**Plugins.Oracle.CustomQueriesPath** — the full pathname of a directory containing *.sql* files with custom queries.  
+**Plugins.Oracle.CustomQueriesPath** — the full pathname of a directory containing *.sql* files with custom queries.
 *Default value:* —  the feature is disabled by default.
 
 
-**Plugins.Oracle.KeepAlive** — sets the time for waiting before unused connections will be closed.  
-*Default value:* 300 sec.  
+**Plugins.Oracle.KeepAlive** — sets the time for waiting before unused connections will be closed.
+*Default value:* 300 sec.
 *Limits:* 60-900
 
 **Plugins.Oracle.ResolveTNS** — specifies how to interpret the URI string — provided either in the metrics key (ConnString part) or the Uri option parameter in Oracle plugin's config file — for a connection to the Oracle server. If ResolveTNS set to true, the URI schema and port will be ignored and only hostname part will be used as TNS descriptor — either key or value. If the descriptor is a TNS key, the Oracle client looks up the connection description in the tnsnames.ora file. If a TNS value (begins with `(DESCRIPTION...`), the Oracle client will use it for the Oracle server connection as is.
-*Default value:* true 
+*Default value:* true
 
 ### Configuring connection
 
 The connection can be configured using either key parameters or named sessions.
 
-*Notes*:  
+*Notes*:
 * You can leave any connection parameter value empty; in this case, the default - hard-coded value will be used.
-* Embedded URI credentials (e.g., user credentials) are not supported and will be ignored. It is not possible to override the credentials this way: 
-  
-      oracle.ping[tcp://USER:password@127.0.0.1/XE] — WRONG  
-  
+* Embedded URI credentials (e.g., user credentials) are not supported and will be ignored. It is not possible to override the credentials this way:
+
+      oracle.ping[tcp://USER:password@127.0.0.1/XE] — WRONG
+
   The correct way is:
-    
+
       oracle.ping[tcp://127.0.0.1,USER,password,XE]
-      
+
 * The only supported URI network schema is "tcp". Examples of valid URIs:
 
     - tcp://localhost:1521
     - tcp://localhost
     - localhost:1521
     - localhost
-  
+
     The hostname "localhost" in examples can be IP address, e.g., 127.0.0.1 or any other hostname.
 
 * Usernames are supported only if written in uppercase characters.
@@ -207,12 +198,12 @@
 #### Using key parameters
 
 Common parameters for all keys are: [ConnString][User][Password][Service] where `ConnString` can be an URI, session name, TNS key or its value.
-`ConnString` will be treated as follows:   
+`ConnString` will be treated as follows:
   - as session name — if such a name is found in the plugin's configuration file
   - as URI — if no any session with the given name is found, and Plugins.Oracle.ResolveTNS is set to false. If it contains a schema, e.g., "tcp://", port, e.g., 1521 or both, ResolveTNS option will not be taken into account, and it anyway will be treated as URI
   - as TNS key — if the plugin's option ResolveTNS is set to true, and none of the above conditions apply
   - as TNS value — if it starts with the open bracket “(“ (leading spaces ignored). In this case, the ResolveTNS option is not taken into account.
- 
+
 
  See the chapter [Using TNS Names](#using-tns-names) for the details about how the plugin resolves TNS names.
 
@@ -220,37 +211,37 @@
 e.g `user as sysdba`, privilege can be upper or lowercase, and must be at the end of the username string.
 If you use `ConnString` as a session name, you can skip the rest of the connection parameters.
 
-_Note:_  
+_Note:_
 If ResolveTNS=true and ConnString is specified for TNS lookup, but the name does not exist in tnsnames.ora, the Oracle client tries to resolve the ConnString as a DNS name.
 In the case where it is a non-existent DNS name, the process usually takes a long time and ends with an error response: "Timeout occurred while gathering data" (if the default timeout option is used).
 If the specified ConnString is resolved as a DNS name, the Oracle client attempts to connect using the hostname.
- 
+
 #### Using named sessions
 
 Named sessions allow defining specific parameters for each Oracle instance. Currently, there are four supported parameters: `Uri`, `User`, `Password` and `Service`.
 This option to store credentials is a slightly more secure way compared to item keys or macros.
 
-For example, if you have two Oracle instances: "Oracle12" and "Oracle19", you should add the following options to the agent configuration file:   
+For example, if you have two Oracle instances: "Oracle12" and "Oracle19", you should add the following options to the agent configuration file:
 
     Plugins.Oracle.Sessions.Oracle12.Uri=tcp://192.168.1.1:1521
     Plugins.Oracle.Sessions.Oracle12.User=<USERFORORACLE12>
     Plugins.Oracle.Sessions.Oracle12.Password=<PasswordForOracle12>
     Plugins.Oracle.Sessions.Oracle12.Service=orcl
-        
+
     Plugins.Oracle.Sessions.Oracle19.Uri=tcp://192.168.1.2:1521
     Plugins.Oracle.Sessions.Oracle19.User=<USERFORORACLE19>
     Plugins.Oracle.Sessions.Oracle19.Password=<PasswordForOracle19>
     Plugins.Oracle.Sessions.Oracle19.Service=orcl
-        
+
 Then you will be able to use these names as the first parameter (ConnString) in keys instead of URIs.
 For example:
 
     oracle.ping[Oracle12]
     oracle.ping[Oracle19]
 
-_Notes_:    
+_Notes_:
 - Session names are case-sensitive.
-- URI can also contain either TNS key or value. 
+- URI can also contain either TNS key or value.
 - ConnectTimeout option parameter is not applicable when the Oracle client looks the TNS key up in the tnsnames.ora file.
 
 #### Using TNS Names
@@ -276,18 +267,18 @@
 
 _Usage Examples_
 
-- TNS key in the plugin's config file (either in the named session or in the default option):  
-`Plugins.Oracle.Default.Uri=zbx_tns_example`  
+- TNS key in the plugin's config file (either in the named session or in the default option):
+`Plugins.Oracle.Default.Uri=zbx_tns_example`
 `Plugins.Oracle.Sessions.MySession.Uri=zbx_tns_example`
 
-- TNS value in the plugin's config file (either in the named session or default option). Must be composed without whitespaces:  
-`Plugins.Oracle.Default.Uri=(DESCRIPTION=(ADDRESS=(PROTOCOL=TCP)(HOST=localhost)(PORT=1521))(CONNECT_DATA=(SERVICE_NAME=xe)))`   
+- TNS value in the plugin's config file (either in the named session or default option). Must be composed without whitespaces:
+`Plugins.Oracle.Default.Uri=(DESCRIPTION=(ADDRESS=(PROTOCOL=TCP)(HOST=localhost)(PORT=1521))(CONNECT_DATA=(SERVICE_NAME=xe)))`
 `Plugins.Oracle.Sessions.MySession.Uri=(DESCRIPTION=(ADDRESS=(PROTOCOL=TCP)(HOST=localhost)(PORT=1521))(CONNECT_DATA=(SERVICE_NAME=xe)))`
 
-- TNS key in the metric key's ConnString part (the service name "XE" will be ignored):  
+- TNS key in the metric key's ConnString part (the service name "XE" will be ignored):
 `oracle.ping[zbx_tns_example,ZABBIX_MON,zabbix,xe]`
 
-- TNS value in the metric key (the service name "XE" will be ignored):  
+- TNS value in the metric key (the service name "XE" will be ignored):
 `oracle.ping["(DESCRIPTION=(ADDRESS=(PROTOCOL=TCP)(HOST=localhost)(PORT=1521))(CONNECT_DATA=(SERVICE_NAME=xe)))",ZABBIX_MON,zabbix]`
 
 The plugin will interpret ConnString as TNS only if the option Plugins.Oracle.ResolveTNS is set to true.  Although some nuances exist (see the chapter [Using key parameters](#Using-key-parameters)).
@@ -296,24 +287,24 @@
 
 **oracle.diskgroups.stats[\<commonParams\>,\<diskgroup\>]** — returns Automatic Storage Management (ASM) disk groups statistics.
 
-*Parameters:*  
+*Parameters:*
 `diskgroup` (optional) — the name of a diskgroup.
 
 **oracle.diskgroups.discovery[\<commonParams\>]** — returns a list of ASM disk groups in LLD format.
 
 **oracle.archive.info[\<commonParams\>,\<destination\>]** — returns archive logs statistics.
-*Parameters:*  
+*Parameters:*
 `destination` (optional) — the name of the destination.
 
 **oracle.archive.discovery[\<commonParams\>]** — returns a list of archive logs in LLD format.
 
 **oracle.cdb.info[\<commonParams\>,\<database\>]** — returns Container Databases (CDBs) info.
-*Parameters:*  
+*Parameters:*
 `database` (optional) — the name of a database.
 
 **oracle.custom.query[\<commonParams\>,queryName[,args...]]** — returns the result of a custom query.
 
-*Parameters:*  
+*Parameters:*
 `queryName` (required) — the name of a custom query (must be equal to the name of a *sql* file without an extension).
 `args` (optional) — one or more arguments to pass to a query.
 
@@ -326,12 +317,12 @@
 **oracle.instance.info[\<commonParams\>]** — returns instance statistics.
 
 **oracle.pdb.info[\<commonParams\>,\<database\>]** — returns a Pluggable Databases (PDBs) information.
-*Parameters:*  
+*Parameters:*
 `database` (optional) — the name of a database.
 
 **oracle.pdb.discovery[\<commonParams\>]** — returns a list of PDBs in LLD format.
 
-**oracle.pga.stats[\<commonParams\>]** — returns the Program Global Area (PGA) statistics.  
+**oracle.pga.stats[\<commonParams\>]** — returns the Program Global Area (PGA) statistics.
 
 **oracle.ping[\<commonParams\>]** — performs a simple ping to check if the connection is alive or not.
 
@@ -339,7 +330,7 @@
 - "1" if a connection is alive.
 - "0" if a connection is broken (if there is any error presented including authorization and configuration issues).
 
-**oracle.proc.stats[\<commonParams\>]** — returns processes' statistics. 
+**oracle.proc.stats[\<commonParams\>]** — returns processes' statistics.
 
 **oracle.redolog.info[\<commonParams\>]** — returns log file information from the control file.
 
@@ -347,23 +338,23 @@
 
 **oracle.sessions.stats[\<commonParams\>,[lockMaxTime]]** — returns sessions' statistics.
 
-*Parameters:*    
+*Parameters:*
 `lockMaxTime` (optional) — the maximum duration of the session lock in seconds to count the session as locked prolongedly.
-Default: 600 seconds.    
+Default: 600 seconds.
 
 **oracle.sys.metrics[\<commonParams\>[,duration]]** — returns a set of the system metric values.
 
-*Parameters:*  
+*Parameters:*
 Duration (optional) — capturing interval in seconds of system metric values.
-Possible values:  
-60 — long duration (default).  
-15 — short duration.  
+Possible values:
+60 — long duration (default).
+15 — short duration.
 
 **oracle.sys.params[\<commonParams\>]** — returns a set of system parameter values.
 
-**oracle.ts.stats[\<commonParams\>,[tablespace],[type],[conname]]** — returns tablespace statistics. 
-
-*Parameters:*  
+**oracle.ts.stats[\<commonParams\>,[tablespace],[type],[conname]]** — returns tablespace statistics.
+
+*Parameters:*
 `tablespace` (optional) — a name of a tablespace.
 `type` (optional) — a list of a tablespace.
 `conname` (optional) — the container name for which information is required.
@@ -372,7 +363,7 @@
 
 **oracle.user.info[\<commonParams\>[,username]]** — returns user information.
 
-*Parameters:*  
+*Parameters:*
 Username (optional) — the username for which information is required. Usernames written in lowercase characters are not supported.
 Default: the current user.
 
@@ -383,34 +374,34 @@
 It is possible to extend the functionality of the plugin using user-defined queries. To do it, you should place all your queries in a specified directory in `Plugins.Oracle.CustomQueriesPath` (there is no default path) as it is for *.sql* files.
 For example, you can have the following tree:
 
-    /etc/zabbix/oracle/sql/  
+    /etc/zabbix/oracle/sql/
     ├── long_tx.sql
-    ├── payment.sql    
+    ├── payment.sql
     └── top_proc.sql
-     
+
 Then, you should set `Plugins.Oracle.CustomQueriesPath=/etc/zabbix/oracle/sql`.
-     
+
 Finally, when the queries are located in the right place, you can execute them:
 
-    oracle.custom.query[<commonParams>,top_proc]  
+    oracle.custom.query[<commonParams>,top_proc]
     oracle.custom.query[<commonParams>,long_tx,600]
-          
-You can pass as many parameters to a query as you need.   
-The syntax for placeholder parameters uses ":#" where "#" is an index number of the parameter. 
-For example: 
+
+You can pass as many parameters to a query as you need.
+The syntax for placeholder parameters uses ":#" where "#" is an index number of the parameter.
+For example:
 
 ```
 /* payment.sql */
 
-SELECT 
-    amount 
-FROM 
-    payment 
+SELECT
+    amount
+FROM
+    payment
 WHERE
     user = :1
     AND service_id = :2
     AND date = :3
-``` 
+```
 
     oracle.custom.query[<commonParams>,payment,"John Doe",1,"10/25/2020"]
 
