/*
** Copyright (C) 2001-2025 Zabbix SIA
**
** This program is free software: you can redistribute it and/or modify it under the terms of
** the GNU Affero General Public License as published by the Free Software Foundation, version 3.
**
** This program is distributed in the hope that it will be useful, but WITHOUT ANY WARRANTY;
** without even the implied warranty of MERCHANTABILITY or FITNESS FOR A PARTICULAR PURPOSE.
** See the GNU Affero General Public License for more details.
**
** You should have received a copy of the GNU Affero General Public License along with this program.
** If not, see <https://www.gnu.org/licenses/>.
**/

package smart

import (
	"fmt"
	"reflect"
	"testing"
<<<<<<< HEAD

	"github.com/google/go-cmp/cmp"
=======
	"time"

	"golang.zabbix.com/agent2/plugins/smart/mock"
>>>>>>> 2d60ba1e
)

const (
	nvme = `{
		"smartctl": {
		  "exit_status": 0
		},
		"device": {
		  "name": "/dev/nvme0",
		  "type": "nvme"
		},
		"model_name": "INTEL SSDPEKNW512G8H",
		"serial_number": "BTNH115603K7512A",
		"firmware_version": "HPS1",
		"smart_status": {
		  "passed": true
		},
		"nvme_smart_health_information_log": {
		  "critical_warning": 0,
		  "temperature": 25,
		  "percentage_used": 0,
		  "power_on_hours": 2222,
		  "media_errors": 0
		}
	  }`

	hdd = `{
		"json_format_version": [
			1,
			0
		],
		"smartctl": {
			"version": [
				7,
				2
			],
			"svn_revision": "5155",
			"platform_info": "x86_64-linux-5.13.0-30-generic",
			"build_info": "(local build)",
			"argv": [
				"smartctl",
				"-a",
				"-j",
				"/dev/sda"
			],
			"exit_status": 0
		},
		"device": {
			"name": "/dev/sda",
			"info_name": "/dev/sda [SAT]",
			"type": "sat",
			"protocol": "ATA"
		},
		"model_family": "Seagate Surveillance",
		"model_name": "ST1000VX000-1ES162",
		"serial_number": "Z4Y7SJBD",
		"wwn": {
			"naa": 5,
			"oui": 3152,
			"id": 2071267458
		},
		"firmware_version": "CV26",
		"rotation_rate": 7200,
		"ata_smart_data": {
			"self_test": {
				"status": {
					"value": 0,
					"string": "completed without error",
					"passed": true
				}
			},
			"capabilities": {
				"self_tests_supported": true
			}
		},
		"ata_smart_attributes": {
 			"table": [
				{
					"id": 1,
					"name": "Raw_Read_Error_Rate",
					"raw": {
						"value": 182786912,
						"string": "182786912"
					}
				},
				{
					"id": 3,
					"name": "Spin_Up_Time",
					"raw": {
						"value": 0,
						"string": "0"
					}
				}
			]
		},
		"power_on_time": {
			"hours": 39153
		},
		 "temperature": {
			"current": 30
		}
	}`

	ssd = `
	{
		"json_format_version": [
		  1,
		  0
		],
		"smartctl": {
		  "exit_status": 0
		},
		"device": {
		  "name": "/dev/sda",
		  "info_name": "/dev/sda",
		  "type": "ata",
		  "protocol": "ATA"
		},
		"model_name": "TS128GMTS800",
		"serial_number": "D486530350",
		"firmware_version": "O1225G",
		"rotation_rate": 0,
		"smart_status": {
		  "passed": true
		},
		"ata_smart_data": {
		  "self_test": {
			"status": {
			  "passed": true
			}
		  },
		  "capabilities": {
			"values": [
			  113,
			  2
			],
			"self_tests_supported": true
		  }
		},
		"ata_smart_attributes": {
 		  "table": [
			{
 			  "name": "Raw_Read_Error_Rate",
			  "value": 100,
			  "raw": {
				"value": 0,
				"string": "0"
			  }
			},
			{
 			  "name": "Reallocated_Sector_Ct",
			  "raw": {
				"value": 10,
				"string": "10"
			  }
			},
			{
 			  "name": "Zero_Norm_Value",
			  "value": 0,
			  "raw": {
				"value": 15,
				"string": "15"
			  }
			}			
		  ]
		},
		"power_on_time": {
		  "hours": 732
		},
 		"temperature": {
		  "current": 18
		}
	  }`

	ssdUnknown = `
	  {
		  "json_format_version": [
			1,
			0
		  ],
		  "smartctl": {
			"exit_status": 0
		  },
		  "device": {
			"name": "/dev/sda",
			"info_name": "/dev/sda",
			"type": "ata",
			"protocol": "ATA"
		  },
		  "model_name": "TS128GMTS800",
		  "serial_number": "D486530350",
		  "firmware_version": "O1225G",
		  "rotation_rate": 0,
		  "smart_status": {
			"passed": true
		  },
		  "ata_smart_data": {
			"self_test": {
			  "status": {
				"passed": true
			  }
			},
			"capabilities": {
			  "values": [
				113,
				2
			  ],
			  "self_tests_supported": true
			}
		  },
		  "ata_smart_attributes": {
			 "table": [
			  {
				"name": "Raw_Read_Error_Rate",
				"value": 100,
				"raw": {
				  "value": 0,
				  "string": "0"
				}
			  },
			  {
				"name": "Unknown_Attribute",
			   "value": 0,
			   "raw": {
				 "value": 0,
				 "string": "0"
			   }
			 },
			  {
				 "name": "Reallocated_Sector_Ct",
				"raw": {
				  "value": 10,
				  "string": "10"
				}
			  }
			]
		  },
		  "power_on_time": {
			"hours": 732
		  },
		   "temperature": {
			"current": 18
		  }
		}`
)

const (
	ataSelfTestNotCapable = `
	{
		"json_format_version": [
		  1,
		  0
		],
		"smartctl": {
		  "exit_status": 0
		},
		"device": {
		  "name": "/dev/sda",
		  "info_name": "/dev/sda",
		  "type": "ata",
		  "protocol": "ATA"
		},
		"model_name": "TS128GMTS800",
		"serial_number": "D486530350",
		"firmware_version": "O1225G",
		"rotation_rate": 0,
		"smart_status": {
		  "passed": true
		},
		"ata_smart_data": {
		  "capabilities": {
			"values": [
			  113,
			  2
			],
			"self_tests_supported": false
		  }
		},
		"ata_smart_attributes": {
 		  "table": [
			{
 			  "name": "Raw_Read_Error_Rate",
			  "value": 100,
			  "raw": {
				"value": 0,
				"string": "0"
			  }
			},
			{
 			  "name": "Reallocated_Sector_Ct",
			  "raw": {
				"value": 10,
				"string": "10"
			  }
			},
			{
 			  "name": "Zero_Norm_Value",
			  "value": 0,
			  "raw": {
				"value": 15,
				"string": "15"
			  }
			}			
		  ]
		},
		"power_on_time": {
		  "hours": 732
		},
 		"temperature": {
		  "current": 18
		}
	  }`

	//nolint:gosec
	ataSelfTestNotPassed = `
	{
		"json_format_version": [
		  1,
		  0
		],
		"smartctl": {
		  "exit_status": 0
		},
		"device": {
		  "name": "/dev/sda",
		  "info_name": "/dev/sda",
		  "type": "ata",
		  "protocol": "ATA"
		},
		"model_name": "TS128GMTS800",
		"serial_number": "D486530350",
		"firmware_version": "O1225G",
		"rotation_rate": 0,
		"smart_status": {
		  "passed": true
		},
		"ata_smart_data": {
		  "self_test": {
			"status": {
			  "value": 80,
			  "string": "completed with error (electrical test element)",
			  "passed": false
			}
		  },
		  "capabilities": {
			"values": [
			  113,
			  2
			],
			"self_tests_supported": true
		  }
		},
		"ata_smart_attributes": {
 		  "table": [
			{
 			  "name": "Raw_Read_Error_Rate",
			  "value": 100,
			  "raw": {
				"value": 0,
				"string": "0"
			  }
			},
			{
 			  "name": "Reallocated_Sector_Ct",
			  "raw": {
				"value": 10,
				"string": "10"
			  }
			},
			{
 			  "name": "Zero_Norm_Value",
			  "value": 0,
			  "raw": {
				"value": 15,
				"string": "15"
			  }
			}			
		  ]
		},
		"power_on_time": {
		  "hours": 732
		},
 		"temperature": {
		  "current": 18
		}
	  }`

	ataSelfTestInProgress = `
	{
		"json_format_version": [
		  1,
		  0
		],
		"smartctl": {
		  "exit_status": 0
		},
		"device": {
		  "name": "/dev/sda",
		  "info_name": "/dev/sda",
		  "type": "ata",
		  "protocol": "ATA"
		},
		"model_name": "TS128GMTS800",
		"serial_number": "D486530350",
		"firmware_version": "O1225G",
		"rotation_rate": 0,
		"smart_status": {
		  "passed": true
		},
		"ata_smart_data": {
		  "self_test": {
			"status": {
			  "value": 248,
			   "string": "in progress, 80% remaining",
               "remaining_percent": 80
			}
		  },
		  "capabilities": {
			"values": [
			  113,
			  2
			],
			"self_tests_supported": true
		  }
		},
		"ata_smart_attributes": {
 		  "table": [
			{
 			  "name": "Raw_Read_Error_Rate",
			  "value": 100,
			  "raw": {
				"value": 0,
				"string": "0"
			  }
			},
			{
 			  "name": "Reallocated_Sector_Ct",
			  "raw": {
				"value": 10,
				"string": "10"
			  }
			},
			{
 			  "name": "Zero_Norm_Value",
			  "value": 0,
			  "raw": {
				"value": 15,
				"string": "15"
			  }
			}			
		  ]
		},
		"power_on_time": {
		  "hours": 732
		},
 		"temperature": {
		  "current": 18
		}
	  }`

	ataSelfTestInterrupted = `
	{
		"json_format_version": [
		  1,
		  0
		],
		"smartctl": {
		  "exit_status": 0
		},
		"device": {
		  "name": "/dev/sda",
		  "info_name": "/dev/sda",
		  "type": "ata",
		  "protocol": "ATA"
		},
		"model_name": "TS128GMTS800",
		"serial_number": "D486530350",
		"firmware_version": "O1225G",
		"rotation_rate": 0,
		"smart_status": {
		  "passed": true
		},
		"ata_smart_data": {
		  "self_test": {
			"status": {
			  "value": 16,
			  "string": "was aborted by the host"
			}
		  },
		  "capabilities": {
			"values": [
			  113,
			  2
			],
			"self_tests_supported": true
		  }
		},
		"ata_smart_attributes": {
 		  "table": [
			{
 			  "name": "Raw_Read_Error_Rate",
			  "value": 100,
			  "raw": {
				"value": 0,
				"string": "0"
			  }
			},
			{
 			  "name": "Reallocated_Sector_Ct",
			  "raw": {
				"value": 10,
				"string": "10"
			  }
			},
			{
 			  "name": "Zero_Norm_Value",
			  "value": 0,
			  "raw": {
				"value": 15,
				"string": "15"
			  }
			}			
		  ]
		},
		"power_on_time": {
		  "hours": 732
		},
 		"temperature": {
		  "current": 18
		}
	  }`
)

var (
	table1    = table{"test1", 1, 11}
	table2    = table{"test2", 2, 22}
	table3    = table{"test3", 3, 33}
	table4    = table{"test4", 4, 44}
	attrTable = table{"Spin_Up_Time", 5, 55}
	unknown   = table{"Unknown_Attribute", 0, 0}
)

func intToPtr(v int) *int {
	return &v
}

func boolToPtr(v bool) *bool {
	return &v
}

func Test_setSingleDiskFields(t *testing.T) {
	var nilReference *bool

	type args struct {
		dev []byte
	}
	tests := []struct {
		name    string
		args    args
		wantOut map[string]interface{}
		wantErr bool
	}{
		{
			"nvme_device",
			args{[]byte(nvme)},
			map[string]interface{}{
				"critical_warning":      0,
				"disk_type":             "nvme",
				"error":                 "",
				"exit_status":           0,
				"firmware_version":      "HPS1",
				"media_errors":          0,
				"model_name":            "INTEL SSDPEKNW512G8H",
				"percentage_used":       0,
				"power_on_time":         2222,
				"self_test_passed":      nilReference,
				"self_test_in_progress": nilReference,
				"serial_number":         "BTNH115603K7512A",
				"temperature":           25,
			},
			false,
		},
		{
			"hdd_device",
			args{[]byte(hdd)},
			map[string]interface{}{
				"critical_warning":      0,
				"disk_type":             "hdd",
				"error":                 "",
				"exit_status":           0,
				"firmware_version":      "CV26",
				"media_errors":          0,
				"model_name":            "ST1000VX000-1ES162",
				"percentage_used":       0,
				"power_on_time":         39153,
				"self_test_passed":      boolToPtr(true),
				"self_test_in_progress": boolToPtr(false),
				"serial_number":         "Z4Y7SJBD",
				"temperature":           30,
				"raw_read_error_rate": singleRequestAttribute{
					Value: 182786912,
					Raw:   "182786912",
				},
				"spin_up_time": singleRequestAttribute{
					Value: 0,
					Raw:   "0",
				},
			},
			false,
		},
		{
			"ssd_device",
			args{[]byte(ssd)},
			map[string]interface{}{
				"critical_warning":      0,
				"disk_type":             "ssd",
				"error":                 "",
				"exit_status":           0,
				"firmware_version":      "O1225G",
				"media_errors":          0,
				"model_name":            "TS128GMTS800",
				"percentage_used":       0,
				"power_on_time":         732,
				"self_test_passed":      boolToPtr(true),
				"self_test_in_progress": boolToPtr(false),
				"serial_number":         "D486530350",
				"temperature":           18,
				"raw_read_error_rate": singleRequestAttribute{
					Value:           0,
					Raw:             "0",
					NormalizedValue: intToPtr(100),
				},
				"reallocated_sector_ct": singleRequestAttribute{
					Value: 10,
					Raw:   "10",
				},
				"zero_norm_value": singleRequestAttribute{
					Value:           15,
					Raw:             "15",
					NormalizedValue: intToPtr(0),
				},
			},
			false,
		},
		{
			"ssd_device_with_unknown_attribute",
			args{[]byte(ssdUnknown)},
			map[string]interface{}{
				"critical_warning":      0,
				"disk_type":             "ssd",
				"error":                 "",
				"exit_status":           0,
				"firmware_version":      "O1225G",
				"media_errors":          0,
				"model_name":            "TS128GMTS800",
				"percentage_used":       0,
				"power_on_time":         732,
				"self_test_passed":      boolToPtr(true),
				"self_test_in_progress": boolToPtr(false),
				"serial_number":         "D486530350",
				"temperature":           18,
				"raw_read_error_rate": singleRequestAttribute{
					Value:           0,
					Raw:             "0",
					NormalizedValue: intToPtr(100),
				},
				"reallocated_sector_ct": singleRequestAttribute{
					Value: 10,
					Raw:   "10",
				},
			},
			false,
		},
	}
	for _, tt := range tests {
		t.Run(tt.name, func(t *testing.T) {
			gotOut, err := setSingleDiskFields(tt.args.dev)
			if (err != nil) != tt.wantErr {
				t.Errorf("setSingleDiskFields() error = %v, wantErr %v", err, tt.wantErr)

				return
			}

			if !reflect.DeepEqual(gotOut, tt.wantOut) {
				t.Errorf("setSingleDiskFields() = %v, want %v", gotOut, tt.wantOut)
			}
		})
	}
}

func Test_setSingleDiskFieldsWithSelfTest(t *testing.T) {
	t.Parallel()

	var nilReference *bool

	type args struct {
		dev []byte
	}

	tests := []struct {
		name    string
		args    args
		wantOut map[string]interface{}
		wantErr bool
	}{
		{
			"+valid", // self test in progress case
			args{[]byte(ataSelfTestInProgress)},
			map[string]interface{}{
				"critical_warning":      0,
				"disk_type":             "ssd",
				"error":                 "",
				"exit_status":           0,
				"firmware_version":      "O1225G",
				"media_errors":          0,
				"model_name":            "TS128GMTS800",
				"percentage_used":       0,
				"power_on_time":         732,
				"self_test_passed":      nilReference,
				"self_test_in_progress": boolToPtr(true),
				"serial_number":         "D486530350",
				"temperature":           18,
				"raw_read_error_rate": singleRequestAttribute{
					Value:           0,
					Raw:             "0",
					NormalizedValue: intToPtr(100),
				},
				"reallocated_sector_ct": singleRequestAttribute{
					Value: 10,
					Raw:   "10",
				},
				"zero_norm_value": singleRequestAttribute{
					Value:           15,
					Raw:             "15",
					NormalizedValue: intToPtr(0),
				},
			},
			false,
		},
		{
			"+ataSelfTestNotCapable",
			args{[]byte(ataSelfTestNotCapable)},
			map[string]interface{}{
				"critical_warning":      0,
				"disk_type":             "ssd",
				"error":                 "",
				"exit_status":           0,
				"firmware_version":      "O1225G",
				"media_errors":          0,
				"model_name":            "TS128GMTS800",
				"percentage_used":       0,
				"power_on_time":         732,
				"self_test_passed":      nilReference,
				"self_test_in_progress": nilReference,
				"serial_number":         "D486530350",
				"temperature":           18,
				"raw_read_error_rate": singleRequestAttribute{
					Value:           0,
					Raw:             "0",
					NormalizedValue: intToPtr(100),
				},
				"reallocated_sector_ct": singleRequestAttribute{
					Value: 10,
					Raw:   "10",
				},
				"zero_norm_value": singleRequestAttribute{
					Value:           15,
					Raw:             "15",
					NormalizedValue: intToPtr(0),
				},
			},
			false,
		},
		{
			"+ataSelfTestNotPassed",
			args{[]byte(ataSelfTestNotPassed)},
			map[string]interface{}{
				"critical_warning":      0,
				"disk_type":             "ssd",
				"error":                 "",
				"exit_status":           0,
				"firmware_version":      "O1225G",
				"media_errors":          0,
				"model_name":            "TS128GMTS800",
				"percentage_used":       0,
				"power_on_time":         732,
				"self_test_passed":      boolToPtr(false),
				"self_test_in_progress": boolToPtr(false),
				"serial_number":         "D486530350",
				"temperature":           18,
				"raw_read_error_rate": singleRequestAttribute{
					Value:           0,
					Raw:             "0",
					NormalizedValue: intToPtr(100),
				},
				"reallocated_sector_ct": singleRequestAttribute{
					Value: 10,
					Raw:   "10",
				},
				"zero_norm_value": singleRequestAttribute{
					Value:           15,
					Raw:             "15",
					NormalizedValue: intToPtr(0),
				},
			},
			false,
		},
		{
			"+ataSelfTestInterrupted",
			args{[]byte(ataSelfTestInterrupted)},
			map[string]interface{}{
				"critical_warning":      0,
				"disk_type":             "ssd",
				"error":                 "",
				"exit_status":           0,
				"firmware_version":      "O1225G",
				"media_errors":          0,
				"model_name":            "TS128GMTS800",
				"percentage_used":       0,
				"power_on_time":         732,
				"self_test_passed":      boolToPtr(false),
				"self_test_in_progress": boolToPtr(false),
				"serial_number":         "D486530350",
				"temperature":           18,
				"raw_read_error_rate": singleRequestAttribute{
					Value:           0,
					Raw:             "0",
					NormalizedValue: intToPtr(100),
				},
				"reallocated_sector_ct": singleRequestAttribute{
					Value: 10,
					Raw:   "10",
				},
				"zero_norm_value": singleRequestAttribute{
					Value:           15,
					Raw:             "15",
					NormalizedValue: intToPtr(0),
				},
			},
			false,
		},
	}
	for _, tt := range tests {
		tt := tt
		t.Run(tt.name, func(t *testing.T) {
			t.Parallel()

			gotOut, err := setSingleDiskFields(tt.args.dev)
			if (err != nil) != tt.wantErr {
				t.Fatalf("setSingleDiskFields() w/ self-test error = %s, wantErr %t", err.Error(), tt.wantErr)
			}

			if diff := cmp.Diff(tt.wantOut, gotOut); diff != "" {
				t.Fatalf("setSingleDiskFields() %s", diff)
			}
		})
	}
}

func Test_setDiskFields(t *testing.T) {
	jsonSdaStr := `{
		"device": {"name": "/dev/sda","info_name": "/dev/sda [SAT]","type": "sat","protocol": "ATA"},"rotation_rate": 0
		}`
	sdaOutStr := map[string]interface{}{
		"device": map[string]interface{}{
			"name": "/dev/sda", "info_name": "/dev/sda [SAT]", "type": "sat", "protocol": "ATA",
		},
		"disk_name": "sda", "disk_type": "ssd", "rotation_rate": 0,
	}

	type args struct {
		deviceJsons map[string]jsonDevice
	}

	tests := []struct {
		name    string
		args    args
		want    []interface{}
		wantErr bool
	}{
		{"+one_drive", args{map[string]jsonDevice{"/dev/sda": {jsonData: jsonSdaStr}}}, []interface{}{sdaOutStr}, false},
		{"-failed_json", args{map[string]jsonDevice{"/dev/sda": {jsonData: `{"device":}`}}}, nil, true},
		{"-failed_device_data_json", args{map[string]jsonDevice{"/dev/sda": {jsonData: `{"device": foo,"rotation_rate": 0}`}}}, nil, true},
	}

	for _, tt := range tests {
		t.Run(tt.name, func(t *testing.T) {
			got, err := setDiskFields(tt.args.deviceJsons)
			if (err != nil) != tt.wantErr {
				t.Errorf("setDiskFields() error = %v, wantErr %v", err, tt.wantErr)
				return
			}

			if fmt.Sprint(got) != fmt.Sprint(tt.want) {
				t.Errorf("setDiskFields() = %v, want %v", got, tt.want)
			}
		})
	}
}

func Test_getRateFromJson(t *testing.T) {
	type args struct {
		in map[string]interface{}
	}
	tests := []struct {
		name    string
		args    args
		wantOut int
	}{
		{"rate", args{map[string]interface{}{"rotation_rate": 10}}, 10},
		{"multiple_fields", args{map[string]interface{}{"foobar": "abc", "rotation_rate": 10}}, 10},
		{"no_rate", args{map[string]interface{}{"foobar": "abc"}}, 0},
	}
	for _, tt := range tests {
		t.Run(tt.name, func(t *testing.T) {
			if gotOut := getRateFromJSON(tt.args.in); gotOut != tt.wantOut {
				t.Errorf("getRateFromJSON() = %v, want %v", gotOut, tt.wantOut)
			}
		})
	}
}

func Test_getTypeFromJson(t *testing.T) {
	map1 := make(map[string]interface{})
	map1["device"] = map[string]interface{}{"type": "sat"}

	map2 := make(map[string]interface{})
	map2["device"] = map[string]interface{}{"type": "sat", "foobar": "abc"}

	map3 := make(map[string]interface{})
	map3["device"] = map[string]interface{}{"foobar": "abc"}

	type args struct {
		in map[string]interface{}
	}
	tests := []struct {
		name    string
		args    args
		wantOut string
	}{
		{"type", args{map1}, "sat"},
		{"multiple_fields", args{map2}, "sat"},
		{"no_type", args{map3}, ""},
	}
	for _, tt := range tests {
		t.Run(tt.name, func(t *testing.T) {
			if gotOut := getTypeFromJSON(tt.args.in); gotOut != tt.wantOut {
				t.Errorf("getTypeFromJSON() = %v, want %v", gotOut, tt.wantOut)
			}
		})
	}
}

func Test_getTablesFromJson(t *testing.T) {
	map1 := make(map[string]interface{})
	map1["table"] = []interface{}{table1, table2, attrTable}

	map2 := make(map[string]interface{})
	map2["table"] = []interface{}{table1, table2, table4}

	attrTable1 := map[string]interface{}{"ata_smart_attributes": map1}
	attrTable2 := map[string]interface{}{"ata_smart_attributes": map2}
	attrTable3 := map[string]interface{}{"ata_smart_attributes": nil}
	attrTable4 := map[string]interface{}{"ata_smart_attributes": []table{}}
	attrTable5 := map[string]interface{}{"ata_smart_attributes": map[string][]table{}}

	type args struct {
		in map[string]interface{}
	}
	tests := []struct {
		name string
		args args
		want []table
	}{
		{"attr_table", args{attrTable1}, []table{table1, table2, attrTable}},
		{"no_attr_table", args{attrTable2}, []table{table1, table2, table4}},
		{"no_table", args{attrTable3}, nil},
		{"incorrect_table_value", args{attrTable4}, nil},
		{"empty_map", args{attrTable5}, nil},
		{"no_ata_attributes", args{nil}, nil},
		{"empty_ata_attributes", args{map[string]interface{}{}}, nil},
	}
	for _, tt := range tests {
		t.Run(tt.name, func(t *testing.T) {
			if got := getTablesFromJSON(tt.args.in); !reflect.DeepEqual(got, tt.want) {
				t.Errorf("getTablesFromJSON() = %v, want %v", got, tt.want)
			}
		})
	}
}

func Test_getAttributeType(t *testing.T) {
	type args struct {
		devType string
		rate    int
		tables  []table
	}
	tests := []struct {
		name string
		args args
		want string
	}{
		{"ssd_no_tables", args{"SAT", 0, nil}, "ssd"},
		{"ssd_tables_no_spin_up_table", args{"SAT", 0, []table{table1, table2, table4}}, "ssd"},
		{"hdd_no_tables", args{"SAT", 12, nil}, "hdd"},
		{"hdd_rate_spin_up_table", args{"SAT", 12, []table{table1, table2, table4, attrTable}}, "hdd"},
		{"hdd_no_rate_spin_up_table", args{"SAT", 0, []table{table1, table2, table4, attrTable}}, "hdd"},
		{"hdd_no_spin_up_table", args{"SAT", 12, []table{table1, table2, table4}}, "hdd"},
		{"unknown_no_attr_table", args{"unknown", 1000, []table{table1, table2, table4}}, "unknown"},
		{"unknown_value_table", args{"unknown", 1000, []table{table1, table2, table4, attrTable}}, "unknown"},
		{"unknown_no_rate_no_tables", args{"unknown", 0, nil}, "unknown"},
		{"unknown_no_rate_no_attr_table", args{"unknown", 0, []table{table1, table2, table4}}, "unknown"},
		{"unknown_no_rate_value_table", args{"unknown", 0, []table{table1, table2, table4, attrTable}}, "unknown"},
	}

	for _, tt := range tests {
		t.Run(tt.name, func(t *testing.T) {
			if got := getAttributeType(tt.args.devType, tt.args.rate, tt.args.tables); got != tt.want {
				t.Errorf("getAttributeType() = %v, want %v", got, tt.want)
			}
		})
	}
}

func Test_getAttributes(t *testing.T) {
	type args struct {
		in deviceParser
	}
	tests := []struct {
		name string
		args args
		want string
	}{
		{
			"attributes_set",
			args{deviceParser{SmartAttributes: smartAttributes{Table: []table{table1, table2}}}},
			"test1 test2",
		},
		{
			"attributes_table_empty",
			args{deviceParser{SmartAttributes: smartAttributes{Table: []table{}}}},
			"",
		},
		{
			"unknown_attributes_table_empty",
			args{deviceParser{SmartAttributes: smartAttributes{Table: []table{table1, unknown, table2}}}},
			"test1 test2",
		},
		{
			"attributes_missing",
			args{deviceParser{}},
			"",
		},
		{
			"parser_missing",
			args{},
			"",
		},
	}
	for _, tt := range tests {
		t.Run(tt.name, func(t *testing.T) {
			if got := getAttributes(tt.args.in); got != tt.want {
				t.Errorf("getAttributes() = %v, want %v", got, tt.want)
			}
		})
	}
}

func Test_getType(t *testing.T) {
	type args struct {
		devType string
		rate    int
		tables  []table
	}
	tests := []struct {
		name    string
		args    args
		wantOut string
	}{
		{"ssd_no_tables", args{"SAT", 0, nil}, "ssd"},
		{"ssd_tables_no_spin_up_table", args{"SAT", 0, []table{table1, table2, table4}}, "ssd"},
		{"hdd_no_tables", args{"SAT", 12, nil}, "hdd"},
		{"hdd_rate_spin_up_table", args{"SAT", 12, []table{table1, table2, table4, attrTable}}, "hdd"},
		{"hdd_no_rate_spin_up_table", args{"SAT", 0, []table{table1, table2, table4, attrTable}}, "hdd"},
		{"hdd_no_spin_up_table", args{"SAT", 12, []table{table1, table2, table4}}, "hdd"},
		{"nvme_no_tables", args{"nvme", 1000, nil}, "nvme"},
		{"nvme_no_attr_table", args{"nvme", 1000, []table{table1, table2, table4}}, "nvme"},
		{"nvme_value_table", args{"nvme", 1000, []table{table1, table2, table4, attrTable}}, "nvme"},
		{"nvme_no_rate_no_tables", args{"nvme", 0, nil}, "nvme"},
		{"nvme_no_rate_no_attr_table", args{"nvme", 0, []table{table1, table2, table4}}, "nvme"},
		{"nvme_no_rate_value_table", args{"nvme", 0, []table{table1, table2, table4, attrTable}}, "nvme"},
		{"unknown_no_tables", args{"unknown", 1000, nil}, "unknown"},
		{"unknown_no_attr_table", args{"unknown", 1000, []table{table1, table2, table4}}, "unknown"},
		{"unknown_value_table", args{"unknown", 1000, []table{table1, table2, table4, attrTable}}, "unknown"},
		{"unknown_no_rate_no_tables", args{"unknown", 0, nil}, "unknown"},
		{"unknown_no_rate_no_attr_table", args{"unknown", 0, []table{table1, table2, table4}}, "unknown"},
		{"unknown_no_rate_value_table", args{"unknown", 0, []table{table1, table2, table4, attrTable}}, "unknown"},
	}

	for _, tt := range tests {
		t.Run(tt.name, func(t *testing.T) {
			if gotOut := getType(tt.args.devType, tt.args.rate, tt.args.tables); gotOut != tt.wantOut {
				t.Errorf("getType() = %v, want %v", gotOut, tt.wantOut)
			}
		})
	}
}

func Test_getTypeByRateAndAttr(t *testing.T) {
	type args struct {
		rate   int
		tables []table
	}
	tests := []struct {
		name string
		args args
		want string
	}{
		{"zero_rate_zero_spin_up", args{0, []table{table1, table2}}, "ssd"},
		{"zero_rate_no_tables", args{0, nil}, "ssd"},
		{"negative_rate_no_tables", args{-1000, nil}, "ssd"},
		{"positive_rate_spin_up_table", args{12, []table{table1, table2, table3, attrTable}}, "hdd"},
		{"positive_rate_no_tables", args{12, nil}, "hdd"},
		{"zero_rate_spin_up_table", args{0, []table{table1, table2, table3, attrTable}}, "hdd"},
	}
	for _, tt := range tests {
		t.Run(tt.name, func(t *testing.T) {
			if got := getTypeByRateAndAttr(tt.args.rate, tt.args.tables); got != tt.want {
				t.Errorf("getTypeByRate() = %v, want %v", got, tt.want)
			}
		})
	}
}

func Test_validateParams(t *testing.T) {
	t.Parallel()

	type args struct {
		key    string
		params []string
	}

	tests := []struct {
		name    string
		args    args
		wantErr bool
	}{
		{"+valid", args{"smart.disk.get", []string{"/dev/sda"}}, false},
		{"+keyNoParams", args{"", []string{}}, false},

		{"+spaceHypen", args{"smart.disk.get", []string{"/dev/sda -B/some/file/path"}}, false},
		{"+manySpacesHypen", args{"smart.disk.get", []string{"/dev/sda    -B/some/file/path"}}, false},
		{"+tabHypen", args{"smart.disk.get", []string{"/dev/sda\t-B/some/file/path"}}, false},
		{"+noSpacesHypen", args{"smart.disk.get", []string{"/dev/sda-B/some/file/path"}}, false},
		{"+hypenInSpaces", args{"smart.disk.get", []string{"/dev/sda - B/some/file/path"}}, false},
		{"+hypenEnd", args{"smart.disk.get", []string{"/dev/sda-"}}, false},
		{"+empty", args{"smart.disk.get", []string{""}}, false},
		{"+twoParams", args{"smart.disk.get", []string{"/dev/sda", "megaraid"}}, false},
		{"+threeParams", args{"smart.disk.get", []string{"/dev/sda", "megaraid", "three"}}, false},

		{"-keyTabHypen", args{"any.other.key", []string{"smth"}}, true},
		{"-hypenStart", args{"smart.disk.get", []string{"-B/some/file/path"}}, true},
		{"-hypenStartSpace", args{"smart.disk.get", []string{"- B/some/file/path"}}, true},
		{"-hypenStartApostr", args{"smart.disk.get", []string{"'-B/some/file/path'"}}, true},
		{"-hypenStartApostrSpace", args{"smart.disk.get", []string{"'   -B/some/file/path'"}}, true},
		{"-hypenStartApostrTab", args{"smart.disk.get", []string{"'\t-B/some/file/path'"}}, true},
		{"-hypenStartApostrTabSpace", args{"smart.disk.get", []string{"'\t -B/some/file/path'"}}, true},
		{"-hypenStart2Apostr", args{"smart.disk.get", []string{"''-B/some/file/path''"}}, true},
		{"-hypenStart3Apostr", args{"smart.disk.get", []string{"'''-B/some/file/path'''"}}, true},
		{"-hypenStartApostrQuote", args{"smart.disk.get", []string{"\"-B/some/file/path\""}}, true},
	}

	for _, tt := range tests {
		tt := tt
		t.Run(tt.name, func(t *testing.T) {
			t.Parallel()

			err := validateParams(tt.args.key, tt.args.params)

			if (err != nil) != tt.wantErr {
				t.Fatalf("validateParams() error = %s, wantErr %t", err.Error(), tt.wantErr)
			}
		})
	}
}

//nolint:paralleltest
func Test_validateExport(t *testing.T) {
	type expect struct {
		exec bool
	}

	type fields struct {
		execErr      error
		execOut      []byte
		lastVerCheck time.Time
	}

	type args struct {
		key    string
		params []string
	}

	tests := []struct {
		name    string
		expect  expect
		fields  fields
		args    args
		wantErr bool
	}{
		{
			"+valid",
			expect{true},
			fields{execOut: mock.OutputVersionValid},
			args{"smart.disk.get", nil},
			false,
		},
		{
			"+nothingToValidate",
			expect{true},
			fields{execOut: mock.OutputVersionValid},
			args{"", nil},
			false,
		},
		{
			"+paramOk",
			expect{true},
			fields{execOut: mock.OutputVersionValid},
			args{"smart.disk.get", []string{"smth"}},
			false,
		},
		{
			"-onlyWithParams",
			expect{true},
			fields{execOut: mock.OutputVersionValid},
			args{"not smart.disk.get",
				[]string{"any"}},
			true,
		},
		{
			"-badParam",
			expect{true},
			fields{execOut: mock.OutputVersionValid},
			args{"smart.disk.get", []string{"-Bsmth"}},
			true,
		},
		{
			"-badVersion",
			expect{true},
			fields{execOut: mock.OutputVersionInvalid},
			args{"smart.disk.get", []string{"smth"}},
			true,
		},
	}

	for _, tt := range tests {
		tt := tt
		t.Run(tt.name, func(t *testing.T) {
			lastVerCheck = tt.fields.lastVerCheck

			m := mock.NewMockController(t)
			if tt.expect.exec {
				m.ExpectExecute().
					WithArgs("-j", "-V").
					WillReturnOutput(tt.fields.execOut).
					WillReturnError(tt.fields.execErr)
			}

			p := &Plugin{ctl: m}
			err := p.validateExport(tt.args.key, tt.args.params)

			if (err != nil) != tt.wantErr {
				t.Fatalf("validateExport(key, params) error = %s, wantErr %t", err.Error(), tt.wantErr)
			}
		})
	}
}<|MERGE_RESOLUTION|>--- conflicted
+++ resolved
@@ -18,14 +18,10 @@
 	"fmt"
 	"reflect"
 	"testing"
-<<<<<<< HEAD
+	"time"
 
 	"github.com/google/go-cmp/cmp"
-=======
-	"time"
-
 	"golang.zabbix.com/agent2/plugins/smart/mock"
->>>>>>> 2d60ba1e
 )
 
 const (
