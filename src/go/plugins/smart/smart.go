--- conflicted
+++ resolved
@@ -447,8 +447,6 @@
 	}
 
 	return ssdType
-<<<<<<< HEAD
-=======
 }
 
 func clearString(str string) error {
@@ -457,13 +455,4 @@
 	}
 
 	return nil
-}
-
-func init() {
-	plugin.RegisterMetrics(&impl, "Smart",
-		"smart.disk.discovery", "Returns JSON array of smart devices.",
-		"smart.disk.get", "Returns JSON data of smart device.",
-		"smart.attribute.discovery", "Returns JSON array of smart device attributes.",
-	)
->>>>>>> af62925d
 }