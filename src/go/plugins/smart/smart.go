/*
** Zabbix
** Copyright (C) 2001-2023 Zabbix SIA
**
** This program is free software; you can redistribute it and/or modify
** it under the terms of the GNU General Public License as published by
** the Free Software Foundation; either version 2 of the License, or
** (at your option) any later version.
**
** This program is distributed in the hope that it will be useful,
** but WITHOUT ANY WARRANTY; without even the implied warranty of
** MERCHANTABILITY or FITNESS FOR A PARTICULAR PURPOSE. See the
** GNU General Public License for more details.
**
** You should have received a copy of the GNU General Public License
** along with this program; if not, write to the Free Software
** Foundation, Inc., 51 Franklin Street, Fifth Floor, Boston, MA  02110-1301, USA.
**/

package smart

import (
	"encoding/json"
	"fmt"
	"regexp"
	"strings"

	"git.zabbix.com/ap/plugin-support/conf"
	"git.zabbix.com/ap/plugin-support/errs"
	"git.zabbix.com/ap/plugin-support/plugin"
	"git.zabbix.com/ap/plugin-support/zbxerr"
)

const (
	twoParameters = 2
	oneParameter  = 1
	all           = 0

	firstParameter  = 0
	secondParameter = 1

	diskGet            = "smart.disk.get"
	diskDiscovery      = "smart.disk.discovery"
	attributeDiscovery = "smart.attribute.discovery"
)

var impl Plugin

<<<<<<< HEAD
var cleanRegex = regexp.MustCompile(`^[a-zA-Z0-9 \-_/\\\.]*$`)

=======
>>>>>>> eb9f8a58
// Options -
type Options struct {
	plugin.SystemOptions `conf:"optional,name=System"`
	Timeout              int    `conf:"optional,range=1:30"`
	Path                 string `conf:"optional"`
}

// Plugin -
type Plugin struct {
	plugin.Base
	options Options
	ctl     SmartController
}

<<<<<<< HEAD
=======
func init() {
	err := plugin.RegisterMetrics(
		&impl, "Smart",
		"smart.disk.discovery", "Returns JSON array of smart devices.",
		"smart.disk.get", "Returns JSON data of smart device.",
		"smart.attribute.discovery", "Returns JSON array of smart device attributes.",
	)
	if err != nil {
		panic(errs.Wrap(err, "failed to register metrics"))
	}
}

var cleanRegex = regexp.MustCompile(`^[a-zA-Z0-9 \-_/\\\.]*$`)

>>>>>>> eb9f8a58
// Configure -
func (p *Plugin) Configure(global *plugin.GlobalOptions, options interface{}) {
	if err := conf.Unmarshal(options, &p.options); err != nil {
		p.Errf("cannot unmarshal configuration options: %s", err)
	}

	if p.options.Timeout == 0 {
		p.options.Timeout = global.Timeout
	}

	p.ctl = NewSmartCtl(p.Logger, p.options.Path, p.options.Timeout)
}

// Validate -
func (p *Plugin) Validate(options interface{}) error {
	var o Options
	return conf.Unmarshal(options, &o)
}

// Export -
func (p *Plugin) Export(key string, params []string, ctx plugin.ContextProvider) (result interface{}, err error) {
	if len(params) > 0 && key != diskGet {
		return nil, zbxerr.ErrorTooManyParameters
	}

	if err = p.checkVersion(); err != nil {
		return
	}

	var jsonArray []byte

	switch key {
	case diskDiscovery:
		jsonArray, err = p.diskDiscovery()
		if err != nil {
			return nil, zbxerr.ErrorCannotFetchData.Wrap(err)
		}

	case diskGet:
		jsonArray, err = p.diskGet(params)
		if err != nil {
			return nil, zbxerr.ErrorCannotFetchData.Wrap(err)
		}

	case attributeDiscovery:
		jsonArray, err = p.attributeDiscovery()
		if err != nil {
			return nil, zbxerr.ErrorCannotFetchData.Wrap(err)
		}

	default:
		return nil, zbxerr.ErrorUnsupportedMetric
	}

	return string(jsonArray), nil
}

func (p *Plugin) diskDiscovery() (jsonArray []byte, err error) {
	out := []device{}

	r, err := p.execute(false)
	if err != nil {
		return nil, err
	}

	for _, dev := range r.devices {
		out = append(out, device{
			Name:         cutPrefix(dev.Info.Name),
			DeviceType:   getType(dev.Info.DevType, dev.RotationRate, dev.SmartAttributes.Table),
			Model:        dev.ModelName,
			SerialNumber: dev.SerialNumber,
			Path:         dev.Info.name,
			RaidType:     dev.Info.raidType,
			Attributes:   getAttributes(dev),
		})
	}

	jsonArray, err = json.Marshal(out)
	if err != nil {
		return nil, zbxerr.ErrorCannotMarshalJSON.Wrap(err)
	}

	return
}

func (p *Plugin) diskGet(params []string) ([]byte, error) {
	for _, v := range params {
		err := clearString(v)
		if err != nil {
			return nil, err
		}
	}

	switch len(params) {
	case twoParameters:
		return p.diskGetSingle(params[firstParameter], params[secondParameter])
	case oneParameter:
		return p.diskGetSingle(params[firstParameter], "")
	case all:
		return p.diskGetAll()
	default:
		return nil, zbxerr.ErrorTooManyParameters
	}
}

func (p *Plugin) diskGetSingle(path, raidType string) ([]byte, error) {
	executable := path

	if raidType != "" {
		executable = fmt.Sprintf("%s -d %s", executable, raidType)
	}

	device, err := p.executeSingle(executable)
	if err != nil {
		return nil, err
	}

	out, err := setSingleDiskFields(device)
	if err != nil {
		return nil, err
	}

	jsonArray, err := json.Marshal(out)
	if err != nil {
		return nil, zbxerr.ErrorCannotMarshalJSON.Wrap(err)
	}

	return jsonArray, nil
}

func (p *Plugin) diskGetAll() (jsonArray []byte, err error) {
	r, err := p.execute(true)
	if err != nil {
		return nil, err
	}

	fields, err := setDiskFields(r.jsonDevices)
	if err != nil {
		return nil, err
	}

	if fields == nil {
		jsonArray, err = json.Marshal([]string{})
		if err != nil {
			return nil, zbxerr.ErrorCannotMarshalJSON.Wrap(err)
		}

		return
	}

	jsonArray, err = json.Marshal(fields)
	if err != nil {
		return nil, zbxerr.ErrorCannotMarshalJSON.Wrap(err)
	}

	return
}

func (p *Plugin) attributeDiscovery() (jsonArray []byte, err error) {
	out := []attribute{}

	r, err := p.execute(false)
	if err != nil {
		return nil, err
	}

	for _, dev := range r.devices {
		t := getAttributeType(dev.Info.DevType, dev.RotationRate, dev.SmartAttributes.Table)
		for _, attr := range dev.SmartAttributes.Table {
			out = append(
				out, attribute{
					Name:       cutPrefix(dev.Info.Name),
					DeviceType: t,
					ID:         attr.ID,
					Attrname:   attr.Attrname,
					Thresh:     attr.Thresh,
				})
		}
	}

	jsonArray, err = json.Marshal(out)
	if err != nil {
		return nil, zbxerr.ErrorCannotMarshalJSON.Wrap(err)
	}

	return
}

// setSingleDiskFields goes through provided device json data and sets required output fields.
// It returns an error if there is an issue with unmarshal for the provided input JSON map.
func setSingleDiskFields(dev []byte) (out map[string]interface{}, err error) {
	attr := make(map[string]interface{})
	if err = json.Unmarshal(dev, &attr); err != nil {
		return out, zbxerr.ErrorCannotUnmarshalJSON.Wrap(err)
	}

	var sd singleDevice
	if err = json.Unmarshal(dev, &sd); err != nil {
		return out, zbxerr.ErrorCannotUnmarshalJSON.Wrap(err)
	}

	diskType := getType(getTypeFromJson(attr), getRateFromJson(attr), getTablesFromJson(attr))

	out = map[string]interface{}{}
	out["disk_type"] = diskType
	out["firmware_version"] = sd.Firmware
	out["model_name"] = sd.ModelName
	out["serial_number"] = sd.SerialNumber
	out["exit_status"] = sd.Smartctl.ExitStatus

	var errors []string
	for _, msg := range sd.Smartctl.Messages {
		errors = append(errors, msg.Str)
	}

	out["error"] = strings.Join(errors, ", ")
	out["self_test_passed"] = setSelfTest(sd)

	if diskType == nvmeType {
		out["temperature"] = sd.HealthLog.Temperature
		out["power_on_time"] = sd.HealthLog.PowerOnTime
		out["critical_warning"] = sd.HealthLog.CriticalWarning
		out["media_errors"] = sd.HealthLog.MediaErrors
		out["percentage_used"] = sd.HealthLog.Percentage_used
	} else {
		out["temperature"] = sd.Temperature.Current
		out["power_on_time"] = sd.PowerOnTime.Hours
		out["critical_warning"] = 0
		out["media_errors"] = 0
		out["percentage_used"] = 0
	}

	for _, a := range sd.SmartAttributes.Table {
		if a.Name == unknownAttrName {
			continue
		}

		out[strings.ToLower(a.Name)] = singleRequestAttribute{a.Raw.Value, a.Raw.Str}
	}

	return
}

// setSelfTest determines if device is self test capable and if the test is passed.
func setSelfTest(sd singleDevice) *bool {
	if sd.Data.Capabilities.SelfTestsSupported {
		return &sd.Data.SelfTest.Status.Passed
	}

	return nil
}

// setDiskFields goes through provided device json map and sets disk_name
// disk_type and returns the devices in a slice.
// It returns an error if there is an issue with unmarshal for the provided input JSON map
func setDiskFields(deviceJsons map[string]jsonDevice) (out []interface{}, err error) {
	for k, v := range deviceJsons {
		b := make(map[string]interface{})
		if err = json.Unmarshal([]byte(v.jsonData), &b); err != nil {
			return out, zbxerr.ErrorCannotUnmarshalJSON.Wrap(err)
		}

		b["disk_name"] = cutPrefix(k)
		b["disk_type"] = getType(getTypeFromJson(b), getRateFromJson(b), getTablesFromJson(b))

		out = append(out, b)
	}

	return
}

func getRateFromJson(in map[string]interface{}) (out int) {
	if r, ok := in[rotationRateFieldName]; ok {
		switch rate := r.(type) {
		case int:
			out = rate
		case float64:
			out = int(rate)
		}
	}

	return
}

func getTypeFromJson(in map[string]interface{}) (out string) {
	if dev, ok := in[deviceFieldName]; ok {
		m, ok := dev.(map[string]interface{})
		if ok {
			if t, ok := m[typeFieldName]; ok {
				s, ok := t.(string)
				if ok {
					out = s
				}
			}
		}
	}

	return
}

func getTablesFromJson(in map[string]interface{}) (out []table) {
	attr, ok := in[ataSmartAttrFieldName]
	if !ok {
		return
	}

	a, ok := attr.(map[string]interface{})
	if !ok {
		return
	}

	tables, ok := a[ataSmartAttrTableFieldName]
	if !ok {
		return
	}

	tmp, ok := tables.([]interface{})
	if !ok {
		return
	}

	b, err := json.Marshal(tmp)
	if err != nil {
		return
	}

	err = json.Unmarshal(b, &out)
	if err != nil {
		return
	}

	return
}

func getAttributeType(devType string, rate int, tables []table) string {
	if devType == unknownType {
		return unknownType
	}

	return getTypeByRateAndAttr(rate, tables)
}

func getAttributes(in deviceParser) (out string) {
	for _, table := range in.SmartAttributes.Table {
		if table.Attrname == unknownAttrName {
			continue
		}

		out = out + " " + table.Attrname
	}

	return strings.TrimSpace(out)
}

func getType(devType string, rate int, tables []table) string {
	switch devType {
	case nvmeType:
		return nvmeType
	case unknownType:
		return unknownType
	default:
		return getTypeByRateAndAttr(rate, tables)
	}
}

func getTypeByRateAndAttr(rate int, tables []table) string {
	if rate > 0 {
		return hddType
	}

	for _, t := range tables {
		if t.Attrname == spinUpAttrName {
			return hddType
		}
	}

	return ssdType
}

func clearString(str string) error {
	if !cleanRegex.MatchString(str) {
		return zbxerr.New(fmt.Sprintf("invalid characters found in parameter '%s'", str))
	}

	return nil
}<|MERGE_RESOLUTION|>--- conflicted
+++ resolved
@@ -46,11 +46,8 @@
 
 var impl Plugin
 
-<<<<<<< HEAD
 var cleanRegex = regexp.MustCompile(`^[a-zA-Z0-9 \-_/\\\.]*$`)
 
-=======
->>>>>>> eb9f8a58
 // Options -
 type Options struct {
 	plugin.SystemOptions `conf:"optional,name=System"`
@@ -65,8 +62,6 @@
 	ctl     SmartController
 }
 
-<<<<<<< HEAD
-=======
 func init() {
 	err := plugin.RegisterMetrics(
 		&impl, "Smart",
@@ -79,9 +74,7 @@
 	}
 }
 
-var cleanRegex = regexp.MustCompile(`^[a-zA-Z0-9 \-_/\\\.]*$`)
-
->>>>>>> eb9f8a58
+
 // Configure -
 func (p *Plugin) Configure(global *plugin.GlobalOptions, options interface{}) {
 	if err := conf.Unmarshal(options, &p.options); err != nil {
