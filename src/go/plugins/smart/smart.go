/*
** Copyright (C) 2001-2025 Zabbix SIA
**
** This program is free software: you can redistribute it and/or modify it under the terms of
** the GNU Affero General Public License as published by the Free Software Foundation, version 3.
**
** This program is distributed in the hope that it will be useful, but WITHOUT ANY WARRANTY;
** without even the implied warranty of MERCHANTABILITY or FITNESS FOR A PARTICULAR PURPOSE.
** See the GNU Affero General Public License for more details.
**
** You should have received a copy of the GNU Affero General Public License along with this program.
** If not, see <https://www.gnu.org/licenses/>.
**/

package smart

import (
	"encoding/json"
	"regexp"
	"runtime"
	"strings"

	"golang.zabbix.com/sdk/conf"
	"golang.zabbix.com/sdk/errs"
	"golang.zabbix.com/sdk/plugin"
	"golang.zabbix.com/sdk/zbxerr"
)

const (
	twoParameters = 2
	oneParameter  = 1
	all           = 0

	firstParameter  = 0
	secondParameter = 1

	diskGet            = "smart.disk.get"
	diskDiscovery      = "smart.disk.discovery"
	attributeDiscovery = "smart.attribute.discovery"
)

var impl Plugin

var pathRegex = regexp.MustCompile(`^(?:\s*-|'*"*\s*-)`)

// Options -
type Options struct {
	Timeout int    `conf:"optional,range=1:30"`
	Path    string `conf:"optional"`
}

// Plugin -
type Plugin struct {
	plugin.Base
	options  Options
	ctl      SmartController
	cpuCount int
}

func init() {
	err := plugin.RegisterMetrics(
		&impl, "Smart",
		"smart.disk.discovery", "Returns JSON array of smart devices.",
		"smart.disk.get", "Returns JSON data of smart device.",
		"smart.attribute.discovery", "Returns JSON array of smart device attributes.",
	)

	if err != nil {
		panic(errs.Wrap(err, "failed to register metrics"))
	}

	cpuCount := runtime.NumCPU()
	if cpuCount < 1 {
		cpuCount = 1
	}

	impl.cpuCount = cpuCount
}

// Configure -
func (p *Plugin) Configure(global *plugin.GlobalOptions, options any) {
	if err := conf.UnmarshalStrict(options, &p.options); err != nil {
		p.Errf("cannot unmarshal configuration options: %s", err)
	}

	if p.options.Timeout == 0 {
		p.options.Timeout = global.Timeout
	}

	p.ctl = NewSmartCtl(p.Logger, p.options.Path, p.options.Timeout)
}

// Validate -
func (p *Plugin) Validate(options any) error { //nolint:revive
	var o Options

	err := conf.UnmarshalStrict(options, &o)
	if err != nil {
		return errs.Wrap(err, "plugin config validation failed")
	}

	return nil
}

// Export -
func (p *Plugin) Export(key string, params []string, _ plugin.ContextProvider) (any, error) {
	err := p.validateExport(key, params)
	if err != nil {
		return nil, errs.Wrap(err, "export validation failed")
	}

	var jsonArray []byte
	switch key {
	case diskDiscovery:
		jsonArray, err = p.diskDiscovery()
		if err != nil {
			return nil, errs.WrapConst(err, zbxerr.ErrorCannotFetchData)
		}

	case diskGet:
		jsonArray, err = p.diskGet(params)
		if err != nil {
			return nil, errs.WrapConst(err, zbxerr.ErrorCannotFetchData)
		}

	case attributeDiscovery:
		jsonArray, err = p.attributeDiscovery()
		if err != nil {
			return nil, errs.WrapConst(err, zbxerr.ErrorCannotFetchData)
		}

	default:
		return nil, zbxerr.ErrorUnsupportedMetric
	}

	return string(jsonArray), nil
}

func (p *Plugin) diskDiscovery() ([]byte, error) {
	r, err := p.execute(false)
	if err != nil {
		return nil, err
	}

	out := make([]device, 0, len(r.devices))
	for _, dev := range r.devices {
		out = append(out, device{
			Name:         cutPrefix(dev.Info.Name),
			DeviceType:   getType(dev.Info.DevType, dev.RotationRate, dev.SmartAttributes.Table),
			Model:        dev.ModelName,
			SerialNumber: dev.SerialNumber,
			Path:         dev.Info.name,
			RaidType:     dev.Info.raidType,
			Attributes:   getAttributes(dev),
		})
	}

	jsonArray, err := json.Marshal(out)
	if err != nil {
		return nil, errs.WrapConst(err, zbxerr.ErrorCannotMarshalJSON)
	}

	return jsonArray, nil
}

func (p *Plugin) diskGet(params []string) ([]byte, error) {
	switch len(params) {
	case twoParameters:
		return p.diskGetSingle(params[firstParameter], params[secondParameter])
	case oneParameter:
		return p.diskGetSingle(params[firstParameter], "")
	case all:
		return p.diskGetAll()
	default:
		return nil, zbxerr.ErrorTooManyParameters
	}
}

// diskGetSingle returns all SMART information about the device. Path to device, e.g., /dev/sda must be specified in
// path. If raidType specified, the device type is taken into account. It returns result in JSON.
func (p *Plugin) diskGetSingle(path, raidType string) ([]byte, error) {
	args := []string{"-a", path, "-j"}

	if raidType != "" {
		args = []string{"-a", path, "-d", raidType, "-j"}
	}

	device, err := p.ctl.Execute(args...)
	if err != nil {
		return nil, errs.Wrap(err, errFailedToExecute)
	}

	out, err := setSingleDiskFields(device)
	if err != nil {
		return nil, err
	}

	jsonArray, err := json.Marshal(out)
	if err != nil {
		return nil, errs.WrapConst(err, zbxerr.ErrorCannotMarshalJSON)
	}

	return jsonArray, nil
}

func (p *Plugin) diskGetAll() (jsonArray []byte, err error) {
	r, err := p.execute(true)
	if err != nil {
		return nil, err
	}

	fields, err := setDiskFields(r.jsonDevices)
	if err != nil {
		return nil, err
	}

	if fields == nil {
		jsonArray, err = json.Marshal([]string{})
		if err != nil {
			return nil, errs.WrapConst(err, zbxerr.ErrorCannotMarshalJSON)
		}

		return
	}

	jsonArray, err = json.Marshal(fields)
	if err != nil {
		return nil, errs.WrapConst(err, zbxerr.ErrorCannotMarshalJSON)
	}

	return
}

func (p *Plugin) attributeDiscovery() ([]byte, error) {
	r, err := p.execute(false)
	if err != nil {
		return nil, err
	}

	out := []attribute{}
	for _, dev := range r.devices {
		t := getAttributeType(dev.Info.DevType, dev.RotationRate, dev.SmartAttributes.Table)
		for _, attr := range dev.SmartAttributes.Table {
			out = append(
				out,
				attribute{
					Name:       cutPrefix(dev.Info.Name),
					DeviceType: t,
					ID:         attr.ID,
					Attrname:   attr.Attrname,
					Thresh:     attr.Thresh,
				})
		}
	}

	jsonArray, err := json.Marshal(out)
	if err != nil {
		return nil, errs.WrapConst(err, zbxerr.ErrorCannotMarshalJSON)
	}

	return jsonArray, nil
}

// setSingleDiskFields goes through provided device json data and sets required output fields.
// It returns an error if there is an issue with unmarshal for the provided input JSON map.
func setSingleDiskFields(dev []byte) (map[string]any, error) {
	attr := make(map[string]any)

	var err error
	if err = json.Unmarshal(dev, &attr); err != nil {
		return nil, errs.WrapConst(err, zbxerr.ErrorCannotMarshalJSON)
	}

	var sd singleDevice
	if err = json.Unmarshal(dev, &sd); err != nil {
		return nil, errs.WrapConst(err, zbxerr.ErrorCannotMarshalJSON)
	}

	diskType := getType(getTypeFromJSON(attr), getRateFromJSON(attr), getTablesFromJSON(attr))

	out := make(map[string]any)
	out["disk_type"] = diskType
	out["firmware_version"] = sd.Firmware
	out["model_name"] = sd.ModelName
	out["serial_number"] = sd.SerialNumber
	out["exit_status"] = sd.Smartctl.ExitStatus

	var errors []string
	for _, msg := range sd.Smartctl.Messages {
		errors = append(errors, msg.Str)
	}

	out["error"] = strings.Join(errors, ", ")
<<<<<<< HEAD
	out["self_test_passed"] = selfTestPassed(&sd)
	out["self_test_in_progress"] = selfTestInProgress(&sd)
=======
	out["self_test_passed"] = setSelfTest(&sd)
>>>>>>> 2d60ba1e

	if diskType == nvmeType {
		out["temperature"] = sd.HealthLog.Temperature
		out["power_on_time"] = sd.HealthLog.PowerOnTime
		out["critical_warning"] = sd.HealthLog.CriticalWarning
		out["media_errors"] = sd.HealthLog.MediaErrors
		out["percentage_used"] = sd.HealthLog.PercentageUsed
	} else {
		out["temperature"] = sd.Temperature.Current
		out["power_on_time"] = sd.PowerOnTime.Hours
		out["critical_warning"] = 0
		out["media_errors"] = 0
		out["percentage_used"] = 0
	}

	for _, a := range sd.SmartAttributes.Table {
		if a.Name == unknownAttrName {
			continue
		}

		out[strings.ToLower(a.Name)] = singleRequestAttribute{a.Raw.Value, a.Raw.Str, a.NormalizedValue}
	}

	return out, nil
}

<<<<<<< HEAD
// selfTestPassed determines if self-test passed returning the values:
// null:  device is not self-test capable | test is in progress;
// true:   the test is passed;
// false:  the test is passed | test is being interrupted.
func selfTestPassed(sd *singleDevice) *bool {
	inPr := selfTestInProgress(sd)
	if inPr == nil || *inPr {
		return nil
	}

	return &sd.Data.SelfTest.Status.Passed
}

// selfTestInProgress determines if self-test is in progress returning the values:
// null:  device is not self-test capable;
// true:   the test is in progress;
// false:  the test is not in progress.
func selfTestInProgress(sd *singleDevice) *bool {
=======
// setSelfTest determines if device is self test capable and if the test is passed.
func setSelfTest(sd *singleDevice) *bool {
>>>>>>> 2d60ba1e
	if sd.Data.Capabilities.SelfTestsSupported {
		inPr := (sd.Data.SelfTest.Status.Value >> 4) == 0xf // all in progress values

		return &inPr
	}

	return nil
}

// setDiskFields goes through provided device json map and sets disk_name
// disk_type and returns the devices in a slice.
// It returns an error if there is an issue with unmarshal for the provided input JSON map
func setDiskFields(deviceJsons map[string]jsonDevice) ([]any, error) {
	out := make([]any, 0, len(deviceJsons))

	for k, v := range deviceJsons {
		b := make(map[string]any)
		if err := json.Unmarshal([]byte(v.jsonData), &b); err != nil {
			return nil, errs.WrapConst(err, zbxerr.ErrorCannotMarshalJSON) //nolint:wrapcheck
		}

		b["disk_name"] = cutPrefix(k)
		b["disk_type"] = getType(getTypeFromJSON(b), getRateFromJSON(b), getTablesFromJSON(b))

		out = append(out, b)
	}

	return out, nil
}

func getRateFromJSON(in map[string]any) int {
	var out int
	if r, ok := in[rotationRateFieldName]; ok {
		switch rate := r.(type) {
		case int:
			out = rate
		case float64:
			out = int(rate)
		}
	}

	return out
}

func getTypeFromJSON(in map[string]any) string {
	if dev, ok := in[deviceFieldName]; ok {
		m, ok := dev.(map[string]any)
		if ok {
			if t, ok := m[typeFieldName]; ok {
				s, ok := t.(string)
				if ok {
					return s
				}
			}
		}
	}

	return ""
}

func getTablesFromJSON(in map[string]any) []table {
	var out []table

	attr, ok := in[ataSmartAttrFieldName]
	if !ok {
		return nil
	}

	a, ok := attr.(map[string]any)
	if !ok {
		return nil
	}

	tables, ok := a[ataSmartAttrTableFieldName]
	if !ok {
		return nil
	}

	tmp, ok := tables.([]any)
	if !ok {
		return nil
	}

	b, err := json.Marshal(tmp)
	if err != nil {
		return nil
	}

	err = json.Unmarshal(b, &out)
	if err != nil {
		return nil
	}

	return out
}

func getAttributeType(devType string, rate int, tables []table) string {
	if devType == unknownType {
		return unknownType
	}

	return getTypeByRateAndAttr(rate, tables)
}

func getAttributes(in deviceParser) (out string) {
	for _, table := range in.SmartAttributes.Table {
		if table.Attrname == unknownAttrName {
			continue
		}

		out = out + " " + table.Attrname
	}

	return strings.TrimSpace(out)
}

func getType(devType string, rate int, tables []table) string {
	switch devType {
	case nvmeType:
		return nvmeType
	case unknownType:
		return unknownType
	default:
		return getTypeByRateAndAttr(rate, tables)
	}
}

func getTypeByRateAndAttr(rate int, tables []table) string {
	if rate > 0 {
		return hddType
	}

	for _, t := range tables {
		if t.Attrname == spinUpAttrName {
			return hddType
		}
	}

	return ssdType
}

// validateExport function validates key, export params and version.
func (p *Plugin) validateExport(key string, params []string) error {
	err := validateParams(key, params)
	if err != nil {
		return err
	}

	return p.checkVersion()
}

// validateParams validates the key's params quantity aspect.
func validateParams(key string, params []string) error {
	// No params - nothing to validate.
	if len(params) == all {
		return nil
	}

	// The params can only be for a specific function.
	if key != diskGet {
		return zbxerr.ErrorTooManyParameters
	}

	// Validates the param disk path in the context of an input sanitization.
	if pathRegex.MatchString(params[0]) {
		return errs.New("invalid disk descriptor format")
	}

	return nil
}<|MERGE_RESOLUTION|>--- conflicted
+++ resolved
@@ -278,7 +278,7 @@
 
 	diskType := getType(getTypeFromJSON(attr), getRateFromJSON(attr), getTablesFromJSON(attr))
 
-	out := make(map[string]any)
+	out := map[string]any{}
 	out["disk_type"] = diskType
 	out["firmware_version"] = sd.Firmware
 	out["model_name"] = sd.ModelName
@@ -291,12 +291,8 @@
 	}
 
 	out["error"] = strings.Join(errors, ", ")
-<<<<<<< HEAD
 	out["self_test_passed"] = selfTestPassed(&sd)
 	out["self_test_in_progress"] = selfTestInProgress(&sd)
-=======
-	out["self_test_passed"] = setSelfTest(&sd)
->>>>>>> 2d60ba1e
 
 	if diskType == nvmeType {
 		out["temperature"] = sd.HealthLog.Temperature
@@ -323,7 +319,6 @@
 	return out, nil
 }
 
-<<<<<<< HEAD
 // selfTestPassed determines if self-test passed returning the values:
 // null:  device is not self-test capable | test is in progress;
 // true:   the test is passed;
@@ -342,10 +337,6 @@
 // true:   the test is in progress;
 // false:  the test is not in progress.
 func selfTestInProgress(sd *singleDevice) *bool {
-=======
-// setSelfTest determines if device is self test capable and if the test is passed.
-func setSelfTest(sd *singleDevice) *bool {
->>>>>>> 2d60ba1e
 	if sd.Data.Capabilities.SelfTestsSupported {
 		inPr := (sd.Data.SelfTest.Status.Value >> 4) == 0xf // all in progress values
 
