--- conflicted
+++ resolved
@@ -136,7 +136,6 @@
 		return nil, err
 	}
 
-<<<<<<< HEAD
 	if topic == "" {
 		return nil, errs.WrapConst(errs.New("second parameter \"Topic\" is required"), zbxerr.ErrorTooFewParameters)
 	}
@@ -149,21 +148,6 @@
 			username: username,
 			password: password,
 		}
-=======
-func getTlsConfig(d tlsconfig.Details) (*tls.Config, error) {
-	if d.TLSCaFile == "" && d.TLSCertFile == "" && d.TLSKeyFile == "" {
-		return nil, nil
-	}
-
-	return tlsconfig.CreateConfig(
-		tlsconfig.Details{
-			TLSCaFile:   d.TLSCaFile,
-			TLSCertFile: d.TLSCertFile,
-			TLSKeyFile:  d.TLSKeyFile,
-			RawURI:      d.RawURI,
-		},
-		false,
->>>>>>> a451306c
 	)
 
 	opt, err := p.createOptions(
@@ -172,10 +156,10 @@
 		password,
 		b,
 		&tlsconfig.Details{
-			TlsCaFile:   params["TLSCAFile"],
-			TlsCertFile: params["TLSCertFile"],
-			TlsKeyFile:  params["TLSKeyFile"],
-			RawUri:      u.String(),
+			TLSCaFile:   params["TLSCAFile"],
+			TLSCertFile: params["TLSCertFile"],
+			TLSKeyFile:  params["TLSKeyFile"],
+			RawURI:      u.String(),
 		},
 	)
 	if err != nil {
@@ -487,26 +471,18 @@
 }
 
 func getTLSConfig(d *tlsconfig.Details) (*tls.Config, error) {
-	if d.TlsCaFile == "" && d.TlsCertFile == "" && d.TlsKeyFile == "" {
-		return nil, nil //nolint:nilnil // this case makes sense for such behavior because no tls should be created.
+	if d.TLSCaFile == "" && d.TLSCertFile == "" && d.TLSKeyFile == "" {
+		return nil, nil //nolint:nilnil
 	}
 
 	config, err := tlsconfig.CreateConfig(
 		tlsconfig.Details{
-<<<<<<< HEAD
-			TlsCaFile:   d.TlsCaFile,
-			TlsCertFile: d.TlsCertFile,
-			TlsKeyFile:  d.TlsKeyFile,
-			RawUri:      d.RawUri,
-=======
-			TLSCaFile:   params["TLSCAFile"],
-			TLSCertFile: params["TLSCertFile"],
-			TLSKeyFile:  params["TLSKeyFile"],
-			RawURI:      url.String(),
->>>>>>> a451306c
-		},
-		false,
-	)
+			TLSCaFile:   d.TLSCaFile,
+			TLSCertFile: d.TLSCertFile,
+			TLSKeyFile:  d.TLSKeyFile,
+			RawURI:      d.RawURI,
+		}, false)
+
 	if err != nil {
 		return nil, errs.Wrap(err, "cannot create tls config")
 	}
