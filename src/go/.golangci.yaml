--- conflicted
+++ resolved
@@ -235,11 +235,6 @@
         - maintidx
         - revive
         - wrapcheck
-<<<<<<< HEAD
-        - maintidx
-        - dupl
-=======
->>>>>>> 7466e47c
 
 severity:
   default-severity: error