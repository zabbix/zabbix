--- conflicted
+++ resolved
@@ -118,15 +118,9 @@
 
 	p.Debugf("executing command:'%s'", s)
 
-<<<<<<< HEAD
 	stdoutStderr, err := zbxcmd.Execute(
-		s,
-		time.Second*time.Duration(Options.Timeout),
-		p.userParameterDir,
+		s, time.Second*time.Duration(ctx.Timeout()), p.userParameterDir,
 	)
-=======
-	stdoutStderr, err := zbxcmd.Execute(s, time.Second*time.Duration(ctx.Timeout()), p.userParameterDir)
->>>>>>> ed41bf12
 	if err != nil {
 		return nil, err
 	}
