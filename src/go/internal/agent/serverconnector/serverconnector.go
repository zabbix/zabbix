/*
** Copyright (C) 2001-2025 Zabbix SIA
**
** This program is free software: you can redistribute it and/or modify it under the terms of
** the GNU Affero General Public License as published by the Free Software Foundation, version 3.
**
** This program is distributed in the hope that it will be useful, but WITHOUT ANY WARRANTY;
** without even the implied warranty of MERCHANTABILITY or FITNESS FOR A PARTICULAR PURPOSE.
** See the GNU Affero General Public License for more details.
**
** You should have received a copy of the GNU Affero General Public License along with this program.
** If not, see <https://www.gnu.org/licenses/>.
**/

package serverconnector

import (
	"crypto/md5"
	"encoding/binary"
	"encoding/hex"
	"encoding/json"
	"fmt"
	"net"
	"reflect"
	"strings"
	"time"
	"unicode/utf8"

	"golang.zabbix.com/agent2/internal/agent"
	"golang.zabbix.com/agent2/internal/agent/resultcache"
	"golang.zabbix.com/agent2/internal/agent/scheduler"
	"golang.zabbix.com/agent2/internal/monitor"
	"golang.zabbix.com/agent2/pkg/glexpr"
	"golang.zabbix.com/agent2/pkg/tls"
	"golang.zabbix.com/agent2/pkg/version"
	"golang.zabbix.com/agent2/pkg/zbxcomms"
	"golang.zabbix.com/sdk/log"
)

const defaultAgentPort = 10050

type Connector struct {
	clientID                   uint64
	input                      chan interface{}
	address                    zbxcomms.AddressSet
	hostname                   string
	session                    string
	configRevision             uint64
	localAddr                  net.Addr
	lastActiveCheckErrors      []error
	lastActiveHbErrors         []error
	firstActiveChecksRefreshed bool
	firstActiveChecksLog       bool
	resultCache                resultcache.ResultCache
	taskManager                scheduler.Scheduler
	options                    *agent.AgentOptions
	tlsConfig                  *tls.Config
}

type activeChecksRequest struct {
	Request        string `json:"request"`
	Host           string `json:"host"`
	Version        string `json:"version"`
	Variant        int    `json:"variant"`
	Session        string `json:"session"`
	ConfigRevision uint64 `json:"config_revision"`
	HostMetadata   string `json:"host_metadata,omitempty"`
	HostInterface  string `json:"interface,omitempty"`
	ListenIP       string `json:"ip,omitempty"`
	ListenPort     int    `json:"port,omitempty"`
}

type activeChecksResponse struct {
	Response       string                 `json:"response"`
	Info           string                 `json:"info"`
	ConfigRevision uint64                 `json:"config_revision,omitempty"`
	Data           []*scheduler.Request   `json:"data"`
	Commands       []*agent.RemoteCommand `json:"commands"`
	Expressions    []*glexpr.Expression   `json:"regexp"`
	HistoryUpload  string                 `json:"upload"`
}

type agentDataResponse struct {
	Response      string `json:"response"`
	Info          string `json:"info"`
	HistoryUpload string `json:"upload"`
}

type heartbeatMessage struct {
	Request            string `json:"request"`
	Host               string `json:"host"`
	HeartbeatFrequency int    `json:"heartbeat_freq"`
	Version            string `json:"version"`
	Variant            int    `json:"variant"`
}

<<<<<<< HEAD
func (c *Connector) refreshActiveChecks() {
=======
// ParseServerActive validates address list of zabbix Server or Proxy for ActiveCheck
func ParseServerActive() ([][]string, error) {

	if 0 == len(strings.TrimSpace(agent.Options.ServerActive)) {
		return [][]string{}, nil
	}

	var checkAddr string
	clusters := strings.Split(agent.Options.ServerActive, ",")

	addrs := make([][]string, len(clusters))

	for i := 0; i < len(clusters); i++ {
		addresses := strings.Split(clusters[i], ";")

		for j := 0; j < len(addresses); j++ {
			addresses[j] = strings.TrimSpace(addresses[j])
			u := url.URL{Host: addresses[j]}
			ip := net.ParseIP(addresses[j])
			if nil == ip && 0 == len(strings.TrimSpace(u.Hostname())) {
				return nil, fmt.Errorf("address \"%s\": empty value", addresses[j])
			}

			if nil != ip {
				checkAddr = net.JoinHostPort(addresses[j], "10051")
			} else if 0 == len(u.Port()) {
				checkAddr = net.JoinHostPort(u.Hostname(), "10051")
			} else {
				checkAddr = addresses[j]
			}

			if h, p, err := net.SplitHostPort(checkAddr); err != nil {
				return nil, fmt.Errorf("address \"%s\": %s", addresses[j], err)
			} else {
				addresses[j] = net.JoinHostPort(strings.TrimSpace(h), strings.TrimSpace(p))
			}

			for k := 0; k < len(addrs); k++ {
				for l := 0; l < len(addrs[k]); l++ {
					if addrs[k][l] == addresses[j] {
						return nil, fmt.Errorf("address \"%s\" specified more than once", addresses[j])
					}
				}
			}

			addrs[i] = append(addrs[i], addresses[j])
		}
	}

	return addrs, nil
}

//nolint:gocognit,gocyclo,cyclop,maintidx
func (c *Connector) refreshActiveChecks() bool {
>>>>>>> b4988a5c
	var err error

	a := activeChecksRequest{
		Request:        "active checks",
		Host:           c.hostname,
		Version:        version.Long(),
		Variant:        agent.Variant,
		Session:        c.session,
		ConfigRevision: c.configRevision,
	}

	log.Debugf("[%d] In refreshActiveChecks() from %s", c.clientID, c.address)
	defer log.Debugf("[%d] End of refreshActiveChecks() from %s", c.clientID, c.address)

	if a.HostInterface, err = processConfigItem(c.taskManager, time.Duration(c.options.Timeout)*time.Second,
		"HostInterface", c.options.HostInterface, c.options.HostInterfaceItem, agent.HostInterfaceLen,
		agent.LocalChecksClientID); err != nil {
		log.Errf("cannot get host interface: %s", err)

		return false
	}

	if a.HostMetadata, err = processConfigItem(c.taskManager, time.Duration(c.options.Timeout)*time.Second, "HostMetadata",
		c.options.HostMetadata, c.options.HostMetadataItem, agent.HostMetadataLen, agent.LocalChecksClientID); err != nil {
		log.Errf("cannot get host metadata: %s", err)

		return false
	}

	if len(c.options.ListenIP) > 0 {
		if i := strings.IndexByte(c.options.ListenIP, ','); i != -1 {
			a.ListenIP = c.options.ListenIP[:i]
		} else {
			a.ListenIP = c.options.ListenIP
		}
	}

	if c.options.ListenPort != defaultAgentPort {
		a.ListenPort = c.options.ListenPort
	}

	request, err := json.Marshal(&a)
	if err != nil {
		log.Errf("[%d] cannot create active checks request to [%s]: %s", c.clientID, c.address.Get(), err)

		return false
	}

	data, errs, errRead := zbxcomms.ExchangeWithRedirect(c.address, &c.localAddr,
		time.Second*time.Duration(c.options.Timeout), time.Second*time.Duration(c.options.Timeout), request,
		c.tlsConfig)

	if errs != nil {
		// server is unaware if configuration is actually delivered and saves session
		if errRead != nil {
			c.configRevision = 0
		}

		if !reflect.DeepEqual(errs, c.lastActiveCheckErrors) {
			for i := 0; i < len(errs); i++ {
				log.Warningf("[%d] %s", c.clientID, errs[i])
			}
			log.Warningf("[%d] active check configuration update from host [%s] started to fail", c.clientID,
				c.hostname)
			c.lastActiveCheckErrors = errs
		}

		return false
	}

	if c.lastActiveCheckErrors != nil {
		log.Warningf("[%d] active check configuration update from [%s] is working again", c.clientID, c.address.Get())
		c.lastActiveCheckErrors = nil
	}

	var response activeChecksResponse

	parseSuccess := false

	defer func() {
		if !parseSuccess {
			c.address.Next()
		}
	}()

	err = json.Unmarshal(data, &response)
	if err != nil {
		log.Errf("[%d] cannot parse list of active checks from [%s]: %s", c.clientID, c.address.Get(), err)

		return false
	}

	now := time.Now()

	if response.Response != "success" {
		if !c.firstActiveChecksLog {
			if response.Info != "" {
				log.Errf("[%d] no active checks on server [%s]: %s", c.clientID, c.address.Get(),
					response.Info)
			} else {
				log.Errf("[%d] no active checks on server [%s]", c.clientID, c.address.Get())
			}

			log.Errf("[%d] active checks on server started to fail", c.clientID)
			c.firstActiveChecksLog = true
		}
		c.taskManager.UpdateTasks(c.clientID, c.resultCache.(resultcache.Writer), c.firstActiveChecksRefreshed,
			[]*glexpr.Expression{}, []*scheduler.Request{}, now)
		c.firstActiveChecksRefreshed = true

		return false
	} else if c.firstActiveChecksLog {
		log.Errf("[%d] active checks on server are active again", c.clientID)
		c.firstActiveChecksLog = false
	}

	if response.HistoryUpload == "disabled" {
		c.resultCache.EnableUpload(false)
	} else {
		c.resultCache.EnableUpload(true)
	}

	if response.Commands != nil {
		c.taskManager.UpdateCommands(c.clientID, c.resultCache.(resultcache.Writer), response.Commands, now)
	}

	if response.Data == nil {
		if c.configRevision == 0 {
			log.Errf("[%d] cannot parse list of active checks from [%s]: data array is missing", c.clientID,
				c.address.Get())
		} else {
			parseSuccess = true
		}

		return false
	}

	c.configRevision = response.ConfigRevision

	for i := 0; i < len(response.Data); i++ {

		if len(response.Data[i].Key) == 0 {
			if response.Data[i].Itemid == 0 {
				log.Errf("[%d] cannot parse list of active checks from [%s]: key is missing",
					c.clientID, c.address.Get())

				return false
			}

			log.Errf("[%d] cannot parse list of active checks from [%s]: key is missing for itemid '%d'",
				c.clientID, c.address.Get(), response.Data[i].Itemid)

			return false
		}

		if response.Data[i].Itemid == 0 {
			log.Errf("[%d] cannot parse list of active checks from [%s]: itemid is missing for key '%s'",
				c.clientID, c.address.Get(), response.Data[i].Key)

			return false
		}

		if len(response.Data[i].Delay) == 0 {
			log.Errf("[%d] cannot parse list of active checks from [%s]: delay is missing for itemid '%d'",
				c.clientID, c.address.Get(), response.Data[i].Itemid)

			return false
		}

		if response.Data[i].LastLogsize == nil {
			log.Errf("[%d] cannot parse list of active checks from [%s]: lastlogsize is missing for itemid '%d'",
				c.clientID, c.address.Get(), response.Data[i].Itemid)

			return false
		}

		if response.Data[i].Mtime == nil {
			log.Errf("[%d] cannot parse list of active checks from [%s]: mtime is missing for itemid '%d'",
				c.clientID, c.address.Get(), response.Data[i].Itemid)

			return false
		}
	}

	for i := 0; i < len(response.Expressions); i++ {
		if len(response.Expressions[i].Name) == 0 {
			log.Errf(`[%d] cannot parse list of active checks from [%s]: cannot retrieve value of tag "name"`,
				c.clientID, c.address.Get())

			return false
		}

		if len(response.Expressions[i].Body) == 0 {
			log.Errf(`[%d] cannot parse list of active checks from [%s]: cannot retrieve value of tag "expression"`,
				c.clientID, c.address.Get())

			return false
		}

		if response.Expressions[i].Type == nil {
			log.Errf(`[%d] cannot parse list of active checks from [%s]: cannot retrieve value of tag "expression_type"`,
				c.clientID, c.address.Get())

			return false
		}

		if response.Expressions[i].Delimiter == nil {
			log.Errf(`[%d] cannot parse list of active checks from [%s]: cannot retrieve value of tag "exp_delimiter"`,
				c.clientID, c.address.Get())

			return false
		}

		if len(*response.Expressions[i].Delimiter) > 1 {
			log.Errf(`[%d] cannot parse list of active checks from [%s]: invalid tag "exp_delimiter" value "%s"`,
				c.clientID, c.address.Get(), *response.Expressions[i].Delimiter)

			return false
		}

		if response.Expressions[i].Mode == nil {
			log.Errf(`[%d] cannot parse list of active checks from [%s]: cannot retrieve value of tag "case_sensitive"`,
				c.clientID, c.address.Get())

			return false
		}
	}

	c.taskManager.UpdateTasks(c.clientID, c.resultCache.(resultcache.Writer), c.firstActiveChecksRefreshed,
		response.Expressions, response.Data, now)

	parseSuccess = true
	c.firstActiveChecksRefreshed = true

	return true
}

func (c *Connector) sendHeartbeatMsg() {
	var err error

	h := heartbeatMessage{
		Request:            "active check heartbeat",
		HeartbeatFrequency: c.options.HeartbeatFrequency,
		Host:               c.hostname,
		Version:            version.Long(),
		Variant:            agent.Variant,
	}

	log.Debugf("[%d] In sendHeartbeatMsg() from %s", c.clientID, c.address)
	defer log.Debugf("[%d] End of sendHeartBeatMsg() from %s", c.clientID, c.address)

	request, err := json.Marshal(&h)
	if err != nil {
		log.Errf("[%d] cannot create heartbeat message to [%s]: %s", c.clientID, c.address.Get(), err)
		return
	}

	_, errs, _ := zbxcomms.ExchangeWithRedirect(c.address, &c.localAddr,
		time.Second*time.Duration(c.options.Timeout), time.Second*time.Duration(c.options.Timeout), request,
		c.tlsConfig, true)

	if errs != nil {
		if !reflect.DeepEqual(errs, c.lastActiveHbErrors) {
			for i := 0; i < len(errs); i++ {
				log.Warningf("[%d] %s", c.clientID, errs[i])
			}
			log.Warningf("[%d] sending of heartbeat message for [%s] started to fail", c.clientID,
				c.hostname)
			c.lastActiveHbErrors = errs
		}
		return
	}

	if c.lastActiveHbErrors != nil {
		log.Warningf("[%d] sending of heartbeat message to [%s] is working again", c.clientID, c.address.Get())
		c.lastActiveHbErrors = nil
	}
}

func (c *Connector) run() {
	var nextRefresh, lastFlush, lastHeartbeat int64

	defer log.PanicHook()
	log.Debugf("[%d] starting server connector for %s", c.clientID, c.address)

	time.Sleep(time.Duration(1e9 - time.Now().Nanosecond()))
	ticker := time.NewTicker(time.Second)
run:
	for {
		select {
		case <-ticker.C:
			now := time.Now().Unix()

			if (now - lastFlush) >= int64(c.options.BufferSend) {
				c.resultCache.Upload(nil)
				lastFlush = now
			}
			if now >= nextRefresh {
				var ret = c.refreshActiveChecks()

				nextRefresh = time.Now().Unix()
				if !ret {
					nextRefresh += 60
				} else {
					nextRefresh += int64(c.options.RefreshActiveChecks)
				}
			}
			if c.options.HeartbeatFrequency > 0 {
				if (now - lastHeartbeat) >= int64(c.options.HeartbeatFrequency) {
					c.sendHeartbeatMsg()
					lastHeartbeat = time.Now().Unix()
				}
			}
		case u := <-c.input:
			if u == nil {
				break run
			}
			switch v := u.(type) {
			case *agent.AgentOptions:
				c.updateOptions(v)
				// TODO: when runtime configuration reload is implemented the result cache active
				// connection properties must be updated too
			}
		}
	}
	log.Debugf("[%d] server connector has been stopped", c.clientID)
	monitor.Unregister(monitor.Input)
}

func (c *Connector) updateOptions(options *agent.AgentOptions) {
	c.options = options
	c.localAddr = &net.TCPAddr{IP: net.ParseIP(agent.Options.SourceIP), Port: 0}
}

func newToken() string {
	h := md5.New()
	_ = binary.Write(h, binary.LittleEndian, time.Now().UnixNano())

	return hex.EncodeToString(h.Sum(nil))
}

func New(taskManager scheduler.Scheduler, addresses []string, hostname string,
	options *agent.AgentOptions) (connector *Connector, err error) {
	address := zbxcomms.NewAddressPool(addresses)

	c := &Connector{
		taskManager: taskManager,
		address:     address,
		hostname:    hostname,
		input:       make(chan interface{}, 10),
		clientID:    agent.NewClientID(),
		session:     newToken(),
	}

	c.updateOptions(options)
	if c.tlsConfig, err = agent.GetTLSConfig(c.options); err != nil {
		return
	}

	ac := &activeConnection{
		address:   address,
		hostname:  hostname,
		localAddr: c.localAddr,
		tlsConfig: c.tlsConfig,
		timeout:   options.Timeout,
		session:   c.session,
	}
	c.resultCache = resultcache.New(&agent.Options, c.clientID, ac)

	return c, nil
}

func (c *Connector) Start() {
	c.resultCache.Start()
	monitor.Register(monitor.Input)
	go c.run()
}

func (c *Connector) StopConnector() {
	c.input <- nil
}

func (c *Connector) StopCache() {
	c.resultCache.Stop()
}

func (c *Connector) UpdateOptions() {
	c.input <- &agent.Options
}

func processConfigItem(taskManager scheduler.Scheduler, timeout time.Duration, name, value, item string, length int, clientID uint64) (string, error) {
	if len(item) > 0 {
		if len(value) > 0 {
			log.Warningf("both \"%s\" and \"%sItem\" configuration parameter defined, using \"%s\"", name, name, name)
			return value, nil
		}

		var err error
		var taskResult *string
		taskResult, err = taskManager.PerformTask(item, timeout, clientID)
		if err != nil {
			return "", err
		} else if taskResult == nil {
			return "", fmt.Errorf("no values was received")
		}

		value = *taskResult

		if !utf8.ValidString(value) {
			return "", fmt.Errorf("value is not a UTF-8 string")
		}

		if utf8.RuneCountInString(value) > length {
			log.Warningf("the returned value of \"%s\" item specified by \"%sItem\" configuration parameter"+
				" is too long, using first %d characters", item, name, length)

			return agent.CutAfterN(value, length), nil
		}
	}

	return value, nil
}

func (c *Connector) ClientID() uint64 {
	return c.clientID
}<|MERGE_RESOLUTION|>--- conflicted
+++ resolved
@@ -94,64 +94,8 @@
 	Variant            int    `json:"variant"`
 }
 
-<<<<<<< HEAD
-func (c *Connector) refreshActiveChecks() {
-=======
-// ParseServerActive validates address list of zabbix Server or Proxy for ActiveCheck
-func ParseServerActive() ([][]string, error) {
-
-	if 0 == len(strings.TrimSpace(agent.Options.ServerActive)) {
-		return [][]string{}, nil
-	}
-
-	var checkAddr string
-	clusters := strings.Split(agent.Options.ServerActive, ",")
-
-	addrs := make([][]string, len(clusters))
-
-	for i := 0; i < len(clusters); i++ {
-		addresses := strings.Split(clusters[i], ";")
-
-		for j := 0; j < len(addresses); j++ {
-			addresses[j] = strings.TrimSpace(addresses[j])
-			u := url.URL{Host: addresses[j]}
-			ip := net.ParseIP(addresses[j])
-			if nil == ip && 0 == len(strings.TrimSpace(u.Hostname())) {
-				return nil, fmt.Errorf("address \"%s\": empty value", addresses[j])
-			}
-
-			if nil != ip {
-				checkAddr = net.JoinHostPort(addresses[j], "10051")
-			} else if 0 == len(u.Port()) {
-				checkAddr = net.JoinHostPort(u.Hostname(), "10051")
-			} else {
-				checkAddr = addresses[j]
-			}
-
-			if h, p, err := net.SplitHostPort(checkAddr); err != nil {
-				return nil, fmt.Errorf("address \"%s\": %s", addresses[j], err)
-			} else {
-				addresses[j] = net.JoinHostPort(strings.TrimSpace(h), strings.TrimSpace(p))
-			}
-
-			for k := 0; k < len(addrs); k++ {
-				for l := 0; l < len(addrs[k]); l++ {
-					if addrs[k][l] == addresses[j] {
-						return nil, fmt.Errorf("address \"%s\" specified more than once", addresses[j])
-					}
-				}
-			}
-
-			addrs[i] = append(addrs[i], addresses[j])
-		}
-	}
-
-	return addrs, nil
-}
-
 //nolint:gocognit,gocyclo,cyclop,maintidx
 func (c *Connector) refreshActiveChecks() bool {
->>>>>>> b4988a5c
 	var err error
 
 	a := activeChecksRequest{
