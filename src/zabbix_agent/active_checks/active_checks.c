/*
** Zabbix
** Copyright (C) 2001-2023 Zabbix SIA
**
** This program is free software; you can redistribute it and/or modify
** it under the terms of the GNU General Public License as published by
** the Free Software Foundation; either version 2 of the License, or
** (at your option) any later version.
**
** This program is distributed in the hope that it will be useful,
** but WITHOUT ANY WARRANTY; without even the implied warranty of
** MERCHANTABILITY or FITNESS FOR A PARTICULAR PURPOSE. See the
** GNU General Public License for more details.
**
** You should have received a copy of the GNU General Public License
** along with this program; if not, write to the Free Software
** Foundation, Inc., 51 Franklin Street, Fifth Floor, Boston, MA  02110-1301, USA.
**/

#include "active_checks.h"

#include "../zbxconf.h"
#include "../logfiles/logfiles.h"
#include "../logfiles/persistent_state.h"

#include "cfg.h"
#include "zbxlog.h"
#include "zbxsysinfo.h"
#include "zbxcommshigh.h"
#include "zbxthreads.h"
#include "zbxcrypto.h"
#include "zbxjson.h"
#include "zbxregexp.h"
#include "zbxstr.h"
#include "zbxnum.h"
#include "zbxtime.h"
#include "zbx_rtc_constants.h"
#include "zbx_item_constants.h"
#include "zbxalgo.h"
#include "zbxparam.h"

#if defined(ZABBIX_SERVICE)
#	include "zbxwinservice.h"
#elif !defined(_WINDOWS)
#	include "zbxnix.h"
#endif

extern int			CONFIG_HEARTBEAT_FREQUENCY;
extern char			*CONFIG_HOST_INTERFACE;
extern char			*CONFIG_HOST_INTERFACE_ITEM;
extern int			CONFIG_BUFFER_SEND;
extern int			CONFIG_BUFFER_SIZE;

typedef struct
{
	char		*host;
	char		*key;
	char		*value;
	unsigned char	state;
	zbx_uint64_t	lastlogsize;
	int		timestamp;
	char		*source;
	int		severity;
	zbx_timespec_t	ts;
	int		logeventid;
	int		mtime;
	unsigned char	flags;
	zbx_uint64_t	id;
}
active_buffer_element_t;

ZBX_PTR_VECTOR_DECL(command_result_ptr, struct zbx_command_result *)
typedef struct zbx_command_result
{
	zbx_uint64_t	id;
	char		*value;
	unsigned char	state;
}
zbx_command_result_t;
ZBX_PTR_VECTOR_IMPL(command_result_ptr, zbx_command_result_t *)

typedef struct
{
	active_buffer_element_t	*data;
	int			count;
	int			pcount;
	int			lastsent;
	int			first_error;
}
active_buffer_t;

typedef struct _zbx_active_command_t zbx_active_command_t;
ZBX_PTR_VECTOR_DECL(active_command_ptr, zbx_active_command_t *)
struct _zbx_active_command_t
{
	zbx_uint64_t		command_id;
	char			*key;
};
ZBX_PTR_VECTOR_IMPL(active_command_ptr, zbx_active_command_t *)

static ZBX_THREAD_LOCAL active_buffer_t			buffer;
static ZBX_THREAD_LOCAL	zbx_vector_command_result_ptr_t	command_results;
static ZBX_THREAD_LOCAL zbx_vector_ptr_t		active_metrics;
static ZBX_THREAD_LOCAL	zbx_vector_active_command_ptr_t	active_commands;
static ZBX_THREAD_LOCAL zbx_hashset_t			commands_hash;
static ZBX_THREAD_LOCAL zbx_vector_expression_t		regexps;
static ZBX_THREAD_LOCAL char				*session_token;
static ZBX_THREAD_LOCAL zbx_uint64_t			last_valueid = 0;
static ZBX_THREAD_LOCAL zbx_vector_pre_persistent_t	pre_persistent_vec;	/* used for staging of data going */
										/* into persistent files */
/* used for deleting inactive persistent files */
static ZBX_THREAD_LOCAL zbx_vector_persistent_inactive_t	persistent_inactive_vec;

typedef struct
{
	zbx_uint64_t	id;
	time_t		ttl;
}
zbx_cmd_hash_t;

#ifndef _WINDOWS
static volatile sig_atomic_t	need_update_userparam;
#endif

static void	init_active_metrics(void)
{
	size_t	sz;

	zabbix_log(LOG_LEVEL_DEBUG, "In %s()", __func__);

	if (NULL == buffer.data)
	{
		zabbix_log(LOG_LEVEL_DEBUG, "buffer: first allocation for %d elements", CONFIG_BUFFER_SIZE);
		sz = (size_t)CONFIG_BUFFER_SIZE * sizeof(active_buffer_element_t);
		buffer.data = (active_buffer_element_t *)zbx_malloc(buffer.data, sz);
		memset(buffer.data, 0, sz);
		buffer.count = 0;
		buffer.pcount = 0;
		buffer.lastsent = (int)time(NULL);
		buffer.first_error = 0;
	}

	zbx_vector_command_result_ptr_create(&command_results);
	zbx_vector_ptr_create(&active_metrics);
	zbx_vector_active_command_ptr_create(&active_commands);
	zbx_hashset_create(&commands_hash, 0, ZBX_DEFAULT_UINT64_HASH_FUNC, ZBX_DEFAULT_UINT64_COMPARE_FUNC);
	zbx_vector_expression_create(&regexps);
	zbx_vector_pre_persistent_create(&pre_persistent_vec);
	zbx_vector_persistent_inactive_create(&persistent_inactive_vec);

	zabbix_log(LOG_LEVEL_DEBUG, "End of %s()", __func__);
}

static void	free_active_metric(ZBX_ACTIVE_METRIC *metric)
{
	int	i;

	zbx_free(metric->key);
	zbx_free(metric->key_orig);

	for (i = 0; i < metric->logfiles_num; i++)
		zbx_free(metric->logfiles[i].filename);

	zbx_free(metric->logfiles);
#if !defined(_WINDOWS) && !defined(__MINGW32__)
	zbx_free(metric->persistent_file_name);
#endif
	zbx_free(metric);
}

static void	free_active_command(zbx_active_command_t *command)
{
	zbx_free(command->key);
	zbx_free(command);
}

static void	free_command_result(zbx_command_result_t *result)
{
	zbx_free(result->value);
	zbx_free(result);
}

static void	clean_command_hash(void)
{
	zbx_cmd_hash_t		*cmd_hash;
	zbx_hashset_iter_t	iter;

	zbx_hashset_iter_reset(&commands_hash, &iter);

	while (NULL != (cmd_hash = (zbx_cmd_hash_t *)zbx_hashset_iter_next(&iter)))
	{
		int			i;
		zbx_command_result_t	*result, result_loc;

		if (cmd_hash->ttl > time(NULL))
			continue;

		result_loc.id = cmd_hash->id;

		if (FAIL != (i = zbx_vector_command_result_ptr_search(&command_results, &result_loc,
				ZBX_DEFAULT_UINT64_PTR_COMPARE_FUNC)))
		{
			result = (zbx_command_result_t *)command_results.values[i];
			zbx_vector_command_result_ptr_remove_noorder(&command_results, i);
			free_command_result(result);
		}

		zbx_hashset_iter_remove(&iter);
	}
}

#ifdef _WINDOWS
static void	free_active_metrics(void)
{
	zabbix_log(LOG_LEVEL_DEBUG, "In %s()", __func__);

	zbx_regexp_clean_expressions(&regexps);
	zbx_vector_expression_destroy(&regexps);

	zbx_vector_ptr_clear_ext(&active_metrics, (zbx_clean_func_t)free_active_metric);
	zbx_vector_ptr_destroy(&active_metrics);

	zbx_vector_command_result_ptr_clear_ext(&command_results, (zbx_clean_func_t)free_command_result);
	zbx_vector_command_result_ptr_destroy(&command_results);

	zbx_vector_active_command_ptr_clear_ext(&active_commands, (zbx_clean_func_t)free_command_result);
	zbx_vector_active_command_ptr_destroy(&active_commands);
	zbx_hashset_destroy(&commands_hash);

	zabbix_log(LOG_LEVEL_DEBUG, "End of %s()", __func__);
}
#endif

static int	get_min_nextcheck(void)
{
	int	i, min = -1;

	zabbix_log(LOG_LEVEL_DEBUG, "In %s()", __func__);

	for (i = 0; i < active_metrics.values_num; i++)
	{
		const ZBX_ACTIVE_METRIC	*metric = (const ZBX_ACTIVE_METRIC *)active_metrics.values[i];

		if (metric->nextcheck < min || -1 == min)
			min = metric->nextcheck;
	}

	if (-1 == min)
		min = FAIL;

	zabbix_log(LOG_LEVEL_DEBUG, "End of %s():%d", __func__, min);

	return min;
}

static void	add_check(const char *key, const char *key_orig, int refresh, zbx_uint64_t lastlogsize, int mtime)
{
	ZBX_ACTIVE_METRIC	*metric;
	int			i;

	zabbix_log(LOG_LEVEL_DEBUG, "In %s() key:'%s' refresh:%d lastlogsize:" ZBX_FS_UI64 " mtime:%d",
			__func__, key, refresh, lastlogsize, mtime);

	for (i = 0; i < active_metrics.values_num; i++)
	{
		metric = (ZBX_ACTIVE_METRIC *)active_metrics.values[i];

		if (0 != strcmp(metric->key_orig, key_orig))
			continue;

		if (0 != strcmp(metric->key, key))
		{
			int	j;

			zbx_free(metric->key);
			metric->key = zbx_strdup(NULL, key);
			metric->lastlogsize = lastlogsize;
			metric->mtime = mtime;
			metric->big_rec = 0;
			metric->use_ino = 0;
			metric->error_count = 0;

			for (j = 0; j < metric->logfiles_num; j++)
				zbx_free(metric->logfiles[j].filename);

			zbx_free(metric->logfiles);
			metric->logfiles_num = 0;
			metric->start_time = 0.0;
			metric->processed_bytes = 0;
#if !defined(_WINDOWS) && !defined(__MINGW32__)
			if (NULL != metric->persistent_file_name)
			{
				char	*error = NULL;

				zabbix_log(LOG_LEVEL_DEBUG, "%s() removing persistent file '%s'",
						__func__, metric->persistent_file_name);

				zbx_remove_from_persistent_inactive_list(&persistent_inactive_vec, metric->key_orig);

				if (SUCCEED != zbx_remove_persistent_file(metric->persistent_file_name, &error))
				{
					/* log error and continue operation */
					zabbix_log(LOG_LEVEL_WARNING, "cannot remove persistent file \"%s\": %s",
							metric->persistent_file_name, error);
					zbx_free(error);
				}

				zbx_free(metric->persistent_file_name);
			}
#endif
		}
#if !defined(_WINDOWS) && !defined(__MINGW32__)
		else if (NULL != metric->persistent_file_name)
		{
			/* the metric is active, but it could have been placed on inactive list earlier */
			zbx_remove_from_persistent_inactive_list(&persistent_inactive_vec, metric->key_orig);
		}
#endif
		/* replace metric */
		if (metric->refresh != refresh)
		{
			metric->nextcheck = 0;
			metric->refresh = refresh;
		}

		goto out;
	}

	metric = (ZBX_ACTIVE_METRIC *)zbx_malloc(NULL, sizeof(ZBX_ACTIVE_METRIC));

	/* add new metric */
	metric->key = zbx_strdup(NULL, key);
	metric->key_orig = zbx_strdup(NULL, key_orig);
	metric->refresh = refresh;
	metric->nextcheck = 0;
	metric->state = ITEM_STATE_NORMAL;
	metric->lastlogsize = lastlogsize;
	metric->mtime = mtime;
	/* existing log[], log.count[] and eventlog[] data can be skipped */
	metric->skip_old_data = (0 != metric->lastlogsize ? 0 : 1);
	metric->big_rec = 0;
	metric->use_ino = 0;
	metric->error_count = 0;
	metric->logfiles_num = 0;
	metric->logfiles = NULL;
	metric->flags = ZBX_METRIC_FLAG_NEW;

	if ('l' == metric->key[0] && 'o' == metric->key[1] && 'g' == metric->key[2])
	{
		if ('[' == metric->key[3])					/* log[ */
			metric->flags |= ZBX_METRIC_FLAG_LOG_LOG;
		else if (0 == strncmp(metric->key + 3, "rt[", 3))		/* logrt[ */
			metric->flags |= ZBX_METRIC_FLAG_LOG_LOGRT;
		else if (0 == strncmp(metric->key + 3, ".count[", 7))		/* log.count[ */
			metric->flags |= ZBX_METRIC_FLAG_LOG_LOG | ZBX_METRIC_FLAG_LOG_COUNT;
		else if (0 == strncmp(metric->key + 3, "rt.count[", 9))		/* logrt.count[ */
			metric->flags |= ZBX_METRIC_FLAG_LOG_LOGRT | ZBX_METRIC_FLAG_LOG_COUNT;
	}
	else if (0 == strncmp(metric->key, "eventlog[", 9))
		metric->flags |= ZBX_METRIC_FLAG_LOG_EVENTLOG;

	metric->start_time = 0.0;
	metric->processed_bytes = 0;
	metric->persistent_file_name = NULL;	/* initialized but not used on Microsoft Windows */

	zbx_vector_ptr_append(&active_metrics, metric);
out:
	zabbix_log(LOG_LEVEL_DEBUG, "End of %s()", __func__);
}

static void	add_command(const char *key, zbx_uint64_t id)
{
	zbx_active_command_t	*command;
	zbx_cmd_hash_t		cmd_hash_loc;

	zabbix_log(LOG_LEVEL_DEBUG, "In %s() key:'%s' id:" ZBX_FS_UI64, __func__, key, id);

	if (NULL == zbx_hashset_search(&commands_hash, &id))
	{
		cmd_hash_loc.id = id;
		cmd_hash_loc.ttl = time(NULL) + SEC_PER_HOUR;

		zbx_hashset_insert(&commands_hash, &cmd_hash_loc, sizeof(cmd_hash_loc));

		command = (zbx_active_command_t *)zbx_malloc(NULL, sizeof(zbx_active_command_t));

		command->key = zbx_strdup(NULL, key);
		command->command_id = id;
		zbx_vector_active_command_ptr_append(&active_commands, command);
	}

	zabbix_log(LOG_LEVEL_DEBUG, "End of %s()", __func__);
}


/******************************************************************************
 *                                                                            *
 * Purpose: tests log[] or log.count[] item key if <mode> parameter is set to *
 *          'skip'                                                            *
 *                                                                            *
 * Return value: SUCCEED - <mode> parameter is set to 'skip'                  *
 *               FAIL - <mode> is not 'skip' or error                         *
 *                                                                            *
 ******************************************************************************/
static int	mode_parameter_is_skip(unsigned char flags, const char *itemkey)
{
	AGENT_REQUEST	request;
	const char	*skip;
	int		ret = FAIL, max_num_parameters;

	if (0 == (ZBX_METRIC_FLAG_LOG_COUNT & flags))	/* log[] */
		max_num_parameters = 7;
	else						/* log.count[] */
		max_num_parameters = 6;

	zbx_init_agent_request(&request);

	if (SUCCEED == zbx_parse_item_key(itemkey, &request) && 0 < get_rparams_num(&request) &&
			max_num_parameters >= get_rparams_num(&request) && NULL != (skip = get_rparam(&request, 4)) &&
			0 == strcmp(skip, "skip"))
	{
		ret = SUCCEED;
	}

	zbx_free_agent_request(&request);

	return ret;
}

/******************************************************************************
 *                                                                            *
 * Purpose: parses list of active checks received from server                 *
 *                                                                            *
 * Parameters: str - [IN] NULL terminated string received from server         *
 *             host - [IN] address of host                                    *
 *             port - [IN] port number on host                                *
 *             config_revision_local - [IN/OUT] revision of processed         *
 *                                              configuration                 *
 *                                                                            *
 * Comments:                                                                  *
 *    String is represented as "ZBX_EOF" termination list, with '\n'          *
 *    delimiter between elements.                                             *
 *    Each element represented as:                                            *
 *           <key>:<refresh time>:<last log size>:<modification time>         *
 *                                                                            *
 ******************************************************************************/
static int	parse_list_of_checks(char *str, const char *host, unsigned short port,
		zbx_uint32_t *config_revision_local)
{
	const char		*p;
	size_t			name_alloc = 0, key_orig_alloc = 0;
	char			*name = NULL, *key_orig = NULL, expression[MAX_STRING_LEN],
				tmp[MAX_STRING_LEN] = {0}, exp_delimiter;
	zbx_uint64_t		lastlogsize;
	struct zbx_json_parse	jp, jp_data, jp_row;
	ZBX_ACTIVE_METRIC	*metric;
	zbx_vector_str_t	received_metrics;
	int			delay, mtime, expression_type, case_sensitive, i, j, ret = FAIL;
	zbx_uint32_t		config_revision;

	zabbix_log(LOG_LEVEL_DEBUG, "In %s()", __func__);

	zbx_vector_str_create(&received_metrics);

	if (SUCCEED != zbx_json_open(str, &jp))
	{
		zabbix_log(LOG_LEVEL_ERR, "cannot parse list of active checks: %s", zbx_json_strerror());
		goto out;
	}

	if (SUCCEED != zbx_json_value_by_name(&jp, ZBX_PROTO_TAG_RESPONSE, tmp, sizeof(tmp), NULL))
	{
		zabbix_log(LOG_LEVEL_ERR, "cannot parse list of active checks: %s", zbx_json_strerror());
		goto out;
	}

	if (0 != strcmp(tmp, ZBX_PROTO_VALUE_SUCCESS))
	{
		if (SUCCEED == zbx_json_value_by_name(&jp, ZBX_PROTO_TAG_INFO, tmp, sizeof(tmp), NULL))
			zabbix_log(LOG_LEVEL_WARNING, "no active checks on server [%s:%hu]: %s", host, port, tmp);
		else
			zabbix_log(LOG_LEVEL_WARNING, "no active checks on server");

		goto out;
	}

	if (FAIL == zbx_json_value_by_name(&jp, ZBX_PROTO_TAG_CONFIG_REVISION, tmp, sizeof(tmp), NULL))
	{
		config_revision = 0;
	}
	else if (FAIL == zbx_is_uint32(tmp, &config_revision))
	{
		zabbix_log(LOG_LEVEL_WARNING, "\"%s\" is not a valid revision", tmp);
		goto out;
	}

	if (SUCCEED != zbx_json_brackets_by_name(&jp, ZBX_PROTO_TAG_DATA, &jp_data))
	{
		if (0 != *config_revision_local)
			goto success;;

		goto out;
	}

	if (*config_revision_local > config_revision)
	{
		zbx_hashset_iter_t	iter;

		zbx_hashset_iter_reset(&commands_hash, &iter);

		while (NULL != zbx_hashset_iter_next(&iter))
			zbx_hashset_iter_remove(&iter);

		zbx_vector_active_command_ptr_clear_ext(&active_commands, free_active_command);
		zbx_vector_command_result_ptr_clear_ext(&command_results, free_command_result);
	}

	*config_revision_local = config_revision;

	p = NULL;
	while (NULL != (p = zbx_json_next(&jp_data, p)))
	{
/* {"data":[{"key":"system.cpu.num",...,...},{...},...]}
 *          ^------------------------------^
 */		if (SUCCEED != zbx_json_brackets_open(p, &jp_row))
		{
			zabbix_log(LOG_LEVEL_ERR, "cannot parse list of active checks: %s", zbx_json_strerror());
			goto out;
		}

		if (SUCCEED != zbx_json_value_by_name_dyn(&jp_row, ZBX_PROTO_TAG_KEY, &name, &name_alloc, NULL) ||
				'\0' == *name)
		{
			zabbix_log(LOG_LEVEL_WARNING, "cannot retrieve value of tag \"%s\"", ZBX_PROTO_TAG_KEY);
			continue;
		}

		if (SUCCEED != zbx_json_value_by_name_dyn(&jp_row, ZBX_PROTO_TAG_KEY_ORIG, &key_orig, &key_orig_alloc,
				NULL) || '\0' == *key_orig)
		{
			size_t offset = 0;
			zbx_strcpy_alloc(&key_orig, &key_orig_alloc, &offset, name);
		}

		if (SUCCEED != zbx_json_value_by_name(&jp_row, ZBX_PROTO_TAG_DELAY, tmp, sizeof(tmp), NULL) ||
				'\0' == *tmp)
		{
			zabbix_log(LOG_LEVEL_WARNING, "cannot retrieve value of tag \"%s\"", ZBX_PROTO_TAG_DELAY);
			continue;
		}

		delay = atoi(tmp);

		if (SUCCEED != zbx_json_value_by_name(&jp_row, ZBX_PROTO_TAG_LASTLOGSIZE, tmp, sizeof(tmp), NULL) ||
				SUCCEED != zbx_is_uint64(tmp, &lastlogsize))
		{
			zabbix_log(LOG_LEVEL_WARNING, "cannot retrieve value of tag \"%s\"", ZBX_PROTO_TAG_LASTLOGSIZE);
			continue;
		}

		if (SUCCEED != zbx_json_value_by_name(&jp_row, ZBX_PROTO_TAG_MTIME, tmp, sizeof(tmp), NULL) ||
				'\0' == *tmp)
		{
			zabbix_log(LOG_LEVEL_WARNING, "cannot retrieve value of tag \"%s\"", ZBX_PROTO_TAG_MTIME);
			mtime = 0;
		}
		else
			mtime = atoi(tmp);

		add_check(zbx_alias_get(name), key_orig, delay, lastlogsize, mtime);

		/* remember what was received */
		zbx_vector_str_append(&received_metrics, zbx_strdup(NULL, key_orig));
	}

	/* remove what wasn't received */
	for (i = 0; i < active_metrics.values_num; i++)
	{
		int	found = 0;

		metric = (ZBX_ACTIVE_METRIC *)active_metrics.values[i];

		/* 'Do-not-delete' exception for log[] and log.count[] items with <mode> parameter set */
		/* to 'skip'. */
		/* We need to keep their state, namely 'skip_old_data', in case the items become */
		/* NOTSUPPORTED as  server might not send them in a new active check list. */

		if (0 != (ZBX_METRIC_FLAG_LOG_LOG & metric->flags) && ITEM_STATE_NOTSUPPORTED == metric->state &&
				0 == metric->skip_old_data && SUCCEED == mode_parameter_is_skip(metric->flags,
				metric->key))
		{
			continue;
		}

		for (j = 0; j < received_metrics.values_num; j++)
		{
			if (0 == strcmp(metric->key_orig, received_metrics.values[j]))
			{
				found = 1;
				break;
			}
		}

		if (0 == found)
		{
#if !defined(_WINDOWS) && !defined(__MINGW32__)
			if (NULL != metric->persistent_file_name)
			{
				zbx_add_to_persistent_inactive_list(&persistent_inactive_vec, metric->key_orig,
						metric->persistent_file_name);
			}
#endif
			zbx_vector_ptr_remove_noorder(&active_metrics, i);
			free_active_metric(metric);
			i--;	/* consider the same index on the next run */
		}
	}

	zbx_regexp_clean_expressions(&regexps);

	if (SUCCEED == zbx_json_brackets_by_name(&jp, ZBX_PROTO_TAG_REGEXP, &jp_data))
	{
		p = NULL;
		while (NULL != (p = zbx_json_next(&jp_data, p)))
		{
/* {"regexp":[{"name":"regexp1",...,...},{...},...]}
 *            ^------------------------^
 */			if (SUCCEED != zbx_json_brackets_open(p, &jp_row))
			{
				zabbix_log(LOG_LEVEL_ERR, "cannot parse list of active checks: %s",
						zbx_json_strerror());
				goto out;
			}

			if (SUCCEED != zbx_json_value_by_name_dyn(&jp_row, "name", &name, &name_alloc, NULL))
			{
				zabbix_log(LOG_LEVEL_WARNING, "cannot retrieve value of tag \"%s\"", "name");
				continue;
			}

			if (SUCCEED != zbx_json_value_by_name(&jp_row, "expression", expression, sizeof(expression),
					NULL) || '\0' == *expression)
			{
				zabbix_log(LOG_LEVEL_WARNING, "cannot retrieve value of tag \"%s\"", "expression");
				continue;
			}

			if (SUCCEED != zbx_json_value_by_name(&jp_row, "expression_type", tmp, sizeof(tmp), NULL) ||
					'\0' == *tmp)
			{
				zabbix_log(LOG_LEVEL_WARNING, "cannot retrieve value of tag \"%s\"", "expression_type");
				continue;
			}

			expression_type = atoi(tmp);

			if (SUCCEED != zbx_json_value_by_name(&jp_row, "exp_delimiter", tmp, sizeof(tmp), NULL))
			{
				zabbix_log(LOG_LEVEL_WARNING, "cannot retrieve value of tag \"%s\"", "exp_delimiter");
				continue;
			}

			exp_delimiter = tmp[0];

			if (SUCCEED != zbx_json_value_by_name(&jp_row, "case_sensitive", tmp,
					sizeof(tmp), NULL) || '\0' == *tmp)
			{
				zabbix_log(LOG_LEVEL_WARNING, "cannot retrieve value of tag \"%s\"", "case_sensitive");
				continue;
			}

			case_sensitive = atoi(tmp);

			zbx_add_regexp_ex(&regexps, name, expression, expression_type, exp_delimiter, case_sensitive);
		}
	}
success:
	ret = SUCCEED;
out:
	zbx_vector_str_clear_ext(&received_metrics, zbx_str_free);
	zbx_vector_str_destroy(&received_metrics);
	zbx_free(key_orig);
	zbx_free(name);

	zabbix_log(LOG_LEVEL_DEBUG, "End of %s():%s", __func__, zbx_result_string(ret));

	return ret;
}

static int	parse_list_of_commands(char *str)
{
	const char		*p;
	char			*cmd = NULL, tmp[MAX_STRING_LEN], *key = NULL;
	int			ret = FAIL, commands_num = 0;
	zbx_uint64_t		command_id;
	struct zbx_json_parse	jp, jp_data, jp_row;
	size_t			cmd_alloc = 0, key_alloc;

	zabbix_log(LOG_LEVEL_DEBUG, "In %s()", __func__);

	if (SUCCEED != zbx_json_open(str, &jp))
	{
		zabbix_log(LOG_LEVEL_ERR, "cannot parse list of active commands: %s", zbx_json_strerror());
		goto out;
	}

	if (SUCCEED == zbx_json_brackets_by_name(&jp, ZBX_PROTO_TAG_COMMANDS, &jp_data))
	{
		p = NULL;
		while (NULL != (p = zbx_json_next(&jp_data, p)))
		{
			size_t	offset = 0;

			if (SUCCEED != zbx_json_brackets_open(p, &jp_row))
			{
				zabbix_log(LOG_LEVEL_ERR, "cannot parse list of active commands: %s",
						zbx_json_strerror());
				goto out;
			}

			if (SUCCEED != zbx_json_value_by_name_dyn(&jp_row, ZBX_PROTO_TAG_COMMAND, &cmd, &cmd_alloc,
					NULL) || '\0' == *cmd)
			{
				zabbix_log(LOG_LEVEL_WARNING, "cannot retrieve value of tag \"%s\"",
						ZBX_PROTO_TAG_COMMAND);
				continue;
			}

			if (SUCCEED != zbx_json_value_by_name(&jp_row, ZBX_PROTO_TAG_WAIT, tmp, sizeof(tmp), NULL) ||
					'\0' == *tmp)
			{
				zabbix_log(LOG_LEVEL_WARNING, "cannot retrieve value of tag \"%s\"",
						ZBX_PROTO_TAG_WAIT);
				continue;
			}

			if (SUCCEED != zbx_quote_key_param(&cmd, 0))
			{
				zabbix_log(LOG_LEVEL_WARNING, "Invalid command \"%s\"", cmd);
				continue;
			}

			if (0 == atoi(tmp))
			{
				zbx_snprintf_alloc(&key, &key_alloc, &offset, "system.run[%s,nowait]",
						cmd);
			}
			else
				zbx_snprintf_alloc(&key, &key_alloc, &offset, "system.run[%s,wait]",cmd);

			if (SUCCEED != zbx_json_value_by_name(&jp_row, ZBX_PROTO_TAG_ID, tmp, sizeof(tmp), NULL) ||
							SUCCEED != zbx_is_uint64(tmp, &command_id))
			{
				zabbix_log(LOG_LEVEL_WARNING, "cannot retrieve value of tag \"%s\"", ZBX_PROTO_TAG_ID);
				continue;
			}

			add_command(key, command_id);

			commands_num++;
		}
	}

	ret = SUCCEED;
out:
	zbx_free(key);
	zbx_free(cmd);

	zabbix_log(LOG_LEVEL_DEBUG, "End of %s():%s", __func__, zbx_result_string(ret));

	return ret;
}

/*********************************************************************************************
 *                                                                                           *
 * Purpose: processes configuration item and sets its value to respective parameter          *
 *                                                                                           *
 * Parameters: json - [OUT] pointer to JSON structure where to put resulting value           *
 *             config - [IN] pointer to configuration parameter                              *
 *             length - [IN] length of configuration parameter                               *
 *             proto - [IN] configuration parameter prototype                                *
 *             config_host_metadata_item - [IN]                                              *
 *                                                                                           *
 *********************************************************************************************/
static void	process_config_item(struct zbx_json *json, const char *config, size_t length, const char *proto,
		const char *config_host_metadata_item)
{
	char		**value;
	AGENT_RESULT	result;
	const char	*config_name, *config_type;

	if (config_host_metadata_item == config)
	{
		config_name = "HostMetadataItem";
		config_type = "metadata";
	}
	else /* CONFIG_HOST_INTERFACE_ITEM */
	{
		config_name = "HostInterfaceItem";
		config_type = "interface";
	}

	zbx_init_agent_result(&result);

	if (SUCCEED == zbx_execute_agent_check(config, ZBX_PROCESS_LOCAL_COMMAND | ZBX_PROCESS_WITH_ALIAS, &result) &&
			NULL != (value = ZBX_GET_STR_RESULT(&result)) && NULL != *value)
	{
		if (SUCCEED != zbx_is_utf8(*value))
		{
			zabbix_log(LOG_LEVEL_WARNING, "cannot get host %s using \"%s\" item specified by"
					" \"%s\" configuration parameter: returned value is not"
					" a UTF-8 string",config_type, config, config_name);
		}
		else
		{
			if (length < zbx_strlen_utf8(*value))
			{
				size_t	bytes;

				zabbix_log(LOG_LEVEL_WARNING, "the returned value of \"%s\" item specified by"
						" \"%s\" configuration parameter is too long,"
						" using first %d characters", config, config_name, (int)length);

				bytes = zbx_strlen_utf8_nchars(*value, length);
				(*value)[bytes] = '\0';
			}
			zbx_json_addstring(json, proto, *value, ZBX_JSON_TYPE_STRING);
		}
	}
	else
		zabbix_log(LOG_LEVEL_WARNING, "cannot get host %s using \"%s\" item specified by"
				" \"%s\" configuration parameter", config_type, config, config_name);

	zbx_free_agent_result(&result);
}

/******************************************************************************
 *                                                                            *
 * Purpose: retrieves list of active checks from Zabbix server                *
 *                                                                            *
 * Return value: returns SUCCEED on successful parsing,                       *
 *               FAIL on other cases                                          *
 *                                                                            *
 ******************************************************************************/
static int	refresh_active_checks(zbx_vector_addr_ptr_t *addrs, const zbx_config_tls_t *config_tls,
		zbx_uint32_t *config_revision_local, int config_timeout, const char *config_source_ip,
		const char *config_hostname, const char *config_host_metadata, const char *config_host_metadata_item)
{
	static ZBX_THREAD_LOCAL int	last_ret = SUCCEED;
	int				ret, level;
	zbx_socket_t			s;
	struct zbx_json			json;

	zabbix_log(LOG_LEVEL_DEBUG, "In %s() host:'%s' port:%hu", __func__, ((zbx_addr_t *)addrs->values[0])->ip,
			((zbx_addr_t *)addrs->values[0])->port);

	zbx_json_init(&json, ZBX_JSON_STAT_BUF_LEN);

	zbx_json_addstring(&json, ZBX_PROTO_TAG_REQUEST, ZBX_PROTO_VALUE_GET_ACTIVE_CHECKS, ZBX_JSON_TYPE_STRING);
	zbx_json_addstring(&json, ZBX_PROTO_TAG_HOST, config_hostname, ZBX_JSON_TYPE_STRING);

	if (NULL != config_host_metadata)
	{
		zbx_json_addstring(&json, ZBX_PROTO_TAG_HOST_METADATA, config_host_metadata, ZBX_JSON_TYPE_STRING);
	}
	else if (NULL != config_host_metadata_item)
	{
#define HOST_METADATA_LEN	65535	/* UTF-8 characters, not bytes */
		process_config_item(&json, config_host_metadata_item, HOST_METADATA_LEN, ZBX_PROTO_TAG_HOST_METADATA,
				config_host_metadata_item);
#undef HOST_METADATA_LEN
	}

	if (NULL != CONFIG_HOST_INTERFACE)
	{
		zbx_json_addstring(&json, ZBX_PROTO_TAG_INTERFACE, CONFIG_HOST_INTERFACE, ZBX_JSON_TYPE_STRING);
	}
	else if (NULL != CONFIG_HOST_INTERFACE_ITEM)
	{
		process_config_item(&json, CONFIG_HOST_INTERFACE_ITEM, HOST_INTERFACE_LEN, ZBX_PROTO_TAG_INTERFACE,
				config_host_metadata_item);
	}

	if (NULL != CONFIG_LISTEN_IP)
	{
		char	*p;

		if (NULL != (p = strchr(CONFIG_LISTEN_IP, ',')))
			*p = '\0';

		zbx_json_addstring(&json, ZBX_PROTO_TAG_IP, CONFIG_LISTEN_IP, ZBX_JSON_TYPE_STRING);

		if (NULL != p)
			*p = ',';
	}

	if (ZBX_DEFAULT_AGENT_PORT != CONFIG_LISTEN_PORT)
		zbx_json_adduint64(&json, ZBX_PROTO_TAG_PORT, (zbx_uint64_t)CONFIG_LISTEN_PORT);

	zbx_json_adduint64(&json, ZBX_PROTO_TAG_CONFIG_REVISION, (zbx_uint64_t)*config_revision_local);
	zbx_json_addstring(&json, ZBX_PROTO_TAG_SESSION, session_token, ZBX_JSON_TYPE_STRING);

	level = SUCCEED != last_ret ? LOG_LEVEL_DEBUG : LOG_LEVEL_WARNING;

	if (SUCCEED == (ret = zbx_connect_to_server(&s, config_source_ip, addrs, config_timeout, config_timeout,
			0, level, config_tls)))
	{
		zabbix_log(LOG_LEVEL_DEBUG, "sending [%s]", json.buffer);

		if (SUCCEED == (ret = zbx_tcp_send(&s, json.buffer)))
		{
			zabbix_log(LOG_LEVEL_DEBUG, "before read");

			if (SUCCEED == (ret = zbx_tcp_recv(&s)))
			{
				zabbix_log(LOG_LEVEL_DEBUG, "got [%s]", s.buffer);

				if (SUCCEED != last_ret)
				{
					zabbix_log(LOG_LEVEL_WARNING, "Active check configuration update from [%s:%hu]"
							" is working again", ((zbx_addr_t *)addrs->values[0])->ip,
							((zbx_addr_t *)addrs->values[0])->port);
				}

				if (SUCCEED != parse_list_of_checks(s.buffer, ((zbx_addr_t *)addrs->values[0])->ip,
						((zbx_addr_t *)addrs->values[0])->port, config_revision_local))
				{
						zabbix_log(LOG_LEVEL_ERR, "cannot parse list of active checks: %s",
								zbx_json_strerror());
				}

				if (SUCCEED != parse_list_of_commands(s.buffer))
				{
					zabbix_log(LOG_LEVEL_ERR, "cannot parse list of active commands: %s",
							zbx_json_strerror());
				}
			}
			else
			{
				/* server is unaware if configuration is actually delivered and saves session */
				*config_revision_local = 0;
				zabbix_log(level, "Unable to receive from [%s]:%d [%s]",
						((zbx_addr_t *)addrs->values[0])->ip,
						((zbx_addr_t *)addrs->values[0])->port, zbx_socket_strerror());
			}
		}
		else
		{
			zabbix_log(level, "Unable to send to [%s]:%d [%s]",
					((zbx_addr_t *)addrs->values[0])->ip, ((zbx_addr_t *)addrs->values[0])->port,
					zbx_socket_strerror());
		}

		zbx_tcp_close(&s);
	}

	if (SUCCEED != ret && SUCCEED == last_ret)
		zabbix_log(LOG_LEVEL_WARNING, "Active check configuration update started to fail");

	last_ret = ret;

	zbx_json_free(&json);

	zabbix_log(LOG_LEVEL_DEBUG, "End of %s():%s", __func__, zbx_result_string(ret));

	return ret;
}

/******************************************************************************
 *                                                                            *
 * Purpose: checks whether JSON response is SUCCEED                           *
 *                                                                            *
 * Parameters: response - [IN] JSON response from Zabbix trapper              *
 *                                                                            *
 * Return value:  SUCCEED - processed successfully                            *
 *                FAIL - error occurred                                       *
 *                                                                            *
 * Comments: zabbix_sender has almost the same function!                      *
 *                                                                            *
 ******************************************************************************/
static int	check_response(const char *response)
{
	struct zbx_json_parse	jp;
	char			value[MAX_STRING_LEN], info[MAX_STRING_LEN];
	int			ret;

	zabbix_log(LOG_LEVEL_DEBUG, "In %s() response:'%s'", __func__, response);

	ret = zbx_json_open(response, &jp);

	if (SUCCEED == ret)
		ret = zbx_json_value_by_name(&jp, ZBX_PROTO_TAG_RESPONSE, value, sizeof(value), NULL);

	if (SUCCEED == ret && 0 != strcmp(value, ZBX_PROTO_VALUE_SUCCESS))
		ret = FAIL;

	if (SUCCEED == ret && SUCCEED == zbx_json_value_by_name(&jp, ZBX_PROTO_TAG_INFO, info, sizeof(info), NULL))
		zabbix_log(LOG_LEVEL_DEBUG, "info from server: '%s'", info);

	zabbix_log(LOG_LEVEL_DEBUG, "End of %s():%s", __func__, zbx_result_string(ret));

	return ret;
}

static int format_metric_results(struct zbx_json *json, int now)
{
	active_buffer_element_t	*el;
	int			i, ret = FAIL;

	zabbix_log(LOG_LEVEL_DEBUG, "In %s()", __func__);

	if (CONFIG_BUFFER_SIZE / 2 > buffer.pcount && CONFIG_BUFFER_SIZE > buffer.count &&
			CONFIG_BUFFER_SEND > now - buffer.lastsent)
	{
		zabbix_log(LOG_LEVEL_DEBUG, "%s() now:%d lastsent:%d now-lastsent:%d BufferSend:%d; will not send now",
				__func__, now, buffer.lastsent, now - buffer.lastsent, CONFIG_BUFFER_SEND);
		goto ret;
	}

	if (0 == buffer.count)
		goto ret;

	zbx_json_addarray(json, ZBX_PROTO_TAG_DATA);

	for (i = 0; i < buffer.count; i++)
	{
		el = &buffer.data[i];

		zbx_json_addobject(json, NULL);
		zbx_json_addstring(json, ZBX_PROTO_TAG_HOST, el->host, ZBX_JSON_TYPE_STRING);
		zbx_json_addstring(json, ZBX_PROTO_TAG_KEY, el->key, ZBX_JSON_TYPE_STRING);

		if (NULL != el->value)
			zbx_json_addstring(json, ZBX_PROTO_TAG_VALUE, el->value, ZBX_JSON_TYPE_STRING);

		if (ITEM_STATE_NOTSUPPORTED == el->state)
		{
			zbx_json_adduint64(json, ZBX_PROTO_TAG_STATE, ITEM_STATE_NOTSUPPORTED);
		}
		else
		{
			/* add item meta information only for items in normal state */
			if (0 != (ZBX_METRIC_FLAG_LOG & el->flags))
				zbx_json_adduint64(json, ZBX_PROTO_TAG_LASTLOGSIZE, el->lastlogsize);
			if (0 != (ZBX_METRIC_FLAG_LOG_LOGRT & el->flags))
<<<<<<< HEAD
				zbx_json_addint64(&json, ZBX_PROTO_TAG_MTIME, el->mtime);
		}

		if (0 != el->timestamp)
			zbx_json_addint64(&json, ZBX_PROTO_TAG_LOGTIMESTAMP, el->timestamp);
=======
				zbx_json_addint64(json, ZBX_PROTO_TAG_MTIME, el->mtime);
		}

		if (0 != el->timestamp)
			zbx_json_addint64(json, ZBX_PROTO_TAG_LOGTIMESTAMP, el->timestamp);
>>>>>>> 0917db6b

		if (NULL != el->source)
			zbx_json_addstring(json, ZBX_PROTO_TAG_LOGSOURCE, el->source, ZBX_JSON_TYPE_STRING);

		if (0 != el->severity)
<<<<<<< HEAD
			zbx_json_addint64(&json, ZBX_PROTO_TAG_LOGSEVERITY, el->severity);

		if (0 != el->logeventid)
			zbx_json_addint64(&json, ZBX_PROTO_TAG_LOGEVENTID, el->logeventid);
=======
			zbx_json_addint64(json, ZBX_PROTO_TAG_LOGSEVERITY, el->severity);

		if (0 != el->logeventid)
			zbx_json_addint64(json, ZBX_PROTO_TAG_LOGEVENTID, el->logeventid);
>>>>>>> 0917db6b

		zbx_json_adduint64(json, ZBX_PROTO_TAG_ID, el->id);

<<<<<<< HEAD
		zbx_json_addint64(&json, ZBX_PROTO_TAG_CLOCK, el->ts.sec);
		zbx_json_addint64(&json, ZBX_PROTO_TAG_NS, el->ts.ns);
		zbx_json_close(&json);
=======
		zbx_json_addint64(json, ZBX_PROTO_TAG_CLOCK, el->ts.sec);
		zbx_json_addint64(json, ZBX_PROTO_TAG_NS, el->ts.ns);
		zbx_json_close(json);
>>>>>>> 0917db6b
	}

	zbx_json_close(json);
	ret = SUCCEED;
ret:
	zabbix_log(LOG_LEVEL_DEBUG, "End of %s():%s", __func__, zbx_result_string(ret));

	return ret;
}

static int	format_command_results(struct zbx_json *json)
{
	int			i;
	zbx_command_result_t	*result;

	if (0 == command_results.values_num)
		return FAIL;

	zbx_json_addarray(json, ZBX_PROTO_TAG_COMMANDS);

	for (i = 0; i < command_results.values_num; i++)
	{
<<<<<<< HEAD
		zbx_timespec(&ts);
		zbx_json_addint64(&json, ZBX_PROTO_TAG_CLOCK, ts.sec);
		zbx_json_addint64(&json, ZBX_PROTO_TAG_NS, ts.ns);
=======
		result = (zbx_command_result_t *)command_results.values[i];
>>>>>>> 0917db6b

		if (NULL == result->value)
			continue;

		zbx_json_addobject(json, NULL);
		zbx_json_adduint64(json, ZBX_PROTO_TAG_ID, result->id);

		if (ITEM_STATE_NOTSUPPORTED == result->state)
			zbx_json_addstring(json, ZBX_PROTO_TAG_ERROR, result->value, ZBX_JSON_TYPE_STRING);
		else
			zbx_json_addstring(json, ZBX_PROTO_TAG_VALUE, result->value, ZBX_JSON_TYPE_STRING);

		zbx_json_close(json);
	}

	zbx_json_close(json);

	return SUCCEED;
}

static void	clear_metric_results(zbx_vector_addr_ptr_t *addrs, zbx_vector_pre_persistent_t *prep_vec, int now,
		int ret)
{
	int			i;
	active_buffer_element_t	*el;

	if (SUCCEED == ret)
	{
#if !defined(_WINDOWS) && !defined(__MINGW32__)
		zbx_write_persistent_files(prep_vec);
		zbx_clean_pre_persistent_elements(prep_vec);
#else
		ZBX_UNUSED(prep_vec);
#endif
		/* free buffer */
		for (i = 0; i < buffer.count; i++)
		{
			el = &buffer.data[i];

			zbx_free(el->host);
			zbx_free(el->key);
			zbx_free(el->value);
			zbx_free(el->source);
		}
		buffer.count = 0;
		buffer.pcount = 0;

		buffer.lastsent = now;

		if (0 != buffer.first_error)
		{
			zabbix_log(LOG_LEVEL_WARNING, "active check data upload to [%s:%hu] is working again",
					((zbx_addr_t *)addrs->values[0])->ip, ((zbx_addr_t *)addrs->values[0])->port);
			buffer.first_error = 0;
		}
	}
	else
	{
		if (0 == buffer.first_error)
		{
			zabbix_log(LOG_LEVEL_WARNING, "Active check data upload started to fail");
			buffer.first_error = now;
		}
	}
}

/******************************************************************************
 *                                                                            *
 * Purpose: sends value stored in buffer to Zabbix server                     *
 *                                                                            *
 * Parameters:                                                                *
 *   addrs - [IN] vector with pair of Zabbix server IP or Hostname and port   *
 *                number                                                      *
 *   prep_vec - [IN/OUT] vector with data for writing into persistent files   *
 *   config_tls - [IN]                                                        *
 *   config_timeout - [IN]                                                    *
 *   config_source_ip - [IN]                                                  *
 *                                                                            *
 * Return value: SUCCEED if:                                                  *
 *                    - no need to send data now (buffer empty or has enough  *
 *                      free elements, or recently sent)                      *
 *                    - data successfully sent to server (proxy)              *
 *               FAIL - error when sending data                               *
 *                                                                            *
 ******************************************************************************/
static int	send_buffer(zbx_vector_addr_ptr_t *addrs, zbx_vector_pre_persistent_t *prep_vec,
		const zbx_config_tls_t *config_tls, int config_timeout, const char *config_source_ip)
{
	int			ret = SUCCEED, ret_metrics, ret_commands, now, level;
	zbx_timespec_t		ts;
	zbx_socket_t		s;
	struct zbx_json		json;

	zabbix_log(LOG_LEVEL_DEBUG, "In %s() host:'%s' port:%d entries:%d/%d",
			__func__, ((zbx_addr_t *)addrs->values[0])->ip, ((zbx_addr_t *)addrs->values[0])->port,
			buffer.count, CONFIG_BUFFER_SIZE);

	now = (int)time(NULL);

	zbx_json_init(&json, ZBX_JSON_STAT_BUF_LEN);
	zbx_json_addstring(&json, ZBX_PROTO_TAG_REQUEST, ZBX_PROTO_VALUE_AGENT_DATA, ZBX_JSON_TYPE_STRING);
	zbx_json_addstring(&json, ZBX_PROTO_TAG_SESSION, session_token, ZBX_JSON_TYPE_STRING);

	ret_metrics = format_metric_results(&json, now);
	ret_commands = format_command_results(&json);

	if (FAIL == ret_metrics && FAIL == ret_commands)
		goto ret;

	level = 0 == buffer.first_error ? LOG_LEVEL_WARNING : LOG_LEVEL_DEBUG;

	if (SUCCEED == (ret = zbx_connect_to_server(&s, config_source_ip, addrs, MIN(buffer.count * config_timeout, 60),
			config_timeout, 0, level, config_tls)))
	{
		zbx_timespec(&ts);
		zbx_json_adduint64(&json, ZBX_PROTO_TAG_CLOCK, ts.sec);
		zbx_json_adduint64(&json, ZBX_PROTO_TAG_NS, ts.ns);

		zabbix_log(LOG_LEVEL_DEBUG, "JSON before sending [%s]", json.buffer);

		if (SUCCEED == (ret = zbx_tcp_send(&s, json.buffer)))
		{
			if (SUCCEED == (ret = zbx_tcp_recv(&s)))
			{
				zabbix_log(LOG_LEVEL_DEBUG, "JSON back [%s]", s.buffer);

				if (NULL == s.buffer || SUCCEED != check_response(s.buffer))
				{
					ret = FAIL;
					zabbix_log(LOG_LEVEL_DEBUG, "NOT OK");
				}
				else
					zabbix_log(LOG_LEVEL_DEBUG, "OK");
			}
			else
			{
				zabbix_log(level, "Unable to receive from [%s]:%d [%s]",
						((zbx_addr_t *)addrs->values[0])->ip,
						((zbx_addr_t *)addrs->values[0])->port,
						zbx_socket_strerror());
			}
		}
		else
		{
			zabbix_log(level, "Unable to send to [%s]:%d [%s]",
					((zbx_addr_t *)addrs->values[0])->ip, ((zbx_addr_t *)addrs->values[0])->port,
					zbx_socket_strerror());
		}

		zbx_tcp_close(&s);
	}

	if (SUCCEED == ret_metrics)
		clear_metric_results(addrs, prep_vec, now, ret);

	if (SUCCEED == ret && SUCCEED == ret_commands)
		zbx_vector_command_result_ptr_clear_ext(&command_results, free_command_result);
ret:
	zbx_json_free(&json);
	zabbix_log(LOG_LEVEL_DEBUG, "End of %s():%s", __func__, zbx_result_string(ret));

	return ret;
}

/******************************************************************************
 *                                                                            *
 * Purpose: buffers new value or sends whole buffer to server                 *
 *                                                                            *
 * Parameters:                                                                *
 *   addrs - [IN] In C agent - vector with a pair of Zabbix server IP or      *
 *                Hostname and port number. In Agent2 it is not used (NULL).  *
 *   agent2_result - [IN] NULL in C agent. In Agent2 it is used for passing   *
 *                        address of buffer where to store matching log       *
 *                        records. It is here to have the same function       *
 *                        prototype as in Agent2.                             *
 *   host - [IN] name of host in Zabbix database                              *
 *   key - [IN] name of metric                                                *
 *   value - [IN] key value or error message why item became NOTSUPPORTED     *
 *   state - [IN] ITEM_STATE_NORMAL or ITEM_STATE_NOTSUPPORTED                *
 *   lastlogsize - [IN] size of read logfile                                  *
 *   mtime - [IN] time of last file modification                              *
 *   timestamp - [IN] timestamp of read value                                 *
 *   source - [IN] name of logged data source                                 *
 *   severity - [IN] severity of logged data sources                          *
 *   logeventid - [IN] application-specific identifier for the event; used    *
 *                     for monitoring of Windows event logs                   *
 *   flags - [IN] metric flags                                                *
 *   config_tls - [IN]                                                        *
 *   config_timeout - [IN]                                                    *
 *   config_source_ip - [IN]                                                  *
 *                                                                            *
 * Return value: returns SUCCEED on successful parsing,                       *
 *               FAIL on other cases                                          *
 *                                                                            *
 * Comments: ATTENTION! This function's address and pointers to arguments     *
 *           are described in Zabbix defined type "zbx_process_value_func_t"  *
 *           and used when calling process_log(), process_logrt() and         *
 *           zbx_read2(). If you ever change this process_value() arguments   *
 *           or return value do not forget to synchronize changes with the    *
 *           defined type "zbx_process_value_func_t" and implementations of   *
 *           process_log(), process_logrt(), zbx_read2() and their callers.   *
 *                                                                            *
 ******************************************************************************/
static int	process_value(zbx_vector_addr_ptr_t *addrs, zbx_vector_ptr_t *agent2_result, const char *host,
		const char *key, const char *value, unsigned char state, zbx_uint64_t *lastlogsize,
		const int *mtime, const unsigned long *timestamp, const char *source,
		const unsigned short *severity, const unsigned long *logeventid, unsigned char flags,
		const zbx_config_tls_t *config_tls, int config_timeout, const char *config_source_ip)
{
	active_buffer_element_t	*el = NULL;
	int			i, ret = FAIL;
	size_t			sz;

	ZBX_UNUSED(agent2_result);

	if (SUCCEED == ZBX_CHECK_LOG_LEVEL(LOG_LEVEL_DEBUG))
	{
		if (NULL != lastlogsize)
		{
			zabbix_log(LOG_LEVEL_DEBUG, "In %s() key:'%s:%s' lastlogsize:" ZBX_FS_UI64 " value:'%s'",
					__func__, host, key, *lastlogsize, ZBX_NULL2STR(value));
		}
		else
		{
			/* log a dummy lastlogsize to keep the same record format for simpler parsing */
			zabbix_log(LOG_LEVEL_DEBUG, "In %s() key:'%s:%s' lastlogsize:null value:'%s'",
					__func__, host, key, ZBX_NULL2STR(value));
		}
	}

	/* do not send data from buffer if host/key are the same as previous unless buffer is full already */
	if (0 < buffer.count)
	{
		el = &buffer.data[buffer.count - 1];

		if ((0 != (flags & ZBX_METRIC_FLAG_PERSISTENT) && CONFIG_BUFFER_SIZE / 2 <= buffer.pcount) ||
				CONFIG_BUFFER_SIZE <= buffer.count ||
				0 != strcmp(el->key, key) || 0 != strcmp(el->host, host))
		{
			send_buffer(addrs, &pre_persistent_vec, config_tls, config_timeout, config_source_ip);
		}
	}

	if (0 != (ZBX_METRIC_FLAG_PERSISTENT & flags) && CONFIG_BUFFER_SIZE / 2 <= buffer.pcount)
	{
		zabbix_log(LOG_LEVEL_WARNING, "buffer is full, cannot store persistent value");
		goto out;
	}

	if (CONFIG_BUFFER_SIZE > buffer.count)
	{
		zabbix_log(LOG_LEVEL_DEBUG, "buffer: new element %d", buffer.count);
		el = &buffer.data[buffer.count];
		buffer.count++;
	}
	else
	{
		if (0 == (ZBX_METRIC_FLAG_PERSISTENT & flags))
		{
			for (i = 0; i < buffer.count; i++)
			{
				el = &buffer.data[i];
				if (0 == strcmp(el->host, host) && 0 == strcmp(el->key, key))
					break;
			}
		}

		if (0 != (ZBX_METRIC_FLAG_PERSISTENT & flags) || i == buffer.count)
		{
			for (i = 0; i < buffer.count; i++)
			{
				el = &buffer.data[i];
				if (0 == (ZBX_METRIC_FLAG_PERSISTENT & el->flags))
					break;
			}
		}

		if (NULL != el)
		{
			zabbix_log(LOG_LEVEL_DEBUG, "remove element [%d] Key:'%s:%s'", i, el->host, el->key);

			zbx_free(el->host);
			zbx_free(el->key);
			zbx_free(el->value);
			zbx_free(el->source);
		}

		sz = (size_t)(CONFIG_BUFFER_SIZE - i - 1) * sizeof(active_buffer_element_t);
		memmove(&buffer.data[i], &buffer.data[i + 1], sz);

		zabbix_log(LOG_LEVEL_DEBUG, "buffer full: new element %d", buffer.count - 1);

		el = &buffer.data[CONFIG_BUFFER_SIZE - 1];
	}

	memset(el, 0, sizeof(active_buffer_element_t));
	el->host = zbx_strdup(NULL, host);
	el->key = zbx_strdup(NULL, key);
	if (NULL != value)
		el->value = zbx_strdup(NULL, value);
	el->state = state;

	if (NULL != source)
		el->source = strdup(source);
	if (NULL != severity)
		el->severity = *severity;
	if (NULL != lastlogsize)
		el->lastlogsize = *lastlogsize;
	if (NULL != mtime)
		el->mtime = *mtime;
	if (NULL != timestamp)
		el->timestamp = *timestamp;
	if (NULL != logeventid)
		el->logeventid = (int)*logeventid;

	zbx_timespec(&el->ts);

	el->flags = flags;
	el->id = ++last_valueid;

	if (0 != (ZBX_METRIC_FLAG_PERSISTENT & flags))
		buffer.pcount++;

	/* If conditions are met then send buffer now. It is necessary for synchronization */
	/* between sending data to server and writing of persistent files. */
	if ((0 != (flags & ZBX_METRIC_FLAG_PERSISTENT) && CONFIG_BUFFER_SIZE / 2 <= buffer.pcount) ||
			CONFIG_BUFFER_SIZE <= buffer.count)
	{
		send_buffer(addrs, &pre_persistent_vec, config_tls, config_timeout, config_source_ip);
	}

	ret = SUCCEED;
out:
	zabbix_log(LOG_LEVEL_DEBUG, "End of %s():%s", __func__, zbx_result_string(ret));

	return ret;
}

static void	process_remote_command_value(const char *value, zbx_uint64_t id, unsigned char state)
{
	zbx_command_result_t	*result;

	result = (zbx_command_result_t *)zbx_malloc(NULL, sizeof(zbx_command_result_t));

	if (NULL != value)
		result->value = zbx_strdup(NULL, value);
	else
		result->value = NULL;

	result->id = id;
	result->state = state;
	zbx_vector_command_result_ptr_append(&command_results, result);
}

static int	need_meta_update(ZBX_ACTIVE_METRIC *metric, zbx_uint64_t lastlogsize_sent, int mtime_sent,
		unsigned char old_state, zbx_uint64_t lastlogsize_last, int mtime_last)
{
	int	ret = FAIL;

	zabbix_log(LOG_LEVEL_DEBUG, "In %s() key:%s", __func__, metric->key);

	if (0 != (ZBX_METRIC_FLAG_LOG & metric->flags))
	{
		/* meta information update is needed if:                                              */
		/* - lastlogsize or mtime changed since we last sent within this check                */
		/* - nothing was sent during this check and state changed from notsupported to normal */
		/* - nothing was sent during this check and it's a new metric                         */
		if (lastlogsize_sent != metric->lastlogsize || mtime_sent != metric->mtime ||
				(lastlogsize_last == lastlogsize_sent && mtime_last == mtime_sent &&
						(old_state != metric->state ||
						0 != (ZBX_METRIC_FLAG_NEW & metric->flags))))
		{
			/* needs meta information update */
			ret = SUCCEED;
		}
	}

	zabbix_log(LOG_LEVEL_DEBUG, "End of %s():%s", __func__, zbx_result_string(ret));

	return ret;
}

#if !defined(_WINDOWS) && !defined(__MINGW32__)
static int	process_eventlog_check(zbx_vector_addr_ptr_t *addrs, zbx_vector_ptr_t *agent2_result,
		zbx_vector_expression_t *regular_expressions, ZBX_ACTIVE_METRIC *metric,
		zbx_process_value_func_t process_value_cb, zbx_uint64_t *lastlogsize_sent,
		const zbx_config_tls_t *config_tls, int config_timeout, const char *config_hostname, char **error)
{
	ZBX_UNUSED(addrs);
	ZBX_UNUSED(agent2_result);
	ZBX_UNUSED(regular_expressions);
	ZBX_UNUSED(metric);
	ZBX_UNUSED(process_value_cb);
	ZBX_UNUSED(lastlogsize_sent);
	ZBX_UNUSED(error);
	ZBX_UNUSED(config_tls);
	ZBX_UNUSED(config_timeout);
	ZBX_UNUSED(config_hostname);

	return FAIL;
}
#else
int	process_eventlog_check(zbx_vector_addr_ptr_t *addrs, zbx_vector_ptr_t *agent2_result,
		zbx_vector_expression_t *regexps, ZBX_ACTIVE_METRIC *metric, zbx_process_value_func_t process_value_cb,
		zbx_uint64_t *lastlogsize_sent, const zbx_config_tls_t *config_tls, int config_timeout,
		const char *config_hostname, char **error);
#endif

static int	process_common_check(zbx_vector_addr_ptr_t *addrs, ZBX_ACTIVE_METRIC *metric,
		const zbx_config_tls_t *config_tls, int config_timeout, const char *config_source_ip,
		const char *config_hostname, char **error)
{
	int		ret;
	AGENT_RESULT	result;
	char		**pvalue;

	zbx_init_agent_result(&result);

	if (SUCCEED != (ret = zbx_execute_agent_check(metric->key, 0, &result)))
	{
		if (NULL != (pvalue = ZBX_GET_MSG_RESULT(&result)))
			*error = zbx_strdup(*error, *pvalue);
		goto out;
	}

	if (NULL != (pvalue = ZBX_GET_TEXT_RESULT(&result)))
	{
		zabbix_log(LOG_LEVEL_DEBUG, "for key [%s] received value [%s]", metric->key, *pvalue);

		process_value(addrs, NULL, config_hostname, metric->key_orig, *pvalue, ITEM_STATE_NORMAL, NULL, NULL,
				NULL, NULL, NULL, NULL, metric->flags, config_tls, config_timeout, config_source_ip);
	}
out:
	zbx_free_agent_result(&result);

	return ret;
}

static void	process_command(zbx_active_command_t *command)
{
	AGENT_RESULT	result;
	char		**pvalue, *empty = "", *error = ZBX_NOTSUPPORTED_MSG;
	unsigned char	state = ITEM_STATE_NORMAL;

	zabbix_log(LOG_LEVEL_DEBUG, "In %s() command:%s", __func__, command->key);

	zbx_init_agent_result(&result);

	if (SUCCEED != zbx_execute_agent_check(command->key, 0, &result))
	{
		state = ITEM_STATE_NOTSUPPORTED;
		if (NULL == (pvalue = ZBX_GET_MSG_RESULT(&result)))
			pvalue = &error;
	}
	else if (NULL == (pvalue = ZBX_GET_TEXT_RESULT(&result)))
		pvalue = &empty;

	process_remote_command_value(*pvalue, command->command_id, state);

	zbx_free_agent_result(&result);

	zabbix_log(LOG_LEVEL_DEBUG, "End of %s() state:%d result:%s", __func__, state, *pvalue);
}

#if !defined(_WINDOWS) && !defined(__MINGW32__)
/******************************************************************************
 *                                                                            *
 * Purpose: initializes element of preparation vector with available data     *
 *                                                                            *
 * Parameters: lastlogsize - [IN] lastlogize value to write into persistent   *
 *                                data file                                   *
 *             mtime - [IN] mtime value to write into persistent data file    *
 *             prep_vec_elem - [IN/OUT] element of vector to initialize       *
 *                                                                            *
 * Comments: This is a minimal initialization for using before sending status *
 *           updates or meta-data. It initializes only 2 attributes to be     *
 *           usable without any data about log files.                         *
 *                                                                            *
 ******************************************************************************/
static void	zbx_minimal_init_prep_vec_data(zbx_uint64_t lastlogsize, int mtime, zbx_pre_persistent_t *prep_vec_elem)
{
	if (NULL != prep_vec_elem->filename)
		zbx_free(prep_vec_elem->filename);	/* filename == NULL should be checked when preparing JSON */
							/* for writing as most attributes are not initialized */
	prep_vec_elem->processed_size = lastlogsize;
	prep_vec_elem->mtime = mtime;
}

static void	zbx_fill_prep_vec_element(zbx_vector_pre_persistent_t *prep_vec, const char *key,
		const char *persistent_file_name, const struct st_logfile *logfile, const zbx_uint64_t lastlogsize,
		const int mtime)
{
	/* index in preparation vector */
	int	idx = zbx_find_or_create_prep_vec_element(prep_vec, key, persistent_file_name);

	if (NULL != logfile)
	{
		zbx_init_prep_vec_data(logfile, prep_vec->values + idx);
		zbx_update_prep_vec_data(logfile, logfile->processed_size, prep_vec->values + idx);
	}
	else
		zbx_minimal_init_prep_vec_data(lastlogsize, mtime, prep_vec->values + idx);
}
#endif	/* not WINDOWS, not __MINGW32__ */

static void	process_active_commands(zbx_vector_addr_ptr_t *addrs, const zbx_config_tls_t *config_tls,
		int config_timeout, const char *config_source_ip)
{
	int	i;

	zabbix_log(LOG_LEVEL_DEBUG, "In %s() server:'%s' port:%hu", __func__, addrs->values[0]->ip,
			addrs->values[0]->port);

	for (i = 0; i < active_commands.values_num; i++)
		process_command((zbx_active_command_t *)active_commands.values[i]);

	zbx_vector_active_command_ptr_clear_ext(&active_commands, free_active_command);

	send_buffer(addrs, &pre_persistent_vec, config_tls, config_timeout, config_source_ip);

	zabbix_log(LOG_LEVEL_DEBUG, "End of %s()", __func__);
}

static void	process_active_checks(zbx_vector_addr_ptr_t *addrs, const zbx_config_tls_t *config_tls,
		int config_timeout, const char *config_source_ip, const char *config_hostname)
{
	char	*error = NULL;
	int	i, now;

	zabbix_log(LOG_LEVEL_DEBUG, "In %s() server:'%s' port:%hu", __func__, addrs->values[0]->ip,
			addrs->values[0]->port);

	now = (int)time(NULL);

	for (i = 0; i < active_metrics.values_num; i++)
	{
		zbx_uint64_t		lastlogsize_last, lastlogsize_sent;
		int			mtime_last, mtime_sent, ret;
		ZBX_ACTIVE_METRIC	*metric = (ZBX_ACTIVE_METRIC *)active_metrics.values[i];

		if (metric->nextcheck > now)
			continue;

		/* for meta information update we need to know if something was sent at all during the check */
		lastlogsize_last = metric->lastlogsize;
		mtime_last = metric->mtime;

		lastlogsize_sent = metric->lastlogsize;
		mtime_sent = metric->mtime;

		/* before processing make sure refresh is not 0 to avoid overload */
		if (0 == metric->refresh)
		{
			ret = FAIL;
			metric->refresh = SEC_PER_YEAR;
			error = zbx_strdup(error, "Incorrect update interval.");
		}
		else if (0 != ((ZBX_METRIC_FLAG_LOG_LOG | ZBX_METRIC_FLAG_LOG_LOGRT) & metric->flags))
		{
			ret = process_log_check(addrs, NULL, &regexps, metric, process_value, &lastlogsize_sent,
					&mtime_sent, &error, &pre_persistent_vec, config_tls, config_timeout,
					config_source_ip, config_hostname);
		}
		else if (0 != (ZBX_METRIC_FLAG_LOG_EVENTLOG & metric->flags))
		{
			ret = process_eventlog_check(addrs, NULL, &regexps, metric, process_value, &lastlogsize_sent,
					config_tls, config_timeout, config_hostname, &error);
		}
		else
			ret = process_common_check(addrs, metric, config_tls, config_timeout, config_source_ip,
					config_hostname, &error);

		if (SUCCEED != ret)
		{
			const char	*perror = (NULL != error ? error : ZBX_NOTSUPPORTED_MSG);

			metric->state = ITEM_STATE_NOTSUPPORTED;
			metric->error_count = 0;
			metric->processed_bytes = 0;

			zabbix_log(LOG_LEVEL_WARNING, "active check \"%s\" is not supported: %s", metric->key, perror);
#if !defined(_WINDOWS) && !defined(__MINGW32__)
			/* only for log*[] items */
			if (0 != ((ZBX_METRIC_FLAG_LOG_LOG | ZBX_METRIC_FLAG_LOG_LOGRT) & metric->flags) &&
					NULL != metric->persistent_file_name)
			{
				const struct st_logfile	*logfile = NULL;

				if (0 < metric->logfiles_num)
				{
					logfile = find_last_processed_file_in_logfiles_list(metric->logfiles,
							metric->logfiles_num);
				}

				zbx_fill_prep_vec_element(&pre_persistent_vec, metric->key_orig,
						metric->persistent_file_name, logfile, metric->lastlogsize,
						metric->mtime);
			}
#endif
			process_value(addrs, NULL, config_hostname, metric->key_orig, perror, ITEM_STATE_NOTSUPPORTED,
					&metric->lastlogsize, &metric->mtime, NULL, NULL, NULL, NULL, metric->flags,
					config_tls, config_timeout, config_source_ip);

			zbx_free(error);
		}
		else
		{
			if (0 == metric->error_count)
			{
				unsigned char	old_state = metric->state;

				if (ITEM_STATE_NOTSUPPORTED == metric->state)
				{
					/* item became supported */
					metric->state = ITEM_STATE_NORMAL;
				}

				if (SUCCEED == need_meta_update(metric, lastlogsize_sent, mtime_sent, old_state,
						lastlogsize_last, mtime_last))
				{
#if !defined(_WINDOWS) && !defined(__MINGW32__)
					if (NULL != metric->persistent_file_name)
					{
						const struct st_logfile	*logfile = NULL;

						if (0 < metric->logfiles_num)
						{
							logfile = find_last_processed_file_in_logfiles_list(
									metric->logfiles, metric->logfiles_num);
						}

						zbx_fill_prep_vec_element(&pre_persistent_vec, metric->key_orig,
								metric->persistent_file_name, logfile,
								metric->lastlogsize, metric->mtime);
					}
#endif
					/* meta information update */
					process_value(addrs, NULL, config_hostname, metric->key_orig, NULL,
							metric->state, &metric->lastlogsize, &metric->mtime, NULL, NULL,
							NULL, NULL, metric->flags, config_tls, config_timeout,
							config_source_ip);
				}

				/* remove "new metric" flag */
				metric->flags &= ~ZBX_METRIC_FLAG_NEW;
			}
		}

		send_buffer(addrs, &pre_persistent_vec, config_tls, config_timeout, config_source_ip);
		metric->nextcheck = (int)time(NULL) + metric->refresh;
	}

	zabbix_log(LOG_LEVEL_DEBUG, "End of %s()", __func__);
}

/******************************************************************************
 *                                                                            *
 * Purpose: updates schedules of active checks and buffer by specified time   *
 *          delta                                                             *
 *                                                                            *
 * Parameters: delta - [IN] time delta in seconds                             *
 *                                                                            *
 * Comments: This function is used to update checking and sending schedules   *
 *           if the system time was rolled back.                              *
 *                                                                            *
 ******************************************************************************/
static void	update_schedule(int delta)
{
	int	i;

	for (i = 0; i < active_metrics.values_num; i++)
	{
		ZBX_ACTIVE_METRIC	*metric = (ZBX_ACTIVE_METRIC *)active_metrics.values[i];
		metric->nextcheck += delta;
	}

	buffer.lastsent += delta;
}

#ifndef _WINDOWS
static void	zbx_active_checks_sigusr_handler(int flags)
{
	if (ZBX_RTC_USER_PARAMETERS_RELOAD == ZBX_RTC_GET_MSG(flags))
		need_update_userparam = 1;
}
#endif

static void	send_heartbeat_msg(zbx_vector_addr_ptr_t *addrs, const zbx_config_tls_t *config_tls, int config_timeout,
		const char *config_source_ip, const char *config_hostname)
{
	static ZBX_THREAD_LOCAL int	last_ret = SUCCEED;
	int				ret, level;
	zbx_socket_t			s;
	struct zbx_json			json;

	zabbix_log(LOG_LEVEL_DEBUG, "In %s()", __func__);

	zbx_json_init(&json, ZBX_JSON_STAT_BUF_LEN);

	zbx_json_addstring(&json, ZBX_PROTO_TAG_REQUEST, ZBX_PROTO_VALUE_ACTIVE_CHECK_HEARTBEAT, ZBX_JSON_TYPE_STRING);
	zbx_json_addstring(&json, ZBX_PROTO_TAG_HOST, config_hostname, ZBX_JSON_TYPE_STRING);
	zbx_json_addint64(&json, ZBX_PROTO_TAG_HEARTBEAT_FREQ, CONFIG_HEARTBEAT_FREQUENCY);

	level = SUCCEED != last_ret ? LOG_LEVEL_DEBUG : LOG_LEVEL_WARNING;

	if (SUCCEED == (ret = zbx_connect_to_server(&s, config_source_ip, addrs, config_timeout, config_timeout,
			0, level, config_tls)))
	{
		zabbix_log(LOG_LEVEL_DEBUG, "sending [%s]", json.buffer);

		if (SUCCEED == (ret = zbx_tcp_send(&s, json.buffer)))
		{
			(void)zbx_tcp_recv(&s);	/* allow Zabbix server or Zabbix proxy to close connection */

			if (last_ret == FAIL)
			{
				zabbix_log(LOG_LEVEL_WARNING, "Successfully sent heartbeat message to [%s]:%d",
						((zbx_addr_t *)addrs->values[0])->ip,
						((zbx_addr_t *)addrs->values[0])->port);
			}
		}
	}

	if (SUCCEED != ret)
	{
		zabbix_log(level, "Unable to send heartbeat message to [%s]:%d [%s]",
				((zbx_addr_t *)addrs->values[0])->ip, ((zbx_addr_t *)addrs->values[0])->port,
				zbx_socket_strerror());
	}

	zbx_tcp_close(&s);
	last_ret = ret;

	zabbix_log(LOG_LEVEL_DEBUG, "Out %s()", __func__);
}

ZBX_THREAD_ENTRY(active_checks_thread, args)
{
	zbx_thread_activechk_args	activechk_args, *activechks_args_in;
	time_t				nextcheck = 0, nextrefresh = 0, nextsend = 0, now, delta, lastcheck = 0,
					heartbeat_nextcheck = 0, lash_cmd_hash_check = 0;
	zbx_uint32_t			config_revision_local = 0;
	zbx_thread_info_t		*info = &((zbx_thread_args_t *)args)->info;
	unsigned char			process_type = ((zbx_thread_args_t *)args)->info.process_type;
	int				server_num = ((zbx_thread_args_t *)args)->info.server_num,
					process_num = ((zbx_thread_args_t *)args)->info.process_num;

	activechks_args_in = (zbx_thread_activechk_args *)((((zbx_thread_args_t *)args))->args);

	zabbix_log(LOG_LEVEL_INFORMATION, "%s #%d started [%s #%d]", get_program_type_string(info->program_type),
			server_num, get_process_type_string(process_type), process_num);

	zbx_vector_addr_ptr_create(&activechk_args.addrs);

	zbx_addr_copy(&activechk_args.addrs, &(activechks_args_in->addrs));
	const char	*config_hostname = zbx_strdup(NULL, activechks_args_in->hostname);

	zbx_free(args);

	session_token = zbx_create_token(0);

#if defined(HAVE_GNUTLS) || defined(HAVE_OPENSSL)
	zbx_tls_init_child(activechks_args_in->zbx_config_tls, activechks_args_in->zbx_get_program_type_cb_arg);
#endif
	init_active_metrics();

#ifndef _WINDOWS
	zbx_set_sigusr_handler(zbx_active_checks_sigusr_handler);
#endif

	if (0 != CONFIG_HEARTBEAT_FREQUENCY)
		heartbeat_nextcheck = time(NULL);

	while (ZBX_IS_RUNNING())
	{
#ifndef _WINDOWS
		if (1 == need_update_userparam)
		{
			zbx_setproctitle("active checks #%d [reloading user parameters]", process_num);
			reload_user_parameters(process_type, process_num, activechks_args_in->config_file);
			need_update_userparam = 0;
		}
#endif

		zbx_update_env(get_process_type_string(process_type), zbx_time());

		if ((now = time(NULL)) >= nextsend)
		{
			send_buffer(&activechk_args.addrs, &pre_persistent_vec, activechks_args_in->zbx_config_tls,
					activechks_args_in->config_timeout, activechks_args_in->config_source_ip);
			nextsend = time(NULL) + 1;
		}

		if (heartbeat_nextcheck != 0 && now >= heartbeat_nextcheck)
		{
			heartbeat_nextcheck = now + CONFIG_HEARTBEAT_FREQUENCY;
			send_heartbeat_msg(&activechk_args.addrs, activechks_args_in->zbx_config_tls,
					activechks_args_in->config_timeout, activechks_args_in->config_source_ip,
					config_hostname);
		}

		if (now >= nextrefresh)
		{
			zbx_setproctitle("active checks #%d [getting list of active checks]", process_num);

			if (FAIL == refresh_active_checks(&activechk_args.addrs, activechks_args_in->zbx_config_tls,
					&config_revision_local, activechks_args_in->config_timeout,
					activechks_args_in->config_source_ip, config_hostname,
					activechks_args_in->config_host_metadata,
					activechks_args_in->config_host_metadata_item))
			{
				nextrefresh = time(NULL) + 60;
			}
			else
			{
				nextrefresh = time(NULL) + CONFIG_REFRESH_ACTIVE_CHECKS;
				nextcheck = 0;
			}
#if !defined(_WINDOWS) && !defined(__MINGW32__)
			zbx_remove_inactive_persistent_files(&persistent_inactive_vec);
#endif
		}

		if (0 != active_commands.values_num)
		{
			process_active_commands(&activechk_args.addrs, activechks_args_in->zbx_config_tls,
					activechks_args_in->config_timeout, activechks_args_in->config_source_ip);
		}

		if (now >= nextcheck && CONFIG_BUFFER_SIZE / 2 > buffer.pcount)
		{
			zbx_setproctitle("active checks #%d [processing active checks]", process_num);

			process_active_checks(&activechk_args.addrs, activechks_args_in->zbx_config_tls,
					activechks_args_in->config_timeout, activechks_args_in->config_source_ip,
					config_hostname);

			if (CONFIG_BUFFER_SIZE / 2 <= buffer.pcount)
			{
				/* failed to complete processing active checks */
				continue;
			}

			nextcheck = get_min_nextcheck();
			if (FAIL == nextcheck)
				nextcheck = time(NULL) + 60;
		}
		else
		{
			if (0 > (delta = now - lastcheck))
			{
				zabbix_log(LOG_LEVEL_WARNING, "the system time has been pushed back,"
						" adjusting active check schedule");
				update_schedule((int)delta);
				nextcheck += delta;
				nextsend += delta;
				nextrefresh += delta;

				if (0 != heartbeat_nextcheck)
					heartbeat_nextcheck += delta;
			}

			zbx_setproctitle("active checks #%d [idle 1 sec]", process_num);
			zbx_sleep(1);
		}

		lastcheck = now;

		if (now > (lash_cmd_hash_check + SEC_PER_HOUR))
		{
			clean_command_hash();
			lash_cmd_hash_check = now;
		}
	}

	zbx_free(session_token);

#ifdef _WINDOWS
	zbx_vector_addr_ptr_clear_ext(&activechk_args.addrs, (zbx_clean_func_t)zbx_addr_free);
	zbx_vector_addr_ptr_destroy(&activechk_args.addrs);
	free_active_metrics();

	ZBX_DO_EXIT();

	zbx_thread_exit(EXIT_SUCCESS);
#else
	zbx_setproctitle("%s #%d [terminated]", get_process_type_string(process_type), process_num);

	while (1)
		zbx_sleep(SEC_PER_MIN);
#endif
}<|MERGE_RESOLUTION|>--- conflicted
+++ resolved
@@ -1043,47 +1043,26 @@
 			if (0 != (ZBX_METRIC_FLAG_LOG & el->flags))
 				zbx_json_adduint64(json, ZBX_PROTO_TAG_LASTLOGSIZE, el->lastlogsize);
 			if (0 != (ZBX_METRIC_FLAG_LOG_LOGRT & el->flags))
-<<<<<<< HEAD
-				zbx_json_addint64(&json, ZBX_PROTO_TAG_MTIME, el->mtime);
-		}
-
-		if (0 != el->timestamp)
-			zbx_json_addint64(&json, ZBX_PROTO_TAG_LOGTIMESTAMP, el->timestamp);
-=======
 				zbx_json_addint64(json, ZBX_PROTO_TAG_MTIME, el->mtime);
 		}
 
 		if (0 != el->timestamp)
 			zbx_json_addint64(json, ZBX_PROTO_TAG_LOGTIMESTAMP, el->timestamp);
->>>>>>> 0917db6b
 
 		if (NULL != el->source)
 			zbx_json_addstring(json, ZBX_PROTO_TAG_LOGSOURCE, el->source, ZBX_JSON_TYPE_STRING);
 
 		if (0 != el->severity)
-<<<<<<< HEAD
-			zbx_json_addint64(&json, ZBX_PROTO_TAG_LOGSEVERITY, el->severity);
-
-		if (0 != el->logeventid)
-			zbx_json_addint64(&json, ZBX_PROTO_TAG_LOGEVENTID, el->logeventid);
-=======
 			zbx_json_addint64(json, ZBX_PROTO_TAG_LOGSEVERITY, el->severity);
 
 		if (0 != el->logeventid)
 			zbx_json_addint64(json, ZBX_PROTO_TAG_LOGEVENTID, el->logeventid);
->>>>>>> 0917db6b
 
 		zbx_json_adduint64(json, ZBX_PROTO_TAG_ID, el->id);
 
-<<<<<<< HEAD
-		zbx_json_addint64(&json, ZBX_PROTO_TAG_CLOCK, el->ts.sec);
-		zbx_json_addint64(&json, ZBX_PROTO_TAG_NS, el->ts.ns);
-		zbx_json_close(&json);
-=======
 		zbx_json_addint64(json, ZBX_PROTO_TAG_CLOCK, el->ts.sec);
 		zbx_json_addint64(json, ZBX_PROTO_TAG_NS, el->ts.ns);
 		zbx_json_close(json);
->>>>>>> 0917db6b
 	}
 
 	zbx_json_close(json);
@@ -1106,13 +1085,7 @@
 
 	for (i = 0; i < command_results.values_num; i++)
 	{
-<<<<<<< HEAD
-		zbx_timespec(&ts);
-		zbx_json_addint64(&json, ZBX_PROTO_TAG_CLOCK, ts.sec);
-		zbx_json_addint64(&json, ZBX_PROTO_TAG_NS, ts.ns);
-=======
 		result = (zbx_command_result_t *)command_results.values[i];
->>>>>>> 0917db6b
 
 		if (NULL == result->value)
 			continue;
@@ -1219,6 +1192,8 @@
 	ret_metrics = format_metric_results(&json, now);
 	ret_commands = format_command_results(&json);
 
+	zbx_json_close(&json);
+
 	if (FAIL == ret_metrics && FAIL == ret_commands)
 		goto ret;
 
@@ -1228,8 +1203,8 @@
 			config_timeout, 0, level, config_tls)))
 	{
 		zbx_timespec(&ts);
-		zbx_json_adduint64(&json, ZBX_PROTO_TAG_CLOCK, ts.sec);
-		zbx_json_adduint64(&json, ZBX_PROTO_TAG_NS, ts.ns);
+		zbx_json_addint64(&json, ZBX_PROTO_TAG_CLOCK, ts.sec);
+		zbx_json_addint64(&json, ZBX_PROTO_TAG_NS, ts.ns);
 
 		zabbix_log(LOG_LEVEL_DEBUG, "JSON before sending [%s]", json.buffer);
 
