--- conflicted
+++ resolved
@@ -1011,9 +1011,170 @@
 	return ret;
 }
 
-<<<<<<< HEAD
 static int format_metric_results(struct zbx_json *json, int now)
-=======
+{
+	active_buffer_element_t	*el;
+	int			i, ret = FAIL;
+
+	zabbix_log(LOG_LEVEL_DEBUG, "In %s()", __func__);
+
+	if (CONFIG_BUFFER_SIZE / 2 > buffer.pcount && CONFIG_BUFFER_SIZE > buffer.count &&
+			CONFIG_BUFFER_SEND > now - buffer.lastsent)
+	{
+		zabbix_log(LOG_LEVEL_DEBUG, "%s() now:%d lastsent:%d now-lastsent:%d BufferSend:%d; will not send now",
+				__func__, now, buffer.lastsent, now - buffer.lastsent, CONFIG_BUFFER_SEND);
+		goto ret;
+	}
+
+	if (0 == buffer.count)
+		goto ret;
+
+	zbx_json_addarray(json, ZBX_PROTO_TAG_DATA);
+
+	for (i = 0; i < buffer.count; i++)
+	{
+		el = &buffer.data[i];
+
+		zbx_json_addobject(json, NULL);
+		zbx_json_addstring(json, ZBX_PROTO_TAG_HOST, el->host, ZBX_JSON_TYPE_STRING);
+		zbx_json_addstring(json, ZBX_PROTO_TAG_KEY, el->key, ZBX_JSON_TYPE_STRING);
+
+		if (NULL != el->value)
+			zbx_json_addstring(json, ZBX_PROTO_TAG_VALUE, el->value, ZBX_JSON_TYPE_STRING);
+
+		if (ITEM_STATE_NOTSUPPORTED == el->state)
+		{
+			zbx_json_adduint64(json, ZBX_PROTO_TAG_STATE, ITEM_STATE_NOTSUPPORTED);
+		}
+		else
+		{
+			/* add item meta information only for items in normal state */
+			if (0 != (ZBX_METRIC_FLAG_LOG & el->flags))
+				zbx_json_adduint64(json, ZBX_PROTO_TAG_LASTLOGSIZE, el->lastlogsize);
+			if (0 != (ZBX_METRIC_FLAG_LOG_LOGRT & el->flags))
+				zbx_json_adduint64(json, ZBX_PROTO_TAG_MTIME, el->mtime);
+		}
+
+		if (0 != el->timestamp)
+			zbx_json_adduint64(json, ZBX_PROTO_TAG_LOGTIMESTAMP, el->timestamp);
+
+		if (NULL != el->source)
+			zbx_json_addstring(json, ZBX_PROTO_TAG_LOGSOURCE, el->source, ZBX_JSON_TYPE_STRING);
+
+		if (0 != el->severity)
+			zbx_json_adduint64(json, ZBX_PROTO_TAG_LOGSEVERITY, el->severity);
+
+		if (0 != el->logeventid)
+			zbx_json_adduint64(json, ZBX_PROTO_TAG_LOGEVENTID, el->logeventid);
+
+		zbx_json_adduint64(json, ZBX_PROTO_TAG_ID, el->id);
+
+		zbx_json_adduint64(json, ZBX_PROTO_TAG_CLOCK, el->ts.sec);
+		zbx_json_adduint64(json, ZBX_PROTO_TAG_NS, el->ts.ns);
+		zbx_json_close(json);
+	}
+
+	zbx_json_close(json);
+	ret = SUCCEED;
+ret:
+	zabbix_log(LOG_LEVEL_DEBUG, "End of %s():%s", __func__, zbx_result_string(ret));
+
+	return ret;
+}
+
+static int format_command_results(struct zbx_json *json)
+{
+	int					i;
+	active_commands_buffer_element_t	*el;
+
+	if (0 == commands_buffer.count)
+		return FAIL;
+
+	zbx_json_addarray(json, ZBX_PROTO_TAG_COMMANDS);
+
+	for (i = 0; i < commands_buffer.count; i++)
+	{
+		el = &commands_buffer.commands[i];
+
+		if (NULL == el->value)
+			continue;
+
+		zbx_json_addobject(json, NULL);
+		zbx_json_adduint64(json, ZBX_PROTO_TAG_ID, el->id);
+
+		if (ITEM_STATE_NOTSUPPORTED == el->state)
+			zbx_json_addstring(json, ZBX_PROTO_TAG_ERROR, el->value, ZBX_JSON_TYPE_STRING);
+		else
+			zbx_json_addstring(json, ZBX_PROTO_TAG_VALUE, el->value, ZBX_JSON_TYPE_STRING);
+
+		zbx_json_close(json);
+	}
+
+	zbx_json_close(json);
+
+	return SUCCEED;
+}
+
+static void clear_metric_results(zbx_vector_addr_ptr_t *addrs, zbx_vector_pre_persistent_t *prep_vec, int now, int ret)
+{
+	int			i;
+	active_buffer_element_t	*el;
+
+	if (SUCCEED == ret)
+	{
+#if !defined(_WINDOWS) && !defined(__MINGW32__)
+		zbx_write_persistent_files(prep_vec);
+		zbx_clean_pre_persistent_elements(prep_vec);
+#else
+		ZBX_UNUSED(prep_vec);
+#endif
+		/* free buffer */
+		for (i = 0; i < buffer.count; i++)
+		{
+			el = &buffer.data[i];
+
+			zbx_free(el->host);
+			zbx_free(el->key);
+			zbx_free(el->value);
+			zbx_free(el->source);
+		}
+		buffer.count = 0;
+		buffer.pcount = 0;
+
+		buffer.lastsent = now;
+
+		if (0 != buffer.first_error)
+		{
+			zabbix_log(LOG_LEVEL_WARNING, "active check data upload to [%s:%hu] is working again",
+					((zbx_addr_t *)addrs->values[0])->ip, ((zbx_addr_t *)addrs->values[0])->port);
+			buffer.first_error = 0;
+		}
+	}
+	else
+	{
+		if (0 == buffer.first_error)
+		{
+			zabbix_log(LOG_LEVEL_WARNING, "Active check data upload started to fail");
+			buffer.first_error = now;
+		}
+	}
+}
+
+static void clear_command_results(void)
+{
+	int					i;
+	active_commands_buffer_element_t	*el;
+
+	for (i = 0; i < commands_buffer.count; i++)
+	{
+		el = &commands_buffer.commands[i];
+
+		zbx_free(el->value);
+	}
+
+	commands_buffer.count = 0;
+}
+
 /******************************************************************************
  *                                                                            *
  * Purpose: Send value stored in the buffer to Zabbix server                  *
@@ -1036,196 +1197,6 @@
  ******************************************************************************/
 static int	send_buffer(zbx_vector_addr_ptr_t *addrs, zbx_vector_pre_persistent_t *prep_vec,
 		const zbx_config_tls_t *config_tls, int config_timeout, const char *config_source_ip)
->>>>>>> 2796a69f
-{
-	active_buffer_element_t	*el;
-	int			i, ret = FAIL;
-
-	zabbix_log(LOG_LEVEL_DEBUG, "In %s()", __func__);
-
-	if (CONFIG_BUFFER_SIZE / 2 > buffer.pcount && CONFIG_BUFFER_SIZE > buffer.count &&
-			CONFIG_BUFFER_SEND > now - buffer.lastsent)
-	{
-		zabbix_log(LOG_LEVEL_DEBUG, "%s() now:%d lastsent:%d now-lastsent:%d BufferSend:%d; will not send now",
-				__func__, now, buffer.lastsent, now - buffer.lastsent, CONFIG_BUFFER_SEND);
-		goto ret;
-	}
-
-	if (0 == buffer.count)
-		goto ret;
-
-	zbx_json_addarray(json, ZBX_PROTO_TAG_DATA);
-
-	for (i = 0; i < buffer.count; i++)
-	{
-		el = &buffer.data[i];
-
-		zbx_json_addobject(json, NULL);
-		zbx_json_addstring(json, ZBX_PROTO_TAG_HOST, el->host, ZBX_JSON_TYPE_STRING);
-		zbx_json_addstring(json, ZBX_PROTO_TAG_KEY, el->key, ZBX_JSON_TYPE_STRING);
-
-		if (NULL != el->value)
-			zbx_json_addstring(json, ZBX_PROTO_TAG_VALUE, el->value, ZBX_JSON_TYPE_STRING);
-
-		if (ITEM_STATE_NOTSUPPORTED == el->state)
-		{
-			zbx_json_adduint64(json, ZBX_PROTO_TAG_STATE, ITEM_STATE_NOTSUPPORTED);
-		}
-		else
-		{
-			/* add item meta information only for items in normal state */
-			if (0 != (ZBX_METRIC_FLAG_LOG & el->flags))
-				zbx_json_adduint64(json, ZBX_PROTO_TAG_LASTLOGSIZE, el->lastlogsize);
-			if (0 != (ZBX_METRIC_FLAG_LOG_LOGRT & el->flags))
-				zbx_json_adduint64(json, ZBX_PROTO_TAG_MTIME, el->mtime);
-		}
-
-		if (0 != el->timestamp)
-			zbx_json_adduint64(json, ZBX_PROTO_TAG_LOGTIMESTAMP, el->timestamp);
-
-		if (NULL != el->source)
-			zbx_json_addstring(json, ZBX_PROTO_TAG_LOGSOURCE, el->source, ZBX_JSON_TYPE_STRING);
-
-		if (0 != el->severity)
-			zbx_json_adduint64(json, ZBX_PROTO_TAG_LOGSEVERITY, el->severity);
-
-		if (0 != el->logeventid)
-			zbx_json_adduint64(json, ZBX_PROTO_TAG_LOGEVENTID, el->logeventid);
-
-		zbx_json_adduint64(json, ZBX_PROTO_TAG_ID, el->id);
-
-		zbx_json_adduint64(json, ZBX_PROTO_TAG_CLOCK, el->ts.sec);
-		zbx_json_adduint64(json, ZBX_PROTO_TAG_NS, el->ts.ns);
-		zbx_json_close(json);
-	}
-
-	zbx_json_close(json);
-	ret = SUCCEED;
-ret:
-	zabbix_log(LOG_LEVEL_DEBUG, "End of %s():%s", __func__, zbx_result_string(ret));
-
-	return ret;
-}
-
-<<<<<<< HEAD
-static int format_command_results(struct zbx_json *json)
-{
-	int					i;
-	active_commands_buffer_element_t	*el;
-
-	if (0 == commands_buffer.count)
-		return FAIL;
-
-	zbx_json_addarray(json, ZBX_PROTO_TAG_COMMANDS);
-
-	for (i = 0; i < commands_buffer.count; i++)
-=======
-	if (SUCCEED == (ret = zbx_connect_to_server(&s, config_source_ip, addrs, MIN(buffer.count * config_timeout, 60),
-			config_timeout, 0, level, config_tls)))
->>>>>>> 2796a69f
-	{
-		el = &commands_buffer.commands[i];
-
-		if (NULL == el->value)
-			continue;
-
-		zbx_json_addobject(json, NULL);
-		zbx_json_adduint64(json, ZBX_PROTO_TAG_ID, el->id);
-
-		if (ITEM_STATE_NOTSUPPORTED == el->state)
-			zbx_json_addstring(json, ZBX_PROTO_TAG_ERROR, el->value, ZBX_JSON_TYPE_STRING);
-		else
-			zbx_json_addstring(json, ZBX_PROTO_TAG_VALUE, el->value, ZBX_JSON_TYPE_STRING);
-
-		zbx_json_close(json);
-	}
-
-	zbx_json_close(json);
-
-	return SUCCEED;
-}
-
-static void clear_metric_results(zbx_vector_addr_ptr_t *addrs, zbx_vector_pre_persistent_t *prep_vec, int now, int ret)
-{
-	int			i;
-	active_buffer_element_t	*el;
-
-	if (SUCCEED == ret)
-	{
-#if !defined(_WINDOWS) && !defined(__MINGW32__)
-		zbx_write_persistent_files(prep_vec);
-		zbx_clean_pre_persistent_elements(prep_vec);
-#else
-		ZBX_UNUSED(prep_vec);
-#endif
-		/* free buffer */
-		for (i = 0; i < buffer.count; i++)
-		{
-			el = &buffer.data[i];
-
-			zbx_free(el->host);
-			zbx_free(el->key);
-			zbx_free(el->value);
-			zbx_free(el->source);
-		}
-		buffer.count = 0;
-		buffer.pcount = 0;
-
-		buffer.lastsent = now;
-
-		if (0 != buffer.first_error)
-		{
-			zabbix_log(LOG_LEVEL_WARNING, "active check data upload to [%s:%hu] is working again",
-					((zbx_addr_t *)addrs->values[0])->ip, ((zbx_addr_t *)addrs->values[0])->port);
-			buffer.first_error = 0;
-		}
-	}
-	else
-	{
-		if (0 == buffer.first_error)
-		{
-			zabbix_log(LOG_LEVEL_WARNING, "Active check data upload started to fail");
-			buffer.first_error = now;
-		}
-	}
-}
-
-static void clear_command_results(void)
-{
-	int					i;
-	active_commands_buffer_element_t	*el;
-
-	for (i = 0; i < commands_buffer.count; i++)
-	{
-		el = &commands_buffer.commands[i];
-
-		zbx_free(el->value);
-	}
-
-	commands_buffer.count = 0;
-}
-
-/******************************************************************************
- *                                                                            *
- * Purpose: Send value stored in the buffer to Zabbix server                  *
- *                                                                            *
- * Parameters:                                                                *
- *   addrs          - [IN] vector with a pair of Zabbix server IP or          *
- *                             Hostname and port number                       *
- *   prep_vec       - [IN/OUT] vector with data for writing into              *
- *                                 persistent files                           *
- *   config_tls     - [IN]                                                    *
- *   config_timeout - [IN]                                                    *
- *                                                                            *
- * Return value: SUCCEED if:                                                  *
- *                    - no need to send data now (buffer empty or has enough  *
- *                      free elements, or recently sent)                      *
- *                    - data successfully sent to server (proxy)              *
- *               FAIL - error when sending data                               *
- *                                                                            *
- ******************************************************************************/
-static int	send_buffer(zbx_vector_addr_ptr_t *addrs, zbx_vector_pre_persistent_t *prep_vec,
-		const zbx_config_tls_t *config_tls, int config_timeout)
 {
 	int			ret = SUCCEED, ret_metrics, ret_commands, now, level;
 	zbx_timespec_t		ts;
@@ -1250,7 +1221,7 @@
 
 	level = 0 == buffer.first_error ? LOG_LEVEL_WARNING : LOG_LEVEL_DEBUG;
 
-	if (SUCCEED == (ret = zbx_connect_to_server(&s, CONFIG_SOURCE_IP, addrs, MIN(buffer.count * config_timeout, 60),
+	if (SUCCEED == (ret = zbx_connect_to_server(&s, config_source_ip, addrs, MIN(buffer.count * config_timeout, 60),
 			config_timeout, 0, level, config_tls)))
 	{
 		zbx_timespec(&ts);
@@ -1481,7 +1452,7 @@
 
 static void	process_remote_command_value(zbx_vector_addr_ptr_t *addrs, const char *host, const char *key,
 		const char *value, zbx_uint64_t id, unsigned char state, const zbx_config_tls_t *config_tls,
-		int config_timeout)
+		int config_timeout, const char *config_source_ip)
 {
 	active_commands_buffer_element_t	*el = NULL;
 
@@ -1523,7 +1494,7 @@
 
 	el->id = id;
 	el->state = state;
-	send_buffer(addrs, &pre_persistent_vec, config_tls, config_timeout);
+	send_buffer(addrs, &pre_persistent_vec, config_tls, config_timeout, config_source_ip);
 
 	zabbix_log(LOG_LEVEL_DEBUG, "End of %s()", __func__);
 }
@@ -1611,7 +1582,7 @@
 }
 
 static int	process_command(zbx_vector_addr_ptr_t *addrs, zbx_active_command_t *command,
-		const zbx_config_tls_t *config_tls, int config_timeout, char **error)
+		const zbx_config_tls_t *config_tls, int config_timeout, const char *config_source_ip, char **error)
 {
 	int		ret;
 	AGENT_RESULT	result;
@@ -1631,7 +1602,7 @@
 		zabbix_log(LOG_LEVEL_DEBUG, "for key [%s] received value [%s]", command->key, *pvalue);
 
 		process_remote_command_value(addrs, CONFIG_HOSTNAME, command->key, *pvalue, command->command_id,
-				command->state, config_tls, config_timeout);
+				command->state, config_tls, config_timeout, config_source_ip);
 	}
 out:
 	zbx_free_agent_result(&result);
@@ -1682,7 +1653,7 @@
 #endif	/* not WINDOWS, not __MINGW32__ */
 
 static void	process_active_commands(zbx_vector_addr_ptr_t *addrs, const zbx_config_tls_t *config_tls,
-		int config_timeout)
+		int config_timeout, const char *config_source_ip)
 {
 	char	*error = NULL;
 	int	i;
@@ -1695,7 +1666,7 @@
 		int			ret;
 		zbx_active_command_t	*command = (zbx_active_command_t *)active_commands.values[i];
 
-		ret = process_command(addrs, command, config_tls, config_timeout, &error);
+		ret = process_command(addrs, command, config_tls, config_timeout, config_source_ip, &error);
 
 		if (SUCCEED != ret)
 		{
@@ -1704,7 +1675,7 @@
 			command->state = ITEM_STATE_NOTSUPPORTED;
 
 			process_remote_command_value(addrs, CONFIG_HOSTNAME, command->key, perror, command->command_id,
-					command->state, config_tls, config_timeout);
+					command->state, config_tls, config_timeout, config_source_ip);
 
 			zbx_free(error);
 		}
@@ -2014,7 +1985,7 @@
 		}
 
 		process_active_commands(&activechk_args.addrs, activechks_args_in->zbx_config_tls,
-				activechks_args_in->config_timeout);
+				activechks_args_in->config_timeout, activechks_args_in->config_source_ip);
 
 		if (now >= nextcheck && CONFIG_BUFFER_SIZE / 2 > buffer.pcount)
 		{
