/*
** Zabbix
** Copyright (C) 2001-2023 Zabbix SIA
**
** This program is free software; you can redistribute it and/or modify
** it under the terms of the GNU General Public License as published by
** the Free Software Foundation; either version 2 of the License, or
** (at your option) any later version.
**
** This program is distributed in the hope that it will be useful,
** but WITHOUT ANY WARRANTY; without even the implied warranty of
** MERCHANTABILITY or FITNESS FOR A PARTICULAR PURPOSE. See the
** GNU General Public License for more details.
**
** You should have received a copy of the GNU General Public License
** along with this program; if not, write to the Free Software
** Foundation, Inc., 51 Franklin Street, Fifth Floor, Boston, MA  02110-1301, USA.
**/

#include "process_eventslog.h"
#include "process_eventslog6.h"

#include "../metrics.h"

#include "module.h"
#include "zbxalgo.h"
#include "../logfiles/logfiles.h"
#include "zbxsysinfo.h"
#include "zbxcomms.h"

#include "winmeta.h"

#include <delayimp.h> /* PDelayLoadInfo */

/* winevt.h contents START */
typedef HANDLE EVT_HANDLE, *PEVT_HANDLE;

BOOL WINAPI	EvtClose(EVT_HANDLE Object);
/* winevt.h contents END */

LONG WINAPI	DelayLoadDllExceptionFilter(PEXCEPTION_POINTERS excpointers)
{
	LONG		disposition = EXCEPTION_EXECUTE_HANDLER;
	PDelayLoadInfo	delayloadinfo = (PDelayLoadInfo)(excpointers->ExceptionRecord->ExceptionInformation[0]);

	switch (excpointers->ExceptionRecord->ExceptionCode)
	{
		case VcppException(ERROR_SEVERITY_ERROR, ERROR_MOD_NOT_FOUND):
			zabbix_log(LOG_LEVEL_DEBUG, "function %s was not found in %s",
					delayloadinfo->dlp.szProcName, delayloadinfo->szDll);
			break;
		case VcppException(ERROR_SEVERITY_ERROR, ERROR_PROC_NOT_FOUND):
			if (delayloadinfo->dlp.fImportByName)
			{
				zabbix_log(LOG_LEVEL_DEBUG, "function %s was not found in %s",
						delayloadinfo->dlp.szProcName, delayloadinfo->szDll);
			}
			else
			{
				zabbix_log(LOG_LEVEL_DEBUG, "function ordinal %d was not found in %s",
						delayloadinfo->dlp.dwOrdinal, delayloadinfo->szDll);
			}
			break;
		default:
			disposition = EXCEPTION_CONTINUE_SEARCH;
			break;
	}

	return disposition;
}

int	process_eventlog_check(zbx_vector_addr_ptr_t *addrs, zbx_vector_ptr_t *agent2_result,
		zbx_vector_expression_t *regexps, ZBX_ACTIVE_METRIC *metric, zbx_process_value_func_t process_value_cb,
		zbx_uint64_t *lastlogsize_sent, const zbx_config_tls_t *config_tls, int config_timeout,
		const char *config_source_ip, const char *config_hostname, int config_buffer_send,
		int config_buffer_size, int config_eventlog_max_lines_per_second, char **error)
{
	int 			ret = FAIL, rate, max_rate = MAX_VALUE_LINES;
	AGENT_REQUEST		request;
	const char		*filename, *pattern, *maxlines_persec, *skip,*key_severity, *key_source,
				*key_logeventid;
	OSVERSIONINFO		versionInfo;
	zbx_vector_prov_meta_t	prov_meta;

	zbx_init_agent_request(&request);
	zbx_vector_prov_meta_create(&prov_meta);

	if (SUCCEED != zbx_parse_item_key(metric->key, &request))
	{
		*error = zbx_strdup(*error, "Invalid item key format.");
		goto out;
	}

	if (0 == get_rparams_num(&request))
	{
		*error = zbx_strdup(*error, "Invalid number of parameters.");
		goto out;
	}

	if (7 < get_rparams_num(&request))
	{
		*error = zbx_strdup(*error, "Too many parameters.");
		goto out;
	}

	if (NULL == (filename = get_rparam(&request, 0)) || '\0' == *filename)
	{
		*error = zbx_strdup(*error, "Invalid first parameter.");
		goto out;
	}

	if (NULL == (pattern = get_rparam(&request, 1)))
	{
		pattern = "";
	}
	else if ('@' == *pattern && SUCCEED != zbx_global_regexp_exists(pattern + 1, regexps))
	{
		*error = zbx_dsprintf(*error, "Global regular expression \"%s\" does not exist.", pattern + 1);
		goto out;
	}

	if (NULL == (key_severity = get_rparam(&request, 2)))
	{
		key_severity = "";
	}
	else if ('@' == *key_severity && SUCCEED != zbx_global_regexp_exists(key_severity + 1, regexps))
	{
		*error = zbx_dsprintf(*error, "Global regular expression \"%s\" does not exist.", key_severity + 1);
		goto out;
	}

	if (NULL == (key_source = get_rparam(&request, 3)))
	{
		key_source = "";
	}
	else if ('@' == *key_source && SUCCEED != zbx_global_regexp_exists(key_source + 1, regexps))
	{
		*error = zbx_dsprintf(*error, "Global regular expression \"%s\" does not exist.", key_source + 1);
		goto out;
	}

	if (NULL == (key_logeventid = get_rparam(&request, 4)))
	{
		key_logeventid = "";
	}
	else if ('@' == *key_logeventid && SUCCEED != zbx_global_regexp_exists(key_logeventid + 1, regexps))
	{
		*error = zbx_dsprintf(*error, "Global regular expression \"%s\" does not exist.", key_logeventid + 1);
		goto out;
	}

	max_rate *= 0 != (ZBX_METRIC_FLAG_LOG_COUNT & metric->flags) ? MAX_VALUE_LINES_MULTIPLIER : 1;

	if (NULL == (maxlines_persec = get_rparam(&request, 5)) || '\0' == *maxlines_persec)
	{
<<<<<<< HEAD
		rate = config_eventlog_max_lines_per_second;
=======
		rate = CONFIG_EVENTLOG_MAX_LINES_PER_SECOND;

		if (0 != (ZBX_METRIC_FLAG_LOG_COUNT & metric->flags))
			rate *= MAX_VALUE_LINES_MULTIPLIER;
>>>>>>> 61c31fd4
	}
	else if (MIN_VALUE_LINES > (rate = atoi(maxlines_persec)) || max_rate < rate)
	{
		*error = zbx_strdup(*error, "Invalid sixth parameter.");
		goto out;
	}

	if (NULL == (skip = get_rparam(&request, 6)) || '\0' == *skip || 0 == strcmp(skip, "all"))
	{
		metric->skip_old_data = 0;
	}
	else if (0 != strcmp(skip, "skip"))
	{
		*error = zbx_strdup(*error, "Invalid seventh parameter.");
		goto out;
	}

	versionInfo.dwOSVersionInfoSize = sizeof(OSVERSIONINFO);
	GetVersionEx(&versionInfo);

	if (versionInfo.dwMajorVersion >= 6)	/* Windows Vista, 7 or Server 2008 */
	{
		__try
		{

			zbx_uint64_t	lastlogsize = metric->lastlogsize;
			EVT_HANDLE	eventlog6_render_context = NULL;
			EVT_HANDLE	eventlog6_query = NULL;
			zbx_uint64_t	eventlog6_firstid = 0;
			zbx_uint64_t	eventlog6_lastid = 0;

			if (SUCCEED != initialize_eventlog6(filename, &lastlogsize, &eventlog6_firstid,
					&eventlog6_lastid, &eventlog6_render_context, &eventlog6_query, error))
			{
				finalize_eventlog6(&eventlog6_render_context, &eventlog6_query);
				goto out;
			}

			ret = process_eventslog6(addrs, agent2_result, filename, &eventlog6_render_context,
					&eventlog6_query, lastlogsize, eventlog6_firstid, eventlog6_lastid, regexps,
					pattern, key_severity, key_source, key_logeventid, rate, process_value_cb,
<<<<<<< HEAD
					config_tls, config_timeout, config_source_ip, config_hostname,
					config_buffer_send, config_buffer_size, metric, lastlogsize_sent, error);
=======
					config_tls, config_timeout, config_source_ip, config_hostname, metric,
					lastlogsize_sent, &prov_meta, error);

			for (int i = 0; i < prov_meta.values_num; i++)
			{
				if (NULL != prov_meta.values[i].handle)
					EvtClose(prov_meta.values[i].handle);

				zbx_free(prov_meta.values[i].name);
			}
>>>>>>> 61c31fd4

			finalize_eventlog6(&eventlog6_render_context, &eventlog6_query);
		}
		__except (DelayLoadDllExceptionFilter(GetExceptionInformation()))
		{
			zabbix_log(LOG_LEVEL_WARNING, "failed to process eventlog");
		}
	}
	else if (versionInfo.dwMajorVersion < 6)	/* Windows versions before Vista */
	{
		ret = process_eventslog(addrs, agent2_result, filename, regexps, pattern, key_severity, key_source,
				key_logeventid, rate, process_value_cb, config_tls, config_timeout, config_source_ip,
				config_hostname, config_buffer_send, config_buffer_size, metric, lastlogsize_sent,
				error);
	}
out:
	zbx_vector_prov_meta_destroy(&prov_meta);
	zbx_free_agent_request(&request);

	return ret;
}<|MERGE_RESOLUTION|>--- conflicted
+++ resolved
@@ -153,14 +153,10 @@
 
 	if (NULL == (maxlines_persec = get_rparam(&request, 5)) || '\0' == *maxlines_persec)
 	{
-<<<<<<< HEAD
 		rate = config_eventlog_max_lines_per_second;
-=======
-		rate = CONFIG_EVENTLOG_MAX_LINES_PER_SECOND;
 
 		if (0 != (ZBX_METRIC_FLAG_LOG_COUNT & metric->flags))
 			rate *= MAX_VALUE_LINES_MULTIPLIER;
->>>>>>> 61c31fd4
 	}
 	else if (MIN_VALUE_LINES > (rate = atoi(maxlines_persec)) || max_rate < rate)
 	{
@@ -202,12 +198,9 @@
 			ret = process_eventslog6(addrs, agent2_result, filename, &eventlog6_render_context,
 					&eventlog6_query, lastlogsize, eventlog6_firstid, eventlog6_lastid, regexps,
 					pattern, key_severity, key_source, key_logeventid, rate, process_value_cb,
-<<<<<<< HEAD
 					config_tls, config_timeout, config_source_ip, config_hostname,
-					config_buffer_send, config_buffer_size, metric, lastlogsize_sent, error);
-=======
-					config_tls, config_timeout, config_source_ip, config_hostname, metric,
-					lastlogsize_sent, &prov_meta, error);
+					config_buffer_send, config_buffer_size, metric, lastlogsize_sent, &prov_meta,
+					error);
 
 			for (int i = 0; i < prov_meta.values_num; i++)
 			{
@@ -216,7 +209,6 @@
 
 				zbx_free(prov_meta.values[i].name);
 			}
->>>>>>> 61c31fd4
 
 			finalize_eventlog6(&eventlog6_render_context, &eventlog6_query);
 		}
