--- conflicted
+++ resolved
@@ -402,10 +402,6 @@
 		zbx_tcp_close(&s);
 	}
 
-<<<<<<< HEAD
-	if (SUCCEED != ret)
-		zabbix_log(LOG_LEVEL_DEBUG, "get active checks error: %s", zbx_tcp_strerror());
-=======
 	if (last_ret != ret)
 	{
 		if (SUCCEED != ret)
@@ -422,7 +418,6 @@
 	}
 
 	last_ret = ret;
->>>>>>> cef856db
 
 	zbx_json_free(&json);
 
@@ -568,26 +563,15 @@
 					zabbix_log(LOG_LEVEL_DEBUG, "OK");
 			}
 			else
-<<<<<<< HEAD
-				zabbix_log(LOG_LEVEL_DEBUG, "send value error: [recv] %s", zbx_tcp_strerror());
-		}
-		else
-			zabbix_log(LOG_LEVEL_DEBUG, "send value error: [send] %s", zbx_tcp_strerror());
-=======
 				err_send_step = "[recv] ";
 		}
 		else
 			err_send_step = "[send] ";
->>>>>>> cef856db
 
 		zbx_tcp_close(&s);
 	}
 	else
-<<<<<<< HEAD
-		zabbix_log(LOG_LEVEL_DEBUG, "send value error: [connect] %s", zbx_tcp_strerror());
-=======
 		err_send_step = "[connect] ";
->>>>>>> cef856db
 
 	zbx_json_free(&json);
 
