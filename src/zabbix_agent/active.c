/*
** Zabbix
** Copyright (C) 2000-2011 Zabbix SIA
**
** This program is free software; you can redistribute it and/or modify
** it under the terms of the GNU General Public License as published by
** the Free Software Foundation; either version 2 of the License, or
** (at your option) any later version.
**
** This program is distributed in the hope that it will be useful,
** but WITHOUT ANY WARRANTY; without even the implied warranty of
** MERCHANTABILITY or FITNESS FOR A PARTICULAR PURPOSE.  See the
** GNU General Public License for more details.
**
** You should have received a copy of the GNU General Public License
** along with this program; if not, write to the Free Software
** Foundation, Inc., 675 Mass Ave, Cambridge, MA 02139, USA.
**/

#include "common.h"
#include "active.h"

#include "cfg.h"
#include "log.h"
#include "sysinfo.h"
#include "logfiles.h"
#if defined (_WINDOWS)
#	include "eventlog.h"
#endif
#include "comms.h"
#include "threads.h"
#include "zbxjson.h"

#if defined(ZABBIX_SERVICE)
#	include "service.h"
#elif defined(ZABBIX_DAEMON)
#	include "daemon.h"
#endif

static ZBX_ACTIVE_METRIC	*active_metrics = NULL;
static ZBX_ACTIVE_BUFFER	buffer;
static ZBX_REGEXP		*regexps = NULL;
static int			regexps_alloc = 0, regexps_num = 0;

static void	init_active_metrics()
{
	size_t	sz;

	zabbix_log(LOG_LEVEL_DEBUG, "In init_active_metrics()");

	active_metrics = zbx_malloc(active_metrics, sizeof(ZBX_ACTIVE_METRIC));
	active_metrics->key = NULL;

	if (NULL == buffer.data)
	{
		zabbix_log(LOG_LEVEL_DEBUG, "Buffer: first allocation for %d elements",
				CONFIG_BUFFER_SIZE);
		sz = CONFIG_BUFFER_SIZE * sizeof(ZBX_ACTIVE_BUFFER_ELEMENT);
		buffer.data = zbx_malloc(buffer.data, sz);
		memset(buffer.data, 0, sz);
		buffer.count = 0;
		buffer.pcount = 0;
		buffer.lastsent = (int)time(NULL);
	}
}

static void	disable_all_metrics()
{
	int	i;

	zabbix_log(LOG_LEVEL_DEBUG, "In disable_all_metrics()");

	for (i = 0; NULL != active_metrics[i].key; i++)
		active_metrics[i].status = ITEM_STATUS_NOTSUPPORTED;
}

static void	free_active_metrics()
{
	int	i;

	zabbix_log(LOG_LEVEL_DEBUG, "In free_active_metrics()");

	for (i = 0; NULL != active_metrics[i].key; i++)
		zbx_free(active_metrics[i].key);

	zbx_free(active_metrics);

	clean_regexps_ex(regexps, &regexps_num);

	zbx_free(regexps);
}

static int	get_min_nextcheck()
{
	int	i, min = -1;

	zabbix_log(LOG_LEVEL_DEBUG, "In get_min_nextcheck()");

	for (i = 0; NULL != active_metrics[i].key; i++)
	{
		if (ITEM_STATUS_ACTIVE != active_metrics[i].status)
			continue;

		if (active_metrics[i].nextcheck < min || (-1) == min)
			min = active_metrics[i].nextcheck;
	}

	if ((-1) == min)
		return FAIL;

	return min;
}

static void	add_check(const char *key, const char *key_orig, int refresh, long lastlogsize, int mtime)
{
	int	i;

	zabbix_log(LOG_LEVEL_DEBUG, "In add_check('%s', %i, %li, %i)", key, refresh, lastlogsize, mtime);

	for (i = 0; NULL != active_metrics[i].key; i++)
	{
		if (0 != strcmp(active_metrics[i].key_orig, key_orig))
			continue;

		if (0 != strcmp(active_metrics[i].key, key))
		{
			zbx_free(active_metrics[i].key);
			active_metrics[i].key		= strdup(key);
			active_metrics[i].lastlogsize	= lastlogsize;
			active_metrics[i].mtime		= mtime;
		}

		/* replace metric */
		if (active_metrics[i].refresh != refresh)
		{
			active_metrics[i].nextcheck = 0;
			active_metrics[i].refresh = refresh;
		}
		active_metrics[i].status = ITEM_STATUS_ACTIVE;

		return;
	}

	/* add new metric */
	active_metrics[i].key		= strdup(key);
	active_metrics[i].key_orig	= strdup(key_orig);
	active_metrics[i].refresh	= refresh;
	active_metrics[i].nextcheck	= 0;
	active_metrics[i].status	= ITEM_STATUS_ACTIVE;
	active_metrics[i].lastlogsize	= lastlogsize;
	active_metrics[i].mtime		= mtime;
	/* can skip existing log[] and eventlog[] data */
	active_metrics[i].skip_old_data	= active_metrics[i].lastlogsize ? 0 : 1;

	/* move to the last metric */
	i++;

	/* allocate memory for last metric */
	active_metrics	= zbx_realloc(active_metrics, (i + 1) * sizeof(ZBX_ACTIVE_METRIC));

	/* initialize last metric */
	active_metrics[i].key = NULL;
}

/******************************************************************************
 *                                                                            *
 * Function: parse_list_of_checks                                             *
 *                                                                            *
 * Purpose: Parse list of active checks received from server                  *
 *                                                                            *
 * Parameters: str - NULL terminated string received from server              *
 *                                                                            *
 * Return value: returns SUCCEED on successful parsing,                       *
 *               FAIL on an incorrect format of string                        *
 *                                                                            *
 * Author: Eugene Grigorjev, Alexei Vladishev (new json protocol)             *
 *                                                                            *
 * Comments:                                                                  *
 *    String represented as "ZBX_EOF" termination list                        *
 *    With '\n' delimiter between elements.                                   *
 *    Each element represented as:                                            *
 *           <key>:<refresh time>:<last log size>:<modification time>         *
 *                                                                            *
 ******************************************************************************/
static int	parse_list_of_checks(char *str)
{
	const char		*p;
	char			name[MAX_STRING_LEN], key_orig[MAX_STRING_LEN], expression[MAX_STRING_LEN], tmp[MAX_STRING_LEN],
				exp_delimiter;
	int			delay, lastlogsize, mtime, expression_type, case_sensitive;
	struct zbx_json_parse	jp;
	struct zbx_json_parse	jp_data, jp_row;

	zabbix_log(LOG_LEVEL_DEBUG, "In parse_list_of_checks()");

	disable_all_metrics();

	if (SUCCEED != zbx_json_open(str, &jp))
		goto json_error;

	if (SUCCEED != zbx_json_value_by_name(&jp, ZBX_PROTO_TAG_RESPONSE, tmp, sizeof(tmp)))
		goto json_error;

	if (0 != strcmp(tmp, ZBX_PROTO_VALUE_SUCCESS))
	{
		if (SUCCEED == zbx_json_value_by_name(&jp, ZBX_PROTO_TAG_INFO, tmp, sizeof(tmp)))
			zabbix_log(LOG_LEVEL_WARNING, "No active checks on server: %s",
					tmp);
		else
			zabbix_log(LOG_LEVEL_WARNING, "No active checks on server");
		return FAIL;
	}

	if (SUCCEED != zbx_json_brackets_by_name(&jp, ZBX_PROTO_TAG_DATA, &jp_data))
		goto json_error;

 	p = NULL;
	while (NULL != (p = zbx_json_next(&jp_data, p)))
	{
/* {"data":[{"key":"system.cpu.num",...,...},{...},...]}
 *          ^------------------------------^
 */ 		if (SUCCEED != zbx_json_brackets_open(p, &jp_row))
			goto json_error;

		if (SUCCEED != zbx_json_value_by_name(&jp_row, ZBX_PROTO_TAG_KEY, name, sizeof(name)) || '\0' == *name)
		{
			zabbix_log(LOG_LEVEL_WARNING, "Unable to retrieve value of tag \"%s\"",
					ZBX_PROTO_TAG_KEY);
			continue;
		}

		if (SUCCEED != zbx_json_value_by_name(&jp_row, ZBX_PROTO_TAG_KEY_ORIG, key_orig, sizeof(key_orig)) || '\0' == *key_orig)
			zbx_strlcpy(key_orig, name, sizeof(key_orig));

		if (SUCCEED != zbx_json_value_by_name(&jp_row, ZBX_PROTO_TAG_DELAY, tmp, sizeof(tmp)) || '\0' == *tmp)
		{
			zabbix_log(LOG_LEVEL_WARNING, "Unable to retrieve value of tag \"%s\"",
					ZBX_PROTO_TAG_DELAY);
			continue;
		}

		delay = atoi(tmp);

		if (SUCCEED != zbx_json_value_by_name(&jp_row, ZBX_PROTO_TAG_LOGLASTSIZE, tmp, sizeof(tmp)) || '\0' == *tmp)
		{
			zabbix_log(LOG_LEVEL_WARNING, "Unable to retrieve value of tag \"%s\"",
					ZBX_PROTO_TAG_LOGLASTSIZE);
			continue;
		}

		lastlogsize = atoi(tmp);

		if (SUCCEED != zbx_json_value_by_name(&jp_row, ZBX_PROTO_TAG_MTIME, tmp, sizeof(tmp)) || '\0' == *tmp)
		{
			zabbix_log(LOG_LEVEL_WARNING, "Unable to retrieve value of tag \"%s\"",
					ZBX_PROTO_TAG_MTIME);
			mtime = 0;
		}
		else
		{
			mtime = atoi(tmp);
		}

		add_check(name, key_orig, delay, lastlogsize, mtime);
	}

	clean_regexps_ex(regexps, &regexps_num);

	if (SUCCEED == zbx_json_brackets_by_name(&jp, ZBX_PROTO_TAG_REGEXP, &jp_data))
	{
	 	p = NULL;
		while (NULL != (p = zbx_json_next(&jp_data, p)))
		{
/* {"regexp":[{"name":"regexp1",...,...},{...},...]}
 *            ^------------------------^
 */			if (SUCCEED != zbx_json_brackets_open(p, &jp_row))
				goto json_error;

			if (SUCCEED != zbx_json_value_by_name(&jp_row, "name", name, sizeof(name)))
			{
				zabbix_log(LOG_LEVEL_WARNING, "Unable to retrieve value of tag \"%s\"", "name");
				continue;
			}

			if (SUCCEED != zbx_json_value_by_name(&jp_row, "expression", expression, sizeof(expression)) || '\0' == *expression)
			{
				zabbix_log(LOG_LEVEL_WARNING, "Unable to retrieve value of tag \"%s\"",	"expression");
				continue;
			}

			if (SUCCEED != zbx_json_value_by_name(&jp_row, "expression_type", tmp, sizeof(tmp)) || *tmp == '\0')
			{
				zabbix_log(LOG_LEVEL_WARNING, "Unable to retrieve value of tag \"%s\"",	"expression_type");
				continue;
			}

			expression_type = atoi(tmp);

			if (SUCCEED != zbx_json_value_by_name(&jp_row, "exp_delimiter", tmp, sizeof(tmp)))
			{
				zabbix_log(LOG_LEVEL_WARNING, "Unable to retrieve value of tag \"%s\"",	"exp_delimiter");
				continue;
			}

			exp_delimiter = tmp[0];

			if (SUCCEED != zbx_json_value_by_name(&jp_row, "case_sensitive", tmp, sizeof(tmp)) || '\0' == *tmp)
			{
				zabbix_log(LOG_LEVEL_WARNING, "Unable to retrieve value of tag \"%s\"",
						"case_sensitive");
				continue;
			}

			case_sensitive = atoi(tmp);

			add_regexp_ex(&regexps, &regexps_alloc, &regexps_num,
					name, expression, expression_type, exp_delimiter, case_sensitive);
		}
	}

	return SUCCEED;
json_error:
	zabbix_log(LOG_LEVEL_ERR, "Can't parse list of active checks. %s",
			zbx_json_strerror());
	return FAIL;
}

/******************************************************************************
 *                                                                            *
 * Function: refresh_active_checks                                            *
 *                                                                            *
 * Purpose: Retrieve from Zabbix server list of active checks                 *
 *                                                                            *
 * Parameters: host - IP or Hostname of Zabbix server                         *
 *             port - port of Zabbix server                                   *
 *                                                                            *
 * Return value: returns SUCCEED on successful parsing,                       *
 *               FAIL on other cases                                          *
 *                                                                            *
 * Author: Eugene Grigorjev, Alexei Vladishev (new json protocol)             *
 *                                                                            *
 * Comments:                                                                  *
 *                                                                            *
 ******************************************************************************/
static int	refresh_active_checks(const char *host, unsigned short port)
{
	zbx_sock_t	s;
	char		*buf;
	int		ret;
	struct zbx_json	json;

	zabbix_log(LOG_LEVEL_DEBUG, "refresh_active_checks('%s',%u)", host, port);

	zbx_json_init(&json, ZBX_JSON_STAT_BUF_LEN);

	zbx_json_addstring(&json, ZBX_PROTO_TAG_REQUEST, ZBX_PROTO_VALUE_GET_ACTIVE_CHECKS, ZBX_JSON_TYPE_STRING);
	zbx_json_addstring(&json, ZBX_PROTO_TAG_HOST, CONFIG_HOSTNAME, ZBX_JSON_TYPE_STRING);

	if (NULL != CONFIG_LISTEN_IP)
	{
		char	*p;

		if (NULL != (p = strchr(CONFIG_LISTEN_IP, ',')))
			*p = '\0';

		zbx_json_addstring(&json, ZBX_PROTO_TAG_IP, CONFIG_LISTEN_IP, ZBX_JSON_TYPE_STRING);

		if (NULL != p)
			*p = ',';
	}

	if (ZBX_DEFAULT_AGENT_PORT != CONFIG_LISTEN_PORT)
		zbx_json_adduint64(&json, ZBX_PROTO_TAG_PORT, CONFIG_LISTEN_PORT);

	if (SUCCEED == (ret = zbx_tcp_connect(&s, CONFIG_SOURCE_IP, host, port, CONFIG_TIMEOUT)))
	{
		zabbix_log(LOG_LEVEL_DEBUG, "Sending [%s]", json.buffer);

		if (SUCCEED == (ret = zbx_tcp_send(&s, json.buffer)))
		{
			zabbix_log(LOG_LEVEL_DEBUG, "Before read");

<<<<<<< HEAD
			if (SUCCEED == (ret = SUCCEED_OR_FAIL(zbx_tcp_recv_ext(&s, &buf, ZBX_TCP_READ_UNTIL_CLOSE, 0))))
=======
			if (SUCCEED == (ret = zbx_tcp_recv_ext(&s, &buf, ZBX_TCP_READ_UNTIL_CLOSE, 0)))
>>>>>>> 2a669d0f
			{
				zabbix_log(LOG_LEVEL_DEBUG, "Got [%s]", buf);
				parse_list_of_checks(buf);
			}
		}

		zbx_tcp_close(&s);
	}

	if (SUCCEED != ret)
		zabbix_log(LOG_LEVEL_DEBUG, "Get active checks error: %s", zbx_tcp_strerror());

	zbx_json_free(&json);

	return ret;
}

/******************************************************************************
 *                                                                            *
 * Function: check_response                                                   *
 *                                                                            *
 * Purpose: Check whether JSON response is SUCCEED                            *
 *                                                                            *
 * Parameters: result SUCCEED or FAIL                                         *
 *                                                                            *
 * Return value:  SUCCEED - processed successfully                            *
 *                FAIL - an error occurred                                    *
 *                                                                            *
 * Author: Alexei Vladishev                                                   *
 *                                                                            *
 * Comments: zabbix_sender has almost the same function!                      *
 *                                                                            *
 ******************************************************************************/
static int	check_response(char *response)
{
	const char		*__function_name = "check_response";

	struct zbx_json_parse	jp;
	char			value[MAX_STRING_LEN];
	char			info[MAX_STRING_LEN];
	int			ret = SUCCEED;

	zabbix_log(LOG_LEVEL_DEBUG, "In %s() response:'%s'", __function_name, response);

	ret = zbx_json_open(response, &jp);

	if (SUCCEED == ret)
		ret = zbx_json_value_by_name(&jp, ZBX_PROTO_TAG_RESPONSE, value, sizeof(value));

	if (SUCCEED == ret && 0 != strcmp(value, ZBX_PROTO_VALUE_SUCCESS))
		ret = FAIL;

	if (SUCCEED == ret && SUCCEED == zbx_json_value_by_name(&jp, ZBX_PROTO_TAG_INFO, info, sizeof(info)))
		zabbix_log(LOG_LEVEL_DEBUG, "Info from server: %s", info);

	zabbix_log(LOG_LEVEL_DEBUG, "End of %s():%s", __function_name, zbx_result_string(ret));

	return ret;
}

/******************************************************************************
 *                                                                            *
 * Function: send_buffer                                                      *
 *                                                                            *
 * Purpose: Send value stored in the buffer to Zabbix server                  *
 *                                                                            *
 * Parameters: host - IP or Hostname of Zabbix server                         *
 *             port - port number                                             *
 *                                                                            *
 * Return value: returns SUCCEED on successful parsing,                       *
 *               FAIL on other cases                                          *
 *                                                                            *
 * Author: Alexei Vladishev                                                   *
 *                                                                            *
 * Comments:                                                                  *
 *                                                                            *
 ******************************************************************************/
static int	send_buffer(const char *host, unsigned short port)
{
	const char			*__function_name = "send_buffer";
	struct zbx_json 		json;
	ZBX_ACTIVE_BUFFER_ELEMENT	*el;
	zbx_sock_t			s;
	char				*buf = NULL;
	int				ret = SUCCEED, i, now;
<<<<<<< HEAD
	zbx_timespec_t			ts;
=======
>>>>>>> 2a669d0f

	zabbix_log(LOG_LEVEL_DEBUG, "In %s() host:'%s' port:%d values:%d/%d",
			__function_name, host, port, buffer.count, CONFIG_BUFFER_SIZE);

	if (0 == buffer.count)
		goto ret;

	now = (int)time(NULL);

	if (CONFIG_BUFFER_SIZE / 2 > buffer.pcount && CONFIG_BUFFER_SIZE > buffer.count &&
			CONFIG_BUFFER_SEND > now - buffer.lastsent)
	{
		zabbix_log(LOG_LEVEL_DEBUG, "Will not send now. Now %d lastsent %d < %d",
				now, buffer.lastsent, CONFIG_BUFFER_SEND);
		goto ret;
	}

	zbx_json_init(&json, ZBX_JSON_STAT_BUF_LEN);
	zbx_json_addstring(&json, ZBX_PROTO_TAG_REQUEST, ZBX_PROTO_VALUE_AGENT_DATA, ZBX_JSON_TYPE_STRING);
	zbx_json_addarray(&json, ZBX_PROTO_TAG_DATA);

	for (i = 0; i < buffer.count; i++)
	{
		el = &buffer.data[i];

		zbx_json_addobject(&json, NULL);
		zbx_json_addstring(&json, ZBX_PROTO_TAG_HOST, el->host, ZBX_JSON_TYPE_STRING);
		zbx_json_addstring(&json, ZBX_PROTO_TAG_KEY, el->key, ZBX_JSON_TYPE_STRING);
		zbx_json_addstring(&json, ZBX_PROTO_TAG_VALUE, el->value, ZBX_JSON_TYPE_STRING);
		if (el->lastlogsize)
			zbx_json_adduint64(&json, ZBX_PROTO_TAG_LOGLASTSIZE, el->lastlogsize);
		if (el->mtime)
			zbx_json_adduint64(&json, ZBX_PROTO_TAG_MTIME, el->mtime);
		if (el->timestamp)
			zbx_json_adduint64(&json, ZBX_PROTO_TAG_LOGTIMESTAMP, el->timestamp);
		if (el->source)
			zbx_json_addstring(&json, ZBX_PROTO_TAG_LOGSOURCE, el->source, ZBX_JSON_TYPE_STRING);
		if (el->severity)
			zbx_json_adduint64(&json, ZBX_PROTO_TAG_LOGSEVERITY, el->severity);
		if (el->logeventid)
			zbx_json_adduint64(&json, ZBX_PROTO_TAG_LOGEVENTID, el->logeventid);
<<<<<<< HEAD
		zbx_json_adduint64(&json, ZBX_PROTO_TAG_CLOCK, el->ts.sec);
		zbx_json_adduint64(&json, ZBX_PROTO_TAG_NS, el->ts.ns);
=======
		zbx_json_adduint64(&json, ZBX_PROTO_TAG_CLOCK, el->clock);
>>>>>>> 2a669d0f
		zbx_json_close(&json);
	}

	zbx_json_close(&json);
<<<<<<< HEAD

	zbx_timespec(&ts);
	zbx_json_adduint64(&json, ZBX_PROTO_TAG_CLOCK, ts.sec);
	zbx_json_adduint64(&json, ZBX_PROTO_TAG_NS, ts.ns);
=======
	zbx_json_adduint64(&json, ZBX_PROTO_TAG_CLOCK, (int)time(NULL));
>>>>>>> 2a669d0f

	if (SUCCEED == (ret = zbx_tcp_connect(&s, CONFIG_SOURCE_IP, host, port,
					MIN(buffer.count * CONFIG_TIMEOUT, 60))))
	{
		zabbix_log(LOG_LEVEL_DEBUG, "JSON before sending [%s]", json.buffer);

		if (SUCCEED == (ret = zbx_tcp_send(&s, json.buffer)))
		{
			if (SUCCEED == zbx_tcp_recv(&s, &buf))
			{
				zabbix_log(LOG_LEVEL_DEBUG, "JSON back [%s]", buf);

				if (NULL == buf || SUCCEED != check_response(buf))
					zabbix_log(LOG_LEVEL_DEBUG, "NOT OK");
				else
					zabbix_log(LOG_LEVEL_DEBUG, "OK");
			}
			else
				zabbix_log(LOG_LEVEL_DEBUG, "Send value error: [recv] %s", zbx_tcp_strerror());
		}
		else
			zabbix_log(LOG_LEVEL_DEBUG, "Send value error: [send] %s", zbx_tcp_strerror());

		zbx_tcp_close(&s);
	}
	else
		zabbix_log(LOG_LEVEL_DEBUG, "Send value error: [connect] %s", zbx_tcp_strerror());

	zbx_json_free(&json);

	if (SUCCEED == ret)
	{
		/* free buffer */
		for (i = 0; i < buffer.count; i++)
		{
			el = &buffer.data[i];

			zbx_free(el->host);
			zbx_free(el->key);
			zbx_free(el->value);
			zbx_free(el->source);
		}
		buffer.count = 0;
		buffer.pcount = 0;
		buffer.lastsent = now;
	}
ret:
	zabbix_log(LOG_LEVEL_DEBUG, "End of %s():%s", __function_name, zbx_result_string(ret));

	return ret;
}

/******************************************************************************
 *                                                                            *
 * Function: process_value                                                    *
 *                                                                            *
 * Purpose: Buffer new value or send the whole buffer to the server           *
 *                                                                            *
 * Parameters: host - IP or Hostname of Zabbix server                         *
 *             port - port of Zabbix server                                   *
 *             hostname - name of host in Zabbix database                     *
 *             key - name of metric                                           *
 *             value - string version os key value                            *
 *             lastlogsize - size of read logfile                             *
 *             mtime - time of last file modification                         *
 *             timestamp - timestamp of read value                            *
 *             source - name of logged data source                            *
 *             severity - severity of logged data sources                     *
 *             persistent - do not overwrite old values                       *
 *                                                                            *
 * Return value: returns SUCCEED on successful parsing,                       *
 *               FAIL on other cases                                          *
 *                                                                            *
 * Author: Alexei Vladishev                                                   *
 *                                                                            *
 * Comments:                                                                  *
 *                                                                            *
 ******************************************************************************/
static int	process_value(
		const char	*server,
		unsigned short	port,
		const char	*host,
		const char	*key,
		const char	*value,
		long		*lastlogsize,
		int		*mtime,
		unsigned long	*timestamp,
		const char	*source,
		unsigned short	*severity,
		unsigned long	*logeventid,
		unsigned char	persistent
)
{
	const char			*__function_name = "process_value";
	ZBX_ACTIVE_BUFFER_ELEMENT	*el = NULL;
	int				i, ret = FAIL;
	size_t				sz;

	zabbix_log(LOG_LEVEL_DEBUG, "In %s() key:'%s:%s' value:'%s'",
			__function_name, host, key, value);

	send_buffer(server, port);

	if (0 != persistent && CONFIG_BUFFER_SIZE / 2 <= buffer.pcount)
	{
<<<<<<< HEAD
		zabbix_log(LOG_LEVEL_WARNING, "buffer is full, cannot store persistent value");
=======
		zabbix_log(LOG_LEVEL_WARNING, "Buffer is full, can't store persistent value.");
>>>>>>> 2a669d0f
		goto ret;
	}

	if (CONFIG_BUFFER_SIZE > buffer.count)
	{
<<<<<<< HEAD
		zabbix_log(LOG_LEVEL_DEBUG, "buffer: new element %d", buffer.count);
=======
		zabbix_log(LOG_LEVEL_DEBUG, "Buffer: new element %d", buffer.count);
>>>>>>> 2a669d0f
		el = &buffer.data[buffer.count];
		buffer.count++;
	}
	else
	{
		if (0 == persistent)
		{
			for (i = 0; i < buffer.count; i++)
			{
				el = &buffer.data[i];
				if (0 == strcmp(el->host, host) && 0 == strcmp(el->key, key))
					break;
			}
		}
<<<<<<< HEAD

		if (0 != persistent || i == buffer.count)
		{
			for (i = 0; i < buffer.count; i++)
			{
				el = &buffer.data[i];
				if (0 == el->persistent)
					break;
			}
		}

		zabbix_log(LOG_LEVEL_DEBUG, "remove element [%d] Key:'%s:%s'", i, el->host, el->key);

=======

		if (0 != persistent || i == buffer.count)
		{
			for (i = 0; i < buffer.count; i++)
			{
				el = &buffer.data[i];
				if (0 == el->persistent)
					break;
			}
		}

		zabbix_log(LOG_LEVEL_DEBUG, "Remove element [%d] Key:'%s:%s'", i, el->host, el->key);

>>>>>>> 2a669d0f
		zbx_free(el->host);
		zbx_free(el->key);
		zbx_free(el->value);
		zbx_free(el->source);
<<<<<<< HEAD

		sz = (CONFIG_BUFFER_SIZE - i - 1) * sizeof(ZBX_ACTIVE_BUFFER_ELEMENT);
		memmove(&buffer.data[i], &buffer.data[i + 1], sz);

		zabbix_log(LOG_LEVEL_DEBUG, "buffer full: new element %d", buffer.count - 1);
=======

		sz = (CONFIG_BUFFER_SIZE - i - 1) * sizeof(ZBX_ACTIVE_BUFFER_ELEMENT);
		memmove(&buffer.data[i], &buffer.data[i + 1], sz);

		zabbix_log(LOG_LEVEL_DEBUG, "Buffer full: new element %d", buffer.count - 1);
>>>>>>> 2a669d0f

		el = &buffer.data[CONFIG_BUFFER_SIZE - 1];
	}

	memset(el, 0, sizeof(ZBX_ACTIVE_BUFFER_ELEMENT));
<<<<<<< HEAD
	el->host = strdup(host);
	el->key = strdup(key);
	el->value = strdup(value);
	if (NULL != source)
		el->source = strdup(source);
	if (NULL != severity)
		el->severity = *severity;
	if (NULL != lastlogsize)
		el->lastlogsize = *lastlogsize;
	if (NULL != mtime) /* will be null for "eventlog" and "log" and the value will be 0, only "logrt" matters */
		el->mtime = *mtime;
	if (NULL != timestamp)
		el->timestamp = *timestamp;
	if (NULL != logeventid)
		el->logeventid = (int)*logeventid;

	zbx_timespec(&el->ts);
=======
	el->host	= strdup(host);
	el->key		= strdup(key);
	el->value	= strdup(value);
	if (source)
		el->source	= strdup(source);
	if (severity)
		el->severity	= *severity;
	if (lastlogsize)
		el->lastlogsize	= *lastlogsize;
	if (mtime) /* will be null for "eventlog" and "log" and the value will be 0, only "logrt" matters */
		el->mtime	= *mtime;
	if (timestamp)
		el->timestamp	= *timestamp;
	if (logeventid)
		el->logeventid	= (int)*logeventid;
	el->clock	= (int)time(NULL);
>>>>>>> 2a669d0f
	el->persistent	= persistent;

	if (0 != persistent)
		buffer.pcount++;

	ret = SUCCEED;
ret:
	zabbix_log(LOG_LEVEL_DEBUG, "End of %s():%s", __function_name, zbx_result_string(ret));

	return ret;
}

static void	process_active_checks(char *server, unsigned short port)
{
	const char	*__function_name = "process_active_checks";
	register int	i, s_count, p_count;
	char		**pvalue;
	int		now, send_err = SUCCEED, ret;
	char		*value = NULL;
	long		lastlogsize;
	int		mtime;
	char		params[MAX_STRING_LEN];
	char		filename[MAX_STRING_LEN];
	char		pattern[MAX_STRING_LEN];
	/* checks `log', `eventlog', `logrt' may contain parameter, which overrides CONFIG_MAX_LINES_PER_SECOND */
	char		maxlines_persec_str[16];
	int		maxlines_persec;
#ifdef _WINDOWS
	unsigned long	timestamp, logeventid;
	unsigned short	severity;
	char		key_severity[MAX_STRING_LEN], str_severity[32] /* for `regex_match_ex' */;
	char		key_source[MAX_STRING_LEN], *source = NULL;
	char		key_logeventid[MAX_STRING_LEN], str_logeventid[8] /* for `regex_match_ex' */;
#endif	/* _WINDOWS */
	char		encoding[32];
	char		tmp[16];

	AGENT_RESULT	result;

	zabbix_log(LOG_LEVEL_DEBUG, "In %s('%s',%hu)", __function_name, server, port);

	init_result(&result);

	now = (int)time(NULL);

	for (i = 0; NULL != active_metrics[i].key && SUCCEED == send_err; i++)
	{
		if (active_metrics[i].nextcheck > now)
			continue;

		if (ITEM_STATUS_ACTIVE != active_metrics[i].status)
			continue;

		/* special processing for log files without rotation */
		if (0 == strncmp(active_metrics[i].key, "log[", 4))
		{
			ret = FAIL;

			do { /* simple try realization */
				if (2 != parse_command(active_metrics[i].key, NULL, 0, params, sizeof(params)))
					break;

<<<<<<< HEAD
				if (5 < num_param(params))
=======
				if (4 < num_param(params))
>>>>>>> 2a669d0f
					break;

				if (0 != get_param(params, 1, filename, sizeof(filename)))
					break;

				if (0 != get_param(params, 2, pattern, sizeof(pattern)))
					*pattern = '\0';

				if (0 != get_param(params, 3, encoding, sizeof(encoding)))
					*encoding = '\0';

				zbx_strupper(encoding);

				if (0 != get_param(params, 4, maxlines_persec_str, sizeof(maxlines_persec_str)) ||
						'\0' == *maxlines_persec_str)
					maxlines_persec = CONFIG_MAX_LINES_PER_SECOND;
				else if (MIN_VALUE_LINES > (maxlines_persec = atoi(maxlines_persec_str)) ||
						MAX_VALUE_LINES < maxlines_persec)
					break;

<<<<<<< HEAD
				if (0 != get_param(params, 5, tmp, sizeof(tmp)))
					*tmp = '\0';

				if ('\0' == *tmp || 0 == strcmp(tmp, "all"))
					active_metrics[i].skip_old_data = 0;
				else if (0 != strcmp(tmp, "skip"))
					break;

=======
>>>>>>> 2a669d0f
				s_count = 0;
				p_count = 0;
				lastlogsize = active_metrics[i].lastlogsize;

<<<<<<< HEAD
				while (SUCCEED == (ret = process_log(filename, &lastlogsize, &value, encoding,
						active_metrics[i].skip_old_data)))
				{
					active_metrics[i].skip_old_data = 0;

=======
				while (SUCCEED == (ret = process_log(filename, &lastlogsize, &value, encoding)))
				{
>>>>>>> 2a669d0f
					if (NULL == value) /* End of file. The file could become empty, must save `lastlogsize'. */
					{
						active_metrics[i].lastlogsize = lastlogsize;
						break;
					}

					if (SUCCEED == regexp_match_ex(regexps, regexps_num, value, pattern, ZBX_CASE_SENSITIVE))
					{
						send_err = process_value(server, port, CONFIG_HOSTNAME,
								active_metrics[i].key_orig, value, &lastlogsize,
								NULL, NULL, NULL, NULL,	NULL, 1);
						s_count++;
					}
					p_count++;

					zbx_free(value);

					if (SUCCEED == send_err)
						active_metrics[i].lastlogsize = lastlogsize;
					else
					{ /* buffer is full, stop processing active checks till the buffer is cleared */
						lastlogsize = active_metrics[i].lastlogsize;
						goto ret;
					}

					/* do not flood Zabbix server if file grows too fast */
					if (s_count >= (maxlines_persec * active_metrics[i].refresh))
						break;

					/* do not flood local system if file grows too fast */
					if (p_count >= (4 * maxlines_persec * active_metrics[i].refresh))
						break;
				} /* while processing a log */

			}
			while (0); /* simple try realization */

			if (FAIL == ret)
			{
				active_metrics[i].status = ITEM_STATUS_NOTSUPPORTED;
				zabbix_log(LOG_LEVEL_WARNING, "Active check [%s] is not supported. Disabled.",
						active_metrics[i].key);

				process_value(server, port, CONFIG_HOSTNAME,
						active_metrics[i].key_orig, "ZBX_NOTSUPPORTED",
						&active_metrics[i].lastlogsize, NULL, NULL, NULL, NULL, NULL, 0);
			}
		}
		/* special processing for log files with rotation */
		else if (0 == strncmp(active_metrics[i].key, "logrt[", 6))
		{
			ret = FAIL;

			do { /* simple try realization */
				if (2 != parse_command(active_metrics[i].key, NULL, 0, params, sizeof(params)))
					break;

<<<<<<< HEAD
				if (5 < num_param(params))
=======
				if (4 < num_param(params))
>>>>>>> 2a669d0f
					break;

				if (0 != get_param(params, 1, filename, sizeof(filename)))
					break;

				if (0 != get_param(params, 2, pattern, sizeof(pattern)))
					*pattern = '\0';

				if (0 != get_param(params, 3, encoding, sizeof(encoding)))
					*encoding = '\0';

				zbx_strupper(encoding);

				if (0 != get_param(params, 4, maxlines_persec_str, sizeof(maxlines_persec_str)) ||
						'\0' == *maxlines_persec_str)
					maxlines_persec = CONFIG_MAX_LINES_PER_SECOND;
				else if (MIN_VALUE_LINES > (maxlines_persec = atoi(maxlines_persec_str)) ||
						MAX_VALUE_LINES < maxlines_persec)
<<<<<<< HEAD
					break;

				if (0 != get_param(params, 5, tmp, sizeof(tmp)))
					*tmp = '\0';

				if ('\0' == *tmp || 0 == strcmp(tmp, "all"))
					active_metrics[i].skip_old_data = 0;
				else if (0 != strcmp(tmp, "skip"))
=======
>>>>>>> 2a669d0f
					break;

				s_count = 0;
				p_count = 0;
				lastlogsize = active_metrics[i].lastlogsize;
				mtime = active_metrics[i].mtime;

<<<<<<< HEAD
				while (SUCCEED == (ret = process_logrt(filename, &lastlogsize, &mtime, &value, encoding,
						active_metrics[i].skip_old_data)))
				{
					active_metrics[i].skip_old_data = 0;

=======
				while (SUCCEED == (ret = process_logrt(filename, &lastlogsize, &mtime, &value, encoding)))
				{
>>>>>>> 2a669d0f
					if (NULL == value) /* End of file. The file could become empty, must save `lastlogsize' and `mtime'. */
					{
						active_metrics[i].lastlogsize = lastlogsize;
						active_metrics[i].mtime	= mtime;
						break;
					}

					if (SUCCEED == regexp_match_ex(regexps, regexps_num, value, pattern, ZBX_CASE_SENSITIVE))
					{
						send_err = process_value(server, port, CONFIG_HOSTNAME,
								active_metrics[i].key_orig, value, &lastlogsize,
								&mtime, NULL, NULL, NULL, NULL, 1);
						s_count++;
					}
					p_count++;

					zbx_free(value);

					if (SUCCEED == send_err)
					{
						active_metrics[i].lastlogsize = lastlogsize;
						active_metrics[i].mtime = mtime;
					}
					else
					{ /* buffer is full, stop processing active checks till the buffer is cleared */
						lastlogsize = active_metrics[i].lastlogsize;
						mtime = active_metrics[i].mtime;
						goto ret;
					}

					/* do not flood Zabbix server if file grows too fast */
					if (s_count >= (maxlines_persec * active_metrics[i].refresh))
						break;

					/* do not flood local system if file grows too fast */
					if (p_count >= (4 * maxlines_persec * active_metrics[i].refresh))
						break;
				} /* while processing a log */

			}
			while (0); /* simple try realization */

			if (FAIL == ret)
			{
				active_metrics[i].status = ITEM_STATUS_NOTSUPPORTED;
				zabbix_log(LOG_LEVEL_WARNING, "Active check [%s] is not supported. Disabled.",
						active_metrics[i].key);

				process_value(server, port, CONFIG_HOSTNAME,
						active_metrics[i].key_orig, "ZBX_NOTSUPPORTED",
						&active_metrics[i].lastlogsize, &active_metrics[i].mtime,
						NULL, NULL, NULL, NULL, 0);
			}
		}
		/* special processing for eventlog */
		else if (0 == strncmp(active_metrics[i].key, "eventlog[", 9))
		{
			ret = FAIL;
#ifdef _WINDOWS
			do{ /* simple try realization */
				if (2 != parse_command(active_metrics[i].key, NULL, 0, params, sizeof(params)))
					break;

<<<<<<< HEAD
				if (7 < num_param(params))
=======
				if (6 < num_param(params))
>>>>>>> 2a669d0f
					break;

				if (0 != get_param(params, 1, filename, sizeof(filename)))
					break;

				if (0 != get_param(params, 2, pattern, sizeof(pattern)))
					*pattern = '\0';

				if (0 != get_param(params, 3, key_severity, sizeof(key_severity)))
					*key_severity = '\0';

				if (0 != get_param(params, 4, key_source, sizeof(key_source)))
					*key_source = '\0';

				if (0 != get_param(params, 5, key_logeventid, sizeof(key_logeventid)))
					*key_logeventid = '\0';

				if (0 != get_param(params, 6, maxlines_persec_str, sizeof(maxlines_persec_str)) ||
						'\0' == *maxlines_persec_str)
					maxlines_persec = CONFIG_MAX_LINES_PER_SECOND;
				else if (MIN_VALUE_LINES > (maxlines_persec = atoi(maxlines_persec_str)) ||
						MAX_VALUE_LINES < maxlines_persec)
<<<<<<< HEAD
					break;

				if (0 != get_param(params, 7, tmp, sizeof(tmp)))
					*tmp = '\0';

				if ('\0' == *tmp || 0 == strcmp(tmp, "all"))
					active_metrics[i].skip_old_data = 0;
				else if (0 != strcmp(tmp, "skip"))
=======
>>>>>>> 2a669d0f
					break;

				s_count = 0;
				p_count = 0;
				lastlogsize = active_metrics[i].lastlogsize;
				/* "mtime" parameter is not used by "eventlog" checks */

				while (SUCCEED == (ret = process_eventlog(filename, &lastlogsize,
						&timestamp, &source, &severity, &value, &logeventid,
						active_metrics[i].skip_old_data)))
				{
<<<<<<< HEAD
					active_metrics[i].skip_old_data = 0;

=======
>>>>>>> 2a669d0f
					if (NULL == value) /* End of file. The eventlog could become empty, must save `lastlogsize'. */
					{
						active_metrics[i].lastlogsize = lastlogsize;
						break;
					}

					switch (severity)
					{
						case EVENTLOG_SUCCESS:
						case EVENTLOG_INFORMATION_TYPE:
							severity = 1;
							zbx_snprintf(str_severity, sizeof(str_severity), INFORMATION_TYPE);
							break;
						case EVENTLOG_WARNING_TYPE:
							severity = 2;
							zbx_snprintf(str_severity, sizeof(str_severity), WARNING_TYPE);
							break;
						case EVENTLOG_ERROR_TYPE:
							severity = 4;
							zbx_snprintf(str_severity, sizeof(str_severity), ERROR_TYPE);
							break;
						case EVENTLOG_AUDIT_FAILURE:
							severity = 7;
							zbx_snprintf(str_severity, sizeof(str_severity), AUDIT_FAILURE);
							break;
						case EVENTLOG_AUDIT_SUCCESS:
							severity = 8;
							zbx_snprintf(str_severity, sizeof(str_severity), AUDIT_SUCCESS);
							break;
					}

					zbx_snprintf(str_logeventid, sizeof(str_logeventid), "%lu", logeventid);

					if (SUCCEED == regexp_match_ex(regexps, regexps_num, value, pattern, ZBX_CASE_SENSITIVE) &&
							SUCCEED == regexp_match_ex(regexps, regexps_num, str_severity,
									key_severity, ZBX_IGNORE_CASE) &&
							(('\0' == *key_source) ? 1 : (0 == strcmp(key_source, source))) &&
							SUCCEED == regexp_match_ex(regexps, regexps_num, str_logeventid,
									key_logeventid, ZBX_CASE_SENSITIVE))
					{
						send_err = process_value(server, port, CONFIG_HOSTNAME,
								active_metrics[i].key_orig, value, &lastlogsize,
								NULL, &timestamp, source, &severity, &logeventid, 1);
						s_count++;
					}
					p_count++;

					zbx_free(source);
					zbx_free(value);

					if (SUCCEED == send_err)
						active_metrics[i].lastlogsize = lastlogsize;
					else
					{ /* buffer is full, stop processing active checks till the buffer is cleared */
						lastlogsize = active_metrics[i].lastlogsize;
						goto ret;
					}

					/* do not flood Zabbix server if file grows too fast */
					if (s_count >= (maxlines_persec * active_metrics[i].refresh))
						break;

					/* do not flood local system if file grows too fast */
					if (p_count >= (4 * maxlines_persec * active_metrics[i].refresh))
						break;
				} /* while processing an eventlog */

				break;

			}
			while (0); /* simple try realization */
#endif	/* _WINDOWS */

			if (FAIL == ret)
			{
				active_metrics[i].status = ITEM_STATUS_NOTSUPPORTED;
				zabbix_log(LOG_LEVEL_WARNING, "Active check [%s] is not supported. Disabled.",
						active_metrics[i].key);

				process_value(server, port, CONFIG_HOSTNAME,
						active_metrics[i].key_orig, "ZBX_NOTSUPPORTED",
						&active_metrics[i].lastlogsize, NULL, NULL, NULL, NULL, NULL, 0);
			}
		}
		else
		{
			process(active_metrics[i].key, 0, &result);

			if (NULL == (pvalue = GET_TEXT_RESULT(&result)))
				pvalue = GET_MSG_RESULT(&result);

			if (NULL != pvalue)
			{
				zabbix_log(LOG_LEVEL_DEBUG, "For key [%s] received value [%s]", active_metrics[i].key, *pvalue);

				process_value(server, port, CONFIG_HOSTNAME,
						active_metrics[i].key_orig, *pvalue, NULL,
						NULL, NULL, NULL, NULL, NULL, 0);

				if (0 == strcmp(*pvalue, "ZBX_NOTSUPPORTED"))
				{
					active_metrics[i].status = ITEM_STATUS_NOTSUPPORTED;
					zabbix_log(LOG_LEVEL_WARNING, "Active check [%s] is not supported. Disabled.",
							active_metrics[i].key);
				}
			}

			free_result(&result);
		}
		active_metrics[i].nextcheck = (int)time(NULL) + active_metrics[i].refresh;
	}
ret:
	zabbix_log(LOG_LEVEL_DEBUG, "End of %s()", __function_name);
}

ZBX_THREAD_ENTRY(active_checks_thread, args)
{
	ZBX_THREAD_ACTIVECHK_ARGS activechk_args;

	int	nextcheck = 0, nextrefresh = 0, nextsend = 0;
	char	*p = NULL;

	assert(args);
	assert(((zbx_thread_args_t *)args)->args);

	zabbix_log(LOG_LEVEL_WARNING, "agent #%d started [active checks]", ((zbx_thread_args_t *)args)->thread_num);

	activechk_args.host = zbx_strdup(NULL, ((ZBX_THREAD_ACTIVECHK_ARGS *)((zbx_thread_args_t *)args)->args)->host);
	activechk_args.port = ((ZBX_THREAD_ACTIVECHK_ARGS *)((zbx_thread_args_t *)args)->args)->port;

	zbx_free(args);

	if (NULL != (p = strchr(activechk_args.host, ',')))
		*p = '\0';

	init_active_metrics();

	while (ZBX_IS_RUNNING())
	{
		if (time(NULL) >= nextsend)
		{
			send_buffer(activechk_args.host, activechk_args.port);
			nextsend = (int)time(NULL) + 1;
		}

		if (time(NULL) >= nextrefresh)
		{
			zbx_setproctitle("poller [getting list of active checks]");

			if (FAIL == refresh_active_checks(activechk_args.host, activechk_args.port))
			{
				nextrefresh = (int)time(NULL) + 60;
			}
			else
			{
				nextrefresh = (int)time(NULL) + CONFIG_REFRESH_ACTIVE_CHECKS;
			}
		}

		if (time(NULL) >= nextcheck && CONFIG_BUFFER_SIZE / 2 > buffer.pcount)
		{
			zbx_setproctitle("poller [processing active checks]");

			process_active_checks(activechk_args.host, activechk_args.port);
<<<<<<< HEAD
			if (CONFIG_BUFFER_SIZE / 2 <= buffer.pcount)	/* failed to complete processing active checks */
=======
			if (CONFIG_BUFFER_SIZE / 2 <= buffer.pcount) /* failed to complete processing active checks */
>>>>>>> 2a669d0f
				continue;

			nextcheck = get_min_nextcheck();
			if (FAIL == nextcheck)
				nextcheck = (int)time(NULL) + 60;
		}
		else
		{
			zabbix_log(LOG_LEVEL_DEBUG, "Sleeping for %d second(s)", 1);
			zbx_setproctitle("poller [sleeping for %d second(s)]", 1);
			zbx_sleep(1);
		}
	}

	zbx_free(activechk_args.host);
	free_active_metrics();

	zabbix_log(LOG_LEVEL_INFORMATION, "zabbix_agentd active check stopped");

	ZBX_DO_EXIT();

	zbx_thread_exit(0);
}<|MERGE_RESOLUTION|>--- conflicted
+++ resolved
@@ -1,6 +1,6 @@
 /*
-** Zabbix
-** Copyright (C) 2000-2011 Zabbix SIA
+** ZABBIX
+** Copyright (C) 2000-2005 SIA Zabbix
 **
 ** This program is free software; you can redistribute it and/or modify
 ** it under the terms of the GNU General Public License as published by
@@ -149,8 +149,6 @@
 	active_metrics[i].status	= ITEM_STATUS_ACTIVE;
 	active_metrics[i].lastlogsize	= lastlogsize;
 	active_metrics[i].mtime		= mtime;
-	/* can skip existing log[] and eventlog[] data */
-	active_metrics[i].skip_old_data	= active_metrics[i].lastlogsize ? 0 : 1;
 
 	/* move to the last metric */
 	i++;
@@ -356,22 +354,6 @@
 	zbx_json_addstring(&json, ZBX_PROTO_TAG_REQUEST, ZBX_PROTO_VALUE_GET_ACTIVE_CHECKS, ZBX_JSON_TYPE_STRING);
 	zbx_json_addstring(&json, ZBX_PROTO_TAG_HOST, CONFIG_HOSTNAME, ZBX_JSON_TYPE_STRING);
 
-	if (NULL != CONFIG_LISTEN_IP)
-	{
-		char	*p;
-
-		if (NULL != (p = strchr(CONFIG_LISTEN_IP, ',')))
-			*p = '\0';
-
-		zbx_json_addstring(&json, ZBX_PROTO_TAG_IP, CONFIG_LISTEN_IP, ZBX_JSON_TYPE_STRING);
-
-		if (NULL != p)
-			*p = ',';
-	}
-
-	if (ZBX_DEFAULT_AGENT_PORT != CONFIG_LISTEN_PORT)
-		zbx_json_adduint64(&json, ZBX_PROTO_TAG_PORT, CONFIG_LISTEN_PORT);
-
 	if (SUCCEED == (ret = zbx_tcp_connect(&s, CONFIG_SOURCE_IP, host, port, CONFIG_TIMEOUT)))
 	{
 		zabbix_log(LOG_LEVEL_DEBUG, "Sending [%s]", json.buffer);
@@ -380,11 +362,7 @@
 		{
 			zabbix_log(LOG_LEVEL_DEBUG, "Before read");
 
-<<<<<<< HEAD
-			if (SUCCEED == (ret = SUCCEED_OR_FAIL(zbx_tcp_recv_ext(&s, &buf, ZBX_TCP_READ_UNTIL_CLOSE, 0))))
-=======
 			if (SUCCEED == (ret = zbx_tcp_recv_ext(&s, &buf, ZBX_TCP_READ_UNTIL_CLOSE, 0)))
->>>>>>> 2a669d0f
 			{
 				zabbix_log(LOG_LEVEL_DEBUG, "Got [%s]", buf);
 				parse_list_of_checks(buf);
@@ -470,10 +448,6 @@
 	zbx_sock_t			s;
 	char				*buf = NULL;
 	int				ret = SUCCEED, i, now;
-<<<<<<< HEAD
-	zbx_timespec_t			ts;
-=======
->>>>>>> 2a669d0f
 
 	zabbix_log(LOG_LEVEL_DEBUG, "In %s() host:'%s' port:%d values:%d/%d",
 			__function_name, host, port, buffer.count, CONFIG_BUFFER_SIZE);
@@ -515,24 +489,12 @@
 			zbx_json_adduint64(&json, ZBX_PROTO_TAG_LOGSEVERITY, el->severity);
 		if (el->logeventid)
 			zbx_json_adduint64(&json, ZBX_PROTO_TAG_LOGEVENTID, el->logeventid);
-<<<<<<< HEAD
-		zbx_json_adduint64(&json, ZBX_PROTO_TAG_CLOCK, el->ts.sec);
-		zbx_json_adduint64(&json, ZBX_PROTO_TAG_NS, el->ts.ns);
-=======
 		zbx_json_adduint64(&json, ZBX_PROTO_TAG_CLOCK, el->clock);
->>>>>>> 2a669d0f
 		zbx_json_close(&json);
 	}
 
 	zbx_json_close(&json);
-<<<<<<< HEAD
-
-	zbx_timespec(&ts);
-	zbx_json_adduint64(&json, ZBX_PROTO_TAG_CLOCK, ts.sec);
-	zbx_json_adduint64(&json, ZBX_PROTO_TAG_NS, ts.ns);
-=======
 	zbx_json_adduint64(&json, ZBX_PROTO_TAG_CLOCK, (int)time(NULL));
->>>>>>> 2a669d0f
 
 	if (SUCCEED == (ret = zbx_tcp_connect(&s, CONFIG_SOURCE_IP, host, port,
 					MIN(buffer.count * CONFIG_TIMEOUT, 60))))
@@ -638,21 +600,13 @@
 
 	if (0 != persistent && CONFIG_BUFFER_SIZE / 2 <= buffer.pcount)
 	{
-<<<<<<< HEAD
-		zabbix_log(LOG_LEVEL_WARNING, "buffer is full, cannot store persistent value");
-=======
 		zabbix_log(LOG_LEVEL_WARNING, "Buffer is full, can't store persistent value.");
->>>>>>> 2a669d0f
 		goto ret;
 	}
 
 	if (CONFIG_BUFFER_SIZE > buffer.count)
 	{
-<<<<<<< HEAD
-		zabbix_log(LOG_LEVEL_DEBUG, "buffer: new element %d", buffer.count);
-=======
 		zabbix_log(LOG_LEVEL_DEBUG, "Buffer: new element %d", buffer.count);
->>>>>>> 2a669d0f
 		el = &buffer.data[buffer.count];
 		buffer.count++;
 	}
@@ -667,7 +621,6 @@
 					break;
 			}
 		}
-<<<<<<< HEAD
 
 		if (0 != persistent || i == buffer.count)
 		{
@@ -679,64 +632,22 @@
 			}
 		}
 
-		zabbix_log(LOG_LEVEL_DEBUG, "remove element [%d] Key:'%s:%s'", i, el->host, el->key);
-
-=======
-
-		if (0 != persistent || i == buffer.count)
-		{
-			for (i = 0; i < buffer.count; i++)
-			{
-				el = &buffer.data[i];
-				if (0 == el->persistent)
-					break;
-			}
-		}
-
 		zabbix_log(LOG_LEVEL_DEBUG, "Remove element [%d] Key:'%s:%s'", i, el->host, el->key);
 
->>>>>>> 2a669d0f
 		zbx_free(el->host);
 		zbx_free(el->key);
 		zbx_free(el->value);
 		zbx_free(el->source);
-<<<<<<< HEAD
 
 		sz = (CONFIG_BUFFER_SIZE - i - 1) * sizeof(ZBX_ACTIVE_BUFFER_ELEMENT);
 		memmove(&buffer.data[i], &buffer.data[i + 1], sz);
 
-		zabbix_log(LOG_LEVEL_DEBUG, "buffer full: new element %d", buffer.count - 1);
-=======
-
-		sz = (CONFIG_BUFFER_SIZE - i - 1) * sizeof(ZBX_ACTIVE_BUFFER_ELEMENT);
-		memmove(&buffer.data[i], &buffer.data[i + 1], sz);
-
 		zabbix_log(LOG_LEVEL_DEBUG, "Buffer full: new element %d", buffer.count - 1);
->>>>>>> 2a669d0f
 
 		el = &buffer.data[CONFIG_BUFFER_SIZE - 1];
 	}
 
 	memset(el, 0, sizeof(ZBX_ACTIVE_BUFFER_ELEMENT));
-<<<<<<< HEAD
-	el->host = strdup(host);
-	el->key = strdup(key);
-	el->value = strdup(value);
-	if (NULL != source)
-		el->source = strdup(source);
-	if (NULL != severity)
-		el->severity = *severity;
-	if (NULL != lastlogsize)
-		el->lastlogsize = *lastlogsize;
-	if (NULL != mtime) /* will be null for "eventlog" and "log" and the value will be 0, only "logrt" matters */
-		el->mtime = *mtime;
-	if (NULL != timestamp)
-		el->timestamp = *timestamp;
-	if (NULL != logeventid)
-		el->logeventid = (int)*logeventid;
-
-	zbx_timespec(&el->ts);
-=======
 	el->host	= strdup(host);
 	el->key		= strdup(key);
 	el->value	= strdup(value);
@@ -753,7 +664,6 @@
 	if (logeventid)
 		el->logeventid	= (int)*logeventid;
 	el->clock	= (int)time(NULL);
->>>>>>> 2a669d0f
 	el->persistent	= persistent;
 
 	if (0 != persistent)
@@ -789,7 +699,6 @@
 	char		key_logeventid[MAX_STRING_LEN], str_logeventid[8] /* for `regex_match_ex' */;
 #endif	/* _WINDOWS */
 	char		encoding[32];
-	char		tmp[16];
 
 	AGENT_RESULT	result;
 
@@ -816,11 +725,7 @@
 				if (2 != parse_command(active_metrics[i].key, NULL, 0, params, sizeof(params)))
 					break;
 
-<<<<<<< HEAD
-				if (5 < num_param(params))
-=======
 				if (4 < num_param(params))
->>>>>>> 2a669d0f
 					break;
 
 				if (0 != get_param(params, 1, filename, sizeof(filename)))
@@ -841,31 +746,12 @@
 						MAX_VALUE_LINES < maxlines_persec)
 					break;
 
-<<<<<<< HEAD
-				if (0 != get_param(params, 5, tmp, sizeof(tmp)))
-					*tmp = '\0';
-
-				if ('\0' == *tmp || 0 == strcmp(tmp, "all"))
-					active_metrics[i].skip_old_data = 0;
-				else if (0 != strcmp(tmp, "skip"))
-					break;
-
-=======
->>>>>>> 2a669d0f
 				s_count = 0;
 				p_count = 0;
 				lastlogsize = active_metrics[i].lastlogsize;
 
-<<<<<<< HEAD
-				while (SUCCEED == (ret = process_log(filename, &lastlogsize, &value, encoding,
-						active_metrics[i].skip_old_data)))
-				{
-					active_metrics[i].skip_old_data = 0;
-
-=======
 				while (SUCCEED == (ret = process_log(filename, &lastlogsize, &value, encoding)))
 				{
->>>>>>> 2a669d0f
 					if (NULL == value) /* End of file. The file could become empty, must save `lastlogsize'. */
 					{
 						active_metrics[i].lastlogsize = lastlogsize;
@@ -923,11 +809,7 @@
 				if (2 != parse_command(active_metrics[i].key, NULL, 0, params, sizeof(params)))
 					break;
 
-<<<<<<< HEAD
-				if (5 < num_param(params))
-=======
 				if (4 < num_param(params))
->>>>>>> 2a669d0f
 					break;
 
 				if (0 != get_param(params, 1, filename, sizeof(filename)))
@@ -946,17 +828,6 @@
 					maxlines_persec = CONFIG_MAX_LINES_PER_SECOND;
 				else if (MIN_VALUE_LINES > (maxlines_persec = atoi(maxlines_persec_str)) ||
 						MAX_VALUE_LINES < maxlines_persec)
-<<<<<<< HEAD
-					break;
-
-				if (0 != get_param(params, 5, tmp, sizeof(tmp)))
-					*tmp = '\0';
-
-				if ('\0' == *tmp || 0 == strcmp(tmp, "all"))
-					active_metrics[i].skip_old_data = 0;
-				else if (0 != strcmp(tmp, "skip"))
-=======
->>>>>>> 2a669d0f
 					break;
 
 				s_count = 0;
@@ -964,16 +835,8 @@
 				lastlogsize = active_metrics[i].lastlogsize;
 				mtime = active_metrics[i].mtime;
 
-<<<<<<< HEAD
-				while (SUCCEED == (ret = process_logrt(filename, &lastlogsize, &mtime, &value, encoding,
-						active_metrics[i].skip_old_data)))
-				{
-					active_metrics[i].skip_old_data = 0;
-
-=======
 				while (SUCCEED == (ret = process_logrt(filename, &lastlogsize, &mtime, &value, encoding)))
 				{
->>>>>>> 2a669d0f
 					if (NULL == value) /* End of file. The file could become empty, must save `lastlogsize' and `mtime'. */
 					{
 						active_metrics[i].lastlogsize = lastlogsize;
@@ -1037,11 +900,7 @@
 				if (2 != parse_command(active_metrics[i].key, NULL, 0, params, sizeof(params)))
 					break;
 
-<<<<<<< HEAD
-				if (7 < num_param(params))
-=======
 				if (6 < num_param(params))
->>>>>>> 2a669d0f
 					break;
 
 				if (0 != get_param(params, 1, filename, sizeof(filename)))
@@ -1064,17 +923,6 @@
 					maxlines_persec = CONFIG_MAX_LINES_PER_SECOND;
 				else if (MIN_VALUE_LINES > (maxlines_persec = atoi(maxlines_persec_str)) ||
 						MAX_VALUE_LINES < maxlines_persec)
-<<<<<<< HEAD
-					break;
-
-				if (0 != get_param(params, 7, tmp, sizeof(tmp)))
-					*tmp = '\0';
-
-				if ('\0' == *tmp || 0 == strcmp(tmp, "all"))
-					active_metrics[i].skip_old_data = 0;
-				else if (0 != strcmp(tmp, "skip"))
-=======
->>>>>>> 2a669d0f
 					break;
 
 				s_count = 0;
@@ -1083,14 +931,8 @@
 				/* "mtime" parameter is not used by "eventlog" checks */
 
 				while (SUCCEED == (ret = process_eventlog(filename, &lastlogsize,
-						&timestamp, &source, &severity, &value, &logeventid,
-						active_metrics[i].skip_old_data)))
+					&timestamp, &source, &severity, &value, &logeventid)))
 				{
-<<<<<<< HEAD
-					active_metrics[i].skip_old_data = 0;
-
-=======
->>>>>>> 2a669d0f
 					if (NULL == value) /* End of file. The eventlog could become empty, must save `lastlogsize'. */
 					{
 						active_metrics[i].lastlogsize = lastlogsize;
@@ -1255,11 +1097,7 @@
 			zbx_setproctitle("poller [processing active checks]");
 
 			process_active_checks(activechk_args.host, activechk_args.port);
-<<<<<<< HEAD
-			if (CONFIG_BUFFER_SIZE / 2 <= buffer.pcount)	/* failed to complete processing active checks */
-=======
 			if (CONFIG_BUFFER_SIZE / 2 <= buffer.pcount) /* failed to complete processing active checks */
->>>>>>> 2a669d0f
 				continue;
 
 			nextcheck = get_min_nextcheck();
