--- conflicted
+++ resolved
@@ -1,6 +1,6 @@
 /*
-** Zabbix
-** Copyright (C) 2000-2011 Zabbix SIA
+** ZABBIX
+** Copyright (C) 2000-2005 SIA Zabbix
 **
 ** This program is free software; you can redistribute it and/or modify
 ** it under the terms of the GNU General Public License as published by
@@ -28,8 +28,6 @@
 extern int	CONFIG_BUFFER_SEND;
 extern int	CONFIG_BUFFER_SIZE;
 extern int	CONFIG_MAX_LINES_PER_SECOND;
-extern char	*CONFIG_LISTEN_IP;
-extern int	CONFIG_LISTEN_PORT;
 
 /* define minimal and maximal values of lines to send by agent */
 /* per second for checks `log' and `eventlog', used to parse key parameters */
@@ -57,16 +55,6 @@
 
 typedef struct
 {
-<<<<<<< HEAD
-	char		*key, *key_orig;
-	int		refresh;
-	int		nextcheck;
-	int		status;
-/* must be long for fseek() */
-	long		lastlogsize;
-	int		mtime;
-	unsigned char	skip_old_data;	/* for processing [event]log metrics */
-=======
 	char	*key, *key_orig;
 	int	refresh;
 	int	nextcheck;
@@ -74,7 +62,6 @@
 /* must be long for fseek() */
 	long	lastlogsize;
 	int	mtime;
->>>>>>> 2a669d0f
 }
 ZBX_ACTIVE_METRIC;
 
@@ -94,11 +81,7 @@
 	char		*source;
 	int		severity;
 	long		lastlogsize;
-<<<<<<< HEAD
-	zbx_timespec_t	ts;
-=======
 	int		clock;
->>>>>>> 2a669d0f
 	int		logeventid;
 	int		mtime;
 	unsigned char	persistent;
