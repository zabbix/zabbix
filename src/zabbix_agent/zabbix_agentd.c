/*
** Zabbix
** Copyright (C) 2001-2017 Zabbix SIA
**
** This program is free software; you can redistribute it and/or modify
** it under the terms of the GNU General Public License as published by
** the Free Software Foundation; either version 2 of the License, or
** (at your option) any later version.
**
** This program is distributed in the hope that it will be useful,
** but WITHOUT ANY WARRANTY; without even the implied warranty of
** MERCHANTABILITY or FITNESS FOR A PARTICULAR PURPOSE. See the
** GNU General Public License for more details.
**
** You should have received a copy of the GNU General Public License
** along with this program; if not, write to the Free Software
** Foundation, Inc., 51 Franklin Street, Fifth Floor, Boston, MA  02110-1301, USA.
**/

#include "common.h"
#include "sysinfo.h"

#include "cfg.h"
#include "log.h"
#include "zbxconf.h"
#include "zbxgetopt.h"
#include "zbxself.h"

#ifndef _WINDOWS
#	include "../libs/zbxnix/control.h"
#	include "zbxmodules.h"
#endif

#include "comms.h"
#include "alias.h"

#include "stats.h"
#ifdef _WINDOWS
#	include "perfstat.h"
#else
#	include "zbxnix.h"
#	include "sighandler.h"
#endif
#include "active.h"
#include "listener.h"

#include "symbols.h"

#if defined(ZABBIX_SERVICE)
#	include "service.h"
#elif defined(ZABBIX_DAEMON)
#	include "daemon.h"
#endif

#include "setproctitle.h"
#include "../libs/zbxcrypto/tls.h"

const char	*progname = NULL;

/* default config file location */
#ifdef _WINDOWS
#	define DEFAULT_CONFIG_FILE	"C:\\zabbix_agentd.conf"
#else
#	define DEFAULT_CONFIG_FILE	SYSCONFDIR "/zabbix_agentd.conf"
#endif

/* application TITLE */
const char	title_message[] = "zabbix_agentd"
#if defined(_WIN64)
				" Win64"
#elif defined(_WIN32)
				" Win32"
#endif
#if defined(ZABBIX_SERVICE)
				" (service)"
#elif defined(ZABBIX_DAEMON)
				" (daemon)"
#endif
	;
/* end of application TITLE */

const char	syslog_app_name[] = "zabbix_agentd";

/* application USAGE message */
const char	*usage_message[] = {
	"[-c config-file]", NULL,
	"[-c config-file]", "-p", NULL,
	"[-c config-file]", "-t item-key", NULL,
#ifdef _WINDOWS
	"[-c config-file]", "-i", "[-m]", NULL,
	"[-c config-file]", "-d", "[-m]", NULL,
	"[-c config-file]", "-s", "[-m]", NULL,
	"[-c config-file]", "-x", "[-m]", NULL,
#else
	"[-c config-file]", "-R runtime-option", NULL,
#endif
	"-h", NULL,
	"-V", NULL,
	NULL	/* end of text */
};
/* end of application USAGE message */

/* application HELP message */
const char	*help_message[] = {
	"A Zabbix daemon for monitoring of various server parameters.",
	"",
	"Options:",
	"  -c --config config-file        Path to the configuration file",
	"                                 (default: \"" DEFAULT_CONFIG_FILE "\")",
	"  -f --foreground                Run Zabbix agent in foreground",
	"  -p --print                     Print known items and exit",
	"  -t --test item-key             Test specified item and exit",
#ifdef _WINDOWS
	"  -m --multiple-agents           For -i -d -s -x functions service name will",
	"                                 include Hostname parameter specified in",
	"                                 configuration file",
	"Functions:",
	"",
	"  -i --install                   Install Zabbix agent as service",
	"  -d --uninstall                 Uninstall Zabbix agent from service",

	"  -s --start                     Start Zabbix agent service",
	"  -x --stop                      Stop Zabbix agent service",
#else
	"  -R --runtime-control runtime-option   Perform administrative functions",
	"",
	"    Runtime control options:",
	"      " ZBX_LOG_LEVEL_INCREASE "=target  Increase log level, affects all processes if",
	"                                 target is not specified",
	"      " ZBX_LOG_LEVEL_DECREASE "=target  Decrease log level, affects all processes if",
	"                                 target is not specified",
	"",
	"      Log level control targets:",
	"        pid                      Process identifier",
	"        process-type             All processes of specified type (e.g.,",
	"                                 listener)",
	"        process-type,N           Process type and number (e.g., listener,3)",
#endif
	"",
	"  -h --help                      Display this help message",
	"  -V --version                   Display version number",
	"",
#ifdef _WINDOWS
	"Example: zabbix_agentd -c C:\\zabbix\\zabbix_agentd.conf",
#else
	"Example: zabbix_agentd -c /etc/zabbix/zabbix_agentd.conf",
#endif
	NULL	/* end of text */
};
/* end of application HELP message */

/* COMMAND LINE OPTIONS */
static struct zbx_option	longopts[] =
{
	{"config",		1,	NULL,	'c'},
	{"foreground",		0,	NULL,	'f'},
	{"help",		0,	NULL,	'h'},
	{"version",		0,	NULL,	'V'},
	{"print",		0,	NULL,	'p'},
	{"test",		1,	NULL,	't'},
#ifndef _WINDOWS
	{"runtime-control",	1,	NULL,	'R'},
#else
	{"install",		0,	NULL,	'i'},
	{"uninstall",		0,	NULL,	'd'},

	{"start",		0,	NULL,	's'},
	{"stop",		0,	NULL,	'x'},

	{"multiple-agents",	0,	NULL,	'm'},
#endif
	{NULL}
};

static char	shortopts[] =
	"c:hVpt:f"
#ifndef _WINDOWS
	"R:"
#else
	"idsxm"
#endif
	;
/* end of COMMAND LINE OPTIONS */

static char		*TEST_METRIC = NULL;
int			threads_num = 0;
ZBX_THREAD_HANDLE	*threads = NULL;

unsigned char	program_type = ZBX_PROGRAM_TYPE_AGENTD;

ZBX_THREAD_LOCAL unsigned char	process_type	= 255;	/* ZBX_PROCESS_TYPE_UNKNOWN */
ZBX_THREAD_LOCAL int		process_num;
ZBX_THREAD_LOCAL int		server_num	= 0;

ZBX_THREAD_ACTIVECHK_ARGS	*CONFIG_ACTIVE_ARGS = NULL;

int	CONFIG_ALERTER_FORKS		= 0;
int	CONFIG_DISCOVERER_FORKS		= 0;
int	CONFIG_HOUSEKEEPER_FORKS	= 0;
int	CONFIG_PINGER_FORKS		= 0;
int	CONFIG_POLLER_FORKS		= 0;
int	CONFIG_UNREACHABLE_POLLER_FORKS	= 0;
int	CONFIG_HTTPPOLLER_FORKS		= 0;
int	CONFIG_IPMIPOLLER_FORKS		= 0;
int	CONFIG_TIMER_FORKS		= 0;
int	CONFIG_TRAPPER_FORKS		= 0;
int	CONFIG_SNMPTRAPPER_FORKS	= 0;
int	CONFIG_JAVAPOLLER_FORKS		= 0;
int	CONFIG_ESCALATOR_FORKS		= 0;
int	CONFIG_SELFMON_FORKS		= 0;
int	CONFIG_DATASENDER_FORKS		= 0;
int	CONFIG_HEARTBEAT_FORKS		= 0;
int	CONFIG_PROXYPOLLER_FORKS	= 0;
int	CONFIG_HISTSYNCER_FORKS		= 0;
int	CONFIG_CONFSYNCER_FORKS		= 0;
int	CONFIG_VMWARE_FORKS		= 0;
int	CONFIG_COLLECTOR_FORKS		= 1;
int	CONFIG_PASSIVE_FORKS		= 3;	/* number of listeners for processing passive checks */
int	CONFIG_ACTIVE_FORKS		= 0;
int	CONFIG_TASKMANAGER_FORKS	= 0;
int	CONFIG_IPMIMANAGER_FORKS	= 0;
<<<<<<< HEAD
int	CONFIG_PREPROCMAN_FORKS		= 0;
int	CONFIG_PREPROCESSOR_FORKS	= 0;
=======
int	CONFIG_ALERTMANAGER_FORKS	= 0;
>>>>>>> 18a790cd

char	*opt = NULL;

#ifdef _WINDOWS
void	zbx_co_uninitialize();
#endif

int	get_process_info_by_thread(int local_server_num, unsigned char *local_process_type, int *local_process_num);

int	get_process_info_by_thread(int local_server_num, unsigned char *local_process_type, int *local_process_num)
{
	int	server_count = 0;

	if (0 == local_server_num)
	{
		/* fail if the main process is queried */
		return FAIL;
	}
	else if (local_server_num <= (server_count += CONFIG_COLLECTOR_FORKS))
	{
		*local_process_type = ZBX_PROCESS_TYPE_COLLECTOR;
		*local_process_num = local_server_num - server_count + CONFIG_COLLECTOR_FORKS;
	}
	else if (local_server_num <= (server_count += CONFIG_PASSIVE_FORKS))
	{
		*local_process_type = ZBX_PROCESS_TYPE_LISTENER;
		*local_process_num = local_server_num - server_count + CONFIG_PASSIVE_FORKS;

	}
	else if (local_server_num <= (server_count += CONFIG_ACTIVE_FORKS))
	{
		*local_process_type = ZBX_PROCESS_TYPE_ACTIVE_CHECKS;
		*local_process_num = local_server_num - server_count + CONFIG_ACTIVE_FORKS;
	}
	else
		return FAIL;

	return SUCCEED;
}

static int	parse_commandline(int argc, char **argv, ZBX_TASK_EX *t)
{
	int		i, ret = SUCCEED;
	char		ch;
#ifdef _WINDOWS
	unsigned int	opt_mask = 0;
#endif
	unsigned short	opt_count[256] = {0};

	t->task = ZBX_TASK_START;

	/* parse the command-line */
	while ((char)EOF != (ch = (char)zbx_getopt_long(argc, argv, shortopts, longopts, NULL)))
	{
		opt_count[(unsigned char)ch]++;

		switch (ch)
		{
			case 'c':
				if (NULL == CONFIG_FILE)
					CONFIG_FILE = strdup(zbx_optarg);
				break;
#ifndef _WINDOWS
			case 'R':
				if (SUCCEED != parse_rtc_options(zbx_optarg, program_type, &t->data))
					exit(EXIT_FAILURE);

				t->task = ZBX_TASK_RUNTIME_CONTROL;
				break;
#endif
			case 'h':
				t->task = ZBX_TASK_SHOW_HELP;
				goto out;
			case 'V':
				t->task = ZBX_TASK_SHOW_VERSION;
				goto out;
			case 'p':
				if (ZBX_TASK_START == t->task)
					t->task = ZBX_TASK_PRINT_SUPPORTED;
				break;
			case 't':
				if (ZBX_TASK_START == t->task)
				{
					t->task = ZBX_TASK_TEST_METRIC;
					TEST_METRIC = strdup(zbx_optarg);
				}
				break;
			case 'f':
				t->flags |= ZBX_TASK_FLAG_FOREGROUND;
				break;
#ifdef _WINDOWS
			case 'i':
				t->task = ZBX_TASK_INSTALL_SERVICE;
				break;
			case 'd':
				t->task = ZBX_TASK_UNINSTALL_SERVICE;
				break;
			case 's':
				t->task = ZBX_TASK_START_SERVICE;
				break;
			case 'x':
				t->task = ZBX_TASK_STOP_SERVICE;
				break;
			case 'm':
				t->flags |= ZBX_TASK_FLAG_MULTIPLE_AGENTS;
				break;
#endif
			default:
				t->task = ZBX_TASK_SHOW_USAGE;
				goto out;
		}
	}

#ifdef _WINDOWS
	switch (t->task)
	{
		case ZBX_TASK_START:
			break;
		case ZBX_TASK_INSTALL_SERVICE:
		case ZBX_TASK_UNINSTALL_SERVICE:
		case ZBX_TASK_START_SERVICE:
		case ZBX_TASK_STOP_SERVICE:
			if (0 != (t->flags & ZBX_TASK_FLAG_FOREGROUND))
			{
				zbx_error("foreground option cannot be used with Zabbix agent services");
				ret = FAIL;
				goto out;
			}
			break;
		default:
			if (0 != (t->flags & ZBX_TASK_FLAG_MULTIPLE_AGENTS))
			{
				zbx_error("multiple agents option can be used only with Zabbix agent services");
				ret = FAIL;
				goto out;
			}
	}
#endif

	/* every option may be specified only once */

	for (i = 0; NULL != longopts[i].name; i++)
	{
		ch = longopts[i].val;

		if ('h' == ch || 'V' == ch)
			continue;

		if (1 < opt_count[(unsigned char)ch])
		{
			if (NULL == strchr(shortopts, ch))
				zbx_error("option \"--%s\" specified multiple times", longopts[i].name);
			else
				zbx_error("option \"-%c\" or \"--%s\" specified multiple times", ch, longopts[i].name);

			ret = FAIL;
		}
	}

	if (FAIL == ret)
		goto out;

#ifdef _WINDOWS
	/* check for mutually exclusive options */
	/* Allowed option combinations.		*/
	/* Option 'c' is always optional.	*/
	/*   p  t  i  d  s  x  m    opt_mask	*/
	/* ---------------------    --------	*/
	/*   -  -  -  -  -  -  - 	0x00	*/
	/*   p  -  -  -  -  -  -	0x40	*/
	/*   -  t  -  -  -  -  -	0x20	*/
	/*   -  -  i  -  -  -  -	0x10	*/
	/*   -  -  -  d  -  -  -	0x08	*/
	/*   -  -  -  -  s  -  -	0x04	*/
	/*   -  -  -  -  -  x  -	0x02	*/
	/*   -  -  i  -  -  -  m	0x11	*/
	/*   -  -  -  d  -  -  m	0x09	*/
	/*   -  -  -  -  s  -  m	0x05	*/
	/*   -  -  -  -  -  x  m	0x03	*/
	/*   -  -  -  -  -  -  m	0x01 special case required for starting as a service with '-m' option */

	if (0 < opt_count['p'])
		opt_mask |= 0x40;
	if (0 < opt_count['t'])
		opt_mask |= 0x20;
	if (0 < opt_count['i'])
		opt_mask |= 0x10;
	if (0 < opt_count['d'])
		opt_mask |= 0x08;
	if (0 < opt_count['s'])
		opt_mask |= 0x04;
	if (0 < opt_count['x'])
		opt_mask |= 0x02;
	if (0 < opt_count['m'])
		opt_mask |= 0x01;

	switch (opt_mask)
	{
		case 0x00:
		case 0x01:
		case 0x02:
		case 0x03:
		case 0x04:
		case 0x05:
		case 0x08:
		case 0x09:
		case 0x10:
		case 0x11:
		case 0x20:
		case 0x40:
			break;
		default:
			zbx_error("mutually exclusive options used");
			usage();
			ret = FAIL;
			goto out;
	}
#else
	/* check for mutually exclusive options */
	if (1 < opt_count['p'] + opt_count['t'] + opt_count['R'])
	{
		zbx_error("only one of options \"-p\" or \"--print\", \"-t\" or \"--test\","
				" \"-R\" or \"--runtime-control\" can be used");
		ret = FAIL;
		goto out;
	}
#endif
	/* Parameters which are not option values are invalid. The check relies on zbx_getopt_internal() which */
	/* always permutes command line arguments regardless of POSIXLY_CORRECT environment variable. */
	if (argc > zbx_optind)
	{
		for (i = zbx_optind; i < argc; i++)
			zbx_error("invalid parameter \"%s\"", argv[i]);

		ret = FAIL;
		goto out;
	}

	if (NULL == CONFIG_FILE)
		CONFIG_FILE = zbx_strdup(NULL, DEFAULT_CONFIG_FILE);
out:
	if (FAIL == ret)
	{
		zbx_free(TEST_METRIC);
		zbx_free(CONFIG_FILE);
	}

	return ret;
}

/******************************************************************************
 *                                                                            *
 * Function: set_defaults                                                     *
 *                                                                            *
 * Purpose: set configuration defaults                                        *
 *                                                                            *
 * Author: Vladimir Levijev, Rudolfs Kreicbergs                               *
 *                                                                            *
 ******************************************************************************/
static void	set_defaults(void)
{
	AGENT_RESULT	result;
	char		**value = NULL;

	if (NULL == CONFIG_HOSTNAME)
	{
		if (NULL == CONFIG_HOSTNAME_ITEM)
			CONFIG_HOSTNAME_ITEM = zbx_strdup(CONFIG_HOSTNAME_ITEM, "system.hostname");

		init_result(&result);

		if (SUCCEED == process(CONFIG_HOSTNAME_ITEM, PROCESS_LOCAL_COMMAND | PROCESS_WITH_ALIAS, &result) &&
				NULL != (value = GET_STR_RESULT(&result)))
		{
			assert(*value);

			if (MAX_ZBX_HOSTNAME_LEN < strlen(*value))
			{
				(*value)[MAX_ZBX_HOSTNAME_LEN] = '\0';
				zabbix_log(LOG_LEVEL_WARNING, "hostname truncated to [%s])", *value);
			}

			CONFIG_HOSTNAME = zbx_strdup(CONFIG_HOSTNAME, *value);
		}
		else
			zabbix_log(LOG_LEVEL_WARNING, "failed to get system hostname from [%s])", CONFIG_HOSTNAME_ITEM);

		free_result(&result);
	}
	else if (NULL != CONFIG_HOSTNAME_ITEM)
		zabbix_log(LOG_LEVEL_WARNING, "both Hostname and HostnameItem defined, using [%s]", CONFIG_HOSTNAME);

	if (NULL != CONFIG_HOST_METADATA && NULL != CONFIG_HOST_METADATA_ITEM)
	{
		zabbix_log(LOG_LEVEL_WARNING, "both HostMetadata and HostMetadataItem defined, using [%s]",
				CONFIG_HOST_METADATA);
	}

#ifndef _WINDOWS
	if (NULL == CONFIG_LOAD_MODULE_PATH)
		CONFIG_LOAD_MODULE_PATH = zbx_strdup(CONFIG_LOAD_MODULE_PATH, LIBDIR "/modules");

	if (NULL == CONFIG_PID_FILE)
		CONFIG_PID_FILE = "/tmp/zabbix_agentd.pid";
#endif
	if (NULL == CONFIG_LOG_TYPE_STR)
		CONFIG_LOG_TYPE_STR = zbx_strdup(CONFIG_LOG_TYPE_STR, ZBX_OPTION_LOGTYPE_FILE);
}

/******************************************************************************
 *                                                                            *
 * Function: zbx_validate_config                                              *
 *                                                                            *
 * Purpose: validate configuration parameters                                 *
 *                                                                            *
 * Author: Vladimir Levijev                                                   *
 *                                                                            *
 ******************************************************************************/
static void	zbx_validate_config(ZBX_TASK_EX *task)
{
	char	*ch_error;
	int	err = 0;

	if (0 != CONFIG_PASSIVE_FORKS)
	{
		if (NULL == CONFIG_HOSTS_ALLOWED)
		{
			zabbix_log(LOG_LEVEL_CRIT, "StartAgents is not 0, parameter \"Server\" must be defined");
			err = 1;
		}
		else if (SUCCEED != zbx_validate_peer_list(CONFIG_HOSTS_ALLOWED, &ch_error))
		{
			zabbix_log(LOG_LEVEL_CRIT, "invalid entry in \"Server\" configuration parameter: %s", ch_error);
			zbx_free(ch_error);
			err = 1;
		}
	}
	if (NULL == CONFIG_HOSTNAME)
	{
		zabbix_log(LOG_LEVEL_CRIT, "\"Hostname\" configuration parameter is not defined");
		err = 1;
	}
	else if (FAIL == zbx_check_hostname(CONFIG_HOSTNAME, &ch_error))
	{
		zabbix_log(LOG_LEVEL_CRIT, "invalid \"Hostname\" configuration parameter: '%s': %s", CONFIG_HOSTNAME,
				ch_error);
		zbx_free(ch_error);
		err = 1;
	}

	if (NULL != CONFIG_HOST_METADATA && HOST_METADATA_LEN < zbx_strlen_utf8(CONFIG_HOST_METADATA))
	{
		zabbix_log(LOG_LEVEL_CRIT, "the value of \"HostMetadata\" configuration parameter cannot be longer than"
				" %d characters", HOST_METADATA_LEN);
		err = 1;
	}

	/* make sure active or passive check is enabled */
	if (0 == CONFIG_ACTIVE_FORKS && 0 == CONFIG_PASSIVE_FORKS)
	{
		zabbix_log(LOG_LEVEL_CRIT, "either active or passive checks must be enabled");
		err = 1;
	}

	if (NULL != CONFIG_SOURCE_IP && SUCCEED != is_supported_ip(CONFIG_SOURCE_IP))
	{
		zabbix_log(LOG_LEVEL_CRIT, "invalid \"SourceIP\" configuration parameter: '%s'", CONFIG_SOURCE_IP);
		err = 1;
	}

	if (SUCCEED != zbx_validate_log_parameters(task))
		err = 1;

#if !(defined(HAVE_POLARSSL) || defined(HAVE_GNUTLS) || defined(HAVE_OPENSSL))
	err |= (FAIL == check_cfg_feature_str("TLSConnect", CONFIG_TLS_CONNECT, "TLS support"));
	err |= (FAIL == check_cfg_feature_str("TLSAccept", CONFIG_TLS_ACCEPT, "TLS support"));
	err |= (FAIL == check_cfg_feature_str("TLSCAFile", CONFIG_TLS_CA_FILE, "TLS support"));
	err |= (FAIL == check_cfg_feature_str("TLSCRLFile", CONFIG_TLS_CRL_FILE, "TLS support"));
	err |= (FAIL == check_cfg_feature_str("TLSServerCertIssuer", CONFIG_TLS_SERVER_CERT_ISSUER, "TLS support"));
	err |= (FAIL == check_cfg_feature_str("TLSServerCertSubject", CONFIG_TLS_SERVER_CERT_SUBJECT, "TLS support"));
	err |= (FAIL == check_cfg_feature_str("TLSCertFile", CONFIG_TLS_CERT_FILE, "TLS support"));
	err |= (FAIL == check_cfg_feature_str("TLSKeyFile", CONFIG_TLS_KEY_FILE, "TLS support"));
	err |= (FAIL == check_cfg_feature_str("TLSPSKIdentity", CONFIG_TLS_PSK_IDENTITY, "TLS support"));
	err |= (FAIL == check_cfg_feature_str("TLSPSKFile", CONFIG_TLS_PSK_FILE, "TLS support"));
#endif
	if (0 != err)
		exit(EXIT_FAILURE);
}

static int	add_activechk_host(const char *host, unsigned short port)
{
	int	i;

	for (i = 0; i < CONFIG_ACTIVE_FORKS; i++)
	{
		if (0 == strcmp(CONFIG_ACTIVE_ARGS[i].host, host) && CONFIG_ACTIVE_ARGS[i].port == port)
			return FAIL;
	}

	CONFIG_ACTIVE_FORKS++;
	CONFIG_ACTIVE_ARGS = zbx_realloc(CONFIG_ACTIVE_ARGS, sizeof(ZBX_THREAD_ACTIVECHK_ARGS) * CONFIG_ACTIVE_FORKS);
	CONFIG_ACTIVE_ARGS[CONFIG_ACTIVE_FORKS - 1].host = zbx_strdup(NULL, host);
	CONFIG_ACTIVE_ARGS[CONFIG_ACTIVE_FORKS - 1].port = port;

	return SUCCEED;
}

/******************************************************************************
 *                                                                            *
 * Function: get_serveractive_hosts                                           *
 *                                                                            *
 * Purpose: parse string like IP<:port>,[IPv6]<:port>                         *
 *                                                                            *
 ******************************************************************************/
static void	get_serveractive_hosts(char *active_hosts)
{
	char	*l = active_hosts, *r;
	int	rc = SUCCEED;

	do
	{
		char		*host = NULL;
		unsigned short	port;

		if (NULL != (r = strchr(l, ',')))
			*r = '\0';

		if (SUCCEED != parse_serveractive_element(l, &host, &port, (unsigned short)ZBX_DEFAULT_SERVER_PORT))
			goto fail;

		rc = add_activechk_host(host, port);

		zbx_free(host);

		if (SUCCEED != rc)
			goto fail;

		if (NULL != r)
		{
			*r = ',';
			l = r + 1;
		}
	}
	while (NULL != r);

	return;
fail:
	if (SUCCEED != rc)
		zbx_error("error parsing a \"ServerActive\" option: address \"%s\" specified more than once", l);
	else
		zbx_error("error parsing a \"ServerActive\" option: address \"%s\" is invalid", l);

	if (NULL != r)
		*r = ',';

	exit(EXIT_FAILURE);
}

/******************************************************************************
 *                                                                            *
 * Function: zbx_load_config                                                  *
 *                                                                            *
 * Purpose: load configuration from config file                               *
 *                                                                            *
 * Parameters: requirement - produce error if config file missing or not      *
 *                                                                            *
 ******************************************************************************/
static void	zbx_load_config(int requirement, ZBX_TASK_EX *task)
{
	char	*active_hosts = NULL;

	struct cfg_line	cfg[] =
	{
		/* PARAMETER,			VAR,					TYPE,
			MANDATORY,	MIN,			MAX */
		{"Server",			&CONFIG_HOSTS_ALLOWED,			TYPE_STRING_LIST,
			PARM_OPT,	0,			0},
		{"ServerActive",		&active_hosts,				TYPE_STRING_LIST,
			PARM_OPT,	0,			0},
		{"Hostname",			&CONFIG_HOSTNAME,			TYPE_STRING,
			PARM_OPT,	0,			0},
		{"HostnameItem",		&CONFIG_HOSTNAME_ITEM,			TYPE_STRING,
			PARM_OPT,	0,			0},
		{"HostMetadata",		&CONFIG_HOST_METADATA,			TYPE_STRING,
			PARM_OPT,	0,			0},
		{"HostMetadataItem",		&CONFIG_HOST_METADATA_ITEM,		TYPE_STRING,
			PARM_OPT,	0,			0},
		{"BufferSize",			&CONFIG_BUFFER_SIZE,			TYPE_INT,
			PARM_OPT,	2,			65535},
		{"BufferSend",			&CONFIG_BUFFER_SEND,			TYPE_INT,
			PARM_OPT,	1,			SEC_PER_HOUR},
#ifndef _WINDOWS
		{"PidFile",			&CONFIG_PID_FILE,			TYPE_STRING,
			PARM_OPT,	0,			0},
#endif
		{"LogType",			&CONFIG_LOG_TYPE_STR,			TYPE_STRING,
			PARM_OPT,	0,			0},
		{"LogFile",			&CONFIG_LOG_FILE,			TYPE_STRING,
			PARM_OPT,	0,			0},
		{"LogFileSize",			&CONFIG_LOG_FILE_SIZE,			TYPE_INT,
			PARM_OPT,	0,			1024},
		{"Timeout",			&CONFIG_TIMEOUT,			TYPE_INT,
			PARM_OPT,	1,			30},
		{"ListenPort",			&CONFIG_LISTEN_PORT,			TYPE_INT,
			PARM_OPT,	1024,			32767},
		{"ListenIP",			&CONFIG_LISTEN_IP,			TYPE_STRING_LIST,
			PARM_OPT,	0,			0},
		{"SourceIP",			&CONFIG_SOURCE_IP,			TYPE_STRING,
			PARM_OPT,	0,			0},
		{"DebugLevel",			&CONFIG_LOG_LEVEL,			TYPE_INT,
			PARM_OPT,	0,			5},
		{"StartAgents",			&CONFIG_PASSIVE_FORKS,			TYPE_INT,
			PARM_OPT,	0,			100},
		{"RefreshActiveChecks",		&CONFIG_REFRESH_ACTIVE_CHECKS,		TYPE_INT,
			PARM_OPT,	SEC_PER_MIN,		SEC_PER_HOUR},
		{"MaxLinesPerSecond",		&CONFIG_MAX_LINES_PER_SECOND,		TYPE_INT,
			PARM_OPT,	1,			1000},
		{"EnableRemoteCommands",	&CONFIG_ENABLE_REMOTE_COMMANDS,		TYPE_INT,
			PARM_OPT,	0,			1},
		{"LogRemoteCommands",		&CONFIG_LOG_REMOTE_COMMANDS,		TYPE_INT,
			PARM_OPT,	0,			1},
		{"UnsafeUserParameters",	&CONFIG_UNSAFE_USER_PARAMETERS,		TYPE_INT,
			PARM_OPT,	0,			1},
		{"Alias",			&CONFIG_ALIASES,			TYPE_MULTISTRING,
			PARM_OPT,	0,			0},
		{"UserParameter",		&CONFIG_USER_PARAMETERS,		TYPE_MULTISTRING,
			PARM_OPT,	0,			0},
#ifndef _WINDOWS
		{"LoadModulePath",		&CONFIG_LOAD_MODULE_PATH,		TYPE_STRING,
			PARM_OPT,	0,			0},
		{"LoadModule",			&CONFIG_LOAD_MODULE,			TYPE_MULTISTRING,
			PARM_OPT,	0,			0},
		{"AllowRoot",			&CONFIG_ALLOW_ROOT,			TYPE_INT,
			PARM_OPT,	0,			1},
		{"User",			&CONFIG_USER,				TYPE_STRING,
			PARM_OPT,	0,			0},
#endif
#ifdef _WINDOWS
		{"PerfCounter",			&CONFIG_PERF_COUNTERS,			TYPE_MULTISTRING,
			PARM_OPT,	0,			0},
#endif
		{"TLSConnect",			&CONFIG_TLS_CONNECT,			TYPE_STRING,
			PARM_OPT,	0,			0},
		{"TLSAccept",			&CONFIG_TLS_ACCEPT,			TYPE_STRING_LIST,
			PARM_OPT,	0,			0},
		{"TLSCAFile",			&CONFIG_TLS_CA_FILE,			TYPE_STRING,
			PARM_OPT,	0,			0},
		{"TLSCRLFile",			&CONFIG_TLS_CRL_FILE,			TYPE_STRING,
			PARM_OPT,	0,			0},
		{"TLSServerCertIssuer",		&CONFIG_TLS_SERVER_CERT_ISSUER,		TYPE_STRING,
			PARM_OPT,	0,			0},
		{"TLSServerCertSubject",	&CONFIG_TLS_SERVER_CERT_SUBJECT,	TYPE_STRING,
			PARM_OPT,	0,			0},
		{"TLSCertFile",			&CONFIG_TLS_CERT_FILE,			TYPE_STRING,
			PARM_OPT,	0,			0},
		{"TLSKeyFile",			&CONFIG_TLS_KEY_FILE,			TYPE_STRING,
			PARM_OPT,	0,			0},
		{"TLSPSKIdentity",		&CONFIG_TLS_PSK_IDENTITY,		TYPE_STRING,
			PARM_OPT,	0,			0},
		{"TLSPSKFile",			&CONFIG_TLS_PSK_FILE,			TYPE_STRING,
			PARM_OPT,	0,			0},
		{NULL}
	};

	/* initialize multistrings */
	zbx_strarr_init(&CONFIG_ALIASES);
	zbx_strarr_init(&CONFIG_USER_PARAMETERS);
#ifndef _WINDOWS
	zbx_strarr_init(&CONFIG_LOAD_MODULE);
#endif
#ifdef _WINDOWS
	zbx_strarr_init(&CONFIG_PERF_COUNTERS);
#endif
	parse_cfg_file(CONFIG_FILE, cfg, requirement, ZBX_CFG_STRICT);

	set_defaults();

	CONFIG_LOG_TYPE = zbx_get_log_type(CONFIG_LOG_TYPE_STR);

	if (NULL != active_hosts && '\0' != *active_hosts)
		get_serveractive_hosts(active_hosts);

	zbx_free(active_hosts);

	if (ZBX_CFG_FILE_REQUIRED == requirement)
	{
		zbx_validate_config(task);
#if defined(HAVE_POLARSSL) || defined(HAVE_GNUTLS) || defined(HAVE_OPENSSL)
		zbx_tls_validate_config();
#endif
	}
}

/******************************************************************************
 *                                                                            *
 * Function: zbx_free_config                                                  *
 *                                                                            *
 * Purpose: free configuration memory                                         *
 *                                                                            *
 * Author: Vladimir Levijev                                                   *
 *                                                                            *
 ******************************************************************************/
static void	zbx_free_config(void)
{
	zbx_strarr_free(CONFIG_ALIASES);
	zbx_strarr_free(CONFIG_USER_PARAMETERS);
#ifndef _WINDOWS
	zbx_strarr_free(CONFIG_LOAD_MODULE);
#endif
#ifdef _WINDOWS
	zbx_strarr_free(CONFIG_PERF_COUNTERS);
#endif
}

#ifdef _WINDOWS
static int	zbx_exec_service_task(const char *name, const ZBX_TASK_EX *t)
{
	int	ret;

	switch (t->task)
	{
		case ZBX_TASK_INSTALL_SERVICE:
			ret = ZabbixCreateService(name, t->flags & ZBX_TASK_FLAG_MULTIPLE_AGENTS);
			break;
		case ZBX_TASK_UNINSTALL_SERVICE:
			ret = ZabbixRemoveService();
			break;
		case ZBX_TASK_START_SERVICE:
			ret = ZabbixStartService();
			break;
		case ZBX_TASK_STOP_SERVICE:
			ret = ZabbixStopService();
			break;
		default:
			/* there can not be other choice */
			assert(0);
	}

	return ret;
}
#endif	/* _WINDOWS */

int	MAIN_ZABBIX_ENTRY(int flags)
{
	zbx_socket_t	listen_sock;
	char		*error = NULL;
	int		i, j = 0;
#ifdef _WINDOWS
	DWORD		res;
#endif

	if (0 != (flags & ZBX_TASK_FLAG_FOREGROUND))
	{
		printf("Starting Zabbix Agent [%s]. Zabbix %s (revision %s).\nPress Ctrl+C to exit.\n\n",
				CONFIG_HOSTNAME, ZABBIX_VERSION, ZABBIX_REVISION);
	}

	if (SUCCEED != zabbix_open_log(CONFIG_LOG_TYPE, CONFIG_LOG_LEVEL, CONFIG_LOG_FILE, &error))
	{
		zbx_error("cannot open log: %s", error);
		zbx_free(error);
		exit(EXIT_FAILURE);
	}

#ifdef HAVE_IPV6
#	define IPV6_FEATURE_STATUS	"YES"
#else
#	define IPV6_FEATURE_STATUS	" NO"
#endif
#if defined(HAVE_POLARSSL) || defined(HAVE_GNUTLS) || defined(HAVE_OPENSSL)
#	define TLS_FEATURE_STATUS	"YES"
#else
#	define TLS_FEATURE_STATUS	" NO"
#endif

	zabbix_log(LOG_LEVEL_INFORMATION, "Starting Zabbix Agent [%s]. Zabbix %s (revision %s).",
			CONFIG_HOSTNAME, ZABBIX_VERSION, ZABBIX_REVISION);

	zabbix_log(LOG_LEVEL_INFORMATION, "**** Enabled features ****");
	zabbix_log(LOG_LEVEL_INFORMATION, "IPv6 support:          " IPV6_FEATURE_STATUS);
	zabbix_log(LOG_LEVEL_INFORMATION, "TLS support:           " TLS_FEATURE_STATUS);
	zabbix_log(LOG_LEVEL_INFORMATION, "**************************");

	zabbix_log(LOG_LEVEL_INFORMATION, "using configuration file: %s", CONFIG_FILE);

#if !defined(_WINDOWS) && (defined(HAVE_POLARSSL) || defined(HAVE_GNUTLS) || defined(HAVE_OPENSSL))
	if (SUCCEED != zbx_coredump_disable())
	{
		zabbix_log(LOG_LEVEL_CRIT, "cannot disable core dump, exiting...");
		exit(EXIT_FAILURE);
	}
#endif
#ifndef _WINDOWS
	if (FAIL == zbx_load_modules(CONFIG_LOAD_MODULE_PATH, CONFIG_LOAD_MODULE, CONFIG_TIMEOUT, 1))
	{
		zabbix_log(LOG_LEVEL_CRIT, "loading modules failed, exiting...");
		exit(EXIT_FAILURE);
	}
#endif
	if (0 != CONFIG_PASSIVE_FORKS)
	{
		if (FAIL == zbx_tcp_listen(&listen_sock, CONFIG_LISTEN_IP, (unsigned short)CONFIG_LISTEN_PORT))
		{
			zabbix_log(LOG_LEVEL_CRIT, "listener failed: %s", zbx_socket_strerror());
			exit(EXIT_FAILURE);
		}
	}

	if (SUCCEED != init_collector_data(&error))
	{
		zabbix_log(LOG_LEVEL_CRIT, "cannot initialize collector: %s", error);
		zbx_free(error);
		exit(EXIT_FAILURE);
	}

#ifdef _WINDOWS
	if (SUCCEED != init_perf_collector(ZBX_MULTI_THREADED, &error))
	{
		zabbix_log(LOG_LEVEL_CRIT, "cannot initialize performance counter collector: %s", error);
		zbx_free(error);
		exit(EXIT_FAILURE);
	}

	load_perf_counters(CONFIG_PERF_COUNTERS);
#endif
	zbx_free_config();

#if defined(HAVE_POLARSSL) || defined(HAVE_GNUTLS) || defined(HAVE_OPENSSL)
	zbx_tls_init_parent();
#endif
	/* --- START THREADS ---*/

	/* allocate memory for a collector, all listeners and active checks */
	threads_num = CONFIG_COLLECTOR_FORKS + CONFIG_PASSIVE_FORKS + CONFIG_ACTIVE_FORKS;

#ifdef _WINDOWS
	if (MAXIMUM_WAIT_OBJECTS < threads_num)
	{
		zabbix_log(LOG_LEVEL_CRIT, "Too many agent threads. Please reduce the StartAgents configuration"
				" parameter or the number of active servers in ServerActive configuration parameter.");
		exit(EXIT_FAILURE);
	}
#endif
	threads = zbx_calloc(threads, threads_num, sizeof(ZBX_THREAD_HANDLE));

	zabbix_log(LOG_LEVEL_INFORMATION, "agent #0 started [main process]");

	for (i = 0; i < threads_num; i++)
	{
		zbx_thread_args_t	*thread_args;

		thread_args = (zbx_thread_args_t *)zbx_malloc(NULL, sizeof(zbx_thread_args_t));

		if (FAIL == get_process_info_by_thread(i + 1, &thread_args->process_type, &thread_args->process_num))
		{
			THIS_SHOULD_NEVER_HAPPEN;
			exit(EXIT_FAILURE);
		}

		thread_args->server_num = i + 1;
		thread_args->args = NULL;

		switch (thread_args->process_type)
		{
			case ZBX_PROCESS_TYPE_COLLECTOR:
				threads[i] = zbx_thread_start(collector_thread, thread_args);
				break;
			case ZBX_PROCESS_TYPE_LISTENER:
				thread_args->args = &listen_sock;
				threads[i] = zbx_thread_start(listener_thread, thread_args);
				break;
			case ZBX_PROCESS_TYPE_ACTIVE_CHECKS:
				thread_args->args = &CONFIG_ACTIVE_ARGS[j++];
				threads[i] = zbx_thread_start(active_checks_thread, thread_args);
				break;
		}
	}

#ifdef _WINDOWS
	set_parent_signal_handler();	/* must be called after all threads are created */

	/* wait for an exiting thread */
	res = WaitForMultipleObjectsEx(threads_num, threads, FALSE, INFINITE, FALSE);

	if (ZBX_IS_RUNNING())
	{
		/* Zabbix agent service should either be stopped by the user in ServiceCtrlHandler() or */
		/* crash. If some thread has terminated normally, it means something is terribly wrong. */

		zabbix_log(LOG_LEVEL_CRIT, "One thread has terminated unexpectedly (code:%lu). Exiting ...", res);
		THIS_SHOULD_NEVER_HAPPEN;

		/* notify other threads and allow them to terminate */
		ZBX_DO_EXIT();
		zbx_sleep(1);
	}
	else
	{
		/* wait for the service worker thread to terminate us */
		zbx_sleep(3);

		THIS_SHOULD_NEVER_HAPPEN;
	}
#else
	while (-1 == wait(&i))	/* wait for any child to exit */
	{
		if (EINTR != errno)
		{
			zabbix_log(LOG_LEVEL_ERR, "failed to wait on child processes: %s", zbx_strerror(errno));
			break;
		}
	}

	/* all exiting child processes should be caught by signal handlers */
	THIS_SHOULD_NEVER_HAPPEN;
#endif
	zbx_on_exit();

	return SUCCEED;
}

/******************************************************************************
 *                                                                            *
 * Function: zbx_free_service_resources                                       *
 *                                                                            *
 * Purpose: free service resources allocated by main thread                   *
 *                                                                            *
 ******************************************************************************/
void	zbx_free_service_resources(void)
{
	if (NULL != threads)
	{
		int		i;
#if !defined(_WINDOWS)
		sigset_t	set;

		/* ignore SIGCHLD signals in order for zbx_sleep() to work */
		sigemptyset(&set);
		sigaddset(&set, SIGCHLD);
		sigprocmask(SIG_BLOCK, &set, NULL);
#else
		/* wait for threads to finish first. although listener threads will never end */
		WaitForMultipleObjectsEx(threads_num, threads, TRUE, 1000, FALSE);
#endif
		for (i = 0; i < threads_num; i++)
		{
			if (threads[i])
				zbx_thread_kill(threads[i]);
		}

		for (i = 0; i < threads_num; i++)
		{
			if (threads[i])
				zbx_thread_wait(threads[i]);

			threads[i] = ZBX_THREAD_HANDLE_NULL;
		}

		zbx_free(threads);
	}

	free_metrics();
	alias_list_free();
	free_collector_data();
#ifdef _WINDOWS
	free_perf_collector();
	zbx_co_uninitialize();
#endif
#ifndef _WINDOWS
	zbx_unload_modules();
#endif
	zabbix_log(LOG_LEVEL_INFORMATION, "Zabbix Agent stopped. Zabbix %s (revision %s).",
			ZABBIX_VERSION, ZABBIX_REVISION);

	zabbix_close_log();
}

void	zbx_on_exit(void)
{
	zabbix_log(LOG_LEVEL_DEBUG, "zbx_on_exit() called");

	zbx_free_service_resources();

#if defined(_WINDOWS) && (defined(HAVE_POLARSSL) || defined(HAVE_GNUTLS) || defined(HAVE_OPENSSL))
	zbx_tls_free();
	zbx_tls_library_deinit();	/* deinitialize crypto library from parent thread */
#endif
#if defined(PS_OVERWRITE_ARGV)
	setproctitle_free_env();
#endif

	exit(EXIT_SUCCESS);
}

int	main(int argc, char **argv)
{
	ZBX_TASK_EX	t = {ZBX_TASK_START};
#ifdef _WINDOWS
	int		ret;
	char		*error;

	/* Provide, so our process handles errors instead of the system itself. */
	/* Attention!!! */
	/* The system does not display the critical-error-handler message box. */
	/* Instead, the system sends the error to the calling process.*/
	SetErrorMode(SEM_FAILCRITICALERRORS);
#endif
#if defined(PS_OVERWRITE_ARGV) || defined(PS_PSTAT_ARGV)
	argv = setproctitle_save_env(argc, argv);
#endif
	progname = get_program_name(argv[0]);

	if (SUCCEED != parse_commandline(argc, argv, &t))
		exit(EXIT_FAILURE);

	import_symbols();

	/* this is needed to set default hostname in zbx_load_config() */
	init_metrics();

	switch (t.task)
	{
		case ZBX_TASK_SHOW_USAGE:
			usage();
			exit(EXIT_FAILURE);
			break;
#ifndef _WINDOWS
		case ZBX_TASK_RUNTIME_CONTROL:
			zbx_load_config(ZBX_CFG_FILE_REQUIRED, &t);
			exit(SUCCEED == zbx_sigusr_send(t.data) ? EXIT_SUCCESS : EXIT_FAILURE);
			break;
#else
		case ZBX_TASK_INSTALL_SERVICE:
		case ZBX_TASK_UNINSTALL_SERVICE:
		case ZBX_TASK_START_SERVICE:
		case ZBX_TASK_STOP_SERVICE:
			if (t.flags & ZBX_TASK_FLAG_MULTIPLE_AGENTS)
			{
				zbx_load_config(ZBX_CFG_FILE_REQUIRED, &t);

				zbx_snprintf(ZABBIX_SERVICE_NAME, sizeof(ZABBIX_SERVICE_NAME), "%s [%s]",
						APPLICATION_NAME, CONFIG_HOSTNAME);
				zbx_snprintf(ZABBIX_EVENT_SOURCE, sizeof(ZABBIX_EVENT_SOURCE), "%s [%s]",
						APPLICATION_NAME, CONFIG_HOSTNAME);
			}
			else
				zbx_load_config(ZBX_CFG_FILE_OPTIONAL, &t);

			zbx_free_config();

			ret = zbx_exec_service_task(argv[0], &t);
			free_metrics();
			exit(SUCCEED == ret ? EXIT_SUCCESS : EXIT_FAILURE);
			break;
#endif
		case ZBX_TASK_TEST_METRIC:
		case ZBX_TASK_PRINT_SUPPORTED:
			zbx_load_config(ZBX_CFG_FILE_OPTIONAL, &t);
#ifdef _WINDOWS
			if (SUCCEED != init_perf_collector(ZBX_SINGLE_THREADED, &error))
			{
				zbx_error("cannot initialize performance counter collector: %s", error);
				zbx_free(error);
				exit(EXIT_FAILURE);
			}

			load_perf_counters(CONFIG_PERF_COUNTERS);
#else
			zbx_set_common_signal_handlers();
#endif
#ifndef _WINDOWS
			if (FAIL == zbx_load_modules(CONFIG_LOAD_MODULE_PATH, CONFIG_LOAD_MODULE, CONFIG_TIMEOUT, 0))
			{
				zabbix_log(LOG_LEVEL_CRIT, "loading modules failed, exiting...");
				exit(EXIT_FAILURE);
			}
#endif
			load_user_parameters(CONFIG_USER_PARAMETERS);
			load_aliases(CONFIG_ALIASES);
			zbx_free_config();
			if (ZBX_TASK_TEST_METRIC == t.task)
				test_parameter(TEST_METRIC);
			else
				test_parameters();
#ifdef _WINDOWS
			free_perf_collector();	/* cpu_collector must be freed before perf_collector is freed */
#endif
#ifndef _WINDOWS
			zbx_unload_modules();
#endif
			free_metrics();
			alias_list_free();
			exit(EXIT_SUCCESS);
			break;
		case ZBX_TASK_SHOW_VERSION:
			version();
#ifdef _AIX
			printf("\n");
			tl_version();
#endif
			exit(EXIT_SUCCESS);
			break;
		case ZBX_TASK_SHOW_HELP:
			help();
			exit(EXIT_SUCCESS);
			break;
		default:
			zbx_load_config(ZBX_CFG_FILE_REQUIRED, &t);
			load_user_parameters(CONFIG_USER_PARAMETERS);
			load_aliases(CONFIG_ALIASES);
			break;
	}

	START_MAIN_ZABBIX_ENTRY(CONFIG_ALLOW_ROOT, CONFIG_USER, t.flags);

	exit(EXIT_SUCCESS);
}<|MERGE_RESOLUTION|>--- conflicted
+++ resolved
@@ -219,12 +219,9 @@
 int	CONFIG_ACTIVE_FORKS		= 0;
 int	CONFIG_TASKMANAGER_FORKS	= 0;
 int	CONFIG_IPMIMANAGER_FORKS	= 0;
-<<<<<<< HEAD
+int	CONFIG_ALERTMANAGER_FORKS	= 0;
 int	CONFIG_PREPROCMAN_FORKS		= 0;
 int	CONFIG_PREPROCESSOR_FORKS	= 0;
-=======
-int	CONFIG_ALERTMANAGER_FORKS	= 0;
->>>>>>> 18a790cd
 
 char	*opt = NULL;
 
