/*
** Zabbix
** Copyright (C) 2000-2011 Zabbix SIA
**
** This program is free software; you can redistribute it and/or modify
** it under the terms of the GNU General Public License as published by
** the Free Software Foundation; either version 2 of the License, or
** (at your option) any later version.
**
** This program is distributed in the hope that it will be useful,
** but WITHOUT ANY WARRANTY; without even the implied warranty of
** MERCHANTABILITY or FITNESS FOR A PARTICULAR PURPOSE.  See the
** GNU General Public License for more details.
**
** You should have received a copy of the GNU General Public License
** along with this program; if not, write to the Free Software
** Foundation, Inc., 675 Mass Ave, Cambridge, MA 02139, USA.
**/

#include "common.h"
#include "sysinfo.h"

#include "cfg.h"
#include "log.h"
#include "zbxconf.h"
#include "zbxgetopt.h"
#include "comms.h"
#include "alias.h"

#include "stats.h"
#include "perfstat.h"
#include "active.h"
#include "listener.h"

#include "symbols.h"

#if defined(ZABBIX_SERVICE)
#	include "service.h"
#elif defined(ZABBIX_DAEMON)
#	include "daemon.h"
#endif

const char	*progname = NULL;

/* Default config file location */
#ifdef _WINDOWS
	static char	DEFAULT_CONFIG_FILE[]	= "C:\\zabbix_agentd.conf";
#else
	static char	DEFAULT_CONFIG_FILE[]	= "/etc/zabbix/zabbix_agentd.conf";
#endif

/* application TITLE */
const char	title_message[] = APPLICATION_NAME
#if defined(_WIN64)
				" Win64"
#elif defined(WIN32)
				" Win32"
#endif
#if defined(ZABBIX_SERVICE)
				" (service)"
#elif defined(ZABBIX_DAEMON)
				" (daemon)"
#endif
	;
/* end of application TITLE */

/* application USAGE message */
const char	usage_message[] =
	"[-Vhp]"
#ifdef _WINDOWS
	" [-idsx] [-m]"
#endif
	" [-c <config-file>] [-t <item key>]";
/* end of application USAGE message */

/* application HELP message */
const char	*help_message[] = {
	"Options:",
	"",
	"  -c --config <config-file>  absolute path to the configuration file",
	"  -h --help                  give this help",
	"  -V --version               display version number",
	"  -p --print                 print known items and exit",
	"  -t --test <item key>       test specified item and exit",
#ifdef _WINDOWS
	"",
	"Functions:",
	"",
	"  -i --install          install Zabbix agent as service",
	"  -d --uninstall        uninstall Zabbix agent from service",

	"  -s --start            start Zabbix agent service",
	"  -x --stop             stop Zabbix agent service",

	"  -m --multiple-agents  service name will include hostname",
#endif
	NULL	/* end of text */
};
/* end of application HELP message */

/* COMMAND LINE OPTIONS */
static struct zbx_option	longopts[] =
{
	{"config",		1,	NULL,	'c'},
	{"help",		0,	NULL,	'h'},
	{"version",		0,	NULL,	'V'},
	{"print",		0,	NULL,	'p'},
	{"test",		1,	NULL,	't'},
#ifdef _WINDOWS
	{"install",		0,	NULL,	'i'},
	{"uninstall",		0,	NULL,	'd'},

	{"start",		0,	NULL,	's'},
	{"stop",		0,	NULL,	'x'},

	{"multiple-agents",	0,	NULL,	'm'},
#endif
	{NULL}
};

static char	shortopts[] =
	"c:hVpt:"
#ifdef _WINDOWS
	"idsxm"
#endif
	;
/* end of COMMAND LINE OPTIONS */

static char		*TEST_METRIC = NULL;
int			threads_num = 0;
ZBX_THREAD_HANDLE	*threads = NULL;

unsigned char	daemon_type = ZBX_DAEMON_TYPE_AGENT;

unsigned char	process_type = 255;	/* ZBX_PROCESS_TYPE_UNKNOWN */

static void	parse_commandline(int argc, char **argv, ZBX_TASK_EX *t)
{
	char	ch = '\0';

	t->task = ZBX_TASK_START;

	/* parse the command-line */
	while ((char)EOF != (ch = (char)zbx_getopt_long(argc, argv, shortopts, longopts, NULL)))
	{
		switch (ch)
		{
			case 'c':
				CONFIG_FILE = strdup(zbx_optarg);
				break;
			case 'h':
				help();
				exit(FAIL);
				break;
			case 'V':
				version();
#ifdef _AIX
				tl_version();
#endif
				exit(FAIL);
				break;
			case 'p':
				if (ZBX_TASK_START == t->task)
					t->task = ZBX_TASK_PRINT_SUPPORTED;
				break;
			case 't':
				if (ZBX_TASK_START == t->task)
				{
					t->task = ZBX_TASK_TEST_METRIC;
					TEST_METRIC = strdup(zbx_optarg);
				}
				break;
#ifdef _WINDOWS
			case 'i':
				t->task = ZBX_TASK_INSTALL_SERVICE;
				break;
			case 'd':
				t->task = ZBX_TASK_UNINSTALL_SERVICE;
				break;
			case 's':
				t->task = ZBX_TASK_START_SERVICE;
				break;
			case 'x':
				t->task = ZBX_TASK_STOP_SERVICE;
				break;
			case 'm':
				t->flags = ZBX_TASK_FLAG_MULTIPLE_AGENTS;
				break;
#endif
			default:
				t->task = ZBX_TASK_SHOW_USAGE;
				break;
		}
	}

	if (NULL == CONFIG_FILE)
		CONFIG_FILE = DEFAULT_CONFIG_FILE;
}

/******************************************************************************
 *                                                                            *
 * Function: set_defaults                                                     *
 *                                                                            *
 * Purpose: set configuration defaults                                        *
 *                                                                            *
 * Author: Vladimir Levijev, Rudolfs Kreicbergs                               *
 *                                                                            *
 ******************************************************************************/
static void	set_defaults()
{
	AGENT_RESULT	result;
	char		**value = NULL;

	if (NULL == CONFIG_HOSTNAME)
	{
		if (NULL == CONFIG_HOSTNAME_ITEM)
			CONFIG_HOSTNAME_ITEM = zbx_strdup(CONFIG_HOSTNAME_ITEM, "system.hostname");

		init_result(&result);

		if (SUCCEED == process(CONFIG_HOSTNAME_ITEM, PROCESS_LOCAL_COMMAND, &result) &&
				NULL != (value = GET_STR_RESULT(&result)))
		{
			assert(*value);

			if (MAX_ZBX_HOSTNAME_LEN < strlen(*value))
			{
				(*value)[MAX_ZBX_HOSTNAME_LEN] = '\0';
				zabbix_log(LOG_LEVEL_WARNING, "hostname truncated to [%s])", *value);
			}

			CONFIG_HOSTNAME = zbx_strdup(CONFIG_HOSTNAME, *value);
		}
		else
			zabbix_log(LOG_LEVEL_WARNING, "failed to get system hostname from [%s])", CONFIG_HOSTNAME_ITEM);

		free_result(&result);
	}
	else if (NULL != CONFIG_HOSTNAME_ITEM)
		zabbix_log(LOG_LEVEL_WARNING, "both Hostname and HostnameItem defined, using [%s]", CONFIG_HOSTNAME);

#ifdef USE_PID_FILE
	if (NULL == CONFIG_PID_FILE)
		CONFIG_PID_FILE = "/tmp/zabbix_agentd.pid";
#endif

}

/******************************************************************************
 *                                                                            *
 * Function: zbx_validate_config                                              *
 *                                                                            *
 * Purpose: validate configuration parameters                                 *
 *                                                                            *
 * Author: Vladimir Levijev                                                   *
 *                                                                            *
 ******************************************************************************/
static void	zbx_validate_config()
{
	if (NULL == CONFIG_HOSTNAME)
	{
		zabbix_log(LOG_LEVEL_CRIT, "hostname is not defined");
		exit(FAIL);
	}

	if (FAIL == zbx_check_hostname(CONFIG_HOSTNAME))
	{
		zabbix_log(LOG_LEVEL_CRIT, "invalid host name: [%s]", CONFIG_HOSTNAME);
		exit(FAIL);
	}

	/* make sure active or passive check is enabled */
	if (1 == CONFIG_DISABLE_ACTIVE && 1 == CONFIG_DISABLE_PASSIVE)
	{
		zabbix_log(LOG_LEVEL_CRIT, "either active or passive checks must be enabled");
		exit(FAIL);
	}
}

/******************************************************************************
 *                                                                            *
 * Function: zbx_load_config                                                  *
 *                                                                            *
 * Purpose: load configuration from config file                               *
 *                                                                            *
 * Parameters: optional - do not produce error if config file missing         *
 *                                                                            *
 ******************************************************************************/
static void	zbx_load_config(int optional)
{
	struct cfg_line	cfg[] =
	{
		/* PARAMETER,			VAR,					TYPE,
			MANDATORY,	MIN,			MAX */
		{"Server",			&CONFIG_HOSTS_ALLOWED,			TYPE_STRING,
			PARM_MAND,	0,			0},
		{"Hostname",			&CONFIG_HOSTNAME,			TYPE_STRING,
			PARM_OPT,	0,			0},
		{"HostnameItem",		&CONFIG_HOSTNAME_ITEM,			TYPE_STRING,
			PARM_OPT,	0,			0},
		{"BufferSize",			&CONFIG_BUFFER_SIZE,			TYPE_INT,
			PARM_OPT,	2,			65535},
		{"BufferSend",			&CONFIG_BUFFER_SEND,			TYPE_INT,
			PARM_OPT,	1,			SEC_PER_HOUR},
#ifdef USE_PID_FILE
		{"PidFile",			&CONFIG_PID_FILE,			TYPE_STRING,
			PARM_OPT,	0,			0},
#endif
		{"LogFile",			&CONFIG_LOG_FILE,			TYPE_STRING,
			PARM_OPT,	0,			0},
		{"LogFileSize",			&CONFIG_LOG_FILE_SIZE,			TYPE_INT,
			PARM_OPT,	0,			1024},
		{"DisableActive",		&CONFIG_DISABLE_ACTIVE,			TYPE_INT,
			PARM_OPT,	0,			1},
		{"DisablePassive",		&CONFIG_DISABLE_PASSIVE,		TYPE_INT,
			PARM_OPT,	0,			1},
		{"Timeout",			&CONFIG_TIMEOUT,			TYPE_INT,
			PARM_OPT,	1,			30},
		{"ListenPort",			&CONFIG_LISTEN_PORT,			TYPE_INT,
			PARM_OPT,	1024,			32767},
		{"ServerPort",			&CONFIG_SERVER_PORT,			TYPE_INT,
			PARM_OPT,	1024,			32767},
		{"ListenIP",			&CONFIG_LISTEN_IP,			TYPE_STRING,
			PARM_OPT,	0,			0},
		{"SourceIP",			&CONFIG_SOURCE_IP,			TYPE_STRING,
			PARM_OPT,	0,			0},
		{"DebugLevel",			&CONFIG_LOG_LEVEL,			TYPE_INT,
			PARM_OPT,	0,			4},
		{"StartAgents",			&CONFIG_ZABBIX_FORKS,			TYPE_INT,
			PARM_OPT,	1,			100},
		{"RefreshActiveChecks",		&CONFIG_REFRESH_ACTIVE_CHECKS,		TYPE_INT,
			PARM_OPT,	SEC_PER_MIN,		SEC_PER_HOUR},
		{"MaxLinesPerSecond",		&CONFIG_MAX_LINES_PER_SECOND,		TYPE_INT,
			PARM_OPT,	1,			1000},
		{"AllowRoot",			&CONFIG_ALLOW_ROOT,			TYPE_INT,
			PARM_OPT,	0,			1},
		{"EnableRemoteCommands",	&CONFIG_ENABLE_REMOTE_COMMANDS,		TYPE_INT,
			PARM_OPT,	0,			1},
		{"LogRemoteCommands",		&CONFIG_LOG_REMOTE_COMMANDS,		TYPE_INT,
			PARM_OPT,	0,			1},
		{"UnsafeUserParameters",	&CONFIG_UNSAFE_USER_PARAMETERS,		TYPE_INT,
			PARM_OPT,	0,			1},
		{"Alias",			&CONFIG_ALIASES,			TYPE_MULTISTRING,
			PARM_OPT,	0,			0},
		{"UserParameter",		&CONFIG_USER_PARAMETERS,		TYPE_MULTISTRING,
			PARM_OPT,	0,			0},
#ifdef _WINDOWS
		{"PerfCounter",			&CONFIG_PERF_COUNTERS,			TYPE_MULTISTRING,
			PARM_OPT,	0,			0},
#endif
		{NULL}
	};

	/* initialize multistrings */
	zbx_strarr_init(&CONFIG_ALIASES);
	zbx_strarr_init(&CONFIG_USER_PARAMETERS);
#ifdef _WINDOWS
	zbx_strarr_init(&CONFIG_PERF_COUNTERS);
#endif

	parse_cfg_file(CONFIG_FILE, cfg, optional, ZBX_CFG_STRICT);

	set_defaults();

	if (ZBX_CFG_FILE_REQUIRED == optional)
		zbx_validate_config();
}

/******************************************************************************
 *                                                                            *
 * Function: zbx_free_config                                                  *
 *                                                                            *
 * Purpose: free configuration memory                                         *
 *                                                                            *
 * Author: Vladimir Levijev                                                   *
 *                                                                            *
 ******************************************************************************/
static void	zbx_free_config()
{
	zbx_strarr_free(CONFIG_ALIASES);
	zbx_strarr_free(CONFIG_USER_PARAMETERS);
#ifdef _WINDOWS
	zbx_strarr_free(CONFIG_PERF_COUNTERS);
#endif
}

#ifdef _WINDOWS
static int	zbx_exec_service_task(const char *name, const ZBX_TASK_EX *t)
{
	int	ret;

	switch (t->task)
	{
		case ZBX_TASK_INSTALL_SERVICE:
			ret = ZabbixCreateService(name, t->flags & ZBX_TASK_FLAG_MULTIPLE_AGENTS);
			break;
		case ZBX_TASK_UNINSTALL_SERVICE:
			ret = ZabbixRemoveService();
			break;
		case ZBX_TASK_START_SERVICE:
			ret = ZabbixStartService();
			break;
		case ZBX_TASK_STOP_SERVICE:
			ret = ZabbixStopService();
			break;
		default:
			/* there can not be other choice */
			assert(0);
	}

	return ret;
}
#endif	/* _WINDOWS */

int	MAIN_ZABBIX_ENTRY()
{
	zbx_thread_args_t		*thread_args;
	ZBX_THREAD_ACTIVECHK_ARGS	activechk_args;
	zbx_sock_t			listen_sock;
	int				i, thread_num = 0;
#ifdef _WINDOWS
	DWORD				res;
#endif

	if (NULL == CONFIG_LOG_FILE || '\0' == *CONFIG_LOG_FILE)
		zabbix_open_log(LOG_TYPE_SYSLOG, CONFIG_LOG_LEVEL, NULL);
	else
		zabbix_open_log(LOG_TYPE_FILE, CONFIG_LOG_LEVEL, CONFIG_LOG_FILE);

	zabbix_log(LOG_LEVEL_INFORMATION, "Starting Zabbix Agent [%s]. Zabbix %s (revision %s).",
			CONFIG_HOSTNAME, ZABBIX_VERSION, ZABBIX_REVISION);

	if (0 == CONFIG_DISABLE_PASSIVE)
	{
		if (FAIL == zbx_tcp_listen(&listen_sock, CONFIG_LISTEN_IP, (unsigned short)CONFIG_LISTEN_PORT))
		{
			zabbix_log(LOG_LEVEL_CRIT, "listener failed: %s", zbx_tcp_strerror());
			exit(1);
		}
	}

	/* collector data must be initiated by user 'zabbix' */
	init_collector_data();

#ifdef _WINDOWS
	load_perf_counters(CONFIG_PERF_COUNTERS);
#endif
	load_user_parameters(CONFIG_USER_PARAMETERS);
	load_aliases(CONFIG_ALIASES);

	zbx_free_config();

	/* --- START THREADS ---*/

	if (1 == CONFIG_DISABLE_PASSIVE)
	{
		/* only main process and active checks will be started */
		CONFIG_ZABBIX_FORKS = 0;	/* listeners are not needed for passive checks */
	}

	/* allocate memory for a collector, all listeners and an active check */
	threads_num = 1 + CONFIG_ZABBIX_FORKS + (0 == CONFIG_DISABLE_ACTIVE ? 1 : 0);
	threads = zbx_calloc(threads, threads_num, sizeof(ZBX_THREAD_HANDLE));

	/* start the collector thread */
	thread_args = (zbx_thread_args_t *)zbx_malloc(NULL, sizeof(zbx_thread_args_t));
	thread_args->thread_num = thread_num;
	thread_args->args = NULL;
	threads[thread_num++] = zbx_thread_start(collector_thread, thread_args);

	/* start listeners */
	for (i = 0; i < CONFIG_ZABBIX_FORKS; i++)
	{
		thread_args = (zbx_thread_args_t *)zbx_malloc(NULL, sizeof(zbx_thread_args_t));
		thread_args->thread_num = thread_num;
		thread_args->args = &listen_sock;
		threads[thread_num++] = zbx_thread_start(listener_thread, thread_args);
	}

	/* start active check */
	if (0 == CONFIG_DISABLE_ACTIVE)
	{
		activechk_args.host = CONFIG_HOSTS_ALLOWED;
		activechk_args.port = (unsigned short)CONFIG_SERVER_PORT;

		thread_args = (zbx_thread_args_t *)zbx_malloc(NULL, sizeof(zbx_thread_args_t));
		thread_args->thread_num = thread_num;
		thread_args->args = &activechk_args;
		threads[thread_num++] = zbx_thread_start(active_checks_thread, thread_args);
	}

#ifdef _WINDOWS
	set_parent_signal_handler();	/* must be called after all threads are created */

	/* wait for an exiting thread */
	res = WaitForMultipleObjectsEx(threads_num, threads, FALSE, INFINITE, FALSE);

	if (ZBX_IS_RUNNING())
	{
		/* Zabbix agent service should either be stopped by the user in ServiceCtrlHandler() or */
		/* crash. If some thread has terminated normally, it means something is terribly wrong. */

		zabbix_log(LOG_LEVEL_CRIT, "One thread has terminated unexpectedly (code:%lu). Exiting ...", res);
		THIS_SHOULD_NEVER_HAPPEN;

		/* notify other threads and allow them to terminate */
		ZBX_DO_EXIT();
		zbx_sleep(1);
	}
	else
	{
		/* wait for the service worker thread to terminate us */
		zbx_sleep(2);
		THIS_SHOULD_NEVER_HAPPEN;
	}
#else
	while (-1 == wait(&i))	/* wait for any child to exit */
	{
		if (EINTR != errno)
		{
			zabbix_log(LOG_LEVEL_ERR, "failed to wait on child processes: %s", zbx_strerror(errno));
			break;
		}
	}

	/* all exiting child processes should be caught by signal handlers */
	THIS_SHOULD_NEVER_HAPPEN;
#endif

	zbx_on_exit();

	return SUCCEED;
}

void	zbx_on_exit()
{
	zabbix_log(LOG_LEVEL_DEBUG, "zbx_on_exit() called");

	if (NULL != threads)
	{
		int		i;
#if !defined(_WINDOWS)
		sigset_t	set;

		/* ignore SIGCHLD signals in order for zbx_sleep() to work */
		sigemptyset(&set);
		sigaddset(&set, SIGCHLD);
		sigprocmask(SIG_BLOCK, &set, NULL);
#endif

		for (i = 0; i < threads_num; i++)
		{
			if (threads[i])
			{
				zbx_thread_kill(threads[i]);
				threads[i] = ZBX_THREAD_HANDLE_NULL;
			}
		}

		zbx_free(threads);
	}

<<<<<<< HEAD
#if !defined(_WINDOWS)
	zbx_sleep(2);	/* wait for all processes to exit */
#endif

	zabbix_log(LOG_LEVEL_INFORMATION, "Zabbix Agent stopped. Zabbix %s (revision %s).",
			ZABBIX_VERSION, ZABBIX_REVISION);

	zabbix_close_log();

	free_metrics();
	alias_list_free();
	free_collector_data();
=======
#ifdef USE_PID_FILE
	daemon_stop();
#endif

#if !defined(_WINDOWS)
	zbx_sleep(2);	/* wait for all processes to exit */
#endif

	zabbix_log(LOG_LEVEL_INFORMATION, "Zabbix Agent stopped. Zabbix %s (revision %s).",
			ZABBIX_VERSION, ZABBIX_REVISION);

	zabbix_close_log();
>>>>>>> 2a669d0f

	free_metrics();
	alias_list_free();
	free_collector_data();

	exit(SUCCEED);
}

#if defined(HAVE_SIGQUEUE) && defined(ZABBIX_DAEMON)
void	zbx_sigusr_handler(zbx_task_t task)
{
	/* nothing to do */
}
#endif

int	main(int argc, char **argv)
{
	ZBX_TASK_EX	t;
#ifdef _WINDOWS
	int		ret;

	/* Provide, so our process handles errors instead of the system itself. */
	/* Attention!!! */
	/* The system does not display the critical-error-handler message box. */
	/* Instead, the system sends the error to the calling process.*/
	SetErrorMode(SEM_FAILCRITICALERRORS);
#endif

	memset(&t, 0, sizeof(t));
	t.task = ZBX_TASK_START;

	progname = get_program_name(argv[0]);

	parse_commandline(argc, argv, &t);

	import_symbols();

	/* this is needed to set default hostname in zbx_load_config() */
	init_metrics();

	switch (t.task)
	{
		case ZBX_TASK_SHOW_USAGE:
			usage();
			exit(FAIL);
			break;
#ifdef _WINDOWS
		case ZBX_TASK_INSTALL_SERVICE:
		case ZBX_TASK_UNINSTALL_SERVICE:
		case ZBX_TASK_START_SERVICE:
		case ZBX_TASK_STOP_SERVICE:
			zbx_load_config(ZBX_CFG_FILE_REQUIRED);
			zbx_free_config();

			if (t.flags & ZBX_TASK_FLAG_MULTIPLE_AGENTS)
			{
				zbx_snprintf(ZABBIX_SERVICE_NAME, sizeof(ZABBIX_SERVICE_NAME), "%s [%s]",
						APPLICATION_NAME, CONFIG_HOSTNAME);
				zbx_snprintf(ZABBIX_EVENT_SOURCE, sizeof(ZABBIX_EVENT_SOURCE), "%s [%s]",
						APPLICATION_NAME, CONFIG_HOSTNAME);
			}

			ret = zbx_exec_service_task(argv[0], &t);
			free_metrics();
			exit(ret);
			break;
#endif
		case ZBX_TASK_TEST_METRIC:
		case ZBX_TASK_PRINT_SUPPORTED:
			zbx_load_config(ZBX_CFG_FILE_OPTIONAL);
#ifdef _WINDOWS
			init_collector_data();	/* required for reading PerfCounter */
			load_perf_counters(CONFIG_PERF_COUNTERS);
#endif
			load_user_parameters(CONFIG_USER_PARAMETERS);
			load_aliases(CONFIG_ALIASES);
			zbx_free_config();
			if (ZBX_TASK_TEST_METRIC == t.task)
				test_parameter(TEST_METRIC, PROCESS_TEST);
			else
				test_parameters();
#ifdef _WINDOWS
			free_collector_data();
#endif
			free_metrics();
			alias_list_free();
			exit(SUCCEED);
			break;
		default:
			zbx_load_config(ZBX_CFG_FILE_REQUIRED);
			break;
	}

	START_MAIN_ZABBIX_ENTRY(CONFIG_ALLOW_ROOT);

	exit(SUCCEED);
}<|MERGE_RESOLUTION|>--- conflicted
+++ resolved
@@ -1,6 +1,6 @@
 /*
-** Zabbix
-** Copyright (C) 2000-2011 Zabbix SIA
+** ZABBIX
+** Copyright (C) 2000-2005 SIA Zabbix
 **
 ** This program is free software; you can redistribute it and/or modify
 ** it under the terms of the GNU General Public License as published by
@@ -560,7 +560,10 @@
 		zbx_free(threads);
 	}
 
-<<<<<<< HEAD
+#ifdef USE_PID_FILE
+	daemon_stop();
+#endif
+
 #if !defined(_WINDOWS)
 	zbx_sleep(2);	/* wait for all processes to exit */
 #endif
@@ -569,24 +572,6 @@
 			ZABBIX_VERSION, ZABBIX_REVISION);
 
 	zabbix_close_log();
-
-	free_metrics();
-	alias_list_free();
-	free_collector_data();
-=======
-#ifdef USE_PID_FILE
-	daemon_stop();
-#endif
-
-#if !defined(_WINDOWS)
-	zbx_sleep(2);	/* wait for all processes to exit */
-#endif
-
-	zabbix_log(LOG_LEVEL_INFORMATION, "Zabbix Agent stopped. Zabbix %s (revision %s).",
-			ZABBIX_VERSION, ZABBIX_REVISION);
-
-	zabbix_close_log();
->>>>>>> 2a669d0f
 
 	free_metrics();
 	alias_list_free();
