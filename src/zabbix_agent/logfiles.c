/*
** Zabbix
** Copyright (C) 2001-2014 Zabbix SIA
**
** This program is free software; you can redistribute it and/or modify
** it under the terms of the GNU General Public License as published by
** the Free Software Foundation; either version 2 of the License, or
** (at your option) any later version.
**
** This program is distributed in the hope that it will be useful,
** but WITHOUT ANY WARRANTY; without even the implied warranty of
** MERCHANTABILITY or FITNESS FOR A PARTICULAR PURPOSE. See the
** GNU General Public License for more details.
**
** You should have received a copy of the GNU General Public License
** along with this program; if not, write to the Free Software
** Foundation, Inc., 51 Franklin Street, Fifth Floor, Boston, MA  02110-1301, USA.
**/

#include "common.h"
#include "logfiles.h"
#include "log.h"
<<<<<<< HEAD
#include "zbxregexp.h"
=======

#if defined(_WINDOWS)
#	include "gnuregex.h"
#	include "symbols.h"
#endif /* _WINDOWS */
>>>>>>> a5a5763f

#define MAX_LEN_MD5	512	/* maximum size of the initial part of the file to calculate MD5 sum for */

#define ZBX_SAME_FILE_ERROR	-1
#define ZBX_SAME_FILE_NO	0
#define ZBX_SAME_FILE_YES	1

/******************************************************************************
 *                                                                            *
 * Function: split_string                                                     *
 *                                                                            *
 * Purpose: separates given string to two parts by given delimiter in string  *
 *                                                                            *
 * Parameters: str - the string to split                                      *
 *             del - pointer to a character in the string                     *
 *             part1 - pointer to buffer for the first part with delimiter    *
 *             part2 - pointer to buffer for the second part                  *
 *                                                                            *
 * Return value: SUCCEED - on splitting without errors                        *
 *               FAIL - on splitting with errors                              *
 *                                                                            *
 * Author: Dmitry Borovikov, Aleksandrs Saveljevs                             *
 *                                                                            *
 * Comments: Memory for "part1" and "part2" is allocated only on SUCCEED.     *
 *                                                                            *
 ******************************************************************************/
static int	split_string(const char *str, const char *del, char **part1, char **part2)
{
	const char	*__function_name = "split_string";
	size_t		str_length = 0, part1_length = 0, part2_length = 0;
	int		ret = FAIL;

	assert(NULL != str && '\0' != *str);
	assert(NULL != del && '\0' != *del);
	assert(NULL != part1 && '\0' == *part1);	/* target 1 must be empty */
	assert(NULL != part2 && '\0' == *part2);	/* target 2 must be empty */

	zabbix_log(LOG_LEVEL_DEBUG, "In %s() str:'%s' del:'%s'", __function_name, str, del);

	str_length = strlen(str);

	/* since the purpose of this function is to be used in split_filename(), we allow part1 to be */
	/* just *del (e.g., "/" - file system root), but we do not allow part2 (filename) to be empty */
	if (del < str || del >= (str + str_length - 1))
	{
		zabbix_log(LOG_LEVEL_DEBUG, "%s() cannot proceed: delimiter is out of range", __function_name);
		goto out;
	}

	part1_length = (size_t)(del - str + 1);
	part2_length = str_length - part1_length;

	*part1 = zbx_malloc(*part1, part1_length + 1);
	zbx_strlcpy(*part1, str, part1_length + 1);

	*part2 = zbx_malloc(*part2, part2_length + 1);
	zbx_strlcpy(*part2, str + part1_length, part2_length + 1);

	ret = SUCCEED;
out:
	zabbix_log(LOG_LEVEL_DEBUG, "End of %s():%s part1:'%s' part2:'%s'", __function_name, zbx_result_string(ret),
			*part1, *part2);

	return ret;
}

/******************************************************************************
 *                                                                            *
 * Function: split_filename                                                   *
 *                                                                            *
 * Purpose: separates filename to directory and to file format (regexp)       *
 *                                                                            *
 * Parameters: filename - first parameter of log[] item                       *
 *                                                                            *
 * Return value: SUCCEED - on successful splitting                            *
 *               FAIL - on unable to split sensibly                           *
 *                                                                            *
 * Author: Dmitry Borovikov                                                   *
 *                                                                            *
 * Comments: Allocates memory for "directory" and "format" only on success.   *
 *           On fail, memory, allocated for "directory" and "format",         *
 *           is freed.                                                        *
 *                                                                            *
 ******************************************************************************/
static int	split_filename(const char *filename, char **directory, char **format)
{
	const char	*__function_name = "split_filename";
	const char	*separator = NULL;
	zbx_stat_t	buf;
	int		ret = FAIL;
#ifdef _WINDOWS
	size_t		sz;
#endif

	assert(NULL != directory && '\0' == *directory);
	assert(NULL != format && '\0' == *format);

	zabbix_log(LOG_LEVEL_DEBUG, "In %s() filename:'%s'", __function_name, filename ? filename : "NULL");

	if (NULL == filename || '\0' == *filename)
	{
		zabbix_log(LOG_LEVEL_WARNING, "cannot split empty path");
		goto out;
	}

#ifdef _WINDOWS
	/* special processing for Windows, since PATH part cannot be simply divided from REGEXP part (file format) */
	for (sz = strlen(filename) - 1, separator = &filename[sz]; separator >= filename; separator--)
	{
		if (PATH_SEPARATOR != *separator)
			continue;

		zabbix_log(LOG_LEVEL_DEBUG, "%s() %s", __function_name, filename);
		zabbix_log(LOG_LEVEL_DEBUG, "%s() %*s", __function_name, separator - filename + 1, "^");

		/* separator must be relative delimiter of the original filename */
		if (FAIL == split_string(filename, separator, directory, format))
		{
			zabbix_log(LOG_LEVEL_WARNING, "cannot split '%s'", filename);
			goto out;
		}

		sz = strlen(*directory);

		/* Windows world verification */
		if (sz + 1 > MAX_PATH)
		{
			zabbix_log(LOG_LEVEL_WARNING, "cannot proceed: directory path is too long");
			zbx_free(*directory);
			zbx_free(*format);
			goto out;
		}

		/* Windows "stat" functions cannot get info about directories with '\' at the end of the path, */
		/* except for root directories 'x:\' */
		if (0 == zbx_stat(*directory, &buf) && S_ISDIR(buf.st_mode))
			break;

		if (sz > 0 && PATH_SEPARATOR == (*directory)[sz - 1])
		{
			(*directory)[sz - 1] = '\0';

			if (0 == zbx_stat(*directory, &buf) && S_ISDIR(buf.st_mode))
			{
				(*directory)[sz - 1] = PATH_SEPARATOR;
				break;
			}
		}

		zabbix_log(LOG_LEVEL_DEBUG, "cannot find directory '%s'", *directory);
		zbx_free(*directory);
		zbx_free(*format);
	}

	if (separator < filename)
		goto out;

#else	/* not _WINDOWS */
	if (NULL == (separator = strrchr(filename, (int)PATH_SEPARATOR)))
	{
		zabbix_log(LOG_LEVEL_WARNING, "filename '%s' does not contain any path separator '%c'", filename,
				PATH_SEPARATOR);
		goto out;
	}
	if (SUCCEED != split_string(filename, separator, directory, format))
	{
		zabbix_log(LOG_LEVEL_WARNING, "cannot split filename '%s' by '%c'", filename, PATH_SEPARATOR);
		goto out;
	}

	if (-1 == zbx_stat(*directory, &buf))
	{
		zabbix_log(LOG_LEVEL_WARNING, "cannot find directory '%s' on the file system", *directory);
		zbx_free(*directory);
		zbx_free(*format);
		goto out;
	}

	if (0 == S_ISDIR(buf.st_mode))
	{
		zabbix_log(LOG_LEVEL_WARNING, "cannot proceed: directory '%s' is a file", *directory);
		zbx_free(*directory);
		zbx_free(*format);
		goto out;
	}
#endif	/* _WINDOWS */

	ret = SUCCEED;
out:
	zabbix_log(LOG_LEVEL_DEBUG, "End of %s():%s directory:'%s' format:'%s'", __function_name, zbx_result_string(ret),
			*directory, *format);

	return ret;
}

/******************************************************************************
 *                                                                            *
 * Function: file_start_md5                                                   *
 *                                                                            *
 * Purpose: calculate the MD5 sum of the first block of the file              *
 *                                                                            *
 * Parameters:                                                                *
 *     f        - [IN] file descriptor                                        *
 *     length   - [IN] length of the block in bytes. Maximum is 512 bytes.    *
 *     md5buf   - [OUT] output buffer, MD5_DIGEST_SIZE-bytes long, where the  *
 *                calculated MD5 sum is placed                                *
 *     filename - [IN] file name, used in error logging                       *
 *                                                                            *
 * Return value: SUCCEED or FAIL                                              *
 *                                                                            *
 ******************************************************************************/
static int	file_start_md5(int f, int length, md5_byte_t *md5buf, const char *filename)
{
	md5_state_t	state;
	char		buf[MAX_LEN_MD5];

	if (MAX_LEN_MD5 < length)
		return FAIL;

	if ((zbx_offset_t)-1 == zbx_lseek(f, 0, SEEK_SET))
	{
		zabbix_log(LOG_LEVEL_WARNING, "cannot set position to 0 for file \"%s\": %s", filename,
				zbx_strerror(errno));
		return FAIL;
	}

	if (length != (int)read(f, buf, (size_t)length))
	{
		zabbix_log(LOG_LEVEL_WARNING, "cannot read " ZBX_FS_SIZE_T " bytes from file \"%s\": %s",
				(zbx_fs_size_t)length, filename, zbx_strerror(errno));
		return FAIL;
	}

	md5_init(&state);
	md5_append(&state, (const md5_byte_t *)buf, length);
	md5_finish(&state, md5buf);

	return SUCCEED;
}

#ifdef _WINDOWS
/******************************************************************************
 *                                                                            *
 * Function: file_id                                                          *
 *                                                                            *
 * Purpose: get Microsoft Windows file device ID, 64-bit FileIndex or         *
 *          128-bit FileId                                                    *
 *                                                                            *
 * Parameters:                                                                *
 *     f        - [IN] file descriptor                                        *
 *     use_ino  - [IN] how to use file IDs                                    *
 *     dev      - [OUT] device ID                                             *
 *     ino_lo   - [OUT] 64-bit nFileIndex or lower 64-bits of FileId          *
 *     ino_hi   - [OUT] higher 64-bits of FileId                              *
 *     filename - [IN] file name, used in error logging                       *
 *                                                                            *
 * Return value: SUCCEED or FAIL                                              *
 *                                                                            *
 ******************************************************************************/
static int	file_id(int f, int use_ino, zbx_uint64_t *dev, zbx_uint64_t *ino_lo, zbx_uint64_t *ino_hi,
		const char *filename)
{
	int				ret = FAIL;
	intptr_t			h;	/* file HANDLE */
	BY_HANDLE_FILE_INFORMATION	hfi;
	FILE_ID_INFO			fid;

	if (-1 == (h = _get_osfhandle(f)))
	{
		zabbix_log(LOG_LEVEL_WARNING, "cannot get file handle from file descriptor for '%s'", filename);
		return ret;
	}

	if (1 == use_ino || 0 == use_ino)
	{
		/* Although nFileIndexHigh and nFileIndexLow cannot be reliably used to identify files when */
		/* use_ino = 0 (e.g. on FAT32, exFAT), we copy indexes to have at least correct debug logs. */
		if (0 != GetFileInformationByHandle((HANDLE)h, &hfi))
		{
			*dev = hfi.dwVolumeSerialNumber;
			*ino_lo = (zbx_uint64_t)hfi.nFileIndexHigh << 32 | (zbx_uint64_t)hfi.nFileIndexLow;
			*ino_hi = 0;
		}
		else
		{
			zabbix_log(LOG_LEVEL_WARNING, "cannot get file information for \"%s\": %s",
					filename, strerror_from_system(GetLastError()));
			return ret;
		}
	}
	else if (2 == use_ino)
	{
		if (NULL != zbx_GetFileInformationByHandleEx)
		{
			if (0 != zbx_GetFileInformationByHandleEx((HANDLE)h, FileIdInfo, &fid, sizeof(fid)))
			{
				*dev = fid.VolumeSerialNumber;
				*ino_lo = fid.FileId.LowPart;
				*ino_hi = fid.FileId.HighPart;
			}
			else
			{
				zabbix_log(LOG_LEVEL_WARNING, "cannot get extended file information for "
						"\"%s\": %s", filename, strerror_from_system(GetLastError()));
				return ret;
			}
		}
	}
	else
	{
		THIS_SHOULD_NEVER_HAPPEN;
		return ret;
	}

	ret = SUCCEED;

	return ret;
}

/******************************************************************************
 *                                                                            *
 * Function: set_use_ino_by_fs_type                                           *
 *                                                                            *
 * Purpose: find file system type and set 'use_ino' parameter                 *
 *                                                                            *
 * Parameters:                                                                *
 *     path     - [IN] directory or file name                                 *
 *     use_ino  - [IN] how to use file IDs                                    *
 *                                                                            *
 * Return value: SUCCEED or FAIL                                              *
 *                                                                            *
 ******************************************************************************/
static int	set_use_ino_by_fs_type(const char *path, int *use_ino)
{
	char	*utf8;
	wchar_t	*path_uni, mount_point[MAX_PATH + 1], fs_type[MAX_PATH + 1];

	path_uni = zbx_utf8_to_unicode(path);

	/* get volume mount point */
	if (0 == GetVolumePathName(path_uni, mount_point,
			sizeof(mount_point) / sizeof(wchar_t)))
	{
		zabbix_log(LOG_LEVEL_WARNING, "cannot get volume mount point for \"%s\": %s", path,
				strerror_from_system(GetLastError()));
		zbx_free(path_uni);
		return FAIL;
	}

	zbx_free(path_uni);

	/* Which file system type this directory resides on ? */
	if (0 == GetVolumeInformation(mount_point, NULL, 0, NULL, NULL, NULL, fs_type,
			sizeof(fs_type) / sizeof(wchar_t)))
	{
		utf8 = zbx_unicode_to_utf8(mount_point);
		zabbix_log(LOG_LEVEL_WARNING, "cannot get volume information for \"%s\": %s", utf8,
				strerror_from_system(GetLastError()));
		zbx_free(utf8);
		return FAIL;
	}

	utf8 = zbx_unicode_to_utf8(fs_type);

	if (0 == strcmp(utf8, "NTFS"))
		*use_ino = 1;			/* 64-bit FileIndex */
	else if (0 == strcmp(utf8, "ReFS"))
		*use_ino = 2;			/* 128-bit FileId */
	else
		*use_ino = 0;			/* cannot use inodes to identify files (e.g. FAT32) */

	zabbix_log(LOG_LEVEL_DEBUG, "log files reside on '%s' file system", utf8);
	zbx_free(utf8);

	return SUCCEED;
}
#endif

/******************************************************************************
 *                                                                            *
 * Function: print_logfile_list                                               *
 *                                                                            *
 * Purpose: write logfile list into log for debugging                         *
 *                                                                            *
 * Parameters:                                                                *
 *     logfiles     - [IN] array of logfiles                                  *
 *     logfiles_num - [IN] number of elements in the array                    *
 *                                                                            *
 ******************************************************************************/
static void	print_logfile_list(struct st_logfile *logfiles, int logfiles_num)
{
	int	i;

	for (i = 0; i < logfiles_num; i++)
	{
		zabbix_log(LOG_LEVEL_DEBUG, "   nr:%d filename:'%s' mtime:%d size:" ZBX_FS_UI64 " processed_size:"
				ZBX_FS_UI64 " seq:%d incomplete:%d dev:" ZBX_FS_UI64 " ino_hi:" ZBX_FS_UI64 " ino_lo:"
				ZBX_FS_UI64
				" md5size:%d md5buf:%02x%02x%02x%02x%02x%02x%02x%02x%02x%02x%02x%02x%02x%02x%02x%02x",
				i, logfiles[i].filename, logfiles[i].mtime, logfiles[i].size,
				logfiles[i].processed_size, logfiles[i].seq, logfiles[i].incomplete, logfiles[i].dev,
				logfiles[i].ino_hi, logfiles[i].ino_lo, logfiles[i].md5size, logfiles[i].md5buf[0],
				logfiles[i].md5buf[1], logfiles[i].md5buf[2], logfiles[i].md5buf[3],
				logfiles[i].md5buf[4], logfiles[i].md5buf[5], logfiles[i].md5buf[6],
				logfiles[i].md5buf[7], logfiles[i].md5buf[8], logfiles[i].md5buf[9],
				logfiles[i].md5buf[10], logfiles[i].md5buf[11], logfiles[i].md5buf[12],
				logfiles[i].md5buf[13], logfiles[i].md5buf[14], logfiles[i].md5buf[15]);
	}
}

/******************************************************************************
 *                                                                            *
 * Function: is_same_file                                                     *
 *                                                                            *
 * Purpose: find out wheter a file from the old list and a file from the new  *
 *          list could be the same file                                       *
 *                                                                            *
 * Parameters:                                                                *
 *          old     - [IN] file from the old list                             *
 *          new     - [IN] file from the new list                             *
 *          use_ino - [IN] 0 - do not use inodes in comparison,               *
 *                         1 - use up to 64-bit inodes in comparison,         *
 *                         2 - use 128-bit inodes in comparison.              *
 *                                                                            *
 * Return value: ZBX_SAME_FILE_NO - it is not the same file,                  *
 *               ZBX_SAME_FILE_YES - it could be the same file,               *
 *               ZBX_SAME_FILE_ERROR - error.                                 *
 *                                                                            *
 * Comments: In some cases we can say that it IS NOT the same file.           *
 *           We can never say that it IS the same file and it has not been    *
 *           truncated and replaced with a similar one.                       *
 *                                                                            *
 ******************************************************************************/
static int	is_same_file(const struct st_logfile *old, const struct st_logfile *new, int use_ino)
{
	int	ret = ZBX_SAME_FILE_NO;

	if (1 == use_ino || 2 == use_ino)
	{
		if (old->ino_lo != new->ino_lo || old->dev != new->dev)
		{
			/* File's inode and device id cannot differ. */
			goto out;
		}
	}

	if (2 == use_ino && old->ino_hi != new->ino_hi)
	{
		/* File's inode (older 64-bits) cannot differ. */
		goto out;
	}

	if (old->mtime > new->mtime)
	{
		/* File's mtime cannot decrease unless manipulated. */
		goto out;
	}

	if (old->size > new->size)
	{
		/* File's size cannot decrease. Truncating or replacing a file with a smaller one */
		/* counts as 2 different files. */
		goto out;
	}

	if (old->size == new->size && old->mtime < new->mtime)
	{
		/* File's mtime cannot increase without changing size unless manipulated. */
		goto out;
	}

	if (-1 == old->md5size || -1 == new->md5size)
	{
		/* Cannot compare MD5 sums. Assume two different files - reporting twice is better than skipping. */
		goto out;
	}

	if (old->md5size > new->md5size)
	{
		/* File's initial block size from which MD5 sum is calculated cannot decrease. */
		goto out;
	}

	if (old->md5size == new->md5size)
	{
		if (0 != memcmp(old->md5buf, new->md5buf, sizeof(new->md5buf)))
		{
			/* MD5 sums differ */
			goto out;
		}
	}
	else
	{
		if (0 < old->md5size)
		{
			/* MD5 for the old file has been calculated from a smaller block than for the new file */

			int		f;
			md5_byte_t	md5tmp[MD5_DIGEST_SIZE];

			if (-1 == (f = zbx_open(new->filename, O_RDONLY)))
			{
				zabbix_log(LOG_LEVEL_WARNING, "cannot open \"%s\"': %s", new->filename,
						zbx_strerror(errno));
				ret = ZBX_SAME_FILE_ERROR;
				goto out;
			}

			if (SUCCEED == file_start_md5(f, old->md5size, md5tmp, new->filename))
			{
				ret = (0 == memcmp(old->md5buf, &md5tmp, sizeof(md5tmp))) ? ZBX_SAME_FILE_YES :
						ZBX_SAME_FILE_NO;
			}
			else
				ret = ZBX_SAME_FILE_ERROR;

			if (0 != close(f))
			{
				zabbix_log(LOG_LEVEL_WARNING, "cannot close file '%s': %s", new->filename,
						zbx_strerror(errno));
				ret = ZBX_SAME_FILE_ERROR;
			}

			goto out;
		}
	}

	ret = ZBX_SAME_FILE_YES;
out:
	return ret;
}

/******************************************************************************
 *                                                                            *
 * Function: setup_old2new                                                    *
 *                                                                            *
 * Purpose: fill an array of possible mappings from the old log files to the  *
 *          new log files.                                                    *
 *                                                                            *
 * Parameters:                                                                *
 *          old2new - [IN] two dimensional array of possible mappings         *
 *          old     - [IN] old file list                                      *
 *          num_old - [IN] number of elements in the old file list            *
 *          new     - [IN] new file list                                      *
 *          num_new - [IN] number of elements in the new file list            *
 *          use_ino - [IN] how to use inodes in is_same_file()                *
 *                                                                            *
 * Return value: SUCCEED or FAIL                                              *
 *                                                                            *
 * Comments:                                                                  *
 *    The array is filled with '0' and '1' which mean:                        *
 *       old2new[i][j] = '0' - the i-th old file IS NOT the j-th new file     *
 *       old2new[i][j] = '1' - the i-th old file COULD BE the j-th new file   *
 *                                                                            *
 ******************************************************************************/
static int	setup_old2new(char *old2new, const struct st_logfile *old, int num_old,
		const struct st_logfile *new, int num_new, int use_ino)
{
	int	i, j, rc;
	char	*p = old2new;

	for (i = 0; i < num_old; i++)
	{
		for (j = 0; j < num_new; j++)
		{
			rc = is_same_file(old + i, new + j, use_ino);

			if (ZBX_SAME_FILE_NO == rc)
				p[j] = '0';
			else if (ZBX_SAME_FILE_YES == rc)
				p[j] = '1';
			else if (ZBX_SAME_FILE_ERROR == rc)
				return FAIL;

			if (SUCCEED == zabbix_check_log_level(LOG_LEVEL_DEBUG))
			{
				zabbix_log(LOG_LEVEL_DEBUG, "setup_old2new: is_same_file(%s, %s) = %c",
						old[i].filename, new[j].filename, p[j]);
			}
		}
		p += (size_t)num_new;
	}
	return SUCCEED;
}

/******************************************************************************
 *                                                                            *
 * Function: cross_out                                                        *
 *                                                                            *
 * Purpose: fill the given row and column with '0' except the element at the  *
 *          cross point and protected columns and protected rows              *
 *                                                                            *
 * Parameters:                                                                *
 *          arr    - [IN] two dimensional array                               *
 *          n_rows - [IN] number of rows in the array                         *
 *          n_cols - [IN] number of columns in the array                      *
 *          row    - [IN] number of cross point row                           *
 *          col    - [IN] number of cross point column                        *
 *          p_rows - [IN] vector with 'n_rows' elements.                      *
 *                        Value '1' means protected row.                      *
 *          p_cols - [IN] vector with 'n_cols' elements.                      *
 *                        Value '1' means protected column.                   *
 *                                                                            *
 * Example:                                                                   *
 *     Given array                                                            *
 *                                                                            *
 *         1 1 1 1                                                            *
 *         1 1 1 1                                                            *
 *         1 1 1 1                                                            *
 *                                                                            *
 *     and row = 1, col = 2 and no protected rows and columns                 *
 *     the array is modified as                                               *
 *                                                                            *
 *         1 1 0 1                                                            *
 *         0 0 1 0                                                            *
 *         1 1 0 1                                                            *
 *                                                                            *
 ******************************************************************************/
static void	cross_out(char *arr, int n_rows, int n_cols, int row, int col, char *p_rows, char *p_cols)
{
	int	i;
	char	*p;

	p = arr + row * n_cols;		/* point to the first element of the 'row' */

	for (i = 0; i < n_cols; i++)	/* process row */
	{
		if ('1' != p_cols[i] && col != i)
			p[i] = '0';
	}

	p = arr + col;			/* point to the top element of the 'col' */

	for (i = 0; i < n_rows; i++)	/* process column */
	{
		if ('1' != p_rows[i] && row != i)
			p[i * n_cols] = '0';
	}
}

/******************************************************************************
 *                                                                            *
 * Function: is_uniq_row                                                      *
 *                                                                            *
 * Purpose: check if there is only one element '1' in the given row           *
 *                                                                            *
 * Parameters:                                                                *
 *          arr    - [IN] two dimensional array                               *
 *          n_cols - [IN] number of columns in the array                      *
 *          row    - [IN] number of row to search                             *
 *                                                                            *
 * Return value: number of column where the '1' element was found or          *
 *               -1 if there are zero or multiple '1' elements in the row     *
 *                                                                            *
 ******************************************************************************/
static int	is_uniq_row(const char *arr, int n_cols, int row)
{
	int		i, ones = 0, ret = -1;
	const char	*p;

	p = arr + row * n_cols;			/* point to the first element of the 'row' */

	for (i = 0; i < n_cols; i++)
	{
		if ('1' == *p++)
		{
			if (2 == ++ones)
			{
				ret = -1;	/* non-unique mapping in the row */
				break;
			}

			ret = i;
		}
	}

	return ret;
}

/******************************************************************************
 *                                                                            *
 * Function: is_uniq_col                                                      *
 *                                                                            *
 * Purpose: check if there is only one element '1' in the given column        *
 *                                                                            *
 * Parameters:                                                                *
 *          arr    - [IN] two dimensional array                               *
 *          n_rows - [IN] number of rows in the array                         *
 *          n_cols - [IN] number of columns in the array                      *
 *          col    - [IN] number of column to search                          *
 *                                                                            *
 * Return value: number of row where the '1' element was found or             *
 *               -1 if there are zero or multiple '1' elements in the column  *
 *                                                                            *
 ******************************************************************************/
static int	is_uniq_col(const char *arr, int n_rows, int n_cols, int col)
{
	int		i, ones = 0, ret = -1;
	const char	*p;

	p = arr + col;				/* point to the top element of the 'col' */

	for (i = 0; i < n_rows; i++)
	{
		if ('1' == *p)
		{
			if (2 == ++ones)
			{
				ret = -1;	/* non-unique mapping in the column */
				break;
			}

			ret = i;
		}
		p += n_cols;
	}

	return ret;
}

/******************************************************************************
 *                                                                            *
 * Function: resolve_old2new                                                  *
 *                                                                            *
 * Purpose: resolve non-unique mappings                                       *
 *                                                                            *
 * Parameters:                                                                *
 *          old2new - [IN] two dimensional array of possible mappings         *
 *          num_old - [IN] number of elements in the old file list            *
 *          num_new - [IN] number of elements in the new file list            *
 *                                                                            *
 ******************************************************************************/
static void	resolve_old2new(char *old2new, int num_old, int num_new)
{
	int	i, j, ones;
	char	*p, *protected_rows = NULL, *protected_cols = NULL;

	/* Is there 1:1 mapping in both directions between files in the old and the new list ? */
	/* In this case every row and column has not more than one element '1'. */
	/* This is expected on UNIX (using inode numbers) and MS Windows (using FileID on NTFS, ReFS) */

	p = old2new;

	for (i = 0; i < num_old; i++)		/* loop over rows (old files) */
	{
		ones = 0;

		for (j = 0; j < num_new; j++)	/* loop over columns (new files) */
		{
			if ('1' == *p++)
			{
				if (2 == ++ones)
					goto non_unique;
			}
		}
	}

	for (i = 0; i < num_new; i++)		/* loop over columns */
	{
		p = old2new + i;
		ones = 0;

		for (j = 0; j < num_old; j++)	/* loop over rows */
		{
			if ('1' == *p)
			{
				if (2 == ++ones)
					goto non_unique;
			}
			p += num_new;
		}
	}

	return;
non_unique:
	/* This is expected on MS Windows using FAT32 and other file systems where inodes or file indexes */
	/* are either not preserved if a file is renamed or are not applicable. */

	zabbix_log(LOG_LEVEL_DEBUG, "resolve_old2new(): non-unique mapping");

	/* protect unique mappings from further modifications */

	protected_rows = zbx_calloc(protected_rows, (size_t)num_old, sizeof(char));
	protected_cols = zbx_calloc(protected_cols, (size_t)num_new, sizeof(char));

	for (i = 0; i < num_old; i++)
	{
		int	c;

		if (-1 != (c = is_uniq_row(old2new, num_new, i)) && -1 != is_uniq_col(old2new, num_old, num_new, c))
		{
			protected_rows[i] = '1';
			protected_cols[c] = '1';
		}
	}

	/* resolve the remaining non-unique mappings - turn them into unique ones */

	if (num_old <= num_new)				/* square or wide array */
	{
		/****************************************************************************************************
		 *                                                                                                  *
		 * Example for a wide array:                                                                        *
		 *                                                                                                  *
		 *            D.log C.log B.log A.log                                                               *
		 *           ------------------------                                                               *
		 *    3.log | <1>    1     1     1                                                                  *
		 *    2.log |  1    <1>    1     1                                                                  *
		 *    1.log |  1     1    <1>    1                                                                  *
		 *                                                                                                  *
		 * There are 3 files in the old log file list and 4 files in the new log file list.                 *
		 * The mapping is totally non-unique: the old log file '3.log' could have become the new 'D.log' or *
		 * 'C.log', or 'B.log', or 'A.log' - we don't know for sure.                                        *
		 * We make an assumption that a reasonable solution will be to proceed as if '3.log' was renamed to *
		 * 'D.log', '2.log' - to 'C.log' and '1.log' - to 'B.log'.                                          *
		 * We modify the array according to this assumption:                                                *
		 *                                                                                                  *
		 *            D.log C.log B.log A.log                                                               *
		 *           ------------------------                                                               *
		 *    3.log | <1>    0     0     0                                                                  *
		 *    2.log |  0    <1>    0     0                                                                  *
		 *    1.log |  0     0    <1>    0                                                                  *
		 *                                                                                                  *
		 * Now the mapping is unique. The file 'A.log' is counted as a new file to be analyzed from the     *
		 * start.                                                                                           *
		 *                                                                                                  *
		 ****************************************************************************************************/

		for (i = 0; i < num_old; i++)		/* loop over rows from top-left corner */
		{
			if ('1' == protected_rows[i])
				continue;

			p = old2new + i * num_new;	/* the first element of the current row */

			for (j = 0; j < num_new; j++)
			{
				if ('1' == p[j] && '1' != protected_cols[j])
				{
					cross_out(old2new, num_old, num_new, i, j, protected_rows, protected_cols);
					break;
				}
			}
		}
	}
	else	/* tall array */
	{
		/****************************************************************************************************
		 *                                                                                                  *
		 * Example for a tall array:                                                                        *
		 *                                                                                                  *
		 *            D.log C.log B.log A.log                                                               *
		 *           ------------------------                                                               *
		 *    6.log |  1     1     1     1                                                                  *
		 *    5.log |  1     1     1     1                                                                  *
		 *    4.log | <1>    1     1     1                                                                  *
		 *    3.log |  1    <1>    1     1                                                                  *
		 *    2.log |  1     1    <1>    1                                                                  *
		 *    1.log |  1     1     1    <1>                                                                 *
		 *                                                                                                  *
		 * There are 6 files in the old log file list and 4 files in the new log file list.                 *
		 * The mapping is totally non-unique: the old log file '6.log' could have become the new 'D.log' or *
		 * 'C.log', or 'B.log', or 'A.log' - we don't know for sure.                                        *
		 * We make an assumption that a reasonable solution will be to proceed as if '1.log' was renamed to *
		 * 'A.log', '2.log' - to 'B.log', '3.log' - to 'C.log', '4.log' - to 'D.log'.                       *
		 * We modify the array according to this assumption:                                                *
		 *                                                                                                  *
		 *            D.log C.log B.log A.log                                                               *
		 *           ------------------------                                                               *
		 *    6.log |  0     0     0     0                                                                  *
		 *    5.log |  0     0     0     0                                                                  *
		 *    4.log | <1>    0     0     0                                                                  *
		 *    3.log |  0    <1>    0     0                                                                  *
		 *    2.log |  0     0    <1>    0                                                                  *
		 *    1.log |  0     0     0    <1>                                                                 *
		 *                                                                                                  *
		 * Now the mapping is unique. Files '6.log' and '5.log' are counted as not present in the new file. *
		 *                                                                                                  *
		 ****************************************************************************************************/

		for (i = num_old - 1; i >= 0; i--)	/* loop over rows from bottom-right corner */
		{
			if ('1' == protected_rows[i])
				continue;

			p = old2new + i * num_new;	/* the first element of the current row */

			for (j = num_new - 1; j >= 0; j--)
			{
				if ('1' == p[j] && '1' != protected_cols[j])
				{
					cross_out(old2new, num_old, num_new, i, j, protected_rows, protected_cols);
					break;
				}
			}
		}
	}

	zbx_free(protected_cols);
	zbx_free(protected_rows);
}

/******************************************************************************
 *                                                                            *
 * Function: find_old2new                                                     *
 *                                                                            *
 * Purpose: find a mapping from old to new file                               *
 *                                                                            *
 * Parameters:                                                                *
 *          old2new - [IN] two dimensional array of possible mappings         *
 *          num_new - [IN] number of elements in the new file list            *
 *          i_old   - [IN] index of the old file                              *
 *                                                                            *
 * Return value: index of the new file or                                     *
 *               -1 if no mapping was found                                   *
 *                                                                            *
 ******************************************************************************/
static int	find_old2new(char *old2new, int num_new, int i_old)
{
	int	i;
	char	*p;

	p = old2new + i_old * num_new;

	for (i = 0; i < num_new; i++)		/* loop over columns (new files) on i_old-th row */
	{
		if ('1' == *p++)
			return i;
	}

	return -1;
}

/******************************************************************************
 *                                                                            *
 * Function: add_logfile                                                      *
 *                                                                            *
 * Purpose: adds information of a logfile to the list of logfiles             *
 *                                                                            *
 * Parameters: logfiles - pointer to the list of logfiles                     *
 *             logfiles_alloc - number of logfiles memory was allocated for   *
 *             logfiles_num - number of already inserted logfiles             *
 *             filename - name of a logfile (with full path)                  *
 *             st - structure returned by stat()                              *
 *                                                                            *
 * Return value: none                                                         *
 *                                                                            *
 * Author: Dmitry Borovikov                                                   *
 *                                                                            *
 ******************************************************************************/
static void add_logfile(struct st_logfile **logfiles, int *logfiles_alloc, int *logfiles_num, const char *filename,
		zbx_stat_t *st)
{
	const char	*__function_name = "add_logfile";
	int		i = 0, cmp = 0;

	zabbix_log(LOG_LEVEL_DEBUG, "In %s() filename:'%s' mtime:%d size:" ZBX_FS_UI64, __function_name, filename,
			(int)st->st_mtime, (zbx_uint64_t)st->st_size);

	/* must be done in any case */
	if (*logfiles_alloc == *logfiles_num)
	{
		*logfiles_alloc += 64;
		*logfiles = zbx_realloc(*logfiles, (size_t)*logfiles_alloc * sizeof(struct st_logfile));

		zabbix_log(LOG_LEVEL_DEBUG, "%s() logfiles:%p logfiles_alloc:%d",
				__function_name, *logfiles, *logfiles_alloc);
	}

	/************************************************************************************************/
	/* (1) sort by ascending mtimes                                                                 */
	/* (2) if mtimes are equal, sort alphabetically by descending names                             */
	/* the oldest is put first, the most current is at the end                                      */
	/*                                                                                              */
	/*      filename.log.3 mtime3, filename.log.2 mtime2, filename.log1 mtime1, filename.log mtime  */
	/*      --------------------------------------------------------------------------------------  */
	/*      mtime3          <=      mtime2          <=      mtime1          <=      mtime           */
	/*      --------------------------------------------------------------------------------------  */
	/*      filename.log.3  >      filename.log.2   >       filename.log.1  >       filename.log    */
	/*      --------------------------------------------------------------------------------------  */
	/*      array[i=0]             array[i=1]               array[i=2]              array[i=3]      */
	/*                                                                                              */
	/* note: the application is writing into filename.log, mtimes are more important than filenames */
	/************************************************************************************************/

	for (; i < *logfiles_num; i++)
	{
		if (st->st_mtime > (*logfiles)[i].mtime)
			continue;	/* (1) sort by ascending mtime */

		if (st->st_mtime == (*logfiles)[i].mtime)
		{
			if (0 > (cmp = strcmp(filename, (*logfiles)[i].filename)))
				continue;	/* (2) sort by descending name */

			if (0 == cmp)
			{
				/* the file already exists, quite impossible branch */
				zabbix_log(LOG_LEVEL_WARNING, "%s() file '%s' already added", __function_name,
						filename);
				goto out;
			}

			/* filename is smaller, must insert here */
		}

		/* the place is found, move all from the position forward by one struct */
		break;
	}

	if (*logfiles_num > i)
	{
		/* free a gap for inserting the new element */
		memmove((void *)&(*logfiles)[i + 1], (const void *)&(*logfiles)[i],
				(size_t)(*logfiles_num - i) * sizeof(struct st_logfile));
	}

	(*logfiles)[i].filename = zbx_strdup(NULL, filename);
	(*logfiles)[i].mtime = st->st_mtime;
	(*logfiles)[i].md5size = -1;
	(*logfiles)[i].seq = 0;
	(*logfiles)[i].incomplete = 0;
#ifndef _WINDOWS
	(*logfiles)[i].dev = (zbx_uint64_t)st->st_dev;
	(*logfiles)[i].ino_lo = (zbx_uint64_t)st->st_ino;
	(*logfiles)[i].ino_hi = 0;
#endif
	(*logfiles)[i].size = (zbx_uint64_t)st->st_size;
	(*logfiles)[i].processed_size = 0;

	++(*logfiles_num);
out:
	zabbix_log(LOG_LEVEL_DEBUG, "End of %s()", __function_name);
}

/******************************************************************************
 *                                                                            *
 * Function: destroy_logfile_list                                             *
 *                                                                            *
 * Purpose: release resources allocated to a logfile list                     *
 *                                                                            *
 * Parameters:                                                                *
 *     logfiles       - [IN/OUT] pointer to the list of logfiles              *
 *     logfiles_alloc - [IN/OUT] number of logfiles memory was allocated for  *
 *     logfiles_num   - [IN/OUT] number of already inserted logfiles          *
 *                                                                            *
 ******************************************************************************/
static void	destroy_logfile_list(struct st_logfile **logfiles, int *logfiles_alloc, int *logfiles_num)
{
	int	i;

	for (i = 0; i < *logfiles_num; i++)
		zbx_free((*logfiles)[i].filename);

	*logfiles_num = 0;
	*logfiles_alloc = 0;
	zbx_free(*logfiles);
}

/******************************************************************************
 *                                                                            *
 * Function: pick_logfile                                                     *
 *                                                                            *
 * Purpose: checks if the specified file meets requirements and adds it to    *
 *          the logfile list                                                  *
 *                                                                            *
 * Parameters:                                                                *
 *     directory      - [IN] directory where the logfiles reside              *
 *     filename       - [IN] name of the logfile (without path)               *
 *     mtime          - [IN] selection criterion "logfile modification time"  *
 *                      The logfile will be selected if modified not before   *
 *                      'mtime'.                                              *
 *     re             - [IN] selection criterion "regexp describing filename  *
 *                      pattern"                                              *
 *     logfiles       - [IN/OUT] pointer to the list of logfiles              *
 *     logfiles_alloc - [IN/OUT] number of logfiles memory was allocated for  *
 *     logfiles_num   - [IN/OUT] number of already inserted logfiles          *
 *                                                                            *
 * Comments: This is a helper function for pick_logfiles()                    *
 *                                                                            *
 ******************************************************************************/
static void	pick_logfile(const char *directory, const char *filename, int mtime, const regex_t *re,
		struct st_logfile **logfiles, int *logfiles_alloc, int *logfiles_num)
{
	char		*logfile_candidate = NULL;
	zbx_stat_t	file_buf;

	logfile_candidate = zbx_dsprintf(logfile_candidate, "%s%s", directory, filename);

	if (0 == zbx_stat(logfile_candidate, &file_buf))
	{
		if (S_ISREG(file_buf.st_mode) &&
				mtime <= file_buf.st_mtime &&
				0 == regexec(re, filename, (size_t)0, NULL, 0))
		{
			add_logfile(logfiles, logfiles_alloc, logfiles_num, logfile_candidate, &file_buf);
		}
	}
	else
		zabbix_log(LOG_LEVEL_DEBUG, "cannot process entry '%s'", logfile_candidate);

	zbx_free(logfile_candidate);
}

/******************************************************************************
 *                                                                            *
 * Function: pick_logfiles                                                    *
 *                                                                            *
 * Purpose: find logfiles in a directory and put them into a list             *
 *                                                                            *
 * Parameters:                                                                *
 *     directory      - [IN] directory where the logfiles reside              *
 *     mtime          - [IN] selection criterion "logfile modification time"  *
 *                      The logfile will be selected if modified not before   *
 *                      'mtime'.                                              *
 *     re             - [IN] selection criterion "regexp describing filename  *
 *                      pattern"                                              *
 *     use_ino        - [OUT] how to use inodes in is_same_file()             *
 *     logfiles       - [IN/OUT] pointer to the list of logfiles              *
 *     logfiles_alloc - [IN/OUT] number of logfiles memory was allocated for  *
 *     logfiles_num   - [IN/OUT] number of already inserted logfiles          *
 *                                                                            *
 * Return value: SUCCEED or FAIL                                              *
 *                                                                            *
 * Comments: This is a helper function for make_logfile_list()                *
 *                                                                            *
 ******************************************************************************/
static int	pick_logfiles(const char *directory, int mtime, const regex_t *re, int *use_ino,
		struct st_logfile **logfiles, int *logfiles_alloc, int *logfiles_num)
{
#ifdef _WINDOWS
	int			ret = FAIL;
	char			*find_path = NULL, *file_name_utf8;
	wchar_t			*find_wpath = NULL;
	intptr_t		find_handle;
	struct _wfinddata_t	find_data;

	/* "open" Windows directory */
	find_path = zbx_dsprintf(find_path, "%s*", directory);
	find_wpath = zbx_utf8_to_unicode(find_path);

	if (-1 == (find_handle = _wfindfirst(find_wpath, &find_data)))
	{
		zabbix_log(LOG_LEVEL_WARNING, "cannot open directory \"%s\" for reading: %s", directory,
				zbx_strerror(errno));
		zbx_free(find_wpath);
		zbx_free(find_path);
		return FAIL;
	}

	if (SUCCEED != set_use_ino_by_fs_type(find_path, use_ino))
		goto clean;

	do
	{
		file_name_utf8 = zbx_unicode_to_utf8(find_data.name);
		pick_logfile(directory, file_name_utf8, mtime, re, logfiles, logfiles_alloc, logfiles_num);
		zbx_free(file_name_utf8);
	}
	while (0 == _wfindnext(find_handle, &find_data));

	ret = SUCCEED;
clean:
	if (-1 == _findclose(find_handle))
	{
		zabbix_log(LOG_LEVEL_WARNING, "cannot close the find directory handle for '%s': %s", find_path,
				zbx_strerror(errno));
		ret = FAIL;
	}

	zbx_free(find_wpath);
	zbx_free(find_path);

	return ret;
#else
	DIR		*dir = NULL;
	struct dirent	*d_ent = NULL;

	if (NULL == (dir = opendir(directory)))
	{
		zabbix_log(LOG_LEVEL_WARNING, "cannot open directory '%s' for reading: %s", directory,
				zbx_strerror(errno));
		return FAIL;
	}

	/* on UNIX file systems we always assume that inodes can be used to identify files */
	*use_ino = 1;

	while (NULL != (d_ent = readdir(dir)))
	{
		pick_logfile(directory, d_ent->d_name, mtime, re, logfiles, logfiles_alloc, logfiles_num);
	}

	if (-1 == closedir(dir))
	{
		zabbix_log(LOG_LEVEL_WARNING, "cannot close directory '%s': %s", directory, zbx_strerror(errno));
		return FAIL;
	}

	return SUCCEED;
#endif
}

/******************************************************************************
 *                                                                            *
 * Function: make_logfile_list                                                *
 *                                                                            *
 * Purpose: select log files to be analyzed and make a list, set 'use_ino'    *
 *          parameter                                                         *
 *                                                                            *
 * Parameters:                                                                *
 *     is_logrt       - [IN] Item type: 0 - log[], 1 - logrt[]                *
 *     filename       - [IN] logfile name (regular expression with a path)    *
 *     mtime          - [IN] last modification time of the file               *
 *     logfiles       - [IN/OUT] pointer to the list of logfiles              *
 *     logfiles_alloc - [IN/OUT] number of logfiles memory was allocated for  *
 *     logfiles_num   - [IN/OUT] number of already inserted logfiles          *
 *     use_ino        - [IN/OUT] how to use inode numbers                     *
 *                                                                            *
 * Return value: SUCCEED or FAIL                                              *
 *                                                                            *
 ******************************************************************************/
static int	make_logfile_list(int is_logrt, const char *filename, const int *mtime, struct st_logfile **logfiles,
		int *logfiles_alloc, int *logfiles_num, int *use_ino)
{
	int		ret = SUCCEED, i;
	zbx_stat_t	file_buf;

	if (0 == is_logrt)	/* log[] item */
	{
		if (0 != zbx_stat(filename, &file_buf))
		{
			zabbix_log(LOG_LEVEL_WARNING, "cannot stat '%s': %s", filename, zbx_strerror(errno));
			ret = FAIL;
			goto clean;
		}

		if (!S_ISREG(file_buf.st_mode))
		{
			zabbix_log(LOG_LEVEL_WARNING, "'%s' is not a regular file, it cannot be used in log[] item",
					filename);
			ret = FAIL;
			goto clean;
		}

		add_logfile(logfiles, logfiles_alloc, logfiles_num, filename, &file_buf);
#ifdef _WINDOWS
		if (SUCCEED != set_use_ino_by_fs_type(filename, use_ino))
		{
			ret = FAIL;
			goto clean;
		}
#else
		/* on UNIX file systems we always assume that inodes can be used to identify files */
		*use_ino = 1;
#endif
	}
	else	/* logrt[] item */
	{
		char			*directory = NULL, *format = NULL;
		int			reg_error;
		regex_t			re;

		/* split a filename into directory and file mask (regular expression) parts */
		if (SUCCEED != split_filename(filename, &directory, &format))
		{
			zabbix_log(LOG_LEVEL_WARNING, "filename '%s' does not contain a valid directory and/or format",
					filename);
			ret = FAIL;
			goto clean;
		}

		if (0 != (reg_error = regcomp(&re, format, REG_EXTENDED | REG_NEWLINE | REG_NOSUB)))
		{
			char	err_buf[MAX_STRING_LEN];

			regerror(reg_error, &re, err_buf, sizeof(err_buf));
			zabbix_log(LOG_LEVEL_WARNING, "Cannot compile a regexp describing filename pattern '%s' for "
					"a logrt[] item. Error: %s", format, err_buf);
			ret = FAIL;
			goto clean1;
		}

		if (SUCCEED != pick_logfiles(directory, *mtime, &re, use_ino, logfiles, logfiles_alloc, logfiles_num))
		{
			ret = FAIL;
			goto clean2;
		}

		if (0 == *logfiles_num)
		{
			/* Do not make a logrt[] item NOTSUPPORTED if there are no matching log files or they are not */
			/* accessible (can happen during a rotation), just log the problem. */
			zabbix_log(LOG_LEVEL_WARNING, "there are no files matching '%s' in '%s'", format, directory);
		}
clean2:
		regfree(&re);
clean1:
		zbx_free(directory);
		zbx_free(format);

		if (FAIL == ret)
			goto clean;
	}

	/* Fill in MD5 sums and file indexes in the logfile list. */
	/* These operations require opening of file, therefore we group them together. */
	for (i = 0; i < *logfiles_num; i++)
	{
		int			f;
		struct st_logfile	*p;

		p = *logfiles + i;

		if (-1 == (f = zbx_open(p->filename, O_RDONLY)))
		{
			zabbix_log(LOG_LEVEL_WARNING, "cannot open \"%s\"': %s", p->filename, zbx_strerror(errno));
			ret = FAIL;
			break;
		}

		p->md5size = (zbx_uint64_t)MAX_LEN_MD5 > p->size ? (int)p->size : MAX_LEN_MD5;

		if (SUCCEED != file_start_md5(f, p->md5size, p->md5buf, p->filename))
		{
			ret = FAIL;
			goto clean3;
		}
#ifdef _WINDOWS
		if (SUCCEED != file_id(f, *use_ino, &p->dev, &p->ino_lo, &p->ino_hi, p->filename))
			ret = FAIL;
#endif	/*_WINDOWS*/
clean3:
		if (0 != close(f))
		{
			zabbix_log(LOG_LEVEL_WARNING, "cannot close file '%s': %s", p->filename, zbx_strerror(errno));
			ret = FAIL;
			break;
		}
	}
clean:
	if (FAIL == ret && NULL != *logfiles)
		destroy_logfile_list(logfiles, logfiles_alloc, logfiles_num);

	return	ret;
}

/******************************************************************************
 *                                                                            *
 * Function: process_logrt                                                    *
 *                                                                            *
<<<<<<< HEAD
 * Purpose: Get message from logfile with rotation                            *
 *                                                                            *
 * Parameters: filename - logfile name (regular expression with a path)       *
 *             lastlogsize - offset for message                               *
 *             mtime - last modification time of the file                     *
 *             value - pointer for logged message                             *
=======
 * Purpose: Find new records in logfiles                                      *
 *                                                                            *
 * Parameters:                                                                *
 *     is_logrt         - [IN] Item type: 0 - log[], 1 - logrt[]              *
 *     filename         - [IN] logfile name (regular expression with a path)  *
 *     lastlogsize      - [IN/OUT] offset from the beginning of the file      *
 *     mtime            - [IN/OUT] last modification time of the file         *
 *     skip_old_data    - [IN/OUT] start from the beginning of the file or    *
 *                        jump to the end                                     *
 *     big_rec          - [IN/OUT] state variable to remember whether a long  *
 *                        record is being processed                           *
 *     use_ino          - [IN/OUT] how to use inode numbers                   *
 *     error_count      - [IN/OUT] number of errors (for limiting retries)    *
 *     logfiles_old     - [IN/OUT] array of logfiles from the last check      *
 *     logfiles_num_old - [IN/OUT] number of elements in "logfiles_old"       *
 *     encoding         - [IN] text string describing encoding.               *
 *                          The following encodings are recognized:           *
 *                            "UNICODE"                                       *
 *                            "UNICODEBIG"                                    *
 *                            "UNICODEFFFE"                                   *
 *                            "UNICODELITTLE"                                 *
 *                            "UTF-16"   "UTF16"                              *
 *                            "UTF-16BE" "UTF16BE"                            *
 *                            "UTF-16LE" "UTF16LE"                            *
 *                            "UTF-32"   "UTF32"                              *
 *                            "UTF-32BE" "UTF32BE"                            *
 *                            "UTF-32LE" "UTF32LE".                           *
 *                          "" (empty string) means a single-byte character   *
 *                             set.                                           *
 *     regexps          - [IN] array of regexps                               *
 *     pattern          - [IN] pattern to match                               *
 *     output_template  - [IN] output formatting template                     *
 *     p_count          - [IN/OUT] limit of records to be processed           *
 *     s_count          - [IN/OUT] limit of records to be sent to server      *
 *     process_value    - [IN] pointer to function process_value()            *
 *     server           - [IN] server to send data to                         *
 *     port             - [IN] port to send data to                           *
 *     hostname         - [IN] hostname the data comes from                   *
 *     key              - [IN] item key the data belongs to                   *
>>>>>>> a5a5763f
 *                                                                            *
 * Return value: returns SUCCEED on successful reading,                       *
 *               FAIL on other cases                                          *
 *                                                                            *
 * Author: Dmitry Borovikov (logrotation)                                     *
 *                                                                            *
 * Comments: This function allocates memory for 'value', so use zbx_free().   *
 *           Return SUCCEED and NULL 'value' if end of file received.         *
 *                                                                            *
 ******************************************************************************/
<<<<<<< HEAD
int	process_logrt(char *filename, zbx_uint64_t *lastlogsize, int *mtime, char **value, const char *encoding,
		unsigned char skip_old_data)
{
	const char		*__function_name = "process_logrt";
	int			i = 0, nbytes, ret = FAIL, logfiles_num = 0, logfiles_alloc = 0, fd = 0, length = 0, j = 0;
	char			buffer[MAX_BUFFER_LEN], *directory = NULL, *format = NULL, *logfile_candidate = NULL;
	struct stat		file_buf;
	struct st_logfile	*logfiles = NULL;
#ifdef _WINDOWS
	char			*find_path = NULL, *file_name_utf8;
	wchar_t			*find_wpath;
	intptr_t		find_handle;
	struct _wfinddata_t	find_data;
#else
	DIR			*dir = NULL;
	struct dirent		*d_ent = NULL;
#endif
=======
int	process_logrt(int is_logrt, char *filename, zbx_uint64_t *lastlogsize, int *mtime, unsigned char *skip_old_data,
		int *big_rec, int *use_ino, int *error_count, struct st_logfile **logfiles_old, int *logfiles_num_old,
		const char *encoding, zbx_vector_ptr_t *regexps, const char *pattern, const char *output_template,
		int *p_count, int *s_count, zbx_process_value_func_t process_value, const char *server,
		unsigned short port, const char *hostname, const char *key)
{
	const char		*__function_name = "process_logrt";
	int			i, j, start_idx, ret = FAIL, logfiles_num = 0, logfiles_alloc = 0, seq = 1,
				max_old_seq = 0, old_last, from_first_file = 1;
	char			*old2new = NULL;
	struct st_logfile	*logfiles = NULL;
	time_t			now;
>>>>>>> a5a5763f

	zabbix_log(LOG_LEVEL_DEBUG, "In %s() is_logrt:%d filename:'%s' lastlogsize:" ZBX_FS_UI64 " mtime:%d "
			"error_count:%d", __function_name, is_logrt, filename, *lastlogsize, *mtime, *error_count);

	/* Minimize data loss if the system clock has been set back in time. */
	/* Setting the clock ahead of time is harmless in our case. */
	if (*mtime > (now = time(NULL)))
	{
<<<<<<< HEAD
		zabbix_log(LOG_LEVEL_WARNING, "filename '%s' does not contain a valid directory and/or format", filename);
=======
		int	old_mtime;

		old_mtime = *mtime;
		*mtime = (int)now;

		zabbix_log(LOG_LEVEL_WARNING, "System clock has been set back in time. Setting agent mtime %d "
				"seconds back.", (int)(old_mtime - now));
	}

	if (SUCCEED != make_logfile_list(is_logrt, filename, mtime, &logfiles, &logfiles_alloc, &logfiles_num, use_ino))
	{
		/* an error occured or a file was not accessible for a log[] item */
		(*error_count)++;
		ret = SUCCEED;
		goto out;
	}

	if (0 == logfiles_num)
	{
		/* there were no files for a logrt[] item to analyze */
		ret = SUCCEED;
>>>>>>> a5a5763f
		goto out;
	}

	start_idx = (1 == *skip_old_data ? logfiles_num - 1 : 0);

	/* mark files to be skipped as processed (in case of 'skip_old_data' was set) */
	for (i = 0; i < start_idx; i++)
	{
<<<<<<< HEAD
		zabbix_log(LOG_LEVEL_DEBUG, "cannot get entries from '%s' directory: %s", directory, zbx_strerror(errno));
		zbx_free(directory);
		zbx_free(format);
		zbx_free(find_wpath);
		goto out;
=======
		logfiles[i].processed_size = logfiles[i].size;
		logfiles[i].seq = seq++;
>>>>>>> a5a5763f
	}

<<<<<<< HEAD
	zabbix_log(LOG_LEVEL_DEBUG, "we are in the Windows directory reading cycle");
	do
=======
	if (0 < *logfiles_num_old && 0 < logfiles_num)
>>>>>>> a5a5763f
	{
		/* set up a mapping array from old files to new files */
		old2new = zbx_malloc(old2new, (size_t)logfiles_num * (size_t)(*logfiles_num_old) * sizeof(char));

<<<<<<< HEAD
		if (-1 == zbx_stat(logfile_candidate, &file_buf) || !S_ISREG(file_buf.st_mode))
		{
			zabbix_log(LOG_LEVEL_DEBUG, "cannot process read entry '%s'", logfile_candidate);
		}
		else if (NULL != zbx_regexp_match(file_name_utf8, format, &length))
		{
			zabbix_log(LOG_LEVEL_DEBUG, "adding file '%s' to logfiles", logfile_candidate);
			add_logfile(&logfiles, &logfiles_alloc, &logfiles_num, file_name_utf8, (int)file_buf.st_mtime);
		}
		else
			zabbix_log(LOG_LEVEL_DEBUG, "'%s' does not match '%s'", logfile_candidate, format);

		zbx_free(logfile_candidate);
		zbx_free(file_name_utf8);
=======
		if (SUCCEED != setup_old2new(old2new, *logfiles_old, *logfiles_num_old, logfiles, logfiles_num,
				*use_ino))
		{
			destroy_logfile_list(&logfiles, &logfiles_alloc, &logfiles_num);
			zbx_free(old2new);
			(*error_count)++;
			ret = SUCCEED;
			goto out;
		}
>>>>>>> a5a5763f

		if (1 < *logfiles_num_old || 1 < logfiles_num)
			resolve_old2new(old2new, *logfiles_num_old, logfiles_num);

<<<<<<< HEAD
#else	/* not _WINDOWS */
	if (NULL == (dir = opendir(directory)))
	{
		zabbix_log(LOG_LEVEL_WARNING, "cannot open directory '%s' for reading: %s", directory, zbx_strerror(errno));
		zbx_free(directory);
		zbx_free(format);
		goto out;
	}

	zabbix_log(LOG_LEVEL_DEBUG, "we are in the *nix directory reading cycle");
	while (NULL != (d_ent = readdir(dir)))
	{
		logfile_candidate = zbx_dsprintf(logfile_candidate, "%s%s", directory, d_ent->d_name);

		if (-1 == zbx_stat(logfile_candidate, &file_buf) || !S_ISREG(file_buf.st_mode))
		{
			zabbix_log(LOG_LEVEL_DEBUG, "cannot process read entry '%s'", logfile_candidate);
		}
		else if (NULL != zbx_regexp_match(d_ent->d_name, format, &length))
		{
			zabbix_log(LOG_LEVEL_DEBUG, "adding file '%s' to logfiles", logfile_candidate);
			add_logfile(&logfiles, &logfiles_alloc, &logfiles_num, d_ent->d_name, (int)file_buf.st_mtime);
		}
		else
			zabbix_log(LOG_LEVEL_DEBUG, "'%s' does not match '%s'", logfile_candidate, format);
=======
		/* Transfer data about fully and partially processed files from the old file list to the new list. */
		for (i = 0; i < *logfiles_num_old; i++)
		{
			if (0 < (*logfiles_old)[i].processed_size && 0 == (*logfiles_old)[i].incomplete &&
					-1 != (j = find_old2new(old2new, logfiles_num, i)))
			{
				if ((*logfiles_old)[i].size == (*logfiles_old)[i].processed_size
						&& (*logfiles_old)[i].size == logfiles[j].size)
				{
					/* the file was fully processed during the previous check and must be ignored */
					/* during this check */
					logfiles[j].processed_size = logfiles[j].size;
					logfiles[j].seq = seq++;
				}
				else
				{
					/* the file was not fully processed during the previous check or has grown */
					logfiles[j].processed_size = (*logfiles_old)[i].processed_size;
				}
			}
			else if (1 == (*logfiles_old)[i].incomplete &&
					-1 != (j = find_old2new(old2new, logfiles_num, i)))
			{
				if ((*logfiles_old)[i].size < logfiles[j].size)
				{
					/* The file was not fully processed because of incomplete last record */
					/* but it has grown. Try to process it further. */
					logfiles[j].incomplete = 0;
				}
				else
					logfiles[j].incomplete = 1;

				logfiles[j].processed_size = (*logfiles_old)[i].processed_size;
			}

			/* find the last file processed (fully or partially) in the previous check */
			if (max_old_seq < (*logfiles_old)[i].seq)
			{
				max_old_seq = (*logfiles_old)[i].seq;
				old_last = i;
			}
		}
>>>>>>> a5a5763f

		/* find the first file to continue from in the new file list */
		if (0 < max_old_seq && -1 == (start_idx = find_old2new(old2new, logfiles_num, old_last)))
		{
			/* Cannot find the successor of the last processed file from the previous check. */
			/* 'lastlogsize' does not apply in this case. */
			*lastlogsize = 0;
			start_idx = 0;
		}
	}

<<<<<<< HEAD
	if (1 == skip_old_data)
		i = logfiles_num ? logfiles_num - 1 : 0;
	else
		i = 0;

	/* find the oldest file that match */
	for ( ; i < logfiles_num; i++)
	{
		if (logfiles[i].mtime < *mtime)
			continue;	/* not interested in mtimes less than the given mtime */
		else
			break;	/* the first occurrence is found */
	}

	/* escaping those with the same mtime, taking the latest one (without exceptions!) */
	for (j = i + 1; j < logfiles_num; j++)
=======
	zbx_free(old2new);

	if (SUCCEED == zabbix_check_log_level(LOG_LEVEL_DEBUG))
>>>>>>> a5a5763f
	{
		zabbix_log(LOG_LEVEL_DEBUG, "process_logrt() old file list:");
		if (NULL != *logfiles_old)
			print_logfile_list(*logfiles_old, *logfiles_num_old);
		else
			zabbix_log(LOG_LEVEL_DEBUG, "   file list empty");

		zabbix_log(LOG_LEVEL_DEBUG, "process_logrt() new file list: (mtime:%d lastlogsize:" ZBX_FS_UI64
				" start_idx:%d)", *mtime, *lastlogsize, start_idx);
		if (NULL != logfiles)
			print_logfile_list(logfiles, logfiles_num);
		else
			zabbix_log(LOG_LEVEL_DEBUG, "   file list empty");
	}

<<<<<<< HEAD
	/* if all mtimes are less than the given one, take the latest file from existing ones */
	if (0 < logfiles_num && i == logfiles_num)
		i = logfiles_num - 1;	/* i cannot be bigger than logfiles_num */

	/* processing matched or moving to the newer one and repeating the cycle */
	for (; i < logfiles_num; i++)
	{
		logfile_candidate = zbx_dsprintf(logfile_candidate, "%s%s", directory, logfiles[i].filename);
		if (0 != zbx_stat(logfile_candidate, &file_buf))/* situation could have changed */
		{
			zabbix_log(LOG_LEVEL_WARNING, "cannot stat '%s': %s", logfile_candidate, zbx_strerror(errno));
			break;	/* must return, situation could have changed */
		}

		if (1 == skip_old_data)
		{
			*lastlogsize = (zbx_uint64_t)file_buf.st_size;
			zabbix_log(LOG_LEVEL_DEBUG, "skipping existing filename:'%s' lastlogsize:" ZBX_FS_UI64,
					logfile_candidate, *lastlogsize);
		}

		*mtime = (int)file_buf.st_mtime;	/* must contain the latest mtime as possible */

		if (file_buf.st_size < *lastlogsize)
			*lastlogsize = 0;	/* maintain backward compatibility */

		if (-1 == (fd = zbx_open(logfile_candidate, O_RDONLY)))
		{
			zabbix_log(LOG_LEVEL_WARNING, "cannot open '%s': %s", logfile_candidate, zbx_strerror(errno));
			break;	/* must return, situation could have changed */
		}

#ifdef _WINDOWS
		if (-1L != _lseeki64(fd, (__int64)*lastlogsize, SEEK_SET))
#else
		if ((off_t)-1 != lseek(fd, (off_t)*lastlogsize, SEEK_SET))
#endif
=======
	/* forget the old logfile list */
	if (NULL != *logfiles_old)
	{
		for (i = 0; i < *logfiles_num_old; i++)
			zbx_free((*logfiles_old)[i].filename);

		*logfiles_num_old = 0;
		zbx_free(*logfiles_old);
	}

	/* enter the loop with index of the first file to be processed, later continue the loop from the start */
	i = start_idx;

	/* from now assume success - it could be that there is nothing to do */
	ret = SUCCEED;

	while (i < logfiles_num)
	{
		if (0 == logfiles[i].incomplete && (logfiles[i].size != logfiles[i].processed_size ||
				0 == logfiles[i].seq))
		{
			if (start_idx != i)
				*lastlogsize = logfiles[i].processed_size;

			ret = process_log(logfiles[i].filename, lastlogsize, (1 == is_logrt) ? mtime : NULL,
					skip_old_data, big_rec, &logfiles[i].incomplete, encoding, regexps, pattern,
					output_template, p_count, s_count, process_value, server, port, hostname, key);

			/* process_log() advances 'lastlogsize' only on success therefore */
			/* we do not check for errors here */
			logfiles[i].processed_size = *lastlogsize;

			/* Mark file as processed (at least partially). In case if process_log() failed we will stop */
			/* the current checking. In the next check the file will be marked in the list of old files */
			/* and we will know where we left off. */
			logfiles[i].seq = seq++;

			if (SUCCEED != ret)
			{
				(*error_count)++;
				ret = SUCCEED;
				break;
			}

			if (0 >= *p_count || 0 >= *s_count)
			{
				ret = SUCCEED;
				break;
			}
		}

		if (0 != from_first_file)
		{
			/* We have processed the file where we left off in the previous check. */
			from_first_file = 0;

			/* Now proceed from the beginning of the new file list to process the remaining files. */
			i = 0;
			continue;
		}

		i++;
	}

	/* remember the current logfile list */
	*logfiles_num_old = logfiles_num;

	if (0 < logfiles_num)
		*logfiles_old = logfiles;
out:
	zabbix_log(LOG_LEVEL_DEBUG, "End of %s():%s error_count:%d", __function_name, zbx_result_string(ret),
			*error_count);

	return ret;
}

static char	*buf_find_newline(char *p, char **p_next, const char *p_end, const char *cr, const char *lf,
		size_t szbyte)
{
	if (1 == szbyte)	/* single-byte character set */
	{
		for (; p < p_end; p++)
		{
			if (0xd < *p || 0xa > *p)
				continue;

			if (0xa == *p)  /* LF (Unix) */
			{
				*p_next = p + 1;
				return p;
			}

			if (0xd == *p)	/* CR (Mac) */
			{
				if (p < p_end - 1 && 0xa == *(p + 1))   /* CR+LF (Windows) */
				{
					*p_next = p + 2;
					return p;
				}

				*p_next = p + 1;
				return p;
			}
		}
		return (char *)NULL;
	}
	else
	{
		while (p <= p_end - szbyte)
>>>>>>> a5a5763f
		{
			if (-1 != (nbytes = zbx_read(fd, buffer, sizeof(buffer), encoding)))
			{
				if (0 != nbytes)
				{
					*lastlogsize += nbytes;
					*value = convert_to_utf8(buffer, nbytes, encoding);
					zbx_rtrim(*value, "\r\n ");
					ret = SUCCEED;
					break;	/* return at this point */
				}
<<<<<<< HEAD
				else	/* EOF is reached, but there can be other files to try reading from */
				{
					if (i == logfiles_num - 1)
=======

				*p_next = p + szbyte;
				return p;
			}

			p += szbyte;
		}
		return (char *)NULL;
	}
}

static int	zbx_read2(int fd, zbx_uint64_t *lastlogsize, int *mtime, int *big_rec, int *incomplete,
		const char *encoding, zbx_vector_ptr_t *regexps, const char *pattern, const char *output_template,
		int *p_count, int *s_count, zbx_process_value_func_t process_value, const char *server,
		unsigned short port, const char *hostname, const char *key)
{
	int		ret, nbytes;
	const char	*cr, *lf, *p_end;
	char		*p_start, *p, *p_nl, *p_next, *item_value = NULL;
	size_t		szbyte;
	zbx_offset_t	offset;
	static char	*buf = NULL;
	int		send_err;
	zbx_uint64_t	lastlogsize1;

#define BUF_SIZE	(256 * ZBX_KIBIBYTE)	/* The longest encodings use 4-bytes for every character. To send */
						/* up to 64 k characters to the Zabbix server a 256 kB buffer might */
						/* be required. */
	if (NULL == buf)
	{
		buf = zbx_malloc(buf, (size_t)(BUF_SIZE + 1));
	}

	find_cr_lf_szbyte(encoding, &cr, &lf, &szbyte);

	for (;;)
	{
		if (0 >= *p_count || 0 >= *s_count)
		{
			/* limit on number of processed or sent-to-server lines reached */
			ret = SUCCEED;
			goto out;
		}

		if ((zbx_offset_t)-1 == (offset = zbx_lseek(fd, 0, SEEK_CUR)))
		{
			*big_rec = 0;
			ret = FAIL;
			goto out;
		}

		nbytes = (int)read(fd, buf, (size_t)BUF_SIZE);

		if (-1 == nbytes)
		{
			/* error on read */
			*big_rec = 0;
			ret = FAIL;
			goto out;
		}

		if (0 == nbytes)
		{
			/* end of file reached */
			ret = SUCCEED;
			goto out;
		}

		p_start = buf;			/* beginning of current line */
		p = buf;			/* current byte */
		p_end = buf + (size_t)nbytes;	/* no data from this position */

		if (NULL == (p_nl = buf_find_newline(p, &p_next, p_end, cr, lf, szbyte)))
		{
			if (p_end > p)
				*incomplete = 1;

			if (BUF_SIZE > nbytes)
			{
				/* Buffer is not full (no more data available) and there is no "newline" in it. */
				/* Do not analyze it now, keep the same position in the file and wait the next check, */
				/* maybe more data will come. */

				*lastlogsize = (zbx_uint64_t)offset;
				ret = SUCCEED;
				goto out;
			}
			else
			{
				/* buffer is full and there is no "newline" in it */

				if (0 == *big_rec)
				{
					/* It is the first, beginning part of a long record. Match it against the */
					/* regexp now (our buffer length corresponds to what we can save in the */
					/* database). */

					char	*value = NULL;

					buf[BUF_SIZE] = '\0';

					if ('\0' != *encoding)
						value = convert_to_utf8(buf, (size_t)BUF_SIZE, encoding);
					else
						value = buf;

					zabbix_log(LOG_LEVEL_WARNING, "Logfile contains a large record: \"%.64s\""
							" (showing only the first 64 characters). Only the first 64 kB"
							" will be analyzed, the rest will be ignored while Zabbix agent"
							" is running.", value);

					lastlogsize1 = (size_t)offset + (size_t)nbytes;
					send_err = SUCCEED;

					if (SUCCEED == regexp_sub_ex(regexps, value, pattern, ZBX_CASE_SENSITIVE,
							output_template, &item_value))
>>>>>>> a5a5763f
					{
						ret = SUCCEED;	/* EOF of the most current file is reached */
						break;
					}
					else
					{
						zbx_free(logfile_candidate);
						*lastlogsize = 0;
						close(fd);
						continue;	/* try to read from a more current file */
					}
<<<<<<< HEAD
=======

					if ('\0' != *encoding)
						zbx_free(value);
				}
				else
				{
					/* It is a middle part of a long record. Ignore it. We have already */
					/* checked the first part against the regexp. */
					*lastlogsize = (size_t)offset + (size_t)nbytes;
>>>>>>> a5a5763f
				}
			}
			else	/* cannot read from the file */
			{
				zabbix_log(LOG_LEVEL_WARNING, "cannot read from '%s': %s", logfile_candidate,
						zbx_strerror(errno));
				break;	/* must return, situation could have changed */
			}
		}
		else	/* cannot position in the file */
		{
<<<<<<< HEAD
			zabbix_log(LOG_LEVEL_WARNING, "cannot set position to " ZBX_FS_UI64 " for file '%s': %s",
					*lastlogsize, logfile_candidate, zbx_strerror(errno));
			break;	/* must return, situation could have changed */
		}
	}	/* trying to read from logfiles */
=======
			/* the "newline" was found, so there is at least one complete record */
			/* (or trailing part of a large record) in the buffer */
			*incomplete = 0;

			for (;;)
			{
				if (0 >= *p_count || 0 >= *s_count)
				{
					/* limit on number of processed or sent-to-server lines reached */
					ret = SUCCEED;
					goto out;
				}

				if (0 == *big_rec)
				{
					char	*value = NULL;

					*p_nl = '\0';

					if ('\0' != *encoding)
						value = convert_to_utf8(p_start, (size_t)(p_nl - p_start), encoding);
					else
						value = p_start;

					lastlogsize1 = (size_t)offset + (size_t)(p_next - buf);
					send_err = SUCCEED;

					if (SUCCEED == regexp_sub_ex(regexps, value, pattern, ZBX_CASE_SENSITIVE,
							output_template, &item_value))
					{
						send_err = process_value(server, port, hostname, key, item_value,
								&lastlogsize1, mtime, NULL, NULL, NULL, NULL, 1);

						zbx_free(item_value);

						if (SUCCEED == send_err)
							(*s_count)--;
					}
					(*p_count)--;
>>>>>>> a5a5763f

	if (0 == logfiles_num)
		zabbix_log(LOG_LEVEL_WARNING, "there are no files matching '%s' in '%s'", format, directory);

	free_logfiles(&logfiles, &logfiles_alloc, &logfiles_num);
	if (0 < fd && -1 == close(fd))
		zabbix_log(LOG_LEVEL_WARNING, "cannot close file '%s': %s", logfile_candidate, zbx_strerror(errno));

#ifdef _WINDOWS
	if (0 != find_handle && -1 == _findclose(find_handle))
		zabbix_log(LOG_LEVEL_WARNING, "cannot close the find directory handle: %s", zbx_strerror(errno));
#else
	if (NULL != dir && -1 == closedir(dir))
		zabbix_log(LOG_LEVEL_WARNING, "cannot close directory '%s': %s", directory, zbx_strerror(errno));
#endif

<<<<<<< HEAD
	zbx_free(logfile_candidate);
	zbx_free(directory);
	zbx_free(format);
=======
				if (NULL == (p_nl = buf_find_newline(p, &p_next, p_end, cr, lf, szbyte)))
				{
					/* There are no complete records in the buffer. */
					/* Try to read more data from this position if available. */
					if (p_end > p)
						*incomplete = 1;

					if ((zbx_offset_t)-1 == zbx_lseek(fd, *lastlogsize, SEEK_SET))
					{
						ret = FAIL;
						goto out;
					}
					else
						break;
				}
				else
					*incomplete = 0;
			}
		}
	}
>>>>>>> a5a5763f
out:
	zabbix_log(LOG_LEVEL_DEBUG, "End of %s():%s", __function_name, zbx_result_string(ret));

	return ret;
}

/******************************************************************************
 *                                                                            *
 * Function: process_log                                                      *
 *                                                                            *
<<<<<<< HEAD
 * Purpose: Get message from logfile WITHOUT rotation                         *
 *                                                                            *
 * Parameters: filename - logfile name                                        *
 *             lastlogsize - offset for message                               *
 *             value - pointer for logged message                             *
=======
 * Purpose: Match new records in logfile with regexp, transmit matching       *
 *          records to Zabbix server                                          *
 *                                                                            *
 * Parameters:                                                                *
 *     filename        - [IN] logfile name                                    *
 *     lastlogsize     - [IN/OUT] offset from the beginning of the file       *
 *     mtime           - [IN] file modification time for reporting to server  *
 *     skip_old_data   - [IN/OUT] start from the beginning of the file or     *
 *                       jump to the end                                      *
 *     big_rec         - [IN/OUT] state variable to remember whether a long   *
 *                       record is being processed                            *
 *     incomplete      - [OUT] 0 - the last record ended with a newline,      *
 *                       1 - there was no newline at the end of the last      *
 *                       record.                                              *
 *     encoding        - [IN] text string describing encoding.                *
 *                         The following encodings are recognized:            *
 *                           "UNICODE"                                        *
 *                           "UNICODEBIG"                                     *
 *                           "UNICODEFFFE"                                    *
 *                           "UNICODELITTLE"                                  *
 *                           "UTF-16"   "UTF16"                               *
 *                           "UTF-16BE" "UTF16BE"                             *
 *                           "UTF-16LE" "UTF16LE"                             *
 *                           "UTF-32"   "UTF32"                               *
 *                           "UTF-32BE" "UTF32BE"                             *
 *                           "UTF-32LE" "UTF32LE".                            *
 *                           "" (empty string) means a single-byte character  *
 *                           set (e.g. ASCII).                                *
 *     regexps         - [IN] array of regexps                                *
 *     pattern         - [IN] pattern to match                                *
 *     output_template - [IN] output formatting template                      *
 *     p_count         - [IN/OUT] limit of records to be processed            *
 *     s_count         - [IN/OUT] limit of records to be sent to server       *
 *     process_value   - [IN] pointer to function process_value()             *
 *     server          - [IN] server to send data to                          *
 *     port            - [IN] port to send data to                            *
 *     hostname        - [IN] hostname the data comes from                    *
 *     key             - [IN] item key the data belongs to                    *
>>>>>>> a5a5763f
 *                                                                            *
 * Return value: returns SUCCEED on successful reading,                       *
 *               FAIL on other cases                                          *
 *                                                                            *
 * Author: Eugene Grigorjev                                                   *
 *                                                                            *
 * Comments: This function allocates memory for 'value', so use zbx_free().   *
 *           Return SUCCEED and NULL 'value' if end of file received.         *
 *                                                                            *
 ******************************************************************************/
<<<<<<< HEAD
int	process_log(char *filename, zbx_uint64_t *lastlogsize, char **value, const char *encoding,
		unsigned char skip_old_data)
{
	const char	*__function_name = "process_log";

	int		f;
	struct stat	buf;
	int		nbytes, ret = FAIL;
	char		buffer[MAX_BUFFER_LEN];

	assert(NULL != filename);
	assert(NULL != lastlogsize);
	assert(NULL != value);
	assert(NULL != encoding);
=======
int	process_log(char *filename, zbx_uint64_t *lastlogsize, int *mtime, unsigned char *skip_old_data, int *big_rec,
		int *incomplete, const char *encoding, zbx_vector_ptr_t *regexps, const char *pattern,
		const char *output_template, int *p_count, int *s_count, zbx_process_value_func_t process_value,
		const char *server, unsigned short port, const char *hostname, const char *key)
{
	const char	*__function_name = "process_log";

	int		f, ret = FAIL;
	zbx_stat_t	buf;
	zbx_uint64_t	l_size;
>>>>>>> a5a5763f

	zabbix_log(LOG_LEVEL_DEBUG, "In %s() filename:'%s' lastlogsize:" ZBX_FS_UI64,
			__function_name, filename, *lastlogsize);

	/* handling of file shrinking */
	if (0 != zbx_stat(filename, &buf))
	{
		zabbix_log(LOG_LEVEL_WARNING, "cannot stat '%s': %s", filename, zbx_strerror(errno));
		return ret;
	}

<<<<<<< HEAD
	if (1 == skip_old_data)
=======
	if (NULL != mtime)
		*mtime = (int)buf.st_mtime;

	if ((zbx_uint64_t)buf.st_size == *lastlogsize)
>>>>>>> a5a5763f
	{
		*lastlogsize = (zbx_uint64_t)buf.st_size;
		zabbix_log(LOG_LEVEL_DEBUG, "skipping existing filename:'%s' lastlogsize:" ZBX_FS_UI64,
				filename, *lastlogsize);
	}

	if (buf.st_size < *lastlogsize)
		*lastlogsize = 0;

	if (-1 == (f = zbx_open(filename, O_RDONLY)))
	{
		zabbix_log(LOG_LEVEL_WARNING, "cannot open '%s': %s", filename, zbx_strerror(errno));
		return ret;
	}

#ifdef _WINDOWS
	if (-1L != _lseeki64(f, (__int64)*lastlogsize, SEEK_SET))
#else
	if ((off_t)-1 != lseek(f, (off_t)*lastlogsize, SEEK_SET))
#endif
	{
<<<<<<< HEAD
		if (-1 != (nbytes = zbx_read(f, buffer, sizeof(buffer), encoding)))
		{
			if (0 != nbytes)
			{
				*lastlogsize += nbytes;
				*value = convert_to_utf8(buffer, nbytes, encoding);
				zbx_rtrim(*value, "\r\n ");
			}
			ret = SUCCEED;
		}
		else
			zabbix_log(LOG_LEVEL_WARNING, "cannot read from '%s': %s", filename, zbx_strerror(errno));
=======
		*lastlogsize = l_size;
		*skip_old_data = 0;

		ret = zbx_read2(f, lastlogsize, mtime, big_rec, incomplete, encoding, regexps, pattern, output_template,
				p_count, s_count, process_value, server, port, hostname, key);
>>>>>>> a5a5763f
	}
	else
		zabbix_log(LOG_LEVEL_WARNING, "cannot set position to " ZBX_FS_UI64 " for '%s': %s",
				*lastlogsize, filename, zbx_strerror(errno));

<<<<<<< HEAD
	close(f);
=======
	if (0 != close(f))
	{
		zabbix_log(LOG_LEVEL_WARNING, "cannot close file '%s': %s", filename, zbx_strerror(errno));
		ret = FAIL;
	}
out:
	zabbix_log(LOG_LEVEL_DEBUG, "End of %s() filename:'%s' lastlogsize:" ZBX_FS_UI64 " mtime: %d ret:%s",
			__function_name, filename, *lastlogsize, NULL != mtime ? *mtime : 0, zbx_result_string(ret));
>>>>>>> a5a5763f

	return ret;
}<|MERGE_RESOLUTION|>--- conflicted
+++ resolved
@@ -20,15 +20,11 @@
 #include "common.h"
 #include "logfiles.h"
 #include "log.h"
-<<<<<<< HEAD
-#include "zbxregexp.h"
-=======
 
 #if defined(_WINDOWS)
 #	include "gnuregex.h"
 #	include "symbols.h"
 #endif /* _WINDOWS */
->>>>>>> a5a5763f
 
 #define MAX_LEN_MD5	512	/* maximum size of the initial part of the file to calculate MD5 sum for */
 
@@ -1380,14 +1376,6 @@
  *                                                                            *
  * Function: process_logrt                                                    *
  *                                                                            *
-<<<<<<< HEAD
- * Purpose: Get message from logfile with rotation                            *
- *                                                                            *
- * Parameters: filename - logfile name (regular expression with a path)       *
- *             lastlogsize - offset for message                               *
- *             mtime - last modification time of the file                     *
- *             value - pointer for logged message                             *
-=======
  * Purpose: Find new records in logfiles                                      *
  *                                                                            *
  * Parameters:                                                                *
@@ -1427,36 +1415,13 @@
  *     port             - [IN] port to send data to                           *
  *     hostname         - [IN] hostname the data comes from                   *
  *     key              - [IN] item key the data belongs to                   *
->>>>>>> a5a5763f
  *                                                                            *
  * Return value: returns SUCCEED on successful reading,                       *
  *               FAIL on other cases                                          *
  *                                                                            *
  * Author: Dmitry Borovikov (logrotation)                                     *
  *                                                                            *
- * Comments: This function allocates memory for 'value', so use zbx_free().   *
- *           Return SUCCEED and NULL 'value' if end of file received.         *
- *                                                                            *
  ******************************************************************************/
-<<<<<<< HEAD
-int	process_logrt(char *filename, zbx_uint64_t *lastlogsize, int *mtime, char **value, const char *encoding,
-		unsigned char skip_old_data)
-{
-	const char		*__function_name = "process_logrt";
-	int			i = 0, nbytes, ret = FAIL, logfiles_num = 0, logfiles_alloc = 0, fd = 0, length = 0, j = 0;
-	char			buffer[MAX_BUFFER_LEN], *directory = NULL, *format = NULL, *logfile_candidate = NULL;
-	struct stat		file_buf;
-	struct st_logfile	*logfiles = NULL;
-#ifdef _WINDOWS
-	char			*find_path = NULL, *file_name_utf8;
-	wchar_t			*find_wpath;
-	intptr_t		find_handle;
-	struct _wfinddata_t	find_data;
-#else
-	DIR			*dir = NULL;
-	struct dirent		*d_ent = NULL;
-#endif
-=======
 int	process_logrt(int is_logrt, char *filename, zbx_uint64_t *lastlogsize, int *mtime, unsigned char *skip_old_data,
 		int *big_rec, int *use_ino, int *error_count, struct st_logfile **logfiles_old, int *logfiles_num_old,
 		const char *encoding, zbx_vector_ptr_t *regexps, const char *pattern, const char *output_template,
@@ -1469,7 +1434,6 @@
 	char			*old2new = NULL;
 	struct st_logfile	*logfiles = NULL;
 	time_t			now;
->>>>>>> a5a5763f
 
 	zabbix_log(LOG_LEVEL_DEBUG, "In %s() is_logrt:%d filename:'%s' lastlogsize:" ZBX_FS_UI64 " mtime:%d "
 			"error_count:%d", __function_name, is_logrt, filename, *lastlogsize, *mtime, *error_count);
@@ -1478,9 +1442,6 @@
 	/* Setting the clock ahead of time is harmless in our case. */
 	if (*mtime > (now = time(NULL)))
 	{
-<<<<<<< HEAD
-		zabbix_log(LOG_LEVEL_WARNING, "filename '%s' does not contain a valid directory and/or format", filename);
-=======
 		int	old_mtime;
 
 		old_mtime = *mtime;
@@ -1502,7 +1463,6 @@
 	{
 		/* there were no files for a logrt[] item to analyze */
 		ret = SUCCEED;
->>>>>>> a5a5763f
 		goto out;
 	}
 
@@ -1511,44 +1471,15 @@
 	/* mark files to be skipped as processed (in case of 'skip_old_data' was set) */
 	for (i = 0; i < start_idx; i++)
 	{
-<<<<<<< HEAD
-		zabbix_log(LOG_LEVEL_DEBUG, "cannot get entries from '%s' directory: %s", directory, zbx_strerror(errno));
-		zbx_free(directory);
-		zbx_free(format);
-		zbx_free(find_wpath);
-		goto out;
-=======
 		logfiles[i].processed_size = logfiles[i].size;
 		logfiles[i].seq = seq++;
->>>>>>> a5a5763f
-	}
-
-<<<<<<< HEAD
-	zabbix_log(LOG_LEVEL_DEBUG, "we are in the Windows directory reading cycle");
-	do
-=======
+	}
+
 	if (0 < *logfiles_num_old && 0 < logfiles_num)
->>>>>>> a5a5763f
 	{
 		/* set up a mapping array from old files to new files */
 		old2new = zbx_malloc(old2new, (size_t)logfiles_num * (size_t)(*logfiles_num_old) * sizeof(char));
 
-<<<<<<< HEAD
-		if (-1 == zbx_stat(logfile_candidate, &file_buf) || !S_ISREG(file_buf.st_mode))
-		{
-			zabbix_log(LOG_LEVEL_DEBUG, "cannot process read entry '%s'", logfile_candidate);
-		}
-		else if (NULL != zbx_regexp_match(file_name_utf8, format, &length))
-		{
-			zabbix_log(LOG_LEVEL_DEBUG, "adding file '%s' to logfiles", logfile_candidate);
-			add_logfile(&logfiles, &logfiles_alloc, &logfiles_num, file_name_utf8, (int)file_buf.st_mtime);
-		}
-		else
-			zabbix_log(LOG_LEVEL_DEBUG, "'%s' does not match '%s'", logfile_candidate, format);
-
-		zbx_free(logfile_candidate);
-		zbx_free(file_name_utf8);
-=======
 		if (SUCCEED != setup_old2new(old2new, *logfiles_old, *logfiles_num_old, logfiles, logfiles_num,
 				*use_ino))
 		{
@@ -1558,38 +1489,10 @@
 			ret = SUCCEED;
 			goto out;
 		}
->>>>>>> a5a5763f
 
 		if (1 < *logfiles_num_old || 1 < logfiles_num)
 			resolve_old2new(old2new, *logfiles_num_old, logfiles_num);
 
-<<<<<<< HEAD
-#else	/* not _WINDOWS */
-	if (NULL == (dir = opendir(directory)))
-	{
-		zabbix_log(LOG_LEVEL_WARNING, "cannot open directory '%s' for reading: %s", directory, zbx_strerror(errno));
-		zbx_free(directory);
-		zbx_free(format);
-		goto out;
-	}
-
-	zabbix_log(LOG_LEVEL_DEBUG, "we are in the *nix directory reading cycle");
-	while (NULL != (d_ent = readdir(dir)))
-	{
-		logfile_candidate = zbx_dsprintf(logfile_candidate, "%s%s", directory, d_ent->d_name);
-
-		if (-1 == zbx_stat(logfile_candidate, &file_buf) || !S_ISREG(file_buf.st_mode))
-		{
-			zabbix_log(LOG_LEVEL_DEBUG, "cannot process read entry '%s'", logfile_candidate);
-		}
-		else if (NULL != zbx_regexp_match(d_ent->d_name, format, &length))
-		{
-			zabbix_log(LOG_LEVEL_DEBUG, "adding file '%s' to logfiles", logfile_candidate);
-			add_logfile(&logfiles, &logfiles_alloc, &logfiles_num, d_ent->d_name, (int)file_buf.st_mtime);
-		}
-		else
-			zabbix_log(LOG_LEVEL_DEBUG, "'%s' does not match '%s'", logfile_candidate, format);
-=======
 		/* Transfer data about fully and partially processed files from the old file list to the new list. */
 		for (i = 0; i < *logfiles_num_old; i++)
 		{
@@ -1632,7 +1535,6 @@
 				old_last = i;
 			}
 		}
->>>>>>> a5a5763f
 
 		/* find the first file to continue from in the new file list */
 		if (0 < max_old_seq && -1 == (start_idx = find_old2new(old2new, logfiles_num, old_last)))
@@ -1644,28 +1546,9 @@
 		}
 	}
 
-<<<<<<< HEAD
-	if (1 == skip_old_data)
-		i = logfiles_num ? logfiles_num - 1 : 0;
-	else
-		i = 0;
-
-	/* find the oldest file that match */
-	for ( ; i < logfiles_num; i++)
-	{
-		if (logfiles[i].mtime < *mtime)
-			continue;	/* not interested in mtimes less than the given mtime */
-		else
-			break;	/* the first occurrence is found */
-	}
-
-	/* escaping those with the same mtime, taking the latest one (without exceptions!) */
-	for (j = i + 1; j < logfiles_num; j++)
-=======
 	zbx_free(old2new);
 
 	if (SUCCEED == zabbix_check_log_level(LOG_LEVEL_DEBUG))
->>>>>>> a5a5763f
 	{
 		zabbix_log(LOG_LEVEL_DEBUG, "process_logrt() old file list:");
 		if (NULL != *logfiles_old)
@@ -1681,45 +1564,6 @@
 			zabbix_log(LOG_LEVEL_DEBUG, "   file list empty");
 	}
 
-<<<<<<< HEAD
-	/* if all mtimes are less than the given one, take the latest file from existing ones */
-	if (0 < logfiles_num && i == logfiles_num)
-		i = logfiles_num - 1;	/* i cannot be bigger than logfiles_num */
-
-	/* processing matched or moving to the newer one and repeating the cycle */
-	for (; i < logfiles_num; i++)
-	{
-		logfile_candidate = zbx_dsprintf(logfile_candidate, "%s%s", directory, logfiles[i].filename);
-		if (0 != zbx_stat(logfile_candidate, &file_buf))/* situation could have changed */
-		{
-			zabbix_log(LOG_LEVEL_WARNING, "cannot stat '%s': %s", logfile_candidate, zbx_strerror(errno));
-			break;	/* must return, situation could have changed */
-		}
-
-		if (1 == skip_old_data)
-		{
-			*lastlogsize = (zbx_uint64_t)file_buf.st_size;
-			zabbix_log(LOG_LEVEL_DEBUG, "skipping existing filename:'%s' lastlogsize:" ZBX_FS_UI64,
-					logfile_candidate, *lastlogsize);
-		}
-
-		*mtime = (int)file_buf.st_mtime;	/* must contain the latest mtime as possible */
-
-		if (file_buf.st_size < *lastlogsize)
-			*lastlogsize = 0;	/* maintain backward compatibility */
-
-		if (-1 == (fd = zbx_open(logfile_candidate, O_RDONLY)))
-		{
-			zabbix_log(LOG_LEVEL_WARNING, "cannot open '%s': %s", logfile_candidate, zbx_strerror(errno));
-			break;	/* must return, situation could have changed */
-		}
-
-#ifdef _WINDOWS
-		if (-1L != _lseeki64(fd, (__int64)*lastlogsize, SEEK_SET))
-#else
-		if ((off_t)-1 != lseek(fd, (off_t)*lastlogsize, SEEK_SET))
-#endif
-=======
 	/* forget the old logfile list */
 	if (NULL != *logfiles_old)
 	{
@@ -1829,23 +1673,21 @@
 	else
 	{
 		while (p <= p_end - szbyte)
->>>>>>> a5a5763f
-		{
-			if (-1 != (nbytes = zbx_read(fd, buffer, sizeof(buffer), encoding)))
-			{
-				if (0 != nbytes)
+		{
+			if (0 == memcmp(p, lf, szbyte))		/* LF (Unix) */
+			{
+				*p_next = p + szbyte;
+				return p;
+			}
+
+			if (0 == memcmp(p, cr, szbyte))		/* CR (Mac) */
+			{
+				if (p <= p_end - szbyte - szbyte && 0 == memcmp(p + szbyte, lf, szbyte))
 				{
-					*lastlogsize += nbytes;
-					*value = convert_to_utf8(buffer, nbytes, encoding);
-					zbx_rtrim(*value, "\r\n ");
-					ret = SUCCEED;
-					break;	/* return at this point */
+					/* CR+LF (Windows) */
+					*p_next = p + szbyte + szbyte;
+					return p;
 				}
-<<<<<<< HEAD
-				else	/* EOF is reached, but there can be other files to try reading from */
-				{
-					if (i == logfiles_num - 1)
-=======
 
 				*p_next = p + szbyte;
 				return p;
@@ -1962,20 +1804,22 @@
 
 					if (SUCCEED == regexp_sub_ex(regexps, value, pattern, ZBX_CASE_SENSITIVE,
 							output_template, &item_value))
->>>>>>> a5a5763f
 					{
-						ret = SUCCEED;	/* EOF of the most current file is reached */
-						break;
+						send_err = process_value(server, port, hostname, key, item_value,
+								&lastlogsize1, mtime, NULL, NULL, NULL, NULL, 1);
+
+						zbx_free(item_value);
+
+						if (SUCCEED == send_err)
+							(*s_count)--;
 					}
-					else
+					(*p_count)--;
+
+					if (SUCCEED == send_err)
 					{
-						zbx_free(logfile_candidate);
-						*lastlogsize = 0;
-						close(fd);
-						continue;	/* try to read from a more current file */
+						*lastlogsize = lastlogsize1;
+						*big_rec = 1;		/* ignore the rest of this record */
 					}
-<<<<<<< HEAD
-=======
 
 					if ('\0' != *encoding)
 						zbx_free(value);
@@ -1985,25 +1829,11 @@
 					/* It is a middle part of a long record. Ignore it. We have already */
 					/* checked the first part against the regexp. */
 					*lastlogsize = (size_t)offset + (size_t)nbytes;
->>>>>>> a5a5763f
 				}
 			}
-			else	/* cannot read from the file */
-			{
-				zabbix_log(LOG_LEVEL_WARNING, "cannot read from '%s': %s", logfile_candidate,
-						zbx_strerror(errno));
-				break;	/* must return, situation could have changed */
-			}
-		}
-		else	/* cannot position in the file */
-		{
-<<<<<<< HEAD
-			zabbix_log(LOG_LEVEL_WARNING, "cannot set position to " ZBX_FS_UI64 " for file '%s': %s",
-					*lastlogsize, logfile_candidate, zbx_strerror(errno));
-			break;	/* must return, situation could have changed */
-		}
-	}	/* trying to read from logfiles */
-=======
+		}
+		else
+		{
 			/* the "newline" was found, so there is at least one complete record */
 			/* (or trailing part of a large record) in the buffer */
 			*incomplete = 0;
@@ -2043,28 +1873,24 @@
 							(*s_count)--;
 					}
 					(*p_count)--;
->>>>>>> a5a5763f
-
-	if (0 == logfiles_num)
-		zabbix_log(LOG_LEVEL_WARNING, "there are no files matching '%s' in '%s'", format, directory);
-
-	free_logfiles(&logfiles, &logfiles_alloc, &logfiles_num);
-	if (0 < fd && -1 == close(fd))
-		zabbix_log(LOG_LEVEL_WARNING, "cannot close file '%s': %s", logfile_candidate, zbx_strerror(errno));
-
-#ifdef _WINDOWS
-	if (0 != find_handle && -1 == _findclose(find_handle))
-		zabbix_log(LOG_LEVEL_WARNING, "cannot close the find directory handle: %s", zbx_strerror(errno));
-#else
-	if (NULL != dir && -1 == closedir(dir))
-		zabbix_log(LOG_LEVEL_WARNING, "cannot close directory '%s': %s", directory, zbx_strerror(errno));
-#endif
-
-<<<<<<< HEAD
-	zbx_free(logfile_candidate);
-	zbx_free(directory);
-	zbx_free(format);
-=======
+
+					if (SUCCEED == send_err)
+						*lastlogsize = lastlogsize1;
+
+					if ('\0' != *encoding)
+						zbx_free(value);
+				}
+				else
+				{
+					/* skip the trailing part of a long record */
+					*lastlogsize = (size_t)offset + (size_t)(p_next - buf);
+					*big_rec = 0;
+				}
+
+				/* move to the next record in the buffer */
+				p_start = p_next;
+				p = p_next;
+
 				if (NULL == (p_nl = buf_find_newline(p, &p_next, p_end, cr, lf, szbyte)))
 				{
 					/* There are no complete records in the buffer. */
@@ -2085,24 +1911,16 @@
 			}
 		}
 	}
->>>>>>> a5a5763f
 out:
-	zabbix_log(LOG_LEVEL_DEBUG, "End of %s():%s", __function_name, zbx_result_string(ret));
-
 	return ret;
+
+#undef BUF_SIZE
 }
 
 /******************************************************************************
  *                                                                            *
  * Function: process_log                                                      *
  *                                                                            *
-<<<<<<< HEAD
- * Purpose: Get message from logfile WITHOUT rotation                         *
- *                                                                            *
- * Parameters: filename - logfile name                                        *
- *             lastlogsize - offset for message                               *
- *             value - pointer for logged message                             *
-=======
  * Purpose: Match new records in logfile with regexp, transmit matching       *
  *          records to Zabbix server                                          *
  *                                                                            *
@@ -2141,33 +1959,16 @@
  *     port            - [IN] port to send data to                            *
  *     hostname        - [IN] hostname the data comes from                    *
  *     key             - [IN] item key the data belongs to                    *
->>>>>>> a5a5763f
  *                                                                            *
  * Return value: returns SUCCEED on successful reading,                       *
  *               FAIL on other cases                                          *
  *                                                                            *
  * Author: Eugene Grigorjev                                                   *
  *                                                                            *
- * Comments: This function allocates memory for 'value', so use zbx_free().   *
- *           Return SUCCEED and NULL 'value' if end of file received.         *
+ * Comments:                                                                  *
+ *           This function does not deal with log file rotation.              *
  *                                                                            *
  ******************************************************************************/
-<<<<<<< HEAD
-int	process_log(char *filename, zbx_uint64_t *lastlogsize, char **value, const char *encoding,
-		unsigned char skip_old_data)
-{
-	const char	*__function_name = "process_log";
-
-	int		f;
-	struct stat	buf;
-	int		nbytes, ret = FAIL;
-	char		buffer[MAX_BUFFER_LEN];
-
-	assert(NULL != filename);
-	assert(NULL != lastlogsize);
-	assert(NULL != value);
-	assert(NULL != encoding);
-=======
 int	process_log(char *filename, zbx_uint64_t *lastlogsize, int *mtime, unsigned char *skip_old_data, int *big_rec,
 		int *incomplete, const char *encoding, zbx_vector_ptr_t *regexps, const char *pattern,
 		const char *output_template, int *p_count, int *s_count, zbx_process_value_func_t process_value,
@@ -2178,75 +1979,59 @@
 	int		f, ret = FAIL;
 	zbx_stat_t	buf;
 	zbx_uint64_t	l_size;
->>>>>>> a5a5763f
-
-	zabbix_log(LOG_LEVEL_DEBUG, "In %s() filename:'%s' lastlogsize:" ZBX_FS_UI64,
-			__function_name, filename, *lastlogsize);
-
-	/* handling of file shrinking */
+
+	zabbix_log(LOG_LEVEL_DEBUG, "In %s() filename:'%s' lastlogsize:" ZBX_FS_UI64 " mtime: %d",
+			__function_name, filename, *lastlogsize, NULL != mtime ? *mtime : 0);
+
 	if (0 != zbx_stat(filename, &buf))
 	{
 		zabbix_log(LOG_LEVEL_WARNING, "cannot stat '%s': %s", filename, zbx_strerror(errno));
-		return ret;
-	}
-
-<<<<<<< HEAD
-	if (1 == skip_old_data)
-=======
+		goto out;
+	}
+
 	if (NULL != mtime)
 		*mtime = (int)buf.st_mtime;
 
 	if ((zbx_uint64_t)buf.st_size == *lastlogsize)
->>>>>>> a5a5763f
-	{
-		*lastlogsize = (zbx_uint64_t)buf.st_size;
-		zabbix_log(LOG_LEVEL_DEBUG, "skipping existing filename:'%s' lastlogsize:" ZBX_FS_UI64,
-				filename, *lastlogsize);
-	}
-
-	if (buf.st_size < *lastlogsize)
-		*lastlogsize = 0;
+	{
+		/* The file size has not changed. Nothing to do. Here we do not deal with a case of changing */
+		/* a logfile's content while keeping the same length. */
+		ret = SUCCEED;
+		goto out;
+	}
 
 	if (-1 == (f = zbx_open(filename, O_RDONLY)))
 	{
 		zabbix_log(LOG_LEVEL_WARNING, "cannot open '%s': %s", filename, zbx_strerror(errno));
-		return ret;
-	}
-
-#ifdef _WINDOWS
-	if (-1L != _lseeki64(f, (__int64)*lastlogsize, SEEK_SET))
-#else
-	if ((off_t)-1 != lseek(f, (off_t)*lastlogsize, SEEK_SET))
-#endif
-	{
-<<<<<<< HEAD
-		if (-1 != (nbytes = zbx_read(f, buffer, sizeof(buffer), encoding)))
-		{
-			if (0 != nbytes)
-			{
-				*lastlogsize += nbytes;
-				*value = convert_to_utf8(buffer, nbytes, encoding);
-				zbx_rtrim(*value, "\r\n ");
-			}
-			ret = SUCCEED;
-		}
-		else
-			zabbix_log(LOG_LEVEL_WARNING, "cannot read from '%s': %s", filename, zbx_strerror(errno));
-=======
+		goto out;
+	}
+
+	l_size = *lastlogsize;
+
+	if (1 == *skip_old_data)
+	{
+		l_size = (zbx_uint64_t)buf.st_size;
+		zabbix_log(LOG_LEVEL_DEBUG, "skipping old data in filename:'%s' to lastlogsize:" ZBX_FS_UI64,
+				filename, l_size);
+	}
+
+	if ((zbx_uint64_t)buf.st_size < l_size)		/* handle file truncation */
+		l_size = 0;
+
+	if ((zbx_offset_t)-1 != zbx_lseek(f, l_size, SEEK_SET))
+	{
 		*lastlogsize = l_size;
 		*skip_old_data = 0;
 
 		ret = zbx_read2(f, lastlogsize, mtime, big_rec, incomplete, encoding, regexps, pattern, output_template,
 				p_count, s_count, process_value, server, port, hostname, key);
->>>>>>> a5a5763f
 	}
 	else
+	{
 		zabbix_log(LOG_LEVEL_WARNING, "cannot set position to " ZBX_FS_UI64 " for '%s': %s",
-				*lastlogsize, filename, zbx_strerror(errno));
-
-<<<<<<< HEAD
-	close(f);
-=======
+				l_size, filename, zbx_strerror(errno));
+	}
+
 	if (0 != close(f))
 	{
 		zabbix_log(LOG_LEVEL_WARNING, "cannot close file '%s': %s", filename, zbx_strerror(errno));
@@ -2255,7 +2040,6 @@
 out:
 	zabbix_log(LOG_LEVEL_DEBUG, "End of %s() filename:'%s' lastlogsize:" ZBX_FS_UI64 " mtime: %d ret:%s",
 			__function_name, filename, *lastlogsize, NULL != mtime ? *mtime : 0, zbx_result_string(ret));
->>>>>>> a5a5763f
 
 	return ret;
 }