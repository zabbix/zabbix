--- conflicted
+++ resolved
@@ -1427,7 +1427,439 @@
 	return	ret;
 }
 
-<<<<<<< HEAD
+static char	*buf_find_newline(char *p, char **p_next, const char *p_end, const char *cr, const char *lf,
+		size_t szbyte)
+{
+	if (1 == szbyte)	/* single-byte character set */
+	{
+		for (; p < p_end; p++)
+		{
+			if (0xd < *p || 0xa > *p)
+				continue;
+
+			if (0xa == *p)  /* LF (Unix) */
+			{
+				*p_next = p + 1;
+				return p;
+			}
+
+			if (0xd == *p)	/* CR (Mac) */
+			{
+				if (p < p_end - 1 && 0xa == *(p + 1))   /* CR+LF (Windows) */
+				{
+					*p_next = p + 2;
+					return p;
+				}
+
+				*p_next = p + 1;
+				return p;
+			}
+		}
+		return (char *)NULL;
+	}
+	else
+	{
+		while (p <= p_end - szbyte)
+		{
+			if (0 == memcmp(p, lf, szbyte))		/* LF (Unix) */
+			{
+				*p_next = p + szbyte;
+				return p;
+			}
+
+			if (0 == memcmp(p, cr, szbyte))		/* CR (Mac) */
+			{
+				if (p <= p_end - szbyte - szbyte && 0 == memcmp(p + szbyte, lf, szbyte))
+				{
+					/* CR+LF (Windows) */
+					*p_next = p + szbyte + szbyte;
+					return p;
+				}
+
+				*p_next = p + szbyte;
+				return p;
+			}
+
+			p += szbyte;
+		}
+		return (char *)NULL;
+	}
+}
+
+static int	zbx_read2(int fd, unsigned char flags, zbx_uint64_t *lastlogsize, int *mtime, int *big_rec,
+		int *incomplete, char **err_msg, const char *encoding, zbx_vector_ptr_t *regexps, const char *pattern,
+		const char *output_template, int *p_count, int *s_count, zbx_process_value_func_t process_value,
+		const char *server, unsigned short port, const char *hostname, const char *key,
+		zbx_uint64_t *lastlogsize_sent, int *mtime_sent)
+{
+	ZBX_THREAD_LOCAL static char	*buf = NULL;
+
+	int				ret, nbytes;
+	const char			*cr, *lf, *p_end;
+	char				*p_start, *p, *p_nl, *p_next, *item_value = NULL;
+	size_t				szbyte;
+	zbx_offset_t			offset;
+	int				send_err;
+	zbx_uint64_t			lastlogsize1;
+
+#define BUF_SIZE	(256 * ZBX_KIBIBYTE)	/* The longest encodings use 4 bytes for every character. To send */
+						/* up to 64 k characters to Zabbix server a 256 kB buffer might be */
+						/* required. */
+
+	if (NULL == buf)
+		buf = zbx_malloc(buf, (size_t)(BUF_SIZE + 1));
+
+	find_cr_lf_szbyte(encoding, &cr, &lf, &szbyte);
+
+	for (;;)
+	{
+		if (0 >= *p_count || 0 >= *s_count)
+		{
+			/* limit on number of processed or sent-to-server lines reached */
+			ret = SUCCEED;
+			goto out;
+		}
+
+		if ((zbx_offset_t)-1 == (offset = zbx_lseek(fd, 0, SEEK_CUR)))
+		{
+			*big_rec = 0;
+			*err_msg = zbx_dsprintf(*err_msg, "Cannot set position to 0 in file: %s", zbx_strerror(errno));
+			ret = FAIL;
+			goto out;
+		}
+
+		nbytes = (int)read(fd, buf, (size_t)BUF_SIZE);
+
+		if (-1 == nbytes)
+		{
+			/* error on read */
+			*big_rec = 0;
+			*err_msg = zbx_dsprintf(*err_msg, "Cannot read from file: %s", zbx_strerror(errno));
+			ret = FAIL;
+			goto out;
+		}
+
+		if (0 == nbytes)
+		{
+			/* end of file reached */
+			ret = SUCCEED;
+			goto out;
+		}
+
+		p_start = buf;			/* beginning of current line */
+		p = buf;			/* current byte */
+		p_end = buf + (size_t)nbytes;	/* no data from this position */
+
+		if (NULL == (p_nl = buf_find_newline(p, &p_next, p_end, cr, lf, szbyte)))
+		{
+			if (p_end > p)
+				*incomplete = 1;
+
+			if (BUF_SIZE > nbytes)
+			{
+				/* Buffer is not full (no more data available) and there is no "newline" in it. */
+				/* Do not analyze it now, keep the same position in the file and wait the next check, */
+				/* maybe more data will come. */
+
+				*lastlogsize = (zbx_uint64_t)offset;
+				ret = SUCCEED;
+				goto out;
+			}
+			else
+			{
+				/* buffer is full and there is no "newline" in it */
+
+				if (0 == *big_rec)
+				{
+					/* It is the first, beginning part of a long record. Match it against the */
+					/* regexp now (our buffer length corresponds to what we can save in the */
+					/* database). */
+
+					char	*value;
+
+					buf[BUF_SIZE] = '\0';
+
+					if ('\0' != *encoding)
+						value = convert_to_utf8(buf, (size_t)BUF_SIZE, encoding);
+					else
+						value = buf;
+
+					zabbix_log(LOG_LEVEL_WARNING, "Logfile contains a large record: \"%.64s\""
+							" (showing only the first 64 characters). Only the first 64 kB"
+							" will be analyzed, the rest will be ignored while Zabbix agent"
+							" is running.", value);
+
+					lastlogsize1 = (size_t)offset + (size_t)nbytes;
+
+					send_err = SUCCEED;
+
+					if (SUCCEED == regexp_sub_ex(regexps, value, pattern, ZBX_CASE_SENSITIVE,
+							output_template, &item_value))
+					{
+						send_err = process_value(server, port, hostname, key, item_value,
+								ITEM_STATE_NORMAL, &lastlogsize1, mtime, NULL, NULL,
+								NULL, NULL, flags | ZBX_METRIC_FLAG_PERSISTENT);
+
+						zbx_free(item_value);
+
+						if (SUCCEED == send_err)
+						{
+							*lastlogsize_sent = lastlogsize1;
+							if (NULL != mtime_sent)
+								*mtime_sent = *mtime;
+
+							(*s_count)--;
+						}
+					}
+
+					(*p_count)--;
+
+					if (SUCCEED == send_err)
+					{
+						*lastlogsize = lastlogsize1;
+						*big_rec = 1;	/* ignore the rest of this record */
+					}
+
+					if ('\0' != *encoding)
+						zbx_free(value);
+				}
+				else
+				{
+					/* It is a middle part of a long record. Ignore it. We have already */
+					/* checked the first part against the regexp. */
+					*lastlogsize = (size_t)offset + (size_t)nbytes;
+				}
+			}
+		}
+		else
+		{
+			/* the "newline" was found, so there is at least one complete record */
+			/* (or trailing part of a large record) in the buffer */
+			*incomplete = 0;
+
+			for (;;)
+			{
+				if (0 >= *p_count || 0 >= *s_count)
+				{
+					/* limit on number of processed or sent-to-server lines reached */
+					ret = SUCCEED;
+					goto out;
+				}
+
+				if (0 == *big_rec)
+				{
+					char	*value;
+
+					*p_nl = '\0';
+
+					if ('\0' != *encoding)
+						value = convert_to_utf8(p_start, (size_t)(p_nl - p_start), encoding);
+					else
+						value = p_start;
+
+					lastlogsize1 = (size_t)offset + (size_t)(p_next - buf);
+
+					send_err = SUCCEED;
+
+					if (SUCCEED == regexp_sub_ex(regexps, value, pattern, ZBX_CASE_SENSITIVE,
+							output_template, &item_value))
+					{
+						send_err = process_value(server, port, hostname, key, item_value,
+								ITEM_STATE_NORMAL, &lastlogsize1, mtime, NULL, NULL,
+								NULL, NULL, flags | ZBX_METRIC_FLAG_PERSISTENT);
+
+						zbx_free(item_value);
+
+						if (SUCCEED == send_err)
+						{
+							*lastlogsize_sent = lastlogsize1;
+							if (NULL != mtime_sent)
+								*mtime_sent = *mtime;
+
+							(*s_count)--;
+						}
+					}
+
+					(*p_count)--;
+
+					if (SUCCEED == send_err)
+						*lastlogsize = lastlogsize1;
+
+					if ('\0' != *encoding)
+						zbx_free(value);
+				}
+				else
+				{
+					/* skip the trailing part of a long record */
+					*lastlogsize = (size_t)offset + (size_t)(p_next - buf);
+					*big_rec = 0;
+				}
+
+				/* move to the next record in the buffer */
+				p_start = p_next;
+				p = p_next;
+
+				if (NULL == (p_nl = buf_find_newline(p, &p_next, p_end, cr, lf, szbyte)))
+				{
+					/* There are no complete records in the buffer. */
+					/* Try to read more data from this position if available. */
+					if (p_end > p)
+						*incomplete = 1;
+
+					if ((zbx_offset_t)-1 == zbx_lseek(fd, *lastlogsize, SEEK_SET))
+					{
+						*err_msg = zbx_dsprintf(*err_msg, "Cannot set position to " ZBX_FS_UI64
+								" in file: %s", *lastlogsize, zbx_strerror(errno));
+						ret = FAIL;
+						goto out;
+					}
+					else
+						break;
+				}
+				else
+					*incomplete = 0;
+			}
+		}
+	}
+out:
+	return ret;
+
+#undef BUF_SIZE
+}
+
+/******************************************************************************
+ *                                                                            *
+ * Function: process_log                                                      *
+ *                                                                            *
+ * Purpose: Match new records in logfile with regexp, transmit matching       *
+ *          records to Zabbix server                                          *
+ *                                                                            *
+ * Parameters:                                                                *
+ *     flags           - [IN] metric flags to check item type: log or logrt   *
+ *     filename        - [IN] logfile name                                    *
+ *     lastlogsize     - [IN/OUT] offset from the beginning of the file       *
+ *     mtime           - [IN] file modification time for reporting to server  *
+ *     skip_old_data   - [IN/OUT] start from the beginning of the file or     *
+ *                       jump to the end                                      *
+ *     big_rec         - [IN/OUT] state variable to remember whether a long   *
+ *                       record is being processed                            *
+ *     incomplete      - [OUT] 0 - the last record ended with a newline,      *
+ *                       1 - there was no newline at the end of the last      *
+ *                       record.                                              *
+ *     err_msg         - [IN/OUT] error message why an item became            *
+ *                       NOTSUPPORTED                                         *
+ *     encoding        - [IN] text string describing encoding.                *
+ *                         The following encodings are recognized:            *
+ *                           "UNICODE"                                        *
+ *                           "UNICODEBIG"                                     *
+ *                           "UNICODEFFFE"                                    *
+ *                           "UNICODELITTLE"                                  *
+ *                           "UTF-16"   "UTF16"                               *
+ *                           "UTF-16BE" "UTF16BE"                             *
+ *                           "UTF-16LE" "UTF16LE"                             *
+ *                           "UTF-32"   "UTF32"                               *
+ *                           "UTF-32BE" "UTF32BE"                             *
+ *                           "UTF-32LE" "UTF32LE".                            *
+ *                           "" (empty string) means a single-byte character  *
+ *                           set (e.g. ASCII).                                *
+ *     regexps         - [IN] array of regexps                                *
+ *     pattern         - [IN] pattern to match                                *
+ *     output_template - [IN] output formatting template                      *
+ *     p_count         - [IN/OUT] limit of records to be processed            *
+ *     s_count         - [IN/OUT] limit of records to be sent to server       *
+ *     process_value   - [IN] pointer to function process_value()             *
+ *     server          - [IN] server to send data to                          *
+ *     port            - [IN] port to send data to                            *
+ *     hostname        - [IN] hostname the data comes from                    *
+ *     key             - [IN] item key the data belongs to                    *
+ *                                                                            *
+ * Return value: returns SUCCEED on successful reading,                       *
+ *               FAIL on other cases                                          *
+ *                                                                            *
+ * Author: Eugene Grigorjev                                                   *
+ *                                                                            *
+ * Comments:                                                                  *
+ *           This function does not deal with log file rotation.              *
+ *                                                                            *
+ ******************************************************************************/
+static int	process_log(unsigned char flags, const char *filename, zbx_uint64_t *lastlogsize, int *mtime,
+		zbx_uint64_t *lastlogsize_sent, int *mtime_sent, unsigned char *skip_old_data, int *big_rec,
+		int *incomplete, char **err_msg, const char *encoding, zbx_vector_ptr_t *regexps, const char *pattern,
+		const char *output_template, int *p_count, int *s_count, zbx_process_value_func_t process_value,
+		const char *server, unsigned short port, const char *hostname, const char *key)
+{
+	const char	*__function_name = "process_log";
+
+	int		f, ret = FAIL;
+	zbx_stat_t	buf;
+	zbx_uint64_t	l_size;
+
+	zabbix_log(LOG_LEVEL_DEBUG, "In %s() filename:'%s' lastlogsize:" ZBX_FS_UI64 " mtime: %d",
+			__function_name, filename, *lastlogsize, NULL != mtime ? *mtime : 0);
+
+	if (0 != zbx_stat(filename, &buf))
+	{
+		*err_msg = zbx_dsprintf(*err_msg, "Cannot obtain information for file \"%s\": %s", filename,
+				zbx_strerror(errno));
+		goto out;
+	}
+
+	if (NULL != mtime)
+		*mtime = (int)buf.st_mtime;
+
+	if ((zbx_uint64_t)buf.st_size == *lastlogsize)
+	{
+		/* The file size has not changed. Nothing to do. Here we do not deal with a case of changing */
+		/* a logfile's content while keeping the same length. */
+		ret = SUCCEED;
+		goto out;
+	}
+
+	if (-1 == (f = zbx_open(filename, O_RDONLY)))
+	{
+		*err_msg = zbx_dsprintf(*err_msg, "Cannot open file \"%s\": %s", filename, zbx_strerror(errno));
+		goto out;
+	}
+
+	l_size = *lastlogsize;
+
+	if (1 == *skip_old_data)
+	{
+		l_size = (zbx_uint64_t)buf.st_size;
+		zabbix_log(LOG_LEVEL_DEBUG, "skipping old data in filename:'%s' to lastlogsize:" ZBX_FS_UI64,
+				filename, l_size);
+	}
+
+	if ((zbx_uint64_t)buf.st_size < l_size)	/* handle file truncation */
+		l_size = 0;
+
+	if ((zbx_offset_t)-1 != zbx_lseek(f, l_size, SEEK_SET))
+	{
+		*lastlogsize = l_size;
+		*skip_old_data = 0;
+
+		ret = zbx_read2(f, flags, lastlogsize, mtime, big_rec, incomplete, err_msg, encoding, regexps, pattern,
+				output_template, p_count, s_count, process_value, server, port, hostname, key,
+				lastlogsize_sent, mtime_sent);
+	}
+	else
+	{
+		*err_msg = zbx_dsprintf(*err_msg, "Cannot set position to " ZBX_FS_UI64 " in file \"%s\": %s",
+				l_size, filename, zbx_strerror(errno));
+	}
+
+	if (0 != close(f))
+	{
+		*err_msg = zbx_dsprintf(*err_msg, "Cannot close file \"%s\": %s", filename, zbx_strerror(errno));
+		ret = FAIL;
+	}
+out:
+	zabbix_log(LOG_LEVEL_DEBUG, "End of %s() filename:'%s' lastlogsize:" ZBX_FS_UI64 " mtime: %d ret:%s",
+			__function_name, filename, *lastlogsize, NULL != mtime ? *mtime : 0, zbx_result_string(ret));
+
+	return ret;
+}
+
 /******************************************************************************
  *                                                                            *
  * Function: process_logrt                                                    *
@@ -1692,720 +2124,4 @@
 	zabbix_log(LOG_LEVEL_DEBUG, "End of %s():%s", __function_name, zbx_result_string(ret));
 
 	return ret;
-}
-
-=======
->>>>>>> 1f19a2fa
-static char	*buf_find_newline(char *p, char **p_next, const char *p_end, const char *cr, const char *lf,
-		size_t szbyte)
-{
-	if (1 == szbyte)	/* single-byte character set */
-	{
-		for (; p < p_end; p++)
-		{
-			if (0xd < *p || 0xa > *p)
-				continue;
-
-			if (0xa == *p)  /* LF (Unix) */
-			{
-				*p_next = p + 1;
-				return p;
-			}
-
-			if (0xd == *p)	/* CR (Mac) */
-			{
-				if (p < p_end - 1 && 0xa == *(p + 1))   /* CR+LF (Windows) */
-				{
-					*p_next = p + 2;
-					return p;
-				}
-
-				*p_next = p + 1;
-				return p;
-			}
-		}
-		return (char *)NULL;
-	}
-	else
-	{
-		while (p <= p_end - szbyte)
-		{
-			if (0 == memcmp(p, lf, szbyte))		/* LF (Unix) */
-			{
-				*p_next = p + szbyte;
-				return p;
-			}
-
-			if (0 == memcmp(p, cr, szbyte))		/* CR (Mac) */
-			{
-				if (p <= p_end - szbyte - szbyte && 0 == memcmp(p + szbyte, lf, szbyte))
-				{
-					/* CR+LF (Windows) */
-					*p_next = p + szbyte + szbyte;
-					return p;
-				}
-
-				*p_next = p + szbyte;
-				return p;
-			}
-
-			p += szbyte;
-		}
-		return (char *)NULL;
-	}
-}
-
-static int	zbx_read2(int fd, unsigned char flags, zbx_uint64_t *lastlogsize, int *mtime, int *big_rec,
-		int *incomplete, char **err_msg, const char *encoding, zbx_vector_ptr_t *regexps, const char *pattern,
-		const char *output_template, int *p_count, int *s_count, zbx_process_value_func_t process_value,
-		const char *server, unsigned short port, const char *hostname, const char *key,
-		zbx_uint64_t *lastlogsize_sent, int *mtime_sent)
-{
-	ZBX_THREAD_LOCAL static char	*buf = NULL;
-
-	int				ret, nbytes;
-	const char			*cr, *lf, *p_end;
-	char				*p_start, *p, *p_nl, *p_next, *item_value = NULL;
-	size_t				szbyte;
-	zbx_offset_t			offset;
-	int				send_err;
-	zbx_uint64_t			lastlogsize1;
-
-#define BUF_SIZE	(256 * ZBX_KIBIBYTE)	/* The longest encodings use 4 bytes for every character. To send */
-						/* up to 64 k characters to Zabbix server a 256 kB buffer might be */
-						/* required. */
-
-	if (NULL == buf)
-		buf = zbx_malloc(buf, (size_t)(BUF_SIZE + 1));
-
-	find_cr_lf_szbyte(encoding, &cr, &lf, &szbyte);
-
-	for (;;)
-	{
-		if (0 >= *p_count || 0 >= *s_count)
-		{
-			/* limit on number of processed or sent-to-server lines reached */
-			ret = SUCCEED;
-			goto out;
-		}
-
-		if ((zbx_offset_t)-1 == (offset = zbx_lseek(fd, 0, SEEK_CUR)))
-		{
-			*big_rec = 0;
-			*err_msg = zbx_dsprintf(*err_msg, "Cannot set position to 0 in file: %s", zbx_strerror(errno));
-			ret = FAIL;
-			goto out;
-		}
-
-		nbytes = (int)read(fd, buf, (size_t)BUF_SIZE);
-
-		if (-1 == nbytes)
-		{
-			/* error on read */
-			*big_rec = 0;
-			*err_msg = zbx_dsprintf(*err_msg, "Cannot read from file: %s", zbx_strerror(errno));
-			ret = FAIL;
-			goto out;
-		}
-
-		if (0 == nbytes)
-		{
-			/* end of file reached */
-			ret = SUCCEED;
-			goto out;
-		}
-
-		p_start = buf;			/* beginning of current line */
-		p = buf;			/* current byte */
-		p_end = buf + (size_t)nbytes;	/* no data from this position */
-
-		if (NULL == (p_nl = buf_find_newline(p, &p_next, p_end, cr, lf, szbyte)))
-		{
-			if (p_end > p)
-				*incomplete = 1;
-
-			if (BUF_SIZE > nbytes)
-			{
-				/* Buffer is not full (no more data available) and there is no "newline" in it. */
-				/* Do not analyze it now, keep the same position in the file and wait the next check, */
-				/* maybe more data will come. */
-
-				*lastlogsize = (zbx_uint64_t)offset;
-				ret = SUCCEED;
-				goto out;
-			}
-			else
-			{
-				/* buffer is full and there is no "newline" in it */
-
-				if (0 == *big_rec)
-				{
-					/* It is the first, beginning part of a long record. Match it against the */
-					/* regexp now (our buffer length corresponds to what we can save in the */
-					/* database). */
-
-					char	*value;
-
-					buf[BUF_SIZE] = '\0';
-
-					if ('\0' != *encoding)
-						value = convert_to_utf8(buf, (size_t)BUF_SIZE, encoding);
-					else
-						value = buf;
-
-					zabbix_log(LOG_LEVEL_WARNING, "Logfile contains a large record: \"%.64s\""
-							" (showing only the first 64 characters). Only the first 64 kB"
-							" will be analyzed, the rest will be ignored while Zabbix agent"
-							" is running.", value);
-
-					lastlogsize1 = (size_t)offset + (size_t)nbytes;
-
-					send_err = SUCCEED;
-
-					if (SUCCEED == regexp_sub_ex(regexps, value, pattern, ZBX_CASE_SENSITIVE,
-							output_template, &item_value))
-					{
-						send_err = process_value(server, port, hostname, key, item_value,
-								ITEM_STATE_NORMAL, &lastlogsize1, mtime, NULL, NULL,
-								NULL, NULL, flags | ZBX_METRIC_FLAG_PERSISTENT);
-
-						zbx_free(item_value);
-
-						if (SUCCEED == send_err)
-						{
-							*lastlogsize_sent = lastlogsize1;
-							if (NULL != mtime_sent)
-								*mtime_sent = *mtime;
-
-							(*s_count)--;
-						}
-					}
-
-					(*p_count)--;
-
-					if (SUCCEED == send_err)
-					{
-						*lastlogsize = lastlogsize1;
-						*big_rec = 1;	/* ignore the rest of this record */
-					}
-
-					if ('\0' != *encoding)
-						zbx_free(value);
-				}
-				else
-				{
-					/* It is a middle part of a long record. Ignore it. We have already */
-					/* checked the first part against the regexp. */
-					*lastlogsize = (size_t)offset + (size_t)nbytes;
-				}
-			}
-		}
-		else
-		{
-			/* the "newline" was found, so there is at least one complete record */
-			/* (or trailing part of a large record) in the buffer */
-			*incomplete = 0;
-
-			for (;;)
-			{
-				if (0 >= *p_count || 0 >= *s_count)
-				{
-					/* limit on number of processed or sent-to-server lines reached */
-					ret = SUCCEED;
-					goto out;
-				}
-
-				if (0 == *big_rec)
-				{
-					char	*value;
-
-					*p_nl = '\0';
-
-					if ('\0' != *encoding)
-						value = convert_to_utf8(p_start, (size_t)(p_nl - p_start), encoding);
-					else
-						value = p_start;
-
-					lastlogsize1 = (size_t)offset + (size_t)(p_next - buf);
-
-					send_err = SUCCEED;
-
-					if (SUCCEED == regexp_sub_ex(regexps, value, pattern, ZBX_CASE_SENSITIVE,
-							output_template, &item_value))
-					{
-						send_err = process_value(server, port, hostname, key, item_value,
-								ITEM_STATE_NORMAL, &lastlogsize1, mtime, NULL, NULL,
-								NULL, NULL, flags | ZBX_METRIC_FLAG_PERSISTENT);
-
-						zbx_free(item_value);
-
-						if (SUCCEED == send_err)
-						{
-							*lastlogsize_sent = lastlogsize1;
-							if (NULL != mtime_sent)
-								*mtime_sent = *mtime;
-
-							(*s_count)--;
-						}
-					}
-
-					(*p_count)--;
-
-					if (SUCCEED == send_err)
-						*lastlogsize = lastlogsize1;
-
-					if ('\0' != *encoding)
-						zbx_free(value);
-				}
-				else
-				{
-					/* skip the trailing part of a long record */
-					*lastlogsize = (size_t)offset + (size_t)(p_next - buf);
-					*big_rec = 0;
-				}
-
-				/* move to the next record in the buffer */
-				p_start = p_next;
-				p = p_next;
-
-				if (NULL == (p_nl = buf_find_newline(p, &p_next, p_end, cr, lf, szbyte)))
-				{
-					/* There are no complete records in the buffer. */
-					/* Try to read more data from this position if available. */
-					if (p_end > p)
-						*incomplete = 1;
-
-					if ((zbx_offset_t)-1 == zbx_lseek(fd, *lastlogsize, SEEK_SET))
-					{
-						*err_msg = zbx_dsprintf(*err_msg, "Cannot set position to " ZBX_FS_UI64
-								" in file: %s", *lastlogsize, zbx_strerror(errno));
-						ret = FAIL;
-						goto out;
-					}
-					else
-						break;
-				}
-				else
-					*incomplete = 0;
-			}
-		}
-	}
-out:
-	return ret;
-
-#undef BUF_SIZE
-}
-
-/******************************************************************************
- *                                                                            *
- * Function: process_log                                                      *
- *                                                                            *
- * Purpose: Match new records in logfile with regexp, transmit matching       *
- *          records to Zabbix server                                          *
- *                                                                            *
- * Parameters:                                                                *
- *     flags           - [IN] metric flags to check item type: log or logrt   *
- *     filename        - [IN] logfile name                                    *
- *     lastlogsize     - [IN/OUT] offset from the beginning of the file       *
- *     mtime           - [IN] file modification time for reporting to server  *
- *     skip_old_data   - [IN/OUT] start from the beginning of the file or     *
- *                       jump to the end                                      *
- *     big_rec         - [IN/OUT] state variable to remember whether a long   *
- *                       record is being processed                            *
- *     incomplete      - [OUT] 0 - the last record ended with a newline,      *
- *                       1 - there was no newline at the end of the last      *
- *                       record.                                              *
- *     err_msg         - [IN/OUT] error message why an item became            *
- *                       NOTSUPPORTED                                         *
- *     encoding        - [IN] text string describing encoding.                *
- *                         The following encodings are recognized:            *
- *                           "UNICODE"                                        *
- *                           "UNICODEBIG"                                     *
- *                           "UNICODEFFFE"                                    *
- *                           "UNICODELITTLE"                                  *
- *                           "UTF-16"   "UTF16"                               *
- *                           "UTF-16BE" "UTF16BE"                             *
- *                           "UTF-16LE" "UTF16LE"                             *
- *                           "UTF-32"   "UTF32"                               *
- *                           "UTF-32BE" "UTF32BE"                             *
- *                           "UTF-32LE" "UTF32LE".                            *
- *                           "" (empty string) means a single-byte character  *
- *                           set (e.g. ASCII).                                *
- *     regexps         - [IN] array of regexps                                *
- *     pattern         - [IN] pattern to match                                *
- *     output_template - [IN] output formatting template                      *
- *     p_count         - [IN/OUT] limit of records to be processed            *
- *     s_count         - [IN/OUT] limit of records to be sent to server       *
- *     process_value   - [IN] pointer to function process_value()             *
- *     server          - [IN] server to send data to                          *
- *     port            - [IN] port to send data to                            *
- *     hostname        - [IN] hostname the data comes from                    *
- *     key             - [IN] item key the data belongs to                    *
- *                                                                            *
- * Return value: returns SUCCEED on successful reading,                       *
- *               FAIL on other cases                                          *
- *                                                                            *
- * Author: Eugene Grigorjev                                                   *
- *                                                                            *
- * Comments:                                                                  *
- *           This function does not deal with log file rotation.              *
- *                                                                            *
- ******************************************************************************/
-static int	process_log(const char *filename, zbx_uint64_t *lastlogsize, int *mtime, unsigned char *skip_old_data,
-		int *big_rec, int *incomplete, char **err_msg, const char *encoding, zbx_vector_ptr_t *regexps,
-		const char *pattern, const char *output_template, int *p_count, int *s_count,
-		zbx_process_value_func_t process_value, const char *server, unsigned short port, const char *hostname,
-		const char *key)
-{
-	const char	*__function_name = "process_log";
-
-	int		f, ret = FAIL;
-	zbx_stat_t	buf;
-	zbx_uint64_t	l_size;
-
-	zabbix_log(LOG_LEVEL_DEBUG, "In %s() filename:'%s' lastlogsize:" ZBX_FS_UI64 " mtime: %d",
-			__function_name, filename, *lastlogsize, NULL != mtime ? *mtime : 0);
-
-	if (0 != zbx_stat(filename, &buf))
-	{
-		*err_msg = zbx_dsprintf(*err_msg, "Cannot obtain information for file \"%s\": %s", filename,
-				zbx_strerror(errno));
-		goto out;
-	}
-
-	if (NULL != mtime)
-		*mtime = (int)buf.st_mtime;
-
-	if ((zbx_uint64_t)buf.st_size == *lastlogsize)
-	{
-		/* The file size has not changed. Nothing to do. Here we do not deal with a case of changing */
-		/* a logfile's content while keeping the same length. */
-		ret = SUCCEED;
-		goto out;
-	}
-
-	if (-1 == (f = zbx_open(filename, O_RDONLY)))
-	{
-		*err_msg = zbx_dsprintf(*err_msg, "Cannot open file \"%s\": %s", filename, zbx_strerror(errno));
-		goto out;
-	}
-
-	l_size = *lastlogsize;
-
-	if (1 == *skip_old_data)
-	{
-		l_size = (zbx_uint64_t)buf.st_size;
-		zabbix_log(LOG_LEVEL_DEBUG, "skipping old data in filename:'%s' to lastlogsize:" ZBX_FS_UI64,
-				filename, l_size);
-	}
-
-	if ((zbx_uint64_t)buf.st_size < l_size)		/* handle file truncation */
-		l_size = 0;
-
-	if ((zbx_offset_t)-1 != zbx_lseek(f, l_size, SEEK_SET))
-	{
-		*lastlogsize = l_size;
-		*skip_old_data = 0;
-
-		ret = zbx_read2(f, lastlogsize, mtime, big_rec, incomplete, err_msg, encoding, regexps, pattern,
-				output_template, p_count, s_count, process_value, server, port, hostname, key);
-	}
-	else
-	{
-		*err_msg = zbx_dsprintf(*err_msg, "Cannot set position to " ZBX_FS_UI64 " in file \"%s\": %s",
-				l_size, filename, zbx_strerror(errno));
-	}
-
-	if (0 != close(f))
-	{
-		*err_msg = zbx_dsprintf(*err_msg, "Cannot close file \"%s\": %s", filename, zbx_strerror(errno));
-		ret = FAIL;
-	}
-out:
-	zabbix_log(LOG_LEVEL_DEBUG, "End of %s() filename:'%s' lastlogsize:" ZBX_FS_UI64 " mtime: %d ret:%s",
-			__function_name, filename, *lastlogsize, NULL != mtime ? *mtime : 0, zbx_result_string(ret));
-
-	return ret;
-}
-
-/******************************************************************************
- *                                                                            *
- * Function: process_logrt                                                    *
- *                                                                            *
- * Purpose: Find new records in logfiles                                      *
- *                                                                            *
- * Parameters:                                                                *
- *     is_logrt         - [IN] Item type: 0 - log[], 1 - logrt[]              *
- *     filename         - [IN] logfile name (regular expression with a path)  *
- *     lastlogsize      - [IN/OUT] offset from the beginning of the file      *
- *     mtime            - [IN/OUT] last modification time of the file         *
- *     skip_old_data    - [IN/OUT] start from the beginning of the file or    *
- *                        jump to the end                                     *
- *     big_rec          - [IN/OUT] state variable to remember whether a long  *
- *                        record is being processed                           *
- *     use_ino          - [IN/OUT] how to use inode numbers                   *
- *     err_msg          - [IN/OUT] error message why an item became           *
- *                        NOTSUPPORTED                                        *
- *     logfiles_old     - [IN/OUT] array of logfiles from the last check      *
- *     logfiles_num_old - [IN/OUT] number of elements in "logfiles_old"       *
- *     encoding         - [IN] text string describing encoding.               *
- *                          The following encodings are recognized:           *
- *                            "UNICODE"                                       *
- *                            "UNICODEBIG"                                    *
- *                            "UNICODEFFFE"                                   *
- *                            "UNICODELITTLE"                                 *
- *                            "UTF-16"   "UTF16"                              *
- *                            "UTF-16BE" "UTF16BE"                            *
- *                            "UTF-16LE" "UTF16LE"                            *
- *                            "UTF-32"   "UTF32"                              *
- *                            "UTF-32BE" "UTF32BE"                            *
- *                            "UTF-32LE" "UTF32LE".                           *
- *                          "" (empty string) means a single-byte character   *
- *                             set.                                           *
- *     regexps          - [IN] array of regexps                               *
- *     pattern          - [IN] pattern to match                               *
- *     output_template  - [IN] output formatting template                     *
- *     p_count          - [IN/OUT] limit of records to be processed           *
- *     s_count          - [IN/OUT] limit of records to be sent to server      *
- *     process_value    - [IN] pointer to function process_value()            *
- *     server           - [IN] server to send data to                         *
- *     port             - [IN] port to send data to                           *
- *     hostname         - [IN] hostname the data comes from                   *
- *     key              - [IN] item key the data belongs to                   *
- *                                                                            *
- * Return value: returns SUCCEED on successful reading,                       *
- *               FAIL on other cases                                          *
- *                                                                            *
- * Author: Dmitry Borovikov (logrotation)                                     *
- *                                                                            *
- ******************************************************************************/
-<<<<<<< HEAD
-int	process_log(unsigned char flags, const char *filename, zbx_uint64_t *lastlogsize, int *mtime,
-		zbx_uint64_t *lastlogsize_sent, int *mtime_sent, unsigned char *skip_old_data, int *big_rec,
-		int *incomplete, char **err_msg, const char *encoding, zbx_vector_ptr_t *regexps, const char *pattern,
-		const char *output_template, int *p_count, int *s_count, zbx_process_value_func_t process_value,
-		const char *server, unsigned short port, const char *hostname, const char *key)
-=======
-int	process_logrt(int is_logrt, const char *filename, zbx_uint64_t *lastlogsize, int *mtime,
-		unsigned char *skip_old_data, int *big_rec, int *use_ino, char **err_msg,
-		struct st_logfile **logfiles_old, int *logfiles_num_old, const char *encoding,
-		zbx_vector_ptr_t *regexps, const char *pattern, const char *output_template, int *p_count, int *s_count,
-		zbx_process_value_func_t process_value, const char *server, unsigned short port, const char *hostname,
-		const char *key)
->>>>>>> 1f19a2fa
-{
-	const char		*__function_name = "process_logrt";
-	int			i, j, start_idx, ret = FAIL, logfiles_num = 0, logfiles_alloc = 0, seq = 1,
-				max_old_seq = 0, old_last, from_first_file = 1;
-	char			*old2new = NULL;
-	struct st_logfile	*logfiles = NULL;
-	time_t			now;
-
-	zabbix_log(LOG_LEVEL_DEBUG, "In %s() is_logrt:%d filename:'%s' lastlogsize:" ZBX_FS_UI64 " mtime:%d",
-			__function_name, is_logrt, filename, *lastlogsize, *mtime);
-
-	/* Minimize data loss if the system clock has been set back in time. */
-	/* Setting the clock ahead of time is harmless in our case. */
-	if (*mtime > (now = time(NULL)))
-	{
-		int	old_mtime;
-
-		old_mtime = *mtime;
-		*mtime = (int)now;
-
-		zabbix_log(LOG_LEVEL_WARNING, "System clock has been set back in time. Setting agent mtime %d "
-				"seconds back.", (int)(old_mtime - now));
-	}
-
-	if (SUCCEED != make_logfile_list(is_logrt, filename, mtime, &logfiles, &logfiles_alloc, &logfiles_num, use_ino,
-			err_msg))
-	{
-		/* an error occurred or a file was not accessible for a log[] item */
-		goto out;
-	}
-
-	if (0 == logfiles_num)
-	{
-		/* there were no files for a logrt[] item to analyze */
-		ret = SUCCEED;
-		goto out;
-	}
-
-	start_idx = (1 == *skip_old_data ? logfiles_num - 1 : 0);
-
-	/* mark files to be skipped as processed (in case of 'skip_old_data' was set) */
-	for (i = 0; i < start_idx; i++)
-	{
-		logfiles[i].processed_size = logfiles[i].size;
-		logfiles[i].seq = seq++;
-	}
-
-	if (0 < *logfiles_num_old && 0 < logfiles_num)
-	{
-		/* set up a mapping array from old files to new files */
-		old2new = zbx_malloc(old2new, (size_t)logfiles_num * (size_t)(*logfiles_num_old) * sizeof(char));
-
-		if (SUCCEED != setup_old2new(old2new, *logfiles_old, *logfiles_num_old, logfiles, logfiles_num,
-				*use_ino, err_msg))
-		{
-			destroy_logfile_list(&logfiles, &logfiles_alloc, &logfiles_num);
-			zbx_free(old2new);
-			goto out;
-		}
-
-		if (1 < *logfiles_num_old || 1 < logfiles_num)
-			resolve_old2new(old2new, *logfiles_num_old, logfiles_num);
-
-		/* Transfer data about fully and partially processed files from the old file list to the new list. */
-		for (i = 0; i < *logfiles_num_old; i++)
-		{
-			if (0 < (*logfiles_old)[i].processed_size && 0 == (*logfiles_old)[i].incomplete &&
-					-1 != (j = find_old2new(old2new, logfiles_num, i)))
-			{
-				if ((*logfiles_old)[i].size == (*logfiles_old)[i].processed_size
-						&& (*logfiles_old)[i].size == logfiles[j].size)
-				{
-					/* the file was fully processed during the previous check and must be ignored */
-					/* during this check */
-					logfiles[j].processed_size = logfiles[j].size;
-					logfiles[j].seq = seq++;
-				}
-				else
-				{
-					/* the file was not fully processed during the previous check or has grown */
-					logfiles[j].processed_size = (*logfiles_old)[i].processed_size;
-				}
-			}
-			else if (1 == (*logfiles_old)[i].incomplete &&
-					-1 != (j = find_old2new(old2new, logfiles_num, i)))
-			{
-				if ((*logfiles_old)[i].size < logfiles[j].size)
-				{
-					/* The file was not fully processed because of incomplete last record */
-					/* but it has grown. Try to process it further. */
-					logfiles[j].incomplete = 0;
-				}
-				else
-					logfiles[j].incomplete = 1;
-
-				logfiles[j].processed_size = (*logfiles_old)[i].processed_size;
-			}
-
-			/* find the last file processed (fully or partially) in the previous check */
-			if (max_old_seq < (*logfiles_old)[i].seq)
-			{
-				max_old_seq = (*logfiles_old)[i].seq;
-				old_last = i;
-			}
-		}
-
-		/* find the first file to continue from in the new file list */
-		if (0 < max_old_seq && -1 == (start_idx = find_old2new(old2new, logfiles_num, old_last)))
-		{
-			/* Cannot find the successor of the last processed file from the previous check. */
-			/* 'lastlogsize' does not apply in this case. */
-			*lastlogsize = 0;
-			start_idx = 0;
-		}
-	}
-
-<<<<<<< HEAD
-	if ((zbx_uint64_t)buf.st_size < l_size)	/* handle file truncation */
-		l_size = 0;
-=======
-	zbx_free(old2new);
->>>>>>> 1f19a2fa
-
-	if (SUCCEED == zabbix_check_log_level(LOG_LEVEL_DEBUG))
-	{
-		zabbix_log(LOG_LEVEL_DEBUG, "process_logrt() old file list:");
-		if (NULL != *logfiles_old)
-			print_logfile_list(*logfiles_old, *logfiles_num_old);
-		else
-			zabbix_log(LOG_LEVEL_DEBUG, "   file list empty");
-
-<<<<<<< HEAD
-		ret = zbx_read2(f, flags, lastlogsize, mtime, big_rec, incomplete, err_msg, encoding, regexps, pattern,
-				output_template, p_count, s_count, process_value, server, port, hostname, key,
-				lastlogsize_sent, mtime_sent);
-=======
-		zabbix_log(LOG_LEVEL_DEBUG, "process_logrt() new file list: (mtime:%d lastlogsize:" ZBX_FS_UI64
-				" start_idx:%d)", *mtime, *lastlogsize, start_idx);
-		if (NULL != logfiles)
-			print_logfile_list(logfiles, logfiles_num);
-		else
-			zabbix_log(LOG_LEVEL_DEBUG, "   file list empty");
->>>>>>> 1f19a2fa
-	}
-
-	/* forget the old logfile list */
-	if (NULL != *logfiles_old)
-	{
-		for (i = 0; i < *logfiles_num_old; i++)
-			zbx_free((*logfiles_old)[i].filename);
-
-		*logfiles_num_old = 0;
-		zbx_free(*logfiles_old);
-	}
-
-	/* enter the loop with index of the first file to be processed, later continue the loop from the start */
-	i = start_idx;
-
-	/* from now assume success - it could be that there is nothing to do */
-	ret = SUCCEED;
-
-	while (i < logfiles_num)
-	{
-		if (0 == logfiles[i].incomplete && (logfiles[i].size != logfiles[i].processed_size ||
-				0 == logfiles[i].seq))
-		{
-			if (start_idx != i)
-				*lastlogsize = logfiles[i].processed_size;
-
-			ret = process_log(logfiles[i].filename, lastlogsize, (1 == is_logrt) ? mtime : NULL,
-					skip_old_data, big_rec, &logfiles[i].incomplete, err_msg, encoding, regexps,
-					pattern, output_template, p_count, s_count, process_value, server, port,
-					hostname, key);
-
-			/* process_log() advances 'lastlogsize' only on success therefore */
-			/* we do not check for errors here */
-			logfiles[i].processed_size = *lastlogsize;
-
-			/* Mark file as processed (at least partially). In case if process_log() failed we will stop */
-			/* the current checking. In the next check the file will be marked in the list of old files */
-			/* and we will know where we left off. */
-			logfiles[i].seq = seq++;
-
-			if (SUCCEED != ret)
-				break;
-
-			if (0 >= *p_count || 0 >= *s_count)
-			{
-				ret = SUCCEED;
-				break;
-			}
-		}
-
-		if (0 != from_first_file)
-		{
-			/* We have processed the file where we left off in the previous check. */
-			from_first_file = 0;
-
-			/* Now proceed from the beginning of the new file list to process the remaining files. */
-			i = 0;
-			continue;
-		}
-
-		i++;
-	}
-
-	/* remember the current logfile list */
-	*logfiles_num_old = logfiles_num;
-
-	if (0 < logfiles_num)
-		*logfiles_old = logfiles;
-out:
-	zabbix_log(LOG_LEVEL_DEBUG, "End of %s():%s", __function_name, zbx_result_string(ret));
-
-	return ret;
 }