/*
** Zabbix
** Copyright (C) 2000-2011 Zabbix SIA
**
** This program is free software; you can redistribute it and/or modify
** it under the terms of the GNU General Public License as published by
** the Free Software Foundation; either version 2 of the License, or
** (at your option) any later version.
**
** This program is distributed in the hope that it will be useful,
** but WITHOUT ANY WARRANTY; without even the implied warranty of
** MERCHANTABILITY or FITNESS FOR A PARTICULAR PURPOSE.  See the
** GNU General Public License for more details.
**
** You should have received a copy of the GNU General Public License
** along with this program; if not, write to the Free Software
** Foundation, Inc., 675 Mass Ave, Cambridge, MA 02139, USA.
**/

#include "common.h"
#include "logfiles.h"
#include "log.h"

/******************************************************************************
 *                                                                            *
 * Function: split_string                                                     *
 *                                                                            *
 * Purpose: separates given string to two parts by given delimiter in string  *
 *                                                                            *
 * Parameters: str - the string to split                                      *
 *             del - pointer to a character in the string                     *
 *             part1 - pointer to buffer for the first part with delimiter    *
 *             part2 - pointer to buffer for the second part                  *
 *                                                                            *
 * Return value: SUCCEED - on splitting without errors                        *
 *               FAIL - on splitting with errors                              *
 *                                                                            *
 * Author: Dmitry Borovikov, Aleksandrs Saveljevs                             *
 *                                                                            *
 * Comments: Memory for "part1" and "part2" is allocated only on SUCCEED.     *
 *                                                                            *
 ******************************************************************************/
static int	split_string(const char *str, const char *del, char **part1, char **part2)
{
	int	str_length = 0;
	int	part1_length = 0;
	int	part2_length = 0;

	assert(str);
	assert(*str);/* why to split an empty string */
	assert(del);
	assert(*del);/* why to split if "part2" is empty */
	assert(part1);
	assert(NULL == *part1);/* target 1 must be empty */
	assert(part2);
	assert(NULL == *part2);/* target 2 must be empty */

	zabbix_log(LOG_LEVEL_DEBUG, "In split_string(): str [%s] del [%s]", str, del);

	str_length = strlen(str);

	/* since the purpose of this function is to be used in split_filename(), we allow part1 to be */
	/* just *del (e.g., "/" - file system root), but we do not allow part2 (filename) to be empty */
	if (del < str || del >= (str + str_length - 1))
	{
		zabbix_log(LOG_LEVEL_DEBUG, "Delimiter is out of range. Cannot proceed.");
		return FAIL;
	}

	part1_length = del - str + 1;
	part2_length = str_length - part1_length;

	*part1 = zbx_malloc(*part1, part1_length + 1);
	zbx_strlcpy(*part1, str, part1_length + 1);

	*part2 = zbx_malloc(*part2, part2_length + 1);
	zbx_strlcpy(*part2, str + part1_length, part2_length + 1);

	zabbix_log(LOG_LEVEL_DEBUG, "End split_string(): part1 [%s] part2 [%s]", *part1, *part2);

	return SUCCEED;
}

/******************************************************************************
 *                                                                            *
 * Function: split_filename                                                   *
 *                                                                            *
 * Purpose: separates filename to directory and to file format (regexp)       *
 *                                                                            *
 * Parameters: filename - first parameter of log[] item                       *
 *                                                                            *
 * Return value: SUCCEED - on successful splitting                            *
 *               FAIL - on unable to split sensibly                           *
 *                                                                            *
 * Author: Dmitry Borovikov                                                   *
 *                                                                            *
 * Comments: Allocates memory for "directory" and "format" only on success.   *
 *           On fail, memory, allocated for "directory" and "format",         *
 *           is freed.                                                        *
 *                                                                            *
 ******************************************************************************/
static int	split_filename(const char *filename, char **directory, char **format)
{
	const char	*__function_name = "split_filename";
	const char	*separator = NULL;
	struct stat	buf;
#ifdef _WINDOWS
	size_t		sz;
#endif/*_WINDOWS*/

	zabbix_log(LOG_LEVEL_DEBUG, "In %s() filename:'%s'",
			__function_name, filename);

	assert(directory && !*directory);
	assert(format && !*format);

	if (!filename || *filename == '\0')
	{
		zabbix_log(LOG_LEVEL_DEBUG, "Cannot split empty path!");
		return FAIL;
	}

/* special processing for Windows world, since PATH part cannot be simply divided from REGEXP part (file format) */
#ifdef _WINDOWS
	for (sz = strlen(filename) - 1, separator = &filename[sz]; separator >= filename; separator--)
	{
		if (PATH_SEPARATOR != *separator)
			continue;

		zabbix_log(LOG_LEVEL_DEBUG, "%s() %s",
				__function_name, filename);
		zabbix_log(LOG_LEVEL_DEBUG, "%s() %*s",
				__function_name, separator - filename + 1, "^");

		/* separator must be relative delimiter of the original filename */
		if (FAIL == split_string(filename, separator, directory, format))
		{
			zabbix_log(LOG_LEVEL_DEBUG, "Cannot split [%s].", filename);
			return FAIL;
		}

		sz = strlen(*directory);

		/* Windows world verification */
		if (sz + 1 > MAX_PATH)
		{
			zabbix_log(LOG_LEVEL_DEBUG, "Directory path is too long. Cannot proceed.");
			zbx_free(*directory);
			zbx_free(*format);
			return FAIL;
		}

		/* Windows "stat" functions cannot get info about directories with '\' at the end of the path, */
		/* except for root directories 'x:\' */
		if (0 == zbx_stat(*directory, &buf) && S_ISDIR(buf.st_mode))
			break;

		if (sz > 0 && PATH_SEPARATOR == (*directory)[sz - 1])
		{
			(*directory)[sz - 1] = '\0';

			if (0 == zbx_stat(*directory, &buf) && S_ISDIR(buf.st_mode))
			{
				(*directory)[sz - 1] = PATH_SEPARATOR;
				break;
			}
		}

		zabbix_log(LOG_LEVEL_DEBUG, "Cannot find [%s] directory.", *directory);
		zbx_free(*directory);
		zbx_free(*format);
	}
	
	if (separator < filename)
		return FAIL;

#else/* _WINDOWS */
	separator = strrchr(filename, (int)PATH_SEPARATOR);
	if (separator == NULL)
	{
		zabbix_log(LOG_LEVEL_DEBUG, "Filename [%s] does not contain any path separator [%c].", filename, PATH_SEPARATOR);
		return FAIL;
	}
	if (SUCCEED != split_string(filename, separator, directory, format))
	{
		zabbix_log(LOG_LEVEL_DEBUG, "Filename [%s] cannot be sensibly split by [%c].", filename, PATH_SEPARATOR);
		return FAIL;
	}
	/* Checking whether directory exists. */
	if (-1 == zbx_stat(*directory, &buf))
	{
		zabbix_log(LOG_LEVEL_WARNING, "Directory [%s] cannot be found on the file system.", *directory);
		zbx_free(*directory);
		zbx_free(*format);
		return FAIL;
	}
	/* Checking whether directory is really directory, not file. */
	if (!S_ISDIR(buf.st_mode))
	{
		zabbix_log(LOG_LEVEL_WARNING, "Directory [%s] is a file. Cannot proceed.", *directory);
		zbx_free(*directory);
		zbx_free(*format);
		return FAIL;
	}
#endif/* _WINDOWS */

	zabbix_log(LOG_LEVEL_DEBUG, "End %s() directory:'%s' format:'%s'",
			__function_name, *directory, *format);

	return SUCCEED;
}

struct st_logfile
{
	char	*filename;
	int	mtime;
};

/******************************************************************************
 *                                                                            *
 * Function: free_logfiles                                                    *
 *                                                                            *
 * Purpose: releases memory allocated for logfiles                            *
 *                                                                            *
 * Parameters: logfiles - pointer to the list of logfiles                     *
 *             logfiles_alloc - number of logfiles memory was allocated for   *
 *             logfiles_num - number of already inserted logfiles             *
 *                                                                            *
 * Return value: none                                                         *
 *                                                                            *
 * Author: Dmitry Borovikov                                                   *
 *                                                                            *
 * Comments: none                                                             *
 *                                                                            *
 ******************************************************************************/
static void free_logfiles(struct st_logfile **logfiles, int *logfiles_alloc, int *logfiles_num)
{
	int	i;

	zabbix_log(LOG_LEVEL_DEBUG, "In free_logfiles() number of logfiles [%d]", *logfiles_num);

	for (i = 0; i < *logfiles_num; i++)
	{
		zbx_free((*logfiles)[i].filename);
	}
	zbx_free(*logfiles);
	*logfiles_alloc = 0;
	*logfiles_num = 0;
}

/******************************************************************************
 *                                                                            *
 * Function: add_logfile                                                      *
 *                                                                            *
 * Purpose: adds information of a logfile to the list of logfiles             *
 *                                                                            *
 * Parameters: logfiles - pointer to the list of logfiles                     *
 *             logfiles_alloc - number of logfiles memory was allocated for   *
 *             logfiles_num - number of already inserted logfiles             *
 *             filename - name of a logfile (without a path)                  *
 *             mtime - modification time of a logfile                         *
 *                                                                            *
 * Return value: none                                                         *
 *                                                                            *
 * Author: Dmitry Borovikov                                                   *
 *                                                                            *
 * Comments: Must change sorting order to decrease a number of memory moves!  *
 *           Do not forget to change process_log() accordingly!               *
 *                                                                            *
 ******************************************************************************/
static void add_logfile(struct st_logfile **logfiles, int *logfiles_alloc, int *logfiles_num, const char *filename, int mtime)
{
	const char	*__function_name = "add_logfile";
	int		i = 0, cmp = 0;

	zabbix_log(LOG_LEVEL_DEBUG, "In %s() filename:'%s' mtime:'%d'", __function_name, filename, mtime);

	assert(logfiles);
	assert(logfiles_alloc);
	assert(logfiles_num);
	assert(0 <= *logfiles_num);

	/* must be done in any case */
	if (*logfiles_alloc == *logfiles_num)
	{
		*logfiles_alloc += 64;
		*logfiles = zbx_realloc(*logfiles, *logfiles_alloc * sizeof(struct st_logfile));

		zabbix_log(LOG_LEVEL_DEBUG, "%s() logfiles:%p logfiles_alloc:%d",
				__function_name, *logfiles, *logfiles_alloc);
	}

	/************************************************************************************************/
	/* (1) sort by ascending mtimes                                                                 */
	/* (2) if mtimes are equal, sort alphabetically by descending names                             */
	/* the oldest is put first, the most current is at the end                                      */
	/*                                                                                              */
	/*      filename.log.3 mtime3, filename.log.2 mtime2, filename.log1 mtime1, filename.log mtime  */
	/*      --------------------------------------------------------------------------------------  */
	/*      mtime3          <=      mtime2          <=      mtime1          <=      mtime           */
	/*      --------------------------------------------------------------------------------------  */
	/*      filename.log.3  >      filename.log.2   >       filename.log.1  >       filename.log    */
	/*      --------------------------------------------------------------------------------------  */
	/*      array[i=0]             array[i=1]               array[i=2]              array[i=3]      */
	/*                                                                                              */
	/* note: the application is writing into filename.log, mtimes are more important than filenames */
	/************************************************************************************************/

	for (; i < *logfiles_num; i++)
	{
		if (mtime > (*logfiles)[i].mtime)
			continue;	/* (1) sort by ascending mtime */

		if (mtime == (*logfiles)[i].mtime)
		{
			if (0 > (cmp = strcmp(filename, (*logfiles)[i].filename)))
				continue;	/* (2) sort by descending name */

			if (0 == cmp)
			{
				/* the file already exists, quite impossible branch */
				zabbix_log(LOG_LEVEL_DEBUG, "End add_logfile(). The file already added.");
				return;
			}

			/* filename is smaller, must insert here */
		}

		/* the place is found, move all from the position forward by one struct */
		break;
	}

	if (!(0 == i && 0 == *logfiles_num) && !(0 < *logfiles_num && *logfiles_num == i))
	{
		/* do not move if there are no logfiles or we are appending the logfile */
		memmove((void *)&(*logfiles)[i + 1], (const void *)&(*logfiles)[i],
				(size_t)((*logfiles_num - i) * sizeof(struct st_logfile)));
	}

	(*logfiles)[i].filename = strdup(filename);
	(*logfiles)[i].mtime = mtime;
	++(*logfiles_num);
}

/******************************************************************************
 *                                                                            *
 * Function: process_logrt                                                    *
 *                                                                            *
 * Purpose: Get message from logfile with rotation                            *
 *                                                                            *
 * Parameters: filename - logfile name (regular expression with a path)       *
 *             lastlogsize - offset for message                               *
 *             mtime - last modification time of the file                     *
 *             value - pointer for logged message                             *
 *                                                                            *
 * Return value: returns SUCCEED on successful reading,                       *
 *               FAIL on other cases                                          *
 *                                                                            *
 * Author: Dmitry Borovikov (logrotation)                                     *
 *                                                                            *
 * Comments:                                                                  *
 *    This function allocates memory for 'value', because use zbx_free.       *
 *    Return SUCCEED and NULL value if end of file received.                  *
 *                                                                            *
 ******************************************************************************/
int	process_logrt(char *filename, long *lastlogsize, int *mtime, char **value, const char *encoding, unsigned char skip_old_data)
{
	int			i = 0, nbytes, ret = FAIL, logfiles_num = 0, logfiles_alloc = 0, fd = 0, length = 0, j = 0;
	char			buffer[MAX_BUFFER_LEN], *directory = NULL, *format = NULL, *logfile_candidate = NULL;
	struct stat		file_buf;
	struct st_logfile	*logfiles = NULL;
#ifdef _WINDOWS
	char			*find_path = NULL;
	intptr_t		find_handle;
	struct _finddata_t	find_data;
#else
	DIR			*dir = NULL;
	struct dirent		*d_ent = NULL;
#endif

	zabbix_log(LOG_LEVEL_DEBUG, "In process_logrt() filename [%s] lastlogsize [%li] mtime [%d]",
			filename, *lastlogsize, *mtime);

	/* splitting filename */
	if (SUCCEED != split_filename(filename, &directory, &format))
	{
		zabbix_log(LOG_LEVEL_WARNING, "filename [%s] does not contain a valid directory and/or format", filename);
		return FAIL;
	}

#ifdef _WINDOWS
	/* try to "open" Windows directory */
	find_path = zbx_dsprintf(find_path, "%s*", directory);
	find_handle = _findfirst((const char *)find_path, &find_data);
	if (-1 == find_handle)
	{
		zabbix_log(LOG_LEVEL_DEBUG, "cannot get entries from [%s] directory: %s", directory, zbx_strerror(errno));
		zbx_free(directory);
		zbx_free(format);
		zbx_free(find_path);
		return FAIL;
	}
	zbx_free(find_path);

	zabbix_log(LOG_LEVEL_DEBUG, "we are in the Windows directory reading cycle");
	do
	{
		logfile_candidate = zbx_dsprintf(logfile_candidate, "%s%s", directory, find_data.name);

		if (-1 == zbx_stat(logfile_candidate, &file_buf) || !S_ISREG(file_buf.st_mode))
		{
			zabbix_log(LOG_LEVEL_DEBUG, "cannot process read entry [%s]", logfile_candidate);
		}
		else if (NULL != zbx_regexp_match(find_data.name, format, &length))
		{
			zabbix_log(LOG_LEVEL_DEBUG, "adding the file [%s] to logfiles", logfile_candidate);
			add_logfile(&logfiles, &logfiles_alloc, &logfiles_num, find_data.name, (int)file_buf.st_mtime);
		}
		else
			zabbix_log(LOG_LEVEL_DEBUG, "[%s] does not match [%s]", logfile_candidate, format);

		zbx_free(logfile_candidate);

	}
	while (0 == _findnext(find_handle, &find_data));

#else	/* _WINDOWS */
	if (NULL == (dir = opendir(directory)))
	{
		zabbix_log(LOG_LEVEL_WARNING, "cannot open directory [%s] for reading: %s", directory, zbx_strerror(errno));
		zbx_free(directory);
		zbx_free(format);
		return FAIL;
	}

	zabbix_log(LOG_LEVEL_DEBUG, "we are in the *nix directory reading cycle");
	while (NULL != (d_ent = readdir(dir)))
	{
		logfile_candidate = zbx_dsprintf(logfile_candidate, "%s%s", directory, d_ent->d_name);

		if (-1 == zbx_stat(logfile_candidate, &file_buf) || !S_ISREG(file_buf.st_mode))
		{
			zabbix_log(LOG_LEVEL_DEBUG, "cannot process read entry [%s]", logfile_candidate);
		}
		else if (NULL != zbx_regexp_match(d_ent->d_name, format, &length))
		{
			zabbix_log(LOG_LEVEL_DEBUG, "adding the file [%s] to logfiles", logfile_candidate);
			add_logfile(&logfiles, &logfiles_alloc, &logfiles_num, d_ent->d_name, (int)file_buf.st_mtime);
		}
		else
			zabbix_log(LOG_LEVEL_DEBUG, "[%s] does not match [%s]", logfile_candidate, format);

		zbx_free(logfile_candidate);
	}
#endif	/*_WINDOWS*/
<<<<<<< HEAD

	if (1 == skip_old_data)
		i = logfiles_num ? logfiles_num - 1 : 0;
	else
		i = 0;
=======
>>>>>>> 2a669d0f

	/* find the oldest file that match */
	for ( ; i < logfiles_num; i++)
	{
		if (logfiles[i].mtime < *mtime)
			continue;	/* not interested in mtimes less than the given mtime */
		else
			break;	/* the first occurrence is found */
	}

	/* escaping those with the same mtime, taking the latest one (without exceptions!) */
	for (j = i + 1; j < logfiles_num; j++)
	{
		if (logfiles[j].mtime == logfiles[i].mtime)
			i = j;	/* moving to the newer one */
		else
			break;	/* all next mtimes are bigger */
	}

	/* if all mtimes are less than the given one, take the latest file from existing ones */
	if (0 < logfiles_num && i == logfiles_num)
		i = logfiles_num - 1;	/* i cannot be bigger than logfiles_num */

	/* processing matched or moving to the newer one and repeating the cycle */
	for ( ; i < logfiles_num; i++)
	{
		logfile_candidate = zbx_dsprintf(logfile_candidate, "%s%s", directory, logfiles[i].filename);
		if (0 != zbx_stat(logfile_candidate, &file_buf))/* situation could have changed */
		{
			zabbix_log(LOG_LEVEL_WARNING, "cannot stat [%s]: %s", logfile_candidate, zbx_strerror(errno));
			break;	/* must return, situation could have changed */
<<<<<<< HEAD
		}

		if (1 == skip_old_data)
		{
			*lastlogsize = (long)file_buf.st_size;
			zabbix_log(LOG_LEVEL_DEBUG, "Skipping existing data. filename:'%s' lastlogsize:%li",
					logfile_candidate, *lastlogsize);
		}

		*mtime = (int)file_buf.st_mtime;	/* must contain the latest mtime as possible */

=======
		}

		*mtime = (int)file_buf.st_mtime;	/* must contain the latest mtime as possible */
>>>>>>> 2a669d0f
		if (file_buf.st_size < *lastlogsize)
		{
			*lastlogsize = 0;	/* maintain backward compatibility */
		}

		if (-1 == (fd = zbx_open(logfile_candidate, O_RDONLY)))
		{
			zabbix_log(LOG_LEVEL_WARNING, "cannot open [%s]: %s", logfile_candidate, zbx_strerror(errno));
			break;	/* must return, situation could have changed */
		}

		if ((off_t)-1 != lseek(fd, (off_t)*lastlogsize, SEEK_SET))
		{
			if (-1 != (nbytes = zbx_read(fd, buffer, sizeof(buffer), encoding)))
			{
				if (0 != nbytes)
				{
					*lastlogsize += nbytes;
					*value = convert_to_utf8(buffer, nbytes, encoding);
					zbx_rtrim(*value, "\r\n ");
					ret = SUCCEED;
					break;	/* return at this point */
				}
				else	/* EOF is reached, but there can be other files to try reading from */
				{
					if (i == logfiles_num - 1)
					{
						ret = SUCCEED;	/* EOF of the the most current file is reached */
						break;
					}
					else
					{
						zbx_free(logfile_candidate);
						*lastlogsize = 0;
						close(fd);
						continue;	/* try to read from more current file */
					}
				}
			}
			else	/* cannot read from the file */
			{
				zabbix_log(LOG_LEVEL_WARNING, "cannot read from [%s]: %s",
						logfile_candidate, zbx_strerror(errno));
				break;	/* must return, situation could have changed */
			}
		}
		else	/* cannot position in the file */
		{
			zabbix_log(LOG_LEVEL_WARNING, "cannot set position to [%li] for [%s]: %s",
					*lastlogsize, logfile_candidate, zbx_strerror(errno));
			break;	/* must return, situation could have changed */
		}
	}	/* trying to read from logfiles */

	if (0 == logfiles_num)
	{
		zabbix_log(LOG_LEVEL_WARNING, "there are no files matching [%s] in [%s]",
				format, directory);
	}

	free_logfiles(&logfiles, &logfiles_alloc, &logfiles_num);
	if (0 != fd && -1 == close(fd))
	{
		zabbix_log(LOG_LEVEL_WARNING, "could not close the file [%s]: %s",
					logfile_candidate, zbx_strerror(errno));
	}

#ifdef _WINDOWS
	if (0 != find_handle && -1 == _findclose(find_handle))
	{
		zabbix_log(LOG_LEVEL_WARNING, "could not close the find directory handle: %s",
				zbx_strerror(errno));
	}
#else
	if (NULL != dir && -1 == closedir(dir))
	{
		zabbix_log(LOG_LEVEL_WARNING, "could not close directory [%s]: %s",
				directory, zbx_strerror(errno));
	}
#endif

	zbx_free(logfile_candidate);
	zbx_free(directory);
	zbx_free(format);

	return ret;
}

/******************************************************************************
 *                                                                            *
 * Function: process_log                                                      *
 *                                                                            *
 * Purpose: Get message from logfile WITHOUT rotation                         *
 *                                                                            *
 * Parameters: filename - logfile name                                        *
 *             lastlogsize - offset for message                               *
 *             value - pointer for logged message                             *
 *                                                                            *
 * Return value: returns SUCCEED on successful reading,                       *
 *               FAIL on other cases                                          *
 *                                                                            *
 * Author: Eugene Grigorjev                                                   *
 *                                                                            *
 * Comments:                                                                  *
 *    This function allocates memory for 'value', because use zbx_free.       *
 *    Return SUCCEED and NULL value if end of file received.                  *
 *                                                                            *
 ******************************************************************************/
int	process_log(char *filename, long *lastlogsize, char **value, const char *encoding, unsigned char skip_old_data)
{
	int		f;
	struct stat	buf;
	int		nbytes, ret = FAIL;
	char		buffer[MAX_BUFFER_LEN];

	assert(filename);
	assert(lastlogsize);
	assert(value);
	assert(encoding);

	zabbix_log(LOG_LEVEL_DEBUG, "In process_log() filename:'%s' lastlogsize:%li", filename, *lastlogsize);

	/* handling of file shrinking */
	if (0 != zbx_stat(filename, &buf))
	{
		zabbix_log(LOG_LEVEL_WARNING, "cannot stat [%s]: %s", filename, zbx_strerror(errno));
		return ret;
	}

	if (1 == skip_old_data)
	{
		*lastlogsize = (long)buf.st_size;
		zabbix_log(LOG_LEVEL_DEBUG, "Skipping existing data. filename:'%s' lastlogsize:%li",
				filename, *lastlogsize);
	}

	if (buf.st_size < *lastlogsize)
		*lastlogsize = 0;

	if (-1 == (f = zbx_open(filename, O_RDONLY)))
	{
		zabbix_log(LOG_LEVEL_WARNING, "cannot open [%s]: %s", filename, zbx_strerror(errno));
		return ret;
	}

	if ((off_t)-1 != lseek(f, (off_t)*lastlogsize, SEEK_SET))
	{
		if (-1 != (nbytes = zbx_read(f, buffer, sizeof(buffer), encoding)))
		{
			if (0 != nbytes)
			{
				*lastlogsize += nbytes;
				*value = convert_to_utf8(buffer, nbytes, encoding);
				zbx_rtrim(*value, "\r\n ");
			}
			ret = SUCCEED;
		}
		else
			zabbix_log(LOG_LEVEL_WARNING, "cannot read from [%s]: %s", filename, zbx_strerror(errno));
	}
	else
		zabbix_log(LOG_LEVEL_WARNING, "cannot set position to [%li] for [%s]: %s", *lastlogsize, filename, zbx_strerror(errno));

	close(f);

	return ret;
}<|MERGE_RESOLUTION|>--- conflicted
+++ resolved
@@ -1,6 +1,6 @@
 /*
-** Zabbix
-** Copyright (C) 2000-2011 Zabbix SIA
+** ZABBIX
+** Copyright (C) 2000-2005 SIA Zabbix
 **
 ** This program is free software; you can redistribute it and/or modify
 ** it under the terms of the GNU General Public License as published by
@@ -363,7 +363,7 @@
  *    Return SUCCEED and NULL value if end of file received.                  *
  *                                                                            *
  ******************************************************************************/
-int	process_logrt(char *filename, long *lastlogsize, int *mtime, char **value, const char *encoding, unsigned char skip_old_data)
+int	process_logrt(char *filename, long *lastlogsize, int *mtime, char **value, const char *encoding)
 {
 	int			i = 0, nbytes, ret = FAIL, logfiles_num = 0, logfiles_alloc = 0, fd = 0, length = 0, j = 0;
 	char			buffer[MAX_BUFFER_LEN], *directory = NULL, *format = NULL, *logfile_candidate = NULL;
@@ -453,17 +453,9 @@
 		zbx_free(logfile_candidate);
 	}
 #endif	/*_WINDOWS*/
-<<<<<<< HEAD
-
-	if (1 == skip_old_data)
-		i = logfiles_num ? logfiles_num - 1 : 0;
-	else
-		i = 0;
-=======
->>>>>>> 2a669d0f
 
 	/* find the oldest file that match */
-	for ( ; i < logfiles_num; i++)
+	for (i = 0; i < logfiles_num; i++)
 	{
 		if (logfiles[i].mtime < *mtime)
 			continue;	/* not interested in mtimes less than the given mtime */
@@ -492,23 +484,9 @@
 		{
 			zabbix_log(LOG_LEVEL_WARNING, "cannot stat [%s]: %s", logfile_candidate, zbx_strerror(errno));
 			break;	/* must return, situation could have changed */
-<<<<<<< HEAD
-		}
-
-		if (1 == skip_old_data)
-		{
-			*lastlogsize = (long)file_buf.st_size;
-			zabbix_log(LOG_LEVEL_DEBUG, "Skipping existing data. filename:'%s' lastlogsize:%li",
-					logfile_candidate, *lastlogsize);
 		}
 
 		*mtime = (int)file_buf.st_mtime;	/* must contain the latest mtime as possible */
-
-=======
-		}
-
-		*mtime = (int)file_buf.st_mtime;	/* must contain the latest mtime as possible */
->>>>>>> 2a669d0f
 		if (file_buf.st_size < *lastlogsize)
 		{
 			*lastlogsize = 0;	/* maintain backward compatibility */
@@ -617,7 +595,7 @@
  *    Return SUCCEED and NULL value if end of file received.                  *
  *                                                                            *
  ******************************************************************************/
-int	process_log(char *filename, long *lastlogsize, char **value, const char *encoding, unsigned char skip_old_data)
+int	process_log(char *filename, long *lastlogsize, char **value, const char *encoding)
 {
 	int		f;
 	struct stat	buf;
@@ -636,13 +614,6 @@
 	{
 		zabbix_log(LOG_LEVEL_WARNING, "cannot stat [%s]: %s", filename, zbx_strerror(errno));
 		return ret;
-	}
-
-	if (1 == skip_old_data)
-	{
-		*lastlogsize = (long)buf.st_size;
-		zabbix_log(LOG_LEVEL_DEBUG, "Skipping existing data. filename:'%s' lastlogsize:%li",
-				filename, *lastlogsize);
 	}
 
 	if (buf.st_size < *lastlogsize)
