--- conflicted
+++ resolved
@@ -563,27 +563,10 @@
  *           truncated and replaced with a similar one.                       *
  *                                                                            *
  ******************************************************************************/
-<<<<<<< HEAD
-static int	is_same_file_logrt(const struct st_logfile *old, const struct st_logfile *new, int use_ino,
+static int	is_same_file_logrt(const struct st_logfile *old_file, const struct st_logfile *new_file, int use_ino,
 		char **err_msg)
 {
-	if (ZBX_FILE_PLACE_OTHER == compare_file_places(old, new, use_ino))
-=======
-static int	is_same_file(const struct st_logfile *old_file, const struct st_logfile *new_file, int use_ino, char **err_msg)
-{
-	int	ret = ZBX_SAME_FILE_NO;
-
-	if (1 == use_ino || 2 == use_ino)
-	{
-		if (old_file->ino_lo != new_file->ino_lo || old_file->dev != new_file->dev)
-		{
-			/* file inode and device id cannot differ */
-			goto out;
-		}
-	}
-
-	if (2 == use_ino && old_file->ino_hi != new_file->ino_hi)
->>>>>>> 380459bd
+	if (ZBX_FILE_PLACE_OTHER == compare_file_places(old_file, new_file, use_ino))
 	{
 		/* files cannot reside on different devices or occupy different inodes */
 		return ZBX_SAME_FILE_NO;
@@ -615,22 +598,12 @@
 		if (0 == old_file->retry)
 		{
 			zabbix_log(LOG_LEVEL_WARNING, "the modification time of log file \"%s\" has been updated"
-<<<<<<< HEAD
-					" without changing its size, try checking again later", old->filename);
+					" without changing its size, try checking again later", old_file->filename);
 			return ZBX_SAME_FILE_RETRY;
-=======
-					" without changing its size, try checking again later", old_file->filename);
-			ret = ZBX_SAME_FILE_RETRY;
-		}
-		else
-		{
-			zabbix_log(LOG_LEVEL_WARNING, "after changing modification time the size of log file \"%s\""
-					" still has not been updated, consider it to be a new file", old_file->filename);
->>>>>>> 380459bd
 		}
 
 		zabbix_log(LOG_LEVEL_WARNING, "after changing modification time the size of log file \"%s\""
-				" still has not been updated, consider it to be a new file", old->filename);
+				" still has not been updated, consider it to be a new file", old_file->filename);
 		return ZBX_SAME_FILE_NO;
 	}
 
@@ -648,40 +621,25 @@
 
 	if (old_file->md5size == new_file->md5size)
 	{
-<<<<<<< HEAD
-		if (0 != memcmp(old->md5buf, new->md5buf, sizeof(new->md5buf)))		/* MD5 sums differ */
+		if (0 != memcmp(old_file->md5buf, new_file->md5buf, sizeof(new_file->md5buf)))	/* MD5 sums differ */
 			return ZBX_SAME_FILE_NO;
 
 		return ZBX_SAME_FILE_YES;
-=======
-		if (0 != memcmp(old_file->md5buf, new_file->md5buf, sizeof(new_file->md5buf)))
-		{
-			/* MD5 sums differ */
-			goto out;
-		}
->>>>>>> 380459bd
-	}
-
-	if (0 < old->md5size)
-	{
-<<<<<<< HEAD
+	}
+
+	if (0 < old_file->md5size)
+	{
 		/* MD5 for the old file has been calculated from a smaller block than for the new file */
-=======
-		if (0 < old_file->md5size)
-		{
-			/* MD5 for the old file has been calculated from a smaller block than for the new file */
->>>>>>> 380459bd
 
 		int		f, ret;
 		md5_byte_t	md5tmp[MD5_DIGEST_SIZE];
 
-<<<<<<< HEAD
-		if (-1 == (f = open_file_helper(new->filename, err_msg)))
+		if (-1 == (f = open_file_helper(new_file->filename, err_msg)))
 			return ZBX_SAME_FILE_ERROR;
 
-		if (SUCCEED == file_start_md5(f, old->md5size, md5tmp, new->filename, err_msg))
-		{
-			ret = (0 == memcmp(old->md5buf, &md5tmp, sizeof(md5tmp))) ? ZBX_SAME_FILE_YES :
+		if (SUCCEED == file_start_md5(f, old_file->md5size, md5tmp, new_file->filename, err_msg))
+		{
+			ret = (0 == memcmp(old_file->md5buf, &md5tmp, sizeof(md5tmp))) ? ZBX_SAME_FILE_YES :
 					ZBX_SAME_FILE_NO;
 		}
 		else
@@ -691,42 +649,17 @@
 		{
 			if (ZBX_SAME_FILE_ERROR != ret)
 			{
-				*err_msg = zbx_dsprintf(*err_msg, "Cannot close file \"%s\": %s", new->filename,
-=======
-			if (-1 == (f = zbx_open(new_file->filename, O_RDONLY)))
-			{
-				*err_msg = zbx_dsprintf(*err_msg, "Cannot open file \"%s\": %s", new_file->filename,
->>>>>>> 380459bd
+				*err_msg = zbx_dsprintf(*err_msg, "Cannot close file \"%s\": %s", new_file->filename,
 						zbx_strerror(errno));
 				ret = ZBX_SAME_FILE_ERROR;
 			}
 		}
 
-<<<<<<< HEAD
 		return ret;
 	}
 
 	return ZBX_SAME_FILE_YES;
 }
-=======
-			if (SUCCEED == file_start_md5(f, old_file->md5size, md5tmp, new_file->filename, err_msg))
-			{
-				ret = (0 == memcmp(old_file->md5buf, &md5tmp, sizeof(md5tmp))) ? ZBX_SAME_FILE_YES :
-						ZBX_SAME_FILE_NO;
-			}
-			else
-				ret = ZBX_SAME_FILE_ERROR;
-
-			if (0 != close(f))
-			{
-				if (ZBX_SAME_FILE_ERROR != ret)
-				{
-					*err_msg = zbx_dsprintf(*err_msg, "Cannot close file \"%s\": %s", new_file->filename,
-							zbx_strerror(errno));
-					ret = ZBX_SAME_FILE_ERROR;
-				}
-			}
->>>>>>> 380459bd
 
 /******************************************************************************
  *                                                                            *
@@ -773,23 +706,13 @@
  *          could be the same file or copy in case of copy/truncate rotation  *
  *                                                                            *
  * Parameters:                                                                *
-<<<<<<< HEAD
- *          old     - [IN] file from the old list                             *
- *          new     - [IN] file from the new list                             *
- *          use_ino - [IN] 0 - do not use inodes in comparison,               *
- *                         1 - use up to 64-bit inodes in comparison,         *
- *                         2 - use 128-bit inodes in comparison.              *
- *          err_msg - [IN/OUT] error message why an item became               *
- *                    NOTSUPPORTED                                            *
-=======
- *          old2new   - [IN] two dimensional array of possible mappings       *
- *          old_files - [IN] old file list                                    *
- *          num_old   - [IN] number of elements in the old file list          *
- *          new_files - [IN] new file list                                    *
- *          num_new   - [IN] number of elements in the new file list          *
- *          use_ino   - [IN] how to use inodes in is_same_file()              *
- *          err_msg   - [IN/OUT] error message why an item became NOTSUPPORTED*
->>>>>>> 380459bd
+ *          old_file - [IN] file from the old list                            *
+ *          new_file - [IN] file from the new list                            *
+ *          use_ino  - [IN] 0 - do not use inodes in comparison,              *
+ *                          1 - use up to 64-bit inodes in comparison,        *
+ *                          2 - use 128-bit inodes in comparison.             *
+ *          err_msg  - [IN/OUT] error message why an item became              *
+ *                     NOTSUPPORTED                                           *
  *                                                                            *
  * Return value: ZBX_SAME_FILE_NO - it is not the same file                   *
  *               ZBX_SAME_FILE_YES - it could be the same file                *
@@ -800,76 +723,46 @@
  *           In other cases it COULD BE the same file or copy.                *
  *                                                                            *
  ******************************************************************************/
-<<<<<<< HEAD
-static int	is_same_file_logcpt(const struct st_logfile *old, const struct st_logfile *new, int use_ino,
+static int	is_same_file_logcpt(const struct st_logfile *old_file, const struct st_logfile *new_file, int use_ino,
 		char **err_msg)
-=======
-static int	setup_old2new(char *old2new, struct st_logfile *old_files, int num_old,
-		const struct st_logfile *new_files, int num_new, int use_ino, char **err_msg)
->>>>>>> 380459bd
 {
 	int	is_same_place;
 
-	if (old->mtime > new->mtime)
+	if (old_file->mtime > new_file->mtime)
 		return ZBX_SAME_FILE_NO;
 
-	if (old->size > new->size)
+	if (old_file->size > new_file->size)
 		return ZBX_SAME_FILE_NO;
 
-	if (-1 == old->md5size || -1 == new->md5size)
-	{
-<<<<<<< HEAD
+	if (-1 == old_file->md5size || -1 == new_file->md5size)
+	{
 		/* Cannot compare MD5 sums. Assume two different files - reporting twice is better than skipping. */
 		return ZBX_SAME_FILE_NO;
 	}
 
-	if (old->md5size > new->md5size)
+	if (old_file->md5size > new_file->md5size)
 		return ZBX_SAME_FILE_NO;
-=======
-		for (j = 0; j < num_new; j++)
-		{
-			rc = is_same_file(old_files + i, new_files + j, use_ino, err_msg);
-
-			switch (rc)
-			{
-				case ZBX_SAME_FILE_NO:
-					p[j] = '0';
-					break;
-				case ZBX_SAME_FILE_YES:
-					if (1 == old_files[i].retry)
-					{
-						zabbix_log(LOG_LEVEL_DEBUG, "the size of log file \"%s\" has been"
-								" updated since modification time change, consider"
-								" it to be the same file", old_files->filename);
-						old_files[i].retry = 0;
-					}
-					p[j] = '1';
-					break;
-				case ZBX_SAME_FILE_RETRY:
-					old_files[i].retry = 1;
-					/* break; is not missing here */
-				case ZBX_SAME_FILE_ERROR:
-					return FAIL;
-			}
->>>>>>> 380459bd
-
-	is_same_place = compare_file_places(old, new, use_ino);
-
-	if (old->md5size == new->md5size)
-		return examine_md5_and_place(old->md5buf, new->md5buf, sizeof(new->md5buf), is_same_place);
-
-	if (0 < old->md5size)
+
+	is_same_place = compare_file_places(old_file, new_file, use_ino);
+
+	if (old_file->md5size == new_file->md5size)
+	{
+		return examine_md5_and_place(old_file->md5buf, new_file->md5buf, sizeof(new_file->md5buf),
+				is_same_place);
+	}
+
+	if (0 < old_file->md5size)
 	{
 		/* MD5 for the old file has been calculated from a smaller block than for the new file */
 
 		int		f, ret;
 		md5_byte_t	md5tmp[MD5_DIGEST_SIZE];
 
-		if (-1 == (f = open_file_helper(new->filename, err_msg)))
+		if (-1 == (f = open_file_helper(new_file->filename, err_msg)))
 			return ZBX_SAME_FILE_ERROR;
 
-		if (SUCCEED == file_start_md5(f, old->md5size, md5tmp, new->filename, err_msg))
-			ret = examine_md5_and_place(old->md5buf, md5tmp, sizeof(md5tmp), is_same_place);
+		if (SUCCEED == file_start_md5(f, old_file->md5size, md5tmp, new_file->filename, err_msg))
+			ret = examine_md5_and_place(old_file->md5buf, md5tmp, sizeof(md5tmp), is_same_place);
 		else
 			ret = ZBX_SAME_FILE_ERROR;
 
@@ -877,14 +770,9 @@
 		{
 			if (ZBX_SAME_FILE_ERROR != ret)
 			{
-<<<<<<< HEAD
-				*err_msg = zbx_dsprintf(*err_msg, "Cannot close file \"%s\": %s", new->filename,
+				*err_msg = zbx_dsprintf(*err_msg, "Cannot close file \"%s\": %s", new_file->filename,
 						zbx_strerror(errno));
 				ret = ZBX_SAME_FILE_ERROR;
-=======
-				zabbix_log(LOG_LEVEL_DEBUG, "setup_old2new: is_same_file(%s, %s) = %c",
-						old_files[i].filename, new_files[j].filename, p[j]);
->>>>>>> 380459bd
 			}
 		}
 
@@ -1238,9 +1126,9 @@
  *                                                                            *
  * Parameters:                                                                *
  *     rotation_type - [IN] file rotation type                                *
- *     old           - [IN] old file list                                     *
+ *     old_files     - [IN] old file list                                     *
  *     num_old       - [IN] number of elements in the old file list           *
- *     new           - [IN] new file list                                     *
+ *     new_files     - [IN] new file list                                     *
  *     num_new       - [IN] number of elements in the new file list           *
  *     use_ino       - [IN] how to use inodes in is_same_file()               *
  *     err_msg       - [IN/OUT] error message why an item became NOTSUPPORTED *
@@ -1255,8 +1143,8 @@
  *                             file                                           *
  *                                                                            *
  ******************************************************************************/
-static char	*create_old2new_and_copy_of(int rotation_type, struct st_logfile *old, int num_old,
-		struct st_logfile *new, int num_new, int use_ino, char **err_msg)
+static char	*create_old2new_and_copy_of(int rotation_type, struct st_logfile *old_files, int num_old,
+		struct st_logfile *new_files, int num_new, int use_ino, char **err_msg)
 {
 	const char	*__function_name = "create_old2new_and_copy_of";
 	int		i, j;
@@ -1273,9 +1161,9 @@
 			int	rc;
 
 			if (ZBX_LOG_ROTATION_LOGRT == rotation_type)
-				rc = is_same_file_logrt(old + i, new + j, use_ino, err_msg);
+				rc = is_same_file_logrt(old_files + i, new_files + j, use_ino, err_msg);
 			else
-				rc = is_same_file_logcpt(old + i, new + j, use_ino, err_msg);
+				rc = is_same_file_logcpt(old_files + i, new_files + j, use_ino, err_msg);
 
 			switch (rc)
 			{
@@ -1283,22 +1171,22 @@
 					p[j] = '0';
 					break;
 				case ZBX_SAME_FILE_YES:
-					if (1 == old[i].retry)
+					if (1 == old_files[i].retry)
 					{
 						zabbix_log(LOG_LEVEL_DEBUG, "%s(): the size of log file \"%s\" has been"
 								" updated since modification time change, consider"
 								" it to be the same file", __function_name,
-								old->filename);
-						old[i].retry = 0;
+								old_files->filename);
+						old_files[i].retry = 0;
 					}
 					p[j] = '1';
 					break;
 				case ZBX_SAME_FILE_COPY:
 					p[j] = '2';
-					new[j].copy_of = i;
+					new_files[j].copy_of = i;
 					break;
 				case ZBX_SAME_FILE_RETRY:
-					old[i].retry = 1;
+					old_files[i].retry = 1;
 					zbx_free(old2new);
 					return NULL;
 				case ZBX_SAME_FILE_ERROR:
@@ -1309,7 +1197,7 @@
 			if (SUCCEED == zabbix_check_log_level(LOG_LEVEL_DEBUG))
 			{
 				zabbix_log(LOG_LEVEL_DEBUG, "%s(): is_same_file(%s, %s) = %c", __function_name,
-						old[i].filename, new[j].filename, p[j]);
+						old_files[i].filename, new_files[j].filename, p[j]);
 			}
 		}
 
@@ -1380,7 +1268,8 @@
 	if (*logfiles_alloc == *logfiles_num)
 	{
 		*logfiles_alloc += 64;
-		*logfiles = (struct st_logfile *)zbx_realloc(*logfiles, (size_t)*logfiles_alloc * sizeof(struct st_logfile));
+		*logfiles = (struct st_logfile *)zbx_realloc(*logfiles,
+				(size_t)*logfiles_alloc * sizeof(struct st_logfile));
 
 		zabbix_log(LOG_LEVEL_DEBUG, "%s() logfiles:%p logfiles_alloc:%d",
 				__function_name, *logfiles, *logfiles_alloc);
@@ -2974,12 +2863,7 @@
 
 	if (1 == *skip_old_data)
 	{
-<<<<<<< HEAD
 		start_idx = logfiles_num - 1;
-=======
-		/* set up a mapping array from old files to new files */
-		old2new = (char *)zbx_malloc(old2new, (size_t)logfiles_num * (size_t)(*logfiles_num_old) * sizeof(char));
->>>>>>> 380459bd
 
 		/* mark files to be skipped as processed (except the last one) */
 		for (i = 0; i < start_idx; i++)
