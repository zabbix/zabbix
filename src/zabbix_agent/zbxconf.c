--- conflicted
+++ resolved
@@ -1,6 +1,6 @@
 /*
-** Zabbix
-** Copyright (C) 2000-2011 Zabbix SIA
+** ZABBIX
+** Copyright (C) 2000-2005 SIA Zabbix
 **
 ** This program is free software; you can redistribute it and/or modify
 ** it under the terms of the GNU General Public License as published by
@@ -25,10 +25,6 @@
 #include "alias.h"
 #include "sysinfo.h"
 #include "stats.h"
-<<<<<<< HEAD
-#include "comms.h"
-=======
->>>>>>> 2a669d0f
 
 #if defined(ZABBIX_DAEMON)
 #	include "daemon.h"
@@ -43,13 +39,8 @@
 int	CONFIG_ENABLE_REMOTE_COMMANDS	= 0;
 int	CONFIG_LOG_REMOTE_COMMANDS	= 0;
 int	CONFIG_UNSAFE_USER_PARAMETERS	= 0;
-<<<<<<< HEAD
-int	CONFIG_LISTEN_PORT		= ZBX_DEFAULT_AGENT_PORT;
-int	CONFIG_SERVER_PORT		= ZBX_DEFAULT_SERVER_PORT;
-=======
 int	CONFIG_LISTEN_PORT		= 10050;
 int	CONFIG_SERVER_PORT		= 10051;
->>>>>>> 2a669d0f
 int	CONFIG_REFRESH_ACTIVE_CHECKS	= 120;
 char	*CONFIG_LISTEN_IP		= NULL;
 char	*CONFIG_SOURCE_IP		= NULL;
