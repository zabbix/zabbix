/*
** Zabbix
** Copyright (C) 2000-2011 Zabbix SIA
**
** This program is free software; you can redistribute it and/or modify
** it under the terms of the GNU General Public License as published by
** the Free Software Foundation; either version 2 of the License, or
** (at your option) any later version.
**
** This program is distributed in the hope that it will be useful,
** but WITHOUT ANY WARRANTY; without even the implied warranty of
** MERCHANTABILITY or FITNESS FOR A PARTICULAR PURPOSE.  See the
** GNU General Public License for more details.
**
** You should have received a copy of the GNU General Public License
** along with this program; if not, write to the Free Software
** Foundation, Inc., 675 Mass Ave, Cambridge, MA 02139, USA.
**/

#if defined(_WINDOWS)

#include "common.h"

#include "log.h"
#include "eventlog.h"

#define MAX_INSERT_STRS 100
#define MAX_MSG_LENGTH 1024

#define EVENTLOG_REG_PATH TEXT("SYSTEM\\CurrentControlSet\\Services\\EventLog\\")

/* open event logger and return number of records */
static int    zbx_open_eventlog(LPCTSTR wsource, HANDLE *eventlog_handle, long *pNumRecords, long *pLatestRecord)
{
	const char	*__function_name = "zbx_open_eventlog";
	TCHAR		reg_path[MAX_PATH];
	HKEY		hk = NULL;
	int		ret = FAIL;

	assert(eventlog_handle);
	assert(pNumRecords);
	assert(pLatestRecord);

	zabbix_log(LOG_LEVEL_DEBUG, "In %s()", __function_name);

	*eventlog_handle = NULL;
	*pNumRecords = 0;
	*pLatestRecord = 0;

	/* Get path to eventlog */
	zbx_wsnprintf(reg_path, MAX_PATH, EVENTLOG_REG_PATH TEXT("%s"), wsource);

	if (ERROR_SUCCESS != RegOpenKeyEx(HKEY_LOCAL_MACHINE, reg_path, 0, KEY_READ, &hk))
		goto out;

	RegCloseKey(hk);

	if (NULL == (*eventlog_handle = OpenEventLog(NULL, wsource)))	/* open log file */
		goto out;

	if (0 == GetNumberOfEventLogRecords(*eventlog_handle, (unsigned long*)pNumRecords))	/* get number of records */
		goto out;

	if (0 == GetOldestEventLogRecord(*eventlog_handle, (unsigned long*)pLatestRecord))
		goto out;

	zabbix_log(LOG_LEVEL_DEBUG, "%s() pNumRecords:%ld pLatestRecord:%ld",
			__function_name, *pNumRecords, *pLatestRecord);

	ret = SUCCEED;
out:
	zabbix_log(LOG_LEVEL_DEBUG, "End of %s():%s", __function_name, zbx_result_string(ret));

	return ret;
}

/* close event logger */
static int	zbx_close_eventlog(HANDLE eventlog_handle)
{
	if (NULL != eventlog_handle)
		CloseEventLog(eventlog_handle);

	return SUCCEED;
}

/* get Nth error from event log. 1 is the first. */
static int	zbx_get_eventlog_message(LPCTSTR wsource, HANDLE eventlog_handle, long which, char **out_source, char **out_message,
		unsigned short *out_severity, unsigned long *out_timestamp, unsigned long *out_eventid)
{
	const char	*__function_name = "zbx_get_eventlog_message";
	int		buffer_size = 512;
	EVENTLOGRECORD	*pELR = NULL;
	DWORD		dwRead, dwNeeded, dwErr;
	TCHAR		stat_buf[MAX_PATH], MsgDll[MAX_PATH];
	HKEY		hk = NULL;
	LPTSTR		pFile = NULL, pNextFile = NULL;
	DWORD		szData, Type;
	HINSTANCE	hLib = NULL;				/* handle to the messagetable DLL */
	LPTSTR		pCh, aInsertStrs[MAX_INSERT_STRS];	/* array of pointers to insert */
	LPTSTR		msgBuf = NULL;				/* hold text of the error message */
	char		*buf = NULL;
	long		i, err = 0;
	int		ret = FAIL;

	zabbix_log(LOG_LEVEL_DEBUG, "In %s() which:%ld", __function_name, which);

	*out_source	= NULL;
	*out_message	= NULL;
	*out_severity	= 0;
	*out_timestamp	= 0;
	*out_eventid	= 0;
	memset(aInsertStrs, 0, sizeof(aInsertStrs));

	pELR = (EVENTLOGRECORD *)zbx_malloc((void *)pELR, buffer_size);
retry:
	if (0 == ReadEventLog(eventlog_handle, EVENTLOG_SEEK_READ | EVENTLOG_FORWARDS_READ, which,
			pELR, buffer_size, &dwRead, &dwNeeded))
	{
		dwErr = GetLastError();
		if (dwErr == ERROR_INSUFFICIENT_BUFFER)
		{
			buffer_size = dwNeeded;
			pELR = (EVENTLOGRECORD *)zbx_realloc((void *)pELR, buffer_size);
			goto retry;
		}
		else
		{
			zabbix_log(LOG_LEVEL_DEBUG, "%s(): %s", __function_name, strerror_from_system(dwErr));
			goto out;
		}
	}

	*out_severity	= pELR->EventType;			/* return event type */
	*out_timestamp	= pELR->TimeGenerated;			/* return timestamp */
	*out_eventid	= pELR->EventID & 0xffff;
	*out_source	= zbx_unicode_to_utf8((LPTSTR)(pELR + 1));	/* copy source name */

	err = FAIL;

	/* prepare the array of insert strings for FormatMessage - the
	insert strings are in the log entry. */
	for (i = 0, pCh = (LPTSTR)((LPBYTE)pELR + pELR->StringOffset);
			i < pELR->NumStrings && i < MAX_INSERT_STRS;
			i++, pCh += zbx_strlen(pCh) + 1) /* point to next string */
	{
		aInsertStrs[i] = pCh;
	}

	/* Get path to message dll */
	zbx_wsnprintf(stat_buf, MAX_PATH, EVENTLOG_REG_PATH TEXT("%s\\%s"), wsource, (LPTSTR)(pELR + 1));

	if (ERROR_SUCCESS == RegOpenKeyEx(HKEY_LOCAL_MACHINE, stat_buf, 0, KEY_READ, &hk))
	{
		if (ERROR_SUCCESS == RegQueryValueEx(hk, TEXT("EventMessageFile"), NULL, &Type, NULL, &szData))
		{
			buf = zbx_malloc(buf, szData);
			if (ERROR_SUCCESS == RegQueryValueEx(hk, TEXT("EventMessageFile"), NULL, &Type, (LPBYTE)buf, &szData))
				pFile = (LPTSTR)buf;
		}

		RegCloseKey(hk);
	}

	err = FAIL;

	while (NULL != pFile && FAIL == err)
	{
		if (NULL != (pNextFile = zbx_strchr(pFile, ';')))
		{
			*pNextFile = '\0';
			pNextFile++;
		}

		if (ExpandEnvironmentStrings(pFile, MsgDll, MAX_PATH))
		{
			if (NULL != (hLib = LoadLibraryEx(MsgDll, NULL, LOAD_LIBRARY_AS_DATAFILE)))
			{
				/* Format the message from the message DLL with the insert strings */
				if (0 != FormatMessage(FORMAT_MESSAGE_FROM_HMODULE | FORMAT_MESSAGE_ALLOCATE_BUFFER |
						FORMAT_MESSAGE_ARGUMENT_ARRAY | FORMAT_MESSAGE_FROM_SYSTEM |
						FORMAT_MESSAGE_MAX_WIDTH_MASK,	/* do not generate new line breaks */
						hLib,				/* the messagetable DLL handle */
						pELR->EventID,			/* message ID */
						MAKELANGID(LANG_NEUTRAL, SUBLANG_ENGLISH_US),	/* language ID */
						(LPTSTR)&msgBuf,		/* address of pointer to buffer for message */
						0,
						(va_list *)aInsertStrs))	/* array of insert strings for the message */
				{
					*out_message = zbx_unicode_to_utf8(msgBuf);
					zbx_rtrim(*out_message, "\r\n ");

					/* Free the buffer that FormatMessage allocated for us. */
					LocalFree((HLOCAL)msgBuf);

					err = SUCCEED;
				}
				FreeLibrary(hLib);
			}
		}
		pFile = pNextFile;
	}

	zbx_free(buf);

	if (SUCCEED != err)
	{
		*out_message = zbx_strdcatf(*out_message, "The description for Event ID (%lu) in Source (%s) cannot be found."
				" The local computer may not have the necessary registry information or message DLL files to"
				" display messages from a remote computer.", *out_eventid, NULL == *out_source ? "" : *out_source);
		if (pELR->NumStrings)
			*out_message = zbx_strdcatf(*out_message, " The following information is part of the event: ");
		for (i = 0; i < pELR->NumStrings && i < MAX_INSERT_STRS; i++)
		{
			if (i > 0)
				*out_message = zbx_strdcatf(*out_message, "; ");
			if (aInsertStrs[i])
			{
				buf = zbx_unicode_to_utf8(aInsertStrs[i]);
				*out_message = zbx_strdcatf(*out_message, "%s", buf);
				zbx_free(buf);
			}
		}
	}

	ret = SUCCEED;
out:
	zbx_free(pELR);

	zabbix_log(LOG_LEVEL_DEBUG, "End of %s():%s", __function_name, zbx_result_string(ret));

	return ret;
}

int	process_eventlog(const char *source, long *lastlogsize, unsigned long *out_timestamp, char **out_source,
<<<<<<< HEAD
		unsigned short *out_severity, char **out_message, unsigned long	*out_eventid, unsigned char skip_old_data)
=======
		unsigned short *out_severity, char **out_message, unsigned long	*out_eventid)
>>>>>>> 2a669d0f
{
	const char	*__function_name = "process_eventlog";
	int		ret = FAIL;
	HANDLE		eventlog_handle;
	long		FirstID, LastID;
	register long	i;
	LPTSTR		wsource;

	assert(lastlogsize);
	assert(out_timestamp);
	assert(out_source);
	assert(out_severity);
	assert(out_message);
	assert(out_eventid);

	*out_timestamp	= 0;
	*out_source	= NULL;
	*out_severity	= 0;
	*out_message	= NULL;
	*out_eventid	= 0;

	zabbix_log(LOG_LEVEL_DEBUG, "In %s() source:'%s' lastlogsize:%ld",
			__function_name, source, *lastlogsize);

	if (NULL == source || '\0' == *source)
	{
		zabbix_log(LOG_LEVEL_WARNING, "Can't open eventlog with empty name");
		return ret;
	}

	wsource = zbx_utf8_to_unicode(source);

	if (SUCCEED == zbx_open_eventlog(wsource, &eventlog_handle, &LastID /* number */, &FirstID /* oldest */))
	{
		LastID += FirstID;

		if (1 == skip_old_data)
		{
			*lastlogsize = LastID - 1;
			zabbix_log(LOG_LEVEL_DEBUG, "Skipping existing data. lastlogsize:%li",
					*lastlogsize);
		}

		if (*lastlogsize > LastID)
			*lastlogsize = FirstID;
		else if (*lastlogsize >= FirstID)
			FirstID = (*lastlogsize) + 1;

		for (i = FirstID; i < LastID; i++)
		{
			if (SUCCEED == zbx_get_eventlog_message(wsource, eventlog_handle, i, out_source, out_message,
					out_severity, out_timestamp, out_eventid))
			{
				*lastlogsize = i;
				break;
			}
		}
		zbx_close_eventlog(eventlog_handle);

		ret = SUCCEED;
	}
	else
		zabbix_log(LOG_LEVEL_ERR, "Can't open eventlog '%s' [%s]",
				source, strerror_from_system(GetLastError()));

	zbx_free(wsource);
	
	zabbix_log(LOG_LEVEL_DEBUG, "End of %s():%s", __function_name, zbx_result_string(ret));

	return ret;
}

#endif	/* if defined(_WINDOWS) */<|MERGE_RESOLUTION|>--- conflicted
+++ resolved
@@ -1,6 +1,6 @@
 /*
-** Zabbix
-** Copyright (C) 2000-2011 Zabbix SIA
+** ZABBIX
+** Copyright (C) 2000-2005 SIA Zabbix
 **
 ** This program is free software; you can redistribute it and/or modify
 ** it under the terms of the GNU General Public License as published by
@@ -232,11 +232,7 @@
 }
 
 int	process_eventlog(const char *source, long *lastlogsize, unsigned long *out_timestamp, char **out_source,
-<<<<<<< HEAD
-		unsigned short *out_severity, char **out_message, unsigned long	*out_eventid, unsigned char skip_old_data)
-=======
 		unsigned short *out_severity, char **out_message, unsigned long	*out_eventid)
->>>>>>> 2a669d0f
 {
 	const char	*__function_name = "process_eventlog";
 	int		ret = FAIL;
@@ -273,13 +269,6 @@
 	{
 		LastID += FirstID;
 
-		if (1 == skip_old_data)
-		{
-			*lastlogsize = LastID - 1;
-			zabbix_log(LOG_LEVEL_DEBUG, "Skipping existing data. lastlogsize:%li",
-					*lastlogsize);
-		}
-
 		if (*lastlogsize > LastID)
 			*lastlogsize = FirstID;
 		else if (*lastlogsize >= FirstID)
