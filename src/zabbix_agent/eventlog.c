--- conflicted
+++ resolved
@@ -1405,19 +1405,11 @@
  * Return value: SUCCEED or FAIL                                              *
  *                                                                            *
  ******************************************************************************/
-<<<<<<< HEAD
-static int	process_eventslog(zbx_vector_ptr_t *addrs, zbx_vector_ptr_t *agent2_result, const char *eventlog_name,
-		zbx_vector_expression_t *regexps, const char *pattern, const char *key_severity, const char *key_source,
-		const char *key_logeventid, int rate, zbx_process_value_func_t process_value_cb,
-		const zbx_config_tls_t *config_tls, int config_timeout, const char *config_source_ip,
-		ZBX_ACTIVE_METRIC *metric, zbx_uint64_t *lastlogsize_sent, char **error)
-=======
 static int	process_eventslog(zbx_vector_addr_ptr_t *addrs, zbx_vector_ptr_t *agent2_result, const char
 		*eventlog_name, zbx_vector_expression_t *regexps, const char *pattern, const char *key_severity,
 		const char *key_source, const char *key_logeventid, int rate, zbx_process_value_func_t process_value_cb,
-		const zbx_config_tls_t *config_tls, int config_timeout, ZBX_ACTIVE_METRIC *metric,
-		zbx_uint64_t *lastlogsize_sent, char **error)
->>>>>>> d4aef27d
+		const zbx_config_tls_t *config_tls, int config_timeout, const char *config_source_ip,
+		ZBX_ACTIVE_METRIC *metric, zbx_uint64_t *lastlogsize_sent, char **error)
 {
 	int		ret = FAIL;
 	HANDLE		eventlog_handle = NULL;
