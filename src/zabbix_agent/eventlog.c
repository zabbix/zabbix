--- conflicted
+++ resolved
@@ -21,8 +21,6 @@
 #include "log.h"
 #include "eventlog.h"
 
-#define	MAX_INSERT_STRS 100
-#define MAX_MSG_LENGTH 1024
 #define	DEFAULT_EVENT_CONTENT_SIZE 256
 
 static	LPCWSTR RENDER_ITEMS[] = {
@@ -99,8 +97,6 @@
 	return SUCCEED;
 }
 
-<<<<<<< HEAD
-=======
 /******************************************************************************
  *                                                                            *
  * Function: zbx_get_message_files                                            *
@@ -266,7 +262,6 @@
 
 #define MAX_INSERT_STRS 100
 
->>>>>>> a5a5763f
 /* get Nth error from event log. 1 is the first. */
 static int	zbx_get_eventlog_message(LPCTSTR wsource, HANDLE eventlog_handle, long which, char **out_source,
 		char **out_message, unsigned short *out_severity, unsigned long *out_timestamp,
@@ -276,20 +271,9 @@
 	int		buffer_size = 512;
 	EVENTLOGRECORD	*pELR = NULL;
 	DWORD		dwRead, dwNeeded, dwErr;
-<<<<<<< HEAD
-	TCHAR		stat_buf[MAX_PATH], MsgDll[MAX_PATH];
-	HKEY		hk = NULL;
-	LPTSTR		pFile = NULL, pNextFile = NULL;
-	DWORD		szData, Type;
-	HINSTANCE	hLib = NULL;				/* handle to the messagetable DLL */
-	LPTSTR		pCh, aInsertStrs[MAX_INSERT_STRS];	/* array of pointers to insert */
-	LPTSTR		msgBuf = NULL;				/* hold text of the error message */
-	char		*buf = NULL;
-=======
 	LPTSTR		pEventMessageFile = NULL, pParamMessageFile = NULL, pFile = NULL, pNextFile = NULL, pCh,
 			aInsertStrings[MAX_INSERT_STRS];
 	HINSTANCE	hLib = NULL, hParamLib = NULL;
->>>>>>> a5a5763f
 	long		i, err = 0;
 	int		ret = FAIL;
 
@@ -300,29 +284,21 @@
 	*out_severity	= 0;
 	*out_timestamp	= 0;
 	*out_eventid	= 0;
-<<<<<<< HEAD
-	memset(aInsertStrs, 0, sizeof(aInsertStrs));
-=======
 	memset(aInsertStrings, 0, sizeof(aInsertStrings));
->>>>>>> a5a5763f
 
 	pELR = (EVENTLOGRECORD *)zbx_malloc((void *)pELR, buffer_size);
-retry:
-	if (0 == ReadEventLog(eventlog_handle, EVENTLOG_SEEK_READ | EVENTLOG_FORWARDS_READ, which,
+
+	while (0 == ReadEventLog(eventlog_handle, EVENTLOG_SEEK_READ | EVENTLOG_FORWARDS_READ, which,
 			pELR, buffer_size, &dwRead, &dwNeeded))
 	{
-		dwErr = GetLastError();
-		if (dwErr == ERROR_INSUFFICIENT_BUFFER)
-		{
-			buffer_size = dwNeeded;
-			pELR = (EVENTLOGRECORD *)zbx_realloc((void *)pELR, buffer_size);
-			goto retry;
-		}
-		else
+		if (ERROR_INSUFFICIENT_BUFFER != (dwErr = GetLastError()))
 		{
 			zabbix_log(LOG_LEVEL_DEBUG, "%s(): %s", __function_name, strerror_from_system(dwErr));
 			goto out;
 		}
+
+		buffer_size = dwNeeded;
+		pELR = (EVENTLOGRECORD *)zbx_realloc((void *)pELR, buffer_size);
 	}
 
 	*out_severity	= pELR->EventType;			/* return event type */
@@ -330,47 +306,24 @@
 	*out_eventid	= pELR->EventID & 0xffff;
 	*out_source	= zbx_unicode_to_utf8((LPTSTR)(pELR + 1));	/* copy source name */
 
-	err = FAIL;
-
-	/* prepare the array of insert strings for FormatMessage - the
-	insert strings are in the log entry. */
-	for (i = 0, pCh = (LPTSTR)((LPBYTE)pELR + pELR->StringOffset);
-			i < pELR->NumStrings && i < MAX_INSERT_STRS;
-			i++, pCh += zbx_strlen(pCh) + 1) /* point to next string */
-	{
-<<<<<<< HEAD
-		aInsertStrs[i] = pCh;
-	}
-
-	/* Get path to message dll */
-	zbx_wsnprintf(stat_buf, MAX_PATH, EVENTLOG_REG_PATH TEXT("%s\\%s"), wsource, (LPTSTR)(pELR + 1));
-
-	if (ERROR_SUCCESS == RegOpenKeyEx(HKEY_LOCAL_MACHINE, stat_buf, 0, KEY_READ, &hk))
-	{
-		if (ERROR_SUCCESS == RegQueryValueEx(hk, TEXT("EventMessageFile"), NULL, &Type, NULL, &szData))
-		{
-			buf = zbx_malloc(buf, szData);
-			if (ERROR_SUCCESS == RegQueryValueEx(hk, TEXT("EventMessageFile"), NULL, &Type,
-					(LPBYTE)buf, &szData))
-			{
-				pFile = (LPTSTR)buf;
-			}
-=======
+	/* get message file names */
+	zbx_get_message_files(wsource, (LPTSTR)(pELR + 1), &pEventMessageFile, &pParamMessageFile);
+
+	/* prepare insert string array */
+	if (0 < pELR->NumStrings)
+	{
 		pCh = (LPWSTR)((LPBYTE)pELR + pELR->StringOffset);
 
 		for (i = 0; i < pELR->NumStrings && i < MAX_INSERT_STRS; i++)
 		{
 			aInsertStrings[i] = pCh;
 			pCh += zbx_strlen(pCh) + 1;
->>>>>>> a5a5763f
-		}
-
-		RegCloseKey(hk);
+		}
 	}
 
 	err = FAIL;
 
-	while (NULL != pFile && FAIL == err)
+	for (pFile = pEventMessageFile; NULL != pFile && err != SUCCEED; pFile = pNextFile)
 	{
 		if (NULL != (pNextFile = zbx_strchr(pFile, ';')))
 		{
@@ -378,45 +331,25 @@
 			pNextFile++;
 		}
 
-		if (0 != ExpandEnvironmentStrings(pFile, MsgDll, MAX_PATH))
-		{
-<<<<<<< HEAD
-			if (NULL != (hLib = LoadLibraryEx(MsgDll, NULL, LOAD_LIBRARY_AS_DATAFILE)))
-=======
+		if (NULL != (hLib = zbx_load_message_file(pFile)))
+		{
 			if (NULL != (*out_message = zbx_format_message(hLib, pELR->EventID, aInsertStrings)))
->>>>>>> a5a5763f
 			{
-				/* Format the message from the message DLL with the insert strings */
-				if (0 != FormatMessage(FORMAT_MESSAGE_FROM_HMODULE | FORMAT_MESSAGE_ALLOCATE_BUFFER |
-						FORMAT_MESSAGE_ARGUMENT_ARRAY | FORMAT_MESSAGE_FROM_SYSTEM |
-						FORMAT_MESSAGE_MAX_WIDTH_MASK,	/* do not generate new line breaks */
-						hLib,				/* the messagetable DLL handle */
-						pELR->EventID,			/* message ID */
-						MAKELANGID(LANG_NEUTRAL, SUBLANG_ENGLISH_US),	/* language ID */
-						(LPTSTR)&msgBuf,		/* address of pointer to buffer for message */
-						0,
-						(va_list *)aInsertStrs))	/* array of insert strings for the message */
+				err = SUCCEED;
+
+				if (NULL != (hParamLib = zbx_load_message_file(pParamMessageFile)))
 				{
-					*out_message = zbx_unicode_to_utf8(msgBuf);
-					zbx_rtrim(*out_message, "\r\n ");
-
-					/* Free the buffer that FormatMessage allocated for us. */
-					LocalFree((HLOCAL)msgBuf);
-
-					err = SUCCEED;
+					zbx_translate_message_params(out_message, hParamLib);
+					FreeLibrary(hParamLib);
 				}
-				FreeLibrary(hLib);
 			}
-		}
-		pFile = pNextFile;
-	}
-
-<<<<<<< HEAD
-	zbx_free(buf);
-=======
+
+			FreeLibrary(hLib);
+		}
+	}
+
 	zbx_free(pEventMessageFile);
 	zbx_free(pParamMessageFile);
->>>>>>> a5a5763f
 
 	if (SUCCEED != err)
 	{
@@ -424,16 +357,22 @@
 				" cannot be found. The local computer may not have the necessary registry"
 				" information or message DLL files to display messages from a remote computer.",
 				*out_eventid, NULL == *out_source ? "" : *out_source);
-		if (pELR->NumStrings)
-			*out_message = zbx_strdcatf(*out_message, " The following information is part of the event: ");
-		for (i = 0; i < pELR->NumStrings && i < MAX_INSERT_STRS; i++)
-		{
-			if (i > 0)
-				*out_message = zbx_strdcatf(*out_message, "; ");
-			if (aInsertStrs[i])
+
+		if (0 < pELR->NumStrings)
+		{
+			char	*buf;
+
+			*out_message = zbx_strdcat(*out_message, " The following information is part of the event: ");
+
+			for (i = 0, pCh = (LPWSTR)((LPBYTE)pELR + pELR->StringOffset);
+					i < pELR->NumStrings;
+					i++, pCh += zbx_strlen(pCh) + 1)
 			{
-				buf = zbx_unicode_to_utf8(aInsertStrs[i]);
-				*out_message = zbx_strdcatf(*out_message, "%s", buf);
+				if (0 < i)
+					*out_message = zbx_strdcat(*out_message, "; ");
+
+				buf = zbx_unicode_to_utf8(pCh);
+				*out_message = zbx_strdcat(*out_message, buf);
 				zbx_free(buf);
 			}
 		}
@@ -491,7 +430,7 @@
 		if (*lastlogsize > LastID)
 			*lastlogsize = FirstID;
 		else if (*lastlogsize >= FirstID)
-			FirstID = (*lastlogsize) + 1;
+			FirstID = (long)*lastlogsize + 1;
 
 		for (i = (long)FirstID; i < LastID; i++)
 		{
