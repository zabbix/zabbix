--- conflicted
+++ resolved
@@ -212,13 +212,7 @@
 			{
 				zabbix_log(LOG_LEVEL_DEBUG, "answer [%s]", answer);
 				if (NULL == answer || SUCCEED != check_response(answer))
-<<<<<<< HEAD
 					zabbix_log(LOG_LEVEL_WARNING, "incorrect answer from server [%s]", answer);
-=======
-				{
-					zabbix_log(LOG_LEVEL_WARNING, "incorrect answer from server [%s]", answer);
-				}
->>>>>>> 5a590034
 				else
 					ret = SUCCEED;
 			}
