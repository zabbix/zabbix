--- conflicted
+++ resolved
@@ -25,15 +25,9 @@
  *                                                                            *
  * Purpose: get trigger severity name.                                        *
  *                                                                            *
-<<<<<<< HEAD
- * Parameters: trigger    - [IN] trigger data with priority field;            *
+ * Parameters: priority   - [IN] trigger data with priority field;            *
  *                               TRIGGER_SEVERITY_*                           *
  *             replace_to - [OUT] pointer to buffer that will receive         *
-=======
- * Parameters: priority   - [IN] trigger data with priority field;            *
- *                               TRIGGER_SEVERITY_*                           *
- *             replace_to - [OUT] pointer to a buffer that will receive       *
->>>>>>> 53facd7f
  *                                null-terminated trigger severity string     *
  *                                                                            *
  * Return value: upon successful completion return SUCCEED                    *
