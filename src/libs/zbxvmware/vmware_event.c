/*
** Copyright (C) 2001-2025 Zabbix SIA
**
** This program is free software: you can redistribute it and/or modify it under the terms of
** the GNU Affero General Public License as published by the Free Software Foundation, version 3.
**
** This program is distributed in the hope that it will be useful, but WITHOUT ANY WARRANTY;
** without even the implied warranty of MERCHANTABILITY or FITNESS FOR A PARTICULAR PURPOSE.
** See the GNU Affero General Public License for more details.
**
** You should have received a copy of the GNU Affero General Public License along with this program.
** If not, see <https://www.gnu.org/licenses/>.
**/

#include "vmware_event.h"

#include "zbxcommon.h"

#if defined(HAVE_LIBXML2) && defined(HAVE_LIBCURL)

#include "vmware_internal.h"
#include "vmware_shmem.h"

#include "zbxalgo.h"
#include "zbxnix.h"
#include "zbxstr.h"
#include "zbxtime.h"
#include "zbxshmem.h"
#include "zbxxml.h"

#ifdef HAVE_LIBXML2
#	include <libxml/xpath.h>
#endif

typedef struct
{
	zbx_uint64_t	id;
	xmlNode		*xml_node;
	time_t		created_time;
}
zbx_id_xmlnode_t;

ZBX_VECTOR_DECL(id_xmlnode, zbx_id_xmlnode_t)
ZBX_VECTOR_IMPL(id_xmlnode, zbx_id_xmlnode_t)

/* VMware events host information */
typedef struct
{
	const char	*node_name;
	int		flag;
	char		*name;
}
event_hostinfo_node_t;

static zbx_hashset_t	evt_msg_strpool;

/******************************************************************************
 *                                                                            *
 * Purpose: initialization of strpool resources                               *
 *                                                                            *
 ******************************************************************************/
static void	evt_msg_strpool_init(void)
{
	zbx_hashset_create(&evt_msg_strpool, 100, vmware_strpool_hash_func, vmware_strpool_compare_func);
}

/******************************************************************************
 *                                                                            *
 * Purpose: release of strpool resources                                      *
 *                                                                            *
 ******************************************************************************/
static void	evt_msg_strpool_destroy(void)
{
	zbx_hashset_destroy(&evt_msg_strpool);
}

/******************************************************************************
 *                                                                            *
 * Purpose: frees resources allocated to store event message in strpool       *
 *                                                                            *
 ******************************************************************************/
static void	evt_msg_strpool_strfree(char *str, zbx_uint64_t *strpool_sz)
{
	zbx_uint64_t	len;

	vmware_strpool_strfree(str, &evt_msg_strpool, &len);

	if (NULL != strpool_sz && 0 < len)
		*strpool_sz -= zbx_shmem_required_chunk_size(len);
}

/******************************************************************************
 *                                                                            *
 * Purpose: store event message in strpool                                    *
 *                                                                            *
 ******************************************************************************/
static char	*evt_msg_strpool_strdup(const char *str, zbx_uint64_t *strpool_sz)
{
	char		*strdup;
	zbx_uint64_t	len;

	strdup = vmware_strpool_strdup(str, &evt_msg_strpool, &len);

	if (NULL != strpool_sz && 0 < len)
		*strpool_sz += zbx_shmem_required_chunk_size(len);

	return strdup;
}

/******************************************************************************
 *                                                                            *
 * Purpose: compute common size of memory for evt strpool and shmem strpool   *
 *                                                                            *
 ******************************************************************************/
static zbx_uint64_t	vmware_evt_strpool_overlap_mem(void)
{
	void			*ptr;
	zbx_hashset_iter_t	iter;
	zbx_uint64_t		common_sz = 0;

	zbx_hashset_iter_reset(&evt_msg_strpool, &iter);

	while (NULL != (ptr = zbx_hashset_iter_next(&iter)))
	{
		const char	*str = (char *)ptr + REFCOUNT_FIELD_SIZE;

		if (FAIL == vmware_shared_strsearch(str))
			continue;

		common_sz += zbx_shmem_required_chunk_size(strlen(str) +
				REFCOUNT_FIELD_SIZE + 1 + ZBX_HASHSET_ENTRY_OFFSET);
	}

	return common_sz;
}

/******************************************************************************
 *                                                                            *
 * Purpose: frees resources allocated to store vmware event                   *
 *                                                                            *
 * Parameters: event - [IN] vmware event                                      *
 *                                                                            *
 ******************************************************************************/
void	vmware_event_free(zbx_vmware_event_t *event)
{
	evt_msg_strpool_strfree(event->message, NULL);
	zbx_free(event);
}

/******************************************************************************
 *                                                                            *
 * Purpose: compute full shared memory size of vmware event vector            *
 *                                                                            *
 * Parameters: events - [IN] vmware event vector                              *
 *                                                                            *
 ******************************************************************************/
static zbx_uint64_t	vmware_service_evt_vector_memsize(zbx_vector_vmware_event_ptr_t *events)
{
	return zbx_vmware_get_evt_req_chunk_sz() * events->values_num +
			zbx_shmem_required_chunk_size(events->values_alloc * sizeof(zbx_vmware_event_t*));
}

/******************************************************************************
 *                                                                            *
 * Purpose: gets map of severity and event type                               *
 *                                                                            *
 * Parameters: service        - [IN] vmware service                           *
 *             easyhandle     - [IN] CURL handle                              *
 *             evt_severities - [IN/OUT] key-value vector with EventID and    *
 *                                       severity as value                    *
 *             error          - [OUT] error message in case of failure        *
 *                                                                            *
 * Return value: SUCCEED - operation has completed successfully               *
 *               FAIL    - operation has failed                               *
 *                                                                            *
 ******************************************************************************/
int	vmware_service_get_evt_severity(zbx_vmware_service_t *service, CURL *easyhandle,
		zbx_vector_vmware_key_value_t *evt_severities, char **error)
{
#	define ZBX_POST_VMWARE_GET_EVT_SEVERITY							\
		ZBX_POST_VSPHERE_HEADER								\
		"<ns0:RetrievePropertiesEx>"							\
			"<ns0:_this type=\"PropertyCollector\">%s</ns0:_this>"			\
			"<ns0:specSet>"								\
				"<ns0:propSet>"							\
					"<ns0:type>EventManager</ns0:type>"			\
					"<ns0:pathSet>description</ns0:pathSet>"		\
				"</ns0:propSet>"						\
				"<ns0:objectSet>"						\
					"<ns0:obj type=\"EventManager\">%s</ns0:obj>"		\
				"</ns0:objectSet>"						\
			"</ns0:specSet>"							\
			"<ns0:options/>"							\
		"</ns0:RetrievePropertiesEx>"							\
		ZBX_POST_VSPHERE_FOOTER

	char		tmp[MAX_STRING_LEN];
	xmlDoc		*doc = NULL;
	xmlXPathContext	*xpathCtx;
	xmlXPathObject	*xpathObj;
	xmlNodeSetPtr	nodeset;
	int		i, ret = FAIL;

	zabbix_log(LOG_LEVEL_DEBUG, "In %s()", __func__);

	zbx_snprintf(tmp, sizeof(tmp), ZBX_POST_VMWARE_GET_EVT_SEVERITY,
			get_vmware_service_objects()[service->type].property_collector,
			get_vmware_service_objects()[service->type].event_manager);

	if (SUCCEED != zbx_soap_post(__func__, easyhandle, tmp, &doc, NULL, error))
		goto out;

	xpathCtx = xmlXPathNewContext(doc);

	if (NULL == (xpathObj = xmlXPathEvalExpression((const xmlChar *)ZBX_XPATH_PROP_NAME("description")
			ZBX_XPATH_LN("eventInfo"), xpathCtx)))
	{
		*error = zbx_strdup(*error, "Cannot make events description list parsing query.");
		goto clean;
	}

	if (0 != xmlXPathNodeSetIsEmpty(xpathObj->nodesetval))
	{
		*error = zbx_strdup(*error, "Cannot find items in events description list.");
		goto clean;
	}

	nodeset = xpathObj->nodesetval;
	zbx_vector_vmware_key_value_reserve(evt_severities, (size_t)nodeset->nodeNr);

	for (i = 0; i < nodeset->nodeNr; i++)
	{
		zbx_vmware_key_value_t	evt_sev;
		char			*delimetr, *full_format;

		if (NULL == (full_format = zbx_xml_node_read_value(doc, nodeset->nodeTab[i], ZBX_XNN("fullFormat"))))
			continue;

		if (NULL != (delimetr = strchr(full_format, '|')))
		{
			*delimetr = '\0';
			evt_sev.key = zbx_strdup(NULL, full_format);
		}
		else
			evt_sev.key = zbx_xml_node_read_value(doc, nodeset->nodeTab[i], ZBX_XNN("key"));

		zbx_str_free(full_format);
		evt_sev.value = zbx_xml_node_read_value(doc, nodeset->nodeTab[i], ZBX_XNN("category"));

		if (NULL == evt_sev.key || NULL == evt_sev.value)
		{
			zbx_vmware_key_value_free(evt_sev);
			continue;
		}

		zbx_vector_vmware_key_value_append(evt_severities, evt_sev);
	}

	ret = SUCCEED;
clean:
	xmlXPathFreeObject(xpathObj);
	xmlXPathFreeContext(xpathCtx);
	zbx_xml_doc_free(doc);
out:
	zabbix_log(LOG_LEVEL_DEBUG, "End of %s() evt_severities:%d", __func__, evt_severities->values_num);

	return ret;
#	undef ZBX_POST_VMWARE_GET_EVT_SEVERITY
}

/******************************************************************************
 *                                                                            *
 * Purpose: retrieves event session name                                      *
 *                                                                            *
 * Parameters: service       - [IN] vmware service                            *
 *             easyhandle    - [IN] CURL handle                               *
 *             evt_severity  - [IN] event severities                          *
 *             end_time      - [IN] end of the time range                     *
 *             event_session - [OUT] pointer to output variable               *
 *             error         - [OUT] error message in case of failure         *
 *                                                                            *
 * Return value: SUCCEED - operation has completed successfully               *
 *               FAIL    - operation has failed                               *
 *                                                                            *
 ******************************************************************************/
static int	vmware_service_get_event_session(const zbx_vmware_service_t *service, CURL *easyhandle,
		const unsigned char evt_severity, const time_t end_time, char **event_session, char **error)
{
#	define ZBX_POST_VMWARE_CREATE_EVENT_COLLECTOR				\
		ZBX_POST_VSPHERE_HEADER						\
		"<ns0:CreateCollectorForEvents>"				\
			"<ns0:_this type=\"EventManager\">%s</ns0:_this>"	\
			"<ns0:filter>%s</ns0:filter>"				\
		"</ns0:CreateCollectorForEvents>"				\
		ZBX_POST_VSPHERE_FOOTER

#	define ZBX_POST_VMWARE_EVENT_FILTER_SPEC_CATEGORY			\
		"<ns0:category>%s</ns0:category>"

	static const char	*levels[] = {ZBX_VMWARE_EVTLOG_SEVERITIES};
	char			tmp[MAX_STRING_LEN], *filter = NULL;
	size_t			alloc_len = 0, offset = 0;
	int			ret = FAIL;
	xmlDoc			*doc = NULL;
	time_t			now = time(NULL);

	zabbix_log(LOG_LEVEL_DEBUG, "In %s()", __func__);

	for (size_t i = 0; i < ARRSIZE(levels); i++)
	{
		if (0 != ((1 << i) & evt_severity))
		{
			zbx_snprintf_alloc(&filter, &alloc_len, &offset, ZBX_POST_VMWARE_EVENT_FILTER_SPEC_CATEGORY,
					levels[i]);
		}
	}

	if (0 != end_time && now - end_time > SEC_PER_HOUR)
	{
		struct	tm	st;
		char		end_dt[ZBX_XML_DATETIME];

		gmtime_r(&end_time, &st);
		strftime(end_dt, sizeof(end_dt), "%Y-%m-%dT%TZ", &st);
		zbx_snprintf_alloc(&filter, &alloc_len, &offset, "<ns0:time><ns0:endTime>%s</ns0:endTime></ns0:time>",
				end_dt);
	}

	zbx_snprintf(tmp, sizeof(tmp), ZBX_POST_VMWARE_CREATE_EVENT_COLLECTOR,
			get_vmware_service_objects()[service->type].event_manager, ZBX_NULL2EMPTY_STR(filter));

	zbx_free(filter);

	if (SUCCEED != zbx_soap_post(__func__, easyhandle, tmp, &doc, NULL, error))
		goto out;

	if (NULL == (*event_session = zbx_xml_doc_read_value(doc, "/*/*/*/*[@type='EventHistoryCollector']")))
	{
		*error = zbx_strdup(*error, "Cannot get EventHistoryCollector session.");
		goto out;
	}

	ret = SUCCEED;
out:
	zbx_xml_doc_free(doc);
	zabbix_log(LOG_LEVEL_DEBUG, "End of %s():%s event_session:'%s'", __func__, zbx_result_string(ret),
			ZBX_NULL2EMPTY_STR(*event_session));

	return ret;

#	undef ZBX_POST_VMWARE_CREATE_EVENT_COLLECTOR
#	undef ZBX_POST_VMWARE_EVENT_FILTER_SPEC_CATEGORY
}

/******************************************************************************
 *                                                                            *
 * Purpose: resets "scrollable view" to latest events                         *
 *                                                                            *
 * Parameters: easyhandle    - [IN] CURL handle                               *
 *             event_session - [IN] event session (EventHistoryCollector)     *
 *                                  identifier                                *
 *             error         - [OUT] error message in case of failure         *
 *                                                                            *
 * Return value: SUCCEED - operation has completed successfully               *
 *               FAIL    - operation has failed                               *
 *                                                                            *
 ******************************************************************************/
static int	vmware_service_reset_event_history_collector(CURL *easyhandle, const char *event_session, char **error)
{
#	define ZBX_POST_VMWARE_RESET_EVENT_COLLECTOR					\
		ZBX_POST_VSPHERE_HEADER							\
		"<ns0:ResetCollector>"							\
			"<ns0:_this type=\"EventHistoryCollector\">%s</ns0:_this>"	\
		"</ns0:ResetCollector>"							\
		ZBX_POST_VSPHERE_FOOTER

	int		ret = FAIL;
	char		tmp[MAX_STRING_LEN], *event_session_esc;

	zabbix_log(LOG_LEVEL_DEBUG, "In %s()", __func__);

	event_session_esc = zbx_xml_escape_dyn(event_session);

	zbx_snprintf(tmp, sizeof(tmp), ZBX_POST_VMWARE_RESET_EVENT_COLLECTOR, event_session_esc);

	zbx_free(event_session_esc);

	if (SUCCEED != zbx_soap_post(__func__, easyhandle, tmp, NULL, NULL, error))
		goto out;

	ret = SUCCEED;
out:
	zabbix_log(LOG_LEVEL_DEBUG, "End of %s():%s", __func__, zbx_result_string(ret));

	return ret;

#	undef ZBX_POST_VMWARE_DESTROY_EVENT_COLLECTOR
}

/******************************************************************************
 *                                                                            *
 * Purpose: reads events from "scrollable view" and moves it back in time     *
 *                                                                            *
 * Parameters: easyhandle    - [IN] CURL handle                               *
 *             event_session - [IN] event session (EventHistoryCollector)     *
 *                                  identifier                                *
 *             soap_count    - [IN] max count of events in response           *
 *             xdoc          - [OUT] result as xml document                   *
 *             error         - [OUT] error message in case of failure         *
 *                                                                            *
 * Return value: SUCCEED - operation has completed successfully               *
 *               FAIL    - operation has failed                               *
 *                                                                            *
 ******************************************************************************/
static int	vmware_service_read_previous_events(CURL *easyhandle, const char *event_session, int soap_count,
		xmlDoc **xdoc, char **error)
{
#	define ZBX_POST_VMWARE_READ_PREVIOUS_EVENTS					\
		ZBX_POST_VSPHERE_HEADER							\
		"<ns0:ReadPreviousEvents>"						\
			"<ns0:_this type=\"EventHistoryCollector\">%s</ns0:_this>"	\
			"<ns0:maxCount>%d</ns0:maxCount>"				\
		"</ns0:ReadPreviousEvents>"						\
		ZBX_POST_VSPHERE_FOOTER

	int	ret = FAIL;
	char	tmp[MAX_STRING_LEN], *event_session_esc;

	zabbix_log(LOG_LEVEL_DEBUG, "In %s() soap_count: %d", __func__, soap_count);

	event_session_esc = zbx_xml_escape_dyn(event_session);

	zbx_snprintf(tmp, sizeof(tmp), ZBX_POST_VMWARE_READ_PREVIOUS_EVENTS, event_session_esc, soap_count);

	zbx_free(event_session_esc);

	if (SUCCEED != zbx_soap_post(__func__, easyhandle, tmp, xdoc, NULL, error))
		goto out;

	ret = SUCCEED;
out:
	zabbix_log(LOG_LEVEL_DEBUG, "End of %s():%s", __func__, zbx_result_string(ret));

	return ret;
#	undef	ZBX_POST_VMWARE_READ_PREVIOUS_EVENTS
}

/******************************************************************************
 *                                                                            *
 * Purpose: reads events from "latest page" and moves it back in time         *
 *                                                                            *
 * Parameters: service       - [IN] vmware service                            *
 *             easyhandle    - [IN] CURL handle                               *
 *             event_session - [IN] event session (EventHistoryCollector)     *
 *                                  identifier                                *
 *             xdoc          - [OUT] result as xml document                   *
 *             error         - [OUT] error message in case of failure         *
 *                                                                            *
 * Return value: SUCCEED - operation has completed successfully               *
 *               FAIL    - operation has failed                               *
 *                                                                            *
 ******************************************************************************/
static int	vmware_service_get_event_latestpage(const zbx_vmware_service_t *service, CURL *easyhandle,
		const char *event_session, xmlDoc **xdoc, char **error)
{
#	define ZBX_POST_VMWARE_READ_EVENT_LATEST_PAGE						\
		ZBX_POST_VSPHERE_HEADER								\
		"<ns0:RetrievePropertiesEx>"							\
			"<ns0:_this type=\"PropertyCollector\">%s</ns0:_this>"			\
			"<ns0:specSet>"								\
				"<ns0:propSet>"							\
					"<ns0:type>EventHistoryCollector</ns0:type>"		\
					"<ns0:pathSet>latestPage</ns0:pathSet>"			\
				"</ns0:propSet>"						\
				"<ns0:objectSet>"						\
					"<ns0:obj type=\"EventHistoryCollector\">%s</ns0:obj>"	\
				"</ns0:objectSet>"						\
			"</ns0:specSet>"							\
			"<ns0:options/>"							\
		"</ns0:RetrievePropertiesEx>"							\
		ZBX_POST_VSPHERE_FOOTER

	int	ret = FAIL;
	char	tmp[MAX_STRING_LEN], *event_session_esc;

	zabbix_log(LOG_LEVEL_DEBUG, "In %s()", __func__);

	event_session_esc = zbx_xml_escape_dyn(event_session);

	zbx_snprintf(tmp, sizeof(tmp), ZBX_POST_VMWARE_READ_EVENT_LATEST_PAGE,
			get_vmware_service_objects()[service->type].property_collector, event_session_esc);

	zbx_free(event_session_esc);

	if (SUCCEED != zbx_soap_post(__func__, easyhandle, tmp, xdoc, NULL, error))
		goto out;

	ret = SUCCEED;
out:
	zabbix_log(LOG_LEVEL_DEBUG, "End of %s():%s", __func__, zbx_result_string(ret));

	return ret;

#	undef ZBX_POST_VMWARE_READ_EVENT_LATEST_PAGE
}

/******************************************************************************
 *                                                                            *
 * Parameters: easyhandle    - [IN] CURL handle                               *
 *             event_session - [IN] event session (EventHistoryCollector)     *
 *                                  identifier                                *
 *             error         - [OUT] error message in case of failure         *
 *                                                                            *
 * Return value: SUCCEED - operation has completed successfully               *
 *               FAIL    - operation has failed                               *
 *                                                                            *
 ******************************************************************************/
static int	vmware_service_destroy_event_session(CURL *easyhandle, const char *event_session, char **error)
{
#	define ZBX_POST_VMWARE_DESTROY_EVENT_COLLECTOR					\
		ZBX_POST_VSPHERE_HEADER							\
		"<ns0:DestroyCollector>"						\
			"<ns0:_this type=\"EventHistoryCollector\">%s</ns0:_this>"	\
		"</ns0:DestroyCollector>"						\
		ZBX_POST_VSPHERE_FOOTER

	int	ret = FAIL;
	char	tmp[MAX_STRING_LEN], *event_session_esc;

	zabbix_log(LOG_LEVEL_DEBUG, "In %s()", __func__);

	event_session_esc = zbx_xml_escape_dyn(event_session);

	zbx_snprintf(tmp, sizeof(tmp), ZBX_POST_VMWARE_DESTROY_EVENT_COLLECTOR, event_session_esc);

	zbx_free(event_session_esc);

	if (SUCCEED != zbx_soap_post(__func__, easyhandle, tmp, NULL, NULL, error))
		goto out;

	ret = SUCCEED;
out:
	zabbix_log(LOG_LEVEL_DEBUG, "End of %s():%s", __func__, zbx_result_string(ret));

	return ret;
#	undef ZBX_POST_VMWARE_DESTROY_EVENT_COLLECTOR
}

/******************************************************************************
 *                                                                            *
 * Purpose: reads event data by id from xml and puts it to array of events    *
 *                                                                            *
 * Parameters: events         - [IN/OUT] array of parsed events               *
 *             xml_event      - [IN] xml node and id of parsed event          *
 *             xdoc           - [IN] xml document with eventlog records       *
 *             evt_severities - [IN] dictionary of severity for event types   *
 *             strpool_sz     - [OUT] estimated shared memory size for events *
 *                                                                            *
 * Return value: SUCCEED - operation has completed successfully               *
 *               FAIL    - operation has failed                               *
 *                                                                            *
 ******************************************************************************/
static int	vmware_service_put_event_data(zbx_vector_vmware_event_ptr_t *events, zbx_id_xmlnode_t xml_event,
		xmlDoc *xdoc, const zbx_hashset_t *evt_severities, zbx_uint64_t *strpool_sz)
{
#	define ZBX_HOSTINFO_NODES_DATACENTER		0x01
#	define ZBX_HOSTINFO_NODES_COMPRES		0x02
#	define ZBX_HOSTINFO_NODES_HOST			0x04
#	define ZBX_HOSTINFO_NODES_VM			0x08
#	define ZBX_HOSTINFO_NODES_DS			0x10
#	define ZBX_HOSTINFO_NODES_NET			0x20
#	define ZBX_HOSTINFO_NODES_DVS			0x40
#	define ZBX_HOSTINFO_NODES_MASK_ALL									\
		(ZBX_HOSTINFO_NODES_DATACENTER | ZBX_HOSTINFO_NODES_COMPRES | ZBX_HOSTINFO_NODES_HOST | \
		ZBX_HOSTINFO_NODES_VM | ZBX_HOSTINFO_NODES_DS | ZBX_HOSTINFO_NODES_NET | ZBX_HOSTINFO_NODES_DVS)

#	define	ZBX_XPATH_EVT_INFO(param)				\
		"*[local-name()='" param "']/*[local-name()='name']"
#	define	ZBX_XPATH_EVT_ARGUMENT(key)									\
		"*[local-name()='arguments'][*[local-name()='key'][text()='" key "']]/*[local-name()='value']"

	zbx_vmware_event_t		*event = NULL;
	char				*message, *ip, *type, *username, *info;
	int				nodes_det = 0;
	unsigned int			i;
	static event_hostinfo_node_t	host_nodes[] =
	{
		{ ZBX_XPATH_EVT_INFO("datacenter"),		ZBX_HOSTINFO_NODES_DATACENTER,	NULL },
		{ ZBX_XPATH_EVT_INFO("computeResource"),	ZBX_HOSTINFO_NODES_COMPRES,	NULL },
		{ ZBX_XPATH_EVT_INFO("host"),			ZBX_HOSTINFO_NODES_HOST,	NULL },
		{ ZBX_XPATH_EVT_ARGUMENT("_sourcehost_"),	ZBX_HOSTINFO_NODES_HOST,	NULL },
		{ ZBX_XPATH_EVT_ARGUMENT("entityName"),		ZBX_HOSTINFO_NODES_HOST,	NULL },
		{ ZBX_XPATH_EVT_INFO("vm"),			ZBX_HOSTINFO_NODES_VM,		NULL },
		{ ZBX_XPATH_EVT_INFO("ds"),			ZBX_HOSTINFO_NODES_DS,		NULL },
		{ ZBX_XPATH_EVT_INFO("net"),			ZBX_HOSTINFO_NODES_NET,		NULL },
		{ ZBX_XPATH_EVT_INFO("dvs"),			ZBX_HOSTINFO_NODES_DVS,		NULL }
	};

	if (NULL == (message = zbx_xml_node_read_value(xdoc, xml_event.xml_node, ZBX_XPATH_NN("fullFormattedMessage"))))
	{
		zabbix_log(LOG_LEVEL_TRACE, "skipping event key '" ZBX_FS_UI64 "', fullFormattedMessage"
				" is missing", xml_event.id);
		return FAIL;
	}

	if (NULL == (type = zbx_xml_node_read_value(xdoc, xml_event.xml_node, ZBX_XPATH_NN("eventTypeId"))))
		type = zbx_xml_node_read_prop(xml_event.xml_node, "type");

	info = zbx_strdup(NULL, "");

	if (NULL != type)
	{
		zbx_vmware_key_value_t	*severity, evt_cmp = {.key=type};
		char			*value;

		if (NULL != (value = zbx_xml_node_read_value(xdoc, xml_event.xml_node, ZBX_XPATH_NN("severity"))))
		{
			info = zbx_dsprintf(info, "\ntype: %s/%s", value, type);
			zbx_str_free(value);
		}
		else if (NULL != (severity = (zbx_vmware_key_value_t *)zbx_hashset_search(evt_severities, &evt_cmp)))
		{
			info = zbx_dsprintf(info, "\ntype: %s/%s", severity->value, type);
		}
		else
			info = zbx_dsprintf(info, "\ntype: %s", type);

		zbx_free(type);
	}

	for (i = 0; i < ARRSIZE(host_nodes); i++)
	{
		if (0 == (nodes_det & host_nodes[i].flag) && NULL != (host_nodes[i].name =
				zbx_xml_node_read_value(xdoc, xml_event.xml_node, host_nodes[i].node_name)))
		{
			switch(host_nodes[i].flag)
			{
				case ZBX_HOSTINFO_NODES_DS:
					host_nodes[i].name = zbx_dsprintf(host_nodes[i].name, " ds:%s",
							host_nodes[i].name);
					break;
				case ZBX_HOSTINFO_NODES_NET:
					host_nodes[i].name = zbx_dsprintf(host_nodes[i].name," net:%s",
							host_nodes[i].name);
					break;
				case ZBX_HOSTINFO_NODES_DVS:
					host_nodes[i].name = zbx_dsprintf(host_nodes[i].name, " dvs:%s",
							host_nodes[i].name);
					break;
				default:
					host_nodes[i].name = zbx_dsprintf(host_nodes[i].name, "%s%s",
							0 != nodes_det ? "/" : ": ", host_nodes[i].name);
			}

			nodes_det |= host_nodes[i].flag;
		}
	}

	if (0 != (nodes_det & ZBX_HOSTINFO_NODES_MASK_ALL))
	{
		info = zbx_dsprintf(info, "%s\nsource", info);

		for (i = 0; i < ARRSIZE(host_nodes); i++)
		{
			if (NULL == host_nodes[i].name)
				continue;

			info = zbx_dsprintf(info, "%s%s", info, host_nodes[i].name);
			zbx_free(host_nodes[i].name);
		}
	}
	else
	{
		for (i = 0; i < ARRSIZE(host_nodes); i++)
			zbx_free(host_nodes[i].name);

		if (NULL != (ip = zbx_xml_node_read_value(xdoc, xml_event.xml_node, ZBX_XPATH_NN("ipAddress"))))
		{
			info = zbx_dsprintf(info, "%s\nsource: %s", info, ip);
			zbx_free(ip);
		}
	}

	if (NULL != (username = zbx_xml_node_read_value(xdoc, xml_event.xml_node, ZBX_XPATH_NN("userName"))))
	{
		info = zbx_dsprintf(info, "%s\nuser: %s", info, username);
		zbx_free(username);
	}

	if ('\0' != *info)
		message = zbx_dsprintf(message, "%s\n%s", message, info);

	zbx_free(info);
	zbx_replace_invalid_utf8(message);

	event = (zbx_vmware_event_t *)zbx_malloc(event, sizeof(zbx_vmware_event_t));
	event->key = xml_event.id;
	event->timestamp = xml_event.created_time;
	event->message = evt_msg_strpool_strdup(message, strpool_sz);
	zbx_free(message);
	zbx_vector_vmware_event_ptr_append(events, event);

	return SUCCEED;

#	undef ZBX_HOSTINFO_NODES_DATACENTER
#	undef ZBX_HOSTINFO_NODES_COMPRES
#	undef ZBX_HOSTINFO_NODES_HOST
#	undef ZBX_HOSTINFO_NODES_VM
#	undef ZBX_HOSTINFO_NODES_DS
#	undef ZBX_HOSTINFO_NODES_NET
#	undef ZBX_HOSTINFO_NODES_DVS
#	undef ZBX_HOSTINFO_NODES_MASK_ALL
#	undef ZBX_XPATH_EVT_INFO
#	undef ZBX_XPATH_EVT_ARGUMENT
}

/******************************************************************************
 *                                                                            *
 * Purpose: reads event's createdTime from xml                                *
 *                                                                            *
 * Parameters: doc       - [IN] xml document with eventlog records            *
 *             node      - [IN] the xml node with given event                 *
 *             eventid   - [IN]                                               *
 *                                                                            *
 * Return value: createdTime converted to timestamp - if operation has        *
 *                       completed successfully,                              *
 *               0 - otherwise                                                *
 *                                                                            *
 ******************************************************************************/
static time_t	vmware_service_parse_event_ts(xmlDoc *doc, xmlNode *node, zbx_uint64_t eventid)
{
	char	*ts;
	time_t	created_time = 0;

	if (NULL == (ts = zbx_xml_node_read_value(doc, node, ZBX_XPATH_NN("createdTime"))))
	{
		zabbix_log(LOG_LEVEL_TRACE, "eventlog record without createdTime, event key '" ZBX_FS_UI64 "'",
				eventid);
		return 0;
	}

	if (FAIL == zbx_iso8601_utc(ts, &created_time))	/* 2013-06-04T14:19:23.406298Z */
	{
		zabbix_log(LOG_LEVEL_TRACE, "unexpected format of createdTime '%s' for event key '" ZBX_FS_UI64 "'",
				ts, eventid);
	}

	zbx_free(ts);

	return created_time;
}

/******************************************************************************
 *                                                                            *
 * Purpose: parses multiple events data                                       *
 *                                                                            *
 * Parameters: events       - [IN/OUT] array of parsed events                 *
 *             last_key     - [IN] key of last parsed event                   *
 *             last_ts      - [IN] the timestamp of last parsed event         *
 *             is_prop      - [IN] read events from RetrieveProperties xml    *
 *             xdoc         - [IN] xml document with eventlog records         *
 *             eventlog     - [IN] VMware event log state                     *
 *             evt_severity - [IN] event severities                           *
 *             strpool_sz   - [OUT] estimated shared memory size for events   *
 *             node_count   - [OUT] count of xml event nodes                  *
 *             skip_old     - [OUT] detected event key reset                  *
 *                                                                            *
 * Return value: count of events successfully parsed                          *
 *                                                                            *
 ******************************************************************************/
static int	vmware_service_parse_event_data(zbx_vector_vmware_event_ptr_t *events, zbx_uint64_t last_key,
		time_t last_ts, const int is_prop, xmlDoc *xdoc, const zbx_vmware_eventlog_state_t *eventlog,
		const unsigned char evt_severity, zbx_uint64_t *strpool_sz, int *node_count, unsigned char *skip_old)
{
#	define LAST_KEY(evs)	(evs->values[evs->values_num - 1]->key)

	zbx_vector_id_xmlnode_t	ids;
	int			parsed_num = 0;
	char			*value;
	xmlXPathContext		*xpathCtx;
	xmlXPathObject		*xpathObj;
	xmlNodeSetPtr		nodeset;
	static int		is_clear = 0;

	zabbix_log(LOG_LEVEL_DEBUG, "In %s() last_key:" ZBX_FS_UI64 " events:%d memory:" ZBX_FS_UI64, __func__,
			last_key, events->values_num, *strpool_sz + vmware_service_evt_vector_memsize(events));

	xpathCtx = xmlXPathNewContext(xdoc);
	zbx_vector_id_xmlnode_create(&ids);

	if (NULL != node_count)
		*node_count = 0;

	if (NULL == (xpathObj = xmlXPathEvalExpression((const xmlChar *)(0 == is_prop ? "/*/*/*"
			ZBX_XPATH_LN("returnval") : "/*/*/*" ZBX_XPATH_LN("returnval") "/*/*/*" ZBX_XPATH_LN("Event")),
			xpathCtx)))
	{
		zabbix_log(LOG_LEVEL_DEBUG, "Cannot make evenlog list parsing query.");
		goto clean;
	}

	if (0 != xmlXPathNodeSetIsEmpty(xpathObj->nodesetval))
	{
		zabbix_log(LOG_LEVEL_DEBUG, "Cannot find items in evenlog list.");
		goto clean;
	}

	nodeset = xpathObj->nodesetval;
	zbx_vector_id_xmlnode_reserve(&ids, (size_t)nodeset->nodeNr);

	if (NULL != node_count)
		*node_count = nodeset->nodeNr;

	for (int i = 0; i < nodeset->nodeNr; i++)
	{
		zbx_id_xmlnode_t	xml_event;
		zbx_uint64_t		key;

		if (NULL == (value = zbx_xml_node_read_value(xdoc, nodeset->nodeTab[i], ZBX_XPATH_NN("key"))))
		{
			zabbix_log(LOG_LEVEL_TRACE, "skipping eventlog record without key, xml number '%d'", i);
			continue;
		}

		key = (unsigned int) atoi(value);

		if (0 == key)
		{
			if (0 == isdigit(value[('-' == *value || '+' == *value) ? 1 : 0 ]))
				zabbix_log(LOG_LEVEL_TRACE, "skipping eventlog key '%s', not a number", value);
			else
				zabbix_log(LOG_LEVEL_TRACE, "skipping empty eventlog key");

			zbx_free(value);
			continue;
		}

		zbx_free(value);

		xml_event.created_time = vmware_service_parse_event_ts(xdoc, nodeset->nodeTab[i], key);

		if (key <= last_key)
		{
			if (xml_event.created_time <= last_ts || 0 != events->values_num + ids.values_num)
			{
				zabbix_log(LOG_LEVEL_TRACE, "skipping event key '" ZBX_FS_UI64 "', has been processed",
						key);
				continue;
			}

			zabbix_log(LOG_LEVEL_TRACE, "event key reset, key: '" ZBX_FS_UI64 "', last_key: '"
					ZBX_FS_UI64 "', createdTime: '" ZBX_FS_TIME_T "', last_ts: '" ZBX_FS_TIME_T "'",
					key, last_key, (zbx_fs_time_t)xml_event.created_time, (zbx_fs_time_t)last_ts);
			*skip_old = 1;
			goto clean;
		}

		xml_event.id = key;
		xml_event.xml_node = nodeset->nodeTab[i];
		zbx_vector_id_xmlnode_append(&ids, xml_event);
	}

	if (0 != ids.values_num)
	{
		zbx_vector_id_xmlnode_sort(&ids, ZBX_DEFAULT_UINT64_COMPARE_FUNC);
		zbx_vector_vmware_event_ptr_reserve(events, (size_t)(ids.values_num + events->values_num));

		/* validate that last event from "latestPage" is connected with first event from ReadPreviousEvents */
		if (0 != events->values_num && LAST_KEY(events) != ids.values[ids.values_num -1].id + 1)
		{
			zabbix_log(LOG_LEVEL_DEBUG, "%s() events:%d is_clear:%d id gap:%d severity:%d", __func__,
					events->values_num, is_clear,
					(int)(LAST_KEY(events) - (ids.values[ids.values_num -1].id + 1)),
					(int)evt_severity);

			/* if sequence of events is not continuous, ignore events from "latestPage" property */
			/* except when events are filtered by severity */
			if (0 != is_clear && 0 == evt_severity)
			{
				zbx_vector_vmware_event_ptr_clear_ext(events, vmware_event_free);
				*strpool_sz = 0;
			}
		}

		/* we are reading "scrollable views" in reverse chronological order, */
		/* so inside a "scrollable view" latest events should come first too */
		for (int i = ids.values_num - 1; i >= 0; i--)
		{
			if (SUCCEED == vmware_service_put_event_data(events, ids.values[i], xdoc,
					&eventlog->evt_severities, strpool_sz))
			{
				parsed_num++;
			}
		}
	}
	else if (0 != last_key && 0 != events->values_num && LAST_KEY(events) != last_key + 1)
	{
		zabbix_log(LOG_LEVEL_DEBUG, "%s() events:%d is_clear:%d last_key id gap:%d severity:%d", __func__,
				events->values_num, is_clear, (int)(LAST_KEY(events) - (last_key + 1)),
				(int)evt_severity);

		/* if sequence of events is not continuous, ignore events from "latestPage" property */
		/* except when events are filtered by severity */
		if (0 != is_clear && 0 == evt_severity)
		{
			zbx_vector_vmware_event_ptr_clear_ext(events, vmware_event_free);
			*strpool_sz = 0;
		}
	}
clean:
	zbx_vector_id_xmlnode_destroy(&ids);
	xmlXPathFreeObject(xpathObj);
	xmlXPathFreeContext(xpathCtx);
	is_clear = is_prop;

	zabbix_log(LOG_LEVEL_DEBUG, "End of %s() parsed:%d memory:" ZBX_FS_UI64, __func__, parsed_num,
			*strpool_sz + vmware_service_evt_vector_memsize(events));

	return parsed_num;

#	undef LAST_KEY
}

/******************************************************************************
 *                                                                            *
 * Purpose: removing NEW events from "head" of vector based on memory limit   *
 *                                                                            *
 * Parameters: max_mem    - [IN] available memory size                        *
 *             strpool_sz - [IN/OUT] allocated memory size for events         *
 *             events     - [IN/OUT] pointer to output variable               *
 *                                                                            *
 ******************************************************************************/
static zbx_uint64_t	vmware_service_clear_event_data_mem(const zbx_uint64_t max_mem, zbx_uint64_t *strpool_sz,
		zbx_vector_vmware_event_ptr_t *events)
{
	zbx_uint64_t	memsz = vmware_service_evt_vector_memsize(events);
	int		events_num = events->values_num;

	while (0 != events->values_num && max_mem < *strpool_sz + vmware_service_evt_vector_memsize(events))
	{
		evt_msg_strpool_strfree(events->values[events_num - events->values_num]->message, strpool_sz);
		zbx_free(events->values[events_num - events->values_num]);
		events->values_num--;
	}

	if (0 != events->values_num)
	{
		memmove(events->values, &events->values[events_num - events->values_num],
				sizeof(zbx_vmware_event_t *) * (size_t)events->values_num);
	}

	memsz -= vmware_service_evt_vector_memsize(events);
	zabbix_log(LOG_LEVEL_DEBUG, "%s() removed:%d current:%d/" ZBX_FS_UI64 "/" ZBX_FS_UI64 " max_mem:"
			ZBX_FS_UI64 " free mem:" ZBX_FS_UI64, __func__, events_num - events->values_num,
			events->values_num, 0 != events->values_num ? events->values[0]->key : 0,
			0 != events->values_num ? events->values[events->values_num - 1]->key : 0, max_mem, memsz);

	return memsz;
}

/******************************************************************************
 *                                                                            *
 * Purpose: removing NEW events from "head" of vector based on time limit     *
 *                                                                            *
 * Parameters: keep_time  - [IN] max time interval for saving events          *
 *             strpool_sz - [IN/OUT] allocated memory size for events         *
 *             events     - [IN/OUT] pointer to output variable               *
 *                                                                            *
 ******************************************************************************/
static zbx_uint64_t	vmware_service_clear_event_data_keeptime(const time_t keep_time, zbx_uint64_t *strpool_sz,
		zbx_vector_vmware_event_ptr_t *events)
{
	zbx_uint64_t	memsz = vmware_service_evt_vector_memsize(events);
	int		events_num = events->values_num;
	time_t		orig_old_time, orig_new_time;

	orig_old_time = 0 != events->values_num ? events->values[events_num - 1]->timestamp : 0;
	orig_new_time = 0 != events->values_num ? events->values[0]->timestamp : 0;

	while (0 != events->values_num && keep_time < events->values[events_num - events->values_num]->timestamp -
			events->values[events_num - 1]->timestamp)
	{
		evt_msg_strpool_strfree(events->values[events_num - events->values_num]->message, strpool_sz);
		zbx_free(events->values[events_num - events->values_num]);
		events->values_num--;
	}

	if (0 != events->values_num)
	{
		memmove(events->values, &events->values[events_num - events->values_num],
				sizeof(zbx_vmware_event_t *) * (size_t)events->values_num);
	}

	memsz -= vmware_service_evt_vector_memsize(events);
	zabbix_log(LOG_LEVEL_DEBUG, "%s() removed(num/old time/new time):%d / " ZBX_FS_TIME_T "/" ZBX_FS_TIME_T
			" current(num/new id/old id):%d/" ZBX_FS_UI64 "/" ZBX_FS_UI64 " time interval:" ZBX_FS_TIME_T
			" free mem:" ZBX_FS_UI64, __func__, events_num - events->values_num,
			(zbx_fs_time_t)orig_old_time, (zbx_fs_time_t)orig_new_time, events->values_num,
			0 != events->values_num ? events->values[0]->key : 0,
			0 != events->values_num ? events->values[events->values_num - 1]->key : 0,
			(zbx_fs_time_t)keep_time, memsz);

	return memsz;
}

/******************************************************************************
 *                                                                            *
 * Parameters: service       - [IN] vmware service                            *
 *             easyhandle    - [IN] CURL handle                               *
 *             last_key      - [IN] ID of last processed event                *
 *             last_ts       - [IN] the create time of last processed event   *
 *             shmem_free_sz - [IN] free size of shared memory                *
 *             evt_severity  - [IN] event severities                          *
 *             keep_time     - [IN] max time interval for saving events       *
 *             end_time      - [IN] end of the time range                     *
 *             skip_old      - [IN/OUT] reset last_key of event               *
 *             events        - [OUT] pointer to output variable               *
 *             strpool_sz    - [OUT] allocated memory size for events         *
 *             error         - [OUT] error message in case of failure         *
 *                                                                            *
 * Return value: SUCCEED - operation has completed successfully               *
 *               FAIL    - operation has failed                               *
 *                                                                            *
 ******************************************************************************/
static int	vmware_service_get_event_data(const zbx_vmware_service_t *service, CURL *easyhandle,
		const zbx_uint64_t last_key, const time_t last_ts, const zbx_uint64_t shmem_free_sz,
		const time_t keep_time, const unsigned char evt_severity, const time_t end_time,
		unsigned char *skip_old, zbx_vector_vmware_event_ptr_t *events, zbx_uint64_t *strpool_sz, char **error)
{
#	define ATTEMPTS_NUM	4
#	define EVENT_TAG	1
#	define RETURNVAL_TAG	0
#	define LAST_KEY(evs)	(evs->values[evs->values_num - 1]->key)

	char		*event_session = NULL, *err = NULL;
	int		ret = FAIL, parsed_count = -1, node_count = -1, soap_retry = ATTEMPTS_NUM,
			soap_count = 5; /* 10 - initial value of eventlog records number in one response */
	zbx_uint64_t	mem_free = 0;
	xmlDoc		*doc = NULL;

	zabbix_log(LOG_LEVEL_DEBUG, "In %s() shmem_free_sz:" ZBX_FS_UI64, __func__, shmem_free_sz);

	if (SUCCEED != vmware_service_get_event_session(service, easyhandle, evt_severity, end_time, &event_session,
			error))
	{
		goto out;
	}

	if (SUCCEED != vmware_service_reset_event_history_collector(easyhandle, event_session, error))
		goto end_session;

	if (SUCCEED != vmware_service_get_event_latestpage(service, easyhandle, event_session, &doc, error))
		goto end_session;

	if ((0 < vmware_service_parse_event_data(events, last_key, last_ts, EVENT_TAG, doc,
			&service->eventlog, evt_severity, strpool_sz, NULL, skip_old) &&
			LAST_KEY(events) == last_key + 1) || 0 != *skip_old)
	{
		zabbix_log(LOG_LEVEL_DEBUG, "%s() latestPage events:%d skip_old:%u", __func__,
				events->values_num, *skip_old);

		ret = SUCCEED;
		goto end_session;
	}

	do
	{
		zbx_xml_doc_free(doc);

		if ((ZBX_MAXQUERYMETRICS_UNLIMITED / 2) >= soap_count)
			soap_count = soap_count * 2;
		else if (ZBX_MAXQUERYMETRICS_UNLIMITED != soap_count)
			soap_count = ZBX_MAXQUERYMETRICS_UNLIMITED;

		if (0 != events->values_num && (LAST_KEY(events) - last_key - 1) < (unsigned int)soap_count)
		{
			soap_count = (int)(LAST_KEY(events) - last_key - 1);
		}

		if (!ZBX_IS_RUNNING() || 0 == soap_count || SUCCEED != vmware_service_read_previous_events(easyhandle,
				event_session, soap_count, &doc, error))
		{
			goto end_session;
		}

		if (0 != node_count && soap_retry != ATTEMPTS_NUM)
			soap_retry = ATTEMPTS_NUM;

		if (shmem_free_sz < *strpool_sz + vmware_service_evt_vector_memsize(events))
		{
			mem_free += vmware_service_clear_event_data_mem(shmem_free_sz, strpool_sz, events);

			if (shmem_free_sz < *strpool_sz + vmware_service_evt_vector_memsize(events))
				break;
		}

		if (0 != events->values_num && keep_time < events->values[0]->timestamp -
				events->values[events->values_num - 1]->timestamp &&
				ZBX_MAXQUERYMETRICS_UNLIMITED == soap_count && 0 != parsed_count)
		{				/* we will not trim first and the latest events in event queue */
			mem_free += vmware_service_clear_event_data_keeptime(keep_time, strpool_sz, events);
		}
	}
	while ((0 < (parsed_count = vmware_service_parse_event_data(events, last_key, last_ts, RETURNVAL_TAG, doc,
			&service->eventlog, evt_severity, strpool_sz, &node_count, skip_old)) ||
			(0 == node_count && 0 < soap_retry--)) && 0 == *skip_old &&
			(0 == events->values_num || LAST_KEY(events) != last_key + 1));

	if (shmem_free_sz < *strpool_sz + vmware_service_evt_vector_memsize(events))
		mem_free += vmware_service_clear_event_data_mem(shmem_free_sz, strpool_sz, events);

	/* we don't control keep_time on exit because: */
	/*  - the event sequence can have time gap, for example due to reboot or long esxi maintenance */
	/*    or time synchronization issues */
	/*  - our risk is +1k events which is not critical for 'preprocessor' */
	/*  - we can guarantee that additional events will fit into the memory limit */

	if (0 != last_key && 0 != events->values_num && LAST_KEY(events) != last_key + 1)
	{
		zabbix_log(LOG_LEVEL_DEBUG, "%s() events:%d id gap:%d", __func__, events->values_num,
				(int)(LAST_KEY(events) - (last_key + 1)));
	}

	ret = SUCCEED;
end_session:
	if (SUCCEED != vmware_service_destroy_event_session(easyhandle, event_session, &err))
	{
		*error = zbx_strdcatf(*error, "%s%s", NULL != *error ? "; " : "", err);
		zbx_free(err);
		ret = FAIL;
	}
out:
	zbx_free(event_session);
	zbx_xml_doc_free(doc);

	if (SUCCEED == ret && 10 == soap_count && 0 == events->values_num && 0 == *skip_old && 0 == evt_severity)
		zabbix_log(LOG_LEVEL_WARNING, "vmware events collector returned empty result");

	zabbix_log(LOG_LEVEL_DEBUG, "End of %s():%s events:%d skip_old:%hhu memory:" ZBX_FS_UI64 " mem_free:"
			ZBX_FS_UI64, __func__, zbx_result_string(ret), events->values_num, *skip_old,
			*strpool_sz + vmware_service_evt_vector_memsize(events), mem_free);

	return ret;

#	undef ATTEMPTS_NUM
#	undef EVENT_TAG
#	undef RETURNVAL_TAG
#	undef LAST_KEY
}

/******************************************************************************
 *                                                                            *
 * Parameters: service    - [IN] vmware service                               *
 *             easyhandle - [IN] CURL handle                                  *
 *             events     - [OUT] pointer to output variable                  *
 *             strpool_sz - [OUT] allocated memory size for events            *
 *             error      - [OUT] error message in case of failure            *
 *                                                                            *
 * Return value: SUCCEED - operation has completed successfully               *
 *               FAIL    - operation has failed                               *
 *                                                                            *
 ******************************************************************************/
static int	vmware_service_get_last_event_data(const zbx_vmware_service_t *service, CURL *easyhandle,
		zbx_vector_vmware_event_ptr_t *events, zbx_uint64_t *strpool_sz, char **error)
{
#	define ZBX_POST_VMWARE_LASTEVENT 								\
		ZBX_POST_VSPHERE_HEADER									\
		"<ns0:RetrievePropertiesEx>"								\
			"<ns0:_this type=\"PropertyCollector\">%s</ns0:_this>"				\
			"<ns0:specSet>"									\
				"<ns0:propSet>"								\
					"<ns0:type>EventManager</ns0:type>"				\
					"<ns0:all>false</ns0:all>"					\
					"<ns0:pathSet>latestEvent</ns0:pathSet>"			\
				"</ns0:propSet>"							\
				"<ns0:objectSet>"							\
					"<ns0:obj type=\"EventManager\">%s</ns0:obj>"			\
				"</ns0:objectSet>"							\
			"</ns0:specSet>"								\
			"<ns0:options/>"								\
		"</ns0:RetrievePropertiesEx>"								\
		ZBX_POST_VSPHERE_FOOTER

	char			tmp[MAX_STRING_LEN], *value;
	int			ret = FAIL;
	xmlDoc			*doc = NULL;
	zbx_id_xmlnode_t	xml_event;
	xmlXPathContext		*xpathCtx;
	xmlXPathObject		*xpathObj;

	zabbix_log(LOG_LEVEL_DEBUG, "In %s()", __func__);

	zbx_snprintf(tmp, sizeof(tmp), ZBX_POST_VMWARE_LASTEVENT,
			get_vmware_service_objects()[service->type].property_collector,
			get_vmware_service_objects()[service->type].event_manager);

	if (SUCCEED != zbx_soap_post(__func__, easyhandle, tmp, &doc, NULL, error))
		goto out;

	xpathCtx = xmlXPathNewContext(doc);

	if (NULL == (xpathObj = xmlXPathEvalExpression((const xmlChar *)ZBX_XPATH_PROP_NAME("latestEvent"), xpathCtx)))
	{
		*error = zbx_strdup(*error, "Cannot make lastevenlog list parsing query.");
		goto clean;
	}

	if (0 != xmlXPathNodeSetIsEmpty(xpathObj->nodesetval))
	{
		*error = zbx_strdup(*error, "Cannot find items in lastevenlog list.");
		goto clean;
	}

	xml_event.xml_node = xpathObj->nodesetval->nodeTab[0];

	if (NULL == (value = zbx_xml_node_read_value(doc, xml_event.xml_node, ZBX_XPATH_NN("key"))))
	{
		*error = zbx_strdup(*error, "Cannot find last event key");
		goto clean;
	}

	xml_event.id = (unsigned int) atoi(value);

	if (0 == xml_event.id && 0 == isdigit(value[('-' == *value || '+' == *value) ? 1 : 0 ]))
	{
		*error = zbx_dsprintf(*error, "Cannot convert eventlog key from %s", value);
		zbx_free(value);
		goto clean;
	}

	zbx_free(value);

	xml_event.created_time = vmware_service_parse_event_ts(doc, xpathObj->nodesetval->nodeTab[0], xml_event.id);

	if (SUCCEED != vmware_service_put_event_data(events, xml_event, doc, &service->eventlog.evt_severities,
			strpool_sz))
	{
		*error = zbx_dsprintf(*error, "Cannot retrieve last eventlog data for key "ZBX_FS_UI64, xml_event.id);
		goto clean;
	}

	ret = SUCCEED;
clean:
	xmlXPathFreeObject(xpathObj);
	xmlXPathFreeContext(xpathCtx);
out:
	zbx_xml_doc_free(doc);
	zabbix_log(LOG_LEVEL_DEBUG, "End of %s():%s last_key:" ZBX_FS_UI64, __func__, zbx_result_string(ret),
			(SUCCEED == ret ? xml_event.id : 0));
	return ret;

#	undef ZBX_POST_VMWARE_LASTEVENT
}

/******************************************************************************
 *                                                                            *
 * Purpose: frees resources allocated to store vmware service event log data  *
 *                                                                            *
 * Parameters: evt_data - [IN] vmware service event log data                  *
 *                                                                            *
 ******************************************************************************/
static void	vmware_eventlog_data_free(zbx_vmware_eventlog_data_t *evt_data)
{
	zbx_vector_vmware_event_ptr_clear_ext(&evt_data->events, vmware_event_free);
	zbx_vector_vmware_event_ptr_destroy(&evt_data->events);

	zbx_free(evt_data->error);
	zbx_free(evt_data);
}

/******************************************************************************
 *                                                                            *
 * Purpose: updates vmware event log                                          *
 *                                                                            *
 * Parameters: service               - [IN] vmware service                    *
 *             config_source_ip      - [IN]                                   *
 *             config_vmware_timeout - [IN]                                   *
 *                                                                            *
 ******************************************************************************/
int	zbx_vmware_service_eventlog_update(zbx_vmware_service_t *service, const char *config_source_ip,
		int config_vmware_timeout)
{
#define ZBX_INIT_UPD_XML_SIZE		(100 * ZBX_KIBIBYTE)
#define ZBX_EVT_QUERY_LIMIT		(6 * SEC_PER_HOUR)
	CURL				*easyhandle = NULL;
	struct curl_slist		*headers = NULL;
	zbx_vmware_eventlog_data_t	*evt_data;
	int				evt_num, ret = FAIL;
	ZBX_HTTPPAGE			page;	/* 347K/87K */
	unsigned char			evt_pause = 0, evt_skip_old, evt_severity;
	zbx_uint64_t			evt_last_key, events_sz = 0, shmem_free_sz = 0;
	time_t				evt_last_ts, now = time(NULL), evt_query_interval = ZBX_EVT_QUERY_LIMIT;
	char				msg[2 * VMWARE_SHORT_STR_LEN];

	zabbix_log(LOG_LEVEL_DEBUG, "In %s() service type:%u '%s'@'%s'", __func__, service->type, service->username,
			service->url);

	evt_data = (zbx_vmware_eventlog_data_t *)zbx_malloc(NULL, sizeof(zbx_vmware_eventlog_data_t));
	evt_data->error = NULL;
	zbx_vector_vmware_event_ptr_create(&evt_data->events);
	page.alloc = 0;

	evt_msg_strpool_init();

	zbx_vmware_lock();
	evt_last_key = service->eventlog.last_key;
	evt_last_ts = service->eventlog.last_ts;
	evt_skip_old = service->eventlog.skip_old;
	evt_severity = service->eventlog.severity;
	evt_num = NULL == service->eventlog.data ? -1 : service->eventlog.data->events.values_num;

	if (NULL != service->eventlog.data && 0 != service->eventlog.data->events.values_num && 0 == evt_skip_old &&
			service->eventlog.data->events.values[0]->key > evt_last_key)
	{
		evt_pause = 1;
	}
	else
	{
		if (NULL != service->eventlog.data)
			vmware_eventlog_msg_shared_free(&service->eventlog.data->events);

		if (vmware_shmem_get_vmware_mem()->free_size > vmware_shmem_get_vmware_mem()->total_size * 5 / 100)
		{
			shmem_free_sz = vmware_shmem_get_vmware_mem()->free_size -
					vmware_shmem_get_vmware_mem()->total_size * 5 / 100;

			service->eventlog.req_sz = 0;

			if (SUCCEED == vmware_shared_is_ready())
			{
				if (evt_query_interval < service->eventlog.interval &&
						service->eventlog.interval <= SEC_PER_DAY)
				{
					evt_query_interval = service->eventlog.interval;
				}

				if (0 == service->eventlog.end_time && 0 != evt_last_ts)
					service->eventlog.end_time = evt_last_ts;

				/* esxi does not store events history after reboot */
				if (ZBX_VMWARE_TYPE_VSPHERE == service->type && 0 == evt_num)
					service->eventlog.end_time = 0;

				if (0 != service->eventlog.end_time)
				{
					if (service->eventlog.end_time < now - evt_query_interval)
						service->eventlog.end_time += evt_query_interval;
					else
						service->eventlog.end_time = now;
				}
			}
			else
				evt_pause = 1;
		}
		else
		{
			evt_pause = 1;
			service->eventlog.oom = 1;
		}
	}

	zbx_vmware_unlock();

	zabbix_log(LOG_LEVEL_DEBUG, "%s() state pause:%u end_time/delta:" ZBX_FS_TIME_T "/" ZBX_FS_TIME_T
			" last_ts/delta:" ZBX_FS_TIME_T "/" ZBX_FS_TIME_T " last_key:" ZBX_FS_UI64
			" interval:" ZBX_FS_TIME_T " skip_old:%u severity:%u shmem_free_sz:" ZBX_FS_UI64
<<<<<<< HEAD
			" req_sz:" ZBX_FS_UI64 " oom:%u service type:%u evt_num:%d", __func__, evt_pause,
			(zbx_fs_time_t)service->eventlog.end_time, (zbx_fs_time_t)(now - service->eventlog.end_time),
			(zbx_fs_time_t)evt_last_ts,
			(zbx_fs_time_t)(now - evt_last_ts), evt_last_key, (zbx_fs_time_t)evt_query_interval,
			evt_skip_old, evt_severity, shmem_free_sz, service->eventlog.req_sz, service->eventlog.oom,
			service->type, evt_num);
=======
			" req_sz:" ZBX_FS_UI64 " oom:%u service type:%u evt_num:%d svc error:[%s]", __func__, evt_pause,
			service->eventlog.end_time, now - service->eventlog.end_time, evt_last_ts,
			now - evt_last_ts, evt_last_key, evt_query_interval, evt_skip_old, evt_severity, shmem_free_sz,
			service->eventlog.req_sz, service->eventlog.oom, service->type, evt_num,
			NULL != service->eventlog.data && NULL != service->eventlog.data->error ?
			service->eventlog.data->error : "none");
>>>>>>> d0a0d61a

	if (0 != evt_pause)
	{
		if (0 != service->eventlog.req_sz)
		{
			zabbix_log(LOG_LEVEL_WARNING, "Postponed VMware events requires up to " ZBX_FS_UI64
					" bytes of free VMwareCache memory. Available " ZBX_FS_UI64 " bytes."
					" Reading events skipped", service->eventlog.req_sz, shmem_free_sz);
		}
		else if (0 != service->eventlog.oom)
		{
			zabbix_log(LOG_LEVEL_DEBUG, "There is no 5%% free memory. Reading new events skipped");
		}
		else
		{
			zabbix_log(LOG_LEVEL_DEBUG, "Previous events have not been read. Reading new events skipped");
		}

		ret = SUCCEED;
		goto out;
	}

	if (NULL == (easyhandle = curl_easy_init()))
	{
		zabbix_log(LOG_LEVEL_WARNING, "Cannot initialize cURL library");
		goto out;
	}

	page.alloc = ZBX_INIT_UPD_XML_SIZE;
	page.data = (char *)zbx_malloc(NULL, page.alloc);

	if (SUCCEED != vmware_curl_set_header(easyhandle, service->major_version, &headers, &evt_data->error))
		goto clean;

	if (SUCCEED != vmware_service_authenticate(service, easyhandle, &page, config_source_ip, config_vmware_timeout,
			&evt_data->error))
	{
		goto clean;
	}

	/* skip collection of event data if we don't know where	*/
	/* we stopped last time or item can't accept values 	*/
	if (ZBX_VMWARE_EVENT_KEY_UNINITIALIZED != evt_last_key && 0 == evt_skip_old && 0 != shmem_free_sz &&
			SUCCEED != vmware_service_get_event_data(service, easyhandle, evt_last_key, evt_last_ts,
			shmem_free_sz, evt_query_interval, evt_severity, service->eventlog.end_time,
			&evt_skip_old, &evt_data->events, &events_sz, &evt_data->error))
	{
		goto clean;
	}

	if (0 != evt_skip_old)
	{
		char	*error = NULL;

		/* May not be present */
		if (SUCCEED != vmware_service_get_last_event_data(service, easyhandle, &evt_data->events,
				&events_sz, &error))
		{
			zabbix_log(LOG_LEVEL_DEBUG, "Unable retrieve lastevent value: %s.", error);
			zbx_free(error);
		}
		else
		{
			service->eventlog.end_time = now;
			evt_skip_old = 0;
			evt_last_key = 0;	/* there is reset id after esxi reboot */
		}
	}

	if (SUCCEED != vmware_service_logout(service, easyhandle, &evt_data->error))
	{
		zabbix_log(LOG_LEVEL_DEBUG, "Cannot close vmware connection: %s.", evt_data->error);
		zbx_free(evt_data->error);
	}

	ret = SUCCEED;
clean:
	curl_slist_free_all(headers);
	curl_easy_cleanup(easyhandle);
	zbx_free(page.data);
out:
	zbx_vmware_lock();

	if (0 < evt_data->events.values_num)
	{
		if (0 != service->eventlog.oom)
			service->eventlog.oom = 0;

		events_sz += vmware_service_evt_vector_memsize(&evt_data->events);

		if (0 == service->eventlog.last_key || vmware_shmem_get_vmware_mem()->free_size < events_sz ||
				SUCCEED == ZBX_CHECK_LOG_LEVEL(LOG_LEVEL_DEBUG))
		{
			events_sz -= vmware_evt_strpool_overlap_mem();

			if (vmware_shmem_get_vmware_mem()->free_size < events_sz)
			{
				service->eventlog.req_sz = events_sz;
				service->eventlog.oom = 1;
				zbx_vector_vmware_event_ptr_clear_ext(&evt_data->events, vmware_event_free);

				zabbix_log(LOG_LEVEL_WARNING, "Postponed VMware events requires up to " ZBX_FS_UI64
						" bytes of free VMwareCache memory, while currently only " ZBX_FS_UI64
						" bytes are free. VMwareCache memory usage (free/strpool/total): "
						ZBX_FS_UI64 " / " ZBX_FS_UI64 " / " ZBX_FS_UI64, events_sz,
						vmware_shmem_get_vmware_mem()->free_size,
						vmware_shmem_get_vmware_mem()->free_size,
						zbx_vmware_get_vmware()->strpool_sz,
						vmware_shmem_get_vmware_mem()->total_size);
			}
			else
			{
				int	level;

				level = 0 == service->eventlog.last_key ? LOG_LEVEL_WARNING : LOG_LEVEL_DEBUG;

				zabbix_log(level, "Processed VMware events requires up to " ZBX_FS_UI64
						" bytes of free VMwareCache memory. VMwareCache memory usage"
						" (free/strpool/total): " ZBX_FS_UI64 " / " ZBX_FS_UI64 " / "
						ZBX_FS_UI64, events_sz, vmware_shmem_get_vmware_mem()->free_size,
						zbx_vmware_get_vmware()->strpool_sz,
						vmware_shmem_get_vmware_mem()->total_size);
			}
		}

		if (NULL != evt_data->error)	/* we have to always return collected events */
		{
			zabbix_log(LOG_LEVEL_DEBUG, "Ignored error of events collection: [%s].", evt_data->error);
			zbx_free(evt_data->error);
		}
	}

	if (0 == evt_pause)
	{
		vmware_eventlog_data_shared_free(service->eventlog.data);
		service->eventlog.data = vmware_shmem_eventlog_data_dup(evt_data);
		service->eventlog.skip_old = evt_skip_old;

		if (0 == evt_last_key && 0 != evt_data->events.values_num)
			service->eventlog.last_key = evt_data->events.values[0]->key - 1;
	}

	if (SUCCEED == ZBX_CHECK_LOG_LEVEL(LOG_LEVEL_DEBUG))
		zbx_shmem_dump_stats(LOG_LEVEL_DEBUG, vmware_shmem_get_vmware_mem());

	zbx_snprintf(msg, sizeof(msg), "Events (number/collected/new key/old key/chunk/endtime/error):%d / %d / "
			ZBX_FS_UI64 " / " ZBX_FS_UI64 " / " ZBX_FS_UI64 " / " ZBX_FS_TIME_T " / [%s] "
			"VMwareCache memory usage (free/strpool/total): " ZBX_FS_UI64 " / " ZBX_FS_UI64 " / "
			ZBX_FS_UI64, NULL != service->eventlog.data ? service->eventlog.data->events.values_num : 0,
			evt_data->events.values_num,
			(NULL != service->eventlog.data && 0 != service->eventlog.data->events.values_num ?
			service->eventlog.data->events.values[0]->key : 0),
			(NULL != service->eventlog.data && 0 != service->eventlog.data->events.values_num ?
			service->eventlog.data->events.values[service->eventlog.data->events.values_num - 1]->key : 0),
<<<<<<< HEAD
			shmem_free_sz, (zbx_fs_time_t)service->eventlog.end_time,
			NULL == evt_data->error ? "none" : evt_data->error,
=======
			shmem_free_sz, service->eventlog.end_time,
			(NULL != service->eventlog.data && NULL != service->eventlog.data->error ?
			service->eventlog.data->error : "none"),
>>>>>>> d0a0d61a
			vmware_shmem_get_vmware_mem()->free_size, zbx_vmware_get_vmware()->strpool_sz,
			vmware_shmem_get_vmware_mem()->total_size);

	zbx_vmware_unlock();

	vmware_eventlog_data_free(evt_data);
	evt_msg_strpool_destroy();

	zabbix_log(LOG_LEVEL_DEBUG, "End of %s():%s \tprocessed:" ZBX_FS_SIZE_T " bytes of data. %s", __func__,
			zbx_result_string(ret), (zbx_fs_size_t)page.alloc, msg);

	return ret;
#undef ZBX_INIT_UPD_XML_SIZE
#undef ZBX_EVT_QUERY_LIMIT
}

#endif /* defined(HAVE_LIBXML2) && defined(HAVE_LIBCURL) */<|MERGE_RESOLUTION|>--- conflicted
+++ resolved
@@ -1364,21 +1364,13 @@
 	zabbix_log(LOG_LEVEL_DEBUG, "%s() state pause:%u end_time/delta:" ZBX_FS_TIME_T "/" ZBX_FS_TIME_T
 			" last_ts/delta:" ZBX_FS_TIME_T "/" ZBX_FS_TIME_T " last_key:" ZBX_FS_UI64
 			" interval:" ZBX_FS_TIME_T " skip_old:%u severity:%u shmem_free_sz:" ZBX_FS_UI64
-<<<<<<< HEAD
-			" req_sz:" ZBX_FS_UI64 " oom:%u service type:%u evt_num:%d", __func__, evt_pause,
+			" req_sz:" ZBX_FS_UI64 " oom:%u service type:%u evt_num:%d svc error:[%s]", __func__, evt_pause,
 			(zbx_fs_time_t)service->eventlog.end_time, (zbx_fs_time_t)(now - service->eventlog.end_time),
-			(zbx_fs_time_t)evt_last_ts,
-			(zbx_fs_time_t)(now - evt_last_ts), evt_last_key, (zbx_fs_time_t)evt_query_interval,
-			evt_skip_old, evt_severity, shmem_free_sz, service->eventlog.req_sz, service->eventlog.oom,
-			service->type, evt_num);
-=======
-			" req_sz:" ZBX_FS_UI64 " oom:%u service type:%u evt_num:%d svc error:[%s]", __func__, evt_pause,
-			service->eventlog.end_time, now - service->eventlog.end_time, evt_last_ts,
-			now - evt_last_ts, evt_last_key, evt_query_interval, evt_skip_old, evt_severity, shmem_free_sz,
+			(zbx_fs_time_t)evt_last_ts, (zbx_fs_time_t)(now - evt_last_ts), evt_last_key,
+			(zbx_fs_time_t)evt_query_interval, evt_skip_old, evt_severity, shmem_free_sz,
 			service->eventlog.req_sz, service->eventlog.oom, service->type, evt_num,
 			NULL != service->eventlog.data && NULL != service->eventlog.data->error ?
 			service->eventlog.data->error : "none");
->>>>>>> d0a0d61a
 
 	if (0 != evt_pause)
 	{
@@ -1533,14 +1525,9 @@
 			service->eventlog.data->events.values[0]->key : 0),
 			(NULL != service->eventlog.data && 0 != service->eventlog.data->events.values_num ?
 			service->eventlog.data->events.values[service->eventlog.data->events.values_num - 1]->key : 0),
-<<<<<<< HEAD
-			shmem_free_sz, (zbx_fs_time_t)service->eventlog.end_time,
-			NULL == evt_data->error ? "none" : evt_data->error,
-=======
 			shmem_free_sz, service->eventlog.end_time,
 			(NULL != service->eventlog.data && NULL != service->eventlog.data->error ?
 			service->eventlog.data->error : "none"),
->>>>>>> d0a0d61a
 			vmware_shmem_get_vmware_mem()->free_size, zbx_vmware_get_vmware()->strpool_sz,
 			vmware_shmem_get_vmware_mem()->total_size);
 
