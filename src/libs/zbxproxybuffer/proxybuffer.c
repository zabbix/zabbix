/*
** Zabbix
** Copyright (C) 2001-2024 Zabbix SIA
**
** This program is free software; you can redistribute it and/or modify
** it under the terms of the GNU General Public License as published by
** the Free Software Foundation; either version 2 of the License, or
** (at your option) any later version.
**
** This program is distributed in the hope that it will be useful,
** but WITHOUT ANY WARRANTY; without even the implied warranty of
** MERCHANTABILITY or FITNESS FOR A PARTICULAR PURPOSE. See the
** GNU General Public License for more details.
**
** You should have received a copy of the GNU General Public License
** along with this program; if not, write to the Free Software
** Foundation, Inc., 51 Franklin Street, Fifth Floor, Boston, MA  02110-1301, USA.
**/

#include "proxybuffer.h"
#include "pb_autoreg.h"
#include "pb_discovery.h"
#include "pb_history.h"
#include "zbxalgo.h"
#include "zbxcommon.h"
#include "zbxdb.h"
#include "zbxdbhigh.h"
#include "zbxmutexs.h"
#include "zbxnum.h"
#include "zbxproxybuffer.h"
#include "zbxshmem.h"
#include "zbxstr.h"

#define PB_DB_FLUSH_DISABLED	0
#define PB_DB_FLUSH_ENABLED	1

ZBX_PTR_VECTOR_IMPL(pb_history_ptr, zbx_pb_history_t *)
ZBX_PTR_VECTOR_IMPL(pb_discovery_ptr, zbx_pb_discovery_t *)

zbx_pb_t		*pb_data = NULL;
static zbx_shmem_info_t	*pb_mem = NULL;

ZBX_SHMEM_FUNC_IMPL(__pb, pb_mem)

static void	pb_init_state(zbx_pb_t *pb);

/* remap states to incoming data destination - database or memory */
zbx_pb_state_t	pb_dst[] = {PB_DATABASE, PB_MEMORY, PB_MEMORY, PB_DATABASE};

/* remap states to outgoing data source - database or memory */
zbx_pb_state_t	pb_src[] = {PB_DATABASE, PB_DATABASE, PB_MEMORY, PB_MEMORY};

const char	*pb_state_desc[] = {"database", "database->memory", "memory", "memory->database"};

void	pb_lock(void)
{
	zbx_mutex_lock(pb_data->mutex);
}

void	pb_unlock(void)
{
	zbx_mutex_unlock(pb_data->mutex);
}

void	*pb_malloc(size_t size)
{
	return __pb_shmem_malloc_func(NULL, size);
}

void	pb_free(void *ptr)
{
	__pb_shmem_free_func(ptr);
}

char	*pb_strdup(const char *str)
{
	size_t	len;
	char	*cpy;

	len = strlen(str) + 1;

	if (NULL == (cpy = (char *)__pb_shmem_malloc_func(NULL, len)))
		return NULL;

	memcpy(cpy, str, len);

	return cpy;
}

size_t	pb_get_free_size(void)
{
	return (size_t)pb_mem->free_size;
}

/******************************************************************************
 *                                                                            *
 * Purpose: free the required number of bytes in proxy memory buffer          *
 *                                                                            *
 * Return value: SUCCEED - the space was freed successfully                   *
 *               FAIL    - all records were discarded without freeing enough  *
 *                         space                                              *
 *                                                                            *
 * Comments: The space freed by discarding record is estimated and also the   *
 *           memory might be fragmented. So there is possibility that new     *
 *           record allocation will still fail. However calling this function *
 *           in loop would eventually discard all records - so that would     *
 *           indicate that cache is too small to hold the new record.         *
 *                                                                            *
 ******************************************************************************/
int	pb_free_space(zbx_pb_t *pb, size_t size)
{
	int	ret = SUCCEED;

	zabbix_log(LOG_LEVEL_DEBUG, "In %s() size:" ZBX_FS_SIZE_T, __func__, size);

	ssize_t	size_left = (ssize_t)size;

	while (0 < size_left && SUCCEED == ret)
	{
		zbx_pb_history_t	*hrow;
		zbx_pb_discovery_t	*drow;
		zbx_pb_autoreg_t	*arow;
		int			clock;

		if (SUCCEED == zbx_list_peek(&pb->history, (void **)&hrow))
		{
			clock = hrow->ts.sec;
		}
		else
		{
			hrow = NULL;
			clock = INT_MAX;
		}

		if (SUCCEED == zbx_list_peek(&pb->discovery, (void **)&drow) && drow->clock < clock)
		{
			clock = drow->clock;
			hrow = NULL;
		}
		else
			drow = NULL;

		if (SUCCEED == zbx_list_peek(&pb->autoreg, (void **)&arow) && arow->clock < clock)
		{
			zabbix_log(LOG_LEVEL_TRACE, "%s() discarding auto registration record from proxy memory buffer,"
					" id:" ZBX_FS_UI64 " clock:%d", __func__, arow->id, arow->clock);

			zbx_list_pop(&pb->autoreg, NULL);
			size_left -= (ssize_t)pb_autoreg_estimate_row_size(arow->host, arow->host_metadata,
					arow->listen_ip, arow->listen_dns);
			pb_list_free_autoreg(&pb->autoreg, arow);
			continue;
		}

		if (NULL != hrow)
		{
			zabbix_log(LOG_LEVEL_TRACE, "%s() discarding history record from proxy memory buffer,"
					" id:" ZBX_FS_UI64 " clock:%d", __func__, hrow->id, hrow->ts.sec);

			zbx_list_pop(&pb->history, NULL);
			size_left -= (ssize_t)pb_history_estimate_row_size(hrow->value, hrow->source);
			pb_list_free_history(&pb->history, hrow);
			continue;
		}

		if (NULL != drow)
		{
			zbx_uint64_t	handleid = drow->handleid;

			do
			{
				zabbix_log(LOG_LEVEL_TRACE, "%s() discarding discovery record from proxy memory buffer,"
						" id:" ZBX_FS_UI64 " clock:%d", __func__, drow->id, drow->clock);

				zbx_list_pop(&pb->discovery, NULL);
				size_left -= (ssize_t)pb_discovery_estimate_row_size(drow->value, drow->ip, drow->dns);
				pb_list_free_discovery(&pb->discovery, drow);
			}
			while (SUCCEED == zbx_list_peek(&pb->discovery, (void **)&drow) && drow->handleid == handleid);

			continue;
		}

		ret = FAIL;
	}

	zabbix_log(LOG_LEVEL_DEBUG, "End of %s():%s", __func__, zbx_result_string(ret));

	return ret;
}

/******************************************************************************
 *                                                                            *
 * Purpose: check if proxy history table has unsent data and update lastid    *
 *          if necessary                                                      *
 *                                                                            *
 * Parameters: table  - [IN] history table                                    *
 *             field  - [IN] key field name                                   *
 *             lastid - [OUT] id of the last uploaded row                     *
 *             maxid  - [OUT] max id of the row in database                   *
 *                                                                            *
 * Return value: SUCCEED - table has unsent data                              *
 *               FAIL    - otherwise                                          *
 *                                                                            *
 ******************************************************************************/
static int	pb_check_unsent_rows(const char *table, const char *field, zbx_uint64_t *lastid, zbx_uint64_t *maxid)
{
	zbx_db_result_t	result;
	zbx_db_row_t	row;
	int		ret;

	zabbix_log(LOG_LEVEL_DEBUG, "In %s() table:%s", __func__, table);

	result = zbx_db_select("select nextid from ids where table_name='%s' and field_name='%s'", table, field);

	if (NULL == (row = zbx_db_fetch(result)))
		*lastid = 0;
	else
		ZBX_STR2UINT64(*lastid, row[0]);

	zbx_db_free_result(result);

	result = zbx_db_select("select max(id) from %s", table);

	if (NULL != (row = zbx_db_fetch(result)))
		ZBX_DBROW2UINT64(*maxid, row[0]);
	else
		*maxid = 0;

	zbx_db_free_result(result);

	if (*lastid < *maxid)
	{
		ret = (0 < *maxid ? SUCCEED : FAIL);
	}
	else
	{
		ret = FAIL;

		if (*lastid > *maxid)
		{
			*lastid = *maxid;
			pb_set_lastid(table, field, *maxid);
		}
	}

	zabbix_log(LOG_LEVEL_DEBUG, "End of %s():%s " ZBX_FS_UI64 "/" ZBX_FS_UI64, __func__, zbx_result_string(ret),
			*lastid, *maxid);

	return ret;
}

/******************************************************************************
 *                                                                            *
 * Purpose: set cache state and log the changes                               *
 *                                                                            *
 ******************************************************************************/
void	pb_set_state(zbx_pb_t *pb, zbx_pb_state_t state, const char *message)
{
	zabbix_log(LOG_LEVEL_DEBUG, "In %s() %s => %s", __func__, pb_state_desc[pb->state], pb_state_desc[state]);

	if (PB_DATABASE == pb->state || PB_MEMORY == pb->state)
		pb->changes_num++;

	switch (state)
	{
		case PB_DATABASE:
			zabbix_log(LOG_LEVEL_DEBUG, "switched proxy buffer to database state: %s", message);
			break;
		case PB_DATABASE_MEMORY:
			zabbix_log(LOG_LEVEL_DEBUG, "initiated proxy buffer transition to memory state: %s",
					message);
			break;
		case PB_MEMORY:
			zabbix_log(LOG_LEVEL_DEBUG, "switched proxy buffer to memory state: %s", message);
			break;
		case PB_MEMORY_DATABASE:
			zabbix_log(LOG_LEVEL_DEBUG, "initiated proxy buffer transition to database state: %s",
					message);
			break;
	}

	pb->state = state;

	zabbix_log(LOG_LEVEL_DEBUG, "End of %s()", __func__);
}

/******************************************************************************
 *                                                                            *
 * Purpose: set initial buffer working state based on existing history data   *
 *                                                                            *
 ******************************************************************************/
static void	pb_init_state(zbx_pb_t *pb)
{
	int		history_ret, discovery_ret, autoreg_ret;
	zbx_uint64_t	lastid, maxid;

	if (ZBX_PB_MODE_MEMORY == pb->mode)
	{
		pb_set_state(pb, PB_MEMORY, "proxy buffer initialized in memory mode");
		return;
	}

	zbx_db_connect(ZBX_DB_CONNECT_NORMAL);

	history_ret = pb_check_unsent_rows("proxy_history", "history_lastid", &lastid, &maxid);
	pb->history_lastid_db = maxid;
	pb->history_lastid_sent = lastid;

	discovery_ret = pb_check_unsent_rows("proxy_dhistory", "dhistory_lastid", &lastid, &maxid);
	autoreg_ret = pb_check_unsent_rows("proxy_autoreg_host", "autoreg_host_lastid", &lastid, &maxid);

	zbx_db_close();

	if (ZBX_PB_MODE_DISK == pb->mode)
		pb_set_state(pb, PB_DATABASE, "proxy buffer initialized in disk mode");
	else if (SUCCEED == history_ret || SUCCEED == discovery_ret || SUCCEED == autoreg_ret)
		pb_set_state(pb, PB_DATABASE, "unsent database records found");
	else
		pb_set_state(pb, PB_MEMORY, "no unsent database records found");

	zbx_db_close();
}

zbx_uint64_t	pb_get_lastid(const char *table_name, const char *lastidfield)
{
	zbx_db_result_t	result;
	zbx_db_row_t	row;
	zbx_uint64_t	lastid;

	zabbix_log(LOG_LEVEL_DEBUG, "In %s() field:'%s.%s'", __func__, table_name, lastidfield);

	result = zbx_db_select("select nextid from ids where table_name='%s' and field_name='%s'",
			table_name, lastidfield);

	if (NULL == (row = zbx_db_fetch(result)))
		lastid = 0;
	else
		ZBX_STR2UINT64(lastid, row[0]);
	zbx_db_free_result(result);

	zabbix_log(LOG_LEVEL_DEBUG, "End of %s():" ZBX_FS_UI64,	__func__, lastid);

	return lastid;
}

/******************************************************************************
 *                                                                            *
 * Purpose: Get discovery/auto registration data from the database.           *
 *                                                                            *
 ******************************************************************************/
void	pb_get_rows_db(struct zbx_json *j, const char *proto_tag, const zbx_history_table_t *ht,
		zbx_uint64_t *lastid, zbx_uint64_t *id, int *records_num, int *more)
{
	size_t		offset = 0;
	int		f, records_num_last = *records_num, retries = 1;
	char		sql[MAX_STRING_LEN];
	zbx_db_result_t	result;
	zbx_db_row_t	row;
	struct timespec	t_sleep = { 0, 100000000L }, t_rem;

	zabbix_log(LOG_LEVEL_DEBUG, "In %s() table:'%s'", __func__, ht->table);

	*more = ZBX_PROXY_DATA_DONE;

	offset += zbx_snprintf(sql + offset, sizeof(sql) - offset, "select id");

	for (f = 0; NULL != ht->fields[f].field; f++)
		offset += zbx_snprintf(sql + offset, sizeof(sql) - offset, ",%s", ht->fields[f].field);
try_again:
	zbx_snprintf(sql + offset, sizeof(sql) - offset, " from %s where id>" ZBX_FS_UI64 " order by id",
			ht->table, *id);

	result = zbx_db_select_n(sql, ZBX_MAX_HRECORDS);

	while (NULL != (row = zbx_db_fetch(result)))
	{
		ZBX_STR2UINT64(*lastid, row[0]);

		if (1 < *lastid - *id)
		{
			/* At least one record is missing. It can happen if some DB syncer process has */
			/* started but not yet committed a transaction or a rollback occurred in a DB syncer. */
			if (0 < retries--)
			{
				zbx_db_free_result(result);
				zabbix_log(LOG_LEVEL_DEBUG, "%s() " ZBX_FS_UI64 " record(s) missing."
						" Waiting " ZBX_FS_DBL " sec, retrying.",
						__func__, *lastid - *id - 1,
						(double)t_sleep.tv_sec + (double)t_sleep.tv_nsec / 1e9);
				nanosleep(&t_sleep, &t_rem);
				goto try_again;
			}
			else
			{
				zabbix_log(LOG_LEVEL_DEBUG, "%s() " ZBX_FS_UI64 " record(s) missing. No more retries.",
						__func__, *lastid - *id - 1);
			}
		}

		if (0 == *records_num)
			zbx_json_addarray(j, proto_tag);

		zbx_json_addobject(j, NULL);

		for (f = 0; NULL != ht->fields[f].field; f++)
		{
			if (NULL != ht->fields[f].default_value && 0 == strcmp(row[f + 1], ht->fields[f].default_value))
				continue;

			zbx_json_addstring(j, ht->fields[f].tag, row[f + 1], ht->fields[f].jt);
		}

		(*records_num)++;

		zbx_json_close(j);

		/* stop gathering data to avoid exceeding the maximum packet size */
		if (ZBX_DATA_JSON_RECORD_LIMIT < j->buffer_offset)
		{
			*more = ZBX_PROXY_DATA_MORE;
			break;
		}

		*id = *lastid;
	}
	zbx_db_free_result(result);

	if (ZBX_MAX_HRECORDS == *records_num - records_num_last)
		*more = ZBX_PROXY_DATA_MORE;

	zabbix_log(LOG_LEVEL_DEBUG, "End of %s():%d lastid:" ZBX_FS_UI64 " more:%d size:" ZBX_FS_SIZE_T,
			__func__, *records_num - records_num_last, *lastid, *more,
			(zbx_fs_size_t)j->buffer_offset);
}

void	pb_set_lastid(const char *table_name, const char *lastidfield, const zbx_uint64_t lastid)
{
	zabbix_log(LOG_LEVEL_DEBUG, "In %s() [%s.%s:" ZBX_FS_UI64 "]", __func__, table_name, lastidfield, lastid);

	if (0 == lastid)
	{
		zbx_db_execute("delete from ids where table_name='%s' and field_name='%s'", table_name, lastidfield);
	}
	else
	{
		zbx_db_result_t	result;

		result = zbx_db_select("select 1 from ids where table_name='%s' and field_name='%s'",
				table_name, lastidfield);

		if (NULL == zbx_db_fetch(result))
		{
			zbx_db_execute("insert into ids (table_name,field_name,nextid) values ('%s','%s'," ZBX_FS_UI64
					")", table_name, lastidfield, lastid);
		}
		else
		{
			zbx_db_execute("update ids set nextid=" ZBX_FS_UI64 " where table_name='%s' and field_name='%s'",
					lastid, table_name, lastidfield);
		}
		zbx_db_free_result(result);
	}

	zabbix_log(LOG_LEVEL_DEBUG, "End of %s()", __func__);
}

/******************************************************************************
 *                                                                            *
 * Purpose: flush cached lastids to the database                              *
 *                                                                            *
 ******************************************************************************/
static void	pb_flush_lastids(zbx_pb_t *pb)
{
	if (0 != pb->history_lastid_sent)
		pb_history_set_lastid(pb->history_lastid_sent);

	if (0 != pb->discovery_lastid_sent)
		pb_discovery_set_lastid(pb->discovery_lastid_sent);

	if (0 != pb->autoreg_lastid_sent)
		pb_autoreg_set_lastid(pb->autoreg_lastid_sent);
}

static void	pb_flush(zbx_pb_t *pb)
{

	if (ZBX_PB_MODE_MEMORY != pb->mode && (SUCCEED == pb_history_has_mem_rows(pb) ||
			SUCCEED == pb_discovery_has_mem_rows(pb) || SUCCEED == pb_autoreg_has_mem_rows(pb)))
	{
		do
		{
			zbx_db_begin();

			pb_autoreg_flush(pb);
			pb_discovery_flush(pb);
			pb_history_flush(pb);

			pb_flush_lastids(pb);
		}
		while (ZBX_DB_DOWN == zbx_db_commit());
	}

	pb_history_clear(pb, UINT64_MAX);
	pb_discovery_clear(pb, UINT64_MAX);
	pb_autoreg_clear(pb, UINT64_MAX);
}

void	pd_fallback_to_database(zbx_pb_t *pb, const char *message)
{
	pb_flush(pb);
	pb_set_state(pb, PB_DATABASE, message);
}

/******************************************************************************
 *                                                                            *
 * Purpose: update proxy buffer state after successful upload based on        *
 *          records left and handles pending                                  *
 *                                                                            *
 ******************************************************************************/
static void pb_update_state(zbx_pb_t *pb, int more)
{
	if (ZBX_PB_MODE_HYBRID != pb->mode)
		return;

	switch (pb->state)
	{
		case PB_MEMORY:
			/* memory state can switch to database when:        */
			/*   1) no space left to cache data                 */
			/*   2) cached data exceeds maximum age             */
			/* Both cases ar checked when adding data to cache. */
			break;
		case PB_MEMORY_DATABASE:
			if (SUCCEED != pb_history_has_mem_rows(pb) &&
					SUCCEED != pb_discovery_has_mem_rows(pb) &&
					SUCCEED != pb_autoreg_has_mem_rows(pb))
			{
				zbx_db_begin();
				pb_flush_lastids(pb);
				zbx_db_commit();
				pb_set_state(pb, PB_DATABASE, "memory records have been uploaded");
			}
			break;
		case PB_DATABASE:
			if (ZBX_PROXY_DATA_DONE == more)
				pb_set_state(pb, PB_DATABASE_MEMORY, "no more database records to upload");
			break;
		case PB_DATABASE_MEMORY:
			if (0 == pb_data->db_handles_num &&
					pb_data->history_lastid_db <= pb_data->history_lastid_sent &&
					pb_data->discovery_lastid_db <= pb_data->discovery_lastid_sent &&
					pb_data->autoreg_lastid_db <= pb_data->autoreg_lastid_sent)
			{
				pb_set_state(pb, PB_MEMORY, "database records have been uploaded");
			}
			break;
	}
}

zbx_uint64_t	pb_get_next_handleid(zbx_pb_t *pb)
{
	return ++pb->handleid;
}

/******************************************************************************
 *                                                                            *
 * Purpose: register opened data handle                                       *
 *                                                                            *
 ******************************************************************************/
zbx_uint64_t	pb_register_handle(zbx_pb_t *pb, zbx_vector_uint64_t *handleids)
{
	zbx_uint64_t	handleid;

	zabbix_log(LOG_LEVEL_TRACE, "In %s()", __func__);

	handleid = pb_get_next_handleid(pb);
	zbx_vector_uint64_append(handleids, handleid);

	zabbix_log(LOG_LEVEL_TRACE, "End of %s() handleid:" ZBX_FS_UI64 " handles:%d", __func__, handleid,
			handleids->values_num);

	return handleid;
}

/******************************************************************************
 *                                                                            *
 * Purpose: deregister data handle                                            *
 *                                                                            *
 ******************************************************************************/
void	pb_deregister_handle(zbx_vector_uint64_t *handleids, zbx_uint64_t handleid)
{
	int	i;

	zabbix_log(LOG_LEVEL_TRACE, "In %s() handleid:" ZBX_FS_UI64, __func__, handleid);

	if (FAIL != (i = zbx_vector_uint64_search(handleids, handleid, ZBX_DEFAULT_UINT64_COMPARE_FUNC)))
		zbx_vector_uint64_remove_noorder(handleids, i);

	zabbix_log(LOG_LEVEL_TRACE, "End of %s() handles:%d", __func__, handleids->values_num);
}

/******************************************************************************
 *                                                                            *
 * Purpose: wait for the opened data handles to be closed                     *
 *                                                                            *
 * parameters: handleids - [IN] handle list to wait on                        *
 *                                                                            *
 ******************************************************************************/
void	pb_wait_handles(const zbx_vector_uint64_t *handleids)
{
	int		i;
	zbx_uint64_t	handleid = 0;
	struct timespec	delay = { 0, 100000000L };

	if (NULL == handleids)
	{
		nanosleep(&delay, NULL);
		return;
	}

	pb_lock();

	for (i = 0; i < handleids->values_num; i++)
	{
		if (handleids->values[i] > handleid)
			handleid = handleids->values[i];
	}

	pb_unlock();

	if (0 != handleid)
	{
		int	wait_handles;

		do
		{
			wait_handles = 0;

			nanosleep(&delay, NULL);

			pb_lock();

			for (i = 0; i < handleids->values_num; i++)
			{
				if (handleids->values[i] <= handleid)
				{
					wait_handles = 1;
					break;
				}
			}

			pb_unlock();
		}
		while (0 != wait_handles);
	}
}

/* public api */

/******************************************************************************
 *                                                                            *
 * Purpose: create proxy  buffer                                              *
 *                                                                            *
<<<<<<< HEAD
 * Return value: size  - [IN] cache size in bytes                             *
 *               age   - [IN] maximum allowed data age                        *
 *               error - [OUT] error message                                  *
=======
 * Parameters: size  - [IN] the cache size in bytes                           *
 *             age   - [IN] the maximum allowed data age                      *
 *             error - [OUT] error message                                    *
>>>>>>> b79e3c53
 *                                                                            *
 * Return value: SUCCEED - proxy buffer was created successfully              *
 *               FAIL    - otherwise                                          *
 *                                                                            *
 ******************************************************************************/
int	zbx_pb_create(int mode, zbx_uint64_t size, int age, int offline_buffer, char **error)
{
	int	ret = FAIL, allow_oom;

	zabbix_log(LOG_LEVEL_DEBUG, "In %s() mode:%d", __func__, mode);

	if (ZBX_PB_MODE_DISK == mode)
	{
		/* allocate proxy buffer only to store statistics and track opened history handles */
		size = ZBX_KIBIBYTE * 16;

		allow_oom = 0;
	}
	else
		allow_oom = 1;

	if (FAIL == zbx_shmem_create(&pb_mem, size, "proxy memory buffer size", "ProxyMemoryBufferSize", allow_oom,
			error))
	{
		goto out;
	}

	pb_data = (zbx_pb_t *)__pb_shmem_malloc_func(NULL, sizeof(zbx_pb_t));
	memset(pb_data, 0, sizeof(zbx_pb_t));

	if (SUCCEED != zbx_mutex_create(&pb_data->mutex, ZBX_MUTEX_PROXY_BUFFER, error))
		goto out;

	zbx_list_create_ext(&pb_data->history, __pb_shmem_malloc_func, __pb_shmem_free_func);
	zbx_list_create_ext(&pb_data->discovery, __pb_shmem_malloc_func, __pb_shmem_free_func);
	zbx_list_create_ext(&pb_data->autoreg, __pb_shmem_malloc_func, __pb_shmem_free_func);

	zbx_vector_uint64_create_ext(&pb_data->history_handleids, __pb_shmem_malloc_func, __pb_shmem_realloc_func,
			__pb_shmem_free_func);
	/* preallocate handle tracking vector to avoid handling memory allocation errors later */
	zbx_vector_uint64_reserve(&pb_data->history_handleids, 100);

	pb_data->mode = mode;
	pb_data->max_age = age;
	pb_data->offline_buffer = offline_buffer;

	ret = SUCCEED;
out:
	zabbix_log(LOG_LEVEL_DEBUG, "End of %s(): %s", __func__, ZBX_NULL2EMPTY_STR(*error));

	return ret;
}

/******************************************************************************
 *                                                                            *
 * Purpose: initialize proxy  buffer                                          *
 *                                                                            *
 ******************************************************************************/
void	zbx_pb_init(void)
{
	zabbix_log(LOG_LEVEL_DEBUG, "In %s()", __func__);

	pb_init_state(pb_data);

	zabbix_log(LOG_LEVEL_DEBUG, "End of %s(): state:%d", __func__, pb_data->state);
}

/******************************************************************************
 *                                                                            *
 * Purpose: destroy proxy buffer                                              *
 *                                                                            *
 ******************************************************************************/
void	zbx_pb_destroy(void)
{
	zbx_mutex_destroy(&pb_data->mutex);
	zbx_shmem_destroy(pb_mem);
}

/******************************************************************************
 *                                                                            *
 * Purpose: parse proxy buffer mode configuration string                      *
 *                                                                            *
 ******************************************************************************/
int	zbx_pb_parse_mode(const char *str, int *mode)
{
	if (NULL == str || '\0' == *str || 0 == strcmp(str, "disk"))
		*mode = ZBX_PB_MODE_DISK;
	else if (0 == strcmp(str, "memory"))
		*mode = ZBX_PB_MODE_MEMORY;
	else if (0 == strcmp(str, "hybrid"))
		*mode = ZBX_PB_MODE_HYBRID;
	else
		return FAIL;

	return SUCCEED;
}

/******************************************************************************
 *                                                                            *
 * Purpose: update proxy buffer state based on records left and handles       *
 *          pending                                                           *
 *                                                                            *
 ******************************************************************************/
void	zbx_pb_update_state(int more)
{
	zabbix_log(LOG_LEVEL_DEBUG, "In %s() more:%d", __func__, more);

	pb_lock();
	pb_update_state(pb_data, more);
	pb_unlock();

	zabbix_log(LOG_LEVEL_DEBUG, "In %s()", __func__);
}

void	zbx_pb_disable(void)
{
	pb_lock();

	if (ZBX_PB_MODE_HYBRID == pb_data->mode)
	{
		pb_data->state = PB_DATABASE;
		pb_data->mode = ZBX_PB_MODE_DISK;
	}

	pb_unlock();
}

/******************************************************************************
 *                                                                            *
 * Purpose: flush cache to database                                           *
 *                                                                            *
 ******************************************************************************/
void	zbx_pb_flush(void)
{
	pb_flush(pb_data);
}

/******************************************************************************
 *                                                                            *
 * Purpose: get proxy buffer memory information                               *
 *                                                                            *
 ******************************************************************************/
int	zbx_pb_get_mem_info(zbx_pb_mem_info_t *info, char **error)
{
	if (ZBX_PB_MODE_DISK == pb_data->mode)
	{
		*error = zbx_strdup(NULL, "Proxy memory buffer is disabled.");
		return FAIL;
	}

	pb_lock();

	info->mem_total = pb_mem->total_size;
	info->mem_used = pb_mem->total_size - pb_mem->free_size;

	pb_unlock();

	return SUCCEED;
}

/******************************************************************************
 *                                                                            *
 * Purpose: get proxy buffer state information                                *
 *                                                                            *
 ******************************************************************************/
void	zbx_pb_get_state_info(zbx_pb_state_info_t *info)
{
	if (ZBX_PB_MODE_DISK == pb_data->mode)
	{
		info->changes_num = 0;
		info->state = 0;
	}
	else
	{
		pb_lock();
		info->state = (PB_MEMORY == pb_dst[pb_data->state] ? 1 : 0);
		info->changes_num = pb_data->changes_num;
		pb_unlock();
	}
}

/******************************************************************************
 *                                                                            *
 * Purpose: get shared memory allocator statistics                            *
 *                                                                            *
 ******************************************************************************/
void	zbx_pb_get_mem_stats(zbx_shmem_stats_t *stats)
{
	pb_lock();

	zbx_shmem_get_stats(pb_mem, stats);

	pb_unlock();
}<|MERGE_RESOLUTION|>--- conflicted
+++ resolved
@@ -662,15 +662,11 @@
  *                                                                            *
  * Purpose: create proxy  buffer                                              *
  *                                                                            *
-<<<<<<< HEAD
- * Return value: size  - [IN] cache size in bytes                             *
- *               age   - [IN] maximum allowed data age                        *
- *               error - [OUT] error message                                  *
-=======
- * Parameters: size  - [IN] the cache size in bytes                           *
- *             age   - [IN] the maximum allowed data age                      *
+ * Parameters: mode  - [IN]                                                   *
+ *             size  - [IN] cache size in bytes                               *
+ *             age   - [IN] maximum allowed data age                          *
+ *             offline_buffer [IN] offline buffer in seconds                  *
  *             error - [OUT] error message                                    *
->>>>>>> b79e3c53
  *                                                                            *
  * Return value: SUCCEED - proxy buffer was created successfully              *
  *               FAIL    - otherwise                                          *
