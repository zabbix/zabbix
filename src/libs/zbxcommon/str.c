--- conflicted
+++ resolved
@@ -3343,15 +3343,12 @@
  * Purpose:                                                                   *
  *     compares two strings where any of them can be a NULL pointer           *
  *                                                                            *
-<<<<<<< HEAD
-=======
  * Parameters: same as strcmp() except NULL values are allowed                *
  *                                                                            *
  * Return value: same as strcmp()                                             *
  *                                                                            *
  * Comments: NULL is less than any string                                     *
  *                                                                            *
->>>>>>> 797646f9
  ******************************************************************************/
 int	zbx_strcmp_null(const char *s1, const char *s2)
 {
@@ -3366,7 +3363,6 @@
 
 /******************************************************************************
  *                                                                            *
-<<<<<<< HEAD
  * Function: zbx_user_macro_parse                                             *
  *                                                                            *
  * Purpose:                                                                   *
@@ -3634,8 +3630,6 @@
 
 /******************************************************************************
  *                                                                            *
-=======
->>>>>>> 797646f9
  * Function: zbx_dyn_escape_shell_single_quote                                *
  *                                                                            *
  * Purpose: escape single quote in shell command arguments                    *
