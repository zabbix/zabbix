--- conflicted
+++ resolved
@@ -15,9 +15,5 @@
 	xml.c \
 	zbxgetopt.c \
 	time.c
-<<<<<<< HEAD
- 
-=======
-
->>>>>>> fdf2f857
+	
 libzbxcommon_a_CFLAGS = $(ICONV_CFLAGS)