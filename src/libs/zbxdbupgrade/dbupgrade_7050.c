/*
** Copyright (C) 2001-2025 Zabbix SIA
**
** This program is free software: you can redistribute it and/or modify it under the terms of
** the GNU Affero General Public License as published by the Free Software Foundation, version 3.
**
** This program is distributed in the hope that it will be useful, but WITHOUT ANY WARRANTY;
** without even the implied warranty of MERCHANTABILITY or FITNESS FOR A PARTICULAR PURPOSE.
** See the GNU Affero General Public License for more details.
**
** You should have received a copy of the GNU Affero General Public License along with this program.
** If not, see <https://www.gnu.org/licenses/>.
**/

#include "dbupgrade.h"

#include "zbxdb.h"
#include "zbxdbschema.h"
#include "zbxdb.h"

/*
 * 8.0 development database patches
 */

#ifndef HAVE_SQLITE3
static int	DBpatch_7050000(void)
{
	const zbx_db_field_t	field = {"idp_certificate", "", NULL, NULL, 0, ZBX_TYPE_TEXT, ZBX_NOTNULL, 0};

	return DBadd_field("userdirectory_saml", &field);
}

static int	DBpatch_7050001(void)
{
	const zbx_db_field_t	field = {"sp_certificate", "", NULL, NULL, 0, ZBX_TYPE_TEXT, ZBX_NOTNULL, 0};

	return DBadd_field("userdirectory_saml", &field);
}

static int	DBpatch_7050002(void)
{
	const zbx_db_field_t	field = {"sp_private_key", "", NULL, NULL, 0, ZBX_TYPE_TEXT, ZBX_NOTNULL, 0};

	return DBadd_field("userdirectory_saml", &field);
}

static int	DBpatch_7050003(void)
{
	return DBdrop_foreign_key("event_recovery", 2);
}

static int	DBpatch_7050004(void)
{
	const zbx_db_field_t	field = {"r_eventid", NULL, "events", "eventid", 0, ZBX_TYPE_ID, ZBX_NOTNULL, 0};

	return DBadd_foreign_key("event_recovery", 2, &field);
}

static int	DBpatch_7050005(void)
{
	return DBdrop_foreign_key("problem", 2);
}

static int	DBpatch_7050006(void)
{
	const zbx_db_field_t	field = {"r_eventid", NULL, "events", "eventid", 0, ZBX_TYPE_ID, ZBX_NOTNULL, 0};

	return DBadd_foreign_key("problem", 2, &field);
}

static int	DBpatch_7050007(void)
{
<<<<<<< HEAD
	int		i;
	const char	*values[] = {
			"web.hosts.host_prototypes.php.sort", "web.hosts.host.prototype.list.sort",
			"web.hosts.host_prototypes.php.sortorder", "web.hosts.host.prototype.list.sortorder",
			"web.templates.host_prototypes.php.sort", "web.templates.host.prototype.list.sort",
			"web.templates.host_prototypes.php.sortorder", "web.templates.host.prototype.list.sortorder"
		};

	if (0 == (DBget_program_type() & ZBX_PROGRAM_TYPE_SERVER))
		return SUCCEED;

	for (i = 0; i < (int)ARRSIZE(values); i += 2)
	{
		if (ZBX_DB_OK > zbx_db_execute("update profiles set idx='%s' where idx='%s'", values[i + 1], values[i]))
			return FAIL;
=======
	if (0 == (DBget_program_type() & ZBX_PROGRAM_TYPE_SERVER))
		return SUCCEED;

	if (ZBX_DB_OK > zbx_db_execute("insert into module (moduleid,id,relative_path,status,config) values"
		" (" ZBX_FS_UI64 ",'scatterplot','widgets/scatterplot',%d,'[]')", zbx_db_get_maxid("module"), 1))
	{
		return FAIL;
>>>>>>> e2b71681
	}

	return SUCCEED;
}

#endif

DBPATCH_START(7050)

/* version, duplicates flag, mandatory flag */

DBPATCH_ADD(7050000, 0, 1)
DBPATCH_ADD(7050001, 0, 1)
DBPATCH_ADD(7050002, 0, 1)
DBPATCH_ADD(7050003, 0, 1)
DBPATCH_ADD(7050004, 0, 1)
DBPATCH_ADD(7050005, 0, 1)
DBPATCH_ADD(7050006, 0, 1)
DBPATCH_ADD(7050007, 0, 1)

DBPATCH_END()<|MERGE_RESOLUTION|>--- conflicted
+++ resolved
@@ -70,7 +70,20 @@
 
 static int	DBpatch_7050007(void)
 {
-<<<<<<< HEAD
+	if (0 == (DBget_program_type() & ZBX_PROGRAM_TYPE_SERVER))
+		return SUCCEED;
+
+	if (ZBX_DB_OK > zbx_db_execute("insert into module (moduleid,id,relative_path,status,config) values"
+		" (" ZBX_FS_UI64 ",'scatterplot','widgets/scatterplot',%d,'[]')", zbx_db_get_maxid("module"), 1))
+	{
+		return FAIL;
+	}
+
+	return SUCCEED;
+}
+
+static int	DBpatch_7050008(void)
+{
 	int		i;
 	const char	*values[] = {
 			"web.hosts.host_prototypes.php.sort", "web.hosts.host.prototype.list.sort",
@@ -86,15 +99,6 @@
 	{
 		if (ZBX_DB_OK > zbx_db_execute("update profiles set idx='%s' where idx='%s'", values[i + 1], values[i]))
 			return FAIL;
-=======
-	if (0 == (DBget_program_type() & ZBX_PROGRAM_TYPE_SERVER))
-		return SUCCEED;
-
-	if (ZBX_DB_OK > zbx_db_execute("insert into module (moduleid,id,relative_path,status,config) values"
-		" (" ZBX_FS_UI64 ",'scatterplot','widgets/scatterplot',%d,'[]')", zbx_db_get_maxid("module"), 1))
-	{
-		return FAIL;
->>>>>>> e2b71681
 	}
 
 	return SUCCEED;
@@ -114,5 +118,6 @@
 DBPATCH_ADD(7050005, 0, 1)
 DBPATCH_ADD(7050006, 0, 1)
 DBPATCH_ADD(7050007, 0, 1)
+DBPATCH_ADD(7050008, 0, 1)
 
 DBPATCH_END()