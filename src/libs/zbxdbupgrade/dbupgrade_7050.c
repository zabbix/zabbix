/*
** Copyright (C) 2001-2025 Zabbix SIA
**
** This program is free software: you can redistribute it and/or modify it under the terms of
** the GNU Affero General Public License as published by the Free Software Foundation, version 3.
**
** This program is distributed in the hope that it will be useful, but WITHOUT ANY WARRANTY;
** without even the implied warranty of MERCHANTABILITY or FITNESS FOR A PARTICULAR PURPOSE.
** See the GNU Affero General Public License for more details.
**
** You should have received a copy of the GNU Affero General Public License along with this program.
** If not, see <https://www.gnu.org/licenses/>.
**/

#include "dbupgrade.h"

#include "dbupgrade_common.h"

#include "zbxdbschema.h"
#include "zbxdb.h"

/*
 * 8.0 development database patches
 */

#ifndef HAVE_SQLITE3

static int	DBpatch_7050000(void)
{
	const zbx_db_field_t	field = {"idp_certificate", "", NULL, NULL, 0, ZBX_TYPE_TEXT, ZBX_NOTNULL, 0};

	return DBadd_field("userdirectory_saml", &field);
}

static int	DBpatch_7050001(void)
{
	const zbx_db_field_t	field = {"sp_certificate", "", NULL, NULL, 0, ZBX_TYPE_TEXT, ZBX_NOTNULL, 0};

	return DBadd_field("userdirectory_saml", &field);
}

static int	DBpatch_7050002(void)
{
	const zbx_db_field_t	field = {"sp_private_key", "", NULL, NULL, 0, ZBX_TYPE_TEXT, ZBX_NOTNULL, 0};

	return DBadd_field("userdirectory_saml", &field);
}

static int	DBpatch_7050003(void)
{
	return DBdrop_foreign_key("event_recovery", 2);
}

static int	DBpatch_7050004(void)
{
	const zbx_db_field_t	field = {"r_eventid", NULL, "events", "eventid", 0, ZBX_TYPE_ID, ZBX_NOTNULL, 0};

	return DBadd_foreign_key("event_recovery", 2, &field);
}

static int	DBpatch_7050005(void)
{
	return DBdrop_foreign_key("problem", 2);
}

static int	DBpatch_7050006(void)
{
	const zbx_db_field_t	field = {"r_eventid", NULL, "events", "eventid", 0, ZBX_TYPE_ID, ZBX_NOTNULL, 0};

	return DBadd_foreign_key("problem", 2, &field);
}

static int	DBpatch_7050007(void)
{
	if (0 == (DBget_program_type() & ZBX_PROGRAM_TYPE_SERVER))
		return SUCCEED;

	if (ZBX_DB_OK > zbx_db_execute("insert into module (moduleid,id,relative_path,status,config) values"
		" (" ZBX_FS_UI64 ",'scatterplot','widgets/scatterplot',%d,'[]')", zbx_db_get_maxid("module"), 1))
	{
		return FAIL;
	}

	return SUCCEED;
}

static int	DBpatch_7050008(void)
{
	int		i;
	const char	*values[] = {
			"web.hosts.host_prototypes.php.sort", "web.hosts.host.prototype.list.sort",
			"web.hosts.host_prototypes.php.sortorder", "web.hosts.host.prototype.list.sortorder",
			"web.templates.host_prototypes.php.sort", "web.templates.host.prototype.list.sort",
			"web.templates.host_prototypes.php.sortorder", "web.templates.host.prototype.list.sortorder"
		};

	if (0 == (DBget_program_type() & ZBX_PROGRAM_TYPE_SERVER))
		return SUCCEED;

	for (i = 0; i < (int)ARRSIZE(values); i += 2)
	{
		if (ZBX_DB_OK > zbx_db_execute("update profiles set idx='%s' where idx='%s'", values[i + 1], values[i]))
			return FAIL;
	}

	return SUCCEED;
}

static int	DBpatch_7050009(void)
{
	const zbx_db_table_t	table =
			{"host_template_cache", "hostid, link_hostid", 0,
				{
					{"hostid", NULL, NULL, NULL, 0, ZBX_TYPE_ID, ZBX_NOTNULL, 0},
					{"link_hostid", NULL, NULL, NULL, 0, ZBX_TYPE_ID, ZBX_NOTNULL, 0},
					{0}
				},
				NULL
			};

	return DBcreate_table(&table);
}

static int	DBpatch_7050010(void)
{
	const zbx_db_field_t	field = {"hostid", NULL, "hosts", "hostid", 0, 0, 0,
			ZBX_FK_CASCADE_DELETE};

	return DBadd_foreign_key("host_template_cache", 1, &field);
}

static int	DBpatch_7050011(void)
{
	const zbx_db_field_t	field = {"link_hostid", NULL, "hosts", "hostid", 0, 0, 0,
			ZBX_FK_CASCADE_DELETE};

	return DBadd_foreign_key("host_template_cache", 2, &field);
}

static int	DBpatch_7050012(void)
{
	return DBcreate_index("host_template_cache", "host_template_cache_1", "link_hostid", 0);
}

static int	DBpatch_7050013(void)
{
	if (ZBX_DB_OK > zbx_db_execute(
			"insert into host_template_cache ("
			"	with recursive cte as ("
					"select h0.templateid,h0.hostid from hosts_templates h0"
					" union all "
					"select h1.templateid,c.hostid from cte c"
					" join hosts_templates h1 on c.templateid=h1.hostid"
				")"
				" select hostid,templateid from cte"
			")"))
	{
		return FAIL;
	}

	if (ZBX_DB_OK > zbx_db_execute("insert into host_template_cache (select hostid,hostid from hosts)"))
		return FAIL;

	return SUCCEED;
}

static int	DBpatch_7050014(void)
{
	const zbx_db_table_t	table =
			{"item_template_cache", "itemid, link_hostid", 0,
				{
					{"itemid", NULL, NULL, NULL, 0, ZBX_TYPE_ID, ZBX_NOTNULL, 0},
					{"link_hostid", NULL, NULL, NULL, 0, ZBX_TYPE_ID, ZBX_NOTNULL, 0},
					{0}
				},
				NULL
			};

	return DBcreate_table(&table);
}

static int	DBpatch_7050015(void)
{
	const zbx_db_field_t	field = {"itemid", NULL, "items", "itemid", 0, 0, 0,
			ZBX_FK_CASCADE_DELETE};

	return DBadd_foreign_key("item_template_cache", 1, &field);
}

static int	DBpatch_7050016(void)
{
	const zbx_db_field_t	field = {"link_hostid", NULL, "hosts", "hostid", 0, 0, 0,
			ZBX_FK_CASCADE_DELETE};

	return DBadd_foreign_key("item_template_cache", 2, &field);
}

static int	DBpatch_7050017(void)
{
	return DBcreate_index("item_template_cache", "item_template_cache_1", "link_hostid", 0);
}

static int	DBpatch_7050018(void)
{
	/* 0 - ZBX_FLAG_DISCOVERY_NORMAL */
	/* 2 - ZBX_FLAG_DISCOVERY_PROTOTYPE */
	/* 4 - ZBX_FLAG_DISCOVERY_CREATED */

	if (ZBX_DB_OK > zbx_db_execute(
			"insert into item_template_cache ("
				"with recursive cte as ("
					"select i0.templateid,i0.itemid from items i0"
					" where i0.flags in (0,2,4)"
					" union all "
					"select i1.templateid,c.itemid from cte c"
					" join items i1 on c.templateid=i1.itemid"
					" where i1.templateid is not null"
				")"
				" select cte.itemid,h.hostid from cte,hosts h,items i"
				" where cte.templateid=i.itemid and i.hostid=h.hostid"
			")"))
	{
		return FAIL;
	}


	if (ZBX_DB_OK > zbx_db_execute(
			"insert into item_template_cache ("
				"select i.itemid,h.hostid from items i,hosts h"
				" where i.hostid=h.hostid and i.flags in (0,2,4)"
			")"))
	{
		return FAIL;
	}

	return SUCCEED;
}

static int	DBpatch_7050019(void)
{
<<<<<<< HEAD
	/* 3 - HOST_STATUS_TEMPLATE */
	if (ZBX_DB_OK > zbx_db_execute("delete from item_rtdata"
			" where exists ("
				"select null from items i,hosts h"
				" where item_rtdata.itemid=i.itemid"
					" and i.hostid=h.hostid and h.status=3"
				")"))
=======
	/* 2 - ZBX_FLAG_DISCOVERY_PROTOTYPE */
	/* 6 - ZBX_FLAG_DISCOVERY_PROTOTYPE_CREATED (host prototype discovered via nested LLD) */
	if (ZBX_DB_OK > zbx_db_execute(
			"delete from httptestitem"
			" where httptestid in ("
				"select ht.httptestid from hosts h,httptest ht"
				" where h.hostid=ht.hostid and h.flags in (2,6)"
			")"))
	{
		return FAIL;
	}

	return SUCCEED;
}

static int	DBpatch_7050020(void)
{
	/* 2 - ZBX_FLAG_DISCOVERY_PROTOTYPE */
	/* 6 - ZBX_FLAG_DISCOVERY_PROTOTYPE_CREATED (host prototype discovered via nested LLD) */
	if (ZBX_DB_OK > zbx_db_execute(
			"delete from httpstepitem"
			" where httpstepid in ("
				"select hts.httpstepid"
				" from hosts h,httptest ht,httpstep hts"
				" where h.hostid=ht.hostid"
					" and ht.httptestid=hts.httptestid and h.flags in (2,6)"
			")"))
	{
		return FAIL;
	}

	return SUCCEED;
}

static int	DBpatch_7050021(void)
{
	/* 2 - ZBX_FLAG_DISCOVERY_PROTOTYPE */
	/* 6 - ZBX_FLAG_DISCOVERY_PROTOTYPE_CREATED (host prototype discovered via nested LLD) */
	if (ZBX_DB_OK > zbx_db_execute(
			"delete from item_tag"
			" where itemid in ("
				"select i.itemid from hosts h,items i"
				" where h.hostid=i.hostid and h.flags in (2,6)"
			")"))
	{
		return FAIL;
	}

	return SUCCEED;
}

static int	DBpatch_7050022(void)
{
	/* 2 - ZBX_FLAG_DISCOVERY_PROTOTYPE */
	/* 6 - ZBX_FLAG_DISCOVERY_PROTOTYPE_CREATED (host prototype discovered via nested LLD) */
	if (ZBX_DB_OK > zbx_db_execute(
			"delete from items"
			" where exists ("
				"select null from hosts h"
				" where h.hostid=items.hostid and h.flags in (2,6)"
			")"))
	{
		return FAIL;
	}

	return SUCCEED;
}

static int	DBpatch_7050023(void)
{
	/* 2 - ZBX_FLAG_DISCOVERY_PROTOTYPE */
	/* 6 - ZBX_FLAG_DISCOVERY_PROTOTYPE_CREATED (host prototype discovered via nested LLD) */
	if (ZBX_DB_OK > zbx_db_execute(
			"delete from httpstep_field"
			" where httpstepid in ("
				"select hts.httpstepid"
				" from hosts h,httptest ht,httpstep hts"
				" where h.hostid=ht.hostid"
					" and ht.httptestid=hts.httptestid and h.flags in (2,6)"
			")"))
	{
		return FAIL;
	}

	return SUCCEED;
}

static int	DBpatch_7050024(void)
{
	/* 2 - ZBX_FLAG_DISCOVERY_PROTOTYPE */
	/* 6 - ZBX_FLAG_DISCOVERY_PROTOTYPE_CREATED (host prototype discovered via nested LLD) */
	if (ZBX_DB_OK > zbx_db_execute(
			"delete from httpstep"
			" where httptestid in ("
				"select ht.httptestid from hosts h,httptest ht"
				" where h.hostid=ht.hostid and h.flags in (2,6)"
			")"))
	{
		return FAIL;
	}

	return SUCCEED;
}

static int	DBpatch_7050025(void)
{
	/* 2 - ZBX_FLAG_DISCOVERY_PROTOTYPE */
	/* 6 - ZBX_FLAG_DISCOVERY_PROTOTYPE_CREATED (host prototype discovered via nested LLD) */
	if (ZBX_DB_OK > zbx_db_execute(
			"delete from httptest_field"
			" where httptestid in ("
				"select ht.httptestid from hosts h,httptest ht"
				" where h.hostid=ht.hostid and h.flags in (2,6)"
			")"))
	{
		return FAIL;
	}

	return SUCCEED;
}

static int	DBpatch_7050026(void)
{
	/* 2 - ZBX_FLAG_DISCOVERY_PROTOTYPE */
	/* 6 - ZBX_FLAG_DISCOVERY_PROTOTYPE_CREATED (host prototype discovered via nested LLD) */
	if (ZBX_DB_OK > zbx_db_execute(
			"delete from httptest"
			" where exists ("
				"select null from hosts h"
				" where h.hostid=httptest.hostid and h.flags in (2,6)"
			")"))
>>>>>>> a5e97ed7
	{
		return FAIL;
	}

	return SUCCEED;
}

#endif

DBPATCH_START(7050)

/* version, duplicates flag, mandatory flag */

DBPATCH_ADD(7050000, 0, 1)
DBPATCH_ADD(7050001, 0, 1)
DBPATCH_ADD(7050002, 0, 1)
DBPATCH_ADD(7050003, 0, 1)
DBPATCH_ADD(7050004, 0, 1)
DBPATCH_ADD(7050005, 0, 1)
DBPATCH_ADD(7050006, 0, 1)
DBPATCH_ADD(7050007, 0, 1)
DBPATCH_ADD(7050008, 0, 1)
DBPATCH_ADD(7050009, 0, 1)
DBPATCH_ADD(7050010, 0, 1)
DBPATCH_ADD(7050011, 0, 1)
DBPATCH_ADD(7050012, 0, 1)
DBPATCH_ADD(7050013, 0, 1)
DBPATCH_ADD(7050014, 0, 1)
DBPATCH_ADD(7050015, 0, 1)
DBPATCH_ADD(7050016, 0, 1)
DBPATCH_ADD(7050017, 0, 1)
DBPATCH_ADD(7050018, 0, 1)
DBPATCH_ADD(7050019, 0, 1)
<<<<<<< HEAD
=======
DBPATCH_ADD(7050020, 0, 1)
DBPATCH_ADD(7050021, 0, 1)
DBPATCH_ADD(7050022, 0, 1)
DBPATCH_ADD(7050023, 0, 1)
DBPATCH_ADD(7050024, 0, 1)
DBPATCH_ADD(7050025, 0, 1)
DBPATCH_ADD(7050026, 0, 1)
>>>>>>> a5e97ed7

DBPATCH_END()<|MERGE_RESOLUTION|>--- conflicted
+++ resolved
@@ -238,7 +238,146 @@
 
 static int	DBpatch_7050019(void)
 {
-<<<<<<< HEAD
+	/* 2 - ZBX_FLAG_DISCOVERY_PROTOTYPE */
+	/* 6 - ZBX_FLAG_DISCOVERY_PROTOTYPE_CREATED (host prototype discovered via nested LLD) */
+	if (ZBX_DB_OK > zbx_db_execute(
+			"delete from httptestitem"
+			" where httptestid in ("
+				"select ht.httptestid from hosts h,httptest ht"
+				" where h.hostid=ht.hostid and h.flags in (2,6)"
+			")"))
+	{
+		return FAIL;
+	}
+
+	return SUCCEED;
+}
+
+static int	DBpatch_7050020(void)
+{
+	/* 2 - ZBX_FLAG_DISCOVERY_PROTOTYPE */
+	/* 6 - ZBX_FLAG_DISCOVERY_PROTOTYPE_CREATED (host prototype discovered via nested LLD) */
+	if (ZBX_DB_OK > zbx_db_execute(
+			"delete from httpstepitem"
+			" where httpstepid in ("
+				"select hts.httpstepid"
+				" from hosts h,httptest ht,httpstep hts"
+				" where h.hostid=ht.hostid"
+					" and ht.httptestid=hts.httptestid and h.flags in (2,6)"
+			")"))
+	{
+		return FAIL;
+	}
+
+	return SUCCEED;
+}
+
+static int	DBpatch_7050021(void)
+{
+	/* 2 - ZBX_FLAG_DISCOVERY_PROTOTYPE */
+	/* 6 - ZBX_FLAG_DISCOVERY_PROTOTYPE_CREATED (host prototype discovered via nested LLD) */
+	if (ZBX_DB_OK > zbx_db_execute(
+			"delete from item_tag"
+			" where itemid in ("
+				"select i.itemid from hosts h,items i"
+				" where h.hostid=i.hostid and h.flags in (2,6)"
+			")"))
+	{
+		return FAIL;
+	}
+
+	return SUCCEED;
+}
+
+static int	DBpatch_7050022(void)
+{
+	/* 2 - ZBX_FLAG_DISCOVERY_PROTOTYPE */
+	/* 6 - ZBX_FLAG_DISCOVERY_PROTOTYPE_CREATED (host prototype discovered via nested LLD) */
+	if (ZBX_DB_OK > zbx_db_execute(
+			"delete from items"
+			" where exists ("
+				"select null from hosts h"
+				" where h.hostid=items.hostid and h.flags in (2,6)"
+			")"))
+	{
+		return FAIL;
+	}
+
+	return SUCCEED;
+}
+
+static int	DBpatch_7050023(void)
+{
+	/* 2 - ZBX_FLAG_DISCOVERY_PROTOTYPE */
+	/* 6 - ZBX_FLAG_DISCOVERY_PROTOTYPE_CREATED (host prototype discovered via nested LLD) */
+	if (ZBX_DB_OK > zbx_db_execute(
+			"delete from httpstep_field"
+			" where httpstepid in ("
+				"select hts.httpstepid"
+				" from hosts h,httptest ht,httpstep hts"
+				" where h.hostid=ht.hostid"
+					" and ht.httptestid=hts.httptestid and h.flags in (2,6)"
+			")"))
+	{
+		return FAIL;
+	}
+
+	return SUCCEED;
+}
+
+static int	DBpatch_7050024(void)
+{
+	/* 2 - ZBX_FLAG_DISCOVERY_PROTOTYPE */
+	/* 6 - ZBX_FLAG_DISCOVERY_PROTOTYPE_CREATED (host prototype discovered via nested LLD) */
+	if (ZBX_DB_OK > zbx_db_execute(
+			"delete from httpstep"
+			" where httptestid in ("
+				"select ht.httptestid from hosts h,httptest ht"
+				" where h.hostid=ht.hostid and h.flags in (2,6)"
+			")"))
+	{
+		return FAIL;
+	}
+
+	return SUCCEED;
+}
+
+static int	DBpatch_7050025(void)
+{
+	/* 2 - ZBX_FLAG_DISCOVERY_PROTOTYPE */
+	/* 6 - ZBX_FLAG_DISCOVERY_PROTOTYPE_CREATED (host prototype discovered via nested LLD) */
+	if (ZBX_DB_OK > zbx_db_execute(
+			"delete from httptest_field"
+			" where httptestid in ("
+				"select ht.httptestid from hosts h,httptest ht"
+				" where h.hostid=ht.hostid and h.flags in (2,6)"
+			")"))
+	{
+		return FAIL;
+	}
+
+	return SUCCEED;
+}
+
+static int	DBpatch_7050026(void)
+{
+	/* 2 - ZBX_FLAG_DISCOVERY_PROTOTYPE */
+	/* 6 - ZBX_FLAG_DISCOVERY_PROTOTYPE_CREATED (host prototype discovered via nested LLD) */
+	if (ZBX_DB_OK > zbx_db_execute(
+			"delete from httptest"
+			" where exists ("
+				"select null from hosts h"
+				" where h.hostid=httptest.hostid and h.flags in (2,6)"
+			")"))
+	{
+		return FAIL;
+	}
+
+	return SUCCEED;
+}
+
+static int	DBpatch_7050027(void)
+{
 	/* 3 - HOST_STATUS_TEMPLATE */
 	if (ZBX_DB_OK > zbx_db_execute("delete from item_rtdata"
 			" where exists ("
@@ -246,146 +385,12 @@
 				" where item_rtdata.itemid=i.itemid"
 					" and i.hostid=h.hostid and h.status=3"
 				")"))
-=======
-	/* 2 - ZBX_FLAG_DISCOVERY_PROTOTYPE */
-	/* 6 - ZBX_FLAG_DISCOVERY_PROTOTYPE_CREATED (host prototype discovered via nested LLD) */
-	if (ZBX_DB_OK > zbx_db_execute(
-			"delete from httptestitem"
-			" where httptestid in ("
-				"select ht.httptestid from hosts h,httptest ht"
-				" where h.hostid=ht.hostid and h.flags in (2,6)"
-			")"))
-	{
-		return FAIL;
-	}
-
-	return SUCCEED;
-}
-
-static int	DBpatch_7050020(void)
-{
-	/* 2 - ZBX_FLAG_DISCOVERY_PROTOTYPE */
-	/* 6 - ZBX_FLAG_DISCOVERY_PROTOTYPE_CREATED (host prototype discovered via nested LLD) */
-	if (ZBX_DB_OK > zbx_db_execute(
-			"delete from httpstepitem"
-			" where httpstepid in ("
-				"select hts.httpstepid"
-				" from hosts h,httptest ht,httpstep hts"
-				" where h.hostid=ht.hostid"
-					" and ht.httptestid=hts.httptestid and h.flags in (2,6)"
-			")"))
-	{
-		return FAIL;
-	}
-
-	return SUCCEED;
-}
-
-static int	DBpatch_7050021(void)
-{
-	/* 2 - ZBX_FLAG_DISCOVERY_PROTOTYPE */
-	/* 6 - ZBX_FLAG_DISCOVERY_PROTOTYPE_CREATED (host prototype discovered via nested LLD) */
-	if (ZBX_DB_OK > zbx_db_execute(
-			"delete from item_tag"
-			" where itemid in ("
-				"select i.itemid from hosts h,items i"
-				" where h.hostid=i.hostid and h.flags in (2,6)"
-			")"))
-	{
-		return FAIL;
-	}
-
-	return SUCCEED;
-}
-
-static int	DBpatch_7050022(void)
-{
-	/* 2 - ZBX_FLAG_DISCOVERY_PROTOTYPE */
-	/* 6 - ZBX_FLAG_DISCOVERY_PROTOTYPE_CREATED (host prototype discovered via nested LLD) */
-	if (ZBX_DB_OK > zbx_db_execute(
-			"delete from items"
-			" where exists ("
-				"select null from hosts h"
-				" where h.hostid=items.hostid and h.flags in (2,6)"
-			")"))
-	{
-		return FAIL;
-	}
-
-	return SUCCEED;
-}
-
-static int	DBpatch_7050023(void)
-{
-	/* 2 - ZBX_FLAG_DISCOVERY_PROTOTYPE */
-	/* 6 - ZBX_FLAG_DISCOVERY_PROTOTYPE_CREATED (host prototype discovered via nested LLD) */
-	if (ZBX_DB_OK > zbx_db_execute(
-			"delete from httpstep_field"
-			" where httpstepid in ("
-				"select hts.httpstepid"
-				" from hosts h,httptest ht,httpstep hts"
-				" where h.hostid=ht.hostid"
-					" and ht.httptestid=hts.httptestid and h.flags in (2,6)"
-			")"))
-	{
-		return FAIL;
-	}
-
-	return SUCCEED;
-}
-
-static int	DBpatch_7050024(void)
-{
-	/* 2 - ZBX_FLAG_DISCOVERY_PROTOTYPE */
-	/* 6 - ZBX_FLAG_DISCOVERY_PROTOTYPE_CREATED (host prototype discovered via nested LLD) */
-	if (ZBX_DB_OK > zbx_db_execute(
-			"delete from httpstep"
-			" where httptestid in ("
-				"select ht.httptestid from hosts h,httptest ht"
-				" where h.hostid=ht.hostid and h.flags in (2,6)"
-			")"))
-	{
-		return FAIL;
-	}
-
-	return SUCCEED;
-}
-
-static int	DBpatch_7050025(void)
-{
-	/* 2 - ZBX_FLAG_DISCOVERY_PROTOTYPE */
-	/* 6 - ZBX_FLAG_DISCOVERY_PROTOTYPE_CREATED (host prototype discovered via nested LLD) */
-	if (ZBX_DB_OK > zbx_db_execute(
-			"delete from httptest_field"
-			" where httptestid in ("
-				"select ht.httptestid from hosts h,httptest ht"
-				" where h.hostid=ht.hostid and h.flags in (2,6)"
-			")"))
-	{
-		return FAIL;
-	}
-
-	return SUCCEED;
-}
-
-static int	DBpatch_7050026(void)
-{
-	/* 2 - ZBX_FLAG_DISCOVERY_PROTOTYPE */
-	/* 6 - ZBX_FLAG_DISCOVERY_PROTOTYPE_CREATED (host prototype discovered via nested LLD) */
-	if (ZBX_DB_OK > zbx_db_execute(
-			"delete from httptest"
-			" where exists ("
-				"select null from hosts h"
-				" where h.hostid=httptest.hostid and h.flags in (2,6)"
-			")"))
->>>>>>> a5e97ed7
-	{
-		return FAIL;
-	}
-
-	return SUCCEED;
-}
-
+	{
+		return FAIL;
+	}
+
+	return SUCCEED;
+}
 #endif
 
 DBPATCH_START(7050)
@@ -412,8 +417,6 @@
 DBPATCH_ADD(7050017, 0, 1)
 DBPATCH_ADD(7050018, 0, 1)
 DBPATCH_ADD(7050019, 0, 1)
-<<<<<<< HEAD
-=======
 DBPATCH_ADD(7050020, 0, 1)
 DBPATCH_ADD(7050021, 0, 1)
 DBPATCH_ADD(7050022, 0, 1)
@@ -421,6 +424,6 @@
 DBPATCH_ADD(7050024, 0, 1)
 DBPATCH_ADD(7050025, 0, 1)
 DBPATCH_ADD(7050026, 0, 1)
->>>>>>> a5e97ed7
+DBPATCH_ADD(7050027, 0, 1)
 
 DBPATCH_END()