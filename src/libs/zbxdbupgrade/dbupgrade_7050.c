/*
** Copyright (C) 2001-2025 Zabbix SIA
**
** This program is free software: you can redistribute it and/or modify it under the terms of
** the GNU Affero General Public License as published by the Free Software Foundation, version 3.
**
** This program is distributed in the hope that it will be useful, but WITHOUT ANY WARRANTY;
** without even the implied warranty of MERCHANTABILITY or FITNESS FOR A PARTICULAR PURPOSE.
** See the GNU Affero General Public License for more details.
**
** You should have received a copy of the GNU Affero General Public License along with this program.
** If not, see <https://www.gnu.org/licenses/>.
**/

#include "dbupgrade.h"

#include "dbupgrade_common.h"

#include "zbxdbschema.h"
#include "zbxdb.h"

/*
 * 8.0 development database patches
 */

#ifndef HAVE_SQLITE3

static int	DBpatch_7050000(void)
{
	const zbx_db_field_t	field = {"idp_certificate", "", NULL, NULL, 0, ZBX_TYPE_TEXT, ZBX_NOTNULL, 0};

	return DBadd_field("userdirectory_saml", &field);
}

static int	DBpatch_7050001(void)
{
	const zbx_db_field_t	field = {"sp_certificate", "", NULL, NULL, 0, ZBX_TYPE_TEXT, ZBX_NOTNULL, 0};

	return DBadd_field("userdirectory_saml", &field);
}

static int	DBpatch_7050002(void)
{
	const zbx_db_field_t	field = {"sp_private_key", "", NULL, NULL, 0, ZBX_TYPE_TEXT, ZBX_NOTNULL, 0};

	return DBadd_field("userdirectory_saml", &field);
}

static int	DBpatch_7050003(void)
{
<<<<<<< HEAD
	const zbx_db_table_t	table =
			{"host_template_cache", "hostid, link_hostid", 0,
				{
					{"hostid", NULL, NULL, NULL, 0, ZBX_TYPE_ID, ZBX_NOTNULL, 0},
					{"link_hostid", NULL, NULL, NULL, 0, ZBX_TYPE_ID, ZBX_NOTNULL, 0},
					{0}
				},
				NULL
			};

	return DBcreate_table(&table);
=======
	return DBdrop_foreign_key("event_recovery", 2);
>>>>>>> a38c360a
}

static int	DBpatch_7050004(void)
{
<<<<<<< HEAD
	const zbx_db_field_t	field = {"hostid", NULL, "hosts", "hostid", 0, 0, 0,
			ZBX_FK_CASCADE_DELETE};

	return DBadd_foreign_key("host_template_cache", 1, &field);
=======
	const zbx_db_field_t	field = {"r_eventid", NULL, "events", "eventid", 0, ZBX_TYPE_ID, ZBX_NOTNULL, 0};

	return DBadd_foreign_key("event_recovery", 2, &field);
>>>>>>> a38c360a
}

static int	DBpatch_7050005(void)
{
<<<<<<< HEAD
	const zbx_db_field_t	field = {"link_hostid", NULL, "hosts", "hostid", 0, 0, 0,
			ZBX_FK_CASCADE_DELETE};

	return DBadd_foreign_key("host_template_cache", 2, &field);
=======
	return DBdrop_foreign_key("problem", 2);
>>>>>>> a38c360a
}

static int	DBpatch_7050006(void)
{
<<<<<<< HEAD
	return DBcreate_index("host_template_cache", "host_template_cache_1", "link_hostid", 0);
}

static int	DBpatch_7050007(void)
{
	if (ZBX_DB_OK > zbx_db_execute(
			"insert into host_template_cache ("
			"	with recursive cte as ("
					"select h0.templateid,h0.hostid from hosts_templates h0"
					" union all "
					"select h1.templateid,c.hostid from cte c"
					" join hosts_templates h1 on c.templateid=h1.hostid"
				")"
				" select hostid,templateid from cte"
			")"))
	{
		return FAIL;
	}

	if (ZBX_DB_OK > zbx_db_execute("insert into host_template_cache (select hostid,hostid from hosts)"))
		return FAIL;

	return SUCCEED;
}

static int	DBpatch_7050008(void)
{
	const zbx_db_table_t	table =
			{"item_template_cache", "itemid, link_hostid", 0,
				{
					{"itemid", NULL, NULL, NULL, 0, ZBX_TYPE_ID, ZBX_NOTNULL, 0},
					{"link_hostid", NULL, NULL, NULL, 0, ZBX_TYPE_ID, ZBX_NOTNULL, 0},
					{0}
				},
				NULL
			};

	return DBcreate_table(&table);
}

static int	DBpatch_7050009(void)
{
	const zbx_db_field_t	field = {"itemid", NULL, "items", "itemid", 0, 0, 0,
			ZBX_FK_CASCADE_DELETE};

	return DBadd_foreign_key("item_template_cache", 1, &field);
}

static int	DBpatch_7050010(void)
{
	const zbx_db_field_t	field = {"link_hostid", NULL, "hosts", "hostid", 0, 0, 0,
			ZBX_FK_CASCADE_DELETE};

	return DBadd_foreign_key("item_template_cache", 2, &field);
}

static int	DBpatch_7050011(void)
{
	return DBcreate_index("item_template_cache", "item_template_cache_1", "link_hostid", 0);
}

static int	DBpatch_7050012(void)
{
	/* 0 - ZBX_FLAG_DISCOVERY_NORMAL */
	/* 2 - ZBX_FLAG_DISCOVERY_PROTOTYPE */
	/* 4 - ZBX_FLAG_DISCOVERY_CREATED */

	if (ZBX_DB_OK > zbx_db_execute(
			"insert into item_template_cache ("
				"with recursive cte as ("
					"select i0.templateid,i0.itemid from items i0"
					" where i0.flags in (0,2,4)"
					" union all "
					"select i1.templateid,c.itemid from cte c"
					" join items i1 on c.templateid=i1.itemid"
					" where i1.templateid is not null"
				")"
				" select cte.itemid,h.hostid from cte,hosts h,items i"
				" where cte.templateid=i.itemid and i.hostid=h.hostid"
			")"))
	{
		return FAIL;
	}


	if (ZBX_DB_OK > zbx_db_execute(
			"insert into item_template_cache ("
				"select i.itemid,h.hostid from items i,hosts h"
				" where i.hostid=h.hostid and i.flags in (0,2,4)"
			")"))
	{
		return FAIL;
	}

	return SUCCEED;
}

static int	DBpatch_7050013(void)
{
	const zbx_db_table_t	table =
			{"httptest_template_cache", "httptestid, link_hostid", 0,
				{
					{"httptestid", NULL, NULL, NULL, 0, ZBX_TYPE_ID, ZBX_NOTNULL, 0},
					{"link_hostid", NULL, NULL, NULL, 0, ZBX_TYPE_ID, ZBX_NOTNULL, 0},
					{0}
				},
				NULL
			};

	return DBcreate_table(&table);
}

static int	DBpatch_7050014(void)
{
	const zbx_db_field_t	field = {"httptestid", NULL, "httptest", "httptestid", 0, 0, 0,
			ZBX_FK_CASCADE_DELETE};

	return DBadd_foreign_key("httptest_template_cache", 1, &field);
}

static int	DBpatch_7050015(void)
{
	const zbx_db_field_t	field = {"link_hostid", NULL, "hosts", "hostid", 0, 0, 0,
			ZBX_FK_CASCADE_DELETE};

	return DBadd_foreign_key("httptest_template_cache", 2, &field);
}

static int	DBpatch_7050016(void)
{
	return DBcreate_index("httptest_template_cache", "httptest_template_cache_1", "link_hostid", 0);
}

static int	DBpatch_7050017(void)
{
	if (ZBX_DB_OK > zbx_db_execute(
			"insert into httptest_template_cache ("
				"with recursive cte as ("
					"select ht0.templateid,ht0.httptestid from httptest ht0"
					" union all "
					"select ht1.templateid,c.httptestid from cte c"
					" join httptest ht1 on c.templateid=ht1.httptestid"
					" where ht1.templateid is not null"
				")"
				" select cte.httptestid,ht.hostid from cte,hosts h,httptest ht"
				" where cte.templateid=ht.httptestid and ht.hostid=h.hostid"
			")"))
	{
		return FAIL;
	}

	if (ZBX_DB_OK > zbx_db_execute(
			"insert into httptest_template_cache ("
				"select ht.httptestid,h.hostid from httptest ht,hosts h"
				" where ht.hostid=h.hostid"
			")"))
	{
		return FAIL;
	}

	return SUCCEED;
=======
	const zbx_db_field_t	field = {"r_eventid", NULL, "events", "eventid", 0, ZBX_TYPE_ID, ZBX_NOTNULL, 0};

	return DBadd_foreign_key("problem", 2, &field);
>>>>>>> a38c360a
}

#endif

DBPATCH_START(7050)

/* version, duplicates flag, mandatory flag */

DBPATCH_ADD(7050000, 0, 1)
DBPATCH_ADD(7050001, 0, 1)
DBPATCH_ADD(7050002, 0, 1)
DBPATCH_ADD(7050003, 0, 1)
DBPATCH_ADD(7050004, 0, 1)
DBPATCH_ADD(7050005, 0, 1)
DBPATCH_ADD(7050006, 0, 1)
<<<<<<< HEAD
DBPATCH_ADD(7050007, 0, 1)
DBPATCH_ADD(7050008, 0, 1)
DBPATCH_ADD(7050009, 0, 1)
DBPATCH_ADD(7050010, 0, 1)
DBPATCH_ADD(7050011, 0, 1)
DBPATCH_ADD(7050012, 0, 1)
DBPATCH_ADD(7050013, 0, 1)
DBPATCH_ADD(7050014, 0, 1)
DBPATCH_ADD(7050015, 0, 1)
DBPATCH_ADD(7050016, 0, 1)
DBPATCH_ADD(7050017, 0, 1)
=======
>>>>>>> a38c360a

DBPATCH_END()<|MERGE_RESOLUTION|>--- conflicted
+++ resolved
@@ -48,7 +48,30 @@
 
 static int	DBpatch_7050003(void)
 {
-<<<<<<< HEAD
+	return DBdrop_foreign_key("event_recovery", 2);
+}
+
+static int	DBpatch_7050004(void)
+{
+	const zbx_db_field_t	field = {"r_eventid", NULL, "events", "eventid", 0, ZBX_TYPE_ID, ZBX_NOTNULL, 0};
+
+	return DBadd_foreign_key("event_recovery", 2, &field);
+}
+
+static int	DBpatch_7050005(void)
+{
+	return DBdrop_foreign_key("problem", 2);
+}
+
+static int	DBpatch_7050006(void)
+{
+	const zbx_db_field_t	field = {"r_eventid", NULL, "events", "eventid", 0, ZBX_TYPE_ID, ZBX_NOTNULL, 0};
+
+	return DBadd_foreign_key("problem", 2, &field);
+}
+
+static int	DBpatch_7050007(void)
+{
 	const zbx_db_table_t	table =
 			{"host_template_cache", "hostid, link_hostid", 0,
 				{
@@ -60,44 +83,30 @@
 			};
 
 	return DBcreate_table(&table);
-=======
-	return DBdrop_foreign_key("event_recovery", 2);
->>>>>>> a38c360a
-}
-
-static int	DBpatch_7050004(void)
-{
-<<<<<<< HEAD
+}
+
+static int	DBpatch_7050008(void)
+{
 	const zbx_db_field_t	field = {"hostid", NULL, "hosts", "hostid", 0, 0, 0,
 			ZBX_FK_CASCADE_DELETE};
 
 	return DBadd_foreign_key("host_template_cache", 1, &field);
-=======
-	const zbx_db_field_t	field = {"r_eventid", NULL, "events", "eventid", 0, ZBX_TYPE_ID, ZBX_NOTNULL, 0};
-
-	return DBadd_foreign_key("event_recovery", 2, &field);
->>>>>>> a38c360a
-}
-
-static int	DBpatch_7050005(void)
-{
-<<<<<<< HEAD
+}
+
+static int	DBpatch_7050009(void)
+{
 	const zbx_db_field_t	field = {"link_hostid", NULL, "hosts", "hostid", 0, 0, 0,
 			ZBX_FK_CASCADE_DELETE};
 
 	return DBadd_foreign_key("host_template_cache", 2, &field);
-=======
-	return DBdrop_foreign_key("problem", 2);
->>>>>>> a38c360a
-}
-
-static int	DBpatch_7050006(void)
-{
-<<<<<<< HEAD
+}
+
+static int	DBpatch_7050010(void)
+{
 	return DBcreate_index("host_template_cache", "host_template_cache_1", "link_hostid", 0);
 }
 
-static int	DBpatch_7050007(void)
+static int	DBpatch_7050011(void)
 {
 	if (ZBX_DB_OK > zbx_db_execute(
 			"insert into host_template_cache ("
@@ -119,7 +128,7 @@
 	return SUCCEED;
 }
 
-static int	DBpatch_7050008(void)
+static int	DBpatch_7050012(void)
 {
 	const zbx_db_table_t	table =
 			{"item_template_cache", "itemid, link_hostid", 0,
@@ -134,7 +143,7 @@
 	return DBcreate_table(&table);
 }
 
-static int	DBpatch_7050009(void)
+static int	DBpatch_7050013(void)
 {
 	const zbx_db_field_t	field = {"itemid", NULL, "items", "itemid", 0, 0, 0,
 			ZBX_FK_CASCADE_DELETE};
@@ -142,7 +151,7 @@
 	return DBadd_foreign_key("item_template_cache", 1, &field);
 }
 
-static int	DBpatch_7050010(void)
+static int	DBpatch_7050014(void)
 {
 	const zbx_db_field_t	field = {"link_hostid", NULL, "hosts", "hostid", 0, 0, 0,
 			ZBX_FK_CASCADE_DELETE};
@@ -150,12 +159,12 @@
 	return DBadd_foreign_key("item_template_cache", 2, &field);
 }
 
-static int	DBpatch_7050011(void)
+static int	DBpatch_7050015(void)
 {
 	return DBcreate_index("item_template_cache", "item_template_cache_1", "link_hostid", 0);
 }
 
-static int	DBpatch_7050012(void)
+static int	DBpatch_7050016(void)
 {
 	/* 0 - ZBX_FLAG_DISCOVERY_NORMAL */
 	/* 2 - ZBX_FLAG_DISCOVERY_PROTOTYPE */
@@ -191,7 +200,7 @@
 	return SUCCEED;
 }
 
-static int	DBpatch_7050013(void)
+static int	DBpatch_7050017(void)
 {
 	const zbx_db_table_t	table =
 			{"httptest_template_cache", "httptestid, link_hostid", 0,
@@ -206,7 +215,7 @@
 	return DBcreate_table(&table);
 }
 
-static int	DBpatch_7050014(void)
+static int	DBpatch_7050018(void)
 {
 	const zbx_db_field_t	field = {"httptestid", NULL, "httptest", "httptestid", 0, 0, 0,
 			ZBX_FK_CASCADE_DELETE};
@@ -214,7 +223,7 @@
 	return DBadd_foreign_key("httptest_template_cache", 1, &field);
 }
 
-static int	DBpatch_7050015(void)
+static int	DBpatch_7050019(void)
 {
 	const zbx_db_field_t	field = {"link_hostid", NULL, "hosts", "hostid", 0, 0, 0,
 			ZBX_FK_CASCADE_DELETE};
@@ -222,12 +231,12 @@
 	return DBadd_foreign_key("httptest_template_cache", 2, &field);
 }
 
-static int	DBpatch_7050016(void)
+static int	DBpatch_7050020(void)
 {
 	return DBcreate_index("httptest_template_cache", "httptest_template_cache_1", "link_hostid", 0);
 }
 
-static int	DBpatch_7050017(void)
+static int	DBpatch_7050021(void)
 {
 	if (ZBX_DB_OK > zbx_db_execute(
 			"insert into httptest_template_cache ("
@@ -255,11 +264,6 @@
 	}
 
 	return SUCCEED;
-=======
-	const zbx_db_field_t	field = {"r_eventid", NULL, "events", "eventid", 0, ZBX_TYPE_ID, ZBX_NOTNULL, 0};
-
-	return DBadd_foreign_key("problem", 2, &field);
->>>>>>> a38c360a
 }
 
 #endif
@@ -275,7 +279,6 @@
 DBPATCH_ADD(7050004, 0, 1)
 DBPATCH_ADD(7050005, 0, 1)
 DBPATCH_ADD(7050006, 0, 1)
-<<<<<<< HEAD
 DBPATCH_ADD(7050007, 0, 1)
 DBPATCH_ADD(7050008, 0, 1)
 DBPATCH_ADD(7050009, 0, 1)
@@ -287,7 +290,9 @@
 DBPATCH_ADD(7050015, 0, 1)
 DBPATCH_ADD(7050016, 0, 1)
 DBPATCH_ADD(7050017, 0, 1)
-=======
->>>>>>> a38c360a
+DBPATCH_ADD(7050018, 0, 1)
+DBPATCH_ADD(7050019, 0, 1)
+DBPATCH_ADD(7050020, 0, 1)
+DBPATCH_ADD(7050021, 0, 1)
 
 DBPATCH_END()