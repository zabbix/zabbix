--- conflicted
+++ resolved
@@ -86,7 +86,28 @@
 
 static int	DBpatch_7050008(void)
 {
-<<<<<<< HEAD
+	int		i;
+	const char	*values[] = {
+			"web.hosts.host_prototypes.php.sort", "web.hosts.host.prototype.list.sort",
+			"web.hosts.host_prototypes.php.sortorder", "web.hosts.host.prototype.list.sortorder",
+			"web.templates.host_prototypes.php.sort", "web.templates.host.prototype.list.sort",
+			"web.templates.host_prototypes.php.sortorder", "web.templates.host.prototype.list.sortorder"
+		};
+
+	if (0 == (DBget_program_type() & ZBX_PROGRAM_TYPE_SERVER))
+		return SUCCEED;
+
+	for (i = 0; i < (int)ARRSIZE(values); i += 2)
+	{
+		if (ZBX_DB_OK > zbx_db_execute("update profiles set idx='%s' where idx='%s'", values[i + 1], values[i]))
+			return FAIL;
+	}
+
+	return SUCCEED;
+}
+
+static int	DBpatch_7050009(void)
+{
 	const zbx_db_table_t	table =
 			{"host_template_cache", "hostid, link_hostid", 0,
 				{
@@ -100,7 +121,7 @@
 	return DBcreate_table(&table);
 }
 
-static int	DBpatch_7050009(void)
+static int	DBpatch_7050010(void)
 {
 	const zbx_db_field_t	field = {"hostid", NULL, "hosts", "hostid", 0, 0, 0,
 			ZBX_FK_CASCADE_DELETE};
@@ -108,7 +129,7 @@
 	return DBadd_foreign_key("host_template_cache", 1, &field);
 }
 
-static int	DBpatch_7050010(void)
+static int	DBpatch_7050011(void)
 {
 	const zbx_db_field_t	field = {"link_hostid", NULL, "hosts", "hostid", 0, 0, 0,
 			ZBX_FK_CASCADE_DELETE};
@@ -116,12 +137,12 @@
 	return DBadd_foreign_key("host_template_cache", 2, &field);
 }
 
-static int	DBpatch_7050011(void)
+static int	DBpatch_7050012(void)
 {
 	return DBcreate_index("host_template_cache", "host_template_cache_1", "link_hostid", 0);
 }
 
-static int	DBpatch_7050012(void)
+static int	DBpatch_7050013(void)
 {
 	if (ZBX_DB_OK > zbx_db_execute(
 			"insert into host_template_cache ("
@@ -143,7 +164,7 @@
 	return SUCCEED;
 }
 
-static int	DBpatch_7050013(void)
+static int	DBpatch_7050014(void)
 {
 	const zbx_db_table_t	table =
 			{"item_template_cache", "itemid, link_hostid", 0,
@@ -158,7 +179,7 @@
 	return DBcreate_table(&table);
 }
 
-static int	DBpatch_7050014(void)
+static int	DBpatch_7050015(void)
 {
 	const zbx_db_field_t	field = {"itemid", NULL, "items", "itemid", 0, 0, 0,
 			ZBX_FK_CASCADE_DELETE};
@@ -166,7 +187,7 @@
 	return DBadd_foreign_key("item_template_cache", 1, &field);
 }
 
-static int	DBpatch_7050015(void)
+static int	DBpatch_7050016(void)
 {
 	const zbx_db_field_t	field = {"link_hostid", NULL, "hosts", "hostid", 0, 0, 0,
 			ZBX_FK_CASCADE_DELETE};
@@ -174,12 +195,12 @@
 	return DBadd_foreign_key("item_template_cache", 2, &field);
 }
 
-static int	DBpatch_7050016(void)
+static int	DBpatch_7050017(void)
 {
 	return DBcreate_index("item_template_cache", "item_template_cache_1", "link_hostid", 0);
 }
 
-static int	DBpatch_7050017(void)
+static int	DBpatch_7050018(void)
 {
 	/* 0 - ZBX_FLAG_DISCOVERY_NORMAL */
 	/* 2 - ZBX_FLAG_DISCOVERY_PROTOTYPE */
@@ -210,23 +231,6 @@
 			")"))
 	{
 		return FAIL;
-=======
-	int		i;
-	const char	*values[] = {
-			"web.hosts.host_prototypes.php.sort", "web.hosts.host.prototype.list.sort",
-			"web.hosts.host_prototypes.php.sortorder", "web.hosts.host.prototype.list.sortorder",
-			"web.templates.host_prototypes.php.sort", "web.templates.host.prototype.list.sort",
-			"web.templates.host_prototypes.php.sortorder", "web.templates.host.prototype.list.sortorder"
-		};
-
-	if (0 == (DBget_program_type() & ZBX_PROGRAM_TYPE_SERVER))
-		return SUCCEED;
-
-	for (i = 0; i < (int)ARRSIZE(values); i += 2)
-	{
-		if (ZBX_DB_OK > zbx_db_execute("update profiles set idx='%s' where idx='%s'", values[i + 1], values[i]))
-			return FAIL;
->>>>>>> 8d54e6ac
 	}
 
 	return SUCCEED;
@@ -247,7 +251,6 @@
 DBPATCH_ADD(7050006, 0, 1)
 DBPATCH_ADD(7050007, 0, 1)
 DBPATCH_ADD(7050008, 0, 1)
-<<<<<<< HEAD
 DBPATCH_ADD(7050009, 0, 1)
 DBPATCH_ADD(7050010, 0, 1)
 DBPATCH_ADD(7050011, 0, 1)
@@ -257,7 +260,6 @@
 DBPATCH_ADD(7050015, 0, 1)
 DBPATCH_ADD(7050016, 0, 1)
 DBPATCH_ADD(7050017, 0, 1)
-=======
->>>>>>> 8d54e6ac
+DBPATCH_ADD(7050018, 0, 1)
 
 DBPATCH_END()