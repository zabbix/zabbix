--- conflicted
+++ resolved
@@ -376,8 +376,14 @@
 	return DBmodify_field_type("alerts", &field, NULL);
 }
 
-<<<<<<< HEAD
+extern int	DBpatch_3040006(void);
+
 static int	DBpatch_3050029(void)
+{
+	return DBpatch_3040006();
+}
+
+static int	DBpatch_3050030(void)
 {
 	const ZBX_TABLE table =
 			{"tag_filter", "tag_filterid", 0,
@@ -395,25 +401,18 @@
 	return DBcreate_table(&table);
 }
 
-static int	DBpatch_3050030(void)
+static int	DBpatch_3050031(void)
 {
 	const ZBX_FIELD	field = {"usrgrpid", NULL, "usrgrp", "usrgrpid", 0, 0, 0, ZBX_FK_CASCADE_DELETE};
 
 	return DBadd_foreign_key("tag_filter", 1, &field);
 }
 
-static int	DBpatch_3050031(void)
+static int	DBpatch_3050032(void)
 {
 	const ZBX_FIELD	field = {"groupid", NULL, "groups", "groupid", 0, 0, 0, ZBX_FK_CASCADE_DELETE};
 
 	return DBadd_foreign_key("tag_filter", 2, &field);
-=======
-extern int	DBpatch_3040006(void);
-
-static int	DBpatch_3050029(void)
-{
-	return DBpatch_3040006();
->>>>>>> 6b1c7267
 }
 
 #endif
@@ -447,12 +446,9 @@
 DBPATCH_ADD(3050026, 0, 1)
 DBPATCH_ADD(3050027, 0, 1)
 DBPATCH_ADD(3050028, 0, 1)
-<<<<<<< HEAD
-DBPATCH_ADD(3050029, 0, 1)
+DBPATCH_ADD(3050029, 0, 0)
 DBPATCH_ADD(3050030, 0, 1)
 DBPATCH_ADD(3050031, 0, 1)
-=======
-DBPATCH_ADD(3050029, 0, 0)
->>>>>>> 6b1c7267
+DBPATCH_ADD(3050032, 0, 1)
 
 DBPATCH_END()