--- conflicted
+++ resolved
@@ -1234,83 +1234,6 @@
 	return DBset_default("config", &field);
 }
 
-<<<<<<< HEAD
-static void	DBpatch_3050111_add_anchors(const char *src, char *dst)
-{
-	char	*d = dst;
-	int	quoted = 0;
-
-	if ('"' == *src)
-	{
-		quoted = 1;
-		*d++ = *src++;
-	}
-
-	*d++ = '^';			/* start anchor */
-
-	for(; '\0' != *src; src++)
-	{
-		if (1 == quoted && '"' == *src && '\0' == src[1])
-			*d++ = '$';	/* end anchor if parameter is quoted */
-
-		*d++ = *src;
-	}
-
-	if (0 == quoted)
-		*d++ = '$';		/* end anchor */
-
-	*d = '\0';
-}
-
-static int	DBpatch_3050111(void)
-{
-	DB_ROW			row;
-	DB_RESULT		result;
-	int			ret = FAIL;
-	char			*sql = NULL, *parameter = NULL, *parameter_esc, *parameter_esc_anchored = NULL;
-	size_t			sql_alloc = 0, sql_offset = 0;
-
-	DBbegin_multiple_update(&sql, &sql_alloc, &sql_offset);
-
-	result = DBselect("select functionid,parameter from functions where name='logsource'");
-
-	while (NULL != (row = DBfetch(result)))
-	{
-		size_t	regexp_esc_param_len;
-
-		parameter = zbx_strdup(NULL, row[1]);
-		zbx_regexp_escape(&parameter);
-
-		/* add 2 bytes for prepending ^ and appending $ to the string when converting to regexp */
-		regexp_esc_param_len = strlen(parameter) + 2;
-
-		if (FUNCTION_PARAM_LEN < regexp_esc_param_len)
-		{
-			zabbix_log(LOG_LEVEL_WARNING, "Cannot convert parameter \"%s\" of trigger function logsource"
-					" (functionid: %s) to regexp during database upgrade. The converted"
-					" value is too long for field \"parameter\" - " ZBX_FS_SIZE_T " characters."
-					" Allowed length is %d characters.",
-					row[1], row[0], regexp_esc_param_len, FUNCTION_PARAM_LEN);
-
-			zbx_free(parameter);
-			continue;
-		}
-
-		parameter_esc = DBdyn_escape_string_len(parameter, FUNCTION_PARAM_LEN);
-
-		parameter_esc_anchored = (char *)zbx_malloc(NULL, regexp_esc_param_len + 1);
-		DBpatch_3050111_add_anchors(parameter_esc, parameter_esc_anchored);
-
-		zbx_snprintf_alloc(&sql, &sql_alloc, &sql_offset,
-				"update functions set parameter='%s' where functionid=%s;\n",
-				parameter_esc_anchored, row[0]);
-
-		zbx_free(parameter);
-		zbx_free(parameter_esc);
-		zbx_free(parameter_esc_anchored);
-
-		if (SUCCEED != DBexecute_overflowed_sql(&sql, &sql_alloc, &sql_offset))
-=======
 static int	DBpatch_3050111(void)
 {
 	const ZBX_FIELD	field = {"severity", "0", NULL, NULL, 0, ZBX_TYPE_INT, ZBX_NOTNULL, 0};
@@ -1437,22 +1360,11 @@
 				row[1], row[0]);
 
 		if (SUCCEED != (ret = DBexecute_overflowed_sql(&sql, &sql_alloc, &sql_offset)))
->>>>>>> 1090e415
 			goto out;
 	}
 
 	DBend_multiple_update(&sql, &sql_alloc, &sql_offset);
 
-<<<<<<< HEAD
-	if (16 < sql_offset)
-	{
-		if (ZBX_DB_OK > DBexecute("%s", sql))
-			goto out;
-	}
-
-	ret = SUCCEED;
-out:
-=======
 	if (16 < sql_offset && ZBX_DB_OK > DBexecute("%s", sql))
 		ret = FAIL;
 out:
@@ -1511,15 +1423,12 @@
 		ret = FAIL;
 out:
 	zbx_hashset_destroy(&eventids);
->>>>>>> 1090e415
 	DBfree_result(result);
 	zbx_free(sql);
 
 	return ret;
 }
 
-<<<<<<< HEAD
-=======
 static int	DBpatch_3050121(void)
 {
 	int	res;
@@ -1536,7 +1445,100 @@
 	return SUCCEED;
 }
 
->>>>>>> 1090e415
+static void	DBpatch_3050122_add_anchors(const char *src, char *dst)
+{
+	char	*d = dst;
+	int	quoted = 0;
+
+	if ('"' == *src)
+	{
+		quoted = 1;
+		*d++ = *src++;
+	}
+
+	*d++ = '^';			/* start anchor */
+
+	for(; '\0' != *src; src++)
+	{
+		if (1 == quoted && '"' == *src && '\0' == src[1])
+			*d++ = '$';	/* end anchor if parameter is quoted */
+
+		*d++ = *src;
+	}
+
+	if (0 == quoted)
+		*d++ = '$';		/* end anchor */
+
+	*d = '\0';
+}
+
+static int	DBpatch_3050122(void)
+{
+	DB_ROW			row;
+	DB_RESULT		result;
+	int			ret = FAIL;
+	char			*sql = NULL, *parameter = NULL, *parameter_esc, *parameter_esc_anchored = NULL;
+	size_t			sql_alloc = 0, sql_offset = 0;
+
+	DBbegin_multiple_update(&sql, &sql_alloc, &sql_offset);
+
+	result = DBselect("select functionid,parameter from functions where name='logsource'");
+
+	while (NULL != (row = DBfetch(result)))
+	{
+		size_t	regexp_esc_param_len;
+
+		parameter = zbx_strdup(NULL, row[1]);
+		zbx_regexp_escape(&parameter);
+
+		/* add 2 bytes for prepending ^ and appending $ to the string when converting to regexp */
+		regexp_esc_param_len = strlen(parameter) + 2;
+
+		if (FUNCTION_PARAM_LEN < regexp_esc_param_len)
+		{
+			zabbix_log(LOG_LEVEL_WARNING, "Cannot convert parameter \"%s\" of trigger function logsource"
+					" (functionid: %s) to regexp during database upgrade. The converted"
+					" value is too long for field \"parameter\" - " ZBX_FS_SIZE_T " characters."
+					" Allowed length is %d characters.",
+					row[1], row[0], regexp_esc_param_len, FUNCTION_PARAM_LEN);
+
+			zbx_free(parameter);
+			continue;
+		}
+
+		parameter_esc = DBdyn_escape_string_len(parameter, FUNCTION_PARAM_LEN);
+
+		parameter_esc_anchored = (char *)zbx_malloc(NULL, regexp_esc_param_len + 1);
+		DBpatch_3050111_add_anchors(parameter_esc, parameter_esc_anchored);
+
+		zbx_snprintf_alloc(&sql, &sql_alloc, &sql_offset,
+				"update functions set parameter='%s' where functionid=%s;\n",
+				parameter_esc_anchored, row[0]);
+
+		zbx_free(parameter);
+		zbx_free(parameter_esc);
+		zbx_free(parameter_esc_anchored);
+
+		if (SUCCEED != DBexecute_overflowed_sql(&sql, &sql_alloc, &sql_offset))
+			goto out;
+	}
+
+	DBend_multiple_update(&sql, &sql_alloc, &sql_offset);
+
+	if (16 < sql_offset)
+	{
+		if (ZBX_DB_OK > DBexecute("%s", sql))
+			goto out;
+	}
+
+	ret = SUCCEED;
+out:
+	DBfree_result(result);
+	zbx_free(sql);
+
+	return ret;
+}
+
 #endif
 
 DBPATCH_START(3050)
@@ -1651,8 +1653,6 @@
 DBPATCH_ADD(3050109, 0, 1)
 DBPATCH_ADD(3050110, 0, 1)
 DBPATCH_ADD(3050111, 0, 1)
-<<<<<<< HEAD
-=======
 DBPATCH_ADD(3050112, 0, 1)
 DBPATCH_ADD(3050113, 0, 1)
 DBPATCH_ADD(3050114, 0, 1)
@@ -1663,6 +1663,6 @@
 DBPATCH_ADD(3050119, 0, 1)
 DBPATCH_ADD(3050120, 0, 1)
 DBPATCH_ADD(3050121, 0, 1)
->>>>>>> 1090e415
+DBPATCH_ADD(3050122, 0, 1)
 
 DBPATCH_END()