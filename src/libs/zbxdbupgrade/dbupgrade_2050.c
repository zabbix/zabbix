/*
** Zabbix
** Copyright (C) 2001-2015 Zabbix SIA
**
** This program is free software; you can redistribute it and/or modify
** it under the terms of the GNU General Public License as published by
** the Free Software Foundation; either version 2 of the License, or
** (at your option) any later version.
**
** This program is distributed in the hope that it will be useful,
** but WITHOUT ANY WARRANTY; without even the implied warranty of
** MERCHANTABILITY or FITNESS FOR A PARTICULAR PURPOSE. See the
** GNU General Public License for more details.
**
** You should have received a copy of the GNU General Public License
** along with this program; if not, write to the Free Software
** Foundation, Inc., 51 Franklin Street, Fifth Floor, Boston, MA  02110-1301, USA.
**/

#include "common.h"
#include "db.h"
#include "zbxdbupgrade.h"
#include "dbupgrade.h"
#include "sysinfo.h"
#include "log.h"

/*
 * 3.0 development database patches
 */

#ifndef HAVE_SQLITE3

static int	DBpatch_2050000(void)
{
	const ZBX_FIELD	field = {"agent", "Zabbix", NULL, NULL, 255, ZBX_TYPE_CHAR, ZBX_NOTNULL, 0};

	return DBset_default("httptest", &field);
}

static int	DBpatch_2050001(void)
{
	DB_RESULT	result;
	DB_ROW		row;
	char		*oid = NULL;
	size_t		oid_alloc = 0;
	int		ret = FAIL, rc;

	/* flags - ZBX_FLAG_DISCOVERY_RULE                               */
	/* type  - ITEM_TYPE_SNMPv1, ITEM_TYPE_SNMPv2c, ITEM_TYPE_SNMPv3 */
	if (NULL == (result = DBselect("select itemid,snmp_oid from items where flags=1 and type in (1,4,6)")))
		return FAIL;

	while (NULL != (row = DBfetch(result)))
	{
		char	*param, *oid_esc;
		size_t	oid_offset = 0;

		param = zbx_strdup(NULL, row[1]);
		quote_key_param(&param, 0);

		zbx_snprintf_alloc(&oid, &oid_alloc, &oid_offset, "discovery[{#SNMPVALUE},%s]", param);

		/* 255 - ITEM_SNMP_OID_LEN */
		if (255 < oid_offset && 255 < zbx_strlen_utf8(oid))
		{
			zabbix_log(LOG_LEVEL_WARNING, "cannot convert SNMP discovery OID \"%s\":"
					" resulting OID is too long", row[1]);
			rc = ZBX_DB_OK;
		}
		else
		{
			oid_esc = DBdyn_escape_string(oid);

			rc = DBexecute("update items set snmp_oid='%s' where itemid=%s", oid_esc, row[0]);

			zbx_free(oid_esc);
		}

		zbx_free(param);

		if (ZBX_DB_OK > rc)
			goto out;
	}

	ret = SUCCEED;
out:
	DBfree_result(result);
	zbx_free(oid);

	return ret;
}

static int	DBpatch_2050002(void)
{
	const ZBX_FIELD	field = {"lastlogsize", "0", NULL, NULL, 0, ZBX_TYPE_UINT, ZBX_NOTNULL, 0};

	return DBadd_field("proxy_history", &field);
}

static int	DBpatch_2050003(void)
{
	const ZBX_FIELD	field = {"mtime", "0", NULL, NULL, 0, ZBX_TYPE_INT, ZBX_NOTNULL, 0};

	return DBadd_field("proxy_history", &field);
}

static int	DBpatch_2050004(void)
{
	const ZBX_FIELD	field = {"meta", "0", NULL, NULL, 0, ZBX_TYPE_INT, ZBX_NOTNULL, 0};

	return DBadd_field("proxy_history", &field);
}

static int	DBpatch_2050005(void)
{
	return DBdrop_index("triggers", "triggers_2");
}

static int	DBpatch_2050006(void)
{
	return DBcreate_index("triggers", "triggers_2", "value,lastchange", 0);
}

static int	DBpatch_2050007(void)
{
	const ZBX_FIELD	field = {"error", "", NULL, NULL, 2048, ZBX_TYPE_CHAR, ZBX_NOTNULL, 0};

	return DBmodify_field_type("hosts", &field);
}

static int	DBpatch_2050008(void)
{
	const ZBX_FIELD	field = {"ipmi_error", "", NULL, NULL, 2048, ZBX_TYPE_CHAR, ZBX_NOTNULL, 0};

	return DBmodify_field_type("hosts", &field);
}

static int	DBpatch_2050009(void)
{
	const ZBX_FIELD	field = {"snmp_error", "", NULL, NULL, 2048, ZBX_TYPE_CHAR, ZBX_NOTNULL, 0};

	return DBmodify_field_type("hosts", &field);
}

static int	DBpatch_2050010(void)
{
	const ZBX_FIELD	field = {"jmx_error", "", NULL, NULL, 2048, ZBX_TYPE_CHAR, ZBX_NOTNULL, 0};

	return DBmodify_field_type("hosts", &field);
}

static int	DBpatch_2050011(void)
{
	/* 1 - ITEM_VALUE_TYPE_STR, 2 - ITEM_VALUE_TYPE_LOG, 4 - ITEM_VALUE_TYPE_TEXT */
	if (ZBX_DB_OK <= DBexecute("update items set trends=0 where value_type in (1,2,4)"))
		return SUCCEED;

	return FAIL;
}

static int	DBpatch_2050012(void)
{
<<<<<<< HEAD
	const ZBX_FIELD field = {"tls_connect", "1", NULL, NULL, 0, ZBX_TYPE_INT, ZBX_NOTNULL, 0};

	return DBadd_field("hosts", &field);
}

static int	DBpatch_2050013(void)
{
	const ZBX_FIELD field = {"tls_accept", "1", NULL, NULL, 0, ZBX_TYPE_INT, ZBX_NOTNULL, 0};

	return DBadd_field("hosts", &field);
}

static int	DBpatch_2050014(void)
{
	const ZBX_FIELD field = {"tls_issuer", "", NULL, NULL, 1024, ZBX_TYPE_CHAR, ZBX_NOTNULL, 0};

	return DBadd_field("hosts", &field);
}

static int	DBpatch_2050015(void)
{
	const ZBX_FIELD field = {"tls_subject", "", NULL, NULL, 1024, ZBX_TYPE_CHAR, ZBX_NOTNULL, 0};

	return DBadd_field("hosts", &field);
}
static int	DBpatch_2050016(void)
{
	const ZBX_FIELD field = {"tls_psk_identity", "", NULL, NULL, 128, ZBX_TYPE_CHAR, ZBX_NOTNULL, 0};

	return DBadd_field("hosts", &field);
}

static int	DBpatch_2050017(void)
{
	const ZBX_FIELD field = {"tls_psk", "", NULL, NULL, 512, ZBX_TYPE_CHAR, ZBX_NOTNULL, 0};

	return DBadd_field("hosts", &field);
=======
	DB_RESULT	result;
	DB_ROW		row;
	char		*key = NULL, *key_esc, *param;
	int		ret = SUCCEED;
	AGENT_REQUEST	request;

	/* type - ITEM_TYPE_ZABBIX, ITEM_TYPE_SIMPLE, ITEM_TYPE_ZABBIX_ACTIVE */
	result = DBselect(
			"select itemid,key_"
			" from items"
			" where type in (0,3,7)"
				" and key_ like 'net.tcp.service%%[%%ntp%%'");

	while (SUCCEED == ret && NULL != (row = DBfetch(result)))
	{
		init_request(&request);

		if (SUCCEED != parse_item_key(row[1], &request))
		{
			zabbix_log(LOG_LEVEL_WARNING, "cannot parse item key \"%s\"", row[1]);
			continue;
		}

		param = get_rparam(&request, 0);

		if (0 != strcmp("service.ntp", param) && 0 != strcmp("ntp", param))
		{
			free_request(&request);
			continue;
		}

		key = zbx_strdup(key, row[1]);

		if (0 == strcmp("service.ntp", param))
		{
			/* replace "service.ntp" with "ntp" */

			char	*p;

			p = strstr(key, "service.ntp");

			do
			{
				*p = *(p + 8);
			}
			while ('\0' != *(p++));
		}

		free_request(&request);

		/* replace "net.tcp.service" with "net.udp.service" */

		key[4] = 'u';
		key[5] = 'd';
		key[6] = 'p';

		key_esc = DBdyn_escape_string(key);

		if (ZBX_DB_OK > DBexecute("update items set key_='%s' where itemid=%s", key_esc, row[0]))
			ret = FAIL;

		zbx_free(key_esc);
	}
	DBfree_result(result);

	zbx_free(key);

	return ret;
>>>>>>> ac3dece1
}

#endif

DBPATCH_START(2050)

/* version, duplicates flag, mandatory flag */

DBPATCH_ADD(2050000, 0, 1)
DBPATCH_ADD(2050001, 0, 1)
DBPATCH_ADD(2050002, 0, 1)
DBPATCH_ADD(2050003, 0, 1)
DBPATCH_ADD(2050004, 0, 1)
DBPATCH_ADD(2050005, 0, 0)
DBPATCH_ADD(2050006, 0, 0)
DBPATCH_ADD(2050007, 0, 1)
DBPATCH_ADD(2050008, 0, 1)
DBPATCH_ADD(2050009, 0, 1)
DBPATCH_ADD(2050010, 0, 1)
DBPATCH_ADD(2050011, 0, 1)
DBPATCH_ADD(2050012, 0, 1)
<<<<<<< HEAD
DBPATCH_ADD(2050013, 0, 1)
DBPATCH_ADD(2050014, 0, 1)
DBPATCH_ADD(2050015, 0, 1)
DBPATCH_ADD(2050016, 0, 1)
DBPATCH_ADD(2050017, 0, 1)
=======
>>>>>>> ac3dece1

DBPATCH_END()<|MERGE_RESOLUTION|>--- conflicted
+++ resolved
@@ -160,45 +160,6 @@
 
 static int	DBpatch_2050012(void)
 {
-<<<<<<< HEAD
-	const ZBX_FIELD field = {"tls_connect", "1", NULL, NULL, 0, ZBX_TYPE_INT, ZBX_NOTNULL, 0};
-
-	return DBadd_field("hosts", &field);
-}
-
-static int	DBpatch_2050013(void)
-{
-	const ZBX_FIELD field = {"tls_accept", "1", NULL, NULL, 0, ZBX_TYPE_INT, ZBX_NOTNULL, 0};
-
-	return DBadd_field("hosts", &field);
-}
-
-static int	DBpatch_2050014(void)
-{
-	const ZBX_FIELD field = {"tls_issuer", "", NULL, NULL, 1024, ZBX_TYPE_CHAR, ZBX_NOTNULL, 0};
-
-	return DBadd_field("hosts", &field);
-}
-
-static int	DBpatch_2050015(void)
-{
-	const ZBX_FIELD field = {"tls_subject", "", NULL, NULL, 1024, ZBX_TYPE_CHAR, ZBX_NOTNULL, 0};
-
-	return DBadd_field("hosts", &field);
-}
-static int	DBpatch_2050016(void)
-{
-	const ZBX_FIELD field = {"tls_psk_identity", "", NULL, NULL, 128, ZBX_TYPE_CHAR, ZBX_NOTNULL, 0};
-
-	return DBadd_field("hosts", &field);
-}
-
-static int	DBpatch_2050017(void)
-{
-	const ZBX_FIELD field = {"tls_psk", "", NULL, NULL, 512, ZBX_TYPE_CHAR, ZBX_NOTNULL, 0};
-
-	return DBadd_field("hosts", &field);
-=======
 	DB_RESULT	result;
 	DB_ROW		row;
 	char		*key = NULL, *key_esc, *param;
@@ -267,7 +228,48 @@
 	zbx_free(key);
 
 	return ret;
->>>>>>> ac3dece1
+}
+
+static int	DBpatch_2050013(void)
+{
+	const ZBX_FIELD field = {"tls_connect", "1", NULL, NULL, 0, ZBX_TYPE_INT, ZBX_NOTNULL, 0};
+
+	return DBadd_field("hosts", &field);
+}
+
+static int	DBpatch_2050014(void)
+{
+	const ZBX_FIELD field = {"tls_accept", "1", NULL, NULL, 0, ZBX_TYPE_INT, ZBX_NOTNULL, 0};
+
+	return DBadd_field("hosts", &field);
+}
+
+static int	DBpatch_2050015(void)
+{
+	const ZBX_FIELD field = {"tls_issuer", "", NULL, NULL, 1024, ZBX_TYPE_CHAR, ZBX_NOTNULL, 0};
+
+	return DBadd_field("hosts", &field);
+}
+
+static int	DBpatch_2050016(void)
+{
+	const ZBX_FIELD field = {"tls_subject", "", NULL, NULL, 1024, ZBX_TYPE_CHAR, ZBX_NOTNULL, 0};
+
+	return DBadd_field("hosts", &field);
+}
+
+static int	DBpatch_2050017(void)
+{
+	const ZBX_FIELD field = {"tls_psk_identity", "", NULL, NULL, 128, ZBX_TYPE_CHAR, ZBX_NOTNULL, 0};
+
+	return DBadd_field("hosts", &field);
+}
+
+static int	DBpatch_2050018(void)
+{
+	const ZBX_FIELD field = {"tls_psk", "", NULL, NULL, 512, ZBX_TYPE_CHAR, ZBX_NOTNULL, 0};
+
+	return DBadd_field("hosts", &field);
 }
 
 #endif
@@ -289,13 +291,11 @@
 DBPATCH_ADD(2050010, 0, 1)
 DBPATCH_ADD(2050011, 0, 1)
 DBPATCH_ADD(2050012, 0, 1)
-<<<<<<< HEAD
 DBPATCH_ADD(2050013, 0, 1)
 DBPATCH_ADD(2050014, 0, 1)
 DBPATCH_ADD(2050015, 0, 1)
 DBPATCH_ADD(2050016, 0, 1)
 DBPATCH_ADD(2050017, 0, 1)
-=======
->>>>>>> ac3dece1
+DBPATCH_ADD(2050018, 0, 1)
 
 DBPATCH_END()