--- conflicted
+++ resolved
@@ -160,39 +160,6 @@
 
 static int	DBpatch_2050012(void)
 {
-<<<<<<< HEAD
-	const ZBX_FIELD	field = {"smtp_port", "25", NULL, NULL, 0, ZBX_TYPE_INT, ZBX_NOTNULL, 0};
-
-	return DBadd_field("media_type", &field);
-}
-
-static int	DBpatch_2050013(void)
-{
-	const ZBX_FIELD	field = {"smtp_security", "0", NULL, NULL, 0, ZBX_TYPE_INT, ZBX_NOTNULL, 0};
-
-	return DBadd_field("media_type", &field);
-}
-
-static int	DBpatch_2050014(void)
-{
-	const ZBX_FIELD	field = {"smtp_verify_peer", "0", NULL, NULL, 0, ZBX_TYPE_INT, ZBX_NOTNULL, 0};
-
-	return DBadd_field("media_type", &field);
-}
-
-static int	DBpatch_2050015(void)
-{
-	const ZBX_FIELD	field = {"smtp_verify_host", "0", NULL, NULL, 0, ZBX_TYPE_INT, ZBX_NOTNULL, 0};
-
-	return DBadd_field("media_type", &field);
-}
-
-static int	DBpatch_2050016(void)
-{
-	const ZBX_FIELD	field = {"smtp_authentication", "0", NULL, NULL, 0, ZBX_TYPE_INT, ZBX_NOTNULL, 0};
-
-	return DBadd_field("media_type", &field);
-=======
 	DB_RESULT	result;
 	DB_RESULT	result2;
 	DB_ROW		row;
@@ -274,7 +241,41 @@
 	zbx_free(key);
 
 	return ret;
->>>>>>> d78673f3
+}
+
+static int	DBpatch_2050013(void)
+{
+	const ZBX_FIELD	field = {"smtp_port", "25", NULL, NULL, 0, ZBX_TYPE_INT, ZBX_NOTNULL, 0};
+
+	return DBadd_field("media_type", &field);
+}
+
+static int	DBpatch_2050014(void)
+{
+	const ZBX_FIELD	field = {"smtp_security", "0", NULL, NULL, 0, ZBX_TYPE_INT, ZBX_NOTNULL, 0};
+
+	return DBadd_field("media_type", &field);
+}
+
+static int	DBpatch_2050015(void)
+{
+	const ZBX_FIELD	field = {"smtp_verify_peer", "0", NULL, NULL, 0, ZBX_TYPE_INT, ZBX_NOTNULL, 0};
+
+	return DBadd_field("media_type", &field);
+}
+
+static int	DBpatch_2050016(void)
+{
+	const ZBX_FIELD	field = {"smtp_verify_host", "0", NULL, NULL, 0, ZBX_TYPE_INT, ZBX_NOTNULL, 0};
+
+	return DBadd_field("media_type", &field);
+}
+
+static int	DBpatch_2050017(void)
+{
+	const ZBX_FIELD	field = {"smtp_authentication", "0", NULL, NULL, 0, ZBX_TYPE_INT, ZBX_NOTNULL, 0};
+
+	return DBadd_field("media_type", &field);
 }
 
 #endif
@@ -296,12 +297,10 @@
 DBPATCH_ADD(2050010, 0, 1)
 DBPATCH_ADD(2050011, 0, 1)
 DBPATCH_ADD(2050012, 0, 1)
-<<<<<<< HEAD
 DBPATCH_ADD(2050013, 0, 1)
 DBPATCH_ADD(2050014, 0, 1)
 DBPATCH_ADD(2050015, 0, 1)
 DBPATCH_ADD(2050016, 0, 1)
-=======
->>>>>>> d78673f3
+DBPATCH_ADD(2050017, 0, 1)
 
 DBPATCH_END()