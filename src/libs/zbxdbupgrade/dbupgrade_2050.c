--- conflicted
+++ resolved
@@ -123,69 +123,74 @@
 
 static int	DBpatch_2050007(void)
 {
-<<<<<<< HEAD
-	const ZBX_FIELD	field = {"smtp_port", "25", NULL, NULL, 0, ZBX_TYPE_INT, ZBX_NOTNULL, 0};
-
-	return DBadd_field("media_type", &field);
-=======
 	const ZBX_FIELD	field = {"error", "", NULL, NULL, 2048, ZBX_TYPE_CHAR, ZBX_NOTNULL, 0};
 
 	return DBmodify_field_type("hosts", &field);
->>>>>>> c7c21ac2
 }
 
 static int	DBpatch_2050008(void)
 {
-<<<<<<< HEAD
-	const ZBX_FIELD	field = {"smtp_security", "0", NULL, NULL, 0, ZBX_TYPE_INT, ZBX_NOTNULL, 0};
-
-	return DBadd_field("media_type", &field);
-=======
 	const ZBX_FIELD	field = {"ipmi_error", "", NULL, NULL, 2048, ZBX_TYPE_CHAR, ZBX_NOTNULL, 0};
 
 	return DBmodify_field_type("hosts", &field);
->>>>>>> c7c21ac2
 }
 
 static int	DBpatch_2050009(void)
 {
-<<<<<<< HEAD
-	const ZBX_FIELD	field = {"smtp_verify_peer", "0", NULL, NULL, 0, ZBX_TYPE_INT, ZBX_NOTNULL, 0};
-
-	return DBadd_field("media_type", &field);
-=======
 	const ZBX_FIELD	field = {"snmp_error", "", NULL, NULL, 2048, ZBX_TYPE_CHAR, ZBX_NOTNULL, 0};
 
 	return DBmodify_field_type("hosts", &field);
->>>>>>> c7c21ac2
 }
 
 static int	DBpatch_2050010(void)
 {
-<<<<<<< HEAD
-	const ZBX_FIELD	field = {"smtp_verify_host", "0", NULL, NULL, 0, ZBX_TYPE_INT, ZBX_NOTNULL, 0};
-
-	return DBadd_field("media_type", &field);
-=======
 	const ZBX_FIELD	field = {"jmx_error", "", NULL, NULL, 2048, ZBX_TYPE_CHAR, ZBX_NOTNULL, 0};
 
 	return DBmodify_field_type("hosts", &field);
->>>>>>> c7c21ac2
 }
 
 static int	DBpatch_2050011(void)
 {
-<<<<<<< HEAD
-	const ZBX_FIELD	field = {"smtp_authentication", "0", NULL, NULL, 0, ZBX_TYPE_INT, ZBX_NOTNULL, 0};
-
-	return DBadd_field("media_type", &field);
-=======
 	/* 1 - ITEM_VALUE_TYPE_STR, 2 - ITEM_VALUE_TYPE_LOG, 4 - ITEM_VALUE_TYPE_TEXT */
 	if (ZBX_DB_OK <= DBexecute("update items set trends=0 where value_type in (1,2,4)"))
 		return SUCCEED;
 
 	return FAIL;
->>>>>>> c7c21ac2
+}
+
+static int	DBpatch_2050012(void)
+{
+	const ZBX_FIELD	field = {"smtp_port", "25", NULL, NULL, 0, ZBX_TYPE_INT, ZBX_NOTNULL, 0};
+
+	return DBadd_field("media_type", &field);
+}
+
+static int	DBpatch_2050013(void)
+{
+	const ZBX_FIELD	field = {"smtp_security", "0", NULL, NULL, 0, ZBX_TYPE_INT, ZBX_NOTNULL, 0};
+
+	return DBadd_field("media_type", &field);
+}
+
+static int	DBpatch_2050014(void)
+{
+	const ZBX_FIELD	field = {"smtp_verify_peer", "0", NULL, NULL, 0, ZBX_TYPE_INT, ZBX_NOTNULL, 0};
+
+	return DBadd_field("media_type", &field);
+}
+
+static int	DBpatch_2050015(void)
+{
+	const ZBX_FIELD	field = {"smtp_verify_host", "0", NULL, NULL, 0, ZBX_TYPE_INT, ZBX_NOTNULL, 0};
+
+	return DBadd_field("media_type", &field);
+}
+
+static int	DBpatch_2050016(void)
+{
+	const ZBX_FIELD	field = {"smtp_authentication", "0", NULL, NULL, 0, ZBX_TYPE_INT, ZBX_NOTNULL, 0};
+
+	return DBadd_field("media_type", &field);
 }
 
 #endif
@@ -206,5 +211,10 @@
 DBPATCH_ADD(2050009, 0, 1)
 DBPATCH_ADD(2050010, 0, 1)
 DBPATCH_ADD(2050011, 0, 1)
+DBPATCH_ADD(2050012, 0, 1)
+DBPATCH_ADD(2050013, 0, 1)
+DBPATCH_ADD(2050014, 0, 1)
+DBPATCH_ADD(2050015, 0, 1)
+DBPATCH_ADD(2050016, 0, 1)
 
 DBPATCH_END()