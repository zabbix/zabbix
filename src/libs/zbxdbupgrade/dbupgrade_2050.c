--- conflicted
+++ resolved
@@ -151,7 +151,87 @@
 
 static int	DBpatch_2050011(void)
 {
-<<<<<<< HEAD
+	/* 1 - ITEM_VALUE_TYPE_STR, 2 - ITEM_VALUE_TYPE_LOG, 4 - ITEM_VALUE_TYPE_TEXT */
+	if (ZBX_DB_OK <= DBexecute("update items set trends=0 where value_type in (1,2,4)"))
+		return SUCCEED;
+
+	return FAIL;
+}
+
+static int	DBpatch_2050012(void)
+{
+	DB_RESULT	result;
+	DB_ROW		row;
+	char		*key = NULL, *key_esc, *param;
+	int		ret = SUCCEED;
+	AGENT_REQUEST	request;
+
+	/* type - ITEM_TYPE_ZABBIX, ITEM_TYPE_SIMPLE, ITEM_TYPE_ZABBIX_ACTIVE */
+	result = DBselect(
+			"select itemid,key_"
+			" from items"
+			" where type in (0,3,7)"
+				" and key_ like 'net.tcp.service%%[%%ntp%%'");
+
+	while (SUCCEED == ret && NULL != (row = DBfetch(result)))
+	{
+		init_request(&request);
+
+		if (SUCCEED != parse_item_key(row[1], &request))
+		{
+			zabbix_log(LOG_LEVEL_WARNING, "cannot parse item key \"%s\"", row[1]);
+			continue;
+		}
+
+		param = get_rparam(&request, 0);
+
+		if (0 != strcmp("service.ntp", param) && 0 != strcmp("ntp", param))
+		{
+			free_request(&request);
+			continue;
+		}
+
+		key = zbx_strdup(key, row[1]);
+
+		if (0 == strcmp("service.ntp", param))
+		{
+			/* replace "service.ntp" with "ntp" */
+
+			char	*p;
+
+			p = strstr(key, "service.ntp");
+
+			do
+			{
+				*p = *(p + 8);
+			}
+			while ('\0' != *(p++));
+		}
+
+		free_request(&request);
+
+		/* replace "net.tcp.service" with "net.udp.service" */
+
+		key[4] = 'u';
+		key[5] = 'd';
+		key[6] = 'p';
+
+		key_esc = DBdyn_escape_string(key);
+
+		if (ZBX_DB_OK > DBexecute("update items set key_='%s' where itemid=%s", key_esc, row[0]))
+			ret = FAIL;
+
+		zbx_free(key_esc);
+	}
+	DBfree_result(result);
+
+	zbx_free(key);
+
+	return ret;
+}
+
+static int	DBpatch_2050013(void)
+{
 	const ZBX_TABLE table =
 			{"application_prototype", "application_prototypeid", 0,
 				{
@@ -167,24 +247,24 @@
 	return DBcreate_table(&table);
 }
 
-static int	DBpatch_2050012(void)
+static int	DBpatch_2050014(void)
 {
 	return DBcreate_index("application_prototype", "application_prototype_1", "itemid", 0);
 }
 
-static int	DBpatch_2050013(void)
+static int	DBpatch_2050015(void)
 {
 	return DBcreate_index("application_prototype", "application_prototype_2", "templateid", 0);
 }
 
-static int	DBpatch_2050014(void)
+static int	DBpatch_2050016(void)
 {
 	const ZBX_FIELD	field = {"itemid", NULL, "items", "itemid", 0, ZBX_TYPE_ID, ZBX_NOTNULL, ZBX_FK_CASCADE_DELETE};
 
 	return DBadd_foreign_key("application_prototype", 1, &field);
 }
 
-static int	DBpatch_2050015(void)
+static int	DBpatch_2050017(void)
 {
 	const ZBX_FIELD	field = {"templateid", NULL, "application_prototype", "application_prototypeid",
 			0, ZBX_TYPE_ID, ZBX_NOTNULL, ZBX_FK_CASCADE_DELETE};
@@ -192,7 +272,7 @@
 	return DBadd_foreign_key("application_prototype", 2, &field);
 }
 
-static int	DBpatch_2050016(void)
+static int	DBpatch_2050018(void)
 {
 	const ZBX_TABLE table =
 			{"item_application_prototype", "item_application_prototypeid", 0,
@@ -209,18 +289,18 @@
 	return DBcreate_table(&table);
 }
 
-static int	DBpatch_2050017(void)
+static int	DBpatch_2050019(void)
 {
 	return DBcreate_index("item_application_prototype", "item_application_prototype_1",
 			"application_prototypeid,itemid", 1);
 }
 
-static int	DBpatch_2050018(void)
+static int	DBpatch_2050020(void)
 {
 	return DBcreate_index("item_application_prototype", "item_application_prototype_2", "itemid", 0);
 }
 
-static int	DBpatch_2050019(void)
+static int	DBpatch_2050021(void)
 {
 	const ZBX_FIELD	field = {"application_prototypeid", NULL, "application_prototype", "application_prototypeid",
 			0, ZBX_TYPE_ID, ZBX_NOTNULL, ZBX_FK_CASCADE_DELETE};
@@ -228,14 +308,14 @@
 	return DBadd_foreign_key("item_application_prototype", 1, &field);
 }
 
-static int	DBpatch_2050020(void)
+static int	DBpatch_2050022(void)
 {
 	const ZBX_FIELD	field = {"itemid", NULL, "items", "itemid", 0, ZBX_TYPE_ID, ZBX_NOTNULL, ZBX_FK_CASCADE_DELETE};
 
 	return DBadd_foreign_key("item_application_prototype", 2, &field);
 }
 
-static int	DBpatch_2050021(void)
+static int	DBpatch_2050023(void)
 {
 	const ZBX_TABLE table =
 			{"application_discovery", "application_discoveryid", 0,
@@ -254,17 +334,17 @@
 	return DBcreate_table(&table);
 }
 
-static int	DBpatch_2050022(void)
+static int	DBpatch_2050024(void)
 {
 	return DBcreate_index("application_discovery", "application_discovery_1", "applicationid", 0);
 }
 
-static int	DBpatch_2050023(void)
+static int	DBpatch_2050025(void)
 {
 	return DBcreate_index("application_discovery", "application_discovery_2", "application_prototypeid", 0);
 }
 
-static int	DBpatch_2050024(void)
+static int	DBpatch_2050026(void)
 {
 	const ZBX_FIELD	field = {"applicationid", NULL, "applications", "applicationid", 0, ZBX_TYPE_ID, ZBX_NOTNULL,
 			ZBX_FK_CASCADE_DELETE};
@@ -272,7 +352,7 @@
 	return DBadd_foreign_key("application_discovery", 1, &field);
 }
 
-static int	DBpatch_2050025(void)
+static int	DBpatch_2050027(void)
 {
 	const ZBX_FIELD	field = {"application_prototypeid", NULL, "application_prototype", "application_prototypeid",
 			0, ZBX_TYPE_ID, ZBX_NOTNULL, ZBX_FK_CASCADE_DELETE};
@@ -280,90 +360,11 @@
 	return DBadd_foreign_key("application_discovery", 2, &field);
 }
 
-static int	DBpatch_2050026(void)
+static int	DBpatch_2050028(void)
 {
 	const ZBX_FIELD field = {"flags", "0", NULL, NULL, 0, ZBX_TYPE_INT, ZBX_NOTNULL, 0};
 
 	return DBadd_field("applications", &field);
-=======
-	/* 1 - ITEM_VALUE_TYPE_STR, 2 - ITEM_VALUE_TYPE_LOG, 4 - ITEM_VALUE_TYPE_TEXT */
-	if (ZBX_DB_OK <= DBexecute("update items set trends=0 where value_type in (1,2,4)"))
-		return SUCCEED;
-
-	return FAIL;
-}
-
-static int	DBpatch_2050012(void)
-{
-	DB_RESULT	result;
-	DB_ROW		row;
-	char		*key = NULL, *key_esc, *param;
-	int		ret = SUCCEED;
-	AGENT_REQUEST	request;
-
-	/* type - ITEM_TYPE_ZABBIX, ITEM_TYPE_SIMPLE, ITEM_TYPE_ZABBIX_ACTIVE */
-	result = DBselect(
-			"select itemid,key_"
-			" from items"
-			" where type in (0,3,7)"
-				" and key_ like 'net.tcp.service%%[%%ntp%%'");
-
-	while (SUCCEED == ret && NULL != (row = DBfetch(result)))
-	{
-		init_request(&request);
-
-		if (SUCCEED != parse_item_key(row[1], &request))
-		{
-			zabbix_log(LOG_LEVEL_WARNING, "cannot parse item key \"%s\"", row[1]);
-			continue;
-		}
-
-		param = get_rparam(&request, 0);
-
-		if (0 != strcmp("service.ntp", param) && 0 != strcmp("ntp", param))
-		{
-			free_request(&request);
-			continue;
-		}
-
-		key = zbx_strdup(key, row[1]);
-
-		if (0 == strcmp("service.ntp", param))
-		{
-			/* replace "service.ntp" with "ntp" */
-
-			char	*p;
-
-			p = strstr(key, "service.ntp");
-
-			do
-			{
-				*p = *(p + 8);
-			}
-			while ('\0' != *(p++));
-		}
-
-		free_request(&request);
-
-		/* replace "net.tcp.service" with "net.udp.service" */
-
-		key[4] = 'u';
-		key[5] = 'd';
-		key[6] = 'p';
-
-		key_esc = DBdyn_escape_string(key);
-
-		if (ZBX_DB_OK > DBexecute("update items set key_='%s' where itemid=%s", key_esc, row[0]))
-			ret = FAIL;
-
-		zbx_free(key_esc);
-	}
-	DBfree_result(result);
-
-	zbx_free(key);
-
-	return ret;
->>>>>>> d4560bb4
 }
 
 #endif
@@ -385,7 +386,6 @@
 DBPATCH_ADD(2050010, 0, 1)
 DBPATCH_ADD(2050011, 0, 1)
 DBPATCH_ADD(2050012, 0, 1)
-<<<<<<< HEAD
 DBPATCH_ADD(2050013, 0, 1)
 DBPATCH_ADD(2050014, 0, 1)
 DBPATCH_ADD(2050015, 0, 1)
@@ -400,7 +400,7 @@
 DBPATCH_ADD(2050024, 0, 1)
 DBPATCH_ADD(2050025, 0, 1)
 DBPATCH_ADD(2050026, 0, 1)
-=======
->>>>>>> d4560bb4
+DBPATCH_ADD(2050027, 0, 1)
+DBPATCH_ADD(2050028, 0, 1)
 
 DBPATCH_END()