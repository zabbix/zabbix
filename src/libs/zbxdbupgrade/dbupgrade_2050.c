/*
** Zabbix
** Copyright (C) 2001-2015 Zabbix SIA
**
** This program is free software; you can redistribute it and/or modify
** it under the terms of the GNU General Public License as published by
** the Free Software Foundation; either version 2 of the License, or
** (at your option) any later version.
**
** This program is distributed in the hope that it will be useful,
** but WITHOUT ANY WARRANTY; without even the implied warranty of
** MERCHANTABILITY or FITNESS FOR A PARTICULAR PURPOSE. See the
** GNU General Public License for more details.
**
** You should have received a copy of the GNU General Public License
** along with this program; if not, write to the Free Software
** Foundation, Inc., 51 Franklin Street, Fifth Floor, Boston, MA  02110-1301, USA.
**/

#include "common.h"
#include "db.h"
#include "zbxdbupgrade.h"
#include "dbupgrade.h"
#include "sysinfo.h"
#include "log.h"

/*
 * 3.0 development database patches
 */

#ifndef HAVE_SQLITE3

static int	DBpatch_2050000(void)
{
	const ZBX_FIELD	field = {"agent", "Zabbix", NULL, NULL, 255, ZBX_TYPE_CHAR, ZBX_NOTNULL, 0};

	return DBset_default("httptest", &field);
}

static int	DBpatch_2050001(void)
{
	DB_RESULT	result;
	DB_ROW		row;
	char		*oid = NULL;
	size_t		oid_alloc = 0;
	int		ret = FAIL, rc;

	/* flags - ZBX_FLAG_DISCOVERY_RULE                               */
	/* type  - ITEM_TYPE_SNMPv1, ITEM_TYPE_SNMPv2c, ITEM_TYPE_SNMPv3 */
	if (NULL == (result = DBselect("select itemid,snmp_oid from items where flags=1 and type in (1,4,6)")))
		return FAIL;

	while (NULL != (row = DBfetch(result)))
	{
		char	*param, *oid_esc;
		size_t	oid_offset = 0;

		param = zbx_strdup(NULL, row[1]);
		quote_key_param(&param, 0);

		zbx_snprintf_alloc(&oid, &oid_alloc, &oid_offset, "discovery[{#SNMPVALUE},%s]", param);

		/* 255 - ITEM_SNMP_OID_LEN */
		if (255 < oid_offset && 255 < zbx_strlen_utf8(oid))
		{
			zabbix_log(LOG_LEVEL_WARNING, "cannot convert SNMP discovery OID \"%s\":"
					" resulting OID is too long", row[1]);
			rc = ZBX_DB_OK;
		}
		else
		{
			oid_esc = DBdyn_escape_string(oid);

			rc = DBexecute("update items set snmp_oid='%s' where itemid=%s", oid_esc, row[0]);

			zbx_free(oid_esc);
		}

		zbx_free(param);

		if (ZBX_DB_OK > rc)
			goto out;
	}

	ret = SUCCEED;
out:
	DBfree_result(result);
	zbx_free(oid);

	return ret;
}

static int	DBpatch_2050002(void)
{
	const ZBX_FIELD	field = {"lastlogsize", "0", NULL, NULL, 0, ZBX_TYPE_UINT, ZBX_NOTNULL, 0};

	return DBadd_field("proxy_history", &field);
}

static int	DBpatch_2050003(void)
{
	const ZBX_FIELD	field = {"mtime", "0", NULL, NULL, 0, ZBX_TYPE_INT, ZBX_NOTNULL, 0};

	return DBadd_field("proxy_history", &field);
}

static int	DBpatch_2050004(void)
{
	const ZBX_FIELD	field = {"meta", "0", NULL, NULL, 0, ZBX_TYPE_INT, ZBX_NOTNULL, 0};

	return DBadd_field("proxy_history", &field);
}

static int	DBpatch_2050005(void)
{
	return DBdrop_index("triggers", "triggers_2");
}

static int	DBpatch_2050006(void)
{
	return DBcreate_index("triggers", "triggers_2", "value,lastchange", 0);
}

static int	DBpatch_2050007(void)
{
	const ZBX_FIELD	field = {"error", "", NULL, NULL, 2048, ZBX_TYPE_CHAR, ZBX_NOTNULL, 0};

	return DBmodify_field_type("hosts", &field);
}

static int	DBpatch_2050008(void)
{
	const ZBX_FIELD	field = {"ipmi_error", "", NULL, NULL, 2048, ZBX_TYPE_CHAR, ZBX_NOTNULL, 0};

	return DBmodify_field_type("hosts", &field);
}

static int	DBpatch_2050009(void)
{
	const ZBX_FIELD	field = {"snmp_error", "", NULL, NULL, 2048, ZBX_TYPE_CHAR, ZBX_NOTNULL, 0};

	return DBmodify_field_type("hosts", &field);
}

static int	DBpatch_2050010(void)
{
	const ZBX_FIELD	field = {"jmx_error", "", NULL, NULL, 2048, ZBX_TYPE_CHAR, ZBX_NOTNULL, 0};

	return DBmodify_field_type("hosts", &field);
}

static int	DBpatch_2050011(void)
{
	/* 1 - ITEM_VALUE_TYPE_STR, 2 - ITEM_VALUE_TYPE_LOG, 4 - ITEM_VALUE_TYPE_TEXT */
	if (ZBX_DB_OK <= DBexecute("update items set trends=0 where value_type in (1,2,4)"))
		return SUCCEED;

	return FAIL;
}

static int	DBpatch_2050012(void)
{
	DB_RESULT	result;
	DB_RESULT	result2;
	DB_ROW		row;
	char		*key = NULL, *key_esc, *param;
	int		ret = SUCCEED;
	AGENT_REQUEST	request;

	/* type - ITEM_TYPE_ZABBIX, ITEM_TYPE_SIMPLE, ITEM_TYPE_ZABBIX_ACTIVE */
	result = DBselect(
			"select hostid,itemid,key_"
			" from items"
			" where type in (0,3,7)"
				" and key_ like 'net.tcp.service%%[%%ntp%%'");

	while (SUCCEED == ret && NULL != (row = DBfetch(result)))
	{
		init_request(&request);

		if (SUCCEED != parse_item_key(row[2], &request))
		{
			zabbix_log(LOG_LEVEL_WARNING, "cannot parse item key \"%s\"", row[2]);
			continue;
		}

		param = get_rparam(&request, 0);

		if (0 != strcmp("service.ntp", param) && 0 != strcmp("ntp", param))
		{
			free_request(&request);
			continue;
		}

		key = zbx_strdup(key, row[2]);

		if (0 == strcmp("service.ntp", param))
		{
			/* replace "service.ntp" with "ntp" */

			char	*p;

			p = strstr(key, "service.ntp");

			do
			{
				*p = *(p + 8);
			}
			while ('\0' != *(p++));
		}

		free_request(&request);

		/* replace "net.tcp.service" with "net.udp.service" */

		key[4] = 'u';
		key[5] = 'd';
		key[6] = 'p';

		key_esc = DBdyn_escape_string(key);

		result2 = DBselect("select null from items where hostid=%s and key_='%s'", row[0], key_esc);

		if (NULL == DBfetch(result2))
		{
			if (ZBX_DB_OK > DBexecute("update items set key_='%s' where itemid=%s", key_esc, row[1]))
				ret = FAIL;
		}
		else
		{
			zabbix_log(LOG_LEVEL_WARNING, "cannot convert item key \"%s\":"
					" item with converted key \"%s\" already exists on host ID [%s]",
					row[2], key, row[0]);
		}
		DBfree_result(result2);

		zbx_free(key_esc);
	}
	DBfree_result(result);

	zbx_free(key);

	return ret;
}

static int	DBpatch_2050013(void)
{
	return DBdrop_table("user_history");
}

static int      DBpatch_2050014(void)
{
	if (ZBX_DB_OK <= DBexecute(
		"update config"
		" set default_theme="
			"case when default_theme in ('classic', 'originalblue')"
			" then 'blue-theme'"
			" else 'dark-theme' end"))
	{
		return SUCCEED;
	}

	return FAIL;
}

static int      DBpatch_2050015(void)
{
	if (ZBX_DB_OK <= DBexecute(
		"update users"
		" set theme=case when theme in ('classic', 'originalblue') then 'blue-theme' else 'dark-theme' end"
		" where theme<>'default'"))
	{
		return SUCCEED;
	}

	return FAIL;
}

static int	DBpatch_2050019(void)
{
	const ZBX_FIELD	field = {"smtp_port", "25", NULL, NULL, 0, ZBX_TYPE_INT, ZBX_NOTNULL, 0};

	return DBadd_field("media_type", &field);
}

static int	DBpatch_2050020(void)
{
	const ZBX_FIELD	field = {"smtp_security", "0", NULL, NULL, 0, ZBX_TYPE_INT, ZBX_NOTNULL, 0};

	return DBadd_field("media_type", &field);
}

static int	DBpatch_2050021(void)
{
	const ZBX_FIELD	field = {"smtp_verify_peer", "0", NULL, NULL, 0, ZBX_TYPE_INT, ZBX_NOTNULL, 0};

	return DBadd_field("media_type", &field);
}

static int	DBpatch_2050022(void)
{
	const ZBX_FIELD	field = {"smtp_verify_host", "0", NULL, NULL, 0, ZBX_TYPE_INT, ZBX_NOTNULL, 0};

	return DBadd_field("media_type", &field);
}

static int	DBpatch_2050023(void)
{
	const ZBX_FIELD	field = {"smtp_authentication", "0", NULL, NULL, 0, ZBX_TYPE_INT, ZBX_NOTNULL, 0};

	return DBadd_field("media_type", &field);
}

static int	DBpatch_2050029(void)
{
	const ZBX_FIELD	field = {"default_theme", "blue-theme", NULL, NULL, 128, ZBX_TYPE_CHAR, ZBX_NOTNULL, 0};

	return DBset_default("config", &field);
}

static int	DBpatch_2050030(void)
{
	const ZBX_TABLE table =
			{"application_prototype", "application_prototypeid", 0,
				{
					{"application_prototypeid", NULL, NULL, NULL, 0, ZBX_TYPE_ID, ZBX_NOTNULL, 0},
					{"itemid", NULL, NULL, NULL, 0, ZBX_TYPE_ID, ZBX_NOTNULL, 0},
					{"templateid", NULL, NULL, NULL, 0, ZBX_TYPE_ID, 0, 0},
					{"name", "", NULL, NULL, 255, ZBX_TYPE_CHAR, ZBX_NOTNULL, 0},
					{0}
				},
				NULL
			};

	return DBcreate_table(&table);
}

static int	DBpatch_2050031(void)
{
	return DBcreate_index("application_prototype", "application_prototype_1", "itemid", 0);
}

static int	DBpatch_2050032(void)
{
	return DBcreate_index("application_prototype", "application_prototype_2", "templateid", 0);
}

static int	DBpatch_2050033(void)
{
	const ZBX_FIELD	field = {"itemid", NULL, "items", "itemid", 0, ZBX_TYPE_ID, ZBX_NOTNULL, ZBX_FK_CASCADE_DELETE};

	return DBadd_foreign_key("application_prototype", 1, &field);
}

static int	DBpatch_2050034(void)
{
	const ZBX_FIELD	field = {"templateid", NULL, "application_prototype", "application_prototypeid",
			0, ZBX_TYPE_ID, 0, ZBX_FK_CASCADE_DELETE};

	return DBadd_foreign_key("application_prototype", 2, &field);
}

static int	DBpatch_2050035(void)
{
	const ZBX_TABLE table =
			{"item_application_prototype", "item_application_prototypeid", 0,
				{
					{"item_application_prototypeid", NULL, NULL, NULL, 0, ZBX_TYPE_ID, ZBX_NOTNULL,
							0},
					{"application_prototypeid", NULL, NULL, NULL, 0, ZBX_TYPE_ID, ZBX_NOTNULL, 0},
					{"itemid", NULL, NULL, NULL, 0, ZBX_TYPE_ID, ZBX_NOTNULL, 0},
					{0}
				},
				NULL
			};

	return DBcreate_table(&table);
}

static int	DBpatch_2050036(void)
{
	return DBcreate_index("item_application_prototype", "item_application_prototype_1",
			"application_prototypeid,itemid", 1);
}

static int	DBpatch_2050037(void)
{
	return DBcreate_index("item_application_prototype", "item_application_prototype_2", "itemid", 0);
}

static int	DBpatch_2050038(void)
{
	const ZBX_FIELD	field = {"application_prototypeid", NULL, "application_prototype", "application_prototypeid",
			0, ZBX_TYPE_ID, ZBX_NOTNULL, ZBX_FK_CASCADE_DELETE};

	return DBadd_foreign_key("item_application_prototype", 1, &field);
}

static int	DBpatch_2050039(void)
{
	const ZBX_FIELD	field = {"itemid", NULL, "items", "itemid", 0, ZBX_TYPE_ID, ZBX_NOTNULL, ZBX_FK_CASCADE_DELETE};

	return DBadd_foreign_key("item_application_prototype", 2, &field);
}

static int	DBpatch_2050040(void)
{
	const ZBX_TABLE table =
			{"application_discovery", "application_discoveryid", 0,
				{
					{"application_discoveryid", NULL, NULL, NULL, 0, ZBX_TYPE_ID, ZBX_NOTNULL, 0},
					{"applicationid", NULL, NULL, NULL, 0, ZBX_TYPE_ID, ZBX_NOTNULL, 0},
					{"application_prototypeid", NULL, NULL, NULL, 0, ZBX_TYPE_ID, ZBX_NOTNULL, 0},
					{"name", "", NULL, NULL, 255, ZBX_TYPE_CHAR, ZBX_NOTNULL, 0},
					{"lastcheck", "0", NULL, NULL, 0, ZBX_TYPE_INT, ZBX_NOTNULL, 0},
					{"ts_delete", "0", NULL, NULL, 0, ZBX_TYPE_INT, ZBX_NOTNULL, 0},
					{0}
				},
				NULL
			};

	return DBcreate_table(&table);
}

static int	DBpatch_2050041(void)
{
	return DBcreate_index("application_discovery", "application_discovery_1", "applicationid", 0);
}

static int	DBpatch_2050042(void)
{
	return DBcreate_index("application_discovery", "application_discovery_2", "application_prototypeid", 0);
}

static int	DBpatch_2050043(void)
{
	const ZBX_FIELD	field = {"applicationid", NULL, "applications", "applicationid", 0, ZBX_TYPE_ID, ZBX_NOTNULL,
			ZBX_FK_CASCADE_DELETE};

	return DBadd_foreign_key("application_discovery", 1, &field);
}

static int	DBpatch_2050044(void)
{
	const ZBX_FIELD	field = {"application_prototypeid", NULL, "application_prototype", "application_prototypeid",
			0, ZBX_TYPE_ID, ZBX_NOTNULL, ZBX_FK_CASCADE_DELETE};

	return DBadd_foreign_key("application_discovery", 2, &field);
}

static int	DBpatch_2050045(void)
{
	const ZBX_FIELD field = {"flags", "0", NULL, NULL, 0, ZBX_TYPE_INT, ZBX_NOTNULL, 0};

	return DBadd_field("applications", &field);
}

static int	DBpatch_2050046(void)
{
	return DBdrop_table("graph_theme");
}

static int	DBpatch_2050047(void)
{
	const ZBX_TABLE table =
		{"graph_theme",	"graphthemeid",	0,
			{
				{"graphthemeid", NULL, NULL, NULL, 0, ZBX_TYPE_ID, ZBX_NOTNULL, 0},
				{"theme", "", NULL, NULL, 64, ZBX_TYPE_CHAR, ZBX_NOTNULL, 0},
				{"backgroundcolor", "", NULL, NULL, 6, ZBX_TYPE_CHAR, ZBX_NOTNULL, 0},
				{"graphcolor", "", NULL, NULL, 6, ZBX_TYPE_CHAR, ZBX_NOTNULL, 0},
				{"gridcolor", "", NULL, NULL, 6, ZBX_TYPE_CHAR, ZBX_NOTNULL, 0},
				{"maingridcolor", "", NULL, NULL, 6, ZBX_TYPE_CHAR, ZBX_NOTNULL, 0},
				{"gridbordercolor", "", NULL, NULL, 6, ZBX_TYPE_CHAR, ZBX_NOTNULL, 0},
				{"textcolor", "", NULL, NULL, 6, ZBX_TYPE_CHAR, ZBX_NOTNULL, 0},
				{"highlightcolor", "", NULL, NULL, 6, ZBX_TYPE_CHAR, ZBX_NOTNULL, 0},
				{"leftpercentilecolor", "", NULL, NULL, 6, ZBX_TYPE_CHAR, ZBX_NOTNULL, 0},
				{"rightpercentilecolor", "", NULL, NULL, 6, ZBX_TYPE_CHAR, ZBX_NOTNULL, 0},
				{"nonworktimecolor", "", NULL, NULL, 6, ZBX_TYPE_CHAR, ZBX_NOTNULL, 0},
				{"gridview", "1", NULL, NULL, 0, ZBX_TYPE_INT, ZBX_NOTNULL, 0},
				{"legendview", "1", NULL, NULL, 0, ZBX_TYPE_INT, ZBX_NOTNULL, 0},
				{0}
			},
			NULL
		};

	return DBcreate_table(&table);
}

static int	DBpatch_2050048(void)
{
	return DBcreate_index("graph_theme", "graph_theme_1", "theme", 1);
}

static int	DBpatch_2050049(void)
{
	if (ZBX_DB_OK <= DBexecute(
			"insert into graph_theme"
			" values (1,'blue-theme','FFFFFF','FFFFFF','CCD5D9','ACBBC2','ACBBC2','1F2C33','E33734',"
				"'429E47','E33734','EBEBEB',1,1)"))
	{
		return SUCCEED;
	}

	return FAIL;
}

static int	DBpatch_2050050(void)
{
	if (ZBX_DB_OK <= DBexecute(
			"insert into graph_theme"
			" values (2,'dark-theme','2B2B2B','2B2B2B','454545','4F4F4F','4F4F4F','F2F2F2','E45959',"
				"'59DB8F','E45959','333333',1,1)"))
	{
		return SUCCEED;
	}

	return FAIL;
}

static int	DBpatch_2050051(void)
{
<<<<<<< HEAD
	const ZBX_FIELD	field = {"macro", "", NULL, NULL, 255, ZBX_TYPE_CHAR, ZBX_NOTNULL, 0};

	return DBmodify_field_type("globalmacro", &field);
}

static int	DBpatch_2050052(void)
{
	const ZBX_FIELD	field = {"macro", "", NULL, NULL, 255, ZBX_TYPE_CHAR, ZBX_NOTNULL, 0};

	return DBmodify_field_type("hostmacro", &field);
}

=======
	const ZBX_FIELD	field = {"iprange", "", NULL, NULL, 2048, ZBX_TYPE_CHAR, ZBX_NOTNULL, 0};

	return DBmodify_field_type("drules", &field);
}
>>>>>>> 5c60c1dc
#endif

DBPATCH_START(2050)

/* version, duplicates flag, mandatory flag */

DBPATCH_ADD(2050000, 0, 1)
DBPATCH_ADD(2050001, 0, 1)
DBPATCH_ADD(2050002, 0, 1)
DBPATCH_ADD(2050003, 0, 1)
DBPATCH_ADD(2050004, 0, 1)
DBPATCH_ADD(2050005, 0, 0)
DBPATCH_ADD(2050006, 0, 0)
DBPATCH_ADD(2050007, 0, 1)
DBPATCH_ADD(2050008, 0, 1)
DBPATCH_ADD(2050009, 0, 1)
DBPATCH_ADD(2050010, 0, 1)
DBPATCH_ADD(2050011, 0, 1)
DBPATCH_ADD(2050012, 0, 1)
DBPATCH_ADD(2050013, 0, 0)
DBPATCH_ADD(2050014, 0, 1)
DBPATCH_ADD(2050015, 0, 1)
DBPATCH_ADD(2050019, 0, 1)
DBPATCH_ADD(2050020, 0, 1)
DBPATCH_ADD(2050021, 0, 1)
DBPATCH_ADD(2050022, 0, 1)
DBPATCH_ADD(2050023, 0, 1)
DBPATCH_ADD(2050029, 0, 1)
DBPATCH_ADD(2050030, 0, 1)
DBPATCH_ADD(2050031, 0, 1)
DBPATCH_ADD(2050032, 0, 1)
DBPATCH_ADD(2050033, 0, 1)
DBPATCH_ADD(2050034, 0, 1)
DBPATCH_ADD(2050035, 0, 1)
DBPATCH_ADD(2050036, 0, 1)
DBPATCH_ADD(2050037, 0, 1)
DBPATCH_ADD(2050038, 0, 1)
DBPATCH_ADD(2050039, 0, 1)
DBPATCH_ADD(2050040, 0, 1)
DBPATCH_ADD(2050041, 0, 1)
DBPATCH_ADD(2050042, 0, 1)
DBPATCH_ADD(2050043, 0, 1)
DBPATCH_ADD(2050044, 0, 1)
DBPATCH_ADD(2050045, 0, 1)
DBPATCH_ADD(2050046, 0, 1)
DBPATCH_ADD(2050047, 0, 1)
DBPATCH_ADD(2050048, 0, 1)
DBPATCH_ADD(2050049, 0, 1)
DBPATCH_ADD(2050050, 0, 1)
DBPATCH_ADD(2050051, 0, 1)
<<<<<<< HEAD
DBPATCH_ADD(2050052, 0, 1)
=======
>>>>>>> 5c60c1dc

DBPATCH_END()<|MERGE_RESOLUTION|>--- conflicted
+++ resolved
@@ -520,25 +520,25 @@
 
 static int	DBpatch_2050051(void)
 {
-<<<<<<< HEAD
+	const ZBX_FIELD	field = {"iprange", "", NULL, NULL, 2048, ZBX_TYPE_CHAR, ZBX_NOTNULL, 0};
+
+	return DBmodify_field_type("drules", &field);
+}
+
+static int	DBpatch_2050052(void)
+{
 	const ZBX_FIELD	field = {"macro", "", NULL, NULL, 255, ZBX_TYPE_CHAR, ZBX_NOTNULL, 0};
 
 	return DBmodify_field_type("globalmacro", &field);
 }
 
-static int	DBpatch_2050052(void)
+static int	DBpatch_2050053(void)
 {
 	const ZBX_FIELD	field = {"macro", "", NULL, NULL, 255, ZBX_TYPE_CHAR, ZBX_NOTNULL, 0};
 
 	return DBmodify_field_type("hostmacro", &field);
 }
 
-=======
-	const ZBX_FIELD	field = {"iprange", "", NULL, NULL, 2048, ZBX_TYPE_CHAR, ZBX_NOTNULL, 0};
-
-	return DBmodify_field_type("drules", &field);
-}
->>>>>>> 5c60c1dc
 #endif
 
 DBPATCH_START(2050)
@@ -589,9 +589,7 @@
 DBPATCH_ADD(2050049, 0, 1)
 DBPATCH_ADD(2050050, 0, 1)
 DBPATCH_ADD(2050051, 0, 1)
-<<<<<<< HEAD
 DBPATCH_ADD(2050052, 0, 1)
-=======
->>>>>>> 5c60c1dc
+DBPATCH_ADD(2050053, 0, 1)
 
 DBPATCH_END()