/*
** Zabbix
** Copyright (C) 2001-2019 Zabbix SIA
**
** This program is free software; you can redistribute it and/or modify
** it under the terms of the GNU General Public License as published by
** the Free Software Foundation; either version 2 of the License, or
** (at your option) any later version.
**
** This program is distributed in the hope that it will be useful,
** but WITHOUT ANY WARRANTY; without even the implied warranty of
** MERCHANTABILITY or FITNESS FOR A PARTICULAR PURPOSE. See the
** GNU General Public License for more details.
**
** You should have received a copy of the GNU General Public License
** along with this program; if not, write to the Free Software
** Foundation, Inc., 51 Franklin Street, Fifth Floor, Boston, MA  02110-1301, USA.
**/

#include "common.h"
#include "db.h"
#include "dbupgrade.h"

/*
 * 4.4 development database patches
 */

#ifndef HAVE_SQLITE3

extern unsigned char	program_type;

static int	DBpatch_4030000(void)
{
	const ZBX_FIELD	field = {"host", "", NULL, NULL, 128, ZBX_TYPE_CHAR, ZBX_NOTNULL, 0};

	return DBmodify_field_type("autoreg_host", &field, NULL);
}

static int	DBpatch_4030001(void)
{
	const ZBX_FIELD	field = {"host", "", NULL, NULL, 128, ZBX_TYPE_CHAR, ZBX_NOTNULL, 0};

	return DBmodify_field_type("proxy_autoreg_host", &field, NULL);
}

static int	DBpatch_4030002(void)
{
	const ZBX_FIELD	field = {"host", "", NULL, NULL, 128, ZBX_TYPE_CHAR, ZBX_NOTNULL, 0};

	return DBmodify_field_type("host_discovery", &field, NULL);
}

static int	DBpatch_4030003(void)
{
	const ZBX_TABLE table =
		{"item_rtdata", "itemid", 0,
			{
				{"itemid", NULL, NULL, NULL, 0, ZBX_TYPE_ID, ZBX_NOTNULL, 0},
				{"lastlogsize", "0", NULL, NULL, 0, ZBX_TYPE_UINT, ZBX_NOTNULL, 0},
				{"state", "0", NULL, NULL, 0, ZBX_TYPE_INT, ZBX_NOTNULL, 0},
				{"mtime", "0", NULL, NULL, 0, ZBX_TYPE_INT, ZBX_NOTNULL, 0},
				{"error", "", NULL, NULL, 2048, ZBX_TYPE_CHAR, ZBX_NOTNULL, 0},
				{0}
			},
			NULL
		};

	return DBcreate_table(&table);
}

static int	DBpatch_4030004(void)
{
	const ZBX_FIELD	field = {"itemid", NULL, "items", "itemid", 0, 0, 0, ZBX_FK_CASCADE_DELETE};

	return DBadd_foreign_key("item_rtdata", 1, &field);
}

static int	DBpatch_4030005(void)
{
	if (ZBX_DB_OK <= DBexecute("insert into item_rtdata (itemid,lastlogsize,state,mtime,error)"
			" select i.itemid,i.lastlogsize,i.state,i.mtime,i.error"
			" from items i"
			" join hosts h on i.hostid=h.hostid"
			" where h.status in (%d,%d) and i.flags<>%d",
			HOST_STATUS_MONITORED, HOST_STATUS_NOT_MONITORED, ZBX_FLAG_DISCOVERY_PROTOTYPE))
	{
		return SUCCEED;
	}

	return FAIL;
}

static int	DBpatch_4030006(void)
{
	return DBdrop_field("items", "lastlogsize");
}

static int	DBpatch_4030007(void)
{
	return DBdrop_field("items", "state");
}

static int	DBpatch_4030008(void)
{
	return DBdrop_field("items", "mtime");
}

static int	DBpatch_4030009(void)
{
	return DBdrop_field("items", "error");
}

static int	DBpatch_4030010(void)
{
	if (0 == (program_type & ZBX_PROGRAM_TYPE_SERVER))
		return SUCCEED;

	/* 8 - SCREEN_RESOURCE_SCREEN */
	if (ZBX_DB_OK > DBexecute("delete from screens_items where resourcetype=8"))
		return FAIL;

	return SUCCEED;
}

static int	DBpatch_4030012(void)
{
	const ZBX_FIELD	field = {"flags", "0", NULL, NULL, 0, ZBX_TYPE_INT, ZBX_NOTNULL, 0};

	return DBadd_field("autoreg_host", &field);
}

static int	DBpatch_4030013(void)
{
	const ZBX_FIELD	field = {"flags", "0", NULL, NULL, 0, ZBX_TYPE_INT, ZBX_NOTNULL, 0};

	return DBadd_field("proxy_autoreg_host", &field);
}

static int	DBpatch_4030014(void)
{
	const ZBX_FIELD	field = {"view_mode", "0", NULL, NULL, 0, ZBX_TYPE_INT, ZBX_NOTNULL, 0};

	return DBadd_field("widget", &field);
}

static int	DBpatch_4030015(void)
{
	if (ZBX_DB_OK > DBexecute("update widget set x=x*2, width=width*2"))
		return FAIL;

	return SUCCEED;
}

static int	DBpatch_4030016(void)
{
	int		i;
	const char	*values[] = {
			"alarm_ok",
			"no_sound",
			"alarm_information",
			"alarm_warning",
			"alarm_average",
			"alarm_high",
			"alarm_disaster"
		};

	if (0 == (program_type & ZBX_PROGRAM_TYPE_SERVER))
		return SUCCEED;

	for (i = 0; i < (int)ARRSIZE(values); i++)
	{
		if (ZBX_DB_OK > DBexecute(
				"update profiles"
				" set value_str='%s.mp3'"
				" where value_str='%s.wav'"
					" and idx='web.messages'", values[i], values[i]))
		{
			return FAIL;
		}
	}

	return SUCCEED;
}

static int	DBpatch_4030017(void)
{
	const ZBX_FIELD	field = {"opdata", "", NULL, NULL, 255, ZBX_TYPE_CHAR, ZBX_NOTNULL, 0};

	return DBrename_field("triggers", "details", &field);
}

static int	DBpatch_4030018(void)
{
	int		i;
	const char      *values[] = {
			"web.users.filter.usrgrpid", "web.user.filter.usrgrpid",
			"web.users.php.sort", "web.user.sort",
			"web.users.php.sortorder", "web.user.sortorder",
			"web.problem.filter.show_latest_values", "web.problem.filter.show_opdata"
		};

	if (0 == (program_type & ZBX_PROGRAM_TYPE_SERVER))
		return SUCCEED;

	for (i = 0; i < (int)ARRSIZE(values); i += 2)
	{
		if (ZBX_DB_OK > DBexecute("update profiles set idx='%s' where idx='%s'", values[i + 1], values[i]))
			return FAIL;
	}

	return SUCCEED;
}

static int	DBpatch_4030019(void)
{
	if (0 == (program_type & ZBX_PROGRAM_TYPE_SERVER))
		return SUCCEED;

	if (ZBX_DB_OK > DBexecute(
			"update widget_field"
			" set name='show_opdata'"
			" where name='show_latest_values'"
				" and exists ("
					"select null"
					" from widget"
					" where widget.widgetid=widget_field.widgetid"
						" and widget.type in ('problems','problemsbysv')"
				")"))
	{
		return FAIL;
	}

	return SUCCEED;
}

static int	DBpatch_4030020(void)
{
#define FIELD_LEN	32

	const char	*tmp_token;
	char		*pos, *token = NULL, *token_esc = NULL, *value = NULL, field[FIELD_LEN];
	int		ret = SUCCEED;
	DB_ROW		row;
	DB_RESULT	result;
	zbx_uint32_t	id, next_id = 0;
	zbx_uint64_t	last_widgetid = 0, widgetid, fieldid;

	if (0 == (program_type & ZBX_PROGRAM_TYPE_SERVER))
		return SUCCEED;

	result = DBselect("SELECT widgetid,widget_fieldid,name,value_str"
			" FROM widget_field"
			" WHERE widgetid IN (SELECT widgetid FROM widget WHERE type='svggraph') AND type=1"
			" AND (name LIKE 'ds.hosts.%%' OR name LIKE 'ds.items.%%' OR name LIKE 'or.hosts.%%'"
				" OR name LIKE 'or.items.%%' OR name LIKE 'problemhosts.%%')"
			" ORDER BY widgetid, name");

	if (NULL == result)
		return FAIL;

	while (SUCCEED == ret && NULL != (row = DBfetch(result)))
	{
		ZBX_DBROW2UINT64(widgetid, row[0]);
		ZBX_DBROW2UINT64(fieldid, row[1]);

		if (NULL == (pos = strrchr(row[2], '.')) || FIELD_LEN <= pos - row[2])
		{
			ret = FAIL;

			break;
		}

		if (last_widgetid != widgetid || 0 != strncmp(field, row[2], pos - row[2]))
		{
			last_widgetid = widgetid;
			next_id = 0;

			zbx_strlcpy(field, row[2], (pos + 1) - row[2]);
		}

		id = atoi(pos + 1);
		value = zbx_strdup(value, row[3]);
		tmp_token = strtok(value, ",\n");

		while (NULL != tmp_token)
		{
			token = zbx_strdup(token, tmp_token);
			zbx_lrtrim(token, " \t\r");

			if ('\0' == token[0])
			{
				tmp_token = strtok(NULL, ",\n");

				continue;
			}

			if (id != next_id || 0 != strcmp(row[3], token))
			{
				token_esc = DBdyn_escape_string(token);

				if (ZBX_DB_OK > DBexecute("insert into widget_field (widgetid,widget_fieldid,type,name,"
						"value_str) values (" ZBX_FS_UI64 "," ZBX_FS_UI64 ",1,'%s.%u','%s')",
						widgetid, DBget_maxid_num("widget_field", 1), field, next_id,
						token_esc) ||
						ZBX_DB_OK > DBexecute("delete from widget_field where widget_fieldid="
								ZBX_FS_UI64, fieldid))
				{
					zbx_free(token_esc);
					ret = FAIL;

					break;
				}

				zbx_free(token_esc);
			}

			next_id++;
			tmp_token = strtok(NULL, ",\n");
		}
	}

	zbx_free(token);
	zbx_free(value);
	DBfree_result(result);

#undef FIELD_LEN
	return ret;
}

static int	DBpatch_4030021(void)
{
<<<<<<< HEAD
	DB_RESULT	result;
	DB_ROW		row;
	int		ret = FAIL;
	char		*exec_params = NULL, *exec_params_esc;
	size_t		exec_params_alloc = 0;

	if (0 == (program_type & ZBX_PROGRAM_TYPE_SERVER))
		return SUCCEED;

	/* type : 1 - MEDIA_TYPE_EXEC, 3 - MEDIA_TYPE_JABBER, 100 - MEDIA_TYPE_EZ_TEXTING */
	result = DBselect("select mediatypeid,type,username,passwd,exec_path from media_type where type in (3,100)");

	while (NULL != (row = DBfetch(result)))
	{
		size_t	exec_params_offset = 0;

		zbx_snprintf_alloc(&exec_params, &exec_params_alloc, &exec_params_offset,
			"-username\n%s\n-password\n%s\n", row[2], row[3]);

		if (100 == atoi(row[1]))
		{
			zbx_snprintf_alloc(&exec_params, &exec_params_alloc, &exec_params_offset, "-size\n%d\n",
				0 == atoi(row[4]) ? 160 : 136);
		}

		exec_params_esc = DBdyn_escape_string_len(exec_params, 255);

		if (ZBX_DB_OK > DBexecute("update media_type"
				" set type=1,"
					"exec_path='dummy.sh',"
					"exec_params='%s',"
					"username='',"
					"passwd=''"
				" where mediatypeid=%s", exec_params_esc, row[0]))
		{
			zbx_free(exec_params_esc);
			goto out;
		}

		zbx_free(exec_params_esc);
	}

	ret = SUCCEED;
out:
	DBfree_result(result);
	zbx_free(exec_params);

	return ret;
=======
	const ZBX_FIELD	field = {"autoreg_tls_accept", "1", NULL, NULL, 0, ZBX_TYPE_INT, ZBX_NOTNULL, 0};

	return DBadd_field("config", &field);
}

static int	DBpatch_4030022(void)
{
	const ZBX_FIELD	field = {"tls_accepted", "1", NULL, NULL, 0, ZBX_TYPE_INT, ZBX_NOTNULL, 0};

	return DBadd_field("autoreg_host", &field);
}

static int	DBpatch_4030023(void)
{
	const ZBX_FIELD	field = {"tls_accepted", "1", NULL, NULL, 0, ZBX_TYPE_INT, ZBX_NOTNULL, 0};

	return DBadd_field("proxy_autoreg_host", &field);
}

static int	DBpatch_4030024(void)
{
	const ZBX_TABLE table =
		{"config_autoreg_tls", "autoreg_tlsid", 0,
			{
				{"autoreg_tlsid", NULL, NULL, NULL, 0, ZBX_TYPE_ID, ZBX_NOTNULL, 0},
				{"tls_psk_identity", "", NULL, NULL, 128, ZBX_TYPE_CHAR, ZBX_NOTNULL, 0},
				{"tls_psk", "", NULL, NULL, 512, ZBX_TYPE_CHAR, ZBX_NOTNULL, 0},
				{0}
			},
			NULL
		};

	return DBcreate_table(&table);
}

static int	DBpatch_4030025(void)
{
	return DBcreate_index("config_autoreg_tls", "config_autoreg_tls_1", "tls_psk_identity", 1);
}

static int	DBpatch_4030026(void)
{
	if (0 == (program_type & ZBX_PROGRAM_TYPE_SERVER))
		return SUCCEED;

	if (ZBX_DB_OK <= DBexecute("insert into config_autoreg_tls (autoreg_tlsid) values (1)"))
		return SUCCEED;

	return FAIL;
>>>>>>> 8ddc9f0f
}

#endif

DBPATCH_START(4030)

/* version, duplicates flag, mandatory flag */

DBPATCH_ADD(4030000, 0, 1)
DBPATCH_ADD(4030001, 0, 1)
DBPATCH_ADD(4030002, 0, 1)
DBPATCH_ADD(4030003, 0, 1)
DBPATCH_ADD(4030004, 0, 1)
DBPATCH_ADD(4030005, 0, 1)
DBPATCH_ADD(4030006, 0, 1)
DBPATCH_ADD(4030007, 0, 1)
DBPATCH_ADD(4030008, 0, 1)
DBPATCH_ADD(4030009, 0, 1)
DBPATCH_ADD(4030010, 0, 1)
DBPATCH_ADD(4030012, 0, 1)
DBPATCH_ADD(4030013, 0, 1)
DBPATCH_ADD(4030014, 0, 1)
DBPATCH_ADD(4030015, 0, 1)
DBPATCH_ADD(4030016, 0, 1)
DBPATCH_ADD(4030017, 0, 1)
DBPATCH_ADD(4030018, 0, 1)
DBPATCH_ADD(4030019, 0, 1)
DBPATCH_ADD(4030020, 0, 1)
DBPATCH_ADD(4030021, 0, 1)
<<<<<<< HEAD
=======
DBPATCH_ADD(4030022, 0, 1)
DBPATCH_ADD(4030023, 0, 1)
DBPATCH_ADD(4030024, 0, 1)
DBPATCH_ADD(4030025, 0, 1)
DBPATCH_ADD(4030026, 0, 1)
>>>>>>> 8ddc9f0f

DBPATCH_END()<|MERGE_RESOLUTION|>--- conflicted
+++ resolved
@@ -329,56 +329,6 @@
 
 static int	DBpatch_4030021(void)
 {
-<<<<<<< HEAD
-	DB_RESULT	result;
-	DB_ROW		row;
-	int		ret = FAIL;
-	char		*exec_params = NULL, *exec_params_esc;
-	size_t		exec_params_alloc = 0;
-
-	if (0 == (program_type & ZBX_PROGRAM_TYPE_SERVER))
-		return SUCCEED;
-
-	/* type : 1 - MEDIA_TYPE_EXEC, 3 - MEDIA_TYPE_JABBER, 100 - MEDIA_TYPE_EZ_TEXTING */
-	result = DBselect("select mediatypeid,type,username,passwd,exec_path from media_type where type in (3,100)");
-
-	while (NULL != (row = DBfetch(result)))
-	{
-		size_t	exec_params_offset = 0;
-
-		zbx_snprintf_alloc(&exec_params, &exec_params_alloc, &exec_params_offset,
-			"-username\n%s\n-password\n%s\n", row[2], row[3]);
-
-		if (100 == atoi(row[1]))
-		{
-			zbx_snprintf_alloc(&exec_params, &exec_params_alloc, &exec_params_offset, "-size\n%d\n",
-				0 == atoi(row[4]) ? 160 : 136);
-		}
-
-		exec_params_esc = DBdyn_escape_string_len(exec_params, 255);
-
-		if (ZBX_DB_OK > DBexecute("update media_type"
-				" set type=1,"
-					"exec_path='dummy.sh',"
-					"exec_params='%s',"
-					"username='',"
-					"passwd=''"
-				" where mediatypeid=%s", exec_params_esc, row[0]))
-		{
-			zbx_free(exec_params_esc);
-			goto out;
-		}
-
-		zbx_free(exec_params_esc);
-	}
-
-	ret = SUCCEED;
-out:
-	DBfree_result(result);
-	zbx_free(exec_params);
-
-	return ret;
-=======
 	const ZBX_FIELD	field = {"autoreg_tls_accept", "1", NULL, NULL, 0, ZBX_TYPE_INT, ZBX_NOTNULL, 0};
 
 	return DBadd_field("config", &field);
@@ -428,7 +378,58 @@
 		return SUCCEED;
 
 	return FAIL;
->>>>>>> 8ddc9f0f
+}
+
+static int	DBpatch_4030027(void)
+{
+	DB_RESULT	result;
+	DB_ROW		row;
+	int		ret = FAIL;
+	char		*exec_params = NULL, *exec_params_esc;
+	size_t		exec_params_alloc = 0;
+
+	if (0 == (program_type & ZBX_PROGRAM_TYPE_SERVER))
+		return SUCCEED;
+
+	/* type : 1 - MEDIA_TYPE_EXEC, 3 - MEDIA_TYPE_JABBER, 100 - MEDIA_TYPE_EZ_TEXTING */
+	result = DBselect("select mediatypeid,type,username,passwd,exec_path from media_type where type in (3,100)");
+
+	while (NULL != (row = DBfetch(result)))
+	{
+		size_t	exec_params_offset = 0;
+
+		zbx_snprintf_alloc(&exec_params, &exec_params_alloc, &exec_params_offset,
+			"-username\n%s\n-password\n%s\n", row[2], row[3]);
+
+		if (100 == atoi(row[1]))
+		{
+			zbx_snprintf_alloc(&exec_params, &exec_params_alloc, &exec_params_offset, "-size\n%d\n",
+				0 == atoi(row[4]) ? 160 : 136);
+		}
+
+		exec_params_esc = DBdyn_escape_string_len(exec_params, 255);
+
+		if (ZBX_DB_OK > DBexecute("update media_type"
+				" set type=1,"
+					"exec_path='dummy.sh',"
+					"exec_params='%s',"
+					"username='',"
+					"passwd=''"
+				" where mediatypeid=%s", exec_params_esc, row[0]))
+		{
+			zbx_free(exec_params_esc);
+			goto out;
+		}
+
+		zbx_free(exec_params_esc);
+	}
+
+	ret = SUCCEED;
+out:
+	DBfree_result(result);
+	zbx_free(exec_params);
+
+	return ret;
 }
 
 #endif
@@ -458,13 +459,11 @@
 DBPATCH_ADD(4030019, 0, 1)
 DBPATCH_ADD(4030020, 0, 1)
 DBPATCH_ADD(4030021, 0, 1)
-<<<<<<< HEAD
-=======
 DBPATCH_ADD(4030022, 0, 1)
 DBPATCH_ADD(4030023, 0, 1)
 DBPATCH_ADD(4030024, 0, 1)
 DBPATCH_ADD(4030025, 0, 1)
 DBPATCH_ADD(4030026, 0, 1)
->>>>>>> 8ddc9f0f
+DBPATCH_ADD(4030027, 0, 1)
 
 DBPATCH_END()