/*
** Zabbix
** Copyright (C) 2001-2019 Zabbix SIA
**
** This program is free software; you can redistribute it and/or modify
** it under the terms of the GNU General Public License as published by
** the Free Software Foundation; either version 2 of the License, or
** (at your option) any later version.
**
** This program is distributed in the hope that it will be useful,
** but WITHOUT ANY WARRANTY; without even the implied warranty of
** MERCHANTABILITY or FITNESS FOR A PARTICULAR PURPOSE. See the
** GNU General Public License for more details.
**
** You should have received a copy of the GNU General Public License
** along with this program; if not, write to the Free Software
** Foundation, Inc., 51 Franklin Street, Fifth Floor, Boston, MA  02110-1301, USA.
**/

#include "common.h"
#include "db.h"
#include "dbupgrade.h"

/*
 * 4.4 development database patches
 */

#ifndef HAVE_SQLITE3

extern unsigned char	program_type;

static int	DBpatch_4030000(void)
{
	const ZBX_FIELD	field = {"host", "", NULL, NULL, 128, ZBX_TYPE_CHAR, ZBX_NOTNULL, 0};

	return DBmodify_field_type("autoreg_host", &field, NULL);
}

static int	DBpatch_4030001(void)
{
	const ZBX_FIELD	field = {"host", "", NULL, NULL, 128, ZBX_TYPE_CHAR, ZBX_NOTNULL, 0};

	return DBmodify_field_type("proxy_autoreg_host", &field, NULL);
}

static int	DBpatch_4030002(void)
{
	const ZBX_FIELD	field = {"host", "", NULL, NULL, 128, ZBX_TYPE_CHAR, ZBX_NOTNULL, 0};

	return DBmodify_field_type("host_discovery", &field, NULL);
}

static int	DBpatch_4030003(void)
{
	const ZBX_TABLE table =
		{"item_rtdata", "itemid", 0,
			{
				{"itemid", NULL, NULL, NULL, 0, ZBX_TYPE_ID, ZBX_NOTNULL, 0},
				{"lastlogsize", "0", NULL, NULL, 0, ZBX_TYPE_UINT, ZBX_NOTNULL, 0},
				{"state", "0", NULL, NULL, 0, ZBX_TYPE_INT, ZBX_NOTNULL, 0},
				{"mtime", "0", NULL, NULL, 0, ZBX_TYPE_INT, ZBX_NOTNULL, 0},
				{"error", "", NULL, NULL, 2048, ZBX_TYPE_CHAR, ZBX_NOTNULL, 0},
				{0}
			},
			NULL
		};

	return DBcreate_table(&table);
}

static int	DBpatch_4030004(void)
{
	const ZBX_FIELD	field = {"itemid", NULL, "items", "itemid", 0, 0, 0, ZBX_FK_CASCADE_DELETE};

	return DBadd_foreign_key("item_rtdata", 1, &field);
}

static int	DBpatch_4030005(void)
{
	if (ZBX_DB_OK <= DBexecute("insert into item_rtdata (itemid,lastlogsize,state,mtime,error)"
			" select i.itemid,i.lastlogsize,i.state,i.mtime,i.error"
			" from items i"
			" join hosts h on i.hostid=h.hostid"
			" where h.status in (%d,%d) and i.flags<>%d",
			HOST_STATUS_MONITORED, HOST_STATUS_NOT_MONITORED, ZBX_FLAG_DISCOVERY_PROTOTYPE))
	{
		return SUCCEED;
	}

	return FAIL;
}

static int	DBpatch_4030006(void)
{
	return DBdrop_field("items", "lastlogsize");
}

static int	DBpatch_4030007(void)
{
	return DBdrop_field("items", "state");
}

static int	DBpatch_4030008(void)
{
	return DBdrop_field("items", "mtime");
}

static int	DBpatch_4030009(void)
{
	return DBdrop_field("items", "error");
}

static int	DBpatch_4030010(void)
{
	if (0 == (program_type & ZBX_PROGRAM_TYPE_SERVER))
		return SUCCEED;

	/* 8 - SCREEN_RESOURCE_SCREEN */
	if (ZBX_DB_OK > DBexecute("delete from screens_items where resourcetype=8"))
		return FAIL;

	return SUCCEED;
}

static int	DBpatch_4030012(void)
{
	const ZBX_FIELD	field = {"flags", "0", NULL, NULL, 0, ZBX_TYPE_INT, ZBX_NOTNULL, 0};

	return DBadd_field("autoreg_host", &field);
}

static int	DBpatch_4030013(void)
{
	const ZBX_FIELD	field = {"flags", "0", NULL, NULL, 0, ZBX_TYPE_INT, ZBX_NOTNULL, 0};

	return DBadd_field("proxy_autoreg_host", &field);
}

static int	DBpatch_4030014(void)
{
	const ZBX_FIELD	field = {"view_mode", "0", NULL, NULL, 0, ZBX_TYPE_INT, ZBX_NOTNULL, 0};

	return DBadd_field("widget", &field);
}

static int	DBpatch_4030015(void)
{
	if (ZBX_DB_OK > DBexecute("update widget set x=x*2, width=width*2"))
		return FAIL;

	return SUCCEED;
}

static int	DBpatch_4030016(void)
{
	int		i;
	const char	*values[] = {
			"alarm_ok",
			"no_sound",
			"alarm_information",
			"alarm_warning",
			"alarm_average",
			"alarm_high",
			"alarm_disaster"
		};

	if (0 == (program_type & ZBX_PROGRAM_TYPE_SERVER))
		return SUCCEED;

	for (i = 0; i < (int)ARRSIZE(values); i++)
	{
		if (ZBX_DB_OK > DBexecute(
				"update profiles"
				" set value_str='%s.mp3'"
				" where value_str='%s.wav'"
					" and idx='web.messages'", values[i], values[i]))
		{
			return FAIL;
		}
	}

	return SUCCEED;
}

static int	DBpatch_4030017(void)
{
	const ZBX_FIELD	field = {"opdata", "", NULL, NULL, 255, ZBX_TYPE_CHAR, ZBX_NOTNULL, 0};

	return DBrename_field("triggers", "details", &field);
}

static int	DBpatch_4030018(void)
{
	int		i;
	const char      *values[] = {
			"web.users.filter.usrgrpid", "web.user.filter.usrgrpid",
			"web.users.php.sort", "web.user.sort",
			"web.users.php.sortorder", "web.user.sortorder",
			"web.problem.filter.show_latest_values", "web.problem.filter.show_opdata"
		};

	if (0 == (program_type & ZBX_PROGRAM_TYPE_SERVER))
		return SUCCEED;

	for (i = 0; i < (int)ARRSIZE(values); i += 2)
	{
		if (ZBX_DB_OK > DBexecute("update profiles set idx='%s' where idx='%s'", values[i + 1], values[i]))
			return FAIL;
	}

	return SUCCEED;
}

static int	DBpatch_4030019(void)
{
	if (0 == (program_type & ZBX_PROGRAM_TYPE_SERVER))
		return SUCCEED;

	if (ZBX_DB_OK > DBexecute(
			"update widget_field"
			" set name='show_opdata'"
			" where name='show_latest_values'"
				" and exists ("
					"select null"
					" from widget"
					" where widget.widgetid=widget_field.widgetid"
						" and widget.type in ('problems','problemsbysv')"
				")"))
	{
		return FAIL;
	}

	return SUCCEED;
}

static int	DBpatch_4030020(void)
{
<<<<<<< HEAD
	const ZBX_FIELD	field =  {"type", "1", NULL, NULL, 0, ZBX_TYPE_INT, ZBX_NOTNULL, 0};

	return DBset_default("interface", &field);
=======
#define FIELD_LEN	32

	const char	*tmp_token;
	char		*pos, *token = NULL, *token_esc = NULL, *value = NULL, field[FIELD_LEN];
	int		ret = SUCCEED;
	DB_ROW		row;
	DB_RESULT	result;
	zbx_uint32_t	id, next_id = 0;
	zbx_uint64_t	last_widgetid = 0, widgetid, fieldid;

	if (0 == (program_type & ZBX_PROGRAM_TYPE_SERVER))
		return SUCCEED;

	result = DBselect("SELECT widgetid,widget_fieldid,name,value_str"
			" FROM widget_field"
			" WHERE widgetid IN (SELECT widgetid FROM widget WHERE type='svggraph') AND type=1"
			" AND (name LIKE 'ds.hosts.%%' OR name LIKE 'ds.items.%%' OR name LIKE 'or.hosts.%%'"
				" OR name LIKE 'or.items.%%' OR name LIKE 'problemhosts.%%')"
			" ORDER BY widgetid, name");

	if (NULL == result)
		return FAIL;

	while (SUCCEED == ret && NULL != (row = DBfetch(result)))
	{
		ZBX_DBROW2UINT64(widgetid, row[0]);
		ZBX_DBROW2UINT64(fieldid, row[1]);

		if (NULL == (pos = strrchr(row[2], '.')) || FIELD_LEN <= pos - row[2])
		{
			ret = FAIL;

			break;
		}

		if (last_widgetid != widgetid || 0 != strncmp(field, row[2], pos - row[2]))
		{
			last_widgetid = widgetid;
			next_id = 0;

			zbx_strlcpy(field, row[2], (pos + 1) - row[2]);
		}

		id = atoi(pos + 1);
		value = zbx_strdup(value, row[3]);
		tmp_token = strtok(value, ",\n");

		while (NULL != tmp_token)
		{
			token = zbx_strdup(token, tmp_token);
			zbx_lrtrim(token, " \t\r");

			if ('\0' == token[0])
			{
				tmp_token = strtok(NULL, ",\n");

				continue;
			}

			if (id != next_id || 0 != strcmp(row[3], token))
			{
				token_esc = DBdyn_escape_string(token);

				if (ZBX_DB_OK > DBexecute("insert into widget_field (widgetid,widget_fieldid,type,name,"
						"value_str) values (" ZBX_FS_UI64 "," ZBX_FS_UI64 ",1,'%s.%u','%s')",
						widgetid, DBget_maxid_num("widget_field", 1), field, next_id,
						token_esc) ||
						ZBX_DB_OK > DBexecute("delete from widget_field where widget_fieldid="
								ZBX_FS_UI64, fieldid))
				{
					zbx_free(token_esc);
					ret = FAIL;

					break;
				}

				zbx_free(token_esc);
			}

			next_id++;
			tmp_token = strtok(NULL, ",\n");
		}
	}

	zbx_free(token);
	zbx_free(value);
	DBfree_result(result);

#undef FIELD_LEN
	return ret;
}

static int	DBpatch_4030021(void)
{
	const ZBX_FIELD	field = {"autoreg_tls_accept", "1", NULL, NULL, 0, ZBX_TYPE_INT, ZBX_NOTNULL, 0};

	return DBadd_field("config", &field);
}

static int	DBpatch_4030022(void)
{
	const ZBX_FIELD	field = {"tls_accepted", "1", NULL, NULL, 0, ZBX_TYPE_INT, ZBX_NOTNULL, 0};

	return DBadd_field("autoreg_host", &field);
}

static int	DBpatch_4030023(void)
{
	const ZBX_FIELD	field = {"tls_accepted", "1", NULL, NULL, 0, ZBX_TYPE_INT, ZBX_NOTNULL, 0};

	return DBadd_field("proxy_autoreg_host", &field);
}

static int	DBpatch_4030024(void)
{
	const ZBX_TABLE table =
		{"config_autoreg_tls", "autoreg_tlsid", 0,
			{
				{"autoreg_tlsid", NULL, NULL, NULL, 0, ZBX_TYPE_ID, ZBX_NOTNULL, 0},
				{"tls_psk_identity", "", NULL, NULL, 128, ZBX_TYPE_CHAR, ZBX_NOTNULL, 0},
				{"tls_psk", "", NULL, NULL, 512, ZBX_TYPE_CHAR, ZBX_NOTNULL, 0},
				{0}
			},
			NULL
		};

	return DBcreate_table(&table);
}

static int	DBpatch_4030025(void)
{
	return DBcreate_index("config_autoreg_tls", "config_autoreg_tls_1", "tls_psk_identity", 1);
}

static int	DBpatch_4030026(void)
{
	if (0 == (program_type & ZBX_PROGRAM_TYPE_SERVER))
		return SUCCEED;

	if (ZBX_DB_OK <= DBexecute("insert into config_autoreg_tls (autoreg_tlsid) values (1)"))
		return SUCCEED;

	return FAIL;
}

static int	DBpatch_4030027(void)
{
	DB_RESULT	result;
	DB_ROW		row;
	int		ret = FAIL;
	char		*exec_params = NULL, *exec_params_esc;
	size_t		exec_params_alloc = 0;

	if (0 == (program_type & ZBX_PROGRAM_TYPE_SERVER))
		return SUCCEED;

	/* type : 1 - MEDIA_TYPE_EXEC, 3 - MEDIA_TYPE_JABBER, 100 - MEDIA_TYPE_EZ_TEXTING */
	result = DBselect("select mediatypeid,type,username,passwd,exec_path from media_type where type in (3,100)");

	while (NULL != (row = DBfetch(result)))
	{
		size_t	exec_params_offset = 0;

		zbx_snprintf_alloc(&exec_params, &exec_params_alloc, &exec_params_offset,
			"-username\n%s\n-password\n%s\n", row[2], row[3]);

		if (100 == atoi(row[1]))
		{
			zbx_snprintf_alloc(&exec_params, &exec_params_alloc, &exec_params_offset, "-size\n%d\n",
				0 == atoi(row[4]) ? 160 : 136);
		}

		exec_params_esc = DBdyn_escape_string_len(exec_params, 255);

		if (ZBX_DB_OK > DBexecute("update media_type"
				" set type=1,"
					"exec_path='dummy.sh',"
					"exec_params='%s',"
					"username='',"
					"passwd=''"
				" where mediatypeid=%s", exec_params_esc, row[0]))
		{
			zbx_free(exec_params_esc);
			goto out;
		}

		zbx_free(exec_params_esc);
	}

	ret = SUCCEED;
out:
	DBfree_result(result);
	zbx_free(exec_params);

	return ret;
>>>>>>> 689d3c96
}

#endif

DBPATCH_START(4030)

/* version, duplicates flag, mandatory flag */

DBPATCH_ADD(4030000, 0, 1)
DBPATCH_ADD(4030001, 0, 1)
DBPATCH_ADD(4030002, 0, 1)
DBPATCH_ADD(4030003, 0, 1)
DBPATCH_ADD(4030004, 0, 1)
DBPATCH_ADD(4030005, 0, 1)
DBPATCH_ADD(4030006, 0, 1)
DBPATCH_ADD(4030007, 0, 1)
DBPATCH_ADD(4030008, 0, 1)
DBPATCH_ADD(4030009, 0, 1)
DBPATCH_ADD(4030010, 0, 1)
DBPATCH_ADD(4030012, 0, 1)
DBPATCH_ADD(4030013, 0, 1)
DBPATCH_ADD(4030014, 0, 1)
DBPATCH_ADD(4030015, 0, 1)
DBPATCH_ADD(4030016, 0, 1)
DBPATCH_ADD(4030017, 0, 1)
DBPATCH_ADD(4030018, 0, 1)
DBPATCH_ADD(4030019, 0, 1)
DBPATCH_ADD(4030020, 0, 1)
<<<<<<< HEAD
=======
DBPATCH_ADD(4030021, 0, 1)
DBPATCH_ADD(4030022, 0, 1)
DBPATCH_ADD(4030023, 0, 1)
DBPATCH_ADD(4030024, 0, 1)
DBPATCH_ADD(4030025, 0, 1)
DBPATCH_ADD(4030026, 0, 1)
DBPATCH_ADD(4030027, 0, 1)
>>>>>>> 689d3c96

DBPATCH_END()<|MERGE_RESOLUTION|>--- conflicted
+++ resolved
@@ -235,11 +235,6 @@
 
 static int	DBpatch_4030020(void)
 {
-<<<<<<< HEAD
-	const ZBX_FIELD	field =  {"type", "1", NULL, NULL, 0, ZBX_TYPE_INT, ZBX_NOTNULL, 0};
-
-	return DBset_default("interface", &field);
-=======
 #define FIELD_LEN	32
 
 	const char	*tmp_token;
@@ -435,7 +430,13 @@
 	zbx_free(exec_params);
 
 	return ret;
->>>>>>> 689d3c96
+}
+
+static int	DBpatch_4030028(void)
+{
+	const ZBX_FIELD	field =  {"type", "1", NULL, NULL, 0, ZBX_TYPE_INT, ZBX_NOTNULL, 0};
+
+	return DBset_default("interface", &field);
 }
 
 #endif
@@ -464,8 +465,6 @@
 DBPATCH_ADD(4030018, 0, 1)
 DBPATCH_ADD(4030019, 0, 1)
 DBPATCH_ADD(4030020, 0, 1)
-<<<<<<< HEAD
-=======
 DBPATCH_ADD(4030021, 0, 1)
 DBPATCH_ADD(4030022, 0, 1)
 DBPATCH_ADD(4030023, 0, 1)
@@ -473,6 +472,6 @@
 DBPATCH_ADD(4030025, 0, 1)
 DBPATCH_ADD(4030026, 0, 1)
 DBPATCH_ADD(4030027, 0, 1)
->>>>>>> 689d3c96
+DBPATCH_ADD(4030028, 0, 1)
 
 DBPATCH_END()