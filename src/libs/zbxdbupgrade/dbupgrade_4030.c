/*
** Zabbix
** Copyright (C) 2001-2019 Zabbix SIA
**
** This program is free software; you can redistribute it and/or modify
** it under the terms of the GNU General Public License as published by
** the Free Software Foundation; either version 2 of the License, or
** (at your option) any later version.
**
** This program is distributed in the hope that it will be useful,
** but WITHOUT ANY WARRANTY; without even the implied warranty of
** MERCHANTABILITY or FITNESS FOR A PARTICULAR PURPOSE. See the
** GNU General Public License for more details.
**
** You should have received a copy of the GNU General Public License
** along with this program; if not, write to the Free Software
** Foundation, Inc., 51 Franklin Street, Fifth Floor, Boston, MA  02110-1301, USA.
**/

#include "common.h"
#include "db.h"
#include "dbupgrade.h"

/*
 * 4.4 development database patches
 */

#ifndef HAVE_SQLITE3

extern unsigned char	program_type;

static int	DBpatch_4030000(void)
{
	const ZBX_FIELD	field = {"host", "", NULL, NULL, 128, ZBX_TYPE_CHAR, ZBX_NOTNULL, 0};

	return DBmodify_field_type("autoreg_host", &field, NULL);
}

static int	DBpatch_4030001(void)
{
	const ZBX_FIELD	field = {"host", "", NULL, NULL, 128, ZBX_TYPE_CHAR, ZBX_NOTNULL, 0};

	return DBmodify_field_type("proxy_autoreg_host", &field, NULL);
}

static int	DBpatch_4030002(void)
{
	const ZBX_FIELD	field = {"host", "", NULL, NULL, 128, ZBX_TYPE_CHAR, ZBX_NOTNULL, 0};

	return DBmodify_field_type("host_discovery", &field, NULL);
}

static int	DBpatch_4030003(void)
{
	const ZBX_TABLE table =
		{"item_rtdata", "itemid", 0,
			{
				{"itemid", NULL, NULL, NULL, 0, ZBX_TYPE_ID, ZBX_NOTNULL, 0},
				{"lastlogsize", "0", NULL, NULL, 0, ZBX_TYPE_UINT, ZBX_NOTNULL, 0},
				{"state", "0", NULL, NULL, 0, ZBX_TYPE_INT, ZBX_NOTNULL, 0},
				{"mtime", "0", NULL, NULL, 0, ZBX_TYPE_INT, ZBX_NOTNULL, 0},
				{"error", "", NULL, NULL, 2048, ZBX_TYPE_CHAR, ZBX_NOTNULL, 0},
				{0}
			},
			NULL
		};

	return DBcreate_table(&table);
}

static int	DBpatch_4030004(void)
{
	const ZBX_FIELD	field = {"itemid", NULL, "items", "itemid", 0, 0, 0, ZBX_FK_CASCADE_DELETE};

	return DBadd_foreign_key("item_rtdata", 1, &field);
}

static int	DBpatch_4030005(void)
{
	if (ZBX_DB_OK <= DBexecute("insert into item_rtdata (itemid,lastlogsize,state,mtime,error)"
			" select i.itemid,i.lastlogsize,i.state,i.mtime,i.error"
			" from items i"
			" join hosts h on i.hostid=h.hostid"
			" where h.status in (%d,%d) and i.flags<>%d",
			HOST_STATUS_MONITORED, HOST_STATUS_NOT_MONITORED, ZBX_FLAG_DISCOVERY_PROTOTYPE))
	{
		return SUCCEED;
	}

	return FAIL;
}

static int	DBpatch_4030006(void)
{
	return DBdrop_field("items", "lastlogsize");
}

static int	DBpatch_4030007(void)
{
	return DBdrop_field("items", "state");
}

static int	DBpatch_4030008(void)
{
	return DBdrop_field("items", "mtime");
}

static int	DBpatch_4030009(void)
{
	return DBdrop_field("items", "error");
}

static int	DBpatch_4030010(void)
{
	if (0 == (program_type & ZBX_PROGRAM_TYPE_SERVER))
		return SUCCEED;

	/* 8 - SCREEN_RESOURCE_SCREEN */
	if (ZBX_DB_OK > DBexecute("delete from screens_items where resourcetype=8"))
		return FAIL;

	return SUCCEED;
}

static int	DBpatch_4030012(void)
{
	const ZBX_FIELD	field = {"flags", "0", NULL, NULL, 0, ZBX_TYPE_INT, ZBX_NOTNULL, 0};

	return DBadd_field("autoreg_host", &field);
}

static int	DBpatch_4030013(void)
{
	const ZBX_FIELD	field = {"flags", "0", NULL, NULL, 0, ZBX_TYPE_INT, ZBX_NOTNULL, 0};

	return DBadd_field("proxy_autoreg_host", &field);
}

static int	DBpatch_4030014(void)
{
	const ZBX_FIELD	field = {"view_mode", "0", NULL, NULL, 0, ZBX_TYPE_INT, ZBX_NOTNULL, 0};

	return DBadd_field("widget", &field);
}

static int	DBpatch_4030015(void)
{
	if (ZBX_DB_OK > DBexecute("update widget set x=x*2, width=width*2"))
		return FAIL;

	return SUCCEED;
}

static int	DBpatch_4030016(void)
{
	int		i;
	const char	*values[] = {
			"alarm_ok",
			"no_sound",
			"alarm_information",
			"alarm_warning",
			"alarm_average",
			"alarm_high",
			"alarm_disaster"
		};

	if (0 == (program_type & ZBX_PROGRAM_TYPE_SERVER))
		return SUCCEED;

	for (i = 0; i < (int)ARRSIZE(values); i++)
	{
		if (ZBX_DB_OK > DBexecute(
				"update profiles"
				" set value_str='%s.mp3'"
				" where value_str='%s.wav'"
					" and idx='web.messages'", values[i], values[i]))
		{
			return FAIL;
		}
	}

	return SUCCEED;
}

static int	DBpatch_4030017(void)
{
	const ZBX_FIELD	field = {"opdata", "", NULL, NULL, 255, ZBX_TYPE_CHAR, ZBX_NOTNULL, 0};

	return DBrename_field("triggers", "details", &field);
}

static int	DBpatch_4030018(void)
{
	int		i;
	const char      *values[] = {
			"web.users.filter.usrgrpid", "web.user.filter.usrgrpid",
			"web.users.php.sort", "web.user.sort",
			"web.users.php.sortorder", "web.user.sortorder",
			"web.problem.filter.show_latest_values", "web.problem.filter.show_opdata"
		};

	if (0 == (program_type & ZBX_PROGRAM_TYPE_SERVER))
		return SUCCEED;

	for (i = 0; i < (int)ARRSIZE(values); i += 2)
	{
		if (ZBX_DB_OK > DBexecute("update profiles set idx='%s' where idx='%s'", values[i + 1], values[i]))
			return FAIL;
	}

	return SUCCEED;
}

static int	DBpatch_4030019(void)
{
	if (0 == (program_type & ZBX_PROGRAM_TYPE_SERVER))
		return SUCCEED;

	if (ZBX_DB_OK > DBexecute(
			"update widget_field"
			" set name='show_opdata'"
			" where name='show_latest_values'"
				" and exists ("
					"select null"
					" from widget"
					" where widget.widgetid=widget_field.widgetid"
						" and widget.type in ('problems','problemsbysv')"
				")"))
	{
		return FAIL;
	}

	return SUCCEED;
}

static int	DBpatch_4030020(void)
{
#define FIELD_LEN	32

	const char	*tmp_token;
	char		*pos, *token = NULL, *token_esc = NULL, *value = NULL, field[FIELD_LEN];
	int		ret = SUCCEED;
	DB_ROW		row;
	DB_RESULT	result;
	zbx_uint32_t	id, next_id = 0;
	zbx_uint64_t	last_widgetid = 0, widgetid, fieldid;

	if (0 == (program_type & ZBX_PROGRAM_TYPE_SERVER))
		return SUCCEED;

	result = DBselect("SELECT widgetid,widget_fieldid,name,value_str"
			" FROM widget_field"
			" WHERE widgetid IN (SELECT widgetid FROM widget WHERE type='svggraph') AND type=1"
			" AND (name LIKE 'ds.hosts.%%' OR name LIKE 'ds.items.%%' OR name LIKE 'or.hosts.%%'"
				" OR name LIKE 'or.items.%%' OR name LIKE 'problemhosts.%%')"
			" ORDER BY widgetid, name");

	if (NULL == result)
		return FAIL;

	while (SUCCEED == ret && NULL != (row = DBfetch(result)))
	{
		ZBX_DBROW2UINT64(widgetid, row[0]);
		ZBX_DBROW2UINT64(fieldid, row[1]);

		if (NULL == (pos = strrchr(row[2], '.')) || FIELD_LEN <= pos - row[2])
		{
			ret = FAIL;

			break;
		}

		if (last_widgetid != widgetid || 0 != strncmp(field, row[2], pos - row[2]))
		{
			last_widgetid = widgetid;
			next_id = 0;

			zbx_strlcpy(field, row[2], (pos + 1) - row[2]);
		}

		id = atoi(pos + 1);
		value = zbx_strdup(value, row[3]);
		tmp_token = strtok(value, ",\n");

		while (NULL != tmp_token)
		{
			token = zbx_strdup(token, tmp_token);
			zbx_lrtrim(token, " \t\r");

			if ('\0' == token[0])
			{
				tmp_token = strtok(NULL, ",\n");

				continue;
			}

			if (id != next_id || 0 != strcmp(row[3], token))
			{
				token_esc = DBdyn_escape_string(token);

				if (ZBX_DB_OK > DBexecute("insert into widget_field (widgetid,widget_fieldid,type,name,"
						"value_str) values (" ZBX_FS_UI64 "," ZBX_FS_UI64 ",1,'%s.%u','%s')",
						widgetid, DBget_maxid_num("widget_field", 1), field, next_id,
						token_esc) ||
						ZBX_DB_OK > DBexecute("delete from widget_field where widget_fieldid="
								ZBX_FS_UI64, fieldid))
				{
					zbx_free(token_esc);
					ret = FAIL;

					break;
				}

				zbx_free(token_esc);
			}

			next_id++;
			tmp_token = strtok(NULL, ",\n");
		}
	}

	zbx_free(token);
	zbx_free(value);
	DBfree_result(result);

#undef FIELD_LEN
	return ret;
}

static int	DBpatch_4030021(void)
{
	const ZBX_FIELD	field = {"autoreg_tls_accept", "1", NULL, NULL, 0, ZBX_TYPE_INT, ZBX_NOTNULL, 0};

	return DBadd_field("config", &field);
}

static int	DBpatch_4030022(void)
{
	const ZBX_FIELD	field = {"tls_accepted", "1", NULL, NULL, 0, ZBX_TYPE_INT, ZBX_NOTNULL, 0};

	return DBadd_field("autoreg_host", &field);
}

static int	DBpatch_4030023(void)
{
	const ZBX_FIELD	field = {"tls_accepted", "1", NULL, NULL, 0, ZBX_TYPE_INT, ZBX_NOTNULL, 0};

	return DBadd_field("proxy_autoreg_host", &field);
}

static int	DBpatch_4030024(void)
{
	const ZBX_TABLE table =
		{"config_autoreg_tls", "autoreg_tlsid", 0,
			{
				{"autoreg_tlsid", NULL, NULL, NULL, 0, ZBX_TYPE_ID, ZBX_NOTNULL, 0},
				{"tls_psk_identity", "", NULL, NULL, 128, ZBX_TYPE_CHAR, ZBX_NOTNULL, 0},
				{"tls_psk", "", NULL, NULL, 512, ZBX_TYPE_CHAR, ZBX_NOTNULL, 0},
				{0}
			},
			NULL
		};

	return DBcreate_table(&table);
}

static int	DBpatch_4030025(void)
{
	return DBcreate_index("config_autoreg_tls", "config_autoreg_tls_1", "tls_psk_identity", 1);
}

static int	DBpatch_4030026(void)
{
	if (0 == (program_type & ZBX_PROGRAM_TYPE_SERVER))
		return SUCCEED;

	if (ZBX_DB_OK <= DBexecute("insert into config_autoreg_tls (autoreg_tlsid) values (1)"))
		return SUCCEED;

	return FAIL;
}

static int	DBpatch_4030027(void)
{
	DB_RESULT	result;
	DB_ROW		row;
	int		ret = FAIL;
	char		*exec_params = NULL, *exec_params_esc;
	size_t		exec_params_alloc = 0;

	if (0 == (program_type & ZBX_PROGRAM_TYPE_SERVER))
		return SUCCEED;

	/* type : 1 - MEDIA_TYPE_EXEC, 3 - MEDIA_TYPE_JABBER, 100 - MEDIA_TYPE_EZ_TEXTING */
	result = DBselect("select mediatypeid,type,username,passwd,exec_path from media_type where type in (3,100)");

	while (NULL != (row = DBfetch(result)))
	{
		size_t	exec_params_offset = 0;

		zbx_snprintf_alloc(&exec_params, &exec_params_alloc, &exec_params_offset,
			"-username\n%s\n-password\n%s\n", row[2], row[3]);

		if (100 == atoi(row[1]))
		{
			zbx_snprintf_alloc(&exec_params, &exec_params_alloc, &exec_params_offset, "-size\n%d\n",
				0 == atoi(row[4]) ? 160 : 136);
		}

		exec_params_esc = DBdyn_escape_string_len(exec_params, 255);

		if (ZBX_DB_OK > DBexecute("update media_type"
				" set type=1,"
					"exec_path='dummy.sh',"
					"exec_params='%s',"
					"username='',"
					"passwd=''"
				" where mediatypeid=%s", exec_params_esc, row[0]))
		{
			zbx_free(exec_params_esc);
			goto out;
		}

		zbx_free(exec_params_esc);
	}

	ret = SUCCEED;
out:
	DBfree_result(result);
	zbx_free(exec_params);

	return ret;
}

static int	DBpatch_4030021(void)
{
#ifdef HAVE_IBM_DB2
	return DBdrop_index("media_type", "media_type_1");
#else
	return SUCCEED;
#endif
}

static int	DBpatch_4030022(void)
{
	const ZBX_FIELD	field = {"name", "", NULL, NULL, 100, ZBX_TYPE_CHAR, ZBX_NOTNULL, 0};

	return DBrename_field("media_type", "description", &field);
}

static int	DBpatch_4030023(void)
{
#ifdef HAVE_IBM_DB2
	return DBcreate_index("media_type", "media_type_1", "name", 1);
#else
	return SUCCEED;
#endif
}

static int	DBpatch_4030024(void)
{
	if (0 == (program_type & ZBX_PROGRAM_TYPE_SERVER))
		return SUCCEED;

	if (ZBX_DB_OK > DBexecute(
			"update profiles"
			" set value_str='name'"
			" where value_str='description'"
				" and idx='web.media_types.php.sort'"))
	{
		return FAIL;
	}

	return SUCCEED;
}

#endif

DBPATCH_START(4030)

/* version, duplicates flag, mandatory flag */

DBPATCH_ADD(4030000, 0, 1)
DBPATCH_ADD(4030001, 0, 1)
DBPATCH_ADD(4030002, 0, 1)
DBPATCH_ADD(4030003, 0, 1)
DBPATCH_ADD(4030004, 0, 1)
DBPATCH_ADD(4030005, 0, 1)
DBPATCH_ADD(4030006, 0, 1)
DBPATCH_ADD(4030007, 0, 1)
DBPATCH_ADD(4030008, 0, 1)
DBPATCH_ADD(4030009, 0, 1)
DBPATCH_ADD(4030010, 0, 1)
DBPATCH_ADD(4030012, 0, 1)
DBPATCH_ADD(4030013, 0, 1)
DBPATCH_ADD(4030014, 0, 1)
DBPATCH_ADD(4030015, 0, 1)
DBPATCH_ADD(4030016, 0, 1)
DBPATCH_ADD(4030017, 0, 1)
DBPATCH_ADD(4030018, 0, 1)
DBPATCH_ADD(4030019, 0, 1)
DBPATCH_ADD(4030020, 0, 1)
DBPATCH_ADD(4030021, 0, 1)
DBPATCH_ADD(4030022, 0, 1)
DBPATCH_ADD(4030023, 0, 1)
DBPATCH_ADD(4030024, 0, 1)
<<<<<<< HEAD
=======
DBPATCH_ADD(4030025, 0, 1)
DBPATCH_ADD(4030026, 0, 1)
DBPATCH_ADD(4030027, 0, 1)
>>>>>>> 47fcd2b4

DBPATCH_END()<|MERGE_RESOLUTION|>--- conflicted
+++ resolved
@@ -432,7 +432,7 @@
 	return ret;
 }
 
-static int	DBpatch_4030021(void)
+static int	DBpatch_4030028(void)
 {
 #ifdef HAVE_IBM_DB2
 	return DBdrop_index("media_type", "media_type_1");
@@ -441,14 +441,14 @@
 #endif
 }
 
-static int	DBpatch_4030022(void)
+static int	DBpatch_4030029(void)
 {
 	const ZBX_FIELD	field = {"name", "", NULL, NULL, 100, ZBX_TYPE_CHAR, ZBX_NOTNULL, 0};
 
 	return DBrename_field("media_type", "description", &field);
 }
 
-static int	DBpatch_4030023(void)
+static int	DBpatch_4030030(void)
 {
 #ifdef HAVE_IBM_DB2
 	return DBcreate_index("media_type", "media_type_1", "name", 1);
@@ -457,7 +457,7 @@
 #endif
 }
 
-static int	DBpatch_4030024(void)
+static int	DBpatch_4030031(void)
 {
 	if (0 == (program_type & ZBX_PROGRAM_TYPE_SERVER))
 		return SUCCEED;
@@ -504,11 +504,12 @@
 DBPATCH_ADD(4030022, 0, 1)
 DBPATCH_ADD(4030023, 0, 1)
 DBPATCH_ADD(4030024, 0, 1)
-<<<<<<< HEAD
-=======
 DBPATCH_ADD(4030025, 0, 1)
 DBPATCH_ADD(4030026, 0, 1)
 DBPATCH_ADD(4030027, 0, 1)
->>>>>>> 47fcd2b4
+DBPATCH_ADD(4030028, 0, 1)
+DBPATCH_ADD(4030029, 0, 1)
+DBPATCH_ADD(4030030, 0, 1)
+DBPATCH_ADD(4030031, 0, 1)
 
 DBPATCH_END()