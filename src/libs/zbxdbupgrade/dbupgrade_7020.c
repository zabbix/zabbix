--- conflicted
+++ resolved
@@ -36,14 +36,6 @@
 	if (0 == (DBget_program_type() & ZBX_PROGRAM_TYPE_SERVER))
 		return SUCCEED;
 
-<<<<<<< HEAD
-	/* 2 - SYSMAP_ELEMENT_TYPE_TRIGGER */
-	if (ZBX_DB_OK > zbx_db_execute("delete from sysmaps_elements"
-			" where elementtype=2"
-				" and selementid not in ("
-					"select distinct selementid from sysmap_element_trigger"
-				")"))
-=======
 	/* 1 - ZBX_FLAG_DISCOVERY */
 	/* 2 - LIFETIME_TYPE_IMMEDIATELY */
 	if (ZBX_DB_OK > zbx_db_execute(
@@ -52,7 +44,6 @@
 				" where flags=1"
 					" and lifetime_type=2"
 					" and enabled_lifetime_type<>2"))
->>>>>>> a199eb46
 	{
 		return FAIL;
 	}
@@ -60,8 +51,6 @@
 	return SUCCEED;
 }
 
-<<<<<<< HEAD
-=======
 static int	DBpatch_7020002(void)
 {
 	int			ret = SUCCEED;
@@ -132,7 +121,24 @@
 	return ret;
 }
 
->>>>>>> a199eb46
+static int	DBpatch_7020003(void)
+{
+	if (0 == (DBget_program_type() & ZBX_PROGRAM_TYPE_SERVER))
+		return SUCCEED;
+
+	/* 2 - SYSMAP_ELEMENT_TYPE_TRIGGER */
+	if (ZBX_DB_OK > zbx_db_execute("delete from sysmaps_elements"
+			" where elementtype=2"
+				" and selementid not in ("
+					"select distinct selementid from sysmap_element_trigger"
+				")"))
+	{
+		return FAIL;
+	}
+
+	return SUCCEED;
+}
+
 #endif
 
 DBPATCH_START(7020)
@@ -141,9 +147,7 @@
 
 DBPATCH_ADD(7020000, 0, 1)
 DBPATCH_ADD(7020001, 0, 0)
-<<<<<<< HEAD
-=======
 DBPATCH_ADD(7020002, 0, 0)
->>>>>>> a199eb46
+DBPATCH_ADD(7020003, 0, 0)
 
 DBPATCH_END()