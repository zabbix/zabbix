--- conflicted
+++ resolved
@@ -30,7 +30,6 @@
 extern unsigned char	program_type;
 
 static int	DBpatch_4050000(void)
-<<<<<<< HEAD
 {
 	int		i;
 	const char	*values[] = {
@@ -96,7 +95,9 @@
 	const ZBX_FIELD	field = {"key_", "", NULL, NULL, 2048, ZBX_TYPE_CHAR, ZBX_NOTNULL, 0};
 
 	return DBmodify_field_type("dchecks", &field, NULL);
-=======
+}
+
+static int	DBpatch_4050008(void)
 {
 	if (0 == (program_type & ZBX_PROGRAM_TYPE_SERVER))
 		return SUCCEED;
@@ -110,7 +111,6 @@
 		return FAIL;
 
 	return SUCCEED;
->>>>>>> f024d8ca
 }
 
 #endif
@@ -120,7 +120,6 @@
 /* version, duplicates flag, mandatory flag */
 
 DBPATCH_ADD(4050000, 0, 1)
-<<<<<<< HEAD
 DBPATCH_ADD(4050001, 0, 1)
 DBPATCH_ADD(4050002, 0, 1)
 DBPATCH_ADD(4050003, 0, 1)
@@ -128,7 +127,6 @@
 DBPATCH_ADD(4050005, 0, 1)
 DBPATCH_ADD(4050006, 0, 1)
 DBPATCH_ADD(4050007, 0, 1)
-=======
->>>>>>> f024d8ca
+DBPATCH_ADD(4050008, 0, 1)
 
 DBPATCH_END()