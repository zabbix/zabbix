/*
** Zabbix
** Copyright (C) 2001-2020 Zabbix SIA
**
** This program is free software; you can redistribute it and/or modify
** it under the terms of the GNU General Public License as published by
** the Free Software Foundation; either version 2 of the License, or
** (at your option) any later version.
**
** This program is distributed in the hope that it will be useful,
** but WITHOUT ANY WARRANTY; without even the implied warranty of
** MERCHANTABILITY or FITNESS FOR A PARTICULAR PURPOSE. See the
** GNU General Public License for more details.
**
** You should have received a copy of the GNU General Public License
** along with this program; if not, write to the Free Software
** Foundation, Inc., 51 Franklin Street, Fifth Floor, Boston, MA  02110-1301, USA.
**/

#include "common.h"
#include "db.h"
#include "dbupgrade.h"
#include "log.h"
#include "zbxalgo.h"
#include "../zbxalgo/vectorimpl.h"

/*
 * 5.0 development database patches
 */

#ifndef HAVE_SQLITE3

extern unsigned char	program_type;

static int	DBpatch_4050001(void)
{
	return DBdrop_foreign_key("items", 1);
}

static int	DBpatch_4050002(void)
{
	return DBdrop_index("items", "items_1");
}

static int	DBpatch_4050003(void)
{
	const ZBX_FIELD	field = {"key_", "", NULL, NULL, 2048, ZBX_TYPE_CHAR, ZBX_NOTNULL, 0};

	return DBmodify_field_type("items", &field, NULL);
}

static int	DBpatch_4050004(void)
{
#ifdef HAVE_MYSQL
	return DBcreate_index("items", "items_1", "hostid,key_(1021)", 0);
#else
	return DBcreate_index("items", "items_1", "hostid,key_", 0);
#endif
}

static int	DBpatch_4050005(void)
{
	const ZBX_FIELD	field = {"hostid", NULL, "hosts", "hostid", 0, 0, 0, ZBX_FK_CASCADE_DELETE};

	return DBadd_foreign_key("items", 1, &field);
}

static int	DBpatch_4050006(void)
{
	const ZBX_FIELD	field = {"key_", "", NULL, NULL, 2048, ZBX_TYPE_CHAR, ZBX_NOTNULL, 0};

	return DBmodify_field_type("item_discovery", &field, NULL);
}

static int	DBpatch_4050007(void)
{
	const ZBX_FIELD	field = {"key_", "", NULL, NULL, 2048, ZBX_TYPE_CHAR, ZBX_NOTNULL, 0};

	return DBmodify_field_type("dchecks", &field, NULL);
}

static int	DBpatch_4050011(void)
{
#if defined(HAVE_IBM_DB2) || defined(HAVE_POSTGRESQL)
	const char *cast_value_str = "bigint";
#elif defined(HAVE_MYSQL)
	const char *cast_value_str = "unsigned";
#elif defined(HAVE_ORACLE)
	const char *cast_value_str = "number(20)";
#endif

	if (ZBX_DB_OK > DBexecute(
			"update profiles"
			" set value_id=CAST(value_str as %s),"
				" value_str='',"
				" type=1"	/* PROFILE_TYPE_ID */
			" where type=3"	/* PROFILE_TYPE_STR */
				" and (idx='web.latest.filter.groupids' or idx='web.latest.filter.hostids')", cast_value_str))
	{
		return FAIL;
	}

	return SUCCEED;
}

static int	DBpatch_4050012(void)
{
	const ZBX_FIELD	field = {"passwd", "", NULL, NULL, 60, ZBX_TYPE_CHAR, ZBX_NOTNULL, 0};

	return DBmodify_field_type("users", &field, NULL);
}

static int	DBpatch_4050014(void)
{
	DB_ROW		row;
	DB_RESULT	result;
	int		ret = SUCCEED;
	char		*sql = NULL, *name = NULL, *name_esc;
	size_t		sql_alloc = 0, sql_offset = 0;

	if (0 == (program_type & ZBX_PROGRAM_TYPE_SERVER))
		return SUCCEED;

	DBbegin_multiple_update(&sql, &sql_alloc, &sql_offset);

	result = DBselect(
			"select wf.widget_fieldid,wf.name"
			" from widget_field wf,widget w"
			" where wf.widgetid=w.widgetid"
				" and w.type='navtree'"
				" and wf.name like 'map.%%' or wf.name like 'mapid.%%'"
			);

	while (NULL != (row = DBfetch(result)))
	{
		if (0 == strncmp(row[1], "map.", 4))
		{
			name = zbx_dsprintf(name, "navtree.%s", row[1] + 4);
		}
		else
		{
			name = zbx_dsprintf(name, "navtree.sys%s", row[1]);
		}

		name_esc = DBdyn_escape_string_len(name, 255);

		zbx_snprintf_alloc(&sql, &sql_alloc, &sql_offset,
			"update widget_field set name='%s' where widget_fieldid=%s;\n", name_esc, row[0]);

		zbx_free(name_esc);

		if (SUCCEED != (ret = DBexecute_overflowed_sql(&sql, &sql_alloc, &sql_offset)))
			goto out;
	}

	DBend_multiple_update(&sql, &sql_alloc, &sql_offset);

	if (16 < sql_offset && ZBX_DB_OK > DBexecute("%s", sql))
		ret = FAIL;
out:
	DBfree_result(result);
	zbx_free(sql);
	zbx_free(name);

	return ret;
}

static int	DBpatch_4050015(void)
{
	DB_RESULT		result;
	DB_ROW			row;
	zbx_uint64_t		time_period_id, every;
	int			invalidate = 0;
	const ZBX_TABLE		*timeperiods;
	const ZBX_FIELD		*field;

	if (NULL != (timeperiods = DBget_table("timeperiods")) &&
			NULL != (field = DBget_field(timeperiods, "every")))
	{
		ZBX_STR2UINT64(every, field->default_value);
	}
	else
	{
		THIS_SHOULD_NEVER_HAPPEN;
		return FAIL;
	}

	result = DBselect("select timeperiodid from timeperiods where every=0");

	while (NULL != (row = DBfetch(result)))
	{
		ZBX_STR2UINT64(time_period_id, row[0]);

		zabbix_log(LOG_LEVEL_WARNING, "Invalid maintenance time period found: "ZBX_FS_UI64
				", changing \"every\" to "ZBX_FS_UI64, time_period_id, every);
		invalidate = 1;
	}

	DBfree_result(result);

	if (0 != invalidate &&
			ZBX_DB_OK > DBexecute("update timeperiods set every=1 where timeperiodid!=0 and every=0"))
		return FAIL;

	return SUCCEED;
}

static int	DBpatch_4050016(void)
{
	const ZBX_TABLE	table =
			{"media_type_message", "mediatype_messageid", 0,
				{
					{"mediatype_messageid", NULL, NULL, NULL, 0, ZBX_TYPE_ID, ZBX_NOTNULL, 0},
					{"mediatypeid", NULL, NULL, NULL, 0, ZBX_TYPE_ID, ZBX_NOTNULL, 0},
					{"eventsource", NULL, NULL, NULL, 0, ZBX_TYPE_INT, ZBX_NOTNULL, 0},
					{"recovery", NULL, NULL, NULL, 0, ZBX_TYPE_INT, ZBX_NOTNULL, 0},
					{"subject", "", NULL, NULL, 255, ZBX_TYPE_CHAR, ZBX_NOTNULL, 0},
					{"message", "", NULL, NULL, 0, ZBX_TYPE_SHORTTEXT, ZBX_NOTNULL, 0},
					{0}
				},
				NULL
			};

	return DBcreate_table(&table);
}

static int	DBpatch_4050017(void)
{
	const ZBX_FIELD	field = {"mediatypeid", NULL, "media_type", "mediatypeid", 0, 0, 0, ZBX_FK_CASCADE_DELETE};

	return DBadd_foreign_key("media_type_message", 1, &field);
}

static int	DBpatch_4050018(void)
{
	return DBcreate_index("media_type_message", "media_type_message_1", "mediatypeid,eventsource,recovery", 1);
}

static int	DBpatch_4050019(void)
{
	const ZBX_FIELD	field = {"default_msg", "1", NULL, NULL, 0, ZBX_TYPE_INT, ZBX_NOTNULL, 0};

	return DBset_default("opmessage", &field);
}

static int	DBpatch_4050020(void)
{
	DB_ROW		row;
	DB_RESULT	result;
	zbx_uint64_t	operationid;
	int		ret = SUCCEED, res, col;
	char		*subject, *message;

	if (0 == (program_type & ZBX_PROGRAM_TYPE_SERVER))
		return SUCCEED;

	result = DBselect(
			"select m.operationid,o.recovery,a.def_shortdata,a.def_longdata,a.r_shortdata,a.r_longdata,"
			"a.ack_shortdata,a.ack_longdata from opmessage m"
			" join operations o on m.operationid=o.operationid"
			" left join actions a on o.actionid=a.actionid"
			" where m.default_msg='1' and o.recovery in (0,1,2)");

	while (NULL != (row = DBfetch(result)))
	{
		col = 2 + (atoi(row[1]) * 2);
		subject = DBdyn_escape_string(row[col]);
		message = DBdyn_escape_string(row[col + 1]);
		ZBX_DBROW2UINT64(operationid, row[0]);

		res = DBexecute("update opmessage set subject='%s',message='%s',default_msg='0'"
				" where operationid=" ZBX_FS_UI64, subject, message, operationid);

		zbx_free(subject);
		zbx_free(message);

		if (ZBX_DB_OK > res)
		{
			ret = FAIL;
			break;
		}
	}
	DBfree_result(result);

	return ret;
}

static int	DBpatch_4050021(void)
{
	char	*messages[3][3][4] =
			{
				{
					{
						"Problem started at {EVENT.TIME} on {EVENT.DATE}\n"
						"Problem name: {EVENT.NAME}\n"
						"Host: {HOST.NAME}\n"
						"Severity: {EVENT.SEVERITY}\n"
						"Operational data: {EVENT.OPDATA}\n"
						"Original problem ID: {EVENT.ID}\n"
						"{TRIGGER.URL}"
						,
						"<b>Problem started</b> at {EVENT.TIME} on {EVENT.DATE}<br>"
						"<b>Problem name:</b> {EVENT.NAME}<br>"
						"<b>Host:</b> {HOST.NAME}<br>"
						"<b>Severity:</b> {EVENT.SEVERITY}<br>"
						"<b>Operational data:</b> {EVENT.OPDATA}<br>"
						"<b>Original problem ID:</b> {EVENT.ID}<br>"
						"{TRIGGER.URL}"
						,
						"{EVENT.SEVERITY}: {EVENT.NAME}\n"
						"Host: {HOST.NAME}\n"
						"{EVENT.DATE} {EVENT.TIME}"
						,
						"Problem: {EVENT.NAME}"
					},
					{
						"Problem has been resolved at "
						"{EVENT.RECOVERY.TIME} on {EVENT.RECOVERY.DATE}\n"
						"Problem name: {EVENT.NAME}\n"
						"Host: {HOST.NAME}\n"
						"Severity: {EVENT.SEVERITY}\n"
						"Original problem ID: {EVENT.ID}\n"
						"{TRIGGER.URL}"
						,
						"<b>Problem has been resolved</b> at {EVENT.RECOVERY.TIME} on "
						"{EVENT.RECOVERY.DATE}<br>"
						"<b>Problem name:</b> {EVENT.NAME}<br>"
						"<b>Host:</b> {HOST.NAME}<br>"
						"<b>Severity:</b> {EVENT.SEVERITY}<br>"
						"<b>Original problem ID:</b> {EVENT.ID}<br>"
						"{TRIGGER.URL}"
						,
						"RESOLVED: {EVENT.NAME}\n"
						"Host: {HOST.NAME}\n"
						"{EVENT.DATE} {EVENT.TIME}"
						,
						"Resolved: {EVENT.NAME}"
					},
					{
						"{USER.FULLNAME} {EVENT.UPDATE.ACTION} problem at "
						"{EVENT.UPDATE.DATE} {EVENT.UPDATE.TIME}.\n"
						"{EVENT.UPDATE.MESSAGE}\n"
						"\n"
						"Current problem status is {EVENT.STATUS}, acknowledged: "
						"{EVENT.ACK.STATUS}."
						,
						"<b>{USER.FULLNAME} {EVENT.UPDATE.ACTION} problem</b> at "
						"{EVENT.UPDATE.DATE} {EVENT.UPDATE.TIME}.<br>"
						"{EVENT.UPDATE.MESSAGE}<br>"
						"<br>"
						"<b>Current problem status:</b> {EVENT.STATUS}<br>"
						"<b>Acknowledged:</b> {EVENT.ACK.STATUS}."
						,
						"{USER.FULLNAME} {EVENT.UPDATE.ACTION} problem at "
						"{EVENT.UPDATE.DATE} {EVENT.UPDATE.TIME}"
						,
						"Updated problem: {EVENT.NAME}"
					}
				},
				{
					{
						"Discovery rule: {DISCOVERY.RULE.NAME}\n"
						"\n"
						"Device IP: {DISCOVERY.DEVICE.IPADDRESS}\n"
						"Device DNS: {DISCOVERY.DEVICE.DNS}\n"
						"Device status: {DISCOVERY.DEVICE.STATUS}\n"
						"Device uptime: {DISCOVERY.DEVICE.UPTIME}\n"
						"\n"
						"Device service name: {DISCOVERY.SERVICE.NAME}\n"
						"Device service port: {DISCOVERY.SERVICE.PORT}\n"
						"Device service status: {DISCOVERY.SERVICE.STATUS}\n"
						"Device service uptime: {DISCOVERY.SERVICE.UPTIME}"
						,
						"<b>Discovery rule:</b> {DISCOVERY.RULE.NAME}<br>"
						"<br>"
						"<b>Device IP:</b> {DISCOVERY.DEVICE.IPADDRESS}<br>"
						"<b>Device DNS:</b> {DISCOVERY.DEVICE.DNS}<br>"
						"<b>Device status:</b> {DISCOVERY.DEVICE.STATUS}<br>"
						"<b>Device uptime:</b> {DISCOVERY.DEVICE.UPTIME}<br>"
						"<br>"
						"<b>Device service name:</b> {DISCOVERY.SERVICE.NAME}<br>"
						"<b>Device service port:</b> {DISCOVERY.SERVICE.PORT}<br>"
						"<b>Device service status:</b> {DISCOVERY.SERVICE.STATUS}<br>"
						"<b>Device service uptime:</b> {DISCOVERY.SERVICE.UPTIME}"
						,
						"Discovery: {DISCOVERY.DEVICE.STATUS} {DISCOVERY.DEVICE.IPADDRESS}"
						,
						"Discovery: {DISCOVERY.DEVICE.STATUS} {DISCOVERY.DEVICE.IPADDRESS}"
					},
					{NULL, NULL, NULL, NULL},
					{NULL, NULL, NULL, NULL}
				},
				{
					{
						"Host name: {HOST.HOST}\n"
						"Host IP: {HOST.IP}\n"
						"Agent port: {HOST.PORT}"
						,
						"<b>Host name:</b> {HOST.HOST}<br>"
						"<b>Host IP:</b> {HOST.IP}<br>"
						"<b>Agent port:</b> {HOST.PORT}"
						,
						"Autoregistration: {HOST.HOST}\n"
						"Host IP: {HOST.IP}\n"
						"Agent port: {HOST.PORT}"
						,
						"Autoregistration: {HOST.HOST}"
					},
					{NULL, NULL, NULL, NULL},
					{NULL, NULL, NULL, NULL}
				}
			};
	int		ret = SUCCEED, res;
	DB_ROW		row;
	DB_RESULT	result;
	zbx_uint64_t	mediatypeid, mediatypemessageid = 1;
	int		content_type, i, k;
	char		*msg_esc = NULL, *subj_esc = NULL;

	if (0 == (program_type & ZBX_PROGRAM_TYPE_SERVER))
		return SUCCEED;

	result = DBselect("select mediatypeid,type,content_type from media_type");

	while (NULL != (row = DBfetch(result)))
	{
		ZBX_DBROW2UINT64(mediatypeid, row[0]);

		switch (atoi(row[1]))
		{
			case MEDIA_TYPE_SMS:
				content_type = 2;
				break;
			case MEDIA_TYPE_EMAIL:
				content_type = atoi(row[2]);
				break;
			default:
				content_type = 0;
		}

		for (i = 0; 2 >= i; i++)
		{
			for (k = 0; 2 >= k; k++)
			{
				if (NULL != messages[i][k][0])
				{
					msg_esc = DBdyn_escape_string(messages[i][k][content_type]);
					subj_esc = content_type == 2 ? NULL : DBdyn_escape_string(messages[i][k][3]);

					res = DBexecute(
							"insert into media_type_message"
							" (mediatype_messageid,mediatypeid,eventsource,recovery,"
							"subject,message)"
							" values (" ZBX_FS_UI64 "," ZBX_FS_UI64 ",%i,%i,'%s','%s')",
							mediatypemessageid++, mediatypeid, i, k,
							ZBX_NULL2EMPTY_STR(subj_esc), msg_esc);

					zbx_free(msg_esc);
					zbx_free(subj_esc);

					if (ZBX_DB_OK > res)
					{
						ret = FAIL;
						goto out;
					}
				}
			}
		}
	}
out:
	DBfree_result(result);

	return ret;
}

static int	DBpatch_4050022(void)
{
	return DBdrop_field("actions", "def_shortdata");
}

static int	DBpatch_4050023(void)
{
	return DBdrop_field("actions", "def_longdata");
}

static int	DBpatch_4050024(void)
{
	return DBdrop_field("actions", "r_shortdata");
}

static int	DBpatch_4050025(void)
{
	return DBdrop_field("actions", "r_longdata");
}

static int	DBpatch_4050026(void)
{
	return DBdrop_field("actions", "ack_shortdata");
}

static int	DBpatch_4050027(void)
{
	return DBdrop_field("actions", "ack_longdata");
}

static int	DBpatch_4050028(void)
{
	const ZBX_TABLE table =
		{"module", "moduleid", 0,
			{
				{"moduleid", NULL, NULL, NULL, 0, ZBX_TYPE_ID, ZBX_NOTNULL, 0},
				{"id", "", NULL, NULL, 255, ZBX_TYPE_CHAR, ZBX_NOTNULL, 0},
				{"relative_path", "", NULL, NULL, 255, ZBX_TYPE_CHAR, ZBX_NOTNULL, 0},
				{"status", "0", NULL, NULL, 0, ZBX_TYPE_INT, ZBX_NOTNULL, 0},
				{"config", "", NULL, NULL, 0, ZBX_TYPE_SHORTTEXT, ZBX_NOTNULL, 0},
				{0}
			},
			NULL
		};

	return DBcreate_table(&table);
}

static int	DBpatch_4050030(void)
{
	return SUCCEED;
}

static int	DBpatch_4050031(void)
{
	const ZBX_TABLE table =
			{"task_data", "taskid", 0,
				{
					{"taskid", NULL, NULL, NULL, 0, ZBX_TYPE_ID, ZBX_NOTNULL, 0},
					{"type", "0", NULL, NULL, 0, ZBX_TYPE_INT, ZBX_NOTNULL, 0},
					{"data", "", NULL, NULL, 0, ZBX_TYPE_SHORTTEXT, ZBX_NOTNULL, 0},
					{"parent_taskid", NULL, NULL, NULL, 0, ZBX_TYPE_ID, ZBX_NOTNULL, 0},
					{0}
				},
				NULL
			};

	return DBcreate_table(&table);
}

static int	DBpatch_4050032(void)
{
	const ZBX_FIELD	field = {"taskid", NULL, "task", "taskid", 0, 0, 0, ZBX_FK_CASCADE_DELETE};

	return DBadd_foreign_key("task_data", 1, &field);
}

static int	DBpatch_4050033(void)
{
	const ZBX_TABLE	table =
			{"task_result", "taskid", 0,
				{
					{"taskid", NULL, NULL, NULL, 0, ZBX_TYPE_ID, ZBX_NOTNULL, 0},
					{"status", "0", NULL, NULL, 0, ZBX_TYPE_INT, ZBX_NOTNULL, 0},
					{"parent_taskid", NULL, NULL, NULL, 0, ZBX_TYPE_ID, ZBX_NOTNULL, 0},
					{"info", "", NULL, NULL, 0, ZBX_TYPE_SHORTTEXT, ZBX_NOTNULL, 0},
					{0}
				},
				NULL
			};

	return DBcreate_table(&table);
}

static int	DBpatch_4050034(void)
{
	return DBcreate_index("task_result", "task_result_1", "parent_taskid", 0);
}

static int	DBpatch_4050035(void)
{
	const ZBX_FIELD	field = {"taskid", NULL, "task", "taskid", 0, 0, 0, ZBX_FK_CASCADE_DELETE};

	return DBadd_foreign_key("task_result", 1, &field);
}

static int	DBpatch_4050036(void)
{
	const ZBX_FIELD	field = {"note", "0", NULL, NULL, 128, ZBX_TYPE_CHAR, ZBX_NOTNULL, 0};

	return DBrename_field("auditlog", "details", &field);
}

static int	DBpatch_4050037(void)
{
	const ZBX_FIELD	field = {"note", "", NULL, NULL, 128, ZBX_TYPE_CHAR, ZBX_NOTNULL, 0};

	return DBset_default("auditlog", &field);
}

static int	DBpatch_4050038(void)
{
	return DBcreate_index("auditlog", "auditlog_3", "resourcetype,resourceid", 0);
}

static int	DBpatch_4050039(void)
{
	int		i;
	const char	*values[] = {
			"web.usergroup.filter_users_status", "web.usergroup.filter_user_status",
			"web.usergrps.php.sort", "web.usergroup.sort",
			"web.usergrps.php.sortorder", "web.usergroup.sortorder",
			"web.adm.valuemapping.php.sortorder", "web.valuemap.list.sortorder",
			"web.adm.valuemapping.php.sort", "web.valuemap.list.sort",
			"web.latest.php.sort", "web.latest.sort",
			"web.latest.php.sortorder", "web.latest.sortorder",
			"web.paging.lastpage", "web.pager.entity",
			"web.paging.page", "web.pager.page",
			"web.auditlogs.filter.active", "web.auditlog.filter.active",
			"web.auditlogs.filter.action", "web.auditlog.filter.action",
			"web.auditlogs.filter.alias", "web.auditlog.filter.alias",
			"web.auditlogs.filter.resourcetype", "web.auditlog.filter.resourcetype",
			"web.auditlogs.filter.from", "web.auditlog.filter.from",
			"web.auditlogs.filter.to", "web.auditlog.filter.to"
		};

	if (0 == (program_type & ZBX_PROGRAM_TYPE_SERVER))
		return SUCCEED;

	for (i = 0; i < (int)ARRSIZE(values); i += 2)
	{
		if (ZBX_DB_OK > DBexecute("update profiles set idx='%s' where idx='%s'", values[i + 1], values[i]))
			return FAIL;
	}

	return SUCCEED;
}

static int	DBpatch_4050040(void)
{
	const ZBX_FIELD	field = {"resourceid", NULL, NULL, NULL, 0, ZBX_TYPE_ID, 0, 0};

	return DBdrop_default("auditlog", &field);
}

static int	DBpatch_4050041(void)
{
	const ZBX_FIELD	field = {"resourceid", NULL, NULL, NULL, 0, ZBX_TYPE_ID, 0, 0};

	return DBdrop_not_null("auditlog", &field);
}

static int	DBpatch_4050042(void)
{
	if (0 == (program_type & ZBX_PROGRAM_TYPE_SERVER))
		return SUCCEED;

	if (ZBX_DB_OK > DBexecute("update auditlog set resourceid=null where resourceid=0"))
		return FAIL;

	return SUCCEED;
}

static int	DBpatch_4050043(void)
{
	if (0 == (program_type & ZBX_PROGRAM_TYPE_SERVER))
		return SUCCEED;

	if (ZBX_DB_OK > DBexecute("delete from profiles where idx='web.screens.graphid'"))
		return FAIL;

	return SUCCEED;
}

static int	DBpatch_4050044(void)
{
	const ZBX_TABLE table =
		{"interface_snmp", "interfaceid", 0,
			{
				{"interfaceid", NULL, NULL, NULL, 0, ZBX_TYPE_ID, ZBX_NOTNULL, 0},
				{"version", "2", NULL, NULL, 0, ZBX_TYPE_INT, ZBX_NOTNULL, 0},
				{"bulk", "1", NULL, NULL, 0, ZBX_TYPE_INT, ZBX_NOTNULL, 0},
				{"community", "", NULL, NULL, 64, ZBX_TYPE_CHAR, ZBX_NOTNULL, 0},
				{"securityname", "", NULL, NULL, 64, ZBX_TYPE_CHAR, ZBX_NOTNULL, 0},
				{"securitylevel", "0", NULL, NULL, 0, ZBX_TYPE_INT, ZBX_NOTNULL, 0},
				{"authpassphrase", "", NULL, NULL, 64, ZBX_TYPE_CHAR, ZBX_NOTNULL, 0},
				{"privpassphrase", "", NULL, NULL, 64, ZBX_TYPE_CHAR, ZBX_NOTNULL, 0},
				{"authprotocol", "0", NULL, NULL, 0, ZBX_TYPE_INT, ZBX_NOTNULL, 0},
				{"privprotocol", "0", NULL, NULL, 0, ZBX_TYPE_INT, ZBX_NOTNULL, 0},
				{"contextname", "", NULL, NULL, 255, ZBX_TYPE_CHAR, ZBX_NOTNULL, 0},
				{0}
			},
			NULL
		};

	return DBcreate_table(&table);
}

static int	DBpatch_4050045(void)
{
	const ZBX_FIELD	field = {"interfaceid", NULL, "interface", "interfaceid", 0, 0, 0, ZBX_FK_CASCADE_DELETE};

	return DBadd_foreign_key("interface_snmp", 1, &field);
}

typedef struct
{
	zbx_uint64_t	interfaceid;
	char		*community;
	char		*securityname;
	char		*authpassphrase;
	char		*privpassphrase;
	char		*contextname;
	unsigned char	securitylevel;
	unsigned char	authprotocol;
	unsigned char	privprotocol;
	unsigned char	version;
	unsigned char	bulk;
	zbx_uint64_t	item_interfaceid;
	char		*item_port;
	unsigned char	skip;
}
dbu_snmp_if_t;

typedef struct
{
	zbx_uint64_t	interfaceid;
	zbx_uint64_t	hostid;
	char		*ip;
	char		*dns;
	char		*port;
	unsigned char	type;
	unsigned char	main;
	unsigned char	useip;
}
dbu_interface_t;

ZBX_PTR_VECTOR_DECL(dbu_interface, dbu_interface_t);
ZBX_PTR_VECTOR_IMPL(dbu_interface, dbu_interface_t);
ZBX_PTR_VECTOR_DECL(dbu_snmp_if, dbu_snmp_if_t);
ZBX_PTR_VECTOR_IMPL(dbu_snmp_if, dbu_snmp_if_t);

static void	db_interface_free(dbu_interface_t interface)
{
	zbx_free(interface.ip);
	zbx_free(interface.dns);
	zbx_free(interface.port);
}

static void	db_snmpinterface_free(dbu_snmp_if_t snmp)
{
	zbx_free(snmp.community);
	zbx_free(snmp.securityname);
	zbx_free(snmp.authpassphrase);
	zbx_free(snmp.privpassphrase);
	zbx_free(snmp.contextname);
	zbx_free(snmp.item_port);
}

static int	db_snmp_if_cmp(const dbu_snmp_if_t *snmp1, const dbu_snmp_if_t *snmp2)
{
#define ZBX_RETURN_IF_NOT_EQUAL_STR(s1, s2)	\
	if (0 != (ret = strcmp(s1, s2)))	\
		return ret;

	int	ret;

	ZBX_RETURN_IF_NOT_EQUAL(snmp1->securitylevel, snmp2->securitylevel);
	ZBX_RETURN_IF_NOT_EQUAL(snmp1->authprotocol, snmp2->authprotocol);
	ZBX_RETURN_IF_NOT_EQUAL(snmp1->privprotocol, snmp2->privprotocol);
	ZBX_RETURN_IF_NOT_EQUAL(snmp1->version, snmp2->version);
	ZBX_RETURN_IF_NOT_EQUAL(snmp1->bulk, snmp2->bulk);
	ZBX_RETURN_IF_NOT_EQUAL_STR(snmp1->community, snmp2->community);
	ZBX_RETURN_IF_NOT_EQUAL_STR(snmp1->securityname, snmp2->securityname);
	ZBX_RETURN_IF_NOT_EQUAL_STR(snmp1->authpassphrase, snmp2->authpassphrase);
	ZBX_RETURN_IF_NOT_EQUAL_STR(snmp1->privpassphrase, snmp2->privpassphrase);
	ZBX_RETURN_IF_NOT_EQUAL_STR(snmp1->contextname, snmp2->contextname);

	return 0;

#undef ZBX_RETURN_IF_NOT_EQUAL_STR
}

static int	db_snmp_if_newid_cmp(const dbu_snmp_if_t *snmp1, const dbu_snmp_if_t *snmp2)
{
	ZBX_RETURN_IF_NOT_EQUAL(snmp1->interfaceid, snmp2->interfaceid);

	return db_snmp_if_cmp(snmp1,snmp2);
}

static int	db_snmp_new_if_find(const dbu_snmp_if_t *snmp, const zbx_vector_dbu_snmp_if_t *snmp_new_ifs,
		const zbx_vector_dbu_interface_t *interfaces, const char *if_port)
{
	int		i, index;
	dbu_interface_t	id, *interface;

	for (i = snmp_new_ifs->values_num - 1; i >= 0 &&
			snmp->item_interfaceid == snmp_new_ifs->values[i].item_interfaceid; i--)
	{
		if (0 != db_snmp_if_cmp(snmp, &snmp_new_ifs->values[i]))
			continue;

		if ('\0' != *snmp->item_port && 0 != strcmp(snmp->item_port, snmp_new_ifs->values[i].item_port))
			continue;

		id.interfaceid = snmp_new_ifs->values[i].interfaceid;
		index = zbx_vector_dbu_interface_bsearch(interfaces, id, ZBX_DEFAULT_UINT64_COMPARE_FUNC);
		interface = &interfaces->values[index];

		if ('\0' == *snmp->item_port && 0 != strcmp(if_port, interface->port))
			continue;

		return i;
	}

	return FAIL;
}

/******************************************************************************
 *                                                                            *
 * Function: DBpatch_load_data                                                *
 *                                                                            *
 * Purpose: loading a set of unique combination of snmp data within a single  *
 *          interface and associated interface data                           *
 *                                                                            *
 * Parameters: snmp_ifs     - [OUT] snmp data linked with existing interfaces *
 *             new_ifs      - [OUT] new interfaces for snmp data              *
 *             snmp_new_ifs - [OUT] snmp data associated with new interfaces  *
 *                                                                            *
 ******************************************************************************/
static void	DBpatch_load_data(zbx_vector_dbu_snmp_if_t *snmp_ifs, zbx_vector_dbu_interface_t *new_ifs,
		zbx_vector_dbu_snmp_if_t *snmp_new_ifs)
{
#define ITEM_TYPE_SNMPv1	1
#define ITEM_TYPE_SNMPv2c	4
#define ITEM_TYPE_SNMPv3	6

	DB_RESULT	result;
	DB_ROW		row;
	int		index;

	result = DBselect(
			"select distinct "
				"i.interfaceid,"
				"i.type,"
				"f.bulk,"
				"i.snmp_community,"
				"i.snmpv3_securityname,"
				"i.snmpv3_securitylevel,"
				"i.snmpv3_authpassphrase,"
				"i.snmpv3_privpassphrase,"
				"i.snmpv3_authprotocol,"
				"i.snmpv3_privprotocol,"
				"i.snmpv3_contextname,"
				"i.port,"
				"i.hostid,"
				"f.type,"
				"f.useip,"
				"f.ip,"
				"f.dns,"
				"f.port"
			" from items i"
				" join hosts h on i.hostid=h.hostid"
				" join interface f on i.interfaceid=f.interfaceid"
			" where i.type in (%d,%d,%d)"
				" and h.status in (0,1)"
			" order by i.interfaceid asc,i.type asc,i.port asc,i.snmp_community asc",
			ITEM_TYPE_SNMPv1, ITEM_TYPE_SNMPv2c, ITEM_TYPE_SNMPv3);

	while (NULL != (row = DBfetch(result)))
	{
		dbu_interface_t	interface;
		dbu_snmp_if_t	snmp;
		unsigned char	item_type;
		const char 	*if_port;

		ZBX_DBROW2UINT64(snmp.item_interfaceid, row[0]);
		ZBX_STR2UCHAR(item_type, row[1]);
		ZBX_STR2UCHAR(snmp.bulk, row[2]);
		snmp.community = zbx_strdup(NULL, row[3]);
		snmp.securityname = zbx_strdup(NULL, row[4]);
		ZBX_STR2UCHAR(snmp.securitylevel, row[5]);
		snmp.authpassphrase = zbx_strdup(NULL, row[6]);
		snmp.privpassphrase = zbx_strdup(NULL, row[7]);
		ZBX_STR2UCHAR(snmp.authprotocol, row[8]);
		ZBX_STR2UCHAR(snmp.privprotocol, row[9]);
		snmp.contextname = zbx_strdup(NULL, row[10]);
		snmp.item_port = zbx_strdup(NULL, row[11]);
		snmp.skip = 0;
		if_port = row[17];

		if (ITEM_TYPE_SNMPv1 == item_type)
			snmp.version = ZBX_IF_SNMP_VERSION_1;
		else if (ITEM_TYPE_SNMPv2c == item_type)
			snmp.version = ZBX_IF_SNMP_VERSION_2;
		else
			snmp.version = ZBX_IF_SNMP_VERSION_3;

		snmp.interfaceid = snmp.item_interfaceid;
		index = FAIL;

		if (('\0' == *snmp.item_port || 0 == strcmp(snmp.item_port, if_port)) &&
				FAIL == (index = zbx_vector_dbu_snmp_if_bsearch(snmp_ifs, snmp,
						ZBX_DEFAULT_UINT64_COMPARE_FUNC)))
		{
			zbx_vector_dbu_snmp_if_append(snmp_ifs, snmp);
			continue;
		}
		else if (FAIL != index && 0 == db_snmp_if_newid_cmp(&snmp_ifs->values[index], &snmp))
		{
			db_snmpinterface_free(snmp);
			continue;
		}
		else if (0 < snmp_new_ifs->values_num &&
				FAIL != (index = db_snmp_new_if_find(&snmp, snmp_new_ifs, new_ifs, if_port)))
		{
			snmp.skip = 1;
			snmp.interfaceid = snmp_new_ifs->values[index].interfaceid;
			zbx_vector_dbu_snmp_if_append(snmp_new_ifs, snmp);
			continue;
		}

		snmp.interfaceid = DBget_maxid("interface");

		zbx_vector_dbu_snmp_if_append(snmp_new_ifs, snmp);

		interface.interfaceid = snmp.interfaceid;
		ZBX_DBROW2UINT64(interface.hostid, row[12]);
		interface.main = 0;
		ZBX_STR2UCHAR(interface.type, row[13]);
		ZBX_STR2UCHAR(interface.useip, row[14]);
		interface.ip = zbx_strdup(NULL, row[15]);
		interface.dns = zbx_strdup(NULL, row[16]);

		if ('\0' != *snmp.item_port)
			interface.port = zbx_strdup(NULL, snmp.item_port);
		else
			interface.port = zbx_strdup(NULL, if_port);

		zbx_vector_dbu_interface_append(new_ifs, interface);
	}
	DBfree_result(result);

#undef ITEM_TYPE_SNMPv1
#undef ITEM_TYPE_SNMPv2c
#undef ITEM_TYPE_SNMPv3
}

static void	DBpatch_load_empty_if(zbx_vector_dbu_snmp_if_t *snmp_def_ifs)
{
	DB_RESULT	result;
	DB_ROW		row;

	result = DBselect(
			"select h.interfaceid,h.bulk"
			" from interface h"
			" where h.type=2 and h.interfaceid not in ("
				"select interfaceid"
				" from interface_snmp)");

	while (NULL != (row = DBfetch(result)))
	{
		dbu_snmp_if_t	snmp;

		ZBX_DBROW2UINT64(snmp.interfaceid, row[0]);
		ZBX_STR2UCHAR(snmp.bulk, row[1]);
		snmp.version = ZBX_IF_SNMP_VERSION_2;
		snmp.community = zbx_strdup(NULL, "{$SNMP_COMMUNITY}");
		snmp.securityname = zbx_strdup(NULL, "");
		snmp.securitylevel = 0;
		snmp.authpassphrase = zbx_strdup(NULL, "");
		snmp.privpassphrase = zbx_strdup(NULL, "");
		snmp.authprotocol = 0;
		snmp.privprotocol = 0;
		snmp.contextname = zbx_strdup(NULL, "");
		snmp.item_port = zbx_strdup(NULL, "");
		snmp.skip = 0;
		snmp.item_interfaceid = 0;

		zbx_vector_dbu_snmp_if_append(snmp_def_ifs, snmp);
	}
	DBfree_result(result);
}

static int	DBpatch_snmp_if_save(zbx_vector_dbu_snmp_if_t *snmp_ifs)
{
	zbx_db_insert_t	db_insert_snmp_if;
	int		i, ret;

	zbx_db_insert_prepare(&db_insert_snmp_if, "interface_snmp", "interfaceid", "version", "bulk", "community",
			"securityname", "securitylevel", "authpassphrase", "privpassphrase", "authprotocol",
			"privprotocol", "contextname", NULL);

	for (i = 0; i < snmp_ifs->values_num; i++)
	{
		dbu_snmp_if_t	*s = &snmp_ifs->values[i];

		if (0 != s->skip)
			continue;

		zbx_db_insert_add_values(&db_insert_snmp_if, s->interfaceid, s->version, s->bulk, s->community,
				s->securityname, s->securitylevel, s->authpassphrase, s->privpassphrase, s->authprotocol,
				s->privprotocol, s->contextname);
	}

	ret = zbx_db_insert_execute(&db_insert_snmp_if);
	zbx_db_insert_clean(&db_insert_snmp_if);

	return ret;
}

static int	DBpatch_interface_create(zbx_vector_dbu_interface_t *interfaces)
{
	zbx_db_insert_t	db_insert_interfaces;
	int		i, ret;

	zbx_db_insert_prepare(&db_insert_interfaces, "interface", "interfaceid", "hostid", "main", "type", "useip",
			"ip", "dns", "port", NULL);

	for (i = 0; i < interfaces->values_num; i++)
	{
		dbu_interface_t	*interface = &interfaces->values[i];

		zbx_db_insert_add_values(&db_insert_interfaces, interface->interfaceid,
				interface->hostid, interface->main, interface->type, interface->useip, interface->ip,
				interface->dns, interface->port);
	}

	ret = zbx_db_insert_execute(&db_insert_interfaces);
	zbx_db_insert_clean(&db_insert_interfaces);

	return ret;
}

static int	DBpatch_items_update(zbx_vector_dbu_snmp_if_t *snmp_ifs)
{
#define ITEM_TYPE_SNMPv1	1
#define ITEM_TYPE_SNMPv2c	4
#define ITEM_TYPE_SNMPv3	6
#define ITEM_TYPE_SNMP		20

	int	i, ret = SUCCEED;
	char	*sql;
	size_t	sql_alloc = snmp_ifs->values_num * ZBX_KIBIBYTE / 3 , sql_offset = 0;

	sql = (char *)zbx_malloc(NULL, sql_alloc);
	DBbegin_multiple_update(&sql, &sql_alloc, &sql_offset);

	for (i = 0; i < snmp_ifs->values_num && SUCCEED == ret; i++)
	{
		dbu_snmp_if_t	*s = &snmp_ifs->values[i];

		zbx_snprintf_alloc(&sql, &sql_alloc, &sql_offset,
#ifdef HAVE_ORACLE
				"update items i set type=%d, interfaceid=" ZBX_FS_UI64
				" where exists (select 1 from hosts h"
					" where i.hostid=h.hostid and"
					" i.type in (%d,%d,%d) and h.status <> 3 and"
					" i.interfaceid=" ZBX_FS_UI64 " and"
					" (('%s' is null and i.snmp_community is null) or"
						" i.snmp_community='%s') and"
					" (('%s' is null and i.snmpv3_securityname is null) or"
						" i.snmpv3_securityname='%s') and"
					" i.snmpv3_securitylevel=%d and"
					" (('%s' is null and i.snmpv3_authpassphrase is null) or"
						" i.snmpv3_authpassphrase='%s') and"
					" (('%s' is null and i.snmpv3_privpassphrase is null) or"
						" i.snmpv3_privpassphrase='%s') and"
					" i.snmpv3_authprotocol=%d and"
					" i.snmpv3_privprotocol=%d and"
					" (('%s' is null and i.snmpv3_contextname is null) or"
						" i.snmpv3_contextname='%s') and"
					" (('%s' is null and i.port is null) or"
						" i.port='%s'));\n",
				ITEM_TYPE_SNMP, s->interfaceid, ITEM_TYPE_SNMPv1, ITEM_TYPE_SNMPv2c, ITEM_TYPE_SNMPv3,
				s->item_interfaceid, s->community, s->community, s->securityname, s->securityname,
				(int)s->securitylevel, s->authpassphrase, s->authpassphrase, s->privpassphrase,
				s->privpassphrase, (int)s->authprotocol, (int)s->privprotocol, s->contextname,
				s->contextname, s->item_port, s->item_port);

#else
#	ifdef HAVE_MYSQL
				"update items i, hosts h set i.type=%d, i.interfaceid=" ZBX_FS_UI64
#	else
				"update items i set type=%d, interfaceid=" ZBX_FS_UI64 " from hosts h"
#	endif
				" where i.hostid=h.hostid and"
					" type in (%d,%d,%d) and h.status <> 3 and"
					" interfaceid=" ZBX_FS_UI64 " and"
					" snmp_community='%s' and"
					" snmpv3_securityname='%s' and"
					" snmpv3_securitylevel=%d and"
					" snmpv3_authpassphrase='%s' and"
					" snmpv3_privpassphrase='%s' and"
					" snmpv3_authprotocol=%d and"
					" snmpv3_privprotocol=%d and"
					" snmpv3_contextname='%s' and"
					" port='%s';\n",
				ITEM_TYPE_SNMP, s->interfaceid,
				ITEM_TYPE_SNMPv1, ITEM_TYPE_SNMPv2c, ITEM_TYPE_SNMPv3,
				s->item_interfaceid, s->community, s->securityname, (int)s->securitylevel,
				s->authpassphrase, s->privpassphrase, (int)s->authprotocol, (int)s->privprotocol,
				s->contextname, s->item_port);
#endif
		ret = DBexecute_overflowed_sql(&sql, &sql_alloc, &sql_offset);
	}

	if (SUCCEED == ret)
	{
		DBend_multiple_update(&sql, &sql_alloc, &sql_offset);

		if (16 < sql_offset && ZBX_DB_OK > DBexecute("%s", sql))
			ret = FAIL;
	}

	zbx_free(sql);

	return ret;

#undef ITEM_TYPE_SNMPv1
#undef ITEM_TYPE_SNMPv2c
#undef ITEM_TYPE_SNMPv3
#undef ITEM_TYPE_SNMP
}

static int	DBpatch_items_type_update(void)
{
#define ITEM_TYPE_SNMPv1	1
#define ITEM_TYPE_SNMPv2c	4
#define ITEM_TYPE_SNMPv3	6
#define ITEM_TYPE_SNMP		20

	if (ZBX_DB_OK > DBexecute("update items set type=%d where type in (%d,%d,%d)", ITEM_TYPE_SNMP,
			ITEM_TYPE_SNMPv1, ITEM_TYPE_SNMPv2c, ITEM_TYPE_SNMPv3))
	{
		return FAIL;
	}

	return SUCCEED;

#undef ITEM_TYPE_SNMPv1
#undef ITEM_TYPE_SNMPv2c
#undef ITEM_TYPE_SNMPv3
#undef ITEM_TYPE_SNMP
}

/******************************************************************************
 *                                                                            *
 * Function: DBpatch_4050046                                                  *
 *                                                                            *
 * Purpose: migration snmp data from 'items' table to 'interface_snmp' new    *
 *          table linked with 'interface' table, except interface links for   *
 *          discovered hosts and parent host interface                        *
 *                                                                            *
 * Return value: SUCCEED - the operation has completed successfully           *
 *               FAIL    - the operation has failed                           *
 *                                                                            *
 ******************************************************************************/
static int	DBpatch_4050046(void)
{
	zbx_vector_dbu_interface_t	new_ifs;
	zbx_vector_dbu_snmp_if_t	snmp_ifs, snmp_new_ifs, snmp_def_ifs;
	int				ret = FAIL;

	zbx_vector_dbu_snmp_if_create(&snmp_ifs);
	zbx_vector_dbu_snmp_if_create(&snmp_new_ifs);
	zbx_vector_dbu_snmp_if_create(&snmp_def_ifs);
	zbx_vector_dbu_interface_create(&new_ifs);

	DBpatch_load_data(&snmp_ifs, &new_ifs, &snmp_new_ifs);

	while (1)
	{
		if (0 < snmp_ifs.values_num && SUCCEED != DBpatch_snmp_if_save(&snmp_ifs))
			break;

		if (0 < new_ifs.values_num && SUCCEED != DBpatch_interface_create(&new_ifs))
			break;

		if (0 < snmp_new_ifs.values_num && SUCCEED != DBpatch_snmp_if_save(&snmp_new_ifs))
			break;

		DBpatch_load_empty_if(&snmp_def_ifs);

		if (0 < snmp_def_ifs.values_num && SUCCEED != DBpatch_snmp_if_save(&snmp_def_ifs))
			break;

		if (0 < snmp_new_ifs.values_num && SUCCEED != DBpatch_items_update(&snmp_new_ifs))
			break;

		if (SUCCEED != DBpatch_items_type_update())
			break;

		ret = SUCCEED;
		break;
	}

	zbx_vector_dbu_interface_clear_ext(&new_ifs, db_interface_free);
	zbx_vector_dbu_interface_destroy(&new_ifs);
	zbx_vector_dbu_snmp_if_clear_ext(&snmp_ifs, db_snmpinterface_free);
	zbx_vector_dbu_snmp_if_destroy(&snmp_ifs);
	zbx_vector_dbu_snmp_if_clear_ext(&snmp_new_ifs, db_snmpinterface_free);
	zbx_vector_dbu_snmp_if_destroy(&snmp_new_ifs);
	zbx_vector_dbu_snmp_if_clear_ext(&snmp_def_ifs, db_snmpinterface_free);
	zbx_vector_dbu_snmp_if_destroy(&snmp_def_ifs);

	return ret;
}

static int	db_if_cmp(const dbu_interface_t *if1, const dbu_interface_t *if2)
{
#define ZBX_RETURN_IF_NOT_EQUAL_STR(s1, s2)	\
	if (0 != (ret = strcmp(s1, s2)))	\
		return ret;

	int	ret;

	ZBX_RETURN_IF_NOT_EQUAL(if1->hostid, if2->hostid);
	ZBX_RETURN_IF_NOT_EQUAL(if1->type, if2->type);
	ZBX_RETURN_IF_NOT_EQUAL(if1->main, if2->main);
	ZBX_RETURN_IF_NOT_EQUAL(if1->useip, if2->useip);
	ZBX_RETURN_IF_NOT_EQUAL_STR(if1->ip, if2->ip);
	ZBX_RETURN_IF_NOT_EQUAL_STR(if1->dns, if2->dns);
	ZBX_RETURN_IF_NOT_EQUAL_STR(if1->port, if2->port);

	return 0;

#undef ZBX_RETURN_IF_NOT_EQUAL_STR
}

static zbx_uint64_t	db_if_find(const dbu_interface_t *interface, dbu_snmp_if_t *snmp,
		zbx_vector_dbu_interface_t *interfaces, zbx_vector_dbu_snmp_if_t *snmp_ifs)
{
	int	i;

	for (i = interfaces->values_num - 1; i >= 0 &&
			interface->hostid == interfaces->values[i].hostid; i--)
	{
		if (0 != db_if_cmp(interface, &interfaces->values[i]))
			continue;

		if (0 != db_snmp_if_cmp(snmp, &snmp_ifs->values[i]))
			continue;

		return interfaces->values[i].interfaceid;
	}

	return 0;
}

static void	db_if_link(zbx_uint64_t if_slave, zbx_uint64_t if_master, zbx_vector_uint64_pair_t *if_links)
{
	zbx_uint64_pair_t	pair = {if_slave, if_master};

	zbx_vector_uint64_pair_append(if_links, pair);
}

/******************************************************************************
 *                                                                            *
 * Function: DBpatch_if_load_data                                             *
 *                                                                            *
 * Purpose: loading all unlinked interfaces, snmp data and hostid of host     *
 *          prototype for discovered hosts                                    *
 *                                                                            *
 * Parameters: new_ifs      - [OUT] new interfaces to be created on master    *
 *                                  hosts                                     *
 *             snmp_new_ifs - [OUT] snmp data associated with new interfaces  *
 *             if_links     - [OUT] set of pairs for discovered host          *
 *                                  interfaceid and parent interfaceid of     *
 *                                  parent host                               *
 *                                                                            *
 * Comments: When host is created by lld the parent host interfaces are       *
 *           copied over to the discovered hosts. Previous patch could have   *
 *           created new SNMP interfaces on discovered hosts, which must be   *
 *           linked to the corresponding interfaces (created if necessary) to *
 *           the parent host.                                                 *
 *                                                                            *
 ******************************************************************************/
static void	DBpatch_if_load_data(zbx_vector_dbu_interface_t *new_ifs, zbx_vector_dbu_snmp_if_t *snmp_new_ifs,
		zbx_vector_uint64_pair_t *if_links)
{
	DB_RESULT	result;
	DB_ROW		row;

	result = DBselect(
			"select hreal.hostid,"
				"i.interfaceid,"
				"i.main,"
				"i.type,"
				"i.useip,"
				"i.ip,"
				"i.dns,"
				"i.port,"
				"s.version,"
				"s.bulk,"
				"s.community,"
				"s.securityname,"
				"s.securitylevel,"
				"s.authpassphrase,"
				"s.privpassphrase,"
				"s.authprotocol,"
				"s.privprotocol,"
				"s.contextname"
			" from interface i"
			" left join interface_discovery d on i.interfaceid=d.interfaceid"
			" join interface_snmp s on i.interfaceid=s.interfaceid"
			" join hosts hdisc on i.hostid=hdisc.hostid"
			" join host_discovery hd on hdisc.hostid=hd.hostid"
			" join hosts hproto on hd.parent_hostid=hproto.hostid"
			" join host_discovery hdd on hd.parent_hostid=hdd.hostid"
			" join items drule on drule.itemid=hdd.parent_itemid"
			" join hosts hreal on drule.hostid=hreal.hostid"
			" where"
				" i.type=2 and"
				" hdisc.flags=4 and"
				" drule.flags=1 and"
				" hproto.flags=2 and"
				" hreal.status in (1,0) and"
				" d.interfaceid is null"
			" order by drule.hostid asc, i.interfaceid asc");

	while (NULL != (row = DBfetch(result)))
	{
		dbu_interface_t		interface;
		dbu_snmp_if_t		snmp;
		zbx_uint64_t		if_parentid;

		ZBX_DBROW2UINT64(interface.hostid, row[0]);
		ZBX_DBROW2UINT64(interface.interfaceid , row[1]);
		ZBX_STR2UCHAR(interface.main, row[2]);
		ZBX_STR2UCHAR(interface.type, row[3]);
		ZBX_STR2UCHAR(interface.useip, row[4]);
		interface.ip = zbx_strdup(NULL, row[5]);
		interface.dns = zbx_strdup(NULL, row[6]);
		interface.port = zbx_strdup(NULL, row[7]);

		ZBX_STR2UCHAR(snmp.version, row[8]);
		ZBX_STR2UCHAR(snmp.bulk, row[9]);
		snmp.community = zbx_strdup(NULL, row[10]);
		snmp.securityname = zbx_strdup(NULL, row[11]);
		ZBX_STR2UCHAR(snmp.securitylevel, row[12]);
		snmp.authpassphrase = zbx_strdup(NULL, row[13]);
		snmp.privpassphrase = zbx_strdup(NULL, row[14]);
		ZBX_STR2UCHAR(snmp.authprotocol, row[15]);
		ZBX_STR2UCHAR(snmp.privprotocol, row[16]);
		snmp.contextname = zbx_strdup(NULL, row[17]);
		snmp.item_port = NULL;
		snmp.skip = 0;
		snmp.item_interfaceid = 0;

		if (0 < new_ifs->values_num &&
				0 != (if_parentid = db_if_find(&interface, &snmp, new_ifs, snmp_new_ifs)))
		{
			db_if_link(interface.interfaceid, if_parentid, if_links);
			db_snmpinterface_free(snmp);
			db_interface_free(interface);
			continue;
		}

		if_parentid = DBget_maxid("interface");
		db_if_link(interface.interfaceid, if_parentid, if_links);
		interface.interfaceid = if_parentid;
		snmp.interfaceid = if_parentid;
		zbx_vector_dbu_interface_append(new_ifs, interface);
		zbx_vector_dbu_snmp_if_append(snmp_new_ifs, snmp);
	}
	DBfree_result(result);
}

static int	DBpatch_interface_discovery_save(zbx_vector_uint64_pair_t *if_links)
{
	zbx_db_insert_t	db_insert_if_links;
	int		i, ret;

	zbx_db_insert_prepare(&db_insert_if_links, "interface_discovery", "interfaceid", "parent_interfaceid", NULL);

	for (i = 0; i < if_links->values_num; i++)
	{
		zbx_uint64_pair_t	*l = &if_links->values[i];

		zbx_db_insert_add_values(&db_insert_if_links, l->first, l->second);
	}

	ret = zbx_db_insert_execute(&db_insert_if_links);
	zbx_db_insert_clean(&db_insert_if_links);

	return ret;
}

/******************************************************************************
 *                                                                            *
 * Function: DBpatch_4050047                                                  *
 *                                                                            *
 * Purpose: recovery links between the interfaceid of discovered host and     *
 *          parent interfaceid from parent host                               *
 *                                                                            *
 * Return value: SUCCEED - the operation has completed successfully           *
 *               FAIL    - the operation has failed                           *
 *                                                                            *
 ******************************************************************************/
static int	DBpatch_4050047(void)
{
	zbx_vector_dbu_interface_t	new_ifs;
	zbx_vector_dbu_snmp_if_t	snmp_new_ifs;
	zbx_vector_uint64_pair_t	if_links;
	int				ret = FAIL;

	zbx_vector_dbu_snmp_if_create(&snmp_new_ifs);
	zbx_vector_dbu_interface_create(&new_ifs);
	zbx_vector_uint64_pair_create(&if_links);

	DBpatch_if_load_data(&new_ifs, &snmp_new_ifs, &if_links);

	while (1)
	{
		if (0 < new_ifs.values_num && SUCCEED != DBpatch_interface_create(&new_ifs))
			break;

		if (0 < snmp_new_ifs.values_num && SUCCEED != DBpatch_snmp_if_save(&snmp_new_ifs))
			break;

		if (0 < if_links.values_num && SUCCEED != DBpatch_interface_discovery_save(&if_links))
			break;

		ret = SUCCEED;
		break;
	}

	zbx_vector_uint64_pair_destroy(&if_links);
	zbx_vector_dbu_interface_clear_ext(&new_ifs, db_interface_free);
	zbx_vector_dbu_interface_destroy(&new_ifs);
	zbx_vector_dbu_snmp_if_clear_ext(&snmp_new_ifs, db_snmpinterface_free);
	zbx_vector_dbu_snmp_if_destroy(&snmp_new_ifs);

	return ret;
}

static int	DBpatch_4050048(void)
{
	return DBdrop_field("interface", "bulk");
}

static int	DBpatch_4050049(void)
{
	return DBdrop_field("items", "snmp_community");
}

static int	DBpatch_4050050(void)
{
	return DBdrop_field("items", "snmpv3_securityname");
}

static int	DBpatch_4050051(void)
{
	return DBdrop_field("items", "snmpv3_securitylevel");
}

static int	DBpatch_4050052(void)
{
	return DBdrop_field("items", "snmpv3_authpassphrase");
}

static int	DBpatch_4050053(void)
{
	return DBdrop_field("items", "snmpv3_privpassphrase");
}

static int	DBpatch_4050054(void)
{
	return DBdrop_field("items", "snmpv3_authprotocol");
}

static int	DBpatch_4050055(void)
{
	return DBdrop_field("items", "snmpv3_privprotocol");
}

static int	DBpatch_4050056(void)
{
	return DBdrop_field("items", "snmpv3_contextname");
}

static int	DBpatch_4050057(void)
{
	return DBdrop_field("items", "port");
}

static int	DBpatch_4050058(void)
{
	const ZBX_FIELD	field = {"type", "0", NULL, NULL, 0, ZBX_TYPE_INT, ZBX_NOTNULL, 0};

	return DBadd_field("globalmacro", &field);
}

static int	DBpatch_4050059(void)
{
	const ZBX_FIELD	field = {"type", "0", NULL, NULL, 0, ZBX_TYPE_INT, ZBX_NOTNULL, 0};

	return DBadd_field("hostmacro", &field);
}

static int	DBpatch_4050060(void)
{
	const ZBX_FIELD	field = {"compression_status", "0", NULL, NULL, 0, ZBX_TYPE_INT, ZBX_NOTNULL, 0};

	return DBadd_field("config", &field);
}

static int	DBpatch_4050061(void)
{
	const ZBX_FIELD	field = {"compression_availability", "0", NULL, NULL, 0, ZBX_TYPE_INT, ZBX_NOTNULL, 0};

	return DBadd_field("config", &field);
}

static int	DBpatch_4050062(void)
{
	const ZBX_FIELD	field = {"compress_older", "7d", NULL, NULL, 32, ZBX_TYPE_CHAR, ZBX_NOTNULL, 0};

	return DBadd_field("config", &field);
}

static int	DBpatch_4050063(void)
{
	DB_ROW		row;
	DB_RESULT	result;
	zbx_uint64_t	profileid, userid, idx2;
	int		ret = SUCCEED, value_int, i;
	const char	*profile = "web.problem.filter.severities";

	if (0 == (program_type & ZBX_PROGRAM_TYPE_SERVER))
		return SUCCEED;

	result = DBselect(
			"select profileid,userid,value_int"
			" from profiles"
			" where idx='web.problem.filter.severity'");

	while (NULL != (row = DBfetch(result)))
	{
		ZBX_DBROW2UINT64(profileid, row[0]);

		if (0 == (value_int = atoi(row[2])))
		{
			if (ZBX_DB_OK > DBexecute("delete from profiles where profileid=" ZBX_FS_UI64, profileid))
			{
				ret = FAIL;
				break;
			}

			continue;
		}

		if (ZBX_DB_OK > DBexecute("update profiles set idx='%s'"
				" where profileid=" ZBX_FS_UI64, profile, profileid))
		{
			ret = FAIL;
			break;
		}

		ZBX_DBROW2UINT64(userid, row[1]);
		idx2 = 0;

		for (i = value_int + 1; i < 6; i++)
		{
			if (ZBX_DB_OK > DBexecute("insert into profiles (profileid,userid,idx,idx2,value_id,value_int,"
					"type) values (" ZBX_FS_UI64 "," ZBX_FS_UI64 ",'%s'," ZBX_FS_UI64 ",0,%d,2)",
					DBget_maxid("profiles"), userid, profile, ++idx2, i))
			{
				ret = FAIL;
				break;
			}
		}
	}
	DBfree_result(result);

	return ret;
}

static int	DBpatch_4050064(void)
{
	if (ZBX_DB_OK > DBexecute("update profiles set value_int=1 where idx='web.layout.mode' and value_int=2"))
		return FAIL;

	return SUCCEED;
}

static int	DBpatch_4050065(void)
{
	const ZBX_FIELD	field = {"value", "0.0000", NULL, NULL, 0, ZBX_TYPE_FLOAT, ZBX_NOTNULL, 0};

	if (0 != (program_type & ZBX_PROGRAM_TYPE_SERVER))
		return SUCCEED;

	return DBmodify_field_type("history", &field, &field);
}

static int	DBpatch_4050066(void)
{
	const ZBX_FIELD	field = {"value_min", "0.0000", NULL, NULL, 0, ZBX_TYPE_FLOAT, ZBX_NOTNULL, 0};

	if (0 != (program_type & ZBX_PROGRAM_TYPE_SERVER))
		return SUCCEED;

	return DBmodify_field_type("trends", &field, &field);
}

static int	DBpatch_4050067(void)
{
	const ZBX_FIELD	field = {"value_avg", "0.0000", NULL, NULL, 0, ZBX_TYPE_FLOAT, ZBX_NOTNULL, 0};

	if (0 != (program_type & ZBX_PROGRAM_TYPE_SERVER))
		return SUCCEED;

	return DBmodify_field_type("trends", &field, &field);
}

static int	DBpatch_4050068(void)
{
	const ZBX_FIELD	field = {"value_max", "0.0000", NULL, NULL, 0, ZBX_TYPE_FLOAT, ZBX_NOTNULL, 0};

	if (0 != (program_type & ZBX_PROGRAM_TYPE_SERVER))
		return SUCCEED;

	return DBmodify_field_type("trends", &field, &field);
}

static int	DBpatch_4050069(void)
{
	const ZBX_FIELD	field = {"yaxismin", "0", NULL, NULL, 0, ZBX_TYPE_FLOAT, ZBX_NOTNULL, 0};

	return DBmodify_field_type("graphs", &field, &field);
}

static int	DBpatch_4050070(void)
{
	const ZBX_FIELD	field = {"yaxismax", "100", NULL, NULL, 0, ZBX_TYPE_FLOAT, ZBX_NOTNULL, 0};

	return DBmodify_field_type("graphs", &field, &field);
}

static int	DBpatch_4050071(void)
{
	const ZBX_FIELD	field = {"percent_left", "0", NULL, NULL, 0, ZBX_TYPE_FLOAT, ZBX_NOTNULL, 0};

	return DBmodify_field_type("graphs", &field, &field);
}

static int	DBpatch_4050072(void)
{
	const ZBX_FIELD	field = {"percent_right", "0", NULL, NULL, 0, ZBX_TYPE_FLOAT, ZBX_NOTNULL, 0};

	return DBmodify_field_type("graphs", &field, &field);
}

static int	DBpatch_4050073(void)
{
	const ZBX_FIELD	field = {"goodsla", "99.9", NULL, NULL, 0, ZBX_TYPE_FLOAT, ZBX_NOTNULL, 0};

	return DBmodify_field_type("services", &field, &field);
}

static int	DBpatch_4050074(void)
{
<<<<<<< HEAD
	const ZBX_FIELD	old_field = {"script", "", NULL, NULL, 0, ZBX_TYPE_SHORTTEXT, ZBX_NOTNULL, 0};
	const ZBX_FIELD	field = {"script", "", NULL, NULL, 0, ZBX_TYPE_TEXT, ZBX_NOTNULL, 0};

	return DBmodify_field_type("media_type", &field, &old_field);
=======
	int		i;
	const char	*values[] = {
			"web.latest.groupid", "web.latest.hostid", "web.latest.graphid", "web..groupid",
			"web..hostid", "web.view.groupid", "web.view.hostid", "web.view.graphid",
			"web.config.groupid", "web.config.hostid", "web.templates.php.groupid", "web.cm.groupid",
			"web.httpmon.php.sort", "web.httpmon.php.sortorder", "web.avail_report.0.hostid",
			"web.avail_report.0.groupid", "web.graphs.filter.to", "web.graphs.filter.from", "web.graphs.filter.active"
		};

	if (0 == (program_type & ZBX_PROGRAM_TYPE_SERVER))
		return SUCCEED;

	for (i = 0; i < (int)ARRSIZE(values); i++)
	{
		if (ZBX_DB_OK > DBexecute("delete from profiles where idx='%s'", values[i]))
			return FAIL;
	}

	return SUCCEED;
>>>>>>> 14dba932
}

static int	DBpatch_4050075(void)
{
<<<<<<< HEAD
	const ZBX_FIELD	old_field = {"oldvalue", "", NULL, NULL, 0, ZBX_TYPE_SHORTTEXT, ZBX_NOTNULL, 0};
	const ZBX_FIELD	field = {"oldvalue", "", NULL, NULL, 0, ZBX_TYPE_TEXT, ZBX_NOTNULL, 0};

	return DBmodify_field_type("auditlog_details", &field, &old_field);
=======
	return DBdrop_field("config", "dropdown_first_entry");
>>>>>>> 14dba932
}

static int	DBpatch_4050076(void)
{
<<<<<<< HEAD
	const ZBX_FIELD	old_field = {"newvalue", "", NULL, NULL, 0, ZBX_TYPE_SHORTTEXT, ZBX_NOTNULL, 0};
	const ZBX_FIELD	field = {"newvalue", "", NULL, NULL, 0, ZBX_TYPE_TEXT, ZBX_NOTNULL, 0};

	return DBmodify_field_type("auditlog_details", &field, &old_field);
=======
	return DBdrop_field("config", "dropdown_first_remember");
}

static int	DBpatch_4050077(void)
{
	const ZBX_FIELD	field = {"message", "", NULL, NULL, 2048, ZBX_TYPE_CHAR, ZBX_NOTNULL, 0};

	return DBmodify_field_type("acknowledges", &field, NULL);
}

static int	DBpatch_4050078(void)
{
	const ZBX_FIELD	field = {"write_clock", "0", NULL, NULL, 0, ZBX_TYPE_INT, ZBX_NOTNULL, 0};

	return DBadd_field("proxy_history", &field);
>>>>>>> 14dba932
}

#endif

DBPATCH_START(4050)

/* version, duplicates flag, mandatory flag */

DBPATCH_ADD(4050001, 0, 1)
DBPATCH_ADD(4050002, 0, 1)
DBPATCH_ADD(4050003, 0, 1)
DBPATCH_ADD(4050004, 0, 1)
DBPATCH_ADD(4050005, 0, 1)
DBPATCH_ADD(4050006, 0, 1)
DBPATCH_ADD(4050007, 0, 1)
DBPATCH_ADD(4050011, 0, 1)
DBPATCH_ADD(4050012, 0, 1)
DBPATCH_ADD(4050014, 0, 1)
DBPATCH_ADD(4050015, 0, 1)
DBPATCH_ADD(4050016, 0, 1)
DBPATCH_ADD(4050017, 0, 1)
DBPATCH_ADD(4050018, 0, 1)
DBPATCH_ADD(4050019, 0, 1)
DBPATCH_ADD(4050020, 0, 1)
DBPATCH_ADD(4050021, 0, 1)
DBPATCH_ADD(4050022, 0, 1)
DBPATCH_ADD(4050023, 0, 1)
DBPATCH_ADD(4050024, 0, 1)
DBPATCH_ADD(4050025, 0, 1)
DBPATCH_ADD(4050026, 0, 1)
DBPATCH_ADD(4050027, 0, 1)
DBPATCH_ADD(4050028, 0, 1)
DBPATCH_ADD(4050030, 0, 1)
DBPATCH_ADD(4050031, 0, 1)
DBPATCH_ADD(4050032, 0, 1)
DBPATCH_ADD(4050033, 0, 1)
DBPATCH_ADD(4050034, 0, 1)
DBPATCH_ADD(4050035, 0, 1)
DBPATCH_ADD(4050036, 0, 1)
DBPATCH_ADD(4050037, 0, 1)
DBPATCH_ADD(4050038, 0, 1)
DBPATCH_ADD(4050039, 0, 1)
DBPATCH_ADD(4050040, 0, 1)
DBPATCH_ADD(4050041, 0, 1)
DBPATCH_ADD(4050042, 0, 1)
DBPATCH_ADD(4050043, 0, 0)
DBPATCH_ADD(4050044, 0, 1)
DBPATCH_ADD(4050045, 0, 1)
DBPATCH_ADD(4050046, 0, 1)
DBPATCH_ADD(4050047, 0, 1)
DBPATCH_ADD(4050048, 0, 1)
DBPATCH_ADD(4050049, 0, 1)
DBPATCH_ADD(4050050, 0, 1)
DBPATCH_ADD(4050051, 0, 1)
DBPATCH_ADD(4050052, 0, 1)
DBPATCH_ADD(4050053, 0, 1)
DBPATCH_ADD(4050054, 0, 1)
DBPATCH_ADD(4050055, 0, 1)
DBPATCH_ADD(4050056, 0, 1)
DBPATCH_ADD(4050057, 0, 1)
DBPATCH_ADD(4050058, 0, 1)
DBPATCH_ADD(4050059, 0, 1)
DBPATCH_ADD(4050060, 0, 1)
DBPATCH_ADD(4050061, 0, 1)
DBPATCH_ADD(4050062, 0, 1)
DBPATCH_ADD(4050063, 0, 1)
DBPATCH_ADD(4050064, 0, 1)
DBPATCH_ADD(4050065, 0, 1)
DBPATCH_ADD(4050066, 0, 1)
DBPATCH_ADD(4050067, 0, 1)
DBPATCH_ADD(4050068, 0, 1)
DBPATCH_ADD(4050069, 0, 1)
DBPATCH_ADD(4050070, 0, 1)
DBPATCH_ADD(4050071, 0, 1)
DBPATCH_ADD(4050072, 0, 1)
DBPATCH_ADD(4050073, 0, 1)
DBPATCH_ADD(4050074, 0, 1)
DBPATCH_ADD(4050075, 0, 1)
DBPATCH_ADD(4050076, 0, 1)
<<<<<<< HEAD
=======
DBPATCH_ADD(4050077, 0, 1)
DBPATCH_ADD(4050078, 0, 1)
>>>>>>> 14dba932

DBPATCH_END()<|MERGE_RESOLUTION|>--- conflicted
+++ resolved
@@ -1657,12 +1657,6 @@
 
 static int	DBpatch_4050074(void)
 {
-<<<<<<< HEAD
-	const ZBX_FIELD	old_field = {"script", "", NULL, NULL, 0, ZBX_TYPE_SHORTTEXT, ZBX_NOTNULL, 0};
-	const ZBX_FIELD	field = {"script", "", NULL, NULL, 0, ZBX_TYPE_TEXT, ZBX_NOTNULL, 0};
-
-	return DBmodify_field_type("media_type", &field, &old_field);
-=======
 	int		i;
 	const char	*values[] = {
 			"web.latest.groupid", "web.latest.hostid", "web.latest.graphid", "web..groupid",
@@ -1682,45 +1676,54 @@
 	}
 
 	return SUCCEED;
->>>>>>> 14dba932
 }
 
 static int	DBpatch_4050075(void)
 {
-<<<<<<< HEAD
+	return DBdrop_field("config", "dropdown_first_entry");
+}
+
+static int	DBpatch_4050076(void)
+{
+	return DBdrop_field("config", "dropdown_first_remember");
+}
+
+static int	DBpatch_4050077(void)
+{
+	const ZBX_FIELD	field = {"message", "", NULL, NULL, 2048, ZBX_TYPE_CHAR, ZBX_NOTNULL, 0};
+
+	return DBmodify_field_type("acknowledges", &field, NULL);
+}
+
+static int	DBpatch_4050078(void)
+{
+	const ZBX_FIELD	field = {"write_clock", "0", NULL, NULL, 0, ZBX_TYPE_INT, ZBX_NOTNULL, 0};
+
+	return DBadd_field("proxy_history", &field);
+}
+
+static int	DBpatch_4050079(void)
+{
+	const ZBX_FIELD	old_field = {"script", "", NULL, NULL, 0, ZBX_TYPE_SHORTTEXT, ZBX_NOTNULL, 0};
+	const ZBX_FIELD	field = {"script", "", NULL, NULL, 0, ZBX_TYPE_TEXT, ZBX_NOTNULL, 0};
+
+	return DBmodify_field_type("media_type", &field, &old_field);
+}
+
+static int	DBpatch_4050080(void)
+{
 	const ZBX_FIELD	old_field = {"oldvalue", "", NULL, NULL, 0, ZBX_TYPE_SHORTTEXT, ZBX_NOTNULL, 0};
 	const ZBX_FIELD	field = {"oldvalue", "", NULL, NULL, 0, ZBX_TYPE_TEXT, ZBX_NOTNULL, 0};
 
 	return DBmodify_field_type("auditlog_details", &field, &old_field);
-=======
-	return DBdrop_field("config", "dropdown_first_entry");
->>>>>>> 14dba932
-}
-
-static int	DBpatch_4050076(void)
-{
-<<<<<<< HEAD
+}
+
+static int	DBpatch_4050081(void)
+{
 	const ZBX_FIELD	old_field = {"newvalue", "", NULL, NULL, 0, ZBX_TYPE_SHORTTEXT, ZBX_NOTNULL, 0};
 	const ZBX_FIELD	field = {"newvalue", "", NULL, NULL, 0, ZBX_TYPE_TEXT, ZBX_NOTNULL, 0};
 
 	return DBmodify_field_type("auditlog_details", &field, &old_field);
-=======
-	return DBdrop_field("config", "dropdown_first_remember");
-}
-
-static int	DBpatch_4050077(void)
-{
-	const ZBX_FIELD	field = {"message", "", NULL, NULL, 2048, ZBX_TYPE_CHAR, ZBX_NOTNULL, 0};
-
-	return DBmodify_field_type("acknowledges", &field, NULL);
-}
-
-static int	DBpatch_4050078(void)
-{
-	const ZBX_FIELD	field = {"write_clock", "0", NULL, NULL, 0, ZBX_TYPE_INT, ZBX_NOTNULL, 0};
-
-	return DBadd_field("proxy_history", &field);
->>>>>>> 14dba932
 }
 
 #endif
@@ -1800,10 +1803,10 @@
 DBPATCH_ADD(4050074, 0, 1)
 DBPATCH_ADD(4050075, 0, 1)
 DBPATCH_ADD(4050076, 0, 1)
-<<<<<<< HEAD
-=======
 DBPATCH_ADD(4050077, 0, 1)
 DBPATCH_ADD(4050078, 0, 1)
->>>>>>> 14dba932
+DBPATCH_ADD(4050079, 0, 1)
+DBPATCH_ADD(4050080, 0, 1)
+DBPATCH_ADD(4050081, 0, 1)
 
 DBPATCH_END()