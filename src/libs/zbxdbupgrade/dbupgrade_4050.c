/*
** Zabbix
** Copyright (C) 2001-2020 Zabbix SIA
**
** This program is free software; you can redistribute it and/or modify
** it under the terms of the GNU General Public License as published by
** the Free Software Foundation; either version 2 of the License, or
** (at your option) any later version.
**
** This program is distributed in the hope that it will be useful,
** but WITHOUT ANY WARRANTY; without even the implied warranty of
** MERCHANTABILITY or FITNESS FOR A PARTICULAR PURPOSE. See the
** GNU General Public License for more details.
**
** You should have received a copy of the GNU General Public License
** along with this program; if not, write to the Free Software
** Foundation, Inc., 51 Franklin Street, Fifth Floor, Boston, MA  02110-1301, USA.
**/

#include "common.h"
#include "db.h"
#include "dbupgrade.h"
#include "log.h"

/*
 * 5.0 development database patches
 */

#ifndef HAVE_SQLITE3

extern unsigned char	program_type;

static int	DBpatch_4050001(void)
{
	return DBdrop_foreign_key("items", 1);
}

static int	DBpatch_4050002(void)
{
	return DBdrop_index("items", "items_1");
}

static int	DBpatch_4050003(void)
{
	const ZBX_FIELD	field = {"key_", "", NULL, NULL, 2048, ZBX_TYPE_CHAR, ZBX_NOTNULL, 0};

	return DBmodify_field_type("items", &field, NULL);
}

static int	DBpatch_4050004(void)
{
#ifdef HAVE_MYSQL
	return DBcreate_index("items", "items_1", "hostid,key_(1021)", 0);
#else
	return DBcreate_index("items", "items_1", "hostid,key_", 0);
#endif
}

static int	DBpatch_4050005(void)
{
	const ZBX_FIELD	field = {"hostid", NULL, "hosts", "hostid", 0, 0, 0, ZBX_FK_CASCADE_DELETE};

	return DBadd_foreign_key("items", 1, &field);
}

static int	DBpatch_4050006(void)
{
	const ZBX_FIELD	field = {"key_", "", NULL, NULL, 2048, ZBX_TYPE_CHAR, ZBX_NOTNULL, 0};

	return DBmodify_field_type("item_discovery", &field, NULL);
}

static int	DBpatch_4050007(void)
{
	const ZBX_FIELD	field = {"key_", "", NULL, NULL, 2048, ZBX_TYPE_CHAR, ZBX_NOTNULL, 0};

	return DBmodify_field_type("dchecks", &field, NULL);
}

static int	DBpatch_4050011(void)
{
#if defined(HAVE_IBM_DB2) || defined(HAVE_POSTGRESQL)
	const char *cast_value_str = "bigint";
#elif defined(HAVE_MYSQL)
	const char *cast_value_str = "unsigned";
#elif defined(HAVE_ORACLE)
	const char *cast_value_str = "number(20)";
#endif

	if (ZBX_DB_OK > DBexecute(
			"update profiles"
			" set value_id=CAST(value_str as %s),"
				" value_str='',"
				" type=1"	/* PROFILE_TYPE_ID */
			" where type=3"	/* PROFILE_TYPE_STR */
				" and (idx='web.latest.filter.groupids' or idx='web.latest.filter.hostids')", cast_value_str))
	{
		return FAIL;
	}

	return SUCCEED;
}

static int	DBpatch_4050012(void)
{
	const ZBX_FIELD	field = {"passwd", "", NULL, NULL, 60, ZBX_TYPE_CHAR, ZBX_NOTNULL, 0};

	return DBmodify_field_type("users", &field, NULL);
}

static int	DBpatch_4050014(void)
{
	DB_ROW		row;
	DB_RESULT	result;
	int		ret = SUCCEED;
	char		*sql = NULL, *name = NULL, *name_esc;
	size_t		sql_alloc = 0, sql_offset = 0;

	if (0 == (program_type & ZBX_PROGRAM_TYPE_SERVER))
		return SUCCEED;

	DBbegin_multiple_update(&sql, &sql_alloc, &sql_offset);

	result = DBselect(
			"select wf.widget_fieldid,wf.name"
			" from widget_field wf,widget w"
			" where wf.widgetid=w.widgetid"
				" and w.type='navtree'"
				" and wf.name like 'map.%%' or wf.name like 'mapid.%%'"
			);

	while (NULL != (row = DBfetch(result)))
	{
		if (0 == strncmp(row[1], "map.", 4))
		{
			name = zbx_dsprintf(name, "navtree.%s", row[1] + 4);
		}
		else
		{
			name = zbx_dsprintf(name, "navtree.sys%s", row[1]);
		}

		name_esc = DBdyn_escape_string_len(name, 255);

		zbx_snprintf_alloc(&sql, &sql_alloc, &sql_offset,
			"update widget_field set name='%s' where widget_fieldid=%s;\n", name_esc, row[0]);

		zbx_free(name_esc);

		if (SUCCEED != (ret = DBexecute_overflowed_sql(&sql, &sql_alloc, &sql_offset)))
			goto out;
	}

	DBend_multiple_update(&sql, &sql_alloc, &sql_offset);

	if (16 < sql_offset && ZBX_DB_OK > DBexecute("%s", sql))
		ret = FAIL;
out:
	DBfree_result(result);
	zbx_free(sql);
	zbx_free(name);

	return ret;
}

static int	DBpatch_4050015(void)
{
	DB_RESULT		result;
	DB_ROW			row;
	zbx_uint64_t		time_period_id, every;
	int			invalidate = 0;
	const ZBX_TABLE		*timeperiods;
	const ZBX_FIELD		*field;

	if (NULL != (timeperiods = DBget_table("timeperiods")) &&
			NULL != (field = DBget_field(timeperiods, "every")))
	{
		ZBX_STR2UINT64(every, field->default_value);
	}
	else
	{
		THIS_SHOULD_NEVER_HAPPEN;
		return FAIL;
	}

	result = DBselect("select timeperiodid from timeperiods where every=0");

	while (NULL != (row = DBfetch(result)))
	{
		ZBX_STR2UINT64(time_period_id, row[0]);

		zabbix_log(LOG_LEVEL_WARNING, "Invalid maintenance time period found: "ZBX_FS_UI64
				", changing \"every\" to "ZBX_FS_UI64, time_period_id, every);
		invalidate = 1;
	}

	DBfree_result(result);

	if (0 != invalidate &&
			ZBX_DB_OK > DBexecute("update timeperiods set every=1 where timeperiodid!=0 and every=0"))
		return FAIL;

	return SUCCEED;
}

static int	DBpatch_4050016(void)
{
	const ZBX_TABLE	table =
			{"media_type_message", "mediatype_messageid", 0,
				{
					{"mediatype_messageid", NULL, NULL, NULL, 0, ZBX_TYPE_ID, ZBX_NOTNULL, 0},
					{"mediatypeid", NULL, NULL, NULL, 0, ZBX_TYPE_ID, ZBX_NOTNULL, 0},
					{"eventsource", NULL, NULL, NULL, 0, ZBX_TYPE_INT, ZBX_NOTNULL, 0},
					{"recovery", NULL, NULL, NULL, 0, ZBX_TYPE_INT, ZBX_NOTNULL, 0},
					{"subject", "", NULL, NULL, 255, ZBX_TYPE_CHAR, ZBX_NOTNULL, 0},
					{"message", "", NULL, NULL, 0, ZBX_TYPE_SHORTTEXT, ZBX_NOTNULL, 0},
					{0}
				},
				NULL
			};

	return DBcreate_table(&table);
}

static int	DBpatch_4050017(void)
{
	const ZBX_FIELD	field = {"mediatypeid", NULL, "media_type", "mediatypeid", 0, 0, 0, ZBX_FK_CASCADE_DELETE};

	return DBadd_foreign_key("media_type_message", 1, &field);
}

static int	DBpatch_4050018(void)
{
	return DBcreate_index("media_type_message", "media_type_message_1", "mediatypeid,eventsource,recovery", 1);
}

static int	DBpatch_4050019(void)
{
	const ZBX_FIELD	field = {"default_msg", "1", NULL, NULL, 0, ZBX_TYPE_INT, ZBX_NOTNULL, 0};

	return DBset_default("opmessage", &field);
}

static int	DBpatch_4050020(void)
{
	DB_ROW		row;
	DB_RESULT	result;
	zbx_uint64_t	operationid;
	int		ret = SUCCEED, res, col;
	char		*subject, *message;

	if (0 == (program_type & ZBX_PROGRAM_TYPE_SERVER))
		return SUCCEED;

	result = DBselect(
			"select m.operationid,o.recovery,a.def_shortdata,a.def_longdata,a.r_shortdata,a.r_longdata,"
			"a.ack_shortdata,a.ack_longdata from opmessage m"
			" join operations o on m.operationid=o.operationid"
			" left join actions a on o.actionid=a.actionid"
			" where m.default_msg='1' and o.recovery in (0,1,2)");

	while (NULL != (row = DBfetch(result)))
	{
		col = 2 + (atoi(row[1]) * 2);
		subject = DBdyn_escape_string(row[col]);
		message = DBdyn_escape_string(row[col + 1]);
		ZBX_DBROW2UINT64(operationid, row[0]);

		res = DBexecute("update opmessage set subject='%s',message='%s',default_msg='0'"
				" where operationid=" ZBX_FS_UI64, subject, message, operationid);

		zbx_free(subject);
		zbx_free(message);

		if (ZBX_DB_OK > res)
		{
			ret = FAIL;
			break;
		}
	}
	DBfree_result(result);

	return ret;
}

static int	DBpatch_4050021(void)
{
	char	*messages[3][3][4] =
			{
				{
					{
						"Problem started at {EVENT.TIME} on {EVENT.DATE}\n"
						"Problem name: {EVENT.NAME}\n"
						"Host: {HOST.NAME}\n"
						"Severity: {EVENT.SEVERITY}\n"
						"Operational data: {EVENT.OPDATA}\n"
						"Original problem ID: {EVENT.ID}\n"
						"{TRIGGER.URL}"
						,
						"<b>Problem started</b> at {EVENT.TIME} on {EVENT.DATE}<br>"
						"<b>Problem name:</b> {EVENT.NAME}<br>"
						"<b>Host:</b> {HOST.NAME}<br>"
						"<b>Severity:</b> {EVENT.SEVERITY}<br>"
						"<b>Operational data:</b> {EVENT.OPDATA}<br>"
						"<b>Original problem ID:</b> {EVENT.ID}<br>"
						"{TRIGGER.URL}"
						,
						"{EVENT.SEVERITY}: {EVENT.NAME}\n"
						"Host: {HOST.NAME}\n"
						"{EVENT.DATE} {EVENT.TIME}"
						,
						"Problem: {EVENT.NAME}"
					},
					{
						"Problem has been resolved at "
						"{EVENT.RECOVERY.TIME} on {EVENT.RECOVERY.DATE}\n"
						"Problem name: {EVENT.NAME}\n"
						"Host: {HOST.NAME}\n"
						"Severity: {EVENT.SEVERITY}\n"
						"Original problem ID: {EVENT.ID}\n"
						"{TRIGGER.URL}"
						,
						"<b>Problem has been resolved</b> at {EVENT.RECOVERY.TIME} on "
						"{EVENT.RECOVERY.DATE}<br>"
						"<b>Problem name:</b> {EVENT.NAME}<br>"
						"<b>Host:</b> {HOST.NAME}<br>"
						"<b>Severity:</b> {EVENT.SEVERITY}<br>"
						"<b>Original problem ID:</b> {EVENT.ID}<br>"
						"{TRIGGER.URL}"
						,
						"RESOLVED: {EVENT.NAME}\n"
						"Host: {HOST.NAME}\n"
						"{EVENT.DATE} {EVENT.TIME}"
						,
						"Resolved: {EVENT.NAME}"
					},
					{
						"{USER.FULLNAME} {EVENT.UPDATE.ACTION} problem at "
						"{EVENT.UPDATE.DATE} {EVENT.UPDATE.TIME}.\n"
						"{EVENT.UPDATE.MESSAGE}\n"
						"\n"
						"Current problem status is {EVENT.STATUS}, acknowledged: "
						"{EVENT.ACK.STATUS}."
						,
						"<b>{USER.FULLNAME} {EVENT.UPDATE.ACTION} problem</b> at "
						"{EVENT.UPDATE.DATE} {EVENT.UPDATE.TIME}.<br>"
						"{EVENT.UPDATE.MESSAGE}<br>"
						"<br>"
						"<b>Current problem status:</b> {EVENT.STATUS}<br>"
						"<b>Acknowledged:</b> {EVENT.ACK.STATUS}."
						,
						"{USER.FULLNAME} {EVENT.UPDATE.ACTION} problem at "
						"{EVENT.UPDATE.DATE} {EVENT.UPDATE.TIME}"
						,
						"Updated problem: {EVENT.NAME}"
					}
				},
				{
					{
						"Discovery rule: {DISCOVERY.RULE.NAME}\n"
						"\n"
						"Device IP: {DISCOVERY.DEVICE.IPADDRESS}\n"
						"Device DNS: {DISCOVERY.DEVICE.DNS}\n"
						"Device status: {DISCOVERY.DEVICE.STATUS}\n"
						"Device uptime: {DISCOVERY.DEVICE.UPTIME}\n"
						"\n"
						"Device service name: {DISCOVERY.SERVICE.NAME}\n"
						"Device service port: {DISCOVERY.SERVICE.PORT}\n"
						"Device service status: {DISCOVERY.SERVICE.STATUS}\n"
						"Device service uptime: {DISCOVERY.SERVICE.UPTIME}"
						,
						"<b>Discovery rule:</b> {DISCOVERY.RULE.NAME}<br>"
						"<br>"
						"<b>Device IP:</b> {DISCOVERY.DEVICE.IPADDRESS}<br>"
						"<b>Device DNS:</b> {DISCOVERY.DEVICE.DNS}<br>"
						"<b>Device status:</b> {DISCOVERY.DEVICE.STATUS}<br>"
						"<b>Device uptime:</b> {DISCOVERY.DEVICE.UPTIME}<br>"
						"<br>"
						"<b>Device service name:</b> {DISCOVERY.SERVICE.NAME}<br>"
						"<b>Device service port:</b> {DISCOVERY.SERVICE.PORT}<br>"
						"<b>Device service status:</b> {DISCOVERY.SERVICE.STATUS}<br>"
						"<b>Device service uptime:</b> {DISCOVERY.SERVICE.UPTIME}"
						,
						"Discovery: {DISCOVERY.DEVICE.STATUS} {DISCOVERY.DEVICE.IPADDRESS}"
						,
						"Discovery: {DISCOVERY.DEVICE.STATUS} {DISCOVERY.DEVICE.IPADDRESS}"
					},
					{NULL, NULL, NULL, NULL},
					{NULL, NULL, NULL, NULL}
				},
				{
					{
						"Host name: {HOST.HOST}\n"
						"Host IP: {HOST.IP}\n"
						"Agent port: {HOST.PORT}"
						,
						"<b>Host name:</b> {HOST.HOST}<br>"
						"<b>Host IP:</b> {HOST.IP}<br>"
						"<b>Agent port:</b> {HOST.PORT}"
						,
						"Autoregistration: {HOST.HOST}\n"
						"Host IP: {HOST.IP}\n"
						"Agent port: {HOST.PORT}"
						,
						"Autoregistration: {HOST.HOST}"
					},
					{NULL, NULL, NULL, NULL},
					{NULL, NULL, NULL, NULL}
				}
			};
	int		ret = SUCCEED, res;
	DB_ROW		row;
	DB_RESULT	result;
	zbx_uint64_t	mediatypeid, mediatypemessageid = 1;
	int		content_type, i, k;
	char		*msg_esc = NULL, *subj_esc = NULL;

	if (0 == (program_type & ZBX_PROGRAM_TYPE_SERVER))
		return SUCCEED;

	result = DBselect("select mediatypeid,type,content_type from media_type");

	while (NULL != (row = DBfetch(result)))
	{
		ZBX_DBROW2UINT64(mediatypeid, row[0]);

		switch (atoi(row[1]))
		{
			case MEDIA_TYPE_SMS:
				content_type = 2;
				break;
			case MEDIA_TYPE_EMAIL:
				content_type = atoi(row[2]);
				break;
			default:
				content_type = 0;
		}

		for (i = 0; 2 >= i; i++)
		{
			for (k = 0; 2 >= k; k++)
			{
				if (NULL != messages[i][k][0])
				{
					msg_esc = DBdyn_escape_string(messages[i][k][content_type]);
					subj_esc = content_type == 2 ? NULL : DBdyn_escape_string(messages[i][k][3]);

					res = DBexecute(
							"insert into media_type_message"
							" (mediatype_messageid,mediatypeid,eventsource,recovery,"
							"subject,message)"
							" values (" ZBX_FS_UI64 "," ZBX_FS_UI64 ",%i,%i,'%s','%s')",
							mediatypemessageid++, mediatypeid, i, k,
							ZBX_NULL2EMPTY_STR(subj_esc), msg_esc);

					zbx_free(msg_esc);
					zbx_free(subj_esc);

					if (ZBX_DB_OK > res)
					{
						ret = FAIL;
						goto out;
					}
				}
			}
		}
	}
out:
	DBfree_result(result);

	return ret;
}

static int	DBpatch_4050022(void)
{
	return DBdrop_field("actions", "def_shortdata");
}

static int	DBpatch_4050023(void)
{
	return DBdrop_field("actions", "def_longdata");
}

static int	DBpatch_4050024(void)
{
	return DBdrop_field("actions", "r_shortdata");
}

static int	DBpatch_4050025(void)
{
	return DBdrop_field("actions", "r_longdata");
}

static int	DBpatch_4050026(void)
{
	return DBdrop_field("actions", "ack_shortdata");
}

static int	DBpatch_4050027(void)
{
	return DBdrop_field("actions", "ack_longdata");
}

static int	DBpatch_4050028(void)
{
	const ZBX_TABLE table =
		{"module", "moduleid", 0,
			{
				{"moduleid", NULL, NULL, NULL, 0, ZBX_TYPE_ID, ZBX_NOTNULL, 0},
				{"id", "", NULL, NULL, 255, ZBX_TYPE_CHAR, ZBX_NOTNULL, 0},
				{"relative_path", "", NULL, NULL, 255, ZBX_TYPE_CHAR, ZBX_NOTNULL, 0},
				{"status", "0", NULL, NULL, 0, ZBX_TYPE_INT, ZBX_NOTNULL, 0},
				{"config", "", NULL, NULL, 0, ZBX_TYPE_SHORTTEXT, ZBX_NOTNULL, 0},
				{0}
			},
			NULL
		};

	return DBcreate_table(&table);
}

static int	DBpatch_4050030(void)
{
	return SUCCEED;
}

static int	DBpatch_4050031(void)
{
	const ZBX_TABLE table =
			{"task_data", "taskid", 0,
				{
					{"taskid", NULL, NULL, NULL, 0, ZBX_TYPE_ID, ZBX_NOTNULL, 0},
					{"type", "0", NULL, NULL, 0, ZBX_TYPE_INT, ZBX_NOTNULL, 0},
					{"data", "", NULL, NULL, 0, ZBX_TYPE_SHORTTEXT, ZBX_NOTNULL, 0},
					{"parent_taskid", NULL, NULL, NULL, 0, ZBX_TYPE_ID, ZBX_NOTNULL, 0},
					{0}
				},
				NULL
			};

	return DBcreate_table(&table);
}

static int	DBpatch_4050032(void)
{
	const ZBX_FIELD	field = {"taskid", NULL, "task", "taskid", 0, 0, 0, ZBX_FK_CASCADE_DELETE};

	return DBadd_foreign_key("task_data", 1, &field);
}

static int	DBpatch_4050033(void)
{
	const ZBX_TABLE	table =
			{"task_result", "taskid", 0,
				{
					{"taskid", NULL, NULL, NULL, 0, ZBX_TYPE_ID, ZBX_NOTNULL, 0},
					{"status", "0", NULL, NULL, 0, ZBX_TYPE_INT, ZBX_NOTNULL, 0},
					{"parent_taskid", NULL, NULL, NULL, 0, ZBX_TYPE_ID, ZBX_NOTNULL, 0},
					{"info", "", NULL, NULL, 0, ZBX_TYPE_SHORTTEXT, ZBX_NOTNULL, 0},
					{0}
				},
				NULL
			};

	return DBcreate_table(&table);
}

static int	DBpatch_4050034(void)
{
	return DBcreate_index("task_result", "task_result_1", "parent_taskid", 0);
}

static int	DBpatch_4050035(void)
{
	const ZBX_FIELD	field = {"taskid", NULL, "task", "taskid", 0, 0, 0, ZBX_FK_CASCADE_DELETE};

	return DBadd_foreign_key("task_result", 1, &field);
}

static int	DBpatch_4050036(void)
{
<<<<<<< HEAD
	int		i;
	const char	*values[] = {
			"web.latest.groupid", "web.latest.hostid", "web.latest.graphid", "web..groupid",
			"web..hostid", "web.view.groupid", "web.view.hostid", "web.view.graphid",
			"web.config.groupid", "web.config.hostid", "web.templates.php.groupid", "web.cm.groupid",
			"web.httpmon.php.sort", "web.httpmon.php.sortorder", "web.avail_report.0.hostid",
			"web.avail_report.0.groupid", "web.graphs.filter.to", "web.graphs.filter.from", "web.graphs.filter.active"
=======
	const ZBX_FIELD	field = {"note", "0", NULL, NULL, 128, ZBX_TYPE_CHAR, ZBX_NOTNULL, 0};

	return DBrename_field("auditlog", "details", &field);
}

static int	DBpatch_4050037(void)
{
	const ZBX_FIELD	field = {"note", "", NULL, NULL, 128, ZBX_TYPE_CHAR, ZBX_NOTNULL, 0};

	return DBset_default("auditlog", &field);
}

static int	DBpatch_4050038(void)
{
	return DBcreate_index("auditlog", "auditlog_3", "resourcetype,resourceid", 0);
}

static int	DBpatch_4050039(void)
{
	int		i;
	const char	*values[] = {
			"web.usergroup.filter_users_status", "web.usergroup.filter_user_status",
			"web.usergrps.php.sort", "web.usergroup.sort",
			"web.usergrps.php.sortorder", "web.usergroup.sortorder",
			"web.adm.valuemapping.php.sortorder", "web.valuemap.list.sortorder",
			"web.adm.valuemapping.php.sort", "web.valuemap.list.sort",
			"web.latest.php.sort", "web.latest.sort",
			"web.latest.php.sortorder", "web.latest.sortorder",
			"web.paging.lastpage", "web.pager.entity",
			"web.paging.page", "web.pager.page",
			"web.auditlogs.filter.active", "web.auditlog.filter.active",
			"web.auditlogs.filter.action", "web.auditlog.filter.action",
			"web.auditlogs.filter.alias", "web.auditlog.filter.alias",
			"web.auditlogs.filter.resourcetype", "web.auditlog.filter.resourcetype",
			"web.auditlogs.filter.from", "web.auditlog.filter.from",
			"web.auditlogs.filter.to", "web.auditlog.filter.to"
>>>>>>> bc8c054f
		};

	if (0 == (program_type & ZBX_PROGRAM_TYPE_SERVER))
		return SUCCEED;

<<<<<<< HEAD
	for (i = 0; i < (int)ARRSIZE(values); i++)
	{
		if (ZBX_DB_OK > DBexecute("delete from profiles where idx='%s'", values[i]))
=======
	for (i = 0; i < (int)ARRSIZE(values); i += 2)
	{
		if (ZBX_DB_OK > DBexecute("update profiles set idx='%s' where idx='%s'", values[i + 1], values[i]))
>>>>>>> bc8c054f
			return FAIL;
	}

	return SUCCEED;
}

<<<<<<< HEAD
static int	DBpatch_4050037(void)
{
	return DBdrop_field("config", "dropdown_first_entry");
}

static int	DBpatch_4050038(void)
{
	return DBdrop_field("config", "dropdown_first_remember");
=======
static int	DBpatch_4050040(void)
{
	const ZBX_FIELD	field = {"resourceid", NULL, NULL, NULL, 0, ZBX_TYPE_ID, 0, 0};

	return DBdrop_default("auditlog", &field);
}

static int	DBpatch_4050041(void)
{
	const ZBX_FIELD	field = {"resourceid", NULL, NULL, NULL, 0, ZBX_TYPE_ID, 0, 0};

	return DBdrop_not_null("auditlog", &field);
}

static int	DBpatch_4050042(void)
{
	if (0 == (program_type & ZBX_PROGRAM_TYPE_SERVER))
		return SUCCEED;

	if (ZBX_DB_OK > DBexecute("update auditlog set resourceid=null where resourceid=0"))
		return FAIL;

	return SUCCEED;
}

static int	DBpatch_4050043(void)
{
	if (0 == (program_type & ZBX_PROGRAM_TYPE_SERVER))
		return SUCCEED;

	if (ZBX_DB_OK > DBexecute("delete from profiles where idx='web.screens.graphid'"))
		return FAIL;

	return SUCCEED;
>>>>>>> bc8c054f
}

#endif

DBPATCH_START(4050)

/* version, duplicates flag, mandatory flag */

DBPATCH_ADD(4050001, 0, 1)
DBPATCH_ADD(4050002, 0, 1)
DBPATCH_ADD(4050003, 0, 1)
DBPATCH_ADD(4050004, 0, 1)
DBPATCH_ADD(4050005, 0, 1)
DBPATCH_ADD(4050006, 0, 1)
DBPATCH_ADD(4050007, 0, 1)
DBPATCH_ADD(4050011, 0, 1)
DBPATCH_ADD(4050012, 0, 1)
DBPATCH_ADD(4050014, 0, 1)
DBPATCH_ADD(4050015, 0, 1)
DBPATCH_ADD(4050016, 0, 1)
DBPATCH_ADD(4050017, 0, 1)
DBPATCH_ADD(4050018, 0, 1)
DBPATCH_ADD(4050019, 0, 1)
DBPATCH_ADD(4050020, 0, 1)
DBPATCH_ADD(4050021, 0, 1)
DBPATCH_ADD(4050022, 0, 1)
DBPATCH_ADD(4050023, 0, 1)
DBPATCH_ADD(4050024, 0, 1)
DBPATCH_ADD(4050025, 0, 1)
DBPATCH_ADD(4050026, 0, 1)
DBPATCH_ADD(4050027, 0, 1)
DBPATCH_ADD(4050028, 0, 1)
DBPATCH_ADD(4050030, 0, 1)
DBPATCH_ADD(4050031, 0, 1)
DBPATCH_ADD(4050032, 0, 1)
DBPATCH_ADD(4050033, 0, 1)
DBPATCH_ADD(4050034, 0, 1)
DBPATCH_ADD(4050035, 0, 1)
DBPATCH_ADD(4050036, 0, 1)
DBPATCH_ADD(4050037, 0, 1)
DBPATCH_ADD(4050038, 0, 1)
<<<<<<< HEAD

=======
DBPATCH_ADD(4050039, 0, 1)
DBPATCH_ADD(4050040, 0, 1)
DBPATCH_ADD(4050041, 0, 1)
DBPATCH_ADD(4050042, 0, 1)
DBPATCH_ADD(4050043, 0, 0)
>>>>>>> bc8c054f

DBPATCH_END()<|MERGE_RESOLUTION|>--- conflicted
+++ resolved
@@ -579,15 +579,6 @@
 
 static int	DBpatch_4050036(void)
 {
-<<<<<<< HEAD
-	int		i;
-	const char	*values[] = {
-			"web.latest.groupid", "web.latest.hostid", "web.latest.graphid", "web..groupid",
-			"web..hostid", "web.view.groupid", "web.view.hostid", "web.view.graphid",
-			"web.config.groupid", "web.config.hostid", "web.templates.php.groupid", "web.cm.groupid",
-			"web.httpmon.php.sort", "web.httpmon.php.sortorder", "web.avail_report.0.hostid",
-			"web.avail_report.0.groupid", "web.graphs.filter.to", "web.graphs.filter.from", "web.graphs.filter.active"
-=======
 	const ZBX_FIELD	field = {"note", "0", NULL, NULL, 128, ZBX_TYPE_CHAR, ZBX_NOTNULL, 0};
 
 	return DBrename_field("auditlog", "details", &field);
@@ -624,37 +615,20 @@
 			"web.auditlogs.filter.resourcetype", "web.auditlog.filter.resourcetype",
 			"web.auditlogs.filter.from", "web.auditlog.filter.from",
 			"web.auditlogs.filter.to", "web.auditlog.filter.to"
->>>>>>> bc8c054f
 		};
 
 	if (0 == (program_type & ZBX_PROGRAM_TYPE_SERVER))
 		return SUCCEED;
 
-<<<<<<< HEAD
-	for (i = 0; i < (int)ARRSIZE(values); i++)
-	{
-		if (ZBX_DB_OK > DBexecute("delete from profiles where idx='%s'", values[i]))
-=======
 	for (i = 0; i < (int)ARRSIZE(values); i += 2)
 	{
 		if (ZBX_DB_OK > DBexecute("update profiles set idx='%s' where idx='%s'", values[i + 1], values[i]))
->>>>>>> bc8c054f
 			return FAIL;
 	}
 
 	return SUCCEED;
 }
 
-<<<<<<< HEAD
-static int	DBpatch_4050037(void)
-{
-	return DBdrop_field("config", "dropdown_first_entry");
-}
-
-static int	DBpatch_4050038(void)
-{
-	return DBdrop_field("config", "dropdown_first_remember");
-=======
 static int	DBpatch_4050040(void)
 {
 	const ZBX_FIELD	field = {"resourceid", NULL, NULL, NULL, 0, ZBX_TYPE_ID, 0, 0};
@@ -689,7 +663,39 @@
 		return FAIL;
 
 	return SUCCEED;
->>>>>>> bc8c054f
+}
+
+static int	DBpatch_4050044(void)
+{
+	int		i;
+	const char	*values[] = {
+			"web.latest.groupid", "web.latest.hostid", "web.latest.graphid", "web..groupid",
+			"web..hostid", "web.view.groupid", "web.view.hostid", "web.view.graphid",
+			"web.config.groupid", "web.config.hostid", "web.templates.php.groupid", "web.cm.groupid",
+			"web.httpmon.php.sort", "web.httpmon.php.sortorder", "web.avail_report.0.hostid",
+			"web.avail_report.0.groupid", "web.graphs.filter.to", "web.graphs.filter.from", "web.graphs.filter.active"
+		};
+
+	if (0 == (program_type & ZBX_PROGRAM_TYPE_SERVER))
+		return SUCCEED;
+
+	for (i = 0; i < (int)ARRSIZE(values); i++)
+	{
+		if (ZBX_DB_OK > DBexecute("delete from profiles where idx='%s'", values[i]))
+			return FAIL;
+	}
+
+	return SUCCEED;
+}
+
+static int	DBpatch_4050045(void)
+{
+	return DBdrop_field("config", "dropdown_first_entry");
+}
+
+static int	DBpatch_4050046(void)
+{
+	return DBdrop_field("config", "dropdown_first_remember");
 }
 
 #endif
@@ -731,14 +737,13 @@
 DBPATCH_ADD(4050036, 0, 1)
 DBPATCH_ADD(4050037, 0, 1)
 DBPATCH_ADD(4050038, 0, 1)
-<<<<<<< HEAD
-
-=======
 DBPATCH_ADD(4050039, 0, 1)
 DBPATCH_ADD(4050040, 0, 1)
 DBPATCH_ADD(4050041, 0, 1)
 DBPATCH_ADD(4050042, 0, 1)
 DBPATCH_ADD(4050043, 0, 0)
->>>>>>> bc8c054f
+DBPATCH_ADD(4050044, 0, 1)
+DBPATCH_ADD(4050045, 0, 1)
+DBPATCH_ADD(4050046, 0, 1)
 
 DBPATCH_END()