--- conflicted
+++ resolved
@@ -530,18 +530,6 @@
 
 static int	DBpatch_4050028(void)
 {
-<<<<<<< HEAD
-	const ZBX_FIELD	field = {"type", "0", NULL, NULL, 0, ZBX_TYPE_INT, ZBX_NOTNULL, 0};
-
-	return DBadd_field("globalmacro", &field);
-}
-
-static int	DBpatch_4050029(void)
-{
-	const ZBX_FIELD	field = {"type", "0", NULL, NULL, 0, ZBX_TYPE_INT, ZBX_NOTNULL, 0};
-
-	return DBadd_field("hostmacro", &field);
-=======
 	const ZBX_TABLE table =
 		{"module", "moduleid", 0,
 			{
@@ -614,7 +602,20 @@
 	const ZBX_FIELD	field = {"taskid", NULL, "task", "taskid", 0, 0, 0, ZBX_FK_CASCADE_DELETE};
 
 	return DBadd_foreign_key("task_result", 1, &field);
->>>>>>> 63eb5347
+}
+
+static int	DBpatch_4050036(void)
+{
+	const ZBX_FIELD	field = {"type", "0", NULL, NULL, 0, ZBX_TYPE_INT, ZBX_NOTNULL, 0};
+
+	return DBadd_field("globalmacro", &field);
+}
+
+static int	DBpatch_4050037(void)
+{
+	const ZBX_FIELD	field = {"type", "0", NULL, NULL, 0, ZBX_TYPE_INT, ZBX_NOTNULL, 0};
+
+	return DBadd_field("hostmacro", &field);
 }
 
 #endif
@@ -648,16 +649,14 @@
 DBPATCH_ADD(4050026, 0, 1)
 DBPATCH_ADD(4050027, 0, 1)
 DBPATCH_ADD(4050028, 0, 1)
-<<<<<<< HEAD
-DBPATCH_ADD(4050029, 0, 1)
-=======
 DBPATCH_ADD(4050030, 0, 1)
 DBPATCH_ADD(4050031, 0, 1)
 DBPATCH_ADD(4050032, 0, 1)
 DBPATCH_ADD(4050033, 0, 1)
 DBPATCH_ADD(4050034, 0, 1)
 DBPATCH_ADD(4050035, 0, 1)
-
->>>>>>> 63eb5347
+DBPATCH_ADD(4050036, 0, 1)
+DBPATCH_ADD(4050037, 0, 1)
+
 
 DBPATCH_END()