--- conflicted
+++ resolved
@@ -551,34 +551,7 @@
 	return SUCCEED;
 }
 
-static int	DBpatch_4050013(void)
-{
-	int		i;
-	const char	*values[] = {
-			"web.usergroup.filter_users_status", "web.usergroup.filter_user_status",
-			"web.usergrps.php.sort", "web.usergroup.sort",
-			"web.usergrps.php.sortorder", "web.usergroup.sortorder",
-			"web.adm.valuemapping.php.sortorder", "web.valuemap.list.sortorder",
-			"web.adm.valuemapping.php.sort", "web.valuemap.list.sort",
-			"web.latest.php.sort", "web.latest.sort",
-			"web.latest.php.sortorder", "web.latest.sortorder",
-			"web.paging.lastpage", "web.pager.entity",
-			"web.paging.page", "web.pager.page"
-		};
-
-	if (0 == (program_type & ZBX_PROGRAM_TYPE_SERVER))
-		return SUCCEED;
-
-	for (i = 0; i < (int)ARRSIZE(values); i += 2)
-	{
-		if (ZBX_DB_OK > DBexecute("update profiles set idx='%s' where idx='%s'", values[i + 1], values[i]))
-			return FAIL;
-	}
-
-	return SUCCEED;
-}
-
-static int	DBpatch_4050014(void)
+static int	DBpatch_4050031(void)
 {
 	const ZBX_TABLE table =
 			{"task_data", "taskid", 0,
@@ -595,14 +568,14 @@
 	return DBcreate_table(&table);
 }
 
-static int	DBpatch_4050015(void)
+static int	DBpatch_4050032(void)
 {
 	const ZBX_FIELD	field = {"taskid", NULL, "task", "taskid", 0, 0, 0, ZBX_FK_CASCADE_DELETE};
 
 	return DBadd_foreign_key("task_data", 1, &field);
 }
 
-static int	DBpatch_4050016(void)
+static int	DBpatch_4050033(void)
 {
 	const ZBX_TABLE	table =
 			{"task_result", "taskid", 0,
@@ -619,12 +592,12 @@
 	return DBcreate_table(&table);
 }
 
-static int	DBpatch_4050017(void)
+static int	DBpatch_4050034(void)
 {
 	return DBcreate_index("task_result", "task_result_1", "parent_taskid", 0);
 }
 
-static int	DBpatch_4050018(void)
+static int	DBpatch_4050035(void)
 {
 	const ZBX_FIELD	field = {"taskid", NULL, "task", "taskid", 0, 0, 0, ZBX_FK_CASCADE_DELETE};
 
@@ -652,8 +625,6 @@
 DBPATCH_ADD(4050016, 0, 1)
 DBPATCH_ADD(4050017, 0, 1)
 DBPATCH_ADD(4050018, 0, 1)
-<<<<<<< HEAD
-=======
 DBPATCH_ADD(4050019, 0, 1)
 DBPATCH_ADD(4050020, 0, 1)
 DBPATCH_ADD(4050021, 0, 1)
@@ -665,6 +636,11 @@
 DBPATCH_ADD(4050027, 0, 1)
 DBPATCH_ADD(4050028, 0, 1)
 DBPATCH_ADD(4050030, 0, 1)
->>>>>>> 099020ab
+DBPATCH_ADD(4050031, 0, 1)
+DBPATCH_ADD(4050032, 0, 1)
+DBPATCH_ADD(4050033, 0, 1)
+DBPATCH_ADD(4050034, 0, 1)
+DBPATCH_ADD(4050035, 0, 1)
+
 
 DBPATCH_END()