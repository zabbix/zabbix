--- conflicted
+++ resolved
@@ -1574,13 +1574,6 @@
 
 static int	DBpatch_4050064(void)
 {
-<<<<<<< HEAD
-	const ZBX_FIELD	field = {"write_clock", "0", NULL, NULL, 0, ZBX_TYPE_INT, ZBX_NOTNULL, 0};
-
-	return DBadd_field("proxy_history", &field);
-}
-
-=======
 	if (ZBX_DB_OK > DBexecute("update profiles set value_int=1 where idx='web.layout.mode' and value_int=2"))
 		return FAIL;
 
@@ -1701,7 +1694,13 @@
 
 	return DBmodify_field_type("acknowledges", &field, NULL);
 }
->>>>>>> 2822442e
+
+static int	DBpatch_4050078(void)
+{
+	const ZBX_FIELD	field = {"write_clock", "0", NULL, NULL, 0, ZBX_TYPE_INT, ZBX_NOTNULL, 0};
+
+	return DBadd_field("proxy_history", &field);
+}
 
 #endif
 
@@ -1768,8 +1767,6 @@
 DBPATCH_ADD(4050062, 0, 1)
 DBPATCH_ADD(4050063, 0, 1)
 DBPATCH_ADD(4050064, 0, 1)
-<<<<<<< HEAD
-=======
 DBPATCH_ADD(4050065, 0, 1)
 DBPATCH_ADD(4050066, 0, 1)
 DBPATCH_ADD(4050067, 0, 1)
@@ -1783,6 +1780,6 @@
 DBPATCH_ADD(4050075, 0, 1)
 DBPATCH_ADD(4050076, 0, 1)
 DBPATCH_ADD(4050077, 0, 1)
->>>>>>> 2822442e
+DBPATCH_ADD(4050078, 0, 1)
 
 DBPATCH_END()