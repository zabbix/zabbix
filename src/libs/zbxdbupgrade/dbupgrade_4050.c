/*
** Zabbix
** Copyright (C) 2001-2020 Zabbix SIA
**
** This program is free software; you can redistribute it and/or modify
** it under the terms of the GNU General Public License as published by
** the Free Software Foundation; either version 2 of the License, or
** (at your option) any later version.
**
** This program is distributed in the hope that it will be useful,
** but WITHOUT ANY WARRANTY; without even the implied warranty of
** MERCHANTABILITY or FITNESS FOR A PARTICULAR PURPOSE. See the
** GNU General Public License for more details.
**
** You should have received a copy of the GNU General Public License
** along with this program; if not, write to the Free Software
** Foundation, Inc., 51 Franklin Street, Fifth Floor, Boston, MA  02110-1301, USA.
**/

#include "common.h"
#include "db.h"
#include "dbupgrade.h"
#include "log.h"
#include "zbxalgo.h"
#include "../zbxalgo/vectorimpl.h"

/*
 * 5.0 development database patches
 */

#ifndef HAVE_SQLITE3

extern unsigned char	program_type;

static int	DBpatch_4050001(void)
{
	return DBdrop_foreign_key("items", 1);
}

static int	DBpatch_4050002(void)
{
	return DBdrop_index("items", "items_1");
}

static int	DBpatch_4050003(void)
{
	const ZBX_FIELD	field = {"key_", "", NULL, NULL, 2048, ZBX_TYPE_CHAR, ZBX_NOTNULL, 0};

	return DBmodify_field_type("items", &field, NULL);
}

static int	DBpatch_4050004(void)
{
#ifdef HAVE_MYSQL
	return DBcreate_index("items", "items_1", "hostid,key_(1021)", 0);
#else
	return DBcreate_index("items", "items_1", "hostid,key_", 0);
#endif
}

static int	DBpatch_4050005(void)
{
	const ZBX_FIELD	field = {"hostid", NULL, "hosts", "hostid", 0, 0, 0, ZBX_FK_CASCADE_DELETE};

	return DBadd_foreign_key("items", 1, &field);
}

static int	DBpatch_4050006(void)
{
	const ZBX_FIELD	field = {"key_", "", NULL, NULL, 2048, ZBX_TYPE_CHAR, ZBX_NOTNULL, 0};

	return DBmodify_field_type("item_discovery", &field, NULL);
}

static int	DBpatch_4050007(void)
{
	const ZBX_FIELD	field = {"key_", "", NULL, NULL, 2048, ZBX_TYPE_CHAR, ZBX_NOTNULL, 0};

	return DBmodify_field_type("dchecks", &field, NULL);
}

static int	DBpatch_4050011(void)
{
#if defined(HAVE_IBM_DB2) || defined(HAVE_POSTGRESQL)
	const char *cast_value_str = "bigint";
#elif defined(HAVE_MYSQL)
	const char *cast_value_str = "unsigned";
#elif defined(HAVE_ORACLE)
	const char *cast_value_str = "number(20)";
#endif

	if (ZBX_DB_OK > DBexecute(
			"update profiles"
			" set value_id=CAST(value_str as %s),"
				" value_str='',"
				" type=1"	/* PROFILE_TYPE_ID */
			" where type=3"	/* PROFILE_TYPE_STR */
				" and (idx='web.latest.filter.groupids' or idx='web.latest.filter.hostids')", cast_value_str))
	{
		return FAIL;
	}

	return SUCCEED;
}

static int	DBpatch_4050012(void)
{
	const ZBX_FIELD	field = {"passwd", "", NULL, NULL, 60, ZBX_TYPE_CHAR, ZBX_NOTNULL, 0};

	return DBmodify_field_type("users", &field, NULL);
}

static int	DBpatch_4050014(void)
{
	DB_ROW		row;
	DB_RESULT	result;
	int		ret = SUCCEED;
	char		*sql = NULL, *name = NULL, *name_esc;
	size_t		sql_alloc = 0, sql_offset = 0;

	if (0 == (program_type & ZBX_PROGRAM_TYPE_SERVER))
		return SUCCEED;

	DBbegin_multiple_update(&sql, &sql_alloc, &sql_offset);

	result = DBselect(
			"select wf.widget_fieldid,wf.name"
			" from widget_field wf,widget w"
			" where wf.widgetid=w.widgetid"
				" and w.type='navtree'"
				" and wf.name like 'map.%%' or wf.name like 'mapid.%%'"
			);

	while (NULL != (row = DBfetch(result)))
	{
		if (0 == strncmp(row[1], "map.", 4))
		{
			name = zbx_dsprintf(name, "navtree.%s", row[1] + 4);
		}
		else
		{
			name = zbx_dsprintf(name, "navtree.sys%s", row[1]);
		}

		name_esc = DBdyn_escape_string_len(name, 255);

		zbx_snprintf_alloc(&sql, &sql_alloc, &sql_offset,
			"update widget_field set name='%s' where widget_fieldid=%s;\n", name_esc, row[0]);

		zbx_free(name_esc);

		if (SUCCEED != (ret = DBexecute_overflowed_sql(&sql, &sql_alloc, &sql_offset)))
			goto out;
	}

	DBend_multiple_update(&sql, &sql_alloc, &sql_offset);

	if (16 < sql_offset && ZBX_DB_OK > DBexecute("%s", sql))
		ret = FAIL;
out:
	DBfree_result(result);
	zbx_free(sql);
	zbx_free(name);

	return ret;
}

static int	DBpatch_4050015(void)
{
	DB_RESULT		result;
	DB_ROW			row;
	zbx_uint64_t		time_period_id, every;
	int			invalidate = 0;
	const ZBX_TABLE		*timeperiods;
	const ZBX_FIELD		*field;

	if (NULL != (timeperiods = DBget_table("timeperiods")) &&
			NULL != (field = DBget_field(timeperiods, "every")))
	{
		ZBX_STR2UINT64(every, field->default_value);
	}
	else
	{
		THIS_SHOULD_NEVER_HAPPEN;
		return FAIL;
	}

	result = DBselect("select timeperiodid from timeperiods where every=0");

	while (NULL != (row = DBfetch(result)))
	{
		ZBX_STR2UINT64(time_period_id, row[0]);

		zabbix_log(LOG_LEVEL_WARNING, "Invalid maintenance time period found: "ZBX_FS_UI64
				", changing \"every\" to "ZBX_FS_UI64, time_period_id, every);
		invalidate = 1;
	}

	DBfree_result(result);

	if (0 != invalidate &&
			ZBX_DB_OK > DBexecute("update timeperiods set every=1 where timeperiodid!=0 and every=0"))
		return FAIL;

	return SUCCEED;
}

static int	DBpatch_4050016(void)
{
	const ZBX_TABLE	table =
			{"media_type_message", "mediatype_messageid", 0,
				{
					{"mediatype_messageid", NULL, NULL, NULL, 0, ZBX_TYPE_ID, ZBX_NOTNULL, 0},
					{"mediatypeid", NULL, NULL, NULL, 0, ZBX_TYPE_ID, ZBX_NOTNULL, 0},
					{"eventsource", NULL, NULL, NULL, 0, ZBX_TYPE_INT, ZBX_NOTNULL, 0},
					{"recovery", NULL, NULL, NULL, 0, ZBX_TYPE_INT, ZBX_NOTNULL, 0},
					{"subject", "", NULL, NULL, 255, ZBX_TYPE_CHAR, ZBX_NOTNULL, 0},
					{"message", "", NULL, NULL, 0, ZBX_TYPE_SHORTTEXT, ZBX_NOTNULL, 0},
					{0}
				},
				NULL
			};

	return DBcreate_table(&table);
}

static int	DBpatch_4050017(void)
{
	const ZBX_FIELD	field = {"mediatypeid", NULL, "media_type", "mediatypeid", 0, 0, 0, ZBX_FK_CASCADE_DELETE};

	return DBadd_foreign_key("media_type_message", 1, &field);
}

static int	DBpatch_4050018(void)
{
	return DBcreate_index("media_type_message", "media_type_message_1", "mediatypeid,eventsource,recovery", 1);
}

static int	DBpatch_4050019(void)
{
	const ZBX_FIELD	field = {"default_msg", "1", NULL, NULL, 0, ZBX_TYPE_INT, ZBX_NOTNULL, 0};

	return DBset_default("opmessage", &field);
}

static int	DBpatch_4050020(void)
{
	DB_ROW		row;
	DB_RESULT	result;
	zbx_uint64_t	operationid;
	int		ret = SUCCEED, res, col;
	char		*subject, *message;

	if (0 == (program_type & ZBX_PROGRAM_TYPE_SERVER))
		return SUCCEED;

	result = DBselect(
			"select m.operationid,o.recovery,a.def_shortdata,a.def_longdata,a.r_shortdata,a.r_longdata,"
			"a.ack_shortdata,a.ack_longdata from opmessage m"
			" join operations o on m.operationid=o.operationid"
			" left join actions a on o.actionid=a.actionid"
			" where m.default_msg='1' and o.recovery in (0,1,2)");

	while (NULL != (row = DBfetch(result)))
	{
		col = 2 + (atoi(row[1]) * 2);
		subject = DBdyn_escape_string(row[col]);
		message = DBdyn_escape_string(row[col + 1]);
		ZBX_DBROW2UINT64(operationid, row[0]);

		res = DBexecute("update opmessage set subject='%s',message='%s',default_msg='0'"
				" where operationid=" ZBX_FS_UI64, subject, message, operationid);

		zbx_free(subject);
		zbx_free(message);

		if (ZBX_DB_OK > res)
		{
			ret = FAIL;
			break;
		}
	}
	DBfree_result(result);

	return ret;
}

static int	DBpatch_4050021(void)
{
	char	*messages[3][3][4] =
			{
				{
					{
						"Problem started at {EVENT.TIME} on {EVENT.DATE}\n"
						"Problem name: {EVENT.NAME}\n"
						"Host: {HOST.NAME}\n"
						"Severity: {EVENT.SEVERITY}\n"
						"Operational data: {EVENT.OPDATA}\n"
						"Original problem ID: {EVENT.ID}\n"
						"{TRIGGER.URL}"
						,
						"<b>Problem started</b> at {EVENT.TIME} on {EVENT.DATE}<br>"
						"<b>Problem name:</b> {EVENT.NAME}<br>"
						"<b>Host:</b> {HOST.NAME}<br>"
						"<b>Severity:</b> {EVENT.SEVERITY}<br>"
						"<b>Operational data:</b> {EVENT.OPDATA}<br>"
						"<b>Original problem ID:</b> {EVENT.ID}<br>"
						"{TRIGGER.URL}"
						,
						"{EVENT.SEVERITY}: {EVENT.NAME}\n"
						"Host: {HOST.NAME}\n"
						"{EVENT.DATE} {EVENT.TIME}"
						,
						"Problem: {EVENT.NAME}"
					},
					{
						"Problem has been resolved at "
						"{EVENT.RECOVERY.TIME} on {EVENT.RECOVERY.DATE}\n"
						"Problem name: {EVENT.NAME}\n"
						"Host: {HOST.NAME}\n"
						"Severity: {EVENT.SEVERITY}\n"
						"Original problem ID: {EVENT.ID}\n"
						"{TRIGGER.URL}"
						,
						"<b>Problem has been resolved</b> at {EVENT.RECOVERY.TIME} on "
						"{EVENT.RECOVERY.DATE}<br>"
						"<b>Problem name:</b> {EVENT.NAME}<br>"
						"<b>Host:</b> {HOST.NAME}<br>"
						"<b>Severity:</b> {EVENT.SEVERITY}<br>"
						"<b>Original problem ID:</b> {EVENT.ID}<br>"
						"{TRIGGER.URL}"
						,
						"RESOLVED: {EVENT.NAME}\n"
						"Host: {HOST.NAME}\n"
						"{EVENT.DATE} {EVENT.TIME}"
						,
						"Resolved: {EVENT.NAME}"
					},
					{
						"{USER.FULLNAME} {EVENT.UPDATE.ACTION} problem at "
						"{EVENT.UPDATE.DATE} {EVENT.UPDATE.TIME}.\n"
						"{EVENT.UPDATE.MESSAGE}\n"
						"\n"
						"Current problem status is {EVENT.STATUS}, acknowledged: "
						"{EVENT.ACK.STATUS}."
						,
						"<b>{USER.FULLNAME} {EVENT.UPDATE.ACTION} problem</b> at "
						"{EVENT.UPDATE.DATE} {EVENT.UPDATE.TIME}.<br>"
						"{EVENT.UPDATE.MESSAGE}<br>"
						"<br>"
						"<b>Current problem status:</b> {EVENT.STATUS}<br>"
						"<b>Acknowledged:</b> {EVENT.ACK.STATUS}."
						,
						"{USER.FULLNAME} {EVENT.UPDATE.ACTION} problem at "
						"{EVENT.UPDATE.DATE} {EVENT.UPDATE.TIME}"
						,
						"Updated problem: {EVENT.NAME}"
					}
				},
				{
					{
						"Discovery rule: {DISCOVERY.RULE.NAME}\n"
						"\n"
						"Device IP: {DISCOVERY.DEVICE.IPADDRESS}\n"
						"Device DNS: {DISCOVERY.DEVICE.DNS}\n"
						"Device status: {DISCOVERY.DEVICE.STATUS}\n"
						"Device uptime: {DISCOVERY.DEVICE.UPTIME}\n"
						"\n"
						"Device service name: {DISCOVERY.SERVICE.NAME}\n"
						"Device service port: {DISCOVERY.SERVICE.PORT}\n"
						"Device service status: {DISCOVERY.SERVICE.STATUS}\n"
						"Device service uptime: {DISCOVERY.SERVICE.UPTIME}"
						,
						"<b>Discovery rule:</b> {DISCOVERY.RULE.NAME}<br>"
						"<br>"
						"<b>Device IP:</b> {DISCOVERY.DEVICE.IPADDRESS}<br>"
						"<b>Device DNS:</b> {DISCOVERY.DEVICE.DNS}<br>"
						"<b>Device status:</b> {DISCOVERY.DEVICE.STATUS}<br>"
						"<b>Device uptime:</b> {DISCOVERY.DEVICE.UPTIME}<br>"
						"<br>"
						"<b>Device service name:</b> {DISCOVERY.SERVICE.NAME}<br>"
						"<b>Device service port:</b> {DISCOVERY.SERVICE.PORT}<br>"
						"<b>Device service status:</b> {DISCOVERY.SERVICE.STATUS}<br>"
						"<b>Device service uptime:</b> {DISCOVERY.SERVICE.UPTIME}"
						,
						"Discovery: {DISCOVERY.DEVICE.STATUS} {DISCOVERY.DEVICE.IPADDRESS}"
						,
						"Discovery: {DISCOVERY.DEVICE.STATUS} {DISCOVERY.DEVICE.IPADDRESS}"
					},
					{NULL, NULL, NULL, NULL},
					{NULL, NULL, NULL, NULL}
				},
				{
					{
						"Host name: {HOST.HOST}\n"
						"Host IP: {HOST.IP}\n"
						"Agent port: {HOST.PORT}"
						,
						"<b>Host name:</b> {HOST.HOST}<br>"
						"<b>Host IP:</b> {HOST.IP}<br>"
						"<b>Agent port:</b> {HOST.PORT}"
						,
						"Autoregistration: {HOST.HOST}\n"
						"Host IP: {HOST.IP}\n"
						"Agent port: {HOST.PORT}"
						,
						"Autoregistration: {HOST.HOST}"
					},
					{NULL, NULL, NULL, NULL},
					{NULL, NULL, NULL, NULL}
				}
			};
	int		ret = SUCCEED, res;
	DB_ROW		row;
	DB_RESULT	result;
	zbx_uint64_t	mediatypeid, mediatypemessageid = 1;
	int		content_type, i, k;
	char		*msg_esc = NULL, *subj_esc = NULL;

	if (0 == (program_type & ZBX_PROGRAM_TYPE_SERVER))
		return SUCCEED;

	result = DBselect("select mediatypeid,type,content_type from media_type");

	while (NULL != (row = DBfetch(result)))
	{
		ZBX_DBROW2UINT64(mediatypeid, row[0]);

		switch (atoi(row[1]))
		{
			case MEDIA_TYPE_SMS:
				content_type = 2;
				break;
			case MEDIA_TYPE_EMAIL:
				content_type = atoi(row[2]);
				break;
			default:
				content_type = 0;
		}

		for (i = 0; 2 >= i; i++)
		{
			for (k = 0; 2 >= k; k++)
			{
				if (NULL != messages[i][k][0])
				{
					msg_esc = DBdyn_escape_string(messages[i][k][content_type]);
					subj_esc = content_type == 2 ? NULL : DBdyn_escape_string(messages[i][k][3]);

					res = DBexecute(
							"insert into media_type_message"
							" (mediatype_messageid,mediatypeid,eventsource,recovery,"
							"subject,message)"
							" values (" ZBX_FS_UI64 "," ZBX_FS_UI64 ",%i,%i,'%s','%s')",
							mediatypemessageid++, mediatypeid, i, k,
							ZBX_NULL2EMPTY_STR(subj_esc), msg_esc);

					zbx_free(msg_esc);
					zbx_free(subj_esc);

					if (ZBX_DB_OK > res)
					{
						ret = FAIL;
						goto out;
					}
				}
			}
		}
	}
out:
	DBfree_result(result);

	return ret;
}

static int	DBpatch_4050022(void)
{
	return DBdrop_field("actions", "def_shortdata");
}

static int	DBpatch_4050023(void)
{
	return DBdrop_field("actions", "def_longdata");
}

static int	DBpatch_4050024(void)
{
	return DBdrop_field("actions", "r_shortdata");
}

static int	DBpatch_4050025(void)
{
	return DBdrop_field("actions", "r_longdata");
}

static int	DBpatch_4050026(void)
{
	return DBdrop_field("actions", "ack_shortdata");
}

static int	DBpatch_4050027(void)
{
	return DBdrop_field("actions", "ack_longdata");
}

static int	DBpatch_4050028(void)
{
	const ZBX_TABLE table =
		{"module", "moduleid", 0,
			{
				{"moduleid", NULL, NULL, NULL, 0, ZBX_TYPE_ID, ZBX_NOTNULL, 0},
				{"id", "", NULL, NULL, 255, ZBX_TYPE_CHAR, ZBX_NOTNULL, 0},
				{"relative_path", "", NULL, NULL, 255, ZBX_TYPE_CHAR, ZBX_NOTNULL, 0},
				{"status", "0", NULL, NULL, 0, ZBX_TYPE_INT, ZBX_NOTNULL, 0},
				{"config", "", NULL, NULL, 0, ZBX_TYPE_SHORTTEXT, ZBX_NOTNULL, 0},
				{0}
			},
			NULL
		};

	return DBcreate_table(&table);
}

static int	DBpatch_4050030(void)
{
	return SUCCEED;
}

static int	DBpatch_4050031(void)
{
	const ZBX_TABLE table =
			{"task_data", "taskid", 0,
				{
					{"taskid", NULL, NULL, NULL, 0, ZBX_TYPE_ID, ZBX_NOTNULL, 0},
					{"type", "0", NULL, NULL, 0, ZBX_TYPE_INT, ZBX_NOTNULL, 0},
					{"data", "", NULL, NULL, 0, ZBX_TYPE_SHORTTEXT, ZBX_NOTNULL, 0},
					{"parent_taskid", NULL, NULL, NULL, 0, ZBX_TYPE_ID, ZBX_NOTNULL, 0},
					{0}
				},
				NULL
			};

	return DBcreate_table(&table);
}

static int	DBpatch_4050032(void)
{
	const ZBX_FIELD	field = {"taskid", NULL, "task", "taskid", 0, 0, 0, ZBX_FK_CASCADE_DELETE};

	return DBadd_foreign_key("task_data", 1, &field);
}

static int	DBpatch_4050033(void)
{
	const ZBX_TABLE	table =
			{"task_result", "taskid", 0,
				{
					{"taskid", NULL, NULL, NULL, 0, ZBX_TYPE_ID, ZBX_NOTNULL, 0},
					{"status", "0", NULL, NULL, 0, ZBX_TYPE_INT, ZBX_NOTNULL, 0},
					{"parent_taskid", NULL, NULL, NULL, 0, ZBX_TYPE_ID, ZBX_NOTNULL, 0},
					{"info", "", NULL, NULL, 0, ZBX_TYPE_SHORTTEXT, ZBX_NOTNULL, 0},
					{0}
				},
				NULL
			};

	return DBcreate_table(&table);
}

static int	DBpatch_4050034(void)
{
	return DBcreate_index("task_result", "task_result_1", "parent_taskid", 0);
}

static int	DBpatch_4050035(void)
{
	const ZBX_FIELD	field = {"taskid", NULL, "task", "taskid", 0, 0, 0, ZBX_FK_CASCADE_DELETE};

	return DBadd_foreign_key("task_result", 1, &field);
}

static int	DBpatch_4050036(void)
{
	const ZBX_FIELD	field = {"note", "0", NULL, NULL, 128, ZBX_TYPE_CHAR, ZBX_NOTNULL, 0};

	return DBrename_field("auditlog", "details", &field);
}

static int	DBpatch_4050037(void)
{
	const ZBX_FIELD	field = {"note", "", NULL, NULL, 128, ZBX_TYPE_CHAR, ZBX_NOTNULL, 0};

	return DBset_default("auditlog", &field);
}

static int	DBpatch_4050038(void)
{
	return DBcreate_index("auditlog", "auditlog_3", "resourcetype,resourceid", 0);
}

static int	DBpatch_4050039(void)
{
	int		i;
	const char	*values[] = {
			"web.usergroup.filter_users_status", "web.usergroup.filter_user_status",
			"web.usergrps.php.sort", "web.usergroup.sort",
			"web.usergrps.php.sortorder", "web.usergroup.sortorder",
			"web.adm.valuemapping.php.sortorder", "web.valuemap.list.sortorder",
			"web.adm.valuemapping.php.sort", "web.valuemap.list.sort",
			"web.latest.php.sort", "web.latest.sort",
			"web.latest.php.sortorder", "web.latest.sortorder",
			"web.paging.lastpage", "web.pager.entity",
			"web.paging.page", "web.pager.page",
			"web.auditlogs.filter.active", "web.auditlog.filter.active",
			"web.auditlogs.filter.action", "web.auditlog.filter.action",
			"web.auditlogs.filter.alias", "web.auditlog.filter.alias",
			"web.auditlogs.filter.resourcetype", "web.auditlog.filter.resourcetype",
			"web.auditlogs.filter.from", "web.auditlog.filter.from",
			"web.auditlogs.filter.to", "web.auditlog.filter.to"
		};

	if (0 == (program_type & ZBX_PROGRAM_TYPE_SERVER))
		return SUCCEED;

	for (i = 0; i < (int)ARRSIZE(values); i += 2)
	{
		if (ZBX_DB_OK > DBexecute("update profiles set idx='%s' where idx='%s'", values[i + 1], values[i]))
			return FAIL;
	}

	return SUCCEED;
}

static int	DBpatch_4050040(void)
{
	const ZBX_FIELD	field = {"resourceid", NULL, NULL, NULL, 0, ZBX_TYPE_ID, 0, 0};

	return DBdrop_default("auditlog", &field);
}

static int	DBpatch_4050041(void)
{
	const ZBX_FIELD	field = {"resourceid", NULL, NULL, NULL, 0, ZBX_TYPE_ID, 0, 0};

	return DBdrop_not_null("auditlog", &field);
}

static int	DBpatch_4050042(void)
{
	if (0 == (program_type & ZBX_PROGRAM_TYPE_SERVER))
		return SUCCEED;

	if (ZBX_DB_OK > DBexecute("update auditlog set resourceid=null where resourceid=0"))
		return FAIL;

	return SUCCEED;
}

static int	DBpatch_4050043(void)
{
	if (0 == (program_type & ZBX_PROGRAM_TYPE_SERVER))
		return SUCCEED;

	if (ZBX_DB_OK > DBexecute("delete from profiles where idx='web.screens.graphid'"))
		return FAIL;

	return SUCCEED;
}

static int	DBpatch_4050044(void)
{
	const ZBX_TABLE table =
		{"interface_snmp", "interfaceid", 0,
			{
				{"interfaceid", NULL, NULL, NULL, 0, ZBX_TYPE_ID, ZBX_NOTNULL, 0},
				{"version", "2", NULL, NULL, 0, ZBX_TYPE_INT, ZBX_NOTNULL, 0},
				{"bulk", "1", NULL, NULL, 0, ZBX_TYPE_INT, ZBX_NOTNULL, 0},
				{"community", "", NULL, NULL, 64, ZBX_TYPE_CHAR, ZBX_NOTNULL, 0},
				{"securityname", "", NULL, NULL, 64, ZBX_TYPE_CHAR, ZBX_NOTNULL, 0},
				{"securitylevel", "0", NULL, NULL, 0, ZBX_TYPE_INT, ZBX_NOTNULL, 0},
				{"authpassphrase", "", NULL, NULL, 64, ZBX_TYPE_CHAR, ZBX_NOTNULL, 0},
				{"privpassphrase", "", NULL, NULL, 64, ZBX_TYPE_CHAR, ZBX_NOTNULL, 0},
				{"authprotocol", "0", NULL, NULL, 0, ZBX_TYPE_INT, ZBX_NOTNULL, 0},
				{"privprotocol", "0", NULL, NULL, 0, ZBX_TYPE_INT, ZBX_NOTNULL, 0},
				{"contextname", "", NULL, NULL, 255, ZBX_TYPE_CHAR, ZBX_NOTNULL, 0},
				{0}
			},
			NULL
		};

	return DBcreate_table(&table);
}

static int	DBpatch_4050045(void)
{
	const ZBX_FIELD	field = {"interfaceid", NULL, "interface", "interfaceid", 0, 0, 0, ZBX_FK_CASCADE_DELETE};

	return DBadd_foreign_key("interface_snmp", 1, &field);
}

typedef struct
{
	zbx_uint64_t	interfaceid;
	char		*community;
	char		*securityname;
	char		*authpassphrase;
	char		*privpassphrase;
	char		*contextname;
	unsigned char	securitylevel;
	unsigned char	authprotocol;
	unsigned char	privprotocol;
	unsigned char	version;
	unsigned char	bulk;
	zbx_uint64_t	item_interfaceid;
	char		*item_port;
	unsigned char	skip;
}
dbu_snmp_if_t;

typedef struct
{
	zbx_uint64_t	interfaceid;
	zbx_uint64_t	hostid;
	char		*ip;
	char		*dns;
	char		*port;
	unsigned char	type;
	unsigned char	main;
	unsigned char	useip;
}
dbu_interface_t;

ZBX_PTR_VECTOR_DECL(dbu_interface, dbu_interface_t);
ZBX_PTR_VECTOR_IMPL(dbu_interface, dbu_interface_t);
ZBX_PTR_VECTOR_DECL(dbu_snmp_if, dbu_snmp_if_t);
ZBX_PTR_VECTOR_IMPL(dbu_snmp_if, dbu_snmp_if_t);

static void	db_interface_free(dbu_interface_t interface)
{
	zbx_free(interface.ip);
	zbx_free(interface.dns);
	zbx_free(interface.port);
}

static void	db_snmpinterface_free(dbu_snmp_if_t snmp)
{
	zbx_free(snmp.community);
	zbx_free(snmp.securityname);
	zbx_free(snmp.authpassphrase);
	zbx_free(snmp.privpassphrase);
	zbx_free(snmp.contextname);
	zbx_free(snmp.item_port);
}

static int	db_snmp_if_cmp(const dbu_snmp_if_t *snmp1, const dbu_snmp_if_t *snmp2)
{
#define ZBX_RETURN_IF_NOT_EQUAL_STR(s1, s2)	\
	if (0 != (ret = strcmp(s1, s2)))	\
		return ret;

	int	ret;

	ZBX_RETURN_IF_NOT_EQUAL(snmp1->securitylevel, snmp2->securitylevel);
	ZBX_RETURN_IF_NOT_EQUAL(snmp1->authprotocol, snmp2->authprotocol);
	ZBX_RETURN_IF_NOT_EQUAL(snmp1->privprotocol, snmp2->privprotocol);
	ZBX_RETURN_IF_NOT_EQUAL(snmp1->version, snmp2->version);
	ZBX_RETURN_IF_NOT_EQUAL(snmp1->bulk, snmp2->bulk);
	ZBX_RETURN_IF_NOT_EQUAL_STR(snmp1->community, snmp2->community);
	ZBX_RETURN_IF_NOT_EQUAL_STR(snmp1->securityname, snmp2->securityname);
	ZBX_RETURN_IF_NOT_EQUAL_STR(snmp1->authpassphrase, snmp2->authpassphrase);
	ZBX_RETURN_IF_NOT_EQUAL_STR(snmp1->privpassphrase, snmp2->privpassphrase);
	ZBX_RETURN_IF_NOT_EQUAL_STR(snmp1->contextname, snmp2->contextname);

	return 0;

#undef ZBX_RETURN_IF_NOT_EQUAL_STR
}

static int	db_snmp_if_newid_cmp(const dbu_snmp_if_t *snmp1, const dbu_snmp_if_t *snmp2)
{
	ZBX_RETURN_IF_NOT_EQUAL(snmp1->interfaceid, snmp2->interfaceid);

	return db_snmp_if_cmp(snmp1,snmp2);
}

static int	db_snmp_new_if_find(const dbu_snmp_if_t *snmp, const zbx_vector_dbu_snmp_if_t *snmp_new_ifs,
		const zbx_vector_dbu_interface_t *interfaces, const char *if_port)
{
	int		i, index;
	dbu_interface_t	id, *interface;

	for (i = snmp_new_ifs->values_num - 1; i >= 0 &&
			snmp->item_interfaceid == snmp_new_ifs->values[i].item_interfaceid; i--)
	{
		if (0 != db_snmp_if_cmp(snmp, &snmp_new_ifs->values[i]))
			continue;

		if ('\0' != *snmp->item_port && 0 != strcmp(snmp->item_port, snmp_new_ifs->values[i].item_port))
			continue;

		id.interfaceid = snmp_new_ifs->values[i].interfaceid;
		index = zbx_vector_dbu_interface_bsearch(interfaces, id, ZBX_DEFAULT_UINT64_COMPARE_FUNC);
		interface = &interfaces->values[index];

		if ('\0' == *snmp->item_port && 0 != strcmp(if_port, interface->port))
			continue;

		return i;
	}

	return FAIL;
}

/******************************************************************************
 *                                                                            *
 * Function: DBpatch_load_data                                                *
 *                                                                            *
 * Purpose: loading a set of unique combination of snmp data within a single  *
 *          interface and associated interface data                           *
 *                                                                            *
 * Parameters: snmp_ifs     - [OUT] snmp data linked with existing interfaces *
 *             new_ifs      - [OUT] new interfaces for snmp data              *
 *             snmp_new_ifs - [OUT] snmp data associated with new interfaces  *
 *                                                                            *
 ******************************************************************************/
static void	DBpatch_load_data(zbx_vector_dbu_snmp_if_t *snmp_ifs, zbx_vector_dbu_interface_t *new_ifs,
		zbx_vector_dbu_snmp_if_t *snmp_new_ifs)
{
#define ITEM_TYPE_SNMPv1	1
#define ITEM_TYPE_SNMPv2c	4
#define ITEM_TYPE_SNMPv3	6

	DB_RESULT	result;
	DB_ROW		row;
	int		index;

	result = DBselect(
			"select distinct "
				"i.interfaceid,"
				"i.type,"
				"f.bulk,"
				"i.snmp_community,"
				"i.snmpv3_securityname,"
				"i.snmpv3_securitylevel,"
				"i.snmpv3_authpassphrase,"
				"i.snmpv3_privpassphrase,"
				"i.snmpv3_authprotocol,"
				"i.snmpv3_privprotocol,"
				"i.snmpv3_contextname,"
				"i.port,"
				"i.hostid,"
				"f.type,"
				"f.useip,"
				"f.ip,"
				"f.dns,"
				"f.port"
			" from items i"
				" join hosts h on i.hostid=h.hostid"
				" join interface f on i.interfaceid=f.interfaceid"
			" where i.type in (%d,%d,%d)"
				" and h.status in (0,1)"
			" order by i.interfaceid asc,i.type asc,i.port asc,i.snmp_community asc",
			ITEM_TYPE_SNMPv1, ITEM_TYPE_SNMPv2c, ITEM_TYPE_SNMPv3);

	while (NULL != (row = DBfetch(result)))
	{
		dbu_interface_t	interface;
		dbu_snmp_if_t	snmp;
		unsigned char	item_type;
		const char 	*if_port;

		ZBX_DBROW2UINT64(snmp.item_interfaceid, row[0]);
		ZBX_STR2UCHAR(item_type, row[1]);
		ZBX_STR2UCHAR(snmp.bulk, row[2]);
		snmp.community = zbx_strdup(NULL, row[3]);
		snmp.securityname = zbx_strdup(NULL, row[4]);
		ZBX_STR2UCHAR(snmp.securitylevel, row[5]);
		snmp.authpassphrase = zbx_strdup(NULL, row[6]);
		snmp.privpassphrase = zbx_strdup(NULL, row[7]);
		ZBX_STR2UCHAR(snmp.authprotocol, row[8]);
		ZBX_STR2UCHAR(snmp.privprotocol, row[9]);
		snmp.contextname = zbx_strdup(NULL, row[10]);
		snmp.item_port = zbx_strdup(NULL, row[11]);
		snmp.skip = 0;
		if_port = row[17];

		if (ITEM_TYPE_SNMPv1 == item_type)
			snmp.version = ZBX_IF_SNMP_VERSION_1;
		else if (ITEM_TYPE_SNMPv2c == item_type)
			snmp.version = ZBX_IF_SNMP_VERSION_2;
		else
			snmp.version = ZBX_IF_SNMP_VERSION_3;

		snmp.interfaceid = snmp.item_interfaceid;
		index = FAIL;

		if (('\0' == *snmp.item_port || 0 == strcmp(snmp.item_port, if_port)) &&
				FAIL == (index = zbx_vector_dbu_snmp_if_bsearch(snmp_ifs, snmp,
						ZBX_DEFAULT_UINT64_COMPARE_FUNC)))
		{
			zbx_vector_dbu_snmp_if_append(snmp_ifs, snmp);
			continue;
		}
		else if (FAIL != index && 0 == db_snmp_if_newid_cmp(&snmp_ifs->values[index], &snmp))
		{
			db_snmpinterface_free(snmp);
			continue;
		}
		else if (0 < snmp_new_ifs->values_num &&
				FAIL != (index = db_snmp_new_if_find(&snmp, snmp_new_ifs, new_ifs, if_port)))
		{
			snmp.skip = 1;
			snmp.interfaceid = snmp_new_ifs->values[index].interfaceid;
			zbx_vector_dbu_snmp_if_append(snmp_new_ifs, snmp);
			continue;
		}

		snmp.interfaceid = DBget_maxid("interface");

		zbx_vector_dbu_snmp_if_append(snmp_new_ifs, snmp);

		interface.interfaceid = snmp.interfaceid;
		ZBX_DBROW2UINT64(interface.hostid, row[12]);
		interface.main = 0;
		ZBX_STR2UCHAR(interface.type, row[13]);
		ZBX_STR2UCHAR(interface.useip, row[14]);
		interface.ip = zbx_strdup(NULL, row[15]);
		interface.dns = zbx_strdup(NULL, row[16]);

		if ('\0' != *snmp.item_port)
			interface.port = zbx_strdup(NULL, snmp.item_port);
		else
			interface.port = zbx_strdup(NULL, if_port);

		zbx_vector_dbu_interface_append(new_ifs, interface);
	}
	DBfree_result(result);

#undef ITEM_TYPE_SNMPv1
#undef ITEM_TYPE_SNMPv2c
#undef ITEM_TYPE_SNMPv3
}

static void	DBpatch_load_empty_if(zbx_vector_dbu_snmp_if_t *snmp_def_ifs)
{
	DB_RESULT	result;
	DB_ROW		row;

	result = DBselect(
			"select h.interfaceid,h.bulk"
			" from interface h"
			" where h.type=2 and h.interfaceid not in ("
				"select interfaceid"
				" from interface_snmp)");

	while (NULL != (row = DBfetch(result)))
	{
		dbu_snmp_if_t	snmp;

		ZBX_DBROW2UINT64(snmp.interfaceid, row[0]);
		ZBX_STR2UCHAR(snmp.bulk, row[1]);
		snmp.version = ZBX_IF_SNMP_VERSION_2;
		snmp.community = zbx_strdup(NULL, "{$SNMP_COMMUNITY}");
		snmp.securityname = zbx_strdup(NULL, "");
		snmp.securitylevel = 0;
		snmp.authpassphrase = zbx_strdup(NULL, "");
		snmp.privpassphrase = zbx_strdup(NULL, "");
		snmp.authprotocol = 0;
		snmp.privprotocol = 0;
		snmp.contextname = zbx_strdup(NULL, "");
		snmp.item_port = zbx_strdup(NULL, "");
		snmp.skip = 0;
		snmp.item_interfaceid = 0;

		zbx_vector_dbu_snmp_if_append(snmp_def_ifs, snmp);
	}
	DBfree_result(result);
}

static int	DBpatch_snmp_if_save(zbx_vector_dbu_snmp_if_t *snmp_ifs)
{
	zbx_db_insert_t	db_insert_snmp_if;
	int		i, ret;

	zbx_db_insert_prepare(&db_insert_snmp_if, "interface_snmp", "interfaceid", "version", "bulk", "community",
			"securityname", "securitylevel", "authpassphrase", "privpassphrase", "authprotocol",
			"privprotocol", "contextname", NULL);

	for (i = 0; i < snmp_ifs->values_num; i++)
	{
		dbu_snmp_if_t	*s = &snmp_ifs->values[i];

		if (0 != s->skip)
			continue;

		zbx_db_insert_add_values(&db_insert_snmp_if, s->interfaceid, s->version, s->bulk, s->community,
				s->securityname, s->securitylevel, s->authpassphrase, s->privpassphrase, s->authprotocol,
				s->privprotocol, s->contextname);
	}

	ret = zbx_db_insert_execute(&db_insert_snmp_if);
	zbx_db_insert_clean(&db_insert_snmp_if);

	return ret;
}

static int	DBpatch_interface_create(zbx_vector_dbu_interface_t *interfaces)
{
	zbx_db_insert_t	db_insert_interfaces;
	int		i, ret;

	zbx_db_insert_prepare(&db_insert_interfaces, "interface", "interfaceid", "hostid", "main", "type", "useip",
			"ip", "dns", "port", NULL);

	for (i = 0; i < interfaces->values_num; i++)
	{
		dbu_interface_t	*interface = &interfaces->values[i];

		zbx_db_insert_add_values(&db_insert_interfaces, interface->interfaceid,
				interface->hostid, interface->main, interface->type, interface->useip, interface->ip,
				interface->dns, interface->port);
	}

	ret = zbx_db_insert_execute(&db_insert_interfaces);
	zbx_db_insert_clean(&db_insert_interfaces);

	return ret;
}

static int	DBpatch_items_update(zbx_vector_dbu_snmp_if_t *snmp_ifs)
{
#define ITEM_TYPE_SNMPv1	1
#define ITEM_TYPE_SNMPv2c	4
#define ITEM_TYPE_SNMPv3	6
#define ITEM_TYPE_SNMP		20

	int	i, ret = SUCCEED;
	char	*sql;
	size_t	sql_alloc = snmp_ifs->values_num * ZBX_KIBIBYTE / 3 , sql_offset = 0;

	sql = (char *)zbx_malloc(NULL, sql_alloc);
	DBbegin_multiple_update(&sql, &sql_alloc, &sql_offset);

	for (i = 0; i < snmp_ifs->values_num && SUCCEED == ret; i++)
	{
		dbu_snmp_if_t	*s = &snmp_ifs->values[i];

		zbx_snprintf_alloc(&sql, &sql_alloc, &sql_offset,
#ifdef HAVE_ORACLE
				"update items i set type=%d, interfaceid=" ZBX_FS_UI64
				" where exists (select 1 from hosts h"
					" where i.hostid=h.hostid and"
					" i.type in (%d,%d,%d) and h.status <> 3 and"
					" i.interfaceid=" ZBX_FS_UI64 " and"
					" (('%s' is null and i.snmp_community is null) or"
						" i.snmp_community='%s') and"
					" (('%s' is null and i.snmpv3_securityname is null) or"
						" i.snmpv3_securityname='%s') and"
					" i.snmpv3_securitylevel=%d and"
					" (('%s' is null and i.snmpv3_authpassphrase is null) or"
						" i.snmpv3_authpassphrase='%s') and"
					" (('%s' is null and i.snmpv3_privpassphrase is null) or"
						" i.snmpv3_privpassphrase='%s') and"
					" i.snmpv3_authprotocol=%d and"
					" i.snmpv3_privprotocol=%d and"
					" (('%s' is null and i.snmpv3_contextname is null) or"
						" i.snmpv3_contextname='%s') and"
					" (('%s' is null and i.port is null) or"
						" i.port='%s'));\n",
				ITEM_TYPE_SNMP, s->interfaceid, ITEM_TYPE_SNMPv1, ITEM_TYPE_SNMPv2c, ITEM_TYPE_SNMPv3,
				s->item_interfaceid, s->community, s->community, s->securityname, s->securityname,
				(int)s->securitylevel, s->authpassphrase, s->authpassphrase, s->privpassphrase,
				s->privpassphrase, (int)s->authprotocol, (int)s->privprotocol, s->contextname,
				s->contextname, s->item_port, s->item_port);

#else
#	ifdef HAVE_MYSQL
				"update items i, hosts h set i.type=%d, i.interfaceid=" ZBX_FS_UI64
#	else
				"update items i set type=%d, interfaceid=" ZBX_FS_UI64 " from hosts h"
#	endif
				" where i.hostid=h.hostid and"
					" type in (%d,%d,%d) and h.status <> 3 and"
					" interfaceid=" ZBX_FS_UI64 " and"
					" snmp_community='%s' and"
					" snmpv3_securityname='%s' and"
					" snmpv3_securitylevel=%d and"
					" snmpv3_authpassphrase='%s' and"
					" snmpv3_privpassphrase='%s' and"
					" snmpv3_authprotocol=%d and"
					" snmpv3_privprotocol=%d and"
					" snmpv3_contextname='%s' and"
					" port='%s';\n",
				ITEM_TYPE_SNMP, s->interfaceid,
				ITEM_TYPE_SNMPv1, ITEM_TYPE_SNMPv2c, ITEM_TYPE_SNMPv3,
				s->item_interfaceid, s->community, s->securityname, (int)s->securitylevel,
				s->authpassphrase, s->privpassphrase, (int)s->authprotocol, (int)s->privprotocol,
				s->contextname, s->item_port);
#endif
		ret = DBexecute_overflowed_sql(&sql, &sql_alloc, &sql_offset);
	}

	if (SUCCEED == ret)
	{
		DBend_multiple_update(&sql, &sql_alloc, &sql_offset);

		if (16 < sql_offset && ZBX_DB_OK > DBexecute("%s", sql))
			ret = FAIL;
	}

	zbx_free(sql);

	return ret;

#undef ITEM_TYPE_SNMPv1
#undef ITEM_TYPE_SNMPv2c
#undef ITEM_TYPE_SNMPv3
#undef ITEM_TYPE_SNMP
}

static int	DBpatch_items_type_update(void)
{
#define ITEM_TYPE_SNMPv1	1
#define ITEM_TYPE_SNMPv2c	4
#define ITEM_TYPE_SNMPv3	6
#define ITEM_TYPE_SNMP		20

	if (ZBX_DB_OK > DBexecute("update items set type=%d where type in (%d,%d,%d)", ITEM_TYPE_SNMP,
			ITEM_TYPE_SNMPv1, ITEM_TYPE_SNMPv2c, ITEM_TYPE_SNMPv3))
	{
		return FAIL;
	}

	return SUCCEED;

#undef ITEM_TYPE_SNMPv1
#undef ITEM_TYPE_SNMPv2c
#undef ITEM_TYPE_SNMPv3
#undef ITEM_TYPE_SNMP
}

/******************************************************************************
 *                                                                            *
 * Function: DBpatch_4050046                                                  *
 *                                                                            *
 * Purpose: migration snmp data from 'items' table to 'interface_snmp' new    *
 *          table linked with 'interface' table, except interface links for   *
 *          discovered hosts and parent host interface                        *
 *                                                                            *
 * Return value: SUCCEED - the operation has completed successfully           *
 *               FAIL    - the operation has failed                           *
 *                                                                            *
 ******************************************************************************/
static int	DBpatch_4050046(void)
{
	zbx_vector_dbu_interface_t	new_ifs;
	zbx_vector_dbu_snmp_if_t	snmp_ifs, snmp_new_ifs, snmp_def_ifs;
	int				ret = FAIL;

	zbx_vector_dbu_snmp_if_create(&snmp_ifs);
	zbx_vector_dbu_snmp_if_create(&snmp_new_ifs);
	zbx_vector_dbu_snmp_if_create(&snmp_def_ifs);
	zbx_vector_dbu_interface_create(&new_ifs);

	DBpatch_load_data(&snmp_ifs, &new_ifs, &snmp_new_ifs);

	while (1)
	{
		if (0 < snmp_ifs.values_num && SUCCEED != DBpatch_snmp_if_save(&snmp_ifs))
			break;

		if (0 < new_ifs.values_num && SUCCEED != DBpatch_interface_create(&new_ifs))
			break;

		if (0 < snmp_new_ifs.values_num && SUCCEED != DBpatch_snmp_if_save(&snmp_new_ifs))
			break;

		DBpatch_load_empty_if(&snmp_def_ifs);

		if (0 < snmp_def_ifs.values_num && SUCCEED != DBpatch_snmp_if_save(&snmp_def_ifs))
			break;

		if (0 < snmp_new_ifs.values_num && SUCCEED != DBpatch_items_update(&snmp_new_ifs))
			break;

		if (SUCCEED != DBpatch_items_type_update())
			break;

		ret = SUCCEED;
		break;
	}

	zbx_vector_dbu_interface_clear_ext(&new_ifs, db_interface_free);
	zbx_vector_dbu_interface_destroy(&new_ifs);
	zbx_vector_dbu_snmp_if_clear_ext(&snmp_ifs, db_snmpinterface_free);
	zbx_vector_dbu_snmp_if_destroy(&snmp_ifs);
	zbx_vector_dbu_snmp_if_clear_ext(&snmp_new_ifs, db_snmpinterface_free);
	zbx_vector_dbu_snmp_if_destroy(&snmp_new_ifs);
	zbx_vector_dbu_snmp_if_clear_ext(&snmp_def_ifs, db_snmpinterface_free);
	zbx_vector_dbu_snmp_if_destroy(&snmp_def_ifs);

	return ret;
}

static int	db_if_cmp(const dbu_interface_t *if1, const dbu_interface_t *if2)
{
#define ZBX_RETURN_IF_NOT_EQUAL_STR(s1, s2)	\
	if (0 != (ret = strcmp(s1, s2)))	\
		return ret;

	int	ret;

	ZBX_RETURN_IF_NOT_EQUAL(if1->hostid, if2->hostid);
	ZBX_RETURN_IF_NOT_EQUAL(if1->type, if2->type);
	ZBX_RETURN_IF_NOT_EQUAL(if1->main, if2->main);
	ZBX_RETURN_IF_NOT_EQUAL(if1->useip, if2->useip);
	ZBX_RETURN_IF_NOT_EQUAL_STR(if1->ip, if2->ip);
	ZBX_RETURN_IF_NOT_EQUAL_STR(if1->dns, if2->dns);
	ZBX_RETURN_IF_NOT_EQUAL_STR(if1->port, if2->port);

	return 0;

#undef ZBX_RETURN_IF_NOT_EQUAL_STR
}

static zbx_uint64_t	db_if_find(const dbu_interface_t *interface, dbu_snmp_if_t *snmp,
		zbx_vector_dbu_interface_t *interfaces, zbx_vector_dbu_snmp_if_t *snmp_ifs)
{
	int	i;

	for (i = interfaces->values_num - 1; i >= 0 &&
			interface->hostid == interfaces->values[i].hostid; i--)
	{
		if (0 != db_if_cmp(interface, &interfaces->values[i]))
			continue;

		if (0 != db_snmp_if_cmp(snmp, &snmp_ifs->values[i]))
			continue;

		return interfaces->values[i].interfaceid;
	}

	return 0;
}

static void	db_if_link(zbx_uint64_t if_slave, zbx_uint64_t if_master, zbx_vector_uint64_pair_t *if_links)
{
	zbx_uint64_pair_t	pair = {if_slave, if_master};

	zbx_vector_uint64_pair_append(if_links, pair);
}

/******************************************************************************
 *                                                                            *
 * Function: DBpatch_if_load_data                                             *
 *                                                                            *
 * Purpose: loading all unlinked interfaces, snmp data and hostid of host     *
 *          prototype for discovered hosts                                    *
 *                                                                            *
 * Parameters: new_ifs      - [OUT] new interfaces to be created on master    *
 *                                  hosts                                     *
 *             snmp_new_ifs - [OUT] snmp data associated with new interfaces  *
 *             if_links     - [OUT] set of pairs for discovered host          *
 *                                  interfaceid and parent interfaceid of     *
 *                                  parent host                               *
 *                                                                            *
 * Comments: When host is created by lld the parent host interfaces are       *
 *           copied over to the discovered hosts. Previous patch could have   *
 *           created new SNMP interfaces on discovered hosts, which must be   *
 *           linked to the corresponding interfaces (created if necessary) to *
 *           the parent host.                                                 *
 *                                                                            *
 ******************************************************************************/
static void	DBpatch_if_load_data(zbx_vector_dbu_interface_t *new_ifs, zbx_vector_dbu_snmp_if_t *snmp_new_ifs,
		zbx_vector_uint64_pair_t *if_links)
{
	DB_RESULT	result;
	DB_ROW		row;

	result = DBselect(
			"select hreal.hostid,"
				"i.interfaceid,"
				"i.main,"
				"i.type,"
				"i.useip,"
				"i.ip,"
				"i.dns,"
				"i.port,"
				"s.version,"
				"s.bulk,"
				"s.community,"
				"s.securityname,"
				"s.securitylevel,"
				"s.authpassphrase,"
				"s.privpassphrase,"
				"s.authprotocol,"
				"s.privprotocol,"
				"s.contextname"
			" from interface i"
			" left join interface_discovery d on i.interfaceid=d.interfaceid"
			" join interface_snmp s on i.interfaceid=s.interfaceid"
			" join hosts hdisc on i.hostid=hdisc.hostid"
			" join host_discovery hd on hdisc.hostid=hd.hostid"
			" join hosts hproto on hd.parent_hostid=hproto.hostid"
			" join host_discovery hdd on hd.parent_hostid=hdd.hostid"
			" join items drule on drule.itemid=hdd.parent_itemid"
			" join hosts hreal on drule.hostid=hreal.hostid"
			" where"
				" i.type=2 and"
				" hdisc.flags=4 and"
				" drule.flags=1 and"
				" hproto.flags=2 and"
				" hreal.status in (1,0) and"
				" d.interfaceid is null"
			" order by drule.hostid asc, i.interfaceid asc");

	while (NULL != (row = DBfetch(result)))
	{
		dbu_interface_t		interface;
		dbu_snmp_if_t		snmp;
		zbx_uint64_t		if_parentid;

		ZBX_DBROW2UINT64(interface.hostid, row[0]);
		ZBX_DBROW2UINT64(interface.interfaceid , row[1]);
		ZBX_STR2UCHAR(interface.main, row[2]);
		ZBX_STR2UCHAR(interface.type, row[3]);
		ZBX_STR2UCHAR(interface.useip, row[4]);
		interface.ip = zbx_strdup(NULL, row[5]);
		interface.dns = zbx_strdup(NULL, row[6]);
		interface.port = zbx_strdup(NULL, row[7]);

		ZBX_STR2UCHAR(snmp.version, row[8]);
		ZBX_STR2UCHAR(snmp.bulk, row[9]);
		snmp.community = zbx_strdup(NULL, row[10]);
		snmp.securityname = zbx_strdup(NULL, row[11]);
		ZBX_STR2UCHAR(snmp.securitylevel, row[12]);
		snmp.authpassphrase = zbx_strdup(NULL, row[13]);
		snmp.privpassphrase = zbx_strdup(NULL, row[14]);
		ZBX_STR2UCHAR(snmp.authprotocol, row[15]);
		ZBX_STR2UCHAR(snmp.privprotocol, row[16]);
		snmp.contextname = zbx_strdup(NULL, row[17]);
		snmp.item_port = NULL;
		snmp.skip = 0;
		snmp.item_interfaceid = 0;

		if (0 < new_ifs->values_num &&
				0 != (if_parentid = db_if_find(&interface, &snmp, new_ifs, snmp_new_ifs)))
		{
			db_if_link(interface.interfaceid, if_parentid, if_links);
			db_snmpinterface_free(snmp);
			db_interface_free(interface);
			continue;
		}

		if_parentid = DBget_maxid("interface");
		db_if_link(interface.interfaceid, if_parentid, if_links);
		interface.interfaceid = if_parentid;
		snmp.interfaceid = if_parentid;
		zbx_vector_dbu_interface_append(new_ifs, interface);
		zbx_vector_dbu_snmp_if_append(snmp_new_ifs, snmp);
	}
	DBfree_result(result);
}

static int	DBpatch_interface_discovery_save(zbx_vector_uint64_pair_t *if_links)
{
	zbx_db_insert_t	db_insert_if_links;
	int		i, ret;

	zbx_db_insert_prepare(&db_insert_if_links, "interface_discovery", "interfaceid", "parent_interfaceid", NULL);

	for (i = 0; i < if_links->values_num; i++)
	{
		zbx_uint64_pair_t	*l = &if_links->values[i];

		zbx_db_insert_add_values(&db_insert_if_links, l->first, l->second);
	}

	ret = zbx_db_insert_execute(&db_insert_if_links);
	zbx_db_insert_clean(&db_insert_if_links);

	return ret;
}

/******************************************************************************
 *                                                                            *
 * Function: DBpatch_4050047                                                  *
 *                                                                            *
 * Purpose: recovery links between the interfaceid of discovered host and     *
 *          parent interfaceid from parent host                               *
 *                                                                            *
 * Return value: SUCCEED - the operation has completed successfully           *
 *               FAIL    - the operation has failed                           *
 *                                                                            *
 ******************************************************************************/
static int	DBpatch_4050047(void)
{
	zbx_vector_dbu_interface_t	new_ifs;
	zbx_vector_dbu_snmp_if_t	snmp_new_ifs;
	zbx_vector_uint64_pair_t	if_links;
	int				ret = FAIL;

	zbx_vector_dbu_snmp_if_create(&snmp_new_ifs);
	zbx_vector_dbu_interface_create(&new_ifs);
	zbx_vector_uint64_pair_create(&if_links);

	DBpatch_if_load_data(&new_ifs, &snmp_new_ifs, &if_links);

	while (1)
	{
		if (0 < new_ifs.values_num && SUCCEED != DBpatch_interface_create(&new_ifs))
			break;

		if (0 < snmp_new_ifs.values_num && SUCCEED != DBpatch_snmp_if_save(&snmp_new_ifs))
			break;

		if (0 < if_links.values_num && SUCCEED != DBpatch_interface_discovery_save(&if_links))
			break;

		ret = SUCCEED;
		break;
	}

	zbx_vector_uint64_pair_destroy(&if_links);
	zbx_vector_dbu_interface_clear_ext(&new_ifs, db_interface_free);
	zbx_vector_dbu_interface_destroy(&new_ifs);
	zbx_vector_dbu_snmp_if_clear_ext(&snmp_new_ifs, db_snmpinterface_free);
	zbx_vector_dbu_snmp_if_destroy(&snmp_new_ifs);

	return ret;
}

static int	DBpatch_4050048(void)
{
	return DBdrop_field("interface", "bulk");
}

static int	DBpatch_4050049(void)
{
	return DBdrop_field("items", "snmp_community");
}

static int	DBpatch_4050050(void)
{
	return DBdrop_field("items", "snmpv3_securityname");
}

static int	DBpatch_4050051(void)
{
	return DBdrop_field("items", "snmpv3_securitylevel");
}

static int	DBpatch_4050052(void)
{
	return DBdrop_field("items", "snmpv3_authpassphrase");
}

static int	DBpatch_4050053(void)
{
	return DBdrop_field("items", "snmpv3_privpassphrase");
}

static int	DBpatch_4050054(void)
{
	return DBdrop_field("items", "snmpv3_authprotocol");
}

static int	DBpatch_4050055(void)
{
	return DBdrop_field("items", "snmpv3_privprotocol");
}

static int	DBpatch_4050056(void)
{
	return DBdrop_field("items", "snmpv3_contextname");
}

static int	DBpatch_4050057(void)
{
	return DBdrop_field("items", "port");
}

static int	DBpatch_4050058(void)
{
	const ZBX_FIELD	field = {"type", "0", NULL, NULL, 0, ZBX_TYPE_INT, ZBX_NOTNULL, 0};

	return DBadd_field("globalmacro", &field);
}

static int	DBpatch_4050059(void)
{
	const ZBX_FIELD	field = {"type", "0", NULL, NULL, 0, ZBX_TYPE_INT, ZBX_NOTNULL, 0};

	return DBadd_field("hostmacro", &field);
}

static int	DBpatch_4050060(void)
{
	const ZBX_FIELD	field = {"compression_status", "0", NULL, NULL, 0, ZBX_TYPE_INT, ZBX_NOTNULL, 0};

	return DBadd_field("config", &field);
}

static int	DBpatch_4050061(void)
{
	const ZBX_FIELD	field = {"compression_availability", "0", NULL, NULL, 0, ZBX_TYPE_INT, ZBX_NOTNULL, 0};

	return DBadd_field("config", &field);
}

static int	DBpatch_4050062(void)
{
	const ZBX_FIELD	field = {"compress_older", "7d", NULL, NULL, 32, ZBX_TYPE_CHAR, ZBX_NOTNULL, 0};

	return DBadd_field("config", &field);
}

static int	DBpatch_4050063(void)
{
	DB_ROW		row;
	DB_RESULT	result;
	zbx_uint64_t	profileid, userid, idx2;
	int		ret = SUCCEED, value_int, i;
	const char	*profile = "web.problem.filter.severities";

	if (0 == (program_type & ZBX_PROGRAM_TYPE_SERVER))
		return SUCCEED;

	result = DBselect(
			"select profileid,userid,value_int"
			" from profiles"
			" where idx='web.problem.filter.severity'");

	while (NULL != (row = DBfetch(result)))
	{
		ZBX_DBROW2UINT64(profileid, row[0]);

		if (0 == (value_int = atoi(row[2])))
		{
			if (ZBX_DB_OK > DBexecute("delete from profiles where profileid=" ZBX_FS_UI64, profileid))
			{
				ret = FAIL;
				break;
			}

			continue;
		}

		if (ZBX_DB_OK > DBexecute("update profiles set idx='%s'"
				" where profileid=" ZBX_FS_UI64, profile, profileid))
		{
			ret = FAIL;
			break;
		}

		ZBX_DBROW2UINT64(userid, row[1]);
		idx2 = 0;

		for (i = value_int + 1; i < 6; i++)
		{
			if (ZBX_DB_OK > DBexecute("insert into profiles (profileid,userid,idx,idx2,value_id,value_int,"
					"type) values (" ZBX_FS_UI64 "," ZBX_FS_UI64 ",'%s'," ZBX_FS_UI64 ",0,%d,2)",
					DBget_maxid("profiles"), userid, profile, ++idx2, i))
			{
				ret = FAIL;
				break;
			}
		}
	}
	DBfree_result(result);

	return ret;
}

static int	DBpatch_4050064(void)
{
	if (ZBX_DB_OK > DBexecute("update profiles set value_int=1 where idx='web.layout.mode' and value_int=2"))
		return FAIL;

	return SUCCEED;
}

static int	DBpatch_4050065(void)
{
	const ZBX_FIELD	field = {"value", "0.0000", NULL, NULL, 0, ZBX_TYPE_FLOAT, ZBX_NOTNULL, 0};

	if (0 != (program_type & ZBX_PROGRAM_TYPE_SERVER))
		return SUCCEED;

	return DBmodify_field_type("history", &field, &field);
}

static int	DBpatch_4050066(void)
{
	const ZBX_FIELD	field = {"value_min", "0.0000", NULL, NULL, 0, ZBX_TYPE_FLOAT, ZBX_NOTNULL, 0};

	if (0 != (program_type & ZBX_PROGRAM_TYPE_SERVER))
		return SUCCEED;

	return DBmodify_field_type("trends", &field, &field);
}

static int	DBpatch_4050067(void)
{
	const ZBX_FIELD	field = {"value_avg", "0.0000", NULL, NULL, 0, ZBX_TYPE_FLOAT, ZBX_NOTNULL, 0};

	if (0 != (program_type & ZBX_PROGRAM_TYPE_SERVER))
		return SUCCEED;

	return DBmodify_field_type("trends", &field, &field);
}

static int	DBpatch_4050068(void)
{
	const ZBX_FIELD	field = {"value_max", "0.0000", NULL, NULL, 0, ZBX_TYPE_FLOAT, ZBX_NOTNULL, 0};

	if (0 != (program_type & ZBX_PROGRAM_TYPE_SERVER))
		return SUCCEED;

	return DBmodify_field_type("trends", &field, &field);
}

static int	DBpatch_4050069(void)
{
	const ZBX_FIELD	field = {"yaxismin", "0", NULL, NULL, 0, ZBX_TYPE_FLOAT, ZBX_NOTNULL, 0};

	return DBmodify_field_type("graphs", &field, &field);
}

static int	DBpatch_4050070(void)
{
	const ZBX_FIELD	field = {"yaxismax", "100", NULL, NULL, 0, ZBX_TYPE_FLOAT, ZBX_NOTNULL, 0};

	return DBmodify_field_type("graphs", &field, &field);
}

static int	DBpatch_4050071(void)
{
	const ZBX_FIELD	field = {"percent_left", "0", NULL, NULL, 0, ZBX_TYPE_FLOAT, ZBX_NOTNULL, 0};

	return DBmodify_field_type("graphs", &field, &field);
}

static int	DBpatch_4050072(void)
{
	const ZBX_FIELD	field = {"percent_right", "0", NULL, NULL, 0, ZBX_TYPE_FLOAT, ZBX_NOTNULL, 0};

	return DBmodify_field_type("graphs", &field, &field);
}

static int	DBpatch_4050073(void)
{
	const ZBX_FIELD	field = {"goodsla", "99.9", NULL, NULL, 0, ZBX_TYPE_FLOAT, ZBX_NOTNULL, 0};

	return DBmodify_field_type("services", &field, &field);
}

static int	DBpatch_4050074(void)
{
	int		i;
	const char	*values[] = {
			"web.latest.groupid", "web.latest.hostid", "web.latest.graphid", "web..groupid",
			"web..hostid", "web.view.groupid", "web.view.hostid", "web.view.graphid",
			"web.config.groupid", "web.config.hostid", "web.templates.php.groupid", "web.cm.groupid",
			"web.httpmon.php.sort", "web.httpmon.php.sortorder", "web.avail_report.0.hostid",
			"web.avail_report.0.groupid", "web.graphs.filter.to", "web.graphs.filter.from", "web.graphs.filter.active"
		};

	if (0 == (program_type & ZBX_PROGRAM_TYPE_SERVER))
		return SUCCEED;

	for (i = 0; i < (int)ARRSIZE(values); i++)
	{
		if (ZBX_DB_OK > DBexecute("delete from profiles where idx='%s'", values[i]))
			return FAIL;
	}

	return SUCCEED;
}

static int	DBpatch_4050075(void)
{
	return DBdrop_field("config", "dropdown_first_entry");
}

static int	DBpatch_4050076(void)
{
	return DBdrop_field("config", "dropdown_first_remember");
}

static int	DBpatch_4050077(void)
{
	const ZBX_FIELD	field = {"message", "", NULL, NULL, 2048, ZBX_TYPE_CHAR, ZBX_NOTNULL, 0};

	return DBmodify_field_type("acknowledges", &field, NULL);
}

static int	DBpatch_4050078(void)
{
<<<<<<< HEAD
	const ZBX_TABLE	table =
		{"lld_override", "lld_overrideid", 0,
			{
				{"lld_overrideid", NULL, NULL, NULL, 0, ZBX_TYPE_ID, ZBX_NOTNULL, 0},
				{"itemid", NULL, NULL, NULL, 0, ZBX_TYPE_ID, ZBX_NOTNULL, 0},
				{"name", "", NULL, NULL, 255, ZBX_TYPE_CHAR, ZBX_NOTNULL, 0},
				{"step", "0", NULL, NULL, 0, ZBX_TYPE_INT, ZBX_NOTNULL, 0},
				{"evaltype", "0", NULL, NULL, 0, ZBX_TYPE_INT, ZBX_NOTNULL, 0},
				{"formula", "", NULL, NULL, 255, ZBX_TYPE_CHAR, ZBX_NOTNULL, 0},
				{"stop", "0", NULL, NULL, 0, ZBX_TYPE_INT, ZBX_NOTNULL, 0},
				{0}
			},
			NULL
		};

	return DBcreate_table(&table);
=======
	const ZBX_FIELD	field = {"write_clock", "0", NULL, NULL, 0, ZBX_TYPE_INT, ZBX_NOTNULL, 0};

	return DBadd_field("proxy_history", &field);
>>>>>>> e0ba78a1
}

static int	DBpatch_4050079(void)
{
<<<<<<< HEAD
	const ZBX_FIELD	field = {"itemid", NULL, "items", "itemid", 0, 0, 0, ZBX_FK_CASCADE_DELETE};

	return DBadd_foreign_key("lld_override", 1, &field);
}

static int	DBpatch_4050080(void)
{
	return DBcreate_index("lld_override", "lld_override_1", "itemid,name", 1);
}

static int	DBpatch_4050081(void)
{
	const ZBX_TABLE	table =
		{"lld_override_condition", "lld_override_conditionid", 0,
			{
				{"lld_override_conditionid", NULL, NULL, NULL, 0, ZBX_TYPE_ID, ZBX_NOTNULL, 0},
				{"lld_overrideid", NULL, NULL, NULL, 0, ZBX_TYPE_ID, ZBX_NOTNULL, 0},
				{"operator", "8", NULL, NULL, 0, ZBX_TYPE_INT, ZBX_NOTNULL, 0},
				{"macro", "", NULL, NULL, 64, ZBX_TYPE_CHAR, ZBX_NOTNULL, 0},
				{"value", "", NULL, NULL, 255, ZBX_TYPE_CHAR, ZBX_NOTNULL, 0},
				{0}
			},
			NULL
		};

	return DBcreate_table(&table);
}

static int	DBpatch_4050082(void)
{
	const ZBX_FIELD	field = {"lld_overrideid", NULL, "lld_override", "lld_overrideid", 0, 0, 0,
			ZBX_FK_CASCADE_DELETE};

	return DBadd_foreign_key("lld_override_condition", 1, &field);
}

static int	DBpatch_4050083(void)
{
	return DBcreate_index("lld_override_condition", "lld_override_condition_1", "lld_overrideid", 0);
}

static int	DBpatch_4050084(void)
{
	const ZBX_TABLE	table =
		{"lld_override_operation", "lld_override_operationid", 0,
			{
				{"lld_override_operationid", NULL, NULL, NULL, 0, ZBX_TYPE_ID, ZBX_NOTNULL, 0},
				{"lld_overrideid", NULL, NULL, NULL, 0, ZBX_TYPE_ID, ZBX_NOTNULL, 0},
				{"operationobject", "0", NULL, NULL, 0, ZBX_TYPE_INT, ZBX_NOTNULL, 0},
				{"operator", "0", NULL, NULL, 0, ZBX_TYPE_INT, ZBX_NOTNULL, 0},
				{"value", "", NULL, NULL, 255, ZBX_TYPE_CHAR, ZBX_NOTNULL, 0},
				{0}
			},
			NULL
		};

	return DBcreate_table(&table);
}

static int	DBpatch_4050085(void)
{
	const ZBX_FIELD	field = {"lld_overrideid", NULL, "lld_override", "lld_overrideid", 0, 0, 0,
			ZBX_FK_CASCADE_DELETE};

	return DBadd_foreign_key("lld_override_operation", 1, &field);
}

static int	DBpatch_4050086(void)
{
	return DBcreate_index("lld_override_operation", "lld_override_operation_1", "lld_overrideid", 0);
}

static int	DBpatch_4050087(void)
{
	const ZBX_TABLE	table =
		{"lld_override_opstatus", "lld_override_operationid", 0,
			{
				{"lld_override_operationid", NULL, NULL, NULL, 0, ZBX_TYPE_ID, ZBX_NOTNULL, 0},
				{"status", "0", NULL, NULL, 0, ZBX_TYPE_INT, ZBX_NOTNULL, 0},
				{0}
			},
			NULL
		};

	return DBcreate_table(&table);
}

static int	DBpatch_4050088(void)
{
	const ZBX_FIELD	field = {"lld_override_operationid", NULL, "lld_override_operation", "lld_override_operationid",
			0, 0, 0, ZBX_FK_CASCADE_DELETE};

	return DBadd_foreign_key("lld_override_opstatus", 1, &field);
}

static int	DBpatch_4050089(void)
{
	const ZBX_TABLE	table =
		{"lld_override_opperiod", "lld_override_operationid", 0,
			{
				{"lld_override_operationid", NULL, "lld_override_operation", "lld_override_operationid",
						0, ZBX_TYPE_ID, ZBX_NOTNULL, 0},
				{"delay", "0", NULL, NULL, 1024, ZBX_TYPE_CHAR, ZBX_NOTNULL, 0},
				{0}
			},
			NULL
		};

	return DBcreate_table(&table);
}

static int	DBpatch_4050090(void)
{
	const ZBX_FIELD	field = {"lld_override_operationid", NULL, "lld_override_operation", "lld_override_operationid",
			0, 0, 0, ZBX_FK_CASCADE_DELETE};

	return DBadd_foreign_key("lld_override_opperiod", 1, &field);
}

static int	DBpatch_4050091(void)
{
	const ZBX_TABLE	table =
		{"lld_override_ophistory", "lld_override_operationid", 0,
			{
				{"lld_override_operationid", NULL, "lld_override_operation", "lld_override_operationid",
						0, ZBX_TYPE_ID, ZBX_NOTNULL, 0},
				{"history", "90d", NULL, NULL, 255, ZBX_TYPE_CHAR, ZBX_NOTNULL, 0},
				{0}
			},
			NULL
		};

	return DBcreate_table(&table);
}

static int	DBpatch_4050092(void)
{
	const ZBX_FIELD	field = {"lld_override_operationid", NULL, "lld_override_operation", "lld_override_operationid",
			0, 0, 0, ZBX_FK_CASCADE_DELETE};

	return DBadd_foreign_key("lld_override_ophistory", 1, &field);
}

static int	DBpatch_4050093(void)
{
	const ZBX_TABLE	table =
		{"lld_override_optrends", "lld_override_operationid", 0,
			{
				{"lld_override_operationid", NULL, "lld_override_operation", "lld_override_operationid",
						0, ZBX_TYPE_ID, ZBX_NOTNULL, 0},
				{"trends", "365d", NULL, NULL, 255, ZBX_TYPE_CHAR, ZBX_NOTNULL, 0},
				{0}
			},
			NULL
		};

	return DBcreate_table(&table);
}

static int	DBpatch_4050094(void)
{
	const ZBX_FIELD	field = {"lld_override_operationid", NULL, "lld_override_operation", "lld_override_operationid",
			0, 0, 0, ZBX_FK_CASCADE_DELETE};

	return DBadd_foreign_key("lld_override_optrends", 1, &field);
}

static int	DBpatch_4050095(void)
{
	const ZBX_TABLE	table =
		{"lld_override_opseverity", "lld_override_operationid", 0,
			{
				{"lld_override_operationid", NULL, "lld_override_operation", "lld_override_operationid",
						0, ZBX_TYPE_ID, ZBX_NOTNULL, 0},
				{"severity", "0", NULL, NULL, 0, ZBX_TYPE_INT, ZBX_NOTNULL, 0},
				{0}
			},
			NULL
		};

	return DBcreate_table(&table);
}

static int	DBpatch_4050096(void)
{
	const ZBX_FIELD	field = {"lld_override_operationid", NULL, "lld_override_operation", "lld_override_operationid",
			0, 0, 0, ZBX_FK_CASCADE_DELETE};

	return DBadd_foreign_key("lld_override_opseverity", 1, &field);
}

static int	DBpatch_4050097(void)
{
	const ZBX_TABLE	table =
		{"lld_override_optag", "lld_override_optagid", 0,
			{
				{"lld_override_optagid", NULL, NULL, NULL, 0, ZBX_TYPE_ID, ZBX_NOTNULL, 0},
				{"lld_override_operationid", NULL, "lld_override_operation", "lld_override_operationid",
						0, ZBX_TYPE_ID, ZBX_NOTNULL, 0},
				{"tag", "", NULL, NULL, 255, ZBX_TYPE_CHAR, ZBX_NOTNULL, 0},
				{"value", "", NULL, NULL, 255, ZBX_TYPE_CHAR, ZBX_NOTNULL, 0},
				{0}
			},
			NULL
		};

	return DBcreate_table(&table);
}

static int	DBpatch_4050098(void)
{
	const ZBX_FIELD	field = {"lld_override_operationid", NULL, "lld_override_operation", "lld_override_operationid",
			0, 0, 0, ZBX_FK_CASCADE_DELETE};

	return DBadd_foreign_key("lld_override_optag", 1, &field);
}

static int	DBpatch_4050099(void)
{
	return DBcreate_index("lld_override_optag", "lld_override_optag_1", "lld_override_operationid", 0);
}

static int	DBpatch_4050100(void)
{
	const ZBX_TABLE table =
		{"lld_override_optemplate", "lld_override_optemplateid", 0,
			{
				{"lld_override_optemplateid", NULL, NULL, NULL, 0, ZBX_TYPE_ID, ZBX_NOTNULL, 0},
				{"lld_override_operationid", NULL, NULL, NULL, 0, ZBX_TYPE_ID, ZBX_NOTNULL, 0},
				{"templateid", NULL, NULL, NULL, 0, ZBX_TYPE_ID, ZBX_NOTNULL, 0},
				{0}
			},
			NULL
		};

	return DBcreate_table(&table);
}

static int	DBpatch_4050101(void)
{
	const ZBX_FIELD	field = {"lld_override_operationid", NULL, "lld_override_operation", "lld_override_operationid",
			0, 0, 0, ZBX_FK_CASCADE_DELETE};

	return DBadd_foreign_key("lld_override_optemplate", 1, &field);
}

static int	DBpatch_4050102(void)
{
	return DBcreate_index("lld_override_optemplate", "lld_override_optemplate_1",
			"lld_override_operationid,templateid", 1);
}

static int	DBpatch_4050103(void)
{
	const ZBX_FIELD	field = {"templateid", NULL, "hosts", "hostid", 0, 0, 0, 0};

	return DBadd_foreign_key("lld_override_optemplate", 2, &field);
}

static int	DBpatch_4050104(void)
{
	return DBcreate_index("lld_override_optemplate", "lld_override_optemplate_2", "templateid", 0);
}

static int	DBpatch_4050105(void)
{
	const ZBX_TABLE	table =
		{"lld_override_opinventory", "lld_override_operationid", 0,
			{
				{"lld_override_operationid", NULL, NULL, NULL, 0, ZBX_TYPE_ID, ZBX_NOTNULL, 0},
				{"inventory_mode", "0", NULL, NULL, 0, ZBX_TYPE_INT, ZBX_NOTNULL, 0},
				{0}
			},
			NULL
		};

	return DBcreate_table(&table);
}

static int	DBpatch_4050106(void)
{
	const ZBX_FIELD	field = {"lld_override_operationid", NULL, "lld_override_operation", "lld_override_operationid",
			0, 0, 0, ZBX_FK_CASCADE_DELETE};

	return DBadd_foreign_key("lld_override_opinventory", 1, &field);
}

static int	DBpatch_4050107(void)
{
	const ZBX_FIELD field = {"status", "0", NULL, NULL, 0, ZBX_TYPE_INT, ZBX_NOTNULL, 0};

	return DBadd_field("graphs", &field);
=======
	const ZBX_FIELD	field = {"instanceid", "", NULL, NULL, 32, ZBX_TYPE_CHAR, ZBX_NOTNULL, 0};

	return DBadd_field("config", &field);
>>>>>>> e0ba78a1
}

#endif

DBPATCH_START(4050)

/* version, duplicates flag, mandatory flag */

DBPATCH_ADD(4050001, 0, 1)
DBPATCH_ADD(4050002, 0, 1)
DBPATCH_ADD(4050003, 0, 1)
DBPATCH_ADD(4050004, 0, 1)
DBPATCH_ADD(4050005, 0, 1)
DBPATCH_ADD(4050006, 0, 1)
DBPATCH_ADD(4050007, 0, 1)
DBPATCH_ADD(4050011, 0, 1)
DBPATCH_ADD(4050012, 0, 1)
DBPATCH_ADD(4050014, 0, 1)
DBPATCH_ADD(4050015, 0, 1)
DBPATCH_ADD(4050016, 0, 1)
DBPATCH_ADD(4050017, 0, 1)
DBPATCH_ADD(4050018, 0, 1)
DBPATCH_ADD(4050019, 0, 1)
DBPATCH_ADD(4050020, 0, 1)
DBPATCH_ADD(4050021, 0, 1)
DBPATCH_ADD(4050022, 0, 1)
DBPATCH_ADD(4050023, 0, 1)
DBPATCH_ADD(4050024, 0, 1)
DBPATCH_ADD(4050025, 0, 1)
DBPATCH_ADD(4050026, 0, 1)
DBPATCH_ADD(4050027, 0, 1)
DBPATCH_ADD(4050028, 0, 1)
DBPATCH_ADD(4050030, 0, 1)
DBPATCH_ADD(4050031, 0, 1)
DBPATCH_ADD(4050032, 0, 1)
DBPATCH_ADD(4050033, 0, 1)
DBPATCH_ADD(4050034, 0, 1)
DBPATCH_ADD(4050035, 0, 1)
DBPATCH_ADD(4050036, 0, 1)
DBPATCH_ADD(4050037, 0, 1)
DBPATCH_ADD(4050038, 0, 1)
DBPATCH_ADD(4050039, 0, 1)
DBPATCH_ADD(4050040, 0, 1)
DBPATCH_ADD(4050041, 0, 1)
DBPATCH_ADD(4050042, 0, 1)
DBPATCH_ADD(4050043, 0, 0)
DBPATCH_ADD(4050044, 0, 1)
DBPATCH_ADD(4050045, 0, 1)
DBPATCH_ADD(4050046, 0, 1)
DBPATCH_ADD(4050047, 0, 1)
DBPATCH_ADD(4050048, 0, 1)
DBPATCH_ADD(4050049, 0, 1)
DBPATCH_ADD(4050050, 0, 1)
DBPATCH_ADD(4050051, 0, 1)
DBPATCH_ADD(4050052, 0, 1)
DBPATCH_ADD(4050053, 0, 1)
DBPATCH_ADD(4050054, 0, 1)
DBPATCH_ADD(4050055, 0, 1)
DBPATCH_ADD(4050056, 0, 1)
DBPATCH_ADD(4050057, 0, 1)
DBPATCH_ADD(4050058, 0, 1)
DBPATCH_ADD(4050059, 0, 1)
DBPATCH_ADD(4050060, 0, 1)
DBPATCH_ADD(4050061, 0, 1)
DBPATCH_ADD(4050062, 0, 1)
DBPATCH_ADD(4050063, 0, 1)
DBPATCH_ADD(4050064, 0, 1)
DBPATCH_ADD(4050065, 0, 1)
DBPATCH_ADD(4050066, 0, 1)
DBPATCH_ADD(4050067, 0, 1)
DBPATCH_ADD(4050068, 0, 1)
DBPATCH_ADD(4050069, 0, 1)
DBPATCH_ADD(4050070, 0, 1)
DBPATCH_ADD(4050071, 0, 1)
DBPATCH_ADD(4050072, 0, 1)
DBPATCH_ADD(4050073, 0, 1)
DBPATCH_ADD(4050074, 0, 1)
DBPATCH_ADD(4050075, 0, 1)
DBPATCH_ADD(4050076, 0, 1)
DBPATCH_ADD(4050077, 0, 1)
DBPATCH_ADD(4050078, 0, 1)
DBPATCH_ADD(4050079, 0, 1)
<<<<<<< HEAD
DBPATCH_ADD(4050080, 0, 1)
DBPATCH_ADD(4050081, 0, 1)
DBPATCH_ADD(4050082, 0, 1)
DBPATCH_ADD(4050083, 0, 1)
DBPATCH_ADD(4050084, 0, 1)
DBPATCH_ADD(4050085, 0, 1)
DBPATCH_ADD(4050086, 0, 1)
DBPATCH_ADD(4050087, 0, 1)
DBPATCH_ADD(4050088, 0, 1)
DBPATCH_ADD(4050089, 0, 1)
DBPATCH_ADD(4050090, 0, 1)
DBPATCH_ADD(4050091, 0, 1)
DBPATCH_ADD(4050092, 0, 1)
DBPATCH_ADD(4050093, 0, 1)
DBPATCH_ADD(4050094, 0, 1)
DBPATCH_ADD(4050095, 0, 1)
DBPATCH_ADD(4050096, 0, 1)
DBPATCH_ADD(4050097, 0, 1)
DBPATCH_ADD(4050098, 0, 1)
DBPATCH_ADD(4050099, 0, 1)
DBPATCH_ADD(4050100, 0, 1)
DBPATCH_ADD(4050101, 0, 1)
DBPATCH_ADD(4050102, 0, 1)
DBPATCH_ADD(4050103, 0, 1)
DBPATCH_ADD(4050104, 0, 1)
DBPATCH_ADD(4050105, 0, 1)
DBPATCH_ADD(4050106, 0, 1)
DBPATCH_ADD(4050107, 0, 1)
=======
>>>>>>> e0ba78a1

DBPATCH_END()<|MERGE_RESOLUTION|>--- conflicted
+++ resolved
@@ -1697,7 +1697,20 @@
 
 static int	DBpatch_4050078(void)
 {
-<<<<<<< HEAD
+	const ZBX_FIELD	field = {"write_clock", "0", NULL, NULL, 0, ZBX_TYPE_INT, ZBX_NOTNULL, 0};
+
+	return DBadd_field("proxy_history", &field);
+}
+
+static int	DBpatch_4050079(void)
+{
+	const ZBX_FIELD	field = {"instanceid", "", NULL, NULL, 32, ZBX_TYPE_CHAR, ZBX_NOTNULL, 0};
+
+	return DBadd_field("config", &field);
+}
+
+static int	DBpatch_4050080(void)
+{
 	const ZBX_TABLE	table =
 		{"lld_override", "lld_overrideid", 0,
 			{
@@ -1714,27 +1727,21 @@
 		};
 
 	return DBcreate_table(&table);
-=======
-	const ZBX_FIELD	field = {"write_clock", "0", NULL, NULL, 0, ZBX_TYPE_INT, ZBX_NOTNULL, 0};
-
-	return DBadd_field("proxy_history", &field);
->>>>>>> e0ba78a1
-}
-
-static int	DBpatch_4050079(void)
-{
-<<<<<<< HEAD
+}
+
+static int	DBpatch_4050081(void)
+{
 	const ZBX_FIELD	field = {"itemid", NULL, "items", "itemid", 0, 0, 0, ZBX_FK_CASCADE_DELETE};
 
 	return DBadd_foreign_key("lld_override", 1, &field);
 }
 
-static int	DBpatch_4050080(void)
+static int	DBpatch_4050082(void)
 {
 	return DBcreate_index("lld_override", "lld_override_1", "itemid,name", 1);
 }
 
-static int	DBpatch_4050081(void)
+static int	DBpatch_4050083(void)
 {
 	const ZBX_TABLE	table =
 		{"lld_override_condition", "lld_override_conditionid", 0,
@@ -1752,7 +1759,7 @@
 	return DBcreate_table(&table);
 }
 
-static int	DBpatch_4050082(void)
+static int	DBpatch_4050084(void)
 {
 	const ZBX_FIELD	field = {"lld_overrideid", NULL, "lld_override", "lld_overrideid", 0, 0, 0,
 			ZBX_FK_CASCADE_DELETE};
@@ -1760,12 +1767,12 @@
 	return DBadd_foreign_key("lld_override_condition", 1, &field);
 }
 
-static int	DBpatch_4050083(void)
+static int	DBpatch_4050085(void)
 {
 	return DBcreate_index("lld_override_condition", "lld_override_condition_1", "lld_overrideid", 0);
 }
 
-static int	DBpatch_4050084(void)
+static int	DBpatch_4050086(void)
 {
 	const ZBX_TABLE	table =
 		{"lld_override_operation", "lld_override_operationid", 0,
@@ -1783,7 +1790,7 @@
 	return DBcreate_table(&table);
 }
 
-static int	DBpatch_4050085(void)
+static int	DBpatch_4050087(void)
 {
 	const ZBX_FIELD	field = {"lld_overrideid", NULL, "lld_override", "lld_overrideid", 0, 0, 0,
 			ZBX_FK_CASCADE_DELETE};
@@ -1791,12 +1798,12 @@
 	return DBadd_foreign_key("lld_override_operation", 1, &field);
 }
 
-static int	DBpatch_4050086(void)
+static int	DBpatch_4050088(void)
 {
 	return DBcreate_index("lld_override_operation", "lld_override_operation_1", "lld_overrideid", 0);
 }
 
-static int	DBpatch_4050087(void)
+static int	DBpatch_4050089(void)
 {
 	const ZBX_TABLE	table =
 		{"lld_override_opstatus", "lld_override_operationid", 0,
@@ -1811,7 +1818,7 @@
 	return DBcreate_table(&table);
 }
 
-static int	DBpatch_4050088(void)
+static int	DBpatch_4050090(void)
 {
 	const ZBX_FIELD	field = {"lld_override_operationid", NULL, "lld_override_operation", "lld_override_operationid",
 			0, 0, 0, ZBX_FK_CASCADE_DELETE};
@@ -1819,7 +1826,30 @@
 	return DBadd_foreign_key("lld_override_opstatus", 1, &field);
 }
 
-static int	DBpatch_4050089(void)
+static int	DBpatch_4050091(void)
+{
+	const ZBX_TABLE	table =
+		{"lld_override_opdiscover", "lld_override_operationid", 0,
+			{
+				{"lld_override_operationid", NULL, NULL, NULL, 0, ZBX_TYPE_ID, ZBX_NOTNULL, 0},
+				{"discover", "0", NULL, NULL, 0, ZBX_TYPE_INT, ZBX_NOTNULL, 0},
+				{0}
+			},
+			NULL
+		};
+
+	return DBcreate_table(&table);
+}
+
+static int	DBpatch_4050092(void)
+{
+	const ZBX_FIELD	field = {"lld_override_operationid", NULL, "lld_override_operation", "lld_override_operationid",
+			0, 0, 0, ZBX_FK_CASCADE_DELETE};
+
+	return DBadd_foreign_key("lld_override_opdiscover", 1, &field);
+}
+
+static int	DBpatch_4050093(void)
 {
 	const ZBX_TABLE	table =
 		{"lld_override_opperiod", "lld_override_operationid", 0,
@@ -1835,7 +1865,7 @@
 	return DBcreate_table(&table);
 }
 
-static int	DBpatch_4050090(void)
+static int	DBpatch_4050094(void)
 {
 	const ZBX_FIELD	field = {"lld_override_operationid", NULL, "lld_override_operation", "lld_override_operationid",
 			0, 0, 0, ZBX_FK_CASCADE_DELETE};
@@ -1843,7 +1873,7 @@
 	return DBadd_foreign_key("lld_override_opperiod", 1, &field);
 }
 
-static int	DBpatch_4050091(void)
+static int	DBpatch_4050095(void)
 {
 	const ZBX_TABLE	table =
 		{"lld_override_ophistory", "lld_override_operationid", 0,
@@ -1859,7 +1889,7 @@
 	return DBcreate_table(&table);
 }
 
-static int	DBpatch_4050092(void)
+static int	DBpatch_4050096(void)
 {
 	const ZBX_FIELD	field = {"lld_override_operationid", NULL, "lld_override_operation", "lld_override_operationid",
 			0, 0, 0, ZBX_FK_CASCADE_DELETE};
@@ -1867,7 +1897,7 @@
 	return DBadd_foreign_key("lld_override_ophistory", 1, &field);
 }
 
-static int	DBpatch_4050093(void)
+static int	DBpatch_4050097(void)
 {
 	const ZBX_TABLE	table =
 		{"lld_override_optrends", "lld_override_operationid", 0,
@@ -1883,7 +1913,7 @@
 	return DBcreate_table(&table);
 }
 
-static int	DBpatch_4050094(void)
+static int	DBpatch_4050098(void)
 {
 	const ZBX_FIELD	field = {"lld_override_operationid", NULL, "lld_override_operation", "lld_override_operationid",
 			0, 0, 0, ZBX_FK_CASCADE_DELETE};
@@ -1891,7 +1921,7 @@
 	return DBadd_foreign_key("lld_override_optrends", 1, &field);
 }
 
-static int	DBpatch_4050095(void)
+static int	DBpatch_4050099(void)
 {
 	const ZBX_TABLE	table =
 		{"lld_override_opseverity", "lld_override_operationid", 0,
@@ -1907,7 +1937,7 @@
 	return DBcreate_table(&table);
 }
 
-static int	DBpatch_4050096(void)
+static int	DBpatch_4050100(void)
 {
 	const ZBX_FIELD	field = {"lld_override_operationid", NULL, "lld_override_operation", "lld_override_operationid",
 			0, 0, 0, ZBX_FK_CASCADE_DELETE};
@@ -1915,7 +1945,7 @@
 	return DBadd_foreign_key("lld_override_opseverity", 1, &field);
 }
 
-static int	DBpatch_4050097(void)
+static int	DBpatch_4050101(void)
 {
 	const ZBX_TABLE	table =
 		{"lld_override_optag", "lld_override_optagid", 0,
@@ -1933,7 +1963,7 @@
 	return DBcreate_table(&table);
 }
 
-static int	DBpatch_4050098(void)
+static int	DBpatch_4050102(void)
 {
 	const ZBX_FIELD	field = {"lld_override_operationid", NULL, "lld_override_operation", "lld_override_operationid",
 			0, 0, 0, ZBX_FK_CASCADE_DELETE};
@@ -1941,12 +1971,12 @@
 	return DBadd_foreign_key("lld_override_optag", 1, &field);
 }
 
-static int	DBpatch_4050099(void)
+static int	DBpatch_4050103(void)
 {
 	return DBcreate_index("lld_override_optag", "lld_override_optag_1", "lld_override_operationid", 0);
 }
 
-static int	DBpatch_4050100(void)
+static int	DBpatch_4050104(void)
 {
 	const ZBX_TABLE table =
 		{"lld_override_optemplate", "lld_override_optemplateid", 0,
@@ -1962,7 +1992,7 @@
 	return DBcreate_table(&table);
 }
 
-static int	DBpatch_4050101(void)
+static int	DBpatch_4050105(void)
 {
 	const ZBX_FIELD	field = {"lld_override_operationid", NULL, "lld_override_operation", "lld_override_operationid",
 			0, 0, 0, ZBX_FK_CASCADE_DELETE};
@@ -1970,25 +2000,25 @@
 	return DBadd_foreign_key("lld_override_optemplate", 1, &field);
 }
 
-static int	DBpatch_4050102(void)
+static int	DBpatch_4050106(void)
 {
 	return DBcreate_index("lld_override_optemplate", "lld_override_optemplate_1",
 			"lld_override_operationid,templateid", 1);
 }
 
-static int	DBpatch_4050103(void)
+static int	DBpatch_4050107(void)
 {
 	const ZBX_FIELD	field = {"templateid", NULL, "hosts", "hostid", 0, 0, 0, 0};
 
 	return DBadd_foreign_key("lld_override_optemplate", 2, &field);
 }
 
-static int	DBpatch_4050104(void)
+static int	DBpatch_4050108(void)
 {
 	return DBcreate_index("lld_override_optemplate", "lld_override_optemplate_2", "templateid", 0);
 }
 
-static int	DBpatch_4050105(void)
+static int	DBpatch_4050109(void)
 {
 	const ZBX_TABLE	table =
 		{"lld_override_opinventory", "lld_override_operationid", 0,
@@ -2003,7 +2033,7 @@
 	return DBcreate_table(&table);
 }
 
-static int	DBpatch_4050106(void)
+static int	DBpatch_4050110(void)
 {
 	const ZBX_FIELD	field = {"lld_override_operationid", NULL, "lld_override_operation", "lld_override_operationid",
 			0, 0, 0, ZBX_FK_CASCADE_DELETE};
@@ -2011,16 +2041,60 @@
 	return DBadd_foreign_key("lld_override_opinventory", 1, &field);
 }
 
-static int	DBpatch_4050107(void)
-{
-	const ZBX_FIELD field = {"status", "0", NULL, NULL, 0, ZBX_TYPE_INT, ZBX_NOTNULL, 0};
+static int	DBpatch_4050111(void)
+{
+	const ZBX_FIELD field = {"discover", "0", NULL, NULL, 0, ZBX_TYPE_INT, ZBX_NOTNULL, 0};
+
+	return DBadd_field("items", &field);
+}
+
+static int	DBpatch_4050112(void)
+{
+	const ZBX_FIELD field = {"discover", "0", NULL, NULL, 0, ZBX_TYPE_INT, ZBX_NOTNULL, 0};
+
+	return DBadd_field("triggers", &field);
+}
+
+static int	DBpatch_4050113(void)
+{
+	const ZBX_FIELD field = {"discover", "0", NULL, NULL, 0, ZBX_TYPE_INT, ZBX_NOTNULL, 0};
+
+	return DBadd_field("hosts", &field);
+}
+
+static int	DBpatch_4050114(void)
+{
+	const ZBX_FIELD field = {"discover", "0", NULL, NULL, 0, ZBX_TYPE_INT, ZBX_NOTNULL, 0};
 
 	return DBadd_field("graphs", &field);
-=======
-	const ZBX_FIELD	field = {"instanceid", "", NULL, NULL, 32, ZBX_TYPE_CHAR, ZBX_NOTNULL, 0};
-
-	return DBadd_field("config", &field);
->>>>>>> e0ba78a1
+}
+
+static int	DBpatch_4050115(void)
+{
+	const ZBX_FIELD field = {"lastcheck", "0", NULL, NULL, 0, ZBX_TYPE_INT, ZBX_NOTNULL, 0};
+
+	return DBadd_field("trigger_discovery", &field);
+}
+
+static int	DBpatch_4050116(void)
+{
+	const ZBX_FIELD field = {"ts_delete", "0", NULL, NULL, 0, ZBX_TYPE_INT, ZBX_NOTNULL, 0};
+
+	return DBadd_field("trigger_discovery", &field);
+}
+
+static int	DBpatch_4050117(void)
+{
+	const ZBX_FIELD field = {"lastcheck", "0", NULL, NULL, 0, ZBX_TYPE_INT, ZBX_NOTNULL, 0};
+
+	return DBadd_field("graph_discovery", &field);
+}
+
+static int	DBpatch_4050118(void)
+{
+	const ZBX_FIELD field = {"ts_delete", "0", NULL, NULL, 0, ZBX_TYPE_INT, ZBX_NOTNULL, 0};
+
+	return DBadd_field("graph_discovery", &field);
 }
 
 #endif
@@ -2103,7 +2177,6 @@
 DBPATCH_ADD(4050077, 0, 1)
 DBPATCH_ADD(4050078, 0, 1)
 DBPATCH_ADD(4050079, 0, 1)
-<<<<<<< HEAD
 DBPATCH_ADD(4050080, 0, 1)
 DBPATCH_ADD(4050081, 0, 1)
 DBPATCH_ADD(4050082, 0, 1)
@@ -2132,7 +2205,16 @@
 DBPATCH_ADD(4050105, 0, 1)
 DBPATCH_ADD(4050106, 0, 1)
 DBPATCH_ADD(4050107, 0, 1)
-=======
->>>>>>> e0ba78a1
+DBPATCH_ADD(4050108, 0, 1)
+DBPATCH_ADD(4050109, 0, 1)
+DBPATCH_ADD(4050110, 0, 1)
+DBPATCH_ADD(4050111, 0, 1)
+DBPATCH_ADD(4050112, 0, 1)
+DBPATCH_ADD(4050113, 0, 1)
+DBPATCH_ADD(4050114, 0, 1)
+DBPATCH_ADD(4050115, 0, 1)
+DBPATCH_ADD(4050116, 0, 1)
+DBPATCH_ADD(4050117, 0, 1)
+DBPATCH_ADD(4050118, 0, 1)
 
 DBPATCH_END()