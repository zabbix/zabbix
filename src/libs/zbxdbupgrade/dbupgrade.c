/*
** Zabbix
** Copyright (C) 2001-2014 Zabbix SIA
**
** This program is free software; you can redistribute it and/or modify
** it under the terms of the GNU General Public License as published by
** the Free Software Foundation; either version 2 of the License, or
** (at your option) any later version.
**
** This program is distributed in the hope that it will be useful,
** but WITHOUT ANY WARRANTY; without even the implied warranty of
** MERCHANTABILITY or FITNESS FOR A PARTICULAR PURPOSE. See the
** GNU General Public License for more details.
**
** You should have received a copy of the GNU General Public License
** along with this program; if not, write to the Free Software
** Foundation, Inc., 51 Franklin Street, Fifth Floor, Boston, MA  02110-1301, USA.
**/

#include "common.h"

#include "db.h"
#include "log.h"
#include "sysinfo.h"
#include "zbxdbupgrade.h"

#ifdef HAVE_MYSQL
#	define ZBX_DB_TABLE_OPTIONS	" engine=innodb"
#	define ZBX_DROP_FK		" drop foreign key"
#else
#	define ZBX_DB_TABLE_OPTIONS	""
#	define ZBX_DROP_FK		" drop constraint"
#endif

#if defined(HAVE_IBM_DB2)
#	define ZBX_DB_ALTER_COLUMN	" alter column"
#elif defined(HAVE_POSTGRESQL)
#	define ZBX_DB_ALTER_COLUMN	" alter"
#else
#	define ZBX_DB_ALTER_COLUMN	" modify"
#endif

#if defined(HAVE_IBM_DB2)
#	define ZBX_DB_SET_TYPE		" set data type"
#elif defined(HAVE_POSTGRESQL)
#	define ZBX_DB_SET_TYPE		" type"
#else
#	define ZBX_DB_SET_TYPE		""
#endif

#if defined(HAVE_IBM_DB2) || defined(HAVE_POSTGRESQL)
#	define ZBX_TYPE_ID_STR		"bigint"
#elif defined(HAVE_MYSQL)
#	define ZBX_TYPE_ID_STR		"bigint unsigned"
#elif defined(HAVE_ORACLE)
#	define ZBX_TYPE_ID_STR		"number(20)"
#endif

#ifdef HAVE_ORACLE
#	define ZBX_TYPE_INT_STR		"number(10)"
#	define ZBX_TYPE_CHAR_STR	"nvarchar2"
#else
#	define ZBX_TYPE_INT_STR		"integer"
#	define ZBX_TYPE_CHAR_STR	"varchar"
#endif

#if defined(HAVE_IBM_DB2)
#	define ZBX_TYPE_FLOAT_STR	"decfloat(16)"
#	define ZBX_TYPE_UINT_STR	"bigint"
#elif defined(HAVE_MYSQL)
#	define ZBX_TYPE_FLOAT_STR	"double(16,4)"
#	define ZBX_TYPE_UINT_STR	"bigint unsigned"
#elif defined(HAVE_ORACLE)
#	define ZBX_TYPE_FLOAT_STR	"number(20,4)"
#	define ZBX_TYPE_UINT_STR	"number(20)"
#elif defined(HAVE_POSTGRESQL)
#	define ZBX_TYPE_FLOAT_STR	"numeric(16,4)"
#	define ZBX_TYPE_UINT_STR	"numeric(20)"
#endif

#if defined(HAVE_IBM_DB2)
#	define ZBX_TYPE_SHORTTEXT_STR	"varchar(2048)"
#elif defined(HAVE_ORACLE)
#	define ZBX_TYPE_SHORTTEXT_STR	"nvarchar2(2048)"
#else
#	define ZBX_TYPE_SHORTTEXT_STR	"text"
#endif

#if defined(HAVE_IBM_DB2)
#	define ZBX_TYPE_TEXT_STR	"varchar(2048)"
#elif defined(HAVE_ORACLE)
#	define ZBX_TYPE_TEXT_STR	"nclob"
#else
#	define ZBX_TYPE_TEXT_STR	"text"
#endif

#define ZBX_FIRST_DB_VERSION		2010000

typedef struct
{
	int		(*function)(void);
	int		version;
	int		duplicates;
	unsigned char	mandatory;
}
zbx_dbpatch_t;

extern unsigned char	daemon_type;

#ifndef HAVE_SQLITE3
/*********************************************************************************
 *                                                                               *
 * Function: parse_db_monitor_item_params                                        *
 *                                                                               *
 * Purpose: parse database monitor item params string "user=<user> password=     *
 *          <passsword> DSN=<dsn> sql=<sql>" into parameter values.              *
 *                                                                               *
 * Parameters:  params     - [IN] the params string                              *
 *              dsn        - [OUT] the ODBC DSN output buffer                    *
 *              user       - [OUT] the user name output buffer                   *
 *              password   - [OUT] the password output buffer                    *
 *              sql        - [OUT] the sql query output buffer                   *
 *                                                                               *
 * Comments: This function allocated memory to store parsed parameters, which    *
 *           must be freed later by the caller.                                  *
 *           Failed (or absent) parameters will contain empty string "".         *
 *                                                                               *
 *********************************************************************************/
static void	parse_db_monitor_item_params(const char *params, char **dsn, char **user, char **password, char **sql)
{
	const char	*pvalue, *pnext, *pend;
	char		**var;

	for (; '\0' != *params; params = pnext)
	{
		while (0 != isspace(*params))
			params++;

		pvalue = strchr(params, '=');
		pnext = strchr(params, '\n');

		if (NULL == pvalue)
			break;

		if (NULL == pnext)
			pnext = params + strlen(params);

		if (pvalue > pnext || pvalue == params)
			continue;

		for (pend = pvalue - 1; 0 != isspace(*pend); pend--)
			;
		pend++;

		if (0 == strncmp(params, "user", pend - params))
			var = user;
		else if (0 == strncmp(params, "password", pend - params))
			var = password;
		else if (0 == strncmp(params, "DSN", pend - params))
			var = dsn;
		else if (0 == strncmp(params, "sql", pend - params))
			var = sql;
		else
			continue;

		pvalue++;
		while (0 != isspace(*pvalue))
			pvalue++;

		if (pvalue > pnext)
			continue;

		if ('\0' == *pvalue)
			continue;

		for (pend = pnext - 1; 0 != isspace(*pend); pend--)
			;
		pend++;

		if (NULL == *var)
		{
			*var = zbx_malloc(*var, pend - pvalue + 1);
			memmove(*var, pvalue, pend - pvalue);
			(*var)[pend - pvalue] = '\0';
		}
	}

	if (NULL == *user)
		*user = zbx_strdup(NULL, "");

	if (NULL == *password)
		*password = zbx_strdup(NULL, "");

	if (NULL == *dsn)
		*dsn = zbx_strdup(NULL, "");

	if (NULL == *sql)
		*sql = zbx_strdup(NULL, "");
}

static void	DBfield_type_string(char **sql, size_t *sql_alloc, size_t *sql_offset, const ZBX_FIELD *field)
{
	switch (field->type)
	{
		case ZBX_TYPE_ID:
			zbx_strcpy_alloc(sql, sql_alloc, sql_offset, ZBX_TYPE_ID_STR);
			break;
		case ZBX_TYPE_INT:
			zbx_strcpy_alloc(sql, sql_alloc, sql_offset, ZBX_TYPE_INT_STR);
			break;
		case ZBX_TYPE_CHAR:
			zbx_snprintf_alloc(sql, sql_alloc, sql_offset, "%s(%hu)", ZBX_TYPE_CHAR_STR, field->length);
			break;
		case ZBX_TYPE_FLOAT:
			zbx_strcpy_alloc(sql, sql_alloc, sql_offset, ZBX_TYPE_FLOAT_STR);
			break;
		case ZBX_TYPE_UINT:
			zbx_strcpy_alloc(sql, sql_alloc, sql_offset, ZBX_TYPE_UINT_STR);
			break;
		case ZBX_TYPE_SHORTTEXT:
			zbx_strcpy_alloc(sql, sql_alloc, sql_offset, ZBX_TYPE_SHORTTEXT_STR);
			break;
		case ZBX_TYPE_TEXT:
			zbx_strcpy_alloc(sql, sql_alloc, sql_offset, ZBX_TYPE_TEXT_STR);
			break;
		default:
			assert(0);
	}
}

static void	DBfield_definition_string(char **sql, size_t *sql_alloc, size_t *sql_offset, const ZBX_FIELD *field)
{
	zbx_snprintf_alloc(sql, sql_alloc, sql_offset, "%s ", field->name);
	DBfield_type_string(sql, sql_alloc, sql_offset, field);
	if (NULL != field->default_value)
	{
		char	*default_value_esc;

#if defined(HAVE_MYSQL)
		switch (field->type)
		{
			case ZBX_TYPE_BLOB:
			case ZBX_TYPE_TEXT:
			case ZBX_TYPE_SHORTTEXT:
			case ZBX_TYPE_LONGTEXT:
				/* MySQL: BLOB and TEXT columns cannot be assigned a default value */
				break;
			default:
#endif
				default_value_esc = DBdyn_escape_string(field->default_value);
				zbx_snprintf_alloc(sql, sql_alloc, sql_offset, " default '%s'", default_value_esc);
				zbx_free(default_value_esc);
#if defined(HAVE_MYSQL)
		}
#endif
	}

	if (0 != (field->flags & ZBX_NOTNULL))
	{
#if defined(HAVE_ORACLE)
		switch (field->type)
		{
			case ZBX_TYPE_INT:
			case ZBX_TYPE_FLOAT:
			case ZBX_TYPE_BLOB:
			case ZBX_TYPE_UINT:
			case ZBX_TYPE_ID:
				zbx_strcpy_alloc(sql, sql_alloc, sql_offset, " not null");
				break;
			default:	/* ZBX_TYPE_CHAR, ZBX_TYPE_TEXT, ZBX_TYPE_SHORTTEXT or ZBX_TYPE_LONGTEXT */
				/* nothing to do */;
		}
#else
		zbx_strcpy_alloc(sql, sql_alloc, sql_offset, " not null");
#endif
	}
}

static void	DBcreate_table_sql(char **sql, size_t *sql_alloc, size_t *sql_offset, const ZBX_TABLE *table)
{
	int	i;

	zbx_snprintf_alloc(sql, sql_alloc, sql_offset, "create table %s (\n", table->table);

	for (i = 0; NULL != table->fields[i].name; i++)
	{
		if (0 != i)
			zbx_strcpy_alloc(sql, sql_alloc, sql_offset, ",\n");
		DBfield_definition_string(sql, sql_alloc, sql_offset, &table->fields[i]);
	}
	if ('\0' != *table->recid)
		zbx_snprintf_alloc(sql, sql_alloc, sql_offset, ",\nprimary key (%s)", table->recid);

	zbx_strcpy_alloc(sql, sql_alloc, sql_offset, "\n)" ZBX_DB_TABLE_OPTIONS);
}

static void	DBdrop_table_sql(char **sql, size_t *sql_alloc, size_t *sql_offset, const char *table_name)
{
	zbx_snprintf_alloc(sql, sql_alloc, sql_offset, "drop table %s", table_name);
}

static void	DBmodify_field_type_sql(char **sql, size_t *sql_alloc, size_t *sql_offset,
		const char *table_name, const ZBX_FIELD *field)
{
	zbx_snprintf_alloc(sql, sql_alloc, sql_offset, "alter table %s" ZBX_DB_ALTER_COLUMN " ", table_name);

#ifdef HAVE_MYSQL
	DBfield_definition_string(sql, sql_alloc, sql_offset, field);
#else
	zbx_snprintf_alloc(sql, sql_alloc, sql_offset, "%s" ZBX_DB_SET_TYPE " ", field->name);
	DBfield_type_string(sql, sql_alloc, sql_offset, field);
#endif
}

static void	DBdrop_not_null_sql(char **sql, size_t *sql_alloc, size_t *sql_offset,
		const char *table_name, const ZBX_FIELD *field)
{
	zbx_snprintf_alloc(sql, sql_alloc, sql_offset, "alter table %s" ZBX_DB_ALTER_COLUMN " ", table_name);

#if defined(HAVE_MYSQL)
	DBfield_definition_string(sql, sql_alloc, sql_offset, field);
#elif defined(HAVE_ORACLE)
	zbx_snprintf_alloc(sql, sql_alloc, sql_offset, "%s null", field->name);
#else
	zbx_snprintf_alloc(sql, sql_alloc, sql_offset, "%s drop not null", field->name);
#endif
}

static void	DBset_not_null_sql(char **sql, size_t *sql_alloc, size_t *sql_offset,
		const char *table_name, const ZBX_FIELD *field)
{
	zbx_snprintf_alloc(sql, sql_alloc, sql_offset, "alter table %s" ZBX_DB_ALTER_COLUMN " ", table_name);

#if defined(HAVE_MYSQL)
	DBfield_definition_string(sql, sql_alloc, sql_offset, field);
#elif defined(HAVE_ORACLE)
	zbx_snprintf_alloc(sql, sql_alloc, sql_offset, "%s not null", field->name);
#else
	zbx_snprintf_alloc(sql, sql_alloc, sql_offset, "%s set not null", field->name);
#endif
}

static void	DBset_default_sql(char **sql, size_t *sql_alloc, size_t *sql_offset,
		const char *table_name, const ZBX_FIELD *field)
{
	zbx_snprintf_alloc(sql, sql_alloc, sql_offset, "alter table %s" ZBX_DB_ALTER_COLUMN " ", table_name);

#if defined(HAVE_MYSQL)
	DBfield_definition_string(sql, sql_alloc, sql_offset, field);
#elif defined(HAVE_ORACLE)
	zbx_snprintf_alloc(sql, sql_alloc, sql_offset, "%s default '%s'", field->name, field->default_value);
#else
	zbx_snprintf_alloc(sql, sql_alloc, sql_offset, "%s set default '%s'", field->name, field->default_value);
#endif
}

static void	DBadd_field_sql(char **sql, size_t *sql_alloc, size_t *sql_offset,
		const char *table_name, const ZBX_FIELD *field)
{
	zbx_snprintf_alloc(sql, sql_alloc, sql_offset, "alter table %s add ", table_name);
	DBfield_definition_string(sql, sql_alloc, sql_offset, field);
}

static void	DBrename_field_sql(char **sql, size_t *sql_alloc, size_t *sql_offset,
		const char *table_name, const char *field_name, const ZBX_FIELD *field)
{
	zbx_snprintf_alloc(sql, sql_alloc, sql_offset, "alter table %s ", table_name);

#ifdef HAVE_MYSQL
	zbx_snprintf_alloc(sql, sql_alloc, sql_offset, "change column %s ", field_name);
	DBfield_definition_string(sql, sql_alloc, sql_offset, field);
#else
	zbx_snprintf_alloc(sql, sql_alloc, sql_offset, "rename column %s to %s", field_name, field->name);
#endif
}

static void	DBdrop_field_sql(char **sql, size_t *sql_alloc, size_t *sql_offset,
		const char *table_name, const char *field_name)
{
	zbx_snprintf_alloc(sql, sql_alloc, sql_offset, "alter table %s drop column %s", table_name, field_name);
}

static void	DBcreate_index_sql(char **sql, size_t *sql_alloc, size_t *sql_offset,
		const char *table_name, const char *index_name, const char *fields, int unique)
{
	zbx_strcpy_alloc(sql, sql_alloc, sql_offset, "create");
	if (0 != unique)
		zbx_strcpy_alloc(sql, sql_alloc, sql_offset, " unique");
	zbx_snprintf_alloc(sql, sql_alloc, sql_offset, " index %s on %s (%s)", index_name, table_name, fields);
}

static void	DBdrop_index_sql(char **sql, size_t *sql_alloc, size_t *sql_offset,
		const char *table_name, const char *index_name)
{
	zbx_snprintf_alloc(sql, sql_alloc, sql_offset, "drop index %s", index_name);
#ifdef HAVE_MYSQL
	zbx_snprintf_alloc(sql, sql_alloc, sql_offset, " on %s", table_name);
#endif
}

static void	DBrename_index_sql(char **sql, size_t *sql_alloc, size_t *sql_offset, const char *table_name,
		const char *old_name, const char *new_name, const char *fields, int unique)
{
#if defined(HAVE_IBM_DB2)
	zbx_snprintf_alloc(sql, sql_alloc, sql_offset, "rename index %s to %s", old_name, new_name);
#elif defined(HAVE_MYSQL)
	DBcreate_index_sql(sql, sql_alloc, sql_offset, table_name, new_name, fields, unique);
	zbx_strcpy_alloc(sql, sql_alloc, sql_offset, ";\n");
	DBdrop_index_sql(sql, sql_alloc, sql_offset, table_name, old_name);
	zbx_strcpy_alloc(sql, sql_alloc, sql_offset, ";\n");
#elif defined(HAVE_ORACLE) || defined(HAVE_POSTGRESQL)
	zbx_snprintf_alloc(sql, sql_alloc, sql_offset, "alter index %s rename to %s", old_name, new_name);
#endif
}

static void	DBadd_foreign_key_sql(char **sql, size_t *sql_alloc, size_t *sql_offset,
		const char *table_name, int id, const ZBX_FIELD *field)
{
	zbx_snprintf_alloc(sql, sql_alloc, sql_offset,
			"alter table %s add constraint c_%s_%d foreign key (%s) references %s (%s)",
			table_name, table_name, id, field->name, field->fk_table, field->fk_field);
	if (0 != (field->fk_flags & ZBX_FK_CASCADE_DELETE))
		zbx_strcpy_alloc(sql, sql_alloc, sql_offset, " on delete cascade");
}

static void	DBdrop_foreign_key_sql(char **sql, size_t *sql_alloc, size_t *sql_offset,
		const char *table_name, int id)
{
	zbx_snprintf_alloc(sql, sql_alloc, sql_offset, "alter table %s" ZBX_DROP_FK " c_%s_%d",
			table_name, table_name, id);
}

static int	DBreorg_table(const char *table_name)
{
#ifdef HAVE_IBM_DB2
	if (ZBX_DB_OK <= DBexecute("call sysproc.admin_cmd ('reorg table %s')", table_name))
		return SUCCEED;

	return FAIL;
#else
	return SUCCEED;
#endif
}

static int	DBcreate_table(const ZBX_TABLE *table)
{
	char	*sql = NULL;
	size_t	sql_alloc = 0, sql_offset = 0;
	int	ret = FAIL;

	DBcreate_table_sql(&sql, &sql_alloc, &sql_offset, table);

	if (ZBX_DB_OK <= DBexecute("%s", sql))
		ret = SUCCEED;

	zbx_free(sql);

	return ret;
}

static int	DBdrop_table(const char *table_name)
{
	char	*sql = NULL;
	size_t	sql_alloc = 0, sql_offset = 0;
	int	ret = FAIL;

	DBdrop_table_sql(&sql, &sql_alloc, &sql_offset, table_name);

	if (ZBX_DB_OK <= DBexecute("%s", sql))
		ret = SUCCEED;

	zbx_free(sql);

	return ret;
}

static int	DBadd_field(const char *table_name, const ZBX_FIELD *field)
{
	char	*sql = NULL;
	size_t	sql_alloc = 0, sql_offset = 0;
	int	ret = FAIL;

	DBadd_field_sql(&sql, &sql_alloc, &sql_offset, table_name, field);

	if (ZBX_DB_OK <= DBexecute("%s", sql))
		ret = DBreorg_table(table_name);

	zbx_free(sql);

	return ret;
}

static int	DBrename_field(const char *table_name, const char *field_name, const ZBX_FIELD *field)
{
	char	*sql = NULL;
	size_t	sql_alloc = 0, sql_offset = 0;
	int	ret = FAIL;

	DBrename_field_sql(&sql, &sql_alloc, &sql_offset, table_name, field_name, field);

	if (ZBX_DB_OK <= DBexecute("%s", sql))
		ret = DBreorg_table(table_name);

	zbx_free(sql);

	return ret;
}

static int	DBmodify_field_type(const char *table_name, const ZBX_FIELD *field)
{
	char	*sql = NULL;
	size_t	sql_alloc = 0, sql_offset = 0;
	int	ret = FAIL;

	DBmodify_field_type_sql(&sql, &sql_alloc, &sql_offset, table_name, field);

	if (ZBX_DB_OK <= DBexecute("%s", sql))
		ret = DBreorg_table(table_name);

	zbx_free(sql);

	return ret;
}

static int	DBset_not_null(const char *table_name, const ZBX_FIELD *field)
{
	char	*sql = NULL;
	size_t	sql_alloc = 0, sql_offset = 0;
	int	ret = FAIL;

	DBset_not_null_sql(&sql, &sql_alloc, &sql_offset, table_name, field);

	if (ZBX_DB_OK <= DBexecute("%s", sql))
		ret = DBreorg_table(table_name);

	zbx_free(sql);

	return ret;
}

static int	DBset_default(const char *table_name, const ZBX_FIELD *field)
{
	char	*sql = NULL;
	size_t	sql_alloc = 0, sql_offset = 0;
	int	ret = FAIL;

	DBset_default_sql(&sql, &sql_alloc, &sql_offset, table_name, field);

	if (ZBX_DB_OK <= DBexecute("%s", sql))
		ret = DBreorg_table(table_name);

	zbx_free(sql);

	return ret;
}

static int	DBdrop_not_null(const char *table_name, const ZBX_FIELD *field)
{
	char	*sql = NULL;
	size_t	sql_alloc = 0, sql_offset = 0;
	int	ret = FAIL;

	DBdrop_not_null_sql(&sql, &sql_alloc, &sql_offset, table_name, field);

	if (ZBX_DB_OK <= DBexecute("%s", sql))
		ret = DBreorg_table(table_name);

	zbx_free(sql);

	return ret;
}

static int	DBdrop_field(const char *table_name, const char *field_name)
{
	char	*sql = NULL;
	size_t	sql_alloc = 0, sql_offset = 0;
	int	ret = FAIL;

	DBdrop_field_sql(&sql, &sql_alloc, &sql_offset, table_name, field_name);

	if (ZBX_DB_OK <= DBexecute("%s", sql))
		ret = DBreorg_table(table_name);

	zbx_free(sql);

	return ret;
}

static int	DBcreate_index(const char *table_name, const char *index_name, const char *fields, int unique)
{
	char	*sql = NULL;
	size_t	sql_alloc = 0, sql_offset = 0;
	int	ret = FAIL;

	DBcreate_index_sql(&sql, &sql_alloc, &sql_offset, table_name, index_name, fields, unique);

	if (ZBX_DB_OK <= DBexecute("%s", sql))
		ret = SUCCEED;

	zbx_free(sql);

	return ret;
}

static int	DBdrop_index(const char *table_name, const char *index_name)
{
	char	*sql = NULL;
	size_t	sql_alloc = 0, sql_offset = 0;
	int	ret = FAIL;

	DBdrop_index_sql(&sql, &sql_alloc, &sql_offset, table_name, index_name);

	if (ZBX_DB_OK <= DBexecute("%s", sql))
		ret = SUCCEED;

	zbx_free(sql);

	return ret;
}

static int	DBrename_index(const char *table_name, const char *old_name, const char *new_name, const char *fields,
				int unique)
{
	char	*sql = NULL;
	size_t	sql_alloc = 0, sql_offset = 0;
	int	ret = FAIL;

	DBrename_index_sql(&sql, &sql_alloc, &sql_offset, table_name, old_name, new_name, fields, unique);

	if (ZBX_DB_OK <= DBexecute("%s", sql))
		ret = SUCCEED;

	zbx_free(sql);

	return ret;
}

static int	DBadd_foreign_key(const char *table_name, int id, const ZBX_FIELD *field)
{
	char	*sql = NULL;
	size_t	sql_alloc = 0, sql_offset = 0;
	int	ret = FAIL;

	DBadd_foreign_key_sql(&sql, &sql_alloc, &sql_offset, table_name, id, field);

	if (ZBX_DB_OK <= DBexecute("%s", sql))
		ret = SUCCEED;

	zbx_free(sql);

	return ret;
}

static int	DBdrop_foreign_key(const char *table_name, int id)
{
	char	*sql = NULL;
	size_t	sql_alloc = 0, sql_offset = 0;
	int	ret = FAIL;

	DBdrop_foreign_key_sql(&sql, &sql_alloc, &sql_offset, table_name, id);

	if (ZBX_DB_OK <= DBexecute("%s", sql))
		ret = SUCCEED;

	zbx_free(sql);

	return ret;
}

static int	DBcreate_dbversion_table(void)
{
	const ZBX_TABLE	table =
			{"dbversion", "", 0,
				{
					{"mandatory", "0", NULL, NULL, 0, ZBX_TYPE_INT, ZBX_NOTNULL, 0},
					{"optional", "0", NULL, NULL, 0, ZBX_TYPE_INT, ZBX_NOTNULL, 0},
					{NULL}
				}
			};
	int		ret;

	DBbegin();
	if (SUCCEED == (ret = DBcreate_table(&table)))
	{
		if (ZBX_DB_OK > DBexecute("insert into dbversion (mandatory,optional) values (%d,%d)",
				ZBX_FIRST_DB_VERSION, ZBX_FIRST_DB_VERSION))
		{
			ret = FAIL;
		}
	}
	DBend(ret);

	return ret;
}

static int	DBset_version(int version, unsigned char mandatory)
{
	char	sql[64];
	size_t	offset;

	offset = zbx_snprintf(sql, sizeof(sql),  "update dbversion set ");
	if (0 != mandatory)
		offset += zbx_snprintf(sql + offset, sizeof(sql) - offset, "mandatory=%d,", version);
	zbx_snprintf(sql + offset, sizeof(sql) - offset, "optional=%d", version);

	if (ZBX_DB_OK <= DBexecute("%s", sql))
		return SUCCEED;

	return FAIL;
}

static int	DBmodify_proxy_table_id_field(const char *table_name)
{
#ifdef HAVE_POSTGRESQL
	const ZBX_FIELD	field = {"id", NULL, NULL, NULL, 0, ZBX_TYPE_ID, ZBX_NOTNULL, 0};

	return DBmodify_field_type(table_name, &field);
#else
	return SUCCEED;
#endif
}

static int	DBpatch_2010001(void)
{
	return DBmodify_proxy_table_id_field("proxy_autoreg_host");
}

static int	DBpatch_2010002(void)
{
	return DBmodify_proxy_table_id_field("proxy_dhistory");
}

static int	DBpatch_2010003(void)
{
	return DBmodify_proxy_table_id_field("proxy_history");
}

static int	DBpatch_2010004(void)
{
	return DBmodify_proxy_table_id_field("history_str_sync");
}

static int	DBpatch_2010005(void)
{
	return DBmodify_proxy_table_id_field("history_sync");
}

static int	DBpatch_2010006(void)
{
	return DBmodify_proxy_table_id_field("history_uint_sync");
}

static int	DBpatch_2010007(void)
{
	const char	*strings[] = {"period", "stime", "timelinefixed", NULL};
	int		i;

	for (i = 0; NULL != strings[i]; i++)
	{
		if (ZBX_DB_OK > DBexecute("update profiles set idx='web.screens.%s' where idx='web.charts.%s'",
				strings[i], strings[i]))
		{
			return FAIL;
		}
	}

	return SUCCEED;
}

static int	DBpatch_2010008(void)
{
	const ZBX_FIELD	field = {"expression", "", NULL, NULL, 2048, ZBX_TYPE_CHAR, ZBX_NOTNULL, 0};

	return DBmodify_field_type("triggers", &field);
}

static int	DBpatch_2010009(void)
{
	const ZBX_FIELD	field = {"applicationid", NULL, NULL, NULL, 0, ZBX_TYPE_ID, 0, 0};

	return DBdrop_not_null("httptest", &field);
}

static int	DBpatch_2010010(void)
{
	const ZBX_FIELD	field = {"hostid", NULL, NULL, NULL, 0, ZBX_TYPE_ID, 0, 0};

	return DBadd_field("httptest", &field);
}

static int	DBpatch_2010011(void)
{
	const char	*sql =
			"update httptest set hostid=("
				"select a.hostid"
				" from applications a"
				" where a.applicationid = httptest.applicationid"
			")";

	if (ZBX_DB_OK <= DBexecute("%s", sql))
		return SUCCEED;

	return FAIL;
}

static int	DBpatch_2010012(void)
{
	const ZBX_FIELD	field = {"hostid", NULL, NULL, NULL, 0, ZBX_TYPE_ID, ZBX_NOTNULL, 0};

	return DBset_not_null("httptest", &field);
}

static int	DBpatch_2010013(void)
{
	const ZBX_FIELD	field = {"templateid", NULL, NULL, NULL, 0, ZBX_TYPE_ID, 0, 0};

	return DBadd_field("httptest", &field);
}

static int	DBpatch_2010014(void)
{
	return DBdrop_index("httptest", "httptest_2");
}

static int	DBpatch_2010015(void)
{
	return DBcreate_index("httptest", "httptest_2", "hostid,name", 1);
}

static int	DBpatch_2010016(void)
{
	return DBcreate_index("httptest", "httptest_4", "templateid", 0);
}

static int	DBpatch_2010017(void)
{
	return DBdrop_foreign_key("httptest", 1);
}

static int	DBpatch_2010018(void)
{
	const ZBX_FIELD	field = {"applicationid", NULL, "applications", "applicationid", 0, 0, 0, 0};

	return DBadd_foreign_key("httptest", 1, &field);
}

static int	DBpatch_2010019(void)
{
	const ZBX_FIELD	field = {"hostid", NULL, "hosts", "hostid", 0, 0, 0, ZBX_FK_CASCADE_DELETE};

	return DBadd_foreign_key("httptest", 2, &field);
}

static int	DBpatch_2010020(void)
{
	const ZBX_FIELD	field = {"templateid", NULL, "httptest", "httptestid", 0, 0, 0, ZBX_FK_CASCADE_DELETE};

	return DBadd_foreign_key("httptest", 3, &field);
}

static int	DBpatch_2010021(void)
{
	const ZBX_FIELD	field = {"http_proxy", "", NULL, NULL, 255, ZBX_TYPE_CHAR, ZBX_NOTNULL, 0};

	return DBadd_field("httptest", &field);
}

static int	DBpatch_2010022(void)
{
	const ZBX_FIELD field = {"snmpv3_authprotocol", "0", NULL, NULL, 0, ZBX_TYPE_INT, ZBX_NOTNULL, 0};

	return DBadd_field("items", &field);
}

static int	DBpatch_2010023(void)
{
	const ZBX_FIELD field = {"snmpv3_privprotocol", "0", NULL, NULL, 0, ZBX_TYPE_INT, ZBX_NOTNULL, 0};

	return DBadd_field("items", &field);
}

static int	DBpatch_2010024(void)
{
	const ZBX_FIELD field = {"snmpv3_authprotocol", "0", NULL, NULL, 0, ZBX_TYPE_INT, ZBX_NOTNULL, 0};

	return DBadd_field("dchecks", &field);
}

static int	DBpatch_2010025(void)
{
	const ZBX_FIELD field = {"snmpv3_privprotocol", "0", NULL, NULL, 0, ZBX_TYPE_INT, ZBX_NOTNULL, 0};

	return DBadd_field("dchecks", &field);
}

static int	DBpatch_2010026(void)
{
	const ZBX_FIELD field = {"retries", "1", NULL, NULL, 0, ZBX_TYPE_INT, ZBX_NOTNULL, 0};

	return DBadd_field("httptest", &field);
}

static int	DBpatch_2010027(void)
{
	const ZBX_FIELD field = {"application", "", NULL, NULL, 255, ZBX_TYPE_CHAR, ZBX_NOTNULL, 0};

	return DBadd_field("screens_items", &field);
}

static int	DBpatch_2010028(void)
{
	const char	*sql =
			"update profiles"
			" set value_int=case when value_str='0' then 0 else 1 end,"
				"value_str='',"
				"type=2"	/* PROFILE_TYPE_INT */
			" where idx='web.httpconf.showdisabled'";

	if (ZBX_DB_OK <= DBexecute("%s", sql))
		return SUCCEED;

	return FAIL;
}

static int	DBpatch_2010029(void)
{
	const char	*sql =
			"delete from profiles where idx in ('web.httpconf.applications','web.httpmon.applications')";

	if (ZBX_DB_OK <= DBexecute("%s", sql))
		return SUCCEED;

	return FAIL;
}

static int	DBpatch_2010030(void)
{
	const char	*sql = "delete from profiles where idx='web.items.filter_groupid'";

	if (ZBX_DB_OK <= DBexecute("%s", sql))
		return SUCCEED;

	return FAIL;
}

static int	DBpatch_2010031(void)
{
	const char	*sql =
			"update profiles"
			" set value_id=value_int,"
				"value_int=0"
			" where idx like 'web.avail_report.%.groupid'"
				" or idx like 'web.avail_report.%.hostid'";

	if (ZBX_DB_OK <= DBexecute("%s", sql))
		return SUCCEED;

	return FAIL;
}

static int	DBpatch_2010032(void)
{
	const ZBX_FIELD	field = {"type", "1", NULL, NULL, 0, ZBX_TYPE_INT, ZBX_NOTNULL, 0};

	return DBset_default("users", &field);
}

static int	DBpatch_2010033(void)
{
	if (ZBX_DB_OK <= DBexecute(
			"delete from events"
			" where source=%d"
				" and object=%d"
				" and (value=%d or value_changed=%d)",
			EVENT_SOURCE_TRIGGERS,
			EVENT_OBJECT_TRIGGER,
			TRIGGER_VALUE_UNKNOWN,
			0))	/*TRIGGER_VALUE_CHANGED_NO*/
	{
		return SUCCEED;
	}

	return FAIL;
}

static int	DBpatch_2010034(void)
{
	return DBdrop_field("events", "value_changed");
}

static int	DBpatch_2010035(void)
{
	const char	*sql = "delete from profiles where idx='web.events.filter.showUnknown'";

	if (ZBX_DB_OK <= DBexecute("%s", sql))
		return SUCCEED;

	return FAIL;
}

static int	DBpatch_2010036(void)
{
	const char	*sql =
			"update profiles"
			" set value_int=case when value_str='1' then 1 else 0 end,"
				"value_str='',"
				"type=2"	/* PROFILE_TYPE_INT */
			" where idx like '%isnow'";

	if (ZBX_DB_OK <= DBexecute("%s", sql))
		return SUCCEED;

	return FAIL;
}

static int	DBpatch_2010037(void)
{
	if (ZBX_DB_OK <= DBexecute("update config set server_check_interval=10"))
		return SUCCEED;

	return FAIL;
}

static int	DBpatch_2010038(void)
{
	const ZBX_FIELD	field = {"server_check_interval", "10", NULL, NULL, 0, ZBX_TYPE_INT, ZBX_NOTNULL, 0};

	return DBset_default("config", &field);
}

static int	DBpatch_2010039(void)
{
	return DBdrop_field("alerts", "nextcheck");
}

static int	DBpatch_2010040(void)
{
	const ZBX_FIELD	field = {"state", "0", NULL, NULL, 0, ZBX_TYPE_INT, ZBX_NOTNULL, 0};

	return DBrename_field("triggers", "value_flags", &field);
}

static int	DBpatch_2010043(void)
{
	const ZBX_FIELD field = {"state", "0", NULL, NULL, 0, ZBX_TYPE_INT, ZBX_NOTNULL, 0};

	return DBadd_field("items", &field);
}

static int	DBpatch_2010044(void)
{
	if (ZBX_DB_OK <= DBexecute(
			"update items"
			" set state=%d,"
				"status=%d"
			" where status=%d",
			ITEM_STATE_NOTSUPPORTED, ITEM_STATUS_ACTIVE, 3 /*ITEM_STATUS_NOTSUPPORTED*/))
		return SUCCEED;

	return FAIL;
}

static int	DBpatch_2010045(void)
{
	const ZBX_FIELD	field = {"state", "0", NULL, NULL, 0, ZBX_TYPE_INT, ZBX_NOTNULL, 0};

	return DBrename_field("proxy_history", "status", &field);
}

static int	DBpatch_2010046(void)
{
	if (ZBX_DB_OK <= DBexecute(
			"update proxy_history"
			" set state=%d"
			" where state=%d",
			ITEM_STATE_NOTSUPPORTED, 3 /*ITEM_STATUS_NOTSUPPORTED*/))
		return SUCCEED;

	return FAIL;
}

static int	DBpatch_2010047(void)
{
	const ZBX_FIELD	field = {"itemid", NULL, NULL, NULL, 0, ZBX_TYPE_ID, 0, 0};

	return DBadd_field("escalations", &field);
}

static int	DBpatch_2010048(void)
{
	return DBdrop_index("escalations", "escalations_1");
}

static int	DBpatch_2010049(void)
{
	return DBcreate_index("escalations", "escalations_1", "actionid,triggerid,itemid,escalationid", 1);
}

static int	DBpatch_2010050(void)
{
	char		*fields[] = {"ts_from", "ts_to", NULL};
	DB_RESULT	result;
	DB_ROW		row;
	int		i;
	time_t		ts;
	struct tm	*tm;

	for (i = 0; NULL != fields[i]; i++)
	{
		result = DBselect(
				"select timeid,%s"
				" from services_times"
				" where type in (%d,%d)"
					" and %s>%d",
				fields[i], 0 /* SERVICE_TIME_TYPE_UPTIME */, 1 /* SERVICE_TIME_TYPE_DOWNTIME */,
				fields[i], SEC_PER_WEEK);

		while (NULL != (row = DBfetch(result)))
		{
			if (SEC_PER_WEEK < (ts = (time_t)atoi(row[1])))
			{
				tm = localtime(&ts);
				ts = tm->tm_wday * SEC_PER_DAY + tm->tm_hour * SEC_PER_HOUR + tm->tm_min * SEC_PER_MIN;
				DBexecute("update services_times set %s=%d where timeid=%s",
						fields[i], (int)ts, row[0]);
			}
		}
		DBfree_result(result);
	}

	return SUCCEED;
}

static int	DBpatch_2010051(void)
{
	const ZBX_FIELD field = {"hk_events_mode", "1", NULL, NULL, 0, ZBX_TYPE_INT, ZBX_NOTNULL, 0};

	return DBadd_field("config", &field);
}

static int	DBpatch_2010052(void)
{
	const ZBX_FIELD field = {"hk_events_trigger", "365", NULL, NULL, 0, ZBX_TYPE_INT, ZBX_NOTNULL, 0};

	return DBadd_field("config", &field);
}

static int	DBpatch_2010053(void)
{
	const ZBX_FIELD field = {"hk_events_internal", "365", NULL, NULL, 0, ZBX_TYPE_INT, ZBX_NOTNULL, 0};

	return DBadd_field("config", &field);
}

static int	DBpatch_2010054(void)
{
	const ZBX_FIELD field = {"hk_events_discovery", "365", NULL, NULL, 0, ZBX_TYPE_INT, ZBX_NOTNULL, 0};

	return DBadd_field("config", &field);
}

static int	DBpatch_2010055(void)
{
	const ZBX_FIELD field = {"hk_events_autoreg", "365", NULL, NULL, 0, ZBX_TYPE_INT, ZBX_NOTNULL, 0};

	return DBadd_field("config", &field);
}

static int	DBpatch_2010056(void)
{
	const ZBX_FIELD field = {"hk_services_mode", "1", NULL, NULL, 0, ZBX_TYPE_INT, ZBX_NOTNULL, 0};

	return DBadd_field("config", &field);
}

static int	DBpatch_2010057(void)
{
	const ZBX_FIELD field = {"hk_services", "365", NULL, NULL, 0, ZBX_TYPE_INT, ZBX_NOTNULL, 0};

	return DBadd_field("config", &field);
}

static int	DBpatch_2010058(void)
{
	const ZBX_FIELD field = {"hk_audit_mode", "1", NULL, NULL, 0, ZBX_TYPE_INT, ZBX_NOTNULL, 0};

	return DBadd_field("config", &field);
}

static int	DBpatch_2010059(void)
{
	const ZBX_FIELD field = {"hk_audit", "365", NULL, NULL, 0, ZBX_TYPE_INT, ZBX_NOTNULL, 0};

	return DBadd_field("config", &field);
}

static int	DBpatch_2010060(void)
{
	const ZBX_FIELD field = {"hk_sessions_mode", "1", NULL, NULL, 0, ZBX_TYPE_INT, ZBX_NOTNULL, 0};

	return DBadd_field("config", &field);
}

static int	DBpatch_2010061(void)
{
	const ZBX_FIELD field = {"hk_sessions", "365", NULL, NULL, 0, ZBX_TYPE_INT, ZBX_NOTNULL, 0};

	return DBadd_field("config", &field);
}

static int	DBpatch_2010062(void)
{
	const ZBX_FIELD field = {"hk_history_mode", "1", NULL, NULL, 0, ZBX_TYPE_INT, ZBX_NOTNULL, 0};

	return DBadd_field("config", &field);
}

static int	DBpatch_2010063(void)
{
	const ZBX_FIELD field = {"hk_history_global", "0", NULL, NULL, 0, ZBX_TYPE_INT, ZBX_NOTNULL, 0};

	return DBadd_field("config", &field);
}

static int	DBpatch_2010064(void)
{
	const ZBX_FIELD field = {"hk_history", "90", NULL, NULL, 0, ZBX_TYPE_INT, ZBX_NOTNULL, 0};

	return DBadd_field("config", &field);
}

static int	DBpatch_2010065(void)
{
	const ZBX_FIELD field = {"hk_trends_mode", "1", NULL, NULL, 0, ZBX_TYPE_INT, ZBX_NOTNULL, 0};

	return DBadd_field("config", &field);
}

static int	DBpatch_2010066(void)
{
	const ZBX_FIELD field = {"hk_trends_global", "0", NULL, NULL, 0, ZBX_TYPE_INT, ZBX_NOTNULL, 0};

	return DBadd_field("config", &field);
}

static int	DBpatch_2010067(void)
{
	const ZBX_FIELD field = {"hk_trends", "365", NULL, NULL, 0, ZBX_TYPE_INT, ZBX_NOTNULL, 0};

	return DBadd_field("config", &field);
}

static int	DBpatch_2010068(void)
{
	if (ZBX_DB_OK <= DBexecute(
			"update config"
			" set hk_events_mode=0,"
				"hk_services_mode=0,"
				"hk_audit_mode=0,"
				"hk_sessions_mode=0,"
				"hk_history_mode=0,"
				"hk_trends_mode=0,"
				"hk_events_trigger="
					"case when event_history>alert_history"
					" then event_history else alert_history end,"
				"hk_events_discovery="
					"case when event_history>alert_history"
					" then event_history else alert_history end,"
				"hk_events_autoreg="
					"case when event_history>alert_history"
					" then event_history else alert_history end,"
				"hk_events_internal="
					"case when event_history>alert_history"
					" then event_history else alert_history end"))
	{
		return SUCCEED;
	}

	return FAIL;
}

static int	DBpatch_2010069(void)
{
	return DBdrop_field("config", "event_history");
}

static int	DBpatch_2010070(void)
{
	return DBdrop_field("config", "alert_history");
}

static int	DBpatch_2010071(void)
{
	const ZBX_FIELD	field = {"snmpv3_contextname", "", NULL, NULL, 255, ZBX_TYPE_CHAR, ZBX_NOTNULL, 0};

	return DBadd_field("items", &field);
}

static int	DBpatch_2010072(void)
{
	const ZBX_FIELD	field = {"snmpv3_contextname", "", NULL, NULL, 255, ZBX_TYPE_CHAR, ZBX_NOTNULL, 0};

	return DBadd_field("dchecks", &field);
}

static int	DBpatch_2010073(void)
{
	const char	*sql = "delete from ids where table_name='events'";

	if (ZBX_DB_OK <= DBexecute("%s", sql))
		return SUCCEED;

	return FAIL;
}

static int	DBpatch_2010074(void)
{
	const ZBX_FIELD	field = {"variables", "", NULL, NULL, 0, ZBX_TYPE_SHORTTEXT, ZBX_NOTNULL, 0};

	return DBrename_field("httptest", "macros", &field);
}

static int	DBpatch_2010075(void)
{
	const ZBX_FIELD	field = {"variables", "", NULL, NULL, 0, ZBX_TYPE_SHORTTEXT, ZBX_NOTNULL, 0};

	return DBadd_field("httpstep", &field);
}

static int	DBpatch_2010076(void)
{
	const ZBX_TABLE	table =
			{"application_template", "application_templateid", 0,
				{
					{"application_templateid", NULL, NULL, NULL, 0, ZBX_TYPE_ID, ZBX_NOTNULL, 0},
					{"applicationid", NULL, NULL, NULL, 0, ZBX_TYPE_ID, ZBX_NOTNULL, 0},
					{"templateid", NULL, NULL, NULL, 0, ZBX_TYPE_ID, ZBX_NOTNULL, 0},
					{NULL}
				},
				NULL
			};

	return DBcreate_table(&table);
}

static int	DBpatch_2010077(void)
{
	return DBcreate_index("application_template", "application_template_1", "applicationid,templateid", 1);
}

static int	DBpatch_2010078(void)
{
	const ZBX_FIELD	field = {"applicationid", NULL, "applications", "applicationid", 0, 0, 0, ZBX_FK_CASCADE_DELETE};

	return DBadd_foreign_key("application_template", 1, &field);
}

static int	DBpatch_2010079(void)
{
	const ZBX_FIELD	field = {"templateid", NULL, "applications", "applicationid", 0, 0, 0, ZBX_FK_CASCADE_DELETE};

	return DBadd_foreign_key("application_template", 2, &field);
}

static int	DBpatch_2010080(void)
{
	DB_RESULT	result;
	DB_ROW		row;
	zbx_uint64_t	id = 1, applicationid, templateid, application_templateid;
	int		ret = FAIL;

	result = DBselect("select applicationid,templateid from applications where templateid is not null");

	while (NULL != (row = DBfetch(result)))
	{
		ZBX_STR2UINT64(applicationid, row[0]);
		ZBX_STR2UINT64(templateid, row[1]);
		application_templateid = get_nodeid_by_id(applicationid) * ZBX_DM_MAX_HISTORY_IDS + id++;

		if (ZBX_DB_OK > DBexecute(
				"insert into application_template"
					" (application_templateid,applicationid,templateid)"
					" values (" ZBX_FS_UI64 "," ZBX_FS_UI64 "," ZBX_FS_UI64 ")",
				application_templateid, applicationid, templateid))
		{
			goto out;
		}
	}

	ret = SUCCEED;
out:
	DBfree_result(result);

	return ret;
}

static int	DBpatch_2010081(void)
{
	return DBdrop_foreign_key("applications", 2);
}

static int	DBpatch_2010082(void)
{
	return DBdrop_index("applications", "applications_1");
}

static int	DBpatch_2010083(void)
{
	return DBdrop_field("applications", "templateid");
}

static int	DBpatch_2010084(void)
{
	const ZBX_FIELD field = {"severity_min", "0", NULL, NULL, 0, ZBX_TYPE_INT, ZBX_NOTNULL, 0};

	return DBadd_field("sysmaps", &field);
}

static int	DBpatch_2010085(void)
{
	const ZBX_FIELD	field = {"host_metadata", "", NULL, NULL, 255, ZBX_TYPE_CHAR, ZBX_NOTNULL, 0};

	return DBadd_field("autoreg_host", &field);
}

static int	DBpatch_2010086(void)
{
	const ZBX_FIELD	field = {"host_metadata", "", NULL, NULL, 255, ZBX_TYPE_CHAR, ZBX_NOTNULL, 0};

	return DBadd_field("proxy_autoreg_host", &field);
}

static int	DBpatch_2010087(void)
{
	return DBdrop_field("items", "lastclock");
}

static int	DBpatch_2010088(void)
{
	return DBdrop_field("items", "lastns");
}

static int	DBpatch_2010089(void)
{
	return DBdrop_field("items", "lastvalue");
}

static int	DBpatch_2010090(void)
{
	return DBdrop_field("items", "prevvalue");
}

static int	DBpatch_2010091(void)
{
	return DBdrop_field("items", "prevorgvalue");
}

static int	DBpatch_2010092(void)
{
	const ZBX_FIELD	field = {"width", "900", NULL, NULL, 0, ZBX_TYPE_INT, ZBX_NOTNULL, 0};

	return DBset_default("graphs", &field);
}

static int	DBpatch_2010093(void)
{
	const ZBX_FIELD	field = {"height", "200", NULL, NULL, 0, ZBX_TYPE_INT, ZBX_NOTNULL, 0};

	return DBset_default("graphs", &field);
}

static int	DBpatch_2010094(void)
{
	if (ZBX_DB_OK <= DBexecute("update items set history=1 where history=0"))
	{
		return SUCCEED;
	}

	return FAIL;
}

static int	DBpatch_2010095(void)
{
#ifdef HAVE_MYSQL
	return DBdrop_index("history_sync", "id");
#else
	return SUCCEED;
#endif
}

static int	DBpatch_2010096(void)
{
#ifdef HAVE_MYSQL
	return DBdrop_index("history_uint_sync", "id");
#else
	return SUCCEED;
#endif
}

static int	DBpatch_2010097(void)
{
#ifdef HAVE_MYSQL
	return DBdrop_index("history_str_sync", "id");
#else
	return SUCCEED;
#endif
}

static int	DBpatch_2010098(void)
{
#ifdef HAVE_MYSQL
	return DBdrop_index("proxy_history", "id");
#else
	return SUCCEED;
#endif
}

static int	DBpatch_2010099(void)
{
#ifdef HAVE_MYSQL
	return DBdrop_index("proxy_dhistory", "id");
#else
	return SUCCEED;
#endif
}

static int	DBpatch_2010100(void)
{
#ifdef HAVE_MYSQL
	return DBdrop_index("proxy_autoreg_host", "id");
#else
	return SUCCEED;
#endif
}

static int	DBpatch_2010101(void)
{
	DB_RESULT	result;
	DB_ROW		row;
	int		ret = SUCCEED;
	char		*key = NULL;
	size_t		key_alloc = 0, key_offset;

	result = DBselect(
			"select i.itemid,i.key_,i.params,h.name"
			" from items i,hosts h"
			" where i.hostid=h.hostid"
				" and i.type=%d",
			ITEM_TYPE_DB_MONITOR);

	while (NULL != (row = DBfetch(result)) && SUCCEED == ret)
	{
		char		*user = NULL, *password = NULL, *dsn = NULL, *sql = NULL, *error_message = NULL;
		zbx_uint64_t	itemid;
		size_t		key_len;

		key_len = strlen(row[1]);

		parse_db_monitor_item_params(row[2], &dsn, &user, &password, &sql);

		if (0 != strncmp(row[1], "db.odbc.select[", 15) || ']' != row[1][key_len - 1])
			error_message = zbx_dsprintf(error_message, "key \"%s\" is invalid", row[1]);
		else if (ITEM_USERNAME_LEN < strlen(user))
			error_message = zbx_dsprintf(error_message, "ODBC username \"%s\" is too long", user);
		else if (ITEM_PASSWORD_LEN < strlen(password))
			error_message = zbx_dsprintf(error_message, "ODBC password \"%s\" is too long", password);
		else
		{
			char	*param = NULL;
			size_t	param_alloc = 0, param_offset = 0;
			int	nparam;

			zbx_strncpy_alloc(&param, &param_alloc, &param_offset, row[1] + 15, key_len - 16);

			if (1 != (nparam = num_param(param)))
				quote_key_param(&param, 0);
			quote_key_param(&dsn, 0);

			key_offset = 0;
			zbx_snprintf_alloc(&key, &key_alloc, &key_offset, "db.odbc.select[%s,%s]", param, dsn);

			zbx_free(param);

			if (255 /* ITEM_KEY_LEN */ < zbx_strlen_utf8(key))
				error_message = zbx_dsprintf(error_message, "key \"%s\" is too long", row[1]);
		}

		if (NULL == error_message)
		{
			char	*username_esc, *password_esc, *params_esc, *key_esc;

			ZBX_STR2UINT64(itemid, row[0]);

			username_esc = DBdyn_escape_string(user);
			password_esc = DBdyn_escape_string(password);
			params_esc = DBdyn_escape_string(sql);
			key_esc = DBdyn_escape_string(key);

			if (ZBX_DB_OK > DBexecute("update items set username='%s',password='%s',key_='%s',params='%s'"
					" where itemid=" ZBX_FS_UI64,
					username_esc, password_esc, key_esc, params_esc, itemid))
			{
				ret = FAIL;
			}

			zbx_free(username_esc);
			zbx_free(password_esc);
			zbx_free(params_esc);
			zbx_free(key_esc);
		}
		else
		{
			zabbix_log(LOG_LEVEL_WARNING, "Failed to convert host \"%s\" db monitoring item because"
					" %s. See upgrade notes for manual database monitor item conversion.",
					row[3], error_message);
		}

		zbx_free(error_message);
		zbx_free(user);
		zbx_free(password);
		zbx_free(dsn);
		zbx_free(sql);
	}
	DBfree_result(result);

	zbx_free(key);

	return ret;
}

static int	DBpatch_2010102(void)
{
	return DBcreate_index("hosts", "hosts_5", "maintenanceid", 0);
}

static int	DBpatch_2010103(void)
{
	return DBcreate_index("screens", "screens_1", "templateid", 0);
}

static int	DBpatch_2010104(void)
{
	return DBcreate_index("screens_items", "screens_items_1", "screenid", 0);
}

static int	DBpatch_2010105(void)
{
	return DBcreate_index("slides", "slides_2", "screenid", 0);
}

static int	DBpatch_2010106(void)
{
	return DBcreate_index("drules", "drules_1", "proxy_hostid", 0);
}

static int	DBpatch_2010107(void)
{
	return DBcreate_index("items", "items_6", "interfaceid", 0);
}

static int	DBpatch_2010108(void)
{
	return DBcreate_index("httpstepitem", "httpstepitem_2", "itemid", 0);
}

static int	DBpatch_2010109(void)
{
	return DBcreate_index("httptestitem", "httptestitem_2", "itemid", 0);
}

static int	DBpatch_2010110(void)
{
	return DBcreate_index("users_groups", "users_groups_2", "userid", 0);
}

static int	DBpatch_2010111(void)
{
	return DBcreate_index("scripts", "scripts_1", "usrgrpid", 0);
}

static int	DBpatch_2010112(void)
{
	return DBcreate_index("scripts", "scripts_2", "groupid", 0);
}

static int	DBpatch_2010113(void)
{
	return DBcreate_index("opmessage", "opmessage_1", "mediatypeid", 0);
}

static int	DBpatch_2010114(void)
{
	return DBcreate_index("opmessage_grp", "opmessage_grp_2", "usrgrpid", 0);
}

static int	DBpatch_2010115(void)
{
	return DBcreate_index("opmessage_usr", "opmessage_usr_2", "userid", 0);
}

static int	DBpatch_2010116(void)
{
	return DBcreate_index("opcommand", "opcommand_1", "scriptid", 0);
}

static int	DBpatch_2010117(void)
{
	return DBcreate_index("opcommand_hst", "opcommand_hst_2", "hostid", 0);
}

static int	DBpatch_2010118(void)
{
	return DBcreate_index("opcommand_grp", "opcommand_grp_2", "groupid", 0);
}

static int	DBpatch_2010119(void)
{
	return DBcreate_index("opgroup", "opgroup_2", "groupid", 0);
}

static int	DBpatch_2010120(void)
{
	return DBcreate_index("optemplate", "optemplate_2", "templateid", 0);
}

static int	DBpatch_2010121(void)
{
	return DBcreate_index("config", "config_1", "alert_usrgrpid", 0);
}

static int	DBpatch_2010122(void)
{
	return DBcreate_index("config", "config_2", "discovery_groupid", 0);
}

static int	DBpatch_2010123(void)
{
	return DBcreate_index("triggers", "triggers_3", "templateid", 0);
}

static int	DBpatch_2010124(void)
{
	return DBcreate_index("graphs", "graphs_2", "templateid", 0);
}

static int	DBpatch_2010125(void)
{
	return DBcreate_index("graphs", "graphs_3", "ymin_itemid", 0);
}

static int	DBpatch_2010126(void)
{
	return DBcreate_index("graphs", "graphs_4", "ymax_itemid", 0);
}

static int	DBpatch_2010127(void)
{
	return DBcreate_index("icon_map", "icon_map_2", "default_iconid", 0);
}

static int	DBpatch_2010128(void)
{
	return DBcreate_index("icon_mapping", "icon_mapping_2", "iconid", 0);
}

static int	DBpatch_2010129(void)
{
	return DBcreate_index("sysmaps", "sysmaps_2", "backgroundid", 0);
}

static int	DBpatch_2010130(void)
{
	return DBcreate_index("sysmaps", "sysmaps_3", "iconmapid", 0);
}

static int	DBpatch_2010131(void)
{
	return DBcreate_index("sysmaps_elements", "sysmaps_elements_1", "sysmapid", 0);
}

static int	DBpatch_2010132(void)
{
	return DBcreate_index("sysmaps_elements", "sysmaps_elements_2", "iconid_off", 0);
}

static int	DBpatch_2010133(void)
{
	return DBcreate_index("sysmaps_elements", "sysmaps_elements_3", "iconid_on", 0);
}

static int	DBpatch_2010134(void)
{
	return DBcreate_index("sysmaps_elements", "sysmaps_elements_4", "iconid_disabled", 0);
}

static int	DBpatch_2010135(void)
{
	return DBcreate_index("sysmaps_elements", "sysmaps_elements_5", "iconid_maintenance", 0);
}

static int	DBpatch_2010136(void)
{
	return DBcreate_index("sysmaps_links", "sysmaps_links_1", "sysmapid", 0);
}

static int	DBpatch_2010137(void)
{
	return DBcreate_index("sysmaps_links", "sysmaps_links_2", "selementid1", 0);
}

static int	DBpatch_2010138(void)
{
	return DBcreate_index("sysmaps_links", "sysmaps_links_3", "selementid2", 0);
}

static int	DBpatch_2010139(void)
{
	return DBcreate_index("sysmaps_link_triggers", "sysmaps_link_triggers_2", "triggerid", 0);
}

static int	DBpatch_2010140(void)
{
	return DBcreate_index("maintenances_hosts", "maintenances_hosts_2", "hostid", 0);
}

static int	DBpatch_2010141(void)
{
	return DBcreate_index("maintenances_groups", "maintenances_groups_2", "groupid", 0);
}

static int	DBpatch_2010142(void)
{
	return DBcreate_index("maintenances_windows", "maintenances_windows_2", "timeperiodid", 0);
}

static int	DBpatch_2010143(void)
{
	return DBcreate_index("nodes", "nodes_1", "masterid", 0);
}

static int	DBpatch_2010144(void)
{
	return DBcreate_index("graph_discovery", "graph_discovery_2", "parent_graphid", 0);
}

static int	DBpatch_2010145(void)
{
	return DBcreate_index("item_discovery", "item_discovery_2", "parent_itemid", 0);
}

static int	DBpatch_2010146(void)
{
	return DBcreate_index("trigger_discovery", "trigger_discovery_2", "parent_triggerid", 0);
}

static int	DBpatch_2010147(void)
{
	return DBcreate_index("application_template", "application_template_2", "templateid", 0);
}

static int	DBpatch_2010148(void)
{
	return DBrename_index("slides", "slides_slides_1", "slides_1", "slideshowid", 0);
}

static int	DBpatch_2010149(void)
{
	return DBrename_index("httptest", "httptest_httptest_1", "httptest_1", "applicationid", 0);
}

static int	DBpatch_2010150(void)
{
	return DBrename_index("httpstep", "httpstep_httpstep_1", "httpstep_1", "httptestid", 0);
}

static int	DBpatch_2010151(void)
{
	return DBrename_index("httpstepitem", "httpstepitem_httpstepitem_1", "httpstepitem_1", "httpstepid,itemid", 1);
}

static int	DBpatch_2010152(void)
{
	return DBrename_index("httptestitem", "httptestitem_httptestitem_1", "httptestitem_1", "httptestid,itemid", 1);
}

static int	DBpatch_2010153(void)
{
	return DBrename_index("graphs", "graphs_graphs_1", "graphs_1", "name", 0);
}

static int	DBpatch_2010154(void)
{
	return DBrename_index("services_links", "services_links_links_1", "services_links_1", "servicedownid", 0);
}

static int	DBpatch_2010155(void)
{
	return DBrename_index("services_links", "services_links_links_2", "services_links_2",
			"serviceupid,servicedownid", 1);
}

static int	DBpatch_2010156(void)
{
	return DBrename_index("services_times", "services_times_times_1", "services_times_1",
			"serviceid,type,ts_from,ts_to", 0);
}

static int	DBpatch_2010157(void)
{
	const ZBX_FIELD field = {"flags", "0", NULL, NULL, 0, ZBX_TYPE_INT, ZBX_NOTNULL, 0};

	return DBadd_field("hosts", &field);
}

static int	DBpatch_2010158(void)
{
	const ZBX_TABLE	table =
			{"host_discovery", "hostid", 0,
				{
					{"hostid", NULL, NULL, NULL, 0, ZBX_TYPE_ID, ZBX_NOTNULL, 0},
					{"parent_hostid", NULL, NULL, NULL, 0, ZBX_TYPE_ID, 0, 0},
					{"parent_itemid", NULL, NULL, NULL, 0, ZBX_TYPE_ID, 0, 0},
					{"host", "", NULL, NULL, 64, ZBX_TYPE_CHAR, ZBX_NOTNULL, 0},
					{"lastcheck", "0", NULL, NULL, 0, ZBX_TYPE_INT, ZBX_NOTNULL, 0},
					{"ts_delete", "0", NULL, NULL, 0, ZBX_TYPE_INT, ZBX_NOTNULL, 0},
					{NULL}
				}
			};

	return DBcreate_table(&table);
}

static int	DBpatch_2010159(void)
{
	const ZBX_FIELD	field = {"hostid", NULL, "hosts", "hostid", 0, 0, 0, ZBX_FK_CASCADE_DELETE};

	return DBadd_foreign_key("host_discovery", 1, &field);
}

static int	DBpatch_2010160(void)
{
	const ZBX_FIELD	field = {"parent_hostid", NULL, "hosts", "hostid", 0, 0, 0, 0};

	return DBadd_foreign_key("host_discovery", 2, &field);
}

static int	DBpatch_2010161(void)
{
	const ZBX_FIELD	field = {"parent_itemid", NULL, "items", "itemid", 0, 0, 0, 0};

	return DBadd_foreign_key("host_discovery", 3, &field);
}

static int	DBpatch_2010162(void)
{
	const ZBX_FIELD field = {"templateid", NULL, NULL, NULL, 0, ZBX_TYPE_ID, 0, 0};

	return DBadd_field("hosts", &field);
}

static int	DBpatch_2010163(void)
{
	const ZBX_FIELD	field = {"templateid", NULL, "hosts", "hostid", 0, 0, 0, ZBX_FK_CASCADE_DELETE};

	return DBadd_foreign_key("hosts", 3, &field);
}

static int	DBpatch_2010164(void)
{
	const ZBX_TABLE	table =
			{"interface_discovery", "interfaceid", 0,
				{
					{"interfaceid", NULL, NULL, NULL, 0, ZBX_TYPE_ID, ZBX_NOTNULL, 0},
					{"parent_interfaceid", NULL, NULL, NULL, 0, ZBX_TYPE_ID, ZBX_NOTNULL, 0},
					{NULL}
				}
			};

	return DBcreate_table(&table);
}

static int	DBpatch_2010165(void)
{
	const ZBX_FIELD	field = {"interfaceid", NULL, "interface", "interfaceid", 0, 0, 0, ZBX_FK_CASCADE_DELETE};

	return DBadd_foreign_key("interface_discovery", 1, &field);
}

static int	DBpatch_2010166(void)
{
	const ZBX_FIELD	field =
			{"parent_interfaceid", NULL, "interface", "interfaceid", 0, 0, 0, ZBX_FK_CASCADE_DELETE};

	return DBadd_foreign_key("interface_discovery", 2, &field);
}

static int	DBpatch_2010167(void)
{
	const ZBX_TABLE	table =
			{"group_prototype", "group_prototypeid", 0,
				{
					{"group_prototypeid", NULL, NULL, NULL, 0, ZBX_TYPE_ID, ZBX_NOTNULL, 0},
					{"hostid", NULL, NULL, NULL, 0, ZBX_TYPE_ID, ZBX_NOTNULL, 0},
					{"name", "", NULL, NULL, 64, ZBX_TYPE_CHAR, ZBX_NOTNULL, 0},
					{"groupid", NULL, NULL, NULL, 0, ZBX_TYPE_ID, 0, 0},
					{"templateid", NULL, NULL, NULL, 0, ZBX_TYPE_ID, 0, 0},
					{NULL}
				}
			};

	return DBcreate_table(&table);
}

static int	DBpatch_2010168(void)
{
	const ZBX_FIELD	field = {"hostid", NULL, "hosts", "hostid", 0, 0, 0, ZBX_FK_CASCADE_DELETE};

	return DBadd_foreign_key("group_prototype", 1, &field);
}

static int	DBpatch_2010169(void)
{
	const ZBX_FIELD	field = {"groupid", NULL, "groups", "groupid", 0, 0, 0, 0};

	return DBadd_foreign_key("group_prototype", 2, &field);
}

static int	DBpatch_2010170(void)
{
	const ZBX_FIELD	field = {"templateid", NULL, "group_prototype", "group_prototypeid", 0, 0, 0, ZBX_FK_CASCADE_DELETE};

	return DBadd_foreign_key("group_prototype", 3, &field);
}

static int	DBpatch_2010171(void)
{
	return DBcreate_index("group_prototype", "group_prototype_1", "hostid", 0);
}

static int	DBpatch_2010172(void)
{
	const ZBX_TABLE	table =
			{"group_discovery", "groupid", 0,
				{
					{"groupid", NULL, NULL, NULL, 0, ZBX_TYPE_ID, ZBX_NOTNULL, 0},
					{"parent_group_prototypeid", NULL, NULL, NULL, 0, ZBX_TYPE_ID, ZBX_NOTNULL, 0},
					{"name", "", NULL, NULL, 64, ZBX_TYPE_CHAR, ZBX_NOTNULL, 0},
					{"lastcheck", "0", NULL, NULL, 0, ZBX_TYPE_INT, ZBX_NOTNULL, 0},
					{"ts_delete", "0", NULL, NULL, 0, ZBX_TYPE_INT, ZBX_NOTNULL, 0},
					{NULL}
				}
			};

	return DBcreate_table(&table);
}

static int	DBpatch_2010173(void)
{
	const ZBX_FIELD	field = {"groupid", NULL, "groups", "groupid", 0, 0, 0, ZBX_FK_CASCADE_DELETE};

	return DBadd_foreign_key("group_discovery", 1, &field);
}

static int	DBpatch_2010174(void)
{
	const ZBX_FIELD	field = {"parent_group_prototypeid", NULL, "group_prototype", "group_prototypeid", 0, 0, 0, 0};

	return DBadd_foreign_key("group_discovery", 2, &field);
}

static int	DBpatch_2010175(void)
{
	const ZBX_FIELD field = {"flags", "0", NULL, NULL, 0, ZBX_TYPE_INT, ZBX_NOTNULL, 0};

	return DBadd_field("groups", &field);
}

static int	DBpatch_2010176(void)
{
	DB_RESULT	result;
	DB_ROW		row;
	char		*name, *name_esc;
	int		ret = SUCCEED;

	result = DBselect("select scriptid,name from scripts");

	while (SUCCEED == ret && NULL != (row = DBfetch(result)))
	{
		name = zbx_dyn_escape_string(row[1], "/\\");

		if (0 != strcmp(name, row[1]))
		{
			name_esc = DBdyn_escape_string_len(name, 255);

			if (ZBX_DB_OK > DBexecute("update scripts set name='%s' where scriptid=%s", name_esc, row[0]))
				ret = FAIL;

			zbx_free(name_esc);
		}

		zbx_free(name);
	}
	DBfree_result(result);

	return ret;
}

static int	DBpatch_2010177(void)
{
	const char	*rf_rate_strings[] = {"syssum", "hoststat", "stszbx", "lastiss", "webovr", "dscvry", NULL};
	int		i;

	for (i = 0; NULL != rf_rate_strings[i]; i++)
	{
		if (ZBX_DB_OK > DBexecute(
				"update profiles"
				" set idx='web.dashboard.widget.%s.rf_rate'"
				" where idx='web.dashboard.rf_rate.hat_%s'",
				rf_rate_strings[i], rf_rate_strings[i]))
		{
			return FAIL;
		}
	}

	return SUCCEED;
}

static int	DBpatch_2010178(void)
{
	const char	*state_strings[] = {"favgrph", "favscr", "favmap", "syssum", "hoststat", "stszbx", "lastiss",
			"webovr", "dscvry", NULL};
	int		i;

	for (i = 0; NULL != state_strings[i]; i++)
	{
		if (ZBX_DB_OK > DBexecute(
				"update profiles"
				" set idx='web.dashboard.widget.%s.state'"
				" where idx='web.dashboard.hats.hat_%s.state'",
				state_strings[i], state_strings[i]))
		{
			return FAIL;
		}
	}

	return SUCCEED;
}

static int	DBpatch_2010179(void)
{
	const ZBX_FIELD	field = {"yaxismax", "100", NULL, NULL, 0, ZBX_TYPE_FLOAT, ZBX_NOTNULL, 0};

	return DBset_default("graphs", &field);
}

static int	DBpatch_2010180(void)
{
	const ZBX_FIELD	field = {"yaxisside", "0", NULL, NULL, 0, ZBX_TYPE_INT, ZBX_NOTNULL, 0};

	return DBset_default("graphs_items", &field);
}

static int	DBpatch_2010181(void)
{
	const ZBX_FIELD	field = {"ip", "127.0.0.1", NULL, NULL, 64, ZBX_TYPE_CHAR, ZBX_NOTNULL, 0};

	return DBmodify_field_type("interface", &field);
}

static int	DBpatch_2010182(void)
{
	const ZBX_FIELD	field = {"label", "", NULL, NULL, 2048, ZBX_TYPE_CHAR, ZBX_NOTNULL, 0};

	return DBmodify_field_type("sysmaps_elements", &field);
}

static int	DBpatch_2010183(void)
{
	const ZBX_FIELD	field = {"label", "", NULL, NULL, 2048, ZBX_TYPE_CHAR, ZBX_NOTNULL, 0};

	return DBmodify_field_type("sysmaps_links", &field);
}

static int	DBpatch_2010184(void)
{
	const ZBX_FIELD	field = {"label_location", "0", NULL, NULL, 0, ZBX_TYPE_INT, ZBX_NOTNULL, 0};

	return DBset_default("sysmaps", &field);
}

static int	DBpatch_2010185(void)
{
	if (ZBX_DB_OK > DBexecute("update sysmaps_elements set label_location=-1 where label_location is null"))
		return FAIL;

	return SUCCEED;
}

static int	DBpatch_2010186(void)
{
	const ZBX_FIELD	field = {"label_location", "-1", NULL, NULL, 0, ZBX_TYPE_INT, ZBX_NOTNULL, 0};

	return DBset_default("sysmaps_elements", &field);
}

static int	DBpatch_2010187(void)
{
	const ZBX_FIELD	field = {"label_location", "-1", NULL, NULL, 0, ZBX_TYPE_INT, ZBX_NOTNULL, 0};

	return DBset_not_null("sysmaps_elements", &field);
}

static int	DBpatch_2010188(void)
{
	return DBdrop_index("events", "events_1");
}

static int	DBpatch_2010189(void)
{
	return DBdrop_index("events", "events_2");
}

static int	DBpatch_2010190(void)
{
	return DBcreate_index("events", "events_1", "source,object,objectid,clock", 0);
}

static int	DBpatch_2010191(void)
{
	return DBcreate_index("events", "events_2", "source,object,clock", 0);
}

static int	DBpatch_2010192(void)
{
	if (ZBX_DB_OK <= DBexecute(
			"update triggers"
			" set state=%d,value=%d,lastchange=0,error=''"
			" where exists ("
				"select null"
				" from functions f,items i,hosts h"
				" where triggers.triggerid=f.triggerid"
					" and f.itemid=i.itemid"
					" and i.hostid=h.hostid"
					" and h.status=%d"
			")",
			TRIGGER_STATE_NORMAL, TRIGGER_VALUE_OK, HOST_STATUS_TEMPLATE))
	{
		return SUCCEED;
	}

	return FAIL;
}

static int	DBpatch_2010193(void)
{
	if (ZBX_DB_OK <= DBexecute(
			"update items"
			" set state=%d,error=''"
			" where exists ("
				"select null"
				" from hosts h"
				" where items.hostid=h.hostid"
					" and h.status=%d"
			")",
			ITEM_STATE_NORMAL, HOST_STATUS_TEMPLATE))
	{
		return SUCCEED;
	}

	return FAIL;
}

static int	DBpatch_2010194(void)
{
	return DBdrop_table("help_items");
}

/******************************************************************************
 *                                                                            *
 * Function: replace_key_param                                                *
 *                                                                            *
 * Comments: auxiliary function for DBpatch_2010195()                         *
 *                                                                            *
 ******************************************************************************/
static char	*replace_key_param(const char *data, int key_type, int level, int num, int quoted, void *cb_data)
{
	char	*param, *new_param;

	if (1 != level || 4 != num)	/* the fourth parameter on first level should be updated */
		return NULL;

	param = zbx_strdup(NULL, data);

	unquote_key_param(param);

	if ('\0' == *param)
	{
		zbx_free(param);
		return NULL;
	}

	new_param = zbx_dsprintf(NULL, "^%s$", param);

	zbx_free(param);

	quote_key_param(&new_param, quoted);

	return new_param;
}

static int	DBpatch_2010195(void)
{
	DB_RESULT	result;
	DB_ROW		row;
	char		*key = NULL, *key_esc, error[64];
	int		ret = SUCCEED;

	result = DBselect("select itemid,key_ from items where key_ like 'eventlog[%%'");

	while (SUCCEED == ret && NULL != (row = DBfetch(result)))
	{
		key = zbx_strdup(key, row[1]);

		if (SUCCEED != replace_key_params_dyn(&key, ZBX_KEY_TYPE_ITEM, replace_key_param, NULL,
				error, sizeof(error)))
		{
			zabbix_log(LOG_LEVEL_WARNING, "cannot convert item key \"%s\": %s", row[1], error);
			continue;
		}

		if (255 /* ITEM_KEY_LEN */ < zbx_strlen_utf8(key))
		{
			zabbix_log(LOG_LEVEL_WARNING, "cannot convert item key \"%s\": key is too long", row[1]);
			continue;
		}

		if (0 != strcmp(key, row[1]))
		{
			key_esc = DBdyn_escape_string(key);

			if (ZBX_DB_OK > DBexecute("update items set key_='%s' where itemid=%s", key_esc, row[0]))
				ret = FAIL;

			zbx_free(key_esc);
		}
	}
	DBfree_result(result);

	zbx_free(key);

	return ret;
}

static int	DBpatch_2010196(void)
{
#ifdef HAVE_ORACLE
	const ZBX_FIELD	field = {"message_tmp", "", NULL, NULL, 0, ZBX_TYPE_TEXT, ZBX_NOTNULL, 0};

	return DBadd_field("alerts", &field);
#else
	return SUCCEED;
#endif
}

static int	DBpatch_2010197(void)
{
#ifdef HAVE_ORACLE
	return ZBX_DB_OK > DBexecute("update alerts set message_tmp=message") ? FAIL : SUCCEED;
#else
	return SUCCEED;
#endif
}

static int	DBpatch_2010198(void)
{
#ifdef HAVE_ORACLE
	return DBdrop_field("alerts", "message");
#else
	return SUCCEED;
#endif
}

static int	DBpatch_2010199(void)
{
#ifdef HAVE_ORACLE
	const ZBX_FIELD	field = {"message", "", NULL, NULL, 0, ZBX_TYPE_TEXT, ZBX_NOTNULL, 0};

	return DBrename_field("alerts", "message_tmp", &field);
#else
	return SUCCEED;
#endif
}

static int	DBpatch_2020000(void)
{
	return SUCCEED;
}

static int	DBpatch_2020001(void)
{
<<<<<<< HEAD
	const ZBX_FIELD field = {"application", "", NULL, NULL, 255, ZBX_TYPE_CHAR, ZBX_NOTNULL, 0};

	return DBadd_field("sysmaps_elements", &field);
=======
	/* 16 - CONDITION_TYPE_MAINTENANCE */
	if (ZBX_DB_OK > DBexecute("update conditions set value='' where conditiontype=16"))
		return FAIL;

	return SUCCEED;
>>>>>>> 9f277cd5
}

#define DBPATCH_START()					zbx_dbpatch_t	patches[] = {
#define DBPATCH_ADD(version, duplicates, mandatory)	{DBpatch_##version, version, duplicates, mandatory},
#define DBPATCH_END()					{NULL}};

#else

#define DBPATCH_START()
#define DBPATCH_ADD(version, duplicates, mandatory)	if (1 == mandatory) required = version;
#define DBPATCH_END()

#endif	/* not HAVE_SQLITE3 */

static void	DBget_version(int *mandatory, int *optional)
{
	DB_RESULT	result;
	DB_ROW		row;

	*mandatory = -1;
	*optional = -1;

	result = DBselect("select mandatory,optional from dbversion");

	if (NULL != (row = DBfetch(result)))
	{
		*mandatory = atoi(row[0]);
		*optional = atoi(row[1]);
	}
	DBfree_result(result);

	if (-1 == *mandatory)
	{
		zabbix_log(LOG_LEVEL_CRIT, "Cannot get the database version. Exiting ...");
		exit(EXIT_FAILURE);
	}
}

int	DBcheck_version(void)
{
	const char	*__function_name = "DBcheck_version";
	const char	*dbversion_table_name = "dbversion";
	int		db_mandatory, db_optional, required, ret = FAIL;

#ifndef HAVE_SQLITE3
	int		i, total = 0, current = 0, completed, last_completed = -1;
#endif

	DBPATCH_START()

	/* version, duplicates flag, mandatory flag */
	DBPATCH_ADD(2010001, 0, 1)
	DBPATCH_ADD(2010002, 0, 1)
	DBPATCH_ADD(2010003, 0, 1)
	DBPATCH_ADD(2010004, 0, 1)
	DBPATCH_ADD(2010005, 0, 1)
	DBPATCH_ADD(2010006, 0, 1)
	DBPATCH_ADD(2010007, 0, 0)
	DBPATCH_ADD(2010008, 0, 1)
	DBPATCH_ADD(2010009, 0, 1)
	DBPATCH_ADD(2010010, 0, 1)
	DBPATCH_ADD(2010011, 0, 1)
	DBPATCH_ADD(2010012, 0, 1)
	DBPATCH_ADD(2010013, 0, 1)
	DBPATCH_ADD(2010014, 0, 1)
	DBPATCH_ADD(2010015, 0, 1)
	DBPATCH_ADD(2010016, 0, 1)
	DBPATCH_ADD(2010017, 0, 1)
	DBPATCH_ADD(2010018, 0, 1)
	DBPATCH_ADD(2010019, 0, 1)
	DBPATCH_ADD(2010020, 0, 1)
	DBPATCH_ADD(2010021, 0, 1)
	DBPATCH_ADD(2010022, 0, 1)
	DBPATCH_ADD(2010023, 0, 1)
	DBPATCH_ADD(2010024, 0, 1)
	DBPATCH_ADD(2010025, 0, 1)
	DBPATCH_ADD(2010026, 0, 1)
	DBPATCH_ADD(2010027, 0, 1)
	DBPATCH_ADD(2010028, 0, 0)
	DBPATCH_ADD(2010029, 0, 0)
	DBPATCH_ADD(2010030, 0, 0)
	DBPATCH_ADD(2010031, 0, 0)
	DBPATCH_ADD(2010032, 0, 1)
	DBPATCH_ADD(2010033, 0, 1)
	DBPATCH_ADD(2010034, 0, 1)
	DBPATCH_ADD(2010035, 0, 0)
	DBPATCH_ADD(2010036, 0, 0)
	DBPATCH_ADD(2010037, 0, 0)
	DBPATCH_ADD(2010038, 0, 0)
	DBPATCH_ADD(2010039, 0, 0)
	DBPATCH_ADD(2010040, 0, 1)
	DBPATCH_ADD(2010043, 0, 1)
	DBPATCH_ADD(2010044, 0, 1)
	DBPATCH_ADD(2010045, 0, 1)
	DBPATCH_ADD(2010046, 0, 1)
	DBPATCH_ADD(2010047, 0, 1)
	DBPATCH_ADD(2010048, 0, 0)
	DBPATCH_ADD(2010049, 0, 0)
	DBPATCH_ADD(2010050, 0, 1)
	DBPATCH_ADD(2010051, 0, 1)
	DBPATCH_ADD(2010052, 0, 1)
	DBPATCH_ADD(2010053, 0, 1)
	DBPATCH_ADD(2010054, 0, 1)
	DBPATCH_ADD(2010055, 0, 1)
	DBPATCH_ADD(2010056, 0, 1)
	DBPATCH_ADD(2010057, 0, 1)
	DBPATCH_ADD(2010058, 0, 1)
	DBPATCH_ADD(2010059, 0, 1)
	DBPATCH_ADD(2010060, 0, 1)
	DBPATCH_ADD(2010061, 0, 1)
	DBPATCH_ADD(2010062, 0, 1)
	DBPATCH_ADD(2010063, 0, 1)
	DBPATCH_ADD(2010064, 0, 1)
	DBPATCH_ADD(2010065, 0, 1)
	DBPATCH_ADD(2010066, 0, 1)
	DBPATCH_ADD(2010067, 0, 1)
	DBPATCH_ADD(2010068, 0, 1)
	DBPATCH_ADD(2010069, 0, 0)
	DBPATCH_ADD(2010070, 0, 0)
	DBPATCH_ADD(2010071, 0, 1)
	DBPATCH_ADD(2010072, 0, 1)
	DBPATCH_ADD(2010073, 0, 0)
	DBPATCH_ADD(2010074, 0, 1)
	DBPATCH_ADD(2010075, 0, 1)
	DBPATCH_ADD(2010076, 0, 1)
	DBPATCH_ADD(2010077, 0, 1)
	DBPATCH_ADD(2010078, 0, 1)
	DBPATCH_ADD(2010079, 0, 1)
	DBPATCH_ADD(2010080, 0, 1)
	DBPATCH_ADD(2010081, 0, 1)
	DBPATCH_ADD(2010082, 0, 1)
	DBPATCH_ADD(2010083, 0, 1)
	DBPATCH_ADD(2010084, 0, 1)
	DBPATCH_ADD(2010085, 0, 1)
	DBPATCH_ADD(2010086, 0, 1)
	DBPATCH_ADD(2010087, 0, 1)
	DBPATCH_ADD(2010088, 0, 1)
	DBPATCH_ADD(2010089, 0, 1)
	DBPATCH_ADD(2010090, 0, 1)
	DBPATCH_ADD(2010091, 0, 1)
	DBPATCH_ADD(2010092, 0, 1)
	DBPATCH_ADD(2010093, 0, 1)
	DBPATCH_ADD(2010094, 0, 1)
	DBPATCH_ADD(2010095, 0, 0)
	DBPATCH_ADD(2010096, 0, 0)
	DBPATCH_ADD(2010097, 0, 0)
	DBPATCH_ADD(2010098, 0, 0)
	DBPATCH_ADD(2010099, 0, 0)
	DBPATCH_ADD(2010100, 0, 0)
	DBPATCH_ADD(2010101, 0, 1)
	DBPATCH_ADD(2010102, 0, 0)
	DBPATCH_ADD(2010103, 0, 0)
	DBPATCH_ADD(2010104, 0, 0)
	DBPATCH_ADD(2010105, 0, 0)
	DBPATCH_ADD(2010106, 0, 0)
	DBPATCH_ADD(2010107, 0, 0)
	DBPATCH_ADD(2010108, 0, 0)
	DBPATCH_ADD(2010109, 0, 0)
	DBPATCH_ADD(2010110, 0, 0)
	DBPATCH_ADD(2010111, 0, 0)
	DBPATCH_ADD(2010112, 0, 0)
	DBPATCH_ADD(2010113, 0, 0)
	DBPATCH_ADD(2010114, 0, 0)
	DBPATCH_ADD(2010115, 0, 0)
	DBPATCH_ADD(2010116, 0, 0)
	DBPATCH_ADD(2010117, 0, 0)
	DBPATCH_ADD(2010118, 0, 0)
	DBPATCH_ADD(2010119, 0, 0)
	DBPATCH_ADD(2010120, 0, 0)
	DBPATCH_ADD(2010121, 0, 0)
	DBPATCH_ADD(2010122, 0, 0)
	DBPATCH_ADD(2010123, 0, 0)
	DBPATCH_ADD(2010124, 0, 0)
	DBPATCH_ADD(2010125, 0, 0)
	DBPATCH_ADD(2010126, 0, 0)
	DBPATCH_ADD(2010127, 0, 0)
	DBPATCH_ADD(2010128, 0, 0)
	DBPATCH_ADD(2010129, 0, 0)
	DBPATCH_ADD(2010130, 0, 0)
	DBPATCH_ADD(2010131, 0, 0)
	DBPATCH_ADD(2010132, 0, 0)
	DBPATCH_ADD(2010133, 0, 0)
	DBPATCH_ADD(2010134, 0, 0)
	DBPATCH_ADD(2010135, 0, 0)
	DBPATCH_ADD(2010136, 0, 0)
	DBPATCH_ADD(2010137, 0, 0)
	DBPATCH_ADD(2010138, 0, 0)
	DBPATCH_ADD(2010139, 0, 0)
	DBPATCH_ADD(2010140, 0, 0)
	DBPATCH_ADD(2010141, 0, 0)
	DBPATCH_ADD(2010142, 0, 0)
	DBPATCH_ADD(2010143, 0, 0)
	DBPATCH_ADD(2010144, 0, 0)
	DBPATCH_ADD(2010145, 0, 0)
	DBPATCH_ADD(2010146, 0, 0)
	DBPATCH_ADD(2010147, 0, 0)
	DBPATCH_ADD(2010148, 0, 0)
	DBPATCH_ADD(2010149, 0, 0)
	DBPATCH_ADD(2010150, 0, 0)
	DBPATCH_ADD(2010151, 0, 0)
	DBPATCH_ADD(2010152, 0, 0)
	DBPATCH_ADD(2010153, 0, 0)
	DBPATCH_ADD(2010154, 0, 0)
	DBPATCH_ADD(2010155, 0, 0)
	DBPATCH_ADD(2010156, 0, 0)
	DBPATCH_ADD(2010157, 0, 1)
	DBPATCH_ADD(2010158, 0, 1)
	DBPATCH_ADD(2010159, 0, 1)
	DBPATCH_ADD(2010160, 0, 1)
	DBPATCH_ADD(2010161, 0, 1)
	DBPATCH_ADD(2010162, 0, 1)
	DBPATCH_ADD(2010163, 0, 1)
	DBPATCH_ADD(2010164, 0, 1)
	DBPATCH_ADD(2010165, 0, 1)
	DBPATCH_ADD(2010166, 0, 1)
	DBPATCH_ADD(2010167, 0, 1)
	DBPATCH_ADD(2010168, 0, 1)
	DBPATCH_ADD(2010169, 0, 1)
	DBPATCH_ADD(2010170, 0, 1)
	DBPATCH_ADD(2010171, 0, 1)
	DBPATCH_ADD(2010172, 0, 1)
	DBPATCH_ADD(2010173, 0, 1)
	DBPATCH_ADD(2010174, 0, 1)
	DBPATCH_ADD(2010175, 0, 1)
	DBPATCH_ADD(2010176, 0, 1)
	DBPATCH_ADD(2010177, 0, 1)
	DBPATCH_ADD(2010178, 0, 1)
	DBPATCH_ADD(2010179, 0, 1)
	DBPATCH_ADD(2010180, 0, 1)
	DBPATCH_ADD(2010181, 0, 1)
	DBPATCH_ADD(2010182, 0, 1)
	DBPATCH_ADD(2010183, 0, 1)
	DBPATCH_ADD(2010184, 0, 1)
	DBPATCH_ADD(2010185, 0, 1)
	DBPATCH_ADD(2010186, 0, 1)
	DBPATCH_ADD(2010187, 0, 1)
	DBPATCH_ADD(2010188, 0, 1)
	DBPATCH_ADD(2010189, 0, 1)
	DBPATCH_ADD(2010190, 0, 1)
	DBPATCH_ADD(2010191, 0, 1)
	DBPATCH_ADD(2010192, 0, 0)
	DBPATCH_ADD(2010193, 0, 0)
	DBPATCH_ADD(2010194, 0, 1)
	DBPATCH_ADD(2010195, 0, 1)
	DBPATCH_ADD(2010196, 0, 1)
	DBPATCH_ADD(2010197, 0, 1)
	DBPATCH_ADD(2010198, 0, 1)
	DBPATCH_ADD(2010199, 0, 1)
	DBPATCH_ADD(2020000, 0, 1)
<<<<<<< HEAD
	DBPATCH_ADD(2020001, 0, 0) /* ZBXNEXT-2124 */
=======
	DBPATCH_ADD(2020001, 0, 0)
>>>>>>> 9f277cd5

	DBPATCH_END()

	zabbix_log(LOG_LEVEL_DEBUG, "In %s()", __function_name);

	DBconnect(ZBX_DB_CONNECT_NORMAL);

	if (SUCCEED != DBtable_exists(dbversion_table_name))
	{
#ifndef HAVE_SQLITE3
		zabbix_log(LOG_LEVEL_DEBUG, "%s() \"%s\" does not exist",
				__function_name, dbversion_table_name);

		if (SUCCEED != DBfield_exists("config", "server_check_interval"))
		{
			zabbix_log(LOG_LEVEL_CRIT, "Cannot upgrade database: the database must"
					" correspond to version 2.0 or later. Exiting ...");
			goto out;
		}

		if (SUCCEED != DBcreate_dbversion_table())
			goto out;
#else
		zabbix_log(LOG_LEVEL_CRIT, "The %s does not match Zabbix database."
				" Current database version (mandatory/optional): UNKNOWN."
				" Required mandatory version: %08d.",
				ZBX_DAEMON_TYPE_SERVER == daemon_type ? "server" : "proxy", required);
		goto out;
#endif
	}

	DBget_version(&db_mandatory, &db_optional);

#ifndef HAVE_SQLITE3
	required = ZBX_FIRST_DB_VERSION;

	for (i = 0; NULL != patches[i].function; i++)
	{
		if (0 != patches[i].mandatory)
			required = patches[i].version;

		if (db_optional < patches[i].version)
			total++;
	}

	if (required < db_mandatory)
#else
	if (required != db_mandatory)
#endif
	{
		zabbix_log(LOG_LEVEL_CRIT, "The %s does not match Zabbix database."
				" Current database version (mandatory/optional): %08d/%08d."
				" Required mandatory version: %08d.",
				ZBX_DAEMON_TYPE_SERVER == daemon_type ? "server" : "proxy",
				db_mandatory, db_optional, required);
		goto out;
	}

	zabbix_log(LOG_LEVEL_INFORMATION, "current database version (mandatory/optional): %08d/%08d",
			db_mandatory, db_optional);
	zabbix_log(LOG_LEVEL_INFORMATION, "required mandatory version: %08d", required);

	ret = SUCCEED;

#ifndef HAVE_SQLITE3
	if (0 == total)
		goto out;

	zabbix_log(LOG_LEVEL_WARNING, "starting automatic database upgrade");

	for (i = 0; NULL != patches[i].function; i++)
	{
		if (db_optional >= patches[i].version)
			continue;

		DBbegin();

		/* skipping the duplicated patches */
		if ((0 != patches[i].duplicates && patches[i].duplicates <= db_optional) ||
				SUCCEED == (ret = patches[i].function()))
		{
			ret = DBset_version(patches[i].version, patches[i].mandatory);
		}

		DBend(ret);

		if (SUCCEED != ret)
			break;

		current++;
		completed = (int)(100.0 * current / total);
		if (last_completed != completed)
		{
			zabbix_log(LOG_LEVEL_WARNING, "completed %d%% of database upgrade", completed);
			last_completed = completed;
		}
	}

	if (SUCCEED == ret)
		zabbix_log(LOG_LEVEL_WARNING, "database upgrade fully completed");
	else
		zabbix_log(LOG_LEVEL_CRIT, "database upgrade failed");
#endif	/* not HAVE_SQLITE3 */

out:
	DBclose();

	zabbix_log(LOG_LEVEL_DEBUG, "End of %s():%s", __function_name, zbx_result_string(ret));

	return ret;
}<|MERGE_RESOLUTION|>--- conflicted
+++ resolved
@@ -2398,17 +2398,11 @@
 
 static int	DBpatch_2020001(void)
 {
-<<<<<<< HEAD
-	const ZBX_FIELD field = {"application", "", NULL, NULL, 255, ZBX_TYPE_CHAR, ZBX_NOTNULL, 0};
-
-	return DBadd_field("sysmaps_elements", &field);
-=======
 	/* 16 - CONDITION_TYPE_MAINTENANCE */
 	if (ZBX_DB_OK > DBexecute("update conditions set value='' where conditiontype=16"))
 		return FAIL;
 
 	return SUCCEED;
->>>>>>> 9f277cd5
 }
 
 #define DBPATCH_START()					zbx_dbpatch_t	patches[] = {
@@ -2658,11 +2652,7 @@
 	DBPATCH_ADD(2010198, 0, 1)
 	DBPATCH_ADD(2010199, 0, 1)
 	DBPATCH_ADD(2020000, 0, 1)
-<<<<<<< HEAD
-	DBPATCH_ADD(2020001, 0, 0) /* ZBXNEXT-2124 */
-=======
 	DBPATCH_ADD(2020001, 0, 0)
->>>>>>> 9f277cd5
 
 	DBPATCH_END()
 
