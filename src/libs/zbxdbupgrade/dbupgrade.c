/*
** Zabbix
** Copyright (C) 2000-2011 Zabbix SIA
**
** This program is free software; you can redistribute it and/or modify
** it under the terms of the GNU General Public License as published by
** the Free Software Foundation; either version 2 of the License, or
** (at your option) any later version.
**
** This program is distributed in the hope that it will be useful,
** but WITHOUT ANY WARRANTY; without even the implied warranty of
** MERCHANTABILITY or FITNESS FOR A PARTICULAR PURPOSE.  See the
** GNU General Public License for more details.
**
** You should have received a copy of the GNU General Public License
** along with this program; if not, write to the Free Software
** Foundation, Inc., 51 Franklin Street, Fifth Floor, Boston, MA  02110-1301, USA.
**/

#include "common.h"

#include "db.h"
#include "log.h"

#if defined(HAVE_MYSQL)
#	define ZBX_DB_TABLE_OPTIONS	" engine=innodb"
#	define ZBX_DROP_FK		" drop foreign key"
#else
#	define ZBX_DB_TABLE_OPTIONS	""
#	define ZBX_DROP_FK		" drop constraint"
#endif

#if defined(HAVE_POSTGRESQL)
#	define ZBX_DB_ONLY		" only"
#else
#	define ZBX_DB_ONLY		""
#endif

#if defined(HAVE_IBM_DB2)
#	define ZBX_DB_ALTER_COLUMN	" alter column"
#elif defined(HAVE_POSTGRESQL)
#	define ZBX_DB_ALTER_COLUMN	" alter"
#else
#	define ZBX_DB_ALTER_COLUMN	" modify"
#endif

#if defined(HAVE_IBM_DB2)
#	define ZBX_DB_SET_TYPE		" set data type"
#elif defined(HAVE_POSTGRESQL)
#	define ZBX_DB_SET_TYPE		" type"
#else
#	define ZBX_DB_SET_TYPE		""
#endif

#if defined(HAVE_IBM_DB2) || defined(HAVE_POSTGRESQL)
#	define ZBX_TYPE_ID_STR		"bigint"
#elif defined(HAVE_MYSQL)
#	define ZBX_TYPE_ID_STR		"bigint unsigned"
#elif defined(HAVE_ORACLE)
#	define ZBX_TYPE_ID_STR		"number(20)"
#endif

#if defined(HAVE_ORACLE)
#	define ZBX_TYPE_INT_STR		"number(10)"
#	define ZBX_TYPE_CHAR_STR	"nvarchar2"
#else
#	define ZBX_TYPE_INT_STR		"integer"
#	define ZBX_TYPE_CHAR_STR	"varchar"
#endif

#if defined(HAVE_IBM_DB2)
#	define ZBX_TYPE_UINT_STR	"bigint"
#elif defined(HAVE_MYSQL)
#	define ZBX_TYPE_UINT_STR	"bigint unsigned"
#elif defined(HAVE_ORACLE)
#	define ZBX_TYPE_UINT_STR	"number(20)"
#elif defined(HAVE_POSTGRESQL)
#	define ZBX_TYPE_UINT_STR	"numeric(20)"
#endif

#define ZBX_FIRST_DB_VERSION		2010000

typedef struct
{
	int		(*function)();
	int		version;
	int		duplicates;
	unsigned char	mandatory;
}
zbx_dbpatch_t;

extern unsigned char	daemon_type;

static void	DBfield_type_string(char **sql, size_t *sql_alloc, size_t *sql_offset, const ZBX_FIELD *field)
{
	switch (field->type)
	{
		case ZBX_TYPE_ID:
<<<<<<< HEAD
#if defined(HAVE_IBM_DB2) || defined(HAVE_POSTGRESQL)
			strscpy(type, "bigint");
#elif defined(HAVE_MYSQL)
			strscpy(type, "bigint unsigned");
#elif defined(HAVE_ORACLE)
			strscpy(type, "number(20)");
#endif
=======
			zbx_strcpy_alloc(sql, sql_alloc, sql_offset, ZBX_TYPE_ID_STR);
>>>>>>> a8e03c3b
			break;
		case ZBX_TYPE_INT:
			zbx_strcpy_alloc(sql, sql_alloc, sql_offset, ZBX_TYPE_INT_STR);
			break;
		case ZBX_TYPE_CHAR:
			zbx_snprintf_alloc(sql, sql_alloc, sql_offset, "%s(%hu)", ZBX_TYPE_CHAR_STR, field->length);
			break;
		case ZBX_TYPE_UINT:
			zbx_strcpy_alloc(sql, sql_alloc, sql_offset, ZBX_TYPE_UINT_STR);
			break;
		default:
			assert(0);
	}
}

static void	DBfield_definition_string(char **sql, size_t *sql_alloc, size_t *sql_offset, const ZBX_FIELD *field)
{
	zbx_snprintf_alloc(sql, sql_alloc, sql_offset, "%s ", field->name);
	DBfield_type_string(sql, sql_alloc, sql_offset, field);
	if (NULL != field->default_value)
	{
		char	*default_value_esc;

		default_value_esc = DBdyn_escape_string(field->default_value);
		zbx_snprintf_alloc(sql, sql_alloc, sql_offset, " default '%s'", default_value_esc);
		zbx_free(default_value_esc);
	}
	if (0 != (field->flags & ZBX_NOTNULL))
		zbx_strcpy_alloc(sql, sql_alloc, sql_offset, " not null");
}

static void	DBcreate_table_sql(char **sql, size_t *sql_alloc, size_t *sql_offset, const ZBX_TABLE *table)
{
	int	i;

	zbx_snprintf_alloc(sql, sql_alloc, sql_offset, "create table %s (\n", table->table);

	for (i = 0; NULL != table->fields[i].name; i++)
	{
		if (0 != i)
			zbx_strcpy_alloc(sql, sql_alloc, sql_offset, ",\n");
		DBfield_definition_string(sql, sql_alloc, sql_offset, &table->fields[i]);
	}
	zbx_strcpy_alloc(sql, sql_alloc, sql_offset, "\n)" ZBX_DB_TABLE_OPTIONS);
}

static void	DBmodify_field_type_sql(char **sql, size_t *sql_alloc, size_t *sql_offset,
		const char *table_name, const ZBX_FIELD *field)
{
	zbx_snprintf_alloc(sql, sql_alloc, sql_offset, "alter table" ZBX_DB_ONLY " %s" ZBX_DB_ALTER_COLUMN " ",
			table_name);

#if defined(HAVE_MYSQL)
	DBfield_definition_string(sql, sql_alloc, sql_offset, field);
#else
	zbx_snprintf_alloc(sql, sql_alloc, sql_offset, "%s" ZBX_DB_SET_TYPE " ", field->name);
	DBfield_type_string(sql, sql_alloc, sql_offset, field);
#endif
}

static void	DBdrop_not_null_sql(char **sql, size_t *sql_alloc, size_t *sql_offset,
		const char *table_name, const ZBX_FIELD *field)
{
	zbx_snprintf_alloc(sql, sql_alloc, sql_offset, "alter table" ZBX_DB_ONLY " %s" ZBX_DB_ALTER_COLUMN " ",
			table_name);

#if defined(HAVE_MYSQL)
	DBfield_definition_string(sql, sql_alloc, sql_offset, field);
#elif defined(HAVE_ORACLE)
	zbx_snprintf_alloc(sql, sql_alloc, sql_offset, "%s null", field->name);
#else
	zbx_snprintf_alloc(sql, sql_alloc, sql_offset, "%s drop not null", field->name);
#endif
}

static void	DBset_not_null_sql(char **sql, size_t *sql_alloc, size_t *sql_offset,
		const char *table_name, const ZBX_FIELD *field)
{
	zbx_snprintf_alloc(sql, sql_alloc, sql_offset, "alter table" ZBX_DB_ONLY " %s" ZBX_DB_ALTER_COLUMN " ",
			table_name);

#if defined(HAVE_MYSQL)
	DBfield_definition_string(sql, sql_alloc, sql_offset, field);
#elif defined(HAVE_ORACLE)
	zbx_snprintf_alloc(sql, sql_alloc, sql_offset, "%s not null", field->name);
#else
	zbx_snprintf_alloc(sql, sql_alloc, sql_offset, "%s set not null", field->name);
#endif
}

static void	DBadd_field_sql(char **sql, size_t *sql_alloc, size_t *sql_offset,
		const char *table_name, const ZBX_FIELD *field)
{
	zbx_snprintf_alloc(sql, sql_alloc, sql_offset, "alter table" ZBX_DB_ONLY " %s add ", table_name);
	DBfield_definition_string(sql, sql_alloc, sql_offset, field);
}

static void	DBcreate_index_sql(char **sql, size_t *sql_alloc, size_t *sql_offset,
		const char *table_name, const char *index_name, const char *fields, int unique)
{
	zbx_strcpy_alloc(sql, sql_alloc, sql_offset, "create");
	if (0 != unique)
		zbx_strcpy_alloc(sql, sql_alloc, sql_offset, " unique");
	zbx_snprintf_alloc(sql, sql_alloc, sql_offset, " index %s on %s (%s)", index_name, table_name, fields);
}

static void	DBdrop_index_sql(char **sql, size_t *sql_alloc, size_t *sql_offset,
		const char *table_name, const char *index_name)
{
	zbx_snprintf_alloc(sql, sql_alloc, sql_offset, "drop index %s", index_name);
#if defined(HAVE_MYSQL)
	zbx_snprintf_alloc(sql, sql_alloc, sql_offset, " on %s", table_name);
#endif
}

static void	DBadd_foreign_key_sql(char **sql, size_t *sql_alloc, size_t *sql_offset,
		const char *table_name, int id, const ZBX_FIELD *field)
{
	zbx_snprintf_alloc(sql, sql_alloc, sql_offset, "alter table" ZBX_DB_ONLY " %s"
			" add constraint c_%s_%d foreign key (%s) references %s (%s)",
			table_name, table_name, id, field->name, field->fk_table, field->fk_field);
	if (0 != (field->fk_flags & ZBX_FK_CASCADE_DELETE))
		zbx_strcpy_alloc(sql, sql_alloc, sql_offset, " on delete cascade");
}

static void	DBdrop_foreign_key_sql(char **sql, size_t *sql_alloc, size_t *sql_offset,
		const char *table_name, int id)
{
	zbx_snprintf_alloc(sql, sql_alloc, sql_offset, "alter table" ZBX_DB_ONLY " %s" ZBX_DROP_FK " c_%s_%d",
			table_name, table_name, id);
}

static int	DBreorg_table(const char *table_name)
{
#if defined(HAVE_IBM_DB2)
	if (ZBX_DB_OK <= DBexecute("call sysproc.admin_cmd ('reorg table %s')", table_name))
		return SUCCEED;

	return FAIL;
#else
	return SUCCEED;
#endif
}

static int	DBcreate_table(const ZBX_TABLE *table)
{
	char	*sql = NULL;
	size_t	sql_alloc = 64, sql_offset = 0;
	int	ret = FAIL;

	sql = zbx_malloc(sql, sql_alloc);

	DBcreate_table_sql(&sql, &sql_alloc, &sql_offset, table);

	if (ZBX_DB_OK <= DBexecute("%s", sql))
		ret = SUCCEED;

	zbx_free(sql);

	return ret;
}

static int	DBadd_field(const char *table_name, const ZBX_FIELD *field)
{
	char	*sql = NULL;
	size_t	sql_alloc = 64, sql_offset = 0;
	int	ret = FAIL;

	sql = zbx_malloc(sql, sql_alloc);

	DBadd_field_sql(&sql, &sql_alloc, &sql_offset, table_name, field);

	if (ZBX_DB_OK <= DBexecute("%s", sql))
		ret = DBreorg_table(table_name);

	zbx_free(sql);

	return ret;
}

static int	DBmodify_field_type(const char *table_name, const ZBX_FIELD *field)
{
	char	*sql = NULL;
	size_t	sql_alloc = 64, sql_offset = 0;
	int	ret = FAIL;

	sql = zbx_malloc(sql, sql_alloc);

	DBmodify_field_type_sql(&sql, &sql_alloc, &sql_offset, table_name, field);

	if (ZBX_DB_OK <= DBexecute("%s", sql))
		ret = DBreorg_table(table_name);

	zbx_free(sql);

	return ret;
}

static int	DBset_not_null(const char *table_name, const ZBX_FIELD *field)
{
	char	*sql = NULL;
	size_t	sql_alloc = 64, sql_offset = 0;
	int	ret = FAIL;

	sql = zbx_malloc(sql, sql_alloc);

	DBset_not_null_sql(&sql, &sql_alloc, &sql_offset, table_name, field);

	if (ZBX_DB_OK <= DBexecute("%s", sql))
		ret = DBreorg_table(table_name);

	zbx_free(sql);

	return ret;
}

static int	DBdrop_not_null(const char *table_name, const ZBX_FIELD *field)
{
	char	*sql = NULL;
	size_t	sql_alloc = 64, sql_offset = 0;
	int	ret = FAIL;

	sql = zbx_malloc(sql, sql_alloc);

	DBdrop_not_null_sql(&sql, &sql_alloc, &sql_offset, table_name, field);

	if (ZBX_DB_OK <= DBexecute("%s", sql))
		ret = DBreorg_table(table_name);

	zbx_free(sql);

	return ret;
}

static int	DBcreate_index(const char *table_name, const char *index_name, const char *fields, int unique)
{
	char	*sql = NULL;
	size_t	sql_alloc = 64, sql_offset = 0;
	int	ret = FAIL;

	sql = zbx_malloc(sql, sql_alloc);

	DBcreate_index_sql(&sql, &sql_alloc, &sql_offset, table_name, index_name, fields, unique);

	if (ZBX_DB_OK <= DBexecute("%s", sql))
		ret = SUCCEED;

	zbx_free(sql);

	return ret;
}

static int	DBdrop_index(const char *table_name, const char *index_name)
{
	char	*sql = NULL;
	size_t	sql_alloc = 64, sql_offset = 0;
	int	ret = FAIL;

	sql = zbx_malloc(sql, sql_alloc);

	DBdrop_index_sql(&sql, &sql_alloc, &sql_offset, table_name, index_name);

	if (ZBX_DB_OK <= DBexecute("%s", sql))
		ret = SUCCEED;

	zbx_free(sql);

	return ret;
}

static int	DBadd_foreign_key(const char *table_name, int id, const ZBX_FIELD *field)
{
	char	*sql = NULL;
	size_t	sql_alloc = 64, sql_offset = 0;
	int	ret = FAIL;

	sql = zbx_malloc(sql, sql_alloc);

	DBadd_foreign_key_sql(&sql, &sql_alloc, &sql_offset, table_name, id, field);

	if (ZBX_DB_OK <= DBexecute("%s", sql))
		ret = SUCCEED;

	zbx_free(sql);

	return ret;
}

static int	DBdrop_foreign_key(const char *table_name, int id)
{
	char	*sql = NULL;
	size_t	sql_alloc = 64, sql_offset = 0;
	int	ret = FAIL;

	sql = zbx_malloc(sql, sql_alloc);

	DBdrop_foreign_key_sql(&sql, &sql_alloc, &sql_offset, table_name, id);

	if (ZBX_DB_OK <= DBexecute("%s", sql))
		ret = SUCCEED;

	zbx_free(sql);

	return ret;
}

static int	DBcreate_dbversion_table()
{
	const ZBX_TABLE	*table;
	int		ret;

	if (NULL == (table = DBget_table("dbversion")))
		assert(0);

	DBbegin();
	if (SUCCEED == (ret = DBcreate_table(table)))
	{
		if (ZBX_DB_OK > DBexecute("insert into dbversion (mandatory,optional) values (%d,%d)",
				ZBX_FIRST_DB_VERSION, ZBX_FIRST_DB_VERSION))
		{
			ret = FAIL;
		}
	}
	DBend(ret);

	return ret;
}

static void	DBget_version(int *mandatory, int *optional)
{
	DB_RESULT	result;
	DB_ROW		row;

	*mandatory = -1;
	*optional = -1;

	result = DBselect("select mandatory,optional from dbversion");

	if (NULL != (row = DBfetch(result)))
	{
		*mandatory = atoi(row[0]);
		*optional = atoi(row[1]);
	}
	DBfree_result(result);

	if (-1 == *mandatory)
	{
		zabbix_log(LOG_LEVEL_CRIT, "Cannot get the database version. Exiting ...");
		exit(EXIT_FAILURE);
	}
}

static int	DBset_version(int version, unsigned char mandatory)
{
	char	sql[64];
	size_t	offset;

	offset = zbx_snprintf(sql, sizeof(sql),  "update dbversion set ");
	if (0 != mandatory)
		offset += zbx_snprintf(sql + offset, sizeof(sql) - offset, "mandatory=%d,", version);
	zbx_snprintf(sql + offset, sizeof(sql) - offset, "optional=%d", version);

	if (ZBX_DB_OK <= DBexecute("%s", sql))
		return SUCCEED;

	return FAIL;
}

static int	DBmodify_proxy_table_id_field(const char *table_name)
{
#if defined(HAVE_POSTGRESQL)
<<<<<<< HEAD
	const ZBX_FIELD	field = {"id", NULL, NULL, NULL, 0, ZBX_TYPE_UINT, ZBX_NOTNULL, 0};
=======
	const ZBX_FIELD	field = {"id", NULL, NULL, NULL, 0, ZBX_TYPE_ID, ZBX_NOTNULL, 0};
>>>>>>> a8e03c3b

	return DBmodify_field_type(table_name, &field);
#else
	return SUCCEED;
#endif
}

static int	DBpatch_02010001()
{
	return DBmodify_proxy_table_id_field("proxy_autoreg_host");
}

static int	DBpatch_02010002()
{
	return DBmodify_proxy_table_id_field("proxy_dhistory");
}

static int	DBpatch_02010003()
{
	return DBmodify_proxy_table_id_field("proxy_history");
}

static int	DBpatch_02010004()
{
	return DBmodify_proxy_table_id_field("history_str_sync");
}

static int	DBpatch_02010005()
{
	return DBmodify_proxy_table_id_field("history_sync");
}

static int	DBpatch_02010006()
{
	return DBmodify_proxy_table_id_field("history_uint_sync");
}

static int	DBpatch_02010007()
{
	const char	*strings[] = {"period", "stime", "timelinefixed", NULL};
	int		i;

	for (i = 0; NULL != strings[i]; i++)
	{
		if (ZBX_DB_OK > DBexecute("update profiles set idx='web.screens.%s' where idx='web.charts.%s'",
				strings[i], strings[i]))
		{
			return FAIL;
		}
	}

	return SUCCEED;
}

static int	DBpatch_02010008()
{
	const ZBX_FIELD	field = {"expression", "", NULL, NULL, 2048, ZBX_TYPE_CHAR, ZBX_NOTNULL, 0};

	return DBmodify_field_type("triggers", &field);
}
<<<<<<< HEAD

static int	DBpatch_02010009()
{
	const ZBX_FIELD	field = {"applicationid", NULL, NULL, NULL, 0, ZBX_TYPE_ID, 0, 0};

	return DBdrop_not_null("httptest", &field);
}

static int	DBpatch_02010010()
{
	const ZBX_FIELD	field = {"hostid", NULL, NULL, NULL, 0, ZBX_TYPE_ID, 0, 0};

=======

static int	DBpatch_02010009()
{
	const ZBX_FIELD	field = {"applicationid", NULL, NULL, NULL, 0, ZBX_TYPE_ID, 0, 0};

	return DBdrop_not_null("httptest", &field);
}

static int	DBpatch_02010010()
{
	const ZBX_FIELD	field = {"hostid", NULL, NULL, NULL, 0, ZBX_TYPE_ID, 0, 0};

>>>>>>> a8e03c3b
	return DBadd_field("httptest", &field);
}

static int	DBpatch_02010011()
{
	const char	*sql =
			"update httptest set hostid=("
				"select a.hostid"
				" from applications a"
				" where a.applicationid = httptest.applicationid"
			")";

	if (ZBX_DB_OK <= DBexecute("%s", sql))
		return SUCCEED;

	return FAIL;
}

static int	DBpatch_02010012()
{
	const ZBX_FIELD	field = {"hostid", NULL, NULL, NULL, 0, ZBX_TYPE_ID, ZBX_NOTNULL, 0};

	return DBset_not_null("httptest", &field);
}

static int	DBpatch_02010013()
{
	const ZBX_FIELD	field = {"templateid", NULL, NULL, NULL, 0, ZBX_TYPE_ID, 0, 0};

	return DBadd_field("httptest", &field);
}

static int	DBpatch_02010014()
{
	return DBdrop_index("httptest", "httptest_2");
}

static int	DBpatch_02010015()
{
	return DBcreate_index("httptest", "httptest_2", "hostid,name", 1);
}

static int	DBpatch_02010016()
{
	return DBcreate_index("httptest", "httptest_4", "templateid", 0);
}

static int	DBpatch_02010017()
{
	return DBdrop_foreign_key("httptest", 1);
}

static int	DBpatch_02010018()
{
	const ZBX_FIELD	field = {"applicationid", NULL, "applications", "applicationid", 0, 0, 0, 0};

	return DBadd_foreign_key("httptest", 1, &field);
}

static int	DBpatch_02010019()
{
	const ZBX_FIELD	field = {"hostid", NULL, "hosts", "hostid", 0, 0, 0, ZBX_FK_CASCADE_DELETE};

	return DBadd_foreign_key("httptest", 2, &field);
}

static int	DBpatch_02010020()
{
	const ZBX_FIELD	field = {"templateid", NULL, "httptest", "httptestid", 0, 0, 0, ZBX_FK_CASCADE_DELETE};

	return DBadd_foreign_key("httptest", 3, &field);
}

static int	DBpatch_02010021()
{
<<<<<<< HEAD
	const ZBX_FIELD field = {"snmpv3_authprotocol", "0", NULL, NULL, 0, ZBX_TYPE_INT, ZBX_NOTNULL, 0};

	return DBadd_field("items", &field);
}

static int	DBpatch_02010022()
{
	const ZBX_FIELD field = {"snmpv3_privprotocol", "0", NULL, NULL, 0, ZBX_TYPE_INT, ZBX_NOTNULL, 0};

	return DBadd_field("items", &field);
}

static int	DBpatch_02010023()
{
	const ZBX_FIELD field = {"snmpv3_authprotocol", "0", NULL, NULL, 0, ZBX_TYPE_INT, ZBX_NOTNULL, 0};

	return DBadd_field("dchecks", &field);
}

static int	DBpatch_02010024()
{
	const ZBX_FIELD field = {"snmpv3_privprotocol", "0", NULL, NULL, 0, ZBX_TYPE_INT, ZBX_NOTNULL, 0};

	return DBadd_field("dchecks", &field);
=======
	const ZBX_FIELD	field = {"http_proxy", "", NULL, NULL, 255, ZBX_TYPE_CHAR, ZBX_NOTNULL, 0};

	return DBadd_field("httptest", &field);
>>>>>>> a8e03c3b
}

int	DBcheck_version()
{
	const char	*__function_name = "DBcheck_version";

	zbx_dbpatch_t	patches[] =
	{
		/* function, version, duplicates flag, mandatory flag */
		{DBpatch_02010001, 2010001, 0, 1},
		{DBpatch_02010002, 2010002, 0, 1},
		{DBpatch_02010003, 2010003, 0, 1},
		{DBpatch_02010004, 2010004, 0, 1},
		{DBpatch_02010005, 2010005, 0, 1},
		{DBpatch_02010006, 2010006, 0, 1},
		{DBpatch_02010007, 2010007, 0, 0},
		{DBpatch_02010008, 2010008, 0, 1},
		{DBpatch_02010009, 2010009, 0, 1},
		{DBpatch_02010010, 2010010, 0, 1},
		{DBpatch_02010011, 2010011, 0, 1},
		{DBpatch_02010012, 2010012, 0, 1},
		{DBpatch_02010013, 2010013, 0, 1},
		{DBpatch_02010014, 2010014, 0, 1},
		{DBpatch_02010015, 2010015, 0, 1},
		{DBpatch_02010016, 2010016, 0, 1},
		{DBpatch_02010017, 2010017, 0, 1},
		{DBpatch_02010018, 2010018, 0, 1},
		{DBpatch_02010019, 2010019, 0, 1},
		{DBpatch_02010020, 2010020, 0, 1},
		{DBpatch_02010021, 2010021, 0, 1},
<<<<<<< HEAD
		{DBpatch_02010022, 2010022, 0, 1},
		{DBpatch_02010023, 2010023, 0, 1},
		{DBpatch_02010024, 2010024, 0, 1},
=======
>>>>>>> a8e03c3b
		{NULL}
	};
	const char	*dbversion_table_name = "dbversion";
	int		db_mandatory, db_optional, required, i, ret = FAIL,
			total = 0, current = 0, completed, last_completed = -1;

	zabbix_log(LOG_LEVEL_DEBUG, "In %s()", __function_name);

	DBconnect(ZBX_DB_CONNECT_NORMAL);

	if (SUCCEED != DBtable_exists(dbversion_table_name))
	{
		zabbix_log(LOG_LEVEL_DEBUG, "%s() \"%s\" doesn't exist",
				__function_name, dbversion_table_name);

		if (SUCCEED != DBfield_exists("config", "server_check_interval"))
		{
			zabbix_log(LOG_LEVEL_CRIT, "Cannot upgrade database: the database must"
					" correspond to version 2.0 or later. Exiting ...");
			goto out;
		}

		if (SUCCEED != DBcreate_dbversion_table())
			goto out;
	}

	DBget_version(&db_mandatory, &db_optional);

	required = ZBX_FIRST_DB_VERSION;

	for (i = 0; NULL != patches[i].function; i++)
	{
		if (0 != patches[i].mandatory)
			required = patches[i].version;

		if (db_optional < patches[i].version)
			total++;
	}

	if (required < db_mandatory)
	{
		zabbix_log(LOG_LEVEL_CRIT, "The %s does not match Zabbix database."
				" Current database version (mandatory/optional): %08d/%08d."
				" Required mandatory version: %08d.",
				ZBX_DAEMON_TYPE_SERVER == daemon_type ? "server" : "proxy",
				db_mandatory, db_optional, required);
		goto out;
	}

	zabbix_log(LOG_LEVEL_INFORMATION, "current database version (mandatory/optional): %08d/%08d",
			db_mandatory, db_optional);
	zabbix_log(LOG_LEVEL_INFORMATION, "required mandatory version: %08d", required);

	ret = SUCCEED;

	if (0 == total)
		goto out;

	zabbix_log(LOG_LEVEL_WARNING, "starting automatic database upgrade");

	for (i = 0; NULL != patches[i].function; i++)
	{
		if (db_optional >= patches[i].version)
			continue;

		DBbegin();

		/* skipping the duplicated patches */
		if ((0 != patches[i].duplicates && patches[i].duplicates <= db_optional) ||
				SUCCEED == (ret = patches[i].function()))
		{
			ret = DBset_version(patches[i].version, patches[i].mandatory);
		}

		DBend(ret);

		if (SUCCEED != ret)
			break;

		current++;
		completed = (int)(100.0 * current / total);
		if (last_completed != completed)
		{
			zabbix_log(LOG_LEVEL_WARNING, "completed %d%% of database upgrade", completed);
			last_completed = completed;
		}
	}

	if (SUCCEED == ret)
		zabbix_log(LOG_LEVEL_WARNING, "database upgrade fully completed");
	else
		zabbix_log(LOG_LEVEL_CRIT, "database upgrade failed");
out:
	DBclose();

	zabbix_log(LOG_LEVEL_DEBUG, "End of %s():%s", __function_name, zbx_result_string(ret));

	return ret;
}<|MERGE_RESOLUTION|>--- conflicted
+++ resolved
@@ -96,17 +96,7 @@
 	switch (field->type)
 	{
 		case ZBX_TYPE_ID:
-<<<<<<< HEAD
-#if defined(HAVE_IBM_DB2) || defined(HAVE_POSTGRESQL)
-			strscpy(type, "bigint");
-#elif defined(HAVE_MYSQL)
-			strscpy(type, "bigint unsigned");
-#elif defined(HAVE_ORACLE)
-			strscpy(type, "number(20)");
-#endif
-=======
 			zbx_strcpy_alloc(sql, sql_alloc, sql_offset, ZBX_TYPE_ID_STR);
->>>>>>> a8e03c3b
 			break;
 		case ZBX_TYPE_INT:
 			zbx_strcpy_alloc(sql, sql_alloc, sql_offset, ZBX_TYPE_INT_STR);
@@ -478,11 +468,7 @@
 static int	DBmodify_proxy_table_id_field(const char *table_name)
 {
 #if defined(HAVE_POSTGRESQL)
-<<<<<<< HEAD
-	const ZBX_FIELD	field = {"id", NULL, NULL, NULL, 0, ZBX_TYPE_UINT, ZBX_NOTNULL, 0};
-=======
 	const ZBX_FIELD	field = {"id", NULL, NULL, NULL, 0, ZBX_TYPE_ID, ZBX_NOTNULL, 0};
->>>>>>> a8e03c3b
 
 	return DBmodify_field_type(table_name, &field);
 #else
@@ -543,7 +529,6 @@
 
 	return DBmodify_field_type("triggers", &field);
 }
-<<<<<<< HEAD
 
 static int	DBpatch_02010009()
 {
@@ -556,20 +541,6 @@
 {
 	const ZBX_FIELD	field = {"hostid", NULL, NULL, NULL, 0, ZBX_TYPE_ID, 0, 0};
 
-=======
-
-static int	DBpatch_02010009()
-{
-	const ZBX_FIELD	field = {"applicationid", NULL, NULL, NULL, 0, ZBX_TYPE_ID, 0, 0};
-
-	return DBdrop_not_null("httptest", &field);
-}
-
-static int	DBpatch_02010010()
-{
-	const ZBX_FIELD	field = {"hostid", NULL, NULL, NULL, 0, ZBX_TYPE_ID, 0, 0};
-
->>>>>>> a8e03c3b
 	return DBadd_field("httptest", &field);
 }
 
@@ -645,36 +616,37 @@
 
 static int	DBpatch_02010021()
 {
-<<<<<<< HEAD
+	const ZBX_FIELD	field = {"http_proxy", "", NULL, NULL, 255, ZBX_TYPE_CHAR, ZBX_NOTNULL, 0};
+
+	return DBadd_field("httptest", &field);
+}
+
+static int	DBpatch_02010022()
+{
 	const ZBX_FIELD field = {"snmpv3_authprotocol", "0", NULL, NULL, 0, ZBX_TYPE_INT, ZBX_NOTNULL, 0};
 
 	return DBadd_field("items", &field);
 }
 
-static int	DBpatch_02010022()
+static int	DBpatch_02010023()
 {
 	const ZBX_FIELD field = {"snmpv3_privprotocol", "0", NULL, NULL, 0, ZBX_TYPE_INT, ZBX_NOTNULL, 0};
 
 	return DBadd_field("items", &field);
 }
 
-static int	DBpatch_02010023()
+static int	DBpatch_02010024()
 {
 	const ZBX_FIELD field = {"snmpv3_authprotocol", "0", NULL, NULL, 0, ZBX_TYPE_INT, ZBX_NOTNULL, 0};
 
 	return DBadd_field("dchecks", &field);
 }
 
-static int	DBpatch_02010024()
+static int	DBpatch_02010025()
 {
 	const ZBX_FIELD field = {"snmpv3_privprotocol", "0", NULL, NULL, 0, ZBX_TYPE_INT, ZBX_NOTNULL, 0};
 
 	return DBadd_field("dchecks", &field);
-=======
-	const ZBX_FIELD	field = {"http_proxy", "", NULL, NULL, 255, ZBX_TYPE_CHAR, ZBX_NOTNULL, 0};
-
-	return DBadd_field("httptest", &field);
->>>>>>> a8e03c3b
 }
 
 int	DBcheck_version()
@@ -705,12 +677,10 @@
 		{DBpatch_02010019, 2010019, 0, 1},
 		{DBpatch_02010020, 2010020, 0, 1},
 		{DBpatch_02010021, 2010021, 0, 1},
-<<<<<<< HEAD
 		{DBpatch_02010022, 2010022, 0, 1},
 		{DBpatch_02010023, 2010023, 0, 1},
 		{DBpatch_02010024, 2010024, 0, 1},
-=======
->>>>>>> a8e03c3b
+		{DBpatch_02010025, 2010025, 0, 1},
 		{NULL}
 	};
 	const char	*dbversion_table_name = "dbversion";
