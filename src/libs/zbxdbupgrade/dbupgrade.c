--- conflicted
+++ resolved
@@ -1162,15 +1162,28 @@
 	return FAIL;
 }
 
-<<<<<<< HEAD
-static int	DBpatch_02010074()
+static int	DBpatch_02010074(void)
+{
+	const ZBX_FIELD	field = {"variables", "", NULL, NULL, 0, ZBX_TYPE_SHORTTEXT, ZBX_NOTNULL, 0};
+
+	return DBrename_field("httptest", "macros", &field);
+}
+
+static int	DBpatch_02010075(void)
+{
+	const ZBX_FIELD	field = {"variables", "", NULL, NULL, 0, ZBX_TYPE_SHORTTEXT, ZBX_NOTNULL, 0};
+
+	return DBadd_field("httpstep", &field);
+}
+
+static int	DBpatch_02010076()
 {
 	const ZBX_FIELD field = {"flags", "0", NULL, NULL, 0, ZBX_TYPE_INT, ZBX_NOTNULL, 0};
 
 	return DBadd_field("hosts", &field);
 }
 
-static int	DBpatch_02010075()
+static int	DBpatch_02010077()
 {
 	const ZBX_TABLE	table =
 			{"host_discovery", "hostid", 0,
@@ -1188,42 +1201,42 @@
 	return DBcreate_table(&table);
 }
 
-static int	DBpatch_02010076()
+static int	DBpatch_02010078()
 {
 	const ZBX_FIELD	field = {"hostid", NULL, "hosts", "hostid", 0, 0, 0, ZBX_FK_CASCADE_DELETE};
 
 	return DBadd_foreign_key("host_discovery", 1, &field);
 }
 
-static int	DBpatch_02010077()
+static int	DBpatch_02010079()
 {
 	const ZBX_FIELD	field = {"parent_hostid", NULL, "hosts", "hostid", 0, 0, 0, 0};
 
 	return DBadd_foreign_key("host_discovery", 2, &field);
 }
 
-static int	DBpatch_02010078()
+static int	DBpatch_02010080()
 {
 	const ZBX_FIELD	field = {"parent_itemid", NULL, "items", "itemid", 0, 0, 0, 0};
 
 	return DBadd_foreign_key("host_discovery", 3, &field);
 }
 
-static int	DBpatch_02010079()
+static int	DBpatch_02010081()
 {
 	const ZBX_FIELD field = {"templateid", NULL, NULL, NULL, 0, ZBX_TYPE_ID, 0, 0};
 
 	return DBadd_field("hosts", &field);
 }
 
-static int	DBpatch_02010080()
+static int	DBpatch_02010082()
 {
 	const ZBX_FIELD	field = {"templateid", NULL, "hosts", "hostid", 0, 0, 0, ZBX_FK_CASCADE_DELETE};
 
 	return DBadd_foreign_key("hosts", 3, &field);
 }
 
-static int	DBpatch_02010081()
+static int	DBpatch_02010083()
 {
 	const ZBX_TABLE	table =
 			{"interface_discovery", "interfaceid", 0,
@@ -1237,14 +1250,14 @@
 	return DBcreate_table(&table);
 }
 
-static int	DBpatch_02010082()
+static int	DBpatch_02010084()
 {
 	const ZBX_FIELD	field = {"interfaceid", NULL, "interface", "interfaceid", 0, 0, 0, ZBX_FK_CASCADE_DELETE};
 
 	return DBadd_foreign_key("interface_discovery", 1, &field);
 }
 
-static int	DBpatch_02010083()
+static int	DBpatch_02010085()
 {
 	const ZBX_FIELD	field =
 			{"parent_interfaceid", NULL, "interface", "interfaceid", 0, 0, 0, ZBX_FK_CASCADE_DELETE};
@@ -1252,7 +1265,7 @@
 	return DBadd_foreign_key("interface_discovery", 2, &field);
 }
 
-static int	DBpatch_02010084()
+static int	DBpatch_02010086()
 {
 	const ZBX_TABLE	table =
 			{"group_prototype", "group_prototypeid", 0,
@@ -1269,33 +1282,33 @@
 	return DBcreate_table(&table);
 }
 
-static int	DBpatch_02010085()
+static int	DBpatch_02010087()
 {
 	const ZBX_FIELD	field = {"hostid", NULL, "hosts", "hostid", 0, 0, 0, ZBX_FK_CASCADE_DELETE};
 
 	return DBadd_foreign_key("group_prototype", 1, &field);
 }
 
-static int	DBpatch_02010086()
+static int	DBpatch_02010088()
 {
 	const ZBX_FIELD	field = {"groupid", NULL, "groups", "groupid", 0, 0, 0, 0};
 
 	return DBadd_foreign_key("group_prototype", 2, &field);
 }
 
-static int	DBpatch_02010087()
+static int	DBpatch_02010089()
 {
 	const ZBX_FIELD	field = {"templateid", NULL, "group_prototype", "group_prototypeid", 0, 0, 0, ZBX_FK_CASCADE_DELETE};
 
 	return DBadd_foreign_key("group_prototype", 3, &field);
 }
 
-static int	DBpatch_02010088()
+static int	DBpatch_02010090()
 {
 	return DBcreate_index("group_prototype", "group_prototype_1", "hostid", 0);
 }
 
-static int	DBpatch_02010089()
+static int	DBpatch_02010091()
 {
 	const ZBX_TABLE	table =
 			{"group_discovery", "groupid", 0,
@@ -1312,42 +1325,26 @@
 	return DBcreate_table(&table);
 }
 
-static int	DBpatch_02010090()
+static int	DBpatch_02010092()
 {
 	const ZBX_FIELD	field = {"groupid", NULL, "groups", "groupid", 0, 0, 0, ZBX_FK_CASCADE_DELETE};
 
 	return DBadd_foreign_key("group_discovery", 1, &field);
 }
 
-static int	DBpatch_02010091()
+static int	DBpatch_02010093()
 {
 	const ZBX_FIELD	field = {"parent_group_prototypeid", NULL, "group_prototype", "group_prototypeid", 0, 0, 0, 0};
 
 	return DBadd_foreign_key("group_discovery", 2, &field);
 }
 
-static int	DBpatch_02010092()
+static int	DBpatch_02010094()
 {
 	const ZBX_FIELD field = {"flags", "0", NULL, NULL, 0, ZBX_TYPE_INT, ZBX_NOTNULL, 0};
 
 	return DBadd_field("groups", &field);
 }
-=======
-static int	DBpatch_02010074(void)
-{
-	const ZBX_FIELD	field = {"variables", "", NULL, NULL, 0, ZBX_TYPE_SHORTTEXT, ZBX_NOTNULL, 0};
-
-	return DBrename_field("httptest", "macros", &field);
-}
-
-static int	DBpatch_02010075(void)
-{
-	const ZBX_FIELD	field = {"variables", "", NULL, NULL, 0, ZBX_TYPE_SHORTTEXT, ZBX_NOTNULL, 0};
-
-	return DBadd_field("httpstep", &field);
-}
-
->>>>>>> 44fab474
 #endif	/* not HAVE_SQLITE3 */
 
 static void	DBget_version(int *mandatory, int *optional)
@@ -1461,7 +1458,6 @@
 		{DBpatch_02010073, 2010073, 0, 0},
 		{DBpatch_02010074, 2010074, 0, 1},
 		{DBpatch_02010075, 2010075, 0, 1},
-<<<<<<< HEAD
 		{DBpatch_02010076, 2010076, 0, 1},
 		{DBpatch_02010077, 2010077, 0, 1},
 		{DBpatch_02010078, 2010078, 0, 1},
@@ -1479,17 +1475,13 @@
 		{DBpatch_02010090, 2010090, 0, 1},
 		{DBpatch_02010091, 2010091, 0, 1},
 		{DBpatch_02010092, 2010092, 0, 1},
-=======
->>>>>>> 44fab474
+		{DBpatch_02010093, 2010093, 0, 1},
+		{DBpatch_02010094, 2010094, 0, 1},
 		/* IMPORTANT! When adding a new mandatory DBPatch don't forget to update it for SQLite, too. */
 		{NULL}
 	};
 #else
-<<<<<<< HEAD
-	required = 2010092;	/* <---- Update mandatory DBpatch for SQLite here. */
-=======
-	required = 2010075;	/* <---- Update mandatory DBpatch for SQLite here. */
->>>>>>> 44fab474
+	required = 2010094;	/* <---- Update mandatory DBpatch for SQLite here. */
 #endif
 
 	zabbix_log(LOG_LEVEL_DEBUG, "In %s()", __function_name);
