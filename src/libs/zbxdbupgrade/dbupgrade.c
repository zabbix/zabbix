--- conflicted
+++ resolved
@@ -633,10 +633,6 @@
 	{DBPATCH_VERSION(2030), "2.4 development"},
 	{DBPATCH_VERSION(2040), "2.4 maintenance"},
 	{DBPATCH_VERSION(2050), "3.0 development"},
-<<<<<<< HEAD
-/*	{DBPATCH_VERSION(3000), "3.0 maintenance"},*/
-=======
->>>>>>> 503a55bb
 	{NULL}
 };
 
