/*
** Zabbix
** Copyright (C) 2001-2022 Zabbix SIA
**
** This program is free software; you can redistribute it and/or modify
** it under the terms of the GNU General Public License as published by
** the Free Software Foundation; either version 2 of the License, or
** (at your option) any later version.
**
** This program is distributed in the hope that it will be useful,
** but WITHOUT ANY WARRANTY; without even the implied warranty of
** MERCHANTABILITY or FITNESS FOR A PARTICULAR PURPOSE. See the
** GNU General Public License for more details.
**
** You should have received a copy of the GNU General Public License
** along with this program; if not, write to the Free Software
** Foundation, Inc., 51 Franklin Street, Fifth Floor, Boston, MA  02110-1301, USA.
**/

#include "common.h"
#include "zbxdbhigh.h"
#include "dbupgrade.h"
#include "log.h"
#include "sysinfo.h"

extern unsigned char	program_type;

/*
 * 6.2 development database patches
 */

#ifndef HAVE_SQLITE3

static int	DBpatch_6010000(void)
{
#define ZBX_MD5_SIZE	32
	if (0 == (program_type & ZBX_PROGRAM_TYPE_SERVER))
		return SUCCEED;

	if (ZBX_DB_OK > DBexecute("update users set passwd='' where length(passwd)=%d", ZBX_MD5_SIZE))
		return FAIL;

	return SUCCEED;
#undef ZBX_MD5_SIZE
}

static int	DBpatch_6010001(void)
{
	const ZBX_FIELD	field = {"vault_provider", "0", NULL, NULL, 0, ZBX_TYPE_INT, ZBX_NOTNULL, 0};

	return DBadd_field("config", &field);
}

static int	DBpatch_6010002(void)
{
	DB_RESULT	result;
	DB_ROW		row;
	int		ret = SUCCEED;
	char		*sql = NULL, *descripton_esc;
	size_t		sql_alloc = 0, sql_offset = 0;

	result = DBselect(
		"select triggerid,description"
		" from triggers"
		" where " ZBX_DB_CHAR_LENGTH(description) ">%d", 255);

	zbx_DBbegin_multiple_update(&sql, &sql_alloc, &sql_offset);

	while (NULL != (row = DBfetch(result)))
	{
		row[1][zbx_strlen_utf8_nchars(row[1], 255)] = '\0';

		descripton_esc = DBdyn_escape_field("triggers", "description", row[1]);
		zbx_snprintf_alloc(&sql, &sql_alloc, &sql_offset,
			"update triggers set description='%s' where triggerid=%s;\n", descripton_esc, row[0]);
		zbx_free(descripton_esc);

		if (SUCCEED != (ret = DBexecute_overflowed_sql(&sql, &sql_alloc, &sql_offset)))
			goto out;
	}

	zbx_DBend_multiple_update(&sql, &sql_alloc, &sql_offset);

	if (16 < sql_offset && ZBX_DB_OK > DBexecute("%s", sql))
		ret = FAIL;
out:
	DBfree_result(result);
	zbx_free(sql);

	return ret;
}

static int	DBpatch_6010003(void)
{
	const ZBX_FIELD	old_field = {"description", "", NULL, NULL, 0, ZBX_TYPE_SHORTTEXT, ZBX_NOTNULL, 0};
	const ZBX_FIELD	field = {"description", "", NULL, NULL, 255, ZBX_TYPE_CHAR, ZBX_NOTNULL, 0};

	return DBmodify_field_type("triggers", &field, &old_field);
}

static int	DBpatch_6010004(void)
{
	const ZBX_FIELD	field = {"link_type", "0", NULL, NULL, 0, ZBX_TYPE_INT, ZBX_NOTNULL, 0};

	return DBadd_field("hosts_templates", &field);
}

static int	DBpatch_6010005(void)
{
	DB_RESULT	result;
	DB_ROW		row;
	int		ret = SUCCEED;
	char		*sql = NULL;
	size_t		sql_alloc = 0, sql_offset = 0;

	result = DBselect(
		"select ht.hosttemplateid"
		" from hosts_templates ht, hosts h"
		" where ht.hostid=h.hostid and h.flags=4"); /* ZBX_FLAG_DISCOVERY_CREATED */

	zbx_DBbegin_multiple_update(&sql, &sql_alloc, &sql_offset);

	while (NULL != (row = DBfetch(result)))
	{
		/* set ZBX_TEMPLATE_LINK_LLD as link_type */
		zbx_snprintf_alloc(&sql, &sql_alloc, &sql_offset,
				"update hosts_templates set link_type=1 where hosttemplateid=%s;\n", row[0]);

		if (SUCCEED != (ret = DBexecute_overflowed_sql(&sql, &sql_alloc, &sql_offset)))
			goto out;
	}

	zbx_DBend_multiple_update(&sql, &sql_alloc, &sql_offset);

	if (16 < sql_offset && ZBX_DB_OK > DBexecute("%s", sql))
		ret = FAIL;
out:
	DBfree_result(result);
	zbx_free(sql);

	return ret;
}

static int	DBpatch_6010006(void)
{
	const ZBX_TABLE	table =
		{"userdirectory", "userdirectoryid", 0,
			{
				{"userdirectoryid", NULL, NULL, NULL, 0, ZBX_TYPE_ID, ZBX_NOTNULL, 0},
				{"name", "", NULL, NULL, 128, ZBX_TYPE_CHAR, ZBX_NOTNULL, 0},
				{"description", "", NULL, NULL, 255, ZBX_TYPE_SHORTTEXT, ZBX_NOTNULL, 0},
				{"host", "", NULL, NULL, 255, ZBX_TYPE_CHAR, ZBX_NOTNULL, 0},
				{"port", "389", NULL, NULL, 0, ZBX_TYPE_INT, ZBX_NOTNULL, 0},
				{"base_dn", "", NULL, NULL, 255, ZBX_TYPE_CHAR, ZBX_NOTNULL, 0},
				{"bind_dn", "", NULL, NULL, 255, ZBX_TYPE_CHAR, ZBX_NOTNULL, 0},
				{"bind_password", "", NULL, NULL, 128, ZBX_TYPE_CHAR, ZBX_NOTNULL, 0},
				{"search_attribute", "", NULL, NULL, 128, ZBX_TYPE_CHAR, ZBX_NOTNULL, 0},
				{"start_tls", "0", NULL, NULL, 0, ZBX_TYPE_INT, ZBX_NOTNULL, 0},
				{"search_filter", "", NULL, NULL, 255, ZBX_TYPE_CHAR, ZBX_NOTNULL, 0},
				{0}
			},
			NULL
		};

	return DBcreate_table(&table);
}

static int	DBpatch_6010007(void)
{
	const ZBX_FIELD	field = {"ldap_userdirectoryid", NULL, NULL, NULL, 0, ZBX_TYPE_ID, 0, 0};

	return DBadd_field("config", &field);
}

static int	DBpatch_6010008(void)
{
	const ZBX_FIELD	field = {"ldap_userdirectoryid", NULL, "userdirectory", "userdirectoryid", 0, ZBX_TYPE_ID, 0, 0};

	return DBadd_foreign_key("config", 3, &field);
}

static int	DBpatch_6010009(void)
{
	return DBcreate_index("config", "config_3", "ldap_userdirectoryid", 0);
}

static int	DBpatch_6010010(void)
{
	const ZBX_FIELD	field = {"userdirectoryid", NULL, NULL, NULL, 0, ZBX_TYPE_ID, 0, 0};

	return DBadd_field("usrgrp", &field);
}

static int	DBpatch_6010011(void)
{
	const ZBX_FIELD	field = {"userdirectoryid", NULL, "userdirectory", "userdirectoryid", 0, ZBX_TYPE_ID, 0, 0};

	return DBadd_foreign_key("usrgrp", 2, &field);
}

static int	DBpatch_6010012(void)
{
	return DBcreate_index("usrgrp", "usrgrp_2", "userdirectoryid", 0);
}

static int	DBpatch_6010013(void)
{
	int		rc = ZBX_DB_OK;
	DB_RESULT	result;
	DB_ROW		row;

	if (NULL == (result = DBselect("select ldap_host,ldap_port,ldap_base_dn,ldap_bind_dn,"
			"ldap_bind_password,ldap_search_attribute"
			" from config where ldap_configured=1")))
	{
		return FAIL;
	}

	if (NULL != (row = DBfetch(result)))
	{
		char	*base_dn_esc, *bind_dn_esc, *password_esc, *search_esc;

		base_dn_esc = DBdyn_escape_string(row[2]);
		bind_dn_esc = DBdyn_escape_string(row[3]);
		password_esc = DBdyn_escape_string(row[4]);
		search_esc = DBdyn_escape_string(row[5]);

		rc = DBexecute("insert into userdirectory (userdirectoryid,name,description,host,port,"
				"base_dn,bind_dn,bind_password,search_attribute,start_tls) values "
				"(1,'Default LDAP server','','%s',%s,'%s','%s','%s','%s',%d)",
				row[0], row[1], base_dn_esc, bind_dn_esc, password_esc, search_esc, 0);

		zbx_free(search_esc);
		zbx_free(password_esc);
		zbx_free(bind_dn_esc);
		zbx_free(base_dn_esc);
	}

	DBfree_result(result);

	if (ZBX_DB_OK > rc)
		return FAIL;

	return SUCCEED;
}

static int	DBpatch_6010014(void)
{
	if (ZBX_DB_OK > DBexecute("update config set ldap_userdirectoryid=1 where ldap_configured=1"))
		return FAIL;

	return SUCCEED;
}

static int	DBpatch_6010015(void)
{
	return DBdrop_field("config", "ldap_host");
}

static int	DBpatch_6010016(void)
{
	return DBdrop_field("config", "ldap_port");
}

static int	DBpatch_6010017(void)
{
	return DBdrop_field("config", "ldap_base_dn");
}

static int	DBpatch_6010018(void)
{
	return DBdrop_field("config", "ldap_bind_dn");
}

static int	DBpatch_6010019(void)
{
	return DBdrop_field("config", "ldap_bind_password");
}

static int	DBpatch_6010020(void)
{
	return DBdrop_field("config", "ldap_search_attribute");
}

static int	DBpatch_6010021(void)
{
	const ZBX_TABLE	table =
			{"host_rtdata", "hostid", 0,
				{
					{"hostid", NULL, NULL, NULL, 0, ZBX_TYPE_ID, ZBX_NOTNULL, 0},
					{"active_available", "0", NULL, NULL, 0, ZBX_TYPE_INT, ZBX_NOTNULL, 0},
					{0}
				},
				NULL
			};

	return DBcreate_table(&table);
}

static int	DBpatch_6010022(void)
{
	const ZBX_FIELD	field = {"hostid", NULL, "hosts", "hostid", 0, 0, 0, ZBX_FK_CASCADE_DELETE};

	return DBadd_foreign_key("host_rtdata", 1, &field);
}

static int	DBpatch_6010023(void)
{
	DB_RESULT	result;
	DB_ROW		row;
	zbx_uint64_t	hostid;
	zbx_db_insert_t	insert;
	int		ret;

	zbx_db_insert_prepare(&insert, "host_rtdata", "hostid", "active_available", NULL);

	result = DBselect("select hostid from hosts where flags!=%i and status in (%i,%i)",
			ZBX_FLAG_DISCOVERY_PROTOTYPE, HOST_STATUS_MONITORED, HOST_STATUS_NOT_MONITORED);

	while (NULL != (row = DBfetch(result)))
	{
		ZBX_STR2UINT64(hostid, row[0]);
		zbx_db_insert_add_values(&insert, hostid, INTERFACE_AVAILABLE_UNKNOWN);
	}
	DBfree_result(result);

	if (0 != insert.rows.values_num)
		ret = zbx_db_insert_execute(&insert);
	else
		ret = SUCCEED;

	zbx_db_insert_clean(&insert);

	return ret;
}

<<<<<<< HEAD
static int	DBpatch_6010024(void)
{
	const ZBX_FIELD	field = {"automatic", "0", NULL, NULL, 0, ZBX_TYPE_INT, ZBX_NOTNULL, 0};

	return DBadd_field("host_tag", &field);
=======
#define HTTPSTEP_ITEM_TYPE_RSPCODE	0
#define HTTPSTEP_ITEM_TYPE_TIME		1
#define HTTPSTEP_ITEM_TYPE_IN		2
#define HTTPSTEP_ITEM_TYPE_LASTSTEP	3
#define HTTPSTEP_ITEM_TYPE_LASTERROR	4

static int	DBpatch_6010024(void)
{
	DB_ROW		row;
	DB_RESULT	result;
	int		ret = SUCCEED;
	char		*sql = NULL;
	size_t		sql_alloc = 0, sql_offset = 0, out_alloc = 0;
	char		*out = NULL;

	if (ZBX_PROGRAM_TYPE_SERVER != program_type)
		return SUCCEED;

	zbx_DBbegin_multiple_update(&sql, &sql_alloc, &sql_offset);

	result = DBselect(
			"select hi.itemid,hi.type,ht.name"
			" from httptestitem hi,httptest ht"
			" where hi.httptestid=ht.httptestid");

	while (SUCCEED == ret && NULL != (row = DBfetch(result)))
	{
		zbx_uint64_t	itemid;
		char		*esc;
		size_t		out_offset = 0;
		unsigned char	type;

		ZBX_STR2UINT64(itemid, row[0]);
		ZBX_STR2UCHAR(type, row[1]);

		switch (type)
		{
			case HTTPSTEP_ITEM_TYPE_IN:
				zbx_snprintf_alloc(&out, &out_alloc, &out_offset,
						"Download speed for scenario \"%s\".", row[2]);
				break;
			case HTTPSTEP_ITEM_TYPE_LASTSTEP:
				zbx_snprintf_alloc(&out, &out_alloc, &out_offset,
						"Failed step of scenario \"%s\".", row[2]);
				break;
			case HTTPSTEP_ITEM_TYPE_LASTERROR:
				zbx_snprintf_alloc(&out, &out_alloc, &out_offset,
						"Last error message of scenario \"%s\".", row[2]);
				break;
		}
		esc = DBdyn_escape_field("items", "name", out);
		zbx_snprintf_alloc(&sql, &sql_alloc, &sql_offset, "update items set name='%s' where itemid="
				ZBX_FS_UI64 ";\n", esc, itemid);
		zbx_free(esc);

		ret = DBexecute_overflowed_sql(&sql, &sql_alloc, &sql_offset);
	}
	DBfree_result(result);

	zbx_DBend_multiple_update(&sql, &sql_alloc, &sql_offset);

	if (SUCCEED == ret && 16 < sql_offset)
	{
		if (ZBX_DB_OK > DBexecute("%s", sql))
			ret = FAIL;
	}

	zbx_free(sql);
	zbx_free(out);

	return ret;
>>>>>>> cfd2d32d
}

static int	DBpatch_6010025(void)
{
<<<<<<< HEAD
	/* set ZBX_TAG_AUTOMATIC as automatic */
	if (ZBX_DB_OK > DBexecute("update host_tag set automatic=1"
			" where hostid in (select hostid from host_discovery where parent_hostid is not null)"))
	{
		return FAIL;
	}

	return SUCCEED;
=======
	DB_ROW		row;
	DB_RESULT	result;
	int		ret = SUCCEED;
	char		*sql = NULL;
	size_t		sql_alloc = 0, sql_offset = 0, out_alloc = 0;
	char		*out = NULL;

	if (ZBX_PROGRAM_TYPE_SERVER != program_type)
		return SUCCEED;

	zbx_DBbegin_multiple_update(&sql, &sql_alloc, &sql_offset);

	result = DBselect(
			"select hi.itemid,hi.type,hs.name,ht.name"
			" from httpstepitem hi,httpstep hs,httptest ht"
			" where hi.httpstepid=hs.httpstepid"
				" and hs.httptestid=ht.httptestid");

	while (SUCCEED == ret && NULL != (row = DBfetch(result)))
	{
		zbx_uint64_t	itemid;
		char		*esc;
		size_t		out_offset = 0;
		unsigned char	type;

		ZBX_STR2UINT64(itemid, row[0]);
		ZBX_STR2UCHAR(type, row[1]);

		switch (type)
		{
			case HTTPSTEP_ITEM_TYPE_IN:
				zbx_snprintf_alloc(&out, &out_alloc, &out_offset,
						"Download speed for step \"%s\" of scenario \"%s\".", row[2], row[3]);
				break;
			case HTTPSTEP_ITEM_TYPE_TIME:
				zbx_snprintf_alloc(&out, &out_alloc, &out_offset,
						"Response time for step \"%s\" of scenario \"%s\".", row[2], row[3]);
				break;
			case HTTPSTEP_ITEM_TYPE_RSPCODE:
				zbx_snprintf_alloc(&out, &out_alloc, &out_offset,
						"Response code for step \"%s\" of scenario \"%s\".", row[2], row[3]);
				break;
		}
		esc = DBdyn_escape_field("items", "name", out);
		zbx_snprintf_alloc(&sql, &sql_alloc, &sql_offset, "update items set name='%s' where itemid="
				ZBX_FS_UI64 ";\n", esc, itemid);
		zbx_free(esc);

		ret = DBexecute_overflowed_sql(&sql, &sql_alloc, &sql_offset);
	}
	DBfree_result(result);

	zbx_DBend_multiple_update(&sql, &sql_alloc, &sql_offset);

	if (SUCCEED == ret && 16 < sql_offset)
	{
		if (ZBX_DB_OK > DBexecute("%s", sql))
			ret = FAIL;
	}

	zbx_free(sql);
	zbx_free(out);

	return ret;
>>>>>>> cfd2d32d
}

#endif

DBPATCH_START(6010)

/* version, duplicates flag, mandatory flag */

DBPATCH_ADD(6010000, 0, 1)
DBPATCH_ADD(6010001, 0, 1)
DBPATCH_ADD(6010002, 0, 1)
DBPATCH_ADD(6010003, 0, 1)
DBPATCH_ADD(6010004, 0, 1)
DBPATCH_ADD(6010005, 0, 1)
DBPATCH_ADD(6010006, 0, 1)
DBPATCH_ADD(6010007, 0, 1)
DBPATCH_ADD(6010008, 0, 1)
DBPATCH_ADD(6010009, 0, 1)
DBPATCH_ADD(6010010, 0, 1)
DBPATCH_ADD(6010011, 0, 1)
DBPATCH_ADD(6010012, 0, 1)
DBPATCH_ADD(6010013, 0, 1)
DBPATCH_ADD(6010014, 0, 1)
DBPATCH_ADD(6010015, 0, 1)
DBPATCH_ADD(6010016, 0, 1)
DBPATCH_ADD(6010017, 0, 1)
DBPATCH_ADD(6010018, 0, 1)
DBPATCH_ADD(6010019, 0, 1)
DBPATCH_ADD(6010020, 0,	1)
DBPATCH_ADD(6010021, 0,	1)
DBPATCH_ADD(6010022, 0,	1)
DBPATCH_ADD(6010023, 0,	1)
DBPATCH_ADD(6010024, 0,	1)
DBPATCH_ADD(6010025, 0,	1)

DBPATCH_END()<|MERGE_RESOLUTION|>--- conflicted
+++ resolved
@@ -334,13 +334,6 @@
 	return ret;
 }
 
-<<<<<<< HEAD
-static int	DBpatch_6010024(void)
-{
-	const ZBX_FIELD	field = {"automatic", "0", NULL, NULL, 0, ZBX_TYPE_INT, ZBX_NOTNULL, 0};
-
-	return DBadd_field("host_tag", &field);
-=======
 #define HTTPSTEP_ITEM_TYPE_RSPCODE	0
 #define HTTPSTEP_ITEM_TYPE_TIME		1
 #define HTTPSTEP_ITEM_TYPE_IN		2
@@ -412,21 +405,10 @@
 	zbx_free(out);
 
 	return ret;
->>>>>>> cfd2d32d
 }
 
 static int	DBpatch_6010025(void)
 {
-<<<<<<< HEAD
-	/* set ZBX_TAG_AUTOMATIC as automatic */
-	if (ZBX_DB_OK > DBexecute("update host_tag set automatic=1"
-			" where hostid in (select hostid from host_discovery where parent_hostid is not null)"))
-	{
-		return FAIL;
-	}
-
-	return SUCCEED;
-=======
 	DB_ROW		row;
 	DB_RESULT	result;
 	int		ret = SUCCEED;
@@ -491,7 +473,25 @@
 	zbx_free(out);
 
 	return ret;
->>>>>>> cfd2d32d
+}
+
+static int	DBpatch_6010026(void)
+{
+	const ZBX_FIELD	field = {"automatic", "0", NULL, NULL, 0, ZBX_TYPE_INT, ZBX_NOTNULL, 0};
+
+	return DBadd_field("host_tag", &field);
+}
+
+static int	DBpatch_6010027(void)
+{
+	/* set ZBX_TAG_AUTOMATIC as automatic */
+	if (ZBX_DB_OK > DBexecute("update host_tag set automatic=1"
+			" where hostid in (select hostid from host_discovery where parent_hostid is not null)"))
+	{
+		return FAIL;
+	}
+
+	return SUCCEED;
 }
 
 #endif
@@ -526,5 +526,7 @@
 DBPATCH_ADD(6010023, 0,	1)
 DBPATCH_ADD(6010024, 0,	1)
 DBPATCH_ADD(6010025, 0,	1)
+DBPATCH_ADD(6010026, 0,	1)
+DBPATCH_ADD(6010027, 0,	1)
 
 DBPATCH_END()