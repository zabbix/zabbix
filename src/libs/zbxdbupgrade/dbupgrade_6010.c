/*
** Zabbix
** Copyright (C) 2001-2022 Zabbix SIA
**
** This program is free software; you can redistribute it and/or modify
** it under the terms of the GNU General Public License as published by
** the Free Software Foundation; either version 2 of the License, or
** (at your option) any later version.
**
** This program is distributed in the hope that it will be useful,
** but WITHOUT ANY WARRANTY; without even the implied warranty of
** MERCHANTABILITY or FITNESS FOR A PARTICULAR PURPOSE. See the
** GNU General Public License for more details.
**
** You should have received a copy of the GNU General Public License
** along with this program; if not, write to the Free Software
** Foundation, Inc., 51 Franklin Street, Fifth Floor, Boston, MA  02110-1301, USA.
**/

#include "common.h"
#include "db.h"
#include "dbupgrade.h"
#include "log.h"
#include "sysinfo.h"

extern unsigned char	program_type;

/*
 * 6.2 development database patches
 */

#ifndef HAVE_SQLITE3

static int	DBpatch_6010000(void)
{
#define ZBX_MD5_SIZE	32
	if (0 == (program_type & ZBX_PROGRAM_TYPE_SERVER))
		return SUCCEED;

	if (ZBX_DB_OK > DBexecute("update users set passwd='' where length(passwd)=%d", ZBX_MD5_SIZE))
		return FAIL;

	return SUCCEED;
#undef ZBX_MD5_SIZE
}

static int	DBpatch_6010001(void)
{
	const ZBX_FIELD	field = {"vault_provider", "0", NULL, NULL, 0, ZBX_TYPE_INT, ZBX_NOTNULL, 0};

	return DBadd_field("config", &field);
}

static int	DBpatch_6010002(void)
{
	DB_RESULT	result;
	DB_ROW		row;
	int		ret = SUCCEED;
	char		*sql = NULL, *descripton_esc;
	size_t		sql_alloc = 0, sql_offset = 0;

	result = DBselect(
		"select triggerid,description"
		" from triggers"
		" where " ZBX_DB_CHAR_LENGTH(description) ">%d", 255);

	DBbegin_multiple_update(&sql, &sql_alloc, &sql_offset);

	while (NULL != (row = DBfetch(result)))
	{
		row[1][zbx_strlen_utf8_nchars(row[1], 255)] = '\0';

		descripton_esc = DBdyn_escape_field("triggers", "description", row[1]);
		zbx_snprintf_alloc(&sql, &sql_alloc, &sql_offset,
			"update triggers set description='%s' where triggerid=%s;\n", descripton_esc, row[0]);
		zbx_free(descripton_esc);

		if (SUCCEED != (ret = DBexecute_overflowed_sql(&sql, &sql_alloc, &sql_offset)))
			goto out;
	}

	DBend_multiple_update(&sql, &sql_alloc, &sql_offset);

	if (16 < sql_offset && ZBX_DB_OK > DBexecute("%s", sql))
		ret = FAIL;
out:
	DBfree_result(result);
	zbx_free(sql);

	return ret;
}

static int	DBpatch_6010003(void)
{
	const ZBX_FIELD	old_field = {"description", "", NULL, NULL, 0, ZBX_TYPE_SHORTTEXT, ZBX_NOTNULL, 0};
	const ZBX_FIELD	field = {"description", "", NULL, NULL, 255, ZBX_TYPE_CHAR, ZBX_NOTNULL, 0};

	return DBmodify_field_type("triggers", &field, &old_field);
}

static int	DBpatch_6010004(void)
{
	const ZBX_FIELD	field = {"link_type", "0", NULL, NULL, 0, ZBX_TYPE_INT, ZBX_NOTNULL, 0};

	return DBadd_field("hosts_templates", &field);
}

static int	DBpatch_6010005(void)
{
	DB_RESULT	result;
	DB_ROW		row;
	int		ret = SUCCEED;
	char		*sql = NULL;
	size_t		sql_alloc = 0, sql_offset = 0;

	result = DBselect(
		"select ht.hosttemplateid"
		" from hosts_templates ht, hosts h"
		" where ht.hostid=h.hostid and h.flags=4"); /* ZBX_FLAG_DISCOVERY_CREATED */

	DBbegin_multiple_update(&sql, &sql_alloc, &sql_offset);

	while (NULL != (row = DBfetch(result)))
	{
		/* set TEMPLATE_LINK_LLD as link_type */
		zbx_snprintf_alloc(&sql, &sql_alloc, &sql_offset,
				"update hosts_templates set link_type=1 where hosttemplateid=%s;\n", row[0]);

		if (SUCCEED != (ret = DBexecute_overflowed_sql(&sql, &sql_alloc, &sql_offset)))
			goto out;
	}

	DBend_multiple_update(&sql, &sql_alloc, &sql_offset);

	if (16 < sql_offset && ZBX_DB_OK > DBexecute("%s", sql))
		ret = FAIL;
out:
	DBfree_result(result);
	zbx_free(sql);

	return ret;
}

static int	DBpatch_6010006(void)
{
	const ZBX_TABLE	table =
		{"userdirectory", "userdirectoryid", 0,
			{
				{"userdirectoryid", NULL, NULL, NULL, 0, ZBX_TYPE_ID, ZBX_NOTNULL, 0},
				{"name", "", NULL, NULL, 128, ZBX_TYPE_CHAR, ZBX_NOTNULL, 0},
				{"description", "", NULL, NULL, 255, ZBX_TYPE_SHORTTEXT, ZBX_NOTNULL, 0},
				{"host", "", NULL, NULL, 255, ZBX_TYPE_CHAR, ZBX_NOTNULL, 0},
				{"port", "389", NULL, NULL, 0, ZBX_TYPE_INT, ZBX_NOTNULL, 0},
				{"base_dn", "", NULL, NULL, 255, ZBX_TYPE_CHAR, ZBX_NOTNULL, 0},
				{"bind_dn", "", NULL, NULL, 255, ZBX_TYPE_CHAR, ZBX_NOTNULL, 0},
				{"bind_password", "", NULL, NULL, 128, ZBX_TYPE_CHAR, ZBX_NOTNULL, 0},
				{"search_attribute", "", NULL, NULL, 128, ZBX_TYPE_CHAR, ZBX_NOTNULL, 0},
				{"start_tls", "0", NULL, NULL, 0, ZBX_TYPE_INT, ZBX_NOTNULL, 0},
				{"search_filter", "", NULL, NULL, 255, ZBX_TYPE_CHAR, ZBX_NOTNULL, 0},
				{0}
			},
			NULL
		};

	return DBcreate_table(&table);
}

static int	DBpatch_6010007(void)
{
	const ZBX_FIELD	field = {"ldap_userdirectoryid", NULL, NULL, NULL, 0, ZBX_TYPE_ID, 0, 0};

	return DBadd_field("config", &field);
}

static int	DBpatch_6010008(void)
{
	const ZBX_FIELD	field = {"ldap_userdirectoryid", NULL, "userdirectory", "userdirectoryid", 0, ZBX_TYPE_ID, 0, 0};

	return DBadd_foreign_key("config", 3, &field);
}

static int	DBpatch_6010009(void)
{
	return DBcreate_index("config", "config_3", "ldap_userdirectoryid", 0);
}

static int	DBpatch_6010010(void)
{
	const ZBX_FIELD	field = {"userdirectoryid", NULL, NULL, NULL, 0, ZBX_TYPE_ID, 0, 0};

	return DBadd_field("usrgrp", &field);
}

static int	DBpatch_6010011(void)
{
	const ZBX_FIELD	field = {"userdirectoryid", NULL, "userdirectory", "userdirectoryid", 0, ZBX_TYPE_ID, 0, 0};

	return DBadd_foreign_key("usrgrp", 2, &field);
}

static int	DBpatch_6010012(void)
{
	return DBcreate_index("usrgrp", "usrgrp_2", "userdirectoryid", 0);
}

static int	DBpatch_6010013(void)
{
	int		rc = ZBX_DB_OK;
	DB_RESULT	result;
	DB_ROW		row;

	if (NULL == (result = DBselect("select ldap_host,ldap_port,ldap_base_dn,ldap_bind_dn,"
			"ldap_bind_password,ldap_search_attribute"
			" from config where ldap_configured=1")))
	{
		return FAIL;
	}

	if (NULL != (row = DBfetch(result)))
	{
		char	*base_dn_esc, *bind_dn_esc, *password_esc, *search_esc;

		base_dn_esc = DBdyn_escape_string(row[2]);
		bind_dn_esc = DBdyn_escape_string(row[3]);
		password_esc = DBdyn_escape_string(row[4]);
		search_esc = DBdyn_escape_string(row[5]);

		rc = DBexecute("insert into userdirectory (userdirectoryid,name,description,host,port,"
				"base_dn,bind_dn,bind_password,search_attribute,start_tls) values "
				"(1,'Default LDAP server','','%s',%s,'%s','%s','%s','%s',%d)",
				row[0], row[1], base_dn_esc, bind_dn_esc, password_esc, search_esc, 0);

		zbx_free(search_esc);
		zbx_free(password_esc);
		zbx_free(bind_dn_esc);
		zbx_free(base_dn_esc);
	}

	DBfree_result(result);

	if (ZBX_DB_OK > rc)
		return FAIL;

	return SUCCEED;
}

static int	DBpatch_6010014(void)
{
	if (ZBX_DB_OK > DBexecute("update config set ldap_userdirectoryid=1 where ldap_configured=1"))
		return FAIL;

	return SUCCEED;
}

static int	DBpatch_6010015(void)
{
	return DBdrop_field("config", "ldap_host");
}

static int	DBpatch_6010016(void)
{
	return DBdrop_field("config", "ldap_port");
}

static int	DBpatch_6010017(void)
{
	return DBdrop_field("config", "ldap_base_dn");
}

static int	DBpatch_6010018(void)
{
	return DBdrop_field("config", "ldap_bind_dn");
}

static int	DBpatch_6010019(void)
{
	return DBdrop_field("config", "ldap_bind_password");
}

static int	DBpatch_6010020(void)
{
	return DBdrop_field("config", "ldap_search_attribute");
}

static int	DBpatch_6010021(void)
{
	const ZBX_TABLE	table =
			{"host_rtdata", "hostid", 0,
				{
					{"hostid", NULL, NULL, NULL, 0, ZBX_TYPE_ID, ZBX_NOTNULL, 0},
					{"active_available", "0", NULL, NULL, 0, ZBX_TYPE_INT, ZBX_NOTNULL, 0},
					{0}
				},
				NULL
			};

	return DBcreate_table(&table);
}

static int	DBpatch_6010022(void)
{
	const ZBX_FIELD	field = {"hostid", NULL, "hosts", "hostid", 0, 0, 0, ZBX_FK_CASCADE_DELETE};

	return DBadd_foreign_key("host_rtdata", 1, &field);
}

static int	DBpatch_6010023(void)
{
	DB_RESULT	result;
	DB_ROW		row;
	zbx_uint64_t	hostid;
	zbx_db_insert_t	insert;
	int		ret;

	zbx_db_insert_prepare(&insert, "host_rtdata", "hostid", "active_available", NULL);

	result = DBselect("select hostid from hosts where flags!=%i and status in (%i,%i)",
			ZBX_FLAG_DISCOVERY_PROTOTYPE, HOST_STATUS_MONITORED, HOST_STATUS_NOT_MONITORED);

	while (NULL != (row = DBfetch(result)))
	{
		ZBX_STR2UINT64(hostid, row[0]);
		zbx_db_insert_add_values(&insert, hostid, INTERFACE_AVAILABLE_UNKNOWN);
	}
	DBfree_result(result);

	if (0 != insert.rows.values_num)
		ret = zbx_db_insert_execute(&insert);
	else
		ret = SUCCEED;

	zbx_db_insert_clean(&insert);

	return ret;
}

<<<<<<< HEAD
static int	DBpatch_6010024(void)
{
	const ZBX_TABLE	table =
			{"changelog", "changelogid", 0,
				{
					{"changelogid", NULL, NULL, NULL, 0, ZBX_TYPE_SERIAL, ZBX_NOTNULL, 0},
					{"object", "0", NULL, NULL, 0, ZBX_TYPE_INT, ZBX_NOTNULL, 0},
					{"objectid", NULL, NULL, NULL, 0, ZBX_TYPE_ID, ZBX_NOTNULL, 0},
					{"operation", "0", NULL, NULL, 0, ZBX_TYPE_INT, ZBX_NOTNULL, 0},
					{"clock", "0", NULL, NULL, 0, ZBX_TYPE_INT, ZBX_NOTNULL, 0},
					{0}
				},
				NULL
			};

	return DBcreate_table(&table);
=======
#define HTTPSTEP_ITEM_TYPE_RSPCODE	0
#define HTTPSTEP_ITEM_TYPE_TIME		1
#define HTTPSTEP_ITEM_TYPE_IN		2
#define HTTPSTEP_ITEM_TYPE_LASTSTEP	3
#define HTTPSTEP_ITEM_TYPE_LASTERROR	4

static int	DBpatch_6010024(void)
{
	DB_ROW		row;
	DB_RESULT	result;
	int		ret = SUCCEED;
	char		*sql = NULL;
	size_t		sql_alloc = 0, sql_offset = 0, out_alloc = 0;
	char		*out = NULL;

	if (ZBX_PROGRAM_TYPE_SERVER != program_type)
		return SUCCEED;

	DBbegin_multiple_update(&sql, &sql_alloc, &sql_offset);

	result = DBselect(
			"select hi.itemid,hi.type,ht.name"
			" from httptestitem hi,httptest ht"
			" where hi.httptestid=ht.httptestid");

	while (SUCCEED == ret && NULL != (row = DBfetch(result)))
	{
		zbx_uint64_t	itemid;
		char		*esc;
		size_t		out_offset = 0;
		unsigned char	type;

		ZBX_STR2UINT64(itemid, row[0]);
		ZBX_STR2UCHAR(type, row[1]);

		switch (type)
		{
			case HTTPSTEP_ITEM_TYPE_IN:
				zbx_snprintf_alloc(&out, &out_alloc, &out_offset,
						"Download speed for scenario \"%s\".", row[2]);
				break;
			case HTTPSTEP_ITEM_TYPE_LASTSTEP:
				zbx_snprintf_alloc(&out, &out_alloc, &out_offset,
						"Failed step of scenario \"%s\".", row[2]);
				break;
			case HTTPSTEP_ITEM_TYPE_LASTERROR:
				zbx_snprintf_alloc(&out, &out_alloc, &out_offset,
						"Last error message of scenario \"%s\".", row[2]);
				break;
		}
		esc = DBdyn_escape_field("items", "name", out);
		zbx_snprintf_alloc(&sql, &sql_alloc, &sql_offset, "update items set name='%s' where itemid="
				ZBX_FS_UI64 ";\n", esc, itemid);
		zbx_free(esc);

		ret = DBexecute_overflowed_sql(&sql, &sql_alloc, &sql_offset);
	}
	DBfree_result(result);

	DBend_multiple_update(&sql, &sql_alloc, &sql_offset);

	if (SUCCEED == ret && 16 < sql_offset)
	{
		if (ZBX_DB_OK > DBexecute("%s", sql))
			ret = FAIL;
	}

	zbx_free(sql);
	zbx_free(out);

	return ret;
>>>>>>> b6255cca
}

static int	DBpatch_6010025(void)
{
<<<<<<< HEAD
#ifdef HAVE_ORACLE
	return DBcreate_serial_sequence("changelog");
#else
	return SUCCEED;
#endif
}

static int	DBpatch_6010026(void)
{
#ifdef HAVE_ORACLE
	return DBcreate_serial_trigger("changelog", "changelogid");
#else
	return SUCCEED;
#endif
}

static int	DBpatch_6010027(void)
{
	return DBcreate_index("changelog", "changelog_1", "clock", 0);
}

static int	DBpatch_6010028(void)
{
	return DBcreate_changelog_insert_trigger("hosts", "hostid");
}

static int	DBpatch_6010029(void)
{
	return DBcreate_changelog_update_trigger("hosts", "hostid");
}

static int	DBpatch_6010030(void)
{
	return DBcreate_changelog_delete_trigger("hosts", "hostid");
}

static int	DBpatch_6010031(void)
{
	return DBcreate_changelog_insert_trigger("host_tag", "hosttagid");
}

static int	DBpatch_6010032(void)
{
	return DBcreate_changelog_update_trigger("host_tag", "hosttagid");
}

static int	DBpatch_6010033(void)
{
	return DBcreate_changelog_delete_trigger("host_tag", "hosttagid");
}

static int	DBpatch_6010034(void)
{
	return DBcreate_changelog_insert_trigger("items", "itemid");
}

static int	DBpatch_6010035(void)
{
	return DBcreate_changelog_update_trigger("items", "itemid");
}

static int	DBpatch_6010036(void)
{
	return DBcreate_changelog_delete_trigger("items", "itemid");
}

static int	DBpatch_6010037(void)
{
	return DBcreate_changelog_insert_trigger("item_tag", "itemtagid");
}

static int	DBpatch_6010038(void)
{
	return DBcreate_changelog_update_trigger("item_tag", "itemtagid");
}

static int	DBpatch_6010039(void)
{
	return DBcreate_changelog_delete_trigger("item_tag", "itemtagid");
}

static int	DBpatch_6010040(void)
{
	return DBcreate_changelog_insert_trigger("triggers", "triggerid");
}

static int	DBpatch_6010041(void)
{
	return DBcreate_changelog_update_trigger("triggers", "triggerid");
}

static int	DBpatch_6010042(void)
{
	return DBcreate_changelog_delete_trigger("triggers", "triggerid");
}

static int	DBpatch_6010043(void)
{
	return DBcreate_changelog_insert_trigger("trigger_tag", "triggertagid");
}

static int	DBpatch_6010044(void)
{
	return DBcreate_changelog_update_trigger("trigger_tag", "triggertagid");
}

static int	DBpatch_6010045(void)
{
	return DBcreate_changelog_delete_trigger("trigger_tag", "triggertagid");
}

static int	DBpatch_6010046(void)
{
	return DBcreate_changelog_insert_trigger("functions", "functionid");
}

static int	DBpatch_6010047(void)
{
	return DBcreate_changelog_update_trigger("functions", "functionid");
}

static int	DBpatch_6010048(void)
{
	return DBcreate_changelog_delete_trigger("functions", "functionid");
}

static int	DBpatch_6010049(void)
{
	return DBcreate_changelog_insert_trigger("item_preproc", "item_preprocid");
}

static int	DBpatch_6010050(void)
{
	return DBcreate_changelog_update_trigger("item_preproc", "item_preprocid");
}

static int	DBpatch_6010051(void)
{
	return DBcreate_changelog_delete_trigger("item_preproc", "item_preprocid");
=======
	DB_ROW		row;
	DB_RESULT	result;
	int		ret = SUCCEED;
	char		*sql = NULL;
	size_t		sql_alloc = 0, sql_offset = 0, out_alloc = 0;
	char		*out = NULL;

	if (ZBX_PROGRAM_TYPE_SERVER != program_type)
		return SUCCEED;

	DBbegin_multiple_update(&sql, &sql_alloc, &sql_offset);

	result = DBselect(
			"select hi.itemid,hi.type,hs.name,ht.name"
			" from httpstepitem hi,httpstep hs,httptest ht"
			" where hi.httpstepid=hs.httpstepid"
				" and hs.httptestid=ht.httptestid");

	while (SUCCEED == ret && NULL != (row = DBfetch(result)))
	{
		zbx_uint64_t	itemid;
		char		*esc;
		size_t		out_offset = 0;
		unsigned char	type;

		ZBX_STR2UINT64(itemid, row[0]);
		ZBX_STR2UCHAR(type, row[1]);

		switch (type)
		{
			case HTTPSTEP_ITEM_TYPE_IN:
				zbx_snprintf_alloc(&out, &out_alloc, &out_offset,
						"Download speed for step \"%s\" of scenario \"%s\".", row[2], row[3]);
				break;
			case HTTPSTEP_ITEM_TYPE_TIME:
				zbx_snprintf_alloc(&out, &out_alloc, &out_offset,
						"Response time for step \"%s\" of scenario \"%s\".", row[2], row[3]);
				break;
			case HTTPSTEP_ITEM_TYPE_RSPCODE:
				zbx_snprintf_alloc(&out, &out_alloc, &out_offset,
						"Response code for step \"%s\" of scenario \"%s\".", row[2], row[3]);
				break;
		}
		esc = DBdyn_escape_field("items", "name", out);
		zbx_snprintf_alloc(&sql, &sql_alloc, &sql_offset, "update items set name='%s' where itemid="
				ZBX_FS_UI64 ";\n", esc, itemid);
		zbx_free(esc);

		ret = DBexecute_overflowed_sql(&sql, &sql_alloc, &sql_offset);
	}
	DBfree_result(result);

	DBend_multiple_update(&sql, &sql_alloc, &sql_offset);

	if (SUCCEED == ret && 16 < sql_offset)
	{
		if (ZBX_DB_OK > DBexecute("%s", sql))
			ret = FAIL;
	}

	zbx_free(sql);
	zbx_free(out);

	return ret;
>>>>>>> b6255cca
}

#endif

DBPATCH_START(6010)

/* version, duplicates flag, mandatory flag */

DBPATCH_ADD(6010000, 0, 1)
DBPATCH_ADD(6010001, 0, 1)
DBPATCH_ADD(6010002, 0, 1)
DBPATCH_ADD(6010003, 0, 1)
DBPATCH_ADD(6010004, 0, 1)
DBPATCH_ADD(6010005, 0, 1)
DBPATCH_ADD(6010006, 0, 1)
DBPATCH_ADD(6010007, 0, 1)
DBPATCH_ADD(6010008, 0, 1)
DBPATCH_ADD(6010009, 0, 1)
DBPATCH_ADD(6010010, 0, 1)
DBPATCH_ADD(6010011, 0, 1)
DBPATCH_ADD(6010012, 0, 1)
DBPATCH_ADD(6010013, 0, 1)
DBPATCH_ADD(6010014, 0, 1)
DBPATCH_ADD(6010015, 0, 1)
DBPATCH_ADD(6010016, 0, 1)
DBPATCH_ADD(6010017, 0, 1)
DBPATCH_ADD(6010018, 0, 1)
DBPATCH_ADD(6010019, 0, 1)
DBPATCH_ADD(6010020, 0,	1)
DBPATCH_ADD(6010021, 0,	1)
DBPATCH_ADD(6010022, 0,	1)
DBPATCH_ADD(6010023, 0,	1)
DBPATCH_ADD(6010024, 0,	1)
DBPATCH_ADD(6010025, 0,	1)
<<<<<<< HEAD
DBPATCH_ADD(6010026, 0,	1)
DBPATCH_ADD(6010027, 0,	1)
DBPATCH_ADD(6010028, 0,	1)
DBPATCH_ADD(6010029, 0,	1)
DBPATCH_ADD(6010030, 0,	1)
DBPATCH_ADD(6010031, 0,	1)
DBPATCH_ADD(6010032, 0,	1)
DBPATCH_ADD(6010033, 0,	1)
DBPATCH_ADD(6010034, 0,	1)
DBPATCH_ADD(6010035, 0,	1)
DBPATCH_ADD(6010036, 0,	1)
DBPATCH_ADD(6010037, 0,	1)
DBPATCH_ADD(6010038, 0,	1)
DBPATCH_ADD(6010039, 0,	1)
DBPATCH_ADD(6010040, 0,	1)
DBPATCH_ADD(6010041, 0,	1)
DBPATCH_ADD(6010042, 0,	1)
DBPATCH_ADD(6010043, 0,	1)
DBPATCH_ADD(6010044, 0,	1)
DBPATCH_ADD(6010045, 0,	1)
DBPATCH_ADD(6010046, 0,	1)
DBPATCH_ADD(6010047, 0,	1)
DBPATCH_ADD(6010048, 0,	1)
DBPATCH_ADD(6010049, 0,	1)
DBPATCH_ADD(6010050, 0,	1)
DBPATCH_ADD(6010051, 0,	1)
=======
>>>>>>> b6255cca

DBPATCH_END()<|MERGE_RESOLUTION|>--- conflicted
+++ resolved
@@ -334,24 +334,6 @@
 	return ret;
 }
 
-<<<<<<< HEAD
-static int	DBpatch_6010024(void)
-{
-	const ZBX_TABLE	table =
-			{"changelog", "changelogid", 0,
-				{
-					{"changelogid", NULL, NULL, NULL, 0, ZBX_TYPE_SERIAL, ZBX_NOTNULL, 0},
-					{"object", "0", NULL, NULL, 0, ZBX_TYPE_INT, ZBX_NOTNULL, 0},
-					{"objectid", NULL, NULL, NULL, 0, ZBX_TYPE_ID, ZBX_NOTNULL, 0},
-					{"operation", "0", NULL, NULL, 0, ZBX_TYPE_INT, ZBX_NOTNULL, 0},
-					{"clock", "0", NULL, NULL, 0, ZBX_TYPE_INT, ZBX_NOTNULL, 0},
-					{0}
-				},
-				NULL
-			};
-
-	return DBcreate_table(&table);
-=======
 #define HTTPSTEP_ITEM_TYPE_RSPCODE	0
 #define HTTPSTEP_ITEM_TYPE_TIME		1
 #define HTTPSTEP_ITEM_TYPE_IN		2
@@ -423,152 +405,10 @@
 	zbx_free(out);
 
 	return ret;
->>>>>>> b6255cca
 }
 
 static int	DBpatch_6010025(void)
 {
-<<<<<<< HEAD
-#ifdef HAVE_ORACLE
-	return DBcreate_serial_sequence("changelog");
-#else
-	return SUCCEED;
-#endif
-}
-
-static int	DBpatch_6010026(void)
-{
-#ifdef HAVE_ORACLE
-	return DBcreate_serial_trigger("changelog", "changelogid");
-#else
-	return SUCCEED;
-#endif
-}
-
-static int	DBpatch_6010027(void)
-{
-	return DBcreate_index("changelog", "changelog_1", "clock", 0);
-}
-
-static int	DBpatch_6010028(void)
-{
-	return DBcreate_changelog_insert_trigger("hosts", "hostid");
-}
-
-static int	DBpatch_6010029(void)
-{
-	return DBcreate_changelog_update_trigger("hosts", "hostid");
-}
-
-static int	DBpatch_6010030(void)
-{
-	return DBcreate_changelog_delete_trigger("hosts", "hostid");
-}
-
-static int	DBpatch_6010031(void)
-{
-	return DBcreate_changelog_insert_trigger("host_tag", "hosttagid");
-}
-
-static int	DBpatch_6010032(void)
-{
-	return DBcreate_changelog_update_trigger("host_tag", "hosttagid");
-}
-
-static int	DBpatch_6010033(void)
-{
-	return DBcreate_changelog_delete_trigger("host_tag", "hosttagid");
-}
-
-static int	DBpatch_6010034(void)
-{
-	return DBcreate_changelog_insert_trigger("items", "itemid");
-}
-
-static int	DBpatch_6010035(void)
-{
-	return DBcreate_changelog_update_trigger("items", "itemid");
-}
-
-static int	DBpatch_6010036(void)
-{
-	return DBcreate_changelog_delete_trigger("items", "itemid");
-}
-
-static int	DBpatch_6010037(void)
-{
-	return DBcreate_changelog_insert_trigger("item_tag", "itemtagid");
-}
-
-static int	DBpatch_6010038(void)
-{
-	return DBcreate_changelog_update_trigger("item_tag", "itemtagid");
-}
-
-static int	DBpatch_6010039(void)
-{
-	return DBcreate_changelog_delete_trigger("item_tag", "itemtagid");
-}
-
-static int	DBpatch_6010040(void)
-{
-	return DBcreate_changelog_insert_trigger("triggers", "triggerid");
-}
-
-static int	DBpatch_6010041(void)
-{
-	return DBcreate_changelog_update_trigger("triggers", "triggerid");
-}
-
-static int	DBpatch_6010042(void)
-{
-	return DBcreate_changelog_delete_trigger("triggers", "triggerid");
-}
-
-static int	DBpatch_6010043(void)
-{
-	return DBcreate_changelog_insert_trigger("trigger_tag", "triggertagid");
-}
-
-static int	DBpatch_6010044(void)
-{
-	return DBcreate_changelog_update_trigger("trigger_tag", "triggertagid");
-}
-
-static int	DBpatch_6010045(void)
-{
-	return DBcreate_changelog_delete_trigger("trigger_tag", "triggertagid");
-}
-
-static int	DBpatch_6010046(void)
-{
-	return DBcreate_changelog_insert_trigger("functions", "functionid");
-}
-
-static int	DBpatch_6010047(void)
-{
-	return DBcreate_changelog_update_trigger("functions", "functionid");
-}
-
-static int	DBpatch_6010048(void)
-{
-	return DBcreate_changelog_delete_trigger("functions", "functionid");
-}
-
-static int	DBpatch_6010049(void)
-{
-	return DBcreate_changelog_insert_trigger("item_preproc", "item_preprocid");
-}
-
-static int	DBpatch_6010050(void)
-{
-	return DBcreate_changelog_update_trigger("item_preproc", "item_preprocid");
-}
-
-static int	DBpatch_6010051(void)
-{
-	return DBcreate_changelog_delete_trigger("item_preproc", "item_preprocid");
-=======
 	DB_ROW		row;
 	DB_RESULT	result;
 	int		ret = SUCCEED;
@@ -633,7 +473,167 @@
 	zbx_free(out);
 
 	return ret;
->>>>>>> b6255cca
+}
+
+static int	DBpatch_6010026(void)
+{
+	const ZBX_TABLE	table =
+			{"changelog", "changelogid", 0,
+				{
+					{"changelogid", NULL, NULL, NULL, 0, ZBX_TYPE_SERIAL, ZBX_NOTNULL, 0},
+					{"object", "0", NULL, NULL, 0, ZBX_TYPE_INT, ZBX_NOTNULL, 0},
+					{"objectid", NULL, NULL, NULL, 0, ZBX_TYPE_ID, ZBX_NOTNULL, 0},
+					{"operation", "0", NULL, NULL, 0, ZBX_TYPE_INT, ZBX_NOTNULL, 0},
+					{"clock", "0", NULL, NULL, 0, ZBX_TYPE_INT, ZBX_NOTNULL, 0},
+					{0}
+				},
+				NULL
+			};
+
+	return DBcreate_table(&table);
+}
+
+static int	DBpatch_6010027(void)
+{
+#ifdef HAVE_ORACLE
+	return DBcreate_serial_sequence("changelog");
+#else
+	return SUCCEED;
+#endif
+}
+
+static int	DBpatch_6010028(void)
+{
+#ifdef HAVE_ORACLE
+	return DBcreate_serial_trigger("changelog", "changelogid");
+#else
+	return SUCCEED;
+#endif
+}
+
+static int	DBpatch_6010029(void)
+{
+	return DBcreate_index("changelog", "changelog_1", "clock", 0);
+}
+
+static int	DBpatch_6010030(void)
+{
+	return DBcreate_changelog_insert_trigger("hosts", "hostid");
+}
+
+static int	DBpatch_6010031(void)
+{
+	return DBcreate_changelog_update_trigger("hosts", "hostid");
+}
+
+static int	DBpatch_6010032(void)
+{
+	return DBcreate_changelog_delete_trigger("hosts", "hostid");
+}
+
+static int	DBpatch_6010033(void)
+{
+	return DBcreate_changelog_insert_trigger("host_tag", "hosttagid");
+}
+
+static int	DBpatch_6010034(void)
+{
+	return DBcreate_changelog_update_trigger("host_tag", "hosttagid");
+}
+
+static int	DBpatch_6010035(void)
+{
+	return DBcreate_changelog_delete_trigger("host_tag", "hosttagid");
+}
+
+static int	DBpatch_6010036(void)
+{
+	return DBcreate_changelog_insert_trigger("items", "itemid");
+}
+
+static int	DBpatch_6010037(void)
+{
+	return DBcreate_changelog_update_trigger("items", "itemid");
+}
+
+static int	DBpatch_6010038(void)
+{
+	return DBcreate_changelog_delete_trigger("items", "itemid");
+}
+
+static int	DBpatch_6010039(void)
+{
+	return DBcreate_changelog_insert_trigger("item_tag", "itemtagid");
+}
+
+static int	DBpatch_6010040(void)
+{
+	return DBcreate_changelog_update_trigger("item_tag", "itemtagid");
+}
+
+static int	DBpatch_6010041(void)
+{
+	return DBcreate_changelog_delete_trigger("item_tag", "itemtagid");
+}
+
+static int	DBpatch_6010042(void)
+{
+	return DBcreate_changelog_insert_trigger("triggers", "triggerid");
+}
+
+static int	DBpatch_6010043(void)
+{
+	return DBcreate_changelog_update_trigger("triggers", "triggerid");
+}
+
+static int	DBpatch_6010044(void)
+{
+	return DBcreate_changelog_delete_trigger("triggers", "triggerid");
+}
+
+static int	DBpatch_6010045(void)
+{
+	return DBcreate_changelog_insert_trigger("trigger_tag", "triggertagid");
+}
+
+static int	DBpatch_6010046(void)
+{
+	return DBcreate_changelog_update_trigger("trigger_tag", "triggertagid");
+}
+
+static int	DBpatch_6010047(void)
+{
+	return DBcreate_changelog_delete_trigger("trigger_tag", "triggertagid");
+}
+
+static int	DBpatch_6010048(void)
+{
+	return DBcreate_changelog_insert_trigger("functions", "functionid");
+}
+
+static int	DBpatch_6010049(void)
+{
+	return DBcreate_changelog_update_trigger("functions", "functionid");
+}
+
+static int	DBpatch_6010050(void)
+{
+	return DBcreate_changelog_delete_trigger("functions", "functionid");
+}
+
+static int	DBpatch_6010051(void)
+{
+	return DBcreate_changelog_insert_trigger("item_preproc", "item_preprocid");
+}
+
+static int	DBpatch_6010052(void)
+{
+	return DBcreate_changelog_update_trigger("item_preproc", "item_preprocid");
+}
+
+static int	DBpatch_6010053(void)
+{
+	return DBcreate_changelog_delete_trigger("item_preproc", "item_preprocid");
 }
 
 #endif
@@ -668,7 +668,6 @@
 DBPATCH_ADD(6010023, 0,	1)
 DBPATCH_ADD(6010024, 0,	1)
 DBPATCH_ADD(6010025, 0,	1)
-<<<<<<< HEAD
 DBPATCH_ADD(6010026, 0,	1)
 DBPATCH_ADD(6010027, 0,	1)
 DBPATCH_ADD(6010028, 0,	1)
@@ -695,7 +694,7 @@
 DBPATCH_ADD(6010049, 0,	1)
 DBPATCH_ADD(6010050, 0,	1)
 DBPATCH_ADD(6010051, 0,	1)
-=======
->>>>>>> b6255cca
+DBPATCH_ADD(6010052, 0,	1)
+DBPATCH_ADD(6010053, 0,	1)
 
 DBPATCH_END()