/*
** Zabbix
** Copyright (C) 2001-2022 Zabbix SIA
**
** This program is free software; you can redistribute it and/or modify
** it under the terms of the GNU General Public License as published by
** the Free Software Foundation; either version 2 of the License, or
** (at your option) any later version.
**
** This program is distributed in the hope that it will be useful,
** but WITHOUT ANY WARRANTY; without even the implied warranty of
** MERCHANTABILITY or FITNESS FOR A PARTICULAR PURPOSE. See the
** GNU General Public License for more details.
**
** You should have received a copy of the GNU General Public License
** along with this program; if not, write to the Free Software
** Foundation, Inc., 51 Franklin Street, Fifth Floor, Boston, MA  02110-1301, USA.
**/

#include "common.h"
#include "db.h"
#include "dbupgrade.h"
#include "zbxalgo.h"

extern unsigned char	program_type;

/*
 * 6.2 development database patches
 */

#ifndef HAVE_SQLITE3

static int	DBpatch_6010000(void)
{
#define ZBX_MD5_SIZE	32
	if (0 == (program_type & ZBX_PROGRAM_TYPE_SERVER))
		return SUCCEED;

	if (ZBX_DB_OK > DBexecute("update users set passwd='' where length(passwd)=%d", ZBX_MD5_SIZE))
		return FAIL;

	return SUCCEED;
#undef ZBX_MD5_SIZE
}

static int	DBpatch_6010001(void)
{
	const ZBX_FIELD	field = {"vault_provider", "0", NULL, NULL, 0, ZBX_TYPE_INT, ZBX_NOTNULL, 0};

	return DBadd_field("config", &field);
}

static int	DBpatch_6010002(void)
{
	DB_RESULT	result;
	DB_ROW		row;
	int		ret = SUCCEED;
	char		*sql = NULL, *descripton_esc;
	size_t		sql_alloc = 0, sql_offset = 0;

	result = DBselect(
		"select triggerid,description"
		" from triggers"
		" where " ZBX_DB_CHAR_LENGTH(description) ">%d", 255);

	DBbegin_multiple_update(&sql, &sql_alloc, &sql_offset);

	while (NULL != (row = DBfetch(result)))
	{
		row[1][zbx_strlen_utf8_nchars(row[1], 255)] = '\0';

		descripton_esc = DBdyn_escape_field("triggers", "description", row[1]);
		zbx_snprintf_alloc(&sql, &sql_alloc, &sql_offset,
			"update triggers set description='%s' where triggerid=%s;\n", descripton_esc, row[0]);
		zbx_free(descripton_esc);

		if (SUCCEED != (ret = DBexecute_overflowed_sql(&sql, &sql_alloc, &sql_offset)))
			goto out;
	}

	DBend_multiple_update(&sql, &sql_alloc, &sql_offset);

	if (16 < sql_offset && ZBX_DB_OK > DBexecute("%s", sql))
		ret = FAIL;
out:
	DBfree_result(result);
	zbx_free(sql);

	return ret;
}

static int	DBpatch_6010003(void)
{
	const ZBX_FIELD	old_field = {"description", "", NULL, NULL, 0, ZBX_TYPE_SHORTTEXT, ZBX_NOTNULL, 0};
	const ZBX_FIELD	field = {"description", "", NULL, NULL, 255, ZBX_TYPE_CHAR, ZBX_NOTNULL, 0};

	return DBmodify_field_type("triggers", &field, &old_field);
}

static int	DBpatch_6010004(void)
{
	const ZBX_FIELD	field = {"link_type", "0", NULL, NULL, 0, ZBX_TYPE_INT, ZBX_NOTNULL, 0};

	return DBadd_field("hosts_templates", &field);
}

static int	DBpatch_6010005(void)
{
	DB_RESULT	result;
	DB_ROW		row;
	int		ret = SUCCEED;
	char		*sql = NULL;
	size_t		sql_alloc = 0, sql_offset = 0;

	result = DBselect(
		"select ht.hosttemplateid"
		" from hosts_templates ht, hosts h"
		" where ht.hostid=h.hostid and h.flags=4"); /* ZBX_FLAG_DISCOVERY_CREATED */

	DBbegin_multiple_update(&sql, &sql_alloc, &sql_offset);

	while (NULL != (row = DBfetch(result)))
	{
		/* set TEMPLATE_LINK_LLD as link_type */
		zbx_snprintf_alloc(&sql, &sql_alloc, &sql_offset,
				"update hosts_templates set link_type=1 where hosttemplateid=%s;\n", row[0]);

		if (SUCCEED != (ret = DBexecute_overflowed_sql(&sql, &sql_alloc, &sql_offset)))
			goto out;
	}

	DBend_multiple_update(&sql, &sql_alloc, &sql_offset);

	if (16 < sql_offset && ZBX_DB_OK > DBexecute("%s", sql))
		ret = FAIL;
out:
	DBfree_result(result);
	zbx_free(sql);

	return ret;
}

<<<<<<< HEAD
#define DBPATCH_HOST_STATUS_TEMPLATE	"3"
#define DBPATCH_GROUPIDS(cmp)									\
		"select distinct g.groupid"							\
		" from hosts h,hosts_groups hg,hstgrp g"					\
		" where g.groupid=hg.groupid and"						\
			" hg.hostid=h.hostid and"						\
			" h.status" cmp DBPATCH_HOST_STATUS_TEMPLATE " and length(g.name)>0"
#define DBPATCH_TPLGRP_GROUPIDS	DBPATCH_GROUPIDS("=")
#define DBPATCH_HSTGRP_GROUPIDS	DBPATCH_GROUPIDS("<>")

typedef struct
{
	zbx_uint64_t	groupid;
	zbx_uint64_t	newgroupid;
	char		*name;
	char		*uuid;
}
hstgrp_t;

ZBX_PTR_VECTOR_DECL(hstgrp, hstgrp_t *)
ZBX_PTR_VECTOR_IMPL(hstgrp, hstgrp_t *)

static int	DBpatch_6010006(void)
{
	return DBdrop_field("hstgrp", "internal");
=======
static int	DBpatch_6010006(void)
{
	const ZBX_TABLE	table =
		{"userdirectory", "userdirectoryid", 0,
			{
				{"userdirectoryid", NULL, NULL, NULL, 0, ZBX_TYPE_ID, ZBX_NOTNULL, 0},
				{"name", "", NULL, NULL, 128, ZBX_TYPE_CHAR, ZBX_NOTNULL, 0},
				{"description", "", NULL, NULL, 255, ZBX_TYPE_SHORTTEXT, ZBX_NOTNULL, 0},
				{"host", "", NULL, NULL, 255, ZBX_TYPE_CHAR, ZBX_NOTNULL, 0},
				{"port", "389", NULL, NULL, 0, ZBX_TYPE_INT, ZBX_NOTNULL, 0},
				{"base_dn", "", NULL, NULL, 255, ZBX_TYPE_CHAR, ZBX_NOTNULL, 0},
				{"bind_dn", "", NULL, NULL, 255, ZBX_TYPE_CHAR, ZBX_NOTNULL, 0},
				{"bind_password", "", NULL, NULL, 128, ZBX_TYPE_CHAR, ZBX_NOTNULL, 0},
				{"search_attribute", "", NULL, NULL, 128, ZBX_TYPE_CHAR, ZBX_NOTNULL, 0},
				{"start_tls", "0", NULL, NULL, 0, ZBX_TYPE_INT, ZBX_NOTNULL, 0},
				{"search_filter", "", NULL, NULL, 255, ZBX_TYPE_CHAR, ZBX_NOTNULL, 0},
				{0}
			},
			NULL
		};

	return DBcreate_table(&table);
>>>>>>> 7d57d310
}

static int	DBpatch_6010007(void)
{
<<<<<<< HEAD
	const ZBX_FIELD	field = {"type", "0", NULL, NULL, 0, ZBX_TYPE_INT, ZBX_NOTNULL, 0};

	return DBadd_field("hstgrp", &field);
=======
	const ZBX_FIELD	field = {"ldap_userdirectoryid", NULL, NULL, NULL, 0, ZBX_TYPE_ID, 0, 0};

	return DBadd_field("config", &field);
>>>>>>> 7d57d310
}

static int	DBpatch_6010008(void)
{
<<<<<<< HEAD
	return DBdrop_index("hstgrp", "hstgrp_1");
=======
	const ZBX_FIELD	field = {"ldap_userdirectoryid", NULL, "userdirectory", "userdirectoryid", 0, ZBX_TYPE_ID, 0, 0};

	return DBadd_foreign_key("config", 3, &field);
>>>>>>> 7d57d310
}

static int	DBpatch_6010009(void)
{
<<<<<<< HEAD
	return DBcreate_index("hstgrp", "hstgrp_1", "type,name", 1);
}

static void	DBpatch_6010010_hstgrp_free(hstgrp_t *hstgrp)
{
	zbx_free(hstgrp->name);
	zbx_free(hstgrp->uuid);
}

static int	DBpatch_6010010_split_groups(void)
{
	DB_RESULT		result;
	DB_ROW			row;
	int			i, permission, ret = SUCCEED;
	zbx_uint64_t		nextid, groupid, id;
	char			*sql = NULL;
	size_t			sql_alloc = 0, sql_offset = 0;
	zbx_vector_hstgrp_t	hstgrps;
	zbx_db_insert_t		db_insert;

	zbx_vector_hstgrp_create(&hstgrps);

	result = DBselect(
			"select o.groupid,o.name,o.uuid from hstgrp o"
			" where o.groupid in (" DBPATCH_TPLGRP_GROUPIDS
			") and o.groupid in (" DBPATCH_HSTGRP_GROUPIDS
			") order by o.groupid asc");

	while (NULL != (row = DBfetch(result)))
	{
		hstgrp_t	*hstgrp;

		hstgrp = (hstgrp_t *)zbx_malloc(NULL, sizeof(hstgrp_t));
		ZBX_STR2UINT64(hstgrp->groupid, row[0]);
		hstgrp->name = zbx_strdup(NULL, row[1]);
		hstgrp->uuid = zbx_strdup(NULL, row[2]);

		zbx_vector_hstgrp_append(&hstgrps, hstgrp);
	}

	if (0 == hstgrps.values_num)
		goto out;

	zbx_vector_hstgrp_sort(&hstgrps, ZBX_DEFAULT_UINT64_PTR_COMPARE_FUNC);
	zbx_db_insert_prepare(&db_insert, "hstgrp", "groupid", "name", "type", "uuid", NULL);
	nextid = DBget_maxid_num("hstgrp", hstgrps.values_num);

	for (i = 0; i < hstgrps.values_num; i++)
	{
		hstgrps.values[i]->newgroupid = ++nextid;
		zbx_db_insert_add_values(&db_insert, hstgrps.values[i]->newgroupid, hstgrps.values[i]->name,
				HOSTGROUP_TYPE_TEMPLATE, hstgrps.values[i]->uuid);
	}

	ret = zbx_db_insert_execute(&db_insert);
	zbx_db_insert_clean(&db_insert);

	zbx_db_insert_prepare(&db_insert, "rights", "rightid", "groupid", "permission", "id", NULL);
	DBbegin_multiple_update(&sql, &sql_alloc, &sql_offset);
	for (i = 0; i < hstgrps.values_num; i++)
	{
		result = DBselect(
				"select r.groupid,r.permission,r.id"
				" from rights r"
				" where r.id=" ZBX_FS_UI64,
				hstgrps.values[i]->groupid);

		while (NULL != (row = DBfetch(result)))
		{
			ZBX_STR2UINT64(groupid, row[0]);
			permission = atoi(row[1]);
			ZBX_STR2UINT64(id, row[2]);

			zbx_db_insert_add_values(&db_insert, __UINT64_C(0), groupid,
					permission, hstgrps.values[i]->newgroupid);
		}

		zbx_snprintf_alloc(&sql, &sql_alloc, &sql_offset,
				"update hosts_groups hg"
				" set hg.groupid ="  ZBX_FS_UI64
				" where groupid=" ZBX_FS_UI64
				" and hostid in ("
				" select h.hostid"
				" from hosts h"
				" where status=" DBPATCH_HOST_STATUS_TEMPLATE ");\n",
				hstgrps.values[i]->newgroupid,
				hstgrps.values[i]->groupid);

		if (SUCCEED != (ret = DBexecute_overflowed_sql(&sql, &sql_alloc, &sql_offset)))
			goto out;
	}
	zbx_db_insert_autoincrement(&db_insert, "rightid");

	ret = zbx_db_insert_execute(&db_insert);
	zbx_db_insert_clean(&db_insert);

	DBend_multiple_update(&sql, &sql_alloc, &sql_offset);

	if (0 == hstgrps.values_num || ZBX_DB_OK > DBexecute("%s", sql))
		goto out;
out:
	DBfree_result(result);
	zbx_free(sql);

	zbx_vector_hstgrp_clear_ext(&hstgrps, DBpatch_6010010_hstgrp_free);
	zbx_vector_hstgrp_destroy(&hstgrps);

	return ret;
}

static int	DBpatch_6010010(void)
{
	if (0 == (program_type & ZBX_PROGRAM_TYPE_SERVER))
		return SUCCEED;

	return DBpatch_6010010_split_groups();
}

static int	DBpatch_6010011(void)
{
	int	ret = SUCCEED;

	if (0 == (program_type & ZBX_PROGRAM_TYPE_SERVER))
		goto out;

	if (ZBX_DB_OK > DBexecute("update hstgrp set type=%d where groupid in (" DBPATCH_TPLGRP_GROUPIDS ")",
				HOSTGROUP_TYPE_TEMPLATE))
	{
		ret = FAIL;
		goto out;
	}
out:
	return ret;
}

static int	DBpatch_6010012_update_empty_parents(void)
{
	DB_RESULT		result;
	DB_ROW			row;
	int			i, ret = SUCCEED;
	char			*sql = NULL;
	size_t			sql_alloc = 0, sql_offset = 0;
	zbx_uint64_t		id;
	zbx_vector_uint64_t	ids;

	result = DBselect(
			"select g.groupid from hstgrp g"
			" left join hosts_groups hg on hg.groupid=g.groupid"
			" left join group_prototype p on p.groupid=g.groupid"
			" where hg.groupid is null and p.groupid is null and"
			" exists(select null from hstgrp where type=%d and"
			" left(name, length(g.name)+1)=concat(g.name, '/'))",
			HOSTGROUP_TYPE_TEMPLATE);

	zbx_vector_uint64_create(&ids);

	while (NULL != (row = DBfetch(result)))
	{
		ZBX_STR2UINT64(id, row[0]);
		zbx_vector_uint64_append(&ids, id);
	}

	if (0 == ids.values_num)
		goto out;

	DBbegin_multiple_update(&sql, &sql_alloc, &sql_offset);

	for (i = 0; i < ids.values_num; i++)
	{
		zbx_snprintf_alloc(&sql, &sql_alloc, &sql_offset,
			"update hstgrp set type=%d"
			" where groupid=" ZBX_FS_UI64 ";\n", HOSTGROUP_TYPE_TEMPLATE, ids.values[i]);

		if (SUCCEED != (ret = DBexecute_overflowed_sql(&sql, &sql_alloc, &sql_offset)))
		{
			ret = FAIL;
			goto out;
		}
	}

	DBend_multiple_update(&sql, &sql_alloc, &sql_offset);

	if (ZBX_DB_OK > DBexecute("%s", sql))
		ret = FAIL;
out:
	zbx_vector_uint64_destroy(&ids);

	DBfree_result(result);
	zbx_free(sql);

	return ret;
}

static int	DBpatch_6010012(void)
{
	if (0 == (program_type & ZBX_PROGRAM_TYPE_SERVER))
		return SUCCEED;

	return DBpatch_6010012_update_empty_parents();
}

static int	DBpatch_6010013_update_empty_children(void)
{
	DB_RESULT		result;
	DB_ROW			row;
	int			i, ret = SUCCEED;
	char			*sql = NULL;
	size_t			sql_alloc = 0, sql_offset = 0;
	zbx_uint64_t		id;
	zbx_vector_uint64_t	ids;


	result = DBselect(
			"select g.groupid from hstgrp g"
			" left join hosts_groups hg on hg.groupid=g.groupid"
			" left join group_prototype p on p.groupid=g.groupid"
			" where hg.groupid is null and p.groupid is null and"
			" exists(select null from hstgrp where type=%d and"
			" left(g.name, length(name)+1)=concat(name, '/'))",
			HOSTGROUP_TYPE_TEMPLATE);

	zbx_vector_uint64_create(&ids);

	while (NULL != (row = DBfetch(result)))
	{
		ZBX_STR2UINT64(id, row[0]);
		zbx_vector_uint64_append(&ids, id);
	}

	if (0 == ids.values_num)
		goto out;

	DBbegin_multiple_update(&sql, &sql_alloc, &sql_offset);

	for (i = 0; i < ids.values_num; i++)
	{
		zbx_snprintf_alloc(&sql, &sql_alloc, &sql_offset,
			"update hstgrp set type=%d"
			" where groupid=" ZBX_FS_UI64 ";\n", HOSTGROUP_TYPE_TEMPLATE, ids.values[i]);

		if (SUCCEED != (ret = DBexecute_overflowed_sql(&sql, &sql_alloc, &sql_offset)))
		{
			ret = FAIL;
			goto out;
		}
	}

	DBend_multiple_update(&sql, &sql_alloc, &sql_offset);

	if (ZBX_DB_OK > DBexecute("%s", sql))
		ret = FAIL;
out:
	zbx_vector_uint64_destroy(&ids);

	DBfree_result(result);
	zbx_free(sql);

	return ret;
}

static int	DBpatch_6010013(void)
{
	if (0 == (program_type & ZBX_PROGRAM_TYPE_SERVER))
		return SUCCEED;

	return DBpatch_6010013_update_empty_children();
}
=======
	return DBcreate_index("config", "config_3", "ldap_userdirectoryid", 0);
}

static int	DBpatch_6010010(void)
{
	const ZBX_FIELD	field = {"userdirectoryid", NULL, NULL, NULL, 0, ZBX_TYPE_ID, 0, 0};

	return DBadd_field("usrgrp", &field);
}

static int	DBpatch_6010011(void)
{
	const ZBX_FIELD	field = {"userdirectoryid", NULL, "userdirectory", "userdirectoryid", 0, ZBX_TYPE_ID, 0, 0};

	return DBadd_foreign_key("usrgrp", 2, &field);
}

static int	DBpatch_6010012(void)
{
	return DBcreate_index("usrgrp", "usrgrp_2", "userdirectoryid", 0);
}

static int	DBpatch_6010013(void)
{
	int		rc = ZBX_DB_OK;
	DB_RESULT	result;
	DB_ROW		row;

	if (NULL == (result = DBselect("select ldap_host,ldap_port,ldap_base_dn,ldap_bind_dn,"
			"ldap_bind_password,ldap_search_attribute"
			" from config where ldap_configured=1")))
	{
		return FAIL;
	}

	if (NULL != (row = DBfetch(result)))
	{
		char	*base_dn_esc, *bind_dn_esc, *password_esc, *search_esc;

		base_dn_esc = DBdyn_escape_string(row[2]);
		bind_dn_esc = DBdyn_escape_string(row[3]);
		password_esc = DBdyn_escape_string(row[4]);
		search_esc = DBdyn_escape_string(row[5]);

		rc = DBexecute("insert into userdirectory (userdirectoryid,name,description,host,port,"
				"base_dn,bind_dn,bind_password,search_attribute,start_tls) values "
				"(1,'Default LDAP server','','%s',%s,'%s','%s','%s','%s',%d)",
				row[0], row[1], base_dn_esc, bind_dn_esc, password_esc, search_esc, 0);

		zbx_free(search_esc);
		zbx_free(password_esc);
		zbx_free(bind_dn_esc);
		zbx_free(base_dn_esc);
	}

	DBfree_result(result);

	if (ZBX_DB_OK > rc)
		return FAIL;

	return SUCCEED;
}

static int	DBpatch_6010014(void)
{
	if (ZBX_DB_OK > DBexecute("update config set ldap_userdirectoryid=1 where ldap_configured=1"))
		return FAIL;

	return SUCCEED;
}

static int	DBpatch_6010015(void)
{
	return DBdrop_field("config", "ldap_host");
}

static int	DBpatch_6010016(void)
{
	return DBdrop_field("config", "ldap_port");
}

static int	DBpatch_6010017(void)
{
	return DBdrop_field("config", "ldap_base_dn");
}

static int	DBpatch_6010018(void)
{
	return DBdrop_field("config", "ldap_bind_dn");
}

static int	DBpatch_6010019(void)
{
	return DBdrop_field("config", "ldap_bind_password");
}

static int	DBpatch_6010020(void)
{
	return DBdrop_field("config", "ldap_search_attribute");
}

>>>>>>> 7d57d310
#endif

DBPATCH_START(6010)

/* version, duplicates flag, mandatory flag */

DBPATCH_ADD(6010000, 0, 1)
DBPATCH_ADD(6010001, 0, 1)
DBPATCH_ADD(6010002, 0, 1)
DBPATCH_ADD(6010003, 0, 1)
DBPATCH_ADD(6010004, 0, 1)
DBPATCH_ADD(6010005, 0, 1)
DBPATCH_ADD(6010006, 0, 1)
DBPATCH_ADD(6010007, 0, 1)
DBPATCH_ADD(6010008, 0, 1)
DBPATCH_ADD(6010009, 0, 1)
DBPATCH_ADD(6010010, 0, 1)
DBPATCH_ADD(6010011, 0, 1)
DBPATCH_ADD(6010012, 0, 1)
DBPATCH_ADD(6010013, 0, 1)
<<<<<<< HEAD
=======
DBPATCH_ADD(6010014, 0, 1)
DBPATCH_ADD(6010015, 0, 1)
DBPATCH_ADD(6010016, 0, 1)
DBPATCH_ADD(6010017, 0, 1)
DBPATCH_ADD(6010018, 0, 1)
DBPATCH_ADD(6010019, 0, 1)
DBPATCH_ADD(6010020, 0,	1)
>>>>>>> 7d57d310

DBPATCH_END()<|MERGE_RESOLUTION|>--- conflicted
+++ resolved
@@ -140,33 +140,6 @@
 	return ret;
 }
 
-<<<<<<< HEAD
-#define DBPATCH_HOST_STATUS_TEMPLATE	"3"
-#define DBPATCH_GROUPIDS(cmp)									\
-		"select distinct g.groupid"							\
-		" from hosts h,hosts_groups hg,hstgrp g"					\
-		" where g.groupid=hg.groupid and"						\
-			" hg.hostid=h.hostid and"						\
-			" h.status" cmp DBPATCH_HOST_STATUS_TEMPLATE " and length(g.name)>0"
-#define DBPATCH_TPLGRP_GROUPIDS	DBPATCH_GROUPIDS("=")
-#define DBPATCH_HSTGRP_GROUPIDS	DBPATCH_GROUPIDS("<>")
-
-typedef struct
-{
-	zbx_uint64_t	groupid;
-	zbx_uint64_t	newgroupid;
-	char		*name;
-	char		*uuid;
-}
-hstgrp_t;
-
-ZBX_PTR_VECTOR_DECL(hstgrp, hstgrp_t *)
-ZBX_PTR_VECTOR_IMPL(hstgrp, hstgrp_t *)
-
-static int	DBpatch_6010006(void)
-{
-	return DBdrop_field("hstgrp", "internal");
-=======
 static int	DBpatch_6010006(void)
 {
 	const ZBX_TABLE	table =
@@ -189,46 +162,176 @@
 		};
 
 	return DBcreate_table(&table);
->>>>>>> 7d57d310
 }
 
 static int	DBpatch_6010007(void)
 {
-<<<<<<< HEAD
+	const ZBX_FIELD	field = {"ldap_userdirectoryid", NULL, NULL, NULL, 0, ZBX_TYPE_ID, 0, 0};
+
+	return DBadd_field("config", &field);
+}
+
+static int	DBpatch_6010008(void)
+{
+	const ZBX_FIELD	field = {"ldap_userdirectoryid", NULL, "userdirectory", "userdirectoryid", 0, ZBX_TYPE_ID, 0, 0};
+
+	return DBadd_foreign_key("config", 3, &field);
+}
+
+static int	DBpatch_6010009(void)
+{
+	return DBcreate_index("config", "config_3", "ldap_userdirectoryid", 0);
+}
+
+static int	DBpatch_6010010(void)
+{
+	const ZBX_FIELD	field = {"userdirectoryid", NULL, NULL, NULL, 0, ZBX_TYPE_ID, 0, 0};
+
+	return DBadd_field("usrgrp", &field);
+}
+
+static int	DBpatch_6010011(void)
+{
+	const ZBX_FIELD	field = {"userdirectoryid", NULL, "userdirectory", "userdirectoryid", 0, ZBX_TYPE_ID, 0, 0};
+
+	return DBadd_foreign_key("usrgrp", 2, &field);
+}
+
+static int	DBpatch_6010012(void)
+{
+	return DBcreate_index("usrgrp", "usrgrp_2", "userdirectoryid", 0);
+}
+
+static int	DBpatch_6010013(void)
+{
+	int		rc = ZBX_DB_OK;
+	DB_RESULT	result;
+	DB_ROW		row;
+
+	if (NULL == (result = DBselect("select ldap_host,ldap_port,ldap_base_dn,ldap_bind_dn,"
+			"ldap_bind_password,ldap_search_attribute"
+			" from config where ldap_configured=1")))
+	{
+		return FAIL;
+	}
+
+	if (NULL != (row = DBfetch(result)))
+	{
+		char	*base_dn_esc, *bind_dn_esc, *password_esc, *search_esc;
+
+		base_dn_esc = DBdyn_escape_string(row[2]);
+		bind_dn_esc = DBdyn_escape_string(row[3]);
+		password_esc = DBdyn_escape_string(row[4]);
+		search_esc = DBdyn_escape_string(row[5]);
+
+		rc = DBexecute("insert into userdirectory (userdirectoryid,name,description,host,port,"
+				"base_dn,bind_dn,bind_password,search_attribute,start_tls) values "
+				"(1,'Default LDAP server','','%s',%s,'%s','%s','%s','%s',%d)",
+				row[0], row[1], base_dn_esc, bind_dn_esc, password_esc, search_esc, 0);
+
+		zbx_free(search_esc);
+		zbx_free(password_esc);
+		zbx_free(bind_dn_esc);
+		zbx_free(base_dn_esc);
+	}
+
+	DBfree_result(result);
+
+	if (ZBX_DB_OK > rc)
+		return FAIL;
+
+	return SUCCEED;
+}
+
+static int	DBpatch_6010014(void)
+{
+	if (ZBX_DB_OK > DBexecute("update config set ldap_userdirectoryid=1 where ldap_configured=1"))
+		return FAIL;
+
+	return SUCCEED;
+}
+
+static int	DBpatch_6010015(void)
+{
+	return DBdrop_field("config", "ldap_host");
+}
+
+static int	DBpatch_6010016(void)
+{
+	return DBdrop_field("config", "ldap_port");
+}
+
+static int	DBpatch_6010017(void)
+{
+	return DBdrop_field("config", "ldap_base_dn");
+}
+
+static int	DBpatch_6010018(void)
+{
+	return DBdrop_field("config", "ldap_bind_dn");
+}
+
+static int	DBpatch_6010019(void)
+{
+	return DBdrop_field("config", "ldap_bind_password");
+}
+
+static int	DBpatch_6010020(void)
+{
+	return DBdrop_field("config", "ldap_search_attribute");
+}
+
+#define DBPATCH_HOST_STATUS_TEMPLATE	"3"
+#define DBPATCH_GROUPIDS(cmp)									\
+		"select distinct g.groupid"							\
+		" from hosts h,hosts_groups hg,hstgrp g"					\
+		" where g.groupid=hg.groupid and"						\
+			" hg.hostid=h.hostid and"						\
+			" h.status" cmp DBPATCH_HOST_STATUS_TEMPLATE " and length(g.name)>0"
+#define DBPATCH_TPLGRP_GROUPIDS	DBPATCH_GROUPIDS("=")
+#define DBPATCH_HSTGRP_GROUPIDS	DBPATCH_GROUPIDS("<>")
+
+typedef struct
+{
+	zbx_uint64_t	groupid;
+	zbx_uint64_t	newgroupid;
+	char		*name;
+	char		*uuid;
+}
+hstgrp_t;
+
+ZBX_PTR_VECTOR_DECL(hstgrp, hstgrp_t *)
+ZBX_PTR_VECTOR_IMPL(hstgrp, hstgrp_t *)
+
+static int	DBpatch_6010021(void)
+{
+	return DBdrop_field("hstgrp", "internal");
+}
+
+static int	DBpatch_6010022(void)
+{
 	const ZBX_FIELD	field = {"type", "0", NULL, NULL, 0, ZBX_TYPE_INT, ZBX_NOTNULL, 0};
 
 	return DBadd_field("hstgrp", &field);
-=======
-	const ZBX_FIELD	field = {"ldap_userdirectoryid", NULL, NULL, NULL, 0, ZBX_TYPE_ID, 0, 0};
-
-	return DBadd_field("config", &field);
->>>>>>> 7d57d310
-}
-
-static int	DBpatch_6010008(void)
-{
-<<<<<<< HEAD
+}
+
+static int	DBpatch_6010023(void)
+{
 	return DBdrop_index("hstgrp", "hstgrp_1");
-=======
-	const ZBX_FIELD	field = {"ldap_userdirectoryid", NULL, "userdirectory", "userdirectoryid", 0, ZBX_TYPE_ID, 0, 0};
-
-	return DBadd_foreign_key("config", 3, &field);
->>>>>>> 7d57d310
-}
-
-static int	DBpatch_6010009(void)
-{
-<<<<<<< HEAD
+}
+
+static int	DBpatch_6010024(void)
+{
 	return DBcreate_index("hstgrp", "hstgrp_1", "type,name", 1);
 }
 
-static void	DBpatch_6010010_hstgrp_free(hstgrp_t *hstgrp)
+static void	DBpatch_6010025_hstgrp_free(hstgrp_t *hstgrp)
 {
 	zbx_free(hstgrp->name);
 	zbx_free(hstgrp->uuid);
 }
 
-static int	DBpatch_6010010_split_groups(void)
+static int	DBpatch_6010025_split_groups(void)
 {
 	DB_RESULT		result;
 	DB_ROW			row;
@@ -323,21 +426,21 @@
 	DBfree_result(result);
 	zbx_free(sql);
 
-	zbx_vector_hstgrp_clear_ext(&hstgrps, DBpatch_6010010_hstgrp_free);
+	zbx_vector_hstgrp_clear_ext(&hstgrps, DBpatch_6010025_hstgrp_free);
 	zbx_vector_hstgrp_destroy(&hstgrps);
 
 	return ret;
 }
 
-static int	DBpatch_6010010(void)
+static int	DBpatch_6010025(void)
 {
 	if (0 == (program_type & ZBX_PROGRAM_TYPE_SERVER))
 		return SUCCEED;
 
-	return DBpatch_6010010_split_groups();
-}
-
-static int	DBpatch_6010011(void)
+	return DBpatch_6010025_split_groups();
+}
+
+static int	DBpatch_6010026(void)
 {
 	int	ret = SUCCEED;
 
@@ -354,7 +457,7 @@
 	return ret;
 }
 
-static int	DBpatch_6010012_update_empty_parents(void)
+static int	DBpatch_6010027_update_empty_parents(void)
 {
 	DB_RESULT		result;
 	DB_ROW			row;
@@ -412,15 +515,15 @@
 	return ret;
 }
 
-static int	DBpatch_6010012(void)
+static int	DBpatch_6010027(void)
 {
 	if (0 == (program_type & ZBX_PROGRAM_TYPE_SERVER))
 		return SUCCEED;
 
-	return DBpatch_6010012_update_empty_parents();
-}
-
-static int	DBpatch_6010013_update_empty_children(void)
+	return DBpatch_6010027_update_empty_parents();
+}
+
+static int	DBpatch_6010028_update_empty_children(void)
 {
 	DB_RESULT		result;
 	DB_ROW			row;
@@ -479,116 +582,13 @@
 	return ret;
 }
 
-static int	DBpatch_6010013(void)
+static int	DBpatch_6010028(void)
 {
 	if (0 == (program_type & ZBX_PROGRAM_TYPE_SERVER))
 		return SUCCEED;
 
-	return DBpatch_6010013_update_empty_children();
-}
-=======
-	return DBcreate_index("config", "config_3", "ldap_userdirectoryid", 0);
-}
-
-static int	DBpatch_6010010(void)
-{
-	const ZBX_FIELD	field = {"userdirectoryid", NULL, NULL, NULL, 0, ZBX_TYPE_ID, 0, 0};
-
-	return DBadd_field("usrgrp", &field);
-}
-
-static int	DBpatch_6010011(void)
-{
-	const ZBX_FIELD	field = {"userdirectoryid", NULL, "userdirectory", "userdirectoryid", 0, ZBX_TYPE_ID, 0, 0};
-
-	return DBadd_foreign_key("usrgrp", 2, &field);
-}
-
-static int	DBpatch_6010012(void)
-{
-	return DBcreate_index("usrgrp", "usrgrp_2", "userdirectoryid", 0);
-}
-
-static int	DBpatch_6010013(void)
-{
-	int		rc = ZBX_DB_OK;
-	DB_RESULT	result;
-	DB_ROW		row;
-
-	if (NULL == (result = DBselect("select ldap_host,ldap_port,ldap_base_dn,ldap_bind_dn,"
-			"ldap_bind_password,ldap_search_attribute"
-			" from config where ldap_configured=1")))
-	{
-		return FAIL;
-	}
-
-	if (NULL != (row = DBfetch(result)))
-	{
-		char	*base_dn_esc, *bind_dn_esc, *password_esc, *search_esc;
-
-		base_dn_esc = DBdyn_escape_string(row[2]);
-		bind_dn_esc = DBdyn_escape_string(row[3]);
-		password_esc = DBdyn_escape_string(row[4]);
-		search_esc = DBdyn_escape_string(row[5]);
-
-		rc = DBexecute("insert into userdirectory (userdirectoryid,name,description,host,port,"
-				"base_dn,bind_dn,bind_password,search_attribute,start_tls) values "
-				"(1,'Default LDAP server','','%s',%s,'%s','%s','%s','%s',%d)",
-				row[0], row[1], base_dn_esc, bind_dn_esc, password_esc, search_esc, 0);
-
-		zbx_free(search_esc);
-		zbx_free(password_esc);
-		zbx_free(bind_dn_esc);
-		zbx_free(base_dn_esc);
-	}
-
-	DBfree_result(result);
-
-	if (ZBX_DB_OK > rc)
-		return FAIL;
-
-	return SUCCEED;
-}
-
-static int	DBpatch_6010014(void)
-{
-	if (ZBX_DB_OK > DBexecute("update config set ldap_userdirectoryid=1 where ldap_configured=1"))
-		return FAIL;
-
-	return SUCCEED;
-}
-
-static int	DBpatch_6010015(void)
-{
-	return DBdrop_field("config", "ldap_host");
-}
-
-static int	DBpatch_6010016(void)
-{
-	return DBdrop_field("config", "ldap_port");
-}
-
-static int	DBpatch_6010017(void)
-{
-	return DBdrop_field("config", "ldap_base_dn");
-}
-
-static int	DBpatch_6010018(void)
-{
-	return DBdrop_field("config", "ldap_bind_dn");
-}
-
-static int	DBpatch_6010019(void)
-{
-	return DBdrop_field("config", "ldap_bind_password");
-}
-
-static int	DBpatch_6010020(void)
-{
-	return DBdrop_field("config", "ldap_search_attribute");
-}
-
->>>>>>> 7d57d310
+	return DBpatch_6010028_update_empty_children();
+}
 #endif
 
 DBPATCH_START(6010)
@@ -609,8 +609,6 @@
 DBPATCH_ADD(6010011, 0, 1)
 DBPATCH_ADD(6010012, 0, 1)
 DBPATCH_ADD(6010013, 0, 1)
-<<<<<<< HEAD
-=======
 DBPATCH_ADD(6010014, 0, 1)
 DBPATCH_ADD(6010015, 0, 1)
 DBPATCH_ADD(6010016, 0, 1)
@@ -618,6 +616,13 @@
 DBPATCH_ADD(6010018, 0, 1)
 DBPATCH_ADD(6010019, 0, 1)
 DBPATCH_ADD(6010020, 0,	1)
->>>>>>> 7d57d310
+DBPATCH_ADD(6010021, 0,	1)
+DBPATCH_ADD(6010022, 0,	1)
+DBPATCH_ADD(6010023, 0,	1)
+DBPATCH_ADD(6010024, 0,	1)
+DBPATCH_ADD(6010025, 0,	1)
+DBPATCH_ADD(6010026, 0,	1)
+DBPATCH_ADD(6010027, 0,	1)
+DBPATCH_ADD(6010028, 0,	1)
 
 DBPATCH_END()