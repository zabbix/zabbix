--- conflicted
+++ resolved
@@ -20,11 +20,8 @@
 #include "common.h"
 #include "db.h"
 #include "dbupgrade.h"
-<<<<<<< HEAD
 #include "zbxalgo.h"
-=======
 #include "log.h"
->>>>>>> 85e369de
 
 extern unsigned char	program_type;
 
@@ -285,7 +282,58 @@
 	return DBdrop_field("config", "ldap_search_attribute");
 }
 
-<<<<<<< HEAD
+static int	DBpatch_6010021(void)
+{
+	const ZBX_TABLE	table =
+			{"host_rtdata", "hostid", 0,
+				{
+					{"hostid", NULL, NULL, NULL, 0, ZBX_TYPE_ID, ZBX_NOTNULL, 0},
+					{"active_available", "0", NULL, NULL, 0, ZBX_TYPE_INT, ZBX_NOTNULL, 0},
+					{0}
+				},
+				NULL
+			};
+
+	return DBcreate_table(&table);
+}
+
+static int	DBpatch_6010022(void)
+{
+	const ZBX_FIELD	field = {"hostid", NULL, "hosts", "hostid", 0, 0, 0, ZBX_FK_CASCADE_DELETE};
+
+	return DBadd_foreign_key("host_rtdata", 1, &field);
+}
+
+static int	DBpatch_6010023(void)
+{
+	DB_RESULT	result;
+	DB_ROW		row;
+	zbx_uint64_t	hostid;
+	zbx_db_insert_t	insert;
+	int		ret;
+
+	zbx_db_insert_prepare(&insert, "host_rtdata", "hostid", "active_available", NULL);
+
+	result = DBselect("select hostid from hosts where flags!=%i and status in (%i,%i)",
+			ZBX_FLAG_DISCOVERY_PROTOTYPE, HOST_STATUS_MONITORED, HOST_STATUS_NOT_MONITORED);
+
+	while (NULL != (row = DBfetch(result)))
+	{
+		ZBX_STR2UINT64(hostid, row[0]);
+		zbx_db_insert_add_values(&insert, hostid, INTERFACE_AVAILABLE_UNKNOWN);
+	}
+	DBfree_result(result);
+
+	if (0 != insert.rows.values_num)
+		ret = zbx_db_insert_execute(&insert);
+	else
+		ret = SUCCEED;
+
+	zbx_db_insert_clean(&insert);
+
+	return ret;
+}
+
 #define DBPATCH_HOST_STATUS_TEMPLATE	"3"
 #define DBPATCH_GROUPIDS(cmp)									\
 		"select distinct g.groupid"							\
@@ -308,57 +356,35 @@
 ZBX_PTR_VECTOR_DECL(hstgrp, hstgrp_t *)
 ZBX_PTR_VECTOR_IMPL(hstgrp, hstgrp_t *)
 
-static int	DBpatch_6010021(void)
+static int	DBpatch_6010024(void)
 {
 	return DBdrop_field("hstgrp", "internal");
-=======
-static int	DBpatch_6010021(void)
-{
-	const ZBX_TABLE	table =
-			{"host_rtdata", "hostid", 0,
-				{
-					{"hostid", NULL, NULL, NULL, 0, ZBX_TYPE_ID, ZBX_NOTNULL, 0},
-					{"active_available", "0", NULL, NULL, 0, ZBX_TYPE_INT, ZBX_NOTNULL, 0},
-					{0}
-				},
-				NULL
-			};
-
-	return DBcreate_table(&table);
->>>>>>> 85e369de
-}
-
-static int	DBpatch_6010022(void)
-{
-<<<<<<< HEAD
+}
+
+static int	DBpatch_6010025(void)
+{
 	const ZBX_FIELD	field = {"type", "0", NULL, NULL, 0, ZBX_TYPE_INT, ZBX_NOTNULL, 0};
 
 	return DBadd_field("hstgrp", &field);
-=======
-	const ZBX_FIELD	field = {"hostid", NULL, "hosts", "hostid", 0, 0, 0, ZBX_FK_CASCADE_DELETE};
-
-	return DBadd_foreign_key("host_rtdata", 1, &field);
->>>>>>> 85e369de
-}
-
-static int	DBpatch_6010023(void)
-{
-<<<<<<< HEAD
+}
+
+static int	DBpatch_6010026(void)
+{
 	return DBdrop_index("hstgrp", "hstgrp_1");
 }
 
-static int	DBpatch_6010024(void)
+static int	DBpatch_6010027(void)
 {
 	return DBcreate_index("hstgrp", "hstgrp_1", "type,name", 1);
 }
 
-static void	DBpatch_6010025_hstgrp_free(hstgrp_t *hstgrp)
+static void	DBpatch_6010028_hstgrp_free(hstgrp_t *hstgrp)
 {
 	zbx_free(hstgrp->name);
 	zbx_free(hstgrp->uuid);
 }
 
-static int	DBpatch_6010025_split_groups(void)
+static int	DBpatch_6010028_split_groups(void)
 {
 	DB_RESULT		result;
 	DB_ROW			row;
@@ -453,21 +479,21 @@
 	DBfree_result(result);
 	zbx_free(sql);
 
-	zbx_vector_hstgrp_clear_ext(&hstgrps, DBpatch_6010025_hstgrp_free);
+	zbx_vector_hstgrp_clear_ext(&hstgrps, DBpatch_6010028_hstgrp_free);
 	zbx_vector_hstgrp_destroy(&hstgrps);
 
 	return ret;
 }
 
-static int	DBpatch_6010025(void)
+static int	DBpatch_6010028(void)
 {
 	if (0 == (program_type & ZBX_PROGRAM_TYPE_SERVER))
 		return SUCCEED;
 
-	return DBpatch_6010025_split_groups();
-}
-
-static int	DBpatch_6010026(void)
+	return DBpatch_6010028_split_groups();
+}
+
+static int	DBpatch_6010029(void)
 {
 	int	ret = SUCCEED;
 
@@ -484,7 +510,7 @@
 	return ret;
 }
 
-static int	DBpatch_6010027_update_empty_parents(void)
+static int	DBpatch_6010030_update_empty_parents(void)
 {
 	DB_RESULT		result;
 	DB_ROW			row;
@@ -542,15 +568,15 @@
 	return ret;
 }
 
-static int	DBpatch_6010027(void)
+static int	DBpatch_6010030(void)
 {
 	if (0 == (program_type & ZBX_PROGRAM_TYPE_SERVER))
 		return SUCCEED;
 
-	return DBpatch_6010027_update_empty_parents();
-}
-
-static int	DBpatch_6010028_update_empty_children(void)
+	return DBpatch_6010030_update_empty_parents();
+}
+
+static int	DBpatch_6010031_update_empty_children(void)
 {
 	DB_RESULT		result;
 	DB_ROW			row;
@@ -605,46 +631,17 @@
 
 	DBfree_result(result);
 	zbx_free(sql);
-=======
-	DB_RESULT	result;
-	DB_ROW		row;
-	zbx_uint64_t	hostid;
-	zbx_db_insert_t	insert;
-	int		ret;
-
-	zbx_db_insert_prepare(&insert, "host_rtdata", "hostid", "active_available", NULL);
-
-	result = DBselect("select hostid from hosts where flags!=%i and status in (%i,%i)",
-			ZBX_FLAG_DISCOVERY_PROTOTYPE, HOST_STATUS_MONITORED, HOST_STATUS_NOT_MONITORED);
-
-	while (NULL != (row = DBfetch(result)))
-	{
-		ZBX_STR2UINT64(hostid, row[0]);
-		zbx_db_insert_add_values(&insert, hostid, INTERFACE_AVAILABLE_UNKNOWN);
-	}
-	DBfree_result(result);
-
-	if (0 != insert.rows.values_num)
-		ret = zbx_db_insert_execute(&insert);
-	else
-		ret = SUCCEED;
-
-	zbx_db_insert_clean(&insert);
->>>>>>> 85e369de
 
 	return ret;
 }
 
-<<<<<<< HEAD
-static int	DBpatch_6010028(void)
+static int	DBpatch_6010031(void)
 {
 	if (0 == (program_type & ZBX_PROGRAM_TYPE_SERVER))
 		return SUCCEED;
 
-	return DBpatch_6010028_update_empty_children();
-}
-=======
->>>>>>> 85e369de
+	return DBpatch_6010031_update_empty_children();
+}
 #endif
 
 DBPATCH_START(6010)
@@ -675,13 +672,13 @@
 DBPATCH_ADD(6010021, 0,	1)
 DBPATCH_ADD(6010022, 0,	1)
 DBPATCH_ADD(6010023, 0,	1)
-<<<<<<< HEAD
 DBPATCH_ADD(6010024, 0,	1)
 DBPATCH_ADD(6010025, 0,	1)
 DBPATCH_ADD(6010026, 0,	1)
 DBPATCH_ADD(6010027, 0,	1)
 DBPATCH_ADD(6010028, 0,	1)
-=======
->>>>>>> 85e369de
+DBPATCH_ADD(6010029, 0,	1)
+DBPATCH_ADD(6010030, 0,	1)
+DBPATCH_ADD(6010031, 0,	1)
 
 DBPATCH_END()