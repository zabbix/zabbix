--- conflicted
+++ resolved
@@ -500,7 +500,6 @@
 	return SUCCEED;
 }
 
-<<<<<<< HEAD
 #define DBPATCH_MESSAGE_SUBJECT_LEN		255
 #define DBPATCH_GRAPH_NAME_LEN			128
 #define DBPATCH_SYSMAPS_LABEL_LEN		255
@@ -697,20 +696,10 @@
 	{
 		return FAIL;
 	}
-=======
-static int	DBpatch_5050051(void)
-{
-	if (0 == (program_type & ZBX_PROGRAM_TYPE_SERVER))
-		return SUCCEED;
-
-	if (ZBX_DB_OK > DBexecute("update profiles set idx='web.hosts.sort' where idx='web.hosts.php.sort'"))
-		return FAIL;
->>>>>>> 0ff9c542
-
-	return SUCCEED;
-}
-
-<<<<<<< HEAD
+
+	return SUCCEED;
+}
+
 /******************************************************************************
  *                                                                            *
  * Function: DBpatch_5050068_calc_services_write_value                        *
@@ -744,20 +733,10 @@
 	DBfree_result(result);
 
 	*value = default_access;
-=======
-static int	DBpatch_5050052(void)
-{
-	if (0 == (program_type & ZBX_PROGRAM_TYPE_SERVER))
-		return SUCCEED;
-
-	if (ZBX_DB_OK > DBexecute("update profiles set idx='web.hosts.sortorder' where idx='web.hosts.php.sortorder'"))
-		return FAIL;
->>>>>>> 0ff9c542
-
-	return SUCCEED;
-}
-
-<<<<<<< HEAD
+
+	return SUCCEED;
+}
+
 static int	DBpatch_5050068(void)
 {
 	DB_RESULT	result;
@@ -803,8 +782,29 @@
 	return ret;
 }
 
-=======
-static int	DBpatch_5050053(void)
+static int	DBpatch_5050069(void)
+{
+	if (0 == (program_type & ZBX_PROGRAM_TYPE_SERVER))
+		return SUCCEED;
+
+	if (ZBX_DB_OK > DBexecute("update profiles set idx='web.hosts.sort' where idx='web.hosts.php.sort'"))
+		return FAIL;
+
+	return SUCCEED;
+}
+
+static int	DBpatch_5050070(void)
+{
+	if (0 == (program_type & ZBX_PROGRAM_TYPE_SERVER))
+		return SUCCEED;
+
+	if (ZBX_DB_OK > DBexecute("update profiles set idx='web.hosts.sortorder' where idx='web.hosts.php.sortorder'"))
+		return FAIL;
+
+	return SUCCEED;
+}
+
+static int	DBpatch_5050071(void)
 {
 	if (0 == (program_type & ZBX_PROGRAM_TYPE_SERVER))
 		return SUCCEED;
@@ -817,7 +817,6 @@
 
 	return SUCCEED;
 }
->>>>>>> 0ff9c542
 #endif
 
 DBPATCH_START(5050)
@@ -872,7 +871,6 @@
 DBPATCH_ADD(5050051, 0, 1)
 DBPATCH_ADD(5050052, 0, 1)
 DBPATCH_ADD(5050053, 0, 1)
-<<<<<<< HEAD
 DBPATCH_ADD(5050054, 0, 1)
 DBPATCH_ADD(5050055, 0, 1)
 DBPATCH_ADD(5050056, 0, 1)
@@ -888,7 +886,8 @@
 DBPATCH_ADD(5050066, 0, 1)
 DBPATCH_ADD(5050067, 0, 1)
 DBPATCH_ADD(5050068, 0, 1)
-=======
->>>>>>> 0ff9c542
+DBPATCH_ADD(5050069, 0, 1)
+DBPATCH_ADD(5050070, 0, 1)
+DBPATCH_ADD(5050071, 0, 1)
 
 DBPATCH_END()