--- conflicted
+++ resolved
@@ -908,42 +908,46 @@
 
 static int	DBpatch_5050087(void)
 {
-<<<<<<< HEAD
+	if (ZBX_DB_OK > DBexecute("alter table dbversion add primary key (mandatory,optional)"))
+		return FAIL;
+
+	return SUCCEED;
+}
+
+static int	DBpatch_5050088(void)
+{
 	const ZBX_FIELD	field = {"geomaps_tile_provider", "", NULL, NULL, 255, ZBX_TYPE_CHAR, ZBX_NOTNULL, 0};
 
 	return DBadd_field("config", &field);
 }
 
-static int	DBpatch_5050088(void)
+static int	DBpatch_5050089(void)
 {
 	const ZBX_FIELD	field = {"geomaps_tile_url", "", NULL, NULL, 1024, ZBX_TYPE_CHAR, ZBX_NOTNULL, 0};
 
 	return DBadd_field("config", &field);
 }
 
-static int	DBpatch_5050089(void)
+static int	DBpatch_5050090(void)
 {
 	const ZBX_FIELD	field = {"geomaps_max_zoom", "0", NULL, NULL, 0, ZBX_TYPE_INT, ZBX_NOTNULL, 0};
 
 	return DBadd_field("config", &field);
 }
 
-static int	DBpatch_5050090(void)
+static int	DBpatch_5050091(void)
 {
 	const ZBX_FIELD	field = {"geomaps_attribution", "", NULL, NULL, 1024, ZBX_TYPE_CHAR, ZBX_NOTNULL, 0};
 
 	return DBadd_field("config", &field);
 }
 
-static int	DBpatch_5050091(void)
+static int	DBpatch_5050092(void)
 {
 	if (0 == (program_type & ZBX_PROGRAM_TYPE_SERVER))
 		return SUCCEED;
 
 	if (ZBX_DB_OK > DBexecute("update config set geomaps_tile_provider='OpenStreetMap.Mapnik'"))
-=======
-	if (ZBX_DB_OK > DBexecute("alter table dbversion add primary key (mandatory,optional)"))
->>>>>>> ab1328d1
 		return FAIL;
 
 	return SUCCEED;
@@ -1031,12 +1035,10 @@
 DBPATCH_ADD(5050085, 0, 1)
 DBPATCH_ADD(5050086, 0, 1)
 DBPATCH_ADD(5050087, 0, 1)
-<<<<<<< HEAD
 DBPATCH_ADD(5050088, 0, 1)
 DBPATCH_ADD(5050089, 0, 1)
 DBPATCH_ADD(5050090, 0, 1)
 DBPATCH_ADD(5050091, 0, 1)
-=======
->>>>>>> ab1328d1
+DBPATCH_ADD(5050092, 0, 1)
 
 DBPATCH_END()