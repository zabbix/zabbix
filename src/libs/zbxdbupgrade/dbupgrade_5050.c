/*
** Zabbix
** Copyright (C) 2001-2021 Zabbix SIA
**
** This program is free software; you can redistribute it and/or modify
** it under the terms of the GNU General Public License as published by
** the Free Software Foundation; either version 2 of the License, or
** (at your option) any later version.
**
** This program is distributed in the hope that it will be useful,
** but WITHOUT ANY WARRANTY; without even the implied warranty of
** MERCHANTABILITY or FITNESS FOR A PARTICULAR PURPOSE. See the
** GNU General Public License for more details.
**
** You should have received a copy of the GNU General Public License
** along with this program; if not, write to the Free Software
** Foundation, Inc., 51 Franklin Street, Fifth Floor, Boston, MA  02110-1301, USA.
**/

#include "common.h"
#include "db.h"
#include "dbupgrade.h"
#include "dbupgrade_macros.h"
#include "log.h"

extern unsigned char	program_type;

/*
 * 6.0 development database patches
 */

#ifndef HAVE_SQLITE3

static int	DBpatch_5050001(void)
{
	const ZBX_TABLE	table =
			{"service_problem_tag", "service_problem_tagid", 0,
				{
					{"service_problem_tagid", NULL, NULL, NULL, 0, ZBX_TYPE_ID, ZBX_NOTNULL, 0},
					{"serviceid", NULL, NULL, NULL, 0, ZBX_TYPE_ID, ZBX_NOTNULL, 0},
					{"tag", "", NULL, NULL, 255, ZBX_TYPE_CHAR, ZBX_NOTNULL, 0},
					{"operator", "0", NULL, NULL, 0, ZBX_TYPE_INT, ZBX_NOTNULL, 0},
					{"value", "", NULL, NULL, 255, ZBX_TYPE_CHAR, ZBX_NOTNULL, 0},
					{0}
				},
				NULL
			};

	return DBcreate_table(&table);
}

static int	DBpatch_5050002(void)
{
	const ZBX_FIELD	field = {"serviceid", NULL, "services", "serviceid", 0, 0, 0, ZBX_FK_CASCADE_DELETE};

	return DBadd_foreign_key("service_problem_tag", 1, &field);
}

static int	DBpatch_5050003(void)
{
	return DBcreate_index("service_problem_tag", "service_problem_tag_1", "serviceid", 0);
}
static int	DBpatch_5050004(void)
{
	const ZBX_TABLE	table =
			{"service_problem", "service_problemid", 0,
				{
					{"service_problemid", NULL, NULL, NULL, 0, ZBX_TYPE_ID, ZBX_NOTNULL, 0},
					{"eventid", NULL, NULL, NULL, 0, ZBX_TYPE_ID, ZBX_NOTNULL, 0},
					{"serviceid", NULL, NULL, NULL, 0, ZBX_TYPE_ID, ZBX_NOTNULL, 0},
					{"severity", "0", NULL, NULL, 0, ZBX_TYPE_INT, ZBX_NOTNULL, 0},
					{0}
				},
				NULL
			};

	return DBcreate_table(&table);
}

static int	DBpatch_5050005(void)
{
	return DBcreate_index("service_problem", "service_problem_1", "eventid", 0);
}

static int	DBpatch_5050006(void)
{
	return DBcreate_index("service_problem", "service_problem_2", "serviceid", 0);
}

static int	DBpatch_5050007(void)
{
	const ZBX_FIELD	field = {"eventid", NULL, "problem", "eventid", 0, 0, 0, ZBX_FK_CASCADE_DELETE};

	return DBadd_foreign_key("service_problem", 1, &field);
}

static int	DBpatch_5050008(void)
{
	const ZBX_FIELD	field = {"serviceid", NULL, "services", "serviceid", 0, 0, 0, ZBX_FK_CASCADE_DELETE};

	return DBadd_foreign_key("service_problem", 2, &field);
}

#define ZBX_TAGVALUE_MAX_LEN	32

static void	DBpatch_trim_tag_value(char *value)
{
	size_t	len;

	len = zbx_strlen_utf8_nchars(value, ZBX_TAGVALUE_MAX_LEN - ZBX_CONST_STRLEN("..."));

	memcpy(value + len, "...", ZBX_CONST_STRLEN("...") + 1);
}

static void	DBpatch_get_problems_by_triggerid(zbx_uint64_t triggerid, zbx_vector_uint64_t *eventids)
{
	DB_RESULT	result;
	DB_ROW		row;

	result = DBselect("select eventid from problem where source=0 and object=0 and objectid="
			ZBX_FS_UI64, triggerid);

	while (NULL != (row = DBfetch(result)))
	{
		zbx_uint64_t	eventid;

		ZBX_STR2UINT64(eventid, row[0]);
		zbx_vector_uint64_append(eventids, eventid);
	}

	DBfree_result(result);
}

static int	DBpatch_5050009(void)
{
	DB_RESULT	result;
	DB_ROW		row;
	zbx_db_insert_t	ins_service_problem_tag, ins_trigger_tag, ins_problem_tag;
	zbx_uint64_t	old_triggerid = 0, triggerid, serviceid;
	int		ret = SUCCEED;

	result = DBselect("select t.triggerid,t.description,s.serviceid from triggers t join services s "
			"on t.triggerid=s.triggerid order by t.triggerid");

	zbx_db_insert_prepare(&ins_service_problem_tag, "service_problem_tag", "service_problem_tagid", "serviceid",
			"tag", "operator", "value", NULL);
	zbx_db_insert_prepare(&ins_trigger_tag, "trigger_tag", "triggertagid", "triggerid", "tag", "value", NULL);
	zbx_db_insert_prepare(&ins_problem_tag, "problem_tag", "problemtagid", "eventid", "tag", "value", NULL);

	while (NULL != (row = DBfetch(result)))
	{
		int	i;
		char	*desc, *tag_value = NULL;

		ZBX_STR2UINT64(triggerid, row[0]);
		desc = row[1];
		ZBX_STR2UINT64(serviceid, row[2]);

		tag_value = zbx_dsprintf(NULL, "%s:%s", row[0], desc);

		if (ZBX_TAGVALUE_MAX_LEN < zbx_strlen_utf8(tag_value))
			DBpatch_trim_tag_value(tag_value);

		zbx_db_insert_add_values(&ins_service_problem_tag, __UINT64_C(0), serviceid, "ServiceLink", 0,
				tag_value);

		if (old_triggerid != triggerid)
		{
			zbx_vector_uint64_t	problemtag_eventids;

			zbx_db_insert_add_values(&ins_trigger_tag, __UINT64_C(0), triggerid, "ServiceLink", tag_value);

			zbx_vector_uint64_create(&problemtag_eventids);

			DBpatch_get_problems_by_triggerid(triggerid, &problemtag_eventids);

			for (i = 0; i < problemtag_eventids.values_num; i++)
			{
				zbx_db_insert_add_values(&ins_problem_tag, __UINT64_C(0), problemtag_eventids.values[i],
						"ServiceLink", tag_value);
			}

			zbx_vector_uint64_destroy(&problemtag_eventids);
		}

		old_triggerid = triggerid;

		zbx_free(tag_value);
	}

	zbx_db_insert_autoincrement(&ins_service_problem_tag, "service_problem_tagid");
	ret = zbx_db_insert_execute(&ins_service_problem_tag);

	if (FAIL == ret)
		goto out;

	zbx_db_insert_autoincrement(&ins_trigger_tag, "triggertagid");
	ret = zbx_db_insert_execute(&ins_trigger_tag);

	if (FAIL == ret)
		goto out;

	zbx_db_insert_autoincrement(&ins_problem_tag, "problemtagid");
	ret = zbx_db_insert_execute(&ins_problem_tag);
out:
	zbx_db_insert_clean(&ins_service_problem_tag);
	zbx_db_insert_clean(&ins_trigger_tag);
	zbx_db_insert_clean(&ins_problem_tag);
	DBfree_result(result);

	return ret;
}

static int	DBpatch_5050010(void)
{
	return DBdrop_foreign_key("services", 1);
}

static int	DBpatch_5050011(void)
{
	return DBdrop_field("services", "triggerid");
}

static int	DBpatch_5050012(void)
{
	const ZBX_TABLE table =
		{"service_tag", "servicetagid", 0,
			{
				{"servicetagid", NULL, NULL, NULL, 0, ZBX_TYPE_ID, ZBX_NOTNULL, 0},
				{"serviceid", NULL, NULL, NULL, 0, ZBX_TYPE_ID, ZBX_NOTNULL, 0},
				{"tag", "", NULL, NULL, 255, ZBX_TYPE_CHAR, ZBX_NOTNULL, 0},
				{"value", "", NULL, NULL, 255, ZBX_TYPE_CHAR, ZBX_NOTNULL, 0},
				{0}
			},
			NULL
		};

	return DBcreate_table(&table);
}

static int	DBpatch_5050013(void)
{
	const ZBX_FIELD	field = {"serviceid", NULL, "services", "serviceid", 0, 0, 0, ZBX_FK_CASCADE_DELETE};

	return DBadd_foreign_key("service_tag", 1, &field);
}

static int	DBpatch_5050014(void)
{
	return DBdrop_field("services_links", "soft");
}

static int	DBpatch_5050015(void)
{
	return DBcreate_index("service_tag", "service_tag_1", "serviceid", 0);
}

static int	DBpatch_5050016(void)
{
	if (ZBX_DB_OK > DBexecute("update role_rule set name='actions.manage_services'"
			" where name='ui.configuration.services'"))
	{
		return FAIL;
	}

	return SUCCEED;
}

static int	DBpatch_5050017(void)
{
	const ZBX_FIELD	field = {"servicealarmid", NULL, NULL, NULL, 0, ZBX_TYPE_ID, 0, 0};

	return DBadd_field("escalations", &field);
}

static int	DBpatch_5050018(void)
{
	const ZBX_FIELD	field = {"serviceid", NULL, NULL, NULL, 0, ZBX_TYPE_ID, 0, 0};

	return DBadd_field("escalations", &field);
}

static int	DBpatch_5050019(void)
{
	return DBdrop_index("escalations", "escalations_1");
}

static int	DBpatch_5050020(void)
{
	return DBcreate_index("escalations", "escalations_1", "triggerid,itemid,serviceid,escalationid", 1);
}

static int	DBpatch_5050021(void)
{
	const ZBX_FIELD	field = {"hk_events_service", "1d", NULL, NULL, 32, ZBX_TYPE_CHAR, ZBX_NOTNULL, 0};

	return DBadd_field("config", &field);
}

static int	DBpatch_5050022(void)
{
	const ZBX_FIELD	field = {"passwd_min_length", "8", NULL, NULL, 0, ZBX_TYPE_INT, ZBX_NOTNULL, 0};

	return DBadd_field("config", &field);
}

static int	DBpatch_5050023(void)
{
	const ZBX_FIELD	field = {"passwd_check_rules", "8", NULL, NULL, 0, ZBX_TYPE_INT, ZBX_NOTNULL, 0};

	return DBadd_field("config", &field);
}

static int	DBpatch_5050024(void)
{
	return DBdrop_table("auditlog_details");
}

static int	DBpatch_5050030(void)
{
	if (0 == (ZBX_PROGRAM_TYPE_SERVER & program_type))
		return SUCCEED;

	if (ZBX_DB_OK > DBexecute("delete from ids where table_name='auditlog_details' and field_name='auditdetailid'"))
		return FAIL;

	return SUCCEED;
}

static int	DBpatch_5050031(void)
{
	const ZBX_FIELD	field = {"auditlog_enabled", "1", NULL, NULL, 0, ZBX_TYPE_INT, ZBX_NOTNULL, 0};

	return DBadd_field("config", &field);
}

static int	DBpatch_5050032(void)
{
	if (0 == (program_type & ZBX_PROGRAM_TYPE_SERVER))
		return SUCCEED;

	if (ZBX_DB_OK > DBexecute("update config set default_lang='en_US' where default_lang='en_GB'"))
		return FAIL;

	return SUCCEED;
}

static int	DBpatch_5050033(void)
{
	if (0 == (program_type & ZBX_PROGRAM_TYPE_SERVER))
		return SUCCEED;

	if (ZBX_DB_OK > DBexecute("update users set lang='en_US' where lang='en_GB'"))
		return FAIL;

	return SUCCEED;
}

static int	DBpatch_5050034(void)
{
	const ZBX_FIELD	field = {"default_lang", "en_US", NULL, NULL, 5, ZBX_TYPE_CHAR, ZBX_NOTNULL, 0};

	return DBset_default("config", &field);
}

static int	DBpatch_5050035(void)
{
	return DBdrop_table("auditlog");
}

static int	DBpatch_5050036(void)
{
	const ZBX_TABLE table =
		{"auditlog", "auditid", 0,
			{
				{"auditid", NULL, NULL, NULL, 0, ZBX_TYPE_CUID, ZBX_NOTNULL, 0},
				{"userid", NULL, NULL, NULL, 0, ZBX_TYPE_ID, 0, 0},
				{"username", "", NULL, NULL, 100, ZBX_TYPE_CHAR, ZBX_NOTNULL, 0},
				{"clock", "0", NULL, NULL, 0, ZBX_TYPE_INT, ZBX_NOTNULL, 0},
				{"ip", "", NULL, NULL, 39, ZBX_TYPE_CHAR, ZBX_NOTNULL, 0},
				{"action", "0", NULL, NULL, 0, ZBX_TYPE_INT, ZBX_NOTNULL, 0},
				{"resourcetype", "0", NULL, NULL, 0, ZBX_TYPE_INT, ZBX_NOTNULL, 0},
				{"resourceid", NULL, NULL, NULL, 0, ZBX_TYPE_ID, ZBX_NOTNULL, 0},
				{"resourcename", "", NULL, NULL, 255, ZBX_TYPE_CHAR, ZBX_NOTNULL, 0},
				{"recordsetid", NULL, NULL, NULL, 0, ZBX_TYPE_CUID, ZBX_NOTNULL, 0},
				{"details", "", NULL, NULL, 0, ZBX_TYPE_LONGTEXT, ZBX_NOTNULL, 0},
				{0}
			},
			NULL
		};

	return DBcreate_table(&table);
}

static int	DBpatch_5050037(void)
{
	return DBcreate_index("auditlog", "auditlog_1", "userid,clock", 0);
}

static int	DBpatch_5050038(void)
{
	return DBcreate_index("auditlog", "auditlog_2", "clock", 0);
}

static int	DBpatch_5050039(void)
{
	return DBcreate_index("auditlog", "auditlog_3", "resourcetype,resourceid", 0);
}

static int	DBpatch_5050040(void)
{
	if (0 == (ZBX_PROGRAM_TYPE_SERVER & program_type))
		return SUCCEED;

	if (ZBX_DB_OK > DBexecute("delete from ids where table_name='auditlog' and field_name='auditid'"))
		return FAIL;

	return SUCCEED;
}

static int	DBpatch_5050041(void)
{
	const ZBX_FIELD	field = {"weight", "0", NULL, NULL, 0, ZBX_TYPE_INT, ZBX_NOTNULL, 0};

	return DBadd_field("services", &field);
}

static int	DBpatch_5050042(void)
{
	const ZBX_FIELD	field = {"propagation_rule", "0", NULL, NULL, 0, ZBX_TYPE_INT, ZBX_NOTNULL, 0};

	return DBadd_field("services", &field);
}

static int	DBpatch_5050043(void)
{
	const ZBX_FIELD	field = {"propagation_value", "0", NULL, NULL, 0, ZBX_TYPE_INT, ZBX_NOTNULL, 0};

	return DBadd_field("services", &field);
}

static int	DBpatch_5050044(void)
{
	const ZBX_TABLE table =
		{"service_status_rule", "service_status_ruleid", 0,
			{
				{"service_status_ruleid", NULL, NULL, NULL, 0, ZBX_TYPE_ID, ZBX_NOTNULL, 0},
				{"serviceid", NULL, NULL, NULL, 0, ZBX_TYPE_ID, ZBX_NOTNULL, 0},
				{"type", "0", NULL, NULL, 0, ZBX_TYPE_INT, ZBX_NOTNULL, 0},
				{"limit_value", "0", NULL, NULL, 0, ZBX_TYPE_INT, ZBX_NOTNULL, 0},
				{"limit_status", "0", NULL, NULL, 0, ZBX_TYPE_INT, ZBX_NOTNULL, 0},
				{"new_status", "0", NULL, NULL, 0, ZBX_TYPE_INT, ZBX_NOTNULL, 0},
				{0}
			},
			NULL
		};

	return DBcreate_table(&table);
}

static int	DBpatch_5050045(void)
{
	return DBcreate_index("service_status_rule", "service_status_rule_1", "serviceid", 0);
}

static int	DBpatch_5050046(void)
{
	const ZBX_FIELD	field = {"serviceid", NULL, "services", "serviceid", 0, 0, 0, ZBX_FK_CASCADE_DELETE};

	return DBadd_foreign_key("service_status_rule", 1, &field);
}

static int	DBpatch_5050047(void)
{
	const ZBX_FIELD	field = {"status", "-1", NULL, NULL, 0, ZBX_TYPE_INT, ZBX_NOTNULL, 0};

	return DBset_default("services", &field);
}

static int	DBpatch_5050048(void)
{
	const ZBX_FIELD	field = {"value", "-1", NULL, NULL, 0, ZBX_TYPE_INT, ZBX_NOTNULL, 0};

	return DBset_default("service_alarms", &field);
}

static int	DBpatch_5050049(void)
{
	if (ZBX_DB_OK > DBexecute("update services set status=-1 where status=0"))
		return FAIL;

	return SUCCEED;
}

static int	DBpatch_5050050(void)
{
	if (ZBX_DB_OK > DBexecute("update service_alarms set value=-1 where value=0"))
		return FAIL;

	return SUCCEED;
}

<<<<<<< HEAD
static int	DBpatch_5050051(void)
{
	const ZBX_FIELD	field = {"value_serviceid", NULL, "services", "serviceid", 0, ZBX_TYPE_ID, 0, ZBX_FK_CASCADE_DELETE};

	return DBadd_field("role_rule", &field);
}

static int	DBpatch_5050052(void)
{
	const ZBX_FIELD	field = {"value_serviceid", NULL, "services", "serviceid", 0, ZBX_TYPE_ID, 0, ZBX_FK_CASCADE_DELETE};

	return DBadd_foreign_key("role_rule", 3, &field);
}

static int	DBpatch_5050053(void)
{
	return DBcreate_index("role_rule", "role_rule_3", "value_serviceid", 0);
}

static int	DBpatch_5050054(void)
{
	if (ZBX_DB_OK > DBexecute("update role_rule set name='services.write'"
			" where name='actions.manage_services'"))
	{
		return FAIL;
	}

	return SUCCEED;
}

/******************************************************************************
 *                                                                            *
 * Function: DBpatch_5050055_calc_services_write_value                        *
 *                                                                            *
 * Purpose: calculate services.write value for the specified role             *
 *                                                                            *
 * Parameters: roleid - [IN] the role identifier                              *
 *             value  - [OUT] the services.write value                        *
 *                                                                            *
 * Return value: SUCCEED - the services.write value is calculated             *
 *               FAIL    - the services.write rule already exists             *
 *                                                                            *
 ******************************************************************************/
static int	DBpatch_5050055_calc_services_write_value(zbx_uint64_t roleid, int *value)
{
	DB_RESULT	result;
	DB_ROW		row;
	int		default_access = 1;

	result = DBselect("select name,value_int from role_rule where roleid=" ZBX_FS_UI64, roleid);

	while (NULL != (row = DBfetch(result)))
	{
		/* write rule already exists, skip */
		if (0 == strcmp("services.write", row[0]))
			return FAIL;

		if (0 == strcmp("actions.default_access", row[0]))
			default_access = atoi(row[1]);
	}
	DBfree_result(result);

	*value = default_access;

	return SUCCEED;
}

static int	DBpatch_5050055(void)
{
	DB_RESULT	result;
	DB_ROW		row;
	zbx_db_insert_t	db_insert;
	int		ret = FAIL;

	if (0 == (program_type & ZBX_PROGRAM_TYPE_SERVER))
		return SUCCEED;

	zbx_db_insert_prepare(&db_insert, "role_rule", "role_ruleid", "roleid", "type", "name", "value_int", NULL);

	result = DBselect("select roleid,type from role");

	while (NULL != (row = DBfetch(result)))
	{
		zbx_uint64_t	roleid;
		int		services_write;

		ZBX_STR2UINT64(roleid, row[0]);

		zbx_db_insert_add_values(&db_insert, __UINT64_C(0), roleid, 0, "service.read", 1);

		if (SUCCEED == DBpatch_5050055_calc_services_write_value(roleid, &services_write))
		{
			int	role_type;

			role_type = atoi(row[1]);

			if (USER_TYPE_ZABBIX_ADMIN != role_type && USER_TYPE_SUPER_ADMIN != role_type)
				services_write = 0;

			zbx_db_insert_add_values(&db_insert, __UINT64_C(0), roleid, 0, "services.write", services_write);
		}

	}
	DBfree_result(result);

	zbx_db_insert_autoincrement(&db_insert, "role_ruleid");
	ret = zbx_db_insert_execute(&db_insert);
	zbx_db_insert_clean(&db_insert);

	return ret;
}

=======
#define DBPATCH_MESSAGE_SUBJECT_LEN		255
#define DBPATCH_GRAPH_NAME_LEN			128
#define DBPATCH_SYSMAPS_LABEL_LEN		255
#define DBPATCH_SYSMAPS_ELEMENTS_LABEL_LEN	2048
#define DBPATCH_SYSMAPS_LINKS_LABEL_LEN		2048

#if defined(HAVE_ORACLE)
#	define DBPATCH_SHORTTEXT_LEN		2048
#else
#	define DBPATCH_SHORTTEXT_LEN		65535
#endif

static int	dbpatch_update_simple_macro(const char *table, const char *field, const char *id, size_t field_len,
		const char *descr)
{
	DB_ROW		row;
	DB_RESULT	result;
	char		*sql;
	size_t		sql_alloc = 4096, sql_offset = 0;
	int		ret = SUCCEED;

	if (0 == (program_type & ZBX_PROGRAM_TYPE_SERVER))
		return SUCCEED;

	sql = zbx_malloc(NULL, sql_alloc);

	DBbegin_multiple_update(&sql, &sql_alloc, &sql_offset);

	result = DBselect("select %s,%s from %s", id, field, table);

	while (NULL != (row = DBfetch(result)))
	{
		zbx_token_t	token;
		char		*out = NULL;
		size_t		out_alloc = 0, out_offset = 0, pos = 0, last_pos = 0;

		for (; SUCCEED == zbx_token_find(row[1], (int)pos, &token, ZBX_TOKEN_SEARCH_BASIC |
				ZBX_TOKEN_SEARCH_SIMPLE_MACRO); pos++)
		{
			char	*replace;

			pos = token.loc.r;

			if (ZBX_TOKEN_SIMPLE_MACRO != token.type)
				continue;

			replace = NULL;
			dbpatch_convert_simple_macro(row[1], &token.data.simple_macro, 1, &replace);
			zbx_strncpy_alloc(&out, &out_alloc, &out_offset, row[1] + last_pos, token.loc.l - last_pos);
			replace = zbx_dsprintf(replace, "{?%s}", replace);
			zbx_strcpy_alloc(&out, &out_alloc, &out_offset, replace);
			zbx_free(replace);
			last_pos = token.loc.r + 1;

			pos = token.loc.r;
		}

		if (0 == out_alloc)
			continue;

		zbx_strcpy_alloc(&out, &out_alloc, &out_offset, row[1] + last_pos);

		if (field_len >= zbx_strlen_utf8(out))
		{
			char	*esc;

			esc = DBdyn_escape_field(table, field, out);
			zbx_snprintf_alloc(&sql, &sql_alloc, &sql_offset, "update %s set %s='%s'"
					" where %s=%s;\n", table, field, esc, id, row[0]);
			zbx_free(esc);

			ret = DBexecute_overflowed_sql(&sql, &sql_alloc, &sql_offset);
		}
		else
			zabbix_log(LOG_LEVEL_WARNING, "cannot convert %s, too long expression: \"%s\"", descr, row[0]);

		zbx_free(out);
	}
	DBfree_result(result);

	DBend_multiple_update(&sql, &sql_alloc, &sql_offset);

	if (SUCCEED == ret && 16 < sql_offset)
	{
		if (ZBX_DB_OK > DBexecute("%s", sql))
			ret = FAIL;
	}

	zbx_free(sql);

	return ret;
}

static int	DBpatch_5050051(void)
{
	return dbpatch_update_simple_macro("opmessage", "subject", "operationid", DBPATCH_MESSAGE_SUBJECT_LEN,
			"operation message subject");
}

static int	DBpatch_5050052(void)
{
	return dbpatch_update_simple_macro("opmessage", "message", "operationid", DBPATCH_SHORTTEXT_LEN,
			"operation message body");
}

static int	DBpatch_5050053(void)
{
	return dbpatch_update_simple_macro("media_type_message", "subject", "mediatype_messageid",
			DBPATCH_MESSAGE_SUBJECT_LEN, "media message subject");
}

static int	DBpatch_5050054(void)
{
	return dbpatch_update_simple_macro("media_type_message", "message", "mediatype_messageid",
			DBPATCH_SHORTTEXT_LEN, "media message body");
}

static int	DBpatch_5050055(void)
{
	return dbpatch_update_simple_macro("graphs", "name", "graphid", DBPATCH_GRAPH_NAME_LEN, "graph name");
}

static int	DBpatch_5050056(void)
{
	return dbpatch_update_simple_macro("sysmaps", "label_string_host", "sysmapid", DBPATCH_SYSMAPS_LABEL_LEN,
			"maps label host");
}

static int	DBpatch_5050057(void)
{
	return dbpatch_update_simple_macro("sysmaps", "label_string_hostgroup", "sysmapid", DBPATCH_SYSMAPS_LABEL_LEN,
			"maps label hostgroup");
}

static int	DBpatch_5050058(void)
{
	return dbpatch_update_simple_macro("sysmaps", "label_string_trigger", "sysmapid", DBPATCH_SYSMAPS_LABEL_LEN,
			"maps label trigger");
}

static int	DBpatch_5050059(void)
{
	return dbpatch_update_simple_macro("sysmaps", "label_string_map", "sysmapid", DBPATCH_SYSMAPS_LABEL_LEN,
			"maps label map");
}

static int	DBpatch_5050060(void)
{
	return dbpatch_update_simple_macro("sysmaps", "label_string_image", "sysmapid", DBPATCH_SYSMAPS_LABEL_LEN,
			"maps label image");
}

static int	DBpatch_5050061(void)
{
	return dbpatch_update_simple_macro("sysmaps_elements", "label", "selementid",
			DBPATCH_SYSMAPS_ELEMENTS_LABEL_LEN, "maps element label");
}

static int	DBpatch_5050062(void)
{
	return dbpatch_update_simple_macro("sysmaps_links", "label", "linkid", DBPATCH_SYSMAPS_LINKS_LABEL_LEN,
			"maps link label");
}

static int	DBpatch_5050063(void)
{
	return dbpatch_update_simple_macro("sysmap_shape", "text", "sysmap_shapeid", DBPATCH_SHORTTEXT_LEN,
			"maps shape text");
}
>>>>>>> bc9b2aa7
#endif

DBPATCH_START(5050)

/* version, duplicates flag, mandatory flag */

DBPATCH_ADD(5050001, 0, 1)
DBPATCH_ADD(5050002, 0, 1)
DBPATCH_ADD(5050003, 0, 1)
DBPATCH_ADD(5050004, 0, 1)
DBPATCH_ADD(5050005, 0, 1)
DBPATCH_ADD(5050006, 0, 1)
DBPATCH_ADD(5050007, 0, 1)
DBPATCH_ADD(5050008, 0, 1)
DBPATCH_ADD(5050009, 0, 1)
DBPATCH_ADD(5050010, 0, 1)
DBPATCH_ADD(5050011, 0, 1)
DBPATCH_ADD(5050012, 0, 1)
DBPATCH_ADD(5050013, 0, 1)
DBPATCH_ADD(5050014, 0, 1)
DBPATCH_ADD(5050015, 0, 1)
DBPATCH_ADD(5050016, 0, 1)
DBPATCH_ADD(5050017, 0, 1)
DBPATCH_ADD(5050018, 0, 1)
DBPATCH_ADD(5050019, 0, 1)
DBPATCH_ADD(5050020, 0, 1)
DBPATCH_ADD(5050021, 0, 1)
DBPATCH_ADD(5050022, 0, 1)
DBPATCH_ADD(5050023, 0, 1)
DBPATCH_ADD(5050024, 0, 1)
DBPATCH_ADD(5050030, 0, 1)
DBPATCH_ADD(5050031, 0, 1)
DBPATCH_ADD(5050032, 0, 1)
DBPATCH_ADD(5050033, 0, 1)
DBPATCH_ADD(5050034, 0, 1)
DBPATCH_ADD(5050035, 0, 1)
DBPATCH_ADD(5050036, 0, 1)
DBPATCH_ADD(5050037, 0, 1)
DBPATCH_ADD(5050038, 0, 1)
DBPATCH_ADD(5050039, 0, 1)
DBPATCH_ADD(5050040, 0, 1)
DBPATCH_ADD(5050041, 0, 1)
DBPATCH_ADD(5050042, 0, 1)
DBPATCH_ADD(5050043, 0, 1)
DBPATCH_ADD(5050044, 0, 1)
DBPATCH_ADD(5050045, 0, 1)
DBPATCH_ADD(5050046, 0, 1)
DBPATCH_ADD(5050047, 0, 1)
DBPATCH_ADD(5050048, 0, 1)
DBPATCH_ADD(5050049, 0, 1)
DBPATCH_ADD(5050050, 0, 1)
DBPATCH_ADD(5050051, 0, 1)
DBPATCH_ADD(5050052, 0, 1)
DBPATCH_ADD(5050053, 0, 1)
DBPATCH_ADD(5050054, 0, 1)
DBPATCH_ADD(5050055, 0, 1)
<<<<<<< HEAD
=======
DBPATCH_ADD(5050056, 0, 1)
DBPATCH_ADD(5050057, 0, 1)
DBPATCH_ADD(5050058, 0, 1)
DBPATCH_ADD(5050059, 0, 1)
DBPATCH_ADD(5050060, 0, 1)
DBPATCH_ADD(5050061, 0, 1)
DBPATCH_ADD(5050062, 0, 1)
DBPATCH_ADD(5050063, 0, 1)
>>>>>>> bc9b2aa7

DBPATCH_END()<|MERGE_RESOLUTION|>--- conflicted
+++ resolved
@@ -500,27 +500,196 @@
 	return SUCCEED;
 }
 
-<<<<<<< HEAD
+#define DBPATCH_MESSAGE_SUBJECT_LEN		255
+#define DBPATCH_GRAPH_NAME_LEN			128
+#define DBPATCH_SYSMAPS_LABEL_LEN		255
+#define DBPATCH_SYSMAPS_ELEMENTS_LABEL_LEN	2048
+#define DBPATCH_SYSMAPS_LINKS_LABEL_LEN		2048
+
+#if defined(HAVE_ORACLE)
+#	define DBPATCH_SHORTTEXT_LEN		2048
+#else
+#	define DBPATCH_SHORTTEXT_LEN		65535
+#endif
+
+static int	dbpatch_update_simple_macro(const char *table, const char *field, const char *id, size_t field_len,
+		const char *descr)
+{
+	DB_ROW		row;
+	DB_RESULT	result;
+	char		*sql;
+	size_t		sql_alloc = 4096, sql_offset = 0;
+	int		ret = SUCCEED;
+
+	if (0 == (program_type & ZBX_PROGRAM_TYPE_SERVER))
+		return SUCCEED;
+
+	sql = zbx_malloc(NULL, sql_alloc);
+
+	DBbegin_multiple_update(&sql, &sql_alloc, &sql_offset);
+
+	result = DBselect("select %s,%s from %s", id, field, table);
+
+	while (NULL != (row = DBfetch(result)))
+	{
+		zbx_token_t	token;
+		char		*out = NULL;
+		size_t		out_alloc = 0, out_offset = 0, pos = 0, last_pos = 0;
+
+		for (; SUCCEED == zbx_token_find(row[1], (int)pos, &token, ZBX_TOKEN_SEARCH_BASIC |
+				ZBX_TOKEN_SEARCH_SIMPLE_MACRO); pos++)
+		{
+			char	*replace;
+
+			pos = token.loc.r;
+
+			if (ZBX_TOKEN_SIMPLE_MACRO != token.type)
+				continue;
+
+			replace = NULL;
+			dbpatch_convert_simple_macro(row[1], &token.data.simple_macro, 1, &replace);
+			zbx_strncpy_alloc(&out, &out_alloc, &out_offset, row[1] + last_pos, token.loc.l - last_pos);
+			replace = zbx_dsprintf(replace, "{?%s}", replace);
+			zbx_strcpy_alloc(&out, &out_alloc, &out_offset, replace);
+			zbx_free(replace);
+			last_pos = token.loc.r + 1;
+
+			pos = token.loc.r;
+		}
+
+		if (0 == out_alloc)
+			continue;
+
+		zbx_strcpy_alloc(&out, &out_alloc, &out_offset, row[1] + last_pos);
+
+		if (field_len >= zbx_strlen_utf8(out))
+		{
+			char	*esc;
+
+			esc = DBdyn_escape_field(table, field, out);
+			zbx_snprintf_alloc(&sql, &sql_alloc, &sql_offset, "update %s set %s='%s'"
+					" where %s=%s;\n", table, field, esc, id, row[0]);
+			zbx_free(esc);
+
+			ret = DBexecute_overflowed_sql(&sql, &sql_alloc, &sql_offset);
+		}
+		else
+			zabbix_log(LOG_LEVEL_WARNING, "cannot convert %s, too long expression: \"%s\"", descr, row[0]);
+
+		zbx_free(out);
+	}
+	DBfree_result(result);
+
+	DBend_multiple_update(&sql, &sql_alloc, &sql_offset);
+
+	if (SUCCEED == ret && 16 < sql_offset)
+	{
+		if (ZBX_DB_OK > DBexecute("%s", sql))
+			ret = FAIL;
+	}
+
+	zbx_free(sql);
+
+	return ret;
+}
+
 static int	DBpatch_5050051(void)
 {
+	return dbpatch_update_simple_macro("opmessage", "subject", "operationid", DBPATCH_MESSAGE_SUBJECT_LEN,
+			"operation message subject");
+}
+
+static int	DBpatch_5050052(void)
+{
+	return dbpatch_update_simple_macro("opmessage", "message", "operationid", DBPATCH_SHORTTEXT_LEN,
+			"operation message body");
+}
+
+static int	DBpatch_5050053(void)
+{
+	return dbpatch_update_simple_macro("media_type_message", "subject", "mediatype_messageid",
+			DBPATCH_MESSAGE_SUBJECT_LEN, "media message subject");
+}
+
+static int	DBpatch_5050054(void)
+{
+	return dbpatch_update_simple_macro("media_type_message", "message", "mediatype_messageid",
+			DBPATCH_SHORTTEXT_LEN, "media message body");
+}
+
+static int	DBpatch_5050055(void)
+{
+	return dbpatch_update_simple_macro("graphs", "name", "graphid", DBPATCH_GRAPH_NAME_LEN, "graph name");
+}
+
+static int	DBpatch_5050056(void)
+{
+	return dbpatch_update_simple_macro("sysmaps", "label_string_host", "sysmapid", DBPATCH_SYSMAPS_LABEL_LEN,
+			"maps label host");
+}
+
+static int	DBpatch_5050057(void)
+{
+	return dbpatch_update_simple_macro("sysmaps", "label_string_hostgroup", "sysmapid", DBPATCH_SYSMAPS_LABEL_LEN,
+			"maps label hostgroup");
+}
+
+static int	DBpatch_5050058(void)
+{
+	return dbpatch_update_simple_macro("sysmaps", "label_string_trigger", "sysmapid", DBPATCH_SYSMAPS_LABEL_LEN,
+			"maps label trigger");
+}
+
+static int	DBpatch_5050059(void)
+{
+	return dbpatch_update_simple_macro("sysmaps", "label_string_map", "sysmapid", DBPATCH_SYSMAPS_LABEL_LEN,
+			"maps label map");
+}
+
+static int	DBpatch_5050060(void)
+{
+	return dbpatch_update_simple_macro("sysmaps", "label_string_image", "sysmapid", DBPATCH_SYSMAPS_LABEL_LEN,
+			"maps label image");
+}
+
+static int	DBpatch_5050061(void)
+{
+	return dbpatch_update_simple_macro("sysmaps_elements", "label", "selementid",
+			DBPATCH_SYSMAPS_ELEMENTS_LABEL_LEN, "maps element label");
+}
+
+static int	DBpatch_5050062(void)
+{
+	return dbpatch_update_simple_macro("sysmaps_links", "label", "linkid", DBPATCH_SYSMAPS_LINKS_LABEL_LEN,
+			"maps link label");
+}
+
+static int	DBpatch_5050063(void)
+{
+	return dbpatch_update_simple_macro("sysmap_shape", "text", "sysmap_shapeid", DBPATCH_SHORTTEXT_LEN,
+			"maps shape text");
+}
+
+static int	DBpatch_5050064(void)
+{
 	const ZBX_FIELD	field = {"value_serviceid", NULL, "services", "serviceid", 0, ZBX_TYPE_ID, 0, ZBX_FK_CASCADE_DELETE};
 
 	return DBadd_field("role_rule", &field);
 }
 
-static int	DBpatch_5050052(void)
+static int	DBpatch_5050065(void)
 {
 	const ZBX_FIELD	field = {"value_serviceid", NULL, "services", "serviceid", 0, ZBX_TYPE_ID, 0, ZBX_FK_CASCADE_DELETE};
 
 	return DBadd_foreign_key("role_rule", 3, &field);
 }
 
-static int	DBpatch_5050053(void)
+static int	DBpatch_5050066(void)
 {
 	return DBcreate_index("role_rule", "role_rule_3", "value_serviceid", 0);
 }
 
-static int	DBpatch_5050054(void)
+static int	DBpatch_5050067(void)
 {
 	if (ZBX_DB_OK > DBexecute("update role_rule set name='services.write'"
 			" where name='actions.manage_services'"))
@@ -533,7 +702,7 @@
 
 /******************************************************************************
  *                                                                            *
- * Function: DBpatch_5050055_calc_services_write_value                        *
+ * Function: DBpatch_5050068_calc_services_write_value                        *
  *                                                                            *
  * Purpose: calculate services.write value for the specified role             *
  *                                                                            *
@@ -544,7 +713,7 @@
  *               FAIL    - the services.write rule already exists             *
  *                                                                            *
  ******************************************************************************/
-static int	DBpatch_5050055_calc_services_write_value(zbx_uint64_t roleid, int *value)
+static int	DBpatch_5050068_calc_services_write_value(zbx_uint64_t roleid, int *value)
 {
 	DB_RESULT	result;
 	DB_ROW		row;
@@ -568,7 +737,7 @@
 	return SUCCEED;
 }
 
-static int	DBpatch_5050055(void)
+static int	DBpatch_5050068(void)
 {
 	DB_RESULT	result;
 	DB_ROW		row;
@@ -591,7 +760,7 @@
 
 		zbx_db_insert_add_values(&db_insert, __UINT64_C(0), roleid, 0, "service.read", 1);
 
-		if (SUCCEED == DBpatch_5050055_calc_services_write_value(roleid, &services_write))
+		if (SUCCEED == DBpatch_5050068_calc_services_write_value(roleid, &services_write))
 		{
 			int	role_type;
 
@@ -613,177 +782,6 @@
 	return ret;
 }
 
-=======
-#define DBPATCH_MESSAGE_SUBJECT_LEN		255
-#define DBPATCH_GRAPH_NAME_LEN			128
-#define DBPATCH_SYSMAPS_LABEL_LEN		255
-#define DBPATCH_SYSMAPS_ELEMENTS_LABEL_LEN	2048
-#define DBPATCH_SYSMAPS_LINKS_LABEL_LEN		2048
-
-#if defined(HAVE_ORACLE)
-#	define DBPATCH_SHORTTEXT_LEN		2048
-#else
-#	define DBPATCH_SHORTTEXT_LEN		65535
-#endif
-
-static int	dbpatch_update_simple_macro(const char *table, const char *field, const char *id, size_t field_len,
-		const char *descr)
-{
-	DB_ROW		row;
-	DB_RESULT	result;
-	char		*sql;
-	size_t		sql_alloc = 4096, sql_offset = 0;
-	int		ret = SUCCEED;
-
-	if (0 == (program_type & ZBX_PROGRAM_TYPE_SERVER))
-		return SUCCEED;
-
-	sql = zbx_malloc(NULL, sql_alloc);
-
-	DBbegin_multiple_update(&sql, &sql_alloc, &sql_offset);
-
-	result = DBselect("select %s,%s from %s", id, field, table);
-
-	while (NULL != (row = DBfetch(result)))
-	{
-		zbx_token_t	token;
-		char		*out = NULL;
-		size_t		out_alloc = 0, out_offset = 0, pos = 0, last_pos = 0;
-
-		for (; SUCCEED == zbx_token_find(row[1], (int)pos, &token, ZBX_TOKEN_SEARCH_BASIC |
-				ZBX_TOKEN_SEARCH_SIMPLE_MACRO); pos++)
-		{
-			char	*replace;
-
-			pos = token.loc.r;
-
-			if (ZBX_TOKEN_SIMPLE_MACRO != token.type)
-				continue;
-
-			replace = NULL;
-			dbpatch_convert_simple_macro(row[1], &token.data.simple_macro, 1, &replace);
-			zbx_strncpy_alloc(&out, &out_alloc, &out_offset, row[1] + last_pos, token.loc.l - last_pos);
-			replace = zbx_dsprintf(replace, "{?%s}", replace);
-			zbx_strcpy_alloc(&out, &out_alloc, &out_offset, replace);
-			zbx_free(replace);
-			last_pos = token.loc.r + 1;
-
-			pos = token.loc.r;
-		}
-
-		if (0 == out_alloc)
-			continue;
-
-		zbx_strcpy_alloc(&out, &out_alloc, &out_offset, row[1] + last_pos);
-
-		if (field_len >= zbx_strlen_utf8(out))
-		{
-			char	*esc;
-
-			esc = DBdyn_escape_field(table, field, out);
-			zbx_snprintf_alloc(&sql, &sql_alloc, &sql_offset, "update %s set %s='%s'"
-					" where %s=%s;\n", table, field, esc, id, row[0]);
-			zbx_free(esc);
-
-			ret = DBexecute_overflowed_sql(&sql, &sql_alloc, &sql_offset);
-		}
-		else
-			zabbix_log(LOG_LEVEL_WARNING, "cannot convert %s, too long expression: \"%s\"", descr, row[0]);
-
-		zbx_free(out);
-	}
-	DBfree_result(result);
-
-	DBend_multiple_update(&sql, &sql_alloc, &sql_offset);
-
-	if (SUCCEED == ret && 16 < sql_offset)
-	{
-		if (ZBX_DB_OK > DBexecute("%s", sql))
-			ret = FAIL;
-	}
-
-	zbx_free(sql);
-
-	return ret;
-}
-
-static int	DBpatch_5050051(void)
-{
-	return dbpatch_update_simple_macro("opmessage", "subject", "operationid", DBPATCH_MESSAGE_SUBJECT_LEN,
-			"operation message subject");
-}
-
-static int	DBpatch_5050052(void)
-{
-	return dbpatch_update_simple_macro("opmessage", "message", "operationid", DBPATCH_SHORTTEXT_LEN,
-			"operation message body");
-}
-
-static int	DBpatch_5050053(void)
-{
-	return dbpatch_update_simple_macro("media_type_message", "subject", "mediatype_messageid",
-			DBPATCH_MESSAGE_SUBJECT_LEN, "media message subject");
-}
-
-static int	DBpatch_5050054(void)
-{
-	return dbpatch_update_simple_macro("media_type_message", "message", "mediatype_messageid",
-			DBPATCH_SHORTTEXT_LEN, "media message body");
-}
-
-static int	DBpatch_5050055(void)
-{
-	return dbpatch_update_simple_macro("graphs", "name", "graphid", DBPATCH_GRAPH_NAME_LEN, "graph name");
-}
-
-static int	DBpatch_5050056(void)
-{
-	return dbpatch_update_simple_macro("sysmaps", "label_string_host", "sysmapid", DBPATCH_SYSMAPS_LABEL_LEN,
-			"maps label host");
-}
-
-static int	DBpatch_5050057(void)
-{
-	return dbpatch_update_simple_macro("sysmaps", "label_string_hostgroup", "sysmapid", DBPATCH_SYSMAPS_LABEL_LEN,
-			"maps label hostgroup");
-}
-
-static int	DBpatch_5050058(void)
-{
-	return dbpatch_update_simple_macro("sysmaps", "label_string_trigger", "sysmapid", DBPATCH_SYSMAPS_LABEL_LEN,
-			"maps label trigger");
-}
-
-static int	DBpatch_5050059(void)
-{
-	return dbpatch_update_simple_macro("sysmaps", "label_string_map", "sysmapid", DBPATCH_SYSMAPS_LABEL_LEN,
-			"maps label map");
-}
-
-static int	DBpatch_5050060(void)
-{
-	return dbpatch_update_simple_macro("sysmaps", "label_string_image", "sysmapid", DBPATCH_SYSMAPS_LABEL_LEN,
-			"maps label image");
-}
-
-static int	DBpatch_5050061(void)
-{
-	return dbpatch_update_simple_macro("sysmaps_elements", "label", "selementid",
-			DBPATCH_SYSMAPS_ELEMENTS_LABEL_LEN, "maps element label");
-}
-
-static int	DBpatch_5050062(void)
-{
-	return dbpatch_update_simple_macro("sysmaps_links", "label", "linkid", DBPATCH_SYSMAPS_LINKS_LABEL_LEN,
-			"maps link label");
-}
-
-static int	DBpatch_5050063(void)
-{
-	return dbpatch_update_simple_macro("sysmap_shape", "text", "sysmap_shapeid", DBPATCH_SHORTTEXT_LEN,
-			"maps shape text");
-}
->>>>>>> bc9b2aa7
 #endif
 
 DBPATCH_START(5050)
@@ -840,8 +838,6 @@
 DBPATCH_ADD(5050053, 0, 1)
 DBPATCH_ADD(5050054, 0, 1)
 DBPATCH_ADD(5050055, 0, 1)
-<<<<<<< HEAD
-=======
 DBPATCH_ADD(5050056, 0, 1)
 DBPATCH_ADD(5050057, 0, 1)
 DBPATCH_ADD(5050058, 0, 1)
@@ -850,6 +846,10 @@
 DBPATCH_ADD(5050061, 0, 1)
 DBPATCH_ADD(5050062, 0, 1)
 DBPATCH_ADD(5050063, 0, 1)
->>>>>>> bc9b2aa7
+DBPATCH_ADD(5050064, 0, 1)
+DBPATCH_ADD(5050065, 0, 1)
+DBPATCH_ADD(5050066, 0, 1)
+DBPATCH_ADD(5050067, 0, 1)
+DBPATCH_ADD(5050068, 0, 1)
 
 DBPATCH_END()