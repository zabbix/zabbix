--- conflicted
+++ resolved
@@ -1677,7 +1677,7 @@
 	return ret;
 }
 
-static int	DBpatch_5050128(void)
+static int	DBpatch_5050130(void)
 {
 	if (ZBX_DB_OK > DBexecute("update role_rule set name='ui.services.services' where name='ui.monitoring.services'"))
 		return FAIL;
@@ -1808,9 +1808,7 @@
 DBPATCH_ADD(5050126, 0, 1)
 DBPATCH_ADD(5050127, 0, 1)
 DBPATCH_ADD(5050128, 0, 1)
-<<<<<<< HEAD
-=======
 DBPATCH_ADD(5050129, 0, 1)
->>>>>>> 0e264bc7
+DBPATCH_ADD(5050130, 0, 1)
 
 DBPATCH_END()