--- conflicted
+++ resolved
@@ -1180,7 +1180,29 @@
 
 static int	DBpatch_5050111(void)
 {
-<<<<<<< HEAD
+	if (FAIL != DBindex_exists("alerts", "alerts_8"))
+		return SUCCEED;
+
+	return DBcreate_index("alerts", "alerts_8", "acknowledgeid", 0);
+}
+
+static int	DBpatch_5050112(void)
+{
+	const ZBX_FIELD	field = {"notify_if_canceled", "1", NULL, NULL, 0, ZBX_TYPE_INT, ZBX_NOTNULL, 0};
+
+	return DBadd_field("actions", &field);
+}
+
+static int	DBpatch_5050113(void)
+{
+	const ZBX_FIELD old_field = {"formula", "", NULL, NULL, 255, ZBX_TYPE_CHAR, ZBX_NOTNULL, 0};
+	const ZBX_FIELD new_field = {"formula", "", NULL, NULL, 1024, ZBX_TYPE_CHAR, ZBX_NOTNULL, 0};
+
+	return DBmodify_field_type("actions", &new_field, &old_field);
+}
+
+static int	DBpatch_5050114(void)
+{
 	DB_RESULT	result;
 	DB_ROW		row;
 	char		*sql = NULL, *params = NULL;
@@ -1225,27 +1247,6 @@
 	}
 
 	return ret;
-=======
-	if (FAIL != DBindex_exists("alerts", "alerts_8"))
-		return SUCCEED;
-
-	return DBcreate_index("alerts", "alerts_8", "acknowledgeid", 0);
-}
-
-static int	DBpatch_5050112(void)
-{
-	const ZBX_FIELD	field = {"notify_if_canceled", "1", NULL, NULL, 0, ZBX_TYPE_INT, ZBX_NOTNULL, 0};
-
-	return DBadd_field("actions", &field);
-}
-
-static int	DBpatch_5050113(void)
-{
-	const ZBX_FIELD old_field = {"formula", "", NULL, NULL, 255, ZBX_TYPE_CHAR, ZBX_NOTNULL, 0};
-	const ZBX_FIELD new_field = {"formula", "", NULL, NULL, 1024, ZBX_TYPE_CHAR, ZBX_NOTNULL, 0};
-
-	return DBmodify_field_type("actions", &new_field, &old_field);
->>>>>>> ac25c634
 }
 
 #endif
@@ -1353,10 +1354,8 @@
 DBPATCH_ADD(5050109, 0, 1)
 DBPATCH_ADD(5050110, 0, 1)
 DBPATCH_ADD(5050111, 0, 1)
-<<<<<<< HEAD
-=======
 DBPATCH_ADD(5050112, 0, 1)
 DBPATCH_ADD(5050113, 0, 1)
->>>>>>> ac25c634
+DBPATCH_ADD(5050114, 0, 1)
 
 DBPATCH_END()