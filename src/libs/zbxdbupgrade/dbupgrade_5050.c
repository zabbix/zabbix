--- conflicted
+++ resolved
@@ -790,13 +790,47 @@
 
 static int	DBpatch_5050075(void)
 {
-<<<<<<< HEAD
+	if (0 == (program_type & ZBX_PROGRAM_TYPE_SERVER))
+		return SUCCEED;
+
+	if (ZBX_DB_OK > DBexecute("update profiles set idx='web.hosts.sort' where idx='web.hosts.php.sort'"))
+		return FAIL;
+
+	return SUCCEED;
+}
+
+static int	DBpatch_5050076(void)
+{
+	if (0 == (program_type & ZBX_PROGRAM_TYPE_SERVER))
+		return SUCCEED;
+
+	if (ZBX_DB_OK > DBexecute("update profiles set idx='web.hosts.sortorder' where idx='web.hosts.php.sortorder'"))
+		return FAIL;
+
+	return SUCCEED;
+}
+
+static int	DBpatch_5050077(void)
+{
+	if (0 == (program_type & ZBX_PROGRAM_TYPE_SERVER))
+		return SUCCEED;
+
+	if (ZBX_DB_OK > DBexecute("update profiles set value_str='host.list' where idx='web.pager.entity' "
+				"and value_str='hosts.php'"))
+	{
+		return FAIL;
+	}
+
+	return SUCCEED;
+}
+
+static int	DBpatch_5050078(void)
 	const ZBX_FIELD	field = {"ha_failover_delay", "1m", NULL, NULL, 32, ZBX_TYPE_CHAR, ZBX_NOTNULL, 0};
 
 	return DBadd_field("config", &field);
 }
 
-static int	DBpatch_5050076(void)
+static int	DBpatch_5050079(void)
 {
 	const ZBX_TABLE	table =
 			{"ha_node", "ha_nodeid", 0,
@@ -816,22 +850,22 @@
 	return DBcreate_table(&table);
 }
 
-static int	DBpatch_5050077(void)
+static int	DBpatch_5050080(void)
 {
 	return DBcreate_index("ha_node", "ha_node_1", "name", 1);
 }
 
-static int	DBpatch_5050078(void)
+static int	DBpatch_5050081(void)
 {
 	return DBcreate_index("ha_node", "ha_node_2", "status,lastaccess", 0);
 }
 
-static int	DBpatch_5050079(void)
+static int	DBpatch_5050082(void)
 {
 	return DBdrop_table("auditlog");
 }
 
-static int	DBpatch_5050080(void)
+static int	DBpatch_5050083(void)
 {
 	const ZBX_TABLE table =
 		{"auditlog", "auditid", 0,
@@ -856,53 +890,19 @@
 	return DBcreate_table(&table);
 }
 
-static int	DBpatch_5050081(void)
+static int	DBpatch_5050084(void)
 {
 	return DBcreate_index("auditlog", "auditlog_1", "userid,clock", 0);
 }
 
-static int	DBpatch_5050082(void)
+static int	DBpatch_5050085(void)
 {
 	return DBcreate_index("auditlog", "auditlog_2", "clock", 0);
 }
 
-static int	DBpatch_5050083(void)
+static int	DBpatch_5050086(void)
 {
 	return DBcreate_index("auditlog", "auditlog_3", "resourcetype,resourceid", 0);
-=======
-	if (0 == (program_type & ZBX_PROGRAM_TYPE_SERVER))
-		return SUCCEED;
-
-	if (ZBX_DB_OK > DBexecute("update profiles set idx='web.hosts.sort' where idx='web.hosts.php.sort'"))
-		return FAIL;
-
-	return SUCCEED;
-}
-
-static int	DBpatch_5050076(void)
-{
-	if (0 == (program_type & ZBX_PROGRAM_TYPE_SERVER))
-		return SUCCEED;
-
-	if (ZBX_DB_OK > DBexecute("update profiles set idx='web.hosts.sortorder' where idx='web.hosts.php.sortorder'"))
-		return FAIL;
-
-	return SUCCEED;
-}
-
-static int	DBpatch_5050077(void)
-{
-	if (0 == (program_type & ZBX_PROGRAM_TYPE_SERVER))
-		return SUCCEED;
-
-	if (ZBX_DB_OK > DBexecute("update profiles set value_str='host.list' where idx='web.pager.entity' "
-				"and value_str='hosts.php'"))
-	{
-		return FAIL;
-	}
-
-	return SUCCEED;
->>>>>>> c7eaf7b3
 }
 
 #endif
@@ -977,14 +977,14 @@
 DBPATCH_ADD(5050075, 0, 1)
 DBPATCH_ADD(5050076, 0, 1)
 DBPATCH_ADD(5050077, 0, 1)
-<<<<<<< HEAD
 DBPATCH_ADD(5050078, 0, 1)
 DBPATCH_ADD(5050079, 0, 1)
 DBPATCH_ADD(5050080, 0, 1)
 DBPATCH_ADD(5050081, 0, 1)
 DBPATCH_ADD(5050082, 0, 1)
 DBPATCH_ADD(5050083, 0, 1)
-=======
->>>>>>> c7eaf7b3
+DBPATCH_ADD(5050084, 0, 1)
+DBPATCH_ADD(5050085, 0, 1)
+DBPATCH_ADD(5050086, 0, 1)
 
 DBPATCH_END()