/*
** Zabbix
** Copyright (C) 2001-2021 Zabbix SIA
**
** This program is free software; you can redistribute it and/or modify
** it under the terms of the GNU General Public License as published by
** the Free Software Foundation; either version 2 of the License, or
** (at your option) any later version.
**
** This program is distributed in the hope that it will be useful,
** but WITHOUT ANY WARRANTY; without even the implied warranty of
** MERCHANTABILITY or FITNESS FOR A PARTICULAR PURPOSE. See the
** GNU General Public License for more details.
**
** You should have received a copy of the GNU General Public License
** along with this program; if not, write to the Free Software
** Foundation, Inc., 51 Franklin Street, Fifth Floor, Boston, MA  02110-1301, USA.
**/

#include "common.h"
#include "db.h"
#include "dbupgrade.h"
#include "dbupgrade_macros.h"
#include "log.h"
#include "../zbxalgo/vectorimpl.h"

extern unsigned char	program_type;

/*
 * 6.0 development database patches
 */

#ifndef HAVE_SQLITE3

static int	DBpatch_5050001(void)
{
	const ZBX_TABLE	table =
			{"service_problem_tag", "service_problem_tagid", 0,
				{
					{"service_problem_tagid", NULL, NULL, NULL, 0, ZBX_TYPE_ID, ZBX_NOTNULL, 0},
					{"serviceid", NULL, NULL, NULL, 0, ZBX_TYPE_ID, ZBX_NOTNULL, 0},
					{"tag", "", NULL, NULL, 255, ZBX_TYPE_CHAR, ZBX_NOTNULL, 0},
					{"operator", "0", NULL, NULL, 0, ZBX_TYPE_INT, ZBX_NOTNULL, 0},
					{"value", "", NULL, NULL, 255, ZBX_TYPE_CHAR, ZBX_NOTNULL, 0},
					{0}
				},
				NULL
			};

	return DBcreate_table(&table);
}

static int	DBpatch_5050002(void)
{
	const ZBX_FIELD	field = {"serviceid", NULL, "services", "serviceid", 0, 0, 0, ZBX_FK_CASCADE_DELETE};

	return DBadd_foreign_key("service_problem_tag", 1, &field);
}

static int	DBpatch_5050003(void)
{
	return DBcreate_index("service_problem_tag", "service_problem_tag_1", "serviceid", 0);
}

static int	DBpatch_5050004(void)
{
	const ZBX_TABLE	table =
			{"service_problem", "service_problemid", 0,
				{
					{"service_problemid", NULL, NULL, NULL, 0, ZBX_TYPE_ID, ZBX_NOTNULL, 0},
					{"eventid", NULL, NULL, NULL, 0, ZBX_TYPE_ID, ZBX_NOTNULL, 0},
					{"serviceid", NULL, NULL, NULL, 0, ZBX_TYPE_ID, ZBX_NOTNULL, 0},
					{"severity", "0", NULL, NULL, 0, ZBX_TYPE_INT, ZBX_NOTNULL, 0},
					{0}
				},
				NULL
			};

	return DBcreate_table(&table);
}

static int	DBpatch_5050005(void)
{
	return DBcreate_index("service_problem", "service_problem_1", "eventid", 0);
}

static int	DBpatch_5050006(void)
{
	return DBcreate_index("service_problem", "service_problem_2", "serviceid", 0);
}

static int	DBpatch_5050007(void)
{
	const ZBX_FIELD	field = {"eventid", NULL, "problem", "eventid", 0, 0, 0, ZBX_FK_CASCADE_DELETE};

	return DBadd_foreign_key("service_problem", 1, &field);
}

static int	DBpatch_5050008(void)
{
	const ZBX_FIELD	field = {"serviceid", NULL, "services", "serviceid", 0, 0, 0, ZBX_FK_CASCADE_DELETE};

	return DBadd_foreign_key("service_problem", 2, &field);
}

#define ZBX_TAGVALUE_MAX_LEN	32

static void	DBpatch_trim_tag_value(char *value)
{
	size_t	len;

	len = zbx_strlen_utf8_nchars(value, ZBX_TAGVALUE_MAX_LEN - ZBX_CONST_STRLEN("..."));

	memcpy(value + len, "...", ZBX_CONST_STRLEN("...") + 1);
}

static void	DBpatch_get_problems_by_triggerid(zbx_uint64_t triggerid, zbx_vector_uint64_t *eventids)
{
	DB_RESULT	result;
	DB_ROW		row;

	result = DBselect("select eventid from problem where source=0 and object=0 and objectid="
			ZBX_FS_UI64, triggerid);

	while (NULL != (row = DBfetch(result)))
	{
		zbx_uint64_t	eventid;

		ZBX_STR2UINT64(eventid, row[0]);
		zbx_vector_uint64_append(eventids, eventid);
	}

	DBfree_result(result);
}

static int	DBpatch_5050009(void)
{
	DB_RESULT	result;
	DB_ROW		row;
	zbx_db_insert_t	ins_service_problem_tag, ins_trigger_tag, ins_problem_tag;
	zbx_uint64_t	old_triggerid = 0, triggerid, serviceid;
	int		ret = SUCCEED;

	result = DBselect("select t.triggerid,t.description,s.serviceid from triggers t join services s "
			"on t.triggerid=s.triggerid order by t.triggerid");

	zbx_db_insert_prepare(&ins_service_problem_tag, "service_problem_tag", "service_problem_tagid", "serviceid",
			"tag", "operator", "value", NULL);
	zbx_db_insert_prepare(&ins_trigger_tag, "trigger_tag", "triggertagid", "triggerid", "tag", "value", NULL);
	zbx_db_insert_prepare(&ins_problem_tag, "problem_tag", "problemtagid", "eventid", "tag", "value", NULL);

	while (NULL != (row = DBfetch(result)))
	{
		int	i;
		char	*desc, *tag_value = NULL;

		ZBX_STR2UINT64(triggerid, row[0]);
		desc = row[1];
		ZBX_STR2UINT64(serviceid, row[2]);

		tag_value = zbx_dsprintf(NULL, "%s:%s", row[0], desc);

		if (ZBX_TAGVALUE_MAX_LEN < zbx_strlen_utf8(tag_value))
			DBpatch_trim_tag_value(tag_value);

		zbx_db_insert_add_values(&ins_service_problem_tag, __UINT64_C(0), serviceid, "ServiceLink", 0,
				tag_value);

		if (old_triggerid != triggerid)
		{
			zbx_vector_uint64_t	problemtag_eventids;

			zbx_db_insert_add_values(&ins_trigger_tag, __UINT64_C(0), triggerid, "ServiceLink", tag_value);

			zbx_vector_uint64_create(&problemtag_eventids);

			DBpatch_get_problems_by_triggerid(triggerid, &problemtag_eventids);

			for (i = 0; i < problemtag_eventids.values_num; i++)
			{
				zbx_db_insert_add_values(&ins_problem_tag, __UINT64_C(0), problemtag_eventids.values[i],
						"ServiceLink", tag_value);
			}

			zbx_vector_uint64_destroy(&problemtag_eventids);
		}

		old_triggerid = triggerid;

		zbx_free(tag_value);
	}

	zbx_db_insert_autoincrement(&ins_service_problem_tag, "service_problem_tagid");
	ret = zbx_db_insert_execute(&ins_service_problem_tag);

	if (FAIL == ret)
		goto out;

	zbx_db_insert_autoincrement(&ins_trigger_tag, "triggertagid");
	ret = zbx_db_insert_execute(&ins_trigger_tag);

	if (FAIL == ret)
		goto out;

	zbx_db_insert_autoincrement(&ins_problem_tag, "problemtagid");
	ret = zbx_db_insert_execute(&ins_problem_tag);
out:
	zbx_db_insert_clean(&ins_service_problem_tag);
	zbx_db_insert_clean(&ins_trigger_tag);
	zbx_db_insert_clean(&ins_problem_tag);
	DBfree_result(result);

	return ret;
}

static int	DBpatch_5050010(void)
{
	return DBdrop_foreign_key("services", 1);
}

static int	DBpatch_5050011(void)
{
	return DBdrop_field("services", "triggerid");
}

static int	DBpatch_5050012(void)
{
	const ZBX_TABLE table =
		{"service_tag", "servicetagid", 0,
			{
				{"servicetagid", NULL, NULL, NULL, 0, ZBX_TYPE_ID, ZBX_NOTNULL, 0},
				{"serviceid", NULL, NULL, NULL, 0, ZBX_TYPE_ID, ZBX_NOTNULL, 0},
				{"tag", "", NULL, NULL, 255, ZBX_TYPE_CHAR, ZBX_NOTNULL, 0},
				{"value", "", NULL, NULL, 255, ZBX_TYPE_CHAR, ZBX_NOTNULL, 0},
				{0}
			},
			NULL
		};

	return DBcreate_table(&table);
}

static int	DBpatch_5050013(void)
{
	const ZBX_FIELD	field = {"serviceid", NULL, "services", "serviceid", 0, 0, 0, ZBX_FK_CASCADE_DELETE};

	return DBadd_foreign_key("service_tag", 1, &field);
}

static int	DBpatch_5050014(void)
{
	return DBdrop_field("services_links", "soft");
}

static int	DBpatch_5050015(void)
{
	return DBcreate_index("service_tag", "service_tag_1", "serviceid", 0);
}

static int	DBpatch_5050016(void)
{
	if (ZBX_DB_OK > DBexecute("update role_rule set name='actions.manage_services'"
			" where name='ui.configuration.services'"))
	{
		return FAIL;
	}

	return SUCCEED;
}

static int	DBpatch_5050017(void)
{
	const ZBX_FIELD	field = {"servicealarmid", NULL, NULL, NULL, 0, ZBX_TYPE_ID, 0, 0};

	return DBadd_field("escalations", &field);
}

static int	DBpatch_5050018(void)
{
	const ZBX_FIELD	field = {"serviceid", NULL, NULL, NULL, 0, ZBX_TYPE_ID, 0, 0};

	return DBadd_field("escalations", &field);
}

static int	DBpatch_5050019(void)
{
	return DBdrop_index("escalations", "escalations_1");
}

static int	DBpatch_5050020(void)
{
	return DBcreate_index("escalations", "escalations_1", "triggerid,itemid,serviceid,escalationid", 1);
}

static int	DBpatch_5050021(void)
{
	const ZBX_FIELD	field = {"hk_events_service", "1d", NULL, NULL, 32, ZBX_TYPE_CHAR, ZBX_NOTNULL, 0};

	return DBadd_field("config", &field);
}

static int	DBpatch_5050022(void)
{
	const ZBX_FIELD	field = {"passwd_min_length", "8", NULL, NULL, 0, ZBX_TYPE_INT, ZBX_NOTNULL, 0};

	return DBadd_field("config", &field);
}

static int	DBpatch_5050023(void)
{
	const ZBX_FIELD	field = {"passwd_check_rules", "8", NULL, NULL, 0, ZBX_TYPE_INT, ZBX_NOTNULL, 0};

	return DBadd_field("config", &field);
}

static int	DBpatch_5050024(void)
{
	return DBdrop_table("auditlog_details");
}

static int	DBpatch_5050030(void)
{
	if (0 == (ZBX_PROGRAM_TYPE_SERVER & program_type))
		return SUCCEED;

	if (ZBX_DB_OK > DBexecute("delete from ids where table_name='auditlog_details' and field_name='auditdetailid'"))
		return FAIL;

	return SUCCEED;
}

static int	DBpatch_5050031(void)
{
	const ZBX_FIELD	field = {"auditlog_enabled", "1", NULL, NULL, 0, ZBX_TYPE_INT, ZBX_NOTNULL, 0};

	return DBadd_field("config", &field);
}

static int	DBpatch_5050032(void)
{
	if (0 == (program_type & ZBX_PROGRAM_TYPE_SERVER))
		return SUCCEED;

	if (ZBX_DB_OK > DBexecute("update config set default_lang='en_US' where default_lang='en_GB'"))
		return FAIL;

	return SUCCEED;
}

static int	DBpatch_5050033(void)
{
	if (0 == (program_type & ZBX_PROGRAM_TYPE_SERVER))
		return SUCCEED;

	if (ZBX_DB_OK > DBexecute("update users set lang='en_US' where lang='en_GB'"))
		return FAIL;

	return SUCCEED;
}

static int	DBpatch_5050034(void)
{
	const ZBX_FIELD	field = {"default_lang", "en_US", NULL, NULL, 5, ZBX_TYPE_CHAR, ZBX_NOTNULL, 0};

	return DBset_default("config", &field);
}

static int	DBpatch_5050040(void)
{
	if (0 == (ZBX_PROGRAM_TYPE_SERVER & program_type))
		return SUCCEED;

	if (ZBX_DB_OK > DBexecute("delete from ids where table_name='auditlog' and field_name='auditid'"))
		return FAIL;

	return SUCCEED;
}

static int	DBpatch_5050041(void)
{
	const ZBX_FIELD	field = {"weight", "0", NULL, NULL, 0, ZBX_TYPE_INT, ZBX_NOTNULL, 0};

	return DBadd_field("services", &field);
}

static int	DBpatch_5050042(void)
{
	const ZBX_FIELD	field = {"propagation_rule", "0", NULL, NULL, 0, ZBX_TYPE_INT, ZBX_NOTNULL, 0};

	return DBadd_field("services", &field);
}

static int	DBpatch_5050043(void)
{
	const ZBX_FIELD	field = {"propagation_value", "0", NULL, NULL, 0, ZBX_TYPE_INT, ZBX_NOTNULL, 0};

	return DBadd_field("services", &field);
}

static int	DBpatch_5050044(void)
{
	const ZBX_TABLE table =
		{"service_status_rule", "service_status_ruleid", 0,
			{
				{"service_status_ruleid", NULL, NULL, NULL, 0, ZBX_TYPE_ID, ZBX_NOTNULL, 0},
				{"serviceid", NULL, NULL, NULL, 0, ZBX_TYPE_ID, ZBX_NOTNULL, 0},
				{"type", "0", NULL, NULL, 0, ZBX_TYPE_INT, ZBX_NOTNULL, 0},
				{"limit_value", "0", NULL, NULL, 0, ZBX_TYPE_INT, ZBX_NOTNULL, 0},
				{"limit_status", "0", NULL, NULL, 0, ZBX_TYPE_INT, ZBX_NOTNULL, 0},
				{"new_status", "0", NULL, NULL, 0, ZBX_TYPE_INT, ZBX_NOTNULL, 0},
				{0}
			},
			NULL
		};

	return DBcreate_table(&table);
}

static int	DBpatch_5050045(void)
{
	return DBcreate_index("service_status_rule", "service_status_rule_1", "serviceid", 0);
}

static int	DBpatch_5050046(void)
{
	const ZBX_FIELD	field = {"serviceid", NULL, "services", "serviceid", 0, 0, 0, ZBX_FK_CASCADE_DELETE};

	return DBadd_foreign_key("service_status_rule", 1, &field);
}

static int	DBpatch_5050047(void)
{
	const ZBX_FIELD	field = {"status", "-1", NULL, NULL, 0, ZBX_TYPE_INT, ZBX_NOTNULL, 0};

	return DBset_default("services", &field);
}

static int	DBpatch_5050048(void)
{
	const ZBX_FIELD	field = {"value", "-1", NULL, NULL, 0, ZBX_TYPE_INT, ZBX_NOTNULL, 0};

	return DBset_default("service_alarms", &field);
}

static int	DBpatch_5050049(void)
{
	if (ZBX_DB_OK > DBexecute("update services set status=-1 where status=0"))
		return FAIL;

	return SUCCEED;
}

static int	DBpatch_5050050(void)
{
	if (ZBX_DB_OK > DBexecute("update service_alarms set value=-1 where value=0"))
		return FAIL;

	return SUCCEED;
}

#define DBPATCH_MESSAGE_SUBJECT_LEN		255
#define DBPATCH_GRAPH_NAME_LEN			128
#define DBPATCH_SYSMAPS_LABEL_LEN		255
#define DBPATCH_SYSMAPS_ELEMENTS_LABEL_LEN	2048
#define DBPATCH_SYSMAPS_LINKS_LABEL_LEN		2048

#if defined(HAVE_ORACLE)
#	define DBPATCH_SHORTTEXT_LEN		2048
#else
#	define DBPATCH_SHORTTEXT_LEN		65535
#endif

static int	dbpatch_update_simple_macro(const char *table, const char *field, const char *id, size_t field_len,
		const char *descr)
{
	DB_ROW		row;
	DB_RESULT	result;
	char		*sql;
	size_t		sql_alloc = 4096, sql_offset = 0;
	int		ret = SUCCEED;

	if (0 == (program_type & ZBX_PROGRAM_TYPE_SERVER))
		return SUCCEED;

	sql = zbx_malloc(NULL, sql_alloc);

	DBbegin_multiple_update(&sql, &sql_alloc, &sql_offset);

	result = DBselect("select %s,%s from %s", id, field, table);

	while (NULL != (row = DBfetch(result)))
	{
		zbx_token_t	token;
		char		*out = NULL;
		size_t		out_alloc = 0, out_offset = 0, pos = 0, last_pos = 0;

		for (; SUCCEED == zbx_token_find(row[1], (int)pos, &token, ZBX_TOKEN_SEARCH_BASIC |
				ZBX_TOKEN_SEARCH_SIMPLE_MACRO); pos++)
		{
			char	*replace;

			pos = token.loc.r;

			if (ZBX_TOKEN_SIMPLE_MACRO != token.type)
				continue;

			replace = NULL;
			dbpatch_convert_simple_macro(row[1], &token.data.simple_macro, 1, &replace);
			zbx_strncpy_alloc(&out, &out_alloc, &out_offset, row[1] + last_pos, token.loc.l - last_pos);
			replace = zbx_dsprintf(replace, "{?%s}", replace);
			zbx_strcpy_alloc(&out, &out_alloc, &out_offset, replace);
			zbx_free(replace);
			last_pos = token.loc.r + 1;

			pos = token.loc.r;
		}

		if (0 == out_alloc)
			continue;

		zbx_strcpy_alloc(&out, &out_alloc, &out_offset, row[1] + last_pos);

		if (field_len >= zbx_strlen_utf8(out))
		{
			char	*esc;

			esc = DBdyn_escape_field(table, field, out);
			zbx_snprintf_alloc(&sql, &sql_alloc, &sql_offset, "update %s set %s='%s'"
					" where %s=%s;\n", table, field, esc, id, row[0]);
			zbx_free(esc);

			ret = DBexecute_overflowed_sql(&sql, &sql_alloc, &sql_offset);
		}
		else
			zabbix_log(LOG_LEVEL_WARNING, "cannot convert %s, too long expression: \"%s\"", descr, row[0]);

		zbx_free(out);
	}
	DBfree_result(result);

	DBend_multiple_update(&sql, &sql_alloc, &sql_offset);

	if (SUCCEED == ret && 16 < sql_offset)
	{
		if (ZBX_DB_OK > DBexecute("%s", sql))
			ret = FAIL;
	}

	zbx_free(sql);

	return ret;
}

static int	DBpatch_5050051(void)
{
	return dbpatch_update_simple_macro("opmessage", "subject", "operationid", DBPATCH_MESSAGE_SUBJECT_LEN,
			"operation message subject");
}

static int	DBpatch_5050052(void)
{
	return dbpatch_update_simple_macro("opmessage", "message", "operationid", DBPATCH_SHORTTEXT_LEN,
			"operation message body");
}

static int	DBpatch_5050053(void)
{
	return dbpatch_update_simple_macro("media_type_message", "subject", "mediatype_messageid",
			DBPATCH_MESSAGE_SUBJECT_LEN, "media message subject");
}

static int	DBpatch_5050054(void)
{
	return dbpatch_update_simple_macro("media_type_message", "message", "mediatype_messageid",
			DBPATCH_SHORTTEXT_LEN, "media message body");
}

static int	DBpatch_5050055(void)
{
	return dbpatch_update_simple_macro("graphs", "name", "graphid", DBPATCH_GRAPH_NAME_LEN, "graph name");
}

static int	DBpatch_5050056(void)
{
	return dbpatch_update_simple_macro("sysmaps", "label_string_host", "sysmapid", DBPATCH_SYSMAPS_LABEL_LEN,
			"maps label host");
}

static int	DBpatch_5050057(void)
{
	return dbpatch_update_simple_macro("sysmaps", "label_string_hostgroup", "sysmapid", DBPATCH_SYSMAPS_LABEL_LEN,
			"maps label hostgroup");
}

static int	DBpatch_5050058(void)
{
	return dbpatch_update_simple_macro("sysmaps", "label_string_trigger", "sysmapid", DBPATCH_SYSMAPS_LABEL_LEN,
			"maps label trigger");
}

static int	DBpatch_5050059(void)
{
	return dbpatch_update_simple_macro("sysmaps", "label_string_map", "sysmapid", DBPATCH_SYSMAPS_LABEL_LEN,
			"maps label map");
}

static int	DBpatch_5050060(void)
{
	return dbpatch_update_simple_macro("sysmaps", "label_string_image", "sysmapid", DBPATCH_SYSMAPS_LABEL_LEN,
			"maps label image");
}

static int	DBpatch_5050061(void)
{
	return dbpatch_update_simple_macro("sysmaps_elements", "label", "selementid",
			DBPATCH_SYSMAPS_ELEMENTS_LABEL_LEN, "maps element label");
}

static int	DBpatch_5050062(void)
{
	return dbpatch_update_simple_macro("sysmaps_links", "label", "linkid", DBPATCH_SYSMAPS_LINKS_LABEL_LEN,
			"maps link label");
}

static int	DBpatch_5050063(void)
{
	return dbpatch_update_simple_macro("sysmap_shape", "text", "sysmap_shapeid", DBPATCH_SHORTTEXT_LEN,
			"maps shape text");
}

static int	DBpatch_5050064(void)
{
	const ZBX_FIELD	field = {"value_serviceid", NULL, "services", "serviceid", 0, ZBX_TYPE_ID, 0, ZBX_FK_CASCADE_DELETE};

	return DBadd_field("role_rule", &field);
}

static int	DBpatch_5050065(void)
{
	const ZBX_FIELD	field = {"value_serviceid", NULL, "services", "serviceid", 0, ZBX_TYPE_ID, 0, ZBX_FK_CASCADE_DELETE};

	return DBadd_foreign_key("role_rule", 3, &field);
}

static int	DBpatch_5050066(void)
{
	return DBcreate_index("role_rule", "role_rule_3", "value_serviceid", 0);
}

static int	DBpatch_5050067(void)
{
	if (ZBX_DB_OK > DBexecute("update role_rule set name='services.write'"
			" where name='actions.manage_services'"))
	{
		return FAIL;
	}

	return SUCCEED;
}

/******************************************************************************
 *                                                                            *
 * Function: DBpatch_5050068_calc_services_write_value                        *
 *                                                                            *
 * Purpose: calculate services.write value for the specified role             *
 *                                                                            *
 * Parameters: roleid - [IN] the role identifier                              *
 *             value  - [OUT] the services.write value                        *
 *                                                                            *
 * Return value: SUCCEED - the services.write value is calculated             *
 *               FAIL    - the services.write rule already exists             *
 *                                                                            *
 ******************************************************************************/
static int	DBpatch_5050068_calc_services_write_value(zbx_uint64_t roleid, int *value)
{
	DB_RESULT	result;
	DB_ROW		row;
	int		default_access = 1, ret = FAIL;

	result = DBselect("select name,value_int from role_rule where roleid=" ZBX_FS_UI64, roleid);

	while (NULL != (row = DBfetch(result)))
	{
		/* write rule already exists, skip */
		if (0 == strcmp("services.write", row[0]))
			goto out;

		if (0 == strcmp("actions.default_access", row[0]))
			default_access = atoi(row[1]);
	}

	*value = default_access;
	ret = SUCCEED;
out:
	DBfree_result(result);

	return ret;
}

static int	DBpatch_5050068(void)
{
	DB_RESULT	result;
	DB_ROW		row;
	zbx_db_insert_t	db_insert;
	int		ret = FAIL;

	if (0 == (program_type & ZBX_PROGRAM_TYPE_SERVER))
		return SUCCEED;

	zbx_db_insert_prepare(&db_insert, "role_rule", "role_ruleid", "roleid", "type", "name", "value_int", NULL);

	result = DBselect("select roleid,type from role");

	while (NULL != (row = DBfetch(result)))
	{
		zbx_uint64_t	roleid;
		int		services_write;

		ZBX_STR2UINT64(roleid, row[0]);

		zbx_db_insert_add_values(&db_insert, __UINT64_C(0), roleid, 0, "service.read", 1);

		if (SUCCEED == DBpatch_5050068_calc_services_write_value(roleid, &services_write))
		{
			int	role_type;

			role_type = atoi(row[1]);

			if (USER_TYPE_ZABBIX_ADMIN != role_type && USER_TYPE_SUPER_ADMIN != role_type)
				services_write = 0;

			zbx_db_insert_add_values(&db_insert, __UINT64_C(0), roleid, 0, "services.write", services_write);
		}

	}
	DBfree_result(result);

	zbx_db_insert_autoincrement(&db_insert, "role_ruleid");
	ret = zbx_db_insert_execute(&db_insert);
	zbx_db_insert_clean(&db_insert);

	return ret;
}

static int	DBpatch_5050070(void)
{
	const ZBX_FIELD	old_field = {"params", "", NULL, NULL, 0, ZBX_TYPE_SHORTTEXT, ZBX_NOTNULL, 0};
	const ZBX_FIELD	field = {"params", "", NULL, NULL, 0, ZBX_TYPE_TEXT, ZBX_NOTNULL, 0};

	return DBmodify_field_type("item_preproc", &field, &old_field);
}

static int	DBpatch_5050071(void)
{
	const ZBX_FIELD	old_field = {"description", "", NULL, NULL, 255, ZBX_TYPE_CHAR, ZBX_NOTNULL, 0};
	const ZBX_FIELD	field = {"description", "", NULL, NULL, 0, ZBX_TYPE_SHORTTEXT, ZBX_NOTNULL, 0};

	return DBmodify_field_type("triggers", &field, &old_field);
}

static int	DBpatch_5050072(void)
{
	const ZBX_FIELD	old_field = {"message", "", NULL, NULL, 0, ZBX_TYPE_SHORTTEXT, ZBX_NOTNULL, 0};
	const ZBX_FIELD	field = {"message", "", NULL, NULL, 0, ZBX_TYPE_TEXT, ZBX_NOTNULL, 0};

	return DBmodify_field_type("media_type_message", &field, &old_field);
}

static int	DBpatch_5050073(void)
{
	if (0 == (program_type & ZBX_PROGRAM_TYPE_SERVER))
		return SUCCEED;

	if (ZBX_DB_OK > DBexecute("delete from profiles where idx like 'web.overview.%%'"))
		return FAIL;

	return SUCCEED;
}

static int	DBpatch_5050074(void)
{
	if (0 == (program_type & ZBX_PROGRAM_TYPE_SERVER))
		return SUCCEED;

	if (ZBX_DB_OK > DBexecute("delete from role_rule where name='ui.monitoring.overview'"))
		return FAIL;

	return SUCCEED;
}

static int	DBpatch_5050075(void)
{
	if (0 == (program_type & ZBX_PROGRAM_TYPE_SERVER))
		return SUCCEED;

	if (ZBX_DB_OK > DBexecute("update profiles set idx='web.hosts.sort' where idx='web.hosts.php.sort'"))
		return FAIL;

	return SUCCEED;
}

static int	DBpatch_5050076(void)
{
	if (0 == (program_type & ZBX_PROGRAM_TYPE_SERVER))
		return SUCCEED;

	if (ZBX_DB_OK > DBexecute("update profiles set idx='web.hosts.sortorder' where idx='web.hosts.php.sortorder'"))
		return FAIL;

	return SUCCEED;
}

static int	DBpatch_5050077(void)
{
	if (0 == (program_type & ZBX_PROGRAM_TYPE_SERVER))
		return SUCCEED;

	if (ZBX_DB_OK > DBexecute("update profiles set value_str='host.list'"
				" where idx='web.pager.entity' and value_str like 'hosts.php'"))
	{
		return FAIL;
	}

	return SUCCEED;
}

static int	DBpatch_5050078(void)
{
	const ZBX_FIELD	field = {"ha_failover_delay", "1m", NULL, NULL, 32, ZBX_TYPE_CHAR, ZBX_NOTNULL, 0};

	return DBadd_field("config", &field);
}

static int	DBpatch_5050079(void)
{
	const ZBX_TABLE	table =
			{"ha_node", "ha_nodeid", 0,
				{
					{"ha_nodeid", NULL, NULL, NULL, 0, ZBX_TYPE_CUID, ZBX_NOTNULL, 0},
					{"name", "", NULL, NULL, 255, ZBX_TYPE_CHAR, ZBX_NOTNULL, 0},
					{"address", "", NULL, NULL, 255, ZBX_TYPE_CHAR, ZBX_NOTNULL, 0},
					{"port", "10051", NULL, NULL, 0, ZBX_TYPE_INT, ZBX_NOTNULL, 0},
					{"lastaccess", "0", NULL, NULL, 0, ZBX_TYPE_INT, ZBX_NOTNULL, 0},
					{"status", "0", NULL, NULL, 0, ZBX_TYPE_INT, ZBX_NOTNULL, 0},
					{"ha_sessionid", "", NULL, NULL, 0, ZBX_TYPE_CUID, ZBX_NOTNULL, 0},
					{0}
				},
				NULL
			};

	return DBcreate_table(&table);
}

static int	DBpatch_5050080(void)
{
	return DBcreate_index("ha_node", "ha_node_1", "name", 1);
}

static int	DBpatch_5050081(void)
{
	return DBcreate_index("ha_node", "ha_node_2", "status,lastaccess", 0);
}

static int	DBpatch_5050082(void)
{
	return DBdrop_table("auditlog");
}

static int	DBpatch_5050083(void)
{
	const ZBX_TABLE table =
		{"auditlog", "auditid", 0,
			{
				{"auditid", NULL, NULL, NULL, 0, ZBX_TYPE_CUID, ZBX_NOTNULL, 0},
				{"userid", NULL, NULL, NULL, 0, ZBX_TYPE_ID, 0, 0},
				{"username", "", NULL, NULL, 100, ZBX_TYPE_CHAR, ZBX_NOTNULL, 0},
				{"clock", "0", NULL, NULL, 0, ZBX_TYPE_INT, ZBX_NOTNULL, 0},
				{"ip", "", NULL, NULL, 39, ZBX_TYPE_CHAR, ZBX_NOTNULL, 0},
				{"action", "0", NULL, NULL, 0, ZBX_TYPE_INT, ZBX_NOTNULL, 0},
				{"resourcetype", "0", NULL, NULL, 0, ZBX_TYPE_INT, ZBX_NOTNULL, 0},
				{"resourceid", NULL, NULL, NULL, 0, ZBX_TYPE_ID, 0, 0},
				{"resource_cuid", NULL, NULL, NULL, 0, ZBX_TYPE_CUID, 0, 0},
				{"resourcename", "", NULL, NULL, 255, ZBX_TYPE_CHAR, ZBX_NOTNULL, 0},
				{"recordsetid", NULL, NULL, NULL, 0, ZBX_TYPE_CUID, ZBX_NOTNULL, 0},
				{"details", "", NULL, NULL, 0, ZBX_TYPE_LONGTEXT, ZBX_NOTNULL, 0},
				{0}
			},
			NULL
		};

	return DBcreate_table(&table);
}

static int	DBpatch_5050084(void)
{
	return DBcreate_index("auditlog", "auditlog_1", "userid,clock", 0);
}

static int	DBpatch_5050085(void)
{
	return DBcreate_index("auditlog", "auditlog_2", "clock", 0);
}

static int	DBpatch_5050086(void)
{
	return DBcreate_index("auditlog", "auditlog_3", "resourcetype,resourceid", 0);
}

static int	DBpatch_5050088(void)
{
	const ZBX_FIELD	field = {"geomaps_tile_provider", "", NULL, NULL, 255, ZBX_TYPE_CHAR, ZBX_NOTNULL, 0};

	return DBadd_field("config", &field);
}

static int	DBpatch_5050089(void)
{
	const ZBX_FIELD	field = {"geomaps_tile_url", "", NULL, NULL, 1024, ZBX_TYPE_CHAR, ZBX_NOTNULL, 0};

	return DBadd_field("config", &field);
}

static int	DBpatch_5050090(void)
{
	const ZBX_FIELD	field = {"geomaps_max_zoom", "0", NULL, NULL, 0, ZBX_TYPE_INT, ZBX_NOTNULL, 0};

	return DBadd_field("config", &field);
}

static int	DBpatch_5050091(void)
{
	const ZBX_FIELD	field = {"geomaps_attribution", "", NULL, NULL, 1024, ZBX_TYPE_CHAR, ZBX_NOTNULL, 0};

	return DBadd_field("config", &field);
}

static int	DBpatch_5050092(void)
{
	if (0 == (program_type & ZBX_PROGRAM_TYPE_SERVER))
		return SUCCEED;

	if (ZBX_DB_OK > DBexecute("update config set geomaps_tile_provider='OpenStreetMap.Mapnik'"))
		return FAIL;

	return SUCCEED;
}

static int	DBpatch_5050093(void)
{
	const ZBX_TABLE	table =
			{"dbversion", "dbversionid", 0,
				{
					{"dbversionid", NULL, NULL, NULL, 0, ZBX_TYPE_ID, ZBX_NOTNULL, 0},
					{"mandatory", "0", NULL, NULL, 0, ZBX_TYPE_INT, ZBX_NOTNULL, 0},
					{"optional", "0", NULL, NULL, 0, ZBX_TYPE_INT, ZBX_NOTNULL, 0},
					{NULL}
				},
				NULL
			};

	if (FAIL == DBdrop_table("dbversion"))
		return FAIL;

	if (FAIL == DBcreate_table(&table))
		return FAIL;

	if (ZBX_DB_OK > DBexecute("insert into dbversion (dbversionid,mandatory,optional) values (1,0,0)"))
		return FAIL;

	return SUCCEED;
}

static int	DBpatch_5050094(void)
{
	if (0 == (program_type & ZBX_PROGRAM_TYPE_PROXY))
		return SUCCEED;

	return DBdrop_table("history");
}

static int	DBpatch_5050095(void)
{
	const ZBX_TABLE	table =
			{"history", "itemid,clock,ns", 0,
				{
					{"itemid", NULL, NULL, NULL, 0, ZBX_TYPE_ID, ZBX_NOTNULL, 0},
					{"clock", "0", NULL, NULL, 0, ZBX_TYPE_INT, ZBX_NOTNULL, 0},
					{"value", "0.0000", NULL, NULL, 0, ZBX_TYPE_FLOAT, ZBX_NOTNULL, 0},
					{"ns", "0", NULL, NULL, 0, ZBX_TYPE_INT, ZBX_NOTNULL, 0},
					{NULL}
				},
				NULL
			};

	if (0 == (program_type & ZBX_PROGRAM_TYPE_PROXY))
		return SUCCEED;

	return DBcreate_table(&table);
}

static int	DBpatch_5050096(void)
{
	if (0 == (program_type & ZBX_PROGRAM_TYPE_PROXY))
		return SUCCEED;

	return DBdrop_table("history_uint");
}

static int	DBpatch_5050097(void)
{
	const ZBX_TABLE	table =
			{"history_uint", "itemid,clock,ns", 0,
				{
					{"itemid", NULL, NULL, NULL, 0, ZBX_TYPE_ID, ZBX_NOTNULL, 0},
					{"clock", "0", NULL, NULL, 0, ZBX_TYPE_INT, ZBX_NOTNULL, 0},
					{"value", "0", NULL, NULL, 0, ZBX_TYPE_UINT, ZBX_NOTNULL, 0},
					{"ns", "0", NULL, NULL, 0, ZBX_TYPE_INT, ZBX_NOTNULL, 0},
					{NULL}
				},
				NULL
			};

	if (0 == (program_type & ZBX_PROGRAM_TYPE_PROXY))
		return SUCCEED;

	return DBcreate_table(&table);
}

static int	DBpatch_5050098(void)
{
	if (0 == (program_type & ZBX_PROGRAM_TYPE_PROXY))
		return SUCCEED;

	return DBdrop_table("history_str");
}

static int	DBpatch_5050099(void)
{
	const ZBX_TABLE	table =
			{"history_str", "itemid,clock,ns", 0,
				{
					{"itemid", NULL, NULL, NULL, 0, ZBX_TYPE_ID, ZBX_NOTNULL, 0},
					{"clock", "0", NULL, NULL, 0, ZBX_TYPE_INT, ZBX_NOTNULL, 0},
					{"value", "", NULL, NULL, 255, ZBX_TYPE_CHAR, ZBX_NOTNULL, 0},
					{"ns", "0", NULL, NULL, 0, ZBX_TYPE_INT, ZBX_NOTNULL, 0},
					{NULL}
				},
				NULL
			};

	if (0 == (program_type & ZBX_PROGRAM_TYPE_PROXY))
		return SUCCEED;

	return DBcreate_table(&table);
}

static int	DBpatch_5050100(void)
{
	if (0 == (program_type & ZBX_PROGRAM_TYPE_PROXY))
		return SUCCEED;

	return DBdrop_table("history_log");
}

static int	DBpatch_5050101(void)
{
	const ZBX_TABLE	table =
			{"history_log", "itemid,clock,ns", 0,
				{
					{"itemid", NULL, NULL, NULL, 0, ZBX_TYPE_ID, ZBX_NOTNULL, 0},
					{"clock", "0", NULL, NULL, 0, ZBX_TYPE_INT, ZBX_NOTNULL, 0},
					{"timestamp", "0", NULL, NULL, 0, ZBX_TYPE_INT, ZBX_NOTNULL, 0},
					{"source", "", NULL, NULL, 64, ZBX_TYPE_CHAR, ZBX_NOTNULL, 0},
					{"severity", "0", NULL, NULL, 0, ZBX_TYPE_INT, ZBX_NOTNULL, 0},
					{"value", "", NULL, NULL, 0, ZBX_TYPE_TEXT, ZBX_NOTNULL, 0},
					{"logeventid", "0", NULL, NULL, 0, ZBX_TYPE_INT, ZBX_NOTNULL, 0},
					{"ns", "0", NULL, NULL, 0, ZBX_TYPE_INT, ZBX_NOTNULL, 0},
					{NULL}
				},
				NULL
			};

	if (0 == (program_type & ZBX_PROGRAM_TYPE_PROXY))
		return SUCCEED;

	return DBcreate_table(&table);
}

static int	DBpatch_5050102(void)
{
	if (0 == (program_type & ZBX_PROGRAM_TYPE_PROXY))
		return SUCCEED;

	return DBdrop_table("history_text");
}

static int	DBpatch_5050103(void)
{
	const ZBX_TABLE	table =
			{"history_text", "itemid,clock,ns", 0,
				{
					{"itemid", NULL, NULL, NULL, 0, ZBX_TYPE_ID, ZBX_NOTNULL, 0},
					{"clock", "0", NULL, NULL, 0, ZBX_TYPE_INT, ZBX_NOTNULL, 0},
					{"value", "", NULL, NULL, 0, ZBX_TYPE_TEXT, ZBX_NOTNULL, 0},
					{"ns", "0", NULL, NULL, 0, ZBX_TYPE_INT, ZBX_NOTNULL, 0},
					{NULL}
				},
				NULL
			};

	if (0 == (program_type & ZBX_PROGRAM_TYPE_PROXY))
		return SUCCEED;

	return DBcreate_table(&table);
}

static int	DBpatch_5050104(void)
{
	const ZBX_FIELD old_field = {"dbversion_status", "", NULL, NULL, 1024, ZBX_TYPE_CHAR, ZBX_NOTNULL, 0};
	const ZBX_FIELD new_field = {"dbversion_status", "", NULL, NULL, 0, ZBX_TYPE_SHORTTEXT, ZBX_NOTNULL, 0};

	return DBmodify_field_type("config", &new_field, &old_field);
}

static int	DBpatch_5050105(void)
{
#ifdef HAVE_MYSQL
	return DBdrop_foreign_key("items", 1);
#else
	return SUCCEED;
#endif
}

static int	DBpatch_5050106(void)
{
#ifdef HAVE_MYSQL
	return DBdrop_index("items", "items_1");
#else
	return SUCCEED;
#endif
}

static int	DBpatch_5050107(void)
{
#ifdef HAVE_MYSQL
	return DBcreate_index("items", "items_1", "hostid,key_(764)", 0);
#else
	return SUCCEED;
#endif
}

static int	DBpatch_5050108(void)
{
#ifdef HAVE_MYSQL
	const ZBX_FIELD	field = {"hostid", NULL, "hosts", "hostid", 0, 0, 0, ZBX_FK_CASCADE_DELETE};

	return DBadd_foreign_key("items", 1, &field);
#else
	return SUCCEED;
#endif
}

static int	DBpatch_5050109(void)
{
#ifdef HAVE_MYSQL
	return DBdrop_index("items", "items_8");
#else
	return SUCCEED;
#endif
}

static int	DBpatch_5050110(void)
{
#ifdef HAVE_MYSQL
	return DBcreate_index("items", "items_8", "key_(768)", 0);
#else
	return SUCCEED;
#endif
}

static int	DBpatch_5050111(void)
{
	if (FAIL != DBindex_exists("alerts", "alerts_8"))
		return SUCCEED;

	return DBcreate_index("alerts", "alerts_8", "acknowledgeid", 0);
}

static int	DBpatch_5050112(void)
{
	const ZBX_FIELD	field = {"notify_if_canceled", "1", NULL, NULL, 0, ZBX_TYPE_INT, ZBX_NOTNULL, 0};

	return DBadd_field("actions", &field);
}

static int	DBpatch_5050113(void)
{
	const ZBX_FIELD old_field = {"formula", "", NULL, NULL, 255, ZBX_TYPE_CHAR, ZBX_NOTNULL, 0};
	const ZBX_FIELD new_field = {"formula", "", NULL, NULL, 1024, ZBX_TYPE_CHAR, ZBX_NOTNULL, 0};

	return DBmodify_field_type("actions", &new_field, &old_field);
}

<<<<<<< HEAD

static int	DBpatch_5050114(void)
{
	const ZBX_TABLE	table =
		{"sla", "slaid", 0,
			{
				{"slaid", NULL, NULL, NULL, 0, ZBX_TYPE_ID, ZBX_NOTNULL, 0},
				{"name", "", NULL, NULL, 255, ZBX_TYPE_CHAR, ZBX_NOTNULL, 0},
				{"period", "0", NULL, NULL, 0, ZBX_TYPE_INT, ZBX_NOTNULL, 0},
				{"slo", "99.9", NULL, NULL, 0, ZBX_TYPE_FLOAT, ZBX_NOTNULL, 0},
				{"effective_date", "0", NULL, NULL, 0, ZBX_TYPE_INT, ZBX_NOTNULL, 0},
				{"timezone", "UTC", NULL, NULL, 50, ZBX_TYPE_CHAR, ZBX_NOTNULL, 0},
				{"status", "1", NULL, NULL, 0, ZBX_TYPE_INT, ZBX_NOTNULL, 0},
				{"description", "", NULL, NULL, 0, ZBX_TYPE_SHORTTEXT, ZBX_NOTNULL, 0},
				{0}
			},
			NULL
		};

	return DBcreate_table(&table);
}

static int	DBpatch_5050115(void)
{
	return DBcreate_index("sla", "sla_1", "name", 1);
}

static int	DBpatch_5050116(void)
{
	const ZBX_TABLE	table =
		{"sla_service_tag", "sla_service_tagid", 0,
			{
				{"sla_service_tagid", NULL, NULL, NULL, 0, ZBX_TYPE_ID, ZBX_NOTNULL, 0},
				{"slaid", NULL, NULL, NULL, 0, ZBX_TYPE_ID, ZBX_NOTNULL, 0},
				{"tag", "", NULL, NULL, 255, ZBX_TYPE_CHAR, ZBX_NOTNULL, 0},
				{"operator", "0", NULL, NULL, 0, ZBX_TYPE_INT, ZBX_NOTNULL, 0},
				{"value", "", NULL, NULL, 255, ZBX_TYPE_CHAR, ZBX_NOTNULL, 0},
				{0}
			},
			NULL
		};

	return DBcreate_table(&table);
}

static int	DBpatch_5050117(void)
{
	return DBcreate_index("sla_service_tag", "sla_service_tag_1", "slaid", 0);
}

static int	DBpatch_5050118(void)
{
	const ZBX_FIELD	field = {"slaid", NULL, "sla", "slaid", 0, ZBX_TYPE_ID, ZBX_NOTNULL, ZBX_FK_CASCADE_DELETE};

	return DBadd_foreign_key("sla_service_tag", 1, &field);
}

static int	DBpatch_5050119(void)
{
	const ZBX_TABLE	table =
		{"sla_schedule", "sla_scheduleid", 0,
			{
				{"sla_scheduleid", NULL, NULL, NULL, 0, ZBX_TYPE_ID, ZBX_NOTNULL, 0},
				{"slaid", NULL, NULL, NULL, 0, ZBX_TYPE_ID, ZBX_NOTNULL, 0},
				{"period_from", "0", NULL, NULL, 0, ZBX_TYPE_INT, ZBX_NOTNULL, 0},
				{"period_to", "0", NULL, NULL, 0, ZBX_TYPE_INT, ZBX_NOTNULL, 0},
				{0}
			},
			NULL
		};

	return DBcreate_table(&table);
}

static int	DBpatch_5050120(void)
{
	return DBcreate_index("sla_schedule", "sla_schedule_1", "slaid", 0);
}

static int	DBpatch_5050121(void)
{
	const ZBX_FIELD	field = {"slaid", NULL, "sla", "slaid", 0, ZBX_TYPE_ID, ZBX_NOTNULL, ZBX_FK_CASCADE_DELETE};

	return DBadd_foreign_key("sla_schedule", 1, &field);
}

static int	DBpatch_5050122(void)
{
	const ZBX_TABLE table =
		{"sla_excluded_downtime", "sla_excluded_downtimeid", 0,
			{
				{"sla_excluded_downtimeid", NULL, NULL, NULL, 0, ZBX_TYPE_ID, ZBX_NOTNULL, 0},
				{"slaid", NULL, NULL, NULL, 0, ZBX_TYPE_ID, ZBX_NOTNULL, 0},
				{"name", "", NULL, NULL, 255, ZBX_TYPE_CHAR, ZBX_NOTNULL, 0},
				{"period_from", "0", NULL, NULL, 0, ZBX_TYPE_INT, ZBX_NOTNULL, 0},
				{"period_to", "0", NULL, NULL, 0, ZBX_TYPE_INT, ZBX_NOTNULL, 0},
				{0}
			},
			NULL
		};

	return DBcreate_table(&table);
}

static int	DBpatch_5050123(void)
{
	return DBcreate_index("sla_excluded_downtime", "sla_excluded_downtime_1", "slaid", 0);
}

static int	DBpatch_5050124(void)
{
	const ZBX_FIELD	field = {"slaid", NULL, "sla", "slaid", 0, ZBX_TYPE_ID, ZBX_NOTNULL, ZBX_FK_CASCADE_DELETE};

	return DBadd_foreign_key("sla_excluded_downtime", 1, &field);
}

static int	DBpatch_5050125(void)
{
	const ZBX_FIELD	field = {"description", "", NULL, NULL, 0, ZBX_TYPE_SHORTTEXT, ZBX_NOTNULL, 0};

	return DBadd_field("services", &field);
}

static int	DBpatch_5050126(void)
{
	const ZBX_FIELD	field = {"uuid", "", NULL, NULL, 32, ZBX_TYPE_CHAR, ZBX_NOTNULL, 0};

	return DBadd_field("services", &field);
}

typedef struct
{
	int	type;
	int	from;
	int	to;
	char	*note;
}
services_times_t;

ZBX_VECTOR_DECL(services_times, services_times_t)
ZBX_VECTOR_IMPL(services_times, services_times_t)

typedef struct
{
	int				showsla;
	double				goodsla;
	zbx_vector_services_times_t	services_times;
	zbx_vector_uint64_t		serviceids;
}
sla_t;

ZBX_PTR_VECTOR_DECL(sla, sla_t *)
ZBX_PTR_VECTOR_IMPL(sla, sla_t *)

static int	compare_services_time(const void *d1, const void *d2)
{
	const services_times_t	*a, *b;
	int			ret;

	a = (const services_times_t *)d1;
	b = (const services_times_t *)d2;

	ZBX_RETURN_IF_NOT_EQUAL(a->type, b->type);
	ZBX_RETURN_IF_NOT_EQUAL(a->from, b->from);
	ZBX_RETURN_IF_NOT_EQUAL(a->to, b->to);

	if (0 != (ret = strcmp(a->note, b->note)))
		return ret;

	return 0;
}

static int	compare_sla(const void *d1, const void *d2)
{
	const sla_t	*a, *b;
	int		i, ret;

	a = *(const sla_t * const *)d1;
	b = *(const sla_t * const *)d2;

	ZBX_RETURN_IF_NOT_EQUAL(a->showsla, b->showsla);
	ZBX_RETURN_IF_NOT_EQUAL(a->goodsla, b->goodsla);
	ZBX_RETURN_IF_NOT_EQUAL(a->services_times.values_num, b->services_times.values_num);

	for (i = 0; i < a->services_times.values_num; i++)
	{
		if (0 != (ret = compare_services_time(&a->services_times.values[i], &b->services_times.values[i])))
			return ret;
	}

	return 0;
}

static void	services_time_clean(services_times_t *services_time)
{
	zbx_free(services_time->note);
}

static void	sla_clean(sla_t *sla)
{
	int	i;

	for (i = 0; i < sla->services_times.values_num; i++)
		services_time_clean(&sla->services_times.values[i]);

	zbx_vector_services_times_destroy(&sla->services_times);
	zbx_vector_uint64_destroy(&sla->serviceids);
	zbx_free(sla);
}

#define ZBX_SLA_PERIOD_WEEKLY		1

#define SERVICE_TIME_TYPE_UPTIME	0
#define SERVICE_TIME_TYPE_DOWNTIME	1
#define SERVICE_INITIAL_EFFECTIVE_DATE	946684800

#define SLA_TAG_NAME			"SLA"

static int	db_insert_sla(const zbx_vector_sla_t *uniq_slas, const char *default_timezone)
{
	zbx_db_insert_t		db_insert_sla, db_insert_sla_schedule, db_insert_sla_excluded_downtime,
				db_insert_sla_service_tag, db_insert_service_tag;
	int			i, j;
	zbx_uint64_t		slaid;
	int			ret = FAIL;

	zbx_db_insert_prepare(&db_insert_sla, "sla", "slaid", "name", "status", "slo", "effective_date", "period",
			"timezone", NULL);

	zbx_db_insert_prepare(&db_insert_sla_service_tag, "sla_service_tag", "sla_service_tagid", "slaid", "tag",
			"value", NULL);

	zbx_db_insert_prepare(&db_insert_service_tag, "service_tag", "servicetagid", "serviceid", "tag", "value",
			NULL);

	zbx_db_insert_prepare(&db_insert_sla_schedule, "sla_schedule", "sla_scheduleid", "slaid", "period_from",
			"period_to", NULL);
	zbx_db_insert_prepare(&db_insert_sla_excluded_downtime, "sla_excluded_downtime", "sla_excluded_downtimeid",
			"slaid", "period_from", "period_to", "name", NULL);

	for (i = 0, slaid = 0; i < uniq_slas->values_num; i++)
	{
		char		buffer[MAX_STRING_LEN];
		const sla_t	*sla = uniq_slas->values[i];

		zbx_snprintf(buffer, sizeof(buffer), "%s:" ZBX_FS_UI64, SLA_TAG_NAME, ++slaid);

		zbx_db_insert_add_values(&db_insert_sla, slaid, buffer, sla->showsla, sla->goodsla,
				SERVICE_INITIAL_EFFECTIVE_DATE, ZBX_SLA_PERIOD_WEEKLY, default_timezone);

		zbx_snprintf(buffer, sizeof(buffer), ZBX_FS_UI64, slaid);
		zbx_db_insert_add_values(&db_insert_sla_service_tag, slaid, slaid, SLA_TAG_NAME, buffer);

		for (j = 0; j < sla->serviceids.values_num; j++)
		{
			zbx_db_insert_add_values(&db_insert_service_tag, __UINT64_C(0), sla->serviceids.values[j],
					SLA_TAG_NAME, buffer);
		}

		for (j = 0; j < sla->services_times.values_num; j++)
		{
			services_times_t	*services_time = &sla->services_times.values[j];

			if (SERVICE_TIME_TYPE_UPTIME == services_time->type)
			{
				zbx_db_insert_add_values(&db_insert_sla_schedule, __UINT64_C(0), slaid,
						services_time->from, services_time->to);
				continue;
			}

			zbx_db_insert_add_values(&db_insert_sla_excluded_downtime, __UINT64_C(0), slaid,
					services_time->from, services_time->to, services_time->note);
		}
	}

	if (SUCCEED != zbx_db_insert_execute(&db_insert_sla))
		goto out;

	if (SUCCEED != zbx_db_insert_execute(&db_insert_sla_service_tag))
		goto out;

	zbx_db_insert_autoincrement(&db_insert_service_tag, "servicetagid");
	if (SUCCEED != zbx_db_insert_execute(&db_insert_service_tag))
		goto out;

	zbx_db_insert_autoincrement(&db_insert_sla_schedule, "sla_scheduleid");
	if (SUCCEED != zbx_db_insert_execute(&db_insert_sla_schedule))
		goto out;

	zbx_db_insert_autoincrement(&db_insert_sla_excluded_downtime, "sla_excluded_downtimeid");
	if (SUCCEED != zbx_db_insert_execute(&db_insert_sla_excluded_downtime))
		goto out;

	ret = SUCCEED;
out:
	zbx_db_insert_clean(&db_insert_sla);
	zbx_db_insert_clean(&db_insert_sla_service_tag);
	zbx_db_insert_clean(&db_insert_service_tag);
	zbx_db_insert_clean(&db_insert_sla_schedule);
	zbx_db_insert_clean(&db_insert_sla_excluded_downtime);

	return ret;
}

static void	services_times_convert_downtime(zbx_vector_services_times_t *services_times)
{
	int				i, j, uptime_count = 0;
	zbx_vector_services_times_t	services_downtimes;

	zbx_vector_services_times_create(&services_downtimes);

	for (i = 0; i < services_times->values_num; i++)
	{
		services_times_t	service_time = services_times->values[i];

		if (SERVICE_TIME_TYPE_DOWNTIME == service_time.type)
		{
			zbx_vector_services_times_append(&services_downtimes, service_time);
			zbx_vector_services_times_remove(services_times, i);
			i--;
		}
		else if (SERVICE_TIME_TYPE_UPTIME == service_time.type)
			uptime_count++;
	}

	if (0 == uptime_count && 0 != services_downtimes.values_num)
	{
		services_times_t	service_time_new;

		service_time_new.type = SERVICE_TIME_TYPE_UPTIME;
		service_time_new.from = 0;
		service_time_new.to = SEC_PER_WEEK;
		service_time_new.note = zbx_strdup(NULL, "");

		zbx_vector_services_times_append(services_times, service_time_new);
	}

	for (i = 0; i < services_downtimes.values_num; i++)
	{
		services_times_t	*service_downtime = &services_downtimes.values[i];

		for (j = 0; j < services_times->values_num; j++)
		{
			services_times_t	*service_time = &services_times->values[j];

			if (SERVICE_TIME_TYPE_UPTIME != service_time->type)
				continue;

			if (service_time->from <= service_downtime->to && service_time->to >= service_downtime->from)
			{
				if (service_time->from < service_downtime->from)
				{
					if (service_time->to > service_downtime->to)
					{
						services_times_t	service_time_new;

						service_time_new.type = SERVICE_TIME_TYPE_UPTIME;
						service_time_new.from = service_downtime->to;
						service_time_new.to = service_time->to;
						service_time_new.note = zbx_strdup(NULL, "");

						zbx_vector_services_times_append(services_times, service_time_new);
					}

					service_time->to = service_downtime->from;
				}
				else
				{
					if (service_time->to <= service_downtime->to)
					{
						services_time_clean(service_time);
						zbx_vector_services_times_remove(services_times, j);
						j--;
					}
					else
						service_time->from = service_downtime->to;
				}
			}
		}
	}

	for (i = 0; i < services_times->values_num; i++)
	{
		services_times_t	*service_time = &services_times->values[i];

		if (SERVICE_TIME_TYPE_UPTIME != service_time->type)
			continue;

		for (j = 0; j < services_times->values_num; j++)
		{
			services_times_t	*service_time_next = &services_times->values[j];

			if (SERVICE_TIME_TYPE_UPTIME != service_time_next->type)
				continue;

			if (service_time_next->from <= service_time->to &&
					service_time_next->to >= service_time->from && i != j)
			{
				service_time_next->from = MIN(service_time_next->from, service_time->from);
				service_time_next->to = MAX(service_time_next->to, service_time->to);

				services_time_clean(service_time);
				zbx_vector_services_times_remove(services_times, i);
				i--;
				break;
			}
		}
	}

	for (i = 0; i < services_downtimes.values_num; i++)
		services_time_clean(&services_downtimes.values[i]);

	zbx_vector_services_times_destroy(&services_downtimes);
}

static int	DBpatch_5050127(void)
{
	DB_RESULT		result;
	DB_ROW			row;
	zbx_uint64_t		last_serviceid = 0;
	zbx_vector_sla_t	slas, uniq_slas;
	int			i, j, ret;
	char			*default_timezone;
	sla_t			*sla;

	zbx_vector_sla_create(&slas);
	zbx_vector_sla_create(&uniq_slas);

	result = DBselect(
			"select s.serviceid,s.showsla,s.goodsla,t.type,t.ts_from,t.ts_to,t.note"
			" from services s"
			" left join services_times t on s.serviceid=t.serviceid"
			" order by s.serviceid");

	while (NULL != (row = DBfetch(result)))
	{
		zbx_uint64_t	serviceid;

		ZBX_STR2UINT64(serviceid, row[0]);

		if (last_serviceid != serviceid)
		{
			sla = zbx_malloc(NULL, sizeof(sla_t));

			zbx_vector_services_times_create(&sla->services_times);
			zbx_vector_uint64_create(&sla->serviceids);

			sla->showsla = atoi(row[1]);
			sla->goodsla = atof(row[2]);

			zbx_vector_uint64_append(&sla->serviceids, serviceid);

			zbx_vector_sla_append(&slas, sla);
			last_serviceid = serviceid;
		}

		if (NULL != row[3])
		{
			services_times_t	service_time;

			service_time.type = atoi(row[3]);
			service_time.from = atoi(row[4]);
			service_time.to = atoi(row[5]);
			service_time.note = zbx_strdup(NULL, row[6]);

			zbx_vector_services_times_append(&sla->services_times, service_time);
		}
	}
	DBfree_result(result);

	for (i = 0; i < slas.values_num; i++)
	{
		services_times_convert_downtime(&slas.values[i]->services_times);
		zbx_vector_services_times_sort(&slas.values[i]->services_times, compare_services_time);
	}

	for (i = 0; i < slas.values_num; i++)
	{
		if (FAIL == (j = zbx_vector_sla_search(&uniq_slas, slas.values[i], compare_sla)))
		{
			zbx_vector_sla_append(&uniq_slas, slas.values[i]);
			zbx_vector_sla_remove_noorder(&slas, i);
			i--;
			continue;
		}

		zbx_vector_uint64_append(&uniq_slas.values[j]->serviceids, slas.values[i]->serviceids.values[0]);
	}

	for (i = 0; i < uniq_slas.values_num; i++)
		zbx_vector_uint64_sort(&uniq_slas.values[i]->serviceids, ZBX_DEFAULT_UINT64_COMPARE_FUNC);

	result = DBselect("select default_timezone from config");
	if (NULL != (row = DBfetch(result)))
	{
		default_timezone = zbx_strdup(NULL, row[0]);
	}
	else
	{
		THIS_SHOULD_NEVER_HAPPEN;
		default_timezone = zbx_strdup(NULL, "UTC");
	}
	DBfree_result(result);

	ret = db_insert_sla(&uniq_slas, default_timezone);

	zbx_vector_sla_clear_ext(&slas, sla_clean);
	zbx_vector_sla_clear_ext(&uniq_slas, sla_clean);
	zbx_vector_sla_destroy(&slas);
	zbx_vector_sla_destroy(&uniq_slas);

	zbx_free(default_timezone);

	return ret;
}

static int	DBpatch_5050128(void)
{
	return DBdrop_table("services_times");
}

static int	DBpatch_5050129(void)
{
	return DBdrop_field("services", "showsla");
}

static int	DBpatch_5050130(void)
{
	return DBdrop_field("services", "goodsla");
}

static int	DBpatch_5050131(void)
{
	int		ret = SUCCEED;
	char		*uuid, *sql = NULL;
	size_t		sql_alloc = 0, sql_offset = 0;
	DB_ROW		row;
	DB_RESULT	result;

	DBbegin_multiple_update(&sql, &sql_alloc, &sql_offset);

	result = DBselect("select serviceid,name from services");

	while (NULL != (row = DBfetch(result)))
	{
		uuid = zbx_gen_uuid4(row[1]);
		zbx_snprintf_alloc(&sql, &sql_alloc, &sql_offset, "update services set uuid='%s' where serviceid=%s;\n",
				uuid, row[0]);
		zbx_free(uuid);

		if (SUCCEED != (ret = DBexecute_overflowed_sql(&sql, &sql_alloc, &sql_offset)))
			goto out;
	}

	DBend_multiple_update(&sql, &sql_alloc, &sql_offset);

	if (16 < sql_offset && ZBX_DB_OK > DBexecute("%s", sql))
		ret = FAIL;
out:
	DBfree_result(result);
=======
static int	DBpatch_5050114(void)
{
	DB_RESULT	result;
	DB_ROW		row;
	char		*sql = NULL, *params = NULL;
	const char	*output;
	size_t		sql_alloc = 0, sql_offset = 0, params_alloc = 0, params_offset = 0;
	int		ret = SUCCEED;

	/* 22 - ZBX_PREPROC_PROMETHEUS_PATTERN */
	result = DBselect("select item_preprocid,params from item_preproc where type=22");

	DBbegin_multiple_update(&sql, &sql_alloc, &sql_offset);

	while (SUCCEED == ret && NULL != (row = DBfetch(result)))
	{
		char	*params_esc;

		if (NULL == (output = strchr(row[1], '\n')))
			continue;

		zbx_strncpy_alloc(&params, &params_alloc, &params_offset, row[1], (size_t)(output - row[1] + 1));
		zbx_strcpy_alloc(&params, &params_alloc, &params_offset, '\0' == output[1] ? "value" : "label");
		zbx_strcpy_alloc(&params, &params_alloc, &params_offset, output);

		params_esc = DBdyn_escape_field("item_preproc", "params", params);

		zbx_snprintf_alloc(&sql, &sql_alloc, &sql_offset,
				"update item_preproc set params='%s' where item_preprocid=%s;\n", params_esc, row[0]);
		ret = DBexecute_overflowed_sql(&sql, &sql_alloc, &sql_offset);

		zbx_free(params_esc);
		params_offset = 0;
	}

	DBfree_result(result);

	DBend_multiple_update(&sql, &sql_alloc, &sql_offset);

	if (SUCCEED == ret && 16 < sql_offset)
	{
		if (ZBX_DB_OK > DBexecute("%s", sql))
			ret = FAIL;
	}

	zbx_free(params);
>>>>>>> a7043a2c
	zbx_free(sql);

	return ret;
}

<<<<<<< HEAD
static int	DBpatch_5050132(void)
{
	if (ZBX_DB_OK > DBexecute("update role_rule set name='ui.services.services' where name='ui.monitoring.services'"))
		return FAIL;

	return SUCCEED;
}

static int	DBpatch_5050133(void)
{
	const ZBX_FIELD	field = {"value_serviceid", NULL, NULL, NULL, 0, ZBX_TYPE_ID, 0, 0};

	return DBadd_field("widget_field", &field);
}

static int	DBpatch_5050134(void)
{
	return DBcreate_index("widget_field", "widget_field_7", "value_serviceid", 0);
}

static int	DBpatch_5050135(void)
{
	const ZBX_FIELD	field = {"value_serviceid", NULL, "services", "serviceid", 0, ZBX_TYPE_ID, 0,
			ZBX_FK_CASCADE_DELETE};

	return DBadd_foreign_key("widget_field", 7, &field);
}

static int	DBpatch_5050136(void)
{
	const ZBX_FIELD	field = {"value_slaid", NULL, NULL, NULL, 0, ZBX_TYPE_ID, 0, 0};

	return DBadd_field("widget_field", &field);
}

static int	DBpatch_5050137(void)
{
	return DBcreate_index("widget_field", "widget_field_8", "value_slaid", 0);
}

static int	DBpatch_5050138(void)
{
	const ZBX_FIELD	field = {"value_slaid", NULL, "sla", "slaid", 0, ZBX_TYPE_ID, 0, ZBX_FK_CASCADE_DELETE};

	return DBadd_foreign_key("widget_field", 8, &field);
}

static int	DBpatch_5050139(void)
{
	const ZBX_FIELD	field = {"created_at", "0", NULL, NULL, 0, ZBX_TYPE_INT, ZBX_NOTNULL, 0};

	return DBadd_field("services", &field);
}

static int	DBpatch_5050140(void)
{
	if (ZBX_DB_OK <= DBexecute("update services set created_at=%d", SERVICE_INITIAL_EFFECTIVE_DATE))
		return SUCCEED;

	return FAIL;
}
=======
>>>>>>> a7043a2c
#endif

DBPATCH_START(5050)

/* version, duplicates flag, mandatory flag */

DBPATCH_ADD(5050001, 0, 1)
DBPATCH_ADD(5050002, 0, 1)
DBPATCH_ADD(5050003, 0, 1)
DBPATCH_ADD(5050004, 0, 1)
DBPATCH_ADD(5050005, 0, 1)
DBPATCH_ADD(5050006, 0, 1)
DBPATCH_ADD(5050007, 0, 1)
DBPATCH_ADD(5050008, 0, 1)
DBPATCH_ADD(5050009, 0, 1)
DBPATCH_ADD(5050010, 0, 1)
DBPATCH_ADD(5050011, 0, 1)
DBPATCH_ADD(5050012, 0, 1)
DBPATCH_ADD(5050013, 0, 1)
DBPATCH_ADD(5050014, 0, 1)
DBPATCH_ADD(5050015, 0, 1)
DBPATCH_ADD(5050016, 0, 1)
DBPATCH_ADD(5050017, 0, 1)
DBPATCH_ADD(5050018, 0, 1)
DBPATCH_ADD(5050019, 0, 1)
DBPATCH_ADD(5050020, 0, 1)
DBPATCH_ADD(5050021, 0, 1)
DBPATCH_ADD(5050022, 0, 1)
DBPATCH_ADD(5050023, 0, 1)
DBPATCH_ADD(5050024, 0, 1)
DBPATCH_ADD(5050030, 0, 1)
DBPATCH_ADD(5050031, 0, 1)
DBPATCH_ADD(5050032, 0, 1)
DBPATCH_ADD(5050033, 0, 1)
DBPATCH_ADD(5050034, 0, 1)
DBPATCH_ADD(5050040, 0, 1)
DBPATCH_ADD(5050041, 0, 1)
DBPATCH_ADD(5050042, 0, 1)
DBPATCH_ADD(5050043, 0, 1)
DBPATCH_ADD(5050044, 0, 1)
DBPATCH_ADD(5050045, 0, 1)
DBPATCH_ADD(5050046, 0, 1)
DBPATCH_ADD(5050047, 0, 1)
DBPATCH_ADD(5050048, 0, 1)
DBPATCH_ADD(5050049, 0, 1)
DBPATCH_ADD(5050050, 0, 1)
DBPATCH_ADD(5050051, 0, 1)
DBPATCH_ADD(5050052, 0, 1)
DBPATCH_ADD(5050053, 0, 1)
DBPATCH_ADD(5050054, 0, 1)
DBPATCH_ADD(5050055, 0, 1)
DBPATCH_ADD(5050056, 0, 1)
DBPATCH_ADD(5050057, 0, 1)
DBPATCH_ADD(5050058, 0, 1)
DBPATCH_ADD(5050059, 0, 1)
DBPATCH_ADD(5050060, 0, 1)
DBPATCH_ADD(5050061, 0, 1)
DBPATCH_ADD(5050062, 0, 1)
DBPATCH_ADD(5050063, 0, 1)
DBPATCH_ADD(5050064, 0, 1)
DBPATCH_ADD(5050065, 0, 1)
DBPATCH_ADD(5050066, 0, 1)
DBPATCH_ADD(5050067, 0, 1)
DBPATCH_ADD(5050068, 0, 1)
DBPATCH_ADD(5050070, 0, 1)
DBPATCH_ADD(5050071, 0, 1)
DBPATCH_ADD(5050072, 0, 1)
DBPATCH_ADD(5050073, 0, 1)
DBPATCH_ADD(5050074, 0, 1)
DBPATCH_ADD(5050075, 0, 1)
DBPATCH_ADD(5050076, 0, 1)
DBPATCH_ADD(5050077, 0, 1)
DBPATCH_ADD(5050078, 0, 1)
DBPATCH_ADD(5050079, 0, 1)
DBPATCH_ADD(5050080, 0, 1)
DBPATCH_ADD(5050081, 0, 1)
DBPATCH_ADD(5050082, 0, 1)
DBPATCH_ADD(5050083, 0, 1)
DBPATCH_ADD(5050084, 0, 1)
DBPATCH_ADD(5050085, 0, 1)
DBPATCH_ADD(5050086, 0, 1)
DBPATCH_ADD(5050088, 0, 1)
DBPATCH_ADD(5050089, 0, 1)
DBPATCH_ADD(5050090, 0, 1)
DBPATCH_ADD(5050091, 0, 1)
DBPATCH_ADD(5050092, 0, 1)
DBPATCH_ADD(5050093, 0, 1)
DBPATCH_ADD(5050094, 0, 1)
DBPATCH_ADD(5050095, 0, 1)
DBPATCH_ADD(5050096, 0, 1)
DBPATCH_ADD(5050097, 0, 1)
DBPATCH_ADD(5050098, 0, 1)
DBPATCH_ADD(5050099, 0, 1)
DBPATCH_ADD(5050100, 0, 1)
DBPATCH_ADD(5050101, 0, 1)
DBPATCH_ADD(5050102, 0, 1)
DBPATCH_ADD(5050103, 0, 1)
DBPATCH_ADD(5050104, 0, 1)
DBPATCH_ADD(5050105, 0, 1)
DBPATCH_ADD(5050106, 0, 1)
DBPATCH_ADD(5050107, 0, 1)
DBPATCH_ADD(5050108, 0, 1)
DBPATCH_ADD(5050109, 0, 1)
DBPATCH_ADD(5050110, 0, 1)
DBPATCH_ADD(5050111, 0, 1)
DBPATCH_ADD(5050112, 0, 1)
DBPATCH_ADD(5050113, 0, 1)
DBPATCH_ADD(5050114, 0, 1)
<<<<<<< HEAD
DBPATCH_ADD(5050115, 0, 1)
DBPATCH_ADD(5050116, 0, 1)
DBPATCH_ADD(5050117, 0, 1)
DBPATCH_ADD(5050118, 0, 1)
DBPATCH_ADD(5050119, 0, 1)
DBPATCH_ADD(5050120, 0, 1)
DBPATCH_ADD(5050121, 0, 1)
DBPATCH_ADD(5050122, 0, 1)
DBPATCH_ADD(5050123, 0, 1)
DBPATCH_ADD(5050124, 0, 1)
DBPATCH_ADD(5050125, 0, 1)
DBPATCH_ADD(5050126, 0, 1)
DBPATCH_ADD(5050127, 0, 1)
DBPATCH_ADD(5050128, 0, 1)
DBPATCH_ADD(5050129, 0, 1)
DBPATCH_ADD(5050130, 0, 1)
DBPATCH_ADD(5050131, 0, 1)
DBPATCH_ADD(5050132, 0, 1)
DBPATCH_ADD(5050133, 0, 1)
DBPATCH_ADD(5050134, 0, 1)
DBPATCH_ADD(5050135, 0, 1)
DBPATCH_ADD(5050136, 0, 1)
DBPATCH_ADD(5050137, 0, 1)
DBPATCH_ADD(5050138, 0, 1)
DBPATCH_ADD(5050139, 0, 1)
DBPATCH_ADD(5050140, 0, 1)
=======
>>>>>>> a7043a2c

DBPATCH_END()<|MERGE_RESOLUTION|>--- conflicted
+++ resolved
@@ -1201,9 +1201,58 @@
 	return DBmodify_field_type("actions", &new_field, &old_field);
 }
 
-<<<<<<< HEAD
-
 static int	DBpatch_5050114(void)
+{
+	DB_RESULT	result;
+	DB_ROW		row;
+	char		*sql = NULL, *params = NULL;
+	const char	*output;
+	size_t		sql_alloc = 0, sql_offset = 0, params_alloc = 0, params_offset = 0;
+	int		ret = SUCCEED;
+
+	/* 22 - ZBX_PREPROC_PROMETHEUS_PATTERN */
+	result = DBselect("select item_preprocid,params from item_preproc where type=22");
+
+	DBbegin_multiple_update(&sql, &sql_alloc, &sql_offset);
+
+	while (SUCCEED == ret && NULL != (row = DBfetch(result)))
+	{
+		char	*params_esc;
+
+		if (NULL == (output = strchr(row[1], '\n')))
+			continue;
+
+		zbx_strncpy_alloc(&params, &params_alloc, &params_offset, row[1], (size_t)(output - row[1] + 1));
+		zbx_strcpy_alloc(&params, &params_alloc, &params_offset, '\0' == output[1] ? "value" : "label");
+		zbx_strcpy_alloc(&params, &params_alloc, &params_offset, output);
+
+		params_esc = DBdyn_escape_field("item_preproc", "params", params);
+
+		zbx_snprintf_alloc(&sql, &sql_alloc, &sql_offset,
+				"update item_preproc set params='%s' where item_preprocid=%s;\n", params_esc, row[0]);
+		ret = DBexecute_overflowed_sql(&sql, &sql_alloc, &sql_offset);
+
+		zbx_free(params_esc);
+		params_offset = 0;
+	}
+
+	DBfree_result(result);
+
+	DBend_multiple_update(&sql, &sql_alloc, &sql_offset);
+
+	if (SUCCEED == ret && 16 < sql_offset)
+	{
+		if (ZBX_DB_OK > DBexecute("%s", sql))
+			ret = FAIL;
+	}
+
+	zbx_free(params);
+	zbx_free(sql);
+
+	return ret;
+}
+
+static int	DBpatch_5050115(void)
 {
 	const ZBX_TABLE	table =
 		{"sla", "slaid", 0,
@@ -1224,12 +1273,12 @@
 	return DBcreate_table(&table);
 }
 
-static int	DBpatch_5050115(void)
+static int	DBpatch_5050116(void)
 {
 	return DBcreate_index("sla", "sla_1", "name", 1);
 }
 
-static int	DBpatch_5050116(void)
+static int	DBpatch_5050117(void)
 {
 	const ZBX_TABLE	table =
 		{"sla_service_tag", "sla_service_tagid", 0,
@@ -1247,19 +1296,19 @@
 	return DBcreate_table(&table);
 }
 
-static int	DBpatch_5050117(void)
+static int	DBpatch_5050118(void)
 {
 	return DBcreate_index("sla_service_tag", "sla_service_tag_1", "slaid", 0);
 }
 
-static int	DBpatch_5050118(void)
+static int	DBpatch_5050119(void)
 {
 	const ZBX_FIELD	field = {"slaid", NULL, "sla", "slaid", 0, ZBX_TYPE_ID, ZBX_NOTNULL, ZBX_FK_CASCADE_DELETE};
 
 	return DBadd_foreign_key("sla_service_tag", 1, &field);
 }
 
-static int	DBpatch_5050119(void)
+static int	DBpatch_5050120(void)
 {
 	const ZBX_TABLE	table =
 		{"sla_schedule", "sla_scheduleid", 0,
@@ -1276,19 +1325,19 @@
 	return DBcreate_table(&table);
 }
 
-static int	DBpatch_5050120(void)
+static int	DBpatch_5050121(void)
 {
 	return DBcreate_index("sla_schedule", "sla_schedule_1", "slaid", 0);
 }
 
-static int	DBpatch_5050121(void)
+static int	DBpatch_5050122(void)
 {
 	const ZBX_FIELD	field = {"slaid", NULL, "sla", "slaid", 0, ZBX_TYPE_ID, ZBX_NOTNULL, ZBX_FK_CASCADE_DELETE};
 
 	return DBadd_foreign_key("sla_schedule", 1, &field);
 }
 
-static int	DBpatch_5050122(void)
+static int	DBpatch_5050123(void)
 {
 	const ZBX_TABLE table =
 		{"sla_excluded_downtime", "sla_excluded_downtimeid", 0,
@@ -1306,26 +1355,26 @@
 	return DBcreate_table(&table);
 }
 
-static int	DBpatch_5050123(void)
+static int	DBpatch_5050124(void)
 {
 	return DBcreate_index("sla_excluded_downtime", "sla_excluded_downtime_1", "slaid", 0);
 }
 
-static int	DBpatch_5050124(void)
+static int	DBpatch_5050125(void)
 {
 	const ZBX_FIELD	field = {"slaid", NULL, "sla", "slaid", 0, ZBX_TYPE_ID, ZBX_NOTNULL, ZBX_FK_CASCADE_DELETE};
 
 	return DBadd_foreign_key("sla_excluded_downtime", 1, &field);
 }
 
-static int	DBpatch_5050125(void)
+static int	DBpatch_5050126(void)
 {
 	const ZBX_FIELD	field = {"description", "", NULL, NULL, 0, ZBX_TYPE_SHORTTEXT, ZBX_NOTNULL, 0};
 
 	return DBadd_field("services", &field);
 }
 
-static int	DBpatch_5050126(void)
+static int	DBpatch_5050127(void)
 {
 	const ZBX_FIELD	field = {"uuid", "", NULL, NULL, 32, ZBX_TYPE_CHAR, ZBX_NOTNULL, 0};
 
@@ -1617,7 +1666,7 @@
 	zbx_vector_services_times_destroy(&services_downtimes);
 }
 
-static int	DBpatch_5050127(void)
+static int	DBpatch_5050128(void)
 {
 	DB_RESULT		result;
 	DB_ROW			row;
@@ -1718,22 +1767,22 @@
 	return ret;
 }
 
-static int	DBpatch_5050128(void)
+static int	DBpatch_5050129(void)
 {
 	return DBdrop_table("services_times");
 }
 
-static int	DBpatch_5050129(void)
+static int	DBpatch_5050130(void)
 {
 	return DBdrop_field("services", "showsla");
 }
 
-static int	DBpatch_5050130(void)
+static int	DBpatch_5050131(void)
 {
 	return DBdrop_field("services", "goodsla");
 }
 
-static int	DBpatch_5050131(void)
+static int	DBpatch_5050132(void)
 {
 	int		ret = SUCCEED;
 	char		*uuid, *sql = NULL;
@@ -1762,61 +1811,12 @@
 		ret = FAIL;
 out:
 	DBfree_result(result);
-=======
-static int	DBpatch_5050114(void)
-{
-	DB_RESULT	result;
-	DB_ROW		row;
-	char		*sql = NULL, *params = NULL;
-	const char	*output;
-	size_t		sql_alloc = 0, sql_offset = 0, params_alloc = 0, params_offset = 0;
-	int		ret = SUCCEED;
-
-	/* 22 - ZBX_PREPROC_PROMETHEUS_PATTERN */
-	result = DBselect("select item_preprocid,params from item_preproc where type=22");
-
-	DBbegin_multiple_update(&sql, &sql_alloc, &sql_offset);
-
-	while (SUCCEED == ret && NULL != (row = DBfetch(result)))
-	{
-		char	*params_esc;
-
-		if (NULL == (output = strchr(row[1], '\n')))
-			continue;
-
-		zbx_strncpy_alloc(&params, &params_alloc, &params_offset, row[1], (size_t)(output - row[1] + 1));
-		zbx_strcpy_alloc(&params, &params_alloc, &params_offset, '\0' == output[1] ? "value" : "label");
-		zbx_strcpy_alloc(&params, &params_alloc, &params_offset, output);
-
-		params_esc = DBdyn_escape_field("item_preproc", "params", params);
-
-		zbx_snprintf_alloc(&sql, &sql_alloc, &sql_offset,
-				"update item_preproc set params='%s' where item_preprocid=%s;\n", params_esc, row[0]);
-		ret = DBexecute_overflowed_sql(&sql, &sql_alloc, &sql_offset);
-
-		zbx_free(params_esc);
-		params_offset = 0;
-	}
-
-	DBfree_result(result);
-
-	DBend_multiple_update(&sql, &sql_alloc, &sql_offset);
-
-	if (SUCCEED == ret && 16 < sql_offset)
-	{
-		if (ZBX_DB_OK > DBexecute("%s", sql))
-			ret = FAIL;
-	}
-
-	zbx_free(params);
->>>>>>> a7043a2c
 	zbx_free(sql);
 
 	return ret;
 }
 
-<<<<<<< HEAD
-static int	DBpatch_5050132(void)
+static int	DBpatch_5050133(void)
 {
 	if (ZBX_DB_OK > DBexecute("update role_rule set name='ui.services.services' where name='ui.monitoring.services'"))
 		return FAIL;
@@ -1824,19 +1824,19 @@
 	return SUCCEED;
 }
 
-static int	DBpatch_5050133(void)
+static int	DBpatch_5050134(void)
 {
 	const ZBX_FIELD	field = {"value_serviceid", NULL, NULL, NULL, 0, ZBX_TYPE_ID, 0, 0};
 
 	return DBadd_field("widget_field", &field);
 }
 
-static int	DBpatch_5050134(void)
+static int	DBpatch_5050135(void)
 {
 	return DBcreate_index("widget_field", "widget_field_7", "value_serviceid", 0);
 }
 
-static int	DBpatch_5050135(void)
+static int	DBpatch_5050136(void)
 {
 	const ZBX_FIELD	field = {"value_serviceid", NULL, "services", "serviceid", 0, ZBX_TYPE_ID, 0,
 			ZBX_FK_CASCADE_DELETE};
@@ -1844,41 +1844,39 @@
 	return DBadd_foreign_key("widget_field", 7, &field);
 }
 
-static int	DBpatch_5050136(void)
+static int	DBpatch_5050137(void)
 {
 	const ZBX_FIELD	field = {"value_slaid", NULL, NULL, NULL, 0, ZBX_TYPE_ID, 0, 0};
 
 	return DBadd_field("widget_field", &field);
 }
 
-static int	DBpatch_5050137(void)
+static int	DBpatch_5050138(void)
 {
 	return DBcreate_index("widget_field", "widget_field_8", "value_slaid", 0);
 }
 
-static int	DBpatch_5050138(void)
+static int	DBpatch_5050139(void)
 {
 	const ZBX_FIELD	field = {"value_slaid", NULL, "sla", "slaid", 0, ZBX_TYPE_ID, 0, ZBX_FK_CASCADE_DELETE};
 
 	return DBadd_foreign_key("widget_field", 8, &field);
 }
 
-static int	DBpatch_5050139(void)
+static int	DBpatch_5050140(void)
 {
 	const ZBX_FIELD	field = {"created_at", "0", NULL, NULL, 0, ZBX_TYPE_INT, ZBX_NOTNULL, 0};
 
 	return DBadd_field("services", &field);
 }
 
-static int	DBpatch_5050140(void)
+static int	DBpatch_5050141(void)
 {
 	if (ZBX_DB_OK <= DBexecute("update services set created_at=%d", SERVICE_INITIAL_EFFECTIVE_DATE))
 		return SUCCEED;
 
 	return FAIL;
 }
-=======
->>>>>>> a7043a2c
 #endif
 
 DBPATCH_START(5050)
@@ -1987,7 +1985,6 @@
 DBPATCH_ADD(5050112, 0, 1)
 DBPATCH_ADD(5050113, 0, 1)
 DBPATCH_ADD(5050114, 0, 1)
-<<<<<<< HEAD
 DBPATCH_ADD(5050115, 0, 1)
 DBPATCH_ADD(5050116, 0, 1)
 DBPATCH_ADD(5050117, 0, 1)
@@ -2014,7 +2011,6 @@
 DBPATCH_ADD(5050138, 0, 1)
 DBPATCH_ADD(5050139, 0, 1)
 DBPATCH_ADD(5050140, 0, 1)
-=======
->>>>>>> a7043a2c
+DBPATCH_ADD(5050141, 0, 1)
 
 DBPATCH_END()