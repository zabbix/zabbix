--- conflicted
+++ resolved
@@ -919,7 +919,52 @@
 	return DBadd_field("httpstep", &field);
 }
 
-<<<<<<< HEAD
+static int	DBpatch_3030069(void)
+{
+	const ZBX_FIELD	field = {"sysmap_shapeid", NULL, NULL, NULL, 0, ZBX_TYPE_ID, ZBX_NOTNULL, 0};
+
+	return DBrename_field("sysmap_shape", "shapeid", &field);
+}
+
+static int	DBpatch_3030070(void)
+{
+	const ZBX_FIELD	field = {"text_halign", "0", NULL, NULL, 0, ZBX_TYPE_INT, ZBX_NOTNULL, 0};
+
+	return DBset_default("sysmap_shape", &field);
+}
+
+static int	DBpatch_3030071(void)
+{
+	const ZBX_FIELD	field = {"text_valign", "0", NULL, NULL, 0, ZBX_TYPE_INT, ZBX_NOTNULL, 0};
+
+	return DBset_default("sysmap_shape", &field);
+}
+
+static int	DBpatch_3030072(void)
+{
+	const ZBX_FIELD	field = {"border_type", "0", NULL, NULL, 0, ZBX_TYPE_INT, ZBX_NOTNULL, 0};
+
+	return DBset_default("sysmap_shape", &field);
+}
+
+static int	DBpatch_3030073(void)
+{
+	const ZBX_FIELD	field = {"zindex", "0", NULL, NULL, 0, ZBX_TYPE_INT, ZBX_NOTNULL, 0};
+
+	return DBset_default("sysmap_shape", &field);
+}
+
+static int	DBpatch_3030074(void)
+{
+	if (ZBX_DB_OK > DBexecute("update sysmap_shape set text_halign=text_halign+1,text_valign=text_valign+1,"
+			"border_type=border_type+1"))
+	{
+		return FAIL;
+	}
+
+	return SUCCEED;
+}
+
 static void	DBpatch_conv_day(int *value, const char **suffix)
 {
 	if (0 != *value)
@@ -1037,62 +1082,36 @@
 	return ret;
 }
 
-static int	DBpatch_3030069(void)
+static int	DBpatch_3030075(void)
 {
 	const ZBX_FIELD field = {"autologout", "15m", NULL, NULL, 32, ZBX_TYPE_CHAR, ZBX_NOTNULL, 0};
 
 	return DBmodify_field_type("users", &field);
-=======
-static int	DBpatch_3030069(void)
-{
-	const ZBX_FIELD	field = {"sysmap_shapeid", NULL, NULL, NULL, 0, ZBX_TYPE_ID, ZBX_NOTNULL, 0};
-
-	return DBrename_field("sysmap_shape", "shapeid", &field);
->>>>>>> a3e6eb18
-}
-
-static int	DBpatch_3030070(void)
-{
-<<<<<<< HEAD
+}
+
+static int	DBpatch_3030076(void)
+{
 	const ZBX_FIELD field = {"autologout", "15m", NULL, NULL, 32, ZBX_TYPE_CHAR, ZBX_NOTNULL, 0};
 
 	return DBset_default("users", &field);
-=======
-	const ZBX_FIELD	field = {"text_halign", "0", NULL, NULL, 0, ZBX_TYPE_INT, ZBX_NOTNULL, 0};
-
-	return DBset_default("sysmap_shape", &field);
->>>>>>> a3e6eb18
-}
-
-static int	DBpatch_3030071(void)
-{
-<<<<<<< HEAD
+}
+
+static int	DBpatch_3030077(void)
+{
 	const ZBX_FIELD field = {"refresh", "30s", NULL, NULL, 32, ZBX_TYPE_CHAR, ZBX_NOTNULL, 0};
 
 	return DBmodify_field_type("users", &field);
-=======
-	const ZBX_FIELD	field = {"text_valign", "0", NULL, NULL, 0, ZBX_TYPE_INT, ZBX_NOTNULL, 0};
-
-	return DBset_default("sysmap_shape", &field);
->>>>>>> a3e6eb18
-}
-
-static int	DBpatch_3030072(void)
-{
-<<<<<<< HEAD
+}
+
+static int	DBpatch_3030078(void)
+{
 	const ZBX_FIELD field = {"refresh", "30s", NULL, NULL, 32, ZBX_TYPE_CHAR, ZBX_NOTNULL, 0};
 
 	return DBset_default("users", &field);
-=======
-	const ZBX_FIELD	field = {"border_type", "0", NULL, NULL, 0, ZBX_TYPE_INT, ZBX_NOTNULL, 0};
-
-	return DBset_default("sysmap_shape", &field);
->>>>>>> a3e6eb18
-}
-
-static int	DBpatch_3030073(void)
-{
-<<<<<<< HEAD
+}
+
+static int	DBpatch_3030079(void)
+{
 	const DBpatch_field_conv_t	field_convs[] = {
 						{"autologout",	DBpatch_conv_sec},
 						{"refresh",	DBpatch_conv_sec},
@@ -1100,106 +1119,100 @@
 					};
 
 	return DBpatch_table_convert("users", "userid", field_convs);
-=======
-	const ZBX_FIELD	field = {"zindex", "0", NULL, NULL, 0, ZBX_TYPE_INT, ZBX_NOTNULL, 0};
-
-	return DBset_default("sysmap_shape", &field);
->>>>>>> a3e6eb18
-}
-
-static int	DBpatch_3030074(void)
-{
-<<<<<<< HEAD
+}
+
+static int	DBpatch_3030080(void)
+{
 	const ZBX_FIELD field = {"delay", "30s", NULL, NULL, 32, ZBX_TYPE_CHAR, ZBX_NOTNULL, 0};
 
 	return DBmodify_field_type("slideshows", &field);
 }
 
-static int	DBpatch_3030075(void)
+static int	DBpatch_3030081(void)
 {
 	const ZBX_FIELD field = {"delay", "30s", NULL, NULL, 32, ZBX_TYPE_CHAR, ZBX_NOTNULL, 0};
 
 	return DBset_default("slideshows", &field);
 }
 
-static int	DBpatch_3030076(void)
+static int	DBpatch_3030082(void)
 {
 	const ZBX_FIELD field = {"delay", "0", NULL, NULL, 32, ZBX_TYPE_CHAR, ZBX_NOTNULL, 0};
 
 	return DBmodify_field_type("slides", &field);
 }
 
-static int	DBpatch_3030077(void)
+static int	DBpatch_3030083(void)
 {
 	const ZBX_FIELD field = {"delay", "1h", NULL, NULL, 255, ZBX_TYPE_CHAR, ZBX_NOTNULL, 0};
 
 	return DBmodify_field_type("drules", &field);
 }
 
-static int	DBpatch_3030078(void)
+static int	DBpatch_3030084(void)
 {
 	const ZBX_FIELD field = {"delay", "1h", NULL, NULL, 255, ZBX_TYPE_CHAR, ZBX_NOTNULL, 0};
 
 	return DBset_default("drules", &field);
 }
 
-static int	DBpatch_3030079(void)
+static int	DBpatch_3030085(void)
 {
 	const DBpatch_field_conv_t	field_convs[] = {{"delay", DBpatch_conv_sec}, {NULL}};
 
 	return DBpatch_table_convert("drules", "druleid", field_convs);
 }
 
-static int	DBpatch_3030080(void)
+static int	DBpatch_3030086(void)
 {
 	const ZBX_FIELD field = {"delay", "1m", NULL, NULL, 255, ZBX_TYPE_CHAR, ZBX_NOTNULL, 0};
 
 	return DBmodify_field_type("httptest", &field);
 }
 
-static int	DBpatch_3030081(void)
+static int	DBpatch_3030087(void)
 {
 	const ZBX_FIELD field = {"delay", "1m", NULL, NULL, 255, ZBX_TYPE_CHAR, ZBX_NOTNULL, 0};
 
 	return DBset_default("httptest", &field);
 }
 
-static int	DBpatch_3030082(void)
+static int	DBpatch_3030088(void)
 {
 	const DBpatch_field_conv_t	field_convs[] = {{"delay", DBpatch_conv_sec}, {NULL}};
 
 	return DBpatch_table_convert("httptest", "httptestid", field_convs);
 }
 
-static int	DBpatch_3030083(void)
+static int	DBpatch_3030089(void)
 {
 	const ZBX_FIELD field = {"timeout", "15s", NULL, NULL, 255, ZBX_TYPE_CHAR, ZBX_NOTNULL, 0};
 
 	return DBmodify_field_type("httpstep", &field);
 }
 
-static int	DBpatch_3030084(void)
+static int	DBpatch_3030090(void)
 {
 	const ZBX_FIELD field = {"timeout", "15s", NULL, NULL, 255, ZBX_TYPE_CHAR, ZBX_NOTNULL, 0};
 
 	return DBset_default("httpstep", &field);
 }
 
-static int	DBpatch_3030085(void)
+static int	DBpatch_3030091(void)
 {
 	const DBpatch_field_conv_t	field_convs[] = {{"timeout", DBpatch_conv_sec}, {NULL}};
 
 	return DBpatch_table_convert("httpstep", "httpstepid", field_convs);
 }
 
-static int	DBpatch_3030086(void)
+static int	DBpatch_3030092(void)
 {
 	const ZBX_FIELD field = {"delay", "0", NULL, NULL, 1024, ZBX_TYPE_CHAR, ZBX_NOTNULL, 0};
 
 	return DBmodify_field_type("items", &field);
 }
 
-static int	DBpatch_3030087(void)
+static int	DBpatch_3030093(void)
 {
 	DB_RESULT	result;
 	DB_ROW		row;
@@ -1261,40 +1274,40 @@
 	return ret;
 }
 
-static int	DBpatch_3030088(void)
+static int	DBpatch_3030094(void)
 {
 	return DBdrop_field("items", "delay_flex");
 }
 
-static int	DBpatch_3030089(void)
+static int	DBpatch_3030095(void)
 {
 	const ZBX_FIELD field = {"history", "90d", NULL, NULL, 255, ZBX_TYPE_CHAR, ZBX_NOTNULL, 0};
 
 	return DBmodify_field_type("items", &field);
 }
 
-static int	DBpatch_3030090(void)
+static int	DBpatch_3030096(void)
 {
 	const ZBX_FIELD field = {"history", "90d", NULL, NULL, 255, ZBX_TYPE_CHAR, ZBX_NOTNULL, 0};
 
 	return DBset_default("items", &field);
 }
 
-static int	DBpatch_3030091(void)
+static int	DBpatch_3030097(void)
 {
 	const ZBX_FIELD field = {"trends", "365d", NULL, NULL, 255, ZBX_TYPE_CHAR, ZBX_NOTNULL, 0};
 
 	return DBmodify_field_type("items", &field);
 }
 
-static int	DBpatch_3030092(void)
+static int	DBpatch_3030098(void)
 {
 	const ZBX_FIELD field = {"trends", "365d", NULL, NULL, 255, ZBX_TYPE_CHAR, ZBX_NOTNULL, 0};
 
 	return DBset_default("items", &field);
 }
 
-static int	DBpatch_3030093(void)
+static int	DBpatch_3030099(void)
 {
 	const DBpatch_field_conv_t	field_convs[] = {
 						{"history",	DBpatch_conv_day_limit_25y},
@@ -1305,21 +1318,21 @@
 	return DBpatch_table_convert("items", "itemid", field_convs);
 }
 
-static int	DBpatch_3030094(void)
+static int	DBpatch_3030100(void)
 {
 	const ZBX_FIELD field = {"lifetime", "30d", NULL, NULL, 255, ZBX_TYPE_CHAR, ZBX_NOTNULL, 0};
 
 	return DBmodify_field_type("items", &field);
 }
 
-static int	DBpatch_3030095(void)
+static int	DBpatch_3030101(void)
 {
 	const ZBX_FIELD field = {"lifetime", "30d", NULL, NULL, 255, ZBX_TYPE_CHAR, ZBX_NOTNULL, 0};
 
 	return DBset_default("items", &field);
 }
 
-static int	DBpatch_3030096(void)
+static int	DBpatch_3030102(void)
 {
 	DB_RESULT	result;
 	DB_ROW		row;
@@ -1367,238 +1380,238 @@
 	return ret;
 }
 
-static int	DBpatch_3030097(void)
+static int	DBpatch_3030103(void)
 {
 	const ZBX_FIELD field = {"esc_period", "1h", NULL, NULL, 255, ZBX_TYPE_CHAR, ZBX_NOTNULL, 0};
 
 	return DBmodify_field_type("actions", &field);
 }
 
-static int	DBpatch_3030098(void)
+static int	DBpatch_3030104(void)
 {
 	const ZBX_FIELD field = {"esc_period", "1h", NULL, NULL, 255, ZBX_TYPE_CHAR, ZBX_NOTNULL, 0};
 
 	return DBset_default("actions", &field);
 }
 
-static int	DBpatch_3030099(void)
+static int	DBpatch_3030105(void)
 {
 	const DBpatch_field_conv_t	field_convs[] = {{"esc_period", DBpatch_conv_sec_limit_1w}, {NULL}};
 
 	return DBpatch_table_convert("actions", "actionid", field_convs);
 }
 
-static int	DBpatch_3030100(void)
+static int	DBpatch_3030106(void)
 {
 	const ZBX_FIELD field = {"esc_period", "0", NULL, NULL, 255, ZBX_TYPE_CHAR, ZBX_NOTNULL, 0};
 
 	return DBmodify_field_type("operations", &field);
 }
 
-static int	DBpatch_3030101(void)
+static int	DBpatch_3030107(void)
 {
 	const DBpatch_field_conv_t	field_convs[] = {{"esc_period", DBpatch_conv_sec_limit_1w}, {NULL}};
 
 	return DBpatch_table_convert("operations", "operationid", field_convs);
 }
 
-static int	DBpatch_3030102(void)
+static int	DBpatch_3030108(void)
 {
 	const ZBX_FIELD field = {"refresh_unsupported", "10m", NULL, NULL, 32, ZBX_TYPE_CHAR, ZBX_NOTNULL, 0};
 
 	return DBmodify_field_type("config", &field);
 }
 
-static int	DBpatch_3030103(void)
+static int	DBpatch_3030109(void)
 {
 	const ZBX_FIELD field = {"refresh_unsupported", "10m", NULL, NULL, 32, ZBX_TYPE_CHAR, ZBX_NOTNULL, 0};
 
 	return DBset_default("config", &field);
 }
 
-static int	DBpatch_3030104(void)
+static int	DBpatch_3030110(void)
 {
 	const ZBX_FIELD field = {"work_period", "1-5,09:00-18:00", NULL, NULL, 255, ZBX_TYPE_CHAR, ZBX_NOTNULL, 0};
 
 	return DBmodify_field_type("config", &field);
 }
 
-static int	DBpatch_3030105(void)
+static int	DBpatch_3030111(void)
 {
 	const ZBX_FIELD field = {"work_period", "1-5,09:00-18:00", NULL, NULL, 255, ZBX_TYPE_CHAR, ZBX_NOTNULL, 0};
 
 	return DBset_default("config", &field);
 }
 
-static int	DBpatch_3030106(void)
+static int	DBpatch_3030112(void)
 {
 	const ZBX_FIELD field = {"event_expire", "1w", NULL, NULL, 32, ZBX_TYPE_CHAR, ZBX_NOTNULL, 0};
 
 	return DBmodify_field_type("config", &field);
 }
 
-static int	DBpatch_3030107(void)
+static int	DBpatch_3030113(void)
 {
 	const ZBX_FIELD field = {"event_expire", "1w", NULL, NULL, 32, ZBX_TYPE_CHAR, ZBX_NOTNULL, 0};
 
 	return DBset_default("config", &field);
 }
 
-static int	DBpatch_3030108(void)
+static int	DBpatch_3030114(void)
 {
 	const ZBX_FIELD field = {"ok_period", "30m", NULL, NULL, 32, ZBX_TYPE_CHAR, ZBX_NOTNULL, 0};
 
 	return DBmodify_field_type("config", &field);
 }
 
-static int	DBpatch_3030109(void)
+static int	DBpatch_3030115(void)
 {
 	const ZBX_FIELD field = {"ok_period", "30m", NULL, NULL, 32, ZBX_TYPE_CHAR, ZBX_NOTNULL, 0};
 
 	return DBset_default("config", &field);
 }
 
-static int	DBpatch_3030110(void)
+static int	DBpatch_3030116(void)
 {
 	const ZBX_FIELD field = {"blink_period", "30m", NULL, NULL, 32, ZBX_TYPE_CHAR, ZBX_NOTNULL, 0};
 
 	return DBmodify_field_type("config", &field);
 }
 
-static int	DBpatch_3030111(void)
+static int	DBpatch_3030117(void)
 {
 	const ZBX_FIELD field = {"blink_period", "30m", NULL, NULL, 32, ZBX_TYPE_CHAR, ZBX_NOTNULL, 0};
 
 	return DBset_default("config", &field);
 }
 
-static int	DBpatch_3030112(void)
+static int	DBpatch_3030118(void)
 {
 	const ZBX_FIELD field = {"hk_events_trigger", "365d", NULL, NULL, 32, ZBX_TYPE_CHAR, ZBX_NOTNULL, 0};
 
 	return DBmodify_field_type("config", &field);
 }
 
-static int	DBpatch_3030113(void)
+static int	DBpatch_3030119(void)
 {
 	const ZBX_FIELD field = {"hk_events_trigger", "365d", NULL, NULL, 32, ZBX_TYPE_CHAR, ZBX_NOTNULL, 0};
 
 	return DBset_default("config", &field);
 }
 
-static int	DBpatch_3030114(void)
+static int	DBpatch_3030120(void)
 {
 	const ZBX_FIELD field = {"hk_events_internal", "1d", NULL, NULL, 32, ZBX_TYPE_CHAR, ZBX_NOTNULL, 0};
 
 	return DBmodify_field_type("config", &field);
 }
 
-static int	DBpatch_3030115(void)
+static int	DBpatch_3030121(void)
 {
 	const ZBX_FIELD field = {"hk_events_internal", "1d", NULL, NULL, 32, ZBX_TYPE_CHAR, ZBX_NOTNULL, 0};
 
 	return DBset_default("config", &field);
 }
 
-static int	DBpatch_3030116(void)
+static int	DBpatch_3030122(void)
 {
 	const ZBX_FIELD field = {"hk_events_discovery", "1d", NULL, NULL, 32, ZBX_TYPE_CHAR, ZBX_NOTNULL, 0};
 
 	return DBmodify_field_type("config", &field);
 }
 
-static int	DBpatch_3030117(void)
+static int	DBpatch_3030123(void)
 {
 	const ZBX_FIELD field = {"hk_events_discovery", "1d", NULL, NULL, 32, ZBX_TYPE_CHAR, ZBX_NOTNULL, 0};
 
 	return DBset_default("config", &field);
 }
 
-static int	DBpatch_3030118(void)
+static int	DBpatch_3030124(void)
 {
 	const ZBX_FIELD field = {"hk_events_autoreg", "1d", NULL, NULL, 32, ZBX_TYPE_CHAR, ZBX_NOTNULL, 0};
 
 	return DBmodify_field_type("config", &field);
 }
 
-static int	DBpatch_3030119(void)
+static int	DBpatch_3030125(void)
 {
 	const ZBX_FIELD field = {"hk_events_autoreg", "1d", NULL, NULL, 32, ZBX_TYPE_CHAR, ZBX_NOTNULL, 0};
 
 	return DBset_default("config", &field);
 }
 
-static int	DBpatch_3030120(void)
+static int	DBpatch_3030126(void)
 {
 	const ZBX_FIELD field = {"hk_services", "365d", NULL, NULL, 32, ZBX_TYPE_CHAR, ZBX_NOTNULL, 0};
 
 	return DBmodify_field_type("config", &field);
 }
 
-static int	DBpatch_3030121(void)
+static int	DBpatch_3030127(void)
 {
 	const ZBX_FIELD field = {"hk_services", "365d", NULL, NULL, 32, ZBX_TYPE_CHAR, ZBX_NOTNULL, 0};
 
 	return DBset_default("config", &field);
 }
 
-static int	DBpatch_3030122(void)
+static int	DBpatch_3030128(void)
 {
 	const ZBX_FIELD field = {"hk_audit", "365d", NULL, NULL, 32, ZBX_TYPE_CHAR, ZBX_NOTNULL, 0};
 
 	return DBmodify_field_type("config", &field);
 }
 
-static int	DBpatch_3030123(void)
+static int	DBpatch_3030129(void)
 {
 	const ZBX_FIELD field = {"hk_audit", "365d", NULL, NULL, 32, ZBX_TYPE_CHAR, ZBX_NOTNULL, 0};
 
 	return DBset_default("config", &field);
 }
 
-static int	DBpatch_3030124(void)
+static int	DBpatch_3030130(void)
 {
 	const ZBX_FIELD field = {"hk_sessions", "365d", NULL, NULL, 32, ZBX_TYPE_CHAR, ZBX_NOTNULL, 0};
 
 	return DBmodify_field_type("config", &field);
 }
 
-static int	DBpatch_3030125(void)
+static int	DBpatch_3030131(void)
 {
 	const ZBX_FIELD field = {"hk_sessions", "365d", NULL, NULL, 32, ZBX_TYPE_CHAR, ZBX_NOTNULL, 0};
 
 	return DBset_default("config", &field);
 }
 
-static int	DBpatch_3030126(void)
+static int	DBpatch_3030132(void)
 {
 	const ZBX_FIELD field = {"hk_history", "90d", NULL, NULL, 32, ZBX_TYPE_CHAR, ZBX_NOTNULL, 0};
 
 	return DBmodify_field_type("config", &field);
 }
 
-static int	DBpatch_3030127(void)
+static int	DBpatch_3030133(void)
 {
 	const ZBX_FIELD field = {"hk_history", "90d", NULL, NULL, 32, ZBX_TYPE_CHAR, ZBX_NOTNULL, 0};
 
 	return DBset_default("config", &field);
 }
 
-static int	DBpatch_3030128(void)
+static int	DBpatch_3030134(void)
 {
 	const ZBX_FIELD field = {"hk_trends", "365d", NULL, NULL, 32, ZBX_TYPE_CHAR, ZBX_NOTNULL, 0};
 
 	return DBmodify_field_type("config", &field);
 }
 
-static int	DBpatch_3030129(void)
+static int	DBpatch_3030135(void)
 {
 	const ZBX_FIELD field = {"hk_trends", "365d", NULL, NULL, 32, ZBX_TYPE_CHAR, ZBX_NOTNULL, 0};
 
 	return DBset_default("config", &field);
 }
 
-static int	DBpatch_3030130(void)
+static int	DBpatch_3030136(void)
 {
 	const DBpatch_field_conv_t	field_convs[] = {
 						{"refresh_unsupported",	DBpatch_conv_sec},
@@ -1620,7 +1633,7 @@
 	return DBpatch_table_convert("config", "configid", field_convs);
 }
 
-static int	DBpatch_3030131(void)
+static int	DBpatch_3030137(void)
 {
 	const char	*sql =
 			"delete from profiles"
@@ -1634,16 +1647,11 @@
 			");";
 
 	if (ZBX_DB_OK > DBexecute("%s", sql))
-=======
-	if (ZBX_DB_OK > DBexecute("update sysmap_shape set text_halign=text_halign+1,text_valign=text_valign+1,"
-			"border_type=border_type+1"))
->>>>>>> a3e6eb18
 		return FAIL;
 
 	return SUCCEED;
 }
 
-<<<<<<< HEAD
 static int	DBpatch_trailing_semicolon_remove(const char *table, const char *recid, const char *field,
 		const char *condition)
 {
@@ -1686,24 +1694,22 @@
 	return ret;
 }
 
-static int	DBpatch_3030132(void)
+static int	DBpatch_3030138(void)
 {
 	return DBpatch_trailing_semicolon_remove("config", "configid", "work_period", "");
 }
 
-static int	DBpatch_3030133(void)
+static int	DBpatch_3030139(void)
 {
 	return DBpatch_trailing_semicolon_remove("media", "mediaid", "period", "");
 }
 
-static int	DBpatch_3030134(void)
+static int	DBpatch_3030140(void)
 {
 	/* CONDITION_TYPE_TIME_PERIOD */
 	return DBpatch_trailing_semicolon_remove("conditions", "conditionid", "value", " where conditiontype=6");
 }
 
-=======
->>>>>>> a3e6eb18
 #endif
 
 DBPATCH_START(3030)
@@ -1784,7 +1790,6 @@
 DBPATCH_ADD(3030072, 0, 1)
 DBPATCH_ADD(3030073, 0, 1)
 DBPATCH_ADD(3030074, 0, 1)
-<<<<<<< HEAD
 DBPATCH_ADD(3030075, 0, 1)
 DBPATCH_ADD(3030076, 0, 1)
 DBPATCH_ADD(3030077, 0, 1)
@@ -1845,7 +1850,11 @@
 DBPATCH_ADD(3030132, 0, 1)
 DBPATCH_ADD(3030133, 0, 1)
 DBPATCH_ADD(3030134, 0, 1)
-=======
->>>>>>> a3e6eb18
+DBPATCH_ADD(3030135, 0, 1)
+DBPATCH_ADD(3030136, 0, 1)
+DBPATCH_ADD(3030137, 0, 1)
+DBPATCH_ADD(3030138, 0, 1)
+DBPATCH_ADD(3030139, 0, 1)
+DBPATCH_ADD(3030140, 0, 1)
 
 DBPATCH_END()