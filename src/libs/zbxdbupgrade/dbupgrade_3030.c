--- conflicted
+++ resolved
@@ -273,7 +273,14 @@
 	return SUCCEED;
 }
 
-<<<<<<< HEAD
+static int	DBpatch_3030023(void)
+{
+	if (ZBX_DB_OK > DBexecute("delete from profiles where idx like 'web.dashboard.widget.%%'"))
+		return FAIL;
+
+	return SUCCEED;
+}
+
 static void	DBpatch_conv_day(int *value, char *suffix)
 {
 	if (0 != *value && 0 == *value % 7)
@@ -361,35 +368,35 @@
 	return ret;
 }
 
-static int	DBpatch_3030023(void)
+static int	DBpatch_3030024(void)
 {
 	const ZBX_FIELD field = {"autologout", "15m", NULL, NULL, 32, ZBX_TYPE_CHAR, ZBX_NOTNULL, 0};
 
 	return DBmodify_field_type("users", &field);
 }
 
-static int	DBpatch_3030024(void)
+static int	DBpatch_3030025(void)
 {
 	const ZBX_FIELD field = {"autologout", "15m", NULL, NULL, 32, ZBX_TYPE_CHAR, ZBX_NOTNULL, 0};
 
 	return DBset_default("users", &field);
 }
 
-static int	DBpatch_3030025(void)
+static int	DBpatch_3030026(void)
 {
 	const ZBX_FIELD field = {"refresh", "30s", NULL, NULL, 32, ZBX_TYPE_CHAR, ZBX_NOTNULL, 0};
 
 	return DBmodify_field_type("users", &field);
 }
 
-static int	DBpatch_3030026(void)
+static int	DBpatch_3030027(void)
 {
 	const ZBX_FIELD field = {"refresh", "30s", NULL, NULL, 32, ZBX_TYPE_CHAR, ZBX_NOTNULL, 0};
 
 	return DBset_default("users", &field);
 }
 
-static int	DBpatch_3030027(void)
+static int	DBpatch_3030028(void)
 {
 	const DBpatch_field_conv_t	field_convs[] = {
 						{"autologout",	DBpatch_conv_sec},
@@ -400,63 +407,63 @@
 	return DBpatch_table_convert("users", "userid", field_convs);
 }
 
-static int	DBpatch_3030028(void)
+static int	DBpatch_3030029(void)
 {
 	const ZBX_FIELD field = {"delay", "1h", NULL, NULL, 255, ZBX_TYPE_CHAR, ZBX_NOTNULL | ZBX_PROXY, 0};
 
 	return DBmodify_field_type("drules", &field);
 }
 
-static int	DBpatch_3030029(void)
+static int	DBpatch_3030030(void)
 {
 	const ZBX_FIELD field = {"delay", "1h", NULL, NULL, 255, ZBX_TYPE_CHAR, ZBX_NOTNULL | ZBX_PROXY, 0};
 
 	return DBset_default("drules", &field);
 }
 
-static int	DBpatch_3030030(void)
+static int	DBpatch_3030031(void)
 {
 	const DBpatch_field_conv_t	field_convs[] = {{"delay", DBpatch_conv_sec}, {NULL}};
 
 	return DBpatch_table_convert("drules", "druleid", field_convs);
 }
 
-static int	DBpatch_3030031(void)
+static int	DBpatch_3030032(void)
 {
 	const ZBX_FIELD field = {"delay", "1m", NULL, NULL, 255, ZBX_TYPE_CHAR, ZBX_NOTNULL | ZBX_PROXY, 0};
 
 	return DBmodify_field_type("httptest", &field);
 }
 
-static int	DBpatch_3030032(void)
+static int	DBpatch_3030033(void)
 {
 	const ZBX_FIELD field = {"delay", "1m", NULL, NULL, 255, ZBX_TYPE_CHAR, ZBX_NOTNULL | ZBX_PROXY, 0};
 
 	return DBset_default("httptest", &field);
 }
 
-static int	DBpatch_3030033(void)
+static int	DBpatch_3030034(void)
 {
 	const DBpatch_field_conv_t	field_convs[] = {{"delay", DBpatch_conv_sec}, {NULL}};
 
 	return DBpatch_table_convert("httptest", "httptestid", field_convs);
 }
 
-static int	DBpatch_3030034(void)
+static int	DBpatch_3030035(void)
 {
 	const ZBX_FIELD field = {"delay", "0s", NULL, NULL, 1024, ZBX_TYPE_CHAR, ZBX_NOTNULL | ZBX_PROXY, 0};
 
 	return DBmodify_field_type("items", &field);
 }
 
-static int	DBpatch_3030035(void)
+static int	DBpatch_3030036(void)
 {
 	const ZBX_FIELD field = {"delay", "0s", NULL, NULL, 1024, ZBX_TYPE_CHAR, ZBX_NOTNULL | ZBX_PROXY, 0};
 
 	return DBset_default("items", &field);
 }
 
-static int	DBpatch_3030036(void)
+static int	DBpatch_3030037(void)
 {
 	DB_RESULT	result;
 	DB_ROW		row;
@@ -518,40 +525,40 @@
 	return ret;
 }
 
-static int	DBpatch_3030037(void)
+static int	DBpatch_3030038(void)
 {
 	return DBdrop_field("items", "delay_flex");
 }
 
-static int	DBpatch_3030038(void)
+static int	DBpatch_3030039(void)
 {
 	const ZBX_FIELD field = {"history", "90d", NULL, NULL, 255, ZBX_TYPE_CHAR, ZBX_NOTNULL, 0};
 
 	return DBmodify_field_type("items", &field);
 }
 
-static int	DBpatch_3030039(void)
+static int	DBpatch_3030040(void)
 {
 	const ZBX_FIELD field = {"history", "90d", NULL, NULL, 255, ZBX_TYPE_CHAR, ZBX_NOTNULL, 0};
 
 	return DBset_default("items", &field);
 }
 
-static int	DBpatch_3030040(void)
+static int	DBpatch_3030041(void)
 {
 	const ZBX_FIELD field = {"trends", "365d", NULL, NULL, 255, ZBX_TYPE_CHAR, ZBX_NOTNULL, 0};
 
 	return DBmodify_field_type("items", &field);
 }
 
-static int	DBpatch_3030041(void)
+static int	DBpatch_3030042(void)
 {
 	const ZBX_FIELD field = {"trends", "365d", NULL, NULL, 255, ZBX_TYPE_CHAR, ZBX_NOTNULL, 0};
 
 	return DBset_default("items", &field);
 }
 
-static int	DBpatch_3030042(void)
+static int	DBpatch_3030043(void)
 {
 	const DBpatch_field_conv_t	field_convs[] = {
 						{"history",	DBpatch_conv_day},
@@ -562,21 +569,21 @@
 	return DBpatch_table_convert("items", "itemid", field_convs);
 }
 
-static int	DBpatch_3030043(void)
+static int	DBpatch_3030044(void)
 {
 	const ZBX_FIELD field = {"lifetime", "30d", NULL, NULL, 255, ZBX_TYPE_CHAR, ZBX_NOTNULL, 0};
 
 	return DBmodify_field_type("items", &field);
 }
 
-static int	DBpatch_3030044(void)
+static int	DBpatch_3030045(void)
 {
 	const ZBX_FIELD field = {"lifetime", "30d", NULL, NULL, 255, ZBX_TYPE_CHAR, ZBX_NOTNULL, 0};
 
 	return DBset_default("items", &field);
 }
 
-static int	DBpatch_3030045(void)
+static int	DBpatch_3030046(void)
 {
 	DB_RESULT	result;
 	DB_ROW		row;
@@ -626,238 +633,238 @@
 	return ret;
 }
 
-static int	DBpatch_3030046(void)
+static int	DBpatch_3030047(void)
 {
 	const ZBX_FIELD field = {"esc_period", "0s", NULL, NULL, 255, ZBX_TYPE_CHAR, ZBX_NOTNULL, 0};
 
 	return DBmodify_field_type("actions", &field);
 }
 
-static int	DBpatch_3030047(void)
+static int	DBpatch_3030048(void)
 {
 	const ZBX_FIELD field = {"esc_period", "0s", NULL, NULL, 255, ZBX_TYPE_CHAR, ZBX_NOTNULL, 0};
 
 	return DBset_default("actions", &field);
 }
 
-static int	DBpatch_3030048(void)
+static int	DBpatch_3030049(void)
 {
 	const DBpatch_field_conv_t	field_convs[] = {{"esc_period", DBpatch_conv_sec}, {NULL}};
 
 	return DBpatch_table_convert("actions", "actionid", field_convs);
 }
 
-static int	DBpatch_3030049(void)
+static int	DBpatch_3030050(void)
 {
 	const ZBX_FIELD field = {"esc_period", "0s", NULL, NULL, 255, ZBX_TYPE_CHAR, ZBX_NOTNULL, 0};
 
 	return DBmodify_field_type("operations", &field);
 }
 
-static int	DBpatch_3030050(void)
+static int	DBpatch_3030051(void)
 {
 	const ZBX_FIELD field = {"esc_period", "0s", NULL, NULL, 255, ZBX_TYPE_CHAR, ZBX_NOTNULL, 0};
 
 	return DBset_default("operations", &field);
 }
 
-static int	DBpatch_3030051(void)
+static int	DBpatch_3030052(void)
 {
 	const DBpatch_field_conv_t	field_convs[] = {{"esc_period", DBpatch_conv_sec}, {NULL}};
 
 	return DBpatch_table_convert("operations", "operationid", field_convs);
 }
 
-static int	DBpatch_3030052(void)
+static int	DBpatch_3030053(void)
 {
 	const ZBX_FIELD field = {"refresh_unsupported", "0s", NULL, NULL, 32, ZBX_TYPE_CHAR, ZBX_NOTNULL | ZBX_PROXY, 0};
 
 	return DBmodify_field_type("config", &field);
 }
 
-static int	DBpatch_3030053(void)
+static int	DBpatch_3030054(void)
 {
 	const ZBX_FIELD field = {"refresh_unsupported", "0s", NULL, NULL, 32, ZBX_TYPE_CHAR, ZBX_NOTNULL | ZBX_PROXY, 0};
 
 	return DBset_default("config", &field);
 }
 
-static int	DBpatch_3030054(void)
+static int	DBpatch_3030055(void)
 {
 	const ZBX_FIELD field = {"work_period", "1-5,00:00-24:00", NULL, NULL, 255, ZBX_TYPE_CHAR, ZBX_NOTNULL, 0};
 
 	return DBmodify_field_type("config", &field);
 }
 
-static int	DBpatch_3030055(void)
+static int	DBpatch_3030056(void)
 {
 	const ZBX_FIELD field = {"event_expire", "1w", NULL, NULL, 32, ZBX_TYPE_CHAR, ZBX_NOTNULL, 0};
 
 	return DBmodify_field_type("config", &field);
 }
 
-static int	DBpatch_3030056(void)
+static int	DBpatch_3030057(void)
 {
 	const ZBX_FIELD field = {"event_expire", "1w", NULL, NULL, 32, ZBX_TYPE_CHAR, ZBX_NOTNULL, 0};
 
 	return DBset_default("config", &field);
 }
 
-static int	DBpatch_3030057(void)
+static int	DBpatch_3030058(void)
 {
 	const ZBX_FIELD field = {"ok_period", "30m", NULL, NULL, 32, ZBX_TYPE_CHAR, ZBX_NOTNULL, 0};
 
 	return DBmodify_field_type("config", &field);
 }
 
-static int	DBpatch_3030058(void)
+static int	DBpatch_3030059(void)
 {
 	const ZBX_FIELD field = {"ok_period", "30m", NULL, NULL, 32, ZBX_TYPE_CHAR, ZBX_NOTNULL, 0};
 
 	return DBset_default("config", &field);
 }
 
-static int	DBpatch_3030059(void)
+static int	DBpatch_3030060(void)
 {
 	const ZBX_FIELD field = {"blink_period", "30m", NULL, NULL, 32, ZBX_TYPE_CHAR, ZBX_NOTNULL, 0};
 
 	return DBmodify_field_type("config", &field);
 }
 
-static int	DBpatch_3030060(void)
+static int	DBpatch_3030061(void)
 {
 	const ZBX_FIELD field = {"blink_period", "30m", NULL, NULL, 32, ZBX_TYPE_CHAR, ZBX_NOTNULL, 0};
 
 	return DBset_default("config", &field);
 }
 
-static int	DBpatch_3030061(void)
+static int	DBpatch_3030062(void)
 {
 	const ZBX_FIELD field = {"hk_events_trigger", "365d", NULL, NULL, 32, ZBX_TYPE_CHAR, ZBX_NOTNULL, 0};
 
 	return DBmodify_field_type("config", &field);
 }
 
-static int	DBpatch_3030062(void)
+static int	DBpatch_3030063(void)
 {
 	const ZBX_FIELD field = {"hk_events_trigger", "365d", NULL, NULL, 32, ZBX_TYPE_CHAR, ZBX_NOTNULL, 0};
 
 	return DBset_default("config", &field);
 }
 
-static int	DBpatch_3030063(void)
+static int	DBpatch_3030064(void)
 {
 	const ZBX_FIELD field = {"hk_events_internal", "365d", NULL, NULL, 32, ZBX_TYPE_CHAR, ZBX_NOTNULL, 0};
 
 	return DBmodify_field_type("config", &field);
 }
 
-static int	DBpatch_3030064(void)
+static int	DBpatch_3030065(void)
 {
 	const ZBX_FIELD field = {"hk_events_internal", "365d", NULL, NULL, 32, ZBX_TYPE_CHAR, ZBX_NOTNULL, 0};
 
 	return DBset_default("config", &field);
 }
 
-static int	DBpatch_3030065(void)
+static int	DBpatch_3030066(void)
 {
 	const ZBX_FIELD field = {"hk_events_discovery", "365d", NULL, NULL, 32, ZBX_TYPE_CHAR, ZBX_NOTNULL, 0};
 
 	return DBmodify_field_type("config", &field);
 }
 
-static int	DBpatch_3030066(void)
+static int	DBpatch_3030067(void)
 {
 	const ZBX_FIELD field = {"hk_events_discovery", "365d", NULL, NULL, 32, ZBX_TYPE_CHAR, ZBX_NOTNULL, 0};
 
 	return DBset_default("config", &field);
 }
 
-static int	DBpatch_3030067(void)
+static int	DBpatch_3030068(void)
 {
 	const ZBX_FIELD field = {"hk_events_autoreg", "365d", NULL, NULL, 32, ZBX_TYPE_CHAR, ZBX_NOTNULL, 0};
 
 	return DBmodify_field_type("config", &field);
 }
 
-static int	DBpatch_3030068(void)
+static int	DBpatch_3030069(void)
 {
 	const ZBX_FIELD field = {"hk_events_autoreg", "365d", NULL, NULL, 32, ZBX_TYPE_CHAR, ZBX_NOTNULL, 0};
 
 	return DBset_default("config", &field);
 }
 
-static int	DBpatch_3030069(void)
+static int	DBpatch_3030070(void)
 {
 	const ZBX_FIELD field = {"hk_services", "365d", NULL, NULL, 32, ZBX_TYPE_CHAR, ZBX_NOTNULL, 0};
 
 	return DBmodify_field_type("config", &field);
 }
 
-static int	DBpatch_3030070(void)
+static int	DBpatch_3030071(void)
 {
 	const ZBX_FIELD field = {"hk_services", "365d", NULL, NULL, 32, ZBX_TYPE_CHAR, ZBX_NOTNULL, 0};
 
 	return DBset_default("config", &field);
 }
 
-static int	DBpatch_3030071(void)
+static int	DBpatch_3030072(void)
 {
 	const ZBX_FIELD field = {"hk_audit", "365d", NULL, NULL, 32, ZBX_TYPE_CHAR, ZBX_NOTNULL, 0};
 
 	return DBmodify_field_type("config", &field);
 }
 
-static int	DBpatch_3030072(void)
+static int	DBpatch_3030073(void)
 {
 	const ZBX_FIELD field = {"hk_audit", "365d", NULL, NULL, 32, ZBX_TYPE_CHAR, ZBX_NOTNULL, 0};
 
 	return DBset_default("config", &field);
 }
 
-static int	DBpatch_3030073(void)
+static int	DBpatch_3030074(void)
 {
 	const ZBX_FIELD field = {"hk_sessions", "365d", NULL, NULL, 32, ZBX_TYPE_CHAR, ZBX_NOTNULL, 0};
 
 	return DBmodify_field_type("config", &field);
 }
 
-static int	DBpatch_3030074(void)
+static int	DBpatch_3030075(void)
 {
 	const ZBX_FIELD field = {"hk_sessions", "365d", NULL, NULL, 32, ZBX_TYPE_CHAR, ZBX_NOTNULL, 0};
 
 	return DBset_default("config", &field);
 }
 
-static int	DBpatch_3030075(void)
+static int	DBpatch_3030076(void)
 {
 	const ZBX_FIELD field = {"hk_history", "90d", NULL, NULL, 32, ZBX_TYPE_CHAR, ZBX_NOTNULL, 0};
 
 	return DBmodify_field_type("config", &field);
 }
 
-static int	DBpatch_3030076(void)
+static int	DBpatch_3030077(void)
 {
 	const ZBX_FIELD field = {"hk_history", "90d", NULL, NULL, 32, ZBX_TYPE_CHAR, ZBX_NOTNULL, 0};
 
 	return DBset_default("config", &field);
 }
 
-static int	DBpatch_3030077(void)
+static int	DBpatch_3030078(void)
 {
 	const ZBX_FIELD field = {"hk_trends", "365d", NULL, NULL, 32, ZBX_TYPE_CHAR, ZBX_NOTNULL, 0};
 
 	return DBmodify_field_type("config", &field);
 }
 
-static int	DBpatch_3030078(void)
+static int	DBpatch_3030079(void)
 {
 	const ZBX_FIELD field = {"hk_trends", "365d", NULL, NULL, 32, ZBX_TYPE_CHAR, ZBX_NOTNULL, 0};
 
 	return DBset_default("config", &field);
 }
 
-static int	DBpatch_3030079(void)
+static int	DBpatch_3030080(void)
 {
 	const DBpatch_field_conv_t	field_convs[] = {
 						{"refresh_unsupported",	DBpatch_conv_sec},
@@ -877,14 +884,6 @@
 					};
 
 	return DBpatch_table_convert("config", "configid", field_convs);
-=======
-static int	DBpatch_3030023(void)
-{
-	if (ZBX_DB_OK > DBexecute("delete from profiles where idx like 'web.dashboard.widget.%%'"))
-		return FAIL;
-
-	return SUCCEED;
->>>>>>> 419a0934
 }
 
 #endif
@@ -915,8 +914,7 @@
 DBPATCH_ADD(3030020, 0, 1)
 DBPATCH_ADD(3030021, 0, 1)
 DBPATCH_ADD(3030022, 0, 1)
-<<<<<<< HEAD
-DBPATCH_ADD(3030023, 0, 1)
+DBPATCH_ADD(3030023, 0, 0)
 DBPATCH_ADD(3030024, 0, 1)
 DBPATCH_ADD(3030025, 0, 1)
 DBPATCH_ADD(3030026, 0, 1)
@@ -973,8 +971,6 @@
 DBPATCH_ADD(3030077, 0, 1)
 DBPATCH_ADD(3030078, 0, 1)
 DBPATCH_ADD(3030079, 0, 1)
-=======
-DBPATCH_ADD(3030023, 0, 0)
->>>>>>> 419a0934
+DBPATCH_ADD(3030080, 0, 1)
 
 DBPATCH_END()