/*
** Zabbix
** Copyright (C) 2001-2017 Zabbix SIA
**
** This program is free software; you can redistribute it and/or modify
** it under the terms of the GNU General Public License as published by
** the Free Software Foundation; either version 2 of the License, or
** (at your option) any later version.
**
** This program is distributed in the hope that it will be useful,
** but WITHOUT ANY WARRANTY; without even the implied warranty of
** MERCHANTABILITY or FITNESS FOR A PARTICULAR PURPOSE. See the
** GNU General Public License for more details.
**
** You should have received a copy of the GNU General Public License
** along with this program; if not, write to the Free Software
** Foundation, Inc., 51 Franklin Street, Fifth Floor, Boston, MA  02110-1301, USA.
**/

#include "common.h"
#include "db.h"
#include "dbupgrade.h"
#include "log.h"

/*
 * 3.4 development database patches
 */

#ifndef HAVE_SQLITE3

static int	DBpatch_3030000(void)
{
	const ZBX_FIELD	field = {"ipmi_authtype", "-1", NULL, NULL, 0, ZBX_TYPE_INT, ZBX_NOTNULL, 0};

	return DBset_default("hosts", &field);
}

static int	DBpatch_3030001(void)
{
	const ZBX_FIELD field = {"snmp_oid", "", NULL, NULL, 512, ZBX_TYPE_CHAR, ZBX_NOTNULL, 0};

	return DBmodify_field_type("items", &field);
}

static int	DBpatch_3030002(void)
{
	const ZBX_FIELD field = {"key_", "", NULL, NULL, 512, ZBX_TYPE_CHAR, ZBX_NOTNULL, 0};

	return DBmodify_field_type("dchecks", &field);
}

static int	DBpatch_3030003(void)
{
	return DBdrop_field("proxy_dhistory", "type");
}

static int	DBpatch_3030004(void)
{
	return DBdrop_field("proxy_dhistory", "key_");
}

static int	DBpatch_3030005(void)
{
	return DBdrop_foreign_key("dservices", 2);
}

static int	DBpatch_3030006(void)
{
	return DBdrop_index("dservices", "dservices_1");
}

static int	DBpatch_3030007(void)
{
	DB_ROW			row;
	DB_RESULT		result;
	zbx_vector_uint64_t	dserviceids;
	zbx_uint64_t		dserviceid;
	int			ret = SUCCEED;

	zbx_vector_uint64_create(&dserviceids);

	/* After dropping fields type and key_ from table dservices there is no guarantee that a unique
	index with fields dcheckid, ip and port can be created. To create a unique index for the same
	fields later this will delete rows where all three of them are identical only leaving the latest. */
	result = DBselect(
			"select ds.dserviceid"
			" from dservices ds"
			" where not exists ("
				"select null"
				" from dchecks dc"
				" where ds.dcheckid = dc.dcheckid"
					" and ds.type = dc.type"
					" and ds.key_ = dc.key_"
			")");

	while (NULL != (row = DBfetch(result)))
	{
		ZBX_STR2UINT64(dserviceid, row[0]);

		zbx_vector_uint64_append(&dserviceids, dserviceid);
	}
	DBfree_result(result);

	zbx_vector_uint64_sort(&dserviceids, ZBX_DEFAULT_UINT64_COMPARE_FUNC);

	if (0 != dserviceids.values_num)
		ret = DBexecute_multiple_query("delete from dservices where", "dserviceid", &dserviceids);

	zbx_vector_uint64_destroy(&dserviceids);

	return ret;
}

static int	DBpatch_3030008(void)
{
	return DBdrop_field("dservices", "type");
}

static int	DBpatch_3030009(void)
{
	return DBdrop_field("dservices", "key_");
}

static int	DBpatch_3030010(void)
{
	return DBcreate_index("dservices", "dservices_1", "dcheckid,ip,port", 1);
}

static int	DBpatch_3030011(void)
{
	const ZBX_FIELD	field = {"dcheckid", NULL, "dchecks", "dcheckid", 0, 0, 0, ZBX_FK_CASCADE_DELETE};

	return DBadd_foreign_key("dservices", 2, &field);
}

static int	DBpatch_3030012(void)
{
	const ZBX_FIELD field = {"snmp_lastsize", "0", NULL, NULL, 0, ZBX_TYPE_UINT, ZBX_NOTNULL, 0};

	return DBmodify_field_type("globalvars", &field);
}

static int	DBpatch_3030013(void)
{
	const ZBX_FIELD field = {"period", "1-7,00:00-24:00", NULL, NULL, 1024, ZBX_TYPE_CHAR, ZBX_NOTNULL, 0};

	return DBmodify_field_type("media", &field);
}

static int	DBpatch_3030015(void)
{
	const ZBX_TABLE table =
			{"item_preproc", "item_preprocid", 0,
				{
					{"item_preprocid", NULL, NULL, NULL, 0, ZBX_TYPE_ID, ZBX_NOTNULL, 0},
					{"itemid", NULL, NULL, NULL, 0, ZBX_TYPE_ID, ZBX_NOTNULL, 0},
					{"step", "0", NULL, NULL, 0, ZBX_TYPE_INT, ZBX_NOTNULL, 0},
					{"type", "0", NULL, NULL, 0, ZBX_TYPE_INT, ZBX_NOTNULL, 0},
					{"params", "", NULL, NULL, 255, ZBX_TYPE_CHAR, ZBX_NOTNULL, 0},
					{0}
				},
				NULL
			};

	return DBcreate_table(&table);
}

static int	DBpatch_3030016(void)
{
	return DBcreate_index("item_preproc", "item_preproc_1", "itemid, step", 0);
}

static int	DBpatch_3030017(void)
{
	const ZBX_FIELD	field = {"itemid", NULL, "items", "itemid", 0, 0, 0, ZBX_FK_CASCADE_DELETE};

	return DBadd_foreign_key("item_preproc", 1, &field);
}

static void	DBpatch_3030018_add_numeric_preproc_steps(zbx_db_insert_t *db_insert, zbx_uint64_t itemid,
		unsigned char data_type, const char *formula, unsigned char delta)
{
	int	step = 1;

	switch (data_type)
	{
		case ITEM_DATA_TYPE_BOOLEAN:
			zbx_db_insert_add_values(db_insert, __UINT64_C(0), itemid, step++, ZBX_PREPROC_BOOL2DEC, "");
			break;
		case ITEM_DATA_TYPE_OCTAL:
			zbx_db_insert_add_values(db_insert, __UINT64_C(0), itemid, step++, ZBX_PREPROC_OCT2DEC, "");
			break;
		case ITEM_DATA_TYPE_HEXADECIMAL:
			zbx_db_insert_add_values(db_insert, __UINT64_C(0), itemid, step++, ZBX_PREPROC_HEX2DEC, "");
			break;
	}

	switch (delta)
	{
		case ITEM_STORE_SPEED_PER_SECOND:
			zbx_db_insert_add_values(db_insert, __UINT64_C(0), itemid, step++, ZBX_PREPROC_DELTA_SPEED, "");
			break;
		case ITEM_STORE_SIMPLE_CHANGE:
			zbx_db_insert_add_values(db_insert, __UINT64_C(0), itemid, step++, ZBX_PREPROC_DELTA_VALUE, "");
			break;
	}

	if (NULL != formula)
		zbx_db_insert_add_values(db_insert, __UINT64_C(0), itemid, step++, ZBX_PREPROC_MULTIPLIER, formula);

}

static int	DBpatch_3030018(void)
{
	DB_ROW		row;
	DB_RESULT	result;
	unsigned char	value_type, data_type, delta;
	zbx_db_insert_t	db_insert;
	zbx_uint64_t	itemid;
	const char	*formula;
	int		ret;

	zbx_db_insert_prepare(&db_insert, "item_preproc", "item_preprocid", "itemid", "step", "type", "params", NULL);

	result = DBselect("select itemid,value_type,data_type,multiplier,formula,delta from items");

	while (NULL != (row = DBfetch(result)))
	{
		ZBX_STR2UINT64(itemid, row[0]);
		ZBX_STR2UCHAR(value_type, row[1]);

		switch (value_type)
		{
			case ITEM_VALUE_TYPE_FLOAT:
			case ITEM_VALUE_TYPE_UINT64:
				ZBX_STR2UCHAR(data_type, row[2]);
				formula = (1 == atoi(row[3]) ? row[4] : NULL);
				ZBX_STR2UCHAR(delta, row[5]);
				DBpatch_3030018_add_numeric_preproc_steps(&db_insert, itemid, data_type, formula,
						delta);
				break;
		}
	}

	DBfree_result(result);

	zbx_db_insert_autoincrement(&db_insert, "item_preprocid");
	ret = zbx_db_insert_execute(&db_insert);
	zbx_db_insert_clean(&db_insert);

	return ret;
}

static int	DBpatch_3030019(void)
{
	return DBdrop_field("items", "multiplier");
}

static int	DBpatch_3030020(void)
{
	return DBdrop_field("items", "data_type");
}

static int	DBpatch_3030021(void)
{
	return DBdrop_field("items", "delta");
}

static int	DBpatch_3030022(void)
{
	if (ZBX_DB_OK > DBexecute("update items set formula='' where flags<>1 or evaltype<>3"))
		return FAIL;

	return SUCCEED;
}

static int	DBpatch_3030023(void)
{
	if (ZBX_DB_OK > DBexecute("delete from profiles where idx like 'web.dashboard.widget.%%'"))
		return FAIL;

	return SUCCEED;
}

static int	DBpatch_3030024(void)
{
	const ZBX_FIELD	field = {"hk_events_internal", "1", NULL, NULL, 0, ZBX_TYPE_INT, ZBX_NOTNULL, 0};

	return DBset_default("config", &field);
}

static int	DBpatch_3030025(void)
{
	const ZBX_FIELD	field = {"hk_events_discovery", "1", NULL, NULL, 0, ZBX_TYPE_INT, ZBX_NOTNULL, 0};

	return DBset_default("config", &field);
}

static int	DBpatch_3030026(void)
{
	const ZBX_FIELD	field = {"hk_events_autoreg", "1", NULL, NULL, 0, ZBX_TYPE_INT, ZBX_NOTNULL, 0};

	return DBset_default("config", &field);
}

static int	DBpatch_3030027(void)
{
	const ZBX_FIELD	field = {"p_eventid", NULL, NULL, NULL, 0, ZBX_TYPE_ID, 0, 0};

	return DBadd_field("alerts", &field);
}

static int	DBpatch_3030028(void)
{
	const ZBX_FIELD	field = {"p_eventid", NULL, "events", "eventid", 0, ZBX_TYPE_ID, 0, ZBX_FK_CASCADE_DELETE};

	return DBadd_foreign_key("alerts", 5, &field);
}

static int	DBpatch_3030029(void)
{
	return DBcreate_index("alerts", "alerts_7", "p_eventid", 0);
}

/******************************************************************************
 *                                                                            *
 * Comments: This procedure fills in field 'p_eventid' for all recovery       *
 *           actions. 'p_eventid' value is defined as per last problematic    *
 *           event, that was closed by correct recovery event.                *
 *           This is done because the relation beetwen ecovery alerts and     *
 *           this method is most successful for updating zabbix 3.0 to latest *
 *           versions.                                                        *
 *                                                                            *
 ******************************************************************************/
static int	DBpatch_3030030(void)
{
	int			ret = FAIL;
	DB_ROW			row;
	DB_RESULT		result;
	char			*sql = NULL;
	size_t			sql_alloc = 0, sql_offset = 0;
	zbx_uint64_t		prev_eventid = 0, curr_eventid;

	DBbegin_multiple_update(&sql, &sql_alloc, &sql_offset);

	result = DBselect("select eventid, r_eventid"
			" from event_recovery"
			" order by r_eventid, eventid desc");

	while (NULL != (row = DBfetch(result)))
	{
		ZBX_STR2UINT64(curr_eventid, row[1]);
		if (prev_eventid == curr_eventid)
			continue;

		zbx_snprintf_alloc(&sql, &sql_alloc, &sql_offset,
				"update alerts set p_eventid=%s where eventid=%s;\n",
				row[0], row[1]);

		if (SUCCEED != DBexecute_overflowed_sql(&sql, &sql_alloc, &sql_offset))
			goto out;

		prev_eventid = curr_eventid;
	}

	DBend_multiple_update(&sql, &sql_alloc, &sql_offset);

	if (16 < sql_offset)
	{
		if (ZBX_DB_OK > DBexecute("%s", sql))
			goto out;
	}

	ret = SUCCEED;
out:
	DBfree_result(result);
	zbx_free(sql);

	return ret;
}

static int	DBpatch_3030031(void)
{
	const ZBX_FIELD	field = {"status", "0", NULL, NULL, 0, ZBX_TYPE_INT, ZBX_NOTNULL, 0};

	return DBadd_field("task", &field);
}

static int	DBpatch_3030032(void)
{
	const ZBX_FIELD	field = {"clock", "0", NULL, NULL, 0, ZBX_TYPE_INT, ZBX_NOTNULL, 0};

	return DBadd_field("task", &field);
}

static int	DBpatch_3030033(void)
{
	const ZBX_FIELD	field = {"ttl", "0", NULL, NULL, 0, ZBX_TYPE_INT, ZBX_NOTNULL, 0};

	return DBadd_field("task", &field);
}

static int	DBpatch_3030034(void)
{
	const ZBX_FIELD	field = {"proxy_hostid", NULL, NULL, NULL, 0, ZBX_TYPE_ID, 0, 0};

	return DBadd_field("task", &field);
}

static int	DBpatch_3030035(void)
{
	return DBcreate_index("task", "task_1", "status,proxy_hostid", 0);
}

static int	DBpatch_3030036(void)
{
	const ZBX_FIELD	field = {"proxy_hostid", NULL, "hosts", "hostid", 0, 0, 0, ZBX_FK_CASCADE_DELETE};

	return DBadd_foreign_key("task", 1, &field);
}

static int	DBpatch_3030037(void)
{
	const ZBX_TABLE table =
			{"task_remote_command", "taskid", 0,
				{
					{"taskid", NULL, NULL, NULL, 0, ZBX_TYPE_ID, ZBX_NOTNULL, 0},
					{"command_type", "0", NULL, NULL, 0, ZBX_TYPE_INT, ZBX_NOTNULL, 0},
					{"execute_on", "0", NULL, NULL, 0, ZBX_TYPE_INT, ZBX_NOTNULL, 0},
					{"port", "0", NULL, NULL, 0, ZBX_TYPE_INT, ZBX_NOTNULL, 0},
					{"authtype", "0", NULL, NULL, 0, ZBX_TYPE_INT, ZBX_NOTNULL, 0},
					{"username", "", NULL, NULL, 64, ZBX_TYPE_CHAR, ZBX_NOTNULL, 0},
					{"password", "", NULL, NULL, 64, ZBX_TYPE_CHAR, ZBX_NOTNULL, 0},
					{"publickey", "", NULL, NULL, 64, ZBX_TYPE_CHAR, ZBX_NOTNULL, 0},
					{"privatekey", "", NULL, NULL, 64, ZBX_TYPE_CHAR, ZBX_NOTNULL, 0},
					{"command", "", NULL, NULL, 0, ZBX_TYPE_SHORTTEXT, ZBX_NOTNULL, 0},
					{"alertid", NULL, NULL, NULL, 0, ZBX_TYPE_ID, 0, 0},
					{"parent_taskid", NULL, NULL, NULL, 0, ZBX_TYPE_ID, ZBX_NOTNULL, 0},
					{"hostid", NULL, NULL, NULL, 0, ZBX_TYPE_ID, ZBX_NOTNULL, 0},
					{0}
				},
				NULL
			};

	return DBcreate_table(&table);
}

static int	DBpatch_3030038(void)
{
	const ZBX_FIELD	field = {"taskid", NULL, "task", "taskid", 0, 0, 0, ZBX_FK_CASCADE_DELETE};

	return DBadd_foreign_key("task_remote_command", 1, &field);
}

static int	DBpatch_3030039(void)
{
	const ZBX_TABLE table =
			{"task_remote_command_result", "taskid", 0,
				{
					{"taskid", NULL, NULL, NULL, 0, ZBX_TYPE_ID, ZBX_NOTNULL, 0},
					{"status", "0", NULL, NULL, 0, ZBX_TYPE_INT, ZBX_NOTNULL, 0},
					{"parent_taskid", NULL, NULL, NULL, 0, ZBX_TYPE_ID, ZBX_NOTNULL, 0},
					{"info", "", NULL, NULL, 0, ZBX_TYPE_SHORTTEXT, ZBX_NOTNULL, 0},
					{0}
				},
				NULL
			};

	return DBcreate_table(&table);
}

static int	DBpatch_3030040(void)
{
	const ZBX_FIELD	field = {"taskid", NULL, "task", "taskid", 0, 0, 0, ZBX_FK_CASCADE_DELETE};

	return DBadd_foreign_key("task_remote_command_result", 1, &field);
}

static int	DBpatch_3030041(void)
{
	/* 1 - ZBX_TM_STATUS_NEW */
	if (ZBX_DB_OK > DBexecute("update task set status=1"))
		return FAIL;

	return SUCCEED;
}

static int	DBpatch_3030042(void)
{
	/* 2 - ZBX_SCRIPT_EXECUTE_ON_PROXY */
	const ZBX_FIELD field = {"execute_on", "2", NULL, NULL, 0, ZBX_TYPE_INT, ZBX_NOTNULL, 0};

	return DBset_default("scripts", &field);
}

static int	DBpatch_3030043(void)
{
	const ZBX_TABLE table =
			{"sysmap_shape", "shapeid", 0,
				{
					{"shapeid", NULL, NULL, NULL, 0, ZBX_TYPE_ID, ZBX_NOTNULL, 0},
					{"sysmapid", NULL, NULL, NULL, 0, ZBX_TYPE_ID, ZBX_NOTNULL, 0},
					{"type", "0", NULL, NULL, 0, ZBX_TYPE_INT, ZBX_NOTNULL, 0},
					{"x", "0", NULL, NULL, 0, ZBX_TYPE_INT, ZBX_NOTNULL, 0},
					{"y", "0", NULL, NULL, 0, ZBX_TYPE_INT, ZBX_NOTNULL, 0},
					{"width", "200", NULL, NULL, 0, ZBX_TYPE_INT, ZBX_NOTNULL, 0},
					{"height", "200", NULL, NULL, 0, ZBX_TYPE_INT, ZBX_NOTNULL, 0},
					{"text", "", NULL, NULL, 0, ZBX_TYPE_SHORTTEXT, ZBX_NOTNULL, 0},
					{"font", "9", NULL, NULL, 0, ZBX_TYPE_INT, ZBX_NOTNULL, 0},
					{"font_size", "11", NULL, NULL, 0, ZBX_TYPE_INT, ZBX_NOTNULL, 0},
					{"font_color", "000000", NULL, NULL, 6, ZBX_TYPE_CHAR, ZBX_NOTNULL, 0},
					{"text_halign", "-1", NULL, NULL, 0, ZBX_TYPE_INT, ZBX_NOTNULL, 0},
					{"text_valign", "-1", NULL, NULL, 0, ZBX_TYPE_INT, ZBX_NOTNULL, 0},
					{"border_type", "-1", NULL, NULL, 0, ZBX_TYPE_INT, ZBX_NOTNULL, 0},
					{"border_width", "1", NULL, NULL, 0, ZBX_TYPE_INT, ZBX_NOTNULL, 0},
					{"border_color", "000000", NULL, NULL, 6, ZBX_TYPE_CHAR, ZBX_NOTNULL,0},
					{"background_color", "", NULL, NULL, 6, ZBX_TYPE_CHAR, ZBX_NOTNULL, 0},
					{"zindex", "-1", NULL, NULL, 0, ZBX_TYPE_INT, ZBX_NOTNULL, 0},
					{0}
				},
				NULL
			};

	return DBcreate_table(&table);
}

static int	DBpatch_3030044(void)
{
	return DBcreate_index("sysmap_shape", "sysmap_shape_1", "sysmapid", 0);
}

static int	DBpatch_3030045(void)
{
	const ZBX_FIELD	field = {"sysmapid", NULL, "sysmaps", "sysmapid", 0, 0, 0, ZBX_FK_CASCADE_DELETE};

	return DBadd_foreign_key("sysmap_shape", 1, &field);
}

static int	DBpatch_3030046(void)
{
	DB_ROW		row;
	DB_RESULT	result;
	int		ret = FAIL;
	zbx_uint64_t	shapeid = 0;

	result = DBselect("select sysmapid,width from sysmaps");

	while (NULL != (row = DBfetch(result)))
	{
		if (ZBX_DB_OK > DBexecute("insert into sysmap_shape (shapeid,sysmapid,width,height,text,border_width)"
				" values (" ZBX_FS_UI64 ",%s,%s,15,'{MAP.NAME}',0)", shapeid++, row[0], row[1]))
		{
			goto out;
		}
	}

	ret = SUCCEED;
out:
	DBfree_result(result);

	return ret;
}

static int	DBpatch_3030047(void)
{
	const ZBX_FIELD	field = {"error", "", NULL, NULL, 2048, ZBX_TYPE_CHAR, ZBX_NOTNULL, 0};

	return DBmodify_field_type("triggers", &field);
}

static int	DBpatch_3030048(void)
{
	const ZBX_FIELD	field = {"error", "", NULL, NULL, 2048, ZBX_TYPE_CHAR, ZBX_NOTNULL, 0};

	return DBmodify_field_type("alerts", &field);
}

static int	DBpatch_3030049(void)
{
	const ZBX_TABLE table =
			{"sysmap_element_trigger", "selement_triggerid", 0,
				{
					{"selement_triggerid", NULL, NULL, NULL, 0, ZBX_TYPE_ID, ZBX_NOTNULL, 0},
					{"selementid", NULL, NULL, NULL, 0, ZBX_TYPE_ID, ZBX_NOTNULL, 0},
					{"triggerid", NULL, NULL, NULL, 0, ZBX_TYPE_ID, ZBX_NOTNULL, 0},
					{0}
				},
				NULL
			};

	return DBcreate_table(&table);
}

static int	DBpatch_3030050(void)
{
	return DBcreate_index("sysmap_element_trigger", "sysmap_element_trigger_1", "selementid,triggerid", 1);
}

static int	DBpatch_3030051(void)
{
	const ZBX_FIELD	field = {"selementid", NULL, "sysmaps_elements", "selementid", 0, 0, 0, ZBX_FK_CASCADE_DELETE};

	return DBadd_foreign_key("sysmap_element_trigger", 1, &field);
}

static int	DBpatch_3030052(void)
{
	const ZBX_FIELD	field = {"triggerid", NULL, "triggers", "triggerid", 0, 0, 0, ZBX_FK_CASCADE_DELETE};

	return DBadd_foreign_key("sysmap_element_trigger", 2, &field);
}

static int	DBpatch_3030053(void)
{
	DB_ROW		row;
	DB_RESULT	result;
	zbx_db_insert_t	db_insert;
	zbx_uint64_t	selementid, triggerid;
	int		ret = FAIL;

	zbx_db_insert_prepare(&db_insert, "sysmap_element_trigger", "selement_triggerid", "selementid", "triggerid",
			NULL);

	/* sysmaps_elements.elementid for trigger map elements (2) should be migrated to table sysmap_element_trigger */
	result = DBselect("select e.selementid,e.label,t.triggerid"
			" from sysmaps_elements e"
			" left join triggers t on"
			" e.elementid=t.triggerid"
			" where e.elementtype=2");

	while (NULL != (row = DBfetch(result)))
	{
		ZBX_STR2UINT64(selementid, row[0]);
		if (NULL != row[2])
		{
			ZBX_STR2UINT64(triggerid, row[2]);

			zbx_db_insert_add_values(&db_insert, __UINT64_C(0), selementid, triggerid);
		}
		else
		{
			if (ZBX_DB_OK > DBexecute("delete from sysmaps_elements where selementid=" ZBX_FS_UI64,
					selementid))
			{
				goto out;
			}

			zabbix_log(LOG_LEVEL_WARNING, "Map trigger element \"%s\" (selementid: " ZBX_FS_UI64 ") will be"
					" removed during database upgrade: no trigger found", row[1], selementid);
		}
	}

	zbx_db_insert_autoincrement(&db_insert, "selement_triggerid");
	ret = zbx_db_insert_execute(&db_insert);
out:
	DBfree_result(result);
	zbx_db_insert_clean(&db_insert);

	return ret;
}

static int	DBpatch_3030054(void)
{
	const ZBX_TABLE table =
			{"httptest_field", "httptest_fieldid", 0,
				{
					{"httptest_fieldid", NULL, NULL, NULL, 0, ZBX_TYPE_ID, ZBX_NOTNULL, 0},
					{"httptestid", NULL, NULL, NULL, 0, ZBX_TYPE_ID, ZBX_NOTNULL, 0},
					{"type", "0", NULL, NULL, 0, ZBX_TYPE_INT, ZBX_NOTNULL, 0},
					{"name", "", NULL, NULL, 255, ZBX_TYPE_CHAR, ZBX_NOTNULL, 0},
					{"value", "", NULL, NULL, 0, ZBX_TYPE_SHORTTEXT, ZBX_NOTNULL, 0},
					{0}
				},
				NULL
			};

	return DBcreate_table(&table);
}

static int	DBpatch_3030055(void)
{
	return DBcreate_index("httptest_field", "httptest_field_1", "httptestid", 0);
}

static int	DBpatch_3030056(void)
{
	const ZBX_FIELD	field = {"httptestid", NULL, "httptest", "httptestid", 0, 0, 0, ZBX_FK_CASCADE_DELETE};

	return DBadd_foreign_key("httptest_field", 1, &field);
}

static int	DBpatch_3030057(void)
{
	const ZBX_TABLE table =
			{"httpstep_field", "httpstep_fieldid", 0,
				{
					{"httpstep_fieldid", NULL, NULL, NULL, 0, ZBX_TYPE_ID, ZBX_NOTNULL, 0},
					{"httpstepid", NULL, NULL, NULL, 0, ZBX_TYPE_ID, ZBX_NOTNULL, 0},
					{"type", "0", NULL, NULL, 0, ZBX_TYPE_INT, ZBX_NOTNULL, 0},
					{"name", "", NULL, NULL, 255, ZBX_TYPE_CHAR, ZBX_NOTNULL, 0},
					{"value", "", NULL, NULL, 0, ZBX_TYPE_SHORTTEXT, ZBX_NOTNULL, 0},
					{0}
				},
				NULL
			};

	return DBcreate_table(&table);
}

static int	DBpatch_3030058(void)
{
	return DBcreate_index("httpstep_field", "httpstep_field_1", "httpstepid", 0);
}

static int	DBpatch_3030059(void)
{
	const ZBX_FIELD	field = {"httpstepid", NULL, "httpstep", "httpstepid", 0, 0, 0, ZBX_FK_CASCADE_DELETE};

	return DBadd_foreign_key("httpstep_field", 1, &field);
}

static int 	DBpatch_3030060_pair_cmp_func(const void *d1, const void *d2)
{
	const zbx_ptr_pair_t	*pair1 = (const zbx_ptr_pair_t *)d1;
	const zbx_ptr_pair_t	*pair2 = (const zbx_ptr_pair_t *)d2;

	return strcmp((char *)pair1->first, (char *)pair2->first);
}

#define TRIM_LEADING_WHITESPACE(ptr)	while (' ' == *ptr || '\t' == *ptr) ptr++;
#define TRIM_TRAILING_WHITESPACE(ptr)	do { ptr--; } while (' ' == *ptr || '\t' == *ptr);

static void	DBpatch_3030060_append_pairs(zbx_db_insert_t *db_insert, zbx_uint64_t parentid, int type,
		const char *source, const char separator, int unique, int allow_empty)
{
	char			*buffer, *key, *value, replace;
	zbx_vector_ptr_pair_t	pairs;
	zbx_ptr_pair_t		pair;
	int			index;

	buffer = zbx_strdup(NULL, source);
	key = buffer;
	zbx_vector_ptr_pair_create(&pairs);

	while ('\0' != *key)
	{
		char	*ptr = key;

		/* find end of the line */
		while ('\0' != *ptr && '\n' != *ptr && '\r' != *ptr)
			ptr++;

		replace = *ptr;
		*ptr = '\0';

		/* parse line */
		value = strchr(key, separator);

		/* if separator is absent and empty values are allowed, consider that value is empty */
		if (0 != allow_empty && NULL == value)
			value = ptr;

		if (NULL != value)
		{
			char	*tail = value;

			if (ptr != value)
				value++;

			TRIM_LEADING_WHITESPACE(key);
			if (key != tail)
			{
				TRIM_TRAILING_WHITESPACE(tail);
				tail[1] = '\0';
			}
			else
				goto skip;	/* no key */

			tail = ptr;
			TRIM_LEADING_WHITESPACE(value);
			if (value != tail)
			{
				TRIM_TRAILING_WHITESPACE(tail);
				tail[1] = '\0';
			}
			else
			{
				if (0 == allow_empty)
					goto skip;	/* no value */
			}

			pair.first = key;

			if (0 == unique || FAIL == (index = zbx_vector_ptr_pair_search(&pairs, pair,
					DBpatch_3030060_pair_cmp_func)))
			{
				pair.second = value;
				zbx_vector_ptr_pair_append(&pairs, pair);
			}
			else
				pairs.values[index].second = value;
		}
skip:
		if ('\0' != replace)
			ptr++;

		/* skip LF/CR symbols until the next nonempty line */
		while ('\n' == *ptr || '\r' == *ptr)
			ptr++;

		key = ptr;
	}

	for (index = 0; index < pairs.values_num; index++)
	{
		pair = pairs.values[index];
		zbx_db_insert_add_values(db_insert, __UINT64_C(0), parentid, type, pair.first, pair.second);
	}

	zbx_vector_ptr_pair_destroy(&pairs);
	zbx_free(buffer);
}

static int	DBpatch_3030060_migrate_pairs(const char *table, const char *field, int type, char separator,
		int unique, int allow_empty)
{
	DB_ROW		row;
	DB_RESULT	result;
	zbx_db_insert_t	db_insert;
	zbx_uint64_t	parentid;
	char		*target, *target_id, *source_id;
	int		len, ret;

	len = strlen(table) + 1;
	target = zbx_malloc(NULL, len + ZBX_CONST_STRLEN("_field"));
	zbx_strlcpy(target, table, len);
	zbx_strlcat(target, "_field", ZBX_CONST_STRLEN("_field"));

	target_id = zbx_malloc(NULL, len + ZBX_CONST_STRLEN("_fieldid"));
	zbx_strlcpy(target_id, table, len);
	zbx_strlcat(target_id, "_fieldid", ZBX_CONST_STRLEN("_field"));

	source_id = zbx_malloc(NULL, len + ZBX_CONST_STRLEN("id"));
	zbx_strlcpy(source_id, table, len);
	zbx_strlcat(source_id, "id", ZBX_CONST_STRLEN("id"));

	zbx_db_insert_prepare(&db_insert, target, target_id, source_id, "type", "name", "value", NULL);

	result = DBselect("select %s, %s from %s", source_id, field, table);

	while (NULL != (row = DBfetch(result)))
	{
		ZBX_STR2UINT64(parentid, row[0]);

		if (0 != strlen(row[1]))
		{
			DBpatch_3030060_append_pairs(&db_insert, parentid, type, row[1], separator, unique,
					allow_empty);
		}
	}
	DBfree_result(result);

	zbx_db_insert_autoincrement(&db_insert, target_id);
	ret = zbx_db_insert_execute(&db_insert);
	zbx_db_insert_clean(&db_insert);

	zbx_free(target);
	zbx_free(target_id);
	zbx_free(source_id);

	return ret;
}

static int	DBpatch_3030060(void)
{
	return DBpatch_3030060_migrate_pairs("httptest", "variables", ZBX_HTTPFIELD_VARIABLE, '=', 1, 1);
}

static int	DBpatch_3030061(void)
{
	return DBdrop_field("httptest", "variables");
}

static int	DBpatch_3030062(void)
{
	/* headers without value are not allowed by rfc7230 */
	return DBpatch_3030060_migrate_pairs("httptest", "headers", ZBX_HTTPFIELD_HEADER, ':', 0, 0);
}

static int	DBpatch_3030063(void)
{
	return DBdrop_field("httptest", "headers");
}

static int	DBpatch_3030064(void)
{
	return DBpatch_3030060_migrate_pairs("httpstep", "variables", ZBX_HTTPFIELD_VARIABLE, '=', 1, 1);
}

static int	DBpatch_3030065(void)
{
	return DBdrop_field("httpstep", "variables");
}

static int	DBpatch_3030066(void)
{
	return DBpatch_3030060_migrate_pairs("httpstep", "headers", ZBX_HTTPFIELD_HEADER, ':', 0, 0);
}

static int	DBpatch_3030067(void)
{
	return DBdrop_field("httpstep", "headers");
}

static int	DBpatch_3030068(void)
{
	const ZBX_FIELD	field = {"post_type", "0", NULL, NULL, 0, ZBX_TYPE_INT, ZBX_NOTNULL, 0};

	return DBadd_field("httpstep", &field);
}

static int	DBpatch_3030069(void)
{
<<<<<<< HEAD
	const ZBX_FIELD	field = {"jmx_endpoint", "", NULL, NULL, 255, ZBX_TYPE_CHAR, ZBX_NOTNULL, 0};

	return DBadd_field("items", &field);
=======
	const ZBX_FIELD	field = {"sysmap_shapeid", NULL, NULL, NULL, 0, ZBX_TYPE_ID, ZBX_NOTNULL, 0};

	return DBrename_field("sysmap_shape", "shapeid", &field);
>>>>>>> eec77e54
}

static int	DBpatch_3030070(void)
{
<<<<<<< HEAD
#define ZBX_DEFAULT_JMX_ENDPOINT	"service:jmx:rmi:///jndi/rmi://{HOST.CONN}:{HOST.PORT}/jmxrmi"
	/* 16 - ITEM_TYPE_JMX */
	if (ZBX_DB_OK > DBexecute("update items set jmx_endpoint='" ZBX_DEFAULT_JMX_ENDPOINT "' where type=16"))
		return FAIL;

	return SUCCEED;
#undef ZBX_DEFAULT_JMX_ENDPOINT
=======
	const ZBX_FIELD	field = {"text_halign", "0", NULL, NULL, 0, ZBX_TYPE_INT, ZBX_NOTNULL, 0};

	return DBset_default("sysmap_shape", &field);
}

static int	DBpatch_3030071(void)
{
	const ZBX_FIELD	field = {"text_valign", "0", NULL, NULL, 0, ZBX_TYPE_INT, ZBX_NOTNULL, 0};

	return DBset_default("sysmap_shape", &field);
}

static int	DBpatch_3030072(void)
{
	const ZBX_FIELD	field = {"border_type", "0", NULL, NULL, 0, ZBX_TYPE_INT, ZBX_NOTNULL, 0};

	return DBset_default("sysmap_shape", &field);
}

static int	DBpatch_3030073(void)
{
	const ZBX_FIELD	field = {"zindex", "0", NULL, NULL, 0, ZBX_TYPE_INT, ZBX_NOTNULL, 0};

	return DBset_default("sysmap_shape", &field);
}

static int	DBpatch_3030074(void)
{
	if (ZBX_DB_OK > DBexecute("update sysmap_shape set text_halign=text_halign+1,text_valign=text_valign+1,"
			"border_type=border_type+1"))
	{
		return FAIL;
	}

	return SUCCEED;
}

static void	DBpatch_conv_day(int *value, const char **suffix)
{
	if (0 != *value)
	{
		if (0 == *value % 7)
		{
			*value /= 7;
			*suffix = "w";
		}
		else
			*suffix = "d";
	}
	else
		*suffix = "";
}

static void	DBpatch_conv_day_limit_25y(int *value, const char **suffix)
{
	if (25 * 365 <= *value)
	{
		*value = 25 * 365;
		*suffix = "d";
	}
	else
		DBpatch_conv_day(value, suffix);
}

static void	DBpatch_conv_sec(int *value, const char **suffix)
{
	if (0 != *value)
	{
		const int	factors[] = {60, 60, 24, 7, 0}, *factor = factors;
		const char	*suffixes[] = {"s", "m", "h", "d", "w"};

		while (0 != *factor && 0 == *value % *factor)
			*value /= *factor++;

		*suffix = suffixes[factor - factors];
	}
	else
		*suffix = "";
}

static void	DBpatch_conv_sec_limit_1w(int *value, const char **suffix)
{
	if (7 * 24 * 60 * 60 <= *value)
	{
		*value = 1;
		*suffix = "w";
	}
	else
		DBpatch_conv_sec(value, suffix);
}

typedef struct
{
	const char	*field;
	void		(*conv_func)(int *value, const char **suffix);
}
DBpatch_field_conv_t;

static int	DBpatch_table_convert(const char *table, const char *recid, const DBpatch_field_conv_t *field_convs)
{
	const DBpatch_field_conv_t	*fc;
	DB_RESULT			result;
	DB_ROW				row;
	char				*sql = NULL;
	size_t				sql_alloc = 0, sql_offset = 0;
	const char			*suffix;
	int				value, i, ret = FAIL;

	for (fc = field_convs; NULL != fc->field; fc++)
	{
		zbx_chrcpy_alloc(&sql, &sql_alloc, &sql_offset, ',');
		zbx_strcpy_alloc(&sql, &sql_alloc, &sql_offset, fc->field);
	}

	result = DBselect("select %s%s from %s", recid, sql, table);

	sql_offset = 0;

	DBbegin_multiple_update(&sql, &sql_alloc, &sql_offset);

	while (NULL != (row = DBfetch(result)))
	{
		zbx_snprintf_alloc(&sql, &sql_alloc, &sql_offset, "update %s set ", table);

		for (i = 1, fc = field_convs; NULL != fc->field; i++, fc++)
		{
			value = atoi(row[i]);
			fc->conv_func(&value, &suffix);
			zbx_snprintf_alloc(&sql, &sql_alloc, &sql_offset, "%s%s='%d%s'",
					(1 == i ? "" : ","), fc->field, value, suffix);
		}

		zbx_snprintf_alloc(&sql, &sql_alloc, &sql_offset, " where %s=%s;\n", recid, row[0]);

		if (SUCCEED != DBexecute_overflowed_sql(&sql, &sql_alloc, &sql_offset))
			goto out;
	}

	DBend_multiple_update(&sql, &sql_alloc, &sql_offset);

	if (16 < sql_offset)	/* in ORACLE always present begin..end; */
	{
		if (ZBX_DB_OK > DBexecute("%s", sql))
			goto out;
	}

	ret = SUCCEED;
out:
	DBfree_result(result);
	zbx_free(sql);

	return ret;
}

static int	DBpatch_3030075(void)
{
	const ZBX_FIELD field = {"autologout", "15m", NULL, NULL, 32, ZBX_TYPE_CHAR, ZBX_NOTNULL, 0};

	return DBmodify_field_type("users", &field);
}

static int	DBpatch_3030076(void)
{
	const ZBX_FIELD field = {"autologout", "15m", NULL, NULL, 32, ZBX_TYPE_CHAR, ZBX_NOTNULL, 0};

	return DBset_default("users", &field);
}

static int	DBpatch_3030077(void)
{
	const ZBX_FIELD field = {"refresh", "30s", NULL, NULL, 32, ZBX_TYPE_CHAR, ZBX_NOTNULL, 0};

	return DBmodify_field_type("users", &field);
}

static int	DBpatch_3030078(void)
{
	const ZBX_FIELD field = {"refresh", "30s", NULL, NULL, 32, ZBX_TYPE_CHAR, ZBX_NOTNULL, 0};

	return DBset_default("users", &field);
}

static int	DBpatch_3030079(void)
{
	const DBpatch_field_conv_t	field_convs[] = {
						{"autologout",	DBpatch_conv_sec},
						{"refresh",	DBpatch_conv_sec},
						{NULL}
					};

	return DBpatch_table_convert("users", "userid", field_convs);
}

static int	DBpatch_3030080(void)
{
	const ZBX_FIELD field = {"delay", "30s", NULL, NULL, 32, ZBX_TYPE_CHAR, ZBX_NOTNULL, 0};

	return DBmodify_field_type("slideshows", &field);
}

static int	DBpatch_3030081(void)
{
	const ZBX_FIELD field = {"delay", "30s", NULL, NULL, 32, ZBX_TYPE_CHAR, ZBX_NOTNULL, 0};

	return DBset_default("slideshows", &field);
}

static int	DBpatch_3030082(void)
{
	const ZBX_FIELD field = {"delay", "0", NULL, NULL, 32, ZBX_TYPE_CHAR, ZBX_NOTNULL, 0};

	return DBmodify_field_type("slides", &field);
}

static int	DBpatch_3030083(void)
{
	const ZBX_FIELD field = {"delay", "1h", NULL, NULL, 255, ZBX_TYPE_CHAR, ZBX_NOTNULL, 0};

	return DBmodify_field_type("drules", &field);
}

static int	DBpatch_3030084(void)
{
	const ZBX_FIELD field = {"delay", "1h", NULL, NULL, 255, ZBX_TYPE_CHAR, ZBX_NOTNULL, 0};

	return DBset_default("drules", &field);
}

static int	DBpatch_3030085(void)
{
	const DBpatch_field_conv_t	field_convs[] = {{"delay", DBpatch_conv_sec}, {NULL}};

	return DBpatch_table_convert("drules", "druleid", field_convs);
}

static int	DBpatch_3030086(void)
{
	const ZBX_FIELD field = {"delay", "1m", NULL, NULL, 255, ZBX_TYPE_CHAR, ZBX_NOTNULL, 0};

	return DBmodify_field_type("httptest", &field);
}

static int	DBpatch_3030087(void)
{
	const ZBX_FIELD field = {"delay", "1m", NULL, NULL, 255, ZBX_TYPE_CHAR, ZBX_NOTNULL, 0};

	return DBset_default("httptest", &field);
}

static int	DBpatch_3030088(void)
{
	const DBpatch_field_conv_t	field_convs[] = {{"delay", DBpatch_conv_sec}, {NULL}};

	return DBpatch_table_convert("httptest", "httptestid", field_convs);
}

static int	DBpatch_3030089(void)
{
	const ZBX_FIELD field = {"timeout", "15s", NULL, NULL, 255, ZBX_TYPE_CHAR, ZBX_NOTNULL, 0};

	return DBmodify_field_type("httpstep", &field);
}

static int	DBpatch_3030090(void)
{
	const ZBX_FIELD field = {"timeout", "15s", NULL, NULL, 255, ZBX_TYPE_CHAR, ZBX_NOTNULL, 0};

	return DBset_default("httpstep", &field);
}

static int	DBpatch_3030091(void)
{
	const DBpatch_field_conv_t	field_convs[] = {{"timeout", DBpatch_conv_sec}, {NULL}};

	return DBpatch_table_convert("httpstep", "httpstepid", field_convs);
}

static int	DBpatch_3030092(void)
{
	const ZBX_FIELD field = {"delay", "0", NULL, NULL, 1024, ZBX_TYPE_CHAR, ZBX_NOTNULL, 0};

	return DBmodify_field_type("items", &field);
}

static int	DBpatch_3030093(void)
{
	DB_RESULT	result;
	DB_ROW		row;
	const char	*delay_flex, *next, *suffix;
	char		*sql = NULL;
	size_t		sql_alloc = 0, sql_offset = 0;
	int		delay, ret = FAIL;

	result = DBselect("select itemid,delay,delay_flex from items");

	DBbegin_multiple_update(&sql, &sql_alloc, &sql_offset);

	while (NULL != (row = DBfetch(result)))
	{
		delay = atoi(row[1]);
		DBpatch_conv_sec(&delay, &suffix);
		zbx_snprintf_alloc(&sql, &sql_alloc, &sql_offset, "update items set delay='%d%s", delay, suffix);

		for (delay_flex = row[2]; '\0' != *delay_flex; delay_flex = next + 1)
		{
			zbx_chrcpy_alloc(&sql, &sql_alloc, &sql_offset, ';');

			if (0 != isdigit(*delay_flex) && NULL != (next = strchr(delay_flex, '/')))	/* flexible */
			{
				delay = atoi(delay_flex);
				DBpatch_conv_sec(&delay, &suffix);
				zbx_snprintf_alloc(&sql, &sql_alloc, &sql_offset, "%d%s", delay, suffix);
				delay_flex = next;
			}

			if (NULL == (next = strchr(delay_flex, ';')))
			{
				zbx_strcpy_alloc(&sql, &sql_alloc, &sql_offset, delay_flex);
				break;
			}

			zbx_strncpy_alloc(&sql, &sql_alloc, &sql_offset, delay_flex, next - delay_flex);
		}

		zbx_snprintf_alloc(&sql, &sql_alloc, &sql_offset, "' where itemid=%s;\n", row[0]);

		if (SUCCEED != DBexecute_overflowed_sql(&sql, &sql_alloc, &sql_offset))
			goto out;
	}

	DBend_multiple_update(&sql, &sql_alloc, &sql_offset);

	if (16 < sql_offset)	/* in ORACLE always present begin..end; */
	{
		if (ZBX_DB_OK > DBexecute("%s", sql))
			goto out;
	}

	ret = SUCCEED;
out:
	DBfree_result(result);
	zbx_free(sql);

	return ret;
}

static int	DBpatch_3030094(void)
{
	return DBdrop_field("items", "delay_flex");
}

static int	DBpatch_3030095(void)
{
	const ZBX_FIELD field = {"history", "90d", NULL, NULL, 255, ZBX_TYPE_CHAR, ZBX_NOTNULL, 0};

	return DBmodify_field_type("items", &field);
}

static int	DBpatch_3030096(void)
{
	const ZBX_FIELD field = {"history", "90d", NULL, NULL, 255, ZBX_TYPE_CHAR, ZBX_NOTNULL, 0};

	return DBset_default("items", &field);
}

static int	DBpatch_3030097(void)
{
	const ZBX_FIELD field = {"trends", "365d", NULL, NULL, 255, ZBX_TYPE_CHAR, ZBX_NOTNULL, 0};

	return DBmodify_field_type("items", &field);
}

static int	DBpatch_3030098(void)
{
	const ZBX_FIELD field = {"trends", "365d", NULL, NULL, 255, ZBX_TYPE_CHAR, ZBX_NOTNULL, 0};

	return DBset_default("items", &field);
}

static int	DBpatch_3030099(void)
{
	const DBpatch_field_conv_t	field_convs[] = {
						{"history",	DBpatch_conv_day_limit_25y},
						{"trends",	DBpatch_conv_day_limit_25y},
						{NULL}
					};

	return DBpatch_table_convert("items", "itemid", field_convs);
}

static int	DBpatch_3030100(void)
{
	const ZBX_FIELD field = {"lifetime", "30d", NULL, NULL, 255, ZBX_TYPE_CHAR, ZBX_NOTNULL, 0};

	return DBmodify_field_type("items", &field);
}

static int	DBpatch_3030101(void)
{
	const ZBX_FIELD field = {"lifetime", "30d", NULL, NULL, 255, ZBX_TYPE_CHAR, ZBX_NOTNULL, 0};

	return DBset_default("items", &field);
}

static int	DBpatch_3030102(void)
{
	DB_RESULT	result;
	DB_ROW		row;
	char		*sql = NULL;
	size_t		sql_alloc = 0, sql_offset = 0;
	const char	*suffix;
	int		value, ret = FAIL;

	result = DBselect("select itemid,lifetime from items");

	DBbegin_multiple_update(&sql, &sql_alloc, &sql_offset);

	while (NULL != (row = DBfetch(result)))
	{
		zbx_strcpy_alloc(&sql, &sql_alloc, &sql_offset, "update items set lifetime='");

		if (0 != isdigit(*row[1]))
		{
			value = atoi(row[1]);
			DBpatch_conv_day_limit_25y(&value, &suffix);
			zbx_snprintf_alloc(&sql, &sql_alloc, &sql_offset, "%d%s", value, suffix);
		}
		else	/* items.lifetime may be a macro, in such case simply overwrite with max allowed value */
			zbx_strcpy_alloc(&sql, &sql_alloc, &sql_offset, "9125d");	/* 25 * 365 days */

		zbx_snprintf_alloc(&sql, &sql_alloc, &sql_offset, "' where itemid=%s;\n", row[0]);

		if (SUCCEED != DBexecute_overflowed_sql(&sql, &sql_alloc, &sql_offset))
			goto out;
	}

	DBend_multiple_update(&sql, &sql_alloc, &sql_offset);

	if (16 < sql_offset)	/* in ORACLE always present begin..end; */
	{
		if (ZBX_DB_OK > DBexecute("%s", sql))
			goto out;
	}

	ret = SUCCEED;
out:
	DBfree_result(result);
	zbx_free(sql);

	return ret;
}

static int	DBpatch_3030103(void)
{
	const ZBX_FIELD field = {"esc_period", "1h", NULL, NULL, 255, ZBX_TYPE_CHAR, ZBX_NOTNULL, 0};

	return DBmodify_field_type("actions", &field);
}

static int	DBpatch_3030104(void)
{
	const ZBX_FIELD field = {"esc_period", "1h", NULL, NULL, 255, ZBX_TYPE_CHAR, ZBX_NOTNULL, 0};

	return DBset_default("actions", &field);
}

static int	DBpatch_3030105(void)
{
	const DBpatch_field_conv_t	field_convs[] = {{"esc_period", DBpatch_conv_sec_limit_1w}, {NULL}};

	return DBpatch_table_convert("actions", "actionid", field_convs);
}

static int	DBpatch_3030106(void)
{
	const ZBX_FIELD field = {"esc_period", "0", NULL, NULL, 255, ZBX_TYPE_CHAR, ZBX_NOTNULL, 0};

	return DBmodify_field_type("operations", &field);
}

static int	DBpatch_3030107(void)
{
	const DBpatch_field_conv_t	field_convs[] = {{"esc_period", DBpatch_conv_sec_limit_1w}, {NULL}};

	return DBpatch_table_convert("operations", "operationid", field_convs);
}

static int	DBpatch_3030108(void)
{
	const ZBX_FIELD field = {"refresh_unsupported", "10m", NULL, NULL, 32, ZBX_TYPE_CHAR, ZBX_NOTNULL, 0};

	return DBmodify_field_type("config", &field);
}

static int	DBpatch_3030109(void)
{
	const ZBX_FIELD field = {"refresh_unsupported", "10m", NULL, NULL, 32, ZBX_TYPE_CHAR, ZBX_NOTNULL, 0};

	return DBset_default("config", &field);
}

static int	DBpatch_3030110(void)
{
	const ZBX_FIELD field = {"work_period", "1-5,09:00-18:00", NULL, NULL, 255, ZBX_TYPE_CHAR, ZBX_NOTNULL, 0};

	return DBmodify_field_type("config", &field);
}

static int	DBpatch_3030111(void)
{
	const ZBX_FIELD field = {"work_period", "1-5,09:00-18:00", NULL, NULL, 255, ZBX_TYPE_CHAR, ZBX_NOTNULL, 0};

	return DBset_default("config", &field);
}

static int	DBpatch_3030112(void)
{
	const ZBX_FIELD field = {"event_expire", "1w", NULL, NULL, 32, ZBX_TYPE_CHAR, ZBX_NOTNULL, 0};

	return DBmodify_field_type("config", &field);
}

static int	DBpatch_3030113(void)
{
	const ZBX_FIELD field = {"event_expire", "1w", NULL, NULL, 32, ZBX_TYPE_CHAR, ZBX_NOTNULL, 0};

	return DBset_default("config", &field);
}

static int	DBpatch_3030114(void)
{
	const ZBX_FIELD field = {"ok_period", "30m", NULL, NULL, 32, ZBX_TYPE_CHAR, ZBX_NOTNULL, 0};

	return DBmodify_field_type("config", &field);
}

static int	DBpatch_3030115(void)
{
	const ZBX_FIELD field = {"ok_period", "30m", NULL, NULL, 32, ZBX_TYPE_CHAR, ZBX_NOTNULL, 0};

	return DBset_default("config", &field);
}

static int	DBpatch_3030116(void)
{
	const ZBX_FIELD field = {"blink_period", "30m", NULL, NULL, 32, ZBX_TYPE_CHAR, ZBX_NOTNULL, 0};

	return DBmodify_field_type("config", &field);
}

static int	DBpatch_3030117(void)
{
	const ZBX_FIELD field = {"blink_period", "30m", NULL, NULL, 32, ZBX_TYPE_CHAR, ZBX_NOTNULL, 0};

	return DBset_default("config", &field);
}

static int	DBpatch_3030118(void)
{
	const ZBX_FIELD field = {"hk_events_trigger", "365d", NULL, NULL, 32, ZBX_TYPE_CHAR, ZBX_NOTNULL, 0};

	return DBmodify_field_type("config", &field);
}

static int	DBpatch_3030119(void)
{
	const ZBX_FIELD field = {"hk_events_trigger", "365d", NULL, NULL, 32, ZBX_TYPE_CHAR, ZBX_NOTNULL, 0};

	return DBset_default("config", &field);
}

static int	DBpatch_3030120(void)
{
	const ZBX_FIELD field = {"hk_events_internal", "1d", NULL, NULL, 32, ZBX_TYPE_CHAR, ZBX_NOTNULL, 0};

	return DBmodify_field_type("config", &field);
}

static int	DBpatch_3030121(void)
{
	const ZBX_FIELD field = {"hk_events_internal", "1d", NULL, NULL, 32, ZBX_TYPE_CHAR, ZBX_NOTNULL, 0};

	return DBset_default("config", &field);
}

static int	DBpatch_3030122(void)
{
	const ZBX_FIELD field = {"hk_events_discovery", "1d", NULL, NULL, 32, ZBX_TYPE_CHAR, ZBX_NOTNULL, 0};

	return DBmodify_field_type("config", &field);
}

static int	DBpatch_3030123(void)
{
	const ZBX_FIELD field = {"hk_events_discovery", "1d", NULL, NULL, 32, ZBX_TYPE_CHAR, ZBX_NOTNULL, 0};

	return DBset_default("config", &field);
}

static int	DBpatch_3030124(void)
{
	const ZBX_FIELD field = {"hk_events_autoreg", "1d", NULL, NULL, 32, ZBX_TYPE_CHAR, ZBX_NOTNULL, 0};

	return DBmodify_field_type("config", &field);
}

static int	DBpatch_3030125(void)
{
	const ZBX_FIELD field = {"hk_events_autoreg", "1d", NULL, NULL, 32, ZBX_TYPE_CHAR, ZBX_NOTNULL, 0};

	return DBset_default("config", &field);
}

static int	DBpatch_3030126(void)
{
	const ZBX_FIELD field = {"hk_services", "365d", NULL, NULL, 32, ZBX_TYPE_CHAR, ZBX_NOTNULL, 0};

	return DBmodify_field_type("config", &field);
}

static int	DBpatch_3030127(void)
{
	const ZBX_FIELD field = {"hk_services", "365d", NULL, NULL, 32, ZBX_TYPE_CHAR, ZBX_NOTNULL, 0};

	return DBset_default("config", &field);
}

static int	DBpatch_3030128(void)
{
	const ZBX_FIELD field = {"hk_audit", "365d", NULL, NULL, 32, ZBX_TYPE_CHAR, ZBX_NOTNULL, 0};

	return DBmodify_field_type("config", &field);
}

static int	DBpatch_3030129(void)
{
	const ZBX_FIELD field = {"hk_audit", "365d", NULL, NULL, 32, ZBX_TYPE_CHAR, ZBX_NOTNULL, 0};

	return DBset_default("config", &field);
}

static int	DBpatch_3030130(void)
{
	const ZBX_FIELD field = {"hk_sessions", "365d", NULL, NULL, 32, ZBX_TYPE_CHAR, ZBX_NOTNULL, 0};

	return DBmodify_field_type("config", &field);
}

static int	DBpatch_3030131(void)
{
	const ZBX_FIELD field = {"hk_sessions", "365d", NULL, NULL, 32, ZBX_TYPE_CHAR, ZBX_NOTNULL, 0};

	return DBset_default("config", &field);
}

static int	DBpatch_3030132(void)
{
	const ZBX_FIELD field = {"hk_history", "90d", NULL, NULL, 32, ZBX_TYPE_CHAR, ZBX_NOTNULL, 0};

	return DBmodify_field_type("config", &field);
}

static int	DBpatch_3030133(void)
{
	const ZBX_FIELD field = {"hk_history", "90d", NULL, NULL, 32, ZBX_TYPE_CHAR, ZBX_NOTNULL, 0};

	return DBset_default("config", &field);
}

static int	DBpatch_3030134(void)
{
	const ZBX_FIELD field = {"hk_trends", "365d", NULL, NULL, 32, ZBX_TYPE_CHAR, ZBX_NOTNULL, 0};

	return DBmodify_field_type("config", &field);
}

static int	DBpatch_3030135(void)
{
	const ZBX_FIELD field = {"hk_trends", "365d", NULL, NULL, 32, ZBX_TYPE_CHAR, ZBX_NOTNULL, 0};

	return DBset_default("config", &field);
}

static int	DBpatch_3030136(void)
{
	const DBpatch_field_conv_t	field_convs[] = {
						{"refresh_unsupported",	DBpatch_conv_sec},
						{"event_expire",	DBpatch_conv_day_limit_25y},
						{"ok_period",		DBpatch_conv_sec},
						{"blink_period",	DBpatch_conv_sec},
						{"hk_events_trigger",	DBpatch_conv_day_limit_25y},
						{"hk_events_internal",	DBpatch_conv_day_limit_25y},
						{"hk_events_discovery",	DBpatch_conv_day_limit_25y},
						{"hk_events_autoreg",	DBpatch_conv_day_limit_25y},
						{"hk_services",		DBpatch_conv_day_limit_25y},
						{"hk_audit",		DBpatch_conv_day_limit_25y},
						{"hk_sessions",		DBpatch_conv_day_limit_25y},
						{"hk_history",		DBpatch_conv_day_limit_25y},
						{"hk_trends",		DBpatch_conv_day_limit_25y},
						{NULL}
					};

	return DBpatch_table_convert("config", "configid", field_convs);
}

static int	DBpatch_3030137(void)
{
	const char	*sql =
			"delete from profiles"
			" where idx in ("
				"'web.items.filter_delay',"
				"'web.items.filter_history',"
				"'web.items.filter_trends',"
				"'web.items.subfilter_history',"
				"'web.items.subfilter_interval',"
				"'web.items.subfilter_trends'"
			");";

	if (ZBX_DB_OK > DBexecute("%s", sql))
		return FAIL;

	return SUCCEED;
}

static int	DBpatch_trailing_semicolon_remove(const char *table, const char *recid, const char *field,
		const char *condition)
{
	DB_RESULT	result;
	DB_ROW		row;
	const char	*semicolon;
	char		*sql = NULL;
	size_t		sql_alloc = 0, sql_offset = 0;
	int		ret = FAIL;

	result = DBselect("select %s,%s from %s%s", recid, field, table, condition);

	DBbegin_multiple_update(&sql, &sql_alloc, &sql_offset);

	while (NULL != (row = DBfetch(result)))
	{
		if (NULL == (semicolon = strrchr(row[1], ';')) || '\0' != *(semicolon + 1))
			continue;

		zbx_snprintf_alloc(&sql, &sql_alloc, &sql_offset, "update %s set %s='%.*s' where %s=%s;\n",
				table, field, semicolon - row[1], row[1], recid, row[0]);

		if (SUCCEED != DBexecute_overflowed_sql(&sql, &sql_alloc, &sql_offset))
			goto out;
	}

	DBend_multiple_update(&sql, &sql_alloc, &sql_offset);

	if (16 < sql_offset)	/* in ORACLE always present begin..end; */
	{
		if (ZBX_DB_OK > DBexecute("%s", sql))
			goto out;
	}

	ret = SUCCEED;
out:
	DBfree_result(result);
	zbx_free(sql);

	return ret;
}

static int	DBpatch_3030138(void)
{
	return DBpatch_trailing_semicolon_remove("config", "configid", "work_period", "");
}

static int	DBpatch_3030139(void)
{
	return DBpatch_trailing_semicolon_remove("media", "mediaid", "period", "");
}

static int	DBpatch_3030140(void)
{
	/* CONDITION_TYPE_TIME_PERIOD */
	return DBpatch_trailing_semicolon_remove("conditions", "conditionid", "value", " where conditiontype=6");
>>>>>>> eec77e54
}

#endif

DBPATCH_START(3030)

/* version, duplicates flag, mandatory flag */

DBPATCH_ADD(3030000, 0, 1)
DBPATCH_ADD(3030001, 0, 1)
DBPATCH_ADD(3030002, 0, 1)
DBPATCH_ADD(3030003, 0, 1)
DBPATCH_ADD(3030004, 0, 1)
DBPATCH_ADD(3030005, 0, 1)
DBPATCH_ADD(3030006, 0, 1)
DBPATCH_ADD(3030007, 0, 1)
DBPATCH_ADD(3030008, 0, 1)
DBPATCH_ADD(3030009, 0, 1)
DBPATCH_ADD(3030010, 0, 1)
DBPATCH_ADD(3030011, 0, 1)
DBPATCH_ADD(3030012, 0, 1)
DBPATCH_ADD(3030013, 0, 1)
DBPATCH_ADD(3030015, 0, 1)
DBPATCH_ADD(3030016, 0, 1)
DBPATCH_ADD(3030017, 0, 1)
DBPATCH_ADD(3030018, 0, 1)
DBPATCH_ADD(3030019, 0, 1)
DBPATCH_ADD(3030020, 0, 1)
DBPATCH_ADD(3030021, 0, 1)
DBPATCH_ADD(3030022, 0, 1)
DBPATCH_ADD(3030023, 0, 0)
DBPATCH_ADD(3030024, 0, 1)
DBPATCH_ADD(3030025, 0, 1)
DBPATCH_ADD(3030026, 0, 1)
DBPATCH_ADD(3030027, 0, 1)
DBPATCH_ADD(3030028, 0, 1)
DBPATCH_ADD(3030029, 0, 1)
DBPATCH_ADD(3030030, 0, 1)
DBPATCH_ADD(3030031, 0, 1)
DBPATCH_ADD(3030032, 0, 1)
DBPATCH_ADD(3030033, 0, 1)
DBPATCH_ADD(3030034, 0, 1)
DBPATCH_ADD(3030035, 0, 1)
DBPATCH_ADD(3030036, 0, 1)
DBPATCH_ADD(3030037, 0, 1)
DBPATCH_ADD(3030038, 0, 1)
DBPATCH_ADD(3030039, 0, 1)
DBPATCH_ADD(3030040, 0, 1)
DBPATCH_ADD(3030041, 0, 1)
DBPATCH_ADD(3030042, 0, 1)
DBPATCH_ADD(3030043, 0, 1)
DBPATCH_ADD(3030044, 0, 1)
DBPATCH_ADD(3030045, 0, 1)
DBPATCH_ADD(3030046, 0, 1)
DBPATCH_ADD(3030047, 0, 1)
DBPATCH_ADD(3030048, 0, 1)
DBPATCH_ADD(3030049, 0, 1)
DBPATCH_ADD(3030050, 0, 1)
DBPATCH_ADD(3030051, 0, 1)
DBPATCH_ADD(3030052, 0, 1)
DBPATCH_ADD(3030053, 0, 1)
DBPATCH_ADD(3030054, 0, 1)
DBPATCH_ADD(3030055, 0, 1)
DBPATCH_ADD(3030056, 0, 1)
DBPATCH_ADD(3030057, 0, 1)
DBPATCH_ADD(3030058, 0, 1)
DBPATCH_ADD(3030059, 0, 1)
DBPATCH_ADD(3030060, 0, 1)
DBPATCH_ADD(3030061, 0, 1)
DBPATCH_ADD(3030062, 0, 1)
DBPATCH_ADD(3030063, 0, 1)
DBPATCH_ADD(3030064, 0, 1)
DBPATCH_ADD(3030065, 0, 1)
DBPATCH_ADD(3030066, 0, 1)
DBPATCH_ADD(3030067, 0, 1)
DBPATCH_ADD(3030068, 0, 1)
DBPATCH_ADD(3030069, 0, 1)
DBPATCH_ADD(3030070, 0, 1)
<<<<<<< HEAD
=======
DBPATCH_ADD(3030071, 0, 1)
DBPATCH_ADD(3030072, 0, 1)
DBPATCH_ADD(3030073, 0, 1)
DBPATCH_ADD(3030074, 0, 1)
DBPATCH_ADD(3030075, 0, 1)
DBPATCH_ADD(3030076, 0, 1)
DBPATCH_ADD(3030077, 0, 1)
DBPATCH_ADD(3030078, 0, 1)
DBPATCH_ADD(3030079, 0, 1)
DBPATCH_ADD(3030080, 0, 1)
DBPATCH_ADD(3030081, 0, 1)
DBPATCH_ADD(3030082, 0, 1)
DBPATCH_ADD(3030083, 0, 1)
DBPATCH_ADD(3030084, 0, 1)
DBPATCH_ADD(3030085, 0, 1)
DBPATCH_ADD(3030086, 0, 1)
DBPATCH_ADD(3030087, 0, 1)
DBPATCH_ADD(3030088, 0, 1)
DBPATCH_ADD(3030089, 0, 1)
DBPATCH_ADD(3030090, 0, 1)
DBPATCH_ADD(3030091, 0, 1)
DBPATCH_ADD(3030092, 0, 1)
DBPATCH_ADD(3030093, 0, 1)
DBPATCH_ADD(3030094, 0, 1)
DBPATCH_ADD(3030095, 0, 1)
DBPATCH_ADD(3030096, 0, 1)
DBPATCH_ADD(3030097, 0, 1)
DBPATCH_ADD(3030098, 0, 1)
DBPATCH_ADD(3030099, 0, 1)
DBPATCH_ADD(3030100, 0, 1)
DBPATCH_ADD(3030101, 0, 1)
DBPATCH_ADD(3030102, 0, 1)
DBPATCH_ADD(3030103, 0, 1)
DBPATCH_ADD(3030104, 0, 1)
DBPATCH_ADD(3030105, 0, 1)
DBPATCH_ADD(3030106, 0, 1)
DBPATCH_ADD(3030107, 0, 1)
DBPATCH_ADD(3030108, 0, 1)
DBPATCH_ADD(3030109, 0, 1)
DBPATCH_ADD(3030110, 0, 1)
DBPATCH_ADD(3030111, 0, 1)
DBPATCH_ADD(3030112, 0, 1)
DBPATCH_ADD(3030113, 0, 1)
DBPATCH_ADD(3030114, 0, 1)
DBPATCH_ADD(3030115, 0, 1)
DBPATCH_ADD(3030116, 0, 1)
DBPATCH_ADD(3030117, 0, 1)
DBPATCH_ADD(3030118, 0, 1)
DBPATCH_ADD(3030119, 0, 1)
DBPATCH_ADD(3030120, 0, 1)
DBPATCH_ADD(3030121, 0, 1)
DBPATCH_ADD(3030122, 0, 1)
DBPATCH_ADD(3030123, 0, 1)
DBPATCH_ADD(3030124, 0, 1)
DBPATCH_ADD(3030125, 0, 1)
DBPATCH_ADD(3030126, 0, 1)
DBPATCH_ADD(3030127, 0, 1)
DBPATCH_ADD(3030128, 0, 1)
DBPATCH_ADD(3030129, 0, 1)
DBPATCH_ADD(3030130, 0, 1)
DBPATCH_ADD(3030131, 0, 1)
DBPATCH_ADD(3030132, 0, 1)
DBPATCH_ADD(3030133, 0, 1)
DBPATCH_ADD(3030134, 0, 1)
DBPATCH_ADD(3030135, 0, 1)
DBPATCH_ADD(3030136, 0, 1)
DBPATCH_ADD(3030137, 0, 1)
DBPATCH_ADD(3030138, 0, 1)
DBPATCH_ADD(3030139, 0, 1)
DBPATCH_ADD(3030140, 0, 1)
>>>>>>> eec77e54

DBPATCH_END()<|MERGE_RESOLUTION|>--- conflicted
+++ resolved
@@ -921,28 +921,13 @@
 
 static int	DBpatch_3030069(void)
 {
-<<<<<<< HEAD
-	const ZBX_FIELD	field = {"jmx_endpoint", "", NULL, NULL, 255, ZBX_TYPE_CHAR, ZBX_NOTNULL, 0};
-
-	return DBadd_field("items", &field);
-=======
 	const ZBX_FIELD	field = {"sysmap_shapeid", NULL, NULL, NULL, 0, ZBX_TYPE_ID, ZBX_NOTNULL, 0};
 
 	return DBrename_field("sysmap_shape", "shapeid", &field);
->>>>>>> eec77e54
 }
 
 static int	DBpatch_3030070(void)
 {
-<<<<<<< HEAD
-#define ZBX_DEFAULT_JMX_ENDPOINT	"service:jmx:rmi:///jndi/rmi://{HOST.CONN}:{HOST.PORT}/jmxrmi"
-	/* 16 - ITEM_TYPE_JMX */
-	if (ZBX_DB_OK > DBexecute("update items set jmx_endpoint='" ZBX_DEFAULT_JMX_ENDPOINT "' where type=16"))
-		return FAIL;
-
-	return SUCCEED;
-#undef ZBX_DEFAULT_JMX_ENDPOINT
-=======
 	const ZBX_FIELD	field = {"text_halign", "0", NULL, NULL, 0, ZBX_TYPE_INT, ZBX_NOTNULL, 0};
 
 	return DBset_default("sysmap_shape", &field);
@@ -1723,7 +1708,24 @@
 {
 	/* CONDITION_TYPE_TIME_PERIOD */
 	return DBpatch_trailing_semicolon_remove("conditions", "conditionid", "value", " where conditiontype=6");
->>>>>>> eec77e54
+}
+
+static int	DBpatch_3030141(void)
+{
+	const ZBX_FIELD	field = {"jmx_endpoint", "", NULL, NULL, 255, ZBX_TYPE_CHAR, ZBX_NOTNULL, 0};
+
+	return DBadd_field("items", &field);
+}
+
+static int	DBpatch_3030142(void)
+{
+#define ZBX_DEFAULT_JMX_ENDPOINT	"service:jmx:rmi:///jndi/rmi://{HOST.CONN}:{HOST.PORT}/jmxrmi"
+	/* 16 - ITEM_TYPE_JMX */
+	if (ZBX_DB_OK > DBexecute("update items set jmx_endpoint='" ZBX_DEFAULT_JMX_ENDPOINT "' where type=16"))
+		return FAIL;
+
+	return SUCCEED;
+#undef ZBX_DEFAULT_JMX_ENDPOINT
 }
 
 #endif
@@ -1802,8 +1804,6 @@
 DBPATCH_ADD(3030068, 0, 1)
 DBPATCH_ADD(3030069, 0, 1)
 DBPATCH_ADD(3030070, 0, 1)
-<<<<<<< HEAD
-=======
 DBPATCH_ADD(3030071, 0, 1)
 DBPATCH_ADD(3030072, 0, 1)
 DBPATCH_ADD(3030073, 0, 1)
@@ -1874,6 +1874,7 @@
 DBPATCH_ADD(3030138, 0, 1)
 DBPATCH_ADD(3030139, 0, 1)
 DBPATCH_ADD(3030140, 0, 1)
->>>>>>> eec77e54
+DBPATCH_ADD(3030141, 0, 1)
+DBPATCH_ADD(3030142, 0, 1)
 
 DBPATCH_END()