/*
** Zabbix
** Copyright (C) 2001-2017 Zabbix SIA
**
** This program is free software; you can redistribute it and/or modify
** it under the terms of the GNU General Public License as published by
** the Free Software Foundation; either version 2 of the License, or
** (at your option) any later version.
**
** This program is distributed in the hope that it will be useful,
** but WITHOUT ANY WARRANTY; without even the implied warranty of
** MERCHANTABILITY or FITNESS FOR A PARTICULAR PURPOSE. See the
** GNU General Public License for more details.
**
** You should have received a copy of the GNU General Public License
** along with this program; if not, write to the Free Software
** Foundation, Inc., 51 Franklin Street, Fifth Floor, Boston, MA  02110-1301, USA.
**/

#include "common.h"
#include "db.h"
#include "dbupgrade.h"
#include "log.h"

/*
 * 3.4 development database patches
 */

#ifndef HAVE_SQLITE3

static int	DBpatch_3030000(void)
{
	const ZBX_FIELD	field = {"ipmi_authtype", "-1", NULL, NULL, 0, ZBX_TYPE_INT, ZBX_NOTNULL, 0};

	return DBset_default("hosts", &field);
}

static int	DBpatch_3030001(void)
{
	const ZBX_FIELD field = {"snmp_oid", "", NULL, NULL, 512, ZBX_TYPE_CHAR, ZBX_NOTNULL, 0};

	return DBmodify_field_type("items", &field);
}

static int	DBpatch_3030002(void)
{
	const ZBX_FIELD field = {"key_", "", NULL, NULL, 512, ZBX_TYPE_CHAR, ZBX_NOTNULL, 0};

	return DBmodify_field_type("dchecks", &field);
}

static int	DBpatch_3030003(void)
{
	return DBdrop_field("proxy_dhistory", "type");
}

static int	DBpatch_3030004(void)
{
	return DBdrop_field("proxy_dhistory", "key_");
}

static int	DBpatch_3030005(void)
{
	return DBdrop_foreign_key("dservices", 2);
}

static int	DBpatch_3030006(void)
{
	return DBdrop_index("dservices", "dservices_1");
}

static int	DBpatch_3030007(void)
{
	DB_ROW			row;
	DB_RESULT		result;
	zbx_vector_uint64_t	dserviceids;
	zbx_uint64_t		dserviceid;
	int			ret = SUCCEED;

	zbx_vector_uint64_create(&dserviceids);

	/* After dropping fields type and key_ from table dservices there is no guarantee that a unique
	index with fields dcheckid, ip and port can be created. To create a unique index for the same
	fields later this will delete rows where all three of them are identical only leaving the latest. */
	result = DBselect(
			"select ds.dserviceid"
			" from dservices ds"
			" where not exists ("
				"select null"
				" from dchecks dc"
				" where ds.dcheckid = dc.dcheckid"
					" and ds.type = dc.type"
					" and ds.key_ = dc.key_"
			")");

	while (NULL != (row = DBfetch(result)))
	{
		ZBX_STR2UINT64(dserviceid, row[0]);

		zbx_vector_uint64_append(&dserviceids, dserviceid);
	}
	DBfree_result(result);

	zbx_vector_uint64_sort(&dserviceids, ZBX_DEFAULT_UINT64_COMPARE_FUNC);

	if (0 != dserviceids.values_num)
		ret = DBexecute_multiple_query("delete from dservices where", "dserviceid", &dserviceids);

	zbx_vector_uint64_destroy(&dserviceids);

	return ret;
}

static int	DBpatch_3030008(void)
{
	return DBdrop_field("dservices", "type");
}

static int	DBpatch_3030009(void)
{
	return DBdrop_field("dservices", "key_");
}

static int	DBpatch_3030010(void)
{
	return DBcreate_index("dservices", "dservices_1", "dcheckid,ip,port", 1);
}

static int	DBpatch_3030011(void)
{
	const ZBX_FIELD	field = {"dcheckid", NULL, "dchecks", "dcheckid", 0, 0, 0, ZBX_FK_CASCADE_DELETE};

	return DBadd_foreign_key("dservices", 2, &field);
}

static int	DBpatch_3030012(void)
{
	const ZBX_FIELD field = {"snmp_lastsize", "0", NULL, NULL, 0, ZBX_TYPE_UINT, ZBX_NOTNULL, 0};

	return DBmodify_field_type("globalvars", &field);
}

static int	DBpatch_3030013(void)
{
	const ZBX_FIELD field = {"period", "1-7,00:00-24:00", NULL, NULL, 1024, ZBX_TYPE_CHAR, ZBX_NOTNULL, 0};

	return DBmodify_field_type("media", &field);
}

static int	DBpatch_3030015(void)
{
	const ZBX_TABLE table =
			{"item_preproc", "item_preprocid", 0,
				{
					{"item_preprocid", NULL, NULL, NULL, 0, ZBX_TYPE_ID, ZBX_NOTNULL, 0},
					{"itemid", NULL, NULL, NULL, 0, ZBX_TYPE_ID, ZBX_NOTNULL, 0},
					{"step", "0", NULL, NULL, 0, ZBX_TYPE_INT, ZBX_NOTNULL, 0},
					{"type", "0", NULL, NULL, 0, ZBX_TYPE_INT, ZBX_NOTNULL, 0},
					{"params", "", NULL, NULL, 255, ZBX_TYPE_CHAR, ZBX_NOTNULL, 0},
					{0}
				},
				NULL
			};

	return DBcreate_table(&table);
}

static int	DBpatch_3030016(void)
{
	return DBcreate_index("item_preproc", "item_preproc_1", "itemid,step", 0);
}

static int	DBpatch_3030017(void)
{
	const ZBX_FIELD	field = {"itemid", NULL, "items", "itemid", 0, 0, 0, ZBX_FK_CASCADE_DELETE};

	return DBadd_foreign_key("item_preproc", 1, &field);
}

static void	DBpatch_3030018_add_numeric_preproc_steps(zbx_db_insert_t *db_insert, zbx_uint64_t itemid,
		unsigned char data_type, const char *formula, unsigned char delta)
{
	int	step = 1;

	switch (data_type)
	{
		case ITEM_DATA_TYPE_BOOLEAN:
			zbx_db_insert_add_values(db_insert, __UINT64_C(0), itemid, step++, ZBX_PREPROC_BOOL2DEC, "");
			break;
		case ITEM_DATA_TYPE_OCTAL:
			zbx_db_insert_add_values(db_insert, __UINT64_C(0), itemid, step++, ZBX_PREPROC_OCT2DEC, "");
			break;
		case ITEM_DATA_TYPE_HEXADECIMAL:
			zbx_db_insert_add_values(db_insert, __UINT64_C(0), itemid, step++, ZBX_PREPROC_HEX2DEC, "");
			break;
	}

	switch (delta)
	{
		case ITEM_STORE_SPEED_PER_SECOND:
			zbx_db_insert_add_values(db_insert, __UINT64_C(0), itemid, step++, ZBX_PREPROC_DELTA_SPEED, "");
			break;
		case ITEM_STORE_SIMPLE_CHANGE:
			zbx_db_insert_add_values(db_insert, __UINT64_C(0), itemid, step++, ZBX_PREPROC_DELTA_VALUE, "");
			break;
	}

	if (NULL != formula)
		zbx_db_insert_add_values(db_insert, __UINT64_C(0), itemid, step++, ZBX_PREPROC_MULTIPLIER, formula);

}

static int	DBpatch_3030018(void)
{
	DB_ROW		row;
	DB_RESULT	result;
	unsigned char	value_type, data_type, delta;
	zbx_db_insert_t	db_insert;
	zbx_uint64_t	itemid;
	const char	*formula;
	int		ret;

	zbx_db_insert_prepare(&db_insert, "item_preproc", "item_preprocid", "itemid", "step", "type", "params", NULL);

	result = DBselect("select itemid,value_type,data_type,multiplier,formula,delta from items");

	while (NULL != (row = DBfetch(result)))
	{
		ZBX_STR2UINT64(itemid, row[0]);
		ZBX_STR2UCHAR(value_type, row[1]);

		switch (value_type)
		{
			case ITEM_VALUE_TYPE_FLOAT:
			case ITEM_VALUE_TYPE_UINT64:
				ZBX_STR2UCHAR(data_type, row[2]);
				formula = (1 == atoi(row[3]) ? row[4] : NULL);
				ZBX_STR2UCHAR(delta, row[5]);
				DBpatch_3030018_add_numeric_preproc_steps(&db_insert, itemid, data_type, formula,
						delta);
				break;
		}
	}

	DBfree_result(result);

	zbx_db_insert_autoincrement(&db_insert, "item_preprocid");
	ret = zbx_db_insert_execute(&db_insert);
	zbx_db_insert_clean(&db_insert);

	return ret;
}

static int	DBpatch_3030019(void)
{
	return DBdrop_field("items", "multiplier");
}

static int	DBpatch_3030020(void)
{
	return DBdrop_field("items", "data_type");
}

static int	DBpatch_3030021(void)
{
	return DBdrop_field("items", "delta");
}

static int	DBpatch_3030022(void)
{
	if (ZBX_DB_OK > DBexecute("update items set formula='' where flags<>1 or evaltype<>3"))
		return FAIL;

	return SUCCEED;
}

static int	DBpatch_3030023(void)
{
	if (ZBX_DB_OK > DBexecute("delete from profiles where idx like 'web.dashboard.widget.%%'"))
		return FAIL;

	return SUCCEED;
}

static int	DBpatch_3030024(void)
{
	const ZBX_FIELD	field = {"hk_events_internal", "1", NULL, NULL, 0, ZBX_TYPE_INT, ZBX_NOTNULL, 0};

	return DBset_default("config", &field);
}

static int	DBpatch_3030025(void)
{
	const ZBX_FIELD	field = {"hk_events_discovery", "1", NULL, NULL, 0, ZBX_TYPE_INT, ZBX_NOTNULL, 0};

	return DBset_default("config", &field);
}

static int	DBpatch_3030026(void)
{
	const ZBX_FIELD	field = {"hk_events_autoreg", "1", NULL, NULL, 0, ZBX_TYPE_INT, ZBX_NOTNULL, 0};

	return DBset_default("config", &field);
}

static int	DBpatch_3030027(void)
{
	const ZBX_FIELD	field = {"p_eventid", NULL, NULL, NULL, 0, ZBX_TYPE_ID, 0, 0};

	return DBadd_field("alerts", &field);
}

static int	DBpatch_3030028(void)
{
	const ZBX_FIELD	field = {"p_eventid", NULL, "events", "eventid", 0, ZBX_TYPE_ID, 0, ZBX_FK_CASCADE_DELETE};

	return DBadd_foreign_key("alerts", 5, &field);
}

static int	DBpatch_3030029(void)
{
	return DBcreate_index("alerts", "alerts_7", "p_eventid", 0);
}

/******************************************************************************
 *                                                                            *
 * Comments: This procedure fills in field 'p_eventid' for all recovery       *
 *           actions. 'p_eventid' value is defined as per last problematic    *
 *           event, that was closed by correct recovery event.                *
 *           This is done because the relation beetwen ecovery alerts and     *
 *           this method is most successful for updating zabbix 3.0 to latest *
 *           versions.                                                        *
 *                                                                            *
 ******************************************************************************/
static int	DBpatch_3030030(void)
{
	int			ret = FAIL;
	DB_ROW			row;
	DB_RESULT		result;
	char			*sql = NULL;
	size_t			sql_alloc = 0, sql_offset = 0;
	zbx_uint64_t		prev_eventid = 0, curr_eventid;

	DBbegin_multiple_update(&sql, &sql_alloc, &sql_offset);

	result = DBselect("select eventid, r_eventid"
			" from event_recovery"
			" order by r_eventid, eventid desc");

	while (NULL != (row = DBfetch(result)))
	{
		ZBX_STR2UINT64(curr_eventid, row[1]);
		if (prev_eventid == curr_eventid)
			continue;

		zbx_snprintf_alloc(&sql, &sql_alloc, &sql_offset,
				"update alerts set p_eventid=%s where eventid=%s;\n",
				row[0], row[1]);

		if (SUCCEED != DBexecute_overflowed_sql(&sql, &sql_alloc, &sql_offset))
			goto out;

		prev_eventid = curr_eventid;
	}

	DBend_multiple_update(&sql, &sql_alloc, &sql_offset);

	if (16 < sql_offset)
	{
		if (ZBX_DB_OK > DBexecute("%s", sql))
			goto out;
	}

	ret = SUCCEED;
out:
	DBfree_result(result);
	zbx_free(sql);

	return ret;
}

static int	DBpatch_3030031(void)
{
	const ZBX_FIELD	field = {"status", "0", NULL, NULL, 0, ZBX_TYPE_INT, ZBX_NOTNULL, 0};

	return DBadd_field("task", &field);
}

static int	DBpatch_3030032(void)
{
	const ZBX_FIELD	field = {"clock", "0", NULL, NULL, 0, ZBX_TYPE_INT, ZBX_NOTNULL, 0};

	return DBadd_field("task", &field);
}

static int	DBpatch_3030033(void)
{
	const ZBX_FIELD	field = {"ttl", "0", NULL, NULL, 0, ZBX_TYPE_INT, ZBX_NOTNULL, 0};

	return DBadd_field("task", &field);
}

static int	DBpatch_3030034(void)
{
	const ZBX_FIELD	field = {"proxy_hostid", NULL, NULL, NULL, 0, ZBX_TYPE_ID, 0, 0};

	return DBadd_field("task", &field);
}

static int	DBpatch_3030035(void)
{
	return DBcreate_index("task", "task_1", "status,proxy_hostid", 0);
}

static int	DBpatch_3030036(void)
{
	const ZBX_FIELD	field = {"proxy_hostid", NULL, "hosts", "hostid", 0, 0, 0, ZBX_FK_CASCADE_DELETE};

	return DBadd_foreign_key("task", 1, &field);
}

static int	DBpatch_3030037(void)
{
	const ZBX_TABLE table =
			{"task_remote_command", "taskid", 0,
				{
					{"taskid", NULL, NULL, NULL, 0, ZBX_TYPE_ID, ZBX_NOTNULL, 0},
					{"command_type", "0", NULL, NULL, 0, ZBX_TYPE_INT, ZBX_NOTNULL, 0},
					{"execute_on", "0", NULL, NULL, 0, ZBX_TYPE_INT, ZBX_NOTNULL, 0},
					{"port", "0", NULL, NULL, 0, ZBX_TYPE_INT, ZBX_NOTNULL, 0},
					{"authtype", "0", NULL, NULL, 0, ZBX_TYPE_INT, ZBX_NOTNULL, 0},
					{"username", "", NULL, NULL, 64, ZBX_TYPE_CHAR, ZBX_NOTNULL, 0},
					{"password", "", NULL, NULL, 64, ZBX_TYPE_CHAR, ZBX_NOTNULL, 0},
					{"publickey", "", NULL, NULL, 64, ZBX_TYPE_CHAR, ZBX_NOTNULL, 0},
					{"privatekey", "", NULL, NULL, 64, ZBX_TYPE_CHAR, ZBX_NOTNULL, 0},
					{"command", "", NULL, NULL, 0, ZBX_TYPE_SHORTTEXT, ZBX_NOTNULL, 0},
					{"alertid", NULL, NULL, NULL, 0, ZBX_TYPE_ID, 0, 0},
					{"parent_taskid", NULL, NULL, NULL, 0, ZBX_TYPE_ID, ZBX_NOTNULL, 0},
					{"hostid", NULL, NULL, NULL, 0, ZBX_TYPE_ID, ZBX_NOTNULL, 0},
					{0}
				},
				NULL
			};

	return DBcreate_table(&table);
}

static int	DBpatch_3030038(void)
{
	const ZBX_FIELD	field = {"taskid", NULL, "task", "taskid", 0, 0, 0, ZBX_FK_CASCADE_DELETE};

	return DBadd_foreign_key("task_remote_command", 1, &field);
}

static int	DBpatch_3030039(void)
{
	const ZBX_TABLE table =
			{"task_remote_command_result", "taskid", 0,
				{
					{"taskid", NULL, NULL, NULL, 0, ZBX_TYPE_ID, ZBX_NOTNULL, 0},
					{"status", "0", NULL, NULL, 0, ZBX_TYPE_INT, ZBX_NOTNULL, 0},
					{"parent_taskid", NULL, NULL, NULL, 0, ZBX_TYPE_ID, ZBX_NOTNULL, 0},
					{"info", "", NULL, NULL, 0, ZBX_TYPE_SHORTTEXT, ZBX_NOTNULL, 0},
					{0}
				},
				NULL
			};

	return DBcreate_table(&table);
}

static int	DBpatch_3030040(void)
{
	const ZBX_FIELD	field = {"taskid", NULL, "task", "taskid", 0, 0, 0, ZBX_FK_CASCADE_DELETE};

	return DBadd_foreign_key("task_remote_command_result", 1, &field);
}

static int	DBpatch_3030041(void)
{
	/* 1 - ZBX_TM_STATUS_NEW */
	if (ZBX_DB_OK > DBexecute("update task set status=1"))
		return FAIL;

	return SUCCEED;
}

static int	DBpatch_3030042(void)
{
	/* 2 - ZBX_SCRIPT_EXECUTE_ON_PROXY */
	const ZBX_FIELD field = {"execute_on", "2", NULL, NULL, 0, ZBX_TYPE_INT, ZBX_NOTNULL, 0};

	return DBset_default("scripts", &field);
}

static int	DBpatch_3030043(void)
{
	const ZBX_TABLE table =
			{"sysmap_shape", "shapeid", 0,
				{
					{"shapeid", NULL, NULL, NULL, 0, ZBX_TYPE_ID, ZBX_NOTNULL, 0},
					{"sysmapid", NULL, NULL, NULL, 0, ZBX_TYPE_ID, ZBX_NOTNULL, 0},
					{"type", "0", NULL, NULL, 0, ZBX_TYPE_INT, ZBX_NOTNULL, 0},
					{"x", "0", NULL, NULL, 0, ZBX_TYPE_INT, ZBX_NOTNULL, 0},
					{"y", "0", NULL, NULL, 0, ZBX_TYPE_INT, ZBX_NOTNULL, 0},
					{"width", "200", NULL, NULL, 0, ZBX_TYPE_INT, ZBX_NOTNULL, 0},
					{"height", "200", NULL, NULL, 0, ZBX_TYPE_INT, ZBX_NOTNULL, 0},
					{"text", "", NULL, NULL, 0, ZBX_TYPE_SHORTTEXT, ZBX_NOTNULL, 0},
					{"font", "9", NULL, NULL, 0, ZBX_TYPE_INT, ZBX_NOTNULL, 0},
					{"font_size", "11", NULL, NULL, 0, ZBX_TYPE_INT, ZBX_NOTNULL, 0},
					{"font_color", "000000", NULL, NULL, 6, ZBX_TYPE_CHAR, ZBX_NOTNULL, 0},
					{"text_halign", "-1", NULL, NULL, 0, ZBX_TYPE_INT, ZBX_NOTNULL, 0},
					{"text_valign", "-1", NULL, NULL, 0, ZBX_TYPE_INT, ZBX_NOTNULL, 0},
					{"border_type", "-1", NULL, NULL, 0, ZBX_TYPE_INT, ZBX_NOTNULL, 0},
					{"border_width", "1", NULL, NULL, 0, ZBX_TYPE_INT, ZBX_NOTNULL, 0},
					{"border_color", "000000", NULL, NULL, 6, ZBX_TYPE_CHAR, ZBX_NOTNULL,0},
					{"background_color", "", NULL, NULL, 6, ZBX_TYPE_CHAR, ZBX_NOTNULL, 0},
					{"zindex", "-1", NULL, NULL, 0, ZBX_TYPE_INT, ZBX_NOTNULL, 0},
					{0}
				},
				NULL
			};

	return DBcreate_table(&table);
}

static int	DBpatch_3030044(void)
{
	return DBcreate_index("sysmap_shape", "sysmap_shape_1", "sysmapid", 0);
}

static int	DBpatch_3030045(void)
{
	const ZBX_FIELD	field = {"sysmapid", NULL, "sysmaps", "sysmapid", 0, 0, 0, ZBX_FK_CASCADE_DELETE};

	return DBadd_foreign_key("sysmap_shape", 1, &field);
}

static int	DBpatch_3030046(void)
{
	DB_ROW		row;
	DB_RESULT	result;
	int		ret = FAIL;
	zbx_uint64_t	shapeid = 0;

	result = DBselect("select sysmapid,width from sysmaps");

	while (NULL != (row = DBfetch(result)))
	{
		if (ZBX_DB_OK > DBexecute("insert into sysmap_shape (shapeid,sysmapid,width,height,text,border_width)"
				" values (" ZBX_FS_UI64 ",%s,%s,15,'{MAP.NAME}',0)", shapeid++, row[0], row[1]))
		{
			goto out;
		}
	}

	ret = SUCCEED;
out:
	DBfree_result(result);

	return ret;
}

static int	DBpatch_3030047(void)
{
	const ZBX_FIELD	field = {"error", "", NULL, NULL, 2048, ZBX_TYPE_CHAR, ZBX_NOTNULL, 0};

	return DBmodify_field_type("triggers", &field);
}

static int	DBpatch_3030048(void)
{
	const ZBX_FIELD	field = {"error", "", NULL, NULL, 2048, ZBX_TYPE_CHAR, ZBX_NOTNULL, 0};

	return DBmodify_field_type("alerts", &field);
}

static int	DBpatch_3030049(void)
{
	const ZBX_TABLE table =
			{"sysmap_element_trigger", "selement_triggerid", 0,
				{
					{"selement_triggerid", NULL, NULL, NULL, 0, ZBX_TYPE_ID, ZBX_NOTNULL, 0},
					{"selementid", NULL, NULL, NULL, 0, ZBX_TYPE_ID, ZBX_NOTNULL, 0},
					{"triggerid", NULL, NULL, NULL, 0, ZBX_TYPE_ID, ZBX_NOTNULL, 0},
					{0}
				},
				NULL
			};

	return DBcreate_table(&table);
}

static int	DBpatch_3030050(void)
{
	return DBcreate_index("sysmap_element_trigger", "sysmap_element_trigger_1", "selementid", 0);
}

static int	DBpatch_3030051(void)
{
	const ZBX_FIELD	field = {"selementid", NULL, "sysmaps_elements", "selementid", 0, 0, 0, ZBX_FK_CASCADE_DELETE};

	return DBadd_foreign_key("sysmap_element_trigger", 1, &field);
}

static int	DBpatch_3030052(void)
{
	const ZBX_FIELD	field = {"triggerid", NULL, "triggers", "triggerid", 0, 0, 0, ZBX_FK_CASCADE_DELETE};

	return DBadd_foreign_key("sysmap_element_trigger", 2, &field);
}

static int	DBpatch_3030053(void)
{
	DB_ROW		row;
	DB_RESULT	result;
	zbx_db_insert_t	db_insert;
	zbx_uint64_t	selementid, triggerid;
	int		ret = FAIL;

	zbx_db_insert_prepare(&db_insert, "sysmap_element_trigger", "selement_triggerid", "selementid", "triggerid",
			NULL);

	/* sysmaps_elements.elementid for trigger map elements (2) should be migrated to table sysmap_element_trigger */
	result = DBselect("select e.selementid,e.label,t.triggerid"
			" from sysmaps_elements e"
			" left join triggers t on"
			" e.elementid=t.triggerid"
			" where e.elementtype=2");

	while (NULL != (row = DBfetch(result)))
	{
		ZBX_STR2UINT64(selementid, row[0]);
		if (NULL != row[2])
		{
			ZBX_STR2UINT64(triggerid, row[2]);

			zbx_db_insert_add_values(&db_insert, __UINT64_C(0), selementid, triggerid);
		}
		else
		{
			if (ZBX_DB_OK > DBexecute("delete from sysmaps_elements where selementid=" ZBX_FS_UI64,
					selementid))
			{
				goto out;
			}

			zabbix_log(LOG_LEVEL_WARNING, "Map trigger element \"%s\" (selementid: " ZBX_FS_UI64 ") will be"
					" removed during database upgrade: no trigger found", row[1], selementid);
		}
	}

	zbx_db_insert_autoincrement(&db_insert, "selement_triggerid");
	ret = zbx_db_insert_execute(&db_insert);
out:
	DBfree_result(result);
	zbx_db_insert_clean(&db_insert);

	return ret;
}

static int	DBpatch_3030054(void)
{
	const ZBX_TABLE table =
			{"httptest_field", "httptest_fieldid", 0,
				{
					{"httptest_fieldid", NULL, NULL, NULL, 0, ZBX_TYPE_ID, ZBX_NOTNULL, 0},
					{"httptestid", NULL, NULL, NULL, 0, ZBX_TYPE_ID, ZBX_NOTNULL, 0},
					{"type", "0", NULL, NULL, 0, ZBX_TYPE_INT, ZBX_NOTNULL, 0},
					{"name", "", NULL, NULL, 255, ZBX_TYPE_CHAR, ZBX_NOTNULL, 0},
					{"value", "", NULL, NULL, 0, ZBX_TYPE_SHORTTEXT, ZBX_NOTNULL, 0},
					{0}
				},
				NULL
			};

	return DBcreate_table(&table);
}

static int	DBpatch_3030055(void)
{
	return DBcreate_index("httptest_field", "httptest_field_1", "httptestid", 0);
}

static int	DBpatch_3030056(void)
{
	const ZBX_FIELD	field = {"httptestid", NULL, "httptest", "httptestid", 0, 0, 0, ZBX_FK_CASCADE_DELETE};

	return DBadd_foreign_key("httptest_field", 1, &field);
}

static int	DBpatch_3030057(void)
{
	const ZBX_TABLE table =
			{"httpstep_field", "httpstep_fieldid", 0,
				{
					{"httpstep_fieldid", NULL, NULL, NULL, 0, ZBX_TYPE_ID, ZBX_NOTNULL, 0},
					{"httpstepid", NULL, NULL, NULL, 0, ZBX_TYPE_ID, ZBX_NOTNULL, 0},
					{"type", "0", NULL, NULL, 0, ZBX_TYPE_INT, ZBX_NOTNULL, 0},
					{"name", "", NULL, NULL, 255, ZBX_TYPE_CHAR, ZBX_NOTNULL, 0},
					{"value", "", NULL, NULL, 0, ZBX_TYPE_SHORTTEXT, ZBX_NOTNULL, 0},
					{0}
				},
				NULL
			};

	return DBcreate_table(&table);
}

static int	DBpatch_3030058(void)
{
	return DBcreate_index("httpstep_field", "httpstep_field_1", "httpstepid", 0);
}

static int	DBpatch_3030059(void)
{
	const ZBX_FIELD	field = {"httpstepid", NULL, "httpstep", "httpstepid", 0, 0, 0, ZBX_FK_CASCADE_DELETE};

	return DBadd_foreign_key("httpstep_field", 1, &field);
}

static int 	DBpatch_3030060_pair_cmp_func(const void *d1, const void *d2)
{
	const zbx_ptr_pair_t	*pair1 = (const zbx_ptr_pair_t *)d1;
	const zbx_ptr_pair_t	*pair2 = (const zbx_ptr_pair_t *)d2;

	return strcmp((char *)pair1->first, (char *)pair2->first);
}

#define TRIM_LEADING_WHITESPACE(ptr)	while (' ' == *ptr || '\t' == *ptr) ptr++;
#define TRIM_TRAILING_WHITESPACE(ptr)	do { ptr--; } while (' ' == *ptr || '\t' == *ptr);

static void	DBpatch_3030060_append_pairs(zbx_db_insert_t *db_insert, zbx_uint64_t parentid, int type,
		const char *source, const char separator, int unique, int allow_empty)
{
	char			*buffer, *key, *value, replace;
	zbx_vector_ptr_pair_t	pairs;
	zbx_ptr_pair_t		pair;
	int			index;

	buffer = zbx_strdup(NULL, source);
	key = buffer;
	zbx_vector_ptr_pair_create(&pairs);

	while ('\0' != *key)
	{
		char	*ptr = key;

		/* find end of the line */
		while ('\0' != *ptr && '\n' != *ptr && '\r' != *ptr)
			ptr++;

		replace = *ptr;
		*ptr = '\0';

		/* parse line */
		value = strchr(key, separator);

		/* if separator is absent and empty values are allowed, consider that value is empty */
		if (0 != allow_empty && NULL == value)
			value = ptr;

		if (NULL != value)
		{
			char	*tail = value;

			if (ptr != value)
				value++;

			TRIM_LEADING_WHITESPACE(key);
			if (key != tail)
			{
				TRIM_TRAILING_WHITESPACE(tail);
				tail[1] = '\0';
			}
			else
				goto skip;	/* no key */

			tail = ptr;
			TRIM_LEADING_WHITESPACE(value);
			if (value != tail)
			{
				TRIM_TRAILING_WHITESPACE(tail);
				tail[1] = '\0';
			}
			else
			{
				if (0 == allow_empty)
					goto skip;	/* no value */
			}

			pair.first = key;

			if (0 == unique || FAIL == (index = zbx_vector_ptr_pair_search(&pairs, pair,
					DBpatch_3030060_pair_cmp_func)))
			{
				pair.second = value;
				zbx_vector_ptr_pair_append(&pairs, pair);
			}
			else
				pairs.values[index].second = value;
		}
skip:
		if ('\0' != replace)
			ptr++;

		/* skip LF/CR symbols until the next nonempty line */
		while ('\n' == *ptr || '\r' == *ptr)
			ptr++;

		key = ptr;
	}

	for (index = 0; index < pairs.values_num; index++)
	{
		pair = pairs.values[index];
		zbx_db_insert_add_values(db_insert, __UINT64_C(0), parentid, type, pair.first, pair.second);
	}

	zbx_vector_ptr_pair_destroy(&pairs);
	zbx_free(buffer);
}

static int	DBpatch_3030060_migrate_pairs(const char *table, const char *field, int type, char separator,
		int unique, int allow_empty)
{
	DB_ROW		row;
	DB_RESULT	result;
	zbx_db_insert_t	db_insert;
	zbx_uint64_t	parentid;
	char		*target, *target_id, *source_id;
	int		len, ret;

	len = strlen(table) + 1;
	target = zbx_malloc(NULL, len + ZBX_CONST_STRLEN("_field"));
	zbx_strlcpy(target, table, len);
	zbx_strlcat(target, "_field", ZBX_CONST_STRLEN("_field"));

	target_id = zbx_malloc(NULL, len + ZBX_CONST_STRLEN("_fieldid"));
	zbx_strlcpy(target_id, table, len);
	zbx_strlcat(target_id, "_fieldid", ZBX_CONST_STRLEN("_field"));

	source_id = zbx_malloc(NULL, len + ZBX_CONST_STRLEN("id"));
	zbx_strlcpy(source_id, table, len);
	zbx_strlcat(source_id, "id", ZBX_CONST_STRLEN("id"));

	zbx_db_insert_prepare(&db_insert, target, target_id, source_id, "type", "name", "value", NULL);

	result = DBselect("select %s, %s from %s", source_id, field, table);

	while (NULL != (row = DBfetch(result)))
	{
		ZBX_STR2UINT64(parentid, row[0]);

		if (0 != strlen(row[1]))
		{
			DBpatch_3030060_append_pairs(&db_insert, parentid, type, row[1], separator, unique,
					allow_empty);
		}
	}
	DBfree_result(result);

	zbx_db_insert_autoincrement(&db_insert, target_id);
	ret = zbx_db_insert_execute(&db_insert);
	zbx_db_insert_clean(&db_insert);

	zbx_free(target);
	zbx_free(target_id);
	zbx_free(source_id);

	return ret;
}

static int	DBpatch_3030060(void)
{
	return DBpatch_3030060_migrate_pairs("httptest", "variables", ZBX_HTTPFIELD_VARIABLE, '=', 1, 1);
}

static int	DBpatch_3030061(void)
{
	return DBdrop_field("httptest", "variables");
}

static int	DBpatch_3030062(void)
{
	/* headers without value are not allowed by rfc7230 */
	return DBpatch_3030060_migrate_pairs("httptest", "headers", ZBX_HTTPFIELD_HEADER, ':', 0, 0);
}

static int	DBpatch_3030063(void)
{
	return DBdrop_field("httptest", "headers");
}

static int	DBpatch_3030064(void)
{
	return DBpatch_3030060_migrate_pairs("httpstep", "variables", ZBX_HTTPFIELD_VARIABLE, '=', 1, 1);
}

static int	DBpatch_3030065(void)
{
	return DBdrop_field("httpstep", "variables");
}

static int	DBpatch_3030066(void)
{
	return DBpatch_3030060_migrate_pairs("httpstep", "headers", ZBX_HTTPFIELD_HEADER, ':', 0, 0);
}

static int	DBpatch_3030067(void)
{
	return DBdrop_field("httpstep", "headers");
}

static int	DBpatch_3030068(void)
{
	const ZBX_FIELD	field = {"post_type", "0", NULL, NULL, 0, ZBX_TYPE_INT, ZBX_NOTNULL, 0};

	return DBadd_field("httpstep", &field);
}

static int	DBpatch_3030069(void)
{
<<<<<<< HEAD
	const ZBX_TABLE table =
			{"dashboard", "dashboardid", 0,
				{
					{"dashboardid", NULL, NULL, NULL, 0, ZBX_TYPE_ID, ZBX_NOTNULL, 0},
					{"name", NULL, NULL, NULL, 255, ZBX_TYPE_CHAR, ZBX_NOTNULL, 0},
					{"userid", NULL, NULL, NULL, 0, ZBX_TYPE_ID, ZBX_NOTNULL, 0},
					{"private", "1", NULL, NULL, 0, ZBX_TYPE_INT, ZBX_NOTNULL, 0},
					{0}
				},
				NULL
			};

	return DBcreate_table(&table);
=======
	const ZBX_FIELD	field = {"sysmap_shapeid", NULL, NULL, NULL, 0, ZBX_TYPE_ID, ZBX_NOTNULL, 0};

	return DBrename_field("sysmap_shape", "shapeid", &field);
>>>>>>> 6dc4acd3
}

static int	DBpatch_3030070(void)
{
<<<<<<< HEAD
	const ZBX_FIELD	field = {"userid", NULL, "users", "userid", 0, 0, 0, 0};

	return DBadd_foreign_key("dashboard", 1, &field);
=======
	const ZBX_FIELD	field = {"text_halign", "0", NULL, NULL, 0, ZBX_TYPE_INT, ZBX_NOTNULL, 0};

	return DBset_default("sysmap_shape", &field);
>>>>>>> 6dc4acd3
}

static int	DBpatch_3030071(void)
{
<<<<<<< HEAD
	const ZBX_TABLE table =
			{"dashboard_user", "dashboard_userid", 0,
				{
					{"dashboard_userid", NULL, NULL, NULL, 0, ZBX_TYPE_ID, ZBX_NOTNULL, 0},
					{"dashboardid", NULL, NULL, NULL, 0, ZBX_TYPE_ID, ZBX_NOTNULL, 0},
					{"userid", NULL, NULL, NULL, 0, ZBX_TYPE_ID, ZBX_NOTNULL, 0},
					{"permission", "2", NULL, NULL, 0, ZBX_TYPE_INT, ZBX_NOTNULL, 0},
					{0}
				},
				NULL
			};

	return DBcreate_table(&table);
=======
	const ZBX_FIELD	field = {"text_valign", "0", NULL, NULL, 0, ZBX_TYPE_INT, ZBX_NOTNULL, 0};

	return DBset_default("sysmap_shape", &field);
>>>>>>> 6dc4acd3
}

static int	DBpatch_3030072(void)
{
<<<<<<< HEAD
	return DBcreate_index("dashboard_user", "dashboard_user_1", "dashboardid,userid", 1);
=======
	const ZBX_FIELD	field = {"border_type", "0", NULL, NULL, 0, ZBX_TYPE_INT, ZBX_NOTNULL, 0};

	return DBset_default("sysmap_shape", &field);
>>>>>>> 6dc4acd3
}

static int	DBpatch_3030073(void)
{
<<<<<<< HEAD
	const ZBX_FIELD	field = {"dashboardid", NULL, "dashboard", "dashboardid", 0, 0, 0, ZBX_FK_CASCADE_DELETE};

	return DBadd_foreign_key("dashboard_user", 1, &field);
=======
	const ZBX_FIELD	field = {"zindex", "0", NULL, NULL, 0, ZBX_TYPE_INT, ZBX_NOTNULL, 0};

	return DBset_default("sysmap_shape", &field);
>>>>>>> 6dc4acd3
}

static int	DBpatch_3030074(void)
{
<<<<<<< HEAD
	const ZBX_FIELD	field = {"userid", NULL, "users", "userid", 0, 0, 0, ZBX_FK_CASCADE_DELETE};

	return DBadd_foreign_key("dashboard_user", 2, &field);
=======
	if (ZBX_DB_OK > DBexecute("update sysmap_shape set text_halign=text_halign+1,text_valign=text_valign+1,"
			"border_type=border_type+1"))
	{
		return FAIL;
	}

	return SUCCEED;
}

static void	DBpatch_conv_day(int *value, const char **suffix)
{
	if (0 != *value)
	{
		if (0 == *value % 7)
		{
			*value /= 7;
			*suffix = "w";
		}
		else
			*suffix = "d";
	}
	else
		*suffix = "";
}

static void	DBpatch_conv_day_limit_25y(int *value, const char **suffix)
{
	if (25 * 365 <= *value)
	{
		*value = 25 * 365;
		*suffix = "d";
	}
	else
		DBpatch_conv_day(value, suffix);
}

static void	DBpatch_conv_sec(int *value, const char **suffix)
{
	if (0 != *value)
	{
		const int	factors[] = {60, 60, 24, 7, 0}, *factor = factors;
		const char	*suffixes[] = {"s", "m", "h", "d", "w"};

		while (0 != *factor && 0 == *value % *factor)
			*value /= *factor++;

		*suffix = suffixes[factor - factors];
	}
	else
		*suffix = "";
}

static void	DBpatch_conv_sec_limit_1w(int *value, const char **suffix)
{
	if (7 * 24 * 60 * 60 <= *value)
	{
		*value = 1;
		*suffix = "w";
	}
	else
		DBpatch_conv_sec(value, suffix);
}

typedef struct
{
	const char	*field;
	void		(*conv_func)(int *value, const char **suffix);
}
DBpatch_field_conv_t;

static int	DBpatch_table_convert(const char *table, const char *recid, const DBpatch_field_conv_t *field_convs)
{
	const DBpatch_field_conv_t	*fc;
	DB_RESULT			result;
	DB_ROW				row;
	char				*sql = NULL;
	size_t				sql_alloc = 0, sql_offset = 0;
	const char			*suffix;
	int				value, i, ret = FAIL;

	for (fc = field_convs; NULL != fc->field; fc++)
	{
		zbx_chrcpy_alloc(&sql, &sql_alloc, &sql_offset, ',');
		zbx_strcpy_alloc(&sql, &sql_alloc, &sql_offset, fc->field);
	}

	result = DBselect("select %s%s from %s", recid, sql, table);

	sql_offset = 0;

	DBbegin_multiple_update(&sql, &sql_alloc, &sql_offset);

	while (NULL != (row = DBfetch(result)))
	{
		zbx_snprintf_alloc(&sql, &sql_alloc, &sql_offset, "update %s set ", table);

		for (i = 1, fc = field_convs; NULL != fc->field; i++, fc++)
		{
			value = atoi(row[i]);
			fc->conv_func(&value, &suffix);
			zbx_snprintf_alloc(&sql, &sql_alloc, &sql_offset, "%s%s='%d%s'",
					(1 == i ? "" : ","), fc->field, value, suffix);
		}

		zbx_snprintf_alloc(&sql, &sql_alloc, &sql_offset, " where %s=%s;\n", recid, row[0]);

		if (SUCCEED != DBexecute_overflowed_sql(&sql, &sql_alloc, &sql_offset))
			goto out;
	}

	DBend_multiple_update(&sql, &sql_alloc, &sql_offset);

	if (16 < sql_offset)	/* in ORACLE always present begin..end; */
	{
		if (ZBX_DB_OK > DBexecute("%s", sql))
			goto out;
	}

	ret = SUCCEED;
out:
	DBfree_result(result);
	zbx_free(sql);

	return ret;
>>>>>>> 6dc4acd3
}

static int	DBpatch_3030075(void)
{
<<<<<<< HEAD
	const ZBX_TABLE table =
			{"dashboard_usrgrp", "dashboard_usrgrpid", 0,
				{
					{"dashboard_usrgrpid", NULL, NULL, NULL, 0, ZBX_TYPE_ID, ZBX_NOTNULL, 0},
					{"dashboardid", NULL, NULL, NULL, 0, ZBX_TYPE_ID, ZBX_NOTNULL, 0},
					{"usrgrpid", NULL, NULL, NULL, 0, ZBX_TYPE_ID, ZBX_NOTNULL, 0},
					{"permission", "2", NULL, NULL, 0, ZBX_TYPE_INT, ZBX_NOTNULL, 0},
					{0}
				},
				NULL
			};

	return DBcreate_table(&table);
=======
	const ZBX_FIELD field = {"autologout", "15m", NULL, NULL, 32, ZBX_TYPE_CHAR, ZBX_NOTNULL, 0};

	return DBmodify_field_type("users", &field);
>>>>>>> 6dc4acd3
}

static int	DBpatch_3030076(void)
{
<<<<<<< HEAD
	return DBcreate_index("dashboard_usrgrp", "dashboard_usrgrp_1", "dashboardid,usrgrpid", 1);
=======
	const ZBX_FIELD field = {"autologout", "15m", NULL, NULL, 32, ZBX_TYPE_CHAR, ZBX_NOTNULL, 0};

	return DBset_default("users", &field);
>>>>>>> 6dc4acd3
}

static int	DBpatch_3030077(void)
{
<<<<<<< HEAD
	const ZBX_FIELD	field = {"dashboardid", NULL, "dashboard", "dashboardid", 0, 0, 0, ZBX_FK_CASCADE_DELETE};

	return DBadd_foreign_key("dashboard_usrgrp", 1, &field);
=======
	const ZBX_FIELD field = {"refresh", "30s", NULL, NULL, 32, ZBX_TYPE_CHAR, ZBX_NOTNULL, 0};

	return DBmodify_field_type("users", &field);
>>>>>>> 6dc4acd3
}

static int	DBpatch_3030078(void)
{
<<<<<<< HEAD
	const ZBX_FIELD	field = {"usrgrpid", NULL, "usrgrp", "usrgrpid", 0, 0, 0, ZBX_FK_CASCADE_DELETE};

	return DBadd_foreign_key("dashboard_usrgrp", 2, &field);
=======
	const ZBX_FIELD field = {"refresh", "30s", NULL, NULL, 32, ZBX_TYPE_CHAR, ZBX_NOTNULL, 0};

	return DBset_default("users", &field);
>>>>>>> 6dc4acd3
}

static int	DBpatch_3030079(void)
{
<<<<<<< HEAD
	const ZBX_TABLE table =
			{"widget", "widgetid", 0,
				{
					{"widgetid", NULL, NULL, NULL, 0, ZBX_TYPE_ID, ZBX_NOTNULL, 0},
					{"dashboardid", NULL, NULL, NULL, 0, ZBX_TYPE_ID, ZBX_NOTNULL, 0},
					{"type", "", NULL, NULL, 255, ZBX_TYPE_CHAR, ZBX_NOTNULL, 0},
					{"name", "", NULL, NULL, 255, ZBX_TYPE_CHAR, ZBX_NOTNULL, 0},
					{"row", "0", NULL, NULL, 0, ZBX_TYPE_INT, ZBX_NOTNULL, 0},
					{"col", "0", NULL, NULL, 0, ZBX_TYPE_INT, ZBX_NOTNULL, 0},
					{"height", "1", NULL, NULL, 0, ZBX_TYPE_INT, ZBX_NOTNULL, 0},
					{"width", "1", NULL, NULL, 0, ZBX_TYPE_INT, ZBX_NOTNULL, 0},
					{0}
				},
				NULL
			};

	return DBcreate_table(&table);
=======
	const DBpatch_field_conv_t	field_convs[] = {
						{"autologout",	DBpatch_conv_sec},
						{"refresh",	DBpatch_conv_sec},
						{NULL}
					};

	return DBpatch_table_convert("users", "userid", field_convs);
>>>>>>> 6dc4acd3
}

static int	DBpatch_3030080(void)
{
<<<<<<< HEAD
	return DBcreate_index("widget", "widget_1", "dashboardid", 0);
=======
	const ZBX_FIELD field = {"delay", "30s", NULL, NULL, 32, ZBX_TYPE_CHAR, ZBX_NOTNULL, 0};

	return DBmodify_field_type("slideshows", &field);
>>>>>>> 6dc4acd3
}

static int	DBpatch_3030081(void)
{
<<<<<<< HEAD
	const ZBX_FIELD	field = {"dashboardid", NULL, "dashboard", "dashboardid", 0, 0, 0, ZBX_FK_CASCADE_DELETE};

	return DBadd_foreign_key("widget", 1, &field);
=======
	const ZBX_FIELD field = {"delay", "30s", NULL, NULL, 32, ZBX_TYPE_CHAR, ZBX_NOTNULL, 0};

	return DBset_default("slideshows", &field);
>>>>>>> 6dc4acd3
}

static int	DBpatch_3030082(void)
{
<<<<<<< HEAD
	const ZBX_TABLE table =
			{"widget_field", "widget_fieldid", 0,
				{
					{"widget_fieldid", NULL, NULL, NULL, 0, ZBX_TYPE_ID, ZBX_NOTNULL, 0},
					{"widgetid", NULL, NULL, NULL, 0, ZBX_TYPE_ID, ZBX_NOTNULL, 0},
					{"type", "0", NULL, NULL, 0, ZBX_TYPE_INT, ZBX_NOTNULL, 0},
					{"name", "", NULL, NULL, 255, ZBX_TYPE_CHAR, ZBX_NOTNULL, 0},
					{"value_int", "0", NULL, NULL, 0, ZBX_TYPE_INT, ZBX_NOTNULL, 0},
					{"value_str", "", NULL, NULL, 255, ZBX_TYPE_CHAR, ZBX_NOTNULL, 0},
					{"value_groupid", NULL, NULL, NULL, 0, ZBX_TYPE_ID, 0, 0},
					{"value_hostid", NULL, NULL, NULL, 0, ZBX_TYPE_ID, 0, 0},
					{"value_itemid", NULL, NULL, NULL, 0, ZBX_TYPE_ID, 0, 0},
					{"value_graphid", NULL, NULL, NULL, 0, ZBX_TYPE_ID, 0, 0},
					{"value_sysmapid", NULL, NULL, NULL, 0, ZBX_TYPE_ID, 0, 0},
					{"value_dashboardid", NULL, NULL, NULL, 0, ZBX_TYPE_ID, 0, 0},
					{"value_widgetid", NULL, NULL, NULL, 0, ZBX_TYPE_ID, 0, 0},
					{0}
				},
				NULL
			};

	return DBcreate_table(&table);
=======
	const ZBX_FIELD field = {"delay", "0", NULL, NULL, 32, ZBX_TYPE_CHAR, ZBX_NOTNULL, 0};

	return DBmodify_field_type("slides", &field);
>>>>>>> 6dc4acd3
}

static int	DBpatch_3030083(void)
{
<<<<<<< HEAD
	return DBcreate_index("widget_field", "widget_field_1", "widgetid", 0);
=======
	const ZBX_FIELD field = {"delay", "1h", NULL, NULL, 255, ZBX_TYPE_CHAR, ZBX_NOTNULL, 0};

	return DBmodify_field_type("drules", &field);
>>>>>>> 6dc4acd3
}

static int	DBpatch_3030084(void)
{
<<<<<<< HEAD
	return DBcreate_index("widget_field", "widget_field_2", "value_groupid", 0);
=======
	const ZBX_FIELD field = {"delay", "1h", NULL, NULL, 255, ZBX_TYPE_CHAR, ZBX_NOTNULL, 0};

	return DBset_default("drules", &field);
>>>>>>> 6dc4acd3
}

static int	DBpatch_3030085(void)
{
<<<<<<< HEAD
	return DBcreate_index("widget_field", "widget_field_3", "value_hostid", 0);
=======
	const DBpatch_field_conv_t	field_convs[] = {{"delay", DBpatch_conv_sec}, {NULL}};

	return DBpatch_table_convert("drules", "druleid", field_convs);
>>>>>>> 6dc4acd3
}

static int	DBpatch_3030086(void)
{
<<<<<<< HEAD
	return DBcreate_index("widget_field", "widget_field_4", "value_itemid", 0);
=======
	const ZBX_FIELD field = {"delay", "1m", NULL, NULL, 255, ZBX_TYPE_CHAR, ZBX_NOTNULL, 0};

	return DBmodify_field_type("httptest", &field);
>>>>>>> 6dc4acd3
}

static int	DBpatch_3030087(void)
{
<<<<<<< HEAD
	return DBcreate_index("widget_field", "widget_field_5", "value_graphid", 0);
=======
	const ZBX_FIELD field = {"delay", "1m", NULL, NULL, 255, ZBX_TYPE_CHAR, ZBX_NOTNULL, 0};

	return DBset_default("httptest", &field);
>>>>>>> 6dc4acd3
}

static int	DBpatch_3030088(void)
{
<<<<<<< HEAD
	return DBcreate_index("widget_field", "widget_field_6", "value_sysmapid", 0);
=======
	const DBpatch_field_conv_t	field_convs[] = {{"delay", DBpatch_conv_sec}, {NULL}};

	return DBpatch_table_convert("httptest", "httptestid", field_convs);
>>>>>>> 6dc4acd3
}

static int	DBpatch_3030089(void)
{
<<<<<<< HEAD
	return DBcreate_index("widget_field", "widget_field_7", "value_dashboardid", 0);
=======
	const ZBX_FIELD field = {"timeout", "15s", NULL, NULL, 255, ZBX_TYPE_CHAR, ZBX_NOTNULL, 0};

	return DBmodify_field_type("httpstep", &field);
>>>>>>> 6dc4acd3
}

static int	DBpatch_3030090(void)
{
<<<<<<< HEAD
	return DBcreate_index("widget_field", "widget_field_8", "value_widgetid", 0);
=======
	const ZBX_FIELD field = {"timeout", "15s", NULL, NULL, 255, ZBX_TYPE_CHAR, ZBX_NOTNULL, 0};

	return DBset_default("httpstep", &field);
>>>>>>> 6dc4acd3
}

static int	DBpatch_3030091(void)
{
<<<<<<< HEAD
	const ZBX_FIELD	field = {"widgetid", NULL, "widget", "widgetid", 0, 0, 0, ZBX_FK_CASCADE_DELETE};

	return DBadd_foreign_key("widget_field", 1, &field);
=======
	const DBpatch_field_conv_t	field_convs[] = {{"timeout", DBpatch_conv_sec}, {NULL}};

	return DBpatch_table_convert("httpstep", "httpstepid", field_convs);
>>>>>>> 6dc4acd3
}

static int	DBpatch_3030092(void)
{
<<<<<<< HEAD
	const ZBX_FIELD	field = {"value_groupid", NULL, "groups", "groupid", 0, 0, 0, ZBX_FK_CASCADE_DELETE};

	return DBadd_foreign_key("widget_field", 2, &field);
=======
	const ZBX_FIELD field = {"delay", "0", NULL, NULL, 1024, ZBX_TYPE_CHAR, ZBX_NOTNULL, 0};

	return DBmodify_field_type("items", &field);
>>>>>>> 6dc4acd3
}

static int	DBpatch_3030093(void)
{
<<<<<<< HEAD
	const ZBX_FIELD	field = {"value_hostid", NULL, "hosts", "hostid", 0, 0, 0, ZBX_FK_CASCADE_DELETE};

	return DBadd_foreign_key("widget_field", 3, &field);
=======
	DB_RESULT	result;
	DB_ROW		row;
	const char	*delay_flex, *next, *suffix;
	char		*sql = NULL;
	size_t		sql_alloc = 0, sql_offset = 0;
	int		delay, ret = FAIL;

	result = DBselect("select itemid,delay,delay_flex from items");

	DBbegin_multiple_update(&sql, &sql_alloc, &sql_offset);

	while (NULL != (row = DBfetch(result)))
	{
		delay = atoi(row[1]);
		DBpatch_conv_sec(&delay, &suffix);
		zbx_snprintf_alloc(&sql, &sql_alloc, &sql_offset, "update items set delay='%d%s", delay, suffix);

		for (delay_flex = row[2]; '\0' != *delay_flex; delay_flex = next + 1)
		{
			zbx_chrcpy_alloc(&sql, &sql_alloc, &sql_offset, ';');

			if (0 != isdigit(*delay_flex) && NULL != (next = strchr(delay_flex, '/')))	/* flexible */
			{
				delay = atoi(delay_flex);
				DBpatch_conv_sec(&delay, &suffix);
				zbx_snprintf_alloc(&sql, &sql_alloc, &sql_offset, "%d%s", delay, suffix);
				delay_flex = next;
			}

			if (NULL == (next = strchr(delay_flex, ';')))
			{
				zbx_strcpy_alloc(&sql, &sql_alloc, &sql_offset, delay_flex);
				break;
			}

			zbx_strncpy_alloc(&sql, &sql_alloc, &sql_offset, delay_flex, next - delay_flex);
		}

		zbx_snprintf_alloc(&sql, &sql_alloc, &sql_offset, "' where itemid=%s;\n", row[0]);

		if (SUCCEED != DBexecute_overflowed_sql(&sql, &sql_alloc, &sql_offset))
			goto out;
	}

	DBend_multiple_update(&sql, &sql_alloc, &sql_offset);

	if (16 < sql_offset)	/* in ORACLE always present begin..end; */
	{
		if (ZBX_DB_OK > DBexecute("%s", sql))
			goto out;
	}

	ret = SUCCEED;
out:
	DBfree_result(result);
	zbx_free(sql);

	return ret;
>>>>>>> 6dc4acd3
}

static int	DBpatch_3030094(void)
{
<<<<<<< HEAD
	const ZBX_FIELD	field = {"value_itemid", NULL, "items", "itemid", 0, 0, 0, ZBX_FK_CASCADE_DELETE};

	return DBadd_foreign_key("widget_field", 4, &field);
=======
	return DBdrop_field("items", "delay_flex");
>>>>>>> 6dc4acd3
}

static int	DBpatch_3030095(void)
{
<<<<<<< HEAD
	const ZBX_FIELD	field = {"value_graphid", NULL, "graphs", "graphid", 0, 0, 0, ZBX_FK_CASCADE_DELETE};

	return DBadd_foreign_key("widget_field", 5, &field);
=======
	const ZBX_FIELD field = {"history", "90d", NULL, NULL, 255, ZBX_TYPE_CHAR, ZBX_NOTNULL, 0};

	return DBmodify_field_type("items", &field);
>>>>>>> 6dc4acd3
}

static int	DBpatch_3030096(void)
{
<<<<<<< HEAD
	const ZBX_FIELD	field = {"value_sysmapid", NULL, "sysmaps", "sysmapid", 0, 0, 0, ZBX_FK_CASCADE_DELETE};

	return DBadd_foreign_key("widget_field", 6, &field);
=======
	const ZBX_FIELD field = {"history", "90d", NULL, NULL, 255, ZBX_TYPE_CHAR, ZBX_NOTNULL, 0};

	return DBset_default("items", &field);
>>>>>>> 6dc4acd3
}

static int	DBpatch_3030097(void)
{
<<<<<<< HEAD
	const ZBX_FIELD	field = {"value_dashboardid", NULL, "dashboard", "dashboardid", 0, 0, 0, ZBX_FK_CASCADE_DELETE};

	return DBadd_foreign_key("widget_field", 7, &field);
=======
	const ZBX_FIELD field = {"trends", "365d", NULL, NULL, 255, ZBX_TYPE_CHAR, ZBX_NOTNULL, 0};

	return DBmodify_field_type("items", &field);
>>>>>>> 6dc4acd3
}

static int	DBpatch_3030098(void)
{
<<<<<<< HEAD
	const ZBX_FIELD	field = {"value_widgetid", NULL, "widget", "widgetid", 0, 0, 0, ZBX_FK_CASCADE_DELETE};

	return DBadd_foreign_key("widget_field", 8, &field);
=======
	const ZBX_FIELD field = {"trends", "365d", NULL, NULL, 255, ZBX_TYPE_CHAR, ZBX_NOTNULL, 0};

	return DBset_default("items", &field);
>>>>>>> 6dc4acd3
}

static int	DBpatch_3030099(void)
{
<<<<<<< HEAD
	zbx_db_insert_t	db_insert;
	int		ret;

	zbx_db_insert_prepare(&db_insert, "dashboard", "dashboardid", "name", "userid", "private", NULL);

	zbx_db_insert_add_values(&db_insert, __UINT64_C(1), "Dashboard", __UINT64_C(1), 0);

	ret = zbx_db_insert_execute(&db_insert);
	zbx_db_insert_clean(&db_insert);
=======
	const DBpatch_field_conv_t	field_convs[] = {
						{"history",	DBpatch_conv_day_limit_25y},
						{"trends",	DBpatch_conv_day_limit_25y},
						{NULL}
					};

	return DBpatch_table_convert("items", "itemid", field_convs);
}

static int	DBpatch_3030100(void)
{
	const ZBX_FIELD field = {"lifetime", "30d", NULL, NULL, 255, ZBX_TYPE_CHAR, ZBX_NOTNULL, 0};

	return DBmodify_field_type("items", &field);
}

static int	DBpatch_3030101(void)
{
	const ZBX_FIELD field = {"lifetime", "30d", NULL, NULL, 255, ZBX_TYPE_CHAR, ZBX_NOTNULL, 0};

	return DBset_default("items", &field);
}

static int	DBpatch_3030102(void)
{
	DB_RESULT	result;
	DB_ROW		row;
	char		*sql = NULL;
	size_t		sql_alloc = 0, sql_offset = 0;
	const char	*suffix;
	int		value, ret = FAIL;

	result = DBselect("select itemid,lifetime from items");

	DBbegin_multiple_update(&sql, &sql_alloc, &sql_offset);

	while (NULL != (row = DBfetch(result)))
	{
		zbx_strcpy_alloc(&sql, &sql_alloc, &sql_offset, "update items set lifetime='");

		if (0 != isdigit(*row[1]))
		{
			value = atoi(row[1]);
			DBpatch_conv_day_limit_25y(&value, &suffix);
			zbx_snprintf_alloc(&sql, &sql_alloc, &sql_offset, "%d%s", value, suffix);
		}
		else	/* items.lifetime may be a macro, in such case simply overwrite with max allowed value */
			zbx_strcpy_alloc(&sql, &sql_alloc, &sql_offset, "9125d");	/* 25 * 365 days */

		zbx_snprintf_alloc(&sql, &sql_alloc, &sql_offset, "' where itemid=%s;\n", row[0]);

		if (SUCCEED != DBexecute_overflowed_sql(&sql, &sql_alloc, &sql_offset))
			goto out;
	}

	DBend_multiple_update(&sql, &sql_alloc, &sql_offset);

	if (16 < sql_offset)	/* in ORACLE always present begin..end; */
	{
		if (ZBX_DB_OK > DBexecute("%s", sql))
			goto out;
	}

	ret = SUCCEED;
out:
	DBfree_result(result);
	zbx_free(sql);
>>>>>>> 6dc4acd3

	return ret;
}

<<<<<<< HEAD
static int	DBpatch_3030100(void)
{
	zbx_db_insert_t	db_insert;
	int		ret;

	zbx_db_insert_prepare(&db_insert, "widget", "widgetid", "dashboardid", "type", "name", "row", "col", "width",
			"height", NULL);

	zbx_db_insert_add_values(&db_insert, __UINT64_C(1), __UINT64_C(1), "favgrph", "", 0, 0, 3, 2);
	zbx_db_insert_add_values(&db_insert, __UINT64_C(2), __UINT64_C(1), "favscr", "", 0, 2, 3, 2);
	zbx_db_insert_add_values(&db_insert, __UINT64_C(3), __UINT64_C(1), "favmap", "", 0, 4, 3, 2);
	zbx_db_insert_add_values(&db_insert, __UINT64_C(4), __UINT64_C(1), "lastiss", "", 3, 0, 6, 6);
	zbx_db_insert_add_values(&db_insert, __UINT64_C(5), __UINT64_C(1), "webovr", "", 9, 0, 4, 3);
	zbx_db_insert_add_values(&db_insert, __UINT64_C(6), __UINT64_C(1), "dscvry", "", 9, 3, 4, 3);
	zbx_db_insert_add_values(&db_insert, __UINT64_C(7), __UINT64_C(1), "hoststat", "", 0, 6, 4, 6);
	zbx_db_insert_add_values(&db_insert, __UINT64_C(8), __UINT64_C(1), "syssum", "", 4, 6, 4, 6);
	zbx_db_insert_add_values(&db_insert, __UINT64_C(9), __UINT64_C(1), "stszbx", "", 8, 6, 5, 6);

	ret = zbx_db_insert_execute(&db_insert);
	zbx_db_insert_clean(&db_insert);
=======
static int	DBpatch_3030103(void)
{
	const ZBX_FIELD field = {"esc_period", "1h", NULL, NULL, 255, ZBX_TYPE_CHAR, ZBX_NOTNULL, 0};

	return DBmodify_field_type("actions", &field);
}

static int	DBpatch_3030104(void)
{
	const ZBX_FIELD field = {"esc_period", "1h", NULL, NULL, 255, ZBX_TYPE_CHAR, ZBX_NOTNULL, 0};

	return DBset_default("actions", &field);
}

static int	DBpatch_3030105(void)
{
	const DBpatch_field_conv_t	field_convs[] = {{"esc_period", DBpatch_conv_sec_limit_1w}, {NULL}};

	return DBpatch_table_convert("actions", "actionid", field_convs);
}

static int	DBpatch_3030106(void)
{
	const ZBX_FIELD field = {"esc_period", "0", NULL, NULL, 255, ZBX_TYPE_CHAR, ZBX_NOTNULL, 0};

	return DBmodify_field_type("operations", &field);
}

static int	DBpatch_3030107(void)
{
	const DBpatch_field_conv_t	field_convs[] = {{"esc_period", DBpatch_conv_sec_limit_1w}, {NULL}};

	return DBpatch_table_convert("operations", "operationid", field_convs);
}

static int	DBpatch_3030108(void)
{
	const ZBX_FIELD field = {"refresh_unsupported", "10m", NULL, NULL, 32, ZBX_TYPE_CHAR, ZBX_NOTNULL, 0};

	return DBmodify_field_type("config", &field);
}

static int	DBpatch_3030109(void)
{
	const ZBX_FIELD field = {"refresh_unsupported", "10m", NULL, NULL, 32, ZBX_TYPE_CHAR, ZBX_NOTNULL, 0};

	return DBset_default("config", &field);
}

static int	DBpatch_3030110(void)
{
	const ZBX_FIELD field = {"work_period", "1-5,09:00-18:00", NULL, NULL, 255, ZBX_TYPE_CHAR, ZBX_NOTNULL, 0};

	return DBmodify_field_type("config", &field);
}

static int	DBpatch_3030111(void)
{
	const ZBX_FIELD field = {"work_period", "1-5,09:00-18:00", NULL, NULL, 255, ZBX_TYPE_CHAR, ZBX_NOTNULL, 0};

	return DBset_default("config", &field);
}

static int	DBpatch_3030112(void)
{
	const ZBX_FIELD field = {"event_expire", "1w", NULL, NULL, 32, ZBX_TYPE_CHAR, ZBX_NOTNULL, 0};

	return DBmodify_field_type("config", &field);
}

static int	DBpatch_3030113(void)
{
	const ZBX_FIELD field = {"event_expire", "1w", NULL, NULL, 32, ZBX_TYPE_CHAR, ZBX_NOTNULL, 0};

	return DBset_default("config", &field);
}

static int	DBpatch_3030114(void)
{
	const ZBX_FIELD field = {"ok_period", "30m", NULL, NULL, 32, ZBX_TYPE_CHAR, ZBX_NOTNULL, 0};

	return DBmodify_field_type("config", &field);
}

static int	DBpatch_3030115(void)
{
	const ZBX_FIELD field = {"ok_period", "30m", NULL, NULL, 32, ZBX_TYPE_CHAR, ZBX_NOTNULL, 0};

	return DBset_default("config", &field);
}

static int	DBpatch_3030116(void)
{
	const ZBX_FIELD field = {"blink_period", "30m", NULL, NULL, 32, ZBX_TYPE_CHAR, ZBX_NOTNULL, 0};

	return DBmodify_field_type("config", &field);
}

static int	DBpatch_3030117(void)
{
	const ZBX_FIELD field = {"blink_period", "30m", NULL, NULL, 32, ZBX_TYPE_CHAR, ZBX_NOTNULL, 0};

	return DBset_default("config", &field);
}

static int	DBpatch_3030118(void)
{
	const ZBX_FIELD field = {"hk_events_trigger", "365d", NULL, NULL, 32, ZBX_TYPE_CHAR, ZBX_NOTNULL, 0};

	return DBmodify_field_type("config", &field);
}

static int	DBpatch_3030119(void)
{
	const ZBX_FIELD field = {"hk_events_trigger", "365d", NULL, NULL, 32, ZBX_TYPE_CHAR, ZBX_NOTNULL, 0};

	return DBset_default("config", &field);
}

static int	DBpatch_3030120(void)
{
	const ZBX_FIELD field = {"hk_events_internal", "1d", NULL, NULL, 32, ZBX_TYPE_CHAR, ZBX_NOTNULL, 0};

	return DBmodify_field_type("config", &field);
}

static int	DBpatch_3030121(void)
{
	const ZBX_FIELD field = {"hk_events_internal", "1d", NULL, NULL, 32, ZBX_TYPE_CHAR, ZBX_NOTNULL, 0};

	return DBset_default("config", &field);
}

static int	DBpatch_3030122(void)
{
	const ZBX_FIELD field = {"hk_events_discovery", "1d", NULL, NULL, 32, ZBX_TYPE_CHAR, ZBX_NOTNULL, 0};

	return DBmodify_field_type("config", &field);
}

static int	DBpatch_3030123(void)
{
	const ZBX_FIELD field = {"hk_events_discovery", "1d", NULL, NULL, 32, ZBX_TYPE_CHAR, ZBX_NOTNULL, 0};

	return DBset_default("config", &field);
}

static int	DBpatch_3030124(void)
{
	const ZBX_FIELD field = {"hk_events_autoreg", "1d", NULL, NULL, 32, ZBX_TYPE_CHAR, ZBX_NOTNULL, 0};

	return DBmodify_field_type("config", &field);
}

static int	DBpatch_3030125(void)
{
	const ZBX_FIELD field = {"hk_events_autoreg", "1d", NULL, NULL, 32, ZBX_TYPE_CHAR, ZBX_NOTNULL, 0};

	return DBset_default("config", &field);
}

static int	DBpatch_3030126(void)
{
	const ZBX_FIELD field = {"hk_services", "365d", NULL, NULL, 32, ZBX_TYPE_CHAR, ZBX_NOTNULL, 0};

	return DBmodify_field_type("config", &field);
}

static int	DBpatch_3030127(void)
{
	const ZBX_FIELD field = {"hk_services", "365d", NULL, NULL, 32, ZBX_TYPE_CHAR, ZBX_NOTNULL, 0};

	return DBset_default("config", &field);
}

static int	DBpatch_3030128(void)
{
	const ZBX_FIELD field = {"hk_audit", "365d", NULL, NULL, 32, ZBX_TYPE_CHAR, ZBX_NOTNULL, 0};

	return DBmodify_field_type("config", &field);
}

static int	DBpatch_3030129(void)
{
	const ZBX_FIELD field = {"hk_audit", "365d", NULL, NULL, 32, ZBX_TYPE_CHAR, ZBX_NOTNULL, 0};

	return DBset_default("config", &field);
}

static int	DBpatch_3030130(void)
{
	const ZBX_FIELD field = {"hk_sessions", "365d", NULL, NULL, 32, ZBX_TYPE_CHAR, ZBX_NOTNULL, 0};

	return DBmodify_field_type("config", &field);
}

static int	DBpatch_3030131(void)
{
	const ZBX_FIELD field = {"hk_sessions", "365d", NULL, NULL, 32, ZBX_TYPE_CHAR, ZBX_NOTNULL, 0};

	return DBset_default("config", &field);
}

static int	DBpatch_3030132(void)
{
	const ZBX_FIELD field = {"hk_history", "90d", NULL, NULL, 32, ZBX_TYPE_CHAR, ZBX_NOTNULL, 0};

	return DBmodify_field_type("config", &field);
}

static int	DBpatch_3030133(void)
{
	const ZBX_FIELD field = {"hk_history", "90d", NULL, NULL, 32, ZBX_TYPE_CHAR, ZBX_NOTNULL, 0};

	return DBset_default("config", &field);
}

static int	DBpatch_3030134(void)
{
	const ZBX_FIELD field = {"hk_trends", "365d", NULL, NULL, 32, ZBX_TYPE_CHAR, ZBX_NOTNULL, 0};

	return DBmodify_field_type("config", &field);
}

static int	DBpatch_3030135(void)
{
	const ZBX_FIELD field = {"hk_trends", "365d", NULL, NULL, 32, ZBX_TYPE_CHAR, ZBX_NOTNULL, 0};

	return DBset_default("config", &field);
}

static int	DBpatch_3030136(void)
{
	const DBpatch_field_conv_t	field_convs[] = {
						{"refresh_unsupported",	DBpatch_conv_sec},
						{"event_expire",	DBpatch_conv_day_limit_25y},
						{"ok_period",		DBpatch_conv_sec},
						{"blink_period",	DBpatch_conv_sec},
						{"hk_events_trigger",	DBpatch_conv_day_limit_25y},
						{"hk_events_internal",	DBpatch_conv_day_limit_25y},
						{"hk_events_discovery",	DBpatch_conv_day_limit_25y},
						{"hk_events_autoreg",	DBpatch_conv_day_limit_25y},
						{"hk_services",		DBpatch_conv_day_limit_25y},
						{"hk_audit",		DBpatch_conv_day_limit_25y},
						{"hk_sessions",		DBpatch_conv_day_limit_25y},
						{"hk_history",		DBpatch_conv_day_limit_25y},
						{"hk_trends",		DBpatch_conv_day_limit_25y},
						{NULL}
					};

	return DBpatch_table_convert("config", "configid", field_convs);
}

static int	DBpatch_3030137(void)
{
	const char	*sql =
			"delete from profiles"
			" where idx in ("
				"'web.items.filter_delay',"
				"'web.items.filter_history',"
				"'web.items.filter_trends',"
				"'web.items.subfilter_history',"
				"'web.items.subfilter_interval',"
				"'web.items.subfilter_trends'"
			");";

	if (ZBX_DB_OK > DBexecute("%s", sql))
		return FAIL;

	return SUCCEED;
}

static int	DBpatch_trailing_semicolon_remove(const char *table, const char *recid, const char *field,
		const char *condition)
{
	DB_RESULT	result;
	DB_ROW		row;
	const char	*semicolon;
	char		*sql = NULL;
	size_t		sql_alloc = 0, sql_offset = 0;
	int		ret = FAIL;

	result = DBselect("select %s,%s from %s%s", recid, field, table, condition);

	DBbegin_multiple_update(&sql, &sql_alloc, &sql_offset);

	while (NULL != (row = DBfetch(result)))
	{
		if (NULL == (semicolon = strrchr(row[1], ';')) || '\0' != *(semicolon + 1))
			continue;

		zbx_snprintf_alloc(&sql, &sql_alloc, &sql_offset, "update %s set %s='%.*s' where %s=%s;\n",
				table, field, semicolon - row[1], row[1], recid, row[0]);

		if (SUCCEED != DBexecute_overflowed_sql(&sql, &sql_alloc, &sql_offset))
			goto out;
	}

	DBend_multiple_update(&sql, &sql_alloc, &sql_offset);

	if (16 < sql_offset)	/* in ORACLE always present begin..end; */
	{
		if (ZBX_DB_OK > DBexecute("%s", sql))
			goto out;
	}

	ret = SUCCEED;
out:
	DBfree_result(result);
	zbx_free(sql);
>>>>>>> 6dc4acd3

	return ret;
}

<<<<<<< HEAD
=======
static int	DBpatch_3030138(void)
{
	return DBpatch_trailing_semicolon_remove("config", "configid", "work_period", "");
}

static int	DBpatch_3030139(void)
{
	return DBpatch_trailing_semicolon_remove("media", "mediaid", "period", "");
}

static int	DBpatch_3030140(void)
{
	/* CONDITION_TYPE_TIME_PERIOD */
	return DBpatch_trailing_semicolon_remove("conditions", "conditionid", "value", " where conditiontype=6");
}

>>>>>>> 6dc4acd3
#endif

DBPATCH_START(3030)

/* version, duplicates flag, mandatory flag */

DBPATCH_ADD(3030000, 0, 1)
DBPATCH_ADD(3030001, 0, 1)
DBPATCH_ADD(3030002, 0, 1)
DBPATCH_ADD(3030003, 0, 1)
DBPATCH_ADD(3030004, 0, 1)
DBPATCH_ADD(3030005, 0, 1)
DBPATCH_ADD(3030006, 0, 1)
DBPATCH_ADD(3030007, 0, 1)
DBPATCH_ADD(3030008, 0, 1)
DBPATCH_ADD(3030009, 0, 1)
DBPATCH_ADD(3030010, 0, 1)
DBPATCH_ADD(3030011, 0, 1)
DBPATCH_ADD(3030012, 0, 1)
DBPATCH_ADD(3030013, 0, 1)
DBPATCH_ADD(3030015, 0, 1)
DBPATCH_ADD(3030016, 0, 1)
DBPATCH_ADD(3030017, 0, 1)
DBPATCH_ADD(3030018, 0, 1)
DBPATCH_ADD(3030019, 0, 1)
DBPATCH_ADD(3030020, 0, 1)
DBPATCH_ADD(3030021, 0, 1)
DBPATCH_ADD(3030022, 0, 1)
DBPATCH_ADD(3030023, 0, 0)
DBPATCH_ADD(3030024, 0, 1)
DBPATCH_ADD(3030025, 0, 1)
DBPATCH_ADD(3030026, 0, 1)
DBPATCH_ADD(3030027, 0, 1)
DBPATCH_ADD(3030028, 0, 1)
DBPATCH_ADD(3030029, 0, 1)
DBPATCH_ADD(3030030, 0, 1)
DBPATCH_ADD(3030031, 0, 1)
DBPATCH_ADD(3030032, 0, 1)
DBPATCH_ADD(3030033, 0, 1)
DBPATCH_ADD(3030034, 0, 1)
DBPATCH_ADD(3030035, 0, 1)
DBPATCH_ADD(3030036, 0, 1)
DBPATCH_ADD(3030037, 0, 1)
DBPATCH_ADD(3030038, 0, 1)
DBPATCH_ADD(3030039, 0, 1)
DBPATCH_ADD(3030040, 0, 1)
DBPATCH_ADD(3030041, 0, 1)
DBPATCH_ADD(3030042, 0, 1)
DBPATCH_ADD(3030043, 0, 1)
DBPATCH_ADD(3030044, 0, 1)
DBPATCH_ADD(3030045, 0, 1)
DBPATCH_ADD(3030046, 0, 1)
DBPATCH_ADD(3030047, 0, 1)
DBPATCH_ADD(3030048, 0, 1)
DBPATCH_ADD(3030049, 0, 1)
DBPATCH_ADD(3030050, 0, 1)
DBPATCH_ADD(3030051, 0, 1)
DBPATCH_ADD(3030052, 0, 1)
DBPATCH_ADD(3030053, 0, 1)
DBPATCH_ADD(3030054, 0, 1)
DBPATCH_ADD(3030055, 0, 1)
DBPATCH_ADD(3030056, 0, 1)
DBPATCH_ADD(3030057, 0, 1)
DBPATCH_ADD(3030058, 0, 1)
DBPATCH_ADD(3030059, 0, 1)
DBPATCH_ADD(3030060, 0, 1)
DBPATCH_ADD(3030061, 0, 1)
DBPATCH_ADD(3030062, 0, 1)
DBPATCH_ADD(3030063, 0, 1)
DBPATCH_ADD(3030064, 0, 1)
DBPATCH_ADD(3030065, 0, 1)
DBPATCH_ADD(3030066, 0, 1)
DBPATCH_ADD(3030067, 0, 1)
DBPATCH_ADD(3030068, 0, 1)
DBPATCH_ADD(3030069, 0, 1)
DBPATCH_ADD(3030070, 0, 1)
DBPATCH_ADD(3030071, 0, 1)
DBPATCH_ADD(3030072, 0, 1)
DBPATCH_ADD(3030073, 0, 1)
DBPATCH_ADD(3030074, 0, 1)
DBPATCH_ADD(3030075, 0, 1)
DBPATCH_ADD(3030076, 0, 1)
DBPATCH_ADD(3030077, 0, 1)
DBPATCH_ADD(3030078, 0, 1)
DBPATCH_ADD(3030079, 0, 1)
DBPATCH_ADD(3030080, 0, 1)
DBPATCH_ADD(3030081, 0, 1)
DBPATCH_ADD(3030082, 0, 1)
DBPATCH_ADD(3030083, 0, 1)
DBPATCH_ADD(3030084, 0, 1)
DBPATCH_ADD(3030085, 0, 1)
DBPATCH_ADD(3030086, 0, 1)
DBPATCH_ADD(3030087, 0, 1)
DBPATCH_ADD(3030088, 0, 1)
DBPATCH_ADD(3030089, 0, 1)
DBPATCH_ADD(3030090, 0, 1)
DBPATCH_ADD(3030091, 0, 1)
DBPATCH_ADD(3030092, 0, 1)
DBPATCH_ADD(3030093, 0, 1)
DBPATCH_ADD(3030094, 0, 1)
DBPATCH_ADD(3030095, 0, 1)
DBPATCH_ADD(3030096, 0, 1)
DBPATCH_ADD(3030097, 0, 1)
DBPATCH_ADD(3030098, 0, 1)
DBPATCH_ADD(3030099, 0, 1)
DBPATCH_ADD(3030100, 0, 1)
<<<<<<< HEAD
=======
DBPATCH_ADD(3030101, 0, 1)
DBPATCH_ADD(3030102, 0, 1)
DBPATCH_ADD(3030103, 0, 1)
DBPATCH_ADD(3030104, 0, 1)
DBPATCH_ADD(3030105, 0, 1)
DBPATCH_ADD(3030106, 0, 1)
DBPATCH_ADD(3030107, 0, 1)
DBPATCH_ADD(3030108, 0, 1)
DBPATCH_ADD(3030109, 0, 1)
DBPATCH_ADD(3030110, 0, 1)
DBPATCH_ADD(3030111, 0, 1)
DBPATCH_ADD(3030112, 0, 1)
DBPATCH_ADD(3030113, 0, 1)
DBPATCH_ADD(3030114, 0, 1)
DBPATCH_ADD(3030115, 0, 1)
DBPATCH_ADD(3030116, 0, 1)
DBPATCH_ADD(3030117, 0, 1)
DBPATCH_ADD(3030118, 0, 1)
DBPATCH_ADD(3030119, 0, 1)
DBPATCH_ADD(3030120, 0, 1)
DBPATCH_ADD(3030121, 0, 1)
DBPATCH_ADD(3030122, 0, 1)
DBPATCH_ADD(3030123, 0, 1)
DBPATCH_ADD(3030124, 0, 1)
DBPATCH_ADD(3030125, 0, 1)
DBPATCH_ADD(3030126, 0, 1)
DBPATCH_ADD(3030127, 0, 1)
DBPATCH_ADD(3030128, 0, 1)
DBPATCH_ADD(3030129, 0, 1)
DBPATCH_ADD(3030130, 0, 1)
DBPATCH_ADD(3030131, 0, 1)
DBPATCH_ADD(3030132, 0, 1)
DBPATCH_ADD(3030133, 0, 1)
DBPATCH_ADD(3030134, 0, 1)
DBPATCH_ADD(3030135, 0, 1)
DBPATCH_ADD(3030136, 0, 1)
DBPATCH_ADD(3030137, 0, 1)
DBPATCH_ADD(3030138, 0, 1)
DBPATCH_ADD(3030139, 0, 1)
DBPATCH_ADD(3030140, 0, 1)
>>>>>>> 6dc4acd3

DBPATCH_END()<|MERGE_RESOLUTION|>--- conflicted
+++ resolved
@@ -921,7 +921,797 @@
 
 static int	DBpatch_3030069(void)
 {
-<<<<<<< HEAD
+	const ZBX_FIELD	field = {"sysmap_shapeid", NULL, NULL, NULL, 0, ZBX_TYPE_ID, ZBX_NOTNULL, 0};
+
+	return DBrename_field("sysmap_shape", "shapeid", &field);
+}
+
+static int	DBpatch_3030070(void)
+{
+	const ZBX_FIELD	field = {"text_halign", "0", NULL, NULL, 0, ZBX_TYPE_INT, ZBX_NOTNULL, 0};
+
+	return DBset_default("sysmap_shape", &field);
+}
+
+static int	DBpatch_3030071(void)
+{
+	const ZBX_FIELD	field = {"text_valign", "0", NULL, NULL, 0, ZBX_TYPE_INT, ZBX_NOTNULL, 0};
+
+	return DBset_default("sysmap_shape", &field);
+}
+
+static int	DBpatch_3030072(void)
+{
+	const ZBX_FIELD	field = {"border_type", "0", NULL, NULL, 0, ZBX_TYPE_INT, ZBX_NOTNULL, 0};
+
+	return DBset_default("sysmap_shape", &field);
+}
+
+static int	DBpatch_3030073(void)
+{
+	const ZBX_FIELD	field = {"zindex", "0", NULL, NULL, 0, ZBX_TYPE_INT, ZBX_NOTNULL, 0};
+
+	return DBset_default("sysmap_shape", &field);
+}
+
+static int	DBpatch_3030074(void)
+{
+	if (ZBX_DB_OK > DBexecute("update sysmap_shape set text_halign=text_halign+1,text_valign=text_valign+1,"
+			"border_type=border_type+1"))
+	{
+		return FAIL;
+	}
+
+	return SUCCEED;
+}
+
+static void	DBpatch_conv_day(int *value, const char **suffix)
+{
+	if (0 != *value)
+	{
+		if (0 == *value % 7)
+		{
+			*value /= 7;
+			*suffix = "w";
+		}
+		else
+			*suffix = "d";
+	}
+	else
+		*suffix = "";
+}
+
+static void	DBpatch_conv_day_limit_25y(int *value, const char **suffix)
+{
+	if (25 * 365 <= *value)
+	{
+		*value = 25 * 365;
+		*suffix = "d";
+	}
+	else
+		DBpatch_conv_day(value, suffix);
+}
+
+static void	DBpatch_conv_sec(int *value, const char **suffix)
+{
+	if (0 != *value)
+	{
+		const int	factors[] = {60, 60, 24, 7, 0}, *factor = factors;
+		const char	*suffixes[] = {"s", "m", "h", "d", "w"};
+
+		while (0 != *factor && 0 == *value % *factor)
+			*value /= *factor++;
+
+		*suffix = suffixes[factor - factors];
+	}
+	else
+		*suffix = "";
+}
+
+static void	DBpatch_conv_sec_limit_1w(int *value, const char **suffix)
+{
+	if (7 * 24 * 60 * 60 <= *value)
+	{
+		*value = 1;
+		*suffix = "w";
+	}
+	else
+		DBpatch_conv_sec(value, suffix);
+}
+
+typedef struct
+{
+	const char	*field;
+	void		(*conv_func)(int *value, const char **suffix);
+}
+DBpatch_field_conv_t;
+
+static int	DBpatch_table_convert(const char *table, const char *recid, const DBpatch_field_conv_t *field_convs)
+{
+	const DBpatch_field_conv_t	*fc;
+	DB_RESULT			result;
+	DB_ROW				row;
+	char				*sql = NULL;
+	size_t				sql_alloc = 0, sql_offset = 0;
+	const char			*suffix;
+	int				value, i, ret = FAIL;
+
+	for (fc = field_convs; NULL != fc->field; fc++)
+	{
+		zbx_chrcpy_alloc(&sql, &sql_alloc, &sql_offset, ',');
+		zbx_strcpy_alloc(&sql, &sql_alloc, &sql_offset, fc->field);
+	}
+
+	result = DBselect("select %s%s from %s", recid, sql, table);
+
+	sql_offset = 0;
+
+	DBbegin_multiple_update(&sql, &sql_alloc, &sql_offset);
+
+	while (NULL != (row = DBfetch(result)))
+	{
+		zbx_snprintf_alloc(&sql, &sql_alloc, &sql_offset, "update %s set ", table);
+
+		for (i = 1, fc = field_convs; NULL != fc->field; i++, fc++)
+		{
+			value = atoi(row[i]);
+			fc->conv_func(&value, &suffix);
+			zbx_snprintf_alloc(&sql, &sql_alloc, &sql_offset, "%s%s='%d%s'",
+					(1 == i ? "" : ","), fc->field, value, suffix);
+		}
+
+		zbx_snprintf_alloc(&sql, &sql_alloc, &sql_offset, " where %s=%s;\n", recid, row[0]);
+
+		if (SUCCEED != DBexecute_overflowed_sql(&sql, &sql_alloc, &sql_offset))
+			goto out;
+	}
+
+	DBend_multiple_update(&sql, &sql_alloc, &sql_offset);
+
+	if (16 < sql_offset)	/* in ORACLE always present begin..end; */
+	{
+		if (ZBX_DB_OK > DBexecute("%s", sql))
+			goto out;
+	}
+
+	ret = SUCCEED;
+out:
+	DBfree_result(result);
+	zbx_free(sql);
+
+	return ret;
+}
+
+static int	DBpatch_3030075(void)
+{
+	const ZBX_FIELD field = {"autologout", "15m", NULL, NULL, 32, ZBX_TYPE_CHAR, ZBX_NOTNULL, 0};
+
+	return DBmodify_field_type("users", &field);
+}
+
+static int	DBpatch_3030076(void)
+{
+	const ZBX_FIELD field = {"autologout", "15m", NULL, NULL, 32, ZBX_TYPE_CHAR, ZBX_NOTNULL, 0};
+
+	return DBset_default("users", &field);
+}
+
+static int	DBpatch_3030077(void)
+{
+	const ZBX_FIELD field = {"refresh", "30s", NULL, NULL, 32, ZBX_TYPE_CHAR, ZBX_NOTNULL, 0};
+
+	return DBmodify_field_type("users", &field);
+}
+
+static int	DBpatch_3030078(void)
+{
+	const ZBX_FIELD field = {"refresh", "30s", NULL, NULL, 32, ZBX_TYPE_CHAR, ZBX_NOTNULL, 0};
+
+	return DBset_default("users", &field);
+}
+
+static int	DBpatch_3030079(void)
+{
+	const DBpatch_field_conv_t	field_convs[] = {
+						{"autologout",	DBpatch_conv_sec},
+						{"refresh",	DBpatch_conv_sec},
+						{NULL}
+					};
+
+	return DBpatch_table_convert("users", "userid", field_convs);
+}
+
+static int	DBpatch_3030080(void)
+{
+	const ZBX_FIELD field = {"delay", "30s", NULL, NULL, 32, ZBX_TYPE_CHAR, ZBX_NOTNULL, 0};
+
+	return DBmodify_field_type("slideshows", &field);
+}
+
+static int	DBpatch_3030081(void)
+{
+	const ZBX_FIELD field = {"delay", "30s", NULL, NULL, 32, ZBX_TYPE_CHAR, ZBX_NOTNULL, 0};
+
+	return DBset_default("slideshows", &field);
+}
+
+static int	DBpatch_3030082(void)
+{
+	const ZBX_FIELD field = {"delay", "0", NULL, NULL, 32, ZBX_TYPE_CHAR, ZBX_NOTNULL, 0};
+
+	return DBmodify_field_type("slides", &field);
+}
+
+static int	DBpatch_3030083(void)
+{
+	const ZBX_FIELD field = {"delay", "1h", NULL, NULL, 255, ZBX_TYPE_CHAR, ZBX_NOTNULL, 0};
+
+	return DBmodify_field_type("drules", &field);
+}
+
+static int	DBpatch_3030084(void)
+{
+	const ZBX_FIELD field = {"delay", "1h", NULL, NULL, 255, ZBX_TYPE_CHAR, ZBX_NOTNULL, 0};
+
+	return DBset_default("drules", &field);
+}
+
+static int	DBpatch_3030085(void)
+{
+	const DBpatch_field_conv_t	field_convs[] = {{"delay", DBpatch_conv_sec}, {NULL}};
+
+	return DBpatch_table_convert("drules", "druleid", field_convs);
+}
+
+static int	DBpatch_3030086(void)
+{
+	const ZBX_FIELD field = {"delay", "1m", NULL, NULL, 255, ZBX_TYPE_CHAR, ZBX_NOTNULL, 0};
+
+	return DBmodify_field_type("httptest", &field);
+}
+
+static int	DBpatch_3030087(void)
+{
+	const ZBX_FIELD field = {"delay", "1m", NULL, NULL, 255, ZBX_TYPE_CHAR, ZBX_NOTNULL, 0};
+
+	return DBset_default("httptest", &field);
+}
+
+static int	DBpatch_3030088(void)
+{
+	const DBpatch_field_conv_t	field_convs[] = {{"delay", DBpatch_conv_sec}, {NULL}};
+
+	return DBpatch_table_convert("httptest", "httptestid", field_convs);
+}
+
+static int	DBpatch_3030089(void)
+{
+	const ZBX_FIELD field = {"timeout", "15s", NULL, NULL, 255, ZBX_TYPE_CHAR, ZBX_NOTNULL, 0};
+
+	return DBmodify_field_type("httpstep", &field);
+}
+
+static int	DBpatch_3030090(void)
+{
+	const ZBX_FIELD field = {"timeout", "15s", NULL, NULL, 255, ZBX_TYPE_CHAR, ZBX_NOTNULL, 0};
+
+	return DBset_default("httpstep", &field);
+}
+
+static int	DBpatch_3030091(void)
+{
+	const DBpatch_field_conv_t	field_convs[] = {{"timeout", DBpatch_conv_sec}, {NULL}};
+
+	return DBpatch_table_convert("httpstep", "httpstepid", field_convs);
+}
+
+static int	DBpatch_3030092(void)
+{
+	const ZBX_FIELD field = {"delay", "0", NULL, NULL, 1024, ZBX_TYPE_CHAR, ZBX_NOTNULL, 0};
+
+	return DBmodify_field_type("items", &field);
+}
+
+static int	DBpatch_3030093(void)
+{
+	DB_RESULT	result;
+	DB_ROW		row;
+	const char	*delay_flex, *next, *suffix;
+	char		*sql = NULL;
+	size_t		sql_alloc = 0, sql_offset = 0;
+	int		delay, ret = FAIL;
+
+	result = DBselect("select itemid,delay,delay_flex from items");
+
+	DBbegin_multiple_update(&sql, &sql_alloc, &sql_offset);
+
+	while (NULL != (row = DBfetch(result)))
+	{
+		delay = atoi(row[1]);
+		DBpatch_conv_sec(&delay, &suffix);
+		zbx_snprintf_alloc(&sql, &sql_alloc, &sql_offset, "update items set delay='%d%s", delay, suffix);
+
+		for (delay_flex = row[2]; '\0' != *delay_flex; delay_flex = next + 1)
+		{
+			zbx_chrcpy_alloc(&sql, &sql_alloc, &sql_offset, ';');
+
+			if (0 != isdigit(*delay_flex) && NULL != (next = strchr(delay_flex, '/')))	/* flexible */
+			{
+				delay = atoi(delay_flex);
+				DBpatch_conv_sec(&delay, &suffix);
+				zbx_snprintf_alloc(&sql, &sql_alloc, &sql_offset, "%d%s", delay, suffix);
+				delay_flex = next;
+			}
+
+			if (NULL == (next = strchr(delay_flex, ';')))
+			{
+				zbx_strcpy_alloc(&sql, &sql_alloc, &sql_offset, delay_flex);
+				break;
+			}
+
+			zbx_strncpy_alloc(&sql, &sql_alloc, &sql_offset, delay_flex, next - delay_flex);
+		}
+
+		zbx_snprintf_alloc(&sql, &sql_alloc, &sql_offset, "' where itemid=%s;\n", row[0]);
+
+		if (SUCCEED != DBexecute_overflowed_sql(&sql, &sql_alloc, &sql_offset))
+			goto out;
+	}
+
+	DBend_multiple_update(&sql, &sql_alloc, &sql_offset);
+
+	if (16 < sql_offset)	/* in ORACLE always present begin..end; */
+	{
+		if (ZBX_DB_OK > DBexecute("%s", sql))
+			goto out;
+	}
+
+	ret = SUCCEED;
+out:
+	DBfree_result(result);
+	zbx_free(sql);
+
+	return ret;
+}
+
+static int	DBpatch_3030094(void)
+{
+	return DBdrop_field("items", "delay_flex");
+}
+
+static int	DBpatch_3030095(void)
+{
+	const ZBX_FIELD field = {"history", "90d", NULL, NULL, 255, ZBX_TYPE_CHAR, ZBX_NOTNULL, 0};
+
+	return DBmodify_field_type("items", &field);
+}
+
+static int	DBpatch_3030096(void)
+{
+	const ZBX_FIELD field = {"history", "90d", NULL, NULL, 255, ZBX_TYPE_CHAR, ZBX_NOTNULL, 0};
+
+	return DBset_default("items", &field);
+}
+
+static int	DBpatch_3030097(void)
+{
+	const ZBX_FIELD field = {"trends", "365d", NULL, NULL, 255, ZBX_TYPE_CHAR, ZBX_NOTNULL, 0};
+
+	return DBmodify_field_type("items", &field);
+}
+
+static int	DBpatch_3030098(void)
+{
+	const ZBX_FIELD field = {"trends", "365d", NULL, NULL, 255, ZBX_TYPE_CHAR, ZBX_NOTNULL, 0};
+
+	return DBset_default("items", &field);
+}
+
+static int	DBpatch_3030099(void)
+{
+	const DBpatch_field_conv_t	field_convs[] = {
+						{"history",	DBpatch_conv_day_limit_25y},
+						{"trends",	DBpatch_conv_day_limit_25y},
+						{NULL}
+					};
+
+	return DBpatch_table_convert("items", "itemid", field_convs);
+}
+
+static int	DBpatch_3030100(void)
+{
+	const ZBX_FIELD field = {"lifetime", "30d", NULL, NULL, 255, ZBX_TYPE_CHAR, ZBX_NOTNULL, 0};
+
+	return DBmodify_field_type("items", &field);
+}
+
+static int	DBpatch_3030101(void)
+{
+	const ZBX_FIELD field = {"lifetime", "30d", NULL, NULL, 255, ZBX_TYPE_CHAR, ZBX_NOTNULL, 0};
+
+	return DBset_default("items", &field);
+}
+
+static int	DBpatch_3030102(void)
+{
+	DB_RESULT	result;
+	DB_ROW		row;
+	char		*sql = NULL;
+	size_t		sql_alloc = 0, sql_offset = 0;
+	const char	*suffix;
+	int		value, ret = FAIL;
+
+	result = DBselect("select itemid,lifetime from items");
+
+	DBbegin_multiple_update(&sql, &sql_alloc, &sql_offset);
+
+	while (NULL != (row = DBfetch(result)))
+	{
+		zbx_strcpy_alloc(&sql, &sql_alloc, &sql_offset, "update items set lifetime='");
+
+		if (0 != isdigit(*row[1]))
+		{
+			value = atoi(row[1]);
+			DBpatch_conv_day_limit_25y(&value, &suffix);
+			zbx_snprintf_alloc(&sql, &sql_alloc, &sql_offset, "%d%s", value, suffix);
+		}
+		else	/* items.lifetime may be a macro, in such case simply overwrite with max allowed value */
+			zbx_strcpy_alloc(&sql, &sql_alloc, &sql_offset, "9125d");	/* 25 * 365 days */
+
+		zbx_snprintf_alloc(&sql, &sql_alloc, &sql_offset, "' where itemid=%s;\n", row[0]);
+
+		if (SUCCEED != DBexecute_overflowed_sql(&sql, &sql_alloc, &sql_offset))
+			goto out;
+	}
+
+	DBend_multiple_update(&sql, &sql_alloc, &sql_offset);
+
+	if (16 < sql_offset)	/* in ORACLE always present begin..end; */
+	{
+		if (ZBX_DB_OK > DBexecute("%s", sql))
+			goto out;
+	}
+
+	ret = SUCCEED;
+out:
+	DBfree_result(result);
+	zbx_free(sql);
+
+	return ret;
+}
+
+static int	DBpatch_3030103(void)
+{
+	const ZBX_FIELD field = {"esc_period", "1h", NULL, NULL, 255, ZBX_TYPE_CHAR, ZBX_NOTNULL, 0};
+
+	return DBmodify_field_type("actions", &field);
+}
+
+static int	DBpatch_3030104(void)
+{
+	const ZBX_FIELD field = {"esc_period", "1h", NULL, NULL, 255, ZBX_TYPE_CHAR, ZBX_NOTNULL, 0};
+
+	return DBset_default("actions", &field);
+}
+
+static int	DBpatch_3030105(void)
+{
+	const DBpatch_field_conv_t	field_convs[] = {{"esc_period", DBpatch_conv_sec_limit_1w}, {NULL}};
+
+	return DBpatch_table_convert("actions", "actionid", field_convs);
+}
+
+static int	DBpatch_3030106(void)
+{
+	const ZBX_FIELD field = {"esc_period", "0", NULL, NULL, 255, ZBX_TYPE_CHAR, ZBX_NOTNULL, 0};
+
+	return DBmodify_field_type("operations", &field);
+}
+
+static int	DBpatch_3030107(void)
+{
+	const DBpatch_field_conv_t	field_convs[] = {{"esc_period", DBpatch_conv_sec_limit_1w}, {NULL}};
+
+	return DBpatch_table_convert("operations", "operationid", field_convs);
+}
+
+static int	DBpatch_3030108(void)
+{
+	const ZBX_FIELD field = {"refresh_unsupported", "10m", NULL, NULL, 32, ZBX_TYPE_CHAR, ZBX_NOTNULL, 0};
+
+	return DBmodify_field_type("config", &field);
+}
+
+static int	DBpatch_3030109(void)
+{
+	const ZBX_FIELD field = {"refresh_unsupported", "10m", NULL, NULL, 32, ZBX_TYPE_CHAR, ZBX_NOTNULL, 0};
+
+	return DBset_default("config", &field);
+}
+
+static int	DBpatch_3030110(void)
+{
+	const ZBX_FIELD field = {"work_period", "1-5,09:00-18:00", NULL, NULL, 255, ZBX_TYPE_CHAR, ZBX_NOTNULL, 0};
+
+	return DBmodify_field_type("config", &field);
+}
+
+static int	DBpatch_3030111(void)
+{
+	const ZBX_FIELD field = {"work_period", "1-5,09:00-18:00", NULL, NULL, 255, ZBX_TYPE_CHAR, ZBX_NOTNULL, 0};
+
+	return DBset_default("config", &field);
+}
+
+static int	DBpatch_3030112(void)
+{
+	const ZBX_FIELD field = {"event_expire", "1w", NULL, NULL, 32, ZBX_TYPE_CHAR, ZBX_NOTNULL, 0};
+
+	return DBmodify_field_type("config", &field);
+}
+
+static int	DBpatch_3030113(void)
+{
+	const ZBX_FIELD field = {"event_expire", "1w", NULL, NULL, 32, ZBX_TYPE_CHAR, ZBX_NOTNULL, 0};
+
+	return DBset_default("config", &field);
+}
+
+static int	DBpatch_3030114(void)
+{
+	const ZBX_FIELD field = {"ok_period", "30m", NULL, NULL, 32, ZBX_TYPE_CHAR, ZBX_NOTNULL, 0};
+
+	return DBmodify_field_type("config", &field);
+}
+
+static int	DBpatch_3030115(void)
+{
+	const ZBX_FIELD field = {"ok_period", "30m", NULL, NULL, 32, ZBX_TYPE_CHAR, ZBX_NOTNULL, 0};
+
+	return DBset_default("config", &field);
+}
+
+static int	DBpatch_3030116(void)
+{
+	const ZBX_FIELD field = {"blink_period", "30m", NULL, NULL, 32, ZBX_TYPE_CHAR, ZBX_NOTNULL, 0};
+
+	return DBmodify_field_type("config", &field);
+}
+
+static int	DBpatch_3030117(void)
+{
+	const ZBX_FIELD field = {"blink_period", "30m", NULL, NULL, 32, ZBX_TYPE_CHAR, ZBX_NOTNULL, 0};
+
+	return DBset_default("config", &field);
+}
+
+static int	DBpatch_3030118(void)
+{
+	const ZBX_FIELD field = {"hk_events_trigger", "365d", NULL, NULL, 32, ZBX_TYPE_CHAR, ZBX_NOTNULL, 0};
+
+	return DBmodify_field_type("config", &field);
+}
+
+static int	DBpatch_3030119(void)
+{
+	const ZBX_FIELD field = {"hk_events_trigger", "365d", NULL, NULL, 32, ZBX_TYPE_CHAR, ZBX_NOTNULL, 0};
+
+	return DBset_default("config", &field);
+}
+
+static int	DBpatch_3030120(void)
+{
+	const ZBX_FIELD field = {"hk_events_internal", "1d", NULL, NULL, 32, ZBX_TYPE_CHAR, ZBX_NOTNULL, 0};
+
+	return DBmodify_field_type("config", &field);
+}
+
+static int	DBpatch_3030121(void)
+{
+	const ZBX_FIELD field = {"hk_events_internal", "1d", NULL, NULL, 32, ZBX_TYPE_CHAR, ZBX_NOTNULL, 0};
+
+	return DBset_default("config", &field);
+}
+
+static int	DBpatch_3030122(void)
+{
+	const ZBX_FIELD field = {"hk_events_discovery", "1d", NULL, NULL, 32, ZBX_TYPE_CHAR, ZBX_NOTNULL, 0};
+
+	return DBmodify_field_type("config", &field);
+}
+
+static int	DBpatch_3030123(void)
+{
+	const ZBX_FIELD field = {"hk_events_discovery", "1d", NULL, NULL, 32, ZBX_TYPE_CHAR, ZBX_NOTNULL, 0};
+
+	return DBset_default("config", &field);
+}
+
+static int	DBpatch_3030124(void)
+{
+	const ZBX_FIELD field = {"hk_events_autoreg", "1d", NULL, NULL, 32, ZBX_TYPE_CHAR, ZBX_NOTNULL, 0};
+
+	return DBmodify_field_type("config", &field);
+}
+
+static int	DBpatch_3030125(void)
+{
+	const ZBX_FIELD field = {"hk_events_autoreg", "1d", NULL, NULL, 32, ZBX_TYPE_CHAR, ZBX_NOTNULL, 0};
+
+	return DBset_default("config", &field);
+}
+
+static int	DBpatch_3030126(void)
+{
+	const ZBX_FIELD field = {"hk_services", "365d", NULL, NULL, 32, ZBX_TYPE_CHAR, ZBX_NOTNULL, 0};
+
+	return DBmodify_field_type("config", &field);
+}
+
+static int	DBpatch_3030127(void)
+{
+	const ZBX_FIELD field = {"hk_services", "365d", NULL, NULL, 32, ZBX_TYPE_CHAR, ZBX_NOTNULL, 0};
+
+	return DBset_default("config", &field);
+}
+
+static int	DBpatch_3030128(void)
+{
+	const ZBX_FIELD field = {"hk_audit", "365d", NULL, NULL, 32, ZBX_TYPE_CHAR, ZBX_NOTNULL, 0};
+
+	return DBmodify_field_type("config", &field);
+}
+
+static int	DBpatch_3030129(void)
+{
+	const ZBX_FIELD field = {"hk_audit", "365d", NULL, NULL, 32, ZBX_TYPE_CHAR, ZBX_NOTNULL, 0};
+
+	return DBset_default("config", &field);
+}
+
+static int	DBpatch_3030130(void)
+{
+	const ZBX_FIELD field = {"hk_sessions", "365d", NULL, NULL, 32, ZBX_TYPE_CHAR, ZBX_NOTNULL, 0};
+
+	return DBmodify_field_type("config", &field);
+}
+
+static int	DBpatch_3030131(void)
+{
+	const ZBX_FIELD field = {"hk_sessions", "365d", NULL, NULL, 32, ZBX_TYPE_CHAR, ZBX_NOTNULL, 0};
+
+	return DBset_default("config", &field);
+}
+
+static int	DBpatch_3030132(void)
+{
+	const ZBX_FIELD field = {"hk_history", "90d", NULL, NULL, 32, ZBX_TYPE_CHAR, ZBX_NOTNULL, 0};
+
+	return DBmodify_field_type("config", &field);
+}
+
+static int	DBpatch_3030133(void)
+{
+	const ZBX_FIELD field = {"hk_history", "90d", NULL, NULL, 32, ZBX_TYPE_CHAR, ZBX_NOTNULL, 0};
+
+	return DBset_default("config", &field);
+}
+
+static int	DBpatch_3030134(void)
+{
+	const ZBX_FIELD field = {"hk_trends", "365d", NULL, NULL, 32, ZBX_TYPE_CHAR, ZBX_NOTNULL, 0};
+
+	return DBmodify_field_type("config", &field);
+}
+
+static int	DBpatch_3030135(void)
+{
+	const ZBX_FIELD field = {"hk_trends", "365d", NULL, NULL, 32, ZBX_TYPE_CHAR, ZBX_NOTNULL, 0};
+
+	return DBset_default("config", &field);
+}
+
+static int	DBpatch_3030136(void)
+{
+	const DBpatch_field_conv_t	field_convs[] = {
+						{"refresh_unsupported",	DBpatch_conv_sec},
+						{"event_expire",	DBpatch_conv_day_limit_25y},
+						{"ok_period",		DBpatch_conv_sec},
+						{"blink_period",	DBpatch_conv_sec},
+						{"hk_events_trigger",	DBpatch_conv_day_limit_25y},
+						{"hk_events_internal",	DBpatch_conv_day_limit_25y},
+						{"hk_events_discovery",	DBpatch_conv_day_limit_25y},
+						{"hk_events_autoreg",	DBpatch_conv_day_limit_25y},
+						{"hk_services",		DBpatch_conv_day_limit_25y},
+						{"hk_audit",		DBpatch_conv_day_limit_25y},
+						{"hk_sessions",		DBpatch_conv_day_limit_25y},
+						{"hk_history",		DBpatch_conv_day_limit_25y},
+						{"hk_trends",		DBpatch_conv_day_limit_25y},
+						{NULL}
+					};
+
+	return DBpatch_table_convert("config", "configid", field_convs);
+}
+
+static int	DBpatch_3030137(void)
+{
+	const char	*sql =
+			"delete from profiles"
+			" where idx in ("
+				"'web.items.filter_delay',"
+				"'web.items.filter_history',"
+				"'web.items.filter_trends',"
+				"'web.items.subfilter_history',"
+				"'web.items.subfilter_interval',"
+				"'web.items.subfilter_trends'"
+			");";
+
+	if (ZBX_DB_OK > DBexecute("%s", sql))
+		return FAIL;
+
+	return SUCCEED;
+}
+
+static int	DBpatch_trailing_semicolon_remove(const char *table, const char *recid, const char *field,
+		const char *condition)
+{
+	DB_RESULT	result;
+	DB_ROW		row;
+	const char	*semicolon;
+	char		*sql = NULL;
+	size_t		sql_alloc = 0, sql_offset = 0;
+	int		ret = FAIL;
+
+	result = DBselect("select %s,%s from %s%s", recid, field, table, condition);
+
+	DBbegin_multiple_update(&sql, &sql_alloc, &sql_offset);
+
+	while (NULL != (row = DBfetch(result)))
+	{
+		if (NULL == (semicolon = strrchr(row[1], ';')) || '\0' != *(semicolon + 1))
+			continue;
+
+		zbx_snprintf_alloc(&sql, &sql_alloc, &sql_offset, "update %s set %s='%.*s' where %s=%s;\n",
+				table, field, semicolon - row[1], row[1], recid, row[0]);
+
+		if (SUCCEED != DBexecute_overflowed_sql(&sql, &sql_alloc, &sql_offset))
+			goto out;
+	}
+
+	DBend_multiple_update(&sql, &sql_alloc, &sql_offset);
+
+	if (16 < sql_offset)	/* in ORACLE always present begin..end; */
+	{
+		if (ZBX_DB_OK > DBexecute("%s", sql))
+			goto out;
+	}
+
+	ret = SUCCEED;
+out:
+	DBfree_result(result);
+	zbx_free(sql);
+
+	return ret;
+}
+
+static int	DBpatch_3030138(void)
+{
+	return DBpatch_trailing_semicolon_remove("config", "configid", "work_period", "");
+}
+
+static int	DBpatch_3030139(void)
+{
+	return DBpatch_trailing_semicolon_remove("media", "mediaid", "period", "");
+}
+
+static int	DBpatch_3030140(void)
+{
+	/* CONDITION_TYPE_TIME_PERIOD */
+	return DBpatch_trailing_semicolon_remove("conditions", "conditionid", "value", " where conditiontype=6");
+}
+
+static int	DBpatch_3030141(void)
+{
 	const ZBX_TABLE table =
 			{"dashboard", "dashboardid", 0,
 				{
@@ -935,29 +1725,17 @@
 			};
 
 	return DBcreate_table(&table);
-=======
-	const ZBX_FIELD	field = {"sysmap_shapeid", NULL, NULL, NULL, 0, ZBX_TYPE_ID, ZBX_NOTNULL, 0};
-
-	return DBrename_field("sysmap_shape", "shapeid", &field);
->>>>>>> 6dc4acd3
-}
-
-static int	DBpatch_3030070(void)
-{
-<<<<<<< HEAD
+}
+
+static int	DBpatch_3030142(void)
+{
 	const ZBX_FIELD	field = {"userid", NULL, "users", "userid", 0, 0, 0, 0};
 
 	return DBadd_foreign_key("dashboard", 1, &field);
-=======
-	const ZBX_FIELD	field = {"text_halign", "0", NULL, NULL, 0, ZBX_TYPE_INT, ZBX_NOTNULL, 0};
-
-	return DBset_default("sysmap_shape", &field);
->>>>>>> 6dc4acd3
-}
-
-static int	DBpatch_3030071(void)
-{
-<<<<<<< HEAD
+}
+
+static int	DBpatch_3030143(void)
+{
 	const ZBX_TABLE table =
 			{"dashboard_user", "dashboard_userid", 0,
 				{
@@ -971,174 +1749,29 @@
 			};
 
 	return DBcreate_table(&table);
-=======
-	const ZBX_FIELD	field = {"text_valign", "0", NULL, NULL, 0, ZBX_TYPE_INT, ZBX_NOTNULL, 0};
-
-	return DBset_default("sysmap_shape", &field);
->>>>>>> 6dc4acd3
-}
-
-static int	DBpatch_3030072(void)
-{
-<<<<<<< HEAD
+}
+
+static int	DBpatch_3030144(void)
+{
 	return DBcreate_index("dashboard_user", "dashboard_user_1", "dashboardid,userid", 1);
-=======
-	const ZBX_FIELD	field = {"border_type", "0", NULL, NULL, 0, ZBX_TYPE_INT, ZBX_NOTNULL, 0};
-
-	return DBset_default("sysmap_shape", &field);
->>>>>>> 6dc4acd3
-}
-
-static int	DBpatch_3030073(void)
-{
-<<<<<<< HEAD
+}
+
+static int	DBpatch_3030145(void)
+{
 	const ZBX_FIELD	field = {"dashboardid", NULL, "dashboard", "dashboardid", 0, 0, 0, ZBX_FK_CASCADE_DELETE};
 
 	return DBadd_foreign_key("dashboard_user", 1, &field);
-=======
-	const ZBX_FIELD	field = {"zindex", "0", NULL, NULL, 0, ZBX_TYPE_INT, ZBX_NOTNULL, 0};
-
-	return DBset_default("sysmap_shape", &field);
->>>>>>> 6dc4acd3
-}
-
-static int	DBpatch_3030074(void)
-{
-<<<<<<< HEAD
+}
+
+static int	DBpatch_3030146(void)
+{
 	const ZBX_FIELD	field = {"userid", NULL, "users", "userid", 0, 0, 0, ZBX_FK_CASCADE_DELETE};
 
 	return DBadd_foreign_key("dashboard_user", 2, &field);
-=======
-	if (ZBX_DB_OK > DBexecute("update sysmap_shape set text_halign=text_halign+1,text_valign=text_valign+1,"
-			"border_type=border_type+1"))
-	{
-		return FAIL;
-	}
-
-	return SUCCEED;
-}
-
-static void	DBpatch_conv_day(int *value, const char **suffix)
-{
-	if (0 != *value)
-	{
-		if (0 == *value % 7)
-		{
-			*value /= 7;
-			*suffix = "w";
-		}
-		else
-			*suffix = "d";
-	}
-	else
-		*suffix = "";
-}
-
-static void	DBpatch_conv_day_limit_25y(int *value, const char **suffix)
-{
-	if (25 * 365 <= *value)
-	{
-		*value = 25 * 365;
-		*suffix = "d";
-	}
-	else
-		DBpatch_conv_day(value, suffix);
-}
-
-static void	DBpatch_conv_sec(int *value, const char **suffix)
-{
-	if (0 != *value)
-	{
-		const int	factors[] = {60, 60, 24, 7, 0}, *factor = factors;
-		const char	*suffixes[] = {"s", "m", "h", "d", "w"};
-
-		while (0 != *factor && 0 == *value % *factor)
-			*value /= *factor++;
-
-		*suffix = suffixes[factor - factors];
-	}
-	else
-		*suffix = "";
-}
-
-static void	DBpatch_conv_sec_limit_1w(int *value, const char **suffix)
-{
-	if (7 * 24 * 60 * 60 <= *value)
-	{
-		*value = 1;
-		*suffix = "w";
-	}
-	else
-		DBpatch_conv_sec(value, suffix);
-}
-
-typedef struct
-{
-	const char	*field;
-	void		(*conv_func)(int *value, const char **suffix);
-}
-DBpatch_field_conv_t;
-
-static int	DBpatch_table_convert(const char *table, const char *recid, const DBpatch_field_conv_t *field_convs)
-{
-	const DBpatch_field_conv_t	*fc;
-	DB_RESULT			result;
-	DB_ROW				row;
-	char				*sql = NULL;
-	size_t				sql_alloc = 0, sql_offset = 0;
-	const char			*suffix;
-	int				value, i, ret = FAIL;
-
-	for (fc = field_convs; NULL != fc->field; fc++)
-	{
-		zbx_chrcpy_alloc(&sql, &sql_alloc, &sql_offset, ',');
-		zbx_strcpy_alloc(&sql, &sql_alloc, &sql_offset, fc->field);
-	}
-
-	result = DBselect("select %s%s from %s", recid, sql, table);
-
-	sql_offset = 0;
-
-	DBbegin_multiple_update(&sql, &sql_alloc, &sql_offset);
-
-	while (NULL != (row = DBfetch(result)))
-	{
-		zbx_snprintf_alloc(&sql, &sql_alloc, &sql_offset, "update %s set ", table);
-
-		for (i = 1, fc = field_convs; NULL != fc->field; i++, fc++)
-		{
-			value = atoi(row[i]);
-			fc->conv_func(&value, &suffix);
-			zbx_snprintf_alloc(&sql, &sql_alloc, &sql_offset, "%s%s='%d%s'",
-					(1 == i ? "" : ","), fc->field, value, suffix);
-		}
-
-		zbx_snprintf_alloc(&sql, &sql_alloc, &sql_offset, " where %s=%s;\n", recid, row[0]);
-
-		if (SUCCEED != DBexecute_overflowed_sql(&sql, &sql_alloc, &sql_offset))
-			goto out;
-	}
-
-	DBend_multiple_update(&sql, &sql_alloc, &sql_offset);
-
-	if (16 < sql_offset)	/* in ORACLE always present begin..end; */
-	{
-		if (ZBX_DB_OK > DBexecute("%s", sql))
-			goto out;
-	}
-
-	ret = SUCCEED;
-out:
-	DBfree_result(result);
-	zbx_free(sql);
-
-	return ret;
->>>>>>> 6dc4acd3
-}
-
-static int	DBpatch_3030075(void)
-{
-<<<<<<< HEAD
+}
+
+static int	DBpatch_3030147(void)
+{
 	const ZBX_TABLE table =
 			{"dashboard_usrgrp", "dashboard_usrgrpid", 0,
 				{
@@ -1152,53 +1785,29 @@
 			};
 
 	return DBcreate_table(&table);
-=======
-	const ZBX_FIELD field = {"autologout", "15m", NULL, NULL, 32, ZBX_TYPE_CHAR, ZBX_NOTNULL, 0};
-
-	return DBmodify_field_type("users", &field);
->>>>>>> 6dc4acd3
-}
-
-static int	DBpatch_3030076(void)
-{
-<<<<<<< HEAD
+}
+
+static int	DBpatch_3030148(void)
+{
 	return DBcreate_index("dashboard_usrgrp", "dashboard_usrgrp_1", "dashboardid,usrgrpid", 1);
-=======
-	const ZBX_FIELD field = {"autologout", "15m", NULL, NULL, 32, ZBX_TYPE_CHAR, ZBX_NOTNULL, 0};
-
-	return DBset_default("users", &field);
->>>>>>> 6dc4acd3
-}
-
-static int	DBpatch_3030077(void)
-{
-<<<<<<< HEAD
+}
+
+static int	DBpatch_3030149(void)
+{
 	const ZBX_FIELD	field = {"dashboardid", NULL, "dashboard", "dashboardid", 0, 0, 0, ZBX_FK_CASCADE_DELETE};
 
 	return DBadd_foreign_key("dashboard_usrgrp", 1, &field);
-=======
-	const ZBX_FIELD field = {"refresh", "30s", NULL, NULL, 32, ZBX_TYPE_CHAR, ZBX_NOTNULL, 0};
-
-	return DBmodify_field_type("users", &field);
->>>>>>> 6dc4acd3
-}
-
-static int	DBpatch_3030078(void)
-{
-<<<<<<< HEAD
+}
+
+static int	DBpatch_3030150(void)
+{
 	const ZBX_FIELD	field = {"usrgrpid", NULL, "usrgrp", "usrgrpid", 0, 0, 0, ZBX_FK_CASCADE_DELETE};
 
 	return DBadd_foreign_key("dashboard_usrgrp", 2, &field);
-=======
-	const ZBX_FIELD field = {"refresh", "30s", NULL, NULL, 32, ZBX_TYPE_CHAR, ZBX_NOTNULL, 0};
-
-	return DBset_default("users", &field);
->>>>>>> 6dc4acd3
-}
-
-static int	DBpatch_3030079(void)
-{
-<<<<<<< HEAD
+}
+
+static int	DBpatch_3030151(void)
+{
 	const ZBX_TABLE table =
 			{"widget", "widgetid", 0,
 				{
@@ -1216,44 +1825,22 @@
 			};
 
 	return DBcreate_table(&table);
-=======
-	const DBpatch_field_conv_t	field_convs[] = {
-						{"autologout",	DBpatch_conv_sec},
-						{"refresh",	DBpatch_conv_sec},
-						{NULL}
-					};
-
-	return DBpatch_table_convert("users", "userid", field_convs);
->>>>>>> 6dc4acd3
-}
-
-static int	DBpatch_3030080(void)
-{
-<<<<<<< HEAD
+}
+
+static int	DBpatch_3030152(void)
+{
 	return DBcreate_index("widget", "widget_1", "dashboardid", 0);
-=======
-	const ZBX_FIELD field = {"delay", "30s", NULL, NULL, 32, ZBX_TYPE_CHAR, ZBX_NOTNULL, 0};
-
-	return DBmodify_field_type("slideshows", &field);
->>>>>>> 6dc4acd3
-}
-
-static int	DBpatch_3030081(void)
-{
-<<<<<<< HEAD
+}
+
+static int	DBpatch_3030153(void)
+{
 	const ZBX_FIELD	field = {"dashboardid", NULL, "dashboard", "dashboardid", 0, 0, 0, ZBX_FK_CASCADE_DELETE};
 
 	return DBadd_foreign_key("widget", 1, &field);
-=======
-	const ZBX_FIELD field = {"delay", "30s", NULL, NULL, 32, ZBX_TYPE_CHAR, ZBX_NOTNULL, 0};
-
-	return DBset_default("slideshows", &field);
->>>>>>> 6dc4acd3
-}
-
-static int	DBpatch_3030082(void)
-{
-<<<<<<< HEAD
+}
+
+static int	DBpatch_3030154(void)
+{
 	const ZBX_TABLE table =
 			{"widget_field", "widget_fieldid", 0,
 				{
@@ -1276,261 +1863,106 @@
 			};
 
 	return DBcreate_table(&table);
-=======
-	const ZBX_FIELD field = {"delay", "0", NULL, NULL, 32, ZBX_TYPE_CHAR, ZBX_NOTNULL, 0};
-
-	return DBmodify_field_type("slides", &field);
->>>>>>> 6dc4acd3
-}
-
-static int	DBpatch_3030083(void)
-{
-<<<<<<< HEAD
+}
+
+static int	DBpatch_3030155(void)
+{
 	return DBcreate_index("widget_field", "widget_field_1", "widgetid", 0);
-=======
-	const ZBX_FIELD field = {"delay", "1h", NULL, NULL, 255, ZBX_TYPE_CHAR, ZBX_NOTNULL, 0};
-
-	return DBmodify_field_type("drules", &field);
->>>>>>> 6dc4acd3
-}
-
-static int	DBpatch_3030084(void)
-{
-<<<<<<< HEAD
+}
+
+static int	DBpatch_3030156(void)
+{
 	return DBcreate_index("widget_field", "widget_field_2", "value_groupid", 0);
-=======
-	const ZBX_FIELD field = {"delay", "1h", NULL, NULL, 255, ZBX_TYPE_CHAR, ZBX_NOTNULL, 0};
-
-	return DBset_default("drules", &field);
->>>>>>> 6dc4acd3
-}
-
-static int	DBpatch_3030085(void)
-{
-<<<<<<< HEAD
+}
+
+static int	DBpatch_3030157(void)
+{
 	return DBcreate_index("widget_field", "widget_field_3", "value_hostid", 0);
-=======
-	const DBpatch_field_conv_t	field_convs[] = {{"delay", DBpatch_conv_sec}, {NULL}};
-
-	return DBpatch_table_convert("drules", "druleid", field_convs);
->>>>>>> 6dc4acd3
-}
-
-static int	DBpatch_3030086(void)
-{
-<<<<<<< HEAD
+}
+
+static int	DBpatch_3030158(void)
+{
 	return DBcreate_index("widget_field", "widget_field_4", "value_itemid", 0);
-=======
-	const ZBX_FIELD field = {"delay", "1m", NULL, NULL, 255, ZBX_TYPE_CHAR, ZBX_NOTNULL, 0};
-
-	return DBmodify_field_type("httptest", &field);
->>>>>>> 6dc4acd3
-}
-
-static int	DBpatch_3030087(void)
-{
-<<<<<<< HEAD
+}
+
+static int	DBpatch_3030159(void)
+{
 	return DBcreate_index("widget_field", "widget_field_5", "value_graphid", 0);
-=======
-	const ZBX_FIELD field = {"delay", "1m", NULL, NULL, 255, ZBX_TYPE_CHAR, ZBX_NOTNULL, 0};
-
-	return DBset_default("httptest", &field);
->>>>>>> 6dc4acd3
-}
-
-static int	DBpatch_3030088(void)
-{
-<<<<<<< HEAD
+}
+
+static int	DBpatch_3030160(void)
+{
 	return DBcreate_index("widget_field", "widget_field_6", "value_sysmapid", 0);
-=======
-	const DBpatch_field_conv_t	field_convs[] = {{"delay", DBpatch_conv_sec}, {NULL}};
-
-	return DBpatch_table_convert("httptest", "httptestid", field_convs);
->>>>>>> 6dc4acd3
-}
-
-static int	DBpatch_3030089(void)
-{
-<<<<<<< HEAD
+}
+
+static int	DBpatch_3030161(void)
+{
 	return DBcreate_index("widget_field", "widget_field_7", "value_dashboardid", 0);
-=======
-	const ZBX_FIELD field = {"timeout", "15s", NULL, NULL, 255, ZBX_TYPE_CHAR, ZBX_NOTNULL, 0};
-
-	return DBmodify_field_type("httpstep", &field);
->>>>>>> 6dc4acd3
-}
-
-static int	DBpatch_3030090(void)
-{
-<<<<<<< HEAD
+}
+
+static int	DBpatch_3030162(void)
+{
 	return DBcreate_index("widget_field", "widget_field_8", "value_widgetid", 0);
-=======
-	const ZBX_FIELD field = {"timeout", "15s", NULL, NULL, 255, ZBX_TYPE_CHAR, ZBX_NOTNULL, 0};
-
-	return DBset_default("httpstep", &field);
->>>>>>> 6dc4acd3
-}
-
-static int	DBpatch_3030091(void)
-{
-<<<<<<< HEAD
+}
+
+static int	DBpatch_3030163(void)
+{
 	const ZBX_FIELD	field = {"widgetid", NULL, "widget", "widgetid", 0, 0, 0, ZBX_FK_CASCADE_DELETE};
 
 	return DBadd_foreign_key("widget_field", 1, &field);
-=======
-	const DBpatch_field_conv_t	field_convs[] = {{"timeout", DBpatch_conv_sec}, {NULL}};
-
-	return DBpatch_table_convert("httpstep", "httpstepid", field_convs);
->>>>>>> 6dc4acd3
-}
-
-static int	DBpatch_3030092(void)
-{
-<<<<<<< HEAD
+}
+
+static int	DBpatch_3030164(void)
+{
 	const ZBX_FIELD	field = {"value_groupid", NULL, "groups", "groupid", 0, 0, 0, ZBX_FK_CASCADE_DELETE};
 
 	return DBadd_foreign_key("widget_field", 2, &field);
-=======
-	const ZBX_FIELD field = {"delay", "0", NULL, NULL, 1024, ZBX_TYPE_CHAR, ZBX_NOTNULL, 0};
-
-	return DBmodify_field_type("items", &field);
->>>>>>> 6dc4acd3
-}
-
-static int	DBpatch_3030093(void)
-{
-<<<<<<< HEAD
+}
+
+static int	DBpatch_3030165(void)
+{
 	const ZBX_FIELD	field = {"value_hostid", NULL, "hosts", "hostid", 0, 0, 0, ZBX_FK_CASCADE_DELETE};
 
 	return DBadd_foreign_key("widget_field", 3, &field);
-=======
-	DB_RESULT	result;
-	DB_ROW		row;
-	const char	*delay_flex, *next, *suffix;
-	char		*sql = NULL;
-	size_t		sql_alloc = 0, sql_offset = 0;
-	int		delay, ret = FAIL;
-
-	result = DBselect("select itemid,delay,delay_flex from items");
-
-	DBbegin_multiple_update(&sql, &sql_alloc, &sql_offset);
-
-	while (NULL != (row = DBfetch(result)))
-	{
-		delay = atoi(row[1]);
-		DBpatch_conv_sec(&delay, &suffix);
-		zbx_snprintf_alloc(&sql, &sql_alloc, &sql_offset, "update items set delay='%d%s", delay, suffix);
-
-		for (delay_flex = row[2]; '\0' != *delay_flex; delay_flex = next + 1)
-		{
-			zbx_chrcpy_alloc(&sql, &sql_alloc, &sql_offset, ';');
-
-			if (0 != isdigit(*delay_flex) && NULL != (next = strchr(delay_flex, '/')))	/* flexible */
-			{
-				delay = atoi(delay_flex);
-				DBpatch_conv_sec(&delay, &suffix);
-				zbx_snprintf_alloc(&sql, &sql_alloc, &sql_offset, "%d%s", delay, suffix);
-				delay_flex = next;
-			}
-
-			if (NULL == (next = strchr(delay_flex, ';')))
-			{
-				zbx_strcpy_alloc(&sql, &sql_alloc, &sql_offset, delay_flex);
-				break;
-			}
-
-			zbx_strncpy_alloc(&sql, &sql_alloc, &sql_offset, delay_flex, next - delay_flex);
-		}
-
-		zbx_snprintf_alloc(&sql, &sql_alloc, &sql_offset, "' where itemid=%s;\n", row[0]);
-
-		if (SUCCEED != DBexecute_overflowed_sql(&sql, &sql_alloc, &sql_offset))
-			goto out;
-	}
-
-	DBend_multiple_update(&sql, &sql_alloc, &sql_offset);
-
-	if (16 < sql_offset)	/* in ORACLE always present begin..end; */
-	{
-		if (ZBX_DB_OK > DBexecute("%s", sql))
-			goto out;
-	}
-
-	ret = SUCCEED;
-out:
-	DBfree_result(result);
-	zbx_free(sql);
-
-	return ret;
->>>>>>> 6dc4acd3
-}
-
-static int	DBpatch_3030094(void)
-{
-<<<<<<< HEAD
+}
+
+static int	DBpatch_3030166(void)
+{
 	const ZBX_FIELD	field = {"value_itemid", NULL, "items", "itemid", 0, 0, 0, ZBX_FK_CASCADE_DELETE};
 
 	return DBadd_foreign_key("widget_field", 4, &field);
-=======
-	return DBdrop_field("items", "delay_flex");
->>>>>>> 6dc4acd3
-}
-
-static int	DBpatch_3030095(void)
-{
-<<<<<<< HEAD
+}
+
+static int	DBpatch_3030167(void)
+{
 	const ZBX_FIELD	field = {"value_graphid", NULL, "graphs", "graphid", 0, 0, 0, ZBX_FK_CASCADE_DELETE};
 
 	return DBadd_foreign_key("widget_field", 5, &field);
-=======
-	const ZBX_FIELD field = {"history", "90d", NULL, NULL, 255, ZBX_TYPE_CHAR, ZBX_NOTNULL, 0};
-
-	return DBmodify_field_type("items", &field);
->>>>>>> 6dc4acd3
-}
-
-static int	DBpatch_3030096(void)
-{
-<<<<<<< HEAD
+}
+
+static int	DBpatch_3030168(void)
+{
 	const ZBX_FIELD	field = {"value_sysmapid", NULL, "sysmaps", "sysmapid", 0, 0, 0, ZBX_FK_CASCADE_DELETE};
 
 	return DBadd_foreign_key("widget_field", 6, &field);
-=======
-	const ZBX_FIELD field = {"history", "90d", NULL, NULL, 255, ZBX_TYPE_CHAR, ZBX_NOTNULL, 0};
-
-	return DBset_default("items", &field);
->>>>>>> 6dc4acd3
-}
-
-static int	DBpatch_3030097(void)
-{
-<<<<<<< HEAD
+}
+
+static int	DBpatch_3030169(void)
+{
 	const ZBX_FIELD	field = {"value_dashboardid", NULL, "dashboard", "dashboardid", 0, 0, 0, ZBX_FK_CASCADE_DELETE};
 
 	return DBadd_foreign_key("widget_field", 7, &field);
-=======
-	const ZBX_FIELD field = {"trends", "365d", NULL, NULL, 255, ZBX_TYPE_CHAR, ZBX_NOTNULL, 0};
-
-	return DBmodify_field_type("items", &field);
->>>>>>> 6dc4acd3
-}
-
-static int	DBpatch_3030098(void)
-{
-<<<<<<< HEAD
+}
+
+static int	DBpatch_3030170(void)
+{
 	const ZBX_FIELD	field = {"value_widgetid", NULL, "widget", "widgetid", 0, 0, 0, ZBX_FK_CASCADE_DELETE};
 
 	return DBadd_foreign_key("widget_field", 8, &field);
-=======
-	const ZBX_FIELD field = {"trends", "365d", NULL, NULL, 255, ZBX_TYPE_CHAR, ZBX_NOTNULL, 0};
-
-	return DBset_default("items", &field);
->>>>>>> 6dc4acd3
-}
-
-static int	DBpatch_3030099(void)
-{
-<<<<<<< HEAD
+}
+
+static int	DBpatch_3030171(void)
+{
 	zbx_db_insert_t	db_insert;
 	int		ret;
 
@@ -1540,81 +1972,11 @@
 
 	ret = zbx_db_insert_execute(&db_insert);
 	zbx_db_insert_clean(&db_insert);
-=======
-	const DBpatch_field_conv_t	field_convs[] = {
-						{"history",	DBpatch_conv_day_limit_25y},
-						{"trends",	DBpatch_conv_day_limit_25y},
-						{NULL}
-					};
-
-	return DBpatch_table_convert("items", "itemid", field_convs);
-}
-
-static int	DBpatch_3030100(void)
-{
-	const ZBX_FIELD field = {"lifetime", "30d", NULL, NULL, 255, ZBX_TYPE_CHAR, ZBX_NOTNULL, 0};
-
-	return DBmodify_field_type("items", &field);
-}
-
-static int	DBpatch_3030101(void)
-{
-	const ZBX_FIELD field = {"lifetime", "30d", NULL, NULL, 255, ZBX_TYPE_CHAR, ZBX_NOTNULL, 0};
-
-	return DBset_default("items", &field);
-}
-
-static int	DBpatch_3030102(void)
-{
-	DB_RESULT	result;
-	DB_ROW		row;
-	char		*sql = NULL;
-	size_t		sql_alloc = 0, sql_offset = 0;
-	const char	*suffix;
-	int		value, ret = FAIL;
-
-	result = DBselect("select itemid,lifetime from items");
-
-	DBbegin_multiple_update(&sql, &sql_alloc, &sql_offset);
-
-	while (NULL != (row = DBfetch(result)))
-	{
-		zbx_strcpy_alloc(&sql, &sql_alloc, &sql_offset, "update items set lifetime='");
-
-		if (0 != isdigit(*row[1]))
-		{
-			value = atoi(row[1]);
-			DBpatch_conv_day_limit_25y(&value, &suffix);
-			zbx_snprintf_alloc(&sql, &sql_alloc, &sql_offset, "%d%s", value, suffix);
-		}
-		else	/* items.lifetime may be a macro, in such case simply overwrite with max allowed value */
-			zbx_strcpy_alloc(&sql, &sql_alloc, &sql_offset, "9125d");	/* 25 * 365 days */
-
-		zbx_snprintf_alloc(&sql, &sql_alloc, &sql_offset, "' where itemid=%s;\n", row[0]);
-
-		if (SUCCEED != DBexecute_overflowed_sql(&sql, &sql_alloc, &sql_offset))
-			goto out;
-	}
-
-	DBend_multiple_update(&sql, &sql_alloc, &sql_offset);
-
-	if (16 < sql_offset)	/* in ORACLE always present begin..end; */
-	{
-		if (ZBX_DB_OK > DBexecute("%s", sql))
-			goto out;
-	}
-
-	ret = SUCCEED;
-out:
-	DBfree_result(result);
-	zbx_free(sql);
->>>>>>> 6dc4acd3
 
 	return ret;
 }
 
-<<<<<<< HEAD
-static int	DBpatch_3030100(void)
+static int	DBpatch_3030172(void)
 {
 	zbx_db_insert_t	db_insert;
 	int		ret;
@@ -1634,341 +1996,10 @@
 
 	ret = zbx_db_insert_execute(&db_insert);
 	zbx_db_insert_clean(&db_insert);
-=======
-static int	DBpatch_3030103(void)
-{
-	const ZBX_FIELD field = {"esc_period", "1h", NULL, NULL, 255, ZBX_TYPE_CHAR, ZBX_NOTNULL, 0};
-
-	return DBmodify_field_type("actions", &field);
-}
-
-static int	DBpatch_3030104(void)
-{
-	const ZBX_FIELD field = {"esc_period", "1h", NULL, NULL, 255, ZBX_TYPE_CHAR, ZBX_NOTNULL, 0};
-
-	return DBset_default("actions", &field);
-}
-
-static int	DBpatch_3030105(void)
-{
-	const DBpatch_field_conv_t	field_convs[] = {{"esc_period", DBpatch_conv_sec_limit_1w}, {NULL}};
-
-	return DBpatch_table_convert("actions", "actionid", field_convs);
-}
-
-static int	DBpatch_3030106(void)
-{
-	const ZBX_FIELD field = {"esc_period", "0", NULL, NULL, 255, ZBX_TYPE_CHAR, ZBX_NOTNULL, 0};
-
-	return DBmodify_field_type("operations", &field);
-}
-
-static int	DBpatch_3030107(void)
-{
-	const DBpatch_field_conv_t	field_convs[] = {{"esc_period", DBpatch_conv_sec_limit_1w}, {NULL}};
-
-	return DBpatch_table_convert("operations", "operationid", field_convs);
-}
-
-static int	DBpatch_3030108(void)
-{
-	const ZBX_FIELD field = {"refresh_unsupported", "10m", NULL, NULL, 32, ZBX_TYPE_CHAR, ZBX_NOTNULL, 0};
-
-	return DBmodify_field_type("config", &field);
-}
-
-static int	DBpatch_3030109(void)
-{
-	const ZBX_FIELD field = {"refresh_unsupported", "10m", NULL, NULL, 32, ZBX_TYPE_CHAR, ZBX_NOTNULL, 0};
-
-	return DBset_default("config", &field);
-}
-
-static int	DBpatch_3030110(void)
-{
-	const ZBX_FIELD field = {"work_period", "1-5,09:00-18:00", NULL, NULL, 255, ZBX_TYPE_CHAR, ZBX_NOTNULL, 0};
-
-	return DBmodify_field_type("config", &field);
-}
-
-static int	DBpatch_3030111(void)
-{
-	const ZBX_FIELD field = {"work_period", "1-5,09:00-18:00", NULL, NULL, 255, ZBX_TYPE_CHAR, ZBX_NOTNULL, 0};
-
-	return DBset_default("config", &field);
-}
-
-static int	DBpatch_3030112(void)
-{
-	const ZBX_FIELD field = {"event_expire", "1w", NULL, NULL, 32, ZBX_TYPE_CHAR, ZBX_NOTNULL, 0};
-
-	return DBmodify_field_type("config", &field);
-}
-
-static int	DBpatch_3030113(void)
-{
-	const ZBX_FIELD field = {"event_expire", "1w", NULL, NULL, 32, ZBX_TYPE_CHAR, ZBX_NOTNULL, 0};
-
-	return DBset_default("config", &field);
-}
-
-static int	DBpatch_3030114(void)
-{
-	const ZBX_FIELD field = {"ok_period", "30m", NULL, NULL, 32, ZBX_TYPE_CHAR, ZBX_NOTNULL, 0};
-
-	return DBmodify_field_type("config", &field);
-}
-
-static int	DBpatch_3030115(void)
-{
-	const ZBX_FIELD field = {"ok_period", "30m", NULL, NULL, 32, ZBX_TYPE_CHAR, ZBX_NOTNULL, 0};
-
-	return DBset_default("config", &field);
-}
-
-static int	DBpatch_3030116(void)
-{
-	const ZBX_FIELD field = {"blink_period", "30m", NULL, NULL, 32, ZBX_TYPE_CHAR, ZBX_NOTNULL, 0};
-
-	return DBmodify_field_type("config", &field);
-}
-
-static int	DBpatch_3030117(void)
-{
-	const ZBX_FIELD field = {"blink_period", "30m", NULL, NULL, 32, ZBX_TYPE_CHAR, ZBX_NOTNULL, 0};
-
-	return DBset_default("config", &field);
-}
-
-static int	DBpatch_3030118(void)
-{
-	const ZBX_FIELD field = {"hk_events_trigger", "365d", NULL, NULL, 32, ZBX_TYPE_CHAR, ZBX_NOTNULL, 0};
-
-	return DBmodify_field_type("config", &field);
-}
-
-static int	DBpatch_3030119(void)
-{
-	const ZBX_FIELD field = {"hk_events_trigger", "365d", NULL, NULL, 32, ZBX_TYPE_CHAR, ZBX_NOTNULL, 0};
-
-	return DBset_default("config", &field);
-}
-
-static int	DBpatch_3030120(void)
-{
-	const ZBX_FIELD field = {"hk_events_internal", "1d", NULL, NULL, 32, ZBX_TYPE_CHAR, ZBX_NOTNULL, 0};
-
-	return DBmodify_field_type("config", &field);
-}
-
-static int	DBpatch_3030121(void)
-{
-	const ZBX_FIELD field = {"hk_events_internal", "1d", NULL, NULL, 32, ZBX_TYPE_CHAR, ZBX_NOTNULL, 0};
-
-	return DBset_default("config", &field);
-}
-
-static int	DBpatch_3030122(void)
-{
-	const ZBX_FIELD field = {"hk_events_discovery", "1d", NULL, NULL, 32, ZBX_TYPE_CHAR, ZBX_NOTNULL, 0};
-
-	return DBmodify_field_type("config", &field);
-}
-
-static int	DBpatch_3030123(void)
-{
-	const ZBX_FIELD field = {"hk_events_discovery", "1d", NULL, NULL, 32, ZBX_TYPE_CHAR, ZBX_NOTNULL, 0};
-
-	return DBset_default("config", &field);
-}
-
-static int	DBpatch_3030124(void)
-{
-	const ZBX_FIELD field = {"hk_events_autoreg", "1d", NULL, NULL, 32, ZBX_TYPE_CHAR, ZBX_NOTNULL, 0};
-
-	return DBmodify_field_type("config", &field);
-}
-
-static int	DBpatch_3030125(void)
-{
-	const ZBX_FIELD field = {"hk_events_autoreg", "1d", NULL, NULL, 32, ZBX_TYPE_CHAR, ZBX_NOTNULL, 0};
-
-	return DBset_default("config", &field);
-}
-
-static int	DBpatch_3030126(void)
-{
-	const ZBX_FIELD field = {"hk_services", "365d", NULL, NULL, 32, ZBX_TYPE_CHAR, ZBX_NOTNULL, 0};
-
-	return DBmodify_field_type("config", &field);
-}
-
-static int	DBpatch_3030127(void)
-{
-	const ZBX_FIELD field = {"hk_services", "365d", NULL, NULL, 32, ZBX_TYPE_CHAR, ZBX_NOTNULL, 0};
-
-	return DBset_default("config", &field);
-}
-
-static int	DBpatch_3030128(void)
-{
-	const ZBX_FIELD field = {"hk_audit", "365d", NULL, NULL, 32, ZBX_TYPE_CHAR, ZBX_NOTNULL, 0};
-
-	return DBmodify_field_type("config", &field);
-}
-
-static int	DBpatch_3030129(void)
-{
-	const ZBX_FIELD field = {"hk_audit", "365d", NULL, NULL, 32, ZBX_TYPE_CHAR, ZBX_NOTNULL, 0};
-
-	return DBset_default("config", &field);
-}
-
-static int	DBpatch_3030130(void)
-{
-	const ZBX_FIELD field = {"hk_sessions", "365d", NULL, NULL, 32, ZBX_TYPE_CHAR, ZBX_NOTNULL, 0};
-
-	return DBmodify_field_type("config", &field);
-}
-
-static int	DBpatch_3030131(void)
-{
-	const ZBX_FIELD field = {"hk_sessions", "365d", NULL, NULL, 32, ZBX_TYPE_CHAR, ZBX_NOTNULL, 0};
-
-	return DBset_default("config", &field);
-}
-
-static int	DBpatch_3030132(void)
-{
-	const ZBX_FIELD field = {"hk_history", "90d", NULL, NULL, 32, ZBX_TYPE_CHAR, ZBX_NOTNULL, 0};
-
-	return DBmodify_field_type("config", &field);
-}
-
-static int	DBpatch_3030133(void)
-{
-	const ZBX_FIELD field = {"hk_history", "90d", NULL, NULL, 32, ZBX_TYPE_CHAR, ZBX_NOTNULL, 0};
-
-	return DBset_default("config", &field);
-}
-
-static int	DBpatch_3030134(void)
-{
-	const ZBX_FIELD field = {"hk_trends", "365d", NULL, NULL, 32, ZBX_TYPE_CHAR, ZBX_NOTNULL, 0};
-
-	return DBmodify_field_type("config", &field);
-}
-
-static int	DBpatch_3030135(void)
-{
-	const ZBX_FIELD field = {"hk_trends", "365d", NULL, NULL, 32, ZBX_TYPE_CHAR, ZBX_NOTNULL, 0};
-
-	return DBset_default("config", &field);
-}
-
-static int	DBpatch_3030136(void)
-{
-	const DBpatch_field_conv_t	field_convs[] = {
-						{"refresh_unsupported",	DBpatch_conv_sec},
-						{"event_expire",	DBpatch_conv_day_limit_25y},
-						{"ok_period",		DBpatch_conv_sec},
-						{"blink_period",	DBpatch_conv_sec},
-						{"hk_events_trigger",	DBpatch_conv_day_limit_25y},
-						{"hk_events_internal",	DBpatch_conv_day_limit_25y},
-						{"hk_events_discovery",	DBpatch_conv_day_limit_25y},
-						{"hk_events_autoreg",	DBpatch_conv_day_limit_25y},
-						{"hk_services",		DBpatch_conv_day_limit_25y},
-						{"hk_audit",		DBpatch_conv_day_limit_25y},
-						{"hk_sessions",		DBpatch_conv_day_limit_25y},
-						{"hk_history",		DBpatch_conv_day_limit_25y},
-						{"hk_trends",		DBpatch_conv_day_limit_25y},
-						{NULL}
-					};
-
-	return DBpatch_table_convert("config", "configid", field_convs);
-}
-
-static int	DBpatch_3030137(void)
-{
-	const char	*sql =
-			"delete from profiles"
-			" where idx in ("
-				"'web.items.filter_delay',"
-				"'web.items.filter_history',"
-				"'web.items.filter_trends',"
-				"'web.items.subfilter_history',"
-				"'web.items.subfilter_interval',"
-				"'web.items.subfilter_trends'"
-			");";
-
-	if (ZBX_DB_OK > DBexecute("%s", sql))
-		return FAIL;
-
-	return SUCCEED;
-}
-
-static int	DBpatch_trailing_semicolon_remove(const char *table, const char *recid, const char *field,
-		const char *condition)
-{
-	DB_RESULT	result;
-	DB_ROW		row;
-	const char	*semicolon;
-	char		*sql = NULL;
-	size_t		sql_alloc = 0, sql_offset = 0;
-	int		ret = FAIL;
-
-	result = DBselect("select %s,%s from %s%s", recid, field, table, condition);
-
-	DBbegin_multiple_update(&sql, &sql_alloc, &sql_offset);
-
-	while (NULL != (row = DBfetch(result)))
-	{
-		if (NULL == (semicolon = strrchr(row[1], ';')) || '\0' != *(semicolon + 1))
-			continue;
-
-		zbx_snprintf_alloc(&sql, &sql_alloc, &sql_offset, "update %s set %s='%.*s' where %s=%s;\n",
-				table, field, semicolon - row[1], row[1], recid, row[0]);
-
-		if (SUCCEED != DBexecute_overflowed_sql(&sql, &sql_alloc, &sql_offset))
-			goto out;
-	}
-
-	DBend_multiple_update(&sql, &sql_alloc, &sql_offset);
-
-	if (16 < sql_offset)	/* in ORACLE always present begin..end; */
-	{
-		if (ZBX_DB_OK > DBexecute("%s", sql))
-			goto out;
-	}
-
-	ret = SUCCEED;
-out:
-	DBfree_result(result);
-	zbx_free(sql);
->>>>>>> 6dc4acd3
 
 	return ret;
 }
 
-<<<<<<< HEAD
-=======
-static int	DBpatch_3030138(void)
-{
-	return DBpatch_trailing_semicolon_remove("config", "configid", "work_period", "");
-}
-
-static int	DBpatch_3030139(void)
-{
-	return DBpatch_trailing_semicolon_remove("media", "mediaid", "period", "");
-}
-
-static int	DBpatch_3030140(void)
-{
-	/* CONDITION_TYPE_TIME_PERIOD */
-	return DBpatch_trailing_semicolon_remove("conditions", "conditionid", "value", " where conditiontype=6");
-}
-
->>>>>>> 6dc4acd3
 #endif
 
 DBPATCH_START(3030)
@@ -2075,8 +2106,6 @@
 DBPATCH_ADD(3030098, 0, 1)
 DBPATCH_ADD(3030099, 0, 1)
 DBPATCH_ADD(3030100, 0, 1)
-<<<<<<< HEAD
-=======
 DBPATCH_ADD(3030101, 0, 1)
 DBPATCH_ADD(3030102, 0, 1)
 DBPATCH_ADD(3030103, 0, 1)
@@ -2117,6 +2146,37 @@
 DBPATCH_ADD(3030138, 0, 1)
 DBPATCH_ADD(3030139, 0, 1)
 DBPATCH_ADD(3030140, 0, 1)
->>>>>>> 6dc4acd3
+DBPATCH_ADD(3030141, 0, 1)
+DBPATCH_ADD(3030142, 0, 1)
+DBPATCH_ADD(3030143, 0, 1)
+DBPATCH_ADD(3030144, 0, 1)
+DBPATCH_ADD(3030145, 0, 1)
+DBPATCH_ADD(3030146, 0, 1)
+DBPATCH_ADD(3030147, 0, 1)
+DBPATCH_ADD(3030148, 0, 1)
+DBPATCH_ADD(3030149, 0, 1)
+DBPATCH_ADD(3030150, 0, 1)
+DBPATCH_ADD(3030151, 0, 1)
+DBPATCH_ADD(3030152, 0, 1)
+DBPATCH_ADD(3030153, 0, 1)
+DBPATCH_ADD(3030154, 0, 1)
+DBPATCH_ADD(3030155, 0, 1)
+DBPATCH_ADD(3030156, 0, 1)
+DBPATCH_ADD(3030157, 0, 1)
+DBPATCH_ADD(3030158, 0, 1)
+DBPATCH_ADD(3030159, 0, 1)
+DBPATCH_ADD(3030160, 0, 1)
+DBPATCH_ADD(3030161, 0, 1)
+DBPATCH_ADD(3030162, 0, 1)
+DBPATCH_ADD(3030163, 0, 1)
+DBPATCH_ADD(3030164, 0, 1)
+DBPATCH_ADD(3030165, 0, 1)
+DBPATCH_ADD(3030166, 0, 1)
+DBPATCH_ADD(3030167, 0, 1)
+DBPATCH_ADD(3030168, 0, 1)
+DBPATCH_ADD(3030169, 0, 1)
+DBPATCH_ADD(3030170, 0, 1)
+DBPATCH_ADD(3030171, 0, 1)
+DBPATCH_ADD(3030172, 0, 1)
 
 DBPATCH_END()