--- conflicted
+++ resolved
@@ -360,7 +360,17 @@
 
 static int	DBpatch_5030025(void)
 {
-<<<<<<< HEAD
+	if (0 == (program_type & ZBX_PROGRAM_TYPE_SERVER))
+		return SUCCEED;
+
+	if (ZBX_DB_OK > DBexecute("delete from profiles where idx='web.overview.type' or idx='web.actionconf.eventsource'"))
+		return FAIL;
+
+	return SUCCEED;
+}
+
+static int	DBpatch_5030026(void)
+{
 	const ZBX_TABLE table =
 		{"token", "tokenid", 0,
 			{
@@ -382,50 +392,39 @@
 	return DBcreate_table(&table);
 }
 
-static int	DBpatch_5030026(void)
+static int	DBpatch_5030027(void)
 {
 	return DBcreate_index("token", "token_1", "name", 0);
 }
 
-static int	DBpatch_5030027(void)
+static int	DBpatch_5030028(void)
 {
 	return DBcreate_index("token", "token_2", "userid,name", 1);
 }
 
-static int	DBpatch_5030028(void)
+static int	DBpatch_5030029(void)
 {
 	return DBcreate_index("token", "token_3", "token", 1);
 }
 
-static int	DBpatch_5030029(void)
+static int	DBpatch_5030030(void)
 {
 	return DBcreate_index("token", "token_4", "creator_userid", 0);
 }
 
-static int	DBpatch_5030030(void)
+static int	DBpatch_5030031(void)
 {
 	const ZBX_FIELD field = {"userid", NULL, "users", "userid", 0, 0, 0, ZBX_FK_CASCADE_DELETE};
 
 	return DBadd_foreign_key("token", 1, &field);
 }
 
-static int	DBpatch_5030031(void)
+static int	DBpatch_5030032(void)
 {
 	const ZBX_FIELD field = {"creator_userid", NULL, "users", "userid", 0, 0, 0, 0};
 
 	return DBadd_foreign_key("token", 2, &field);
 }
-=======
-	if (0 == (program_type & ZBX_PROGRAM_TYPE_SERVER))
-		return SUCCEED;
-
-	if (ZBX_DB_OK > DBexecute("delete from profiles where idx='web.overview.type' or idx='web.actionconf.eventsource'"))
-		return FAIL;
-
-	return SUCCEED;
-}
-
->>>>>>> 78f7d2d5
 #endif
 
 DBPATCH_START(5030)
@@ -458,14 +457,12 @@
 DBPATCH_ADD(5030023, 0, 1)
 DBPATCH_ADD(5030024, 0, 1)
 DBPATCH_ADD(5030025, 0, 1)
-<<<<<<< HEAD
 DBPATCH_ADD(5030026, 0, 1)
 DBPATCH_ADD(5030027, 0, 1)
 DBPATCH_ADD(5030028, 0, 1)
 DBPATCH_ADD(5030029, 0, 1)
 DBPATCH_ADD(5030030, 0, 1)
 DBPATCH_ADD(5030031, 0, 1)
-=======
->>>>>>> 78f7d2d5
+DBPATCH_ADD(5030032, 0, 1)
 
 DBPATCH_END()