/*
** Zabbix
** Copyright (C) 2001-2021 Zabbix SIA
**
** This program is free software; you can redistribute it and/or modify
** it under the terms of the GNU General Public License as published by
** the Free Software Foundation; either version 2 of the License, or
** (at your option) any later version.
**
** This program is distributed in the hope that it will be useful,
** but WITHOUT ANY WARRANTY; without even the implied warranty of
** MERCHANTABILITY or FITNESS FOR A PARTICULAR PURPOSE. See the
** GNU General Public License for more details.
**
** You should have received a copy of the GNU General Public License
** along with this program; if not, write to the Free Software
** Foundation, Inc., 51 Franklin Street, Fifth Floor, Boston, MA  02110-1301, USA.
**/

#include "common.h"
#include "log.h"
#include "db.h"
#include "dbupgrade.h"
#include "dbupgrade_macros.h"
#include "zbxalgo.h"
#include "zbxjson.h"
#include "../zbxalgo/vectorimpl.h"
#include "sysinfo.h"

/*
 * 5.4 development database patches
 */

#ifndef HAVE_SQLITE3

extern unsigned char	program_type;

static int	DBpatch_5030000(void)
{
	if (0 == (program_type & ZBX_PROGRAM_TYPE_SERVER))
		return SUCCEED;

	if (ZBX_DB_OK > DBexecute("delete from profiles where idx='web.queue.config'"))
		return FAIL;

	return SUCCEED;
}

typedef struct
{
	zbx_uint64_t	id;
	zbx_uint64_t	userid;
	char		*idx;
	zbx_uint64_t	idx2;
	zbx_uint64_t	value_id;
	int		value_int;
	char		*value_str;
	char		*source;
	int		type;
}
zbx_dbpatch_profile_t;

static void	DBpatch_get_key_fields(DB_ROW row, zbx_dbpatch_profile_t *profile, char **subsect, char **field, char **key)
{
	int	tok_idx = 0;
	char	*token;

	ZBX_DBROW2UINT64(profile->id, row[0]);
	ZBX_DBROW2UINT64(profile->userid, row[1]);
	profile->idx = zbx_strdup(profile->idx, row[2]);
	ZBX_DBROW2UINT64(profile->idx2, row[3]);
	ZBX_DBROW2UINT64(profile->value_id, row[4]);
	profile->value_int = atoi(row[5]);
	profile->value_str = zbx_strdup(profile->value_str, row[6]);
	profile->source = zbx_strdup(profile->source, row[7]);
	profile->type = atoi(row[8]);

	token = strtok(profile->idx, ".");

	while (NULL != token)
	{
		token = strtok(NULL, ".");
		tok_idx++;

		if (1 == tok_idx)
		{
			*subsect = zbx_strdup(*subsect, token);
		}
		else if (2 == tok_idx)
		{
			*key = zbx_strdup(*key, token);
		}
		else if (3 == tok_idx)
		{
			*field = zbx_strdup(*field, token);
			break;
		}
	}
}

static int	DBpatch_5030001(void)
{
	int		i, ret = SUCCEED;
	const char	*keys[] =
	{
		"web.items.php.sort",
		"web.items.php.sortorder",
		"web.triggers.php.sort",
		"web.triggers.php.sortorder",
		"web.graphs.php.sort",
		"web.graphs.php.sortorder",
		"web.host_discovery.php.sort",
		"web.host_discovery.php.sortorder",
		"web.httpconf.php.sort",
		"web.httpconf.php.sortorder",
		"web.disc_prototypes.php.sort",
		"web.disc_prototypes.php.sortorder",
		"web.trigger_prototypes.php.sort",
		"web.trigger_prototypes.php.sortorder",
		"web.host_prototypes.php.sort",
		"web.host_prototypes.php.sortorder"
	};

	if (0 == (program_type & ZBX_PROGRAM_TYPE_SERVER))
		return SUCCEED;

	for (i = 0; SUCCEED == ret && i < (int)ARRSIZE(keys); i++)
	{
		char			*subsect = NULL, *field = NULL, *key = NULL;
		DB_ROW			row;
		DB_RESULT		result;
		zbx_dbpatch_profile_t	profile = {0};

		result = DBselect("select profileid,userid,idx,idx2,value_id,value_int,value_str,source,type"
				" from profiles where idx='%s'", keys[i]);

		if (NULL == (row = DBfetch(result)))
		{
			DBfree_result(result);
			continue;
		}

		DBpatch_get_key_fields(row, &profile, &subsect, &field, &key);

		DBfree_result(result);

		if (NULL == subsect || NULL == field || NULL == key)
		{
			zabbix_log(LOG_LEVEL_ERR, "failed to parse profile key fields for key '%s'", keys[i]);
			ret = FAIL;
		}

		if (SUCCEED == ret && ZBX_DB_OK > DBexecute("insert into profiles "
				"(profileid,userid,idx,idx2,value_id,value_int,value_str,source,type) values "
				"(" ZBX_FS_UI64 "," ZBX_FS_UI64 ",'web.hosts.%s.%s.%s'," ZBX_FS_UI64 ","
				ZBX_FS_UI64 ",%d,'%s','%s',%d)",
				DBget_maxid("profiles"), profile.userid, subsect, key, field, profile.idx2, profile.value_id,
				profile.value_int, profile.value_str, profile.source, profile.type))
		{
			ret = FAIL;
		}

		if (SUCCEED == ret && ZBX_DB_OK > DBexecute("insert into profiles "
				"(profileid,userid,idx,idx2,value_id,value_int,value_str,source,type) values "
				"(" ZBX_FS_UI64 "," ZBX_FS_UI64 ",'web.templates.%s.%s.%s'," ZBX_FS_UI64 ","
				ZBX_FS_UI64 ",%d,'%s','%s',%d)",
				DBget_maxid("profiles"), profile.userid, subsect, key, field, profile.idx2, profile.value_id,
				profile.value_int, profile.value_str, profile.source, profile.type))
		{
			ret = FAIL;
		}

		if (SUCCEED == ret &&
				ZBX_DB_OK > DBexecute("delete from profiles where profileid=" ZBX_FS_UI64, profile.id))
		{
			ret = FAIL;
		}

		zbx_free(profile.idx);
		zbx_free(profile.value_str);
		zbx_free(profile.source);
		zbx_free(subsect);
		zbx_free(field);
		zbx_free(key);
	}

	return ret;
}

static int	DBpatch_5030002(void)
{
	if (0 == (program_type & ZBX_PROGRAM_TYPE_SERVER))
		return SUCCEED;

	if (ZBX_DB_OK > DBexecute("delete from profiles where "
			"idx like 'web.items.%%filter%%' or "
			"idx like 'web.triggers.%%filter%%' or "
			"idx like 'web.graphs.%%filter%%' or "
			"idx like 'web.host_discovery.%%filter%%' or "
			"idx like 'web.httpconf.%%filter%%' or "
			"idx like 'web.disc_prototypes.%%filter%%' or "
			"idx like 'web.trigger_prototypes.%%filter%%' or "
			"idx like 'web.host_prototypes.%%filter%%'"))
	{
		return FAIL;
	}

	return SUCCEED;
}

static int	DBpatch_5030003(void)
{
	int			ret = SUCCEED;
	char			*subsect = NULL, *field = NULL, *key = NULL;
	DB_ROW			row;
	DB_RESULT		result;
	zbx_dbpatch_profile_t	profile = {0};

	if (0 == (program_type & ZBX_PROGRAM_TYPE_SERVER))
		return SUCCEED;

	result = DBselect("select profileid,userid,idx,idx2,value_id,value_int,value_str,source,type"
			" from profiles where idx in ('web.dashbrd.list.sort','web.dashbrd.list.sortorder')");

	while (NULL != (row = DBfetch(result)))
	{
		DBpatch_get_key_fields(row, &profile, &subsect, &field, &key);

		if (ZBX_DB_OK > DBexecute("insert into profiles "
				"(profileid,userid,idx,idx2,value_id,value_int,value_str,source,type) values "
				"(" ZBX_FS_UI64 "," ZBX_FS_UI64 ",'web.templates.%s.%s.%s'," ZBX_FS_UI64 ","
				ZBX_FS_UI64 ",%d,'%s','%s',%d)",
				DBget_maxid("profiles"), profile.userid, subsect, key, field, profile.idx2,
				profile.value_id, profile.value_int, profile.value_str, profile.source, profile.type))
		{
			ret = FAIL;
			break;
		}
	}

	DBfree_result(result);

	zbx_free(profile.idx);
	zbx_free(profile.value_str);
	zbx_free(profile.source);
	zbx_free(subsect);
	zbx_free(field);
	zbx_free(key);

	return ret;
}

static int	DBpatch_5030004(void)
{
	const ZBX_FIELD	field = {"available", "0", NULL, NULL, 0, ZBX_TYPE_INT, ZBX_NOTNULL, 0};

	return DBadd_field("interface", &field);
}

static int	DBpatch_5030005(void)
{
	const ZBX_FIELD	field = {"error", "", NULL, NULL, 2048, ZBX_TYPE_CHAR, ZBX_NOTNULL, 0};

	return DBadd_field("interface", &field);
}

static int	DBpatch_5030006(void)
{
	const ZBX_FIELD	field = {"errors_from", "0", NULL, NULL, 0, ZBX_TYPE_INT, ZBX_NOTNULL, 0};

	return DBadd_field("interface", &field);
}

static int	DBpatch_5030007(void)
{
	const ZBX_FIELD	field = {"disable_until", "0", NULL, NULL, 0, ZBX_TYPE_INT, ZBX_NOTNULL, 0};

	return DBadd_field("interface", &field);
}

static int	DBpatch_5030008(void)
{
	return DBdrop_field("hosts", "available");
}

static int	DBpatch_5030009(void)
{
	return DBdrop_field("hosts", "ipmi_available");
}

static int	DBpatch_5030010(void)
{
	return DBdrop_field("hosts", "snmp_available");
}

static int	DBpatch_5030011(void)
{
	return DBdrop_field("hosts", "jmx_available");
}

static int	DBpatch_5030012(void)
{
	return DBdrop_field("hosts", "disable_until");
}

static int	DBpatch_5030013(void)
{
	return DBdrop_field("hosts", "ipmi_disable_until");
}

static int	DBpatch_5030014(void)
{
	return DBdrop_field("hosts", "snmp_disable_until");
}

static int	DBpatch_5030015(void)
{
	return DBdrop_field("hosts", "jmx_disable_until");
}

static int	DBpatch_5030016(void)
{
	return DBdrop_field("hosts", "errors_from");
}

static int	DBpatch_5030017(void)
{
	return DBdrop_field("hosts", "ipmi_errors_from");
}

static int	DBpatch_5030018(void)
{
	return DBdrop_field("hosts", "snmp_errors_from");
}

static int	DBpatch_5030019(void)
{
	return DBdrop_field("hosts", "jmx_errors_from");
}

static int	DBpatch_5030020(void)
{
	return DBdrop_field("hosts", "error");
}

static int	DBpatch_5030021(void)
{
	return DBdrop_field("hosts", "ipmi_error");
}

static int	DBpatch_5030022(void)
{
	return DBdrop_field("hosts", "snmp_error");
}

static int	DBpatch_5030023(void)
{
	return DBdrop_field("hosts", "jmx_error");
}

static int	DBpatch_5030024(void)
{
	return DBcreate_index("interface", "interface_3", "available", 0);
}

static int	DBpatch_5030025(void)
{
	if (0 == (program_type & ZBX_PROGRAM_TYPE_SERVER))
		return SUCCEED;

	if (ZBX_DB_OK > DBexecute("delete from profiles where idx='web.overview.type' or idx='web.actionconf.eventsource'"))
		return FAIL;

	return SUCCEED;
}

static int	DBpatch_5030026(void)
{
	const ZBX_TABLE table =
		{"token", "tokenid", 0,
			{
				{"tokenid", NULL, NULL, NULL, 0, ZBX_TYPE_ID, ZBX_NOTNULL, 0},
				{"name", "", NULL, NULL, 64, ZBX_TYPE_CHAR, ZBX_NOTNULL, 0},
				{"description", "", NULL, NULL, 0, ZBX_TYPE_SHORTTEXT, ZBX_NOTNULL, 0},
				{"userid", NULL, NULL, NULL, 0, ZBX_TYPE_ID, ZBX_NOTNULL, 0},
				{"token", NULL, NULL, NULL, 128, ZBX_TYPE_CHAR, 0, 0},
				{"lastaccess", "0", NULL, NULL, 0, ZBX_TYPE_INT, ZBX_NOTNULL, 0},
				{"status", "0", NULL, NULL, 0, ZBX_TYPE_INT, ZBX_NOTNULL, 0},
				{"expires_at", "0", NULL, NULL, 0, ZBX_TYPE_INT, ZBX_NOTNULL, 0},
				{"created_at", "0", NULL, NULL, 0, ZBX_TYPE_INT, ZBX_NOTNULL, 0},
				{"creator_userid", NULL, NULL, NULL, 0, ZBX_TYPE_ID, 0, 0},
				{0}
			},
			NULL
		};

	return DBcreate_table(&table);
}

static int	DBpatch_5030027(void)
{
	return DBcreate_index("token", "token_1", "name", 0);
}

static int	DBpatch_5030028(void)
{
	return DBcreate_index("token", "token_2", "userid,name", 1);
}

static int	DBpatch_5030029(void)
{
	return DBcreate_index("token", "token_3", "token", 1);
}

static int	DBpatch_5030030(void)
{
	return DBcreate_index("token", "token_4", "creator_userid", 0);
}

static int	DBpatch_5030031(void)
{
	const ZBX_FIELD field = {"userid", NULL, "users", "userid", 0, 0, 0, ZBX_FK_CASCADE_DELETE};

	return DBadd_foreign_key("token", 1, &field);
}

static int	DBpatch_5030032(void)
{
	const ZBX_FIELD field = {"creator_userid", NULL, "users", "userid", 0, 0, 0, 0};

	return DBadd_foreign_key("token", 2, &field);
}

static int	DBpatch_5030033(void)
{
	const ZBX_FIELD	field = {"timeout", "30s", NULL, NULL, 32, ZBX_TYPE_CHAR, ZBX_NOTNULL, 0};

	return DBadd_field("scripts", &field);
}

static int	DBpatch_5030034(void)
{
	const ZBX_FIELD	old_field = {"command", "", NULL, NULL, 255, ZBX_TYPE_CHAR, ZBX_NOTNULL, 0};
	const ZBX_FIELD	field = {"command", "", NULL, NULL, 0, ZBX_TYPE_TEXT, ZBX_NOTNULL, 0};

	return DBmodify_field_type("scripts", &field, &old_field);
}

static int	DBpatch_5030035(void)
{
	const ZBX_TABLE	table =
			{"script_param", "script_paramid", 0,
				{
					{"script_paramid", NULL, NULL, NULL, 0, ZBX_TYPE_ID, ZBX_NOTNULL, 0},
					{"scriptid", NULL, NULL, NULL, 0, ZBX_TYPE_ID, ZBX_NOTNULL, 0},
					{"name", "", NULL, NULL, 255, ZBX_TYPE_CHAR, ZBX_NOTNULL, 0},
					{"value", "", NULL, NULL, 2048, ZBX_TYPE_CHAR, ZBX_NOTNULL, 0},
					{0}
				},
				NULL
			};

	return DBcreate_table(&table);
}

static int	DBpatch_5030036(void)
{
	const ZBX_FIELD	field = {"scriptid", NULL, "scripts", "scriptid", 0, 0, 0, ZBX_FK_CASCADE_DELETE};

	return DBadd_foreign_key("script_param", 1, &field);
}

static int	DBpatch_5030037(void)
{
	return DBcreate_index("script_param", "script_param_1", "scriptid,name", 1);
}

static int	DBpatch_5030038(void)
{
	const ZBX_FIELD field = {"type", "5", NULL, NULL, 0, ZBX_TYPE_INT, ZBX_NOTNULL, 0};

	return DBset_default("scripts", &field);
}

static int	DBpatch_5030039(void)
{
	const ZBX_TABLE table =
		{"valuemap", "valuemapid", 0,
			{
				{"valuemapid", NULL, NULL, NULL, 0, ZBX_TYPE_ID, ZBX_NOTNULL, 0},
				{"hostid", NULL, NULL, NULL, 0, ZBX_TYPE_ID, ZBX_NOTNULL, 0},
				{"name", "", NULL, NULL, 64, ZBX_TYPE_CHAR, ZBX_NOTNULL, 0},
				{0}
			},
			NULL
		};

	return DBcreate_table(&table);
}

static int	DBpatch_5030040(void)
{
	return DBcreate_index("valuemap", "valuemap_1", "hostid,name", 1);
}

static int	DBpatch_5030041(void)
{
	const ZBX_FIELD	field = {"hostid", NULL, "hosts", "hostid", 0, 0, 0, ZBX_FK_CASCADE_DELETE};

	return DBadd_foreign_key("valuemap", 1, &field);
}

static int	DBpatch_5030042(void)
{
	const ZBX_TABLE table =
		{"valuemap_mapping", "valuemap_mappingid", 0,
			{
				{"valuemap_mappingid", NULL, NULL, NULL, 0, ZBX_TYPE_ID, ZBX_NOTNULL, 0},
				{"valuemapid", NULL, NULL, NULL, 0, ZBX_TYPE_ID, ZBX_NOTNULL, 0},
				{"value", "", NULL, NULL, 64, ZBX_TYPE_CHAR, ZBX_NOTNULL, 0},
				{"newvalue", "", NULL, NULL, 64, ZBX_TYPE_CHAR, ZBX_NOTNULL, 0},
				{0}
			},
			NULL
		};

	return DBcreate_table(&table);
}

static int	DBpatch_5030043(void)
{
	return DBcreate_index("valuemap_mapping", "valuemap_mapping_1", "valuemapid,value", 1);
}

static int	DBpatch_5030044(void)
{
	const ZBX_FIELD	field = {"valuemapid", NULL, "valuemap", "valuemapid", 0, 0, 0, ZBX_FK_CASCADE_DELETE};

	return DBadd_foreign_key("valuemap_mapping", 1, &field);
}

static int	DBpatch_5030045(void)
{
	return DBdrop_foreign_key("items", 3);
}

typedef struct
{
	zbx_uint64_t		valuemapid;
	char			*name;
	zbx_vector_ptr_pair_t	mappings;
}
zbx_valuemap_t;

typedef struct
{
	zbx_uint64_t		hostid;
	zbx_uint64_t		valuemapid;
	zbx_vector_uint64_t	itemids;
}
zbx_host_t;

static int	host_compare_func(const void *d1, const void *d2)
{
	const zbx_host_t	*h1 = *(const zbx_host_t **)d1;
	const zbx_host_t	*h2 = *(const zbx_host_t **)d2;

	ZBX_RETURN_IF_NOT_EQUAL(h1->hostid, h2->hostid);
	ZBX_RETURN_IF_NOT_EQUAL(h1->valuemapid, h2->valuemapid);

	return 0;
}

static void	get_discovered_itemids(const zbx_vector_uint64_t *itemids, zbx_vector_uint64_t *discovered_itemids)
{
	char		*sql = NULL;
	size_t		sql_alloc = 0, sql_offset = 0;
	DB_RESULT	result;
	DB_ROW		row;

	zbx_strcpy_alloc(&sql, &sql_alloc, &sql_offset, "select itemid from item_discovery where");
	DBadd_condition_alloc(&sql, &sql_alloc, &sql_offset, "parent_itemid", itemids->values, itemids->values_num);

	result = DBselect("%s", sql);
	zbx_free(sql);

	while (NULL != (row = DBfetch(result)))
	{
		zbx_uint64_t	itemid;

		ZBX_STR2UINT64(itemid, row[0]);

		zbx_vector_uint64_append(discovered_itemids, itemid);
	}
	DBfree_result(result);
}

static void	get_template_itemids_by_templateids(zbx_vector_uint64_t *templateids, zbx_vector_uint64_t *itemids,
		zbx_vector_uint64_t *discovered_itemids)
{
	DB_RESULT		result;
	char			*sql = NULL;
	size_t			sql_alloc = 0, sql_offset = 0;
	DB_ROW			row;
	zbx_vector_uint64_t	templateids_tmp;

	zbx_vector_uint64_create(&templateids_tmp);
	zbx_vector_uint64_append_array(&templateids_tmp, templateids->values, templateids->values_num);

	zbx_vector_uint64_clear(templateids);

	zbx_strcpy_alloc(&sql, &sql_alloc, &sql_offset, "select i1.itemid"
			" from items i1"
				" where exists ("
					"select null"
					" from items i2"
					" where i2.templateid=i1.itemid"
				")"
				" and");
	DBadd_condition_alloc(&sql, &sql_alloc, &sql_offset, "i1.templateid", templateids_tmp.values,
			templateids_tmp.values_num);

	result = DBselect("%s", sql);
	zbx_free(sql);

	while (NULL != (row = DBfetch(result)))
	{
		zbx_uint64_t	itemid;

		ZBX_STR2UINT64(itemid, row[0]);

		zbx_vector_uint64_append(templateids, itemid);
	}
	DBfree_result(result);

	sql_offset = 0;
	zbx_strcpy_alloc(&sql, &sql_alloc, &sql_offset, "select i2.itemid"
			" from items i1,item_discovery i2"
			" where i2.parent_itemid=i1.itemid"
			" and");
	DBadd_condition_alloc(&sql, &sql_alloc, &sql_offset, "i1.templateid", templateids_tmp.values,
			templateids_tmp.values_num);

	result = DBselect("%s", sql);
	zbx_free(sql);

	while (NULL != (row = DBfetch(result)))
	{
		zbx_uint64_t	itemid;

		ZBX_STR2UINT64(itemid, row[0]);

		zbx_vector_uint64_append(discovered_itemids, itemid);
	}
	DBfree_result(result);

	zbx_vector_uint64_destroy(&templateids_tmp);

	if (0 == templateids->values_num)
		return;

	zbx_vector_uint64_append_array(itemids, templateids->values, templateids->values_num);

	get_template_itemids_by_templateids(templateids, itemids, discovered_itemids);
}

static void	host_free(zbx_host_t *host)
{
	zbx_vector_uint64_destroy(&host->itemids);
	zbx_free(host);
}

static int	DBpatch_5030046(void)
{
	DB_RESULT		result;
	DB_ROW			row;
	int			i, j;
	zbx_hashset_t		valuemaps;
	zbx_hashset_iter_t	iter;
	zbx_valuemap_t		valuemap_local, *valuemap;
	zbx_uint64_t		valuemapid;
	zbx_vector_ptr_t	hosts;
	char			*sql = NULL;
	size_t			sql_alloc = 0, sql_offset = 0;
	zbx_vector_uint64_t	templateids, discovered_itemids;
	zbx_db_insert_t		db_insert_valuemap, db_insert_valuemap_mapping;

	zbx_hashset_create(&valuemaps, 1000, ZBX_DEFAULT_UINT64_HASH_FUNC, ZBX_DEFAULT_UINT64_COMPARE_FUNC);

	zbx_vector_ptr_create(&hosts);
	zbx_vector_ptr_reserve(&hosts, 1000);

	zbx_vector_uint64_create(&templateids);
	zbx_vector_uint64_reserve(&templateids, 1000);

	zbx_vector_uint64_create(&discovered_itemids);
	zbx_vector_uint64_reserve(&discovered_itemids, 1000);

	result = DBselect(
			"select m.valuemapid,v.name,m.value,m.newvalue"
			" from valuemaps v"
			" left join mappings m on v.valuemapid=m.valuemapid");

	while (NULL != (row = DBfetch(result)))
	{
		zbx_ptr_pair_t	pair;

		if (SUCCEED == DBis_null(row[0]))
		{
			zabbix_log(LOG_LEVEL_WARNING, "empty valuemap '%s' was removed", row[1]);
			continue;
		}

		ZBX_STR2UINT64(valuemap_local.valuemapid, row[0]);

		if (NULL == (valuemap = (zbx_valuemap_t *)zbx_hashset_search(&valuemaps, &valuemap_local)))
		{
			valuemap = zbx_hashset_insert(&valuemaps, &valuemap_local, sizeof(valuemap_local));
			valuemap->name = zbx_strdup(NULL, row[1]);
			zbx_vector_ptr_pair_create(&valuemap->mappings);
		}

		pair.first = zbx_strdup(NULL, row[2]);
		pair.second = zbx_strdup(NULL, row[3]);

		zbx_vector_ptr_pair_append(&valuemap->mappings, pair);
	}
	DBfree_result(result);

	result = DBselect("select h.flags,i.hostid,i.valuemapid,i.itemid"
			" from items i,hosts h"
			" where i.templateid is null"
				" and i.valuemapid is not null"
				" and i.flags in (0,2)"
				" and h.hostid=i.hostid");

	while (NULL != (row = DBfetch(result)))
	{
		zbx_host_t	host_local, *host;
		zbx_uint64_t	itemid;
		unsigned char	flags;

		ZBX_STR2UCHAR(flags, row[0]);
		ZBX_STR2UINT64(host_local.hostid, row[1]);

		if (ZBX_FLAG_DISCOVERY_CREATED == flags)
			host_local.valuemapid = 0;
		else
			ZBX_STR2UINT64(host_local.valuemapid, row[2]);

		ZBX_STR2UINT64(itemid, row[3]);

		if (FAIL == (i = zbx_vector_ptr_search(&hosts, &host_local, host_compare_func)))
		{
			host = zbx_malloc(NULL, sizeof(zbx_host_t));
			host->hostid = host_local.hostid;
			host->valuemapid = host_local.valuemapid;
			zbx_vector_uint64_create(&host->itemids);

			zbx_vector_ptr_append(&hosts, host);
		}
		else
			host = (zbx_host_t *)hosts.values[i];

		zbx_vector_uint64_append(&host->itemids, itemid);
	}
	DBfree_result(result);

	zbx_db_insert_prepare(&db_insert_valuemap, "valuemap", "valuemapid", "hostid", "name", NULL);
	zbx_db_insert_prepare(&db_insert_valuemap_mapping, "valuemap_mapping", "valuemap_mappingid",
			"valuemapid", "value", "newvalue", NULL);

	for (i = 0, valuemapid = 0; i < hosts.values_num; i++)
	{
		zbx_host_t	*host;

		host = (zbx_host_t *)hosts.values[i];

		if (NULL != (valuemap = (zbx_valuemap_t *)zbx_hashset_search(&valuemaps, &host->valuemapid)))
		{
			zbx_db_insert_add_values(&db_insert_valuemap, ++valuemapid, host->hostid, valuemap->name);

			for (j = 0; j < valuemap->mappings.values_num; j++)
			{
				zbx_db_insert_add_values(&db_insert_valuemap_mapping, __UINT64_C(0), valuemapid,
						valuemap->mappings.values[j].first,
						valuemap->mappings.values[j].second);
			}
		}
	}

	zbx_db_insert_execute(&db_insert_valuemap);
	zbx_db_insert_clean(&db_insert_valuemap);

	zbx_db_insert_autoincrement(&db_insert_valuemap_mapping, "valuemap_mappingid");
	zbx_db_insert_execute(&db_insert_valuemap_mapping);
	zbx_db_insert_clean(&db_insert_valuemap_mapping);

	DBbegin_multiple_update(&sql, &sql_alloc, &sql_offset);

	for (i = 0, valuemapid = 0; i < hosts.values_num; i++)
	{
		zbx_host_t	*host;
		char		buffer[MAX_STRING_LEN];

		host = (zbx_host_t *)hosts.values[i];

		if (NULL != zbx_hashset_search(&valuemaps, &host->valuemapid))
		{
			zbx_snprintf(buffer, sizeof(buffer), "update items set valuemapid=" ZBX_FS_UI64 " where",
					++valuemapid);
		}
		else
			zbx_strlcpy(buffer, "update items set valuemapid=null where", sizeof(buffer));

		/* update valuemapid for top level items on a template/host */
		zbx_vector_uint64_sort(&host->itemids, ZBX_DEFAULT_UINT64_COMPARE_FUNC);
		zbx_strcpy_alloc(&sql, &sql_alloc, &sql_offset, buffer);
		DBadd_condition_alloc(&sql, &sql_alloc, &sql_offset, "itemid", host->itemids.values,
				host->itemids.values_num);
		zbx_strcpy_alloc(&sql, &sql_alloc, &sql_offset, ";\n");
		DBexecute_overflowed_sql(&sql, &sql_alloc, &sql_offset);

		/* get discovered itemids for not templated item prototypes on a host */
		get_discovered_itemids(&host->itemids, &discovered_itemids);

		zbx_vector_uint64_append_array(&templateids, host->itemids.values, host->itemids.values_num);
		get_template_itemids_by_templateids(&templateids, &host->itemids, &discovered_itemids);

		/* make sure if multiple hosts are linked to same not nested template then there is only */
		/* update by templateid from template and no selection by numerous itemids               */
		zbx_strcpy_alloc(&sql, &sql_alloc, &sql_offset, buffer);
		zbx_vector_uint64_sort(&host->itemids, ZBX_DEFAULT_UINT64_COMPARE_FUNC);
		DBadd_condition_alloc(&sql, &sql_alloc, &sql_offset, "templateid", host->itemids.values,
				host->itemids.values_num);
		zbx_strcpy_alloc(&sql, &sql_alloc, &sql_offset, ";\n");
		DBexecute_overflowed_sql(&sql, &sql_alloc, &sql_offset);

		if (0 != discovered_itemids.values_num)
		{
			zbx_strcpy_alloc(&sql, &sql_alloc, &sql_offset, buffer);
			zbx_vector_uint64_sort(&discovered_itemids, ZBX_DEFAULT_UINT64_COMPARE_FUNC);
			DBadd_condition_alloc(&sql, &sql_alloc, &sql_offset, "itemid", discovered_itemids.values,
					discovered_itemids.values_num);
			zbx_strcpy_alloc(&sql, &sql_alloc, &sql_offset, ";\n");
			DBexecute_overflowed_sql(&sql, &sql_alloc, &sql_offset);
			zbx_vector_uint64_clear(&discovered_itemids);
		}
	}

	DBend_multiple_update(&sql, &sql_alloc, &sql_offset);

	if (16 < sql_offset)	/* in ORACLE always present begin..end; */
		DBexecute("%s", sql);

	zbx_free(sql);

	zbx_hashset_iter_reset(&valuemaps, &iter);
	while (NULL != (valuemap = (zbx_valuemap_t *)zbx_hashset_iter_next(&iter)))
	{
		zbx_free(valuemap->name);

		for (i = 0; i < valuemap->mappings.values_num; i++)
		{
			zbx_free(valuemap->mappings.values[i].first);
			zbx_free(valuemap->mappings.values[i].second);
		}
		zbx_vector_ptr_pair_destroy(&valuemap->mappings);
	}

	zbx_vector_ptr_clear_ext(&hosts, (zbx_clean_func_t)host_free);
	zbx_vector_ptr_destroy(&hosts);
	zbx_hashset_destroy(&valuemaps);

	zbx_vector_uint64_destroy(&templateids);
	zbx_vector_uint64_destroy(&discovered_itemids);

	return SUCCEED;
}

static int	DBpatch_5030047(void)
{
	const ZBX_FIELD	field = {"valuemapid", NULL, "valuemap", "valuemapid", 0, ZBX_TYPE_ID, 0, 0};

	return DBadd_foreign_key("items", 3, &field);
}

static int	DBpatch_5030048(void)
{
	return DBdrop_table("mappings");
}

static int	DBpatch_5030049(void)
{
	return DBdrop_table("valuemaps");
}

static int	DBpatch_5030050(void)
{
	if (0 == (program_type & ZBX_PROGRAM_TYPE_SERVER))
		return SUCCEED;

	if (ZBX_DB_OK > DBexecute("delete from profiles where"
			" idx in ('web.valuemap.list.sort', 'web.valuemap.list.sortorder')"))
	{
		return FAIL;
	}

	return SUCCEED;
}

static int	DBpatch_5030051(void)
{
	return DBdrop_field("config", "compression_availability");
}

static int	DBpatch_5030052(void)
{
	return DBdrop_index("users", "users_1");
}

static int	DBpatch_5030053(void)
{
	const ZBX_FIELD	field = {"username", "", NULL, NULL, 100, ZBX_TYPE_CHAR, ZBX_NOTNULL, 0};

	return DBrename_field("users", "alias", &field);
}

static int	DBpatch_5030054(void)
{
	return DBcreate_index("users", "users_1", "username", 1);
}

static int	DBpatch_5030055(void)
{
	if (0 == (program_type & ZBX_PROGRAM_TYPE_SERVER))
		return SUCCEED;

	if (ZBX_DB_OK > DBexecute("update profiles set idx='web.user.filter_username' where idx='web.user.filter_alias'"))
		return FAIL;

	return SUCCEED;
}

static int	DBpatch_5030056(void)
{
	if (0 == (program_type & ZBX_PROGRAM_TYPE_SERVER))
		return SUCCEED;

	if (ZBX_DB_OK > DBexecute("update profiles set value_str='username' where idx='web.user.sort' and value_str like 'alias'"))
		return FAIL;

	return SUCCEED;
}

/* Patches and helper functions for ZBXNEXT-6368 */

static int	is_valid_opcommand_type(const char *type_str, const char *scriptid)
{
#define ZBX_SCRIPT_TYPE_GLOBAL_SCRIPT	4	/* not used after upgrade */
	unsigned int	type;

	if (SUCCEED != is_uint31(type_str, &type))
		return FAIL;

	switch (type)
	{
		case ZBX_SCRIPT_TYPE_CUSTOM_SCRIPT:
		case ZBX_SCRIPT_TYPE_IPMI:
		case ZBX_SCRIPT_TYPE_SSH:
		case ZBX_SCRIPT_TYPE_TELNET:
			if (SUCCEED == DBis_null(scriptid))
				return SUCCEED;
			else
				return FAIL;
		case ZBX_SCRIPT_TYPE_GLOBAL_SCRIPT:
			if (FAIL == DBis_null(scriptid))
				return SUCCEED;
			else
				return FAIL;
		default:
			return FAIL;
	}
#undef ZBX_SCRIPT_TYPE_GLOBAL_SCRIPT
}

static int	validate_types_in_opcommand(void)
{
	DB_RESULT	result;
	DB_ROW		row;
	int		ret = SUCCEED;

	if (0 == (program_type & ZBX_PROGRAM_TYPE_SERVER))
		return ret;

	if (NULL == (result = DBselect("select operationid,type,scriptid from opcommand")))
	{
		zabbix_log(LOG_LEVEL_CRIT, "%s(): cannot select from table 'opcommand'", __func__);
		return FAIL;
	}

	while (NULL != (row = DBfetch(result)))
	{
		if (SUCCEED != is_valid_opcommand_type(row[1], row[2]))
		{
			zabbix_log(LOG_LEVEL_CRIT, "%s(): invalid record in table \"opcommand\": operationid: %s"
					" type: %s scriptid: %s", __func__, row[0], row[1],
					(SUCCEED == DBis_null(row[2])) ? "value is NULL" : row[2]);
			ret = FAIL;
			break;
		}
	}

	DBfree_result(result);

	return ret;
}

static int	DBpatch_5030057(void)
{
	return validate_types_in_opcommand();
}

static int	DBpatch_5030058(void)
{
	const ZBX_FIELD	field = {"scope", "1", NULL, NULL, 0, ZBX_TYPE_INT, ZBX_NOTNULL, 0};

	return DBadd_field("scripts", &field);
}

static int	DBpatch_5030059(void)
{
	const ZBX_FIELD	field = {"port", "", NULL, NULL, 64, ZBX_TYPE_CHAR, ZBX_NOTNULL, 0};

	return DBadd_field("scripts", &field);
}

static int	DBpatch_5030060(void)
{
	const ZBX_FIELD	field = {"authtype", "0", NULL, NULL, 0, ZBX_TYPE_INT, ZBX_NOTNULL, 0};

	return DBadd_field("scripts", &field);
}

static int	DBpatch_5030061(void)
{
	const ZBX_FIELD	field = {"username", "", NULL, NULL, 64, ZBX_TYPE_CHAR, ZBX_NOTNULL, 0};

	return DBadd_field("scripts", &field);
}

static int	DBpatch_5030062(void)
{
	const ZBX_FIELD	field = {"password", "", NULL, NULL, 64, ZBX_TYPE_CHAR, ZBX_NOTNULL, 0};

	return DBadd_field("scripts", &field);
}

static int	DBpatch_5030063(void)
{
	const ZBX_FIELD	field = {"publickey", "", NULL, NULL, 64, ZBX_TYPE_CHAR, ZBX_NOTNULL, 0};

	return DBadd_field("scripts", &field);
}

static int	DBpatch_5030064(void)
{
	const ZBX_FIELD	field = {"privatekey", "", NULL, NULL, 64, ZBX_TYPE_CHAR, ZBX_NOTNULL, 0};

	return DBadd_field("scripts", &field);
}

static int	DBpatch_5030065(void)
{
	const ZBX_FIELD	field = {"menu_path", "", NULL, NULL, 255, ZBX_TYPE_CHAR, ZBX_NOTNULL, 0};

	return DBadd_field("scripts", &field);
}

/******************************************************************************
 *                                                                            *
 * Function: DBpatch_5030066 (part of ZBXNEXT-6368)                           *
 *                                                                            *
 * Purpose: set value for 'scripts' table column 'scope' for existing global  *
 *          scripts                                                           *
 *                                                                            *
 * Return value: SUCCEED or FAIL                                              *
 *                                                                            *
 * Comments: 'scope' is set only for scripts which are NOT used in any action *
 *           operation. Otherwise the 'scope' default value is used, no need  *
 *           to modify it.                                                    *
 *                                                                            *
 ******************************************************************************/
static int	DBpatch_5030066(void)
{
	if (0 == (program_type & ZBX_PROGRAM_TYPE_SERVER))
		return SUCCEED;

	if (ZBX_DB_OK > DBexecute("update scripts set scope=%d"
			" where scriptid not in ("
			"select distinct scriptid"
			" from opcommand"
			" where scriptid is not null)", ZBX_SCRIPT_SCOPE_HOST))
	{
		return FAIL;
	}

	return SUCCEED;
}

static char	*zbx_rename_host_macros(const char *command)
{
	char	*p1, *p2, *p3, *p4, *p5, *p6, *p7;

	p1 = string_replace(command, "{HOST.CONN}", "{HOST.TARGET.CONN}");
	p2 = string_replace(p1, "{HOST.DNS}", "{HOST.TARGET.DNS}");
	p3 = string_replace(p2, "{HOST.HOST}", "{HOST.TARGET.HOST}");
	p4 = string_replace(p3, "{HOST.IP}", "{HOST.TARGET.IP}");
	p5 = string_replace(p4, "{HOST.NAME}", "{HOST.TARGET.NAME}");
	p6 = string_replace(p5, "{HOSTNAME}", "{HOST.TARGET.NAME}");
	p7 = string_replace(p6, "{IPADDRESS}", "{HOST.TARGET.IP}");

	zbx_free(p1);
	zbx_free(p2);
	zbx_free(p3);
	zbx_free(p4);
	zbx_free(p5);
	zbx_free(p6);

	return p7;
}

/******************************************************************************
 *                                                                            *
 * Function: DBpatch_5030067 (part of ZBXNEXT-6368)                           *
 *                                                                            *
 * Purpose: rename some {HOST.*} macros to {HOST.TARGET.*} in existing global *
 *          scripts which are used in actions                                 *
 *                                                                            *
 * Return value: SUCCEED or FAIL                                              *
 *                                                                            *
 ******************************************************************************/
static int	DBpatch_5030067(void)
{
	DB_RESULT	result;
	DB_ROW		row;
	int		ret = SUCCEED;

	if (0 == (program_type & ZBX_PROGRAM_TYPE_SERVER))
		return ret;

	if (NULL == (result = DBselect("select scriptid,command"
			" from scripts"
			" where scriptid in (select distinct scriptid from opcommand where scriptid is not null)")))
	{
		zabbix_log(LOG_LEVEL_CRIT, "%s(): cannot select from table 'scripts'", __func__);
		return FAIL;
	}

	while (NULL != (row = DBfetch(result)))
	{
		char	*command, *command_esc;
		int	rc;

		command_esc = DBdyn_escape_field("scripts", "command", (command = zbx_rename_host_macros(row[1])));

		zbx_free(command);

		rc = DBexecute("update scripts set command='%s' where scriptid=%s", command_esc, row[0]);

		zbx_free(command_esc);

		if (ZBX_DB_OK > rc)
		{
			ret = FAIL;
			break;
		}
	}
	DBfree_result(result);

	return ret;
}

/******************************************************************************
 *                                                                            *
 * Function: zbx_split_name  (part of ZBXNEXT-6368)                           *
 *                                                                            *
 * Purpose: helper function to split script name into menu_path and name      *
 *                                                                            *
 * Parameters:                                                                *
 *                name - [IN] old name                                        *
 *           menu_path - [OUT] menu path part, must be deallocated by caller  *
 *   name_without_path - [OUT] name, DO NOT deallocate in caller              *
 *                                                                            *
 ******************************************************************************/
static void	zbx_split_name(const char *name, char **menu_path, const char **name_without_path)
{
	char	*p;

	if (NULL == (p = strrchr(name, '/')))
		return;

	/* do not split if '/' is found at the beginning or at the end */
	if (name == p || '\0' == *(p + 1))
		return;

	*menu_path = zbx_strdup(*menu_path, name);

	p = *menu_path + (p - name);
	*p = '\0';
	*name_without_path = p + 1;
}

/******************************************************************************
 *                                                                            *
 * Function: zbx_make_script_name_unique  (part of ZBXNEXT-6368)              *
 *                                                                            *
 * Purpose: helper function to assist in making unique script names           *
 *                                                                            *
 * Parameters:                                                                *
 *            name - [IN] proposed name, to be tried first                    *
 *          suffix - [IN/OUT] numeric suffix to start from                    *
 *     unique_name - [OUT] unique name, must be deallocated by caller         *
 *                                                                            *
 * Return value: SUCCEED - unique name found, FAIL - DB error                 *
 *                                                                            *
 * Comments: pass initial suffix=0 to get "script ABC", "script ABC 2",       *
 *           "script ABC 3", ... .                                            *
 *           Pass initial suffix=1 to get "script ABC 1", "script ABC 2",     *
 *           "script ABC 3", ... .                                            *
 *                                                                            *
 ******************************************************************************/
static int	zbx_make_script_name_unique(const char *name, int *suffix, char **unique_name)
{
	DB_RESULT	result;
	DB_ROW		row;
	char		*sql, *try_name = NULL, *try_name_esc = NULL;

	while (1)
	{
		if (0 == *suffix)
		{
			try_name = zbx_strdup(NULL, name);
			(*suffix)++;
		}
		else
			try_name = zbx_dsprintf(try_name, "%s %d", name, *suffix);

		(*suffix)++;

		try_name_esc = DBdyn_escape_string(try_name);

		sql = zbx_dsprintf(NULL, "select scriptid from scripts where name='%s'", try_name_esc);

		zbx_free(try_name_esc);

		if (NULL == (result = DBselectN(sql, 1)))
		{
			zbx_free(try_name);
			zbx_free(sql);
			zabbix_log(LOG_LEVEL_CRIT, "%s(): cannot select from table 'scripts'", __func__);
			return FAIL;
		}

		zbx_free(sql);

		if (NULL == (row = DBfetch(result)))
		{
			*unique_name = try_name;
			DBfree_result(result);
			return SUCCEED;
		}

		DBfree_result(result);
	}
}

/******************************************************************************
 *                                                                            *
 * Function: DBpatch_5030068 (part of ZBXNEXT-6368)                           *
 *                                                                            *
 * Purpose: split script name between 'menu_path' and 'name' columns for      *
 *          existing global scripts                                           *
 *                                                                            *
 * Return value: SUCCEED or FAIL                                              *
 *                                                                            *
 ******************************************************************************/
static int	DBpatch_5030068(void)
{
	DB_RESULT	result;
	DB_ROW		row;
	int		ret = SUCCEED;

	if (0 == (program_type & ZBX_PROGRAM_TYPE_SERVER))
		return ret;

	if (NULL == (result = DBselect("select scriptid,name"
			" from scripts")))
	{
		zabbix_log(LOG_LEVEL_CRIT, "%s(): cannot select from table 'scripts'", __func__);
		return FAIL;
	}

	while (NULL != (row = DBfetch(result)))
	{
		const char	*scriptid = row[0];
		const char	*name = row[1];
		const char	*name_without_path;
		char		*menu_path = NULL, *menu_path_esc = NULL;
		char		*name_without_path_unique = NULL, *name_esc = NULL;
		int		rc, suffix = 0;

		zbx_split_name(name, &menu_path, &name_without_path);

		if (NULL == menu_path)
			continue;

		if (SUCCEED != zbx_make_script_name_unique(name_without_path, &suffix, &name_without_path_unique))
		{
			zbx_free(menu_path);
			ret = FAIL;
			break;
		}

		menu_path_esc = DBdyn_escape_string(menu_path);
		name_esc = DBdyn_escape_string(name_without_path_unique);

		rc = DBexecute("update scripts set menu_path='%s',name='%s' where scriptid=%s",
				menu_path_esc, name_esc, scriptid);

		zbx_free(name_esc);
		zbx_free(menu_path_esc);
		zbx_free(name_without_path_unique);
		zbx_free(menu_path);

		if (ZBX_DB_OK > rc)
		{
			ret = FAIL;
			break;
		}
	}

	DBfree_result(result);

	return ret;
}

typedef struct
{
	char	*command;
	char	*username;
	char	*password;
	char	*publickey;
	char	*privatekey;
	char	*type;
	char	*execute_on;
	char	*port;
	char	*authtype;
}
zbx_opcommand_parts_t;

typedef struct
{
	size_t		size;
	char		*record;
	zbx_uint64_t	scriptid;
}
zbx_opcommand_rec_t;

ZBX_VECTOR_DECL(opcommands, zbx_opcommand_rec_t)
ZBX_VECTOR_IMPL(opcommands, zbx_opcommand_rec_t)

/******************************************************************************
 *                                                                            *
 * Function: zbx_pack_record (part of ZBXNEXT-6368)                           *
 *                                                                            *
 * Purpose: helper function, packs parts of remote command into one memory    *
 *          chunk for efficient storing and comparing                         *
 *                                                                            *
 * Parameters:                                                                *
 *           parts - [IN] structure with all remote command components        *
 *   packed_record - [OUT] memory chunk with packed data. Must be deallocated *
 *                   by caller.                                               *
 *                                                                            *
 * Return value: size of memory chunk with the packed remote command          *
 *                                                                            *
 ******************************************************************************/
static size_t	zbx_pack_record(const zbx_opcommand_parts_t *parts, char **packed_record)
{
	size_t	size;
	char	*p, *p_end;

	size = strlen(parts->command) + strlen(parts->username) + strlen(parts->password) + strlen(parts->publickey) +
			strlen(parts->privatekey) + strlen(parts->type) + strlen(parts->execute_on) +
			strlen(parts->port) + strlen(parts->authtype) + 9; /* 9 terminating '\0' bytes for 9 parts */

	*packed_record = (char *)zbx_malloc(*packed_record, size);
	p = *packed_record;
	p_end = *packed_record + size;

	p += zbx_strlcpy(p, parts->command, size) + 1;
	p += zbx_strlcpy(p, parts->username, (size_t)(p_end - p)) + 1;
	p += zbx_strlcpy(p, parts->password, (size_t)(p_end - p)) + 1;
	p += zbx_strlcpy(p, parts->publickey, (size_t)(p_end - p)) + 1;
	p += zbx_strlcpy(p, parts->privatekey, (size_t)(p_end - p)) + 1;
	p += zbx_strlcpy(p, parts->type, (size_t)(p_end - p)) + 1;
	p += zbx_strlcpy(p, parts->execute_on, (size_t)(p_end - p)) + 1;
	p += zbx_strlcpy(p, parts->port, (size_t)(p_end - p)) + 1;
	p += zbx_strlcpy(p, parts->authtype, (size_t)(p_end - p)) + 1;

	return size;
}

/******************************************************************************
 *                                                                            *
 * Function: zbx_check_duplicate (part of ZBXNEXT-6368)                       *
 *                                                                            *
 * Purpose: checking if this remote command is a new one or a duplicate one   *
 *          and storing the assigned new global script id                     *
 *                                                                            *
 * Parameters:                                                                *
 *      opcommands - [IN] vector used for checking duplicates                 *
 *           parts - [IN] structure with all remote command components        *
 *           index - [OUT] index of vector element used to store information  *
 *                   about the remote command (either a new one or            *
 *                   an existing one)                                         *
 *                                                                            *
 * Return value: IS_NEW for new elements, IS_DUPLICATE for elements already   *
 *               seen                                                         *
 *                                                                            *
 ******************************************************************************/
#define IS_NEW		0
#define IS_DUPLICATE	1

static int	zbx_check_duplicate(zbx_vector_opcommands_t *opcommands,
		const zbx_opcommand_parts_t *parts, int *index)
{
	char			*packed_record = NULL;
	size_t			size;
	zbx_opcommand_rec_t	elem;
	int			i;

	size = zbx_pack_record(parts, &packed_record);

	for (i = 0; i < opcommands->values_num; i++)
	{
		if (size == opcommands->values[i].size &&
				0 == memcmp(opcommands->values[i].record, packed_record, size))
		{
			zbx_free(packed_record);
			*index = i;
			return IS_DUPLICATE;
		}
	}

	elem.size = size;
	elem.record = packed_record;
	elem.scriptid = 0;
	zbx_vector_opcommands_append(opcommands, elem);
	*index = opcommands->values_num - 1;

	return IS_NEW;
}

/******************************************************************************
 *                                                                            *
 * Function: DBpatch_5030069   (part of ZBXNEXT-6368)                         *
 *                                                                            *
 * Purpose: migrate remote commands from table 'opcommand' to table 'scripts' *
 *          and convert them into global scripts                              *
 *                                                                            *
 ******************************************************************************/
static int	DBpatch_5030069(void)
{
	DB_RESULT		result;
	DB_ROW			row;
	int			ret = SUCCEED, i, suffix = 1;
	zbx_vector_opcommands_t	opcommands;

	if (0 == (program_type & ZBX_PROGRAM_TYPE_SERVER))
		return ret;

	zbx_vector_opcommands_create(&opcommands);

	if (NULL == (result = DBselect("select command,username,password,publickey,privatekey,type,execute_on,port,"
			"authtype,operationid"
			" from opcommand"
			" where scriptid is null"
			" order by command,username,password,publickey,privatekey,type,execute_on,port,authtype")))
	{
		zabbix_log(LOG_LEVEL_CRIT, "%s(): cannot select from table 'opcommand'", __func__);
		zbx_vector_opcommands_destroy(&opcommands);

		return FAIL;
	}

	while (NULL != (row = DBfetch(result)))
	{
		char			*operationid;
		int			index;
		zbx_opcommand_parts_t	parts;

		parts.command = row[0];
		parts.username = row[1];
		parts.password = row[2];
		parts.publickey = row[3];
		parts.privatekey = row[4];
		parts.type = row[5];
		parts.execute_on = row[6];
		parts.port = row[7];
		parts.authtype = row[8];
		operationid = row[9];

		if (IS_NEW == zbx_check_duplicate(&opcommands, &parts, &index))
		{
			char		*script_name = NULL, *script_name_esc;
			char		*command_esc, *port_esc, *username_esc;
			char		*password_esc, *publickey_esc, *privatekey_esc;
			zbx_uint64_t	scriptid, type, execute_on, authtype, operationid_num;
			int		rc;

			if (SUCCEED != zbx_make_script_name_unique("Script", &suffix, &script_name))
			{
				ret = FAIL;
				break;
			}

			scriptid = DBget_maxid("scripts");

			ZBX_DBROW2UINT64(type, parts.type);
			ZBX_DBROW2UINT64(execute_on, parts.execute_on);
			ZBX_DBROW2UINT64(authtype, parts.authtype);
			ZBX_DBROW2UINT64(operationid_num, operationid);

			script_name_esc = DBdyn_escape_string(script_name);
			command_esc = DBdyn_escape_string(parts.command);
			port_esc = DBdyn_escape_string(parts.port);
			username_esc = DBdyn_escape_string(parts.username);
			password_esc = DBdyn_escape_string(parts.password);
			publickey_esc = DBdyn_escape_string(parts.publickey);
			privatekey_esc = DBdyn_escape_string(parts.privatekey);

			zbx_free(script_name);

			rc = DBexecute("insert into scripts (scriptid,name,command,description,type,execute_on,scope,"
					"port,authtype,username,password,publickey,privatekey) values ("
					ZBX_FS_UI64 ",'%s','%s',''," ZBX_FS_UI64 "," ZBX_FS_UI64 ",%d,'%s',"
					ZBX_FS_UI64 ",'%s','%s','%s','%s')",
					scriptid, script_name_esc, command_esc, type, execute_on,
					ZBX_SCRIPT_SCOPE_ACTION, port_esc, authtype,
					username_esc, password_esc, publickey_esc, privatekey_esc);

			zbx_free(privatekey_esc);
			zbx_free(publickey_esc);
			zbx_free(password_esc);
			zbx_free(username_esc);
			zbx_free(port_esc);
			zbx_free(command_esc);
			zbx_free(script_name_esc);

			if (ZBX_DB_OK > rc || ZBX_DB_OK > DBexecute("update opcommand set scriptid=" ZBX_FS_UI64
						" where operationid=" ZBX_FS_UI64, scriptid, operationid_num))
			{
				ret = FAIL;
				break;
			}

			opcommands.values[index].scriptid = scriptid;
		}
		else	/* IS_DUPLICATE */
		{
			zbx_uint64_t	scriptid;

			/* link to a previously migrated script */
			scriptid = opcommands.values[index].scriptid;

			if (ZBX_DB_OK > DBexecute("update opcommand set scriptid=" ZBX_FS_UI64
					" where operationid=%s", scriptid, operationid))
			{
				ret = FAIL;
				break;
			}
		}
	}

	DBfree_result(result);

	for (i = 0; i < opcommands.values_num; i++)
		zbx_free(opcommands.values[i].record);

	zbx_vector_opcommands_destroy(&opcommands);

	return ret;
}
#undef IS_NEW
#undef IS_DUPLICATE

static int	DBpatch_5030070(void)
{
	const ZBX_FIELD field = {"scriptid", NULL, "scripts","scriptid", 0, ZBX_TYPE_ID, ZBX_NOTNULL, 0};

	return DBset_not_null("opcommand", &field);
}

static int	DBpatch_5030071(void)
{
	return DBdrop_field("opcommand", "execute_on");
}

static int	DBpatch_5030072(void)
{
	return DBdrop_field("opcommand", "port");
}

static int	DBpatch_5030073(void)
{
	return DBdrop_field("opcommand", "authtype");
}

static int	DBpatch_5030074(void)
{
	return DBdrop_field("opcommand", "username");
}

static int	DBpatch_5030075(void)
{
	return DBdrop_field("opcommand", "password");
}

static int	DBpatch_5030076(void)
{
	return DBdrop_field("opcommand", "publickey");
}

static int	DBpatch_5030077(void)
{
	return DBdrop_field("opcommand", "privatekey");
}

static int	DBpatch_5030078(void)
{
	return DBdrop_field("opcommand", "command");
}

static int	DBpatch_5030079(void)
{
	return DBdrop_field("opcommand", "type");
}

static int	DBpatch_5030080(void)
{
	const ZBX_FIELD	old_field = {"command", "", NULL, NULL, 0, ZBX_TYPE_SHORTTEXT, ZBX_NOTNULL, 0};
	const ZBX_FIELD	field = {"command", "", NULL, NULL, 0, ZBX_TYPE_TEXT, ZBX_NOTNULL, 0};

	return DBmodify_field_type("task_remote_command", &field, &old_field);
}
/*  end of ZBXNEXT-6368 patches */

static int	DBpatch_5030081(void)
{
	const ZBX_FIELD	field = {"display_period", "30", NULL, NULL, 0, ZBX_TYPE_INT, ZBX_NOTNULL, 0};

	return DBadd_field("dashboard", &field);
}

static int	DBpatch_5030082(void)
{
	const ZBX_FIELD	field = {"auto_start", "1", NULL, NULL, 0, ZBX_TYPE_INT, ZBX_NOTNULL, 0};

	return DBadd_field("dashboard", &field);
}

static int	DBpatch_5030083(void)
{
	const ZBX_TABLE	table =
			{"dashboard_page", "dashboard_pageid", 0,
				{
					{"dashboard_pageid", NULL, NULL, NULL, 0, ZBX_TYPE_ID, ZBX_NOTNULL, 0},
					{"dashboardid", NULL, NULL, NULL, 0, ZBX_TYPE_ID, ZBX_NOTNULL, 0},
					{"name", "", NULL, NULL, 255, ZBX_TYPE_CHAR, ZBX_NOTNULL, 0},
					{"display_period", "0", NULL, NULL, 0, ZBX_TYPE_INT, ZBX_NOTNULL, 0},
					{"sortorder", "0", NULL, NULL, 0, ZBX_TYPE_INT, ZBX_NOTNULL, 0},
					{0}
				},
				NULL
			};

	return DBcreate_table(&table);
}

static int	DBpatch_5030084(void)
{
	const ZBX_FIELD field = {"dashboardid", NULL, "dashboard", "dashboardid", 0, 0, 0, ZBX_FK_CASCADE_DELETE};

	return DBadd_foreign_key("dashboard_page", 1, &field);
}

static int	DBpatch_5030085(void)
{
	return DBcreate_index("dashboard_page", "dashboard_page_1", "dashboardid", 0);
}

static int	DBpatch_5030086(void)
{
	if (0 == (ZBX_PROGRAM_TYPE_SERVER & program_type))
		return SUCCEED;

	if (ZBX_DB_OK > DBexecute(
			"insert into dashboard_page (dashboard_pageid,dashboardid)"
			" select dashboardid,dashboardid from dashboard"))
	{
		return FAIL;
	}

	return SUCCEED;
}

static int	DBpatch_5030087(void)
{
	const ZBX_FIELD	field = {"dashboard_pageid", NULL, NULL, NULL, 0, ZBX_TYPE_ID, 0, 0};

	if (SUCCEED != DBadd_field("widget", &field))
		return FAIL;

	return SUCCEED;
}

static int	DBpatch_5030088(void)
{
	if (0 == (program_type & ZBX_PROGRAM_TYPE_SERVER))
		return SUCCEED;

	if (ZBX_DB_OK > DBexecute("update widget set dashboard_pageid=dashboardid"))
		return FAIL;

	return SUCCEED;
}

static int	DBpatch_5030089(void)
{
	const ZBX_FIELD	field = {"dashboard_pageid", NULL, NULL, NULL, 0, ZBX_TYPE_ID, ZBX_NOTNULL, 0};

	return DBset_not_null("widget", &field);
}

static int	DBpatch_5030090(void)
{
	return DBdrop_foreign_key("widget", 1);
}

static int	DBpatch_5030091(void)
{
	return DBdrop_field("widget", "dashboardid");
}

static int	DBpatch_5030092(void)
{
	return DBcreate_index("widget", "widget_1", "dashboard_pageid", 0);
}

static int	DBpatch_5030093(void)
{
	const ZBX_FIELD field = {"dashboard_pageid", NULL, "dashboard_page", "dashboard_pageid", 0, 0, 0,
			ZBX_FK_CASCADE_DELETE};

	return DBadd_foreign_key("widget", 1, &field);
}

typedef struct
{
	uint64_t	screenitemid;
	uint64_t	screenid;
	int		resourcetype;
	uint64_t	resourceid;
	int		width;
	int		height;
	int		x;
	int		y;
	int		colspan;
	int		rowspan;
	int		elements;
	int		style;
	char		*url;
	int		sort_triggers;
	char		*application;
	int		dynamic;
}
zbx_db_screen_item_t;

typedef struct
{
	uint64_t	widget_fieldid;
	int		type;
	char		*name;
	int		value_int;
	char		*value_str;
	uint64_t	value_itemid;
	uint64_t	value_graphid;
	uint64_t	value_groupid;
	uint64_t	value_hostid;
	uint64_t	value_sysmapid;
}
zbx_db_widget_field_t;

typedef struct
{
	int	position;
	int	span;
	int	size;
}
zbx_screen_item_dim_t;

typedef struct
{
	uint64_t	dashboardid;
	char		*name;
	uint64_t	userid;
	int		private;
	int		display_period;
}
zbx_db_dashboard_t;

typedef struct
{
	uint64_t	dashboard_pageid;
	uint64_t	dashboardid;
	char		*name;
}
zbx_db_dashboard_page_t;

typedef struct
{
	uint64_t	widgetid;
	uint64_t	dashboardid;
	char		*type;
	char		*name;
	int		x;
	int		y;
	int		width;
	int		height;
	int		view_mode;
}
zbx_db_widget_t;

#define DASHBOARD_MAX_COLS			(24)
#define DASHBOARD_MAX_ROWS			(64)
#define DASHBOARD_WIDGET_MIN_ROWS		(2)
#define DASHBOARD_WIDGET_MAX_ROWS		(32)
#define SCREEN_MAX_ROWS				(100)
#define SCREEN_MAX_COLS				(100)

#undef SCREEN_RESOURCE_CLOCK
#define SCREEN_RESOURCE_CLOCK			(7)
#undef SCREEN_RESOURCE_GRAPH
#define SCREEN_RESOURCE_GRAPH			(0)
#undef SCREEN_RESOURCE_SIMPLE_GRAPH
#define SCREEN_RESOURCE_SIMPLE_GRAPH		(1)
#undef SCREEN_RESOURCE_LLD_GRAPH
#define SCREEN_RESOURCE_LLD_GRAPH		(20)
#undef SCREEN_RESOURCE_LLD_SIMPLE_GRAPH
#define SCREEN_RESOURCE_LLD_SIMPLE_GRAPH	(19)
#undef SCREEN_RESOURCE_PLAIN_TEXT
#define SCREEN_RESOURCE_PLAIN_TEXT		(3)
#undef SCREEN_RESOURCE_URL
#define SCREEN_RESOURCE_URL			(11)

#undef SCREEN_RESOURCE_MAP
#define SCREEN_RESOURCE_MAP			(2)
#undef SCREEN_RESOURCE_HOST_INFO
#define SCREEN_RESOURCE_HOST_INFO		(4)
#undef SCREEN_RESOURCE_TRIGGER_INFO
#define SCREEN_RESOURCE_TRIGGER_INFO		(5)
#undef SCREEN_RESOURCE_SERVER_INFO
#define SCREEN_RESOURCE_SERVER_INFO		(6)
#undef SCREEN_RESOURCE_TRIGGER_OVERVIEW
#define SCREEN_RESOURCE_TRIGGER_OVERVIEW	(9)
#undef SCREEN_RESOURCE_DATA_OVERVIEW
#define SCREEN_RESOURCE_DATA_OVERVIEW		(10)
#undef SCREEN_RESOURCE_ACTIONS
#define SCREEN_RESOURCE_ACTIONS			(12)
#undef SCREEN_RESOURCE_EVENTS
#define SCREEN_RESOURCE_EVENTS			(13)
#undef SCREEN_RESOURCE_HOSTGROUP_TRIGGERS
#define SCREEN_RESOURCE_HOSTGROUP_TRIGGERS	(14)
#undef SCREEN_RESOURCE_SYSTEM_STATUS
#define SCREEN_RESOURCE_SYSTEM_STATUS		(15)
#undef SCREEN_RESOURCE_HOST_TRIGGERS
#define SCREEN_RESOURCE_HOST_TRIGGERS		(16)

#define ZBX_WIDGET_FIELD_TYPE_INT32		(0)
#define ZBX_WIDGET_FIELD_TYPE_STR		(1)
#define ZBX_WIDGET_FIELD_TYPE_GROUP		(2)
#define ZBX_WIDGET_FIELD_TYPE_HOST		(3)
#define ZBX_WIDGET_FIELD_TYPE_ITEM		(4)
#define ZBX_WIDGET_FIELD_TYPE_ITEM_PROTOTYPE	(5)
#define ZBX_WIDGET_FIELD_TYPE_GRAPH		(6)
#define ZBX_WIDGET_FIELD_TYPE_GRAPH_PROTOTYPE	(7)
#define ZBX_WIDGET_FIELD_TYPE_MAP		(8)

/* #define ZBX_WIDGET_FIELD_RESOURCE_GRAPH				(0) */
/* #define ZBX_WIDGET_FIELD_RESOURCE_SIMPLE_GRAPH			(1) */
/* #define ZBX_WIDGET_FIELD_RESOURCE_GRAPH_PROTOTYPE		(2) */
/* #define ZBX_WIDGET_FIELD_RESOURCE_SIMPLE_GRAPH_PROTOTYPE	(3) */

#define ZBX_WIDGET_TYPE_CLOCK			("clock")
#define ZBX_WIDGET_TYPE_GRAPH_CLASSIC		("graph")
#define ZBX_WIDGET_TYPE_GRAPH_PROTOTYPE		("graphprototype")
#define ZBX_WIDGET_TYPE_PLAIN_TEXT		("plaintext")
#define ZBX_WIDGET_TYPE_URL			("url")
#define ZBX_WIDGET_TYPE_ACTIONS			("actionlog")
#define ZBX_WIDGET_TYPE_DATA_OVERVIEW		("dataover")
#define ZBX_WIDGET_TYPE_PROBLEMS		("problems")
#define ZBX_WIDGET_TYPE_HOST_INFO		("hostavail")
#define ZBX_WIDGET_TYPE_MAP			("map")
#define ZBX_WIDGET_TYPE_SYSTEM_STATUS		("problemsbysv")
#define ZBX_WIDGET_TYPE_SERVER_INFO		("systeminfo")
#define ZBX_WIDGET_TYPE_TRIGGER_OVERVIEW	("trigover")

#define POS_EMPTY	(127)
#define POS_TAKEN	(1)

ZBX_VECTOR_DECL(scitem_dim2, zbx_screen_item_dim_t)
ZBX_VECTOR_IMPL(scitem_dim2, zbx_screen_item_dim_t)
ZBX_VECTOR_DECL(char2, char)
ZBX_VECTOR_IMPL(char2, char)

#define SKIP_EMPTY(vector,index)	if (POS_EMPTY == vector->values[index]) continue

#define COLLISIONS_MAX_NUMBER	(100)
#define REFERENCE_MAX_LEN	(5)
#define DASHBOARD_NAME_LEN	(255)

static int DBpatch_dashboard_name(char *name, char **new_name)
{
	int		affix = 0, ret = FAIL, trim;
	char		*affix_string = NULL;
	DB_RESULT	result = NULL;
	DB_ROW		row;

	*new_name = zbx_strdup(*new_name, name);

	do
	{
		DBfree_result(result);

		result = DBselect("select count(*)"
				" from dashboard"
				" where name='%s' and templateid is null",
				*new_name);

		if (NULL == result || NULL == (row = DBfetch(result)))
		{
			zbx_free(*new_name);
			break;
		}

		if (0 == strcmp("0", row[0]))
		{
			ret = SUCCEED;
			break;
		}

		affix_string = zbx_dsprintf(affix_string, " (%d)", affix + 1);
		trim = (int)strlen(name) + (int)strlen(affix_string) - DASHBOARD_NAME_LEN;
		if (0 < trim )
			name[(int)strlen(name) - trim] = '\0';

		*new_name = zbx_dsprintf(*new_name, "%s%s", name, affix_string);
	} while (COLLISIONS_MAX_NUMBER > affix++);

	DBfree_result(result);
	zbx_free(affix_string);

	return ret;
}

static int DBpatch_reference_name(char **ref_name)
{
	int		i = 0, j, ret = FAIL;
	char		name[REFERENCE_MAX_LEN + 1];
	const char	*pattern = "ABCDEFGHIJKLMNOPQRSTUVWXYZ";
	DB_RESULT	result = NULL;
	DB_ROW		row;

	name[REFERENCE_MAX_LEN] = '\0';

	do
	{
		for (j = 0; j < REFERENCE_MAX_LEN; j++)
			name[j] = pattern[rand() % (int)strlen(pattern)];

		DBfree_result(result);

		result = DBselect("select count(*)"
			" from widget_field"
			" where value_str='%s' and name='reference'",
			name);

		if (NULL == result || NULL == (row = DBfetch(result)))
			break;

		if (0 == strcmp("0", row[0]))
		{
			ret = SUCCEED;
			*ref_name = zbx_strdup(NULL, name);
			break;
		}

	} while (COLLISIONS_MAX_NUMBER > i++);

	DBfree_result(result);

	return ret;
}

static int	DBpatch_init_dashboard(zbx_db_dashboard_t *dashboard, char *name, uint64_t userid,
		int private)
{
	int	ret = SUCCEED;

	memset((void *)dashboard, 0, sizeof(zbx_db_dashboard_t));

	dashboard->userid = userid;
	dashboard->private = private;
	dashboard->display_period = 30;
	ret = DBpatch_dashboard_name(name, &dashboard->name);

	return ret;
}

static void	DBpatch_widget_field_free(zbx_db_widget_field_t *field)
{
	zbx_free(field->name);
	zbx_free(field->value_str);
	zbx_free(field);
}

static void	DBpatch_screen_item_free(zbx_db_screen_item_t *si)
{
	zbx_free(si->url);
	zbx_free(si->application);
	zbx_free(si);
}

static size_t	DBpatch_array_max_used_index(char *array, size_t arr_size)
{
	size_t	i, m = 0;

	for (i = 0; i < arr_size; i++)
	{
		if (0 != array[i])
			m = i;
	}

	return m;
}

static void DBpatch_normalize_screen_items_pos(zbx_vector_ptr_t *scr_items)
{
	char	used_x[SCREEN_MAX_COLS], used_y[SCREEN_MAX_ROWS];
	char	keep_x[SCREEN_MAX_COLS], keep_y[SCREEN_MAX_ROWS];
	int	i, n, x;

	memset((void *)used_x, 0, sizeof(used_x));
	memset((void *)used_y, 0, sizeof(used_y));
	memset((void *)keep_x, 0, sizeof(keep_x));
	memset((void *)keep_y, 0, sizeof(keep_y));

	for (i = 0; i < scr_items->values_num; i++)
	{
		zbx_db_screen_item_t	*c = (zbx_db_screen_item_t *)scr_items->values[i];

		for (n = c->x; n < c->x + c->colspan && n < SCREEN_MAX_COLS; n++)
			used_x[n] = 1;
		for (n = c->y; n < c->y + c->rowspan && n < SCREEN_MAX_ROWS; n++)
			used_y[n] = 1;

		keep_x[c->x] = 1;
		if (c->x + c->colspan < SCREEN_MAX_COLS)
			keep_x[c->x + c->colspan] = 1;
		keep_y[c->y] = 1;
		if (c->y + c->rowspan < SCREEN_MAX_ROWS)
			keep_y[c->y + c->rowspan] = 1;
	}

#define COMPRESS_SCREEN_ITEMS(axis, span, a_size)							\
													\
do {													\
	for (x = (int)DBpatch_array_max_used_index(keep_ ## axis, a_size); x >= 0; x--)			\
	{												\
		if (0 != keep_ ## axis[x] && 0 != used_ ## axis[x])					\
			continue;									\
													\
		for (i = 0; i < scr_items->values_num; i++)						\
		{											\
			zbx_db_screen_item_t	*c = (zbx_db_screen_item_t *)scr_items->values[i];	\
													\
			if (x < c->axis)								\
				c->axis--;								\
													\
			if (x > c->axis && x < c->axis + c->span)					\
				c->span--;								\
		}											\
	}												\
} while (0)

	COMPRESS_SCREEN_ITEMS(x, colspan, SCREEN_MAX_COLS);
	COMPRESS_SCREEN_ITEMS(y, rowspan, SCREEN_MAX_ROWS);

#undef COMPRESS_SCREEN_ITEMS
}

static void	DBpatch_get_preferred_widget_size(zbx_db_screen_item_t *item, int *w, int *h)
{
	*w = item->width;
	*h = item->height;

	if (SCREEN_RESOURCE_LLD_GRAPH == item->resourcetype || SCREEN_RESOURCE_LLD_SIMPLE_GRAPH == item->resourcetype ||
			SCREEN_RESOURCE_GRAPH == item->resourcetype ||
			SCREEN_RESOURCE_SIMPLE_GRAPH == item->resourcetype)
	{
		*h += 215;	/* SCREEN_LEGEND_HEIGHT */
	}

	if (SCREEN_RESOURCE_PLAIN_TEXT == item->resourcetype || SCREEN_RESOURCE_HOST_INFO == item->resourcetype ||
			SCREEN_RESOURCE_TRIGGER_INFO == item->resourcetype ||
			SCREEN_RESOURCE_SERVER_INFO == item->resourcetype ||
			SCREEN_RESOURCE_ACTIONS == item->resourcetype ||
			SCREEN_RESOURCE_EVENTS == item->resourcetype ||
			SCREEN_RESOURCE_HOSTGROUP_TRIGGERS == item->resourcetype ||
			SCREEN_RESOURCE_SYSTEM_STATUS == item->resourcetype ||
			SCREEN_RESOURCE_HOST_TRIGGERS== item->resourcetype)
	{
		*h = 2 + 2 * MIN(25, item->elements) / 5;
	}
	else
		*h = (int)round((double)*h / 70);				/* WIDGET_ROW_HEIGHT */

	*w = (int)round((double)*w / 1920 * DASHBOARD_MAX_COLS);	/* DISPLAY_WIDTH */

	*w = MIN(DASHBOARD_MAX_COLS, MAX(1, *w));
	*h = MIN(DASHBOARD_WIDGET_MAX_ROWS, MAX(DASHBOARD_WIDGET_MIN_ROWS, *h));
}

static void	DBpatch_get_min_widget_size(zbx_db_screen_item_t *item, int *w, int *h)
{
	switch (item->resourcetype)
	{
		case SCREEN_RESOURCE_CLOCK:
			*w = 1; *h = 2;
			break;
		case SCREEN_RESOURCE_GRAPH:
		case SCREEN_RESOURCE_SIMPLE_GRAPH:
		case SCREEN_RESOURCE_LLD_GRAPH:
		case SCREEN_RESOURCE_LLD_SIMPLE_GRAPH:
		case SCREEN_RESOURCE_MAP:
			*w = 4; *h = 4;
			break;
		case SCREEN_RESOURCE_PLAIN_TEXT:
		case SCREEN_RESOURCE_URL:
		case SCREEN_RESOURCE_TRIGGER_INFO:
		case SCREEN_RESOURCE_ACTIONS:
		case SCREEN_RESOURCE_EVENTS:
		case SCREEN_RESOURCE_HOSTGROUP_TRIGGERS:
		case SCREEN_RESOURCE_HOST_TRIGGERS:
			*w = 4; *h = 2;
			break;
		case SCREEN_RESOURCE_HOST_INFO:
			*w = 4; *h = 3;
			break;
		case SCREEN_RESOURCE_SERVER_INFO:
		case SCREEN_RESOURCE_SYSTEM_STATUS:
			*w = 4; *h = 4;
			break;
		case SCREEN_RESOURCE_TRIGGER_OVERVIEW:
			*w = 4; *h = 7;
			break;
		case SCREEN_RESOURCE_DATA_OVERVIEW:
			*w = 4; *h = 5;
			break;
		default:
			zabbix_log(LOG_LEVEL_WARNING, "%s: unknown resource type %d", __func__, item->resourcetype);
	}
}

static char	*lw_array_to_str(zbx_vector_char2_t *v)
{
	static char	str[MAX_STRING_LEN];
	char		*ptr;
	int		i, max = MAX_STRING_LEN, len;

	ptr = str;
	len = (int)zbx_snprintf(ptr, (size_t)max, "[ ");
	ptr += len;
	max -= len;

	for (i = 0; 0 < max && i < v->values_num; i++)
	{
		if (POS_EMPTY != v->values[i])
		{
			len = (int)zbx_snprintf(ptr, (size_t)max, "%d:%d ", i, (int)v->values[i]);
			ptr += len;
			max -= len;
		}
	}

	if (max > 1)
		strcat(ptr, "]");

	return str;
}

static void	lw_array_debug(char *pfx, zbx_vector_char2_t *v)
{
	zabbix_log(LOG_LEVEL_TRACE, "%s: %s", pfx, lw_array_to_str(v));
}

static void	int_array_debug(char *pfx, int *a, int alen, int emptyval)
{
	static char	str[MAX_STRING_LEN];
	char		*ptr;
	int		i, max = MAX_STRING_LEN, len;

	ptr = str;
	len = (int)zbx_snprintf(ptr, (size_t)max, "[ ");
	ptr += len;
	max -= len;

	for (i = 0; 0 < max && i < alen; i++)
	{
		if (emptyval != a[i])
		{
			len = (int)zbx_snprintf(ptr, (size_t)max, "%d:%d ", i, a[i]);
			ptr += len;
			max -= len;
		}
	}

	if (max > 1)
		strcat(ptr, "]");

	zabbix_log(LOG_LEVEL_TRACE, "%s: %s", pfx, str);
}

static zbx_vector_char2_t	*lw_array_create(void)
{
	zbx_vector_char2_t	*v;
	static char		fill[SCREEN_MAX_ROWS];

	if (0 == fill[0])
		memset(fill, POS_EMPTY, SCREEN_MAX_ROWS);

	v = (zbx_vector_char2_t *)malloc(sizeof(zbx_vector_char2_t));

	zbx_vector_char2_create(v);
	zbx_vector_char2_append_array(v, fill, SCREEN_MAX_ROWS);

	return v;
}

static void	lw_array_free(zbx_vector_char2_t *v)
{
	if (NULL != v)
	{
		zbx_vector_char2_destroy(v);
		zbx_free(v);
	}
}

static zbx_vector_char2_t	*lw_array_create_fill(int start, size_t num)
{
	size_t			i;
	zbx_vector_char2_t	*v;

	v = lw_array_create();

	for (i = (size_t)start; i < (size_t)start + num && i < (size_t)v->values_num; i++)
		v->values[i] = POS_TAKEN;

	return v;
}

static zbx_vector_char2_t	*lw_array_diff(zbx_vector_char2_t *a, zbx_vector_char2_t *b)
{
	int			i;
	zbx_vector_char2_t	*v;

	v = lw_array_create();

	for (i = 0; i < a->values_num; i++)
	{
		SKIP_EMPTY(a, i);
		if (POS_EMPTY == b->values[i])
			v->values[i] = a->values[i];
	}

	return v;
}

static zbx_vector_char2_t	*lw_array_intersect(zbx_vector_char2_t *a, zbx_vector_char2_t *b)
{
	int			i;
	zbx_vector_char2_t	*v;

	v = lw_array_create();

	for (i = 0; i < a->values_num; i++)
	{
		SKIP_EMPTY(a, i);
		if (POS_EMPTY != b->values[i])
			v->values[i] = a->values[i];
	}

	return v;
}

static int	lw_array_count(zbx_vector_char2_t *v)
{
	int	i, c = 0;

	for (i = 0; i < v->values_num; i++)
	{
		if (POS_EMPTY != v->values[i])
			c++;
	}

	return c;
}

static int	lw_array_sum(zbx_vector_char2_t *v)
{
	int	i, c = 0;

	for (i = 0; i < v->values_num; i++)
	{
		if (POS_EMPTY != v->values[i])
			c += v->values[i];
	}

	return c;
}

typedef struct
{
	int			index;	/* index for zbx_vector_scitem_dim2_t */
	zbx_vector_char2_t	*r_block;
}
sciitem_block_t;

static zbx_vector_char2_t	*sort_dimensions;

static int	DBpatch_block_compare_func(const void *d1, const void *d2)
{
	const sciitem_block_t	*i1 = *(const sciitem_block_t **)d1;
	const sciitem_block_t	*i2 = *(const sciitem_block_t **)d2;
	zbx_vector_char2_t	*diff1, *diff2;
	int			unsized_a, unsized_b;

	diff1 = lw_array_diff(i1->r_block, sort_dimensions);
	diff2 = lw_array_diff(i2->r_block, sort_dimensions);

	unsized_a = lw_array_count(diff1);
	unsized_b = lw_array_count(diff2);

	lw_array_free(diff1);
	lw_array_free(diff2);

	ZBX_RETURN_IF_NOT_EQUAL(unsized_a, unsized_b);

	return 0;
}

static zbx_vector_char2_t	*DBpatch_get_axis_dimensions(zbx_vector_scitem_dim2_t *scitems)
{
	int			i;
	zbx_vector_ptr_t	blocks;
	sciitem_block_t		*block;
	zbx_vector_char2_t	*dimensions;

	zabbix_log(LOG_LEVEL_TRACE, "In %s()", __func__);

	zbx_vector_ptr_create(&blocks);
	dimensions = lw_array_create();

	for (i = 0; i < scitems->values_num; i++)
	{
		block = (sciitem_block_t *)malloc(sizeof(sciitem_block_t));
		block->r_block = lw_array_create_fill(scitems->values[i].position, (size_t)scitems->values[i].span);
		block->index = i;
		zbx_vector_ptr_append(&blocks, (void *)block);
	}

	sort_dimensions = dimensions;

	while (0 < blocks.values_num)
	{
		zbx_vector_char2_t	*block_dimensions, *block_unsized, *r_block;
		int			block_dimensions_sum, block_unsized_count, size_overflow, n;

		zbx_vector_ptr_sort(&blocks, DBpatch_block_compare_func);
		block = blocks.values[0];
		r_block = block->r_block;

		block_dimensions = lw_array_intersect(dimensions, r_block);
		block_dimensions_sum = lw_array_sum(block_dimensions);
		lw_array_free(block_dimensions);

		block_unsized = lw_array_diff(r_block, dimensions);
		block_unsized_count = lw_array_count(block_unsized);
		size_overflow = scitems->values[block->index].size - block_dimensions_sum;

		if (0 < block_unsized_count)
		{
			for (n = 0; n < block_unsized->values_num; n++)
			{
				SKIP_EMPTY(block_unsized, n);
				dimensions->values[n] = (char)MAX(1, size_overflow / block_unsized_count);
				size_overflow -= dimensions->values[n];
				block_unsized_count--;
			}
		}
		else if (0 < size_overflow)
		{
			for (n = 0; n < r_block->values_num; n++)
			{
				double	factor;
				int	new_dimension;

				SKIP_EMPTY(r_block, n);
				factor = (double)(size_overflow + block_dimensions_sum) / block_dimensions_sum;
				new_dimension = (int)round(factor * dimensions->values[n]);
				block_dimensions_sum -= dimensions->values[n];
				size_overflow -= new_dimension - dimensions->values[n];
				dimensions->values[n] = (char)new_dimension;
			}
		}

		lw_array_free(block->r_block);
		zbx_free(block);
		lw_array_free(block_unsized);
		zbx_vector_ptr_remove(&blocks, 0);
	}

	zbx_vector_ptr_destroy(&blocks);

	zabbix_log(LOG_LEVEL_TRACE, "End of %s(): dim:%s", __func__, lw_array_to_str(dimensions));

	return dimensions;
}

/* modifies widget units in first argument */
static void	DBpatch_adjust_axis_dimensions(zbx_vector_char2_t *d, zbx_vector_char2_t *d_min, int target)
{
	int	dimensions_sum, i;

	zabbix_log(LOG_LEVEL_TRACE, "In %s(): d:%s", __func__, lw_array_to_str(d));
	zabbix_log(LOG_LEVEL_TRACE, "  d_min:%s", lw_array_to_str(d_min));

	dimensions_sum = lw_array_sum(d);

	while (dimensions_sum != target)
	{
		int	potential_index = -1;
		double	potential_value;

		for (i = 0; i < d->values_num; i++)
		{
			double	value;

			SKIP_EMPTY(d, i);
			value = (double)d->values[i] / d_min->values[i];

			if (0 > potential_index ||
					(dimensions_sum > target && value > potential_value) ||
					(dimensions_sum < target && value < potential_value))
			{
				potential_index = i;
				potential_value = value;
			}
		}

		if (0 <= potential_index)
		{
			zabbix_log(LOG_LEVEL_TRACE, "dim_sum:%d pot_idx/val:%d/%.2lf", dimensions_sum,
					potential_index, potential_value);
		}

		if (dimensions_sum > target && d->values[potential_index] == d_min->values[potential_index])
			break;

		if (dimensions_sum > target)
		{
			d->values[potential_index]--;
			dimensions_sum--;
		}
		else
		{
			d->values[potential_index]++;
			dimensions_sum++;
		}
	}

	zabbix_log(LOG_LEVEL_TRACE, "End of %s(): d:%s", __func__, lw_array_to_str(d));
}

static void	DBpatch_get_dashboard_dimensions(zbx_vector_ptr_t *scr_items, zbx_vector_char2_t **x,
		zbx_vector_char2_t **y)
{
	zbx_vector_char2_t		*dim_x_pref, *dim_x_min;
	zbx_vector_char2_t		*dim_y_pref, *dim_y_min;
	zbx_vector_scitem_dim2_t	items_x_pref, items_y_pref;
	zbx_vector_scitem_dim2_t	items_x_min, items_y_min;
	int				i;

	zabbix_log(LOG_LEVEL_TRACE, "In %s()", __func__);

	zbx_vector_scitem_dim2_create(&items_x_pref);
	zbx_vector_scitem_dim2_create(&items_y_pref);
	zbx_vector_scitem_dim2_create(&items_x_min);
	zbx_vector_scitem_dim2_create(&items_y_min);

	for (i = 0; i < scr_items->values_num; i++)
	{
		int			pref_size_w, pref_size_h;
		int			min_size_w, min_size_h;
		zbx_screen_item_dim_t	item;
		zbx_db_screen_item_t	*si;

		si = scr_items->values[i];
		DBpatch_get_preferred_widget_size(si, &pref_size_w, &pref_size_h);
		DBpatch_get_min_widget_size(si, &min_size_w, &min_size_h);

		item.position = si->x;
		item.span = si->colspan;
		item.size = MAX(pref_size_w, min_size_w);
		zbx_vector_scitem_dim2_append(&items_x_pref, item);

		item.position = si->y;
		item.span = si->rowspan;
		item.size = MAX(pref_size_h, min_size_h);
		zbx_vector_scitem_dim2_append(&items_y_pref, item);

		item.position = si->x;
		item.span = si->colspan;
		item.size = min_size_w;
		zbx_vector_scitem_dim2_append(&items_x_min, item);

		item.position = si->y;
		item.span = si->rowspan;
		item.size = min_size_h;
		zbx_vector_scitem_dim2_append(&items_y_min, item);
	}

	dim_x_pref = DBpatch_get_axis_dimensions(&items_x_pref);
	dim_x_min = DBpatch_get_axis_dimensions(&items_x_min);

	zabbix_log(LOG_LEVEL_TRACE, "%s: dim_x_pref:%s", __func__, lw_array_to_str(dim_x_pref));
	zabbix_log(LOG_LEVEL_TRACE, "  dim_x_min:%s", lw_array_to_str(dim_x_min));

	DBpatch_adjust_axis_dimensions(dim_x_pref, dim_x_min, DASHBOARD_MAX_COLS);

	dim_y_pref = DBpatch_get_axis_dimensions(&items_y_pref);
	dim_y_min = DBpatch_get_axis_dimensions(&items_y_min);

	if (DASHBOARD_MAX_ROWS < lw_array_sum(dim_y_pref))
		DBpatch_adjust_axis_dimensions(dim_y_pref, dim_y_min, DASHBOARD_MAX_ROWS);

	lw_array_free(dim_x_min);
	lw_array_free(dim_y_min);
	zbx_vector_scitem_dim2_destroy(&items_x_pref);
	zbx_vector_scitem_dim2_destroy(&items_y_pref);
	zbx_vector_scitem_dim2_destroy(&items_x_min);
	zbx_vector_scitem_dim2_destroy(&items_y_min);

	*x = dim_x_pref;
	*y = dim_y_pref;

	zabbix_log(LOG_LEVEL_TRACE, "End of %s(): x:%s y:%s", __func__, lw_array_to_str(*x), lw_array_to_str(*y));
}

static zbx_db_widget_field_t	*DBpatch_make_widget_field(int type, char *name, void *value)
{
	zbx_db_widget_field_t	*wf;

	wf = (zbx_db_widget_field_t *)zbx_calloc(NULL, 1, sizeof(zbx_db_widget_field_t));
	wf->name = zbx_strdup(NULL, name);
	wf->type = type;

	switch (type)
	{
		case ZBX_WIDGET_FIELD_TYPE_INT32:
			wf->value_int = *((int *)value);
			break;
		case ZBX_WIDGET_FIELD_TYPE_STR:
			wf->value_str = zbx_strdup(NULL, (char *)value);
			break;
		case ZBX_WIDGET_FIELD_TYPE_GROUP:
			wf->value_groupid = *((uint64_t *)value);
			break;
		case ZBX_WIDGET_FIELD_TYPE_HOST:
			wf->value_hostid = *((uint64_t *)value);
			break;
		case ZBX_WIDGET_FIELD_TYPE_ITEM:
		case ZBX_WIDGET_FIELD_TYPE_ITEM_PROTOTYPE:
			wf->value_itemid = *((uint64_t *)value);
			break;
		case ZBX_WIDGET_FIELD_TYPE_GRAPH:
		case ZBX_WIDGET_FIELD_TYPE_GRAPH_PROTOTYPE:
			wf->value_graphid = *((uint64_t *)value);
			break;
		case ZBX_WIDGET_FIELD_TYPE_MAP:
			wf->value_sysmapid = *((uint64_t *)value);
			break;
		default:
			zabbix_log(LOG_LEVEL_WARNING, "%s: unknown field type: %d", __func__, type);
	}

	if (NULL == wf->value_str)
		wf->value_str = zbx_strdup(NULL, "");

	return wf;
}

static void DBpatch_widget_from_screen_item(zbx_db_screen_item_t *si, zbx_db_widget_t *w, zbx_vector_ptr_t *fields)
{
	int			tmp;
	char			*reference = NULL;
	zbx_db_widget_field_t	*f;

	w->name = zbx_strdup(NULL, "");
	w->view_mode = 0;	/* ZBX_WIDGET_VIEW_MODE_NORMAL */

#define ADD_FIELD(a, b, c)				\
							\
do {							\
	f = DBpatch_make_widget_field(a, b, c);		\
	zbx_vector_ptr_append(fields, (void *)f);	\
} while (0)

	switch (si->resourcetype)
	{
		case SCREEN_RESOURCE_CLOCK:
			w->type = zbx_strdup(NULL, ZBX_WIDGET_TYPE_CLOCK);

			/* here are below in this switch we add only those fields that are not */
			/* considered default by frontend API */

			if (0 != si->style)	/* style 0 is default, don't add */
				ADD_FIELD(ZBX_WIDGET_FIELD_TYPE_INT32, "time_type", (void *)&si->style);
			if (2 == si->style)	/* TIME_TYPE_HOST */
				ADD_FIELD(ZBX_WIDGET_FIELD_TYPE_ITEM, "itemid", (void *)&si->resourceid);
			break;
		case SCREEN_RESOURCE_GRAPH:
			w->type = zbx_strdup(NULL, ZBX_WIDGET_TYPE_GRAPH_CLASSIC);
			/* source_type = ZBX_WIDGET_FIELD_RESOURCE_GRAPH (0); don't add because it's default */
			ADD_FIELD(ZBX_WIDGET_FIELD_TYPE_GRAPH, "graphid", (void *)&si->resourceid);
			tmp = 1;
			if (1 == si->dynamic)
				ADD_FIELD(ZBX_WIDGET_FIELD_TYPE_INT32, "dynamic", (void *)&tmp);
			break;
		case SCREEN_RESOURCE_SIMPLE_GRAPH:
			w->type = zbx_strdup(NULL, ZBX_WIDGET_TYPE_GRAPH_CLASSIC);
			tmp = 1;	/* source_type = ZBX_WIDGET_FIELD_RESOURCE_SIMPLE_GRAPH */
			ADD_FIELD(ZBX_WIDGET_FIELD_TYPE_INT32, "source_type", (void *)&tmp);
			ADD_FIELD(ZBX_WIDGET_FIELD_TYPE_ITEM, "itemid", (void *)&si->resourceid);
			tmp = 1;
			if (1 == si->dynamic)
				ADD_FIELD(ZBX_WIDGET_FIELD_TYPE_INT32, "dynamic", (void *)&tmp);
			break;
		case SCREEN_RESOURCE_LLD_GRAPH:
			w->type = zbx_strdup(NULL, ZBX_WIDGET_TYPE_GRAPH_PROTOTYPE);
			/* source_type = ZBX_WIDGET_FIELD_RESOURCE_GRAPH_PROTOTYPE (2); don't add because it's default */
			ADD_FIELD(ZBX_WIDGET_FIELD_TYPE_GRAPH_PROTOTYPE, "graphid", (void *)&si->resourceid);
			/* add field "columns" because the default value is 2 */
			tmp = 1;
			ADD_FIELD(ZBX_WIDGET_FIELD_TYPE_INT32, "columns", (void *)&tmp);
			tmp = 1;
			if (1 == si->dynamic)
				ADD_FIELD(ZBX_WIDGET_FIELD_TYPE_INT32, "dynamic", (void *)&tmp);
			/* don't add field "rows" because 1 is default */
			break;
		case SCREEN_RESOURCE_LLD_SIMPLE_GRAPH:
			w->type = zbx_strdup(NULL, ZBX_WIDGET_TYPE_GRAPH_PROTOTYPE);
			tmp = 3;	/* source_type = ZBX_WIDGET_FIELD_RESOURCE_SIMPLE_GRAPH_PROTOTYPE */
			ADD_FIELD(ZBX_WIDGET_FIELD_TYPE_INT32, "source_type", (void *)&tmp);
			ADD_FIELD(ZBX_WIDGET_FIELD_TYPE_ITEM_PROTOTYPE, "itemid", (void *)&si->resourceid);
			tmp = 1;
			ADD_FIELD(ZBX_WIDGET_FIELD_TYPE_INT32, "columns", (void *)&tmp);
			tmp = 1;
			if (1 == si->dynamic)
				ADD_FIELD(ZBX_WIDGET_FIELD_TYPE_INT32, "dynamic", (void *)&tmp);
			/* don't add field "rows" because 1 is default */
			break;
		case SCREEN_RESOURCE_PLAIN_TEXT:
			w->type = zbx_strdup(NULL, ZBX_WIDGET_TYPE_PLAIN_TEXT);
			ADD_FIELD(ZBX_WIDGET_FIELD_TYPE_ITEM, "itemids", (void *)&si->resourceid);
			if (0 != si->style)
				ADD_FIELD(ZBX_WIDGET_FIELD_TYPE_INT32, "show_as_html", (void *)&si->style);
			if (25 != si->elements)
				ADD_FIELD(ZBX_WIDGET_FIELD_TYPE_INT32, "show_lines", (void *)&si->elements);
			tmp = 1;
			if (1 == si->dynamic)
				ADD_FIELD(ZBX_WIDGET_FIELD_TYPE_INT32, "dynamic", (void *)&tmp);
			break;
		case SCREEN_RESOURCE_URL:
			w->type = zbx_strdup(NULL, ZBX_WIDGET_TYPE_URL);
			ADD_FIELD(ZBX_WIDGET_FIELD_TYPE_STR, "url", (void *)si->url);
			tmp = 1;
			if (1 == si->dynamic)
				ADD_FIELD(ZBX_WIDGET_FIELD_TYPE_INT32, "dynamic", (void *)&tmp);
			break;
		case SCREEN_RESOURCE_ACTIONS:
			w->type = zbx_strdup(NULL, ZBX_WIDGET_TYPE_ACTIONS);
			if (4 != si->sort_triggers)
				ADD_FIELD(ZBX_WIDGET_FIELD_TYPE_INT32, "sort_triggers", (void *)&si->sort_triggers);
			if (25 != si->elements)
				ADD_FIELD(ZBX_WIDGET_FIELD_TYPE_INT32, "show_lines", (void *)&si->elements);
			break;
		case SCREEN_RESOURCE_DATA_OVERVIEW:
			w->type = zbx_strdup(NULL, ZBX_WIDGET_TYPE_DATA_OVERVIEW);
			tmp = 1;
			if (1 == si->style)
				ADD_FIELD(ZBX_WIDGET_FIELD_TYPE_INT32, "style", (void *)&tmp);
			ADD_FIELD(ZBX_WIDGET_FIELD_TYPE_GROUP, "groupids", (void *)&si->resourceid);
			if ('\0' != *si->application)
				ADD_FIELD(ZBX_WIDGET_FIELD_TYPE_STR, "application", (void *)si->application);
			break;
		case SCREEN_RESOURCE_EVENTS:
			w->type = zbx_strdup(NULL, ZBX_WIDGET_TYPE_PROBLEMS);
			if (25 != si->elements)
				ADD_FIELD(ZBX_WIDGET_FIELD_TYPE_INT32, "show_lines", (void *)&si->elements);
			tmp = 2;
			ADD_FIELD(ZBX_WIDGET_FIELD_TYPE_INT32, "show", (void *)&tmp);
			break;
		case SCREEN_RESOURCE_HOSTGROUP_TRIGGERS:
			w->type = zbx_strdup(NULL, ZBX_WIDGET_TYPE_PROBLEMS);
			if (0 != si->sort_triggers)
				ADD_FIELD(ZBX_WIDGET_FIELD_TYPE_INT32, "sort_triggers", (void *)&si->sort_triggers);
			if (25 != si->elements)
				ADD_FIELD(ZBX_WIDGET_FIELD_TYPE_INT32, "show_lines", (void *)&si->elements);
			if (0 != si->resourceid)
				ADD_FIELD(ZBX_WIDGET_FIELD_TYPE_GROUP, "groupids", (void *)&si->resourceid);
			tmp = 3;
			ADD_FIELD(ZBX_WIDGET_FIELD_TYPE_INT32, "show", (void *)&tmp);
			tmp = 0;
			ADD_FIELD(ZBX_WIDGET_FIELD_TYPE_INT32, "show_timeline", (void *)&tmp);
			break;
		case SCREEN_RESOURCE_HOST_INFO:
			w->type = zbx_strdup(NULL, ZBX_WIDGET_TYPE_HOST_INFO);
			tmp = 1;
			if (1 == si->style)
				ADD_FIELD(ZBX_WIDGET_FIELD_TYPE_INT32, "layout", (void *)&tmp);
			if (0 != si->resourceid)
				ADD_FIELD(ZBX_WIDGET_FIELD_TYPE_GROUP, "groupids", (void *)&si->resourceid);
			break;
		case SCREEN_RESOURCE_HOST_TRIGGERS:
			w->type = zbx_strdup(NULL, ZBX_WIDGET_TYPE_PROBLEMS);
			if (0 != si->sort_triggers)
				ADD_FIELD(ZBX_WIDGET_FIELD_TYPE_INT32, "sort_triggers", (void *)&si->sort_triggers);
			if (25 != si->elements)
				ADD_FIELD(ZBX_WIDGET_FIELD_TYPE_INT32, "show_lines", (void *)&si->elements);
			if (0 != si->resourceid)
				ADD_FIELD(ZBX_WIDGET_FIELD_TYPE_HOST, "hostids", (void *)&si->resourceid);
			tmp = 3;
			ADD_FIELD(ZBX_WIDGET_FIELD_TYPE_INT32, "show", (void *)&tmp);
			tmp = 0;
			ADD_FIELD(ZBX_WIDGET_FIELD_TYPE_INT32, "show_timeline", (void *)&tmp);
			break;
		case SCREEN_RESOURCE_MAP:
			w->type = zbx_strdup(NULL, ZBX_WIDGET_TYPE_MAP);
			ADD_FIELD(ZBX_WIDGET_FIELD_TYPE_MAP, "sysmapid", (void *)&si->resourceid);
			if (SUCCEED == DBpatch_reference_name(&reference))
				ADD_FIELD(ZBX_WIDGET_FIELD_TYPE_STR, "reference", (void *)reference);
			zbx_free(reference);
			break;
		case SCREEN_RESOURCE_SYSTEM_STATUS:
			w->type = zbx_strdup(NULL, ZBX_WIDGET_TYPE_SYSTEM_STATUS);
			break;
		case SCREEN_RESOURCE_SERVER_INFO:
			w->type = zbx_strdup(NULL, ZBX_WIDGET_TYPE_SERVER_INFO);
			break;
		case SCREEN_RESOURCE_TRIGGER_OVERVIEW:
			w->type = zbx_strdup(NULL, ZBX_WIDGET_TYPE_TRIGGER_OVERVIEW);
			ADD_FIELD(ZBX_WIDGET_FIELD_TYPE_GROUP, "groupids", (void *)&si->resourceid);
			if ('\0' != *si->application)
				ADD_FIELD(ZBX_WIDGET_FIELD_TYPE_STR, "application", (void *)si->application);
			tmp = 1;
			if (1 == si->style)
				ADD_FIELD(ZBX_WIDGET_FIELD_TYPE_INT32, "style", (void *)&tmp);
			tmp = 2;
			ADD_FIELD(ZBX_WIDGET_FIELD_TYPE_INT32, "show", (void *)&tmp);
			break;
		case SCREEN_RESOURCE_TRIGGER_INFO:
			w->type = zbx_strdup(NULL, ZBX_WIDGET_TYPE_SYSTEM_STATUS);
			if (0 != si->resourceid)
				ADD_FIELD(ZBX_WIDGET_FIELD_TYPE_GROUP, "groupids", (void *)&si->resourceid);
			tmp = 1;
			if (1 == si->style)
				ADD_FIELD(ZBX_WIDGET_FIELD_TYPE_INT32, "layout", (void *)&tmp);
			tmp = 1;
			ADD_FIELD(ZBX_WIDGET_FIELD_TYPE_INT32, "show_type", (void *)&tmp);
			break;
		default:
			zabbix_log(LOG_LEVEL_WARNING, "%s: unknown screen resource type: %d", __func__,
					si->resourcetype);
	}
#undef ADD_FIELD
}

static char	*DBpatch_resourcetype_str(int rtype)
{
	switch (rtype)
	{
		case SCREEN_RESOURCE_CLOCK:
			return "clock";
		case SCREEN_RESOURCE_GRAPH:
			return "graph";
		case SCREEN_RESOURCE_SIMPLE_GRAPH:
			return "simplegraph";
		case SCREEN_RESOURCE_LLD_GRAPH:
			return "lldgraph";
		case SCREEN_RESOURCE_LLD_SIMPLE_GRAPH:
			return "lldsimplegraph";
		case SCREEN_RESOURCE_PLAIN_TEXT:
			return "plaintext";
		case SCREEN_RESOURCE_URL:
			return "url";
		/* additional types */
		case SCREEN_RESOURCE_MAP:
			return "map";
		case SCREEN_RESOURCE_HOST_INFO:
			return "host info";
		case SCREEN_RESOURCE_TRIGGER_INFO:
			return "trigger info";
		case SCREEN_RESOURCE_SERVER_INFO:
			return "server info";
		case SCREEN_RESOURCE_TRIGGER_OVERVIEW:
			return "trigger overview";
		case SCREEN_RESOURCE_DATA_OVERVIEW:
			return "data overview";
		case SCREEN_RESOURCE_ACTIONS:
			return "action";
		case SCREEN_RESOURCE_EVENTS:
			return "events";
		case SCREEN_RESOURCE_HOSTGROUP_TRIGGERS:
			return "hostgroup triggers";
		case SCREEN_RESOURCE_SYSTEM_STATUS:
			return "system status";
		case SCREEN_RESOURCE_HOST_TRIGGERS:
			return "host triggers";
	}

	return "*unknown*";
}

static void	DBpatch_trace_screen_item(zbx_db_screen_item_t *item)
{
	zabbix_log(LOG_LEVEL_TRACE, "    screenitemid:" ZBX_FS_UI64 " screenid:" ZBX_FS_UI64,
			item->screenitemid, item->screenid);
	zabbix_log(LOG_LEVEL_TRACE, "        resourcetype: %s resourceid:" ZBX_FS_UI64,
			DBpatch_resourcetype_str(item->resourcetype), item->resourceid);
	zabbix_log(LOG_LEVEL_TRACE, "        w/h: %dx%d (x,y): (%d,%d) (c,rspan): (%d,%d)",
			item->width, item->height, item->x, item->y, item->colspan, item->rowspan);
}

static void	DBpatch_trace_widget(zbx_db_widget_t *w)
{
	zabbix_log(LOG_LEVEL_TRACE, "    widgetid:" ZBX_FS_UI64 " dbid:" ZBX_FS_UI64 " type:%s",
			w->widgetid, w->dashboardid, w->type);
	zabbix_log(LOG_LEVEL_TRACE, "    widget type: %s w/h: %dx%d (x,y): (%d,%d)",
			w->type, w->width, w->height, w->x, w->y);
}

/* adds new dashboard to the DB, sets new dashboardid in the struct */
static int 	DBpatch_add_dashboard(zbx_db_dashboard_t *dashboard)
{
	char	*name_esc;
	int	res;

	dashboard->dashboardid = DBget_maxid("dashboard");
	name_esc = DBdyn_escape_string(dashboard->name);

	zabbix_log(LOG_LEVEL_TRACE, "adding dashboard id:" ZBX_FS_UI64, dashboard->dashboardid);

	res = DBexecute("insert into dashboard (dashboardid,name,userid,private,display_period) values "
			"("ZBX_FS_UI64 ",'%s',"ZBX_FS_UI64 ",%d,%d)",
			dashboard->dashboardid, name_esc, dashboard->userid, dashboard->private,
			dashboard->display_period);

	zbx_free(name_esc);

	return ZBX_DB_OK > res ? FAIL : SUCCEED;
}

/* adds new dashboard page to the DB, sets new dashboard_pageid in the struct */
static int 	DBpatch_add_dashboard_page(zbx_db_dashboard_page_t *dashboard_page, uint64_t dashboardid, char *name,
		int display_period, int sortorder)
{
	int	res;

	dashboard_page->dashboard_pageid = DBget_maxid("dashboard_page");
	dashboard_page->dashboardid = dashboardid;

	zabbix_log(LOG_LEVEL_TRACE, "adding dashboard_page id:" ZBX_FS_UI64, dashboard_page->dashboard_pageid);

	res = DBexecute("insert into dashboard_page (dashboard_pageid,dashboardid,name,display_period,sortorder)"
			" values ("ZBX_FS_UI64 ","ZBX_FS_UI64 ",'%s',%d,%d)",
			dashboard_page->dashboard_pageid, dashboardid, name, display_period, sortorder);

	return ZBX_DB_OK > res ? FAIL : SUCCEED;
}

/* adds new widget and widget fields to the DB */
static int	DBpatch_add_widget(uint64_t dashboardid, zbx_db_widget_t *widget, zbx_vector_ptr_t *fields)
{
	uint64_t	new_fieldid;
	int		i, ret = SUCCEED;
	char		*name_esc;

	widget->widgetid = DBget_maxid("widget");
	widget->dashboardid = dashboardid;
	name_esc = DBdyn_escape_string(widget->name);

	zabbix_log(LOG_LEVEL_TRACE, "adding widget id: " ZBX_FS_UI64 ", type: %s", widget->widgetid, widget->type);


	if (ZBX_DB_OK > DBexecute("insert into widget (widgetid,dashboard_pageid,type,name,x,y,width,height,view_mode) "
			"values (" ZBX_FS_UI64 "," ZBX_FS_UI64 ",'%s','%s',%d,%d,%d,%d,%d)",
			widget->widgetid, widget->dashboardid, widget->type, name_esc,
			widget->x, widget->y, widget->width, widget->height, widget->view_mode))
	{
		ret = FAIL;
	}

	zbx_free(name_esc);

	if (SUCCEED == ret && 0 < fields->values_num)
		new_fieldid = DBget_maxid_num("widget_field", fields->values_num);

	for (i = 0; SUCCEED == ret && i < fields->values_num; i++)
	{
		char			s1[ZBX_MAX_UINT64_LEN + 1], s2[ZBX_MAX_UINT64_LEN + 1],
					s3[ZBX_MAX_UINT64_LEN + 1], s4[ZBX_MAX_UINT64_LEN + 1],
					s5[ZBX_MAX_UINT64_LEN + 1], *url_esc;
		zbx_db_widget_field_t	*f;

		f = (zbx_db_widget_field_t *)fields->values[i];
		url_esc = DBdyn_escape_string(f->value_str);

		if (0 != f->value_itemid)
			zbx_snprintf(s1, ZBX_MAX_UINT64_LEN + 1, ZBX_FS_UI64, f->value_itemid);
		else
			zbx_snprintf(s1, ZBX_MAX_UINT64_LEN + 1, "null");

		if (0 != f->value_graphid)
			zbx_snprintf(s2, ZBX_MAX_UINT64_LEN + 1, ZBX_FS_UI64, f->value_graphid);
		else
			zbx_snprintf(s2, ZBX_MAX_UINT64_LEN + 1, "null");

		if (0 != f->value_groupid)
			zbx_snprintf(s3, ZBX_MAX_UINT64_LEN + 1, ZBX_FS_UI64, f->value_groupid);
		else
			zbx_snprintf(s3, ZBX_MAX_UINT64_LEN + 1, "null");

		if (0 != f->value_hostid)
			zbx_snprintf(s4, ZBX_MAX_UINT64_LEN + 1, ZBX_FS_UI64, f->value_hostid);
		else
			zbx_snprintf(s4, ZBX_MAX_UINT64_LEN + 1, "null");

		if (0 != f->value_sysmapid)
			zbx_snprintf(s5, ZBX_MAX_UINT64_LEN + 1, ZBX_FS_UI64, f->value_sysmapid);
		else
			zbx_snprintf(s5, ZBX_MAX_UINT64_LEN + 1, "null");

		if (ZBX_DB_OK > DBexecute("insert into widget_field (widget_fieldid,widgetid,type,name,value_int,"
				"value_str,value_itemid,value_graphid,value_groupid,value_hostid,value_sysmapid)"
				" values (" ZBX_FS_UI64 "," ZBX_FS_UI64 ",%d,'%s',%d,'%s',%s,%s,%s,%s,%s)",
				new_fieldid++, widget->widgetid, f->type, f->name, f->value_int, url_esc,
				s1, s2, s3, s4, s5))
		{
			ret = FAIL;
		}

		zbx_free(url_esc);
	}

	return ret;
}

static int DBpatch_set_permissions_screen(uint64_t dashboardid, uint64_t screenid)
{
	int		ret = SUCCEED, permission;
	uint64_t	userid, usrgrpid, dashboard_userid, dashboard_usrgrpid;
	DB_RESULT	result;
	DB_ROW		row;

	dashboard_userid = DBget_maxid("dashboard_user");

	result = DBselect("select userid, permission from screen_user where screenid=" ZBX_FS_UI64, screenid);

	while (NULL != (row = DBfetch(result)))
	{
		ZBX_STR2UINT64(userid, row[0]);
		permission = atoi(row[1]);

		if (ZBX_DB_OK > DBexecute("insert into dashboard_user (dashboard_userid,dashboardid,userid,permission)"
			" values ("ZBX_FS_UI64 ","ZBX_FS_UI64 ","ZBX_FS_UI64 ", %d)",
			dashboard_userid++, dashboardid, userid, permission))
		{
			ret = FAIL;
			goto out;
		}
	}

	DBfree_result(result);

	dashboard_usrgrpid = DBget_maxid("dashboard_usrgrp");

	result = DBselect("select usrgrpid,permission from screen_usrgrp where screenid=" ZBX_FS_UI64, screenid);

	while (NULL != (row = DBfetch(result)))
	{
		ZBX_STR2UINT64(usrgrpid, row[0]);
		permission = atoi(row[1]);

		if (ZBX_DB_OK > DBexecute("insert into dashboard_usrgrp (dashboard_usrgrpid,dashboardid,usrgrpid,permission)"
			" values ("ZBX_FS_UI64 ","ZBX_FS_UI64 ","ZBX_FS_UI64 ", %d)",
			dashboard_usrgrpid++, dashboardid, usrgrpid, permission))
		{
			ret = FAIL;
			goto out;
		}
	}
out:
	DBfree_result(result);

	return ret;
}

static int DBpatch_set_permissions_slideshow(uint64_t dashboardid, uint64_t slideshowid)
{
	int		ret = SUCCEED, permission;
	uint64_t	userid, usrgrpid, dashboard_userid, dashboard_usrgrpid;
	DB_RESULT	result;
	DB_ROW		row;

	dashboard_userid = DBget_maxid("dashboard_user");

	result = DBselect("select userid,permission from slideshow_user where slideshowid=" ZBX_FS_UI64, slideshowid);

	while (NULL != (row = DBfetch(result)))
	{
		ZBX_STR2UINT64(userid, row[0]);
		permission = atoi(row[1]);

		if (ZBX_DB_OK > DBexecute("insert into dashboard_user (dashboard_userid,dashboardid,userid,permission)"
			" values ("ZBX_FS_UI64 ","ZBX_FS_UI64 ","ZBX_FS_UI64 ", %d)",
			dashboard_userid++, dashboardid, userid, permission))
		{
			ret = FAIL;
			goto out;
		}
	}

	DBfree_result(result);

	dashboard_usrgrpid = DBget_maxid("dashboard_usrgrp");

	result = DBselect("select usrgrpid,permission from slideshow_usrgrp where slideshowid=" ZBX_FS_UI64,
			slideshowid);

	while (NULL != (row = DBfetch(result)))
	{
		ZBX_STR2UINT64(usrgrpid, row[0]);
		permission = atoi(row[1]);

		if (ZBX_DB_OK > DBexecute("insert into dashboard_usrgrp (dashboard_usrgrpid,dashboardid,usrgrpid,permission)"
			" values ("ZBX_FS_UI64 ","ZBX_FS_UI64 ","ZBX_FS_UI64 ", %d)",
			dashboard_usrgrpid++, dashboardid, usrgrpid, permission))
		{
			ret = FAIL;
			goto out;
		}
	}
out:
	DBfree_result(result);

	return ret;
}


static int	DBpatch_delete_screen(uint64_t screenid)
{
	if (ZBX_DB_OK > DBexecute("delete from screens_items where screenid=" ZBX_FS_UI64, screenid))
		return FAIL;

	if (ZBX_DB_OK > DBexecute("delete from screens where screenid=" ZBX_FS_UI64, screenid))
		return FAIL;

	return SUCCEED;
}

#define OFFSET_ARRAY_SIZE	(SCREEN_MAX_ROWS + 1)

static int	DBpatch_convert_screen_items(DB_RESULT result, uint64_t id)
{
	DB_ROW			row;
	int			i, ret = SUCCEED;
	zbx_db_screen_item_t	*scr_item;
	zbx_vector_ptr_t	screen_items;
	zbx_vector_char2_t	*dim_x, *dim_y;
	int			offsets_x[OFFSET_ARRAY_SIZE], offsets_y[OFFSET_ARRAY_SIZE];

	zbx_vector_ptr_create(&screen_items);

	while (NULL != (row = DBfetch(result)))
	{
		scr_item = (zbx_db_screen_item_t*)zbx_calloc(NULL, 1, sizeof(zbx_db_screen_item_t));

		ZBX_DBROW2UINT64(scr_item->screenitemid, row[0]);
		ZBX_DBROW2UINT64(scr_item->screenid, row[1]);
		scr_item->resourcetype = atoi(row[2]);
		ZBX_DBROW2UINT64(scr_item->resourceid, row[3]);
		scr_item->width = atoi(row[4]);
		scr_item->height = atoi(row[5]);
		scr_item->x = atoi(row[6]);
		scr_item->y = atoi(row[7]);
		scr_item->colspan = atoi(row[8]);
		scr_item->rowspan = atoi(row[9]);
		scr_item->elements = atoi(row[10]);
		scr_item->style = atoi(row[11]);
		scr_item->url = zbx_strdup(NULL, row[12]);
		scr_item->sort_triggers = atoi(row[13]);
		scr_item->application = zbx_strdup(NULL, row[14]);
		scr_item->dynamic = atoi(row[15]);

		DBpatch_trace_screen_item(scr_item);

		zbx_vector_ptr_append(&screen_items, (void *)scr_item);
	}

	if (screen_items.values_num > 0)
	{
		zabbix_log(LOG_LEVEL_TRACE, "total %d screen items", screen_items.values_num);

		DBpatch_normalize_screen_items_pos(&screen_items);
		DBpatch_get_dashboard_dimensions(&screen_items, &dim_x, &dim_y);

		lw_array_debug("dim_x", dim_x);
		lw_array_debug("dim_y", dim_y);

		offsets_x[0] = 0;
		offsets_y[0] = 0;
		for (i = 1; i < OFFSET_ARRAY_SIZE; i++)
		{
			offsets_x[i] = -1;
			offsets_y[i] = -1;
		}

		for (i = 0; i < dim_x->values_num; i++)
		{
			if (POS_EMPTY != dim_x->values[i])
				offsets_x[i + 1] = i == 0 ? dim_x->values[i] : offsets_x[i] + dim_x->values[i];
			if (POS_EMPTY != dim_y->values[i])
				offsets_y[i + 1] = i == 0 ? dim_y->values[i] : offsets_y[i] + dim_y->values[i];
		}

		int_array_debug("offsets_x", offsets_x, OFFSET_ARRAY_SIZE, -1);
		int_array_debug("offsets_y", offsets_y, OFFSET_ARRAY_SIZE, -1);
	}


	for (i = 0; SUCCEED == ret && i < screen_items.values_num; i++)
	{
		int			offset_idx_x, offset_idx_y;
		zbx_db_widget_t		w;
		zbx_vector_ptr_t	widget_fields;
		zbx_db_screen_item_t	*si;

		si = screen_items.values[i];

		offset_idx_x = si->x + si->colspan;
		if (offset_idx_x > OFFSET_ARRAY_SIZE - 1)
		{
			offset_idx_x = OFFSET_ARRAY_SIZE - 1;
			zabbix_log(LOG_LEVEL_WARNING, "config error, x screen size overflow for item " ZBX_FS_UI64,
					si->screenitemid);
		}

		offset_idx_y = si->y + si->rowspan;
		if (offset_idx_y > OFFSET_ARRAY_SIZE - 1)
		{
			offset_idx_y = OFFSET_ARRAY_SIZE - 1;
			zabbix_log(LOG_LEVEL_WARNING, "config error, y screen size overflow for item " ZBX_FS_UI64,
					si->screenitemid);
		}

		memset((void *)&w, 0, sizeof(zbx_db_widget_t));
		w.x = offsets_x[si->x];
		w.y = offsets_y[si->y];
		w.width = offsets_x[offset_idx_x] - offsets_x[si->x];
		w.height = offsets_y[offset_idx_y] - offsets_y[si->y];

		/* skip screen items not fitting on the dashboard */
		if (w.x + w.width > DASHBOARD_MAX_COLS || w.y + w.height > DASHBOARD_MAX_ROWS)
		{
			zabbix_log(LOG_LEVEL_WARNING, "skipping screenitemid " ZBX_FS_UI64
					" (too wide, tall or offscreen)", si->screenitemid);
			continue;
		}

		zbx_vector_ptr_create(&widget_fields);

		DBpatch_widget_from_screen_item(si, &w, &widget_fields);

		ret = DBpatch_add_widget(id, &w, &widget_fields);

		DBpatch_trace_widget(&w);

		zbx_vector_ptr_clear_ext(&widget_fields, (zbx_clean_func_t)DBpatch_widget_field_free);
		zbx_vector_ptr_destroy(&widget_fields);
		zbx_free(w.name);
		zbx_free(w.type);
	}

	if (screen_items.values_num > 0)
	{
		lw_array_free(dim_x);
		lw_array_free(dim_y);
	}

	zbx_vector_ptr_clear_ext(&screen_items, (zbx_clean_func_t)DBpatch_screen_item_free);
	zbx_vector_ptr_destroy(&screen_items);

	return ret;
}

static int	DBpatch_convert_screen(uint64_t screenid, char *name, uint64_t userid, int private)
{
	DB_RESULT		result;
	int			ret;
	zbx_db_dashboard_t	dashboard;
	zbx_db_dashboard_page_t	dashboard_page;

	result = DBselect(
			"select screenitemid,screenid,resourcetype,resourceid,width,height,x,y,colspan,rowspan"
			",elements,style,url,sort_triggers,application,dynamic from screens_items"
			" where screenid=" ZBX_FS_UI64, screenid);

	if (NULL == result)
		return FAIL;

	if (SUCCEED != DBpatch_init_dashboard(&dashboard, name, userid, private))
	{
		zabbix_log(LOG_LEVEL_ERR, "Cannot convert screen '%s'due to name collision.", name);
		ret = FAIL;
		goto out;
	}

	ret = DBpatch_add_dashboard(&dashboard);

	if (SUCCEED == ret)
		ret = DBpatch_add_dashboard_page(&dashboard_page, dashboard.dashboardid, "", 0, 0);

	if (SUCCEED == ret)
		ret = DBpatch_convert_screen_items(result, dashboard_page.dashboard_pageid);

	if (SUCCEED == ret)
		ret = DBpatch_set_permissions_screen(dashboard.dashboardid, screenid);

	zbx_free(dashboard.name);
out:
	DBfree_result(result);

	return ret;
}

static int	DBpatch_delay_routine(const char *screen_delay, int *dashboard_delay)
{
	int	delays[] = {10, 30, 60, 120, 600, 1800, 3600};
	int	i, imax, tmp;

	if (FAIL == is_time_suffix(screen_delay, &tmp, ZBX_LENGTH_UNLIMITED))
		return FAIL;

	imax = (int)ARRSIZE(delays);

	if (0 >= tmp)
	{
		tmp = 0;
	}
	else if (tmp <= delays[0])
	{
		tmp = delays[0];
	}
	else if (tmp >= delays[imax - 1])
	{
		tmp = delays[imax - 1];
	}
	else
	{
		for (i = 0; i < imax - 1; i++)
		{
			if (tmp >= delays[i] && tmp <= delays[i + 1])
				tmp = ((tmp - delays[i]) >= (delays[i + 1] - tmp)) ? delays[i + 1] : delays[i];
		}
	}

	*dashboard_delay = tmp;

	return SUCCEED;
}

static int	DBpatch_convert_slideshow(uint64_t slideshowid, char *name, int delay, uint64_t userid, int private)
{
	int			ret;
	char			*sql = NULL;
	size_t			sql_alloc = 0, sql_offset = 0;
	zbx_db_dashboard_t	dashboard;
	DB_RESULT		result;
	DB_ROW			row;

	zbx_snprintf_alloc(&sql, &sql_alloc, &sql_offset,
			"select slideid,screenid,step,delay"
			" from slides"
			" where slideshowid=" ZBX_FS_UI64
			" order by step asc", slideshowid);

	result = DBselectN(sql, 50);
	zbx_free(sql);

	if (NULL == result)
		return FAIL;

	if (SUCCEED != DBpatch_init_dashboard(&dashboard, name, userid, private))
	{
		zabbix_log(LOG_LEVEL_ERR, "Cannot convert screen '%s'due to name collision.", name);
		ret = FAIL;
		goto exit;
	}

	dashboard.display_period = delay;

	if (SUCCEED != (ret = DBpatch_add_dashboard(&dashboard)))
		goto out;

	while (SUCCEED == ret && NULL != (row = DBfetch(result)))
	{
		int			step, page_delay;
		zbx_db_dashboard_page_t	dashboard_page;
		DB_RESULT		result2, result3;
		DB_ROW			row2;
		uint64_t 		screenid;

		step = atoi(row[2]);
		page_delay = atoi(row[3]);
		ZBX_DBROW2UINT64(screenid, row[1]);

		result2 = DBselect("select name from screens where screenid=" ZBX_FS_UI64, screenid);

		if (NULL == result2 || NULL == (row2 = DBfetch(result2)))
		{
			zabbix_log(LOG_LEVEL_ERR, "Cannot convert screen " ZBX_FS_UI64, screenid);
			DBfree_result(result2);
			continue;
		}

		if (SUCCEED != (ret = DBpatch_add_dashboard_page(&dashboard_page, dashboard.dashboardid,
				row2[0], page_delay, step)))
		{
			zabbix_log(LOG_LEVEL_ERR, "Cannot convert screen " ZBX_FS_UI64, screenid);
			DBfree_result(result2);
			continue;
		}

		result3 = DBselect(
			"select screenitemid,screenid,resourcetype,resourceid,width,height,x,y,colspan,rowspan"
			",elements,style,url,sort_triggers,application,dynamic from screens_items"
			" where screenid=" ZBX_FS_UI64, screenid);

		if (NULL != result3)
			DBpatch_convert_screen_items(result3, dashboard_page.dashboard_pageid);

		DBfree_result(result2);
		DBfree_result(result3);
	}

out:
	ret = DBpatch_set_permissions_slideshow(dashboard.dashboardid, slideshowid);

	zbx_free(dashboard.name);
exit:
	DBfree_result(result);

	return ret;
}

#undef OFFSET_ARRAY_SIZE

static int	DBpatch_5030094(void)
{
	int		ret = SUCCEED;
	DB_RESULT	result;
	DB_ROW		row;

	if (0 == (program_type & ZBX_PROGRAM_TYPE_SERVER))
		return ret;

	result = DBselect("select slideshowid,name,delay,userid,private from slideshows");

	while (SUCCEED == ret && NULL != (row = DBfetch(result)))
	{
		uint64_t	slideshowid, userid;
		int		private, delay;

		ZBX_DBROW2UINT64(slideshowid, row[0]);
		ZBX_DBROW2UINT64(userid, row[3]);
		private = atoi(row[4]);

		if (FAIL == (ret = DBpatch_delay_routine(row[2], &delay)))
			break;

		ret = DBpatch_convert_slideshow(slideshowid, row[1], delay, userid, private);
	}

	DBfree_result(result);

	return ret;
}

static int	DBpatch_5030095(void)
{
	int		ret = SUCCEED;
	DB_RESULT	result;
	DB_ROW		row;

	if (0 == (program_type & ZBX_PROGRAM_TYPE_SERVER))
		return ret;

	result = DBselect("select screenid,name,userid,private from screens");

	while (SUCCEED == ret && NULL != (row = DBfetch(result)))
	{
		uint64_t	screenid, userid;
		int		private;

		ZBX_DBROW2UINT64(screenid, row[0]);
		ZBX_DBROW2UINT64(userid, row[2]);
		private = atoi(row[3]);

		if (SUCCEED == (ret = DBpatch_convert_screen(screenid, row[1], userid, private)))
			ret = DBpatch_delete_screen(screenid);
	}

	DBfree_result(result);

	return ret;
}

#undef DASHBOARD_MAX_COLS
#undef DASHBOARD_MAX_ROWS
#undef DASHBOARD_WIDGET_MIN_ROWS
#undef DASHBOARD_WIDGET_MAX_ROWS

#undef SCREEN_MAX_ROWS
#undef SCREEN_MAX_COLS
#undef SCREEN_RESOURCE_CLOCK
#undef SCREEN_RESOURCE_GRAPH
#undef SCREEN_RESOURCE_SIMPLE_GRAPH
#undef SCREEN_RESOURCE_LLD_GRAPH
#undef SCREEN_RESOURCE_LLD_SIMPLE_GRAPH
#undef SCREEN_RESOURCE_PLAIN_TEXT
#undef SCREEN_RESOURCE_URL

#undef SCREEN_RESOURCE_MAP
#undef SCREEN_RESOURCE_HOST_INFO
#undef SCREEN_RESOURCE_TRIGGER_INFO
#undef SCREEN_RESOURCE_SERVER_INFO
#undef SCREEN_RESOURCE_TRIGGER_OVERVIEW
#undef SCREEN_RESOURCE_DATA_OVERVIEW
#undef SCREEN_RESOURCE_ACTIONS
#undef SCREEN_RESOURCE_EVENTS
#undef SCREEN_RESOURCE_HOSTGROUP_TRIGGERS
#undef SCREEN_RESOURCE_SYSTEM_STATUS
#undef SCREEN_RESOURCE_HOST_TRIGGERS

#undef ZBX_WIDGET_FIELD_TYPE_INT32
#undef ZBX_WIDGET_FIELD_TYPE_STR
#undef ZBX_WIDGET_FIELD_TYPE_ITEM
#undef ZBX_WIDGET_FIELD_TYPE_ITEM_PROTOTYPE
#undef ZBX_WIDGET_FIELD_TYPE_GRAPH
#undef ZBX_WIDGET_FIELD_TYPE_GRAPH_PROTOTYPE

/* #undef ZBX_WIDGET_FIELD_RESOURCE_GRAPH */
/* #undef ZBX_WIDGET_FIELD_RESOURCE_SIMPLE_GRAPH */
/* #undef ZBX_WIDGET_FIELD_RESOURCE_GRAPH_PROTOTYPE */
/* #undef ZBX_WIDGET_FIELD_RESOURCE_SIMPLE_GRAPH_PROTOTYPE */

#undef ZBX_WIDGET_TYPE_CLOCK
#undef ZBX_WIDGET_TYPE_GRAPH_CLASSIC
#undef ZBX_WIDGET_TYPE_GRAPH_PROTOTYPE
#undef ZBX_WIDGET_TYPE_PLAIN_TEXT
#undef ZBX_WIDGET_TYPE_URL
#undef POS_EMPTY
#undef POS_TAKEN
#undef SKIP_EMPTY

static int	DBpatch_5030096(void)
{
	return DBdrop_table("slides");
}

static int	DBpatch_5030097(void)
{
	return DBdrop_table("slideshow_user");
}

static int	DBpatch_5030098(void)
{
	return DBdrop_table("slideshow_usrgrp");
}

static int	DBpatch_5030099(void)
{
	return DBdrop_table("slideshows");

}

static int	DBpatch_5030100(void)
{
	return DBdrop_table("screen_usrgrp");
}

static int	DBpatch_5030101(void)
{
	return DBdrop_table("screens_items");
}

static int	DBpatch_5030102(void)
{
	return DBdrop_table("screen_user");
}

static int	DBpatch_5030103(void)
{
	return DBdrop_table("screens");
}

static int	DBpatch_5030104(void)
{
	if (ZBX_DB_OK > DBexecute("delete from widget where type='favscreens'"))
		return FAIL;

	return SUCCEED;
}

static int	DBpatch_5030105(void)
{
	if (ZBX_DB_OK > DBexecute("delete from profiles where idx in ("
			"'web.favorite.screenids', "
			"'web.screenconf.filter.active', "
			"'web.screenconf.filter_name', "
			"'web.screenconf.php.sort', "
			"'web.screenconf.php.sortorder', "
			"'web.screens.elementid', "
			"'web.screens.filter.active', "
			"'web.screens.filter.from', "
			"'web.screens.filter.to', "
			"'web.screens.hostid', "
			"'web.screens.tr_groupid', "
			"'web.screens.tr_hostid', "
			"'web.slideconf.filter.active', "
			"'web.slideconf.filter_name', "
			"'web.slideconf.php.sort', "
			"'web.slideconf.php.sortorder', "
			"'web.slides.elementid', "
			"'web.slides.filter.active', "
			"'web.slides.filter.from', "
			"'web.slides.filter.to', "
			"'web.slides.hostid', "
			"'web.slides.rf_rate.hat_slides', "
			"'web.favorite.screenids')"))
	{
		return FAIL;
	}

	return SUCCEED;
}

static int	DBpatch_5030106(void)
{
	if (ZBX_DB_OK > DBexecute("delete from role_rule"
			" where name like 'api.method.%%'"
			" and (value_str like 'screen.%%' or value_str like 'screenitem.%%')"))
		return FAIL;

	return SUCCEED;
}

static int	DBpatch_5030107(void)
{
	if (ZBX_DB_OK > DBexecute("delete from role_rule where name='ui.monitoring.screens'"))
		return FAIL;

	return SUCCEED;
}

static int	DBpatch_5030108(void)
{
	int		i;
	const char	*values[] = {
			"web.dashbrd.dashboardid", "web.dashboard.dashboardid",
			"web.dashbrd.hostid", "web.dashboard.hostid",
			"web.dashbrd.list.sort", "web.dashboard.list.sort",
			"web.dashbrd.list.sortorder", "web.dashboard.list.sortorder",
			"web.dashbrd.list_was_opened", "web.dashboard.list_was_opened",
			"web.dashbrd.filter", "web.dashboard.filter",
			"web.dashbrd.filter.active", "web.dashboard.filter.active",
			"web.dashbrd.filter.from", "web.dashboard.filter.from",
			"web.dashbrd.filter.to", "web.dashboard.filter.to",
			"web.dashbrd.filter_name", "web.dashboard.filter_name",
			"web.dashbrd.filter_show", "web.dashboard.filter_show",
			"web.dashbrd.last_widget_type", "web.dashboard.last_widget_type",
			"web.dashbrd.navtree.item.selected", "web.dashboard.widget.navtree.item.selected",
			"web.dashbrd.widget.rf_rate", "web.dashboard.widget.rf_rate",
			"web.templates.dashbrd.list.sort", "web.templates.dashboard.list.sort",
			"web.templates.dashbrd.list.sortorder", "web.templates.dashboard.list.sortorder"
		};

	if (0 == (program_type & ZBX_PROGRAM_TYPE_SERVER))
		return SUCCEED;

	for (i = 0; i < (int)ARRSIZE(values); i += 2)
	{
		if (ZBX_DB_OK > DBexecute("update profiles set idx='%s' where idx='%s'", values[i + 1], values[i]))
			return FAIL;
	}

	return SUCCEED;
}

static int	DBpatch_5030109(void)
{
	if (0 == (program_type & ZBX_PROGRAM_TYPE_SERVER))
		return SUCCEED;

	if (ZBX_DB_OK > DBexecute("update profiles set idx=CONCAT('web.dashboard.widget.navtree.item-', SUBSTR(idx, 21))"
			" where idx like 'web.dashbrd.navtree-%%.toggle'"))
	{
		return FAIL;
	}

	return SUCCEED;
}

static int	DBpatch_5030110(void)
{
	const ZBX_TABLE table =
			{"item_tag", "itemtagid", 0,
				{
					{"itemtagid", NULL, NULL, NULL, 0, ZBX_TYPE_ID, ZBX_NOTNULL, 0},
					{"itemid", NULL, NULL, NULL, 0, ZBX_TYPE_ID, ZBX_NOTNULL, 0},
					{"tag", "", NULL, NULL, 255, ZBX_TYPE_CHAR, ZBX_NOTNULL, 0},
					{"value", "", NULL, NULL, 255, ZBX_TYPE_CHAR, ZBX_NOTNULL, 0},
					{0}
				},
				NULL
			};

	return DBcreate_table(&table);
}

static int	DBpatch_5030111(void)
{
	return DBcreate_index("item_tag", "item_tag_1", "itemid", 0);
}

static int	DBpatch_5030112(void)
{
	const ZBX_FIELD	field = {"itemid", NULL, "items", "itemid", 0, 0, 0, ZBX_FK_CASCADE_DELETE};

	return DBadd_foreign_key("item_tag", 1, &field);
}

static int	DBpatch_5030113(void)
{
	const ZBX_TABLE table =
			{"httptest_tag", "httptesttagid", 0,
				{
					{"httptesttagid", NULL, NULL, NULL, 0, ZBX_TYPE_ID, ZBX_NOTNULL, 0},
					{"httptestid", NULL, NULL, NULL, 0, ZBX_TYPE_ID, ZBX_NOTNULL, 0},
					{"tag", "", NULL, NULL, 255, ZBX_TYPE_CHAR, ZBX_NOTNULL, 0},
					{"value", "", NULL, NULL, 255, ZBX_TYPE_CHAR, ZBX_NOTNULL, 0},
					{0}
				},
				NULL
			};

	return DBcreate_table(&table);
}

static int	DBpatch_5030114(void)
{
	return DBcreate_index("httptest_tag", "httptest_tag_1", "httptestid", 0);
}

static int	DBpatch_5030115(void)
{
	const ZBX_FIELD	field = {"httptestid", NULL, "httptest", "httptestid", 0, 0, 0, ZBX_FK_CASCADE_DELETE};

	return DBadd_foreign_key("httptest_tag", 1, &field);
}

static int	DBpatch_5030116(void)
{
	const ZBX_TABLE table =
			{"sysmaps_element_tag", "selementtagid", 0,
				{
					{"selementtagid", NULL, NULL, NULL, 0, ZBX_TYPE_ID, ZBX_NOTNULL, 0},
					{"selementid", NULL, NULL, NULL, 0, ZBX_TYPE_ID, ZBX_NOTNULL, 0},
					{"tag", "", NULL, NULL, 255, ZBX_TYPE_CHAR, ZBX_NOTNULL, 0},
					{"value", "", NULL, NULL, 255, ZBX_TYPE_CHAR, ZBX_NOTNULL, 0},
					{"operator", "0", NULL, NULL, 0, ZBX_TYPE_INT, ZBX_NOTNULL, 0},
					{0}
				},
				NULL
			};

	return DBcreate_table(&table);
}

static int	DBpatch_5030117(void)
{
	return DBcreate_index("sysmaps_element_tag", "sysmaps_element_tag_1", "selementid", 0);
}

static int	DBpatch_5030118(void)
{
	const ZBX_FIELD	field = {"selementid", NULL, "sysmaps_elements", "selementid", 0, 0, 0, ZBX_FK_CASCADE_DELETE};

	return DBadd_foreign_key("sysmaps_element_tag", 1, &field);
}

static int	DBpatch_5030119(void)
{
	const ZBX_FIELD	field = {"evaltype", "0", NULL, NULL, 0, ZBX_TYPE_INT, ZBX_NOTNULL, 0};

	return DBadd_field("sysmaps_elements", &field);
}

static int	DBpatch_5030120(void)
{
	DB_ROW		row;
	DB_RESULT	result;
	zbx_uint64_t	itemid, itemtagid = 1;
	int		ret;
	char		*value;
	zbx_db_insert_t	db_insert;

	if (0 == (program_type & ZBX_PROGRAM_TYPE_SERVER))
		return SUCCEED;

	zbx_db_insert_prepare(&db_insert, "item_tag", "itemtagid", "itemid", "tag", "value", NULL);
	result = DBselect(
			"select i.itemid,a.name from items i"
			" join items_applications ip on i.itemid=ip.itemid"
			" join applications a on ip.applicationid=a.applicationid");

	while (NULL != (row = DBfetch(result)))
	{
		ZBX_DBROW2UINT64(itemid, row[0]);
		value = DBdyn_escape_string(row[1]);
		zbx_db_insert_add_values(&db_insert, itemtagid++, itemid, "Application", value);
		zbx_free(value);
	}
	DBfree_result(result);

	ret = zbx_db_insert_execute(&db_insert);
	zbx_db_insert_clean(&db_insert);

	return ret;
}

static int	DBpatch_5030121(void)
{
	DB_ROW		row;
	DB_RESULT	result;
	zbx_uint64_t	itemid;
	int		ret;
	char		*value;
	zbx_db_insert_t	db_insert;

	if (0 == (program_type & ZBX_PROGRAM_TYPE_SERVER))
		return SUCCEED;

	zbx_db_insert_prepare(&db_insert, "item_tag", "itemtagid", "itemid", "tag", "value", NULL);

	result = DBselect(
			"select i.itemid,ap.name from items i"
			" join item_application_prototype ip on i.itemid=ip.itemid"
			" join application_prototype ap on ip.application_prototypeid=ap.application_prototypeid");

	while (NULL != (row = DBfetch(result)))
	{
		ZBX_DBROW2UINT64(itemid, row[0]);
		value = DBdyn_escape_string(row[1]);
		zbx_db_insert_add_values(&db_insert, __UINT64_C(0), itemid, "Application", value);
		zbx_free(value);
	}
	DBfree_result(result);

	zbx_db_insert_autoincrement(&db_insert, "itemtagid");
	ret = zbx_db_insert_execute(&db_insert);
	zbx_db_insert_clean(&db_insert);

	return ret;
}

static int	DBpatch_5030122(void)
{
	DB_ROW		row;
	DB_RESULT	result;
	zbx_uint64_t	httptestid, httptesttagid = 1;
	int		ret;
	char		*value;
	zbx_db_insert_t	db_insert;

	if (0 == (program_type & ZBX_PROGRAM_TYPE_SERVER))
		return SUCCEED;

	zbx_db_insert_prepare(&db_insert, "httptest_tag", "httptesttagid", "httptestid", "tag", "value", NULL);
	result = DBselect(
			"select h.httptestid,a.name from httptest h"
			" join applications a on h.applicationid=a.applicationid");

	while (NULL != (row = DBfetch(result)))
	{
		ZBX_DBROW2UINT64(httptestid, row[0]);
		value = DBdyn_escape_string(row[1]);
		zbx_db_insert_add_values(&db_insert, httptesttagid++, httptestid, "Application", value);
		zbx_free(value);
	}
	DBfree_result(result);

	ret = zbx_db_insert_execute(&db_insert);
	zbx_db_insert_clean(&db_insert);

	return ret;
}

static int	DBpatch_5030123(void)
{
	DB_ROW		row;
	DB_RESULT	result;
	zbx_uint64_t	selementid, selementtagid = 1;
	int		ret;
	char		*value;
	zbx_db_insert_t	db_insert;

	if (0 == (program_type & ZBX_PROGRAM_TYPE_SERVER))
		return SUCCEED;

	zbx_db_insert_prepare(&db_insert, "sysmaps_element_tag", "selementtagid", "selementid", "tag", "value", NULL);
	result = DBselect(
			"select selementid,application from sysmaps_elements"
			" where elementtype in (0,3) and application<>''");

	while (NULL != (row = DBfetch(result)))
	{
		ZBX_DBROW2UINT64(selementid, row[0]);
		value = DBdyn_escape_string(row[1]);
		zbx_db_insert_add_values(&db_insert, selementtagid++, selementid, "Application", value);
		zbx_free(value);
	}
	DBfree_result(result);

	ret = zbx_db_insert_execute(&db_insert);
	zbx_db_insert_clean(&db_insert);

	return ret;
}

static int	DBpatch_5030124(void)
{
	DB_ROW		row;
	DB_RESULT	result;
	zbx_db_insert_t	db_insert;
	int		ret;

	if (0 == (program_type & ZBX_PROGRAM_TYPE_SERVER))
		return SUCCEED;

	zbx_db_insert_prepare(&db_insert, "event_tag", "eventtagid", "eventid", "tag", "value", NULL);

	result = DBselect(
			"select distinct e.eventid,it.tag,it.value from events e"
			" join triggers t on e.objectid=t.triggerid"
			" join functions f on t.triggerid=f.triggerid"
			" join items i on i.itemid=f.itemid"
			" join item_tag it on i.itemid=it.itemid"
			" where e.source in (%d,%d) and e.object=%d and t.flags in (%d,%d) order by e.eventid",
			EVENT_SOURCE_TRIGGERS, EVENT_SOURCE_INTERNAL, EVENT_OBJECT_TRIGGER, ZBX_FLAG_DISCOVERY_NORMAL,
			ZBX_FLAG_DISCOVERY_CREATED);

	while (NULL != (row = DBfetch(result)))
	{
		DB_ROW		rowN;
		DB_RESULT	resultN;
		zbx_uint64_t	eventid;
		char		*tag, *value, tmp[MAX_STRING_LEN];

		ZBX_DBROW2UINT64(eventid, row[0]);
		tag = DBdyn_escape_string(row[1]);
		value = DBdyn_escape_string(row[2]);
		zbx_snprintf(tmp, sizeof(tmp),
				"select null from event_tag where eventid=" ZBX_FS_UI64 " and tag='%s' and value='%s'",
				eventid, tag, value);

		resultN = DBselectN(tmp, 1);

		if (NULL == (rowN = DBfetch(resultN)))
			zbx_db_insert_add_values(&db_insert, __UINT64_C(0), eventid, tag, value);

		DBfree_result(resultN);
		zbx_free(tag);
		zbx_free(value);
	}
	DBfree_result(result);

	zbx_db_insert_autoincrement(&db_insert, "eventtagid");
	ret = zbx_db_insert_execute(&db_insert);
	zbx_db_insert_clean(&db_insert);

	return ret;
}

static int	DBpatch_5030125(void)
{
	DB_ROW		row;
	DB_RESULT	result;
	zbx_db_insert_t	db_insert;
	int		ret;

	if (0 == (program_type & ZBX_PROGRAM_TYPE_SERVER))
		return SUCCEED;

	zbx_db_insert_prepare(&db_insert, "event_tag", "eventtagid", "eventid", "tag", "value", NULL);

	result = DBselect(
			"select distinct e.eventid,it.tag,it.value from events e"
			" join items i on i.itemid=e.objectid"
			" join item_tag it on i.itemid=it.itemid"
			" where e.source=%d and e.object=%d and i.flags in (%d,%d)",
			EVENT_SOURCE_INTERNAL, EVENT_OBJECT_ITEM, ZBX_FLAG_DISCOVERY_NORMAL,
			ZBX_FLAG_DISCOVERY_CREATED);

	while (NULL != (row = DBfetch(result)))
	{
		DB_ROW		rowN;
		DB_RESULT	resultN;
		zbx_uint64_t	eventid;
		char		*tag, *value, tmp[MAX_STRING_LEN];

		ZBX_DBROW2UINT64(eventid, row[0]);
		tag = DBdyn_escape_string(row[1]);
		value = DBdyn_escape_string(row[2]);
		zbx_snprintf(tmp, sizeof(tmp),
				"select null from event_tag where eventid=" ZBX_FS_UI64 " and tag='%s' and value='%s'",
				eventid, tag, value);

		resultN = DBselectN(tmp, 1);

		if (NULL == (rowN = DBfetch(resultN)))
			zbx_db_insert_add_values(&db_insert, __UINT64_C(0), eventid, tag, value);

		DBfree_result(resultN);
		zbx_free(tag);
		zbx_free(value);
	}
	DBfree_result(result);

	zbx_db_insert_autoincrement(&db_insert, "eventtagid");
	ret = zbx_db_insert_execute(&db_insert);
	zbx_db_insert_clean(&db_insert);

	return ret;
}

static int	DBpatch_5030126(void)
{
	DB_ROW		row;
	DB_RESULT	result;
	zbx_db_insert_t	db_insert;
	int		ret;

	if (0 == (program_type & ZBX_PROGRAM_TYPE_SERVER))
		return SUCCEED;

	zbx_db_insert_prepare(&db_insert, "problem_tag", "problemtagid", "eventid", "tag", "value", NULL);

	result = DBselect(
			"select distinct e.eventid,e.tag,e.value from event_tag e"
			" join problem p on e.eventid=p.eventid");

	while (NULL != (row = DBfetch(result)))
	{
		DB_ROW		rowN;
		DB_RESULT	resultN;
		zbx_uint64_t	eventid;
		char		*tag, *value, tmp[MAX_STRING_LEN];

		ZBX_DBROW2UINT64(eventid, row[0]);
		tag = DBdyn_escape_string(row[1]);
		value = DBdyn_escape_string(row[2]);
		zbx_snprintf(tmp, sizeof(tmp),
				"select null from problem_tag where eventid=" ZBX_FS_UI64 " and tag='%s'"
				" and value='%s'", eventid, tag, value);

		resultN = DBselectN(tmp, 1);

		if (NULL == (rowN = DBfetch(resultN)))
			zbx_db_insert_add_values(&db_insert, __UINT64_C(0), eventid, tag, value);

		DBfree_result(resultN);
		zbx_free(tag);
		zbx_free(value);
	}
	DBfree_result(result);

	zbx_db_insert_autoincrement(&db_insert, "problemtagid");
	ret = zbx_db_insert_execute(&db_insert);
	zbx_db_insert_clean(&db_insert);

	return ret;
}

static int	DBpatch_5030127(void)
{
#define CONDITION_TYPE_APPLICATION	15
	if (0 == (program_type & ZBX_PROGRAM_TYPE_SERVER))
		return SUCCEED;

	if (ZBX_DB_OK > DBexecute("update conditions set conditiontype=%d,value2='Application' where conditiontype=%d",
			CONDITION_TYPE_EVENT_TAG_VALUE, CONDITION_TYPE_APPLICATION))
	{
		return FAIL;
	}

	return SUCCEED;
#undef CONDITION_TYPE_APPLICATION
}

static int	DBpatch_5030128(void)
{
#define AUDIT_RESOURCE_APPLICATION	12
	if (0 == (program_type & ZBX_PROGRAM_TYPE_SERVER))
		return SUCCEED;

	if (ZBX_DB_OK > DBexecute("delete from auditlog where resourcetype=%d", AUDIT_RESOURCE_APPLICATION))
		return FAIL;

	return SUCCEED;
#undef AUDIT_RESOURCE_APPLICATION
}

static int	DBpatch_5030129(void)
{
	if (0 == (program_type & ZBX_PROGRAM_TYPE_SERVER))
		return SUCCEED;

	if (ZBX_DB_OK > DBexecute("delete from profiles where idx in ("
			"'web.applications.filter','web.latest.filter.application',"
			"'web.overview.filter.application','web.applications.filter.active',"
			"'web.applications.filter_groups','web.applications.filter_hostids',"
			"'web.applications.php.sort','web.applications.php.sortorder',"
			"'web.hosts.items.subfilter_apps','web.templates.items.subfilter_apps',"
			"'web.latest.toggle','web.latest.toggle_other','web.items.filter_application')"))
		return FAIL;

	return SUCCEED;
}

typedef struct
{
	char	*tag;
	char	*op;
	char	*value;
}
patch_filtertag_t;

ZBX_PTR_VECTOR_DECL(patch_filtertag, patch_filtertag_t)
ZBX_PTR_VECTOR_IMPL(patch_filtertag, patch_filtertag_t)

static void	patch_filtertag_free(patch_filtertag_t tag)
{
	zbx_free(tag.tag);
	zbx_free(tag.op);
	zbx_free(tag.value);
}

static int	DBpatch_parse_tags_json(struct zbx_json_parse *jp, zbx_vector_patch_filtertag_t *tags)
{
	const char		*p = NULL;
	struct zbx_json_parse	jp_data;
	patch_filtertag_t	tag;
	size_t			tag_alloc, op_alloc, val_alloc;

	while (NULL != (p = zbx_json_next(jp, p)))
	{
		if (SUCCEED != zbx_json_brackets_open(p, &jp_data))
			return FAIL;

		tag.tag = NULL;
		tag.op = NULL;
		tag.value = NULL;

		tag_alloc = 0;
		op_alloc = 0;
		val_alloc = 0;

		if (SUCCEED != zbx_json_value_by_name_dyn(&jp_data, "tag", &tag.tag, &tag_alloc, NULL) ||
				SUCCEED != zbx_json_value_by_name_dyn(&jp_data, "operator", &tag.op, &op_alloc, NULL) ||
				SUCCEED != zbx_json_value_by_name_dyn(&jp_data, "value", &tag.value, &val_alloc, NULL))
		{
			patch_filtertag_free(tag);
			return FAIL;
		}

		zbx_vector_patch_filtertag_append(tags, tag);
	}

	return SUCCEED;
}

static int	DBpatch_parse_applications_json(struct zbx_json_parse *jp, struct zbx_json *json_dest,
		zbx_vector_patch_filtertag_t *tags, char **app, int depth)
{
	struct zbx_json_parse	jp_sub;
	const char		*p = NULL, *prev = NULL;
	char			name[MAX_STRING_LEN], value[MAX_STRING_LEN];
	zbx_json_type_t		type;

	do
	{
		if (NULL != (p = zbx_json_pair_next(jp, p, name, sizeof(name))))
		{
			if (NULL == zbx_json_decodevalue(p, value, sizeof(value), NULL))
			{
				type = zbx_json_valuetype(p);

				if (type == ZBX_JSON_TYPE_ARRAY)
				{
					if (0 == depth && 0 == strcmp(name, "tags"))
					{
						if (SUCCEED != zbx_json_brackets_open(p, &jp_sub) ||
								SUCCEED != DBpatch_parse_tags_json(&jp_sub, tags))
						{
							return FAIL;
						}

						continue;
					}

					zbx_json_addarray(json_dest, name);
				}
				else if (type == ZBX_JSON_TYPE_OBJECT)
				{
					zbx_json_addobject(json_dest, name);
				}
			}
			else
			{
				if (0 == depth && 0 == strcmp(name, "application"))
					*app = zbx_strdup(*app, value);
				else
					zbx_json_addstring(json_dest, name, value, ZBX_JSON_TYPE_STRING);
			}
		}
		else
		{
			p = prev;

			if (NULL == (p = zbx_json_next_value(jp, p, value, sizeof(value), NULL)))
			{
				p = prev;

				if (NULL != (p = zbx_json_next(jp, p)))
				{
					type = zbx_json_valuetype(p);

					if (type == ZBX_JSON_TYPE_OBJECT)
						zbx_json_addobject(json_dest, NULL);
					else if (type == ZBX_JSON_TYPE_ARRAY)
						zbx_json_addarray(json_dest, NULL);
				}
				else
				{
					if (0 == depth)
					{
						if (NULL != *app)
						{
							patch_filtertag_t	tag;

							tag.tag = zbx_strdup(NULL, "Application");
							tag.op = zbx_strdup(NULL, "0");
							tag.value = zbx_strdup(NULL, *app);

							zbx_vector_patch_filtertag_append(tags, tag);
						}

						if (0 < tags->values_num)
						{
							int	i;

							zbx_json_addarray(json_dest, "tags");

							for (i = 0; i < tags->values_num; i++)
							{
								zbx_json_addobject(json_dest, NULL);
								zbx_json_addstring(json_dest, "tag",
										tags->values[i].tag,
										ZBX_JSON_TYPE_STRING);
								zbx_json_addstring(json_dest, "operator",
										tags->values[i].op,
										ZBX_JSON_TYPE_STRING);
								zbx_json_addstring(json_dest, "value",
										tags->values[i].value,
										ZBX_JSON_TYPE_STRING);
								zbx_json_close(json_dest);
							}
						}

						zbx_json_close(json_dest);
					}

					zbx_json_close(json_dest);
				}
			}
			else
				zbx_json_addstring(json_dest, NULL, value, ZBX_JSON_TYPE_STRING);
		}

		if (NULL != p && SUCCEED == zbx_json_brackets_open(p, &jp_sub))
		{
			if (SUCCEED != DBpatch_parse_applications_json(&jp_sub, json_dest, tags, app, depth + 1))
				return FAIL;
		}

		prev = p;
	} while (NULL != p);

	return SUCCEED;
}

static int	DBpatch_5030130(void)
{
	DB_ROW		row;
	DB_RESULT	result;
	char		*sql = NULL;
	size_t		sql_alloc = 0, sql_offset = 0;
	int		ret = SUCCEED;

	if (0 == (program_type & ZBX_PROGRAM_TYPE_SERVER))
		return SUCCEED;

	DBbegin_multiple_update(&sql, &sql_alloc, &sql_offset);

	result = DBselect("select profileid,value_str from profiles"
			" where idx='web.monitoring.problem.properties'");

	while (NULL != (row = DBfetch(result)) && SUCCEED == ret)
	{
		struct zbx_json_parse		jp;
		struct zbx_json			json;
		zbx_vector_patch_filtertag_t	tags;
		char				*app, *value_str;
		zbx_uint64_t			profileid;

		app = NULL;
		zbx_vector_patch_filtertag_create(&tags);
		zbx_json_init(&json, ZBX_JSON_STAT_BUF_LEN);

		if (SUCCEED == (ret = zbx_json_open(row[1], &jp)) &&
				SUCCEED == (ret = DBpatch_parse_applications_json(&jp, &json, &tags, &app, 0)))
		{
			ZBX_DBROW2UINT64(profileid, row[0]);

			value_str = DBdyn_escape_string(json.buffer);
			zbx_snprintf_alloc(&sql, &sql_alloc, &sql_offset,
					"update profiles set value_str='%s' where profileid=" ZBX_FS_UI64 ";\n",
					value_str, profileid);
			zbx_free(value_str);

			ret = DBexecute_overflowed_sql(&sql, &sql_alloc, &sql_offset);
		}
		else
			zabbix_log(LOG_LEVEL_ERR, "failed to parse web.monitoring.problem.properties JSON");

		zbx_vector_patch_filtertag_clear_ext(&tags, patch_filtertag_free);
		zbx_vector_patch_filtertag_destroy(&tags);
		zbx_free(app);
		zbx_json_free(&json);
	}
	DBfree_result(result);

	DBend_multiple_update(&sql, &sql_alloc, &sql_offset);

	if (16 < sql_offset && ZBX_DB_OK > DBexecute("%s", sql))
		ret = FAIL;

	zbx_free(sql);

	return ret;
}

static int	DBpatch_5030131(void)
{
	DB_ROW			row;
	DB_RESULT		result;
	zbx_db_insert_t		db_insert;
	zbx_vector_uint64_t	widget_fieldids;
	int			ret;

	if (0 == (program_type & ZBX_PROGRAM_TYPE_SERVER))
		return SUCCEED;

	zbx_db_insert_prepare(&db_insert, "widget_field", "widget_fieldid", "widgetid", "type", "name", "value_int",
			"value_str", NULL);

	zbx_vector_uint64_create(&widget_fieldids);

	result = DBselect(
			"select w.widgetid,wf.value_str,wf.widget_fieldid from widget w"
			" join widget_field wf on wf.widgetid=w.widgetid"
			" where w.type in ('dataover','trigover') and wf.type=1 and wf.name='application'");

	while (NULL != (row = DBfetch(result)))
	{
		zbx_uint64_t	widgetid, widget_fieldid;
		char		*val;

		ZBX_DBROW2UINT64(widgetid, row[0]);
		val = DBdyn_escape_string(row[1]);
		ZBX_DBROW2UINT64(widget_fieldid, row[2]);

		zbx_db_insert_add_values(&db_insert, __UINT64_C(0), widgetid, 0, "tags.operator.0", 0, "");
		zbx_db_insert_add_values(&db_insert, __UINT64_C(0), widgetid, 1, "tags.tag.0", 0, "Application");
		zbx_db_insert_add_values(&db_insert, __UINT64_C(0), widgetid, 1, "tags.value.0", 0, val);

		zbx_vector_uint64_append(&widget_fieldids, widget_fieldid);

		zbx_free(val);
	}
	DBfree_result(result);

	zbx_db_insert_autoincrement(&db_insert, "widget_fieldid");

	if (SUCCEED != (ret = zbx_db_insert_execute(&db_insert)))
		goto out;

	if (0 < widget_fieldids.values_num)
	{
		char	*sql = NULL;
		size_t	sql_alloc = 0, sql_offset = 0;

		zbx_snprintf_alloc(&sql, &sql_alloc, &sql_offset, "delete from widget_field where");
		DBadd_condition_alloc(&sql, &sql_alloc, &sql_offset, "widget_fieldid", widget_fieldids.values,
				widget_fieldids.values_num);

		if (ZBX_DB_OK > DBexecute("%s", sql))
			ret = FAIL;

		zbx_free(sql);
	}
out:
	zbx_db_insert_clean(&db_insert);
	zbx_vector_uint64_destroy(&widget_fieldids);

	return ret;
}

static int	DBpatch_5030132(void)
{
	if (0 == (program_type & ZBX_PROGRAM_TYPE_SERVER))
		return SUCCEED;

	if (ZBX_DB_OK > DBexecute("delete from role_rule where name like 'api.method.%%'"
			" and value_str like 'application.%%'"))
		return FAIL;

	return SUCCEED;
}

static int	DBpatch_5030133(void)
{
	return DBdrop_foreign_key("httptest", 1);
}

static int	DBpatch_5030134(void)
{
	return DBdrop_index("httptest", "httptest_1");
}

static int	DBpatch_5030135(void)
{
	return DBdrop_field("httptest", "applicationid");
}

static int	DBpatch_5030136(void)
{
	return DBdrop_field("sysmaps_elements", "application");
}

static int	DBpatch_5030137(void)
{
	return DBdrop_table("application_discovery");
}

static int	DBpatch_5030138(void)
{
	return DBdrop_table("item_application_prototype");
}

static int	DBpatch_5030139(void)
{
	return DBdrop_table("application_prototype");
}

static int	DBpatch_5030140(void)
{
	return DBdrop_table("application_template");
}

static int	DBpatch_5030141(void)
{
	return DBdrop_table("items_applications");
}

static int	DBpatch_5030142(void)
{
	return DBdrop_table("applications");
}

<<<<<<< HEAD
/* trigger function conversion to new syntax */

#define ZBX_DBPATCH_FUNCTION_UPDATE_NAME		0x01
#define ZBX_DBPATCH_FUNCTION_UPDATE_PARAM		0x02
#define ZBX_DBPATCH_FUNCTION_UPDATE			(ZBX_DBPATCH_FUNCTION_UPDATE_NAME | \
							ZBX_DBPATCH_FUNCTION_UPDATE_PARAM)

#define ZBX_DBPATCH_FUNCTION_CREATE			0x40
#define ZBX_DBPATCH_FUNCTION_DELETE			0x80

#define ZBX_DBPATCH_TRIGGER_UPDATE_EXPRESSION		0x01
#define ZBX_DBPATCH_TRIGGER_UPDATE_RECOVERY_EXPRESSION	0x02

#define ZBX_DBPATCH_TRIGGER_UPDATE			(ZBX_DBPATCH_TRIGGER_UPDATE_EXPRESSION | \
							ZBX_DBPATCH_TRIGGER_UPDATE_RECOVERY_EXPRESSION)

/* Function argument descriptors.                                                */
/* Used in varargs list to describe following parameter mapping to old position. */
/* Terminated with ZBX_DBPATCH_ARG_NONE.                                         */
/* For example:                                                                  */
/* ..., ZBX_DBPATCH_ARG_NUM, 1, ZBX_DBPATCH_ARG_STR, 0, ZBX_DBPATCH_ARG_NONE)    */
/*  meaning first numeric parameter copied from second parameter                 */
/*          second string parameter copied from first parameter                  */
typedef enum
{
	ZBX_DBPATCH_ARG_NONE,		/* terminating descriptor, must be put at the end of the list */
	ZBX_DBPATCH_ARG_HIST,		/* history period followed by sec/num (int) and timeshift (int) indexes */
	ZBX_DBPATCH_ARG_TIME,		/* time value followed by argument index (int)  */
	ZBX_DBPATCH_ARG_NUM,		/* number value followed by argument index (int)  */
	ZBX_DBPATCH_ARG_STR,		/* string value  followed by argument index (int)  */
	ZBX_DBPATCH_ARG_TREND,		/* trend period, followed by period (int) and timeshift (int) indexes */
	ZBX_DBPATCH_ARG_CONST_STR,	/* constant,fffffff followed by string (char *) value */
}
zbx_dbpatch_arg_t;

ZBX_VECTOR_DECL(loc, zbx_strloc_t)
ZBX_VECTOR_IMPL(loc, zbx_strloc_t)

typedef struct
{
	zbx_uint64_t	functionid;
	zbx_uint64_t	itemid;

	/* hostid for time based functions to track associated            */
	/* hosts when replacing with history function with common function */
	zbx_uint64_t	hostid;

	/* function location - expression|recovery expression */
	unsigned char	location;

	char		*name;
	char		*parameter;

	/* the first parameter (host:key) for calculated item */
	/* formula functions, NULL for trigger functions      */
	char		*arg0;

	unsigned char	flags;
}
zbx_dbpatch_function_t;

typedef struct
{
	zbx_uint64_t	triggerid;
	unsigned char	recovery_mode;
	unsigned char	flags;
	char		*expression;
	char		*recovery_expression;
}
zbx_dbpatch_trigger_t;

static void	dbpatch_function_free(zbx_dbpatch_function_t *func)
{
	zbx_free(func->name);
	zbx_free(func->parameter);
	zbx_free(func->arg0);
	zbx_free(func);
}

static void	dbpatch_trigger_clear(zbx_dbpatch_trigger_t *trigger)
{
	zbx_free(trigger->expression);
	zbx_free(trigger->recovery_expression);
}

static zbx_dbpatch_function_t	*dbpatch_new_function(zbx_uint64_t functionid, zbx_uint64_t itemid, const char *name,
		const char *parameter, unsigned char flags)
{
	zbx_dbpatch_function_t	*func;

	func = (zbx_dbpatch_function_t *)zbx_malloc(NULL, sizeof(zbx_dbpatch_function_t));
	func->functionid = functionid;
	func->itemid = itemid;
	func->name = (NULL != name ? zbx_strdup(NULL, name) : NULL);
	func->parameter = (NULL != parameter ? zbx_strdup(NULL, parameter) : NULL);
	func->flags = flags;
	func->arg0 = NULL;

	return func;
}

static void	dbpatch_add_function(const zbx_dbpatch_function_t *template, zbx_uint64_t functionid, const char *name,
		const char *parameter, unsigned char flags, zbx_vector_ptr_t *functions)
{
	zbx_dbpatch_function_t	*func;

	func = dbpatch_new_function(functionid, template->itemid, name, parameter, flags);
	func->arg0 = (NULL != template->arg0 ? zbx_strdup(NULL, template->arg0) : NULL);

	zbx_vector_ptr_append(functions, func);
}

static void	dbpatch_update_function(zbx_dbpatch_function_t *func, const char *name,
		const char *parameter, unsigned char flags)
{
	if (0 != (flags & ZBX_DBPATCH_FUNCTION_UPDATE_NAME))
		func->name = zbx_strdup(func->name, name);

	if (0 != (flags & ZBX_DBPATCH_FUNCTION_UPDATE_PARAM))
		func->parameter = zbx_strdup(func->parameter, parameter);

	func->flags = flags;
}

/******************************************************************************
 *                                                                            *
 * Function: dbpatch_update_expression                                        *
 *                                                                            *
 * Purpose: replace {functionid} occurrences in expression with the specified *
 *          replacement string                                                *
 *                                                                            *
 * Return value: SUCCEED - expression was changed                             *
 *               FAIL - otherwise                                             *
 *                                                                            *
 ******************************************************************************/
static int	dbpatch_update_expression(char **expression, zbx_uint64_t functionid, const char *replace)
{
	int		pos = 0, last_pos = 0;
	zbx_token_t	token;
	char		*out = NULL;
	size_t		out_alloc = 0, out_offset = 0;
	zbx_uint64_t	id;

	for (; SUCCEED == zbx_token_find(*expression, pos, &token, ZBX_TOKEN_SEARCH_FUNCTIONID); pos++)
	{
		switch (token.type)
		{
			case ZBX_TOKEN_OBJECTID:
				if (SUCCEED == is_uint64_n(*expression + token.data.objectid.name.l,
						token.data.objectid.name.r - token.data.objectid.name.l + 1, &id) &&
						functionid == id)
				{
					zbx_strncpy_alloc(&out, &out_alloc, &out_offset,
							*expression + last_pos, token.loc.l - last_pos);
					zbx_strcpy_alloc(&out, &out_alloc, &out_offset, replace);
					last_pos = token.loc.r + 1;
				}
				pos = token.loc.r;
				break;
			case ZBX_TOKEN_MACRO:
			case ZBX_TOKEN_USER_MACRO:
			case ZBX_TOKEN_LLD_MACRO:
				pos = token.loc.r;
				break;
		}
	}

	if (NULL == out)
		return FAIL;

	zbx_strcpy_alloc(&out, &out_alloc, &out_offset, *expression + last_pos);

	zbx_free(*expression);
	*expression = out;

	return SUCCEED;
}

/******************************************************************************
 *                                                                            *
 * Function: dbpatch_update_trigger                                           *
 *                                                                            *
 * Purpose: replace {functionid} occurrences in trigger expression and        *
 *          recovery expression with the specified replacement string         *
 *                                                                            *
 ******************************************************************************/
static void	dbpatch_update_trigger(zbx_dbpatch_trigger_t *trigger, zbx_uint64_t functionid, const char *replace)
{
	if (SUCCEED == dbpatch_update_expression(&trigger->expression, functionid, replace))
		trigger->flags |= ZBX_DBPATCH_TRIGGER_UPDATE_EXPRESSION;

	if (TRIGGER_RECOVERY_MODE_RECOVERY_EXPRESSION == trigger->recovery_mode)
	{
		if (SUCCEED == dbpatch_update_expression(&trigger->recovery_expression, functionid, replace))
			trigger->flags |= ZBX_DBPATCH_TRIGGER_UPDATE_RECOVERY_EXPRESSION;
	}
}

static void	dbpatch_update_func_abschange(zbx_dbpatch_function_t *function, char **replace)
{
	dbpatch_update_function(function, "change", "", ZBX_DBPATCH_FUNCTION_UPDATE);
	*replace = zbx_dsprintf(NULL, "abs({" ZBX_FS_UI64 "})", function->functionid);
}

static void	dbpatch_update_func_delta(zbx_dbpatch_function_t *function, const char *parameter, char **replace,
		zbx_vector_ptr_t *functions)
{
	zbx_uint64_t	functionid2;

	dbpatch_update_function(function, "max", parameter, ZBX_DBPATCH_FUNCTION_UPDATE);

	functionid2 = (NULL == function->arg0 ? DBget_maxid("functions") : (zbx_uint64_t)functions->values_num);
	dbpatch_add_function(function, functionid2, "min", parameter, ZBX_DBPATCH_FUNCTION_CREATE, functions);

	*replace = zbx_dsprintf(NULL, "({" ZBX_FS_UI64 "}-{" ZBX_FS_UI64 "})", function->functionid, functionid2);
}

static void	dbpatch_update_func_diff(zbx_dbpatch_function_t *function, char **replace, zbx_vector_ptr_t *functions)
{
	zbx_uint64_t	functionid2;

	dbpatch_update_function(function, "last", "#1", ZBX_DBPATCH_FUNCTION_UPDATE);

	functionid2 = (NULL == function->arg0 ? DBget_maxid("functions") : (zbx_uint64_t)functions->values_num);
	dbpatch_add_function(function, functionid2, "last", "#2", ZBX_DBPATCH_FUNCTION_CREATE, functions);

	*replace = zbx_dsprintf(NULL, "({" ZBX_FS_UI64 "}<>{" ZBX_FS_UI64 "})", function->functionid, functionid2);
}

static void	dbpatch_update_func_trenddelta(zbx_dbpatch_function_t *function, const char *parameter, char **replace,
		zbx_vector_ptr_t *functions)
{
	zbx_uint64_t	functionid2;

	dbpatch_update_function(function, "trendmax", parameter, ZBX_DBPATCH_FUNCTION_UPDATE);

	functionid2 = (NULL == function->arg0 ? DBget_maxid("functions") : (zbx_uint64_t)functions->values_num);
	dbpatch_add_function(function, functionid2, "trendmin", parameter, ZBX_DBPATCH_FUNCTION_CREATE, functions);

	*replace = zbx_dsprintf(NULL, "({" ZBX_FS_UI64 "}-{" ZBX_FS_UI64 "})", function->functionid, functionid2);
}

static void	dbpatch_update_func_strlen(zbx_dbpatch_function_t *function, const char *parameter, char **replace)
{
	dbpatch_update_function(function, "last", parameter, ZBX_DBPATCH_FUNCTION_UPDATE);

	*replace = zbx_dsprintf(NULL, "length({" ZBX_FS_UI64 "})", function->functionid);
}

static void	dbpatch_update_hist2common(zbx_dbpatch_function_t *function, int extended, char **expression)
{
	char	*str  = NULL;
	size_t	str_alloc = 0, str_offset = 0;

	if (ZBX_DBPATCH_FUNCTION_DELETE == function->flags)
		dbpatch_update_function(function, "last", "$", ZBX_DBPATCH_FUNCTION_UPDATE);

	if (0 == extended)
		zbx_chrcpy_alloc(&str, &str_alloc, &str_offset, '(');
	zbx_strcpy_alloc(&str, &str_alloc, &str_offset, *expression);
	if (0 == extended)
		zbx_chrcpy_alloc(&str, &str_alloc, &str_offset, ')');

	zbx_snprintf_alloc(&str, &str_alloc, &str_offset, " or ({" ZBX_FS_UI64 "}<>{" ZBX_FS_UI64 "})",
			function->functionid, function->functionid);

	zbx_free(*expression);
	*expression = str;
}

/******************************************************************************
 *                                                                            *
 * Function: dbpatch_parse_function_params                                    *
 *                                                                            *
 * Purpose: parse function parameter string into parameter location vector    *
 *                                                                            *
 ******************************************************************************/
static void	dbpatch_parse_function_params(const char *parameter, zbx_vector_loc_t *params)
{
	const char	*ptr;
	size_t		len, pos, sep = 0, eol;
	zbx_strloc_t	loc;

	eol = strlen(parameter);

	for (ptr = parameter; ptr < parameter + eol; ptr += sep + 1)
	{
		zbx_function_param_parse(ptr, &pos, &len, &sep);

		if (0 < len)
		{
			loc.l = ptr - parameter + pos;
			loc.r = loc.l + len - 1;
		}
		else
		{
			loc.l = ptr - parameter + eol - (ptr - parameter);
			loc.r = loc.l;
		}

		zbx_vector_loc_append_ptr(params, &loc);
	}

	while (0 < params->values_num && '\0' == parameter[params->values[params->values_num - 1].l])
		--params->values_num;
}

/******************************************************************************
 *                                                                            *
 * Function: dbpatch_convert_params                                           *
 *                                                                            *
 * Purpose: convert function parameters into new syntax                       *
 *                                                                            *
 * Parameters: out       - [OUT] the converted parameter string               *
 *             parameter - [IN] the original parameter string                 *
 *             params    - [IN] the parameter locations in original parameter *
 *                              string                                        *
 *             ...       - list of parameter descriptors with parameter data  *
 *                         (see zbx_dbpatch_arg_t enum for parameter list     *
 *                         description)                                       *
 *                                                                            *
 ******************************************************************************/
static void	dbpatch_convert_params(char **out, const char *parameter, const zbx_vector_loc_t *params, ...)
{
	size_t			out_alloc = 0, out_offset = 0;
	va_list 		args;
	int			index, type, param_num = 0;
	const zbx_strloc_t	*loc;
	const char		*ptr;
	char			*arg;

	va_start(args, params);

	while (ZBX_DBPATCH_ARG_NONE != (type = va_arg(args, int)))
	{
		if (0 != param_num++)
			zbx_chrcpy_alloc(out, &out_alloc, &out_offset, ',');

		switch (type)
		{
			case ZBX_DBPATCH_ARG_HIST:
				if (-1 != (index = va_arg(args, int)) && index < params->values_num)
				{
					loc = &params->values[index];
					arg = zbx_substr_unquote(parameter, loc->l, loc->r);

					if ('\0' != *arg)
					{
						zbx_strcpy_alloc(out, &out_alloc, &out_offset, arg);

						if ('#' != *arg && 0 != isdigit(arg[strlen(arg) - 1]))
							zbx_chrcpy_alloc(out, &out_alloc, &out_offset, 's');
					}

					zbx_free(arg);
				}

				if (-1 != (index = va_arg(args, int)) && index < params->values_num)
				{
					loc = &params->values[index];
					arg = zbx_substr_unquote(parameter, loc->l, loc->r);

					if ('\0' != *arg)
					{
						if (0 == out_offset)
							zbx_strcpy_alloc(out, &out_alloc, &out_offset, "#1");

						zbx_strcpy_alloc(out, &out_alloc, &out_offset, ":now-");
						zbx_strcpy_alloc(out, &out_alloc, &out_offset, arg);
						if (0 != isdigit(arg[strlen(arg) - 1]))
							zbx_chrcpy_alloc(out, &out_alloc, &out_offset, 's');
					}

					zbx_free(arg);
				}

				break;
			case ZBX_DBPATCH_ARG_TIME:
				if (params->values_num > (index = va_arg(args, int)))
				{
					char	*str;

					loc = &params->values[index];
					str = zbx_substr_unquote(parameter, loc->l, loc->r);
					if ('\0' != *str)
					{
						zbx_strcpy_alloc(out, &out_alloc, &out_offset, str);
						if (0 != isdigit(str[strlen(str) - 1]))
							zbx_chrcpy_alloc(out, &out_alloc, &out_offset, 's');
					}
					zbx_free(str);
				}
				break;
			case ZBX_DBPATCH_ARG_NUM:
				if (params->values_num > (index = va_arg(args, int)))
				{
					char	*str;

					loc = &params->values[index];
					str = zbx_substr_unquote(parameter, loc->l, loc->r);
					zbx_strcpy_alloc(out, &out_alloc, &out_offset, str);
					zbx_free(str);
				}
				break;
			case ZBX_DBPATCH_ARG_STR:
				if (params->values_num > (index = va_arg(args, int)))
				{
					loc = &params->values[index];
					if ('"' == parameter[loc->l])
					{
						zbx_strncpy_alloc(out, &out_alloc, &out_offset, parameter + loc->l,
								loc->r - loc->l + 1);
					}
					else if ('\0' != parameter[loc->l])
					{
						char	raw[FUNCTION_PARAM_LEN * 4 + 1], quoted[sizeof(raw)];

						zbx_strlcpy(raw, parameter + loc->l, loc->r - loc->l + 2);
						zbx_escape_string(quoted, sizeof(quoted), raw, "\"\\");
						zbx_chrcpy_alloc(out, &out_alloc, &out_offset, '"');
						zbx_strcpy_alloc(out, &out_alloc, &out_offset, quoted);
						zbx_chrcpy_alloc(out, &out_alloc, &out_offset, '"');
					}
				}
				break;
			case ZBX_DBPATCH_ARG_TREND:
				if (params->values_num > (index = va_arg(args, int)))
				{
					char	*str;

					loc = &params->values[index];
					str = zbx_substr_unquote(parameter, loc->l, loc->r);
					zbx_strcpy_alloc(out, &out_alloc, &out_offset, str);
					zbx_free(str);
				}
				if (params->values_num > (index = va_arg(args, int)))
				{
					char	*str;

					loc = &params->values[index];
					str = zbx_substr_unquote(parameter, loc->l, loc->r);
					zbx_chrcpy_alloc(out, &out_alloc, &out_offset, ':');
					zbx_strcpy_alloc(out, &out_alloc, &out_offset, str);
					zbx_free(str);
				}
				break;
			case ZBX_DBPATCH_ARG_CONST_STR:
				if (NULL != (ptr = va_arg(args, char *)))
				{
					char	quoted[MAX_STRING_LEN];

					zbx_escape_string(quoted, sizeof(quoted), ptr, "\"\\");
					zbx_chrcpy_alloc(out, &out_alloc, &out_offset, '"');
					zbx_strcpy_alloc(out, &out_alloc, &out_offset, quoted);
					zbx_chrcpy_alloc(out, &out_alloc, &out_offset, '"');
				}
				break;
		}
	}

	va_end(args);

	if (0 != out_offset)
	{
		/* trim trailing empty parameters */
		while (0 < out_offset && ',' == (*out)[out_offset - 1])
			(*out)[--out_offset] = '\0';
	}
	else
		*out = zbx_strdup(*out, "");
}

static void	dbpatch_update_func_bitand(zbx_dbpatch_function_t *function, const zbx_vector_loc_t *params,
		char **replace)
{
	char	*parameter = NULL, *mask = NULL;

	if (2 <= params->values_num && '\0' != function->parameter[params->values[1].l])
	{
		mask = zbx_substr_unquote(function->parameter, params->values[1].l, params->values[1].r);
		*replace = zbx_dsprintf(NULL, "bitand({" ZBX_FS_UI64 "},%s)", function->functionid, mask);
		zbx_free(mask);
	}
	else
		*replace = zbx_dsprintf(NULL, "bitand({" ZBX_FS_UI64 "})", function->functionid);

	dbpatch_convert_params(&parameter, function->parameter, params,
			ZBX_DBPATCH_ARG_HIST, 0, 2,
			ZBX_DBPATCH_ARG_NONE);

	dbpatch_update_function(function, "last", parameter, ZBX_DBPATCH_FUNCTION_UPDATE);

	zbx_free(parameter);
}

/******************************************************************************
 *                                                                            *
 * Function: dbpatch_convert_function                                         *
 *                                                                            *
 * Purpose: convert function to new parameter syntax/order                    *
 *                                                                            *
 * Parameters: function   - [IN/OUT] the function to convert                  *
 *             replace    - [OUT] the replacement for {functionid} in the     *
 *                          expression                                        *
 *             functions  - [IN/OUT] the functions                            *
 *                                                                            *
 * Comments: The function conversion can result in another function being     *
 *           added.                                                           *
 *                                                                            *
 ******************************************************************************/
static void	dbpatch_convert_function(zbx_dbpatch_function_t *function, char **replace, zbx_vector_ptr_t *functions)
{
	zbx_vector_loc_t	params;
	char			*parameter = NULL;

	zbx_vector_loc_create(&params);

	dbpatch_parse_function_params(function->parameter, &params);

	if (0 == strcmp(function->name, "abschange"))
	{
		dbpatch_update_func_abschange(function, replace);
	}
	else if (0 == strcmp(function->name, "change"))
	{
		dbpatch_update_function(function, NULL, "", ZBX_DBPATCH_FUNCTION_UPDATE_PARAM);
	}
	else if (0 == strcmp(function->name, "avg") || 0 == strcmp(function->name, "max") ||
			0 == strcmp(function->name, "min") || 0 == strcmp(function->name, "sum"))
	{
		dbpatch_convert_params(&parameter, function->parameter, &params,
				ZBX_DBPATCH_ARG_HIST, 0, 1,
				ZBX_DBPATCH_ARG_NONE);
		dbpatch_update_function(function, NULL, parameter, ZBX_DBPATCH_FUNCTION_UPDATE_PARAM);
	}
	else if (0 == strcmp(function->name, "delta"))
	{
		dbpatch_convert_params(&parameter, function->parameter, &params,
				ZBX_DBPATCH_ARG_HIST, 0, 1,
				ZBX_DBPATCH_ARG_NONE);
		dbpatch_update_func_delta(function, parameter, replace, functions);
	}
	else if (0 == strcmp(function->name, "diff"))
	{
		dbpatch_update_func_diff(function, replace, functions);
	}
	else if (0 == strcmp(function->name, "fuzzytime"))
	{
		dbpatch_convert_params(&parameter, function->parameter, &params,
				ZBX_DBPATCH_ARG_TIME, 0,
				ZBX_DBPATCH_ARG_NONE);
		dbpatch_update_function(function, NULL, parameter, ZBX_DBPATCH_FUNCTION_UPDATE_PARAM);
	}
	else if (0 == strcmp(function->name, "nodata"))
	{
		dbpatch_convert_params(&parameter, function->parameter, &params,
				ZBX_DBPATCH_ARG_TIME, 0,
				ZBX_DBPATCH_ARG_STR, 1,
				ZBX_DBPATCH_ARG_NONE);
		dbpatch_update_function(function, NULL, parameter, ZBX_DBPATCH_FUNCTION_UPDATE_PARAM);
	}
	else if (0 == strcmp(function->name, "percentile"))
	{
		dbpatch_convert_params(&parameter, function->parameter, &params,
				ZBX_DBPATCH_ARG_HIST, 0, 1,
				ZBX_DBPATCH_ARG_NUM, 2,
				ZBX_DBPATCH_ARG_NONE);
		dbpatch_update_function(function, NULL, parameter, ZBX_DBPATCH_FUNCTION_UPDATE_PARAM);
	}
	else if (0 == strcmp(function->name, "trendavg") || 0 == strcmp(function->name, "trendmin") ||
			0 == strcmp(function->name, "trendmax") || 0 == strcmp(function->name, "trendsum") ||
			0 == strcmp(function->name, "trendcount"))
	{
		dbpatch_convert_params(&parameter, function->parameter, &params,
				ZBX_DBPATCH_ARG_TREND, 0, 1,
				ZBX_DBPATCH_ARG_NONE);
		dbpatch_update_function(function, NULL, parameter, ZBX_DBPATCH_FUNCTION_UPDATE_PARAM);
	}
	else if (0 == strcmp(function->name, "trenddelta"))
	{
		dbpatch_convert_params(&parameter, function->parameter, &params,
				ZBX_DBPATCH_ARG_TREND, 0, 1,
				ZBX_DBPATCH_ARG_NONE);
		dbpatch_update_func_trenddelta(function, parameter, replace, functions);
	}
	else if (0 == strcmp(function->name, "band"))
	{
		dbpatch_update_func_bitand(function, &params, replace);
	}
	else if (0 == strcmp(function->name, "forecast"))
	{
		dbpatch_convert_params(&parameter, function->parameter, &params,
				ZBX_DBPATCH_ARG_HIST, 0, 1,
				ZBX_DBPATCH_ARG_TIME, 2,
				ZBX_DBPATCH_ARG_STR, 3,
				ZBX_DBPATCH_ARG_STR, 4,
				ZBX_DBPATCH_ARG_NONE);
		dbpatch_update_function(function, NULL, parameter, ZBX_DBPATCH_FUNCTION_UPDATE_PARAM);
	}
	else if (0 == strcmp(function->name, "timeleft"))
	{
		dbpatch_convert_params(&parameter, function->parameter, &params,
				ZBX_DBPATCH_ARG_HIST, 0, 1,
				ZBX_DBPATCH_ARG_NUM, 2,
				ZBX_DBPATCH_ARG_STR, 3,
				ZBX_DBPATCH_ARG_NONE);
		dbpatch_update_function(function, NULL, parameter, ZBX_DBPATCH_FUNCTION_UPDATE_PARAM);
	}
	else if (0 == strcmp(function->name, "count"))
	{
		char	*op = NULL;

		if (2 <= params.values_num)
		{
			if (3 <= params.values_num && '\0' != function->parameter[params.values[2].l])
			{
				op = zbx_substr_unquote(function->parameter, params.values[2].l, params.values[2].r);

				if (0 == strcmp(op, "band"))
					op = zbx_strdup(op, "bitand");
				else if ('\0' == *op && '"' != function->parameter[params.values[2].l])
					zbx_free(op);
			}
		}

		dbpatch_convert_params(&parameter, function->parameter, &params,
				ZBX_DBPATCH_ARG_HIST, 0, 3,
				ZBX_DBPATCH_ARG_CONST_STR, op,
				ZBX_DBPATCH_ARG_STR, 1,
				ZBX_DBPATCH_ARG_NONE);
		dbpatch_update_function(function, NULL, parameter, ZBX_DBPATCH_FUNCTION_UPDATE_PARAM);

		zbx_free(op);
	}
	else if (0 == strcmp(function->name, "iregexp") || 0 == strcmp(function->name, "regexp"))
	{
		dbpatch_convert_params(&parameter, function->parameter, &params,
				ZBX_DBPATCH_ARG_HIST, 1, -1,
				ZBX_DBPATCH_ARG_CONST_STR, function->name,
				ZBX_DBPATCH_ARG_STR, 0,
				ZBX_DBPATCH_ARG_NONE);
		dbpatch_update_function(function, "find", parameter, ZBX_DBPATCH_FUNCTION_UPDATE);
	}
	else if (0 == strcmp(function->name, "str"))
	{
		dbpatch_convert_params(&parameter, function->parameter, &params,
				ZBX_DBPATCH_ARG_HIST, 1, -1,
				ZBX_DBPATCH_ARG_CONST_STR, "like",
				ZBX_DBPATCH_ARG_STR, 0,
				ZBX_DBPATCH_ARG_NONE);
		dbpatch_update_function(function, "find", parameter, ZBX_DBPATCH_FUNCTION_UPDATE);
	}
	else if (0 == strcmp(function->name, "last"))
	{
		int	secnum = 0;

		if (0 < params.values_num && '#' != function->parameter[params.values[0].l] &&
				'{' != function->parameter[params.values[0].l])
			secnum = -1;

		dbpatch_convert_params(&parameter, function->parameter, &params,
				ZBX_DBPATCH_ARG_HIST, secnum, 1,
				ZBX_DBPATCH_ARG_NONE);
		dbpatch_update_function(function, NULL, parameter, ZBX_DBPATCH_FUNCTION_UPDATE_PARAM);
	}
	else if (0 == strcmp(function->name, "prev"))
	{
		dbpatch_update_function(function, "last", "#2", ZBX_DBPATCH_FUNCTION_UPDATE);
	}
	else if (0 == strcmp(function->name, "strlen"))
	{
		dbpatch_convert_params(&parameter, function->parameter, &params,
				ZBX_DBPATCH_ARG_HIST, 0, 1,
				ZBX_DBPATCH_ARG_NONE);
		dbpatch_update_func_strlen(function, parameter, replace);
	}
	else if (0 == strcmp(function->name, "logeventid") || 0 == strcmp(function->name, "logsource"))
	{
		dbpatch_convert_params(&parameter, function->parameter, &params,
				ZBX_DBPATCH_ARG_HIST, -1, -1,
				ZBX_DBPATCH_ARG_STR, 0,
				ZBX_DBPATCH_ARG_NONE);
		dbpatch_update_function(function, NULL, parameter, ZBX_DBPATCH_FUNCTION_UPDATE_PARAM);
	}
	else if (0 == strcmp(function->name, "logseverity"))
	{
		dbpatch_convert_params(&parameter, function->parameter, &params,
				ZBX_DBPATCH_ARG_HIST, -1, -1,
				ZBX_DBPATCH_ARG_NONE);
		dbpatch_update_function(function, NULL, "", ZBX_DBPATCH_FUNCTION_UPDATE_PARAM);
	}

	zbx_free(parameter);
	zbx_vector_loc_destroy(&params);
}

static int	dbpatch_is_time_function(const char *name, size_t len)
{
	const char	*functions[] = {"date", "dayofmonth", "dayofweek", "now", "time", NULL}, **func;
	size_t		func_len;

	for (func = functions; NULL != *func; func++)
	{
		func_len = strlen(*func);
		if (func_len == len && 0 == memcmp(*func, name, len))
			return SUCCEED;
	}

	return FAIL;
}

#define ZBX_DBPATCH_EXPRESSION			0x01
#define ZBX_DBPATCH_RECOVERY_EXPRESSION		0x02

/******************************************************************************
 *                                                                            *
 * Function: dbpatch_find_function                                            *
 *                                                                            *
 * Purpose: check if the expression contains specified functionid             *
 *                                                                            *
 ******************************************************************************/
static int	dbpatch_find_function(const char *expression, zbx_uint64_t functionid)
{
	int		pos = 0;
	zbx_token_t	token;
	zbx_uint64_t	id;

	for (; SUCCEED == zbx_token_find(expression, pos, &token, ZBX_TOKEN_SEARCH_FUNCTIONID); pos++)
	{
		switch (token.type)
		{
			case ZBX_TOKEN_OBJECTID:
				if (SUCCEED == is_uint64_n(expression + token.data.objectid.name.l,
						token.data.objectid.name.r - token.data.objectid.name.l + 1, &id) &&
						functionid == id)
				{
					return SUCCEED;
				}
				pos = token.loc.r;
				break;
			case ZBX_TOKEN_MACRO:
			case ZBX_TOKEN_USER_MACRO:
			case ZBX_TOKEN_LLD_MACRO:
				pos = token.loc.r;
				break;
		}
	}

	return FAIL;
}

/******************************************************************************
 *                                                                            *
 * Function: dbpatch_get_function_location                                    *
 *                                                                            *
 * Purpose: return function location mask (expression | recovery expression)  *
 *                                                                            *
 ******************************************************************************/
static unsigned char	dbpatch_get_function_location(const zbx_dbpatch_trigger_t *trigger, zbx_uint64_t functionid)
{
	unsigned char	mask = 0;

	if (TRIGGER_RECOVERY_MODE_RECOVERY_EXPRESSION != trigger->recovery_mode)
		return ZBX_DBPATCH_EXPRESSION;

	if (SUCCEED == dbpatch_find_function(trigger->expression, functionid))
		mask |= ZBX_DBPATCH_EXPRESSION;

	if (SUCCEED == dbpatch_find_function(trigger->recovery_expression, functionid))
		mask |= ZBX_DBPATCH_RECOVERY_EXPRESSION;

	return mask;
}

/******************************************************************************
 *                                                                            *
 * Function: dbpatch_convert_trigger                                          *
 *                                                                            *
 * Purpose: convert trigger and its functions to use new expression syntax    *
 *                                                                            *
 * Parameters: trigger   - [IN/OUT] the trigger data/updates                  *
 *             functions - [OUT] the function updates                         *
 *                                                                            *
 ******************************************************************************/
static int	dbpatch_convert_trigger(zbx_dbpatch_trigger_t *trigger, zbx_vector_ptr_t *functions)
{
	DB_ROW				row;
	DB_RESULT			result;
	int				i, index;
	zbx_uint64_t			functionid, itemid, hostid;
	zbx_vector_loc_t		params;
	zbx_vector_ptr_t		common_functions, trigger_functions;
	zbx_vector_uint64_t		hostids, r_hostids;
	zbx_dbpatch_function_t		*func;

	index = functions->values_num;

	zbx_vector_loc_create(&params);
	zbx_vector_ptr_create(&common_functions);
	zbx_vector_ptr_create(&trigger_functions);
	zbx_vector_uint64_create(&hostids);
	zbx_vector_uint64_create(&r_hostids);

	result = DBselect("select f.functionid,f.itemid,f.name,f.parameter,h.hostid"
			" from functions f"
			" join items i"
				" on f.itemid=i.itemid"
			" join hosts h"
				" on i.hostid=h.hostid"
			" where triggerid=" ZBX_FS_UI64
			" order by functionid",
			trigger->triggerid);

	while (NULL != (row = DBfetch(result)))
	{
		char		*replace = NULL;
		unsigned char	location;

		ZBX_STR2UINT64(functionid, row[0]);
		ZBX_STR2UINT64(itemid, row[1]);
		ZBX_STR2UINT64(hostid, row[4]);

		if (SUCCEED == dbpatch_is_time_function(row[2], strlen(row[2])))
		{
			char	func_name[FUNCTION_NAME_LEN * 4 + 1];

			func = dbpatch_new_function(functionid, itemid, row[2], row[3], 0);
			func->hostid = hostid;
			func->location = dbpatch_get_function_location(trigger, functionid);
			zbx_vector_ptr_append(&common_functions, func);

			zbx_snprintf(func_name, sizeof(func_name), "%s()", row[2]);
			dbpatch_update_trigger(trigger, functionid, func_name);

			continue;
		}

		location = dbpatch_get_function_location(trigger, functionid);

		if (0 != (location & ZBX_DBPATCH_EXPRESSION))
			zbx_vector_uint64_append(&hostids, hostid);

		if (0 != (location & ZBX_DBPATCH_RECOVERY_EXPRESSION))
			zbx_vector_uint64_append(&r_hostids, hostid);

		func = dbpatch_new_function(functionid, itemid, row[2], row[3], 0);
		zbx_vector_ptr_append(functions, func);
		dbpatch_convert_function(func, &replace, functions);

		if (NULL != replace)
		{
			dbpatch_update_trigger(trigger, func->functionid, replace);
			zbx_free(replace);
		}
	}
	DBfree_result(result);

	for (i = index; i < functions->values_num; i++)
	{
		func = (zbx_dbpatch_function_t *)functions->values[i];

		if (0 == (func->flags & ZBX_DBPATCH_FUNCTION_DELETE) && NULL != func->parameter)
		{
			if ('\0' != *func->parameter)
				func->parameter = zbx_dsprintf(func->parameter, "$,%s", func->parameter);
			else
				func->parameter = zbx_strdup(func->parameter, "$");

			func->flags |= ZBX_DBPATCH_FUNCTION_UPDATE_PARAM;
		}
	}

	/* ensure that with history time functions converted to common time functions */
	/* the trigger is still linked to the same hosts                              */
	if (0 != common_functions.values_num)
	{
		int	extended = 0, r_extended = 0;

		zbx_vector_uint64_sort(&hostids, ZBX_DEFAULT_UINT64_COMPARE_FUNC);
		zbx_vector_uint64_uniq(&hostids, ZBX_DEFAULT_UINT64_COMPARE_FUNC);

		zbx_vector_uint64_sort(&r_hostids, ZBX_DEFAULT_UINT64_COMPARE_FUNC);
		zbx_vector_uint64_uniq(&r_hostids, ZBX_DEFAULT_UINT64_COMPARE_FUNC);

		for (i = 0; i < common_functions.values_num; i++)
		{
			func = (zbx_dbpatch_function_t *)common_functions.values[i];
			func->flags = ZBX_DBPATCH_FUNCTION_DELETE;

			if (0 != (func->location & ZBX_DBPATCH_EXPRESSION) &&
					(FAIL == zbx_vector_uint64_search(&hostids, func->hostid,
							ZBX_DEFAULT_UINT64_COMPARE_FUNC)))
			{
				dbpatch_update_hist2common(func, extended, &trigger->expression);
				extended = 1;
				zbx_vector_uint64_append(&hostids, func->hostid);
				trigger->flags |= ZBX_DBPATCH_TRIGGER_UPDATE_EXPRESSION;
			}

			if (0 != (func->location & ZBX_DBPATCH_RECOVERY_EXPRESSION) &&
					(FAIL == zbx_vector_uint64_search(&r_hostids, func->hostid,
							ZBX_DEFAULT_UINT64_COMPARE_FUNC)))
			{
				dbpatch_update_hist2common(func, r_extended, &trigger->recovery_expression);
				r_extended = 1;
				zbx_vector_uint64_append(&r_hostids, func->hostid);
				trigger->flags |= ZBX_DBPATCH_TRIGGER_UPDATE_RECOVERY_EXPRESSION;
			}

			zbx_vector_ptr_append(functions, func);
		}
	}

	zbx_vector_uint64_destroy(&hostids);
	zbx_vector_uint64_destroy(&r_hostids);
	zbx_vector_ptr_destroy(&trigger_functions);
	zbx_vector_ptr_destroy(&common_functions);
	zbx_vector_loc_destroy(&params);

	if (0 != (trigger->flags & ZBX_DBPATCH_TRIGGER_UPDATE_EXPRESSION))
	{
		if (zbx_strlen_utf8(trigger->expression) > TRIGGER_EXPRESSION_LEN)
		{
			zabbix_log(LOG_LEVEL_WARNING, "trigger \"" ZBX_FS_UI64 "\" expression is too long: %s",
					trigger->triggerid, trigger->expression);
			return FAIL;
		}
	}

	if (0 != (trigger->flags & ZBX_DBPATCH_TRIGGER_UPDATE_RECOVERY_EXPRESSION))
	{
		if (zbx_strlen_utf8(trigger->recovery_expression) > TRIGGER_EXPRESSION_LEN)
		{
			zabbix_log(LOG_LEVEL_WARNING, "trigger \"" ZBX_FS_UI64 "\" recovery expression is too long: %s",
					trigger->triggerid, trigger->recovery_expression);
			return FAIL;
		}
	}

	return SUCCEED;
}

static int	DBpatch_5030143(void)
{
	int			i, ret = SUCCEED;
	DB_ROW			row;
	DB_RESULT		result;
	char			*sql;
	size_t			sql_alloc = 4096, sql_offset = 0;
	zbx_db_insert_t		db_insert_functions;
	zbx_vector_ptr_t	functions;

	if (0 == (program_type & ZBX_PROGRAM_TYPE_SERVER))
		return SUCCEED;

	zbx_vector_ptr_create(&functions);

	sql = zbx_malloc(NULL, sql_alloc);

	zbx_db_insert_prepare(&db_insert_functions, "functions", "functionid", "itemid", "triggerid", "name",
			"parameter", NULL);
	DBbegin_multiple_update(&sql, &sql_alloc, &sql_offset);

	result = DBselect("select triggerid,recovery_mode,expression,recovery_expression from triggers"
			" order by triggerid");

	while (NULL != (row = DBfetch(result)))
	{
		char			delim, *esc;
		zbx_dbpatch_trigger_t	trigger;

		ZBX_STR2UINT64(trigger.triggerid, row[0]);
		ZBX_STR2UCHAR(trigger.recovery_mode, row[1]);
		trigger.expression = zbx_strdup(NULL, row[2]);
		trigger.recovery_expression = zbx_strdup(NULL, row[3]);
		trigger.flags = 0;

		if (SUCCEED == dbpatch_convert_trigger(&trigger, &functions))
		{
			for (i = 0; i < functions.values_num; i++)
			{
				zbx_dbpatch_function_t	*func = (zbx_dbpatch_function_t *)functions.values[i];

				if (0 != (func->flags & ZBX_DBPATCH_FUNCTION_CREATE))
				{
					zbx_db_insert_add_values(&db_insert_functions, func->functionid,
							func->itemid, trigger.triggerid, func->name, func->parameter);
					continue;
				}

				if (0 != (func->flags & ZBX_DBPATCH_FUNCTION_DELETE))
				{
					zbx_snprintf_alloc(&sql, &sql_alloc, &sql_offset,
							"delete from functions where functionid=" ZBX_FS_UI64 ";\n",
							func->functionid);

					if (FAIL == (ret = DBexecute_overflowed_sql(&sql, &sql_alloc, &sql_offset)))
						break;

					continue;
				}

				delim = ' ';

				zbx_strcpy_alloc(&sql, &sql_alloc, &sql_offset, "update functions set");
				if (0 != (func->flags & ZBX_DBPATCH_FUNCTION_UPDATE_NAME))
				{
					esc = DBdyn_escape_field("functions", "name", func->name);
					zbx_snprintf_alloc(&sql, &sql_alloc, &sql_offset,"%cname='%s'", delim, esc);
					zbx_free(esc);
					delim = ',';
				}

				if (0 != (func->flags & ZBX_DBPATCH_FUNCTION_UPDATE_PARAM))
				{
					esc = DBdyn_escape_field("functions", "parameter", func->parameter);
					zbx_snprintf_alloc(&sql, &sql_alloc, &sql_offset,"%cparameter='%s'", delim, esc);
					zbx_free(esc);
				}

				zbx_snprintf_alloc(&sql, &sql_alloc, &sql_offset, " where functionid=" ZBX_FS_UI64
						";\n", func->functionid);

				if (FAIL == (ret = DBexecute_overflowed_sql(&sql, &sql_alloc, &sql_offset)))
					break;
			}

			if (SUCCEED == ret && 0 != (trigger.flags & ZBX_DBPATCH_TRIGGER_UPDATE))
			{
				delim = ' ';
				zbx_strcpy_alloc(&sql, &sql_alloc, &sql_offset, "update triggers set");

				if (0 != (trigger.flags & ZBX_DBPATCH_TRIGGER_UPDATE_EXPRESSION))
				{
					esc = DBdyn_escape_field("triggers", "expression", trigger.expression);
					zbx_snprintf_alloc(&sql, &sql_alloc, &sql_offset,"%cexpression='%s'", delim,
							esc);
					zbx_free(esc);
					delim = ',';
				}

				if (0 != (trigger.flags & ZBX_DBPATCH_TRIGGER_UPDATE_RECOVERY_EXPRESSION))
				{
					esc = DBdyn_escape_field("triggers", "recovery_expression",
							trigger.recovery_expression);
					zbx_snprintf_alloc(&sql, &sql_alloc, &sql_offset,"%crecovery_expression='%s'",
							delim, esc);
					zbx_free(esc);
				}

				zbx_snprintf_alloc(&sql, &sql_alloc, &sql_offset, " where triggerid=" ZBX_FS_UI64
						";\n", trigger.triggerid);

				if (FAIL == (ret = DBexecute_overflowed_sql(&sql, &sql_alloc, &sql_offset)))
					break;
			}
		}

		zbx_vector_ptr_clear_ext(&functions, (zbx_clean_func_t)dbpatch_function_free);
		dbpatch_trigger_clear(&trigger);

		if (SUCCEED != ret)
			break;
	}

	DBfree_result(result);

	DBend_multiple_update(&sql, &sql_alloc, &sql_offset);

	if (SUCCEED == ret && 16 < sql_offset)
	{
		if (ZBX_DB_OK > DBexecute("%s", sql))
			ret = FAIL;
	}

	if (SUCCEED == ret)
		zbx_db_insert_execute(&db_insert_functions);

	zbx_db_insert_clean(&db_insert_functions);
	zbx_free(sql);

	zbx_vector_ptr_destroy(&functions);

	return ret;
}

static int	DBpatch_5030144(void)
{
	if (0 == (program_type & ZBX_PROGRAM_TYPE_SERVER))
		return SUCCEED;

	if (ZBX_DB_OK > DBexecute("update trigger_queue set type=4 where type=3"))
		return FAIL;

	return SUCCEED;
}

/******************************************************************************
 *                                                                            *
 * Function: dbpatch_replace_functionids                                      *
 *                                                                            *
 * Purpose: replace functionids {<index in functions vector>} in expression   *
 *          with their string format                                          *
 *                                                                            *
 * Parameters: expression - [IN/OUT] the expression                           *
 *             functions  - [IN] the functions                                *
 *                                                                            *
 ******************************************************************************/
static void	dbpatch_replace_functionids(char **expression, const zbx_vector_ptr_t *functions)
{
	zbx_uint64_t	index;
	int		pos = 0, last_pos = 0;
	zbx_token_t	token;
	char		*out = NULL;
	size_t		out_alloc = 0, out_offset = 0;

	for (; SUCCEED == zbx_token_find(*expression, pos, &token, ZBX_TOKEN_SEARCH_FUNCTIONID); pos++)
	{
		switch (token.type)
		{
			case ZBX_TOKEN_OBJECTID:
				if (SUCCEED == is_uint64_n(*expression + token.loc.l + 1,
						token.loc.r - token.loc.l - 1, &index) &&
						(int)index < functions->values_num)
				{
					zbx_dbpatch_function_t	*func = functions->values[index];

					zbx_strncpy_alloc(&out, &out_alloc, &out_offset,
							*expression + last_pos, token.loc.l - last_pos);

					zbx_snprintf_alloc(&out, &out_alloc, &out_offset, "%s(%s",
							func->name, func->arg0);
					if ('\0' != *func->parameter)
					{
						zbx_chrcpy_alloc(&out, &out_alloc, &out_offset, ',');
						zbx_strcpy_alloc(&out, &out_alloc, &out_offset, func->parameter);
					}
					zbx_chrcpy_alloc(&out, &out_alloc, &out_offset, ')');
					last_pos = token.loc.r + 1;
				}
				pos = token.loc.r;
				break;
			case ZBX_TOKEN_MACRO:
			case ZBX_TOKEN_USER_MACRO:
			case ZBX_TOKEN_LLD_MACRO:
				pos = token.loc.r;
				break;
		}
	}

	if (0 != out_alloc)
	{
		zbx_strcpy_alloc(&out, &out_alloc, &out_offset, *expression + last_pos);
		zbx_free(*expression);
		*expression = out;
	}
}

/******************************************************************************
 *                                                                            *
 * Function: dbpatch_convert_simple_macro                                     *
 *                                                                            *
 * Purpose: convert simple macro {host.key:func(params)} to the new syntax    *
 *          func(/host/key,params)                                            *
 *                                                                            *
 * Parameters: expression - [IN] the expression with simple macro             *
 *             data       - [IN] the simple macro token data                  *
 *             function   - [OUT] the simple macro replacement function       *
 *                                                                            *
 ******************************************************************************/
static void	dbpatch_convert_simple_macro(const char *expression, const zbx_token_simple_macro_t *data,
		char **function)
{
	zbx_dbpatch_function_t	*func;
	zbx_vector_ptr_t	functions;
	char			*name, *host, *key;

	name = zbx_substr(expression, data->func.l, data->func_param.l - 1);

	if (SUCCEED == dbpatch_is_time_function(name, strlen(name)))
	{
		*function = zbx_dsprintf(NULL, "%s()", name);
		zbx_free(name);
		return;
	}

	zbx_vector_ptr_create(&functions);

	func = (zbx_dbpatch_function_t *)zbx_malloc(NULL, sizeof(zbx_dbpatch_function_t));
	func->functionid = 0;
	func->itemid = 0;
	func->flags = 0;
	func->name = name;

	if (data->func_param.l + 1 == data->func_param.r)
		func->parameter = zbx_strdup(NULL, "");
	else
		func->parameter = zbx_substr(expression, data->func_param.l + 1, data->func_param.r - 1);

	host = zbx_substr(expression, data->host.l, data->host.r);
	key = zbx_substr(expression, data->key.l, data->key.r);

	if (0 == strcmp(host, "{HOST.HOST}"))
		func->arg0 = zbx_dsprintf(NULL, "//%s", key);
	else
		func->arg0 = zbx_dsprintf(NULL, "/%s/%s", host, key);

	zbx_vector_ptr_append(&functions, func);

	dbpatch_convert_function(func, function, &functions);
	if (NULL == *function)
		*function = zbx_strdup(NULL, "{0}");
	dbpatch_replace_functionids(function, &functions);

	zbx_free(key);
	zbx_free(host);
	zbx_vector_ptr_clear_ext(&functions, (zbx_clean_func_t)dbpatch_function_free);
	zbx_vector_ptr_destroy(&functions);
}

/******************************************************************************
 *                                                                            *
 * Function: dbpatch_convert_expression_macro                                 *
 *                                                                            *
 * Purpose: convert simple macros in expression macro {? } to function calls  *
 *          using new expression syntax                                       *
 *                                                                            *
 * Parameters: expression - [IN] the original expression                      *
 *             loc        - [IN] the macro location within expression         *
 *             replace    - [OUT] the expression macro replacement expression *
 *                                                                            *
 * Return value: SUCCEED - expression macro was converted                     *
 *               FAIL    - expression macro does not contain simple macros    *
 *                                                                            *
 ******************************************************************************/
static int	dbpatch_convert_expression_macro(const char *expression, const zbx_strloc_t *loc, char **replace)
{
	zbx_token_t	token;
	char		*out = NULL;
	size_t		out_alloc = 0, out_offset = 0, pos = loc->l + 2, last_pos = loc->l;

	for (; SUCCEED == zbx_token_find(expression, (int)pos, &token, ZBX_TOKEN_SEARCH_BASIC) && token.loc.r < loc->r;
			pos++)
	{
		char	*macro = NULL;

		switch (token.type)
		{
			case ZBX_TOKEN_SIMPLE_MACRO:
				dbpatch_convert_simple_macro(expression, &token.data.simple_macro, &macro);
				zbx_strncpy_alloc(&out, &out_alloc, &out_offset, expression + last_pos,
						token.loc.l - last_pos);
				zbx_strcpy_alloc(&out, &out_alloc, &out_offset, macro);
				zbx_free(macro);
				last_pos = token.loc.r + 1;
				pos = token.loc.r;
				break;
			case ZBX_TOKEN_MACRO:
			case ZBX_TOKEN_FUNC_MACRO:
			case ZBX_TOKEN_USER_MACRO:
			case ZBX_TOKEN_LLD_MACRO:
				pos = token.loc.r;
				break;
		}
	}

	if (0 == out_offset)
		return FAIL;

	if (last_pos <= loc->r)
		zbx_strncpy_alloc(&out, &out_alloc, &out_offset, expression + last_pos, loc->r - last_pos + 1);
	*replace = out;

	return SUCCEED;
}

static int	DBpatch_5030145(void)
{
	DB_ROW		row;
	DB_RESULT	result;
	char		*sql;
	size_t		sql_alloc = 4096, sql_offset = 0;
	int		ret = SUCCEED;

	if (0 == (program_type & ZBX_PROGRAM_TYPE_SERVER))
		return SUCCEED;

	sql = zbx_malloc(NULL, sql_alloc);

	DBbegin_multiple_update(&sql, &sql_alloc, &sql_offset);

	result = DBselect("select triggerid,event_name from triggers order by triggerid");

	while (NULL != (row = DBfetch(result)))
	{
		zbx_token_t	token;
		char		*out = NULL;
		size_t		out_alloc = 0, out_offset = 0, pos = 0, last_pos = 0;

		for (; SUCCEED == zbx_token_find(row[1], (int)pos, &token, ZBX_TOKEN_SEARCH_EXPRESSION_MACRO); pos++)
		{
			char		*replace = NULL;
			zbx_strloc_t	*loc = NULL;

			switch (token.type)
			{
				case ZBX_TOKEN_EXPRESSION_MACRO:
					loc = &token.loc;
					break;
				case ZBX_TOKEN_FUNC_MACRO:
					loc = &token.data.func_macro.macro;
					if ('?' != row[1][loc->l + 1])
					{
						pos = token.loc.r;
						continue;
					}
					break;
				case ZBX_TOKEN_MACRO:
				case ZBX_TOKEN_USER_MACRO:
				case ZBX_TOKEN_LLD_MACRO:
					pos = token.loc.r;
					continue;
				default:
					continue;
			}

			if (SUCCEED == dbpatch_convert_expression_macro(row[1], loc, &replace))
			{
				zbx_strncpy_alloc(&out, &out_alloc, &out_offset, row[1] + last_pos, loc->l - last_pos);
				zbx_strcpy_alloc(&out, &out_alloc, &out_offset, replace);
				zbx_free(replace);
				last_pos = loc->r + 1;
			}
			pos = token.loc.r;
		}

		if (0 == out_alloc)
			continue;

		zbx_strcpy_alloc(&out, &out_alloc, &out_offset, row[1] + last_pos);

		if (TRIGGER_EVENT_NAME_LEN < zbx_strlen_utf8(out))
		{
			zabbix_log(LOG_LEVEL_WARNING, "cannot convert trigger \"%s\" event name: too long expression",
					row[0]);
		}
		else
		{
			char	*esc;

			esc = DBdyn_escape_field("triggers", "event_name", out);
			zbx_snprintf_alloc(&sql, &sql_alloc, &sql_offset, "update triggers set event_name='%s'"
					" where triggerid=%s;\n", esc, row[0]);
			zbx_free(esc);

			ret = DBexecute_overflowed_sql(&sql, &sql_alloc, &sql_offset);
		}

		zbx_free(out);
	}
	DBfree_result(result);

	DBend_multiple_update(&sql, &sql_alloc, &sql_offset);

	if (SUCCEED == ret && 16 < sql_offset)
	{
		if (ZBX_DB_OK > DBexecute("%s", sql))
			ret = FAIL;
	}

	zbx_free(sql);

	return ret;
}

static int	dbpatch_validate_key_macro(const char *key)
{
	char	*params, *macro;

	if (NULL == (macro = strchr(key, '{')))
		return SUCCEED;

	if (NULL != (params = strchr(key, '[')) && params < macro)
		return SUCCEED;

	return FAIL;
}

static char	*dbpatch_formula_to_expression(zbx_uint64_t itemid, const char *formula, zbx_vector_ptr_t *functions)
{
	zbx_dbpatch_function_t	*func;
	const char		*ptr;
	char			*exp = NULL, error[128];
	size_t			exp_alloc = 0, exp_offset = 0, pos = 0, par_l, par_r;

	for (ptr = formula; SUCCEED == zbx_function_find(ptr, &pos, &par_l, &par_r, error, sizeof(error));
			ptr += par_r + 1)
	{
		size_t	param_pos, param_len, sep_pos;
		int	quoted;

		/* copy the part of the string preceding function */
		zbx_strncpy_alloc(&exp, &exp_alloc, &exp_offset, ptr, pos);

		if (SUCCEED != dbpatch_is_time_function(ptr + pos, par_l - pos))
		{
			char	*arg0, *host = NULL, *key = NULL;
			int	ret;
			size_t	arg0_len;

			zbx_function_param_parse(ptr + par_l + 1, &param_pos, &param_len, &sep_pos);

			arg0 = zbx_function_param_unquote_dyn(ptr + par_l + 1 + param_pos, param_len, &quoted);
			arg0_len = strlen(arg0);
			zbx_remove_chars(arg0, "\t\n\r");
			if (strlen(arg0) != arg0_len)
			{
				zabbix_log(LOG_LEVEL_WARNING, "control characters were removed from calculated item \""
						ZBX_FS_UI64 "\" formula host:key parameter at %s", itemid, ptr);
			}

			ret = parse_host_key(arg0, &host, &key);
			zbx_free(arg0);

			if (FAIL == ret)
			{
				zbx_vector_ptr_clear_ext(functions, (zbx_clean_func_t)dbpatch_function_free);
				zbx_free(exp);
				return NULL;
			}

			if (SUCCEED != dbpatch_validate_key_macro(key))
			{
				zabbix_log(LOG_LEVEL_WARNING, "invalid key parameter \"%s\" in calculated item \""
						ZBX_FS_UI64 "\" formula: using macro within item key is not supported"
								" anymore", key, itemid);
			}

			func = (zbx_dbpatch_function_t *)zbx_malloc(NULL, sizeof(zbx_dbpatch_function_t));
			func->itemid = itemid;
			func->name = zbx_substr(ptr, pos, par_l - 1);
			func->flags = 0;

			func->arg0 = zbx_dsprintf(NULL, "/%s/%s", ZBX_NULL2EMPTY_STR(host), key);
			zbx_free(host);
			zbx_free(key);

			if (')' != ptr[par_l + 1 + sep_pos])
				func->parameter = zbx_substr(ptr, par_l + sep_pos + 2, par_r - 1);
			else
				func->parameter = zbx_strdup(NULL, "");

			func->functionid = functions->values_num;
			zbx_vector_ptr_append(functions, func);

			zbx_snprintf_alloc(&exp, &exp_alloc, &exp_offset, "{" ZBX_FS_UI64 "}", func->functionid);
		}
		else
		{
			zbx_strncpy_alloc(&exp, &exp_alloc, &exp_offset, ptr + pos, par_l - pos);
			zbx_strcpy_alloc(&exp, &exp_alloc, &exp_offset, "()");
		}
	}

	if (par_l <= par_r)
		zbx_strcpy_alloc(&exp, &exp_alloc, &exp_offset, ptr);

	return exp;
}

static int	DBpatch_5030146(void)
{
	DB_ROW			row;
	DB_RESULT		result;
	zbx_vector_ptr_t	functions;
	int			i, ret = SUCCEED;
	char			*sql = NULL;
	size_t			sql_alloc = 0, sql_offset = 0;

	zbx_vector_ptr_create(&functions);

	DBbegin_multiple_update(&sql, &sql_alloc, &sql_offset);

	result = DBselect("select i.itemid,i.params"
			" from items i,hosts h"
			" where i.type=15"
				" and h.hostid=i.hostid"
			" order by i.itemid");

	while (SUCCEED == ret && NULL != (row = DBfetch(result)))
	{
		zbx_uint64_t	itemid, index;
		char		*expression, *out = NULL;
		int		pos = 0, last_pos = 0;
		zbx_token_t	token;
		size_t		out_alloc = 0, out_offset = 0;

		ZBX_STR2UINT64(itemid, row[0]);
		if (NULL == (expression = dbpatch_formula_to_expression(itemid, row[1], &functions)))
		{
			zabbix_log(LOG_LEVEL_WARNING, "cannot convert calculated item \"" ZBX_FS_UI64 "\"formula",
					itemid);
			continue;
		}

		for (i = 0; i < functions.values_num; i++)
		{
			char			*replace = NULL;
			zbx_dbpatch_function_t	*func = functions.values[i];

			dbpatch_convert_function(func, &replace, &functions);
			if (NULL != replace)
			{
				dbpatch_update_expression(&expression, func->functionid, replace);
				zbx_free(replace);
			}
		}

		for (; SUCCEED == zbx_token_find(expression, pos, &token, ZBX_TOKEN_SEARCH_FUNCTIONID); pos++)
		{
			switch (token.type)
			{
				case ZBX_TOKEN_OBJECTID:
					if (SUCCEED == is_uint64_n(expression + token.loc.l + 1,
							token.loc.r - token.loc.l - 1, &index) &&
							(int)index < functions.values_num)
					{
						zbx_dbpatch_function_t	*func = functions.values[index];

						zbx_strncpy_alloc(&out, &out_alloc, &out_offset,
								expression + last_pos, token.loc.l - last_pos);

						zbx_snprintf_alloc(&out, &out_alloc, &out_offset, "%s(%s",
								func->name, func->arg0);
						if ('\0' != *func->parameter)
						{
							zbx_chrcpy_alloc(&out, &out_alloc, &out_offset, ',');
							zbx_strcpy_alloc(&out, &out_alloc, &out_offset, func->parameter);
						}
						zbx_chrcpy_alloc(&out, &out_alloc, &out_offset, ')');
						last_pos = token.loc.r + 1;
					}
					pos = token.loc.r;
					break;
				case ZBX_TOKEN_MACRO:
				case ZBX_TOKEN_USER_MACRO:
				case ZBX_TOKEN_LLD_MACRO:
					pos = token.loc.r;
					break;
			}
		}

		zbx_strcpy_alloc(&out, &out_alloc, &out_offset, expression + last_pos);

		if (ITEM_PARAM_LEN < zbx_strlen_utf8(out))
		{
			zabbix_log(LOG_LEVEL_WARNING, "cannot convert calculated item \"" ZBX_FS_UI64 "\" formula:"
					" too long expression", itemid);
		}
		else
		{
			char	*esc;

			esc = DBdyn_escape_field("items", "params", out);
			zbx_snprintf_alloc(&sql, &sql_alloc, &sql_offset, "update items set params='%s' where itemid="
					ZBX_FS_UI64 ";\n", esc, itemid);
			zbx_free(esc);

			ret = DBexecute_overflowed_sql(&sql, &sql_alloc, &sql_offset);
		}

		zbx_vector_ptr_clear_ext(&functions, (zbx_clean_func_t)dbpatch_function_free);
		zbx_free(expression);
		zbx_free(out);
	}

	DBfree_result(result);
	zbx_vector_ptr_destroy(&functions);

	DBend_multiple_update(&sql, &sql_alloc, &sql_offset);

	if (SUCCEED == ret && 16 < sql_offset)
	{
		if (ZBX_DB_OK > DBexecute("%s", sql))
			ret = FAIL;
	}

	zbx_free(sql);

	return ret;
}

static int	dbpatch_aggregate2formula(const char *itemid, const AGENT_REQUEST *request, char **str,
		size_t *str_alloc, size_t *str_offset, char **error)
{
	char	*esc;

	if (3 > request->nparam)
	{
		*error = zbx_strdup(NULL, "invalid number of parameters");
		return FAIL;
	}

	if (0 == strcmp(request->key, "grpavg"))
	{
		zbx_strcpy_alloc(str, str_alloc, str_offset, "avg");
	}
	else if (0 == strcmp(request->key, "grpmax"))
	{
		zbx_strcpy_alloc(str, str_alloc, str_offset, "max");
	}
	else if (0 == strcmp(request->key, "grpmin"))
	{
		zbx_strcpy_alloc(str, str_alloc, str_offset, "min");
	}
	else if (0 == strcmp(request->key, "grpsum"))
	{
		zbx_strcpy_alloc(str, str_alloc, str_offset, "sum");
	}
	else
	{
		*error = zbx_dsprintf(NULL, "unknown group function \"%s\"", request->key);
		return FAIL;
	}

	if (SUCCEED != dbpatch_validate_key_macro(request->params[1]))
	{
		zabbix_log(LOG_LEVEL_WARNING, "invalid key parameter \"%s\" when converting aggregate check \"%s\""
				" to calculated item: using macro within item key is not supported anymore",
				request->params[1], itemid);
	}

	zbx_rtrim(request->params[1], " ");
	zbx_snprintf_alloc(str, str_alloc, str_offset, "(%s_foreach(/*/%s?[", request->params[2], request->params[1]);

	if (REQUEST_PARAMETER_TYPE_ARRAY == get_rparam_type(request, 0))
	{
		int				i, groups_num;
		char				*group;
		zbx_request_parameter_type_t	type;

		groups_num = num_param(request->params[0]);

		for (i = 1; i <= groups_num; i++)
		{
			if (NULL == (group = get_param_dyn(request->params[0], i, &type)))
				continue;

			if ('[' != (*str)[*str_offset - 1])
				zbx_strcpy_alloc(str, str_alloc, str_offset, " or ");

			esc = zbx_dyn_escape_string(group, "\\\"");
			zbx_snprintf_alloc(str, str_alloc, str_offset, "group=\"%s\"", esc);
			zbx_free(esc);
			zbx_free(group);
		}
	}
	else
	{
		esc = zbx_dyn_escape_string(request->params[0], "\\\"");
		zbx_snprintf_alloc(str, str_alloc, str_offset, "group=\"%s\"", esc);
		zbx_free(esc);
	}

	zbx_chrcpy_alloc(str, str_alloc, str_offset, ']');

	if (4 == request->nparam)
		zbx_snprintf_alloc(str, str_alloc, str_offset, ",%s", request->params[3]);

	zbx_strcpy_alloc(str, str_alloc, str_offset, "))");

	if (ITEM_PARAM_LEN < zbx_strlen_utf8(*str))
	{
		*error = zbx_strdup(NULL, "resulting formula is too long");
		return FAIL;
	}

	return SUCCEED;
}

static int	DBpatch_5030147(void)
{
	DB_ROW		row;
	DB_RESULT	result;
	int		ret = SUCCEED;
	char		*sql = NULL, *params = NULL;
	size_t		sql_alloc = 0, sql_offset = 0, params_alloc = 0, params_offset;

	DBbegin_multiple_update(&sql, &sql_alloc, &sql_offset);

	/* ITEM_TYPE_AGGREGATE = 8 */
	result = DBselect("select itemid,key_ from items where type=8");

	while (SUCCEED == ret && NULL != (row = DBfetch(result)))
	{
		AGENT_REQUEST	request;
		char		*error = NULL, *esc;
		int		ret_formula;

		params_offset = 0;

		init_request(&request);
		parse_item_key(row[1], &request);

		ret_formula = dbpatch_aggregate2formula(row[0], &request, &params, &params_alloc, &params_offset,
				&error);
		free_request(&request);

		if (FAIL == ret_formula)
		{
			zabbix_log(LOG_LEVEL_WARNING, "Cannot convert aggregate checks item \"%s\": %s", row[0], error);
			zbx_free(error);
			continue;
		}

		esc = DBdyn_escape_field("items", "params", params);
		zbx_snprintf_alloc(&sql, &sql_alloc, &sql_offset,
				"update items set type=15,params='%s' where itemid=%s;\n", esc, row[0]);
		zbx_free(esc);

		ret = DBexecute_overflowed_sql(&sql, &sql_alloc, &sql_offset);
	}

	DBfree_result(result);

	DBend_multiple_update(&sql, &sql_alloc, &sql_offset);

	if (SUCCEED == ret && 16 < sql_offset)
	{
		if (ZBX_DB_OK > DBexecute("%s", sql))
			ret = FAIL;
	}

	zbx_free(params);
	zbx_free(sql);

	return ret;
}

static int	DBpatch_5030148(void)
{
#ifdef HAVE_MYSQL
	return DBcreate_index("items", "items_8", "key_(1024)", 0);
#else
	return DBcreate_index("items", "items_8", "key_", 0);
#endif
=======
static int	DBpatch_5030143(void)
{
	DB_RESULT	result;
	int		ret;
	const char	*fields[] = {"subject", "message"};

	result = DBselect("select om.operationid,om.subject,om.message"
			" from opmessage om,operations o,actions a"
			" where om.operationid=o.operationid"
				" and o.actionid=a.actionid"
				" and a.eventsource=0 and o.operationtype=11");

	ret = db_rename_macro(result, "opmessage", "operationid", fields, ARRSIZE(fields), "{EVENT.NAME}",
			"{EVENT.RECOVERY.NAME}");

	DBfree_result(result);

	return ret;
}

static int	DBpatch_5030144(void)
{
	DB_RESULT	result;
	int		ret;
	const char	*fields[] = {"subject", "message"};

	result = DBselect("select mediatype_messageid,subject,message from media_type_message where recovery=1");

	ret = db_rename_macro(result, "media_type_message", "mediatype_messageid", fields, ARRSIZE(fields),
			"{EVENT.NAME}", "{EVENT.RECOVERY.NAME}");

	DBfree_result(result);

	return ret;
}

static int	DBpatch_5030145(void)
{
	const ZBX_TABLE	table =
			{"report", "reportid", 0,
				{
					{"reportid", NULL, NULL, NULL, 0, ZBX_TYPE_ID, ZBX_NOTNULL, 0},
					{"userid", NULL, NULL, NULL, 0, ZBX_TYPE_ID, ZBX_NOTNULL, 0},
					{"name", "", NULL, NULL, 255, ZBX_TYPE_CHAR, ZBX_NOTNULL, 0},
					{"description", "", NULL, NULL, 2048, ZBX_TYPE_CHAR, ZBX_NOTNULL, 0},
					{"status", "0", NULL, NULL, 0, ZBX_TYPE_INT, ZBX_NOTNULL, 0},
					{"dashboardid", NULL, NULL, NULL, 0, ZBX_TYPE_ID, ZBX_NOTNULL, 0},
					{"period", "0", NULL, NULL, 0, ZBX_TYPE_INT, ZBX_NOTNULL, 0},
					{"cycle", "0", NULL, NULL, 0, ZBX_TYPE_INT, ZBX_NOTNULL, 0},
					{"weekdays", "0", NULL, NULL, 0, ZBX_TYPE_INT, ZBX_NOTNULL, 0},
					{"start_time", "0", NULL, NULL, 0, ZBX_TYPE_INT, ZBX_NOTNULL, 0},
					{"active_since", "0", NULL, NULL, 0, ZBX_TYPE_INT, ZBX_NOTNULL, 0},
					{"active_till", "0", NULL, NULL, 0, ZBX_TYPE_INT, ZBX_NOTNULL, 0},
					{"state", "0", NULL, NULL, 0, ZBX_TYPE_INT, ZBX_NOTNULL, 0},
					{"lastsent", "0", NULL, NULL, 0, ZBX_TYPE_INT, ZBX_NOTNULL, 0},
					{"info", "", NULL, NULL, 2048, ZBX_TYPE_CHAR, ZBX_NOTNULL, 0},
					{0}
				},
				NULL
			};

	return DBcreate_table(&table);
}

static int	DBpatch_5030146(void)
{
	return DBcreate_index("report", "report_1", "name", 1);
}

static int	DBpatch_5030147(void)
{
	const ZBX_FIELD field = {"userid", NULL, "users", "userid", 0, 0, 0, ZBX_FK_CASCADE_DELETE};

	return DBadd_foreign_key("report", 1, &field);
}

static int	DBpatch_5030148(void)
{
	const ZBX_FIELD field = {"dashboardid", NULL, "dashboard", "dashboardid", 0, 0, 0, ZBX_FK_CASCADE_DELETE};

	return DBadd_foreign_key("report", 2, &field);
}

static int	DBpatch_5030149(void)
{
	const ZBX_TABLE	table =
			{"report_param", "reportparamid", 0,
				{
					{"reportparamid", NULL, NULL, NULL, 0, ZBX_TYPE_ID, ZBX_NOTNULL, 0},
					{"reportid", NULL, NULL, NULL, 0, ZBX_TYPE_ID, ZBX_NOTNULL, 0},
					{"name", "", NULL, NULL, 255, ZBX_TYPE_CHAR, ZBX_NOTNULL, 0},
					{"value", "", NULL, NULL, 0, ZBX_TYPE_SHORTTEXT, ZBX_NOTNULL, 0},
					{0}
				},
				NULL
			};

	return DBcreate_table(&table);
}

static int	DBpatch_5030150(void)
{
	return DBcreate_index("report_param", "report_param_1", "reportid", 0);
}

static int	DBpatch_5030151(void)
{
	const ZBX_FIELD field = {"reportid", NULL, "report", "reportid", 0, 0, 0, ZBX_FK_CASCADE_DELETE};

	return DBadd_foreign_key("report_param", 1, &field);
}

static int	DBpatch_5030152(void)
{
	const ZBX_TABLE	table =
			{"report_user", "reportuserid", 0,
				{
					{"reportuserid", NULL, NULL, NULL, 0, ZBX_TYPE_ID, ZBX_NOTNULL, 0},
					{"reportid", NULL, NULL, NULL, 0, ZBX_TYPE_ID, ZBX_NOTNULL, 0},
					{"userid", NULL, NULL, NULL, 0, ZBX_TYPE_ID, ZBX_NOTNULL, 0},
					{"exclude", "0", NULL, NULL, 0, ZBX_TYPE_INT, ZBX_NOTNULL, 0},
					{"access_userid", NULL, NULL, NULL, 0, ZBX_TYPE_ID, 0, 0},
					{0}
				},
				NULL
			};

	return DBcreate_table(&table);
}

static int	DBpatch_5030153(void)
{
	return DBcreate_index("report_user", "report_user_1", "reportid", 0);
}

static int	DBpatch_5030154(void)
{
	const ZBX_FIELD field = {"reportid", NULL, "report", "reportid", 0, 0, 0, ZBX_FK_CASCADE_DELETE};

	return DBadd_foreign_key("report_user", 1, &field);
}

static int	DBpatch_5030155(void)
{
	const ZBX_FIELD field = {"userid", NULL, "users", "userid", 0, 0, 0, ZBX_FK_CASCADE_DELETE};

	return DBadd_foreign_key("report_user", 2, &field);
}

static int	DBpatch_5030156(void)
{
	const ZBX_FIELD field = {"access_userid", NULL, "users", "userid", 0, 0, 0, 0};

	return DBadd_foreign_key("report_user", 3, &field);
}

static int	DBpatch_5030157(void)
{
	const ZBX_TABLE	table =
			{"report_usrgrp", "reportusrgrpid", 0,
				{
					{"reportusrgrpid", NULL, NULL, NULL, 0, ZBX_TYPE_ID, ZBX_NOTNULL, 0},
					{"reportid", NULL, NULL, NULL, 0, ZBX_TYPE_ID, ZBX_NOTNULL, 0},
					{"usrgrpid", NULL, NULL, NULL, 0, ZBX_TYPE_ID, ZBX_NOTNULL, 0},
					{"access_userid", NULL, NULL, NULL, 0, ZBX_TYPE_ID, 0, 0},
					{0}
				},
				NULL
			};

	return DBcreate_table(&table);
}

static int	DBpatch_5030158(void)
{
	return DBcreate_index("report_usrgrp", "report_usrgrp_1", "reportid", 0);
}

static int	DBpatch_5030159(void)
{
	const ZBX_FIELD field = {"reportid", NULL, "report", "reportid", 0, 0, 0, ZBX_FK_CASCADE_DELETE};

	return DBadd_foreign_key("report_usrgrp", 1, &field);
}

static int	DBpatch_5030160(void)
{
	const ZBX_FIELD field = {"usrgrpid", NULL, "usrgrp", "usrgrpid", 0, 0, 0, ZBX_FK_CASCADE_DELETE};

	return DBadd_foreign_key("report_usrgrp", 2, &field);
}

static int	DBpatch_5030161(void)
{
	const ZBX_FIELD field = {"access_userid", NULL, "users", "userid", 0, 0, 0, 0};

	return DBadd_foreign_key("report_usrgrp", 3, &field);
}

static int	DBpatch_5030162(void)
{
	const ZBX_FIELD	field = {"url", "", NULL, NULL, 255, ZBX_TYPE_CHAR, ZBX_NOTNULL, 0};

	return DBadd_field("config", &field);
}

static int	DBpatch_5030163(void)
{
	const ZBX_FIELD	field = {"report_test_timeout", "60s", NULL, NULL, 32, ZBX_TYPE_CHAR, ZBX_NOTNULL, 0};

	return DBadd_field("config", &field);
>>>>>>> 83691c87
}

#endif

DBPATCH_START(5030)

/* version, duplicates flag, mandatory flag */

DBPATCH_ADD(5030000, 0, 1)
DBPATCH_ADD(5030001, 0, 1)
DBPATCH_ADD(5030002, 0, 1)
DBPATCH_ADD(5030003, 0, 1)
DBPATCH_ADD(5030004, 0, 1)
DBPATCH_ADD(5030005, 0, 1)
DBPATCH_ADD(5030006, 0, 1)
DBPATCH_ADD(5030007, 0, 1)
DBPATCH_ADD(5030008, 0, 1)
DBPATCH_ADD(5030009, 0, 1)
DBPATCH_ADD(5030010, 0, 1)
DBPATCH_ADD(5030011, 0, 1)
DBPATCH_ADD(5030012, 0, 1)
DBPATCH_ADD(5030013, 0, 1)
DBPATCH_ADD(5030014, 0, 1)
DBPATCH_ADD(5030015, 0, 1)
DBPATCH_ADD(5030016, 0, 1)
DBPATCH_ADD(5030017, 0, 1)
DBPATCH_ADD(5030018, 0, 1)
DBPATCH_ADD(5030019, 0, 1)
DBPATCH_ADD(5030020, 0, 1)
DBPATCH_ADD(5030021, 0, 1)
DBPATCH_ADD(5030022, 0, 1)
DBPATCH_ADD(5030023, 0, 1)
DBPATCH_ADD(5030024, 0, 1)
DBPATCH_ADD(5030025, 0, 1)
DBPATCH_ADD(5030026, 0, 1)
DBPATCH_ADD(5030027, 0, 1)
DBPATCH_ADD(5030028, 0, 1)
DBPATCH_ADD(5030029, 0, 1)
DBPATCH_ADD(5030030, 0, 1)
DBPATCH_ADD(5030031, 0, 1)
DBPATCH_ADD(5030032, 0, 1)
DBPATCH_ADD(5030033, 0, 1)
DBPATCH_ADD(5030034, 0, 1)
DBPATCH_ADD(5030035, 0, 1)
DBPATCH_ADD(5030036, 0, 1)
DBPATCH_ADD(5030037, 0, 1)
DBPATCH_ADD(5030038, 0, 1)
DBPATCH_ADD(5030039, 0, 1)
DBPATCH_ADD(5030040, 0, 1)
DBPATCH_ADD(5030041, 0, 1)
DBPATCH_ADD(5030042, 0, 1)
DBPATCH_ADD(5030043, 0, 1)
DBPATCH_ADD(5030044, 0, 1)
DBPATCH_ADD(5030045, 0, 1)
DBPATCH_ADD(5030046, 0, 1)
DBPATCH_ADD(5030047, 0, 1)
DBPATCH_ADD(5030048, 0, 1)
DBPATCH_ADD(5030049, 0, 1)
DBPATCH_ADD(5030050, 0, 1)
DBPATCH_ADD(5030051, 0, 1)
DBPATCH_ADD(5030052, 0, 1)
DBPATCH_ADD(5030053, 0, 1)
DBPATCH_ADD(5030054, 0, 1)
DBPATCH_ADD(5030055, 0, 1)
DBPATCH_ADD(5030056, 0, 1)
DBPATCH_ADD(5030057, 0, 1)
DBPATCH_ADD(5030058, 0, 1)
DBPATCH_ADD(5030059, 0, 1)
DBPATCH_ADD(5030060, 0, 1)
DBPATCH_ADD(5030061, 0, 1)
DBPATCH_ADD(5030062, 0, 1)
DBPATCH_ADD(5030063, 0, 1)
DBPATCH_ADD(5030064, 0, 1)
DBPATCH_ADD(5030065, 0, 1)
DBPATCH_ADD(5030066, 0, 1)
DBPATCH_ADD(5030067, 0, 1)
DBPATCH_ADD(5030068, 0, 1)
DBPATCH_ADD(5030069, 0, 1)
DBPATCH_ADD(5030070, 0, 1)
DBPATCH_ADD(5030071, 0, 1)
DBPATCH_ADD(5030072, 0, 1)
DBPATCH_ADD(5030073, 0, 1)
DBPATCH_ADD(5030074, 0, 1)
DBPATCH_ADD(5030075, 0, 1)
DBPATCH_ADD(5030076, 0, 1)
DBPATCH_ADD(5030077, 0, 1)
DBPATCH_ADD(5030078, 0, 1)
DBPATCH_ADD(5030079, 0, 1)
DBPATCH_ADD(5030080, 0, 1)
DBPATCH_ADD(5030081, 0, 1)
DBPATCH_ADD(5030082, 0, 1)
DBPATCH_ADD(5030083, 0, 1)
DBPATCH_ADD(5030084, 0, 1)
DBPATCH_ADD(5030085, 0, 1)
DBPATCH_ADD(5030086, 0, 1)
DBPATCH_ADD(5030087, 0, 1)
DBPATCH_ADD(5030088, 0, 1)
DBPATCH_ADD(5030089, 0, 1)
DBPATCH_ADD(5030090, 0, 1)
DBPATCH_ADD(5030091, 0, 1)
DBPATCH_ADD(5030092, 0, 1)
DBPATCH_ADD(5030093, 0, 1)
DBPATCH_ADD(5030094, 0, 1)
DBPATCH_ADD(5030095, 0, 1)
DBPATCH_ADD(5030096, 0, 1)
DBPATCH_ADD(5030097, 0, 1)
DBPATCH_ADD(5030098, 0, 1)
DBPATCH_ADD(5030099, 0, 1)
DBPATCH_ADD(5030100, 0, 1)
DBPATCH_ADD(5030101, 0, 1)
DBPATCH_ADD(5030102, 0, 1)
DBPATCH_ADD(5030103, 0, 1)
DBPATCH_ADD(5030104, 0, 1)
DBPATCH_ADD(5030105, 0, 1)
DBPATCH_ADD(5030106, 0, 1)
DBPATCH_ADD(5030107, 0, 1)
DBPATCH_ADD(5030108, 0, 1)
DBPATCH_ADD(5030109, 0, 1)
DBPATCH_ADD(5030110, 0, 1)
DBPATCH_ADD(5030111, 0, 1)
DBPATCH_ADD(5030112, 0, 1)
DBPATCH_ADD(5030113, 0, 1)
DBPATCH_ADD(5030114, 0, 1)
DBPATCH_ADD(5030115, 0, 1)
DBPATCH_ADD(5030116, 0, 1)
DBPATCH_ADD(5030117, 0, 1)
DBPATCH_ADD(5030118, 0, 1)
DBPATCH_ADD(5030119, 0, 1)
DBPATCH_ADD(5030120, 0, 1)
DBPATCH_ADD(5030121, 0, 1)
DBPATCH_ADD(5030122, 0, 1)
DBPATCH_ADD(5030123, 0, 1)
DBPATCH_ADD(5030124, 0, 1)
DBPATCH_ADD(5030125, 0, 1)
DBPATCH_ADD(5030126, 0, 1)
DBPATCH_ADD(5030127, 0, 1)
DBPATCH_ADD(5030128, 0, 1)
DBPATCH_ADD(5030129, 0, 1)
DBPATCH_ADD(5030130, 0, 1)
DBPATCH_ADD(5030131, 0, 1)
DBPATCH_ADD(5030132, 0, 1)
DBPATCH_ADD(5030133, 0, 1)
DBPATCH_ADD(5030134, 0, 1)
DBPATCH_ADD(5030135, 0, 1)
DBPATCH_ADD(5030136, 0, 1)
DBPATCH_ADD(5030137, 0, 1)
DBPATCH_ADD(5030138, 0, 1)
DBPATCH_ADD(5030139, 0, 1)
DBPATCH_ADD(5030140, 0, 1)
DBPATCH_ADD(5030141, 0, 1)
DBPATCH_ADD(5030142, 0, 1)
DBPATCH_ADD(5030143, 0, 1)
DBPATCH_ADD(5030144, 0, 1)
DBPATCH_ADD(5030145, 0, 1)
DBPATCH_ADD(5030146, 0, 1)
DBPATCH_ADD(5030147, 0, 1)
DBPATCH_ADD(5030148, 0, 1)
<<<<<<< HEAD
=======
DBPATCH_ADD(5030149, 0, 1)
DBPATCH_ADD(5030150, 0, 1)
DBPATCH_ADD(5030151, 0, 1)
DBPATCH_ADD(5030152, 0, 1)
DBPATCH_ADD(5030153, 0, 1)
DBPATCH_ADD(5030154, 0, 1)
DBPATCH_ADD(5030155, 0, 1)
DBPATCH_ADD(5030156, 0, 1)
DBPATCH_ADD(5030157, 0, 1)
DBPATCH_ADD(5030158, 0, 1)
DBPATCH_ADD(5030159, 0, 1)
DBPATCH_ADD(5030160, 0, 1)
DBPATCH_ADD(5030161, 0, 1)
DBPATCH_ADD(5030162, 0, 1)
DBPATCH_ADD(5030163, 0, 1)
>>>>>>> 83691c87

DBPATCH_END()<|MERGE_RESOLUTION|>--- conflicted
+++ resolved
@@ -25,7 +25,6 @@
 #include "zbxalgo.h"
 #include "zbxjson.h"
 #include "../zbxalgo/vectorimpl.h"
-#include "sysinfo.h"
 
 /*
  * 5.4 development database patches
@@ -4441,1754 +4440,6 @@
 	return DBdrop_table("applications");
 }
 
-<<<<<<< HEAD
-/* trigger function conversion to new syntax */
-
-#define ZBX_DBPATCH_FUNCTION_UPDATE_NAME		0x01
-#define ZBX_DBPATCH_FUNCTION_UPDATE_PARAM		0x02
-#define ZBX_DBPATCH_FUNCTION_UPDATE			(ZBX_DBPATCH_FUNCTION_UPDATE_NAME | \
-							ZBX_DBPATCH_FUNCTION_UPDATE_PARAM)
-
-#define ZBX_DBPATCH_FUNCTION_CREATE			0x40
-#define ZBX_DBPATCH_FUNCTION_DELETE			0x80
-
-#define ZBX_DBPATCH_TRIGGER_UPDATE_EXPRESSION		0x01
-#define ZBX_DBPATCH_TRIGGER_UPDATE_RECOVERY_EXPRESSION	0x02
-
-#define ZBX_DBPATCH_TRIGGER_UPDATE			(ZBX_DBPATCH_TRIGGER_UPDATE_EXPRESSION | \
-							ZBX_DBPATCH_TRIGGER_UPDATE_RECOVERY_EXPRESSION)
-
-/* Function argument descriptors.                                                */
-/* Used in varargs list to describe following parameter mapping to old position. */
-/* Terminated with ZBX_DBPATCH_ARG_NONE.                                         */
-/* For example:                                                                  */
-/* ..., ZBX_DBPATCH_ARG_NUM, 1, ZBX_DBPATCH_ARG_STR, 0, ZBX_DBPATCH_ARG_NONE)    */
-/*  meaning first numeric parameter copied from second parameter                 */
-/*          second string parameter copied from first parameter                  */
-typedef enum
-{
-	ZBX_DBPATCH_ARG_NONE,		/* terminating descriptor, must be put at the end of the list */
-	ZBX_DBPATCH_ARG_HIST,		/* history period followed by sec/num (int) and timeshift (int) indexes */
-	ZBX_DBPATCH_ARG_TIME,		/* time value followed by argument index (int)  */
-	ZBX_DBPATCH_ARG_NUM,		/* number value followed by argument index (int)  */
-	ZBX_DBPATCH_ARG_STR,		/* string value  followed by argument index (int)  */
-	ZBX_DBPATCH_ARG_TREND,		/* trend period, followed by period (int) and timeshift (int) indexes */
-	ZBX_DBPATCH_ARG_CONST_STR,	/* constant,fffffff followed by string (char *) value */
-}
-zbx_dbpatch_arg_t;
-
-ZBX_VECTOR_DECL(loc, zbx_strloc_t)
-ZBX_VECTOR_IMPL(loc, zbx_strloc_t)
-
-typedef struct
-{
-	zbx_uint64_t	functionid;
-	zbx_uint64_t	itemid;
-
-	/* hostid for time based functions to track associated            */
-	/* hosts when replacing with history function with common function */
-	zbx_uint64_t	hostid;
-
-	/* function location - expression|recovery expression */
-	unsigned char	location;
-
-	char		*name;
-	char		*parameter;
-
-	/* the first parameter (host:key) for calculated item */
-	/* formula functions, NULL for trigger functions      */
-	char		*arg0;
-
-	unsigned char	flags;
-}
-zbx_dbpatch_function_t;
-
-typedef struct
-{
-	zbx_uint64_t	triggerid;
-	unsigned char	recovery_mode;
-	unsigned char	flags;
-	char		*expression;
-	char		*recovery_expression;
-}
-zbx_dbpatch_trigger_t;
-
-static void	dbpatch_function_free(zbx_dbpatch_function_t *func)
-{
-	zbx_free(func->name);
-	zbx_free(func->parameter);
-	zbx_free(func->arg0);
-	zbx_free(func);
-}
-
-static void	dbpatch_trigger_clear(zbx_dbpatch_trigger_t *trigger)
-{
-	zbx_free(trigger->expression);
-	zbx_free(trigger->recovery_expression);
-}
-
-static zbx_dbpatch_function_t	*dbpatch_new_function(zbx_uint64_t functionid, zbx_uint64_t itemid, const char *name,
-		const char *parameter, unsigned char flags)
-{
-	zbx_dbpatch_function_t	*func;
-
-	func = (zbx_dbpatch_function_t *)zbx_malloc(NULL, sizeof(zbx_dbpatch_function_t));
-	func->functionid = functionid;
-	func->itemid = itemid;
-	func->name = (NULL != name ? zbx_strdup(NULL, name) : NULL);
-	func->parameter = (NULL != parameter ? zbx_strdup(NULL, parameter) : NULL);
-	func->flags = flags;
-	func->arg0 = NULL;
-
-	return func;
-}
-
-static void	dbpatch_add_function(const zbx_dbpatch_function_t *template, zbx_uint64_t functionid, const char *name,
-		const char *parameter, unsigned char flags, zbx_vector_ptr_t *functions)
-{
-	zbx_dbpatch_function_t	*func;
-
-	func = dbpatch_new_function(functionid, template->itemid, name, parameter, flags);
-	func->arg0 = (NULL != template->arg0 ? zbx_strdup(NULL, template->arg0) : NULL);
-
-	zbx_vector_ptr_append(functions, func);
-}
-
-static void	dbpatch_update_function(zbx_dbpatch_function_t *func, const char *name,
-		const char *parameter, unsigned char flags)
-{
-	if (0 != (flags & ZBX_DBPATCH_FUNCTION_UPDATE_NAME))
-		func->name = zbx_strdup(func->name, name);
-
-	if (0 != (flags & ZBX_DBPATCH_FUNCTION_UPDATE_PARAM))
-		func->parameter = zbx_strdup(func->parameter, parameter);
-
-	func->flags = flags;
-}
-
-/******************************************************************************
- *                                                                            *
- * Function: dbpatch_update_expression                                        *
- *                                                                            *
- * Purpose: replace {functionid} occurrences in expression with the specified *
- *          replacement string                                                *
- *                                                                            *
- * Return value: SUCCEED - expression was changed                             *
- *               FAIL - otherwise                                             *
- *                                                                            *
- ******************************************************************************/
-static int	dbpatch_update_expression(char **expression, zbx_uint64_t functionid, const char *replace)
-{
-	int		pos = 0, last_pos = 0;
-	zbx_token_t	token;
-	char		*out = NULL;
-	size_t		out_alloc = 0, out_offset = 0;
-	zbx_uint64_t	id;
-
-	for (; SUCCEED == zbx_token_find(*expression, pos, &token, ZBX_TOKEN_SEARCH_FUNCTIONID); pos++)
-	{
-		switch (token.type)
-		{
-			case ZBX_TOKEN_OBJECTID:
-				if (SUCCEED == is_uint64_n(*expression + token.data.objectid.name.l,
-						token.data.objectid.name.r - token.data.objectid.name.l + 1, &id) &&
-						functionid == id)
-				{
-					zbx_strncpy_alloc(&out, &out_alloc, &out_offset,
-							*expression + last_pos, token.loc.l - last_pos);
-					zbx_strcpy_alloc(&out, &out_alloc, &out_offset, replace);
-					last_pos = token.loc.r + 1;
-				}
-				pos = token.loc.r;
-				break;
-			case ZBX_TOKEN_MACRO:
-			case ZBX_TOKEN_USER_MACRO:
-			case ZBX_TOKEN_LLD_MACRO:
-				pos = token.loc.r;
-				break;
-		}
-	}
-
-	if (NULL == out)
-		return FAIL;
-
-	zbx_strcpy_alloc(&out, &out_alloc, &out_offset, *expression + last_pos);
-
-	zbx_free(*expression);
-	*expression = out;
-
-	return SUCCEED;
-}
-
-/******************************************************************************
- *                                                                            *
- * Function: dbpatch_update_trigger                                           *
- *                                                                            *
- * Purpose: replace {functionid} occurrences in trigger expression and        *
- *          recovery expression with the specified replacement string         *
- *                                                                            *
- ******************************************************************************/
-static void	dbpatch_update_trigger(zbx_dbpatch_trigger_t *trigger, zbx_uint64_t functionid, const char *replace)
-{
-	if (SUCCEED == dbpatch_update_expression(&trigger->expression, functionid, replace))
-		trigger->flags |= ZBX_DBPATCH_TRIGGER_UPDATE_EXPRESSION;
-
-	if (TRIGGER_RECOVERY_MODE_RECOVERY_EXPRESSION == trigger->recovery_mode)
-	{
-		if (SUCCEED == dbpatch_update_expression(&trigger->recovery_expression, functionid, replace))
-			trigger->flags |= ZBX_DBPATCH_TRIGGER_UPDATE_RECOVERY_EXPRESSION;
-	}
-}
-
-static void	dbpatch_update_func_abschange(zbx_dbpatch_function_t *function, char **replace)
-{
-	dbpatch_update_function(function, "change", "", ZBX_DBPATCH_FUNCTION_UPDATE);
-	*replace = zbx_dsprintf(NULL, "abs({" ZBX_FS_UI64 "})", function->functionid);
-}
-
-static void	dbpatch_update_func_delta(zbx_dbpatch_function_t *function, const char *parameter, char **replace,
-		zbx_vector_ptr_t *functions)
-{
-	zbx_uint64_t	functionid2;
-
-	dbpatch_update_function(function, "max", parameter, ZBX_DBPATCH_FUNCTION_UPDATE);
-
-	functionid2 = (NULL == function->arg0 ? DBget_maxid("functions") : (zbx_uint64_t)functions->values_num);
-	dbpatch_add_function(function, functionid2, "min", parameter, ZBX_DBPATCH_FUNCTION_CREATE, functions);
-
-	*replace = zbx_dsprintf(NULL, "({" ZBX_FS_UI64 "}-{" ZBX_FS_UI64 "})", function->functionid, functionid2);
-}
-
-static void	dbpatch_update_func_diff(zbx_dbpatch_function_t *function, char **replace, zbx_vector_ptr_t *functions)
-{
-	zbx_uint64_t	functionid2;
-
-	dbpatch_update_function(function, "last", "#1", ZBX_DBPATCH_FUNCTION_UPDATE);
-
-	functionid2 = (NULL == function->arg0 ? DBget_maxid("functions") : (zbx_uint64_t)functions->values_num);
-	dbpatch_add_function(function, functionid2, "last", "#2", ZBX_DBPATCH_FUNCTION_CREATE, functions);
-
-	*replace = zbx_dsprintf(NULL, "({" ZBX_FS_UI64 "}<>{" ZBX_FS_UI64 "})", function->functionid, functionid2);
-}
-
-static void	dbpatch_update_func_trenddelta(zbx_dbpatch_function_t *function, const char *parameter, char **replace,
-		zbx_vector_ptr_t *functions)
-{
-	zbx_uint64_t	functionid2;
-
-	dbpatch_update_function(function, "trendmax", parameter, ZBX_DBPATCH_FUNCTION_UPDATE);
-
-	functionid2 = (NULL == function->arg0 ? DBget_maxid("functions") : (zbx_uint64_t)functions->values_num);
-	dbpatch_add_function(function, functionid2, "trendmin", parameter, ZBX_DBPATCH_FUNCTION_CREATE, functions);
-
-	*replace = zbx_dsprintf(NULL, "({" ZBX_FS_UI64 "}-{" ZBX_FS_UI64 "})", function->functionid, functionid2);
-}
-
-static void	dbpatch_update_func_strlen(zbx_dbpatch_function_t *function, const char *parameter, char **replace)
-{
-	dbpatch_update_function(function, "last", parameter, ZBX_DBPATCH_FUNCTION_UPDATE);
-
-	*replace = zbx_dsprintf(NULL, "length({" ZBX_FS_UI64 "})", function->functionid);
-}
-
-static void	dbpatch_update_hist2common(zbx_dbpatch_function_t *function, int extended, char **expression)
-{
-	char	*str  = NULL;
-	size_t	str_alloc = 0, str_offset = 0;
-
-	if (ZBX_DBPATCH_FUNCTION_DELETE == function->flags)
-		dbpatch_update_function(function, "last", "$", ZBX_DBPATCH_FUNCTION_UPDATE);
-
-	if (0 == extended)
-		zbx_chrcpy_alloc(&str, &str_alloc, &str_offset, '(');
-	zbx_strcpy_alloc(&str, &str_alloc, &str_offset, *expression);
-	if (0 == extended)
-		zbx_chrcpy_alloc(&str, &str_alloc, &str_offset, ')');
-
-	zbx_snprintf_alloc(&str, &str_alloc, &str_offset, " or ({" ZBX_FS_UI64 "}<>{" ZBX_FS_UI64 "})",
-			function->functionid, function->functionid);
-
-	zbx_free(*expression);
-	*expression = str;
-}
-
-/******************************************************************************
- *                                                                            *
- * Function: dbpatch_parse_function_params                                    *
- *                                                                            *
- * Purpose: parse function parameter string into parameter location vector    *
- *                                                                            *
- ******************************************************************************/
-static void	dbpatch_parse_function_params(const char *parameter, zbx_vector_loc_t *params)
-{
-	const char	*ptr;
-	size_t		len, pos, sep = 0, eol;
-	zbx_strloc_t	loc;
-
-	eol = strlen(parameter);
-
-	for (ptr = parameter; ptr < parameter + eol; ptr += sep + 1)
-	{
-		zbx_function_param_parse(ptr, &pos, &len, &sep);
-
-		if (0 < len)
-		{
-			loc.l = ptr - parameter + pos;
-			loc.r = loc.l + len - 1;
-		}
-		else
-		{
-			loc.l = ptr - parameter + eol - (ptr - parameter);
-			loc.r = loc.l;
-		}
-
-		zbx_vector_loc_append_ptr(params, &loc);
-	}
-
-	while (0 < params->values_num && '\0' == parameter[params->values[params->values_num - 1].l])
-		--params->values_num;
-}
-
-/******************************************************************************
- *                                                                            *
- * Function: dbpatch_convert_params                                           *
- *                                                                            *
- * Purpose: convert function parameters into new syntax                       *
- *                                                                            *
- * Parameters: out       - [OUT] the converted parameter string               *
- *             parameter - [IN] the original parameter string                 *
- *             params    - [IN] the parameter locations in original parameter *
- *                              string                                        *
- *             ...       - list of parameter descriptors with parameter data  *
- *                         (see zbx_dbpatch_arg_t enum for parameter list     *
- *                         description)                                       *
- *                                                                            *
- ******************************************************************************/
-static void	dbpatch_convert_params(char **out, const char *parameter, const zbx_vector_loc_t *params, ...)
-{
-	size_t			out_alloc = 0, out_offset = 0;
-	va_list 		args;
-	int			index, type, param_num = 0;
-	const zbx_strloc_t	*loc;
-	const char		*ptr;
-	char			*arg;
-
-	va_start(args, params);
-
-	while (ZBX_DBPATCH_ARG_NONE != (type = va_arg(args, int)))
-	{
-		if (0 != param_num++)
-			zbx_chrcpy_alloc(out, &out_alloc, &out_offset, ',');
-
-		switch (type)
-		{
-			case ZBX_DBPATCH_ARG_HIST:
-				if (-1 != (index = va_arg(args, int)) && index < params->values_num)
-				{
-					loc = &params->values[index];
-					arg = zbx_substr_unquote(parameter, loc->l, loc->r);
-
-					if ('\0' != *arg)
-					{
-						zbx_strcpy_alloc(out, &out_alloc, &out_offset, arg);
-
-						if ('#' != *arg && 0 != isdigit(arg[strlen(arg) - 1]))
-							zbx_chrcpy_alloc(out, &out_alloc, &out_offset, 's');
-					}
-
-					zbx_free(arg);
-				}
-
-				if (-1 != (index = va_arg(args, int)) && index < params->values_num)
-				{
-					loc = &params->values[index];
-					arg = zbx_substr_unquote(parameter, loc->l, loc->r);
-
-					if ('\0' != *arg)
-					{
-						if (0 == out_offset)
-							zbx_strcpy_alloc(out, &out_alloc, &out_offset, "#1");
-
-						zbx_strcpy_alloc(out, &out_alloc, &out_offset, ":now-");
-						zbx_strcpy_alloc(out, &out_alloc, &out_offset, arg);
-						if (0 != isdigit(arg[strlen(arg) - 1]))
-							zbx_chrcpy_alloc(out, &out_alloc, &out_offset, 's');
-					}
-
-					zbx_free(arg);
-				}
-
-				break;
-			case ZBX_DBPATCH_ARG_TIME:
-				if (params->values_num > (index = va_arg(args, int)))
-				{
-					char	*str;
-
-					loc = &params->values[index];
-					str = zbx_substr_unquote(parameter, loc->l, loc->r);
-					if ('\0' != *str)
-					{
-						zbx_strcpy_alloc(out, &out_alloc, &out_offset, str);
-						if (0 != isdigit(str[strlen(str) - 1]))
-							zbx_chrcpy_alloc(out, &out_alloc, &out_offset, 's');
-					}
-					zbx_free(str);
-				}
-				break;
-			case ZBX_DBPATCH_ARG_NUM:
-				if (params->values_num > (index = va_arg(args, int)))
-				{
-					char	*str;
-
-					loc = &params->values[index];
-					str = zbx_substr_unquote(parameter, loc->l, loc->r);
-					zbx_strcpy_alloc(out, &out_alloc, &out_offset, str);
-					zbx_free(str);
-				}
-				break;
-			case ZBX_DBPATCH_ARG_STR:
-				if (params->values_num > (index = va_arg(args, int)))
-				{
-					loc = &params->values[index];
-					if ('"' == parameter[loc->l])
-					{
-						zbx_strncpy_alloc(out, &out_alloc, &out_offset, parameter + loc->l,
-								loc->r - loc->l + 1);
-					}
-					else if ('\0' != parameter[loc->l])
-					{
-						char	raw[FUNCTION_PARAM_LEN * 4 + 1], quoted[sizeof(raw)];
-
-						zbx_strlcpy(raw, parameter + loc->l, loc->r - loc->l + 2);
-						zbx_escape_string(quoted, sizeof(quoted), raw, "\"\\");
-						zbx_chrcpy_alloc(out, &out_alloc, &out_offset, '"');
-						zbx_strcpy_alloc(out, &out_alloc, &out_offset, quoted);
-						zbx_chrcpy_alloc(out, &out_alloc, &out_offset, '"');
-					}
-				}
-				break;
-			case ZBX_DBPATCH_ARG_TREND:
-				if (params->values_num > (index = va_arg(args, int)))
-				{
-					char	*str;
-
-					loc = &params->values[index];
-					str = zbx_substr_unquote(parameter, loc->l, loc->r);
-					zbx_strcpy_alloc(out, &out_alloc, &out_offset, str);
-					zbx_free(str);
-				}
-				if (params->values_num > (index = va_arg(args, int)))
-				{
-					char	*str;
-
-					loc = &params->values[index];
-					str = zbx_substr_unquote(parameter, loc->l, loc->r);
-					zbx_chrcpy_alloc(out, &out_alloc, &out_offset, ':');
-					zbx_strcpy_alloc(out, &out_alloc, &out_offset, str);
-					zbx_free(str);
-				}
-				break;
-			case ZBX_DBPATCH_ARG_CONST_STR:
-				if (NULL != (ptr = va_arg(args, char *)))
-				{
-					char	quoted[MAX_STRING_LEN];
-
-					zbx_escape_string(quoted, sizeof(quoted), ptr, "\"\\");
-					zbx_chrcpy_alloc(out, &out_alloc, &out_offset, '"');
-					zbx_strcpy_alloc(out, &out_alloc, &out_offset, quoted);
-					zbx_chrcpy_alloc(out, &out_alloc, &out_offset, '"');
-				}
-				break;
-		}
-	}
-
-	va_end(args);
-
-	if (0 != out_offset)
-	{
-		/* trim trailing empty parameters */
-		while (0 < out_offset && ',' == (*out)[out_offset - 1])
-			(*out)[--out_offset] = '\0';
-	}
-	else
-		*out = zbx_strdup(*out, "");
-}
-
-static void	dbpatch_update_func_bitand(zbx_dbpatch_function_t *function, const zbx_vector_loc_t *params,
-		char **replace)
-{
-	char	*parameter = NULL, *mask = NULL;
-
-	if (2 <= params->values_num && '\0' != function->parameter[params->values[1].l])
-	{
-		mask = zbx_substr_unquote(function->parameter, params->values[1].l, params->values[1].r);
-		*replace = zbx_dsprintf(NULL, "bitand({" ZBX_FS_UI64 "},%s)", function->functionid, mask);
-		zbx_free(mask);
-	}
-	else
-		*replace = zbx_dsprintf(NULL, "bitand({" ZBX_FS_UI64 "})", function->functionid);
-
-	dbpatch_convert_params(&parameter, function->parameter, params,
-			ZBX_DBPATCH_ARG_HIST, 0, 2,
-			ZBX_DBPATCH_ARG_NONE);
-
-	dbpatch_update_function(function, "last", parameter, ZBX_DBPATCH_FUNCTION_UPDATE);
-
-	zbx_free(parameter);
-}
-
-/******************************************************************************
- *                                                                            *
- * Function: dbpatch_convert_function                                         *
- *                                                                            *
- * Purpose: convert function to new parameter syntax/order                    *
- *                                                                            *
- * Parameters: function   - [IN/OUT] the function to convert                  *
- *             replace    - [OUT] the replacement for {functionid} in the     *
- *                          expression                                        *
- *             functions  - [IN/OUT] the functions                            *
- *                                                                            *
- * Comments: The function conversion can result in another function being     *
- *           added.                                                           *
- *                                                                            *
- ******************************************************************************/
-static void	dbpatch_convert_function(zbx_dbpatch_function_t *function, char **replace, zbx_vector_ptr_t *functions)
-{
-	zbx_vector_loc_t	params;
-	char			*parameter = NULL;
-
-	zbx_vector_loc_create(&params);
-
-	dbpatch_parse_function_params(function->parameter, &params);
-
-	if (0 == strcmp(function->name, "abschange"))
-	{
-		dbpatch_update_func_abschange(function, replace);
-	}
-	else if (0 == strcmp(function->name, "change"))
-	{
-		dbpatch_update_function(function, NULL, "", ZBX_DBPATCH_FUNCTION_UPDATE_PARAM);
-	}
-	else if (0 == strcmp(function->name, "avg") || 0 == strcmp(function->name, "max") ||
-			0 == strcmp(function->name, "min") || 0 == strcmp(function->name, "sum"))
-	{
-		dbpatch_convert_params(&parameter, function->parameter, &params,
-				ZBX_DBPATCH_ARG_HIST, 0, 1,
-				ZBX_DBPATCH_ARG_NONE);
-		dbpatch_update_function(function, NULL, parameter, ZBX_DBPATCH_FUNCTION_UPDATE_PARAM);
-	}
-	else if (0 == strcmp(function->name, "delta"))
-	{
-		dbpatch_convert_params(&parameter, function->parameter, &params,
-				ZBX_DBPATCH_ARG_HIST, 0, 1,
-				ZBX_DBPATCH_ARG_NONE);
-		dbpatch_update_func_delta(function, parameter, replace, functions);
-	}
-	else if (0 == strcmp(function->name, "diff"))
-	{
-		dbpatch_update_func_diff(function, replace, functions);
-	}
-	else if (0 == strcmp(function->name, "fuzzytime"))
-	{
-		dbpatch_convert_params(&parameter, function->parameter, &params,
-				ZBX_DBPATCH_ARG_TIME, 0,
-				ZBX_DBPATCH_ARG_NONE);
-		dbpatch_update_function(function, NULL, parameter, ZBX_DBPATCH_FUNCTION_UPDATE_PARAM);
-	}
-	else if (0 == strcmp(function->name, "nodata"))
-	{
-		dbpatch_convert_params(&parameter, function->parameter, &params,
-				ZBX_DBPATCH_ARG_TIME, 0,
-				ZBX_DBPATCH_ARG_STR, 1,
-				ZBX_DBPATCH_ARG_NONE);
-		dbpatch_update_function(function, NULL, parameter, ZBX_DBPATCH_FUNCTION_UPDATE_PARAM);
-	}
-	else if (0 == strcmp(function->name, "percentile"))
-	{
-		dbpatch_convert_params(&parameter, function->parameter, &params,
-				ZBX_DBPATCH_ARG_HIST, 0, 1,
-				ZBX_DBPATCH_ARG_NUM, 2,
-				ZBX_DBPATCH_ARG_NONE);
-		dbpatch_update_function(function, NULL, parameter, ZBX_DBPATCH_FUNCTION_UPDATE_PARAM);
-	}
-	else if (0 == strcmp(function->name, "trendavg") || 0 == strcmp(function->name, "trendmin") ||
-			0 == strcmp(function->name, "trendmax") || 0 == strcmp(function->name, "trendsum") ||
-			0 == strcmp(function->name, "trendcount"))
-	{
-		dbpatch_convert_params(&parameter, function->parameter, &params,
-				ZBX_DBPATCH_ARG_TREND, 0, 1,
-				ZBX_DBPATCH_ARG_NONE);
-		dbpatch_update_function(function, NULL, parameter, ZBX_DBPATCH_FUNCTION_UPDATE_PARAM);
-	}
-	else if (0 == strcmp(function->name, "trenddelta"))
-	{
-		dbpatch_convert_params(&parameter, function->parameter, &params,
-				ZBX_DBPATCH_ARG_TREND, 0, 1,
-				ZBX_DBPATCH_ARG_NONE);
-		dbpatch_update_func_trenddelta(function, parameter, replace, functions);
-	}
-	else if (0 == strcmp(function->name, "band"))
-	{
-		dbpatch_update_func_bitand(function, &params, replace);
-	}
-	else if (0 == strcmp(function->name, "forecast"))
-	{
-		dbpatch_convert_params(&parameter, function->parameter, &params,
-				ZBX_DBPATCH_ARG_HIST, 0, 1,
-				ZBX_DBPATCH_ARG_TIME, 2,
-				ZBX_DBPATCH_ARG_STR, 3,
-				ZBX_DBPATCH_ARG_STR, 4,
-				ZBX_DBPATCH_ARG_NONE);
-		dbpatch_update_function(function, NULL, parameter, ZBX_DBPATCH_FUNCTION_UPDATE_PARAM);
-	}
-	else if (0 == strcmp(function->name, "timeleft"))
-	{
-		dbpatch_convert_params(&parameter, function->parameter, &params,
-				ZBX_DBPATCH_ARG_HIST, 0, 1,
-				ZBX_DBPATCH_ARG_NUM, 2,
-				ZBX_DBPATCH_ARG_STR, 3,
-				ZBX_DBPATCH_ARG_NONE);
-		dbpatch_update_function(function, NULL, parameter, ZBX_DBPATCH_FUNCTION_UPDATE_PARAM);
-	}
-	else if (0 == strcmp(function->name, "count"))
-	{
-		char	*op = NULL;
-
-		if (2 <= params.values_num)
-		{
-			if (3 <= params.values_num && '\0' != function->parameter[params.values[2].l])
-			{
-				op = zbx_substr_unquote(function->parameter, params.values[2].l, params.values[2].r);
-
-				if (0 == strcmp(op, "band"))
-					op = zbx_strdup(op, "bitand");
-				else if ('\0' == *op && '"' != function->parameter[params.values[2].l])
-					zbx_free(op);
-			}
-		}
-
-		dbpatch_convert_params(&parameter, function->parameter, &params,
-				ZBX_DBPATCH_ARG_HIST, 0, 3,
-				ZBX_DBPATCH_ARG_CONST_STR, op,
-				ZBX_DBPATCH_ARG_STR, 1,
-				ZBX_DBPATCH_ARG_NONE);
-		dbpatch_update_function(function, NULL, parameter, ZBX_DBPATCH_FUNCTION_UPDATE_PARAM);
-
-		zbx_free(op);
-	}
-	else if (0 == strcmp(function->name, "iregexp") || 0 == strcmp(function->name, "regexp"))
-	{
-		dbpatch_convert_params(&parameter, function->parameter, &params,
-				ZBX_DBPATCH_ARG_HIST, 1, -1,
-				ZBX_DBPATCH_ARG_CONST_STR, function->name,
-				ZBX_DBPATCH_ARG_STR, 0,
-				ZBX_DBPATCH_ARG_NONE);
-		dbpatch_update_function(function, "find", parameter, ZBX_DBPATCH_FUNCTION_UPDATE);
-	}
-	else if (0 == strcmp(function->name, "str"))
-	{
-		dbpatch_convert_params(&parameter, function->parameter, &params,
-				ZBX_DBPATCH_ARG_HIST, 1, -1,
-				ZBX_DBPATCH_ARG_CONST_STR, "like",
-				ZBX_DBPATCH_ARG_STR, 0,
-				ZBX_DBPATCH_ARG_NONE);
-		dbpatch_update_function(function, "find", parameter, ZBX_DBPATCH_FUNCTION_UPDATE);
-	}
-	else if (0 == strcmp(function->name, "last"))
-	{
-		int	secnum = 0;
-
-		if (0 < params.values_num && '#' != function->parameter[params.values[0].l] &&
-				'{' != function->parameter[params.values[0].l])
-			secnum = -1;
-
-		dbpatch_convert_params(&parameter, function->parameter, &params,
-				ZBX_DBPATCH_ARG_HIST, secnum, 1,
-				ZBX_DBPATCH_ARG_NONE);
-		dbpatch_update_function(function, NULL, parameter, ZBX_DBPATCH_FUNCTION_UPDATE_PARAM);
-	}
-	else if (0 == strcmp(function->name, "prev"))
-	{
-		dbpatch_update_function(function, "last", "#2", ZBX_DBPATCH_FUNCTION_UPDATE);
-	}
-	else if (0 == strcmp(function->name, "strlen"))
-	{
-		dbpatch_convert_params(&parameter, function->parameter, &params,
-				ZBX_DBPATCH_ARG_HIST, 0, 1,
-				ZBX_DBPATCH_ARG_NONE);
-		dbpatch_update_func_strlen(function, parameter, replace);
-	}
-	else if (0 == strcmp(function->name, "logeventid") || 0 == strcmp(function->name, "logsource"))
-	{
-		dbpatch_convert_params(&parameter, function->parameter, &params,
-				ZBX_DBPATCH_ARG_HIST, -1, -1,
-				ZBX_DBPATCH_ARG_STR, 0,
-				ZBX_DBPATCH_ARG_NONE);
-		dbpatch_update_function(function, NULL, parameter, ZBX_DBPATCH_FUNCTION_UPDATE_PARAM);
-	}
-	else if (0 == strcmp(function->name, "logseverity"))
-	{
-		dbpatch_convert_params(&parameter, function->parameter, &params,
-				ZBX_DBPATCH_ARG_HIST, -1, -1,
-				ZBX_DBPATCH_ARG_NONE);
-		dbpatch_update_function(function, NULL, "", ZBX_DBPATCH_FUNCTION_UPDATE_PARAM);
-	}
-
-	zbx_free(parameter);
-	zbx_vector_loc_destroy(&params);
-}
-
-static int	dbpatch_is_time_function(const char *name, size_t len)
-{
-	const char	*functions[] = {"date", "dayofmonth", "dayofweek", "now", "time", NULL}, **func;
-	size_t		func_len;
-
-	for (func = functions; NULL != *func; func++)
-	{
-		func_len = strlen(*func);
-		if (func_len == len && 0 == memcmp(*func, name, len))
-			return SUCCEED;
-	}
-
-	return FAIL;
-}
-
-#define ZBX_DBPATCH_EXPRESSION			0x01
-#define ZBX_DBPATCH_RECOVERY_EXPRESSION		0x02
-
-/******************************************************************************
- *                                                                            *
- * Function: dbpatch_find_function                                            *
- *                                                                            *
- * Purpose: check if the expression contains specified functionid             *
- *                                                                            *
- ******************************************************************************/
-static int	dbpatch_find_function(const char *expression, zbx_uint64_t functionid)
-{
-	int		pos = 0;
-	zbx_token_t	token;
-	zbx_uint64_t	id;
-
-	for (; SUCCEED == zbx_token_find(expression, pos, &token, ZBX_TOKEN_SEARCH_FUNCTIONID); pos++)
-	{
-		switch (token.type)
-		{
-			case ZBX_TOKEN_OBJECTID:
-				if (SUCCEED == is_uint64_n(expression + token.data.objectid.name.l,
-						token.data.objectid.name.r - token.data.objectid.name.l + 1, &id) &&
-						functionid == id)
-				{
-					return SUCCEED;
-				}
-				pos = token.loc.r;
-				break;
-			case ZBX_TOKEN_MACRO:
-			case ZBX_TOKEN_USER_MACRO:
-			case ZBX_TOKEN_LLD_MACRO:
-				pos = token.loc.r;
-				break;
-		}
-	}
-
-	return FAIL;
-}
-
-/******************************************************************************
- *                                                                            *
- * Function: dbpatch_get_function_location                                    *
- *                                                                            *
- * Purpose: return function location mask (expression | recovery expression)  *
- *                                                                            *
- ******************************************************************************/
-static unsigned char	dbpatch_get_function_location(const zbx_dbpatch_trigger_t *trigger, zbx_uint64_t functionid)
-{
-	unsigned char	mask = 0;
-
-	if (TRIGGER_RECOVERY_MODE_RECOVERY_EXPRESSION != trigger->recovery_mode)
-		return ZBX_DBPATCH_EXPRESSION;
-
-	if (SUCCEED == dbpatch_find_function(trigger->expression, functionid))
-		mask |= ZBX_DBPATCH_EXPRESSION;
-
-	if (SUCCEED == dbpatch_find_function(trigger->recovery_expression, functionid))
-		mask |= ZBX_DBPATCH_RECOVERY_EXPRESSION;
-
-	return mask;
-}
-
-/******************************************************************************
- *                                                                            *
- * Function: dbpatch_convert_trigger                                          *
- *                                                                            *
- * Purpose: convert trigger and its functions to use new expression syntax    *
- *                                                                            *
- * Parameters: trigger   - [IN/OUT] the trigger data/updates                  *
- *             functions - [OUT] the function updates                         *
- *                                                                            *
- ******************************************************************************/
-static int	dbpatch_convert_trigger(zbx_dbpatch_trigger_t *trigger, zbx_vector_ptr_t *functions)
-{
-	DB_ROW				row;
-	DB_RESULT			result;
-	int				i, index;
-	zbx_uint64_t			functionid, itemid, hostid;
-	zbx_vector_loc_t		params;
-	zbx_vector_ptr_t		common_functions, trigger_functions;
-	zbx_vector_uint64_t		hostids, r_hostids;
-	zbx_dbpatch_function_t		*func;
-
-	index = functions->values_num;
-
-	zbx_vector_loc_create(&params);
-	zbx_vector_ptr_create(&common_functions);
-	zbx_vector_ptr_create(&trigger_functions);
-	zbx_vector_uint64_create(&hostids);
-	zbx_vector_uint64_create(&r_hostids);
-
-	result = DBselect("select f.functionid,f.itemid,f.name,f.parameter,h.hostid"
-			" from functions f"
-			" join items i"
-				" on f.itemid=i.itemid"
-			" join hosts h"
-				" on i.hostid=h.hostid"
-			" where triggerid=" ZBX_FS_UI64
-			" order by functionid",
-			trigger->triggerid);
-
-	while (NULL != (row = DBfetch(result)))
-	{
-		char		*replace = NULL;
-		unsigned char	location;
-
-		ZBX_STR2UINT64(functionid, row[0]);
-		ZBX_STR2UINT64(itemid, row[1]);
-		ZBX_STR2UINT64(hostid, row[4]);
-
-		if (SUCCEED == dbpatch_is_time_function(row[2], strlen(row[2])))
-		{
-			char	func_name[FUNCTION_NAME_LEN * 4 + 1];
-
-			func = dbpatch_new_function(functionid, itemid, row[2], row[3], 0);
-			func->hostid = hostid;
-			func->location = dbpatch_get_function_location(trigger, functionid);
-			zbx_vector_ptr_append(&common_functions, func);
-
-			zbx_snprintf(func_name, sizeof(func_name), "%s()", row[2]);
-			dbpatch_update_trigger(trigger, functionid, func_name);
-
-			continue;
-		}
-
-		location = dbpatch_get_function_location(trigger, functionid);
-
-		if (0 != (location & ZBX_DBPATCH_EXPRESSION))
-			zbx_vector_uint64_append(&hostids, hostid);
-
-		if (0 != (location & ZBX_DBPATCH_RECOVERY_EXPRESSION))
-			zbx_vector_uint64_append(&r_hostids, hostid);
-
-		func = dbpatch_new_function(functionid, itemid, row[2], row[3], 0);
-		zbx_vector_ptr_append(functions, func);
-		dbpatch_convert_function(func, &replace, functions);
-
-		if (NULL != replace)
-		{
-			dbpatch_update_trigger(trigger, func->functionid, replace);
-			zbx_free(replace);
-		}
-	}
-	DBfree_result(result);
-
-	for (i = index; i < functions->values_num; i++)
-	{
-		func = (zbx_dbpatch_function_t *)functions->values[i];
-
-		if (0 == (func->flags & ZBX_DBPATCH_FUNCTION_DELETE) && NULL != func->parameter)
-		{
-			if ('\0' != *func->parameter)
-				func->parameter = zbx_dsprintf(func->parameter, "$,%s", func->parameter);
-			else
-				func->parameter = zbx_strdup(func->parameter, "$");
-
-			func->flags |= ZBX_DBPATCH_FUNCTION_UPDATE_PARAM;
-		}
-	}
-
-	/* ensure that with history time functions converted to common time functions */
-	/* the trigger is still linked to the same hosts                              */
-	if (0 != common_functions.values_num)
-	{
-		int	extended = 0, r_extended = 0;
-
-		zbx_vector_uint64_sort(&hostids, ZBX_DEFAULT_UINT64_COMPARE_FUNC);
-		zbx_vector_uint64_uniq(&hostids, ZBX_DEFAULT_UINT64_COMPARE_FUNC);
-
-		zbx_vector_uint64_sort(&r_hostids, ZBX_DEFAULT_UINT64_COMPARE_FUNC);
-		zbx_vector_uint64_uniq(&r_hostids, ZBX_DEFAULT_UINT64_COMPARE_FUNC);
-
-		for (i = 0; i < common_functions.values_num; i++)
-		{
-			func = (zbx_dbpatch_function_t *)common_functions.values[i];
-			func->flags = ZBX_DBPATCH_FUNCTION_DELETE;
-
-			if (0 != (func->location & ZBX_DBPATCH_EXPRESSION) &&
-					(FAIL == zbx_vector_uint64_search(&hostids, func->hostid,
-							ZBX_DEFAULT_UINT64_COMPARE_FUNC)))
-			{
-				dbpatch_update_hist2common(func, extended, &trigger->expression);
-				extended = 1;
-				zbx_vector_uint64_append(&hostids, func->hostid);
-				trigger->flags |= ZBX_DBPATCH_TRIGGER_UPDATE_EXPRESSION;
-			}
-
-			if (0 != (func->location & ZBX_DBPATCH_RECOVERY_EXPRESSION) &&
-					(FAIL == zbx_vector_uint64_search(&r_hostids, func->hostid,
-							ZBX_DEFAULT_UINT64_COMPARE_FUNC)))
-			{
-				dbpatch_update_hist2common(func, r_extended, &trigger->recovery_expression);
-				r_extended = 1;
-				zbx_vector_uint64_append(&r_hostids, func->hostid);
-				trigger->flags |= ZBX_DBPATCH_TRIGGER_UPDATE_RECOVERY_EXPRESSION;
-			}
-
-			zbx_vector_ptr_append(functions, func);
-		}
-	}
-
-	zbx_vector_uint64_destroy(&hostids);
-	zbx_vector_uint64_destroy(&r_hostids);
-	zbx_vector_ptr_destroy(&trigger_functions);
-	zbx_vector_ptr_destroy(&common_functions);
-	zbx_vector_loc_destroy(&params);
-
-	if (0 != (trigger->flags & ZBX_DBPATCH_TRIGGER_UPDATE_EXPRESSION))
-	{
-		if (zbx_strlen_utf8(trigger->expression) > TRIGGER_EXPRESSION_LEN)
-		{
-			zabbix_log(LOG_LEVEL_WARNING, "trigger \"" ZBX_FS_UI64 "\" expression is too long: %s",
-					trigger->triggerid, trigger->expression);
-			return FAIL;
-		}
-	}
-
-	if (0 != (trigger->flags & ZBX_DBPATCH_TRIGGER_UPDATE_RECOVERY_EXPRESSION))
-	{
-		if (zbx_strlen_utf8(trigger->recovery_expression) > TRIGGER_EXPRESSION_LEN)
-		{
-			zabbix_log(LOG_LEVEL_WARNING, "trigger \"" ZBX_FS_UI64 "\" recovery expression is too long: %s",
-					trigger->triggerid, trigger->recovery_expression);
-			return FAIL;
-		}
-	}
-
-	return SUCCEED;
-}
-
-static int	DBpatch_5030143(void)
-{
-	int			i, ret = SUCCEED;
-	DB_ROW			row;
-	DB_RESULT		result;
-	char			*sql;
-	size_t			sql_alloc = 4096, sql_offset = 0;
-	zbx_db_insert_t		db_insert_functions;
-	zbx_vector_ptr_t	functions;
-
-	if (0 == (program_type & ZBX_PROGRAM_TYPE_SERVER))
-		return SUCCEED;
-
-	zbx_vector_ptr_create(&functions);
-
-	sql = zbx_malloc(NULL, sql_alloc);
-
-	zbx_db_insert_prepare(&db_insert_functions, "functions", "functionid", "itemid", "triggerid", "name",
-			"parameter", NULL);
-	DBbegin_multiple_update(&sql, &sql_alloc, &sql_offset);
-
-	result = DBselect("select triggerid,recovery_mode,expression,recovery_expression from triggers"
-			" order by triggerid");
-
-	while (NULL != (row = DBfetch(result)))
-	{
-		char			delim, *esc;
-		zbx_dbpatch_trigger_t	trigger;
-
-		ZBX_STR2UINT64(trigger.triggerid, row[0]);
-		ZBX_STR2UCHAR(trigger.recovery_mode, row[1]);
-		trigger.expression = zbx_strdup(NULL, row[2]);
-		trigger.recovery_expression = zbx_strdup(NULL, row[3]);
-		trigger.flags = 0;
-
-		if (SUCCEED == dbpatch_convert_trigger(&trigger, &functions))
-		{
-			for (i = 0; i < functions.values_num; i++)
-			{
-				zbx_dbpatch_function_t	*func = (zbx_dbpatch_function_t *)functions.values[i];
-
-				if (0 != (func->flags & ZBX_DBPATCH_FUNCTION_CREATE))
-				{
-					zbx_db_insert_add_values(&db_insert_functions, func->functionid,
-							func->itemid, trigger.triggerid, func->name, func->parameter);
-					continue;
-				}
-
-				if (0 != (func->flags & ZBX_DBPATCH_FUNCTION_DELETE))
-				{
-					zbx_snprintf_alloc(&sql, &sql_alloc, &sql_offset,
-							"delete from functions where functionid=" ZBX_FS_UI64 ";\n",
-							func->functionid);
-
-					if (FAIL == (ret = DBexecute_overflowed_sql(&sql, &sql_alloc, &sql_offset)))
-						break;
-
-					continue;
-				}
-
-				delim = ' ';
-
-				zbx_strcpy_alloc(&sql, &sql_alloc, &sql_offset, "update functions set");
-				if (0 != (func->flags & ZBX_DBPATCH_FUNCTION_UPDATE_NAME))
-				{
-					esc = DBdyn_escape_field("functions", "name", func->name);
-					zbx_snprintf_alloc(&sql, &sql_alloc, &sql_offset,"%cname='%s'", delim, esc);
-					zbx_free(esc);
-					delim = ',';
-				}
-
-				if (0 != (func->flags & ZBX_DBPATCH_FUNCTION_UPDATE_PARAM))
-				{
-					esc = DBdyn_escape_field("functions", "parameter", func->parameter);
-					zbx_snprintf_alloc(&sql, &sql_alloc, &sql_offset,"%cparameter='%s'", delim, esc);
-					zbx_free(esc);
-				}
-
-				zbx_snprintf_alloc(&sql, &sql_alloc, &sql_offset, " where functionid=" ZBX_FS_UI64
-						";\n", func->functionid);
-
-				if (FAIL == (ret = DBexecute_overflowed_sql(&sql, &sql_alloc, &sql_offset)))
-					break;
-			}
-
-			if (SUCCEED == ret && 0 != (trigger.flags & ZBX_DBPATCH_TRIGGER_UPDATE))
-			{
-				delim = ' ';
-				zbx_strcpy_alloc(&sql, &sql_alloc, &sql_offset, "update triggers set");
-
-				if (0 != (trigger.flags & ZBX_DBPATCH_TRIGGER_UPDATE_EXPRESSION))
-				{
-					esc = DBdyn_escape_field("triggers", "expression", trigger.expression);
-					zbx_snprintf_alloc(&sql, &sql_alloc, &sql_offset,"%cexpression='%s'", delim,
-							esc);
-					zbx_free(esc);
-					delim = ',';
-				}
-
-				if (0 != (trigger.flags & ZBX_DBPATCH_TRIGGER_UPDATE_RECOVERY_EXPRESSION))
-				{
-					esc = DBdyn_escape_field("triggers", "recovery_expression",
-							trigger.recovery_expression);
-					zbx_snprintf_alloc(&sql, &sql_alloc, &sql_offset,"%crecovery_expression='%s'",
-							delim, esc);
-					zbx_free(esc);
-				}
-
-				zbx_snprintf_alloc(&sql, &sql_alloc, &sql_offset, " where triggerid=" ZBX_FS_UI64
-						";\n", trigger.triggerid);
-
-				if (FAIL == (ret = DBexecute_overflowed_sql(&sql, &sql_alloc, &sql_offset)))
-					break;
-			}
-		}
-
-		zbx_vector_ptr_clear_ext(&functions, (zbx_clean_func_t)dbpatch_function_free);
-		dbpatch_trigger_clear(&trigger);
-
-		if (SUCCEED != ret)
-			break;
-	}
-
-	DBfree_result(result);
-
-	DBend_multiple_update(&sql, &sql_alloc, &sql_offset);
-
-	if (SUCCEED == ret && 16 < sql_offset)
-	{
-		if (ZBX_DB_OK > DBexecute("%s", sql))
-			ret = FAIL;
-	}
-
-	if (SUCCEED == ret)
-		zbx_db_insert_execute(&db_insert_functions);
-
-	zbx_db_insert_clean(&db_insert_functions);
-	zbx_free(sql);
-
-	zbx_vector_ptr_destroy(&functions);
-
-	return ret;
-}
-
-static int	DBpatch_5030144(void)
-{
-	if (0 == (program_type & ZBX_PROGRAM_TYPE_SERVER))
-		return SUCCEED;
-
-	if (ZBX_DB_OK > DBexecute("update trigger_queue set type=4 where type=3"))
-		return FAIL;
-
-	return SUCCEED;
-}
-
-/******************************************************************************
- *                                                                            *
- * Function: dbpatch_replace_functionids                                      *
- *                                                                            *
- * Purpose: replace functionids {<index in functions vector>} in expression   *
- *          with their string format                                          *
- *                                                                            *
- * Parameters: expression - [IN/OUT] the expression                           *
- *             functions  - [IN] the functions                                *
- *                                                                            *
- ******************************************************************************/
-static void	dbpatch_replace_functionids(char **expression, const zbx_vector_ptr_t *functions)
-{
-	zbx_uint64_t	index;
-	int		pos = 0, last_pos = 0;
-	zbx_token_t	token;
-	char		*out = NULL;
-	size_t		out_alloc = 0, out_offset = 0;
-
-	for (; SUCCEED == zbx_token_find(*expression, pos, &token, ZBX_TOKEN_SEARCH_FUNCTIONID); pos++)
-	{
-		switch (token.type)
-		{
-			case ZBX_TOKEN_OBJECTID:
-				if (SUCCEED == is_uint64_n(*expression + token.loc.l + 1,
-						token.loc.r - token.loc.l - 1, &index) &&
-						(int)index < functions->values_num)
-				{
-					zbx_dbpatch_function_t	*func = functions->values[index];
-
-					zbx_strncpy_alloc(&out, &out_alloc, &out_offset,
-							*expression + last_pos, token.loc.l - last_pos);
-
-					zbx_snprintf_alloc(&out, &out_alloc, &out_offset, "%s(%s",
-							func->name, func->arg0);
-					if ('\0' != *func->parameter)
-					{
-						zbx_chrcpy_alloc(&out, &out_alloc, &out_offset, ',');
-						zbx_strcpy_alloc(&out, &out_alloc, &out_offset, func->parameter);
-					}
-					zbx_chrcpy_alloc(&out, &out_alloc, &out_offset, ')');
-					last_pos = token.loc.r + 1;
-				}
-				pos = token.loc.r;
-				break;
-			case ZBX_TOKEN_MACRO:
-			case ZBX_TOKEN_USER_MACRO:
-			case ZBX_TOKEN_LLD_MACRO:
-				pos = token.loc.r;
-				break;
-		}
-	}
-
-	if (0 != out_alloc)
-	{
-		zbx_strcpy_alloc(&out, &out_alloc, &out_offset, *expression + last_pos);
-		zbx_free(*expression);
-		*expression = out;
-	}
-}
-
-/******************************************************************************
- *                                                                            *
- * Function: dbpatch_convert_simple_macro                                     *
- *                                                                            *
- * Purpose: convert simple macro {host.key:func(params)} to the new syntax    *
- *          func(/host/key,params)                                            *
- *                                                                            *
- * Parameters: expression - [IN] the expression with simple macro             *
- *             data       - [IN] the simple macro token data                  *
- *             function   - [OUT] the simple macro replacement function       *
- *                                                                            *
- ******************************************************************************/
-static void	dbpatch_convert_simple_macro(const char *expression, const zbx_token_simple_macro_t *data,
-		char **function)
-{
-	zbx_dbpatch_function_t	*func;
-	zbx_vector_ptr_t	functions;
-	char			*name, *host, *key;
-
-	name = zbx_substr(expression, data->func.l, data->func_param.l - 1);
-
-	if (SUCCEED == dbpatch_is_time_function(name, strlen(name)))
-	{
-		*function = zbx_dsprintf(NULL, "%s()", name);
-		zbx_free(name);
-		return;
-	}
-
-	zbx_vector_ptr_create(&functions);
-
-	func = (zbx_dbpatch_function_t *)zbx_malloc(NULL, sizeof(zbx_dbpatch_function_t));
-	func->functionid = 0;
-	func->itemid = 0;
-	func->flags = 0;
-	func->name = name;
-
-	if (data->func_param.l + 1 == data->func_param.r)
-		func->parameter = zbx_strdup(NULL, "");
-	else
-		func->parameter = zbx_substr(expression, data->func_param.l + 1, data->func_param.r - 1);
-
-	host = zbx_substr(expression, data->host.l, data->host.r);
-	key = zbx_substr(expression, data->key.l, data->key.r);
-
-	if (0 == strcmp(host, "{HOST.HOST}"))
-		func->arg0 = zbx_dsprintf(NULL, "//%s", key);
-	else
-		func->arg0 = zbx_dsprintf(NULL, "/%s/%s", host, key);
-
-	zbx_vector_ptr_append(&functions, func);
-
-	dbpatch_convert_function(func, function, &functions);
-	if (NULL == *function)
-		*function = zbx_strdup(NULL, "{0}");
-	dbpatch_replace_functionids(function, &functions);
-
-	zbx_free(key);
-	zbx_free(host);
-	zbx_vector_ptr_clear_ext(&functions, (zbx_clean_func_t)dbpatch_function_free);
-	zbx_vector_ptr_destroy(&functions);
-}
-
-/******************************************************************************
- *                                                                            *
- * Function: dbpatch_convert_expression_macro                                 *
- *                                                                            *
- * Purpose: convert simple macros in expression macro {? } to function calls  *
- *          using new expression syntax                                       *
- *                                                                            *
- * Parameters: expression - [IN] the original expression                      *
- *             loc        - [IN] the macro location within expression         *
- *             replace    - [OUT] the expression macro replacement expression *
- *                                                                            *
- * Return value: SUCCEED - expression macro was converted                     *
- *               FAIL    - expression macro does not contain simple macros    *
- *                                                                            *
- ******************************************************************************/
-static int	dbpatch_convert_expression_macro(const char *expression, const zbx_strloc_t *loc, char **replace)
-{
-	zbx_token_t	token;
-	char		*out = NULL;
-	size_t		out_alloc = 0, out_offset = 0, pos = loc->l + 2, last_pos = loc->l;
-
-	for (; SUCCEED == zbx_token_find(expression, (int)pos, &token, ZBX_TOKEN_SEARCH_BASIC) && token.loc.r < loc->r;
-			pos++)
-	{
-		char	*macro = NULL;
-
-		switch (token.type)
-		{
-			case ZBX_TOKEN_SIMPLE_MACRO:
-				dbpatch_convert_simple_macro(expression, &token.data.simple_macro, &macro);
-				zbx_strncpy_alloc(&out, &out_alloc, &out_offset, expression + last_pos,
-						token.loc.l - last_pos);
-				zbx_strcpy_alloc(&out, &out_alloc, &out_offset, macro);
-				zbx_free(macro);
-				last_pos = token.loc.r + 1;
-				pos = token.loc.r;
-				break;
-			case ZBX_TOKEN_MACRO:
-			case ZBX_TOKEN_FUNC_MACRO:
-			case ZBX_TOKEN_USER_MACRO:
-			case ZBX_TOKEN_LLD_MACRO:
-				pos = token.loc.r;
-				break;
-		}
-	}
-
-	if (0 == out_offset)
-		return FAIL;
-
-	if (last_pos <= loc->r)
-		zbx_strncpy_alloc(&out, &out_alloc, &out_offset, expression + last_pos, loc->r - last_pos + 1);
-	*replace = out;
-
-	return SUCCEED;
-}
-
-static int	DBpatch_5030145(void)
-{
-	DB_ROW		row;
-	DB_RESULT	result;
-	char		*sql;
-	size_t		sql_alloc = 4096, sql_offset = 0;
-	int		ret = SUCCEED;
-
-	if (0 == (program_type & ZBX_PROGRAM_TYPE_SERVER))
-		return SUCCEED;
-
-	sql = zbx_malloc(NULL, sql_alloc);
-
-	DBbegin_multiple_update(&sql, &sql_alloc, &sql_offset);
-
-	result = DBselect("select triggerid,event_name from triggers order by triggerid");
-
-	while (NULL != (row = DBfetch(result)))
-	{
-		zbx_token_t	token;
-		char		*out = NULL;
-		size_t		out_alloc = 0, out_offset = 0, pos = 0, last_pos = 0;
-
-		for (; SUCCEED == zbx_token_find(row[1], (int)pos, &token, ZBX_TOKEN_SEARCH_EXPRESSION_MACRO); pos++)
-		{
-			char		*replace = NULL;
-			zbx_strloc_t	*loc = NULL;
-
-			switch (token.type)
-			{
-				case ZBX_TOKEN_EXPRESSION_MACRO:
-					loc = &token.loc;
-					break;
-				case ZBX_TOKEN_FUNC_MACRO:
-					loc = &token.data.func_macro.macro;
-					if ('?' != row[1][loc->l + 1])
-					{
-						pos = token.loc.r;
-						continue;
-					}
-					break;
-				case ZBX_TOKEN_MACRO:
-				case ZBX_TOKEN_USER_MACRO:
-				case ZBX_TOKEN_LLD_MACRO:
-					pos = token.loc.r;
-					continue;
-				default:
-					continue;
-			}
-
-			if (SUCCEED == dbpatch_convert_expression_macro(row[1], loc, &replace))
-			{
-				zbx_strncpy_alloc(&out, &out_alloc, &out_offset, row[1] + last_pos, loc->l - last_pos);
-				zbx_strcpy_alloc(&out, &out_alloc, &out_offset, replace);
-				zbx_free(replace);
-				last_pos = loc->r + 1;
-			}
-			pos = token.loc.r;
-		}
-
-		if (0 == out_alloc)
-			continue;
-
-		zbx_strcpy_alloc(&out, &out_alloc, &out_offset, row[1] + last_pos);
-
-		if (TRIGGER_EVENT_NAME_LEN < zbx_strlen_utf8(out))
-		{
-			zabbix_log(LOG_LEVEL_WARNING, "cannot convert trigger \"%s\" event name: too long expression",
-					row[0]);
-		}
-		else
-		{
-			char	*esc;
-
-			esc = DBdyn_escape_field("triggers", "event_name", out);
-			zbx_snprintf_alloc(&sql, &sql_alloc, &sql_offset, "update triggers set event_name='%s'"
-					" where triggerid=%s;\n", esc, row[0]);
-			zbx_free(esc);
-
-			ret = DBexecute_overflowed_sql(&sql, &sql_alloc, &sql_offset);
-		}
-
-		zbx_free(out);
-	}
-	DBfree_result(result);
-
-	DBend_multiple_update(&sql, &sql_alloc, &sql_offset);
-
-	if (SUCCEED == ret && 16 < sql_offset)
-	{
-		if (ZBX_DB_OK > DBexecute("%s", sql))
-			ret = FAIL;
-	}
-
-	zbx_free(sql);
-
-	return ret;
-}
-
-static int	dbpatch_validate_key_macro(const char *key)
-{
-	char	*params, *macro;
-
-	if (NULL == (macro = strchr(key, '{')))
-		return SUCCEED;
-
-	if (NULL != (params = strchr(key, '[')) && params < macro)
-		return SUCCEED;
-
-	return FAIL;
-}
-
-static char	*dbpatch_formula_to_expression(zbx_uint64_t itemid, const char *formula, zbx_vector_ptr_t *functions)
-{
-	zbx_dbpatch_function_t	*func;
-	const char		*ptr;
-	char			*exp = NULL, error[128];
-	size_t			exp_alloc = 0, exp_offset = 0, pos = 0, par_l, par_r;
-
-	for (ptr = formula; SUCCEED == zbx_function_find(ptr, &pos, &par_l, &par_r, error, sizeof(error));
-			ptr += par_r + 1)
-	{
-		size_t	param_pos, param_len, sep_pos;
-		int	quoted;
-
-		/* copy the part of the string preceding function */
-		zbx_strncpy_alloc(&exp, &exp_alloc, &exp_offset, ptr, pos);
-
-		if (SUCCEED != dbpatch_is_time_function(ptr + pos, par_l - pos))
-		{
-			char	*arg0, *host = NULL, *key = NULL;
-			int	ret;
-			size_t	arg0_len;
-
-			zbx_function_param_parse(ptr + par_l + 1, &param_pos, &param_len, &sep_pos);
-
-			arg0 = zbx_function_param_unquote_dyn(ptr + par_l + 1 + param_pos, param_len, &quoted);
-			arg0_len = strlen(arg0);
-			zbx_remove_chars(arg0, "\t\n\r");
-			if (strlen(arg0) != arg0_len)
-			{
-				zabbix_log(LOG_LEVEL_WARNING, "control characters were removed from calculated item \""
-						ZBX_FS_UI64 "\" formula host:key parameter at %s", itemid, ptr);
-			}
-
-			ret = parse_host_key(arg0, &host, &key);
-			zbx_free(arg0);
-
-			if (FAIL == ret)
-			{
-				zbx_vector_ptr_clear_ext(functions, (zbx_clean_func_t)dbpatch_function_free);
-				zbx_free(exp);
-				return NULL;
-			}
-
-			if (SUCCEED != dbpatch_validate_key_macro(key))
-			{
-				zabbix_log(LOG_LEVEL_WARNING, "invalid key parameter \"%s\" in calculated item \""
-						ZBX_FS_UI64 "\" formula: using macro within item key is not supported"
-								" anymore", key, itemid);
-			}
-
-			func = (zbx_dbpatch_function_t *)zbx_malloc(NULL, sizeof(zbx_dbpatch_function_t));
-			func->itemid = itemid;
-			func->name = zbx_substr(ptr, pos, par_l - 1);
-			func->flags = 0;
-
-			func->arg0 = zbx_dsprintf(NULL, "/%s/%s", ZBX_NULL2EMPTY_STR(host), key);
-			zbx_free(host);
-			zbx_free(key);
-
-			if (')' != ptr[par_l + 1 + sep_pos])
-				func->parameter = zbx_substr(ptr, par_l + sep_pos + 2, par_r - 1);
-			else
-				func->parameter = zbx_strdup(NULL, "");
-
-			func->functionid = functions->values_num;
-			zbx_vector_ptr_append(functions, func);
-
-			zbx_snprintf_alloc(&exp, &exp_alloc, &exp_offset, "{" ZBX_FS_UI64 "}", func->functionid);
-		}
-		else
-		{
-			zbx_strncpy_alloc(&exp, &exp_alloc, &exp_offset, ptr + pos, par_l - pos);
-			zbx_strcpy_alloc(&exp, &exp_alloc, &exp_offset, "()");
-		}
-	}
-
-	if (par_l <= par_r)
-		zbx_strcpy_alloc(&exp, &exp_alloc, &exp_offset, ptr);
-
-	return exp;
-}
-
-static int	DBpatch_5030146(void)
-{
-	DB_ROW			row;
-	DB_RESULT		result;
-	zbx_vector_ptr_t	functions;
-	int			i, ret = SUCCEED;
-	char			*sql = NULL;
-	size_t			sql_alloc = 0, sql_offset = 0;
-
-	zbx_vector_ptr_create(&functions);
-
-	DBbegin_multiple_update(&sql, &sql_alloc, &sql_offset);
-
-	result = DBselect("select i.itemid,i.params"
-			" from items i,hosts h"
-			" where i.type=15"
-				" and h.hostid=i.hostid"
-			" order by i.itemid");
-
-	while (SUCCEED == ret && NULL != (row = DBfetch(result)))
-	{
-		zbx_uint64_t	itemid, index;
-		char		*expression, *out = NULL;
-		int		pos = 0, last_pos = 0;
-		zbx_token_t	token;
-		size_t		out_alloc = 0, out_offset = 0;
-
-		ZBX_STR2UINT64(itemid, row[0]);
-		if (NULL == (expression = dbpatch_formula_to_expression(itemid, row[1], &functions)))
-		{
-			zabbix_log(LOG_LEVEL_WARNING, "cannot convert calculated item \"" ZBX_FS_UI64 "\"formula",
-					itemid);
-			continue;
-		}
-
-		for (i = 0; i < functions.values_num; i++)
-		{
-			char			*replace = NULL;
-			zbx_dbpatch_function_t	*func = functions.values[i];
-
-			dbpatch_convert_function(func, &replace, &functions);
-			if (NULL != replace)
-			{
-				dbpatch_update_expression(&expression, func->functionid, replace);
-				zbx_free(replace);
-			}
-		}
-
-		for (; SUCCEED == zbx_token_find(expression, pos, &token, ZBX_TOKEN_SEARCH_FUNCTIONID); pos++)
-		{
-			switch (token.type)
-			{
-				case ZBX_TOKEN_OBJECTID:
-					if (SUCCEED == is_uint64_n(expression + token.loc.l + 1,
-							token.loc.r - token.loc.l - 1, &index) &&
-							(int)index < functions.values_num)
-					{
-						zbx_dbpatch_function_t	*func = functions.values[index];
-
-						zbx_strncpy_alloc(&out, &out_alloc, &out_offset,
-								expression + last_pos, token.loc.l - last_pos);
-
-						zbx_snprintf_alloc(&out, &out_alloc, &out_offset, "%s(%s",
-								func->name, func->arg0);
-						if ('\0' != *func->parameter)
-						{
-							zbx_chrcpy_alloc(&out, &out_alloc, &out_offset, ',');
-							zbx_strcpy_alloc(&out, &out_alloc, &out_offset, func->parameter);
-						}
-						zbx_chrcpy_alloc(&out, &out_alloc, &out_offset, ')');
-						last_pos = token.loc.r + 1;
-					}
-					pos = token.loc.r;
-					break;
-				case ZBX_TOKEN_MACRO:
-				case ZBX_TOKEN_USER_MACRO:
-				case ZBX_TOKEN_LLD_MACRO:
-					pos = token.loc.r;
-					break;
-			}
-		}
-
-		zbx_strcpy_alloc(&out, &out_alloc, &out_offset, expression + last_pos);
-
-		if (ITEM_PARAM_LEN < zbx_strlen_utf8(out))
-		{
-			zabbix_log(LOG_LEVEL_WARNING, "cannot convert calculated item \"" ZBX_FS_UI64 "\" formula:"
-					" too long expression", itemid);
-		}
-		else
-		{
-			char	*esc;
-
-			esc = DBdyn_escape_field("items", "params", out);
-			zbx_snprintf_alloc(&sql, &sql_alloc, &sql_offset, "update items set params='%s' where itemid="
-					ZBX_FS_UI64 ";\n", esc, itemid);
-			zbx_free(esc);
-
-			ret = DBexecute_overflowed_sql(&sql, &sql_alloc, &sql_offset);
-		}
-
-		zbx_vector_ptr_clear_ext(&functions, (zbx_clean_func_t)dbpatch_function_free);
-		zbx_free(expression);
-		zbx_free(out);
-	}
-
-	DBfree_result(result);
-	zbx_vector_ptr_destroy(&functions);
-
-	DBend_multiple_update(&sql, &sql_alloc, &sql_offset);
-
-	if (SUCCEED == ret && 16 < sql_offset)
-	{
-		if (ZBX_DB_OK > DBexecute("%s", sql))
-			ret = FAIL;
-	}
-
-	zbx_free(sql);
-
-	return ret;
-}
-
-static int	dbpatch_aggregate2formula(const char *itemid, const AGENT_REQUEST *request, char **str,
-		size_t *str_alloc, size_t *str_offset, char **error)
-{
-	char	*esc;
-
-	if (3 > request->nparam)
-	{
-		*error = zbx_strdup(NULL, "invalid number of parameters");
-		return FAIL;
-	}
-
-	if (0 == strcmp(request->key, "grpavg"))
-	{
-		zbx_strcpy_alloc(str, str_alloc, str_offset, "avg");
-	}
-	else if (0 == strcmp(request->key, "grpmax"))
-	{
-		zbx_strcpy_alloc(str, str_alloc, str_offset, "max");
-	}
-	else if (0 == strcmp(request->key, "grpmin"))
-	{
-		zbx_strcpy_alloc(str, str_alloc, str_offset, "min");
-	}
-	else if (0 == strcmp(request->key, "grpsum"))
-	{
-		zbx_strcpy_alloc(str, str_alloc, str_offset, "sum");
-	}
-	else
-	{
-		*error = zbx_dsprintf(NULL, "unknown group function \"%s\"", request->key);
-		return FAIL;
-	}
-
-	if (SUCCEED != dbpatch_validate_key_macro(request->params[1]))
-	{
-		zabbix_log(LOG_LEVEL_WARNING, "invalid key parameter \"%s\" when converting aggregate check \"%s\""
-				" to calculated item: using macro within item key is not supported anymore",
-				request->params[1], itemid);
-	}
-
-	zbx_rtrim(request->params[1], " ");
-	zbx_snprintf_alloc(str, str_alloc, str_offset, "(%s_foreach(/*/%s?[", request->params[2], request->params[1]);
-
-	if (REQUEST_PARAMETER_TYPE_ARRAY == get_rparam_type(request, 0))
-	{
-		int				i, groups_num;
-		char				*group;
-		zbx_request_parameter_type_t	type;
-
-		groups_num = num_param(request->params[0]);
-
-		for (i = 1; i <= groups_num; i++)
-		{
-			if (NULL == (group = get_param_dyn(request->params[0], i, &type)))
-				continue;
-
-			if ('[' != (*str)[*str_offset - 1])
-				zbx_strcpy_alloc(str, str_alloc, str_offset, " or ");
-
-			esc = zbx_dyn_escape_string(group, "\\\"");
-			zbx_snprintf_alloc(str, str_alloc, str_offset, "group=\"%s\"", esc);
-			zbx_free(esc);
-			zbx_free(group);
-		}
-	}
-	else
-	{
-		esc = zbx_dyn_escape_string(request->params[0], "\\\"");
-		zbx_snprintf_alloc(str, str_alloc, str_offset, "group=\"%s\"", esc);
-		zbx_free(esc);
-	}
-
-	zbx_chrcpy_alloc(str, str_alloc, str_offset, ']');
-
-	if (4 == request->nparam)
-		zbx_snprintf_alloc(str, str_alloc, str_offset, ",%s", request->params[3]);
-
-	zbx_strcpy_alloc(str, str_alloc, str_offset, "))");
-
-	if (ITEM_PARAM_LEN < zbx_strlen_utf8(*str))
-	{
-		*error = zbx_strdup(NULL, "resulting formula is too long");
-		return FAIL;
-	}
-
-	return SUCCEED;
-}
-
-static int	DBpatch_5030147(void)
-{
-	DB_ROW		row;
-	DB_RESULT	result;
-	int		ret = SUCCEED;
-	char		*sql = NULL, *params = NULL;
-	size_t		sql_alloc = 0, sql_offset = 0, params_alloc = 0, params_offset;
-
-	DBbegin_multiple_update(&sql, &sql_alloc, &sql_offset);
-
-	/* ITEM_TYPE_AGGREGATE = 8 */
-	result = DBselect("select itemid,key_ from items where type=8");
-
-	while (SUCCEED == ret && NULL != (row = DBfetch(result)))
-	{
-		AGENT_REQUEST	request;
-		char		*error = NULL, *esc;
-		int		ret_formula;
-
-		params_offset = 0;
-
-		init_request(&request);
-		parse_item_key(row[1], &request);
-
-		ret_formula = dbpatch_aggregate2formula(row[0], &request, &params, &params_alloc, &params_offset,
-				&error);
-		free_request(&request);
-
-		if (FAIL == ret_formula)
-		{
-			zabbix_log(LOG_LEVEL_WARNING, "Cannot convert aggregate checks item \"%s\": %s", row[0], error);
-			zbx_free(error);
-			continue;
-		}
-
-		esc = DBdyn_escape_field("items", "params", params);
-		zbx_snprintf_alloc(&sql, &sql_alloc, &sql_offset,
-				"update items set type=15,params='%s' where itemid=%s;\n", esc, row[0]);
-		zbx_free(esc);
-
-		ret = DBexecute_overflowed_sql(&sql, &sql_alloc, &sql_offset);
-	}
-
-	DBfree_result(result);
-
-	DBend_multiple_update(&sql, &sql_alloc, &sql_offset);
-
-	if (SUCCEED == ret && 16 < sql_offset)
-	{
-		if (ZBX_DB_OK > DBexecute("%s", sql))
-			ret = FAIL;
-	}
-
-	zbx_free(params);
-	zbx_free(sql);
-
-	return ret;
-}
-
-static int	DBpatch_5030148(void)
-{
-#ifdef HAVE_MYSQL
-	return DBcreate_index("items", "items_8", "key_(1024)", 0);
-#else
-	return DBcreate_index("items", "items_8", "key_", 0);
-#endif
-=======
 static int	DBpatch_5030143(void)
 {
 	DB_RESULT	result;
@@ -6400,7 +4651,1754 @@
 	const ZBX_FIELD	field = {"report_test_timeout", "60s", NULL, NULL, 32, ZBX_TYPE_CHAR, ZBX_NOTNULL, 0};
 
 	return DBadd_field("config", &field);
->>>>>>> 83691c87
+}
+
+/* trigger function conversion to new syntax */
+
+#define ZBX_DBPATCH_FUNCTION_UPDATE_NAME		0x01
+#define ZBX_DBPATCH_FUNCTION_UPDATE_PARAM		0x02
+#define ZBX_DBPATCH_FUNCTION_UPDATE			(ZBX_DBPATCH_FUNCTION_UPDATE_NAME | \
+							ZBX_DBPATCH_FUNCTION_UPDATE_PARAM)
+
+#define ZBX_DBPATCH_FUNCTION_CREATE			0x40
+#define ZBX_DBPATCH_FUNCTION_DELETE			0x80
+
+#define ZBX_DBPATCH_TRIGGER_UPDATE_EXPRESSION		0x01
+#define ZBX_DBPATCH_TRIGGER_UPDATE_RECOVERY_EXPRESSION	0x02
+
+#define ZBX_DBPATCH_TRIGGER_UPDATE			(ZBX_DBPATCH_TRIGGER_UPDATE_EXPRESSION | \
+							ZBX_DBPATCH_TRIGGER_UPDATE_RECOVERY_EXPRESSION)
+
+/* Function argument descriptors.                                                */
+/* Used in varargs list to describe following parameter mapping to old position. */
+/* Terminated with ZBX_DBPATCH_ARG_NONE.                                         */
+/* For example:                                                                  */
+/* ..., ZBX_DBPATCH_ARG_NUM, 1, ZBX_DBPATCH_ARG_STR, 0, ZBX_DBPATCH_ARG_NONE)    */
+/*  meaning first numeric parameter copied from second parameter                 */
+/*          second string parameter copied from first parameter                  */
+typedef enum
+{
+	ZBX_DBPATCH_ARG_NONE,		/* terminating descriptor, must be put at the end of the list */
+	ZBX_DBPATCH_ARG_HIST,		/* history period followed by sec/num (int) and timeshift (int) indexes */
+	ZBX_DBPATCH_ARG_TIME,		/* time value followed by argument index (int)  */
+	ZBX_DBPATCH_ARG_NUM,		/* number value followed by argument index (int)  */
+	ZBX_DBPATCH_ARG_STR,		/* string value  followed by argument index (int)  */
+	ZBX_DBPATCH_ARG_TREND,		/* trend period, followed by period (int) and timeshift (int) indexes */
+	ZBX_DBPATCH_ARG_CONST_STR,	/* constant,fffffff followed by string (char *) value */
+}
+zbx_dbpatch_arg_t;
+
+ZBX_VECTOR_DECL(loc, zbx_strloc_t)
+ZBX_VECTOR_IMPL(loc, zbx_strloc_t)
+
+typedef struct
+{
+	zbx_uint64_t	functionid;
+	zbx_uint64_t	itemid;
+
+	/* hostid for time based functions to track associated            */
+	/* hosts when replacing with history function with common function */
+	zbx_uint64_t	hostid;
+
+	/* function location - expression|recovery expression */
+	unsigned char	location;
+
+	char		*name;
+	char		*parameter;
+
+	/* the first parameter (host:key) for calculated item */
+	/* formula functions, NULL for trigger functions      */
+	char		*arg0;
+
+	unsigned char	flags;
+}
+zbx_dbpatch_function_t;
+
+typedef struct
+{
+	zbx_uint64_t	triggerid;
+	unsigned char	recovery_mode;
+	unsigned char	flags;
+	char		*expression;
+	char		*recovery_expression;
+}
+zbx_dbpatch_trigger_t;
+
+static void	dbpatch_function_free(zbx_dbpatch_function_t *func)
+{
+	zbx_free(func->name);
+	zbx_free(func->parameter);
+	zbx_free(func->arg0);
+	zbx_free(func);
+}
+
+static void	dbpatch_trigger_clear(zbx_dbpatch_trigger_t *trigger)
+{
+	zbx_free(trigger->expression);
+	zbx_free(trigger->recovery_expression);
+}
+
+static zbx_dbpatch_function_t	*dbpatch_new_function(zbx_uint64_t functionid, zbx_uint64_t itemid, const char *name,
+		const char *parameter, unsigned char flags)
+{
+	zbx_dbpatch_function_t	*func;
+
+	func = (zbx_dbpatch_function_t *)zbx_malloc(NULL, sizeof(zbx_dbpatch_function_t));
+	func->functionid = functionid;
+	func->itemid = itemid;
+	func->name = (NULL != name ? zbx_strdup(NULL, name) : NULL);
+	func->parameter = (NULL != parameter ? zbx_strdup(NULL, parameter) : NULL);
+	func->flags = flags;
+	func->arg0 = NULL;
+
+	return func;
+}
+
+static void	dbpatch_add_function(const zbx_dbpatch_function_t *template, zbx_uint64_t functionid, const char *name,
+		const char *parameter, unsigned char flags, zbx_vector_ptr_t *functions)
+{
+	zbx_dbpatch_function_t	*func;
+
+	func = dbpatch_new_function(functionid, template->itemid, name, parameter, flags);
+	func->arg0 = (NULL != template->arg0 ? zbx_strdup(NULL, template->arg0) : NULL);
+
+	zbx_vector_ptr_append(functions, func);
+}
+
+static void	dbpatch_update_function(zbx_dbpatch_function_t *func, const char *name,
+		const char *parameter, unsigned char flags)
+{
+	if (0 != (flags & ZBX_DBPATCH_FUNCTION_UPDATE_NAME))
+		func->name = zbx_strdup(func->name, name);
+
+	if (0 != (flags & ZBX_DBPATCH_FUNCTION_UPDATE_PARAM))
+		func->parameter = zbx_strdup(func->parameter, parameter);
+
+	func->flags = flags;
+}
+
+/******************************************************************************
+ *                                                                            *
+ * Function: dbpatch_update_expression                                        *
+ *                                                                            *
+ * Purpose: replace {functionid} occurrences in expression with the specified *
+ *          replacement string                                                *
+ *                                                                            *
+ * Return value: SUCCEED - expression was changed                             *
+ *               FAIL - otherwise                                             *
+ *                                                                            *
+ ******************************************************************************/
+static int	dbpatch_update_expression(char **expression, zbx_uint64_t functionid, const char *replace)
+{
+	int		pos = 0, last_pos = 0;
+	zbx_token_t	token;
+	char		*out = NULL;
+	size_t		out_alloc = 0, out_offset = 0;
+	zbx_uint64_t	id;
+
+	for (; SUCCEED == zbx_token_find(*expression, pos, &token, ZBX_TOKEN_SEARCH_FUNCTIONID); pos++)
+	{
+		switch (token.type)
+		{
+			case ZBX_TOKEN_OBJECTID:
+				if (SUCCEED == is_uint64_n(*expression + token.data.objectid.name.l,
+						token.data.objectid.name.r - token.data.objectid.name.l + 1, &id) &&
+						functionid == id)
+				{
+					zbx_strncpy_alloc(&out, &out_alloc, &out_offset,
+							*expression + last_pos, token.loc.l - last_pos);
+					zbx_strcpy_alloc(&out, &out_alloc, &out_offset, replace);
+					last_pos = token.loc.r + 1;
+				}
+				pos = token.loc.r;
+				break;
+			case ZBX_TOKEN_MACRO:
+			case ZBX_TOKEN_USER_MACRO:
+			case ZBX_TOKEN_LLD_MACRO:
+				pos = token.loc.r;
+				break;
+		}
+	}
+
+	if (NULL == out)
+		return FAIL;
+
+	zbx_strcpy_alloc(&out, &out_alloc, &out_offset, *expression + last_pos);
+
+	zbx_free(*expression);
+	*expression = out;
+
+	return SUCCEED;
+}
+
+/******************************************************************************
+ *                                                                            *
+ * Function: dbpatch_update_trigger                                           *
+ *                                                                            *
+ * Purpose: replace {functionid} occurrences in trigger expression and        *
+ *          recovery expression with the specified replacement string         *
+ *                                                                            *
+ ******************************************************************************/
+static void	dbpatch_update_trigger(zbx_dbpatch_trigger_t *trigger, zbx_uint64_t functionid, const char *replace)
+{
+	if (SUCCEED == dbpatch_update_expression(&trigger->expression, functionid, replace))
+		trigger->flags |= ZBX_DBPATCH_TRIGGER_UPDATE_EXPRESSION;
+
+	if (TRIGGER_RECOVERY_MODE_RECOVERY_EXPRESSION == trigger->recovery_mode)
+	{
+		if (SUCCEED == dbpatch_update_expression(&trigger->recovery_expression, functionid, replace))
+			trigger->flags |= ZBX_DBPATCH_TRIGGER_UPDATE_RECOVERY_EXPRESSION;
+	}
+}
+
+static void	dbpatch_update_func_abschange(zbx_dbpatch_function_t *function, char **replace)
+{
+	dbpatch_update_function(function, "change", "", ZBX_DBPATCH_FUNCTION_UPDATE);
+	*replace = zbx_dsprintf(NULL, "abs({" ZBX_FS_UI64 "})", function->functionid);
+}
+
+static void	dbpatch_update_func_delta(zbx_dbpatch_function_t *function, const char *parameter, char **replace,
+		zbx_vector_ptr_t *functions)
+{
+	zbx_uint64_t	functionid2;
+
+	dbpatch_update_function(function, "max", parameter, ZBX_DBPATCH_FUNCTION_UPDATE);
+
+	functionid2 = (NULL == function->arg0 ? DBget_maxid("functions") : (zbx_uint64_t)functions->values_num);
+	dbpatch_add_function(function, functionid2, "min", parameter, ZBX_DBPATCH_FUNCTION_CREATE, functions);
+
+	*replace = zbx_dsprintf(NULL, "({" ZBX_FS_UI64 "}-{" ZBX_FS_UI64 "})", function->functionid, functionid2);
+}
+
+static void	dbpatch_update_func_diff(zbx_dbpatch_function_t *function, char **replace, zbx_vector_ptr_t *functions)
+{
+	zbx_uint64_t	functionid2;
+
+	dbpatch_update_function(function, "last", "#1", ZBX_DBPATCH_FUNCTION_UPDATE);
+
+	functionid2 = (NULL == function->arg0 ? DBget_maxid("functions") : (zbx_uint64_t)functions->values_num);
+	dbpatch_add_function(function, functionid2, "last", "#2", ZBX_DBPATCH_FUNCTION_CREATE, functions);
+
+	*replace = zbx_dsprintf(NULL, "({" ZBX_FS_UI64 "}<>{" ZBX_FS_UI64 "})", function->functionid, functionid2);
+}
+
+static void	dbpatch_update_func_trenddelta(zbx_dbpatch_function_t *function, const char *parameter, char **replace,
+		zbx_vector_ptr_t *functions)
+{
+	zbx_uint64_t	functionid2;
+
+	dbpatch_update_function(function, "trendmax", parameter, ZBX_DBPATCH_FUNCTION_UPDATE);
+
+	functionid2 = (NULL == function->arg0 ? DBget_maxid("functions") : (zbx_uint64_t)functions->values_num);
+	dbpatch_add_function(function, functionid2, "trendmin", parameter, ZBX_DBPATCH_FUNCTION_CREATE, functions);
+
+	*replace = zbx_dsprintf(NULL, "({" ZBX_FS_UI64 "}-{" ZBX_FS_UI64 "})", function->functionid, functionid2);
+}
+
+static void	dbpatch_update_func_strlen(zbx_dbpatch_function_t *function, const char *parameter, char **replace)
+{
+	dbpatch_update_function(function, "last", parameter, ZBX_DBPATCH_FUNCTION_UPDATE);
+
+	*replace = zbx_dsprintf(NULL, "length({" ZBX_FS_UI64 "})", function->functionid);
+}
+
+static void	dbpatch_update_hist2common(zbx_dbpatch_function_t *function, int extended, char **expression)
+{
+	char	*str  = NULL;
+	size_t	str_alloc = 0, str_offset = 0;
+
+	if (ZBX_DBPATCH_FUNCTION_DELETE == function->flags)
+		dbpatch_update_function(function, "last", "$", ZBX_DBPATCH_FUNCTION_UPDATE);
+
+	if (0 == extended)
+		zbx_chrcpy_alloc(&str, &str_alloc, &str_offset, '(');
+	zbx_strcpy_alloc(&str, &str_alloc, &str_offset, *expression);
+	if (0 == extended)
+		zbx_chrcpy_alloc(&str, &str_alloc, &str_offset, ')');
+
+	zbx_snprintf_alloc(&str, &str_alloc, &str_offset, " or ({" ZBX_FS_UI64 "}<>{" ZBX_FS_UI64 "})",
+			function->functionid, function->functionid);
+
+	zbx_free(*expression);
+	*expression = str;
+}
+
+/******************************************************************************
+ *                                                                            *
+ * Function: dbpatch_parse_function_params                                    *
+ *                                                                            *
+ * Purpose: parse function parameter string into parameter location vector    *
+ *                                                                            *
+ ******************************************************************************/
+static void	dbpatch_parse_function_params(const char *parameter, zbx_vector_loc_t *params)
+{
+	const char	*ptr;
+	size_t		len, pos, sep = 0, eol;
+	zbx_strloc_t	loc;
+
+	eol = strlen(parameter);
+
+	for (ptr = parameter; ptr < parameter + eol; ptr += sep + 1)
+	{
+		zbx_function_param_parse(ptr, &pos, &len, &sep);
+
+		if (0 < len)
+		{
+			loc.l = ptr - parameter + pos;
+			loc.r = loc.l + len - 1;
+		}
+		else
+		{
+			loc.l = ptr - parameter + eol - (ptr - parameter);
+			loc.r = loc.l;
+		}
+
+		zbx_vector_loc_append_ptr(params, &loc);
+	}
+
+	while (0 < params->values_num && '\0' == parameter[params->values[params->values_num - 1].l])
+		--params->values_num;
+}
+
+/******************************************************************************
+ *                                                                            *
+ * Function: dbpatch_convert_params                                           *
+ *                                                                            *
+ * Purpose: convert function parameters into new syntax                       *
+ *                                                                            *
+ * Parameters: out       - [OUT] the converted parameter string               *
+ *             parameter - [IN] the original parameter string                 *
+ *             params    - [IN] the parameter locations in original parameter *
+ *                              string                                        *
+ *             ...       - list of parameter descriptors with parameter data  *
+ *                         (see zbx_dbpatch_arg_t enum for parameter list     *
+ *                         description)                                       *
+ *                                                                            *
+ ******************************************************************************/
+static void	dbpatch_convert_params(char **out, const char *parameter, const zbx_vector_loc_t *params, ...)
+{
+	size_t			out_alloc = 0, out_offset = 0;
+	va_list 		args;
+	int			index, type, param_num = 0;
+	const zbx_strloc_t	*loc;
+	const char		*ptr;
+	char			*arg;
+
+	va_start(args, params);
+
+	while (ZBX_DBPATCH_ARG_NONE != (type = va_arg(args, int)))
+	{
+		if (0 != param_num++)
+			zbx_chrcpy_alloc(out, &out_alloc, &out_offset, ',');
+
+		switch (type)
+		{
+			case ZBX_DBPATCH_ARG_HIST:
+				if (-1 != (index = va_arg(args, int)) && index < params->values_num)
+				{
+					loc = &params->values[index];
+					arg = zbx_substr_unquote(parameter, loc->l, loc->r);
+
+					if ('\0' != *arg)
+					{
+						zbx_strcpy_alloc(out, &out_alloc, &out_offset, arg);
+
+						if ('#' != *arg && 0 != isdigit(arg[strlen(arg) - 1]))
+							zbx_chrcpy_alloc(out, &out_alloc, &out_offset, 's');
+					}
+
+					zbx_free(arg);
+				}
+
+				if (-1 != (index = va_arg(args, int)) && index < params->values_num)
+				{
+					loc = &params->values[index];
+					arg = zbx_substr_unquote(parameter, loc->l, loc->r);
+
+					if ('\0' != *arg)
+					{
+						if (0 == out_offset)
+							zbx_strcpy_alloc(out, &out_alloc, &out_offset, "#1");
+
+						zbx_strcpy_alloc(out, &out_alloc, &out_offset, ":now-");
+						zbx_strcpy_alloc(out, &out_alloc, &out_offset, arg);
+						if (0 != isdigit(arg[strlen(arg) - 1]))
+							zbx_chrcpy_alloc(out, &out_alloc, &out_offset, 's');
+					}
+
+					zbx_free(arg);
+				}
+
+				break;
+			case ZBX_DBPATCH_ARG_TIME:
+				if (params->values_num > (index = va_arg(args, int)))
+				{
+					char	*str;
+
+					loc = &params->values[index];
+					str = zbx_substr_unquote(parameter, loc->l, loc->r);
+					if ('\0' != *str)
+					{
+						zbx_strcpy_alloc(out, &out_alloc, &out_offset, str);
+						if (0 != isdigit(str[strlen(str) - 1]))
+							zbx_chrcpy_alloc(out, &out_alloc, &out_offset, 's');
+					}
+					zbx_free(str);
+				}
+				break;
+			case ZBX_DBPATCH_ARG_NUM:
+				if (params->values_num > (index = va_arg(args, int)))
+				{
+					char	*str;
+
+					loc = &params->values[index];
+					str = zbx_substr_unquote(parameter, loc->l, loc->r);
+					zbx_strcpy_alloc(out, &out_alloc, &out_offset, str);
+					zbx_free(str);
+				}
+				break;
+			case ZBX_DBPATCH_ARG_STR:
+				if (params->values_num > (index = va_arg(args, int)))
+				{
+					loc = &params->values[index];
+					if ('"' == parameter[loc->l])
+					{
+						zbx_strncpy_alloc(out, &out_alloc, &out_offset, parameter + loc->l,
+								loc->r - loc->l + 1);
+					}
+					else if ('\0' != parameter[loc->l])
+					{
+						char	raw[FUNCTION_PARAM_LEN * 4 + 1], quoted[sizeof(raw)];
+
+						zbx_strlcpy(raw, parameter + loc->l, loc->r - loc->l + 2);
+						zbx_escape_string(quoted, sizeof(quoted), raw, "\"\\");
+						zbx_chrcpy_alloc(out, &out_alloc, &out_offset, '"');
+						zbx_strcpy_alloc(out, &out_alloc, &out_offset, quoted);
+						zbx_chrcpy_alloc(out, &out_alloc, &out_offset, '"');
+					}
+				}
+				break;
+			case ZBX_DBPATCH_ARG_TREND:
+				if (params->values_num > (index = va_arg(args, int)))
+				{
+					char	*str;
+
+					loc = &params->values[index];
+					str = zbx_substr_unquote(parameter, loc->l, loc->r);
+					zbx_strcpy_alloc(out, &out_alloc, &out_offset, str);
+					zbx_free(str);
+				}
+				if (params->values_num > (index = va_arg(args, int)))
+				{
+					char	*str;
+
+					loc = &params->values[index];
+					str = zbx_substr_unquote(parameter, loc->l, loc->r);
+					zbx_chrcpy_alloc(out, &out_alloc, &out_offset, ':');
+					zbx_strcpy_alloc(out, &out_alloc, &out_offset, str);
+					zbx_free(str);
+				}
+				break;
+			case ZBX_DBPATCH_ARG_CONST_STR:
+				if (NULL != (ptr = va_arg(args, char *)))
+				{
+					char	quoted[MAX_STRING_LEN];
+
+					zbx_escape_string(quoted, sizeof(quoted), ptr, "\"\\");
+					zbx_chrcpy_alloc(out, &out_alloc, &out_offset, '"');
+					zbx_strcpy_alloc(out, &out_alloc, &out_offset, quoted);
+					zbx_chrcpy_alloc(out, &out_alloc, &out_offset, '"');
+				}
+				break;
+		}
+	}
+
+	va_end(args);
+
+	if (0 != out_offset)
+	{
+		/* trim trailing empty parameters */
+		while (0 < out_offset && ',' == (*out)[out_offset - 1])
+			(*out)[--out_offset] = '\0';
+	}
+	else
+		*out = zbx_strdup(*out, "");
+}
+
+static void	dbpatch_update_func_bitand(zbx_dbpatch_function_t *function, const zbx_vector_loc_t *params,
+		char **replace)
+{
+	char	*parameter = NULL, *mask = NULL;
+
+	if (2 <= params->values_num && '\0' != function->parameter[params->values[1].l])
+	{
+		mask = zbx_substr_unquote(function->parameter, params->values[1].l, params->values[1].r);
+		*replace = zbx_dsprintf(NULL, "bitand({" ZBX_FS_UI64 "},%s)", function->functionid, mask);
+		zbx_free(mask);
+	}
+	else
+		*replace = zbx_dsprintf(NULL, "bitand({" ZBX_FS_UI64 "})", function->functionid);
+
+	dbpatch_convert_params(&parameter, function->parameter, params,
+			ZBX_DBPATCH_ARG_HIST, 0, 2,
+			ZBX_DBPATCH_ARG_NONE);
+
+	dbpatch_update_function(function, "last", parameter, ZBX_DBPATCH_FUNCTION_UPDATE);
+
+	zbx_free(parameter);
+}
+
+/******************************************************************************
+ *                                                                            *
+ * Function: dbpatch_convert_function                                         *
+ *                                                                            *
+ * Purpose: convert function to new parameter syntax/order                    *
+ *                                                                            *
+ * Parameters: function   - [IN/OUT] the function to convert                  *
+ *             replace    - [OUT] the replacement for {functionid} in the     *
+ *                          expression                                        *
+ *             functions  - [IN/OUT] the functions                            *
+ *                                                                            *
+ * Comments: The function conversion can result in another function being     *
+ *           added.                                                           *
+ *                                                                            *
+ ******************************************************************************/
+static void	dbpatch_convert_function(zbx_dbpatch_function_t *function, char **replace, zbx_vector_ptr_t *functions)
+{
+	zbx_vector_loc_t	params;
+	char			*parameter = NULL;
+
+	zbx_vector_loc_create(&params);
+
+	dbpatch_parse_function_params(function->parameter, &params);
+
+	if (0 == strcmp(function->name, "abschange"))
+	{
+		dbpatch_update_func_abschange(function, replace);
+	}
+	else if (0 == strcmp(function->name, "change"))
+	{
+		dbpatch_update_function(function, NULL, "", ZBX_DBPATCH_FUNCTION_UPDATE_PARAM);
+	}
+	else if (0 == strcmp(function->name, "avg") || 0 == strcmp(function->name, "max") ||
+			0 == strcmp(function->name, "min") || 0 == strcmp(function->name, "sum"))
+	{
+		dbpatch_convert_params(&parameter, function->parameter, &params,
+				ZBX_DBPATCH_ARG_HIST, 0, 1,
+				ZBX_DBPATCH_ARG_NONE);
+		dbpatch_update_function(function, NULL, parameter, ZBX_DBPATCH_FUNCTION_UPDATE_PARAM);
+	}
+	else if (0 == strcmp(function->name, "delta"))
+	{
+		dbpatch_convert_params(&parameter, function->parameter, &params,
+				ZBX_DBPATCH_ARG_HIST, 0, 1,
+				ZBX_DBPATCH_ARG_NONE);
+		dbpatch_update_func_delta(function, parameter, replace, functions);
+	}
+	else if (0 == strcmp(function->name, "diff"))
+	{
+		dbpatch_update_func_diff(function, replace, functions);
+	}
+	else if (0 == strcmp(function->name, "fuzzytime"))
+	{
+		dbpatch_convert_params(&parameter, function->parameter, &params,
+				ZBX_DBPATCH_ARG_TIME, 0,
+				ZBX_DBPATCH_ARG_NONE);
+		dbpatch_update_function(function, NULL, parameter, ZBX_DBPATCH_FUNCTION_UPDATE_PARAM);
+	}
+	else if (0 == strcmp(function->name, "nodata"))
+	{
+		dbpatch_convert_params(&parameter, function->parameter, &params,
+				ZBX_DBPATCH_ARG_TIME, 0,
+				ZBX_DBPATCH_ARG_STR, 1,
+				ZBX_DBPATCH_ARG_NONE);
+		dbpatch_update_function(function, NULL, parameter, ZBX_DBPATCH_FUNCTION_UPDATE_PARAM);
+	}
+	else if (0 == strcmp(function->name, "percentile"))
+	{
+		dbpatch_convert_params(&parameter, function->parameter, &params,
+				ZBX_DBPATCH_ARG_HIST, 0, 1,
+				ZBX_DBPATCH_ARG_NUM, 2,
+				ZBX_DBPATCH_ARG_NONE);
+		dbpatch_update_function(function, NULL, parameter, ZBX_DBPATCH_FUNCTION_UPDATE_PARAM);
+	}
+	else if (0 == strcmp(function->name, "trendavg") || 0 == strcmp(function->name, "trendmin") ||
+			0 == strcmp(function->name, "trendmax") || 0 == strcmp(function->name, "trendsum") ||
+			0 == strcmp(function->name, "trendcount"))
+	{
+		dbpatch_convert_params(&parameter, function->parameter, &params,
+				ZBX_DBPATCH_ARG_TREND, 0, 1,
+				ZBX_DBPATCH_ARG_NONE);
+		dbpatch_update_function(function, NULL, parameter, ZBX_DBPATCH_FUNCTION_UPDATE_PARAM);
+	}
+	else if (0 == strcmp(function->name, "trenddelta"))
+	{
+		dbpatch_convert_params(&parameter, function->parameter, &params,
+				ZBX_DBPATCH_ARG_TREND, 0, 1,
+				ZBX_DBPATCH_ARG_NONE);
+		dbpatch_update_func_trenddelta(function, parameter, replace, functions);
+	}
+	else if (0 == strcmp(function->name, "band"))
+	{
+		dbpatch_update_func_bitand(function, &params, replace);
+	}
+	else if (0 == strcmp(function->name, "forecast"))
+	{
+		dbpatch_convert_params(&parameter, function->parameter, &params,
+				ZBX_DBPATCH_ARG_HIST, 0, 1,
+				ZBX_DBPATCH_ARG_TIME, 2,
+				ZBX_DBPATCH_ARG_STR, 3,
+				ZBX_DBPATCH_ARG_STR, 4,
+				ZBX_DBPATCH_ARG_NONE);
+		dbpatch_update_function(function, NULL, parameter, ZBX_DBPATCH_FUNCTION_UPDATE_PARAM);
+	}
+	else if (0 == strcmp(function->name, "timeleft"))
+	{
+		dbpatch_convert_params(&parameter, function->parameter, &params,
+				ZBX_DBPATCH_ARG_HIST, 0, 1,
+				ZBX_DBPATCH_ARG_NUM, 2,
+				ZBX_DBPATCH_ARG_STR, 3,
+				ZBX_DBPATCH_ARG_NONE);
+		dbpatch_update_function(function, NULL, parameter, ZBX_DBPATCH_FUNCTION_UPDATE_PARAM);
+	}
+	else if (0 == strcmp(function->name, "count"))
+	{
+		char	*op = NULL;
+
+		if (2 <= params.values_num)
+		{
+			if (3 <= params.values_num && '\0' != function->parameter[params.values[2].l])
+			{
+				op = zbx_substr_unquote(function->parameter, params.values[2].l, params.values[2].r);
+
+				if (0 == strcmp(op, "band"))
+					op = zbx_strdup(op, "bitand");
+				else if ('\0' == *op && '"' != function->parameter[params.values[2].l])
+					zbx_free(op);
+			}
+		}
+
+		dbpatch_convert_params(&parameter, function->parameter, &params,
+				ZBX_DBPATCH_ARG_HIST, 0, 3,
+				ZBX_DBPATCH_ARG_CONST_STR, op,
+				ZBX_DBPATCH_ARG_STR, 1,
+				ZBX_DBPATCH_ARG_NONE);
+		dbpatch_update_function(function, NULL, parameter, ZBX_DBPATCH_FUNCTION_UPDATE_PARAM);
+
+		zbx_free(op);
+	}
+	else if (0 == strcmp(function->name, "iregexp") || 0 == strcmp(function->name, "regexp"))
+	{
+		dbpatch_convert_params(&parameter, function->parameter, &params,
+				ZBX_DBPATCH_ARG_HIST, 1, -1,
+				ZBX_DBPATCH_ARG_CONST_STR, function->name,
+				ZBX_DBPATCH_ARG_STR, 0,
+				ZBX_DBPATCH_ARG_NONE);
+		dbpatch_update_function(function, "find", parameter, ZBX_DBPATCH_FUNCTION_UPDATE);
+	}
+	else if (0 == strcmp(function->name, "str"))
+	{
+		dbpatch_convert_params(&parameter, function->parameter, &params,
+				ZBX_DBPATCH_ARG_HIST, 1, -1,
+				ZBX_DBPATCH_ARG_CONST_STR, "like",
+				ZBX_DBPATCH_ARG_STR, 0,
+				ZBX_DBPATCH_ARG_NONE);
+		dbpatch_update_function(function, "find", parameter, ZBX_DBPATCH_FUNCTION_UPDATE);
+	}
+	else if (0 == strcmp(function->name, "last"))
+	{
+		int	secnum = 0;
+
+		if (0 < params.values_num && '#' != function->parameter[params.values[0].l] &&
+				'{' != function->parameter[params.values[0].l])
+			secnum = -1;
+
+		dbpatch_convert_params(&parameter, function->parameter, &params,
+				ZBX_DBPATCH_ARG_HIST, secnum, 1,
+				ZBX_DBPATCH_ARG_NONE);
+		dbpatch_update_function(function, NULL, parameter, ZBX_DBPATCH_FUNCTION_UPDATE_PARAM);
+	}
+	else if (0 == strcmp(function->name, "prev"))
+	{
+		dbpatch_update_function(function, "last", "#2", ZBX_DBPATCH_FUNCTION_UPDATE);
+	}
+	else if (0 == strcmp(function->name, "strlen"))
+	{
+		dbpatch_convert_params(&parameter, function->parameter, &params,
+				ZBX_DBPATCH_ARG_HIST, 0, 1,
+				ZBX_DBPATCH_ARG_NONE);
+		dbpatch_update_func_strlen(function, parameter, replace);
+	}
+	else if (0 == strcmp(function->name, "logeventid") || 0 == strcmp(function->name, "logsource"))
+	{
+		dbpatch_convert_params(&parameter, function->parameter, &params,
+				ZBX_DBPATCH_ARG_HIST, -1, -1,
+				ZBX_DBPATCH_ARG_STR, 0,
+				ZBX_DBPATCH_ARG_NONE);
+		dbpatch_update_function(function, NULL, parameter, ZBX_DBPATCH_FUNCTION_UPDATE_PARAM);
+	}
+	else if (0 == strcmp(function->name, "logseverity"))
+	{
+		dbpatch_convert_params(&parameter, function->parameter, &params,
+				ZBX_DBPATCH_ARG_HIST, -1, -1,
+				ZBX_DBPATCH_ARG_NONE);
+		dbpatch_update_function(function, NULL, "", ZBX_DBPATCH_FUNCTION_UPDATE_PARAM);
+	}
+
+	zbx_free(parameter);
+	zbx_vector_loc_destroy(&params);
+}
+
+static int	dbpatch_is_time_function(const char *name, size_t len)
+{
+	const char	*functions[] = {"date", "dayofmonth", "dayofweek", "now", "time", NULL}, **func;
+	size_t		func_len;
+
+	for (func = functions; NULL != *func; func++)
+	{
+		func_len = strlen(*func);
+		if (func_len == len && 0 == memcmp(*func, name, len))
+			return SUCCEED;
+	}
+
+	return FAIL;
+}
+
+#define ZBX_DBPATCH_EXPRESSION			0x01
+#define ZBX_DBPATCH_RECOVERY_EXPRESSION		0x02
+
+/******************************************************************************
+ *                                                                            *
+ * Function: dbpatch_find_function                                            *
+ *                                                                            *
+ * Purpose: check if the expression contains specified functionid             *
+ *                                                                            *
+ ******************************************************************************/
+static int	dbpatch_find_function(const char *expression, zbx_uint64_t functionid)
+{
+	int		pos = 0;
+	zbx_token_t	token;
+	zbx_uint64_t	id;
+
+	for (; SUCCEED == zbx_token_find(expression, pos, &token, ZBX_TOKEN_SEARCH_FUNCTIONID); pos++)
+	{
+		switch (token.type)
+		{
+			case ZBX_TOKEN_OBJECTID:
+				if (SUCCEED == is_uint64_n(expression + token.data.objectid.name.l,
+						token.data.objectid.name.r - token.data.objectid.name.l + 1, &id) &&
+						functionid == id)
+				{
+					return SUCCEED;
+				}
+				pos = token.loc.r;
+				break;
+			case ZBX_TOKEN_MACRO:
+			case ZBX_TOKEN_USER_MACRO:
+			case ZBX_TOKEN_LLD_MACRO:
+				pos = token.loc.r;
+				break;
+		}
+	}
+
+	return FAIL;
+}
+
+/******************************************************************************
+ *                                                                            *
+ * Function: dbpatch_get_function_location                                    *
+ *                                                                            *
+ * Purpose: return function location mask (expression | recovery expression)  *
+ *                                                                            *
+ ******************************************************************************/
+static unsigned char	dbpatch_get_function_location(const zbx_dbpatch_trigger_t *trigger, zbx_uint64_t functionid)
+{
+	unsigned char	mask = 0;
+
+	if (TRIGGER_RECOVERY_MODE_RECOVERY_EXPRESSION != trigger->recovery_mode)
+		return ZBX_DBPATCH_EXPRESSION;
+
+	if (SUCCEED == dbpatch_find_function(trigger->expression, functionid))
+		mask |= ZBX_DBPATCH_EXPRESSION;
+
+	if (SUCCEED == dbpatch_find_function(trigger->recovery_expression, functionid))
+		mask |= ZBX_DBPATCH_RECOVERY_EXPRESSION;
+
+	return mask;
+}
+
+/******************************************************************************
+ *                                                                            *
+ * Function: dbpatch_convert_trigger                                          *
+ *                                                                            *
+ * Purpose: convert trigger and its functions to use new expression syntax    *
+ *                                                                            *
+ * Parameters: trigger   - [IN/OUT] the trigger data/updates                  *
+ *             functions - [OUT] the function updates                         *
+ *                                                                            *
+ ******************************************************************************/
+static int	dbpatch_convert_trigger(zbx_dbpatch_trigger_t *trigger, zbx_vector_ptr_t *functions)
+{
+	DB_ROW				row;
+	DB_RESULT			result;
+	int				i, index;
+	zbx_uint64_t			functionid, itemid, hostid;
+	zbx_vector_loc_t		params;
+	zbx_vector_ptr_t		common_functions, trigger_functions;
+	zbx_vector_uint64_t		hostids, r_hostids;
+	zbx_dbpatch_function_t		*func;
+
+	index = functions->values_num;
+
+	zbx_vector_loc_create(&params);
+	zbx_vector_ptr_create(&common_functions);
+	zbx_vector_ptr_create(&trigger_functions);
+	zbx_vector_uint64_create(&hostids);
+	zbx_vector_uint64_create(&r_hostids);
+
+	result = DBselect("select f.functionid,f.itemid,f.name,f.parameter,h.hostid"
+			" from functions f"
+			" join items i"
+				" on f.itemid=i.itemid"
+			" join hosts h"
+				" on i.hostid=h.hostid"
+			" where triggerid=" ZBX_FS_UI64
+			" order by functionid",
+			trigger->triggerid);
+
+	while (NULL != (row = DBfetch(result)))
+	{
+		char		*replace = NULL;
+		unsigned char	location;
+
+		ZBX_STR2UINT64(functionid, row[0]);
+		ZBX_STR2UINT64(itemid, row[1]);
+		ZBX_STR2UINT64(hostid, row[4]);
+
+		if (SUCCEED == dbpatch_is_time_function(row[2], strlen(row[2])))
+		{
+			char	func_name[FUNCTION_NAME_LEN * 4 + 1];
+
+			func = dbpatch_new_function(functionid, itemid, row[2], row[3], 0);
+			func->hostid = hostid;
+			func->location = dbpatch_get_function_location(trigger, functionid);
+			zbx_vector_ptr_append(&common_functions, func);
+
+			zbx_snprintf(func_name, sizeof(func_name), "%s()", row[2]);
+			dbpatch_update_trigger(trigger, functionid, func_name);
+
+			continue;
+		}
+
+		location = dbpatch_get_function_location(trigger, functionid);
+
+		if (0 != (location & ZBX_DBPATCH_EXPRESSION))
+			zbx_vector_uint64_append(&hostids, hostid);
+
+		if (0 != (location & ZBX_DBPATCH_RECOVERY_EXPRESSION))
+			zbx_vector_uint64_append(&r_hostids, hostid);
+
+		func = dbpatch_new_function(functionid, itemid, row[2], row[3], 0);
+		zbx_vector_ptr_append(functions, func);
+		dbpatch_convert_function(func, &replace, functions);
+
+		if (NULL != replace)
+		{
+			dbpatch_update_trigger(trigger, func->functionid, replace);
+			zbx_free(replace);
+		}
+	}
+	DBfree_result(result);
+
+	for (i = index; i < functions->values_num; i++)
+	{
+		func = (zbx_dbpatch_function_t *)functions->values[i];
+
+		if (0 == (func->flags & ZBX_DBPATCH_FUNCTION_DELETE) && NULL != func->parameter)
+		{
+			if ('\0' != *func->parameter)
+				func->parameter = zbx_dsprintf(func->parameter, "$,%s", func->parameter);
+			else
+				func->parameter = zbx_strdup(func->parameter, "$");
+
+			func->flags |= ZBX_DBPATCH_FUNCTION_UPDATE_PARAM;
+		}
+	}
+
+	/* ensure that with history time functions converted to common time functions */
+	/* the trigger is still linked to the same hosts                              */
+	if (0 != common_functions.values_num)
+	{
+		int	extended = 0, r_extended = 0;
+
+		zbx_vector_uint64_sort(&hostids, ZBX_DEFAULT_UINT64_COMPARE_FUNC);
+		zbx_vector_uint64_uniq(&hostids, ZBX_DEFAULT_UINT64_COMPARE_FUNC);
+
+		zbx_vector_uint64_sort(&r_hostids, ZBX_DEFAULT_UINT64_COMPARE_FUNC);
+		zbx_vector_uint64_uniq(&r_hostids, ZBX_DEFAULT_UINT64_COMPARE_FUNC);
+
+		for (i = 0; i < common_functions.values_num; i++)
+		{
+			func = (zbx_dbpatch_function_t *)common_functions.values[i];
+			func->flags = ZBX_DBPATCH_FUNCTION_DELETE;
+
+			if (0 != (func->location & ZBX_DBPATCH_EXPRESSION) &&
+					(FAIL == zbx_vector_uint64_search(&hostids, func->hostid,
+							ZBX_DEFAULT_UINT64_COMPARE_FUNC)))
+			{
+				dbpatch_update_hist2common(func, extended, &trigger->expression);
+				extended = 1;
+				zbx_vector_uint64_append(&hostids, func->hostid);
+				trigger->flags |= ZBX_DBPATCH_TRIGGER_UPDATE_EXPRESSION;
+			}
+
+			if (0 != (func->location & ZBX_DBPATCH_RECOVERY_EXPRESSION) &&
+					(FAIL == zbx_vector_uint64_search(&r_hostids, func->hostid,
+							ZBX_DEFAULT_UINT64_COMPARE_FUNC)))
+			{
+				dbpatch_update_hist2common(func, r_extended, &trigger->recovery_expression);
+				r_extended = 1;
+				zbx_vector_uint64_append(&r_hostids, func->hostid);
+				trigger->flags |= ZBX_DBPATCH_TRIGGER_UPDATE_RECOVERY_EXPRESSION;
+			}
+
+			zbx_vector_ptr_append(functions, func);
+		}
+	}
+
+	zbx_vector_uint64_destroy(&hostids);
+	zbx_vector_uint64_destroy(&r_hostids);
+	zbx_vector_ptr_destroy(&trigger_functions);
+	zbx_vector_ptr_destroy(&common_functions);
+	zbx_vector_loc_destroy(&params);
+
+	if (0 != (trigger->flags & ZBX_DBPATCH_TRIGGER_UPDATE_EXPRESSION))
+	{
+		if (zbx_strlen_utf8(trigger->expression) > TRIGGER_EXPRESSION_LEN)
+		{
+			zabbix_log(LOG_LEVEL_WARNING, "trigger \"" ZBX_FS_UI64 "\" expression is too long: %s",
+					trigger->triggerid, trigger->expression);
+			return FAIL;
+		}
+	}
+
+	if (0 != (trigger->flags & ZBX_DBPATCH_TRIGGER_UPDATE_RECOVERY_EXPRESSION))
+	{
+		if (zbx_strlen_utf8(trigger->recovery_expression) > TRIGGER_EXPRESSION_LEN)
+		{
+			zabbix_log(LOG_LEVEL_WARNING, "trigger \"" ZBX_FS_UI64 "\" recovery expression is too long: %s",
+					trigger->triggerid, trigger->recovery_expression);
+			return FAIL;
+		}
+	}
+
+	return SUCCEED;
+}
+
+static int	DBpatch_5030164(void)
+{
+	int			i, ret = SUCCEED;
+	DB_ROW			row;
+	DB_RESULT		result;
+	char			*sql;
+	size_t			sql_alloc = 4096, sql_offset = 0;
+	zbx_db_insert_t		db_insert_functions;
+	zbx_vector_ptr_t	functions;
+
+	if (0 == (program_type & ZBX_PROGRAM_TYPE_SERVER))
+		return SUCCEED;
+
+	zbx_vector_ptr_create(&functions);
+
+	sql = zbx_malloc(NULL, sql_alloc);
+
+	zbx_db_insert_prepare(&db_insert_functions, "functions", "functionid", "itemid", "triggerid", "name",
+			"parameter", NULL);
+	DBbegin_multiple_update(&sql, &sql_alloc, &sql_offset);
+
+	result = DBselect("select triggerid,recovery_mode,expression,recovery_expression from triggers"
+			" order by triggerid");
+
+	while (NULL != (row = DBfetch(result)))
+	{
+		char			delim, *esc;
+		zbx_dbpatch_trigger_t	trigger;
+
+		ZBX_STR2UINT64(trigger.triggerid, row[0]);
+		ZBX_STR2UCHAR(trigger.recovery_mode, row[1]);
+		trigger.expression = zbx_strdup(NULL, row[2]);
+		trigger.recovery_expression = zbx_strdup(NULL, row[3]);
+		trigger.flags = 0;
+
+		if (SUCCEED == dbpatch_convert_trigger(&trigger, &functions))
+		{
+			for (i = 0; i < functions.values_num; i++)
+			{
+				zbx_dbpatch_function_t	*func = (zbx_dbpatch_function_t *)functions.values[i];
+
+				if (0 != (func->flags & ZBX_DBPATCH_FUNCTION_CREATE))
+				{
+					zbx_db_insert_add_values(&db_insert_functions, func->functionid,
+							func->itemid, trigger.triggerid, func->name, func->parameter);
+					continue;
+				}
+
+				if (0 != (func->flags & ZBX_DBPATCH_FUNCTION_DELETE))
+				{
+					zbx_snprintf_alloc(&sql, &sql_alloc, &sql_offset,
+							"delete from functions where functionid=" ZBX_FS_UI64 ";\n",
+							func->functionid);
+
+					if (FAIL == (ret = DBexecute_overflowed_sql(&sql, &sql_alloc, &sql_offset)))
+						break;
+
+					continue;
+				}
+
+				delim = ' ';
+
+				zbx_strcpy_alloc(&sql, &sql_alloc, &sql_offset, "update functions set");
+				if (0 != (func->flags & ZBX_DBPATCH_FUNCTION_UPDATE_NAME))
+				{
+					esc = DBdyn_escape_field("functions", "name", func->name);
+					zbx_snprintf_alloc(&sql, &sql_alloc, &sql_offset,"%cname='%s'", delim, esc);
+					zbx_free(esc);
+					delim = ',';
+				}
+
+				if (0 != (func->flags & ZBX_DBPATCH_FUNCTION_UPDATE_PARAM))
+				{
+					esc = DBdyn_escape_field("functions", "parameter", func->parameter);
+					zbx_snprintf_alloc(&sql, &sql_alloc, &sql_offset,"%cparameter='%s'", delim, esc);
+					zbx_free(esc);
+				}
+
+				zbx_snprintf_alloc(&sql, &sql_alloc, &sql_offset, " where functionid=" ZBX_FS_UI64
+						";\n", func->functionid);
+
+				if (FAIL == (ret = DBexecute_overflowed_sql(&sql, &sql_alloc, &sql_offset)))
+					break;
+			}
+
+			if (SUCCEED == ret && 0 != (trigger.flags & ZBX_DBPATCH_TRIGGER_UPDATE))
+			{
+				delim = ' ';
+				zbx_strcpy_alloc(&sql, &sql_alloc, &sql_offset, "update triggers set");
+
+				if (0 != (trigger.flags & ZBX_DBPATCH_TRIGGER_UPDATE_EXPRESSION))
+				{
+					esc = DBdyn_escape_field("triggers", "expression", trigger.expression);
+					zbx_snprintf_alloc(&sql, &sql_alloc, &sql_offset,"%cexpression='%s'", delim,
+							esc);
+					zbx_free(esc);
+					delim = ',';
+				}
+
+				if (0 != (trigger.flags & ZBX_DBPATCH_TRIGGER_UPDATE_RECOVERY_EXPRESSION))
+				{
+					esc = DBdyn_escape_field("triggers", "recovery_expression",
+							trigger.recovery_expression);
+					zbx_snprintf_alloc(&sql, &sql_alloc, &sql_offset,"%crecovery_expression='%s'",
+							delim, esc);
+					zbx_free(esc);
+				}
+
+				zbx_snprintf_alloc(&sql, &sql_alloc, &sql_offset, " where triggerid=" ZBX_FS_UI64
+						";\n", trigger.triggerid);
+
+				if (FAIL == (ret = DBexecute_overflowed_sql(&sql, &sql_alloc, &sql_offset)))
+					break;
+			}
+		}
+
+		zbx_vector_ptr_clear_ext(&functions, (zbx_clean_func_t)dbpatch_function_free);
+		dbpatch_trigger_clear(&trigger);
+
+		if (SUCCEED != ret)
+			break;
+	}
+
+	DBfree_result(result);
+
+	DBend_multiple_update(&sql, &sql_alloc, &sql_offset);
+
+	if (SUCCEED == ret && 16 < sql_offset)
+	{
+		if (ZBX_DB_OK > DBexecute("%s", sql))
+			ret = FAIL;
+	}
+
+	if (SUCCEED == ret)
+		zbx_db_insert_execute(&db_insert_functions);
+
+	zbx_db_insert_clean(&db_insert_functions);
+	zbx_free(sql);
+
+	zbx_vector_ptr_destroy(&functions);
+
+	return ret;
+}
+
+static int	DBpatch_5030165(void)
+{
+	if (0 == (program_type & ZBX_PROGRAM_TYPE_SERVER))
+		return SUCCEED;
+
+	if (ZBX_DB_OK > DBexecute("update trigger_queue set type=4 where type=3"))
+		return FAIL;
+
+	return SUCCEED;
+}
+
+/******************************************************************************
+ *                                                                            *
+ * Function: dbpatch_replace_functionids                                      *
+ *                                                                            *
+ * Purpose: replace functionids {<index in functions vector>} in expression   *
+ *          with their string format                                          *
+ *                                                                            *
+ * Parameters: expression - [IN/OUT] the expression                           *
+ *             functions  - [IN] the functions                                *
+ *                                                                            *
+ ******************************************************************************/
+static void	dbpatch_replace_functionids(char **expression, const zbx_vector_ptr_t *functions)
+{
+	zbx_uint64_t	index;
+	int		pos = 0, last_pos = 0;
+	zbx_token_t	token;
+	char		*out = NULL;
+	size_t		out_alloc = 0, out_offset = 0;
+
+	for (; SUCCEED == zbx_token_find(*expression, pos, &token, ZBX_TOKEN_SEARCH_FUNCTIONID); pos++)
+	{
+		switch (token.type)
+		{
+			case ZBX_TOKEN_OBJECTID:
+				if (SUCCEED == is_uint64_n(*expression + token.loc.l + 1,
+						token.loc.r - token.loc.l - 1, &index) &&
+						(int)index < functions->values_num)
+				{
+					zbx_dbpatch_function_t	*func = functions->values[index];
+
+					zbx_strncpy_alloc(&out, &out_alloc, &out_offset,
+							*expression + last_pos, token.loc.l - last_pos);
+
+					zbx_snprintf_alloc(&out, &out_alloc, &out_offset, "%s(%s",
+							func->name, func->arg0);
+					if ('\0' != *func->parameter)
+					{
+						zbx_chrcpy_alloc(&out, &out_alloc, &out_offset, ',');
+						zbx_strcpy_alloc(&out, &out_alloc, &out_offset, func->parameter);
+					}
+					zbx_chrcpy_alloc(&out, &out_alloc, &out_offset, ')');
+					last_pos = token.loc.r + 1;
+				}
+				pos = token.loc.r;
+				break;
+			case ZBX_TOKEN_MACRO:
+			case ZBX_TOKEN_USER_MACRO:
+			case ZBX_TOKEN_LLD_MACRO:
+				pos = token.loc.r;
+				break;
+		}
+	}
+
+	if (0 != out_alloc)
+	{
+		zbx_strcpy_alloc(&out, &out_alloc, &out_offset, *expression + last_pos);
+		zbx_free(*expression);
+		*expression = out;
+	}
+}
+
+/******************************************************************************
+ *                                                                            *
+ * Function: dbpatch_convert_simple_macro                                     *
+ *                                                                            *
+ * Purpose: convert simple macro {host.key:func(params)} to the new syntax    *
+ *          func(/host/key,params)                                            *
+ *                                                                            *
+ * Parameters: expression - [IN] the expression with simple macro             *
+ *             data       - [IN] the simple macro token data                  *
+ *             function   - [OUT] the simple macro replacement function       *
+ *                                                                            *
+ ******************************************************************************/
+static void	dbpatch_convert_simple_macro(const char *expression, const zbx_token_simple_macro_t *data,
+		char **function)
+{
+	zbx_dbpatch_function_t	*func;
+	zbx_vector_ptr_t	functions;
+	char			*name, *host, *key;
+
+	name = zbx_substr(expression, data->func.l, data->func_param.l - 1);
+
+	if (SUCCEED == dbpatch_is_time_function(name, strlen(name)))
+	{
+		*function = zbx_dsprintf(NULL, "%s()", name);
+		zbx_free(name);
+		return;
+	}
+
+	zbx_vector_ptr_create(&functions);
+
+	func = (zbx_dbpatch_function_t *)zbx_malloc(NULL, sizeof(zbx_dbpatch_function_t));
+	func->functionid = 0;
+	func->itemid = 0;
+	func->flags = 0;
+	func->name = name;
+
+	if (data->func_param.l + 1 == data->func_param.r)
+		func->parameter = zbx_strdup(NULL, "");
+	else
+		func->parameter = zbx_substr(expression, data->func_param.l + 1, data->func_param.r - 1);
+
+	host = zbx_substr(expression, data->host.l, data->host.r);
+	key = zbx_substr(expression, data->key.l, data->key.r);
+
+	if (0 == strcmp(host, "{HOST.HOST}"))
+		func->arg0 = zbx_dsprintf(NULL, "//%s", key);
+	else
+		func->arg0 = zbx_dsprintf(NULL, "/%s/%s", host, key);
+
+	zbx_vector_ptr_append(&functions, func);
+
+	dbpatch_convert_function(func, function, &functions);
+	if (NULL == *function)
+		*function = zbx_strdup(NULL, "{0}");
+	dbpatch_replace_functionids(function, &functions);
+
+	zbx_free(key);
+	zbx_free(host);
+	zbx_vector_ptr_clear_ext(&functions, (zbx_clean_func_t)dbpatch_function_free);
+	zbx_vector_ptr_destroy(&functions);
+}
+
+/******************************************************************************
+ *                                                                            *
+ * Function: dbpatch_convert_expression_macro                                 *
+ *                                                                            *
+ * Purpose: convert simple macros in expression macro {? } to function calls  *
+ *          using new expression syntax                                       *
+ *                                                                            *
+ * Parameters: expression - [IN] the original expression                      *
+ *             loc        - [IN] the macro location within expression         *
+ *             replace    - [OUT] the expression macro replacement expression *
+ *                                                                            *
+ * Return value: SUCCEED - expression macro was converted                     *
+ *               FAIL    - expression macro does not contain simple macros    *
+ *                                                                            *
+ ******************************************************************************/
+static int	dbpatch_convert_expression_macro(const char *expression, const zbx_strloc_t *loc, char **replace)
+{
+	zbx_token_t	token;
+	char		*out = NULL;
+	size_t		out_alloc = 0, out_offset = 0, pos = loc->l + 2, last_pos = loc->l;
+
+	for (; SUCCEED == zbx_token_find(expression, (int)pos, &token, ZBX_TOKEN_SEARCH_BASIC) && token.loc.r < loc->r;
+			pos++)
+	{
+		char	*macro = NULL;
+
+		switch (token.type)
+		{
+			case ZBX_TOKEN_SIMPLE_MACRO:
+				dbpatch_convert_simple_macro(expression, &token.data.simple_macro, &macro);
+				zbx_strncpy_alloc(&out, &out_alloc, &out_offset, expression + last_pos,
+						token.loc.l - last_pos);
+				zbx_strcpy_alloc(&out, &out_alloc, &out_offset, macro);
+				zbx_free(macro);
+				last_pos = token.loc.r + 1;
+				pos = token.loc.r;
+				break;
+			case ZBX_TOKEN_MACRO:
+			case ZBX_TOKEN_FUNC_MACRO:
+			case ZBX_TOKEN_USER_MACRO:
+			case ZBX_TOKEN_LLD_MACRO:
+				pos = token.loc.r;
+				break;
+		}
+	}
+
+	if (0 == out_offset)
+		return FAIL;
+
+	if (last_pos <= loc->r)
+		zbx_strncpy_alloc(&out, &out_alloc, &out_offset, expression + last_pos, loc->r - last_pos + 1);
+	*replace = out;
+
+	return SUCCEED;
+}
+
+static int	DBpatch_5030166(void)
+{
+	DB_ROW		row;
+	DB_RESULT	result;
+	char		*sql;
+	size_t		sql_alloc = 4096, sql_offset = 0;
+	int		ret = SUCCEED;
+
+	if (0 == (program_type & ZBX_PROGRAM_TYPE_SERVER))
+		return SUCCEED;
+
+	sql = zbx_malloc(NULL, sql_alloc);
+
+	DBbegin_multiple_update(&sql, &sql_alloc, &sql_offset);
+
+	result = DBselect("select triggerid,event_name from triggers order by triggerid");
+
+	while (NULL != (row = DBfetch(result)))
+	{
+		zbx_token_t	token;
+		char		*out = NULL;
+		size_t		out_alloc = 0, out_offset = 0, pos = 0, last_pos = 0;
+
+		for (; SUCCEED == zbx_token_find(row[1], (int)pos, &token, ZBX_TOKEN_SEARCH_EXPRESSION_MACRO); pos++)
+		{
+			char		*replace = NULL;
+			zbx_strloc_t	*loc = NULL;
+
+			switch (token.type)
+			{
+				case ZBX_TOKEN_EXPRESSION_MACRO:
+					loc = &token.loc;
+					break;
+				case ZBX_TOKEN_FUNC_MACRO:
+					loc = &token.data.func_macro.macro;
+					if ('?' != row[1][loc->l + 1])
+					{
+						pos = token.loc.r;
+						continue;
+					}
+					break;
+				case ZBX_TOKEN_MACRO:
+				case ZBX_TOKEN_USER_MACRO:
+				case ZBX_TOKEN_LLD_MACRO:
+					pos = token.loc.r;
+					continue;
+				default:
+					continue;
+			}
+
+			if (SUCCEED == dbpatch_convert_expression_macro(row[1], loc, &replace))
+			{
+				zbx_strncpy_alloc(&out, &out_alloc, &out_offset, row[1] + last_pos, loc->l - last_pos);
+				zbx_strcpy_alloc(&out, &out_alloc, &out_offset, replace);
+				zbx_free(replace);
+				last_pos = loc->r + 1;
+			}
+			pos = token.loc.r;
+		}
+
+		if (0 == out_alloc)
+			continue;
+
+		zbx_strcpy_alloc(&out, &out_alloc, &out_offset, row[1] + last_pos);
+
+		if (TRIGGER_EVENT_NAME_LEN < zbx_strlen_utf8(out))
+		{
+			zabbix_log(LOG_LEVEL_WARNING, "cannot convert trigger \"%s\" event name: too long expression",
+					row[0]);
+		}
+		else
+		{
+			char	*esc;
+
+			esc = DBdyn_escape_field("triggers", "event_name", out);
+			zbx_snprintf_alloc(&sql, &sql_alloc, &sql_offset, "update triggers set event_name='%s'"
+					" where triggerid=%s;\n", esc, row[0]);
+			zbx_free(esc);
+
+			ret = DBexecute_overflowed_sql(&sql, &sql_alloc, &sql_offset);
+		}
+
+		zbx_free(out);
+	}
+	DBfree_result(result);
+
+	DBend_multiple_update(&sql, &sql_alloc, &sql_offset);
+
+	if (SUCCEED == ret && 16 < sql_offset)
+	{
+		if (ZBX_DB_OK > DBexecute("%s", sql))
+			ret = FAIL;
+	}
+
+	zbx_free(sql);
+
+	return ret;
+}
+
+static int	dbpatch_validate_key_macro(const char *key)
+{
+	char	*params, *macro;
+
+	if (NULL == (macro = strchr(key, '{')))
+		return SUCCEED;
+
+	if (NULL != (params = strchr(key, '[')) && params < macro)
+		return SUCCEED;
+
+	return FAIL;
+}
+
+static char	*dbpatch_formula_to_expression(zbx_uint64_t itemid, const char *formula, zbx_vector_ptr_t *functions)
+{
+	zbx_dbpatch_function_t	*func;
+	const char		*ptr;
+	char			*exp = NULL, error[128];
+	size_t			exp_alloc = 0, exp_offset = 0, pos = 0, par_l, par_r;
+
+	for (ptr = formula; SUCCEED == zbx_function_find(ptr, &pos, &par_l, &par_r, error, sizeof(error));
+			ptr += par_r + 1)
+	{
+		size_t	param_pos, param_len, sep_pos;
+		int	quoted;
+
+		/* copy the part of the string preceding function */
+		zbx_strncpy_alloc(&exp, &exp_alloc, &exp_offset, ptr, pos);
+
+		if (SUCCEED != dbpatch_is_time_function(ptr + pos, par_l - pos))
+		{
+			char	*arg0, *host = NULL, *key = NULL;
+			int	ret;
+			size_t	arg0_len;
+
+			zbx_function_param_parse(ptr + par_l + 1, &param_pos, &param_len, &sep_pos);
+
+			arg0 = zbx_function_param_unquote_dyn(ptr + par_l + 1 + param_pos, param_len, &quoted);
+			arg0_len = strlen(arg0);
+			zbx_remove_chars(arg0, "\t\n\r");
+			if (strlen(arg0) != arg0_len)
+			{
+				zabbix_log(LOG_LEVEL_WARNING, "control characters were removed from calculated item \""
+						ZBX_FS_UI64 "\" formula host:key parameter at %s", itemid, ptr);
+			}
+
+			ret = parse_host_key(arg0, &host, &key);
+			zbx_free(arg0);
+
+			if (FAIL == ret)
+			{
+				zbx_vector_ptr_clear_ext(functions, (zbx_clean_func_t)dbpatch_function_free);
+				zbx_free(exp);
+				return NULL;
+			}
+
+			if (SUCCEED != dbpatch_validate_key_macro(key))
+			{
+				zabbix_log(LOG_LEVEL_WARNING, "invalid key parameter \"%s\" in calculated item \""
+						ZBX_FS_UI64 "\" formula: using macro within item key is not supported"
+								" anymore", key, itemid);
+			}
+
+			func = (zbx_dbpatch_function_t *)zbx_malloc(NULL, sizeof(zbx_dbpatch_function_t));
+			func->itemid = itemid;
+			func->name = zbx_substr(ptr, pos, par_l - 1);
+			func->flags = 0;
+
+			func->arg0 = zbx_dsprintf(NULL, "/%s/%s", ZBX_NULL2EMPTY_STR(host), key);
+			zbx_free(host);
+			zbx_free(key);
+
+			if (')' != ptr[par_l + 1 + sep_pos])
+				func->parameter = zbx_substr(ptr, par_l + sep_pos + 2, par_r - 1);
+			else
+				func->parameter = zbx_strdup(NULL, "");
+
+			func->functionid = functions->values_num;
+			zbx_vector_ptr_append(functions, func);
+
+			zbx_snprintf_alloc(&exp, &exp_alloc, &exp_offset, "{" ZBX_FS_UI64 "}", func->functionid);
+		}
+		else
+		{
+			zbx_strncpy_alloc(&exp, &exp_alloc, &exp_offset, ptr + pos, par_l - pos);
+			zbx_strcpy_alloc(&exp, &exp_alloc, &exp_offset, "()");
+		}
+	}
+
+	if (par_l <= par_r)
+		zbx_strcpy_alloc(&exp, &exp_alloc, &exp_offset, ptr);
+
+	return exp;
+}
+
+static int	DBpatch_5030167(void)
+{
+	DB_ROW			row;
+	DB_RESULT		result;
+	zbx_vector_ptr_t	functions;
+	int			i, ret = SUCCEED;
+	char			*sql = NULL;
+	size_t			sql_alloc = 0, sql_offset = 0;
+
+	zbx_vector_ptr_create(&functions);
+
+	DBbegin_multiple_update(&sql, &sql_alloc, &sql_offset);
+
+	result = DBselect("select i.itemid,i.params"
+			" from items i,hosts h"
+			" where i.type=15"
+				" and h.hostid=i.hostid"
+			" order by i.itemid");
+
+	while (SUCCEED == ret && NULL != (row = DBfetch(result)))
+	{
+		zbx_uint64_t	itemid, index;
+		char		*expression, *out = NULL;
+		int		pos = 0, last_pos = 0;
+		zbx_token_t	token;
+		size_t		out_alloc = 0, out_offset = 0;
+
+		ZBX_STR2UINT64(itemid, row[0]);
+		if (NULL == (expression = dbpatch_formula_to_expression(itemid, row[1], &functions)))
+		{
+			zabbix_log(LOG_LEVEL_WARNING, "cannot convert calculated item \"" ZBX_FS_UI64 "\"formula",
+					itemid);
+			continue;
+		}
+
+		for (i = 0; i < functions.values_num; i++)
+		{
+			char			*replace = NULL;
+			zbx_dbpatch_function_t	*func = functions.values[i];
+
+			dbpatch_convert_function(func, &replace, &functions);
+			if (NULL != replace)
+			{
+				dbpatch_update_expression(&expression, func->functionid, replace);
+				zbx_free(replace);
+			}
+		}
+
+		for (; SUCCEED == zbx_token_find(expression, pos, &token, ZBX_TOKEN_SEARCH_FUNCTIONID); pos++)
+		{
+			switch (token.type)
+			{
+				case ZBX_TOKEN_OBJECTID:
+					if (SUCCEED == is_uint64_n(expression + token.loc.l + 1,
+							token.loc.r - token.loc.l - 1, &index) &&
+							(int)index < functions.values_num)
+					{
+						zbx_dbpatch_function_t	*func = functions.values[index];
+
+						zbx_strncpy_alloc(&out, &out_alloc, &out_offset,
+								expression + last_pos, token.loc.l - last_pos);
+
+						zbx_snprintf_alloc(&out, &out_alloc, &out_offset, "%s(%s",
+								func->name, func->arg0);
+						if ('\0' != *func->parameter)
+						{
+							zbx_chrcpy_alloc(&out, &out_alloc, &out_offset, ',');
+							zbx_strcpy_alloc(&out, &out_alloc, &out_offset, func->parameter);
+						}
+						zbx_chrcpy_alloc(&out, &out_alloc, &out_offset, ')');
+						last_pos = token.loc.r + 1;
+					}
+					pos = token.loc.r;
+					break;
+				case ZBX_TOKEN_MACRO:
+				case ZBX_TOKEN_USER_MACRO:
+				case ZBX_TOKEN_LLD_MACRO:
+					pos = token.loc.r;
+					break;
+			}
+		}
+
+		zbx_strcpy_alloc(&out, &out_alloc, &out_offset, expression + last_pos);
+
+		if (ITEM_PARAM_LEN < zbx_strlen_utf8(out))
+		{
+			zabbix_log(LOG_LEVEL_WARNING, "cannot convert calculated item \"" ZBX_FS_UI64 "\" formula:"
+					" too long expression", itemid);
+		}
+		else
+		{
+			char	*esc;
+
+			esc = DBdyn_escape_field("items", "params", out);
+			zbx_snprintf_alloc(&sql, &sql_alloc, &sql_offset, "update items set params='%s' where itemid="
+					ZBX_FS_UI64 ";\n", esc, itemid);
+			zbx_free(esc);
+
+			ret = DBexecute_overflowed_sql(&sql, &sql_alloc, &sql_offset);
+		}
+
+		zbx_vector_ptr_clear_ext(&functions, (zbx_clean_func_t)dbpatch_function_free);
+		zbx_free(expression);
+		zbx_free(out);
+	}
+
+	DBfree_result(result);
+	zbx_vector_ptr_destroy(&functions);
+
+	DBend_multiple_update(&sql, &sql_alloc, &sql_offset);
+
+	if (SUCCEED == ret && 16 < sql_offset)
+	{
+		if (ZBX_DB_OK > DBexecute("%s", sql))
+			ret = FAIL;
+	}
+
+	zbx_free(sql);
+
+	return ret;
+}
+
+static int	dbpatch_aggregate2formula(const char *itemid, const AGENT_REQUEST *request, char **str,
+		size_t *str_alloc, size_t *str_offset, char **error)
+{
+	char	*esc;
+
+	if (3 > request->nparam)
+	{
+		*error = zbx_strdup(NULL, "invalid number of parameters");
+		return FAIL;
+	}
+
+	if (0 == strcmp(request->key, "grpavg"))
+	{
+		zbx_strcpy_alloc(str, str_alloc, str_offset, "avg");
+	}
+	else if (0 == strcmp(request->key, "grpmax"))
+	{
+		zbx_strcpy_alloc(str, str_alloc, str_offset, "max");
+	}
+	else if (0 == strcmp(request->key, "grpmin"))
+	{
+		zbx_strcpy_alloc(str, str_alloc, str_offset, "min");
+	}
+	else if (0 == strcmp(request->key, "grpsum"))
+	{
+		zbx_strcpy_alloc(str, str_alloc, str_offset, "sum");
+	}
+	else
+	{
+		*error = zbx_dsprintf(NULL, "unknown group function \"%s\"", request->key);
+		return FAIL;
+	}
+
+	if (SUCCEED != dbpatch_validate_key_macro(request->params[1]))
+	{
+		zabbix_log(LOG_LEVEL_WARNING, "invalid key parameter \"%s\" when converting aggregate check \"%s\""
+				" to calculated item: using macro within item key is not supported anymore",
+				request->params[1], itemid);
+	}
+
+	zbx_rtrim(request->params[1], " ");
+	zbx_snprintf_alloc(str, str_alloc, str_offset, "(%s_foreach(/*/%s?[", request->params[2], request->params[1]);
+
+	if (REQUEST_PARAMETER_TYPE_ARRAY == get_rparam_type(request, 0))
+	{
+		int				i, groups_num;
+		char				*group;
+		zbx_request_parameter_type_t	type;
+
+		groups_num = num_param(request->params[0]);
+
+		for (i = 1; i <= groups_num; i++)
+		{
+			if (NULL == (group = get_param_dyn(request->params[0], i, &type)))
+				continue;
+
+			if ('[' != (*str)[*str_offset - 1])
+				zbx_strcpy_alloc(str, str_alloc, str_offset, " or ");
+
+			esc = zbx_dyn_escape_string(group, "\\\"");
+			zbx_snprintf_alloc(str, str_alloc, str_offset, "group=\"%s\"", esc);
+			zbx_free(esc);
+			zbx_free(group);
+		}
+	}
+	else
+	{
+		esc = zbx_dyn_escape_string(request->params[0], "\\\"");
+		zbx_snprintf_alloc(str, str_alloc, str_offset, "group=\"%s\"", esc);
+		zbx_free(esc);
+	}
+
+	zbx_chrcpy_alloc(str, str_alloc, str_offset, ']');
+
+	if (4 == request->nparam)
+		zbx_snprintf_alloc(str, str_alloc, str_offset, ",%s", request->params[3]);
+
+	zbx_strcpy_alloc(str, str_alloc, str_offset, "))");
+
+	if (ITEM_PARAM_LEN < zbx_strlen_utf8(*str))
+	{
+		*error = zbx_strdup(NULL, "resulting formula is too long");
+		return FAIL;
+	}
+
+	return SUCCEED;
+}
+
+static int	DBpatch_5030168(void)
+{
+	DB_ROW		row;
+	DB_RESULT	result;
+	int		ret = SUCCEED;
+	char		*sql = NULL, *params = NULL;
+	size_t		sql_alloc = 0, sql_offset = 0, params_alloc = 0, params_offset;
+
+	DBbegin_multiple_update(&sql, &sql_alloc, &sql_offset);
+
+	/* ITEM_TYPE_AGGREGATE = 8 */
+	result = DBselect("select itemid,key_ from items where type=8");
+
+	while (SUCCEED == ret && NULL != (row = DBfetch(result)))
+	{
+		AGENT_REQUEST	request;
+		char		*error = NULL, *esc;
+		int		ret_formula;
+
+		params_offset = 0;
+
+		init_request(&request);
+		parse_item_key(row[1], &request);
+
+		ret_formula = dbpatch_aggregate2formula(row[0], &request, &params, &params_alloc, &params_offset,
+				&error);
+		free_request(&request);
+
+		if (FAIL == ret_formula)
+		{
+			zabbix_log(LOG_LEVEL_WARNING, "Cannot convert aggregate checks item \"%s\": %s", row[0], error);
+			zbx_free(error);
+			continue;
+		}
+
+		esc = DBdyn_escape_field("items", "params", params);
+		zbx_snprintf_alloc(&sql, &sql_alloc, &sql_offset,
+				"update items set type=15,params='%s' where itemid=%s;\n", esc, row[0]);
+		zbx_free(esc);
+
+		ret = DBexecute_overflowed_sql(&sql, &sql_alloc, &sql_offset);
+	}
+
+	DBfree_result(result);
+
+	DBend_multiple_update(&sql, &sql_alloc, &sql_offset);
+
+	if (SUCCEED == ret && 16 < sql_offset)
+	{
+		if (ZBX_DB_OK > DBexecute("%s", sql))
+			ret = FAIL;
+	}
+
+	zbx_free(params);
+	zbx_free(sql);
+
+	return ret;
+}
+
+static int	DBpatch_5030169(void)
+{
+#ifdef HAVE_MYSQL
+	return DBcreate_index("items", "items_8", "key_(1024)", 0);
+#else
+	return DBcreate_index("items", "items_8", "key_", 0);
+#endif
 }
 
 #endif
@@ -6558,8 +6556,6 @@
 DBPATCH_ADD(5030146, 0, 1)
 DBPATCH_ADD(5030147, 0, 1)
 DBPATCH_ADD(5030148, 0, 1)
-<<<<<<< HEAD
-=======
 DBPATCH_ADD(5030149, 0, 1)
 DBPATCH_ADD(5030150, 0, 1)
 DBPATCH_ADD(5030151, 0, 1)
@@ -6575,6 +6571,11 @@
 DBPATCH_ADD(5030161, 0, 1)
 DBPATCH_ADD(5030162, 0, 1)
 DBPATCH_ADD(5030163, 0, 1)
->>>>>>> 83691c87
+DBPATCH_ADD(5030164, 0, 1)
+DBPATCH_ADD(5030165, 0, 1)
+DBPATCH_ADD(5030166, 0, 1)
+DBPATCH_ADD(5030167, 0, 1)
+DBPATCH_ADD(5030168, 0, 1)
+DBPATCH_ADD(5030169, 0, 1)
 
 DBPATCH_END()