--- conflicted
+++ resolved
@@ -1708,7 +1708,6 @@
 	char		*arg0;
 
 	unsigned char	flags;
-	unsigned char	value_type;
 }
 zbx_dbpatch_function_t;
 
@@ -1737,7 +1736,7 @@
 }
 
 static zbx_dbpatch_function_t	*dbpatch_new_function(zbx_uint64_t functionid, zbx_uint64_t itemid, const char *name,
-		const char *parameter, unsigned char flags, unsigned char value_type)
+		const char *parameter, unsigned char flags)
 {
 	zbx_dbpatch_function_t	*func;
 
@@ -1747,7 +1746,6 @@
 	func->name = (NULL != name ? zbx_strdup(NULL, name) : NULL);
 	func->parameter = (NULL != parameter ? zbx_strdup(NULL, parameter) : NULL);
 	func->flags = flags;
-	func->value_type = value_type;
 	func->arg0 = NULL;
 
 	return func;
@@ -1758,7 +1756,7 @@
 {
 	zbx_dbpatch_function_t	*func;
 
-	func = dbpatch_new_function(functionid, template->itemid, name, parameter, flags, template->value_type);
+	func = dbpatch_new_function(functionid, template->itemid, name, parameter, flags);
 	func->arg0 = (NULL != template->arg0 ? zbx_strdup(NULL, template->arg0) : NULL);
 
 	zbx_vector_ptr_append(functions, func);
@@ -2276,18 +2274,6 @@
 				else if ('\0' == *op)
 					zbx_free(op);
 			}
-<<<<<<< HEAD
-
-			/* set numeric pattern type for numeric items and numeric operators unless */
-			/* band operation pattern contains mask (separated by '/')                 */
-			if ((ITEM_VALUE_TYPE_FLOAT == function->value_type ||
-					ITEM_VALUE_TYPE_UINT64 == function->value_type) &&
-					SUCCEED == dbpatch_is_numeric_count_pattern(op, pattern))
-			{
-				arg_type = ZBX_DBPATCH_ARG_NUM;
-			}
-=======
->>>>>>> 020826d1
 		}
 
 		dbpatch_convert_params(&parameter, function->parameter, &params,
@@ -2419,7 +2405,7 @@
 			zbx_snprintf(func_name, sizeof(func_name), "%s()", row[2]);
 			dbpatch_update_trigger(trigger, functionid, func_name);
 
-			func = dbpatch_new_function(functionid, itemid, row[2], row[3], 0, value_type);
+			func = dbpatch_new_function(functionid, itemid, row[2], row[3], 0);
 			func->hostid = hostid;
 			zbx_vector_ptr_append(&common_functions, func);
 
@@ -2428,7 +2414,7 @@
 
 		zbx_vector_uint64_append(&hostids, hostid);
 
-		func = dbpatch_new_function(functionid, itemid, row[2], row[3], 0, value_type);
+		func = dbpatch_new_function(functionid, itemid, row[2], row[3], 0);
 		zbx_vector_ptr_append(functions, func);
 		dbpatch_convert_function(func, &replace, functions);
 
@@ -2665,37 +2651,6 @@
 	return SUCCEED;
 }
 
-static unsigned char	dbpatch_get_hostkey_valuetype(const char *host, const char *key)
-{
-	DB_ROW		row;
-	DB_RESULT	result;
-	char		*host_esc, *key_esc;
-	unsigned char	value_type;
-
-	host_esc = DBdyn_escape_string(host);
-	key_esc = DBdyn_escape_string(key);
-
-	result = DBselect(
-			"select i.value_type"
-			" from items i,hosts h"
-			" where i.hostid=h.hostid"
-				" and h.host='%s'"
-				" and i.key_='%s'",
-			host_esc, key_esc);
-
-	zbx_free(key_esc);
-	zbx_free(host_esc);
-
-	if (NULL == (row = DBfetch(result)))
-		value_type = ITEM_VALUE_TYPE_TEXT;
-	else
-		ZBX_STR2UCHAR(value_type, row[0]);
-
-	DBfree_result(result);
-
-	return value_type;
-}
-
 static char	*dbpatch_formula_to_expression(const char *calchost, zbx_uint64_t itemid, const char *formula,
 		zbx_vector_ptr_t *functions)
 {
@@ -2736,11 +2691,6 @@
 			func->name = zbx_substr(ptr, pos, par_l - 1);
 			func->flags = 0;
 
-			if (0 == strncmp(ptr + pos, "count", par_l - pos))
-				func->value_type = dbpatch_get_hostkey_valuetype((NULL == host ? calchost : host), key);
-			else
-				func->value_type = ITEM_VALUE_TYPE_TEXT;
-
 			func->arg0 = zbx_dsprintf(NULL, "/%s/%s", ZBX_NULL2EMPTY_STR(host), key);
 			zbx_free(host);
 			zbx_free(key);
@@ -2781,7 +2731,7 @@
 
 	DBbegin_multiple_update(&sql, &sql_alloc, &sql_offset);
 
-	result = DBselect("select i.itemid,i.params,i.value_type,h.host"
+	result = DBselect("select i.itemid,i.params,h.host"
 			" from items i,hosts h"
 			" where i.type=15"
 				" and h.hostid=i.hostid"
@@ -2796,7 +2746,7 @@
 		size_t		out_alloc = 0, out_offset = 0;
 
 		ZBX_STR2UINT64(itemid, row[0]);
-		if (NULL == (expression = dbpatch_formula_to_expression(row[3], itemid, row[1], &functions)))
+		if (NULL == (expression = dbpatch_formula_to_expression(row[2], itemid, row[1], &functions)))
 		{
 			zabbix_log(LOG_LEVEL_WARNING, "cannot convert calculated item \"" ZBX_FS_UI64 "\"formula",
 					itemid);
