/*
** Zabbix
** Copyright (C) 2001-2020 Zabbix SIA
**
** This program is free software; you can redistribute it and/or modify
** it under the terms of the GNU General Public License as published by
** the Free Software Foundation; either version 2 of the License, or
** (at your option) any later version.
**
** This program is distributed in the hope that it will be useful,
** but WITHOUT ANY WARRANTY; without even the implied warranty of
** MERCHANTABILITY or FITNESS FOR A PARTICULAR PURPOSE. See the
** GNU General Public License for more details.
**
** You should have received a copy of the GNU General Public License
** along with this program; if not, write to the Free Software
** Foundation, Inc., 51 Franklin Street, Fifth Floor, Boston, MA  02110-1301, USA.
**/

#include "common.h"
#include "log.h"
#include "db.h"
#include "dbupgrade.h"

/*
 * 5.4 development database patches
 */

#ifndef HAVE_SQLITE3

extern unsigned char	program_type;

<<<<<<< HEAD
typedef struct
{
	zbx_uint64_t	id;
	zbx_uint64_t	userid;
	char		*idx;
	zbx_uint64_t	idx2;
	zbx_uint64_t	value_id;
	int		value_int;
	char		*value_str;
	char		*source;
	int		type;
}
zbx_dbpatch_profile_t;

static void	DBpatch_5030000_get_key_fields(DB_ROW row, zbx_dbpatch_profile_t *profile, char **subsect, char **field)
{
	int	tok_idx = 0;
	char	*token;

	ZBX_DBROW2UINT64(profile->id, row[0]);
	ZBX_DBROW2UINT64(profile->userid, row[1]);
	profile->idx = zbx_strdup(profile->idx, row[2]);
	ZBX_DBROW2UINT64(profile->idx2, row[3]);
	ZBX_DBROW2UINT64(profile->value_id, row[4]);
	profile->value_int = atoi(row[5]);
	profile->value_str = zbx_strdup(profile->value_str, row[6]);
	profile->source = zbx_strdup(profile->source, row[7]);
	profile->type = atoi(row[8]);

	token = strtok(profile->idx, ".");

	while (NULL != token)
	{
		token = strtok(NULL, ".");
		tok_idx++;

		if (1 == tok_idx)
		{
			*subsect = zbx_strdup(*subsect, token);
		}
		else if (3 == tok_idx)
		{
			*field = zbx_strdup(*field, token);
			break;
		}
	}
}

static int	DBpatch_5030000(void)
{
	int		i, ret = SUCCEED;
	const char	*keys[] =
	{
		"web.items.php.sort",
		"web.items.php.sortorder",
		"web.triggers.php.sort",
		"web.triggers.php.sortorder",
		"web.graphs.php.sort",
		"web.graphs.php.sortorder",
		"web.host_discovery.php.sort",
		"web.host_discovery.php.sortorder",
		"web.httpconf.php.sort",
		"web.httpconf.php.sortorder"
	};

	if (0 == (program_type & ZBX_PROGRAM_TYPE_SERVER))
		return SUCCEED;

	for (i = 0; SUCCEED == ret && i < (int)ARRSIZE(keys); i++)
	{
		char			*subsect = NULL, *field = NULL;
		DB_ROW			row;
		DB_RESULT		result;
		zbx_dbpatch_profile_t	profile = {0};

		result = DBselect("select profileid,userid,idx,idx2,value_id,value_int,value_str,source,type"
				" from profiles where idx='%s'", keys[i]);

		if (NULL == (row = DBfetch(result)))
		{
			DBfree_result(result);
			continue;
		}

		DBpatch_5030000_get_key_fields(row, &profile, &subsect, &field);

		DBfree_result(result);

		if (NULL == subsect || NULL == field)
		{
			zabbix_log(LOG_LEVEL_ERR, "failed to parse profile key fields for key '%s'", keys[i]);
			ret = FAIL;
		}

		if (SUCCEED == ret && ZBX_DB_OK > DBexecute("insert into profiles "
				"(profileid,userid,idx,idx2,value_id,value_int,value_str,source,type) values "
				"(" ZBX_FS_UI64 "," ZBX_FS_UI64 ",'web.hosts.%s.php.%s'," ZBX_FS_UI64 ","
				ZBX_FS_UI64 ",%d,'%s','%s',%d)",
				DBget_maxid("profiles"), profile.userid, subsect, field, profile.idx2, profile.value_id,
				profile.value_int, profile.value_str, profile.source, profile.type))
		{
			ret = FAIL;
		}

		if (SUCCEED == ret && ZBX_DB_OK > DBexecute("insert into profiles "
				"(profileid,userid,idx,idx2,value_id,value_int,value_str,source,type) values "
				"(" ZBX_FS_UI64 "," ZBX_FS_UI64 ",'web.templates.%s.php.%s'," ZBX_FS_UI64 ","
				ZBX_FS_UI64 ",%d,'%s','%s',%d)",
				DBget_maxid("profiles"), profile.userid, subsect, field, profile.idx2, profile.value_id,
				profile.value_int, profile.value_str, profile.source, profile.type))
		{
			ret = FAIL;
		}

		if (SUCCEED == ret &&
				ZBX_DB_OK > DBexecute("delete from profiles where profileid=" ZBX_FS_UI64, profile.id))
		{
			ret = FAIL;
		}

		zbx_free(profile.idx);
		zbx_free(profile.value_str);
		zbx_free(profile.source);
		zbx_free(subsect);
		zbx_free(field);
	}

	return ret;
}

static int	DBpatch_5030001(void)
{
	if (ZBX_DB_OK > DBexecute("delete from profiles where idx in ("
		"'web.items.filter_application',"
		"'web.items.filter_delay',"
		"'web.items.filter_discovery',"
		"'web.items.filter_groupids',"
		"'web.items.filter_history',"
		"'web.items.filter_hostids',"
		"'web.items.filter_ipmi_sensor',"
		"'web.items.filter_key',"
		"'web.items.filter_name',"
		"'web.items.filter_port',"
		"'web.items.filter_snmp_community',"
		"'web.items.filter_snmp_oid',"
		"'web.items.filter_snmpv3_securityname',"
		"'web.items.filter_state',"
		"'web.items.filter_status',"
		"'web.items.filter_templated_items',"
		"'web.items.filter_trends',"
		"'web.items.filter_type',"
		"'web.items.filter_value_type',"
		"'web.items.filter_with_triggers',"
		"'web.items.subfilter_apps',"
		"'web.items.subfilter_discovery',"
		"'web.items.subfilter_history',"
		"'web.items.subfilter_hosts',"
		"'web.items.subfilter_interval',"
		"'web.items.subfilter_state',"
		"'web.items.subfilter_status',"
		"'web.items.subfilter_templated_items',"
		"'web.items.subfilter_trends',"
		"'web.items.subfilter_types',"
		"'web.items.subfilter_value_types',"
		"'web.items.subfilter_with_triggers',"
		"'web.triggers.filter.evaltype',"
		"'web.triggers.filter.tags.operator',"
		"'web.triggers.filter.tags.tag',"
		"'web.triggers.filter.tags.value',"
		"'web.triggers.filter_dependent',"
		"'web.triggers.filter_discovered',"
		"'web.triggers.filter_groupids',"
		"'web.triggers.filter_hostids',"
		"'web.triggers.filter_inherited',"
		"'web.triggers.filter_name',"
		"'web.triggers.filter_priority',"
		"'web.triggers.filter_state',"
		"'web.triggers.filter_status',"
		"'web.triggers.filter_value',"
		"'web.graphs.filter_groups',"
		"'web.graphs.filter_hostids',"
		"'web.host_discovery.filter.delay',"
		"'web.host_discovery.filter.groupids',"
		"'web.host_discovery.filter.hostids',"
		"'web.host_discovery.filter.key',"
		"'web.host_discovery.filter.lifetime',"
		"'web.host_discovery.filter.name',"
		"'web.host_discovery.filter.snmp_oid',"
		"'web.host_discovery.filter.state',"
		"'web.host_discovery.filter.status',"
		"'web.host_discovery.filter.type',"
		"'web.httpconf.filter_groups',"
		"'web.httpconf.filter_hostids',"
		"'web.httpconf.filter_status')"))
	{
		return FAIL;
	}
=======
static int	DBpatch_5030000(void)
{
	if (0 == (program_type & ZBX_PROGRAM_TYPE_SERVER))
		return SUCCEED;

	if (ZBX_DB_OK > DBexecute("delete from profiles where idx='web.queue.config'"))
		return FAIL;
>>>>>>> 23d6a051

	return SUCCEED;
}

#endif

DBPATCH_START(5030)

/* version, duplicates flag, mandatory flag */

DBPATCH_ADD(5030000, 0, 1)
<<<<<<< HEAD
DBPATCH_ADD(5030001, 0, 1)
=======
>>>>>>> 23d6a051

DBPATCH_END()<|MERGE_RESOLUTION|>--- conflicted
+++ resolved
@@ -30,7 +30,6 @@
 
 extern unsigned char	program_type;
 
-<<<<<<< HEAD
 typedef struct
 {
 	zbx_uint64_t	id;
@@ -45,7 +44,18 @@
 }
 zbx_dbpatch_profile_t;
 
-static void	DBpatch_5030000_get_key_fields(DB_ROW row, zbx_dbpatch_profile_t *profile, char **subsect, char **field)
+static int	DBpatch_5030000(void)
+{
+	if (0 == (program_type & ZBX_PROGRAM_TYPE_SERVER))
+		return SUCCEED;
+
+	if (ZBX_DB_OK > DBexecute("delete from profiles where idx='web.queue.config'"))
+		return FAIL;
+
+	return SUCCEED;
+}
+
+static void	DBpatch_5030001_get_key_fields(DB_ROW row, zbx_dbpatch_profile_t *profile, char **subsect, char **field)
 {
 	int	tok_idx = 0;
 	char	*token;
@@ -79,7 +89,7 @@
 	}
 }
 
-static int	DBpatch_5030000(void)
+static int	DBpatch_5030001(void)
 {
 	int		i, ret = SUCCEED;
 	const char	*keys[] =
@@ -115,7 +125,7 @@
 			continue;
 		}
 
-		DBpatch_5030000_get_key_fields(row, &profile, &subsect, &field);
+		DBpatch_5030001_get_key_fields(row, &profile, &subsect, &field);
 
 		DBfree_result(result);
 
@@ -161,7 +171,7 @@
 	return ret;
 }
 
-static int	DBpatch_5030001(void)
+static int	DBpatch_5030002(void)
 {
 	if (ZBX_DB_OK > DBexecute("delete from profiles where idx in ("
 		"'web.items.filter_application',"
@@ -228,15 +238,6 @@
 	{
 		return FAIL;
 	}
-=======
-static int	DBpatch_5030000(void)
-{
-	if (0 == (program_type & ZBX_PROGRAM_TYPE_SERVER))
-		return SUCCEED;
-
-	if (ZBX_DB_OK > DBexecute("delete from profiles where idx='web.queue.config'"))
-		return FAIL;
->>>>>>> 23d6a051
 
 	return SUCCEED;
 }
@@ -248,9 +249,7 @@
 /* version, duplicates flag, mandatory flag */
 
 DBPATCH_ADD(5030000, 0, 1)
-<<<<<<< HEAD
 DBPATCH_ADD(5030001, 0, 1)
-=======
->>>>>>> 23d6a051
+DBPATCH_ADD(5030002, 0, 1)
 
 DBPATCH_END()