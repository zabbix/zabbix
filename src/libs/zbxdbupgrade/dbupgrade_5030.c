/*
** Zabbix
** Copyright (C) 2001-2021 Zabbix SIA
**
** This program is free software; you can redistribute it and/or modify
** it under the terms of the GNU General Public License as published by
** the Free Software Foundation; either version 2 of the License, or
** (at your option) any later version.
**
** This program is distributed in the hope that it will be useful,
** but WITHOUT ANY WARRANTY; without even the implied warranty of
** MERCHANTABILITY or FITNESS FOR A PARTICULAR PURPOSE. See the
** GNU General Public License for more details.
**
** You should have received a copy of the GNU General Public License
** along with this program; if not, write to the Free Software
** Foundation, Inc., 51 Franklin Street, Fifth Floor, Boston, MA  02110-1301, USA.
**/

#include "common.h"
#include "log.h"
#include "db.h"
#include "dbupgrade.h"
#include "log.h"

/*
 * 5.4 development database patches
 */

#ifndef HAVE_SQLITE3

extern unsigned char	program_type;

static int	DBpatch_5030000(void)
{
	if (0 == (program_type & ZBX_PROGRAM_TYPE_SERVER))
		return SUCCEED;

	if (ZBX_DB_OK > DBexecute("delete from profiles where idx='web.queue.config'"))
		return FAIL;

	return SUCCEED;
}

typedef struct
{
	zbx_uint64_t	id;
	zbx_uint64_t	userid;
	char		*idx;
	zbx_uint64_t	idx2;
	zbx_uint64_t	value_id;
	int		value_int;
	char		*value_str;
	char		*source;
	int		type;
}
zbx_dbpatch_profile_t;

static void	DBpatch_get_key_fields(DB_ROW row, zbx_dbpatch_profile_t *profile, char **subsect, char **field, char **key)
{
	int	tok_idx = 0;
	char	*token;

	ZBX_DBROW2UINT64(profile->id, row[0]);
	ZBX_DBROW2UINT64(profile->userid, row[1]);
	profile->idx = zbx_strdup(profile->idx, row[2]);
	ZBX_DBROW2UINT64(profile->idx2, row[3]);
	ZBX_DBROW2UINT64(profile->value_id, row[4]);
	profile->value_int = atoi(row[5]);
	profile->value_str = zbx_strdup(profile->value_str, row[6]);
	profile->source = zbx_strdup(profile->source, row[7]);
	profile->type = atoi(row[8]);

	token = strtok(profile->idx, ".");

	while (NULL != token)
	{
		token = strtok(NULL, ".");
		tok_idx++;

		if (1 == tok_idx)
		{
			*subsect = zbx_strdup(*subsect, token);
		}
		else if (2 == tok_idx)
		{
			*key = zbx_strdup(*key, token);
		}
		else if (3 == tok_idx)
		{
			*field = zbx_strdup(*field, token);
			break;
		}
	}
}

static int	DBpatch_5030001(void)
{
	int		i, ret = SUCCEED;
	const char	*keys[] =
	{
		"web.items.php.sort",
		"web.items.php.sortorder",
		"web.triggers.php.sort",
		"web.triggers.php.sortorder",
		"web.graphs.php.sort",
		"web.graphs.php.sortorder",
		"web.host_discovery.php.sort",
		"web.host_discovery.php.sortorder",
		"web.httpconf.php.sort",
		"web.httpconf.php.sortorder",
		"web.disc_prototypes.php.sort",
		"web.disc_prototypes.php.sortorder",
		"web.trigger_prototypes.php.sort",
		"web.trigger_prototypes.php.sortorder",
		"web.host_prototypes.php.sort",
		"web.host_prototypes.php.sortorder"
	};

	if (0 == (program_type & ZBX_PROGRAM_TYPE_SERVER))
		return SUCCEED;

	for (i = 0; SUCCEED == ret && i < (int)ARRSIZE(keys); i++)
	{
		char			*subsect = NULL, *field = NULL, *key = NULL;
		DB_ROW			row;
		DB_RESULT		result;
		zbx_dbpatch_profile_t	profile = {0};

		result = DBselect("select profileid,userid,idx,idx2,value_id,value_int,value_str,source,type"
				" from profiles where idx='%s'", keys[i]);

		if (NULL == (row = DBfetch(result)))
		{
			DBfree_result(result);
			continue;
		}

		DBpatch_get_key_fields(row, &profile, &subsect, &field, &key);

		DBfree_result(result);

		if (NULL == subsect || NULL == field || NULL == key)
		{
			zabbix_log(LOG_LEVEL_ERR, "failed to parse profile key fields for key '%s'", keys[i]);
			ret = FAIL;
		}

		if (SUCCEED == ret && ZBX_DB_OK > DBexecute("insert into profiles "
				"(profileid,userid,idx,idx2,value_id,value_int,value_str,source,type) values "
				"(" ZBX_FS_UI64 "," ZBX_FS_UI64 ",'web.hosts.%s.%s.%s'," ZBX_FS_UI64 ","
				ZBX_FS_UI64 ",%d,'%s','%s',%d)",
				DBget_maxid("profiles"), profile.userid, subsect, key, field, profile.idx2, profile.value_id,
				profile.value_int, profile.value_str, profile.source, profile.type))
		{
			ret = FAIL;
		}

		if (SUCCEED == ret && ZBX_DB_OK > DBexecute("insert into profiles "
				"(profileid,userid,idx,idx2,value_id,value_int,value_str,source,type) values "
				"(" ZBX_FS_UI64 "," ZBX_FS_UI64 ",'web.templates.%s.%s.%s'," ZBX_FS_UI64 ","
				ZBX_FS_UI64 ",%d,'%s','%s',%d)",
				DBget_maxid("profiles"), profile.userid, subsect, key, field, profile.idx2, profile.value_id,
				profile.value_int, profile.value_str, profile.source, profile.type))
		{
			ret = FAIL;
		}

		if (SUCCEED == ret &&
				ZBX_DB_OK > DBexecute("delete from profiles where profileid=" ZBX_FS_UI64, profile.id))
		{
			ret = FAIL;
		}

		zbx_free(profile.idx);
		zbx_free(profile.value_str);
		zbx_free(profile.source);
		zbx_free(subsect);
		zbx_free(field);
		zbx_free(key);
	}

	return ret;
}

static int	DBpatch_5030002(void)
{
	if (0 == (program_type & ZBX_PROGRAM_TYPE_SERVER))
		return SUCCEED;

	if (ZBX_DB_OK > DBexecute("delete from profiles where "
			"idx like 'web.items.%%filter%%' or "
			"idx like 'web.triggers.%%filter%%' or "
			"idx like 'web.graphs.%%filter%%' or "
			"idx like 'web.host_discovery.%%filter%%' or "
			"idx like 'web.httpconf.%%filter%%' or "
			"idx like 'web.disc_prototypes.%%filter%%' or "
			"idx like 'web.trigger_prototypes.%%filter%%' or "
			"idx like 'web.host_prototypes.%%filter%%'"))
	{
		return FAIL;
	}

	return SUCCEED;
}

static int	DBpatch_5030003(void)
{
	int			ret = SUCCEED;
	char			*subsect = NULL, *field = NULL, *key = NULL;
	DB_ROW			row;
	DB_RESULT		result;
	zbx_dbpatch_profile_t	profile = {0};

	if (0 == (program_type & ZBX_PROGRAM_TYPE_SERVER))
		return SUCCEED;

	result = DBselect("select profileid,userid,idx,idx2,value_id,value_int,value_str,source,type"
			" from profiles where idx in ('web.dashbrd.list.sort','web.dashbrd.list.sortorder')");

	while (NULL != (row = DBfetch(result)))
	{
		DBpatch_get_key_fields(row, &profile, &subsect, &field, &key);

		if (ZBX_DB_OK > DBexecute("insert into profiles "
				"(profileid,userid,idx,idx2,value_id,value_int,value_str,source,type) values "
				"(" ZBX_FS_UI64 "," ZBX_FS_UI64 ",'web.templates.%s.%s.%s'," ZBX_FS_UI64 ","
				ZBX_FS_UI64 ",%d,'%s','%s',%d)",
				DBget_maxid("profiles"), profile.userid, subsect, key, field, profile.idx2,
				profile.value_id, profile.value_int, profile.value_str, profile.source, profile.type))
		{
			ret = FAIL;
			break;
		}
	}

	DBfree_result(result);

	zbx_free(profile.idx);
	zbx_free(profile.value_str);
	zbx_free(profile.source);
	zbx_free(subsect);
	zbx_free(field);
	zbx_free(key);

	return ret;
}

static int	DBpatch_5030004(void)
{
	const ZBX_FIELD	field = {"available", "0", NULL, NULL, 0, ZBX_TYPE_INT, ZBX_NOTNULL, 0};

	return DBadd_field("interface", &field);
}

static int	DBpatch_5030005(void)
{
	const ZBX_FIELD	field = {"error", "", NULL, NULL, 2048, ZBX_TYPE_CHAR, ZBX_NOTNULL, 0};

	return DBadd_field("interface", &field);
}

static int	DBpatch_5030006(void)
{
	const ZBX_FIELD	field = {"errors_from", "0", NULL, NULL, 0, ZBX_TYPE_INT, ZBX_NOTNULL, 0};

	return DBadd_field("interface", &field);
}

static int	DBpatch_5030007(void)
{
	const ZBX_FIELD	field = {"disable_until", "0", NULL, NULL, 0, ZBX_TYPE_INT, ZBX_NOTNULL, 0};

	return DBadd_field("interface", &field);
}

static int	DBpatch_5030008(void)
{
	return DBdrop_field("hosts", "available");
}

static int	DBpatch_5030009(void)
{
	return DBdrop_field("hosts", "ipmi_available");
}

static int	DBpatch_5030010(void)
{
	return DBdrop_field("hosts", "snmp_available");
}

static int	DBpatch_5030011(void)
{
	return DBdrop_field("hosts", "jmx_available");
}

static int	DBpatch_5030012(void)
{
	return DBdrop_field("hosts", "disable_until");
}

static int	DBpatch_5030013(void)
{
	return DBdrop_field("hosts", "ipmi_disable_until");
}

static int	DBpatch_5030014(void)
{
	return DBdrop_field("hosts", "snmp_disable_until");
}

static int	DBpatch_5030015(void)
{
	return DBdrop_field("hosts", "jmx_disable_until");
}

static int	DBpatch_5030016(void)
{
	return DBdrop_field("hosts", "errors_from");
}

static int	DBpatch_5030017(void)
{
	return DBdrop_field("hosts", "ipmi_errors_from");
}

static int	DBpatch_5030018(void)
{
	return DBdrop_field("hosts", "snmp_errors_from");
}

static int	DBpatch_5030019(void)
{
	return DBdrop_field("hosts", "jmx_errors_from");
}

static int	DBpatch_5030020(void)
{
	return DBdrop_field("hosts", "error");
}

static int	DBpatch_5030021(void)
{
	return DBdrop_field("hosts", "ipmi_error");
}

static int	DBpatch_5030022(void)
{
	return DBdrop_field("hosts", "snmp_error");
}

static int	DBpatch_5030023(void)
{
	return DBdrop_field("hosts", "jmx_error");
}

static int	DBpatch_5030024(void)
{
	return DBcreate_index("interface", "interface_3", "available", 0);
}

static int	DBpatch_5030025(void)
{
	if (0 == (program_type & ZBX_PROGRAM_TYPE_SERVER))
		return SUCCEED;

	if (ZBX_DB_OK > DBexecute("delete from profiles where idx='web.overview.type' or idx='web.actionconf.eventsource'"))
		return FAIL;

	return SUCCEED;
}

static int	DBpatch_5030026(void)
{
	const ZBX_TABLE table =
		{"token", "tokenid", 0,
			{
				{"tokenid", NULL, NULL, NULL, 0, ZBX_TYPE_ID, ZBX_NOTNULL, 0},
				{"name", "", NULL, NULL, 64, ZBX_TYPE_CHAR, ZBX_NOTNULL, 0},
				{"description", "", NULL, NULL, 0, ZBX_TYPE_SHORTTEXT, ZBX_NOTNULL, 0},
				{"userid", NULL, NULL, NULL, 0, ZBX_TYPE_ID, ZBX_NOTNULL, 0},
				{"token", NULL, NULL, NULL, 128, ZBX_TYPE_CHAR, 0, 0},
				{"lastaccess", "0", NULL, NULL, 0, ZBX_TYPE_INT, ZBX_NOTNULL, 0},
				{"status", "0", NULL, NULL, 0, ZBX_TYPE_INT, ZBX_NOTNULL, 0},
				{"expires_at", "0", NULL, NULL, 0, ZBX_TYPE_INT, ZBX_NOTNULL, 0},
				{"created_at", "0", NULL, NULL, 0, ZBX_TYPE_INT, ZBX_NOTNULL, 0},
				{"creator_userid", NULL, NULL, NULL, 0, ZBX_TYPE_ID, 0, 0},
				{0}
			},
			NULL
		};

	return DBcreate_table(&table);
}

static int	DBpatch_5030027(void)
{
	return DBcreate_index("token", "token_1", "name", 0);
}

static int	DBpatch_5030028(void)
{
	return DBcreate_index("token", "token_2", "userid,name", 1);
}

static int	DBpatch_5030029(void)
{
	return DBcreate_index("token", "token_3", "token", 1);
}

static int	DBpatch_5030030(void)
{
	return DBcreate_index("token", "token_4", "creator_userid", 0);
}

static int	DBpatch_5030031(void)
{
	const ZBX_FIELD field = {"userid", NULL, "users", "userid", 0, 0, 0, ZBX_FK_CASCADE_DELETE};

	return DBadd_foreign_key("token", 1, &field);
}

static int	DBpatch_5030032(void)
{
	const ZBX_FIELD field = {"creator_userid", NULL, "users", "userid", 0, 0, 0, 0};

	return DBadd_foreign_key("token", 2, &field);
}

static int	DBpatch_5030033(void)
{
	const ZBX_FIELD	field = {"timeout", "30s", NULL, NULL, 32, ZBX_TYPE_CHAR, ZBX_NOTNULL, 0};

	return DBadd_field("scripts", &field);
}

static int	DBpatch_5030034(void)
{
	const ZBX_FIELD	old_field = {"command", "", NULL, NULL, 255, ZBX_TYPE_CHAR, ZBX_NOTNULL, 0};
	const ZBX_FIELD	field = {"command", "", NULL, NULL, 0, ZBX_TYPE_TEXT, ZBX_NOTNULL, 0};

	return DBmodify_field_type("scripts", &field, &old_field);
}

static int	DBpatch_5030035(void)
{
	const ZBX_TABLE	table =
			{"script_param", "script_paramid", 0,
				{
					{"script_paramid", NULL, NULL, NULL, 0, ZBX_TYPE_ID, ZBX_NOTNULL, 0},
					{"scriptid", NULL, NULL, NULL, 0, ZBX_TYPE_ID, ZBX_NOTNULL, 0},
					{"name", "", NULL, NULL, 255, ZBX_TYPE_CHAR, ZBX_NOTNULL, 0},
					{"value", "", NULL, NULL, 2048, ZBX_TYPE_CHAR, ZBX_NOTNULL, 0},
					{0}
				},
				NULL
			};

	return DBcreate_table(&table);
}

static int	DBpatch_5030036(void)
{
	const ZBX_FIELD	field = {"scriptid", NULL, "scripts", "scriptid", 0, 0, 0, ZBX_FK_CASCADE_DELETE};

	return DBadd_foreign_key("script_param", 1, &field);
}

static int	DBpatch_5030037(void)
{
	return DBcreate_index("script_param", "script_param_1", "scriptid,name", 1);
}

static int	DBpatch_5030038(void)
{
	const ZBX_FIELD field = {"type", "5", NULL, NULL, 0, ZBX_TYPE_INT, ZBX_NOTNULL, 0};

	return DBset_default("scripts", &field);
}

static int	DBpatch_5030039(void)
{
<<<<<<< HEAD
	const ZBX_TABLE table =
		{"valuemap", "valuemapid", 0,
			{
				{"valuemapid", NULL, NULL, NULL, 0, ZBX_TYPE_ID, ZBX_NOTNULL, 0},
				{"hostid", NULL, NULL, NULL, 0, ZBX_TYPE_ID, ZBX_NOTNULL, 0},
				{"name", "", NULL, NULL, 64, ZBX_TYPE_CHAR, ZBX_NOTNULL, 0},
				{0}
			},
			NULL
		};

	return DBcreate_table(&table);
}

static int	DBpatch_5030040(void)
{
	return DBcreate_index("valuemap", "valuemap_1", "hostid,name", 1);
}

static int	DBpatch_5030041(void)
{
	const ZBX_FIELD	field = {"hostid", NULL, "hosts", "hostid", 0, 0, 0, ZBX_FK_CASCADE_DELETE};

	return DBadd_foreign_key("valuemap", 1, &field);
}

static int	DBpatch_5030042(void)
{
	const ZBX_TABLE table =
		{"valuemap_mapping", "valuemap_mappingid", 0,
			{
				{"valuemap_mappingid", NULL, NULL, NULL, 0, ZBX_TYPE_ID, ZBX_NOTNULL, 0},
				{"valuemapid", NULL, NULL, NULL, 0, ZBX_TYPE_ID, ZBX_NOTNULL, 0},
				{"value", "", NULL, NULL, 64, ZBX_TYPE_CHAR, ZBX_NOTNULL, 0},
				{"newvalue", "", NULL, NULL, 64, ZBX_TYPE_CHAR, ZBX_NOTNULL, 0},
				{0}
			},
			NULL
		};

	return DBcreate_table(&table);
}

static int	DBpatch_5030043(void)
{
	return DBcreate_index("valuemap_mapping", "valuemap_mapping_1", "valuemapid,value", 1);
}

static int	DBpatch_5030044(void)
{
	const ZBX_FIELD	field = {"valuemapid", NULL, "valuemap", "valuemapid", 0, 0, 0, ZBX_FK_CASCADE_DELETE};

	return DBadd_foreign_key("valuemap_mapping", 1, &field);
}

static int	DBpatch_5030045(void)
{
	return DBdrop_foreign_key("items", 3);
}

typedef struct
{
	zbx_uint64_t		valuemapid;
	char			*name;
	zbx_vector_ptr_pair_t	mappings;
}
zbx_valuemap_t;

typedef struct
{
	zbx_uint64_t		hostid;
	zbx_uint64_t		valuemapid;
	zbx_vector_uint64_t	itemids;
}
zbx_host_t;

static int	host_compare_func(const void *d1, const void *d2)
{
	const zbx_host_t	*h1 = *(const zbx_host_t **)d1;
	const zbx_host_t	*h2 = *(const zbx_host_t **)d2;

	ZBX_RETURN_IF_NOT_EQUAL(h1->hostid, h2->hostid);
	ZBX_RETURN_IF_NOT_EQUAL(h1->valuemapid, h2->valuemapid);

	return 0;
}

static void	get_discovered_itemids(const zbx_vector_uint64_t *itemids, zbx_vector_uint64_t *discovered_itemids)
{
	char		*sql = NULL;
	size_t		sql_alloc = 0, sql_offset = 0;
	DB_RESULT	result;
	DB_ROW		row;

	zbx_strcpy_alloc(&sql, &sql_alloc, &sql_offset, "select itemid from item_discovery where");
	DBadd_condition_alloc(&sql, &sql_alloc, &sql_offset, "parent_itemid", itemids->values, itemids->values_num);

	result = DBselect("%s", sql);
	zbx_free(sql);

	while (NULL != (row = DBfetch(result)))
	{
		zbx_uint64_t	itemid;

		ZBX_STR2UINT64(itemid, row[0]);

		zbx_vector_uint64_append(discovered_itemids, itemid);
	}
	DBfree_result(result);
}

static void	get_template_itemids_by_templateids(zbx_vector_uint64_t *templateids, zbx_vector_uint64_t *itemids,
		zbx_vector_uint64_t *discovered_itemids)
{
	DB_RESULT		result;
	char			*sql = NULL;
	size_t			sql_alloc = 0, sql_offset = 0;
	DB_ROW			row;
	zbx_vector_uint64_t	templateids_tmp;

	zbx_vector_uint64_create(&templateids_tmp);
	zbx_vector_uint64_append_array(&templateids_tmp, templateids->values, templateids->values_num);

	zbx_vector_uint64_clear(templateids);

	zbx_strcpy_alloc(&sql, &sql_alloc, &sql_offset, "select i1.itemid"
			" from items i1"
				" where exists ("
					"select null"
					" from items i2"
					" where i2.templateid=i1.itemid"
				")"
				" and");
	DBadd_condition_alloc(&sql, &sql_alloc, &sql_offset, "i1.templateid", templateids_tmp.values,
			templateids_tmp.values_num);

	result = DBselect("%s", sql);
	zbx_free(sql);

	while (NULL != (row = DBfetch(result)))
	{
		zbx_uint64_t	itemid;

		ZBX_STR2UINT64(itemid, row[0]);

		zbx_vector_uint64_append(templateids, itemid);
	}
	DBfree_result(result);

	sql_offset = 0;
	zbx_strcpy_alloc(&sql, &sql_alloc, &sql_offset, "select i2.itemid"
			" from items i1,item_discovery i2"
			" where i2.parent_itemid=i1.itemid"
			" and");
	DBadd_condition_alloc(&sql, &sql_alloc, &sql_offset, "i1.templateid", templateids_tmp.values,
			templateids_tmp.values_num);

	result = DBselect("%s", sql);
	zbx_free(sql);

	while (NULL != (row = DBfetch(result)))
	{
		zbx_uint64_t	itemid;

		ZBX_STR2UINT64(itemid, row[0]);

		zbx_vector_uint64_append(discovered_itemids, itemid);
	}
	DBfree_result(result);

	zbx_vector_uint64_destroy(&templateids_tmp);

	if (0 == templateids->values_num)
		return;

	zbx_vector_uint64_append_array(itemids, templateids->values, templateids->values_num);

	get_template_itemids_by_templateids(templateids, itemids, discovered_itemids);
}

static void	host_free(zbx_host_t *host)
{
	zbx_vector_uint64_destroy(&host->itemids);
	zbx_free(host);
}

static int	DBpatch_5030046(void)
{
	DB_RESULT		result;
	DB_ROW			row;
	int			i, j;
	zbx_hashset_t		valuemaps;
	zbx_hashset_iter_t	iter;
	zbx_valuemap_t		valuemap_local, *valuemap;
	zbx_uint64_t		valuemapid;
	zbx_vector_ptr_t	hosts;
	char			*sql = NULL;
	size_t			sql_alloc = 0, sql_offset = 0;
	zbx_vector_uint64_t	templateids, discovered_itemids;
	zbx_db_insert_t		db_insert_valuemap, db_insert_valuemap_mapping;

	zbx_hashset_create(&valuemaps, 1000, ZBX_DEFAULT_UINT64_HASH_FUNC, ZBX_DEFAULT_UINT64_COMPARE_FUNC);

	zbx_vector_ptr_create(&hosts);
	zbx_vector_ptr_reserve(&hosts, 1000);

	zbx_vector_uint64_create(&templateids);
	zbx_vector_uint64_reserve(&templateids, 1000);

	zbx_vector_uint64_create(&discovered_itemids);
	zbx_vector_uint64_reserve(&discovered_itemids, 1000);

	result = DBselect(
			"select m.valuemapid,v.name,m.value,m.newvalue"
			" from valuemaps v"
			" left join mappings m on v.valuemapid=m.valuemapid");

	while (NULL != (row = DBfetch(result)))
	{
		zbx_ptr_pair_t	pair;

		if (SUCCEED == DBis_null(row[0]))
		{
			zabbix_log(LOG_LEVEL_WARNING, "empty valuemap '%s' was removed", row[1]);
			continue;
		}

		ZBX_STR2UINT64(valuemap_local.valuemapid, row[0]);

		if (NULL == (valuemap = (zbx_valuemap_t *)zbx_hashset_search(&valuemaps, &valuemap_local)))
		{
			valuemap = zbx_hashset_insert(&valuemaps, &valuemap_local, sizeof(valuemap_local));
			valuemap->name = zbx_strdup(NULL, row[1]);
			zbx_vector_ptr_pair_create(&valuemap->mappings);
		}

		pair.first = zbx_strdup(NULL, row[2]);
		pair.second = zbx_strdup(NULL, row[3]);

		zbx_vector_ptr_pair_append(&valuemap->mappings, pair);
	}
	DBfree_result(result);

	result = DBselect("select h.flags,i.hostid,i.valuemapid,i.itemid"
			" from items i,hosts h"
			" where i.templateid is null"
				" and i.valuemapid is not null"
				" and i.flags in (0,2)"
				" and h.hostid=i.hostid");

	while (NULL != (row = DBfetch(result)))
	{
		zbx_host_t	host_local, *host;
		zbx_uint64_t	itemid;
		unsigned char	flags;

		ZBX_STR2UCHAR(flags, row[0]);
		ZBX_STR2UINT64(host_local.hostid, row[1]);

		if (ZBX_FLAG_DISCOVERY_CREATED == flags)
			host_local.valuemapid = 0;
		else
			ZBX_STR2UINT64(host_local.valuemapid, row[2]);

		ZBX_STR2UINT64(itemid, row[3]);

		if (FAIL == (i = zbx_vector_ptr_search(&hosts, &host_local, host_compare_func)))
		{
			host = zbx_malloc(NULL, sizeof(zbx_host_t));
			host->hostid = host_local.hostid;
			host->valuemapid = host_local.valuemapid;
			zbx_vector_uint64_create(&host->itemids);

			zbx_vector_ptr_append(&hosts, host);
		}
		else
			host = (zbx_host_t *)hosts.values[i];

		zbx_vector_uint64_append(&host->itemids, itemid);
	}
	DBfree_result(result);

	zbx_db_insert_prepare(&db_insert_valuemap, "valuemap", "valuemapid", "hostid", "name", NULL);
	zbx_db_insert_prepare(&db_insert_valuemap_mapping, "valuemap_mapping", "valuemap_mappingid",
			"valuemapid", "value", "newvalue", NULL);

	for (i = 0, valuemapid = 0; i < hosts.values_num; i++)
	{
		zbx_host_t	*host;

		host = (zbx_host_t *)hosts.values[i];

		if (NULL != (valuemap = (zbx_valuemap_t *)zbx_hashset_search(&valuemaps, &host->valuemapid)))
		{
			zbx_db_insert_add_values(&db_insert_valuemap, ++valuemapid, host->hostid, valuemap->name);

			for (j = 0; j < valuemap->mappings.values_num; j++)
			{
				zbx_db_insert_add_values(&db_insert_valuemap_mapping, __UINT64_C(0), valuemapid,
						valuemap->mappings.values[j].first,
						valuemap->mappings.values[j].second);
			}
		}
	}

	zbx_db_insert_execute(&db_insert_valuemap);
	zbx_db_insert_clean(&db_insert_valuemap);

	zbx_db_insert_autoincrement(&db_insert_valuemap_mapping, "valuemap_mappingid");
	zbx_db_insert_execute(&db_insert_valuemap_mapping);
	zbx_db_insert_clean(&db_insert_valuemap_mapping);

	DBbegin_multiple_update(&sql, &sql_alloc, &sql_offset);

	for (i = 0, valuemapid = 0; i < hosts.values_num; i++)
	{
		zbx_host_t	*host;
		char		buffer[MAX_STRING_LEN];

		host = (zbx_host_t *)hosts.values[i];

		if (NULL != zbx_hashset_search(&valuemaps, &host->valuemapid))
		{
			zbx_snprintf(buffer, sizeof(buffer), "update items set valuemapid=" ZBX_FS_UI64 " where",
					++valuemapid);
		}
		else
			zbx_strlcpy(buffer, "update items set valuemapid=null where", sizeof(buffer));

		/* update valuemapid for top level items on a template/host */
		zbx_vector_uint64_sort(&host->itemids, ZBX_DEFAULT_UINT64_COMPARE_FUNC);
		zbx_strcpy_alloc(&sql, &sql_alloc, &sql_offset, buffer);
		DBadd_condition_alloc(&sql, &sql_alloc, &sql_offset, "itemid", host->itemids.values,
				host->itemids.values_num);
		zbx_strcpy_alloc(&sql, &sql_alloc, &sql_offset, ";\n");
		DBexecute_overflowed_sql(&sql, &sql_alloc, &sql_offset);

		/* get discovered itemids for not templated item prototypes on a host */
		get_discovered_itemids(&host->itemids, &discovered_itemids);

		zbx_vector_uint64_append_array(&templateids, host->itemids.values, host->itemids.values_num);
		get_template_itemids_by_templateids(&templateids, &host->itemids, &discovered_itemids);

		/* make sure if multiple hosts are linked to same not nested template then there is only */
		/* update by templateid from template and no selection by numerous itemids               */
		zbx_strcpy_alloc(&sql, &sql_alloc, &sql_offset, buffer);
		zbx_vector_uint64_sort(&host->itemids, ZBX_DEFAULT_UINT64_COMPARE_FUNC);
		DBadd_condition_alloc(&sql, &sql_alloc, &sql_offset, "templateid", host->itemids.values,
				host->itemids.values_num);
		zbx_strcpy_alloc(&sql, &sql_alloc, &sql_offset, ";\n");
		DBexecute_overflowed_sql(&sql, &sql_alloc, &sql_offset);

		if (0 != discovered_itemids.values_num)
		{
			zbx_strcpy_alloc(&sql, &sql_alloc, &sql_offset, buffer);
			zbx_vector_uint64_sort(&discovered_itemids, ZBX_DEFAULT_UINT64_COMPARE_FUNC);
			DBadd_condition_alloc(&sql, &sql_alloc, &sql_offset, "itemid", discovered_itemids.values,
					discovered_itemids.values_num);
			zbx_strcpy_alloc(&sql, &sql_alloc, &sql_offset, ";\n");
			DBexecute_overflowed_sql(&sql, &sql_alloc, &sql_offset);
			zbx_vector_uint64_clear(&discovered_itemids);
		}
	}

	DBend_multiple_update(&sql, &sql_alloc, &sql_offset);

	if (16 < sql_offset)	/* in ORACLE always present begin..end; */
		DBexecute("%s", sql);

	zbx_free(sql);

	zbx_hashset_iter_reset(&valuemaps, &iter);
	while (NULL != (valuemap = (zbx_valuemap_t *)zbx_hashset_iter_next(&iter)))
	{
		zbx_free(valuemap->name);

		for (i = 0; i < valuemap->mappings.values_num; i++)
		{
			zbx_free(valuemap->mappings.values[i].first);
			zbx_free(valuemap->mappings.values[i].second);
		}
		zbx_vector_ptr_pair_destroy(&valuemap->mappings);
	}

	zbx_vector_ptr_clear_ext(&hosts, (zbx_clean_func_t)host_free);
	zbx_vector_ptr_destroy(&hosts);
	zbx_hashset_destroy(&valuemaps);

	zbx_vector_uint64_destroy(&templateids);
	zbx_vector_uint64_destroy(&discovered_itemids);

	return SUCCEED;
}

static int	DBpatch_5030047(void)
{
	const ZBX_FIELD	field = {"valuemapid", NULL, "valuemap", "valuemapid", 0, ZBX_TYPE_ID, 0, 0};

	return DBadd_foreign_key("items", 3, &field);
}

static int	DBpatch_5030048(void)
{
	return DBdrop_table("mappings");
}

static int	DBpatch_5030049(void)
{
	return DBdrop_table("valuemaps");
}

static int	DBpatch_5030050(void)
{
	if (0 == (program_type & ZBX_PROGRAM_TYPE_SERVER))
		return SUCCEED;

	if (ZBX_DB_OK > DBexecute("delete from profiles where"
			" idx in ('web.valuemap.list.sort', 'web.valuemap.list.sortorder')"))
	{
		return FAIL;
	}

	return SUCCEED;
}


=======
	return DBdrop_field("config", "compression_availability");
}
>>>>>>> 6299b6c1
#endif

DBPATCH_START(5030)

/* version, duplicates flag, mandatory flag */

DBPATCH_ADD(5030000, 0, 1)
DBPATCH_ADD(5030001, 0, 1)
DBPATCH_ADD(5030002, 0, 1)
DBPATCH_ADD(5030003, 0, 1)
DBPATCH_ADD(5030004, 0, 1)
DBPATCH_ADD(5030005, 0, 1)
DBPATCH_ADD(5030006, 0, 1)
DBPATCH_ADD(5030007, 0, 1)
DBPATCH_ADD(5030008, 0, 1)
DBPATCH_ADD(5030009, 0, 1)
DBPATCH_ADD(5030010, 0, 1)
DBPATCH_ADD(5030011, 0, 1)
DBPATCH_ADD(5030012, 0, 1)
DBPATCH_ADD(5030013, 0, 1)
DBPATCH_ADD(5030014, 0, 1)
DBPATCH_ADD(5030015, 0, 1)
DBPATCH_ADD(5030016, 0, 1)
DBPATCH_ADD(5030017, 0, 1)
DBPATCH_ADD(5030018, 0, 1)
DBPATCH_ADD(5030019, 0, 1)
DBPATCH_ADD(5030020, 0, 1)
DBPATCH_ADD(5030021, 0, 1)
DBPATCH_ADD(5030022, 0, 1)
DBPATCH_ADD(5030023, 0, 1)
DBPATCH_ADD(5030024, 0, 1)
DBPATCH_ADD(5030025, 0, 1)
DBPATCH_ADD(5030026, 0, 1)
DBPATCH_ADD(5030027, 0, 1)
DBPATCH_ADD(5030028, 0, 1)
DBPATCH_ADD(5030029, 0, 1)
DBPATCH_ADD(5030030, 0, 1)
DBPATCH_ADD(5030031, 0, 1)
DBPATCH_ADD(5030032, 0, 1)
DBPATCH_ADD(5030033, 0, 1)
DBPATCH_ADD(5030034, 0, 1)
DBPATCH_ADD(5030035, 0, 1)
DBPATCH_ADD(5030036, 0, 1)
DBPATCH_ADD(5030037, 0, 1)
DBPATCH_ADD(5030038, 0, 1)
DBPATCH_ADD(5030039, 0, 1)
<<<<<<< HEAD
DBPATCH_ADD(5030040, 0, 1)
DBPATCH_ADD(5030041, 0, 1)
DBPATCH_ADD(5030042, 0, 1)
DBPATCH_ADD(5030043, 0, 1)
DBPATCH_ADD(5030044, 0, 1)
DBPATCH_ADD(5030045, 0, 1)
DBPATCH_ADD(5030046, 0, 1)
DBPATCH_ADD(5030047, 0, 1)
DBPATCH_ADD(5030048, 0, 1)
DBPATCH_ADD(5030049, 0, 1)
DBPATCH_ADD(5030050, 0, 1)
=======
>>>>>>> 6299b6c1

DBPATCH_END()<|MERGE_RESOLUTION|>--- conflicted
+++ resolved
@@ -480,7 +480,6 @@
 
 static int	DBpatch_5030039(void)
 {
-<<<<<<< HEAD
 	const ZBX_TABLE table =
 		{"valuemap", "valuemapid", 0,
 			{
@@ -906,11 +905,10 @@
 	return SUCCEED;
 }
 
-
-=======
+static int	DBpatch_5030051(void)
+{
 	return DBdrop_field("config", "compression_availability");
 }
->>>>>>> 6299b6c1
 #endif
 
 DBPATCH_START(5030)
@@ -957,7 +955,6 @@
 DBPATCH_ADD(5030037, 0, 1)
 DBPATCH_ADD(5030038, 0, 1)
 DBPATCH_ADD(5030039, 0, 1)
-<<<<<<< HEAD
 DBPATCH_ADD(5030040, 0, 1)
 DBPATCH_ADD(5030041, 0, 1)
 DBPATCH_ADD(5030042, 0, 1)
@@ -969,7 +966,6 @@
 DBPATCH_ADD(5030048, 0, 1)
 DBPATCH_ADD(5030049, 0, 1)
 DBPATCH_ADD(5030050, 0, 1)
-=======
->>>>>>> 6299b6c1
+DBPATCH_ADD(5030051, 0, 1)
 
 DBPATCH_END()