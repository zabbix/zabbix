--- conflicted
+++ resolved
@@ -3881,11 +3881,7 @@
 	return ret;
 }
 
-<<<<<<< HEAD
-static int	DBpatch_5030124(void)
-=======
 static int	DBpatch_5030127(void)
->>>>>>> afed3e3c
 {
 #define CONDITION_TYPE_APPLICATION	15
 	if (0 == (program_type & ZBX_PROGRAM_TYPE_SERVER))
@@ -3901,7 +3897,7 @@
 #undef CONDITION_TYPE_APPLICATION
 }
 
-static int	DBpatch_5030125(void)
+static int	DBpatch_5030128(void)
 {
 #define AUDIT_RESOURCE_APPLICATION	12
 	if (0 == (program_type & ZBX_PROGRAM_TYPE_SERVER))
@@ -3914,7 +3910,7 @@
 #undef AUDIT_RESOURCE_APPLICATION
 }
 
-static int	DBpatch_5030126(void)
+static int	DBpatch_5030129(void)
 {
 	if (0 == (program_type & ZBX_PROGRAM_TYPE_SERVER))
 		return SUCCEED;
@@ -4103,7 +4099,7 @@
 	return SUCCEED;
 }
 
-static int	DBpatch_5030127(void)
+static int	DBpatch_5030130(void)
 {
 	DB_ROW		row;
 	DB_RESULT	result;
@@ -4164,7 +4160,7 @@
 	return ret;
 }
 
-static int	DBpatch_5030128(void)
+static int	DBpatch_5030131(void)
 {
 	DB_ROW			row;
 	DB_RESULT		result;
@@ -4230,7 +4226,7 @@
 	return ret;
 }
 
-static int	DBpatch_5030129(void)
+static int	DBpatch_5030132(void)
 {
 	if (0 == (program_type & ZBX_PROGRAM_TYPE_SERVER))
 		return SUCCEED;
@@ -4242,57 +4238,57 @@
 	return SUCCEED;
 }
 
-static int	DBpatch_5030130(void)
+static int	DBpatch_5030133(void)
 {
 	return DBdrop_foreign_key("httptest", 1);
 }
 
-static int	DBpatch_5030131(void)
+static int	DBpatch_5030134(void)
 {
 	return DBdrop_index("httptest", "httptest_1");
 }
 
-static int	DBpatch_5030132(void)
+static int	DBpatch_5030135(void)
 {
 	return DBdrop_field("httptest", "applicationid");
 }
 
-static int	DBpatch_5030133(void)
+static int	DBpatch_5030136(void)
 {
 	return DBdrop_field("sysmaps_elements", "application");
 }
 
-static int	DBpatch_5030134(void)
+static int	DBpatch_5030137(void)
 {
 	return DBdrop_table("application_discovery");
 }
 
-static int	DBpatch_5030135(void)
+static int	DBpatch_5030138(void)
 {
 	return DBdrop_table("item_application_prototype");
 }
 
-static int	DBpatch_5030136(void)
+static int	DBpatch_5030139(void)
 {
 	return DBdrop_table("application_prototype");
 }
 
-static int	DBpatch_5030137(void)
+static int	DBpatch_5030140(void)
 {
 	return DBdrop_table("application_template");
 }
 
-static int	DBpatch_5030138(void)
+static int	DBpatch_5030141(void)
 {
 	return DBdrop_table("items_applications");
 }
 
-static int	DBpatch_5030139(void)
+static int	DBpatch_5030142(void)
 {
 	return DBdrop_table("applications");
 }
 
-static int	DBpatch_5030140(void)
+static int	DBpatch_5030143(void)
 {
 	DB_RESULT	result;
 	int		ret;
@@ -4312,7 +4308,7 @@
 	return ret;
 }
 
-static int	DBpatch_5030141(void)
+static int	DBpatch_5030144(void)
 {
 	DB_RESULT	result;
 	int		ret;
@@ -4328,7 +4324,7 @@
 	return ret;
 }
 
-static int	DBpatch_5030142(void)
+static int	DBpatch_5030145(void)
 {
 	const ZBX_TABLE	table =
 			{"report", "reportid", 0,
@@ -4356,26 +4352,26 @@
 	return DBcreate_table(&table);
 }
 
-static int	DBpatch_5030143(void)
+static int	DBpatch_5030146(void)
 {
 	return DBcreate_index("report", "report_1", "name", 1);
 }
 
-static int	DBpatch_5030144(void)
+static int	DBpatch_5030147(void)
 {
 	const ZBX_FIELD field = {"userid", NULL, "users", "userid", 0, 0, 0, ZBX_FK_CASCADE_DELETE};
 
 	return DBadd_foreign_key("report", 1, &field);
 }
 
-static int	DBpatch_5030145(void)
+static int	DBpatch_5030148(void)
 {
 	const ZBX_FIELD field = {"dashboardid", NULL, "dashboard", "dashboardid", 0, 0, 0, ZBX_FK_CASCADE_DELETE};
 
 	return DBadd_foreign_key("report", 2, &field);
 }
 
-static int	DBpatch_5030146(void)
+static int	DBpatch_5030149(void)
 {
 	const ZBX_TABLE	table =
 			{"report_param", "reportparamid", 0,
@@ -4392,19 +4388,19 @@
 	return DBcreate_table(&table);
 }
 
-static int	DBpatch_5030147(void)
+static int	DBpatch_5030150(void)
 {
 	return DBcreate_index("report_param", "report_param_1", "reportid", 0);
 }
 
-static int	DBpatch_5030148(void)
+static int	DBpatch_5030151(void)
 {
 	const ZBX_FIELD field = {"reportid", NULL, "report", "reportid", 0, 0, 0, ZBX_FK_CASCADE_DELETE};
 
 	return DBadd_foreign_key("report_param", 1, &field);
 }
 
-static int	DBpatch_5030149(void)
+static int	DBpatch_5030152(void)
 {
 	const ZBX_TABLE	table =
 			{"report_user", "reportuserid", 0,
@@ -4422,33 +4418,33 @@
 	return DBcreate_table(&table);
 }
 
-static int	DBpatch_5030150(void)
+static int	DBpatch_5030153(void)
 {
 	return DBcreate_index("report_user", "report_user_1", "reportid", 0);
 }
 
-static int	DBpatch_5030151(void)
+static int	DBpatch_5030154(void)
 {
 	const ZBX_FIELD field = {"reportid", NULL, "report", "reportid", 0, 0, 0, ZBX_FK_CASCADE_DELETE};
 
 	return DBadd_foreign_key("report_user", 1, &field);
 }
 
-static int	DBpatch_5030152(void)
+static int	DBpatch_5030155(void)
 {
 	const ZBX_FIELD field = {"userid", NULL, "users", "userid", 0, 0, 0, ZBX_FK_CASCADE_DELETE};
 
 	return DBadd_foreign_key("report_user", 2, &field);
 }
 
-static int	DBpatch_5030153(void)
+static int	DBpatch_5030156(void)
 {
 	const ZBX_FIELD field = {"access_userid", NULL, "users", "userid", 0, 0, 0, 0};
 
 	return DBadd_foreign_key("report_user", 3, &field);
 }
 
-static int	DBpatch_5030154(void)
+static int	DBpatch_5030157(void)
 {
 	const ZBX_TABLE	table =
 			{"report_usrgrp", "reportusrgrpid", 0,
@@ -4465,47 +4461,47 @@
 	return DBcreate_table(&table);
 }
 
-static int	DBpatch_5030155(void)
+static int	DBpatch_5030158(void)
 {
 	return DBcreate_index("report_usrgrp", "report_usrgrp_1", "reportid", 0);
 }
 
-static int	DBpatch_5030156(void)
+static int	DBpatch_5030159(void)
 {
 	const ZBX_FIELD field = {"reportid", NULL, "report", "reportid", 0, 0, 0, ZBX_FK_CASCADE_DELETE};
 
 	return DBadd_foreign_key("report_usrgrp", 1, &field);
 }
 
-static int	DBpatch_5030157(void)
+static int	DBpatch_5030160(void)
 {
 	const ZBX_FIELD field = {"usrgrpid", NULL, "usrgrp", "usrgrpid", 0, 0, 0, ZBX_FK_CASCADE_DELETE};
 
 	return DBadd_foreign_key("report_usrgrp", 2, &field);
 }
 
-static int	DBpatch_5030158(void)
+static int	DBpatch_5030161(void)
 {
 	const ZBX_FIELD field = {"access_userid", NULL, "users", "userid", 0, 0, 0, 0};
 
 	return DBadd_foreign_key("report_usrgrp", 3, &field);
 }
 
-static int	DBpatch_5030159(void)
+static int	DBpatch_5030162(void)
 {
 	const ZBX_FIELD	field = {"url", "", NULL, NULL, 255, ZBX_TYPE_CHAR, ZBX_NOTNULL, 0};
 
 	return DBadd_field("config", &field);
 }
 
-static int	DBpatch_5030160(void)
+static int	DBpatch_5030163(void)
 {
 	const ZBX_FIELD	field = {"report_test_timeout", "60s", NULL, NULL, 32, ZBX_TYPE_CHAR, ZBX_NOTNULL, 0};
 
 	return DBadd_field("config", &field);
 }
 
-static int	DBpatch_5030161(void)
+static int	DBpatch_5030164(void)
 {
 	const ZBX_FIELD	field = {"dbversion_status", "", NULL, NULL, 1024, ZBX_TYPE_CHAR, ZBX_NOTNULL, 0};
 
@@ -5490,7 +5486,7 @@
 	return SUCCEED;
 }
 
-static int	DBpatch_5030162(void)
+static int	DBpatch_5030165(void)
 {
 	int			i, ret = SUCCEED;
 	DB_ROW			row;
@@ -5634,7 +5630,7 @@
 	return ret;
 }
 
-static int	DBpatch_5030163(void)
+static int	DBpatch_5030166(void)
 {
 	if (0 == (program_type & ZBX_PROGRAM_TYPE_SERVER))
 		return SUCCEED;
@@ -5824,7 +5820,7 @@
 	return SUCCEED;
 }
 
-static int	DBpatch_5030164(void)
+static int	DBpatch_5030167(void)
 {
 	DB_ROW		row;
 	DB_RESULT	result;
@@ -6018,7 +6014,7 @@
 	return exp;
 }
 
-static int	DBpatch_5030165(void)
+static int	DBpatch_5030168(void)
 {
 	DB_ROW			row;
 	DB_RESULT		result;
@@ -6228,7 +6224,7 @@
 	return SUCCEED;
 }
 
-static int	DBpatch_5030166(void)
+static int	DBpatch_5030169(void)
 {
 	DB_ROW		row;
 	DB_RESULT	result;
@@ -6292,7 +6288,7 @@
 	return ret;
 }
 
-static int	DBpatch_5030167(void)
+static int	DBpatch_5030170(void)
 {
 #ifdef HAVE_MYSQL
 	return DBcreate_index("items", "items_8", "key_(1024)", 0);
@@ -6301,58 +6297,13 @@
 #endif
 }
 
-<<<<<<< HEAD
-#undef HOST_STATUS_TEMPLATE
-#define HOST_STATUS_TEMPLATE		3
-#undef ZBX_FLAG_DISCOVERY_NORMAL
-#define ZBX_FLAG_DISCOVERY_NORMAL	0x00
-#undef ZBX_FLAG_DISCOVERY_RULE
-#define ZBX_FLAG_DISCOVERY_RULE		0x01
-#undef ZBX_FLAG_DISCOVERY_PROTOTYPE
-#define ZBX_FLAG_DISCOVERY_PROTOTYPE	0x02
-
-#define ZBX_FIELD_UUID			{"uuid", "", NULL, NULL, 32, ZBX_TYPE_CHAR, ZBX_NOTNULL, 0}
-
-static int	DBpatch_5030168(void)
-{
-	const ZBX_FIELD	field = ZBX_FIELD_UUID;
-
-	return DBadd_field("items", &field);
-}
-
-static int	DBpatch_5030169(void)
-{
-	const ZBX_FIELD	field = ZBX_FIELD_UUID;
-
-	return DBadd_field("hosts", &field);
-}
-
-static int	DBpatch_5030170(void)
-{
-	const ZBX_FIELD	field = ZBX_FIELD_UUID;
-
-	return DBadd_field("triggers", &field);
-}
-
 static int	DBpatch_5030171(void)
 {
-	const ZBX_FIELD	field = ZBX_FIELD_UUID;
-
-	return DBadd_field("dashboard", &field);
-=======
-static int	DBpatch_5030171(void)
-{
 	return DBrename_table("trigger_queue", "trigger_queue_tmp");
->>>>>>> afed3e3c
 }
 
 static int	DBpatch_5030172(void)
 {
-<<<<<<< HEAD
-	const ZBX_FIELD	field = ZBX_FIELD_UUID;
-
-	return DBadd_field("graphs", &field);
-=======
 	const ZBX_TABLE	table =
 			{"trigger_queue", "trigger_queueid", 0,
 				{
@@ -6367,86 +6318,10 @@
 			};
 
 	return DBcreate_table(&table);
->>>>>>> afed3e3c
 }
 
 static int	DBpatch_5030173(void)
 {
-<<<<<<< HEAD
-	const ZBX_FIELD	field = ZBX_FIELD_UUID;
-
-	return DBadd_field("hstgrp", &field);
-}
-
-static int	DBpatch_5030174(void)
-{
-	const ZBX_FIELD	field = ZBX_FIELD_UUID;
-
-	return DBadd_field("httptest", &field);
-}
-
-static int	DBpatch_5030175(void)
-{
-	const ZBX_FIELD	field = ZBX_FIELD_UUID;
-
-	return DBadd_field("valuemap", &field);
-}
-
-static char	*update_template_name(char *old)
-{
-	char	*ptr, new[MAX_STRING_LEN], *ptr_snmp, buffer[7];
-	int	version;
-
-#define MIN_TEMPLATE_NAME_LEN	3
-#define STRING_SNMP_LABEL		"SNMP"
-
-	ptr = old;
-
-	if (NULL != zbx_regexp_match(old, "Template (APP|App|DB|Module|Net|OS|SAN|Server|Tel|VM) ", NULL) &&
-			1 == sscanf(old, "Template %*[^ ] %" ZBX_STR(MAX_STRING_LEN) "[^\n]s", new) &&
-			MIN_TEMPLATE_NAME_LEN <= strlen(new))
-	{
-		ptr = zbx_strdup(ptr, new);
-	}
-
-	for (version = 1; version <= 2; version++)
-	{
-		zbx_snprintf(buffer, sizeof(buffer), "%sv%d", STRING_SNMP_LABEL, version);
-		ptr_snmp = string_replace(ptr, buffer, STRING_SNMP_LABEL);
-		zbx_free(ptr);
-		ptr = ptr_snmp;
-	}
-
-	return ptr;
-}
-
-static char	*DBpatch_make_trigger_function(const char *name, const char *tpl, const char *key, const char *param)
-{
-	char	*template_name, *func = NULL;
-	size_t	func_alloc = 0, func_offset = 0;
-
-	template_name = zbx_strdup(NULL, tpl);
-	template_name = update_template_name(template_name);
-
-	zbx_snprintf_alloc(&func, &func_alloc, &func_offset, "%s(/%s/%s", name, template_name, key);
-
-	if ('\0' != *param)
-	{
-		if ('$' == *param)
-		{
-			if (',' == *++param)
-				param++;
-		}
-
-		zbx_snprintf_alloc(&func, &func_alloc, &func_offset, "%s", param);
-	}
-
-	zbx_chrcpy_alloc(&func, &func_alloc, &func_offset, ')');
-
-	zbx_free(template_name);
-
-	return func;
-=======
 	DB_RESULT	result;
 	DB_ROW		row;
 	zbx_db_insert_t	db_insert;
@@ -6485,12 +6360,219 @@
 	const ZBX_FIELD	field = {"type", "0", NULL, NULL, 0, ZBX_TYPE_INT, ZBX_NOTNULL, 0};
 
 	return DBadd_field("valuemap_mapping", &field);
->>>>>>> afed3e3c
 }
 
 static int	DBpatch_5030176(void)
 {
-<<<<<<< HEAD
+	return DBdrop_foreign_key("valuemap_mapping", 1);
+}
+
+static int	DBpatch_5030177(void)
+{
+	return DBdrop_index("valuemap_mapping", "valuemap_mapping_1");
+}
+
+static int	DBpatch_5030178(void)
+{
+	return DBcreate_index("valuemap_mapping", "valuemap_mapping_1", "valuemapid,value,type", 1);
+}
+
+static int	DBpatch_5030179(void)
+{
+	const ZBX_FIELD	field = {"valuemapid", NULL, "valuemap", "valuemapid", 0, 0, 0, ZBX_FK_CASCADE_DELETE};
+
+	return DBadd_foreign_key("valuemap_mapping", 1, &field);
+}
+
+static int	DBpatch_5030180(void)
+{
+	const ZBX_FIELD	field = {"sortorder", "0", NULL, NULL, 0, ZBX_TYPE_INT, ZBX_NOTNULL, 0};
+
+	return DBadd_field("valuemap_mapping", &field);
+}
+
+static int	DBpatch_5030181(void)
+{
+	int		ret = SUCCEED;
+	DB_ROW		row;
+	DB_RESULT	result;
+
+	if (0 == (program_type & ZBX_PROGRAM_TYPE_SERVER))
+		return ret;
+
+	result = DBselect("select valuemapid from valuemap order by valuemapid asc");
+
+	while (NULL != (row = DBfetch(result)))
+	{
+		int		i = 0;
+		char		*sql = NULL;
+		zbx_uint64_t	valuemapid;
+		size_t		sql_alloc = 0, sql_offset = 0;
+		DB_ROW		in_row;
+		DB_RESULT	in_result;
+
+		ZBX_DBROW2UINT64(valuemapid, row[0]);
+
+		DBbegin_multiple_update(&sql, &sql_alloc, &sql_offset);
+
+		in_result = DBselect("select valuemap_mappingid"
+				" from valuemap_mapping"
+				" where valuemapid=" ZBX_FS_UI64
+				" order by valuemap_mappingid asc", valuemapid);
+
+		while (NULL != (in_row = DBfetch(in_result)))
+		{
+			zbx_snprintf_alloc(&sql, &sql_alloc, &sql_offset,
+					"update valuemap_mapping set sortorder=%d where valuemap_mappingid=%s;\n",
+					i, in_row[0]);
+			i++;
+
+			if (SUCCEED != (ret = DBexecute_overflowed_sql(&sql, &sql_alloc, &sql_offset)))
+				goto out;
+		}
+
+		DBend_multiple_update(&sql, &sql_alloc, &sql_offset);
+
+		if (16 < sql_offset && ZBX_DB_OK > DBexecute("%s", sql))
+			ret = FAIL;
+out:
+		DBfree_result(in_result);
+		zbx_free(sql);
+
+		if (FAIL == ret)
+			break;
+	}
+
+	DBfree_result(result);
+
+	return ret;
+}
+
+#undef HOST_STATUS_TEMPLATE
+#define HOST_STATUS_TEMPLATE		3
+#undef ZBX_FLAG_DISCOVERY_NORMAL
+#define ZBX_FLAG_DISCOVERY_NORMAL	0x00
+#undef ZBX_FLAG_DISCOVERY_RULE
+#define ZBX_FLAG_DISCOVERY_RULE		0x01
+#undef ZBX_FLAG_DISCOVERY_PROTOTYPE
+#define ZBX_FLAG_DISCOVERY_PROTOTYPE	0x02
+
+#define ZBX_FIELD_UUID			{"uuid", "", NULL, NULL, 32, ZBX_TYPE_CHAR, ZBX_NOTNULL, 0}
+
+static int	DBpatch_5030182(void)
+{
+	const ZBX_FIELD	field = ZBX_FIELD_UUID;
+
+	return DBadd_field("items", &field);
+}
+
+static int	DBpatch_5030183(void)
+{
+	const ZBX_FIELD	field = ZBX_FIELD_UUID;
+
+	return DBadd_field("hosts", &field);
+}
+
+static int	DBpatch_5030184(void)
+{
+	const ZBX_FIELD	field = ZBX_FIELD_UUID;
+
+	return DBadd_field("triggers", &field);
+}
+
+static int	DBpatch_5030185(void)
+{
+	const ZBX_FIELD	field = ZBX_FIELD_UUID;
+
+	return DBadd_field("dashboard", &field);
+}
+
+static int	DBpatch_5030186(void)
+{
+	const ZBX_FIELD	field = ZBX_FIELD_UUID;
+
+	return DBadd_field("graphs", &field);
+}
+
+static int	DBpatch_5030187(void)
+{
+	const ZBX_FIELD	field = ZBX_FIELD_UUID;
+
+	return DBadd_field("hstgrp", &field);
+}
+
+static int	DBpatch_5030188(void)
+{
+	const ZBX_FIELD	field = ZBX_FIELD_UUID;
+
+	return DBadd_field("httptest", &field);
+}
+
+static int	DBpatch_5030189(void)
+{
+	const ZBX_FIELD	field = ZBX_FIELD_UUID;
+
+	return DBadd_field("valuemap", &field);
+}
+
+static char	*update_template_name(char *old)
+{
+	char	*ptr, new[MAX_STRING_LEN], *ptr_snmp, buffer[7];
+	int	version;
+
+#define MIN_TEMPLATE_NAME_LEN	3
+#define STRING_SNMP_LABEL		"SNMP"
+
+	ptr = old;
+
+	if (NULL != zbx_regexp_match(old, "Template (APP|App|DB|Module|Net|OS|SAN|Server|Tel|VM) ", NULL) &&
+			1 == sscanf(old, "Template %*[^ ] %" ZBX_STR(MAX_STRING_LEN) "[^\n]s", new) &&
+			MIN_TEMPLATE_NAME_LEN <= strlen(new))
+	{
+		ptr = zbx_strdup(ptr, new);
+	}
+
+	for (version = 1; version <= 2; version++)
+	{
+		zbx_snprintf(buffer, sizeof(buffer), "%sv%d", STRING_SNMP_LABEL, version);
+		ptr_snmp = string_replace(ptr, buffer, STRING_SNMP_LABEL);
+		zbx_free(ptr);
+		ptr = ptr_snmp;
+	}
+
+	return ptr;
+}
+
+static char	*DBpatch_make_trigger_function(const char *name, const char *tpl, const char *key, const char *param)
+{
+	char	*template_name, *func = NULL;
+	size_t	func_alloc = 0, func_offset = 0;
+
+	template_name = zbx_strdup(NULL, tpl);
+	template_name = update_template_name(template_name);
+
+	zbx_snprintf_alloc(&func, &func_alloc, &func_offset, "%s(/%s/%s", name, template_name, key);
+
+	if ('\0' != *param)
+	{
+		if ('$' == *param)
+		{
+			if (',' == *++param)
+				param++;
+		}
+
+		zbx_snprintf_alloc(&func, &func_alloc, &func_offset, "%s", param);
+	}
+
+	zbx_chrcpy_alloc(&func, &func_alloc, &func_offset, ')');
+
+	zbx_free(template_name);
+
+	return func;
+}
+
+static int	DBpatch_5030190(void)
+{
 	int		ret = SUCCEED;
 	char		*name, *uuid, *sql = NULL;
 	size_t		sql_alloc = 0, sql_offset = 0;
@@ -6531,14 +6613,10 @@
 	zbx_free(sql);
 
 	return ret;
-=======
-	return DBdrop_foreign_key("valuemap_mapping", 1);
->>>>>>> afed3e3c
-}
-
-static int	DBpatch_5030177(void)
-{
-<<<<<<< HEAD
+}
+
+static int	DBpatch_5030191(void)
+{
 	int		ret = SUCCEED;
 	char		*name, *uuid, *sql = NULL, *seed = NULL;
 	size_t		sql_alloc = 0, sql_offset = 0;
@@ -6582,14 +6660,10 @@
 	zbx_free(sql);
 
 	return ret;
-=======
-	return DBdrop_index("valuemap_mapping", "valuemap_mapping_1");
->>>>>>> afed3e3c
-}
-
-static int	DBpatch_5030178(void)
-{
-<<<<<<< HEAD
+}
+
+static int	DBpatch_5030192(void)
+{
 	int		ret = SUCCEED;
 	char		*uuid, *sql = NULL, *seed = NULL;
 	size_t		sql_alloc = 0, sql_offset = 0, seed_alloc = 0, seed_offset = 0;
@@ -6716,14 +6790,10 @@
 	zbx_free(sql);
 
 	return ret;
-=======
-	return DBcreate_index("valuemap_mapping", "valuemap_mapping_1", "valuemapid,value,type", 1);
->>>>>>> afed3e3c
-}
-
-static int	DBpatch_5030179(void)
-{
-<<<<<<< HEAD
+}
+
+static int	DBpatch_5030193(void)
+{
 	int		ret = SUCCEED;
 	char		*host_name, *uuid, *sql = NULL, *seed = NULL;
 	size_t		sql_alloc = 0, sql_offset = 0, seed_alloc = 0, seed_offset = 0;
@@ -6789,16 +6859,10 @@
 	zbx_free(sql);
 
 	return ret;
-=======
-	const ZBX_FIELD	field = {"valuemapid", NULL, "valuemap", "valuemapid", 0, 0, 0, ZBX_FK_CASCADE_DELETE};
-
-	return DBadd_foreign_key("valuemap_mapping", 1, &field);
->>>>>>> afed3e3c
-}
-
-static int	DBpatch_5030180(void)
-{
-<<<<<<< HEAD
+}
+
+static int	DBpatch_5030194(void)
+{
 	int		ret = SUCCEED;
 	char		*template_name, *uuid, *sql = NULL, *seed = NULL;
 	size_t		sql_alloc = 0, sql_offset = 0;
@@ -6842,17 +6906,11 @@
 	zbx_free(sql);
 
 	return ret;
-=======
-	const ZBX_FIELD	field = {"sortorder", "0", NULL, NULL, 0, ZBX_TYPE_INT, ZBX_NOTNULL, 0};
-
-	return DBadd_field("valuemap_mapping", &field);
->>>>>>> afed3e3c
-}
-
-static int	DBpatch_5030181(void)
+}
+
+static int	DBpatch_5030195(void)
 {
 	int		ret = SUCCEED;
-<<<<<<< HEAD
 	char		*template_name, *uuid, *sql = NULL, *seed = NULL;
 	size_t		sql_alloc = 0, sql_offset = 0;
 	DB_ROW		row;
@@ -6897,7 +6955,7 @@
 	return ret;
 }
 
-static int	DBpatch_5030182(void)
+static int	DBpatch_5030196(void)
 {
 	int		ret = SUCCEED;
 	char		*template_name, *uuid, *sql = NULL, *seed = NULL;
@@ -6944,20 +7002,17 @@
 	return ret;
 }
 
-static int	DBpatch_5030183(void)
+static int	DBpatch_5030197(void)
 {
 	int		ret = SUCCEED;
 	char		*uuid, *sql = NULL;
 	size_t		sql_alloc = 0, sql_offset = 0;
-=======
->>>>>>> afed3e3c
 	DB_ROW		row;
 	DB_RESULT	result;
 
 	if (0 == (program_type & ZBX_PROGRAM_TYPE_SERVER))
 		return ret;
 
-<<<<<<< HEAD
 	DBbegin_multiple_update(&sql, &sql_alloc, &sql_offset);
 
 	result = DBselect("select groupid,name from hstgrp");
@@ -6984,7 +7039,7 @@
 	return ret;
 }
 
-static int	DBpatch_5030184(void)
+static int	DBpatch_5030198(void)
 {
 	int		ret = SUCCEED;
 	char		*template_name, *uuid, *sql = NULL, *seed = NULL;
@@ -7033,7 +7088,7 @@
 	return ret;
 }
 
-static int	DBpatch_5030185(void)
+static int	DBpatch_5030199(void)
 {
 	int			ret = SUCCEED;
 	char			*uuid, *sql = NULL, *seed = NULL;
@@ -7182,7 +7237,7 @@
 	return ret;
 }
 
-static int	DBpatch_5030186(void)
+static int	DBpatch_5030200(void)
 {
 	int		ret = SUCCEED;
 	char		*templ_name, *uuid, *sql = NULL, *seed = NULL;
@@ -7233,7 +7288,7 @@
 	return ret;
 }
 
-static int	DBpatch_5030187(void)
+static int	DBpatch_5030201(void)
 {
 	int		ret = SUCCEED;
 	char		*name_tmpl, *uuid, *seed = NULL, *sql = NULL;
@@ -7278,64 +7333,15 @@
 out:
 	DBfree_result(result);
 	zbx_free(sql);
-=======
-	result = DBselect("select valuemapid from valuemap order by valuemapid asc");
-
-	while (NULL != (row = DBfetch(result)))
-	{
-		int		i = 0;
-		char		*sql = NULL;
-		zbx_uint64_t	valuemapid;
-		size_t		sql_alloc = 0, sql_offset = 0;
-		DB_ROW		in_row;
-		DB_RESULT	in_result;
-
-		ZBX_DBROW2UINT64(valuemapid, row[0]);
-
-		DBbegin_multiple_update(&sql, &sql_alloc, &sql_offset);
-
-		in_result = DBselect("select valuemap_mappingid"
-				" from valuemap_mapping"
-				" where valuemapid=" ZBX_FS_UI64
-				" order by valuemap_mappingid asc", valuemapid);
-
-		while (NULL != (in_row = DBfetch(in_result)))
-		{
-			zbx_snprintf_alloc(&sql, &sql_alloc, &sql_offset,
-					"update valuemap_mapping set sortorder=%d where valuemap_mappingid=%s;\n",
-					i, in_row[0]);
-			i++;
-
-			if (SUCCEED != (ret = DBexecute_overflowed_sql(&sql, &sql_alloc, &sql_offset)))
-				goto out;
-		}
-
-		DBend_multiple_update(&sql, &sql_alloc, &sql_offset);
-
-		if (16 < sql_offset && ZBX_DB_OK > DBexecute("%s", sql))
-			ret = FAIL;
-out:
-		DBfree_result(in_result);
-		zbx_free(sql);
-
-		if (FAIL == ret)
-			break;
-	}
-
-	DBfree_result(result);
->>>>>>> afed3e3c
 
 	return ret;
 }
 
-<<<<<<< HEAD
 #undef HOST_STATUS_TEMPLATE
 #undef ZBX_FLAG_DISCOVERY_NORMAL
 #undef ZBX_FLAG_DISCOVERY_RULE
 #undef ZBX_FLAG_DISCOVERY_PROTOTYPE
 
-=======
->>>>>>> afed3e3c
 #endif
 
 DBPATCH_START(5030)
@@ -7521,14 +7527,25 @@
 DBPATCH_ADD(5030179, 0, 1)
 DBPATCH_ADD(5030180, 0, 1)
 DBPATCH_ADD(5030181, 0, 1)
-<<<<<<< HEAD
 DBPATCH_ADD(5030182, 0, 1)
 DBPATCH_ADD(5030183, 0, 1)
 DBPATCH_ADD(5030184, 0, 1)
 DBPATCH_ADD(5030185, 0, 1)
 DBPATCH_ADD(5030186, 0, 1)
 DBPATCH_ADD(5030187, 0, 1)
-=======
->>>>>>> afed3e3c
+DBPATCH_ADD(5030188, 0, 1)
+DBPATCH_ADD(5030189, 0, 1)
+DBPATCH_ADD(5030190, 0, 1)
+DBPATCH_ADD(5030191, 0, 1)
+DBPATCH_ADD(5030192, 0, 1)
+DBPATCH_ADD(5030193, 0, 1)
+DBPATCH_ADD(5030194, 0, 1)
+DBPATCH_ADD(5030195, 0, 1)
+DBPATCH_ADD(5030196, 0, 1)
+DBPATCH_ADD(5030197, 0, 1)
+DBPATCH_ADD(5030198, 0, 1)
+DBPATCH_ADD(5030199, 0, 1)
+DBPATCH_ADD(5030200, 0, 1)
+DBPATCH_ADD(5030201, 0, 1)
 
 DBPATCH_END()