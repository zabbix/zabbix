--- conflicted
+++ resolved
@@ -3653,7 +3653,794 @@
 
 static int	DBpatch_5030110(void)
 {
-<<<<<<< HEAD
+	const ZBX_TABLE table =
+			{"item_tag", "itemtagid", 0,
+				{
+					{"itemtagid", NULL, NULL, NULL, 0, ZBX_TYPE_ID, ZBX_NOTNULL, 0},
+					{"itemid", NULL, NULL, NULL, 0, ZBX_TYPE_ID, ZBX_NOTNULL, 0},
+					{"tag", "", NULL, NULL, 255, ZBX_TYPE_CHAR, ZBX_NOTNULL, 0},
+					{"value", "", NULL, NULL, 255, ZBX_TYPE_CHAR, ZBX_NOTNULL, 0},
+					{0}
+				},
+				NULL
+			};
+
+	return DBcreate_table(&table);
+}
+
+static int	DBpatch_5030111(void)
+{
+	return DBcreate_index("item_tag", "item_tag_1", "itemid", 0);
+}
+
+static int	DBpatch_5030112(void)
+{
+	const ZBX_FIELD	field = {"itemid", NULL, "items", "itemid", 0, 0, 0, ZBX_FK_CASCADE_DELETE};
+
+	return DBadd_foreign_key("item_tag", 1, &field);
+}
+
+static int	DBpatch_5030113(void)
+{
+	const ZBX_TABLE table =
+			{"httptest_tag", "httptesttagid", 0,
+				{
+					{"httptesttagid", NULL, NULL, NULL, 0, ZBX_TYPE_ID, ZBX_NOTNULL, 0},
+					{"httptestid", NULL, NULL, NULL, 0, ZBX_TYPE_ID, ZBX_NOTNULL, 0},
+					{"tag", "", NULL, NULL, 255, ZBX_TYPE_CHAR, ZBX_NOTNULL, 0},
+					{"value", "", NULL, NULL, 255, ZBX_TYPE_CHAR, ZBX_NOTNULL, 0},
+					{0}
+				},
+				NULL
+			};
+
+	return DBcreate_table(&table);
+}
+
+static int	DBpatch_5030114(void)
+{
+	return DBcreate_index("httptest_tag", "httptest_tag_1", "httptestid", 0);
+}
+
+static int	DBpatch_5030115(void)
+{
+	const ZBX_FIELD	field = {"httptestid", NULL, "httptest", "httptestid", 0, 0, 0, ZBX_FK_CASCADE_DELETE};
+
+	return DBadd_foreign_key("httptest_tag", 1, &field);
+}
+
+static int	DBpatch_5030116(void)
+{
+	const ZBX_TABLE table =
+			{"sysmaps_element_tag", "selementtagid", 0,
+				{
+					{"selementtagid", NULL, NULL, NULL, 0, ZBX_TYPE_ID, ZBX_NOTNULL, 0},
+					{"selementid", NULL, NULL, NULL, 0, ZBX_TYPE_ID, ZBX_NOTNULL, 0},
+					{"tag", "", NULL, NULL, 255, ZBX_TYPE_CHAR, ZBX_NOTNULL, 0},
+					{"value", "", NULL, NULL, 255, ZBX_TYPE_CHAR, ZBX_NOTNULL, 0},
+					{"operator", "0", NULL, NULL, 0, ZBX_TYPE_INT, ZBX_NOTNULL, 0},
+					{0}
+				},
+				NULL
+			};
+
+	return DBcreate_table(&table);
+}
+
+static int	DBpatch_5030117(void)
+{
+	return DBcreate_index("sysmaps_element_tag", "sysmaps_element_tag_1", "selementid", 0);
+}
+
+static int	DBpatch_5030118(void)
+{
+	const ZBX_FIELD	field = {"selementid", NULL, "sysmaps_elements", "selementid", 0, 0, 0, ZBX_FK_CASCADE_DELETE};
+
+	return DBadd_foreign_key("sysmaps_element_tag", 1, &field);
+}
+
+static int	DBpatch_5030119(void)
+{
+	const ZBX_FIELD	field = {"evaltype", "0", NULL, NULL, 0, ZBX_TYPE_INT, ZBX_NOTNULL, 0};
+
+	return DBadd_field("sysmaps_elements", &field);
+}
+
+static int	DBpatch_5030120(void)
+{
+	DB_ROW		row;
+	DB_RESULT	result;
+	zbx_uint64_t	itemid, itemtagid = 1;
+	int		ret;
+	char		*value;
+	zbx_db_insert_t	db_insert;
+
+	if (0 == (program_type & ZBX_PROGRAM_TYPE_SERVER))
+		return SUCCEED;
+
+	zbx_db_insert_prepare(&db_insert, "item_tag", "itemtagid", "itemid", "tag", "value", NULL);
+	result = DBselect(
+			"select i.itemid,a.name from items i"
+			" join items_applications ip on i.itemid=ip.itemid"
+			" join applications a on ip.applicationid=a.applicationid");
+
+	while (NULL != (row = DBfetch(result)))
+	{
+		ZBX_DBROW2UINT64(itemid, row[0]);
+		value = DBdyn_escape_string(row[1]);
+		zbx_db_insert_add_values(&db_insert, itemtagid++, itemid, "Application", value);
+		zbx_free(value);
+	}
+	DBfree_result(result);
+
+	ret = zbx_db_insert_execute(&db_insert);
+	zbx_db_insert_clean(&db_insert);
+
+	return ret;
+}
+
+static int	DBpatch_5030121(void)
+{
+	DB_ROW		row;
+	DB_RESULT	result;
+	zbx_uint64_t	itemid;
+	int		ret;
+	char		*value;
+	zbx_db_insert_t	db_insert;
+
+	if (0 == (program_type & ZBX_PROGRAM_TYPE_SERVER))
+		return SUCCEED;
+
+	zbx_db_insert_prepare(&db_insert, "item_tag", "itemtagid", "itemid", "tag", "value", NULL);
+
+	result = DBselect(
+			"select i.itemid,ap.name from items i"
+			" join item_application_prototype ip on i.itemid=ip.itemid"
+			" join application_prototype ap on ip.application_prototypeid=ap.application_prototypeid");
+
+	while (NULL != (row = DBfetch(result)))
+	{
+		ZBX_DBROW2UINT64(itemid, row[0]);
+		value = DBdyn_escape_string(row[1]);
+		zbx_db_insert_add_values(&db_insert, __UINT64_C(0), itemid, "Application", value);
+		zbx_free(value);
+	}
+	DBfree_result(result);
+
+	zbx_db_insert_autoincrement(&db_insert, "itemtagid");
+	ret = zbx_db_insert_execute(&db_insert);
+	zbx_db_insert_clean(&db_insert);
+
+	return ret;
+}
+
+static int	DBpatch_5030122(void)
+{
+	DB_ROW		row;
+	DB_RESULT	result;
+	zbx_uint64_t	httptestid, httptesttagid = 1;
+	int		ret;
+	char		*value;
+	zbx_db_insert_t	db_insert;
+
+	if (0 == (program_type & ZBX_PROGRAM_TYPE_SERVER))
+		return SUCCEED;
+
+	zbx_db_insert_prepare(&db_insert, "httptest_tag", "httptesttagid", "httptestid", "tag", "value", NULL);
+	result = DBselect(
+			"select h.httptestid,a.name from httptest h"
+			" join applications a on h.applicationid=a.applicationid");
+
+	while (NULL != (row = DBfetch(result)))
+	{
+		ZBX_DBROW2UINT64(httptestid, row[0]);
+		value = DBdyn_escape_string(row[1]);
+		zbx_db_insert_add_values(&db_insert, httptesttagid++, httptestid, "Application", value);
+		zbx_free(value);
+	}
+	DBfree_result(result);
+
+	ret = zbx_db_insert_execute(&db_insert);
+	zbx_db_insert_clean(&db_insert);
+
+	return ret;
+}
+
+static int	DBpatch_5030123(void)
+{
+	DB_ROW		row;
+	DB_RESULT	result;
+	zbx_uint64_t	selementid, selementtagid = 1;
+	int		ret;
+	char		*value;
+	zbx_db_insert_t	db_insert;
+
+	if (0 == (program_type & ZBX_PROGRAM_TYPE_SERVER))
+		return SUCCEED;
+
+	zbx_db_insert_prepare(&db_insert, "sysmaps_element_tag", "selementtagid", "selementid", "tag", "value", NULL);
+	result = DBselect(
+			"select selementid,application from sysmaps_elements"
+			" where elementtype in (0,3) and application<>''");
+
+	while (NULL != (row = DBfetch(result)))
+	{
+		ZBX_DBROW2UINT64(selementid, row[0]);
+		value = DBdyn_escape_string(row[1]);
+		zbx_db_insert_add_values(&db_insert, selementtagid++, selementid, "Application", value);
+		zbx_free(value);
+	}
+	DBfree_result(result);
+
+	ret = zbx_db_insert_execute(&db_insert);
+	zbx_db_insert_clean(&db_insert);
+
+	return ret;
+}
+
+static int	DBpatch_5030124(void)
+{
+	DB_ROW		row;
+	DB_RESULT	result;
+	zbx_db_insert_t	db_insert;
+	int		ret;
+
+	if (0 == (program_type & ZBX_PROGRAM_TYPE_SERVER))
+		return SUCCEED;
+
+	zbx_db_insert_prepare(&db_insert, "event_tag", "eventtagid", "eventid", "tag", "value", NULL);
+
+	result = DBselect(
+			"select distinct e.eventid,it.tag,it.value from events e"
+			" join triggers t on e.objectid=t.triggerid"
+			" join functions f on t.triggerid=f.triggerid"
+			" join items i on i.itemid=f.itemid"
+			" join item_tag it on i.itemid=it.itemid"
+			" where e.source in (%d,%d) and e.object=%d and t.flags in (%d,%d) order by e.eventid",
+			EVENT_SOURCE_TRIGGERS, EVENT_SOURCE_INTERNAL, EVENT_OBJECT_TRIGGER, ZBX_FLAG_DISCOVERY_NORMAL,
+			ZBX_FLAG_DISCOVERY_CREATED);
+
+	while (NULL != (row = DBfetch(result)))
+	{
+		DB_ROW		rowN;
+		DB_RESULT	resultN;
+		zbx_uint64_t	eventid;
+		char		*tag, *value, tmp[MAX_STRING_LEN];
+
+		ZBX_DBROW2UINT64(eventid, row[0]);
+		tag = DBdyn_escape_string(row[1]);
+		value = DBdyn_escape_string(row[2]);
+		zbx_snprintf(tmp, sizeof(tmp),
+				"select null from event_tag where eventid=" ZBX_FS_UI64 " and tag='%s' and value='%s'",
+				eventid, tag, value);
+
+		resultN = DBselectN(tmp, 1);
+
+		if (NULL == (rowN = DBfetch(resultN)))
+			zbx_db_insert_add_values(&db_insert, __UINT64_C(0), eventid, tag, value);
+
+		DBfree_result(resultN);
+		zbx_free(tag);
+		zbx_free(value);
+	}
+	DBfree_result(result);
+
+	zbx_db_insert_autoincrement(&db_insert, "eventtagid");
+	ret = zbx_db_insert_execute(&db_insert);
+	zbx_db_insert_clean(&db_insert);
+
+	return ret;
+}
+
+static int	DBpatch_5030125(void)
+{
+	DB_ROW		row;
+	DB_RESULT	result;
+	zbx_db_insert_t	db_insert;
+	int		ret;
+
+	if (0 == (program_type & ZBX_PROGRAM_TYPE_SERVER))
+		return SUCCEED;
+
+	zbx_db_insert_prepare(&db_insert, "event_tag", "eventtagid", "eventid", "tag", "value", NULL);
+
+	result = DBselect(
+			"select distinct e.eventid,it.tag,it.value from events e"
+			" join items i on i.itemid=e.objectid"
+			" join item_tag it on i.itemid=it.itemid"
+			" where e.source=%d and e.object=%d and i.flags in (%d,%d)",
+			EVENT_SOURCE_INTERNAL, EVENT_OBJECT_ITEM, ZBX_FLAG_DISCOVERY_NORMAL,
+			ZBX_FLAG_DISCOVERY_CREATED);
+
+	while (NULL != (row = DBfetch(result)))
+	{
+		DB_ROW		rowN;
+		DB_RESULT	resultN;
+		zbx_uint64_t	eventid;
+		char		*tag, *value, tmp[MAX_STRING_LEN];
+
+		ZBX_DBROW2UINT64(eventid, row[0]);
+		tag = DBdyn_escape_string(row[1]);
+		value = DBdyn_escape_string(row[2]);
+		zbx_snprintf(tmp, sizeof(tmp),
+				"select null from event_tag where eventid=" ZBX_FS_UI64 " and tag='%s' and value='%s'",
+				eventid, tag, value);
+
+		resultN = DBselectN(tmp, 1);
+
+		if (NULL == (rowN = DBfetch(resultN)))
+			zbx_db_insert_add_values(&db_insert, __UINT64_C(0), eventid, tag, value);
+
+		DBfree_result(resultN);
+		zbx_free(tag);
+		zbx_free(value);
+	}
+	DBfree_result(result);
+
+	zbx_db_insert_autoincrement(&db_insert, "eventtagid");
+	ret = zbx_db_insert_execute(&db_insert);
+	zbx_db_insert_clean(&db_insert);
+
+	return ret;
+}
+
+static int	DBpatch_5030126(void)
+{
+	DB_ROW		row;
+	DB_RESULT	result;
+	zbx_db_insert_t	db_insert;
+	int		ret;
+
+	if (0 == (program_type & ZBX_PROGRAM_TYPE_SERVER))
+		return SUCCEED;
+
+	zbx_db_insert_prepare(&db_insert, "problem_tag", "problemtagid", "eventid", "tag", "value", NULL);
+
+	result = DBselect(
+			"select distinct e.eventid,e.tag,e.value from event_tag e"
+			" join problem p on e.eventid=p.eventid");
+
+	while (NULL != (row = DBfetch(result)))
+	{
+		DB_ROW		rowN;
+		DB_RESULT	resultN;
+		zbx_uint64_t	eventid;
+		char		*tag, *value, tmp[MAX_STRING_LEN];
+
+		ZBX_DBROW2UINT64(eventid, row[0]);
+		tag = DBdyn_escape_string(row[1]);
+		value = DBdyn_escape_string(row[2]);
+		zbx_snprintf(tmp, sizeof(tmp),
+				"select null from problem_tag where eventid=" ZBX_FS_UI64 " and tag='%s'"
+				" and value='%s'", eventid, tag, value);
+
+		resultN = DBselectN(tmp, 1);
+
+		if (NULL == (rowN = DBfetch(resultN)))
+			zbx_db_insert_add_values(&db_insert, __UINT64_C(0), eventid, tag, value);
+
+		DBfree_result(resultN);
+		zbx_free(tag);
+		zbx_free(value);
+	}
+	DBfree_result(result);
+
+	zbx_db_insert_autoincrement(&db_insert, "problemtagid");
+	ret = zbx_db_insert_execute(&db_insert);
+	zbx_db_insert_clean(&db_insert);
+
+	return ret;
+}
+
+static int	DBpatch_5030127(void)
+{
+#define CONDITION_TYPE_APPLICATION	15
+	if (0 == (program_type & ZBX_PROGRAM_TYPE_SERVER))
+		return SUCCEED;
+
+	if (ZBX_DB_OK > DBexecute("update conditions set conditiontype=%d,value2='Application' where conditiontype=%d",
+			CONDITION_TYPE_EVENT_TAG_VALUE, CONDITION_TYPE_APPLICATION))
+	{
+		return FAIL;
+	}
+
+	return SUCCEED;
+#undef CONDITION_TYPE_APPLICATION
+}
+
+static int	DBpatch_5030128(void)
+{
+#define AUDIT_RESOURCE_APPLICATION	12
+	if (0 == (program_type & ZBX_PROGRAM_TYPE_SERVER))
+		return SUCCEED;
+
+	if (ZBX_DB_OK > DBexecute("delete from auditlog where resourcetype=%d", AUDIT_RESOURCE_APPLICATION))
+		return FAIL;
+
+	return SUCCEED;
+#undef AUDIT_RESOURCE_APPLICATION
+}
+
+static int	DBpatch_5030129(void)
+{
+	if (0 == (program_type & ZBX_PROGRAM_TYPE_SERVER))
+		return SUCCEED;
+
+	if (ZBX_DB_OK > DBexecute("delete from profiles where idx in ("
+			"'web.applications.filter','web.latest.filter.application',"
+			"'web.overview.filter.application','web.applications.filter.active',"
+			"'web.applications.filter_groups','web.applications.filter_hostids',"
+			"'web.applications.php.sort','web.applications.php.sortorder',"
+			"'web.hosts.items.subfilter_apps','web.templates.items.subfilter_apps',"
+			"'web.latest.toggle','web.latest.toggle_other','web.items.filter_application')"))
+		return FAIL;
+
+	return SUCCEED;
+}
+
+typedef struct
+{
+	char	*tag;
+	char	*op;
+	char	*value;
+}
+patch_filtertag_t;
+
+ZBX_PTR_VECTOR_DECL(patch_filtertag, patch_filtertag_t)
+ZBX_PTR_VECTOR_IMPL(patch_filtertag, patch_filtertag_t)
+
+static void	patch_filtertag_free(patch_filtertag_t tag)
+{
+	zbx_free(tag.tag);
+	zbx_free(tag.op);
+	zbx_free(tag.value);
+}
+
+static int	DBpatch_parse_tags_json(struct zbx_json_parse *jp, zbx_vector_patch_filtertag_t *tags)
+{
+	const char		*p = NULL;
+	struct zbx_json_parse	jp_data;
+	patch_filtertag_t	tag;
+	size_t			tag_alloc, op_alloc, val_alloc;
+
+	while (NULL != (p = zbx_json_next(jp, p)))
+	{
+		if (SUCCEED != zbx_json_brackets_open(p, &jp_data))
+			return FAIL;
+
+		tag.tag = NULL;
+		tag.op = NULL;
+		tag.value = NULL;
+
+		tag_alloc = 0;
+		op_alloc = 0;
+		val_alloc = 0;
+
+		if (SUCCEED != zbx_json_value_by_name_dyn(&jp_data, "tag", &tag.tag, &tag_alloc, NULL) ||
+				SUCCEED != zbx_json_value_by_name_dyn(&jp_data, "operator", &tag.op, &op_alloc, NULL) ||
+				SUCCEED != zbx_json_value_by_name_dyn(&jp_data, "value", &tag.value, &val_alloc, NULL))
+		{
+			patch_filtertag_free(tag);
+			return FAIL;
+		}
+
+		zbx_vector_patch_filtertag_append(tags, tag);
+	}
+
+	return SUCCEED;
+}
+
+static int	DBpatch_parse_applications_json(struct zbx_json_parse *jp, struct zbx_json *json_dest,
+		zbx_vector_patch_filtertag_t *tags, char **app, int depth)
+{
+	struct zbx_json_parse	jp_sub;
+	const char		*p = NULL, *prev = NULL;
+	char			name[MAX_STRING_LEN], value[MAX_STRING_LEN];
+	zbx_json_type_t		type;
+
+	do
+	{
+		if (NULL != (p = zbx_json_pair_next(jp, p, name, sizeof(name))))
+		{
+			if (NULL == zbx_json_decodevalue(p, value, sizeof(value), NULL))
+			{
+				type = zbx_json_valuetype(p);
+
+				if (type == ZBX_JSON_TYPE_ARRAY)
+				{
+					if (0 == depth && 0 == strcmp(name, "tags"))
+					{
+						if (SUCCEED != zbx_json_brackets_open(p, &jp_sub) ||
+								SUCCEED != DBpatch_parse_tags_json(&jp_sub, tags))
+						{
+							return FAIL;
+						}
+
+						continue;
+					}
+
+					zbx_json_addarray(json_dest, name);
+				}
+				else if (type == ZBX_JSON_TYPE_OBJECT)
+				{
+					zbx_json_addobject(json_dest, name);
+				}
+			}
+			else
+			{
+				if (0 == depth && 0 == strcmp(name, "application"))
+					*app = zbx_strdup(*app, value);
+				else
+					zbx_json_addstring(json_dest, name, value, ZBX_JSON_TYPE_STRING);
+			}
+		}
+		else
+		{
+			p = prev;
+
+			if (NULL == (p = zbx_json_next_value(jp, p, value, sizeof(value), NULL)))
+			{
+				p = prev;
+
+				if (NULL != (p = zbx_json_next(jp, p)))
+				{
+					type = zbx_json_valuetype(p);
+
+					if (type == ZBX_JSON_TYPE_OBJECT)
+						zbx_json_addobject(json_dest, NULL);
+					else if (type == ZBX_JSON_TYPE_ARRAY)
+						zbx_json_addarray(json_dest, NULL);
+				}
+				else
+				{
+					if (0 == depth)
+					{
+						if (NULL != *app)
+						{
+							patch_filtertag_t	tag;
+
+							tag.tag = zbx_strdup(NULL, "Application");
+							tag.op = zbx_strdup(NULL, "0");
+							tag.value = zbx_strdup(NULL, *app);
+
+							zbx_vector_patch_filtertag_append(tags, tag);
+						}
+
+						if (0 < tags->values_num)
+						{
+							int	i;
+
+							zbx_json_addarray(json_dest, "tags");
+
+							for (i = 0; i < tags->values_num; i++)
+							{
+								zbx_json_addobject(json_dest, NULL);
+								zbx_json_addstring(json_dest, "tag",
+										tags->values[i].tag,
+										ZBX_JSON_TYPE_STRING);
+								zbx_json_addstring(json_dest, "operator",
+										tags->values[i].op,
+										ZBX_JSON_TYPE_STRING);
+								zbx_json_addstring(json_dest, "value",
+										tags->values[i].value,
+										ZBX_JSON_TYPE_STRING);
+								zbx_json_close(json_dest);
+							}
+						}
+
+						zbx_json_close(json_dest);
+					}
+
+					zbx_json_close(json_dest);
+				}
+			}
+			else
+				zbx_json_addstring(json_dest, NULL, value, ZBX_JSON_TYPE_STRING);
+		}
+
+		if (NULL != p && SUCCEED == zbx_json_brackets_open(p, &jp_sub))
+		{
+			if (SUCCEED != DBpatch_parse_applications_json(&jp_sub, json_dest, tags, app, depth + 1))
+				return FAIL;
+		}
+
+		prev = p;
+	} while (NULL != p);
+
+	return SUCCEED;
+}
+
+static int	DBpatch_5030130(void)
+{
+	DB_ROW		row;
+	DB_RESULT	result;
+	char		*sql = NULL;
+	size_t		sql_alloc = 0, sql_offset = 0;
+	int		ret = SUCCEED;
+
+	if (0 == (program_type & ZBX_PROGRAM_TYPE_SERVER))
+		return SUCCEED;
+
+	DBbegin_multiple_update(&sql, &sql_alloc, &sql_offset);
+
+	result = DBselect("select profileid,value_str from profiles"
+			" where idx='web.monitoring.problem.properties'");
+
+	while (NULL != (row = DBfetch(result)) && SUCCEED == ret)
+	{
+		struct zbx_json_parse		jp;
+		struct zbx_json			json;
+		zbx_vector_patch_filtertag_t	tags;
+		char				*app, *value_str;
+		zbx_uint64_t			profileid;
+
+		app = NULL;
+		zbx_vector_patch_filtertag_create(&tags);
+		zbx_json_init(&json, ZBX_JSON_STAT_BUF_LEN);
+
+		if (SUCCEED == (ret = zbx_json_open(row[1], &jp)) &&
+				SUCCEED == (ret = DBpatch_parse_applications_json(&jp, &json, &tags, &app, 0)))
+		{
+			ZBX_DBROW2UINT64(profileid, row[0]);
+
+			value_str = DBdyn_escape_string(json.buffer);
+			zbx_snprintf_alloc(&sql, &sql_alloc, &sql_offset,
+					"update profiles set value_str='%s' where profileid=" ZBX_FS_UI64 ";\n",
+					value_str, profileid);
+			zbx_free(value_str);
+
+			ret = DBexecute_overflowed_sql(&sql, &sql_alloc, &sql_offset);
+		}
+		else
+			zabbix_log(LOG_LEVEL_ERR, "failed to parse web.monitoring.problem.properties JSON");
+
+		zbx_vector_patch_filtertag_clear_ext(&tags, patch_filtertag_free);
+		zbx_vector_patch_filtertag_destroy(&tags);
+		zbx_free(app);
+		zbx_json_free(&json);
+	}
+	DBfree_result(result);
+
+	DBend_multiple_update(&sql, &sql_alloc, &sql_offset);
+
+	if (16 < sql_offset && ZBX_DB_OK > DBexecute("%s", sql))
+		ret = FAIL;
+
+	zbx_free(sql);
+
+	return ret;
+}
+
+static int	DBpatch_5030131(void)
+{
+	DB_ROW			row;
+	DB_RESULT		result;
+	zbx_db_insert_t		db_insert;
+	zbx_vector_uint64_t	widget_fieldids;
+	int			ret;
+
+	if (0 == (program_type & ZBX_PROGRAM_TYPE_SERVER))
+		return SUCCEED;
+
+	zbx_db_insert_prepare(&db_insert, "widget_field", "widget_fieldid", "widgetid", "type", "name", "value_int",
+			"value_str", NULL);
+
+	zbx_vector_uint64_create(&widget_fieldids);
+
+	result = DBselect(
+			"select w.widgetid,wf.value_str,wf.widget_fieldid from widget w"
+			" join widget_field wf on wf.widgetid=w.widgetid"
+			" where w.type in ('dataover','trigover') and wf.type=1 and wf.name='application'");
+
+	while (NULL != (row = DBfetch(result)))
+	{
+		zbx_uint64_t	widgetid, widget_fieldid;
+		char		*val;
+
+		ZBX_DBROW2UINT64(widgetid, row[0]);
+		val = DBdyn_escape_string(row[1]);
+		ZBX_DBROW2UINT64(widget_fieldid, row[2]);
+
+		zbx_db_insert_add_values(&db_insert, __UINT64_C(0), widgetid, 0, "tags.operator.0", 0, "");
+		zbx_db_insert_add_values(&db_insert, __UINT64_C(0), widgetid, 1, "tags.tag.0", 0, "Application");
+		zbx_db_insert_add_values(&db_insert, __UINT64_C(0), widgetid, 1, "tags.value.0", 0, val);
+
+		zbx_vector_uint64_append(&widget_fieldids, widget_fieldid);
+
+		zbx_free(val);
+	}
+	DBfree_result(result);
+
+	zbx_db_insert_autoincrement(&db_insert, "widget_fieldid");
+
+	if (SUCCEED != (ret = zbx_db_insert_execute(&db_insert)))
+		goto out;
+
+	if (0 < widget_fieldids.values_num)
+	{
+		char	*sql = NULL;
+		size_t	sql_alloc = 0, sql_offset = 0;
+
+		zbx_snprintf_alloc(&sql, &sql_alloc, &sql_offset, "delete from widget_field where");
+		DBadd_condition_alloc(&sql, &sql_alloc, &sql_offset, "widget_fieldid", widget_fieldids.values,
+				widget_fieldids.values_num);
+
+		if (ZBX_DB_OK > DBexecute("%s", sql))
+			ret = FAIL;
+
+		zbx_free(sql);
+	}
+out:
+	zbx_db_insert_clean(&db_insert);
+	zbx_vector_uint64_destroy(&widget_fieldids);
+
+	return ret;
+}
+
+static int	DBpatch_5030132(void)
+{
+	if (0 == (program_type & ZBX_PROGRAM_TYPE_SERVER))
+		return SUCCEED;
+
+	if (ZBX_DB_OK > DBexecute("delete from role_rule where name like 'api.method.%%'"
+			" and value_str like 'application.%%'"))
+		return FAIL;
+
+	return SUCCEED;
+}
+
+static int	DBpatch_5030133(void)
+{
+	return DBdrop_foreign_key("httptest", 1);
+}
+
+static int	DBpatch_5030134(void)
+{
+	return DBdrop_index("httptest", "httptest_1");
+}
+
+static int	DBpatch_5030135(void)
+{
+	return DBdrop_field("httptest", "applicationid");
+}
+
+static int	DBpatch_5030136(void)
+{
+	return DBdrop_field("sysmaps_elements", "application");
+}
+
+static int	DBpatch_5030137(void)
+{
+	return DBdrop_table("application_discovery");
+}
+
+static int	DBpatch_5030138(void)
+{
+	return DBdrop_table("item_application_prototype");
+}
+
+static int	DBpatch_5030139(void)
+{
+	return DBdrop_table("application_prototype");
+}
+
+static int	DBpatch_5030140(void)
+{
+	return DBdrop_table("application_template");
+}
+
+static int	DBpatch_5030141(void)
+{
+	return DBdrop_table("items_applications");
+}
+
+static int	DBpatch_5030142(void)
+{
+	return DBdrop_table("applications");
+}
+
+static int	DBpatch_5030143(void)
+{
 	const ZBX_TABLE	table =
 			{"report", "reportid", 0,
 				{
@@ -3672,15 +4459,6 @@
 					{"state", "0", NULL, NULL, 0, ZBX_TYPE_INT, ZBX_NOTNULL, 0},
 					{"lastsent", "0", NULL, NULL, 0, ZBX_TYPE_INT, ZBX_NOTNULL, 0},
 					{"info", "", NULL, NULL, 2048, ZBX_TYPE_CHAR, ZBX_NOTNULL, 0},
-=======
-	const ZBX_TABLE table =
-			{"item_tag", "itemtagid", 0,
-				{
-					{"itemtagid", NULL, NULL, NULL, 0, ZBX_TYPE_ID, ZBX_NOTNULL, 0},
-					{"itemid", NULL, NULL, NULL, 0, ZBX_TYPE_ID, ZBX_NOTNULL, 0},
-					{"tag", "", NULL, NULL, 255, ZBX_TYPE_CHAR, ZBX_NOTNULL, 0},
-					{"value", "", NULL, NULL, 255, ZBX_TYPE_CHAR, ZBX_NOTNULL, 0},
->>>>>>> 3c11d9b6
 					{0}
 				},
 				NULL
@@ -3689,37 +4467,26 @@
 	return DBcreate_table(&table);
 }
 
-static int	DBpatch_5030111(void)
-{
-<<<<<<< HEAD
+static int	DBpatch_5030144(void)
+{
 	return DBcreate_index("report", "report_1", "name", 1);
-=======
-	return DBcreate_index("item_tag", "item_tag_1", "itemid", 0);
->>>>>>> 3c11d9b6
-}
-
-static int	DBpatch_5030112(void)
-{
-<<<<<<< HEAD
+}
+
+static int	DBpatch_5030145(void)
+{
 	const ZBX_FIELD field = {"userid", NULL, "users", "userid", 0, 0, 0, ZBX_FK_CASCADE_DELETE};
 
 	return DBadd_foreign_key("report", 1, &field);
-=======
-	const ZBX_FIELD	field = {"itemid", NULL, "items", "itemid", 0, 0, 0, ZBX_FK_CASCADE_DELETE};
-
-	return DBadd_foreign_key("item_tag", 1, &field);
->>>>>>> 3c11d9b6
-}
-
-static int	DBpatch_5030113(void)
-{
-<<<<<<< HEAD
+}
+
+static int	DBpatch_5030146(void)
+{
 	const ZBX_FIELD field = {"dashboardid", NULL, "dashboard", "dashboardid", 0, 0, 0, ZBX_FK_CASCADE_DELETE};
 
 	return DBadd_foreign_key("report", 2, &field);
 }
 
-static int	DBpatch_5030114(void)
+static int	DBpatch_5030147(void)
 {
 	const ZBX_TABLE	table =
 			{"report_param", "reportparamid", 0,
@@ -3728,15 +4495,6 @@
 					{"reportid", NULL, NULL, NULL, 0, ZBX_TYPE_ID, ZBX_NOTNULL, 0},
 					{"name", "", NULL, NULL, 255, ZBX_TYPE_CHAR, ZBX_NOTNULL, 0},
 					{"value", "", NULL, NULL, 0, ZBX_TYPE_SHORTTEXT, ZBX_NOTNULL, 0},
-=======
-	const ZBX_TABLE table =
-			{"httptest_tag", "httptesttagid", 0,
-				{
-					{"httptesttagid", NULL, NULL, NULL, 0, ZBX_TYPE_ID, ZBX_NOTNULL, 0},
-					{"httptestid", NULL, NULL, NULL, 0, ZBX_TYPE_ID, ZBX_NOTNULL, 0},
-					{"tag", "", NULL, NULL, 255, ZBX_TYPE_CHAR, ZBX_NOTNULL, 0},
-					{"value", "", NULL, NULL, 255, ZBX_TYPE_CHAR, ZBX_NOTNULL, 0},
->>>>>>> 3c11d9b6
 					{0}
 				},
 				NULL
@@ -3745,20 +4503,19 @@
 	return DBcreate_table(&table);
 }
 
-<<<<<<< HEAD
-static int	DBpatch_5030115(void)
+static int	DBpatch_5030148(void)
 {
 	return DBcreate_index("report_param", "report_param_1", "reportid", 0);
 }
 
-static int	DBpatch_5030116(void)
+static int	DBpatch_5030149(void)
 {
 	const ZBX_FIELD field = {"reportid", NULL, "report", "reportid", 0, 0, 0, ZBX_FK_CASCADE_DELETE};
 
 	return DBadd_foreign_key("report_param", 1, &field);
 }
 
-static int	DBpatch_5030117(void)
+static int	DBpatch_5030150(void)
 {
 	const ZBX_TABLE	table =
 			{"report_user", "reportuserid", 0,
@@ -3768,30 +4525,6 @@
 					{"userid", NULL, NULL, NULL, 0, ZBX_TYPE_ID, ZBX_NOTNULL, 0},
 					{"exclude", "0", NULL, NULL, 0, ZBX_TYPE_INT, ZBX_NOTNULL, 0},
 					{"access_userid", NULL, NULL, NULL, 0, ZBX_TYPE_ID, 0, 0},
-=======
-static int	DBpatch_5030114(void)
-{
-	return DBcreate_index("httptest_tag", "httptest_tag_1", "httptestid", 0);
-}
-
-static int	DBpatch_5030115(void)
-{
-	const ZBX_FIELD	field = {"httptestid", NULL, "httptest", "httptestid", 0, 0, 0, ZBX_FK_CASCADE_DELETE};
-
-	return DBadd_foreign_key("httptest_tag", 1, &field);
-}
-
-static int	DBpatch_5030116(void)
-{
-	const ZBX_TABLE table =
-			{"sysmaps_element_tag", "selementtagid", 0,
-				{
-					{"selementtagid", NULL, NULL, NULL, 0, ZBX_TYPE_ID, ZBX_NOTNULL, 0},
-					{"selementid", NULL, NULL, NULL, 0, ZBX_TYPE_ID, ZBX_NOTNULL, 0},
-					{"tag", "", NULL, NULL, 255, ZBX_TYPE_CHAR, ZBX_NOTNULL, 0},
-					{"value", "", NULL, NULL, 255, ZBX_TYPE_CHAR, ZBX_NOTNULL, 0},
-					{"operator", "0", NULL, NULL, 0, ZBX_TYPE_INT, ZBX_NOTNULL, 0},
->>>>>>> 3c11d9b6
 					{0}
 				},
 				NULL
@@ -3800,120 +4533,34 @@
 	return DBcreate_table(&table);
 }
 
-<<<<<<< HEAD
-static int	DBpatch_5030118(void)
+static int	DBpatch_5030151(void)
 {
 	return DBcreate_index("report_user", "report_user_1", "reportid", 0);
-=======
-static int	DBpatch_5030117(void)
-{
-	return DBcreate_index("sysmaps_element_tag", "sysmaps_element_tag_1", "selementid", 0);
-}
-
-static int	DBpatch_5030118(void)
-{
-	const ZBX_FIELD	field = {"selementid", NULL, "sysmaps_elements", "selementid", 0, 0, 0, ZBX_FK_CASCADE_DELETE};
-
-	return DBadd_foreign_key("sysmaps_element_tag", 1, &field);
->>>>>>> 3c11d9b6
-}
-
-static int	DBpatch_5030119(void)
-{
-<<<<<<< HEAD
+}
+
+static int	DBpatch_5030152(void)
+{
 	const ZBX_FIELD field = {"reportid", NULL, "report", "reportid", 0, 0, 0, ZBX_FK_CASCADE_DELETE};
 
 	return DBadd_foreign_key("report_user", 1, &field);
-=======
-	const ZBX_FIELD	field = {"evaltype", "0", NULL, NULL, 0, ZBX_TYPE_INT, ZBX_NOTNULL, 0};
-
-	return DBadd_field("sysmaps_elements", &field);
->>>>>>> 3c11d9b6
-}
-
-static int	DBpatch_5030120(void)
-{
-<<<<<<< HEAD
+}
+
+static int	DBpatch_5030153(void)
+{
 	const ZBX_FIELD field = {"userid", NULL, "users", "userid", 0, 0, 0, ZBX_FK_CASCADE_DELETE};
 
 	return DBadd_foreign_key("report_user", 2, &field);
-=======
-	DB_ROW		row;
-	DB_RESULT	result;
-	zbx_uint64_t	itemid, itemtagid = 1;
-	int		ret;
-	char		*value;
-	zbx_db_insert_t	db_insert;
-
-	if (0 == (program_type & ZBX_PROGRAM_TYPE_SERVER))
-		return SUCCEED;
-
-	zbx_db_insert_prepare(&db_insert, "item_tag", "itemtagid", "itemid", "tag", "value", NULL);
-	result = DBselect(
-			"select i.itemid,a.name from items i"
-			" join items_applications ip on i.itemid=ip.itemid"
-			" join applications a on ip.applicationid=a.applicationid");
-
-	while (NULL != (row = DBfetch(result)))
-	{
-		ZBX_DBROW2UINT64(itemid, row[0]);
-		value = DBdyn_escape_string(row[1]);
-		zbx_db_insert_add_values(&db_insert, itemtagid++, itemid, "Application", value);
-		zbx_free(value);
-	}
-	DBfree_result(result);
-
-	ret = zbx_db_insert_execute(&db_insert);
-	zbx_db_insert_clean(&db_insert);
-
-	return ret;
->>>>>>> 3c11d9b6
-}
-
-static int	DBpatch_5030121(void)
-{
-<<<<<<< HEAD
+}
+
+static int	DBpatch_5030154(void)
+{
 	const ZBX_FIELD field = {"access_userid", NULL, "users", "userid", 0, 0, 0, 0};
 
 	return DBadd_foreign_key("report_user", 3, &field);
-=======
-	DB_ROW		row;
-	DB_RESULT	result;
-	zbx_uint64_t	itemid;
-	int		ret;
-	char		*value;
-	zbx_db_insert_t	db_insert;
-
-	if (0 == (program_type & ZBX_PROGRAM_TYPE_SERVER))
-		return SUCCEED;
-
-	zbx_db_insert_prepare(&db_insert, "item_tag", "itemtagid", "itemid", "tag", "value", NULL);
-
-	result = DBselect(
-			"select i.itemid,ap.name from items i"
-			" join item_application_prototype ip on i.itemid=ip.itemid"
-			" join application_prototype ap on ip.application_prototypeid=ap.application_prototypeid");
-
-	while (NULL != (row = DBfetch(result)))
-	{
-		ZBX_DBROW2UINT64(itemid, row[0]);
-		value = DBdyn_escape_string(row[1]);
-		zbx_db_insert_add_values(&db_insert, __UINT64_C(0), itemid, "Application", value);
-		zbx_free(value);
-	}
-	DBfree_result(result);
-
-	zbx_db_insert_autoincrement(&db_insert, "itemtagid");
-	ret = zbx_db_insert_execute(&db_insert);
-	zbx_db_insert_clean(&db_insert);
-
-	return ret;
->>>>>>> 3c11d9b6
-}
-
-static int	DBpatch_5030122(void)
-{
-<<<<<<< HEAD
+}
+
+static int	DBpatch_5030155(void)
+{
 	const ZBX_TABLE	table =
 			{"report_usrgrp", "reportusrgrpid", 0,
 				{
@@ -3927,666 +4574,48 @@
 			};
 
 	return DBcreate_table(&table);
-=======
-	DB_ROW		row;
-	DB_RESULT	result;
-	zbx_uint64_t	httptestid, httptesttagid = 1;
-	int		ret;
-	char		*value;
-	zbx_db_insert_t	db_insert;
-
-	if (0 == (program_type & ZBX_PROGRAM_TYPE_SERVER))
-		return SUCCEED;
-
-	zbx_db_insert_prepare(&db_insert, "httptest_tag", "httptesttagid", "httptestid", "tag", "value", NULL);
-	result = DBselect(
-			"select h.httptestid,a.name from httptest h"
-			" join applications a on h.applicationid=a.applicationid");
-
-	while (NULL != (row = DBfetch(result)))
-	{
-		ZBX_DBROW2UINT64(httptestid, row[0]);
-		value = DBdyn_escape_string(row[1]);
-		zbx_db_insert_add_values(&db_insert, httptesttagid++, httptestid, "Application", value);
-		zbx_free(value);
-	}
-	DBfree_result(result);
-
-	ret = zbx_db_insert_execute(&db_insert);
-	zbx_db_insert_clean(&db_insert);
-
-	return ret;
->>>>>>> 3c11d9b6
-}
-
-static int	DBpatch_5030123(void)
-{
-<<<<<<< HEAD
+}
+
+static int	DBpatch_5030156(void)
+{
 	return DBcreate_index("report_usrgrp", "report_usrgrp_1", "reportid", 0);
-=======
-	DB_ROW		row;
-	DB_RESULT	result;
-	zbx_uint64_t	selementid, selementtagid = 1;
-	int		ret;
-	char		*value;
-	zbx_db_insert_t	db_insert;
-
-	if (0 == (program_type & ZBX_PROGRAM_TYPE_SERVER))
-		return SUCCEED;
-
-	zbx_db_insert_prepare(&db_insert, "sysmaps_element_tag", "selementtagid", "selementid", "tag", "value", NULL);
-	result = DBselect(
-			"select selementid,application from sysmaps_elements"
-			" where elementtype in (0,3) and application<>''");
-
-	while (NULL != (row = DBfetch(result)))
-	{
-		ZBX_DBROW2UINT64(selementid, row[0]);
-		value = DBdyn_escape_string(row[1]);
-		zbx_db_insert_add_values(&db_insert, selementtagid++, selementid, "Application", value);
-		zbx_free(value);
-	}
-	DBfree_result(result);
-
-	ret = zbx_db_insert_execute(&db_insert);
-	zbx_db_insert_clean(&db_insert);
-
-	return ret;
->>>>>>> 3c11d9b6
-}
-
-static int	DBpatch_5030124(void)
-{
-<<<<<<< HEAD
+}
+
+static int	DBpatch_5030157(void)
+{
 	const ZBX_FIELD field = {"reportid", NULL, "report", "reportid", 0, 0, 0, ZBX_FK_CASCADE_DELETE};
 
 	return DBadd_foreign_key("report_usrgrp", 1, &field);
-=======
-	DB_ROW		row;
-	DB_RESULT	result;
-	zbx_db_insert_t	db_insert;
-	int		ret;
-
-	if (0 == (program_type & ZBX_PROGRAM_TYPE_SERVER))
-		return SUCCEED;
-
-	zbx_db_insert_prepare(&db_insert, "event_tag", "eventtagid", "eventid", "tag", "value", NULL);
-
-	result = DBselect(
-			"select distinct e.eventid,it.tag,it.value from events e"
-			" join triggers t on e.objectid=t.triggerid"
-			" join functions f on t.triggerid=f.triggerid"
-			" join items i on i.itemid=f.itemid"
-			" join item_tag it on i.itemid=it.itemid"
-			" where e.source in (%d,%d) and e.object=%d and t.flags in (%d,%d) order by e.eventid",
-			EVENT_SOURCE_TRIGGERS, EVENT_SOURCE_INTERNAL, EVENT_OBJECT_TRIGGER, ZBX_FLAG_DISCOVERY_NORMAL,
-			ZBX_FLAG_DISCOVERY_CREATED);
-
-	while (NULL != (row = DBfetch(result)))
-	{
-		DB_ROW		rowN;
-		DB_RESULT	resultN;
-		zbx_uint64_t	eventid;
-		char		*tag, *value, tmp[MAX_STRING_LEN];
-
-		ZBX_DBROW2UINT64(eventid, row[0]);
-		tag = DBdyn_escape_string(row[1]);
-		value = DBdyn_escape_string(row[2]);
-		zbx_snprintf(tmp, sizeof(tmp),
-				"select null from event_tag where eventid=" ZBX_FS_UI64 " and tag='%s' and value='%s'",
-				eventid, tag, value);
-
-		resultN = DBselectN(tmp, 1);
-
-		if (NULL == (rowN = DBfetch(resultN)))
-			zbx_db_insert_add_values(&db_insert, __UINT64_C(0), eventid, tag, value);
-
-		DBfree_result(resultN);
-		zbx_free(tag);
-		zbx_free(value);
-	}
-	DBfree_result(result);
-
-	zbx_db_insert_autoincrement(&db_insert, "eventtagid");
-	ret = zbx_db_insert_execute(&db_insert);
-	zbx_db_insert_clean(&db_insert);
-
-	return ret;
->>>>>>> 3c11d9b6
-}
-
-static int	DBpatch_5030125(void)
-{
-<<<<<<< HEAD
+}
+
+static int	DBpatch_5030158(void)
+{
 	const ZBX_FIELD field = {"usrgrpid", NULL, "usrgrp", "usrgrpid", 0, 0, 0, ZBX_FK_CASCADE_DELETE};
 
 	return DBadd_foreign_key("report_usrgrp", 2, &field);
-=======
-	DB_ROW		row;
-	DB_RESULT	result;
-	zbx_db_insert_t	db_insert;
-	int		ret;
-
-	if (0 == (program_type & ZBX_PROGRAM_TYPE_SERVER))
-		return SUCCEED;
-
-	zbx_db_insert_prepare(&db_insert, "event_tag", "eventtagid", "eventid", "tag", "value", NULL);
-
-	result = DBselect(
-			"select distinct e.eventid,it.tag,it.value from events e"
-			" join items i on i.itemid=e.objectid"
-			" join item_tag it on i.itemid=it.itemid"
-			" where e.source=%d and e.object=%d and i.flags in (%d,%d)",
-			EVENT_SOURCE_INTERNAL, EVENT_OBJECT_ITEM, ZBX_FLAG_DISCOVERY_NORMAL,
-			ZBX_FLAG_DISCOVERY_CREATED);
-
-	while (NULL != (row = DBfetch(result)))
-	{
-		DB_ROW		rowN;
-		DB_RESULT	resultN;
-		zbx_uint64_t	eventid;
-		char		*tag, *value, tmp[MAX_STRING_LEN];
-
-		ZBX_DBROW2UINT64(eventid, row[0]);
-		tag = DBdyn_escape_string(row[1]);
-		value = DBdyn_escape_string(row[2]);
-		zbx_snprintf(tmp, sizeof(tmp),
-				"select null from event_tag where eventid=" ZBX_FS_UI64 " and tag='%s' and value='%s'",
-				eventid, tag, value);
-
-		resultN = DBselectN(tmp, 1);
-
-		if (NULL == (rowN = DBfetch(resultN)))
-			zbx_db_insert_add_values(&db_insert, __UINT64_C(0), eventid, tag, value);
-
-		DBfree_result(resultN);
-		zbx_free(tag);
-		zbx_free(value);
-	}
-	DBfree_result(result);
-
-	zbx_db_insert_autoincrement(&db_insert, "eventtagid");
-	ret = zbx_db_insert_execute(&db_insert);
-	zbx_db_insert_clean(&db_insert);
-
-	return ret;
->>>>>>> 3c11d9b6
-}
-
-static int	DBpatch_5030126(void)
-{
-<<<<<<< HEAD
+}
+
+static int	DBpatch_5030159(void)
+{
 	const ZBX_FIELD field = {"access_userid", NULL, "users", "userid", 0, 0, 0, 0};
 
 	return DBadd_foreign_key("report_usrgrp", 3, &field);
-=======
-	DB_ROW		row;
-	DB_RESULT	result;
-	zbx_db_insert_t	db_insert;
-	int		ret;
-
-	if (0 == (program_type & ZBX_PROGRAM_TYPE_SERVER))
-		return SUCCEED;
-
-	zbx_db_insert_prepare(&db_insert, "problem_tag", "problemtagid", "eventid", "tag", "value", NULL);
-
-	result = DBselect(
-			"select distinct e.eventid,e.tag,e.value from event_tag e"
-			" join problem p on e.eventid=p.eventid");
-
-	while (NULL != (row = DBfetch(result)))
-	{
-		DB_ROW		rowN;
-		DB_RESULT	resultN;
-		zbx_uint64_t	eventid;
-		char		*tag, *value, tmp[MAX_STRING_LEN];
-
-		ZBX_DBROW2UINT64(eventid, row[0]);
-		tag = DBdyn_escape_string(row[1]);
-		value = DBdyn_escape_string(row[2]);
-		zbx_snprintf(tmp, sizeof(tmp),
-				"select null from problem_tag where eventid=" ZBX_FS_UI64 " and tag='%s'"
-				" and value='%s'", eventid, tag, value);
-
-		resultN = DBselectN(tmp, 1);
-
-		if (NULL == (rowN = DBfetch(resultN)))
-			zbx_db_insert_add_values(&db_insert, __UINT64_C(0), eventid, tag, value);
-
-		DBfree_result(resultN);
-		zbx_free(tag);
-		zbx_free(value);
-	}
-	DBfree_result(result);
-
-	zbx_db_insert_autoincrement(&db_insert, "problemtagid");
-	ret = zbx_db_insert_execute(&db_insert);
-	zbx_db_insert_clean(&db_insert);
-
-	return ret;
->>>>>>> 3c11d9b6
-}
-
-static int	DBpatch_5030127(void)
-{
-<<<<<<< HEAD
+}
+
+static int	DBpatch_5030160(void)
+{
 	const ZBX_FIELD	field = {"url", "", NULL, NULL, 255, ZBX_TYPE_CHAR, ZBX_NOTNULL, 0};
 
 	return DBadd_field("config", &field);
-=======
-#define CONDITION_TYPE_APPLICATION	15
-	if (0 == (program_type & ZBX_PROGRAM_TYPE_SERVER))
-		return SUCCEED;
-
-	if (ZBX_DB_OK > DBexecute("update conditions set conditiontype=%d,value2='Application' where conditiontype=%d",
-			CONDITION_TYPE_EVENT_TAG_VALUE, CONDITION_TYPE_APPLICATION))
-	{
-		return FAIL;
-	}
-
-	return SUCCEED;
-#undef CONDITION_TYPE_APPLICATION
->>>>>>> 3c11d9b6
-}
-
-static int	DBpatch_5030128(void)
-{
-<<<<<<< HEAD
+}
+
+static int	DBpatch_5030161(void)
+{
 	const ZBX_FIELD	field = {"report_test_timeout", "60s", NULL, NULL, 32, ZBX_TYPE_CHAR, ZBX_NOTNULL, 0};
 
 	return DBadd_field("config", &field);
 }
 
-=======
-#define AUDIT_RESOURCE_APPLICATION	12
-	if (0 == (program_type & ZBX_PROGRAM_TYPE_SERVER))
-		return SUCCEED;
-
-	if (ZBX_DB_OK > DBexecute("delete from auditlog where resourcetype=%d", AUDIT_RESOURCE_APPLICATION))
-		return FAIL;
-
-	return SUCCEED;
-#undef AUDIT_RESOURCE_APPLICATION
-}
-
-static int	DBpatch_5030129(void)
-{
-	if (0 == (program_type & ZBX_PROGRAM_TYPE_SERVER))
-		return SUCCEED;
-
-	if (ZBX_DB_OK > DBexecute("delete from profiles where idx in ("
-			"'web.applications.filter','web.latest.filter.application',"
-			"'web.overview.filter.application','web.applications.filter.active',"
-			"'web.applications.filter_groups','web.applications.filter_hostids',"
-			"'web.applications.php.sort','web.applications.php.sortorder',"
-			"'web.hosts.items.subfilter_apps','web.templates.items.subfilter_apps',"
-			"'web.latest.toggle','web.latest.toggle_other','web.items.filter_application')"))
-		return FAIL;
-
-	return SUCCEED;
-}
-
-typedef struct
-{
-	char	*tag;
-	char	*op;
-	char	*value;
-}
-patch_filtertag_t;
-
-ZBX_PTR_VECTOR_DECL(patch_filtertag, patch_filtertag_t)
-ZBX_PTR_VECTOR_IMPL(patch_filtertag, patch_filtertag_t)
-
-static void	patch_filtertag_free(patch_filtertag_t tag)
-{
-	zbx_free(tag.tag);
-	zbx_free(tag.op);
-	zbx_free(tag.value);
-}
-
-static int	DBpatch_parse_tags_json(struct zbx_json_parse *jp, zbx_vector_patch_filtertag_t *tags)
-{
-	const char		*p = NULL;
-	struct zbx_json_parse	jp_data;
-	patch_filtertag_t	tag;
-	size_t			tag_alloc, op_alloc, val_alloc;
-
-	while (NULL != (p = zbx_json_next(jp, p)))
-	{
-		if (SUCCEED != zbx_json_brackets_open(p, &jp_data))
-			return FAIL;
-
-		tag.tag = NULL;
-		tag.op = NULL;
-		tag.value = NULL;
-
-		tag_alloc = 0;
-		op_alloc = 0;
-		val_alloc = 0;
-
-		if (SUCCEED != zbx_json_value_by_name_dyn(&jp_data, "tag", &tag.tag, &tag_alloc, NULL) ||
-				SUCCEED != zbx_json_value_by_name_dyn(&jp_data, "operator", &tag.op, &op_alloc, NULL) ||
-				SUCCEED != zbx_json_value_by_name_dyn(&jp_data, "value", &tag.value, &val_alloc, NULL))
-		{
-			patch_filtertag_free(tag);
-			return FAIL;
-		}
-
-		zbx_vector_patch_filtertag_append(tags, tag);
-	}
-
-	return SUCCEED;
-}
-
-static int	DBpatch_parse_applications_json(struct zbx_json_parse *jp, struct zbx_json *json_dest,
-		zbx_vector_patch_filtertag_t *tags, char **app, int depth)
-{
-	struct zbx_json_parse	jp_sub;
-	const char		*p = NULL, *prev = NULL;
-	char			name[MAX_STRING_LEN], value[MAX_STRING_LEN];
-	zbx_json_type_t		type;
-
-	do
-	{
-		if (NULL != (p = zbx_json_pair_next(jp, p, name, sizeof(name))))
-		{
-			if (NULL == zbx_json_decodevalue(p, value, sizeof(value), NULL))
-			{
-				type = zbx_json_valuetype(p);
-
-				if (type == ZBX_JSON_TYPE_ARRAY)
-				{
-					if (0 == depth && 0 == strcmp(name, "tags"))
-					{
-						if (SUCCEED != zbx_json_brackets_open(p, &jp_sub) ||
-								SUCCEED != DBpatch_parse_tags_json(&jp_sub, tags))
-						{
-							return FAIL;
-						}
-
-						continue;
-					}
-
-					zbx_json_addarray(json_dest, name);
-				}
-				else if (type == ZBX_JSON_TYPE_OBJECT)
-				{
-					zbx_json_addobject(json_dest, name);
-				}
-			}
-			else
-			{
-				if (0 == depth && 0 == strcmp(name, "application"))
-					*app = zbx_strdup(*app, value);
-				else
-					zbx_json_addstring(json_dest, name, value, ZBX_JSON_TYPE_STRING);
-			}
-		}
-		else
-		{
-			p = prev;
-
-			if (NULL == (p = zbx_json_next_value(jp, p, value, sizeof(value), NULL)))
-			{
-				p = prev;
-
-				if (NULL != (p = zbx_json_next(jp, p)))
-				{
-					type = zbx_json_valuetype(p);
-
-					if (type == ZBX_JSON_TYPE_OBJECT)
-						zbx_json_addobject(json_dest, NULL);
-					else if (type == ZBX_JSON_TYPE_ARRAY)
-						zbx_json_addarray(json_dest, NULL);
-				}
-				else
-				{
-					if (0 == depth)
-					{
-						if (NULL != *app)
-						{
-							patch_filtertag_t	tag;
-
-							tag.tag = zbx_strdup(NULL, "Application");
-							tag.op = zbx_strdup(NULL, "0");
-							tag.value = zbx_strdup(NULL, *app);
-
-							zbx_vector_patch_filtertag_append(tags, tag);
-						}
-
-						if (0 < tags->values_num)
-						{
-							int	i;
-
-							zbx_json_addarray(json_dest, "tags");
-
-							for (i = 0; i < tags->values_num; i++)
-							{
-								zbx_json_addobject(json_dest, NULL);
-								zbx_json_addstring(json_dest, "tag",
-										tags->values[i].tag,
-										ZBX_JSON_TYPE_STRING);
-								zbx_json_addstring(json_dest, "operator",
-										tags->values[i].op,
-										ZBX_JSON_TYPE_STRING);
-								zbx_json_addstring(json_dest, "value",
-										tags->values[i].value,
-										ZBX_JSON_TYPE_STRING);
-								zbx_json_close(json_dest);
-							}
-						}
-
-						zbx_json_close(json_dest);
-					}
-
-					zbx_json_close(json_dest);
-				}
-			}
-			else
-				zbx_json_addstring(json_dest, NULL, value, ZBX_JSON_TYPE_STRING);
-		}
-
-		if (NULL != p && SUCCEED == zbx_json_brackets_open(p, &jp_sub))
-		{
-			if (SUCCEED != DBpatch_parse_applications_json(&jp_sub, json_dest, tags, app, depth + 1))
-				return FAIL;
-		}
-
-		prev = p;
-	} while (NULL != p);
-
-	return SUCCEED;
-}
-
-static int	DBpatch_5030130(void)
-{
-	DB_ROW		row;
-	DB_RESULT	result;
-	char		*sql = NULL;
-	size_t		sql_alloc = 0, sql_offset = 0;
-	int		ret = SUCCEED;
-
-	if (0 == (program_type & ZBX_PROGRAM_TYPE_SERVER))
-		return SUCCEED;
-
-	DBbegin_multiple_update(&sql, &sql_alloc, &sql_offset);
-
-	result = DBselect("select profileid,value_str from profiles"
-			" where idx='web.monitoring.problem.properties'");
-
-	while (NULL != (row = DBfetch(result)) && SUCCEED == ret)
-	{
-		struct zbx_json_parse		jp;
-		struct zbx_json			json;
-		zbx_vector_patch_filtertag_t	tags;
-		char				*app, *value_str;
-		zbx_uint64_t			profileid;
-
-		app = NULL;
-		zbx_vector_patch_filtertag_create(&tags);
-		zbx_json_init(&json, ZBX_JSON_STAT_BUF_LEN);
-
-		if (SUCCEED == (ret = zbx_json_open(row[1], &jp)) &&
-				SUCCEED == (ret = DBpatch_parse_applications_json(&jp, &json, &tags, &app, 0)))
-		{
-			ZBX_DBROW2UINT64(profileid, row[0]);
-
-			value_str = DBdyn_escape_string(json.buffer);
-			zbx_snprintf_alloc(&sql, &sql_alloc, &sql_offset,
-					"update profiles set value_str='%s' where profileid=" ZBX_FS_UI64 ";\n",
-					value_str, profileid);
-			zbx_free(value_str);
-
-			ret = DBexecute_overflowed_sql(&sql, &sql_alloc, &sql_offset);
-		}
-		else
-			zabbix_log(LOG_LEVEL_ERR, "failed to parse web.monitoring.problem.properties JSON");
-
-		zbx_vector_patch_filtertag_clear_ext(&tags, patch_filtertag_free);
-		zbx_vector_patch_filtertag_destroy(&tags);
-		zbx_free(app);
-		zbx_json_free(&json);
-	}
-	DBfree_result(result);
-
-	DBend_multiple_update(&sql, &sql_alloc, &sql_offset);
-
-	if (16 < sql_offset && ZBX_DB_OK > DBexecute("%s", sql))
-		ret = FAIL;
-
-	zbx_free(sql);
-
-	return ret;
-}
-
-static int	DBpatch_5030131(void)
-{
-	DB_ROW			row;
-	DB_RESULT		result;
-	zbx_db_insert_t		db_insert;
-	zbx_vector_uint64_t	widget_fieldids;
-	int			ret;
-
-	if (0 == (program_type & ZBX_PROGRAM_TYPE_SERVER))
-		return SUCCEED;
-
-	zbx_db_insert_prepare(&db_insert, "widget_field", "widget_fieldid", "widgetid", "type", "name", "value_int",
-			"value_str", NULL);
-
-	zbx_vector_uint64_create(&widget_fieldids);
-
-	result = DBselect(
-			"select w.widgetid,wf.value_str,wf.widget_fieldid from widget w"
-			" join widget_field wf on wf.widgetid=w.widgetid"
-			" where w.type in ('dataover','trigover') and wf.type=1 and wf.name='application'");
-
-	while (NULL != (row = DBfetch(result)))
-	{
-		zbx_uint64_t	widgetid, widget_fieldid;
-		char		*val;
-
-		ZBX_DBROW2UINT64(widgetid, row[0]);
-		val = DBdyn_escape_string(row[1]);
-		ZBX_DBROW2UINT64(widget_fieldid, row[2]);
-
-		zbx_db_insert_add_values(&db_insert, __UINT64_C(0), widgetid, 0, "tags.operator.0", 0, "");
-		zbx_db_insert_add_values(&db_insert, __UINT64_C(0), widgetid, 1, "tags.tag.0", 0, "Application");
-		zbx_db_insert_add_values(&db_insert, __UINT64_C(0), widgetid, 1, "tags.value.0", 0, val);
-
-		zbx_vector_uint64_append(&widget_fieldids, widget_fieldid);
-
-		zbx_free(val);
-	}
-	DBfree_result(result);
-
-	zbx_db_insert_autoincrement(&db_insert, "widget_fieldid");
-
-	if (SUCCEED != (ret = zbx_db_insert_execute(&db_insert)))
-		goto out;
-
-	if (0 < widget_fieldids.values_num)
-	{
-		char	*sql = NULL;
-		size_t	sql_alloc = 0, sql_offset = 0;
-
-		zbx_snprintf_alloc(&sql, &sql_alloc, &sql_offset, "delete from widget_field where");
-		DBadd_condition_alloc(&sql, &sql_alloc, &sql_offset, "widget_fieldid", widget_fieldids.values,
-				widget_fieldids.values_num);
-
-		if (ZBX_DB_OK > DBexecute("%s", sql))
-			ret = FAIL;
-
-		zbx_free(sql);
-	}
-out:
-	zbx_db_insert_clean(&db_insert);
-	zbx_vector_uint64_destroy(&widget_fieldids);
-
-	return ret;
-}
-
-static int	DBpatch_5030132(void)
-{
-	if (0 == (program_type & ZBX_PROGRAM_TYPE_SERVER))
-		return SUCCEED;
-
-	if (ZBX_DB_OK > DBexecute("delete from role_rule where name like 'api.method.%%'"
-			" and value_str like 'application.%%'"))
-		return FAIL;
-
-	return SUCCEED;
-}
-
-static int	DBpatch_5030133(void)
-{
-	return DBdrop_foreign_key("httptest", 1);
-}
-
-static int	DBpatch_5030134(void)
-{
-	return DBdrop_index("httptest", "httptest_1");
-}
-
-static int	DBpatch_5030135(void)
-{
-	return DBdrop_field("httptest", "applicationid");
-}
-
-static int	DBpatch_5030136(void)
-{
-	return DBdrop_field("sysmaps_elements", "application");
-}
-
-static int	DBpatch_5030137(void)
-{
-	return DBdrop_table("application_discovery");
-}
-
-static int	DBpatch_5030138(void)
-{
-	return DBdrop_table("item_application_prototype");
-}
-
-static int	DBpatch_5030139(void)
-{
-	return DBdrop_table("application_prototype");
-}
-
-static int	DBpatch_5030140(void)
-{
-	return DBdrop_table("application_template");
-}
-
-static int	DBpatch_5030141(void)
-{
-	return DBdrop_table("items_applications");
-}
-
-static int	DBpatch_5030142(void)
-{
-	return DBdrop_table("applications");
-}
->>>>>>> 3c11d9b6
 #endif
 
 DBPATCH_START(5030)
@@ -4722,8 +4751,6 @@
 DBPATCH_ADD(5030126, 0, 1)
 DBPATCH_ADD(5030127, 0, 1)
 DBPATCH_ADD(5030128, 0, 1)
-<<<<<<< HEAD
-=======
 DBPATCH_ADD(5030129, 0, 1)
 DBPATCH_ADD(5030130, 0, 1)
 DBPATCH_ADD(5030131, 0, 1)
@@ -4738,6 +4765,24 @@
 DBPATCH_ADD(5030140, 0, 1)
 DBPATCH_ADD(5030141, 0, 1)
 DBPATCH_ADD(5030142, 0, 1)
->>>>>>> 3c11d9b6
+DBPATCH_ADD(5030143, 0, 1)
+DBPATCH_ADD(5030144, 0, 1)
+DBPATCH_ADD(5030145, 0, 1)
+DBPATCH_ADD(5030146, 0, 1)
+DBPATCH_ADD(5030147, 0, 1)
+DBPATCH_ADD(5030148, 0, 1)
+DBPATCH_ADD(5030149, 0, 1)
+DBPATCH_ADD(5030150, 0, 1)
+DBPATCH_ADD(5030151, 0, 1)
+DBPATCH_ADD(5030152, 0, 1)
+DBPATCH_ADD(5030153, 0, 1)
+DBPATCH_ADD(5030154, 0, 1)
+DBPATCH_ADD(5030155, 0, 1)
+DBPATCH_ADD(5030156, 0, 1)
+DBPATCH_ADD(5030157, 0, 1)
+DBPATCH_ADD(5030158, 0, 1)
+DBPATCH_ADD(5030159, 0, 1)
+DBPATCH_ADD(5030160, 0, 1)
+DBPATCH_ADD(5030161, 0, 1)
 
 DBPATCH_END()