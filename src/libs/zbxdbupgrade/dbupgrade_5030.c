/*
** Zabbix
** Copyright (C) 2001-2021 Zabbix SIA
**
** This program is free software; you can redistribute it and/or modify
** it under the terms of the GNU General Public License as published by
** the Free Software Foundation; either version 2 of the License, or
** (at your option) any later version.
**
** This program is distributed in the hope that it will be useful,
** but WITHOUT ANY WARRANTY; without even the implied warranty of
** MERCHANTABILITY or FITNESS FOR A PARTICULAR PURPOSE. See the
** GNU General Public License for more details.
**
** You should have received a copy of the GNU General Public License
** along with this program; if not, write to the Free Software
** Foundation, Inc., 51 Franklin Street, Fifth Floor, Boston, MA  02110-1301, USA.
**/

#include "common.h"
#include "log.h"
#include "db.h"
#include "dbupgrade.h"
#include "dbupgrade_macros.h"
#include "zbxalgo.h"
#include "zbxjson.h"
#include "../zbxalgo/vectorimpl.h"

/*
 * 5.4 development database patches
 */

#ifndef HAVE_SQLITE3

extern unsigned char	program_type;

static int	DBpatch_5030000(void)
{
	if (0 == (program_type & ZBX_PROGRAM_TYPE_SERVER))
		return SUCCEED;

	if (ZBX_DB_OK > DBexecute("delete from profiles where idx='web.queue.config'"))
		return FAIL;

	return SUCCEED;
}

typedef struct
{
	zbx_uint64_t	id;
	zbx_uint64_t	userid;
	char		*idx;
	zbx_uint64_t	idx2;
	zbx_uint64_t	value_id;
	int		value_int;
	char		*value_str;
	char		*source;
	int		type;
}
zbx_dbpatch_profile_t;

static void	DBpatch_get_key_fields(DB_ROW row, zbx_dbpatch_profile_t *profile, char **subsect, char **field, char **key)
{
	int	tok_idx = 0;
	char	*token;

	ZBX_DBROW2UINT64(profile->id, row[0]);
	ZBX_DBROW2UINT64(profile->userid, row[1]);
	profile->idx = zbx_strdup(profile->idx, row[2]);
	ZBX_DBROW2UINT64(profile->idx2, row[3]);
	ZBX_DBROW2UINT64(profile->value_id, row[4]);
	profile->value_int = atoi(row[5]);
	profile->value_str = zbx_strdup(profile->value_str, row[6]);
	profile->source = zbx_strdup(profile->source, row[7]);
	profile->type = atoi(row[8]);

	token = strtok(profile->idx, ".");

	while (NULL != token)
	{
		token = strtok(NULL, ".");
		tok_idx++;

		if (1 == tok_idx)
		{
			*subsect = zbx_strdup(*subsect, token);
		}
		else if (2 == tok_idx)
		{
			*key = zbx_strdup(*key, token);
		}
		else if (3 == tok_idx)
		{
			*field = zbx_strdup(*field, token);
			break;
		}
	}
}

static int	DBpatch_5030001(void)
{
	int		i, ret = SUCCEED;
	const char	*keys[] =
	{
		"web.items.php.sort",
		"web.items.php.sortorder",
		"web.triggers.php.sort",
		"web.triggers.php.sortorder",
		"web.graphs.php.sort",
		"web.graphs.php.sortorder",
		"web.host_discovery.php.sort",
		"web.host_discovery.php.sortorder",
		"web.httpconf.php.sort",
		"web.httpconf.php.sortorder",
		"web.disc_prototypes.php.sort",
		"web.disc_prototypes.php.sortorder",
		"web.trigger_prototypes.php.sort",
		"web.trigger_prototypes.php.sortorder",
		"web.host_prototypes.php.sort",
		"web.host_prototypes.php.sortorder"
	};

	if (0 == (program_type & ZBX_PROGRAM_TYPE_SERVER))
		return SUCCEED;

	for (i = 0; SUCCEED == ret && i < (int)ARRSIZE(keys); i++)
	{
		char			*subsect = NULL, *field = NULL, *key = NULL;
		DB_ROW			row;
		DB_RESULT		result;
		zbx_dbpatch_profile_t	profile = {0};

		result = DBselect("select profileid,userid,idx,idx2,value_id,value_int,value_str,source,type"
				" from profiles where idx='%s'", keys[i]);

		if (NULL == (row = DBfetch(result)))
		{
			DBfree_result(result);
			continue;
		}

		DBpatch_get_key_fields(row, &profile, &subsect, &field, &key);

		DBfree_result(result);

		if (NULL == subsect || NULL == field || NULL == key)
		{
			zabbix_log(LOG_LEVEL_ERR, "failed to parse profile key fields for key '%s'", keys[i]);
			ret = FAIL;
		}

		if (SUCCEED == ret && ZBX_DB_OK > DBexecute("insert into profiles "
				"(profileid,userid,idx,idx2,value_id,value_int,value_str,source,type) values "
				"(" ZBX_FS_UI64 "," ZBX_FS_UI64 ",'web.hosts.%s.%s.%s'," ZBX_FS_UI64 ","
				ZBX_FS_UI64 ",%d,'%s','%s',%d)",
				DBget_maxid("profiles"), profile.userid, subsect, key, field, profile.idx2, profile.value_id,
				profile.value_int, profile.value_str, profile.source, profile.type))
		{
			ret = FAIL;
		}

		if (SUCCEED == ret && ZBX_DB_OK > DBexecute("insert into profiles "
				"(profileid,userid,idx,idx2,value_id,value_int,value_str,source,type) values "
				"(" ZBX_FS_UI64 "," ZBX_FS_UI64 ",'web.templates.%s.%s.%s'," ZBX_FS_UI64 ","
				ZBX_FS_UI64 ",%d,'%s','%s',%d)",
				DBget_maxid("profiles"), profile.userid, subsect, key, field, profile.idx2, profile.value_id,
				profile.value_int, profile.value_str, profile.source, profile.type))
		{
			ret = FAIL;
		}

		if (SUCCEED == ret &&
				ZBX_DB_OK > DBexecute("delete from profiles where profileid=" ZBX_FS_UI64, profile.id))
		{
			ret = FAIL;
		}

		zbx_free(profile.idx);
		zbx_free(profile.value_str);
		zbx_free(profile.source);
		zbx_free(subsect);
		zbx_free(field);
		zbx_free(key);
	}

	return ret;
}

static int	DBpatch_5030002(void)
{
	if (0 == (program_type & ZBX_PROGRAM_TYPE_SERVER))
		return SUCCEED;

	if (ZBX_DB_OK > DBexecute("delete from profiles where "
			"idx like 'web.items.%%filter%%' or "
			"idx like 'web.triggers.%%filter%%' or "
			"idx like 'web.graphs.%%filter%%' or "
			"idx like 'web.host_discovery.%%filter%%' or "
			"idx like 'web.httpconf.%%filter%%' or "
			"idx like 'web.disc_prototypes.%%filter%%' or "
			"idx like 'web.trigger_prototypes.%%filter%%' or "
			"idx like 'web.host_prototypes.%%filter%%'"))
	{
		return FAIL;
	}

	return SUCCEED;
}

static int	DBpatch_5030003(void)
{
	int			ret = SUCCEED;
	char			*subsect = NULL, *field = NULL, *key = NULL;
	DB_ROW			row;
	DB_RESULT		result;
	zbx_dbpatch_profile_t	profile = {0};

	if (0 == (program_type & ZBX_PROGRAM_TYPE_SERVER))
		return SUCCEED;

	result = DBselect("select profileid,userid,idx,idx2,value_id,value_int,value_str,source,type"
			" from profiles where idx in ('web.dashbrd.list.sort','web.dashbrd.list.sortorder')");

	while (NULL != (row = DBfetch(result)))
	{
		DBpatch_get_key_fields(row, &profile, &subsect, &field, &key);

		if (ZBX_DB_OK > DBexecute("insert into profiles "
				"(profileid,userid,idx,idx2,value_id,value_int,value_str,source,type) values "
				"(" ZBX_FS_UI64 "," ZBX_FS_UI64 ",'web.templates.%s.%s.%s'," ZBX_FS_UI64 ","
				ZBX_FS_UI64 ",%d,'%s','%s',%d)",
				DBget_maxid("profiles"), profile.userid, subsect, key, field, profile.idx2,
				profile.value_id, profile.value_int, profile.value_str, profile.source, profile.type))
		{
			ret = FAIL;
			break;
		}
	}

	DBfree_result(result);

	zbx_free(profile.idx);
	zbx_free(profile.value_str);
	zbx_free(profile.source);
	zbx_free(subsect);
	zbx_free(field);
	zbx_free(key);

	return ret;
}

static int	DBpatch_5030004(void)
{
	const ZBX_FIELD	field = {"available", "0", NULL, NULL, 0, ZBX_TYPE_INT, ZBX_NOTNULL, 0};

	return DBadd_field("interface", &field);
}

static int	DBpatch_5030005(void)
{
	const ZBX_FIELD	field = {"error", "", NULL, NULL, 2048, ZBX_TYPE_CHAR, ZBX_NOTNULL, 0};

	return DBadd_field("interface", &field);
}

static int	DBpatch_5030006(void)
{
	const ZBX_FIELD	field = {"errors_from", "0", NULL, NULL, 0, ZBX_TYPE_INT, ZBX_NOTNULL, 0};

	return DBadd_field("interface", &field);
}

static int	DBpatch_5030007(void)
{
	const ZBX_FIELD	field = {"disable_until", "0", NULL, NULL, 0, ZBX_TYPE_INT, ZBX_NOTNULL, 0};

	return DBadd_field("interface", &field);
}

static int	DBpatch_5030008(void)
{
	return DBdrop_field("hosts", "available");
}

static int	DBpatch_5030009(void)
{
	return DBdrop_field("hosts", "ipmi_available");
}

static int	DBpatch_5030010(void)
{
	return DBdrop_field("hosts", "snmp_available");
}

static int	DBpatch_5030011(void)
{
	return DBdrop_field("hosts", "jmx_available");
}

static int	DBpatch_5030012(void)
{
	return DBdrop_field("hosts", "disable_until");
}

static int	DBpatch_5030013(void)
{
	return DBdrop_field("hosts", "ipmi_disable_until");
}

static int	DBpatch_5030014(void)
{
	return DBdrop_field("hosts", "snmp_disable_until");
}

static int	DBpatch_5030015(void)
{
	return DBdrop_field("hosts", "jmx_disable_until");
}

static int	DBpatch_5030016(void)
{
	return DBdrop_field("hosts", "errors_from");
}

static int	DBpatch_5030017(void)
{
	return DBdrop_field("hosts", "ipmi_errors_from");
}

static int	DBpatch_5030018(void)
{
	return DBdrop_field("hosts", "snmp_errors_from");
}

static int	DBpatch_5030019(void)
{
	return DBdrop_field("hosts", "jmx_errors_from");
}

static int	DBpatch_5030020(void)
{
	return DBdrop_field("hosts", "error");
}

static int	DBpatch_5030021(void)
{
	return DBdrop_field("hosts", "ipmi_error");
}

static int	DBpatch_5030022(void)
{
	return DBdrop_field("hosts", "snmp_error");
}

static int	DBpatch_5030023(void)
{
	return DBdrop_field("hosts", "jmx_error");
}

static int	DBpatch_5030024(void)
{
	return DBcreate_index("interface", "interface_3", "available", 0);
}

static int	DBpatch_5030025(void)
{
	if (0 == (program_type & ZBX_PROGRAM_TYPE_SERVER))
		return SUCCEED;

	if (ZBX_DB_OK > DBexecute("delete from profiles where idx='web.overview.type' or idx='web.actionconf.eventsource'"))
		return FAIL;

	return SUCCEED;
}

static int	DBpatch_5030026(void)
{
	const ZBX_TABLE table =
		{"token", "tokenid", 0,
			{
				{"tokenid", NULL, NULL, NULL, 0, ZBX_TYPE_ID, ZBX_NOTNULL, 0},
				{"name", "", NULL, NULL, 64, ZBX_TYPE_CHAR, ZBX_NOTNULL, 0},
				{"description", "", NULL, NULL, 0, ZBX_TYPE_SHORTTEXT, ZBX_NOTNULL, 0},
				{"userid", NULL, NULL, NULL, 0, ZBX_TYPE_ID, ZBX_NOTNULL, 0},
				{"token", NULL, NULL, NULL, 128, ZBX_TYPE_CHAR, 0, 0},
				{"lastaccess", "0", NULL, NULL, 0, ZBX_TYPE_INT, ZBX_NOTNULL, 0},
				{"status", "0", NULL, NULL, 0, ZBX_TYPE_INT, ZBX_NOTNULL, 0},
				{"expires_at", "0", NULL, NULL, 0, ZBX_TYPE_INT, ZBX_NOTNULL, 0},
				{"created_at", "0", NULL, NULL, 0, ZBX_TYPE_INT, ZBX_NOTNULL, 0},
				{"creator_userid", NULL, NULL, NULL, 0, ZBX_TYPE_ID, 0, 0},
				{0}
			},
			NULL
		};

	return DBcreate_table(&table);
}

static int	DBpatch_5030027(void)
{
	return DBcreate_index("token", "token_1", "name", 0);
}

static int	DBpatch_5030028(void)
{
	return DBcreate_index("token", "token_2", "userid,name", 1);
}

static int	DBpatch_5030029(void)
{
	return DBcreate_index("token", "token_3", "token", 1);
}

static int	DBpatch_5030030(void)
{
	return DBcreate_index("token", "token_4", "creator_userid", 0);
}

static int	DBpatch_5030031(void)
{
	const ZBX_FIELD field = {"userid", NULL, "users", "userid", 0, 0, 0, ZBX_FK_CASCADE_DELETE};

	return DBadd_foreign_key("token", 1, &field);
}

static int	DBpatch_5030032(void)
{
	const ZBX_FIELD field = {"creator_userid", NULL, "users", "userid", 0, 0, 0, 0};

	return DBadd_foreign_key("token", 2, &field);
}

static int	DBpatch_5030033(void)
{
	const ZBX_FIELD	field = {"timeout", "30s", NULL, NULL, 32, ZBX_TYPE_CHAR, ZBX_NOTNULL, 0};

	return DBadd_field("scripts", &field);
}

static int	DBpatch_5030034(void)
{
	const ZBX_FIELD	old_field = {"command", "", NULL, NULL, 255, ZBX_TYPE_CHAR, ZBX_NOTNULL, 0};
	const ZBX_FIELD	field = {"command", "", NULL, NULL, 0, ZBX_TYPE_TEXT, ZBX_NOTNULL, 0};

	return DBmodify_field_type("scripts", &field, &old_field);
}

static int	DBpatch_5030035(void)
{
	const ZBX_TABLE	table =
			{"script_param", "script_paramid", 0,
				{
					{"script_paramid", NULL, NULL, NULL, 0, ZBX_TYPE_ID, ZBX_NOTNULL, 0},
					{"scriptid", NULL, NULL, NULL, 0, ZBX_TYPE_ID, ZBX_NOTNULL, 0},
					{"name", "", NULL, NULL, 255, ZBX_TYPE_CHAR, ZBX_NOTNULL, 0},
					{"value", "", NULL, NULL, 2048, ZBX_TYPE_CHAR, ZBX_NOTNULL, 0},
					{0}
				},
				NULL
			};

	return DBcreate_table(&table);
}

static int	DBpatch_5030036(void)
{
	const ZBX_FIELD	field = {"scriptid", NULL, "scripts", "scriptid", 0, 0, 0, ZBX_FK_CASCADE_DELETE};

	return DBadd_foreign_key("script_param", 1, &field);
}

static int	DBpatch_5030037(void)
{
	return DBcreate_index("script_param", "script_param_1", "scriptid,name", 1);
}

static int	DBpatch_5030038(void)
{
	const ZBX_FIELD field = {"type", "5", NULL, NULL, 0, ZBX_TYPE_INT, ZBX_NOTNULL, 0};

	return DBset_default("scripts", &field);
}

static int	DBpatch_5030039(void)
{
	const ZBX_TABLE table =
		{"valuemap", "valuemapid", 0,
			{
				{"valuemapid", NULL, NULL, NULL, 0, ZBX_TYPE_ID, ZBX_NOTNULL, 0},
				{"hostid", NULL, NULL, NULL, 0, ZBX_TYPE_ID, ZBX_NOTNULL, 0},
				{"name", "", NULL, NULL, 64, ZBX_TYPE_CHAR, ZBX_NOTNULL, 0},
				{0}
			},
			NULL
		};

	return DBcreate_table(&table);
}

static int	DBpatch_5030040(void)
{
	return DBcreate_index("valuemap", "valuemap_1", "hostid,name", 1);
}

static int	DBpatch_5030041(void)
{
	const ZBX_FIELD	field = {"hostid", NULL, "hosts", "hostid", 0, 0, 0, ZBX_FK_CASCADE_DELETE};

	return DBadd_foreign_key("valuemap", 1, &field);
}

static int	DBpatch_5030042(void)
{
	const ZBX_TABLE table =
		{"valuemap_mapping", "valuemap_mappingid", 0,
			{
				{"valuemap_mappingid", NULL, NULL, NULL, 0, ZBX_TYPE_ID, ZBX_NOTNULL, 0},
				{"valuemapid", NULL, NULL, NULL, 0, ZBX_TYPE_ID, ZBX_NOTNULL, 0},
				{"value", "", NULL, NULL, 64, ZBX_TYPE_CHAR, ZBX_NOTNULL, 0},
				{"newvalue", "", NULL, NULL, 64, ZBX_TYPE_CHAR, ZBX_NOTNULL, 0},
				{0}
			},
			NULL
		};

	return DBcreate_table(&table);
}

static int	DBpatch_5030043(void)
{
	return DBcreate_index("valuemap_mapping", "valuemap_mapping_1", "valuemapid,value", 1);
}

static int	DBpatch_5030044(void)
{
	const ZBX_FIELD	field = {"valuemapid", NULL, "valuemap", "valuemapid", 0, 0, 0, ZBX_FK_CASCADE_DELETE};

	return DBadd_foreign_key("valuemap_mapping", 1, &field);
}

static int	DBpatch_5030045(void)
{
	return DBdrop_foreign_key("items", 3);
}

typedef struct
{
	zbx_uint64_t		valuemapid;
	char			*name;
	zbx_vector_ptr_pair_t	mappings;
}
zbx_valuemap_t;

typedef struct
{
	zbx_uint64_t		hostid;
	zbx_uint64_t		valuemapid;
	zbx_vector_uint64_t	itemids;
}
zbx_host_t;

static int	host_compare_func(const void *d1, const void *d2)
{
	const zbx_host_t	*h1 = *(const zbx_host_t **)d1;
	const zbx_host_t	*h2 = *(const zbx_host_t **)d2;

	ZBX_RETURN_IF_NOT_EQUAL(h1->hostid, h2->hostid);
	ZBX_RETURN_IF_NOT_EQUAL(h1->valuemapid, h2->valuemapid);

	return 0;
}

static void	get_discovered_itemids(const zbx_vector_uint64_t *itemids, zbx_vector_uint64_t *discovered_itemids)
{
	char		*sql = NULL;
	size_t		sql_alloc = 0, sql_offset = 0;
	DB_RESULT	result;
	DB_ROW		row;

	zbx_strcpy_alloc(&sql, &sql_alloc, &sql_offset, "select itemid from item_discovery where");
	DBadd_condition_alloc(&sql, &sql_alloc, &sql_offset, "parent_itemid", itemids->values, itemids->values_num);

	result = DBselect("%s", sql);
	zbx_free(sql);

	while (NULL != (row = DBfetch(result)))
	{
		zbx_uint64_t	itemid;

		ZBX_STR2UINT64(itemid, row[0]);

		zbx_vector_uint64_append(discovered_itemids, itemid);
	}
	DBfree_result(result);
}

static void	get_template_itemids_by_templateids(zbx_vector_uint64_t *templateids, zbx_vector_uint64_t *itemids,
		zbx_vector_uint64_t *discovered_itemids)
{
	DB_RESULT		result;
	char			*sql = NULL;
	size_t			sql_alloc = 0, sql_offset = 0;
	DB_ROW			row;
	zbx_vector_uint64_t	templateids_tmp;

	zbx_vector_uint64_create(&templateids_tmp);
	zbx_vector_uint64_append_array(&templateids_tmp, templateids->values, templateids->values_num);

	zbx_vector_uint64_clear(templateids);

	zbx_strcpy_alloc(&sql, &sql_alloc, &sql_offset, "select i1.itemid"
			" from items i1"
				" where exists ("
					"select null"
					" from items i2"
					" where i2.templateid=i1.itemid"
				")"
				" and");
	DBadd_condition_alloc(&sql, &sql_alloc, &sql_offset, "i1.templateid", templateids_tmp.values,
			templateids_tmp.values_num);

	result = DBselect("%s", sql);
	zbx_free(sql);

	while (NULL != (row = DBfetch(result)))
	{
		zbx_uint64_t	itemid;

		ZBX_STR2UINT64(itemid, row[0]);

		zbx_vector_uint64_append(templateids, itemid);
	}
	DBfree_result(result);

	sql_offset = 0;
	zbx_strcpy_alloc(&sql, &sql_alloc, &sql_offset, "select i2.itemid"
			" from items i1,item_discovery i2"
			" where i2.parent_itemid=i1.itemid"
			" and");
	DBadd_condition_alloc(&sql, &sql_alloc, &sql_offset, "i1.templateid", templateids_tmp.values,
			templateids_tmp.values_num);

	result = DBselect("%s", sql);
	zbx_free(sql);

	while (NULL != (row = DBfetch(result)))
	{
		zbx_uint64_t	itemid;

		ZBX_STR2UINT64(itemid, row[0]);

		zbx_vector_uint64_append(discovered_itemids, itemid);
	}
	DBfree_result(result);

	zbx_vector_uint64_destroy(&templateids_tmp);

	if (0 == templateids->values_num)
		return;

	zbx_vector_uint64_append_array(itemids, templateids->values, templateids->values_num);

	get_template_itemids_by_templateids(templateids, itemids, discovered_itemids);
}

static void	host_free(zbx_host_t *host)
{
	zbx_vector_uint64_destroy(&host->itemids);
	zbx_free(host);
}

static int	DBpatch_5030046(void)
{
	DB_RESULT		result;
	DB_ROW			row;
	int			i, j;
	zbx_hashset_t		valuemaps;
	zbx_hashset_iter_t	iter;
	zbx_valuemap_t		valuemap_local, *valuemap;
	zbx_uint64_t		valuemapid;
	zbx_vector_ptr_t	hosts;
	char			*sql = NULL;
	size_t			sql_alloc = 0, sql_offset = 0;
	zbx_vector_uint64_t	templateids, discovered_itemids;
	zbx_db_insert_t		db_insert_valuemap, db_insert_valuemap_mapping;

	zbx_hashset_create(&valuemaps, 1000, ZBX_DEFAULT_UINT64_HASH_FUNC, ZBX_DEFAULT_UINT64_COMPARE_FUNC);

	zbx_vector_ptr_create(&hosts);
	zbx_vector_ptr_reserve(&hosts, 1000);

	zbx_vector_uint64_create(&templateids);
	zbx_vector_uint64_reserve(&templateids, 1000);

	zbx_vector_uint64_create(&discovered_itemids);
	zbx_vector_uint64_reserve(&discovered_itemids, 1000);

	result = DBselect(
			"select m.valuemapid,v.name,m.value,m.newvalue"
			" from valuemaps v"
			" left join mappings m on v.valuemapid=m.valuemapid");

	while (NULL != (row = DBfetch(result)))
	{
		zbx_ptr_pair_t	pair;

		if (SUCCEED == DBis_null(row[0]))
		{
			zabbix_log(LOG_LEVEL_WARNING, "empty valuemap '%s' was removed", row[1]);
			continue;
		}

		ZBX_STR2UINT64(valuemap_local.valuemapid, row[0]);

		if (NULL == (valuemap = (zbx_valuemap_t *)zbx_hashset_search(&valuemaps, &valuemap_local)))
		{
			valuemap = zbx_hashset_insert(&valuemaps, &valuemap_local, sizeof(valuemap_local));
			valuemap->name = zbx_strdup(NULL, row[1]);
			zbx_vector_ptr_pair_create(&valuemap->mappings);
		}

		pair.first = zbx_strdup(NULL, row[2]);
		pair.second = zbx_strdup(NULL, row[3]);

		zbx_vector_ptr_pair_append(&valuemap->mappings, pair);
	}
	DBfree_result(result);

	result = DBselect("select h.flags,i.hostid,i.valuemapid,i.itemid"
			" from items i,hosts h"
			" where i.templateid is null"
				" and i.valuemapid is not null"
				" and i.flags in (0,2)"
				" and h.hostid=i.hostid");

	while (NULL != (row = DBfetch(result)))
	{
		zbx_host_t	host_local, *host;
		zbx_uint64_t	itemid;
		unsigned char	flags;

		ZBX_STR2UCHAR(flags, row[0]);
		ZBX_STR2UINT64(host_local.hostid, row[1]);

		if (ZBX_FLAG_DISCOVERY_CREATED == flags)
			host_local.valuemapid = 0;
		else
			ZBX_STR2UINT64(host_local.valuemapid, row[2]);

		ZBX_STR2UINT64(itemid, row[3]);

		if (FAIL == (i = zbx_vector_ptr_search(&hosts, &host_local, host_compare_func)))
		{
			host = zbx_malloc(NULL, sizeof(zbx_host_t));
			host->hostid = host_local.hostid;
			host->valuemapid = host_local.valuemapid;
			zbx_vector_uint64_create(&host->itemids);

			zbx_vector_ptr_append(&hosts, host);
		}
		else
			host = (zbx_host_t *)hosts.values[i];

		zbx_vector_uint64_append(&host->itemids, itemid);
	}
	DBfree_result(result);

	zbx_db_insert_prepare(&db_insert_valuemap, "valuemap", "valuemapid", "hostid", "name", NULL);
	zbx_db_insert_prepare(&db_insert_valuemap_mapping, "valuemap_mapping", "valuemap_mappingid",
			"valuemapid", "value", "newvalue", NULL);

	for (i = 0, valuemapid = 0; i < hosts.values_num; i++)
	{
		zbx_host_t	*host;

		host = (zbx_host_t *)hosts.values[i];

		if (NULL != (valuemap = (zbx_valuemap_t *)zbx_hashset_search(&valuemaps, &host->valuemapid)))
		{
			zbx_db_insert_add_values(&db_insert_valuemap, ++valuemapid, host->hostid, valuemap->name);

			for (j = 0; j < valuemap->mappings.values_num; j++)
			{
				zbx_db_insert_add_values(&db_insert_valuemap_mapping, __UINT64_C(0), valuemapid,
						valuemap->mappings.values[j].first,
						valuemap->mappings.values[j].second);
			}
		}
	}

	zbx_db_insert_execute(&db_insert_valuemap);
	zbx_db_insert_clean(&db_insert_valuemap);

	zbx_db_insert_autoincrement(&db_insert_valuemap_mapping, "valuemap_mappingid");
	zbx_db_insert_execute(&db_insert_valuemap_mapping);
	zbx_db_insert_clean(&db_insert_valuemap_mapping);

	DBbegin_multiple_update(&sql, &sql_alloc, &sql_offset);

	for (i = 0, valuemapid = 0; i < hosts.values_num; i++)
	{
		zbx_host_t	*host;
		char		buffer[MAX_STRING_LEN];

		host = (zbx_host_t *)hosts.values[i];

		if (NULL != zbx_hashset_search(&valuemaps, &host->valuemapid))
		{
			zbx_snprintf(buffer, sizeof(buffer), "update items set valuemapid=" ZBX_FS_UI64 " where",
					++valuemapid);
		}
		else
			zbx_strlcpy(buffer, "update items set valuemapid=null where", sizeof(buffer));

		/* update valuemapid for top level items on a template/host */
		zbx_vector_uint64_sort(&host->itemids, ZBX_DEFAULT_UINT64_COMPARE_FUNC);
		zbx_strcpy_alloc(&sql, &sql_alloc, &sql_offset, buffer);
		DBadd_condition_alloc(&sql, &sql_alloc, &sql_offset, "itemid", host->itemids.values,
				host->itemids.values_num);
		zbx_strcpy_alloc(&sql, &sql_alloc, &sql_offset, ";\n");
		DBexecute_overflowed_sql(&sql, &sql_alloc, &sql_offset);

		/* get discovered itemids for not templated item prototypes on a host */
		get_discovered_itemids(&host->itemids, &discovered_itemids);

		zbx_vector_uint64_append_array(&templateids, host->itemids.values, host->itemids.values_num);
		get_template_itemids_by_templateids(&templateids, &host->itemids, &discovered_itemids);

		/* make sure if multiple hosts are linked to same not nested template then there is only */
		/* update by templateid from template and no selection by numerous itemids               */
		zbx_strcpy_alloc(&sql, &sql_alloc, &sql_offset, buffer);
		zbx_vector_uint64_sort(&host->itemids, ZBX_DEFAULT_UINT64_COMPARE_FUNC);
		DBadd_condition_alloc(&sql, &sql_alloc, &sql_offset, "templateid", host->itemids.values,
				host->itemids.values_num);
		zbx_strcpy_alloc(&sql, &sql_alloc, &sql_offset, ";\n");
		DBexecute_overflowed_sql(&sql, &sql_alloc, &sql_offset);

		if (0 != discovered_itemids.values_num)
		{
			zbx_strcpy_alloc(&sql, &sql_alloc, &sql_offset, buffer);
			zbx_vector_uint64_sort(&discovered_itemids, ZBX_DEFAULT_UINT64_COMPARE_FUNC);
			DBadd_condition_alloc(&sql, &sql_alloc, &sql_offset, "itemid", discovered_itemids.values,
					discovered_itemids.values_num);
			zbx_strcpy_alloc(&sql, &sql_alloc, &sql_offset, ";\n");
			DBexecute_overflowed_sql(&sql, &sql_alloc, &sql_offset);
			zbx_vector_uint64_clear(&discovered_itemids);
		}
	}

	DBend_multiple_update(&sql, &sql_alloc, &sql_offset);

	if (16 < sql_offset)	/* in ORACLE always present begin..end; */
		DBexecute("%s", sql);

	zbx_free(sql);

	zbx_hashset_iter_reset(&valuemaps, &iter);
	while (NULL != (valuemap = (zbx_valuemap_t *)zbx_hashset_iter_next(&iter)))
	{
		zbx_free(valuemap->name);

		for (i = 0; i < valuemap->mappings.values_num; i++)
		{
			zbx_free(valuemap->mappings.values[i].first);
			zbx_free(valuemap->mappings.values[i].second);
		}
		zbx_vector_ptr_pair_destroy(&valuemap->mappings);
	}

	zbx_vector_ptr_clear_ext(&hosts, (zbx_clean_func_t)host_free);
	zbx_vector_ptr_destroy(&hosts);
	zbx_hashset_destroy(&valuemaps);

	zbx_vector_uint64_destroy(&templateids);
	zbx_vector_uint64_destroy(&discovered_itemids);

	return SUCCEED;
}

static int	DBpatch_5030047(void)
{
	const ZBX_FIELD	field = {"valuemapid", NULL, "valuemap", "valuemapid", 0, ZBX_TYPE_ID, 0, 0};

	return DBadd_foreign_key("items", 3, &field);
}

static int	DBpatch_5030048(void)
{
	return DBdrop_table("mappings");
}

static int	DBpatch_5030049(void)
{
	return DBdrop_table("valuemaps");
}

static int	DBpatch_5030050(void)
{
	if (0 == (program_type & ZBX_PROGRAM_TYPE_SERVER))
		return SUCCEED;

	if (ZBX_DB_OK > DBexecute("delete from profiles where"
			" idx in ('web.valuemap.list.sort', 'web.valuemap.list.sortorder')"))
	{
		return FAIL;
	}

	return SUCCEED;
}

static int	DBpatch_5030051(void)
{
	return DBdrop_field("config", "compression_availability");
}

static int	DBpatch_5030052(void)
{
	return DBdrop_index("users", "users_1");
}

static int	DBpatch_5030053(void)
{
	const ZBX_FIELD	field = {"username", "", NULL, NULL, 100, ZBX_TYPE_CHAR, ZBX_NOTNULL, 0};

	return DBrename_field("users", "alias", &field);
}

static int	DBpatch_5030054(void)
{
	return DBcreate_index("users", "users_1", "username", 1);
}

static int	DBpatch_5030055(void)
{
	if (0 == (program_type & ZBX_PROGRAM_TYPE_SERVER))
		return SUCCEED;

	if (ZBX_DB_OK > DBexecute("update profiles set idx='web.user.filter_username' where idx='web.user.filter_alias'"))
		return FAIL;

	return SUCCEED;
}

static int	DBpatch_5030056(void)
{
	if (0 == (program_type & ZBX_PROGRAM_TYPE_SERVER))
		return SUCCEED;

	if (ZBX_DB_OK > DBexecute("update profiles set value_str='username' where idx='web.user.sort' and value_str like 'alias'"))
		return FAIL;

	return SUCCEED;
}

/* Patches and helper functions for ZBXNEXT-6368 */

static int	is_valid_opcommand_type(const char *type_str, const char *scriptid)
{
#define ZBX_SCRIPT_TYPE_GLOBAL_SCRIPT	4	/* not used after upgrade */
	unsigned int	type;

	if (SUCCEED != is_uint31(type_str, &type))
		return FAIL;

	switch (type)
	{
		case ZBX_SCRIPT_TYPE_CUSTOM_SCRIPT:
		case ZBX_SCRIPT_TYPE_IPMI:
		case ZBX_SCRIPT_TYPE_SSH:
		case ZBX_SCRIPT_TYPE_TELNET:
			if (SUCCEED == DBis_null(scriptid))
				return SUCCEED;
			else
				return FAIL;
		case ZBX_SCRIPT_TYPE_GLOBAL_SCRIPT:
			if (FAIL == DBis_null(scriptid))
				return SUCCEED;
			else
				return FAIL;
		default:
			return FAIL;
	}
#undef ZBX_SCRIPT_TYPE_GLOBAL_SCRIPT
}

static int	validate_types_in_opcommand(void)
{
	DB_RESULT	result;
	DB_ROW		row;
	int		ret = SUCCEED;

	if (0 == (program_type & ZBX_PROGRAM_TYPE_SERVER))
		return ret;

	if (NULL == (result = DBselect("select operationid,type,scriptid from opcommand")))
	{
		zabbix_log(LOG_LEVEL_CRIT, "%s(): cannot select from table 'opcommand'", __func__);
		return FAIL;
	}

	while (NULL != (row = DBfetch(result)))
	{
		if (SUCCEED != is_valid_opcommand_type(row[1], row[2]))
		{
			zabbix_log(LOG_LEVEL_CRIT, "%s(): invalid record in table \"opcommand\": operationid: %s"
					" type: %s scriptid: %s", __func__, row[0], row[1],
					(SUCCEED == DBis_null(row[2])) ? "value is NULL" : row[2]);
			ret = FAIL;
			break;
		}
	}

	DBfree_result(result);

	return ret;
}

static int	DBpatch_5030057(void)
{
	return validate_types_in_opcommand();
}

static int	DBpatch_5030058(void)
{
	const ZBX_FIELD	field = {"scope", "1", NULL, NULL, 0, ZBX_TYPE_INT, ZBX_NOTNULL, 0};

	return DBadd_field("scripts", &field);
}

static int	DBpatch_5030059(void)
{
	const ZBX_FIELD	field = {"port", "", NULL, NULL, 64, ZBX_TYPE_CHAR, ZBX_NOTNULL, 0};

	return DBadd_field("scripts", &field);
}

static int	DBpatch_5030060(void)
{
	const ZBX_FIELD	field = {"authtype", "0", NULL, NULL, 0, ZBX_TYPE_INT, ZBX_NOTNULL, 0};

	return DBadd_field("scripts", &field);
}

static int	DBpatch_5030061(void)
{
	const ZBX_FIELD	field = {"username", "", NULL, NULL, 64, ZBX_TYPE_CHAR, ZBX_NOTNULL, 0};

	return DBadd_field("scripts", &field);
}

static int	DBpatch_5030062(void)
{
	const ZBX_FIELD	field = {"password", "", NULL, NULL, 64, ZBX_TYPE_CHAR, ZBX_NOTNULL, 0};

	return DBadd_field("scripts", &field);
}

static int	DBpatch_5030063(void)
{
	const ZBX_FIELD	field = {"publickey", "", NULL, NULL, 64, ZBX_TYPE_CHAR, ZBX_NOTNULL, 0};

	return DBadd_field("scripts", &field);
}

static int	DBpatch_5030064(void)
{
	const ZBX_FIELD	field = {"privatekey", "", NULL, NULL, 64, ZBX_TYPE_CHAR, ZBX_NOTNULL, 0};

	return DBadd_field("scripts", &field);
}

static int	DBpatch_5030065(void)
{
	const ZBX_FIELD	field = {"menu_path", "", NULL, NULL, 255, ZBX_TYPE_CHAR, ZBX_NOTNULL, 0};

	return DBadd_field("scripts", &field);
}

/******************************************************************************
 *                                                                            *
 * Function: DBpatch_5030066 (part of ZBXNEXT-6368)                           *
 *                                                                            *
 * Purpose: set value for 'scripts' table column 'scope' for existing global  *
 *          scripts                                                           *
 *                                                                            *
 * Return value: SUCCEED or FAIL                                              *
 *                                                                            *
 * Comments: 'scope' is set only for scripts which are NOT used in any action *
 *           operation. Otherwise the 'scope' default value is used, no need  *
 *           to modify it.                                                    *
 *                                                                            *
 ******************************************************************************/
static int	DBpatch_5030066(void)
{
	if (0 == (program_type & ZBX_PROGRAM_TYPE_SERVER))
		return SUCCEED;

	if (ZBX_DB_OK > DBexecute("update scripts set scope=%d"
			" where scriptid not in ("
			"select distinct scriptid"
			" from opcommand"
			" where scriptid is not null)", ZBX_SCRIPT_SCOPE_HOST))
	{
		return FAIL;
	}

	return SUCCEED;
}

static char	*zbx_rename_host_macros(const char *command)
{
	char	*p1, *p2, *p3, *p4, *p5, *p6, *p7;

	p1 = string_replace(command, "{HOST.CONN}", "{HOST.TARGET.CONN}");
	p2 = string_replace(p1, "{HOST.DNS}", "{HOST.TARGET.DNS}");
	p3 = string_replace(p2, "{HOST.HOST}", "{HOST.TARGET.HOST}");
	p4 = string_replace(p3, "{HOST.IP}", "{HOST.TARGET.IP}");
	p5 = string_replace(p4, "{HOST.NAME}", "{HOST.TARGET.NAME}");
	p6 = string_replace(p5, "{HOSTNAME}", "{HOST.TARGET.NAME}");
	p7 = string_replace(p6, "{IPADDRESS}", "{HOST.TARGET.IP}");

	zbx_free(p1);
	zbx_free(p2);
	zbx_free(p3);
	zbx_free(p4);
	zbx_free(p5);
	zbx_free(p6);

	return p7;
}

/******************************************************************************
 *                                                                            *
 * Function: DBpatch_5030067 (part of ZBXNEXT-6368)                           *
 *                                                                            *
 * Purpose: rename some {HOST.*} macros to {HOST.TARGET.*} in existing global *
 *          scripts which are used in actions                                 *
 *                                                                            *
 * Return value: SUCCEED or FAIL                                              *
 *                                                                            *
 ******************************************************************************/
static int	DBpatch_5030067(void)
{
	DB_RESULT	result;
	DB_ROW		row;
	int		ret = SUCCEED;

	if (0 == (program_type & ZBX_PROGRAM_TYPE_SERVER))
		return ret;

	if (NULL == (result = DBselect("select scriptid,command"
			" from scripts"
			" where scriptid in (select distinct scriptid from opcommand where scriptid is not null)")))
	{
		zabbix_log(LOG_LEVEL_CRIT, "%s(): cannot select from table 'scripts'", __func__);
		return FAIL;
	}

	while (NULL != (row = DBfetch(result)))
	{
		char	*command, *command_esc;
		int	rc;

		command_esc = DBdyn_escape_field("scripts", "command", (command = zbx_rename_host_macros(row[1])));

		zbx_free(command);

		rc = DBexecute("update scripts set command='%s' where scriptid=%s", command_esc, row[0]);

		zbx_free(command_esc);

		if (ZBX_DB_OK > rc)
		{
			ret = FAIL;
			break;
		}
	}
	DBfree_result(result);

	return ret;
}

/******************************************************************************
 *                                                                            *
 * Function: zbx_split_name  (part of ZBXNEXT-6368)                           *
 *                                                                            *
 * Purpose: helper function to split script name into menu_path and name      *
 *                                                                            *
 * Parameters:                                                                *
 *                name - [IN] old name                                        *
 *           menu_path - [OUT] menu path part, must be deallocated by caller  *
 *   name_without_path - [OUT] name, DO NOT deallocate in caller              *
 *                                                                            *
 ******************************************************************************/
static void	zbx_split_name(const char *name, char **menu_path, const char **name_without_path)
{
	char	*p;

	if (NULL == (p = strrchr(name, '/')))
		return;

	/* do not split if '/' is found at the beginning or at the end */
	if (name == p || '\0' == *(p + 1))
		return;

	*menu_path = zbx_strdup(*menu_path, name);

	p = *menu_path + (p - name);
	*p = '\0';
	*name_without_path = p + 1;
}

/******************************************************************************
 *                                                                            *
 * Function: zbx_make_script_name_unique  (part of ZBXNEXT-6368)              *
 *                                                                            *
 * Purpose: helper function to assist in making unique script names           *
 *                                                                            *
 * Parameters:                                                                *
 *            name - [IN] proposed name, to be tried first                    *
 *          suffix - [IN/OUT] numeric suffix to start from                    *
 *     unique_name - [OUT] unique name, must be deallocated by caller         *
 *                                                                            *
 * Return value: SUCCEED - unique name found, FAIL - DB error                 *
 *                                                                            *
 * Comments: pass initial suffix=0 to get "script ABC", "script ABC 2",       *
 *           "script ABC 3", ... .                                            *
 *           Pass initial suffix=1 to get "script ABC 1", "script ABC 2",     *
 *           "script ABC 3", ... .                                            *
 *                                                                            *
 ******************************************************************************/
static int	zbx_make_script_name_unique(const char *name, int *suffix, char **unique_name)
{
	DB_RESULT	result;
	DB_ROW		row;
	char		*sql, *try_name = NULL, *try_name_esc = NULL;

	while (1)
	{
		if (0 == *suffix)
		{
			try_name = zbx_strdup(NULL, name);
			(*suffix)++;
		}
		else
			try_name = zbx_dsprintf(try_name, "%s %d", name, *suffix);

		(*suffix)++;

		try_name_esc = DBdyn_escape_string(try_name);

		sql = zbx_dsprintf(NULL, "select scriptid from scripts where name='%s'", try_name_esc);

		zbx_free(try_name_esc);

		if (NULL == (result = DBselectN(sql, 1)))
		{
			zbx_free(try_name);
			zbx_free(sql);
			zabbix_log(LOG_LEVEL_CRIT, "%s(): cannot select from table 'scripts'", __func__);
			return FAIL;
		}

		zbx_free(sql);

		if (NULL == (row = DBfetch(result)))
		{
			*unique_name = try_name;
			DBfree_result(result);
			return SUCCEED;
		}

		DBfree_result(result);
	}
}

/******************************************************************************
 *                                                                            *
 * Function: DBpatch_5030068 (part of ZBXNEXT-6368)                           *
 *                                                                            *
 * Purpose: split script name between 'menu_path' and 'name' columns for      *
 *          existing global scripts                                           *
 *                                                                            *
 * Return value: SUCCEED or FAIL                                              *
 *                                                                            *
 ******************************************************************************/
static int	DBpatch_5030068(void)
{
	DB_RESULT	result;
	DB_ROW		row;
	int		ret = SUCCEED;

	if (0 == (program_type & ZBX_PROGRAM_TYPE_SERVER))
		return ret;

	if (NULL == (result = DBselect("select scriptid,name"
			" from scripts")))
	{
		zabbix_log(LOG_LEVEL_CRIT, "%s(): cannot select from table 'scripts'", __func__);
		return FAIL;
	}

	while (NULL != (row = DBfetch(result)))
	{
		const char	*scriptid = row[0];
		const char	*name = row[1];
		const char	*name_without_path;
		char		*menu_path = NULL, *menu_path_esc = NULL;
		char		*name_without_path_unique = NULL, *name_esc = NULL;
		int		rc, suffix = 0;

		zbx_split_name(name, &menu_path, &name_without_path);

		if (NULL == menu_path)
			continue;

		if (SUCCEED != zbx_make_script_name_unique(name_without_path, &suffix, &name_without_path_unique))
		{
			zbx_free(menu_path);
			ret = FAIL;
			break;
		}

		menu_path_esc = DBdyn_escape_string(menu_path);
		name_esc = DBdyn_escape_string(name_without_path_unique);

		rc = DBexecute("update scripts set menu_path='%s',name='%s' where scriptid=%s",
				menu_path_esc, name_esc, scriptid);

		zbx_free(name_esc);
		zbx_free(menu_path_esc);
		zbx_free(name_without_path_unique);
		zbx_free(menu_path);

		if (ZBX_DB_OK > rc)
		{
			ret = FAIL;
			break;
		}
	}

	DBfree_result(result);

	return ret;
}

typedef struct
{
	char	*command;
	char	*username;
	char	*password;
	char	*publickey;
	char	*privatekey;
	char	*type;
	char	*execute_on;
	char	*port;
	char	*authtype;
}
zbx_opcommand_parts_t;

typedef struct
{
	size_t		size;
	char		*record;
	zbx_uint64_t	scriptid;
}
zbx_opcommand_rec_t;

ZBX_VECTOR_DECL(opcommands, zbx_opcommand_rec_t)
ZBX_VECTOR_IMPL(opcommands, zbx_opcommand_rec_t)

/******************************************************************************
 *                                                                            *
 * Function: zbx_pack_record (part of ZBXNEXT-6368)                           *
 *                                                                            *
 * Purpose: helper function, packs parts of remote command into one memory    *
 *          chunk for efficient storing and comparing                         *
 *                                                                            *
 * Parameters:                                                                *
 *           parts - [IN] structure with all remote command components        *
 *   packed_record - [OUT] memory chunk with packed data. Must be deallocated *
 *                   by caller.                                               *
 *                                                                            *
 * Return value: size of memory chunk with the packed remote command          *
 *                                                                            *
 ******************************************************************************/
static size_t	zbx_pack_record(const zbx_opcommand_parts_t *parts, char **packed_record)
{
	size_t	size;
	char	*p, *p_end;

	size = strlen(parts->command) + strlen(parts->username) + strlen(parts->password) + strlen(parts->publickey) +
			strlen(parts->privatekey) + strlen(parts->type) + strlen(parts->execute_on) +
			strlen(parts->port) + strlen(parts->authtype) + 9; /* 9 terminating '\0' bytes for 9 parts */

	*packed_record = (char *)zbx_malloc(*packed_record, size);
	p = *packed_record;
	p_end = *packed_record + size;

	p += zbx_strlcpy(p, parts->command, size) + 1;
	p += zbx_strlcpy(p, parts->username, (size_t)(p_end - p)) + 1;
	p += zbx_strlcpy(p, parts->password, (size_t)(p_end - p)) + 1;
	p += zbx_strlcpy(p, parts->publickey, (size_t)(p_end - p)) + 1;
	p += zbx_strlcpy(p, parts->privatekey, (size_t)(p_end - p)) + 1;
	p += zbx_strlcpy(p, parts->type, (size_t)(p_end - p)) + 1;
	p += zbx_strlcpy(p, parts->execute_on, (size_t)(p_end - p)) + 1;
	p += zbx_strlcpy(p, parts->port, (size_t)(p_end - p)) + 1;
	p += zbx_strlcpy(p, parts->authtype, (size_t)(p_end - p)) + 1;

	return size;
}

/******************************************************************************
 *                                                                            *
 * Function: zbx_check_duplicate (part of ZBXNEXT-6368)                       *
 *                                                                            *
 * Purpose: checking if this remote command is a new one or a duplicate one   *
 *          and storing the assigned new global script id                     *
 *                                                                            *
 * Parameters:                                                                *
 *      opcommands - [IN] vector used for checking duplicates                 *
 *           parts - [IN] structure with all remote command components        *
 *           index - [OUT] index of vector element used to store information  *
 *                   about the remote command (either a new one or            *
 *                   an existing one)                                         *
 *                                                                            *
 * Return value: IS_NEW for new elements, IS_DUPLICATE for elements already   *
 *               seen                                                         *
 *                                                                            *
 ******************************************************************************/
#define IS_NEW		0
#define IS_DUPLICATE	1

static int	zbx_check_duplicate(zbx_vector_opcommands_t *opcommands,
		const zbx_opcommand_parts_t *parts, int *index)
{
	char			*packed_record = NULL;
	size_t			size;
	zbx_opcommand_rec_t	elem;
	int			i;

	size = zbx_pack_record(parts, &packed_record);

	for (i = 0; i < opcommands->values_num; i++)
	{
		if (size == opcommands->values[i].size &&
				0 == memcmp(opcommands->values[i].record, packed_record, size))
		{
			zbx_free(packed_record);
			*index = i;
			return IS_DUPLICATE;
		}
	}

	elem.size = size;
	elem.record = packed_record;
	elem.scriptid = 0;
	zbx_vector_opcommands_append(opcommands, elem);
	*index = opcommands->values_num - 1;

	return IS_NEW;
}

/******************************************************************************
 *                                                                            *
 * Function: DBpatch_5030069   (part of ZBXNEXT-6368)                         *
 *                                                                            *
 * Purpose: migrate remote commands from table 'opcommand' to table 'scripts' *
 *          and convert them into global scripts                              *
 *                                                                            *
 ******************************************************************************/
static int	DBpatch_5030069(void)
{
	DB_RESULT		result;
	DB_ROW			row;
	int			ret = SUCCEED, i, suffix = 1;
	zbx_vector_opcommands_t	opcommands;

	if (0 == (program_type & ZBX_PROGRAM_TYPE_SERVER))
		return ret;

	zbx_vector_opcommands_create(&opcommands);

	if (NULL == (result = DBselect("select command,username,password,publickey,privatekey,type,execute_on,port,"
			"authtype,operationid"
			" from opcommand"
			" where scriptid is null"
			" order by command,username,password,publickey,privatekey,type,execute_on,port,authtype")))
	{
		zabbix_log(LOG_LEVEL_CRIT, "%s(): cannot select from table 'opcommand'", __func__);
		zbx_vector_opcommands_destroy(&opcommands);

		return FAIL;
	}

	while (NULL != (row = DBfetch(result)))
	{
		char			*operationid;
		int			index;
		zbx_opcommand_parts_t	parts;

		parts.command = row[0];
		parts.username = row[1];
		parts.password = row[2];
		parts.publickey = row[3];
		parts.privatekey = row[4];
		parts.type = row[5];
		parts.execute_on = row[6];
		parts.port = row[7];
		parts.authtype = row[8];
		operationid = row[9];

		if (IS_NEW == zbx_check_duplicate(&opcommands, &parts, &index))
		{
			char		*script_name = NULL, *script_name_esc;
			char		*command_esc, *port_esc, *username_esc;
			char		*password_esc, *publickey_esc, *privatekey_esc;
			zbx_uint64_t	scriptid, type, execute_on, authtype, operationid_num;
			int		rc;

			if (SUCCEED != zbx_make_script_name_unique("Script", &suffix, &script_name))
			{
				ret = FAIL;
				break;
			}

			scriptid = DBget_maxid("scripts");

			ZBX_DBROW2UINT64(type, parts.type);
			ZBX_DBROW2UINT64(execute_on, parts.execute_on);
			ZBX_DBROW2UINT64(authtype, parts.authtype);
			ZBX_DBROW2UINT64(operationid_num, operationid);

			script_name_esc = DBdyn_escape_string(script_name);
			command_esc = DBdyn_escape_string(parts.command);
			port_esc = DBdyn_escape_string(parts.port);
			username_esc = DBdyn_escape_string(parts.username);
			password_esc = DBdyn_escape_string(parts.password);
			publickey_esc = DBdyn_escape_string(parts.publickey);
			privatekey_esc = DBdyn_escape_string(parts.privatekey);

			zbx_free(script_name);

			rc = DBexecute("insert into scripts (scriptid,name,command,description,type,execute_on,scope,"
					"port,authtype,username,password,publickey,privatekey) values ("
					ZBX_FS_UI64 ",'%s','%s',''," ZBX_FS_UI64 "," ZBX_FS_UI64 ",%d,'%s',"
					ZBX_FS_UI64 ",'%s','%s','%s','%s')",
					scriptid, script_name_esc, command_esc, type, execute_on,
					ZBX_SCRIPT_SCOPE_ACTION, port_esc, authtype,
					username_esc, password_esc, publickey_esc, privatekey_esc);

			zbx_free(privatekey_esc);
			zbx_free(publickey_esc);
			zbx_free(password_esc);
			zbx_free(username_esc);
			zbx_free(port_esc);
			zbx_free(command_esc);
			zbx_free(script_name_esc);

			if (ZBX_DB_OK > rc || ZBX_DB_OK > DBexecute("update opcommand set scriptid=" ZBX_FS_UI64
						" where operationid=" ZBX_FS_UI64, scriptid, operationid_num))
			{
				ret = FAIL;
				break;
			}

			opcommands.values[index].scriptid = scriptid;
		}
		else	/* IS_DUPLICATE */
		{
			zbx_uint64_t	scriptid;

			/* link to a previously migrated script */
			scriptid = opcommands.values[index].scriptid;

			if (ZBX_DB_OK > DBexecute("update opcommand set scriptid=" ZBX_FS_UI64
					" where operationid=%s", scriptid, operationid))
			{
				ret = FAIL;
				break;
			}
		}
	}

	DBfree_result(result);

	for (i = 0; i < opcommands.values_num; i++)
		zbx_free(opcommands.values[i].record);

	zbx_vector_opcommands_destroy(&opcommands);

	return ret;
}
#undef IS_NEW
#undef IS_DUPLICATE

static int	DBpatch_5030070(void)
{
	const ZBX_FIELD field = {"scriptid", NULL, "scripts","scriptid", 0, ZBX_TYPE_ID, ZBX_NOTNULL, 0};

	return DBset_not_null("opcommand", &field);
}

static int	DBpatch_5030071(void)
{
	return DBdrop_field("opcommand", "execute_on");
}

static int	DBpatch_5030072(void)
{
	return DBdrop_field("opcommand", "port");
}

static int	DBpatch_5030073(void)
{
	return DBdrop_field("opcommand", "authtype");
}

static int	DBpatch_5030074(void)
{
	return DBdrop_field("opcommand", "username");
}

static int	DBpatch_5030075(void)
{
	return DBdrop_field("opcommand", "password");
}

static int	DBpatch_5030076(void)
{
	return DBdrop_field("opcommand", "publickey");
}

static int	DBpatch_5030077(void)
{
	return DBdrop_field("opcommand", "privatekey");
}

static int	DBpatch_5030078(void)
{
	return DBdrop_field("opcommand", "command");
}

static int	DBpatch_5030079(void)
{
	return DBdrop_field("opcommand", "type");
}

static int	DBpatch_5030080(void)
{
	const ZBX_FIELD	old_field = {"command", "", NULL, NULL, 0, ZBX_TYPE_SHORTTEXT, ZBX_NOTNULL, 0};
	const ZBX_FIELD	field = {"command", "", NULL, NULL, 0, ZBX_TYPE_TEXT, ZBX_NOTNULL, 0};

	return DBmodify_field_type("task_remote_command", &field, &old_field);
}
/*  end of ZBXNEXT-6368 patches */

static int	DBpatch_5030081(void)
{
	const ZBX_FIELD	field = {"display_period", "30", NULL, NULL, 0, ZBX_TYPE_INT, ZBX_NOTNULL, 0};

	return DBadd_field("dashboard", &field);
}

static int	DBpatch_5030082(void)
{
	const ZBX_FIELD	field = {"auto_start", "1", NULL, NULL, 0, ZBX_TYPE_INT, ZBX_NOTNULL, 0};

	return DBadd_field("dashboard", &field);
}

static int	DBpatch_5030083(void)
{
	const ZBX_TABLE	table =
			{"dashboard_page", "dashboard_pageid", 0,
				{
					{"dashboard_pageid", NULL, NULL, NULL, 0, ZBX_TYPE_ID, ZBX_NOTNULL, 0},
					{"dashboardid", NULL, NULL, NULL, 0, ZBX_TYPE_ID, ZBX_NOTNULL, 0},
					{"name", "", NULL, NULL, 255, ZBX_TYPE_CHAR, ZBX_NOTNULL, 0},
					{"display_period", "0", NULL, NULL, 0, ZBX_TYPE_INT, ZBX_NOTNULL, 0},
					{"sortorder", "0", NULL, NULL, 0, ZBX_TYPE_INT, ZBX_NOTNULL, 0},
					{0}
				},
				NULL
			};

	return DBcreate_table(&table);
}

static int	DBpatch_5030084(void)
{
	const ZBX_FIELD field = {"dashboardid", NULL, "dashboard", "dashboardid", 0, 0, 0, ZBX_FK_CASCADE_DELETE};

	return DBadd_foreign_key("dashboard_page", 1, &field);
}

static int	DBpatch_5030085(void)
{
	return DBcreate_index("dashboard_page", "dashboard_page_1", "dashboardid", 0);
}

static int	DBpatch_5030086(void)
{
	if (0 == (ZBX_PROGRAM_TYPE_SERVER & program_type))
		return SUCCEED;

	if (ZBX_DB_OK > DBexecute(
			"insert into dashboard_page (dashboard_pageid,dashboardid)"
			" select dashboardid,dashboardid from dashboard"))
	{
		return FAIL;
	}

	return SUCCEED;
}

static int	DBpatch_5030087(void)
{
	const ZBX_FIELD	field = {"dashboard_pageid", NULL, NULL, NULL, 0, ZBX_TYPE_ID, 0, 0};

	if (SUCCEED != DBadd_field("widget", &field))
		return FAIL;

	return SUCCEED;
}

static int	DBpatch_5030088(void)
{
	if (0 == (program_type & ZBX_PROGRAM_TYPE_SERVER))
		return SUCCEED;

	if (ZBX_DB_OK > DBexecute("update widget set dashboard_pageid=dashboardid"))
		return FAIL;

	return SUCCEED;
}

static int	DBpatch_5030089(void)
{
	const ZBX_FIELD	field = {"dashboard_pageid", NULL, NULL, NULL, 0, ZBX_TYPE_ID, ZBX_NOTNULL, 0};

	return DBset_not_null("widget", &field);
}

static int	DBpatch_5030090(void)
{
	return DBdrop_foreign_key("widget", 1);
}

static int	DBpatch_5030091(void)
{
	return DBdrop_field("widget", "dashboardid");
}

static int	DBpatch_5030092(void)
{
	return DBcreate_index("widget", "widget_1", "dashboard_pageid", 0);
}

static int	DBpatch_5030093(void)
{
	const ZBX_FIELD field = {"dashboard_pageid", NULL, "dashboard_page", "dashboard_pageid", 0, 0, 0,
			ZBX_FK_CASCADE_DELETE};

	return DBadd_foreign_key("widget", 1, &field);
}

typedef struct
{
	uint64_t	screenitemid;
	uint64_t	screenid;
	int		resourcetype;
	uint64_t	resourceid;
	int		width;
	int		height;
	int		x;
	int		y;
	int		colspan;
	int		rowspan;
	int		elements;
	int		style;
	char		*url;
	int		sort_triggers;
	char		*application;
	int		dynamic;
}
zbx_db_screen_item_t;

typedef struct
{
	uint64_t	widget_fieldid;
	int		type;
	char		*name;
	int		value_int;
	char		*value_str;
	uint64_t	value_itemid;
	uint64_t	value_graphid;
	uint64_t	value_groupid;
	uint64_t	value_hostid;
	uint64_t	value_sysmapid;
}
zbx_db_widget_field_t;

typedef struct
{
	int	position;
	int	span;
	int	size;
}
zbx_screen_item_dim_t;

typedef struct
{
	uint64_t	dashboardid;
	char		*name;
	uint64_t	userid;
	int		private;
	int		display_period;
}
zbx_db_dashboard_t;

typedef struct
{
	uint64_t	dashboard_pageid;
	uint64_t	dashboardid;
	char		*name;
}
zbx_db_dashboard_page_t;

typedef struct
{
	uint64_t	widgetid;
	uint64_t	dashboardid;
	char		*type;
	char		*name;
	int		x;
	int		y;
	int		width;
	int		height;
	int		view_mode;
}
zbx_db_widget_t;

#define DASHBOARD_MAX_COLS			(24)
#define DASHBOARD_MAX_ROWS			(64)
#define DASHBOARD_WIDGET_MIN_ROWS		(2)
#define DASHBOARD_WIDGET_MAX_ROWS		(32)
#define SCREEN_MAX_ROWS				(100)
#define SCREEN_MAX_COLS				(100)

#undef SCREEN_RESOURCE_CLOCK
#define SCREEN_RESOURCE_CLOCK			(7)
#undef SCREEN_RESOURCE_GRAPH
#define SCREEN_RESOURCE_GRAPH			(0)
#undef SCREEN_RESOURCE_SIMPLE_GRAPH
#define SCREEN_RESOURCE_SIMPLE_GRAPH		(1)
#undef SCREEN_RESOURCE_LLD_GRAPH
#define SCREEN_RESOURCE_LLD_GRAPH		(20)
#undef SCREEN_RESOURCE_LLD_SIMPLE_GRAPH
#define SCREEN_RESOURCE_LLD_SIMPLE_GRAPH	(19)
#undef SCREEN_RESOURCE_PLAIN_TEXT
#define SCREEN_RESOURCE_PLAIN_TEXT		(3)
#undef SCREEN_RESOURCE_URL
#define SCREEN_RESOURCE_URL			(11)

#undef SCREEN_RESOURCE_MAP
#define SCREEN_RESOURCE_MAP			(2)
#undef SCREEN_RESOURCE_HOST_INFO
#define SCREEN_RESOURCE_HOST_INFO		(4)
#undef SCREEN_RESOURCE_TRIGGER_INFO
#define SCREEN_RESOURCE_TRIGGER_INFO		(5)
#undef SCREEN_RESOURCE_SERVER_INFO
#define SCREEN_RESOURCE_SERVER_INFO		(6)
#undef SCREEN_RESOURCE_TRIGGER_OVERVIEW
#define SCREEN_RESOURCE_TRIGGER_OVERVIEW	(9)
#undef SCREEN_RESOURCE_DATA_OVERVIEW
#define SCREEN_RESOURCE_DATA_OVERVIEW		(10)
#undef SCREEN_RESOURCE_ACTIONS
#define SCREEN_RESOURCE_ACTIONS			(12)
#undef SCREEN_RESOURCE_EVENTS
#define SCREEN_RESOURCE_EVENTS			(13)
#undef SCREEN_RESOURCE_HOSTGROUP_TRIGGERS
#define SCREEN_RESOURCE_HOSTGROUP_TRIGGERS	(14)
#undef SCREEN_RESOURCE_SYSTEM_STATUS
#define SCREEN_RESOURCE_SYSTEM_STATUS		(15)
#undef SCREEN_RESOURCE_HOST_TRIGGERS
#define SCREEN_RESOURCE_HOST_TRIGGERS		(16)

#define ZBX_WIDGET_FIELD_TYPE_INT32		(0)
#define ZBX_WIDGET_FIELD_TYPE_STR		(1)
#define ZBX_WIDGET_FIELD_TYPE_GROUP		(2)
#define ZBX_WIDGET_FIELD_TYPE_HOST		(3)
#define ZBX_WIDGET_FIELD_TYPE_ITEM		(4)
#define ZBX_WIDGET_FIELD_TYPE_ITEM_PROTOTYPE	(5)
#define ZBX_WIDGET_FIELD_TYPE_GRAPH		(6)
#define ZBX_WIDGET_FIELD_TYPE_GRAPH_PROTOTYPE	(7)
#define ZBX_WIDGET_FIELD_TYPE_MAP		(8)

/* #define ZBX_WIDGET_FIELD_RESOURCE_GRAPH				(0) */
/* #define ZBX_WIDGET_FIELD_RESOURCE_SIMPLE_GRAPH			(1) */
/* #define ZBX_WIDGET_FIELD_RESOURCE_GRAPH_PROTOTYPE		(2) */
/* #define ZBX_WIDGET_FIELD_RESOURCE_SIMPLE_GRAPH_PROTOTYPE	(3) */

#define ZBX_WIDGET_TYPE_CLOCK			("clock")
#define ZBX_WIDGET_TYPE_GRAPH_CLASSIC		("graph")
#define ZBX_WIDGET_TYPE_GRAPH_PROTOTYPE		("graphprototype")
#define ZBX_WIDGET_TYPE_PLAIN_TEXT		("plaintext")
#define ZBX_WIDGET_TYPE_URL			("url")
#define ZBX_WIDGET_TYPE_ACTIONS			("actionlog")
#define ZBX_WIDGET_TYPE_DATA_OVERVIEW		("dataover")
#define ZBX_WIDGET_TYPE_PROBLEMS		("problems")
#define ZBX_WIDGET_TYPE_HOST_INFO		("hostavail")
#define ZBX_WIDGET_TYPE_MAP			("map")
#define ZBX_WIDGET_TYPE_SYSTEM_STATUS		("problemsbysv")
#define ZBX_WIDGET_TYPE_SERVER_INFO		("systeminfo")
#define ZBX_WIDGET_TYPE_TRIGGER_OVERVIEW	("trigover")

#define POS_EMPTY	(127)
#define POS_TAKEN	(1)

ZBX_VECTOR_DECL(scitem_dim2, zbx_screen_item_dim_t)
ZBX_VECTOR_IMPL(scitem_dim2, zbx_screen_item_dim_t)
ZBX_VECTOR_DECL(char2, char)
ZBX_VECTOR_IMPL(char2, char)

#define SKIP_EMPTY(vector,index)	if (POS_EMPTY == vector->values[index]) continue

#define COLLISIONS_MAX_NUMBER	(100)
#define REFERENCE_MAX_LEN	(5)
#define DASHBOARD_NAME_LEN	(255)

static int DBpatch_dashboard_name(char *name, char **new_name)
{
	int		affix = 0, ret = FAIL, trim;
	char		*affix_string = NULL;
	DB_RESULT	result = NULL;
	DB_ROW		row;

	*new_name = zbx_strdup(*new_name, name);

	do
	{
		DBfree_result(result);

		result = DBselect("select count(*)"
				" from dashboard"
				" where name='%s' and templateid is null",
				*new_name);

		if (NULL == result || NULL == (row = DBfetch(result)))
		{
			zbx_free(*new_name);
			break;
		}

		if (0 == strcmp("0", row[0]))
		{
			ret = SUCCEED;
			break;
		}

		affix_string = zbx_dsprintf(affix_string, " (%d)", affix + 1);
		trim = (int)strlen(name) + (int)strlen(affix_string) - DASHBOARD_NAME_LEN;
		if (0 < trim )
			name[(int)strlen(name) - trim] = '\0';

		*new_name = zbx_dsprintf(*new_name, "%s%s", name, affix_string);
	} while (COLLISIONS_MAX_NUMBER > affix++);

	DBfree_result(result);
	zbx_free(affix_string);

	return ret;
}

static int DBpatch_reference_name(char **ref_name)
{
	int		i = 0, j, ret = FAIL;
	char		name[REFERENCE_MAX_LEN + 1];
	const char	*pattern = "ABCDEFGHIJKLMNOPQRSTUVWXYZ";
	DB_RESULT	result = NULL;
	DB_ROW		row;

	name[REFERENCE_MAX_LEN] = '\0';

	do
	{
		for (j = 0; j < REFERENCE_MAX_LEN; j++)
			name[j] = pattern[rand() % (int)strlen(pattern)];

		DBfree_result(result);

		result = DBselect("select count(*)"
			" from widget_field"
			" where value_str='%s' and name='reference'",
			name);

		if (NULL == result || NULL == (row = DBfetch(result)))
			break;

		if (0 == strcmp("0", row[0]))
		{
			ret = SUCCEED;
			*ref_name = zbx_strdup(NULL, name);
			break;
		}

	} while (COLLISIONS_MAX_NUMBER > i++);

	DBfree_result(result);

	return ret;
}

static int	DBpatch_init_dashboard(zbx_db_dashboard_t *dashboard, char *name, uint64_t userid,
		int private)
{
	int	ret = SUCCEED;

	memset((void *)dashboard, 0, sizeof(zbx_db_dashboard_t));

	dashboard->userid = userid;
	dashboard->private = private;
	dashboard->display_period = 30;
	ret = DBpatch_dashboard_name(name, &dashboard->name);

	return ret;
}

static void	DBpatch_widget_field_free(zbx_db_widget_field_t *field)
{
	zbx_free(field->name);
	zbx_free(field->value_str);
	zbx_free(field);
}

static void	DBpatch_screen_item_free(zbx_db_screen_item_t *si)
{
	zbx_free(si->url);
	zbx_free(si->application);
	zbx_free(si);
}

static size_t	DBpatch_array_max_used_index(char *array, size_t arr_size)
{
	size_t	i, m = 0;

	for (i = 0; i < arr_size; i++)
	{
		if (0 != array[i])
			m = i;
	}

	return m;
}

static void DBpatch_normalize_screen_items_pos(zbx_vector_ptr_t *scr_items)
{
	char	used_x[SCREEN_MAX_COLS], used_y[SCREEN_MAX_ROWS];
	char	keep_x[SCREEN_MAX_COLS], keep_y[SCREEN_MAX_ROWS];
	int	i, n, x;

	memset((void *)used_x, 0, sizeof(used_x));
	memset((void *)used_y, 0, sizeof(used_y));
	memset((void *)keep_x, 0, sizeof(keep_x));
	memset((void *)keep_y, 0, sizeof(keep_y));

	for (i = 0; i < scr_items->values_num; i++)
	{
		zbx_db_screen_item_t	*c = (zbx_db_screen_item_t *)scr_items->values[i];

		for (n = c->x; n < c->x + c->colspan && n < SCREEN_MAX_COLS; n++)
			used_x[n] = 1;
		for (n = c->y; n < c->y + c->rowspan && n < SCREEN_MAX_ROWS; n++)
			used_y[n] = 1;

		keep_x[c->x] = 1;
		if (c->x + c->colspan < SCREEN_MAX_COLS)
			keep_x[c->x + c->colspan] = 1;
		keep_y[c->y] = 1;
		if (c->y + c->rowspan < SCREEN_MAX_ROWS)
			keep_y[c->y + c->rowspan] = 1;
	}

#define COMPRESS_SCREEN_ITEMS(axis, span, a_size)							\
													\
do {													\
	for (x = (int)DBpatch_array_max_used_index(keep_ ## axis, a_size); x >= 0; x--)			\
	{												\
		if (0 != keep_ ## axis[x] && 0 != used_ ## axis[x])					\
			continue;									\
													\
		for (i = 0; i < scr_items->values_num; i++)						\
		{											\
			zbx_db_screen_item_t	*c = (zbx_db_screen_item_t *)scr_items->values[i];	\
													\
			if (x < c->axis)								\
				c->axis--;								\
													\
			if (x > c->axis && x < c->axis + c->span)					\
				c->span--;								\
		}											\
	}												\
} while (0)

	COMPRESS_SCREEN_ITEMS(x, colspan, SCREEN_MAX_COLS);
	COMPRESS_SCREEN_ITEMS(y, rowspan, SCREEN_MAX_ROWS);

#undef COMPRESS_SCREEN_ITEMS
}

static void	DBpatch_get_preferred_widget_size(zbx_db_screen_item_t *item, int *w, int *h)
{
	*w = item->width;
	*h = item->height;

	if (SCREEN_RESOURCE_LLD_GRAPH == item->resourcetype || SCREEN_RESOURCE_LLD_SIMPLE_GRAPH == item->resourcetype ||
			SCREEN_RESOURCE_GRAPH == item->resourcetype ||
			SCREEN_RESOURCE_SIMPLE_GRAPH == item->resourcetype)
	{
		*h += 215;	/* SCREEN_LEGEND_HEIGHT */
	}

	if (SCREEN_RESOURCE_PLAIN_TEXT == item->resourcetype || SCREEN_RESOURCE_HOST_INFO == item->resourcetype ||
			SCREEN_RESOURCE_TRIGGER_INFO == item->resourcetype ||
			SCREEN_RESOURCE_SERVER_INFO == item->resourcetype ||
			SCREEN_RESOURCE_ACTIONS == item->resourcetype ||
			SCREEN_RESOURCE_EVENTS == item->resourcetype ||
			SCREEN_RESOURCE_HOSTGROUP_TRIGGERS == item->resourcetype ||
			SCREEN_RESOURCE_SYSTEM_STATUS == item->resourcetype ||
			SCREEN_RESOURCE_HOST_TRIGGERS== item->resourcetype)
	{
		*h = 2 + 2 * MIN(25, item->elements) / 5;
	}
	else
		*h = (int)round((double)*h / 70);				/* WIDGET_ROW_HEIGHT */

	*w = (int)round((double)*w / 1920 * DASHBOARD_MAX_COLS);	/* DISPLAY_WIDTH */

	*w = MIN(DASHBOARD_MAX_COLS, MAX(1, *w));
	*h = MIN(DASHBOARD_WIDGET_MAX_ROWS, MAX(DASHBOARD_WIDGET_MIN_ROWS, *h));
}

static void	DBpatch_get_min_widget_size(zbx_db_screen_item_t *item, int *w, int *h)
{
	switch (item->resourcetype)
	{
		case SCREEN_RESOURCE_CLOCK:
			*w = 1; *h = 2;
			break;
		case SCREEN_RESOURCE_GRAPH:
		case SCREEN_RESOURCE_SIMPLE_GRAPH:
		case SCREEN_RESOURCE_LLD_GRAPH:
		case SCREEN_RESOURCE_LLD_SIMPLE_GRAPH:
		case SCREEN_RESOURCE_MAP:
			*w = 4; *h = 4;
			break;
		case SCREEN_RESOURCE_PLAIN_TEXT:
		case SCREEN_RESOURCE_URL:
		case SCREEN_RESOURCE_TRIGGER_INFO:
		case SCREEN_RESOURCE_ACTIONS:
		case SCREEN_RESOURCE_EVENTS:
		case SCREEN_RESOURCE_HOSTGROUP_TRIGGERS:
		case SCREEN_RESOURCE_HOST_TRIGGERS:
			*w = 4; *h = 2;
			break;
		case SCREEN_RESOURCE_HOST_INFO:
			*w = 4; *h = 3;
			break;
		case SCREEN_RESOURCE_SERVER_INFO:
		case SCREEN_RESOURCE_SYSTEM_STATUS:
			*w = 4; *h = 4;
			break;
		case SCREEN_RESOURCE_TRIGGER_OVERVIEW:
			*w = 4; *h = 7;
			break;
		case SCREEN_RESOURCE_DATA_OVERVIEW:
			*w = 4; *h = 5;
			break;
		default:
			zabbix_log(LOG_LEVEL_WARNING, "%s: unknown resource type %d", __func__, item->resourcetype);
	}
}

static char	*lw_array_to_str(zbx_vector_char2_t *v)
{
	static char	str[MAX_STRING_LEN];
	char		*ptr;
	int		i, max = MAX_STRING_LEN, len;

	ptr = str;
	len = (int)zbx_snprintf(ptr, (size_t)max, "[ ");
	ptr += len;
	max -= len;

	for (i = 0; 0 < max && i < v->values_num; i++)
	{
		if (POS_EMPTY != v->values[i])
		{
			len = (int)zbx_snprintf(ptr, (size_t)max, "%d:%d ", i, (int)v->values[i]);
			ptr += len;
			max -= len;
		}
	}

	if (max > 1)
		strcat(ptr, "]");

	return str;
}

static void	lw_array_debug(char *pfx, zbx_vector_char2_t *v)
{
	zabbix_log(LOG_LEVEL_TRACE, "%s: %s", pfx, lw_array_to_str(v));
}

static void	int_array_debug(char *pfx, int *a, int alen, int emptyval)
{
	static char	str[MAX_STRING_LEN];
	char		*ptr;
	int		i, max = MAX_STRING_LEN, len;

	ptr = str;
	len = (int)zbx_snprintf(ptr, (size_t)max, "[ ");
	ptr += len;
	max -= len;

	for (i = 0; 0 < max && i < alen; i++)
	{
		if (emptyval != a[i])
		{
			len = (int)zbx_snprintf(ptr, (size_t)max, "%d:%d ", i, a[i]);
			ptr += len;
			max -= len;
		}
	}

	if (max > 1)
		strcat(ptr, "]");

	zabbix_log(LOG_LEVEL_TRACE, "%s: %s", pfx, str);
}

static zbx_vector_char2_t	*lw_array_create(void)
{
	zbx_vector_char2_t	*v;
	static char		fill[SCREEN_MAX_ROWS];

	if (0 == fill[0])
		memset(fill, POS_EMPTY, SCREEN_MAX_ROWS);

	v = (zbx_vector_char2_t *)malloc(sizeof(zbx_vector_char2_t));

	zbx_vector_char2_create(v);
	zbx_vector_char2_append_array(v, fill, SCREEN_MAX_ROWS);

	return v;
}

static void	lw_array_free(zbx_vector_char2_t *v)
{
	if (NULL != v)
	{
		zbx_vector_char2_destroy(v);
		zbx_free(v);
	}
}

static zbx_vector_char2_t	*lw_array_create_fill(int start, size_t num)
{
	size_t			i;
	zbx_vector_char2_t	*v;

	v = lw_array_create();

	for (i = (size_t)start; i < (size_t)start + num && i < (size_t)v->values_num; i++)
		v->values[i] = POS_TAKEN;

	return v;
}

static zbx_vector_char2_t	*lw_array_diff(zbx_vector_char2_t *a, zbx_vector_char2_t *b)
{
	int			i;
	zbx_vector_char2_t	*v;

	v = lw_array_create();

	for (i = 0; i < a->values_num; i++)
	{
		SKIP_EMPTY(a, i);
		if (POS_EMPTY == b->values[i])
			v->values[i] = a->values[i];
	}

	return v;
}

static zbx_vector_char2_t	*lw_array_intersect(zbx_vector_char2_t *a, zbx_vector_char2_t *b)
{
	int			i;
	zbx_vector_char2_t	*v;

	v = lw_array_create();

	for (i = 0; i < a->values_num; i++)
	{
		SKIP_EMPTY(a, i);
		if (POS_EMPTY != b->values[i])
			v->values[i] = a->values[i];
	}

	return v;
}

static int	lw_array_count(zbx_vector_char2_t *v)
{
	int	i, c = 0;

	for (i = 0; i < v->values_num; i++)
	{
		if (POS_EMPTY != v->values[i])
			c++;
	}

	return c;
}

static int	lw_array_sum(zbx_vector_char2_t *v)
{
	int	i, c = 0;

	for (i = 0; i < v->values_num; i++)
	{
		if (POS_EMPTY != v->values[i])
			c += v->values[i];
	}

	return c;
}

typedef struct
{
	int			index;	/* index for zbx_vector_scitem_dim2_t */
	zbx_vector_char2_t	*r_block;
}
sciitem_block_t;

static zbx_vector_char2_t	*sort_dimensions;

static int	DBpatch_block_compare_func(const void *d1, const void *d2)
{
	const sciitem_block_t	*i1 = *(const sciitem_block_t **)d1;
	const sciitem_block_t	*i2 = *(const sciitem_block_t **)d2;
	zbx_vector_char2_t	*diff1, *diff2;
	int			unsized_a, unsized_b;

	diff1 = lw_array_diff(i1->r_block, sort_dimensions);
	diff2 = lw_array_diff(i2->r_block, sort_dimensions);

	unsized_a = lw_array_count(diff1);
	unsized_b = lw_array_count(diff2);

	lw_array_free(diff1);
	lw_array_free(diff2);

	ZBX_RETURN_IF_NOT_EQUAL(unsized_a, unsized_b);

	return 0;
}

static zbx_vector_char2_t	*DBpatch_get_axis_dimensions(zbx_vector_scitem_dim2_t *scitems)
{
	int			i;
	zbx_vector_ptr_t	blocks;
	sciitem_block_t		*block;
	zbx_vector_char2_t	*dimensions;

	zabbix_log(LOG_LEVEL_TRACE, "In %s()", __func__);

	zbx_vector_ptr_create(&blocks);
	dimensions = lw_array_create();

	for (i = 0; i < scitems->values_num; i++)
	{
		block = (sciitem_block_t *)malloc(sizeof(sciitem_block_t));
		block->r_block = lw_array_create_fill(scitems->values[i].position, (size_t)scitems->values[i].span);
		block->index = i;
		zbx_vector_ptr_append(&blocks, (void *)block);
	}

	sort_dimensions = dimensions;

	while (0 < blocks.values_num)
	{
		zbx_vector_char2_t	*block_dimensions, *block_unsized, *r_block;
		int			block_dimensions_sum, block_unsized_count, size_overflow, n;

		zbx_vector_ptr_sort(&blocks, DBpatch_block_compare_func);
		block = blocks.values[0];
		r_block = block->r_block;

		block_dimensions = lw_array_intersect(dimensions, r_block);
		block_dimensions_sum = lw_array_sum(block_dimensions);
		lw_array_free(block_dimensions);

		block_unsized = lw_array_diff(r_block, dimensions);
		block_unsized_count = lw_array_count(block_unsized);
		size_overflow = scitems->values[block->index].size - block_dimensions_sum;

		if (0 < block_unsized_count)
		{
			for (n = 0; n < block_unsized->values_num; n++)
			{
				SKIP_EMPTY(block_unsized, n);
				dimensions->values[n] = (char)MAX(1, size_overflow / block_unsized_count);
				size_overflow -= dimensions->values[n];
				block_unsized_count--;
			}
		}
		else if (0 < size_overflow)
		{
			for (n = 0; n < r_block->values_num; n++)
			{
				double	factor;
				int	new_dimension;

				SKIP_EMPTY(r_block, n);
				factor = (double)(size_overflow + block_dimensions_sum) / block_dimensions_sum;
				new_dimension = (int)round(factor * dimensions->values[n]);
				block_dimensions_sum -= dimensions->values[n];
				size_overflow -= new_dimension - dimensions->values[n];
				dimensions->values[n] = (char)new_dimension;
			}
		}

		lw_array_free(block->r_block);
		zbx_free(block);
		lw_array_free(block_unsized);
		zbx_vector_ptr_remove(&blocks, 0);
	}

	zbx_vector_ptr_destroy(&blocks);

	zabbix_log(LOG_LEVEL_TRACE, "End of %s(): dim:%s", __func__, lw_array_to_str(dimensions));

	return dimensions;
}

/* modifies widget units in first argument */
static void	DBpatch_adjust_axis_dimensions(zbx_vector_char2_t *d, zbx_vector_char2_t *d_min, int target)
{
	int	dimensions_sum, i;

	zabbix_log(LOG_LEVEL_TRACE, "In %s(): d:%s", __func__, lw_array_to_str(d));
	zabbix_log(LOG_LEVEL_TRACE, "  d_min:%s", lw_array_to_str(d_min));

	dimensions_sum = lw_array_sum(d);

	while (dimensions_sum != target)
	{
		int	potential_index = -1;
		double	potential_value;

		for (i = 0; i < d->values_num; i++)
		{
			double	value;

			SKIP_EMPTY(d, i);
			value = (double)d->values[i] / d_min->values[i];

			if (0 > potential_index ||
					(dimensions_sum > target && value > potential_value) ||
					(dimensions_sum < target && value < potential_value))
			{
				potential_index = i;
				potential_value = value;
			}
		}

		if (0 <= potential_index)
		{
			zabbix_log(LOG_LEVEL_TRACE, "dim_sum:%d pot_idx/val:%d/%.2lf", dimensions_sum,
					potential_index, potential_value);
		}

		if (dimensions_sum > target && d->values[potential_index] == d_min->values[potential_index])
			break;

		if (dimensions_sum > target)
		{
			d->values[potential_index]--;
			dimensions_sum--;
		}
		else
		{
			d->values[potential_index]++;
			dimensions_sum++;
		}
	}

	zabbix_log(LOG_LEVEL_TRACE, "End of %s(): d:%s", __func__, lw_array_to_str(d));
}

static void	DBpatch_get_dashboard_dimensions(zbx_vector_ptr_t *scr_items, zbx_vector_char2_t **x,
		zbx_vector_char2_t **y)
{
	zbx_vector_char2_t		*dim_x_pref, *dim_x_min;
	zbx_vector_char2_t		*dim_y_pref, *dim_y_min;
	zbx_vector_scitem_dim2_t	items_x_pref, items_y_pref;
	zbx_vector_scitem_dim2_t	items_x_min, items_y_min;
	int				i;

	zabbix_log(LOG_LEVEL_TRACE, "In %s()", __func__);

	zbx_vector_scitem_dim2_create(&items_x_pref);
	zbx_vector_scitem_dim2_create(&items_y_pref);
	zbx_vector_scitem_dim2_create(&items_x_min);
	zbx_vector_scitem_dim2_create(&items_y_min);

	for (i = 0; i < scr_items->values_num; i++)
	{
		int			pref_size_w, pref_size_h;
		int			min_size_w, min_size_h;
		zbx_screen_item_dim_t	item;
		zbx_db_screen_item_t	*si;

		si = scr_items->values[i];
		DBpatch_get_preferred_widget_size(si, &pref_size_w, &pref_size_h);
		DBpatch_get_min_widget_size(si, &min_size_w, &min_size_h);

		item.position = si->x;
		item.span = si->colspan;
		item.size = MAX(pref_size_w, min_size_w);
		zbx_vector_scitem_dim2_append(&items_x_pref, item);

		item.position = si->y;
		item.span = si->rowspan;
		item.size = MAX(pref_size_h, min_size_h);
		zbx_vector_scitem_dim2_append(&items_y_pref, item);

		item.position = si->x;
		item.span = si->colspan;
		item.size = min_size_w;
		zbx_vector_scitem_dim2_append(&items_x_min, item);

		item.position = si->y;
		item.span = si->rowspan;
		item.size = min_size_h;
		zbx_vector_scitem_dim2_append(&items_y_min, item);
	}

	dim_x_pref = DBpatch_get_axis_dimensions(&items_x_pref);
	dim_x_min = DBpatch_get_axis_dimensions(&items_x_min);

	zabbix_log(LOG_LEVEL_TRACE, "%s: dim_x_pref:%s", __func__, lw_array_to_str(dim_x_pref));
	zabbix_log(LOG_LEVEL_TRACE, "  dim_x_min:%s", lw_array_to_str(dim_x_min));

	DBpatch_adjust_axis_dimensions(dim_x_pref, dim_x_min, DASHBOARD_MAX_COLS);

	dim_y_pref = DBpatch_get_axis_dimensions(&items_y_pref);
	dim_y_min = DBpatch_get_axis_dimensions(&items_y_min);

	if (DASHBOARD_MAX_ROWS < lw_array_sum(dim_y_pref))
		DBpatch_adjust_axis_dimensions(dim_y_pref, dim_y_min, DASHBOARD_MAX_ROWS);

	lw_array_free(dim_x_min);
	lw_array_free(dim_y_min);
	zbx_vector_scitem_dim2_destroy(&items_x_pref);
	zbx_vector_scitem_dim2_destroy(&items_y_pref);
	zbx_vector_scitem_dim2_destroy(&items_x_min);
	zbx_vector_scitem_dim2_destroy(&items_y_min);

	*x = dim_x_pref;
	*y = dim_y_pref;

	zabbix_log(LOG_LEVEL_TRACE, "End of %s(): x:%s y:%s", __func__, lw_array_to_str(*x), lw_array_to_str(*y));
}

static zbx_db_widget_field_t	*DBpatch_make_widget_field(int type, char *name, void *value)
{
	zbx_db_widget_field_t	*wf;

	wf = (zbx_db_widget_field_t *)zbx_calloc(NULL, 1, sizeof(zbx_db_widget_field_t));
	wf->name = zbx_strdup(NULL, name);
	wf->type = type;

	switch (type)
	{
		case ZBX_WIDGET_FIELD_TYPE_INT32:
			wf->value_int = *((int *)value);
			break;
		case ZBX_WIDGET_FIELD_TYPE_STR:
			wf->value_str = zbx_strdup(NULL, (char *)value);
			break;
		case ZBX_WIDGET_FIELD_TYPE_GROUP:
			wf->value_groupid = *((uint64_t *)value);
			break;
		case ZBX_WIDGET_FIELD_TYPE_HOST:
			wf->value_hostid = *((uint64_t *)value);
			break;
		case ZBX_WIDGET_FIELD_TYPE_ITEM:
		case ZBX_WIDGET_FIELD_TYPE_ITEM_PROTOTYPE:
			wf->value_itemid = *((uint64_t *)value);
			break;
		case ZBX_WIDGET_FIELD_TYPE_GRAPH:
		case ZBX_WIDGET_FIELD_TYPE_GRAPH_PROTOTYPE:
			wf->value_graphid = *((uint64_t *)value);
			break;
		case ZBX_WIDGET_FIELD_TYPE_MAP:
			wf->value_sysmapid = *((uint64_t *)value);
			break;
		default:
			zabbix_log(LOG_LEVEL_WARNING, "%s: unknown field type: %d", __func__, type);
	}

	if (NULL == wf->value_str)
		wf->value_str = zbx_strdup(NULL, "");

	return wf;
}

static void DBpatch_widget_from_screen_item(zbx_db_screen_item_t *si, zbx_db_widget_t *w, zbx_vector_ptr_t *fields)
{
	int			tmp;
	char			*reference = NULL;
	zbx_db_widget_field_t	*f;

	w->name = zbx_strdup(NULL, "");
	w->view_mode = 0;	/* ZBX_WIDGET_VIEW_MODE_NORMAL */

#define ADD_FIELD(a, b, c)				\
							\
do {							\
	f = DBpatch_make_widget_field(a, b, c);		\
	zbx_vector_ptr_append(fields, (void *)f);	\
} while (0)

	switch (si->resourcetype)
	{
		case SCREEN_RESOURCE_CLOCK:
			w->type = zbx_strdup(NULL, ZBX_WIDGET_TYPE_CLOCK);

			/* here are below in this switch we add only those fields that are not */
			/* considered default by frontend API */

			if (0 != si->style)	/* style 0 is default, don't add */
				ADD_FIELD(ZBX_WIDGET_FIELD_TYPE_INT32, "time_type", (void *)&si->style);
			if (2 == si->style)	/* TIME_TYPE_HOST */
				ADD_FIELD(ZBX_WIDGET_FIELD_TYPE_ITEM, "itemid", (void *)&si->resourceid);
			break;
		case SCREEN_RESOURCE_GRAPH:
			w->type = zbx_strdup(NULL, ZBX_WIDGET_TYPE_GRAPH_CLASSIC);
			/* source_type = ZBX_WIDGET_FIELD_RESOURCE_GRAPH (0); don't add because it's default */
			ADD_FIELD(ZBX_WIDGET_FIELD_TYPE_GRAPH, "graphid", (void *)&si->resourceid);
			tmp = 1;
			if (1 == si->dynamic)
				ADD_FIELD(ZBX_WIDGET_FIELD_TYPE_INT32, "dynamic", (void *)&tmp);
			break;
		case SCREEN_RESOURCE_SIMPLE_GRAPH:
			w->type = zbx_strdup(NULL, ZBX_WIDGET_TYPE_GRAPH_CLASSIC);
			tmp = 1;	/* source_type = ZBX_WIDGET_FIELD_RESOURCE_SIMPLE_GRAPH */
			ADD_FIELD(ZBX_WIDGET_FIELD_TYPE_INT32, "source_type", (void *)&tmp);
			ADD_FIELD(ZBX_WIDGET_FIELD_TYPE_ITEM, "itemid", (void *)&si->resourceid);
			tmp = 1;
			if (1 == si->dynamic)
				ADD_FIELD(ZBX_WIDGET_FIELD_TYPE_INT32, "dynamic", (void *)&tmp);
			break;
		case SCREEN_RESOURCE_LLD_GRAPH:
			w->type = zbx_strdup(NULL, ZBX_WIDGET_TYPE_GRAPH_PROTOTYPE);
			/* source_type = ZBX_WIDGET_FIELD_RESOURCE_GRAPH_PROTOTYPE (2); don't add because it's default */
			ADD_FIELD(ZBX_WIDGET_FIELD_TYPE_GRAPH_PROTOTYPE, "graphid", (void *)&si->resourceid);
			/* add field "columns" because the default value is 2 */
			tmp = 1;
			ADD_FIELD(ZBX_WIDGET_FIELD_TYPE_INT32, "columns", (void *)&tmp);
			tmp = 1;
			if (1 == si->dynamic)
				ADD_FIELD(ZBX_WIDGET_FIELD_TYPE_INT32, "dynamic", (void *)&tmp);
			/* don't add field "rows" because 1 is default */
			break;
		case SCREEN_RESOURCE_LLD_SIMPLE_GRAPH:
			w->type = zbx_strdup(NULL, ZBX_WIDGET_TYPE_GRAPH_PROTOTYPE);
			tmp = 3;	/* source_type = ZBX_WIDGET_FIELD_RESOURCE_SIMPLE_GRAPH_PROTOTYPE */
			ADD_FIELD(ZBX_WIDGET_FIELD_TYPE_INT32, "source_type", (void *)&tmp);
			ADD_FIELD(ZBX_WIDGET_FIELD_TYPE_ITEM_PROTOTYPE, "itemid", (void *)&si->resourceid);
			tmp = 1;
			ADD_FIELD(ZBX_WIDGET_FIELD_TYPE_INT32, "columns", (void *)&tmp);
			tmp = 1;
			if (1 == si->dynamic)
				ADD_FIELD(ZBX_WIDGET_FIELD_TYPE_INT32, "dynamic", (void *)&tmp);
			/* don't add field "rows" because 1 is default */
			break;
		case SCREEN_RESOURCE_PLAIN_TEXT:
			w->type = zbx_strdup(NULL, ZBX_WIDGET_TYPE_PLAIN_TEXT);
			ADD_FIELD(ZBX_WIDGET_FIELD_TYPE_ITEM, "itemids", (void *)&si->resourceid);
			if (0 != si->style)
				ADD_FIELD(ZBX_WIDGET_FIELD_TYPE_INT32, "show_as_html", (void *)&si->style);
			if (25 != si->elements)
				ADD_FIELD(ZBX_WIDGET_FIELD_TYPE_INT32, "show_lines", (void *)&si->elements);
			tmp = 1;
			if (1 == si->dynamic)
				ADD_FIELD(ZBX_WIDGET_FIELD_TYPE_INT32, "dynamic", (void *)&tmp);
			break;
		case SCREEN_RESOURCE_URL:
			w->type = zbx_strdup(NULL, ZBX_WIDGET_TYPE_URL);
			ADD_FIELD(ZBX_WIDGET_FIELD_TYPE_STR, "url", (void *)si->url);
			tmp = 1;
			if (1 == si->dynamic)
				ADD_FIELD(ZBX_WIDGET_FIELD_TYPE_INT32, "dynamic", (void *)&tmp);
			break;
		case SCREEN_RESOURCE_ACTIONS:
			w->type = zbx_strdup(NULL, ZBX_WIDGET_TYPE_ACTIONS);
			if (4 != si->sort_triggers)
				ADD_FIELD(ZBX_WIDGET_FIELD_TYPE_INT32, "sort_triggers", (void *)&si->sort_triggers);
			if (25 != si->elements)
				ADD_FIELD(ZBX_WIDGET_FIELD_TYPE_INT32, "show_lines", (void *)&si->elements);
			break;
		case SCREEN_RESOURCE_DATA_OVERVIEW:
			w->type = zbx_strdup(NULL, ZBX_WIDGET_TYPE_DATA_OVERVIEW);
			tmp = 1;
			if (1 == si->style)
				ADD_FIELD(ZBX_WIDGET_FIELD_TYPE_INT32, "style", (void *)&tmp);
			ADD_FIELD(ZBX_WIDGET_FIELD_TYPE_GROUP, "groupids", (void *)&si->resourceid);
			if ('\0' != *si->application)
				ADD_FIELD(ZBX_WIDGET_FIELD_TYPE_STR, "application", (void *)si->application);
			break;
		case SCREEN_RESOURCE_EVENTS:
			w->type = zbx_strdup(NULL, ZBX_WIDGET_TYPE_PROBLEMS);
			if (25 != si->elements)
				ADD_FIELD(ZBX_WIDGET_FIELD_TYPE_INT32, "show_lines", (void *)&si->elements);
			tmp = 2;
			ADD_FIELD(ZBX_WIDGET_FIELD_TYPE_INT32, "show", (void *)&tmp);
			break;
		case SCREEN_RESOURCE_HOSTGROUP_TRIGGERS:
			w->type = zbx_strdup(NULL, ZBX_WIDGET_TYPE_PROBLEMS);
			if (0 != si->sort_triggers)
				ADD_FIELD(ZBX_WIDGET_FIELD_TYPE_INT32, "sort_triggers", (void *)&si->sort_triggers);
			if (25 != si->elements)
				ADD_FIELD(ZBX_WIDGET_FIELD_TYPE_INT32, "show_lines", (void *)&si->elements);
			if (0 != si->resourceid)
				ADD_FIELD(ZBX_WIDGET_FIELD_TYPE_GROUP, "groupids", (void *)&si->resourceid);
			tmp = 3;
			ADD_FIELD(ZBX_WIDGET_FIELD_TYPE_INT32, "show", (void *)&tmp);
			tmp = 0;
			ADD_FIELD(ZBX_WIDGET_FIELD_TYPE_INT32, "show_timeline", (void *)&tmp);
			break;
		case SCREEN_RESOURCE_HOST_INFO:
			w->type = zbx_strdup(NULL, ZBX_WIDGET_TYPE_HOST_INFO);
			tmp = 1;
			if (1 == si->style)
				ADD_FIELD(ZBX_WIDGET_FIELD_TYPE_INT32, "layout", (void *)&tmp);
			if (0 != si->resourceid)
				ADD_FIELD(ZBX_WIDGET_FIELD_TYPE_GROUP, "groupids", (void *)&si->resourceid);
			break;
		case SCREEN_RESOURCE_HOST_TRIGGERS:
			w->type = zbx_strdup(NULL, ZBX_WIDGET_TYPE_PROBLEMS);
			if (0 != si->sort_triggers)
				ADD_FIELD(ZBX_WIDGET_FIELD_TYPE_INT32, "sort_triggers", (void *)&si->sort_triggers);
			if (25 != si->elements)
				ADD_FIELD(ZBX_WIDGET_FIELD_TYPE_INT32, "show_lines", (void *)&si->elements);
			if (0 != si->resourceid)
				ADD_FIELD(ZBX_WIDGET_FIELD_TYPE_HOST, "hostids", (void *)&si->resourceid);
			tmp = 3;
			ADD_FIELD(ZBX_WIDGET_FIELD_TYPE_INT32, "show", (void *)&tmp);
			tmp = 0;
			ADD_FIELD(ZBX_WIDGET_FIELD_TYPE_INT32, "show_timeline", (void *)&tmp);
			break;
		case SCREEN_RESOURCE_MAP:
			w->type = zbx_strdup(NULL, ZBX_WIDGET_TYPE_MAP);
			ADD_FIELD(ZBX_WIDGET_FIELD_TYPE_MAP, "sysmapid", (void *)&si->resourceid);
			if (SUCCEED == DBpatch_reference_name(&reference))
				ADD_FIELD(ZBX_WIDGET_FIELD_TYPE_STR, "reference", (void *)reference);
			zbx_free(reference);
			break;
		case SCREEN_RESOURCE_SYSTEM_STATUS:
			w->type = zbx_strdup(NULL, ZBX_WIDGET_TYPE_SYSTEM_STATUS);
			break;
		case SCREEN_RESOURCE_SERVER_INFO:
			w->type = zbx_strdup(NULL, ZBX_WIDGET_TYPE_SERVER_INFO);
			break;
		case SCREEN_RESOURCE_TRIGGER_OVERVIEW:
			w->type = zbx_strdup(NULL, ZBX_WIDGET_TYPE_TRIGGER_OVERVIEW);
			ADD_FIELD(ZBX_WIDGET_FIELD_TYPE_GROUP, "groupids", (void *)&si->resourceid);
			if ('\0' != *si->application)
				ADD_FIELD(ZBX_WIDGET_FIELD_TYPE_STR, "application", (void *)si->application);
			tmp = 1;
			if (1 == si->style)
				ADD_FIELD(ZBX_WIDGET_FIELD_TYPE_INT32, "style", (void *)&tmp);
			tmp = 2;
			ADD_FIELD(ZBX_WIDGET_FIELD_TYPE_INT32, "show", (void *)&tmp);
			break;
		case SCREEN_RESOURCE_TRIGGER_INFO:
			w->type = zbx_strdup(NULL, ZBX_WIDGET_TYPE_SYSTEM_STATUS);
			if (0 != si->resourceid)
				ADD_FIELD(ZBX_WIDGET_FIELD_TYPE_GROUP, "groupids", (void *)&si->resourceid);
			tmp = 1;
			if (1 == si->style)
				ADD_FIELD(ZBX_WIDGET_FIELD_TYPE_INT32, "layout", (void *)&tmp);
			tmp = 1;
			ADD_FIELD(ZBX_WIDGET_FIELD_TYPE_INT32, "show_type", (void *)&tmp);
			break;
		default:
			zabbix_log(LOG_LEVEL_WARNING, "%s: unknown screen resource type: %d", __func__,
					si->resourcetype);
	}
#undef ADD_FIELD
}

static char	*DBpatch_resourcetype_str(int rtype)
{
	switch (rtype)
	{
		case SCREEN_RESOURCE_CLOCK:
			return "clock";
		case SCREEN_RESOURCE_GRAPH:
			return "graph";
		case SCREEN_RESOURCE_SIMPLE_GRAPH:
			return "simplegraph";
		case SCREEN_RESOURCE_LLD_GRAPH:
			return "lldgraph";
		case SCREEN_RESOURCE_LLD_SIMPLE_GRAPH:
			return "lldsimplegraph";
		case SCREEN_RESOURCE_PLAIN_TEXT:
			return "plaintext";
		case SCREEN_RESOURCE_URL:
			return "url";
		/* additional types */
		case SCREEN_RESOURCE_MAP:
			return "map";
		case SCREEN_RESOURCE_HOST_INFO:
			return "host info";
		case SCREEN_RESOURCE_TRIGGER_INFO:
			return "trigger info";
		case SCREEN_RESOURCE_SERVER_INFO:
			return "server info";
		case SCREEN_RESOURCE_TRIGGER_OVERVIEW:
			return "trigger overview";
		case SCREEN_RESOURCE_DATA_OVERVIEW:
			return "data overview";
		case SCREEN_RESOURCE_ACTIONS:
			return "action";
		case SCREEN_RESOURCE_EVENTS:
			return "events";
		case SCREEN_RESOURCE_HOSTGROUP_TRIGGERS:
			return "hostgroup triggers";
		case SCREEN_RESOURCE_SYSTEM_STATUS:
			return "system status";
		case SCREEN_RESOURCE_HOST_TRIGGERS:
			return "host triggers";
	}

	return "*unknown*";
}

static void	DBpatch_trace_screen_item(zbx_db_screen_item_t *item)
{
	zabbix_log(LOG_LEVEL_TRACE, "    screenitemid:" ZBX_FS_UI64 " screenid:" ZBX_FS_UI64,
			item->screenitemid, item->screenid);
	zabbix_log(LOG_LEVEL_TRACE, "        resourcetype: %s resourceid:" ZBX_FS_UI64,
			DBpatch_resourcetype_str(item->resourcetype), item->resourceid);
	zabbix_log(LOG_LEVEL_TRACE, "        w/h: %dx%d (x,y): (%d,%d) (c,rspan): (%d,%d)",
			item->width, item->height, item->x, item->y, item->colspan, item->rowspan);
}

static void	DBpatch_trace_widget(zbx_db_widget_t *w)
{
	zabbix_log(LOG_LEVEL_TRACE, "    widgetid:" ZBX_FS_UI64 " dbid:" ZBX_FS_UI64 " type:%s",
			w->widgetid, w->dashboardid, w->type);
	zabbix_log(LOG_LEVEL_TRACE, "    widget type: %s w/h: %dx%d (x,y): (%d,%d)",
			w->type, w->width, w->height, w->x, w->y);
}

/* adds new dashboard to the DB, sets new dashboardid in the struct */
static int 	DBpatch_add_dashboard(zbx_db_dashboard_t *dashboard)
{
	char	*name_esc;
	int	res;

	dashboard->dashboardid = DBget_maxid("dashboard");
	name_esc = DBdyn_escape_string(dashboard->name);

	zabbix_log(LOG_LEVEL_TRACE, "adding dashboard id:" ZBX_FS_UI64, dashboard->dashboardid);

	res = DBexecute("insert into dashboard (dashboardid,name,userid,private,display_period) values "
			"("ZBX_FS_UI64 ",'%s',"ZBX_FS_UI64 ",%d,%d)",
			dashboard->dashboardid, name_esc, dashboard->userid, dashboard->private,
			dashboard->display_period);

	zbx_free(name_esc);

	return ZBX_DB_OK > res ? FAIL : SUCCEED;
}

/* adds new dashboard page to the DB, sets new dashboard_pageid in the struct */
static int 	DBpatch_add_dashboard_page(zbx_db_dashboard_page_t *dashboard_page, uint64_t dashboardid, char *name,
		int display_period, int sortorder)
{
	int	res;

	dashboard_page->dashboard_pageid = DBget_maxid("dashboard_page");
	dashboard_page->dashboardid = dashboardid;

	zabbix_log(LOG_LEVEL_TRACE, "adding dashboard_page id:" ZBX_FS_UI64, dashboard_page->dashboard_pageid);

	res = DBexecute("insert into dashboard_page (dashboard_pageid,dashboardid,name,display_period,sortorder)"
			" values ("ZBX_FS_UI64 ","ZBX_FS_UI64 ",'%s',%d,%d)",
			dashboard_page->dashboard_pageid, dashboardid, name, display_period, sortorder);

	return ZBX_DB_OK > res ? FAIL : SUCCEED;
}

/* adds new widget and widget fields to the DB */
static int	DBpatch_add_widget(uint64_t dashboardid, zbx_db_widget_t *widget, zbx_vector_ptr_t *fields)
{
	uint64_t	new_fieldid;
	int		i, ret = SUCCEED;
	char		*name_esc;

	widget->widgetid = DBget_maxid("widget");
	widget->dashboardid = dashboardid;
	name_esc = DBdyn_escape_string(widget->name);

	zabbix_log(LOG_LEVEL_TRACE, "adding widget id: " ZBX_FS_UI64 ", type: %s", widget->widgetid, widget->type);


	if (ZBX_DB_OK > DBexecute("insert into widget (widgetid,dashboard_pageid,type,name,x,y,width,height,view_mode) "
			"values (" ZBX_FS_UI64 "," ZBX_FS_UI64 ",'%s','%s',%d,%d,%d,%d,%d)",
			widget->widgetid, widget->dashboardid, widget->type, name_esc,
			widget->x, widget->y, widget->width, widget->height, widget->view_mode))
	{
		ret = FAIL;
	}

	zbx_free(name_esc);

	if (SUCCEED == ret && 0 < fields->values_num)
		new_fieldid = DBget_maxid_num("widget_field", fields->values_num);

	for (i = 0; SUCCEED == ret && i < fields->values_num; i++)
	{
		char			s1[ZBX_MAX_UINT64_LEN + 1], s2[ZBX_MAX_UINT64_LEN + 1],
					s3[ZBX_MAX_UINT64_LEN + 1], s4[ZBX_MAX_UINT64_LEN + 1],
					s5[ZBX_MAX_UINT64_LEN + 1], *url_esc;
		zbx_db_widget_field_t	*f;

		f = (zbx_db_widget_field_t *)fields->values[i];
		url_esc = DBdyn_escape_string(f->value_str);

		if (0 != f->value_itemid)
			zbx_snprintf(s1, ZBX_MAX_UINT64_LEN + 1, ZBX_FS_UI64, f->value_itemid);
		else
			zbx_snprintf(s1, ZBX_MAX_UINT64_LEN + 1, "null");

		if (0 != f->value_graphid)
			zbx_snprintf(s2, ZBX_MAX_UINT64_LEN + 1, ZBX_FS_UI64, f->value_graphid);
		else
			zbx_snprintf(s2, ZBX_MAX_UINT64_LEN + 1, "null");

		if (0 != f->value_groupid)
			zbx_snprintf(s3, ZBX_MAX_UINT64_LEN + 1, ZBX_FS_UI64, f->value_groupid);
		else
			zbx_snprintf(s3, ZBX_MAX_UINT64_LEN + 1, "null");

		if (0 != f->value_hostid)
			zbx_snprintf(s4, ZBX_MAX_UINT64_LEN + 1, ZBX_FS_UI64, f->value_hostid);
		else
			zbx_snprintf(s4, ZBX_MAX_UINT64_LEN + 1, "null");

		if (0 != f->value_sysmapid)
			zbx_snprintf(s5, ZBX_MAX_UINT64_LEN + 1, ZBX_FS_UI64, f->value_sysmapid);
		else
			zbx_snprintf(s5, ZBX_MAX_UINT64_LEN + 1, "null");

		if (ZBX_DB_OK > DBexecute("insert into widget_field (widget_fieldid,widgetid,type,name,value_int,"
				"value_str,value_itemid,value_graphid,value_groupid,value_hostid,value_sysmapid)"
				" values (" ZBX_FS_UI64 "," ZBX_FS_UI64 ",%d,'%s',%d,'%s',%s,%s,%s,%s,%s)",
				new_fieldid++, widget->widgetid, f->type, f->name, f->value_int, url_esc,
				s1, s2, s3, s4, s5))
		{
			ret = FAIL;
		}

		zbx_free(url_esc);
	}

	return ret;
}

static int DBpatch_set_permissions_screen(uint64_t dashboardid, uint64_t screenid)
{
	int		ret = SUCCEED, permission;
	uint64_t	userid, usrgrpid, dashboard_userid, dashboard_usrgrpid;
	DB_RESULT	result;
	DB_ROW		row;

	dashboard_userid = DBget_maxid("dashboard_user");

	result = DBselect("select userid, permission from screen_user where screenid=" ZBX_FS_UI64, screenid);

	while (NULL != (row = DBfetch(result)))
	{
		ZBX_STR2UINT64(userid, row[0]);
		permission = atoi(row[1]);

		if (ZBX_DB_OK > DBexecute("insert into dashboard_user (dashboard_userid,dashboardid,userid,permission)"
			" values ("ZBX_FS_UI64 ","ZBX_FS_UI64 ","ZBX_FS_UI64 ", %d)",
			dashboard_userid++, dashboardid, userid, permission))
		{
			ret = FAIL;
			goto out;
		}
	}

	DBfree_result(result);

	dashboard_usrgrpid = DBget_maxid("dashboard_usrgrp");

	result = DBselect("select usrgrpid,permission from screen_usrgrp where screenid=" ZBX_FS_UI64, screenid);

	while (NULL != (row = DBfetch(result)))
	{
		ZBX_STR2UINT64(usrgrpid, row[0]);
		permission = atoi(row[1]);

		if (ZBX_DB_OK > DBexecute("insert into dashboard_usrgrp (dashboard_usrgrpid,dashboardid,usrgrpid,permission)"
			" values ("ZBX_FS_UI64 ","ZBX_FS_UI64 ","ZBX_FS_UI64 ", %d)",
			dashboard_usrgrpid++, dashboardid, usrgrpid, permission))
		{
			ret = FAIL;
			goto out;
		}
	}
out:
	DBfree_result(result);

	return ret;
}

static int DBpatch_set_permissions_slideshow(uint64_t dashboardid, uint64_t slideshowid)
{
	int		ret = SUCCEED, permission;
	uint64_t	userid, usrgrpid, dashboard_userid, dashboard_usrgrpid;
	DB_RESULT	result;
	DB_ROW		row;

	dashboard_userid = DBget_maxid("dashboard_user");

	result = DBselect("select userid,permission from slideshow_user where slideshowid=" ZBX_FS_UI64, slideshowid);

	while (NULL != (row = DBfetch(result)))
	{
		ZBX_STR2UINT64(userid, row[0]);
		permission = atoi(row[1]);

		if (ZBX_DB_OK > DBexecute("insert into dashboard_user (dashboard_userid,dashboardid,userid,permission)"
			" values ("ZBX_FS_UI64 ","ZBX_FS_UI64 ","ZBX_FS_UI64 ", %d)",
			dashboard_userid++, dashboardid, userid, permission))
		{
			ret = FAIL;
			goto out;
		}
	}

	DBfree_result(result);

	dashboard_usrgrpid = DBget_maxid("dashboard_usrgrp");

	result = DBselect("select usrgrpid,permission from slideshow_usrgrp where slideshowid=" ZBX_FS_UI64,
			slideshowid);

	while (NULL != (row = DBfetch(result)))
	{
		ZBX_STR2UINT64(usrgrpid, row[0]);
		permission = atoi(row[1]);

		if (ZBX_DB_OK > DBexecute("insert into dashboard_usrgrp (dashboard_usrgrpid,dashboardid,usrgrpid,permission)"
			" values ("ZBX_FS_UI64 ","ZBX_FS_UI64 ","ZBX_FS_UI64 ", %d)",
			dashboard_usrgrpid++, dashboardid, usrgrpid, permission))
		{
			ret = FAIL;
			goto out;
		}
	}
out:
	DBfree_result(result);

	return ret;
}


static int	DBpatch_delete_screen(uint64_t screenid)
{
	if (ZBX_DB_OK > DBexecute("delete from screens_items where screenid=" ZBX_FS_UI64, screenid))
		return FAIL;

	if (ZBX_DB_OK > DBexecute("delete from screens where screenid=" ZBX_FS_UI64, screenid))
		return FAIL;

	return SUCCEED;
}

#define OFFSET_ARRAY_SIZE	(SCREEN_MAX_ROWS + 1)

static int	DBpatch_convert_screen_items(DB_RESULT result, uint64_t id)
{
	DB_ROW			row;
	int			i, ret = SUCCEED;
	zbx_db_screen_item_t	*scr_item;
	zbx_vector_ptr_t	screen_items;
	zbx_vector_char2_t	*dim_x, *dim_y;
	int			offsets_x[OFFSET_ARRAY_SIZE], offsets_y[OFFSET_ARRAY_SIZE];

	zbx_vector_ptr_create(&screen_items);

	while (NULL != (row = DBfetch(result)))
	{
		scr_item = (zbx_db_screen_item_t*)zbx_calloc(NULL, 1, sizeof(zbx_db_screen_item_t));

		ZBX_DBROW2UINT64(scr_item->screenitemid, row[0]);
		ZBX_DBROW2UINT64(scr_item->screenid, row[1]);
		scr_item->resourcetype = atoi(row[2]);
		ZBX_DBROW2UINT64(scr_item->resourceid, row[3]);
		scr_item->width = atoi(row[4]);
		scr_item->height = atoi(row[5]);
		scr_item->x = atoi(row[6]);
		scr_item->y = atoi(row[7]);
		scr_item->colspan = atoi(row[8]);
		scr_item->rowspan = atoi(row[9]);
		scr_item->elements = atoi(row[10]);
		scr_item->style = atoi(row[11]);
		scr_item->url = zbx_strdup(NULL, row[12]);
		scr_item->sort_triggers = atoi(row[13]);
		scr_item->application = zbx_strdup(NULL, row[14]);
		scr_item->dynamic = atoi(row[15]);

		DBpatch_trace_screen_item(scr_item);

		zbx_vector_ptr_append(&screen_items, (void *)scr_item);
	}

	if (screen_items.values_num > 0)
	{
		zabbix_log(LOG_LEVEL_TRACE, "total %d screen items", screen_items.values_num);

		DBpatch_normalize_screen_items_pos(&screen_items);
		DBpatch_get_dashboard_dimensions(&screen_items, &dim_x, &dim_y);

		lw_array_debug("dim_x", dim_x);
		lw_array_debug("dim_y", dim_y);

		offsets_x[0] = 0;
		offsets_y[0] = 0;
		for (i = 1; i < OFFSET_ARRAY_SIZE; i++)
		{
			offsets_x[i] = -1;
			offsets_y[i] = -1;
		}

		for (i = 0; i < dim_x->values_num; i++)
		{
			if (POS_EMPTY != dim_x->values[i])
				offsets_x[i + 1] = i == 0 ? dim_x->values[i] : offsets_x[i] + dim_x->values[i];
			if (POS_EMPTY != dim_y->values[i])
				offsets_y[i + 1] = i == 0 ? dim_y->values[i] : offsets_y[i] + dim_y->values[i];
		}

		int_array_debug("offsets_x", offsets_x, OFFSET_ARRAY_SIZE, -1);
		int_array_debug("offsets_y", offsets_y, OFFSET_ARRAY_SIZE, -1);
	}


	for (i = 0; SUCCEED == ret && i < screen_items.values_num; i++)
	{
		int			offset_idx_x, offset_idx_y;
		zbx_db_widget_t		w;
		zbx_vector_ptr_t	widget_fields;
		zbx_db_screen_item_t	*si;

		si = screen_items.values[i];

		offset_idx_x = si->x + si->colspan;
		if (offset_idx_x > OFFSET_ARRAY_SIZE - 1)
		{
			offset_idx_x = OFFSET_ARRAY_SIZE - 1;
			zabbix_log(LOG_LEVEL_WARNING, "config error, x screen size overflow for item " ZBX_FS_UI64,
					si->screenitemid);
		}

		offset_idx_y = si->y + si->rowspan;
		if (offset_idx_y > OFFSET_ARRAY_SIZE - 1)
		{
			offset_idx_y = OFFSET_ARRAY_SIZE - 1;
			zabbix_log(LOG_LEVEL_WARNING, "config error, y screen size overflow for item " ZBX_FS_UI64,
					si->screenitemid);
		}

		memset((void *)&w, 0, sizeof(zbx_db_widget_t));
		w.x = offsets_x[si->x];
		w.y = offsets_y[si->y];
		w.width = offsets_x[offset_idx_x] - offsets_x[si->x];
		w.height = offsets_y[offset_idx_y] - offsets_y[si->y];

		/* skip screen items not fitting on the dashboard */
		if (w.x + w.width > DASHBOARD_MAX_COLS || w.y + w.height > DASHBOARD_MAX_ROWS)
		{
			zabbix_log(LOG_LEVEL_WARNING, "skipping screenitemid " ZBX_FS_UI64
					" (too wide, tall or offscreen)", si->screenitemid);
			continue;
		}

		zbx_vector_ptr_create(&widget_fields);

		DBpatch_widget_from_screen_item(si, &w, &widget_fields);

		ret = DBpatch_add_widget(id, &w, &widget_fields);

		DBpatch_trace_widget(&w);

		zbx_vector_ptr_clear_ext(&widget_fields, (zbx_clean_func_t)DBpatch_widget_field_free);
		zbx_vector_ptr_destroy(&widget_fields);
		zbx_free(w.name);
		zbx_free(w.type);
	}

	if (screen_items.values_num > 0)
	{
		lw_array_free(dim_x);
		lw_array_free(dim_y);
	}

	zbx_vector_ptr_clear_ext(&screen_items, (zbx_clean_func_t)DBpatch_screen_item_free);
	zbx_vector_ptr_destroy(&screen_items);

	return ret;
}

static int	DBpatch_convert_screen(uint64_t screenid, char *name, uint64_t userid, int private)
{
	DB_RESULT		result;
	int			ret;
	zbx_db_dashboard_t	dashboard;
	zbx_db_dashboard_page_t	dashboard_page;

	result = DBselect(
			"select screenitemid,screenid,resourcetype,resourceid,width,height,x,y,colspan,rowspan"
			",elements,style,url,sort_triggers,application,dynamic from screens_items"
			" where screenid=" ZBX_FS_UI64, screenid);

	if (NULL == result)
		return FAIL;

	if (SUCCEED != DBpatch_init_dashboard(&dashboard, name, userid, private))
	{
		zabbix_log(LOG_LEVEL_ERR, "Cannot convert screen '%s'due to name collision.", name);
		ret = FAIL;
		goto out;
	}

	ret = DBpatch_add_dashboard(&dashboard);

	if (SUCCEED == ret)
		ret = DBpatch_add_dashboard_page(&dashboard_page, dashboard.dashboardid, "", 0, 0);

	if (SUCCEED == ret)
		ret = DBpatch_convert_screen_items(result, dashboard_page.dashboard_pageid);

	if (SUCCEED == ret)
		ret = DBpatch_set_permissions_screen(dashboard.dashboardid, screenid);

	zbx_free(dashboard.name);
out:
	DBfree_result(result);

	return ret;
}

static int	DBpatch_delay_routine(const char *screen_delay, int *dashboard_delay)
{
	int	delays[] = {10, 30, 60, 120, 600, 1800, 3600};
	int	i, imax, tmp;

	if (FAIL == is_time_suffix(screen_delay, &tmp, ZBX_LENGTH_UNLIMITED))
		return FAIL;

	imax = (int)ARRSIZE(delays);

	if (0 >= tmp)
	{
		tmp = 0;
	}
	else if (tmp <= delays[0])
	{
		tmp = delays[0];
	}
	else if (tmp >= delays[imax - 1])
	{
		tmp = delays[imax - 1];
	}
	else
	{
		for (i = 0; i < imax - 1; i++)
		{
			if (tmp >= delays[i] && tmp <= delays[i + 1])
				tmp = ((tmp - delays[i]) >= (delays[i + 1] - tmp)) ? delays[i + 1] : delays[i];
		}
	}

	*dashboard_delay = tmp;

	return SUCCEED;
}

static int	DBpatch_convert_slideshow(uint64_t slideshowid, char *name, int delay, uint64_t userid, int private)
{
	int			ret;
	char			*sql = NULL;
	size_t			sql_alloc = 0, sql_offset = 0;
	zbx_db_dashboard_t	dashboard;
	DB_RESULT		result;
	DB_ROW			row;

	zbx_snprintf_alloc(&sql, &sql_alloc, &sql_offset,
			"select slideid,screenid,step,delay"
			" from slides"
			" where slideshowid=" ZBX_FS_UI64
			" order by step asc", slideshowid);

	result = DBselectN(sql, 50);
	zbx_free(sql);

	if (NULL == result)
		return FAIL;

	if (SUCCEED != DBpatch_init_dashboard(&dashboard, name, userid, private))
	{
		zabbix_log(LOG_LEVEL_ERR, "Cannot convert screen '%s'due to name collision.", name);
		ret = FAIL;
		goto exit;
	}

	dashboard.display_period = delay;

	if (SUCCEED != (ret = DBpatch_add_dashboard(&dashboard)))
		goto out;

	while (SUCCEED == ret && NULL != (row = DBfetch(result)))
	{
		int			step, page_delay;
		zbx_db_dashboard_page_t	dashboard_page;
		DB_RESULT		result2, result3;
		DB_ROW			row2;
		uint64_t 		screenid;

		step = atoi(row[2]);
		page_delay = atoi(row[3]);
		ZBX_DBROW2UINT64(screenid, row[1]);

		result2 = DBselect("select name from screens where screenid=" ZBX_FS_UI64, screenid);

		if (NULL == result2 || NULL == (row2 = DBfetch(result2)))
		{
			zabbix_log(LOG_LEVEL_ERR, "Cannot convert screen " ZBX_FS_UI64, screenid);
			DBfree_result(result2);
			continue;
		}

		if (SUCCEED != (ret = DBpatch_add_dashboard_page(&dashboard_page, dashboard.dashboardid,
				row2[0], page_delay, step)))
		{
			zabbix_log(LOG_LEVEL_ERR, "Cannot convert screen " ZBX_FS_UI64, screenid);
			DBfree_result(result2);
			continue;
		}

		result3 = DBselect(
			"select screenitemid,screenid,resourcetype,resourceid,width,height,x,y,colspan,rowspan"
			",elements,style,url,sort_triggers,application,dynamic from screens_items"
			" where screenid=" ZBX_FS_UI64, screenid);

		if (NULL != result3)
			DBpatch_convert_screen_items(result3, dashboard_page.dashboard_pageid);

		DBfree_result(result2);
		DBfree_result(result3);
	}

out:
	ret = DBpatch_set_permissions_slideshow(dashboard.dashboardid, slideshowid);

	zbx_free(dashboard.name);
exit:
	DBfree_result(result);

	return ret;
}

#undef OFFSET_ARRAY_SIZE

static int	DBpatch_5030094(void)
{
	int		ret = SUCCEED;
	DB_RESULT	result;
	DB_ROW		row;

	if (0 == (program_type & ZBX_PROGRAM_TYPE_SERVER))
		return ret;

	result = DBselect("select slideshowid,name,delay,userid,private from slideshows");

	while (SUCCEED == ret && NULL != (row = DBfetch(result)))
	{
		uint64_t	slideshowid, userid;
		int		private, delay;

		ZBX_DBROW2UINT64(slideshowid, row[0]);
		ZBX_DBROW2UINT64(userid, row[3]);
		private = atoi(row[4]);

		if (FAIL == (ret = DBpatch_delay_routine(row[2], &delay)))
			break;

		ret = DBpatch_convert_slideshow(slideshowid, row[1], delay, userid, private);
	}

	DBfree_result(result);

	return ret;
}

static int	DBpatch_5030095(void)
{
	int		ret = SUCCEED;
	DB_RESULT	result;
	DB_ROW		row;

	if (0 == (program_type & ZBX_PROGRAM_TYPE_SERVER))
		return ret;

	result = DBselect("select screenid,name,userid,private from screens");

	while (SUCCEED == ret && NULL != (row = DBfetch(result)))
	{
		uint64_t	screenid, userid;
		int		private;

		ZBX_DBROW2UINT64(screenid, row[0]);
		ZBX_DBROW2UINT64(userid, row[2]);
		private = atoi(row[3]);

		if (SUCCEED == (ret = DBpatch_convert_screen(screenid, row[1], userid, private)))
			ret = DBpatch_delete_screen(screenid);
	}

	DBfree_result(result);

	return ret;
}

#undef DASHBOARD_MAX_COLS
#undef DASHBOARD_MAX_ROWS
#undef DASHBOARD_WIDGET_MIN_ROWS
#undef DASHBOARD_WIDGET_MAX_ROWS

#undef SCREEN_MAX_ROWS
#undef SCREEN_MAX_COLS
#undef SCREEN_RESOURCE_CLOCK
#undef SCREEN_RESOURCE_GRAPH
#undef SCREEN_RESOURCE_SIMPLE_GRAPH
#undef SCREEN_RESOURCE_LLD_GRAPH
#undef SCREEN_RESOURCE_LLD_SIMPLE_GRAPH
#undef SCREEN_RESOURCE_PLAIN_TEXT
#undef SCREEN_RESOURCE_URL

#undef SCREEN_RESOURCE_MAP
#undef SCREEN_RESOURCE_HOST_INFO
#undef SCREEN_RESOURCE_TRIGGER_INFO
#undef SCREEN_RESOURCE_SERVER_INFO
#undef SCREEN_RESOURCE_TRIGGER_OVERVIEW
#undef SCREEN_RESOURCE_DATA_OVERVIEW
#undef SCREEN_RESOURCE_ACTIONS
#undef SCREEN_RESOURCE_EVENTS
#undef SCREEN_RESOURCE_HOSTGROUP_TRIGGERS
#undef SCREEN_RESOURCE_SYSTEM_STATUS
#undef SCREEN_RESOURCE_HOST_TRIGGERS

#undef ZBX_WIDGET_FIELD_TYPE_INT32
#undef ZBX_WIDGET_FIELD_TYPE_STR
#undef ZBX_WIDGET_FIELD_TYPE_ITEM
#undef ZBX_WIDGET_FIELD_TYPE_ITEM_PROTOTYPE
#undef ZBX_WIDGET_FIELD_TYPE_GRAPH
#undef ZBX_WIDGET_FIELD_TYPE_GRAPH_PROTOTYPE

/* #undef ZBX_WIDGET_FIELD_RESOURCE_GRAPH */
/* #undef ZBX_WIDGET_FIELD_RESOURCE_SIMPLE_GRAPH */
/* #undef ZBX_WIDGET_FIELD_RESOURCE_GRAPH_PROTOTYPE */
/* #undef ZBX_WIDGET_FIELD_RESOURCE_SIMPLE_GRAPH_PROTOTYPE */

#undef ZBX_WIDGET_TYPE_CLOCK
#undef ZBX_WIDGET_TYPE_GRAPH_CLASSIC
#undef ZBX_WIDGET_TYPE_GRAPH_PROTOTYPE
#undef ZBX_WIDGET_TYPE_PLAIN_TEXT
#undef ZBX_WIDGET_TYPE_URL
#undef POS_EMPTY
#undef POS_TAKEN
#undef SKIP_EMPTY

static int	DBpatch_5030096(void)
{
	return DBdrop_table("slides");
}

static int	DBpatch_5030097(void)
{
	return DBdrop_table("slideshow_user");
}

static int	DBpatch_5030098(void)
{
	return DBdrop_table("slideshow_usrgrp");
}

static int	DBpatch_5030099(void)
{
	return DBdrop_table("slideshows");

}

static int	DBpatch_5030100(void)
{
	return DBdrop_table("screen_usrgrp");
}

static int	DBpatch_5030101(void)
{
	return DBdrop_table("screens_items");
}

static int	DBpatch_5030102(void)
{
	return DBdrop_table("screen_user");
}

static int	DBpatch_5030103(void)
{
	return DBdrop_table("screens");
}

static int	DBpatch_5030104(void)
{
	if (ZBX_DB_OK > DBexecute("delete from widget where type='favscreens'"))
		return FAIL;

	return SUCCEED;
}

static int	DBpatch_5030105(void)
{
	if (ZBX_DB_OK > DBexecute("delete from profiles where idx in ("
			"'web.favorite.screenids', "
			"'web.screenconf.filter.active', "
			"'web.screenconf.filter_name', "
			"'web.screenconf.php.sort', "
			"'web.screenconf.php.sortorder', "
			"'web.screens.elementid', "
			"'web.screens.filter.active', "
			"'web.screens.filter.from', "
			"'web.screens.filter.to', "
			"'web.screens.hostid', "
			"'web.screens.tr_groupid', "
			"'web.screens.tr_hostid', "
			"'web.slideconf.filter.active', "
			"'web.slideconf.filter_name', "
			"'web.slideconf.php.sort', "
			"'web.slideconf.php.sortorder', "
			"'web.slides.elementid', "
			"'web.slides.filter.active', "
			"'web.slides.filter.from', "
			"'web.slides.filter.to', "
			"'web.slides.hostid', "
			"'web.slides.rf_rate.hat_slides', "
			"'web.favorite.screenids')"))
	{
		return FAIL;
	}

	return SUCCEED;
}

static int	DBpatch_5030106(void)
{
	if (ZBX_DB_OK > DBexecute("delete from role_rule"
			" where name like 'api.method.%%'"
			" and (value_str like 'screen.%%' or value_str like 'screenitem.%%')"))
		return FAIL;

	return SUCCEED;
}

static int	DBpatch_5030107(void)
{
	if (ZBX_DB_OK > DBexecute("delete from role_rule where name='ui.monitoring.screens'"))
		return FAIL;

	return SUCCEED;
}

static int	DBpatch_5030108(void)
{
	int		i;
	const char	*values[] = {
			"web.dashbrd.dashboardid", "web.dashboard.dashboardid",
			"web.dashbrd.hostid", "web.dashboard.hostid",
			"web.dashbrd.list.sort", "web.dashboard.list.sort",
			"web.dashbrd.list.sortorder", "web.dashboard.list.sortorder",
			"web.dashbrd.list_was_opened", "web.dashboard.list_was_opened",
			"web.dashbrd.filter", "web.dashboard.filter",
			"web.dashbrd.filter.active", "web.dashboard.filter.active",
			"web.dashbrd.filter.from", "web.dashboard.filter.from",
			"web.dashbrd.filter.to", "web.dashboard.filter.to",
			"web.dashbrd.filter_name", "web.dashboard.filter_name",
			"web.dashbrd.filter_show", "web.dashboard.filter_show",
			"web.dashbrd.last_widget_type", "web.dashboard.last_widget_type",
			"web.dashbrd.navtree.item.selected", "web.dashboard.widget.navtree.item.selected",
			"web.dashbrd.widget.rf_rate", "web.dashboard.widget.rf_rate",
			"web.templates.dashbrd.list.sort", "web.templates.dashboard.list.sort",
			"web.templates.dashbrd.list.sortorder", "web.templates.dashboard.list.sortorder"
		};

	if (0 == (program_type & ZBX_PROGRAM_TYPE_SERVER))
		return SUCCEED;

	for (i = 0; i < (int)ARRSIZE(values); i += 2)
	{
		if (ZBX_DB_OK > DBexecute("update profiles set idx='%s' where idx='%s'", values[i + 1], values[i]))
			return FAIL;
	}

	return SUCCEED;
}

static int	DBpatch_5030109(void)
{
	if (0 == (program_type & ZBX_PROGRAM_TYPE_SERVER))
		return SUCCEED;

	if (ZBX_DB_OK > DBexecute("update profiles set idx=CONCAT('web.dashboard.widget.navtree.item-', SUBSTR(idx, 21))"
			" where idx like 'web.dashbrd.navtree-%%.toggle'"))
	{
		return FAIL;
	}

	return SUCCEED;
}

static int	DBpatch_5030110(void)
{
	const ZBX_TABLE table =
			{"item_tag", "itemtagid", 0,
				{
					{"itemtagid", NULL, NULL, NULL, 0, ZBX_TYPE_ID, ZBX_NOTNULL, 0},
					{"itemid", NULL, NULL, NULL, 0, ZBX_TYPE_ID, ZBX_NOTNULL, 0},
					{"tag", "", NULL, NULL, 255, ZBX_TYPE_CHAR, ZBX_NOTNULL, 0},
					{"value", "", NULL, NULL, 255, ZBX_TYPE_CHAR, ZBX_NOTNULL, 0},
					{0}
				},
				NULL
			};

	return DBcreate_table(&table);
}

static int	DBpatch_5030111(void)
{
	return DBcreate_index("item_tag", "item_tag_1", "itemid", 0);
}

static int	DBpatch_5030112(void)
{
	const ZBX_FIELD	field = {"itemid", NULL, "items", "itemid", 0, 0, 0, ZBX_FK_CASCADE_DELETE};

	return DBadd_foreign_key("item_tag", 1, &field);
}

static int	DBpatch_5030113(void)
{
	const ZBX_TABLE table =
			{"httptest_tag", "httptesttagid", 0,
				{
					{"httptesttagid", NULL, NULL, NULL, 0, ZBX_TYPE_ID, ZBX_NOTNULL, 0},
					{"httptestid", NULL, NULL, NULL, 0, ZBX_TYPE_ID, ZBX_NOTNULL, 0},
					{"tag", "", NULL, NULL, 255, ZBX_TYPE_CHAR, ZBX_NOTNULL, 0},
					{"value", "", NULL, NULL, 255, ZBX_TYPE_CHAR, ZBX_NOTNULL, 0},
					{0}
				},
				NULL
			};

	return DBcreate_table(&table);
}

static int	DBpatch_5030114(void)
{
	return DBcreate_index("httptest_tag", "httptest_tag_1", "httptestid", 0);
}

static int	DBpatch_5030115(void)
{
	const ZBX_FIELD	field = {"httptestid", NULL, "httptest", "httptestid", 0, 0, 0, ZBX_FK_CASCADE_DELETE};

	return DBadd_foreign_key("httptest_tag", 1, &field);
}

static int	DBpatch_5030116(void)
{
	const ZBX_TABLE table =
			{"sysmaps_element_tag", "selementtagid", 0,
				{
					{"selementtagid", NULL, NULL, NULL, 0, ZBX_TYPE_ID, ZBX_NOTNULL, 0},
					{"selementid", NULL, NULL, NULL, 0, ZBX_TYPE_ID, ZBX_NOTNULL, 0},
					{"tag", "", NULL, NULL, 255, ZBX_TYPE_CHAR, ZBX_NOTNULL, 0},
					{"value", "", NULL, NULL, 255, ZBX_TYPE_CHAR, ZBX_NOTNULL, 0},
					{"operator", "0", NULL, NULL, 0, ZBX_TYPE_INT, ZBX_NOTNULL, 0},
					{0}
				},
				NULL
			};

	return DBcreate_table(&table);
}

static int	DBpatch_5030117(void)
{
	return DBcreate_index("sysmaps_element_tag", "sysmaps_element_tag_1", "selementid", 0);
}

static int	DBpatch_5030118(void)
{
	const ZBX_FIELD	field = {"selementid", NULL, "sysmaps_elements", "selementid", 0, 0, 0, ZBX_FK_CASCADE_DELETE};

	return DBadd_foreign_key("sysmaps_element_tag", 1, &field);
}

static int	DBpatch_5030119(void)
{
	const ZBX_FIELD	field = {"evaltype", "0", NULL, NULL, 0, ZBX_TYPE_INT, ZBX_NOTNULL, 0};

	return DBadd_field("sysmaps_elements", &field);
}

static int	DBpatch_5030120(void)
{
	DB_ROW		row;
	DB_RESULT	result;
	zbx_uint64_t	itemid, itemtagid = 1;
	int		ret;
	char		*value;
	zbx_db_insert_t	db_insert;

	if (0 == (program_type & ZBX_PROGRAM_TYPE_SERVER))
		return SUCCEED;

	zbx_db_insert_prepare(&db_insert, "item_tag", "itemtagid", "itemid", "tag", "value", NULL);
	result = DBselect(
			"select i.itemid,a.name from items i"
			" join items_applications ip on i.itemid=ip.itemid"
			" join applications a on ip.applicationid=a.applicationid");

	while (NULL != (row = DBfetch(result)))
	{
		ZBX_DBROW2UINT64(itemid, row[0]);
		value = DBdyn_escape_string(row[1]);
		zbx_db_insert_add_values(&db_insert, itemtagid++, itemid, "Application", value);
		zbx_free(value);
	}
	DBfree_result(result);

	ret = zbx_db_insert_execute(&db_insert);
	zbx_db_insert_clean(&db_insert);

	return ret;
}

static int	DBpatch_5030121(void)
{
	DB_ROW		row;
	DB_RESULT	result;
	zbx_uint64_t	itemid;
	int		ret;
	char		*value;
	zbx_db_insert_t	db_insert;

	if (0 == (program_type & ZBX_PROGRAM_TYPE_SERVER))
		return SUCCEED;

	zbx_db_insert_prepare(&db_insert, "item_tag", "itemtagid", "itemid", "tag", "value", NULL);

	result = DBselect(
			"select i.itemid,ap.name from items i"
			" join item_application_prototype ip on i.itemid=ip.itemid"
			" join application_prototype ap on ip.application_prototypeid=ap.application_prototypeid");

	while (NULL != (row = DBfetch(result)))
	{
		ZBX_DBROW2UINT64(itemid, row[0]);
		value = DBdyn_escape_string(row[1]);
		zbx_db_insert_add_values(&db_insert, __UINT64_C(0), itemid, "Application", value);
		zbx_free(value);
	}
	DBfree_result(result);

	zbx_db_insert_autoincrement(&db_insert, "itemtagid");
	ret = zbx_db_insert_execute(&db_insert);
	zbx_db_insert_clean(&db_insert);

	return ret;
}

static int	DBpatch_5030122(void)
{
	DB_ROW		row;
	DB_RESULT	result;
	zbx_uint64_t	httptestid, httptesttagid = 1;
	int		ret;
	char		*value;
	zbx_db_insert_t	db_insert;

	if (0 == (program_type & ZBX_PROGRAM_TYPE_SERVER))
		return SUCCEED;

	zbx_db_insert_prepare(&db_insert, "httptest_tag", "httptesttagid", "httptestid", "tag", "value", NULL);
	result = DBselect(
			"select h.httptestid,a.name from httptest h"
			" join applications a on h.applicationid=a.applicationid");

	while (NULL != (row = DBfetch(result)))
	{
		ZBX_DBROW2UINT64(httptestid, row[0]);
		value = DBdyn_escape_string(row[1]);
		zbx_db_insert_add_values(&db_insert, httptesttagid++, httptestid, "Application", value);
		zbx_free(value);
	}
	DBfree_result(result);

	ret = zbx_db_insert_execute(&db_insert);
	zbx_db_insert_clean(&db_insert);

	return ret;
}

static int	DBpatch_5030123(void)
{
	DB_ROW		row;
	DB_RESULT	result;
	zbx_uint64_t	selementid, selementtagid = 1;
	int		ret;
	char		*value;
	zbx_db_insert_t	db_insert;

	if (0 == (program_type & ZBX_PROGRAM_TYPE_SERVER))
		return SUCCEED;

	zbx_db_insert_prepare(&db_insert, "sysmaps_element_tag", "selementtagid", "selementid", "tag", "value", NULL);
	result = DBselect(
			"select selementid,application from sysmaps_elements"
			" where elementtype in (0,3) and application<>''");

	while (NULL != (row = DBfetch(result)))
	{
		ZBX_DBROW2UINT64(selementid, row[0]);
		value = DBdyn_escape_string(row[1]);
		zbx_db_insert_add_values(&db_insert, selementtagid++, selementid, "Application", value);
		zbx_free(value);
	}
	DBfree_result(result);

	ret = zbx_db_insert_execute(&db_insert);
	zbx_db_insert_clean(&db_insert);

	return ret;
}

static int	DBpatch_5030124(void)
{
	DB_ROW		row;
	DB_RESULT	result;
	zbx_db_insert_t	db_insert;
	int		ret;

	if (0 == (program_type & ZBX_PROGRAM_TYPE_SERVER))
		return SUCCEED;

	zbx_db_insert_prepare(&db_insert, "event_tag", "eventtagid", "eventid", "tag", "value", NULL);

	result = DBselect(
			"select distinct e.eventid,it.tag,it.value from events e"
			" join triggers t on e.objectid=t.triggerid"
			" join functions f on t.triggerid=f.triggerid"
			" join items i on i.itemid=f.itemid"
			" join item_tag it on i.itemid=it.itemid"
			" where e.source in (%d,%d) and e.object=%d and t.flags in (%d,%d) order by e.eventid",
			EVENT_SOURCE_TRIGGERS, EVENT_SOURCE_INTERNAL, EVENT_OBJECT_TRIGGER, ZBX_FLAG_DISCOVERY_NORMAL,
			ZBX_FLAG_DISCOVERY_CREATED);

	while (NULL != (row = DBfetch(result)))
	{
		DB_ROW		rowN;
		DB_RESULT	resultN;
		zbx_uint64_t	eventid;
		char		*tag, *value, tmp[MAX_STRING_LEN];

		ZBX_DBROW2UINT64(eventid, row[0]);
		tag = DBdyn_escape_string(row[1]);
		value = DBdyn_escape_string(row[2]);
		zbx_snprintf(tmp, sizeof(tmp),
				"select null from event_tag where eventid=" ZBX_FS_UI64 " and tag='%s' and value='%s'",
				eventid, tag, value);

		resultN = DBselectN(tmp, 1);

		if (NULL == (rowN = DBfetch(resultN)))
			zbx_db_insert_add_values(&db_insert, __UINT64_C(0), eventid, tag, value);

		DBfree_result(resultN);
		zbx_free(tag);
		zbx_free(value);
	}
	DBfree_result(result);

	zbx_db_insert_autoincrement(&db_insert, "eventtagid");
	ret = zbx_db_insert_execute(&db_insert);
	zbx_db_insert_clean(&db_insert);

	return ret;
}

static int	DBpatch_5030125(void)
{
	DB_ROW		row;
	DB_RESULT	result;
	zbx_db_insert_t	db_insert;
	int		ret;

	if (0 == (program_type & ZBX_PROGRAM_TYPE_SERVER))
		return SUCCEED;

	zbx_db_insert_prepare(&db_insert, "event_tag", "eventtagid", "eventid", "tag", "value", NULL);

	result = DBselect(
			"select distinct e.eventid,it.tag,it.value from events e"
			" join items i on i.itemid=e.objectid"
			" join item_tag it on i.itemid=it.itemid"
			" where e.source=%d and e.object=%d and i.flags in (%d,%d)",
			EVENT_SOURCE_INTERNAL, EVENT_OBJECT_ITEM, ZBX_FLAG_DISCOVERY_NORMAL,
			ZBX_FLAG_DISCOVERY_CREATED);

	while (NULL != (row = DBfetch(result)))
	{
		DB_ROW		rowN;
		DB_RESULT	resultN;
		zbx_uint64_t	eventid;
		char		*tag, *value, tmp[MAX_STRING_LEN];

		ZBX_DBROW2UINT64(eventid, row[0]);
		tag = DBdyn_escape_string(row[1]);
		value = DBdyn_escape_string(row[2]);
		zbx_snprintf(tmp, sizeof(tmp),
				"select null from event_tag where eventid=" ZBX_FS_UI64 " and tag='%s' and value='%s'",
				eventid, tag, value);

		resultN = DBselectN(tmp, 1);

		if (NULL == (rowN = DBfetch(resultN)))
			zbx_db_insert_add_values(&db_insert, __UINT64_C(0), eventid, tag, value);

		DBfree_result(resultN);
		zbx_free(tag);
		zbx_free(value);
	}
	DBfree_result(result);

	zbx_db_insert_autoincrement(&db_insert, "eventtagid");
	ret = zbx_db_insert_execute(&db_insert);
	zbx_db_insert_clean(&db_insert);

	return ret;
}

static int	DBpatch_5030126(void)
{
	DB_ROW		row;
	DB_RESULT	result;
	zbx_db_insert_t	db_insert;
	int		ret;

	if (0 == (program_type & ZBX_PROGRAM_TYPE_SERVER))
		return SUCCEED;

	zbx_db_insert_prepare(&db_insert, "problem_tag", "problemtagid", "eventid", "tag", "value", NULL);

	result = DBselect(
			"select distinct e.eventid,e.tag,e.value from event_tag e"
			" join problem p on e.eventid=p.eventid");

	while (NULL != (row = DBfetch(result)))
	{
		DB_ROW		rowN;
		DB_RESULT	resultN;
		zbx_uint64_t	eventid;
		char		*tag, *value, tmp[MAX_STRING_LEN];

		ZBX_DBROW2UINT64(eventid, row[0]);
		tag = DBdyn_escape_string(row[1]);
		value = DBdyn_escape_string(row[2]);
		zbx_snprintf(tmp, sizeof(tmp),
				"select null from problem_tag where eventid=" ZBX_FS_UI64 " and tag='%s'"
				" and value='%s'", eventid, tag, value);

		resultN = DBselectN(tmp, 1);

		if (NULL == (rowN = DBfetch(resultN)))
			zbx_db_insert_add_values(&db_insert, __UINT64_C(0), eventid, tag, value);

		DBfree_result(resultN);
		zbx_free(tag);
		zbx_free(value);
	}
	DBfree_result(result);

	zbx_db_insert_autoincrement(&db_insert, "problemtagid");
	ret = zbx_db_insert_execute(&db_insert);
	zbx_db_insert_clean(&db_insert);

	return ret;
}

static int	DBpatch_5030127(void)
{
#define CONDITION_TYPE_APPLICATION	15
	if (0 == (program_type & ZBX_PROGRAM_TYPE_SERVER))
		return SUCCEED;

	if (ZBX_DB_OK > DBexecute("update conditions set conditiontype=%d,value2='Application' where conditiontype=%d",
			CONDITION_TYPE_EVENT_TAG_VALUE, CONDITION_TYPE_APPLICATION))
	{
		return FAIL;
	}

	return SUCCEED;
#undef CONDITION_TYPE_APPLICATION
}

static int	DBpatch_5030128(void)
{
#define AUDIT_RESOURCE_APPLICATION	12
	if (0 == (program_type & ZBX_PROGRAM_TYPE_SERVER))
		return SUCCEED;

	if (ZBX_DB_OK > DBexecute("delete from auditlog where resourcetype=%d", AUDIT_RESOURCE_APPLICATION))
		return FAIL;

	return SUCCEED;
#undef AUDIT_RESOURCE_APPLICATION
}

static int	DBpatch_5030129(void)
{
	if (0 == (program_type & ZBX_PROGRAM_TYPE_SERVER))
		return SUCCEED;

	if (ZBX_DB_OK > DBexecute("delete from profiles where idx in ("
			"'web.applications.filter','web.latest.filter.application',"
			"'web.overview.filter.application','web.applications.filter.active',"
			"'web.applications.filter_groups','web.applications.filter_hostids',"
			"'web.applications.php.sort','web.applications.php.sortorder',"
			"'web.hosts.items.subfilter_apps','web.templates.items.subfilter_apps',"
			"'web.latest.toggle','web.latest.toggle_other','web.items.filter_application')"))
		return FAIL;

	return SUCCEED;
}

typedef struct
{
	char	*tag;
	char	*op;
	char	*value;
}
patch_filtertag_t;

ZBX_PTR_VECTOR_DECL(patch_filtertag, patch_filtertag_t)
ZBX_PTR_VECTOR_IMPL(patch_filtertag, patch_filtertag_t)

static void	patch_filtertag_free(patch_filtertag_t tag)
{
	zbx_free(tag.tag);
	zbx_free(tag.op);
	zbx_free(tag.value);
}

static int	DBpatch_parse_tags_json(struct zbx_json_parse *jp, zbx_vector_patch_filtertag_t *tags)
{
	const char		*p = NULL;
	struct zbx_json_parse	jp_data;
	patch_filtertag_t	tag;
	size_t			tag_alloc, op_alloc, val_alloc;

	while (NULL != (p = zbx_json_next(jp, p)))
	{
		if (SUCCEED != zbx_json_brackets_open(p, &jp_data))
			return FAIL;

		tag.tag = NULL;
		tag.op = NULL;
		tag.value = NULL;

		tag_alloc = 0;
		op_alloc = 0;
		val_alloc = 0;

		if (SUCCEED != zbx_json_value_by_name_dyn(&jp_data, "tag", &tag.tag, &tag_alloc, NULL) ||
				SUCCEED != zbx_json_value_by_name_dyn(&jp_data, "operator", &tag.op, &op_alloc, NULL) ||
				SUCCEED != zbx_json_value_by_name_dyn(&jp_data, "value", &tag.value, &val_alloc, NULL))
		{
			patch_filtertag_free(tag);
			return FAIL;
		}

		zbx_vector_patch_filtertag_append(tags, tag);
	}

	return SUCCEED;
}

static int	DBpatch_parse_applications_json(struct zbx_json_parse *jp, struct zbx_json *json_dest,
		zbx_vector_patch_filtertag_t *tags, char **app, int depth)
{
	struct zbx_json_parse	jp_sub;
	const char		*p = NULL, *prev = NULL;
	char			name[MAX_STRING_LEN], value[MAX_STRING_LEN];
	zbx_json_type_t		type;

	do
	{
		if (NULL != (p = zbx_json_pair_next(jp, p, name, sizeof(name))))
		{
			if (NULL == zbx_json_decodevalue(p, value, sizeof(value), NULL))
			{
				type = zbx_json_valuetype(p);

				if (type == ZBX_JSON_TYPE_ARRAY)
				{
					if (0 == depth && 0 == strcmp(name, "tags"))
					{
						if (SUCCEED != zbx_json_brackets_open(p, &jp_sub) ||
								SUCCEED != DBpatch_parse_tags_json(&jp_sub, tags))
						{
							return FAIL;
						}

						continue;
					}

					zbx_json_addarray(json_dest, name);
				}
				else if (type == ZBX_JSON_TYPE_OBJECT)
				{
					zbx_json_addobject(json_dest, name);
				}
			}
			else
			{
				if (0 == depth && 0 == strcmp(name, "application"))
					*app = zbx_strdup(*app, value);
				else
					zbx_json_addstring(json_dest, name, value, ZBX_JSON_TYPE_STRING);
			}
		}
		else
		{
			p = prev;

			if (NULL == (p = zbx_json_next_value(jp, p, value, sizeof(value), NULL)))
			{
				p = prev;

				if (NULL != (p = zbx_json_next(jp, p)))
				{
					type = zbx_json_valuetype(p);

					if (type == ZBX_JSON_TYPE_OBJECT)
						zbx_json_addobject(json_dest, NULL);
					else if (type == ZBX_JSON_TYPE_ARRAY)
						zbx_json_addarray(json_dest, NULL);
				}
				else
				{
					if (0 == depth)
					{
						if (NULL != *app)
						{
							patch_filtertag_t	tag;

							tag.tag = zbx_strdup(NULL, "Application");
							tag.op = zbx_strdup(NULL, "0");
							tag.value = zbx_strdup(NULL, *app);

							zbx_vector_patch_filtertag_append(tags, tag);
						}

						if (0 < tags->values_num)
						{
							int	i;

							zbx_json_addarray(json_dest, "tags");

							for (i = 0; i < tags->values_num; i++)
							{
								zbx_json_addobject(json_dest, NULL);
								zbx_json_addstring(json_dest, "tag",
										tags->values[i].tag,
										ZBX_JSON_TYPE_STRING);
								zbx_json_addstring(json_dest, "operator",
										tags->values[i].op,
										ZBX_JSON_TYPE_STRING);
								zbx_json_addstring(json_dest, "value",
										tags->values[i].value,
										ZBX_JSON_TYPE_STRING);
								zbx_json_close(json_dest);
							}
						}

						zbx_json_close(json_dest);
					}

					zbx_json_close(json_dest);
				}
			}
			else
				zbx_json_addstring(json_dest, NULL, value, ZBX_JSON_TYPE_STRING);
		}

		if (NULL != p && SUCCEED == zbx_json_brackets_open(p, &jp_sub))
		{
			if (SUCCEED != DBpatch_parse_applications_json(&jp_sub, json_dest, tags, app, depth + 1))
				return FAIL;
		}

		prev = p;
	} while (NULL != p);

	return SUCCEED;
}

static int	DBpatch_5030130(void)
{
	DB_ROW		row;
	DB_RESULT	result;
	char		*sql = NULL;
	size_t		sql_alloc = 0, sql_offset = 0;
	int		ret = SUCCEED;

	if (0 == (program_type & ZBX_PROGRAM_TYPE_SERVER))
		return SUCCEED;

	DBbegin_multiple_update(&sql, &sql_alloc, &sql_offset);

	result = DBselect("select profileid,value_str from profiles"
			" where idx='web.monitoring.problem.properties'");

	while (NULL != (row = DBfetch(result)) && SUCCEED == ret)
	{
		struct zbx_json_parse		jp;
		struct zbx_json			json;
		zbx_vector_patch_filtertag_t	tags;
		char				*app, *value_str;
		zbx_uint64_t			profileid;

		app = NULL;
		zbx_vector_patch_filtertag_create(&tags);
		zbx_json_init(&json, ZBX_JSON_STAT_BUF_LEN);

		if (SUCCEED == (ret = zbx_json_open(row[1], &jp)) &&
				SUCCEED == (ret = DBpatch_parse_applications_json(&jp, &json, &tags, &app, 0)))
		{
			ZBX_DBROW2UINT64(profileid, row[0]);

			value_str = DBdyn_escape_string(json.buffer);
			zbx_snprintf_alloc(&sql, &sql_alloc, &sql_offset,
					"update profiles set value_str='%s' where profileid=" ZBX_FS_UI64 ";\n",
					value_str, profileid);
			zbx_free(value_str);

			ret = DBexecute_overflowed_sql(&sql, &sql_alloc, &sql_offset);
		}
		else
			zabbix_log(LOG_LEVEL_ERR, "failed to parse web.monitoring.problem.properties JSON");

		zbx_vector_patch_filtertag_clear_ext(&tags, patch_filtertag_free);
		zbx_vector_patch_filtertag_destroy(&tags);
		zbx_free(app);
		zbx_json_free(&json);
	}
	DBfree_result(result);

	DBend_multiple_update(&sql, &sql_alloc, &sql_offset);

	if (16 < sql_offset && ZBX_DB_OK > DBexecute("%s", sql))
		ret = FAIL;

	zbx_free(sql);

	return ret;
}

static int	DBpatch_5030131(void)
{
	DB_ROW			row;
	DB_RESULT		result;
	zbx_db_insert_t		db_insert;
	zbx_vector_uint64_t	widget_fieldids;
	int			ret;

	if (0 == (program_type & ZBX_PROGRAM_TYPE_SERVER))
		return SUCCEED;

	zbx_db_insert_prepare(&db_insert, "widget_field", "widget_fieldid", "widgetid", "type", "name", "value_int",
			"value_str", NULL);

	zbx_vector_uint64_create(&widget_fieldids);

	result = DBselect(
			"select w.widgetid,wf.value_str,wf.widget_fieldid from widget w"
			" join widget_field wf on wf.widgetid=w.widgetid"
			" where w.type in ('dataover','trigover') and wf.type=1 and wf.name='application'");

	while (NULL != (row = DBfetch(result)))
	{
		zbx_uint64_t	widgetid, widget_fieldid;
		char		*val;

		ZBX_DBROW2UINT64(widgetid, row[0]);
		val = DBdyn_escape_string(row[1]);
		ZBX_DBROW2UINT64(widget_fieldid, row[2]);

		zbx_db_insert_add_values(&db_insert, __UINT64_C(0), widgetid, 0, "tags.operator.0", 0, "");
		zbx_db_insert_add_values(&db_insert, __UINT64_C(0), widgetid, 1, "tags.tag.0", 0, "Application");
		zbx_db_insert_add_values(&db_insert, __UINT64_C(0), widgetid, 1, "tags.value.0", 0, val);

		zbx_vector_uint64_append(&widget_fieldids, widget_fieldid);

		zbx_free(val);
	}
	DBfree_result(result);

	zbx_db_insert_autoincrement(&db_insert, "widget_fieldid");

	if (SUCCEED != (ret = zbx_db_insert_execute(&db_insert)))
		goto out;

	if (0 < widget_fieldids.values_num)
	{
		char	*sql = NULL;
		size_t	sql_alloc = 0, sql_offset = 0;

		zbx_snprintf_alloc(&sql, &sql_alloc, &sql_offset, "delete from widget_field where");
		DBadd_condition_alloc(&sql, &sql_alloc, &sql_offset, "widget_fieldid", widget_fieldids.values,
				widget_fieldids.values_num);

		if (ZBX_DB_OK > DBexecute("%s", sql))
			ret = FAIL;

		zbx_free(sql);
	}
out:
	zbx_db_insert_clean(&db_insert);
	zbx_vector_uint64_destroy(&widget_fieldids);

	return ret;
}

static int	DBpatch_5030132(void)
{
	if (0 == (program_type & ZBX_PROGRAM_TYPE_SERVER))
		return SUCCEED;

	if (ZBX_DB_OK > DBexecute("delete from role_rule where name like 'api.method.%%'"
			" and value_str like 'application.%%'"))
		return FAIL;

	return SUCCEED;
}

static int	DBpatch_5030133(void)
{
	return DBdrop_foreign_key("httptest", 1);
}

static int	DBpatch_5030134(void)
{
	return DBdrop_index("httptest", "httptest_1");
}

static int	DBpatch_5030135(void)
{
	return DBdrop_field("httptest", "applicationid");
}

static int	DBpatch_5030136(void)
{
	return DBdrop_field("sysmaps_elements", "application");
}

static int	DBpatch_5030137(void)
{
	return DBdrop_table("application_discovery");
}

static int	DBpatch_5030138(void)
{
	return DBdrop_table("item_application_prototype");
}

static int	DBpatch_5030139(void)
{
	return DBdrop_table("application_prototype");
}

static int	DBpatch_5030140(void)
{
	return DBdrop_table("application_template");
}

static int	DBpatch_5030141(void)
{
	return DBdrop_table("items_applications");
}

static int	DBpatch_5030142(void)
{
	return DBdrop_table("applications");
}

static int	DBpatch_5030143(void)
{
<<<<<<< HEAD
	const ZBX_TABLE	table =
			{"report", "reportid", 0,
				{
					{"reportid", NULL, NULL, NULL, 0, ZBX_TYPE_ID, ZBX_NOTNULL, 0},
					{"userid", NULL, NULL, NULL, 0, ZBX_TYPE_ID, ZBX_NOTNULL, 0},
					{"name", "", NULL, NULL, 255, ZBX_TYPE_CHAR, ZBX_NOTNULL, 0},
					{"description", "", NULL, NULL, 2048, ZBX_TYPE_CHAR, ZBX_NOTNULL, 0},
					{"status", "0", NULL, NULL, 0, ZBX_TYPE_INT, ZBX_NOTNULL, 0},
					{"dashboardid", NULL, NULL, NULL, 0, ZBX_TYPE_ID, ZBX_NOTNULL, 0},
					{"period", "0", NULL, NULL, 0, ZBX_TYPE_INT, ZBX_NOTNULL, 0},
					{"cycle", "0", NULL, NULL, 0, ZBX_TYPE_INT, ZBX_NOTNULL, 0},
					{"weekdays", "0", NULL, NULL, 0, ZBX_TYPE_INT, ZBX_NOTNULL, 0},
					{"start_time", "0", NULL, NULL, 0, ZBX_TYPE_INT, ZBX_NOTNULL, 0},
					{"active_since", "0", NULL, NULL, 0, ZBX_TYPE_INT, ZBX_NOTNULL, 0},
					{"active_till", "0", NULL, NULL, 0, ZBX_TYPE_INT, ZBX_NOTNULL, 0},
					{"state", "0", NULL, NULL, 0, ZBX_TYPE_INT, ZBX_NOTNULL, 0},
					{"lastsent", "0", NULL, NULL, 0, ZBX_TYPE_INT, ZBX_NOTNULL, 0},
					{"info", "", NULL, NULL, 2048, ZBX_TYPE_CHAR, ZBX_NOTNULL, 0},
					{0}
				},
				NULL
			};

	return DBcreate_table(&table);
}

static int	DBpatch_5030144(void)
{
	return DBcreate_index("report", "report_1", "name", 1);
}

static int	DBpatch_5030145(void)
{
	const ZBX_FIELD field = {"userid", NULL, "users", "userid", 0, 0, 0, ZBX_FK_CASCADE_DELETE};

	return DBadd_foreign_key("report", 1, &field);
}

static int	DBpatch_5030146(void)
{
	const ZBX_FIELD field = {"dashboardid", NULL, "dashboard", "dashboardid", 0, 0, 0, ZBX_FK_CASCADE_DELETE};

	return DBadd_foreign_key("report", 2, &field);
}

static int	DBpatch_5030147(void)
{
	const ZBX_TABLE	table =
			{"report_param", "reportparamid", 0,
				{
					{"reportparamid", NULL, NULL, NULL, 0, ZBX_TYPE_ID, ZBX_NOTNULL, 0},
					{"reportid", NULL, NULL, NULL, 0, ZBX_TYPE_ID, ZBX_NOTNULL, 0},
					{"name", "", NULL, NULL, 255, ZBX_TYPE_CHAR, ZBX_NOTNULL, 0},
					{"value", "", NULL, NULL, 0, ZBX_TYPE_SHORTTEXT, ZBX_NOTNULL, 0},
					{0}
				},
				NULL
			};

	return DBcreate_table(&table);
}

static int	DBpatch_5030148(void)
{
	return DBcreate_index("report_param", "report_param_1", "reportid", 0);
}

static int	DBpatch_5030149(void)
{
	const ZBX_FIELD field = {"reportid", NULL, "report", "reportid", 0, 0, 0, ZBX_FK_CASCADE_DELETE};

	return DBadd_foreign_key("report_param", 1, &field);
}

static int	DBpatch_5030150(void)
{
	const ZBX_TABLE	table =
			{"report_user", "reportuserid", 0,
				{
					{"reportuserid", NULL, NULL, NULL, 0, ZBX_TYPE_ID, ZBX_NOTNULL, 0},
					{"reportid", NULL, NULL, NULL, 0, ZBX_TYPE_ID, ZBX_NOTNULL, 0},
					{"userid", NULL, NULL, NULL, 0, ZBX_TYPE_ID, ZBX_NOTNULL, 0},
					{"exclude", "0", NULL, NULL, 0, ZBX_TYPE_INT, ZBX_NOTNULL, 0},
					{"access_userid", NULL, NULL, NULL, 0, ZBX_TYPE_ID, 0, 0},
					{0}
				},
				NULL
			};

	return DBcreate_table(&table);
}

static int	DBpatch_5030151(void)
{
	return DBcreate_index("report_user", "report_user_1", "reportid", 0);
}

static int	DBpatch_5030152(void)
{
	const ZBX_FIELD field = {"reportid", NULL, "report", "reportid", 0, 0, 0, ZBX_FK_CASCADE_DELETE};

	return DBadd_foreign_key("report_user", 1, &field);
}

static int	DBpatch_5030153(void)
{
	const ZBX_FIELD field = {"userid", NULL, "users", "userid", 0, 0, 0, ZBX_FK_CASCADE_DELETE};

	return DBadd_foreign_key("report_user", 2, &field);
}

static int	DBpatch_5030154(void)
{
	const ZBX_FIELD field = {"access_userid", NULL, "users", "userid", 0, 0, 0, 0};

	return DBadd_foreign_key("report_user", 3, &field);
}

static int	DBpatch_5030155(void)
{
	const ZBX_TABLE	table =
			{"report_usrgrp", "reportusrgrpid", 0,
				{
					{"reportusrgrpid", NULL, NULL, NULL, 0, ZBX_TYPE_ID, ZBX_NOTNULL, 0},
					{"reportid", NULL, NULL, NULL, 0, ZBX_TYPE_ID, ZBX_NOTNULL, 0},
					{"usrgrpid", NULL, NULL, NULL, 0, ZBX_TYPE_ID, ZBX_NOTNULL, 0},
					{"access_userid", NULL, NULL, NULL, 0, ZBX_TYPE_ID, 0, 0},
					{0}
				},
				NULL
			};

	return DBcreate_table(&table);
}

static int	DBpatch_5030156(void)
{
	return DBcreate_index("report_usrgrp", "report_usrgrp_1", "reportid", 0);
}

static int	DBpatch_5030157(void)
{
	const ZBX_FIELD field = {"reportid", NULL, "report", "reportid", 0, 0, 0, ZBX_FK_CASCADE_DELETE};

	return DBadd_foreign_key("report_usrgrp", 1, &field);
}

static int	DBpatch_5030158(void)
{
	const ZBX_FIELD field = {"usrgrpid", NULL, "usrgrp", "usrgrpid", 0, 0, 0, ZBX_FK_CASCADE_DELETE};

	return DBadd_foreign_key("report_usrgrp", 2, &field);
}

static int	DBpatch_5030159(void)
{
	const ZBX_FIELD field = {"access_userid", NULL, "users", "userid", 0, 0, 0, 0};

	return DBadd_foreign_key("report_usrgrp", 3, &field);
}

static int	DBpatch_5030160(void)
{
	const ZBX_FIELD	field = {"url", "", NULL, NULL, 255, ZBX_TYPE_CHAR, ZBX_NOTNULL, 0};

	return DBadd_field("config", &field);
}

static int	DBpatch_5030161(void)
{
	const ZBX_FIELD	field = {"report_test_timeout", "60s", NULL, NULL, 32, ZBX_TYPE_CHAR, ZBX_NOTNULL, 0};

	return DBadd_field("config", &field);
=======
	DB_RESULT	result;
	int		ret;
	const char	*fields[] = {"subject", "message"};

	result = DBselect("select om.operationid,om.subject,om.message"
			" from opmessage om,operations o,actions a"
			" where om.operationid=o.operationid"
				" and o.actionid=a.actionid"
				" and a.eventsource=0 and o.operationtype=11");

	ret = db_rename_macro(result, "opmessage", "operationid", fields, ARRSIZE(fields), "{EVENT.NAME}",
			"{EVENT.RECOVERY.NAME}");

	DBfree_result(result);

	return ret;
}

static int	DBpatch_5030144(void)
{
	DB_RESULT	result;
	int		ret;
	const char	*fields[] = {"subject", "message"};

	result = DBselect("select mediatype_messageid,subject,message from media_type_message where recovery=1");

	ret = db_rename_macro(result, "media_type_message", "mediatype_messageid", fields, ARRSIZE(fields),
			"{EVENT.NAME}", "{EVENT.RECOVERY.NAME}");

	DBfree_result(result);

	return ret;
>>>>>>> a9893797
}

#endif

DBPATCH_START(5030)

/* version, duplicates flag, mandatory flag */

DBPATCH_ADD(5030000, 0, 1)
DBPATCH_ADD(5030001, 0, 1)
DBPATCH_ADD(5030002, 0, 1)
DBPATCH_ADD(5030003, 0, 1)
DBPATCH_ADD(5030004, 0, 1)
DBPATCH_ADD(5030005, 0, 1)
DBPATCH_ADD(5030006, 0, 1)
DBPATCH_ADD(5030007, 0, 1)
DBPATCH_ADD(5030008, 0, 1)
DBPATCH_ADD(5030009, 0, 1)
DBPATCH_ADD(5030010, 0, 1)
DBPATCH_ADD(5030011, 0, 1)
DBPATCH_ADD(5030012, 0, 1)
DBPATCH_ADD(5030013, 0, 1)
DBPATCH_ADD(5030014, 0, 1)
DBPATCH_ADD(5030015, 0, 1)
DBPATCH_ADD(5030016, 0, 1)
DBPATCH_ADD(5030017, 0, 1)
DBPATCH_ADD(5030018, 0, 1)
DBPATCH_ADD(5030019, 0, 1)
DBPATCH_ADD(5030020, 0, 1)
DBPATCH_ADD(5030021, 0, 1)
DBPATCH_ADD(5030022, 0, 1)
DBPATCH_ADD(5030023, 0, 1)
DBPATCH_ADD(5030024, 0, 1)
DBPATCH_ADD(5030025, 0, 1)
DBPATCH_ADD(5030026, 0, 1)
DBPATCH_ADD(5030027, 0, 1)
DBPATCH_ADD(5030028, 0, 1)
DBPATCH_ADD(5030029, 0, 1)
DBPATCH_ADD(5030030, 0, 1)
DBPATCH_ADD(5030031, 0, 1)
DBPATCH_ADD(5030032, 0, 1)
DBPATCH_ADD(5030033, 0, 1)
DBPATCH_ADD(5030034, 0, 1)
DBPATCH_ADD(5030035, 0, 1)
DBPATCH_ADD(5030036, 0, 1)
DBPATCH_ADD(5030037, 0, 1)
DBPATCH_ADD(5030038, 0, 1)
DBPATCH_ADD(5030039, 0, 1)
DBPATCH_ADD(5030040, 0, 1)
DBPATCH_ADD(5030041, 0, 1)
DBPATCH_ADD(5030042, 0, 1)
DBPATCH_ADD(5030043, 0, 1)
DBPATCH_ADD(5030044, 0, 1)
DBPATCH_ADD(5030045, 0, 1)
DBPATCH_ADD(5030046, 0, 1)
DBPATCH_ADD(5030047, 0, 1)
DBPATCH_ADD(5030048, 0, 1)
DBPATCH_ADD(5030049, 0, 1)
DBPATCH_ADD(5030050, 0, 1)
DBPATCH_ADD(5030051, 0, 1)
DBPATCH_ADD(5030052, 0, 1)
DBPATCH_ADD(5030053, 0, 1)
DBPATCH_ADD(5030054, 0, 1)
DBPATCH_ADD(5030055, 0, 1)
DBPATCH_ADD(5030056, 0, 1)
DBPATCH_ADD(5030057, 0, 1)
DBPATCH_ADD(5030058, 0, 1)
DBPATCH_ADD(5030059, 0, 1)
DBPATCH_ADD(5030060, 0, 1)
DBPATCH_ADD(5030061, 0, 1)
DBPATCH_ADD(5030062, 0, 1)
DBPATCH_ADD(5030063, 0, 1)
DBPATCH_ADD(5030064, 0, 1)
DBPATCH_ADD(5030065, 0, 1)
DBPATCH_ADD(5030066, 0, 1)
DBPATCH_ADD(5030067, 0, 1)
DBPATCH_ADD(5030068, 0, 1)
DBPATCH_ADD(5030069, 0, 1)
DBPATCH_ADD(5030070, 0, 1)
DBPATCH_ADD(5030071, 0, 1)
DBPATCH_ADD(5030072, 0, 1)
DBPATCH_ADD(5030073, 0, 1)
DBPATCH_ADD(5030074, 0, 1)
DBPATCH_ADD(5030075, 0, 1)
DBPATCH_ADD(5030076, 0, 1)
DBPATCH_ADD(5030077, 0, 1)
DBPATCH_ADD(5030078, 0, 1)
DBPATCH_ADD(5030079, 0, 1)
DBPATCH_ADD(5030080, 0, 1)
DBPATCH_ADD(5030081, 0, 1)
DBPATCH_ADD(5030082, 0, 1)
DBPATCH_ADD(5030083, 0, 1)
DBPATCH_ADD(5030084, 0, 1)
DBPATCH_ADD(5030085, 0, 1)
DBPATCH_ADD(5030086, 0, 1)
DBPATCH_ADD(5030087, 0, 1)
DBPATCH_ADD(5030088, 0, 1)
DBPATCH_ADD(5030089, 0, 1)
DBPATCH_ADD(5030090, 0, 1)
DBPATCH_ADD(5030091, 0, 1)
DBPATCH_ADD(5030092, 0, 1)
DBPATCH_ADD(5030093, 0, 1)
DBPATCH_ADD(5030094, 0, 1)
DBPATCH_ADD(5030095, 0, 1)
DBPATCH_ADD(5030096, 0, 1)
DBPATCH_ADD(5030097, 0, 1)
DBPATCH_ADD(5030098, 0, 1)
DBPATCH_ADD(5030099, 0, 1)
DBPATCH_ADD(5030100, 0, 1)
DBPATCH_ADD(5030101, 0, 1)
DBPATCH_ADD(5030102, 0, 1)
DBPATCH_ADD(5030103, 0, 1)
DBPATCH_ADD(5030104, 0, 1)
DBPATCH_ADD(5030105, 0, 1)
DBPATCH_ADD(5030106, 0, 1)
DBPATCH_ADD(5030107, 0, 1)
DBPATCH_ADD(5030108, 0, 1)
DBPATCH_ADD(5030109, 0, 1)
DBPATCH_ADD(5030110, 0, 1)
DBPATCH_ADD(5030111, 0, 1)
DBPATCH_ADD(5030112, 0, 1)
DBPATCH_ADD(5030113, 0, 1)
DBPATCH_ADD(5030114, 0, 1)
DBPATCH_ADD(5030115, 0, 1)
DBPATCH_ADD(5030116, 0, 1)
DBPATCH_ADD(5030117, 0, 1)
DBPATCH_ADD(5030118, 0, 1)
DBPATCH_ADD(5030119, 0, 1)
DBPATCH_ADD(5030120, 0, 1)
DBPATCH_ADD(5030121, 0, 1)
DBPATCH_ADD(5030122, 0, 1)
DBPATCH_ADD(5030123, 0, 1)
DBPATCH_ADD(5030124, 0, 1)
DBPATCH_ADD(5030125, 0, 1)
DBPATCH_ADD(5030126, 0, 1)
DBPATCH_ADD(5030127, 0, 1)
DBPATCH_ADD(5030128, 0, 1)
DBPATCH_ADD(5030129, 0, 1)
DBPATCH_ADD(5030130, 0, 1)
DBPATCH_ADD(5030131, 0, 1)
DBPATCH_ADD(5030132, 0, 1)
DBPATCH_ADD(5030133, 0, 1)
DBPATCH_ADD(5030134, 0, 1)
DBPATCH_ADD(5030135, 0, 1)
DBPATCH_ADD(5030136, 0, 1)
DBPATCH_ADD(5030137, 0, 1)
DBPATCH_ADD(5030138, 0, 1)
DBPATCH_ADD(5030139, 0, 1)
DBPATCH_ADD(5030140, 0, 1)
DBPATCH_ADD(5030141, 0, 1)
DBPATCH_ADD(5030142, 0, 1)
DBPATCH_ADD(5030143, 0, 1)
DBPATCH_ADD(5030144, 0, 1)
<<<<<<< HEAD
DBPATCH_ADD(5030145, 0, 1)
DBPATCH_ADD(5030146, 0, 1)
DBPATCH_ADD(5030147, 0, 1)
DBPATCH_ADD(5030148, 0, 1)
DBPATCH_ADD(5030149, 0, 1)
DBPATCH_ADD(5030150, 0, 1)
DBPATCH_ADD(5030151, 0, 1)
DBPATCH_ADD(5030152, 0, 1)
DBPATCH_ADD(5030153, 0, 1)
DBPATCH_ADD(5030154, 0, 1)
DBPATCH_ADD(5030155, 0, 1)
DBPATCH_ADD(5030156, 0, 1)
DBPATCH_ADD(5030157, 0, 1)
DBPATCH_ADD(5030158, 0, 1)
DBPATCH_ADD(5030159, 0, 1)
DBPATCH_ADD(5030160, 0, 1)
DBPATCH_ADD(5030161, 0, 1)
=======
>>>>>>> a9893797

DBPATCH_END()<|MERGE_RESOLUTION|>--- conflicted
+++ resolved
@@ -4442,7 +4442,42 @@
 
 static int	DBpatch_5030143(void)
 {
-<<<<<<< HEAD
+	DB_RESULT	result;
+	int		ret;
+	const char	*fields[] = {"subject", "message"};
+
+	result = DBselect("select om.operationid,om.subject,om.message"
+			" from opmessage om,operations o,actions a"
+			" where om.operationid=o.operationid"
+				" and o.actionid=a.actionid"
+				" and a.eventsource=0 and o.operationtype=11");
+
+	ret = db_rename_macro(result, "opmessage", "operationid", fields, ARRSIZE(fields), "{EVENT.NAME}",
+			"{EVENT.RECOVERY.NAME}");
+
+	DBfree_result(result);
+
+	return ret;
+}
+
+static int	DBpatch_5030144(void)
+{
+	DB_RESULT	result;
+	int		ret;
+	const char	*fields[] = {"subject", "message"};
+
+	result = DBselect("select mediatype_messageid,subject,message from media_type_message where recovery=1");
+
+	ret = db_rename_macro(result, "media_type_message", "mediatype_messageid", fields, ARRSIZE(fields),
+			"{EVENT.NAME}", "{EVENT.RECOVERY.NAME}");
+
+	DBfree_result(result);
+
+	return ret;
+}
+
+static int	DBpatch_5030145(void)
+{
 	const ZBX_TABLE	table =
 			{"report", "reportid", 0,
 				{
@@ -4469,26 +4504,26 @@
 	return DBcreate_table(&table);
 }
 
-static int	DBpatch_5030144(void)
+static int	DBpatch_5030146(void)
 {
 	return DBcreate_index("report", "report_1", "name", 1);
 }
 
-static int	DBpatch_5030145(void)
+static int	DBpatch_5030147(void)
 {
 	const ZBX_FIELD field = {"userid", NULL, "users", "userid", 0, 0, 0, ZBX_FK_CASCADE_DELETE};
 
 	return DBadd_foreign_key("report", 1, &field);
 }
 
-static int	DBpatch_5030146(void)
+static int	DBpatch_5030148(void)
 {
 	const ZBX_FIELD field = {"dashboardid", NULL, "dashboard", "dashboardid", 0, 0, 0, ZBX_FK_CASCADE_DELETE};
 
 	return DBadd_foreign_key("report", 2, &field);
 }
 
-static int	DBpatch_5030147(void)
+static int	DBpatch_5030149(void)
 {
 	const ZBX_TABLE	table =
 			{"report_param", "reportparamid", 0,
@@ -4505,19 +4540,19 @@
 	return DBcreate_table(&table);
 }
 
-static int	DBpatch_5030148(void)
+static int	DBpatch_5030150(void)
 {
 	return DBcreate_index("report_param", "report_param_1", "reportid", 0);
 }
 
-static int	DBpatch_5030149(void)
+static int	DBpatch_5030151(void)
 {
 	const ZBX_FIELD field = {"reportid", NULL, "report", "reportid", 0, 0, 0, ZBX_FK_CASCADE_DELETE};
 
 	return DBadd_foreign_key("report_param", 1, &field);
 }
 
-static int	DBpatch_5030150(void)
+static int	DBpatch_5030152(void)
 {
 	const ZBX_TABLE	table =
 			{"report_user", "reportuserid", 0,
@@ -4535,33 +4570,33 @@
 	return DBcreate_table(&table);
 }
 
-static int	DBpatch_5030151(void)
+static int	DBpatch_5030153(void)
 {
 	return DBcreate_index("report_user", "report_user_1", "reportid", 0);
 }
 
-static int	DBpatch_5030152(void)
+static int	DBpatch_5030154(void)
 {
 	const ZBX_FIELD field = {"reportid", NULL, "report", "reportid", 0, 0, 0, ZBX_FK_CASCADE_DELETE};
 
 	return DBadd_foreign_key("report_user", 1, &field);
 }
 
-static int	DBpatch_5030153(void)
+static int	DBpatch_5030155(void)
 {
 	const ZBX_FIELD field = {"userid", NULL, "users", "userid", 0, 0, 0, ZBX_FK_CASCADE_DELETE};
 
 	return DBadd_foreign_key("report_user", 2, &field);
 }
 
-static int	DBpatch_5030154(void)
+static int	DBpatch_5030156(void)
 {
 	const ZBX_FIELD field = {"access_userid", NULL, "users", "userid", 0, 0, 0, 0};
 
 	return DBadd_foreign_key("report_user", 3, &field);
 }
 
-static int	DBpatch_5030155(void)
+static int	DBpatch_5030157(void)
 {
 	const ZBX_TABLE	table =
 			{"report_usrgrp", "reportusrgrpid", 0,
@@ -4578,78 +4613,44 @@
 	return DBcreate_table(&table);
 }
 
-static int	DBpatch_5030156(void)
+static int	DBpatch_5030158(void)
 {
 	return DBcreate_index("report_usrgrp", "report_usrgrp_1", "reportid", 0);
 }
 
-static int	DBpatch_5030157(void)
+static int	DBpatch_5030159(void)
 {
 	const ZBX_FIELD field = {"reportid", NULL, "report", "reportid", 0, 0, 0, ZBX_FK_CASCADE_DELETE};
 
 	return DBadd_foreign_key("report_usrgrp", 1, &field);
 }
 
-static int	DBpatch_5030158(void)
+static int	DBpatch_5030160(void)
 {
 	const ZBX_FIELD field = {"usrgrpid", NULL, "usrgrp", "usrgrpid", 0, 0, 0, ZBX_FK_CASCADE_DELETE};
 
 	return DBadd_foreign_key("report_usrgrp", 2, &field);
 }
 
-static int	DBpatch_5030159(void)
+static int	DBpatch_5030161(void)
 {
 	const ZBX_FIELD field = {"access_userid", NULL, "users", "userid", 0, 0, 0, 0};
 
 	return DBadd_foreign_key("report_usrgrp", 3, &field);
 }
 
-static int	DBpatch_5030160(void)
+static int	DBpatch_5030162(void)
 {
 	const ZBX_FIELD	field = {"url", "", NULL, NULL, 255, ZBX_TYPE_CHAR, ZBX_NOTNULL, 0};
 
 	return DBadd_field("config", &field);
 }
 
-static int	DBpatch_5030161(void)
+static int	DBpatch_5030163(void)
 {
 	const ZBX_FIELD	field = {"report_test_timeout", "60s", NULL, NULL, 32, ZBX_TYPE_CHAR, ZBX_NOTNULL, 0};
 
 	return DBadd_field("config", &field);
-=======
-	DB_RESULT	result;
-	int		ret;
-	const char	*fields[] = {"subject", "message"};
-
-	result = DBselect("select om.operationid,om.subject,om.message"
-			" from opmessage om,operations o,actions a"
-			" where om.operationid=o.operationid"
-				" and o.actionid=a.actionid"
-				" and a.eventsource=0 and o.operationtype=11");
-
-	ret = db_rename_macro(result, "opmessage", "operationid", fields, ARRSIZE(fields), "{EVENT.NAME}",
-			"{EVENT.RECOVERY.NAME}");
-
-	DBfree_result(result);
-
-	return ret;
-}
-
-static int	DBpatch_5030144(void)
-{
-	DB_RESULT	result;
-	int		ret;
-	const char	*fields[] = {"subject", "message"};
-
-	result = DBselect("select mediatype_messageid,subject,message from media_type_message where recovery=1");
-
-	ret = db_rename_macro(result, "media_type_message", "mediatype_messageid", fields, ARRSIZE(fields),
-			"{EVENT.NAME}", "{EVENT.RECOVERY.NAME}");
-
-	DBfree_result(result);
-
-	return ret;
->>>>>>> a9893797
 }
 
 #endif
@@ -4803,7 +4804,6 @@
 DBPATCH_ADD(5030142, 0, 1)
 DBPATCH_ADD(5030143, 0, 1)
 DBPATCH_ADD(5030144, 0, 1)
-<<<<<<< HEAD
 DBPATCH_ADD(5030145, 0, 1)
 DBPATCH_ADD(5030146, 0, 1)
 DBPATCH_ADD(5030147, 0, 1)
@@ -4821,7 +4821,7 @@
 DBPATCH_ADD(5030159, 0, 1)
 DBPATCH_ADD(5030160, 0, 1)
 DBPATCH_ADD(5030161, 0, 1)
-=======
->>>>>>> a9893797
+DBPATCH_ADD(5030162, 0, 1)
+DBPATCH_ADD(5030163, 0, 1)
 
 DBPATCH_END()