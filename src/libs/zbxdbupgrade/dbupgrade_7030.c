/*
** Copyright (C) 2001-2025 Zabbix SIA
**
** This program is free software: you can redistribute it and/or modify it under the terms of
** the GNU Affero General Public License as published by the Free Software Foundation, version 3.
**
** This program is distributed in the hope that it will be useful, but WITHOUT ANY WARRANTY;
** without even the implied warranty of MERCHANTABILITY or FITNESS FOR A PARTICULAR PURPOSE.
** See the GNU Affero General Public License for more details.
**
** You should have received a copy of the GNU Affero General Public License along with this program.
** If not, see <https://www.gnu.org/licenses/>.
**/

#include "dbupgrade.h"

#include "zbxcacheconfig.h"
#include "zbxdb.h"
#include "zbxdbschema.h"
#include "zbxalgo.h"
#include "zbxnum.h"
#include "dbupgrade_common.h"
#include "zbxtasks.h"

/*
 * 7.4 development database patches
 */

#ifndef HAVE_SQLITE3

static int	DBpatch_7030000(void)
{
	const zbx_db_field_t	field = {"proxy_secrets_provider", "0", NULL, NULL, 0, ZBX_TYPE_INT, ZBX_NOTNULL, 0};

	return DBadd_field("config", &field);
}

static int	DBpatch_7030001(void)
{
	const zbx_db_table_t	table =
			{"settings", "name", 0,
				{
					{"name", NULL, NULL, NULL, 255, ZBX_TYPE_CHAR, ZBX_NOTNULL, 0},
					{"type", NULL, NULL, NULL, 0, ZBX_TYPE_INT, ZBX_NOTNULL, 0},
					{"value_str", "", NULL, NULL, 0, ZBX_TYPE_TEXT, ZBX_NOTNULL, 0},
					{"value_int", "0", NULL, NULL, 0, ZBX_TYPE_INT, ZBX_NOTNULL, 0},
					{"value_usrgrpid", NULL, NULL, NULL, 0, ZBX_TYPE_ID, 0, 0},
					{"value_hostgroupid", NULL, NULL, NULL, 0, ZBX_TYPE_ID, 0, 0},
					{"value_userdirectoryid", NULL, NULL, NULL, 0, ZBX_TYPE_ID, 0, 0},
					{"value_mfaid", NULL, NULL, NULL, 0, ZBX_TYPE_ID, 0, 0},
					{0}
				},
				NULL
			};

	return DBcreate_table(&table);
}

static int	DBpatch_7030002(void)
{
	if (FAIL == zbx_db_index_exists("settings", "settings_2"))
		return DBcreate_index("settings", "settings_2", "value_usrgrpid", 0);

	return SUCCEED;
}

static int	DBpatch_7030003(void)
{
	if (FAIL == zbx_db_index_exists("settings", "settings_3"))
		return DBcreate_index("settings", "settings_3", "value_hostgroupid", 0);

	return SUCCEED;
}

static int	DBpatch_7030004(void)
{
	if (FAIL == zbx_db_index_exists("settings", "settings_4"))
		return DBcreate_index("settings", "settings_4", "value_userdirectoryid", 0);

	return SUCCEED;
}

static int	DBpatch_7030005(void)
{
	if (FAIL == zbx_db_index_exists("settings", "settings_5"))
		return DBcreate_index("settings", "settings_5", "value_mfaid", 0);

	return SUCCEED;
}

static int	DBpatch_7030006(void)
{
	const zbx_db_field_t	field = {"value_usrgrpid", NULL, "usrgrp", "usrgrpid", 0, ZBX_TYPE_ID, 0, 0};

	return DBadd_foreign_key("settings", 2, &field);
}

static int	DBpatch_7030007(void)
{
	const zbx_db_field_t	field = {"value_hostgroupid", NULL, "hstgrp", "groupid", 0, ZBX_TYPE_ID, 0, 0};

	return DBadd_foreign_key("settings", 3, &field);
}

static int	DBpatch_7030008(void)
{
	const zbx_db_field_t	field = {"value_userdirectoryid", NULL, "userdirectory", "userdirectoryid", 0,
			ZBX_TYPE_ID, 0, 0};

	return DBadd_foreign_key("settings", 4, &field);
}

static int	DBpatch_7030009(void)
{
	const zbx_db_field_t	field = {"value_mfaid", NULL, "mfa", "mfaid", 0, ZBX_TYPE_ID, 0, 0};

	return DBadd_foreign_key("settings", 5, &field);
}

const char	*target_column[ZBX_SETTING_TYPE_MAX - 1] = {
	"value_str", "value_int", "value_usrgrpid", "value_hostgroupid",
	"value_userdirectoryid", "value_mfaid"
};

static int	DBpatch_7030010(void)
{
	const zbx_setting_entry_t	*table = zbx_settings_desc_table_get();

	for (size_t i = 0; i < zbx_settings_descr_table_size(); i++)
	{
		const zbx_setting_entry_t	*e = &table[i];
		const char			*target_field = target_column[e->type - 1];

		if (ZBX_SETTING_TYPE_STR != e->type)
		{
			if (ZBX_DB_OK > zbx_db_execute("insert into settings (name, type, %s, value_str)"
					" values ('%s', %d, coalesce((select %s from config), %s), '')",
					target_field, e->name, e->type, e->name, e->default_value))
			{
				return FAIL;
			}
		}
		else if (ZBX_DB_OK > zbx_db_execute("insert into settings (name, type, %s)"
				" values ('%s', %d, coalesce((select %s from config), '%s'))",
				target_field, e->name, ZBX_SETTING_TYPE_STR, e->name, e->default_value))
		{
			return FAIL;
		}
	}

	return SUCCEED;
}

static int	DBpatch_7030011(void)
{
	return DBdrop_table("config");
}

static int	DBpatch_7030012(void)
{
	if (0 == (DBget_program_type() & ZBX_PROGRAM_TYPE_SERVER))
		return SUCCEED;

	/* 1 - ZBX_FLAG_DISCOVERY */
	/* 2 - LIFETIME_TYPE_IMMEDIATELY */
	if (ZBX_DB_OK > zbx_db_execute(
			"update items"
				" set enabled_lifetime_type=2"
				" where flags=1"
					" and lifetime_type=2"
					" and enabled_lifetime_type<>2"))
	{
		return FAIL;
	}

	return SUCCEED;
}

static int	DBpatch_7030013(void)
{
	int			ret = SUCCEED;
	char			*sql = NULL;
	size_t			sql_alloc = 0, sql_offset = 0;
	zbx_vector_uint64_t	ids, hgsetids;
	zbx_db_result_t		result;
	zbx_db_row_t		row;
	zbx_db_insert_t		db_insert;

	if (0 == (DBget_program_type() & ZBX_PROGRAM_TYPE_SERVER))
		return SUCCEED;

	zbx_vector_uint64_create(&ids);
	zbx_vector_uint64_create(&hgsetids);

	/* 3 - HOST_STATUS_TEMPLATE */
	zbx_db_select_uint64("select hostid from hosts"
			" where status=3"
				" and hostid not in (select hostid from host_hgset)", &ids);

	if (0 == ids.values_num)
		goto out;

	ret = permission_hgsets_add(&ids, &hgsetids);

	if (FAIL == ret || 0 == hgsetids.values_num)
		goto out;

	zbx_vector_uint64_sort(&hgsetids, ZBX_DEFAULT_UINT64_COMPARE_FUNC);
	zbx_db_insert_prepare(&db_insert, "permission", "ugsetid", "hgsetid", "permission", (char*)NULL);
	zbx_db_add_condition_alloc(&sql, &sql_alloc, &sql_offset, "h.hgsetid", hgsetids.values, hgsetids.values_num);

	result = zbx_db_select("select u.ugsetid,h.hgsetid,max(r.permission)"
			" from hgset h"
			" join hgset_group hg"
				" on h.hgsetid=hg.hgsetid"
			" join rights r on hg.groupid=r.id"
			" join ugset_group ug"
				" on r.groupid=ug.usrgrpid"
			" join ugset u"
				" on ug.ugsetid=u.ugsetid"
			" where%s"
			" group by u.ugsetid,h.hgsetid"
			" having min(r.permission)>0"
			" order by u.ugsetid,h.hgsetid", sql);
	zbx_free(sql);

	while (NULL != (row = zbx_db_fetch(result)))
	{
		zbx_uint64_t	hgsetid, ugsetid;
		int		permission;

		ZBX_STR2UINT64(ugsetid, row[0]);
		ZBX_STR2UINT64(hgsetid, row[1]);
		permission = atoi(row[2]);

		zbx_db_insert_add_values(&db_insert, ugsetid, hgsetid, permission);
	}
	zbx_db_free_result(result);

	ret = zbx_db_insert_execute(&db_insert);
	zbx_db_insert_clean(&db_insert);
out:
	zbx_vector_uint64_destroy(&hgsetids);
	zbx_vector_uint64_destroy(&ids);

	return ret;
}

static int	DBpatch_7030014(void)
{
	if (0 == (DBget_program_type() & ZBX_PROGRAM_TYPE_SERVER))
		return SUCCEED;

	/* 2 - SYSMAP_ELEMENT_TYPE_TRIGGER */
	if (ZBX_DB_OK > zbx_db_execute("delete from sysmaps_elements"
			" where elementtype=2"
				" and selementid not in ("
					"select distinct selementid from sysmap_element_trigger"
				")"))
	{
		return FAIL;
	}

	return SUCCEED;
}

static int	DBpatch_7030015(void)
{
	const zbx_db_table_t	table =
			{"sysmap_link_threshold", "linkthresholdid", 0,
				{
					{"linkthresholdid", NULL, NULL, NULL, 0, ZBX_TYPE_ID, ZBX_NOTNULL, 0},
					{"linkid", NULL, NULL, NULL, 0, ZBX_TYPE_ID, ZBX_NOTNULL, 0},
					{"drawtype", "0", NULL, NULL, 0, ZBX_TYPE_INT, ZBX_NOTNULL, 0},
					{"color", "000000", NULL, NULL, 6, ZBX_TYPE_CHAR, ZBX_NOTNULL, 0},
					{"type", "0", NULL, NULL, 0, ZBX_TYPE_INT, ZBX_NOTNULL, 0},
					{"threshold", "", NULL, NULL, 255, ZBX_TYPE_CHAR, ZBX_NOTNULL, 0},
					{"pattern", "", NULL, NULL, 255, ZBX_TYPE_CHAR, ZBX_NOTNULL, 0},
					{"sortorder", "0", NULL, NULL, 0, ZBX_TYPE_INT, ZBX_NOTNULL, 0},
					{0}
				},
				NULL
			};

	return DBcreate_table(&table);
}

static int	DBpatch_7030016(void)
{
	const zbx_db_field_t	field = {"linkid", NULL, "sysmaps_links", "linkid", 0, 0, 0, ZBX_FK_CASCADE_DELETE};

	return DBadd_foreign_key("sysmap_link_threshold", 1, &field);
}

static int	DBpatch_7030017(void)
{
	if (FAIL == zbx_db_index_exists("sysmap_link_threshold", "sysmap_link_threshold_1"))
		return DBcreate_index("sysmap_link_threshold", "sysmap_link_threshold_1", "linkid", 0);

	return SUCCEED;
}

static int	DBpatch_7030018(void)
{
	const zbx_db_field_t	field = {"background_scale", "1", NULL, NULL, 0, ZBX_TYPE_INT, ZBX_NOTNULL, 0};

	return DBadd_field("sysmaps", &field);
}

static int	DBpatch_7030019(void)
{
	if (0 == (DBget_program_type() & ZBX_PROGRAM_TYPE_SERVER))
		return SUCCEED;

	if (ZBX_DB_OK > zbx_db_execute("update sysmaps set background_scale=0"))
		return FAIL;

	return SUCCEED;
}

static int	DBpatch_7030020(void)
{
	const zbx_db_field_t	field = {"show_element_label", "1", NULL, NULL, 0, ZBX_TYPE_INT, ZBX_NOTNULL, 0};

	return DBadd_field("sysmaps", &field);
}

static int	DBpatch_7030021(void)
{
	const zbx_db_field_t	field = {"show_link_label", "1", NULL, NULL, 0, ZBX_TYPE_INT, ZBX_NOTNULL, 0};

	return DBadd_field("sysmaps", &field);
}

static int	DBpatch_7030022(void)
{
	const zbx_db_field_t	field = {"show_label", "-1", NULL, NULL, 0, ZBX_TYPE_INT, ZBX_NOTNULL, 0};

	return DBadd_field("sysmaps_elements", &field);
}

static int	DBpatch_7030023(void)
{
	const zbx_db_field_t	field = {"show_label", "-1", NULL, NULL, 0, ZBX_TYPE_INT, ZBX_NOTNULL, 0};

	return DBadd_field("sysmaps_links", &field);
}

static int	DBpatch_7030024(void)
{
	const zbx_db_field_t	field = {"indicator_type", "0", NULL, NULL, 0, ZBX_TYPE_INT, ZBX_NOTNULL, 0};

	return DBadd_field("sysmaps_links", &field);
}

static int	DBpatch_7030025(void)
{
	if (0 == (DBget_program_type() & ZBX_PROGRAM_TYPE_SERVER))
		return SUCCEED;

	if (ZBX_DB_OK > zbx_db_execute("update sysmaps_links sl set indicator_type = 1 "
			"where exists (select null from sysmaps_link_triggers slt where slt.linkid = sl.linkid)"))
	{
		return FAIL;
	}

	return SUCCEED;
}

static int	DBpatch_7030026(void)
{
	const zbx_db_field_t	field = {"itemid", NULL, NULL, NULL, 0, ZBX_TYPE_ID, 0, 0};

	return DBadd_field("sysmaps_links", &field);
}

static int	DBpatch_7030027(void)
{
	const zbx_db_field_t	field = {"itemid", NULL, "items", "itemid", 0, 0, 0, 0};

	return DBadd_foreign_key("sysmaps_links", 4, &field);
}

static int	DBpatch_7030028(void)
{
	if (FAIL == zbx_db_index_exists("sysmaps_links", "sysmaps_links_4"))
		return DBcreate_index("sysmaps_links", "sysmaps_links_4", "itemid", 0);

	return SUCCEED;
}

static int	DBpatch_7030029(void)
{
	int		i;
	const char	*values[] = {
			"web.hosts.graphs.php.sort", "web.hosts.graph.list.sort",
			"web.hosts.graphs.php.sortorder", "web.hosts.graph.list.sortorder",
			"web.hosts.graphs.filter_hostids", "web.hosts.graph.list.filter_hostids",
			"web.hosts.graphs.filter_groupids", "web.hosts.graph.list.filter_groupids",
			"web.hosts.graphs.filter.active", "web.hosts.graph.list.filter.active",
			"web.templates.graphs.php.sort", "web.templates.graph.list.sort",
			"web.templates.graphs.php.sortorder", "web.templates.graph.list.sortorder",
			"web.templates.graphs.filter_hostids", "web.templates.graph.list.filter_hostids",
			"web.templates.graphs.filter_groupids", "web.templates.graph.list.filter_groupids",
			"web.templates.graphs.filter.active", "web.templates.graph.list.filter.active",
		};

	for (i = 0; i < (int)ARRSIZE(values); i += 2)
	{
		if (ZBX_DB_OK > zbx_db_execute("update profiles set idx='%s' where idx='%s'", values[i + 1], values[i]))
			return FAIL;
	}

	return SUCCEED;
}

static int	DBpatch_7030030(void)
{
	zbx_db_insert_t	db_insert;
	int		ret;

	if (0 == (DBget_program_type() & ZBX_PROGRAM_TYPE_SERVER))
		return SUCCEED;

	zbx_db_insert_prepare(&db_insert, "task", "taskid", "type", "status", "clock", (char *)NULL);
	zbx_db_insert_add_values(&db_insert, __UINT64_C(0), ZBX_TM_TASK_COPY_NESTED_HOST_PROTOTYPES, ZBX_TM_STATUS_NEW,
			time(NULL));
	zbx_db_insert_autoincrement(&db_insert, "taskid");
	ret = zbx_db_insert_execute(&db_insert);
	zbx_db_insert_clean(&db_insert);

	return ret;
}

static int	DBpatch_7030031(void)
{
	const zbx_db_field_t	field = {"zindex", "0", NULL, NULL, 0, ZBX_TYPE_INT, ZBX_NOTNULL, 0};

	return DBadd_field("sysmaps_elements", &field);
}

static int	DBpatch_7030032(void)
{
	if (0 == (DBget_program_type() & ZBX_PROGRAM_TYPE_SERVER))
		return SUCCEED;

	if (ZBX_DB_OK > zbx_db_execute("insert into module (moduleid,id,relative_path,status,config) values"
			" (" ZBX_FS_UI64 ",'itemcard','widgets/itemcard',%d,'[]')", zbx_db_get_maxid("module"), 1))
	{
		return FAIL;
	}

	return SUCCEED;
}

static int	DBpatch_7030033(void)
{
	/* 2 - ZBX_FLAG_DISCOVERY_PROTOTYPE */
	if (ZBX_DB_OK > zbx_db_execute("delete from item_rtdata"
			" where exists ("
				"select null from items i where item_rtdata.itemid=i.itemid and i.flags=2"
			")"))
	{
		return FAIL;
	}

	return SUCCEED;
}

static int	DBpatch_7030034(void)
{
	const zbx_db_table_t	table =
<<<<<<< HEAD
			{"host_template_cache", "hostid,link_hostid", 0,
				{
					{"hostid", NULL, NULL, NULL, 0, ZBX_TYPE_ID, ZBX_NOTNULL, 0},
					{"link_hostid", NULL, NULL, NULL, 0, ZBX_TYPE_ID, ZBX_NOTNULL, 0},
=======
			{"media_type_oauth", "mediatypeid", 0,
				{
					{"mediatypeid", NULL, NULL, NULL, 0, ZBX_TYPE_ID, ZBX_NOTNULL, 0},
					{"redirection_url", "", NULL, NULL, 2048, ZBX_TYPE_CHAR, ZBX_NOTNULL, 0},
					{"client_id", "", NULL, NULL, 255, ZBX_TYPE_CHAR, ZBX_NOTNULL, 0},
					{"client_secret", "", NULL, NULL, 255, ZBX_TYPE_CHAR, ZBX_NOTNULL, 0},
					{"authorization_url", "", NULL, NULL, 2048, ZBX_TYPE_CHAR, ZBX_NOTNULL, 0},
					{"tokens_status", "0", NULL, NULL, 0, ZBX_TYPE_INT, ZBX_NOTNULL, 0},
					{"access_token", "", NULL, NULL, 0, ZBX_TYPE_TEXT, ZBX_NOTNULL, 0},
					{"access_token_updated", "0", NULL, NULL, 0, ZBX_TYPE_INT, ZBX_NOTNULL, 0},
					{"access_expires_in", "0", NULL, NULL, 0, ZBX_TYPE_INT, ZBX_NOTNULL, 0},
					{"refresh_token", "", NULL, NULL, 0, ZBX_TYPE_TEXT, ZBX_NOTNULL, 0},
					{"token_url", "", NULL, NULL, 2048, ZBX_TYPE_CHAR, ZBX_NOTNULL, 0},
>>>>>>> 17524233
					{0}
				},
				NULL
			};

	return DBcreate_table(&table);
}

static int	DBpatch_7030035(void)
{
<<<<<<< HEAD
	const zbx_db_field_t	field = {"hostid", NULL, "hosts", "hostid", 0, 0, 0,
			ZBX_FK_CASCADE_DELETE};

	return DBadd_foreign_key("host_template_cache", 1, &field);
}

static int	DBpatch_7030036(void)
{
	const zbx_db_field_t	field = {"link_hostid", NULL, "hosts", "hostid", 0, 0, 0,
			ZBX_FK_CASCADE_DELETE};

	return DBadd_foreign_key("host_template_cache", 2, &field);
}

static int	DBpatch_7030037(void)
{
	return DBcreate_index("host_template_cache", "host_template_cache_1", "link_hostid", 0);
}

static int	DBpatch_7030038(void)
{
	if (ZBX_DB_OK > zbx_db_execute(
			"insert into host_template_cache ("
			"	with recursive cte as ("
					"select h0.templateid,h0.hostid from hosts_templates h0"
					" union all "
					"select h1.templateid,c.hostid from cte c"
					" join hosts_templates h1 on c.templateid=h1.hostid"
				")"
				" select hostid,templateid from cte"
			")"))
	{
		return FAIL;
	}

	if (ZBX_DB_OK > zbx_db_execute("insert into host_template_cache (select hostid,hostid from hosts)"))
		return FAIL;

	return SUCCEED;
}

static int	DBpatch_7030039(void)
{
	const zbx_db_table_t	table =
			{"item_template_cache", "itemid,link_hostid", 0,
				{
					{"itemid", NULL, NULL, NULL, 0, ZBX_TYPE_ID, ZBX_NOTNULL, 0},
					{"link_hostid", NULL, NULL, NULL, 0, ZBX_TYPE_ID, ZBX_NOTNULL, 0},
					{0}
				},
				NULL
			};

	return DBcreate_table(&table);
}

static int	DBpatch_7030040(void)
{
	const zbx_db_field_t	field = {"itemid", NULL, "items", "itemid", 0, 0, 0,
			ZBX_FK_CASCADE_DELETE};

	return DBadd_foreign_key("item_template_cache", 1, &field);
}

static int	DBpatch_7030041(void)
{
	const zbx_db_field_t	field = {"link_hostid", NULL, "hosts", "hostid", 0, 0, 0,
			ZBX_FK_CASCADE_DELETE};

	return DBadd_foreign_key("item_template_cache", 2, &field);
}

static int	DBpatch_7030042(void)
{
	return DBcreate_index("item_template_cache", "item_template_cache_1", "link_hostid", 0);
}

static int	DBpatch_7030043(void)
{
	/* 0 - ZBX_FLAG_DISCOVERY_NORMAL */
	/* 2 - ZBX_FLAG_DISCOVERY_PROTOTYPE */
	/* 4 - ZBX_FLAG_DISCOVERY_CREATED */

	if (ZBX_DB_OK > zbx_db_execute(
			"insert into item_template_cache ("
				"with recursive cte as ("
					"select i0.templateid,i0.itemid from items i0"
					" where i0.flags in (0,2,4)"
					" union all "
					"select i1.templateid,c.itemid from cte c"
					" join items i1 on c.templateid=i1.itemid"
					" where i1.templateid is not null"
				")"
				" select cte.itemid,h.hostid from cte,hosts h,items i"
				" where cte.templateid=i.itemid and i.hostid=h.hostid"
			")"))
	{
		return FAIL;
	}


	if (ZBX_DB_OK > zbx_db_execute(
			"insert into item_template_cache ("
				"select i.itemid,h.hostid from items i,hosts h"
				" where i.hostid=h.hostid and i.flags in (0,2,4)"
			")"))
	{
		return FAIL;
	}

	return SUCCEED;
}

static int	DBpatch_7030044(void)
{
	const zbx_db_table_t	table =
			{"httptest_template_cache", "httptestid,link_hostid", 0,
				{
					{"httptestid", NULL, NULL, NULL, 0, ZBX_TYPE_ID, ZBX_NOTNULL, 0},
					{"link_hostid", NULL, NULL, NULL, 0, ZBX_TYPE_ID, ZBX_NOTNULL, 0},
					{0}
				},
				NULL
			};

	return DBcreate_table(&table);
}

static int	DBpatch_7030045(void)
{
	const zbx_db_field_t	field = {"httptestid", NULL, "httptest", "httptestid", 0, 0, 0,
			ZBX_FK_CASCADE_DELETE};

	return DBadd_foreign_key("httptest_template_cache", 1, &field);
}

static int	DBpatch_7030046(void)
{
	const zbx_db_field_t	field = {"link_hostid", NULL, "hosts", "hostid", 0, 0, 0,
			ZBX_FK_CASCADE_DELETE};

	return DBadd_foreign_key("httptest_template_cache", 2, &field);
}

static int  DBpatch_7030047(void)
{
	return DBcreate_index("httptest_template_cache", "httptest_template_cache_1", "link_hostid", 0);
}

static int	DBpatch_7030048(void)
{
	if (ZBX_DB_OK > zbx_db_execute(
			"insert into httptest_template_cache ("
				"with recursive cte as ("
					"select ht0.templateid,ht0.httptestid from httptest ht0"
					" union all "
					"select ht1.templateid,c.httptestid from cte c"
					" join httptest ht1 on c.templateid=ht1.httptestid"
					" where ht1.templateid is not null"
				")"
				" select cte.httptestid,ht.hostid from cte,hosts h,httptest ht"
				" where cte.templateid=ht.httptestid and ht.hostid=h.hostid"
			")"))
	{
		return FAIL;
	}

	if (ZBX_DB_OK > zbx_db_execute(
			"insert into httptest_template_cache ("
				"select ht.httptestid,h.hostid from httptest ht,hosts h"
				" where ht.hostid=h.hostid"
			")"))
	{
		return FAIL;
	}

	return SUCCEED;
}

=======
	const zbx_db_field_t	field = {"mediatypeid", NULL, "media_type", "mediatypeid", 0, ZBX_TYPE_ID, 0,
						ZBX_FK_CASCADE_DELETE};

	return DBadd_foreign_key("media_type_oauth", 1, &field);
}
>>>>>>> 17524233
#endif

DBPATCH_START(7030)

/* version, duplicates flag, mandatory flag */

DBPATCH_ADD(7030000, 0, 1)
DBPATCH_ADD(7030001, 0, 1)
DBPATCH_ADD(7030002, 0, 1)
DBPATCH_ADD(7030003, 0, 1)
DBPATCH_ADD(7030004, 0, 1)
DBPATCH_ADD(7030005, 0, 1)
DBPATCH_ADD(7030006, 0, 1)
DBPATCH_ADD(7030007, 0, 1)
DBPATCH_ADD(7030008, 0, 1)
DBPATCH_ADD(7030009, 0, 1)
DBPATCH_ADD(7030010, 0, 1)
DBPATCH_ADD(7030011, 0, 1)
DBPATCH_ADD(7030012, 0, 1)
DBPATCH_ADD(7030013, 0, 1)
DBPATCH_ADD(7030014, 0, 1)
DBPATCH_ADD(7030015, 0, 1)
DBPATCH_ADD(7030016, 0, 1)
DBPATCH_ADD(7030017, 0, 1)
DBPATCH_ADD(7030018, 0, 1)
DBPATCH_ADD(7030019, 0, 1)
DBPATCH_ADD(7030020, 0, 1)
DBPATCH_ADD(7030021, 0, 1)
DBPATCH_ADD(7030022, 0, 1)
DBPATCH_ADD(7030023, 0, 1)
DBPATCH_ADD(7030024, 0, 1)
DBPATCH_ADD(7030025, 0, 1)
DBPATCH_ADD(7030026, 0, 1)
DBPATCH_ADD(7030027, 0, 1)
DBPATCH_ADD(7030028, 0, 1)
DBPATCH_ADD(7030029, 0, 1)
DBPATCH_ADD(7030030, 0, 1)
DBPATCH_ADD(7030031, 0, 1)
DBPATCH_ADD(7030032, 0, 1)
DBPATCH_ADD(7030033, 0, 1)
DBPATCH_ADD(7030034, 0, 1)
DBPATCH_ADD(7030035, 0, 1)
<<<<<<< HEAD
DBPATCH_ADD(7030036, 0, 1)
DBPATCH_ADD(7030037, 0, 1)
DBPATCH_ADD(7030038, 0, 1)
DBPATCH_ADD(7030039, 0, 1)
DBPATCH_ADD(7030040, 0, 1)
DBPATCH_ADD(7030041, 0, 1)
DBPATCH_ADD(7030042, 0, 1)
DBPATCH_ADD(7030043, 0, 1)
DBPATCH_ADD(7030044, 0, 1)
DBPATCH_ADD(7030045, 0, 1)
DBPATCH_ADD(7030046, 0, 1)
DBPATCH_ADD(7030047, 0, 1)
DBPATCH_ADD(7030048, 0, 1)
=======
>>>>>>> 17524233

DBPATCH_END()<|MERGE_RESOLUTION|>--- conflicted
+++ resolved
@@ -470,12 +470,6 @@
 static int	DBpatch_7030034(void)
 {
 	const zbx_db_table_t	table =
-<<<<<<< HEAD
-			{"host_template_cache", "hostid,link_hostid", 0,
-				{
-					{"hostid", NULL, NULL, NULL, 0, ZBX_TYPE_ID, ZBX_NOTNULL, 0},
-					{"link_hostid", NULL, NULL, NULL, 0, ZBX_TYPE_ID, ZBX_NOTNULL, 0},
-=======
 			{"media_type_oauth", "mediatypeid", 0,
 				{
 					{"mediatypeid", NULL, NULL, NULL, 0, ZBX_TYPE_ID, ZBX_NOTNULL, 0},
@@ -489,7 +483,6 @@
 					{"access_expires_in", "0", NULL, NULL, 0, ZBX_TYPE_INT, ZBX_NOTNULL, 0},
 					{"refresh_token", "", NULL, NULL, 0, ZBX_TYPE_TEXT, ZBX_NOTNULL, 0},
 					{"token_url", "", NULL, NULL, 2048, ZBX_TYPE_CHAR, ZBX_NOTNULL, 0},
->>>>>>> 17524233
 					{0}
 				},
 				NULL
@@ -500,14 +493,36 @@
 
 static int	DBpatch_7030035(void)
 {
-<<<<<<< HEAD
+	const zbx_db_field_t	field = {"mediatypeid", NULL, "media_type", "mediatypeid", 0, ZBX_TYPE_ID, 0,
+						ZBX_FK_CASCADE_DELETE};
+
+	return DBadd_foreign_key("media_type_oauth", 1, &field);
+}
+
+static int	DBpatch_7030036(void)
+{
+	const zbx_db_table_t	table =
+			{"host_template_cache", "hostid,link_hostid", 0,
+				{
+					{"hostid", NULL, NULL, NULL, 0, ZBX_TYPE_ID, ZBX_NOTNULL, 0},
+					{"link_hostid", NULL, NULL, NULL, 0, ZBX_TYPE_ID, ZBX_NOTNULL, 0},
+					{0}
+				},
+				NULL
+			};
+
+	return DBcreate_table(&table);
+}
+
+static int	DBpatch_7030037(void)
+{
 	const zbx_db_field_t	field = {"hostid", NULL, "hosts", "hostid", 0, 0, 0,
 			ZBX_FK_CASCADE_DELETE};
 
 	return DBadd_foreign_key("host_template_cache", 1, &field);
 }
 
-static int	DBpatch_7030036(void)
+static int	DBpatch_7030038(void)
 {
 	const zbx_db_field_t	field = {"link_hostid", NULL, "hosts", "hostid", 0, 0, 0,
 			ZBX_FK_CASCADE_DELETE};
@@ -515,12 +530,12 @@
 	return DBadd_foreign_key("host_template_cache", 2, &field);
 }
 
-static int	DBpatch_7030037(void)
+static int	DBpatch_7030039(void)
 {
 	return DBcreate_index("host_template_cache", "host_template_cache_1", "link_hostid", 0);
 }
 
-static int	DBpatch_7030038(void)
+static int	DBpatch_7030040(void)
 {
 	if (ZBX_DB_OK > zbx_db_execute(
 			"insert into host_template_cache ("
@@ -542,7 +557,7 @@
 	return SUCCEED;
 }
 
-static int	DBpatch_7030039(void)
+static int	DBpatch_7030041(void)
 {
 	const zbx_db_table_t	table =
 			{"item_template_cache", "itemid,link_hostid", 0,
@@ -557,7 +572,7 @@
 	return DBcreate_table(&table);
 }
 
-static int	DBpatch_7030040(void)
+static int	DBpatch_7030042(void)
 {
 	const zbx_db_field_t	field = {"itemid", NULL, "items", "itemid", 0, 0, 0,
 			ZBX_FK_CASCADE_DELETE};
@@ -565,7 +580,7 @@
 	return DBadd_foreign_key("item_template_cache", 1, &field);
 }
 
-static int	DBpatch_7030041(void)
+static int	DBpatch_7030043(void)
 {
 	const zbx_db_field_t	field = {"link_hostid", NULL, "hosts", "hostid", 0, 0, 0,
 			ZBX_FK_CASCADE_DELETE};
@@ -573,12 +588,12 @@
 	return DBadd_foreign_key("item_template_cache", 2, &field);
 }
 
-static int	DBpatch_7030042(void)
+static int	DBpatch_7030044(void)
 {
 	return DBcreate_index("item_template_cache", "item_template_cache_1", "link_hostid", 0);
 }
 
-static int	DBpatch_7030043(void)
+static int	DBpatch_7030045(void)
 {
 	/* 0 - ZBX_FLAG_DISCOVERY_NORMAL */
 	/* 2 - ZBX_FLAG_DISCOVERY_PROTOTYPE */
@@ -614,7 +629,7 @@
 	return SUCCEED;
 }
 
-static int	DBpatch_7030044(void)
+static int	DBpatch_7030046(void)
 {
 	const zbx_db_table_t	table =
 			{"httptest_template_cache", "httptestid,link_hostid", 0,
@@ -629,7 +644,7 @@
 	return DBcreate_table(&table);
 }
 
-static int	DBpatch_7030045(void)
+static int	DBpatch_7030047(void)
 {
 	const zbx_db_field_t	field = {"httptestid", NULL, "httptest", "httptestid", 0, 0, 0,
 			ZBX_FK_CASCADE_DELETE};
@@ -637,7 +652,7 @@
 	return DBadd_foreign_key("httptest_template_cache", 1, &field);
 }
 
-static int	DBpatch_7030046(void)
+static int	DBpatch_7030048(void)
 {
 	const zbx_db_field_t	field = {"link_hostid", NULL, "hosts", "hostid", 0, 0, 0,
 			ZBX_FK_CASCADE_DELETE};
@@ -645,12 +660,12 @@
 	return DBadd_foreign_key("httptest_template_cache", 2, &field);
 }
 
-static int  DBpatch_7030047(void)
+static int  DBpatch_7030049(void)
 {
 	return DBcreate_index("httptest_template_cache", "httptest_template_cache_1", "link_hostid", 0);
 }
 
-static int	DBpatch_7030048(void)
+static int	DBpatch_7030050(void)
 {
 	if (ZBX_DB_OK > zbx_db_execute(
 			"insert into httptest_template_cache ("
@@ -680,13 +695,6 @@
 	return SUCCEED;
 }
 
-=======
-	const zbx_db_field_t	field = {"mediatypeid", NULL, "media_type", "mediatypeid", 0, ZBX_TYPE_ID, 0,
-						ZBX_FK_CASCADE_DELETE};
-
-	return DBadd_foreign_key("media_type_oauth", 1, &field);
-}
->>>>>>> 17524233
 #endif
 
 DBPATCH_START(7030)
@@ -729,7 +737,6 @@
 DBPATCH_ADD(7030033, 0, 1)
 DBPATCH_ADD(7030034, 0, 1)
 DBPATCH_ADD(7030035, 0, 1)
-<<<<<<< HEAD
 DBPATCH_ADD(7030036, 0, 1)
 DBPATCH_ADD(7030037, 0, 1)
 DBPATCH_ADD(7030038, 0, 1)
@@ -743,7 +750,7 @@
 DBPATCH_ADD(7030046, 0, 1)
 DBPATCH_ADD(7030047, 0, 1)
 DBPATCH_ADD(7030048, 0, 1)
-=======
->>>>>>> 17524233
+DBPATCH_ADD(7030049, 0, 1)
+DBPATCH_ADD(7030050, 0, 1)
 
 DBPATCH_END()