/*
** Copyright (C) 2001-2025 Zabbix SIA
**
** This program is free software: you can redistribute it and/or modify it under the terms of
** the GNU Affero General Public License as published by the Free Software Foundation, version 3.
**
** This program is distributed in the hope that it will be useful, but WITHOUT ANY WARRANTY;
** without even the implied warranty of MERCHANTABILITY or FITNESS FOR A PARTICULAR PURPOSE.
** See the GNU Affero General Public License for more details.
**
** You should have received a copy of the GNU Affero General Public License along with this program.
** If not, see <https://www.gnu.org/licenses/>.
**/

#include "dbupgrade.h"

#include "zbxcacheconfig.h"
#include "zbxdb.h"
#include "zbxdbschema.h"
#include "zbxalgo.h"
#include "zbxnum.h"
#include "dbupgrade_common.h"
#include "zbxtasks.h"

/*
 * 7.4 development database patches
 */

#ifndef HAVE_SQLITE3

static int	DBpatch_7030000(void)
{
	const zbx_db_field_t	field = {"proxy_secrets_provider", "0", NULL, NULL, 0, ZBX_TYPE_INT, ZBX_NOTNULL, 0};

	return DBadd_field("config", &field);
}

static int	DBpatch_7030001(void)
{
	const zbx_db_table_t	table =
			{"settings", "name", 0,
				{
					{"name", NULL, NULL, NULL, 255, ZBX_TYPE_CHAR, ZBX_NOTNULL, 0},
					{"type", NULL, NULL, NULL, 0, ZBX_TYPE_INT, ZBX_NOTNULL, 0},
					{"value_str", "", NULL, NULL, 0, ZBX_TYPE_TEXT, ZBX_NOTNULL, 0},
					{"value_int", "0", NULL, NULL, 0, ZBX_TYPE_INT, ZBX_NOTNULL, 0},
					{"value_usrgrpid", NULL, NULL, NULL, 0, ZBX_TYPE_ID, 0, 0},
					{"value_hostgroupid", NULL, NULL, NULL, 0, ZBX_TYPE_ID, 0, 0},
					{"value_userdirectoryid", NULL, NULL, NULL, 0, ZBX_TYPE_ID, 0, 0},
					{"value_mfaid", NULL, NULL, NULL, 0, ZBX_TYPE_ID, 0, 0},
					{0}
				},
				NULL
			};

	return DBcreate_table(&table);
}

static int	DBpatch_7030002(void)
{
	if (FAIL == zbx_db_index_exists("settings", "settings_2"))
		return DBcreate_index("settings", "settings_2", "value_usrgrpid", 0);

	return SUCCEED;
}

static int	DBpatch_7030003(void)
{
	if (FAIL == zbx_db_index_exists("settings", "settings_3"))
		return DBcreate_index("settings", "settings_3", "value_hostgroupid", 0);

	return SUCCEED;
}

static int	DBpatch_7030004(void)
{
	if (FAIL == zbx_db_index_exists("settings", "settings_4"))
		return DBcreate_index("settings", "settings_4", "value_userdirectoryid", 0);

	return SUCCEED;
}

static int	DBpatch_7030005(void)
{
	if (FAIL == zbx_db_index_exists("settings", "settings_5"))
		return DBcreate_index("settings", "settings_5", "value_mfaid", 0);

	return SUCCEED;
}

static int	DBpatch_7030006(void)
{
	const zbx_db_field_t	field = {"value_usrgrpid", NULL, "usrgrp", "usrgrpid", 0, ZBX_TYPE_ID, 0, 0};

	return DBadd_foreign_key("settings", 2, &field);
}

static int	DBpatch_7030007(void)
{
	const zbx_db_field_t	field = {"value_hostgroupid", NULL, "hstgrp", "groupid", 0, ZBX_TYPE_ID, 0, 0};

	return DBadd_foreign_key("settings", 3, &field);
}

static int	DBpatch_7030008(void)
{
	const zbx_db_field_t	field = {"value_userdirectoryid", NULL, "userdirectory", "userdirectoryid", 0,
			ZBX_TYPE_ID, 0, 0};

	return DBadd_foreign_key("settings", 4, &field);
}

static int	DBpatch_7030009(void)
{
	const zbx_db_field_t	field = {"value_mfaid", NULL, "mfa", "mfaid", 0, ZBX_TYPE_ID, 0, 0};

	return DBadd_foreign_key("settings", 5, &field);
}

const char	*target_column[ZBX_SETTING_TYPE_MAX - 1] = {
	"value_str", "value_int", "value_usrgrpid", "value_hostgroupid",
	"value_userdirectoryid", "value_mfaid"
};

static int	DBpatch_7030010(void)
{
	const zbx_setting_entry_t	*table = zbx_settings_desc_table_get();

	for (size_t i = 0; i < zbx_settings_descr_table_size(); i++)
	{
		const zbx_setting_entry_t	*e = &table[i];
		const char			*target_field = target_column[e->type - 1];

		if (ZBX_SETTING_TYPE_STR != e->type)
		{
			if (ZBX_DB_OK > zbx_db_execute("insert into settings (name, type, %s, value_str)"
					" values ('%s', %d, coalesce((select %s from config), %s), '')",
					target_field, e->name, e->type, e->name, e->default_value))
			{
				return FAIL;
			}
		}
		else if (ZBX_DB_OK > zbx_db_execute("insert into settings (name, type, %s)"
				" values ('%s', %d, coalesce((select %s from config), '%s'))",
				target_field, e->name, ZBX_SETTING_TYPE_STR, e->name, e->default_value))
		{
			return FAIL;
		}
	}

	return SUCCEED;
}

static int	DBpatch_7030011(void)
{
	return DBdrop_table("config");
}

static int	DBpatch_7030012(void)
{
	if (0 == (DBget_program_type() & ZBX_PROGRAM_TYPE_SERVER))
		return SUCCEED;

	/* 1 - ZBX_FLAG_DISCOVERY */
	/* 2 - LIFETIME_TYPE_IMMEDIATELY */
	if (ZBX_DB_OK > zbx_db_execute(
			"update items"
				" set enabled_lifetime_type=2"
				" where flags=1"
					" and lifetime_type=2"
					" and enabled_lifetime_type<>2"))
	{
		return FAIL;
	}

	return SUCCEED;
}

static int	DBpatch_7030013(void)
{
	int			ret = SUCCEED;
	char			*sql = NULL;
	size_t			sql_alloc = 0, sql_offset = 0;
	zbx_vector_uint64_t	ids, hgsetids;
	zbx_db_result_t		result;
	zbx_db_row_t		row;
	zbx_db_insert_t		db_insert;

	if (0 == (DBget_program_type() & ZBX_PROGRAM_TYPE_SERVER))
		return SUCCEED;

	zbx_vector_uint64_create(&ids);
	zbx_vector_uint64_create(&hgsetids);

	/* 3 - HOST_STATUS_TEMPLATE */
	zbx_db_select_uint64("select hostid from hosts"
			" where status=3"
				" and hostid not in (select hostid from host_hgset)", &ids);

	if (0 == ids.values_num)
		goto out;

	ret = permission_hgsets_add(&ids, &hgsetids);

	if (FAIL == ret || 0 == hgsetids.values_num)
		goto out;

	zbx_vector_uint64_sort(&hgsetids, ZBX_DEFAULT_UINT64_COMPARE_FUNC);
	zbx_db_insert_prepare(&db_insert, "permission", "ugsetid", "hgsetid", "permission", (char*)NULL);
	zbx_db_add_condition_alloc(&sql, &sql_alloc, &sql_offset, "h.hgsetid", hgsetids.values, hgsetids.values_num);

	result = zbx_db_select("select u.ugsetid,h.hgsetid,max(r.permission)"
			" from hgset h"
			" join hgset_group hg"
				" on h.hgsetid=hg.hgsetid"
			" join rights r on hg.groupid=r.id"
			" join ugset_group ug"
				" on r.groupid=ug.usrgrpid"
			" join ugset u"
				" on ug.ugsetid=u.ugsetid"
			" where%s"
			" group by u.ugsetid,h.hgsetid"
			" having min(r.permission)>0"
			" order by u.ugsetid,h.hgsetid", sql);
	zbx_free(sql);

	while (NULL != (row = zbx_db_fetch(result)))
	{
		zbx_uint64_t	hgsetid, ugsetid;
		int		permission;

		ZBX_STR2UINT64(ugsetid, row[0]);
		ZBX_STR2UINT64(hgsetid, row[1]);
		permission = atoi(row[2]);

		zbx_db_insert_add_values(&db_insert, ugsetid, hgsetid, permission);
	}
	zbx_db_free_result(result);

	ret = zbx_db_insert_execute(&db_insert);
	zbx_db_insert_clean(&db_insert);
out:
	zbx_vector_uint64_destroy(&hgsetids);
	zbx_vector_uint64_destroy(&ids);

	return ret;
}

static int	DBpatch_7030014(void)
{
	if (0 == (DBget_program_type() & ZBX_PROGRAM_TYPE_SERVER))
		return SUCCEED;

	/* 2 - SYSMAP_ELEMENT_TYPE_TRIGGER */
	if (ZBX_DB_OK > zbx_db_execute("delete from sysmaps_elements"
			" where elementtype=2"
				" and selementid not in ("
					"select distinct selementid from sysmap_element_trigger"
				")"))
	{
		return FAIL;
	}

	return SUCCEED;
}

static int	DBpatch_7030015(void)
{
	const zbx_db_table_t	table =
			{"sysmap_link_threshold", "linkthresholdid", 0,
				{
					{"linkthresholdid", NULL, NULL, NULL, 0, ZBX_TYPE_ID, ZBX_NOTNULL, 0},
					{"linkid", NULL, NULL, NULL, 0, ZBX_TYPE_ID, ZBX_NOTNULL, 0},
					{"drawtype", "0", NULL, NULL, 0, ZBX_TYPE_INT, ZBX_NOTNULL, 0},
					{"color", "000000", NULL, NULL, 6, ZBX_TYPE_CHAR, ZBX_NOTNULL, 0},
					{"type", "0", NULL, NULL, 0, ZBX_TYPE_INT, ZBX_NOTNULL, 0},
					{"threshold", "", NULL, NULL, 255, ZBX_TYPE_CHAR, ZBX_NOTNULL, 0},
					{"pattern", "", NULL, NULL, 255, ZBX_TYPE_CHAR, ZBX_NOTNULL, 0},
					{"sortorder", "0", NULL, NULL, 0, ZBX_TYPE_INT, ZBX_NOTNULL, 0},
					{0}
				},
				NULL
			};

	return DBcreate_table(&table);
}

static int	DBpatch_7030016(void)
{
	const zbx_db_field_t	field = {"linkid", NULL, "sysmaps_links", "linkid", 0, 0, 0, ZBX_FK_CASCADE_DELETE};

	return DBadd_foreign_key("sysmap_link_threshold", 1, &field);
}

static int	DBpatch_7030017(void)
{
	if (FAIL == zbx_db_index_exists("sysmap_link_threshold", "sysmap_link_threshold_1"))
		return DBcreate_index("sysmap_link_threshold", "sysmap_link_threshold_1", "linkid", 0);

	return SUCCEED;
}

static int	DBpatch_7030018(void)
{
	const zbx_db_field_t	field = {"background_scale", "1", NULL, NULL, 0, ZBX_TYPE_INT, ZBX_NOTNULL, 0};

	return DBadd_field("sysmaps", &field);
}

static int	DBpatch_7030019(void)
{
	if (0 == (DBget_program_type() & ZBX_PROGRAM_TYPE_SERVER))
		return SUCCEED;

	if (ZBX_DB_OK > zbx_db_execute("update sysmaps set background_scale=0"))
		return FAIL;

	return SUCCEED;
}

static int	DBpatch_7030020(void)
{
	const zbx_db_field_t	field = {"show_element_label", "1", NULL, NULL, 0, ZBX_TYPE_INT, ZBX_NOTNULL, 0};

	return DBadd_field("sysmaps", &field);
}

static int	DBpatch_7030021(void)
{
	const zbx_db_field_t	field = {"show_link_label", "1", NULL, NULL, 0, ZBX_TYPE_INT, ZBX_NOTNULL, 0};

	return DBadd_field("sysmaps", &field);
}

static int	DBpatch_7030022(void)
{
	const zbx_db_field_t	field = {"show_label", "-1", NULL, NULL, 0, ZBX_TYPE_INT, ZBX_NOTNULL, 0};

	return DBadd_field("sysmaps_elements", &field);
}

static int	DBpatch_7030023(void)
{
	const zbx_db_field_t	field = {"show_label", "-1", NULL, NULL, 0, ZBX_TYPE_INT, ZBX_NOTNULL, 0};

	return DBadd_field("sysmaps_links", &field);
}

static int	DBpatch_7030024(void)
{
	const zbx_db_field_t	field = {"indicator_type", "0", NULL, NULL, 0, ZBX_TYPE_INT, ZBX_NOTNULL, 0};

	return DBadd_field("sysmaps_links", &field);
}

static int	DBpatch_7030025(void)
{
	if (0 == (DBget_program_type() & ZBX_PROGRAM_TYPE_SERVER))
		return SUCCEED;

	if (ZBX_DB_OK > zbx_db_execute("update sysmaps_links sl set indicator_type = 1 "
			"where exists (select null from sysmaps_link_triggers slt where slt.linkid = sl.linkid)"))
	{
		return FAIL;
	}

	return SUCCEED;
}

static int	DBpatch_7030026(void)
{
	const zbx_db_field_t	field = {"itemid", NULL, NULL, NULL, 0, ZBX_TYPE_ID, 0, 0};

	return DBadd_field("sysmaps_links", &field);
}

static int	DBpatch_7030027(void)
{
	const zbx_db_field_t	field = {"itemid", NULL, "items", "itemid", 0, 0, 0, 0};

	return DBadd_foreign_key("sysmaps_links", 4, &field);
}

static int	DBpatch_7030028(void)
{
	if (FAIL == zbx_db_index_exists("sysmaps_links", "sysmaps_links_4"))
		return DBcreate_index("sysmaps_links", "sysmaps_links_4", "itemid", 0);

	return SUCCEED;
}

static int	DBpatch_7030029(void)
{
	int		i;
	const char	*values[] = {
			"web.hosts.graphs.php.sort", "web.hosts.graph.list.sort",
			"web.hosts.graphs.php.sortorder", "web.hosts.graph.list.sortorder",
			"web.hosts.graphs.filter_hostids", "web.hosts.graph.list.filter_hostids",
			"web.hosts.graphs.filter_groupids", "web.hosts.graph.list.filter_groupids",
			"web.hosts.graphs.filter.active", "web.hosts.graph.list.filter.active",
			"web.templates.graphs.php.sort", "web.templates.graph.list.sort",
			"web.templates.graphs.php.sortorder", "web.templates.graph.list.sortorder",
			"web.templates.graphs.filter_hostids", "web.templates.graph.list.filter_hostids",
			"web.templates.graphs.filter_groupids", "web.templates.graph.list.filter_groupids",
			"web.templates.graphs.filter.active", "web.templates.graph.list.filter.active",
		};

	for (i = 0; i < (int)ARRSIZE(values); i += 2)
	{
		if (ZBX_DB_OK > zbx_db_execute("update profiles set idx='%s' where idx='%s'", values[i + 1], values[i]))
			return FAIL;
	}

	return SUCCEED;
}

static int	DBpatch_7030030(void)
{
<<<<<<< HEAD
	const zbx_db_field_t	field = {"zindex", "0", NULL, NULL, 0, ZBX_TYPE_INT, ZBX_NOTNULL, 0};

	return DBadd_field("sysmaps_elements", &field);
=======
	zbx_db_insert_t	db_insert;
	int		ret;

	if (0 == (DBget_program_type() & ZBX_PROGRAM_TYPE_SERVER))
		return SUCCEED;

	zbx_db_insert_prepare(&db_insert, "task", "taskid", "type", "status", "clock", (char *)NULL);
	zbx_db_insert_add_values(&db_insert, __UINT64_C(0), ZBX_TM_TASK_COPY_NESTED_HOST_PROTOTYPES, ZBX_TM_STATUS_NEW,
			time(NULL));
	zbx_db_insert_autoincrement(&db_insert, "taskid");
	ret = zbx_db_insert_execute(&db_insert);
	zbx_db_insert_clean(&db_insert);

	return ret;
>>>>>>> 0de21ec2
}

#endif

DBPATCH_START(7030)

/* version, duplicates flag, mandatory flag */

DBPATCH_ADD(7030000, 0, 1)
DBPATCH_ADD(7030001, 0, 1)
DBPATCH_ADD(7030002, 0, 1)
DBPATCH_ADD(7030003, 0, 1)
DBPATCH_ADD(7030004, 0, 1)
DBPATCH_ADD(7030005, 0, 1)
DBPATCH_ADD(7030006, 0, 1)
DBPATCH_ADD(7030007, 0, 1)
DBPATCH_ADD(7030008, 0, 1)
DBPATCH_ADD(7030009, 0, 1)
DBPATCH_ADD(7030010, 0, 1)
DBPATCH_ADD(7030011, 0, 1)
DBPATCH_ADD(7030012, 0, 1)
DBPATCH_ADD(7030013, 0, 1)
DBPATCH_ADD(7030014, 0, 1)
DBPATCH_ADD(7030015, 0, 1)
DBPATCH_ADD(7030016, 0, 1)
DBPATCH_ADD(7030017, 0, 1)
DBPATCH_ADD(7030018, 0, 1)
DBPATCH_ADD(7030019, 0, 1)
DBPATCH_ADD(7030020, 0, 1)
DBPATCH_ADD(7030021, 0, 1)
DBPATCH_ADD(7030022, 0, 1)
DBPATCH_ADD(7030023, 0, 1)
DBPATCH_ADD(7030024, 0, 1)
DBPATCH_ADD(7030025, 0, 1)
DBPATCH_ADD(7030026, 0, 1)
DBPATCH_ADD(7030027, 0, 1)
DBPATCH_ADD(7030028, 0, 1)
DBPATCH_ADD(7030029, 0, 1)
DBPATCH_ADD(7030030, 0, 1)

DBPATCH_END()<|MERGE_RESOLUTION|>--- conflicted
+++ resolved
@@ -416,11 +416,6 @@
 
 static int	DBpatch_7030030(void)
 {
-<<<<<<< HEAD
-	const zbx_db_field_t	field = {"zindex", "0", NULL, NULL, 0, ZBX_TYPE_INT, ZBX_NOTNULL, 0};
-
-	return DBadd_field("sysmaps_elements", &field);
-=======
 	zbx_db_insert_t	db_insert;
 	int		ret;
 
@@ -435,7 +430,13 @@
 	zbx_db_insert_clean(&db_insert);
 
 	return ret;
->>>>>>> 0de21ec2
+}
+
+static int	DBpatch_7030031(void)
+{
+	const zbx_db_field_t	field = {"zindex", "0", NULL, NULL, 0, ZBX_TYPE_INT, ZBX_NOTNULL, 0};
+
+	return DBadd_field("sysmaps_elements", &field);
 }
 
 #endif
@@ -475,5 +476,6 @@
 DBPATCH_ADD(7030028, 0, 1)
 DBPATCH_ADD(7030029, 0, 1)
 DBPATCH_ADD(7030030, 0, 1)
+DBPATCH_ADD(7030031, 0, 1)
 
 DBPATCH_END()