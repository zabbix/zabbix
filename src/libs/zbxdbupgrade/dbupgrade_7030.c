/*
** Copyright (C) 2001-2025 Zabbix SIA
**
** This program is free software: you can redistribute it and/or modify it under the terms of
** the GNU Affero General Public License as published by the Free Software Foundation, version 3.
**
** This program is distributed in the hope that it will be useful, but WITHOUT ANY WARRANTY;
** without even the implied warranty of MERCHANTABILITY or FITNESS FOR A PARTICULAR PURPOSE.
** See the GNU Affero General Public License for more details.
**
** You should have received a copy of the GNU Affero General Public License along with this program.
** If not, see <https://www.gnu.org/licenses/>.
**/

#include "dbupgrade.h"

#include "zbxcacheconfig.h"
#include "zbxdb.h"
#include "zbxdbschema.h"
#include "zbxalgo.h"
#include "zbxnum.h"
#include "dbupgrade_common.h"

/*
 * 7.4 development database patches
 */

#ifndef HAVE_SQLITE3

static int	DBpatch_7030000(void)
{
	const zbx_db_field_t	field = {"proxy_secrets_provider", "0", NULL, NULL, 0, ZBX_TYPE_INT, ZBX_NOTNULL, 0};

	return DBadd_field("config", &field);
}

static int	DBpatch_7030001(void)
{
	const zbx_db_table_t	table =
			{"settings", "name", 0,
				{
					{"name", NULL, NULL, NULL, 255, ZBX_TYPE_CHAR, ZBX_NOTNULL, 0},
					{"type", NULL, NULL, NULL, 0, ZBX_TYPE_INT, ZBX_NOTNULL, 0},
					{"value_str", "", NULL, NULL, 0, ZBX_TYPE_TEXT, ZBX_NOTNULL, 0},
					{"value_int", "0", NULL, NULL, 0, ZBX_TYPE_INT, ZBX_NOTNULL, 0},
					{"value_usrgrpid", NULL, NULL, NULL, 0, ZBX_TYPE_ID, 0, 0},
					{"value_hostgroupid", NULL, NULL, NULL, 0, ZBX_TYPE_ID, 0, 0},
					{"value_userdirectoryid", NULL, NULL, NULL, 0, ZBX_TYPE_ID, 0, 0},
					{"value_mfaid", NULL, NULL, NULL, 0, ZBX_TYPE_ID, 0, 0},
					{0}
				},
				NULL
			};

	return DBcreate_table(&table);
}

static int	DBpatch_7030002(void)
{
	if (FAIL == zbx_db_index_exists("settings", "settings_2"))
		return DBcreate_index("settings", "settings_2", "value_usrgrpid", 0);

	return SUCCEED;
}

static int	DBpatch_7030003(void)
{
	if (FAIL == zbx_db_index_exists("settings", "settings_3"))
		return DBcreate_index("settings", "settings_3", "value_hostgroupid", 0);

	return SUCCEED;
}

static int	DBpatch_7030004(void)
{
	if (FAIL == zbx_db_index_exists("settings", "settings_4"))
		return DBcreate_index("settings", "settings_4", "value_userdirectoryid", 0);

	return SUCCEED;
}

static int	DBpatch_7030005(void)
{
	if (FAIL == zbx_db_index_exists("settings", "settings_5"))
		return DBcreate_index("settings", "settings_5", "value_mfaid", 0);

	return SUCCEED;
}

static int	DBpatch_7030006(void)
{
	const zbx_db_field_t	field = {"value_usrgrpid", NULL, "usrgrp", "usrgrpid", 0, ZBX_TYPE_ID, 0, 0};

	return DBadd_foreign_key("settings", 2, &field);
}

static int	DBpatch_7030007(void)
{
	const zbx_db_field_t	field = {"value_hostgroupid", NULL, "hstgrp", "groupid", 0, ZBX_TYPE_ID, 0, 0};

	return DBadd_foreign_key("settings", 3, &field);
}

static int	DBpatch_7030008(void)
{
	const zbx_db_field_t	field = {"value_userdirectoryid", NULL, "userdirectory", "userdirectoryid", 0,
			ZBX_TYPE_ID, 0, 0};

	return DBadd_foreign_key("settings", 4, &field);
}

static int	DBpatch_7030009(void)
{
	const zbx_db_field_t	field = {"value_mfaid", NULL, "mfa", "mfaid", 0, ZBX_TYPE_ID, 0, 0};

	return DBadd_foreign_key("settings", 5, &field);
}

const char	*target_column[ZBX_SETTING_TYPE_MAX - 1] = {
	"value_str", "value_int", "value_usrgrpid", "value_hostgroupid",
	"value_userdirectoryid", "value_mfaid"
};

static int	DBpatch_7030010(void)
{
	const zbx_setting_entry_t	*table = zbx_settings_desc_table_get();

	for (size_t i = 0; i < zbx_settings_descr_table_size(); i++)
	{
		const zbx_setting_entry_t	*e = &table[i];
		const char			*target_field = target_column[e->type - 1];

		if (ZBX_SETTING_TYPE_STR != e->type)
		{
			if (ZBX_DB_OK > zbx_db_execute("insert into settings (name, type, %s, value_str)"
					" values ('%s', %d, coalesce((select %s from config), %s), '')",
					target_field, e->name, e->type, e->name, e->default_value))
			{
				return FAIL;
			}
		}
		else if (ZBX_DB_OK > zbx_db_execute("insert into settings (name, type, %s)"
				" values ('%s', %d, coalesce((select %s from config), '%s'))",
				target_field, e->name, ZBX_SETTING_TYPE_STR, e->name, e->default_value))
		{
			return FAIL;
		}
	}

	return SUCCEED;
}

static int	DBpatch_7030011(void)
{
	return DBdrop_table("config");
}

static int	DBpatch_7030012(void)
{
	if (0 == (DBget_program_type() & ZBX_PROGRAM_TYPE_SERVER))
		return SUCCEED;

	/* 1 - ZBX_FLAG_DISCOVERY */
	/* 2 - LIFETIME_TYPE_IMMEDIATELY */
	if (ZBX_DB_OK > zbx_db_execute(
			"update items"
				" set enabled_lifetime_type=2"
				" where flags=1"
					" and lifetime_type=2"
					" and enabled_lifetime_type<>2"))
	{
		return FAIL;
	}

	return SUCCEED;
}

static int	DBpatch_7030013(void)
{
	int			ret = SUCCEED;
	char			*sql = NULL;
	size_t			sql_alloc = 0, sql_offset = 0;
	zbx_vector_uint64_t	ids, hgsetids;
	zbx_db_result_t		result;
	zbx_db_row_t		row;
	zbx_db_insert_t		db_insert;

	if (0 == (DBget_program_type() & ZBX_PROGRAM_TYPE_SERVER))
		return SUCCEED;

	zbx_vector_uint64_create(&ids);
	zbx_vector_uint64_create(&hgsetids);

	/* 3 - HOST_STATUS_TEMPLATE */
	zbx_db_select_uint64("select hostid from hosts"
			" where status=3"
				" and hostid not in (select hostid from host_hgset)", &ids);

	if (0 == ids.values_num)
		goto out;

	ret = permission_hgsets_add(&ids, &hgsetids);

	if (FAIL == ret || 0 == hgsetids.values_num)
		goto out;

	zbx_vector_uint64_sort(&hgsetids, ZBX_DEFAULT_UINT64_COMPARE_FUNC);
	zbx_db_insert_prepare(&db_insert, "permission", "ugsetid", "hgsetid", "permission", (char*)NULL);
	zbx_db_add_condition_alloc(&sql, &sql_alloc, &sql_offset, "h.hgsetid", hgsetids.values, hgsetids.values_num);

	result = zbx_db_select("select u.ugsetid,h.hgsetid,max(r.permission)"
			" from hgset h"
			" join hgset_group hg"
				" on h.hgsetid=hg.hgsetid"
			" join rights r on hg.groupid=r.id"
			" join ugset_group ug"
				" on r.groupid=ug.usrgrpid"
			" join ugset u"
				" on ug.ugsetid=u.ugsetid"
			" where%s"
			" group by u.ugsetid,h.hgsetid"
			" having min(r.permission)>0"
			" order by u.ugsetid,h.hgsetid", sql);
	zbx_free(sql);

	while (NULL != (row = zbx_db_fetch(result)))
	{
		zbx_uint64_t	hgsetid, ugsetid;
		int		permission;

		ZBX_STR2UINT64(ugsetid, row[0]);
		ZBX_STR2UINT64(hgsetid, row[1]);
		permission = atoi(row[2]);

		zbx_db_insert_add_values(&db_insert, ugsetid, hgsetid, permission);
	}
	zbx_db_free_result(result);

	ret = zbx_db_insert_execute(&db_insert);
	zbx_db_insert_clean(&db_insert);
out:
	zbx_vector_uint64_destroy(&hgsetids);
	zbx_vector_uint64_destroy(&ids);

	return ret;
}

static int	DBpatch_7030014(void)
{
	if (0 == (DBget_program_type() & ZBX_PROGRAM_TYPE_SERVER))
		return SUCCEED;

	/* 2 - SYSMAP_ELEMENT_TYPE_TRIGGER */
	if (ZBX_DB_OK > zbx_db_execute("delete from sysmaps_elements"
			" where elementtype=2"
				" and selementid not in ("
					"select distinct selementid from sysmap_element_trigger"
				")"))
	{
		return FAIL;
	}

	return SUCCEED;
}

static int	DBpatch_7030015(void)
{
<<<<<<< HEAD
	int		i;
	const char	*values[] = {
			"web.hosts.graphs.php.sort", "web.hosts.graph.list.sort",
			"web.hosts.graphs.php.sortorder", "web.hosts.graph.list.sortorder",
			"web.hosts.graphs.filter_hostids", "web.hosts.graph.list.filter_hostids",
			"web.hosts.graphs.filter_groupids", "web.hosts.graph.list.filter_groupids",
			"web.templates.graphs.php.sort", "web.templates.graph.list.sort",
			"web.templates.graphs.php.sortorder", "web.templates.graph.list.sortorder",
			"web.templates.graphs.filter_hostids", "web.templates.graph.list.filter_hostids",
			"web.templates.graphs.filter_groupids", "web.templates.graph.list.filter_groupids",
		};

	for (i = 0; i < (int)ARRSIZE(values); i += 2)
	{
		if (ZBX_DB_OK > zbx_db_execute("update profiles set idx='%s' where idx='%s'", values[i + 1], values[i]))
			return FAIL;
=======
	const zbx_db_table_t	table =
			{"sysmap_link_threshold", "linkthresholdid", 0,
				{
					{"linkthresholdid", NULL, NULL, NULL, 0, ZBX_TYPE_ID, ZBX_NOTNULL, 0},
					{"linkid", NULL, NULL, NULL, 0, ZBX_TYPE_ID, ZBX_NOTNULL, 0},
					{"drawtype", "0", NULL, NULL, 0, ZBX_TYPE_INT, ZBX_NOTNULL, 0},
					{"color", "000000", NULL, NULL, 6, ZBX_TYPE_CHAR, ZBX_NOTNULL, 0},
					{"type", "0", NULL, NULL, 0, ZBX_TYPE_INT, ZBX_NOTNULL, 0},
					{"threshold", "", NULL, NULL, 255, ZBX_TYPE_CHAR, ZBX_NOTNULL, 0},
					{"pattern", "", NULL, NULL, 255, ZBX_TYPE_CHAR, ZBX_NOTNULL, 0},
					{"sortorder", "0", NULL, NULL, 0, ZBX_TYPE_INT, ZBX_NOTNULL, 0},
					{0}
				},
				NULL
			};

	return DBcreate_table(&table);
}

static int	DBpatch_7030016(void)
{
	const zbx_db_field_t	field = {"linkid", NULL, "sysmaps_links", "linkid", 0, 0, 0, ZBX_FK_CASCADE_DELETE};

	return DBadd_foreign_key("sysmap_link_threshold", 1, &field);
}

static int	DBpatch_7030017(void)
{
	if (FAIL == zbx_db_index_exists("sysmap_link_threshold", "sysmap_link_threshold_1"))
		return DBcreate_index("sysmap_link_threshold", "sysmap_link_threshold_1", "linkid", 0);

	return SUCCEED;
}

static int	DBpatch_7030018(void)
{
	const zbx_db_field_t	field = {"background_scale", "1", NULL, NULL, 0, ZBX_TYPE_INT, ZBX_NOTNULL, 0};

	return DBadd_field("sysmaps", &field);
}

static int	DBpatch_7030019(void)
{
	if (0 == (DBget_program_type() & ZBX_PROGRAM_TYPE_SERVER))
		return SUCCEED;

	if (ZBX_DB_OK > zbx_db_execute("update sysmaps set background_scale=0"))
		return FAIL;

	return SUCCEED;
}

static int	DBpatch_7030020(void)
{
	const zbx_db_field_t	field = {"show_element_label", "1", NULL, NULL, 0, ZBX_TYPE_INT, ZBX_NOTNULL, 0};

	return DBadd_field("sysmaps", &field);
}

static int	DBpatch_7030021(void)
{
	const zbx_db_field_t	field = {"show_link_label", "1", NULL, NULL, 0, ZBX_TYPE_INT, ZBX_NOTNULL, 0};

	return DBadd_field("sysmaps", &field);
}

static int	DBpatch_7030022(void)
{
	const zbx_db_field_t	field = {"show_label", "-1", NULL, NULL, 0, ZBX_TYPE_INT, ZBX_NOTNULL, 0};

	return DBadd_field("sysmaps_elements", &field);
}

static int	DBpatch_7030023(void)
{
	const zbx_db_field_t	field = {"show_label", "-1", NULL, NULL, 0, ZBX_TYPE_INT, ZBX_NOTNULL, 0};

	return DBadd_field("sysmaps_links", &field);
}

static int	DBpatch_7030024(void)
{
	const zbx_db_field_t	field = {"indicator_type", "0", NULL, NULL, 0, ZBX_TYPE_INT, ZBX_NOTNULL, 0};

	return DBadd_field("sysmaps_links", &field);
}

static int	DBpatch_7030025(void)
{
	if (0 == (DBget_program_type() & ZBX_PROGRAM_TYPE_SERVER))
		return SUCCEED;

	if (ZBX_DB_OK > zbx_db_execute("update sysmaps_links sl set indicator_type = 1 "
			"where exists (select null from sysmaps_link_triggers slt where slt.linkid = sl.linkid)"))
	{
		return FAIL;
>>>>>>> b44780e8
	}

	return SUCCEED;
}

<<<<<<< HEAD
=======
static int	DBpatch_7030026(void)
{
	const zbx_db_field_t	field = {"itemid", NULL, NULL, NULL, 0, ZBX_TYPE_ID, 0, 0};

	return DBadd_field("sysmaps_links", &field);
}

static int	DBpatch_7030027(void)
{
	const zbx_db_field_t	field = {"itemid", NULL, "items", "itemid", 0, 0, 0, 0};

	return DBadd_foreign_key("sysmaps_links", 4, &field);
}

static int	DBpatch_7030028(void)
{
	if (FAIL == zbx_db_index_exists("sysmaps_links", "sysmaps_links_4"))
		return DBcreate_index("sysmaps_links", "sysmaps_links_4", "itemid", 0);

	return SUCCEED;
}

>>>>>>> b44780e8
#endif

DBPATCH_START(7030)

/* version, duplicates flag, mandatory flag */

DBPATCH_ADD(7030000, 0, 1)
DBPATCH_ADD(7030001, 0, 1)
DBPATCH_ADD(7030002, 0, 1)
DBPATCH_ADD(7030003, 0, 1)
DBPATCH_ADD(7030004, 0, 1)
DBPATCH_ADD(7030005, 0, 1)
DBPATCH_ADD(7030006, 0, 1)
DBPATCH_ADD(7030007, 0, 1)
DBPATCH_ADD(7030008, 0, 1)
DBPATCH_ADD(7030009, 0, 1)
DBPATCH_ADD(7030010, 0, 1)
DBPATCH_ADD(7030011, 0, 1)
DBPATCH_ADD(7030012, 0, 1)
DBPATCH_ADD(7030013, 0, 1)
DBPATCH_ADD(7030014, 0, 1)
DBPATCH_ADD(7030015, 0, 1)
<<<<<<< HEAD
=======
DBPATCH_ADD(7030016, 0, 1)
DBPATCH_ADD(7030017, 0, 1)
DBPATCH_ADD(7030018, 0, 1)
DBPATCH_ADD(7030019, 0, 1)
DBPATCH_ADD(7030020, 0, 1)
DBPATCH_ADD(7030021, 0, 1)
DBPATCH_ADD(7030022, 0, 1)
DBPATCH_ADD(7030023, 0, 1)
DBPATCH_ADD(7030024, 0, 1)
DBPATCH_ADD(7030025, 0, 1)
DBPATCH_ADD(7030026, 0, 1)
DBPATCH_ADD(7030027, 0, 1)
DBPATCH_ADD(7030028, 0, 1)
>>>>>>> b44780e8

DBPATCH_END()<|MERGE_RESOLUTION|>--- conflicted
+++ resolved
@@ -265,24 +265,6 @@
 
 static int	DBpatch_7030015(void)
 {
-<<<<<<< HEAD
-	int		i;
-	const char	*values[] = {
-			"web.hosts.graphs.php.sort", "web.hosts.graph.list.sort",
-			"web.hosts.graphs.php.sortorder", "web.hosts.graph.list.sortorder",
-			"web.hosts.graphs.filter_hostids", "web.hosts.graph.list.filter_hostids",
-			"web.hosts.graphs.filter_groupids", "web.hosts.graph.list.filter_groupids",
-			"web.templates.graphs.php.sort", "web.templates.graph.list.sort",
-			"web.templates.graphs.php.sortorder", "web.templates.graph.list.sortorder",
-			"web.templates.graphs.filter_hostids", "web.templates.graph.list.filter_hostids",
-			"web.templates.graphs.filter_groupids", "web.templates.graph.list.filter_groupids",
-		};
-
-	for (i = 0; i < (int)ARRSIZE(values); i += 2)
-	{
-		if (ZBX_DB_OK > zbx_db_execute("update profiles set idx='%s' where idx='%s'", values[i + 1], values[i]))
-			return FAIL;
-=======
 	const zbx_db_table_t	table =
 			{"sysmap_link_threshold", "linkthresholdid", 0,
 				{
@@ -379,14 +361,11 @@
 			"where exists (select null from sysmaps_link_triggers slt where slt.linkid = sl.linkid)"))
 	{
 		return FAIL;
->>>>>>> b44780e8
-	}
-
-	return SUCCEED;
-}
-
-<<<<<<< HEAD
-=======
+	}
+
+	return SUCCEED;
+}
+
 static int	DBpatch_7030026(void)
 {
 	const zbx_db_field_t	field = {"itemid", NULL, NULL, NULL, 0, ZBX_TYPE_ID, 0, 0};
@@ -409,7 +388,29 @@
 	return SUCCEED;
 }
 
->>>>>>> b44780e8
+static int	DBpatch_70300295(void)
+{
+	int		i;
+	const char	*values[] = {
+			"web.hosts.graphs.php.sort", "web.hosts.graph.list.sort",
+			"web.hosts.graphs.php.sortorder", "web.hosts.graph.list.sortorder",
+			"web.hosts.graphs.filter_hostids", "web.hosts.graph.list.filter_hostids",
+			"web.hosts.graphs.filter_groupids", "web.hosts.graph.list.filter_groupids",
+			"web.templates.graphs.php.sort", "web.templates.graph.list.sort",
+			"web.templates.graphs.php.sortorder", "web.templates.graph.list.sortorder",
+			"web.templates.graphs.filter_hostids", "web.templates.graph.list.filter_hostids",
+			"web.templates.graphs.filter_groupids", "web.templates.graph.list.filter_groupids",
+		};
+
+	for (i = 0; i < (int)ARRSIZE(values); i += 2)
+	{
+		if (ZBX_DB_OK > zbx_db_execute("update profiles set idx='%s' where idx='%s'", values[i + 1], values[i]))
+			return FAIL;
+	}
+
+	return SUCCEED;
+}
+
 #endif
 
 DBPATCH_START(7030)
@@ -432,8 +433,6 @@
 DBPATCH_ADD(7030013, 0, 1)
 DBPATCH_ADD(7030014, 0, 1)
 DBPATCH_ADD(7030015, 0, 1)
-<<<<<<< HEAD
-=======
 DBPATCH_ADD(7030016, 0, 1)
 DBPATCH_ADD(7030017, 0, 1)
 DBPATCH_ADD(7030018, 0, 1)
@@ -447,6 +446,6 @@
 DBPATCH_ADD(7030026, 0, 1)
 DBPATCH_ADD(7030027, 0, 1)
 DBPATCH_ADD(7030028, 0, 1)
->>>>>>> b44780e8
+DBPATCH_ADD(7030029, 0, 1)
 
 DBPATCH_END()