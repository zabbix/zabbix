--- conflicted
+++ resolved
@@ -247,15 +247,6 @@
 
 static int	DBpatch_7030014(void)
 {
-<<<<<<< HEAD
-	const zbx_db_table_t	table =
-			{"lld_macro", "lld_macroid", 0,
-				{
-					{"lld_macroid", NULL, NULL, NULL, 0, ZBX_TYPE_ID, 0, 0},
-					{"itemid", NULL, NULL, NULL, 0, ZBX_TYPE_ID, ZBX_NOTNULL, 0},
-					{"name", NULL, NULL, NULL, 255, ZBX_TYPE_CHAR, ZBX_NOTNULL, 0},
-					{"value", NULL, NULL, NULL, 255, ZBX_TYPE_CHAR, ZBX_NOTNULL, 0},
-=======
 	if (0 == (DBget_program_type() & ZBX_PROGRAM_TYPE_SERVER))
 		return SUCCEED;
 
@@ -285,7 +276,6 @@
 					{"threshold", "", NULL, NULL, 255, ZBX_TYPE_CHAR, ZBX_NOTNULL, 0},
 					{"pattern", "", NULL, NULL, 255, ZBX_TYPE_CHAR, ZBX_NOTNULL, 0},
 					{"sortorder", "0", NULL, NULL, 0, ZBX_TYPE_INT, ZBX_NOTNULL, 0},
->>>>>>> 05d87546
 					{0}
 				},
 				NULL
@@ -294,85 +284,168 @@
 	return DBcreate_table(&table);
 }
 
-<<<<<<< HEAD
-static int	DBpatch_7030015(void)
+static int	DBpatch_7030016(void)
+{
+	const zbx_db_field_t	field = {"linkid", NULL, "sysmaps_links", "linkid", 0, 0, 0, ZBX_FK_CASCADE_DELETE};
+
+	return DBadd_foreign_key("sysmap_link_threshold", 1, &field);
+}
+
+static int	DBpatch_7030017(void)
+{
+	if (FAIL == zbx_db_index_exists("sysmap_link_threshold", "sysmap_link_threshold_1"))
+		return DBcreate_index("sysmap_link_threshold", "sysmap_link_threshold_1", "linkid", 0);
+
+	return SUCCEED;
+}
+
+static int	DBpatch_7030018(void)
+{
+	const zbx_db_field_t	field = {"background_scale", "1", NULL, NULL, 0, ZBX_TYPE_INT, ZBX_NOTNULL, 0};
+
+	return DBadd_field("sysmaps", &field);
+}
+
+static int	DBpatch_7030019(void)
+{
+	if (0 == (DBget_program_type() & ZBX_PROGRAM_TYPE_SERVER))
+		return SUCCEED;
+
+	if (ZBX_DB_OK > zbx_db_execute("update sysmaps set background_scale=0"))
+		return FAIL;
+
+	return SUCCEED;
+}
+
+static int	DBpatch_7030020(void)
+{
+	const zbx_db_field_t	field = {"show_element_label", "1", NULL, NULL, 0, ZBX_TYPE_INT, ZBX_NOTNULL, 0};
+
+	return DBadd_field("sysmaps", &field);
+}
+
+static int	DBpatch_7030021(void)
+{
+	const zbx_db_field_t	field = {"show_link_label", "1", NULL, NULL, 0, ZBX_TYPE_INT, ZBX_NOTNULL, 0};
+
+	return DBadd_field("sysmaps", &field);
+}
+
+static int	DBpatch_7030022(void)
+{
+	const zbx_db_field_t	field = {"show_label", "-1", NULL, NULL, 0, ZBX_TYPE_INT, ZBX_NOTNULL, 0};
+
+	return DBadd_field("sysmaps_elements", &field);
+}
+
+static int	DBpatch_7030023(void)
+{
+	const zbx_db_field_t	field = {"show_label", "-1", NULL, NULL, 0, ZBX_TYPE_INT, ZBX_NOTNULL, 0};
+
+	return DBadd_field("sysmaps_links", &field);
+}
+
+static int	DBpatch_7030024(void)
+{
+	const zbx_db_field_t	field = {"indicator_type", "0", NULL, NULL, 0, ZBX_TYPE_INT, ZBX_NOTNULL, 0};
+
+	return DBadd_field("sysmaps_links", &field);
+}
+
+static int	DBpatch_7030025(void)
+{
+	if (0 == (DBget_program_type() & ZBX_PROGRAM_TYPE_SERVER))
+		return SUCCEED;
+
+	if (ZBX_DB_OK > zbx_db_execute("update sysmaps_links sl set indicator_type = 1 "
+			"where exists (select null from sysmaps_link_triggers slt where slt.linkid = sl.linkid)"))
+	{
+		return FAIL;
+	}
+
+	return SUCCEED;
+}
+
+static int	DBpatch_7030026(void)
+{
+	const zbx_db_field_t	field = {"itemid", NULL, NULL, NULL, 0, ZBX_TYPE_ID, 0, 0};
+
+	return DBadd_field("sysmaps_links", &field);
+}
+
+static int	DBpatch_7030027(void)
+{
+	const zbx_db_field_t	field = {"itemid", NULL, "items", "itemid", 0, 0, 0, 0};
+
+	return DBadd_foreign_key("sysmaps_links", 4, &field);
+}
+
+static int	DBpatch_7030028(void)
+{
+	if (FAIL == zbx_db_index_exists("sysmaps_links", "sysmaps_links_4"))
+		return DBcreate_index("sysmaps_links", "sysmaps_links_4", "itemid", 0);
+
+	return SUCCEED;
+}
+
+static int	DBpatch_7030029(void)
+{
+	const zbx_db_table_t	table =
+			{"lld_macro", "lld_macroid", 0,
+				{
+					{"lld_macroid", NULL, NULL, NULL, 0, ZBX_TYPE_ID, 0, 0},
+					{"itemid", NULL, NULL, NULL, 0, ZBX_TYPE_ID, ZBX_NOTNULL, 0},
+					{"name", NULL, NULL, NULL, 255, ZBX_TYPE_CHAR, ZBX_NOTNULL, 0},
+					{"value", NULL, NULL, NULL, 255, ZBX_TYPE_CHAR, ZBX_NOTNULL, 0},
+					{0}
+				},
+				NULL
+			};
+
+	return DBcreate_table(&table);
+}
+
+static int	DBpatch_7030030(void)
 {
 	return DBcreate_index("lld_macro", "lld_macro_1", "itemid", 0);
 }
 
-static int	DBpatch_7030016(void)
+static int	DBpatch_7030031(void)
 {
 	const zbx_db_field_t	field = {"itemid", NULL, "items", "itemid", 0, ZBX_TYPE_ID, ZBX_NOTNULL,
 			ZBX_FK_CASCADE_DELETE};
 
 	return DBadd_foreign_key("lld_macro", 1, &field);
-=======
-static int	DBpatch_7030016(void)
-{
-	const zbx_db_field_t	field = {"linkid", NULL, "sysmaps_links", "linkid", 0, 0, 0, ZBX_FK_CASCADE_DELETE};
-
-	return DBadd_foreign_key("sysmap_link_threshold", 1, &field);
->>>>>>> 05d87546
-}
-
-static int	DBpatch_7030017(void)
-{
-<<<<<<< HEAD
+}
+
+static int	DBpatch_7030032(void)
+{
 	const zbx_db_field_t	field = {"lldrule_itemid", NULL, NULL, NULL, 0, ZBX_TYPE_ID, 0, 0};
 
 	return DBadd_field("item_discovery", &field);
-=======
-	if (FAIL == zbx_db_index_exists("sysmap_link_threshold", "sysmap_link_threshold_1"))
-		return DBcreate_index("sysmap_link_threshold", "sysmap_link_threshold_1", "linkid", 0);
-
-	return SUCCEED;
->>>>>>> 05d87546
-}
-
-static int	DBpatch_7030018(void)
-{
-<<<<<<< HEAD
+}
+
+static int	DBpatch_7030033(void)
+{
 	return DBcreate_index("item_discovery", "item_discovery_3", "lldrule_itemid", 0);
-=======
-	const zbx_db_field_t	field = {"background_scale", "1", NULL, NULL, 0, ZBX_TYPE_INT, ZBX_NOTNULL, 0};
-
-	return DBadd_field("sysmaps", &field);
->>>>>>> 05d87546
-}
-
-static int	DBpatch_7030019(void)
-{
-<<<<<<< HEAD
+}
+
+static int	DBpatch_7030034(void)
+{
 	const zbx_db_field_t	field = {"lldrule_itemid", NULL, "items", "itemid", 0, ZBX_TYPE_ID, 0, 0};
 
 	return DBadd_foreign_key("item_discovery", 3, &field);
-=======
-	if (0 == (DBget_program_type() & ZBX_PROGRAM_TYPE_SERVER))
-		return SUCCEED;
-
-	if (ZBX_DB_OK > zbx_db_execute("update sysmaps set background_scale=0"))
-		return FAIL;
-
-	return SUCCEED;
->>>>>>> 05d87546
-}
-
-static int	DBpatch_7030020(void)
-{
-<<<<<<< HEAD
+}
+
+static int	DBpatch_7030035(void)
+{
 	const zbx_db_field_t	field = {"parent_itemid", NULL, "items", "itemid", 0, ZBX_TYPE_ID, 0, 0};
 
 	return DBdrop_not_null("item_discovery", &field);
-=======
-	const zbx_db_field_t	field = {"show_element_label", "1", NULL, NULL, 0, ZBX_TYPE_INT, ZBX_NOTNULL, 0};
-
-	return DBadd_field("sysmaps", &field);
->>>>>>> 05d87546
-}
-
-static int	DBpatch_7030021(void)
-{
-<<<<<<< HEAD
+}
+
+static int	DBpatch_7030036(void)
+{
 	if (ZBX_DB_OK > zbx_db_execute("update item_discovery id"
 					" set lldrule_itemid=parent_itemid,parent_itemid=NULL"
 					" where exists ("
@@ -380,41 +453,6 @@
 						" where i.itemid=id.itemid"
 							" and i.flags&%d<>0"
 					");", ZBX_FLAG_DISCOVERY_PROTOTYPE))
-=======
-	const zbx_db_field_t	field = {"show_link_label", "1", NULL, NULL, 0, ZBX_TYPE_INT, ZBX_NOTNULL, 0};
-
-	return DBadd_field("sysmaps", &field);
-}
-
-static int	DBpatch_7030022(void)
-{
-	const zbx_db_field_t	field = {"show_label", "-1", NULL, NULL, 0, ZBX_TYPE_INT, ZBX_NOTNULL, 0};
-
-	return DBadd_field("sysmaps_elements", &field);
-}
-
-static int	DBpatch_7030023(void)
-{
-	const zbx_db_field_t	field = {"show_label", "-1", NULL, NULL, 0, ZBX_TYPE_INT, ZBX_NOTNULL, 0};
-
-	return DBadd_field("sysmaps_links", &field);
-}
-
-static int	DBpatch_7030024(void)
-{
-	const zbx_db_field_t	field = {"indicator_type", "0", NULL, NULL, 0, ZBX_TYPE_INT, ZBX_NOTNULL, 0};
-
-	return DBadd_field("sysmaps_links", &field);
-}
-
-static int	DBpatch_7030025(void)
-{
-	if (0 == (DBget_program_type() & ZBX_PROGRAM_TYPE_SERVER))
-		return SUCCEED;
-
-	if (ZBX_DB_OK > zbx_db_execute("update sysmaps_links sl set indicator_type = 1 "
-			"where exists (select null from sysmaps_link_triggers slt where slt.linkid = sl.linkid)"))
->>>>>>> 05d87546
 	{
 		return FAIL;
 	}
@@ -422,35 +460,13 @@
 	return SUCCEED;
 }
 
-<<<<<<< HEAD
-static int	DBpatch_7030022(void)
+static int	DBpatch_7030037(void)
 {
 	const zbx_db_field_t	field = {"lldrule_itemid", NULL, "items", "itemid", 0, ZBX_TYPE_ID, 0, 0};
 
 	return DBrename_field("host_discovery", "parent_itemid", &field);
-=======
-static int	DBpatch_7030026(void)
-{
-	const zbx_db_field_t	field = {"itemid", NULL, NULL, NULL, 0, ZBX_TYPE_ID, 0, 0};
-
-	return DBadd_field("sysmaps_links", &field);
-}
-
-static int	DBpatch_7030027(void)
-{
-	const zbx_db_field_t	field = {"itemid", NULL, "items", "itemid", 0, 0, 0, 0};
-
-	return DBadd_foreign_key("sysmaps_links", 4, &field);
-}
-
-static int	DBpatch_7030028(void)
-{
-	if (FAIL == zbx_db_index_exists("sysmaps_links", "sysmaps_links_4"))
-		return DBcreate_index("sysmaps_links", "sysmaps_links_4", "itemid", 0);
-
-	return SUCCEED;
->>>>>>> 05d87546
-}
+}
+
 
 #endif
 
@@ -481,14 +497,20 @@
 DBPATCH_ADD(7030020, 0, 1)
 DBPATCH_ADD(7030021, 0, 1)
 DBPATCH_ADD(7030022, 0, 1)
-<<<<<<< HEAD
-=======
 DBPATCH_ADD(7030023, 0, 1)
 DBPATCH_ADD(7030024, 0, 1)
 DBPATCH_ADD(7030025, 0, 1)
 DBPATCH_ADD(7030026, 0, 1)
 DBPATCH_ADD(7030027, 0, 1)
 DBPATCH_ADD(7030028, 0, 1)
->>>>>>> 05d87546
+DBPATCH_ADD(7030029, 0, 1)
+DBPATCH_ADD(7030030, 0, 1)
+DBPATCH_ADD(7030031, 0, 1)
+DBPATCH_ADD(7030032, 0, 1)
+DBPATCH_ADD(7030033, 0, 1)
+DBPATCH_ADD(7030034, 0, 1)
+DBPATCH_ADD(7030035, 0, 1)
+DBPATCH_ADD(7030036, 0, 1)
+DBPATCH_ADD(7030037, 0, 1)
 
 DBPATCH_END()