/*
** Copyright (C) 2001-2025 Zabbix SIA
**
** This program is free software: you can redistribute it and/or modify it under the terms of
** the GNU Affero General Public License as published by the Free Software Foundation, version 3.
**
** This program is distributed in the hope that it will be useful, but WITHOUT ANY WARRANTY;
** without even the implied warranty of MERCHANTABILITY or FITNESS FOR A PARTICULAR PURPOSE.
** See the GNU Affero General Public License for more details.
**
** You should have received a copy of the GNU Affero General Public License along with this program.
** If not, see <https://www.gnu.org/licenses/>.
**/

#include "dbupgrade.h"

#include "zbxcacheconfig.h"
#include "zbxdb.h"
#include "zbxdbschema.h"
#include "zbxalgo.h"
#include "zbxnum.h"
#include "dbupgrade_common.h"
#include "zbxtasks.h"

/*
 * 7.4 development database patches
 */

#ifndef HAVE_SQLITE3

static int	DBpatch_7030000(void)
{
	const zbx_db_field_t	field = {"proxy_secrets_provider", "0", NULL, NULL, 0, ZBX_TYPE_INT, ZBX_NOTNULL, 0};

	return DBadd_field("config", &field);
}

static int	DBpatch_7030001(void)
{
	const zbx_db_table_t	table =
			{"settings", "name", 0,
				{
					{"name", NULL, NULL, NULL, 255, ZBX_TYPE_CHAR, ZBX_NOTNULL, 0},
					{"type", NULL, NULL, NULL, 0, ZBX_TYPE_INT, ZBX_NOTNULL, 0},
					{"value_str", "", NULL, NULL, 0, ZBX_TYPE_TEXT, ZBX_NOTNULL, 0},
					{"value_int", "0", NULL, NULL, 0, ZBX_TYPE_INT, ZBX_NOTNULL, 0},
					{"value_usrgrpid", NULL, NULL, NULL, 0, ZBX_TYPE_ID, 0, 0},
					{"value_hostgroupid", NULL, NULL, NULL, 0, ZBX_TYPE_ID, 0, 0},
					{"value_userdirectoryid", NULL, NULL, NULL, 0, ZBX_TYPE_ID, 0, 0},
					{"value_mfaid", NULL, NULL, NULL, 0, ZBX_TYPE_ID, 0, 0},
					{0}
				},
				NULL
			};

	return DBcreate_table(&table);
}

static int	DBpatch_7030002(void)
{
	if (FAIL == zbx_db_index_exists("settings", "settings_2"))
		return DBcreate_index("settings", "settings_2", "value_usrgrpid", 0);

	return SUCCEED;
}

static int	DBpatch_7030003(void)
{
	if (FAIL == zbx_db_index_exists("settings", "settings_3"))
		return DBcreate_index("settings", "settings_3", "value_hostgroupid", 0);

	return SUCCEED;
}

static int	DBpatch_7030004(void)
{
	if (FAIL == zbx_db_index_exists("settings", "settings_4"))
		return DBcreate_index("settings", "settings_4", "value_userdirectoryid", 0);

	return SUCCEED;
}

static int	DBpatch_7030005(void)
{
	if (FAIL == zbx_db_index_exists("settings", "settings_5"))
		return DBcreate_index("settings", "settings_5", "value_mfaid", 0);

	return SUCCEED;
}

static int	DBpatch_7030006(void)
{
	const zbx_db_field_t	field = {"value_usrgrpid", NULL, "usrgrp", "usrgrpid", 0, ZBX_TYPE_ID, 0, 0};

	return DBadd_foreign_key("settings", 2, &field);
}

static int	DBpatch_7030007(void)
{
	const zbx_db_field_t	field = {"value_hostgroupid", NULL, "hstgrp", "groupid", 0, ZBX_TYPE_ID, 0, 0};

	return DBadd_foreign_key("settings", 3, &field);
}

static int	DBpatch_7030008(void)
{
	const zbx_db_field_t	field = {"value_userdirectoryid", NULL, "userdirectory", "userdirectoryid", 0,
			ZBX_TYPE_ID, 0, 0};

	return DBadd_foreign_key("settings", 4, &field);
}

static int	DBpatch_7030009(void)
{
	const zbx_db_field_t	field = {"value_mfaid", NULL, "mfa", "mfaid", 0, ZBX_TYPE_ID, 0, 0};

	return DBadd_foreign_key("settings", 5, &field);
}

const char	*target_column[ZBX_SETTING_TYPE_MAX - 1] = {
	"value_str", "value_int", "value_usrgrpid", "value_hostgroupid",
	"value_userdirectoryid", "value_mfaid"
};

static int	DBpatch_7030010(void)
{
	const zbx_setting_entry_t	*table = zbx_settings_desc_table_get();

	for (size_t i = 0; i < zbx_settings_descr_table_size(); i++)
	{
		const zbx_setting_entry_t	*e = &table[i];
		const char			*target_field = target_column[e->type - 1];

		if (ZBX_SETTING_TYPE_STR != e->type)
		{
			if (ZBX_DB_OK > zbx_db_execute("insert into settings (name, type, %s, value_str)"
					" values ('%s', %d, coalesce((select %s from config), %s), '')",
					target_field, e->name, e->type, e->name, e->default_value))
			{
				return FAIL;
			}
		}
		else if (ZBX_DB_OK > zbx_db_execute("insert into settings (name, type, %s)"
				" values ('%s', %d, coalesce((select %s from config), '%s'))",
				target_field, e->name, ZBX_SETTING_TYPE_STR, e->name, e->default_value))
		{
			return FAIL;
		}
	}

	return SUCCEED;
}

static int	DBpatch_7030011(void)
{
	return DBdrop_table("config");
}

static int	DBpatch_7030012(void)
{
	if (0 == (DBget_program_type() & ZBX_PROGRAM_TYPE_SERVER))
		return SUCCEED;

	/* 1 - ZBX_FLAG_DISCOVERY */
	/* 2 - LIFETIME_TYPE_IMMEDIATELY */
	if (ZBX_DB_OK > zbx_db_execute(
			"update items"
				" set enabled_lifetime_type=2"
				" where flags=1"
					" and lifetime_type=2"
					" and enabled_lifetime_type<>2"))
	{
		return FAIL;
	}

	return SUCCEED;
}

static int	DBpatch_7030013(void)
{
	int			ret = SUCCEED;
	char			*sql = NULL;
	size_t			sql_alloc = 0, sql_offset = 0;
	zbx_vector_uint64_t	ids, hgsetids;
	zbx_db_result_t		result;
	zbx_db_row_t		row;
	zbx_db_insert_t		db_insert;

	if (0 == (DBget_program_type() & ZBX_PROGRAM_TYPE_SERVER))
		return SUCCEED;

	zbx_vector_uint64_create(&ids);
	zbx_vector_uint64_create(&hgsetids);

	/* 3 - HOST_STATUS_TEMPLATE */
	zbx_db_select_uint64("select hostid from hosts"
			" where status=3"
				" and hostid not in (select hostid from host_hgset)", &ids);

	if (0 == ids.values_num)
		goto out;

	ret = permission_hgsets_add(&ids, &hgsetids);

	if (FAIL == ret || 0 == hgsetids.values_num)
		goto out;

	zbx_vector_uint64_sort(&hgsetids, ZBX_DEFAULT_UINT64_COMPARE_FUNC);
	zbx_db_insert_prepare(&db_insert, "permission", "ugsetid", "hgsetid", "permission", (char*)NULL);
	zbx_db_add_condition_alloc(&sql, &sql_alloc, &sql_offset, "h.hgsetid", hgsetids.values, hgsetids.values_num);

	result = zbx_db_select("select u.ugsetid,h.hgsetid,max(r.permission)"
			" from hgset h"
			" join hgset_group hg"
				" on h.hgsetid=hg.hgsetid"
			" join rights r on hg.groupid=r.id"
			" join ugset_group ug"
				" on r.groupid=ug.usrgrpid"
			" join ugset u"
				" on ug.ugsetid=u.ugsetid"
			" where%s"
			" group by u.ugsetid,h.hgsetid"
			" having min(r.permission)>0"
			" order by u.ugsetid,h.hgsetid", sql);
	zbx_free(sql);

	while (NULL != (row = zbx_db_fetch(result)))
	{
		zbx_uint64_t	hgsetid, ugsetid;
		int		permission;

		ZBX_STR2UINT64(ugsetid, row[0]);
		ZBX_STR2UINT64(hgsetid, row[1]);
		permission = atoi(row[2]);

		zbx_db_insert_add_values(&db_insert, ugsetid, hgsetid, permission);
	}
	zbx_db_free_result(result);

	ret = zbx_db_insert_execute(&db_insert);
	zbx_db_insert_clean(&db_insert);
out:
	zbx_vector_uint64_destroy(&hgsetids);
	zbx_vector_uint64_destroy(&ids);

	return ret;
}

static int	DBpatch_7030014(void)
{
	if (0 == (DBget_program_type() & ZBX_PROGRAM_TYPE_SERVER))
		return SUCCEED;

	/* 2 - SYSMAP_ELEMENT_TYPE_TRIGGER */
	if (ZBX_DB_OK > zbx_db_execute("delete from sysmaps_elements"
			" where elementtype=2"
				" and selementid not in ("
					"select distinct selementid from sysmap_element_trigger"
				")"))
	{
		return FAIL;
	}

	return SUCCEED;
}

static int	DBpatch_7030015(void)
{
	const zbx_db_table_t	table =
			{"sysmap_link_threshold", "linkthresholdid", 0,
				{
					{"linkthresholdid", NULL, NULL, NULL, 0, ZBX_TYPE_ID, ZBX_NOTNULL, 0},
					{"linkid", NULL, NULL, NULL, 0, ZBX_TYPE_ID, ZBX_NOTNULL, 0},
					{"drawtype", "0", NULL, NULL, 0, ZBX_TYPE_INT, ZBX_NOTNULL, 0},
					{"color", "000000", NULL, NULL, 6, ZBX_TYPE_CHAR, ZBX_NOTNULL, 0},
					{"type", "0", NULL, NULL, 0, ZBX_TYPE_INT, ZBX_NOTNULL, 0},
					{"threshold", "", NULL, NULL, 255, ZBX_TYPE_CHAR, ZBX_NOTNULL, 0},
					{"pattern", "", NULL, NULL, 255, ZBX_TYPE_CHAR, ZBX_NOTNULL, 0},
					{"sortorder", "0", NULL, NULL, 0, ZBX_TYPE_INT, ZBX_NOTNULL, 0},
					{0}
				},
				NULL
			};

	return DBcreate_table(&table);
}

static int	DBpatch_7030016(void)
{
	const zbx_db_field_t	field = {"linkid", NULL, "sysmaps_links", "linkid", 0, 0, 0, ZBX_FK_CASCADE_DELETE};

	return DBadd_foreign_key("sysmap_link_threshold", 1, &field);
}

static int	DBpatch_7030017(void)
{
	if (FAIL == zbx_db_index_exists("sysmap_link_threshold", "sysmap_link_threshold_1"))
		return DBcreate_index("sysmap_link_threshold", "sysmap_link_threshold_1", "linkid", 0);

	return SUCCEED;
}

static int	DBpatch_7030018(void)
{
	const zbx_db_field_t	field = {"background_scale", "1", NULL, NULL, 0, ZBX_TYPE_INT, ZBX_NOTNULL, 0};

	return DBadd_field("sysmaps", &field);
}

static int	DBpatch_7030019(void)
{
	if (0 == (DBget_program_type() & ZBX_PROGRAM_TYPE_SERVER))
		return SUCCEED;

	if (ZBX_DB_OK > zbx_db_execute("update sysmaps set background_scale=0"))
		return FAIL;

	return SUCCEED;
}

static int	DBpatch_7030020(void)
{
	const zbx_db_field_t	field = {"show_element_label", "1", NULL, NULL, 0, ZBX_TYPE_INT, ZBX_NOTNULL, 0};

	return DBadd_field("sysmaps", &field);
}

static int	DBpatch_7030021(void)
{
	const zbx_db_field_t	field = {"show_link_label", "1", NULL, NULL, 0, ZBX_TYPE_INT, ZBX_NOTNULL, 0};

	return DBadd_field("sysmaps", &field);
}

static int	DBpatch_7030022(void)
{
	const zbx_db_field_t	field = {"show_label", "-1", NULL, NULL, 0, ZBX_TYPE_INT, ZBX_NOTNULL, 0};

	return DBadd_field("sysmaps_elements", &field);
}

static int	DBpatch_7030023(void)
{
	const zbx_db_field_t	field = {"show_label", "-1", NULL, NULL, 0, ZBX_TYPE_INT, ZBX_NOTNULL, 0};

	return DBadd_field("sysmaps_links", &field);
}

static int	DBpatch_7030024(void)
{
	const zbx_db_field_t	field = {"indicator_type", "0", NULL, NULL, 0, ZBX_TYPE_INT, ZBX_NOTNULL, 0};

	return DBadd_field("sysmaps_links", &field);
}

static int	DBpatch_7030025(void)
{
	if (0 == (DBget_program_type() & ZBX_PROGRAM_TYPE_SERVER))
		return SUCCEED;

	if (ZBX_DB_OK > zbx_db_execute("update sysmaps_links sl set indicator_type = 1 "
			"where exists (select null from sysmaps_link_triggers slt where slt.linkid = sl.linkid)"))
	{
		return FAIL;
	}

	return SUCCEED;
}

static int	DBpatch_7030026(void)
{
	const zbx_db_field_t	field = {"itemid", NULL, NULL, NULL, 0, ZBX_TYPE_ID, 0, 0};

	return DBadd_field("sysmaps_links", &field);
}

static int	DBpatch_7030027(void)
{
	const zbx_db_field_t	field = {"itemid", NULL, "items", "itemid", 0, 0, 0, 0};

	return DBadd_foreign_key("sysmaps_links", 4, &field);
}

static int	DBpatch_7030028(void)
{
	if (FAIL == zbx_db_index_exists("sysmaps_links", "sysmaps_links_4"))
		return DBcreate_index("sysmaps_links", "sysmaps_links_4", "itemid", 0);

	return SUCCEED;
}

static int	DBpatch_7030029(void)
{
	int		i;
	const char	*values[] = {
			"web.hosts.graphs.php.sort", "web.hosts.graph.list.sort",
			"web.hosts.graphs.php.sortorder", "web.hosts.graph.list.sortorder",
			"web.hosts.graphs.filter_hostids", "web.hosts.graph.list.filter_hostids",
			"web.hosts.graphs.filter_groupids", "web.hosts.graph.list.filter_groupids",
			"web.hosts.graphs.filter.active", "web.hosts.graph.list.filter.active",
			"web.templates.graphs.php.sort", "web.templates.graph.list.sort",
			"web.templates.graphs.php.sortorder", "web.templates.graph.list.sortorder",
			"web.templates.graphs.filter_hostids", "web.templates.graph.list.filter_hostids",
			"web.templates.graphs.filter_groupids", "web.templates.graph.list.filter_groupids",
			"web.templates.graphs.filter.active", "web.templates.graph.list.filter.active",
		};

	for (i = 0; i < (int)ARRSIZE(values); i += 2)
	{
		if (ZBX_DB_OK > zbx_db_execute("update profiles set idx='%s' where idx='%s'", values[i + 1], values[i]))
			return FAIL;
	}

	return SUCCEED;
}

static int	DBpatch_7030030(void)
{
	zbx_db_insert_t	db_insert;
	int		ret;

	if (0 == (DBget_program_type() & ZBX_PROGRAM_TYPE_SERVER))
		return SUCCEED;

	zbx_db_insert_prepare(&db_insert, "task", "taskid", "type", "status", "clock", (char *)NULL);
	zbx_db_insert_add_values(&db_insert, __UINT64_C(0), ZBX_TM_TASK_COPY_NESTED_HOST_PROTOTYPES, ZBX_TM_STATUS_NEW,
			time(NULL));
	zbx_db_insert_autoincrement(&db_insert, "taskid");
	ret = zbx_db_insert_execute(&db_insert);
	zbx_db_insert_clean(&db_insert);

	return ret;
}

static int	DBpatch_7030031(void)
{
	const zbx_db_field_t	field = {"zindex", "0", NULL, NULL, 0, ZBX_TYPE_INT, ZBX_NOTNULL, 0};

	return DBadd_field("sysmaps_elements", &field);
}

static int	DBpatch_7030032(void)
{
<<<<<<< HEAD
	const zbx_db_table_t	table =
			{"media_type_oauth", "mediatypeid", 0,
				{
					{"mediatypeid", NULL, NULL, NULL, 0, ZBX_TYPE_ID, ZBX_NOTNULL, 0},
					{"redirection_url", "", NULL, NULL, 2048, ZBX_TYPE_CHAR, ZBX_NOTNULL, 0},
					{"client_id", "", NULL, NULL, 255, ZBX_TYPE_CHAR, ZBX_NOTNULL, 0},
					{"client_secret", "", NULL, NULL, 255, ZBX_TYPE_CHAR, ZBX_NOTNULL, 0},
					{"authorization_url", "", NULL, NULL, 2048, ZBX_TYPE_CHAR, ZBX_NOTNULL, 0},
					{"tokens_status", "0", NULL, NULL, 0, ZBX_TYPE_INT, ZBX_NOTNULL, 0},
					{"access_token", "", NULL, NULL, 0, ZBX_TYPE_TEXT, ZBX_NOTNULL, 0},
					{"access_token_updated", "0", NULL, NULL, 0, ZBX_TYPE_INT, ZBX_NOTNULL, 0},
					{"access_expires_in", "0", NULL, NULL, 0, ZBX_TYPE_INT, ZBX_NOTNULL, 0},
					{"refresh_token", "", NULL, NULL, 0, ZBX_TYPE_TEXT, ZBX_NOTNULL, 0},
					{"token_url", "", NULL, NULL, 2048, ZBX_TYPE_CHAR, ZBX_NOTNULL, 0},
					{0}
				},
				NULL
			};

	return DBcreate_table(&table);
}

static int	DBpatch_7030033(void)
{
	const zbx_db_field_t	field = {"mediatypeid", NULL, "media_type", "mediatypeid", 0, ZBX_TYPE_ID, 0,
						ZBX_FK_CASCADE_DELETE};

	return DBadd_foreign_key("media_type_oauth", 1, &field);
=======
	if (0 == (DBget_program_type() & ZBX_PROGRAM_TYPE_SERVER))
		return SUCCEED;

	if (ZBX_DB_OK > zbx_db_execute("insert into module (moduleid,id,relative_path,status,config) values"
			" (" ZBX_FS_UI64 ",'itemcard','widgets/itemcard',%d,'[]')", zbx_db_get_maxid("module"), 1))
	{
		return FAIL;
	}

	return SUCCEED;
>>>>>>> 5c0597f0
}

#endif

DBPATCH_START(7030)

/* version, duplicates flag, mandatory flag */

DBPATCH_ADD(7030000, 0, 1)
DBPATCH_ADD(7030001, 0, 1)
DBPATCH_ADD(7030002, 0, 1)
DBPATCH_ADD(7030003, 0, 1)
DBPATCH_ADD(7030004, 0, 1)
DBPATCH_ADD(7030005, 0, 1)
DBPATCH_ADD(7030006, 0, 1)
DBPATCH_ADD(7030007, 0, 1)
DBPATCH_ADD(7030008, 0, 1)
DBPATCH_ADD(7030009, 0, 1)
DBPATCH_ADD(7030010, 0, 1)
DBPATCH_ADD(7030011, 0, 1)
DBPATCH_ADD(7030012, 0, 1)
DBPATCH_ADD(7030013, 0, 1)
DBPATCH_ADD(7030014, 0, 1)
DBPATCH_ADD(7030015, 0, 1)
DBPATCH_ADD(7030016, 0, 1)
DBPATCH_ADD(7030017, 0, 1)
DBPATCH_ADD(7030018, 0, 1)
DBPATCH_ADD(7030019, 0, 1)
DBPATCH_ADD(7030020, 0, 1)
DBPATCH_ADD(7030021, 0, 1)
DBPATCH_ADD(7030022, 0, 1)
DBPATCH_ADD(7030023, 0, 1)
DBPATCH_ADD(7030024, 0, 1)
DBPATCH_ADD(7030025, 0, 1)
DBPATCH_ADD(7030026, 0, 1)
DBPATCH_ADD(7030027, 0, 1)
DBPATCH_ADD(7030028, 0, 1)
DBPATCH_ADD(7030029, 0, 1)
DBPATCH_ADD(7030030, 0, 1)
DBPATCH_ADD(7030031, 0, 1)
DBPATCH_ADD(7030032, 0, 1)
<<<<<<< HEAD
DBPATCH_ADD(7030033, 0, 1)
=======
>>>>>>> 5c0597f0

DBPATCH_END()<|MERGE_RESOLUTION|>--- conflicted
+++ resolved
@@ -441,7 +441,20 @@
 
 static int	DBpatch_7030032(void)
 {
-<<<<<<< HEAD
+	if (0 == (DBget_program_type() & ZBX_PROGRAM_TYPE_SERVER))
+		return SUCCEED;
+
+	if (ZBX_DB_OK > zbx_db_execute("insert into module (moduleid,id,relative_path,status,config) values"
+			" (" ZBX_FS_UI64 ",'itemcard','widgets/itemcard',%d,'[]')", zbx_db_get_maxid("module"), 1))
+	{
+		return FAIL;
+	}
+
+	return SUCCEED;
+}
+
+static int	DBpatch_7030033(void)
+{
 	const zbx_db_table_t	table =
 			{"media_type_oauth", "mediatypeid", 0,
 				{
@@ -464,24 +477,12 @@
 	return DBcreate_table(&table);
 }
 
-static int	DBpatch_7030033(void)
+static int	DBpatch_7030034(void)
 {
 	const zbx_db_field_t	field = {"mediatypeid", NULL, "media_type", "mediatypeid", 0, ZBX_TYPE_ID, 0,
 						ZBX_FK_CASCADE_DELETE};
 
 	return DBadd_foreign_key("media_type_oauth", 1, &field);
-=======
-	if (0 == (DBget_program_type() & ZBX_PROGRAM_TYPE_SERVER))
-		return SUCCEED;
-
-	if (ZBX_DB_OK > zbx_db_execute("insert into module (moduleid,id,relative_path,status,config) values"
-			" (" ZBX_FS_UI64 ",'itemcard','widgets/itemcard',%d,'[]')", zbx_db_get_maxid("module"), 1))
-	{
-		return FAIL;
-	}
-
-	return SUCCEED;
->>>>>>> 5c0597f0
 }
 
 #endif
@@ -523,9 +524,7 @@
 DBPATCH_ADD(7030030, 0, 1)
 DBPATCH_ADD(7030031, 0, 1)
 DBPATCH_ADD(7030032, 0, 1)
-<<<<<<< HEAD
 DBPATCH_ADD(7030033, 0, 1)
-=======
->>>>>>> 5c0597f0
+DBPATCH_ADD(7030034, 0, 1)
 
 DBPATCH_END()