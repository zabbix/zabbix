/*
** Copyright (C) 2001-2025 Zabbix SIA
**
** This program is free software: you can redistribute it and/or modify it under the terms of
** the GNU Affero General Public License as published by the Free Software Foundation, version 3.
**
** This program is distributed in the hope that it will be useful, but WITHOUT ANY WARRANTY;
** without even the implied warranty of MERCHANTABILITY or FITNESS FOR A PARTICULAR PURPOSE.
** See the GNU Affero General Public License for more details.
**
** You should have received a copy of the GNU Affero General Public License along with this program.
** If not, see <https://www.gnu.org/licenses/>.
**/

#include "dbupgrade.h"

#include "zbxcacheconfig.h"
#include "zbxdb.h"
#include "zbxdbschema.h"
#include "zbxalgo.h"
#include "zbxnum.h"
#include "dbupgrade_common.h"

/*
 * 7.4 development database patches
 */

#ifndef HAVE_SQLITE3

static int	DBpatch_7030000(void)
{
	const zbx_db_field_t	field = {"proxy_secrets_provider", "0", NULL, NULL, 0, ZBX_TYPE_INT, ZBX_NOTNULL, 0};

	return DBadd_field("config", &field);
}

static int	DBpatch_7030001(void)
{
	const zbx_db_table_t	table =
			{"settings", "name", 0,
				{
					{"name", NULL, NULL, NULL, 255, ZBX_TYPE_CHAR, ZBX_NOTNULL, 0},
					{"type", NULL, NULL, NULL, 0, ZBX_TYPE_INT, ZBX_NOTNULL, 0},
					{"value_str", "", NULL, NULL, 0, ZBX_TYPE_TEXT, ZBX_NOTNULL, 0},
					{"value_int", "0", NULL, NULL, 0, ZBX_TYPE_INT, ZBX_NOTNULL, 0},
					{"value_usrgrpid", NULL, NULL, NULL, 0, ZBX_TYPE_ID, 0, 0},
					{"value_hostgroupid", NULL, NULL, NULL, 0, ZBX_TYPE_ID, 0, 0},
					{"value_userdirectoryid", NULL, NULL, NULL, 0, ZBX_TYPE_ID, 0, 0},
					{"value_mfaid", NULL, NULL, NULL, 0, ZBX_TYPE_ID, 0, 0},
					{0}
				},
				NULL
			};

	return DBcreate_table(&table);
}

static int	DBpatch_7030002(void)
{
	if (FAIL == zbx_db_index_exists("settings", "settings_2"))
		return DBcreate_index("settings", "settings_2", "value_usrgrpid", 0);

	return SUCCEED;
}

static int	DBpatch_7030003(void)
{
	if (FAIL == zbx_db_index_exists("settings", "settings_3"))
		return DBcreate_index("settings", "settings_3", "value_hostgroupid", 0);

	return SUCCEED;
}

static int	DBpatch_7030004(void)
{
	if (FAIL == zbx_db_index_exists("settings", "settings_4"))
		return DBcreate_index("settings", "settings_4", "value_userdirectoryid", 0);

	return SUCCEED;
}

static int	DBpatch_7030005(void)
{
	if (FAIL == zbx_db_index_exists("settings", "settings_5"))
		return DBcreate_index("settings", "settings_5", "value_mfaid", 0);

	return SUCCEED;
}

static int	DBpatch_7030006(void)
{
	const zbx_db_field_t	field = {"value_usrgrpid", NULL, "usrgrp", "usrgrpid", 0, ZBX_TYPE_ID, 0, 0};

	return DBadd_foreign_key("settings", 2, &field);
}

static int	DBpatch_7030007(void)
{
	const zbx_db_field_t	field = {"value_hostgroupid", NULL, "hstgrp", "groupid", 0, ZBX_TYPE_ID, 0, 0};

	return DBadd_foreign_key("settings", 3, &field);
}

static int	DBpatch_7030008(void)
{
	const zbx_db_field_t	field = {"value_userdirectoryid", NULL, "userdirectory", "userdirectoryid", 0,
			ZBX_TYPE_ID, 0, 0};

	return DBadd_foreign_key("settings", 4, &field);
}

static int	DBpatch_7030009(void)
{
	const zbx_db_field_t	field = {"value_mfaid", NULL, "mfa", "mfaid", 0, ZBX_TYPE_ID, 0, 0};

	return DBadd_foreign_key("settings", 5, &field);
}

const char	*target_column[ZBX_SETTING_TYPE_MAX - 1] = {
	"value_str", "value_int", "value_usrgrpid", "value_hostgroupid",
	"value_userdirectoryid", "value_mfaid"
};

static int	DBpatch_7030010(void)
{
	const zbx_setting_entry_t	*table = zbx_settings_desc_table_get();

	for (size_t i = 0; i < zbx_settings_descr_table_size(); i++)
	{
		const zbx_setting_entry_t	*e = &table[i];
		const char			*target_field = target_column[e->type - 1];

		if (ZBX_SETTING_TYPE_STR != e->type)
		{
			if (ZBX_DB_OK > zbx_db_execute("insert into settings (name, type, %s, value_str)"
					" values ('%s', %d, coalesce((select %s from config), %s), '')",
					target_field, e->name, e->type, e->name, e->default_value))
			{
				return FAIL;
			}
		}
		else if (ZBX_DB_OK > zbx_db_execute("insert into settings (name, type, %s)"
				" values ('%s', %d, coalesce((select %s from config), '%s'))",
				target_field, e->name, ZBX_SETTING_TYPE_STR, e->name, e->default_value))
		{
			return FAIL;
		}
	}

	return SUCCEED;
}

static int	DBpatch_7030011(void)
{
	return DBdrop_table("config");
}

static int	DBpatch_7030012(void)
{
	if (0 == (DBget_program_type() & ZBX_PROGRAM_TYPE_SERVER))
		return SUCCEED;

	/* 1 - ZBX_FLAG_DISCOVERY */
	/* 2 - LIFETIME_TYPE_IMMEDIATELY */
	if (ZBX_DB_OK > zbx_db_execute(
			"update items"
				" set enabled_lifetime_type=2"
				" where flags=1"
					" and lifetime_type=2"
					" and enabled_lifetime_type<>2"))
	{
		return FAIL;
	}

	return SUCCEED;
}

static int	DBpatch_7030013(void)
{
<<<<<<< HEAD
	const zbx_db_table_t	table =
			{"sysmap_link_threshold", "linkthresholdid", 0,
				{
					{"linkthresholdid", NULL, NULL, NULL, 0, ZBX_TYPE_ID, ZBX_NOTNULL, 0},
					{"linkid", NULL, NULL, NULL, 0, ZBX_TYPE_ID, ZBX_NOTNULL, 0},
					{"drawtype", "0", NULL, NULL, 0, ZBX_TYPE_INT, ZBX_NOTNULL, 0},
					{"color", "000000", NULL, NULL, 6, ZBX_TYPE_CHAR, ZBX_NOTNULL, 0},
					{"type", "0", NULL, NULL, 0, ZBX_TYPE_INT, ZBX_NOTNULL, 0},
					{"threshold", "", NULL, NULL, 255, ZBX_TYPE_CHAR, ZBX_NOTNULL, 0},
					{"pattern", "", NULL, NULL, 255, ZBX_TYPE_CHAR, ZBX_NOTNULL, 0},
					{0}
				},
				NULL
			};

	return DBcreate_table(&table);
}

static int	DBpatch_7030014(void)
{
	const zbx_db_field_t	field = {"linkid", NULL, "sysmaps_links", "linkid", 0, 0, 0, ZBX_FK_CASCADE_DELETE};

	return DBadd_foreign_key("sysmap_link_threshold", 1, &field);
}

static int	DBpatch_7030015(void)
{
	if (FAIL == zbx_db_index_exists("sysmap_link_threshold", "sysmap_link_threshold_1"))
		return DBcreate_index("sysmap_link_threshold", "sysmap_link_threshold_1", "linkid", 0);

	return SUCCEED;
}

static int	DBpatch_7030016(void)
{
	const zbx_db_field_t	field = {"background_scale", "1", NULL, NULL, 0, ZBX_TYPE_INT, ZBX_NOTNULL, 0};

	return DBadd_field("sysmaps", &field);
}

static int	DBpatch_7030017(void)
{
	if (0 == (DBget_program_type() & ZBX_PROGRAM_TYPE_SERVER))
		return SUCCEED;

	if (ZBX_DB_OK > zbx_db_execute("update sysmaps set background_scale=0"))
		return FAIL;

	return SUCCEED;
}

static int	DBpatch_7030018(void)
{
	const zbx_db_field_t	field = {"show_element_label", "1", NULL, NULL, 0, ZBX_TYPE_INT, ZBX_NOTNULL, 0};

	return DBadd_field("sysmaps", &field);
}

static int	DBpatch_7030019(void)
{
	const zbx_db_field_t	field = {"show_link_label", "1", NULL, NULL, 0, ZBX_TYPE_INT, ZBX_NOTNULL, 0};

	return DBadd_field("sysmaps", &field);
}

static int	DBpatch_7030020(void)
{
	const zbx_db_field_t	field = {"show_label", "-1", NULL, NULL, 0, ZBX_TYPE_INT, ZBX_NOTNULL, 0};

	return DBadd_field("sysmaps_elements", &field);
}

static int	DBpatch_7030021(void)
{
	const zbx_db_field_t	field = {"show_label", "-1", NULL, NULL, 0, ZBX_TYPE_INT, ZBX_NOTNULL, 0};

	return DBadd_field("sysmaps_links", &field);
}

static int	DBpatch_7030022(void)
{
	const zbx_db_field_t	field = {"indicator_type", "0", NULL, NULL, 0, ZBX_TYPE_INT, ZBX_NOTNULL, 0};

	return DBadd_field("sysmaps_links", &field);
}

static int	DBpatch_7030023(void)
{
	if (0 == (DBget_program_type() & ZBX_PROGRAM_TYPE_SERVER))
		return SUCCEED;

	if (ZBX_DB_OK > zbx_db_execute("update sysmaps_links sl set indicator_type = 1 "
			"where exists (select null from sysmaps_link_triggers slt where slt.linkid = sl.linkid)"))
	{
		return FAIL;
	}

	return SUCCEED;
}

static int	DBpatch_7030024(void)
{
	const zbx_db_field_t	field = {"itemid", NULL, NULL, NULL, 0, ZBX_TYPE_ID, 0, 0};

	return DBadd_field("sysmaps_links", &field);
}

static int	DBpatch_7030025(void)
{
	const zbx_db_field_t	field = {"itemid", NULL, "items", "itemid", 0, 0, 0, 0};

	return DBadd_foreign_key("sysmaps_links", 4, &field);
}

static int	DBpatch_7030026(void)
{
	if (FAIL == zbx_db_index_exists("sysmaps_links", "sysmaps_links_4"))
		return DBcreate_index("sysmaps_links", "sysmaps_links_4", "itemid", 0);

	return SUCCEED;
=======
	int			ret = SUCCEED;
	char			*sql = NULL;
	size_t			sql_alloc = 0, sql_offset = 0;
	zbx_vector_uint64_t	ids, hgsetids;
	zbx_db_result_t		result;
	zbx_db_row_t		row;
	zbx_db_insert_t		db_insert;

	if (0 == (DBget_program_type() & ZBX_PROGRAM_TYPE_SERVER))
		return SUCCEED;

	zbx_vector_uint64_create(&ids);
	zbx_vector_uint64_create(&hgsetids);

	/* 3 - HOST_STATUS_TEMPLATE */
	zbx_db_select_uint64("select hostid from hosts"
			" where status=3"
				" and hostid not in (select hostid from host_hgset)", &ids);

	if (0 == ids.values_num)
		goto out;

	ret = permission_hgsets_add(&ids, &hgsetids);

	if (FAIL == ret || 0 == hgsetids.values_num)
		goto out;

	zbx_vector_uint64_sort(&hgsetids, ZBX_DEFAULT_UINT64_COMPARE_FUNC);
	zbx_db_insert_prepare(&db_insert, "permission", "ugsetid", "hgsetid", "permission", (char*)NULL);
	zbx_db_add_condition_alloc(&sql, &sql_alloc, &sql_offset, "h.hgsetid", hgsetids.values, hgsetids.values_num);

	result = zbx_db_select("select u.ugsetid,h.hgsetid,max(r.permission)"
			" from hgset h"
			" join hgset_group hg"
				" on h.hgsetid=hg.hgsetid"
			" join rights r on hg.groupid=r.id"
			" join ugset_group ug"
				" on r.groupid=ug.usrgrpid"
			" join ugset u"
				" on ug.ugsetid=u.ugsetid"
			" where%s"
			" group by u.ugsetid,h.hgsetid"
			" having min(r.permission)>0"
			" order by u.ugsetid,h.hgsetid", sql);
	zbx_free(sql);

	while (NULL != (row = zbx_db_fetch(result)))
	{
		zbx_uint64_t	hgsetid, ugsetid;
		int		permission;

		ZBX_STR2UINT64(ugsetid, row[0]);
		ZBX_STR2UINT64(hgsetid, row[1]);
		permission = atoi(row[2]);

		zbx_db_insert_add_values(&db_insert, ugsetid, hgsetid, permission);
	}
	zbx_db_free_result(result);

	ret = zbx_db_insert_execute(&db_insert);
	zbx_db_insert_clean(&db_insert);
out:
	zbx_vector_uint64_destroy(&hgsetids);
	zbx_vector_uint64_destroy(&ids);

	return ret;
>>>>>>> efa3221e
}

#endif

DBPATCH_START(7030)

/* version, duplicates flag, mandatory flag */

DBPATCH_ADD(7030000, 0, 1)
DBPATCH_ADD(7030001, 0, 1)
DBPATCH_ADD(7030002, 0, 1)
DBPATCH_ADD(7030003, 0, 1)
DBPATCH_ADD(7030004, 0, 1)
DBPATCH_ADD(7030005, 0, 1)
DBPATCH_ADD(7030006, 0, 1)
DBPATCH_ADD(7030007, 0, 1)
DBPATCH_ADD(7030008, 0, 1)
DBPATCH_ADD(7030009, 0, 1)
DBPATCH_ADD(7030010, 0, 1)
DBPATCH_ADD(7030011, 0, 1)
DBPATCH_ADD(7030012, 0, 1)
DBPATCH_ADD(7030013, 0, 1)
<<<<<<< HEAD
DBPATCH_ADD(7030014, 0, 1)
DBPATCH_ADD(7030015, 0, 1)
DBPATCH_ADD(7030016, 0, 1)
DBPATCH_ADD(7030017, 0, 1)
DBPATCH_ADD(7030018, 0, 1)
DBPATCH_ADD(7030019, 0, 1)
DBPATCH_ADD(7030020, 0, 1)
DBPATCH_ADD(7030021, 0, 1)
DBPATCH_ADD(7030022, 0, 1)
DBPATCH_ADD(7030023, 0, 1)
DBPATCH_ADD(7030024, 0, 1)
DBPATCH_ADD(7030025, 0, 1)
DBPATCH_ADD(7030026, 0, 1)
=======
>>>>>>> efa3221e

DBPATCH_END()<|MERGE_RESOLUTION|>--- conflicted
+++ resolved
@@ -177,7 +177,76 @@
 
 static int	DBpatch_7030013(void)
 {
-<<<<<<< HEAD
+	int			ret = SUCCEED;
+	char			*sql = NULL;
+	size_t			sql_alloc = 0, sql_offset = 0;
+	zbx_vector_uint64_t	ids, hgsetids;
+	zbx_db_result_t		result;
+	zbx_db_row_t		row;
+	zbx_db_insert_t		db_insert;
+
+	if (0 == (DBget_program_type() & ZBX_PROGRAM_TYPE_SERVER))
+		return SUCCEED;
+
+	zbx_vector_uint64_create(&ids);
+	zbx_vector_uint64_create(&hgsetids);
+
+	/* 3 - HOST_STATUS_TEMPLATE */
+	zbx_db_select_uint64("select hostid from hosts"
+			" where status=3"
+				" and hostid not in (select hostid from host_hgset)", &ids);
+
+	if (0 == ids.values_num)
+		goto out;
+
+	ret = permission_hgsets_add(&ids, &hgsetids);
+
+	if (FAIL == ret || 0 == hgsetids.values_num)
+		goto out;
+
+	zbx_vector_uint64_sort(&hgsetids, ZBX_DEFAULT_UINT64_COMPARE_FUNC);
+	zbx_db_insert_prepare(&db_insert, "permission", "ugsetid", "hgsetid", "permission", (char*)NULL);
+	zbx_db_add_condition_alloc(&sql, &sql_alloc, &sql_offset, "h.hgsetid", hgsetids.values, hgsetids.values_num);
+
+	result = zbx_db_select("select u.ugsetid,h.hgsetid,max(r.permission)"
+			" from hgset h"
+			" join hgset_group hg"
+				" on h.hgsetid=hg.hgsetid"
+			" join rights r on hg.groupid=r.id"
+			" join ugset_group ug"
+				" on r.groupid=ug.usrgrpid"
+			" join ugset u"
+				" on ug.ugsetid=u.ugsetid"
+			" where%s"
+			" group by u.ugsetid,h.hgsetid"
+			" having min(r.permission)>0"
+			" order by u.ugsetid,h.hgsetid", sql);
+	zbx_free(sql);
+
+	while (NULL != (row = zbx_db_fetch(result)))
+	{
+		zbx_uint64_t	hgsetid, ugsetid;
+		int		permission;
+
+		ZBX_STR2UINT64(ugsetid, row[0]);
+		ZBX_STR2UINT64(hgsetid, row[1]);
+		permission = atoi(row[2]);
+
+		zbx_db_insert_add_values(&db_insert, ugsetid, hgsetid, permission);
+	}
+	zbx_db_free_result(result);
+
+	ret = zbx_db_insert_execute(&db_insert);
+	zbx_db_insert_clean(&db_insert);
+out:
+	zbx_vector_uint64_destroy(&hgsetids);
+	zbx_vector_uint64_destroy(&ids);
+
+	return ret;
+}
+
+static int	DBpatch_7030014(void)
+{
 	const zbx_db_table_t	table =
 			{"sysmap_link_threshold", "linkthresholdid", 0,
 				{
@@ -196,14 +265,14 @@
 	return DBcreate_table(&table);
 }
 
-static int	DBpatch_7030014(void)
+static int	DBpatch_7030015(void)
 {
 	const zbx_db_field_t	field = {"linkid", NULL, "sysmaps_links", "linkid", 0, 0, 0, ZBX_FK_CASCADE_DELETE};
 
 	return DBadd_foreign_key("sysmap_link_threshold", 1, &field);
 }
 
-static int	DBpatch_7030015(void)
+static int	DBpatch_7030016(void)
 {
 	if (FAIL == zbx_db_index_exists("sysmap_link_threshold", "sysmap_link_threshold_1"))
 		return DBcreate_index("sysmap_link_threshold", "sysmap_link_threshold_1", "linkid", 0);
@@ -211,14 +280,14 @@
 	return SUCCEED;
 }
 
-static int	DBpatch_7030016(void)
+static int	DBpatch_7030017(void)
 {
 	const zbx_db_field_t	field = {"background_scale", "1", NULL, NULL, 0, ZBX_TYPE_INT, ZBX_NOTNULL, 0};
 
 	return DBadd_field("sysmaps", &field);
 }
 
-static int	DBpatch_7030017(void)
+static int	DBpatch_7030018(void)
 {
 	if (0 == (DBget_program_type() & ZBX_PROGRAM_TYPE_SERVER))
 		return SUCCEED;
@@ -229,42 +298,42 @@
 	return SUCCEED;
 }
 
-static int	DBpatch_7030018(void)
+static int	DBpatch_7030019(void)
 {
 	const zbx_db_field_t	field = {"show_element_label", "1", NULL, NULL, 0, ZBX_TYPE_INT, ZBX_NOTNULL, 0};
 
 	return DBadd_field("sysmaps", &field);
 }
 
-static int	DBpatch_7030019(void)
+static int	DBpatch_7030020(void)
 {
 	const zbx_db_field_t	field = {"show_link_label", "1", NULL, NULL, 0, ZBX_TYPE_INT, ZBX_NOTNULL, 0};
 
 	return DBadd_field("sysmaps", &field);
 }
 
-static int	DBpatch_7030020(void)
+static int	DBpatch_7030021(void)
 {
 	const zbx_db_field_t	field = {"show_label", "-1", NULL, NULL, 0, ZBX_TYPE_INT, ZBX_NOTNULL, 0};
 
 	return DBadd_field("sysmaps_elements", &field);
 }
 
-static int	DBpatch_7030021(void)
+static int	DBpatch_7030022(void)
 {
 	const zbx_db_field_t	field = {"show_label", "-1", NULL, NULL, 0, ZBX_TYPE_INT, ZBX_NOTNULL, 0};
 
 	return DBadd_field("sysmaps_links", &field);
 }
 
-static int	DBpatch_7030022(void)
+static int	DBpatch_7030023(void)
 {
 	const zbx_db_field_t	field = {"indicator_type", "0", NULL, NULL, 0, ZBX_TYPE_INT, ZBX_NOTNULL, 0};
 
 	return DBadd_field("sysmaps_links", &field);
 }
 
-static int	DBpatch_7030023(void)
+static int	DBpatch_7030024(void)
 {
 	if (0 == (DBget_program_type() & ZBX_PROGRAM_TYPE_SERVER))
 		return SUCCEED;
@@ -278,94 +347,26 @@
 	return SUCCEED;
 }
 
-static int	DBpatch_7030024(void)
+static int	DBpatch_7030025(void)
 {
 	const zbx_db_field_t	field = {"itemid", NULL, NULL, NULL, 0, ZBX_TYPE_ID, 0, 0};
 
 	return DBadd_field("sysmaps_links", &field);
 }
 
-static int	DBpatch_7030025(void)
+static int	DBpatch_7030026(void)
 {
 	const zbx_db_field_t	field = {"itemid", NULL, "items", "itemid", 0, 0, 0, 0};
 
 	return DBadd_foreign_key("sysmaps_links", 4, &field);
 }
 
-static int	DBpatch_7030026(void)
+static int	DBpatch_7030027(void)
 {
 	if (FAIL == zbx_db_index_exists("sysmaps_links", "sysmaps_links_4"))
 		return DBcreate_index("sysmaps_links", "sysmaps_links_4", "itemid", 0);
 
 	return SUCCEED;
-=======
-	int			ret = SUCCEED;
-	char			*sql = NULL;
-	size_t			sql_alloc = 0, sql_offset = 0;
-	zbx_vector_uint64_t	ids, hgsetids;
-	zbx_db_result_t		result;
-	zbx_db_row_t		row;
-	zbx_db_insert_t		db_insert;
-
-	if (0 == (DBget_program_type() & ZBX_PROGRAM_TYPE_SERVER))
-		return SUCCEED;
-
-	zbx_vector_uint64_create(&ids);
-	zbx_vector_uint64_create(&hgsetids);
-
-	/* 3 - HOST_STATUS_TEMPLATE */
-	zbx_db_select_uint64("select hostid from hosts"
-			" where status=3"
-				" and hostid not in (select hostid from host_hgset)", &ids);
-
-	if (0 == ids.values_num)
-		goto out;
-
-	ret = permission_hgsets_add(&ids, &hgsetids);
-
-	if (FAIL == ret || 0 == hgsetids.values_num)
-		goto out;
-
-	zbx_vector_uint64_sort(&hgsetids, ZBX_DEFAULT_UINT64_COMPARE_FUNC);
-	zbx_db_insert_prepare(&db_insert, "permission", "ugsetid", "hgsetid", "permission", (char*)NULL);
-	zbx_db_add_condition_alloc(&sql, &sql_alloc, &sql_offset, "h.hgsetid", hgsetids.values, hgsetids.values_num);
-
-	result = zbx_db_select("select u.ugsetid,h.hgsetid,max(r.permission)"
-			" from hgset h"
-			" join hgset_group hg"
-				" on h.hgsetid=hg.hgsetid"
-			" join rights r on hg.groupid=r.id"
-			" join ugset_group ug"
-				" on r.groupid=ug.usrgrpid"
-			" join ugset u"
-				" on ug.ugsetid=u.ugsetid"
-			" where%s"
-			" group by u.ugsetid,h.hgsetid"
-			" having min(r.permission)>0"
-			" order by u.ugsetid,h.hgsetid", sql);
-	zbx_free(sql);
-
-	while (NULL != (row = zbx_db_fetch(result)))
-	{
-		zbx_uint64_t	hgsetid, ugsetid;
-		int		permission;
-
-		ZBX_STR2UINT64(ugsetid, row[0]);
-		ZBX_STR2UINT64(hgsetid, row[1]);
-		permission = atoi(row[2]);
-
-		zbx_db_insert_add_values(&db_insert, ugsetid, hgsetid, permission);
-	}
-	zbx_db_free_result(result);
-
-	ret = zbx_db_insert_execute(&db_insert);
-	zbx_db_insert_clean(&db_insert);
-out:
-	zbx_vector_uint64_destroy(&hgsetids);
-	zbx_vector_uint64_destroy(&ids);
-
-	return ret;
->>>>>>> efa3221e
 }
 
 #endif
@@ -388,7 +389,6 @@
 DBPATCH_ADD(7030011, 0, 1)
 DBPATCH_ADD(7030012, 0, 1)
 DBPATCH_ADD(7030013, 0, 1)
-<<<<<<< HEAD
 DBPATCH_ADD(7030014, 0, 1)
 DBPATCH_ADD(7030015, 0, 1)
 DBPATCH_ADD(7030016, 0, 1)
@@ -402,7 +402,6 @@
 DBPATCH_ADD(7030024, 0, 1)
 DBPATCH_ADD(7030025, 0, 1)
 DBPATCH_ADD(7030026, 0, 1)
-=======
->>>>>>> efa3221e
+DBPATCH_ADD(7030027, 0, 1)
 
 DBPATCH_END()