--- conflicted
+++ resolved
@@ -416,7 +416,45 @@
 
 static int	DBpatch_7030030(void)
 {
-<<<<<<< HEAD
+	zbx_db_insert_t	db_insert;
+	int		ret;
+
+	if (0 == (DBget_program_type() & ZBX_PROGRAM_TYPE_SERVER))
+		return SUCCEED;
+
+	zbx_db_insert_prepare(&db_insert, "task", "taskid", "type", "status", "clock", (char *)NULL);
+	zbx_db_insert_add_values(&db_insert, __UINT64_C(0), ZBX_TM_TASK_COPY_NESTED_HOST_PROTOTYPES, ZBX_TM_STATUS_NEW,
+			time(NULL));
+	zbx_db_insert_autoincrement(&db_insert, "taskid");
+	ret = zbx_db_insert_execute(&db_insert);
+	zbx_db_insert_clean(&db_insert);
+
+	return ret;
+}
+
+static int	DBpatch_7030031(void)
+{
+	const zbx_db_field_t	field = {"zindex", "0", NULL, NULL, 0, ZBX_TYPE_INT, ZBX_NOTNULL, 0};
+
+	return DBadd_field("sysmaps_elements", &field);
+}
+
+static int	DBpatch_7030032(void)
+{
+	if (0 == (DBget_program_type() & ZBX_PROGRAM_TYPE_SERVER))
+		return SUCCEED;
+
+	if (ZBX_DB_OK > zbx_db_execute("insert into module (moduleid,id,relative_path,status,config) values"
+			" (" ZBX_FS_UI64 ",'itemcard','widgets/itemcard',%d,'[]')", zbx_db_get_maxid("module"), 1))
+	{
+		return FAIL;
+	}
+
+	return SUCCEED;
+}
+
+static int	DBpatch_7030033(void)
+{
 	const zbx_db_table_t	table =
 			{"host_template_cache", "hostid,link_hostid", 0,
 				{
@@ -430,7 +468,7 @@
 	return DBcreate_table(&table);
 }
 
-static int	DBpatch_7030031(void)
+static int	DBpatch_7030034(void)
 {
 	const zbx_db_field_t	field = {"hostid", NULL, "hosts", "hostid", 0, 0, 0,
 			ZBX_FK_CASCADE_DELETE};
@@ -438,7 +476,7 @@
 	return DBadd_foreign_key("host_template_cache", 1, &field);
 }
 
-static int	DBpatch_7030032(void)
+static int	DBpatch_7030035(void)
 {
 	const zbx_db_field_t	field = {"link_hostid", NULL, "hosts", "hostid", 0, 0, 0,
 			ZBX_FK_CASCADE_DELETE};
@@ -446,12 +484,12 @@
 	return DBadd_foreign_key("host_template_cache", 2, &field);
 }
 
-static int	DBpatch_7030033(void)
+static int	DBpatch_7030036(void)
 {
 	return DBcreate_index("host_template_cache", "host_template_cache_1", "link_hostid", 0);
 }
 
-static int	DBpatch_7030034(void)
+static int	DBpatch_7030037(void)
 {
 	if (ZBX_DB_OK > zbx_db_execute(
 			" insert into host_template_cache"
@@ -473,7 +511,7 @@
 	return SUCCEED;
 }
 
-static int	DBpatch_7030035(void)
+static int	DBpatch_7030038(void)
 {
 	const zbx_db_table_t	table =
 			{"item_template_cache", "itemid,link_hostid", 0,
@@ -488,7 +526,7 @@
 	return DBcreate_table(&table);
 }
 
-static int	DBpatch_7030036(void)
+static int	DBpatch_7030039(void)
 {
 	const zbx_db_field_t	field = {"itemid", NULL, "items", "itemid", 0, 0, 0,
 			ZBX_FK_CASCADE_DELETE};
@@ -496,7 +534,7 @@
 	return DBadd_foreign_key("item_template_cache", 1, &field);
 }
 
-static int	DBpatch_7030037(void)
+static int	DBpatch_7030040(void)
 {
 	const zbx_db_field_t	field = {"link_hostid", NULL, "hosts", "hostid", 0, 0, 0,
 			ZBX_FK_CASCADE_DELETE};
@@ -504,12 +542,12 @@
 	return DBadd_foreign_key("item_template_cache", 2, &field);
 }
 
-static int	DBpatch_7030038(void)
+static int	DBpatch_7030041(void)
 {
 	return DBcreate_index("item_template_cache", "item_template_cache_1", "link_hostid", 0);
 }
 
-static int	DBpatch_7030039(void)
+static int	DBpatch_7030042(void)
 {
 	if (ZBX_DB_OK > zbx_db_execute(
 			" insert into item_template_cache"
@@ -538,7 +576,7 @@
 	return SUCCEED;
 }
 
-static int	DBpatch_7030040(void)
+static int	DBpatch_7030043(void)
 {
 	const zbx_db_table_t	table =
 			{"httptest_template_cache", "httptestid,link_hostid", 0,
@@ -553,7 +591,7 @@
 	return DBcreate_table(&table);
 }
 
-static int	DBpatch_7030041(void)
+static int	DBpatch_7030044(void)
 {
 	const zbx_db_field_t	field = {"httptestid", NULL, "httptest", "httptestid", 0, 0, 0,
 			ZBX_FK_CASCADE_DELETE};
@@ -561,7 +599,7 @@
 	return DBadd_foreign_key("httptest_template_cache", 1, &field);
 }
 
-static int	DBpatch_7030042(void)
+static int	DBpatch_7030045(void)
 {
 	const zbx_db_field_t	field = {"link_hostid", NULL, "hosts", "hostid", 0, 0, 0,
 			ZBX_FK_CASCADE_DELETE};
@@ -569,12 +607,12 @@
 	return DBadd_foreign_key("httptest_template_cache", 2, &field);
 }
 
-static int  DBpatch_7030043(void)
+static int  DBpatch_7030046(void)
 {
 	return DBcreate_index("httptest_template_cache", "httptest_template_cache_1", "link_hostid", 0);
 }
 
-static int	DBpatch_7030044(void)
+static int	DBpatch_7030047(void)
 {
 	if (ZBX_DB_OK > zbx_db_execute(
 			" insert into httptest_template_cache"
@@ -596,38 +634,6 @@
 			"insert into httptest_template_cache"
 				" (select ht.httptestid,h.hostid from httptest ht,hosts h"
 					" where ht.hostid=h.hostid)"))
-=======
-	zbx_db_insert_t	db_insert;
-	int		ret;
-
-	if (0 == (DBget_program_type() & ZBX_PROGRAM_TYPE_SERVER))
-		return SUCCEED;
-
-	zbx_db_insert_prepare(&db_insert, "task", "taskid", "type", "status", "clock", (char *)NULL);
-	zbx_db_insert_add_values(&db_insert, __UINT64_C(0), ZBX_TM_TASK_COPY_NESTED_HOST_PROTOTYPES, ZBX_TM_STATUS_NEW,
-			time(NULL));
-	zbx_db_insert_autoincrement(&db_insert, "taskid");
-	ret = zbx_db_insert_execute(&db_insert);
-	zbx_db_insert_clean(&db_insert);
-
-	return ret;
-}
-
-static int	DBpatch_7030031(void)
-{
-	const zbx_db_field_t	field = {"zindex", "0", NULL, NULL, 0, ZBX_TYPE_INT, ZBX_NOTNULL, 0};
-
-	return DBadd_field("sysmaps_elements", &field);
-}
-
-static int	DBpatch_7030032(void)
-{
-	if (0 == (DBget_program_type() & ZBX_PROGRAM_TYPE_SERVER))
-		return SUCCEED;
-
-	if (ZBX_DB_OK > zbx_db_execute("insert into module (moduleid,id,relative_path,status,config) values"
-			" (" ZBX_FS_UI64 ",'itemcard','widgets/itemcard',%d,'[]')", zbx_db_get_maxid("module"), 1))
->>>>>>> bf6c0c20
 	{
 		return FAIL;
 	}
@@ -674,7 +680,6 @@
 DBPATCH_ADD(7030030, 0, 1)
 DBPATCH_ADD(7030031, 0, 1)
 DBPATCH_ADD(7030032, 0, 1)
-<<<<<<< HEAD
 DBPATCH_ADD(7030033, 0, 1)
 DBPATCH_ADD(7030034, 0, 1)
 DBPATCH_ADD(7030035, 0, 1)
@@ -687,7 +692,8 @@
 DBPATCH_ADD(7030042, 0, 1)
 DBPATCH_ADD(7030043, 0, 1)
 DBPATCH_ADD(7030044, 0, 1)
-=======
->>>>>>> bf6c0c20
+DBPATCH_ADD(7030045, 0, 1)
+DBPATCH_ADD(7030046, 0, 1)
+DBPATCH_ADD(7030047, 0, 1)
 
 DBPATCH_END()