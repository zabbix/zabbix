--- conflicted
+++ resolved
@@ -469,11 +469,6 @@
 
 static int	DBpatch_7030034(void)
 {
-<<<<<<< HEAD
-	const zbx_db_field_t	field = {"idp_certificate", "", NULL, NULL, 0, ZBX_TYPE_TEXT, ZBX_NOTNULL, 0};
-
-	return DBadd_field("userdirectory_saml", &field);
-=======
 	const zbx_db_table_t	table =
 			{"media_type_oauth", "mediatypeid", 0,
 				{
@@ -494,31 +489,36 @@
 			};
 
 	return DBcreate_table(&table);
->>>>>>> 031df59c
 }
 
 static int	DBpatch_7030035(void)
 {
-<<<<<<< HEAD
-	const zbx_db_field_t	field = {"sp_certificate", "", NULL, NULL, 0, ZBX_TYPE_TEXT, ZBX_NOTNULL, 0};
-
-	return DBadd_field("userdirectory_saml", &field);
-}
-
-static int	DBpatch_7030036(void)
-{
-	const zbx_db_field_t	field = {"sp_private_key", "", NULL, NULL, 0, ZBX_TYPE_TEXT, ZBX_NOTNULL, 0};
-
-	return DBadd_field("userdirectory_saml", &field);
-}
-
-=======
 	const zbx_db_field_t	field = {"mediatypeid", NULL, "media_type", "mediatypeid", 0, ZBX_TYPE_ID, 0,
 						ZBX_FK_CASCADE_DELETE};
 
 	return DBadd_foreign_key("media_type_oauth", 1, &field);
 }
->>>>>>> 031df59c
+
+static int	DBpatch_7030036(void)
+{
+	const zbx_db_field_t	field = {"idp_certificate", "", NULL, NULL, 0, ZBX_TYPE_TEXT, ZBX_NOTNULL, 0};
+
+	return DBadd_field("userdirectory_saml", &field);
+}
+
+static int	DBpatch_7030037(void)
+{
+	const zbx_db_field_t	field = {"sp_certificate", "", NULL, NULL, 0, ZBX_TYPE_TEXT, ZBX_NOTNULL, 0};
+
+	return DBadd_field("userdirectory_saml", &field);
+}
+
+static int	DBpatch_7030038(void)
+{
+	const zbx_db_field_t	field = {"sp_private_key", "", NULL, NULL, 0, ZBX_TYPE_TEXT, ZBX_NOTNULL, 0};
+
+	return DBadd_field("userdirectory_saml", &field);
+}
 #endif
 
 DBPATCH_START(7030)
@@ -561,9 +561,8 @@
 DBPATCH_ADD(7030033, 0, 1)
 DBPATCH_ADD(7030034, 0, 1)
 DBPATCH_ADD(7030035, 0, 1)
-<<<<<<< HEAD
 DBPATCH_ADD(7030036, 0, 1)
-=======
->>>>>>> 031df59c
+DBPATCH_ADD(7030037, 0, 1)
+DBPATCH_ADD(7030038, 0, 1)
 
 DBPATCH_END()