/*
** Copyright (C) 2001-2025 Zabbix SIA
**
** This program is free software: you can redistribute it and/or modify it under the terms of
** the GNU Affero General Public License as published by the Free Software Foundation, version 3.
**
** This program is distributed in the hope that it will be useful, but WITHOUT ANY WARRANTY;
** without even the implied warranty of MERCHANTABILITY or FITNESS FOR A PARTICULAR PURPOSE.
** See the GNU Affero General Public License for more details.
**
** You should have received a copy of the GNU Affero General Public License along with this program.
** If not, see <https://www.gnu.org/licenses/>.
**/

#include "dbupgrade.h"

#include "zbxcacheconfig.h"
#include "zbxdb.h"
#include "zbxdbschema.h"
#include "zbxalgo.h"
#include "zbxnum.h"
#include "dbupgrade_common.h"
#include "zbxtasks.h"

/*
 * 7.4 development database patches
 */

#ifndef HAVE_SQLITE3

static int	DBpatch_7030000(void)
{
	const zbx_db_field_t	field = {"proxy_secrets_provider", "0", NULL, NULL, 0, ZBX_TYPE_INT, ZBX_NOTNULL, 0};

	return DBadd_field("config", &field);
}

static int	DBpatch_7030001(void)
{
	const zbx_db_table_t	table =
			{"settings", "name", 0,
				{
					{"name", NULL, NULL, NULL, 255, ZBX_TYPE_CHAR, ZBX_NOTNULL, 0},
					{"type", NULL, NULL, NULL, 0, ZBX_TYPE_INT, ZBX_NOTNULL, 0},
					{"value_str", "", NULL, NULL, 0, ZBX_TYPE_TEXT, ZBX_NOTNULL, 0},
					{"value_int", "0", NULL, NULL, 0, ZBX_TYPE_INT, ZBX_NOTNULL, 0},
					{"value_usrgrpid", NULL, NULL, NULL, 0, ZBX_TYPE_ID, 0, 0},
					{"value_hostgroupid", NULL, NULL, NULL, 0, ZBX_TYPE_ID, 0, 0},
					{"value_userdirectoryid", NULL, NULL, NULL, 0, ZBX_TYPE_ID, 0, 0},
					{"value_mfaid", NULL, NULL, NULL, 0, ZBX_TYPE_ID, 0, 0},
					{0}
				},
				NULL
			};

	return DBcreate_table(&table);
}

static int	DBpatch_7030002(void)
{
	if (FAIL == zbx_db_index_exists("settings", "settings_2"))
		return DBcreate_index("settings", "settings_2", "value_usrgrpid", 0);

	return SUCCEED;
}

static int	DBpatch_7030003(void)
{
	if (FAIL == zbx_db_index_exists("settings", "settings_3"))
		return DBcreate_index("settings", "settings_3", "value_hostgroupid", 0);

	return SUCCEED;
}

static int	DBpatch_7030004(void)
{
	if (FAIL == zbx_db_index_exists("settings", "settings_4"))
		return DBcreate_index("settings", "settings_4", "value_userdirectoryid", 0);

	return SUCCEED;
}

static int	DBpatch_7030005(void)
{
	if (FAIL == zbx_db_index_exists("settings", "settings_5"))
		return DBcreate_index("settings", "settings_5", "value_mfaid", 0);

	return SUCCEED;
}

static int	DBpatch_7030006(void)
{
	const zbx_db_field_t	field = {"value_usrgrpid", NULL, "usrgrp", "usrgrpid", 0, ZBX_TYPE_ID, 0, 0};

	return DBadd_foreign_key("settings", 2, &field);
}

static int	DBpatch_7030007(void)
{
	const zbx_db_field_t	field = {"value_hostgroupid", NULL, "hstgrp", "groupid", 0, ZBX_TYPE_ID, 0, 0};

	return DBadd_foreign_key("settings", 3, &field);
}

static int	DBpatch_7030008(void)
{
	const zbx_db_field_t	field = {"value_userdirectoryid", NULL, "userdirectory", "userdirectoryid", 0,
			ZBX_TYPE_ID, 0, 0};

	return DBadd_foreign_key("settings", 4, &field);
}

static int	DBpatch_7030009(void)
{
	const zbx_db_field_t	field = {"value_mfaid", NULL, "mfa", "mfaid", 0, ZBX_TYPE_ID, 0, 0};

	return DBadd_foreign_key("settings", 5, &field);
}

const char	*target_column[ZBX_SETTING_TYPE_MAX - 1] = {
	"value_str", "value_int", "value_usrgrpid", "value_hostgroupid",
	"value_userdirectoryid", "value_mfaid"
};

static int	DBpatch_7030010(void)
{
	const zbx_setting_entry_t	*table = zbx_settings_desc_table_get();

	for (size_t i = 0; i < zbx_settings_descr_table_size(); i++)
	{
		const zbx_setting_entry_t	*e = &table[i];
		const char			*target_field = target_column[e->type - 1];

		if (ZBX_SETTING_TYPE_STR != e->type)
		{
			if (ZBX_DB_OK > zbx_db_execute("insert into settings (name, type, %s, value_str)"
					" values ('%s', %d, coalesce((select %s from config), %s), '')",
					target_field, e->name, e->type, e->name, e->default_value))
			{
				return FAIL;
			}
		}
		else if (ZBX_DB_OK > zbx_db_execute("insert into settings (name, type, %s)"
				" values ('%s', %d, coalesce((select %s from config), '%s'))",
				target_field, e->name, ZBX_SETTING_TYPE_STR, e->name, e->default_value))
		{
			return FAIL;
		}
	}

	return SUCCEED;
}

static int	DBpatch_7030011(void)
{
	return DBdrop_table("config");
}

static int	DBpatch_7030012(void)
{
	if (0 == (DBget_program_type() & ZBX_PROGRAM_TYPE_SERVER))
		return SUCCEED;

	/* 1 - ZBX_FLAG_DISCOVERY */
	/* 2 - LIFETIME_TYPE_IMMEDIATELY */
	if (ZBX_DB_OK > zbx_db_execute(
			"update items"
				" set enabled_lifetime_type=2"
				" where flags=1"
					" and lifetime_type=2"
					" and enabled_lifetime_type<>2"))
	{
		return FAIL;
	}

	return SUCCEED;
}

static int	DBpatch_7030013(void)
{
	int			ret = SUCCEED;
	char			*sql = NULL;
	size_t			sql_alloc = 0, sql_offset = 0;
	zbx_vector_uint64_t	ids, hgsetids;
	zbx_db_result_t		result;
	zbx_db_row_t		row;
	zbx_db_insert_t		db_insert;

	if (0 == (DBget_program_type() & ZBX_PROGRAM_TYPE_SERVER))
		return SUCCEED;

	zbx_vector_uint64_create(&ids);
	zbx_vector_uint64_create(&hgsetids);

	/* 3 - HOST_STATUS_TEMPLATE */
	zbx_db_select_uint64("select hostid from hosts"
			" where status=3"
				" and hostid not in (select hostid from host_hgset)", &ids);

	if (0 == ids.values_num)
		goto out;

	ret = permission_hgsets_add(&ids, &hgsetids);

	if (FAIL == ret || 0 == hgsetids.values_num)
		goto out;

	zbx_vector_uint64_sort(&hgsetids, ZBX_DEFAULT_UINT64_COMPARE_FUNC);
	zbx_db_insert_prepare(&db_insert, "permission", "ugsetid", "hgsetid", "permission", (char*)NULL);
	zbx_db_add_condition_alloc(&sql, &sql_alloc, &sql_offset, "h.hgsetid", hgsetids.values, hgsetids.values_num);

	result = zbx_db_select("select u.ugsetid,h.hgsetid,max(r.permission)"
			" from hgset h"
			" join hgset_group hg"
				" on h.hgsetid=hg.hgsetid"
			" join rights r on hg.groupid=r.id"
			" join ugset_group ug"
				" on r.groupid=ug.usrgrpid"
			" join ugset u"
				" on ug.ugsetid=u.ugsetid"
			" where%s"
			" group by u.ugsetid,h.hgsetid"
			" having min(r.permission)>0"
			" order by u.ugsetid,h.hgsetid", sql);
	zbx_free(sql);

	while (NULL != (row = zbx_db_fetch(result)))
	{
		zbx_uint64_t	hgsetid, ugsetid;
		int		permission;

		ZBX_STR2UINT64(ugsetid, row[0]);
		ZBX_STR2UINT64(hgsetid, row[1]);
		permission = atoi(row[2]);

		zbx_db_insert_add_values(&db_insert, ugsetid, hgsetid, permission);
	}
	zbx_db_free_result(result);

	ret = zbx_db_insert_execute(&db_insert);
	zbx_db_insert_clean(&db_insert);
out:
	zbx_vector_uint64_destroy(&hgsetids);
	zbx_vector_uint64_destroy(&ids);

	return ret;
}

static int	DBpatch_7030014(void)
{
	if (0 == (DBget_program_type() & ZBX_PROGRAM_TYPE_SERVER))
		return SUCCEED;

	/* 2 - SYSMAP_ELEMENT_TYPE_TRIGGER */
	if (ZBX_DB_OK > zbx_db_execute("delete from sysmaps_elements"
			" where elementtype=2"
				" and selementid not in ("
					"select distinct selementid from sysmap_element_trigger"
				")"))
	{
		return FAIL;
	}

	return SUCCEED;
}

static int	DBpatch_7030015(void)
{
	const zbx_db_table_t	table =
			{"sysmap_link_threshold", "linkthresholdid", 0,
				{
					{"linkthresholdid", NULL, NULL, NULL, 0, ZBX_TYPE_ID, ZBX_NOTNULL, 0},
					{"linkid", NULL, NULL, NULL, 0, ZBX_TYPE_ID, ZBX_NOTNULL, 0},
					{"drawtype", "0", NULL, NULL, 0, ZBX_TYPE_INT, ZBX_NOTNULL, 0},
					{"color", "000000", NULL, NULL, 6, ZBX_TYPE_CHAR, ZBX_NOTNULL, 0},
					{"type", "0", NULL, NULL, 0, ZBX_TYPE_INT, ZBX_NOTNULL, 0},
					{"threshold", "", NULL, NULL, 255, ZBX_TYPE_CHAR, ZBX_NOTNULL, 0},
					{"pattern", "", NULL, NULL, 255, ZBX_TYPE_CHAR, ZBX_NOTNULL, 0},
					{"sortorder", "0", NULL, NULL, 0, ZBX_TYPE_INT, ZBX_NOTNULL, 0},
					{0}
				},
				NULL
			};

	return DBcreate_table(&table);
}

static int	DBpatch_7030016(void)
{
	const zbx_db_field_t	field = {"linkid", NULL, "sysmaps_links", "linkid", 0, 0, 0, ZBX_FK_CASCADE_DELETE};

	return DBadd_foreign_key("sysmap_link_threshold", 1, &field);
}

static int	DBpatch_7030017(void)
{
	if (FAIL == zbx_db_index_exists("sysmap_link_threshold", "sysmap_link_threshold_1"))
		return DBcreate_index("sysmap_link_threshold", "sysmap_link_threshold_1", "linkid", 0);

	return SUCCEED;
}

static int	DBpatch_7030018(void)
{
	const zbx_db_field_t	field = {"background_scale", "1", NULL, NULL, 0, ZBX_TYPE_INT, ZBX_NOTNULL, 0};

	return DBadd_field("sysmaps", &field);
}

static int	DBpatch_7030019(void)
{
	if (0 == (DBget_program_type() & ZBX_PROGRAM_TYPE_SERVER))
		return SUCCEED;

	if (ZBX_DB_OK > zbx_db_execute("update sysmaps set background_scale=0"))
		return FAIL;

	return SUCCEED;
}

static int	DBpatch_7030020(void)
{
	const zbx_db_field_t	field = {"show_element_label", "1", NULL, NULL, 0, ZBX_TYPE_INT, ZBX_NOTNULL, 0};

	return DBadd_field("sysmaps", &field);
}

static int	DBpatch_7030021(void)
{
	const zbx_db_field_t	field = {"show_link_label", "1", NULL, NULL, 0, ZBX_TYPE_INT, ZBX_NOTNULL, 0};

	return DBadd_field("sysmaps", &field);
}

static int	DBpatch_7030022(void)
{
	const zbx_db_field_t	field = {"show_label", "-1", NULL, NULL, 0, ZBX_TYPE_INT, ZBX_NOTNULL, 0};

	return DBadd_field("sysmaps_elements", &field);
}

static int	DBpatch_7030023(void)
{
	const zbx_db_field_t	field = {"show_label", "-1", NULL, NULL, 0, ZBX_TYPE_INT, ZBX_NOTNULL, 0};

	return DBadd_field("sysmaps_links", &field);
}

static int	DBpatch_7030024(void)
{
	const zbx_db_field_t	field = {"indicator_type", "0", NULL, NULL, 0, ZBX_TYPE_INT, ZBX_NOTNULL, 0};

	return DBadd_field("sysmaps_links", &field);
}

static int	DBpatch_7030025(void)
{
	if (0 == (DBget_program_type() & ZBX_PROGRAM_TYPE_SERVER))
		return SUCCEED;

	if (ZBX_DB_OK > zbx_db_execute("update sysmaps_links sl set indicator_type = 1 "
			"where exists (select null from sysmaps_link_triggers slt where slt.linkid = sl.linkid)"))
	{
		return FAIL;
	}

	return SUCCEED;
}

static int	DBpatch_7030026(void)
{
	const zbx_db_field_t	field = {"itemid", NULL, NULL, NULL, 0, ZBX_TYPE_ID, 0, 0};

	return DBadd_field("sysmaps_links", &field);
}

static int	DBpatch_7030027(void)
{
	const zbx_db_field_t	field = {"itemid", NULL, "items", "itemid", 0, 0, 0, 0};

	return DBadd_foreign_key("sysmaps_links", 4, &field);
}

static int	DBpatch_7030028(void)
{
	if (FAIL == zbx_db_index_exists("sysmaps_links", "sysmaps_links_4"))
		return DBcreate_index("sysmaps_links", "sysmaps_links_4", "itemid", 0);

	return SUCCEED;
}

static int	DBpatch_7030029(void)
{
	int		i;
	const char	*values[] = {
			"web.hosts.graphs.php.sort", "web.hosts.graph.list.sort",
			"web.hosts.graphs.php.sortorder", "web.hosts.graph.list.sortorder",
			"web.hosts.graphs.filter_hostids", "web.hosts.graph.list.filter_hostids",
			"web.hosts.graphs.filter_groupids", "web.hosts.graph.list.filter_groupids",
			"web.hosts.graphs.filter.active", "web.hosts.graph.list.filter.active",
			"web.templates.graphs.php.sort", "web.templates.graph.list.sort",
			"web.templates.graphs.php.sortorder", "web.templates.graph.list.sortorder",
			"web.templates.graphs.filter_hostids", "web.templates.graph.list.filter_hostids",
			"web.templates.graphs.filter_groupids", "web.templates.graph.list.filter_groupids",
			"web.templates.graphs.filter.active", "web.templates.graph.list.filter.active",
		};

	for (i = 0; i < (int)ARRSIZE(values); i += 2)
	{
		if (ZBX_DB_OK > zbx_db_execute("update profiles set idx='%s' where idx='%s'", values[i + 1], values[i]))
			return FAIL;
	}

	return SUCCEED;
}

static int	DBpatch_7030030(void)
{
<<<<<<< HEAD
	const zbx_db_field_t	field = {"idp_certificate", "", NULL, NULL, 0, ZBX_TYPE_TEXT, ZBX_NOTNULL, 0};

	return DBadd_field("userdirectory_saml", &field);
}

static int	DBpatch_7030031(void)
{
	const zbx_db_field_t	field = {"sp_certificate", "", NULL, NULL, 0, ZBX_TYPE_TEXT, ZBX_NOTNULL, 0};

	return DBadd_field("userdirectory_saml", &field);
}

static int	DBpatch_7030032(void)
{
	const zbx_db_field_t	field = {"sp_private_key", "", NULL, NULL, 0, ZBX_TYPE_TEXT, ZBX_NOTNULL, 0};

	return DBadd_field("userdirectory_saml", &field);
=======
	zbx_db_insert_t	db_insert;
	int		ret;

	if (0 == (DBget_program_type() & ZBX_PROGRAM_TYPE_SERVER))
		return SUCCEED;

	zbx_db_insert_prepare(&db_insert, "task", "taskid", "type", "status", "clock", (char *)NULL);
	zbx_db_insert_add_values(&db_insert, __UINT64_C(0), ZBX_TM_TASK_COPY_NESTED_HOST_PROTOTYPES, ZBX_TM_STATUS_NEW,
			time(NULL));
	zbx_db_insert_autoincrement(&db_insert, "taskid");
	ret = zbx_db_insert_execute(&db_insert);
	zbx_db_insert_clean(&db_insert);

	return ret;
}

static int	DBpatch_7030031(void)
{
	const zbx_db_field_t	field = {"zindex", "0", NULL, NULL, 0, ZBX_TYPE_INT, ZBX_NOTNULL, 0};

	return DBadd_field("sysmaps_elements", &field);
>>>>>>> e0f74697
}

#endif

DBPATCH_START(7030)

/* version, duplicates flag, mandatory flag */

DBPATCH_ADD(7030000, 0, 1)
DBPATCH_ADD(7030001, 0, 1)
DBPATCH_ADD(7030002, 0, 1)
DBPATCH_ADD(7030003, 0, 1)
DBPATCH_ADD(7030004, 0, 1)
DBPATCH_ADD(7030005, 0, 1)
DBPATCH_ADD(7030006, 0, 1)
DBPATCH_ADD(7030007, 0, 1)
DBPATCH_ADD(7030008, 0, 1)
DBPATCH_ADD(7030009, 0, 1)
DBPATCH_ADD(7030010, 0, 1)
DBPATCH_ADD(7030011, 0, 1)
DBPATCH_ADD(7030012, 0, 1)
DBPATCH_ADD(7030013, 0, 1)
DBPATCH_ADD(7030014, 0, 1)
DBPATCH_ADD(7030015, 0, 1)
DBPATCH_ADD(7030016, 0, 1)
DBPATCH_ADD(7030017, 0, 1)
DBPATCH_ADD(7030018, 0, 1)
DBPATCH_ADD(7030019, 0, 1)
DBPATCH_ADD(7030020, 0, 1)
DBPATCH_ADD(7030021, 0, 1)
DBPATCH_ADD(7030022, 0, 1)
DBPATCH_ADD(7030023, 0, 1)
DBPATCH_ADD(7030024, 0, 1)
DBPATCH_ADD(7030025, 0, 1)
DBPATCH_ADD(7030026, 0, 1)
DBPATCH_ADD(7030027, 0, 1)
DBPATCH_ADD(7030028, 0, 1)
DBPATCH_ADD(7030029, 0, 1)
DBPATCH_ADD(7030030, 0, 1)
DBPATCH_ADD(7030031, 0, 1)
<<<<<<< HEAD
DBPATCH_ADD(7030032, 0, 1)
=======
>>>>>>> e0f74697

DBPATCH_END()<|MERGE_RESOLUTION|>--- conflicted
+++ resolved
@@ -416,25 +416,6 @@
 
 static int	DBpatch_7030030(void)
 {
-<<<<<<< HEAD
-	const zbx_db_field_t	field = {"idp_certificate", "", NULL, NULL, 0, ZBX_TYPE_TEXT, ZBX_NOTNULL, 0};
-
-	return DBadd_field("userdirectory_saml", &field);
-}
-
-static int	DBpatch_7030031(void)
-{
-	const zbx_db_field_t	field = {"sp_certificate", "", NULL, NULL, 0, ZBX_TYPE_TEXT, ZBX_NOTNULL, 0};
-
-	return DBadd_field("userdirectory_saml", &field);
-}
-
-static int	DBpatch_7030032(void)
-{
-	const zbx_db_field_t	field = {"sp_private_key", "", NULL, NULL, 0, ZBX_TYPE_TEXT, ZBX_NOTNULL, 0};
-
-	return DBadd_field("userdirectory_saml", &field);
-=======
 	zbx_db_insert_t	db_insert;
 	int		ret;
 
@@ -456,7 +437,13 @@
 	const zbx_db_field_t	field = {"zindex", "0", NULL, NULL, 0, ZBX_TYPE_INT, ZBX_NOTNULL, 0};
 
 	return DBadd_field("sysmaps_elements", &field);
->>>>>>> e0f74697
+}
+
+static int	DBpatch_7030032(void)
+{
+	const zbx_db_field_t	field = {"sp_private_key", "", NULL, NULL, 0, ZBX_TYPE_TEXT, ZBX_NOTNULL, 0};
+
+	return DBadd_field("userdirectory_saml", &field);
 }
 
 #endif
@@ -497,9 +484,6 @@
 DBPATCH_ADD(7030029, 0, 1)
 DBPATCH_ADD(7030030, 0, 1)
 DBPATCH_ADD(7030031, 0, 1)
-<<<<<<< HEAD
 DBPATCH_ADD(7030032, 0, 1)
-=======
->>>>>>> e0f74697
 
 DBPATCH_END()