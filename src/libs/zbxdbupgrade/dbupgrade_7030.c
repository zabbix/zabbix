--- conflicted
+++ resolved
@@ -434,7 +434,27 @@
 
 static int	DBpatch_7030031(void)
 {
-<<<<<<< HEAD
+	const zbx_db_field_t	field = {"zindex", "0", NULL, NULL, 0, ZBX_TYPE_INT, ZBX_NOTNULL, 0};
+
+	return DBadd_field("sysmaps_elements", &field);
+}
+
+static int	DBpatch_7030032(void)
+{
+	if (0 == (DBget_program_type() & ZBX_PROGRAM_TYPE_SERVER))
+		return SUCCEED;
+
+	if (ZBX_DB_OK > zbx_db_execute("insert into module (moduleid,id,relative_path,status,config) values"
+			" (" ZBX_FS_UI64 ",'itemcard','widgets/itemcard',%d,'[]')", zbx_db_get_maxid("module"), 1))
+	{
+		return FAIL;
+	}
+
+	return SUCCEED;
+}
+
+static int	DBpatch_7030033(void)
+{
 	const zbx_db_table_t	table =
 			{"lld_macro_export", "lld_macro_exportid", 0,
 				{
@@ -448,20 +468,14 @@
 			};
 
 	return DBcreate_table(&table);
-=======
-	const zbx_db_field_t	field = {"zindex", "0", NULL, NULL, 0, ZBX_TYPE_INT, ZBX_NOTNULL, 0};
-
-	return DBadd_field("sysmaps_elements", &field);
->>>>>>> 6611a36b
-}
-
-static int	DBpatch_7030032(void)
-{
-<<<<<<< HEAD
+}
+
+static int	DBpatch_7030034(void)
+{
 	return DBcreate_index("lld_macro_export", "lld_macro_export_1", "itemid", 0);
 }
 
-static int	DBpatch_7030033(void)
+static int	DBpatch_7030035(void)
 {
 	const zbx_db_field_t	field = {"itemid", NULL, "items", "itemid", 0, ZBX_TYPE_ID, ZBX_NOTNULL,
 			ZBX_FK_CASCADE_DELETE};
@@ -469,33 +483,33 @@
 	return DBadd_foreign_key("lld_macro_export", 1, &field);
 }
 
-static int	DBpatch_7030034(void)
+static int	DBpatch_7030036(void)
 {
 	const zbx_db_field_t	field = {"lldruleid", NULL, NULL, NULL, 0, ZBX_TYPE_ID, 0, 0};
 
 	return DBadd_field("item_discovery", &field);
 }
 
-static int	DBpatch_7030035(void)
+static int	DBpatch_7030037(void)
 {
 	return DBcreate_index("item_discovery", "item_discovery_3", "lldruleid", 0);
 }
 
-static int	DBpatch_7030036(void)
+static int	DBpatch_7030038(void)
 {
 	const zbx_db_field_t	field = {"lldruleid", NULL, "items", "itemid", 0, ZBX_TYPE_ID, 0, 0};
 
 	return DBadd_foreign_key("item_discovery", 3, &field);
 }
 
-static int	DBpatch_7030037(void)
+static int	DBpatch_7030039(void)
 {
 	const zbx_db_field_t	field = {"parent_itemid", NULL, "items", "itemid", 0, ZBX_TYPE_ID, 0, 0};
 
 	return DBdrop_not_null("item_discovery", &field);
 }
 
-static int	DBpatch_7030038(void)
+static int	DBpatch_7030040(void)
 {
 	if (ZBX_DB_OK > zbx_db_execute("update item_discovery id"
 					" set lldruleid=parent_itemid,parent_itemid=NULL"
@@ -504,13 +518,6 @@
 						" where i.itemid=id.itemid"
 							" and i.flags&%d<>0"
 					");", ZBX_FLAG_DISCOVERY_PROTOTYPE))
-=======
-	if (0 == (DBget_program_type() & ZBX_PROGRAM_TYPE_SERVER))
-		return SUCCEED;
-
-	if (ZBX_DB_OK > zbx_db_execute("insert into module (moduleid,id,relative_path,status,config) values"
-			" (" ZBX_FS_UI64 ",'itemcard','widgets/itemcard',%d,'[]')", zbx_db_get_maxid("module"), 1))
->>>>>>> 6611a36b
 	{
 		return FAIL;
 	}
@@ -518,8 +525,7 @@
 	return SUCCEED;
 }
 
-<<<<<<< HEAD
-static int	DBpatch_7030039(void)
+static int	DBpatch_7030041(void)
 {
 	const zbx_db_field_t	field = {"lldruleid", NULL, "items", "itemid", 0, ZBX_TYPE_ID, 0, 0};
 
@@ -527,8 +533,6 @@
 }
 
 
-=======
->>>>>>> 6611a36b
 #endif
 
 DBPATCH_START(7030)
@@ -568,7 +572,6 @@
 DBPATCH_ADD(7030030, 0, 1)
 DBPATCH_ADD(7030031, 0, 1)
 DBPATCH_ADD(7030032, 0, 1)
-<<<<<<< HEAD
 DBPATCH_ADD(7030033, 0, 1)
 DBPATCH_ADD(7030034, 0, 1)
 DBPATCH_ADD(7030035, 0, 1)
@@ -576,7 +579,7 @@
 DBPATCH_ADD(7030037, 0, 1)
 DBPATCH_ADD(7030038, 0, 1)
 DBPATCH_ADD(7030039, 0, 1)
-=======
->>>>>>> 6611a36b
+DBPATCH_ADD(7030040, 0, 1)
+DBPATCH_ADD(7030041, 0, 1)
 
 DBPATCH_END()