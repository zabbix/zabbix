/*
** Copyright (C) 2001-2025 Zabbix SIA
**
** This program is free software: you can redistribute it and/or modify it under the terms of
** the GNU Affero General Public License as published by the Free Software Foundation, version 3.
**
** This program is distributed in the hope that it will be useful, but WITHOUT ANY WARRANTY;
** without even the implied warranty of MERCHANTABILITY or FITNESS FOR A PARTICULAR PURPOSE.
** See the GNU Affero General Public License for more details.
**
** You should have received a copy of the GNU Affero General Public License along with this program.
** If not, see <https://www.gnu.org/licenses/>.
**/

#include "dbupgrade.h"

#include "zbxcacheconfig.h"
#include "zbxdb.h"
#include "zbxdbschema.h"
#include "zbxalgo.h"
#include "zbxnum.h"
#include "dbupgrade_common.h"
#include "zbxtasks.h"

/*
 * 7.4 development database patches
 */

#ifndef HAVE_SQLITE3

static int	DBpatch_7030000(void)
{
	const zbx_db_field_t	field = {"proxy_secrets_provider", "0", NULL, NULL, 0, ZBX_TYPE_INT, ZBX_NOTNULL, 0};

	return DBadd_field("config", &field);
}

static int	DBpatch_7030001(void)
{
	const zbx_db_table_t	table =
			{"settings", "name", 0,
				{
					{"name", NULL, NULL, NULL, 255, ZBX_TYPE_CHAR, ZBX_NOTNULL, 0},
					{"type", NULL, NULL, NULL, 0, ZBX_TYPE_INT, ZBX_NOTNULL, 0},
					{"value_str", "", NULL, NULL, 0, ZBX_TYPE_TEXT, ZBX_NOTNULL, 0},
					{"value_int", "0", NULL, NULL, 0, ZBX_TYPE_INT, ZBX_NOTNULL, 0},
					{"value_usrgrpid", NULL, NULL, NULL, 0, ZBX_TYPE_ID, 0, 0},
					{"value_hostgroupid", NULL, NULL, NULL, 0, ZBX_TYPE_ID, 0, 0},
					{"value_userdirectoryid", NULL, NULL, NULL, 0, ZBX_TYPE_ID, 0, 0},
					{"value_mfaid", NULL, NULL, NULL, 0, ZBX_TYPE_ID, 0, 0},
					{0}
				},
				NULL
			};

	return DBcreate_table(&table);
}

static int	DBpatch_7030002(void)
{
	if (FAIL == zbx_db_index_exists("settings", "settings_2"))
		return DBcreate_index("settings", "settings_2", "value_usrgrpid", 0);

	return SUCCEED;
}

static int	DBpatch_7030003(void)
{
	if (FAIL == zbx_db_index_exists("settings", "settings_3"))
		return DBcreate_index("settings", "settings_3", "value_hostgroupid", 0);

	return SUCCEED;
}

static int	DBpatch_7030004(void)
{
	if (FAIL == zbx_db_index_exists("settings", "settings_4"))
		return DBcreate_index("settings", "settings_4", "value_userdirectoryid", 0);

	return SUCCEED;
}

static int	DBpatch_7030005(void)
{
	if (FAIL == zbx_db_index_exists("settings", "settings_5"))
		return DBcreate_index("settings", "settings_5", "value_mfaid", 0);

	return SUCCEED;
}

static int	DBpatch_7030006(void)
{
	const zbx_db_field_t	field = {"value_usrgrpid", NULL, "usrgrp", "usrgrpid", 0, ZBX_TYPE_ID, 0, 0};

	return DBadd_foreign_key("settings", 2, &field);
}

static int	DBpatch_7030007(void)
{
	const zbx_db_field_t	field = {"value_hostgroupid", NULL, "hstgrp", "groupid", 0, ZBX_TYPE_ID, 0, 0};

	return DBadd_foreign_key("settings", 3, &field);
}

static int	DBpatch_7030008(void)
{
	const zbx_db_field_t	field = {"value_userdirectoryid", NULL, "userdirectory", "userdirectoryid", 0,
			ZBX_TYPE_ID, 0, 0};

	return DBadd_foreign_key("settings", 4, &field);
}

static int	DBpatch_7030009(void)
{
	const zbx_db_field_t	field = {"value_mfaid", NULL, "mfa", "mfaid", 0, ZBX_TYPE_ID, 0, 0};

	return DBadd_foreign_key("settings", 5, &field);
}

const char	*target_column[ZBX_SETTING_TYPE_MAX - 1] = {
	"value_str", "value_int", "value_usrgrpid", "value_hostgroupid",
	"value_userdirectoryid", "value_mfaid"
};

static int	DBpatch_7030010(void)
{
	const zbx_setting_entry_t	*table = zbx_settings_desc_table_get();

	for (size_t i = 0; i < zbx_settings_descr_table_size(); i++)
	{
		const zbx_setting_entry_t	*e = &table[i];
		const char			*target_field = target_column[e->type - 1];

		if (ZBX_SETTING_TYPE_STR != e->type)
		{
			if (ZBX_DB_OK > zbx_db_execute("insert into settings (name, type, %s, value_str)"
					" values ('%s', %d, coalesce((select %s from config), %s), '')",
					target_field, e->name, e->type, e->name, e->default_value))
			{
				return FAIL;
			}
		}
		else if (ZBX_DB_OK > zbx_db_execute("insert into settings (name, type, %s)"
				" values ('%s', %d, coalesce((select %s from config), '%s'))",
				target_field, e->name, ZBX_SETTING_TYPE_STR, e->name, e->default_value))
		{
			return FAIL;
		}
	}

	return SUCCEED;
}

static int	DBpatch_7030011(void)
{
	return DBdrop_table("config");
}

static int	DBpatch_7030012(void)
{
	if (0 == (DBget_program_type() & ZBX_PROGRAM_TYPE_SERVER))
		return SUCCEED;

	/* 1 - ZBX_FLAG_DISCOVERY */
	/* 2 - LIFETIME_TYPE_IMMEDIATELY */
	if (ZBX_DB_OK > zbx_db_execute(
			"update items"
				" set enabled_lifetime_type=2"
				" where flags=1"
					" and lifetime_type=2"
					" and enabled_lifetime_type<>2"))
	{
		return FAIL;
	}

	return SUCCEED;
}

static int	DBpatch_7030013(void)
{
	int			ret = SUCCEED;
	char			*sql = NULL;
	size_t			sql_alloc = 0, sql_offset = 0;
	zbx_vector_uint64_t	ids, hgsetids;
	zbx_db_result_t		result;
	zbx_db_row_t		row;
	zbx_db_insert_t		db_insert;

	if (0 == (DBget_program_type() & ZBX_PROGRAM_TYPE_SERVER))
		return SUCCEED;

	zbx_vector_uint64_create(&ids);
	zbx_vector_uint64_create(&hgsetids);

	/* 3 - HOST_STATUS_TEMPLATE */
	zbx_db_select_uint64("select hostid from hosts"
			" where status=3"
				" and hostid not in (select hostid from host_hgset)", &ids);

	if (0 == ids.values_num)
		goto out;

	ret = permission_hgsets_add(&ids, &hgsetids);

	if (FAIL == ret || 0 == hgsetids.values_num)
		goto out;

	zbx_vector_uint64_sort(&hgsetids, ZBX_DEFAULT_UINT64_COMPARE_FUNC);
	zbx_db_insert_prepare(&db_insert, "permission", "ugsetid", "hgsetid", "permission", (char*)NULL);
	zbx_db_add_condition_alloc(&sql, &sql_alloc, &sql_offset, "h.hgsetid", hgsetids.values, hgsetids.values_num);

	result = zbx_db_select("select u.ugsetid,h.hgsetid,max(r.permission)"
			" from hgset h"
			" join hgset_group hg"
				" on h.hgsetid=hg.hgsetid"
			" join rights r on hg.groupid=r.id"
			" join ugset_group ug"
				" on r.groupid=ug.usrgrpid"
			" join ugset u"
				" on ug.ugsetid=u.ugsetid"
			" where%s"
			" group by u.ugsetid,h.hgsetid"
			" having min(r.permission)>0"
			" order by u.ugsetid,h.hgsetid", sql);
	zbx_free(sql);

	while (NULL != (row = zbx_db_fetch(result)))
	{
		zbx_uint64_t	hgsetid, ugsetid;
		int		permission;

		ZBX_STR2UINT64(ugsetid, row[0]);
		ZBX_STR2UINT64(hgsetid, row[1]);
		permission = atoi(row[2]);

		zbx_db_insert_add_values(&db_insert, ugsetid, hgsetid, permission);
	}
	zbx_db_free_result(result);

	ret = zbx_db_insert_execute(&db_insert);
	zbx_db_insert_clean(&db_insert);
out:
	zbx_vector_uint64_destroy(&hgsetids);
	zbx_vector_uint64_destroy(&ids);

	return ret;
}

static int	DBpatch_7030014(void)
{
	if (0 == (DBget_program_type() & ZBX_PROGRAM_TYPE_SERVER))
		return SUCCEED;

	/* 2 - SYSMAP_ELEMENT_TYPE_TRIGGER */
	if (ZBX_DB_OK > zbx_db_execute("delete from sysmaps_elements"
			" where elementtype=2"
				" and selementid not in ("
					"select distinct selementid from sysmap_element_trigger"
				")"))
	{
		return FAIL;
	}

	return SUCCEED;
}

static int	DBpatch_7030015(void)
{
	const zbx_db_table_t	table =
			{"sysmap_link_threshold", "linkthresholdid", 0,
				{
					{"linkthresholdid", NULL, NULL, NULL, 0, ZBX_TYPE_ID, ZBX_NOTNULL, 0},
					{"linkid", NULL, NULL, NULL, 0, ZBX_TYPE_ID, ZBX_NOTNULL, 0},
					{"drawtype", "0", NULL, NULL, 0, ZBX_TYPE_INT, ZBX_NOTNULL, 0},
					{"color", "000000", NULL, NULL, 6, ZBX_TYPE_CHAR, ZBX_NOTNULL, 0},
					{"type", "0", NULL, NULL, 0, ZBX_TYPE_INT, ZBX_NOTNULL, 0},
					{"threshold", "", NULL, NULL, 255, ZBX_TYPE_CHAR, ZBX_NOTNULL, 0},
					{"pattern", "", NULL, NULL, 255, ZBX_TYPE_CHAR, ZBX_NOTNULL, 0},
					{"sortorder", "0", NULL, NULL, 0, ZBX_TYPE_INT, ZBX_NOTNULL, 0},
					{0}
				},
				NULL
			};

	return DBcreate_table(&table);
}

static int	DBpatch_7030016(void)
{
	const zbx_db_field_t	field = {"linkid", NULL, "sysmaps_links", "linkid", 0, 0, 0, ZBX_FK_CASCADE_DELETE};

	return DBadd_foreign_key("sysmap_link_threshold", 1, &field);
}

static int	DBpatch_7030017(void)
{
	if (FAIL == zbx_db_index_exists("sysmap_link_threshold", "sysmap_link_threshold_1"))
		return DBcreate_index("sysmap_link_threshold", "sysmap_link_threshold_1", "linkid", 0);

	return SUCCEED;
}

static int	DBpatch_7030018(void)
{
	const zbx_db_field_t	field = {"background_scale", "1", NULL, NULL, 0, ZBX_TYPE_INT, ZBX_NOTNULL, 0};

	return DBadd_field("sysmaps", &field);
}

static int	DBpatch_7030019(void)
{
	if (0 == (DBget_program_type() & ZBX_PROGRAM_TYPE_SERVER))
		return SUCCEED;

	if (ZBX_DB_OK > zbx_db_execute("update sysmaps set background_scale=0"))
		return FAIL;

	return SUCCEED;
}

static int	DBpatch_7030020(void)
{
	const zbx_db_field_t	field = {"show_element_label", "1", NULL, NULL, 0, ZBX_TYPE_INT, ZBX_NOTNULL, 0};

	return DBadd_field("sysmaps", &field);
}

static int	DBpatch_7030021(void)
{
	const zbx_db_field_t	field = {"show_link_label", "1", NULL, NULL, 0, ZBX_TYPE_INT, ZBX_NOTNULL, 0};

	return DBadd_field("sysmaps", &field);
}

static int	DBpatch_7030022(void)
{
	const zbx_db_field_t	field = {"show_label", "-1", NULL, NULL, 0, ZBX_TYPE_INT, ZBX_NOTNULL, 0};

	return DBadd_field("sysmaps_elements", &field);
}

static int	DBpatch_7030023(void)
{
	const zbx_db_field_t	field = {"show_label", "-1", NULL, NULL, 0, ZBX_TYPE_INT, ZBX_NOTNULL, 0};

	return DBadd_field("sysmaps_links", &field);
}

static int	DBpatch_7030024(void)
{
	const zbx_db_field_t	field = {"indicator_type", "0", NULL, NULL, 0, ZBX_TYPE_INT, ZBX_NOTNULL, 0};

	return DBadd_field("sysmaps_links", &field);
}

static int	DBpatch_7030025(void)
{
	if (0 == (DBget_program_type() & ZBX_PROGRAM_TYPE_SERVER))
		return SUCCEED;

	if (ZBX_DB_OK > zbx_db_execute("update sysmaps_links sl set indicator_type = 1 "
			"where exists (select null from sysmaps_link_triggers slt where slt.linkid = sl.linkid)"))
	{
		return FAIL;
	}

	return SUCCEED;
}

static int	DBpatch_7030026(void)
{
	const zbx_db_field_t	field = {"itemid", NULL, NULL, NULL, 0, ZBX_TYPE_ID, 0, 0};

	return DBadd_field("sysmaps_links", &field);
}

static int	DBpatch_7030027(void)
{
	const zbx_db_field_t	field = {"itemid", NULL, "items", "itemid", 0, 0, 0, 0};

	return DBadd_foreign_key("sysmaps_links", 4, &field);
}

static int	DBpatch_7030028(void)
{
	if (FAIL == zbx_db_index_exists("sysmaps_links", "sysmaps_links_4"))
		return DBcreate_index("sysmaps_links", "sysmaps_links_4", "itemid", 0);

	return SUCCEED;
}

static int	DBpatch_7030029(void)
{
	int		i;
	const char	*values[] = {
			"web.hosts.graphs.php.sort", "web.hosts.graph.list.sort",
			"web.hosts.graphs.php.sortorder", "web.hosts.graph.list.sortorder",
			"web.hosts.graphs.filter_hostids", "web.hosts.graph.list.filter_hostids",
			"web.hosts.graphs.filter_groupids", "web.hosts.graph.list.filter_groupids",
			"web.hosts.graphs.filter.active", "web.hosts.graph.list.filter.active",
			"web.templates.graphs.php.sort", "web.templates.graph.list.sort",
			"web.templates.graphs.php.sortorder", "web.templates.graph.list.sortorder",
			"web.templates.graphs.filter_hostids", "web.templates.graph.list.filter_hostids",
			"web.templates.graphs.filter_groupids", "web.templates.graph.list.filter_groupids",
			"web.templates.graphs.filter.active", "web.templates.graph.list.filter.active",
		};

	for (i = 0; i < (int)ARRSIZE(values); i += 2)
	{
		if (ZBX_DB_OK > zbx_db_execute("update profiles set idx='%s' where idx='%s'", values[i + 1], values[i]))
			return FAIL;
	}

	return SUCCEED;
}

static int	DBpatch_7030030(void)
{
	zbx_db_insert_t	db_insert;
	int		ret;

	if (0 == (DBget_program_type() & ZBX_PROGRAM_TYPE_SERVER))
		return SUCCEED;

	zbx_db_insert_prepare(&db_insert, "task", "taskid", "type", "status", "clock", (char *)NULL);
	zbx_db_insert_add_values(&db_insert, __UINT64_C(0), ZBX_TM_TASK_COPY_NESTED_HOST_PROTOTYPES, ZBX_TM_STATUS_NEW,
			time(NULL));
	zbx_db_insert_autoincrement(&db_insert, "taskid");
	ret = zbx_db_insert_execute(&db_insert);
	zbx_db_insert_clean(&db_insert);

	return ret;
}

static int	DBpatch_7030031(void)
{
	const zbx_db_field_t	field = {"zindex", "0", NULL, NULL, 0, ZBX_TYPE_INT, ZBX_NOTNULL, 0};

	return DBadd_field("sysmaps_elements", &field);
}

static int	DBpatch_7030032(void)
{
	if (0 == (DBget_program_type() & ZBX_PROGRAM_TYPE_SERVER))
		return SUCCEED;

	if (ZBX_DB_OK > zbx_db_execute("insert into module (moduleid,id,relative_path,status,config) values"
			" (" ZBX_FS_UI64 ",'itemcard','widgets/itemcard',%d,'[]')", zbx_db_get_maxid("module"), 1))
	{
		return FAIL;
	}

	return SUCCEED;
}

static int	DBpatch_7030033(void)
{
	/* 2 - ZBX_FLAG_DISCOVERY_PROTOTYPE */
	if (ZBX_DB_OK > zbx_db_execute("delete from item_rtdata"
			" where exists ("
				"select null from items i where item_rtdata.itemid=i.itemid and i.flags=2"
			")"))
	{
		return FAIL;
	}

	return SUCCEED;
}

static int	DBpatch_7030034(void)
{
	const zbx_db_field_t	field = {"idp_certificate", "", NULL, NULL, 0, ZBX_TYPE_TEXT, ZBX_NOTNULL, 0};

	return DBadd_field("userdirectory_saml", &field);
}

static int	DBpatch_7030035(void)
{
	const zbx_db_field_t	field = {"sp_certificate", "", NULL, NULL, 0, ZBX_TYPE_TEXT, ZBX_NOTNULL, 0};

	return DBadd_field("userdirectory_saml", &field);
}

static int	DBpatch_7030036(void)
{
	const zbx_db_field_t	field = {"sp_private_key", "", NULL, NULL, 0, ZBX_TYPE_TEXT, ZBX_NOTNULL, 0};

	return DBadd_field("userdirectory_saml", &field);
}

#endif

DBPATCH_START(7030)

/* version, duplicates flag, mandatory flag */

DBPATCH_ADD(7030000, 0, 1)
DBPATCH_ADD(7030001, 0, 1)
DBPATCH_ADD(7030002, 0, 1)
DBPATCH_ADD(7030003, 0, 1)
DBPATCH_ADD(7030004, 0, 1)
DBPATCH_ADD(7030005, 0, 1)
DBPATCH_ADD(7030006, 0, 1)
DBPATCH_ADD(7030007, 0, 1)
DBPATCH_ADD(7030008, 0, 1)
DBPATCH_ADD(7030009, 0, 1)
DBPATCH_ADD(7030010, 0, 1)
DBPATCH_ADD(7030011, 0, 1)
DBPATCH_ADD(7030012, 0, 1)
DBPATCH_ADD(7030013, 0, 1)
DBPATCH_ADD(7030014, 0, 1)
DBPATCH_ADD(7030015, 0, 1)
DBPATCH_ADD(7030016, 0, 1)
DBPATCH_ADD(7030017, 0, 1)
DBPATCH_ADD(7030018, 0, 1)
DBPATCH_ADD(7030019, 0, 1)
DBPATCH_ADD(7030020, 0, 1)
DBPATCH_ADD(7030021, 0, 1)
DBPATCH_ADD(7030022, 0, 1)
DBPATCH_ADD(7030023, 0, 1)
DBPATCH_ADD(7030024, 0, 1)
DBPATCH_ADD(7030025, 0, 1)
DBPATCH_ADD(7030026, 0, 1)
DBPATCH_ADD(7030027, 0, 1)
DBPATCH_ADD(7030028, 0, 1)
DBPATCH_ADD(7030029, 0, 1)
DBPATCH_ADD(7030030, 0, 1)
DBPATCH_ADD(7030031, 0, 1)
DBPATCH_ADD(7030032, 0, 1)
<<<<<<< HEAD
DBPATCH_ADD(7030033, 0, 0)
DBPATCH_ADD(7030034, 0, 1)
DBPATCH_ADD(7030035, 0, 1)
DBPATCH_ADD(7030036, 0, 1)
=======
DBPATCH_ADD(7030033, 0, 1)
>>>>>>> 0ab68cf9

DBPATCH_END()<|MERGE_RESOLUTION|>--- conflicted
+++ resolved
@@ -527,13 +527,9 @@
 DBPATCH_ADD(7030030, 0, 1)
 DBPATCH_ADD(7030031, 0, 1)
 DBPATCH_ADD(7030032, 0, 1)
-<<<<<<< HEAD
-DBPATCH_ADD(7030033, 0, 0)
+DBPATCH_ADD(7030033, 0, 1)
 DBPATCH_ADD(7030034, 0, 1)
 DBPATCH_ADD(7030035, 0, 1)
 DBPATCH_ADD(7030036, 0, 1)
-=======
-DBPATCH_ADD(7030033, 0, 1)
->>>>>>> 0ab68cf9
 
 DBPATCH_END()