--- conflicted
+++ resolved
@@ -154,7 +154,26 @@
 
 static int	DBpatch_7030012(void)
 {
-<<<<<<< HEAD
+	if (0 == (DBget_program_type() & ZBX_PROGRAM_TYPE_SERVER))
+		return SUCCEED;
+
+	/* 1 - ZBX_FLAG_DISCOVERY */
+	/* 2 - LIFETIME_TYPE_IMMEDIATELY */
+	if (ZBX_DB_OK > zbx_db_execute(
+			"update items"
+				" set enabled_lifetime_type=2"
+				" where flags=1"
+					" and lifetime_type=2"
+					" and enabled_lifetime_type<>2"))
+	{
+		return FAIL;
+	}
+
+	return SUCCEED;
+}
+
+static int	DBpatch_7030013(void)
+{
 	const zbx_db_table_t	table =
 			{"sysmap_link_threshold", "linkthresholdid", 0,
 				{
@@ -173,14 +192,14 @@
 	return DBcreate_table(&table);
 }
 
-static int	DBpatch_7030013(void)
+static int	DBpatch_7030014(void)
 {
 	const zbx_db_field_t	field = {"linkid", NULL, "sysmaps_links", "linkid", 0, 0, 0, ZBX_FK_CASCADE_DELETE};
 
 	return DBadd_foreign_key("sysmap_link_threshold", 1, &field);
 }
 
-static int	DBpatch_7030014(void)
+static int	DBpatch_7030015(void)
 {
 	if (FAIL == zbx_db_index_exists("sysmap_link_threshold", "sysmap_link_threshold_1"))
 		return DBcreate_index("sysmap_link_threshold", "sysmap_link_threshold_1", "linkid", 0);
@@ -188,14 +207,14 @@
 	return SUCCEED;
 }
 
-static int	DBpatch_7030015(void)
+static int	DBpatch_7030016(void)
 {
 	const zbx_db_field_t	field = {"background_scale", "1", NULL, NULL, 0, ZBX_TYPE_INT, ZBX_NOTNULL, 0};
 
 	return DBadd_field("sysmaps", &field);
 }
 
-static int	DBpatch_7030016(void)
+static int	DBpatch_7030017(void)
 {
 	if (0 == (DBget_program_type() & ZBX_PROGRAM_TYPE_SERVER))
 		return SUCCEED;
@@ -206,61 +225,48 @@
 	return SUCCEED;
 }
 
-static int	DBpatch_7030017(void)
+static int	DBpatch_7030018(void)
 {
 	const zbx_db_field_t	field = {"show_element_label", "1", NULL, NULL, 0, ZBX_TYPE_INT, ZBX_NOTNULL, 0};
 
 	return DBadd_field("sysmaps", &field);
 }
 
-static int	DBpatch_7030018(void)
+static int	DBpatch_7030019(void)
 {
 	const zbx_db_field_t	field = {"show_link_label", "1", NULL, NULL, 0, ZBX_TYPE_INT, ZBX_NOTNULL, 0};
 
 	return DBadd_field("sysmaps", &field);
 }
 
-static int	DBpatch_7030019(void)
+static int	DBpatch_7030020(void)
 {
 	const zbx_db_field_t	field = {"show_label", "-1", NULL, NULL, 0, ZBX_TYPE_INT, ZBX_NOTNULL, 0};
 
 	return DBadd_field("sysmaps_elements", &field);
 }
 
-static int	DBpatch_7030020(void)
+static int	DBpatch_7030021(void)
 {
 	const zbx_db_field_t	field = {"show_label", "-1", NULL, NULL, 0, ZBX_TYPE_INT, ZBX_NOTNULL, 0};
 
 	return DBadd_field("sysmaps_links", &field);
 }
 
-static int	DBpatch_7030021(void)
+static int	DBpatch_7030022(void)
 {
 	const zbx_db_field_t	field = {"indicator_type", "0", NULL, NULL, 0, ZBX_TYPE_INT, ZBX_NOTNULL, 0};
 
 	return DBadd_field("sysmaps_links", &field);
 }
 
-static int	DBpatch_7030022(void)
+static int	DBpatch_7030023(void)
 {
 	if (0 == (DBget_program_type() & ZBX_PROGRAM_TYPE_SERVER))
 		return SUCCEED;
 
 	if (ZBX_DB_OK > zbx_db_execute("update sysmaps_links sl set indicator_type = 1 "
 			"where exists (select null from sysmaps_link_triggers slt where slt.linkid = sl.linkid)"))
-=======
-	if (0 == (DBget_program_type() & ZBX_PROGRAM_TYPE_SERVER))
-		return SUCCEED;
-
-	/* 1 - ZBX_FLAG_DISCOVERY */
-	/* 2 - LIFETIME_TYPE_IMMEDIATELY */
-	if (ZBX_DB_OK > zbx_db_execute(
-			"update items"
-				" set enabled_lifetime_type=2"
-				" where flags=1"
-					" and lifetime_type=2"
-					" and enabled_lifetime_type<>2"))
->>>>>>> eebf7fa5
 	{
 		return FAIL;
 	}
@@ -268,22 +274,21 @@
 	return SUCCEED;
 }
 
-<<<<<<< HEAD
-static int	DBpatch_7030023(void)
+static int	DBpatch_7030024(void)
 {
 	const zbx_db_field_t	field = {"itemid", NULL, NULL, NULL, 0, ZBX_TYPE_ID, 0, 0};
 
 	return DBadd_field("sysmaps_links", &field);
 }
 
-static int	DBpatch_7030024(void)
+static int	DBpatch_7030025(void)
 {
 	const zbx_db_field_t	field = {"itemid", NULL, "items", "itemid", 0, 0, 0, 0};
 
 	return DBadd_foreign_key("sysmaps_links", 4, &field);
 }
 
-static int	DBpatch_7030025(void)
+static int	DBpatch_7030026(void)
 {
 	if (FAIL == zbx_db_index_exists("sysmaps_links", "sysmaps_links_4"))
 		return DBcreate_index("sysmaps_links", "sysmaps_links_4", "itemid", 0);
@@ -291,8 +296,6 @@
 	return SUCCEED;
 }
 
-=======
->>>>>>> eebf7fa5
 #endif
 
 DBPATCH_START(7030)
@@ -312,7 +315,6 @@
 DBPATCH_ADD(7030010, 0, 1)
 DBPATCH_ADD(7030011, 0, 1)
 DBPATCH_ADD(7030012, 0, 1)
-<<<<<<< HEAD
 DBPATCH_ADD(7030013, 0, 1)
 DBPATCH_ADD(7030014, 0, 1)
 DBPATCH_ADD(7030015, 0, 1)
@@ -326,7 +328,6 @@
 DBPATCH_ADD(7030023, 0, 1)
 DBPATCH_ADD(7030024, 0, 1)
 DBPATCH_ADD(7030025, 0, 1)
-=======
->>>>>>> eebf7fa5
+DBPATCH_ADD(7030026, 0, 1)
 
 DBPATCH_END()