--- conflicted
+++ resolved
@@ -267,7 +267,181 @@
 static int	DBpatch_7030015(void)
 {
 	const zbx_db_table_t	table =
-<<<<<<< HEAD
+			{"sysmap_link_threshold", "linkthresholdid", 0,
+				{
+					{"linkthresholdid", NULL, NULL, NULL, 0, ZBX_TYPE_ID, ZBX_NOTNULL, 0},
+					{"linkid", NULL, NULL, NULL, 0, ZBX_TYPE_ID, ZBX_NOTNULL, 0},
+					{"drawtype", "0", NULL, NULL, 0, ZBX_TYPE_INT, ZBX_NOTNULL, 0},
+					{"color", "000000", NULL, NULL, 6, ZBX_TYPE_CHAR, ZBX_NOTNULL, 0},
+					{"type", "0", NULL, NULL, 0, ZBX_TYPE_INT, ZBX_NOTNULL, 0},
+					{"threshold", "", NULL, NULL, 255, ZBX_TYPE_CHAR, ZBX_NOTNULL, 0},
+					{"pattern", "", NULL, NULL, 255, ZBX_TYPE_CHAR, ZBX_NOTNULL, 0},
+					{"sortorder", "0", NULL, NULL, 0, ZBX_TYPE_INT, ZBX_NOTNULL, 0},
+					{0}
+				},
+				NULL
+			};
+
+	return DBcreate_table(&table);
+}
+
+static int	DBpatch_7030016(void)
+{
+	const zbx_db_field_t	field = {"linkid", NULL, "sysmaps_links", "linkid", 0, 0, 0, ZBX_FK_CASCADE_DELETE};
+
+	return DBadd_foreign_key("sysmap_link_threshold", 1, &field);
+}
+
+static int	DBpatch_7030017(void)
+{
+	if (FAIL == zbx_db_index_exists("sysmap_link_threshold", "sysmap_link_threshold_1"))
+		return DBcreate_index("sysmap_link_threshold", "sysmap_link_threshold_1", "linkid", 0);
+
+	return SUCCEED;
+}
+
+static int	DBpatch_7030018(void)
+{
+	const zbx_db_field_t	field = {"background_scale", "1", NULL, NULL, 0, ZBX_TYPE_INT, ZBX_NOTNULL, 0};
+
+	return DBadd_field("sysmaps", &field);
+}
+
+static int	DBpatch_7030019(void)
+{
+	if (0 == (DBget_program_type() & ZBX_PROGRAM_TYPE_SERVER))
+		return SUCCEED;
+
+	if (ZBX_DB_OK > zbx_db_execute("update sysmaps set background_scale=0"))
+		return FAIL;
+
+	return SUCCEED;
+}
+
+static int	DBpatch_7030020(void)
+{
+	const zbx_db_field_t	field = {"show_element_label", "1", NULL, NULL, 0, ZBX_TYPE_INT, ZBX_NOTNULL, 0};
+
+	return DBadd_field("sysmaps", &field);
+}
+
+static int	DBpatch_7030021(void)
+{
+	const zbx_db_field_t	field = {"show_link_label", "1", NULL, NULL, 0, ZBX_TYPE_INT, ZBX_NOTNULL, 0};
+
+	return DBadd_field("sysmaps", &field);
+}
+
+static int	DBpatch_7030022(void)
+{
+	const zbx_db_field_t	field = {"show_label", "-1", NULL, NULL, 0, ZBX_TYPE_INT, ZBX_NOTNULL, 0};
+
+	return DBadd_field("sysmaps_elements", &field);
+}
+
+static int	DBpatch_7030023(void)
+{
+	const zbx_db_field_t	field = {"show_label", "-1", NULL, NULL, 0, ZBX_TYPE_INT, ZBX_NOTNULL, 0};
+
+	return DBadd_field("sysmaps_links", &field);
+}
+
+static int	DBpatch_7030024(void)
+{
+	const zbx_db_field_t	field = {"indicator_type", "0", NULL, NULL, 0, ZBX_TYPE_INT, ZBX_NOTNULL, 0};
+
+	return DBadd_field("sysmaps_links", &field);
+}
+
+static int	DBpatch_7030025(void)
+{
+	if (0 == (DBget_program_type() & ZBX_PROGRAM_TYPE_SERVER))
+		return SUCCEED;
+
+	if (ZBX_DB_OK > zbx_db_execute("update sysmaps_links sl set indicator_type = 1 "
+			"where exists (select null from sysmaps_link_triggers slt where slt.linkid = sl.linkid)"))
+	{
+		return FAIL;
+	}
+
+	return SUCCEED;
+}
+
+static int	DBpatch_7030026(void)
+{
+	const zbx_db_field_t	field = {"itemid", NULL, NULL, NULL, 0, ZBX_TYPE_ID, 0, 0};
+
+	return DBadd_field("sysmaps_links", &field);
+}
+
+static int	DBpatch_7030027(void)
+{
+	const zbx_db_field_t	field = {"itemid", NULL, "items", "itemid", 0, 0, 0, 0};
+
+	return DBadd_foreign_key("sysmaps_links", 4, &field);
+}
+
+static int	DBpatch_7030028(void)
+{
+	if (FAIL == zbx_db_index_exists("sysmaps_links", "sysmaps_links_4"))
+		return DBcreate_index("sysmaps_links", "sysmaps_links_4", "itemid", 0);
+
+	return SUCCEED;
+}
+
+static int	DBpatch_7030029(void)
+{
+	int		i;
+	const char	*values[] = {
+			"web.hosts.graphs.php.sort", "web.hosts.graph.list.sort",
+			"web.hosts.graphs.php.sortorder", "web.hosts.graph.list.sortorder",
+			"web.hosts.graphs.filter_hostids", "web.hosts.graph.list.filter_hostids",
+			"web.hosts.graphs.filter_groupids", "web.hosts.graph.list.filter_groupids",
+			"web.hosts.graphs.filter.active", "web.hosts.graph.list.filter.active",
+			"web.templates.graphs.php.sort", "web.templates.graph.list.sort",
+			"web.templates.graphs.php.sortorder", "web.templates.graph.list.sortorder",
+			"web.templates.graphs.filter_hostids", "web.templates.graph.list.filter_hostids",
+			"web.templates.graphs.filter_groupids", "web.templates.graph.list.filter_groupids",
+			"web.templates.graphs.filter.active", "web.templates.graph.list.filter.active",
+		};
+
+	for (i = 0; i < (int)ARRSIZE(values); i += 2)
+	{
+		if (ZBX_DB_OK > zbx_db_execute("update profiles set idx='%s' where idx='%s'", values[i + 1], values[i]))
+			return FAIL;
+	}
+
+	return SUCCEED;
+}
+
+static int	DBpatch_7030030(void)
+{
+	zbx_db_insert_t	db_insert;
+	int		ret;
+
+	if (0 == (DBget_program_type() & ZBX_PROGRAM_TYPE_SERVER))
+		return SUCCEED;
+
+	zbx_db_insert_prepare(&db_insert, "task", "taskid", "type", "status", "clock", (char *)NULL);
+	zbx_db_insert_add_values(&db_insert, __UINT64_C(0), ZBX_TM_TASK_COPY_NESTED_HOST_PROTOTYPES, ZBX_TM_STATUS_NEW,
+			time(NULL));
+	zbx_db_insert_autoincrement(&db_insert, "taskid");
+	ret = zbx_db_insert_execute(&db_insert);
+	zbx_db_insert_clean(&db_insert);
+
+	return ret;
+}
+
+static int	DBpatch_7030031(void)
+{
+	const zbx_db_field_t	field = {"zindex", "0", NULL, NULL, 0, ZBX_TYPE_INT, ZBX_NOTNULL, 0};
+
+	return DBadd_field("sysmaps_elements", &field);
+}
+
+static int	DBpatch_7030032(void)
+{
+	const zbx_db_table_t	table =
 			{"media_type_oauth", "mediatypeid", 0,
 				{
 					{"mediatypeid", NULL, NULL, NULL, 0, ZBX_TYPE_ID, ZBX_NOTNULL, 0},
@@ -281,18 +455,6 @@
 					{"access_expires_in", "0", NULL, NULL, 0, ZBX_TYPE_INT, ZBX_NOTNULL, 0},
 					{"refresh_token", "", NULL, NULL, 0, ZBX_TYPE_TEXT, ZBX_NOTNULL, 0},
 					{"token_url", "", NULL, NULL, 2048, ZBX_TYPE_CHAR, ZBX_NOTNULL, 0},
-=======
-			{"sysmap_link_threshold", "linkthresholdid", 0,
-				{
-					{"linkthresholdid", NULL, NULL, NULL, 0, ZBX_TYPE_ID, ZBX_NOTNULL, 0},
-					{"linkid", NULL, NULL, NULL, 0, ZBX_TYPE_ID, ZBX_NOTNULL, 0},
-					{"drawtype", "0", NULL, NULL, 0, ZBX_TYPE_INT, ZBX_NOTNULL, 0},
-					{"color", "000000", NULL, NULL, 6, ZBX_TYPE_CHAR, ZBX_NOTNULL, 0},
-					{"type", "0", NULL, NULL, 0, ZBX_TYPE_INT, ZBX_NOTNULL, 0},
-					{"threshold", "", NULL, NULL, 255, ZBX_TYPE_CHAR, ZBX_NOTNULL, 0},
-					{"pattern", "", NULL, NULL, 255, ZBX_TYPE_CHAR, ZBX_NOTNULL, 0},
-					{"sortorder", "0", NULL, NULL, 0, ZBX_TYPE_INT, ZBX_NOTNULL, 0},
->>>>>>> e0f74697
 					{0}
 				},
 				NULL
@@ -301,165 +463,12 @@
 	return DBcreate_table(&table);
 }
 
-static int	DBpatch_7030016(void)
-{
-<<<<<<< HEAD
+static int	DBpatch_7030033(void)
+{
 	const zbx_db_field_t	field = {"mediatypeid", NULL, "media_type", "mediatypeid", 0, ZBX_TYPE_ID, 0,
 						ZBX_FK_CASCADE_DELETE};
 
 	return DBadd_foreign_key("media_type_oauth", 1, &field);
-=======
-	const zbx_db_field_t	field = {"linkid", NULL, "sysmaps_links", "linkid", 0, 0, 0, ZBX_FK_CASCADE_DELETE};
-
-	return DBadd_foreign_key("sysmap_link_threshold", 1, &field);
-}
-
-static int	DBpatch_7030017(void)
-{
-	if (FAIL == zbx_db_index_exists("sysmap_link_threshold", "sysmap_link_threshold_1"))
-		return DBcreate_index("sysmap_link_threshold", "sysmap_link_threshold_1", "linkid", 0);
-
-	return SUCCEED;
-}
-
-static int	DBpatch_7030018(void)
-{
-	const zbx_db_field_t	field = {"background_scale", "1", NULL, NULL, 0, ZBX_TYPE_INT, ZBX_NOTNULL, 0};
-
-	return DBadd_field("sysmaps", &field);
-}
-
-static int	DBpatch_7030019(void)
-{
-	if (0 == (DBget_program_type() & ZBX_PROGRAM_TYPE_SERVER))
-		return SUCCEED;
-
-	if (ZBX_DB_OK > zbx_db_execute("update sysmaps set background_scale=0"))
-		return FAIL;
-
-	return SUCCEED;
-}
-
-static int	DBpatch_7030020(void)
-{
-	const zbx_db_field_t	field = {"show_element_label", "1", NULL, NULL, 0, ZBX_TYPE_INT, ZBX_NOTNULL, 0};
-
-	return DBadd_field("sysmaps", &field);
-}
-
-static int	DBpatch_7030021(void)
-{
-	const zbx_db_field_t	field = {"show_link_label", "1", NULL, NULL, 0, ZBX_TYPE_INT, ZBX_NOTNULL, 0};
-
-	return DBadd_field("sysmaps", &field);
-}
-
-static int	DBpatch_7030022(void)
-{
-	const zbx_db_field_t	field = {"show_label", "-1", NULL, NULL, 0, ZBX_TYPE_INT, ZBX_NOTNULL, 0};
-
-	return DBadd_field("sysmaps_elements", &field);
-}
-
-static int	DBpatch_7030023(void)
-{
-	const zbx_db_field_t	field = {"show_label", "-1", NULL, NULL, 0, ZBX_TYPE_INT, ZBX_NOTNULL, 0};
-
-	return DBadd_field("sysmaps_links", &field);
-}
-
-static int	DBpatch_7030024(void)
-{
-	const zbx_db_field_t	field = {"indicator_type", "0", NULL, NULL, 0, ZBX_TYPE_INT, ZBX_NOTNULL, 0};
-
-	return DBadd_field("sysmaps_links", &field);
-}
-
-static int	DBpatch_7030025(void)
-{
-	if (0 == (DBget_program_type() & ZBX_PROGRAM_TYPE_SERVER))
-		return SUCCEED;
-
-	if (ZBX_DB_OK > zbx_db_execute("update sysmaps_links sl set indicator_type = 1 "
-			"where exists (select null from sysmaps_link_triggers slt where slt.linkid = sl.linkid)"))
-	{
-		return FAIL;
-	}
-
-	return SUCCEED;
-}
-
-static int	DBpatch_7030026(void)
-{
-	const zbx_db_field_t	field = {"itemid", NULL, NULL, NULL, 0, ZBX_TYPE_ID, 0, 0};
-
-	return DBadd_field("sysmaps_links", &field);
-}
-
-static int	DBpatch_7030027(void)
-{
-	const zbx_db_field_t	field = {"itemid", NULL, "items", "itemid", 0, 0, 0, 0};
-
-	return DBadd_foreign_key("sysmaps_links", 4, &field);
-}
-
-static int	DBpatch_7030028(void)
-{
-	if (FAIL == zbx_db_index_exists("sysmaps_links", "sysmaps_links_4"))
-		return DBcreate_index("sysmaps_links", "sysmaps_links_4", "itemid", 0);
-
-	return SUCCEED;
-}
-
-static int	DBpatch_7030029(void)
-{
-	int		i;
-	const char	*values[] = {
-			"web.hosts.graphs.php.sort", "web.hosts.graph.list.sort",
-			"web.hosts.graphs.php.sortorder", "web.hosts.graph.list.sortorder",
-			"web.hosts.graphs.filter_hostids", "web.hosts.graph.list.filter_hostids",
-			"web.hosts.graphs.filter_groupids", "web.hosts.graph.list.filter_groupids",
-			"web.hosts.graphs.filter.active", "web.hosts.graph.list.filter.active",
-			"web.templates.graphs.php.sort", "web.templates.graph.list.sort",
-			"web.templates.graphs.php.sortorder", "web.templates.graph.list.sortorder",
-			"web.templates.graphs.filter_hostids", "web.templates.graph.list.filter_hostids",
-			"web.templates.graphs.filter_groupids", "web.templates.graph.list.filter_groupids",
-			"web.templates.graphs.filter.active", "web.templates.graph.list.filter.active",
-		};
-
-	for (i = 0; i < (int)ARRSIZE(values); i += 2)
-	{
-		if (ZBX_DB_OK > zbx_db_execute("update profiles set idx='%s' where idx='%s'", values[i + 1], values[i]))
-			return FAIL;
-	}
-
-	return SUCCEED;
-}
-
-static int	DBpatch_7030030(void)
-{
-	zbx_db_insert_t	db_insert;
-	int		ret;
-
-	if (0 == (DBget_program_type() & ZBX_PROGRAM_TYPE_SERVER))
-		return SUCCEED;
-
-	zbx_db_insert_prepare(&db_insert, "task", "taskid", "type", "status", "clock", (char *)NULL);
-	zbx_db_insert_add_values(&db_insert, __UINT64_C(0), ZBX_TM_TASK_COPY_NESTED_HOST_PROTOTYPES, ZBX_TM_STATUS_NEW,
-			time(NULL));
-	zbx_db_insert_autoincrement(&db_insert, "taskid");
-	ret = zbx_db_insert_execute(&db_insert);
-	zbx_db_insert_clean(&db_insert);
-
-	return ret;
-}
-
-static int	DBpatch_7030031(void)
-{
-	const zbx_db_field_t	field = {"zindex", "0", NULL, NULL, 0, ZBX_TYPE_INT, ZBX_NOTNULL, 0};
-
-	return DBadd_field("sysmaps_elements", &field);
->>>>>>> e0f74697
 }
 
 #endif
@@ -485,8 +494,6 @@
 DBPATCH_ADD(7030014, 0, 1)
 DBPATCH_ADD(7030015, 0, 1)
 DBPATCH_ADD(7030016, 0, 1)
-<<<<<<< HEAD
-=======
 DBPATCH_ADD(7030017, 0, 1)
 DBPATCH_ADD(7030018, 0, 1)
 DBPATCH_ADD(7030019, 0, 1)
@@ -502,6 +509,7 @@
 DBPATCH_ADD(7030029, 0, 1)
 DBPATCH_ADD(7030030, 0, 1)
 DBPATCH_ADD(7030031, 0, 1)
->>>>>>> e0f74697
+DBPATCH_ADD(7030032, 0, 1)
+DBPATCH_ADD(7030033, 0, 1)
 
 DBPATCH_END()