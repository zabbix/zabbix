/*
** Copyright (C) 2001-2025 Zabbix SIA
**
** This program is free software: you can redistribute it and/or modify it under the terms of
** the GNU Affero General Public License as published by the Free Software Foundation, version 3.
**
** This program is distributed in the hope that it will be useful, but WITHOUT ANY WARRANTY;
** without even the implied warranty of MERCHANTABILITY or FITNESS FOR A PARTICULAR PURPOSE.
** See the GNU Affero General Public License for more details.
**
** You should have received a copy of the GNU Affero General Public License along with this program.
** If not, see <https://www.gnu.org/licenses/>.
**/

#include "dbupgrade.h"

#include "zbxcacheconfig.h"
#include "zbxdb.h"
#include "zbxdbschema.h"
#include "zbxalgo.h"
#include "zbxnum.h"
#include "dbupgrade_common.h"
#include "zbxtasks.h"

/*
 * 7.4 development database patches
 */

#ifndef HAVE_SQLITE3

static int	DBpatch_7030000(void)
{
	const zbx_db_field_t	field = {"proxy_secrets_provider", "0", NULL, NULL, 0, ZBX_TYPE_INT, ZBX_NOTNULL, 0};

	return DBadd_field("config", &field);
}

static int	DBpatch_7030001(void)
{
	const zbx_db_table_t	table =
			{"settings", "name", 0,
				{
					{"name", NULL, NULL, NULL, 255, ZBX_TYPE_CHAR, ZBX_NOTNULL, 0},
					{"type", NULL, NULL, NULL, 0, ZBX_TYPE_INT, ZBX_NOTNULL, 0},
					{"value_str", "", NULL, NULL, 0, ZBX_TYPE_TEXT, ZBX_NOTNULL, 0},
					{"value_int", "0", NULL, NULL, 0, ZBX_TYPE_INT, ZBX_NOTNULL, 0},
					{"value_usrgrpid", NULL, NULL, NULL, 0, ZBX_TYPE_ID, 0, 0},
					{"value_hostgroupid", NULL, NULL, NULL, 0, ZBX_TYPE_ID, 0, 0},
					{"value_userdirectoryid", NULL, NULL, NULL, 0, ZBX_TYPE_ID, 0, 0},
					{"value_mfaid", NULL, NULL, NULL, 0, ZBX_TYPE_ID, 0, 0},
					{0}
				},
				NULL
			};

	return DBcreate_table(&table);
}

static int	DBpatch_7030002(void)
{
	if (FAIL == zbx_db_index_exists("settings", "settings_2"))
		return DBcreate_index("settings", "settings_2", "value_usrgrpid", 0);

	return SUCCEED;
}

static int	DBpatch_7030003(void)
{
	if (FAIL == zbx_db_index_exists("settings", "settings_3"))
		return DBcreate_index("settings", "settings_3", "value_hostgroupid", 0);

	return SUCCEED;
}

static int	DBpatch_7030004(void)
{
	if (FAIL == zbx_db_index_exists("settings", "settings_4"))
		return DBcreate_index("settings", "settings_4", "value_userdirectoryid", 0);

	return SUCCEED;
}

static int	DBpatch_7030005(void)
{
	if (FAIL == zbx_db_index_exists("settings", "settings_5"))
		return DBcreate_index("settings", "settings_5", "value_mfaid", 0);

	return SUCCEED;
}

static int	DBpatch_7030006(void)
{
	const zbx_db_field_t	field = {"value_usrgrpid", NULL, "usrgrp", "usrgrpid", 0, ZBX_TYPE_ID, 0, 0};

	return DBadd_foreign_key("settings", 2, &field);
}

static int	DBpatch_7030007(void)
{
	const zbx_db_field_t	field = {"value_hostgroupid", NULL, "hstgrp", "groupid", 0, ZBX_TYPE_ID, 0, 0};

	return DBadd_foreign_key("settings", 3, &field);
}

static int	DBpatch_7030008(void)
{
	const zbx_db_field_t	field = {"value_userdirectoryid", NULL, "userdirectory", "userdirectoryid", 0,
			ZBX_TYPE_ID, 0, 0};

	return DBadd_foreign_key("settings", 4, &field);
}

static int	DBpatch_7030009(void)
{
	const zbx_db_field_t	field = {"value_mfaid", NULL, "mfa", "mfaid", 0, ZBX_TYPE_ID, 0, 0};

	return DBadd_foreign_key("settings", 5, &field);
}

const char	*target_column[ZBX_SETTING_TYPE_MAX - 1] = {
	"value_str", "value_int", "value_usrgrpid", "value_hostgroupid",
	"value_userdirectoryid", "value_mfaid"
};

static int	DBpatch_7030010(void)
{
	const zbx_setting_entry_t	*table = zbx_settings_desc_table_get();

	for (size_t i = 0; i < zbx_settings_descr_table_size(); i++)
	{
		const zbx_setting_entry_t	*e = &table[i];
		const char			*target_field = target_column[e->type - 1];

		if (ZBX_SETTING_TYPE_STR != e->type)
		{
			if (ZBX_DB_OK > zbx_db_execute("insert into settings (name, type, %s, value_str)"
					" values ('%s', %d, coalesce((select %s from config), %s), '')",
					target_field, e->name, e->type, e->name, e->default_value))
			{
				return FAIL;
			}
		}
		else if (ZBX_DB_OK > zbx_db_execute("insert into settings (name, type, %s)"
				" values ('%s', %d, coalesce((select %s from config), '%s'))",
				target_field, e->name, ZBX_SETTING_TYPE_STR, e->name, e->default_value))
		{
			return FAIL;
		}
	}

	return SUCCEED;
}

static int	DBpatch_7030011(void)
{
	return DBdrop_table("config");
}

static int	DBpatch_7030012(void)
{
	if (0 == (DBget_program_type() & ZBX_PROGRAM_TYPE_SERVER))
		return SUCCEED;

	/* 1 - ZBX_FLAG_DISCOVERY */
	/* 2 - LIFETIME_TYPE_IMMEDIATELY */
	if (ZBX_DB_OK > zbx_db_execute(
			"update items"
				" set enabled_lifetime_type=2"
				" where flags=1"
					" and lifetime_type=2"
					" and enabled_lifetime_type<>2"))
	{
		return FAIL;
	}

	return SUCCEED;
}

static int	DBpatch_7030013(void)
{
	int			ret = SUCCEED;
	char			*sql = NULL;
	size_t			sql_alloc = 0, sql_offset = 0;
	zbx_vector_uint64_t	ids, hgsetids;
	zbx_db_result_t		result;
	zbx_db_row_t		row;
	zbx_db_insert_t		db_insert;

	if (0 == (DBget_program_type() & ZBX_PROGRAM_TYPE_SERVER))
		return SUCCEED;

	zbx_vector_uint64_create(&ids);
	zbx_vector_uint64_create(&hgsetids);

	/* 3 - HOST_STATUS_TEMPLATE */
	zbx_db_select_uint64("select hostid from hosts"
			" where status=3"
				" and hostid not in (select hostid from host_hgset)", &ids);

	if (0 == ids.values_num)
		goto out;

	ret = permission_hgsets_add(&ids, &hgsetids);

	if (FAIL == ret || 0 == hgsetids.values_num)
		goto out;

	zbx_vector_uint64_sort(&hgsetids, ZBX_DEFAULT_UINT64_COMPARE_FUNC);
	zbx_db_insert_prepare(&db_insert, "permission", "ugsetid", "hgsetid", "permission", (char*)NULL);
	zbx_db_add_condition_alloc(&sql, &sql_alloc, &sql_offset, "h.hgsetid", hgsetids.values, hgsetids.values_num);

	result = zbx_db_select("select u.ugsetid,h.hgsetid,max(r.permission)"
			" from hgset h"
			" join hgset_group hg"
				" on h.hgsetid=hg.hgsetid"
			" join rights r on hg.groupid=r.id"
			" join ugset_group ug"
				" on r.groupid=ug.usrgrpid"
			" join ugset u"
				" on ug.ugsetid=u.ugsetid"
			" where%s"
			" group by u.ugsetid,h.hgsetid"
			" having min(r.permission)>0"
			" order by u.ugsetid,h.hgsetid", sql);
	zbx_free(sql);

	while (NULL != (row = zbx_db_fetch(result)))
	{
		zbx_uint64_t	hgsetid, ugsetid;
		int		permission;

		ZBX_STR2UINT64(ugsetid, row[0]);
		ZBX_STR2UINT64(hgsetid, row[1]);
		permission = atoi(row[2]);

		zbx_db_insert_add_values(&db_insert, ugsetid, hgsetid, permission);
	}
	zbx_db_free_result(result);

	ret = zbx_db_insert_execute(&db_insert);
	zbx_db_insert_clean(&db_insert);
out:
	zbx_vector_uint64_destroy(&hgsetids);
	zbx_vector_uint64_destroy(&ids);

	return ret;
}

static int	DBpatch_7030014(void)
{
	if (0 == (DBget_program_type() & ZBX_PROGRAM_TYPE_SERVER))
		return SUCCEED;

	/* 2 - SYSMAP_ELEMENT_TYPE_TRIGGER */
	if (ZBX_DB_OK > zbx_db_execute("delete from sysmaps_elements"
			" where elementtype=2"
				" and selementid not in ("
					"select distinct selementid from sysmap_element_trigger"
				")"))
	{
		return FAIL;
	}

	return SUCCEED;
}

static int	DBpatch_7030015(void)
{
	const zbx_db_table_t	table =
			{"sysmap_link_threshold", "linkthresholdid", 0,
				{
					{"linkthresholdid", NULL, NULL, NULL, 0, ZBX_TYPE_ID, ZBX_NOTNULL, 0},
					{"linkid", NULL, NULL, NULL, 0, ZBX_TYPE_ID, ZBX_NOTNULL, 0},
					{"drawtype", "0", NULL, NULL, 0, ZBX_TYPE_INT, ZBX_NOTNULL, 0},
					{"color", "000000", NULL, NULL, 6, ZBX_TYPE_CHAR, ZBX_NOTNULL, 0},
					{"type", "0", NULL, NULL, 0, ZBX_TYPE_INT, ZBX_NOTNULL, 0},
					{"threshold", "", NULL, NULL, 255, ZBX_TYPE_CHAR, ZBX_NOTNULL, 0},
					{"pattern", "", NULL, NULL, 255, ZBX_TYPE_CHAR, ZBX_NOTNULL, 0},
					{"sortorder", "0", NULL, NULL, 0, ZBX_TYPE_INT, ZBX_NOTNULL, 0},
					{0}
				},
				NULL
			};

	return DBcreate_table(&table);
}

static int	DBpatch_7030016(void)
{
	const zbx_db_field_t	field = {"linkid", NULL, "sysmaps_links", "linkid", 0, 0, 0, ZBX_FK_CASCADE_DELETE};

	return DBadd_foreign_key("sysmap_link_threshold", 1, &field);
}

static int	DBpatch_7030017(void)
{
	if (FAIL == zbx_db_index_exists("sysmap_link_threshold", "sysmap_link_threshold_1"))
		return DBcreate_index("sysmap_link_threshold", "sysmap_link_threshold_1", "linkid", 0);

	return SUCCEED;
}

static int	DBpatch_7030018(void)
{
	const zbx_db_field_t	field = {"background_scale", "1", NULL, NULL, 0, ZBX_TYPE_INT, ZBX_NOTNULL, 0};

	return DBadd_field("sysmaps", &field);
}

static int	DBpatch_7030019(void)
{
	if (0 == (DBget_program_type() & ZBX_PROGRAM_TYPE_SERVER))
		return SUCCEED;

	if (ZBX_DB_OK > zbx_db_execute("update sysmaps set background_scale=0"))
		return FAIL;

	return SUCCEED;
}

static int	DBpatch_7030020(void)
{
	const zbx_db_field_t	field = {"show_element_label", "1", NULL, NULL, 0, ZBX_TYPE_INT, ZBX_NOTNULL, 0};

	return DBadd_field("sysmaps", &field);
}

static int	DBpatch_7030021(void)
{
	const zbx_db_field_t	field = {"show_link_label", "1", NULL, NULL, 0, ZBX_TYPE_INT, ZBX_NOTNULL, 0};

	return DBadd_field("sysmaps", &field);
}

static int	DBpatch_7030022(void)
{
	const zbx_db_field_t	field = {"show_label", "-1", NULL, NULL, 0, ZBX_TYPE_INT, ZBX_NOTNULL, 0};

	return DBadd_field("sysmaps_elements", &field);
}

static int	DBpatch_7030023(void)
{
	const zbx_db_field_t	field = {"show_label", "-1", NULL, NULL, 0, ZBX_TYPE_INT, ZBX_NOTNULL, 0};

	return DBadd_field("sysmaps_links", &field);
}

static int	DBpatch_7030024(void)
{
	const zbx_db_field_t	field = {"indicator_type", "0", NULL, NULL, 0, ZBX_TYPE_INT, ZBX_NOTNULL, 0};

	return DBadd_field("sysmaps_links", &field);
}

static int	DBpatch_7030025(void)
{
	if (0 == (DBget_program_type() & ZBX_PROGRAM_TYPE_SERVER))
		return SUCCEED;

	if (ZBX_DB_OK > zbx_db_execute("update sysmaps_links sl set indicator_type = 1 "
			"where exists (select null from sysmaps_link_triggers slt where slt.linkid = sl.linkid)"))
	{
		return FAIL;
	}

	return SUCCEED;
}

static int	DBpatch_7030026(void)
{
	const zbx_db_field_t	field = {"itemid", NULL, NULL, NULL, 0, ZBX_TYPE_ID, 0, 0};

	return DBadd_field("sysmaps_links", &field);
}

static int	DBpatch_7030027(void)
{
	const zbx_db_field_t	field = {"itemid", NULL, "items", "itemid", 0, 0, 0, 0};

	return DBadd_foreign_key("sysmaps_links", 4, &field);
}

static int	DBpatch_7030028(void)
{
	if (FAIL == zbx_db_index_exists("sysmaps_links", "sysmaps_links_4"))
		return DBcreate_index("sysmaps_links", "sysmaps_links_4", "itemid", 0);

	return SUCCEED;
}

static int	DBpatch_7030029(void)
{
	int		i;
	const char	*values[] = {
			"web.hosts.graphs.php.sort", "web.hosts.graph.list.sort",
			"web.hosts.graphs.php.sortorder", "web.hosts.graph.list.sortorder",
			"web.hosts.graphs.filter_hostids", "web.hosts.graph.list.filter_hostids",
			"web.hosts.graphs.filter_groupids", "web.hosts.graph.list.filter_groupids",
			"web.hosts.graphs.filter.active", "web.hosts.graph.list.filter.active",
			"web.templates.graphs.php.sort", "web.templates.graph.list.sort",
			"web.templates.graphs.php.sortorder", "web.templates.graph.list.sortorder",
			"web.templates.graphs.filter_hostids", "web.templates.graph.list.filter_hostids",
			"web.templates.graphs.filter_groupids", "web.templates.graph.list.filter_groupids",
			"web.templates.graphs.filter.active", "web.templates.graph.list.filter.active",
		};

	for (i = 0; i < (int)ARRSIZE(values); i += 2)
	{
		if (ZBX_DB_OK > zbx_db_execute("update profiles set idx='%s' where idx='%s'", values[i + 1], values[i]))
			return FAIL;
	}

	return SUCCEED;
}

static int	DBpatch_7030030(void)
{
	zbx_db_insert_t	db_insert;
	int		ret;

	if (0 == (DBget_program_type() & ZBX_PROGRAM_TYPE_SERVER))
		return SUCCEED;

	zbx_db_insert_prepare(&db_insert, "task", "taskid", "type", "status", "clock", (char *)NULL);
	zbx_db_insert_add_values(&db_insert, __UINT64_C(0), ZBX_TM_TASK_COPY_NESTED_HOST_PROTOTYPES, ZBX_TM_STATUS_NEW,
			time(NULL));
	zbx_db_insert_autoincrement(&db_insert, "taskid");
	ret = zbx_db_insert_execute(&db_insert);
	zbx_db_insert_clean(&db_insert);

	return ret;
}

static int	DBpatch_7030031(void)
{
	const zbx_db_field_t	field = {"zindex", "0", NULL, NULL, 0, ZBX_TYPE_INT, ZBX_NOTNULL, 0};

	return DBadd_field("sysmaps_elements", &field);
}

static int	DBpatch_7030032(void)
{
<<<<<<< HEAD
	const zbx_db_field_t	field = {"sp_private_key", "", NULL, NULL, 0, ZBX_TYPE_TEXT, ZBX_NOTNULL, 0};

	return DBadd_field("userdirectory_saml", &field);
=======
	if (0 == (DBget_program_type() & ZBX_PROGRAM_TYPE_SERVER))
		return SUCCEED;

	if (ZBX_DB_OK > zbx_db_execute("insert into module (moduleid,id,relative_path,status,config) values"
			" (" ZBX_FS_UI64 ",'itemcard','widgets/itemcard',%d,'[]')", zbx_db_get_maxid("module"), 1))
	{
		return FAIL;
	}

	return SUCCEED;
>>>>>>> 1a8c09c0
}

#endif

DBPATCH_START(7030)

/* version, duplicates flag, mandatory flag */

DBPATCH_ADD(7030000, 0, 1)
DBPATCH_ADD(7030001, 0, 1)
DBPATCH_ADD(7030002, 0, 1)
DBPATCH_ADD(7030003, 0, 1)
DBPATCH_ADD(7030004, 0, 1)
DBPATCH_ADD(7030005, 0, 1)
DBPATCH_ADD(7030006, 0, 1)
DBPATCH_ADD(7030007, 0, 1)
DBPATCH_ADD(7030008, 0, 1)
DBPATCH_ADD(7030009, 0, 1)
DBPATCH_ADD(7030010, 0, 1)
DBPATCH_ADD(7030011, 0, 1)
DBPATCH_ADD(7030012, 0, 1)
DBPATCH_ADD(7030013, 0, 1)
DBPATCH_ADD(7030014, 0, 1)
DBPATCH_ADD(7030015, 0, 1)
DBPATCH_ADD(7030016, 0, 1)
DBPATCH_ADD(7030017, 0, 1)
DBPATCH_ADD(7030018, 0, 1)
DBPATCH_ADD(7030019, 0, 1)
DBPATCH_ADD(7030020, 0, 1)
DBPATCH_ADD(7030021, 0, 1)
DBPATCH_ADD(7030022, 0, 1)
DBPATCH_ADD(7030023, 0, 1)
DBPATCH_ADD(7030024, 0, 1)
DBPATCH_ADD(7030025, 0, 1)
DBPATCH_ADD(7030026, 0, 1)
DBPATCH_ADD(7030027, 0, 1)
DBPATCH_ADD(7030028, 0, 1)
DBPATCH_ADD(7030029, 0, 1)
DBPATCH_ADD(7030030, 0, 1)
DBPATCH_ADD(7030031, 0, 1)
DBPATCH_ADD(7030032, 0, 1)

DBPATCH_END()<|MERGE_RESOLUTION|>--- conflicted
+++ resolved
@@ -441,11 +441,6 @@
 
 static int	DBpatch_7030032(void)
 {
-<<<<<<< HEAD
-	const zbx_db_field_t	field = {"sp_private_key", "", NULL, NULL, 0, ZBX_TYPE_TEXT, ZBX_NOTNULL, 0};
-
-	return DBadd_field("userdirectory_saml", &field);
-=======
 	if (0 == (DBget_program_type() & ZBX_PROGRAM_TYPE_SERVER))
 		return SUCCEED;
 
@@ -456,7 +451,13 @@
 	}
 
 	return SUCCEED;
->>>>>>> 1a8c09c0
+}
+
+static int	DBpatch_7030033(void)
+{
+	const zbx_db_field_t	field = {"sp_private_key", "", NULL, NULL, 0, ZBX_TYPE_TEXT, ZBX_NOTNULL, 0};
+
+	return DBadd_field("userdirectory_saml", &field);
 }
 
 #endif
@@ -498,5 +499,6 @@
 DBPATCH_ADD(7030030, 0, 1)
 DBPATCH_ADD(7030031, 0, 1)
 DBPATCH_ADD(7030032, 0, 1)
+DBPATCH_ADD(7030033, 0, 1)
 
 DBPATCH_END()