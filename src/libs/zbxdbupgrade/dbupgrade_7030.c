--- conflicted
+++ resolved
@@ -13,11 +13,8 @@
 **/
 
 #include "dbupgrade.h"
-<<<<<<< HEAD
+#include "zbxdbschema.h"
 #include "zbxdb.h"
-=======
-#include "zbxdbschema.h"
->>>>>>> e0d9e47d
 
 /*
  * 7.4 development database patches
@@ -27,7 +24,13 @@
 
 static int	DBpatch_7030000(void)
 {
-<<<<<<< HEAD
+	const zbx_db_field_t	field = {"proxy_secrets_provider", "0", NULL, NULL, 0, ZBX_TYPE_INT, ZBX_NOTNULL, 0};
+
+	return DBadd_field("config", &field);
+}
+
+static int	DBpatch_7030001(void)
+{
 	const zbx_db_table_t	table =
 			{"sysmap_link_threshold", "linkthresholdid", 0,
 				{
@@ -46,14 +49,14 @@
 	return DBcreate_table(&table);
 }
 
-static int	DBpatch_7030001(void)
+static int	DBpatch_7030002(void)
 {
 	const zbx_db_field_t	field = {"linkid", NULL, "sysmaps_links", "linkid", 0, 0, 0, ZBX_FK_CASCADE_DELETE};
 
 	return DBadd_foreign_key("sysmap_link_threshold", 1, &field);
 }
 
-static int	DBpatch_7030002(void)
+static int	DBpatch_7030003(void)
 {
 	if (FAIL == zbx_db_index_exists("sysmap_link_threshold", "sysmap_link_threshold_1"))
 		return DBcreate_index("sysmap_link_threshold", "sysmap_link_threshold_1", "linkid", 0);
@@ -61,14 +64,14 @@
 	return SUCCEED;
 }
 
-static int	DBpatch_7030003(void)
+static int	DBpatch_7030004(void)
 {
 	const zbx_db_field_t	field = {"background_scale", "1", NULL, NULL, 0, ZBX_TYPE_INT, ZBX_NOTNULL, 0};
 
 	return DBadd_field("sysmaps", &field);
 }
 
-static int	DBpatch_7030004(void)
+static int	DBpatch_7030005(void)
 {
 	if (0 == (DBget_program_type() & ZBX_PROGRAM_TYPE_SERVER))
 		return SUCCEED;
@@ -79,66 +82,61 @@
 	return SUCCEED;
 }
 
-static int	DBpatch_7030005(void)
+static int	DBpatch_7030006(void)
 {
 	const zbx_db_field_t	field = {"show_element_label", "1", NULL, NULL, 0, ZBX_TYPE_INT, ZBX_NOTNULL, 0};
 
 	return DBadd_field("sysmaps", &field);
 }
 
-static int	DBpatch_7030006(void)
+static int	DBpatch_7030007(void)
 {
 	const zbx_db_field_t	field = {"show_link_label", "1", NULL, NULL, 0, ZBX_TYPE_INT, ZBX_NOTNULL, 0};
 
 	return DBadd_field("sysmaps", &field);
 }
 
-static int	DBpatch_7030007(void)
+static int	DBpatch_7030008(void)
 {
 	const zbx_db_field_t	field = {"show_label", "-1", NULL, NULL, 0, ZBX_TYPE_INT, ZBX_NOTNULL, 0};
 
 	return DBadd_field("sysmaps_elements", &field);
 }
 
-static int	DBpatch_7030008(void)
+static int	DBpatch_7030009(void)
 {
 	const zbx_db_field_t	field = {"show_label", "-1", NULL, NULL, 0, ZBX_TYPE_INT, ZBX_NOTNULL, 0};
 
 	return DBadd_field("sysmaps_links", &field);
 }
 
-static int	DBpatch_7030009(void)
+static int	DBpatch_7030010(void)
 {
 	const zbx_db_field_t	field = {"indicator_type", "0", NULL, NULL, 0, ZBX_TYPE_INT, ZBX_NOTNULL, 0};
 
 	return DBadd_field("sysmaps_links", &field);
 }
 
-static int	DBpatch_7030010(void)
+static int	DBpatch_7030011(void)
 {
 	const zbx_db_field_t	field = {"itemid", NULL, NULL, NULL, 0, ZBX_TYPE_ID, 0, 0};
 
 	return DBadd_field("sysmaps_links", &field);
 }
 
-static int	DBpatch_7030011(void)
+static int	DBpatch_7030012(void)
 {
 	const zbx_db_field_t	field = {"itemid", NULL, "items", "itemid", 0, 0, 0, ZBX_FK_CASCADE_DELETE};
 
 	return DBadd_foreign_key("sysmaps_links", 4, &field);
 }
 
-static int	DBpatch_7030012(void)
+static int	DBpatch_7030013(void)
 {
 	if (FAIL == zbx_db_index_exists("sysmaps_links", "sysmaps_links_4"))
 		return DBcreate_index("sysmaps_links", "sysmaps_links_4", "itemid", 0);
 
 	return SUCCEED;
-=======
-	const zbx_db_field_t	field = {"proxy_secrets_provider", "0", NULL, NULL, 0, ZBX_TYPE_INT, ZBX_NOTNULL, 0};
-
-	return DBadd_field("config", &field);
->>>>>>> e0d9e47d
 }
 
 #endif
@@ -148,7 +146,6 @@
 /* version, duplicates flag, mandatory flag */
 
 DBPATCH_ADD(7030000, 0, 1)
-<<<<<<< HEAD
 DBPATCH_ADD(7030001, 0, 1)
 DBPATCH_ADD(7030002, 0, 1)
 DBPATCH_ADD(7030003, 0, 1)
@@ -161,7 +158,6 @@
 DBPATCH_ADD(7030010, 0, 1)
 DBPATCH_ADD(7030011, 0, 1)
 DBPATCH_ADD(7030012, 0, 1)
-=======
->>>>>>> e0d9e47d
+DBPATCH_ADD(7030013, 0, 1)
 
 DBPATCH_END()