--- conflicted
+++ resolved
@@ -390,73 +390,6 @@
 
 static int	DBpatch_7030029(void)
 {
-<<<<<<< HEAD
-	const zbx_db_table_t	table =
-			{"lld_macro_export", "lld_macro_exportid", 0,
-				{
-					{"lld_macro_exportid", NULL, NULL, NULL, 0, ZBX_TYPE_ID, 0, 0},
-					{"itemid", NULL, NULL, NULL, 0, ZBX_TYPE_ID, ZBX_NOTNULL, 0},
-					{"lld_macro", "", NULL, NULL, 255, ZBX_TYPE_CHAR, ZBX_NOTNULL, 0},
-					{"value", "", NULL, NULL, 0, ZBX_TYPE_TEXT, ZBX_NOTNULL, 0},
-					{0}
-				},
-				NULL
-			};
-
-	return DBcreate_table(&table);
-}
-
-static int	DBpatch_7030030(void)
-{
-	return DBcreate_index("lld_macro_export", "lld_macro_export_1", "itemid", 0);
-}
-
-static int	DBpatch_7030031(void)
-{
-	const zbx_db_field_t	field = {"itemid", NULL, "items", "itemid", 0, ZBX_TYPE_ID, ZBX_NOTNULL,
-			ZBX_FK_CASCADE_DELETE};
-
-	return DBadd_foreign_key("lld_macro_export", 1, &field);
-}
-
-static int	DBpatch_7030032(void)
-{
-	const zbx_db_field_t	field = {"lldruleid", NULL, NULL, NULL, 0, ZBX_TYPE_ID, 0, 0};
-
-	return DBadd_field("item_discovery", &field);
-}
-
-static int	DBpatch_7030033(void)
-{
-	return DBcreate_index("item_discovery", "item_discovery_3", "lldruleid", 0);
-}
-
-static int	DBpatch_7030034(void)
-{
-	const zbx_db_field_t	field = {"lldruleid", NULL, "items", "itemid", 0, ZBX_TYPE_ID, 0, 0};
-
-	return DBadd_foreign_key("item_discovery", 3, &field);
-}
-
-static int	DBpatch_7030035(void)
-{
-	const zbx_db_field_t	field = {"parent_itemid", NULL, "items", "itemid", 0, ZBX_TYPE_ID, 0, 0};
-
-	return DBdrop_not_null("item_discovery", &field);
-}
-
-static int	DBpatch_7030036(void)
-{
-	if (ZBX_DB_OK > zbx_db_execute("update item_discovery id"
-					" set lldruleid=parent_itemid,parent_itemid=NULL"
-					" where exists ("
-						"select null from items i"
-						" where i.itemid=id.itemid"
-							" and i.flags&%d<>0"
-					");", ZBX_FLAG_DISCOVERY_PROTOTYPE))
-	{
-		return FAIL;
-=======
 	int		i;
 	const char	*values[] = {
 			"web.hosts.graphs.php.sort", "web.hosts.graph.list.sort",
@@ -475,23 +408,90 @@
 	{
 		if (ZBX_DB_OK > zbx_db_execute("update profiles set idx='%s' where idx='%s'", values[i + 1], values[i]))
 			return FAIL;
->>>>>>> 172093db
-	}
-
-	return SUCCEED;
-}
-
-<<<<<<< HEAD
+	}
+
+	return SUCCEED;
+}
+
+static int	DBpatch_7030030(void)
+{
+	const zbx_db_table_t	table =
+			{"lld_macro_export", "lld_macro_exportid", 0,
+				{
+					{"lld_macro_exportid", NULL, NULL, NULL, 0, ZBX_TYPE_ID, 0, 0},
+					{"itemid", NULL, NULL, NULL, 0, ZBX_TYPE_ID, ZBX_NOTNULL, 0},
+					{"lld_macro", "", NULL, NULL, 255, ZBX_TYPE_CHAR, ZBX_NOTNULL, 0},
+					{"value", "", NULL, NULL, 0, ZBX_TYPE_TEXT, ZBX_NOTNULL, 0},
+					{0}
+				},
+				NULL
+			};
+
+	return DBcreate_table(&table);
+}
+
+static int	DBpatch_7030031(void)
+{
+	return DBcreate_index("lld_macro_export", "lld_macro_export_1", "itemid", 0);
+}
+
+static int	DBpatch_7030032(void)
+{
+	const zbx_db_field_t	field = {"itemid", NULL, "items", "itemid", 0, ZBX_TYPE_ID, ZBX_NOTNULL,
+			ZBX_FK_CASCADE_DELETE};
+
+	return DBadd_foreign_key("lld_macro_export", 1, &field);
+}
+
+static int	DBpatch_7030033(void)
+{
+	const zbx_db_field_t	field = {"lldruleid", NULL, NULL, NULL, 0, ZBX_TYPE_ID, 0, 0};
+
+	return DBadd_field("item_discovery", &field);
+}
+
+static int	DBpatch_7030034(void)
+{
+	return DBcreate_index("item_discovery", "item_discovery_3", "lldruleid", 0);
+}
+
+static int	DBpatch_7030035(void)
+{
+	const zbx_db_field_t	field = {"lldruleid", NULL, "items", "itemid", 0, ZBX_TYPE_ID, 0, 0};
+
+	return DBadd_foreign_key("item_discovery", 3, &field);
+}
+
+static int	DBpatch_7030036(void)
+{
+	const zbx_db_field_t	field = {"parent_itemid", NULL, "items", "itemid", 0, ZBX_TYPE_ID, 0, 0};
+
+	return DBdrop_not_null("item_discovery", &field);
+}
+
 static int	DBpatch_7030037(void)
 {
+	if (ZBX_DB_OK > zbx_db_execute("update item_discovery id"
+					" set lldruleid=parent_itemid,parent_itemid=NULL"
+					" where exists ("
+						"select null from items i"
+						" where i.itemid=id.itemid"
+							" and i.flags&%d<>0"
+					");", ZBX_FLAG_DISCOVERY_PROTOTYPE))
+	{
+		return FAIL;
+	}
+
+	return SUCCEED;
+}
+
+static int	DBpatch_7030038(void)
+{
 	const zbx_db_field_t	field = {"lldruleid", NULL, "items", "itemid", 0, ZBX_TYPE_ID, 0, 0};
 
 	return DBrename_field("host_discovery", "parent_itemid", &field);
 }
 
-
-=======
->>>>>>> 172093db
 #endif
 
 DBPATCH_START(7030)
@@ -528,7 +528,7 @@
 DBPATCH_ADD(7030027, 0, 1)
 DBPATCH_ADD(7030028, 0, 1)
 DBPATCH_ADD(7030029, 0, 1)
-<<<<<<< HEAD
+DBPATCH_ADD(7030029, 0, 1)
 DBPATCH_ADD(7030030, 0, 1)
 DBPATCH_ADD(7030031, 0, 1)
 DBPATCH_ADD(7030032, 0, 1)
@@ -537,7 +537,6 @@
 DBPATCH_ADD(7030035, 0, 1)
 DBPATCH_ADD(7030036, 0, 1)
 DBPATCH_ADD(7030037, 0, 1)
-=======
->>>>>>> 172093db
+DBPATCH_ADD(7030038, 0, 1)
 
 DBPATCH_END()