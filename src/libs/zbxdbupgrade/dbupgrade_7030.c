/*
** Copyright (C) 2001-2025 Zabbix SIA
**
** This program is free software: you can redistribute it and/or modify it under the terms of
** the GNU Affero General Public License as published by the Free Software Foundation, version 3.
**
** This program is distributed in the hope that it will be useful, but WITHOUT ANY WARRANTY;
** without even the implied warranty of MERCHANTABILITY or FITNESS FOR A PARTICULAR PURPOSE.
** See the GNU Affero General Public License for more details.
**
** You should have received a copy of the GNU Affero General Public License along with this program.
** If not, see <https://www.gnu.org/licenses/>.
**/

#include "dbupgrade.h"

#include "zbxcacheconfig.h"
#include "zbxdb.h"
#include "zbxdbschema.h"
#include "zbxalgo.h"
#include "zbxnum.h"
#include "dbupgrade_common.h"
#include "zbxtasks.h"

/*
 * 7.4 development database patches
 */

#ifndef HAVE_SQLITE3

static int	DBpatch_7030000(void)
{
	const zbx_db_field_t	field = {"proxy_secrets_provider", "0", NULL, NULL, 0, ZBX_TYPE_INT, ZBX_NOTNULL, 0};

	return DBadd_field("config", &field);
}

static int	DBpatch_7030001(void)
{
	const zbx_db_table_t	table =
			{"settings", "name", 0,
				{
					{"name", NULL, NULL, NULL, 255, ZBX_TYPE_CHAR, ZBX_NOTNULL, 0},
					{"type", NULL, NULL, NULL, 0, ZBX_TYPE_INT, ZBX_NOTNULL, 0},
					{"value_str", "", NULL, NULL, 0, ZBX_TYPE_TEXT, ZBX_NOTNULL, 0},
					{"value_int", "0", NULL, NULL, 0, ZBX_TYPE_INT, ZBX_NOTNULL, 0},
					{"value_usrgrpid", NULL, NULL, NULL, 0, ZBX_TYPE_ID, 0, 0},
					{"value_hostgroupid", NULL, NULL, NULL, 0, ZBX_TYPE_ID, 0, 0},
					{"value_userdirectoryid", NULL, NULL, NULL, 0, ZBX_TYPE_ID, 0, 0},
					{"value_mfaid", NULL, NULL, NULL, 0, ZBX_TYPE_ID, 0, 0},
					{0}
				},
				NULL
			};

	return DBcreate_table(&table);
}

static int	DBpatch_7030002(void)
{
	if (FAIL == zbx_db_index_exists("settings", "settings_2"))
		return DBcreate_index("settings", "settings_2", "value_usrgrpid", 0);

	return SUCCEED;
}

static int	DBpatch_7030003(void)
{
	if (FAIL == zbx_db_index_exists("settings", "settings_3"))
		return DBcreate_index("settings", "settings_3", "value_hostgroupid", 0);

	return SUCCEED;
}

static int	DBpatch_7030004(void)
{
	if (FAIL == zbx_db_index_exists("settings", "settings_4"))
		return DBcreate_index("settings", "settings_4", "value_userdirectoryid", 0);

	return SUCCEED;
}

static int	DBpatch_7030005(void)
{
	if (FAIL == zbx_db_index_exists("settings", "settings_5"))
		return DBcreate_index("settings", "settings_5", "value_mfaid", 0);

	return SUCCEED;
}

static int	DBpatch_7030006(void)
{
	const zbx_db_field_t	field = {"value_usrgrpid", NULL, "usrgrp", "usrgrpid", 0, ZBX_TYPE_ID, 0, 0};

	return DBadd_foreign_key("settings", 2, &field);
}

static int	DBpatch_7030007(void)
{
	const zbx_db_field_t	field = {"value_hostgroupid", NULL, "hstgrp", "groupid", 0, ZBX_TYPE_ID, 0, 0};

	return DBadd_foreign_key("settings", 3, &field);
}

static int	DBpatch_7030008(void)
{
	const zbx_db_field_t	field = {"value_userdirectoryid", NULL, "userdirectory", "userdirectoryid", 0,
			ZBX_TYPE_ID, 0, 0};

	return DBadd_foreign_key("settings", 4, &field);
}

static int	DBpatch_7030009(void)
{
	const zbx_db_field_t	field = {"value_mfaid", NULL, "mfa", "mfaid", 0, ZBX_TYPE_ID, 0, 0};

	return DBadd_foreign_key("settings", 5, &field);
}

const char	*target_column[ZBX_SETTING_TYPE_MAX - 1] = {
	"value_str", "value_int", "value_usrgrpid", "value_hostgroupid",
	"value_userdirectoryid", "value_mfaid"
};

static int	DBpatch_7030010(void)
{
	const zbx_setting_entry_t	*table = zbx_settings_desc_table_get();

	for (size_t i = 0; i < zbx_settings_descr_table_size(); i++)
	{
		const zbx_setting_entry_t	*e = &table[i];
		const char			*target_field = target_column[e->type - 1];

		if (ZBX_SETTING_TYPE_STR != e->type)
		{
			if (ZBX_DB_OK > zbx_db_execute("insert into settings (name, type, %s, value_str)"
					" values ('%s', %d, coalesce((select %s from config), %s), '')",
					target_field, e->name, e->type, e->name, e->default_value))
			{
				return FAIL;
			}
		}
		else if (ZBX_DB_OK > zbx_db_execute("insert into settings (name, type, %s)"
				" values ('%s', %d, coalesce((select %s from config), '%s'))",
				target_field, e->name, ZBX_SETTING_TYPE_STR, e->name, e->default_value))
		{
			return FAIL;
		}
	}

	return SUCCEED;
}

static int	DBpatch_7030011(void)
{
	return DBdrop_table("config");
}

static int	DBpatch_7030012(void)
{
	if (0 == (DBget_program_type() & ZBX_PROGRAM_TYPE_SERVER))
		return SUCCEED;

	/* 1 - ZBX_FLAG_DISCOVERY */
	/* 2 - LIFETIME_TYPE_IMMEDIATELY */
	if (ZBX_DB_OK > zbx_db_execute(
			"update items"
				" set enabled_lifetime_type=2"
				" where flags=1"
					" and lifetime_type=2"
					" and enabled_lifetime_type<>2"))
	{
		return FAIL;
	}

	return SUCCEED;
}

static int	DBpatch_7030013(void)
{
	int			ret = SUCCEED;
	char			*sql = NULL;
	size_t			sql_alloc = 0, sql_offset = 0;
	zbx_vector_uint64_t	ids, hgsetids;
	zbx_db_result_t		result;
	zbx_db_row_t		row;
	zbx_db_insert_t		db_insert;

	if (0 == (DBget_program_type() & ZBX_PROGRAM_TYPE_SERVER))
		return SUCCEED;

	zbx_vector_uint64_create(&ids);
	zbx_vector_uint64_create(&hgsetids);

	/* 3 - HOST_STATUS_TEMPLATE */
	zbx_db_select_uint64("select hostid from hosts"
			" where status=3"
				" and hostid not in (select hostid from host_hgset)", &ids);

	if (0 == ids.values_num)
		goto out;

	ret = permission_hgsets_add(&ids, &hgsetids);

	if (FAIL == ret || 0 == hgsetids.values_num)
		goto out;

	zbx_vector_uint64_sort(&hgsetids, ZBX_DEFAULT_UINT64_COMPARE_FUNC);
	zbx_db_insert_prepare(&db_insert, "permission", "ugsetid", "hgsetid", "permission", (char*)NULL);
	zbx_db_add_condition_alloc(&sql, &sql_alloc, &sql_offset, "h.hgsetid", hgsetids.values, hgsetids.values_num);

	result = zbx_db_select("select u.ugsetid,h.hgsetid,max(r.permission)"
			" from hgset h"
			" join hgset_group hg"
				" on h.hgsetid=hg.hgsetid"
			" join rights r on hg.groupid=r.id"
			" join ugset_group ug"
				" on r.groupid=ug.usrgrpid"
			" join ugset u"
				" on ug.ugsetid=u.ugsetid"
			" where%s"
			" group by u.ugsetid,h.hgsetid"
			" having min(r.permission)>0"
			" order by u.ugsetid,h.hgsetid", sql);
	zbx_free(sql);

	while (NULL != (row = zbx_db_fetch(result)))
	{
		zbx_uint64_t	hgsetid, ugsetid;
		int		permission;

		ZBX_STR2UINT64(ugsetid, row[0]);
		ZBX_STR2UINT64(hgsetid, row[1]);
		permission = atoi(row[2]);

		zbx_db_insert_add_values(&db_insert, ugsetid, hgsetid, permission);
	}
	zbx_db_free_result(result);

	ret = zbx_db_insert_execute(&db_insert);
	zbx_db_insert_clean(&db_insert);
out:
	zbx_vector_uint64_destroy(&hgsetids);
	zbx_vector_uint64_destroy(&ids);

	return ret;
}

static int	DBpatch_7030014(void)
{
	if (0 == (DBget_program_type() & ZBX_PROGRAM_TYPE_SERVER))
		return SUCCEED;

	/* 2 - SYSMAP_ELEMENT_TYPE_TRIGGER */
	if (ZBX_DB_OK > zbx_db_execute("delete from sysmaps_elements"
			" where elementtype=2"
				" and selementid not in ("
					"select distinct selementid from sysmap_element_trigger"
				")"))
	{
		return FAIL;
	}

	return SUCCEED;
}

static int	DBpatch_7030015(void)
{
	const zbx_db_table_t	table =
			{"sysmap_link_threshold", "linkthresholdid", 0,
				{
					{"linkthresholdid", NULL, NULL, NULL, 0, ZBX_TYPE_ID, ZBX_NOTNULL, 0},
					{"linkid", NULL, NULL, NULL, 0, ZBX_TYPE_ID, ZBX_NOTNULL, 0},
					{"drawtype", "0", NULL, NULL, 0, ZBX_TYPE_INT, ZBX_NOTNULL, 0},
					{"color", "000000", NULL, NULL, 6, ZBX_TYPE_CHAR, ZBX_NOTNULL, 0},
					{"type", "0", NULL, NULL, 0, ZBX_TYPE_INT, ZBX_NOTNULL, 0},
					{"threshold", "", NULL, NULL, 255, ZBX_TYPE_CHAR, ZBX_NOTNULL, 0},
					{"pattern", "", NULL, NULL, 255, ZBX_TYPE_CHAR, ZBX_NOTNULL, 0},
					{"sortorder", "0", NULL, NULL, 0, ZBX_TYPE_INT, ZBX_NOTNULL, 0},
					{0}
				},
				NULL
			};

	return DBcreate_table(&table);
}

static int	DBpatch_7030016(void)
{
	const zbx_db_field_t	field = {"linkid", NULL, "sysmaps_links", "linkid", 0, 0, 0, ZBX_FK_CASCADE_DELETE};

	return DBadd_foreign_key("sysmap_link_threshold", 1, &field);
}

static int	DBpatch_7030017(void)
{
	if (FAIL == zbx_db_index_exists("sysmap_link_threshold", "sysmap_link_threshold_1"))
		return DBcreate_index("sysmap_link_threshold", "sysmap_link_threshold_1", "linkid", 0);

	return SUCCEED;
}

static int	DBpatch_7030018(void)
{
	const zbx_db_field_t	field = {"background_scale", "1", NULL, NULL, 0, ZBX_TYPE_INT, ZBX_NOTNULL, 0};

	return DBadd_field("sysmaps", &field);
}

static int	DBpatch_7030019(void)
{
	if (0 == (DBget_program_type() & ZBX_PROGRAM_TYPE_SERVER))
		return SUCCEED;

	if (ZBX_DB_OK > zbx_db_execute("update sysmaps set background_scale=0"))
		return FAIL;

	return SUCCEED;
}

static int	DBpatch_7030020(void)
{
	const zbx_db_field_t	field = {"show_element_label", "1", NULL, NULL, 0, ZBX_TYPE_INT, ZBX_NOTNULL, 0};

	return DBadd_field("sysmaps", &field);
}

static int	DBpatch_7030021(void)
{
	const zbx_db_field_t	field = {"show_link_label", "1", NULL, NULL, 0, ZBX_TYPE_INT, ZBX_NOTNULL, 0};

	return DBadd_field("sysmaps", &field);
}

static int	DBpatch_7030022(void)
{
	const zbx_db_field_t	field = {"show_label", "-1", NULL, NULL, 0, ZBX_TYPE_INT, ZBX_NOTNULL, 0};

	return DBadd_field("sysmaps_elements", &field);
}

static int	DBpatch_7030023(void)
{
	const zbx_db_field_t	field = {"show_label", "-1", NULL, NULL, 0, ZBX_TYPE_INT, ZBX_NOTNULL, 0};

	return DBadd_field("sysmaps_links", &field);
}

static int	DBpatch_7030024(void)
{
	const zbx_db_field_t	field = {"indicator_type", "0", NULL, NULL, 0, ZBX_TYPE_INT, ZBX_NOTNULL, 0};

	return DBadd_field("sysmaps_links", &field);
}

static int	DBpatch_7030025(void)
{
	if (0 == (DBget_program_type() & ZBX_PROGRAM_TYPE_SERVER))
		return SUCCEED;

	if (ZBX_DB_OK > zbx_db_execute("update sysmaps_links sl set indicator_type = 1 "
			"where exists (select null from sysmaps_link_triggers slt where slt.linkid = sl.linkid)"))
	{
		return FAIL;
	}

	return SUCCEED;
}

static int	DBpatch_7030026(void)
{
	const zbx_db_field_t	field = {"itemid", NULL, NULL, NULL, 0, ZBX_TYPE_ID, 0, 0};

	return DBadd_field("sysmaps_links", &field);
}

static int	DBpatch_7030027(void)
{
	const zbx_db_field_t	field = {"itemid", NULL, "items", "itemid", 0, 0, 0, 0};

	return DBadd_foreign_key("sysmaps_links", 4, &field);
}

static int	DBpatch_7030028(void)
{
	if (FAIL == zbx_db_index_exists("sysmaps_links", "sysmaps_links_4"))
		return DBcreate_index("sysmaps_links", "sysmaps_links_4", "itemid", 0);

	return SUCCEED;
}

static int	DBpatch_7030029(void)
{
	int		i;
	const char	*values[] = {
			"web.hosts.graphs.php.sort", "web.hosts.graph.list.sort",
			"web.hosts.graphs.php.sortorder", "web.hosts.graph.list.sortorder",
			"web.hosts.graphs.filter_hostids", "web.hosts.graph.list.filter_hostids",
			"web.hosts.graphs.filter_groupids", "web.hosts.graph.list.filter_groupids",
			"web.hosts.graphs.filter.active", "web.hosts.graph.list.filter.active",
			"web.templates.graphs.php.sort", "web.templates.graph.list.sort",
			"web.templates.graphs.php.sortorder", "web.templates.graph.list.sortorder",
			"web.templates.graphs.filter_hostids", "web.templates.graph.list.filter_hostids",
			"web.templates.graphs.filter_groupids", "web.templates.graph.list.filter_groupids",
			"web.templates.graphs.filter.active", "web.templates.graph.list.filter.active",
		};

	for (i = 0; i < (int)ARRSIZE(values); i += 2)
	{
		if (ZBX_DB_OK > zbx_db_execute("update profiles set idx='%s' where idx='%s'", values[i + 1], values[i]))
			return FAIL;
	}

	return SUCCEED;
}

static int	DBpatch_7030030(void)
{
	zbx_db_insert_t	db_insert;
	int		ret;

	if (0 == (DBget_program_type() & ZBX_PROGRAM_TYPE_SERVER))
		return SUCCEED;

	zbx_db_insert_prepare(&db_insert, "task", "taskid", "type", "status", "clock", (char *)NULL);
	zbx_db_insert_add_values(&db_insert, __UINT64_C(0), ZBX_TM_TASK_COPY_NESTED_HOST_PROTOTYPES, ZBX_TM_STATUS_NEW,
			time(NULL));
	zbx_db_insert_autoincrement(&db_insert, "taskid");
	ret = zbx_db_insert_execute(&db_insert);
	zbx_db_insert_clean(&db_insert);

	return ret;
}

static int	DBpatch_7030031(void)
{
	const zbx_db_field_t	field = {"zindex", "0", NULL, NULL, 0, ZBX_TYPE_INT, ZBX_NOTNULL, 0};

	return DBadd_field("sysmaps_elements", &field);
}

static int	DBpatch_7030032(void)
{
	if (0 == (DBget_program_type() & ZBX_PROGRAM_TYPE_SERVER))
		return SUCCEED;

	if (ZBX_DB_OK > zbx_db_execute("insert into module (moduleid,id,relative_path,status,config) values"
			" (" ZBX_FS_UI64 ",'itemcard','widgets/itemcard',%d,'[]')", zbx_db_get_maxid("module"), 1))
	{
		return FAIL;
	}

	return SUCCEED;
}

static int	DBpatch_7030033(void)
{
	/* 2 - ZBX_FLAG_DISCOVERY_PROTOTYPE */
	if (ZBX_DB_OK > zbx_db_execute("delete from item_rtdata"
			" where exists ("
				"select null from items i where item_rtdata.itemid=i.itemid and i.flags=2"
			")"))
	{
		return FAIL;
	}

	return SUCCEED;
}

static int	DBpatch_7030034(void)
{
	const zbx_db_table_t	table =
			{"media_type_oauth", "mediatypeid", 0,
				{
					{"mediatypeid", NULL, NULL, NULL, 0, ZBX_TYPE_ID, ZBX_NOTNULL, 0},
					{"redirection_url", "", NULL, NULL, 2048, ZBX_TYPE_CHAR, ZBX_NOTNULL, 0},
					{"client_id", "", NULL, NULL, 255, ZBX_TYPE_CHAR, ZBX_NOTNULL, 0},
					{"client_secret", "", NULL, NULL, 255, ZBX_TYPE_CHAR, ZBX_NOTNULL, 0},
					{"authorization_url", "", NULL, NULL, 2048, ZBX_TYPE_CHAR, ZBX_NOTNULL, 0},
					{"tokens_status", "0", NULL, NULL, 0, ZBX_TYPE_INT, ZBX_NOTNULL, 0},
					{"access_token", "", NULL, NULL, 0, ZBX_TYPE_TEXT, ZBX_NOTNULL, 0},
					{"access_token_updated", "0", NULL, NULL, 0, ZBX_TYPE_INT, ZBX_NOTNULL, 0},
					{"access_expires_in", "0", NULL, NULL, 0, ZBX_TYPE_INT, ZBX_NOTNULL, 0},
					{"refresh_token", "", NULL, NULL, 0, ZBX_TYPE_TEXT, ZBX_NOTNULL, 0},
					{"token_url", "", NULL, NULL, 2048, ZBX_TYPE_CHAR, ZBX_NOTNULL, 0},
					{0}
				},
				NULL
			};

	return DBcreate_table(&table);
}

static int	DBpatch_7030035(void)
{
	const zbx_db_field_t	field = {"mediatypeid", NULL, "media_type", "mediatypeid", 0, ZBX_TYPE_ID, 0,
						ZBX_FK_CASCADE_DELETE};

	return DBadd_foreign_key("media_type_oauth", 1, &field);
}

static int	DBpatch_7030036(void)
{
<<<<<<< HEAD
	const zbx_db_field_t	field = {"wizard_ready", "0", NULL, NULL, 0, ZBX_TYPE_INT, ZBX_NOTNULL, 0};

	return DBadd_field("hosts", &field);
=======
	const zbx_db_table_t	table =
			{"lld_macro_export", "lld_macro_exportid", 0,
				{
					{"lld_macro_exportid", NULL, NULL, NULL, 0, ZBX_TYPE_ID, 0, 0},
					{"itemid", NULL, NULL, NULL, 0, ZBX_TYPE_ID, ZBX_NOTNULL, 0},
					{"lld_macro", "", NULL, NULL, 255, ZBX_TYPE_CHAR, ZBX_NOTNULL, 0},
					{"value", "", NULL, NULL, 0, ZBX_TYPE_TEXT, ZBX_NOTNULL, 0},
					{0}
				},
				NULL
			};

	return DBcreate_table(&table);
>>>>>>> 0b30d52d
}

static int	DBpatch_7030037(void)
{
<<<<<<< HEAD
	const zbx_db_field_t	field = {"readme", "", NULL, NULL, 0, ZBX_TYPE_TEXT, ZBX_NOTNULL, 0};

	return DBadd_field("hosts", &field);
=======
	return DBcreate_index("lld_macro_export", "lld_macro_export_1", "itemid", 0);
>>>>>>> 0b30d52d
}

static int	DBpatch_7030038(void)
{
<<<<<<< HEAD
	const zbx_db_table_t	table =
			{"hostmacro_config", "hostmacroid", 0,
				{
					{"hostmacroid", NULL, NULL, NULL, 0, ZBX_TYPE_ID, ZBX_NOTNULL, 0},
					{"type", "0", NULL, NULL, 0, ZBX_TYPE_INT, ZBX_NOTNULL, 0},
					{"priority", "0", NULL, NULL, 0, ZBX_TYPE_INT, ZBX_NOTNULL, 0},
					{"section_name", "", NULL, NULL, 255, ZBX_TYPE_CHAR, ZBX_NOTNULL, 0},
					{"label", "", NULL, NULL, 255, ZBX_TYPE_CHAR, ZBX_NOTNULL, 0},
					{"description", "", NULL, NULL, 0, ZBX_TYPE_TEXT, ZBX_NOTNULL, 0},
					{"required", "0", NULL, NULL, 0, ZBX_TYPE_INT, ZBX_NOTNULL, 0},
					{"regex", "", NULL, NULL, 255, ZBX_TYPE_CHAR, ZBX_NOTNULL, 0},
					{"options", "", NULL, NULL, 0, ZBX_TYPE_TEXT, ZBX_NOTNULL, 0},
					{0}
				},
				NULL
			};

	return DBcreate_table(&table);
=======
	const zbx_db_field_t	field = {"itemid", NULL, "items", "itemid", 0, ZBX_TYPE_ID, ZBX_NOTNULL,
			ZBX_FK_CASCADE_DELETE};

	return DBadd_foreign_key("lld_macro_export", 1, &field);
>>>>>>> 0b30d52d
}

static int	DBpatch_7030039(void)
{
<<<<<<< HEAD
	const zbx_db_field_t	field = {"hostmacroid", NULL, "hostmacro", "hostmacroid", 0, 0, 0,
			ZBX_FK_CASCADE_DELETE};

	return DBadd_foreign_key("hostmacro_config", 1, &field);
}
=======
	const zbx_db_field_t	field = {"lldruleid", NULL, NULL, NULL, 0, ZBX_TYPE_ID, 0, 0};

	return DBadd_field("item_discovery", &field);
}

static int	DBpatch_7030040(void)
{
	return DBcreate_index("item_discovery", "item_discovery_3", "lldruleid", 0);
}

static int	DBpatch_7030041(void)
{
	const zbx_db_field_t	field = {"lldruleid", NULL, "items", "itemid", 0, ZBX_TYPE_ID, 0, 0};

	return DBadd_foreign_key("item_discovery", 3, &field);
}

static int	DBpatch_7030042(void)
{
	const zbx_db_field_t	field = {"parent_itemid", NULL, "items", "itemid", 0, ZBX_TYPE_ID, 0, 0};

	return DBdrop_not_null("item_discovery", &field);
}

static int	DBpatch_7030043(void)
{
	if (ZBX_DB_OK > zbx_db_execute("update item_discovery id"
					" set lldruleid=parent_itemid,parent_itemid=NULL"
					" where exists ("
						"select null from items i"
						" where i.itemid=id.itemid"
							" and i.flags&%d<>0"
					");", ZBX_FLAG_DISCOVERY_PROTOTYPE))
	{
		return FAIL;
	}

	return SUCCEED;
}

static int	DBpatch_7030044(void)
{
	const zbx_db_field_t	field = {"lldruleid", NULL, "items", "itemid", 0, ZBX_TYPE_ID, 0, 0};

	return DBrename_field("host_discovery", "parent_itemid", &field);
}

>>>>>>> 0b30d52d
#endif

DBPATCH_START(7030)

/* version, duplicates flag, mandatory flag */

DBPATCH_ADD(7030000, 0, 1)
DBPATCH_ADD(7030001, 0, 1)
DBPATCH_ADD(7030002, 0, 1)
DBPATCH_ADD(7030003, 0, 1)
DBPATCH_ADD(7030004, 0, 1)
DBPATCH_ADD(7030005, 0, 1)
DBPATCH_ADD(7030006, 0, 1)
DBPATCH_ADD(7030007, 0, 1)
DBPATCH_ADD(7030008, 0, 1)
DBPATCH_ADD(7030009, 0, 1)
DBPATCH_ADD(7030010, 0, 1)
DBPATCH_ADD(7030011, 0, 1)
DBPATCH_ADD(7030012, 0, 1)
DBPATCH_ADD(7030013, 0, 1)
DBPATCH_ADD(7030014, 0, 1)
DBPATCH_ADD(7030015, 0, 1)
DBPATCH_ADD(7030016, 0, 1)
DBPATCH_ADD(7030017, 0, 1)
DBPATCH_ADD(7030018, 0, 1)
DBPATCH_ADD(7030019, 0, 1)
DBPATCH_ADD(7030020, 0, 1)
DBPATCH_ADD(7030021, 0, 1)
DBPATCH_ADD(7030022, 0, 1)
DBPATCH_ADD(7030023, 0, 1)
DBPATCH_ADD(7030024, 0, 1)
DBPATCH_ADD(7030025, 0, 1)
DBPATCH_ADD(7030026, 0, 1)
DBPATCH_ADD(7030027, 0, 1)
DBPATCH_ADD(7030028, 0, 1)
DBPATCH_ADD(7030029, 0, 1)
DBPATCH_ADD(7030030, 0, 1)
DBPATCH_ADD(7030031, 0, 1)
DBPATCH_ADD(7030032, 0, 1)
DBPATCH_ADD(7030033, 0, 1)
DBPATCH_ADD(7030034, 0, 1)
DBPATCH_ADD(7030035, 0, 1)
DBPATCH_ADD(7030036, 0, 1)
DBPATCH_ADD(7030037, 0, 1)
DBPATCH_ADD(7030038, 0, 1)
DBPATCH_ADD(7030039, 0, 1)
<<<<<<< HEAD
=======
DBPATCH_ADD(7030040, 0, 1)
DBPATCH_ADD(7030041, 0, 1)
DBPATCH_ADD(7030042, 0, 1)
DBPATCH_ADD(7030043, 0, 1)
DBPATCH_ADD(7030044, 0, 1)
>>>>>>> 0b30d52d

DBPATCH_END()<|MERGE_RESOLUTION|>--- conflicted
+++ resolved
@@ -501,11 +501,6 @@
 
 static int	DBpatch_7030036(void)
 {
-<<<<<<< HEAD
-	const zbx_db_field_t	field = {"wizard_ready", "0", NULL, NULL, 0, ZBX_TYPE_INT, ZBX_NOTNULL, 0};
-
-	return DBadd_field("hosts", &field);
-=======
 	const zbx_db_table_t	table =
 			{"lld_macro_export", "lld_macro_exportid", 0,
 				{
@@ -519,23 +514,87 @@
 			};
 
 	return DBcreate_table(&table);
->>>>>>> 0b30d52d
 }
 
 static int	DBpatch_7030037(void)
 {
-<<<<<<< HEAD
+	return DBcreate_index("lld_macro_export", "lld_macro_export_1", "itemid", 0);
+}
+
+static int	DBpatch_7030038(void)
+{
+	const zbx_db_field_t	field = {"itemid", NULL, "items", "itemid", 0, ZBX_TYPE_ID, ZBX_NOTNULL,
+			ZBX_FK_CASCADE_DELETE};
+
+	return DBadd_foreign_key("lld_macro_export", 1, &field);
+}
+
+static int	DBpatch_7030039(void)
+{
+	const zbx_db_field_t	field = {"lldruleid", NULL, NULL, NULL, 0, ZBX_TYPE_ID, 0, 0};
+
+	return DBadd_field("item_discovery", &field);
+}
+
+static int	DBpatch_7030040(void)
+{
+	return DBcreate_index("item_discovery", "item_discovery_3", "lldruleid", 0);
+}
+
+static int	DBpatch_7030041(void)
+{
+	const zbx_db_field_t	field = {"lldruleid", NULL, "items", "itemid", 0, ZBX_TYPE_ID, 0, 0};
+
+	return DBadd_foreign_key("item_discovery", 3, &field);
+}
+
+static int	DBpatch_7030042(void)
+{
+	const zbx_db_field_t	field = {"parent_itemid", NULL, "items", "itemid", 0, ZBX_TYPE_ID, 0, 0};
+
+	return DBdrop_not_null("item_discovery", &field);
+}
+
+static int	DBpatch_7030043(void)
+{
+	if (ZBX_DB_OK > zbx_db_execute("update item_discovery id"
+					" set lldruleid=parent_itemid,parent_itemid=NULL"
+					" where exists ("
+						"select null from items i"
+						" where i.itemid=id.itemid"
+							" and i.flags&%d<>0"
+					");", ZBX_FLAG_DISCOVERY_PROTOTYPE))
+	{
+		return FAIL;
+	}
+
+	return SUCCEED;
+}
+
+static int	DBpatch_7030044(void)
+{
+	const zbx_db_field_t	field = {"lldruleid", NULL, "items", "itemid", 0, ZBX_TYPE_ID, 0, 0};
+
+	return DBrename_field("host_discovery", "parent_itemid", &field);
+}
+
+
+static int	DBpatch_7030045(void)
+{
+	const zbx_db_field_t	field = {"wizard_ready", "0", NULL, NULL, 0, ZBX_TYPE_INT, ZBX_NOTNULL, 0};
+
+	return DBadd_field("hosts", &field);
+}
+
+static int	DBpatch_7030046(void)
+{
 	const zbx_db_field_t	field = {"readme", "", NULL, NULL, 0, ZBX_TYPE_TEXT, ZBX_NOTNULL, 0};
 
 	return DBadd_field("hosts", &field);
-=======
-	return DBcreate_index("lld_macro_export", "lld_macro_export_1", "itemid", 0);
->>>>>>> 0b30d52d
-}
-
-static int	DBpatch_7030038(void)
-{
-<<<<<<< HEAD
+}
+
+static int	DBpatch_7030047(void)
+{
 	const zbx_db_table_t	table =
 			{"hostmacro_config", "hostmacroid", 0,
 				{
@@ -554,71 +613,15 @@
 			};
 
 	return DBcreate_table(&table);
-=======
-	const zbx_db_field_t	field = {"itemid", NULL, "items", "itemid", 0, ZBX_TYPE_ID, ZBX_NOTNULL,
-			ZBX_FK_CASCADE_DELETE};
-
-	return DBadd_foreign_key("lld_macro_export", 1, &field);
->>>>>>> 0b30d52d
-}
-
-static int	DBpatch_7030039(void)
-{
-<<<<<<< HEAD
+}
+
+static int	DBpatch_7030048(void)
+{
 	const zbx_db_field_t	field = {"hostmacroid", NULL, "hostmacro", "hostmacroid", 0, 0, 0,
 			ZBX_FK_CASCADE_DELETE};
 
 	return DBadd_foreign_key("hostmacro_config", 1, &field);
 }
-=======
-	const zbx_db_field_t	field = {"lldruleid", NULL, NULL, NULL, 0, ZBX_TYPE_ID, 0, 0};
-
-	return DBadd_field("item_discovery", &field);
-}
-
-static int	DBpatch_7030040(void)
-{
-	return DBcreate_index("item_discovery", "item_discovery_3", "lldruleid", 0);
-}
-
-static int	DBpatch_7030041(void)
-{
-	const zbx_db_field_t	field = {"lldruleid", NULL, "items", "itemid", 0, ZBX_TYPE_ID, 0, 0};
-
-	return DBadd_foreign_key("item_discovery", 3, &field);
-}
-
-static int	DBpatch_7030042(void)
-{
-	const zbx_db_field_t	field = {"parent_itemid", NULL, "items", "itemid", 0, ZBX_TYPE_ID, 0, 0};
-
-	return DBdrop_not_null("item_discovery", &field);
-}
-
-static int	DBpatch_7030043(void)
-{
-	if (ZBX_DB_OK > zbx_db_execute("update item_discovery id"
-					" set lldruleid=parent_itemid,parent_itemid=NULL"
-					" where exists ("
-						"select null from items i"
-						" where i.itemid=id.itemid"
-							" and i.flags&%d<>0"
-					");", ZBX_FLAG_DISCOVERY_PROTOTYPE))
-	{
-		return FAIL;
-	}
-
-	return SUCCEED;
-}
-
-static int	DBpatch_7030044(void)
-{
-	const zbx_db_field_t	field = {"lldruleid", NULL, "items", "itemid", 0, ZBX_TYPE_ID, 0, 0};
-
-	return DBrename_field("host_discovery", "parent_itemid", &field);
-}
-
->>>>>>> 0b30d52d
 #endif
 
 DBPATCH_START(7030)
@@ -665,13 +668,14 @@
 DBPATCH_ADD(7030037, 0, 1)
 DBPATCH_ADD(7030038, 0, 1)
 DBPATCH_ADD(7030039, 0, 1)
-<<<<<<< HEAD
-=======
 DBPATCH_ADD(7030040, 0, 1)
 DBPATCH_ADD(7030041, 0, 1)
 DBPATCH_ADD(7030042, 0, 1)
 DBPATCH_ADD(7030043, 0, 1)
 DBPATCH_ADD(7030044, 0, 1)
->>>>>>> 0b30d52d
+DBPATCH_ADD(7030045, 0, 1)
+DBPATCH_ADD(7030046, 0, 1)
+DBPATCH_ADD(7030047, 0, 1)
+DBPATCH_ADD(7030048, 0, 1)
 
 DBPATCH_END()