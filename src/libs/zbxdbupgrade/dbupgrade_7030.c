/*
** Copyright (C) 2001-2025 Zabbix SIA
**
** This program is free software: you can redistribute it and/or modify it under the terms of
** the GNU Affero General Public License as published by the Free Software Foundation, version 3.
**
** This program is distributed in the hope that it will be useful, but WITHOUT ANY WARRANTY;
** without even the implied warranty of MERCHANTABILITY or FITNESS FOR A PARTICULAR PURPOSE.
** See the GNU Affero General Public License for more details.
**
** You should have received a copy of the GNU Affero General Public License along with this program.
** If not, see <https://www.gnu.org/licenses/>.
**/

#include "dbupgrade.h"

#include "zbxcacheconfig.h"
#include "zbxdb.h"
#include "zbxdbschema.h"
#include "zbxalgo.h"
#include "zbxnum.h"
#include "dbupgrade_common.h"
#include "zbxtasks.h"

/*
 * 7.4 development database patches
 */

#ifndef HAVE_SQLITE3

static int	DBpatch_7030000(void)
{
	const zbx_db_field_t	field = {"proxy_secrets_provider", "0", NULL, NULL, 0, ZBX_TYPE_INT, ZBX_NOTNULL, 0};

	return DBadd_field("config", &field);
}

static int	DBpatch_7030001(void)
{
	const zbx_db_table_t	table =
			{"settings", "name", 0,
				{
					{"name", NULL, NULL, NULL, 255, ZBX_TYPE_CHAR, ZBX_NOTNULL, 0},
					{"type", NULL, NULL, NULL, 0, ZBX_TYPE_INT, ZBX_NOTNULL, 0},
					{"value_str", "", NULL, NULL, 0, ZBX_TYPE_TEXT, ZBX_NOTNULL, 0},
					{"value_int", "0", NULL, NULL, 0, ZBX_TYPE_INT, ZBX_NOTNULL, 0},
					{"value_usrgrpid", NULL, NULL, NULL, 0, ZBX_TYPE_ID, 0, 0},
					{"value_hostgroupid", NULL, NULL, NULL, 0, ZBX_TYPE_ID, 0, 0},
					{"value_userdirectoryid", NULL, NULL, NULL, 0, ZBX_TYPE_ID, 0, 0},
					{"value_mfaid", NULL, NULL, NULL, 0, ZBX_TYPE_ID, 0, 0},
					{0}
				},
				NULL
			};

	return DBcreate_table(&table);
}

static int	DBpatch_7030002(void)
{
	if (FAIL == zbx_db_index_exists("settings", "settings_2"))
		return DBcreate_index("settings", "settings_2", "value_usrgrpid", 0);

	return SUCCEED;
}

static int	DBpatch_7030003(void)
{
	if (FAIL == zbx_db_index_exists("settings", "settings_3"))
		return DBcreate_index("settings", "settings_3", "value_hostgroupid", 0);

	return SUCCEED;
}

static int	DBpatch_7030004(void)
{
	if (FAIL == zbx_db_index_exists("settings", "settings_4"))
		return DBcreate_index("settings", "settings_4", "value_userdirectoryid", 0);

	return SUCCEED;
}

static int	DBpatch_7030005(void)
{
	if (FAIL == zbx_db_index_exists("settings", "settings_5"))
		return DBcreate_index("settings", "settings_5", "value_mfaid", 0);

	return SUCCEED;
}

static int	DBpatch_7030006(void)
{
	const zbx_db_field_t	field = {"value_usrgrpid", NULL, "usrgrp", "usrgrpid", 0, ZBX_TYPE_ID, 0, 0};

	return DBadd_foreign_key("settings", 2, &field);
}

static int	DBpatch_7030007(void)
{
	const zbx_db_field_t	field = {"value_hostgroupid", NULL, "hstgrp", "groupid", 0, ZBX_TYPE_ID, 0, 0};

	return DBadd_foreign_key("settings", 3, &field);
}

static int	DBpatch_7030008(void)
{
	const zbx_db_field_t	field = {"value_userdirectoryid", NULL, "userdirectory", "userdirectoryid", 0,
			ZBX_TYPE_ID, 0, 0};

	return DBadd_foreign_key("settings", 4, &field);
}

static int	DBpatch_7030009(void)
{
	const zbx_db_field_t	field = {"value_mfaid", NULL, "mfa", "mfaid", 0, ZBX_TYPE_ID, 0, 0};

	return DBadd_foreign_key("settings", 5, &field);
}

const char	*target_column[ZBX_SETTING_TYPE_MAX - 1] = {
	"value_str", "value_int", "value_usrgrpid", "value_hostgroupid",
	"value_userdirectoryid", "value_mfaid"
};

static int	DBpatch_7030010(void)
{
	const zbx_setting_entry_t	*table = zbx_settings_desc_table_get();

	for (size_t i = 0; i < zbx_settings_descr_table_size(); i++)
	{
		const zbx_setting_entry_t	*e = &table[i];
		const char			*target_field = target_column[e->type - 1];

		if (ZBX_SETTING_TYPE_STR != e->type)
		{
			if (ZBX_DB_OK > zbx_db_execute("insert into settings (name, type, %s, value_str)"
					" values ('%s', %d, coalesce((select %s from config), %s), '')",
					target_field, e->name, e->type, e->name, e->default_value))
			{
				return FAIL;
			}
		}
		else if (ZBX_DB_OK > zbx_db_execute("insert into settings (name, type, %s)"
				" values ('%s', %d, coalesce((select %s from config), '%s'))",
				target_field, e->name, ZBX_SETTING_TYPE_STR, e->name, e->default_value))
		{
			return FAIL;
		}
	}

	return SUCCEED;
}

static int	DBpatch_7030011(void)
{
	return DBdrop_table("config");
}

static int	DBpatch_7030012(void)
{
	if (0 == (DBget_program_type() & ZBX_PROGRAM_TYPE_SERVER))
		return SUCCEED;

	/* 1 - ZBX_FLAG_DISCOVERY */
	/* 2 - LIFETIME_TYPE_IMMEDIATELY */
	if (ZBX_DB_OK > zbx_db_execute(
			"update items"
				" set enabled_lifetime_type=2"
				" where flags=1"
					" and lifetime_type=2"
					" and enabled_lifetime_type<>2"))
	{
		return FAIL;
	}

	return SUCCEED;
}

static int	DBpatch_7030013(void)
{
	int			ret = SUCCEED;
	char			*sql = NULL;
	size_t			sql_alloc = 0, sql_offset = 0;
	zbx_vector_uint64_t	ids, hgsetids;
	zbx_db_result_t		result;
	zbx_db_row_t		row;
	zbx_db_insert_t		db_insert;

	if (0 == (DBget_program_type() & ZBX_PROGRAM_TYPE_SERVER))
		return SUCCEED;

	zbx_vector_uint64_create(&ids);
	zbx_vector_uint64_create(&hgsetids);

	/* 3 - HOST_STATUS_TEMPLATE */
	zbx_db_select_uint64("select hostid from hosts"
			" where status=3"
				" and hostid not in (select hostid from host_hgset)", &ids);

	if (0 == ids.values_num)
		goto out;

	ret = permission_hgsets_add(&ids, &hgsetids);

	if (FAIL == ret || 0 == hgsetids.values_num)
		goto out;

	zbx_vector_uint64_sort(&hgsetids, ZBX_DEFAULT_UINT64_COMPARE_FUNC);
	zbx_db_insert_prepare(&db_insert, "permission", "ugsetid", "hgsetid", "permission", (char*)NULL);
	zbx_db_add_condition_alloc(&sql, &sql_alloc, &sql_offset, "h.hgsetid", hgsetids.values, hgsetids.values_num);

	result = zbx_db_select("select u.ugsetid,h.hgsetid,max(r.permission)"
			" from hgset h"
			" join hgset_group hg"
				" on h.hgsetid=hg.hgsetid"
			" join rights r on hg.groupid=r.id"
			" join ugset_group ug"
				" on r.groupid=ug.usrgrpid"
			" join ugset u"
				" on ug.ugsetid=u.ugsetid"
			" where%s"
			" group by u.ugsetid,h.hgsetid"
			" having min(r.permission)>0"
			" order by u.ugsetid,h.hgsetid", sql);
	zbx_free(sql);

	while (NULL != (row = zbx_db_fetch(result)))
	{
		zbx_uint64_t	hgsetid, ugsetid;
		int		permission;

		ZBX_STR2UINT64(ugsetid, row[0]);
		ZBX_STR2UINT64(hgsetid, row[1]);
		permission = atoi(row[2]);

		zbx_db_insert_add_values(&db_insert, ugsetid, hgsetid, permission);
	}
	zbx_db_free_result(result);

	ret = zbx_db_insert_execute(&db_insert);
	zbx_db_insert_clean(&db_insert);
out:
	zbx_vector_uint64_destroy(&hgsetids);
	zbx_vector_uint64_destroy(&ids);

	return ret;
}

static int	DBpatch_7030014(void)
{
	if (0 == (DBget_program_type() & ZBX_PROGRAM_TYPE_SERVER))
		return SUCCEED;

	/* 2 - SYSMAP_ELEMENT_TYPE_TRIGGER */
	if (ZBX_DB_OK > zbx_db_execute("delete from sysmaps_elements"
			" where elementtype=2"
				" and selementid not in ("
					"select distinct selementid from sysmap_element_trigger"
				")"))
	{
		return FAIL;
	}

	return SUCCEED;
}

static int	DBpatch_7030015(void)
{
	const zbx_db_table_t	table =
			{"sysmap_link_threshold", "linkthresholdid", 0,
				{
					{"linkthresholdid", NULL, NULL, NULL, 0, ZBX_TYPE_ID, ZBX_NOTNULL, 0},
					{"linkid", NULL, NULL, NULL, 0, ZBX_TYPE_ID, ZBX_NOTNULL, 0},
					{"drawtype", "0", NULL, NULL, 0, ZBX_TYPE_INT, ZBX_NOTNULL, 0},
					{"color", "000000", NULL, NULL, 6, ZBX_TYPE_CHAR, ZBX_NOTNULL, 0},
					{"type", "0", NULL, NULL, 0, ZBX_TYPE_INT, ZBX_NOTNULL, 0},
					{"threshold", "", NULL, NULL, 255, ZBX_TYPE_CHAR, ZBX_NOTNULL, 0},
					{"pattern", "", NULL, NULL, 255, ZBX_TYPE_CHAR, ZBX_NOTNULL, 0},
					{"sortorder", "0", NULL, NULL, 0, ZBX_TYPE_INT, ZBX_NOTNULL, 0},
					{0}
				},
				NULL
			};

	return DBcreate_table(&table);
}

static int	DBpatch_7030016(void)
{
	const zbx_db_field_t	field = {"linkid", NULL, "sysmaps_links", "linkid", 0, 0, 0, ZBX_FK_CASCADE_DELETE};

	return DBadd_foreign_key("sysmap_link_threshold", 1, &field);
}

static int	DBpatch_7030017(void)
{
	if (FAIL == zbx_db_index_exists("sysmap_link_threshold", "sysmap_link_threshold_1"))
		return DBcreate_index("sysmap_link_threshold", "sysmap_link_threshold_1", "linkid", 0);

	return SUCCEED;
}

static int	DBpatch_7030018(void)
{
	const zbx_db_field_t	field = {"background_scale", "1", NULL, NULL, 0, ZBX_TYPE_INT, ZBX_NOTNULL, 0};

	return DBadd_field("sysmaps", &field);
}

static int	DBpatch_7030019(void)
{
	if (0 == (DBget_program_type() & ZBX_PROGRAM_TYPE_SERVER))
		return SUCCEED;

	if (ZBX_DB_OK > zbx_db_execute("update sysmaps set background_scale=0"))
		return FAIL;

	return SUCCEED;
}

static int	DBpatch_7030020(void)
{
	const zbx_db_field_t	field = {"show_element_label", "1", NULL, NULL, 0, ZBX_TYPE_INT, ZBX_NOTNULL, 0};

	return DBadd_field("sysmaps", &field);
}

static int	DBpatch_7030021(void)
{
	const zbx_db_field_t	field = {"show_link_label", "1", NULL, NULL, 0, ZBX_TYPE_INT, ZBX_NOTNULL, 0};

	return DBadd_field("sysmaps", &field);
}

static int	DBpatch_7030022(void)
{
	const zbx_db_field_t	field = {"show_label", "-1", NULL, NULL, 0, ZBX_TYPE_INT, ZBX_NOTNULL, 0};

	return DBadd_field("sysmaps_elements", &field);
}

static int	DBpatch_7030023(void)
{
	const zbx_db_field_t	field = {"show_label", "-1", NULL, NULL, 0, ZBX_TYPE_INT, ZBX_NOTNULL, 0};

	return DBadd_field("sysmaps_links", &field);
}

static int	DBpatch_7030024(void)
{
	const zbx_db_field_t	field = {"indicator_type", "0", NULL, NULL, 0, ZBX_TYPE_INT, ZBX_NOTNULL, 0};

	return DBadd_field("sysmaps_links", &field);
}

static int	DBpatch_7030025(void)
{
	if (0 == (DBget_program_type() & ZBX_PROGRAM_TYPE_SERVER))
		return SUCCEED;

	if (ZBX_DB_OK > zbx_db_execute("update sysmaps_links sl set indicator_type = 1 "
			"where exists (select null from sysmaps_link_triggers slt where slt.linkid = sl.linkid)"))
	{
		return FAIL;
	}

	return SUCCEED;
}

static int	DBpatch_7030026(void)
{
	const zbx_db_field_t	field = {"itemid", NULL, NULL, NULL, 0, ZBX_TYPE_ID, 0, 0};

	return DBadd_field("sysmaps_links", &field);
}

static int	DBpatch_7030027(void)
{
	const zbx_db_field_t	field = {"itemid", NULL, "items", "itemid", 0, 0, 0, 0};

	return DBadd_foreign_key("sysmaps_links", 4, &field);
}

static int	DBpatch_7030028(void)
{
	if (FAIL == zbx_db_index_exists("sysmaps_links", "sysmaps_links_4"))
		return DBcreate_index("sysmaps_links", "sysmaps_links_4", "itemid", 0);

	return SUCCEED;
}

static int	DBpatch_7030029(void)
{
	int		i;
	const char	*values[] = {
			"web.hosts.graphs.php.sort", "web.hosts.graph.list.sort",
			"web.hosts.graphs.php.sortorder", "web.hosts.graph.list.sortorder",
			"web.hosts.graphs.filter_hostids", "web.hosts.graph.list.filter_hostids",
			"web.hosts.graphs.filter_groupids", "web.hosts.graph.list.filter_groupids",
			"web.hosts.graphs.filter.active", "web.hosts.graph.list.filter.active",
			"web.templates.graphs.php.sort", "web.templates.graph.list.sort",
			"web.templates.graphs.php.sortorder", "web.templates.graph.list.sortorder",
			"web.templates.graphs.filter_hostids", "web.templates.graph.list.filter_hostids",
			"web.templates.graphs.filter_groupids", "web.templates.graph.list.filter_groupids",
			"web.templates.graphs.filter.active", "web.templates.graph.list.filter.active",
		};

	for (i = 0; i < (int)ARRSIZE(values); i += 2)
	{
		if (ZBX_DB_OK > zbx_db_execute("update profiles set idx='%s' where idx='%s'", values[i + 1], values[i]))
			return FAIL;
	}

	return SUCCEED;
}

static int	DBpatch_7030030(void)
{
	zbx_db_insert_t	db_insert;
	int		ret;

	if (0 == (DBget_program_type() & ZBX_PROGRAM_TYPE_SERVER))
		return SUCCEED;

	zbx_db_insert_prepare(&db_insert, "task", "taskid", "type", "status", "clock", (char *)NULL);
	zbx_db_insert_add_values(&db_insert, __UINT64_C(0), ZBX_TM_TASK_COPY_NESTED_HOST_PROTOTYPES, ZBX_TM_STATUS_NEW,
			time(NULL));
	zbx_db_insert_autoincrement(&db_insert, "taskid");
	ret = zbx_db_insert_execute(&db_insert);
	zbx_db_insert_clean(&db_insert);

	return ret;
}

static int	DBpatch_7030031(void)
{
	const zbx_db_field_t	field = {"zindex", "0", NULL, NULL, 0, ZBX_TYPE_INT, ZBX_NOTNULL, 0};

	return DBadd_field("sysmaps_elements", &field);
}

static int	DBpatch_7030032(void)
{
	if (0 == (DBget_program_type() & ZBX_PROGRAM_TYPE_SERVER))
		return SUCCEED;

	if (ZBX_DB_OK > zbx_db_execute("insert into module (moduleid,id,relative_path,status,config) values"
			" (" ZBX_FS_UI64 ",'itemcard','widgets/itemcard',%d,'[]')", zbx_db_get_maxid("module"), 1))
	{
		return FAIL;
	}

	return SUCCEED;
}

static int	DBpatch_7030033(void)
{
<<<<<<< HEAD
	const zbx_db_table_t	table =
			{"lld_macro_export", "lld_macro_exportid", 0,
				{
					{"lld_macro_exportid", NULL, NULL, NULL, 0, ZBX_TYPE_ID, 0, 0},
					{"itemid", NULL, NULL, NULL, 0, ZBX_TYPE_ID, ZBX_NOTNULL, 0},
					{"lld_macro", "", NULL, NULL, 255, ZBX_TYPE_CHAR, ZBX_NOTNULL, 0},
					{"value", "", NULL, NULL, 0, ZBX_TYPE_TEXT, ZBX_NOTNULL, 0},
					{0}
				},
				NULL
			};

	return DBcreate_table(&table);
}

static int	DBpatch_7030034(void)
{
	return DBcreate_index("lld_macro_export", "lld_macro_export_1", "itemid", 0);
}

static int	DBpatch_7030035(void)
{
	const zbx_db_field_t	field = {"itemid", NULL, "items", "itemid", 0, ZBX_TYPE_ID, ZBX_NOTNULL,
			ZBX_FK_CASCADE_DELETE};

	return DBadd_foreign_key("lld_macro_export", 1, &field);
}

static int	DBpatch_7030036(void)
{
	const zbx_db_field_t	field = {"lldruleid", NULL, NULL, NULL, 0, ZBX_TYPE_ID, 0, 0};

	return DBadd_field("item_discovery", &field);
}

static int	DBpatch_7030037(void)
{
	return DBcreate_index("item_discovery", "item_discovery_3", "lldruleid", 0);
}

static int	DBpatch_7030038(void)
{
	const zbx_db_field_t	field = {"lldruleid", NULL, "items", "itemid", 0, ZBX_TYPE_ID, 0, 0};

	return DBadd_foreign_key("item_discovery", 3, &field);
}

static int	DBpatch_7030039(void)
{
	const zbx_db_field_t	field = {"parent_itemid", NULL, "items", "itemid", 0, ZBX_TYPE_ID, 0, 0};

	return DBdrop_not_null("item_discovery", &field);
}

static int	DBpatch_7030040(void)
{
	if (ZBX_DB_OK > zbx_db_execute("update item_discovery id"
					" set lldruleid=parent_itemid,parent_itemid=NULL"
					" where exists ("
						"select null from items i"
						" where i.itemid=id.itemid"
							" and i.flags&%d<>0"
					");", ZBX_FLAG_DISCOVERY_PROTOTYPE))
=======
	/* 2 - ZBX_FLAG_DISCOVERY_PROTOTYPE */
	if (ZBX_DB_OK > zbx_db_execute("delete from item_rtdata"
			" where exists ("
				" select 1 from items i where"
					" item_rtdata.itemid=i.itemid and i.flags=2"
				")"))
>>>>>>> 2de83dc3
	{
		return FAIL;
	}

	return SUCCEED;
}
<<<<<<< HEAD

static int	DBpatch_7030041(void)
{
	const zbx_db_field_t	field = {"lldruleid", NULL, "items", "itemid", 0, ZBX_TYPE_ID, 0, 0};

	return DBrename_field("host_discovery", "parent_itemid", &field);
}


=======
>>>>>>> 2de83dc3
#endif

DBPATCH_START(7030)

/* version, duplicates flag, mandatory flag */

DBPATCH_ADD(7030000, 0, 1)
DBPATCH_ADD(7030001, 0, 1)
DBPATCH_ADD(7030002, 0, 1)
DBPATCH_ADD(7030003, 0, 1)
DBPATCH_ADD(7030004, 0, 1)
DBPATCH_ADD(7030005, 0, 1)
DBPATCH_ADD(7030006, 0, 1)
DBPATCH_ADD(7030007, 0, 1)
DBPATCH_ADD(7030008, 0, 1)
DBPATCH_ADD(7030009, 0, 1)
DBPATCH_ADD(7030010, 0, 1)
DBPATCH_ADD(7030011, 0, 1)
DBPATCH_ADD(7030012, 0, 1)
DBPATCH_ADD(7030013, 0, 1)
DBPATCH_ADD(7030014, 0, 1)
DBPATCH_ADD(7030015, 0, 1)
DBPATCH_ADD(7030016, 0, 1)
DBPATCH_ADD(7030017, 0, 1)
DBPATCH_ADD(7030018, 0, 1)
DBPATCH_ADD(7030019, 0, 1)
DBPATCH_ADD(7030020, 0, 1)
DBPATCH_ADD(7030021, 0, 1)
DBPATCH_ADD(7030022, 0, 1)
DBPATCH_ADD(7030023, 0, 1)
DBPATCH_ADD(7030024, 0, 1)
DBPATCH_ADD(7030025, 0, 1)
DBPATCH_ADD(7030026, 0, 1)
DBPATCH_ADD(7030027, 0, 1)
DBPATCH_ADD(7030028, 0, 1)
DBPATCH_ADD(7030029, 0, 1)
DBPATCH_ADD(7030030, 0, 1)
DBPATCH_ADD(7030031, 0, 1)
DBPATCH_ADD(7030032, 0, 1)
<<<<<<< HEAD
DBPATCH_ADD(7030033, 0, 1)
DBPATCH_ADD(7030034, 0, 1)
DBPATCH_ADD(7030035, 0, 1)
DBPATCH_ADD(7030036, 0, 1)
DBPATCH_ADD(7030037, 0, 1)
DBPATCH_ADD(7030038, 0, 1)
DBPATCH_ADD(7030039, 0, 1)
DBPATCH_ADD(7030040, 0, 1)
DBPATCH_ADD(7030041, 0, 1)
=======
DBPATCH_ADD(7030033, 0, 0)
>>>>>>> 2de83dc3

DBPATCH_END()<|MERGE_RESOLUTION|>--- conflicted
+++ resolved
@@ -455,7 +455,21 @@
 
 static int	DBpatch_7030033(void)
 {
-<<<<<<< HEAD
+	/* 2 - ZBX_FLAG_DISCOVERY_PROTOTYPE */
+	if (ZBX_DB_OK > zbx_db_execute("delete from item_rtdata"
+			" where exists ("
+				" select 1 from items i where"
+					" item_rtdata.itemid=i.itemid and i.flags=2"
+				")"))
+	{
+		return FAIL;
+	}
+
+	return SUCCEED;
+}
+
+static int	DBpatch_7030034(void)
+{
 	const zbx_db_table_t	table =
 			{"lld_macro_export", "lld_macro_exportid", 0,
 				{
@@ -471,12 +485,12 @@
 	return DBcreate_table(&table);
 }
 
-static int	DBpatch_7030034(void)
+static int	DBpatch_7030035(void)
 {
 	return DBcreate_index("lld_macro_export", "lld_macro_export_1", "itemid", 0);
 }
 
-static int	DBpatch_7030035(void)
+static int	DBpatch_7030036(void)
 {
 	const zbx_db_field_t	field = {"itemid", NULL, "items", "itemid", 0, ZBX_TYPE_ID, ZBX_NOTNULL,
 			ZBX_FK_CASCADE_DELETE};
@@ -484,33 +498,33 @@
 	return DBadd_foreign_key("lld_macro_export", 1, &field);
 }
 
-static int	DBpatch_7030036(void)
+static int	DBpatch_7030037(void)
 {
 	const zbx_db_field_t	field = {"lldruleid", NULL, NULL, NULL, 0, ZBX_TYPE_ID, 0, 0};
 
 	return DBadd_field("item_discovery", &field);
 }
 
-static int	DBpatch_7030037(void)
+static int	DBpatch_7030038(void)
 {
 	return DBcreate_index("item_discovery", "item_discovery_3", "lldruleid", 0);
 }
 
-static int	DBpatch_7030038(void)
+static int	DBpatch_7030039(void)
 {
 	const zbx_db_field_t	field = {"lldruleid", NULL, "items", "itemid", 0, ZBX_TYPE_ID, 0, 0};
 
 	return DBadd_foreign_key("item_discovery", 3, &field);
 }
 
-static int	DBpatch_7030039(void)
+static int	DBpatch_7030040(void)
 {
 	const zbx_db_field_t	field = {"parent_itemid", NULL, "items", "itemid", 0, ZBX_TYPE_ID, 0, 0};
 
 	return DBdrop_not_null("item_discovery", &field);
 }
 
-static int	DBpatch_7030040(void)
+static int	DBpatch_7030041(void)
 {
 	if (ZBX_DB_OK > zbx_db_execute("update item_discovery id"
 					" set lldruleid=parent_itemid,parent_itemid=NULL"
@@ -519,32 +533,20 @@
 						" where i.itemid=id.itemid"
 							" and i.flags&%d<>0"
 					");", ZBX_FLAG_DISCOVERY_PROTOTYPE))
-=======
-	/* 2 - ZBX_FLAG_DISCOVERY_PROTOTYPE */
-	if (ZBX_DB_OK > zbx_db_execute("delete from item_rtdata"
-			" where exists ("
-				" select 1 from items i where"
-					" item_rtdata.itemid=i.itemid and i.flags=2"
-				")"))
->>>>>>> 2de83dc3
 	{
 		return FAIL;
 	}
 
 	return SUCCEED;
 }
-<<<<<<< HEAD
-
-static int	DBpatch_7030041(void)
+
+static int	DBpatch_7030042(void)
 {
 	const zbx_db_field_t	field = {"lldruleid", NULL, "items", "itemid", 0, ZBX_TYPE_ID, 0, 0};
 
 	return DBrename_field("host_discovery", "parent_itemid", &field);
 }
 
-
-=======
->>>>>>> 2de83dc3
 #endif
 
 DBPATCH_START(7030)
@@ -584,18 +586,15 @@
 DBPATCH_ADD(7030030, 0, 1)
 DBPATCH_ADD(7030031, 0, 1)
 DBPATCH_ADD(7030032, 0, 1)
-<<<<<<< HEAD
-DBPATCH_ADD(7030033, 0, 1)
-DBPATCH_ADD(7030034, 0, 1)
-DBPATCH_ADD(7030035, 0, 1)
-DBPATCH_ADD(7030036, 0, 1)
-DBPATCH_ADD(7030037, 0, 1)
-DBPATCH_ADD(7030038, 0, 1)
-DBPATCH_ADD(7030039, 0, 1)
-DBPATCH_ADD(7030040, 0, 1)
-DBPATCH_ADD(7030041, 0, 1)
-=======
 DBPATCH_ADD(7030033, 0, 0)
->>>>>>> 2de83dc3
+DBPATCH_ADD(7030034, 0, 0)
+DBPATCH_ADD(7030035, 0, 0)
+DBPATCH_ADD(7030036, 0, 0)
+DBPATCH_ADD(7030037, 0, 0)
+DBPATCH_ADD(7030038, 0, 0)
+DBPATCH_ADD(7030039, 0, 0)
+DBPATCH_ADD(7030040, 0, 0)
+DBPATCH_ADD(7030041, 0, 0)
+DBPATCH_ADD(7030042, 0, 0)
 
 DBPATCH_END()