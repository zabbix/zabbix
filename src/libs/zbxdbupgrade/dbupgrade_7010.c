--- conflicted
+++ resolved
@@ -85,10 +85,6 @@
 
 static int	DBpatch_7010004(void)
 {
-<<<<<<< HEAD
-	if (FAIL == zbx_db_index_exists("auditlog", "auditlog_5"))
-		return DBcreate_index("auditlog", "auditlog_5", "ip", 0);
-=======
 	if (0 == (DBget_program_type() & ZBX_PROGRAM_TYPE_SERVER))
 		return SUCCEED;
 
@@ -171,7 +167,14 @@
 {
 	if (FAIL == zbx_db_index_exists("dashboard", "dashboard_3"))
 		return DBcreate_index("dashboard", "dashboard_3", "uuid", 0);
->>>>>>> 19285e1c
+
+	return SUCCEED;
+}
+
+static int	DBpatch_7010014(void)
+{
+	if (FAIL == zbx_db_index_exists("auditlog", "auditlog_5"))
+		return DBcreate_index("auditlog", "auditlog_5", "ip", 0);
 
 	return SUCCEED;
 }
@@ -187,8 +190,6 @@
 DBPATCH_ADD(7010002, 0, 1)
 DBPATCH_ADD(7010003, 0, 1)
 DBPATCH_ADD(7010004, 0, 1)
-<<<<<<< HEAD
-=======
 DBPATCH_ADD(7010005, 0, 1)
 DBPATCH_ADD(7010006, 0, 1)
 DBPATCH_ADD(7010007, 0, 1)
@@ -198,6 +199,6 @@
 DBPATCH_ADD(7010011, 0, 1)
 DBPATCH_ADD(7010012, 0, 1)
 DBPATCH_ADD(7010013, 0, 1)
->>>>>>> 19285e1c
+DBPATCH_ADD(7010014, 0, 1)
 
 DBPATCH_END()