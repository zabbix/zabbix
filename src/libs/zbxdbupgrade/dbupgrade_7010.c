/*
** Copyright (C) 2001-2024 Zabbix SIA
**
** This program is free software: you can redistribute it and/or modify it under the terms of
** the GNU Affero General Public License as published by the Free Software Foundation, version 3.
**
** This program is distributed in the hope that it will be useful, but WITHOUT ANY WARRANTY;
** without even the implied warranty of MERCHANTABILITY or FITNESS FOR A PARTICULAR PURPOSE.
** See the GNU Affero General Public License for more details.
**
** You should have received a copy of the GNU Affero General Public License along with this program.
** If not, see <https://www.gnu.org/licenses/>.
**/

#include "dbupgrade.h"
#include "zbxdb.h"

/*
 * 7.2 development database patches
 */

#ifndef HAVE_SQLITE3

static int	DBpatch_7010000(void)
{
	if (0 == (DBget_program_type() & ZBX_PROGRAM_TYPE_SERVER))
		return SUCCEED;

	if (ZBX_DB_OK > zbx_db_execute(
			"update profiles"
				" set value_str='operating_mode'"
				" where idx='web.proxies.php.sort'"
				" and value_str like 'status'"))
	{
		return FAIL;
	}

	return SUCCEED;
}

static int	DBpatch_7010001(void)
{
	if (FAIL == zbx_db_index_exists("auditlog", "auditlog_4"))
		return DBcreate_index("auditlog", "auditlog_4", "recordsetid", 0);

	return SUCCEED;
}

static int	DBpatch_7010002(void)
{
	int		i;
	const char	*values[] = {
			"web.avail_report.filter.active", "web.availabilityreport.filter.active",
			"web.avail_report.filter.from", "web.availabilityreport.filter.from",
			"web.avail_report.filter.to", "web.availabilityreport.filter.to",
			"web.avail_report.mode", "web.availabilityreport.filter.mode",
			"web.avail_report.0.groupids", "web.availabilityreport.filter.0.host_groups",
			"web.avail_report.0.hostids", "web.availabilityreport.filter.0.hosts",
			"web.avail_report.1.groupid", "web.availabilityreport.filter.1.template_groups",
			"web.avail_report.1.hostid", "web.availabilityreport.filter.1.templates",
			"web.avail_report.1.tpl_triggerid", "web.availabilityreport.filter.1.triggers",
			"web.avail_report.1.hostgroupid", "web.availabilityreport.filter.1.host_groups"
		};

	if (0 == (DBget_program_type() & ZBX_PROGRAM_TYPE_SERVER))
		return SUCCEED;

	for (i = 0; i < (int)ARRSIZE(values); i += 2)
	{
		if (ZBX_DB_OK > zbx_db_execute("update profiles set idx='%s' where idx='%s'", values[i + 1], values[i]))
			return FAIL;
	}

	return SUCCEED;
}

static int	DBpatch_7010003(void)
{
	if (SUCCEED == zbx_db_index_exists("userdirectory_usrgrp", "userdirectory_usrgrp_3"))
		return DBdrop_index("userdirectory_usrgrp", "userdirectory_usrgrp_3");

	return SUCCEED;
}

static int	DBpatch_7010004(void)
{
	if (0 == (DBget_program_type() & ZBX_PROGRAM_TYPE_SERVER))
		return SUCCEED;

	if (ZBX_DB_OK > zbx_db_execute(
			"delete from widget_field"
			" where name in ('time_size','date_size','tzone_size')"
				" and widgetid in (select widgetid from widget where type='clock')"))
	{
		return FAIL;
	}

	return SUCCEED;
}

static int	DBpatch_7010005(void)
{
	if (FAIL == zbx_db_index_exists("items", "items_10"))
		return DBcreate_index("items", "items_10", "uuid", 0);

	return SUCCEED;
}

static int	DBpatch_7010006(void)
{
	if (FAIL == zbx_db_index_exists("hosts", "hosts_9"))
		return DBcreate_index("hosts", "hosts_9", "uuid", 0);

	return SUCCEED;
}

static int	DBpatch_7010007(void)
{
	if (FAIL == zbx_db_index_exists("hstgrp", "hstgrp_2"))
		return DBcreate_index("hstgrp", "hstgrp_2", "uuid", 0);

	return SUCCEED;
}

static int	DBpatch_7010008(void)
{
	if (FAIL == zbx_db_index_exists("httptest", "httptest_5"))
		return DBcreate_index("httptest", "httptest_5", "uuid", 0);

	return SUCCEED;
}

static int	DBpatch_7010009(void)
{
	if (FAIL == zbx_db_index_exists("valuemap", "valuemap_2"))
		return DBcreate_index("valuemap", "valuemap_2", "uuid", 0);

	return SUCCEED;
}

static int	DBpatch_7010010(void)
{
	if (FAIL == zbx_db_index_exists("triggers", "triggers_4"))
		return DBcreate_index("triggers", "triggers_4", "uuid", 0);

	return SUCCEED;
}

static int	DBpatch_7010011(void)
{
	if (FAIL == zbx_db_index_exists("graphs", "graphs_5"))
		return DBcreate_index("graphs", "graphs_5", "uuid", 0);

	return SUCCEED;
}

static int	DBpatch_7010012(void)
{
	if (FAIL == zbx_db_index_exists("services", "services_1"))
		return DBcreate_index("services", "services_1", "uuid", 0);

	return SUCCEED;
}

static int	DBpatch_7010013(void)
{
	if (FAIL == zbx_db_index_exists("dashboard", "dashboard_3"))
		return DBcreate_index("dashboard", "dashboard_3", "uuid", 0);

	return SUCCEED;
}

static int	DBpatch_7010014(void)
{
	if (FAIL == zbx_db_index_exists("auditlog", "auditlog_5"))
		return DBcreate_index("auditlog", "auditlog_5", "ip", 0);

	return SUCCEED;
}

static int	DBpatch_7010015(void)
{
	return DBdrop_index("proxy_history", "proxy_history_1");
}

static int	DBpatch_7010016(void)
{
	if (FAIL == zbx_db_index_exists("proxy_history", "proxy_history_2"))
		return DBcreate_index("proxy_history", "proxy_history_2", "write_clock", 0);

	return SUCCEED;
}

static int	DBpatch_7010017(void)
{
	if (0 == (DBget_program_type() & ZBX_PROGRAM_TYPE_SERVER))
		return SUCCEED;

<<<<<<< HEAD
	/* 0 - HOST_STATUS_MONITORED */
	/* 1 - HOST_STATUS_NOT_MONITORED */
	if (ZBX_DB_OK > zbx_db_execute(
			"update items"
				" set uuid=''"
				" where hostid in (select hostid from hosts where status in (0,1))"
					" and uuid" ZBX_SQL_STRCMP, ZBX_SQL_STRVAL_NE("")))
=======
	if (ZBX_DB_OK > zbx_db_execute(
			"update widget_field"
			" set value_int="
				"case when value_int=1 then 0"
				" when value_int=2 then 1"
				" when value_int=3 then 2 end"
			" where name like 'columns.%%.history'"
				" and exists ("
					"select null"
					" from widget w"
					" where widget_field.widgetid=w.widgetid"
						" and w.type='tophosts'"
				")"))
	{
		return FAIL;
	}

	return SUCCEED;
}

static int	DBpatch_7010018(void)
{
	if (0 == (DBget_program_type() & ZBX_PROGRAM_TYPE_SERVER))
		return SUCCEED;

	if (ZBX_DB_OK > zbx_db_execute(
			"delete from widget_field"
			" where ((name like 'columns.%%.base_color' and value_str='')"
				" or (name like 'columns.%%.display' and value_int=1)"
				" or (name like 'columns.%%.decimal_places' and value_int=2)"
				" or (name like 'columns.%%.aggregate_function' and value_int=0)"
				" or (name like 'columns.%%.history' and value_int=0))"
				" and exists ("
					"select null"
					" from widget w"
					" where widget_field.widgetid=w.widgetid"
						" and w.type='tophosts'"
				")"))
>>>>>>> 726943f8
	{
		return FAIL;
	}

	return SUCCEED;
}

#endif

DBPATCH_START(7010)

/* version, duplicates flag, mandatory flag */

DBPATCH_ADD(7010000, 0, 1)
DBPATCH_ADD(7010001, 0, 1)
DBPATCH_ADD(7010002, 0, 1)
DBPATCH_ADD(7010003, 0, 1)
DBPATCH_ADD(7010004, 0, 1)
DBPATCH_ADD(7010005, 0, 1)
DBPATCH_ADD(7010006, 0, 1)
DBPATCH_ADD(7010007, 0, 1)
DBPATCH_ADD(7010008, 0, 1)
DBPATCH_ADD(7010009, 0, 1)
DBPATCH_ADD(7010010, 0, 1)
DBPATCH_ADD(7010011, 0, 1)
DBPATCH_ADD(7010012, 0, 1)
DBPATCH_ADD(7010013, 0, 1)
DBPATCH_ADD(7010014, 0, 1)
DBPATCH_ADD(7010015, 0, 1)
DBPATCH_ADD(7010016, 0, 1)
DBPATCH_ADD(7010017, 0, 1)
<<<<<<< HEAD
=======
DBPATCH_ADD(7010018, 0, 1)
>>>>>>> 726943f8

DBPATCH_END()<|MERGE_RESOLUTION|>--- conflicted
+++ resolved
@@ -196,15 +196,6 @@
 	if (0 == (DBget_program_type() & ZBX_PROGRAM_TYPE_SERVER))
 		return SUCCEED;
 
-<<<<<<< HEAD
-	/* 0 - HOST_STATUS_MONITORED */
-	/* 1 - HOST_STATUS_NOT_MONITORED */
-	if (ZBX_DB_OK > zbx_db_execute(
-			"update items"
-				" set uuid=''"
-				" where hostid in (select hostid from hosts where status in (0,1))"
-					" and uuid" ZBX_SQL_STRCMP, ZBX_SQL_STRVAL_NE("")))
-=======
 	if (ZBX_DB_OK > zbx_db_execute(
 			"update widget_field"
 			" set value_int="
@@ -243,7 +234,25 @@
 					" where widget_field.widgetid=w.widgetid"
 						" and w.type='tophosts'"
 				")"))
->>>>>>> 726943f8
+	{
+		return FAIL;
+	}
+
+	return SUCCEED;
+}
+
+static int	DBpatch_7010019(void)
+{
+	if (0 == (DBget_program_type() & ZBX_PROGRAM_TYPE_SERVER))
+		return SUCCEED;
+
+	/* 0 - HOST_STATUS_MONITORED */
+	/* 1 - HOST_STATUS_NOT_MONITORED */
+	if (ZBX_DB_OK > zbx_db_execute(
+			"update items"
+				" set uuid=''"
+				" where hostid in (select hostid from hosts where status in (0,1))"
+					" and uuid" ZBX_SQL_STRCMP, ZBX_SQL_STRVAL_NE("")))
 	{
 		return FAIL;
 	}
@@ -275,9 +284,7 @@
 DBPATCH_ADD(7010015, 0, 1)
 DBPATCH_ADD(7010016, 0, 1)
 DBPATCH_ADD(7010017, 0, 1)
-<<<<<<< HEAD
-=======
 DBPATCH_ADD(7010018, 0, 1)
->>>>>>> 726943f8
+DBPATCH_ADD(7010019, 0, 1)
 
 DBPATCH_END()