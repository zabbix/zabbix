/*
** Zabbix
** Copyright (C) 2001-2023 Zabbix SIA
**
** This program is free software; you can redistribute it and/or modify
** it under the terms of the GNU General Public License as published by
** the Free Software Foundation; either version 2 of the License, or
** (at your option) any later version.
**
** This program is distributed in the hope that it will be useful,
** but WITHOUT ANY WARRANTY; without even the implied warranty of
** MERCHANTABILITY or FITNESS FOR A PARTICULAR PURPOSE. See the
** GNU General Public License for more details.
**
** You should have received a copy of the GNU General Public License
** along with this program; if not, write to the Free Software
** Foundation, Inc., 51 Franklin Street, Fifth Floor, Boston, MA  02110-1301, USA.
**/

#include "dbupgrade.h"

#include "zbxdbschema.h"
#include "zbxdbhigh.h"
#include "zbxtypes.h"
#include "zbxregexp.h"
#include "zbx_host_constants.h"

/*
 * 7.0 development database patches
 */

#ifndef HAVE_SQLITE3

static int	DBpatch_6050000(void)
{
	const zbx_db_field_t	field = {"url", "", NULL, NULL, 2048, ZBX_TYPE_CHAR, ZBX_NOTNULL, 0};

	return DBmodify_field_type("config", &field, NULL);
}

static int	DBpatch_6050001(void)
{
	const zbx_db_field_t	field = {"geomaps_tile_url", "", NULL, NULL, 2048, ZBX_TYPE_CHAR, ZBX_NOTNULL, 0};

	return DBmodify_field_type("config", &field, NULL);
}

static int	DBpatch_6050002(void)
{
	const zbx_db_field_t	field = {"url", "", NULL, NULL, 2048, ZBX_TYPE_CHAR, ZBX_NOTNULL, 0};

	return DBmodify_field_type("sysmap_url", &field, NULL);
}

static int	DBpatch_6050003(void)
{
	const zbx_db_field_t	field = {"url", "", NULL, NULL, 2048, ZBX_TYPE_CHAR, ZBX_NOTNULL, 0};

	return DBmodify_field_type("sysmap_element_url", &field, NULL);
}

static int	DBpatch_6050004(void)
{
	const zbx_db_field_t	field = {"url_a", "", NULL, NULL, 2048, ZBX_TYPE_CHAR, ZBX_NOTNULL, 0};

	return DBmodify_field_type("host_inventory", &field, NULL);
}

static int	DBpatch_6050005(void)
{
	const zbx_db_field_t	field = {"url_b", "", NULL, NULL, 2048, ZBX_TYPE_CHAR, ZBX_NOTNULL, 0};

	return DBmodify_field_type("host_inventory", &field, NULL);
}

static int	DBpatch_6050006(void)
{
	const zbx_db_field_t	field = {"url_c", "", NULL, NULL, 2048, ZBX_TYPE_CHAR, ZBX_NOTNULL, 0};

	return DBmodify_field_type("host_inventory", &field, NULL);
}

static int	DBpatch_6050007(void)
{
	const zbx_db_field_t	field = {"value_str", "", NULL, NULL, 2048, ZBX_TYPE_CHAR, ZBX_NOTNULL, 0};

	return DBmodify_field_type("widget_field", &field, NULL);
}

static int	DBpatch_6050008(void)
{
	const zbx_db_field_t	field = {"value", "0.0000", NULL, NULL, 0, ZBX_TYPE_FLOAT, ZBX_NOTNULL, 0};
	int	ret;

	if (0 == (DBget_program_type() & ZBX_PROGRAM_TYPE_SERVER))
		return SUCCEED;

#if defined(HAVE_ORACLE)
	if (SUCCEED == zbx_db_check_oracle_colum_type("history", "value", ZBX_TYPE_FLOAT))
		return SUCCEED;
#elif defined(HAVE_POSTGRESQL)
	if (SUCCEED == DBcheck_field_type("history", &field))
		return SUCCEED;
#endif
	if (SUCCEED != (ret = DBmodify_field_type("history", &field, &field)))
	{
		zabbix_log(LOG_LEVEL_WARNING, "cannot perform database upgrade of history table, please check upgrade"
				" notes");
	}

	return ret;
}

static int	DBpatch_6050009(void)
{
	const zbx_db_field_t	field = {"value_min", "0.0000", NULL, NULL, 0, ZBX_TYPE_FLOAT, ZBX_NOTNULL, 0};

	if (0 == (DBget_program_type() & ZBX_PROGRAM_TYPE_SERVER))
		return SUCCEED;

#if defined(HAVE_ORACLE)
	if (SUCCEED == zbx_db_check_oracle_colum_type("trends", "value_min", ZBX_TYPE_FLOAT))
		return SUCCEED;
#elif defined(HAVE_POSTGRESQL)
	if (SUCCEED == DBcheck_field_type("trends", &field))
		return SUCCEED;
#endif
	return DBmodify_field_type("trends", &field, &field);
}

static int	DBpatch_6050010(void)
{
	const zbx_db_field_t	field = {"value_avg", "0.0000", NULL, NULL, 0, ZBX_TYPE_FLOAT, ZBX_NOTNULL, 0};
	int			ret;

	if (0 == (DBget_program_type() & ZBX_PROGRAM_TYPE_SERVER))
		return SUCCEED;

#if defined(HAVE_ORACLE)
	if (SUCCEED == zbx_db_check_oracle_colum_type("trends", "value_avg", ZBX_TYPE_FLOAT))
		return SUCCEED;
#elif defined(HAVE_POSTGRESQL)
	if (SUCCEED == DBcheck_field_type("trends", &field))
		return SUCCEED;
#endif

	if (SUCCEED != (ret = DBmodify_field_type("trends", &field, &field)))
	{
		zabbix_log(LOG_LEVEL_WARNING, "cannot perform database upgrade of trends table, please check upgrade"
				" notes");
	}

	return ret;
}

static int	DBpatch_6050011(void)
{
	const zbx_db_field_t	field = {"value_max", "0.0000", NULL, NULL, 0, ZBX_TYPE_FLOAT, ZBX_NOTNULL, 0};
	int			ret;

#if defined(HAVE_ORACLE)
	if (SUCCEED == zbx_db_check_oracle_colum_type("trends", "value_max", ZBX_TYPE_FLOAT))
		return SUCCEED;
#elif defined(HAVE_POSTGRESQL)
	if (SUCCEED == DBcheck_field_type("trends", &field))
		return SUCCEED;
#endif /* defined(HAVE_ORACLE) */

	if (0 == (DBget_program_type() & ZBX_PROGRAM_TYPE_SERVER))
		return SUCCEED;

	if (SUCCEED != (ret = DBmodify_field_type("trends", &field, &field)))
	{
		zabbix_log(LOG_LEVEL_WARNING, "cannot perform database upgrade of trends table, please check upgrade"
				" notes");
	}

	return ret;
}

static int	DBpatch_6050012(void)
{
	const zbx_db_field_t	field = {"allow_redirect", "0", NULL, NULL, 0, ZBX_TYPE_INT, ZBX_NOTNULL, 0};

	return DBadd_field("dchecks", &field);
}

static int	DBpatch_6050013(void)
{
	const zbx_db_table_t	table =
			{"history_bin", "itemid,clock,ns", 0,
				{
					{"itemid", NULL, NULL, NULL, 0, ZBX_TYPE_ID, ZBX_NOTNULL, 0},
					{"clock", "0", NULL, NULL, 0, ZBX_TYPE_INT, ZBX_NOTNULL, 0},
					{"ns", "0", NULL, NULL, 0, ZBX_TYPE_INT, ZBX_NOTNULL, 0},
					{"value", "", NULL, NULL, 0, ZBX_TYPE_BLOB, ZBX_NOTNULL, 0},
					{NULL}
				},
				NULL
			};

	return DBcreate_table(&table);
}

static int	DBpatch_6050014(void)
{
	if (0 == (DBget_program_type() & ZBX_PROGRAM_TYPE_SERVER))
		return SUCCEED;

	if (ZBX_DB_OK > zbx_db_execute(
			"delete from widget_field"
			" where name='adv_conf' and widgetid in ("
				"select widgetid"
				" from widget"
				" where type in ('clock', 'item')"
			")"))
	{
		return FAIL;
	}

	return SUCCEED;
}

static int	DBpatch_6050015(void)
{
	const zbx_db_field_t	field = {"http_user", "", NULL, NULL, 255, ZBX_TYPE_CHAR, ZBX_NOTNULL, 0};

	return DBmodify_field_type("httptest", &field, NULL);
}

static int	DBpatch_6050016(void)
{
	const zbx_db_field_t	field = {"http_password", "", NULL, NULL, 255, ZBX_TYPE_CHAR, ZBX_NOTNULL, 0};

	return DBmodify_field_type("httptest", &field, NULL);
}

static int	DBpatch_6050017(void)
{
	const zbx_db_field_t	field = {"username", "", NULL, NULL, 255, ZBX_TYPE_CHAR, ZBX_NOTNULL, 0};

	return DBmodify_field_type("items", &field, NULL);
}

static int	DBpatch_6050018(void)
{
	const zbx_db_field_t	field = {"password", "", NULL, NULL, 255, ZBX_TYPE_CHAR, ZBX_NOTNULL, 0};

	return DBmodify_field_type("items", &field, NULL);
}

static int	DBpatch_6050019(void)
{
	const zbx_db_field_t	field = {"username", "", NULL, NULL, 255, ZBX_TYPE_CHAR, ZBX_NOTNULL, 0};

	return DBmodify_field_type("connector", &field, NULL);
}

static int	DBpatch_6050020(void)
{
	const zbx_db_field_t	field = {"password", "", NULL, NULL, 255, ZBX_TYPE_CHAR, ZBX_NOTNULL, 0};

	return DBmodify_field_type("connector", &field, NULL);
}

static int	DBpatch_6050021(void)
{
	const zbx_db_field_t	field = {"concurrency_max", "0", NULL, NULL, 0, ZBX_TYPE_INT, ZBX_NOTNULL, 0};

	return DBadd_field("drules", &field);
}

static int	DBpatch_6050022(void)
{
	if (ZBX_DB_OK > zbx_db_execute("update drules set concurrency_max=1"))
		return FAIL;

	return SUCCEED;
}

static int	DBpatch_6050023(void)
{
	const char	*sql =
			"update widget_field"
			" set name='acknowledgement_status'"
			" where name='unacknowledged'"
				" and exists ("
					"select null"
					" from widget w"
					" where widget_field.widgetid=w.widgetid"
						" and w.type='problems'"
				")";

	if (0 == (DBget_program_type() & ZBX_PROGRAM_TYPE_SERVER))
		return SUCCEED;

	if (ZBX_DB_OK <= zbx_db_execute("%s", sql))
		return SUCCEED;

	return FAIL;
}

static int	DBpatch_6050024(void)
{
	const char	*sql =
			"update widget_field"
			" set name='show_lines'"
			" where name='count'"
				" and exists ("
					"select null"
					" from widget w"
					" where widget_field.widgetid=w.widgetid"
						" and w.type='tophosts'"
				")";

	if (0 == (DBget_program_type() & ZBX_PROGRAM_TYPE_SERVER))
		return SUCCEED;

	if (ZBX_DB_OK <= zbx_db_execute("%s", sql))
		return SUCCEED;

	return FAIL;
}

static int	DBpatch_6050025(void)
{
	if (FAIL == zbx_db_index_exists("problem", "problem_4"))
		return DBcreate_index("problem", "problem_4", "cause_eventid", 0);

	return SUCCEED;
}

static int	DBpatch_6050026(void)
{
	const zbx_db_field_t	field = {"id", NULL, NULL, NULL, 0, ZBX_TYPE_ID, ZBX_NOTNULL, 0};

	return DBdrop_field_autoincrement("proxy_history", &field);

	return SUCCEED;
}

static int	DBpatch_6050027(void)
{
	const zbx_db_field_t	field = {"id", NULL, NULL, NULL, 0, ZBX_TYPE_ID, ZBX_NOTNULL, 0};

	return DBdrop_field_autoincrement("proxy_dhistory", &field);

	return SUCCEED;
}

static int	DBpatch_6050028(void)
{
	const zbx_db_field_t	field = {"id", NULL, NULL, NULL, 0, ZBX_TYPE_ID, ZBX_NOTNULL, 0};

	return DBdrop_field_autoincrement("proxy_autoreg_host", &field);

	return SUCCEED;
}

static int	DBpatch_6050029(void)
{
	if (0 == (DBget_program_type() & ZBX_PROGRAM_TYPE_SERVER))
		return SUCCEED;

	if (ZBX_DB_OK > zbx_db_execute("insert into module (moduleid,id,relative_path,status,config) values"
			" (" ZBX_FS_UI64 ",'gauge','widgets/gauge',%d,'[]')", zbx_db_get_maxid("module"), 1))
	{
		return FAIL;
	}

	return SUCCEED;
}

static int	DBpatch_6050030(void)
{
	const zbx_db_table_t table =
			{"optag", "optagid", 0,
				{
					{"optagid", NULL, NULL, NULL, 0, ZBX_TYPE_ID, ZBX_NOTNULL, 0},
					{"operationid", NULL, NULL, NULL, 0, ZBX_TYPE_ID, ZBX_NOTNULL, 0},
					{"tag", "", NULL, NULL, 255, ZBX_TYPE_CHAR, ZBX_NOTNULL, 0},
					{"value", "", NULL, NULL, 255, ZBX_TYPE_CHAR, ZBX_NOTNULL, 0},
					{0}
				},
				NULL
			};

	return DBcreate_table(&table);
}

static int  DBpatch_6050031(void)
{
	return DBcreate_index("optag", "optag_1", "operationid", 0);
}

static int	DBpatch_6050032(void)
{
	const zbx_db_field_t	field = {"operationid", NULL, "operations", "operationid", 0, 0, 0,
			ZBX_FK_CASCADE_DELETE};

	return DBadd_foreign_key("optag", 1, &field);
}

static int	DBpatch_6050033(void)
{
	if (0 == (DBget_program_type() & ZBX_PROGRAM_TYPE_SERVER))
		return SUCCEED;

	if (ZBX_DB_OK > zbx_db_execute("insert into module (moduleid,id,relative_path,status,config) values"
			" (" ZBX_FS_UI64 ",'toptriggers','widgets/toptriggers',%d,'[]')", zbx_db_get_maxid("module"), 1))
	{
		return FAIL;
	}

	return SUCCEED;
}

static int	DBpatch_6050034(void)
{
	const zbx_db_table_t	table = {"proxy", "proxyid", 0,
			{
				{"proxyid", NULL, NULL, NULL, 0, ZBX_TYPE_ID, ZBX_NOTNULL, 0},
				{"name", "", NULL, NULL, 128, ZBX_TYPE_CHAR, ZBX_NOTNULL, 0},
				{"operating_mode", "0", NULL, NULL, 0, ZBX_TYPE_INT, ZBX_NOTNULL, 0},
				{"description", "", NULL, NULL, 0, ZBX_TYPE_SHORTTEXT, ZBX_NOTNULL, 0},
				{"tls_connect", "1", NULL, NULL, 0, ZBX_TYPE_INT, ZBX_NOTNULL, 0},
				{"tls_accept", "1", NULL, NULL, 0, ZBX_TYPE_INT, ZBX_NOTNULL, 0},
				{"tls_issuer", "", NULL, NULL, 1024, ZBX_TYPE_CHAR, ZBX_NOTNULL, 0},
				{"tls_subject", "", NULL, NULL, 1024, ZBX_TYPE_CHAR, ZBX_NOTNULL, 0},
				{"tls_psk_identity", "", NULL, NULL, 128, ZBX_TYPE_CHAR, ZBX_NOTNULL, 0},
				{"tls_psk", "", NULL, NULL, 512, ZBX_TYPE_CHAR, ZBX_NOTNULL, 0},
				{"allowed_addresses", "", NULL, NULL, 255, ZBX_TYPE_CHAR, ZBX_NOTNULL, 0},
				{"address", "127.0.0.1", NULL, NULL, 255, ZBX_TYPE_CHAR, ZBX_NOTNULL, 0},
				{"port", "10051", NULL, NULL, 64, ZBX_TYPE_CHAR, ZBX_NOTNULL, 0},
				{0}
			},
			NULL
		};

	return DBcreate_table(&table);
}

static int	DBpatch_6050035(void)
{
	return DBcreate_index("proxy", "proxy_1", "name", 1);
}

static int	DBpatch_6050036(void)
{
	return DBcreate_changelog_insert_trigger("proxy", "proxyid");
}

static int	DBpatch_6050037(void)
{
	return DBcreate_changelog_update_trigger("proxy", "proxyid");
}

static int	DBpatch_6050038(void)
{
	return DBcreate_changelog_delete_trigger("proxy", "proxyid");
}

#define DEPRECATED_STATUS_PROXY_ACTIVE	5
#define DEPRECATED_STATUS_PROXY_PASSIVE	6

static int	DBpatch_6050039(void)
{
	zbx_db_row_t		row;
	zbx_db_result_t		result;
	zbx_db_insert_t		db_insert_proxies;
	int			ret;

	if (0 == (DBget_program_type() & ZBX_PROGRAM_TYPE_SERVER))
		return SUCCEED;

	result = zbx_db_select(
			"select h.hostid,h.host,h.status,h.description,h.tls_connect,h.tls_accept,h.tls_issuer,"
				"h.tls_subject,h.tls_psk_identity,h.tls_psk,h.proxy_address,i.useip,i.ip,i.dns,i.port"
			" from hosts h"
			" left join interface i"
				" on h.hostid=i.hostid"
			" where h.status in (%i,%i)",
			DEPRECATED_STATUS_PROXY_PASSIVE, DEPRECATED_STATUS_PROXY_ACTIVE);

	zbx_db_insert_prepare(&db_insert_proxies, "proxy", "proxyid", "name", "operating_mode", "description", "tls_connect",
			"tls_accept", "tls_issuer", "tls_subject", "tls_psk_identity", "tls_psk", "allowed_addresses",
			"address", "port", (char *)NULL);

	while (NULL != (row = zbx_db_fetch(result)))
	{
		zbx_uint64_t	proxyid;
		int		status, tls_connect, tls_accept;

		ZBX_STR2UINT64(proxyid, row[0]);
		status = atoi(row[2]);
		tls_connect = atoi(row[4]);
		tls_accept = atoi(row[5]);

		if (DEPRECATED_STATUS_PROXY_ACTIVE == status)
		{
			zbx_db_insert_add_values(&db_insert_proxies, proxyid, row[1], PROXY_OPERATING_MODE_ACTIVE, row[3],
					tls_connect, tls_accept, row[6], row[7], row[8], row[9], row[10],
					"127.0.0.1", "10051");
		}
		else if (DEPRECATED_STATUS_PROXY_PASSIVE == status)
		{
			const char	*address;
			const char	*port;

			if (SUCCEED != zbx_db_is_null(row[11]))
			{
				address = (1 == atoi(row[11]) ? row[12] : row[13]);
				port = row[14];
			}
			else
			{
				address = "127.0.0.1";
				port = "10051";
				zabbix_log(LOG_LEVEL_WARNING, "cannot select interface for proxy '%s'",  row[1]);
			}

			zbx_db_insert_add_values(&db_insert_proxies, proxyid, row[1], PROXY_OPERATING_MODE_PASSIVE, row[3],
					tls_connect, tls_accept, row[6], row[7], row[8], row[9], "", address, port);
		}
	}
	zbx_db_free_result(result);

	ret = zbx_db_insert_execute(&db_insert_proxies);
	zbx_db_insert_clean(&db_insert_proxies);

	return ret;
}

static int	DBpatch_6050040(void)
{
	return DBdrop_foreign_key("hosts", 1);
}

static int	DBpatch_6050041(void)
{
	const zbx_db_field_t	field = {"proxyid", NULL, "hosts", "hostid", 0, ZBX_TYPE_ID, 0, 0};

	return DBrename_field("hosts", "proxy_hostid", &field);
}

static int	DBpatch_6050042(void)
{
	const zbx_db_field_t	field = {"proxyid", NULL, "proxy", "proxyid", 0, 0, 0, 0};

	return DBadd_foreign_key("hosts", 1, &field);
}

static int	DBpatch_6050043(void)
{
	return DBdrop_foreign_key("drules", 1);
}

static int	DBpatch_6050044(void)
{
	const zbx_db_field_t	field = {"proxyid", NULL, "hosts", "hostid", 0, ZBX_TYPE_ID, 0, 0};

	return DBrename_field("drules", "proxy_hostid", &field);
}

static int	DBpatch_6050045(void)
{
	const zbx_db_field_t	field = {"proxyid", NULL, "proxy", "proxyid", 0, 0, 0, 0};

	return DBadd_foreign_key("drules", 1, &field);
}

static int	DBpatch_6050046(void)
{
	return DBdrop_foreign_key("autoreg_host", 1);
}

static int	DBpatch_6050047(void)
{
	const zbx_db_field_t	field = {"proxyid", NULL, "hosts", "hostid", 0, ZBX_TYPE_ID, 0, ZBX_FK_CASCADE_DELETE};

	return DBrename_field("autoreg_host", "proxy_hostid", &field);
}

static int	DBpatch_6050048(void)
{
	const zbx_db_field_t	field = {"proxyid", NULL, "proxy", "proxyid", 0, 0, 0, ZBX_FK_CASCADE_DELETE};

	return DBadd_foreign_key("autoreg_host", 1, &field);
}

static int	DBpatch_6050049(void)
{
	return DBdrop_foreign_key("task", 1);
}

static int	DBpatch_6050050(void)
{
	const zbx_db_field_t	field = {"proxyid", NULL, "hosts", "hostid", 0, ZBX_TYPE_ID, 0, 0};

	return DBrename_field("task", "proxy_hostid", &field);
}

static int	DBpatch_6050051(void)
{
	const zbx_db_field_t	field = {"proxyid", NULL, "proxy", "proxyid", 0, 0, 0, ZBX_FK_CASCADE_DELETE};

	return DBadd_foreign_key("task", 1, &field);
}

static int	DBpatch_6050052(void)
{
	const zbx_db_table_t	table = {"proxy_rtdata", "proxyid", 0,
			{
				{"proxyid", NULL, "proxy", "proxyid", 0, ZBX_TYPE_ID, ZBX_NOTNULL, 0},
				{"lastaccess", "0", NULL, NULL, 0, ZBX_TYPE_INT, ZBX_NOTNULL, 0},
				{"version", "0", NULL, NULL, 0, ZBX_TYPE_INT, ZBX_NOTNULL, 0},
				{"compatibility", "0", NULL, NULL, 0, ZBX_TYPE_INT, ZBX_NOTNULL, 0},
				{0}
			},
			NULL
		};

	return DBcreate_table(&table);
}

static int	DBpatch_6050053(void)
{
	const zbx_db_field_t	field = {"proxyid", NULL, "proxy", "proxyid", 0, 0, 0, ZBX_FK_CASCADE_DELETE};

	return DBadd_foreign_key("proxy_rtdata", 1, &field);
}

static int	DBpatch_6050054(void)
{
	zbx_db_row_t		row;
	zbx_db_result_t		result;
	zbx_db_insert_t		db_insert_rtdata;
	int			ret;

	if (0 == (DBget_program_type() & ZBX_PROGRAM_TYPE_SERVER))
		return SUCCEED;

	result = zbx_db_select(
		"select hr.hostid,hr.lastaccess,hr.version,hr.compatibility"
		" from host_rtdata hr"
		" join hosts h"
			" on hr.hostid=h.hostid"
		" where h.status in (%i,%i)",
		DEPRECATED_STATUS_PROXY_ACTIVE, DEPRECATED_STATUS_PROXY_PASSIVE);

	zbx_db_insert_prepare(&db_insert_rtdata, "proxy_rtdata", "proxyid", "lastaccess", "version", "compatibility",
			(char *)NULL);

	while (NULL != (row = zbx_db_fetch(result)))
	{
		int		lastaccess, version, compatibility;
		zbx_uint64_t	hostid;

		ZBX_STR2UINT64(hostid, row[0]);
		lastaccess = atoi(row[1]);
		version = atoi(row[2]);
		compatibility = atoi(row[3]);

		zbx_db_insert_add_values(&db_insert_rtdata, hostid, lastaccess, version, compatibility);
	}
	zbx_db_free_result(result);

	ret = zbx_db_insert_execute(&db_insert_rtdata);
	zbx_db_insert_clean(&db_insert_rtdata);

	return ret;
}

#undef DEPRECATED_STATUS_PROXY_ACTIVE
#undef DEPRECATED_STATUS_PROXY_PASSIVE

static int	DBpatch_6050055(void)
{
	if (0 == (DBget_program_type() & ZBX_PROGRAM_TYPE_SERVER))
		return SUCCEED;

	if (ZBX_DB_OK > zbx_db_execute("delete from hosts where status in (5,6)"))
		return FAIL;

	return SUCCEED;
}

static int	DBpatch_6050056(void)
{
	return DBdrop_field("host_rtdata", "lastaccess");
}

static int	DBpatch_6050057(void)
{
	return DBdrop_field("host_rtdata", "version");
}

static int	DBpatch_6050058(void)
{
	return DBdrop_field("host_rtdata", "compatibility");
}

static int	DBpatch_6050059(void)
{
	return DBdrop_field("hosts", "proxy_address");
}

static int	DBpatch_6050060(void)
{
	return DBdrop_field("hosts", "auto_compress");
}

static int	DBpatch_6050061(void)
{
	if (0 == (DBget_program_type() & ZBX_PROGRAM_TYPE_SERVER))
		return SUCCEED;

	if (ZBX_DB_OK > zbx_db_execute("delete from profiles where idx='web.proxies.filter_status'"))
		return FAIL;

	return SUCCEED;
}

static int	DBpatch_6050062(void)
{
	if (0 == (DBget_program_type() & ZBX_PROGRAM_TYPE_SERVER))
		return SUCCEED;

	if (ZBX_DB_OK > zbx_db_execute(
			"update profiles"
			" set value_str='name'"
			" where value_str like 'host'"
				" and idx='web.proxies.php.sort'"))
	{
		return FAIL;
	}

	return SUCCEED;
}

static int	DBpatch_6050063(void)
{
#define TM_DATA_TYPE_TEST_ITEM	0
#define TM_DATA_TYPE_PROXYIDS	2

	if (0 == (DBget_program_type() & ZBX_PROGRAM_TYPE_SERVER))
		return SUCCEED;

	if (ZBX_DB_OK > zbx_db_execute("delete"
			" from task"
			" where exists ("
				"select null"
				" from task_data td"
				" where td.taskid=task.taskid and td.type in (%i,%i)"
			")",
			TM_DATA_TYPE_TEST_ITEM, TM_DATA_TYPE_PROXYIDS))
	{
		return FAIL;
	}
#undef TM_DATA_TYPE_TEST_ITEM
#undef TM_DATA_TYPE_PROXYIDS

	return SUCCEED;
}

static int	DBpatch_6050064(void)
{
	if (FAIL == zbx_db_index_exists("dashboard_user", "dashboard_user_2"))
		return DBcreate_index("dashboard_user", "dashboard_user_2", "userid", 0);

	return SUCCEED;
}

static int	DBpatch_6050065(void)
{
	if (FAIL == zbx_db_index_exists("dashboard_usrgrp", "dashboard_usrgrp_2"))
		return DBcreate_index("dashboard_usrgrp", "dashboard_usrgrp_2", "usrgrpid", 0);

	return SUCCEED;
}

static int	DBpatch_6050066(void)
{
	if (FAIL == zbx_db_index_exists("event_suppress", "event_suppress_4"))
		return DBcreate_index("event_suppress", "event_suppress_4", "userid", 0);

	return SUCCEED;
}

static int	DBpatch_6050067(void)
{
	if (FAIL == zbx_db_index_exists("group_discovery", "group_discovery_1"))
		return DBcreate_index("group_discovery", "group_discovery_1", "parent_group_prototypeid", 0);

	return SUCCEED;
}

static int	DBpatch_6050068(void)
{
	if (FAIL == zbx_db_index_exists("group_prototype", "group_prototype_2"))
		return DBcreate_index("group_prototype", "group_prototype_2", "groupid", 0);

	return SUCCEED;
}

static int	DBpatch_6050069(void)
{
	if (FAIL == zbx_db_index_exists("group_prototype", "group_prototype_3"))
		return DBcreate_index("group_prototype", "group_prototype_3", "templateid", 0);

	return SUCCEED;
}

static int	DBpatch_6050070(void)
{
	if (FAIL == zbx_db_index_exists("host_discovery", "host_discovery_1"))
		return DBcreate_index("host_discovery", "host_discovery_1", "parent_hostid", 0);

	return SUCCEED;
}

static int	DBpatch_6050071(void)
{
	if (FAIL == zbx_db_index_exists("host_discovery", "host_discovery_2"))
		return DBcreate_index("host_discovery", "host_discovery_2", "parent_itemid", 0);

	return SUCCEED;
}

static int	DBpatch_6050072(void)
{
	if (FAIL == zbx_db_index_exists("hosts", "hosts_7"))
		return DBcreate_index("hosts", "hosts_7", "templateid", 0);

	return SUCCEED;
}

static int	DBpatch_6050073(void)
{
	if (FAIL == zbx_db_index_exists("interface_discovery", "interface_discovery_1"))
		return DBcreate_index("interface_discovery", "interface_discovery_1", "parent_interfaceid", 0);

	return SUCCEED;
}

static int	DBpatch_6050074(void)
{
	if (FAIL == zbx_db_index_exists("report", "report_2"))
		return DBcreate_index("report", "report_2", "userid", 0);

	return SUCCEED;
}

static int	DBpatch_6050075(void)
{
	if (FAIL == zbx_db_index_exists("report", "report_3"))
		return DBcreate_index("report", "report_3", "dashboardid", 0);

	return SUCCEED;
}

static int	DBpatch_6050076(void)
{
	if (FAIL == zbx_db_index_exists("report_user", "report_user_2"))
		return DBcreate_index("report_user", "report_user_2", "userid", 0);

	return SUCCEED;
}

static int	DBpatch_6050077(void)
{
	if (FAIL == zbx_db_index_exists("report_user", "report_user_3"))
		return DBcreate_index("report_user", "report_user_3", "access_userid", 0);

	return SUCCEED;
}

static int	DBpatch_6050078(void)
{
	if (FAIL == zbx_db_index_exists("report_usrgrp", "report_usrgrp_2"))
		return DBcreate_index("report_usrgrp", "report_usrgrp_2", "usrgrpid", 0);

	return SUCCEED;
}

static int	DBpatch_6050079(void)
{
	if (FAIL == zbx_db_index_exists("report_usrgrp", "report_usrgrp_3"))
		return DBcreate_index("report_usrgrp", "report_usrgrp_3", "access_userid", 0);

	return SUCCEED;
}

static int	DBpatch_6050080(void)
{
	if (FAIL == zbx_db_index_exists("sysmaps", "sysmaps_4"))
		return DBcreate_index("sysmaps", "sysmaps_4", "userid", 0);

	return SUCCEED;
}

static int	DBpatch_6050081(void)
{
	if (FAIL == zbx_db_index_exists("sysmap_element_trigger", "sysmap_element_trigger_2"))
		return DBcreate_index("sysmap_element_trigger", "sysmap_element_trigger_2", "triggerid", 0);

	return SUCCEED;
}

static int	DBpatch_6050082(void)
{
	if (FAIL == zbx_db_index_exists("sysmap_user", "sysmap_user_2"))
		return DBcreate_index("sysmap_user", "sysmap_user_2", "userid", 0);

	return SUCCEED;
}

static int	DBpatch_6050083(void)
{
	if (FAIL == zbx_db_index_exists("sysmap_usrgrp", "sysmap_usrgrp_2"))
		return DBcreate_index("sysmap_usrgrp", "sysmap_usrgrp_2", "usrgrpid", 0);

	return SUCCEED;
}

static int	DBpatch_6050084(void)
{
	if (FAIL == zbx_db_index_exists("tag_filter", "tag_filter_1"))
		return DBcreate_index("tag_filter", "tag_filter_1", "usrgrpid", 0);

	return SUCCEED;
}

static int	DBpatch_6050085(void)
{
	if (FAIL == zbx_db_index_exists("tag_filter", "tag_filter_2"))
		return DBcreate_index("tag_filter", "tag_filter_2", "groupid", 0);

	return SUCCEED;
}

static int	DBpatch_6050086(void)
{
	if (FAIL == zbx_db_index_exists("task", "task_2"))
		return DBcreate_index("task", "task_2", "proxyid", 0);

	return SUCCEED;
}

static int	DBpatch_6050087(void)
{
	if (FAIL == zbx_db_index_exists("users", "users_3"))
		return DBcreate_index("users", "users_3", "roleid", 0);

	return SUCCEED;
}

static int	DBpatch_6050090(void)
{
	const zbx_db_field_t	old_field = {"info", "", NULL, NULL, 0, ZBX_TYPE_SHORTTEXT, ZBX_NOTNULL, 0};
	const zbx_db_field_t	field = {"info", "", NULL, NULL, 0, ZBX_TYPE_LONGTEXT, ZBX_NOTNULL, 0};

	return DBmodify_field_type("task_remote_command_result", &field, &old_field);
}

static int	DBpatch_6050091(void)
{
	if (0 == (DBget_program_type() & ZBX_PROGRAM_TYPE_SERVER))
		return SUCCEED;

	if (ZBX_DB_OK > zbx_db_execute(
			"update widget_field"
			" set value_str=' '"
			" where name like 'columns.name.%%'"
			" and value_str like ''"
			" and widgetid in ("
				"select widgetid"
				" from widget"
				" where type='tophosts'"
			")"))
	{
		return FAIL;
	}

	return SUCCEED;
}

static int	DBpatch_6050092(void)
{
	return DBrename_table("group_discovery", "group_discovery_tmp");
}

static int	DBpatch_6050093(void)
{
	const zbx_db_table_t	table =
			{"group_discovery", "groupdiscoveryid", 0,
				{
					{"groupdiscoveryid", NULL, NULL, NULL, 0, ZBX_TYPE_ID, ZBX_NOTNULL, 0},
					{"groupid", NULL, NULL, NULL, 0, ZBX_TYPE_ID, ZBX_NOTNULL, 0},
					{"parent_group_prototypeid", NULL, NULL, NULL, 0, ZBX_TYPE_ID, ZBX_NOTNULL, 0},
					{"name", "", NULL, NULL, 255, ZBX_TYPE_CHAR, ZBX_NOTNULL, 0},
					{"lastcheck", "0", NULL, NULL, 0, ZBX_TYPE_INT, ZBX_NOTNULL, 0},
					{"ts_delete", "0", NULL, NULL, 0, ZBX_TYPE_INT, ZBX_NOTNULL, 0},
					{0}
				},
				NULL
			};

	return DBcreate_table(&table);
}

static int	DBpatch_6050094(void)
{
	if (0 == (DBget_program_type() & ZBX_PROGRAM_TYPE_SERVER))
		return SUCCEED;

	if (ZBX_DB_OK > zbx_db_execute("insert into group_discovery "
				"(groupdiscoveryid,groupid,parent_group_prototypeid,name,lastcheck,ts_delete)"
			" select groupid,groupid,parent_group_prototypeid,name,lastcheck,ts_delete"
				" from group_discovery_tmp"))
	{
		return FAIL;
	}

	return SUCCEED;
}

static int	DBpatch_6050095(void)
{
	return DBdrop_table("group_discovery_tmp");
}

static int	DBpatch_6050096(void)
{
	return DBcreate_index("group_discovery", "group_discovery_1", "groupid,parent_group_prototypeid", 1);
}

static int	DBpatch_6050097(void)
{
	return DBcreate_index("group_discovery", "group_discovery_2", "parent_group_prototypeid", 0);
}

static int	DBpatch_6050098(void)
{
	const zbx_db_field_t	field = {"groupid", NULL, "hstgrp", "groupid", 0, 0, 0, ZBX_FK_CASCADE_DELETE};

	return DBadd_foreign_key("group_discovery", 1, &field);
}

static int	DBpatch_6050099(void)
{
	const zbx_db_field_t	field = {"parent_group_prototypeid", NULL, "group_prototype", "group_prototypeid", 0, 0,
			0, 0};

	return DBadd_foreign_key("group_discovery", 2, &field);
}

static int	DBpatch_6050100(void)
{
	if (0 == (DBget_program_type() & ZBX_PROGRAM_TYPE_SERVER))
		return SUCCEED;

	if (ZBX_DB_OK > zbx_db_execute("insert into module (moduleid,id,relative_path,status,config) values"
			" (" ZBX_FS_UI64 ",'piechart','widgets/piechart',%d,'[]')", zbx_db_get_maxid("module"), 1))
	{
		return FAIL;
	}

	return SUCCEED;
}

static int	DBpatch_6050101(void)
{
	const zbx_db_field_t	field = {"timeout_zabbix_agent", "3s", NULL, NULL, 255, ZBX_TYPE_CHAR, ZBX_NOTNULL, 0};

	return DBadd_field("config", &field);
}

static int	DBpatch_6050102(void)
{
	const zbx_db_field_t	field = {"timeout_simple_check", "3s", NULL, NULL, 255, ZBX_TYPE_CHAR, ZBX_NOTNULL, 0};

	return DBadd_field("config", &field);
}

static int	DBpatch_6050103(void)
{
	const zbx_db_field_t	field = {"timeout_snmp_agent", "3s", NULL, NULL, 255, ZBX_TYPE_CHAR, ZBX_NOTNULL, 0};

	return DBadd_field("config", &field);
}

static int	DBpatch_6050104(void)
{
	const zbx_db_field_t	field = {"timeout_external_check", "3s", NULL, NULL, 255, ZBX_TYPE_CHAR,
			ZBX_NOTNULL, 0};

	return DBadd_field("config", &field);
}

static int	DBpatch_6050105(void)
{
	const zbx_db_field_t	field = {"timeout_db_monitor", "3s", NULL, NULL, 255, ZBX_TYPE_CHAR, ZBX_NOTNULL, 0};

	return DBadd_field("config", &field);
}

static int	DBpatch_6050106(void)
{
	const zbx_db_field_t	field = {"timeout_http_agent", "3s", NULL, NULL, 255, ZBX_TYPE_CHAR, ZBX_NOTNULL, 0};

	return DBadd_field("config", &field);
}

static int	DBpatch_6050107(void)
{
	const zbx_db_field_t	field = {"timeout_ssh_agent", "3s", NULL, NULL, 255, ZBX_TYPE_CHAR, ZBX_NOTNULL, 0};

	return DBadd_field("config", &field);
}

static int	DBpatch_6050108(void)
{
	const zbx_db_field_t	field = {"timeout_telnet_agent", "3s", NULL, NULL, 255, ZBX_TYPE_CHAR, ZBX_NOTNULL, 0};

	return DBadd_field("config", &field);
}

static int	DBpatch_6050109(void)
{
	const zbx_db_field_t	field = {"timeout_script", "3s", NULL, NULL, 255, ZBX_TYPE_CHAR, ZBX_NOTNULL, 0};

	return DBadd_field("config", &field);
}

static int	DBpatch_6050110(void)
{
	int	timeout;

	timeout = DBget_config_timeout();

	if (ZBX_DB_OK > zbx_db_execute("update config"
			" set timeout_zabbix_agent='%ds',"
				"timeout_simple_check='%ds',"
				"timeout_snmp_agent='%ds',"
				"timeout_external_check='%ds',"
				"timeout_db_monitor='%ds',"
				"timeout_http_agent='%ds',"
				"timeout_ssh_agent='%ds',"
				"timeout_telnet_agent='%ds',"
				"timeout_script='%ds'",
			timeout, timeout, timeout, timeout, timeout, timeout, timeout, timeout, timeout))
	{
		return FAIL;
	}

	return SUCCEED;
}

static int	DBpatch_6050111(void)
{
	if (ZBX_DB_OK > zbx_db_execute("update items set timeout='' where type not in (%d,%d)", ITEM_TYPE_HTTPAGENT,
			ITEM_TYPE_SCRIPT))
	{
		return FAIL;
	}

	return SUCCEED;
}

static int	DBpatch_6050112(void)
{
	const zbx_db_field_t	field = {"timeout", "", NULL, NULL, 255, ZBX_TYPE_CHAR, ZBX_NOTNULL, 0};

	return DBset_default("items", &field);
}

static int	DBpatch_6050113(void)
{
	const zbx_db_field_t	field = {"custom_timeouts", "0", NULL, NULL, 0, ZBX_TYPE_INT, ZBX_NOTNULL, 0};

	return DBadd_field("proxy", &field);
}

static int	DBpatch_6050114(void)
{
	const zbx_db_field_t	field = {"timeout_zabbix_agent", "", NULL, NULL, 255, ZBX_TYPE_CHAR, ZBX_NOTNULL, 0};

	return DBadd_field("proxy", &field);
}

static int	DBpatch_6050115(void)
{
	const zbx_db_field_t	field = {"timeout_simple_check", "", NULL, NULL, 255, ZBX_TYPE_CHAR, ZBX_NOTNULL, 0};

	return DBadd_field("proxy", &field);
}

static int	DBpatch_6050116(void)
{
	const zbx_db_field_t	field = {"timeout_snmp_agent", "", NULL, NULL, 255, ZBX_TYPE_CHAR, ZBX_NOTNULL, 0};

	return DBadd_field("proxy", &field);
}

static int	DBpatch_6050117(void)
{
	const zbx_db_field_t	field = {"timeout_external_check", "", NULL, NULL, 255, ZBX_TYPE_CHAR, ZBX_NOTNULL, 0};

	return DBadd_field("proxy", &field);
}

static int	DBpatch_6050118(void)
{
	const zbx_db_field_t	field = {"timeout_db_monitor", "", NULL, NULL, 255, ZBX_TYPE_CHAR, ZBX_NOTNULL, 0};

	return DBadd_field("proxy", &field);
}

static int	DBpatch_6050119(void)
{
	const zbx_db_field_t	field = {"timeout_http_agent", "", NULL, NULL, 255, ZBX_TYPE_CHAR, ZBX_NOTNULL, 0};

	return DBadd_field("proxy", &field);
}

static int	DBpatch_6050120(void)
{
	const zbx_db_field_t	field = {"timeout_ssh_agent", "", NULL, NULL, 255, ZBX_TYPE_CHAR, ZBX_NOTNULL, 0};

	return DBadd_field("proxy", &field);
}

static int	DBpatch_6050121(void)
{
	const zbx_db_field_t	field = {"timeout_telnet_agent", "", NULL, NULL, 255, ZBX_TYPE_CHAR, ZBX_NOTNULL, 0};

	return DBadd_field("proxy", &field);
}

static int	DBpatch_6050122(void)
{
	const zbx_db_field_t	field = {"timeout_script", "", NULL, NULL, 255, ZBX_TYPE_CHAR, ZBX_NOTNULL, 0};

	return DBadd_field("proxy", &field);
}

static int	DBpatch_6050123(void)
{
	if (ZBX_DB_OK > zbx_db_execute("update item_preproc set params='-1' where type=26"))
		return FAIL;

	return SUCCEED;
}

static int	DBpatch_6050124(void)
{
	if (0 == (DBget_program_type() & ZBX_PROGRAM_TYPE_SERVER))
		return SUCCEED;

	if (ZBX_DB_OK > zbx_db_execute(
			"delete from widget_field"
			" where name in ('source_type','reference')"
				" and widgetid in (select widgetid from widget where type='map')"))
	{
		return FAIL;
	}

	return SUCCEED;
}

static int	DBpatch_6050125(void)
{
	if (0 == (DBget_program_type() & ZBX_PROGRAM_TYPE_SERVER))
		return SUCCEED;

	if (ZBX_DB_OK > zbx_db_execute(
			"update widget_field"
			" set name='sysmapid._reference',value_str=CONCAT(value_str,'._mapid')"
			" where name='filter_widget_reference'"
				" and widgetid in (select widgetid from widget where type='map')"))
	{
		return FAIL;
	}

	return SUCCEED;
}

static int	DBpatch_6050126(void)
{
	if (0 == (DBget_program_type() & ZBX_PROGRAM_TYPE_SERVER))
		return SUCCEED;

	if (ZBX_DB_OK > zbx_db_execute(
			"update widget_field"
			" set type='1',name='override_hostid._reference',value_int=0,value_str='DASHBOARD._hostid'"
			" where type=0"
				" and name='dynamic'"
				" and value_int=1"))
	{
		return FAIL;
	}

	return SUCCEED;
}

static int	DBpatch_6050127(void)
{
	zbx_db_row_t	row;
	zbx_db_result_t	result;
	zbx_db_insert_t	db_insert;
	int		ret;

	if (0 == (DBget_program_type() & ZBX_PROGRAM_TYPE_SERVER))
		return SUCCEED;

	result = zbx_db_select(
			"select w.widgetid,wf_from.value_str,wf_to.value_str"
			" from widget w"
			" left join widget_field wf_from"
				" on w.widgetid=wf_from.widgetid"
					" and (wf_from.name='time_from' or wf_from.name is null)"
			" left join widget_field wf_to"
				" on w.widgetid=wf_to.widgetid"
					" and (wf_to.name='time_to' or wf_to.name is null)"
			" where w.type='svggraph' and exists ("
				"select null"
				" from widget_field wf2"
				" where wf2.widgetid=w.widgetid"
					" and wf2.name='graph_time'"
			")");

	zbx_db_insert_prepare(&db_insert, "widget_field", "widget_fieldid", "widgetid", "type", "name", "value_str",
			NULL);

	while (NULL != (row = zbx_db_fetch(result)))
	{
		zbx_uint64_t	widgetid;

		ZBX_STR2UINT64(widgetid, row[0]);

		if (SUCCEED == zbx_db_is_null(row[1]))
			zbx_db_insert_add_values(&db_insert, __UINT64_C(0), widgetid, 1, "time_period.from", "now-1h");

		if (SUCCEED == zbx_db_is_null(row[2]))
			zbx_db_insert_add_values(&db_insert, __UINT64_C(0), widgetid, 1, "time_period.to", "now");
	}
	zbx_db_free_result(result);

	zbx_db_insert_autoincrement(&db_insert, "widget_fieldid");

	ret = zbx_db_insert_execute(&db_insert);
	zbx_db_insert_clean(&db_insert);

	return ret;
}

static int	DBpatch_6050128(void)
{
	if (0 == (DBget_program_type() & ZBX_PROGRAM_TYPE_SERVER))
		return SUCCEED;

	if (ZBX_DB_OK > zbx_db_execute(
			"update widget_field"
			" set name='time_period.from'"
			" where name='time_from'"
				" and widgetid in (select widgetid from widget where type='svggraph')"))
	{
		return FAIL;
	}

	return SUCCEED;
}

static int	DBpatch_6050129(void)
{
	if (0 == (DBget_program_type() & ZBX_PROGRAM_TYPE_SERVER))
		return SUCCEED;

	if (ZBX_DB_OK > zbx_db_execute(
			"update widget_field"
			" set name='time_period.to'"
			" where name='time_to'"
				" and widgetid in (select widgetid from widget where type='svggraph')"))
	{
		return FAIL;
	}

	return SUCCEED;
}

static int	DBpatch_6050130(void)
{
	if (0 == (DBget_program_type() & ZBX_PROGRAM_TYPE_SERVER))
		return SUCCEED;

	if (ZBX_DB_OK > zbx_db_execute(
			"delete from widget_field"
			" where name='graph_time'"
				" and widgetid in (select widgetid from widget where type='svggraph')"))
	{
		return FAIL;
	}

	return SUCCEED;
}

static int	DBpatch_6050131(void)
{
	if (0 == (DBget_program_type() & ZBX_PROGRAM_TYPE_SERVER))
		return SUCCEED;

	if (ZBX_DB_OK > zbx_db_execute(
			"update widget_field"
			" set name='date_period.from'"
			" where name='date_from'"
				" and widgetid in (select widgetid from widget where type='slareport')"))
	{
		return FAIL;
	}

	return SUCCEED;
}

static int	DBpatch_6050132(void)
{
	if (0 == (DBget_program_type() & ZBX_PROGRAM_TYPE_SERVER))
		return SUCCEED;

	if (ZBX_DB_OK > zbx_db_execute(
			"update widget_field"
			" set name='date_period.to'"
			" where name='date_to'"
				" and widgetid in (select widgetid from widget where type='slareport')"))
	{
		return FAIL;
	}

	return SUCCEED;
}

static int	DBpatch_6050133(void)
{
	zbx_db_row_t	row;
	zbx_db_result_t	result;
	zbx_regexp_t	*regex1 = NULL, *regex2 = NULL;
	char		*error = NULL, *replace_to = NULL, *sql = NULL;
	size_t		sql_alloc = 0, sql_offset = 0;
	int		ret = FAIL;

	if (0 == (DBget_program_type() & ZBX_PROGRAM_TYPE_SERVER))
		return SUCCEED;

	if (FAIL == zbx_regexp_compile_ext("^([a-z]+)\\.([a-z_]+)\\.(\\d+)\\.(\\d+)$", &regex1, 0, &error))
	{
		zabbix_log(LOG_LEVEL_CRIT, "internal error, invalid regular expression: %s", error);
		goto out;
	}

	if (FAIL == zbx_regexp_compile_ext("^([a-z]+)\\.([a-z_]+)\\.(\\d+)$", &regex2, 0, &error))
	{
		zabbix_log(LOG_LEVEL_CRIT, "internal error, invalid regular expression: %s", error);
		goto out;
	}

	zbx_db_begin_multiple_update(&sql, &sql_alloc, &sql_offset);

	result = zbx_db_select("select widget_fieldid,name from widget_field where name like '%%.%%.%%'");

	while (NULL != (row = zbx_db_fetch(result)))
	{
		zbx_uint64_t	widget_fieldid;
		char		*replace_from;

		ZBX_STR2UINT64(widget_fieldid, row[0]);
		replace_from = row[1];

		if (SUCCEED != zbx_mregexp_sub_precompiled(
						replace_from,
						regex1,
						"\\1.\\3.\\2.\\4",
						0,	/* no output limit */
						&replace_to)
				&& SUCCEED != zbx_mregexp_sub_precompiled(
						replace_from,
						regex2,
						"\\1.\\3.\\2",
						0,	/* no output limit */
						&replace_to))
		{
			continue;
		}

		zbx_snprintf_alloc(&sql, &sql_alloc, &sql_offset,
				"update widget_field"
				" set name='%s'"
				" where widget_fieldid=" ZBX_FS_UI64 ";\n",
				replace_to, widget_fieldid);

		zbx_free(replace_to);

		if (SUCCEED != zbx_db_execute_overflowed_sql(&sql, &sql_alloc, &sql_offset))
		{
			zabbix_log(LOG_LEVEL_CRIT, "internal error, cannot execute multiple SQL \"update\" operations");
			zbx_db_free_result(result);

			goto out;
		}
	}
	zbx_db_free_result(result);

	zbx_db_end_multiple_update(&sql, &sql_alloc, &sql_offset);

	if (16 < sql_offset)	/* in ORACLE always present begin..end; */
		zbx_db_execute("%s", sql);

	ret = SUCCEED;
out:
	if (NULL != regex1)
		zbx_regexp_free(regex1);
	if (NULL != regex2)
		zbx_regexp_free(regex2);

	zbx_free(sql);
	zbx_free(error);
	zbx_free(replace_to);

	return ret;
}

#define REFERENCE_LEN	5
#define FIRST_LETTER	'A'
#define TOTAL_LETTERS	26

static char	*create_widget_reference(const zbx_vector_str_t *references)
{
	static char	buf[REFERENCE_LEN + 1];
	static int	next_index;

	while (1)
	{
		int	i, index = next_index++;

		for (i = REFERENCE_LEN - 1; i >= 0; i--)
		{
			buf[i] = FIRST_LETTER + index % TOTAL_LETTERS;
			index /= TOTAL_LETTERS;
		}

		if (FAIL == zbx_vector_str_search(references, buf, ZBX_DEFAULT_STR_COMPARE_FUNC))
			return buf;
	}
}

#undef TOTAL_LETTERS
#undef FIRST_LETTER
#undef REFERENCE_LEN

static int	DBpatch_6050134(void)
{
	zbx_db_row_t		row;
	zbx_db_result_t		result;
	zbx_db_insert_t		db_insert;
	zbx_vector_str_t	references;
	int			ret;

	if (0 == (DBget_program_type() & ZBX_PROGRAM_TYPE_SERVER))
		return SUCCEED;

	zbx_vector_str_create(&references);

	result = zbx_db_select("select distinct value_str from widget_field where name='reference' order by value_str");

	while (NULL != (row = zbx_db_fetch(result)))
	{
		zbx_vector_str_append(&references, zbx_strdup(NULL, row[0]));
	}
	zbx_db_free_result(result);

	zbx_vector_str_sort(&references, ZBX_DEFAULT_STR_COMPARE_FUNC);

	zbx_db_insert_prepare(&db_insert, "widget_field", "widget_fieldid", "widgetid", "type", "name", "value_str",
			NULL);

	result = zbx_db_select("select widgetid from widget where type in ('graph','svggraph','graphprototype')");

	while (NULL != (row = zbx_db_fetch(result)))
	{
		zbx_uint64_t	widgetid;

		ZBX_STR2UINT64(widgetid, row[0]);

		zbx_db_insert_add_values(&db_insert, __UINT64_C(0), widgetid, 1, "reference",
				create_widget_reference(&references));
	}
	zbx_db_free_result(result);

	zbx_vector_str_clear_ext(&references, zbx_str_free);
	zbx_vector_str_destroy(&references);

	zbx_db_insert_autoincrement(&db_insert, "widget_fieldid");

	ret = zbx_db_insert_execute(&db_insert);
	zbx_db_insert_clean(&db_insert);

	return ret;
}

static int	DBpatch_6050135(void)
{
	if (0 == (DBget_program_type() & ZBX_PROGRAM_TYPE_SERVER))
		return SUCCEED;

	if (ZBX_DB_OK > zbx_db_execute("delete from profiles where idx like 'web.templates.triggers.%%'"))
		return FAIL;

	return SUCCEED;
}

static int	DBpatch_6050136(void)
{
	if (0 == (DBget_program_type() & ZBX_PROGRAM_TYPE_SERVER))
		return SUCCEED;

	if (ZBX_DB_OK > zbx_db_execute("delete from profiles where idx like 'web.templates.trigger_prototypes.php.%%'"))
		return FAIL;

	return SUCCEED;
}

static int	DBpatch_6050137(void)
{
	if (0 == (DBget_program_type() & ZBX_PROGRAM_TYPE_SERVER))
		return SUCCEED;

	if (ZBX_DB_OK > zbx_db_execute("delete from profiles where idx like 'web.hosts.triggers.%%'"))
		return FAIL;

	return SUCCEED;
}

static int	DBpatch_6050138(void)
{
	if (0 == (DBget_program_type() & ZBX_PROGRAM_TYPE_SERVER))
		return SUCCEED;

	if (ZBX_DB_OK > zbx_db_execute("delete from profiles where idx like 'web.hosts.trigger_prototypes.php.%%'"))
		return FAIL;

	return SUCCEED;
}

static int	DBpatch_6050139(void)
{
	zbx_db_result_t	result;
	zbx_db_row_t	row;
	zbx_db_insert_t	db_insert;
	int		ret = SUCCEED;

	if (0 == (DBget_program_type() & ZBX_PROGRAM_TYPE_SERVER))
		return SUCCEED;

	result = zbx_db_select("select wf.widgetid from widget_field wf,widget w"
			" where wf.name='interface_type' and w.type='hostavail' and w.widgetid=wf.widgetid"
			" group by wf.widgetid having count(wf.name)=1");

	zbx_db_insert_prepare(&db_insert, "widget_field", "widget_fieldid", "widgetid", "name", "type", "value_int",
			NULL);

	while (NULL != (row = zbx_db_fetch(result)))
	{
		zbx_uint64_t	widgetid;

		ZBX_STR2UINT64(widgetid, row[0]);

		zbx_db_insert_add_values(&db_insert, __UINT64_C(0), widgetid, "only_totals", 0, 1);
	}
	zbx_db_free_result(result);

	zbx_db_insert_autoincrement(&db_insert, "widget_fieldid");

	ret = zbx_db_insert_execute(&db_insert);

	zbx_db_insert_clean(&db_insert);

	return ret;
}

static int	DBpatch_6050140(void)
{
	if (0 == (DBget_program_type() & ZBX_PROGRAM_TYPE_SERVER))
		return SUCCEED;

	if (ZBX_DB_OK > zbx_db_execute("delete from profiles where idx like 'web.templates.items.%%'"))
		return FAIL;

	return SUCCEED;
}

static int	DBpatch_6050141(void)
{
	if (0 == (DBget_program_type() & ZBX_PROGRAM_TYPE_SERVER))
		return SUCCEED;

	if (ZBX_DB_OK > zbx_db_execute("delete from profiles where idx like 'web.templates.disc_prototypes.php.%%'"))
		return FAIL;

	return SUCCEED;
}

static int	DBpatch_6050142(void)
{
	if (0 == (DBget_program_type() & ZBX_PROGRAM_TYPE_SERVER))
		return SUCCEED;

	if (ZBX_DB_OK > zbx_db_execute("delete from profiles where idx like 'web.hosts.items.%%'"))
		return FAIL;

	return SUCCEED;
}

static int	DBpatch_6050143(void)
{
	if (0 == (DBget_program_type() & ZBX_PROGRAM_TYPE_SERVER))
		return SUCCEED;

	if (ZBX_DB_OK > zbx_db_execute("delete from profiles where idx like 'web.hosts.disc_prototypes.php.%%'"))
		return FAIL;

	return SUCCEED;
}

static int	DBpatch_6050144(void)
{
<<<<<<< HEAD
	const zbx_db_table_t	table =
			{"item_rtname", "itemid", 0,
				{
					{"itemid", NULL, NULL, NULL, 0, ZBX_TYPE_ID, ZBX_NOTNULL, 0},
					{"name_resolved", "", NULL, NULL, 2048, ZBX_TYPE_CHAR, ZBX_NOTNULL, 0},
					{"name_resolved_upper", "", NULL, NULL, 2048, ZBX_TYPE_CHAR, ZBX_NOTNULL, 0},
					{0}
				},
				NULL
			};

	return DBcreate_table(&table);
=======
	const zbx_db_field_t	field = {"hk_audit", "31d", NULL, NULL, 32, ZBX_TYPE_CHAR, ZBX_NOTNULL, 0};

	return DBset_default("config", &field);
>>>>>>> d80456b1
}

static int	DBpatch_6050145(void)
{
<<<<<<< HEAD
	const zbx_db_field_t	field = {"itemid", NULL, "items", "itemid", 0, 0, 0, ZBX_FK_CASCADE_DELETE};

	return DBadd_foreign_key("item_rtname", 1, &field);
}

static int	DBpatch_6050146(void)
{
	if (ZBX_DB_OK <= zbx_db_execute("insert into item_rtname (itemid,name_resolved,name_resolved_upper)"
			" select i.itemid,i.name,i.name_upper from"
			" items i,hosts h"
			" where i.hostid=h.hostid and (h.status=%d or h.status=%d) and (i.flags=%d or i.flags=%d)",
			HOST_STATUS_MONITORED, HOST_STATUS_NOT_MONITORED, ZBX_FLAG_DISCOVERY_NORMAL,
			ZBX_FLAG_DISCOVERY_CREATED))
	{
		return SUCCEED;
	}

	return FAIL;
}

static int	DBpatch_6050147(void)
{
	return DBdrop_index("items", "items_9");
}

static int	DBpatch_6050148(void)
{
	return DBdrop_field("items", "name_upper");
}

static int	DBpatch_6050149(void)
{
	return zbx_dbupgrade_drop_trigger_on_insert("items", "name_upper");
}

static int	DBpatch_6050150(void)
{
	return zbx_dbupgrade_drop_trigger_on_update("items", "name_upper");
}

static int	DBpatch_6050151(void)
{
	return zbx_dbupgrade_drop_trigger_function_on_insert("items", "name_upper", "upper");
}

static int	DBpatch_6050152(void)
{
	return zbx_dbupgrade_drop_trigger_function_on_update("items", "name_upper", "upper");
}
=======
	const zbx_db_field_t	field = {"hk_history", "31d", NULL, NULL, 32, ZBX_TYPE_CHAR, ZBX_NOTNULL, 0};

	return DBset_default("config", &field);
}

>>>>>>> d80456b1
#endif

DBPATCH_START(6050)

/* version, duplicates flag, mandatory flag */

DBPATCH_ADD(6050000, 0, 1)
DBPATCH_ADD(6050001, 0, 1)
DBPATCH_ADD(6050002, 0, 1)
DBPATCH_ADD(6050003, 0, 1)
DBPATCH_ADD(6050004, 0, 1)
DBPATCH_ADD(6050005, 0, 1)
DBPATCH_ADD(6050006, 0, 1)
DBPATCH_ADD(6050007, 0, 1)
DBPATCH_ADD(6050008, 0, 1)
DBPATCH_ADD(6050009, 0, 1)
DBPATCH_ADD(6050010, 0, 1)
DBPATCH_ADD(6050011, 0, 1)
DBPATCH_ADD(6050012, 0, 1)
DBPATCH_ADD(6050013, 0, 1)
DBPATCH_ADD(6050014, 0, 1)
DBPATCH_ADD(6050015, 0, 1)
DBPATCH_ADD(6050016, 0, 1)
DBPATCH_ADD(6050017, 0, 1)
DBPATCH_ADD(6050018, 0, 1)
DBPATCH_ADD(6050019, 0, 1)
DBPATCH_ADD(6050020, 0, 1)
DBPATCH_ADD(6050021, 0, 1)
DBPATCH_ADD(6050022, 0, 1)
DBPATCH_ADD(6050023, 0, 1)
DBPATCH_ADD(6050024, 0, 1)
DBPATCH_ADD(6050025, 0, 1)
DBPATCH_ADD(6050026, 0, 1)
DBPATCH_ADD(6050027, 0, 1)
DBPATCH_ADD(6050028, 0, 1)
DBPATCH_ADD(6050029, 0, 1)
DBPATCH_ADD(6050030, 0, 1)
DBPATCH_ADD(6050031, 0, 1)
DBPATCH_ADD(6050032, 0, 1)
DBPATCH_ADD(6050033, 0, 1)
DBPATCH_ADD(6050034, 0, 1)
DBPATCH_ADD(6050035, 0, 1)
DBPATCH_ADD(6050036, 0, 1)
DBPATCH_ADD(6050037, 0, 1)
DBPATCH_ADD(6050038, 0, 1)
DBPATCH_ADD(6050039, 0, 1)
DBPATCH_ADD(6050040, 0, 1)
DBPATCH_ADD(6050041, 0, 1)
DBPATCH_ADD(6050042, 0, 1)
DBPATCH_ADD(6050043, 0, 1)
DBPATCH_ADD(6050044, 0, 1)
DBPATCH_ADD(6050045, 0, 1)
DBPATCH_ADD(6050046, 0, 1)
DBPATCH_ADD(6050047, 0, 1)
DBPATCH_ADD(6050048, 0, 1)
DBPATCH_ADD(6050049, 0, 1)
DBPATCH_ADD(6050050, 0, 1)
DBPATCH_ADD(6050051, 0, 1)
DBPATCH_ADD(6050052, 0, 1)
DBPATCH_ADD(6050053, 0, 1)
DBPATCH_ADD(6050054, 0, 1)
DBPATCH_ADD(6050055, 0, 1)
DBPATCH_ADD(6050056, 0, 1)
DBPATCH_ADD(6050057, 0, 1)
DBPATCH_ADD(6050058, 0, 1)
DBPATCH_ADD(6050059, 0, 1)
DBPATCH_ADD(6050060, 0, 1)
DBPATCH_ADD(6050061, 0, 1)
DBPATCH_ADD(6050062, 0, 1)
DBPATCH_ADD(6050063, 0, 1)
DBPATCH_ADD(6050064, 0, 1)
DBPATCH_ADD(6050065, 0, 1)
DBPATCH_ADD(6050066, 0, 1)
DBPATCH_ADD(6050067, 0, 1)
DBPATCH_ADD(6050068, 0, 1)
DBPATCH_ADD(6050069, 0, 1)
DBPATCH_ADD(6050070, 0, 1)
DBPATCH_ADD(6050071, 0, 1)
DBPATCH_ADD(6050072, 0, 1)
DBPATCH_ADD(6050073, 0, 1)
DBPATCH_ADD(6050074, 0, 1)
DBPATCH_ADD(6050075, 0, 1)
DBPATCH_ADD(6050076, 0, 1)
DBPATCH_ADD(6050077, 0, 1)
DBPATCH_ADD(6050078, 0, 1)
DBPATCH_ADD(6050079, 0, 1)
DBPATCH_ADD(6050080, 0, 1)
DBPATCH_ADD(6050081, 0, 1)
DBPATCH_ADD(6050082, 0, 1)
DBPATCH_ADD(6050083, 0, 1)
DBPATCH_ADD(6050084, 0, 1)
DBPATCH_ADD(6050085, 0, 1)
DBPATCH_ADD(6050086, 0, 1)
DBPATCH_ADD(6050087, 0, 1)
DBPATCH_ADD(6050090, 0, 1)
DBPATCH_ADD(6050091, 0, 1)
DBPATCH_ADD(6050092, 0, 1)
DBPATCH_ADD(6050093, 0, 1)
DBPATCH_ADD(6050094, 0, 1)
DBPATCH_ADD(6050095, 0, 1)
DBPATCH_ADD(6050096, 0, 1)
DBPATCH_ADD(6050097, 0, 1)
DBPATCH_ADD(6050098, 0, 1)
DBPATCH_ADD(6050099, 0, 1)
DBPATCH_ADD(6050100, 0, 1)
DBPATCH_ADD(6050101, 0, 1)
DBPATCH_ADD(6050102, 0, 1)
DBPATCH_ADD(6050103, 0, 1)
DBPATCH_ADD(6050104, 0, 1)
DBPATCH_ADD(6050105, 0, 1)
DBPATCH_ADD(6050106, 0, 1)
DBPATCH_ADD(6050107, 0, 1)
DBPATCH_ADD(6050108, 0, 1)
DBPATCH_ADD(6050109, 0, 1)
DBPATCH_ADD(6050110, 0, 1)
DBPATCH_ADD(6050111, 0, 1)
DBPATCH_ADD(6050112, 0, 1)
DBPATCH_ADD(6050113, 0, 1)
DBPATCH_ADD(6050114, 0, 1)
DBPATCH_ADD(6050115, 0, 1)
DBPATCH_ADD(6050116, 0, 1)
DBPATCH_ADD(6050117, 0, 1)
DBPATCH_ADD(6050118, 0, 1)
DBPATCH_ADD(6050119, 0, 1)
DBPATCH_ADD(6050120, 0, 1)
DBPATCH_ADD(6050121, 0, 1)
DBPATCH_ADD(6050122, 0, 1)
DBPATCH_ADD(6050123, 0, 1)
DBPATCH_ADD(6050124, 0, 1)
DBPATCH_ADD(6050125, 0, 1)
DBPATCH_ADD(6050126, 0, 1)
DBPATCH_ADD(6050127, 0, 1)
DBPATCH_ADD(6050128, 0, 1)
DBPATCH_ADD(6050129, 0, 1)
DBPATCH_ADD(6050130, 0, 1)
DBPATCH_ADD(6050131, 0, 1)
DBPATCH_ADD(6050132, 0, 1)
DBPATCH_ADD(6050133, 0, 1)
DBPATCH_ADD(6050134, 0, 1)
DBPATCH_ADD(6050135, 0, 1)
DBPATCH_ADD(6050136, 0, 1)
DBPATCH_ADD(6050137, 0, 1)
DBPATCH_ADD(6050138, 0, 1)
DBPATCH_ADD(6050139, 0, 1)
DBPATCH_ADD(6050140, 0, 1)
DBPATCH_ADD(6050141, 0, 1)
DBPATCH_ADD(6050142, 0, 1)
DBPATCH_ADD(6050143, 0, 1)
DBPATCH_ADD(6050144, 0, 1)
DBPATCH_ADD(6050145, 0, 1)
<<<<<<< HEAD
DBPATCH_ADD(6050146, 0, 1)
DBPATCH_ADD(6050147, 0, 1)
DBPATCH_ADD(6050148, 0, 1)
DBPATCH_ADD(6050149, 0, 1)
DBPATCH_ADD(6050150, 0, 1)
DBPATCH_ADD(6050151, 0, 1)
DBPATCH_ADD(6050152, 0, 1)
=======
>>>>>>> d80456b1

DBPATCH_END()<|MERGE_RESOLUTION|>--- conflicted
+++ resolved
@@ -1732,7 +1732,20 @@
 
 static int	DBpatch_6050144(void)
 {
-<<<<<<< HEAD
+	const zbx_db_field_t	field = {"hk_audit", "31d", NULL, NULL, 32, ZBX_TYPE_CHAR, ZBX_NOTNULL, 0};
+
+	return DBset_default("config", &field);
+}
+
+static int	DBpatch_6050145(void)
+{
+	const zbx_db_field_t	field = {"hk_history", "31d", NULL, NULL, 32, ZBX_TYPE_CHAR, ZBX_NOTNULL, 0};
+
+	return DBset_default("config", &field);
+}
+
+static int	DBpatch_6050146(void)
+{
 	const zbx_db_table_t	table =
 			{"item_rtname", "itemid", 0,
 				{
@@ -1745,22 +1758,16 @@
 			};
 
 	return DBcreate_table(&table);
-=======
-	const zbx_db_field_t	field = {"hk_audit", "31d", NULL, NULL, 32, ZBX_TYPE_CHAR, ZBX_NOTNULL, 0};
-
-	return DBset_default("config", &field);
->>>>>>> d80456b1
-}
-
-static int	DBpatch_6050145(void)
-{
-<<<<<<< HEAD
+}
+
+static int	DBpatch_6050147(void)
+{
 	const zbx_db_field_t	field = {"itemid", NULL, "items", "itemid", 0, 0, 0, ZBX_FK_CASCADE_DELETE};
 
 	return DBadd_foreign_key("item_rtname", 1, &field);
 }
 
-static int	DBpatch_6050146(void)
+static int	DBpatch_6050148(void)
 {
 	if (ZBX_DB_OK <= zbx_db_execute("insert into item_rtname (itemid,name_resolved,name_resolved_upper)"
 			" select i.itemid,i.name,i.name_upper from"
@@ -1775,42 +1782,36 @@
 	return FAIL;
 }
 
-static int	DBpatch_6050147(void)
+static int	DBpatch_6050149(void)
 {
 	return DBdrop_index("items", "items_9");
 }
 
-static int	DBpatch_6050148(void)
+static int	DBpatch_6050150(void)
 {
 	return DBdrop_field("items", "name_upper");
 }
 
-static int	DBpatch_6050149(void)
+static int	DBpatch_6050151(void)
 {
 	return zbx_dbupgrade_drop_trigger_on_insert("items", "name_upper");
 }
 
-static int	DBpatch_6050150(void)
+static int	DBpatch_6050152(void)
 {
 	return zbx_dbupgrade_drop_trigger_on_update("items", "name_upper");
 }
 
-static int	DBpatch_6050151(void)
+static int	DBpatch_6050153(void)
 {
 	return zbx_dbupgrade_drop_trigger_function_on_insert("items", "name_upper", "upper");
 }
 
-static int	DBpatch_6050152(void)
+static int	DBpatch_6050154(void)
 {
 	return zbx_dbupgrade_drop_trigger_function_on_update("items", "name_upper", "upper");
 }
-=======
-	const zbx_db_field_t	field = {"hk_history", "31d", NULL, NULL, 32, ZBX_TYPE_CHAR, ZBX_NOTNULL, 0};
-
-	return DBset_default("config", &field);
-}
-
->>>>>>> d80456b1
+
 #endif
 
 DBPATCH_START(6050)
@@ -1961,7 +1962,6 @@
 DBPATCH_ADD(6050143, 0, 1)
 DBPATCH_ADD(6050144, 0, 1)
 DBPATCH_ADD(6050145, 0, 1)
-<<<<<<< HEAD
 DBPATCH_ADD(6050146, 0, 1)
 DBPATCH_ADD(6050147, 0, 1)
 DBPATCH_ADD(6050148, 0, 1)
@@ -1969,7 +1969,7 @@
 DBPATCH_ADD(6050150, 0, 1)
 DBPATCH_ADD(6050151, 0, 1)
 DBPATCH_ADD(6050152, 0, 1)
-=======
->>>>>>> d80456b1
+DBPATCH_ADD(6050153, 0, 1)
+DBPATCH_ADD(6050154, 0, 1)
 
 DBPATCH_END()