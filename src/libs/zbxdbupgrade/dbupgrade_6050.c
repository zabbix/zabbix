/*
** Zabbix
** Copyright (C) 2001-2024 Zabbix SIA
**
** This program is free software; you can redistribute it and/or modify
** it under the terms of the GNU General Public License as published by
** the Free Software Foundation; either version 2 of the License, or
** (at your option) any later version.
**
** This program is distributed in the hope that it will be useful,
** but WITHOUT ANY WARRANTY; without even the implied warranty of
** MERCHANTABILITY or FITNESS FOR A PARTICULAR PURPOSE. See the
** GNU General Public License for more details.
**
** You should have received a copy of the GNU General Public License
** along with this program; if not, write to the Free Software
** Foundation, Inc., 51 Franklin Street, Fifth Floor, Boston, MA  02110-1301, USA.
**/

#include "dbupgrade.h"

#include "zbxdbschema.h"
#include "zbxvariant.h"
#include "zbxexpr.h"
#include "zbxeval.h"
#include "zbxalgo.h"
#include "zbxdbhigh.h"
#include "zbxtypes.h"
#include "zbxregexp.h"
#include "zbx_host_constants.h"
#include "zbxstr.h"
#include "zbxhash.h"
#include "zbxcrypto.h"

/*
 * 7.0 development database patches
 */

#ifndef HAVE_SQLITE3

static int	DBpatch_6050000(void)
{
	const zbx_db_field_t	field = {"url", "", NULL, NULL, 2048, ZBX_TYPE_CHAR, ZBX_NOTNULL, 0};

	return DBmodify_field_type("config", &field, NULL);
}

static int	DBpatch_6050001(void)
{
	const zbx_db_field_t	field = {"geomaps_tile_url", "", NULL, NULL, 2048, ZBX_TYPE_CHAR, ZBX_NOTNULL, 0};

	return DBmodify_field_type("config", &field, NULL);
}

static int	DBpatch_6050002(void)
{
	const zbx_db_field_t	field = {"url", "", NULL, NULL, 2048, ZBX_TYPE_CHAR, ZBX_NOTNULL, 0};

	return DBmodify_field_type("sysmap_url", &field, NULL);
}

static int	DBpatch_6050003(void)
{
	const zbx_db_field_t	field = {"url", "", NULL, NULL, 2048, ZBX_TYPE_CHAR, ZBX_NOTNULL, 0};

	return DBmodify_field_type("sysmap_element_url", &field, NULL);
}

static int	DBpatch_6050004(void)
{
	const zbx_db_field_t	field = {"url_a", "", NULL, NULL, 2048, ZBX_TYPE_CHAR, ZBX_NOTNULL, 0};

	return DBmodify_field_type("host_inventory", &field, NULL);
}

static int	DBpatch_6050005(void)
{
	const zbx_db_field_t	field = {"url_b", "", NULL, NULL, 2048, ZBX_TYPE_CHAR, ZBX_NOTNULL, 0};

	return DBmodify_field_type("host_inventory", &field, NULL);
}

static int	DBpatch_6050006(void)
{
	const zbx_db_field_t	field = {"url_c", "", NULL, NULL, 2048, ZBX_TYPE_CHAR, ZBX_NOTNULL, 0};

	return DBmodify_field_type("host_inventory", &field, NULL);
}

static int	DBpatch_6050007(void)
{
	const zbx_db_field_t	field = {"value_str", "", NULL, NULL, 2048, ZBX_TYPE_CHAR, ZBX_NOTNULL, 0};

	return DBmodify_field_type("widget_field", &field, NULL);
}

static int	DBpatch_6050008(void)
{
	const zbx_db_field_t	field = {"value", "0.0000", NULL, NULL, 0, ZBX_TYPE_FLOAT, ZBX_NOTNULL, 0};
	int	ret;

	if (0 == (DBget_program_type() & ZBX_PROGRAM_TYPE_SERVER))
		return SUCCEED;

#if defined(HAVE_ORACLE)
	if (SUCCEED == zbx_db_check_oracle_colum_type("history", "value", ZBX_TYPE_FLOAT))
		return SUCCEED;
#elif defined(HAVE_POSTGRESQL)
	if (SUCCEED == DBcheck_field_type("history", &field))
		return SUCCEED;
#endif
	if (SUCCEED != (ret = DBmodify_field_type("history", &field, &field)))
	{
		zabbix_log(LOG_LEVEL_WARNING, "cannot perform database upgrade of history table, please check upgrade"
				" notes");
	}

	return ret;
}

static int	DBpatch_6050009(void)
{
	const zbx_db_field_t	field = {"value_min", "0.0000", NULL, NULL, 0, ZBX_TYPE_FLOAT, ZBX_NOTNULL, 0};

	if (0 == (DBget_program_type() & ZBX_PROGRAM_TYPE_SERVER))
		return SUCCEED;

#if defined(HAVE_ORACLE)
	if (SUCCEED == zbx_db_check_oracle_colum_type("trends", "value_min", ZBX_TYPE_FLOAT))
		return SUCCEED;
#elif defined(HAVE_POSTGRESQL)
	if (SUCCEED == DBcheck_field_type("trends", &field))
		return SUCCEED;
#endif
	return DBmodify_field_type("trends", &field, &field);
}

static int	DBpatch_6050010(void)
{
	const zbx_db_field_t	field = {"value_avg", "0.0000", NULL, NULL, 0, ZBX_TYPE_FLOAT, ZBX_NOTNULL, 0};
	int			ret;

	if (0 == (DBget_program_type() & ZBX_PROGRAM_TYPE_SERVER))
		return SUCCEED;

#if defined(HAVE_ORACLE)
	if (SUCCEED == zbx_db_check_oracle_colum_type("trends", "value_avg", ZBX_TYPE_FLOAT))
		return SUCCEED;
#elif defined(HAVE_POSTGRESQL)
	if (SUCCEED == DBcheck_field_type("trends", &field))
		return SUCCEED;
#endif

	if (SUCCEED != (ret = DBmodify_field_type("trends", &field, &field)))
	{
		zabbix_log(LOG_LEVEL_WARNING, "cannot perform database upgrade of trends table, please check upgrade"
				" notes");
	}

	return ret;
}

static int	DBpatch_6050011(void)
{
	const zbx_db_field_t	field = {"value_max", "0.0000", NULL, NULL, 0, ZBX_TYPE_FLOAT, ZBX_NOTNULL, 0};
	int			ret;

#if defined(HAVE_ORACLE)
	if (SUCCEED == zbx_db_check_oracle_colum_type("trends", "value_max", ZBX_TYPE_FLOAT))
		return SUCCEED;
#elif defined(HAVE_POSTGRESQL)
	if (SUCCEED == DBcheck_field_type("trends", &field))
		return SUCCEED;
#endif /* defined(HAVE_ORACLE) */

	if (0 == (DBget_program_type() & ZBX_PROGRAM_TYPE_SERVER))
		return SUCCEED;

	if (SUCCEED != (ret = DBmodify_field_type("trends", &field, &field)))
	{
		zabbix_log(LOG_LEVEL_WARNING, "cannot perform database upgrade of trends table, please check upgrade"
				" notes");
	}

	return ret;
}

static int	DBpatch_6050012(void)
{
	const zbx_db_field_t	field = {"allow_redirect", "0", NULL, NULL, 0, ZBX_TYPE_INT, ZBX_NOTNULL, 0};

	return DBadd_field("dchecks", &field);
}

static int	DBpatch_6050013(void)
{
	const zbx_db_table_t	table =
			{"history_bin", "itemid,clock,ns", 0,
				{
					{"itemid", NULL, NULL, NULL, 0, ZBX_TYPE_ID, ZBX_NOTNULL, 0},
					{"clock", "0", NULL, NULL, 0, ZBX_TYPE_INT, ZBX_NOTNULL, 0},
					{"ns", "0", NULL, NULL, 0, ZBX_TYPE_INT, ZBX_NOTNULL, 0},
					{"value", "", NULL, NULL, 0, ZBX_TYPE_BLOB, ZBX_NOTNULL, 0},
					{0}
				},
				NULL
			};

	return DBcreate_table(&table);
}

static int	DBpatch_6050014(void)
{
	if (0 == (DBget_program_type() & ZBX_PROGRAM_TYPE_SERVER))
		return SUCCEED;

	if (ZBX_DB_OK > zbx_db_execute(
			"delete from widget_field"
			" where name='adv_conf' and widgetid in ("
				"select widgetid"
				" from widget"
				" where type in ('clock', 'item')"
			")"))
	{
		return FAIL;
	}

	return SUCCEED;
}

static int	DBpatch_6050015(void)
{
	const zbx_db_field_t	field = {"http_user", "", NULL, NULL, 255, ZBX_TYPE_CHAR, ZBX_NOTNULL, 0};

	return DBmodify_field_type("httptest", &field, NULL);
}

static int	DBpatch_6050016(void)
{
	const zbx_db_field_t	field = {"http_password", "", NULL, NULL, 255, ZBX_TYPE_CHAR, ZBX_NOTNULL, 0};

	return DBmodify_field_type("httptest", &field, NULL);
}

static int	DBpatch_6050017(void)
{
	const zbx_db_field_t	field = {"username", "", NULL, NULL, 255, ZBX_TYPE_CHAR, ZBX_NOTNULL, 0};

	return DBmodify_field_type("items", &field, NULL);
}

static int	DBpatch_6050018(void)
{
	const zbx_db_field_t	field = {"password", "", NULL, NULL, 255, ZBX_TYPE_CHAR, ZBX_NOTNULL, 0};

	return DBmodify_field_type("items", &field, NULL);
}

static int	DBpatch_6050019(void)
{
	const zbx_db_field_t	field = {"username", "", NULL, NULL, 255, ZBX_TYPE_CHAR, ZBX_NOTNULL, 0};

	return DBmodify_field_type("connector", &field, NULL);
}

static int	DBpatch_6050020(void)
{
	const zbx_db_field_t	field = {"password", "", NULL, NULL, 255, ZBX_TYPE_CHAR, ZBX_NOTNULL, 0};

	return DBmodify_field_type("connector", &field, NULL);
}

static int	DBpatch_6050021(void)
{
	const zbx_db_field_t	field = {"concurrency_max", "0", NULL, NULL, 0, ZBX_TYPE_INT, ZBX_NOTNULL, 0};

	return DBadd_field("drules", &field);
}

static int	DBpatch_6050022(void)
{
	if (ZBX_DB_OK > zbx_db_execute("update drules set concurrency_max=1"))
		return FAIL;

	return SUCCEED;
}

static int	DBpatch_6050023(void)
{
	const char	*sql =
			"update widget_field"
			" set name='acknowledgement_status'"
			" where name='unacknowledged'"
				" and exists ("
					"select null"
					" from widget w"
					" where widget_field.widgetid=w.widgetid"
						" and w.type='problems'"
				")";

	if (0 == (DBget_program_type() & ZBX_PROGRAM_TYPE_SERVER))
		return SUCCEED;

	if (ZBX_DB_OK <= zbx_db_execute("%s", sql))
		return SUCCEED;

	return FAIL;
}

static int	DBpatch_6050024(void)
{
	const char	*sql =
			"update widget_field"
			" set name='show_lines'"
			" where name='count'"
				" and exists ("
					"select null"
					" from widget w"
					" where widget_field.widgetid=w.widgetid"
						" and w.type='tophosts'"
				")";

	if (0 == (DBget_program_type() & ZBX_PROGRAM_TYPE_SERVER))
		return SUCCEED;

	if (ZBX_DB_OK <= zbx_db_execute("%s", sql))
		return SUCCEED;

	return FAIL;
}

static int	DBpatch_6050025(void)
{
	if (FAIL == zbx_db_index_exists("problem", "problem_4"))
		return DBcreate_index("problem", "problem_4", "cause_eventid", 0);

	return SUCCEED;
}

static int	DBpatch_6050026(void)
{
	const zbx_db_field_t	field = {"id", NULL, NULL, NULL, 0, ZBX_TYPE_ID, ZBX_NOTNULL, 0};

	return DBdrop_field_autoincrement("proxy_history", &field);
}

static int	DBpatch_6050027(void)
{
	const zbx_db_field_t	field = {"id", NULL, NULL, NULL, 0, ZBX_TYPE_ID, ZBX_NOTNULL, 0};

	return DBdrop_field_autoincrement("proxy_dhistory", &field);
}

static int	DBpatch_6050028(void)
{
	const zbx_db_field_t	field = {"id", NULL, NULL, NULL, 0, ZBX_TYPE_ID, ZBX_NOTNULL, 0};

	return DBdrop_field_autoincrement("proxy_autoreg_host", &field);
}

static int	DBpatch_6050029(void)
{
	if (0 == (DBget_program_type() & ZBX_PROGRAM_TYPE_SERVER))
		return SUCCEED;

	if (ZBX_DB_OK > zbx_db_execute("insert into module (moduleid,id,relative_path,status,config) values"
			" (" ZBX_FS_UI64 ",'gauge','widgets/gauge',%d,'[]')", zbx_db_get_maxid("module"), 1))
	{
		return FAIL;
	}

	return SUCCEED;
}

static int	DBpatch_6050030(void)
{
	const zbx_db_table_t table =
			{"optag", "optagid", 0,
				{
					{"optagid", NULL, NULL, NULL, 0, ZBX_TYPE_ID, ZBX_NOTNULL, 0},
					{"operationid", NULL, NULL, NULL, 0, ZBX_TYPE_ID, ZBX_NOTNULL, 0},
					{"tag", "", NULL, NULL, 255, ZBX_TYPE_CHAR, ZBX_NOTNULL, 0},
					{"value", "", NULL, NULL, 255, ZBX_TYPE_CHAR, ZBX_NOTNULL, 0},
					{0}
				},
				NULL
			};

	return DBcreate_table(&table);
}

static int  DBpatch_6050031(void)
{
	return DBcreate_index("optag", "optag_1", "operationid", 0);
}

static int	DBpatch_6050032(void)
{
	const zbx_db_field_t	field = {"operationid", NULL, "operations", "operationid", 0, 0, 0,
			ZBX_FK_CASCADE_DELETE};

	return DBadd_foreign_key("optag", 1, &field);
}

static int	DBpatch_6050033(void)
{
	if (0 == (DBget_program_type() & ZBX_PROGRAM_TYPE_SERVER))
		return SUCCEED;

	if (ZBX_DB_OK > zbx_db_execute("insert into module (moduleid,id,relative_path,status,config) values"
			" (" ZBX_FS_UI64 ",'toptriggers','widgets/toptriggers',%d,'[]')", zbx_db_get_maxid("module"), 1))
	{
		return FAIL;
	}

	return SUCCEED;
}

static int	DBpatch_6050034(void)
{
	const zbx_db_table_t	table = {"proxy", "proxyid", 0,
			{
				{"proxyid", NULL, NULL, NULL, 0, ZBX_TYPE_ID, ZBX_NOTNULL, 0},
				{"name", "", NULL, NULL, 128, ZBX_TYPE_CHAR, ZBX_NOTNULL, 0},
				{"operating_mode", "0", NULL, NULL, 0, ZBX_TYPE_INT, ZBX_NOTNULL, 0},
				{"description", "", NULL, NULL, 0, ZBX_TYPE_SHORTTEXT, ZBX_NOTNULL, 0},
				{"tls_connect", "1", NULL, NULL, 0, ZBX_TYPE_INT, ZBX_NOTNULL, 0},
				{"tls_accept", "1", NULL, NULL, 0, ZBX_TYPE_INT, ZBX_NOTNULL, 0},
				{"tls_issuer", "", NULL, NULL, 1024, ZBX_TYPE_CHAR, ZBX_NOTNULL, 0},
				{"tls_subject", "", NULL, NULL, 1024, ZBX_TYPE_CHAR, ZBX_NOTNULL, 0},
				{"tls_psk_identity", "", NULL, NULL, 128, ZBX_TYPE_CHAR, ZBX_NOTNULL, 0},
				{"tls_psk", "", NULL, NULL, 512, ZBX_TYPE_CHAR, ZBX_NOTNULL, 0},
				{"allowed_addresses", "", NULL, NULL, 255, ZBX_TYPE_CHAR, ZBX_NOTNULL, 0},
				{"address", "127.0.0.1", NULL, NULL, 255, ZBX_TYPE_CHAR, ZBX_NOTNULL, 0},
				{"port", "10051", NULL, NULL, 64, ZBX_TYPE_CHAR, ZBX_NOTNULL, 0},
				{0}
			},
			NULL
		};

	return DBcreate_table(&table);
}

static int	DBpatch_6050035(void)
{
	return DBcreate_index("proxy", "proxy_1", "name", 1);
}

static int	DBpatch_6050036(void)
{
	return DBcreate_changelog_insert_trigger("proxy", "proxyid");
}

static int	DBpatch_6050037(void)
{
	return DBcreate_changelog_update_trigger("proxy", "proxyid");
}

static int	DBpatch_6050038(void)
{
	return DBcreate_changelog_delete_trigger("proxy", "proxyid");
}

#define DEPRECATED_STATUS_PROXY_ACTIVE	5
#define DEPRECATED_STATUS_PROXY_PASSIVE	6

static int	DBpatch_6050039(void)
{
	zbx_db_row_t		row;
	zbx_db_result_t		result;
	zbx_db_insert_t		db_insert_proxies;
	int			ret;

	if (0 == (DBget_program_type() & ZBX_PROGRAM_TYPE_SERVER))
		return SUCCEED;

	result = zbx_db_select(
			"select h.hostid,h.host,h.status,h.description,h.tls_connect,h.tls_accept,h.tls_issuer,"
				"h.tls_subject,h.tls_psk_identity,h.tls_psk,h.proxy_address,i.useip,i.ip,i.dns,i.port"
			" from hosts h"
			" left join interface i"
				" on h.hostid=i.hostid"
			" where h.status in (%i,%i)",
			DEPRECATED_STATUS_PROXY_PASSIVE, DEPRECATED_STATUS_PROXY_ACTIVE);

	zbx_db_insert_prepare(&db_insert_proxies, "proxy", "proxyid", "name", "operating_mode", "description", "tls_connect",
			"tls_accept", "tls_issuer", "tls_subject", "tls_psk_identity", "tls_psk", "allowed_addresses",
			"address", "port", (char *)NULL);

	while (NULL != (row = zbx_db_fetch(result)))
	{
		zbx_uint64_t	proxyid;
		int		status, tls_connect, tls_accept;

		ZBX_STR2UINT64(proxyid, row[0]);
		status = atoi(row[2]);
		tls_connect = atoi(row[4]);
		tls_accept = atoi(row[5]);

		if (DEPRECATED_STATUS_PROXY_ACTIVE == status)
		{
			zbx_db_insert_add_values(&db_insert_proxies, proxyid, row[1], PROXY_OPERATING_MODE_ACTIVE, row[3],
					tls_connect, tls_accept, row[6], row[7], row[8], row[9], row[10],
					"127.0.0.1", "10051");
		}
		else if (DEPRECATED_STATUS_PROXY_PASSIVE == status)
		{
			const char	*address;
			const char	*port;

			if (SUCCEED != zbx_db_is_null(row[11]))
			{
				address = (1 == atoi(row[11]) ? row[12] : row[13]);
				port = row[14];
			}
			else
			{
				address = "127.0.0.1";
				port = "10051";
				zabbix_log(LOG_LEVEL_WARNING, "cannot select interface for proxy '%s'",  row[1]);
			}

			zbx_db_insert_add_values(&db_insert_proxies, proxyid, row[1], PROXY_OPERATING_MODE_PASSIVE, row[3],
					tls_connect, tls_accept, row[6], row[7], row[8], row[9], "", address, port);
		}
	}
	zbx_db_free_result(result);

	ret = zbx_db_insert_execute(&db_insert_proxies);
	zbx_db_insert_clean(&db_insert_proxies);

	return ret;
}

static int	DBpatch_6050040(void)
{
	return DBdrop_foreign_key("hosts", 1);
}

static int	DBpatch_6050041(void)
{
	const zbx_db_field_t	field = {"proxyid", NULL, "hosts", "hostid", 0, ZBX_TYPE_ID, 0, 0};

	return DBrename_field("hosts", "proxy_hostid", &field);
}

static int	DBpatch_6050042(void)
{
	const zbx_db_field_t	field = {"proxyid", NULL, "proxy", "proxyid", 0, 0, 0, 0};

	return DBadd_foreign_key("hosts", 1, &field);
}

static int	DBpatch_6050043(void)
{
	return DBdrop_foreign_key("drules", 1);
}

static int	DBpatch_6050044(void)
{
	const zbx_db_field_t	field = {"proxyid", NULL, "hosts", "hostid", 0, ZBX_TYPE_ID, 0, 0};

	return DBrename_field("drules", "proxy_hostid", &field);
}

static int	DBpatch_6050045(void)
{
	const zbx_db_field_t	field = {"proxyid", NULL, "proxy", "proxyid", 0, 0, 0, 0};

	return DBadd_foreign_key("drules", 1, &field);
}

static int	DBpatch_6050046(void)
{
	return DBdrop_foreign_key("autoreg_host", 1);
}

static int	DBpatch_6050047(void)
{
	const zbx_db_field_t	field = {"proxyid", NULL, "hosts", "hostid", 0, ZBX_TYPE_ID, 0, ZBX_FK_CASCADE_DELETE};

	return DBrename_field("autoreg_host", "proxy_hostid", &field);
}

static int	DBpatch_6050048(void)
{
	const zbx_db_field_t	field = {"proxyid", NULL, "proxy", "proxyid", 0, 0, 0, ZBX_FK_CASCADE_DELETE};

	return DBadd_foreign_key("autoreg_host", 1, &field);
}

static int	DBpatch_6050049(void)
{
	return DBdrop_foreign_key("task", 1);
}

static int	DBpatch_6050050(void)
{
	const zbx_db_field_t	field = {"proxyid", NULL, "hosts", "hostid", 0, ZBX_TYPE_ID, 0, 0};

	return DBrename_field("task", "proxy_hostid", &field);
}

static int	DBpatch_6050051(void)
{
	const zbx_db_field_t	field = {"proxyid", NULL, "proxy", "proxyid", 0, 0, 0, ZBX_FK_CASCADE_DELETE};

	return DBadd_foreign_key("task", 1, &field);
}

static int	DBpatch_6050052(void)
{
	const zbx_db_table_t	table = {"proxy_rtdata", "proxyid", 0,
			{
				{"proxyid", NULL, "proxy", "proxyid", 0, ZBX_TYPE_ID, ZBX_NOTNULL, 0},
				{"lastaccess", "0", NULL, NULL, 0, ZBX_TYPE_INT, ZBX_NOTNULL, 0},
				{"version", "0", NULL, NULL, 0, ZBX_TYPE_INT, ZBX_NOTNULL, 0},
				{"compatibility", "0", NULL, NULL, 0, ZBX_TYPE_INT, ZBX_NOTNULL, 0},
				{0}
			},
			NULL
		};

	return DBcreate_table(&table);
}

static int	DBpatch_6050053(void)
{
	const zbx_db_field_t	field = {"proxyid", NULL, "proxy", "proxyid", 0, 0, 0, ZBX_FK_CASCADE_DELETE};

	return DBadd_foreign_key("proxy_rtdata", 1, &field);
}

static int	DBpatch_6050054(void)
{
	zbx_db_row_t		row;
	zbx_db_result_t		result;
	zbx_db_insert_t		db_insert_rtdata;
	int			ret;

	if (0 == (DBget_program_type() & ZBX_PROGRAM_TYPE_SERVER))
		return SUCCEED;

	result = zbx_db_select(
		"select hr.hostid,hr.lastaccess,hr.version,hr.compatibility"
		" from host_rtdata hr"
		" join hosts h"
			" on hr.hostid=h.hostid"
		" where h.status in (%i,%i)",
		DEPRECATED_STATUS_PROXY_ACTIVE, DEPRECATED_STATUS_PROXY_PASSIVE);

	zbx_db_insert_prepare(&db_insert_rtdata, "proxy_rtdata", "proxyid", "lastaccess", "version", "compatibility",
			(char *)NULL);

	while (NULL != (row = zbx_db_fetch(result)))
	{
		int		lastaccess, version, compatibility;
		zbx_uint64_t	hostid;

		ZBX_STR2UINT64(hostid, row[0]);
		lastaccess = atoi(row[1]);
		version = atoi(row[2]);
		compatibility = atoi(row[3]);

		zbx_db_insert_add_values(&db_insert_rtdata, hostid, lastaccess, version, compatibility);
	}
	zbx_db_free_result(result);

	ret = zbx_db_insert_execute(&db_insert_rtdata);
	zbx_db_insert_clean(&db_insert_rtdata);

	return ret;
}

#undef DEPRECATED_STATUS_PROXY_ACTIVE
#undef DEPRECATED_STATUS_PROXY_PASSIVE

static int	DBpatch_6050055(void)
{
	if (0 == (DBget_program_type() & ZBX_PROGRAM_TYPE_SERVER))
		return SUCCEED;

	if (ZBX_DB_OK > zbx_db_execute("delete from hosts where status in (5,6)"))
		return FAIL;

	return SUCCEED;
}

static int	DBpatch_6050056(void)
{
	return DBdrop_field("host_rtdata", "lastaccess");
}

static int	DBpatch_6050057(void)
{
	return DBdrop_field("host_rtdata", "version");
}

static int	DBpatch_6050058(void)
{
	return DBdrop_field("host_rtdata", "compatibility");
}

static int	DBpatch_6050059(void)
{
	return DBdrop_field("hosts", "proxy_address");
}

static int	DBpatch_6050060(void)
{
	return DBdrop_field("hosts", "auto_compress");
}

static int	DBpatch_6050061(void)
{
	if (0 == (DBget_program_type() & ZBX_PROGRAM_TYPE_SERVER))
		return SUCCEED;

	if (ZBX_DB_OK > zbx_db_execute("delete from profiles where idx='web.proxies.filter_status'"))
		return FAIL;

	return SUCCEED;
}

static int	DBpatch_6050062(void)
{
	if (0 == (DBget_program_type() & ZBX_PROGRAM_TYPE_SERVER))
		return SUCCEED;

	if (ZBX_DB_OK > zbx_db_execute(
			"update profiles"
			" set value_str='name'"
			" where value_str like 'host'"
				" and idx='web.proxies.php.sort'"))
	{
		return FAIL;
	}

	return SUCCEED;
}

static int	DBpatch_6050063(void)
{
#define TM_DATA_TYPE_TEST_ITEM	0
#define TM_DATA_TYPE_PROXYIDS	2

	if (0 == (DBget_program_type() & ZBX_PROGRAM_TYPE_SERVER))
		return SUCCEED;

	if (ZBX_DB_OK > zbx_db_execute("delete"
			" from task"
			" where exists ("
				"select null"
				" from task_data td"
				" where td.taskid=task.taskid and td.type in (%i,%i)"
			")",
			TM_DATA_TYPE_TEST_ITEM, TM_DATA_TYPE_PROXYIDS))
	{
		return FAIL;
	}
#undef TM_DATA_TYPE_TEST_ITEM
#undef TM_DATA_TYPE_PROXYIDS

	return SUCCEED;
}

static int	DBpatch_6050064(void)
{
	if (FAIL == zbx_db_index_exists("dashboard_user", "dashboard_user_2"))
		return DBcreate_index("dashboard_user", "dashboard_user_2", "userid", 0);

	return SUCCEED;
}

static int	DBpatch_6050065(void)
{
	if (FAIL == zbx_db_index_exists("dashboard_usrgrp", "dashboard_usrgrp_2"))
		return DBcreate_index("dashboard_usrgrp", "dashboard_usrgrp_2", "usrgrpid", 0);

	return SUCCEED;
}

static int	DBpatch_6050066(void)
{
	if (FAIL == zbx_db_index_exists("event_suppress", "event_suppress_4"))
		return DBcreate_index("event_suppress", "event_suppress_4", "userid", 0);

	return SUCCEED;
}

static int	DBpatch_6050067(void)
{
	if (FAIL == zbx_db_index_exists("group_discovery", "group_discovery_1"))
		return DBcreate_index("group_discovery", "group_discovery_1", "parent_group_prototypeid", 0);

	return SUCCEED;
}

static int	DBpatch_6050068(void)
{
	if (FAIL == zbx_db_index_exists("group_prototype", "group_prototype_2"))
		return DBcreate_index("group_prototype", "group_prototype_2", "groupid", 0);

	return SUCCEED;
}

static int	DBpatch_6050069(void)
{
	if (FAIL == zbx_db_index_exists("group_prototype", "group_prototype_3"))
		return DBcreate_index("group_prototype", "group_prototype_3", "templateid", 0);

	return SUCCEED;
}

static int	DBpatch_6050070(void)
{
	if (FAIL == zbx_db_index_exists("host_discovery", "host_discovery_1"))
		return DBcreate_index("host_discovery", "host_discovery_1", "parent_hostid", 0);

	return SUCCEED;
}

static int	DBpatch_6050071(void)
{
	if (FAIL == zbx_db_index_exists("host_discovery", "host_discovery_2"))
		return DBcreate_index("host_discovery", "host_discovery_2", "parent_itemid", 0);

	return SUCCEED;
}

static int	DBpatch_6050072(void)
{
	if (FAIL == zbx_db_index_exists("hosts", "hosts_7"))
		return DBcreate_index("hosts", "hosts_7", "templateid", 0);

	return SUCCEED;
}

static int	DBpatch_6050073(void)
{
	if (FAIL == zbx_db_index_exists("interface_discovery", "interface_discovery_1"))
		return DBcreate_index("interface_discovery", "interface_discovery_1", "parent_interfaceid", 0);

	return SUCCEED;
}

static int	DBpatch_6050074(void)
{
	if (FAIL == zbx_db_index_exists("report", "report_2"))
		return DBcreate_index("report", "report_2", "userid", 0);

	return SUCCEED;
}

static int	DBpatch_6050075(void)
{
	if (FAIL == zbx_db_index_exists("report", "report_3"))
		return DBcreate_index("report", "report_3", "dashboardid", 0);

	return SUCCEED;
}

static int	DBpatch_6050076(void)
{
	if (FAIL == zbx_db_index_exists("report_user", "report_user_2"))
		return DBcreate_index("report_user", "report_user_2", "userid", 0);

	return SUCCEED;
}

static int	DBpatch_6050077(void)
{
	if (FAIL == zbx_db_index_exists("report_user", "report_user_3"))
		return DBcreate_index("report_user", "report_user_3", "access_userid", 0);

	return SUCCEED;
}

static int	DBpatch_6050078(void)
{
	if (FAIL == zbx_db_index_exists("report_usrgrp", "report_usrgrp_2"))
		return DBcreate_index("report_usrgrp", "report_usrgrp_2", "usrgrpid", 0);

	return SUCCEED;
}

static int	DBpatch_6050079(void)
{
	if (FAIL == zbx_db_index_exists("report_usrgrp", "report_usrgrp_3"))
		return DBcreate_index("report_usrgrp", "report_usrgrp_3", "access_userid", 0);

	return SUCCEED;
}

static int	DBpatch_6050080(void)
{
	if (FAIL == zbx_db_index_exists("sysmaps", "sysmaps_4"))
		return DBcreate_index("sysmaps", "sysmaps_4", "userid", 0);

	return SUCCEED;
}

static int	DBpatch_6050081(void)
{
	if (FAIL == zbx_db_index_exists("sysmap_element_trigger", "sysmap_element_trigger_2"))
		return DBcreate_index("sysmap_element_trigger", "sysmap_element_trigger_2", "triggerid", 0);

	return SUCCEED;
}

static int	DBpatch_6050082(void)
{
	if (FAIL == zbx_db_index_exists("sysmap_user", "sysmap_user_2"))
		return DBcreate_index("sysmap_user", "sysmap_user_2", "userid", 0);

	return SUCCEED;
}

static int	DBpatch_6050083(void)
{
	if (FAIL == zbx_db_index_exists("sysmap_usrgrp", "sysmap_usrgrp_2"))
		return DBcreate_index("sysmap_usrgrp", "sysmap_usrgrp_2", "usrgrpid", 0);

	return SUCCEED;
}

static int	DBpatch_6050084(void)
{
	if (FAIL == zbx_db_index_exists("tag_filter", "tag_filter_1"))
		return DBcreate_index("tag_filter", "tag_filter_1", "usrgrpid", 0);

	return SUCCEED;
}

static int	DBpatch_6050085(void)
{
	if (FAIL == zbx_db_index_exists("tag_filter", "tag_filter_2"))
		return DBcreate_index("tag_filter", "tag_filter_2", "groupid", 0);

	return SUCCEED;
}

static int	DBpatch_6050086(void)
{
	if (FAIL == zbx_db_index_exists("task", "task_2"))
		return DBcreate_index("task", "task_2", "proxyid", 0);

	return SUCCEED;
}

static int	DBpatch_6050087(void)
{
	if (FAIL == zbx_db_index_exists("users", "users_3"))
		return DBcreate_index("users", "users_3", "roleid", 0);

	return SUCCEED;
}

static int	DBpatch_6050090(void)
{
	const zbx_db_field_t	old_field = {"info", "", NULL, NULL, 0, ZBX_TYPE_SHORTTEXT, ZBX_NOTNULL, 0};
	const zbx_db_field_t	field = {"info", "", NULL, NULL, 0, ZBX_TYPE_LONGTEXT, ZBX_NOTNULL, 0};

	return DBmodify_field_type("task_remote_command_result", &field, &old_field);
}

static int	DBpatch_6050091(void)
{
	if (0 == (DBget_program_type() & ZBX_PROGRAM_TYPE_SERVER))
		return SUCCEED;

	if (ZBX_DB_OK > zbx_db_execute(
			"update widget_field"
			" set value_str=' '"
			" where name like 'columns.name.%%'"
			" and value_str like ''"
			" and widgetid in ("
				"select widgetid"
				" from widget"
				" where type='tophosts'"
			")"))
	{
		return FAIL;
	}

	return SUCCEED;
}

static int	DBpatch_6050092(void)
{
	return DBrename_table("group_discovery", "group_discovery_tmp");
}

static int	DBpatch_6050093(void)
{
	const zbx_db_table_t	table =
			{"group_discovery", "groupdiscoveryid", 0,
				{
					{"groupdiscoveryid", NULL, NULL, NULL, 0, ZBX_TYPE_ID, ZBX_NOTNULL, 0},
					{"groupid", NULL, NULL, NULL, 0, ZBX_TYPE_ID, ZBX_NOTNULL, 0},
					{"parent_group_prototypeid", NULL, NULL, NULL, 0, ZBX_TYPE_ID, ZBX_NOTNULL, 0},
					{"name", "", NULL, NULL, 255, ZBX_TYPE_CHAR, ZBX_NOTNULL, 0},
					{"lastcheck", "0", NULL, NULL, 0, ZBX_TYPE_INT, ZBX_NOTNULL, 0},
					{"ts_delete", "0", NULL, NULL, 0, ZBX_TYPE_INT, ZBX_NOTNULL, 0},
					{0}
				},
				NULL
			};

	return DBcreate_table(&table);
}

static int	DBpatch_6050094(void)
{
	if (0 == (DBget_program_type() & ZBX_PROGRAM_TYPE_SERVER))
		return SUCCEED;

	if (ZBX_DB_OK > zbx_db_execute("insert into group_discovery "
				"(groupdiscoveryid,groupid,parent_group_prototypeid,name,lastcheck,ts_delete)"
			" select groupid,groupid,parent_group_prototypeid,name,lastcheck,ts_delete"
				" from group_discovery_tmp"))
	{
		return FAIL;
	}

	return SUCCEED;
}

static int	DBpatch_6050095(void)
{
	return DBdrop_table("group_discovery_tmp");
}

static int	DBpatch_6050096(void)
{
	return DBcreate_index("group_discovery", "group_discovery_1", "groupid,parent_group_prototypeid", 1);
}

static int	DBpatch_6050097(void)
{
	return DBcreate_index("group_discovery", "group_discovery_2", "parent_group_prototypeid", 0);
}

static int	DBpatch_6050098(void)
{
	const zbx_db_field_t	field = {"groupid", NULL, "hstgrp", "groupid", 0, 0, 0, ZBX_FK_CASCADE_DELETE};

	return DBadd_foreign_key("group_discovery", 1, &field);
}

static int	DBpatch_6050099(void)
{
	const zbx_db_field_t	field = {"parent_group_prototypeid", NULL, "group_prototype", "group_prototypeid", 0, 0,
			0, 0};

	return DBadd_foreign_key("group_discovery", 2, &field);
}

static int	DBpatch_6050100(void)
{
	if (0 == (DBget_program_type() & ZBX_PROGRAM_TYPE_SERVER))
		return SUCCEED;

	if (ZBX_DB_OK > zbx_db_execute("insert into module (moduleid,id,relative_path,status,config) values"
			" (" ZBX_FS_UI64 ",'piechart','widgets/piechart',%d,'[]')", zbx_db_get_maxid("module"), 1))
	{
		return FAIL;
	}

	return SUCCEED;
}

static int	DBpatch_6050101(void)
{
	const zbx_db_field_t	field = {"timeout_zabbix_agent", "3s", NULL, NULL, 255, ZBX_TYPE_CHAR, ZBX_NOTNULL, 0};

	return DBadd_field("config", &field);
}

static int	DBpatch_6050102(void)
{
	const zbx_db_field_t	field = {"timeout_simple_check", "3s", NULL, NULL, 255, ZBX_TYPE_CHAR, ZBX_NOTNULL, 0};

	return DBadd_field("config", &field);
}

static int	DBpatch_6050103(void)
{
	const zbx_db_field_t	field = {"timeout_snmp_agent", "3s", NULL, NULL, 255, ZBX_TYPE_CHAR, ZBX_NOTNULL, 0};

	return DBadd_field("config", &field);
}

static int	DBpatch_6050104(void)
{
	const zbx_db_field_t	field = {"timeout_external_check", "3s", NULL, NULL, 255, ZBX_TYPE_CHAR,
			ZBX_NOTNULL, 0};

	return DBadd_field("config", &field);
}

static int	DBpatch_6050105(void)
{
	const zbx_db_field_t	field = {"timeout_db_monitor", "3s", NULL, NULL, 255, ZBX_TYPE_CHAR, ZBX_NOTNULL, 0};

	return DBadd_field("config", &field);
}

static int	DBpatch_6050106(void)
{
	const zbx_db_field_t	field = {"timeout_http_agent", "3s", NULL, NULL, 255, ZBX_TYPE_CHAR, ZBX_NOTNULL, 0};

	return DBadd_field("config", &field);
}

static int	DBpatch_6050107(void)
{
	const zbx_db_field_t	field = {"timeout_ssh_agent", "3s", NULL, NULL, 255, ZBX_TYPE_CHAR, ZBX_NOTNULL, 0};

	return DBadd_field("config", &field);
}

static int	DBpatch_6050108(void)
{
	const zbx_db_field_t	field = {"timeout_telnet_agent", "3s", NULL, NULL, 255, ZBX_TYPE_CHAR, ZBX_NOTNULL, 0};

	return DBadd_field("config", &field);
}

static int	DBpatch_6050109(void)
{
	const zbx_db_field_t	field = {"timeout_script", "3s", NULL, NULL, 255, ZBX_TYPE_CHAR, ZBX_NOTNULL, 0};

	return DBadd_field("config", &field);
}

static int	DBpatch_6050110(void)
{
	int	timeout;

	timeout = DBget_config_timeout();

	if (ZBX_DB_OK > zbx_db_execute("update config"
			" set timeout_zabbix_agent='%ds',"
				"timeout_simple_check='%ds',"
				"timeout_snmp_agent='%ds',"
				"timeout_external_check='%ds',"
				"timeout_db_monitor='%ds',"
				"timeout_http_agent='%ds',"
				"timeout_ssh_agent='%ds',"
				"timeout_telnet_agent='%ds',"
				"timeout_script='%ds'",
			timeout, timeout, timeout, timeout, timeout, timeout, timeout, timeout, timeout))
	{
		return FAIL;
	}

	return SUCCEED;
}

static int	DBpatch_6050111(void)
{
	if (ZBX_DB_OK > zbx_db_execute("update items set timeout='' where type not in (%d,%d)", ITEM_TYPE_HTTPAGENT,
			ITEM_TYPE_SCRIPT))
	{
		return FAIL;
	}

	return SUCCEED;
}

static int	DBpatch_6050112(void)
{
	const zbx_db_field_t	field = {"timeout", "", NULL, NULL, 255, ZBX_TYPE_CHAR, ZBX_NOTNULL, 0};

	return DBset_default("items", &field);
}

static int	DBpatch_6050113(void)
{
	const zbx_db_field_t	field = {"custom_timeouts", "0", NULL, NULL, 0, ZBX_TYPE_INT, ZBX_NOTNULL, 0};

	return DBadd_field("proxy", &field);
}

static int	DBpatch_6050114(void)
{
	const zbx_db_field_t	field = {"timeout_zabbix_agent", "", NULL, NULL, 255, ZBX_TYPE_CHAR, ZBX_NOTNULL, 0};

	return DBadd_field("proxy", &field);
}

static int	DBpatch_6050115(void)
{
	const zbx_db_field_t	field = {"timeout_simple_check", "", NULL, NULL, 255, ZBX_TYPE_CHAR, ZBX_NOTNULL, 0};

	return DBadd_field("proxy", &field);
}

static int	DBpatch_6050116(void)
{
	const zbx_db_field_t	field = {"timeout_snmp_agent", "", NULL, NULL, 255, ZBX_TYPE_CHAR, ZBX_NOTNULL, 0};

	return DBadd_field("proxy", &field);
}

static int	DBpatch_6050117(void)
{
	const zbx_db_field_t	field = {"timeout_external_check", "", NULL, NULL, 255, ZBX_TYPE_CHAR, ZBX_NOTNULL, 0};

	return DBadd_field("proxy", &field);
}

static int	DBpatch_6050118(void)
{
	const zbx_db_field_t	field = {"timeout_db_monitor", "", NULL, NULL, 255, ZBX_TYPE_CHAR, ZBX_NOTNULL, 0};

	return DBadd_field("proxy", &field);
}

static int	DBpatch_6050119(void)
{
	const zbx_db_field_t	field = {"timeout_http_agent", "", NULL, NULL, 255, ZBX_TYPE_CHAR, ZBX_NOTNULL, 0};

	return DBadd_field("proxy", &field);
}

static int	DBpatch_6050120(void)
{
	const zbx_db_field_t	field = {"timeout_ssh_agent", "", NULL, NULL, 255, ZBX_TYPE_CHAR, ZBX_NOTNULL, 0};

	return DBadd_field("proxy", &field);
}

static int	DBpatch_6050121(void)
{
	const zbx_db_field_t	field = {"timeout_telnet_agent", "", NULL, NULL, 255, ZBX_TYPE_CHAR, ZBX_NOTNULL, 0};

	return DBadd_field("proxy", &field);
}

static int	DBpatch_6050122(void)
{
	const zbx_db_field_t	field = {"timeout_script", "", NULL, NULL, 255, ZBX_TYPE_CHAR, ZBX_NOTNULL, 0};

	return DBadd_field("proxy", &field);
}

static int	DBpatch_6050123(void)
{
	if (ZBX_DB_OK > zbx_db_execute("update item_preproc set params='-1' where type=26"))
		return FAIL;

	return SUCCEED;
}

static int	DBpatch_6050124(void)
{
	if (0 == (DBget_program_type() & ZBX_PROGRAM_TYPE_SERVER))
		return SUCCEED;

	if (ZBX_DB_OK > zbx_db_execute(
			"delete from widget_field"
			" where name in ('source_type','reference')"
				" and widgetid in (select widgetid from widget where type='map')"))
	{
		return FAIL;
	}

	return SUCCEED;
}

static int	DBpatch_6050125(void)
{
	if (0 == (DBget_program_type() & ZBX_PROGRAM_TYPE_SERVER))
		return SUCCEED;

	if (ZBX_DB_OK > zbx_db_execute(
			"update widget_field"
			" set name='sysmapid._reference',value_str=CONCAT(value_str,'._mapid')"
			" where name='filter_widget_reference'"
				" and widgetid in (select widgetid from widget where type='map')"))
	{
		return FAIL;
	}

	return SUCCEED;
}

static int	DBpatch_6050126(void)
{
	if (0 == (DBget_program_type() & ZBX_PROGRAM_TYPE_SERVER))
		return SUCCEED;

	if (ZBX_DB_OK > zbx_db_execute(
			"update widget_field"
			" set type='1',name='override_hostid._reference',value_int=0,value_str='DASHBOARD._hostid'"
			" where type=0"
				" and name='dynamic'"
				" and value_int=1"))
	{
		return FAIL;
	}

	return SUCCEED;
}

static int	DBpatch_6050127(void)
{
	zbx_db_row_t	row;
	zbx_db_result_t	result;
	zbx_db_insert_t	db_insert;
	int		ret;

	if (0 == (DBget_program_type() & ZBX_PROGRAM_TYPE_SERVER))
		return SUCCEED;

	result = zbx_db_select(
			"select w.widgetid,wf_from.value_str,wf_to.value_str"
			" from widget w"
			" left join widget_field wf_from"
				" on w.widgetid=wf_from.widgetid"
					" and (wf_from.name='time_from' or wf_from.name is null)"
			" left join widget_field wf_to"
				" on w.widgetid=wf_to.widgetid"
					" and (wf_to.name='time_to' or wf_to.name is null)"
			" where w.type='svggraph' and exists ("
				"select null"
				" from widget_field wf2"
				" where wf2.widgetid=w.widgetid"
					" and wf2.name='graph_time'"
			")");

	zbx_db_insert_prepare(&db_insert, "widget_field", "widget_fieldid", "widgetid", "type", "name", "value_str",
			NULL);

	while (NULL != (row = zbx_db_fetch(result)))
	{
		zbx_uint64_t	widgetid;

		ZBX_STR2UINT64(widgetid, row[0]);

		if (SUCCEED == zbx_db_is_null(row[1]))
			zbx_db_insert_add_values(&db_insert, __UINT64_C(0), widgetid, 1, "time_period.from", "now-1h");

		if (SUCCEED == zbx_db_is_null(row[2]))
			zbx_db_insert_add_values(&db_insert, __UINT64_C(0), widgetid, 1, "time_period.to", "now");
	}
	zbx_db_free_result(result);

	zbx_db_insert_autoincrement(&db_insert, "widget_fieldid");

	ret = zbx_db_insert_execute(&db_insert);
	zbx_db_insert_clean(&db_insert);

	return ret;
}

static int	DBpatch_6050128(void)
{
	if (0 == (DBget_program_type() & ZBX_PROGRAM_TYPE_SERVER))
		return SUCCEED;

	if (ZBX_DB_OK > zbx_db_execute(
			"update widget_field"
			" set name='time_period.from'"
			" where name='time_from'"
				" and widgetid in (select widgetid from widget where type='svggraph')"))
	{
		return FAIL;
	}

	return SUCCEED;
}

static int	DBpatch_6050129(void)
{
	if (0 == (DBget_program_type() & ZBX_PROGRAM_TYPE_SERVER))
		return SUCCEED;

	if (ZBX_DB_OK > zbx_db_execute(
			"update widget_field"
			" set name='time_period.to'"
			" where name='time_to'"
				" and widgetid in (select widgetid from widget where type='svggraph')"))
	{
		return FAIL;
	}

	return SUCCEED;
}

static int	DBpatch_6050130(void)
{
	if (0 == (DBget_program_type() & ZBX_PROGRAM_TYPE_SERVER))
		return SUCCEED;

	if (ZBX_DB_OK > zbx_db_execute(
			"delete from widget_field"
			" where name='graph_time'"
				" and widgetid in (select widgetid from widget where type='svggraph')"))
	{
		return FAIL;
	}

	return SUCCEED;
}

static int	DBpatch_6050131(void)
{
	if (0 == (DBget_program_type() & ZBX_PROGRAM_TYPE_SERVER))
		return SUCCEED;

	if (ZBX_DB_OK > zbx_db_execute(
			"update widget_field"
			" set name='date_period.from'"
			" where name='date_from'"
				" and widgetid in (select widgetid from widget where type='slareport')"))
	{
		return FAIL;
	}

	return SUCCEED;
}

static int	DBpatch_6050132(void)
{
	if (0 == (DBget_program_type() & ZBX_PROGRAM_TYPE_SERVER))
		return SUCCEED;

	if (ZBX_DB_OK > zbx_db_execute(
			"update widget_field"
			" set name='date_period.to'"
			" where name='date_to'"
				" and widgetid in (select widgetid from widget where type='slareport')"))
	{
		return FAIL;
	}

	return SUCCEED;
}

static int	DBpatch_6050133(void)
{
	zbx_db_row_t	row;
	zbx_db_result_t	result;
	zbx_regexp_t	*regex1 = NULL, *regex2 = NULL;
	char		*error = NULL, *replace_to = NULL, *sql = NULL;
	size_t		sql_alloc = 0, sql_offset = 0;
	int		ret = FAIL;

	if (0 == (DBget_program_type() & ZBX_PROGRAM_TYPE_SERVER))
		return SUCCEED;

	if (FAIL == zbx_regexp_compile_ext("^([a-z]+)\\.([a-z_]+)\\.(\\d+)\\.(\\d+)$", &regex1, 0, &error))
	{
		zabbix_log(LOG_LEVEL_CRIT, "internal error, invalid regular expression: %s", error);
		goto out;
	}

	if (FAIL == zbx_regexp_compile_ext("^([a-z]+)\\.([a-z_]+)\\.(\\d+)$", &regex2, 0, &error))
	{
		zabbix_log(LOG_LEVEL_CRIT, "internal error, invalid regular expression: %s", error);
		goto out;
	}

	zbx_db_begin_multiple_update(&sql, &sql_alloc, &sql_offset);

	result = zbx_db_select("select widget_fieldid,name from widget_field where name like '%%.%%.%%'");

	while (NULL != (row = zbx_db_fetch(result)))
	{
		zbx_uint64_t	widget_fieldid;
		char		*replace_from;

		ZBX_STR2UINT64(widget_fieldid, row[0]);
		replace_from = row[1];

		if (SUCCEED != zbx_mregexp_sub_precompiled(
						replace_from,
						regex1,
						"\\1.\\3.\\2.\\4",
						0,	/* no output limit */
						&replace_to)
				&& SUCCEED != zbx_mregexp_sub_precompiled(
						replace_from,
						regex2,
						"\\1.\\3.\\2",
						0,	/* no output limit */
						&replace_to))
		{
			continue;
		}

		zbx_snprintf_alloc(&sql, &sql_alloc, &sql_offset,
				"update widget_field"
				" set name='%s'"
				" where widget_fieldid=" ZBX_FS_UI64 ";\n",
				replace_to, widget_fieldid);

		zbx_free(replace_to);

		if (SUCCEED != zbx_db_execute_overflowed_sql(&sql, &sql_alloc, &sql_offset))
		{
			zabbix_log(LOG_LEVEL_CRIT, "internal error, cannot execute multiple SQL \"update\" operations");
			zbx_db_free_result(result);

			goto out;
		}
	}
	zbx_db_free_result(result);

	zbx_db_end_multiple_update(&sql, &sql_alloc, &sql_offset);

	if (16 < sql_offset)	/* in ORACLE always present begin..end; */
		zbx_db_execute("%s", sql);

	ret = SUCCEED;
out:
	if (NULL != regex1)
		zbx_regexp_free(regex1);
	if (NULL != regex2)
		zbx_regexp_free(regex2);

	zbx_free(sql);
	zbx_free(error);
	zbx_free(replace_to);

	return ret;
}

#define REFERENCE_LEN	5
#define FIRST_LETTER	'A'
#define TOTAL_LETTERS	26

static char	*create_widget_reference(const zbx_vector_str_t *references)
{
	static char	buf[REFERENCE_LEN + 1];
	static int	next_index;

	while (1)
	{
		int	i, index = next_index++;

		for (i = REFERENCE_LEN - 1; i >= 0; i--)
		{
			buf[i] = FIRST_LETTER + index % TOTAL_LETTERS;
			index /= TOTAL_LETTERS;
		}

		if (FAIL == zbx_vector_str_search(references, buf, ZBX_DEFAULT_STR_COMPARE_FUNC))
			return buf;
	}
}

#undef TOTAL_LETTERS
#undef FIRST_LETTER
#undef REFERENCE_LEN

static int	DBpatch_6050134(void)
{
	zbx_db_row_t		row;
	zbx_db_result_t		result;
	zbx_db_insert_t		db_insert;
	zbx_vector_str_t	references;
	int			ret;

	if (0 == (DBget_program_type() & ZBX_PROGRAM_TYPE_SERVER))
		return SUCCEED;

	zbx_vector_str_create(&references);

	result = zbx_db_select("select distinct value_str from widget_field where name='reference' order by value_str");

	while (NULL != (row = zbx_db_fetch(result)))
	{
		zbx_vector_str_append(&references, zbx_strdup(NULL, row[0]));
	}
	zbx_db_free_result(result);

	zbx_vector_str_sort(&references, ZBX_DEFAULT_STR_COMPARE_FUNC);

	zbx_db_insert_prepare(&db_insert, "widget_field", "widget_fieldid", "widgetid", "type", "name", "value_str",
			NULL);

	result = zbx_db_select("select widgetid from widget where type in ('graph','svggraph','graphprototype')");

	while (NULL != (row = zbx_db_fetch(result)))
	{
		zbx_uint64_t	widgetid;

		ZBX_STR2UINT64(widgetid, row[0]);

		zbx_db_insert_add_values(&db_insert, __UINT64_C(0), widgetid, 1, "reference",
				create_widget_reference(&references));
	}
	zbx_db_free_result(result);

	zbx_vector_str_clear_ext(&references, zbx_str_free);
	zbx_vector_str_destroy(&references);

	zbx_db_insert_autoincrement(&db_insert, "widget_fieldid");

	ret = zbx_db_insert_execute(&db_insert);
	zbx_db_insert_clean(&db_insert);

	return ret;
}

static int	DBpatch_6050135(void)
{
	if (0 == (DBget_program_type() & ZBX_PROGRAM_TYPE_SERVER))
		return SUCCEED;

	if (ZBX_DB_OK > zbx_db_execute("delete from profiles where idx like 'web.templates.triggers.%%'"))
		return FAIL;

	return SUCCEED;
}

static int	DBpatch_6050136(void)
{
	if (0 == (DBget_program_type() & ZBX_PROGRAM_TYPE_SERVER))
		return SUCCEED;

	if (ZBX_DB_OK > zbx_db_execute("delete from profiles where idx like 'web.templates.trigger_prototypes.php.%%'"))
		return FAIL;

	return SUCCEED;
}

static int	DBpatch_6050137(void)
{
	if (0 == (DBget_program_type() & ZBX_PROGRAM_TYPE_SERVER))
		return SUCCEED;

	if (ZBX_DB_OK > zbx_db_execute("delete from profiles where idx like 'web.hosts.triggers.%%'"))
		return FAIL;

	return SUCCEED;
}

static int	DBpatch_6050138(void)
{
	if (0 == (DBget_program_type() & ZBX_PROGRAM_TYPE_SERVER))
		return SUCCEED;

	if (ZBX_DB_OK > zbx_db_execute("delete from profiles where idx like 'web.hosts.trigger_prototypes.php.%%'"))
		return FAIL;

	return SUCCEED;
}

static int	DBpatch_6050139(void)
{
	zbx_db_result_t	result;
	zbx_db_row_t	row;
	zbx_db_insert_t	db_insert;
	int		ret = SUCCEED;

	if (0 == (DBget_program_type() & ZBX_PROGRAM_TYPE_SERVER))
		return SUCCEED;

	result = zbx_db_select("select wf.widgetid from widget_field wf,widget w"
			" where wf.name='interface_type' and w.type='hostavail' and w.widgetid=wf.widgetid"
			" group by wf.widgetid having count(wf.name)=1");

	zbx_db_insert_prepare(&db_insert, "widget_field", "widget_fieldid", "widgetid", "name", "type", "value_int",
			NULL);

	while (NULL != (row = zbx_db_fetch(result)))
	{
		zbx_uint64_t	widgetid;

		ZBX_STR2UINT64(widgetid, row[0]);

		zbx_db_insert_add_values(&db_insert, __UINT64_C(0), widgetid, "only_totals", 0, 1);
	}
	zbx_db_free_result(result);

	zbx_db_insert_autoincrement(&db_insert, "widget_fieldid");

	ret = zbx_db_insert_execute(&db_insert);

	zbx_db_insert_clean(&db_insert);

	return ret;
}

static int	DBpatch_6050140(void)
{
	if (0 == (DBget_program_type() & ZBX_PROGRAM_TYPE_SERVER))
		return SUCCEED;

	if (ZBX_DB_OK > zbx_db_execute("delete from profiles where idx like 'web.templates.items.%%'"))
		return FAIL;

	return SUCCEED;
}

static int	DBpatch_6050141(void)
{
	if (0 == (DBget_program_type() & ZBX_PROGRAM_TYPE_SERVER))
		return SUCCEED;

	if (ZBX_DB_OK > zbx_db_execute("delete from profiles where idx like 'web.templates.disc_prototypes.php.%%'"))
		return FAIL;

	return SUCCEED;
}

static int	DBpatch_6050142(void)
{
	if (0 == (DBget_program_type() & ZBX_PROGRAM_TYPE_SERVER))
		return SUCCEED;

	if (ZBX_DB_OK > zbx_db_execute("delete from profiles where idx like 'web.hosts.items.%%'"))
		return FAIL;

	return SUCCEED;
}

static int	DBpatch_6050143(void)
{
	if (0 == (DBget_program_type() & ZBX_PROGRAM_TYPE_SERVER))
		return SUCCEED;

	if (ZBX_DB_OK > zbx_db_execute("delete from profiles where idx like 'web.hosts.disc_prototypes.php.%%'"))
		return FAIL;

	return SUCCEED;
}

static int	DBpatch_6050144(void)
{
	const zbx_db_field_t	field = {"hk_audit", "31d", NULL, NULL, 32, ZBX_TYPE_CHAR, ZBX_NOTNULL, 0};

	return DBset_default("config", &field);
}

static int	DBpatch_6050145(void)
{
	const zbx_db_field_t	field = {"hk_history", "31d", NULL, NULL, 32, ZBX_TYPE_CHAR, ZBX_NOTNULL, 0};

	return DBset_default("config", &field);
}

static int	DBpatch_6050146(void)
{
	const zbx_db_field_t	old_field = {"query_fields", "", NULL, NULL, 2048, ZBX_TYPE_CHAR,
			ZBX_NOTNULL | ZBX_PROXY, 0};
	const zbx_db_field_t	field = {"query_fields", "", NULL, NULL, 0, ZBX_TYPE_TEXT, ZBX_NOTNULL | ZBX_PROXY, 0};

	return DBmodify_field_type("items", &field, &old_field);
}

static int	DBpatch_6050147(void)
{
	const zbx_db_field_t	field = {"item_value_type", "31", NULL, NULL, 0, ZBX_TYPE_INT, ZBX_NOTNULL, 0};

	return DBadd_field("connector", &field);
}

static int	DBpatch_6050148(void)
{
	const zbx_db_field_t	field = {"attempt_interval", "5s", NULL, NULL, 32, ZBX_TYPE_CHAR, ZBX_NOTNULL, 0};

	return DBadd_field("connector", &field);
}

static int	DBpatch_6050149(void)
{
/* -------------------------------------------------------*/
/* Formula:                                               */
/* aggregate_function(last_foreach(filter))               */
/* aggregate_function(last_foreach(filter,time))          */
/*--------------------------------------------------------*/
/* Relative positioning of tokens on a stack              */
/*----------------------------+---------------------------*/
/* Time is present in formula | Time is absent in formula */
/*----------------------------+---------------------------*/
/* [i-2] filter               |                           */
/* [i-1] time                 | [i-1] filter              */
/*   [i] last_foreach         |   [i] last_foreach        */
/* [i+2] aggregate function   | [i+2]                     */
/*----------------------------+---------------------------*/

/* Offset in stack of tokens is relative to last_foreach() history function token, */
/* assuming that time is present in formula. */
#define OFFSET_TIME	(-1)
#define TOKEN_LEN(loc)	(loc->r - loc->l + 1)
#define LAST_FOREACH	"last_foreach"
	zbx_db_row_t		row;
	zbx_db_result_t		result;
	int			ret = SUCCEED;
	size_t			sql_alloc = 0, sql_offset = 0;
	char			*sql = NULL, *params = NULL;
	zbx_eval_context_t	ctx;
	zbx_vector_uint32_t	del_idx;

	zbx_eval_init(&ctx);
	zbx_vector_uint32_create(&del_idx);

	zbx_db_begin_multiple_update(&sql, &sql_alloc, &sql_offset);

	/* ITEM_TYPE_CALCULATED = 15 */
	result = zbx_db_select("select itemid,params from items where type=15 and params like '%%%s%%'", LAST_FOREACH);

	while (SUCCEED == ret && NULL != (row = zbx_db_fetch(result)))
	{
		int	i;
		char	*esc, *error = NULL;

		zbx_eval_clear(&ctx);

		if (FAIL == zbx_eval_parse_expression(&ctx, row[1], ZBX_EVAL_PARSE_CALC_EXPRESSION, &error))
		{
			zabbix_log(LOG_LEVEL_WARNING, "%s: error parsing calculated item formula '%s' for itemid %s",
					__func__, row[1], row[0]);
			zbx_free(error);
			continue;
		}

		zbx_vector_uint32_clear(&del_idx);

		for (i = 0; i < ctx.stack.values_num; i++)
		{
			zbx_strloc_t	*loc;

			if (ZBX_EVAL_TOKEN_HIST_FUNCTION != ctx.stack.values[i].type)
				continue;

			loc = &ctx.stack.values[i].loc;

			if (0 != strncmp(LAST_FOREACH, &ctx.expression[loc->l], TOKEN_LEN(loc)))
				continue;

			/* if time is absent in formula */
			if (ZBX_EVAL_TOKEN_ARG_QUERY == ctx.stack.values[i + OFFSET_TIME].type)
				continue;

			if (ZBX_EVAL_TOKEN_ARG_NULL == ctx.stack.values[i + OFFSET_TIME].type)
				continue;

			zbx_vector_uint32_append(&del_idx, (zbx_uint32_t)(i + OFFSET_TIME));
		}

		if (0 == del_idx.values_num)
			continue;

		params = zbx_strdup(params, ctx.expression);

		for (i = del_idx.values_num - 1; i >= 0; i--)
		{
			size_t		l, r;
			zbx_strloc_t	*loc = &ctx.stack.values[(int)del_idx.values[i]].loc;

			for (l = loc->l - 1; ',' != params[l]; l--) {}
			for (r = loc->r + 1; ')' != params[r]; r++) {}

			memmove(&params[l], &params[r], strlen(params) - r + 1);
		}

		esc = zbx_db_dyn_escape_string(params);
		zbx_snprintf_alloc(&sql, &sql_alloc, &sql_offset,
				"update items set params='%s' where itemid=%s;\n", esc, row[0]);
		zbx_free(esc);

		ret = zbx_db_execute_overflowed_sql(&sql, &sql_alloc, &sql_offset);
	}
	zbx_db_free_result(result);

	zbx_db_end_multiple_update(&sql, &sql_alloc, &sql_offset);

	if (SUCCEED == ret && 16 < sql_offset)
	{
		if (ZBX_DB_OK > zbx_db_execute("%s", sql))
			ret = FAIL;
	}

	zbx_eval_clear(&ctx);
	zbx_vector_uint32_destroy(&del_idx);

	zbx_free(sql);
	zbx_free(params);

	return ret;
#undef OFFSET_TIME
#undef TOKEN_LEN
#undef LAST_FOREACH
}

static int	DBpatch_6050150(void)
{
	const zbx_db_table_t	table =
			{"item_rtname", "itemid", 0,
				{
					{"itemid", NULL, NULL, NULL, 0, ZBX_TYPE_ID, ZBX_NOTNULL, 0},
					{"name_resolved", "", NULL, NULL, 2048, ZBX_TYPE_CHAR, ZBX_NOTNULL, 0},
					{"name_resolved_upper", "", NULL, NULL, 2048, ZBX_TYPE_CHAR, ZBX_NOTNULL, 0},
					{0}
				},
				NULL
			};

	return DBcreate_table(&table);
}

static int	DBpatch_6050151(void)
{
	const zbx_db_field_t	field = {"itemid", NULL, "items", "itemid", 0, 0, 0, ZBX_FK_CASCADE_DELETE};

	return DBadd_foreign_key("item_rtname", 1, &field);
}

static int	DBpatch_6050152(void)
{
	if (ZBX_DB_OK <= zbx_db_execute("insert into item_rtname (itemid,name_resolved,name_resolved_upper)"
			" select i.itemid,i.name,i.name_upper from"
			" items i,hosts h"
			" where i.hostid=h.hostid and (h.status=%d or h.status=%d) and (i.flags=%d or i.flags=%d)",
			HOST_STATUS_MONITORED, HOST_STATUS_NOT_MONITORED, ZBX_FLAG_DISCOVERY_NORMAL,
			ZBX_FLAG_DISCOVERY_CREATED))
	{
		return SUCCEED;
	}

	return FAIL;
}

static int	DBpatch_6050153(void)
{
	return DBdrop_index("items", "items_9");
}

static int	DBpatch_6050154(void)
{
	return DBdrop_field("items", "name_upper");
}

static int	DBpatch_6050155(void)
{
	return zbx_dbupgrade_drop_trigger_on_insert("items", "name_upper");
}

static int	DBpatch_6050156(void)
{
	return zbx_dbupgrade_drop_trigger_on_update("items", "name_upper");
}

static int	DBpatch_6050157(void)
{
	return zbx_dbupgrade_drop_trigger_function_on_insert("items", "name_upper", "upper");
}

static int	DBpatch_6050158(void)
{
	return zbx_dbupgrade_drop_trigger_function_on_update("items", "name_upper", "upper");
}

static int	DBpatch_6050159(void)
{
#ifdef HAVE_POSTGRESQL
	if (FAIL == zbx_db_index_exists("group_discovery", "group_discovery_pkey1"))
		return SUCCEED;

	return DBrename_index("group_discovery", "group_discovery_pkey1", "group_discovery_pkey",
			"groupdiscoveryid", 1);
#else
	return SUCCEED;
#endif
}

static int	DBpatch_6050160(void)
{
	const zbx_db_field_t	field = {"manualinput", "0", NULL, NULL, 0, ZBX_TYPE_INT, ZBX_NOTNULL, 0};

	return DBadd_field("scripts", &field);
}

static int	DBpatch_6050161(void)
{
	const zbx_db_field_t	field = {"manualinput_prompt", "", NULL, NULL, 255, ZBX_TYPE_CHAR, ZBX_NOTNULL, 0};

	return DBadd_field("scripts", &field);
}

static int	DBpatch_6050162(void)
{
	const zbx_db_field_t	field = {"manualinput_validator", "", NULL, NULL, 2048, ZBX_TYPE_CHAR, ZBX_NOTNULL, 0};

	return DBadd_field("scripts", &field);
}

static int	DBpatch_6050163(void)
{
	const zbx_db_field_t	field = {"manualinput_validator_type", "0", NULL, NULL, 0, ZBX_TYPE_INT, ZBX_NOTNULL,
			0};

	return DBadd_field("scripts", &field);
}

static int	DBpatch_6050164(void)
{
	const zbx_db_field_t	field = {"manualinput_default_value", "", NULL, NULL, 255, ZBX_TYPE_CHAR, ZBX_NOTNULL,
			0};

	return DBadd_field("scripts", &field);
}

#define BACKSLASH_MATCH_PATTERN	"\\\\"

static int	DBpatch_6050165(void)
{
	zbx_db_result_t	result;
	zbx_db_row_t	row;
	int		ret = SUCCEED;
	char		*sql = NULL, *buf = NULL, *like_condition;
	size_t		sql_alloc = 0, sql_offset = 0, buf_alloc;

	zbx_db_begin_multiple_update(&sql, &sql_alloc, &sql_offset);

	/* functions table contains history functions used in trigger expressions */
	like_condition = zbx_db_dyn_escape_like_pattern(BACKSLASH_MATCH_PATTERN);
	if (NULL == (result = zbx_db_select("select functionid,parameter,triggerid"
			" from functions"
			" where " ZBX_DB_CHAR_LENGTH(parameter) ">1 and"
				" parameter like '%%%s%%'", like_condition)))
	{
		goto clean;
	}

	while (NULL != (row = zbx_db_fetch(result)))
	{
		const char	*ptr;
		char		*tmp, *param = NULL;
		int		func_params_changed = 0;
		size_t		param_pos, param_len, sep_pos, buf_offset = 0, params_len;

		params_len = strlen(row[1]);

		for (ptr = row[1]; ptr < row[1] + params_len; ptr += sep_pos + 1)
		{
			zbx_function_param_parse_ext(ptr, ZBX_TOKEN_USER_MACRO, ZBX_BACKSLASH_ESC_OFF,
					&param_pos, &param_len, &sep_pos);

			if (param_pos < sep_pos)
			{
				int	quoted, changed = 0;

				if ('"' == ptr[param_pos])
				{
					param = zbx_function_param_unquote_dyn_compat(ptr + param_pos,
							sep_pos - param_pos, &quoted);

					/* zbx_function_param_quote() should always succeed with esc_bs set to 1 */
					zbx_function_param_quote(&param, quoted, ZBX_BACKSLASH_ESC_ON);

					if (0 != strncmp(param, ptr + param_pos, strlen(param))) {
						zbx_strncpy_alloc(&buf, &buf_alloc, &buf_offset, ptr, param_pos);
						zbx_strcpy_alloc(&buf, &buf_alloc, &buf_offset, param);
						func_params_changed = changed = 1;
					}
				}

				if (0 == changed)
					zbx_strncpy_alloc(&buf, &buf_alloc, &buf_offset, ptr, sep_pos);
			}

			if (',' == ptr[sep_pos])
				zbx_chrcpy_alloc(&buf, &buf_alloc, &buf_offset, ',');
			zbx_free(param);
		}

		if (0 == buf_offset)
			continue;

		if (0 != func_params_changed) {
			tmp = zbx_db_dyn_escape_string(buf);
			zbx_snprintf_alloc(&sql, &sql_alloc, &sql_offset,
					"update functions set parameter='%s' where functionid=%s;\n", tmp, row[0]);
			zbx_free(tmp);
		}

		if (SUCCEED != (ret = zbx_db_execute_overflowed_sql(&sql, &sql_alloc, &sql_offset)))
			break;
	}

	zbx_db_free_result(result);
	zbx_db_end_multiple_update(&sql, &sql_alloc, &sql_offset);

	if (SUCCEED == ret && 16 < sql_offset)
	{
		if (ZBX_DB_OK > zbx_db_execute("%s", sql))
			ret = FAIL;
	}
clean:
	zbx_free(like_condition);
	zbx_free(buf);
	zbx_free(sql);

	return ret;
}

ZBX_PTR_VECTOR_DECL(eval_token_ptr, zbx_eval_token_t *)
ZBX_PTR_VECTOR_IMPL(eval_token_ptr, zbx_eval_token_t *)

static int	update_escaping_in_expression(const char *expression, char **substitute, char **error)
{
	zbx_eval_context_t		ctx;
	int				ret = SUCCEED;
	int				token_num;
	zbx_eval_token_t		*token;
	zbx_vector_eval_token_ptr_t	hist_param_tokens;

	ret = zbx_eval_parse_expression(&ctx, expression, ZBX_EVAL_PARSE_CALC_EXPRESSION |
			ZBX_EVAL_PARSE_STR_V64_COMPAT | ZBX_EVAL_PARSE_LLDMACRO, error);

	if (FAIL == ret)
		return FAIL;

	zbx_vector_eval_token_ptr_create(&hist_param_tokens);

	/* finding string parameters of history functions */
	for (token_num = ctx.stack.values_num - 1; token_num >= 0; token_num--)
	{
		token = &ctx.stack.values[token_num];

		if (token->type  == ZBX_EVAL_TOKEN_HIST_FUNCTION)
		{
			for (zbx_uint32_t i = 0; i < token->opt; i++)
			{
				if (0 == token_num--)
					break;

				if (ZBX_EVAL_TOKEN_VAR_STR == ctx.stack.values[token_num].type)
				{
					zbx_vector_eval_token_ptr_append(&hist_param_tokens,
							&ctx.stack.values[token_num]);
				}
			}
		}
	}

	for (token_num = hist_param_tokens.values_num - 1; token_num >= 0; token_num--)
	{
		char	*str = NULL, *subst;
		int	quoted;
		size_t	str_alloc = 0, str_offset = 0, str_len;

		token = hist_param_tokens.values[token_num];

		str_len = token->loc.r - token->loc.l + 1;
		zbx_strncpy_alloc(&str, &str_alloc, &str_offset, ctx.expression + token->loc.l, str_len);

		subst = zbx_function_param_unquote_dyn_compat(str, str_len, &quoted);
		zbx_variant_set_str(&(token->value), subst);

		zbx_free(str);
	}

	ctx.rules ^= ZBX_EVAL_PARSE_STR_V64_COMPAT;
	zbx_eval_compose_expression(&ctx, substitute);

	zbx_vector_eval_token_ptr_destroy(&hist_param_tokens);
	zbx_eval_clear(&ctx);

	return SUCCEED;
}

static int	DBpatch_6050166(void)
{
int			ret = SUCCEED;
	zbx_db_result_t		result;
	zbx_db_row_t		row;
	char			*sql = NULL, *error = NULL, *like_condition;
	size_t			sql_alloc = 0, sql_offset = 0;

	zbx_db_begin_multiple_update(&sql, &sql_alloc, &sql_offset);

	like_condition = zbx_db_dyn_escape_like_pattern(BACKSLASH_MATCH_PATTERN);

	if (NULL == (result = zbx_db_select("select itemid,params from items "
			"where type=15 and params like '%%%s%%'", like_condition)))
	{
		goto clean;
	}

	while (NULL != (row = zbx_db_fetch(result)))
	{
		char	*substitute = NULL, *tmp = NULL;

		if (SUCCEED == update_escaping_in_expression(row[1], &substitute, &error))
		{
			tmp = zbx_db_dyn_escape_string(substitute);
			zbx_free(substitute);
			zbx_snprintf_alloc(&sql, &sql_alloc, &sql_offset,
					"update items set params='%s' where itemid=%s;\n", tmp, row[0]);
			zbx_free(tmp);
		}
		else
		{
			zabbix_log(LOG_LEVEL_WARNING, "Failed to parse calculated item expression \"%s\" for"
				" item with id %s, error: %s", row[1], row[0], error);
			zbx_free(error);
		}

		if (SUCCEED != (ret = zbx_db_execute_overflowed_sql(&sql, &sql_alloc, &sql_offset)))
			break;
	}

	zbx_db_free_result(result);
	zbx_db_end_multiple_update(&sql, &sql_alloc, &sql_offset);

	if (SUCCEED == ret && 16 < sql_offset)
	{
		if (ZBX_DB_OK > zbx_db_execute("%s", sql))
			ret = FAIL;
	}
clean:
	zbx_free(like_condition);
	zbx_free(error);
	zbx_free(sql);

	return ret;
}

static int	find_expression_macro(const char *macro_start, const char **macro_end, char **substitute,
		char **error)
{
	int		ret = FAIL;

	*macro_end = macro_start + 2;

	while (ret == FAIL && NULL != (*macro_end = strstr(*macro_end, "}")))
	{
		char	*expression = NULL;
		size_t	expr_alloc = 0, expr_offset = 0;

		zbx_free(*error);
		zbx_strncpy_alloc(&expression, &expr_alloc, &expr_offset,
				macro_start + 2, (size_t)(*macro_end - macro_start) - 2);
		ret = update_escaping_in_expression(expression, substitute, error);
		zbx_free(expression);
		(*macro_end)++;
	}

	return ret;
}

static void	get_next_expr_macro_start(const char **expr_start, const char *str, size_t str_len)
{
	const char	*search_pos = *expr_start + 2;

	if (NULL != *expr_start && NULL != str && (size_t)(search_pos - str) < str_len)
		*expr_start = strstr(search_pos, "{?");
	else
		*expr_start = NULL;
}

static int	replace_expression_macro(char **buf, size_t *alloc, size_t *offset, const char *command, size_t cmd_len,
		size_t *pos, const char **expr_macro_start)
{
	const char	*macro_end;
	char		*error = NULL, *substitute = NULL;
	int		ret = FAIL;

	if (NULL != *expr_macro_start &&
			SUCCEED == find_expression_macro(*expr_macro_start, &macro_end, &substitute, &error))
	{
		zbx_strncpy_alloc(buf, alloc, offset, command + *pos, (size_t)(*expr_macro_start - command) - *pos);
		zbx_strcpy_alloc(buf, alloc, offset, "{?");
		zbx_strcpy_alloc(buf, alloc, offset, substitute);
		zbx_strcpy_alloc(buf, alloc, offset, "}");
		zbx_free(substitute);

		*expr_macro_start = strstr(macro_end, "{?");
		*pos = (size_t)(macro_end - command);
		ret = SUCCEED;
	}
	else
	{
		get_next_expr_macro_start(expr_macro_start, command, cmd_len);
		zbx_free(error);
	}

	return ret;
}

static int	fix_expression_macro_escaping(const char *table, const char *id_col, const char *data_col)
{
	int			ret = SUCCEED;
	zbx_db_result_t		result;
	zbx_db_row_t		row;
	char			*sql = NULL, *like_condition;
	size_t			sql_alloc = 0, sql_offset = 0;

	zbx_db_begin_multiple_update(&sql, &sql_alloc, &sql_offset);

	like_condition = zbx_db_dyn_escape_like_pattern(BACKSLASH_MATCH_PATTERN);

	if (NULL == (result = zbx_db_select("select %s,%s from %s where %s like '%%%s%%'",
			id_col, data_col, table, data_col, like_condition)))
	{
		goto clean;
	}

	while (NULL != (row = zbx_db_fetch(result)))
	{
		const char	*command = row[1];
		char		*buf = NULL, *tmp = NULL;
		size_t		buf_alloc = 0, buf_offset = 0;
		size_t		pos = 0, cmd_len;
		int		replaced = 0;
		zbx_token_t	token;
		const char	*expr_macro_start;

		cmd_len = strlen(command);
		expr_macro_start = strstr(command, "{?");

		while (SUCCEED == zbx_token_find(command, (int)pos, &token, ZBX_TOKEN_SEARCH_BASIC) &&
				cmd_len >= pos && NULL != expr_macro_start)
		{
			int	replace_success = 0;

			while (NULL != expr_macro_start && token.loc.l >= (size_t)(expr_macro_start - command))
			{
				if (SUCCEED == replace_expression_macro(&buf, &buf_alloc, &buf_offset, command,
							cmd_len, &pos, &expr_macro_start))
				{
					replaced = replace_success = 1;
				}
			}

			if (0 == replace_success)
			{
				expr_macro_start = command + token.loc.r - 2;
				get_next_expr_macro_start(&expr_macro_start, command, cmd_len);
				zbx_strncpy_alloc(&buf, &buf_alloc, &buf_offset, command + pos, token.loc.r - pos + 1);
				pos = token.loc.r + 1;
			}
		}

		while (NULL != expr_macro_start)	/* expression macros after the end of tokens */
		{
			if (SUCCEED == replace_expression_macro(&buf, &buf_alloc, &buf_offset, command,
							cmd_len, &pos, &expr_macro_start))
			{
				replaced = 1;
			}
		}

		if (0 != replaced)
		{
			if (cmd_len >= pos)
				zbx_strncpy_alloc(&buf, &buf_alloc, &buf_offset, command + pos, cmd_len - pos);

			tmp = zbx_db_dyn_escape_string(buf);
			zbx_free(buf);
			zbx_snprintf_alloc(&sql, &sql_alloc, &sql_offset, "update %s set %s='%s' where %s=%s;\n",
					table, data_col, tmp, id_col, row[0]);
			zbx_free(tmp);

			if (SUCCEED != (ret = zbx_db_execute_overflowed_sql(&sql, &sql_alloc, &sql_offset)))
				break;
		}
		else
			zbx_free(buf);
	}

	zbx_db_free_result(result);
	zbx_db_end_multiple_update(&sql, &sql_alloc, &sql_offset);

	if (SUCCEED == ret && 16 < sql_offset)
	{
		if (ZBX_DB_OK > zbx_db_execute("%s", sql))
			ret = FAIL;
	}
clean:
	zbx_free(like_condition);
	zbx_free(sql);

	return ret;
}

#undef BACKSLASH_MATCH_PATTERN

static int	DBpatch_6050167(void)
{
	return fix_expression_macro_escaping("scripts", "scriptid", "command");
}

static int	DBpatch_6050168(void)
{
	return fix_expression_macro_escaping("script_param", "script_paramid", "value");
}

static int	DBpatch_6050169(void)
{
	return fix_expression_macro_escaping("media_type_message", "mediatype_messageid", "message");
}

static int	DBpatch_6050170(void)
{
	return fix_expression_macro_escaping("media_type_message", "mediatype_messageid", "subject");
}

static int	DBpatch_6050171(void)
{
	return fix_expression_macro_escaping("opmessage", "operationid", "message");
}

static int	DBpatch_6050172(void)
{
	return fix_expression_macro_escaping("opmessage", "operationid", "subject");
}

static int	DBpatch_6050173(void)
{
	return fix_expression_macro_escaping("triggers", "triggerid", "event_name");
}

static int	DBpatch_6050174(void)
{
	return fix_expression_macro_escaping("media_type_param", "mediatype_paramid", "value");
}

static int	DBpatch_6050175(void)
{
	return fix_expression_macro_escaping("media_type_param", "mediatype_paramid", "name");
}

typedef struct
{
	char		*name;
	zbx_uint64_t	wid;
	zbx_uint64_t	wfid;
	char		*value_str;
	int		value_int;
}
zbx_wiget_field_t;

ZBX_PTR_VECTOR_DECL(wiget_field, zbx_wiget_field_t *)
ZBX_PTR_VECTOR_IMPL(wiget_field, zbx_wiget_field_t *)

static void	zbx_wiget_field_free(zbx_wiget_field_t *wf)
{
	zbx_free(wf->name);
	zbx_free(wf->value_str);
	zbx_free(wf);
}

static int	zbx_wiget_field_compare(const void *d1, const void *d2)
{
	const zbx_wiget_field_t	*f1 = *(const zbx_wiget_field_t * const *)d1;
	const zbx_wiget_field_t	*f2 = *(const zbx_wiget_field_t * const *)d2;

	ZBX_RETURN_IF_NOT_EQUAL(f1->wid, f2->wid);

	return strcmp(f1->name, f2->name);
}

static void	DBpatch_6050176_transform(zbx_vector_wiget_field_t *timeshift, zbx_vector_wiget_field_t *interval,
		zbx_vector_wiget_field_t *aggr_func, zbx_vector_wiget_field_t *time_from,
		zbx_vector_wiget_field_t *time_to, zbx_vector_uint64_t *nofunc_ids)
{
	int	i;

	zbx_vector_wiget_field_sort(interval, zbx_wiget_field_compare);
	zbx_vector_wiget_field_sort(timeshift, zbx_wiget_field_compare);

	for (i = 0; i < aggr_func->values_num; i++)	/* remove fields if aggregate_function = 0 */
	{
		int			n;
		zbx_wiget_field_t	*val = aggr_func->values[i];

		if (0 != val->value_int)
			continue;

		if (FAIL != (n = zbx_vector_wiget_field_bsearch(interval, val, zbx_wiget_field_compare)))
		{
			zbx_vector_uint64_append(nofunc_ids, interval->values[n]->wfid);
			zbx_wiget_field_free(interval->values[n]);
			zbx_vector_wiget_field_remove_noorder(interval, n);
		}

		if (FAIL != (n = zbx_vector_wiget_field_bsearch(timeshift, val, zbx_wiget_field_compare)))
		{
			zbx_vector_uint64_append(nofunc_ids, timeshift->values[n]->wfid);
			zbx_wiget_field_free(timeshift->values[n]);
			zbx_vector_wiget_field_remove(timeshift, n);
		}
	}

	while (0 < interval->values_num)	/* columns.N.time_period.from */
	{
		int			n;
		const char		*shift, *sign_shift = "+", *sign_interv = "-";
		zbx_wiget_field_t	*val = interval->values[interval->values_num - 1];

		if (FAIL == (n = zbx_vector_wiget_field_bsearch(timeshift, val, zbx_wiget_field_compare)))
			shift = "";
		else
			shift = timeshift->values[n]->value_str;

		if ('\0' == *shift || '-' == *shift)
			sign_shift = "";

		if ('\0' == *val->value_str)
			sign_interv = "";

		val->value_str = zbx_dsprintf(val->value_str, "now%s%s%s%s", sign_shift, shift, sign_interv,
				val->value_str);
		zbx_vector_wiget_field_append(time_from, val);
		zbx_vector_wiget_field_remove_noorder(interval, interval->values_num - 1);
	}

	while (0 < timeshift->values_num)	/* columns.N.time_period.to */
	{
		const char		*sign_shift = "+";
		zbx_wiget_field_t	*val = timeshift->values[timeshift->values_num - 1];

		if ('\0' == *val->value_str || '-' == *val->value_str)
			sign_shift = "";

		val->value_str = zbx_dsprintf(val->value_str, "now%s%s", sign_shift, val->value_str);
		zbx_vector_wiget_field_append(time_to, val);
		zbx_vector_wiget_field_remove_noorder(timeshift, timeshift->values_num - 1);
	}
}

static int	DBpatch_6050176_load(zbx_vector_wiget_field_t *time_from, zbx_vector_wiget_field_t *time_to,
		zbx_vector_uint64_t *nofunc_ids)
{
	zbx_db_result_t			result;
	zbx_db_row_t			row;
	zbx_vector_wiget_field_t	timeshift, interval, aggr_func;

	if (NULL == (result = zbx_db_select("select widget_fieldid,widgetid,name,value_str,value_int from widget_field"
				" where name like 'columns.%%.timeshift'"
					" or name like 'columns.%%.aggregate_interval'"
					" or name like 'columns.%%.aggregate_function'"
					" and widgetid in (select widgetid from widget where type='tophosts')")))
	{
		return FAIL;
	}

	zbx_vector_wiget_field_create(&timeshift);
	zbx_vector_wiget_field_create(&interval);
	zbx_vector_wiget_field_create(&aggr_func);

	while (NULL != (row = zbx_db_fetch(result)))
	{
		zbx_wiget_field_t	*val;
		const char		*name;
		size_t			l;

		val = (zbx_wiget_field_t *) zbx_malloc(NULL, sizeof(zbx_wiget_field_t));

		ZBX_STR2UINT64(val->wfid, row[0]);
		ZBX_STR2UINT64(val->wid, row[1]);
		name = row[2];
		l = strlen(name);
		val->value_str = zbx_strdup(NULL, row[3]);
		val->value_int = atoi(row[4]);

		if ('t' == name[l - 1])
		{
			val->name = zbx_dsprintf(NULL, "%.*s", (int)(l - ZBX_CONST_STRLEN("columns" "timeshift")),
					&name[ZBX_CONST_STRLEN("columns")]);
			zbx_vector_wiget_field_append(&timeshift, val);
		}
		else if  ('l' == name[l - 1])
		{
			val->name = zbx_dsprintf(NULL, "%.*s",
					(int)(l - ZBX_CONST_STRLEN("columns" "aggregate_interval")),
					&name[ZBX_CONST_STRLEN("columns")]);
			zbx_vector_wiget_field_append(&interval, val);
		}
		else
		{
			val->name = zbx_dsprintf(NULL, "%.*s",
					(int)(l - ZBX_CONST_STRLEN("columns" "aggregate_function")),
					&name[ZBX_CONST_STRLEN("columns")]);
			zbx_vector_wiget_field_append(&aggr_func, val);
		}
	}
	zbx_db_free_result(result);

	DBpatch_6050176_transform(&timeshift, &interval, &aggr_func, time_from, time_to, nofunc_ids);

	zbx_vector_wiget_field_clear_ext(&timeshift, zbx_wiget_field_free);
	zbx_vector_wiget_field_clear_ext(&interval, zbx_wiget_field_free);
	zbx_vector_wiget_field_clear_ext(&aggr_func, zbx_wiget_field_free);
	zbx_vector_wiget_field_destroy(&timeshift);
	zbx_vector_wiget_field_destroy(&interval);
	zbx_vector_wiget_field_destroy(&aggr_func);

	return SUCCEED;
}

static int	DBpatch_6050176_remove(zbx_vector_uint64_t *nofuncs)
{
	if (0 == nofuncs->values_num)
		return SUCCEED;

	zbx_vector_uint64_sort(nofuncs,ZBX_DEFAULT_UINT64_COMPARE_FUNC);

	return zbx_db_execute_multiple_query("delete from widget_field where", "widget_fieldid", nofuncs);
}

static int	DBpatch_6050176_update(zbx_vector_wiget_field_t *time_from, zbx_vector_wiget_field_t *time_to)
{
	char	*sql = NULL;
	size_t	sql_alloc = 0, sql_offset = 0;
	int	i, ret = SUCCEED;

	zbx_db_begin_multiple_update(&sql, &sql_alloc, &sql_offset);

	for (i = 0; i < time_from->values_num; i++)
	{
		zbx_wiget_field_t	*val = time_from->values[i];
		char			name[255 * ZBX_MAX_BYTES_IN_UTF8_CHAR + 1];

		zbx_snprintf(name, sizeof(name), "columns%stime_period.from", val->name);
		zbx_snprintf_alloc(&sql, &sql_alloc, &sql_offset,
				"update widget_field"
				" set value_str='%s',name='%s'"
				" where widget_fieldid=" ZBX_FS_UI64 ";\n",
				val->value_str, name, val->wfid);
		zbx_db_execute_overflowed_sql(&sql, &sql_alloc, &sql_offset);
	}

	for (i = 0; i < time_to->values_num; i++)
	{
		zbx_wiget_field_t	*val = time_to->values[i];
		char			name[255 * ZBX_MAX_BYTES_IN_UTF8_CHAR + 1];

		zbx_snprintf(name, sizeof(name), "columns%stime_period.to", val->name);
		zbx_snprintf_alloc(&sql, &sql_alloc, &sql_offset,
				"update widget_field"
				" set value_str='%s',name='%s'"
				" where widget_fieldid=" ZBX_FS_UI64 ";\n",
				val->value_str, name, val->wfid);
		zbx_db_execute_overflowed_sql(&sql, &sql_alloc, &sql_offset);
	}

	if (16 < sql_offset)	/* in ORACLE always present begin..end; */
	{
		zbx_db_end_multiple_update(&sql, &sql_alloc, &sql_offset);

		if (ZBX_DB_OK > zbx_db_execute("%s", sql))
			ret = FAIL;
	}

	zbx_free(sql);

	return ret;
}

static int	DBpatch_6050176(void)
{
	zbx_vector_wiget_field_t	time_from, time_to;
	zbx_vector_uint64_t		nofuncs_ids;
	int				ret = FAIL;

	if (0 == (DBget_program_type() & ZBX_PROGRAM_TYPE_SERVER))
		return SUCCEED;

	zbx_vector_wiget_field_create(&time_from);
	zbx_vector_wiget_field_create(&time_to);
	zbx_vector_uint64_create(&nofuncs_ids);

	if (SUCCEED == DBpatch_6050176_load(&time_from, &time_to, &nofuncs_ids)
			&& SUCCEED == DBpatch_6050176_remove(&nofuncs_ids)
			&& SUCCEED == DBpatch_6050176_update(&time_from, &time_to))
	{
		ret = SUCCEED;
	}

	zbx_vector_wiget_field_clear_ext(&time_from, zbx_wiget_field_free);
	zbx_vector_wiget_field_clear_ext(&time_to, zbx_wiget_field_free);
	zbx_vector_wiget_field_destroy(&time_from);
	zbx_vector_wiget_field_destroy(&time_to);
	zbx_vector_uint64_destroy(&nofuncs_ids);

	return ret;
}

static int	DBpatch_6050177(void)
{
	const zbx_db_table_t	table =
			{"ugset", "ugsetid", 0,
				{
					{"ugsetid", NULL, NULL, NULL, 0, ZBX_TYPE_ID, ZBX_NOTNULL, 0},
					{"hash", "", NULL, NULL, 64, ZBX_TYPE_CHAR, ZBX_NOTNULL, 0},
					{0}
				},
				NULL
			};

	return DBcreate_table(&table);
}

static int	DBpatch_6050178(void)
{
	return DBcreate_index("ugset", "ugset_1", "hash", 0);
}

static int	DBpatch_6050179(void)
{
	const zbx_db_table_t	table =
			{"ugset_group", "ugsetid,usrgrpid", 0,
				{
					{"ugsetid", NULL, NULL, NULL, 0, ZBX_TYPE_ID, ZBX_NOTNULL, 0},
					{"usrgrpid", NULL, NULL, NULL, 0, ZBX_TYPE_ID, ZBX_NOTNULL, 0},
					{0}
				},
				NULL
			};

	return DBcreate_table(&table);
}

static int	DBpatch_6050180(void)
{
	return DBcreate_index("ugset_group", "ugset_group_1", "usrgrpid", 0);
}

static int	DBpatch_6050181(void)
{
	const zbx_db_field_t	field = {"ugsetid", NULL, "ugset", "ugsetid", 0, 0, 0,
			ZBX_FK_CASCADE_DELETE};

	return DBadd_foreign_key("ugset_group", 1, &field);
}

static int	DBpatch_6050182(void)
{
	const zbx_db_field_t	field = {"usrgrpid", NULL, "usrgrp", "usrgrpid", 0, 0, 0, 0};

	return DBadd_foreign_key("ugset_group", 2, &field);
}

static int	DBpatch_6050183(void)
{
	const zbx_db_table_t	table =
			{"user_ugset", "userid", 0,
				{
					{"userid", NULL, NULL, NULL, 0, ZBX_TYPE_ID, ZBX_NOTNULL, 0},
					{"ugsetid", NULL, NULL, NULL, 0, ZBX_TYPE_ID, ZBX_NOTNULL, 0},
					{0}
				},
				NULL
			};

	return DBcreate_table(&table);
}

static int	DBpatch_6050184(void)
{
	return DBcreate_index("user_ugset", "user_ugset_1", "ugsetid", 0);
}

static int	DBpatch_6050185(void)
{
	const zbx_db_field_t	field = {"userid", NULL, "users", "userid", 0, 0, 0,
			ZBX_FK_CASCADE_DELETE};

	return DBadd_foreign_key("user_ugset", 1, &field);
}

static int	DBpatch_6050186(void)
{
	const zbx_db_field_t	field = {"ugsetid", NULL, "ugset", "ugsetid", 0, 0, 0, 0};

	return DBadd_foreign_key("user_ugset", 2, &field);
}

static int	DBpatch_6050187(void)
{
	const zbx_db_table_t	table =
			{"hgset", "hgsetid", 0,
				{
					{"hgsetid", NULL, NULL, NULL, 0, ZBX_TYPE_ID, ZBX_NOTNULL, 0},
					{"hash", "", NULL, NULL, 64, ZBX_TYPE_CHAR, ZBX_NOTNULL, 0},
					{0}
				},
				NULL
			};

	return DBcreate_table(&table);
}

static int	DBpatch_6050188(void)
{
	return DBcreate_index("hgset", "hgset_1", "hash", 0);
}

static int	DBpatch_6050189(void)
{
	const zbx_db_table_t	table =
			{"hgset_group", "hgsetid,groupid", 0,
				{
					{"hgsetid", NULL, NULL, NULL, 0, ZBX_TYPE_ID, ZBX_NOTNULL, 0},
					{"groupid", NULL, NULL, NULL, 0, ZBX_TYPE_ID, ZBX_NOTNULL, 0},
					{0}
				},
				NULL
			};

	return DBcreate_table(&table);
}

static int	DBpatch_6050190(void)
{
	return DBcreate_index("hgset_group", "hgset_group_1", "groupid", 0);
}

static int	DBpatch_6050191(void)
{
	const zbx_db_field_t	field = {"hgsetid", NULL, "hgset", "hgsetid", 0, 0, 0,
			ZBX_FK_CASCADE_DELETE};

	return DBadd_foreign_key("hgset_group", 1, &field);
}

static int	DBpatch_6050192(void)
{
	const zbx_db_field_t	field = {"groupid", NULL, "hstgrp", "groupid", 0, 0, 0, 0};

	return DBadd_foreign_key("hgset_group", 2, &field);
}

static int	DBpatch_6050193(void)
{
	const zbx_db_table_t	table =
			{"host_hgset", "hostid", 0,
				{
					{"hostid", NULL, NULL, NULL, 0, ZBX_TYPE_ID, ZBX_NOTNULL, 0},
					{"hgsetid", NULL, NULL, NULL, 0, ZBX_TYPE_ID, ZBX_NOTNULL, 0},
					{0}
				},
				NULL
			};

	return DBcreate_table(&table);
}

static int	DBpatch_6050194(void)
{
	return DBcreate_index("host_hgset", "host_hgset_1", "hgsetid", 0);
}

static int	DBpatch_6050195(void)
{
	const zbx_db_field_t	field = {"hostid", NULL, "hosts", "hostid", 0, 0, 0,
			ZBX_FK_CASCADE_DELETE};

	return DBadd_foreign_key("host_hgset", 1, &field);
}

static int	DBpatch_6050196(void)
{
	const zbx_db_field_t	field = {"hgsetid", NULL, "hgset", "hgsetid", 0, 0, 0, 0};

	return DBadd_foreign_key("host_hgset", 2, &field);
}

static int	DBpatch_6050197(void)
{
	const zbx_db_table_t	table =
			{"permission", "ugsetid,hgsetid", 0,
				{
					{"ugsetid", NULL, NULL, NULL, 0, ZBX_TYPE_ID, ZBX_NOTNULL, 0},
					{"hgsetid", NULL, NULL, NULL, 0, ZBX_TYPE_ID, ZBX_NOTNULL, 0},
					{"permission", "2", NULL, NULL, 0, ZBX_TYPE_INT, ZBX_NOTNULL, 0},
					{0}
				},
				NULL
			};

	return DBcreate_table(&table);
}

static int	DBpatch_6050198(void)
{
	return DBcreate_index("permission", "permission_1", "hgsetid", 0);
}

static int	DBpatch_6050199(void)
{
	const zbx_db_field_t	field = {"ugsetid", NULL, "ugset", "ugsetid", 0, 0, 0,
			ZBX_FK_CASCADE_DELETE};

	return DBadd_foreign_key("permission", 1, &field);
}

static int	DBpatch_6050200(void)
{
	const zbx_db_field_t	field = {"hgsetid", NULL, "hgset", "hgsetid", 0, 0, 0,
			ZBX_FK_CASCADE_DELETE};

	return DBadd_foreign_key("permission", 2, &field);
}

typedef struct
{
	char			hash_str[ZBX_SHA256_DIGEST_SIZE * 2 + 1];
	zbx_vector_uint64_t	groupids;
	zbx_vector_uint64_t	ids;
} zbx_dbu_group_set_t;

static zbx_hash_t	dbupgrade_group_set_hash(const void *data)
{
	const zbx_dbu_group_set_t	*group_set = (const zbx_dbu_group_set_t *)data;

	return ZBX_DEFAULT_STRING_HASH_FUNC(group_set->hash_str);
}

static int	dbupgrade_group_set_compare(const void *d1, const void *d2)
{
	const zbx_dbu_group_set_t	*group_set1 = (const zbx_dbu_group_set_t *)d1;
	const zbx_dbu_group_set_t	*group_set2 = (const zbx_dbu_group_set_t *)d2;

	return strcmp(group_set1->hash_str, group_set2->hash_str);
}

static int	dbupgrade_groupsets_make(zbx_vector_uint64_t *ids, const char *fld_name_id,
		const char *fld_name_groupid, const char *tbl_name_groups, zbx_hashset_t *group_sets,
		int allow_empty_groups)
{
	int			ret = SUCCEED;
	char			id_str[MAX_ID_LEN + 2];
	zbx_db_result_t		result;
	zbx_db_row_t		row;
	zbx_vector_uint64_t	groupids;
	zbx_dbu_group_set_t	*gset_ptr;

	id_str[0] = '|';
	zbx_vector_uint64_create(&groupids);

	for (int i = 0; i < ids->values_num; i++)
	{
		unsigned char		hash[ZBX_SHA256_DIGEST_SIZE];
		char			*id_str_p = id_str + 1;
		sha256_ctx		ctx;
		zbx_dbu_group_set_t	gset;

		zbx_sha256_init(&ctx);

		result = zbx_db_select("select %s from %s where %s=" ZBX_FS_UI64 " order by %s",
				fld_name_groupid, tbl_name_groups, fld_name_id, ids->values[i], fld_name_groupid);

		while (NULL != (row = zbx_db_fetch(result)))
		{
			zbx_uint64_t	groupid;

			ZBX_STR2UINT64(groupid, row[0]);

			if (1 == groupids.values_num)
				id_str_p = id_str;

			zbx_snprintf(id_str + 1, MAX_ID_LEN + 1, "%s", row[0]);
			zbx_sha256_process_bytes(id_str_p, strlen(id_str_p), &ctx);
			zbx_vector_uint64_append(&groupids, groupid);
		}
		zbx_db_free_result(result);

		if (0 == groupids.values_num)
		{
			if (0 == allow_empty_groups)
			{
				zabbix_log(LOG_LEVEL_WARNING, "host or template [hostid=" ZBX_FS_UI64 "] is not"
						" assigned to any group, permissions not granted", ids->values[i]);
			}

			continue;
		}

		zbx_sha256_finish(&ctx, hash);
		(void)zbx_bin2hex(hash, ZBX_SHA256_DIGEST_SIZE, gset.hash_str,
				ZBX_SHA256_DIGEST_SIZE * 2 + 1);

		if (NULL == (gset_ptr = zbx_hashset_search(group_sets, &gset)))
		{
			zbx_vector_uint64_create(&gset.ids);
			zbx_vector_uint64_create(&gset.groupids);
			zbx_vector_uint64_append_array(&gset.groupids, groupids.values, groupids.values_num);

			if (NULL == (gset_ptr = zbx_hashset_insert(group_sets, &gset, sizeof(zbx_dbu_group_set_t))))
			{
				ret = FAIL;
				break;
			}
		}

		zbx_vector_uint64_append(&gset_ptr->ids, ids->values[i]);
		zbx_vector_uint64_clear(&groupids);
	}

	zbx_vector_uint64_destroy(&groupids);

	return ret;
}

static int	dbupgrade_groupsets_insert(const char *tbl_name, zbx_hashset_t *group_sets,
		zbx_db_insert_t *db_gset, zbx_db_insert_t *db_gset_groups, zbx_db_insert_t *db_gset_parents)
{
	zbx_uint64_t		gsetid;
	zbx_hashset_iter_t	iter;
	zbx_dbu_group_set_t	*gset_ptr;

	if (0 == group_sets->num_data)
		return SUCCEED;

	gsetid = zbx_db_get_maxid_num(tbl_name, group_sets->num_data);

	zbx_hashset_iter_reset(group_sets, &iter);

	while (NULL != (gset_ptr = (zbx_dbu_group_set_t *)zbx_hashset_iter_next(&iter)))
	{
		int	i;

		zbx_db_insert_add_values(db_gset, gsetid, gset_ptr->hash_str);

		for (i = 0; i < gset_ptr->groupids.values_num; i++)
			zbx_db_insert_add_values(db_gset_groups, gsetid, gset_ptr->groupids.values[i]);

		for (i = 0; i < gset_ptr->ids.values_num; i++)
			zbx_db_insert_add_values(db_gset_parents, gset_ptr->ids.values[i], gsetid);

		gsetid++;
	}

	if (FAIL == zbx_db_insert_execute(db_gset) ||
			FAIL == zbx_db_insert_execute(db_gset_groups) ||
			FAIL == zbx_db_insert_execute(db_gset_parents))
	{
		return FAIL;
	}

	return SUCCEED;
}

static void	dbupgrade_groupsets_destroy(zbx_hashset_t *group_sets)
{
	zbx_hashset_iter_t	iter;
	zbx_dbu_group_set_t	*gset_ptr;

	zbx_hashset_iter_reset(group_sets, &iter);

	while (NULL != (gset_ptr = (zbx_dbu_group_set_t *)zbx_hashset_iter_next(&iter)))
	{
		zbx_vector_uint64_destroy(&gset_ptr->groupids);
		zbx_vector_uint64_destroy(&gset_ptr->ids);
	}

	zbx_hashset_destroy(group_sets);
}

static int	DBpatch_6050201(void)
{
	int			ret;
	zbx_vector_uint64_t	ids;
	zbx_hashset_t		group_sets;
	zbx_db_insert_t		db_insert, db_insert_groups, db_insert_hosts;

	if (0 == (DBget_program_type() & ZBX_PROGRAM_TYPE_SERVER))
		return SUCCEED;

	zbx_hashset_create(&group_sets, 1, dbupgrade_group_set_hash, dbupgrade_group_set_compare);
	zbx_db_insert_prepare(&db_insert, "hgset", "hgsetid", "hash", (char*)NULL);
	zbx_db_insert_prepare(&db_insert_groups, "hgset_group", "hgsetid", "groupid", (char*)NULL);
	zbx_db_insert_prepare(&db_insert_hosts, "host_hgset", "hostid", "hgsetid", (char*)NULL);

	zbx_vector_uint64_create(&ids);
	zbx_db_select_uint64("select hostid from hosts where flags<>2", &ids);

	if (SUCCEED == (ret = dbupgrade_groupsets_make(&ids, "hostid", "groupid", "hosts_groups", &group_sets, 0)))
		ret = dbupgrade_groupsets_insert("hgset", &group_sets, &db_insert, &db_insert_groups, &db_insert_hosts);

	zbx_db_insert_clean(&db_insert);
	zbx_db_insert_clean(&db_insert_groups);
	zbx_db_insert_clean(&db_insert_hosts);

	zbx_vector_uint64_destroy(&ids);
	dbupgrade_groupsets_destroy(&group_sets);

	return ret;
}

static int	DBpatch_6050202(void)
{
	int			ret;
	zbx_vector_uint64_t	ids;
	zbx_hashset_t		group_sets;
	zbx_db_insert_t		db_insert, db_insert_groups, db_insert_users;

	if (0 == (DBget_program_type() & ZBX_PROGRAM_TYPE_SERVER))
		return SUCCEED;

	zbx_hashset_create(&group_sets, 1, dbupgrade_group_set_hash, dbupgrade_group_set_compare);
	zbx_db_insert_prepare(&db_insert, "ugset", "ugsetid", "hash", (char*)NULL);
	zbx_db_insert_prepare(&db_insert_groups, "ugset_group", "ugsetid", "usrgrpid", (char*)NULL);
	zbx_db_insert_prepare(&db_insert_users, "user_ugset", "userid", "ugsetid", (char*)NULL);

	zbx_vector_uint64_create(&ids);
	zbx_db_select_uint64("select u.userid from users u join role r on u.roleid=r.roleid where r.type<>3", &ids);

	if (SUCCEED == (ret = dbupgrade_groupsets_make(&ids, "userid", "usrgrpid", "users_groups", &group_sets, 1)))
		ret = dbupgrade_groupsets_insert("ugset", &group_sets, &db_insert, &db_insert_groups, &db_insert_users);

	zbx_db_insert_clean(&db_insert);
	zbx_db_insert_clean(&db_insert_groups);
	zbx_db_insert_clean(&db_insert_users);

	zbx_vector_uint64_destroy(&ids);
	dbupgrade_groupsets_destroy(&group_sets);

	return ret;
}

static int	DBpatch_6050203(void)
{
	int		ret;
	zbx_db_result_t	result;
	zbx_db_row_t	row;
	zbx_db_insert_t	db_insert;

	if (0 == (DBget_program_type() & ZBX_PROGRAM_TYPE_SERVER))
		return SUCCEED;

	zbx_db_insert_prepare(&db_insert, "permission", "ugsetid", "hgsetid", "permission", (char*)NULL);

	result = zbx_db_select("select u.ugsetid,h.hgsetid,max(r.permission)"
			" from hgset h"
			" join hgset_group hg"
				" on h.hgsetid=hg.hgsetid"
			" join rights r on hg.groupid=r.id"
			" join ugset_group ug"
				" on r.groupid=ug.usrgrpid"
			" join ugset u"
				" on ug.ugsetid=u.ugsetid"
			" group by u.ugsetid,h.hgsetid"
			" having min(r.permission)>0"
			" order by u.ugsetid,h.hgsetid");

	while (NULL != (row = zbx_db_fetch(result)))
	{
		zbx_uint64_t	hgsetid, ugsetid;
		int		permission;

		ZBX_STR2UINT64(ugsetid, row[0]);
		ZBX_STR2UINT64(hgsetid, row[1]);
		permission = atoi(row[2]);

		zbx_db_insert_add_values(&db_insert, ugsetid, hgsetid, permission);
	}
	zbx_db_free_result(result);

	ret = zbx_db_insert_execute(&db_insert);
	zbx_db_insert_clean(&db_insert);

	return ret;
}

static int	DBpatch_6050204(void)
{
	return DBrename_table("globalvars", "globalvars_tmp");
}

static int	DBpatch_6050205(void)
{
	const zbx_db_table_t	table =
			{"globalvars", "name", 0,
				{
					{"name", "", NULL, NULL, 64, ZBX_TYPE_CHAR, ZBX_NOTNULL, 0},
					{"value", "", NULL, NULL, 2048, ZBX_TYPE_CHAR, ZBX_NOTNULL, 0},
					{0}
				},
				NULL
			};

	return DBcreate_table(&table);
}

static int	DBpatch_6050206(void)
{
	if (ZBX_DB_OK > zbx_db_execute("insert into globalvars (name,value)"
			" select 'snmp_lastsize',snmp_lastsize from globalvars_tmp"))
	{
		return FAIL;
	}

	return SUCCEED;
}

static int	DBpatch_6050207(void)
{
	return DBdrop_table("globalvars_tmp");
}

static int	DBpatch_6050208(void)
{
#ifdef HAVE_POSTGRESQL
	if (FAIL == zbx_db_index_exists("globalvars", "globalvars_pkey1"))
		return SUCCEED;

	return DBrename_index("globalvars", "globalvars_pkey1", "globalvars_pkey",
			"name", 1);
#else
	return SUCCEED;
#endif
}

static int	DBpatch_6050209(void)
{
	const zbx_db_field_t	field = {"auditlog_mode", "1", NULL, NULL, 0, ZBX_TYPE_INT, ZBX_NOTNULL, 0};

	return DBadd_field("config", &field);
}

static int	DBpatch_6050210(void)
{
	int		ret = SUCCEED;
	zbx_uint64_t	ugsetid;
	zbx_db_result_t	result;
	zbx_db_row_t	row;

	if (0 == (DBget_program_type() & ZBX_PROGRAM_TYPE_SERVER))
		return SUCCEED;

	result = zbx_db_select_n("select ugsetid from ugset where ugsetid not in (select ugsetid from ugset_group)", 1);

	if (NULL == (row = zbx_db_fetch(result)))
		goto out;

	ZBX_STR2UINT64(ugsetid, row[0]);

	if (ZBX_DB_OK > zbx_db_execute("delete from user_ugset where ugsetid=" ZBX_FS_UI64, ugsetid) ||
			ZBX_DB_OK > zbx_db_execute("delete from ugset where ugsetid=" ZBX_FS_UI64, ugsetid))
	{
		ret = FAIL;
		goto out;
	}
out:
	zbx_db_free_result(result);

	return ret;
}

static int	DBpatch_6050211(void)
{
	const zbx_db_field_t	field = {"history", "31d", NULL, NULL, 255, ZBX_TYPE_CHAR, ZBX_NOTNULL, 0};

	return DBset_default("items", &field);
}

static int	DBpatch_6050212(void)
{
	const zbx_db_field_t	field = {"history", "31d", NULL, NULL, 255, ZBX_TYPE_CHAR, ZBX_NOTNULL, 0};

	return DBset_default("lld_override_ophistory", &field);
}

static int	DBpatch_6050213(void)
{
	const zbx_db_field_t	field = {"mfa_status", "0", NULL, NULL, 0, ZBX_TYPE_INT, ZBX_NOTNULL, 0};

	return DBadd_field("usrgrp", &field);
}

static int	DBpatch_6050214(void)
{
	const zbx_db_field_t	field = {"mfaid", NULL, NULL, NULL, 0, ZBX_TYPE_ID, 0, 0};

	return DBadd_field("usrgrp", &field);
}

static int	DBpatch_6050215(void)
{
	return DBcreate_index("usrgrp", "usrgrp_3", "mfaid", 0);
}

static int	DBpatch_6050216(void)
{
	const zbx_db_field_t	field = {"mfa_status", "0", NULL, NULL, 0, ZBX_TYPE_INT, ZBX_NOTNULL, 0};

	return DBadd_field("config", &field);
}

static int	DBpatch_6050217(void)
{
	const zbx_db_field_t	field = {"mfaid", NULL, NULL, NULL, 0, ZBX_TYPE_ID, 0, 0};

	return DBadd_field("config", &field);
}

static int	DBpatch_6050218(void)
{
	return DBcreate_index("config", "config_5", "mfaid", 0);
}

static int	DBpatch_6050219(void)
{
	const zbx_db_table_t	table =
			{"mfa", "mfaid", 0,
				{
					{"mfaid", NULL, NULL, NULL, 0, ZBX_TYPE_ID, ZBX_NOTNULL, 0},
					{"type", "0", NULL, NULL, 0, ZBX_TYPE_INT, ZBX_NOTNULL, 0},
					{"name", "", NULL, NULL, 128, ZBX_TYPE_CHAR, ZBX_NOTNULL, 0},
					{"hash_function", "1", NULL, NULL, 0, ZBX_TYPE_INT, 0, 0},
					{"code_length", "6", NULL, NULL, 0, ZBX_TYPE_INT, 0, 0},
					{"api_hostname", "", NULL, NULL, 1024, ZBX_TYPE_CHAR, 0, 0},
					{"clientid", "", NULL, NULL, 32, ZBX_TYPE_CHAR, 0, 0},
					{"client_secret", "", NULL, NULL, 64, ZBX_TYPE_CHAR, 0, 0},
					{0}
				},
				NULL
			};

	return DBcreate_table(&table);
}

static int	DBpatch_6050220(void)
{
	return DBcreate_index("mfa", "mfa_1", "name", 1);
}

static int	DBpatch_6050221(void)
{
	const zbx_db_field_t	field = {"mfaid", NULL, "mfa", "mfaid", 0, 0, 0, 0};

	return DBadd_foreign_key("usrgrp", 3, &field);
}

static int	DBpatch_6050222(void)
{
	const zbx_db_field_t	field = {"mfaid", NULL, "mfa", "mfaid", 0, 0, 0, 0};

	return DBadd_foreign_key("config", 5, &field);
}

static int	DBpatch_6050223(void)
{
	const zbx_db_table_t	table =
			{"mfa_totp_secret", "mfa_totp_secretid", 0,
				{
					{"mfa_totp_secretid", NULL, NULL, NULL, 0, ZBX_TYPE_ID, ZBX_NOTNULL, 0},
					{"mfaid", NULL, NULL, NULL, 0, ZBX_TYPE_ID, ZBX_NOTNULL, 0},
					{"userid", NULL, NULL, NULL, 0, ZBX_TYPE_ID, ZBX_NOTNULL, 0},
					{"totp_secret", "", NULL, NULL, 32, ZBX_TYPE_CHAR, 0, 0},
					{0}
				},
				NULL
			};

	return DBcreate_table(&table);
}

static int	DBpatch_6050224(void)
{
	return DBcreate_index("mfa_totp_secret", "mfa_totp_secret_1", "mfaid", 0);
}

static int	DBpatch_6050225(void)
{
	const zbx_db_field_t	field = {"mfaid", NULL, "mfa", "mfaid", 0, 0, 0, ZBX_FK_CASCADE_DELETE};

	return DBadd_foreign_key("mfa_totp_secret", 1, &field);
}

static int	DBpatch_6050226(void)
{
	return DBcreate_index("mfa_totp_secret", "mfa_totp_secret_2", "userid", 0);
}

static int	DBpatch_6050227(void)
{
	const zbx_db_field_t	field = {"userid", NULL, "users", "userid", 0, 0, 0,
			ZBX_FK_CASCADE_DELETE};

	return DBadd_foreign_key("mfa_totp_secret", 2, &field);
}

static int	DBpatch_6050228(void)
{
	const zbx_db_field_t	field = {"error", "", NULL, NULL, 2048, ZBX_TYPE_CHAR, ZBX_NOTNULL, 0};

	return DBadd_field("drules", &field);
}

static int	DBpatch_6050229(void)
{
	const zbx_db_field_t	field = {"error", "", NULL, NULL, 2048, ZBX_TYPE_CHAR, ZBX_NOTNULL, 0};

	return DBadd_field("proxy_dhistory", &field);
}

static int	DBpatch_6050230(void)
{
	if (0 == (DBget_program_type() & ZBX_PROGRAM_TYPE_SERVER))
		return SUCCEED;

	if (ZBX_DB_OK > zbx_db_execute("insert into module (moduleid,id,relative_path,status,config) values"
			" (" ZBX_FS_UI64 ",'honeycomb','widgets/honeycomb',%d,'[]')", zbx_db_get_maxid("module"), 1))
	{
		return FAIL;
	}

	return SUCCEED;
}

static int	DBpatch_6050231(void)
{
	const zbx_db_field_t	field = {"lifetime_type", "0", NULL, NULL, 0, ZBX_TYPE_INT, ZBX_NOTNULL, 0};

	return DBadd_field("items", &field);
}

static int	DBpatch_6050232(void)
{
	const zbx_db_field_t	field = {"enabled_lifetime_type", "2", NULL, NULL, 0, ZBX_TYPE_INT, ZBX_NOTNULL, 0};

	return DBadd_field("items", &field);
}

static int	DBpatch_6050233(void)
{
	const zbx_db_field_t	field = {"enabled_lifetime", "0", NULL, NULL, 255, ZBX_TYPE_CHAR, ZBX_NOTNULL, 0};

	return DBadd_field("items", &field);
}

static int	DBpatch_6050234(void)
{
	const zbx_db_field_t	field = {"status", "0", NULL, NULL, 0, ZBX_TYPE_INT, ZBX_NOTNULL, 0};

	return DBadd_field("host_discovery", &field);
}

static int	DBpatch_6050235(void)
{
	const zbx_db_field_t	field = {"disable_source", "0", NULL, NULL, 0, ZBX_TYPE_INT, ZBX_NOTNULL, 0};

	return DBadd_field("host_discovery", &field);
}

static int	DBpatch_6050236(void)
{
	const zbx_db_field_t	field = {"ts_disable", "0", NULL, NULL, 0, ZBX_TYPE_INT, ZBX_NOTNULL, 0};

	return DBadd_field("host_discovery", &field);
}

static int	DBpatch_6050237(void)
{
	const zbx_db_field_t	field = {"status", "0", NULL, NULL, 0, ZBX_TYPE_INT, ZBX_NOTNULL, 0};

	return DBadd_field("item_discovery", &field);
}

static int	DBpatch_6050238(void)
{
	const zbx_db_field_t	field = {"disable_source", "0", NULL, NULL, 0, ZBX_TYPE_INT, ZBX_NOTNULL, 0};

	return DBadd_field("item_discovery", &field);
}

static int	DBpatch_6050239(void)
{
	const zbx_db_field_t	field = {"ts_disable", "0", NULL, NULL, 0, ZBX_TYPE_INT, ZBX_NOTNULL, 0};

	return DBadd_field("item_discovery", &field);
}

static int	DBpatch_6050240(void)
{
	const zbx_db_field_t	field = {"status", "0", NULL, NULL, 0, ZBX_TYPE_INT, ZBX_NOTNULL, 0};

	return DBadd_field("trigger_discovery", &field);
}

static int	DBpatch_6050241(void)
{
	const zbx_db_field_t	field = {"disable_source", "0", NULL, NULL, 0, ZBX_TYPE_INT, ZBX_NOTNULL, 0};

	return DBadd_field("trigger_discovery", &field);
}

static int	DBpatch_6050242(void)
{
	const zbx_db_field_t	field = {"ts_disable", "0", NULL, NULL, 0, ZBX_TYPE_INT, ZBX_NOTNULL, 0};

	return DBadd_field("trigger_discovery", &field);
}

static int	DBpatch_6050243(void)
{
	const zbx_db_field_t	field = {"status", "0", NULL, NULL, 0, ZBX_TYPE_INT, ZBX_NOTNULL, 0};

	return DBadd_field("graph_discovery", &field);
}

static int	DBpatch_6050244(void)
{
	const zbx_db_field_t	field = {"status", "0", NULL, NULL, 0, ZBX_TYPE_INT, ZBX_NOTNULL, 0};

	return DBadd_field("group_discovery", &field);
}

static int	DBpatch_6050245(void)
{
	const zbx_db_field_t	field = {"lifetime", "7d", NULL, NULL, 255, ZBX_TYPE_CHAR, ZBX_NOTNULL, 0};

	return DBset_default("items", &field);
}

static int	DBpatch_6050246(void)
{
	if (0 == (DBget_program_type() & ZBX_PROGRAM_TYPE_SERVER))
		return SUCCEED;

	/* update default value for items and item prototypes */
	if (ZBX_DB_OK > zbx_db_execute("update items set lifetime='7d' where flags in (0,2,4)"))
		return FAIL;

	return SUCCEED;
}

static int	DBpatch_6050247(void)
{
	if (0 == (DBget_program_type() & ZBX_PROGRAM_TYPE_SERVER))
		return SUCCEED;

	/* set LIFETIME_TYPE_IMMEDIATELY for LLD rules with 0 lifetime */
	if (ZBX_DB_OK > zbx_db_execute("update items set lifetime_type=2 where flags=1 and lifetime like '0%%'"))
		return FAIL;

	return SUCCEED;
}

static int	DBpatch_6050248(void)
{
	if (0 == (DBget_program_type() & ZBX_PROGRAM_TYPE_SERVER))
		return SUCCEED;

	/* set LIFETIME_TYPE_NEVER for existing LLD rules */
	if (ZBX_DB_OK > zbx_db_execute("update items set enabled_lifetime_type=1 where flags=1"))
		return FAIL;

	return SUCCEED;
}

static int	DBpatch_6050249(void)
{
	if (0 == (DBget_program_type() & ZBX_PROGRAM_TYPE_SERVER))
		return SUCCEED;

	/* set DISCOVERY_STATUS_LOST */
	if (ZBX_DB_OK > zbx_db_execute("update host_discovery set status=1 where ts_delete<>0"))
		return FAIL;

	return SUCCEED;
}

static int	DBpatch_6050250(void)
{
	if (0 == (DBget_program_type() & ZBX_PROGRAM_TYPE_SERVER))
		return SUCCEED;

	/* set DISCOVERY_STATUS_LOST */
	if (ZBX_DB_OK > zbx_db_execute("update item_discovery set status=1 where ts_delete<>0"))
		return FAIL;

	return SUCCEED;
}

static int	DBpatch_6050251(void)
{
	if (0 == (DBget_program_type() & ZBX_PROGRAM_TYPE_SERVER))
		return SUCCEED;

	/* set DISCOVERY_STATUS_LOST */
	if (ZBX_DB_OK > zbx_db_execute("update trigger_discovery set status=1 where ts_delete<>0"))
		return FAIL;

	return SUCCEED;
}

static int	DBpatch_6050252(void)
{
	if (0 == (DBget_program_type() & ZBX_PROGRAM_TYPE_SERVER))
		return SUCCEED;

	/* set DISCOVERY_STATUS_LOST */
	if (ZBX_DB_OK > zbx_db_execute("update graph_discovery set status=1 where ts_delete<>0"))
		return FAIL;

	return SUCCEED;
}

static int	DBpatch_6050253(void)
{
	if (0 == (DBget_program_type() & ZBX_PROGRAM_TYPE_SERVER))
		return SUCCEED;

	/* set DISCOVERY_STATUS_LOST */
	if (ZBX_DB_OK > zbx_db_execute("update group_discovery set status=1 where ts_delete<>0"))
		return FAIL;

	return SUCCEED;
}

static int	DBpatch_6050254(void)
{
	const zbx_db_field_t	field = {"status", "0", NULL, NULL, 0, ZBX_TYPE_INT, ZBX_NOTNULL, 0};

	return DBadd_field("mfa_totp_secret", &field);
}

static int	DBpatch_6050255(void)
{
	const zbx_db_field_t	field = {"used_codes", "", NULL, NULL, 32, ZBX_TYPE_CHAR, ZBX_NOTNULL, 0};

	return DBadd_field("mfa_totp_secret", &field);
}

static int	DBpatch_6050256(void)
{
	if (0 == (DBget_program_type() & ZBX_PROGRAM_TYPE_SERVER))
		return SUCCEED;

	if (ZBX_DB_OK > zbx_db_execute("insert into module (moduleid,id,relative_path,status,config) values"
			" (" ZBX_FS_UI64 ",'hostnavigator','widgets/hostnavigator',%d,'[]')", zbx_db_get_maxid("module"), 1))
	{
		return FAIL;
	}

	return SUCCEED;
}

static int	DBpatch_6050257(void)
{
	const zbx_db_table_t	table = {"proxy_group", "proxy_groupid", 0,
			{
				{"proxy_groupid", NULL, NULL, NULL, 0, ZBX_TYPE_ID, ZBX_NOTNULL, 0},
				{"name", "", NULL, NULL, 255, ZBX_TYPE_CHAR, ZBX_NOTNULL, 0},
				{"description", "", NULL, NULL, 0, ZBX_TYPE_SHORTTEXT, ZBX_NOTNULL, 0},
				{"failover_delay", "1m", NULL, NULL, 255, ZBX_TYPE_CHAR, ZBX_NOTNULL, 0},
				{"min_online", "1", NULL, NULL, 255, ZBX_TYPE_CHAR, ZBX_NOTNULL, 0},
				{0}
			},
			NULL
		};

	return DBcreate_table(&table);
}

static int	DBpatch_6050258(void)
{
	return DBcreate_changelog_insert_trigger("proxy_group", "proxy_groupid");
}

static int	DBpatch_6050259(void)
{
	return DBcreate_changelog_update_trigger("proxy_group", "proxy_groupid");
}

static int	DBpatch_6050260(void)
{
	return DBcreate_changelog_delete_trigger("proxy_group", "proxy_groupid");
}

static int	DBpatch_6050261(void)
{
	const zbx_db_table_t	table = {"host_proxy", "hostproxyid", 0,
			{
				{"hostproxyid", NULL, NULL, NULL, 0, ZBX_TYPE_ID, ZBX_NOTNULL, 0},
				{"hostid", NULL, NULL, NULL, 0, ZBX_TYPE_ID, 0, 0},
				{"host", "", NULL, NULL, 128, ZBX_TYPE_CHAR, ZBX_NOTNULL, 0},
				{"proxyid", NULL, NULL, NULL, 0, ZBX_TYPE_ID, 0, 0},
				{"revision", "0", NULL, NULL, 0, ZBX_TYPE_UINT, ZBX_NOTNULL, 0},
				{"tls_accept", "1", NULL, NULL, 0, ZBX_TYPE_INT, ZBX_NOTNULL, 0},
				{"tls_issuer", "", NULL, NULL, 1024, ZBX_TYPE_CHAR, ZBX_NOTNULL, 0},
				{"tls_subject", "", NULL, NULL, 1024, ZBX_TYPE_CHAR, ZBX_NOTNULL, 0},
				{"tls_psk_identity", "", NULL, NULL, 128, ZBX_TYPE_CHAR, ZBX_NOTNULL, 0},
				{"tls_psk", "", NULL, NULL, 512, ZBX_TYPE_CHAR, ZBX_NOTNULL, 0},
				{0}
			},
			NULL
		};

	return DBcreate_table(&table);
}

static int	DBpatch_6050262(void)
{
	return DBcreate_index("host_proxy", "host_proxy_1", "hostid", 1);
}

static int	DBpatch_6050263(void)
{
	return DBcreate_index("host_proxy", "host_proxy_2", "proxyid", 0);
}

static int	DBpatch_6050264(void)
{
	return DBcreate_index("host_proxy", "host_proxy_3", "revision", 0);
}

static int	DBpatch_6050265(void)
{
	const zbx_db_field_t	field = {"hostid", NULL, "hosts", "hostid", 0, 0, 0, 0};

	return DBadd_foreign_key("host_proxy", 1, &field);
}

static int	DBpatch_6050266(void)
{
	const zbx_db_field_t	field = {"proxyid", NULL, "proxy", "proxyid", 0, 0, 0, 0};

	return DBadd_foreign_key("host_proxy", 2, &field);
}

static int	DBpatch_6050267(void)
{
	return DBcreate_changelog_insert_trigger("host_proxy", "hostproxyid");
}

static int	DBpatch_6050268(void)
{
	return DBcreate_changelog_update_trigger("host_proxy", "hostproxyid");
}

static int	DBpatch_6050269(void)
{
	return DBcreate_changelog_delete_trigger("host_proxy", "hostproxyid");
}

static int	DBpatch_6050270(void)
{
	const zbx_db_field_t	field = {"local_address", "", NULL, NULL, 255, ZBX_TYPE_CHAR, ZBX_NOTNULL, 0};

	return DBadd_field("proxy", &field);
}

static int	DBpatch_6050271(void)
{
	const zbx_db_field_t	field = {"local_port", "10051", NULL, NULL, 64, ZBX_TYPE_CHAR, ZBX_NOTNULL, 0};

	return DBadd_field("proxy", &field);
}

static int	DBpatch_6050272(void)
{
	const zbx_db_field_t	field = {"proxy_groupid", NULL, NULL, NULL, 0, ZBX_TYPE_ID, 0, 0};

	return DBadd_field("proxy", &field);
}

static int	DBpatch_6050273(void)
{
	return DBcreate_index("proxy", "proxy_2", "proxy_groupid", 0);
}

static int	DBpatch_6050274(void)
{
	const zbx_db_field_t	field = {"proxy_groupid", NULL, "proxy_group", "proxy_groupid", 0, 0, 0, 0};

	return DBadd_foreign_key("proxy", 1, &field);
}

static int	DBpatch_6050275(void)
{
	const zbx_db_field_t	field = {"proxy_groupid", NULL, NULL, NULL, 0, ZBX_TYPE_ID, 0, 0};

	return DBadd_field("hosts", &field);
}

static int	DBpatch_6050276(void)
{
	return DBcreate_index("hosts", "hosts_8", "proxy_groupid", 0);
}

static int	DBpatch_6050277(void)
{
	const zbx_db_field_t	field = {"proxy_groupid", NULL, "proxy_group", "proxy_groupid", 0, 0, 0, 0};

	return DBadd_foreign_key("hosts", 4, &field);
}

static int	DBpatch_6050278(void)
{
	const zbx_db_field_t	field = {"monitored_by", "0", NULL, NULL, 0, ZBX_TYPE_INT, ZBX_NOTNULL, 0};

	return DBadd_field("hosts", &field);
}

static int	DBpatch_6050279(void)
{
	const zbx_db_field_t	field = {"state", "0", NULL, NULL, 0, ZBX_TYPE_INT, ZBX_NOTNULL, 0};

	return DBadd_field("proxy_rtdata", &field);
}

static int	DBpatch_6050280(void)
{
	if (ZBX_DB_OK > zbx_db_execute("update hosts set monitored_by=1 where proxyid is not null"))
		return FAIL;

	return SUCCEED;
}

static int	DBpatch_6050281(void)
{
	if (ZBX_DB_OK > zbx_db_execute("delete from profiles where idx='web.hosts.filter_monitored_by'"))
		return FAIL;

	return SUCCEED;
}

static int	DBpatch_6050282(void)
{
	const zbx_db_table_t	table = {"proxy_group_rtdata", "proxy_groupid", 0,
			{
				{"proxy_groupid", NULL, NULL, NULL, 0, ZBX_TYPE_ID, ZBX_NOTNULL, 0},
				{"state", "0", NULL, NULL, 0, ZBX_TYPE_INT, ZBX_NOTNULL, 0},
				{0}
			},
			NULL
		};

	return DBcreate_table(&table);
}

static int	DBpatch_6050283(void)
{
	const zbx_db_field_t	field = {"proxy_groupid", NULL, "proxy_group", "proxy_groupid", 0, 0, 0,
			ZBX_FK_CASCADE_DELETE};

	return DBadd_foreign_key("proxy_group_rtdata", 1, &field);
}

static int	DBpatch_6050284(void)
{
<<<<<<< HEAD
	const zbx_db_field_t	field = {"timeout_browser", "3s", NULL, NULL, 255, ZBX_TYPE_CHAR, ZBX_NOTNULL, 0};
=======
	const zbx_db_field_t	field = {"software_update_checkid", "", NULL, NULL, 32, ZBX_TYPE_CHAR, ZBX_NOTNULL, 0};
>>>>>>> e1d9f811

	return DBadd_field("config", &field);
}

static int	DBpatch_6050285(void)
{
<<<<<<< HEAD
	if (ZBX_DB_OK > zbx_db_execute("update config set timeout_browser='%ds'", DBget_config_timeout()))
		return FAIL;

	return SUCCEED;
}

static int	DBpatch_6050286(void)
{
	const zbx_db_field_t	field = {"timeout_browser", "", NULL, NULL, 255, ZBX_TYPE_CHAR, ZBX_NOTNULL, 0};

	return DBadd_field("proxy", &field);
=======
	const zbx_db_field_t	field = {"software_update_check_data", "", NULL, NULL, 0, ZBX_TYPE_SHORTTEXT,
			ZBX_NOTNULL, 0};

	return DBadd_field("config", &field);
>>>>>>> e1d9f811
}

#endif

DBPATCH_START(6050)

/* version, duplicates flag, mandatory flag */

DBPATCH_ADD(6050000, 0, 1)
DBPATCH_ADD(6050001, 0, 1)
DBPATCH_ADD(6050002, 0, 1)
DBPATCH_ADD(6050003, 0, 1)
DBPATCH_ADD(6050004, 0, 1)
DBPATCH_ADD(6050005, 0, 1)
DBPATCH_ADD(6050006, 0, 1)
DBPATCH_ADD(6050007, 0, 1)
DBPATCH_ADD(6050008, 0, 1)
DBPATCH_ADD(6050009, 0, 1)
DBPATCH_ADD(6050010, 0, 1)
DBPATCH_ADD(6050011, 0, 1)
DBPATCH_ADD(6050012, 0, 1)
DBPATCH_ADD(6050013, 0, 1)
DBPATCH_ADD(6050014, 0, 1)
DBPATCH_ADD(6050015, 0, 1)
DBPATCH_ADD(6050016, 0, 1)
DBPATCH_ADD(6050017, 0, 1)
DBPATCH_ADD(6050018, 0, 1)
DBPATCH_ADD(6050019, 0, 1)
DBPATCH_ADD(6050020, 0, 1)
DBPATCH_ADD(6050021, 0, 1)
DBPATCH_ADD(6050022, 0, 1)
DBPATCH_ADD(6050023, 0, 1)
DBPATCH_ADD(6050024, 0, 1)
DBPATCH_ADD(6050025, 0, 1)
DBPATCH_ADD(6050026, 0, 1)
DBPATCH_ADD(6050027, 0, 1)
DBPATCH_ADD(6050028, 0, 1)
DBPATCH_ADD(6050029, 0, 1)
DBPATCH_ADD(6050030, 0, 1)
DBPATCH_ADD(6050031, 0, 1)
DBPATCH_ADD(6050032, 0, 1)
DBPATCH_ADD(6050033, 0, 1)
DBPATCH_ADD(6050034, 0, 1)
DBPATCH_ADD(6050035, 0, 1)
DBPATCH_ADD(6050036, 0, 1)
DBPATCH_ADD(6050037, 0, 1)
DBPATCH_ADD(6050038, 0, 1)
DBPATCH_ADD(6050039, 0, 1)
DBPATCH_ADD(6050040, 0, 1)
DBPATCH_ADD(6050041, 0, 1)
DBPATCH_ADD(6050042, 0, 1)
DBPATCH_ADD(6050043, 0, 1)
DBPATCH_ADD(6050044, 0, 1)
DBPATCH_ADD(6050045, 0, 1)
DBPATCH_ADD(6050046, 0, 1)
DBPATCH_ADD(6050047, 0, 1)
DBPATCH_ADD(6050048, 0, 1)
DBPATCH_ADD(6050049, 0, 1)
DBPATCH_ADD(6050050, 0, 1)
DBPATCH_ADD(6050051, 0, 1)
DBPATCH_ADD(6050052, 0, 1)
DBPATCH_ADD(6050053, 0, 1)
DBPATCH_ADD(6050054, 0, 1)
DBPATCH_ADD(6050055, 0, 1)
DBPATCH_ADD(6050056, 0, 1)
DBPATCH_ADD(6050057, 0, 1)
DBPATCH_ADD(6050058, 0, 1)
DBPATCH_ADD(6050059, 0, 1)
DBPATCH_ADD(6050060, 0, 1)
DBPATCH_ADD(6050061, 0, 1)
DBPATCH_ADD(6050062, 0, 1)
DBPATCH_ADD(6050063, 0, 1)
DBPATCH_ADD(6050064, 0, 1)
DBPATCH_ADD(6050065, 0, 1)
DBPATCH_ADD(6050066, 0, 1)
DBPATCH_ADD(6050067, 0, 1)
DBPATCH_ADD(6050068, 0, 1)
DBPATCH_ADD(6050069, 0, 1)
DBPATCH_ADD(6050070, 0, 1)
DBPATCH_ADD(6050071, 0, 1)
DBPATCH_ADD(6050072, 0, 1)
DBPATCH_ADD(6050073, 0, 1)
DBPATCH_ADD(6050074, 0, 1)
DBPATCH_ADD(6050075, 0, 1)
DBPATCH_ADD(6050076, 0, 1)
DBPATCH_ADD(6050077, 0, 1)
DBPATCH_ADD(6050078, 0, 1)
DBPATCH_ADD(6050079, 0, 1)
DBPATCH_ADD(6050080, 0, 1)
DBPATCH_ADD(6050081, 0, 1)
DBPATCH_ADD(6050082, 0, 1)
DBPATCH_ADD(6050083, 0, 1)
DBPATCH_ADD(6050084, 0, 1)
DBPATCH_ADD(6050085, 0, 1)
DBPATCH_ADD(6050086, 0, 1)
DBPATCH_ADD(6050087, 0, 1)
DBPATCH_ADD(6050090, 0, 1)
DBPATCH_ADD(6050091, 0, 1)
DBPATCH_ADD(6050092, 0, 1)
DBPATCH_ADD(6050093, 0, 1)
DBPATCH_ADD(6050094, 0, 1)
DBPATCH_ADD(6050095, 0, 1)
DBPATCH_ADD(6050096, 0, 1)
DBPATCH_ADD(6050097, 0, 1)
DBPATCH_ADD(6050098, 0, 1)
DBPATCH_ADD(6050099, 0, 1)
DBPATCH_ADD(6050100, 0, 1)
DBPATCH_ADD(6050101, 0, 1)
DBPATCH_ADD(6050102, 0, 1)
DBPATCH_ADD(6050103, 0, 1)
DBPATCH_ADD(6050104, 0, 1)
DBPATCH_ADD(6050105, 0, 1)
DBPATCH_ADD(6050106, 0, 1)
DBPATCH_ADD(6050107, 0, 1)
DBPATCH_ADD(6050108, 0, 1)
DBPATCH_ADD(6050109, 0, 1)
DBPATCH_ADD(6050110, 0, 1)
DBPATCH_ADD(6050111, 0, 1)
DBPATCH_ADD(6050112, 0, 1)
DBPATCH_ADD(6050113, 0, 1)
DBPATCH_ADD(6050114, 0, 1)
DBPATCH_ADD(6050115, 0, 1)
DBPATCH_ADD(6050116, 0, 1)
DBPATCH_ADD(6050117, 0, 1)
DBPATCH_ADD(6050118, 0, 1)
DBPATCH_ADD(6050119, 0, 1)
DBPATCH_ADD(6050120, 0, 1)
DBPATCH_ADD(6050121, 0, 1)
DBPATCH_ADD(6050122, 0, 1)
DBPATCH_ADD(6050123, 0, 1)
DBPATCH_ADD(6050124, 0, 1)
DBPATCH_ADD(6050125, 0, 1)
DBPATCH_ADD(6050126, 0, 1)
DBPATCH_ADD(6050127, 0, 1)
DBPATCH_ADD(6050128, 0, 1)
DBPATCH_ADD(6050129, 0, 1)
DBPATCH_ADD(6050130, 0, 1)
DBPATCH_ADD(6050131, 0, 1)
DBPATCH_ADD(6050132, 0, 1)
DBPATCH_ADD(6050133, 0, 1)
DBPATCH_ADD(6050134, 0, 1)
DBPATCH_ADD(6050135, 0, 1)
DBPATCH_ADD(6050136, 0, 1)
DBPATCH_ADD(6050137, 0, 1)
DBPATCH_ADD(6050138, 0, 1)
DBPATCH_ADD(6050139, 0, 1)
DBPATCH_ADD(6050140, 0, 1)
DBPATCH_ADD(6050141, 0, 1)
DBPATCH_ADD(6050142, 0, 1)
DBPATCH_ADD(6050143, 0, 1)
DBPATCH_ADD(6050144, 0, 1)
DBPATCH_ADD(6050145, 0, 1)
DBPATCH_ADD(6050146, 0, 1)
DBPATCH_ADD(6050147, 0, 1)
DBPATCH_ADD(6050148, 0, 1)
DBPATCH_ADD(6050149, 0, 1)
DBPATCH_ADD(6050150, 0, 1)
DBPATCH_ADD(6050151, 0, 1)
DBPATCH_ADD(6050152, 0, 1)
DBPATCH_ADD(6050153, 0, 1)
DBPATCH_ADD(6050154, 0, 1)
DBPATCH_ADD(6050155, 0, 1)
DBPATCH_ADD(6050156, 0, 1)
DBPATCH_ADD(6050157, 0, 1)
DBPATCH_ADD(6050158, 0, 1)
DBPATCH_ADD(6050159, 0, 1)
DBPATCH_ADD(6050160, 0, 1)
DBPATCH_ADD(6050161, 0, 1)
DBPATCH_ADD(6050162, 0, 1)
DBPATCH_ADD(6050163, 0, 1)
DBPATCH_ADD(6050164, 0, 1)
DBPATCH_ADD(6050165, 0, 1)
DBPATCH_ADD(6050166, 0, 1)
DBPATCH_ADD(6050167, 0, 1)
DBPATCH_ADD(6050168, 0, 1)
DBPATCH_ADD(6050169, 0, 1)
DBPATCH_ADD(6050170, 0, 1)
DBPATCH_ADD(6050171, 0, 1)
DBPATCH_ADD(6050172, 0, 1)
DBPATCH_ADD(6050173, 0, 1)
DBPATCH_ADD(6050174, 0, 1)
DBPATCH_ADD(6050175, 0, 1)
DBPATCH_ADD(6050176, 0, 1)
DBPATCH_ADD(6050177, 0, 1)
DBPATCH_ADD(6050178, 0, 1)
DBPATCH_ADD(6050179, 0, 1)
DBPATCH_ADD(6050180, 0, 1)
DBPATCH_ADD(6050181, 0, 1)
DBPATCH_ADD(6050182, 0, 1)
DBPATCH_ADD(6050183, 0, 1)
DBPATCH_ADD(6050184, 0, 1)
DBPATCH_ADD(6050185, 0, 1)
DBPATCH_ADD(6050186, 0, 1)
DBPATCH_ADD(6050187, 0, 1)
DBPATCH_ADD(6050188, 0, 1)
DBPATCH_ADD(6050189, 0, 1)
DBPATCH_ADD(6050190, 0, 1)
DBPATCH_ADD(6050191, 0, 1)
DBPATCH_ADD(6050192, 0, 1)
DBPATCH_ADD(6050193, 0, 1)
DBPATCH_ADD(6050194, 0, 1)
DBPATCH_ADD(6050195, 0, 1)
DBPATCH_ADD(6050196, 0, 1)
DBPATCH_ADD(6050197, 0, 1)
DBPATCH_ADD(6050198, 0, 1)
DBPATCH_ADD(6050199, 0, 1)
DBPATCH_ADD(6050200, 0, 1)
DBPATCH_ADD(6050201, 0, 1)
DBPATCH_ADD(6050202, 0, 1)
DBPATCH_ADD(6050203, 0, 1)
DBPATCH_ADD(6050204, 0, 1)
DBPATCH_ADD(6050205, 0, 1)
DBPATCH_ADD(6050206, 0, 1)
DBPATCH_ADD(6050207, 0, 1)
DBPATCH_ADD(6050208, 0, 1)
DBPATCH_ADD(6050209, 0, 1)
DBPATCH_ADD(6050210, 0, 1)
DBPATCH_ADD(6050211, 0, 1)
DBPATCH_ADD(6050212, 0, 1)
DBPATCH_ADD(6050213, 0, 1)
DBPATCH_ADD(6050214, 0, 1)
DBPATCH_ADD(6050215, 0, 1)
DBPATCH_ADD(6050216, 0, 1)
DBPATCH_ADD(6050217, 0, 1)
DBPATCH_ADD(6050218, 0, 1)
DBPATCH_ADD(6050219, 0, 1)
DBPATCH_ADD(6050220, 0, 1)
DBPATCH_ADD(6050221, 0, 1)
DBPATCH_ADD(6050222, 0, 1)
DBPATCH_ADD(6050223, 0, 1)
DBPATCH_ADD(6050224, 0, 1)
DBPATCH_ADD(6050225, 0, 1)
DBPATCH_ADD(6050226, 0, 1)
DBPATCH_ADD(6050227, 0, 1)
DBPATCH_ADD(6050228, 0, 1)
DBPATCH_ADD(6050229, 0, 1)
DBPATCH_ADD(6050230, 0, 1)
DBPATCH_ADD(6050231, 0, 1)
DBPATCH_ADD(6050232, 0, 1)
DBPATCH_ADD(6050233, 0, 1)
DBPATCH_ADD(6050234, 0, 1)
DBPATCH_ADD(6050235, 0, 1)
DBPATCH_ADD(6050236, 0, 1)
DBPATCH_ADD(6050237, 0, 1)
DBPATCH_ADD(6050238, 0, 1)
DBPATCH_ADD(6050239, 0, 1)
DBPATCH_ADD(6050240, 0, 1)
DBPATCH_ADD(6050241, 0, 1)
DBPATCH_ADD(6050242, 0, 1)
DBPATCH_ADD(6050243, 0, 1)
DBPATCH_ADD(6050244, 0, 1)
DBPATCH_ADD(6050245, 0, 1)
DBPATCH_ADD(6050246, 0, 1)
DBPATCH_ADD(6050247, 0, 1)
DBPATCH_ADD(6050248, 0, 1)
DBPATCH_ADD(6050249, 0, 1)
DBPATCH_ADD(6050250, 0, 1)
DBPATCH_ADD(6050251, 0, 1)
DBPATCH_ADD(6050252, 0, 1)
DBPATCH_ADD(6050253, 0, 1)
DBPATCH_ADD(6050254, 0, 1)
DBPATCH_ADD(6050255, 0, 1)
DBPATCH_ADD(6050256, 0, 1)
DBPATCH_ADD(6050257, 0, 1)
DBPATCH_ADD(6050258, 0, 1)
DBPATCH_ADD(6050259, 0, 1)
DBPATCH_ADD(6050260, 0, 1)
DBPATCH_ADD(6050261, 0, 1)
DBPATCH_ADD(6050262, 0, 1)
DBPATCH_ADD(6050263, 0, 1)
DBPATCH_ADD(6050264, 0, 1)
DBPATCH_ADD(6050265, 0, 1)
DBPATCH_ADD(6050266, 0, 1)
DBPATCH_ADD(6050267, 0, 1)
DBPATCH_ADD(6050268, 0, 1)
DBPATCH_ADD(6050269, 0, 1)
DBPATCH_ADD(6050270, 0, 1)
DBPATCH_ADD(6050271, 0, 1)
DBPATCH_ADD(6050272, 0, 1)
DBPATCH_ADD(6050273, 0, 1)
DBPATCH_ADD(6050274, 0, 1)
DBPATCH_ADD(6050275, 0, 1)
DBPATCH_ADD(6050276, 0, 1)
DBPATCH_ADD(6050277, 0, 1)
DBPATCH_ADD(6050278, 0, 1)
DBPATCH_ADD(6050279, 0, 1)
DBPATCH_ADD(6050280, 0, 1)
DBPATCH_ADD(6050281, 0, 1)
DBPATCH_ADD(6050282, 0, 1)
DBPATCH_ADD(6050283, 0, 1)
DBPATCH_ADD(6050284, 0, 1)
DBPATCH_ADD(6050285, 0, 1)
<<<<<<< HEAD
DBPATCH_ADD(6050286, 0, 1)
=======
>>>>>>> e1d9f811

DBPATCH_END()<|MERGE_RESOLUTION|>--- conflicted
+++ resolved
@@ -3845,35 +3845,39 @@
 
 static int	DBpatch_6050284(void)
 {
-<<<<<<< HEAD
-	const zbx_db_field_t	field = {"timeout_browser", "3s", NULL, NULL, 255, ZBX_TYPE_CHAR, ZBX_NOTNULL, 0};
-=======
 	const zbx_db_field_t	field = {"software_update_checkid", "", NULL, NULL, 32, ZBX_TYPE_CHAR, ZBX_NOTNULL, 0};
->>>>>>> e1d9f811
 
 	return DBadd_field("config", &field);
 }
 
 static int	DBpatch_6050285(void)
 {
-<<<<<<< HEAD
-	if (ZBX_DB_OK > zbx_db_execute("update config set timeout_browser='%ds'", DBget_config_timeout()))
-		return FAIL;
-
-	return SUCCEED;
-}
-
-static int	DBpatch_6050286(void)
-{
-	const zbx_db_field_t	field = {"timeout_browser", "", NULL, NULL, 255, ZBX_TYPE_CHAR, ZBX_NOTNULL, 0};
-
-	return DBadd_field("proxy", &field);
-=======
 	const zbx_db_field_t	field = {"software_update_check_data", "", NULL, NULL, 0, ZBX_TYPE_SHORTTEXT,
 			ZBX_NOTNULL, 0};
 
 	return DBadd_field("config", &field);
->>>>>>> e1d9f811
+}
+
+static int	DBpatch_6050286(void)
+{
+	const zbx_db_field_t	field = {"timeout_browser", "3s", NULL, NULL, 255, ZBX_TYPE_CHAR, ZBX_NOTNULL, 0};
+
+	return DBadd_field("config", &field);
+}
+
+static int	DBpatch_6050287(void)
+{
+	if (ZBX_DB_OK > zbx_db_execute("update config set timeout_browser='%ds'", DBget_config_timeout()))
+		return FAIL;
+
+	return SUCCEED;
+}
+
+static int	DBpatch_6050288(void)
+{
+	const zbx_db_field_t	field = {"timeout_browser", "", NULL, NULL, 255, ZBX_TYPE_CHAR, ZBX_NOTNULL, 0};
+
+	return DBadd_field("proxy", &field);
 }
 
 #endif
@@ -4166,9 +4170,8 @@
 DBPATCH_ADD(6050283, 0, 1)
 DBPATCH_ADD(6050284, 0, 1)
 DBPATCH_ADD(6050285, 0, 1)
-<<<<<<< HEAD
 DBPATCH_ADD(6050286, 0, 1)
-=======
->>>>>>> e1d9f811
+DBPATCH_ADD(6050287, 0, 1)
+DBPATCH_ADD(6050288, 0, 1)
 
 DBPATCH_END()