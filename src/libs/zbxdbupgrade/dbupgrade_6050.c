/*
** Zabbix
** Copyright (C) 2001-2024 Zabbix SIA
**
** This program is free software; you can redistribute it and/or modify
** it under the terms of the GNU General Public License as published by
** the Free Software Foundation; either version 2 of the License, or
** (at your option) any later version.
**
** This program is distributed in the hope that it will be useful,
** but WITHOUT ANY WARRANTY; without even the implied warranty of
** MERCHANTABILITY or FITNESS FOR A PARTICULAR PURPOSE. See the
** GNU General Public License for more details.
**
** You should have received a copy of the GNU General Public License
** along with this program; if not, write to the Free Software
** Foundation, Inc., 51 Franklin Street, Fifth Floor, Boston, MA  02110-1301, USA.
**/

#include "dbupgrade.h"

#include "zbxdbschema.h"
#include "zbxvariant.h"
#include "zbxexpr.h"
#include "zbxeval.h"
#include "zbxalgo.h"
#include "zbxdbhigh.h"
#include "zbxtypes.h"
#include "zbxregexp.h"
#include "zbx_host_constants.h"
#include "zbxstr.h"
#include "zbxhash.h"
#include "zbxcrypto.h"

/*
 * 7.0 development database patches
 */

#ifndef HAVE_SQLITE3

static int	DBpatch_6050000(void)
{
	const zbx_db_field_t	field = {"url", "", NULL, NULL, 2048, ZBX_TYPE_CHAR, ZBX_NOTNULL, 0};

	return DBmodify_field_type("config", &field, NULL);
}

static int	DBpatch_6050001(void)
{
	const zbx_db_field_t	field = {"geomaps_tile_url", "", NULL, NULL, 2048, ZBX_TYPE_CHAR, ZBX_NOTNULL, 0};

	return DBmodify_field_type("config", &field, NULL);
}

static int	DBpatch_6050002(void)
{
	const zbx_db_field_t	field = {"url", "", NULL, NULL, 2048, ZBX_TYPE_CHAR, ZBX_NOTNULL, 0};

	return DBmodify_field_type("sysmap_url", &field, NULL);
}

static int	DBpatch_6050003(void)
{
	const zbx_db_field_t	field = {"url", "", NULL, NULL, 2048, ZBX_TYPE_CHAR, ZBX_NOTNULL, 0};

	return DBmodify_field_type("sysmap_element_url", &field, NULL);
}

static int	DBpatch_6050004(void)
{
	const zbx_db_field_t	field = {"url_a", "", NULL, NULL, 2048, ZBX_TYPE_CHAR, ZBX_NOTNULL, 0};

	return DBmodify_field_type("host_inventory", &field, NULL);
}

static int	DBpatch_6050005(void)
{
	const zbx_db_field_t	field = {"url_b", "", NULL, NULL, 2048, ZBX_TYPE_CHAR, ZBX_NOTNULL, 0};

	return DBmodify_field_type("host_inventory", &field, NULL);
}

static int	DBpatch_6050006(void)
{
	const zbx_db_field_t	field = {"url_c", "", NULL, NULL, 2048, ZBX_TYPE_CHAR, ZBX_NOTNULL, 0};

	return DBmodify_field_type("host_inventory", &field, NULL);
}

static int	DBpatch_6050007(void)
{
	const zbx_db_field_t	field = {"value_str", "", NULL, NULL, 2048, ZBX_TYPE_CHAR, ZBX_NOTNULL, 0};

	return DBmodify_field_type("widget_field", &field, NULL);
}

static int	DBpatch_6050008(void)
{
	const zbx_db_field_t	field = {"value", "0.0000", NULL, NULL, 0, ZBX_TYPE_FLOAT, ZBX_NOTNULL, 0};
	int	ret;

	if (0 == (DBget_program_type() & ZBX_PROGRAM_TYPE_SERVER))
		return SUCCEED;

#if defined(HAVE_ORACLE)
	if (SUCCEED == zbx_db_check_oracle_colum_type("history", "value", ZBX_TYPE_FLOAT))
		return SUCCEED;
#elif defined(HAVE_POSTGRESQL)
	if (SUCCEED == DBcheck_field_type("history", &field))
		return SUCCEED;
#endif
	if (SUCCEED != (ret = DBmodify_field_type("history", &field, &field)))
	{
		zabbix_log(LOG_LEVEL_WARNING, "cannot perform database upgrade of history table, please check upgrade"
				" notes");
	}

	return ret;
}

static int	DBpatch_6050009(void)
{
	const zbx_db_field_t	field = {"value_min", "0.0000", NULL, NULL, 0, ZBX_TYPE_FLOAT, ZBX_NOTNULL, 0};

	if (0 == (DBget_program_type() & ZBX_PROGRAM_TYPE_SERVER))
		return SUCCEED;

#if defined(HAVE_ORACLE)
	if (SUCCEED == zbx_db_check_oracle_colum_type("trends", "value_min", ZBX_TYPE_FLOAT))
		return SUCCEED;
#elif defined(HAVE_POSTGRESQL)
	if (SUCCEED == DBcheck_field_type("trends", &field))
		return SUCCEED;
#endif
	return DBmodify_field_type("trends", &field, &field);
}

static int	DBpatch_6050010(void)
{
	const zbx_db_field_t	field = {"value_avg", "0.0000", NULL, NULL, 0, ZBX_TYPE_FLOAT, ZBX_NOTNULL, 0};
	int			ret;

	if (0 == (DBget_program_type() & ZBX_PROGRAM_TYPE_SERVER))
		return SUCCEED;

#if defined(HAVE_ORACLE)
	if (SUCCEED == zbx_db_check_oracle_colum_type("trends", "value_avg", ZBX_TYPE_FLOAT))
		return SUCCEED;
#elif defined(HAVE_POSTGRESQL)
	if (SUCCEED == DBcheck_field_type("trends", &field))
		return SUCCEED;
#endif

	if (SUCCEED != (ret = DBmodify_field_type("trends", &field, &field)))
	{
		zabbix_log(LOG_LEVEL_WARNING, "cannot perform database upgrade of trends table, please check upgrade"
				" notes");
	}

	return ret;
}

static int	DBpatch_6050011(void)
{
	const zbx_db_field_t	field = {"value_max", "0.0000", NULL, NULL, 0, ZBX_TYPE_FLOAT, ZBX_NOTNULL, 0};
	int			ret;

#if defined(HAVE_ORACLE)
	if (SUCCEED == zbx_db_check_oracle_colum_type("trends", "value_max", ZBX_TYPE_FLOAT))
		return SUCCEED;
#elif defined(HAVE_POSTGRESQL)
	if (SUCCEED == DBcheck_field_type("trends", &field))
		return SUCCEED;
#endif /* defined(HAVE_ORACLE) */

	if (0 == (DBget_program_type() & ZBX_PROGRAM_TYPE_SERVER))
		return SUCCEED;

	if (SUCCEED != (ret = DBmodify_field_type("trends", &field, &field)))
	{
		zabbix_log(LOG_LEVEL_WARNING, "cannot perform database upgrade of trends table, please check upgrade"
				" notes");
	}

	return ret;
}

static int	DBpatch_6050012(void)
{
	const zbx_db_field_t	field = {"allow_redirect", "0", NULL, NULL, 0, ZBX_TYPE_INT, ZBX_NOTNULL, 0};

	return DBadd_field("dchecks", &field);
}

static int	DBpatch_6050013(void)
{
	const zbx_db_table_t	table =
			{"history_bin", "itemid,clock,ns", 0,
				{
					{"itemid", NULL, NULL, NULL, 0, ZBX_TYPE_ID, ZBX_NOTNULL, 0},
					{"clock", "0", NULL, NULL, 0, ZBX_TYPE_INT, ZBX_NOTNULL, 0},
					{"ns", "0", NULL, NULL, 0, ZBX_TYPE_INT, ZBX_NOTNULL, 0},
					{"value", "", NULL, NULL, 0, ZBX_TYPE_BLOB, ZBX_NOTNULL, 0},
					{0}
				},
				NULL
			};

	return DBcreate_table(&table);
}

static int	DBpatch_6050014(void)
{
	if (0 == (DBget_program_type() & ZBX_PROGRAM_TYPE_SERVER))
		return SUCCEED;

	if (ZBX_DB_OK > zbx_db_execute(
			"delete from widget_field"
			" where name='adv_conf' and widgetid in ("
				"select widgetid"
				" from widget"
				" where type in ('clock', 'item')"
			")"))
	{
		return FAIL;
	}

	return SUCCEED;
}

static int	DBpatch_6050015(void)
{
	const zbx_db_field_t	field = {"http_user", "", NULL, NULL, 255, ZBX_TYPE_CHAR, ZBX_NOTNULL, 0};

	return DBmodify_field_type("httptest", &field, NULL);
}

static int	DBpatch_6050016(void)
{
	const zbx_db_field_t	field = {"http_password", "", NULL, NULL, 255, ZBX_TYPE_CHAR, ZBX_NOTNULL, 0};

	return DBmodify_field_type("httptest", &field, NULL);
}

static int	DBpatch_6050017(void)
{
	const zbx_db_field_t	field = {"username", "", NULL, NULL, 255, ZBX_TYPE_CHAR, ZBX_NOTNULL, 0};

	return DBmodify_field_type("items", &field, NULL);
}

static int	DBpatch_6050018(void)
{
	const zbx_db_field_t	field = {"password", "", NULL, NULL, 255, ZBX_TYPE_CHAR, ZBX_NOTNULL, 0};

	return DBmodify_field_type("items", &field, NULL);
}

static int	DBpatch_6050019(void)
{
	const zbx_db_field_t	field = {"username", "", NULL, NULL, 255, ZBX_TYPE_CHAR, ZBX_NOTNULL, 0};

	return DBmodify_field_type("connector", &field, NULL);
}

static int	DBpatch_6050020(void)
{
	const zbx_db_field_t	field = {"password", "", NULL, NULL, 255, ZBX_TYPE_CHAR, ZBX_NOTNULL, 0};

	return DBmodify_field_type("connector", &field, NULL);
}

static int	DBpatch_6050021(void)
{
	const zbx_db_field_t	field = {"concurrency_max", "0", NULL, NULL, 0, ZBX_TYPE_INT, ZBX_NOTNULL, 0};

	return DBadd_field("drules", &field);
}

static int	DBpatch_6050022(void)
{
	if (ZBX_DB_OK > zbx_db_execute("update drules set concurrency_max=1"))
		return FAIL;

	return SUCCEED;
}

static int	DBpatch_6050023(void)
{
	const char	*sql =
			"update widget_field"
			" set name='acknowledgement_status'"
			" where name='unacknowledged'"
				" and exists ("
					"select null"
					" from widget w"
					" where widget_field.widgetid=w.widgetid"
						" and w.type='problems'"
				")";

	if (0 == (DBget_program_type() & ZBX_PROGRAM_TYPE_SERVER))
		return SUCCEED;

	if (ZBX_DB_OK <= zbx_db_execute("%s", sql))
		return SUCCEED;

	return FAIL;
}

static int	DBpatch_6050024(void)
{
	const char	*sql =
			"update widget_field"
			" set name='show_lines'"
			" where name='count'"
				" and exists ("
					"select null"
					" from widget w"
					" where widget_field.widgetid=w.widgetid"
						" and w.type='tophosts'"
				")";

	if (0 == (DBget_program_type() & ZBX_PROGRAM_TYPE_SERVER))
		return SUCCEED;

	if (ZBX_DB_OK <= zbx_db_execute("%s", sql))
		return SUCCEED;

	return FAIL;
}

static int	DBpatch_6050025(void)
{
	if (FAIL == zbx_db_index_exists("problem", "problem_4"))
		return DBcreate_index("problem", "problem_4", "cause_eventid", 0);

	return SUCCEED;
}

static int	DBpatch_6050026(void)
{
	const zbx_db_field_t	field = {"id", NULL, NULL, NULL, 0, ZBX_TYPE_ID, ZBX_NOTNULL, 0};

	return DBdrop_field_autoincrement("proxy_history", &field);
}

static int	DBpatch_6050027(void)
{
	const zbx_db_field_t	field = {"id", NULL, NULL, NULL, 0, ZBX_TYPE_ID, ZBX_NOTNULL, 0};

	return DBdrop_field_autoincrement("proxy_dhistory", &field);
}

static int	DBpatch_6050028(void)
{
	const zbx_db_field_t	field = {"id", NULL, NULL, NULL, 0, ZBX_TYPE_ID, ZBX_NOTNULL, 0};

	return DBdrop_field_autoincrement("proxy_autoreg_host", &field);
}

static int	DBpatch_6050029(void)
{
	if (0 == (DBget_program_type() & ZBX_PROGRAM_TYPE_SERVER))
		return SUCCEED;

	if (ZBX_DB_OK > zbx_db_execute("insert into module (moduleid,id,relative_path,status,config) values"
			" (" ZBX_FS_UI64 ",'gauge','widgets/gauge',%d,'[]')", zbx_db_get_maxid("module"), 1))
	{
		return FAIL;
	}

	return SUCCEED;
}

static int	DBpatch_6050030(void)
{
	const zbx_db_table_t table =
			{"optag", "optagid", 0,
				{
					{"optagid", NULL, NULL, NULL, 0, ZBX_TYPE_ID, ZBX_NOTNULL, 0},
					{"operationid", NULL, NULL, NULL, 0, ZBX_TYPE_ID, ZBX_NOTNULL, 0},
					{"tag", "", NULL, NULL, 255, ZBX_TYPE_CHAR, ZBX_NOTNULL, 0},
					{"value", "", NULL, NULL, 255, ZBX_TYPE_CHAR, ZBX_NOTNULL, 0},
					{0}
				},
				NULL
			};

	return DBcreate_table(&table);
}

static int  DBpatch_6050031(void)
{
	return DBcreate_index("optag", "optag_1", "operationid", 0);
}

static int	DBpatch_6050032(void)
{
	const zbx_db_field_t	field = {"operationid", NULL, "operations", "operationid", 0, 0, 0,
			ZBX_FK_CASCADE_DELETE};

	return DBadd_foreign_key("optag", 1, &field);
}

static int	DBpatch_6050033(void)
{
	if (0 == (DBget_program_type() & ZBX_PROGRAM_TYPE_SERVER))
		return SUCCEED;

	if (ZBX_DB_OK > zbx_db_execute("insert into module (moduleid,id,relative_path,status,config) values"
			" (" ZBX_FS_UI64 ",'toptriggers','widgets/toptriggers',%d,'[]')", zbx_db_get_maxid("module"), 1))
	{
		return FAIL;
	}

	return SUCCEED;
}

static int	DBpatch_6050034(void)
{
	const zbx_db_table_t	table = {"proxy", "proxyid", 0,
			{
				{"proxyid", NULL, NULL, NULL, 0, ZBX_TYPE_ID, ZBX_NOTNULL, 0},
				{"name", "", NULL, NULL, 128, ZBX_TYPE_CHAR, ZBX_NOTNULL, 0},
				{"operating_mode", "0", NULL, NULL, 0, ZBX_TYPE_INT, ZBX_NOTNULL, 0},
				{"description", "", NULL, NULL, 0, ZBX_TYPE_SHORTTEXT, ZBX_NOTNULL, 0},
				{"tls_connect", "1", NULL, NULL, 0, ZBX_TYPE_INT, ZBX_NOTNULL, 0},
				{"tls_accept", "1", NULL, NULL, 0, ZBX_TYPE_INT, ZBX_NOTNULL, 0},
				{"tls_issuer", "", NULL, NULL, 1024, ZBX_TYPE_CHAR, ZBX_NOTNULL, 0},
				{"tls_subject", "", NULL, NULL, 1024, ZBX_TYPE_CHAR, ZBX_NOTNULL, 0},
				{"tls_psk_identity", "", NULL, NULL, 128, ZBX_TYPE_CHAR, ZBX_NOTNULL, 0},
				{"tls_psk", "", NULL, NULL, 512, ZBX_TYPE_CHAR, ZBX_NOTNULL, 0},
				{"allowed_addresses", "", NULL, NULL, 255, ZBX_TYPE_CHAR, ZBX_NOTNULL, 0},
				{"address", "127.0.0.1", NULL, NULL, 255, ZBX_TYPE_CHAR, ZBX_NOTNULL, 0},
				{"port", "10051", NULL, NULL, 64, ZBX_TYPE_CHAR, ZBX_NOTNULL, 0},
				{0}
			},
			NULL
		};

	return DBcreate_table(&table);
}

static int	DBpatch_6050035(void)
{
	return DBcreate_index("proxy", "proxy_1", "name", 1);
}

static int	DBpatch_6050036(void)
{
	return DBcreate_changelog_insert_trigger("proxy", "proxyid");
}

static int	DBpatch_6050037(void)
{
	return DBcreate_changelog_update_trigger("proxy", "proxyid");
}

static int	DBpatch_6050038(void)
{
	return DBcreate_changelog_delete_trigger("proxy", "proxyid");
}

#define DEPRECATED_STATUS_PROXY_ACTIVE	5
#define DEPRECATED_STATUS_PROXY_PASSIVE	6

static int	DBpatch_6050039(void)
{
	zbx_db_row_t		row;
	zbx_db_result_t		result;
	zbx_db_insert_t		db_insert_proxies;
	int			ret;

	if (0 == (DBget_program_type() & ZBX_PROGRAM_TYPE_SERVER))
		return SUCCEED;

	result = zbx_db_select(
			"select h.hostid,h.host,h.status,h.description,h.tls_connect,h.tls_accept,h.tls_issuer,"
				"h.tls_subject,h.tls_psk_identity,h.tls_psk,h.proxy_address,i.useip,i.ip,i.dns,i.port"
			" from hosts h"
			" left join interface i"
				" on h.hostid=i.hostid"
			" where h.status in (%i,%i)",
			DEPRECATED_STATUS_PROXY_PASSIVE, DEPRECATED_STATUS_PROXY_ACTIVE);

	zbx_db_insert_prepare(&db_insert_proxies, "proxy", "proxyid", "name", "operating_mode", "description", "tls_connect",
			"tls_accept", "tls_issuer", "tls_subject", "tls_psk_identity", "tls_psk", "allowed_addresses",
			"address", "port", (char *)NULL);

	while (NULL != (row = zbx_db_fetch(result)))
	{
		zbx_uint64_t	proxyid;
		int		status, tls_connect, tls_accept;

		ZBX_STR2UINT64(proxyid, row[0]);
		status = atoi(row[2]);
		tls_connect = atoi(row[4]);
		tls_accept = atoi(row[5]);

		if (DEPRECATED_STATUS_PROXY_ACTIVE == status)
		{
			zbx_db_insert_add_values(&db_insert_proxies, proxyid, row[1], PROXY_OPERATING_MODE_ACTIVE, row[3],
					tls_connect, tls_accept, row[6], row[7], row[8], row[9], row[10],
					"127.0.0.1", "10051");
		}
		else if (DEPRECATED_STATUS_PROXY_PASSIVE == status)
		{
			const char	*address;
			const char	*port;

			if (SUCCEED != zbx_db_is_null(row[11]))
			{
				address = (1 == atoi(row[11]) ? row[12] : row[13]);
				port = row[14];
			}
			else
			{
				address = "127.0.0.1";
				port = "10051";
				zabbix_log(LOG_LEVEL_WARNING, "cannot select interface for proxy '%s'",  row[1]);
			}

			zbx_db_insert_add_values(&db_insert_proxies, proxyid, row[1], PROXY_OPERATING_MODE_PASSIVE, row[3],
					tls_connect, tls_accept, row[6], row[7], row[8], row[9], "", address, port);
		}
	}
	zbx_db_free_result(result);

	ret = zbx_db_insert_execute(&db_insert_proxies);
	zbx_db_insert_clean(&db_insert_proxies);

	return ret;
}

static int	DBpatch_6050040(void)
{
	return DBdrop_foreign_key("hosts", 1);
}

static int	DBpatch_6050041(void)
{
	const zbx_db_field_t	field = {"proxyid", NULL, "hosts", "hostid", 0, ZBX_TYPE_ID, 0, 0};

	return DBrename_field("hosts", "proxy_hostid", &field);
}

static int	DBpatch_6050042(void)
{
	const zbx_db_field_t	field = {"proxyid", NULL, "proxy", "proxyid", 0, 0, 0, 0};

	return DBadd_foreign_key("hosts", 1, &field);
}

static int	DBpatch_6050043(void)
{
	return DBdrop_foreign_key("drules", 1);
}

static int	DBpatch_6050044(void)
{
	const zbx_db_field_t	field = {"proxyid", NULL, "hosts", "hostid", 0, ZBX_TYPE_ID, 0, 0};

	return DBrename_field("drules", "proxy_hostid", &field);
}

static int	DBpatch_6050045(void)
{
	const zbx_db_field_t	field = {"proxyid", NULL, "proxy", "proxyid", 0, 0, 0, 0};

	return DBadd_foreign_key("drules", 1, &field);
}

static int	DBpatch_6050046(void)
{
	return DBdrop_foreign_key("autoreg_host", 1);
}

static int	DBpatch_6050047(void)
{
	const zbx_db_field_t	field = {"proxyid", NULL, "hosts", "hostid", 0, ZBX_TYPE_ID, 0, ZBX_FK_CASCADE_DELETE};

	return DBrename_field("autoreg_host", "proxy_hostid", &field);
}

static int	DBpatch_6050048(void)
{
	const zbx_db_field_t	field = {"proxyid", NULL, "proxy", "proxyid", 0, 0, 0, ZBX_FK_CASCADE_DELETE};

	return DBadd_foreign_key("autoreg_host", 1, &field);
}

static int	DBpatch_6050049(void)
{
	return DBdrop_foreign_key("task", 1);
}

static int	DBpatch_6050050(void)
{
	const zbx_db_field_t	field = {"proxyid", NULL, "hosts", "hostid", 0, ZBX_TYPE_ID, 0, 0};

	return DBrename_field("task", "proxy_hostid", &field);
}

static int	DBpatch_6050051(void)
{
	const zbx_db_field_t	field = {"proxyid", NULL, "proxy", "proxyid", 0, 0, 0, ZBX_FK_CASCADE_DELETE};

	return DBadd_foreign_key("task", 1, &field);
}

static int	DBpatch_6050052(void)
{
	const zbx_db_table_t	table = {"proxy_rtdata", "proxyid", 0,
			{
				{"proxyid", NULL, "proxy", "proxyid", 0, ZBX_TYPE_ID, ZBX_NOTNULL, 0},
				{"lastaccess", "0", NULL, NULL, 0, ZBX_TYPE_INT, ZBX_NOTNULL, 0},
				{"version", "0", NULL, NULL, 0, ZBX_TYPE_INT, ZBX_NOTNULL, 0},
				{"compatibility", "0", NULL, NULL, 0, ZBX_TYPE_INT, ZBX_NOTNULL, 0},
				{0}
			},
			NULL
		};

	return DBcreate_table(&table);
}

static int	DBpatch_6050053(void)
{
	const zbx_db_field_t	field = {"proxyid", NULL, "proxy", "proxyid", 0, 0, 0, ZBX_FK_CASCADE_DELETE};

	return DBadd_foreign_key("proxy_rtdata", 1, &field);
}

static int	DBpatch_6050054(void)
{
	zbx_db_row_t		row;
	zbx_db_result_t		result;
	zbx_db_insert_t		db_insert_rtdata;
	int			ret;

	if (0 == (DBget_program_type() & ZBX_PROGRAM_TYPE_SERVER))
		return SUCCEED;

	result = zbx_db_select(
		"select hr.hostid,hr.lastaccess,hr.version,hr.compatibility"
		" from host_rtdata hr"
		" join hosts h"
			" on hr.hostid=h.hostid"
		" where h.status in (%i,%i)",
		DEPRECATED_STATUS_PROXY_ACTIVE, DEPRECATED_STATUS_PROXY_PASSIVE);

	zbx_db_insert_prepare(&db_insert_rtdata, "proxy_rtdata", "proxyid", "lastaccess", "version", "compatibility",
			(char *)NULL);

	while (NULL != (row = zbx_db_fetch(result)))
	{
		int		lastaccess, version, compatibility;
		zbx_uint64_t	hostid;

		ZBX_STR2UINT64(hostid, row[0]);
		lastaccess = atoi(row[1]);
		version = atoi(row[2]);
		compatibility = atoi(row[3]);

		zbx_db_insert_add_values(&db_insert_rtdata, hostid, lastaccess, version, compatibility);
	}
	zbx_db_free_result(result);

	ret = zbx_db_insert_execute(&db_insert_rtdata);
	zbx_db_insert_clean(&db_insert_rtdata);

	return ret;
}

#undef DEPRECATED_STATUS_PROXY_ACTIVE
#undef DEPRECATED_STATUS_PROXY_PASSIVE

static int	DBpatch_6050055(void)
{
	if (0 == (DBget_program_type() & ZBX_PROGRAM_TYPE_SERVER))
		return SUCCEED;

	if (ZBX_DB_OK > zbx_db_execute("delete from hosts where status in (5,6)"))
		return FAIL;

	return SUCCEED;
}

static int	DBpatch_6050056(void)
{
	return DBdrop_field("host_rtdata", "lastaccess");
}

static int	DBpatch_6050057(void)
{
	return DBdrop_field("host_rtdata", "version");
}

static int	DBpatch_6050058(void)
{
	return DBdrop_field("host_rtdata", "compatibility");
}

static int	DBpatch_6050059(void)
{
	return DBdrop_field("hosts", "proxy_address");
}

static int	DBpatch_6050060(void)
{
	return DBdrop_field("hosts", "auto_compress");
}

static int	DBpatch_6050061(void)
{
	if (0 == (DBget_program_type() & ZBX_PROGRAM_TYPE_SERVER))
		return SUCCEED;

	if (ZBX_DB_OK > zbx_db_execute("delete from profiles where idx='web.proxies.filter_status'"))
		return FAIL;

	return SUCCEED;
}

static int	DBpatch_6050062(void)
{
	if (0 == (DBget_program_type() & ZBX_PROGRAM_TYPE_SERVER))
		return SUCCEED;

	if (ZBX_DB_OK > zbx_db_execute(
			"update profiles"
			" set value_str='name'"
			" where value_str like 'host'"
				" and idx='web.proxies.php.sort'"))
	{
		return FAIL;
	}

	return SUCCEED;
}

static int	DBpatch_6050063(void)
{
#define TM_DATA_TYPE_TEST_ITEM	0
#define TM_DATA_TYPE_PROXYIDS	2

	if (0 == (DBget_program_type() & ZBX_PROGRAM_TYPE_SERVER))
		return SUCCEED;

	if (ZBX_DB_OK > zbx_db_execute("delete"
			" from task"
			" where exists ("
				"select null"
				" from task_data td"
				" where td.taskid=task.taskid and td.type in (%i,%i)"
			")",
			TM_DATA_TYPE_TEST_ITEM, TM_DATA_TYPE_PROXYIDS))
	{
		return FAIL;
	}
#undef TM_DATA_TYPE_TEST_ITEM
#undef TM_DATA_TYPE_PROXYIDS

	return SUCCEED;
}

static int	DBpatch_6050064(void)
{
	if (FAIL == zbx_db_index_exists("dashboard_user", "dashboard_user_2"))
		return DBcreate_index("dashboard_user", "dashboard_user_2", "userid", 0);

	return SUCCEED;
}

static int	DBpatch_6050065(void)
{
	if (FAIL == zbx_db_index_exists("dashboard_usrgrp", "dashboard_usrgrp_2"))
		return DBcreate_index("dashboard_usrgrp", "dashboard_usrgrp_2", "usrgrpid", 0);

	return SUCCEED;
}

static int	DBpatch_6050066(void)
{
	if (FAIL == zbx_db_index_exists("event_suppress", "event_suppress_4"))
		return DBcreate_index("event_suppress", "event_suppress_4", "userid", 0);

	return SUCCEED;
}

static int	DBpatch_6050067(void)
{
	if (FAIL == zbx_db_index_exists("group_discovery", "group_discovery_1"))
		return DBcreate_index("group_discovery", "group_discovery_1", "parent_group_prototypeid", 0);

	return SUCCEED;
}

static int	DBpatch_6050068(void)
{
	if (FAIL == zbx_db_index_exists("group_prototype", "group_prototype_2"))
		return DBcreate_index("group_prototype", "group_prototype_2", "groupid", 0);

	return SUCCEED;
}

static int	DBpatch_6050069(void)
{
	if (FAIL == zbx_db_index_exists("group_prototype", "group_prototype_3"))
		return DBcreate_index("group_prototype", "group_prototype_3", "templateid", 0);

	return SUCCEED;
}

static int	DBpatch_6050070(void)
{
	if (FAIL == zbx_db_index_exists("host_discovery", "host_discovery_1"))
		return DBcreate_index("host_discovery", "host_discovery_1", "parent_hostid", 0);

	return SUCCEED;
}

static int	DBpatch_6050071(void)
{
	if (FAIL == zbx_db_index_exists("host_discovery", "host_discovery_2"))
		return DBcreate_index("host_discovery", "host_discovery_2", "parent_itemid", 0);

	return SUCCEED;
}

static int	DBpatch_6050072(void)
{
	if (FAIL == zbx_db_index_exists("hosts", "hosts_7"))
		return DBcreate_index("hosts", "hosts_7", "templateid", 0);

	return SUCCEED;
}

static int	DBpatch_6050073(void)
{
	if (FAIL == zbx_db_index_exists("interface_discovery", "interface_discovery_1"))
		return DBcreate_index("interface_discovery", "interface_discovery_1", "parent_interfaceid", 0);

	return SUCCEED;
}

static int	DBpatch_6050074(void)
{
	if (FAIL == zbx_db_index_exists("report", "report_2"))
		return DBcreate_index("report", "report_2", "userid", 0);

	return SUCCEED;
}

static int	DBpatch_6050075(void)
{
	if (FAIL == zbx_db_index_exists("report", "report_3"))
		return DBcreate_index("report", "report_3", "dashboardid", 0);

	return SUCCEED;
}

static int	DBpatch_6050076(void)
{
	if (FAIL == zbx_db_index_exists("report_user", "report_user_2"))
		return DBcreate_index("report_user", "report_user_2", "userid", 0);

	return SUCCEED;
}

static int	DBpatch_6050077(void)
{
	if (FAIL == zbx_db_index_exists("report_user", "report_user_3"))
		return DBcreate_index("report_user", "report_user_3", "access_userid", 0);

	return SUCCEED;
}

static int	DBpatch_6050078(void)
{
	if (FAIL == zbx_db_index_exists("report_usrgrp", "report_usrgrp_2"))
		return DBcreate_index("report_usrgrp", "report_usrgrp_2", "usrgrpid", 0);

	return SUCCEED;
}

static int	DBpatch_6050079(void)
{
	if (FAIL == zbx_db_index_exists("report_usrgrp", "report_usrgrp_3"))
		return DBcreate_index("report_usrgrp", "report_usrgrp_3", "access_userid", 0);

	return SUCCEED;
}

static int	DBpatch_6050080(void)
{
	if (FAIL == zbx_db_index_exists("sysmaps", "sysmaps_4"))
		return DBcreate_index("sysmaps", "sysmaps_4", "userid", 0);

	return SUCCEED;
}

static int	DBpatch_6050081(void)
{
	if (FAIL == zbx_db_index_exists("sysmap_element_trigger", "sysmap_element_trigger_2"))
		return DBcreate_index("sysmap_element_trigger", "sysmap_element_trigger_2", "triggerid", 0);

	return SUCCEED;
}

static int	DBpatch_6050082(void)
{
	if (FAIL == zbx_db_index_exists("sysmap_user", "sysmap_user_2"))
		return DBcreate_index("sysmap_user", "sysmap_user_2", "userid", 0);

	return SUCCEED;
}

static int	DBpatch_6050083(void)
{
	if (FAIL == zbx_db_index_exists("sysmap_usrgrp", "sysmap_usrgrp_2"))
		return DBcreate_index("sysmap_usrgrp", "sysmap_usrgrp_2", "usrgrpid", 0);

	return SUCCEED;
}

static int	DBpatch_6050084(void)
{
	if (FAIL == zbx_db_index_exists("tag_filter", "tag_filter_1"))
		return DBcreate_index("tag_filter", "tag_filter_1", "usrgrpid", 0);

	return SUCCEED;
}

static int	DBpatch_6050085(void)
{
	if (FAIL == zbx_db_index_exists("tag_filter", "tag_filter_2"))
		return DBcreate_index("tag_filter", "tag_filter_2", "groupid", 0);

	return SUCCEED;
}

static int	DBpatch_6050086(void)
{
	if (FAIL == zbx_db_index_exists("task", "task_2"))
		return DBcreate_index("task", "task_2", "proxyid", 0);

	return SUCCEED;
}

static int	DBpatch_6050087(void)
{
	if (FAIL == zbx_db_index_exists("users", "users_3"))
		return DBcreate_index("users", "users_3", "roleid", 0);

	return SUCCEED;
}

static int	DBpatch_6050090(void)
{
	const zbx_db_field_t	old_field = {"info", "", NULL, NULL, 0, ZBX_TYPE_SHORTTEXT, ZBX_NOTNULL, 0};
	const zbx_db_field_t	field = {"info", "", NULL, NULL, 0, ZBX_TYPE_LONGTEXT, ZBX_NOTNULL, 0};

	return DBmodify_field_type("task_remote_command_result", &field, &old_field);
}

static int	DBpatch_6050091(void)
{
	if (0 == (DBget_program_type() & ZBX_PROGRAM_TYPE_SERVER))
		return SUCCEED;

	if (ZBX_DB_OK > zbx_db_execute(
			"update widget_field"
			" set value_str=' '"
			" where name like 'columns.name.%%'"
			" and value_str like ''"
			" and widgetid in ("
				"select widgetid"
				" from widget"
				" where type='tophosts'"
			")"))
	{
		return FAIL;
	}

	return SUCCEED;
}

static int	DBpatch_6050092(void)
{
	return DBrename_table("group_discovery", "group_discovery_tmp");
}

static int	DBpatch_6050093(void)
{
	const zbx_db_table_t	table =
			{"group_discovery", "groupdiscoveryid", 0,
				{
					{"groupdiscoveryid", NULL, NULL, NULL, 0, ZBX_TYPE_ID, ZBX_NOTNULL, 0},
					{"groupid", NULL, NULL, NULL, 0, ZBX_TYPE_ID, ZBX_NOTNULL, 0},
					{"parent_group_prototypeid", NULL, NULL, NULL, 0, ZBX_TYPE_ID, ZBX_NOTNULL, 0},
					{"name", "", NULL, NULL, 255, ZBX_TYPE_CHAR, ZBX_NOTNULL, 0},
					{"lastcheck", "0", NULL, NULL, 0, ZBX_TYPE_INT, ZBX_NOTNULL, 0},
					{"ts_delete", "0", NULL, NULL, 0, ZBX_TYPE_INT, ZBX_NOTNULL, 0},
					{0}
				},
				NULL
			};

	return DBcreate_table(&table);
}

static int	DBpatch_6050094(void)
{
	if (0 == (DBget_program_type() & ZBX_PROGRAM_TYPE_SERVER))
		return SUCCEED;

	if (ZBX_DB_OK > zbx_db_execute("insert into group_discovery "
				"(groupdiscoveryid,groupid,parent_group_prototypeid,name,lastcheck,ts_delete)"
			" select groupid,groupid,parent_group_prototypeid,name,lastcheck,ts_delete"
				" from group_discovery_tmp"))
	{
		return FAIL;
	}

	return SUCCEED;
}

static int	DBpatch_6050095(void)
{
	return DBdrop_table("group_discovery_tmp");
}

static int	DBpatch_6050096(void)
{
	return DBcreate_index("group_discovery", "group_discovery_1", "groupid,parent_group_prototypeid", 1);
}

static int	DBpatch_6050097(void)
{
	return DBcreate_index("group_discovery", "group_discovery_2", "parent_group_prototypeid", 0);
}

static int	DBpatch_6050098(void)
{
	const zbx_db_field_t	field = {"groupid", NULL, "hstgrp", "groupid", 0, 0, 0, ZBX_FK_CASCADE_DELETE};

	return DBadd_foreign_key("group_discovery", 1, &field);
}

static int	DBpatch_6050099(void)
{
	const zbx_db_field_t	field = {"parent_group_prototypeid", NULL, "group_prototype", "group_prototypeid", 0, 0,
			0, 0};

	return DBadd_foreign_key("group_discovery", 2, &field);
}

static int	DBpatch_6050100(void)
{
	if (0 == (DBget_program_type() & ZBX_PROGRAM_TYPE_SERVER))
		return SUCCEED;

	if (ZBX_DB_OK > zbx_db_execute("insert into module (moduleid,id,relative_path,status,config) values"
			" (" ZBX_FS_UI64 ",'piechart','widgets/piechart',%d,'[]')", zbx_db_get_maxid("module"), 1))
	{
		return FAIL;
	}

	return SUCCEED;
}

static int	DBpatch_6050101(void)
{
	const zbx_db_field_t	field = {"timeout_zabbix_agent", "3s", NULL, NULL, 255, ZBX_TYPE_CHAR, ZBX_NOTNULL, 0};

	return DBadd_field("config", &field);
}

static int	DBpatch_6050102(void)
{
	const zbx_db_field_t	field = {"timeout_simple_check", "3s", NULL, NULL, 255, ZBX_TYPE_CHAR, ZBX_NOTNULL, 0};

	return DBadd_field("config", &field);
}

static int	DBpatch_6050103(void)
{
	const zbx_db_field_t	field = {"timeout_snmp_agent", "3s", NULL, NULL, 255, ZBX_TYPE_CHAR, ZBX_NOTNULL, 0};

	return DBadd_field("config", &field);
}

static int	DBpatch_6050104(void)
{
	const zbx_db_field_t	field = {"timeout_external_check", "3s", NULL, NULL, 255, ZBX_TYPE_CHAR,
			ZBX_NOTNULL, 0};

	return DBadd_field("config", &field);
}

static int	DBpatch_6050105(void)
{
	const zbx_db_field_t	field = {"timeout_db_monitor", "3s", NULL, NULL, 255, ZBX_TYPE_CHAR, ZBX_NOTNULL, 0};

	return DBadd_field("config", &field);
}

static int	DBpatch_6050106(void)
{
	const zbx_db_field_t	field = {"timeout_http_agent", "3s", NULL, NULL, 255, ZBX_TYPE_CHAR, ZBX_NOTNULL, 0};

	return DBadd_field("config", &field);
}

static int	DBpatch_6050107(void)
{
	const zbx_db_field_t	field = {"timeout_ssh_agent", "3s", NULL, NULL, 255, ZBX_TYPE_CHAR, ZBX_NOTNULL, 0};

	return DBadd_field("config", &field);
}

static int	DBpatch_6050108(void)
{
	const zbx_db_field_t	field = {"timeout_telnet_agent", "3s", NULL, NULL, 255, ZBX_TYPE_CHAR, ZBX_NOTNULL, 0};

	return DBadd_field("config", &field);
}

static int	DBpatch_6050109(void)
{
	const zbx_db_field_t	field = {"timeout_script", "3s", NULL, NULL, 255, ZBX_TYPE_CHAR, ZBX_NOTNULL, 0};

	return DBadd_field("config", &field);
}

static int	DBpatch_6050110(void)
{
	int	timeout;

	timeout = DBget_config_timeout();

	if (ZBX_DB_OK > zbx_db_execute("update config"
			" set timeout_zabbix_agent='%ds',"
				"timeout_simple_check='%ds',"
				"timeout_snmp_agent='%ds',"
				"timeout_external_check='%ds',"
				"timeout_db_monitor='%ds',"
				"timeout_http_agent='%ds',"
				"timeout_ssh_agent='%ds',"
				"timeout_telnet_agent='%ds',"
				"timeout_script='%ds'",
			timeout, timeout, timeout, timeout, timeout, timeout, timeout, timeout, timeout))
	{
		return FAIL;
	}

	return SUCCEED;
}

static int	DBpatch_6050111(void)
{
	if (ZBX_DB_OK > zbx_db_execute("update items set timeout='' where type not in (%d,%d)", ITEM_TYPE_HTTPAGENT,
			ITEM_TYPE_SCRIPT))
	{
		return FAIL;
	}

	return SUCCEED;
}

static int	DBpatch_6050112(void)
{
	const zbx_db_field_t	field = {"timeout", "", NULL, NULL, 255, ZBX_TYPE_CHAR, ZBX_NOTNULL, 0};

	return DBset_default("items", &field);
}

static int	DBpatch_6050113(void)
{
	const zbx_db_field_t	field = {"custom_timeouts", "0", NULL, NULL, 0, ZBX_TYPE_INT, ZBX_NOTNULL, 0};

	return DBadd_field("proxy", &field);
}

static int	DBpatch_6050114(void)
{
	const zbx_db_field_t	field = {"timeout_zabbix_agent", "", NULL, NULL, 255, ZBX_TYPE_CHAR, ZBX_NOTNULL, 0};

	return DBadd_field("proxy", &field);
}

static int	DBpatch_6050115(void)
{
	const zbx_db_field_t	field = {"timeout_simple_check", "", NULL, NULL, 255, ZBX_TYPE_CHAR, ZBX_NOTNULL, 0};

	return DBadd_field("proxy", &field);
}

static int	DBpatch_6050116(void)
{
	const zbx_db_field_t	field = {"timeout_snmp_agent", "", NULL, NULL, 255, ZBX_TYPE_CHAR, ZBX_NOTNULL, 0};

	return DBadd_field("proxy", &field);
}

static int	DBpatch_6050117(void)
{
	const zbx_db_field_t	field = {"timeout_external_check", "", NULL, NULL, 255, ZBX_TYPE_CHAR, ZBX_NOTNULL, 0};

	return DBadd_field("proxy", &field);
}

static int	DBpatch_6050118(void)
{
	const zbx_db_field_t	field = {"timeout_db_monitor", "", NULL, NULL, 255, ZBX_TYPE_CHAR, ZBX_NOTNULL, 0};

	return DBadd_field("proxy", &field);
}

static int	DBpatch_6050119(void)
{
	const zbx_db_field_t	field = {"timeout_http_agent", "", NULL, NULL, 255, ZBX_TYPE_CHAR, ZBX_NOTNULL, 0};

	return DBadd_field("proxy", &field);
}

static int	DBpatch_6050120(void)
{
	const zbx_db_field_t	field = {"timeout_ssh_agent", "", NULL, NULL, 255, ZBX_TYPE_CHAR, ZBX_NOTNULL, 0};

	return DBadd_field("proxy", &field);
}

static int	DBpatch_6050121(void)
{
	const zbx_db_field_t	field = {"timeout_telnet_agent", "", NULL, NULL, 255, ZBX_TYPE_CHAR, ZBX_NOTNULL, 0};

	return DBadd_field("proxy", &field);
}

static int	DBpatch_6050122(void)
{
	const zbx_db_field_t	field = {"timeout_script", "", NULL, NULL, 255, ZBX_TYPE_CHAR, ZBX_NOTNULL, 0};

	return DBadd_field("proxy", &field);
}

static int	DBpatch_6050123(void)
{
	if (ZBX_DB_OK > zbx_db_execute("update item_preproc set params='-1' where type=26"))
		return FAIL;

	return SUCCEED;
}

static int	DBpatch_6050124(void)
{
	if (0 == (DBget_program_type() & ZBX_PROGRAM_TYPE_SERVER))
		return SUCCEED;

	if (ZBX_DB_OK > zbx_db_execute(
			"delete from widget_field"
			" where name in ('source_type','reference')"
				" and widgetid in (select widgetid from widget where type='map')"))
	{
		return FAIL;
	}

	return SUCCEED;
}

static int	DBpatch_6050125(void)
{
	if (0 == (DBget_program_type() & ZBX_PROGRAM_TYPE_SERVER))
		return SUCCEED;

	if (ZBX_DB_OK > zbx_db_execute(
			"update widget_field"
			" set name='sysmapid._reference',value_str=CONCAT(value_str,'._mapid')"
			" where name='filter_widget_reference'"
				" and widgetid in (select widgetid from widget where type='map')"))
	{
		return FAIL;
	}

	return SUCCEED;
}

static int	DBpatch_6050126(void)
{
	if (0 == (DBget_program_type() & ZBX_PROGRAM_TYPE_SERVER))
		return SUCCEED;

	if (ZBX_DB_OK > zbx_db_execute(
			"update widget_field"
			" set type='1',name='override_hostid._reference',value_int=0,value_str='DASHBOARD._hostid'"
			" where type=0"
				" and name='dynamic'"
				" and value_int=1"))
	{
		return FAIL;
	}

	return SUCCEED;
}

static int	DBpatch_6050127(void)
{
	zbx_db_row_t	row;
	zbx_db_result_t	result;
	zbx_db_insert_t	db_insert;
	int		ret;

	if (0 == (DBget_program_type() & ZBX_PROGRAM_TYPE_SERVER))
		return SUCCEED;

	result = zbx_db_select(
			"select w.widgetid,wf_from.value_str,wf_to.value_str"
			" from widget w"
			" left join widget_field wf_from"
				" on w.widgetid=wf_from.widgetid"
					" and (wf_from.name='time_from' or wf_from.name is null)"
			" left join widget_field wf_to"
				" on w.widgetid=wf_to.widgetid"
					" and (wf_to.name='time_to' or wf_to.name is null)"
			" where w.type='svggraph' and exists ("
				"select null"
				" from widget_field wf2"
				" where wf2.widgetid=w.widgetid"
					" and wf2.name='graph_time'"
			")");

	zbx_db_insert_prepare(&db_insert, "widget_field", "widget_fieldid", "widgetid", "type", "name", "value_str",
			NULL);

	while (NULL != (row = zbx_db_fetch(result)))
	{
		zbx_uint64_t	widgetid;

		ZBX_STR2UINT64(widgetid, row[0]);

		if (SUCCEED == zbx_db_is_null(row[1]))
			zbx_db_insert_add_values(&db_insert, __UINT64_C(0), widgetid, 1, "time_period.from", "now-1h");

		if (SUCCEED == zbx_db_is_null(row[2]))
			zbx_db_insert_add_values(&db_insert, __UINT64_C(0), widgetid, 1, "time_period.to", "now");
	}
	zbx_db_free_result(result);

	zbx_db_insert_autoincrement(&db_insert, "widget_fieldid");

	ret = zbx_db_insert_execute(&db_insert);
	zbx_db_insert_clean(&db_insert);

	return ret;
}

static int	DBpatch_6050128(void)
{
	if (0 == (DBget_program_type() & ZBX_PROGRAM_TYPE_SERVER))
		return SUCCEED;

	if (ZBX_DB_OK > zbx_db_execute(
			"update widget_field"
			" set name='time_period.from'"
			" where name='time_from'"
				" and widgetid in (select widgetid from widget where type='svggraph')"))
	{
		return FAIL;
	}

	return SUCCEED;
}

static int	DBpatch_6050129(void)
{
	if (0 == (DBget_program_type() & ZBX_PROGRAM_TYPE_SERVER))
		return SUCCEED;

	if (ZBX_DB_OK > zbx_db_execute(
			"update widget_field"
			" set name='time_period.to'"
			" where name='time_to'"
				" and widgetid in (select widgetid from widget where type='svggraph')"))
	{
		return FAIL;
	}

	return SUCCEED;
}

static int	DBpatch_6050130(void)
{
	if (0 == (DBget_program_type() & ZBX_PROGRAM_TYPE_SERVER))
		return SUCCEED;

	if (ZBX_DB_OK > zbx_db_execute(
			"delete from widget_field"
			" where name='graph_time'"
				" and widgetid in (select widgetid from widget where type='svggraph')"))
	{
		return FAIL;
	}

	return SUCCEED;
}

static int	DBpatch_6050131(void)
{
	if (0 == (DBget_program_type() & ZBX_PROGRAM_TYPE_SERVER))
		return SUCCEED;

	if (ZBX_DB_OK > zbx_db_execute(
			"update widget_field"
			" set name='date_period.from'"
			" where name='date_from'"
				" and widgetid in (select widgetid from widget where type='slareport')"))
	{
		return FAIL;
	}

	return SUCCEED;
}

static int	DBpatch_6050132(void)
{
	if (0 == (DBget_program_type() & ZBX_PROGRAM_TYPE_SERVER))
		return SUCCEED;

	if (ZBX_DB_OK > zbx_db_execute(
			"update widget_field"
			" set name='date_period.to'"
			" where name='date_to'"
				" and widgetid in (select widgetid from widget where type='slareport')"))
	{
		return FAIL;
	}

	return SUCCEED;
}

static int	DBpatch_6050133(void)
{
	zbx_db_row_t	row;
	zbx_db_result_t	result;
	zbx_regexp_t	*regex1 = NULL, *regex2 = NULL;
	char		*error = NULL, *replace_to = NULL, *sql = NULL;
	size_t		sql_alloc = 0, sql_offset = 0;
	int		ret = FAIL;

	if (0 == (DBget_program_type() & ZBX_PROGRAM_TYPE_SERVER))
		return SUCCEED;

	if (FAIL == zbx_regexp_compile_ext("^([a-z]+)\\.([a-z_]+)\\.(\\d+)\\.(\\d+)$", &regex1, 0, &error))
	{
		zabbix_log(LOG_LEVEL_CRIT, "internal error, invalid regular expression: %s", error);
		goto out;
	}

	if (FAIL == zbx_regexp_compile_ext("^([a-z]+)\\.([a-z_]+)\\.(\\d+)$", &regex2, 0, &error))
	{
		zabbix_log(LOG_LEVEL_CRIT, "internal error, invalid regular expression: %s", error);
		goto out;
	}

	zbx_db_begin_multiple_update(&sql, &sql_alloc, &sql_offset);

	result = zbx_db_select("select widget_fieldid,name from widget_field where name like '%%.%%.%%'");

	while (NULL != (row = zbx_db_fetch(result)))
	{
		zbx_uint64_t	widget_fieldid;
		char		*replace_from;

		ZBX_STR2UINT64(widget_fieldid, row[0]);
		replace_from = row[1];

		if (SUCCEED != zbx_mregexp_sub_precompiled(
						replace_from,
						regex1,
						"\\1.\\3.\\2.\\4",
						0,	/* no output limit */
						&replace_to)
				&& SUCCEED != zbx_mregexp_sub_precompiled(
						replace_from,
						regex2,
						"\\1.\\3.\\2",
						0,	/* no output limit */
						&replace_to))
		{
			continue;
		}

		zbx_snprintf_alloc(&sql, &sql_alloc, &sql_offset,
				"update widget_field"
				" set name='%s'"
				" where widget_fieldid=" ZBX_FS_UI64 ";\n",
				replace_to, widget_fieldid);

		zbx_free(replace_to);

		if (SUCCEED != zbx_db_execute_overflowed_sql(&sql, &sql_alloc, &sql_offset))
		{
			zabbix_log(LOG_LEVEL_CRIT, "internal error, cannot execute multiple SQL \"update\" operations");
			zbx_db_free_result(result);

			goto out;
		}
	}
	zbx_db_free_result(result);

	zbx_db_end_multiple_update(&sql, &sql_alloc, &sql_offset);

	if (16 < sql_offset)	/* in ORACLE always present begin..end; */
		zbx_db_execute("%s", sql);

	ret = SUCCEED;
out:
	if (NULL != regex1)
		zbx_regexp_free(regex1);
	if (NULL != regex2)
		zbx_regexp_free(regex2);

	zbx_free(sql);
	zbx_free(error);
	zbx_free(replace_to);

	return ret;
}

#define REFERENCE_LEN	5
#define FIRST_LETTER	'A'
#define TOTAL_LETTERS	26

static char	*create_widget_reference(const zbx_vector_str_t *references)
{
	static char	buf[REFERENCE_LEN + 1];
	static int	next_index;

	while (1)
	{
		int	i, index = next_index++;

		for (i = REFERENCE_LEN - 1; i >= 0; i--)
		{
			buf[i] = FIRST_LETTER + index % TOTAL_LETTERS;
			index /= TOTAL_LETTERS;
		}

		if (FAIL == zbx_vector_str_search(references, buf, ZBX_DEFAULT_STR_COMPARE_FUNC))
			return buf;
	}
}

#undef TOTAL_LETTERS
#undef FIRST_LETTER
#undef REFERENCE_LEN

static int	DBpatch_6050134(void)
{
	zbx_db_row_t		row;
	zbx_db_result_t		result;
	zbx_db_insert_t		db_insert;
	zbx_vector_str_t	references;
	int			ret;

	if (0 == (DBget_program_type() & ZBX_PROGRAM_TYPE_SERVER))
		return SUCCEED;

	zbx_vector_str_create(&references);

	result = zbx_db_select("select distinct value_str from widget_field where name='reference' order by value_str");

	while (NULL != (row = zbx_db_fetch(result)))
	{
		zbx_vector_str_append(&references, zbx_strdup(NULL, row[0]));
	}
	zbx_db_free_result(result);

	zbx_vector_str_sort(&references, ZBX_DEFAULT_STR_COMPARE_FUNC);

	zbx_db_insert_prepare(&db_insert, "widget_field", "widget_fieldid", "widgetid", "type", "name", "value_str",
			NULL);

	result = zbx_db_select("select widgetid from widget where type in ('graph','svggraph','graphprototype')");

	while (NULL != (row = zbx_db_fetch(result)))
	{
		zbx_uint64_t	widgetid;

		ZBX_STR2UINT64(widgetid, row[0]);

		zbx_db_insert_add_values(&db_insert, __UINT64_C(0), widgetid, 1, "reference",
				create_widget_reference(&references));
	}
	zbx_db_free_result(result);

	zbx_vector_str_clear_ext(&references, zbx_str_free);
	zbx_vector_str_destroy(&references);

	zbx_db_insert_autoincrement(&db_insert, "widget_fieldid");

	ret = zbx_db_insert_execute(&db_insert);
	zbx_db_insert_clean(&db_insert);

	return ret;
}

static int	DBpatch_6050135(void)
{
	if (0 == (DBget_program_type() & ZBX_PROGRAM_TYPE_SERVER))
		return SUCCEED;

	if (ZBX_DB_OK > zbx_db_execute("delete from profiles where idx like 'web.templates.triggers.%%'"))
		return FAIL;

	return SUCCEED;
}

static int	DBpatch_6050136(void)
{
	if (0 == (DBget_program_type() & ZBX_PROGRAM_TYPE_SERVER))
		return SUCCEED;

	if (ZBX_DB_OK > zbx_db_execute("delete from profiles where idx like 'web.templates.trigger_prototypes.php.%%'"))
		return FAIL;

	return SUCCEED;
}

static int	DBpatch_6050137(void)
{
	if (0 == (DBget_program_type() & ZBX_PROGRAM_TYPE_SERVER))
		return SUCCEED;

	if (ZBX_DB_OK > zbx_db_execute("delete from profiles where idx like 'web.hosts.triggers.%%'"))
		return FAIL;

	return SUCCEED;
}

static int	DBpatch_6050138(void)
{
	if (0 == (DBget_program_type() & ZBX_PROGRAM_TYPE_SERVER))
		return SUCCEED;

	if (ZBX_DB_OK > zbx_db_execute("delete from profiles where idx like 'web.hosts.trigger_prototypes.php.%%'"))
		return FAIL;

	return SUCCEED;
}

static int	DBpatch_6050139(void)
{
	zbx_db_result_t	result;
	zbx_db_row_t	row;
	zbx_db_insert_t	db_insert;
	int		ret = SUCCEED;

	if (0 == (DBget_program_type() & ZBX_PROGRAM_TYPE_SERVER))
		return SUCCEED;

	result = zbx_db_select("select wf.widgetid from widget_field wf,widget w"
			" where wf.name='interface_type' and w.type='hostavail' and w.widgetid=wf.widgetid"
			" group by wf.widgetid having count(wf.name)=1");

	zbx_db_insert_prepare(&db_insert, "widget_field", "widget_fieldid", "widgetid", "name", "type", "value_int",
			NULL);

	while (NULL != (row = zbx_db_fetch(result)))
	{
		zbx_uint64_t	widgetid;

		ZBX_STR2UINT64(widgetid, row[0]);

		zbx_db_insert_add_values(&db_insert, __UINT64_C(0), widgetid, "only_totals", 0, 1);
	}
	zbx_db_free_result(result);

	zbx_db_insert_autoincrement(&db_insert, "widget_fieldid");

	ret = zbx_db_insert_execute(&db_insert);

	zbx_db_insert_clean(&db_insert);

	return ret;
}

static int	DBpatch_6050140(void)
{
	if (0 == (DBget_program_type() & ZBX_PROGRAM_TYPE_SERVER))
		return SUCCEED;

	if (ZBX_DB_OK > zbx_db_execute("delete from profiles where idx like 'web.templates.items.%%'"))
		return FAIL;

	return SUCCEED;
}

static int	DBpatch_6050141(void)
{
	if (0 == (DBget_program_type() & ZBX_PROGRAM_TYPE_SERVER))
		return SUCCEED;

	if (ZBX_DB_OK > zbx_db_execute("delete from profiles where idx like 'web.templates.disc_prototypes.php.%%'"))
		return FAIL;

	return SUCCEED;
}

static int	DBpatch_6050142(void)
{
	if (0 == (DBget_program_type() & ZBX_PROGRAM_TYPE_SERVER))
		return SUCCEED;

	if (ZBX_DB_OK > zbx_db_execute("delete from profiles where idx like 'web.hosts.items.%%'"))
		return FAIL;

	return SUCCEED;
}

static int	DBpatch_6050143(void)
{
	if (0 == (DBget_program_type() & ZBX_PROGRAM_TYPE_SERVER))
		return SUCCEED;

	if (ZBX_DB_OK > zbx_db_execute("delete from profiles where idx like 'web.hosts.disc_prototypes.php.%%'"))
		return FAIL;

	return SUCCEED;
}

static int	DBpatch_6050144(void)
{
	const zbx_db_field_t	field = {"hk_audit", "31d", NULL, NULL, 32, ZBX_TYPE_CHAR, ZBX_NOTNULL, 0};

	return DBset_default("config", &field);
}

static int	DBpatch_6050145(void)
{
	const zbx_db_field_t	field = {"hk_history", "31d", NULL, NULL, 32, ZBX_TYPE_CHAR, ZBX_NOTNULL, 0};

	return DBset_default("config", &field);
}

static int	DBpatch_6050146(void)
{
	const zbx_db_field_t	old_field = {"query_fields", "", NULL, NULL, 2048, ZBX_TYPE_CHAR,
			ZBX_NOTNULL | ZBX_PROXY, 0};
	const zbx_db_field_t	field = {"query_fields", "", NULL, NULL, 0, ZBX_TYPE_TEXT, ZBX_NOTNULL | ZBX_PROXY, 0};

	return DBmodify_field_type("items", &field, &old_field);
}

static int	DBpatch_6050147(void)
{
	const zbx_db_field_t	field = {"item_value_type", "31", NULL, NULL, 0, ZBX_TYPE_INT, ZBX_NOTNULL, 0};

	return DBadd_field("connector", &field);
}

static int	DBpatch_6050148(void)
{
	const zbx_db_field_t	field = {"attempt_interval", "5s", NULL, NULL, 32, ZBX_TYPE_CHAR, ZBX_NOTNULL, 0};

	return DBadd_field("connector", &field);
}

static int	DBpatch_6050149(void)
{
/* -------------------------------------------------------*/
/* Formula:                                               */
/* aggregate_function(last_foreach(filter))               */
/* aggregate_function(last_foreach(filter,time))          */
/*--------------------------------------------------------*/
/* Relative positioning of tokens on a stack              */
/*----------------------------+---------------------------*/
/* Time is present in formula | Time is absent in formula */
/*----------------------------+---------------------------*/
/* [i-2] filter               |                           */
/* [i-1] time                 | [i-1] filter              */
/*   [i] last_foreach         |   [i] last_foreach        */
/* [i+2] aggregate function   | [i+2]                     */
/*----------------------------+---------------------------*/

/* Offset in stack of tokens is relative to last_foreach() history function token, */
/* assuming that time is present in formula. */
#define OFFSET_TIME	(-1)
#define TOKEN_LEN(loc)	(loc->r - loc->l + 1)
#define LAST_FOREACH	"last_foreach"
	zbx_db_row_t		row;
	zbx_db_result_t		result;
	int			ret = SUCCEED;
	size_t			sql_alloc = 0, sql_offset = 0;
	char			*sql = NULL, *params = NULL;
	zbx_eval_context_t	ctx;
	zbx_vector_uint32_t	del_idx;

	zbx_eval_init(&ctx);
	zbx_vector_uint32_create(&del_idx);

	zbx_db_begin_multiple_update(&sql, &sql_alloc, &sql_offset);

	/* ITEM_TYPE_CALCULATED = 15 */
	result = zbx_db_select("select itemid,params from items where type=15 and params like '%%%s%%'", LAST_FOREACH);

	while (SUCCEED == ret && NULL != (row = zbx_db_fetch(result)))
	{
		int	i;
		char	*esc, *error = NULL;

		zbx_eval_clear(&ctx);

		if (FAIL == zbx_eval_parse_expression(&ctx, row[1], ZBX_EVAL_PARSE_CALC_EXPRESSION, &error))
		{
			zabbix_log(LOG_LEVEL_WARNING, "%s: error parsing calculated item formula '%s' for itemid %s",
					__func__, row[1], row[0]);
			zbx_free(error);
			continue;
		}

		zbx_vector_uint32_clear(&del_idx);

		for (i = 0; i < ctx.stack.values_num; i++)
		{
			zbx_strloc_t	*loc;

			if (ZBX_EVAL_TOKEN_HIST_FUNCTION != ctx.stack.values[i].type)
				continue;

			loc = &ctx.stack.values[i].loc;

			if (0 != strncmp(LAST_FOREACH, &ctx.expression[loc->l], TOKEN_LEN(loc)))
				continue;

			/* if time is absent in formula */
			if (ZBX_EVAL_TOKEN_ARG_QUERY == ctx.stack.values[i + OFFSET_TIME].type)
				continue;

			if (ZBX_EVAL_TOKEN_ARG_NULL == ctx.stack.values[i + OFFSET_TIME].type)
				continue;

			zbx_vector_uint32_append(&del_idx, (zbx_uint32_t)(i + OFFSET_TIME));
		}

		if (0 == del_idx.values_num)
			continue;

		params = zbx_strdup(params, ctx.expression);

		for (i = del_idx.values_num - 1; i >= 0; i--)
		{
			size_t		l, r;
			zbx_strloc_t	*loc = &ctx.stack.values[(int)del_idx.values[i]].loc;

			for (l = loc->l - 1; ',' != params[l]; l--) {}
			for (r = loc->r + 1; ')' != params[r]; r++) {}

			memmove(&params[l], &params[r], strlen(params) - r + 1);
		}

		esc = zbx_db_dyn_escape_string(params);
		zbx_snprintf_alloc(&sql, &sql_alloc, &sql_offset,
				"update items set params='%s' where itemid=%s;\n", esc, row[0]);
		zbx_free(esc);

		ret = zbx_db_execute_overflowed_sql(&sql, &sql_alloc, &sql_offset);
	}
	zbx_db_free_result(result);

	zbx_db_end_multiple_update(&sql, &sql_alloc, &sql_offset);

	if (SUCCEED == ret && 16 < sql_offset)
	{
		if (ZBX_DB_OK > zbx_db_execute("%s", sql))
			ret = FAIL;
	}

	zbx_eval_clear(&ctx);
	zbx_vector_uint32_destroy(&del_idx);

	zbx_free(sql);
	zbx_free(params);

	return ret;
#undef OFFSET_TIME
#undef TOKEN_LEN
#undef LAST_FOREACH
}

static int	DBpatch_6050150(void)
{
	const zbx_db_table_t	table =
			{"item_rtname", "itemid", 0,
				{
					{"itemid", NULL, NULL, NULL, 0, ZBX_TYPE_ID, ZBX_NOTNULL, 0},
					{"name_resolved", "", NULL, NULL, 2048, ZBX_TYPE_CHAR, ZBX_NOTNULL, 0},
					{"name_resolved_upper", "", NULL, NULL, 2048, ZBX_TYPE_CHAR, ZBX_NOTNULL, 0},
					{0}
				},
				NULL
			};

	return DBcreate_table(&table);
}

static int	DBpatch_6050151(void)
{
	const zbx_db_field_t	field = {"itemid", NULL, "items", "itemid", 0, 0, 0, ZBX_FK_CASCADE_DELETE};

	return DBadd_foreign_key("item_rtname", 1, &field);
}

static int	DBpatch_6050152(void)
{
	if (ZBX_DB_OK <= zbx_db_execute("insert into item_rtname (itemid,name_resolved,name_resolved_upper)"
			" select i.itemid,i.name,i.name_upper from"
			" items i,hosts h"
			" where i.hostid=h.hostid and (h.status=%d or h.status=%d) and (i.flags=%d or i.flags=%d)",
			HOST_STATUS_MONITORED, HOST_STATUS_NOT_MONITORED, ZBX_FLAG_DISCOVERY_NORMAL,
			ZBX_FLAG_DISCOVERY_CREATED))
	{
		return SUCCEED;
	}

	return FAIL;
}

static int	DBpatch_6050153(void)
{
	return DBdrop_index("items", "items_9");
}

static int	DBpatch_6050154(void)
{
	return DBdrop_field("items", "name_upper");
}

static int	DBpatch_6050155(void)
{
	return zbx_dbupgrade_drop_trigger_on_insert("items", "name_upper");
}

static int	DBpatch_6050156(void)
{
	return zbx_dbupgrade_drop_trigger_on_update("items", "name_upper");
}

static int	DBpatch_6050157(void)
{
	return zbx_dbupgrade_drop_trigger_function_on_insert("items", "name_upper", "upper");
}

static int	DBpatch_6050158(void)
{
	return zbx_dbupgrade_drop_trigger_function_on_update("items", "name_upper", "upper");
}

static int	DBpatch_6050159(void)
{
#ifdef HAVE_POSTGRESQL
	if (FAIL == zbx_db_index_exists("group_discovery", "group_discovery_pkey1"))
		return SUCCEED;

	return DBrename_index("group_discovery", "group_discovery_pkey1", "group_discovery_pkey",
			"groupdiscoveryid", 1);
#else
	return SUCCEED;
#endif
}

static int	DBpatch_6050160(void)
{
	const zbx_db_field_t	field = {"manualinput", "0", NULL, NULL, 0, ZBX_TYPE_INT, ZBX_NOTNULL, 0};

	return DBadd_field("scripts", &field);
}

static int	DBpatch_6050161(void)
{
	const zbx_db_field_t	field = {"manualinput_prompt", "", NULL, NULL, 255, ZBX_TYPE_CHAR, ZBX_NOTNULL, 0};

	return DBadd_field("scripts", &field);
}

static int	DBpatch_6050162(void)
{
	const zbx_db_field_t	field = {"manualinput_validator", "", NULL, NULL, 2048, ZBX_TYPE_CHAR, ZBX_NOTNULL, 0};

	return DBadd_field("scripts", &field);
}

static int	DBpatch_6050163(void)
{
	const zbx_db_field_t	field = {"manualinput_validator_type", "0", NULL, NULL, 0, ZBX_TYPE_INT, ZBX_NOTNULL,
			0};

	return DBadd_field("scripts", &field);
}

static int	DBpatch_6050164(void)
{
	const zbx_db_field_t	field = {"manualinput_default_value", "", NULL, NULL, 255, ZBX_TYPE_CHAR, ZBX_NOTNULL,
			0};

	return DBadd_field("scripts", &field);
}

#define BACKSLASH_MATCH_PATTERN	"\\\\"

static int	DBpatch_6050165(void)
{
	zbx_db_result_t	result;
	zbx_db_row_t	row;
	int		ret = SUCCEED;
	char		*sql = NULL, *buf = NULL, *like_condition;
	size_t		sql_alloc = 0, sql_offset = 0, buf_alloc;

	zbx_db_begin_multiple_update(&sql, &sql_alloc, &sql_offset);

	/* functions table contains history functions used in trigger expressions */
	like_condition = zbx_db_dyn_escape_like_pattern(BACKSLASH_MATCH_PATTERN);
	if (NULL == (result = zbx_db_select("select functionid,parameter,triggerid"
			" from functions"
			" where " ZBX_DB_CHAR_LENGTH(parameter) ">1 and"
				" parameter like '%%%s%%'", like_condition)))
	{
		goto clean;
	}

	while (NULL != (row = zbx_db_fetch(result)))
	{
		const char	*ptr;
		char		*tmp, *param = NULL;
		int		func_params_changed = 0;
		size_t		param_pos, param_len, sep_pos, buf_offset = 0, params_len;

		params_len = strlen(row[1]);

		for (ptr = row[1]; ptr < row[1] + params_len; ptr += sep_pos + 1)
		{
			zbx_function_param_parse_ext(ptr, ZBX_TOKEN_USER_MACRO, ZBX_BACKSLASH_ESC_OFF,
					&param_pos, &param_len, &sep_pos);

			if (param_pos < sep_pos)
			{
				int	quoted, changed = 0;

				if ('"' == ptr[param_pos])
				{
					param = zbx_function_param_unquote_dyn_compat(ptr + param_pos,
							sep_pos - param_pos, &quoted);

					/* zbx_function_param_quote() should always succeed with esc_bs set to 1 */
					zbx_function_param_quote(&param, quoted, ZBX_BACKSLASH_ESC_ON);

					if (0 != strncmp(param, ptr + param_pos, strlen(param))) {
						zbx_strncpy_alloc(&buf, &buf_alloc, &buf_offset, ptr, param_pos);
						zbx_strcpy_alloc(&buf, &buf_alloc, &buf_offset, param);
						func_params_changed = changed = 1;
					}
				}

				if (0 == changed)
					zbx_strncpy_alloc(&buf, &buf_alloc, &buf_offset, ptr, sep_pos);
			}

			if (',' == ptr[sep_pos])
				zbx_chrcpy_alloc(&buf, &buf_alloc, &buf_offset, ',');
			zbx_free(param);
		}

		if (0 == buf_offset)
			continue;

		if (0 != func_params_changed) {
			tmp = zbx_db_dyn_escape_string(buf);
			zbx_snprintf_alloc(&sql, &sql_alloc, &sql_offset,
					"update functions set parameter='%s' where functionid=%s;\n", tmp, row[0]);
			zbx_free(tmp);
		}

		if (SUCCEED != (ret = zbx_db_execute_overflowed_sql(&sql, &sql_alloc, &sql_offset)))
			break;
	}

	zbx_db_free_result(result);
	zbx_db_end_multiple_update(&sql, &sql_alloc, &sql_offset);

	if (SUCCEED == ret && 16 < sql_offset)
	{
		if (ZBX_DB_OK > zbx_db_execute("%s", sql))
			ret = FAIL;
	}
clean:
	zbx_free(like_condition);
	zbx_free(buf);
	zbx_free(sql);

	return ret;
}

ZBX_PTR_VECTOR_DECL(eval_token_ptr, zbx_eval_token_t *)
ZBX_PTR_VECTOR_IMPL(eval_token_ptr, zbx_eval_token_t *)

static int	update_escaping_in_expression(const char *expression, char **substitute, char **error)
{
	zbx_eval_context_t		ctx;
	int				ret = SUCCEED;
	int				token_num;
	zbx_eval_token_t		*token;
	zbx_vector_eval_token_ptr_t	hist_param_tokens;

	ret = zbx_eval_parse_expression(&ctx, expression, ZBX_EVAL_PARSE_CALC_EXPRESSION |
			ZBX_EVAL_PARSE_STR_V64_COMPAT | ZBX_EVAL_PARSE_LLDMACRO, error);

	if (FAIL == ret)
		return FAIL;

	zbx_vector_eval_token_ptr_create(&hist_param_tokens);

	/* finding string parameters of history functions */
	for (token_num = ctx.stack.values_num - 1; token_num >= 0; token_num--)
	{
		token = &ctx.stack.values[token_num];

		if (token->type  == ZBX_EVAL_TOKEN_HIST_FUNCTION)
		{
			for (zbx_uint32_t i = 0; i < token->opt; i++)
			{
				if (0 == token_num--)
					break;

				if (ZBX_EVAL_TOKEN_VAR_STR == ctx.stack.values[token_num].type)
				{
					zbx_vector_eval_token_ptr_append(&hist_param_tokens,
							&ctx.stack.values[token_num]);
				}
			}
		}
	}

	for (token_num = hist_param_tokens.values_num - 1; token_num >= 0; token_num--)
	{
		char	*str = NULL, *subst;
		int	quoted;
		size_t	str_alloc = 0, str_offset = 0, str_len;

		token = hist_param_tokens.values[token_num];

		str_len = token->loc.r - token->loc.l + 1;
		zbx_strncpy_alloc(&str, &str_alloc, &str_offset, ctx.expression + token->loc.l, str_len);

		subst = zbx_function_param_unquote_dyn_compat(str, str_len, &quoted);
		zbx_variant_set_str(&(token->value), subst);

		zbx_free(str);
	}

	ctx.rules ^= ZBX_EVAL_PARSE_STR_V64_COMPAT;
	zbx_eval_compose_expression(&ctx, substitute);

	zbx_vector_eval_token_ptr_destroy(&hist_param_tokens);
	zbx_eval_clear(&ctx);

	return SUCCEED;
}

static int	DBpatch_6050166(void)
{
int			ret = SUCCEED;
	zbx_db_result_t		result;
	zbx_db_row_t		row;
	char			*sql = NULL, *error = NULL, *like_condition;
	size_t			sql_alloc = 0, sql_offset = 0;

	zbx_db_begin_multiple_update(&sql, &sql_alloc, &sql_offset);

	like_condition = zbx_db_dyn_escape_like_pattern(BACKSLASH_MATCH_PATTERN);

	if (NULL == (result = zbx_db_select("select itemid,params from items "
			"where type=15 and params like '%%%s%%'", like_condition)))
	{
		goto clean;
	}

	while (NULL != (row = zbx_db_fetch(result)))
	{
		char	*substitute = NULL, *tmp = NULL;

		if (SUCCEED == update_escaping_in_expression(row[1], &substitute, &error))
		{
			tmp = zbx_db_dyn_escape_string(substitute);
			zbx_free(substitute);
			zbx_snprintf_alloc(&sql, &sql_alloc, &sql_offset,
					"update items set params='%s' where itemid=%s;\n", tmp, row[0]);
			zbx_free(tmp);
		}
		else
		{
			zabbix_log(LOG_LEVEL_WARNING, "Failed to parse calculated item expression \"%s\" for"
				" item with id %s, error: %s", row[1], row[0], error);
			zbx_free(error);
		}

		if (SUCCEED != (ret = zbx_db_execute_overflowed_sql(&sql, &sql_alloc, &sql_offset)))
			break;
	}

	zbx_db_free_result(result);
	zbx_db_end_multiple_update(&sql, &sql_alloc, &sql_offset);

	if (SUCCEED == ret && 16 < sql_offset)
	{
		if (ZBX_DB_OK > zbx_db_execute("%s", sql))
			ret = FAIL;
	}
clean:
	zbx_free(like_condition);
	zbx_free(error);
	zbx_free(sql);

	return ret;
}

static int	find_expression_macro(const char *macro_start, const char **macro_end, char **substitute,
		char **error)
{
	int		ret = FAIL;

	*macro_end = macro_start + 2;

	while (ret == FAIL && NULL != (*macro_end = strstr(*macro_end, "}")))
	{
		char	*expression = NULL;
		size_t	expr_alloc = 0, expr_offset = 0;

		zbx_free(*error);
		zbx_strncpy_alloc(&expression, &expr_alloc, &expr_offset,
				macro_start + 2, (size_t)(*macro_end - macro_start) - 2);
		ret = update_escaping_in_expression(expression, substitute, error);
		zbx_free(expression);
		(*macro_end)++;
	}

	return ret;
}

static void	get_next_expr_macro_start(const char **expr_start, const char *str, size_t str_len)
{
	const char	*search_pos = *expr_start + 2;

	if (NULL != *expr_start && NULL != str && (size_t)(search_pos - str) < str_len)
		*expr_start = strstr(search_pos, "{?");
	else
		*expr_start = NULL;
}

static int	replace_expression_macro(char **buf, size_t *alloc, size_t *offset, const char *command, size_t cmd_len,
		size_t *pos, const char **expr_macro_start)
{
	const char	*macro_end;
	char		*error = NULL, *substitute = NULL;
	int		ret = FAIL;

	if (NULL != *expr_macro_start &&
			SUCCEED == find_expression_macro(*expr_macro_start, &macro_end, &substitute, &error))
	{
		zbx_strncpy_alloc(buf, alloc, offset, command + *pos, (size_t)(*expr_macro_start - command) - *pos);
		zbx_strcpy_alloc(buf, alloc, offset, "{?");
		zbx_strcpy_alloc(buf, alloc, offset, substitute);
		zbx_strcpy_alloc(buf, alloc, offset, "}");
		zbx_free(substitute);

		*expr_macro_start = strstr(macro_end, "{?");
		*pos = (size_t)(macro_end - command);
		ret = SUCCEED;
	}
	else
	{
		get_next_expr_macro_start(expr_macro_start, command, cmd_len);
		zbx_free(error);
	}

	return ret;
}

static int	fix_expression_macro_escaping(const char *table, const char *id_col, const char *data_col)
{
	int			ret = SUCCEED;
	zbx_db_result_t		result;
	zbx_db_row_t		row;
	char			*sql = NULL, *like_condition;
	size_t			sql_alloc = 0, sql_offset = 0;

	zbx_db_begin_multiple_update(&sql, &sql_alloc, &sql_offset);

	like_condition = zbx_db_dyn_escape_like_pattern(BACKSLASH_MATCH_PATTERN);

	if (NULL == (result = zbx_db_select("select %s,%s from %s where %s like '%%%s%%'",
			id_col, data_col, table, data_col, like_condition)))
	{
		goto clean;
	}

	while (NULL != (row = zbx_db_fetch(result)))
	{
		const char	*command = row[1];
		char		*buf = NULL, *tmp = NULL;
		size_t		buf_alloc = 0, buf_offset = 0;
		size_t		pos = 0, cmd_len;
		int		replaced = 0;
		zbx_token_t	token;
		const char	*expr_macro_start;

		cmd_len = strlen(command);
		expr_macro_start = strstr(command, "{?");

		while (SUCCEED == zbx_token_find(command, (int)pos, &token, ZBX_TOKEN_SEARCH_BASIC) &&
				cmd_len >= pos && NULL != expr_macro_start)
		{
			int	replace_success = 0;

			while (NULL != expr_macro_start && token.loc.l >= (size_t)(expr_macro_start - command))
			{
				if (SUCCEED == replace_expression_macro(&buf, &buf_alloc, &buf_offset, command,
							cmd_len, &pos, &expr_macro_start))
				{
					replaced = replace_success = 1;
				}
			}

			if (0 == replace_success)
			{
				expr_macro_start = command + token.loc.r - 2;
				get_next_expr_macro_start(&expr_macro_start, command, cmd_len);
				zbx_strncpy_alloc(&buf, &buf_alloc, &buf_offset, command + pos, token.loc.r - pos + 1);
				pos = token.loc.r + 1;
			}
		}

		while (NULL != expr_macro_start)	/* expression macros after the end of tokens */
		{
			if (SUCCEED == replace_expression_macro(&buf, &buf_alloc, &buf_offset, command,
							cmd_len, &pos, &expr_macro_start))
			{
				replaced = 1;
			}
		}

		if (0 != replaced)
		{
			if (cmd_len >= pos)
				zbx_strncpy_alloc(&buf, &buf_alloc, &buf_offset, command + pos, cmd_len - pos);

			tmp = zbx_db_dyn_escape_string(buf);
			zbx_free(buf);
			zbx_snprintf_alloc(&sql, &sql_alloc, &sql_offset, "update %s set %s='%s' where %s=%s;\n",
					table, data_col, tmp, id_col, row[0]);
			zbx_free(tmp);

			if (SUCCEED != (ret = zbx_db_execute_overflowed_sql(&sql, &sql_alloc, &sql_offset)))
				break;
		}
		else
			zbx_free(buf);
	}

	zbx_db_free_result(result);
	zbx_db_end_multiple_update(&sql, &sql_alloc, &sql_offset);

	if (SUCCEED == ret && 16 < sql_offset)
	{
		if (ZBX_DB_OK > zbx_db_execute("%s", sql))
			ret = FAIL;
	}
clean:
	zbx_free(like_condition);
	zbx_free(sql);

	return ret;
}

#undef BACKSLASH_MATCH_PATTERN

static int	DBpatch_6050167(void)
{
	return fix_expression_macro_escaping("scripts", "scriptid", "command");
}

static int	DBpatch_6050168(void)
{
	return fix_expression_macro_escaping("script_param", "script_paramid", "value");
}

static int	DBpatch_6050169(void)
{
	return fix_expression_macro_escaping("media_type_message", "mediatype_messageid", "message");
}

static int	DBpatch_6050170(void)
{
	return fix_expression_macro_escaping("media_type_message", "mediatype_messageid", "subject");
}

static int	DBpatch_6050171(void)
{
	return fix_expression_macro_escaping("opmessage", "operationid", "message");
}

static int	DBpatch_6050172(void)
{
	return fix_expression_macro_escaping("opmessage", "operationid", "subject");
}

static int	DBpatch_6050173(void)
{
	return fix_expression_macro_escaping("triggers", "triggerid", "event_name");
}

static int	DBpatch_6050174(void)
{
	return fix_expression_macro_escaping("media_type_param", "mediatype_paramid", "value");
}

static int	DBpatch_6050175(void)
{
	return fix_expression_macro_escaping("media_type_param", "mediatype_paramid", "name");
}

typedef struct
{
	char		*name;
	zbx_uint64_t	wid;
	zbx_uint64_t	wfid;
	char		*value_str;
	int		value_int;
}
zbx_wiget_field_t;

ZBX_PTR_VECTOR_DECL(wiget_field, zbx_wiget_field_t *)
ZBX_PTR_VECTOR_IMPL(wiget_field, zbx_wiget_field_t *)

static void	zbx_wiget_field_free(zbx_wiget_field_t *wf)
{
	zbx_free(wf->name);
	zbx_free(wf->value_str);
	zbx_free(wf);
}

static int	zbx_wiget_field_compare(const void *d1, const void *d2)
{
	const zbx_wiget_field_t	*f1 = *(const zbx_wiget_field_t * const *)d1;
	const zbx_wiget_field_t	*f2 = *(const zbx_wiget_field_t * const *)d2;

	ZBX_RETURN_IF_NOT_EQUAL(f1->wid, f2->wid);

	return strcmp(f1->name, f2->name);
}

static void	DBpatch_6050176_transform(zbx_vector_wiget_field_t *timeshift, zbx_vector_wiget_field_t *interval,
		zbx_vector_wiget_field_t *aggr_func, zbx_vector_wiget_field_t *time_from,
		zbx_vector_wiget_field_t *time_to, zbx_vector_uint64_t *nofunc_ids)
{
	int	i;

	zbx_vector_wiget_field_sort(interval, zbx_wiget_field_compare);
	zbx_vector_wiget_field_sort(timeshift, zbx_wiget_field_compare);

	for (i = 0; i < aggr_func->values_num; i++)	/* remove fields if aggregate_function = 0 */
	{
		int			n;
		zbx_wiget_field_t	*val = aggr_func->values[i];

		if (0 != val->value_int)
			continue;

		if (FAIL != (n = zbx_vector_wiget_field_bsearch(interval, val, zbx_wiget_field_compare)))
		{
			zbx_vector_uint64_append(nofunc_ids, interval->values[n]->wfid);
			zbx_wiget_field_free(interval->values[n]);
			zbx_vector_wiget_field_remove_noorder(interval, n);
		}

		if (FAIL != (n = zbx_vector_wiget_field_bsearch(timeshift, val, zbx_wiget_field_compare)))
		{
			zbx_vector_uint64_append(nofunc_ids, timeshift->values[n]->wfid);
			zbx_wiget_field_free(timeshift->values[n]);
			zbx_vector_wiget_field_remove(timeshift, n);
		}
	}

	while (0 < interval->values_num)	/* columns.N.time_period.from */
	{
		int			n;
		const char		*shift, *sign_shift = "+", *sign_interv = "-";
		zbx_wiget_field_t	*val = interval->values[interval->values_num - 1];

		if (FAIL == (n = zbx_vector_wiget_field_bsearch(timeshift, val, zbx_wiget_field_compare)))
			shift = "";
		else
			shift = timeshift->values[n]->value_str;

		if ('\0' == *shift || '-' == *shift)
			sign_shift = "";

		if ('\0' == *val->value_str)
			sign_interv = "";

		val->value_str = zbx_dsprintf(val->value_str, "now%s%s%s%s", sign_shift, shift, sign_interv,
				val->value_str);
		zbx_vector_wiget_field_append(time_from, val);
		zbx_vector_wiget_field_remove_noorder(interval, interval->values_num - 1);
	}

	while (0 < timeshift->values_num)	/* columns.N.time_period.to */
	{
		const char		*sign_shift = "+";
		zbx_wiget_field_t	*val = timeshift->values[timeshift->values_num - 1];

		if ('\0' == *val->value_str || '-' == *val->value_str)
			sign_shift = "";

		val->value_str = zbx_dsprintf(val->value_str, "now%s%s", sign_shift, val->value_str);
		zbx_vector_wiget_field_append(time_to, val);
		zbx_vector_wiget_field_remove_noorder(timeshift, timeshift->values_num - 1);
	}
}

static int	DBpatch_6050176_load(zbx_vector_wiget_field_t *time_from, zbx_vector_wiget_field_t *time_to,
		zbx_vector_uint64_t *nofunc_ids)
{
	zbx_db_result_t			result;
	zbx_db_row_t			row;
	zbx_vector_wiget_field_t	timeshift, interval, aggr_func;

	if (NULL == (result = zbx_db_select("select widget_fieldid,widgetid,name,value_str,value_int from widget_field"
				" where name like 'columns.%%.timeshift'"
					" or name like 'columns.%%.aggregate_interval'"
					" or name like 'columns.%%.aggregate_function'"
					" and widgetid in (select widgetid from widget where type='tophosts')")))
	{
		return FAIL;
	}

	zbx_vector_wiget_field_create(&timeshift);
	zbx_vector_wiget_field_create(&interval);
	zbx_vector_wiget_field_create(&aggr_func);

	while (NULL != (row = zbx_db_fetch(result)))
	{
		zbx_wiget_field_t	*val;
		const char		*name;
		size_t			l;

		val = (zbx_wiget_field_t *) zbx_malloc(NULL, sizeof(zbx_wiget_field_t));

		ZBX_STR2UINT64(val->wfid, row[0]);
		ZBX_STR2UINT64(val->wid, row[1]);
		name = row[2];
		l = strlen(name);
		val->value_str = zbx_strdup(NULL, row[3]);
		val->value_int = atoi(row[4]);

		if ('t' == name[l - 1])
		{
			val->name = zbx_dsprintf(NULL, "%.*s", (int)(l - ZBX_CONST_STRLEN("columns" "timeshift")),
					&name[ZBX_CONST_STRLEN("columns")]);
			zbx_vector_wiget_field_append(&timeshift, val);
		}
		else if  ('l' == name[l - 1])
		{
			val->name = zbx_dsprintf(NULL, "%.*s",
					(int)(l - ZBX_CONST_STRLEN("columns" "aggregate_interval")),
					&name[ZBX_CONST_STRLEN("columns")]);
			zbx_vector_wiget_field_append(&interval, val);
		}
		else
		{
			val->name = zbx_dsprintf(NULL, "%.*s",
					(int)(l - ZBX_CONST_STRLEN("columns" "aggregate_function")),
					&name[ZBX_CONST_STRLEN("columns")]);
			zbx_vector_wiget_field_append(&aggr_func, val);
		}
	}
	zbx_db_free_result(result);

	DBpatch_6050176_transform(&timeshift, &interval, &aggr_func, time_from, time_to, nofunc_ids);

	zbx_vector_wiget_field_clear_ext(&timeshift, zbx_wiget_field_free);
	zbx_vector_wiget_field_clear_ext(&interval, zbx_wiget_field_free);
	zbx_vector_wiget_field_clear_ext(&aggr_func, zbx_wiget_field_free);
	zbx_vector_wiget_field_destroy(&timeshift);
	zbx_vector_wiget_field_destroy(&interval);
	zbx_vector_wiget_field_destroy(&aggr_func);

	return SUCCEED;
}

static int	DBpatch_6050176_remove(zbx_vector_uint64_t *nofuncs)
{
	if (0 == nofuncs->values_num)
		return SUCCEED;

	zbx_vector_uint64_sort(nofuncs,ZBX_DEFAULT_UINT64_COMPARE_FUNC);

	return zbx_db_execute_multiple_query("delete from widget_field where", "widget_fieldid", nofuncs);
}

static int	DBpatch_6050176_update(zbx_vector_wiget_field_t *time_from, zbx_vector_wiget_field_t *time_to)
{
	char	*sql = NULL;
	size_t	sql_alloc = 0, sql_offset = 0;
	int	i, ret = SUCCEED;

	zbx_db_begin_multiple_update(&sql, &sql_alloc, &sql_offset);

	for (i = 0; i < time_from->values_num; i++)
	{
		zbx_wiget_field_t	*val = time_from->values[i];
		char			name[255 * ZBX_MAX_BYTES_IN_UTF8_CHAR + 1];

		zbx_snprintf(name, sizeof(name), "columns%stime_period.from", val->name);
		zbx_snprintf_alloc(&sql, &sql_alloc, &sql_offset,
				"update widget_field"
				" set value_str='%s',name='%s'"
				" where widget_fieldid=" ZBX_FS_UI64 ";\n",
				val->value_str, name, val->wfid);
		zbx_db_execute_overflowed_sql(&sql, &sql_alloc, &sql_offset);
	}

	for (i = 0; i < time_to->values_num; i++)
	{
		zbx_wiget_field_t	*val = time_to->values[i];
		char			name[255 * ZBX_MAX_BYTES_IN_UTF8_CHAR + 1];

		zbx_snprintf(name, sizeof(name), "columns%stime_period.to", val->name);
		zbx_snprintf_alloc(&sql, &sql_alloc, &sql_offset,
				"update widget_field"
				" set value_str='%s',name='%s'"
				" where widget_fieldid=" ZBX_FS_UI64 ";\n",
				val->value_str, name, val->wfid);
		zbx_db_execute_overflowed_sql(&sql, &sql_alloc, &sql_offset);
	}

	if (16 < sql_offset)	/* in ORACLE always present begin..end; */
	{
		zbx_db_end_multiple_update(&sql, &sql_alloc, &sql_offset);

		if (ZBX_DB_OK > zbx_db_execute("%s", sql))
			ret = FAIL;
	}

	zbx_free(sql);

	return ret;
}

static int	DBpatch_6050176(void)
{
	zbx_vector_wiget_field_t	time_from, time_to;
	zbx_vector_uint64_t		nofuncs_ids;
	int				ret = FAIL;

	if (0 == (DBget_program_type() & ZBX_PROGRAM_TYPE_SERVER))
		return SUCCEED;

	zbx_vector_wiget_field_create(&time_from);
	zbx_vector_wiget_field_create(&time_to);
	zbx_vector_uint64_create(&nofuncs_ids);

	if (SUCCEED == DBpatch_6050176_load(&time_from, &time_to, &nofuncs_ids)
			&& SUCCEED == DBpatch_6050176_remove(&nofuncs_ids)
			&& SUCCEED == DBpatch_6050176_update(&time_from, &time_to))
	{
		ret = SUCCEED;
	}

	zbx_vector_wiget_field_clear_ext(&time_from, zbx_wiget_field_free);
	zbx_vector_wiget_field_clear_ext(&time_to, zbx_wiget_field_free);
	zbx_vector_wiget_field_destroy(&time_from);
	zbx_vector_wiget_field_destroy(&time_to);
	zbx_vector_uint64_destroy(&nofuncs_ids);

	return ret;
}

static int	DBpatch_6050177(void)
{
	const zbx_db_table_t	table =
			{"ugset", "ugsetid", 0,
				{
					{"ugsetid", NULL, NULL, NULL, 0, ZBX_TYPE_ID, ZBX_NOTNULL, 0},
					{"hash", "", NULL, NULL, 64, ZBX_TYPE_CHAR, ZBX_NOTNULL, 0},
					{0}
				},
				NULL
			};

	return DBcreate_table(&table);
}

static int	DBpatch_6050178(void)
{
	return DBcreate_index("ugset", "ugset_1", "hash", 0);
}

static int	DBpatch_6050179(void)
{
	const zbx_db_table_t	table =
			{"ugset_group", "ugsetid,usrgrpid", 0,
				{
					{"ugsetid", NULL, NULL, NULL, 0, ZBX_TYPE_ID, ZBX_NOTNULL, 0},
					{"usrgrpid", NULL, NULL, NULL, 0, ZBX_TYPE_ID, ZBX_NOTNULL, 0},
					{0}
				},
				NULL
			};

	return DBcreate_table(&table);
}

static int	DBpatch_6050180(void)
{
	return DBcreate_index("ugset_group", "ugset_group_1", "usrgrpid", 0);
}

static int	DBpatch_6050181(void)
{
	const zbx_db_field_t	field = {"ugsetid", NULL, "ugset", "ugsetid", 0, 0, 0,
			ZBX_FK_CASCADE_DELETE};

	return DBadd_foreign_key("ugset_group", 1, &field);
}

static int	DBpatch_6050182(void)
{
	const zbx_db_field_t	field = {"usrgrpid", NULL, "usrgrp", "usrgrpid", 0, 0, 0, 0};

	return DBadd_foreign_key("ugset_group", 2, &field);
}

static int	DBpatch_6050183(void)
{
	const zbx_db_table_t	table =
			{"user_ugset", "userid", 0,
				{
					{"userid", NULL, NULL, NULL, 0, ZBX_TYPE_ID, ZBX_NOTNULL, 0},
					{"ugsetid", NULL, NULL, NULL, 0, ZBX_TYPE_ID, ZBX_NOTNULL, 0},
					{0}
				},
				NULL
			};

	return DBcreate_table(&table);
}

static int	DBpatch_6050184(void)
{
	return DBcreate_index("user_ugset", "user_ugset_1", "ugsetid", 0);
}

static int	DBpatch_6050185(void)
{
	const zbx_db_field_t	field = {"userid", NULL, "users", "userid", 0, 0, 0,
			ZBX_FK_CASCADE_DELETE};

	return DBadd_foreign_key("user_ugset", 1, &field);
}

static int	DBpatch_6050186(void)
{
	const zbx_db_field_t	field = {"ugsetid", NULL, "ugset", "ugsetid", 0, 0, 0, 0};

	return DBadd_foreign_key("user_ugset", 2, &field);
}

static int	DBpatch_6050187(void)
{
	const zbx_db_table_t	table =
			{"hgset", "hgsetid", 0,
				{
					{"hgsetid", NULL, NULL, NULL, 0, ZBX_TYPE_ID, ZBX_NOTNULL, 0},
					{"hash", "", NULL, NULL, 64, ZBX_TYPE_CHAR, ZBX_NOTNULL, 0},
					{0}
				},
				NULL
			};

	return DBcreate_table(&table);
}

static int	DBpatch_6050188(void)
{
	return DBcreate_index("hgset", "hgset_1", "hash", 0);
}

static int	DBpatch_6050189(void)
{
	const zbx_db_table_t	table =
			{"hgset_group", "hgsetid,groupid", 0,
				{
					{"hgsetid", NULL, NULL, NULL, 0, ZBX_TYPE_ID, ZBX_NOTNULL, 0},
					{"groupid", NULL, NULL, NULL, 0, ZBX_TYPE_ID, ZBX_NOTNULL, 0},
					{0}
				},
				NULL
			};

	return DBcreate_table(&table);
}

static int	DBpatch_6050190(void)
{
	return DBcreate_index("hgset_group", "hgset_group_1", "groupid", 0);
}

static int	DBpatch_6050191(void)
{
	const zbx_db_field_t	field = {"hgsetid", NULL, "hgset", "hgsetid", 0, 0, 0,
			ZBX_FK_CASCADE_DELETE};

	return DBadd_foreign_key("hgset_group", 1, &field);
}

static int	DBpatch_6050192(void)
{
	const zbx_db_field_t	field = {"groupid", NULL, "hstgrp", "groupid", 0, 0, 0, 0};

	return DBadd_foreign_key("hgset_group", 2, &field);
}

static int	DBpatch_6050193(void)
{
	const zbx_db_table_t	table =
			{"host_hgset", "hostid", 0,
				{
					{"hostid", NULL, NULL, NULL, 0, ZBX_TYPE_ID, ZBX_NOTNULL, 0},
					{"hgsetid", NULL, NULL, NULL, 0, ZBX_TYPE_ID, ZBX_NOTNULL, 0},
					{0}
				},
				NULL
			};

	return DBcreate_table(&table);
}

static int	DBpatch_6050194(void)
{
	return DBcreate_index("host_hgset", "host_hgset_1", "hgsetid", 0);
}

static int	DBpatch_6050195(void)
{
	const zbx_db_field_t	field = {"hostid", NULL, "hosts", "hostid", 0, 0, 0,
			ZBX_FK_CASCADE_DELETE};

	return DBadd_foreign_key("host_hgset", 1, &field);
}

static int	DBpatch_6050196(void)
{
	const zbx_db_field_t	field = {"hgsetid", NULL, "hgset", "hgsetid", 0, 0, 0, 0};

	return DBadd_foreign_key("host_hgset", 2, &field);
}

static int	DBpatch_6050197(void)
{
	const zbx_db_table_t	table =
			{"permission", "ugsetid,hgsetid", 0,
				{
					{"ugsetid", NULL, NULL, NULL, 0, ZBX_TYPE_ID, ZBX_NOTNULL, 0},
					{"hgsetid", NULL, NULL, NULL, 0, ZBX_TYPE_ID, ZBX_NOTNULL, 0},
					{"permission", "2", NULL, NULL, 0, ZBX_TYPE_INT, ZBX_NOTNULL, 0},
					{0}
				},
				NULL
			};

	return DBcreate_table(&table);
}

static int	DBpatch_6050198(void)
{
	return DBcreate_index("permission", "permission_1", "hgsetid", 0);
}

static int	DBpatch_6050199(void)
{
	const zbx_db_field_t	field = {"ugsetid", NULL, "ugset", "ugsetid", 0, 0, 0,
			ZBX_FK_CASCADE_DELETE};

	return DBadd_foreign_key("permission", 1, &field);
}

static int	DBpatch_6050200(void)
{
	const zbx_db_field_t	field = {"hgsetid", NULL, "hgset", "hgsetid", 0, 0, 0,
			ZBX_FK_CASCADE_DELETE};

	return DBadd_foreign_key("permission", 2, &field);
}

typedef struct
{
	char			hash_str[ZBX_SHA256_DIGEST_SIZE * 2 + 1];
	zbx_vector_uint64_t	groupids;
	zbx_vector_uint64_t	ids;
} zbx_dbu_group_set_t;

static zbx_hash_t	dbupgrade_group_set_hash(const void *data)
{
	const zbx_dbu_group_set_t	*group_set = (const zbx_dbu_group_set_t *)data;

	return ZBX_DEFAULT_STRING_HASH_FUNC(group_set->hash_str);
}

static int	dbupgrade_group_set_compare(const void *d1, const void *d2)
{
	const zbx_dbu_group_set_t	*group_set1 = (const zbx_dbu_group_set_t *)d1;
	const zbx_dbu_group_set_t	*group_set2 = (const zbx_dbu_group_set_t *)d2;

	return strcmp(group_set1->hash_str, group_set2->hash_str);
}

static int	dbupgrade_groupsets_make(zbx_vector_uint64_t *ids, const char *fld_name_id,
		const char *fld_name_groupid, const char *tbl_name_groups, zbx_hashset_t *group_sets,
		int allow_empty_groups)
{
	int			ret = SUCCEED;
	char			id_str[MAX_ID_LEN + 2];
	zbx_db_result_t		result;
	zbx_db_row_t		row;
	zbx_vector_uint64_t	groupids;
	zbx_dbu_group_set_t	*gset_ptr;

	id_str[0] = '|';
	zbx_vector_uint64_create(&groupids);

	for (int i = 0; i < ids->values_num; i++)
	{
		unsigned char		hash[ZBX_SHA256_DIGEST_SIZE];
		char			*id_str_p = id_str + 1;
		sha256_ctx		ctx;
		zbx_dbu_group_set_t	gset;

		zbx_sha256_init(&ctx);

		result = zbx_db_select("select %s from %s where %s=" ZBX_FS_UI64 " order by %s",
				fld_name_groupid, tbl_name_groups, fld_name_id, ids->values[i], fld_name_groupid);

		while (NULL != (row = zbx_db_fetch(result)))
		{
			zbx_uint64_t	groupid;

			ZBX_STR2UINT64(groupid, row[0]);

			if (1 == groupids.values_num)
				id_str_p = id_str;

			zbx_snprintf(id_str + 1, MAX_ID_LEN + 1, "%s", row[0]);
			zbx_sha256_process_bytes(id_str_p, strlen(id_str_p), &ctx);
			zbx_vector_uint64_append(&groupids, groupid);
		}
		zbx_db_free_result(result);

		if (0 == groupids.values_num)
		{
			if (0 == allow_empty_groups)
			{
				zabbix_log(LOG_LEVEL_WARNING, "host or template [hostid=" ZBX_FS_UI64 "] is not"
						" assigned to any group, permissions not granted", ids->values[i]);
			}

			continue;
		}

		zbx_sha256_finish(&ctx, hash);
		(void)zbx_bin2hex(hash, ZBX_SHA256_DIGEST_SIZE, gset.hash_str,
				ZBX_SHA256_DIGEST_SIZE * 2 + 1);

		if (NULL == (gset_ptr = zbx_hashset_search(group_sets, &gset)))
		{
			zbx_vector_uint64_create(&gset.ids);
			zbx_vector_uint64_create(&gset.groupids);
			zbx_vector_uint64_append_array(&gset.groupids, groupids.values, groupids.values_num);

			if (NULL == (gset_ptr = zbx_hashset_insert(group_sets, &gset, sizeof(zbx_dbu_group_set_t))))
			{
				ret = FAIL;
				break;
			}
		}

		zbx_vector_uint64_append(&gset_ptr->ids, ids->values[i]);
		zbx_vector_uint64_clear(&groupids);
	}

	zbx_vector_uint64_destroy(&groupids);

	return ret;
}

static int	dbupgrade_groupsets_insert(const char *tbl_name, zbx_hashset_t *group_sets,
		zbx_db_insert_t *db_gset, zbx_db_insert_t *db_gset_groups, zbx_db_insert_t *db_gset_parents)
{
	zbx_uint64_t		gsetid;
	zbx_hashset_iter_t	iter;
	zbx_dbu_group_set_t	*gset_ptr;

	if (0 == group_sets->num_data)
		return SUCCEED;

	gsetid = zbx_db_get_maxid_num(tbl_name, group_sets->num_data);

	zbx_hashset_iter_reset(group_sets, &iter);

	while (NULL != (gset_ptr = (zbx_dbu_group_set_t *)zbx_hashset_iter_next(&iter)))
	{
		int	i;

		zbx_db_insert_add_values(db_gset, gsetid, gset_ptr->hash_str);

		for (i = 0; i < gset_ptr->groupids.values_num; i++)
			zbx_db_insert_add_values(db_gset_groups, gsetid, gset_ptr->groupids.values[i]);

		for (i = 0; i < gset_ptr->ids.values_num; i++)
			zbx_db_insert_add_values(db_gset_parents, gset_ptr->ids.values[i], gsetid);

		gsetid++;
	}

	if (FAIL == zbx_db_insert_execute(db_gset) ||
			FAIL == zbx_db_insert_execute(db_gset_groups) ||
			FAIL == zbx_db_insert_execute(db_gset_parents))
	{
		return FAIL;
	}

	return SUCCEED;
}

static void	dbupgrade_groupsets_destroy(zbx_hashset_t *group_sets)
{
	zbx_hashset_iter_t	iter;
	zbx_dbu_group_set_t	*gset_ptr;

	zbx_hashset_iter_reset(group_sets, &iter);

	while (NULL != (gset_ptr = (zbx_dbu_group_set_t *)zbx_hashset_iter_next(&iter)))
	{
		zbx_vector_uint64_destroy(&gset_ptr->groupids);
		zbx_vector_uint64_destroy(&gset_ptr->ids);
	}

	zbx_hashset_destroy(group_sets);
}

static int	DBpatch_6050201(void)
{
	int			ret;
	zbx_vector_uint64_t	ids;
	zbx_hashset_t		group_sets;
	zbx_db_insert_t		db_insert, db_insert_groups, db_insert_hosts;

	if (0 == (DBget_program_type() & ZBX_PROGRAM_TYPE_SERVER))
		return SUCCEED;

	zbx_hashset_create(&group_sets, 1, dbupgrade_group_set_hash, dbupgrade_group_set_compare);
	zbx_db_insert_prepare(&db_insert, "hgset", "hgsetid", "hash", (char*)NULL);
	zbx_db_insert_prepare(&db_insert_groups, "hgset_group", "hgsetid", "groupid", (char*)NULL);
	zbx_db_insert_prepare(&db_insert_hosts, "host_hgset", "hostid", "hgsetid", (char*)NULL);

	zbx_vector_uint64_create(&ids);
	zbx_db_select_uint64("select hostid from hosts where flags<>2", &ids);

	if (SUCCEED == (ret = dbupgrade_groupsets_make(&ids, "hostid", "groupid", "hosts_groups", &group_sets, 0)))
		ret = dbupgrade_groupsets_insert("hgset", &group_sets, &db_insert, &db_insert_groups, &db_insert_hosts);

	zbx_db_insert_clean(&db_insert);
	zbx_db_insert_clean(&db_insert_groups);
	zbx_db_insert_clean(&db_insert_hosts);

	zbx_vector_uint64_destroy(&ids);
	dbupgrade_groupsets_destroy(&group_sets);

	return ret;
}

static int	DBpatch_6050202(void)
{
	int			ret;
	zbx_vector_uint64_t	ids;
	zbx_hashset_t		group_sets;
	zbx_db_insert_t		db_insert, db_insert_groups, db_insert_users;

	if (0 == (DBget_program_type() & ZBX_PROGRAM_TYPE_SERVER))
		return SUCCEED;

	zbx_hashset_create(&group_sets, 1, dbupgrade_group_set_hash, dbupgrade_group_set_compare);
	zbx_db_insert_prepare(&db_insert, "ugset", "ugsetid", "hash", (char*)NULL);
	zbx_db_insert_prepare(&db_insert_groups, "ugset_group", "ugsetid", "usrgrpid", (char*)NULL);
	zbx_db_insert_prepare(&db_insert_users, "user_ugset", "userid", "ugsetid", (char*)NULL);

	zbx_vector_uint64_create(&ids);
	zbx_db_select_uint64("select u.userid from users u join role r on u.roleid=r.roleid where r.type<>3", &ids);

	if (SUCCEED == (ret = dbupgrade_groupsets_make(&ids, "userid", "usrgrpid", "users_groups", &group_sets, 1)))
		ret = dbupgrade_groupsets_insert("ugset", &group_sets, &db_insert, &db_insert_groups, &db_insert_users);

	zbx_db_insert_clean(&db_insert);
	zbx_db_insert_clean(&db_insert_groups);
	zbx_db_insert_clean(&db_insert_users);

	zbx_vector_uint64_destroy(&ids);
	dbupgrade_groupsets_destroy(&group_sets);

	return ret;
}

static int	DBpatch_6050203(void)
{
	int		ret;
	zbx_db_result_t	result;
	zbx_db_row_t	row;
	zbx_db_insert_t	db_insert;

	if (0 == (DBget_program_type() & ZBX_PROGRAM_TYPE_SERVER))
		return SUCCEED;

	zbx_db_insert_prepare(&db_insert, "permission", "ugsetid", "hgsetid", "permission", (char*)NULL);

	result = zbx_db_select("select u.ugsetid,h.hgsetid,max(r.permission)"
			" from hgset h"
			" join hgset_group hg"
				" on h.hgsetid=hg.hgsetid"
			" join rights r on hg.groupid=r.id"
			" join ugset_group ug"
				" on r.groupid=ug.usrgrpid"
			" join ugset u"
				" on ug.ugsetid=u.ugsetid"
			" group by u.ugsetid,h.hgsetid"
			" having min(r.permission)>0"
			" order by u.ugsetid,h.hgsetid");

	while (NULL != (row = zbx_db_fetch(result)))
	{
		zbx_uint64_t	hgsetid, ugsetid;
		int		permission;

		ZBX_STR2UINT64(ugsetid, row[0]);
		ZBX_STR2UINT64(hgsetid, row[1]);
		permission = atoi(row[2]);

		zbx_db_insert_add_values(&db_insert, ugsetid, hgsetid, permission);
	}
	zbx_db_free_result(result);

	ret = zbx_db_insert_execute(&db_insert);
	zbx_db_insert_clean(&db_insert);

	return ret;
}

static int	DBpatch_6050204(void)
{
	return DBrename_table("globalvars", "globalvars_tmp");
}

static int	DBpatch_6050205(void)
{
	const zbx_db_table_t	table =
			{"globalvars", "name", 0,
				{
					{"name", "", NULL, NULL, 64, ZBX_TYPE_CHAR, ZBX_NOTNULL, 0},
					{"value", "", NULL, NULL, 2048, ZBX_TYPE_CHAR, ZBX_NOTNULL, 0},
					{0}
				},
				NULL
			};

	return DBcreate_table(&table);
}

static int	DBpatch_6050206(void)
{
	if (ZBX_DB_OK > zbx_db_execute("insert into globalvars (name,value)"
			" select 'snmp_lastsize',snmp_lastsize from globalvars_tmp"))
	{
		return FAIL;
	}

	return SUCCEED;
}

static int	DBpatch_6050207(void)
{
	return DBdrop_table("globalvars_tmp");
}

static int	DBpatch_6050208(void)
{
#ifdef HAVE_POSTGRESQL
	if (FAIL == zbx_db_index_exists("globalvars", "globalvars_pkey1"))
		return SUCCEED;

	return DBrename_index("globalvars", "globalvars_pkey1", "globalvars_pkey",
			"name", 1);
#else
	return SUCCEED;
#endif
}

static int	DBpatch_6050209(void)
{
	const zbx_db_field_t	field = {"auditlog_mode", "1", NULL, NULL, 0, ZBX_TYPE_INT, ZBX_NOTNULL, 0};

	return DBadd_field("config", &field);
}

static int	DBpatch_6050210(void)
{
	int		ret = SUCCEED;
	zbx_uint64_t	ugsetid;
	zbx_db_result_t	result;
	zbx_db_row_t	row;

	if (0 == (DBget_program_type() & ZBX_PROGRAM_TYPE_SERVER))
		return SUCCEED;

	result = zbx_db_select_n("select ugsetid from ugset where ugsetid not in (select ugsetid from ugset_group)", 1);

	if (NULL == (row = zbx_db_fetch(result)))
		goto out;

	ZBX_STR2UINT64(ugsetid, row[0]);

	if (ZBX_DB_OK > zbx_db_execute("delete from user_ugset where ugsetid=" ZBX_FS_UI64, ugsetid) ||
			ZBX_DB_OK > zbx_db_execute("delete from ugset where ugsetid=" ZBX_FS_UI64, ugsetid))
	{
		ret = FAIL;
		goto out;
	}
out:
	zbx_db_free_result(result);

	return ret;
}

static int	DBpatch_6050211(void)
{
	const zbx_db_field_t	field = {"history", "31d", NULL, NULL, 255, ZBX_TYPE_CHAR, ZBX_NOTNULL, 0};

	return DBset_default("items", &field);
}

static int	DBpatch_6050212(void)
{
	const zbx_db_field_t	field = {"history", "31d", NULL, NULL, 255, ZBX_TYPE_CHAR, ZBX_NOTNULL, 0};

	return DBset_default("lld_override_ophistory", &field);
}

static int	DBpatch_6050213(void)
{
	const zbx_db_field_t	field = {"mfa_status", "0", NULL, NULL, 0, ZBX_TYPE_INT, ZBX_NOTNULL, 0};

	return DBadd_field("usrgrp", &field);
}

static int	DBpatch_6050214(void)
{
	const zbx_db_field_t	field = {"mfaid", NULL, NULL, NULL, 0, ZBX_TYPE_ID, 0, 0};

	return DBadd_field("usrgrp", &field);
}

static int	DBpatch_6050215(void)
{
	return DBcreate_index("usrgrp", "usrgrp_3", "mfaid", 0);
}

static int	DBpatch_6050216(void)
{
	const zbx_db_field_t	field = {"mfa_status", "0", NULL, NULL, 0, ZBX_TYPE_INT, ZBX_NOTNULL, 0};

	return DBadd_field("config", &field);
}

static int	DBpatch_6050217(void)
{
	const zbx_db_field_t	field = {"mfaid", NULL, NULL, NULL, 0, ZBX_TYPE_ID, 0, 0};

	return DBadd_field("config", &field);
}

static int	DBpatch_6050218(void)
{
	return DBcreate_index("config", "config_5", "mfaid", 0);
}

static int	DBpatch_6050219(void)
{
	const zbx_db_table_t	table =
			{"mfa", "mfaid", 0,
				{
					{"mfaid", NULL, NULL, NULL, 0, ZBX_TYPE_ID, ZBX_NOTNULL, 0},
					{"type", "0", NULL, NULL, 0, ZBX_TYPE_INT, ZBX_NOTNULL, 0},
					{"name", "", NULL, NULL, 128, ZBX_TYPE_CHAR, ZBX_NOTNULL, 0},
					{"hash_function", "1", NULL, NULL, 0, ZBX_TYPE_INT, 0, 0},
					{"code_length", "6", NULL, NULL, 0, ZBX_TYPE_INT, 0, 0},
					{"api_hostname", "", NULL, NULL, 1024, ZBX_TYPE_CHAR, 0, 0},
					{"clientid", "", NULL, NULL, 32, ZBX_TYPE_CHAR, 0, 0},
					{"client_secret", "", NULL, NULL, 64, ZBX_TYPE_CHAR, 0, 0},
					{0}
				},
				NULL
			};

	return DBcreate_table(&table);
}

static int	DBpatch_6050220(void)
{
	return DBcreate_index("mfa", "mfa_1", "name", 1);
}

static int	DBpatch_6050221(void)
{
	const zbx_db_field_t	field = {"mfaid", NULL, "mfa", "mfaid", 0, 0, 0, 0};

	return DBadd_foreign_key("usrgrp", 3, &field);
}

static int	DBpatch_6050222(void)
{
	const zbx_db_field_t	field = {"mfaid", NULL, "mfa", "mfaid", 0, 0, 0, 0};

	return DBadd_foreign_key("config", 5, &field);
}

static int	DBpatch_6050223(void)
{
	const zbx_db_table_t	table =
			{"mfa_totp_secret", "mfa_totp_secretid", 0,
				{
					{"mfa_totp_secretid", NULL, NULL, NULL, 0, ZBX_TYPE_ID, ZBX_NOTNULL, 0},
					{"mfaid", NULL, NULL, NULL, 0, ZBX_TYPE_ID, ZBX_NOTNULL, 0},
					{"userid", NULL, NULL, NULL, 0, ZBX_TYPE_ID, ZBX_NOTNULL, 0},
					{"totp_secret", "", NULL, NULL, 32, ZBX_TYPE_CHAR, 0, 0},
					{0}
				},
				NULL
			};

	return DBcreate_table(&table);
}

static int	DBpatch_6050224(void)
{
	return DBcreate_index("mfa_totp_secret", "mfa_totp_secret_1", "mfaid", 0);
}

static int	DBpatch_6050225(void)
{
	const zbx_db_field_t	field = {"mfaid", NULL, "mfa", "mfaid", 0, 0, 0, ZBX_FK_CASCADE_DELETE};

	return DBadd_foreign_key("mfa_totp_secret", 1, &field);
}

static int	DBpatch_6050226(void)
{
	return DBcreate_index("mfa_totp_secret", "mfa_totp_secret_2", "userid", 0);
}

static int	DBpatch_6050227(void)
{
	const zbx_db_field_t	field = {"userid", NULL, "users", "userid", 0, 0, 0,
			ZBX_FK_CASCADE_DELETE};

	return DBadd_foreign_key("mfa_totp_secret", 2, &field);
}

static int	DBpatch_6050228(void)
{
	const zbx_db_field_t	field = {"error", "", NULL, NULL, 2048, ZBX_TYPE_CHAR, ZBX_NOTNULL, 0};

	return DBadd_field("drules", &field);
}

static int	DBpatch_6050229(void)
{
	const zbx_db_field_t	field = {"error", "", NULL, NULL, 2048, ZBX_TYPE_CHAR, ZBX_NOTNULL, 0};

	return DBadd_field("proxy_dhistory", &field);
}

static int	DBpatch_6050230(void)
{
	if (0 == (DBget_program_type() & ZBX_PROGRAM_TYPE_SERVER))
		return SUCCEED;

	if (ZBX_DB_OK > zbx_db_execute("insert into module (moduleid,id,relative_path,status,config) values"
			" (" ZBX_FS_UI64 ",'honeycomb','widgets/honeycomb',%d,'[]')", zbx_db_get_maxid("module"), 1))
	{
		return FAIL;
	}

	return SUCCEED;
}

static int	DBpatch_6050231(void)
{
	const zbx_db_field_t	field = {"lifetime_type", "0", NULL, NULL, 0, ZBX_TYPE_INT, ZBX_NOTNULL, 0};

	return DBadd_field("items", &field);
}

static int	DBpatch_6050232(void)
{
	const zbx_db_field_t	field = {"enabled_lifetime_type", "2", NULL, NULL, 0, ZBX_TYPE_INT, ZBX_NOTNULL, 0};

	return DBadd_field("items", &field);
}

static int	DBpatch_6050233(void)
{
	const zbx_db_field_t	field = {"enabled_lifetime", "0", NULL, NULL, 255, ZBX_TYPE_CHAR, ZBX_NOTNULL, 0};

	return DBadd_field("items", &field);
}

static int	DBpatch_6050234(void)
{
	const zbx_db_field_t	field = {"status", "0", NULL, NULL, 0, ZBX_TYPE_INT, ZBX_NOTNULL, 0};

	return DBadd_field("host_discovery", &field);
}

static int	DBpatch_6050235(void)
{
	const zbx_db_field_t	field = {"disable_source", "0", NULL, NULL, 0, ZBX_TYPE_INT, ZBX_NOTNULL, 0};

	return DBadd_field("host_discovery", &field);
}

static int	DBpatch_6050236(void)
{
	const zbx_db_field_t	field = {"ts_disable", "0", NULL, NULL, 0, ZBX_TYPE_INT, ZBX_NOTNULL, 0};

	return DBadd_field("host_discovery", &field);
}

static int	DBpatch_6050237(void)
{
	const zbx_db_field_t	field = {"status", "0", NULL, NULL, 0, ZBX_TYPE_INT, ZBX_NOTNULL, 0};

	return DBadd_field("item_discovery", &field);
}

static int	DBpatch_6050238(void)
{
	const zbx_db_field_t	field = {"disable_source", "0", NULL, NULL, 0, ZBX_TYPE_INT, ZBX_NOTNULL, 0};

	return DBadd_field("item_discovery", &field);
}

static int	DBpatch_6050239(void)
{
	const zbx_db_field_t	field = {"ts_disable", "0", NULL, NULL, 0, ZBX_TYPE_INT, ZBX_NOTNULL, 0};

	return DBadd_field("item_discovery", &field);
}

static int	DBpatch_6050240(void)
{
	const zbx_db_field_t	field = {"status", "0", NULL, NULL, 0, ZBX_TYPE_INT, ZBX_NOTNULL, 0};

	return DBadd_field("trigger_discovery", &field);
}

static int	DBpatch_6050241(void)
{
	const zbx_db_field_t	field = {"disable_source", "0", NULL, NULL, 0, ZBX_TYPE_INT, ZBX_NOTNULL, 0};

	return DBadd_field("trigger_discovery", &field);
}

static int	DBpatch_6050242(void)
{
	const zbx_db_field_t	field = {"ts_disable", "0", NULL, NULL, 0, ZBX_TYPE_INT, ZBX_NOTNULL, 0};

	return DBadd_field("trigger_discovery", &field);
}

static int	DBpatch_6050243(void)
{
	const zbx_db_field_t	field = {"status", "0", NULL, NULL, 0, ZBX_TYPE_INT, ZBX_NOTNULL, 0};

	return DBadd_field("graph_discovery", &field);
}

static int	DBpatch_6050244(void)
{
	const zbx_db_field_t	field = {"status", "0", NULL, NULL, 0, ZBX_TYPE_INT, ZBX_NOTNULL, 0};

	return DBadd_field("group_discovery", &field);
}

static int	DBpatch_6050245(void)
{
	const zbx_db_field_t	field = {"lifetime", "7d", NULL, NULL, 255, ZBX_TYPE_CHAR, ZBX_NOTNULL, 0};

	return DBset_default("items", &field);
}

static int	DBpatch_6050246(void)
{
	if (0 == (DBget_program_type() & ZBX_PROGRAM_TYPE_SERVER))
		return SUCCEED;

	/* update default value for items and item prototypes */
	if (ZBX_DB_OK > zbx_db_execute("update items set lifetime='7d' where flags in (0,2,4)"))
		return FAIL;

	return SUCCEED;
}

static int	DBpatch_6050247(void)
{
	if (0 == (DBget_program_type() & ZBX_PROGRAM_TYPE_SERVER))
		return SUCCEED;

	/* set LIFETIME_TYPE_IMMEDIATELY for LLD rules with 0 lifetime */
	if (ZBX_DB_OK > zbx_db_execute("update items set lifetime_type=2 where flags=1 and lifetime like '0%%'"))
		return FAIL;

	return SUCCEED;
}

static int	DBpatch_6050248(void)
{
	if (0 == (DBget_program_type() & ZBX_PROGRAM_TYPE_SERVER))
		return SUCCEED;

	/* set LIFETIME_TYPE_NEVER for existing LLD rules */
	if (ZBX_DB_OK > zbx_db_execute("update items set enabled_lifetime_type=1 where flags=1"))
		return FAIL;

	return SUCCEED;
}

static int	DBpatch_6050249(void)
{
	if (0 == (DBget_program_type() & ZBX_PROGRAM_TYPE_SERVER))
		return SUCCEED;

	/* set DISCOVERY_STATUS_LOST */
	if (ZBX_DB_OK > zbx_db_execute("update host_discovery set status=1 where ts_delete<>0"))
		return FAIL;

	return SUCCEED;
}

static int	DBpatch_6050250(void)
{
	if (0 == (DBget_program_type() & ZBX_PROGRAM_TYPE_SERVER))
		return SUCCEED;

	/* set DISCOVERY_STATUS_LOST */
	if (ZBX_DB_OK > zbx_db_execute("update item_discovery set status=1 where ts_delete<>0"))
		return FAIL;

	return SUCCEED;
}

static int	DBpatch_6050251(void)
{
	if (0 == (DBget_program_type() & ZBX_PROGRAM_TYPE_SERVER))
		return SUCCEED;

	/* set DISCOVERY_STATUS_LOST */
	if (ZBX_DB_OK > zbx_db_execute("update trigger_discovery set status=1 where ts_delete<>0"))
		return FAIL;

	return SUCCEED;
}

static int	DBpatch_6050252(void)
{
	if (0 == (DBget_program_type() & ZBX_PROGRAM_TYPE_SERVER))
		return SUCCEED;

	/* set DISCOVERY_STATUS_LOST */
	if (ZBX_DB_OK > zbx_db_execute("update graph_discovery set status=1 where ts_delete<>0"))
		return FAIL;

	return SUCCEED;
}

static int	DBpatch_6050253(void)
{
	if (0 == (DBget_program_type() & ZBX_PROGRAM_TYPE_SERVER))
		return SUCCEED;

	/* set DISCOVERY_STATUS_LOST */
	if (ZBX_DB_OK > zbx_db_execute("update group_discovery set status=1 where ts_delete<>0"))
		return FAIL;

	return SUCCEED;
}

static int	DBpatch_6050254(void)
{
	const zbx_db_field_t	field = {"status", "0", NULL, NULL, 0, ZBX_TYPE_INT, ZBX_NOTNULL, 0};

	return DBadd_field("mfa_totp_secret", &field);
}

static int	DBpatch_6050255(void)
{
	const zbx_db_field_t	field = {"used_codes", "", NULL, NULL, 32, ZBX_TYPE_CHAR, ZBX_NOTNULL, 0};

	return DBadd_field("mfa_totp_secret", &field);
}

static int	DBpatch_6050256(void)
{
<<<<<<< HEAD
	const zbx_db_table_t	table = {"proxy_group", "proxy_groupid", 0,
			{
				{"proxy_groupid", NULL, NULL, NULL, 0, ZBX_TYPE_ID, ZBX_NOTNULL, 0},
				{"name", "", NULL, NULL, 255, ZBX_TYPE_CHAR, ZBX_NOTNULL, 0},
				{"description", "", NULL, NULL, 0, ZBX_TYPE_SHORTTEXT, ZBX_NOTNULL, 0},
				{"failover_delay", "1m", NULL, NULL, 255, ZBX_TYPE_CHAR, ZBX_NOTNULL, 0},
				{"min_online", "1", NULL, NULL, 255, ZBX_TYPE_CHAR, ZBX_NOTNULL, 0},
				{0}
			},
			NULL
		};

	return DBcreate_table(&table);
}

static int	DBpatch_6050257(void)
{
	return DBcreate_changelog_insert_trigger("proxy_group", "proxy_groupid");
}

static int	DBpatch_6050258(void)
{
	return DBcreate_changelog_update_trigger("proxy_group", "proxy_groupid");
}

static int	DBpatch_6050259(void)
{
	return DBcreate_changelog_delete_trigger("proxy_group", "proxy_groupid");
}

static int	DBpatch_6050260(void)
{
	const zbx_db_table_t	table = {"host_proxy", "hostproxyid", 0,
			{
				{"hostproxyid", NULL, NULL, NULL, 0, ZBX_TYPE_ID, ZBX_NOTNULL, 0},
				{"hostid", NULL, NULL, NULL, 0, ZBX_TYPE_ID, 0, 0},
				{"host", "", NULL, NULL, 128, ZBX_TYPE_CHAR, ZBX_NOTNULL, 0},
				{"proxyid", NULL, NULL, NULL, 0, ZBX_TYPE_ID, 0, 0},
				{"revision", "0", NULL, NULL, 0, ZBX_TYPE_UINT, ZBX_NOTNULL, 0},
				{"tls_accept", "1", NULL, NULL, 0, ZBX_TYPE_INT, ZBX_NOTNULL, 0},
				{"tls_issuer", "", NULL, NULL, 1024, ZBX_TYPE_CHAR, ZBX_NOTNULL, 0},
				{"tls_subject", "", NULL, NULL, 1024, ZBX_TYPE_CHAR, ZBX_NOTNULL, 0},
				{"tls_psk_identity", "", NULL, NULL, 128, ZBX_TYPE_CHAR, ZBX_NOTNULL, 0},
				{"tls_psk", "", NULL, NULL, 512, ZBX_TYPE_CHAR, ZBX_NOTNULL, 0},
				{0}
			},
			NULL
		};

	return DBcreate_table(&table);
}

static int	DBpatch_6050261(void)
{
	return DBcreate_index("host_proxy", "host_proxy_1", "hostid", 1);
}

static int	DBpatch_6050262(void)
{
	return DBcreate_index("host_proxy", "host_proxy_2", "proxyid", 0);
}

static int	DBpatch_6050263(void)
{
	return DBcreate_index("host_proxy", "host_proxy_3", "revision", 0);
}

static int	DBpatch_6050264(void)
{
	const zbx_db_field_t	field = {"hostid", NULL, "hosts", "hostid", 0, 0, 0, 0};

	return DBadd_foreign_key("host_proxy", 1, &field);
}

static int	DBpatch_6050265(void)
{
	const zbx_db_field_t	field = {"proxyid", NULL, "proxy", "proxyid", 0, 0, 0, 0};

	return DBadd_foreign_key("host_proxy", 2, &field);
}

static int	DBpatch_6050266(void)
{
	return DBcreate_changelog_insert_trigger("host_proxy", "hostproxyid");
}

static int	DBpatch_6050267(void)
{
	return DBcreate_changelog_update_trigger("host_proxy", "hostproxyid");
}

static int	DBpatch_6050268(void)
{
	return DBcreate_changelog_delete_trigger("host_proxy", "hostproxyid");
}

static int	DBpatch_6050269(void)
{
	const zbx_db_field_t	field = {"local_address", "", NULL, NULL, 255, ZBX_TYPE_CHAR, ZBX_NOTNULL, 0};

	return DBadd_field("proxy", &field);
}

static int	DBpatch_6050270(void)
{
	const zbx_db_field_t	field = {"local_port", "10051", NULL, NULL, 64, ZBX_TYPE_CHAR, ZBX_NOTNULL, 0};

	return DBadd_field("proxy", &field);
}

static int	DBpatch_6050271(void)
{
	const zbx_db_field_t	field = {"proxy_groupid", NULL, NULL, NULL, 0, ZBX_TYPE_ID, 0, 0};

	return DBadd_field("proxy", &field);
}

static int	DBpatch_6050272(void)
{
	return DBcreate_index("proxy", "proxy_2", "proxy_groupid", 0);
}

static int	DBpatch_6050273(void)
{
	const zbx_db_field_t	field = {"proxy_groupid", NULL, "proxy_group", "proxy_groupid", 0, 0, 0, 0};

	return DBadd_foreign_key("proxy", 1, &field);
}

static int	DBpatch_6050274(void)
{
	const zbx_db_field_t	field = {"proxy_groupid", NULL, NULL, NULL, 0, ZBX_TYPE_ID, 0, 0};

	return DBadd_field("hosts", &field);
}

static int	DBpatch_6050275(void)
{
	return DBcreate_index("hosts", "hosts_8", "proxy_groupid", 0);
}

static int	DBpatch_6050276(void)
{
	const zbx_db_field_t	field = {"proxy_groupid", NULL, "proxy_group", "proxy_groupid", 0, 0, 0, 0};

	return DBadd_foreign_key("hosts", 4, &field);
}

static int	DBpatch_6050277(void)
{
	const zbx_db_field_t	field = {"monitored_by", "0", NULL, NULL, 0, ZBX_TYPE_INT, ZBX_NOTNULL, 0};

	return DBadd_field("hosts", &field);
}

static int	DBpatch_6050278(void)
{
	const zbx_db_field_t	field = {"state", "0", NULL, NULL, 0, ZBX_TYPE_INT, ZBX_NOTNULL, 0};

	return DBadd_field("proxy_rtdata", &field);
}

static int	DBpatch_6050279(void)
{
	if (ZBX_DB_OK > zbx_db_execute("update hosts set monitored_by=1 where proxyid is not null"))
		return FAIL;
=======
	if (0 == (DBget_program_type() & ZBX_PROGRAM_TYPE_SERVER))
		return SUCCEED;

	if (ZBX_DB_OK > zbx_db_execute("insert into module (moduleid,id,relative_path,status,config) values"
			" (" ZBX_FS_UI64 ",'hostnavigator','widgets/hostnavigator',%d,'[]')", zbx_db_get_maxid("module"), 1))
	{
		return FAIL;
	}
>>>>>>> 9de7db00

	return SUCCEED;
}

<<<<<<< HEAD
static int	DBpatch_6050280(void)
{
	if (ZBX_DB_OK > zbx_db_execute("delete from profiles where idx='web.hosts.filter_monitored_by'"))
		return FAIL;

	return SUCCEED;
}

static int	DBpatch_6050281(void)
{
	const zbx_db_table_t	table = {"proxy_group_rtdata", "proxy_groupid", 0,
			{
				{"proxy_groupid", NULL, NULL, NULL, 0, ZBX_TYPE_ID, ZBX_NOTNULL, 0},
				{"state", "0", NULL, NULL, 0, ZBX_TYPE_INT, ZBX_NOTNULL, 0},
				{0}
			},
			NULL
		};

	return DBcreate_table(&table);
}

static int	DBpatch_6050282(void)
{
	const zbx_db_field_t	field = {"proxy_groupid", NULL, "proxy_group", "proxy_groupid", 0, 0, 0,
			ZBX_FK_CASCADE_DELETE};

	return DBadd_foreign_key("proxy_group_rtdata", 1, &field);
}
=======
>>>>>>> 9de7db00
#endif

DBPATCH_START(6050)

/* version, duplicates flag, mandatory flag */

DBPATCH_ADD(6050000, 0, 1)
DBPATCH_ADD(6050001, 0, 1)
DBPATCH_ADD(6050002, 0, 1)
DBPATCH_ADD(6050003, 0, 1)
DBPATCH_ADD(6050004, 0, 1)
DBPATCH_ADD(6050005, 0, 1)
DBPATCH_ADD(6050006, 0, 1)
DBPATCH_ADD(6050007, 0, 1)
DBPATCH_ADD(6050008, 0, 1)
DBPATCH_ADD(6050009, 0, 1)
DBPATCH_ADD(6050010, 0, 1)
DBPATCH_ADD(6050011, 0, 1)
DBPATCH_ADD(6050012, 0, 1)
DBPATCH_ADD(6050013, 0, 1)
DBPATCH_ADD(6050014, 0, 1)
DBPATCH_ADD(6050015, 0, 1)
DBPATCH_ADD(6050016, 0, 1)
DBPATCH_ADD(6050017, 0, 1)
DBPATCH_ADD(6050018, 0, 1)
DBPATCH_ADD(6050019, 0, 1)
DBPATCH_ADD(6050020, 0, 1)
DBPATCH_ADD(6050021, 0, 1)
DBPATCH_ADD(6050022, 0, 1)
DBPATCH_ADD(6050023, 0, 1)
DBPATCH_ADD(6050024, 0, 1)
DBPATCH_ADD(6050025, 0, 1)
DBPATCH_ADD(6050026, 0, 1)
DBPATCH_ADD(6050027, 0, 1)
DBPATCH_ADD(6050028, 0, 1)
DBPATCH_ADD(6050029, 0, 1)
DBPATCH_ADD(6050030, 0, 1)
DBPATCH_ADD(6050031, 0, 1)
DBPATCH_ADD(6050032, 0, 1)
DBPATCH_ADD(6050033, 0, 1)
DBPATCH_ADD(6050034, 0, 1)
DBPATCH_ADD(6050035, 0, 1)
DBPATCH_ADD(6050036, 0, 1)
DBPATCH_ADD(6050037, 0, 1)
DBPATCH_ADD(6050038, 0, 1)
DBPATCH_ADD(6050039, 0, 1)
DBPATCH_ADD(6050040, 0, 1)
DBPATCH_ADD(6050041, 0, 1)
DBPATCH_ADD(6050042, 0, 1)
DBPATCH_ADD(6050043, 0, 1)
DBPATCH_ADD(6050044, 0, 1)
DBPATCH_ADD(6050045, 0, 1)
DBPATCH_ADD(6050046, 0, 1)
DBPATCH_ADD(6050047, 0, 1)
DBPATCH_ADD(6050048, 0, 1)
DBPATCH_ADD(6050049, 0, 1)
DBPATCH_ADD(6050050, 0, 1)
DBPATCH_ADD(6050051, 0, 1)
DBPATCH_ADD(6050052, 0, 1)
DBPATCH_ADD(6050053, 0, 1)
DBPATCH_ADD(6050054, 0, 1)
DBPATCH_ADD(6050055, 0, 1)
DBPATCH_ADD(6050056, 0, 1)
DBPATCH_ADD(6050057, 0, 1)
DBPATCH_ADD(6050058, 0, 1)
DBPATCH_ADD(6050059, 0, 1)
DBPATCH_ADD(6050060, 0, 1)
DBPATCH_ADD(6050061, 0, 1)
DBPATCH_ADD(6050062, 0, 1)
DBPATCH_ADD(6050063, 0, 1)
DBPATCH_ADD(6050064, 0, 1)
DBPATCH_ADD(6050065, 0, 1)
DBPATCH_ADD(6050066, 0, 1)
DBPATCH_ADD(6050067, 0, 1)
DBPATCH_ADD(6050068, 0, 1)
DBPATCH_ADD(6050069, 0, 1)
DBPATCH_ADD(6050070, 0, 1)
DBPATCH_ADD(6050071, 0, 1)
DBPATCH_ADD(6050072, 0, 1)
DBPATCH_ADD(6050073, 0, 1)
DBPATCH_ADD(6050074, 0, 1)
DBPATCH_ADD(6050075, 0, 1)
DBPATCH_ADD(6050076, 0, 1)
DBPATCH_ADD(6050077, 0, 1)
DBPATCH_ADD(6050078, 0, 1)
DBPATCH_ADD(6050079, 0, 1)
DBPATCH_ADD(6050080, 0, 1)
DBPATCH_ADD(6050081, 0, 1)
DBPATCH_ADD(6050082, 0, 1)
DBPATCH_ADD(6050083, 0, 1)
DBPATCH_ADD(6050084, 0, 1)
DBPATCH_ADD(6050085, 0, 1)
DBPATCH_ADD(6050086, 0, 1)
DBPATCH_ADD(6050087, 0, 1)
DBPATCH_ADD(6050090, 0, 1)
DBPATCH_ADD(6050091, 0, 1)
DBPATCH_ADD(6050092, 0, 1)
DBPATCH_ADD(6050093, 0, 1)
DBPATCH_ADD(6050094, 0, 1)
DBPATCH_ADD(6050095, 0, 1)
DBPATCH_ADD(6050096, 0, 1)
DBPATCH_ADD(6050097, 0, 1)
DBPATCH_ADD(6050098, 0, 1)
DBPATCH_ADD(6050099, 0, 1)
DBPATCH_ADD(6050100, 0, 1)
DBPATCH_ADD(6050101, 0, 1)
DBPATCH_ADD(6050102, 0, 1)
DBPATCH_ADD(6050103, 0, 1)
DBPATCH_ADD(6050104, 0, 1)
DBPATCH_ADD(6050105, 0, 1)
DBPATCH_ADD(6050106, 0, 1)
DBPATCH_ADD(6050107, 0, 1)
DBPATCH_ADD(6050108, 0, 1)
DBPATCH_ADD(6050109, 0, 1)
DBPATCH_ADD(6050110, 0, 1)
DBPATCH_ADD(6050111, 0, 1)
DBPATCH_ADD(6050112, 0, 1)
DBPATCH_ADD(6050113, 0, 1)
DBPATCH_ADD(6050114, 0, 1)
DBPATCH_ADD(6050115, 0, 1)
DBPATCH_ADD(6050116, 0, 1)
DBPATCH_ADD(6050117, 0, 1)
DBPATCH_ADD(6050118, 0, 1)
DBPATCH_ADD(6050119, 0, 1)
DBPATCH_ADD(6050120, 0, 1)
DBPATCH_ADD(6050121, 0, 1)
DBPATCH_ADD(6050122, 0, 1)
DBPATCH_ADD(6050123, 0, 1)
DBPATCH_ADD(6050124, 0, 1)
DBPATCH_ADD(6050125, 0, 1)
DBPATCH_ADD(6050126, 0, 1)
DBPATCH_ADD(6050127, 0, 1)
DBPATCH_ADD(6050128, 0, 1)
DBPATCH_ADD(6050129, 0, 1)
DBPATCH_ADD(6050130, 0, 1)
DBPATCH_ADD(6050131, 0, 1)
DBPATCH_ADD(6050132, 0, 1)
DBPATCH_ADD(6050133, 0, 1)
DBPATCH_ADD(6050134, 0, 1)
DBPATCH_ADD(6050135, 0, 1)
DBPATCH_ADD(6050136, 0, 1)
DBPATCH_ADD(6050137, 0, 1)
DBPATCH_ADD(6050138, 0, 1)
DBPATCH_ADD(6050139, 0, 1)
DBPATCH_ADD(6050140, 0, 1)
DBPATCH_ADD(6050141, 0, 1)
DBPATCH_ADD(6050142, 0, 1)
DBPATCH_ADD(6050143, 0, 1)
DBPATCH_ADD(6050144, 0, 1)
DBPATCH_ADD(6050145, 0, 1)
DBPATCH_ADD(6050146, 0, 1)
DBPATCH_ADD(6050147, 0, 1)
DBPATCH_ADD(6050148, 0, 1)
DBPATCH_ADD(6050149, 0, 1)
DBPATCH_ADD(6050150, 0, 1)
DBPATCH_ADD(6050151, 0, 1)
DBPATCH_ADD(6050152, 0, 1)
DBPATCH_ADD(6050153, 0, 1)
DBPATCH_ADD(6050154, 0, 1)
DBPATCH_ADD(6050155, 0, 1)
DBPATCH_ADD(6050156, 0, 1)
DBPATCH_ADD(6050157, 0, 1)
DBPATCH_ADD(6050158, 0, 1)
DBPATCH_ADD(6050159, 0, 1)
DBPATCH_ADD(6050160, 0, 1)
DBPATCH_ADD(6050161, 0, 1)
DBPATCH_ADD(6050162, 0, 1)
DBPATCH_ADD(6050163, 0, 1)
DBPATCH_ADD(6050164, 0, 1)
DBPATCH_ADD(6050165, 0, 1)
DBPATCH_ADD(6050166, 0, 1)
DBPATCH_ADD(6050167, 0, 1)
DBPATCH_ADD(6050168, 0, 1)
DBPATCH_ADD(6050169, 0, 1)
DBPATCH_ADD(6050170, 0, 1)
DBPATCH_ADD(6050171, 0, 1)
DBPATCH_ADD(6050172, 0, 1)
DBPATCH_ADD(6050173, 0, 1)
DBPATCH_ADD(6050174, 0, 1)
DBPATCH_ADD(6050175, 0, 1)
DBPATCH_ADD(6050176, 0, 1)
DBPATCH_ADD(6050177, 0, 1)
DBPATCH_ADD(6050178, 0, 1)
DBPATCH_ADD(6050179, 0, 1)
DBPATCH_ADD(6050180, 0, 1)
DBPATCH_ADD(6050181, 0, 1)
DBPATCH_ADD(6050182, 0, 1)
DBPATCH_ADD(6050183, 0, 1)
DBPATCH_ADD(6050184, 0, 1)
DBPATCH_ADD(6050185, 0, 1)
DBPATCH_ADD(6050186, 0, 1)
DBPATCH_ADD(6050187, 0, 1)
DBPATCH_ADD(6050188, 0, 1)
DBPATCH_ADD(6050189, 0, 1)
DBPATCH_ADD(6050190, 0, 1)
DBPATCH_ADD(6050191, 0, 1)
DBPATCH_ADD(6050192, 0, 1)
DBPATCH_ADD(6050193, 0, 1)
DBPATCH_ADD(6050194, 0, 1)
DBPATCH_ADD(6050195, 0, 1)
DBPATCH_ADD(6050196, 0, 1)
DBPATCH_ADD(6050197, 0, 1)
DBPATCH_ADD(6050198, 0, 1)
DBPATCH_ADD(6050199, 0, 1)
DBPATCH_ADD(6050200, 0, 1)
DBPATCH_ADD(6050201, 0, 1)
DBPATCH_ADD(6050202, 0, 1)
DBPATCH_ADD(6050203, 0, 1)
DBPATCH_ADD(6050204, 0, 1)
DBPATCH_ADD(6050205, 0, 1)
DBPATCH_ADD(6050206, 0, 1)
DBPATCH_ADD(6050207, 0, 1)
DBPATCH_ADD(6050208, 0, 1)
DBPATCH_ADD(6050209, 0, 1)
DBPATCH_ADD(6050210, 0, 1)
DBPATCH_ADD(6050211, 0, 1)
DBPATCH_ADD(6050212, 0, 1)
DBPATCH_ADD(6050213, 0, 1)
DBPATCH_ADD(6050214, 0, 1)
DBPATCH_ADD(6050215, 0, 1)
DBPATCH_ADD(6050216, 0, 1)
DBPATCH_ADD(6050217, 0, 1)
DBPATCH_ADD(6050218, 0, 1)
DBPATCH_ADD(6050219, 0, 1)
DBPATCH_ADD(6050220, 0, 1)
DBPATCH_ADD(6050221, 0, 1)
DBPATCH_ADD(6050222, 0, 1)
DBPATCH_ADD(6050223, 0, 1)
DBPATCH_ADD(6050224, 0, 1)
DBPATCH_ADD(6050225, 0, 1)
DBPATCH_ADD(6050226, 0, 1)
DBPATCH_ADD(6050227, 0, 1)
DBPATCH_ADD(6050228, 0, 1)
DBPATCH_ADD(6050229, 0, 1)
DBPATCH_ADD(6050230, 0, 1)
DBPATCH_ADD(6050231, 0, 1)
DBPATCH_ADD(6050232, 0, 1)
DBPATCH_ADD(6050233, 0, 1)
DBPATCH_ADD(6050234, 0, 1)
DBPATCH_ADD(6050235, 0, 1)
DBPATCH_ADD(6050236, 0, 1)
DBPATCH_ADD(6050237, 0, 1)
DBPATCH_ADD(6050238, 0, 1)
DBPATCH_ADD(6050239, 0, 1)
DBPATCH_ADD(6050240, 0, 1)
DBPATCH_ADD(6050241, 0, 1)
DBPATCH_ADD(6050242, 0, 1)
DBPATCH_ADD(6050243, 0, 1)
DBPATCH_ADD(6050244, 0, 1)
DBPATCH_ADD(6050245, 0, 1)
DBPATCH_ADD(6050246, 0, 1)
DBPATCH_ADD(6050247, 0, 1)
DBPATCH_ADD(6050248, 0, 1)
DBPATCH_ADD(6050249, 0, 1)
DBPATCH_ADD(6050250, 0, 1)
DBPATCH_ADD(6050251, 0, 1)
DBPATCH_ADD(6050252, 0, 1)
DBPATCH_ADD(6050253, 0, 1)
DBPATCH_ADD(6050254, 0, 1)
DBPATCH_ADD(6050255, 0, 1)
DBPATCH_ADD(6050256, 0, 1)
<<<<<<< HEAD
DBPATCH_ADD(6050257, 0, 1)
DBPATCH_ADD(6050258, 0, 1)
DBPATCH_ADD(6050259, 0, 1)
DBPATCH_ADD(6050260, 0, 1)
DBPATCH_ADD(6050261, 0, 1)
DBPATCH_ADD(6050262, 0, 1)
DBPATCH_ADD(6050263, 0, 1)
DBPATCH_ADD(6050264, 0, 1)
DBPATCH_ADD(6050265, 0, 1)
DBPATCH_ADD(6050266, 0, 1)
DBPATCH_ADD(6050267, 0, 1)
DBPATCH_ADD(6050268, 0, 1)
DBPATCH_ADD(6050269, 0, 1)
DBPATCH_ADD(6050270, 0, 1)
DBPATCH_ADD(6050271, 0, 1)
DBPATCH_ADD(6050272, 0, 1)
DBPATCH_ADD(6050273, 0, 1)
DBPATCH_ADD(6050274, 0, 1)
DBPATCH_ADD(6050275, 0, 1)
DBPATCH_ADD(6050276, 0, 1)
DBPATCH_ADD(6050277, 0, 1)
DBPATCH_ADD(6050278, 0, 1)
DBPATCH_ADD(6050279, 0, 1)
DBPATCH_ADD(6050280, 0, 1)
DBPATCH_ADD(6050281, 0, 1)
DBPATCH_ADD(6050282, 0, 1)
=======
>>>>>>> 9de7db00

DBPATCH_END()<|MERGE_RESOLUTION|>--- conflicted
+++ resolved
@@ -3629,7 +3629,20 @@
 
 static int	DBpatch_6050256(void)
 {
-<<<<<<< HEAD
+	if (0 == (DBget_program_type() & ZBX_PROGRAM_TYPE_SERVER))
+		return SUCCEED;
+
+	if (ZBX_DB_OK > zbx_db_execute("insert into module (moduleid,id,relative_path,status,config) values"
+			" (" ZBX_FS_UI64 ",'hostnavigator','widgets/hostnavigator',%d,'[]')", zbx_db_get_maxid("module"), 1))
+	{
+		return FAIL;
+	}
+
+	return SUCCEED;
+}
+
+static int	DBpatch_6050257(void)
+{
 	const zbx_db_table_t	table = {"proxy_group", "proxy_groupid", 0,
 			{
 				{"proxy_groupid", NULL, NULL, NULL, 0, ZBX_TYPE_ID, ZBX_NOTNULL, 0},
@@ -3645,22 +3658,22 @@
 	return DBcreate_table(&table);
 }
 
-static int	DBpatch_6050257(void)
+static int	DBpatch_6050258(void)
 {
 	return DBcreate_changelog_insert_trigger("proxy_group", "proxy_groupid");
 }
 
-static int	DBpatch_6050258(void)
+static int	DBpatch_6050259(void)
 {
 	return DBcreate_changelog_update_trigger("proxy_group", "proxy_groupid");
 }
 
-static int	DBpatch_6050259(void)
+static int	DBpatch_6050260(void)
 {
 	return DBcreate_changelog_delete_trigger("proxy_group", "proxy_groupid");
 }
 
-static int	DBpatch_6050260(void)
+static int	DBpatch_6050261(void)
 {
 	const zbx_db_table_t	table = {"host_proxy", "hostproxyid", 0,
 			{
@@ -3682,136 +3695,126 @@
 	return DBcreate_table(&table);
 }
 
-static int	DBpatch_6050261(void)
+static int	DBpatch_6050262(void)
 {
 	return DBcreate_index("host_proxy", "host_proxy_1", "hostid", 1);
 }
 
-static int	DBpatch_6050262(void)
+static int	DBpatch_6050263(void)
 {
 	return DBcreate_index("host_proxy", "host_proxy_2", "proxyid", 0);
 }
 
-static int	DBpatch_6050263(void)
+static int	DBpatch_6050264(void)
 {
 	return DBcreate_index("host_proxy", "host_proxy_3", "revision", 0);
 }
 
-static int	DBpatch_6050264(void)
+static int	DBpatch_6050265(void)
 {
 	const zbx_db_field_t	field = {"hostid", NULL, "hosts", "hostid", 0, 0, 0, 0};
 
 	return DBadd_foreign_key("host_proxy", 1, &field);
 }
 
-static int	DBpatch_6050265(void)
+static int	DBpatch_6050266(void)
 {
 	const zbx_db_field_t	field = {"proxyid", NULL, "proxy", "proxyid", 0, 0, 0, 0};
 
 	return DBadd_foreign_key("host_proxy", 2, &field);
 }
 
-static int	DBpatch_6050266(void)
+static int	DBpatch_6050267(void)
 {
 	return DBcreate_changelog_insert_trigger("host_proxy", "hostproxyid");
 }
 
-static int	DBpatch_6050267(void)
+static int	DBpatch_6050268(void)
 {
 	return DBcreate_changelog_update_trigger("host_proxy", "hostproxyid");
 }
 
-static int	DBpatch_6050268(void)
+static int	DBpatch_6050269(void)
 {
 	return DBcreate_changelog_delete_trigger("host_proxy", "hostproxyid");
 }
 
-static int	DBpatch_6050269(void)
+static int	DBpatch_6050270(void)
 {
 	const zbx_db_field_t	field = {"local_address", "", NULL, NULL, 255, ZBX_TYPE_CHAR, ZBX_NOTNULL, 0};
 
 	return DBadd_field("proxy", &field);
 }
 
-static int	DBpatch_6050270(void)
+static int	DBpatch_6050271(void)
 {
 	const zbx_db_field_t	field = {"local_port", "10051", NULL, NULL, 64, ZBX_TYPE_CHAR, ZBX_NOTNULL, 0};
 
 	return DBadd_field("proxy", &field);
 }
 
-static int	DBpatch_6050271(void)
+static int	DBpatch_6050272(void)
 {
 	const zbx_db_field_t	field = {"proxy_groupid", NULL, NULL, NULL, 0, ZBX_TYPE_ID, 0, 0};
 
 	return DBadd_field("proxy", &field);
 }
 
-static int	DBpatch_6050272(void)
+static int	DBpatch_6050273(void)
 {
 	return DBcreate_index("proxy", "proxy_2", "proxy_groupid", 0);
 }
 
-static int	DBpatch_6050273(void)
+static int	DBpatch_6050274(void)
 {
 	const zbx_db_field_t	field = {"proxy_groupid", NULL, "proxy_group", "proxy_groupid", 0, 0, 0, 0};
 
 	return DBadd_foreign_key("proxy", 1, &field);
 }
 
-static int	DBpatch_6050274(void)
+static int	DBpatch_6050275(void)
 {
 	const zbx_db_field_t	field = {"proxy_groupid", NULL, NULL, NULL, 0, ZBX_TYPE_ID, 0, 0};
 
 	return DBadd_field("hosts", &field);
 }
 
-static int	DBpatch_6050275(void)
+static int	DBpatch_6050276(void)
 {
 	return DBcreate_index("hosts", "hosts_8", "proxy_groupid", 0);
 }
 
-static int	DBpatch_6050276(void)
+static int	DBpatch_6050277(void)
 {
 	const zbx_db_field_t	field = {"proxy_groupid", NULL, "proxy_group", "proxy_groupid", 0, 0, 0, 0};
 
 	return DBadd_foreign_key("hosts", 4, &field);
 }
 
-static int	DBpatch_6050277(void)
+static int	DBpatch_6050278(void)
 {
 	const zbx_db_field_t	field = {"monitored_by", "0", NULL, NULL, 0, ZBX_TYPE_INT, ZBX_NOTNULL, 0};
 
 	return DBadd_field("hosts", &field);
 }
 
-static int	DBpatch_6050278(void)
+static int	DBpatch_6050279(void)
 {
 	const zbx_db_field_t	field = {"state", "0", NULL, NULL, 0, ZBX_TYPE_INT, ZBX_NOTNULL, 0};
 
 	return DBadd_field("proxy_rtdata", &field);
 }
 
-static int	DBpatch_6050279(void)
+static int	DBpatch_6050280(void)
 {
 	if (ZBX_DB_OK > zbx_db_execute("update hosts set monitored_by=1 where proxyid is not null"))
 		return FAIL;
-=======
-	if (0 == (DBget_program_type() & ZBX_PROGRAM_TYPE_SERVER))
-		return SUCCEED;
-
-	if (ZBX_DB_OK > zbx_db_execute("insert into module (moduleid,id,relative_path,status,config) values"
-			" (" ZBX_FS_UI64 ",'hostnavigator','widgets/hostnavigator',%d,'[]')", zbx_db_get_maxid("module"), 1))
-	{
-		return FAIL;
-	}
->>>>>>> 9de7db00
-
-	return SUCCEED;
-}
-
-<<<<<<< HEAD
-static int	DBpatch_6050280(void)
+
+
+	return SUCCEED;
+}
+
+static int	DBpatch_6050281(void)
 {
 	if (ZBX_DB_OK > zbx_db_execute("delete from profiles where idx='web.hosts.filter_monitored_by'"))
 		return FAIL;
@@ -3819,7 +3822,7 @@
 	return SUCCEED;
 }
 
-static int	DBpatch_6050281(void)
+static int	DBpatch_6050282(void)
 {
 	const zbx_db_table_t	table = {"proxy_group_rtdata", "proxy_groupid", 0,
 			{
@@ -3833,15 +3836,14 @@
 	return DBcreate_table(&table);
 }
 
-static int	DBpatch_6050282(void)
+static int	DBpatch_6050283(void)
 {
 	const zbx_db_field_t	field = {"proxy_groupid", NULL, "proxy_group", "proxy_groupid", 0, 0, 0,
 			ZBX_FK_CASCADE_DELETE};
 
 	return DBadd_foreign_key("proxy_group_rtdata", 1, &field);
 }
-=======
->>>>>>> 9de7db00
+
 #endif
 
 DBPATCH_START(6050)
@@ -4103,7 +4105,6 @@
 DBPATCH_ADD(6050254, 0, 1)
 DBPATCH_ADD(6050255, 0, 1)
 DBPATCH_ADD(6050256, 0, 1)
-<<<<<<< HEAD
 DBPATCH_ADD(6050257, 0, 1)
 DBPATCH_ADD(6050258, 0, 1)
 DBPATCH_ADD(6050259, 0, 1)
@@ -4130,7 +4131,6 @@
 DBPATCH_ADD(6050280, 0, 1)
 DBPATCH_ADD(6050281, 0, 1)
 DBPATCH_ADD(6050282, 0, 1)
-=======
->>>>>>> 9de7db00
+DBPATCH_ADD(6050283, 0, 1)
 
 DBPATCH_END()