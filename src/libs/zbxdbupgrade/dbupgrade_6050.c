/*
** Zabbix
** Copyright (C) 2001-2024 Zabbix SIA
**
** This program is free software; you can redistribute it and/or modify
** it under the terms of the GNU General Public License as published by
** the Free Software Foundation; either version 2 of the License, or
** (at your option) any later version.
**
** This program is distributed in the hope that it will be useful,
** but WITHOUT ANY WARRANTY; without even the implied warranty of
** MERCHANTABILITY or FITNESS FOR A PARTICULAR PURPOSE. See the
** GNU General Public License for more details.
**
** You should have received a copy of the GNU General Public License
** along with this program; if not, write to the Free Software
** Foundation, Inc., 51 Franklin Street, Fifth Floor, Boston, MA  02110-1301, USA.
**/

#include "dbupgrade.h"

#include "zbxdbschema.h"
#include "zbxvariant.h"
#include "zbxexpr.h"
#include "zbxeval.h"
#include "zbxalgo.h"
#include "zbxdbhigh.h"
#include "zbxtypes.h"
#include "zbxregexp.h"
#include "zbx_host_constants.h"
#include "zbxstr.h"
#include "zbxhash.h"
#include "zbxcrypto.h"

/*
 * 7.0 development database patches
 */

#ifndef HAVE_SQLITE3

static int	DBpatch_6050000(void)
{
	const zbx_db_field_t	field = {"url", "", NULL, NULL, 2048, ZBX_TYPE_CHAR, ZBX_NOTNULL, 0};

	return DBmodify_field_type("config", &field, NULL);
}

static int	DBpatch_6050001(void)
{
	const zbx_db_field_t	field = {"geomaps_tile_url", "", NULL, NULL, 2048, ZBX_TYPE_CHAR, ZBX_NOTNULL, 0};

	return DBmodify_field_type("config", &field, NULL);
}

static int	DBpatch_6050002(void)
{
	const zbx_db_field_t	field = {"url", "", NULL, NULL, 2048, ZBX_TYPE_CHAR, ZBX_NOTNULL, 0};

	return DBmodify_field_type("sysmap_url", &field, NULL);
}

static int	DBpatch_6050003(void)
{
	const zbx_db_field_t	field = {"url", "", NULL, NULL, 2048, ZBX_TYPE_CHAR, ZBX_NOTNULL, 0};

	return DBmodify_field_type("sysmap_element_url", &field, NULL);
}

static int	DBpatch_6050004(void)
{
	const zbx_db_field_t	field = {"url_a", "", NULL, NULL, 2048, ZBX_TYPE_CHAR, ZBX_NOTNULL, 0};

	return DBmodify_field_type("host_inventory", &field, NULL);
}

static int	DBpatch_6050005(void)
{
	const zbx_db_field_t	field = {"url_b", "", NULL, NULL, 2048, ZBX_TYPE_CHAR, ZBX_NOTNULL, 0};

	return DBmodify_field_type("host_inventory", &field, NULL);
}

static int	DBpatch_6050006(void)
{
	const zbx_db_field_t	field = {"url_c", "", NULL, NULL, 2048, ZBX_TYPE_CHAR, ZBX_NOTNULL, 0};

	return DBmodify_field_type("host_inventory", &field, NULL);
}

static int	DBpatch_6050007(void)
{
	const zbx_db_field_t	field = {"value_str", "", NULL, NULL, 2048, ZBX_TYPE_CHAR, ZBX_NOTNULL, 0};

	return DBmodify_field_type("widget_field", &field, NULL);
}

static int	DBpatch_6050008(void)
{
	const zbx_db_field_t	field = {"value", "0.0000", NULL, NULL, 0, ZBX_TYPE_FLOAT, ZBX_NOTNULL, 0};
	int	ret;

	if (0 == (DBget_program_type() & ZBX_PROGRAM_TYPE_SERVER))
		return SUCCEED;

#if defined(HAVE_ORACLE)
	if (SUCCEED == zbx_db_check_oracle_colum_type("history", "value", ZBX_TYPE_FLOAT))
		return SUCCEED;
#elif defined(HAVE_POSTGRESQL)
	if (SUCCEED == DBcheck_field_type("history", &field))
		return SUCCEED;
#endif
	if (SUCCEED != (ret = DBmodify_field_type("history", &field, &field)))
	{
		zabbix_log(LOG_LEVEL_WARNING, "cannot perform database upgrade of history table, please check upgrade"
				" notes");
	}

	return ret;
}

static int	DBpatch_6050009(void)
{
	const zbx_db_field_t	field = {"value_min", "0.0000", NULL, NULL, 0, ZBX_TYPE_FLOAT, ZBX_NOTNULL, 0};

	if (0 == (DBget_program_type() & ZBX_PROGRAM_TYPE_SERVER))
		return SUCCEED;

#if defined(HAVE_ORACLE)
	if (SUCCEED == zbx_db_check_oracle_colum_type("trends", "value_min", ZBX_TYPE_FLOAT))
		return SUCCEED;
#elif defined(HAVE_POSTGRESQL)
	if (SUCCEED == DBcheck_field_type("trends", &field))
		return SUCCEED;
#endif
	return DBmodify_field_type("trends", &field, &field);
}

static int	DBpatch_6050010(void)
{
	const zbx_db_field_t	field = {"value_avg", "0.0000", NULL, NULL, 0, ZBX_TYPE_FLOAT, ZBX_NOTNULL, 0};
	int			ret;

	if (0 == (DBget_program_type() & ZBX_PROGRAM_TYPE_SERVER))
		return SUCCEED;

#if defined(HAVE_ORACLE)
	if (SUCCEED == zbx_db_check_oracle_colum_type("trends", "value_avg", ZBX_TYPE_FLOAT))
		return SUCCEED;
#elif defined(HAVE_POSTGRESQL)
	if (SUCCEED == DBcheck_field_type("trends", &field))
		return SUCCEED;
#endif

	if (SUCCEED != (ret = DBmodify_field_type("trends", &field, &field)))
	{
		zabbix_log(LOG_LEVEL_WARNING, "cannot perform database upgrade of trends table, please check upgrade"
				" notes");
	}

	return ret;
}

static int	DBpatch_6050011(void)
{
	const zbx_db_field_t	field = {"value_max", "0.0000", NULL, NULL, 0, ZBX_TYPE_FLOAT, ZBX_NOTNULL, 0};
	int			ret;

#if defined(HAVE_ORACLE)
	if (SUCCEED == zbx_db_check_oracle_colum_type("trends", "value_max", ZBX_TYPE_FLOAT))
		return SUCCEED;
#elif defined(HAVE_POSTGRESQL)
	if (SUCCEED == DBcheck_field_type("trends", &field))
		return SUCCEED;
#endif /* defined(HAVE_ORACLE) */

	if (0 == (DBget_program_type() & ZBX_PROGRAM_TYPE_SERVER))
		return SUCCEED;

	if (SUCCEED != (ret = DBmodify_field_type("trends", &field, &field)))
	{
		zabbix_log(LOG_LEVEL_WARNING, "cannot perform database upgrade of trends table, please check upgrade"
				" notes");
	}

	return ret;
}

static int	DBpatch_6050012(void)
{
	const zbx_db_field_t	field = {"allow_redirect", "0", NULL, NULL, 0, ZBX_TYPE_INT, ZBX_NOTNULL, 0};

	return DBadd_field("dchecks", &field);
}

static int	DBpatch_6050013(void)
{
	const zbx_db_table_t	table =
			{"history_bin", "itemid,clock,ns", 0,
				{
					{"itemid", NULL, NULL, NULL, 0, ZBX_TYPE_ID, ZBX_NOTNULL, 0},
					{"clock", "0", NULL, NULL, 0, ZBX_TYPE_INT, ZBX_NOTNULL, 0},
					{"ns", "0", NULL, NULL, 0, ZBX_TYPE_INT, ZBX_NOTNULL, 0},
					{"value", "", NULL, NULL, 0, ZBX_TYPE_BLOB, ZBX_NOTNULL, 0},
					{0}
				},
				NULL
			};

	return DBcreate_table(&table);
}

static int	DBpatch_6050014(void)
{
	if (0 == (DBget_program_type() & ZBX_PROGRAM_TYPE_SERVER))
		return SUCCEED;

	if (ZBX_DB_OK > zbx_db_execute(
			"delete from widget_field"
			" where name='adv_conf' and widgetid in ("
				"select widgetid"
				" from widget"
				" where type in ('clock', 'item')"
			")"))
	{
		return FAIL;
	}

	return SUCCEED;
}

static int	DBpatch_6050015(void)
{
	const zbx_db_field_t	field = {"http_user", "", NULL, NULL, 255, ZBX_TYPE_CHAR, ZBX_NOTNULL, 0};

	return DBmodify_field_type("httptest", &field, NULL);
}

static int	DBpatch_6050016(void)
{
	const zbx_db_field_t	field = {"http_password", "", NULL, NULL, 255, ZBX_TYPE_CHAR, ZBX_NOTNULL, 0};

	return DBmodify_field_type("httptest", &field, NULL);
}

static int	DBpatch_6050017(void)
{
	const zbx_db_field_t	field = {"username", "", NULL, NULL, 255, ZBX_TYPE_CHAR, ZBX_NOTNULL, 0};

	return DBmodify_field_type("items", &field, NULL);
}

static int	DBpatch_6050018(void)
{
	const zbx_db_field_t	field = {"password", "", NULL, NULL, 255, ZBX_TYPE_CHAR, ZBX_NOTNULL, 0};

	return DBmodify_field_type("items", &field, NULL);
}

static int	DBpatch_6050019(void)
{
	const zbx_db_field_t	field = {"username", "", NULL, NULL, 255, ZBX_TYPE_CHAR, ZBX_NOTNULL, 0};

	return DBmodify_field_type("connector", &field, NULL);
}

static int	DBpatch_6050020(void)
{
	const zbx_db_field_t	field = {"password", "", NULL, NULL, 255, ZBX_TYPE_CHAR, ZBX_NOTNULL, 0};

	return DBmodify_field_type("connector", &field, NULL);
}

static int	DBpatch_6050021(void)
{
	const zbx_db_field_t	field = {"concurrency_max", "0", NULL, NULL, 0, ZBX_TYPE_INT, ZBX_NOTNULL, 0};

	return DBadd_field("drules", &field);
}

static int	DBpatch_6050022(void)
{
	if (ZBX_DB_OK > zbx_db_execute("update drules set concurrency_max=1"))
		return FAIL;

	return SUCCEED;
}

static int	DBpatch_6050023(void)
{
	const char	*sql =
			"update widget_field"
			" set name='acknowledgement_status'"
			" where name='unacknowledged'"
				" and exists ("
					"select null"
					" from widget w"
					" where widget_field.widgetid=w.widgetid"
						" and w.type='problems'"
				")";

	if (0 == (DBget_program_type() & ZBX_PROGRAM_TYPE_SERVER))
		return SUCCEED;

	if (ZBX_DB_OK <= zbx_db_execute("%s", sql))
		return SUCCEED;

	return FAIL;
}

static int	DBpatch_6050024(void)
{
	const char	*sql =
			"update widget_field"
			" set name='show_lines'"
			" where name='count'"
				" and exists ("
					"select null"
					" from widget w"
					" where widget_field.widgetid=w.widgetid"
						" and w.type='tophosts'"
				")";

	if (0 == (DBget_program_type() & ZBX_PROGRAM_TYPE_SERVER))
		return SUCCEED;

	if (ZBX_DB_OK <= zbx_db_execute("%s", sql))
		return SUCCEED;

	return FAIL;
}

static int	DBpatch_6050025(void)
{
	if (FAIL == zbx_db_index_exists("problem", "problem_4"))
		return DBcreate_index("problem", "problem_4", "cause_eventid", 0);

	return SUCCEED;
}

static int	DBpatch_6050026(void)
{
	const zbx_db_field_t	field = {"id", NULL, NULL, NULL, 0, ZBX_TYPE_ID, ZBX_NOTNULL, 0};

	return DBdrop_field_autoincrement("proxy_history", &field);
}

static int	DBpatch_6050027(void)
{
	const zbx_db_field_t	field = {"id", NULL, NULL, NULL, 0, ZBX_TYPE_ID, ZBX_NOTNULL, 0};

	return DBdrop_field_autoincrement("proxy_dhistory", &field);
}

static int	DBpatch_6050028(void)
{
	const zbx_db_field_t	field = {"id", NULL, NULL, NULL, 0, ZBX_TYPE_ID, ZBX_NOTNULL, 0};

	return DBdrop_field_autoincrement("proxy_autoreg_host", &field);
}

static int	DBpatch_6050029(void)
{
	if (0 == (DBget_program_type() & ZBX_PROGRAM_TYPE_SERVER))
		return SUCCEED;

	if (ZBX_DB_OK > zbx_db_execute("insert into module (moduleid,id,relative_path,status,config) values"
			" (" ZBX_FS_UI64 ",'gauge','widgets/gauge',%d,'[]')", zbx_db_get_maxid("module"), 1))
	{
		return FAIL;
	}

	return SUCCEED;
}

static int	DBpatch_6050030(void)
{
	const zbx_db_table_t table =
			{"optag", "optagid", 0,
				{
					{"optagid", NULL, NULL, NULL, 0, ZBX_TYPE_ID, ZBX_NOTNULL, 0},
					{"operationid", NULL, NULL, NULL, 0, ZBX_TYPE_ID, ZBX_NOTNULL, 0},
					{"tag", "", NULL, NULL, 255, ZBX_TYPE_CHAR, ZBX_NOTNULL, 0},
					{"value", "", NULL, NULL, 255, ZBX_TYPE_CHAR, ZBX_NOTNULL, 0},
					{0}
				},
				NULL
			};

	return DBcreate_table(&table);
}

static int  DBpatch_6050031(void)
{
	return DBcreate_index("optag", "optag_1", "operationid", 0);
}

static int	DBpatch_6050032(void)
{
	const zbx_db_field_t	field = {"operationid", NULL, "operations", "operationid", 0, 0, 0,
			ZBX_FK_CASCADE_DELETE};

	return DBadd_foreign_key("optag", 1, &field);
}

static int	DBpatch_6050033(void)
{
	if (0 == (DBget_program_type() & ZBX_PROGRAM_TYPE_SERVER))
		return SUCCEED;

	if (ZBX_DB_OK > zbx_db_execute("insert into module (moduleid,id,relative_path,status,config) values"
			" (" ZBX_FS_UI64 ",'toptriggers','widgets/toptriggers',%d,'[]')", zbx_db_get_maxid("module"), 1))
	{
		return FAIL;
	}

	return SUCCEED;
}

static int	DBpatch_6050034(void)
{
	const zbx_db_table_t	table = {"proxy", "proxyid", 0,
			{
				{"proxyid", NULL, NULL, NULL, 0, ZBX_TYPE_ID, ZBX_NOTNULL, 0},
				{"name", "", NULL, NULL, 128, ZBX_TYPE_CHAR, ZBX_NOTNULL, 0},
				{"operating_mode", "0", NULL, NULL, 0, ZBX_TYPE_INT, ZBX_NOTNULL, 0},
				{"description", "", NULL, NULL, 0, ZBX_TYPE_SHORTTEXT, ZBX_NOTNULL, 0},
				{"tls_connect", "1", NULL, NULL, 0, ZBX_TYPE_INT, ZBX_NOTNULL, 0},
				{"tls_accept", "1", NULL, NULL, 0, ZBX_TYPE_INT, ZBX_NOTNULL, 0},
				{"tls_issuer", "", NULL, NULL, 1024, ZBX_TYPE_CHAR, ZBX_NOTNULL, 0},
				{"tls_subject", "", NULL, NULL, 1024, ZBX_TYPE_CHAR, ZBX_NOTNULL, 0},
				{"tls_psk_identity", "", NULL, NULL, 128, ZBX_TYPE_CHAR, ZBX_NOTNULL, 0},
				{"tls_psk", "", NULL, NULL, 512, ZBX_TYPE_CHAR, ZBX_NOTNULL, 0},
				{"allowed_addresses", "", NULL, NULL, 255, ZBX_TYPE_CHAR, ZBX_NOTNULL, 0},
				{"address", "127.0.0.1", NULL, NULL, 255, ZBX_TYPE_CHAR, ZBX_NOTNULL, 0},
				{"port", "10051", NULL, NULL, 64, ZBX_TYPE_CHAR, ZBX_NOTNULL, 0},
				{0}
			},
			NULL
		};

	return DBcreate_table(&table);
}

static int	DBpatch_6050035(void)
{
	return DBcreate_index("proxy", "proxy_1", "name", 1);
}

static int	DBpatch_6050036(void)
{
	return DBcreate_changelog_insert_trigger("proxy", "proxyid");
}

static int	DBpatch_6050037(void)
{
	return DBcreate_changelog_update_trigger("proxy", "proxyid");
}

static int	DBpatch_6050038(void)
{
	return DBcreate_changelog_delete_trigger("proxy", "proxyid");
}

#define DEPRECATED_STATUS_PROXY_ACTIVE	5
#define DEPRECATED_STATUS_PROXY_PASSIVE	6

static int	DBpatch_6050039(void)
{
	zbx_db_row_t		row;
	zbx_db_result_t		result;
	zbx_db_insert_t		db_insert_proxies;
	int			ret;

	if (0 == (DBget_program_type() & ZBX_PROGRAM_TYPE_SERVER))
		return SUCCEED;

	result = zbx_db_select(
			"select h.hostid,h.host,h.status,h.description,h.tls_connect,h.tls_accept,h.tls_issuer,"
				"h.tls_subject,h.tls_psk_identity,h.tls_psk,h.proxy_address,i.useip,i.ip,i.dns,i.port"
			" from hosts h"
			" left join interface i"
				" on h.hostid=i.hostid"
			" where h.status in (%i,%i)",
			DEPRECATED_STATUS_PROXY_PASSIVE, DEPRECATED_STATUS_PROXY_ACTIVE);

	zbx_db_insert_prepare(&db_insert_proxies, "proxy", "proxyid", "name", "operating_mode", "description", "tls_connect",
			"tls_accept", "tls_issuer", "tls_subject", "tls_psk_identity", "tls_psk", "allowed_addresses",
			"address", "port", (char *)NULL);

	while (NULL != (row = zbx_db_fetch(result)))
	{
		zbx_uint64_t	proxyid;
		int		status, tls_connect, tls_accept;

		ZBX_STR2UINT64(proxyid, row[0]);
		status = atoi(row[2]);
		tls_connect = atoi(row[4]);
		tls_accept = atoi(row[5]);

		if (DEPRECATED_STATUS_PROXY_ACTIVE == status)
		{
			zbx_db_insert_add_values(&db_insert_proxies, proxyid, row[1], PROXY_OPERATING_MODE_ACTIVE, row[3],
					tls_connect, tls_accept, row[6], row[7], row[8], row[9], row[10],
					"127.0.0.1", "10051");
		}
		else if (DEPRECATED_STATUS_PROXY_PASSIVE == status)
		{
			const char	*address;
			const char	*port;

			if (SUCCEED != zbx_db_is_null(row[11]))
			{
				address = (1 == atoi(row[11]) ? row[12] : row[13]);
				port = row[14];
			}
			else
			{
				address = "127.0.0.1";
				port = "10051";
				zabbix_log(LOG_LEVEL_WARNING, "cannot select interface for proxy '%s'",  row[1]);
			}

			zbx_db_insert_add_values(&db_insert_proxies, proxyid, row[1], PROXY_OPERATING_MODE_PASSIVE, row[3],
					tls_connect, tls_accept, row[6], row[7], row[8], row[9], "", address, port);
		}
	}
	zbx_db_free_result(result);

	ret = zbx_db_insert_execute(&db_insert_proxies);
	zbx_db_insert_clean(&db_insert_proxies);

	return ret;
}

static int	DBpatch_6050040(void)
{
	return DBdrop_foreign_key("hosts", 1);
}

static int	DBpatch_6050041(void)
{
	const zbx_db_field_t	field = {"proxyid", NULL, "hosts", "hostid", 0, ZBX_TYPE_ID, 0, 0};

	return DBrename_field("hosts", "proxy_hostid", &field);
}

static int	DBpatch_6050042(void)
{
	const zbx_db_field_t	field = {"proxyid", NULL, "proxy", "proxyid", 0, 0, 0, 0};

	return DBadd_foreign_key("hosts", 1, &field);
}

static int	DBpatch_6050043(void)
{
	return DBdrop_foreign_key("drules", 1);
}

static int	DBpatch_6050044(void)
{
	const zbx_db_field_t	field = {"proxyid", NULL, "hosts", "hostid", 0, ZBX_TYPE_ID, 0, 0};

	return DBrename_field("drules", "proxy_hostid", &field);
}

static int	DBpatch_6050045(void)
{
	const zbx_db_field_t	field = {"proxyid", NULL, "proxy", "proxyid", 0, 0, 0, 0};

	return DBadd_foreign_key("drules", 1, &field);
}

static int	DBpatch_6050046(void)
{
	return DBdrop_foreign_key("autoreg_host", 1);
}

static int	DBpatch_6050047(void)
{
	const zbx_db_field_t	field = {"proxyid", NULL, "hosts", "hostid", 0, ZBX_TYPE_ID, 0, ZBX_FK_CASCADE_DELETE};

	return DBrename_field("autoreg_host", "proxy_hostid", &field);
}

static int	DBpatch_6050048(void)
{
	const zbx_db_field_t	field = {"proxyid", NULL, "proxy", "proxyid", 0, 0, 0, ZBX_FK_CASCADE_DELETE};

	return DBadd_foreign_key("autoreg_host", 1, &field);
}

static int	DBpatch_6050049(void)
{
	return DBdrop_foreign_key("task", 1);
}

static int	DBpatch_6050050(void)
{
	const zbx_db_field_t	field = {"proxyid", NULL, "hosts", "hostid", 0, ZBX_TYPE_ID, 0, 0};

	return DBrename_field("task", "proxy_hostid", &field);
}

static int	DBpatch_6050051(void)
{
	const zbx_db_field_t	field = {"proxyid", NULL, "proxy", "proxyid", 0, 0, 0, ZBX_FK_CASCADE_DELETE};

	return DBadd_foreign_key("task", 1, &field);
}

static int	DBpatch_6050052(void)
{
	const zbx_db_table_t	table = {"proxy_rtdata", "proxyid", 0,
			{
				{"proxyid", NULL, "proxy", "proxyid", 0, ZBX_TYPE_ID, ZBX_NOTNULL, 0},
				{"lastaccess", "0", NULL, NULL, 0, ZBX_TYPE_INT, ZBX_NOTNULL, 0},
				{"version", "0", NULL, NULL, 0, ZBX_TYPE_INT, ZBX_NOTNULL, 0},
				{"compatibility", "0", NULL, NULL, 0, ZBX_TYPE_INT, ZBX_NOTNULL, 0},
				{0}
			},
			NULL
		};

	return DBcreate_table(&table);
}

static int	DBpatch_6050053(void)
{
	const zbx_db_field_t	field = {"proxyid", NULL, "proxy", "proxyid", 0, 0, 0, ZBX_FK_CASCADE_DELETE};

	return DBadd_foreign_key("proxy_rtdata", 1, &field);
}

static int	DBpatch_6050054(void)
{
	zbx_db_row_t		row;
	zbx_db_result_t		result;
	zbx_db_insert_t		db_insert_rtdata;
	int			ret;

	if (0 == (DBget_program_type() & ZBX_PROGRAM_TYPE_SERVER))
		return SUCCEED;

	result = zbx_db_select(
		"select hr.hostid,hr.lastaccess,hr.version,hr.compatibility"
		" from host_rtdata hr"
		" join hosts h"
			" on hr.hostid=h.hostid"
		" where h.status in (%i,%i)",
		DEPRECATED_STATUS_PROXY_ACTIVE, DEPRECATED_STATUS_PROXY_PASSIVE);

	zbx_db_insert_prepare(&db_insert_rtdata, "proxy_rtdata", "proxyid", "lastaccess", "version", "compatibility",
			(char *)NULL);

	while (NULL != (row = zbx_db_fetch(result)))
	{
		int		lastaccess, version, compatibility;
		zbx_uint64_t	hostid;

		ZBX_STR2UINT64(hostid, row[0]);
		lastaccess = atoi(row[1]);
		version = atoi(row[2]);
		compatibility = atoi(row[3]);

		zbx_db_insert_add_values(&db_insert_rtdata, hostid, lastaccess, version, compatibility);
	}
	zbx_db_free_result(result);

	ret = zbx_db_insert_execute(&db_insert_rtdata);
	zbx_db_insert_clean(&db_insert_rtdata);

	return ret;
}

#undef DEPRECATED_STATUS_PROXY_ACTIVE
#undef DEPRECATED_STATUS_PROXY_PASSIVE

static int	DBpatch_6050055(void)
{
	if (0 == (DBget_program_type() & ZBX_PROGRAM_TYPE_SERVER))
		return SUCCEED;

	if (ZBX_DB_OK > zbx_db_execute("delete from hosts where status in (5,6)"))
		return FAIL;

	return SUCCEED;
}

static int	DBpatch_6050056(void)
{
	return DBdrop_field("host_rtdata", "lastaccess");
}

static int	DBpatch_6050057(void)
{
	return DBdrop_field("host_rtdata", "version");
}

static int	DBpatch_6050058(void)
{
	return DBdrop_field("host_rtdata", "compatibility");
}

static int	DBpatch_6050059(void)
{
	return DBdrop_field("hosts", "proxy_address");
}

static int	DBpatch_6050060(void)
{
	return DBdrop_field("hosts", "auto_compress");
}

static int	DBpatch_6050061(void)
{
	if (0 == (DBget_program_type() & ZBX_PROGRAM_TYPE_SERVER))
		return SUCCEED;

	if (ZBX_DB_OK > zbx_db_execute("delete from profiles where idx='web.proxies.filter_status'"))
		return FAIL;

	return SUCCEED;
}

static int	DBpatch_6050062(void)
{
	if (0 == (DBget_program_type() & ZBX_PROGRAM_TYPE_SERVER))
		return SUCCEED;

	if (ZBX_DB_OK > zbx_db_execute(
			"update profiles"
			" set value_str='name'"
			" where value_str like 'host'"
				" and idx='web.proxies.php.sort'"))
	{
		return FAIL;
	}

	return SUCCEED;
}

static int	DBpatch_6050063(void)
{
#define TM_DATA_TYPE_TEST_ITEM	0
#define TM_DATA_TYPE_PROXYIDS	2

	if (0 == (DBget_program_type() & ZBX_PROGRAM_TYPE_SERVER))
		return SUCCEED;

	if (ZBX_DB_OK > zbx_db_execute("delete"
			" from task"
			" where exists ("
				"select null"
				" from task_data td"
				" where td.taskid=task.taskid and td.type in (%i,%i)"
			")",
			TM_DATA_TYPE_TEST_ITEM, TM_DATA_TYPE_PROXYIDS))
	{
		return FAIL;
	}
#undef TM_DATA_TYPE_TEST_ITEM
#undef TM_DATA_TYPE_PROXYIDS

	return SUCCEED;
}

static int	DBpatch_6050064(void)
{
	if (FAIL == zbx_db_index_exists("dashboard_user", "dashboard_user_2"))
		return DBcreate_index("dashboard_user", "dashboard_user_2", "userid", 0);

	return SUCCEED;
}

static int	DBpatch_6050065(void)
{
	if (FAIL == zbx_db_index_exists("dashboard_usrgrp", "dashboard_usrgrp_2"))
		return DBcreate_index("dashboard_usrgrp", "dashboard_usrgrp_2", "usrgrpid", 0);

	return SUCCEED;
}

static int	DBpatch_6050066(void)
{
	if (FAIL == zbx_db_index_exists("event_suppress", "event_suppress_4"))
		return DBcreate_index("event_suppress", "event_suppress_4", "userid", 0);

	return SUCCEED;
}

static int	DBpatch_6050067(void)
{
	if (FAIL == zbx_db_index_exists("group_discovery", "group_discovery_1"))
		return DBcreate_index("group_discovery", "group_discovery_1", "parent_group_prototypeid", 0);

	return SUCCEED;
}

static int	DBpatch_6050068(void)
{
	if (FAIL == zbx_db_index_exists("group_prototype", "group_prototype_2"))
		return DBcreate_index("group_prototype", "group_prototype_2", "groupid", 0);

	return SUCCEED;
}

static int	DBpatch_6050069(void)
{
	if (FAIL == zbx_db_index_exists("group_prototype", "group_prototype_3"))
		return DBcreate_index("group_prototype", "group_prototype_3", "templateid", 0);

	return SUCCEED;
}

static int	DBpatch_6050070(void)
{
	if (FAIL == zbx_db_index_exists("host_discovery", "host_discovery_1"))
		return DBcreate_index("host_discovery", "host_discovery_1", "parent_hostid", 0);

	return SUCCEED;
}

static int	DBpatch_6050071(void)
{
	if (FAIL == zbx_db_index_exists("host_discovery", "host_discovery_2"))
		return DBcreate_index("host_discovery", "host_discovery_2", "parent_itemid", 0);

	return SUCCEED;
}

static int	DBpatch_6050072(void)
{
	if (FAIL == zbx_db_index_exists("hosts", "hosts_7"))
		return DBcreate_index("hosts", "hosts_7", "templateid", 0);

	return SUCCEED;
}

static int	DBpatch_6050073(void)
{
	if (FAIL == zbx_db_index_exists("interface_discovery", "interface_discovery_1"))
		return DBcreate_index("interface_discovery", "interface_discovery_1", "parent_interfaceid", 0);

	return SUCCEED;
}

static int	DBpatch_6050074(void)
{
	if (FAIL == zbx_db_index_exists("report", "report_2"))
		return DBcreate_index("report", "report_2", "userid", 0);

	return SUCCEED;
}

static int	DBpatch_6050075(void)
{
	if (FAIL == zbx_db_index_exists("report", "report_3"))
		return DBcreate_index("report", "report_3", "dashboardid", 0);

	return SUCCEED;
}

static int	DBpatch_6050076(void)
{
	if (FAIL == zbx_db_index_exists("report_user", "report_user_2"))
		return DBcreate_index("report_user", "report_user_2", "userid", 0);

	return SUCCEED;
}

static int	DBpatch_6050077(void)
{
	if (FAIL == zbx_db_index_exists("report_user", "report_user_3"))
		return DBcreate_index("report_user", "report_user_3", "access_userid", 0);

	return SUCCEED;
}

static int	DBpatch_6050078(void)
{
	if (FAIL == zbx_db_index_exists("report_usrgrp", "report_usrgrp_2"))
		return DBcreate_index("report_usrgrp", "report_usrgrp_2", "usrgrpid", 0);

	return SUCCEED;
}

static int	DBpatch_6050079(void)
{
	if (FAIL == zbx_db_index_exists("report_usrgrp", "report_usrgrp_3"))
		return DBcreate_index("report_usrgrp", "report_usrgrp_3", "access_userid", 0);

	return SUCCEED;
}

static int	DBpatch_6050080(void)
{
	if (FAIL == zbx_db_index_exists("sysmaps", "sysmaps_4"))
		return DBcreate_index("sysmaps", "sysmaps_4", "userid", 0);

	return SUCCEED;
}

static int	DBpatch_6050081(void)
{
	if (FAIL == zbx_db_index_exists("sysmap_element_trigger", "sysmap_element_trigger_2"))
		return DBcreate_index("sysmap_element_trigger", "sysmap_element_trigger_2", "triggerid", 0);

	return SUCCEED;
}

static int	DBpatch_6050082(void)
{
	if (FAIL == zbx_db_index_exists("sysmap_user", "sysmap_user_2"))
		return DBcreate_index("sysmap_user", "sysmap_user_2", "userid", 0);

	return SUCCEED;
}

static int	DBpatch_6050083(void)
{
	if (FAIL == zbx_db_index_exists("sysmap_usrgrp", "sysmap_usrgrp_2"))
		return DBcreate_index("sysmap_usrgrp", "sysmap_usrgrp_2", "usrgrpid", 0);

	return SUCCEED;
}

static int	DBpatch_6050084(void)
{
	if (FAIL == zbx_db_index_exists("tag_filter", "tag_filter_1"))
		return DBcreate_index("tag_filter", "tag_filter_1", "usrgrpid", 0);

	return SUCCEED;
}

static int	DBpatch_6050085(void)
{
	if (FAIL == zbx_db_index_exists("tag_filter", "tag_filter_2"))
		return DBcreate_index("tag_filter", "tag_filter_2", "groupid", 0);

	return SUCCEED;
}

static int	DBpatch_6050086(void)
{
	if (FAIL == zbx_db_index_exists("task", "task_2"))
		return DBcreate_index("task", "task_2", "proxyid", 0);

	return SUCCEED;
}

static int	DBpatch_6050087(void)
{
	if (FAIL == zbx_db_index_exists("users", "users_3"))
		return DBcreate_index("users", "users_3", "roleid", 0);

	return SUCCEED;
}

static int	DBpatch_6050090(void)
{
	const zbx_db_field_t	old_field = {"info", "", NULL, NULL, 0, ZBX_TYPE_SHORTTEXT, ZBX_NOTNULL, 0};
	const zbx_db_field_t	field = {"info", "", NULL, NULL, 0, ZBX_TYPE_LONGTEXT, ZBX_NOTNULL, 0};

	return DBmodify_field_type("task_remote_command_result", &field, &old_field);
}

static int	DBpatch_6050091(void)
{
	if (0 == (DBget_program_type() & ZBX_PROGRAM_TYPE_SERVER))
		return SUCCEED;

	if (ZBX_DB_OK > zbx_db_execute(
			"update widget_field"
			" set value_str=' '"
			" where name like 'columns.name.%%'"
			" and value_str like ''"
			" and widgetid in ("
				"select widgetid"
				" from widget"
				" where type='tophosts'"
			")"))
	{
		return FAIL;
	}

	return SUCCEED;
}

static int	DBpatch_6050092(void)
{
	return DBrename_table("group_discovery", "group_discovery_tmp");
}

static int	DBpatch_6050093(void)
{
	const zbx_db_table_t	table =
			{"group_discovery", "groupdiscoveryid", 0,
				{
					{"groupdiscoveryid", NULL, NULL, NULL, 0, ZBX_TYPE_ID, ZBX_NOTNULL, 0},
					{"groupid", NULL, NULL, NULL, 0, ZBX_TYPE_ID, ZBX_NOTNULL, 0},
					{"parent_group_prototypeid", NULL, NULL, NULL, 0, ZBX_TYPE_ID, ZBX_NOTNULL, 0},
					{"name", "", NULL, NULL, 255, ZBX_TYPE_CHAR, ZBX_NOTNULL, 0},
					{"lastcheck", "0", NULL, NULL, 0, ZBX_TYPE_INT, ZBX_NOTNULL, 0},
					{"ts_delete", "0", NULL, NULL, 0, ZBX_TYPE_INT, ZBX_NOTNULL, 0},
					{0}
				},
				NULL
			};

	return DBcreate_table(&table);
}

static int	DBpatch_6050094(void)
{
	if (0 == (DBget_program_type() & ZBX_PROGRAM_TYPE_SERVER))
		return SUCCEED;

	if (ZBX_DB_OK > zbx_db_execute("insert into group_discovery "
				"(groupdiscoveryid,groupid,parent_group_prototypeid,name,lastcheck,ts_delete)"
			" select groupid,groupid,parent_group_prototypeid,name,lastcheck,ts_delete"
				" from group_discovery_tmp"))
	{
		return FAIL;
	}

	return SUCCEED;
}

static int	DBpatch_6050095(void)
{
	return DBdrop_table("group_discovery_tmp");
}

static int	DBpatch_6050096(void)
{
	return DBcreate_index("group_discovery", "group_discovery_1", "groupid,parent_group_prototypeid", 1);
}

static int	DBpatch_6050097(void)
{
	return DBcreate_index("group_discovery", "group_discovery_2", "parent_group_prototypeid", 0);
}

static int	DBpatch_6050098(void)
{
	const zbx_db_field_t	field = {"groupid", NULL, "hstgrp", "groupid", 0, 0, 0, ZBX_FK_CASCADE_DELETE};

	return DBadd_foreign_key("group_discovery", 1, &field);
}

static int	DBpatch_6050099(void)
{
	const zbx_db_field_t	field = {"parent_group_prototypeid", NULL, "group_prototype", "group_prototypeid", 0, 0,
			0, 0};

	return DBadd_foreign_key("group_discovery", 2, &field);
}

static int	DBpatch_6050100(void)
{
	if (0 == (DBget_program_type() & ZBX_PROGRAM_TYPE_SERVER))
		return SUCCEED;

	if (ZBX_DB_OK > zbx_db_execute("insert into module (moduleid,id,relative_path,status,config) values"
			" (" ZBX_FS_UI64 ",'piechart','widgets/piechart',%d,'[]')", zbx_db_get_maxid("module"), 1))
	{
		return FAIL;
	}

	return SUCCEED;
}

static int	DBpatch_6050101(void)
{
	const zbx_db_field_t	field = {"timeout_zabbix_agent", "3s", NULL, NULL, 255, ZBX_TYPE_CHAR, ZBX_NOTNULL, 0};

	return DBadd_field("config", &field);
}

static int	DBpatch_6050102(void)
{
	const zbx_db_field_t	field = {"timeout_simple_check", "3s", NULL, NULL, 255, ZBX_TYPE_CHAR, ZBX_NOTNULL, 0};

	return DBadd_field("config", &field);
}

static int	DBpatch_6050103(void)
{
	const zbx_db_field_t	field = {"timeout_snmp_agent", "3s", NULL, NULL, 255, ZBX_TYPE_CHAR, ZBX_NOTNULL, 0};

	return DBadd_field("config", &field);
}

static int	DBpatch_6050104(void)
{
	const zbx_db_field_t	field = {"timeout_external_check", "3s", NULL, NULL, 255, ZBX_TYPE_CHAR,
			ZBX_NOTNULL, 0};

	return DBadd_field("config", &field);
}

static int	DBpatch_6050105(void)
{
	const zbx_db_field_t	field = {"timeout_db_monitor", "3s", NULL, NULL, 255, ZBX_TYPE_CHAR, ZBX_NOTNULL, 0};

	return DBadd_field("config", &field);
}

static int	DBpatch_6050106(void)
{
	const zbx_db_field_t	field = {"timeout_http_agent", "3s", NULL, NULL, 255, ZBX_TYPE_CHAR, ZBX_NOTNULL, 0};

	return DBadd_field("config", &field);
}

static int	DBpatch_6050107(void)
{
	const zbx_db_field_t	field = {"timeout_ssh_agent", "3s", NULL, NULL, 255, ZBX_TYPE_CHAR, ZBX_NOTNULL, 0};

	return DBadd_field("config", &field);
}

static int	DBpatch_6050108(void)
{
	const zbx_db_field_t	field = {"timeout_telnet_agent", "3s", NULL, NULL, 255, ZBX_TYPE_CHAR, ZBX_NOTNULL, 0};

	return DBadd_field("config", &field);
}

static int	DBpatch_6050109(void)
{
	const zbx_db_field_t	field = {"timeout_script", "3s", NULL, NULL, 255, ZBX_TYPE_CHAR, ZBX_NOTNULL, 0};

	return DBadd_field("config", &field);
}

static int	DBpatch_6050110(void)
{
	int	timeout;

	timeout = DBget_config_timeout();

	if (ZBX_DB_OK > zbx_db_execute("update config"
			" set timeout_zabbix_agent='%ds',"
				"timeout_simple_check='%ds',"
				"timeout_snmp_agent='%ds',"
				"timeout_external_check='%ds',"
				"timeout_db_monitor='%ds',"
				"timeout_http_agent='%ds',"
				"timeout_ssh_agent='%ds',"
				"timeout_telnet_agent='%ds',"
				"timeout_script='%ds'",
			timeout, timeout, timeout, timeout, timeout, timeout, timeout, timeout, timeout))
	{
		return FAIL;
	}

	return SUCCEED;
}

static int	DBpatch_6050111(void)
{
	if (ZBX_DB_OK > zbx_db_execute("update items set timeout='' where type not in (%d,%d)", ITEM_TYPE_HTTPAGENT,
			ITEM_TYPE_SCRIPT))
	{
		return FAIL;
	}

	return SUCCEED;
}

static int	DBpatch_6050112(void)
{
	const zbx_db_field_t	field = {"timeout", "", NULL, NULL, 255, ZBX_TYPE_CHAR, ZBX_NOTNULL, 0};

	return DBset_default("items", &field);
}

static int	DBpatch_6050113(void)
{
	const zbx_db_field_t	field = {"custom_timeouts", "0", NULL, NULL, 0, ZBX_TYPE_INT, ZBX_NOTNULL, 0};

	return DBadd_field("proxy", &field);
}

static int	DBpatch_6050114(void)
{
	const zbx_db_field_t	field = {"timeout_zabbix_agent", "", NULL, NULL, 255, ZBX_TYPE_CHAR, ZBX_NOTNULL, 0};

	return DBadd_field("proxy", &field);
}

static int	DBpatch_6050115(void)
{
	const zbx_db_field_t	field = {"timeout_simple_check", "", NULL, NULL, 255, ZBX_TYPE_CHAR, ZBX_NOTNULL, 0};

	return DBadd_field("proxy", &field);
}

static int	DBpatch_6050116(void)
{
	const zbx_db_field_t	field = {"timeout_snmp_agent", "", NULL, NULL, 255, ZBX_TYPE_CHAR, ZBX_NOTNULL, 0};

	return DBadd_field("proxy", &field);
}

static int	DBpatch_6050117(void)
{
	const zbx_db_field_t	field = {"timeout_external_check", "", NULL, NULL, 255, ZBX_TYPE_CHAR, ZBX_NOTNULL, 0};

	return DBadd_field("proxy", &field);
}

static int	DBpatch_6050118(void)
{
	const zbx_db_field_t	field = {"timeout_db_monitor", "", NULL, NULL, 255, ZBX_TYPE_CHAR, ZBX_NOTNULL, 0};

	return DBadd_field("proxy", &field);
}

static int	DBpatch_6050119(void)
{
	const zbx_db_field_t	field = {"timeout_http_agent", "", NULL, NULL, 255, ZBX_TYPE_CHAR, ZBX_NOTNULL, 0};

	return DBadd_field("proxy", &field);
}

static int	DBpatch_6050120(void)
{
	const zbx_db_field_t	field = {"timeout_ssh_agent", "", NULL, NULL, 255, ZBX_TYPE_CHAR, ZBX_NOTNULL, 0};

	return DBadd_field("proxy", &field);
}

static int	DBpatch_6050121(void)
{
	const zbx_db_field_t	field = {"timeout_telnet_agent", "", NULL, NULL, 255, ZBX_TYPE_CHAR, ZBX_NOTNULL, 0};

	return DBadd_field("proxy", &field);
}

static int	DBpatch_6050122(void)
{
	const zbx_db_field_t	field = {"timeout_script", "", NULL, NULL, 255, ZBX_TYPE_CHAR, ZBX_NOTNULL, 0};

	return DBadd_field("proxy", &field);
}

static int	DBpatch_6050123(void)
{
	if (ZBX_DB_OK > zbx_db_execute("update item_preproc set params='-1' where type=26"))
		return FAIL;

	return SUCCEED;
}

static int	DBpatch_6050124(void)
{
	if (0 == (DBget_program_type() & ZBX_PROGRAM_TYPE_SERVER))
		return SUCCEED;

	if (ZBX_DB_OK > zbx_db_execute(
			"delete from widget_field"
			" where name in ('source_type','reference')"
				" and widgetid in (select widgetid from widget where type='map')"))
	{
		return FAIL;
	}

	return SUCCEED;
}

static int	DBpatch_6050125(void)
{
	if (0 == (DBget_program_type() & ZBX_PROGRAM_TYPE_SERVER))
		return SUCCEED;

	if (ZBX_DB_OK > zbx_db_execute(
			"update widget_field"
			" set name='sysmapid._reference',value_str=CONCAT(value_str,'._mapid')"
			" where name='filter_widget_reference'"
				" and widgetid in (select widgetid from widget where type='map')"))
	{
		return FAIL;
	}

	return SUCCEED;
}

static int	DBpatch_6050126(void)
{
	if (0 == (DBget_program_type() & ZBX_PROGRAM_TYPE_SERVER))
		return SUCCEED;

	if (ZBX_DB_OK > zbx_db_execute(
			"update widget_field"
			" set type='1',name='override_hostid._reference',value_int=0,value_str='DASHBOARD._hostid'"
			" where type=0"
				" and name='dynamic'"
				" and value_int=1"))
	{
		return FAIL;
	}

	return SUCCEED;
}

static int	DBpatch_6050127(void)
{
	zbx_db_row_t	row;
	zbx_db_result_t	result;
	zbx_db_insert_t	db_insert;
	int		ret;

	if (0 == (DBget_program_type() & ZBX_PROGRAM_TYPE_SERVER))
		return SUCCEED;

	result = zbx_db_select(
			"select w.widgetid,wf_from.value_str,wf_to.value_str"
			" from widget w"
			" left join widget_field wf_from"
				" on w.widgetid=wf_from.widgetid"
					" and (wf_from.name='time_from' or wf_from.name is null)"
			" left join widget_field wf_to"
				" on w.widgetid=wf_to.widgetid"
					" and (wf_to.name='time_to' or wf_to.name is null)"
			" where w.type='svggraph' and exists ("
				"select null"
				" from widget_field wf2"
				" where wf2.widgetid=w.widgetid"
					" and wf2.name='graph_time'"
			")");

	zbx_db_insert_prepare(&db_insert, "widget_field", "widget_fieldid", "widgetid", "type", "name", "value_str",
			NULL);

	while (NULL != (row = zbx_db_fetch(result)))
	{
		zbx_uint64_t	widgetid;

		ZBX_STR2UINT64(widgetid, row[0]);

		if (SUCCEED == zbx_db_is_null(row[1]))
			zbx_db_insert_add_values(&db_insert, __UINT64_C(0), widgetid, 1, "time_period.from", "now-1h");

		if (SUCCEED == zbx_db_is_null(row[2]))
			zbx_db_insert_add_values(&db_insert, __UINT64_C(0), widgetid, 1, "time_period.to", "now");
	}
	zbx_db_free_result(result);

	zbx_db_insert_autoincrement(&db_insert, "widget_fieldid");

	ret = zbx_db_insert_execute(&db_insert);
	zbx_db_insert_clean(&db_insert);

	return ret;
}

static int	DBpatch_6050128(void)
{
	if (0 == (DBget_program_type() & ZBX_PROGRAM_TYPE_SERVER))
		return SUCCEED;

	if (ZBX_DB_OK > zbx_db_execute(
			"update widget_field"
			" set name='time_period.from'"
			" where name='time_from'"
				" and widgetid in (select widgetid from widget where type='svggraph')"))
	{
		return FAIL;
	}

	return SUCCEED;
}

static int	DBpatch_6050129(void)
{
	if (0 == (DBget_program_type() & ZBX_PROGRAM_TYPE_SERVER))
		return SUCCEED;

	if (ZBX_DB_OK > zbx_db_execute(
			"update widget_field"
			" set name='time_period.to'"
			" where name='time_to'"
				" and widgetid in (select widgetid from widget where type='svggraph')"))
	{
		return FAIL;
	}

	return SUCCEED;
}

static int	DBpatch_6050130(void)
{
	if (0 == (DBget_program_type() & ZBX_PROGRAM_TYPE_SERVER))
		return SUCCEED;

	if (ZBX_DB_OK > zbx_db_execute(
			"delete from widget_field"
			" where name='graph_time'"
				" and widgetid in (select widgetid from widget where type='svggraph')"))
	{
		return FAIL;
	}

	return SUCCEED;
}

static int	DBpatch_6050131(void)
{
	if (0 == (DBget_program_type() & ZBX_PROGRAM_TYPE_SERVER))
		return SUCCEED;

	if (ZBX_DB_OK > zbx_db_execute(
			"update widget_field"
			" set name='date_period.from'"
			" where name='date_from'"
				" and widgetid in (select widgetid from widget where type='slareport')"))
	{
		return FAIL;
	}

	return SUCCEED;
}

static int	DBpatch_6050132(void)
{
	if (0 == (DBget_program_type() & ZBX_PROGRAM_TYPE_SERVER))
		return SUCCEED;

	if (ZBX_DB_OK > zbx_db_execute(
			"update widget_field"
			" set name='date_period.to'"
			" where name='date_to'"
				" and widgetid in (select widgetid from widget where type='slareport')"))
	{
		return FAIL;
	}

	return SUCCEED;
}

static int	DBpatch_6050133(void)
{
	zbx_db_row_t	row;
	zbx_db_result_t	result;
	zbx_regexp_t	*regex1 = NULL, *regex2 = NULL;
	char		*error = NULL, *replace_to = NULL, *sql = NULL;
	size_t		sql_alloc = 0, sql_offset = 0;
	int		ret = FAIL;

	if (0 == (DBget_program_type() & ZBX_PROGRAM_TYPE_SERVER))
		return SUCCEED;

	if (FAIL == zbx_regexp_compile_ext("^([a-z]+)\\.([a-z_]+)\\.(\\d+)\\.(\\d+)$", &regex1, 0, &error))
	{
		zabbix_log(LOG_LEVEL_CRIT, "internal error, invalid regular expression: %s", error);
		goto out;
	}

	if (FAIL == zbx_regexp_compile_ext("^([a-z]+)\\.([a-z_]+)\\.(\\d+)$", &regex2, 0, &error))
	{
		zabbix_log(LOG_LEVEL_CRIT, "internal error, invalid regular expression: %s", error);
		goto out;
	}

	zbx_db_begin_multiple_update(&sql, &sql_alloc, &sql_offset);

	result = zbx_db_select("select widget_fieldid,name from widget_field where name like '%%.%%.%%'");

	while (NULL != (row = zbx_db_fetch(result)))
	{
		zbx_uint64_t	widget_fieldid;
		char		*replace_from;

		ZBX_STR2UINT64(widget_fieldid, row[0]);
		replace_from = row[1];

		if (SUCCEED != zbx_mregexp_sub_precompiled(
						replace_from,
						regex1,
						"\\1.\\3.\\2.\\4",
						0,	/* no output limit */
						&replace_to)
				&& SUCCEED != zbx_mregexp_sub_precompiled(
						replace_from,
						regex2,
						"\\1.\\3.\\2",
						0,	/* no output limit */
						&replace_to))
		{
			continue;
		}

		zbx_snprintf_alloc(&sql, &sql_alloc, &sql_offset,
				"update widget_field"
				" set name='%s'"
				" where widget_fieldid=" ZBX_FS_UI64 ";\n",
				replace_to, widget_fieldid);

		zbx_free(replace_to);

		if (SUCCEED != zbx_db_execute_overflowed_sql(&sql, &sql_alloc, &sql_offset))
		{
			zabbix_log(LOG_LEVEL_CRIT, "internal error, cannot execute multiple SQL \"update\" operations");
			zbx_db_free_result(result);

			goto out;
		}
	}
	zbx_db_free_result(result);

	zbx_db_end_multiple_update(&sql, &sql_alloc, &sql_offset);

	if (16 < sql_offset)	/* in ORACLE always present begin..end; */
		zbx_db_execute("%s", sql);

	ret = SUCCEED;
out:
	if (NULL != regex1)
		zbx_regexp_free(regex1);
	if (NULL != regex2)
		zbx_regexp_free(regex2);

	zbx_free(sql);
	zbx_free(error);
	zbx_free(replace_to);

	return ret;
}

#define REFERENCE_LEN	5
#define FIRST_LETTER	'A'
#define TOTAL_LETTERS	26

static char	*create_widget_reference(const zbx_vector_str_t *references)
{
	static char	buf[REFERENCE_LEN + 1];
	static int	next_index;

	while (1)
	{
		int	i, index = next_index++;

		for (i = REFERENCE_LEN - 1; i >= 0; i--)
		{
			buf[i] = FIRST_LETTER + index % TOTAL_LETTERS;
			index /= TOTAL_LETTERS;
		}

		if (FAIL == zbx_vector_str_search(references, buf, ZBX_DEFAULT_STR_COMPARE_FUNC))
			return buf;
	}
}

#undef TOTAL_LETTERS
#undef FIRST_LETTER
#undef REFERENCE_LEN

static int	DBpatch_6050134(void)
{
	zbx_db_row_t		row;
	zbx_db_result_t		result;
	zbx_db_insert_t		db_insert;
	zbx_vector_str_t	references;
	int			ret;

	if (0 == (DBget_program_type() & ZBX_PROGRAM_TYPE_SERVER))
		return SUCCEED;

	zbx_vector_str_create(&references);

	result = zbx_db_select("select distinct value_str from widget_field where name='reference' order by value_str");

	while (NULL != (row = zbx_db_fetch(result)))
	{
		zbx_vector_str_append(&references, zbx_strdup(NULL, row[0]));
	}
	zbx_db_free_result(result);

	zbx_vector_str_sort(&references, ZBX_DEFAULT_STR_COMPARE_FUNC);

	zbx_db_insert_prepare(&db_insert, "widget_field", "widget_fieldid", "widgetid", "type", "name", "value_str",
			NULL);

	result = zbx_db_select("select widgetid from widget where type in ('graph','svggraph','graphprototype')");

	while (NULL != (row = zbx_db_fetch(result)))
	{
		zbx_uint64_t	widgetid;

		ZBX_STR2UINT64(widgetid, row[0]);

		zbx_db_insert_add_values(&db_insert, __UINT64_C(0), widgetid, 1, "reference",
				create_widget_reference(&references));
	}
	zbx_db_free_result(result);

	zbx_vector_str_clear_ext(&references, zbx_str_free);
	zbx_vector_str_destroy(&references);

	zbx_db_insert_autoincrement(&db_insert, "widget_fieldid");

	ret = zbx_db_insert_execute(&db_insert);
	zbx_db_insert_clean(&db_insert);

	return ret;
}

static int	DBpatch_6050135(void)
{
	if (0 == (DBget_program_type() & ZBX_PROGRAM_TYPE_SERVER))
		return SUCCEED;

	if (ZBX_DB_OK > zbx_db_execute("delete from profiles where idx like 'web.templates.triggers.%%'"))
		return FAIL;

	return SUCCEED;
}

static int	DBpatch_6050136(void)
{
	if (0 == (DBget_program_type() & ZBX_PROGRAM_TYPE_SERVER))
		return SUCCEED;

	if (ZBX_DB_OK > zbx_db_execute("delete from profiles where idx like 'web.templates.trigger_prototypes.php.%%'"))
		return FAIL;

	return SUCCEED;
}

static int	DBpatch_6050137(void)
{
	if (0 == (DBget_program_type() & ZBX_PROGRAM_TYPE_SERVER))
		return SUCCEED;

	if (ZBX_DB_OK > zbx_db_execute("delete from profiles where idx like 'web.hosts.triggers.%%'"))
		return FAIL;

	return SUCCEED;
}

static int	DBpatch_6050138(void)
{
	if (0 == (DBget_program_type() & ZBX_PROGRAM_TYPE_SERVER))
		return SUCCEED;

	if (ZBX_DB_OK > zbx_db_execute("delete from profiles where idx like 'web.hosts.trigger_prototypes.php.%%'"))
		return FAIL;

	return SUCCEED;
}

static int	DBpatch_6050139(void)
{
	zbx_db_result_t	result;
	zbx_db_row_t	row;
	zbx_db_insert_t	db_insert;
	int		ret = SUCCEED;

	if (0 == (DBget_program_type() & ZBX_PROGRAM_TYPE_SERVER))
		return SUCCEED;

	result = zbx_db_select("select wf.widgetid from widget_field wf,widget w"
			" where wf.name='interface_type' and w.type='hostavail' and w.widgetid=wf.widgetid"
			" group by wf.widgetid having count(wf.name)=1");

	zbx_db_insert_prepare(&db_insert, "widget_field", "widget_fieldid", "widgetid", "name", "type", "value_int",
			NULL);

	while (NULL != (row = zbx_db_fetch(result)))
	{
		zbx_uint64_t	widgetid;

		ZBX_STR2UINT64(widgetid, row[0]);

		zbx_db_insert_add_values(&db_insert, __UINT64_C(0), widgetid, "only_totals", 0, 1);
	}
	zbx_db_free_result(result);

	zbx_db_insert_autoincrement(&db_insert, "widget_fieldid");

	ret = zbx_db_insert_execute(&db_insert);

	zbx_db_insert_clean(&db_insert);

	return ret;
}

static int	DBpatch_6050140(void)
{
	if (0 == (DBget_program_type() & ZBX_PROGRAM_TYPE_SERVER))
		return SUCCEED;

	if (ZBX_DB_OK > zbx_db_execute("delete from profiles where idx like 'web.templates.items.%%'"))
		return FAIL;

	return SUCCEED;
}

static int	DBpatch_6050141(void)
{
	if (0 == (DBget_program_type() & ZBX_PROGRAM_TYPE_SERVER))
		return SUCCEED;

	if (ZBX_DB_OK > zbx_db_execute("delete from profiles where idx like 'web.templates.disc_prototypes.php.%%'"))
		return FAIL;

	return SUCCEED;
}

static int	DBpatch_6050142(void)
{
	if (0 == (DBget_program_type() & ZBX_PROGRAM_TYPE_SERVER))
		return SUCCEED;

	if (ZBX_DB_OK > zbx_db_execute("delete from profiles where idx like 'web.hosts.items.%%'"))
		return FAIL;

	return SUCCEED;
}

static int	DBpatch_6050143(void)
{
	if (0 == (DBget_program_type() & ZBX_PROGRAM_TYPE_SERVER))
		return SUCCEED;

	if (ZBX_DB_OK > zbx_db_execute("delete from profiles where idx like 'web.hosts.disc_prototypes.php.%%'"))
		return FAIL;

	return SUCCEED;
}

static int	DBpatch_6050144(void)
{
	const zbx_db_field_t	field = {"hk_audit", "31d", NULL, NULL, 32, ZBX_TYPE_CHAR, ZBX_NOTNULL, 0};

	return DBset_default("config", &field);
}

static int	DBpatch_6050145(void)
{
	const zbx_db_field_t	field = {"hk_history", "31d", NULL, NULL, 32, ZBX_TYPE_CHAR, ZBX_NOTNULL, 0};

	return DBset_default("config", &field);
}

static int	DBpatch_6050146(void)
{
	const zbx_db_field_t	old_field = {"query_fields", "", NULL, NULL, 2048, ZBX_TYPE_CHAR,
			ZBX_NOTNULL | ZBX_PROXY, 0};
	const zbx_db_field_t	field = {"query_fields", "", NULL, NULL, 0, ZBX_TYPE_TEXT, ZBX_NOTNULL | ZBX_PROXY, 0};

	return DBmodify_field_type("items", &field, &old_field);
}

static int	DBpatch_6050147(void)
{
	const zbx_db_field_t	field = {"item_value_type", "31", NULL, NULL, 0, ZBX_TYPE_INT, ZBX_NOTNULL, 0};

	return DBadd_field("connector", &field);
}

static int	DBpatch_6050148(void)
{
	const zbx_db_field_t	field = {"attempt_interval", "5s", NULL, NULL, 32, ZBX_TYPE_CHAR, ZBX_NOTNULL, 0};

	return DBadd_field("connector", &field);
}

static int	DBpatch_6050149(void)
{
/* -------------------------------------------------------*/
/* Formula:                                               */
/* aggregate_function(last_foreach(filter))               */
/* aggregate_function(last_foreach(filter,time))          */
/*--------------------------------------------------------*/
/* Relative positioning of tokens on a stack              */
/*----------------------------+---------------------------*/
/* Time is present in formula | Time is absent in formula */
/*----------------------------+---------------------------*/
/* [i-2] filter               |                           */
/* [i-1] time                 | [i-1] filter              */
/*   [i] last_foreach         |   [i] last_foreach        */
/* [i+2] aggregate function   | [i+2]                     */
/*----------------------------+---------------------------*/

/* Offset in stack of tokens is relative to last_foreach() history function token, */
/* assuming that time is present in formula. */
#define OFFSET_TIME	(-1)
#define TOKEN_LEN(loc)	(loc->r - loc->l + 1)
#define LAST_FOREACH	"last_foreach"
	zbx_db_row_t		row;
	zbx_db_result_t		result;
	int			ret = SUCCEED;
	size_t			sql_alloc = 0, sql_offset = 0;
	char			*sql = NULL, *params = NULL;
	zbx_eval_context_t	ctx;
	zbx_vector_uint32_t	del_idx;

	zbx_eval_init(&ctx);
	zbx_vector_uint32_create(&del_idx);

	zbx_db_begin_multiple_update(&sql, &sql_alloc, &sql_offset);

	/* ITEM_TYPE_CALCULATED = 15 */
	result = zbx_db_select("select itemid,params from items where type=15 and params like '%%%s%%'", LAST_FOREACH);

	while (SUCCEED == ret && NULL != (row = zbx_db_fetch(result)))
	{
		int	i;
		char	*esc, *error = NULL;

		zbx_eval_clear(&ctx);

		if (FAIL == zbx_eval_parse_expression(&ctx, row[1], ZBX_EVAL_PARSE_CALC_EXPRESSION, &error))
		{
			zabbix_log(LOG_LEVEL_WARNING, "%s: error parsing calculated item formula '%s' for itemid %s",
					__func__, row[1], row[0]);
			zbx_free(error);
			continue;
		}

		zbx_vector_uint32_clear(&del_idx);

		for (i = 0; i < ctx.stack.values_num; i++)
		{
			zbx_strloc_t	*loc;

			if (ZBX_EVAL_TOKEN_HIST_FUNCTION != ctx.stack.values[i].type)
				continue;

			loc = &ctx.stack.values[i].loc;

			if (0 != strncmp(LAST_FOREACH, &ctx.expression[loc->l], TOKEN_LEN(loc)))
				continue;

			/* if time is absent in formula */
			if (ZBX_EVAL_TOKEN_ARG_QUERY == ctx.stack.values[i + OFFSET_TIME].type)
				continue;

			if (ZBX_EVAL_TOKEN_ARG_NULL == ctx.stack.values[i + OFFSET_TIME].type)
				continue;

			zbx_vector_uint32_append(&del_idx, (zbx_uint32_t)(i + OFFSET_TIME));
		}

		if (0 == del_idx.values_num)
			continue;

		params = zbx_strdup(params, ctx.expression);

		for (i = del_idx.values_num - 1; i >= 0; i--)
		{
			size_t		l, r;
			zbx_strloc_t	*loc = &ctx.stack.values[(int)del_idx.values[i]].loc;

			for (l = loc->l - 1; ',' != params[l]; l--) {}
			for (r = loc->r + 1; ')' != params[r]; r++) {}

			memmove(&params[l], &params[r], strlen(params) - r + 1);
		}

		esc = zbx_db_dyn_escape_string(params);
		zbx_snprintf_alloc(&sql, &sql_alloc, &sql_offset,
				"update items set params='%s' where itemid=%s;\n", esc, row[0]);
		zbx_free(esc);

		ret = zbx_db_execute_overflowed_sql(&sql, &sql_alloc, &sql_offset);
	}
	zbx_db_free_result(result);

	zbx_db_end_multiple_update(&sql, &sql_alloc, &sql_offset);

	if (SUCCEED == ret && 16 < sql_offset)
	{
		if (ZBX_DB_OK > zbx_db_execute("%s", sql))
			ret = FAIL;
	}

	zbx_eval_clear(&ctx);
	zbx_vector_uint32_destroy(&del_idx);

	zbx_free(sql);
	zbx_free(params);

	return ret;
#undef OFFSET_TIME
#undef TOKEN_LEN
#undef LAST_FOREACH
}

static int	DBpatch_6050150(void)
{
	const zbx_db_table_t	table =
			{"item_rtname", "itemid", 0,
				{
					{"itemid", NULL, NULL, NULL, 0, ZBX_TYPE_ID, ZBX_NOTNULL, 0},
					{"name_resolved", "", NULL, NULL, 2048, ZBX_TYPE_CHAR, ZBX_NOTNULL, 0},
					{"name_resolved_upper", "", NULL, NULL, 2048, ZBX_TYPE_CHAR, ZBX_NOTNULL, 0},
					{0}
				},
				NULL
			};

	return DBcreate_table(&table);
}

static int	DBpatch_6050151(void)
{
	const zbx_db_field_t	field = {"itemid", NULL, "items", "itemid", 0, 0, 0, ZBX_FK_CASCADE_DELETE};

	return DBadd_foreign_key("item_rtname", 1, &field);
}

static int	DBpatch_6050152(void)
{
	if (ZBX_DB_OK <= zbx_db_execute("insert into item_rtname (itemid,name_resolved,name_resolved_upper)"
			" select i.itemid,i.name,i.name_upper from"
			" items i,hosts h"
			" where i.hostid=h.hostid and (h.status=%d or h.status=%d) and (i.flags=%d or i.flags=%d)",
			HOST_STATUS_MONITORED, HOST_STATUS_NOT_MONITORED, ZBX_FLAG_DISCOVERY_NORMAL,
			ZBX_FLAG_DISCOVERY_CREATED))
	{
		return SUCCEED;
	}

	return FAIL;
}

static int	DBpatch_6050153(void)
{
	return DBdrop_index("items", "items_9");
}

static int	DBpatch_6050154(void)
{
	return DBdrop_field("items", "name_upper");
}

static int	DBpatch_6050155(void)
{
	return zbx_dbupgrade_drop_trigger_on_insert("items", "name_upper");
}

static int	DBpatch_6050156(void)
{
	return zbx_dbupgrade_drop_trigger_on_update("items", "name_upper");
}

static int	DBpatch_6050157(void)
{
	return zbx_dbupgrade_drop_trigger_function_on_insert("items", "name_upper", "upper");
}

static int	DBpatch_6050158(void)
{
	return zbx_dbupgrade_drop_trigger_function_on_update("items", "name_upper", "upper");
}

static int	DBpatch_6050159(void)
{
#ifdef HAVE_POSTGRESQL
	if (FAIL == zbx_db_index_exists("group_discovery", "group_discovery_pkey1"))
		return SUCCEED;

	return DBrename_index("group_discovery", "group_discovery_pkey1", "group_discovery_pkey",
			"groupdiscoveryid", 1);
#else
	return SUCCEED;
#endif
}

static int	DBpatch_6050160(void)
{
	const zbx_db_field_t	field = {"manualinput", "0", NULL, NULL, 0, ZBX_TYPE_INT, ZBX_NOTNULL, 0};

	return DBadd_field("scripts", &field);
}

static int	DBpatch_6050161(void)
{
	const zbx_db_field_t	field = {"manualinput_prompt", "", NULL, NULL, 255, ZBX_TYPE_CHAR, ZBX_NOTNULL, 0};

	return DBadd_field("scripts", &field);
}

static int	DBpatch_6050162(void)
{
	const zbx_db_field_t	field = {"manualinput_validator", "", NULL, NULL, 2048, ZBX_TYPE_CHAR, ZBX_NOTNULL, 0};

	return DBadd_field("scripts", &field);
}

static int	DBpatch_6050163(void)
{
	const zbx_db_field_t	field = {"manualinput_validator_type", "0", NULL, NULL, 0, ZBX_TYPE_INT, ZBX_NOTNULL,
			0};

	return DBadd_field("scripts", &field);
}

static int	DBpatch_6050164(void)
{
	const zbx_db_field_t	field = {"manualinput_default_value", "", NULL, NULL, 255, ZBX_TYPE_CHAR, ZBX_NOTNULL,
			0};

	return DBadd_field("scripts", &field);
}

#define BACKSLASH_MATCH_PATTERN	"\\\\"

static int	DBpatch_6050165(void)
{
	zbx_db_result_t	result;
	zbx_db_row_t	row;
	int		ret = SUCCEED;
	char		*sql = NULL, *buf = NULL, *like_condition;
	size_t		sql_alloc = 0, sql_offset = 0, buf_alloc;

	zbx_db_begin_multiple_update(&sql, &sql_alloc, &sql_offset);

	/* functions table contains history functions used in trigger expressions */
	like_condition = zbx_db_dyn_escape_like_pattern(BACKSLASH_MATCH_PATTERN);
	if (NULL == (result = zbx_db_select("select functionid,parameter,triggerid"
			" from functions"
			" where " ZBX_DB_CHAR_LENGTH(parameter) ">1 and"
				" parameter like '%%%s%%'", like_condition)))
	{
		goto clean;
	}

	while (NULL != (row = zbx_db_fetch(result)))
	{
		const char	*ptr;
		char		*tmp, *param = NULL;
		int		func_params_changed = 0;
		size_t		param_pos, param_len, sep_pos, buf_offset = 0, params_len;

		params_len = strlen(row[1]);

		for (ptr = row[1]; ptr < row[1] + params_len; ptr += sep_pos + 1)
		{
			zbx_function_param_parse_ext(ptr, ZBX_TOKEN_USER_MACRO, ZBX_BACKSLASH_ESC_OFF,
					&param_pos, &param_len, &sep_pos);

			if (param_pos < sep_pos)
			{
				int	quoted, changed = 0;

				if ('"' == ptr[param_pos])
				{
					param = zbx_function_param_unquote_dyn_compat(ptr + param_pos,
							sep_pos - param_pos, &quoted);

					/* zbx_function_param_quote() should always succeed with esc_bs set to 1 */
					zbx_function_param_quote(&param, quoted, ZBX_BACKSLASH_ESC_ON);

					if (0 != strncmp(param, ptr + param_pos, strlen(param))) {
						zbx_strncpy_alloc(&buf, &buf_alloc, &buf_offset, ptr, param_pos);
						zbx_strcpy_alloc(&buf, &buf_alloc, &buf_offset, param);
						func_params_changed = changed = 1;
					}
				}

				if (0 == changed)
					zbx_strncpy_alloc(&buf, &buf_alloc, &buf_offset, ptr, sep_pos);
			}

			if (',' == ptr[sep_pos])
				zbx_chrcpy_alloc(&buf, &buf_alloc, &buf_offset, ',');
			zbx_free(param);
		}

		if (0 == buf_offset)
			continue;

		if (0 != func_params_changed) {
			tmp = zbx_db_dyn_escape_string(buf);
			zbx_snprintf_alloc(&sql, &sql_alloc, &sql_offset,
					"update functions set parameter='%s' where functionid=%s;\n", tmp, row[0]);
			zbx_free(tmp);
		}

		if (SUCCEED != (ret = zbx_db_execute_overflowed_sql(&sql, &sql_alloc, &sql_offset)))
			break;
	}

	zbx_db_free_result(result);
	zbx_db_end_multiple_update(&sql, &sql_alloc, &sql_offset);

	if (SUCCEED == ret && 16 < sql_offset)
	{
		if (ZBX_DB_OK > zbx_db_execute("%s", sql))
			ret = FAIL;
	}
clean:
	zbx_free(like_condition);
	zbx_free(buf);
	zbx_free(sql);

	return ret;
}

ZBX_PTR_VECTOR_DECL(eval_token_ptr, zbx_eval_token_t *)
ZBX_PTR_VECTOR_IMPL(eval_token_ptr, zbx_eval_token_t *)

static int	update_escaping_in_expression(const char *expression, char **substitute, char **error)
{
	zbx_eval_context_t		ctx;
	int				ret = SUCCEED;
	int				token_num;
	zbx_eval_token_t		*token;
	zbx_vector_eval_token_ptr_t	hist_param_tokens;

	ret = zbx_eval_parse_expression(&ctx, expression, ZBX_EVAL_PARSE_CALC_EXPRESSION |
			ZBX_EVAL_PARSE_STR_V64_COMPAT | ZBX_EVAL_PARSE_LLDMACRO, error);

	if (FAIL == ret)
		return FAIL;

	zbx_vector_eval_token_ptr_create(&hist_param_tokens);

	/* finding string parameters of history functions */
	for (token_num = ctx.stack.values_num - 1; token_num >= 0; token_num--)
	{
		token = &ctx.stack.values[token_num];

		if (token->type  == ZBX_EVAL_TOKEN_HIST_FUNCTION)
		{
			for (zbx_uint32_t i = 0; i < token->opt; i++)
			{
				if (0 == token_num--)
					break;

				if (ZBX_EVAL_TOKEN_VAR_STR == ctx.stack.values[token_num].type)
				{
					zbx_vector_eval_token_ptr_append(&hist_param_tokens,
							&ctx.stack.values[token_num]);
				}
			}
		}
	}

	for (token_num = hist_param_tokens.values_num - 1; token_num >= 0; token_num--)
	{
		char	*str = NULL, *subst;
		int	quoted;
		size_t	str_alloc = 0, str_offset = 0, str_len;

		token = hist_param_tokens.values[token_num];

		str_len = token->loc.r - token->loc.l + 1;
		zbx_strncpy_alloc(&str, &str_alloc, &str_offset, ctx.expression + token->loc.l, str_len);

		subst = zbx_function_param_unquote_dyn_compat(str, str_len, &quoted);
		zbx_variant_set_str(&(token->value), subst);

		zbx_free(str);
	}

	ctx.rules ^= ZBX_EVAL_PARSE_STR_V64_COMPAT;
	zbx_eval_compose_expression(&ctx, substitute);

	zbx_vector_eval_token_ptr_destroy(&hist_param_tokens);
	zbx_eval_clear(&ctx);

	return SUCCEED;
}

static int	DBpatch_6050166(void)
{
int			ret = SUCCEED;
	zbx_db_result_t		result;
	zbx_db_row_t		row;
	char			*sql = NULL, *error = NULL, *like_condition;
	size_t			sql_alloc = 0, sql_offset = 0;

	zbx_db_begin_multiple_update(&sql, &sql_alloc, &sql_offset);

	like_condition = zbx_db_dyn_escape_like_pattern(BACKSLASH_MATCH_PATTERN);

	if (NULL == (result = zbx_db_select("select itemid,params from items "
			"where type=15 and params like '%%%s%%'", like_condition)))
	{
		goto clean;
	}

	while (NULL != (row = zbx_db_fetch(result)))
	{
		char	*substitute = NULL, *tmp = NULL;

		if (SUCCEED == update_escaping_in_expression(row[1], &substitute, &error))
		{
			tmp = zbx_db_dyn_escape_string(substitute);
			zbx_free(substitute);
			zbx_snprintf_alloc(&sql, &sql_alloc, &sql_offset,
					"update items set params='%s' where itemid=%s;\n", tmp, row[0]);
			zbx_free(tmp);
		}
		else
		{
			zabbix_log(LOG_LEVEL_WARNING, "Failed to parse calculated item expression \"%s\" for"
				" item with id %s, error: %s", row[1], row[0], error);
			zbx_free(error);
		}

		if (SUCCEED != (ret = zbx_db_execute_overflowed_sql(&sql, &sql_alloc, &sql_offset)))
			break;
	}

	zbx_db_free_result(result);
	zbx_db_end_multiple_update(&sql, &sql_alloc, &sql_offset);

	if (SUCCEED == ret && 16 < sql_offset)
	{
		if (ZBX_DB_OK > zbx_db_execute("%s", sql))
			ret = FAIL;
	}
clean:
	zbx_free(like_condition);
	zbx_free(error);
	zbx_free(sql);

	return ret;
}

static int	find_expression_macro(const char *macro_start, const char **macro_end, char **substitute,
		char **error)
{
	int		ret = FAIL;

	*macro_end = macro_start + 2;

	while (ret == FAIL && NULL != (*macro_end = strstr(*macro_end, "}")))
	{
		char	*expression = NULL;
		size_t	expr_alloc = 0, expr_offset = 0;

		zbx_free(*error);
		zbx_strncpy_alloc(&expression, &expr_alloc, &expr_offset,
				macro_start + 2, (size_t)(*macro_end - macro_start) - 2);
		ret = update_escaping_in_expression(expression, substitute, error);
		zbx_free(expression);
		(*macro_end)++;
	}

	return ret;
}

static void	get_next_expr_macro_start(const char **expr_start, const char *str, size_t str_len)
{
	const char	*search_pos = *expr_start + 2;

	if (NULL != *expr_start && NULL != str && (size_t)(search_pos - str) < str_len)
		*expr_start = strstr(search_pos, "{?");
	else
		*expr_start = NULL;
}

static int	replace_expression_macro(char **buf, size_t *alloc, size_t *offset, const char *command, size_t cmd_len,
		size_t *pos, const char **expr_macro_start)
{
	const char	*macro_end;
	char		*error = NULL, *substitute = NULL;
	int		ret = FAIL;

	if (NULL != *expr_macro_start &&
			SUCCEED == find_expression_macro(*expr_macro_start, &macro_end, &substitute, &error))
	{
		zbx_strncpy_alloc(buf, alloc, offset, command + *pos, (size_t)(*expr_macro_start - command) - *pos);
		zbx_strcpy_alloc(buf, alloc, offset, "{?");
		zbx_strcpy_alloc(buf, alloc, offset, substitute);
		zbx_strcpy_alloc(buf, alloc, offset, "}");
		zbx_free(substitute);

		*expr_macro_start = strstr(macro_end, "{?");
		*pos = (size_t)(macro_end - command);
		ret = SUCCEED;
	}
	else
	{
		get_next_expr_macro_start(expr_macro_start, command, cmd_len);
		zbx_free(error);
	}

	return ret;
}

static int	fix_expression_macro_escaping(const char *table, const char *id_col, const char *data_col)
{
	int			ret = SUCCEED;
	zbx_db_result_t		result;
	zbx_db_row_t		row;
	char			*sql = NULL, *like_condition;
	size_t			sql_alloc = 0, sql_offset = 0;

	zbx_db_begin_multiple_update(&sql, &sql_alloc, &sql_offset);

	like_condition = zbx_db_dyn_escape_like_pattern(BACKSLASH_MATCH_PATTERN);

	if (NULL == (result = zbx_db_select("select %s,%s from %s where %s like '%%%s%%'",
			id_col, data_col, table, data_col, like_condition)))
	{
		goto clean;
	}

	while (NULL != (row = zbx_db_fetch(result)))
	{
		const char	*command = row[1];
		char		*buf = NULL, *tmp = NULL;
		size_t		buf_alloc = 0, buf_offset = 0;
		size_t		pos = 0, cmd_len;
		int		replaced = 0;
		zbx_token_t	token;
		const char	*expr_macro_start;

		cmd_len = strlen(command);
		expr_macro_start = strstr(command, "{?");

		while (SUCCEED == zbx_token_find(command, (int)pos, &token, ZBX_TOKEN_SEARCH_BASIC) &&
				cmd_len >= pos && NULL != expr_macro_start)
		{
			int	replace_success = 0;

			while (NULL != expr_macro_start && token.loc.l >= (size_t)(expr_macro_start - command))
			{
				if (SUCCEED == replace_expression_macro(&buf, &buf_alloc, &buf_offset, command,
							cmd_len, &pos, &expr_macro_start))
				{
					replaced = replace_success = 1;
				}
			}

			if (0 == replace_success)
			{
				expr_macro_start = command + token.loc.r - 2;
				get_next_expr_macro_start(&expr_macro_start, command, cmd_len);
				zbx_strncpy_alloc(&buf, &buf_alloc, &buf_offset, command + pos, token.loc.r - pos + 1);
				pos = token.loc.r + 1;
			}
		}

		while (NULL != expr_macro_start)	/* expression macros after the end of tokens */
		{
			if (SUCCEED == replace_expression_macro(&buf, &buf_alloc, &buf_offset, command,
							cmd_len, &pos, &expr_macro_start))
			{
				replaced = 1;
			}
		}

		if (0 != replaced)
		{
			if (cmd_len >= pos)
				zbx_strncpy_alloc(&buf, &buf_alloc, &buf_offset, command + pos, cmd_len - pos);

			tmp = zbx_db_dyn_escape_string(buf);
			zbx_free(buf);
			zbx_snprintf_alloc(&sql, &sql_alloc, &sql_offset, "update %s set %s='%s' where %s=%s;\n",
					table, data_col, tmp, id_col, row[0]);
			zbx_free(tmp);

			if (SUCCEED != (ret = zbx_db_execute_overflowed_sql(&sql, &sql_alloc, &sql_offset)))
				break;
		}
		else
			zbx_free(buf);
	}

	zbx_db_free_result(result);
	zbx_db_end_multiple_update(&sql, &sql_alloc, &sql_offset);

	if (SUCCEED == ret && 16 < sql_offset)
	{
		if (ZBX_DB_OK > zbx_db_execute("%s", sql))
			ret = FAIL;
	}
clean:
	zbx_free(like_condition);
	zbx_free(sql);

	return ret;
}

#undef BACKSLASH_MATCH_PATTERN

static int	DBpatch_6050167(void)
{
	return fix_expression_macro_escaping("scripts", "scriptid", "command");
}

static int	DBpatch_6050168(void)
{
	return fix_expression_macro_escaping("script_param", "script_paramid", "value");
}

static int	DBpatch_6050169(void)
{
	return fix_expression_macro_escaping("media_type_message", "mediatype_messageid", "message");
}

static int	DBpatch_6050170(void)
{
	return fix_expression_macro_escaping("media_type_message", "mediatype_messageid", "subject");
}

static int	DBpatch_6050171(void)
{
	return fix_expression_macro_escaping("opmessage", "operationid", "message");
}

static int	DBpatch_6050172(void)
{
	return fix_expression_macro_escaping("opmessage", "operationid", "subject");
}

static int	DBpatch_6050173(void)
{
	return fix_expression_macro_escaping("triggers", "triggerid", "event_name");
}

static int	DBpatch_6050174(void)
{
	return fix_expression_macro_escaping("media_type_param", "mediatype_paramid", "value");
}

static int	DBpatch_6050175(void)
{
	return fix_expression_macro_escaping("media_type_param", "mediatype_paramid", "name");
}

typedef struct
{
	char		*name;
	zbx_uint64_t	wid;
	zbx_uint64_t	wfid;
	char		*value_str;
	int		value_int;
}
zbx_wiget_field_t;

ZBX_PTR_VECTOR_DECL(wiget_field, zbx_wiget_field_t *)
ZBX_PTR_VECTOR_IMPL(wiget_field, zbx_wiget_field_t *)

static void	zbx_wiget_field_free(zbx_wiget_field_t *wf)
{
	zbx_free(wf->name);
	zbx_free(wf->value_str);
	zbx_free(wf);
}

static int	zbx_wiget_field_compare(const void *d1, const void *d2)
{
	const zbx_wiget_field_t	*f1 = *(const zbx_wiget_field_t * const *)d1;
	const zbx_wiget_field_t	*f2 = *(const zbx_wiget_field_t * const *)d2;

	ZBX_RETURN_IF_NOT_EQUAL(f1->wid, f2->wid);

	return strcmp(f1->name, f2->name);
}

static void	DBpatch_6050176_transform(zbx_vector_wiget_field_t *timeshift, zbx_vector_wiget_field_t *interval,
		zbx_vector_wiget_field_t *aggr_func, zbx_vector_wiget_field_t *time_from,
		zbx_vector_wiget_field_t *time_to, zbx_vector_uint64_t *nofunc_ids)
{
	int	i;

	zbx_vector_wiget_field_sort(interval, zbx_wiget_field_compare);
	zbx_vector_wiget_field_sort(timeshift, zbx_wiget_field_compare);

	for (i = 0; i < aggr_func->values_num; i++)	/* remove fields if aggregate_function = 0 */
	{
		int			n;
		zbx_wiget_field_t	*val = aggr_func->values[i];

		if (0 != val->value_int)
			continue;

		if (FAIL != (n = zbx_vector_wiget_field_bsearch(interval, val, zbx_wiget_field_compare)))
		{
			zbx_vector_uint64_append(nofunc_ids, interval->values[n]->wfid);
			zbx_wiget_field_free(interval->values[n]);
			zbx_vector_wiget_field_remove_noorder(interval, n);
		}

		if (FAIL != (n = zbx_vector_wiget_field_bsearch(timeshift, val, zbx_wiget_field_compare)))
		{
			zbx_vector_uint64_append(nofunc_ids, timeshift->values[n]->wfid);
			zbx_wiget_field_free(timeshift->values[n]);
			zbx_vector_wiget_field_remove(timeshift, n);
		}
	}

	while (0 < interval->values_num)	/* columns.N.time_period.from */
	{
		int			n;
		const char		*shift, *sign_shift = "+", *sign_interv = "-";
		zbx_wiget_field_t	*val = interval->values[interval->values_num - 1];

		if (FAIL == (n = zbx_vector_wiget_field_bsearch(timeshift, val, zbx_wiget_field_compare)))
			shift = "";
		else
			shift = timeshift->values[n]->value_str;

		if ('\0' == *shift || '-' == *shift)
			sign_shift = "";

		if ('\0' == *val->value_str)
			sign_interv = "";

		val->value_str = zbx_dsprintf(val->value_str, "now%s%s%s%s", sign_shift, shift, sign_interv,
				val->value_str);
		zbx_vector_wiget_field_append(time_from, val);
		zbx_vector_wiget_field_remove_noorder(interval, interval->values_num - 1);
	}

	while (0 < timeshift->values_num)	/* columns.N.time_period.to */
	{
		const char		*sign_shift = "+";
		zbx_wiget_field_t	*val = timeshift->values[timeshift->values_num - 1];

		if ('\0' == *val->value_str || '-' == *val->value_str)
			sign_shift = "";

		val->value_str = zbx_dsprintf(val->value_str, "now%s%s", sign_shift, val->value_str);
		zbx_vector_wiget_field_append(time_to, val);
		zbx_vector_wiget_field_remove_noorder(timeshift, timeshift->values_num - 1);
	}
}

static int	DBpatch_6050176_load(zbx_vector_wiget_field_t *time_from, zbx_vector_wiget_field_t *time_to,
		zbx_vector_uint64_t *nofunc_ids)
{
	zbx_db_result_t			result;
	zbx_db_row_t			row;
	zbx_vector_wiget_field_t	timeshift, interval, aggr_func;

	if (NULL == (result = zbx_db_select("select widget_fieldid,widgetid,name,value_str,value_int from widget_field"
				" where name like 'columns.%%.timeshift'"
					" or name like 'columns.%%.aggregate_interval'"
					" or name like 'columns.%%.aggregate_function'"
					" and widgetid in (select widgetid from widget where type='tophosts')")))
	{
		return FAIL;
	}

	zbx_vector_wiget_field_create(&timeshift);
	zbx_vector_wiget_field_create(&interval);
	zbx_vector_wiget_field_create(&aggr_func);

	while (NULL != (row = zbx_db_fetch(result)))
	{
		zbx_wiget_field_t	*val;
		const char		*name;
		size_t			l;

		val = (zbx_wiget_field_t *) zbx_malloc(NULL, sizeof(zbx_wiget_field_t));

		ZBX_STR2UINT64(val->wfid, row[0]);
		ZBX_STR2UINT64(val->wid, row[1]);
		name = row[2];
		l = strlen(name);
		val->value_str = zbx_strdup(NULL, row[3]);
		val->value_int = atoi(row[4]);

		if ('t' == name[l - 1])
		{
			val->name = zbx_dsprintf(NULL, "%.*s", (int)(l - ZBX_CONST_STRLEN("columns" "timeshift")),
					&name[ZBX_CONST_STRLEN("columns")]);
			zbx_vector_wiget_field_append(&timeshift, val);
		}
		else if  ('l' == name[l - 1])
		{
			val->name = zbx_dsprintf(NULL, "%.*s",
					(int)(l - ZBX_CONST_STRLEN("columns" "aggregate_interval")),
					&name[ZBX_CONST_STRLEN("columns")]);
			zbx_vector_wiget_field_append(&interval, val);
		}
		else
		{
			val->name = zbx_dsprintf(NULL, "%.*s",
					(int)(l - ZBX_CONST_STRLEN("columns" "aggregate_function")),
					&name[ZBX_CONST_STRLEN("columns")]);
			zbx_vector_wiget_field_append(&aggr_func, val);
		}
	}
	zbx_db_free_result(result);

	DBpatch_6050176_transform(&timeshift, &interval, &aggr_func, time_from, time_to, nofunc_ids);

	zbx_vector_wiget_field_clear_ext(&timeshift, zbx_wiget_field_free);
	zbx_vector_wiget_field_clear_ext(&interval, zbx_wiget_field_free);
	zbx_vector_wiget_field_clear_ext(&aggr_func, zbx_wiget_field_free);
	zbx_vector_wiget_field_destroy(&timeshift);
	zbx_vector_wiget_field_destroy(&interval);
	zbx_vector_wiget_field_destroy(&aggr_func);

	return SUCCEED;
}

static int	DBpatch_6050176_remove(zbx_vector_uint64_t *nofuncs)
{
	if (0 == nofuncs->values_num)
		return SUCCEED;

	zbx_vector_uint64_sort(nofuncs,ZBX_DEFAULT_UINT64_COMPARE_FUNC);

	return zbx_db_execute_multiple_query("delete from widget_field where", "widget_fieldid", nofuncs);
}

static int	DBpatch_6050176_update(zbx_vector_wiget_field_t *time_from, zbx_vector_wiget_field_t *time_to)
{
	char	*sql = NULL;
	size_t	sql_alloc = 0, sql_offset = 0;
	int	i, ret = SUCCEED;

	zbx_db_begin_multiple_update(&sql, &sql_alloc, &sql_offset);

	for (i = 0; i < time_from->values_num; i++)
	{
		zbx_wiget_field_t	*val = time_from->values[i];
		char			name[255 * ZBX_MAX_BYTES_IN_UTF8_CHAR + 1];

		zbx_snprintf(name, sizeof(name), "columns%stime_period.from", val->name);
		zbx_snprintf_alloc(&sql, &sql_alloc, &sql_offset,
				"update widget_field"
				" set value_str='%s',name='%s'"
				" where widget_fieldid=" ZBX_FS_UI64 ";\n",
				val->value_str, name, val->wfid);
		zbx_db_execute_overflowed_sql(&sql, &sql_alloc, &sql_offset);
	}

	for (i = 0; i < time_to->values_num; i++)
	{
		zbx_wiget_field_t	*val = time_to->values[i];
		char			name[255 * ZBX_MAX_BYTES_IN_UTF8_CHAR + 1];

		zbx_snprintf(name, sizeof(name), "columns%stime_period.to", val->name);
		zbx_snprintf_alloc(&sql, &sql_alloc, &sql_offset,
				"update widget_field"
				" set value_str='%s',name='%s'"
				" where widget_fieldid=" ZBX_FS_UI64 ";\n",
				val->value_str, name, val->wfid);
		zbx_db_execute_overflowed_sql(&sql, &sql_alloc, &sql_offset);
	}

	if (16 < sql_offset)	/* in ORACLE always present begin..end; */
	{
		zbx_db_end_multiple_update(&sql, &sql_alloc, &sql_offset);

		if (ZBX_DB_OK > zbx_db_execute("%s", sql))
			ret = FAIL;
	}

	zbx_free(sql);

	return ret;
}

static int	DBpatch_6050176(void)
{
	zbx_vector_wiget_field_t	time_from, time_to;
	zbx_vector_uint64_t		nofuncs_ids;
	int				ret = FAIL;

	if (0 == (DBget_program_type() & ZBX_PROGRAM_TYPE_SERVER))
		return SUCCEED;

	zbx_vector_wiget_field_create(&time_from);
	zbx_vector_wiget_field_create(&time_to);
	zbx_vector_uint64_create(&nofuncs_ids);

	if (SUCCEED == DBpatch_6050176_load(&time_from, &time_to, &nofuncs_ids)
			&& SUCCEED == DBpatch_6050176_remove(&nofuncs_ids)
			&& SUCCEED == DBpatch_6050176_update(&time_from, &time_to))
	{
		ret = SUCCEED;
	}

	zbx_vector_wiget_field_clear_ext(&time_from, zbx_wiget_field_free);
	zbx_vector_wiget_field_clear_ext(&time_to, zbx_wiget_field_free);
	zbx_vector_wiget_field_destroy(&time_from);
	zbx_vector_wiget_field_destroy(&time_to);
	zbx_vector_uint64_destroy(&nofuncs_ids);

	return ret;
}

static int	DBpatch_6050177(void)
{
	const zbx_db_table_t	table =
			{"ugset", "ugsetid", 0,
				{
					{"ugsetid", NULL, NULL, NULL, 0, ZBX_TYPE_ID, ZBX_NOTNULL, 0},
					{"hash", "", NULL, NULL, 64, ZBX_TYPE_CHAR, ZBX_NOTNULL, 0},
					{0}
				},
				NULL
			};

	return DBcreate_table(&table);
}

static int	DBpatch_6050178(void)
{
	return DBcreate_index("ugset", "ugset_1", "hash", 0);
}

static int	DBpatch_6050179(void)
{
	const zbx_db_table_t	table =
			{"ugset_group", "ugsetid,usrgrpid", 0,
				{
					{"ugsetid", NULL, NULL, NULL, 0, ZBX_TYPE_ID, ZBX_NOTNULL, 0},
					{"usrgrpid", NULL, NULL, NULL, 0, ZBX_TYPE_ID, ZBX_NOTNULL, 0},
					{0}
				},
				NULL
			};

	return DBcreate_table(&table);
}

static int	DBpatch_6050180(void)
{
	return DBcreate_index("ugset_group", "ugset_group_1", "usrgrpid", 0);
}

static int	DBpatch_6050181(void)
{
	const zbx_db_field_t	field = {"ugsetid", NULL, "ugset", "ugsetid", 0, 0, 0,
			ZBX_FK_CASCADE_DELETE};

	return DBadd_foreign_key("ugset_group", 1, &field);
}

static int	DBpatch_6050182(void)
{
	const zbx_db_field_t	field = {"usrgrpid", NULL, "usrgrp", "usrgrpid", 0, 0, 0, 0};

	return DBadd_foreign_key("ugset_group", 2, &field);
}

static int	DBpatch_6050183(void)
{
	const zbx_db_table_t	table =
			{"user_ugset", "userid", 0,
				{
					{"userid", NULL, NULL, NULL, 0, ZBX_TYPE_ID, ZBX_NOTNULL, 0},
					{"ugsetid", NULL, NULL, NULL, 0, ZBX_TYPE_ID, ZBX_NOTNULL, 0},
					{0}
				},
				NULL
			};

	return DBcreate_table(&table);
}

static int	DBpatch_6050184(void)
{
	return DBcreate_index("user_ugset", "user_ugset_1", "ugsetid", 0);
}

static int	DBpatch_6050185(void)
{
	const zbx_db_field_t	field = {"userid", NULL, "users", "userid", 0, 0, 0,
			ZBX_FK_CASCADE_DELETE};

	return DBadd_foreign_key("user_ugset", 1, &field);
}

static int	DBpatch_6050186(void)
{
	const zbx_db_field_t	field = {"ugsetid", NULL, "ugset", "ugsetid", 0, 0, 0, 0};

	return DBadd_foreign_key("user_ugset", 2, &field);
}

static int	DBpatch_6050187(void)
{
	const zbx_db_table_t	table =
			{"hgset", "hgsetid", 0,
				{
					{"hgsetid", NULL, NULL, NULL, 0, ZBX_TYPE_ID, ZBX_NOTNULL, 0},
					{"hash", "", NULL, NULL, 64, ZBX_TYPE_CHAR, ZBX_NOTNULL, 0},
					{0}
				},
				NULL
			};

	return DBcreate_table(&table);
}

static int	DBpatch_6050188(void)
{
	return DBcreate_index("hgset", "hgset_1", "hash", 0);
}

static int	DBpatch_6050189(void)
{
	const zbx_db_table_t	table =
			{"hgset_group", "hgsetid,groupid", 0,
				{
					{"hgsetid", NULL, NULL, NULL, 0, ZBX_TYPE_ID, ZBX_NOTNULL, 0},
					{"groupid", NULL, NULL, NULL, 0, ZBX_TYPE_ID, ZBX_NOTNULL, 0},
					{0}
				},
				NULL
			};

	return DBcreate_table(&table);
}

static int	DBpatch_6050190(void)
{
	return DBcreate_index("hgset_group", "hgset_group_1", "groupid", 0);
}

static int	DBpatch_6050191(void)
{
	const zbx_db_field_t	field = {"hgsetid", NULL, "hgset", "hgsetid", 0, 0, 0,
			ZBX_FK_CASCADE_DELETE};

	return DBadd_foreign_key("hgset_group", 1, &field);
}

static int	DBpatch_6050192(void)
{
	const zbx_db_field_t	field = {"groupid", NULL, "hstgrp", "groupid", 0, 0, 0, 0};

	return DBadd_foreign_key("hgset_group", 2, &field);
}

static int	DBpatch_6050193(void)
{
	const zbx_db_table_t	table =
			{"host_hgset", "hostid", 0,
				{
					{"hostid", NULL, NULL, NULL, 0, ZBX_TYPE_ID, ZBX_NOTNULL, 0},
					{"hgsetid", NULL, NULL, NULL, 0, ZBX_TYPE_ID, ZBX_NOTNULL, 0},
					{0}
				},
				NULL
			};

	return DBcreate_table(&table);
}

static int	DBpatch_6050194(void)
{
	return DBcreate_index("host_hgset", "host_hgset_1", "hgsetid", 0);
}

static int	DBpatch_6050195(void)
{
	const zbx_db_field_t	field = {"hostid", NULL, "hosts", "hostid", 0, 0, 0,
			ZBX_FK_CASCADE_DELETE};

	return DBadd_foreign_key("host_hgset", 1, &field);
}

static int	DBpatch_6050196(void)
{
	const zbx_db_field_t	field = {"hgsetid", NULL, "hgset", "hgsetid", 0, 0, 0, 0};

	return DBadd_foreign_key("host_hgset", 2, &field);
}

static int	DBpatch_6050197(void)
{
	const zbx_db_table_t	table =
			{"permission", "ugsetid,hgsetid", 0,
				{
					{"ugsetid", NULL, NULL, NULL, 0, ZBX_TYPE_ID, ZBX_NOTNULL, 0},
					{"hgsetid", NULL, NULL, NULL, 0, ZBX_TYPE_ID, ZBX_NOTNULL, 0},
					{"permission", "2", NULL, NULL, 0, ZBX_TYPE_INT, ZBX_NOTNULL, 0},
					{0}
				},
				NULL
			};

	return DBcreate_table(&table);
}

static int	DBpatch_6050198(void)
{
	return DBcreate_index("permission", "permission_1", "hgsetid", 0);
}

static int	DBpatch_6050199(void)
{
	const zbx_db_field_t	field = {"ugsetid", NULL, "ugset", "ugsetid", 0, 0, 0,
			ZBX_FK_CASCADE_DELETE};

	return DBadd_foreign_key("permission", 1, &field);
}

static int	DBpatch_6050200(void)
{
	const zbx_db_field_t	field = {"hgsetid", NULL, "hgset", "hgsetid", 0, 0, 0,
			ZBX_FK_CASCADE_DELETE};

	return DBadd_foreign_key("permission", 2, &field);
}

typedef struct
{
	char			hash_str[ZBX_SHA256_DIGEST_SIZE * 2 + 1];
	zbx_vector_uint64_t	groupids;
	zbx_vector_uint64_t	ids;
} zbx_dbu_group_set_t;

static zbx_hash_t	dbupgrade_group_set_hash(const void *data)
{
	const zbx_dbu_group_set_t	*group_set = (const zbx_dbu_group_set_t *)data;

	return ZBX_DEFAULT_STRING_HASH_FUNC(group_set->hash_str);
}

static int	dbupgrade_group_set_compare(const void *d1, const void *d2)
{
	const zbx_dbu_group_set_t	*group_set1 = (const zbx_dbu_group_set_t *)d1;
	const zbx_dbu_group_set_t	*group_set2 = (const zbx_dbu_group_set_t *)d2;

	return strcmp(group_set1->hash_str, group_set2->hash_str);
}

static int	dbupgrade_groupsets_make(zbx_vector_uint64_t *ids, const char *fld_name_id,
		const char *fld_name_groupid, const char *tbl_name_groups, zbx_hashset_t *group_sets,
		int allow_empty_groups)
{
	int			ret = SUCCEED;
	char			id_str[MAX_ID_LEN + 2];
	zbx_db_result_t		result;
	zbx_db_row_t		row;
	zbx_vector_uint64_t	groupids;
	zbx_dbu_group_set_t	*gset_ptr;

	id_str[0] = '|';
	zbx_vector_uint64_create(&groupids);

	for (int i = 0; i < ids->values_num; i++)
	{
		unsigned char		hash[ZBX_SHA256_DIGEST_SIZE];
		char			*id_str_p = id_str + 1;
		sha256_ctx		ctx;
		zbx_dbu_group_set_t	gset;

		zbx_sha256_init(&ctx);

		result = zbx_db_select("select %s from %s where %s=" ZBX_FS_UI64 " order by %s",
				fld_name_groupid, tbl_name_groups, fld_name_id, ids->values[i], fld_name_groupid);

		while (NULL != (row = zbx_db_fetch(result)))
		{
			zbx_uint64_t	groupid;

			ZBX_STR2UINT64(groupid, row[0]);

			if (1 == groupids.values_num)
				id_str_p = id_str;

			zbx_snprintf(id_str + 1, MAX_ID_LEN + 1, "%s", row[0]);
			zbx_sha256_process_bytes(id_str_p, strlen(id_str_p), &ctx);
			zbx_vector_uint64_append(&groupids, groupid);
		}
		zbx_db_free_result(result);

		if (0 == groupids.values_num)
		{
			if (0 == allow_empty_groups)
			{
				zabbix_log(LOG_LEVEL_WARNING, "host or template [hostid=" ZBX_FS_UI64 "] is not"
						" assigned to any group, permissions not granted", ids->values[i]);
			}

			continue;
		}

		zbx_sha256_finish(&ctx, hash);
		(void)zbx_bin2hex(hash, ZBX_SHA256_DIGEST_SIZE, gset.hash_str,
				ZBX_SHA256_DIGEST_SIZE * 2 + 1);

		if (NULL == (gset_ptr = zbx_hashset_search(group_sets, &gset)))
		{
			zbx_vector_uint64_create(&gset.ids);
			zbx_vector_uint64_create(&gset.groupids);
			zbx_vector_uint64_append_array(&gset.groupids, groupids.values, groupids.values_num);

			if (NULL == (gset_ptr = zbx_hashset_insert(group_sets, &gset, sizeof(zbx_dbu_group_set_t))))
			{
				ret = FAIL;
				break;
			}
		}

		zbx_vector_uint64_append(&gset_ptr->ids, ids->values[i]);
		zbx_vector_uint64_clear(&groupids);
	}

	zbx_vector_uint64_destroy(&groupids);

	return ret;
}

static int	dbupgrade_groupsets_insert(const char *tbl_name, zbx_hashset_t *group_sets,
		zbx_db_insert_t *db_gset, zbx_db_insert_t *db_gset_groups, zbx_db_insert_t *db_gset_parents)
{
	zbx_uint64_t		gsetid;
	zbx_hashset_iter_t	iter;
	zbx_dbu_group_set_t	*gset_ptr;

	if (0 == group_sets->num_data)
		return SUCCEED;

	gsetid = zbx_db_get_maxid_num(tbl_name, group_sets->num_data);

	zbx_hashset_iter_reset(group_sets, &iter);

	while (NULL != (gset_ptr = (zbx_dbu_group_set_t *)zbx_hashset_iter_next(&iter)))
	{
		int	i;

		zbx_db_insert_add_values(db_gset, gsetid, gset_ptr->hash_str);

		for (i = 0; i < gset_ptr->groupids.values_num; i++)
			zbx_db_insert_add_values(db_gset_groups, gsetid, gset_ptr->groupids.values[i]);

		for (i = 0; i < gset_ptr->ids.values_num; i++)
			zbx_db_insert_add_values(db_gset_parents, gset_ptr->ids.values[i], gsetid);

		gsetid++;
	}

	if (FAIL == zbx_db_insert_execute(db_gset) ||
			FAIL == zbx_db_insert_execute(db_gset_groups) ||
			FAIL == zbx_db_insert_execute(db_gset_parents))
	{
		return FAIL;
	}

	return SUCCEED;
}

static void	dbupgrade_groupsets_destroy(zbx_hashset_t *group_sets)
{
	zbx_hashset_iter_t	iter;
	zbx_dbu_group_set_t	*gset_ptr;

	zbx_hashset_iter_reset(group_sets, &iter);

	while (NULL != (gset_ptr = (zbx_dbu_group_set_t *)zbx_hashset_iter_next(&iter)))
	{
		zbx_vector_uint64_destroy(&gset_ptr->groupids);
		zbx_vector_uint64_destroy(&gset_ptr->ids);
	}

	zbx_hashset_destroy(group_sets);
}

static int	DBpatch_6050201(void)
{
	int			ret;
	zbx_vector_uint64_t	ids;
	zbx_hashset_t		group_sets;
	zbx_db_insert_t		db_insert, db_insert_groups, db_insert_hosts;

	if (0 == (DBget_program_type() & ZBX_PROGRAM_TYPE_SERVER))
		return SUCCEED;

	zbx_hashset_create(&group_sets, 1, dbupgrade_group_set_hash, dbupgrade_group_set_compare);
	zbx_db_insert_prepare(&db_insert, "hgset", "hgsetid", "hash", (char*)NULL);
	zbx_db_insert_prepare(&db_insert_groups, "hgset_group", "hgsetid", "groupid", (char*)NULL);
	zbx_db_insert_prepare(&db_insert_hosts, "host_hgset", "hostid", "hgsetid", (char*)NULL);

	zbx_vector_uint64_create(&ids);
	zbx_db_select_uint64("select hostid from hosts where flags<>2", &ids);

	if (SUCCEED == (ret = dbupgrade_groupsets_make(&ids, "hostid", "groupid", "hosts_groups", &group_sets, 0)))
		ret = dbupgrade_groupsets_insert("hgset", &group_sets, &db_insert, &db_insert_groups, &db_insert_hosts);

	zbx_db_insert_clean(&db_insert);
	zbx_db_insert_clean(&db_insert_groups);
	zbx_db_insert_clean(&db_insert_hosts);

	zbx_vector_uint64_destroy(&ids);
	dbupgrade_groupsets_destroy(&group_sets);

	return ret;
}

static int	DBpatch_6050202(void)
{
	int			ret;
	zbx_vector_uint64_t	ids;
	zbx_hashset_t		group_sets;
	zbx_db_insert_t		db_insert, db_insert_groups, db_insert_users;

	if (0 == (DBget_program_type() & ZBX_PROGRAM_TYPE_SERVER))
		return SUCCEED;

	zbx_hashset_create(&group_sets, 1, dbupgrade_group_set_hash, dbupgrade_group_set_compare);
	zbx_db_insert_prepare(&db_insert, "ugset", "ugsetid", "hash", (char*)NULL);
	zbx_db_insert_prepare(&db_insert_groups, "ugset_group", "ugsetid", "usrgrpid", (char*)NULL);
	zbx_db_insert_prepare(&db_insert_users, "user_ugset", "userid", "ugsetid", (char*)NULL);

	zbx_vector_uint64_create(&ids);
	zbx_db_select_uint64("select u.userid from users u join role r on u.roleid=r.roleid where r.type<>3", &ids);

	if (SUCCEED == (ret = dbupgrade_groupsets_make(&ids, "userid", "usrgrpid", "users_groups", &group_sets, 1)))
		ret = dbupgrade_groupsets_insert("ugset", &group_sets, &db_insert, &db_insert_groups, &db_insert_users);

	zbx_db_insert_clean(&db_insert);
	zbx_db_insert_clean(&db_insert_groups);
	zbx_db_insert_clean(&db_insert_users);

	zbx_vector_uint64_destroy(&ids);
	dbupgrade_groupsets_destroy(&group_sets);

	return ret;
}

static int	DBpatch_6050203(void)
{
	int		ret;
	zbx_db_result_t	result;
	zbx_db_row_t	row;
	zbx_db_insert_t	db_insert;

	if (0 == (DBget_program_type() & ZBX_PROGRAM_TYPE_SERVER))
		return SUCCEED;

	zbx_db_insert_prepare(&db_insert, "permission", "ugsetid", "hgsetid", "permission", (char*)NULL);

	result = zbx_db_select("select u.ugsetid,h.hgsetid,max(r.permission)"
			" from hgset h"
			" join hgset_group hg"
				" on h.hgsetid=hg.hgsetid"
			" join rights r on hg.groupid=r.id"
			" join ugset_group ug"
				" on r.groupid=ug.usrgrpid"
			" join ugset u"
				" on ug.ugsetid=u.ugsetid"
			" group by u.ugsetid,h.hgsetid"
			" having min(r.permission)>0"
			" order by u.ugsetid,h.hgsetid");

	while (NULL != (row = zbx_db_fetch(result)))
	{
		zbx_uint64_t	hgsetid, ugsetid;
		int		permission;

		ZBX_STR2UINT64(ugsetid, row[0]);
		ZBX_STR2UINT64(hgsetid, row[1]);
		permission = atoi(row[2]);

		zbx_db_insert_add_values(&db_insert, ugsetid, hgsetid, permission);
	}
	zbx_db_free_result(result);

	ret = zbx_db_insert_execute(&db_insert);
	zbx_db_insert_clean(&db_insert);

	return ret;
}

static int	DBpatch_6050204(void)
{
	return DBrename_table("globalvars", "globalvars_tmp");
}

static int	DBpatch_6050205(void)
{
	const zbx_db_table_t	table =
			{"globalvars", "name", 0,
				{
					{"name", "", NULL, NULL, 64, ZBX_TYPE_CHAR, ZBX_NOTNULL, 0},
					{"value", "", NULL, NULL, 2048, ZBX_TYPE_CHAR, ZBX_NOTNULL, 0},
					{0}
				},
				NULL
			};

	return DBcreate_table(&table);
}

static int	DBpatch_6050206(void)
{
	if (ZBX_DB_OK > zbx_db_execute("insert into globalvars (name,value)"
			" select 'snmp_lastsize',snmp_lastsize from globalvars_tmp"))
	{
		return FAIL;
	}

	return SUCCEED;
}

static int	DBpatch_6050207(void)
{
	return DBdrop_table("globalvars_tmp");
}

static int	DBpatch_6050208(void)
{
#ifdef HAVE_POSTGRESQL
	if (FAIL == zbx_db_index_exists("globalvars", "globalvars_pkey1"))
		return SUCCEED;

	return DBrename_index("globalvars", "globalvars_pkey1", "globalvars_pkey",
			"name", 1);
#else
	return SUCCEED;
#endif
}

static int	DBpatch_6050209(void)
{
	const zbx_db_field_t	field = {"auditlog_mode", "1", NULL, NULL, 0, ZBX_TYPE_INT, ZBX_NOTNULL, 0};

	return DBadd_field("config", &field);
}

static int	DBpatch_6050210(void)
{
	int		ret = SUCCEED;
	zbx_uint64_t	ugsetid;
	zbx_db_result_t	result;
	zbx_db_row_t	row;

	if (0 == (DBget_program_type() & ZBX_PROGRAM_TYPE_SERVER))
		return SUCCEED;

	result = zbx_db_select_n("select ugsetid from ugset where ugsetid not in (select ugsetid from ugset_group)", 1);

	if (NULL == (row = zbx_db_fetch(result)))
		goto out;

	ZBX_STR2UINT64(ugsetid, row[0]);

	if (ZBX_DB_OK > zbx_db_execute("delete from user_ugset where ugsetid=" ZBX_FS_UI64, ugsetid) ||
			ZBX_DB_OK > zbx_db_execute("delete from ugset where ugsetid=" ZBX_FS_UI64, ugsetid))
	{
		ret = FAIL;
		goto out;
	}
out:
	zbx_db_free_result(result);

	return ret;
}

static int	DBpatch_6050211(void)
{
	const zbx_db_field_t	field = {"history", "31d", NULL, NULL, 255, ZBX_TYPE_CHAR, ZBX_NOTNULL, 0};

	return DBset_default("items", &field);
}

static int	DBpatch_6050212(void)
{
	const zbx_db_field_t	field = {"history", "31d", NULL, NULL, 255, ZBX_TYPE_CHAR, ZBX_NOTNULL, 0};

	return DBset_default("lld_override_ophistory", &field);
}

static int	DBpatch_6050213(void)
{
	const zbx_db_field_t	field = {"mfa_status", "0", NULL, NULL, 0, ZBX_TYPE_INT, ZBX_NOTNULL, 0};

	return DBadd_field("usrgrp", &field);
}

static int	DBpatch_6050214(void)
{
	const zbx_db_field_t	field = {"mfaid", NULL, NULL, NULL, 0, ZBX_TYPE_ID, 0, 0};

	return DBadd_field("usrgrp", &field);
}

static int	DBpatch_6050215(void)
{
	return DBcreate_index("usrgrp", "usrgrp_3", "mfaid", 0);
}

static int	DBpatch_6050216(void)
{
	const zbx_db_field_t	field = {"mfa_status", "0", NULL, NULL, 0, ZBX_TYPE_INT, ZBX_NOTNULL, 0};

	return DBadd_field("config", &field);
}

static int	DBpatch_6050217(void)
{
	const zbx_db_field_t	field = {"mfaid", NULL, NULL, NULL, 0, ZBX_TYPE_ID, 0, 0};

	return DBadd_field("config", &field);
}

static int	DBpatch_6050218(void)
{
	return DBcreate_index("config", "config_5", "mfaid", 0);
}

static int	DBpatch_6050219(void)
{
	const zbx_db_table_t	table =
			{"mfa", "mfaid", 0,
				{
					{"mfaid", NULL, NULL, NULL, 0, ZBX_TYPE_ID, ZBX_NOTNULL, 0},
					{"type", "0", NULL, NULL, 0, ZBX_TYPE_INT, ZBX_NOTNULL, 0},
					{"name", "", NULL, NULL, 128, ZBX_TYPE_CHAR, ZBX_NOTNULL, 0},
					{"hash_function", "1", NULL, NULL, 0, ZBX_TYPE_INT, 0, 0},
					{"code_length", "6", NULL, NULL, 0, ZBX_TYPE_INT, 0, 0},
					{"api_hostname", "", NULL, NULL, 1024, ZBX_TYPE_CHAR, 0, 0},
					{"clientid", "", NULL, NULL, 32, ZBX_TYPE_CHAR, 0, 0},
					{"client_secret", "", NULL, NULL, 64, ZBX_TYPE_CHAR, 0, 0},
					{0}
				},
				NULL
			};

	return DBcreate_table(&table);
}

static int	DBpatch_6050220(void)
{
	return DBcreate_index("mfa", "mfa_1", "name", 1);
}

static int	DBpatch_6050221(void)
{
	const zbx_db_field_t	field = {"mfaid", NULL, "mfa", "mfaid", 0, 0, 0, 0};

	return DBadd_foreign_key("usrgrp", 3, &field);
}

static int	DBpatch_6050222(void)
{
	const zbx_db_field_t	field = {"mfaid", NULL, "mfa", "mfaid", 0, 0, 0, 0};

	return DBadd_foreign_key("config", 5, &field);
}

static int	DBpatch_6050223(void)
{
	const zbx_db_table_t	table =
			{"mfa_totp_secret", "mfa_totp_secretid", 0,
				{
					{"mfa_totp_secretid", NULL, NULL, NULL, 0, ZBX_TYPE_ID, ZBX_NOTNULL, 0},
					{"mfaid", NULL, NULL, NULL, 0, ZBX_TYPE_ID, ZBX_NOTNULL, 0},
					{"userid", NULL, NULL, NULL, 0, ZBX_TYPE_ID, ZBX_NOTNULL, 0},
					{"totp_secret", "", NULL, NULL, 32, ZBX_TYPE_CHAR, 0, 0},
					{0}
				},
				NULL
			};

	return DBcreate_table(&table);
}

static int	DBpatch_6050224(void)
{
	return DBcreate_index("mfa_totp_secret", "mfa_totp_secret_1", "mfaid", 0);
}

static int	DBpatch_6050225(void)
{
	const zbx_db_field_t	field = {"mfaid", NULL, "mfa", "mfaid", 0, 0, 0, ZBX_FK_CASCADE_DELETE};

	return DBadd_foreign_key("mfa_totp_secret", 1, &field);
}

static int	DBpatch_6050226(void)
{
	return DBcreate_index("mfa_totp_secret", "mfa_totp_secret_2", "userid", 0);
}

static int	DBpatch_6050227(void)
{
	const zbx_db_field_t	field = {"userid", NULL, "users", "userid", 0, 0, 0,
			ZBX_FK_CASCADE_DELETE};

	return DBadd_foreign_key("mfa_totp_secret", 2, &field);
}

static int	DBpatch_6050228(void)
{
	const zbx_db_field_t	field = {"error", "", NULL, NULL, 2048, ZBX_TYPE_CHAR, ZBX_NOTNULL, 0};

	return DBadd_field("drules", &field);
}

static int	DBpatch_6050229(void)
{
	const zbx_db_field_t	field = {"error", "", NULL, NULL, 2048, ZBX_TYPE_CHAR, ZBX_NOTNULL, 0};

	return DBadd_field("proxy_dhistory", &field);
}

static int	DBpatch_6050230(void)
{
	if (0 == (DBget_program_type() & ZBX_PROGRAM_TYPE_SERVER))
		return SUCCEED;

	if (ZBX_DB_OK > zbx_db_execute("insert into module (moduleid,id,relative_path,status,config) values"
			" (" ZBX_FS_UI64 ",'honeycomb','widgets/honeycomb',%d,'[]')", zbx_db_get_maxid("module"), 1))
	{
		return FAIL;
	}

	return SUCCEED;
}

static int	DBpatch_6050231(void)
{
	const zbx_db_field_t	field = {"lifetime_type", "0", NULL, NULL, 0, ZBX_TYPE_INT, ZBX_NOTNULL, 0};

	return DBadd_field("items", &field);
}

static int	DBpatch_6050232(void)
{
	const zbx_db_field_t	field = {"enabled_lifetime_type", "2", NULL, NULL, 0, ZBX_TYPE_INT, ZBX_NOTNULL, 0};

	return DBadd_field("items", &field);
}

static int	DBpatch_6050233(void)
{
	const zbx_db_field_t	field = {"enabled_lifetime", "0", NULL, NULL, 255, ZBX_TYPE_CHAR, ZBX_NOTNULL, 0};

	return DBadd_field("items", &field);
}

static int	DBpatch_6050234(void)
{
	const zbx_db_field_t	field = {"status", "0", NULL, NULL, 0, ZBX_TYPE_INT, ZBX_NOTNULL, 0};

	return DBadd_field("host_discovery", &field);
}

static int	DBpatch_6050235(void)
{
	const zbx_db_field_t	field = {"disable_source", "0", NULL, NULL, 0, ZBX_TYPE_INT, ZBX_NOTNULL, 0};

	return DBadd_field("host_discovery", &field);
}

static int	DBpatch_6050236(void)
{
	const zbx_db_field_t	field = {"ts_disable", "0", NULL, NULL, 0, ZBX_TYPE_INT, ZBX_NOTNULL, 0};

	return DBadd_field("host_discovery", &field);
}

static int	DBpatch_6050237(void)
{
	const zbx_db_field_t	field = {"status", "0", NULL, NULL, 0, ZBX_TYPE_INT, ZBX_NOTNULL, 0};

	return DBadd_field("item_discovery", &field);
}

static int	DBpatch_6050238(void)
{
	const zbx_db_field_t	field = {"disable_source", "0", NULL, NULL, 0, ZBX_TYPE_INT, ZBX_NOTNULL, 0};

	return DBadd_field("item_discovery", &field);
}

static int	DBpatch_6050239(void)
{
	const zbx_db_field_t	field = {"ts_disable", "0", NULL, NULL, 0, ZBX_TYPE_INT, ZBX_NOTNULL, 0};

	return DBadd_field("item_discovery", &field);
}

static int	DBpatch_6050240(void)
{
	const zbx_db_field_t	field = {"status", "0", NULL, NULL, 0, ZBX_TYPE_INT, ZBX_NOTNULL, 0};

	return DBadd_field("trigger_discovery", &field);
}

static int	DBpatch_6050241(void)
{
	const zbx_db_field_t	field = {"disable_source", "0", NULL, NULL, 0, ZBX_TYPE_INT, ZBX_NOTNULL, 0};

	return DBadd_field("trigger_discovery", &field);
}

static int	DBpatch_6050242(void)
{
	const zbx_db_field_t	field = {"ts_disable", "0", NULL, NULL, 0, ZBX_TYPE_INT, ZBX_NOTNULL, 0};

	return DBadd_field("trigger_discovery", &field);
}

static int	DBpatch_6050243(void)
{
	const zbx_db_field_t	field = {"status", "0", NULL, NULL, 0, ZBX_TYPE_INT, ZBX_NOTNULL, 0};

	return DBadd_field("graph_discovery", &field);
}

static int	DBpatch_6050244(void)
{
	const zbx_db_field_t	field = {"status", "0", NULL, NULL, 0, ZBX_TYPE_INT, ZBX_NOTNULL, 0};

	return DBadd_field("group_discovery", &field);
}

static int	DBpatch_6050245(void)
{
	const zbx_db_field_t	field = {"lifetime", "7d", NULL, NULL, 255, ZBX_TYPE_CHAR, ZBX_NOTNULL, 0};

	return DBset_default("items", &field);
}

static int	DBpatch_6050246(void)
{
	if (0 == (DBget_program_type() & ZBX_PROGRAM_TYPE_SERVER))
		return SUCCEED;

	/* update default value for items and item prototypes */
	if (ZBX_DB_OK > zbx_db_execute("update items set lifetime='7d' where flags in (0,2,4)"))
		return FAIL;

	return SUCCEED;
}

static int	DBpatch_6050247(void)
{
	if (0 == (DBget_program_type() & ZBX_PROGRAM_TYPE_SERVER))
		return SUCCEED;

	/* set LIFETIME_TYPE_IMMEDIATELY for LLD rules with 0 lifetime */
	if (ZBX_DB_OK > zbx_db_execute("update items set lifetime_type=2 where flags=1 and lifetime like '0%%'"))
		return FAIL;

	return SUCCEED;
}

static int	DBpatch_6050248(void)
{
	if (0 == (DBget_program_type() & ZBX_PROGRAM_TYPE_SERVER))
		return SUCCEED;

	/* set LIFETIME_TYPE_NEVER for existing LLD rules */
	if (ZBX_DB_OK > zbx_db_execute("update items set enabled_lifetime_type=1 where flags=1"))
		return FAIL;

	return SUCCEED;
}

static int	DBpatch_6050249(void)
{
	if (0 == (DBget_program_type() & ZBX_PROGRAM_TYPE_SERVER))
		return SUCCEED;

	/* set DISCOVERY_STATUS_LOST */
	if (ZBX_DB_OK > zbx_db_execute("update host_discovery set status=1 where ts_delete<>0"))
		return FAIL;

	return SUCCEED;
}

static int	DBpatch_6050250(void)
{
	if (0 == (DBget_program_type() & ZBX_PROGRAM_TYPE_SERVER))
		return SUCCEED;

	/* set DISCOVERY_STATUS_LOST */
	if (ZBX_DB_OK > zbx_db_execute("update item_discovery set status=1 where ts_delete<>0"))
		return FAIL;

	return SUCCEED;
}

static int	DBpatch_6050251(void)
{
	if (0 == (DBget_program_type() & ZBX_PROGRAM_TYPE_SERVER))
		return SUCCEED;

	/* set DISCOVERY_STATUS_LOST */
	if (ZBX_DB_OK > zbx_db_execute("update trigger_discovery set status=1 where ts_delete<>0"))
		return FAIL;

	return SUCCEED;
}

static int	DBpatch_6050252(void)
{
	if (0 == (DBget_program_type() & ZBX_PROGRAM_TYPE_SERVER))
		return SUCCEED;

	/* set DISCOVERY_STATUS_LOST */
	if (ZBX_DB_OK > zbx_db_execute("update graph_discovery set status=1 where ts_delete<>0"))
		return FAIL;

	return SUCCEED;
}

static int	DBpatch_6050253(void)
{
	if (0 == (DBget_program_type() & ZBX_PROGRAM_TYPE_SERVER))
		return SUCCEED;

	/* set DISCOVERY_STATUS_LOST */
	if (ZBX_DB_OK > zbx_db_execute("update group_discovery set status=1 where ts_delete<>0"))
		return FAIL;

	return SUCCEED;
}

static int	DBpatch_6050254(void)
{
	const zbx_db_field_t	field = {"status", "0", NULL, NULL, 0, ZBX_TYPE_INT, ZBX_NOTNULL, 0};

	return DBadd_field("mfa_totp_secret", &field);
}

static int	DBpatch_6050255(void)
{
	const zbx_db_field_t	field = {"used_codes", "", NULL, NULL, 32, ZBX_TYPE_CHAR, ZBX_NOTNULL, 0};

	return DBadd_field("mfa_totp_secret", &field);
}

static int	DBpatch_6050256(void)
{
	if (0 == (DBget_program_type() & ZBX_PROGRAM_TYPE_SERVER))
		return SUCCEED;

	if (ZBX_DB_OK > zbx_db_execute("insert into module (moduleid,id,relative_path,status,config) values"
			" (" ZBX_FS_UI64 ",'hostnavigator','widgets/hostnavigator',%d,'[]')", zbx_db_get_maxid("module"), 1))
	{
		return FAIL;
	}

	return SUCCEED;
}

static int	DBpatch_6050257(void)
{
<<<<<<< HEAD
	const zbx_db_field_t	field = {"software_update_checkid", "", NULL, NULL, 32, ZBX_TYPE_CHAR, ZBX_NOTNULL, 0};

	return DBadd_field("config", &field);
=======
	const zbx_db_table_t	table = {"proxy_group", "proxy_groupid", 0,
			{
				{"proxy_groupid", NULL, NULL, NULL, 0, ZBX_TYPE_ID, ZBX_NOTNULL, 0},
				{"name", "", NULL, NULL, 255, ZBX_TYPE_CHAR, ZBX_NOTNULL, 0},
				{"description", "", NULL, NULL, 0, ZBX_TYPE_SHORTTEXT, ZBX_NOTNULL, 0},
				{"failover_delay", "1m", NULL, NULL, 255, ZBX_TYPE_CHAR, ZBX_NOTNULL, 0},
				{"min_online", "1", NULL, NULL, 255, ZBX_TYPE_CHAR, ZBX_NOTNULL, 0},
				{0}
			},
			NULL
		};

	return DBcreate_table(&table);
>>>>>>> f4e2c554
}

static int	DBpatch_6050258(void)
{
<<<<<<< HEAD
	const zbx_db_field_t	field = {"software_update_check_data", "", NULL, NULL, 0, ZBX_TYPE_SHORTTEXT, ZBX_NOTNULL, 0};

	return DBadd_field("config", &field);
=======
	return DBcreate_changelog_insert_trigger("proxy_group", "proxy_groupid");
}

static int	DBpatch_6050259(void)
{
	return DBcreate_changelog_update_trigger("proxy_group", "proxy_groupid");
}

static int	DBpatch_6050260(void)
{
	return DBcreate_changelog_delete_trigger("proxy_group", "proxy_groupid");
}

static int	DBpatch_6050261(void)
{
	const zbx_db_table_t	table = {"host_proxy", "hostproxyid", 0,
			{
				{"hostproxyid", NULL, NULL, NULL, 0, ZBX_TYPE_ID, ZBX_NOTNULL, 0},
				{"hostid", NULL, NULL, NULL, 0, ZBX_TYPE_ID, 0, 0},
				{"host", "", NULL, NULL, 128, ZBX_TYPE_CHAR, ZBX_NOTNULL, 0},
				{"proxyid", NULL, NULL, NULL, 0, ZBX_TYPE_ID, 0, 0},
				{"revision", "0", NULL, NULL, 0, ZBX_TYPE_UINT, ZBX_NOTNULL, 0},
				{"tls_accept", "1", NULL, NULL, 0, ZBX_TYPE_INT, ZBX_NOTNULL, 0},
				{"tls_issuer", "", NULL, NULL, 1024, ZBX_TYPE_CHAR, ZBX_NOTNULL, 0},
				{"tls_subject", "", NULL, NULL, 1024, ZBX_TYPE_CHAR, ZBX_NOTNULL, 0},
				{"tls_psk_identity", "", NULL, NULL, 128, ZBX_TYPE_CHAR, ZBX_NOTNULL, 0},
				{"tls_psk", "", NULL, NULL, 512, ZBX_TYPE_CHAR, ZBX_NOTNULL, 0},
				{0}
			},
			NULL
		};

	return DBcreate_table(&table);
}

static int	DBpatch_6050262(void)
{
	return DBcreate_index("host_proxy", "host_proxy_1", "hostid", 1);
}

static int	DBpatch_6050263(void)
{
	return DBcreate_index("host_proxy", "host_proxy_2", "proxyid", 0);
}

static int	DBpatch_6050264(void)
{
	return DBcreate_index("host_proxy", "host_proxy_3", "revision", 0);
}

static int	DBpatch_6050265(void)
{
	const zbx_db_field_t	field = {"hostid", NULL, "hosts", "hostid", 0, 0, 0, 0};

	return DBadd_foreign_key("host_proxy", 1, &field);
}

static int	DBpatch_6050266(void)
{
	const zbx_db_field_t	field = {"proxyid", NULL, "proxy", "proxyid", 0, 0, 0, 0};

	return DBadd_foreign_key("host_proxy", 2, &field);
}

static int	DBpatch_6050267(void)
{
	return DBcreate_changelog_insert_trigger("host_proxy", "hostproxyid");
}

static int	DBpatch_6050268(void)
{
	return DBcreate_changelog_update_trigger("host_proxy", "hostproxyid");
}

static int	DBpatch_6050269(void)
{
	return DBcreate_changelog_delete_trigger("host_proxy", "hostproxyid");
}

static int	DBpatch_6050270(void)
{
	const zbx_db_field_t	field = {"local_address", "", NULL, NULL, 255, ZBX_TYPE_CHAR, ZBX_NOTNULL, 0};

	return DBadd_field("proxy", &field);
}

static int	DBpatch_6050271(void)
{
	const zbx_db_field_t	field = {"local_port", "10051", NULL, NULL, 64, ZBX_TYPE_CHAR, ZBX_NOTNULL, 0};

	return DBadd_field("proxy", &field);
}

static int	DBpatch_6050272(void)
{
	const zbx_db_field_t	field = {"proxy_groupid", NULL, NULL, NULL, 0, ZBX_TYPE_ID, 0, 0};

	return DBadd_field("proxy", &field);
}

static int	DBpatch_6050273(void)
{
	return DBcreate_index("proxy", "proxy_2", "proxy_groupid", 0);
}

static int	DBpatch_6050274(void)
{
	const zbx_db_field_t	field = {"proxy_groupid", NULL, "proxy_group", "proxy_groupid", 0, 0, 0, 0};

	return DBadd_foreign_key("proxy", 1, &field);
}

static int	DBpatch_6050275(void)
{
	const zbx_db_field_t	field = {"proxy_groupid", NULL, NULL, NULL, 0, ZBX_TYPE_ID, 0, 0};

	return DBadd_field("hosts", &field);
}

static int	DBpatch_6050276(void)
{
	return DBcreate_index("hosts", "hosts_8", "proxy_groupid", 0);
}

static int	DBpatch_6050277(void)
{
	const zbx_db_field_t	field = {"proxy_groupid", NULL, "proxy_group", "proxy_groupid", 0, 0, 0, 0};

	return DBadd_foreign_key("hosts", 4, &field);
}

static int	DBpatch_6050278(void)
{
	const zbx_db_field_t	field = {"monitored_by", "0", NULL, NULL, 0, ZBX_TYPE_INT, ZBX_NOTNULL, 0};

	return DBadd_field("hosts", &field);
}

static int	DBpatch_6050279(void)
{
	const zbx_db_field_t	field = {"state", "0", NULL, NULL, 0, ZBX_TYPE_INT, ZBX_NOTNULL, 0};

	return DBadd_field("proxy_rtdata", &field);
}

static int	DBpatch_6050280(void)
{
	if (ZBX_DB_OK > zbx_db_execute("update hosts set monitored_by=1 where proxyid is not null"))
		return FAIL;


	return SUCCEED;
}

static int	DBpatch_6050281(void)
{
	if (ZBX_DB_OK > zbx_db_execute("delete from profiles where idx='web.hosts.filter_monitored_by'"))
		return FAIL;

	return SUCCEED;
}

static int	DBpatch_6050282(void)
{
	const zbx_db_table_t	table = {"proxy_group_rtdata", "proxy_groupid", 0,
			{
				{"proxy_groupid", NULL, NULL, NULL, 0, ZBX_TYPE_ID, ZBX_NOTNULL, 0},
				{"state", "0", NULL, NULL, 0, ZBX_TYPE_INT, ZBX_NOTNULL, 0},
				{0}
			},
			NULL
		};

	return DBcreate_table(&table);
}

static int	DBpatch_6050283(void)
{
	const zbx_db_field_t	field = {"proxy_groupid", NULL, "proxy_group", "proxy_groupid", 0, 0, 0,
			ZBX_FK_CASCADE_DELETE};

	return DBadd_foreign_key("proxy_group_rtdata", 1, &field);
>>>>>>> f4e2c554
}

#endif

DBPATCH_START(6050)

/* version, duplicates flag, mandatory flag */

DBPATCH_ADD(6050000, 0, 1)
DBPATCH_ADD(6050001, 0, 1)
DBPATCH_ADD(6050002, 0, 1)
DBPATCH_ADD(6050003, 0, 1)
DBPATCH_ADD(6050004, 0, 1)
DBPATCH_ADD(6050005, 0, 1)
DBPATCH_ADD(6050006, 0, 1)
DBPATCH_ADD(6050007, 0, 1)
DBPATCH_ADD(6050008, 0, 1)
DBPATCH_ADD(6050009, 0, 1)
DBPATCH_ADD(6050010, 0, 1)
DBPATCH_ADD(6050011, 0, 1)
DBPATCH_ADD(6050012, 0, 1)
DBPATCH_ADD(6050013, 0, 1)
DBPATCH_ADD(6050014, 0, 1)
DBPATCH_ADD(6050015, 0, 1)
DBPATCH_ADD(6050016, 0, 1)
DBPATCH_ADD(6050017, 0, 1)
DBPATCH_ADD(6050018, 0, 1)
DBPATCH_ADD(6050019, 0, 1)
DBPATCH_ADD(6050020, 0, 1)
DBPATCH_ADD(6050021, 0, 1)
DBPATCH_ADD(6050022, 0, 1)
DBPATCH_ADD(6050023, 0, 1)
DBPATCH_ADD(6050024, 0, 1)
DBPATCH_ADD(6050025, 0, 1)
DBPATCH_ADD(6050026, 0, 1)
DBPATCH_ADD(6050027, 0, 1)
DBPATCH_ADD(6050028, 0, 1)
DBPATCH_ADD(6050029, 0, 1)
DBPATCH_ADD(6050030, 0, 1)
DBPATCH_ADD(6050031, 0, 1)
DBPATCH_ADD(6050032, 0, 1)
DBPATCH_ADD(6050033, 0, 1)
DBPATCH_ADD(6050034, 0, 1)
DBPATCH_ADD(6050035, 0, 1)
DBPATCH_ADD(6050036, 0, 1)
DBPATCH_ADD(6050037, 0, 1)
DBPATCH_ADD(6050038, 0, 1)
DBPATCH_ADD(6050039, 0, 1)
DBPATCH_ADD(6050040, 0, 1)
DBPATCH_ADD(6050041, 0, 1)
DBPATCH_ADD(6050042, 0, 1)
DBPATCH_ADD(6050043, 0, 1)
DBPATCH_ADD(6050044, 0, 1)
DBPATCH_ADD(6050045, 0, 1)
DBPATCH_ADD(6050046, 0, 1)
DBPATCH_ADD(6050047, 0, 1)
DBPATCH_ADD(6050048, 0, 1)
DBPATCH_ADD(6050049, 0, 1)
DBPATCH_ADD(6050050, 0, 1)
DBPATCH_ADD(6050051, 0, 1)
DBPATCH_ADD(6050052, 0, 1)
DBPATCH_ADD(6050053, 0, 1)
DBPATCH_ADD(6050054, 0, 1)
DBPATCH_ADD(6050055, 0, 1)
DBPATCH_ADD(6050056, 0, 1)
DBPATCH_ADD(6050057, 0, 1)
DBPATCH_ADD(6050058, 0, 1)
DBPATCH_ADD(6050059, 0, 1)
DBPATCH_ADD(6050060, 0, 1)
DBPATCH_ADD(6050061, 0, 1)
DBPATCH_ADD(6050062, 0, 1)
DBPATCH_ADD(6050063, 0, 1)
DBPATCH_ADD(6050064, 0, 1)
DBPATCH_ADD(6050065, 0, 1)
DBPATCH_ADD(6050066, 0, 1)
DBPATCH_ADD(6050067, 0, 1)
DBPATCH_ADD(6050068, 0, 1)
DBPATCH_ADD(6050069, 0, 1)
DBPATCH_ADD(6050070, 0, 1)
DBPATCH_ADD(6050071, 0, 1)
DBPATCH_ADD(6050072, 0, 1)
DBPATCH_ADD(6050073, 0, 1)
DBPATCH_ADD(6050074, 0, 1)
DBPATCH_ADD(6050075, 0, 1)
DBPATCH_ADD(6050076, 0, 1)
DBPATCH_ADD(6050077, 0, 1)
DBPATCH_ADD(6050078, 0, 1)
DBPATCH_ADD(6050079, 0, 1)
DBPATCH_ADD(6050080, 0, 1)
DBPATCH_ADD(6050081, 0, 1)
DBPATCH_ADD(6050082, 0, 1)
DBPATCH_ADD(6050083, 0, 1)
DBPATCH_ADD(6050084, 0, 1)
DBPATCH_ADD(6050085, 0, 1)
DBPATCH_ADD(6050086, 0, 1)
DBPATCH_ADD(6050087, 0, 1)
DBPATCH_ADD(6050090, 0, 1)
DBPATCH_ADD(6050091, 0, 1)
DBPATCH_ADD(6050092, 0, 1)
DBPATCH_ADD(6050093, 0, 1)
DBPATCH_ADD(6050094, 0, 1)
DBPATCH_ADD(6050095, 0, 1)
DBPATCH_ADD(6050096, 0, 1)
DBPATCH_ADD(6050097, 0, 1)
DBPATCH_ADD(6050098, 0, 1)
DBPATCH_ADD(6050099, 0, 1)
DBPATCH_ADD(6050100, 0, 1)
DBPATCH_ADD(6050101, 0, 1)
DBPATCH_ADD(6050102, 0, 1)
DBPATCH_ADD(6050103, 0, 1)
DBPATCH_ADD(6050104, 0, 1)
DBPATCH_ADD(6050105, 0, 1)
DBPATCH_ADD(6050106, 0, 1)
DBPATCH_ADD(6050107, 0, 1)
DBPATCH_ADD(6050108, 0, 1)
DBPATCH_ADD(6050109, 0, 1)
DBPATCH_ADD(6050110, 0, 1)
DBPATCH_ADD(6050111, 0, 1)
DBPATCH_ADD(6050112, 0, 1)
DBPATCH_ADD(6050113, 0, 1)
DBPATCH_ADD(6050114, 0, 1)
DBPATCH_ADD(6050115, 0, 1)
DBPATCH_ADD(6050116, 0, 1)
DBPATCH_ADD(6050117, 0, 1)
DBPATCH_ADD(6050118, 0, 1)
DBPATCH_ADD(6050119, 0, 1)
DBPATCH_ADD(6050120, 0, 1)
DBPATCH_ADD(6050121, 0, 1)
DBPATCH_ADD(6050122, 0, 1)
DBPATCH_ADD(6050123, 0, 1)
DBPATCH_ADD(6050124, 0, 1)
DBPATCH_ADD(6050125, 0, 1)
DBPATCH_ADD(6050126, 0, 1)
DBPATCH_ADD(6050127, 0, 1)
DBPATCH_ADD(6050128, 0, 1)
DBPATCH_ADD(6050129, 0, 1)
DBPATCH_ADD(6050130, 0, 1)
DBPATCH_ADD(6050131, 0, 1)
DBPATCH_ADD(6050132, 0, 1)
DBPATCH_ADD(6050133, 0, 1)
DBPATCH_ADD(6050134, 0, 1)
DBPATCH_ADD(6050135, 0, 1)
DBPATCH_ADD(6050136, 0, 1)
DBPATCH_ADD(6050137, 0, 1)
DBPATCH_ADD(6050138, 0, 1)
DBPATCH_ADD(6050139, 0, 1)
DBPATCH_ADD(6050140, 0, 1)
DBPATCH_ADD(6050141, 0, 1)
DBPATCH_ADD(6050142, 0, 1)
DBPATCH_ADD(6050143, 0, 1)
DBPATCH_ADD(6050144, 0, 1)
DBPATCH_ADD(6050145, 0, 1)
DBPATCH_ADD(6050146, 0, 1)
DBPATCH_ADD(6050147, 0, 1)
DBPATCH_ADD(6050148, 0, 1)
DBPATCH_ADD(6050149, 0, 1)
DBPATCH_ADD(6050150, 0, 1)
DBPATCH_ADD(6050151, 0, 1)
DBPATCH_ADD(6050152, 0, 1)
DBPATCH_ADD(6050153, 0, 1)
DBPATCH_ADD(6050154, 0, 1)
DBPATCH_ADD(6050155, 0, 1)
DBPATCH_ADD(6050156, 0, 1)
DBPATCH_ADD(6050157, 0, 1)
DBPATCH_ADD(6050158, 0, 1)
DBPATCH_ADD(6050159, 0, 1)
DBPATCH_ADD(6050160, 0, 1)
DBPATCH_ADD(6050161, 0, 1)
DBPATCH_ADD(6050162, 0, 1)
DBPATCH_ADD(6050163, 0, 1)
DBPATCH_ADD(6050164, 0, 1)
DBPATCH_ADD(6050165, 0, 1)
DBPATCH_ADD(6050166, 0, 1)
DBPATCH_ADD(6050167, 0, 1)
DBPATCH_ADD(6050168, 0, 1)
DBPATCH_ADD(6050169, 0, 1)
DBPATCH_ADD(6050170, 0, 1)
DBPATCH_ADD(6050171, 0, 1)
DBPATCH_ADD(6050172, 0, 1)
DBPATCH_ADD(6050173, 0, 1)
DBPATCH_ADD(6050174, 0, 1)
DBPATCH_ADD(6050175, 0, 1)
DBPATCH_ADD(6050176, 0, 1)
DBPATCH_ADD(6050177, 0, 1)
DBPATCH_ADD(6050178, 0, 1)
DBPATCH_ADD(6050179, 0, 1)
DBPATCH_ADD(6050180, 0, 1)
DBPATCH_ADD(6050181, 0, 1)
DBPATCH_ADD(6050182, 0, 1)
DBPATCH_ADD(6050183, 0, 1)
DBPATCH_ADD(6050184, 0, 1)
DBPATCH_ADD(6050185, 0, 1)
DBPATCH_ADD(6050186, 0, 1)
DBPATCH_ADD(6050187, 0, 1)
DBPATCH_ADD(6050188, 0, 1)
DBPATCH_ADD(6050189, 0, 1)
DBPATCH_ADD(6050190, 0, 1)
DBPATCH_ADD(6050191, 0, 1)
DBPATCH_ADD(6050192, 0, 1)
DBPATCH_ADD(6050193, 0, 1)
DBPATCH_ADD(6050194, 0, 1)
DBPATCH_ADD(6050195, 0, 1)
DBPATCH_ADD(6050196, 0, 1)
DBPATCH_ADD(6050197, 0, 1)
DBPATCH_ADD(6050198, 0, 1)
DBPATCH_ADD(6050199, 0, 1)
DBPATCH_ADD(6050200, 0, 1)
DBPATCH_ADD(6050201, 0, 1)
DBPATCH_ADD(6050202, 0, 1)
DBPATCH_ADD(6050203, 0, 1)
DBPATCH_ADD(6050204, 0, 1)
DBPATCH_ADD(6050205, 0, 1)
DBPATCH_ADD(6050206, 0, 1)
DBPATCH_ADD(6050207, 0, 1)
DBPATCH_ADD(6050208, 0, 1)
DBPATCH_ADD(6050209, 0, 1)
DBPATCH_ADD(6050210, 0, 1)
DBPATCH_ADD(6050211, 0, 1)
DBPATCH_ADD(6050212, 0, 1)
DBPATCH_ADD(6050213, 0, 1)
DBPATCH_ADD(6050214, 0, 1)
DBPATCH_ADD(6050215, 0, 1)
DBPATCH_ADD(6050216, 0, 1)
DBPATCH_ADD(6050217, 0, 1)
DBPATCH_ADD(6050218, 0, 1)
DBPATCH_ADD(6050219, 0, 1)
DBPATCH_ADD(6050220, 0, 1)
DBPATCH_ADD(6050221, 0, 1)
DBPATCH_ADD(6050222, 0, 1)
DBPATCH_ADD(6050223, 0, 1)
DBPATCH_ADD(6050224, 0, 1)
DBPATCH_ADD(6050225, 0, 1)
DBPATCH_ADD(6050226, 0, 1)
DBPATCH_ADD(6050227, 0, 1)
DBPATCH_ADD(6050228, 0, 1)
DBPATCH_ADD(6050229, 0, 1)
DBPATCH_ADD(6050230, 0, 1)
DBPATCH_ADD(6050231, 0, 1)
DBPATCH_ADD(6050232, 0, 1)
DBPATCH_ADD(6050233, 0, 1)
DBPATCH_ADD(6050234, 0, 1)
DBPATCH_ADD(6050235, 0, 1)
DBPATCH_ADD(6050236, 0, 1)
DBPATCH_ADD(6050237, 0, 1)
DBPATCH_ADD(6050238, 0, 1)
DBPATCH_ADD(6050239, 0, 1)
DBPATCH_ADD(6050240, 0, 1)
DBPATCH_ADD(6050241, 0, 1)
DBPATCH_ADD(6050242, 0, 1)
DBPATCH_ADD(6050243, 0, 1)
DBPATCH_ADD(6050244, 0, 1)
DBPATCH_ADD(6050245, 0, 1)
DBPATCH_ADD(6050246, 0, 1)
DBPATCH_ADD(6050247, 0, 1)
DBPATCH_ADD(6050248, 0, 1)
DBPATCH_ADD(6050249, 0, 1)
DBPATCH_ADD(6050250, 0, 1)
DBPATCH_ADD(6050251, 0, 1)
DBPATCH_ADD(6050252, 0, 1)
DBPATCH_ADD(6050253, 0, 1)
DBPATCH_ADD(6050254, 0, 1)
DBPATCH_ADD(6050255, 0, 1)
DBPATCH_ADD(6050256, 0, 1)
DBPATCH_ADD(6050257, 0, 1)
DBPATCH_ADD(6050258, 0, 1)
<<<<<<< HEAD
=======
DBPATCH_ADD(6050259, 0, 1)
DBPATCH_ADD(6050260, 0, 1)
DBPATCH_ADD(6050261, 0, 1)
DBPATCH_ADD(6050262, 0, 1)
DBPATCH_ADD(6050263, 0, 1)
DBPATCH_ADD(6050264, 0, 1)
DBPATCH_ADD(6050265, 0, 1)
DBPATCH_ADD(6050266, 0, 1)
DBPATCH_ADD(6050267, 0, 1)
DBPATCH_ADD(6050268, 0, 1)
DBPATCH_ADD(6050269, 0, 1)
DBPATCH_ADD(6050270, 0, 1)
DBPATCH_ADD(6050271, 0, 1)
DBPATCH_ADD(6050272, 0, 1)
DBPATCH_ADD(6050273, 0, 1)
DBPATCH_ADD(6050274, 0, 1)
DBPATCH_ADD(6050275, 0, 1)
DBPATCH_ADD(6050276, 0, 1)
DBPATCH_ADD(6050277, 0, 1)
DBPATCH_ADD(6050278, 0, 1)
DBPATCH_ADD(6050279, 0, 1)
DBPATCH_ADD(6050280, 0, 1)
DBPATCH_ADD(6050281, 0, 1)
DBPATCH_ADD(6050282, 0, 1)
DBPATCH_ADD(6050283, 0, 1)
>>>>>>> f4e2c554

DBPATCH_END()<|MERGE_RESOLUTION|>--- conflicted
+++ resolved
@@ -3643,11 +3643,6 @@
 
 static int	DBpatch_6050257(void)
 {
-<<<<<<< HEAD
-	const zbx_db_field_t	field = {"software_update_checkid", "", NULL, NULL, 32, ZBX_TYPE_CHAR, ZBX_NOTNULL, 0};
-
-	return DBadd_field("config", &field);
-=======
 	const zbx_db_table_t	table = {"proxy_group", "proxy_groupid", 0,
 			{
 				{"proxy_groupid", NULL, NULL, NULL, 0, ZBX_TYPE_ID, ZBX_NOTNULL, 0},
@@ -3661,16 +3656,10 @@
 		};
 
 	return DBcreate_table(&table);
->>>>>>> f4e2c554
 }
 
 static int	DBpatch_6050258(void)
 {
-<<<<<<< HEAD
-	const zbx_db_field_t	field = {"software_update_check_data", "", NULL, NULL, 0, ZBX_TYPE_SHORTTEXT, ZBX_NOTNULL, 0};
-
-	return DBadd_field("config", &field);
-=======
 	return DBcreate_changelog_insert_trigger("proxy_group", "proxy_groupid");
 }
 
@@ -3821,7 +3810,6 @@
 	if (ZBX_DB_OK > zbx_db_execute("update hosts set monitored_by=1 where proxyid is not null"))
 		return FAIL;
 
-
 	return SUCCEED;
 }
 
@@ -3853,7 +3841,20 @@
 			ZBX_FK_CASCADE_DELETE};
 
 	return DBadd_foreign_key("proxy_group_rtdata", 1, &field);
->>>>>>> f4e2c554
+}
+
+static int	DBpatch_6050284(void)
+{
+	const zbx_db_field_t	field = {"software_update_checkid", "", NULL, NULL, 32, ZBX_TYPE_CHAR, ZBX_NOTNULL, 0};
+
+	return DBadd_field("config", &field);
+}
+
+static int	DBpatch_6050285(void)
+{
+	const zbx_db_field_t	field = {"software_update_check_data", "", NULL, NULL, 0, ZBX_TYPE_SHORTTEXT, ZBX_NOTNULL, 0};
+
+	return DBadd_field("config", &field);
 }
 
 #endif
@@ -4119,8 +4120,6 @@
 DBPATCH_ADD(6050256, 0, 1)
 DBPATCH_ADD(6050257, 0, 1)
 DBPATCH_ADD(6050258, 0, 1)
-<<<<<<< HEAD
-=======
 DBPATCH_ADD(6050259, 0, 1)
 DBPATCH_ADD(6050260, 0, 1)
 DBPATCH_ADD(6050261, 0, 1)
@@ -4146,6 +4145,7 @@
 DBPATCH_ADD(6050281, 0, 1)
 DBPATCH_ADD(6050282, 0, 1)
 DBPATCH_ADD(6050283, 0, 1)
->>>>>>> f4e2c554
+DBPATCH_ADD(6050284, 0, 1)
+DBPATCH_ADD(6050285, 0, 1)
 
 DBPATCH_END()