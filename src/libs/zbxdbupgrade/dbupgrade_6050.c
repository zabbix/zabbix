--- conflicted
+++ resolved
@@ -959,105 +959,6 @@
 
 static int	DBpatch_6050092(void)
 {
-<<<<<<< HEAD
-	zbx_db_result_t	result;
-	zbx_db_row_t	row;
-	int		ret = SUCCEED;
-	char		*sql = NULL;
-	size_t		sql_alloc = 0, sql_offset = 0;
-
-	zbx_db_begin_multiple_update(&sql, &sql_alloc, &sql_offset);
-
-	/* functions table contains history functions used in trigger expressions */
-	if (NULL == (result = zbx_db_select("select functionid,parameter,triggerid"
-			" from functions"
-			" where " ZBX_DB_CHAR_LENGTH(parameter) ">1")))
-	{
-		goto clean;
-	}
-
-	while (SUCCEED == ret && NULL != (row = zbx_db_fetch(result)))
-	{
-		const char	*ptr;
-		char		*buf, *tmp, *param = NULL;
-		size_t		param_pos, param_len, sep_pos, buf_alloc, buf_offset = 0;
-		int		quoted;
-
-		buf_alloc  = strlen(row[1]);
-		buf = zbx_malloc(NULL, buf_alloc);
-
-		for (ptr = row[1]; ptr < row[1] + strlen(row[1]); ptr += sep_pos + 1)
-		{
-			zbx_function_param_parse(ptr, &param_pos, &param_len, &sep_pos);
-
-			if (param_pos < sep_pos)
-			{
-				if ('"' != ptr[param_pos])
-				{
-					if ('{' == ptr[param_pos])
-					{
-						size_t	arg_end;
-						int	bracket_count = 1;
-
-						for (arg_end = param_pos + 1; 0 < bracket_count; arg_end++)
-						{
-							if ('}' == ptr[arg_end])
-								bracket_count--;
-							else if ('{' == ptr[arg_end])
-								bracket_count++;
-						}
-
-						sep_pos = arg_end;
-					}
-
-					zbx_strncpy_alloc(&buf, &buf_alloc, &buf_offset, ptr + param_pos,
-							sep_pos - param_pos);
-				}
-				else
-				{
-					param = zbx_function_param_unquote_dyn(
-							ptr + param_pos, sep_pos - param_pos, &quoted);
-
-					if (SUCCEED == zbx_function_param_escape(&param, quoted))
-					{
-						zbx_strcpy_alloc(&buf, &buf_alloc, &buf_offset, param);
-					}
-					else
-					{
-						zabbix_log(LOG_LEVEL_WARNING, "Failed to escape parameter \"%s\" for"
-							" trigger with id %s", param, row[3]);
-						zbx_strncpy_alloc(&buf, &buf_alloc, &buf_offset,
-								ptr + param_pos, sep_pos - param_pos);
-					}
-				}
-			}
-
-			if (',' == ptr[sep_pos])
-				zbx_chrcpy_alloc(&buf, &buf_alloc, &buf_offset, ',');
-			zbx_free(param);
-		}
-
-		tmp = zbx_db_dyn_escape_string(buf);
-		zbx_snprintf_alloc(&sql, &sql_alloc, &sql_offset,
-				"update functions set parameter='%s' where functionid=%s;\n", tmp, row[0]);
-		zbx_free(tmp);
-		zbx_free(buf);
-
-		if (SUCCEED == ret)
-			ret = zbx_db_execute_overflowed_sql(&sql, &sql_alloc, &sql_offset);
-	}
-
-	zbx_db_free_result(result);
-	zbx_db_end_multiple_update(&sql, &sql_alloc, &sql_offset);
-
-	if (SUCCEED == ret && 16 < sql_offset)
-	{
-		if (ZBX_DB_OK > zbx_db_execute("%s", sql))
-			ret = FAIL;
-	}
-clean:
-	zbx_free(sql);
-=======
 	return DBrename_table("group_discovery", "group_discovery_tmp");
 }
 
@@ -1430,26 +1331,10 @@
 
 	ret = zbx_db_insert_execute(&db_insert);
 	zbx_db_insert_clean(&db_insert);
->>>>>>> ed41bf12
 
 	return ret;
 }
 
-<<<<<<< HEAD
-static int	update_escaping_in_expression(const char *expression, char **substitute, char **error)
-{
-	zbx_eval_context_t	ctx;
-	int			ret = SUCCEED;
-
-	ret = zbx_eval_parse_expression(&ctx, expression, ZBX_EVAL_PARSE_CALC_EXPRESSION |
-			ZBX_EVAL_PARSE_STR_V64_COMPAT | ZBX_EVAL_PARSE_LLDMACRO, error);
-
-	if (FAIL == ret)
-		return FAIL;
-
-	ctx.rules ^= ZBX_EVAL_PARSE_STR_V64_COMPAT;
-	zbx_eval_compose_expression(&ctx, substitute);
-=======
 static int	DBpatch_6050128(void)
 {
 	if (0 == (DBget_program_type() & ZBX_PROGRAM_TYPE_SERVER))
@@ -1496,13 +1381,376 @@
 	{
 		return FAIL;
 	}
->>>>>>> ed41bf12
-
-	return SUCCEED;
-}
-
-<<<<<<< HEAD
-static int	DBpatch_6050093(void)
+
+	return SUCCEED;
+}
+
+static int	DBpatch_6050131(void)
+{
+	if (0 == (DBget_program_type() & ZBX_PROGRAM_TYPE_SERVER))
+		return SUCCEED;
+
+	if (ZBX_DB_OK > zbx_db_execute(
+			"update widget_field"
+			" set name='date_period.from'"
+			" where name='date_from'"
+				" and widgetid in (select widgetid from widget where type='slareport')"))
+	{
+		return FAIL;
+	}
+
+	return SUCCEED;
+}
+
+static int	DBpatch_6050132(void)
+{
+	if (0 == (DBget_program_type() & ZBX_PROGRAM_TYPE_SERVER))
+		return SUCCEED;
+
+	if (ZBX_DB_OK > zbx_db_execute(
+			"update widget_field"
+			" set name='date_period.to'"
+			" where name='date_to'"
+				" and widgetid in (select widgetid from widget where type='slareport')"))
+	{
+		return FAIL;
+	}
+
+	return SUCCEED;
+}
+
+static int	DBpatch_6050133(void)
+{
+	zbx_db_row_t	row;
+	zbx_db_result_t	result;
+	zbx_regexp_t	*regex1 = NULL, *regex2 = NULL;
+	char		*error = NULL, *replace_to = NULL, *sql = NULL;
+	size_t		sql_alloc = 0, sql_offset = 0;
+	int		ret = FAIL;
+
+	if (0 == (DBget_program_type() & ZBX_PROGRAM_TYPE_SERVER))
+		return SUCCEED;
+
+	if (FAIL == zbx_regexp_compile_ext("^([a-z]+)\\.([a-z_]+)\\.(\\d+)\\.(\\d+)$", &regex1, 0, &error))
+	{
+		zabbix_log(LOG_LEVEL_CRIT, "internal error, invalid regular expression: %s", error);
+		goto out;
+	}
+
+	if (FAIL == zbx_regexp_compile_ext("^([a-z]+)\\.([a-z_]+)\\.(\\d+)$", &regex2, 0, &error))
+	{
+		zabbix_log(LOG_LEVEL_CRIT, "internal error, invalid regular expression: %s", error);
+		goto out;
+	}
+
+	zbx_db_begin_multiple_update(&sql, &sql_alloc, &sql_offset);
+
+	result = zbx_db_select("select widget_fieldid,name from widget_field where name like '%%.%%.%%'");
+
+	while (NULL != (row = zbx_db_fetch(result)))
+	{
+		zbx_uint64_t	widget_fieldid;
+		char		*replace_from;
+
+		ZBX_STR2UINT64(widget_fieldid, row[0]);
+		replace_from = row[1];
+
+		if (SUCCEED != zbx_mregexp_sub_precompiled(
+						replace_from,
+						regex1,
+						"\\1.\\3.\\2.\\4",
+						0,	/* no output limit */
+						&replace_to)
+				&& SUCCEED != zbx_mregexp_sub_precompiled(
+						replace_from,
+						regex2,
+						"\\1.\\3.\\2",
+						0,	/* no output limit */
+						&replace_to))
+		{
+			continue;
+		}
+
+		zbx_snprintf_alloc(&sql, &sql_alloc, &sql_offset,
+				"update widget_field"
+				" set name='%s'"
+				" where widget_fieldid=" ZBX_FS_UI64 ";\n",
+				replace_to, widget_fieldid);
+
+		zbx_free(replace_to);
+
+		if (SUCCEED != zbx_db_execute_overflowed_sql(&sql, &sql_alloc, &sql_offset))
+		{
+			zabbix_log(LOG_LEVEL_CRIT, "internal error, cannot execute multiple SQL \"update\" operations");
+			zbx_db_free_result(result);
+
+			goto out;
+		}
+	}
+	zbx_db_free_result(result);
+
+	zbx_db_end_multiple_update(&sql, &sql_alloc, &sql_offset);
+
+	if (16 < sql_offset)	/* in ORACLE always present begin..end; */
+		zbx_db_execute("%s", sql);
+
+	ret = SUCCEED;
+out:
+	if (NULL != regex1)
+		zbx_regexp_free(regex1);
+	if (NULL != regex2)
+		zbx_regexp_free(regex2);
+
+	zbx_free(sql);
+	zbx_free(error);
+	zbx_free(replace_to);
+
+	return ret;
+}
+
+#define REFERENCE_LEN	5
+#define FIRST_LETTER	'A'
+#define TOTAL_LETTERS	26
+
+static char	*create_widget_reference(const zbx_vector_str_t *references)
+{
+	static char	buf[REFERENCE_LEN + 1];
+	static int	next_index;
+
+	while (1)
+	{
+		int	i, index = next_index++;
+
+		for (i = REFERENCE_LEN - 1; i >= 0; i--)
+		{
+			buf[i] = FIRST_LETTER + index % TOTAL_LETTERS;
+			index /= TOTAL_LETTERS;
+		}
+
+		if (FAIL == zbx_vector_str_search(references, buf, ZBX_DEFAULT_STR_COMPARE_FUNC))
+			return buf;
+	}
+}
+
+#undef TOTAL_LETTERS
+#undef FIRST_LETTER
+#undef REFERENCE_LEN
+
+static int	DBpatch_6050134(void)
+{
+	zbx_db_row_t		row;
+	zbx_db_result_t		result;
+	zbx_db_insert_t		db_insert;
+	zbx_vector_str_t	references;
+	int			ret;
+
+	if (0 == (DBget_program_type() & ZBX_PROGRAM_TYPE_SERVER))
+		return SUCCEED;
+
+	zbx_vector_str_create(&references);
+
+	result = zbx_db_select("select distinct value_str from widget_field where name='reference' order by value_str");
+
+	while (NULL != (row = zbx_db_fetch(result)))
+	{
+		zbx_vector_str_append(&references, zbx_strdup(NULL, row[0]));
+	}
+	zbx_db_free_result(result);
+
+	zbx_vector_str_sort(&references, ZBX_DEFAULT_STR_COMPARE_FUNC);
+
+	zbx_db_insert_prepare(&db_insert, "widget_field", "widget_fieldid", "widgetid", "type", "name", "value_str",
+			NULL);
+
+	result = zbx_db_select("select widgetid from widget where type in ('graph','svggraph','graphprototype')");
+
+	while (NULL != (row = zbx_db_fetch(result)))
+	{
+		zbx_uint64_t	widgetid;
+
+		ZBX_STR2UINT64(widgetid, row[0]);
+
+		zbx_db_insert_add_values(&db_insert, __UINT64_C(0), widgetid, 1, "reference",
+				create_widget_reference(&references));
+	}
+	zbx_db_free_result(result);
+
+	zbx_vector_str_clear_ext(&references, zbx_str_free);
+	zbx_vector_str_destroy(&references);
+
+	zbx_db_insert_autoincrement(&db_insert, "widget_fieldid");
+
+	ret = zbx_db_insert_execute(&db_insert);
+	zbx_db_insert_clean(&db_insert);
+
+	return ret;
+}
+
+static int	DBpatch_6050135(void)
+{
+	if (0 == (DBget_program_type() & ZBX_PROGRAM_TYPE_SERVER))
+		return SUCCEED;
+
+	if (ZBX_DB_OK > zbx_db_execute("delete from profiles where idx like 'web.templates.triggers.%%'"))
+		return FAIL;
+
+	return SUCCEED;
+}
+
+static int	DBpatch_6050136(void)
+{
+	if (0 == (DBget_program_type() & ZBX_PROGRAM_TYPE_SERVER))
+		return SUCCEED;
+
+	if (ZBX_DB_OK > zbx_db_execute("delete from profiles where idx like 'web.templates.trigger_prototypes.php.%%'"))
+		return FAIL;
+
+	return SUCCEED;
+}
+
+static int	DBpatch_6050137(void)
+{
+	if (0 == (DBget_program_type() & ZBX_PROGRAM_TYPE_SERVER))
+		return SUCCEED;
+
+	if (ZBX_DB_OK > zbx_db_execute("delete from profiles where idx like 'web.hosts.triggers.%%'"))
+		return FAIL;
+
+	return SUCCEED;
+}
+
+static int	DBpatch_6050138(void)
+{
+	if (0 == (DBget_program_type() & ZBX_PROGRAM_TYPE_SERVER))
+		return SUCCEED;
+
+	if (ZBX_DB_OK > zbx_db_execute("delete from profiles where idx like 'web.hosts.trigger_prototypes.php.%%'"))
+		return FAIL;
+
+	return SUCCEED;
+}
+
+static int	DBpatch_6050139(void)
+{
+	zbx_db_result_t	result;
+	zbx_db_row_t	row;
+	int		ret = SUCCEED;
+	char		*sql = NULL;
+	size_t		sql_alloc = 0, sql_offset = 0;
+
+	zbx_db_begin_multiple_update(&sql, &sql_alloc, &sql_offset);
+
+	/* functions table contains history functions used in trigger expressions */
+	if (NULL == (result = zbx_db_select("select functionid,parameter,triggerid"
+			" from functions"
+			" where " ZBX_DB_CHAR_LENGTH(parameter) ">1")))
+	{
+		goto clean;
+	}
+
+	while (SUCCEED == ret && NULL != (row = zbx_db_fetch(result)))
+	{
+		const char	*ptr;
+		char		*buf, *tmp, *param = NULL;
+		size_t		param_pos, param_len, sep_pos, buf_alloc, buf_offset = 0;
+		int		quoted;
+
+		buf_alloc  = strlen(row[1]);
+		buf = zbx_malloc(NULL, buf_alloc);
+
+		for (ptr = row[1]; ptr < row[1] + strlen(row[1]); ptr += sep_pos + 1)
+		{
+			zbx_function_param_parse(ptr, &param_pos, &param_len, &sep_pos);
+
+			if (param_pos < sep_pos)
+			{
+				if ('"' != ptr[param_pos])
+				{
+					if ('{' == ptr[param_pos])
+					{
+						size_t	arg_end;
+						int	bracket_count = 1;
+
+						for (arg_end = param_pos + 1; 0 < bracket_count; arg_end++)
+						{
+							if ('}' == ptr[arg_end])
+								bracket_count--;
+							else if ('{' == ptr[arg_end])
+								bracket_count++;
+						}
+
+						sep_pos = arg_end;
+					}
+
+					zbx_strncpy_alloc(&buf, &buf_alloc, &buf_offset, ptr + param_pos,
+							sep_pos - param_pos);
+				}
+				else
+				{
+					param = zbx_function_param_unquote_dyn(
+							ptr + param_pos, sep_pos - param_pos, &quoted);
+
+					if (SUCCEED == zbx_function_param_escape(&param, quoted))
+					{
+						zbx_strcpy_alloc(&buf, &buf_alloc, &buf_offset, param);
+					}
+					else
+					{
+						zabbix_log(LOG_LEVEL_WARNING, "Failed to escape parameter \"%s\" for"
+							" trigger with id %s", param, row[3]);
+						zbx_strncpy_alloc(&buf, &buf_alloc, &buf_offset,
+								ptr + param_pos, sep_pos - param_pos);
+					}
+				}
+			}
+
+			if (',' == ptr[sep_pos])
+				zbx_chrcpy_alloc(&buf, &buf_alloc, &buf_offset, ',');
+			zbx_free(param);
+		}
+
+		tmp = zbx_db_dyn_escape_string(buf);
+		zbx_snprintf_alloc(&sql, &sql_alloc, &sql_offset,
+				"update functions set parameter='%s' where functionid=%s;\n", tmp, row[0]);
+		zbx_free(tmp);
+		zbx_free(buf);
+
+		if (SUCCEED == ret)
+			ret = zbx_db_execute_overflowed_sql(&sql, &sql_alloc, &sql_offset);
+	}
+
+	zbx_db_free_result(result);
+	zbx_db_end_multiple_update(&sql, &sql_alloc, &sql_offset);
+
+	if (SUCCEED == ret && 16 < sql_offset)
+	{
+		if (ZBX_DB_OK > zbx_db_execute("%s", sql))
+			ret = FAIL;
+	}
+clean:
+	zbx_free(sql);
+
+	return ret;
+}
+
+static int	update_escaping_in_expression(const char *expression, char **substitute, char **error)
+{
+	zbx_eval_context_t	ctx;
+	int			ret = SUCCEED;
+
+	ret = zbx_eval_parse_expression(&ctx, expression, ZBX_EVAL_PARSE_CALC_EXPRESSION |
+			ZBX_EVAL_PARSE_STR_V64_COMPAT | ZBX_EVAL_PARSE_LLDMACRO, error);
+
+	if (FAIL == ret)
+		return FAIL;
+
+	ctx.rules ^= ZBX_EVAL_PARSE_STR_V64_COMPAT;
+	zbx_eval_compose_expression(&ctx, substitute);
+
+	return SUCCEED;
+}
+
+static int	DBpatch_6050140(void)
 {
 	int			ret = SUCCEED;
 	zbx_db_result_t		result;
@@ -1547,132 +1795,10 @@
 clean:
 	zbx_free(error);
 	zbx_free(sql);
-=======
-static int	DBpatch_6050131(void)
-{
-	if (0 == (DBget_program_type() & ZBX_PROGRAM_TYPE_SERVER))
-		return SUCCEED;
-
-	if (ZBX_DB_OK > zbx_db_execute(
-			"update widget_field"
-			" set name='date_period.from'"
-			" where name='date_from'"
-				" and widgetid in (select widgetid from widget where type='slareport')"))
-	{
-		return FAIL;
-	}
-
-	return SUCCEED;
-}
-
-static int	DBpatch_6050132(void)
-{
-	if (0 == (DBget_program_type() & ZBX_PROGRAM_TYPE_SERVER))
-		return SUCCEED;
-
-	if (ZBX_DB_OK > zbx_db_execute(
-			"update widget_field"
-			" set name='date_period.to'"
-			" where name='date_to'"
-				" and widgetid in (select widgetid from widget where type='slareport')"))
-	{
-		return FAIL;
-	}
-
-	return SUCCEED;
-}
-
-static int	DBpatch_6050133(void)
-{
-	zbx_db_row_t	row;
-	zbx_db_result_t	result;
-	zbx_regexp_t	*regex1 = NULL, *regex2 = NULL;
-	char		*error = NULL, *replace_to = NULL, *sql = NULL;
-	size_t		sql_alloc = 0, sql_offset = 0;
-	int		ret = FAIL;
-
-	if (0 == (DBget_program_type() & ZBX_PROGRAM_TYPE_SERVER))
-		return SUCCEED;
-
-	if (FAIL == zbx_regexp_compile_ext("^([a-z]+)\\.([a-z_]+)\\.(\\d+)\\.(\\d+)$", &regex1, 0, &error))
-	{
-		zabbix_log(LOG_LEVEL_CRIT, "internal error, invalid regular expression: %s", error);
-		goto out;
-	}
-
-	if (FAIL == zbx_regexp_compile_ext("^([a-z]+)\\.([a-z_]+)\\.(\\d+)$", &regex2, 0, &error))
-	{
-		zabbix_log(LOG_LEVEL_CRIT, "internal error, invalid regular expression: %s", error);
-		goto out;
-	}
-
-	zbx_db_begin_multiple_update(&sql, &sql_alloc, &sql_offset);
-
-	result = zbx_db_select("select widget_fieldid,name from widget_field where name like '%%.%%.%%'");
-
-	while (NULL != (row = zbx_db_fetch(result)))
-	{
-		zbx_uint64_t	widget_fieldid;
-		char		*replace_from;
-
-		ZBX_STR2UINT64(widget_fieldid, row[0]);
-		replace_from = row[1];
-
-		if (SUCCEED != zbx_mregexp_sub_precompiled(
-						replace_from,
-						regex1,
-						"\\1.\\3.\\2.\\4",
-						0,	/* no output limit */
-						&replace_to)
-				&& SUCCEED != zbx_mregexp_sub_precompiled(
-						replace_from,
-						regex2,
-						"\\1.\\3.\\2",
-						0,	/* no output limit */
-						&replace_to))
-		{
-			continue;
-		}
-
-		zbx_snprintf_alloc(&sql, &sql_alloc, &sql_offset,
-				"update widget_field"
-				" set name='%s'"
-				" where widget_fieldid=" ZBX_FS_UI64 ";\n",
-				replace_to, widget_fieldid);
-
-		zbx_free(replace_to);
-
-		if (SUCCEED != zbx_db_execute_overflowed_sql(&sql, &sql_alloc, &sql_offset))
-		{
-			zabbix_log(LOG_LEVEL_CRIT, "internal error, cannot execute multiple SQL \"update\" operations");
-			zbx_db_free_result(result);
-
-			goto out;
-		}
-	}
-	zbx_db_free_result(result);
-
-	zbx_db_end_multiple_update(&sql, &sql_alloc, &sql_offset);
-
-	if (16 < sql_offset)	/* in ORACLE always present begin..end; */
-		zbx_db_execute("%s", sql);
-
-	ret = SUCCEED;
-out:
-	if (NULL != regex1)
-		zbx_regexp_free(regex1);
-	if (NULL != regex2)
-		zbx_regexp_free(regex2);
-
-	zbx_free(sql);
-	zbx_free(error);
-	zbx_free(replace_to);
->>>>>>> ed41bf12
 
 	return ret;
 }
 
-<<<<<<< HEAD
 static int	fix_expression_macro_escaping(const char *select, const char *update, const char *error_msg)
 {
 	int			ret = SUCCEED;
@@ -1755,157 +1881,36 @@
 	}
 clean:
 	zbx_free(sql);
-=======
-#define REFERENCE_LEN	5
-#define FIRST_LETTER	'A'
-#define TOTAL_LETTERS	26
-
-static char	*create_widget_reference(const zbx_vector_str_t *references)
-{
-	static char	buf[REFERENCE_LEN + 1];
-	static int	next_index;
-
-	while (1)
-	{
-		int	i, index = next_index++;
-
-		for (i = REFERENCE_LEN - 1; i >= 0; i--)
-		{
-			buf[i] = FIRST_LETTER + index % TOTAL_LETTERS;
-			index /= TOTAL_LETTERS;
-		}
-
-		if (FAIL == zbx_vector_str_search(references, buf, ZBX_DEFAULT_STR_COMPARE_FUNC))
-			return buf;
-	}
-}
-
-#undef TOTAL_LETTERS
-#undef FIRST_LETTER
-#undef REFERENCE_LEN
-
-static int	DBpatch_6050134(void)
-{
-	zbx_db_row_t		row;
-	zbx_db_result_t		result;
-	zbx_db_insert_t		db_insert;
-	zbx_vector_str_t	references;
-	int			ret;
-
-	if (0 == (DBget_program_type() & ZBX_PROGRAM_TYPE_SERVER))
-		return SUCCEED;
-
-	zbx_vector_str_create(&references);
-
-	result = zbx_db_select("select distinct value_str from widget_field where name='reference' order by value_str");
-
-	while (NULL != (row = zbx_db_fetch(result)))
-	{
-		zbx_vector_str_append(&references, zbx_strdup(NULL, row[0]));
-	}
-	zbx_db_free_result(result);
-
-	zbx_vector_str_sort(&references, ZBX_DEFAULT_STR_COMPARE_FUNC);
-
-	zbx_db_insert_prepare(&db_insert, "widget_field", "widget_fieldid", "widgetid", "type", "name", "value_str",
-			NULL);
-
-	result = zbx_db_select("select widgetid from widget where type in ('graph','svggraph','graphprototype')");
-
-	while (NULL != (row = zbx_db_fetch(result)))
-	{
-		zbx_uint64_t	widgetid;
-
-		ZBX_STR2UINT64(widgetid, row[0]);
-
-		zbx_db_insert_add_values(&db_insert, __UINT64_C(0), widgetid, 1, "reference",
-				create_widget_reference(&references));
-	}
-	zbx_db_free_result(result);
-
-	zbx_vector_str_clear_ext(&references, zbx_str_free);
-	zbx_vector_str_destroy(&references);
-
-	zbx_db_insert_autoincrement(&db_insert, "widget_fieldid");
-
-	ret = zbx_db_insert_execute(&db_insert);
-	zbx_db_insert_clean(&db_insert);
->>>>>>> ed41bf12
 
 	return ret;
 }
 
-<<<<<<< HEAD
-static int	DBpatch_6050094(void)
+static int	DBpatch_6050141(void)
 {
 	return fix_expression_macro_escaping("select scriptid,command from scripts",
 			"update scripts set command='%s' where scriptid=%s;\n",
 			"Failed to parse expression macro \"%s\" in script with id %s, error: %s");
 }
 
-static int	DBpatch_6050095(void)
+static int	DBpatch_6050142(void)
 {
 	return fix_expression_macro_escaping("select mediatype_messageid,message from media_type_message",
 			"update media_type_message set message='%s' where mediatype_messageid=%s;\n",
 			"Failed to parse expression macro \"%s\" in media type message with id %s, error: %s");
 }
 
-static int	DBpatch_6050096(void)
+static int	DBpatch_6050143(void)
 {
 	return fix_expression_macro_escaping("select operationid,message from opmessage",
 			"update opmessage set message='%s' where operationid=%s;\n",
 			"Failed to parse expression macro \"%s\" in action operation message with id %s, error: %s");
 }
 
-static int	DBpatch_6050097(void)
+static int	DBpatch_6050144(void)
 {
 	return fix_expression_macro_escaping("select triggerid,event_name from triggers",
 			"update triggers set event_name='%s' where triggerid=%s;\n",
 			"Failed to parse expression macro \"%s\" in event name of the trigger with id %s, error: %s");
-=======
-static int	DBpatch_6050135(void)
-{
-	if (0 == (DBget_program_type() & ZBX_PROGRAM_TYPE_SERVER))
-		return SUCCEED;
-
-	if (ZBX_DB_OK > zbx_db_execute("delete from profiles where idx like 'web.templates.triggers.%%'"))
-		return FAIL;
-
-	return SUCCEED;
-}
-
-static int	DBpatch_6050136(void)
-{
-	if (0 == (DBget_program_type() & ZBX_PROGRAM_TYPE_SERVER))
-		return SUCCEED;
-
-	if (ZBX_DB_OK > zbx_db_execute("delete from profiles where idx like 'web.templates.trigger_prototypes.php.%%'"))
-		return FAIL;
-
-	return SUCCEED;
-}
-
-static int	DBpatch_6050137(void)
-{
-	if (0 == (DBget_program_type() & ZBX_PROGRAM_TYPE_SERVER))
-		return SUCCEED;
-
-	if (ZBX_DB_OK > zbx_db_execute("delete from profiles where idx like 'web.hosts.triggers.%%'"))
-		return FAIL;
-
-	return SUCCEED;
-}
-
-static int	DBpatch_6050138(void)
-{
-	if (0 == (DBget_program_type() & ZBX_PROGRAM_TYPE_SERVER))
-		return SUCCEED;
-
-	if (ZBX_DB_OK > zbx_db_execute("delete from profiles where idx like 'web.hosts.trigger_prototypes.php.%%'"))
-		return FAIL;
-
-	return SUCCEED;
->>>>>>> ed41bf12
 }
 
 #endif
@@ -2010,8 +2015,6 @@
 DBPATCH_ADD(6050095, 0, 1)
 DBPATCH_ADD(6050096, 0, 1)
 DBPATCH_ADD(6050097, 0, 1)
-<<<<<<< HEAD
-=======
 DBPATCH_ADD(6050098, 0, 1)
 DBPATCH_ADD(6050099, 0, 1)
 DBPATCH_ADD(6050100, 0, 1)
@@ -2053,6 +2056,11 @@
 DBPATCH_ADD(6050136, 0, 1)
 DBPATCH_ADD(6050137, 0, 1)
 DBPATCH_ADD(6050138, 0, 1)
->>>>>>> ed41bf12
+DBPATCH_ADD(6050139, 0, 1)
+DBPATCH_ADD(6050140, 0, 1)
+DBPATCH_ADD(6050141, 0, 1)
+DBPATCH_ADD(6050142, 0, 1)
+DBPATCH_ADD(6050143, 0, 1)
+DBPATCH_ADD(6050144, 0, 1)
 
 DBPATCH_END()