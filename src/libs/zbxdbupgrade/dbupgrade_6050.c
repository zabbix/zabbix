--- conflicted
+++ resolved
@@ -289,8 +289,15 @@
 	return FAIL;
 }
 
-<<<<<<< HEAD
-static int  DBpatch_6050025(void)
+static int	DBpatch_6050025(void)
+{
+	if (FAIL == zbx_db_index_exists("problem", "problem_4"))
+		return DBcreate_index("problem", "problem_4", "cause_eventid", 0);
+
+	return SUCCEED;
+}
+
+static int  DBpatch_6050026(void)
 {
 	const zbx_db_table_t table =
 			{"optag", "optagid", 0,
@@ -307,25 +314,16 @@
 	return DBcreate_table(&table);
 }
 
-static int  DBpatch_6050026(void)
+static int  DBpatch_6050027(void)
 {
 	return DBcreate_index("optag", "optag_1", "operationid", 0);
 }
 
-static int	DBpatch_6050027(void)
-{
-	const zbx_db_field_t	field = {"operationid", NULL, "operations", "operationid", 0, 0, 0,
-			ZBX_FK_CASCADE_DELETE};
+static int	DBpatch_6050028(void)
+{
+	const zbx_db_field_t	field = {"operationid", NULL, "operations", "operationid", 0, 0, 0, ZBX_FK_CASCADE_DELETE};
 
 	return DBadd_foreign_key("optag", 1, &field);
-=======
-static int	DBpatch_6050025(void)
-{
-	if (FAIL == zbx_db_index_exists("problem", "problem_4"))
-		return DBcreate_index("problem", "problem_4", "cause_eventid", 0);
-
-	return SUCCEED;
->>>>>>> 2b6cbd42
 }
 
 #endif
@@ -360,10 +358,8 @@
 DBPATCH_ADD(6050023, 0, 1)
 DBPATCH_ADD(6050024, 0, 1)
 DBPATCH_ADD(6050025, 0, 1)
-<<<<<<< HEAD
 DBPATCH_ADD(6050026, 0, 1)
 DBPATCH_ADD(6050027, 0, 1)
-=======
->>>>>>> 2b6cbd42
+DBPATCH_ADD(6050028, 0, 1)
 
 DBPATCH_END()