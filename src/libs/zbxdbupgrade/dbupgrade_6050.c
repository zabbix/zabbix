/*
** Zabbix
** Copyright (C) 2001-2024 Zabbix SIA
**
** This program is free software; you can redistribute it and/or modify
** it under the terms of the GNU General Public License as published by
** the Free Software Foundation; either version 2 of the License, or
** (at your option) any later version.
**
** This program is distributed in the hope that it will be useful,
** but WITHOUT ANY WARRANTY; without even the implied warranty of
** MERCHANTABILITY or FITNESS FOR A PARTICULAR PURPOSE. See the
** GNU General Public License for more details.
**
** You should have received a copy of the GNU General Public License
** along with this program; if not, write to the Free Software
** Foundation, Inc., 51 Franklin Street, Fifth Floor, Boston, MA  02110-1301, USA.
**/

#include "dbupgrade.h"

#include "zbxdbschema.h"
#include "zbxvariant.h"
#include "zbxexpr.h"
#include "zbxeval.h"
#include "zbxalgo.h"
#include "zbxdbhigh.h"
#include "zbxtypes.h"
#include "zbxregexp.h"
#include "zbx_host_constants.h"
#include "zbxstr.h"
#include "zbxhash.h"
#include "zbxcrypto.h"

/*
 * 7.0 development database patches
 */

#ifndef HAVE_SQLITE3

static int	DBpatch_6050000(void)
{
	const zbx_db_field_t	field = {"url", "", NULL, NULL, 2048, ZBX_TYPE_CHAR, ZBX_NOTNULL, 0};

	return DBmodify_field_type("config", &field, NULL);
}

static int	DBpatch_6050001(void)
{
	const zbx_db_field_t	field = {"geomaps_tile_url", "", NULL, NULL, 2048, ZBX_TYPE_CHAR, ZBX_NOTNULL, 0};

	return DBmodify_field_type("config", &field, NULL);
}

static int	DBpatch_6050002(void)
{
	const zbx_db_field_t	field = {"url", "", NULL, NULL, 2048, ZBX_TYPE_CHAR, ZBX_NOTNULL, 0};

	return DBmodify_field_type("sysmap_url", &field, NULL);
}

static int	DBpatch_6050003(void)
{
	const zbx_db_field_t	field = {"url", "", NULL, NULL, 2048, ZBX_TYPE_CHAR, ZBX_NOTNULL, 0};

	return DBmodify_field_type("sysmap_element_url", &field, NULL);
}

static int	DBpatch_6050004(void)
{
	const zbx_db_field_t	field = {"url_a", "", NULL, NULL, 2048, ZBX_TYPE_CHAR, ZBX_NOTNULL, 0};

	return DBmodify_field_type("host_inventory", &field, NULL);
}

static int	DBpatch_6050005(void)
{
	const zbx_db_field_t	field = {"url_b", "", NULL, NULL, 2048, ZBX_TYPE_CHAR, ZBX_NOTNULL, 0};

	return DBmodify_field_type("host_inventory", &field, NULL);
}

static int	DBpatch_6050006(void)
{
	const zbx_db_field_t	field = {"url_c", "", NULL, NULL, 2048, ZBX_TYPE_CHAR, ZBX_NOTNULL, 0};

	return DBmodify_field_type("host_inventory", &field, NULL);
}

static int	DBpatch_6050007(void)
{
	const zbx_db_field_t	field = {"value_str", "", NULL, NULL, 2048, ZBX_TYPE_CHAR, ZBX_NOTNULL, 0};

	return DBmodify_field_type("widget_field", &field, NULL);
}

static int	DBpatch_6050008(void)
{
	const zbx_db_field_t	field = {"value", "0.0000", NULL, NULL, 0, ZBX_TYPE_FLOAT, ZBX_NOTNULL, 0};
	int	ret;

	if (0 == (DBget_program_type() & ZBX_PROGRAM_TYPE_SERVER))
		return SUCCEED;

#if defined(HAVE_ORACLE)
	if (SUCCEED == zbx_db_check_oracle_colum_type("history", "value", ZBX_TYPE_FLOAT))
		return SUCCEED;
#elif defined(HAVE_POSTGRESQL)
	if (SUCCEED == DBcheck_field_type("history", &field))
		return SUCCEED;
#endif
	if (SUCCEED != (ret = DBmodify_field_type("history", &field, &field)))
	{
		zabbix_log(LOG_LEVEL_WARNING, "cannot perform database upgrade of history table, please check upgrade"
				" notes");
	}

	return ret;
}

static int	DBpatch_6050009(void)
{
	const zbx_db_field_t	field = {"value_min", "0.0000", NULL, NULL, 0, ZBX_TYPE_FLOAT, ZBX_NOTNULL, 0};

	if (0 == (DBget_program_type() & ZBX_PROGRAM_TYPE_SERVER))
		return SUCCEED;

#if defined(HAVE_ORACLE)
	if (SUCCEED == zbx_db_check_oracle_colum_type("trends", "value_min", ZBX_TYPE_FLOAT))
		return SUCCEED;
#elif defined(HAVE_POSTGRESQL)
	if (SUCCEED == DBcheck_field_type("trends", &field))
		return SUCCEED;
#endif
	return DBmodify_field_type("trends", &field, &field);
}

static int	DBpatch_6050010(void)
{
	const zbx_db_field_t	field = {"value_avg", "0.0000", NULL, NULL, 0, ZBX_TYPE_FLOAT, ZBX_NOTNULL, 0};
	int			ret;

	if (0 == (DBget_program_type() & ZBX_PROGRAM_TYPE_SERVER))
		return SUCCEED;

#if defined(HAVE_ORACLE)
	if (SUCCEED == zbx_db_check_oracle_colum_type("trends", "value_avg", ZBX_TYPE_FLOAT))
		return SUCCEED;
#elif defined(HAVE_POSTGRESQL)
	if (SUCCEED == DBcheck_field_type("trends", &field))
		return SUCCEED;
#endif

	if (SUCCEED != (ret = DBmodify_field_type("trends", &field, &field)))
	{
		zabbix_log(LOG_LEVEL_WARNING, "cannot perform database upgrade of trends table, please check upgrade"
				" notes");
	}

	return ret;
}

static int	DBpatch_6050011(void)
{
	const zbx_db_field_t	field = {"value_max", "0.0000", NULL, NULL, 0, ZBX_TYPE_FLOAT, ZBX_NOTNULL, 0};
	int			ret;

#if defined(HAVE_ORACLE)
	if (SUCCEED == zbx_db_check_oracle_colum_type("trends", "value_max", ZBX_TYPE_FLOAT))
		return SUCCEED;
#elif defined(HAVE_POSTGRESQL)
	if (SUCCEED == DBcheck_field_type("trends", &field))
		return SUCCEED;
#endif /* defined(HAVE_ORACLE) */

	if (0 == (DBget_program_type() & ZBX_PROGRAM_TYPE_SERVER))
		return SUCCEED;

	if (SUCCEED != (ret = DBmodify_field_type("trends", &field, &field)))
	{
		zabbix_log(LOG_LEVEL_WARNING, "cannot perform database upgrade of trends table, please check upgrade"
				" notes");
	}

	return ret;
}

static int	DBpatch_6050012(void)
{
	const zbx_db_field_t	field = {"allow_redirect", "0", NULL, NULL, 0, ZBX_TYPE_INT, ZBX_NOTNULL, 0};

	return DBadd_field("dchecks", &field);
}

static int	DBpatch_6050013(void)
{
	const zbx_db_table_t	table =
			{"history_bin", "itemid,clock,ns", 0,
				{
					{"itemid", NULL, NULL, NULL, 0, ZBX_TYPE_ID, ZBX_NOTNULL, 0},
					{"clock", "0", NULL, NULL, 0, ZBX_TYPE_INT, ZBX_NOTNULL, 0},
					{"ns", "0", NULL, NULL, 0, ZBX_TYPE_INT, ZBX_NOTNULL, 0},
					{"value", "", NULL, NULL, 0, ZBX_TYPE_BLOB, ZBX_NOTNULL, 0},
					{NULL}
				},
				NULL
			};

	return DBcreate_table(&table);
}

static int	DBpatch_6050014(void)
{
	if (0 == (DBget_program_type() & ZBX_PROGRAM_TYPE_SERVER))
		return SUCCEED;

	if (ZBX_DB_OK > zbx_db_execute(
			"delete from widget_field"
			" where name='adv_conf' and widgetid in ("
				"select widgetid"
				" from widget"
				" where type in ('clock', 'item')"
			")"))
	{
		return FAIL;
	}

	return SUCCEED;
}

static int	DBpatch_6050015(void)
{
	const zbx_db_field_t	field = {"http_user", "", NULL, NULL, 255, ZBX_TYPE_CHAR, ZBX_NOTNULL, 0};

	return DBmodify_field_type("httptest", &field, NULL);
}

static int	DBpatch_6050016(void)
{
	const zbx_db_field_t	field = {"http_password", "", NULL, NULL, 255, ZBX_TYPE_CHAR, ZBX_NOTNULL, 0};

	return DBmodify_field_type("httptest", &field, NULL);
}

static int	DBpatch_6050017(void)
{
	const zbx_db_field_t	field = {"username", "", NULL, NULL, 255, ZBX_TYPE_CHAR, ZBX_NOTNULL, 0};

	return DBmodify_field_type("items", &field, NULL);
}

static int	DBpatch_6050018(void)
{
	const zbx_db_field_t	field = {"password", "", NULL, NULL, 255, ZBX_TYPE_CHAR, ZBX_NOTNULL, 0};

	return DBmodify_field_type("items", &field, NULL);
}

static int	DBpatch_6050019(void)
{
	const zbx_db_field_t	field = {"username", "", NULL, NULL, 255, ZBX_TYPE_CHAR, ZBX_NOTNULL, 0};

	return DBmodify_field_type("connector", &field, NULL);
}

static int	DBpatch_6050020(void)
{
	const zbx_db_field_t	field = {"password", "", NULL, NULL, 255, ZBX_TYPE_CHAR, ZBX_NOTNULL, 0};

	return DBmodify_field_type("connector", &field, NULL);
}

static int	DBpatch_6050021(void)
{
	const zbx_db_field_t	field = {"concurrency_max", "0", NULL, NULL, 0, ZBX_TYPE_INT, ZBX_NOTNULL, 0};

	return DBadd_field("drules", &field);
}

static int	DBpatch_6050022(void)
{
	if (ZBX_DB_OK > zbx_db_execute("update drules set concurrency_max=1"))
		return FAIL;

	return SUCCEED;
}

static int	DBpatch_6050023(void)
{
	const char	*sql =
			"update widget_field"
			" set name='acknowledgement_status'"
			" where name='unacknowledged'"
				" and exists ("
					"select null"
					" from widget w"
					" where widget_field.widgetid=w.widgetid"
						" and w.type='problems'"
				")";

	if (0 == (DBget_program_type() & ZBX_PROGRAM_TYPE_SERVER))
		return SUCCEED;

	if (ZBX_DB_OK <= zbx_db_execute("%s", sql))
		return SUCCEED;

	return FAIL;
}

static int	DBpatch_6050024(void)
{
	const char	*sql =
			"update widget_field"
			" set name='show_lines'"
			" where name='count'"
				" and exists ("
					"select null"
					" from widget w"
					" where widget_field.widgetid=w.widgetid"
						" and w.type='tophosts'"
				")";

	if (0 == (DBget_program_type() & ZBX_PROGRAM_TYPE_SERVER))
		return SUCCEED;

	if (ZBX_DB_OK <= zbx_db_execute("%s", sql))
		return SUCCEED;

	return FAIL;
}

static int	DBpatch_6050025(void)
{
	if (FAIL == zbx_db_index_exists("problem", "problem_4"))
		return DBcreate_index("problem", "problem_4", "cause_eventid", 0);

	return SUCCEED;
}

static int	DBpatch_6050026(void)
{
	const zbx_db_field_t	field = {"id", NULL, NULL, NULL, 0, ZBX_TYPE_ID, ZBX_NOTNULL, 0};

	return DBdrop_field_autoincrement("proxy_history", &field);
}

static int	DBpatch_6050027(void)
{
	const zbx_db_field_t	field = {"id", NULL, NULL, NULL, 0, ZBX_TYPE_ID, ZBX_NOTNULL, 0};

	return DBdrop_field_autoincrement("proxy_dhistory", &field);
}

static int	DBpatch_6050028(void)
{
	const zbx_db_field_t	field = {"id", NULL, NULL, NULL, 0, ZBX_TYPE_ID, ZBX_NOTNULL, 0};

	return DBdrop_field_autoincrement("proxy_autoreg_host", &field);
}

static int	DBpatch_6050029(void)
{
	if (0 == (DBget_program_type() & ZBX_PROGRAM_TYPE_SERVER))
		return SUCCEED;

	if (ZBX_DB_OK > zbx_db_execute("insert into module (moduleid,id,relative_path,status,config) values"
			" (" ZBX_FS_UI64 ",'gauge','widgets/gauge',%d,'[]')", zbx_db_get_maxid("module"), 1))
	{
		return FAIL;
	}

	return SUCCEED;
}

static int	DBpatch_6050030(void)
{
	const zbx_db_table_t table =
			{"optag", "optagid", 0,
				{
					{"optagid", NULL, NULL, NULL, 0, ZBX_TYPE_ID, ZBX_NOTNULL, 0},
					{"operationid", NULL, NULL, NULL, 0, ZBX_TYPE_ID, ZBX_NOTNULL, 0},
					{"tag", "", NULL, NULL, 255, ZBX_TYPE_CHAR, ZBX_NOTNULL, 0},
					{"value", "", NULL, NULL, 255, ZBX_TYPE_CHAR, ZBX_NOTNULL, 0},
					{0}
				},
				NULL
			};

	return DBcreate_table(&table);
}

static int  DBpatch_6050031(void)
{
	return DBcreate_index("optag", "optag_1", "operationid", 0);
}

static int	DBpatch_6050032(void)
{
	const zbx_db_field_t	field = {"operationid", NULL, "operations", "operationid", 0, 0, 0,
			ZBX_FK_CASCADE_DELETE};

	return DBadd_foreign_key("optag", 1, &field);
}

static int	DBpatch_6050033(void)
{
	if (0 == (DBget_program_type() & ZBX_PROGRAM_TYPE_SERVER))
		return SUCCEED;

	if (ZBX_DB_OK > zbx_db_execute("insert into module (moduleid,id,relative_path,status,config) values"
			" (" ZBX_FS_UI64 ",'toptriggers','widgets/toptriggers',%d,'[]')", zbx_db_get_maxid("module"), 1))
	{
		return FAIL;
	}

	return SUCCEED;
}

static int	DBpatch_6050034(void)
{
	const zbx_db_table_t	table = {"proxy", "proxyid", 0,
			{
				{"proxyid", NULL, NULL, NULL, 0, ZBX_TYPE_ID, ZBX_NOTNULL, 0},
				{"name", "", NULL, NULL, 128, ZBX_TYPE_CHAR, ZBX_NOTNULL, 0},
				{"operating_mode", "0", NULL, NULL, 0, ZBX_TYPE_INT, ZBX_NOTNULL, 0},
				{"description", "", NULL, NULL, 0, ZBX_TYPE_SHORTTEXT, ZBX_NOTNULL, 0},
				{"tls_connect", "1", NULL, NULL, 0, ZBX_TYPE_INT, ZBX_NOTNULL, 0},
				{"tls_accept", "1", NULL, NULL, 0, ZBX_TYPE_INT, ZBX_NOTNULL, 0},
				{"tls_issuer", "", NULL, NULL, 1024, ZBX_TYPE_CHAR, ZBX_NOTNULL, 0},
				{"tls_subject", "", NULL, NULL, 1024, ZBX_TYPE_CHAR, ZBX_NOTNULL, 0},
				{"tls_psk_identity", "", NULL, NULL, 128, ZBX_TYPE_CHAR, ZBX_NOTNULL, 0},
				{"tls_psk", "", NULL, NULL, 512, ZBX_TYPE_CHAR, ZBX_NOTNULL, 0},
				{"allowed_addresses", "", NULL, NULL, 255, ZBX_TYPE_CHAR, ZBX_NOTNULL, 0},
				{"address", "127.0.0.1", NULL, NULL, 255, ZBX_TYPE_CHAR, ZBX_NOTNULL, 0},
				{"port", "10051", NULL, NULL, 64, ZBX_TYPE_CHAR, ZBX_NOTNULL, 0},
				{0}
			},
			NULL
		};

	return DBcreate_table(&table);
}

static int	DBpatch_6050035(void)
{
	return DBcreate_index("proxy", "proxy_1", "name", 1);
}

static int	DBpatch_6050036(void)
{
	return DBcreate_changelog_insert_trigger("proxy", "proxyid");
}

static int	DBpatch_6050037(void)
{
	return DBcreate_changelog_update_trigger("proxy", "proxyid");
}

static int	DBpatch_6050038(void)
{
	return DBcreate_changelog_delete_trigger("proxy", "proxyid");
}

#define DEPRECATED_STATUS_PROXY_ACTIVE	5
#define DEPRECATED_STATUS_PROXY_PASSIVE	6

static int	DBpatch_6050039(void)
{
	zbx_db_row_t		row;
	zbx_db_result_t		result;
	zbx_db_insert_t		db_insert_proxies;
	int			ret;

	if (0 == (DBget_program_type() & ZBX_PROGRAM_TYPE_SERVER))
		return SUCCEED;

	result = zbx_db_select(
			"select h.hostid,h.host,h.status,h.description,h.tls_connect,h.tls_accept,h.tls_issuer,"
				"h.tls_subject,h.tls_psk_identity,h.tls_psk,h.proxy_address,i.useip,i.ip,i.dns,i.port"
			" from hosts h"
			" left join interface i"
				" on h.hostid=i.hostid"
			" where h.status in (%i,%i)",
			DEPRECATED_STATUS_PROXY_PASSIVE, DEPRECATED_STATUS_PROXY_ACTIVE);

	zbx_db_insert_prepare(&db_insert_proxies, "proxy", "proxyid", "name", "operating_mode", "description", "tls_connect",
			"tls_accept", "tls_issuer", "tls_subject", "tls_psk_identity", "tls_psk", "allowed_addresses",
			"address", "port", (char *)NULL);

	while (NULL != (row = zbx_db_fetch(result)))
	{
		zbx_uint64_t	proxyid;
		int		status, tls_connect, tls_accept;

		ZBX_STR2UINT64(proxyid, row[0]);
		status = atoi(row[2]);
		tls_connect = atoi(row[4]);
		tls_accept = atoi(row[5]);

		if (DEPRECATED_STATUS_PROXY_ACTIVE == status)
		{
			zbx_db_insert_add_values(&db_insert_proxies, proxyid, row[1], PROXY_OPERATING_MODE_ACTIVE, row[3],
					tls_connect, tls_accept, row[6], row[7], row[8], row[9], row[10],
					"127.0.0.1", "10051");
		}
		else if (DEPRECATED_STATUS_PROXY_PASSIVE == status)
		{
			const char	*address;
			const char	*port;

			if (SUCCEED != zbx_db_is_null(row[11]))
			{
				address = (1 == atoi(row[11]) ? row[12] : row[13]);
				port = row[14];
			}
			else
			{
				address = "127.0.0.1";
				port = "10051";
				zabbix_log(LOG_LEVEL_WARNING, "cannot select interface for proxy '%s'",  row[1]);
			}

			zbx_db_insert_add_values(&db_insert_proxies, proxyid, row[1], PROXY_OPERATING_MODE_PASSIVE, row[3],
					tls_connect, tls_accept, row[6], row[7], row[8], row[9], "", address, port);
		}
	}
	zbx_db_free_result(result);

	ret = zbx_db_insert_execute(&db_insert_proxies);
	zbx_db_insert_clean(&db_insert_proxies);

	return ret;
}

static int	DBpatch_6050040(void)
{
	return DBdrop_foreign_key("hosts", 1);
}

static int	DBpatch_6050041(void)
{
	const zbx_db_field_t	field = {"proxyid", NULL, "hosts", "hostid", 0, ZBX_TYPE_ID, 0, 0};

	return DBrename_field("hosts", "proxy_hostid", &field);
}

static int	DBpatch_6050042(void)
{
	const zbx_db_field_t	field = {"proxyid", NULL, "proxy", "proxyid", 0, 0, 0, 0};

	return DBadd_foreign_key("hosts", 1, &field);
}

static int	DBpatch_6050043(void)
{
	return DBdrop_foreign_key("drules", 1);
}

static int	DBpatch_6050044(void)
{
	const zbx_db_field_t	field = {"proxyid", NULL, "hosts", "hostid", 0, ZBX_TYPE_ID, 0, 0};

	return DBrename_field("drules", "proxy_hostid", &field);
}

static int	DBpatch_6050045(void)
{
	const zbx_db_field_t	field = {"proxyid", NULL, "proxy", "proxyid", 0, 0, 0, 0};

	return DBadd_foreign_key("drules", 1, &field);
}

static int	DBpatch_6050046(void)
{
	return DBdrop_foreign_key("autoreg_host", 1);
}

static int	DBpatch_6050047(void)
{
	const zbx_db_field_t	field = {"proxyid", NULL, "hosts", "hostid", 0, ZBX_TYPE_ID, 0, ZBX_FK_CASCADE_DELETE};

	return DBrename_field("autoreg_host", "proxy_hostid", &field);
}

static int	DBpatch_6050048(void)
{
	const zbx_db_field_t	field = {"proxyid", NULL, "proxy", "proxyid", 0, 0, 0, ZBX_FK_CASCADE_DELETE};

	return DBadd_foreign_key("autoreg_host", 1, &field);
}

static int	DBpatch_6050049(void)
{
	return DBdrop_foreign_key("task", 1);
}

static int	DBpatch_6050050(void)
{
	const zbx_db_field_t	field = {"proxyid", NULL, "hosts", "hostid", 0, ZBX_TYPE_ID, 0, 0};

	return DBrename_field("task", "proxy_hostid", &field);
}

static int	DBpatch_6050051(void)
{
	const zbx_db_field_t	field = {"proxyid", NULL, "proxy", "proxyid", 0, 0, 0, ZBX_FK_CASCADE_DELETE};

	return DBadd_foreign_key("task", 1, &field);
}

static int	DBpatch_6050052(void)
{
	const zbx_db_table_t	table = {"proxy_rtdata", "proxyid", 0,
			{
				{"proxyid", NULL, "proxy", "proxyid", 0, ZBX_TYPE_ID, ZBX_NOTNULL, 0},
				{"lastaccess", "0", NULL, NULL, 0, ZBX_TYPE_INT, ZBX_NOTNULL, 0},
				{"version", "0", NULL, NULL, 0, ZBX_TYPE_INT, ZBX_NOTNULL, 0},
				{"compatibility", "0", NULL, NULL, 0, ZBX_TYPE_INT, ZBX_NOTNULL, 0},
				{0}
			},
			NULL
		};

	return DBcreate_table(&table);
}

static int	DBpatch_6050053(void)
{
	const zbx_db_field_t	field = {"proxyid", NULL, "proxy", "proxyid", 0, 0, 0, ZBX_FK_CASCADE_DELETE};

	return DBadd_foreign_key("proxy_rtdata", 1, &field);
}

static int	DBpatch_6050054(void)
{
	zbx_db_row_t		row;
	zbx_db_result_t		result;
	zbx_db_insert_t		db_insert_rtdata;
	int			ret;

	if (0 == (DBget_program_type() & ZBX_PROGRAM_TYPE_SERVER))
		return SUCCEED;

	result = zbx_db_select(
		"select hr.hostid,hr.lastaccess,hr.version,hr.compatibility"
		" from host_rtdata hr"
		" join hosts h"
			" on hr.hostid=h.hostid"
		" where h.status in (%i,%i)",
		DEPRECATED_STATUS_PROXY_ACTIVE, DEPRECATED_STATUS_PROXY_PASSIVE);

	zbx_db_insert_prepare(&db_insert_rtdata, "proxy_rtdata", "proxyid", "lastaccess", "version", "compatibility",
			(char *)NULL);

	while (NULL != (row = zbx_db_fetch(result)))
	{
		int		lastaccess, version, compatibility;
		zbx_uint64_t	hostid;

		ZBX_STR2UINT64(hostid, row[0]);
		lastaccess = atoi(row[1]);
		version = atoi(row[2]);
		compatibility = atoi(row[3]);

		zbx_db_insert_add_values(&db_insert_rtdata, hostid, lastaccess, version, compatibility);
	}
	zbx_db_free_result(result);

	ret = zbx_db_insert_execute(&db_insert_rtdata);
	zbx_db_insert_clean(&db_insert_rtdata);

	return ret;
}

#undef DEPRECATED_STATUS_PROXY_ACTIVE
#undef DEPRECATED_STATUS_PROXY_PASSIVE

static int	DBpatch_6050055(void)
{
	if (0 == (DBget_program_type() & ZBX_PROGRAM_TYPE_SERVER))
		return SUCCEED;

	if (ZBX_DB_OK > zbx_db_execute("delete from hosts where status in (5,6)"))
		return FAIL;

	return SUCCEED;
}

static int	DBpatch_6050056(void)
{
	return DBdrop_field("host_rtdata", "lastaccess");
}

static int	DBpatch_6050057(void)
{
	return DBdrop_field("host_rtdata", "version");
}

static int	DBpatch_6050058(void)
{
	return DBdrop_field("host_rtdata", "compatibility");
}

static int	DBpatch_6050059(void)
{
	return DBdrop_field("hosts", "proxy_address");
}

static int	DBpatch_6050060(void)
{
	return DBdrop_field("hosts", "auto_compress");
}

static int	DBpatch_6050061(void)
{
	if (0 == (DBget_program_type() & ZBX_PROGRAM_TYPE_SERVER))
		return SUCCEED;

	if (ZBX_DB_OK > zbx_db_execute("delete from profiles where idx='web.proxies.filter_status'"))
		return FAIL;

	return SUCCEED;
}

static int	DBpatch_6050062(void)
{
	if (0 == (DBget_program_type() & ZBX_PROGRAM_TYPE_SERVER))
		return SUCCEED;

	if (ZBX_DB_OK > zbx_db_execute(
			"update profiles"
			" set value_str='name'"
			" where value_str like 'host'"
				" and idx='web.proxies.php.sort'"))
	{
		return FAIL;
	}

	return SUCCEED;
}

static int	DBpatch_6050063(void)
{
#define TM_DATA_TYPE_TEST_ITEM	0
#define TM_DATA_TYPE_PROXYIDS	2

	if (0 == (DBget_program_type() & ZBX_PROGRAM_TYPE_SERVER))
		return SUCCEED;

	if (ZBX_DB_OK > zbx_db_execute("delete"
			" from task"
			" where exists ("
				"select null"
				" from task_data td"
				" where td.taskid=task.taskid and td.type in (%i,%i)"
			")",
			TM_DATA_TYPE_TEST_ITEM, TM_DATA_TYPE_PROXYIDS))
	{
		return FAIL;
	}
#undef TM_DATA_TYPE_TEST_ITEM
#undef TM_DATA_TYPE_PROXYIDS

	return SUCCEED;
}

static int	DBpatch_6050064(void)
{
	if (FAIL == zbx_db_index_exists("dashboard_user", "dashboard_user_2"))
		return DBcreate_index("dashboard_user", "dashboard_user_2", "userid", 0);

	return SUCCEED;
}

static int	DBpatch_6050065(void)
{
	if (FAIL == zbx_db_index_exists("dashboard_usrgrp", "dashboard_usrgrp_2"))
		return DBcreate_index("dashboard_usrgrp", "dashboard_usrgrp_2", "usrgrpid", 0);

	return SUCCEED;
}

static int	DBpatch_6050066(void)
{
	if (FAIL == zbx_db_index_exists("event_suppress", "event_suppress_4"))
		return DBcreate_index("event_suppress", "event_suppress_4", "userid", 0);

	return SUCCEED;
}

static int	DBpatch_6050067(void)
{
	if (FAIL == zbx_db_index_exists("group_discovery", "group_discovery_1"))
		return DBcreate_index("group_discovery", "group_discovery_1", "parent_group_prototypeid", 0);

	return SUCCEED;
}

static int	DBpatch_6050068(void)
{
	if (FAIL == zbx_db_index_exists("group_prototype", "group_prototype_2"))
		return DBcreate_index("group_prototype", "group_prototype_2", "groupid", 0);

	return SUCCEED;
}

static int	DBpatch_6050069(void)
{
	if (FAIL == zbx_db_index_exists("group_prototype", "group_prototype_3"))
		return DBcreate_index("group_prototype", "group_prototype_3", "templateid", 0);

	return SUCCEED;
}

static int	DBpatch_6050070(void)
{
	if (FAIL == zbx_db_index_exists("host_discovery", "host_discovery_1"))
		return DBcreate_index("host_discovery", "host_discovery_1", "parent_hostid", 0);

	return SUCCEED;
}

static int	DBpatch_6050071(void)
{
	if (FAIL == zbx_db_index_exists("host_discovery", "host_discovery_2"))
		return DBcreate_index("host_discovery", "host_discovery_2", "parent_itemid", 0);

	return SUCCEED;
}

static int	DBpatch_6050072(void)
{
	if (FAIL == zbx_db_index_exists("hosts", "hosts_7"))
		return DBcreate_index("hosts", "hosts_7", "templateid", 0);

	return SUCCEED;
}

static int	DBpatch_6050073(void)
{
	if (FAIL == zbx_db_index_exists("interface_discovery", "interface_discovery_1"))
		return DBcreate_index("interface_discovery", "interface_discovery_1", "parent_interfaceid", 0);

	return SUCCEED;
}

static int	DBpatch_6050074(void)
{
	if (FAIL == zbx_db_index_exists("report", "report_2"))
		return DBcreate_index("report", "report_2", "userid", 0);

	return SUCCEED;
}

static int	DBpatch_6050075(void)
{
	if (FAIL == zbx_db_index_exists("report", "report_3"))
		return DBcreate_index("report", "report_3", "dashboardid", 0);

	return SUCCEED;
}

static int	DBpatch_6050076(void)
{
	if (FAIL == zbx_db_index_exists("report_user", "report_user_2"))
		return DBcreate_index("report_user", "report_user_2", "userid", 0);

	return SUCCEED;
}

static int	DBpatch_6050077(void)
{
	if (FAIL == zbx_db_index_exists("report_user", "report_user_3"))
		return DBcreate_index("report_user", "report_user_3", "access_userid", 0);

	return SUCCEED;
}

static int	DBpatch_6050078(void)
{
	if (FAIL == zbx_db_index_exists("report_usrgrp", "report_usrgrp_2"))
		return DBcreate_index("report_usrgrp", "report_usrgrp_2", "usrgrpid", 0);

	return SUCCEED;
}

static int	DBpatch_6050079(void)
{
	if (FAIL == zbx_db_index_exists("report_usrgrp", "report_usrgrp_3"))
		return DBcreate_index("report_usrgrp", "report_usrgrp_3", "access_userid", 0);

	return SUCCEED;
}

static int	DBpatch_6050080(void)
{
	if (FAIL == zbx_db_index_exists("sysmaps", "sysmaps_4"))
		return DBcreate_index("sysmaps", "sysmaps_4", "userid", 0);

	return SUCCEED;
}

static int	DBpatch_6050081(void)
{
	if (FAIL == zbx_db_index_exists("sysmap_element_trigger", "sysmap_element_trigger_2"))
		return DBcreate_index("sysmap_element_trigger", "sysmap_element_trigger_2", "triggerid", 0);

	return SUCCEED;
}

static int	DBpatch_6050082(void)
{
	if (FAIL == zbx_db_index_exists("sysmap_user", "sysmap_user_2"))
		return DBcreate_index("sysmap_user", "sysmap_user_2", "userid", 0);

	return SUCCEED;
}

static int	DBpatch_6050083(void)
{
	if (FAIL == zbx_db_index_exists("sysmap_usrgrp", "sysmap_usrgrp_2"))
		return DBcreate_index("sysmap_usrgrp", "sysmap_usrgrp_2", "usrgrpid", 0);

	return SUCCEED;
}

static int	DBpatch_6050084(void)
{
	if (FAIL == zbx_db_index_exists("tag_filter", "tag_filter_1"))
		return DBcreate_index("tag_filter", "tag_filter_1", "usrgrpid", 0);

	return SUCCEED;
}

static int	DBpatch_6050085(void)
{
	if (FAIL == zbx_db_index_exists("tag_filter", "tag_filter_2"))
		return DBcreate_index("tag_filter", "tag_filter_2", "groupid", 0);

	return SUCCEED;
}

static int	DBpatch_6050086(void)
{
	if (FAIL == zbx_db_index_exists("task", "task_2"))
		return DBcreate_index("task", "task_2", "proxyid", 0);

	return SUCCEED;
}

static int	DBpatch_6050087(void)
{
	if (FAIL == zbx_db_index_exists("users", "users_3"))
		return DBcreate_index("users", "users_3", "roleid", 0);

	return SUCCEED;
}

static int	DBpatch_6050090(void)
{
	const zbx_db_field_t	old_field = {"info", "", NULL, NULL, 0, ZBX_TYPE_SHORTTEXT, ZBX_NOTNULL, 0};
	const zbx_db_field_t	field = {"info", "", NULL, NULL, 0, ZBX_TYPE_LONGTEXT, ZBX_NOTNULL, 0};

	return DBmodify_field_type("task_remote_command_result", &field, &old_field);
}

static int	DBpatch_6050091(void)
{
	if (0 == (DBget_program_type() & ZBX_PROGRAM_TYPE_SERVER))
		return SUCCEED;

	if (ZBX_DB_OK > zbx_db_execute(
			"update widget_field"
			" set value_str=' '"
			" where name like 'columns.name.%%'"
			" and value_str like ''"
			" and widgetid in ("
				"select widgetid"
				" from widget"
				" where type='tophosts'"
			")"))
	{
		return FAIL;
	}

	return SUCCEED;
}

static int	DBpatch_6050092(void)
{
	return DBrename_table("group_discovery", "group_discovery_tmp");
}

static int	DBpatch_6050093(void)
{
	const zbx_db_table_t	table =
			{"group_discovery", "groupdiscoveryid", 0,
				{
					{"groupdiscoveryid", NULL, NULL, NULL, 0, ZBX_TYPE_ID, ZBX_NOTNULL, 0},
					{"groupid", NULL, NULL, NULL, 0, ZBX_TYPE_ID, ZBX_NOTNULL, 0},
					{"parent_group_prototypeid", NULL, NULL, NULL, 0, ZBX_TYPE_ID, ZBX_NOTNULL, 0},
					{"name", "", NULL, NULL, 255, ZBX_TYPE_CHAR, ZBX_NOTNULL, 0},
					{"lastcheck", "0", NULL, NULL, 0, ZBX_TYPE_INT, ZBX_NOTNULL, 0},
					{"ts_delete", "0", NULL, NULL, 0, ZBX_TYPE_INT, ZBX_NOTNULL, 0},
					{0}
				},
				NULL
			};

	return DBcreate_table(&table);
}

static int	DBpatch_6050094(void)
{
	if (0 == (DBget_program_type() & ZBX_PROGRAM_TYPE_SERVER))
		return SUCCEED;

	if (ZBX_DB_OK > zbx_db_execute("insert into group_discovery "
				"(groupdiscoveryid,groupid,parent_group_prototypeid,name,lastcheck,ts_delete)"
			" select groupid,groupid,parent_group_prototypeid,name,lastcheck,ts_delete"
				" from group_discovery_tmp"))
	{
		return FAIL;
	}

	return SUCCEED;
}

static int	DBpatch_6050095(void)
{
	return DBdrop_table("group_discovery_tmp");
}

static int	DBpatch_6050096(void)
{
	return DBcreate_index("group_discovery", "group_discovery_1", "groupid,parent_group_prototypeid", 1);
}

static int	DBpatch_6050097(void)
{
	return DBcreate_index("group_discovery", "group_discovery_2", "parent_group_prototypeid", 0);
}

static int	DBpatch_6050098(void)
{
	const zbx_db_field_t	field = {"groupid", NULL, "hstgrp", "groupid", 0, 0, 0, ZBX_FK_CASCADE_DELETE};

	return DBadd_foreign_key("group_discovery", 1, &field);
}

static int	DBpatch_6050099(void)
{
	const zbx_db_field_t	field = {"parent_group_prototypeid", NULL, "group_prototype", "group_prototypeid", 0, 0,
			0, 0};

	return DBadd_foreign_key("group_discovery", 2, &field);
}

static int	DBpatch_6050100(void)
{
	if (0 == (DBget_program_type() & ZBX_PROGRAM_TYPE_SERVER))
		return SUCCEED;

	if (ZBX_DB_OK > zbx_db_execute("insert into module (moduleid,id,relative_path,status,config) values"
			" (" ZBX_FS_UI64 ",'piechart','widgets/piechart',%d,'[]')", zbx_db_get_maxid("module"), 1))
	{
		return FAIL;
	}

	return SUCCEED;
}

static int	DBpatch_6050101(void)
{
	const zbx_db_field_t	field = {"timeout_zabbix_agent", "3s", NULL, NULL, 255, ZBX_TYPE_CHAR, ZBX_NOTNULL, 0};

	return DBadd_field("config", &field);
}

static int	DBpatch_6050102(void)
{
	const zbx_db_field_t	field = {"timeout_simple_check", "3s", NULL, NULL, 255, ZBX_TYPE_CHAR, ZBX_NOTNULL, 0};

	return DBadd_field("config", &field);
}

static int	DBpatch_6050103(void)
{
	const zbx_db_field_t	field = {"timeout_snmp_agent", "3s", NULL, NULL, 255, ZBX_TYPE_CHAR, ZBX_NOTNULL, 0};

	return DBadd_field("config", &field);
}

static int	DBpatch_6050104(void)
{
	const zbx_db_field_t	field = {"timeout_external_check", "3s", NULL, NULL, 255, ZBX_TYPE_CHAR,
			ZBX_NOTNULL, 0};

	return DBadd_field("config", &field);
}

static int	DBpatch_6050105(void)
{
	const zbx_db_field_t	field = {"timeout_db_monitor", "3s", NULL, NULL, 255, ZBX_TYPE_CHAR, ZBX_NOTNULL, 0};

	return DBadd_field("config", &field);
}

static int	DBpatch_6050106(void)
{
	const zbx_db_field_t	field = {"timeout_http_agent", "3s", NULL, NULL, 255, ZBX_TYPE_CHAR, ZBX_NOTNULL, 0};

	return DBadd_field("config", &field);
}

static int	DBpatch_6050107(void)
{
	const zbx_db_field_t	field = {"timeout_ssh_agent", "3s", NULL, NULL, 255, ZBX_TYPE_CHAR, ZBX_NOTNULL, 0};

	return DBadd_field("config", &field);
}

static int	DBpatch_6050108(void)
{
	const zbx_db_field_t	field = {"timeout_telnet_agent", "3s", NULL, NULL, 255, ZBX_TYPE_CHAR, ZBX_NOTNULL, 0};

	return DBadd_field("config", &field);
}

static int	DBpatch_6050109(void)
{
	const zbx_db_field_t	field = {"timeout_script", "3s", NULL, NULL, 255, ZBX_TYPE_CHAR, ZBX_NOTNULL, 0};

	return DBadd_field("config", &field);
}

static int	DBpatch_6050110(void)
{
	int	timeout;

	timeout = DBget_config_timeout();

	if (ZBX_DB_OK > zbx_db_execute("update config"
			" set timeout_zabbix_agent='%ds',"
				"timeout_simple_check='%ds',"
				"timeout_snmp_agent='%ds',"
				"timeout_external_check='%ds',"
				"timeout_db_monitor='%ds',"
				"timeout_http_agent='%ds',"
				"timeout_ssh_agent='%ds',"
				"timeout_telnet_agent='%ds',"
				"timeout_script='%ds'",
			timeout, timeout, timeout, timeout, timeout, timeout, timeout, timeout, timeout))
	{
		return FAIL;
	}

	return SUCCEED;
}

static int	DBpatch_6050111(void)
{
	if (ZBX_DB_OK > zbx_db_execute("update items set timeout='' where type not in (%d,%d)", ITEM_TYPE_HTTPAGENT,
			ITEM_TYPE_SCRIPT))
	{
		return FAIL;
	}

	return SUCCEED;
}

static int	DBpatch_6050112(void)
{
	const zbx_db_field_t	field = {"timeout", "", NULL, NULL, 255, ZBX_TYPE_CHAR, ZBX_NOTNULL, 0};

	return DBset_default("items", &field);
}

static int	DBpatch_6050113(void)
{
	const zbx_db_field_t	field = {"custom_timeouts", "0", NULL, NULL, 0, ZBX_TYPE_INT, ZBX_NOTNULL, 0};

	return DBadd_field("proxy", &field);
}

static int	DBpatch_6050114(void)
{
	const zbx_db_field_t	field = {"timeout_zabbix_agent", "", NULL, NULL, 255, ZBX_TYPE_CHAR, ZBX_NOTNULL, 0};

	return DBadd_field("proxy", &field);
}

static int	DBpatch_6050115(void)
{
	const zbx_db_field_t	field = {"timeout_simple_check", "", NULL, NULL, 255, ZBX_TYPE_CHAR, ZBX_NOTNULL, 0};

	return DBadd_field("proxy", &field);
}

static int	DBpatch_6050116(void)
{
	const zbx_db_field_t	field = {"timeout_snmp_agent", "", NULL, NULL, 255, ZBX_TYPE_CHAR, ZBX_NOTNULL, 0};

	return DBadd_field("proxy", &field);
}

static int	DBpatch_6050117(void)
{
	const zbx_db_field_t	field = {"timeout_external_check", "", NULL, NULL, 255, ZBX_TYPE_CHAR, ZBX_NOTNULL, 0};

	return DBadd_field("proxy", &field);
}

static int	DBpatch_6050118(void)
{
	const zbx_db_field_t	field = {"timeout_db_monitor", "", NULL, NULL, 255, ZBX_TYPE_CHAR, ZBX_NOTNULL, 0};

	return DBadd_field("proxy", &field);
}

static int	DBpatch_6050119(void)
{
	const zbx_db_field_t	field = {"timeout_http_agent", "", NULL, NULL, 255, ZBX_TYPE_CHAR, ZBX_NOTNULL, 0};

	return DBadd_field("proxy", &field);
}

static int	DBpatch_6050120(void)
{
	const zbx_db_field_t	field = {"timeout_ssh_agent", "", NULL, NULL, 255, ZBX_TYPE_CHAR, ZBX_NOTNULL, 0};

	return DBadd_field("proxy", &field);
}

static int	DBpatch_6050121(void)
{
	const zbx_db_field_t	field = {"timeout_telnet_agent", "", NULL, NULL, 255, ZBX_TYPE_CHAR, ZBX_NOTNULL, 0};

	return DBadd_field("proxy", &field);
}

static int	DBpatch_6050122(void)
{
	const zbx_db_field_t	field = {"timeout_script", "", NULL, NULL, 255, ZBX_TYPE_CHAR, ZBX_NOTNULL, 0};

	return DBadd_field("proxy", &field);
}

static int	DBpatch_6050123(void)
{
	if (ZBX_DB_OK > zbx_db_execute("update item_preproc set params='-1' where type=26"))
		return FAIL;

	return SUCCEED;
}

static int	DBpatch_6050124(void)
{
	if (0 == (DBget_program_type() & ZBX_PROGRAM_TYPE_SERVER))
		return SUCCEED;

	if (ZBX_DB_OK > zbx_db_execute(
			"delete from widget_field"
			" where name in ('source_type','reference')"
				" and widgetid in (select widgetid from widget where type='map')"))
	{
		return FAIL;
	}

	return SUCCEED;
}

static int	DBpatch_6050125(void)
{
	if (0 == (DBget_program_type() & ZBX_PROGRAM_TYPE_SERVER))
		return SUCCEED;

	if (ZBX_DB_OK > zbx_db_execute(
			"update widget_field"
			" set name='sysmapid._reference',value_str=CONCAT(value_str,'._mapid')"
			" where name='filter_widget_reference'"
				" and widgetid in (select widgetid from widget where type='map')"))
	{
		return FAIL;
	}

	return SUCCEED;
}

static int	DBpatch_6050126(void)
{
	if (0 == (DBget_program_type() & ZBX_PROGRAM_TYPE_SERVER))
		return SUCCEED;

	if (ZBX_DB_OK > zbx_db_execute(
			"update widget_field"
			" set type='1',name='override_hostid._reference',value_int=0,value_str='DASHBOARD._hostid'"
			" where type=0"
				" and name='dynamic'"
				" and value_int=1"))
	{
		return FAIL;
	}

	return SUCCEED;
}

static int	DBpatch_6050127(void)
{
	zbx_db_row_t	row;
	zbx_db_result_t	result;
	zbx_db_insert_t	db_insert;
	int		ret;

	if (0 == (DBget_program_type() & ZBX_PROGRAM_TYPE_SERVER))
		return SUCCEED;

	result = zbx_db_select(
			"select w.widgetid,wf_from.value_str,wf_to.value_str"
			" from widget w"
			" left join widget_field wf_from"
				" on w.widgetid=wf_from.widgetid"
					" and (wf_from.name='time_from' or wf_from.name is null)"
			" left join widget_field wf_to"
				" on w.widgetid=wf_to.widgetid"
					" and (wf_to.name='time_to' or wf_to.name is null)"
			" where w.type='svggraph' and exists ("
				"select null"
				" from widget_field wf2"
				" where wf2.widgetid=w.widgetid"
					" and wf2.name='graph_time'"
			")");

	zbx_db_insert_prepare(&db_insert, "widget_field", "widget_fieldid", "widgetid", "type", "name", "value_str",
			NULL);

	while (NULL != (row = zbx_db_fetch(result)))
	{
		zbx_uint64_t	widgetid;

		ZBX_STR2UINT64(widgetid, row[0]);

		if (SUCCEED == zbx_db_is_null(row[1]))
			zbx_db_insert_add_values(&db_insert, __UINT64_C(0), widgetid, 1, "time_period.from", "now-1h");

		if (SUCCEED == zbx_db_is_null(row[2]))
			zbx_db_insert_add_values(&db_insert, __UINT64_C(0), widgetid, 1, "time_period.to", "now");
	}
	zbx_db_free_result(result);

	zbx_db_insert_autoincrement(&db_insert, "widget_fieldid");

	ret = zbx_db_insert_execute(&db_insert);
	zbx_db_insert_clean(&db_insert);

	return ret;
}

static int	DBpatch_6050128(void)
{
	if (0 == (DBget_program_type() & ZBX_PROGRAM_TYPE_SERVER))
		return SUCCEED;

	if (ZBX_DB_OK > zbx_db_execute(
			"update widget_field"
			" set name='time_period.from'"
			" where name='time_from'"
				" and widgetid in (select widgetid from widget where type='svggraph')"))
	{
		return FAIL;
	}

	return SUCCEED;
}

static int	DBpatch_6050129(void)
{
	if (0 == (DBget_program_type() & ZBX_PROGRAM_TYPE_SERVER))
		return SUCCEED;

	if (ZBX_DB_OK > zbx_db_execute(
			"update widget_field"
			" set name='time_period.to'"
			" where name='time_to'"
				" and widgetid in (select widgetid from widget where type='svggraph')"))
	{
		return FAIL;
	}

	return SUCCEED;
}

static int	DBpatch_6050130(void)
{
	if (0 == (DBget_program_type() & ZBX_PROGRAM_TYPE_SERVER))
		return SUCCEED;

	if (ZBX_DB_OK > zbx_db_execute(
			"delete from widget_field"
			" where name='graph_time'"
				" and widgetid in (select widgetid from widget where type='svggraph')"))
	{
		return FAIL;
	}

	return SUCCEED;
}

static int	DBpatch_6050131(void)
{
	if (0 == (DBget_program_type() & ZBX_PROGRAM_TYPE_SERVER))
		return SUCCEED;

	if (ZBX_DB_OK > zbx_db_execute(
			"update widget_field"
			" set name='date_period.from'"
			" where name='date_from'"
				" and widgetid in (select widgetid from widget where type='slareport')"))
	{
		return FAIL;
	}

	return SUCCEED;
}

static int	DBpatch_6050132(void)
{
	if (0 == (DBget_program_type() & ZBX_PROGRAM_TYPE_SERVER))
		return SUCCEED;

	if (ZBX_DB_OK > zbx_db_execute(
			"update widget_field"
			" set name='date_period.to'"
			" where name='date_to'"
				" and widgetid in (select widgetid from widget where type='slareport')"))
	{
		return FAIL;
	}

	return SUCCEED;
}

static int	DBpatch_6050133(void)
{
	zbx_db_row_t	row;
	zbx_db_result_t	result;
	zbx_regexp_t	*regex1 = NULL, *regex2 = NULL;
	char		*error = NULL, *replace_to = NULL, *sql = NULL;
	size_t		sql_alloc = 0, sql_offset = 0;
	int		ret = FAIL;

	if (0 == (DBget_program_type() & ZBX_PROGRAM_TYPE_SERVER))
		return SUCCEED;

	if (FAIL == zbx_regexp_compile_ext("^([a-z]+)\\.([a-z_]+)\\.(\\d+)\\.(\\d+)$", &regex1, 0, &error))
	{
		zabbix_log(LOG_LEVEL_CRIT, "internal error, invalid regular expression: %s", error);
		goto out;
	}

	if (FAIL == zbx_regexp_compile_ext("^([a-z]+)\\.([a-z_]+)\\.(\\d+)$", &regex2, 0, &error))
	{
		zabbix_log(LOG_LEVEL_CRIT, "internal error, invalid regular expression: %s", error);
		goto out;
	}

	zbx_db_begin_multiple_update(&sql, &sql_alloc, &sql_offset);

	result = zbx_db_select("select widget_fieldid,name from widget_field where name like '%%.%%.%%'");

	while (NULL != (row = zbx_db_fetch(result)))
	{
		zbx_uint64_t	widget_fieldid;
		char		*replace_from;

		ZBX_STR2UINT64(widget_fieldid, row[0]);
		replace_from = row[1];

		if (SUCCEED != zbx_mregexp_sub_precompiled(
						replace_from,
						regex1,
						"\\1.\\3.\\2.\\4",
						0,	/* no output limit */
						&replace_to)
				&& SUCCEED != zbx_mregexp_sub_precompiled(
						replace_from,
						regex2,
						"\\1.\\3.\\2",
						0,	/* no output limit */
						&replace_to))
		{
			continue;
		}

		zbx_snprintf_alloc(&sql, &sql_alloc, &sql_offset,
				"update widget_field"
				" set name='%s'"
				" where widget_fieldid=" ZBX_FS_UI64 ";\n",
				replace_to, widget_fieldid);

		zbx_free(replace_to);

		if (SUCCEED != zbx_db_execute_overflowed_sql(&sql, &sql_alloc, &sql_offset))
		{
			zabbix_log(LOG_LEVEL_CRIT, "internal error, cannot execute multiple SQL \"update\" operations");
			zbx_db_free_result(result);

			goto out;
		}
	}
	zbx_db_free_result(result);

	zbx_db_end_multiple_update(&sql, &sql_alloc, &sql_offset);

	if (16 < sql_offset)	/* in ORACLE always present begin..end; */
		zbx_db_execute("%s", sql);

	ret = SUCCEED;
out:
	if (NULL != regex1)
		zbx_regexp_free(regex1);
	if (NULL != regex2)
		zbx_regexp_free(regex2);

	zbx_free(sql);
	zbx_free(error);
	zbx_free(replace_to);

	return ret;
}

#define REFERENCE_LEN	5
#define FIRST_LETTER	'A'
#define TOTAL_LETTERS	26

static char	*create_widget_reference(const zbx_vector_str_t *references)
{
	static char	buf[REFERENCE_LEN + 1];
	static int	next_index;

	while (1)
	{
		int	i, index = next_index++;

		for (i = REFERENCE_LEN - 1; i >= 0; i--)
		{
			buf[i] = FIRST_LETTER + index % TOTAL_LETTERS;
			index /= TOTAL_LETTERS;
		}

		if (FAIL == zbx_vector_str_search(references, buf, ZBX_DEFAULT_STR_COMPARE_FUNC))
			return buf;
	}
}

#undef TOTAL_LETTERS
#undef FIRST_LETTER
#undef REFERENCE_LEN

static int	DBpatch_6050134(void)
{
	zbx_db_row_t		row;
	zbx_db_result_t		result;
	zbx_db_insert_t		db_insert;
	zbx_vector_str_t	references;
	int			ret;

	if (0 == (DBget_program_type() & ZBX_PROGRAM_TYPE_SERVER))
		return SUCCEED;

	zbx_vector_str_create(&references);

	result = zbx_db_select("select distinct value_str from widget_field where name='reference' order by value_str");

	while (NULL != (row = zbx_db_fetch(result)))
	{
		zbx_vector_str_append(&references, zbx_strdup(NULL, row[0]));
	}
	zbx_db_free_result(result);

	zbx_vector_str_sort(&references, ZBX_DEFAULT_STR_COMPARE_FUNC);

	zbx_db_insert_prepare(&db_insert, "widget_field", "widget_fieldid", "widgetid", "type", "name", "value_str",
			NULL);

	result = zbx_db_select("select widgetid from widget where type in ('graph','svggraph','graphprototype')");

	while (NULL != (row = zbx_db_fetch(result)))
	{
		zbx_uint64_t	widgetid;

		ZBX_STR2UINT64(widgetid, row[0]);

		zbx_db_insert_add_values(&db_insert, __UINT64_C(0), widgetid, 1, "reference",
				create_widget_reference(&references));
	}
	zbx_db_free_result(result);

	zbx_vector_str_clear_ext(&references, zbx_str_free);
	zbx_vector_str_destroy(&references);

	zbx_db_insert_autoincrement(&db_insert, "widget_fieldid");

	ret = zbx_db_insert_execute(&db_insert);
	zbx_db_insert_clean(&db_insert);

	return ret;
}

static int	DBpatch_6050135(void)
{
	if (0 == (DBget_program_type() & ZBX_PROGRAM_TYPE_SERVER))
		return SUCCEED;

	if (ZBX_DB_OK > zbx_db_execute("delete from profiles where idx like 'web.templates.triggers.%%'"))
		return FAIL;

	return SUCCEED;
}

static int	DBpatch_6050136(void)
{
	if (0 == (DBget_program_type() & ZBX_PROGRAM_TYPE_SERVER))
		return SUCCEED;

	if (ZBX_DB_OK > zbx_db_execute("delete from profiles where idx like 'web.templates.trigger_prototypes.php.%%'"))
		return FAIL;

	return SUCCEED;
}

static int	DBpatch_6050137(void)
{
	if (0 == (DBget_program_type() & ZBX_PROGRAM_TYPE_SERVER))
		return SUCCEED;

	if (ZBX_DB_OK > zbx_db_execute("delete from profiles where idx like 'web.hosts.triggers.%%'"))
		return FAIL;

	return SUCCEED;
}

static int	DBpatch_6050138(void)
{
	if (0 == (DBget_program_type() & ZBX_PROGRAM_TYPE_SERVER))
		return SUCCEED;

	if (ZBX_DB_OK > zbx_db_execute("delete from profiles where idx like 'web.hosts.trigger_prototypes.php.%%'"))
		return FAIL;

	return SUCCEED;
}

static int	DBpatch_6050139(void)
{
	zbx_db_result_t	result;
	zbx_db_row_t	row;
	zbx_db_insert_t	db_insert;
	int		ret = SUCCEED;

	if (0 == (DBget_program_type() & ZBX_PROGRAM_TYPE_SERVER))
		return SUCCEED;

	result = zbx_db_select("select wf.widgetid from widget_field wf,widget w"
			" where wf.name='interface_type' and w.type='hostavail' and w.widgetid=wf.widgetid"
			" group by wf.widgetid having count(wf.name)=1");

	zbx_db_insert_prepare(&db_insert, "widget_field", "widget_fieldid", "widgetid", "name", "type", "value_int",
			NULL);

	while (NULL != (row = zbx_db_fetch(result)))
	{
		zbx_uint64_t	widgetid;

		ZBX_STR2UINT64(widgetid, row[0]);

		zbx_db_insert_add_values(&db_insert, __UINT64_C(0), widgetid, "only_totals", 0, 1);
	}
	zbx_db_free_result(result);

	zbx_db_insert_autoincrement(&db_insert, "widget_fieldid");

	ret = zbx_db_insert_execute(&db_insert);

	zbx_db_insert_clean(&db_insert);

	return ret;
}

static int	DBpatch_6050140(void)
{
	if (0 == (DBget_program_type() & ZBX_PROGRAM_TYPE_SERVER))
		return SUCCEED;

	if (ZBX_DB_OK > zbx_db_execute("delete from profiles where idx like 'web.templates.items.%%'"))
		return FAIL;

	return SUCCEED;
}

static int	DBpatch_6050141(void)
{
	if (0 == (DBget_program_type() & ZBX_PROGRAM_TYPE_SERVER))
		return SUCCEED;

	if (ZBX_DB_OK > zbx_db_execute("delete from profiles where idx like 'web.templates.disc_prototypes.php.%%'"))
		return FAIL;

	return SUCCEED;
}

static int	DBpatch_6050142(void)
{
	if (0 == (DBget_program_type() & ZBX_PROGRAM_TYPE_SERVER))
		return SUCCEED;

	if (ZBX_DB_OK > zbx_db_execute("delete from profiles where idx like 'web.hosts.items.%%'"))
		return FAIL;

	return SUCCEED;
}

static int	DBpatch_6050143(void)
{
	if (0 == (DBget_program_type() & ZBX_PROGRAM_TYPE_SERVER))
		return SUCCEED;

	if (ZBX_DB_OK > zbx_db_execute("delete from profiles where idx like 'web.hosts.disc_prototypes.php.%%'"))
		return FAIL;

	return SUCCEED;
}

static int	DBpatch_6050144(void)
{
	const zbx_db_field_t	field = {"hk_audit", "31d", NULL, NULL, 32, ZBX_TYPE_CHAR, ZBX_NOTNULL, 0};

	return DBset_default("config", &field);
}

static int	DBpatch_6050145(void)
{
	const zbx_db_field_t	field = {"hk_history", "31d", NULL, NULL, 32, ZBX_TYPE_CHAR, ZBX_NOTNULL, 0};

	return DBset_default("config", &field);
}

static int	DBpatch_6050146(void)
{
	const zbx_db_field_t	old_field = {"query_fields", "", NULL, NULL, 2048, ZBX_TYPE_CHAR,
			ZBX_NOTNULL | ZBX_PROXY, 0};
	const zbx_db_field_t	field = {"query_fields", "", NULL, NULL, 0, ZBX_TYPE_TEXT, ZBX_NOTNULL | ZBX_PROXY, 0};

	return DBmodify_field_type("items", &field, &old_field);
}

static int	DBpatch_6050147(void)
{
	const zbx_db_field_t	field = {"item_value_type", "31", NULL, NULL, 0, ZBX_TYPE_INT, ZBX_NOTNULL, 0};

	return DBadd_field("connector", &field);
}

static int	DBpatch_6050148(void)
{
	const zbx_db_field_t	field = {"attempt_interval", "5s", NULL, NULL, 32, ZBX_TYPE_CHAR, ZBX_NOTNULL, 0};

	return DBadd_field("connector", &field);
}

static int	DBpatch_6050149(void)
{
/* -------------------------------------------------------*/
/* Formula:                                               */
/* aggregate_function(last_foreach(filter))               */
/* aggregate_function(last_foreach(filter,time))          */
/*--------------------------------------------------------*/
/* Relative positioning of tokens on a stack              */
/*----------------------------+---------------------------*/
/* Time is present in formula | Time is absent in formula */
/*----------------------------+---------------------------*/
/* [i-2] filter               |                           */
/* [i-1] time                 | [i-1] filter              */
/*   [i] last_foreach         |   [i] last_foreach        */
/* [i+2] aggregate function   | [i+2]                     */
/*----------------------------+---------------------------*/

/* Offset in stack of tokens is relative to last_foreach() history function token, */
/* assuming that time is present in formula. */
#define OFFSET_TIME	(-1)
#define TOKEN_LEN(loc)	(loc->r - loc->l + 1)
#define LAST_FOREACH	"last_foreach"
	zbx_db_row_t		row;
	zbx_db_result_t		result;
	int			ret = SUCCEED;
	size_t			sql_alloc = 0, sql_offset = 0;
	char			*sql = NULL, *params = NULL;
	zbx_eval_context_t	ctx;
	zbx_vector_uint32_t	del_idx;

	zbx_eval_init(&ctx);
	zbx_vector_uint32_create(&del_idx);

	zbx_db_begin_multiple_update(&sql, &sql_alloc, &sql_offset);

	/* ITEM_TYPE_CALCULATED = 15 */
	result = zbx_db_select("select itemid,params from items where type=15 and params like '%%%s%%'", LAST_FOREACH);

	while (SUCCEED == ret && NULL != (row = zbx_db_fetch(result)))
	{
		int	i;
		char	*esc, *error = NULL;

		zbx_eval_clear(&ctx);

		if (FAIL == zbx_eval_parse_expression(&ctx, row[1], ZBX_EVAL_PARSE_CALC_EXPRESSION, &error))
		{
			zabbix_log(LOG_LEVEL_WARNING, "%s: error parsing calculated item formula '%s' for itemid %s",
					__func__, row[1], row[0]);
			zbx_free(error);
			continue;
		}

		zbx_vector_uint32_clear(&del_idx);

		for (i = 0; i < ctx.stack.values_num; i++)
		{
			zbx_strloc_t	*loc;

			if (ZBX_EVAL_TOKEN_HIST_FUNCTION != ctx.stack.values[i].type)
				continue;

			loc = &ctx.stack.values[i].loc;

			if (0 != strncmp(LAST_FOREACH, &ctx.expression[loc->l], TOKEN_LEN(loc)))
				continue;

			/* if time is absent in formula */
			if (ZBX_EVAL_TOKEN_ARG_QUERY == ctx.stack.values[i + OFFSET_TIME].type)
				continue;

			if (ZBX_EVAL_TOKEN_ARG_NULL == ctx.stack.values[i + OFFSET_TIME].type)
				continue;

			zbx_vector_uint32_append(&del_idx, (zbx_uint32_t)(i + OFFSET_TIME));
		}

		if (0 == del_idx.values_num)
			continue;

		params = zbx_strdup(params, ctx.expression);

		for (i = del_idx.values_num - 1; i >= 0; i--)
		{
			size_t		l, r;
			zbx_strloc_t	*loc = &ctx.stack.values[(int)del_idx.values[i]].loc;

			for (l = loc->l - 1; ',' != params[l]; l--) {}
			for (r = loc->r + 1; ')' != params[r]; r++) {}

			memmove(&params[l], &params[r], strlen(params) - r + 1);
		}

		esc = zbx_db_dyn_escape_string(params);
		zbx_snprintf_alloc(&sql, &sql_alloc, &sql_offset,
				"update items set params='%s' where itemid=%s;\n", esc, row[0]);
		zbx_free(esc);

		ret = zbx_db_execute_overflowed_sql(&sql, &sql_alloc, &sql_offset);
	}
	zbx_db_free_result(result);

	zbx_db_end_multiple_update(&sql, &sql_alloc, &sql_offset);

	if (SUCCEED == ret && 16 < sql_offset)
	{
		if (ZBX_DB_OK > zbx_db_execute("%s", sql))
			ret = FAIL;
	}

	zbx_eval_clear(&ctx);
	zbx_vector_uint32_destroy(&del_idx);

	zbx_free(sql);
	zbx_free(params);

	return ret;
#undef OFFSET_TIME
#undef TOKEN_LEN
#undef LAST_FOREACH
}

static int	DBpatch_6050150(void)
{
	const zbx_db_table_t	table =
			{"item_rtname", "itemid", 0,
				{
					{"itemid", NULL, NULL, NULL, 0, ZBX_TYPE_ID, ZBX_NOTNULL, 0},
					{"name_resolved", "", NULL, NULL, 2048, ZBX_TYPE_CHAR, ZBX_NOTNULL, 0},
					{"name_resolved_upper", "", NULL, NULL, 2048, ZBX_TYPE_CHAR, ZBX_NOTNULL, 0},
					{0}
				},
				NULL
			};

	return DBcreate_table(&table);
}

static int	DBpatch_6050151(void)
{
	const zbx_db_field_t	field = {"itemid", NULL, "items", "itemid", 0, 0, 0, ZBX_FK_CASCADE_DELETE};

	return DBadd_foreign_key("item_rtname", 1, &field);
}

static int	DBpatch_6050152(void)
{
	if (ZBX_DB_OK <= zbx_db_execute("insert into item_rtname (itemid,name_resolved,name_resolved_upper)"
			" select i.itemid,i.name,i.name_upper from"
			" items i,hosts h"
			" where i.hostid=h.hostid and (h.status=%d or h.status=%d) and (i.flags=%d or i.flags=%d)",
			HOST_STATUS_MONITORED, HOST_STATUS_NOT_MONITORED, ZBX_FLAG_DISCOVERY_NORMAL,
			ZBX_FLAG_DISCOVERY_CREATED))
	{
		return SUCCEED;
	}

	return FAIL;
}

static int	DBpatch_6050153(void)
{
	return DBdrop_index("items", "items_9");
}

static int	DBpatch_6050154(void)
{
	return DBdrop_field("items", "name_upper");
}

static int	DBpatch_6050155(void)
{
	return zbx_dbupgrade_drop_trigger_on_insert("items", "name_upper");
}

static int	DBpatch_6050156(void)
{
	return zbx_dbupgrade_drop_trigger_on_update("items", "name_upper");
}

static int	DBpatch_6050157(void)
{
	return zbx_dbupgrade_drop_trigger_function_on_insert("items", "name_upper", "upper");
}

static int	DBpatch_6050158(void)
{
	return zbx_dbupgrade_drop_trigger_function_on_update("items", "name_upper", "upper");
}

static int	DBpatch_6050159(void)
{
#ifdef HAVE_POSTGRESQL
	if (FAIL == zbx_db_index_exists("group_discovery", "group_discovery_pkey1"))
		return SUCCEED;

	return DBrename_index("group_discovery", "group_discovery_pkey1", "group_discovery_pkey",
			"groupdiscoveryid", 1);
#else
	return SUCCEED;
#endif
}

static int	DBpatch_6050160(void)
{
	const zbx_db_field_t	field = {"manualinput", "0", NULL, NULL, 0, ZBX_TYPE_INT, ZBX_NOTNULL, 0};

	return DBadd_field("scripts", &field);
}

static int	DBpatch_6050161(void)
{
	const zbx_db_field_t	field = {"manualinput_prompt", "", NULL, NULL, 255, ZBX_TYPE_CHAR, ZBX_NOTNULL, 0};

	return DBadd_field("scripts", &field);
}

static int	DBpatch_6050162(void)
{
	const zbx_db_field_t	field = {"manualinput_validator", "", NULL, NULL, 2048, ZBX_TYPE_CHAR, ZBX_NOTNULL, 0};

	return DBadd_field("scripts", &field);
}

static int	DBpatch_6050163(void)
{
	const zbx_db_field_t	field = {"manualinput_validator_type", "0", NULL, NULL, 0, ZBX_TYPE_INT, ZBX_NOTNULL,
			0};

	return DBadd_field("scripts", &field);
}

static int	DBpatch_6050164(void)
{
	const zbx_db_field_t	field = {"manualinput_default_value", "", NULL, NULL, 255, ZBX_TYPE_CHAR, ZBX_NOTNULL,
			0};

	return DBadd_field("scripts", &field);
}

#define BACKSLASH_MATCH_PATTERN	"\\\\"

static int	DBpatch_6050165(void)
{
	zbx_db_result_t	result;
	zbx_db_row_t	row;
	int		ret = SUCCEED;
	char		*sql = NULL, *buf = NULL, *like_condition;
	size_t		sql_alloc = 0, sql_offset = 0, buf_alloc;

	zbx_db_begin_multiple_update(&sql, &sql_alloc, &sql_offset);

	/* functions table contains history functions used in trigger expressions */
	like_condition = zbx_db_dyn_escape_like_pattern(BACKSLASH_MATCH_PATTERN);
	if (NULL == (result = zbx_db_select("select functionid,parameter,triggerid"
			" from functions"
			" where " ZBX_DB_CHAR_LENGTH(parameter) ">1 and"
				" parameter like '%%%s%%'", like_condition)))
	{
		goto clean;
	}

	while (NULL != (row = zbx_db_fetch(result)))
	{
		const char	*ptr;
		char		*tmp, *param = NULL;
		int		func_params_changed = 0;
		size_t		param_pos, param_len, sep_pos, buf_offset = 0, params_len;

		params_len = strlen(row[1]);

		for (ptr = row[1]; ptr < row[1] + params_len; ptr += sep_pos + 1)
		{
			zbx_function_param_parse_ext(ptr, ZBX_TOKEN_USER_MACRO, ZBX_BACKSLASH_ESC_OFF,
					&param_pos, &param_len, &sep_pos);

			if (param_pos < sep_pos)
			{
				int	quoted, changed = 0;

				if ('"' == ptr[param_pos])
				{
					param = zbx_function_param_unquote_dyn_compat(ptr + param_pos,
							sep_pos - param_pos, &quoted);

					/* zbx_function_param_quote() should always succeed with esc_bs set to 1 */
					zbx_function_param_quote(&param, quoted, ZBX_BACKSLASH_ESC_ON);

					if (0 != strncmp(param, ptr + param_pos, strlen(param))) {
						zbx_strncpy_alloc(&buf, &buf_alloc, &buf_offset, ptr, param_pos);
						zbx_strcpy_alloc(&buf, &buf_alloc, &buf_offset, param);
						func_params_changed = changed = 1;
					}
				}

				if (0 == changed)
					zbx_strncpy_alloc(&buf, &buf_alloc, &buf_offset, ptr, sep_pos);
			}

			if (',' == ptr[sep_pos])
				zbx_chrcpy_alloc(&buf, &buf_alloc, &buf_offset, ',');
			zbx_free(param);
		}

		if (0 == buf_offset)
			continue;

		if (0 != func_params_changed) {
			tmp = zbx_db_dyn_escape_string(buf);
			zbx_snprintf_alloc(&sql, &sql_alloc, &sql_offset,
					"update functions set parameter='%s' where functionid=%s;\n", tmp, row[0]);
			zbx_free(tmp);
		}

		if (SUCCEED != (ret = zbx_db_execute_overflowed_sql(&sql, &sql_alloc, &sql_offset)))
			break;
	}

	zbx_db_free_result(result);
	zbx_db_end_multiple_update(&sql, &sql_alloc, &sql_offset);

	if (SUCCEED == ret && 16 < sql_offset)
	{
		if (ZBX_DB_OK > zbx_db_execute("%s", sql))
			ret = FAIL;
	}
clean:
	zbx_free(like_condition);
	zbx_free(buf);
	zbx_free(sql);

	return ret;
}

ZBX_PTR_VECTOR_DECL(eval_token_ptr, zbx_eval_token_t *)
ZBX_PTR_VECTOR_IMPL(eval_token_ptr, zbx_eval_token_t *)

static int	update_escaping_in_expression(const char *expression, char **substitute, char **error)
{
	zbx_eval_context_t		ctx;
	int				ret = SUCCEED;
	int				token_num;
	zbx_eval_token_t		*token;
	zbx_vector_eval_token_ptr_t	hist_param_tokens;

	ret = zbx_eval_parse_expression(&ctx, expression, ZBX_EVAL_PARSE_CALC_EXPRESSION |
			ZBX_EVAL_PARSE_STR_V64_COMPAT | ZBX_EVAL_PARSE_LLDMACRO, error);

	if (FAIL == ret)
		return FAIL;

	zbx_vector_eval_token_ptr_create(&hist_param_tokens);

	/* finding string parameters of history functions */
	for (token_num = ctx.stack.values_num - 1; token_num >= 0; token_num--)
	{
		token = &ctx.stack.values[token_num];

		if (token->type  == ZBX_EVAL_TOKEN_HIST_FUNCTION)
		{
			for (zbx_uint32_t i = 0; i < token->opt; i++)
			{
				if (0 == token_num--)
					break;

				if (ZBX_EVAL_TOKEN_VAR_STR == ctx.stack.values[token_num].type)
				{
					zbx_vector_eval_token_ptr_append(&hist_param_tokens,
							&ctx.stack.values[token_num]);
				}
			}
		}
	}

	for (token_num = hist_param_tokens.values_num - 1; token_num >= 0; token_num--)
	{
		char	*str = NULL, *subst;
		int	quoted;
		size_t	str_alloc = 0, str_offset = 0, str_len;

		token = hist_param_tokens.values[token_num];

		str_len = token->loc.r - token->loc.l + 1;
		zbx_strncpy_alloc(&str, &str_alloc, &str_offset, ctx.expression + token->loc.l, str_len);

		subst = zbx_function_param_unquote_dyn_compat(str, str_len, &quoted);
		zbx_variant_set_str(&(token->value), subst);

		zbx_free(str);
	}

	ctx.rules ^= ZBX_EVAL_PARSE_STR_V64_COMPAT;
	zbx_eval_compose_expression(&ctx, substitute);

	zbx_vector_eval_token_ptr_destroy(&hist_param_tokens);
	zbx_eval_clear(&ctx);

	return SUCCEED;
}

static int	DBpatch_6050166(void)
{
int			ret = SUCCEED;
	zbx_db_result_t		result;
	zbx_db_row_t		row;
	char			*sql = NULL, *error = NULL, *like_condition;
	size_t			sql_alloc = 0, sql_offset = 0;

	zbx_db_begin_multiple_update(&sql, &sql_alloc, &sql_offset);

	like_condition = zbx_db_dyn_escape_like_pattern(BACKSLASH_MATCH_PATTERN);

	if (NULL == (result = zbx_db_select("select itemid,params from items "
			"where type=15 and params like '%%%s%%'", like_condition)))
	{
		goto clean;
	}

	while (NULL != (row = zbx_db_fetch(result)))
	{
		char	*substitute = NULL, *tmp = NULL;

		if (SUCCEED == update_escaping_in_expression(row[1], &substitute, &error))
		{
			tmp = zbx_db_dyn_escape_string(substitute);
			zbx_free(substitute);
			zbx_snprintf_alloc(&sql, &sql_alloc, &sql_offset,
					"update items set params='%s' where itemid=%s;\n", tmp, row[0]);
			zbx_free(tmp);
		}
		else
		{
			zabbix_log(LOG_LEVEL_WARNING, "Failed to parse calculated item expression \"%s\" for"
				" item with id %s, error: %s", row[1], row[0], error);
			zbx_free(error);
		}

		if (SUCCEED != (ret = zbx_db_execute_overflowed_sql(&sql, &sql_alloc, &sql_offset)))
			break;
	}

	zbx_db_free_result(result);
	zbx_db_end_multiple_update(&sql, &sql_alloc, &sql_offset);

	if (SUCCEED == ret && 16 < sql_offset)
	{
		if (ZBX_DB_OK > zbx_db_execute("%s", sql))
			ret = FAIL;
	}
clean:
	zbx_free(like_condition);
	zbx_free(error);
	zbx_free(sql);

	return ret;
}

static int	find_expression_macro(const char *macro_start, const char **macro_end, char **substitute,
		char **error)
{
	int		ret = FAIL;

	*macro_end = macro_start + 2;

	while (ret == FAIL && NULL != (*macro_end = strstr(*macro_end, "}")))
	{
		char	*expression = NULL;
		size_t	expr_alloc = 0, expr_offset = 0;

		zbx_free(*error);
		zbx_strncpy_alloc(&expression, &expr_alloc, &expr_offset,
				macro_start + 2, (size_t)(*macro_end - macro_start) - 2);
		ret = update_escaping_in_expression(expression, substitute, error);
		zbx_free(expression);
		(*macro_end)++;
	}

	return ret;
}

static void	get_next_expr_macro_start(const char **expr_start, const char *str, size_t str_len)
{
	const char	*search_pos = *expr_start + 2;

	if (NULL != *expr_start && NULL != str && (size_t)(search_pos - str) < str_len)
		*expr_start = strstr(search_pos, "{?");
	else
		*expr_start = NULL;
}

static int	replace_expression_macro(char **buf, size_t *alloc, size_t *offset, const char *command, size_t cmd_len,
		size_t *pos, const char **expr_macro_start)
{
	const char	*macro_end;
	char		*error = NULL, *substitute = NULL;
	int		ret = FAIL;

	if (NULL != *expr_macro_start &&
			SUCCEED == find_expression_macro(*expr_macro_start, &macro_end, &substitute, &error))
	{
		zbx_strncpy_alloc(buf, alloc, offset, command + *pos, (size_t)(*expr_macro_start - command) - *pos);
		zbx_strcpy_alloc(buf, alloc, offset, "{?");
		zbx_strcpy_alloc(buf, alloc, offset, substitute);
		zbx_strcpy_alloc(buf, alloc, offset, "}");
		zbx_free(substitute);

		*expr_macro_start = strstr(macro_end, "{?");
		*pos = (size_t)(macro_end - command);
		ret = SUCCEED;
	}
	else
	{
		get_next_expr_macro_start(expr_macro_start, command, cmd_len);
		zbx_free(error);
	}

	return ret;
}

static int	fix_expression_macro_escaping(const char *table, const char *id_col, const char *data_col)
{
	int			ret = SUCCEED;
	zbx_db_result_t		result;
	zbx_db_row_t		row;
	char			*sql = NULL, *like_condition;
	size_t			sql_alloc = 0, sql_offset = 0;

	zbx_db_begin_multiple_update(&sql, &sql_alloc, &sql_offset);

	like_condition = zbx_db_dyn_escape_like_pattern(BACKSLASH_MATCH_PATTERN);

	if (NULL == (result = zbx_db_select("select %s,%s from %s where %s like '%%%s%%'",
			id_col, data_col, table, data_col, like_condition)))
	{
		goto clean;
	}

	while (NULL != (row = zbx_db_fetch(result)))
	{
		const char	*command = row[1];
		char		*buf = NULL, *tmp = NULL;
		size_t		buf_alloc = 0, buf_offset = 0;
		size_t		pos = 0, cmd_len;
		int		replaced = 0;
		zbx_token_t	token;
		const char	*expr_macro_start;

		cmd_len = strlen(command);
		expr_macro_start = strstr(command, "{?");

		while (SUCCEED == zbx_token_find(command, (int)pos, &token, ZBX_TOKEN_SEARCH_BASIC) &&
				cmd_len >= pos && NULL != expr_macro_start)
		{
			int	replace_success = 0;

			while (NULL != expr_macro_start && token.loc.l >= (size_t)(expr_macro_start - command))
			{
				if (SUCCEED == replace_expression_macro(&buf, &buf_alloc, &buf_offset, command,
							cmd_len, &pos, &expr_macro_start))
				{
					replaced = replace_success = 1;
				}
			}

			if (0 == replace_success)
			{
				expr_macro_start = command + token.loc.r - 2;
				get_next_expr_macro_start(&expr_macro_start, command, cmd_len);
				zbx_strncpy_alloc(&buf, &buf_alloc, &buf_offset, command + pos, token.loc.r - pos + 1);
				pos = token.loc.r + 1;
			}
		}

		while (NULL != expr_macro_start)	/* expression macros after the end of tokens */
		{
			if (SUCCEED == replace_expression_macro(&buf, &buf_alloc, &buf_offset, command,
							cmd_len, &pos, &expr_macro_start))
			{
				replaced = 1;
			}
		}

		if (0 != replaced)
		{
			if (cmd_len >= pos)
				zbx_strncpy_alloc(&buf, &buf_alloc, &buf_offset, command + pos, cmd_len - pos);

			tmp = zbx_db_dyn_escape_string(buf);
			zbx_free(buf);
			zbx_snprintf_alloc(&sql, &sql_alloc, &sql_offset, "update %s set %s='%s' where %s=%s;\n",
					table, data_col, tmp, id_col, row[0]);
			zbx_free(tmp);

			if (SUCCEED != (ret = zbx_db_execute_overflowed_sql(&sql, &sql_alloc, &sql_offset)))
				break;
		}
		else
			zbx_free(buf);
	}

	zbx_db_free_result(result);
	zbx_db_end_multiple_update(&sql, &sql_alloc, &sql_offset);

	if (SUCCEED == ret && 16 < sql_offset)
	{
		if (ZBX_DB_OK > zbx_db_execute("%s", sql))
			ret = FAIL;
	}
clean:
	zbx_free(like_condition);
	zbx_free(sql);

	return ret;
}

#undef BACKSLASH_MATCH_PATTERN

static int	DBpatch_6050167(void)
{
	return fix_expression_macro_escaping("scripts", "scriptid", "command");
}

static int	DBpatch_6050168(void)
{
	return fix_expression_macro_escaping("script_param", "script_paramid", "value");
}

static int	DBpatch_6050169(void)
{
	return fix_expression_macro_escaping("media_type_message", "mediatype_messageid", "message");
}

static int	DBpatch_6050170(void)
{
	return fix_expression_macro_escaping("media_type_message", "mediatype_messageid", "subject");
}

static int	DBpatch_6050171(void)
{
	return fix_expression_macro_escaping("opmessage", "operationid", "message");
}

static int	DBpatch_6050172(void)
{
	return fix_expression_macro_escaping("opmessage", "operationid", "subject");
}

static int	DBpatch_6050173(void)
{
	return fix_expression_macro_escaping("triggers", "triggerid", "event_name");
}

static int	DBpatch_6050174(void)
{
	return fix_expression_macro_escaping("media_type_param", "mediatype_paramid", "value");
}

static int	DBpatch_6050175(void)
{
	return fix_expression_macro_escaping("media_type_param", "mediatype_paramid", "name");
}

typedef struct
{
	char		*name;
	zbx_uint64_t	wid;
	zbx_uint64_t	wfid;
	char		*value_str;
	int		value_int;
}
zbx_wiget_field_t;

ZBX_PTR_VECTOR_DECL(wiget_field, zbx_wiget_field_t *)
ZBX_PTR_VECTOR_IMPL(wiget_field, zbx_wiget_field_t *)

static void	zbx_wiget_field_free(zbx_wiget_field_t *wf)
{
	zbx_free(wf->name);
	zbx_free(wf->value_str);
	zbx_free(wf);
}

static int	zbx_wiget_field_compare(const void *d1, const void *d2)
{
	const zbx_wiget_field_t	*f1 = *(const zbx_wiget_field_t * const *)d1;
	const zbx_wiget_field_t	*f2 = *(const zbx_wiget_field_t * const *)d2;

	ZBX_RETURN_IF_NOT_EQUAL(f1->wid, f2->wid);

	return strcmp(f1->name, f2->name);
}

static void	DBpatch_6050176_transform(zbx_vector_wiget_field_t *timeshift, zbx_vector_wiget_field_t *interval,
		zbx_vector_wiget_field_t *aggr_func, zbx_vector_wiget_field_t *time_from,
		zbx_vector_wiget_field_t *time_to, zbx_vector_uint64_t *nofunc_ids)
{
	int	i;

	zbx_vector_wiget_field_sort(interval, zbx_wiget_field_compare);
	zbx_vector_wiget_field_sort(timeshift, zbx_wiget_field_compare);

	for (i = 0; i < aggr_func->values_num; i++)	/* remove fields if aggregate_function = 0 */
	{
		int			n;
		zbx_wiget_field_t	*val = aggr_func->values[i];

		if (0 != val->value_int)
			continue;

		if (FAIL != (n = zbx_vector_wiget_field_bsearch(interval, val, zbx_wiget_field_compare)))
		{
			zbx_vector_uint64_append(nofunc_ids, interval->values[n]->wfid);
			zbx_wiget_field_free(interval->values[n]);
			zbx_vector_wiget_field_remove_noorder(interval, n);
		}

		if (FAIL != (n = zbx_vector_wiget_field_bsearch(timeshift, val, zbx_wiget_field_compare)))
		{
			zbx_vector_uint64_append(nofunc_ids, timeshift->values[n]->wfid);
			zbx_wiget_field_free(timeshift->values[n]);
			zbx_vector_wiget_field_remove(timeshift, n);
		}
	}

	while (0 < interval->values_num)	/* columns.N.time_period.from */
	{
		int			n;
		const char		*shift, *sign_shift = "+", *sign_interv = "-";
		zbx_wiget_field_t	*val = interval->values[interval->values_num - 1];

		if (FAIL == (n = zbx_vector_wiget_field_bsearch(timeshift, val, zbx_wiget_field_compare)))
			shift = "";
		else
			shift = timeshift->values[n]->value_str;

		if ('\0' == *shift || '-' == *shift)
			sign_shift = "";

		if ('\0' == *val->value_str)
			sign_interv = "";

		val->value_str = zbx_dsprintf(val->value_str, "now%s%s%s%s", sign_shift, shift, sign_interv,
				val->value_str);
		zbx_vector_wiget_field_append(time_from, val);
		zbx_vector_wiget_field_remove_noorder(interval, interval->values_num - 1);
	}

	while (0 < timeshift->values_num)	/* columns.N.time_period.to */
	{
		const char		*sign_shift = "+";
		zbx_wiget_field_t	*val = timeshift->values[timeshift->values_num - 1];

		if ('\0' == *val->value_str || '-' == *val->value_str)
			sign_shift = "";

		val->value_str = zbx_dsprintf(val->value_str, "now%s%s", sign_shift, val->value_str);
		zbx_vector_wiget_field_append(time_to, val);
		zbx_vector_wiget_field_remove_noorder(timeshift, timeshift->values_num - 1);
	}
}

static int	DBpatch_6050176_load(zbx_vector_wiget_field_t *time_from, zbx_vector_wiget_field_t *time_to,
		zbx_vector_uint64_t *nofunc_ids)
{
	zbx_db_result_t			result;
	zbx_db_row_t			row;
	zbx_vector_wiget_field_t	timeshift, interval, aggr_func;

	if (NULL == (result = zbx_db_select("select widget_fieldid,widgetid,name,value_str,value_int from widget_field"
				" where name like 'columns.%%.timeshift'"
					" or name like 'columns.%%.aggregate_interval'"
					" or name like 'columns.%%.aggregate_function'"
					" and widgetid in (select widgetid from widget where type='tophosts')")))
	{
		return FAIL;
	}

	zbx_vector_wiget_field_create(&timeshift);
	zbx_vector_wiget_field_create(&interval);
	zbx_vector_wiget_field_create(&aggr_func);

	while (NULL != (row = zbx_db_fetch(result)))
	{
		zbx_wiget_field_t	*val;
		const char		*name;
		size_t			l;

		val = (zbx_wiget_field_t *) zbx_malloc(NULL, sizeof(zbx_wiget_field_t));

		ZBX_STR2UINT64(val->wfid, row[0]);
		ZBX_STR2UINT64(val->wid, row[1]);
		name = row[2];
		l = strlen(name);
		val->value_str = zbx_strdup(NULL, row[3]);
		val->value_int = atoi(row[4]);

		if ('t' == name[l - 1])
		{
			val->name = zbx_dsprintf(NULL, "%.*s", (int)(l - ZBX_CONST_STRLEN("columns" "timeshift")),
					&name[ZBX_CONST_STRLEN("columns")]);
			zbx_vector_wiget_field_append(&timeshift, val);
		}
		else if  ('l' == name[l - 1])
		{
			val->name = zbx_dsprintf(NULL, "%.*s",
					(int)(l - ZBX_CONST_STRLEN("columns" "aggregate_interval")),
					&name[ZBX_CONST_STRLEN("columns")]);
			zbx_vector_wiget_field_append(&interval, val);
		}
		else
		{
			val->name = zbx_dsprintf(NULL, "%.*s",
					(int)(l - ZBX_CONST_STRLEN("columns" "aggregate_function")),
					&name[ZBX_CONST_STRLEN("columns")]);
			zbx_vector_wiget_field_append(&aggr_func, val);
		}
	}
	zbx_db_free_result(result);

	DBpatch_6050176_transform(&timeshift, &interval, &aggr_func, time_from, time_to, nofunc_ids);

	zbx_vector_wiget_field_clear_ext(&timeshift, zbx_wiget_field_free);
	zbx_vector_wiget_field_clear_ext(&interval, zbx_wiget_field_free);
	zbx_vector_wiget_field_clear_ext(&aggr_func, zbx_wiget_field_free);
	zbx_vector_wiget_field_destroy(&timeshift);
	zbx_vector_wiget_field_destroy(&interval);
	zbx_vector_wiget_field_destroy(&aggr_func);

	return SUCCEED;
}

static int	DBpatch_6050176_remove(zbx_vector_uint64_t *nofuncs)
{
	if (0 == nofuncs->values_num)
		return SUCCEED;

	zbx_vector_uint64_sort(nofuncs,ZBX_DEFAULT_UINT64_COMPARE_FUNC);

	return zbx_db_execute_multiple_query("delete from widget_field where", "widget_fieldid", nofuncs);
}

static int	DBpatch_6050176_update(zbx_vector_wiget_field_t *time_from, zbx_vector_wiget_field_t *time_to)
{
	char	*sql = NULL;
	size_t	sql_alloc = 0, sql_offset = 0;
	int	i, ret = SUCCEED;

	zbx_db_begin_multiple_update(&sql, &sql_alloc, &sql_offset);

	for (i = 0; i < time_from->values_num; i++)
	{
		zbx_wiget_field_t	*val = time_from->values[i];
		char			name[255 * ZBX_MAX_BYTES_IN_UTF8_CHAR + 1];

		zbx_snprintf(name, sizeof(name), "columns%stime_period.from", val->name);
		zbx_snprintf_alloc(&sql, &sql_alloc, &sql_offset,
				"update widget_field"
				" set value_str='%s',name='%s'"
				" where widget_fieldid=" ZBX_FS_UI64 ";\n",
				val->value_str, name, val->wfid);
		zbx_db_execute_overflowed_sql(&sql, &sql_alloc, &sql_offset);
	}

	for (i = 0; i < time_to->values_num; i++)
	{
		zbx_wiget_field_t	*val = time_to->values[i];
		char			name[255 * ZBX_MAX_BYTES_IN_UTF8_CHAR + 1];

		zbx_snprintf(name, sizeof(name), "columns%stime_period.to", val->name);
		zbx_snprintf_alloc(&sql, &sql_alloc, &sql_offset,
				"update widget_field"
				" set value_str='%s',name='%s'"
				" where widget_fieldid=" ZBX_FS_UI64 ";\n",
				val->value_str, name, val->wfid);
		zbx_db_execute_overflowed_sql(&sql, &sql_alloc, &sql_offset);
	}

	if (16 < sql_offset)	/* in ORACLE always present begin..end; */
	{
		zbx_db_end_multiple_update(&sql, &sql_alloc, &sql_offset);

		if (ZBX_DB_OK > zbx_db_execute("%s", sql))
			ret = FAIL;
	}

	zbx_free(sql);

	return ret;
}

static int	DBpatch_6050176(void)
{
	zbx_vector_wiget_field_t	time_from, time_to;
	zbx_vector_uint64_t		nofuncs_ids;
	int				ret = FAIL;

	if (0 == (DBget_program_type() & ZBX_PROGRAM_TYPE_SERVER))
		return SUCCEED;

	zbx_vector_wiget_field_create(&time_from);
	zbx_vector_wiget_field_create(&time_to);
	zbx_vector_uint64_create(&nofuncs_ids);

	if (SUCCEED == DBpatch_6050176_load(&time_from, &time_to, &nofuncs_ids)
			&& SUCCEED == DBpatch_6050176_remove(&nofuncs_ids)
			&& SUCCEED == DBpatch_6050176_update(&time_from, &time_to))
	{
		ret = SUCCEED;
	}

	zbx_vector_wiget_field_clear_ext(&time_from, zbx_wiget_field_free);
	zbx_vector_wiget_field_clear_ext(&time_to, zbx_wiget_field_free);
	zbx_vector_wiget_field_destroy(&time_from);
	zbx_vector_wiget_field_destroy(&time_to);
	zbx_vector_uint64_destroy(&nofuncs_ids);

	return ret;
}

static int	DBpatch_6050177(void)
{
	const zbx_db_table_t	table =
			{"ugset", "ugsetid", 0,
				{
					{"ugsetid", NULL, NULL, NULL, 0, ZBX_TYPE_ID, ZBX_NOTNULL, 0},
					{"hash", "", NULL, NULL, 64, ZBX_TYPE_CHAR, ZBX_NOTNULL, 0},
					{0}
				},
				NULL
			};

	return DBcreate_table(&table);
}

static int	DBpatch_6050178(void)
{
	return DBcreate_index("ugset", "ugset_1", "hash", 0);
}

static int	DBpatch_6050179(void)
{
	const zbx_db_table_t	table =
			{"ugset_group", "ugsetid,usrgrpid", 0,
				{
					{"ugsetid", NULL, NULL, NULL, 0, ZBX_TYPE_ID, ZBX_NOTNULL, 0},
					{"usrgrpid", NULL, NULL, NULL, 0, ZBX_TYPE_ID, ZBX_NOTNULL, 0},
					{0}
				},
				NULL
			};

	return DBcreate_table(&table);
}

static int	DBpatch_6050180(void)
{
	return DBcreate_index("ugset_group", "ugset_group_1", "usrgrpid", 0);
}

static int	DBpatch_6050181(void)
{
	const zbx_db_field_t	field = {"ugsetid", NULL, "ugset", "ugsetid", 0, 0, 0,
			ZBX_FK_CASCADE_DELETE};

	return DBadd_foreign_key("ugset_group", 1, &field);
}

static int	DBpatch_6050182(void)
{
	const zbx_db_field_t	field = {"usrgrpid", NULL, "usrgrp", "usrgrpid", 0, 0, 0, 0};

	return DBadd_foreign_key("ugset_group", 2, &field);
}

static int	DBpatch_6050183(void)
{
	const zbx_db_table_t	table =
			{"user_ugset", "userid", 0,
				{
					{"userid", NULL, NULL, NULL, 0, ZBX_TYPE_ID, ZBX_NOTNULL, 0},
					{"ugsetid", NULL, NULL, NULL, 0, ZBX_TYPE_ID, ZBX_NOTNULL, 0},
					{0}
				},
				NULL
			};

	return DBcreate_table(&table);
}

static int	DBpatch_6050184(void)
{
	return DBcreate_index("user_ugset", "user_ugset_1", "ugsetid", 0);
}

static int	DBpatch_6050185(void)
{
	const zbx_db_field_t	field = {"userid", NULL, "users", "userid", 0, 0, 0,
			ZBX_FK_CASCADE_DELETE};

	return DBadd_foreign_key("user_ugset", 1, &field);
}

static int	DBpatch_6050186(void)
{
	const zbx_db_field_t	field = {"ugsetid", NULL, "ugset", "ugsetid", 0, 0, 0, 0};

	return DBadd_foreign_key("user_ugset", 2, &field);
}

static int	DBpatch_6050187(void)
{
	const zbx_db_table_t	table =
			{"hgset", "hgsetid", 0,
				{
					{"hgsetid", NULL, NULL, NULL, 0, ZBX_TYPE_ID, ZBX_NOTNULL, 0},
					{"hash", "", NULL, NULL, 64, ZBX_TYPE_CHAR, ZBX_NOTNULL, 0},
					{0}
				},
				NULL
			};

	return DBcreate_table(&table);
}

static int	DBpatch_6050188(void)
{
	return DBcreate_index("hgset", "hgset_1", "hash", 0);
}

static int	DBpatch_6050189(void)
{
	const zbx_db_table_t	table =
			{"hgset_group", "hgsetid,groupid", 0,
				{
					{"hgsetid", NULL, NULL, NULL, 0, ZBX_TYPE_ID, ZBX_NOTNULL, 0},
					{"groupid", NULL, NULL, NULL, 0, ZBX_TYPE_ID, ZBX_NOTNULL, 0},
					{0}
				},
				NULL
			};

	return DBcreate_table(&table);
}

static int	DBpatch_6050190(void)
{
	return DBcreate_index("hgset_group", "hgset_group_1", "groupid", 0);
}

static int	DBpatch_6050191(void)
{
	const zbx_db_field_t	field = {"hgsetid", NULL, "hgset", "hgsetid", 0, 0, 0,
			ZBX_FK_CASCADE_DELETE};

	return DBadd_foreign_key("hgset_group", 1, &field);
}

static int	DBpatch_6050192(void)
{
	const zbx_db_field_t	field = {"groupid", NULL, "hstgrp", "groupid", 0, 0, 0, 0};

	return DBadd_foreign_key("hgset_group", 2, &field);
}

static int	DBpatch_6050193(void)
{
	const zbx_db_table_t	table =
			{"host_hgset", "hostid", 0,
				{
					{"hostid", NULL, NULL, NULL, 0, ZBX_TYPE_ID, ZBX_NOTNULL, 0},
					{"hgsetid", NULL, NULL, NULL, 0, ZBX_TYPE_ID, ZBX_NOTNULL, 0},
					{0}
				},
				NULL
			};

	return DBcreate_table(&table);
}

static int	DBpatch_6050194(void)
{
	return DBcreate_index("host_hgset", "host_hgset_1", "hgsetid", 0);
}

static int	DBpatch_6050195(void)
{
	const zbx_db_field_t	field = {"hostid", NULL, "hosts", "hostid", 0, 0, 0,
			ZBX_FK_CASCADE_DELETE};

	return DBadd_foreign_key("host_hgset", 1, &field);
}

static int	DBpatch_6050196(void)
{
	const zbx_db_field_t	field = {"hgsetid", NULL, "hgset", "hgsetid", 0, 0, 0, 0};

	return DBadd_foreign_key("host_hgset", 2, &field);
}

static int	DBpatch_6050197(void)
{
	const zbx_db_table_t	table =
			{"permission", "ugsetid,hgsetid", 0,
				{
					{"ugsetid", NULL, NULL, NULL, 0, ZBX_TYPE_ID, ZBX_NOTNULL, 0},
					{"hgsetid", NULL, NULL, NULL, 0, ZBX_TYPE_ID, ZBX_NOTNULL, 0},
					{"permission", "2", NULL, NULL, 0, ZBX_TYPE_INT, ZBX_NOTNULL, 0},
					{0}
				},
				NULL
			};

	return DBcreate_table(&table);
}

static int	DBpatch_6050198(void)
{
	return DBcreate_index("permission", "permission_1", "hgsetid", 0);
}

static int	DBpatch_6050199(void)
{
	const zbx_db_field_t	field = {"ugsetid", NULL, "ugset", "ugsetid", 0, 0, 0,
			ZBX_FK_CASCADE_DELETE};

	return DBadd_foreign_key("permission", 1, &field);
}

static int	DBpatch_6050200(void)
{
	const zbx_db_field_t	field = {"hgsetid", NULL, "hgset", "hgsetid", 0, 0, 0,
			ZBX_FK_CASCADE_DELETE};

	return DBadd_foreign_key("permission", 2, &field);
}

typedef struct
{
	char			hash_str[ZBX_SHA256_DIGEST_SIZE * 2 + 1];
	zbx_vector_uint64_t	groupids;
	zbx_vector_uint64_t	ids;
} zbx_dbu_group_set_t;

static zbx_hash_t	dbupgrade_group_set_hash(const void *data)
{
	const zbx_dbu_group_set_t	*group_set = (const zbx_dbu_group_set_t *)data;

	return ZBX_DEFAULT_STRING_HASH_FUNC(group_set->hash_str);
}

static int	dbupgrade_group_set_compare(const void *d1, const void *d2)
{
	const zbx_dbu_group_set_t	*group_set1 = (const zbx_dbu_group_set_t *)d1;
	const zbx_dbu_group_set_t	*group_set2 = (const zbx_dbu_group_set_t *)d2;

	return strcmp(group_set1->hash_str, group_set2->hash_str);
}

static int	dbupgrade_groupsets_make(zbx_vector_uint64_t *ids, const char *fld_name_id,
		const char *fld_name_groupid, const char *tbl_name_groups, zbx_hashset_t *group_sets,
		int allow_empty_groups)
{
	int			ret = SUCCEED;
	char			id_str[MAX_ID_LEN + 2];
	zbx_db_result_t		result;
	zbx_db_row_t		row;
	zbx_vector_uint64_t	groupids;
	zbx_dbu_group_set_t	*gset_ptr;

	id_str[0] = '|';
	zbx_vector_uint64_create(&groupids);

	for (int i = 0; i < ids->values_num; i++)
	{
		unsigned char		hash[ZBX_SHA256_DIGEST_SIZE];
		char			*id_str_p = id_str + 1;
		sha256_ctx		ctx;
		zbx_dbu_group_set_t	gset;

		zbx_sha256_init(&ctx);

		result = zbx_db_select("select %s from %s where %s=" ZBX_FS_UI64 " order by %s",
				fld_name_groupid, tbl_name_groups, fld_name_id, ids->values[i], fld_name_groupid);

		while (NULL != (row = zbx_db_fetch(result)))
		{
			zbx_uint64_t	groupid;

			ZBX_STR2UINT64(groupid, row[0]);

			if (1 == groupids.values_num)
				id_str_p = id_str;

			zbx_snprintf(id_str + 1, MAX_ID_LEN + 1, "%s", row[0]);
			zbx_sha256_process_bytes(id_str_p, strlen(id_str_p), &ctx);
			zbx_vector_uint64_append(&groupids, groupid);
		}
		zbx_db_free_result(result);

		if (0 == groupids.values_num)
		{
			if (0 == allow_empty_groups)
			{
				zabbix_log(LOG_LEVEL_WARNING, "host or template [hostid=" ZBX_FS_UI64 "] is not"
						" assigned to any group, permissions not granted", ids->values[i]);
			}

			continue;
		}

		zbx_sha256_finish(&ctx, hash);
		(void)zbx_bin2hex(hash, ZBX_SHA256_DIGEST_SIZE, gset.hash_str,
				ZBX_SHA256_DIGEST_SIZE * 2 + 1);

		if (NULL == (gset_ptr = zbx_hashset_search(group_sets, &gset)))
		{
			zbx_vector_uint64_create(&gset.ids);
			zbx_vector_uint64_create(&gset.groupids);
			zbx_vector_uint64_append_array(&gset.groupids, groupids.values, groupids.values_num);

			if (NULL == (gset_ptr = zbx_hashset_insert(group_sets, &gset, sizeof(zbx_dbu_group_set_t))))
			{
				ret = FAIL;
				break;
			}
		}

		zbx_vector_uint64_append(&gset_ptr->ids, ids->values[i]);
		zbx_vector_uint64_clear(&groupids);
	}

	zbx_vector_uint64_destroy(&groupids);

	return ret;
}

static int	dbupgrade_groupsets_insert(const char *tbl_name, zbx_hashset_t *group_sets,
		zbx_db_insert_t *db_gset, zbx_db_insert_t *db_gset_groups, zbx_db_insert_t *db_gset_parents)
{
	zbx_uint64_t		gsetid;
	zbx_hashset_iter_t	iter;
	zbx_dbu_group_set_t	*gset_ptr;

	if (0 == group_sets->num_data)
		return SUCCEED;

	gsetid = zbx_db_get_maxid_num(tbl_name, group_sets->num_data);

	zbx_hashset_iter_reset(group_sets, &iter);

	while (NULL != (gset_ptr = (zbx_dbu_group_set_t *)zbx_hashset_iter_next(&iter)))
	{
		int	i;

		zbx_db_insert_add_values(db_gset, gsetid, gset_ptr->hash_str);

		for (i = 0; i < gset_ptr->groupids.values_num; i++)
			zbx_db_insert_add_values(db_gset_groups, gsetid, gset_ptr->groupids.values[i]);

		for (i = 0; i < gset_ptr->ids.values_num; i++)
			zbx_db_insert_add_values(db_gset_parents, gset_ptr->ids.values[i], gsetid);

		gsetid++;
	}

	if (FAIL == zbx_db_insert_execute(db_gset) ||
			FAIL == zbx_db_insert_execute(db_gset_groups) ||
			FAIL == zbx_db_insert_execute(db_gset_parents))
	{
		return FAIL;
	}

	return SUCCEED;
}

static void	dbupgrade_groupsets_destroy(zbx_hashset_t *group_sets)
{
	zbx_hashset_iter_t	iter;
	zbx_dbu_group_set_t	*gset_ptr;

	zbx_hashset_iter_reset(group_sets, &iter);

	while (NULL != (gset_ptr = (zbx_dbu_group_set_t *)zbx_hashset_iter_next(&iter)))
	{
		zbx_vector_uint64_destroy(&gset_ptr->groupids);
		zbx_vector_uint64_destroy(&gset_ptr->ids);
	}

	zbx_hashset_destroy(group_sets);
}

static int	DBpatch_6050201(void)
{
	int			ret;
	zbx_vector_uint64_t	ids;
	zbx_hashset_t		group_sets;
	zbx_db_insert_t		db_insert, db_insert_groups, db_insert_hosts;

	if (0 == (DBget_program_type() & ZBX_PROGRAM_TYPE_SERVER))
		return SUCCEED;

	zbx_hashset_create(&group_sets, 1, dbupgrade_group_set_hash, dbupgrade_group_set_compare);
	zbx_db_insert_prepare(&db_insert, "hgset", "hgsetid", "hash", (char*)NULL);
	zbx_db_insert_prepare(&db_insert_groups, "hgset_group", "hgsetid", "groupid", (char*)NULL);
	zbx_db_insert_prepare(&db_insert_hosts, "host_hgset", "hostid", "hgsetid", (char*)NULL);

	zbx_vector_uint64_create(&ids);
	zbx_db_select_uint64("select hostid from hosts where flags<>2", &ids);

	if (SUCCEED == (ret = dbupgrade_groupsets_make(&ids, "hostid", "groupid", "hosts_groups", &group_sets, 0)))
		ret = dbupgrade_groupsets_insert("hgset", &group_sets, &db_insert, &db_insert_groups, &db_insert_hosts);

	zbx_db_insert_clean(&db_insert);
	zbx_db_insert_clean(&db_insert_groups);
	zbx_db_insert_clean(&db_insert_hosts);

	zbx_vector_uint64_destroy(&ids);
	dbupgrade_groupsets_destroy(&group_sets);

	return ret;
}

static int	DBpatch_6050202(void)
{
	int			ret;
	zbx_vector_uint64_t	ids;
	zbx_hashset_t		group_sets;
	zbx_db_insert_t		db_insert, db_insert_groups, db_insert_users;

	if (0 == (DBget_program_type() & ZBX_PROGRAM_TYPE_SERVER))
		return SUCCEED;

	zbx_hashset_create(&group_sets, 1, dbupgrade_group_set_hash, dbupgrade_group_set_compare);
	zbx_db_insert_prepare(&db_insert, "ugset", "ugsetid", "hash", (char*)NULL);
	zbx_db_insert_prepare(&db_insert_groups, "ugset_group", "ugsetid", "usrgrpid", (char*)NULL);
	zbx_db_insert_prepare(&db_insert_users, "user_ugset", "userid", "ugsetid", (char*)NULL);

	zbx_vector_uint64_create(&ids);
	zbx_db_select_uint64("select u.userid from users u join role r on u.roleid=r.roleid where r.type<>3", &ids);

	if (SUCCEED == (ret = dbupgrade_groupsets_make(&ids, "userid", "usrgrpid", "users_groups", &group_sets, 1)))
		ret = dbupgrade_groupsets_insert("ugset", &group_sets, &db_insert, &db_insert_groups, &db_insert_users);

	zbx_db_insert_clean(&db_insert);
	zbx_db_insert_clean(&db_insert_groups);
	zbx_db_insert_clean(&db_insert_users);

	zbx_vector_uint64_destroy(&ids);
	dbupgrade_groupsets_destroy(&group_sets);

	return ret;
}

static int	DBpatch_6050203(void)
{
	int		ret;
	zbx_db_result_t	result;
	zbx_db_row_t	row;
	zbx_db_insert_t	db_insert;

	if (0 == (DBget_program_type() & ZBX_PROGRAM_TYPE_SERVER))
		return SUCCEED;

	zbx_db_insert_prepare(&db_insert, "permission", "ugsetid", "hgsetid", "permission", (char*)NULL);

	result = zbx_db_select("select u.ugsetid,h.hgsetid,max(r.permission)"
			" from hgset h"
			" join hgset_group hg"
				" on h.hgsetid=hg.hgsetid"
			" join rights r on hg.groupid=r.id"
			" join ugset_group ug"
				" on r.groupid=ug.usrgrpid"
			" join ugset u"
				" on ug.ugsetid=u.ugsetid"
			" group by u.ugsetid,h.hgsetid"
			" having min(r.permission)>0"
			" order by u.ugsetid,h.hgsetid");

	while (NULL != (row = zbx_db_fetch(result)))
	{
		zbx_uint64_t	hgsetid, ugsetid;
		int		permission;

		ZBX_STR2UINT64(ugsetid, row[0]);
		ZBX_STR2UINT64(hgsetid, row[1]);
		permission = atoi(row[2]);

		zbx_db_insert_add_values(&db_insert, ugsetid, hgsetid, permission);
	}
	zbx_db_free_result(result);

	ret = zbx_db_insert_execute(&db_insert);
	zbx_db_insert_clean(&db_insert);

	return ret;
}

static int	DBpatch_6050204(void)
{
	return DBrename_table("globalvars", "globalvars_tmp");
}

static int	DBpatch_6050205(void)
{
	const zbx_db_table_t	table =
			{"globalvars", "name", 0,
				{
					{"name", "", NULL, NULL, 64, ZBX_TYPE_CHAR, ZBX_NOTNULL, 0},
					{"value", "", NULL, NULL, 2048, ZBX_TYPE_CHAR, ZBX_NOTNULL, 0},
					{0}
				},
				NULL
			};

	return DBcreate_table(&table);
}

static int	DBpatch_6050206(void)
{
	if (ZBX_DB_OK > zbx_db_execute("insert into globalvars (name,value)"
			" select 'snmp_lastsize',snmp_lastsize from globalvars_tmp"))
	{
		return FAIL;
	}

	return SUCCEED;
}

static int	DBpatch_6050207(void)
{
	return DBdrop_table("globalvars_tmp");
}

static int	DBpatch_6050208(void)
{
#ifdef HAVE_POSTGRESQL
	if (FAIL == zbx_db_index_exists("globalvars", "globalvars_pkey1"))
		return SUCCEED;

	return DBrename_index("globalvars", "globalvars_pkey1", "globalvars_pkey",
			"name", 1);
#else
	return SUCCEED;
#endif
}

static int	DBpatch_6050209(void)
{
	const zbx_db_field_t	field = {"auditlog_mode", "1", NULL, NULL, 0, ZBX_TYPE_INT, ZBX_NOTNULL, 0};

	return DBadd_field("config", &field);
}

static int	DBpatch_6050210(void)
{
	int		ret = SUCCEED;
	zbx_uint64_t	ugsetid;
	zbx_db_result_t	result;
	zbx_db_row_t	row;

	if (0 == (DBget_program_type() & ZBX_PROGRAM_TYPE_SERVER))
		return SUCCEED;

	result = zbx_db_select_n("select ugsetid from ugset where ugsetid not in (select ugsetid from ugset_group)", 1);

	if (NULL == (row = zbx_db_fetch(result)))
		goto out;

	ZBX_STR2UINT64(ugsetid, row[0]);

	if (ZBX_DB_OK > zbx_db_execute("delete from user_ugset where ugsetid=" ZBX_FS_UI64, ugsetid) ||
			ZBX_DB_OK > zbx_db_execute("delete from ugset where ugsetid=" ZBX_FS_UI64, ugsetid))
	{
		ret = FAIL;
		goto out;
	}
out:
	zbx_db_free_result(result);

	return ret;
}

static int	DBpatch_6050211(void)
{
<<<<<<< HEAD
	const zbx_db_table_t	table = {"proxy_group", "proxy_groupid", 0,
			{
				{"proxy_groupid", NULL, NULL, NULL, 0, ZBX_TYPE_ID, ZBX_NOTNULL, 0},
				{"name", "", NULL, NULL, 255, ZBX_TYPE_CHAR, ZBX_NOTNULL, 0},
				{"description", "", NULL, NULL, 0, ZBX_TYPE_SHORTTEXT, ZBX_NOTNULL, 0},
				{"failover_delay", "1m", NULL, NULL, 255, ZBX_TYPE_CHAR, ZBX_NOTNULL, 0},
				{"min_online", "1", NULL, NULL, 255, ZBX_TYPE_CHAR, ZBX_NOTNULL, 0},
				{"state", "0", NULL, NULL, 0, ZBX_TYPE_INT, ZBX_NOTNULL, 0},
				{0}
			},
			NULL
		};

	return DBcreate_table(&table);
=======
	const zbx_db_field_t	field = {"history", "31d", NULL, NULL, 255, ZBX_TYPE_CHAR, ZBX_NOTNULL, 0};

	return DBset_default("items", &field);
>>>>>>> 2ece7509
}

static int	DBpatch_6050212(void)
{
<<<<<<< HEAD
	return DBcreate_changelog_insert_trigger("proxy_group", "proxy_groupid");
=======
	const zbx_db_field_t	field = {"history", "31d", NULL, NULL, 255, ZBX_TYPE_CHAR, ZBX_NOTNULL, 0};

	return DBset_default("lld_override_ophistory", &field);
>>>>>>> 2ece7509
}

static int	DBpatch_6050213(void)
{
<<<<<<< HEAD
	return DBcreate_changelog_update_trigger("proxy_group", "proxy_groupid");
=======
	const zbx_db_field_t	field = {"mfa_status", "0", NULL, NULL, 0, ZBX_TYPE_INT, ZBX_NOTNULL, 0};

	return DBadd_field("usrgrp", &field);
>>>>>>> 2ece7509
}

static int	DBpatch_6050214(void)
{
<<<<<<< HEAD
	return DBcreate_changelog_delete_trigger("proxy_group", "proxy_groupid");
=======
	const zbx_db_field_t	field = {"mfaid", NULL, NULL, NULL, 0, ZBX_TYPE_ID, 0, 0};

	return DBadd_field("usrgrp", &field);
>>>>>>> 2ece7509
}

static int	DBpatch_6050215(void)
{
<<<<<<< HEAD
	const zbx_db_table_t	table = {"host_proxy", "hostproxyid", 0,
			{
				{"hostproxyid", NULL, NULL, NULL, 0, ZBX_TYPE_ID, ZBX_NOTNULL, 0},
				{"hostid", NULL, NULL, NULL, 0, ZBX_TYPE_ID, 0, 0},
				{"host", "", NULL, NULL, 128, ZBX_TYPE_CHAR, ZBX_NOTNULL, 0},
				{"proxyid", NULL, NULL, NULL, 0, ZBX_TYPE_ID, 0, 0},
				{"revision", "0", NULL, NULL, 0, ZBX_TYPE_UINT, ZBX_NOTNULL, 0},
				{"tls_accept", "1", NULL, NULL, 0, ZBX_TYPE_INT, ZBX_NOTNULL, 0},
				{"tls_issuer", "", NULL, NULL, 1024, ZBX_TYPE_CHAR, ZBX_NOTNULL, 0},
				{"tls_subject", "", NULL, NULL, 1024, ZBX_TYPE_CHAR, ZBX_NOTNULL, 0},
				{"tls_psk_identity", "", NULL, NULL, 128, ZBX_TYPE_CHAR, ZBX_NOTNULL, 0},
				{"tls_psk", "", NULL, NULL, 512, ZBX_TYPE_CHAR, ZBX_NOTNULL, 0},
				{0}
			},
			NULL
		};

	return DBcreate_table(&table);
=======
	return DBcreate_index("usrgrp", "usrgrp_3", "mfaid", 0);
>>>>>>> 2ece7509
}

static int	DBpatch_6050216(void)
{
<<<<<<< HEAD
	return DBcreate_index("host_proxy", "host_proxy_1", "hostid", 1);
=======
	const zbx_db_field_t	field = {"mfa_status", "0", NULL, NULL, 0, ZBX_TYPE_INT, ZBX_NOTNULL, 0};

	return DBadd_field("config", &field);
>>>>>>> 2ece7509
}

static int	DBpatch_6050217(void)
{
<<<<<<< HEAD
	return DBcreate_index("host_proxy", "host_proxy_2", "proxyid", 0);
=======
	const zbx_db_field_t	field = {"mfaid", NULL, NULL, NULL, 0, ZBX_TYPE_ID, 0, 0};

	return DBadd_field("config", &field);
>>>>>>> 2ece7509
}

static int	DBpatch_6050218(void)
{
<<<<<<< HEAD
	return DBcreate_index("host_proxy", "host_proxy_3", "revision", 0);
=======
	return DBcreate_index("config", "config_5", "mfaid", 0);
>>>>>>> 2ece7509
}

static int	DBpatch_6050219(void)
{
<<<<<<< HEAD
	const zbx_db_field_t	field = {"hostid", NULL, "hosts", "hostid", 0, 0, 0, 0};

	return DBadd_foreign_key("host_proxy", 1, &field);
=======
	const zbx_db_table_t	table =
			{"mfa", "mfaid", 0,
				{
					{"mfaid", NULL, NULL, NULL, 0, ZBX_TYPE_ID, ZBX_NOTNULL, 0},
					{"type", "0", NULL, NULL, 0, ZBX_TYPE_INT, ZBX_NOTNULL, 0},
					{"name", "", NULL, NULL, 128, ZBX_TYPE_CHAR, ZBX_NOTNULL, 0},
					{"hash_function", "1", NULL, NULL, 0, ZBX_TYPE_INT, 0, 0},
					{"code_length", "6", NULL, NULL, 0, ZBX_TYPE_INT, 0, 0},
					{"api_hostname", "", NULL, NULL, 1024, ZBX_TYPE_CHAR, 0, 0},
					{"clientid", "", NULL, NULL, 32, ZBX_TYPE_CHAR, 0, 0},
					{"client_secret", "", NULL, NULL, 64, ZBX_TYPE_CHAR, 0, 0},
					{NULL}
				},
				NULL
			};

	return DBcreate_table(&table);
>>>>>>> 2ece7509
}

static int	DBpatch_6050220(void)
{
<<<<<<< HEAD
	const zbx_db_field_t	field = {"proxyid", NULL, "proxy", "proxyid", 0, 0, 0, 0};

	return DBadd_foreign_key("host_proxy", 2, &field);
=======
	return DBcreate_index("mfa", "mfa_1", "name", 1);
>>>>>>> 2ece7509
}

static int	DBpatch_6050221(void)
{
<<<<<<< HEAD
	return DBcreate_changelog_insert_trigger("host_proxy", "hostproxyid");
=======
	const zbx_db_field_t	field = {"mfaid", NULL, "mfa", "mfaid", 0, 0, 0, 0};

	return DBadd_foreign_key("usrgrp", 3, &field);
>>>>>>> 2ece7509
}

static int	DBpatch_6050222(void)
{
<<<<<<< HEAD
	return DBcreate_changelog_update_trigger("host_proxy", "hostproxyid");
=======
	const zbx_db_field_t	field = {"mfaid", NULL, "mfa", "mfaid", 0, 0, 0, 0};

	return DBadd_foreign_key("config", 5, &field);
>>>>>>> 2ece7509
}

static int	DBpatch_6050223(void)
{
<<<<<<< HEAD
	return DBcreate_changelog_delete_trigger("host_proxy", "hostproxyid");
=======
	const zbx_db_table_t	table =
			{"mfa_totp_secret", "mfa_totp_secretid", 0,
				{
					{"mfa_totp_secretid", NULL, NULL, NULL, 0, ZBX_TYPE_ID, ZBX_NOTNULL, 0},
					{"mfaid", NULL, NULL, NULL, 0, ZBX_TYPE_ID, ZBX_NOTNULL, 0},
					{"userid", NULL, NULL, NULL, 0, ZBX_TYPE_ID, ZBX_NOTNULL, 0},
					{"totp_secret", "", NULL, NULL, 32, ZBX_TYPE_CHAR, 0, 0},
					{NULL}
				},
				NULL
			};

	return DBcreate_table(&table);
>>>>>>> 2ece7509
}

static int	DBpatch_6050224(void)
{
<<<<<<< HEAD
	const zbx_db_field_t	field = {"local_address", "", NULL, NULL, 255, ZBX_TYPE_CHAR, ZBX_NOTNULL, 0};

	return DBadd_field("proxy", &field);
=======
	return DBcreate_index("mfa_totp_secret", "mfa_totp_secret_1", "mfaid", 0);
>>>>>>> 2ece7509
}

static int	DBpatch_6050225(void)
{
<<<<<<< HEAD
	const zbx_db_field_t	field = {"local_port", "10051", NULL, NULL, 64, ZBX_TYPE_CHAR, ZBX_NOTNULL, 0};

	return DBadd_field("proxy", &field);
=======
	const zbx_db_field_t	field = {"mfaid", NULL, "mfa", "mfaid", 0, 0, 0, ZBX_FK_CASCADE_DELETE};

	return DBadd_foreign_key("mfa_totp_secret", 1, &field);
>>>>>>> 2ece7509
}

static int	DBpatch_6050226(void)
{
<<<<<<< HEAD
	const zbx_db_field_t	field = {"proxy_groupid", NULL, NULL, NULL, 0, ZBX_TYPE_ID, 0, 0};

	return DBadd_field("proxy", &field);
=======
	return DBcreate_index("mfa_totp_secret", "mfa_totp_secret_2", "userid", 0);
>>>>>>> 2ece7509
}

static int	DBpatch_6050227(void)
{
<<<<<<< HEAD
	return DBcreate_index("proxy", "proxy_2", "proxy_groupid", 0);
=======
	const zbx_db_field_t	field = {"userid", NULL, "users", "userid", 0, 0, 0,
			ZBX_FK_CASCADE_DELETE};

	return DBadd_foreign_key("mfa_totp_secret", 2, &field);
>>>>>>> 2ece7509
}

static int	DBpatch_6050228(void)
{
<<<<<<< HEAD
	const zbx_db_field_t	field = {"proxy_groupid", NULL, "proxy_group", "proxy_groupid", 0, 0, 0, 0};

	return DBadd_foreign_key("proxy", 1, &field);
=======
	const zbx_db_field_t	field = {"error", "", NULL, NULL, 2048, ZBX_TYPE_CHAR, ZBX_NOTNULL, 0};

	return DBadd_field("drules", &field);
>>>>>>> 2ece7509
}

static int	DBpatch_6050229(void)
{
<<<<<<< HEAD
	const zbx_db_field_t	field = {"proxy_groupid", NULL, NULL, NULL, 0, ZBX_TYPE_ID, 0, 0};

	return DBadd_field("hosts", &field);
}

static int	DBpatch_6050230(void)
{
	return DBcreate_index("hosts", "hosts_8", "proxy_groupid", 0);
}

static int	DBpatch_6050231(void)
{
	const zbx_db_field_t	field = {"proxy_groupid", NULL, "proxy_group", "proxy_groupid", 0, 0, 0, 0};

	return DBadd_foreign_key("hosts", 4, &field);
}

static int	DBpatch_6050232(void)
{
	const zbx_db_field_t	field = {"monitored_by", "0", NULL, NULL, 0, ZBX_TYPE_INT, ZBX_NOTNULL, 0};

	return DBadd_field("hosts", &field);
}

static int	DBpatch_6050233(void)
{
	const zbx_db_field_t	field = {"state", "0", NULL, NULL, 0, ZBX_TYPE_INT, ZBX_NOTNULL, 0};

	return DBadd_field("proxy_rtdata", &field);
}

static int	DBpatch_6050234(void)
{
	if (ZBX_DB_OK > zbx_db_execute("update hosts set monitored_by=1 where proxyid is not null"))
		return FAIL;

	return SUCCEED;
}

static int	DBpatch_6050235(void)
{
	if (ZBX_DB_OK > zbx_db_execute("delete from profiles where idx='web.hosts.filter_monitored_by'"))
		return FAIL;

	return SUCCEED;
}


=======
	const zbx_db_field_t	field = {"error", "", NULL, NULL, 2048, ZBX_TYPE_CHAR, ZBX_NOTNULL, 0};

	return DBadd_field("proxy_dhistory", &field);
}
>>>>>>> 2ece7509
#endif

DBPATCH_START(6050)

/* version, duplicates flag, mandatory flag */

DBPATCH_ADD(6050000, 0, 1)
DBPATCH_ADD(6050001, 0, 1)
DBPATCH_ADD(6050002, 0, 1)
DBPATCH_ADD(6050003, 0, 1)
DBPATCH_ADD(6050004, 0, 1)
DBPATCH_ADD(6050005, 0, 1)
DBPATCH_ADD(6050006, 0, 1)
DBPATCH_ADD(6050007, 0, 1)
DBPATCH_ADD(6050008, 0, 1)
DBPATCH_ADD(6050009, 0, 1)
DBPATCH_ADD(6050010, 0, 1)
DBPATCH_ADD(6050011, 0, 1)
DBPATCH_ADD(6050012, 0, 1)
DBPATCH_ADD(6050013, 0, 1)
DBPATCH_ADD(6050014, 0, 1)
DBPATCH_ADD(6050015, 0, 1)
DBPATCH_ADD(6050016, 0, 1)
DBPATCH_ADD(6050017, 0, 1)
DBPATCH_ADD(6050018, 0, 1)
DBPATCH_ADD(6050019, 0, 1)
DBPATCH_ADD(6050020, 0, 1)
DBPATCH_ADD(6050021, 0, 1)
DBPATCH_ADD(6050022, 0, 1)
DBPATCH_ADD(6050023, 0, 1)
DBPATCH_ADD(6050024, 0, 1)
DBPATCH_ADD(6050025, 0, 1)
DBPATCH_ADD(6050026, 0, 1)
DBPATCH_ADD(6050027, 0, 1)
DBPATCH_ADD(6050028, 0, 1)
DBPATCH_ADD(6050029, 0, 1)
DBPATCH_ADD(6050030, 0, 1)
DBPATCH_ADD(6050031, 0, 1)
DBPATCH_ADD(6050032, 0, 1)
DBPATCH_ADD(6050033, 0, 1)
DBPATCH_ADD(6050034, 0, 1)
DBPATCH_ADD(6050035, 0, 1)
DBPATCH_ADD(6050036, 0, 1)
DBPATCH_ADD(6050037, 0, 1)
DBPATCH_ADD(6050038, 0, 1)
DBPATCH_ADD(6050039, 0, 1)
DBPATCH_ADD(6050040, 0, 1)
DBPATCH_ADD(6050041, 0, 1)
DBPATCH_ADD(6050042, 0, 1)
DBPATCH_ADD(6050043, 0, 1)
DBPATCH_ADD(6050044, 0, 1)
DBPATCH_ADD(6050045, 0, 1)
DBPATCH_ADD(6050046, 0, 1)
DBPATCH_ADD(6050047, 0, 1)
DBPATCH_ADD(6050048, 0, 1)
DBPATCH_ADD(6050049, 0, 1)
DBPATCH_ADD(6050050, 0, 1)
DBPATCH_ADD(6050051, 0, 1)
DBPATCH_ADD(6050052, 0, 1)
DBPATCH_ADD(6050053, 0, 1)
DBPATCH_ADD(6050054, 0, 1)
DBPATCH_ADD(6050055, 0, 1)
DBPATCH_ADD(6050056, 0, 1)
DBPATCH_ADD(6050057, 0, 1)
DBPATCH_ADD(6050058, 0, 1)
DBPATCH_ADD(6050059, 0, 1)
DBPATCH_ADD(6050060, 0, 1)
DBPATCH_ADD(6050061, 0, 1)
DBPATCH_ADD(6050062, 0, 1)
DBPATCH_ADD(6050063, 0, 1)
DBPATCH_ADD(6050064, 0, 1)
DBPATCH_ADD(6050065, 0, 1)
DBPATCH_ADD(6050066, 0, 1)
DBPATCH_ADD(6050067, 0, 1)
DBPATCH_ADD(6050068, 0, 1)
DBPATCH_ADD(6050069, 0, 1)
DBPATCH_ADD(6050070, 0, 1)
DBPATCH_ADD(6050071, 0, 1)
DBPATCH_ADD(6050072, 0, 1)
DBPATCH_ADD(6050073, 0, 1)
DBPATCH_ADD(6050074, 0, 1)
DBPATCH_ADD(6050075, 0, 1)
DBPATCH_ADD(6050076, 0, 1)
DBPATCH_ADD(6050077, 0, 1)
DBPATCH_ADD(6050078, 0, 1)
DBPATCH_ADD(6050079, 0, 1)
DBPATCH_ADD(6050080, 0, 1)
DBPATCH_ADD(6050081, 0, 1)
DBPATCH_ADD(6050082, 0, 1)
DBPATCH_ADD(6050083, 0, 1)
DBPATCH_ADD(6050084, 0, 1)
DBPATCH_ADD(6050085, 0, 1)
DBPATCH_ADD(6050086, 0, 1)
DBPATCH_ADD(6050087, 0, 1)
DBPATCH_ADD(6050090, 0, 1)
DBPATCH_ADD(6050091, 0, 1)
DBPATCH_ADD(6050092, 0, 1)
DBPATCH_ADD(6050093, 0, 1)
DBPATCH_ADD(6050094, 0, 1)
DBPATCH_ADD(6050095, 0, 1)
DBPATCH_ADD(6050096, 0, 1)
DBPATCH_ADD(6050097, 0, 1)
DBPATCH_ADD(6050098, 0, 1)
DBPATCH_ADD(6050099, 0, 1)
DBPATCH_ADD(6050100, 0, 1)
DBPATCH_ADD(6050101, 0, 1)
DBPATCH_ADD(6050102, 0, 1)
DBPATCH_ADD(6050103, 0, 1)
DBPATCH_ADD(6050104, 0, 1)
DBPATCH_ADD(6050105, 0, 1)
DBPATCH_ADD(6050106, 0, 1)
DBPATCH_ADD(6050107, 0, 1)
DBPATCH_ADD(6050108, 0, 1)
DBPATCH_ADD(6050109, 0, 1)
DBPATCH_ADD(6050110, 0, 1)
DBPATCH_ADD(6050111, 0, 1)
DBPATCH_ADD(6050112, 0, 1)
DBPATCH_ADD(6050113, 0, 1)
DBPATCH_ADD(6050114, 0, 1)
DBPATCH_ADD(6050115, 0, 1)
DBPATCH_ADD(6050116, 0, 1)
DBPATCH_ADD(6050117, 0, 1)
DBPATCH_ADD(6050118, 0, 1)
DBPATCH_ADD(6050119, 0, 1)
DBPATCH_ADD(6050120, 0, 1)
DBPATCH_ADD(6050121, 0, 1)
DBPATCH_ADD(6050122, 0, 1)
DBPATCH_ADD(6050123, 0, 1)
DBPATCH_ADD(6050124, 0, 1)
DBPATCH_ADD(6050125, 0, 1)
DBPATCH_ADD(6050126, 0, 1)
DBPATCH_ADD(6050127, 0, 1)
DBPATCH_ADD(6050128, 0, 1)
DBPATCH_ADD(6050129, 0, 1)
DBPATCH_ADD(6050130, 0, 1)
DBPATCH_ADD(6050131, 0, 1)
DBPATCH_ADD(6050132, 0, 1)
DBPATCH_ADD(6050133, 0, 1)
DBPATCH_ADD(6050134, 0, 1)
DBPATCH_ADD(6050135, 0, 1)
DBPATCH_ADD(6050136, 0, 1)
DBPATCH_ADD(6050137, 0, 1)
DBPATCH_ADD(6050138, 0, 1)
DBPATCH_ADD(6050139, 0, 1)
DBPATCH_ADD(6050140, 0, 1)
DBPATCH_ADD(6050141, 0, 1)
DBPATCH_ADD(6050142, 0, 1)
DBPATCH_ADD(6050143, 0, 1)
DBPATCH_ADD(6050144, 0, 1)
DBPATCH_ADD(6050145, 0, 1)
DBPATCH_ADD(6050146, 0, 1)
DBPATCH_ADD(6050147, 0, 1)
DBPATCH_ADD(6050148, 0, 1)
DBPATCH_ADD(6050149, 0, 1)
DBPATCH_ADD(6050150, 0, 1)
DBPATCH_ADD(6050151, 0, 1)
DBPATCH_ADD(6050152, 0, 1)
DBPATCH_ADD(6050153, 0, 1)
DBPATCH_ADD(6050154, 0, 1)
DBPATCH_ADD(6050155, 0, 1)
DBPATCH_ADD(6050156, 0, 1)
DBPATCH_ADD(6050157, 0, 1)
DBPATCH_ADD(6050158, 0, 1)
DBPATCH_ADD(6050159, 0, 1)
DBPATCH_ADD(6050160, 0, 1)
DBPATCH_ADD(6050161, 0, 1)
DBPATCH_ADD(6050162, 0, 1)
DBPATCH_ADD(6050163, 0, 1)
DBPATCH_ADD(6050164, 0, 1)
DBPATCH_ADD(6050165, 0, 1)
DBPATCH_ADD(6050166, 0, 1)
DBPATCH_ADD(6050167, 0, 1)
DBPATCH_ADD(6050168, 0, 1)
DBPATCH_ADD(6050169, 0, 1)
DBPATCH_ADD(6050170, 0, 1)
DBPATCH_ADD(6050171, 0, 1)
DBPATCH_ADD(6050172, 0, 1)
DBPATCH_ADD(6050173, 0, 1)
DBPATCH_ADD(6050174, 0, 1)
DBPATCH_ADD(6050175, 0, 1)
DBPATCH_ADD(6050176, 0, 1)
DBPATCH_ADD(6050177, 0, 1)
DBPATCH_ADD(6050178, 0, 1)
DBPATCH_ADD(6050179, 0, 1)
DBPATCH_ADD(6050180, 0, 1)
DBPATCH_ADD(6050181, 0, 1)
DBPATCH_ADD(6050182, 0, 1)
DBPATCH_ADD(6050183, 0, 1)
DBPATCH_ADD(6050184, 0, 1)
DBPATCH_ADD(6050185, 0, 1)
DBPATCH_ADD(6050186, 0, 1)
DBPATCH_ADD(6050187, 0, 1)
DBPATCH_ADD(6050188, 0, 1)
DBPATCH_ADD(6050189, 0, 1)
DBPATCH_ADD(6050190, 0, 1)
DBPATCH_ADD(6050191, 0, 1)
DBPATCH_ADD(6050192, 0, 1)
DBPATCH_ADD(6050193, 0, 1)
DBPATCH_ADD(6050194, 0, 1)
DBPATCH_ADD(6050195, 0, 1)
DBPATCH_ADD(6050196, 0, 1)
DBPATCH_ADD(6050197, 0, 1)
DBPATCH_ADD(6050198, 0, 1)
DBPATCH_ADD(6050199, 0, 1)
DBPATCH_ADD(6050200, 0, 1)
DBPATCH_ADD(6050201, 0, 1)
DBPATCH_ADD(6050202, 0, 1)
DBPATCH_ADD(6050203, 0, 1)
DBPATCH_ADD(6050204, 0, 1)
DBPATCH_ADD(6050205, 0, 1)
DBPATCH_ADD(6050206, 0, 1)
DBPATCH_ADD(6050207, 0, 1)
DBPATCH_ADD(6050208, 0, 1)
DBPATCH_ADD(6050209, 0, 1)
DBPATCH_ADD(6050210, 0, 1)
DBPATCH_ADD(6050211, 0, 1)
DBPATCH_ADD(6050212, 0, 1)
DBPATCH_ADD(6050213, 0, 1)
DBPATCH_ADD(6050214, 0, 1)
DBPATCH_ADD(6050215, 0, 1)
DBPATCH_ADD(6050216, 0, 1)
DBPATCH_ADD(6050217, 0, 1)
DBPATCH_ADD(6050218, 0, 1)
DBPATCH_ADD(6050219, 0, 1)
DBPATCH_ADD(6050220, 0, 1)
DBPATCH_ADD(6050221, 0, 1)
DBPATCH_ADD(6050222, 0, 1)
DBPATCH_ADD(6050223, 0, 1)
DBPATCH_ADD(6050224, 0, 1)
DBPATCH_ADD(6050225, 0, 1)
DBPATCH_ADD(6050226, 0, 1)
DBPATCH_ADD(6050227, 0, 1)
DBPATCH_ADD(6050228, 0, 1)
DBPATCH_ADD(6050229, 0, 1)
<<<<<<< HEAD
DBPATCH_ADD(6050230, 0, 1)
DBPATCH_ADD(6050231, 0, 1)
DBPATCH_ADD(6050232, 0, 1)
DBPATCH_ADD(6050233, 0, 1)
DBPATCH_ADD(6050234, 0, 1)
DBPATCH_ADD(6050235, 0, 1)
=======
>>>>>>> 2ece7509

DBPATCH_END()<|MERGE_RESOLUTION|>--- conflicted
+++ resolved
@@ -3252,7 +3252,154 @@
 
 static int	DBpatch_6050211(void)
 {
-<<<<<<< HEAD
+	const zbx_db_field_t	field = {"history", "31d", NULL, NULL, 255, ZBX_TYPE_CHAR, ZBX_NOTNULL, 0};
+
+	return DBset_default("items", &field);
+}
+
+static int	DBpatch_6050212(void)
+{
+	const zbx_db_field_t	field = {"history", "31d", NULL, NULL, 255, ZBX_TYPE_CHAR, ZBX_NOTNULL, 0};
+
+	return DBset_default("lld_override_ophistory", &field);
+}
+
+static int	DBpatch_6050213(void)
+{
+	const zbx_db_field_t	field = {"mfa_status", "0", NULL, NULL, 0, ZBX_TYPE_INT, ZBX_NOTNULL, 0};
+
+	return DBadd_field("usrgrp", &field);
+}
+
+static int	DBpatch_6050214(void)
+{
+	const zbx_db_field_t	field = {"mfaid", NULL, NULL, NULL, 0, ZBX_TYPE_ID, 0, 0};
+
+	return DBadd_field("usrgrp", &field);
+}
+
+static int	DBpatch_6050215(void)
+{
+	return DBcreate_index("usrgrp", "usrgrp_3", "mfaid", 0);
+}
+
+static int	DBpatch_6050216(void)
+{
+	const zbx_db_field_t	field = {"mfa_status", "0", NULL, NULL, 0, ZBX_TYPE_INT, ZBX_NOTNULL, 0};
+
+	return DBadd_field("config", &field);
+}
+
+static int	DBpatch_6050217(void)
+{
+	const zbx_db_field_t	field = {"mfaid", NULL, NULL, NULL, 0, ZBX_TYPE_ID, 0, 0};
+
+	return DBadd_field("config", &field);
+}
+
+static int	DBpatch_6050218(void)
+{
+	return DBcreate_index("config", "config_5", "mfaid", 0);
+}
+
+static int	DBpatch_6050219(void)
+{
+	const zbx_db_table_t	table =
+			{"mfa", "mfaid", 0,
+				{
+					{"mfaid", NULL, NULL, NULL, 0, ZBX_TYPE_ID, ZBX_NOTNULL, 0},
+					{"type", "0", NULL, NULL, 0, ZBX_TYPE_INT, ZBX_NOTNULL, 0},
+					{"name", "", NULL, NULL, 128, ZBX_TYPE_CHAR, ZBX_NOTNULL, 0},
+					{"hash_function", "1", NULL, NULL, 0, ZBX_TYPE_INT, 0, 0},
+					{"code_length", "6", NULL, NULL, 0, ZBX_TYPE_INT, 0, 0},
+					{"api_hostname", "", NULL, NULL, 1024, ZBX_TYPE_CHAR, 0, 0},
+					{"clientid", "", NULL, NULL, 32, ZBX_TYPE_CHAR, 0, 0},
+					{"client_secret", "", NULL, NULL, 64, ZBX_TYPE_CHAR, 0, 0},
+					{NULL}
+				},
+				NULL
+			};
+
+	return DBcreate_table(&table);
+}
+
+static int	DBpatch_6050220(void)
+{
+	return DBcreate_index("mfa", "mfa_1", "name", 1);
+}
+
+static int	DBpatch_6050221(void)
+{
+	const zbx_db_field_t	field = {"mfaid", NULL, "mfa", "mfaid", 0, 0, 0, 0};
+
+	return DBadd_foreign_key("usrgrp", 3, &field);
+}
+
+static int	DBpatch_6050222(void)
+{
+	const zbx_db_field_t	field = {"mfaid", NULL, "mfa", "mfaid", 0, 0, 0, 0};
+
+	return DBadd_foreign_key("config", 5, &field);
+}
+
+static int	DBpatch_6050223(void)
+{
+	const zbx_db_table_t	table =
+			{"mfa_totp_secret", "mfa_totp_secretid", 0,
+				{
+					{"mfa_totp_secretid", NULL, NULL, NULL, 0, ZBX_TYPE_ID, ZBX_NOTNULL, 0},
+					{"mfaid", NULL, NULL, NULL, 0, ZBX_TYPE_ID, ZBX_NOTNULL, 0},
+					{"userid", NULL, NULL, NULL, 0, ZBX_TYPE_ID, ZBX_NOTNULL, 0},
+					{"totp_secret", "", NULL, NULL, 32, ZBX_TYPE_CHAR, 0, 0},
+					{NULL}
+				},
+				NULL
+			};
+
+	return DBcreate_table(&table);
+}
+
+static int	DBpatch_6050224(void)
+{
+	return DBcreate_index("mfa_totp_secret", "mfa_totp_secret_1", "mfaid", 0);
+}
+
+static int	DBpatch_6050225(void)
+{
+	const zbx_db_field_t	field = {"mfaid", NULL, "mfa", "mfaid", 0, 0, 0, ZBX_FK_CASCADE_DELETE};
+
+	return DBadd_foreign_key("mfa_totp_secret", 1, &field);
+}
+
+static int	DBpatch_6050226(void)
+{
+	return DBcreate_index("mfa_totp_secret", "mfa_totp_secret_2", "userid", 0);
+}
+
+static int	DBpatch_6050227(void)
+{
+	const zbx_db_field_t	field = {"userid", NULL, "users", "userid", 0, 0, 0,
+			ZBX_FK_CASCADE_DELETE};
+
+	return DBadd_foreign_key("mfa_totp_secret", 2, &field);
+}
+
+static int	DBpatch_6050228(void)
+{
+	const zbx_db_field_t	field = {"error", "", NULL, NULL, 2048, ZBX_TYPE_CHAR, ZBX_NOTNULL, 0};
+
+	return DBadd_field("drules", &field);
+}
+
+static int	DBpatch_6050229(void)
+{
+	const zbx_db_field_t	field = {"error", "", NULL, NULL, 2048, ZBX_TYPE_CHAR, ZBX_NOTNULL, 0};
+
+	return DBadd_field("proxy_dhistory", &field);
+}
+
+static int	DBpatch_6050230(void)
+{
 	const zbx_db_table_t	table = {"proxy_group", "proxy_groupid", 0,
 			{
 				{"proxy_groupid", NULL, NULL, NULL, 0, ZBX_TYPE_ID, ZBX_NOTNULL, 0},
@@ -3267,49 +3414,25 @@
 		};
 
 	return DBcreate_table(&table);
-=======
-	const zbx_db_field_t	field = {"history", "31d", NULL, NULL, 255, ZBX_TYPE_CHAR, ZBX_NOTNULL, 0};
-
-	return DBset_default("items", &field);
->>>>>>> 2ece7509
-}
-
-static int	DBpatch_6050212(void)
-{
-<<<<<<< HEAD
+}
+
+static int	DBpatch_6050231(void)
+{
 	return DBcreate_changelog_insert_trigger("proxy_group", "proxy_groupid");
-=======
-	const zbx_db_field_t	field = {"history", "31d", NULL, NULL, 255, ZBX_TYPE_CHAR, ZBX_NOTNULL, 0};
-
-	return DBset_default("lld_override_ophistory", &field);
->>>>>>> 2ece7509
-}
-
-static int	DBpatch_6050213(void)
-{
-<<<<<<< HEAD
+}
+
+static int	DBpatch_6050232(void)
+{
 	return DBcreate_changelog_update_trigger("proxy_group", "proxy_groupid");
-=======
-	const zbx_db_field_t	field = {"mfa_status", "0", NULL, NULL, 0, ZBX_TYPE_INT, ZBX_NOTNULL, 0};
-
-	return DBadd_field("usrgrp", &field);
->>>>>>> 2ece7509
-}
-
-static int	DBpatch_6050214(void)
-{
-<<<<<<< HEAD
+}
+
+static int	DBpatch_6050233(void)
+{
 	return DBcreate_changelog_delete_trigger("proxy_group", "proxy_groupid");
-=======
-	const zbx_db_field_t	field = {"mfaid", NULL, NULL, NULL, 0, ZBX_TYPE_ID, 0, 0};
-
-	return DBadd_field("usrgrp", &field);
->>>>>>> 2ece7509
-}
-
-static int	DBpatch_6050215(void)
-{
-<<<<<<< HEAD
+}
+
+static int	DBpatch_6050234(void)
+{
 	const zbx_db_table_t	table = {"host_proxy", "hostproxyid", 0,
 			{
 				{"hostproxyid", NULL, NULL, NULL, 0, ZBX_TYPE_ID, ZBX_NOTNULL, 0},
@@ -3328,218 +3451,119 @@
 		};
 
 	return DBcreate_table(&table);
-=======
-	return DBcreate_index("usrgrp", "usrgrp_3", "mfaid", 0);
->>>>>>> 2ece7509
-}
-
-static int	DBpatch_6050216(void)
-{
-<<<<<<< HEAD
+}
+
+static int	DBpatch_6050235(void)
+{
 	return DBcreate_index("host_proxy", "host_proxy_1", "hostid", 1);
-=======
-	const zbx_db_field_t	field = {"mfa_status", "0", NULL, NULL, 0, ZBX_TYPE_INT, ZBX_NOTNULL, 0};
-
-	return DBadd_field("config", &field);
->>>>>>> 2ece7509
-}
-
-static int	DBpatch_6050217(void)
-{
-<<<<<<< HEAD
+}
+
+static int	DBpatch_6050236(void)
+{
 	return DBcreate_index("host_proxy", "host_proxy_2", "proxyid", 0);
-=======
-	const zbx_db_field_t	field = {"mfaid", NULL, NULL, NULL, 0, ZBX_TYPE_ID, 0, 0};
-
-	return DBadd_field("config", &field);
->>>>>>> 2ece7509
-}
-
-static int	DBpatch_6050218(void)
-{
-<<<<<<< HEAD
+}
+
+static int	DBpatch_6050237(void)
+{
 	return DBcreate_index("host_proxy", "host_proxy_3", "revision", 0);
-=======
-	return DBcreate_index("config", "config_5", "mfaid", 0);
->>>>>>> 2ece7509
-}
-
-static int	DBpatch_6050219(void)
-{
-<<<<<<< HEAD
+}
+
+static int	DBpatch_6050238(void)
+{
 	const zbx_db_field_t	field = {"hostid", NULL, "hosts", "hostid", 0, 0, 0, 0};
 
 	return DBadd_foreign_key("host_proxy", 1, &field);
-=======
-	const zbx_db_table_t	table =
-			{"mfa", "mfaid", 0,
-				{
-					{"mfaid", NULL, NULL, NULL, 0, ZBX_TYPE_ID, ZBX_NOTNULL, 0},
-					{"type", "0", NULL, NULL, 0, ZBX_TYPE_INT, ZBX_NOTNULL, 0},
-					{"name", "", NULL, NULL, 128, ZBX_TYPE_CHAR, ZBX_NOTNULL, 0},
-					{"hash_function", "1", NULL, NULL, 0, ZBX_TYPE_INT, 0, 0},
-					{"code_length", "6", NULL, NULL, 0, ZBX_TYPE_INT, 0, 0},
-					{"api_hostname", "", NULL, NULL, 1024, ZBX_TYPE_CHAR, 0, 0},
-					{"clientid", "", NULL, NULL, 32, ZBX_TYPE_CHAR, 0, 0},
-					{"client_secret", "", NULL, NULL, 64, ZBX_TYPE_CHAR, 0, 0},
-					{NULL}
-				},
-				NULL
-			};
-
-	return DBcreate_table(&table);
->>>>>>> 2ece7509
-}
-
-static int	DBpatch_6050220(void)
-{
-<<<<<<< HEAD
+}
+
+static int	DBpatch_6050239(void)
+{
 	const zbx_db_field_t	field = {"proxyid", NULL, "proxy", "proxyid", 0, 0, 0, 0};
 
 	return DBadd_foreign_key("host_proxy", 2, &field);
-=======
-	return DBcreate_index("mfa", "mfa_1", "name", 1);
->>>>>>> 2ece7509
-}
-
-static int	DBpatch_6050221(void)
-{
-<<<<<<< HEAD
+}
+
+static int	DBpatch_6050240(void)
+{
 	return DBcreate_changelog_insert_trigger("host_proxy", "hostproxyid");
-=======
-	const zbx_db_field_t	field = {"mfaid", NULL, "mfa", "mfaid", 0, 0, 0, 0};
-
-	return DBadd_foreign_key("usrgrp", 3, &field);
->>>>>>> 2ece7509
-}
-
-static int	DBpatch_6050222(void)
-{
-<<<<<<< HEAD
+}
+
+static int	DBpatch_6050241(void)
+{
 	return DBcreate_changelog_update_trigger("host_proxy", "hostproxyid");
-=======
-	const zbx_db_field_t	field = {"mfaid", NULL, "mfa", "mfaid", 0, 0, 0, 0};
-
-	return DBadd_foreign_key("config", 5, &field);
->>>>>>> 2ece7509
-}
-
-static int	DBpatch_6050223(void)
-{
-<<<<<<< HEAD
+}
+
+static int	DBpatch_6050242(void)
+{
 	return DBcreate_changelog_delete_trigger("host_proxy", "hostproxyid");
-=======
-	const zbx_db_table_t	table =
-			{"mfa_totp_secret", "mfa_totp_secretid", 0,
-				{
-					{"mfa_totp_secretid", NULL, NULL, NULL, 0, ZBX_TYPE_ID, ZBX_NOTNULL, 0},
-					{"mfaid", NULL, NULL, NULL, 0, ZBX_TYPE_ID, ZBX_NOTNULL, 0},
-					{"userid", NULL, NULL, NULL, 0, ZBX_TYPE_ID, ZBX_NOTNULL, 0},
-					{"totp_secret", "", NULL, NULL, 32, ZBX_TYPE_CHAR, 0, 0},
-					{NULL}
-				},
-				NULL
-			};
-
-	return DBcreate_table(&table);
->>>>>>> 2ece7509
-}
-
-static int	DBpatch_6050224(void)
-{
-<<<<<<< HEAD
+}
+
+static int	DBpatch_6050243(void)
+{
 	const zbx_db_field_t	field = {"local_address", "", NULL, NULL, 255, ZBX_TYPE_CHAR, ZBX_NOTNULL, 0};
 
 	return DBadd_field("proxy", &field);
-=======
-	return DBcreate_index("mfa_totp_secret", "mfa_totp_secret_1", "mfaid", 0);
->>>>>>> 2ece7509
-}
-
-static int	DBpatch_6050225(void)
-{
-<<<<<<< HEAD
+}
+
+static int	DBpatch_6050244(void)
+{
 	const zbx_db_field_t	field = {"local_port", "10051", NULL, NULL, 64, ZBX_TYPE_CHAR, ZBX_NOTNULL, 0};
 
 	return DBadd_field("proxy", &field);
-=======
-	const zbx_db_field_t	field = {"mfaid", NULL, "mfa", "mfaid", 0, 0, 0, ZBX_FK_CASCADE_DELETE};
-
-	return DBadd_foreign_key("mfa_totp_secret", 1, &field);
->>>>>>> 2ece7509
-}
-
-static int	DBpatch_6050226(void)
-{
-<<<<<<< HEAD
+}
+
+static int	DBpatch_6050245(void)
+{
 	const zbx_db_field_t	field = {"proxy_groupid", NULL, NULL, NULL, 0, ZBX_TYPE_ID, 0, 0};
 
 	return DBadd_field("proxy", &field);
-=======
-	return DBcreate_index("mfa_totp_secret", "mfa_totp_secret_2", "userid", 0);
->>>>>>> 2ece7509
-}
-
-static int	DBpatch_6050227(void)
-{
-<<<<<<< HEAD
+}
+
+static int	DBpatch_6050246(void)
+{
 	return DBcreate_index("proxy", "proxy_2", "proxy_groupid", 0);
-=======
-	const zbx_db_field_t	field = {"userid", NULL, "users", "userid", 0, 0, 0,
-			ZBX_FK_CASCADE_DELETE};
-
-	return DBadd_foreign_key("mfa_totp_secret", 2, &field);
->>>>>>> 2ece7509
-}
-
-static int	DBpatch_6050228(void)
-{
-<<<<<<< HEAD
+}
+
+static int	DBpatch_6050247(void)
+{
 	const zbx_db_field_t	field = {"proxy_groupid", NULL, "proxy_group", "proxy_groupid", 0, 0, 0, 0};
 
 	return DBadd_foreign_key("proxy", 1, &field);
-=======
-	const zbx_db_field_t	field = {"error", "", NULL, NULL, 2048, ZBX_TYPE_CHAR, ZBX_NOTNULL, 0};
-
-	return DBadd_field("drules", &field);
->>>>>>> 2ece7509
-}
-
-static int	DBpatch_6050229(void)
-{
-<<<<<<< HEAD
+}
+
+static int	DBpatch_6050248(void)
+{
 	const zbx_db_field_t	field = {"proxy_groupid", NULL, NULL, NULL, 0, ZBX_TYPE_ID, 0, 0};
 
 	return DBadd_field("hosts", &field);
 }
 
-static int	DBpatch_6050230(void)
+static int	DBpatch_6050249(void)
 {
 	return DBcreate_index("hosts", "hosts_8", "proxy_groupid", 0);
 }
 
-static int	DBpatch_6050231(void)
+static int	DBpatch_6050250(void)
 {
 	const zbx_db_field_t	field = {"proxy_groupid", NULL, "proxy_group", "proxy_groupid", 0, 0, 0, 0};
 
 	return DBadd_foreign_key("hosts", 4, &field);
 }
 
-static int	DBpatch_6050232(void)
+static int	DBpatch_6050251(void)
 {
 	const zbx_db_field_t	field = {"monitored_by", "0", NULL, NULL, 0, ZBX_TYPE_INT, ZBX_NOTNULL, 0};
 
 	return DBadd_field("hosts", &field);
 }
 
-static int	DBpatch_6050233(void)
+static int	DBpatch_6050252(void)
 {
 	const zbx_db_field_t	field = {"state", "0", NULL, NULL, 0, ZBX_TYPE_INT, ZBX_NOTNULL, 0};
 
 	return DBadd_field("proxy_rtdata", &field);
 }
 
-static int	DBpatch_6050234(void)
+static int	DBpatch_6050253(void)
 {
 	if (ZBX_DB_OK > zbx_db_execute("update hosts set monitored_by=1 where proxyid is not null"))
 		return FAIL;
@@ -3547,21 +3571,13 @@
 	return SUCCEED;
 }
 
-static int	DBpatch_6050235(void)
+static int	DBpatch_6050254(void)
 {
 	if (ZBX_DB_OK > zbx_db_execute("delete from profiles where idx='web.hosts.filter_monitored_by'"))
 		return FAIL;
 
 	return SUCCEED;
 }
-
-
-=======
-	const zbx_db_field_t	field = {"error", "", NULL, NULL, 2048, ZBX_TYPE_CHAR, ZBX_NOTNULL, 0};
-
-	return DBadd_field("proxy_dhistory", &field);
-}
->>>>>>> 2ece7509
 #endif
 
 DBPATCH_START(6050)
@@ -3796,14 +3812,30 @@
 DBPATCH_ADD(6050227, 0, 1)
 DBPATCH_ADD(6050228, 0, 1)
 DBPATCH_ADD(6050229, 0, 1)
-<<<<<<< HEAD
 DBPATCH_ADD(6050230, 0, 1)
 DBPATCH_ADD(6050231, 0, 1)
 DBPATCH_ADD(6050232, 0, 1)
 DBPATCH_ADD(6050233, 0, 1)
 DBPATCH_ADD(6050234, 0, 1)
 DBPATCH_ADD(6050235, 0, 1)
-=======
->>>>>>> 2ece7509
+DBPATCH_ADD(6050236, 0, 1)
+DBPATCH_ADD(6050237, 0, 1)
+DBPATCH_ADD(6050238, 0, 1)
+DBPATCH_ADD(6050239, 0, 1)
+DBPATCH_ADD(6050240, 0, 1)
+DBPATCH_ADD(6050241, 0, 1)
+DBPATCH_ADD(6050242, 0, 1)
+DBPATCH_ADD(6050243, 0, 1)
+DBPATCH_ADD(6050244, 0, 1)
+DBPATCH_ADD(6050245, 0, 1)
+DBPATCH_ADD(6050246, 0, 1)
+DBPATCH_ADD(6050247, 0, 1)
+DBPATCH_ADD(6050248, 0, 1)
+DBPATCH_ADD(6050249, 0, 1)
+DBPATCH_ADD(6050250, 0, 1)
+DBPATCH_ADD(6050251, 0, 1)
+DBPATCH_ADD(6050252, 0, 1)
+DBPATCH_ADD(6050253, 0, 1)
+DBPATCH_ADD(6050254, 0, 1)
 
 DBPATCH_END()