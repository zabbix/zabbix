--- conflicted
+++ resolved
@@ -233,7 +233,21 @@
 
 static int	DBpatch_6050021(void)
 {
-<<<<<<< HEAD
+	const zbx_db_field_t	field = {"concurrency_max", "0", NULL, NULL, 0, ZBX_TYPE_INT, ZBX_NOTNULL, 0};
+
+	return DBadd_field("drules", &field);
+}
+
+static int	DBpatch_6050022(void)
+{
+	if (ZBX_DB_OK > zbx_db_execute("update drules set concurrency_max=1"))
+		return FAIL;
+
+	return SUCCEED;
+}
+
+static int	DBpatch_6050023(void)
+{
 	if (0 == (DBget_program_type() & ZBX_PROGRAM_TYPE_SERVER))
 		return SUCCEED;
 
@@ -249,17 +263,6 @@
 	{
 		return FAIL;
 	}
-=======
-	const zbx_db_field_t	field = {"concurrency_max", "0", NULL, NULL, 0, ZBX_TYPE_INT, ZBX_NOTNULL, 0};
-
-	return DBadd_field("drules", &field);
-}
-
-static int	DBpatch_6050022(void)
-{
-	if (ZBX_DB_OK > zbx_db_execute("update drules set concurrency_max=1"))
-		return FAIL;
->>>>>>> 07f90f0b
 
 	return SUCCEED;
 }
@@ -292,9 +295,7 @@
 DBPATCH_ADD(6050019, 0, 1)
 DBPATCH_ADD(6050020, 0, 1)
 DBPATCH_ADD(6050021, 0, 1)
-<<<<<<< HEAD
-=======
 DBPATCH_ADD(6050022, 0, 1)
->>>>>>> 07f90f0b
+DBPATCH_ADD(6050023, 0, 1)
 
 DBPATCH_END()