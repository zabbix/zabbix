/*
** Zabbix
** Copyright (C) 2001-2023 Zabbix SIA
**
** This program is free software; you can redistribute it and/or modify
** it under the terms of the GNU General Public License as published by
** the Free Software Foundation; either version 2 of the License, or
** (at your option) any later version.
**
** This program is distributed in the hope that it will be useful,
** but WITHOUT ANY WARRANTY; without even the implied warranty of
** MERCHANTABILITY or FITNESS FOR A PARTICULAR PURPOSE. See the
** GNU General Public License for more details.
**
** You should have received a copy of the GNU General Public License
** along with this program; if not, write to the Free Software
** Foundation, Inc., 51 Franklin Street, Fifth Floor, Boston, MA  02110-1301, USA.
**/

#include "dbupgrade.h"
#include "zbxdbschema.h"
#include "log.h"

/*
 * 7.0 development database patches
 */

#ifndef HAVE_SQLITE3

static int	DBpatch_6050000(void)
{
	const zbx_db_field_t	field = {"url", "", NULL, NULL, 2048, ZBX_TYPE_CHAR, ZBX_NOTNULL, 0};

	return DBmodify_field_type("config", &field, NULL);
}

static int	DBpatch_6050001(void)
{
	const zbx_db_field_t	field = {"geomaps_tile_url", "", NULL, NULL, 2048, ZBX_TYPE_CHAR, ZBX_NOTNULL, 0};

	return DBmodify_field_type("config", &field, NULL);
}

static int	DBpatch_6050002(void)
{
	const zbx_db_field_t	field = {"url", "", NULL, NULL, 2048, ZBX_TYPE_CHAR, ZBX_NOTNULL, 0};

	return DBmodify_field_type("sysmap_url", &field, NULL);
}

static int	DBpatch_6050003(void)
{
	const zbx_db_field_t	field = {"url", "", NULL, NULL, 2048, ZBX_TYPE_CHAR, ZBX_NOTNULL, 0};

	return DBmodify_field_type("sysmap_element_url", &field, NULL);
}

static int	DBpatch_6050004(void)
{
	const zbx_db_field_t	field = {"url_a", "", NULL, NULL, 2048, ZBX_TYPE_CHAR, ZBX_NOTNULL, 0};

	return DBmodify_field_type("host_inventory", &field, NULL);
}

static int	DBpatch_6050005(void)
{
	const zbx_db_field_t	field = {"url_b", "", NULL, NULL, 2048, ZBX_TYPE_CHAR, ZBX_NOTNULL, 0};

	return DBmodify_field_type("host_inventory", &field, NULL);
}

static int	DBpatch_6050006(void)
{
	const zbx_db_field_t	field = {"url_c", "", NULL, NULL, 2048, ZBX_TYPE_CHAR, ZBX_NOTNULL, 0};

	return DBmodify_field_type("host_inventory", &field, NULL);
}

static int	DBpatch_6050007(void)
{
	const zbx_db_field_t	field = {"value_str", "", NULL, NULL, 2048, ZBX_TYPE_CHAR, ZBX_NOTNULL, 0};

	return DBmodify_field_type("widget_field", &field, NULL);
}

static int	DBpatch_6050008(void)
{
	const zbx_db_field_t	field = {"value", "0.0000", NULL, NULL, 0, ZBX_TYPE_FLOAT, ZBX_NOTNULL, 0};

	if (0 == (DBget_program_type() & ZBX_PROGRAM_TYPE_SERVER))
		return SUCCEED;

	return DBmodify_field_type("history", &field, &field);
}

static int	DBpatch_6050009(void)
{
	const zbx_db_field_t	field = {"value_min", "0.0000", NULL, NULL, 0, ZBX_TYPE_FLOAT, ZBX_NOTNULL, 0};

	if (0 == (DBget_program_type() & ZBX_PROGRAM_TYPE_SERVER))
		return SUCCEED;

	return DBmodify_field_type("trends", &field, &field);
}

static int	DBpatch_6050010(void)
{
	const zbx_db_field_t	field = {"value_avg", "0.0000", NULL, NULL, 0, ZBX_TYPE_FLOAT, ZBX_NOTNULL, 0};

	if (0 == (DBget_program_type() & ZBX_PROGRAM_TYPE_SERVER))
		return SUCCEED;

	return DBmodify_field_type("trends", &field, &field);
}

static int	DBpatch_6050011(void)
{
	const zbx_db_field_t	field = {"value_max", "0.0000", NULL, NULL, 0, ZBX_TYPE_FLOAT, ZBX_NOTNULL, 0};

	if (0 == (DBget_program_type() & ZBX_PROGRAM_TYPE_SERVER))
		return SUCCEED;

	return DBmodify_field_type("trends", &field, &field);
}

static int	DBpatch_6050012(void)
{
<<<<<<< HEAD
	if (0 == (DBget_program_type() & ZBX_PROGRAM_TYPE_SERVER))
		return SUCCEED;

	if (ZBX_DB_OK > zbx_db_execute(
			"delete from widget_field"
			" where name='adv_conf' and widgetid in ("
				"select widgetid"
				" from widget"
				" where type in ('clock', 'item')"
			")"))
	{
		return FAIL;
	}

	return SUCCEED;
=======
	const zbx_db_field_t	field = {"allow_redirect", "0", NULL, NULL, 0, ZBX_TYPE_INT, ZBX_NOTNULL, 0};

	return DBadd_field("dchecks", &field);
>>>>>>> dc7bc6a8
}

#endif

DBPATCH_START(6050)

/* version, duplicates flag, mandatory flag */

DBPATCH_ADD(6050000, 0, 1)
DBPATCH_ADD(6050001, 0, 1)
DBPATCH_ADD(6050002, 0, 1)
DBPATCH_ADD(6050003, 0, 1)
DBPATCH_ADD(6050004, 0, 1)
DBPATCH_ADD(6050005, 0, 1)
DBPATCH_ADD(6050006, 0, 1)
DBPATCH_ADD(6050007, 0, 1)
DBPATCH_ADD(6050008, 0, 1)
DBPATCH_ADD(6050009, 0, 1)
DBPATCH_ADD(6050010, 0, 1)
DBPATCH_ADD(6050011, 0, 1)
DBPATCH_ADD(6050012, 0, 1)

DBPATCH_END()<|MERGE_RESOLUTION|>--- conflicted
+++ resolved
@@ -17,6 +17,7 @@
 ** Foundation, Inc., 51 Franklin Street, Fifth Floor, Boston, MA  02110-1301, USA.
 **/
 
+#include "zbxdbhigh.h"
 #include "dbupgrade.h"
 #include "zbxdbschema.h"
 #include "log.h"
@@ -125,7 +126,13 @@
 
 static int	DBpatch_6050012(void)
 {
-<<<<<<< HEAD
+	const zbx_db_field_t	field = {"allow_redirect", "0", NULL, NULL, 0, ZBX_TYPE_INT, ZBX_NOTNULL, 0};
+
+	return DBadd_field("dchecks", &field);
+}
+
+static int	DBpatch_6050013(void)
+{
 	if (0 == (DBget_program_type() & ZBX_PROGRAM_TYPE_SERVER))
 		return SUCCEED;
 
@@ -141,11 +148,6 @@
 	}
 
 	return SUCCEED;
-=======
-	const zbx_db_field_t	field = {"allow_redirect", "0", NULL, NULL, 0, ZBX_TYPE_INT, ZBX_NOTNULL, 0};
-
-	return DBadd_field("dchecks", &field);
->>>>>>> dc7bc6a8
 }
 
 #endif
@@ -167,5 +169,6 @@
 DBPATCH_ADD(6050010, 0, 1)
 DBPATCH_ADD(6050011, 0, 1)
 DBPATCH_ADD(6050012, 0, 1)
+DBPATCH_ADD(6050013, 0, 1)
 
 DBPATCH_END()