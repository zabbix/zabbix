/*
** Zabbix
** Copyright (C) 2001-2024 Zabbix SIA
**
** This program is free software; you can redistribute it and/or modify
** it under the terms of the GNU General Public License as published by
** the Free Software Foundation; either version 2 of the License, or
** (at your option) any later version.
**
** This program is distributed in the hope that it will be useful,
** but WITHOUT ANY WARRANTY; without even the implied warranty of
** MERCHANTABILITY or FITNESS FOR A PARTICULAR PURPOSE. See the
** GNU General Public License for more details.
**
** You should have received a copy of the GNU General Public License
** along with this program; if not, write to the Free Software
** Foundation, Inc., 51 Franklin Street, Fifth Floor, Boston, MA  02110-1301, USA.
**/

#include "dbupgrade.h"

#include "zbxdbschema.h"
#include "zbxvariant.h"
#include "zbxexpr.h"
#include "zbxeval.h"
#include "zbxalgo.h"
#include "zbxdbhigh.h"
#include "zbxtypes.h"
#include "zbxregexp.h"
#include "zbx_host_constants.h"
#include "zbxstr.h"

/*
 * 7.0 development database patches
 */

#ifndef HAVE_SQLITE3

static int	DBpatch_6050000(void)
{
	const zbx_db_field_t	field = {"url", "", NULL, NULL, 2048, ZBX_TYPE_CHAR, ZBX_NOTNULL, 0};

	return DBmodify_field_type("config", &field, NULL);
}

static int	DBpatch_6050001(void)
{
	const zbx_db_field_t	field = {"geomaps_tile_url", "", NULL, NULL, 2048, ZBX_TYPE_CHAR, ZBX_NOTNULL, 0};

	return DBmodify_field_type("config", &field, NULL);
}

static int	DBpatch_6050002(void)
{
	const zbx_db_field_t	field = {"url", "", NULL, NULL, 2048, ZBX_TYPE_CHAR, ZBX_NOTNULL, 0};

	return DBmodify_field_type("sysmap_url", &field, NULL);
}

static int	DBpatch_6050003(void)
{
	const zbx_db_field_t	field = {"url", "", NULL, NULL, 2048, ZBX_TYPE_CHAR, ZBX_NOTNULL, 0};

	return DBmodify_field_type("sysmap_element_url", &field, NULL);
}

static int	DBpatch_6050004(void)
{
	const zbx_db_field_t	field = {"url_a", "", NULL, NULL, 2048, ZBX_TYPE_CHAR, ZBX_NOTNULL, 0};

	return DBmodify_field_type("host_inventory", &field, NULL);
}

static int	DBpatch_6050005(void)
{
	const zbx_db_field_t	field = {"url_b", "", NULL, NULL, 2048, ZBX_TYPE_CHAR, ZBX_NOTNULL, 0};

	return DBmodify_field_type("host_inventory", &field, NULL);
}

static int	DBpatch_6050006(void)
{
	const zbx_db_field_t	field = {"url_c", "", NULL, NULL, 2048, ZBX_TYPE_CHAR, ZBX_NOTNULL, 0};

	return DBmodify_field_type("host_inventory", &field, NULL);
}

static int	DBpatch_6050007(void)
{
	const zbx_db_field_t	field = {"value_str", "", NULL, NULL, 2048, ZBX_TYPE_CHAR, ZBX_NOTNULL, 0};

	return DBmodify_field_type("widget_field", &field, NULL);
}

static int	DBpatch_6050008(void)
{
	const zbx_db_field_t	field = {"value", "0.0000", NULL, NULL, 0, ZBX_TYPE_FLOAT, ZBX_NOTNULL, 0};
	int	ret;

	if (0 == (DBget_program_type() & ZBX_PROGRAM_TYPE_SERVER))
		return SUCCEED;

#if defined(HAVE_ORACLE)
	if (SUCCEED == zbx_db_check_oracle_colum_type("history", "value", ZBX_TYPE_FLOAT))
		return SUCCEED;
#elif defined(HAVE_POSTGRESQL)
	if (SUCCEED == DBcheck_field_type("history", &field))
		return SUCCEED;
#endif
	if (SUCCEED != (ret = DBmodify_field_type("history", &field, &field)))
	{
		zabbix_log(LOG_LEVEL_WARNING, "cannot perform database upgrade of history table, please check upgrade"
				" notes");
	}

	return ret;
}

static int	DBpatch_6050009(void)
{
	const zbx_db_field_t	field = {"value_min", "0.0000", NULL, NULL, 0, ZBX_TYPE_FLOAT, ZBX_NOTNULL, 0};

	if (0 == (DBget_program_type() & ZBX_PROGRAM_TYPE_SERVER))
		return SUCCEED;

#if defined(HAVE_ORACLE)
	if (SUCCEED == zbx_db_check_oracle_colum_type("trends", "value_min", ZBX_TYPE_FLOAT))
		return SUCCEED;
#elif defined(HAVE_POSTGRESQL)
	if (SUCCEED == DBcheck_field_type("trends", &field))
		return SUCCEED;
#endif
	return DBmodify_field_type("trends", &field, &field);
}

static int	DBpatch_6050010(void)
{
	const zbx_db_field_t	field = {"value_avg", "0.0000", NULL, NULL, 0, ZBX_TYPE_FLOAT, ZBX_NOTNULL, 0};
	int			ret;

	if (0 == (DBget_program_type() & ZBX_PROGRAM_TYPE_SERVER))
		return SUCCEED;

#if defined(HAVE_ORACLE)
	if (SUCCEED == zbx_db_check_oracle_colum_type("trends", "value_avg", ZBX_TYPE_FLOAT))
		return SUCCEED;
#elif defined(HAVE_POSTGRESQL)
	if (SUCCEED == DBcheck_field_type("trends", &field))
		return SUCCEED;
#endif

	if (SUCCEED != (ret = DBmodify_field_type("trends", &field, &field)))
	{
		zabbix_log(LOG_LEVEL_WARNING, "cannot perform database upgrade of trends table, please check upgrade"
				" notes");
	}

	return ret;
}

static int	DBpatch_6050011(void)
{
	const zbx_db_field_t	field = {"value_max", "0.0000", NULL, NULL, 0, ZBX_TYPE_FLOAT, ZBX_NOTNULL, 0};
	int			ret;

#if defined(HAVE_ORACLE)
	if (SUCCEED == zbx_db_check_oracle_colum_type("trends", "value_max", ZBX_TYPE_FLOAT))
		return SUCCEED;
#elif defined(HAVE_POSTGRESQL)
	if (SUCCEED == DBcheck_field_type("trends", &field))
		return SUCCEED;
#endif /* defined(HAVE_ORACLE) */

	if (0 == (DBget_program_type() & ZBX_PROGRAM_TYPE_SERVER))
		return SUCCEED;

	if (SUCCEED != (ret = DBmodify_field_type("trends", &field, &field)))
	{
		zabbix_log(LOG_LEVEL_WARNING, "cannot perform database upgrade of trends table, please check upgrade"
				" notes");
	}

	return ret;
}

static int	DBpatch_6050012(void)
{
	const zbx_db_field_t	field = {"allow_redirect", "0", NULL, NULL, 0, ZBX_TYPE_INT, ZBX_NOTNULL, 0};

	return DBadd_field("dchecks", &field);
}

static int	DBpatch_6050013(void)
{
	const zbx_db_table_t	table =
			{"history_bin", "itemid,clock,ns", 0,
				{
					{"itemid", NULL, NULL, NULL, 0, ZBX_TYPE_ID, ZBX_NOTNULL, 0},
					{"clock", "0", NULL, NULL, 0, ZBX_TYPE_INT, ZBX_NOTNULL, 0},
					{"ns", "0", NULL, NULL, 0, ZBX_TYPE_INT, ZBX_NOTNULL, 0},
					{"value", "", NULL, NULL, 0, ZBX_TYPE_BLOB, ZBX_NOTNULL, 0},
					{NULL}
				},
				NULL
			};

	return DBcreate_table(&table);
}

static int	DBpatch_6050014(void)
{
	if (0 == (DBget_program_type() & ZBX_PROGRAM_TYPE_SERVER))
		return SUCCEED;

	if (ZBX_DB_OK > zbx_db_execute(
			"delete from widget_field"
			" where name='adv_conf' and widgetid in ("
				"select widgetid"
				" from widget"
				" where type in ('clock', 'item')"
			")"))
	{
		return FAIL;
	}

	return SUCCEED;
}

static int	DBpatch_6050015(void)
{
	const zbx_db_field_t	field = {"http_user", "", NULL, NULL, 255, ZBX_TYPE_CHAR, ZBX_NOTNULL, 0};

	return DBmodify_field_type("httptest", &field, NULL);
}

static int	DBpatch_6050016(void)
{
	const zbx_db_field_t	field = {"http_password", "", NULL, NULL, 255, ZBX_TYPE_CHAR, ZBX_NOTNULL, 0};

	return DBmodify_field_type("httptest", &field, NULL);
}

static int	DBpatch_6050017(void)
{
	const zbx_db_field_t	field = {"username", "", NULL, NULL, 255, ZBX_TYPE_CHAR, ZBX_NOTNULL, 0};

	return DBmodify_field_type("items", &field, NULL);
}

static int	DBpatch_6050018(void)
{
	const zbx_db_field_t	field = {"password", "", NULL, NULL, 255, ZBX_TYPE_CHAR, ZBX_NOTNULL, 0};

	return DBmodify_field_type("items", &field, NULL);
}

static int	DBpatch_6050019(void)
{
	const zbx_db_field_t	field = {"username", "", NULL, NULL, 255, ZBX_TYPE_CHAR, ZBX_NOTNULL, 0};

	return DBmodify_field_type("connector", &field, NULL);
}

static int	DBpatch_6050020(void)
{
	const zbx_db_field_t	field = {"password", "", NULL, NULL, 255, ZBX_TYPE_CHAR, ZBX_NOTNULL, 0};

	return DBmodify_field_type("connector", &field, NULL);
}

static int	DBpatch_6050021(void)
{
	const zbx_db_field_t	field = {"concurrency_max", "0", NULL, NULL, 0, ZBX_TYPE_INT, ZBX_NOTNULL, 0};

	return DBadd_field("drules", &field);
}

static int	DBpatch_6050022(void)
{
	if (ZBX_DB_OK > zbx_db_execute("update drules set concurrency_max=1"))
		return FAIL;

	return SUCCEED;
}

static int	DBpatch_6050023(void)
{
	const char	*sql =
			"update widget_field"
			" set name='acknowledgement_status'"
			" where name='unacknowledged'"
				" and exists ("
					"select null"
					" from widget w"
					" where widget_field.widgetid=w.widgetid"
						" and w.type='problems'"
				")";

	if (0 == (DBget_program_type() & ZBX_PROGRAM_TYPE_SERVER))
		return SUCCEED;

	if (ZBX_DB_OK <= zbx_db_execute("%s", sql))
		return SUCCEED;

	return FAIL;
}

static int	DBpatch_6050024(void)
{
	const char	*sql =
			"update widget_field"
			" set name='show_lines'"
			" where name='count'"
				" and exists ("
					"select null"
					" from widget w"
					" where widget_field.widgetid=w.widgetid"
						" and w.type='tophosts'"
				")";

	if (0 == (DBget_program_type() & ZBX_PROGRAM_TYPE_SERVER))
		return SUCCEED;

	if (ZBX_DB_OK <= zbx_db_execute("%s", sql))
		return SUCCEED;

	return FAIL;
}

static int	DBpatch_6050025(void)
{
	if (FAIL == zbx_db_index_exists("problem", "problem_4"))
		return DBcreate_index("problem", "problem_4", "cause_eventid", 0);

	return SUCCEED;
}

static int	DBpatch_6050026(void)
{
	const zbx_db_field_t	field = {"id", NULL, NULL, NULL, 0, ZBX_TYPE_ID, ZBX_NOTNULL, 0};

	return DBdrop_field_autoincrement("proxy_history", &field);

	return SUCCEED;
}

static int	DBpatch_6050027(void)
{
	const zbx_db_field_t	field = {"id", NULL, NULL, NULL, 0, ZBX_TYPE_ID, ZBX_NOTNULL, 0};

	return DBdrop_field_autoincrement("proxy_dhistory", &field);

	return SUCCEED;
}

static int	DBpatch_6050028(void)
{
	const zbx_db_field_t	field = {"id", NULL, NULL, NULL, 0, ZBX_TYPE_ID, ZBX_NOTNULL, 0};

	return DBdrop_field_autoincrement("proxy_autoreg_host", &field);

	return SUCCEED;
}

static int	DBpatch_6050029(void)
{
	if (0 == (DBget_program_type() & ZBX_PROGRAM_TYPE_SERVER))
		return SUCCEED;

	if (ZBX_DB_OK > zbx_db_execute("insert into module (moduleid,id,relative_path,status,config) values"
			" (" ZBX_FS_UI64 ",'gauge','widgets/gauge',%d,'[]')", zbx_db_get_maxid("module"), 1))
	{
		return FAIL;
	}

	return SUCCEED;
}

static int	DBpatch_6050030(void)
{
	const zbx_db_table_t table =
			{"optag", "optagid", 0,
				{
					{"optagid", NULL, NULL, NULL, 0, ZBX_TYPE_ID, ZBX_NOTNULL, 0},
					{"operationid", NULL, NULL, NULL, 0, ZBX_TYPE_ID, ZBX_NOTNULL, 0},
					{"tag", "", NULL, NULL, 255, ZBX_TYPE_CHAR, ZBX_NOTNULL, 0},
					{"value", "", NULL, NULL, 255, ZBX_TYPE_CHAR, ZBX_NOTNULL, 0},
					{0}
				},
				NULL
			};

	return DBcreate_table(&table);
}

static int  DBpatch_6050031(void)
{
	return DBcreate_index("optag", "optag_1", "operationid", 0);
}

static int	DBpatch_6050032(void)
{
	const zbx_db_field_t	field = {"operationid", NULL, "operations", "operationid", 0, 0, 0,
			ZBX_FK_CASCADE_DELETE};

	return DBadd_foreign_key("optag", 1, &field);
}

static int	DBpatch_6050033(void)
{
	if (0 == (DBget_program_type() & ZBX_PROGRAM_TYPE_SERVER))
		return SUCCEED;

	if (ZBX_DB_OK > zbx_db_execute("insert into module (moduleid,id,relative_path,status,config) values"
			" (" ZBX_FS_UI64 ",'toptriggers','widgets/toptriggers',%d,'[]')", zbx_db_get_maxid("module"), 1))
	{
		return FAIL;
	}

	return SUCCEED;
}

static int	DBpatch_6050034(void)
{
	const zbx_db_table_t	table = {"proxy", "proxyid", 0,
			{
				{"proxyid", NULL, NULL, NULL, 0, ZBX_TYPE_ID, ZBX_NOTNULL, 0},
				{"name", "", NULL, NULL, 128, ZBX_TYPE_CHAR, ZBX_NOTNULL, 0},
				{"operating_mode", "0", NULL, NULL, 0, ZBX_TYPE_INT, ZBX_NOTNULL, 0},
				{"description", "", NULL, NULL, 0, ZBX_TYPE_SHORTTEXT, ZBX_NOTNULL, 0},
				{"tls_connect", "1", NULL, NULL, 0, ZBX_TYPE_INT, ZBX_NOTNULL, 0},
				{"tls_accept", "1", NULL, NULL, 0, ZBX_TYPE_INT, ZBX_NOTNULL, 0},
				{"tls_issuer", "", NULL, NULL, 1024, ZBX_TYPE_CHAR, ZBX_NOTNULL, 0},
				{"tls_subject", "", NULL, NULL, 1024, ZBX_TYPE_CHAR, ZBX_NOTNULL, 0},
				{"tls_psk_identity", "", NULL, NULL, 128, ZBX_TYPE_CHAR, ZBX_NOTNULL, 0},
				{"tls_psk", "", NULL, NULL, 512, ZBX_TYPE_CHAR, ZBX_NOTNULL, 0},
				{"allowed_addresses", "", NULL, NULL, 255, ZBX_TYPE_CHAR, ZBX_NOTNULL, 0},
				{"address", "127.0.0.1", NULL, NULL, 255, ZBX_TYPE_CHAR, ZBX_NOTNULL, 0},
				{"port", "10051", NULL, NULL, 64, ZBX_TYPE_CHAR, ZBX_NOTNULL, 0},
				{0}
			},
			NULL
		};

	return DBcreate_table(&table);
}

static int	DBpatch_6050035(void)
{
	return DBcreate_index("proxy", "proxy_1", "name", 1);
}

static int	DBpatch_6050036(void)
{
	return DBcreate_changelog_insert_trigger("proxy", "proxyid");
}

static int	DBpatch_6050037(void)
{
	return DBcreate_changelog_update_trigger("proxy", "proxyid");
}

static int	DBpatch_6050038(void)
{
	return DBcreate_changelog_delete_trigger("proxy", "proxyid");
}

#define DEPRECATED_STATUS_PROXY_ACTIVE	5
#define DEPRECATED_STATUS_PROXY_PASSIVE	6

static int	DBpatch_6050039(void)
{
	zbx_db_row_t		row;
	zbx_db_result_t		result;
	zbx_db_insert_t		db_insert_proxies;
	int			ret;

	if (0 == (DBget_program_type() & ZBX_PROGRAM_TYPE_SERVER))
		return SUCCEED;

	result = zbx_db_select(
			"select h.hostid,h.host,h.status,h.description,h.tls_connect,h.tls_accept,h.tls_issuer,"
				"h.tls_subject,h.tls_psk_identity,h.tls_psk,h.proxy_address,i.useip,i.ip,i.dns,i.port"
			" from hosts h"
			" left join interface i"
				" on h.hostid=i.hostid"
			" where h.status in (%i,%i)",
			DEPRECATED_STATUS_PROXY_PASSIVE, DEPRECATED_STATUS_PROXY_ACTIVE);

	zbx_db_insert_prepare(&db_insert_proxies, "proxy", "proxyid", "name", "operating_mode", "description", "tls_connect",
			"tls_accept", "tls_issuer", "tls_subject", "tls_psk_identity", "tls_psk", "allowed_addresses",
			"address", "port", (char *)NULL);

	while (NULL != (row = zbx_db_fetch(result)))
	{
		zbx_uint64_t	proxyid;
		int		status, tls_connect, tls_accept;

		ZBX_STR2UINT64(proxyid, row[0]);
		status = atoi(row[2]);
		tls_connect = atoi(row[4]);
		tls_accept = atoi(row[5]);

		if (DEPRECATED_STATUS_PROXY_ACTIVE == status)
		{
			zbx_db_insert_add_values(&db_insert_proxies, proxyid, row[1], PROXY_OPERATING_MODE_ACTIVE, row[3],
					tls_connect, tls_accept, row[6], row[7], row[8], row[9], row[10],
					"127.0.0.1", "10051");
		}
		else if (DEPRECATED_STATUS_PROXY_PASSIVE == status)
		{
			const char	*address;
			const char	*port;

			if (SUCCEED != zbx_db_is_null(row[11]))
			{
				address = (1 == atoi(row[11]) ? row[12] : row[13]);
				port = row[14];
			}
			else
			{
				address = "127.0.0.1";
				port = "10051";
				zabbix_log(LOG_LEVEL_WARNING, "cannot select interface for proxy '%s'",  row[1]);
			}

			zbx_db_insert_add_values(&db_insert_proxies, proxyid, row[1], PROXY_OPERATING_MODE_PASSIVE, row[3],
					tls_connect, tls_accept, row[6], row[7], row[8], row[9], "", address, port);
		}
	}
	zbx_db_free_result(result);

	ret = zbx_db_insert_execute(&db_insert_proxies);
	zbx_db_insert_clean(&db_insert_proxies);

	return ret;
}

static int	DBpatch_6050040(void)
{
	return DBdrop_foreign_key("hosts", 1);
}

static int	DBpatch_6050041(void)
{
	const zbx_db_field_t	field = {"proxyid", NULL, "hosts", "hostid", 0, ZBX_TYPE_ID, 0, 0};

	return DBrename_field("hosts", "proxy_hostid", &field);
}

static int	DBpatch_6050042(void)
{
	const zbx_db_field_t	field = {"proxyid", NULL, "proxy", "proxyid", 0, 0, 0, 0};

	return DBadd_foreign_key("hosts", 1, &field);
}

static int	DBpatch_6050043(void)
{
	return DBdrop_foreign_key("drules", 1);
}

static int	DBpatch_6050044(void)
{
	const zbx_db_field_t	field = {"proxyid", NULL, "hosts", "hostid", 0, ZBX_TYPE_ID, 0, 0};

	return DBrename_field("drules", "proxy_hostid", &field);
}

static int	DBpatch_6050045(void)
{
	const zbx_db_field_t	field = {"proxyid", NULL, "proxy", "proxyid", 0, 0, 0, 0};

	return DBadd_foreign_key("drules", 1, &field);
}

static int	DBpatch_6050046(void)
{
	return DBdrop_foreign_key("autoreg_host", 1);
}

static int	DBpatch_6050047(void)
{
	const zbx_db_field_t	field = {"proxyid", NULL, "hosts", "hostid", 0, ZBX_TYPE_ID, 0, ZBX_FK_CASCADE_DELETE};

	return DBrename_field("autoreg_host", "proxy_hostid", &field);
}

static int	DBpatch_6050048(void)
{
	const zbx_db_field_t	field = {"proxyid", NULL, "proxy", "proxyid", 0, 0, 0, ZBX_FK_CASCADE_DELETE};

	return DBadd_foreign_key("autoreg_host", 1, &field);
}

static int	DBpatch_6050049(void)
{
	return DBdrop_foreign_key("task", 1);
}

static int	DBpatch_6050050(void)
{
	const zbx_db_field_t	field = {"proxyid", NULL, "hosts", "hostid", 0, ZBX_TYPE_ID, 0, 0};

	return DBrename_field("task", "proxy_hostid", &field);
}

static int	DBpatch_6050051(void)
{
	const zbx_db_field_t	field = {"proxyid", NULL, "proxy", "proxyid", 0, 0, 0, ZBX_FK_CASCADE_DELETE};

	return DBadd_foreign_key("task", 1, &field);
}

static int	DBpatch_6050052(void)
{
	const zbx_db_table_t	table = {"proxy_rtdata", "proxyid", 0,
			{
				{"proxyid", NULL, "proxy", "proxyid", 0, ZBX_TYPE_ID, ZBX_NOTNULL, 0},
				{"lastaccess", "0", NULL, NULL, 0, ZBX_TYPE_INT, ZBX_NOTNULL, 0},
				{"version", "0", NULL, NULL, 0, ZBX_TYPE_INT, ZBX_NOTNULL, 0},
				{"compatibility", "0", NULL, NULL, 0, ZBX_TYPE_INT, ZBX_NOTNULL, 0},
				{0}
			},
			NULL
		};

	return DBcreate_table(&table);
}

static int	DBpatch_6050053(void)
{
	const zbx_db_field_t	field = {"proxyid", NULL, "proxy", "proxyid", 0, 0, 0, ZBX_FK_CASCADE_DELETE};

	return DBadd_foreign_key("proxy_rtdata", 1, &field);
}

static int	DBpatch_6050054(void)
{
	zbx_db_row_t		row;
	zbx_db_result_t		result;
	zbx_db_insert_t		db_insert_rtdata;
	int			ret;

	if (0 == (DBget_program_type() & ZBX_PROGRAM_TYPE_SERVER))
		return SUCCEED;

	result = zbx_db_select(
		"select hr.hostid,hr.lastaccess,hr.version,hr.compatibility"
		" from host_rtdata hr"
		" join hosts h"
			" on hr.hostid=h.hostid"
		" where h.status in (%i,%i)",
		DEPRECATED_STATUS_PROXY_ACTIVE, DEPRECATED_STATUS_PROXY_PASSIVE);

	zbx_db_insert_prepare(&db_insert_rtdata, "proxy_rtdata", "proxyid", "lastaccess", "version", "compatibility",
			(char *)NULL);

	while (NULL != (row = zbx_db_fetch(result)))
	{
		int		lastaccess, version, compatibility;
		zbx_uint64_t	hostid;

		ZBX_STR2UINT64(hostid, row[0]);
		lastaccess = atoi(row[1]);
		version = atoi(row[2]);
		compatibility = atoi(row[3]);

		zbx_db_insert_add_values(&db_insert_rtdata, hostid, lastaccess, version, compatibility);
	}
	zbx_db_free_result(result);

	ret = zbx_db_insert_execute(&db_insert_rtdata);
	zbx_db_insert_clean(&db_insert_rtdata);

	return ret;
}

#undef DEPRECATED_STATUS_PROXY_ACTIVE
#undef DEPRECATED_STATUS_PROXY_PASSIVE

static int	DBpatch_6050055(void)
{
	if (0 == (DBget_program_type() & ZBX_PROGRAM_TYPE_SERVER))
		return SUCCEED;

	if (ZBX_DB_OK > zbx_db_execute("delete from hosts where status in (5,6)"))
		return FAIL;

	return SUCCEED;
}

static int	DBpatch_6050056(void)
{
	return DBdrop_field("host_rtdata", "lastaccess");
}

static int	DBpatch_6050057(void)
{
	return DBdrop_field("host_rtdata", "version");
}

static int	DBpatch_6050058(void)
{
	return DBdrop_field("host_rtdata", "compatibility");
}

static int	DBpatch_6050059(void)
{
	return DBdrop_field("hosts", "proxy_address");
}

static int	DBpatch_6050060(void)
{
	return DBdrop_field("hosts", "auto_compress");
}

static int	DBpatch_6050061(void)
{
	if (0 == (DBget_program_type() & ZBX_PROGRAM_TYPE_SERVER))
		return SUCCEED;

	if (ZBX_DB_OK > zbx_db_execute("delete from profiles where idx='web.proxies.filter_status'"))
		return FAIL;

	return SUCCEED;
}

static int	DBpatch_6050062(void)
{
	if (0 == (DBget_program_type() & ZBX_PROGRAM_TYPE_SERVER))
		return SUCCEED;

	if (ZBX_DB_OK > zbx_db_execute(
			"update profiles"
			" set value_str='name'"
			" where value_str like 'host'"
				" and idx='web.proxies.php.sort'"))
	{
		return FAIL;
	}

	return SUCCEED;
}

static int	DBpatch_6050063(void)
{
#define TM_DATA_TYPE_TEST_ITEM	0
#define TM_DATA_TYPE_PROXYIDS	2

	if (0 == (DBget_program_type() & ZBX_PROGRAM_TYPE_SERVER))
		return SUCCEED;

	if (ZBX_DB_OK > zbx_db_execute("delete"
			" from task"
			" where exists ("
				"select null"
				" from task_data td"
				" where td.taskid=task.taskid and td.type in (%i,%i)"
			")",
			TM_DATA_TYPE_TEST_ITEM, TM_DATA_TYPE_PROXYIDS))
	{
		return FAIL;
	}
#undef TM_DATA_TYPE_TEST_ITEM
#undef TM_DATA_TYPE_PROXYIDS

	return SUCCEED;
}

static int	DBpatch_6050064(void)
{
	if (FAIL == zbx_db_index_exists("dashboard_user", "dashboard_user_2"))
		return DBcreate_index("dashboard_user", "dashboard_user_2", "userid", 0);

	return SUCCEED;
}

static int	DBpatch_6050065(void)
{
	if (FAIL == zbx_db_index_exists("dashboard_usrgrp", "dashboard_usrgrp_2"))
		return DBcreate_index("dashboard_usrgrp", "dashboard_usrgrp_2", "usrgrpid", 0);

	return SUCCEED;
}

static int	DBpatch_6050066(void)
{
	if (FAIL == zbx_db_index_exists("event_suppress", "event_suppress_4"))
		return DBcreate_index("event_suppress", "event_suppress_4", "userid", 0);

	return SUCCEED;
}

static int	DBpatch_6050067(void)
{
	if (FAIL == zbx_db_index_exists("group_discovery", "group_discovery_1"))
		return DBcreate_index("group_discovery", "group_discovery_1", "parent_group_prototypeid", 0);

	return SUCCEED;
}

static int	DBpatch_6050068(void)
{
	if (FAIL == zbx_db_index_exists("group_prototype", "group_prototype_2"))
		return DBcreate_index("group_prototype", "group_prototype_2", "groupid", 0);

	return SUCCEED;
}

static int	DBpatch_6050069(void)
{
	if (FAIL == zbx_db_index_exists("group_prototype", "group_prototype_3"))
		return DBcreate_index("group_prototype", "group_prototype_3", "templateid", 0);

	return SUCCEED;
}

static int	DBpatch_6050070(void)
{
	if (FAIL == zbx_db_index_exists("host_discovery", "host_discovery_1"))
		return DBcreate_index("host_discovery", "host_discovery_1", "parent_hostid", 0);

	return SUCCEED;
}

static int	DBpatch_6050071(void)
{
	if (FAIL == zbx_db_index_exists("host_discovery", "host_discovery_2"))
		return DBcreate_index("host_discovery", "host_discovery_2", "parent_itemid", 0);

	return SUCCEED;
}

static int	DBpatch_6050072(void)
{
	if (FAIL == zbx_db_index_exists("hosts", "hosts_7"))
		return DBcreate_index("hosts", "hosts_7", "templateid", 0);

	return SUCCEED;
}

static int	DBpatch_6050073(void)
{
	if (FAIL == zbx_db_index_exists("interface_discovery", "interface_discovery_1"))
		return DBcreate_index("interface_discovery", "interface_discovery_1", "parent_interfaceid", 0);

	return SUCCEED;
}

static int	DBpatch_6050074(void)
{
	if (FAIL == zbx_db_index_exists("report", "report_2"))
		return DBcreate_index("report", "report_2", "userid", 0);

	return SUCCEED;
}

static int	DBpatch_6050075(void)
{
	if (FAIL == zbx_db_index_exists("report", "report_3"))
		return DBcreate_index("report", "report_3", "dashboardid", 0);

	return SUCCEED;
}

static int	DBpatch_6050076(void)
{
	if (FAIL == zbx_db_index_exists("report_user", "report_user_2"))
		return DBcreate_index("report_user", "report_user_2", "userid", 0);

	return SUCCEED;
}

static int	DBpatch_6050077(void)
{
	if (FAIL == zbx_db_index_exists("report_user", "report_user_3"))
		return DBcreate_index("report_user", "report_user_3", "access_userid", 0);

	return SUCCEED;
}

static int	DBpatch_6050078(void)
{
	if (FAIL == zbx_db_index_exists("report_usrgrp", "report_usrgrp_2"))
		return DBcreate_index("report_usrgrp", "report_usrgrp_2", "usrgrpid", 0);

	return SUCCEED;
}

static int	DBpatch_6050079(void)
{
	if (FAIL == zbx_db_index_exists("report_usrgrp", "report_usrgrp_3"))
		return DBcreate_index("report_usrgrp", "report_usrgrp_3", "access_userid", 0);

	return SUCCEED;
}

static int	DBpatch_6050080(void)
{
	if (FAIL == zbx_db_index_exists("sysmaps", "sysmaps_4"))
		return DBcreate_index("sysmaps", "sysmaps_4", "userid", 0);

	return SUCCEED;
}

static int	DBpatch_6050081(void)
{
	if (FAIL == zbx_db_index_exists("sysmap_element_trigger", "sysmap_element_trigger_2"))
		return DBcreate_index("sysmap_element_trigger", "sysmap_element_trigger_2", "triggerid", 0);

	return SUCCEED;
}

static int	DBpatch_6050082(void)
{
	if (FAIL == zbx_db_index_exists("sysmap_user", "sysmap_user_2"))
		return DBcreate_index("sysmap_user", "sysmap_user_2", "userid", 0);

	return SUCCEED;
}

static int	DBpatch_6050083(void)
{
	if (FAIL == zbx_db_index_exists("sysmap_usrgrp", "sysmap_usrgrp_2"))
		return DBcreate_index("sysmap_usrgrp", "sysmap_usrgrp_2", "usrgrpid", 0);

	return SUCCEED;
}

static int	DBpatch_6050084(void)
{
	if (FAIL == zbx_db_index_exists("tag_filter", "tag_filter_1"))
		return DBcreate_index("tag_filter", "tag_filter_1", "usrgrpid", 0);

	return SUCCEED;
}

static int	DBpatch_6050085(void)
{
	if (FAIL == zbx_db_index_exists("tag_filter", "tag_filter_2"))
		return DBcreate_index("tag_filter", "tag_filter_2", "groupid", 0);

	return SUCCEED;
}

static int	DBpatch_6050086(void)
{
	if (FAIL == zbx_db_index_exists("task", "task_2"))
		return DBcreate_index("task", "task_2", "proxyid", 0);

	return SUCCEED;
}

static int	DBpatch_6050087(void)
{
	if (FAIL == zbx_db_index_exists("users", "users_3"))
		return DBcreate_index("users", "users_3", "roleid", 0);

	return SUCCEED;
}

static int	DBpatch_6050090(void)
{
	const zbx_db_field_t	old_field = {"info", "", NULL, NULL, 0, ZBX_TYPE_SHORTTEXT, ZBX_NOTNULL, 0};
	const zbx_db_field_t	field = {"info", "", NULL, NULL, 0, ZBX_TYPE_LONGTEXT, ZBX_NOTNULL, 0};

	return DBmodify_field_type("task_remote_command_result", &field, &old_field);
}

static int	DBpatch_6050091(void)
{
	if (0 == (DBget_program_type() & ZBX_PROGRAM_TYPE_SERVER))
		return SUCCEED;

	if (ZBX_DB_OK > zbx_db_execute(
			"update widget_field"
			" set value_str=' '"
			" where name like 'columns.name.%%'"
			" and value_str like ''"
			" and widgetid in ("
				"select widgetid"
				" from widget"
				" where type='tophosts'"
			")"))
	{
		return FAIL;
	}

	return SUCCEED;
}

static int	DBpatch_6050092(void)
{
	return DBrename_table("group_discovery", "group_discovery_tmp");
}

static int	DBpatch_6050093(void)
{
	const zbx_db_table_t	table =
			{"group_discovery", "groupdiscoveryid", 0,
				{
					{"groupdiscoveryid", NULL, NULL, NULL, 0, ZBX_TYPE_ID, ZBX_NOTNULL, 0},
					{"groupid", NULL, NULL, NULL, 0, ZBX_TYPE_ID, ZBX_NOTNULL, 0},
					{"parent_group_prototypeid", NULL, NULL, NULL, 0, ZBX_TYPE_ID, ZBX_NOTNULL, 0},
					{"name", "", NULL, NULL, 255, ZBX_TYPE_CHAR, ZBX_NOTNULL, 0},
					{"lastcheck", "0", NULL, NULL, 0, ZBX_TYPE_INT, ZBX_NOTNULL, 0},
					{"ts_delete", "0", NULL, NULL, 0, ZBX_TYPE_INT, ZBX_NOTNULL, 0},
					{0}
				},
				NULL
			};

	return DBcreate_table(&table);
}

static int	DBpatch_6050094(void)
{
	if (0 == (DBget_program_type() & ZBX_PROGRAM_TYPE_SERVER))
		return SUCCEED;

	if (ZBX_DB_OK > zbx_db_execute("insert into group_discovery "
				"(groupdiscoveryid,groupid,parent_group_prototypeid,name,lastcheck,ts_delete)"
			" select groupid,groupid,parent_group_prototypeid,name,lastcheck,ts_delete"
				" from group_discovery_tmp"))
	{
		return FAIL;
	}

	return SUCCEED;
}

static int	DBpatch_6050095(void)
{
	return DBdrop_table("group_discovery_tmp");
}

static int	DBpatch_6050096(void)
{
	return DBcreate_index("group_discovery", "group_discovery_1", "groupid,parent_group_prototypeid", 1);
}

static int	DBpatch_6050097(void)
{
	return DBcreate_index("group_discovery", "group_discovery_2", "parent_group_prototypeid", 0);
}

static int	DBpatch_6050098(void)
{
	const zbx_db_field_t	field = {"groupid", NULL, "hstgrp", "groupid", 0, 0, 0, ZBX_FK_CASCADE_DELETE};

	return DBadd_foreign_key("group_discovery", 1, &field);
}

static int	DBpatch_6050099(void)
{
	const zbx_db_field_t	field = {"parent_group_prototypeid", NULL, "group_prototype", "group_prototypeid", 0, 0,
			0, 0};

	return DBadd_foreign_key("group_discovery", 2, &field);
}

static int	DBpatch_6050100(void)
{
	if (0 == (DBget_program_type() & ZBX_PROGRAM_TYPE_SERVER))
		return SUCCEED;

	if (ZBX_DB_OK > zbx_db_execute("insert into module (moduleid,id,relative_path,status,config) values"
			" (" ZBX_FS_UI64 ",'piechart','widgets/piechart',%d,'[]')", zbx_db_get_maxid("module"), 1))
	{
		return FAIL;
	}

	return SUCCEED;
}

static int	DBpatch_6050101(void)
{
	const zbx_db_field_t	field = {"timeout_zabbix_agent", "3s", NULL, NULL, 255, ZBX_TYPE_CHAR, ZBX_NOTNULL, 0};

	return DBadd_field("config", &field);
}

static int	DBpatch_6050102(void)
{
	const zbx_db_field_t	field = {"timeout_simple_check", "3s", NULL, NULL, 255, ZBX_TYPE_CHAR, ZBX_NOTNULL, 0};

	return DBadd_field("config", &field);
}

static int	DBpatch_6050103(void)
{
	const zbx_db_field_t	field = {"timeout_snmp_agent", "3s", NULL, NULL, 255, ZBX_TYPE_CHAR, ZBX_NOTNULL, 0};

	return DBadd_field("config", &field);
}

static int	DBpatch_6050104(void)
{
	const zbx_db_field_t	field = {"timeout_external_check", "3s", NULL, NULL, 255, ZBX_TYPE_CHAR,
			ZBX_NOTNULL, 0};

	return DBadd_field("config", &field);
}

static int	DBpatch_6050105(void)
{
	const zbx_db_field_t	field = {"timeout_db_monitor", "3s", NULL, NULL, 255, ZBX_TYPE_CHAR, ZBX_NOTNULL, 0};

	return DBadd_field("config", &field);
}

static int	DBpatch_6050106(void)
{
	const zbx_db_field_t	field = {"timeout_http_agent", "3s", NULL, NULL, 255, ZBX_TYPE_CHAR, ZBX_NOTNULL, 0};

	return DBadd_field("config", &field);
}

static int	DBpatch_6050107(void)
{
	const zbx_db_field_t	field = {"timeout_ssh_agent", "3s", NULL, NULL, 255, ZBX_TYPE_CHAR, ZBX_NOTNULL, 0};

	return DBadd_field("config", &field);
}

static int	DBpatch_6050108(void)
{
	const zbx_db_field_t	field = {"timeout_telnet_agent", "3s", NULL, NULL, 255, ZBX_TYPE_CHAR, ZBX_NOTNULL, 0};

	return DBadd_field("config", &field);
}

static int	DBpatch_6050109(void)
{
	const zbx_db_field_t	field = {"timeout_script", "3s", NULL, NULL, 255, ZBX_TYPE_CHAR, ZBX_NOTNULL, 0};

	return DBadd_field("config", &field);
}

static int	DBpatch_6050110(void)
{
	int	timeout;

	timeout = DBget_config_timeout();

	if (ZBX_DB_OK > zbx_db_execute("update config"
			" set timeout_zabbix_agent='%ds',"
				"timeout_simple_check='%ds',"
				"timeout_snmp_agent='%ds',"
				"timeout_external_check='%ds',"
				"timeout_db_monitor='%ds',"
				"timeout_http_agent='%ds',"
				"timeout_ssh_agent='%ds',"
				"timeout_telnet_agent='%ds',"
				"timeout_script='%ds'",
			timeout, timeout, timeout, timeout, timeout, timeout, timeout, timeout, timeout))
	{
		return FAIL;
	}

	return SUCCEED;
}

static int	DBpatch_6050111(void)
{
	if (ZBX_DB_OK > zbx_db_execute("update items set timeout='' where type not in (%d,%d)", ITEM_TYPE_HTTPAGENT,
			ITEM_TYPE_SCRIPT))
	{
		return FAIL;
	}

	return SUCCEED;
}

static int	DBpatch_6050112(void)
{
	const zbx_db_field_t	field = {"timeout", "", NULL, NULL, 255, ZBX_TYPE_CHAR, ZBX_NOTNULL, 0};

	return DBset_default("items", &field);
}

static int	DBpatch_6050113(void)
{
	const zbx_db_field_t	field = {"custom_timeouts", "0", NULL, NULL, 0, ZBX_TYPE_INT, ZBX_NOTNULL, 0};

	return DBadd_field("proxy", &field);
}

static int	DBpatch_6050114(void)
{
	const zbx_db_field_t	field = {"timeout_zabbix_agent", "", NULL, NULL, 255, ZBX_TYPE_CHAR, ZBX_NOTNULL, 0};

	return DBadd_field("proxy", &field);
}

static int	DBpatch_6050115(void)
{
	const zbx_db_field_t	field = {"timeout_simple_check", "", NULL, NULL, 255, ZBX_TYPE_CHAR, ZBX_NOTNULL, 0};

	return DBadd_field("proxy", &field);
}

static int	DBpatch_6050116(void)
{
	const zbx_db_field_t	field = {"timeout_snmp_agent", "", NULL, NULL, 255, ZBX_TYPE_CHAR, ZBX_NOTNULL, 0};

	return DBadd_field("proxy", &field);
}

static int	DBpatch_6050117(void)
{
	const zbx_db_field_t	field = {"timeout_external_check", "", NULL, NULL, 255, ZBX_TYPE_CHAR, ZBX_NOTNULL, 0};

	return DBadd_field("proxy", &field);
}

static int	DBpatch_6050118(void)
{
	const zbx_db_field_t	field = {"timeout_db_monitor", "", NULL, NULL, 255, ZBX_TYPE_CHAR, ZBX_NOTNULL, 0};

	return DBadd_field("proxy", &field);
}

static int	DBpatch_6050119(void)
{
	const zbx_db_field_t	field = {"timeout_http_agent", "", NULL, NULL, 255, ZBX_TYPE_CHAR, ZBX_NOTNULL, 0};

	return DBadd_field("proxy", &field);
}

static int	DBpatch_6050120(void)
{
	const zbx_db_field_t	field = {"timeout_ssh_agent", "", NULL, NULL, 255, ZBX_TYPE_CHAR, ZBX_NOTNULL, 0};

	return DBadd_field("proxy", &field);
}

static int	DBpatch_6050121(void)
{
	const zbx_db_field_t	field = {"timeout_telnet_agent", "", NULL, NULL, 255, ZBX_TYPE_CHAR, ZBX_NOTNULL, 0};

	return DBadd_field("proxy", &field);
}

static int	DBpatch_6050122(void)
{
	const zbx_db_field_t	field = {"timeout_script", "", NULL, NULL, 255, ZBX_TYPE_CHAR, ZBX_NOTNULL, 0};

	return DBadd_field("proxy", &field);
}

static int	DBpatch_6050123(void)
{
	if (ZBX_DB_OK > zbx_db_execute("update item_preproc set params='-1' where type=26"))
		return FAIL;

	return SUCCEED;
}

static int	DBpatch_6050124(void)
{
	if (0 == (DBget_program_type() & ZBX_PROGRAM_TYPE_SERVER))
		return SUCCEED;

	if (ZBX_DB_OK > zbx_db_execute(
			"delete from widget_field"
			" where name in ('source_type','reference')"
				" and widgetid in (select widgetid from widget where type='map')"))
	{
		return FAIL;
	}

	return SUCCEED;
}

static int	DBpatch_6050125(void)
{
	if (0 == (DBget_program_type() & ZBX_PROGRAM_TYPE_SERVER))
		return SUCCEED;

	if (ZBX_DB_OK > zbx_db_execute(
			"update widget_field"
			" set name='sysmapid._reference',value_str=CONCAT(value_str,'._mapid')"
			" where name='filter_widget_reference'"
				" and widgetid in (select widgetid from widget where type='map')"))
	{
		return FAIL;
	}

	return SUCCEED;
}

static int	DBpatch_6050126(void)
{
	if (0 == (DBget_program_type() & ZBX_PROGRAM_TYPE_SERVER))
		return SUCCEED;

	if (ZBX_DB_OK > zbx_db_execute(
			"update widget_field"
			" set type='1',name='override_hostid._reference',value_int=0,value_str='DASHBOARD._hostid'"
			" where type=0"
				" and name='dynamic'"
				" and value_int=1"))
	{
		return FAIL;
	}

	return SUCCEED;
}

static int	DBpatch_6050127(void)
{
	zbx_db_row_t	row;
	zbx_db_result_t	result;
	zbx_db_insert_t	db_insert;
	int		ret;

	if (0 == (DBget_program_type() & ZBX_PROGRAM_TYPE_SERVER))
		return SUCCEED;

	result = zbx_db_select(
			"select w.widgetid,wf_from.value_str,wf_to.value_str"
			" from widget w"
			" left join widget_field wf_from"
				" on w.widgetid=wf_from.widgetid"
					" and (wf_from.name='time_from' or wf_from.name is null)"
			" left join widget_field wf_to"
				" on w.widgetid=wf_to.widgetid"
					" and (wf_to.name='time_to' or wf_to.name is null)"
			" where w.type='svggraph' and exists ("
				"select null"
				" from widget_field wf2"
				" where wf2.widgetid=w.widgetid"
					" and wf2.name='graph_time'"
			")");

	zbx_db_insert_prepare(&db_insert, "widget_field", "widget_fieldid", "widgetid", "type", "name", "value_str",
			NULL);

	while (NULL != (row = zbx_db_fetch(result)))
	{
		zbx_uint64_t	widgetid;

		ZBX_STR2UINT64(widgetid, row[0]);

		if (SUCCEED == zbx_db_is_null(row[1]))
			zbx_db_insert_add_values(&db_insert, __UINT64_C(0), widgetid, 1, "time_period.from", "now-1h");

		if (SUCCEED == zbx_db_is_null(row[2]))
			zbx_db_insert_add_values(&db_insert, __UINT64_C(0), widgetid, 1, "time_period.to", "now");
	}
	zbx_db_free_result(result);

	zbx_db_insert_autoincrement(&db_insert, "widget_fieldid");

	ret = zbx_db_insert_execute(&db_insert);
	zbx_db_insert_clean(&db_insert);

	return ret;
}

static int	DBpatch_6050128(void)
{
	if (0 == (DBget_program_type() & ZBX_PROGRAM_TYPE_SERVER))
		return SUCCEED;

	if (ZBX_DB_OK > zbx_db_execute(
			"update widget_field"
			" set name='time_period.from'"
			" where name='time_from'"
				" and widgetid in (select widgetid from widget where type='svggraph')"))
	{
		return FAIL;
	}

	return SUCCEED;
}

static int	DBpatch_6050129(void)
{
	if (0 == (DBget_program_type() & ZBX_PROGRAM_TYPE_SERVER))
		return SUCCEED;

	if (ZBX_DB_OK > zbx_db_execute(
			"update widget_field"
			" set name='time_period.to'"
			" where name='time_to'"
				" and widgetid in (select widgetid from widget where type='svggraph')"))
	{
		return FAIL;
	}

	return SUCCEED;
}

static int	DBpatch_6050130(void)
{
	if (0 == (DBget_program_type() & ZBX_PROGRAM_TYPE_SERVER))
		return SUCCEED;

	if (ZBX_DB_OK > zbx_db_execute(
			"delete from widget_field"
			" where name='graph_time'"
				" and widgetid in (select widgetid from widget where type='svggraph')"))
	{
		return FAIL;
	}

	return SUCCEED;
}

static int	DBpatch_6050131(void)
{
	if (0 == (DBget_program_type() & ZBX_PROGRAM_TYPE_SERVER))
		return SUCCEED;

	if (ZBX_DB_OK > zbx_db_execute(
			"update widget_field"
			" set name='date_period.from'"
			" where name='date_from'"
				" and widgetid in (select widgetid from widget where type='slareport')"))
	{
		return FAIL;
	}

	return SUCCEED;
}

static int	DBpatch_6050132(void)
{
	if (0 == (DBget_program_type() & ZBX_PROGRAM_TYPE_SERVER))
		return SUCCEED;

	if (ZBX_DB_OK > zbx_db_execute(
			"update widget_field"
			" set name='date_period.to'"
			" where name='date_to'"
				" and widgetid in (select widgetid from widget where type='slareport')"))
	{
		return FAIL;
	}

	return SUCCEED;
}

static int	DBpatch_6050133(void)
{
	zbx_db_row_t	row;
	zbx_db_result_t	result;
	zbx_regexp_t	*regex1 = NULL, *regex2 = NULL;
	char		*error = NULL, *replace_to = NULL, *sql = NULL;
	size_t		sql_alloc = 0, sql_offset = 0;
	int		ret = FAIL;

	if (0 == (DBget_program_type() & ZBX_PROGRAM_TYPE_SERVER))
		return SUCCEED;

	if (FAIL == zbx_regexp_compile_ext("^([a-z]+)\\.([a-z_]+)\\.(\\d+)\\.(\\d+)$", &regex1, 0, &error))
	{
		zabbix_log(LOG_LEVEL_CRIT, "internal error, invalid regular expression: %s", error);
		goto out;
	}

	if (FAIL == zbx_regexp_compile_ext("^([a-z]+)\\.([a-z_]+)\\.(\\d+)$", &regex2, 0, &error))
	{
		zabbix_log(LOG_LEVEL_CRIT, "internal error, invalid regular expression: %s", error);
		goto out;
	}

	zbx_db_begin_multiple_update(&sql, &sql_alloc, &sql_offset);

	result = zbx_db_select("select widget_fieldid,name from widget_field where name like '%%.%%.%%'");

	while (NULL != (row = zbx_db_fetch(result)))
	{
		zbx_uint64_t	widget_fieldid;
		char		*replace_from;

		ZBX_STR2UINT64(widget_fieldid, row[0]);
		replace_from = row[1];

		if (SUCCEED != zbx_mregexp_sub_precompiled(
						replace_from,
						regex1,
						"\\1.\\3.\\2.\\4",
						0,	/* no output limit */
						&replace_to)
				&& SUCCEED != zbx_mregexp_sub_precompiled(
						replace_from,
						regex2,
						"\\1.\\3.\\2",
						0,	/* no output limit */
						&replace_to))
		{
			continue;
		}

		zbx_snprintf_alloc(&sql, &sql_alloc, &sql_offset,
				"update widget_field"
				" set name='%s'"
				" where widget_fieldid=" ZBX_FS_UI64 ";\n",
				replace_to, widget_fieldid);

		zbx_free(replace_to);

		if (SUCCEED != zbx_db_execute_overflowed_sql(&sql, &sql_alloc, &sql_offset))
		{
			zabbix_log(LOG_LEVEL_CRIT, "internal error, cannot execute multiple SQL \"update\" operations");
			zbx_db_free_result(result);

			goto out;
		}
	}
	zbx_db_free_result(result);

	zbx_db_end_multiple_update(&sql, &sql_alloc, &sql_offset);

	if (16 < sql_offset)	/* in ORACLE always present begin..end; */
		zbx_db_execute("%s", sql);

	ret = SUCCEED;
out:
	if (NULL != regex1)
		zbx_regexp_free(regex1);
	if (NULL != regex2)
		zbx_regexp_free(regex2);

	zbx_free(sql);
	zbx_free(error);
	zbx_free(replace_to);

	return ret;
}

#define REFERENCE_LEN	5
#define FIRST_LETTER	'A'
#define TOTAL_LETTERS	26

static char	*create_widget_reference(const zbx_vector_str_t *references)
{
	static char	buf[REFERENCE_LEN + 1];
	static int	next_index;

	while (1)
	{
		int	i, index = next_index++;

		for (i = REFERENCE_LEN - 1; i >= 0; i--)
		{
			buf[i] = FIRST_LETTER + index % TOTAL_LETTERS;
			index /= TOTAL_LETTERS;
		}

		if (FAIL == zbx_vector_str_search(references, buf, ZBX_DEFAULT_STR_COMPARE_FUNC))
			return buf;
	}
}

#undef TOTAL_LETTERS
#undef FIRST_LETTER
#undef REFERENCE_LEN

static int	DBpatch_6050134(void)
{
	zbx_db_row_t		row;
	zbx_db_result_t		result;
	zbx_db_insert_t		db_insert;
	zbx_vector_str_t	references;
	int			ret;

	if (0 == (DBget_program_type() & ZBX_PROGRAM_TYPE_SERVER))
		return SUCCEED;

	zbx_vector_str_create(&references);

	result = zbx_db_select("select distinct value_str from widget_field where name='reference' order by value_str");

	while (NULL != (row = zbx_db_fetch(result)))
	{
		zbx_vector_str_append(&references, zbx_strdup(NULL, row[0]));
	}
	zbx_db_free_result(result);

	zbx_vector_str_sort(&references, ZBX_DEFAULT_STR_COMPARE_FUNC);

	zbx_db_insert_prepare(&db_insert, "widget_field", "widget_fieldid", "widgetid", "type", "name", "value_str",
			NULL);

	result = zbx_db_select("select widgetid from widget where type in ('graph','svggraph','graphprototype')");

	while (NULL != (row = zbx_db_fetch(result)))
	{
		zbx_uint64_t	widgetid;

		ZBX_STR2UINT64(widgetid, row[0]);

		zbx_db_insert_add_values(&db_insert, __UINT64_C(0), widgetid, 1, "reference",
				create_widget_reference(&references));
	}
	zbx_db_free_result(result);

	zbx_vector_str_clear_ext(&references, zbx_str_free);
	zbx_vector_str_destroy(&references);

	zbx_db_insert_autoincrement(&db_insert, "widget_fieldid");

	ret = zbx_db_insert_execute(&db_insert);
	zbx_db_insert_clean(&db_insert);

	return ret;
}

static int	DBpatch_6050135(void)
{
	if (0 == (DBget_program_type() & ZBX_PROGRAM_TYPE_SERVER))
		return SUCCEED;

	if (ZBX_DB_OK > zbx_db_execute("delete from profiles where idx like 'web.templates.triggers.%%'"))
		return FAIL;

	return SUCCEED;
}

static int	DBpatch_6050136(void)
{
	if (0 == (DBget_program_type() & ZBX_PROGRAM_TYPE_SERVER))
		return SUCCEED;

	if (ZBX_DB_OK > zbx_db_execute("delete from profiles where idx like 'web.templates.trigger_prototypes.php.%%'"))
		return FAIL;

	return SUCCEED;
}

static int	DBpatch_6050137(void)
{
	if (0 == (DBget_program_type() & ZBX_PROGRAM_TYPE_SERVER))
		return SUCCEED;

	if (ZBX_DB_OK > zbx_db_execute("delete from profiles where idx like 'web.hosts.triggers.%%'"))
		return FAIL;

	return SUCCEED;
}

static int	DBpatch_6050138(void)
{
	if (0 == (DBget_program_type() & ZBX_PROGRAM_TYPE_SERVER))
		return SUCCEED;

	if (ZBX_DB_OK > zbx_db_execute("delete from profiles where idx like 'web.hosts.trigger_prototypes.php.%%'"))
		return FAIL;

	return SUCCEED;
}

static int	DBpatch_6050139(void)
{
	zbx_db_result_t	result;
	zbx_db_row_t	row;
	zbx_db_insert_t	db_insert;
	int		ret = SUCCEED;

	if (0 == (DBget_program_type() & ZBX_PROGRAM_TYPE_SERVER))
		return SUCCEED;

	result = zbx_db_select("select wf.widgetid from widget_field wf,widget w"
			" where wf.name='interface_type' and w.type='hostavail' and w.widgetid=wf.widgetid"
			" group by wf.widgetid having count(wf.name)=1");

	zbx_db_insert_prepare(&db_insert, "widget_field", "widget_fieldid", "widgetid", "name", "type", "value_int",
			NULL);

	while (NULL != (row = zbx_db_fetch(result)))
	{
		zbx_uint64_t	widgetid;

		ZBX_STR2UINT64(widgetid, row[0]);

		zbx_db_insert_add_values(&db_insert, __UINT64_C(0), widgetid, "only_totals", 0, 1);
	}
	zbx_db_free_result(result);

	zbx_db_insert_autoincrement(&db_insert, "widget_fieldid");

	ret = zbx_db_insert_execute(&db_insert);

	zbx_db_insert_clean(&db_insert);

	return ret;
}

static int	DBpatch_6050140(void)
{
	if (0 == (DBget_program_type() & ZBX_PROGRAM_TYPE_SERVER))
		return SUCCEED;

	if (ZBX_DB_OK > zbx_db_execute("delete from profiles where idx like 'web.templates.items.%%'"))
		return FAIL;

	return SUCCEED;
}

static int	DBpatch_6050141(void)
{
	if (0 == (DBget_program_type() & ZBX_PROGRAM_TYPE_SERVER))
		return SUCCEED;

	if (ZBX_DB_OK > zbx_db_execute("delete from profiles where idx like 'web.templates.disc_prototypes.php.%%'"))
		return FAIL;

	return SUCCEED;
}

static int	DBpatch_6050142(void)
{
	if (0 == (DBget_program_type() & ZBX_PROGRAM_TYPE_SERVER))
		return SUCCEED;

	if (ZBX_DB_OK > zbx_db_execute("delete from profiles where idx like 'web.hosts.items.%%'"))
		return FAIL;

	return SUCCEED;
}

static int	DBpatch_6050143(void)
{
	if (0 == (DBget_program_type() & ZBX_PROGRAM_TYPE_SERVER))
		return SUCCEED;

	if (ZBX_DB_OK > zbx_db_execute("delete from profiles where idx like 'web.hosts.disc_prototypes.php.%%'"))
		return FAIL;

	return SUCCEED;
}

static int	DBpatch_6050144(void)
{
	const zbx_db_field_t	field = {"hk_audit", "31d", NULL, NULL, 32, ZBX_TYPE_CHAR, ZBX_NOTNULL, 0};

	return DBset_default("config", &field);
}

static int	DBpatch_6050145(void)
{
	const zbx_db_field_t	field = {"hk_history", "31d", NULL, NULL, 32, ZBX_TYPE_CHAR, ZBX_NOTNULL, 0};

	return DBset_default("config", &field);
}

static int	DBpatch_6050146(void)
{
	const zbx_db_field_t	old_field = {"query_fields", "", NULL, NULL, 2048, ZBX_TYPE_CHAR,
			ZBX_NOTNULL | ZBX_PROXY, 0};
	const zbx_db_field_t	field = {"query_fields", "", NULL, NULL, 0, ZBX_TYPE_TEXT, ZBX_NOTNULL | ZBX_PROXY, 0};

	return DBmodify_field_type("items", &field, &old_field);
}

static int	DBpatch_6050147(void)
{
	const zbx_db_field_t	field = {"item_value_type", "31", NULL, NULL, 0, ZBX_TYPE_INT, ZBX_NOTNULL, 0};

	return DBadd_field("connector", &field);
}

static int	DBpatch_6050148(void)
{
	const zbx_db_field_t	field = {"attempt_interval", "5s", NULL, NULL, 32, ZBX_TYPE_CHAR, ZBX_NOTNULL, 0};

	return DBadd_field("connector", &field);
}

static int	DBpatch_6050149(void)
{
/* -------------------------------------------------------*/
/* Formula:                                               */
/* aggregate_function(last_foreach(filter))               */
/* aggregate_function(last_foreach(filter,time))          */
/*--------------------------------------------------------*/
/* Relative positioning of tokens on a stack              */
/*----------------------------+---------------------------*/
/* Time is present in formula | Time is absent in formula */
/*----------------------------+---------------------------*/
/* [i-2] filter               |                           */
/* [i-1] time                 | [i-1] filter              */
/*   [i] last_foreach         |   [i] last_foreach        */
/* [i+2] aggregate function   | [i+2]                     */
/*----------------------------+---------------------------*/

/* Offset in stack of tokens is relative to last_foreach() history function token, */
/* assuming that time is present in formula. */
#define OFFSET_TIME	(-1)
#define TOKEN_LEN(loc)	(loc->r - loc->l + 1)
#define LAST_FOREACH	"last_foreach"
	zbx_db_row_t		row;
	zbx_db_result_t		result;
	int			ret = SUCCEED;
	size_t			sql_alloc = 0, sql_offset = 0;
	char			*sql = NULL, *params = NULL;
	zbx_eval_context_t	ctx;
	zbx_vector_uint32_t	del_idx;

	zbx_eval_init(&ctx);
	zbx_vector_uint32_create(&del_idx);

	zbx_db_begin_multiple_update(&sql, &sql_alloc, &sql_offset);

	/* ITEM_TYPE_CALCULATED = 15 */
	result = zbx_db_select("select itemid,params from items where type=15 and params like '%%%s%%'", LAST_FOREACH);

	while (SUCCEED == ret && NULL != (row = zbx_db_fetch(result)))
	{
		int	i;
		char	*esc, *error = NULL;

		zbx_eval_clear(&ctx);

		if (FAIL == zbx_eval_parse_expression(&ctx, row[1], ZBX_EVAL_PARSE_CALC_EXPRESSION, &error))
		{
			zabbix_log(LOG_LEVEL_WARNING, "%s: error parsing calculated item formula '%s' for itemid %s",
					__func__, row[1], row[0]);
			zbx_free(error);
			continue;
		}

		zbx_vector_uint32_clear(&del_idx);

		for (i = 0; i < ctx.stack.values_num; i++)
		{
			zbx_strloc_t	*loc;

			if (ZBX_EVAL_TOKEN_HIST_FUNCTION != ctx.stack.values[i].type)
				continue;

			loc = &ctx.stack.values[i].loc;

			if (0 != strncmp(LAST_FOREACH, &ctx.expression[loc->l], TOKEN_LEN(loc)))
				continue;

			/* if time is absent in formula */
			if (ZBX_EVAL_TOKEN_ARG_QUERY == ctx.stack.values[i + OFFSET_TIME].type)
				continue;

			if (ZBX_EVAL_TOKEN_ARG_NULL == ctx.stack.values[i + OFFSET_TIME].type)
				continue;

			zbx_vector_uint32_append(&del_idx, (zbx_uint32_t)(i + OFFSET_TIME));
		}

		if (0 == del_idx.values_num)
			continue;

		params = zbx_strdup(params, ctx.expression);

		for (i = del_idx.values_num - 1; i >= 0; i--)
		{
			size_t		l, r;
			zbx_strloc_t	*loc = &ctx.stack.values[(int)del_idx.values[i]].loc;

			for (l = loc->l - 1; ',' != params[l]; l--) {}
			for (r = loc->r + 1; ')' != params[r]; r++) {}

			memmove(&params[l], &params[r], strlen(params) - r + 1);
		}

		esc = zbx_db_dyn_escape_string(params);
		zbx_snprintf_alloc(&sql, &sql_alloc, &sql_offset,
				"update items set params='%s' where itemid=%s;\n", esc, row[0]);
		zbx_free(esc);

		ret = zbx_db_execute_overflowed_sql(&sql, &sql_alloc, &sql_offset);
	}
	zbx_db_free_result(result);

	zbx_db_end_multiple_update(&sql, &sql_alloc, &sql_offset);

	if (SUCCEED == ret && 16 < sql_offset)
	{
		if (ZBX_DB_OK > zbx_db_execute("%s", sql))
			ret = FAIL;
	}

	zbx_eval_clear(&ctx);
	zbx_vector_uint32_destroy(&del_idx);

	zbx_free(sql);
	zbx_free(params);

	return ret;
#undef OFFSET_TIME
#undef TOKEN_LEN
#undef LAST_FOREACH
}

static int	DBpatch_6050150(void)
{
	const zbx_db_table_t	table =
			{"item_rtname", "itemid", 0,
				{
					{"itemid", NULL, NULL, NULL, 0, ZBX_TYPE_ID, ZBX_NOTNULL, 0},
					{"name_resolved", "", NULL, NULL, 2048, ZBX_TYPE_CHAR, ZBX_NOTNULL, 0},
					{"name_resolved_upper", "", NULL, NULL, 2048, ZBX_TYPE_CHAR, ZBX_NOTNULL, 0},
					{0}
				},
				NULL
			};

	return DBcreate_table(&table);
}

static int	DBpatch_6050151(void)
{
	const zbx_db_field_t	field = {"itemid", NULL, "items", "itemid", 0, 0, 0, ZBX_FK_CASCADE_DELETE};

	return DBadd_foreign_key("item_rtname", 1, &field);
}

static int	DBpatch_6050152(void)
{
	if (ZBX_DB_OK <= zbx_db_execute("insert into item_rtname (itemid,name_resolved,name_resolved_upper)"
			" select i.itemid,i.name,i.name_upper from"
			" items i,hosts h"
			" where i.hostid=h.hostid and (h.status=%d or h.status=%d) and (i.flags=%d or i.flags=%d)",
			HOST_STATUS_MONITORED, HOST_STATUS_NOT_MONITORED, ZBX_FLAG_DISCOVERY_NORMAL,
			ZBX_FLAG_DISCOVERY_CREATED))
	{
		return SUCCEED;
	}

	return FAIL;
}

static int	DBpatch_6050153(void)
{
	return DBdrop_index("items", "items_9");
}

static int	DBpatch_6050154(void)
{
	return DBdrop_field("items", "name_upper");
}

static int	DBpatch_6050155(void)
{
	return zbx_dbupgrade_drop_trigger_on_insert("items", "name_upper");
}

static int	DBpatch_6050156(void)
{
	return zbx_dbupgrade_drop_trigger_on_update("items", "name_upper");
}

static int	DBpatch_6050157(void)
{
	return zbx_dbupgrade_drop_trigger_function_on_insert("items", "name_upper", "upper");
}

static int	DBpatch_6050158(void)
{
	return zbx_dbupgrade_drop_trigger_function_on_update("items", "name_upper", "upper");
}

static int	DBpatch_6050159(void)
{
#ifdef HAVE_POSTGRESQL
	if (FAIL == zbx_db_index_exists("group_discovery", "group_discovery_pkey1"))
		return SUCCEED;

	return DBrename_index("group_discovery", "group_discovery_pkey1", "group_discovery_pkey",
			"groupdiscoveryid", 1);
#else
	return SUCCEED;
#endif
}

static int	DBpatch_6050160(void)
{
<<<<<<< HEAD
	const zbx_db_field_t	field = {"error", "", NULL, NULL, 255, ZBX_TYPE_CHAR, ZBX_NOTNULL, 0};

	return DBadd_field("drules", &field);
=======
	const zbx_db_field_t	field = {"manualinput", "0", NULL, NULL, 0, ZBX_TYPE_INT, ZBX_NOTNULL, 0};

	return DBadd_field("scripts", &field);
}

static int	DBpatch_6050161(void)
{
	const zbx_db_field_t	field = {"manualinput_prompt", "", NULL, NULL, 255, ZBX_TYPE_CHAR, ZBX_NOTNULL, 0};

	return DBadd_field("scripts", &field);
}

static int	DBpatch_6050162(void)
{
	const zbx_db_field_t	field = {"manualinput_validator", "", NULL, NULL, 2048, ZBX_TYPE_CHAR, ZBX_NOTNULL, 0};

	return DBadd_field("scripts", &field);
}

static int	DBpatch_6050163(void)
{
	const zbx_db_field_t	field = {"manualinput_validator_type", "0", NULL, NULL, 0, ZBX_TYPE_INT, ZBX_NOTNULL, 0};

	return DBadd_field("scripts", &field);
}

static int	DBpatch_6050164(void)
{
	const zbx_db_field_t	field = {"manualinput_default_value", "", NULL, NULL, 255, ZBX_TYPE_CHAR, ZBX_NOTNULL, 0};

	return DBadd_field("scripts", &field);
}

#define BACKSLASH_MATCH_PATTERN	"\\\\"

static int	DBpatch_6050165(void)
{
	zbx_db_result_t	result;
	zbx_db_row_t	row;
	int		ret = SUCCEED;
	char		*sql = NULL, *buf = NULL, *like_condition;
	size_t		sql_alloc = 0, sql_offset = 0, buf_alloc;

	zbx_db_begin_multiple_update(&sql, &sql_alloc, &sql_offset);

	/* functions table contains history functions used in trigger expressions */
	like_condition = zbx_db_dyn_escape_like_pattern(BACKSLASH_MATCH_PATTERN);
	if (NULL == (result = zbx_db_select("select functionid,parameter,triggerid"
			" from functions"
			" where " ZBX_DB_CHAR_LENGTH(parameter) ">1 and"
				" parameter like '%%%s%%'", like_condition)))
	{
		goto clean;
	}

	while (NULL != (row = zbx_db_fetch(result)))
	{
		const char	*ptr;
		char		*tmp, *param = NULL;
		int		func_params_changed = 0;
		size_t		param_pos, param_len, sep_pos, buf_offset = 0, params_len;

		params_len = strlen(row[1]);

		for (ptr = row[1]; ptr < row[1] + params_len; ptr += sep_pos + 1)
		{
			zbx_function_param_parse_ext(ptr, ZBX_TOKEN_USER_MACRO, ZBX_BACKSLASH_ESC_OFF,
					&param_pos, &param_len, &sep_pos);

			if (param_pos < sep_pos)
			{
				int	quoted, changed = 0;

				if ('"' == ptr[param_pos])
				{
					param = zbx_function_param_unquote_dyn_compat(ptr + param_pos,
							sep_pos - param_pos, &quoted);

					/* zbx_function_param_quote() should always succeed with esc_bs set to 1 */
					zbx_function_param_quote(&param, quoted, ZBX_BACKSLASH_ESC_ON);

					if (0 != strncmp(param, ptr + param_pos, strlen(param))) {
						zbx_strncpy_alloc(&buf, &buf_alloc, &buf_offset, ptr, param_pos);
						zbx_strcpy_alloc(&buf, &buf_alloc, &buf_offset, param);
						func_params_changed = changed = 1;
					}
				}

				if (0 == changed)
					zbx_strncpy_alloc(&buf, &buf_alloc, &buf_offset, ptr, sep_pos);
			}

			if (',' == ptr[sep_pos])
				zbx_chrcpy_alloc(&buf, &buf_alloc, &buf_offset, ',');
			zbx_free(param);
		}

		if (0 == buf_offset)
			continue;

		if (0 != func_params_changed) {
			tmp = zbx_db_dyn_escape_string(buf);
			zbx_snprintf_alloc(&sql, &sql_alloc, &sql_offset,
					"update functions set parameter='%s' where functionid=%s;\n", tmp, row[0]);
			zbx_free(tmp);
		}

		if (SUCCEED != (ret = zbx_db_execute_overflowed_sql(&sql, &sql_alloc, &sql_offset)))
			break;
	}

	zbx_db_free_result(result);
	zbx_db_end_multiple_update(&sql, &sql_alloc, &sql_offset);

	if (SUCCEED == ret && 16 < sql_offset)
	{
		if (ZBX_DB_OK > zbx_db_execute("%s", sql))
			ret = FAIL;
	}
clean:
	zbx_free(like_condition);
	zbx_free(buf);
	zbx_free(sql);

	return ret;
}

ZBX_PTR_VECTOR_DECL(eval_token_ptr, zbx_eval_token_t *)
ZBX_PTR_VECTOR_IMPL(eval_token_ptr, zbx_eval_token_t *)

static int	update_escaping_in_expression(const char *expression, char **substitute, char **error)
{
	zbx_eval_context_t		ctx;
	int				ret = SUCCEED;
	int				token_num;
	zbx_eval_token_t		*token;
	zbx_vector_eval_token_ptr_t	hist_param_tokens;

	ret = zbx_eval_parse_expression(&ctx, expression, ZBX_EVAL_PARSE_CALC_EXPRESSION |
			ZBX_EVAL_PARSE_STR_V64_COMPAT | ZBX_EVAL_PARSE_LLDMACRO, error);

	if (FAIL == ret)
		return FAIL;

	zbx_vector_eval_token_ptr_create(&hist_param_tokens);

	/* finding string parameters of history functions */
	for (token_num = ctx.stack.values_num - 1; token_num >= 0; token_num--)
	{
		token = &ctx.stack.values[token_num];

		if (token->type  == ZBX_EVAL_TOKEN_HIST_FUNCTION)
		{
			for (zbx_uint32_t i = 0; i < token->opt; i++)
			{
				if (0 == token_num--)
					break;

				if (ZBX_EVAL_TOKEN_VAR_STR == ctx.stack.values[token_num].type)
				{
					zbx_vector_eval_token_ptr_append(&hist_param_tokens,
							&ctx.stack.values[token_num]);
				}
			}
		}
	}

	for (token_num = hist_param_tokens.values_num - 1; token_num >= 0; token_num--)
	{
		char	*str = NULL, *subst;
		int	quoted;
		size_t	str_alloc = 0, str_offset = 0, str_len;

		token = hist_param_tokens.values[token_num];

		str_len = token->loc.r - token->loc.l + 1;
		zbx_strncpy_alloc(&str, &str_alloc, &str_offset, ctx.expression + token->loc.l, str_len);

		subst = zbx_function_param_unquote_dyn_compat(str, str_len, &quoted);
		zbx_variant_set_str(&(token->value), subst);

		zbx_free(str);
	}

	ctx.rules ^= ZBX_EVAL_PARSE_STR_V64_COMPAT;
	zbx_eval_compose_expression(&ctx, substitute);

	zbx_vector_eval_token_ptr_destroy(&hist_param_tokens);
	zbx_eval_clear(&ctx);

	return SUCCEED;
}

static int	DBpatch_6050166(void)
{
int			ret = SUCCEED;
	zbx_db_result_t		result;
	zbx_db_row_t		row;
	char			*sql = NULL, *error = NULL, *like_condition;
	size_t			sql_alloc = 0, sql_offset = 0;

	zbx_db_begin_multiple_update(&sql, &sql_alloc, &sql_offset);

	like_condition = zbx_db_dyn_escape_like_pattern(BACKSLASH_MATCH_PATTERN);

	if (NULL == (result = zbx_db_select("select itemid,params from items "
			"where type=15 and params like '%%%s%%'", like_condition)))
	{
		goto clean;
	}

	while (NULL != (row = zbx_db_fetch(result)))
	{
		char	*substitute = NULL, *tmp = NULL;

		if (SUCCEED == update_escaping_in_expression(row[1], &substitute, &error))
		{
			tmp = zbx_db_dyn_escape_string(substitute);
			zbx_free(substitute);
			zbx_snprintf_alloc(&sql, &sql_alloc, &sql_offset,
					"update items set params='%s' where itemid=%s;\n", tmp, row[0]);
			zbx_free(tmp);
		}
		else
		{
			zabbix_log(LOG_LEVEL_WARNING, "Failed to parse calculated item expression \"%s\" for"
				" item with id %s, error: %s", row[1], row[0], error);
			zbx_free(error);
		}

		if (SUCCEED != (ret = zbx_db_execute_overflowed_sql(&sql, &sql_alloc, &sql_offset)))
			break;
	}

	zbx_db_free_result(result);
	zbx_db_end_multiple_update(&sql, &sql_alloc, &sql_offset);

	if (SUCCEED == ret && 16 < sql_offset)
	{
		if (ZBX_DB_OK > zbx_db_execute("%s", sql))
			ret = FAIL;
	}
clean:
	zbx_free(like_condition);
	zbx_free(error);
	zbx_free(sql);

	return ret;
}

static int	find_expression_macro(const char *macro_start, const char **macro_end, char **substitute,
		char **error)
{
	int		ret = FAIL;

	*macro_end = macro_start + 2;

	while (ret == FAIL && NULL != (*macro_end = strstr(*macro_end, "}")))
	{
		char	*expression = NULL;
		size_t	expr_alloc = 0, expr_offset = 0;

		zbx_free(*error);
		zbx_strncpy_alloc(&expression, &expr_alloc, &expr_offset,
				macro_start + 2, (size_t)(*macro_end - macro_start) - 2);
		ret = update_escaping_in_expression(expression, substitute, error);
		zbx_free(expression);
		(*macro_end)++;
	}

	return ret;
}

static void	get_next_expr_macro_start(const char **expr_start, const char *str, size_t str_len)
{
	const char	*search_pos = *expr_start + 2;

	if (NULL != *expr_start && NULL != str && (size_t)(search_pos - str) < str_len)
		*expr_start = strstr(search_pos, "{?");
	else
		*expr_start = NULL;
}

static int	replace_expression_macro(char **buf, size_t *alloc, size_t *offset, const char *command, size_t cmd_len,
		size_t *pos, const char **expr_macro_start)
{
	const char	*macro_end;
	char		*error = NULL, *substitute = NULL;
	int		ret = FAIL;

	if (NULL != *expr_macro_start &&
			SUCCEED == find_expression_macro(*expr_macro_start, &macro_end, &substitute, &error))
	{
		zbx_strncpy_alloc(buf, alloc, offset, command + *pos, (size_t)(*expr_macro_start - command) - *pos);
		zbx_strcpy_alloc(buf, alloc, offset, "{?");
		zbx_strcpy_alloc(buf, alloc, offset, substitute);
		zbx_strcpy_alloc(buf, alloc, offset, "}");
		zbx_free(substitute);

		*expr_macro_start = strstr(macro_end, "{?");
		*pos = (size_t)(macro_end - command);
		ret = SUCCEED;
	}
	else
	{
		get_next_expr_macro_start(expr_macro_start, command, cmd_len);
		zbx_free(error);
	}

	return ret;
}

static int	fix_expression_macro_escaping(const char *table, const char *id_col, const char *data_col)
{
	int			ret = SUCCEED;
	zbx_db_result_t		result;
	zbx_db_row_t		row;
	char			*sql = NULL, *like_condition;
	size_t			sql_alloc = 0, sql_offset = 0;

	zbx_db_begin_multiple_update(&sql, &sql_alloc, &sql_offset);

	like_condition = zbx_db_dyn_escape_like_pattern(BACKSLASH_MATCH_PATTERN);

	if (NULL == (result = zbx_db_select("select %s,%s from %s where %s like '%%%s%%'",
			id_col, data_col, table, data_col, like_condition)))
	{
		goto clean;
	}

	while (NULL != (row = zbx_db_fetch(result)))
	{
		const char	*command = row[1];
		char		*buf = NULL, *tmp = NULL;
		size_t		buf_alloc = 0, buf_offset = 0;
		size_t		pos = 0, cmd_len;
		int		replaced = 0;
		zbx_token_t	token;
		const char	*expr_macro_start;

		cmd_len = strlen(command);
		expr_macro_start = strstr(command, "{?");

		while (SUCCEED == zbx_token_find(command, (int)pos, &token, ZBX_TOKEN_SEARCH_BASIC) &&
				cmd_len >= pos && NULL != expr_macro_start)
		{
			int	replace_success = 0;

			while (NULL != expr_macro_start && token.loc.l >= (size_t)(expr_macro_start - command))
			{
				if (SUCCEED == replace_expression_macro(&buf, &buf_alloc, &buf_offset, command,
							cmd_len, &pos, &expr_macro_start))
				{
					replaced = replace_success = 1;
				}
			}

			if (0 == replace_success)
			{
				expr_macro_start = command + token.loc.r - 2;
				get_next_expr_macro_start(&expr_macro_start, command, cmd_len);
				zbx_strncpy_alloc(&buf, &buf_alloc, &buf_offset, command + pos, token.loc.r - pos + 1);
				pos = token.loc.r + 1;
			}
		}

		while (NULL != expr_macro_start)	/* expression macros after the end of tokens */
		{
			if (SUCCEED == replace_expression_macro(&buf, &buf_alloc, &buf_offset, command,
							cmd_len, &pos, &expr_macro_start))
			{
				replaced = 1;
			}
		}

		if (0 != replaced)
		{
			if (cmd_len >= pos)
				zbx_strncpy_alloc(&buf, &buf_alloc, &buf_offset, command + pos, cmd_len - pos);

			tmp = zbx_db_dyn_escape_string(buf);
			zbx_free(buf);
			zbx_snprintf_alloc(&sql, &sql_alloc, &sql_offset, "update %s set %s='%s' where %s=%s;\n",
					table, data_col, tmp, id_col, row[0]);
			zbx_free(tmp);

			if (SUCCEED != (ret = zbx_db_execute_overflowed_sql(&sql, &sql_alloc, &sql_offset)))
				break;
		}
		else
			zbx_free(buf);
	}

	zbx_db_free_result(result);
	zbx_db_end_multiple_update(&sql, &sql_alloc, &sql_offset);

	if (SUCCEED == ret && 16 < sql_offset)
	{
		if (ZBX_DB_OK > zbx_db_execute("%s", sql))
			ret = FAIL;
	}
clean:
	zbx_free(like_condition);
	zbx_free(sql);

	return ret;
}

#undef BACKSLASH_MATCH_PATTERN

static int	DBpatch_6050167(void)
{
	return fix_expression_macro_escaping("scripts", "scriptid", "command");
}

static int	DBpatch_6050168(void)
{
	return fix_expression_macro_escaping("script_param", "script_paramid", "value");
}

static int	DBpatch_6050169(void)
{
	return fix_expression_macro_escaping("media_type_message", "mediatype_messageid", "message");
}

static int	DBpatch_6050170(void)
{
	return fix_expression_macro_escaping("media_type_message", "mediatype_messageid", "subject");
}

static int	DBpatch_6050171(void)
{
	return fix_expression_macro_escaping("opmessage", "operationid", "message");
}

static int	DBpatch_6050172(void)
{
	return fix_expression_macro_escaping("opmessage", "operationid", "subject");
}

static int	DBpatch_6050173(void)
{
	return fix_expression_macro_escaping("triggers", "triggerid", "event_name");
}

static int	DBpatch_6050174(void)
{
	return fix_expression_macro_escaping("media_type_param", "mediatype_paramid", "value");
}

static int	DBpatch_6050175(void)
{
	return fix_expression_macro_escaping("media_type_param", "mediatype_paramid", "name");
}

typedef struct
{
	char		*name;
	zbx_uint64_t	wid;
	zbx_uint64_t	wfid;
	char		*value_str;
	int		value_int;
}
zbx_wiget_field_t;

ZBX_PTR_VECTOR_DECL(wiget_field, zbx_wiget_field_t *)
ZBX_PTR_VECTOR_IMPL(wiget_field, zbx_wiget_field_t *)

static void	zbx_wiget_field_free(zbx_wiget_field_t *wf)
{
	zbx_free(wf->name);
	zbx_free(wf->value_str);
	zbx_free(wf);
}

static int	zbx_wiget_field_compare(const void *d1, const void *d2)
{
	const zbx_wiget_field_t	*f1 = *(const zbx_wiget_field_t * const *)d1;
	const zbx_wiget_field_t	*f2 = *(const zbx_wiget_field_t * const *)d2;

	ZBX_RETURN_IF_NOT_EQUAL(f1->wid, f2->wid);

	return strcmp(f1->name, f2->name);
}

static void	DBpatch_6050176_transform(zbx_vector_wiget_field_t *timeshift, zbx_vector_wiget_field_t *interval,
		zbx_vector_wiget_field_t *aggr_func, zbx_vector_wiget_field_t *time_from,
		zbx_vector_wiget_field_t *time_to, zbx_vector_uint64_t *nofunc_ids)
{
	int	i;

	zbx_vector_wiget_field_sort(interval, zbx_wiget_field_compare);
	zbx_vector_wiget_field_sort(timeshift, zbx_wiget_field_compare);

	for (i = 0; i < aggr_func->values_num; i++)	/* remove fields if aggregate_function = 0 */
	{
		int			n;
		zbx_wiget_field_t	*val = aggr_func->values[i];

		if (0 != val->value_int)
			continue;

		if (FAIL != (n = zbx_vector_wiget_field_bsearch(interval, val, zbx_wiget_field_compare)))
		{
			zbx_vector_uint64_append(nofunc_ids, interval->values[n]->wfid);
			zbx_wiget_field_free(interval->values[n]);
			zbx_vector_wiget_field_remove_noorder(interval, n);
		}

		if (FAIL != (n = zbx_vector_wiget_field_bsearch(timeshift, val, zbx_wiget_field_compare)))
		{
			zbx_vector_uint64_append(nofunc_ids, timeshift->values[n]->wfid);
			zbx_wiget_field_free(timeshift->values[n]);
			zbx_vector_wiget_field_remove(timeshift, n);
		}
	}

	while (0 < interval->values_num)	/* columns.N.time_period.from */
	{
		int			n;
		const char		*shift, *sign_shift = "+", *sign_interv = "-";
		zbx_wiget_field_t	*val = interval->values[interval->values_num - 1];

		if (FAIL == (n = zbx_vector_wiget_field_bsearch(timeshift, val, zbx_wiget_field_compare)))
			shift = "";
		else
			shift = timeshift->values[n]->value_str;

		if ('\0' == *shift || '-' == *shift)
			sign_shift = "";

		if ('\0' == *val->value_str)
			sign_interv = "";

		val->value_str = zbx_dsprintf(val->value_str, "now%s%s%s%s", sign_shift, shift, sign_interv,
				val->value_str);
		zbx_vector_wiget_field_append(time_from, val);
		zbx_vector_wiget_field_remove_noorder(interval, interval->values_num - 1);
	}

	while (0 < timeshift->values_num)	/* columns.N.time_period.to */
	{
		const char		*sign_shift = "+";
		zbx_wiget_field_t	*val = timeshift->values[timeshift->values_num - 1];

		if ('\0' == *val->value_str || '-' == *val->value_str)
			sign_shift = "";

		val->value_str = zbx_dsprintf(val->value_str, "now%s%s", sign_shift, val->value_str);
		zbx_vector_wiget_field_append(time_to, val);
		zbx_vector_wiget_field_remove_noorder(timeshift, timeshift->values_num - 1);
	}
}

static int	DBpatch_6050176_load(zbx_vector_wiget_field_t *time_from, zbx_vector_wiget_field_t *time_to,
		zbx_vector_uint64_t *nofunc_ids)
{
	zbx_db_result_t			result;
	zbx_db_row_t			row;
	zbx_vector_wiget_field_t	timeshift, interval, aggr_func;

	if (NULL == (result = zbx_db_select("select widget_fieldid,widgetid,name,value_str,value_int from widget_field"
				" where name like 'columns.%%.timeshift'"
					" or name like 'columns.%%.aggregate_interval'"
					" or name like 'columns.%%.aggregate_function'"
					" and widgetid in (select widgetid from widget where type='tophosts')")))
	{
		return FAIL;
	}

	zbx_vector_wiget_field_create(&timeshift);
	zbx_vector_wiget_field_create(&interval);
	zbx_vector_wiget_field_create(&aggr_func);

	while (NULL != (row = zbx_db_fetch(result)))
	{
		zbx_wiget_field_t	*val;
		const char		*name;
		size_t			l;

		val = (zbx_wiget_field_t *) zbx_malloc(NULL, sizeof(zbx_wiget_field_t));

		ZBX_STR2UINT64(val->wfid, row[0]);
		ZBX_STR2UINT64(val->wid, row[1]);
		name = row[2];
		l = strlen(name);
		val->value_str = zbx_strdup(NULL, row[3]);
		val->value_int = atoi(row[4]);

		if ('t' == name[l - 1])
		{
			val->name = zbx_dsprintf(NULL, "%.*s", (int)(l - ZBX_CONST_STRLEN("columns" "timeshift")),
					&name[ZBX_CONST_STRLEN("columns")]);
			zbx_vector_wiget_field_append(&timeshift, val);
		}
		else if  ('l' == name[l - 1])
		{
			val->name = zbx_dsprintf(NULL, "%.*s",
					(int)(l - ZBX_CONST_STRLEN("columns" "aggregate_interval")),
					&name[ZBX_CONST_STRLEN("columns")]);
			zbx_vector_wiget_field_append(&interval, val);
		}
		else
		{
			val->name = zbx_dsprintf(NULL, "%.*s",
					(int)(l - ZBX_CONST_STRLEN("columns" "aggregate_function")),
					&name[ZBX_CONST_STRLEN("columns")]);
			zbx_vector_wiget_field_append(&aggr_func, val);
		}
	}
	zbx_db_free_result(result);

	DBpatch_6050176_transform(&timeshift, &interval, &aggr_func, time_from, time_to, nofunc_ids);

	zbx_vector_wiget_field_clear_ext(&timeshift, zbx_wiget_field_free);
	zbx_vector_wiget_field_clear_ext(&interval, zbx_wiget_field_free);
	zbx_vector_wiget_field_clear_ext(&aggr_func, zbx_wiget_field_free);
	zbx_vector_wiget_field_destroy(&timeshift);
	zbx_vector_wiget_field_destroy(&interval);
	zbx_vector_wiget_field_destroy(&aggr_func);

	return SUCCEED;
}

static int	DBpatch_6050176_remove(zbx_vector_uint64_t *nofuncs)
{
	if (0 == nofuncs->values_num)
		return SUCCEED;

	zbx_vector_uint64_sort(nofuncs,ZBX_DEFAULT_UINT64_COMPARE_FUNC);

	return zbx_db_execute_multiple_query("delete from widget_field where", "widget_fieldid", nofuncs);
}

static int	DBpatch_6050176_update(zbx_vector_wiget_field_t *time_from, zbx_vector_wiget_field_t *time_to)
{
	char	*sql = NULL;
	size_t	sql_alloc = 0, sql_offset = 0;
	int	i, ret = SUCCEED;

	zbx_db_begin_multiple_update(&sql, &sql_alloc, &sql_offset);

	for (i = 0; i < time_from->values_num; i++)
	{
		zbx_wiget_field_t	*val = time_from->values[i];
		char			name[255 * ZBX_MAX_BYTES_IN_UTF8_CHAR + 1];

		zbx_snprintf(name, sizeof(name), "columns%stime_period.from", val->name);
		zbx_snprintf_alloc(&sql, &sql_alloc, &sql_offset,
				"update widget_field"
				" set value_str='%s',name='%s'"
				" where widget_fieldid=" ZBX_FS_UI64 ";\n",
				val->value_str, name, val->wfid);
		zbx_db_execute_overflowed_sql(&sql, &sql_alloc, &sql_offset);
	}

	for (i = 0; i < time_to->values_num; i++)
	{
		zbx_wiget_field_t	*val = time_to->values[i];
		char			name[255 * ZBX_MAX_BYTES_IN_UTF8_CHAR + 1];

		zbx_snprintf(name, sizeof(name), "columns%stime_period.to", val->name);
		zbx_snprintf_alloc(&sql, &sql_alloc, &sql_offset,
				"update widget_field"
				" set value_str='%s',name='%s'"
				" where widget_fieldid=" ZBX_FS_UI64 ";\n",
				val->value_str, name, val->wfid);
		zbx_db_execute_overflowed_sql(&sql, &sql_alloc, &sql_offset);
	}

	if (16 < sql_offset)	/* in ORACLE always present begin..end; */
	{
		zbx_db_end_multiple_update(&sql, &sql_alloc, &sql_offset);

		if (ZBX_DB_OK > zbx_db_execute("%s", sql))
			ret = FAIL;
	}

	zbx_free(sql);

	return ret;
}

static int	DBpatch_6050176(void)
{
	zbx_vector_wiget_field_t	time_from, time_to;
	zbx_vector_uint64_t		nofuncs_ids;
	int				ret = FAIL;

	if (0 == (DBget_program_type() & ZBX_PROGRAM_TYPE_SERVER))
		return SUCCEED;

	zbx_vector_wiget_field_create(&time_from);
	zbx_vector_wiget_field_create(&time_to);
	zbx_vector_uint64_create(&nofuncs_ids);

	if (SUCCEED == DBpatch_6050176_load(&time_from, &time_to, &nofuncs_ids)
			&& SUCCEED == DBpatch_6050176_remove(&nofuncs_ids)
			&& SUCCEED == DBpatch_6050176_update(&time_from, &time_to))
	{
		ret = SUCCEED;
	}

	zbx_vector_wiget_field_clear_ext(&time_from, zbx_wiget_field_free);
	zbx_vector_wiget_field_clear_ext(&time_to, zbx_wiget_field_free);
	zbx_vector_wiget_field_destroy(&time_from);
	zbx_vector_wiget_field_destroy(&time_to);
	zbx_vector_uint64_destroy(&nofuncs_ids);

	return ret;
>>>>>>> abfcdc52
}

#endif

DBPATCH_START(6050)

/* version, duplicates flag, mandatory flag */

DBPATCH_ADD(6050000, 0, 1)
DBPATCH_ADD(6050001, 0, 1)
DBPATCH_ADD(6050002, 0, 1)
DBPATCH_ADD(6050003, 0, 1)
DBPATCH_ADD(6050004, 0, 1)
DBPATCH_ADD(6050005, 0, 1)
DBPATCH_ADD(6050006, 0, 1)
DBPATCH_ADD(6050007, 0, 1)
DBPATCH_ADD(6050008, 0, 1)
DBPATCH_ADD(6050009, 0, 1)
DBPATCH_ADD(6050010, 0, 1)
DBPATCH_ADD(6050011, 0, 1)
DBPATCH_ADD(6050012, 0, 1)
DBPATCH_ADD(6050013, 0, 1)
DBPATCH_ADD(6050014, 0, 1)
DBPATCH_ADD(6050015, 0, 1)
DBPATCH_ADD(6050016, 0, 1)
DBPATCH_ADD(6050017, 0, 1)
DBPATCH_ADD(6050018, 0, 1)
DBPATCH_ADD(6050019, 0, 1)
DBPATCH_ADD(6050020, 0, 1)
DBPATCH_ADD(6050021, 0, 1)
DBPATCH_ADD(6050022, 0, 1)
DBPATCH_ADD(6050023, 0, 1)
DBPATCH_ADD(6050024, 0, 1)
DBPATCH_ADD(6050025, 0, 1)
DBPATCH_ADD(6050026, 0, 1)
DBPATCH_ADD(6050027, 0, 1)
DBPATCH_ADD(6050028, 0, 1)
DBPATCH_ADD(6050029, 0, 1)
DBPATCH_ADD(6050030, 0, 1)
DBPATCH_ADD(6050031, 0, 1)
DBPATCH_ADD(6050032, 0, 1)
DBPATCH_ADD(6050033, 0, 1)
DBPATCH_ADD(6050034, 0, 1)
DBPATCH_ADD(6050035, 0, 1)
DBPATCH_ADD(6050036, 0, 1)
DBPATCH_ADD(6050037, 0, 1)
DBPATCH_ADD(6050038, 0, 1)
DBPATCH_ADD(6050039, 0, 1)
DBPATCH_ADD(6050040, 0, 1)
DBPATCH_ADD(6050041, 0, 1)
DBPATCH_ADD(6050042, 0, 1)
DBPATCH_ADD(6050043, 0, 1)
DBPATCH_ADD(6050044, 0, 1)
DBPATCH_ADD(6050045, 0, 1)
DBPATCH_ADD(6050046, 0, 1)
DBPATCH_ADD(6050047, 0, 1)
DBPATCH_ADD(6050048, 0, 1)
DBPATCH_ADD(6050049, 0, 1)
DBPATCH_ADD(6050050, 0, 1)
DBPATCH_ADD(6050051, 0, 1)
DBPATCH_ADD(6050052, 0, 1)
DBPATCH_ADD(6050053, 0, 1)
DBPATCH_ADD(6050054, 0, 1)
DBPATCH_ADD(6050055, 0, 1)
DBPATCH_ADD(6050056, 0, 1)
DBPATCH_ADD(6050057, 0, 1)
DBPATCH_ADD(6050058, 0, 1)
DBPATCH_ADD(6050059, 0, 1)
DBPATCH_ADD(6050060, 0, 1)
DBPATCH_ADD(6050061, 0, 1)
DBPATCH_ADD(6050062, 0, 1)
DBPATCH_ADD(6050063, 0, 1)
DBPATCH_ADD(6050064, 0, 1)
DBPATCH_ADD(6050065, 0, 1)
DBPATCH_ADD(6050066, 0, 1)
DBPATCH_ADD(6050067, 0, 1)
DBPATCH_ADD(6050068, 0, 1)
DBPATCH_ADD(6050069, 0, 1)
DBPATCH_ADD(6050070, 0, 1)
DBPATCH_ADD(6050071, 0, 1)
DBPATCH_ADD(6050072, 0, 1)
DBPATCH_ADD(6050073, 0, 1)
DBPATCH_ADD(6050074, 0, 1)
DBPATCH_ADD(6050075, 0, 1)
DBPATCH_ADD(6050076, 0, 1)
DBPATCH_ADD(6050077, 0, 1)
DBPATCH_ADD(6050078, 0, 1)
DBPATCH_ADD(6050079, 0, 1)
DBPATCH_ADD(6050080, 0, 1)
DBPATCH_ADD(6050081, 0, 1)
DBPATCH_ADD(6050082, 0, 1)
DBPATCH_ADD(6050083, 0, 1)
DBPATCH_ADD(6050084, 0, 1)
DBPATCH_ADD(6050085, 0, 1)
DBPATCH_ADD(6050086, 0, 1)
DBPATCH_ADD(6050087, 0, 1)
DBPATCH_ADD(6050090, 0, 1)
DBPATCH_ADD(6050091, 0, 1)
DBPATCH_ADD(6050092, 0, 1)
DBPATCH_ADD(6050093, 0, 1)
DBPATCH_ADD(6050094, 0, 1)
DBPATCH_ADD(6050095, 0, 1)
DBPATCH_ADD(6050096, 0, 1)
DBPATCH_ADD(6050097, 0, 1)
DBPATCH_ADD(6050098, 0, 1)
DBPATCH_ADD(6050099, 0, 1)
DBPATCH_ADD(6050100, 0, 1)
DBPATCH_ADD(6050101, 0, 1)
DBPATCH_ADD(6050102, 0, 1)
DBPATCH_ADD(6050103, 0, 1)
DBPATCH_ADD(6050104, 0, 1)
DBPATCH_ADD(6050105, 0, 1)
DBPATCH_ADD(6050106, 0, 1)
DBPATCH_ADD(6050107, 0, 1)
DBPATCH_ADD(6050108, 0, 1)
DBPATCH_ADD(6050109, 0, 1)
DBPATCH_ADD(6050110, 0, 1)
DBPATCH_ADD(6050111, 0, 1)
DBPATCH_ADD(6050112, 0, 1)
DBPATCH_ADD(6050113, 0, 1)
DBPATCH_ADD(6050114, 0, 1)
DBPATCH_ADD(6050115, 0, 1)
DBPATCH_ADD(6050116, 0, 1)
DBPATCH_ADD(6050117, 0, 1)
DBPATCH_ADD(6050118, 0, 1)
DBPATCH_ADD(6050119, 0, 1)
DBPATCH_ADD(6050120, 0, 1)
DBPATCH_ADD(6050121, 0, 1)
DBPATCH_ADD(6050122, 0, 1)
DBPATCH_ADD(6050123, 0, 1)
DBPATCH_ADD(6050124, 0, 1)
DBPATCH_ADD(6050125, 0, 1)
DBPATCH_ADD(6050126, 0, 1)
DBPATCH_ADD(6050127, 0, 1)
DBPATCH_ADD(6050128, 0, 1)
DBPATCH_ADD(6050129, 0, 1)
DBPATCH_ADD(6050130, 0, 1)
DBPATCH_ADD(6050131, 0, 1)
DBPATCH_ADD(6050132, 0, 1)
DBPATCH_ADD(6050133, 0, 1)
DBPATCH_ADD(6050134, 0, 1)
DBPATCH_ADD(6050135, 0, 1)
DBPATCH_ADD(6050136, 0, 1)
DBPATCH_ADD(6050137, 0, 1)
DBPATCH_ADD(6050138, 0, 1)
DBPATCH_ADD(6050139, 0, 1)
DBPATCH_ADD(6050140, 0, 1)
DBPATCH_ADD(6050141, 0, 1)
DBPATCH_ADD(6050142, 0, 1)
DBPATCH_ADD(6050143, 0, 1)
DBPATCH_ADD(6050144, 0, 1)
DBPATCH_ADD(6050145, 0, 1)
DBPATCH_ADD(6050146, 0, 1)
DBPATCH_ADD(6050147, 0, 1)
DBPATCH_ADD(6050148, 0, 1)
DBPATCH_ADD(6050149, 0, 1)
DBPATCH_ADD(6050150, 0, 1)
DBPATCH_ADD(6050151, 0, 1)
DBPATCH_ADD(6050152, 0, 1)
DBPATCH_ADD(6050153, 0, 1)
DBPATCH_ADD(6050154, 0, 1)
DBPATCH_ADD(6050155, 0, 1)
DBPATCH_ADD(6050156, 0, 1)
DBPATCH_ADD(6050157, 0, 1)
DBPATCH_ADD(6050158, 0, 1)
DBPATCH_ADD(6050159, 0, 1)
DBPATCH_ADD(6050160, 0, 1)
<<<<<<< HEAD
=======
DBPATCH_ADD(6050161, 0, 1)
DBPATCH_ADD(6050162, 0, 1)
DBPATCH_ADD(6050163, 0, 1)
DBPATCH_ADD(6050164, 0, 1)
DBPATCH_ADD(6050165, 0, 1)
DBPATCH_ADD(6050166, 0, 1)
DBPATCH_ADD(6050167, 0, 1)
DBPATCH_ADD(6050168, 0, 1)
DBPATCH_ADD(6050169, 0, 1)
DBPATCH_ADD(6050170, 0, 1)
DBPATCH_ADD(6050171, 0, 1)
DBPATCH_ADD(6050172, 0, 1)
DBPATCH_ADD(6050173, 0, 1)
DBPATCH_ADD(6050174, 0, 1)
DBPATCH_ADD(6050175, 0, 1)
DBPATCH_ADD(6050176, 0, 1)
>>>>>>> abfcdc52

DBPATCH_END()<|MERGE_RESOLUTION|>--- conflicted
+++ resolved
@@ -1977,11 +1977,6 @@
 
 static int	DBpatch_6050160(void)
 {
-<<<<<<< HEAD
-	const zbx_db_field_t	field = {"error", "", NULL, NULL, 255, ZBX_TYPE_CHAR, ZBX_NOTNULL, 0};
-
-	return DBadd_field("drules", &field);
-=======
 	const zbx_db_field_t	field = {"manualinput", "0", NULL, NULL, 0, ZBX_TYPE_INT, ZBX_NOTNULL, 0};
 
 	return DBadd_field("scripts", &field);
@@ -2692,7 +2687,13 @@
 	zbx_vector_uint64_destroy(&nofuncs_ids);
 
 	return ret;
->>>>>>> abfcdc52
+}
+
+static int	DBpatch_6050177(void)
+{
+	const zbx_db_field_t	field = {"error", "", NULL, NULL, 255, ZBX_TYPE_CHAR, ZBX_NOTNULL, 0};
+
+	return DBadd_field("drules", &field);
 }
 
 #endif
@@ -2860,8 +2861,6 @@
 DBPATCH_ADD(6050158, 0, 1)
 DBPATCH_ADD(6050159, 0, 1)
 DBPATCH_ADD(6050160, 0, 1)
-<<<<<<< HEAD
-=======
 DBPATCH_ADD(6050161, 0, 1)
 DBPATCH_ADD(6050162, 0, 1)
 DBPATCH_ADD(6050163, 0, 1)
@@ -2878,6 +2877,6 @@
 DBPATCH_ADD(6050174, 0, 1)
 DBPATCH_ADD(6050175, 0, 1)
 DBPATCH_ADD(6050176, 0, 1)
->>>>>>> abfcdc52
+DBPATCH_ADD(6050177, 0, 1)
 
 DBPATCH_END()