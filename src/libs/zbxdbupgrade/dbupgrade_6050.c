/*
** Zabbix
** Copyright (C) 2001-2023 Zabbix SIA
**
** This program is free software; you can redistribute it and/or modify
** it under the terms of the GNU General Public License as published by
** the Free Software Foundation; either version 2 of the License, or
** (at your option) any later version.
**
** This program is distributed in the hope that it will be useful,
** but WITHOUT ANY WARRANTY; without even the implied warranty of
** MERCHANTABILITY or FITNESS FOR A PARTICULAR PURPOSE. See the
** GNU General Public License for more details.
**
** You should have received a copy of the GNU General Public License
** along with this program; if not, write to the Free Software
** Foundation, Inc., 51 Franklin Street, Fifth Floor, Boston, MA  02110-1301, USA.
**/

#include "dbupgrade.h"

#include "zbxdbschema.h"
#include "zbxdbhigh.h"
#include "zbxtypes.h"
#include "zbxregexp.h"

/*
 * 7.0 development database patches
 */

#ifndef HAVE_SQLITE3

static int	DBpatch_6050000(void)
{
	const zbx_db_field_t	field = {"url", "", NULL, NULL, 2048, ZBX_TYPE_CHAR, ZBX_NOTNULL, 0};

	return DBmodify_field_type("config", &field, NULL);
}

static int	DBpatch_6050001(void)
{
	const zbx_db_field_t	field = {"geomaps_tile_url", "", NULL, NULL, 2048, ZBX_TYPE_CHAR, ZBX_NOTNULL, 0};

	return DBmodify_field_type("config", &field, NULL);
}

static int	DBpatch_6050002(void)
{
	const zbx_db_field_t	field = {"url", "", NULL, NULL, 2048, ZBX_TYPE_CHAR, ZBX_NOTNULL, 0};

	return DBmodify_field_type("sysmap_url", &field, NULL);
}

static int	DBpatch_6050003(void)
{
	const zbx_db_field_t	field = {"url", "", NULL, NULL, 2048, ZBX_TYPE_CHAR, ZBX_NOTNULL, 0};

	return DBmodify_field_type("sysmap_element_url", &field, NULL);
}

static int	DBpatch_6050004(void)
{
	const zbx_db_field_t	field = {"url_a", "", NULL, NULL, 2048, ZBX_TYPE_CHAR, ZBX_NOTNULL, 0};

	return DBmodify_field_type("host_inventory", &field, NULL);
}

static int	DBpatch_6050005(void)
{
	const zbx_db_field_t	field = {"url_b", "", NULL, NULL, 2048, ZBX_TYPE_CHAR, ZBX_NOTNULL, 0};

	return DBmodify_field_type("host_inventory", &field, NULL);
}

static int	DBpatch_6050006(void)
{
	const zbx_db_field_t	field = {"url_c", "", NULL, NULL, 2048, ZBX_TYPE_CHAR, ZBX_NOTNULL, 0};

	return DBmodify_field_type("host_inventory", &field, NULL);
}

static int	DBpatch_6050007(void)
{
	const zbx_db_field_t	field = {"value_str", "", NULL, NULL, 2048, ZBX_TYPE_CHAR, ZBX_NOTNULL, 0};

	return DBmodify_field_type("widget_field", &field, NULL);
}

static int	DBpatch_6050008(void)
{
	const zbx_db_field_t	field = {"value", "0.0000", NULL, NULL, 0, ZBX_TYPE_FLOAT, ZBX_NOTNULL, 0};

	if (0 == (DBget_program_type() & ZBX_PROGRAM_TYPE_SERVER))
		return SUCCEED;

#if defined(HAVE_ORACLE)
	if (SUCCEED == zbx_db_check_oracle_colum_type("history", "value", ZBX_TYPE_FLOAT))
		return SUCCEED;
#endif /* defined(HAVE_ORACLE) */

	return DBmodify_field_type("history", &field, &field);
}

static int	DBpatch_6050009(void)
{
	const zbx_db_field_t	field = {"value_min", "0.0000", NULL, NULL, 0, ZBX_TYPE_FLOAT, ZBX_NOTNULL, 0};

	if (0 == (DBget_program_type() & ZBX_PROGRAM_TYPE_SERVER))
		return SUCCEED;

#if defined(HAVE_ORACLE)
	if (SUCCEED == zbx_db_check_oracle_colum_type("trends", "value_min", ZBX_TYPE_FLOAT))
		return SUCCEED;
#endif /* defined(HAVE_ORACLE) */

	return DBmodify_field_type("trends", &field, &field);
}

static int	DBpatch_6050010(void)
{
	const zbx_db_field_t	field = {"value_avg", "0.0000", NULL, NULL, 0, ZBX_TYPE_FLOAT, ZBX_NOTNULL, 0};

	if (0 == (DBget_program_type() & ZBX_PROGRAM_TYPE_SERVER))
		return SUCCEED;

#if defined(HAVE_ORACLE)
	if (SUCCEED == zbx_db_check_oracle_colum_type("trends", "value_avg", ZBX_TYPE_FLOAT))
		return SUCCEED;
#endif /* defined(HAVE_ORACLE) */

	return DBmodify_field_type("trends", &field, &field);
}

static int	DBpatch_6050011(void)
{
	const zbx_db_field_t	field = {"value_max", "0.0000", NULL, NULL, 0, ZBX_TYPE_FLOAT, ZBX_NOTNULL, 0};

#if defined(HAVE_ORACLE)
	if (SUCCEED == zbx_db_check_oracle_colum_type("trends", "value_max", ZBX_TYPE_FLOAT))
		return SUCCEED;
#endif /* defined(HAVE_ORACLE) */

	if (0 == (DBget_program_type() & ZBX_PROGRAM_TYPE_SERVER))
		return SUCCEED;

	return DBmodify_field_type("trends", &field, &field);
}

static int	DBpatch_6050012(void)
{
	const zbx_db_field_t	field = {"allow_redirect", "0", NULL, NULL, 0, ZBX_TYPE_INT, ZBX_NOTNULL, 0};

	return DBadd_field("dchecks", &field);
}

static int	DBpatch_6050013(void)
{
	const zbx_db_table_t	table =
			{"history_bin", "itemid,clock,ns", 0,
				{
					{"itemid", NULL, NULL, NULL, 0, ZBX_TYPE_ID, ZBX_NOTNULL, 0},
					{"clock", "0", NULL, NULL, 0, ZBX_TYPE_INT, ZBX_NOTNULL, 0},
					{"ns", "0", NULL, NULL, 0, ZBX_TYPE_INT, ZBX_NOTNULL, 0},
					{"value", "", NULL, NULL, 0, ZBX_TYPE_BLOB, ZBX_NOTNULL, 0},
					{NULL}
				},
				NULL
			};

	return DBcreate_table(&table);
}

static int	DBpatch_6050014(void)
{
	if (0 == (DBget_program_type() & ZBX_PROGRAM_TYPE_SERVER))
		return SUCCEED;

	if (ZBX_DB_OK > zbx_db_execute(
			"delete from widget_field"
			" where name='adv_conf' and widgetid in ("
				"select widgetid"
				" from widget"
				" where type in ('clock', 'item')"
			")"))
	{
		return FAIL;
	}

	return SUCCEED;
}

static int	DBpatch_6050015(void)
{
	const zbx_db_field_t	field = {"http_user", "", NULL, NULL, 255, ZBX_TYPE_CHAR, ZBX_NOTNULL | ZBX_PROXY, 0};

	return DBmodify_field_type("httptest", &field, NULL);
}

static int	DBpatch_6050016(void)
{
	const zbx_db_field_t	field = {"http_password", "", NULL, NULL, 255, ZBX_TYPE_CHAR,
			ZBX_NOTNULL | ZBX_PROXY, 0};

	return DBmodify_field_type("httptest", &field, NULL);
}

static int	DBpatch_6050017(void)
{
	const zbx_db_field_t	field = {"username", "", NULL, NULL, 255, ZBX_TYPE_CHAR, ZBX_NOTNULL | ZBX_PROXY, 0};

	return DBmodify_field_type("items", &field, NULL);
}

static int	DBpatch_6050018(void)
{
	const zbx_db_field_t	field = {"password", "", NULL, NULL, 255, ZBX_TYPE_CHAR, ZBX_NOTNULL | ZBX_PROXY, 0};

	return DBmodify_field_type("items", &field, NULL);
}

static int	DBpatch_6050019(void)
{
	const zbx_db_field_t	field = {"username", "", NULL, NULL, 255, ZBX_TYPE_CHAR, ZBX_NOTNULL, 0};

	return DBmodify_field_type("connector", &field, NULL);
}

static int	DBpatch_6050020(void)
{
	const zbx_db_field_t	field = {"password", "", NULL, NULL, 255, ZBX_TYPE_CHAR, ZBX_NOTNULL, 0};

	return DBmodify_field_type("connector", &field, NULL);
}

static int	DBpatch_6050021(void)
{
	const zbx_db_field_t	field = {"concurrency_max", "0", NULL, NULL, 0, ZBX_TYPE_INT, ZBX_NOTNULL, 0};

	return DBadd_field("drules", &field);
}

static int	DBpatch_6050022(void)
{
	if (ZBX_DB_OK > zbx_db_execute("update drules set concurrency_max=1"))
		return FAIL;

	return SUCCEED;
}

static int	DBpatch_6050023(void)
{
	const char	*sql =
			"update widget_field"
			" set name='acknowledgement_status'"
			" where name='unacknowledged'"
				" and exists ("
					"select null"
					" from widget w"
					" where widget_field.widgetid=w.widgetid"
						" and w.type='problems'"
				")";

	if (0 == (DBget_program_type() & ZBX_PROGRAM_TYPE_SERVER))
		return SUCCEED;

	if (ZBX_DB_OK <= zbx_db_execute("%s", sql))
		return SUCCEED;

	return FAIL;
}

static int	DBpatch_6050024(void)
{
	const char	*sql =
			"update widget_field"
			" set name='show_lines'"
			" where name='count'"
				" and exists ("
					"select null"
					" from widget w"
					" where widget_field.widgetid=w.widgetid"
						" and w.type='tophosts'"
				")";

	if (0 == (DBget_program_type() & ZBX_PROGRAM_TYPE_SERVER))
		return SUCCEED;

	if (ZBX_DB_OK <= zbx_db_execute("%s", sql))
		return SUCCEED;

	return FAIL;
}

static int	DBpatch_6050025(void)
{
	if (FAIL == zbx_db_index_exists("problem", "problem_4"))
		return DBcreate_index("problem", "problem_4", "cause_eventid", 0);

	return SUCCEED;
}

static int	DBpatch_6050026(void)
{
	const zbx_db_field_t	field = {"id", NULL, NULL, NULL, 0, ZBX_TYPE_ID, ZBX_NOTNULL, 0};

	return DBdrop_field_autoincrement("proxy_history", &field);

	return SUCCEED;
}

static int	DBpatch_6050027(void)
{
	const zbx_db_field_t	field = {"id", NULL, NULL, NULL, 0, ZBX_TYPE_ID, ZBX_NOTNULL, 0};

	return DBdrop_field_autoincrement("proxy_dhistory", &field);

	return SUCCEED;
}

static int	DBpatch_6050028(void)
{
	const zbx_db_field_t	field = {"id", NULL, NULL, NULL, 0, ZBX_TYPE_ID, ZBX_NOTNULL, 0};

	return DBdrop_field_autoincrement("proxy_autoreg_host", &field);

	return SUCCEED;
}

static int	DBpatch_6050029(void)
{
	if (0 == (DBget_program_type() & ZBX_PROGRAM_TYPE_SERVER))
		return SUCCEED;

	if (ZBX_DB_OK > zbx_db_execute("insert into module (moduleid,id,relative_path,status,config) values"
			" (" ZBX_FS_UI64 ",'gauge','widgets/gauge',%d,'[]')", zbx_db_get_maxid("module"), 1))
	{
		return FAIL;
	}

	return SUCCEED;
}

static int	DBpatch_6050030(void)
{
	const zbx_db_table_t table =
			{"optag", "optagid", 0,
				{
					{"optagid", NULL, NULL, NULL, 0, ZBX_TYPE_ID, ZBX_NOTNULL, 0},
					{"operationid", NULL, NULL, NULL, 0, ZBX_TYPE_ID, ZBX_NOTNULL, 0},
					{"tag", "", NULL, NULL, 255, ZBX_TYPE_CHAR, ZBX_NOTNULL, 0},
					{"value", "", NULL, NULL, 255, ZBX_TYPE_CHAR, ZBX_NOTNULL, 0},
					{0}
				},
				NULL
			};

	return DBcreate_table(&table);
}

static int  DBpatch_6050031(void)
{
	return DBcreate_index("optag", "optag_1", "operationid", 0);
}

static int	DBpatch_6050032(void)
{
	const zbx_db_field_t	field = {"operationid", NULL, "operations", "operationid", 0, 0, 0,
			ZBX_FK_CASCADE_DELETE};

	return DBadd_foreign_key("optag", 1, &field);
}

static int	DBpatch_6050033(void)
{
	if (0 == (DBget_program_type() & ZBX_PROGRAM_TYPE_SERVER))
		return SUCCEED;

	if (ZBX_DB_OK > zbx_db_execute("insert into module (moduleid,id,relative_path,status,config) values"
			" (" ZBX_FS_UI64 ",'toptriggers','widgets/toptriggers',%d,'[]')", zbx_db_get_maxid("module"), 1))
	{
		return FAIL;
	}

	return SUCCEED;
}

static int	DBpatch_6050034(void)
{
	const zbx_db_table_t	table = {"proxy", "proxyid", 0,
			{
				{"proxyid", NULL, NULL, NULL, 0, ZBX_TYPE_ID, ZBX_NOTNULL, 0},
				{"name", "", NULL, NULL, 128, ZBX_TYPE_CHAR, ZBX_NOTNULL, 0},
				{"operating_mode", "0", NULL, NULL, 0, ZBX_TYPE_INT, ZBX_NOTNULL, 0},
				{"description", "", NULL, NULL, 0, ZBX_TYPE_SHORTTEXT, ZBX_NOTNULL, 0},
				{"tls_connect", "1", NULL, NULL, 0, ZBX_TYPE_INT, ZBX_NOTNULL, 0},
				{"tls_accept", "1", NULL, NULL, 0, ZBX_TYPE_INT, ZBX_NOTNULL, 0},
				{"tls_issuer", "", NULL, NULL, 1024, ZBX_TYPE_CHAR, ZBX_NOTNULL, 0},
				{"tls_subject", "", NULL, NULL, 1024, ZBX_TYPE_CHAR, ZBX_NOTNULL, 0},
				{"tls_psk_identity", "", NULL, NULL, 128, ZBX_TYPE_CHAR, ZBX_NOTNULL, 0},
				{"tls_psk", "", NULL, NULL, 512, ZBX_TYPE_CHAR, ZBX_NOTNULL, 0},
				{"allowed_addresses", "", NULL, NULL, 255, ZBX_TYPE_CHAR, ZBX_NOTNULL, 0},
				{"address", "127.0.0.1", NULL, NULL, 255, ZBX_TYPE_CHAR, ZBX_NOTNULL, 0},
				{"port", "10051", NULL, NULL, 64, ZBX_TYPE_CHAR, ZBX_NOTNULL, 0},
				{0}
			},
			NULL
		};

	return DBcreate_table(&table);
}

static int	DBpatch_6050035(void)
{
	return DBcreate_index("proxy", "proxy_1", "name", 1);
}

static int	DBpatch_6050036(void)
{
	return DBcreate_changelog_insert_trigger("proxy", "proxyid");
}

static int	DBpatch_6050037(void)
{
	return DBcreate_changelog_update_trigger("proxy", "proxyid");
}

static int	DBpatch_6050038(void)
{
	return DBcreate_changelog_delete_trigger("proxy", "proxyid");
}

#define DEPRECATED_STATUS_PROXY_ACTIVE	5
#define DEPRECATED_STATUS_PROXY_PASSIVE	6

static int	DBpatch_6050039(void)
{
	zbx_db_row_t		row;
	zbx_db_result_t		result;
	zbx_db_insert_t		db_insert_proxies;
	int			ret;

	if (0 == (DBget_program_type() & ZBX_PROGRAM_TYPE_SERVER))
		return SUCCEED;

	result = zbx_db_select(
			"select h.hostid,h.host,h.status,h.description,h.tls_connect,h.tls_accept,h.tls_issuer,"
				"h.tls_subject,h.tls_psk_identity,h.tls_psk,h.proxy_address,i.useip,i.ip,i.dns,i.port"
			" from hosts h"
			" left join interface i"
				" on h.hostid=i.hostid"
			" where h.status in (%i,%i)",
			DEPRECATED_STATUS_PROXY_PASSIVE, DEPRECATED_STATUS_PROXY_ACTIVE);

	zbx_db_insert_prepare(&db_insert_proxies, "proxy", "proxyid", "name", "operating_mode", "description", "tls_connect",
			"tls_accept", "tls_issuer", "tls_subject", "tls_psk_identity", "tls_psk", "allowed_addresses",
			"address", "port", (char *)NULL);

	while (NULL != (row = zbx_db_fetch(result)))
	{
		zbx_uint64_t	proxyid;
		int		status, tls_connect, tls_accept;

		ZBX_STR2UINT64(proxyid, row[0]);
		status = atoi(row[2]);
		tls_connect = atoi(row[4]);
		tls_accept = atoi(row[5]);

		if (DEPRECATED_STATUS_PROXY_ACTIVE == status)
		{
			zbx_db_insert_add_values(&db_insert_proxies, proxyid, row[1], PROXY_OPERATING_MODE_ACTIVE, row[3],
					tls_connect, tls_accept, row[6], row[7], row[8], row[9], row[10],
					"127.0.0.1", "10051");
		}
		else if (DEPRECATED_STATUS_PROXY_PASSIVE == status)
		{
			const char	*address;
			const char	*port;

			if (SUCCEED != zbx_db_is_null(row[11]))
			{
				address = (1 == atoi(row[11]) ? row[12] : row[13]);
				port = row[14];
			}
			else
			{
				address = "127.0.0.1";
				port = "10051";
				zabbix_log(LOG_LEVEL_WARNING, "cannot select interface for proxy '%s'",  row[1]);
			}

			zbx_db_insert_add_values(&db_insert_proxies, proxyid, row[1], PROXY_OPERATING_MODE_PASSIVE, row[3],
					tls_connect, tls_accept, row[6], row[7], row[8], row[9], "", address, port);
		}
	}
	zbx_db_free_result(result);

	ret = zbx_db_insert_execute(&db_insert_proxies);
	zbx_db_insert_clean(&db_insert_proxies);

	return ret;
}

static int	DBpatch_6050040(void)
{
	return DBdrop_foreign_key("hosts", 1);
}

static int	DBpatch_6050041(void)
{
	const zbx_db_field_t	field = {"proxyid", NULL, "hosts", "hostid", 0, ZBX_TYPE_ID, 0, 0};

	return DBrename_field("hosts", "proxy_hostid", &field);
}

static int	DBpatch_6050042(void)
{
	const zbx_db_field_t	field = {"proxyid", NULL, "proxy", "proxyid", 0, 0, 0, 0};

	return DBadd_foreign_key("hosts", 1, &field);
}

static int	DBpatch_6050043(void)
{
	return DBdrop_foreign_key("drules", 1);
}

static int	DBpatch_6050044(void)
{
	const zbx_db_field_t	field = {"proxyid", NULL, "hosts", "hostid", 0, ZBX_TYPE_ID, 0, 0};

	return DBrename_field("drules", "proxy_hostid", &field);
}

static int	DBpatch_6050045(void)
{
	const zbx_db_field_t	field = {"proxyid", NULL, "proxy", "proxyid", 0, 0, 0, 0};

	return DBadd_foreign_key("drules", 1, &field);
}

static int	DBpatch_6050046(void)
{
	return DBdrop_foreign_key("autoreg_host", 1);
}

static int	DBpatch_6050047(void)
{
	const zbx_db_field_t	field = {"proxyid", NULL, "hosts", "hostid", 0, ZBX_TYPE_ID, 0, ZBX_FK_CASCADE_DELETE};

	return DBrename_field("autoreg_host", "proxy_hostid", &field);
}

static int	DBpatch_6050048(void)
{
	const zbx_db_field_t	field = {"proxyid", NULL, "proxy", "proxyid", 0, 0, 0, ZBX_FK_CASCADE_DELETE};

	return DBadd_foreign_key("autoreg_host", 1, &field);
}

static int	DBpatch_6050049(void)
{
	return DBdrop_foreign_key("task", 1);
}

static int	DBpatch_6050050(void)
{
	const zbx_db_field_t	field = {"proxyid", NULL, "hosts", "hostid", 0, ZBX_TYPE_ID, 0, 0};

	return DBrename_field("task", "proxy_hostid", &field);
}

static int	DBpatch_6050051(void)
{
	const zbx_db_field_t	field = {"proxyid", NULL, "proxy", "proxyid", 0, 0, 0, ZBX_FK_CASCADE_DELETE};

	return DBadd_foreign_key("task", 1, &field);
}

static int	DBpatch_6050052(void)
{
	const zbx_db_table_t	table = {"proxy_rtdata", "proxyid", 0,
			{
				{"proxyid", NULL, "proxy", "proxyid", 0, ZBX_TYPE_ID, ZBX_NOTNULL, 0},
				{"lastaccess", "0", NULL, NULL, 0, ZBX_TYPE_INT, ZBX_NOTNULL, 0},
				{"version", "0", NULL, NULL, 0, ZBX_TYPE_INT, ZBX_NOTNULL, 0},
				{"compatibility", "0", NULL, NULL, 0, ZBX_TYPE_INT, ZBX_NOTNULL, 0},
				{0}
			},
			NULL
		};

	return DBcreate_table(&table);
}

static int	DBpatch_6050053(void)
{
	const zbx_db_field_t	field = {"proxyid", NULL, "proxy", "proxyid", 0, 0, 0, ZBX_FK_CASCADE_DELETE};

	return DBadd_foreign_key("proxy_rtdata", 1, &field);
}

static int	DBpatch_6050054(void)
{
	zbx_db_row_t		row;
	zbx_db_result_t		result;
	zbx_db_insert_t		db_insert_rtdata;
	int			ret;

	if (0 == (DBget_program_type() & ZBX_PROGRAM_TYPE_SERVER))
		return SUCCEED;

	result = zbx_db_select(
		"select hr.hostid,hr.lastaccess,hr.version,hr.compatibility"
		" from host_rtdata hr"
		" join hosts h"
			" on hr.hostid=h.hostid"
		" where h.status in (%i,%i)",
		DEPRECATED_STATUS_PROXY_ACTIVE, DEPRECATED_STATUS_PROXY_PASSIVE);

	zbx_db_insert_prepare(&db_insert_rtdata, "proxy_rtdata", "proxyid", "lastaccess", "version", "compatibility",
			(char *)NULL);

	while (NULL != (row = zbx_db_fetch(result)))
	{
		int		lastaccess, version, compatibility;
		zbx_uint64_t	hostid;

		ZBX_STR2UINT64(hostid, row[0]);
		lastaccess = atoi(row[1]);
		version = atoi(row[2]);
		compatibility = atoi(row[3]);

		zbx_db_insert_add_values(&db_insert_rtdata, hostid, lastaccess, version, compatibility);
	}
	zbx_db_free_result(result);

	ret = zbx_db_insert_execute(&db_insert_rtdata);
	zbx_db_insert_clean(&db_insert_rtdata);

	return ret;
}

#undef DEPRECATED_STATUS_PROXY_ACTIVE
#undef DEPRECATED_STATUS_PROXY_PASSIVE

static int	DBpatch_6050055(void)
{
	if (0 == (DBget_program_type() & ZBX_PROGRAM_TYPE_SERVER))
		return SUCCEED;

	if (ZBX_DB_OK > zbx_db_execute("delete from hosts where status in (5,6)"))
		return FAIL;

	return SUCCEED;
}

static int	DBpatch_6050056(void)
{
	return DBdrop_field("host_rtdata", "lastaccess");
}

static int	DBpatch_6050057(void)
{
	return DBdrop_field("host_rtdata", "version");
}

static int	DBpatch_6050058(void)
{
	return DBdrop_field("host_rtdata", "compatibility");
}

static int	DBpatch_6050059(void)
{
	return DBdrop_field("hosts", "proxy_address");
}

static int	DBpatch_6050060(void)
{
	return DBdrop_field("hosts", "auto_compress");
}

static int	DBpatch_6050061(void)
{
	if (0 == (DBget_program_type() & ZBX_PROGRAM_TYPE_SERVER))
		return SUCCEED;

	if (ZBX_DB_OK > zbx_db_execute("delete from profiles where idx='web.proxies.filter_status'"))
		return FAIL;

	return SUCCEED;
}

static int	DBpatch_6050062(void)
{
	if (0 == (DBget_program_type() & ZBX_PROGRAM_TYPE_SERVER))
		return SUCCEED;

	if (ZBX_DB_OK > zbx_db_execute(
			"update profiles"
			" set value_str='name'"
			" where value_str like 'host'"
				" and idx='web.proxies.php.sort'"))
	{
		return FAIL;
	}

	return SUCCEED;
}

static int	DBpatch_6050063(void)
{
#define TM_DATA_TYPE_TEST_ITEM	0
#define TM_DATA_TYPE_PROXYIDS	2

	if (0 == (DBget_program_type() & ZBX_PROGRAM_TYPE_SERVER))
		return SUCCEED;

	if (ZBX_DB_OK > zbx_db_execute("delete"
			" from task"
			" where exists ("
				"select null"
				" from task_data td"
				" where td.taskid=task.taskid and td.type in (%i,%i)"
			")",
			TM_DATA_TYPE_TEST_ITEM, TM_DATA_TYPE_PROXYIDS))
	{
		return FAIL;
	}
#undef TM_DATA_TYPE_TEST_ITEM
#undef TM_DATA_TYPE_PROXYIDS

	return SUCCEED;
}

static int	DBpatch_6050064(void)
{
	if (FAIL == zbx_db_index_exists("dashboard_user", "dashboard_user_2"))
		return DBcreate_index("dashboard_user", "dashboard_user_2", "userid", 0);

	return SUCCEED;
}

static int	DBpatch_6050065(void)
{
	if (FAIL == zbx_db_index_exists("dashboard_usrgrp", "dashboard_usrgrp_2"))
		return DBcreate_index("dashboard_usrgrp", "dashboard_usrgrp_2", "usrgrpid", 0);

	return SUCCEED;
}

static int	DBpatch_6050066(void)
{
	if (FAIL == zbx_db_index_exists("event_suppress", "event_suppress_4"))
		return DBcreate_index("event_suppress", "event_suppress_4", "userid", 0);

	return SUCCEED;
}

static int	DBpatch_6050067(void)
{
	if (FAIL == zbx_db_index_exists("group_discovery", "group_discovery_1"))
		return DBcreate_index("group_discovery", "group_discovery_1", "parent_group_prototypeid", 0);

	return SUCCEED;
}

static int	DBpatch_6050068(void)
{
	if (FAIL == zbx_db_index_exists("group_prototype", "group_prototype_2"))
		return DBcreate_index("group_prototype", "group_prototype_2", "groupid", 0);

	return SUCCEED;
}

static int	DBpatch_6050069(void)
{
	if (FAIL == zbx_db_index_exists("group_prototype", "group_prototype_3"))
		return DBcreate_index("group_prototype", "group_prototype_3", "templateid", 0);

	return SUCCEED;
}

static int	DBpatch_6050070(void)
{
	if (FAIL == zbx_db_index_exists("host_discovery", "host_discovery_1"))
		return DBcreate_index("host_discovery", "host_discovery_1", "parent_hostid", 0);

	return SUCCEED;
}

static int	DBpatch_6050071(void)
{
	if (FAIL == zbx_db_index_exists("host_discovery", "host_discovery_2"))
		return DBcreate_index("host_discovery", "host_discovery_2", "parent_itemid", 0);

	return SUCCEED;
}

static int	DBpatch_6050072(void)
{
	if (FAIL == zbx_db_index_exists("hosts", "hosts_7"))
		return DBcreate_index("hosts", "hosts_7", "templateid", 0);

	return SUCCEED;
}

static int	DBpatch_6050073(void)
{
	if (FAIL == zbx_db_index_exists("interface_discovery", "interface_discovery_1"))
		return DBcreate_index("interface_discovery", "interface_discovery_1", "parent_interfaceid", 0);

	return SUCCEED;
}

static int	DBpatch_6050074(void)
{
	if (FAIL == zbx_db_index_exists("report", "report_2"))
		return DBcreate_index("report", "report_2", "userid", 0);

	return SUCCEED;
}

static int	DBpatch_6050075(void)
{
	if (FAIL == zbx_db_index_exists("report", "report_3"))
		return DBcreate_index("report", "report_3", "dashboardid", 0);

	return SUCCEED;
}

static int	DBpatch_6050076(void)
{
	if (FAIL == zbx_db_index_exists("report_user", "report_user_2"))
		return DBcreate_index("report_user", "report_user_2", "userid", 0);

	return SUCCEED;
}

static int	DBpatch_6050077(void)
{
	if (FAIL == zbx_db_index_exists("report_user", "report_user_3"))
		return DBcreate_index("report_user", "report_user_3", "access_userid", 0);

	return SUCCEED;
}

static int	DBpatch_6050078(void)
{
	if (FAIL == zbx_db_index_exists("report_usrgrp", "report_usrgrp_2"))
		return DBcreate_index("report_usrgrp", "report_usrgrp_2", "usrgrpid", 0);

	return SUCCEED;
}

static int	DBpatch_6050079(void)
{
	if (FAIL == zbx_db_index_exists("report_usrgrp", "report_usrgrp_3"))
		return DBcreate_index("report_usrgrp", "report_usrgrp_3", "access_userid", 0);

	return SUCCEED;
}

static int	DBpatch_6050080(void)
{
	if (FAIL == zbx_db_index_exists("sysmaps", "sysmaps_4"))
		return DBcreate_index("sysmaps", "sysmaps_4", "userid", 0);

	return SUCCEED;
}

static int	DBpatch_6050081(void)
{
	if (FAIL == zbx_db_index_exists("sysmap_element_trigger", "sysmap_element_trigger_2"))
		return DBcreate_index("sysmap_element_trigger", "sysmap_element_trigger_2", "triggerid", 0);

	return SUCCEED;
}

static int	DBpatch_6050082(void)
{
	if (FAIL == zbx_db_index_exists("sysmap_user", "sysmap_user_2"))
		return DBcreate_index("sysmap_user", "sysmap_user_2", "userid", 0);

	return SUCCEED;
}

static int	DBpatch_6050083(void)
{
	if (FAIL == zbx_db_index_exists("sysmap_usrgrp", "sysmap_usrgrp_2"))
		return DBcreate_index("sysmap_usrgrp", "sysmap_usrgrp_2", "usrgrpid", 0);

	return SUCCEED;
}

static int	DBpatch_6050084(void)
{
	if (FAIL == zbx_db_index_exists("tag_filter", "tag_filter_1"))
		return DBcreate_index("tag_filter", "tag_filter_1", "usrgrpid", 0);

	return SUCCEED;
}

static int	DBpatch_6050085(void)
{
	if (FAIL == zbx_db_index_exists("tag_filter", "tag_filter_2"))
		return DBcreate_index("tag_filter", "tag_filter_2", "groupid", 0);

	return SUCCEED;
}

static int	DBpatch_6050086(void)
{
	if (FAIL == zbx_db_index_exists("task", "task_2"))
		return DBcreate_index("task", "task_2", "proxyid", 0);

	return SUCCEED;
}

static int	DBpatch_6050087(void)
{
	if (FAIL == zbx_db_index_exists("users", "users_3"))
		return DBcreate_index("users", "users_3", "roleid", 0);

	return SUCCEED;
}

static int	DBpatch_6050090(void)
{
	const zbx_db_field_t	old_field = {"info", "", NULL, NULL, 0, ZBX_TYPE_SHORTTEXT, ZBX_NOTNULL, 0};
	const zbx_db_field_t	field = {"info", "", NULL, NULL, 0, ZBX_TYPE_LONGTEXT, ZBX_NOTNULL, 0};

	return DBmodify_field_type("task_remote_command_result", &field, &old_field);
}

static int	DBpatch_6050091(void)
{
	if (0 == (DBget_program_type() & ZBX_PROGRAM_TYPE_SERVER))
		return SUCCEED;

	if (ZBX_DB_OK > zbx_db_execute(
			"update widget_field"
			" set value_str=' '"
			" where name like 'columns.name.%%'"
			" and value_str like ''"
			" and widgetid in ("
				"select widgetid"
				" from widget"
				" where type='tophosts'"
			")"))
	{
		return FAIL;
	}

	return SUCCEED;
}

static int	DBpatch_6050092(void)
{
	return DBrename_table("group_discovery", "group_discovery_tmp");
}

static int	DBpatch_6050093(void)
{
	const zbx_db_table_t	table =
			{"group_discovery", "groupdiscoveryid", 0,
				{
					{"groupdiscoveryid", NULL, NULL, NULL, 0, ZBX_TYPE_ID, ZBX_NOTNULL, 0},
					{"groupid", NULL, NULL, NULL, 0, ZBX_TYPE_ID, ZBX_NOTNULL, 0},
					{"parent_group_prototypeid", NULL, NULL, NULL, 0, ZBX_TYPE_ID, ZBX_NOTNULL, 0},
					{"name", "", NULL, NULL, 255, ZBX_TYPE_CHAR, ZBX_NOTNULL, 0},
					{"lastcheck", "0", NULL, NULL, 0, ZBX_TYPE_INT, ZBX_NOTNULL, 0},
					{"ts_delete", "0", NULL, NULL, 0, ZBX_TYPE_INT, ZBX_NOTNULL, 0},
					{0}
				},
				NULL
			};

	return DBcreate_table(&table);
}

static int	DBpatch_6050094(void)
{
	if (0 == (DBget_program_type() & ZBX_PROGRAM_TYPE_SERVER))
		return SUCCEED;

	if (ZBX_DB_OK > zbx_db_execute("insert into group_discovery "
				"(groupdiscoveryid,groupid,parent_group_prototypeid,name,lastcheck,ts_delete)"
			" select groupid,groupid,parent_group_prototypeid,name,lastcheck,ts_delete"
				" from group_discovery_tmp"))
	{
		return FAIL;
	}

	return SUCCEED;
}

static int	DBpatch_6050095(void)
{
	return DBdrop_table("group_discovery_tmp");
}

static int	DBpatch_6050096(void)
{
	return DBcreate_index("group_discovery", "group_discovery_1", "groupid,parent_group_prototypeid", 1);
}

static int	DBpatch_6050097(void)
{
	return DBcreate_index("group_discovery", "group_discovery_2", "parent_group_prototypeid", 0);
}

static int	DBpatch_6050098(void)
{
	const zbx_db_field_t	field = {"groupid", NULL, "hstgrp", "groupid", 0, 0, 0, ZBX_FK_CASCADE_DELETE};

	return DBadd_foreign_key("group_discovery", 1, &field);
}

static int	DBpatch_6050099(void)
{
	const zbx_db_field_t	field = {"parent_group_prototypeid", NULL, "group_prototype", "group_prototypeid", 0, 0,
			0, 0};

	return DBadd_foreign_key("group_discovery", 2, &field);
}

static int	DBpatch_6050100(void)
{
	if (0 == (DBget_program_type() & ZBX_PROGRAM_TYPE_SERVER))
		return SUCCEED;

	if (ZBX_DB_OK > zbx_db_execute("insert into module (moduleid,id,relative_path,status,config) values"
			" (" ZBX_FS_UI64 ",'piechart','widgets/piechart',%d,'[]')", zbx_db_get_maxid("module"), 1))
	{
		return FAIL;
	}

	return SUCCEED;
}

static int	DBpatch_6050101(void)
{
	const zbx_db_field_t	field = {"timeout_zabbix_agent", "3s", NULL, NULL, 255, ZBX_TYPE_CHAR,
			ZBX_NOTNULL | ZBX_PROXY, 0};

	return DBadd_field("config", &field);
}

static int	DBpatch_6050102(void)
{
	const zbx_db_field_t	field = {"timeout_simple_check", "3s", NULL, NULL, 255, ZBX_TYPE_CHAR,
			ZBX_NOTNULL | ZBX_PROXY, 0};

	return DBadd_field("config", &field);
}

static int	DBpatch_6050103(void)
{
	const zbx_db_field_t	field = {"timeout_snmp_agent", "3s", NULL, NULL, 255, ZBX_TYPE_CHAR,
			ZBX_NOTNULL | ZBX_PROXY, 0};

	return DBadd_field("config", &field);
}

static int	DBpatch_6050104(void)
{
	const zbx_db_field_t	field = {"timeout_external_check", "3s", NULL, NULL, 255, ZBX_TYPE_CHAR,
			ZBX_NOTNULL | ZBX_PROXY, 0};

	return DBadd_field("config", &field);
}

static int	DBpatch_6050105(void)
{
	const zbx_db_field_t	field = {"timeout_db_monitor", "3s", NULL, NULL, 255, ZBX_TYPE_CHAR,
			ZBX_NOTNULL | ZBX_PROXY, 0};

	return DBadd_field("config", &field);
}

static int	DBpatch_6050106(void)
{
	const zbx_db_field_t	field = {"timeout_http_agent", "3s", NULL, NULL, 255, ZBX_TYPE_CHAR,
			ZBX_NOTNULL | ZBX_PROXY, 0};

	return DBadd_field("config", &field);
}

static int	DBpatch_6050107(void)
{
	const zbx_db_field_t	field = {"timeout_ssh_agent", "3s", NULL, NULL, 255, ZBX_TYPE_CHAR,
			ZBX_NOTNULL | ZBX_PROXY, 0};

	return DBadd_field("config", &field);
}

static int	DBpatch_6050108(void)
{
	const zbx_db_field_t	field = {"timeout_telnet_agent", "3s", NULL, NULL, 255, ZBX_TYPE_CHAR,
			ZBX_NOTNULL | ZBX_PROXY, 0};

	return DBadd_field("config", &field);
}

static int	DBpatch_6050109(void)
{
	const zbx_db_field_t	field = {"timeout_script", "3s", NULL, NULL, 255, ZBX_TYPE_CHAR,
			ZBX_NOTNULL | ZBX_PROXY, 0};

	return DBadd_field("config", &field);
}

static int	DBpatch_6050110(void)
{
	int	timeout;

	timeout = DBget_config_timeout();

	if (ZBX_DB_OK > zbx_db_execute("update config"
			" set timeout_zabbix_agent='%ds',"
				"timeout_simple_check='%ds',"
				"timeout_snmp_agent='%ds',"
				"timeout_external_check='%ds',"
				"timeout_db_monitor='%ds',"
				"timeout_http_agent='%ds',"
				"timeout_ssh_agent='%ds',"
				"timeout_telnet_agent='%ds',"
				"timeout_script='%ds'",
			timeout, timeout, timeout, timeout, timeout, timeout, timeout, timeout, timeout))
	{
		return FAIL;
	}

	return SUCCEED;
}

static int	DBpatch_6050111(void)
{
	if (ZBX_DB_OK > zbx_db_execute("update items set timeout='' where type not in (%d,%d)", ITEM_TYPE_HTTPAGENT,
			ITEM_TYPE_SCRIPT))
	{
		return FAIL;
	}

	return SUCCEED;
}

static int	DBpatch_6050112(void)
{
	const zbx_db_field_t	field = {"timeout", "", NULL, NULL, 255, ZBX_TYPE_CHAR, ZBX_NOTNULL | ZBX_PROXY, 0};

	return DBset_default("items", &field);
}

static int	DBpatch_6050113(void)
{
	const zbx_db_field_t	field = {"custom_timeouts", "0", NULL, NULL, 0, ZBX_TYPE_INT, ZBX_NOTNULL, 0};

	return DBadd_field("proxy", &field);
}

static int	DBpatch_6050114(void)
{
	const zbx_db_field_t	field = {"timeout_zabbix_agent", "", NULL, NULL, 255, ZBX_TYPE_CHAR, ZBX_NOTNULL, 0};

	return DBadd_field("proxy", &field);
}

static int	DBpatch_6050115(void)
{
	const zbx_db_field_t	field = {"timeout_simple_check", "", NULL, NULL, 255, ZBX_TYPE_CHAR, ZBX_NOTNULL, 0};

	return DBadd_field("proxy", &field);
}

static int	DBpatch_6050116(void)
{
	const zbx_db_field_t	field = {"timeout_snmp_agent", "", NULL, NULL, 255, ZBX_TYPE_CHAR, ZBX_NOTNULL, 0};

	return DBadd_field("proxy", &field);
}

static int	DBpatch_6050117(void)
{
	const zbx_db_field_t	field = {"timeout_external_check", "", NULL, NULL, 255, ZBX_TYPE_CHAR, ZBX_NOTNULL, 0};

	return DBadd_field("proxy", &field);
}

static int	DBpatch_6050118(void)
{
	const zbx_db_field_t	field = {"timeout_db_monitor", "", NULL, NULL, 255, ZBX_TYPE_CHAR, ZBX_NOTNULL, 0};

	return DBadd_field("proxy", &field);
}

static int	DBpatch_6050119(void)
{
	const zbx_db_field_t	field = {"timeout_http_agent", "", NULL, NULL, 255, ZBX_TYPE_CHAR, ZBX_NOTNULL, 0};

	return DBadd_field("proxy", &field);
}

static int	DBpatch_6050120(void)
{
	const zbx_db_field_t	field = {"timeout_ssh_agent", "", NULL, NULL, 255, ZBX_TYPE_CHAR, ZBX_NOTNULL, 0};

	return DBadd_field("proxy", &field);
}

static int	DBpatch_6050121(void)
{
	const zbx_db_field_t	field = {"timeout_telnet_agent", "", NULL, NULL, 255, ZBX_TYPE_CHAR, ZBX_NOTNULL, 0};

	return DBadd_field("proxy", &field);
}

static int	DBpatch_6050122(void)
{
	const zbx_db_field_t	field = {"timeout_script", "", NULL, NULL, 255, ZBX_TYPE_CHAR, ZBX_NOTNULL, 0};

	return DBadd_field("proxy", &field);
}

static int	DBpatch_6050123(void)
{
	if (ZBX_DB_OK > zbx_db_execute("update item_preproc set params='-1' where type=26"))
		return FAIL;

	return SUCCEED;
}

static int	DBpatch_6050124(void)
{
	if (0 == (DBget_program_type() & ZBX_PROGRAM_TYPE_SERVER))
		return SUCCEED;

	if (ZBX_DB_OK > zbx_db_execute(
			"delete from widget_field"
			" where name in ('source_type','reference')"
				" and widgetid in (select widgetid from widget where type='map')"))
	{
		return FAIL;
	}

	return SUCCEED;
}

static int	DBpatch_6050125(void)
{
	if (0 == (DBget_program_type() & ZBX_PROGRAM_TYPE_SERVER))
		return SUCCEED;

	if (ZBX_DB_OK > zbx_db_execute(
			"update widget_field"
			" set name='sysmapid._reference',value_str=CONCAT(value_str,'._mapid')"
			" where name='filter_widget_reference'"
				" and widgetid in (select widgetid from widget where type='map')"))
	{
		return FAIL;
	}

	return SUCCEED;
}

static int	DBpatch_6050126(void)
{
	if (0 == (DBget_program_type() & ZBX_PROGRAM_TYPE_SERVER))
		return SUCCEED;

	if (ZBX_DB_OK > zbx_db_execute(
			"update widget_field"
			" set type='1',name='override_hostid._reference',value_int=0,value_str='DASHBOARD._hostid'"
			" where type=0"
				" and name='dynamic'"
				" and value_int=1"))
	{
		return FAIL;
	}

	return SUCCEED;
}

static int	DBpatch_6050127(void)
{
	zbx_db_row_t	row;
	zbx_db_result_t	result;
	zbx_db_insert_t	db_insert;
	int		ret;

	if (0 == (DBget_program_type() & ZBX_PROGRAM_TYPE_SERVER))
		return SUCCEED;

	result = zbx_db_select(
			"select w.widgetid,wf_from.value_str,wf_to.value_str"
			" from widget w"
			" left join widget_field wf_from"
				" on w.widgetid=wf_from.widgetid"
					" and (wf_from.name='time_from' or wf_from.name is null)"
			" left join widget_field wf_to"
				" on w.widgetid=wf_to.widgetid"
					" and (wf_to.name='time_to' or wf_to.name is null)"
			" where w.type='svggraph' and exists ("
				"select null"
				" from widget_field wf2"
				" where wf2.widgetid=w.widgetid"
					" and wf2.name='graph_time'"
			")");

	zbx_db_insert_prepare(&db_insert, "widget_field", "widget_fieldid", "widgetid", "type", "name", "value_str",
			NULL);

	while (NULL != (row = zbx_db_fetch(result)))
	{
		zbx_uint64_t	widgetid;

		ZBX_STR2UINT64(widgetid, row[0]);

		if (SUCCEED == zbx_db_is_null(row[1]))
			zbx_db_insert_add_values(&db_insert, __UINT64_C(0), widgetid, 1, "time_period.from", "now-1h");

		if (SUCCEED == zbx_db_is_null(row[2]))
			zbx_db_insert_add_values(&db_insert, __UINT64_C(0), widgetid, 1, "time_period.to", "now");
	}
	zbx_db_free_result(result);

	zbx_db_insert_autoincrement(&db_insert, "widget_fieldid");

	ret = zbx_db_insert_execute(&db_insert);
	zbx_db_insert_clean(&db_insert);

	return ret;
}

static int	DBpatch_6050128(void)
{
	if (0 == (DBget_program_type() & ZBX_PROGRAM_TYPE_SERVER))
		return SUCCEED;

	if (ZBX_DB_OK > zbx_db_execute(
			"update widget_field"
			" set name='time_period.from'"
			" where name='time_from'"
				" and widgetid in (select widgetid from widget where type='svggraph')"))
	{
		return FAIL;
	}

	return SUCCEED;
}

static int	DBpatch_6050129(void)
{
	if (0 == (DBget_program_type() & ZBX_PROGRAM_TYPE_SERVER))
		return SUCCEED;

	if (ZBX_DB_OK > zbx_db_execute(
			"update widget_field"
			" set name='time_period.to'"
			" where name='time_to'"
				" and widgetid in (select widgetid from widget where type='svggraph')"))
	{
		return FAIL;
	}

	return SUCCEED;
}

static int	DBpatch_6050130(void)
{
	if (0 == (DBget_program_type() & ZBX_PROGRAM_TYPE_SERVER))
		return SUCCEED;

	if (ZBX_DB_OK > zbx_db_execute(
			"delete from widget_field"
			" where name='graph_time'"
				" and widgetid in (select widgetid from widget where type='svggraph')"))
	{
		return FAIL;
	}

	return SUCCEED;
}

static int	DBpatch_6050131(void)
{
	if (0 == (DBget_program_type() & ZBX_PROGRAM_TYPE_SERVER))
		return SUCCEED;

	if (ZBX_DB_OK > zbx_db_execute(
			"update widget_field"
			" set name='date_period.from'"
			" where name='date_from'"
				" and widgetid in (select widgetid from widget where type='slareport')"))
	{
		return FAIL;
	}

	return SUCCEED;
}

static int	DBpatch_6050132(void)
{
	if (0 == (DBget_program_type() & ZBX_PROGRAM_TYPE_SERVER))
		return SUCCEED;

	if (ZBX_DB_OK > zbx_db_execute(
			"update widget_field"
			" set name='date_period.to'"
			" where name='date_to'"
				" and widgetid in (select widgetid from widget where type='slareport')"))
	{
		return FAIL;
	}

	return SUCCEED;
}

static int	DBpatch_6050133(void)
{
	zbx_db_row_t	row;
	zbx_db_result_t	result;
	zbx_regexp_t	*regex1 = NULL, *regex2 = NULL;
	char		*error = NULL, *replace_to = NULL, *sql = NULL;
	size_t		sql_alloc = 0, sql_offset = 0;
	int		ret = FAIL;

	if (0 == (DBget_program_type() & ZBX_PROGRAM_TYPE_SERVER))
		return SUCCEED;

	if (FAIL == zbx_regexp_compile_ext("^([a-z]+)\\.([a-z_]+)\\.(\\d+)\\.(\\d+)$", &regex1, 0, &error))
	{
		zabbix_log(LOG_LEVEL_CRIT, "internal error, invalid regular expression: %s", error);
		goto out;
	}

	if (FAIL == zbx_regexp_compile_ext("^([a-z]+)\\.([a-z_]+)\\.(\\d+)$", &regex2, 0, &error))
	{
		zabbix_log(LOG_LEVEL_CRIT, "internal error, invalid regular expression: %s", error);
		goto out;
	}

	zbx_db_begin_multiple_update(&sql, &sql_alloc, &sql_offset);

	result = zbx_db_select("select widget_fieldid,name from widget_field where name like '%%.%%.%%'");

	while (NULL != (row = zbx_db_fetch(result)))
	{
		zbx_uint64_t	widget_fieldid;
		char		*replace_from;

		ZBX_STR2UINT64(widget_fieldid, row[0]);
		replace_from = row[1];

		if (SUCCEED != zbx_mregexp_sub_precompiled(
						replace_from,
						regex1,
						"\\1.\\3.\\2.\\4",
						0,	/* no output limit */
						&replace_to)
				&& SUCCEED != zbx_mregexp_sub_precompiled(
						replace_from,
						regex2,
						"\\1.\\3.\\2",
						0,	/* no output limit */
						&replace_to))
		{
			continue;
		}

		zbx_snprintf_alloc(&sql, &sql_alloc, &sql_offset,
				"update widget_field"
				" set name='%s'"
				" where widget_fieldid=" ZBX_FS_UI64 ";\n",
				replace_to, widget_fieldid);

		zbx_free(replace_to);

		if (SUCCEED != zbx_db_execute_overflowed_sql(&sql, &sql_alloc, &sql_offset))
		{
			zabbix_log(LOG_LEVEL_CRIT, "internal error, cannot execute multiple SQL \"update\" operations");
			zbx_db_free_result(result);

			goto out;
		}
	}
	zbx_db_free_result(result);

	zbx_db_end_multiple_update(&sql, &sql_alloc, &sql_offset);

	if (16 < sql_offset)	/* in ORACLE always present begin..end; */
		zbx_db_execute("%s", sql);

	ret = SUCCEED;
out:
	if (NULL != regex1)
		zbx_regexp_free(regex1);
	if (NULL != regex2)
		zbx_regexp_free(regex2);

	zbx_free(sql);
	zbx_free(error);
	zbx_free(replace_to);

	return ret;
}

#define REFERENCE_LEN	5
#define FIRST_LETTER	'A'
#define TOTAL_LETTERS	26

static char	*create_widget_reference(const zbx_vector_str_t *references)
{
	static char	buf[REFERENCE_LEN + 1];
	static int	next_index;

	while (1)
	{
		int	i, index = next_index++;

		for (i = REFERENCE_LEN - 1; i >= 0; i--)
		{
			buf[i] = FIRST_LETTER + index % TOTAL_LETTERS;
			index /= TOTAL_LETTERS;
		}

		if (FAIL == zbx_vector_str_search(references, buf, ZBX_DEFAULT_STR_COMPARE_FUNC))
			return buf;
	}
}

#undef TOTAL_LETTERS
#undef FIRST_LETTER
#undef REFERENCE_LEN

static int	DBpatch_6050134(void)
{
	zbx_db_row_t		row;
	zbx_db_result_t		result;
	zbx_db_insert_t		db_insert;
	zbx_vector_str_t	references;
	int			ret;

	if (0 == (DBget_program_type() & ZBX_PROGRAM_TYPE_SERVER))
		return SUCCEED;

	zbx_vector_str_create(&references);

	result = zbx_db_select("select distinct value_str from widget_field where name='reference' order by value_str");

	while (NULL != (row = zbx_db_fetch(result)))
	{
		zbx_vector_str_append(&references, zbx_strdup(NULL, row[0]));
	}
	zbx_db_free_result(result);

	zbx_vector_str_sort(&references, ZBX_DEFAULT_STR_COMPARE_FUNC);

	zbx_db_insert_prepare(&db_insert, "widget_field", "widget_fieldid", "widgetid", "type", "name", "value_str",
			NULL);

	result = zbx_db_select("select widgetid from widget where type in ('graph','svggraph','graphprototype')");

	while (NULL != (row = zbx_db_fetch(result)))
	{
		zbx_uint64_t	widgetid;

		ZBX_STR2UINT64(widgetid, row[0]);

		zbx_db_insert_add_values(&db_insert, __UINT64_C(0), widgetid, 1, "reference",
				create_widget_reference(&references));
	}
	zbx_db_free_result(result);

	zbx_vector_str_clear_ext(&references, zbx_str_free);
	zbx_vector_str_destroy(&references);

	zbx_db_insert_autoincrement(&db_insert, "widget_fieldid");

	ret = zbx_db_insert_execute(&db_insert);
	zbx_db_insert_clean(&db_insert);

	return ret;
}

static int	DBpatch_6050135(void)
{
<<<<<<< HEAD
	zbx_db_result_t	result;
	zbx_db_row_t	row;
	zbx_db_insert_t	db_insert;
	int		ret = SUCCEED;

	if (0 == (DBget_program_type() & ZBX_PROGRAM_TYPE_SERVER))
		return SUCCEED;

	result = zbx_db_select("select wf.widgetid from widget_field wf,widget w"
			" where wf.name='interface_type' and w.type='hostavail' and w.widgetid=wf.widgetid"
			" group by wf.widgetid having count(wf.name)=1");

	zbx_db_insert_prepare(&db_insert, "widget_field", "widget_fieldid", "widgetid", "name", "type", "value_int",
			NULL);

	while (NULL != (row = zbx_db_fetch(result)))
	{
		zbx_uint64_t	widgetid;

		ZBX_STR2UINT64(widgetid, row[0]);

		zbx_db_insert_add_values(&db_insert, __UINT64_C(0), widgetid, "only_totals", 0, 1);
	}
	zbx_db_free_result(result);

	zbx_db_insert_autoincrement(&db_insert, "widget_fieldid");

	ret = zbx_db_insert_execute(&db_insert);

	zbx_db_insert_clean(&db_insert);

	return ret;
=======
	if (0 == (DBget_program_type() & ZBX_PROGRAM_TYPE_SERVER))
		return SUCCEED;

	if (ZBX_DB_OK > zbx_db_execute("delete from profiles where idx like 'web.templates.triggers.%%'"))
		return FAIL;

	return SUCCEED;
}

static int	DBpatch_6050136(void)
{
	if (0 == (DBget_program_type() & ZBX_PROGRAM_TYPE_SERVER))
		return SUCCEED;

	if (ZBX_DB_OK > zbx_db_execute("delete from profiles where idx like 'web.templates.trigger_prototypes.php.%%'"))
		return FAIL;

	return SUCCEED;
}

static int	DBpatch_6050137(void)
{
	if (0 == (DBget_program_type() & ZBX_PROGRAM_TYPE_SERVER))
		return SUCCEED;

	if (ZBX_DB_OK > zbx_db_execute("delete from profiles where idx like 'web.hosts.triggers.%%'"))
		return FAIL;

	return SUCCEED;
}

static int	DBpatch_6050138(void)
{
	if (0 == (DBget_program_type() & ZBX_PROGRAM_TYPE_SERVER))
		return SUCCEED;

	if (ZBX_DB_OK > zbx_db_execute("delete from profiles where idx like 'web.hosts.trigger_prototypes.php.%%'"))
		return FAIL;

	return SUCCEED;
>>>>>>> 71a8e83a
}

#endif

DBPATCH_START(6050)

/* version, duplicates flag, mandatory flag */

DBPATCH_ADD(6050000, 0, 1)
DBPATCH_ADD(6050001, 0, 1)
DBPATCH_ADD(6050002, 0, 1)
DBPATCH_ADD(6050003, 0, 1)
DBPATCH_ADD(6050004, 0, 1)
DBPATCH_ADD(6050005, 0, 1)
DBPATCH_ADD(6050006, 0, 1)
DBPATCH_ADD(6050007, 0, 1)
DBPATCH_ADD(6050008, 0, 1)
DBPATCH_ADD(6050009, 0, 1)
DBPATCH_ADD(6050010, 0, 1)
DBPATCH_ADD(6050011, 0, 1)
DBPATCH_ADD(6050012, 0, 1)
DBPATCH_ADD(6050013, 0, 1)
DBPATCH_ADD(6050014, 0, 1)
DBPATCH_ADD(6050015, 0, 1)
DBPATCH_ADD(6050016, 0, 1)
DBPATCH_ADD(6050017, 0, 1)
DBPATCH_ADD(6050018, 0, 1)
DBPATCH_ADD(6050019, 0, 1)
DBPATCH_ADD(6050020, 0, 1)
DBPATCH_ADD(6050021, 0, 1)
DBPATCH_ADD(6050022, 0, 1)
DBPATCH_ADD(6050023, 0, 1)
DBPATCH_ADD(6050024, 0, 1)
DBPATCH_ADD(6050025, 0, 1)
DBPATCH_ADD(6050026, 0, 1)
DBPATCH_ADD(6050027, 0, 1)
DBPATCH_ADD(6050028, 0, 1)
DBPATCH_ADD(6050029, 0, 1)
DBPATCH_ADD(6050030, 0, 1)
DBPATCH_ADD(6050031, 0, 1)
DBPATCH_ADD(6050032, 0, 1)
DBPATCH_ADD(6050033, 0, 1)
DBPATCH_ADD(6050034, 0, 1)
DBPATCH_ADD(6050035, 0, 1)
DBPATCH_ADD(6050036, 0, 1)
DBPATCH_ADD(6050037, 0, 1)
DBPATCH_ADD(6050038, 0, 1)
DBPATCH_ADD(6050039, 0, 1)
DBPATCH_ADD(6050040, 0, 1)
DBPATCH_ADD(6050041, 0, 1)
DBPATCH_ADD(6050042, 0, 1)
DBPATCH_ADD(6050043, 0, 1)
DBPATCH_ADD(6050044, 0, 1)
DBPATCH_ADD(6050045, 0, 1)
DBPATCH_ADD(6050046, 0, 1)
DBPATCH_ADD(6050047, 0, 1)
DBPATCH_ADD(6050048, 0, 1)
DBPATCH_ADD(6050049, 0, 1)
DBPATCH_ADD(6050050, 0, 1)
DBPATCH_ADD(6050051, 0, 1)
DBPATCH_ADD(6050052, 0, 1)
DBPATCH_ADD(6050053, 0, 1)
DBPATCH_ADD(6050054, 0, 1)
DBPATCH_ADD(6050055, 0, 1)
DBPATCH_ADD(6050056, 0, 1)
DBPATCH_ADD(6050057, 0, 1)
DBPATCH_ADD(6050058, 0, 1)
DBPATCH_ADD(6050059, 0, 1)
DBPATCH_ADD(6050060, 0, 1)
DBPATCH_ADD(6050061, 0, 1)
DBPATCH_ADD(6050062, 0, 1)
DBPATCH_ADD(6050063, 0, 1)
DBPATCH_ADD(6050064, 0, 1)
DBPATCH_ADD(6050065, 0, 1)
DBPATCH_ADD(6050066, 0, 1)
DBPATCH_ADD(6050067, 0, 1)
DBPATCH_ADD(6050068, 0, 1)
DBPATCH_ADD(6050069, 0, 1)
DBPATCH_ADD(6050070, 0, 1)
DBPATCH_ADD(6050071, 0, 1)
DBPATCH_ADD(6050072, 0, 1)
DBPATCH_ADD(6050073, 0, 1)
DBPATCH_ADD(6050074, 0, 1)
DBPATCH_ADD(6050075, 0, 1)
DBPATCH_ADD(6050076, 0, 1)
DBPATCH_ADD(6050077, 0, 1)
DBPATCH_ADD(6050078, 0, 1)
DBPATCH_ADD(6050079, 0, 1)
DBPATCH_ADD(6050080, 0, 1)
DBPATCH_ADD(6050081, 0, 1)
DBPATCH_ADD(6050082, 0, 1)
DBPATCH_ADD(6050083, 0, 1)
DBPATCH_ADD(6050084, 0, 1)
DBPATCH_ADD(6050085, 0, 1)
DBPATCH_ADD(6050086, 0, 1)
DBPATCH_ADD(6050087, 0, 1)
DBPATCH_ADD(6050090, 0, 1)
DBPATCH_ADD(6050091, 0, 1)
DBPATCH_ADD(6050092, 0, 1)
DBPATCH_ADD(6050093, 0, 1)
DBPATCH_ADD(6050094, 0, 1)
DBPATCH_ADD(6050095, 0, 1)
DBPATCH_ADD(6050096, 0, 1)
DBPATCH_ADD(6050097, 0, 1)
DBPATCH_ADD(6050098, 0, 1)
DBPATCH_ADD(6050099, 0, 1)
DBPATCH_ADD(6050100, 0, 1)
DBPATCH_ADD(6050101, 0, 1)
DBPATCH_ADD(6050102, 0, 1)
DBPATCH_ADD(6050103, 0, 1)
DBPATCH_ADD(6050104, 0, 1)
DBPATCH_ADD(6050105, 0, 1)
DBPATCH_ADD(6050106, 0, 1)
DBPATCH_ADD(6050107, 0, 1)
DBPATCH_ADD(6050108, 0, 1)
DBPATCH_ADD(6050109, 0, 1)
DBPATCH_ADD(6050110, 0, 1)
DBPATCH_ADD(6050111, 0, 1)
DBPATCH_ADD(6050112, 0, 1)
DBPATCH_ADD(6050113, 0, 1)
DBPATCH_ADD(6050114, 0, 1)
DBPATCH_ADD(6050115, 0, 1)
DBPATCH_ADD(6050116, 0, 1)
DBPATCH_ADD(6050117, 0, 1)
DBPATCH_ADD(6050118, 0, 1)
DBPATCH_ADD(6050119, 0, 1)
DBPATCH_ADD(6050120, 0, 1)
DBPATCH_ADD(6050121, 0, 1)
DBPATCH_ADD(6050122, 0, 1)
DBPATCH_ADD(6050123, 0, 1)
DBPATCH_ADD(6050124, 0, 1)
DBPATCH_ADD(6050125, 0, 1)
DBPATCH_ADD(6050126, 0, 1)
DBPATCH_ADD(6050127, 0, 1)
DBPATCH_ADD(6050128, 0, 1)
DBPATCH_ADD(6050129, 0, 1)
DBPATCH_ADD(6050130, 0, 1)
DBPATCH_ADD(6050131, 0, 1)
DBPATCH_ADD(6050132, 0, 1)
DBPATCH_ADD(6050133, 0, 1)
DBPATCH_ADD(6050134, 0, 1)
DBPATCH_ADD(6050135, 0, 1)
<<<<<<< HEAD
=======
DBPATCH_ADD(6050136, 0, 1)
DBPATCH_ADD(6050137, 0, 1)
DBPATCH_ADD(6050138, 0, 1)
>>>>>>> 71a8e83a

DBPATCH_END()<|MERGE_RESOLUTION|>--- conflicted
+++ resolved
@@ -1585,7 +1585,50 @@
 
 static int	DBpatch_6050135(void)
 {
-<<<<<<< HEAD
+	if (0 == (DBget_program_type() & ZBX_PROGRAM_TYPE_SERVER))
+		return SUCCEED;
+
+	if (ZBX_DB_OK > zbx_db_execute("delete from profiles where idx like 'web.templates.triggers.%%'"))
+		return FAIL;
+
+	return SUCCEED;
+}
+
+static int	DBpatch_6050136(void)
+{
+	if (0 == (DBget_program_type() & ZBX_PROGRAM_TYPE_SERVER))
+		return SUCCEED;
+
+	if (ZBX_DB_OK > zbx_db_execute("delete from profiles where idx like 'web.templates.trigger_prototypes.php.%%'"))
+		return FAIL;
+
+	return SUCCEED;
+}
+
+static int	DBpatch_6050137(void)
+{
+	if (0 == (DBget_program_type() & ZBX_PROGRAM_TYPE_SERVER))
+		return SUCCEED;
+
+	if (ZBX_DB_OK > zbx_db_execute("delete from profiles where idx like 'web.hosts.triggers.%%'"))
+		return FAIL;
+
+	return SUCCEED;
+}
+
+static int	DBpatch_6050138(void)
+{
+	if (0 == (DBget_program_type() & ZBX_PROGRAM_TYPE_SERVER))
+		return SUCCEED;
+
+	if (ZBX_DB_OK > zbx_db_execute("delete from profiles where idx like 'web.hosts.trigger_prototypes.php.%%'"))
+		return FAIL;
+
+	return SUCCEED;
+}
+
+static int	DBpatch_6050139(void)
+{
 	zbx_db_result_t	result;
 	zbx_db_row_t	row;
 	zbx_db_insert_t	db_insert;
@@ -1618,48 +1661,6 @@
 	zbx_db_insert_clean(&db_insert);
 
 	return ret;
-=======
-	if (0 == (DBget_program_type() & ZBX_PROGRAM_TYPE_SERVER))
-		return SUCCEED;
-
-	if (ZBX_DB_OK > zbx_db_execute("delete from profiles where idx like 'web.templates.triggers.%%'"))
-		return FAIL;
-
-	return SUCCEED;
-}
-
-static int	DBpatch_6050136(void)
-{
-	if (0 == (DBget_program_type() & ZBX_PROGRAM_TYPE_SERVER))
-		return SUCCEED;
-
-	if (ZBX_DB_OK > zbx_db_execute("delete from profiles where idx like 'web.templates.trigger_prototypes.php.%%'"))
-		return FAIL;
-
-	return SUCCEED;
-}
-
-static int	DBpatch_6050137(void)
-{
-	if (0 == (DBget_program_type() & ZBX_PROGRAM_TYPE_SERVER))
-		return SUCCEED;
-
-	if (ZBX_DB_OK > zbx_db_execute("delete from profiles where idx like 'web.hosts.triggers.%%'"))
-		return FAIL;
-
-	return SUCCEED;
-}
-
-static int	DBpatch_6050138(void)
-{
-	if (0 == (DBget_program_type() & ZBX_PROGRAM_TYPE_SERVER))
-		return SUCCEED;
-
-	if (ZBX_DB_OK > zbx_db_execute("delete from profiles where idx like 'web.hosts.trigger_prototypes.php.%%'"))
-		return FAIL;
-
-	return SUCCEED;
->>>>>>> 71a8e83a
 }
 
 #endif
@@ -1802,11 +1803,9 @@
 DBPATCH_ADD(6050133, 0, 1)
 DBPATCH_ADD(6050134, 0, 1)
 DBPATCH_ADD(6050135, 0, 1)
-<<<<<<< HEAD
-=======
 DBPATCH_ADD(6050136, 0, 1)
 DBPATCH_ADD(6050137, 0, 1)
 DBPATCH_ADD(6050138, 0, 1)
->>>>>>> 71a8e83a
+DBPATCH_ADD(6050139, 0, 1)
 
 DBPATCH_END()