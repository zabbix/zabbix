--- conflicted
+++ resolved
@@ -1966,13 +1966,6 @@
 
 static int	DBpatch_6050159(void)
 {
-<<<<<<< HEAD
-	if (0 == (DBget_program_type() & ZBX_PROGRAM_TYPE_SERVER))
-		return SUCCEED;
-
-	if (ZBX_DB_OK > zbx_db_execute("insert into module (moduleid,id,relative_path,status,config) values"
-			" (" ZBX_FS_UI64 ",'honeycomb','widgets/honeycomb',%d,'[]')", zbx_db_get_maxid("module"), 1))
-=======
 #ifdef HAVE_POSTGRESQL
 	if (FAIL == zbx_db_index_exists("group_discovery", "group_discovery_pkey1"))
 		return SUCCEED;
@@ -3039,7 +3032,6 @@
 	if (FAIL == zbx_db_insert_execute(db_gset) ||
 			FAIL == zbx_db_insert_execute(db_gset_groups) ||
 			FAIL == zbx_db_insert_execute(db_gset_parents))
->>>>>>> 97fa81c2
 	{
 		return FAIL;
 	}
@@ -3047,8 +3039,6 @@
 	return SUCCEED;
 }
 
-<<<<<<< HEAD
-=======
 static void	dbupgrade_groupsets_destroy(zbx_hashset_t *group_sets)
 {
 	zbx_hashset_iter_t	iter;
@@ -3170,7 +3160,20 @@
 
 	return ret;
 }
->>>>>>> 97fa81c2
+static int	DBpatch_6050204(void)
+{
+	if (0 == (DBget_program_type() & ZBX_PROGRAM_TYPE_SERVER))
+		return SUCCEED;
+
+	if (ZBX_DB_OK > zbx_db_execute("insert into module (moduleid,id,relative_path,status,config) values"
+			" (" ZBX_FS_UI64 ",'honeycomb','widgets/honeycomb',%d,'[]')", zbx_db_get_maxid("module"), 1))
+	{
+		return FAIL;
+	}
+
+	return SUCCEED;
+}
+
 #endif
 
 DBPATCH_START(6050)
@@ -3335,8 +3338,6 @@
 DBPATCH_ADD(6050157, 0, 1)
 DBPATCH_ADD(6050158, 0, 1)
 DBPATCH_ADD(6050159, 0, 1)
-<<<<<<< HEAD
-=======
 DBPATCH_ADD(6050160, 0, 1)
 DBPATCH_ADD(6050161, 0, 1)
 DBPATCH_ADD(6050162, 0, 1)
@@ -3381,6 +3382,6 @@
 DBPATCH_ADD(6050201, 0, 1)
 DBPATCH_ADD(6050202, 0, 1)
 DBPATCH_ADD(6050203, 0, 1)
->>>>>>> 97fa81c2
+DBPATCH_ADD(6050204, 0, 1)
 
 DBPATCH_END()