--- conflicted
+++ resolved
@@ -1958,10 +1958,20 @@
 	return zbx_dbupgrade_drop_trigger_function_on_update("items", "name_upper", "upper");
 }
 
-<<<<<<< HEAD
+static int	DBpatch_6050159(void)
+{
+#ifdef HAVE_POSTGRESQL
+	if (FAIL == zbx_db_index_exists("group_discovery", "group_discovery_pkey1"))
+		return SUCCEED;
+
+	return DBrename_index("group_discovery", "group_discovery_pkey1", "group_discovery_pkey",
+			"groupdiscoveryid", 1);
+#else
+	return SUCCEED;
+#endif
+
 static int	DBpatch_6050160(void)
 {
-	//+AKDBG add mfaid field in usrgrp
 	const zbx_db_field_t	field = {"mfaid", NULL, NULL, NULL, 0, ZBX_TYPE_ID, 0, 0};
 
 	return DBadd_field("usrgrp", &field);
@@ -1969,13 +1979,11 @@
 
 static int	DBpatch_6050161(void)
 {
-	//+AKDBG add index 3 in usrgrp
 	return DBcreate_index("usrgrp", "usrgrp_3", "mfaid", 0);
 }
 
 static int	DBpatch_6050162(void)
 {
-	//+AKDBG add mfa_status field in config
 	const zbx_db_field_t	field = {"mfa_status", "0", NULL, NULL, 0, ZBX_TYPE_INT, ZBX_NOTNULL, 0};
 
 	return DBadd_field("config", &field);
@@ -1983,7 +1991,6 @@
 
 static int	DBpatch_6050163(void)
 {
-	//+AKDBG add mfaid field in config
 	const zbx_db_field_t	field = {"mfaid", NULL, NULL, NULL, 0, ZBX_TYPE_ID, 0, 0};
 
 	return DBadd_field("config", &field);
@@ -1991,13 +1998,11 @@
 
 static int	DBpatch_6050164(void)
 {
-	//+AKDBG add index 5 in config
 	return DBcreate_index("config", "config_5", "mfaid", 0);
 }
 
 static int	DBpatch_6050165(void)
 {
-	//+AKDBG add table mfa
 	const zbx_db_table_t	table =
 			{"mfa", "mfaid", 0,
 				{
@@ -2019,13 +2024,11 @@
 
 static int	DBpatch_6050166(void)
 {
-	//+AKDBG create unique index 1 in table mfa
 	return DBcreate_index("mfa", "mfa_1", "name", 1);
 }
 
 static int	DBpatch_6050167(void)
 {
-	//+AKDBG add table mfa_totp_secret
 	const zbx_db_table_t	table =
 			{"mfa_totp_secret", "mfa_totp_secretid", 0,
 				{
@@ -2043,13 +2046,11 @@
 
 static int	DBpatch_6050168(void)
 {
-	//+AKDBG create index 1 in table mfa_totp_secret
 	return DBcreate_index("mfa_totp_secret", "mfa_totp_secret_1", "mfaid", 0);
 }
 
 static int	DBpatch_6050169(void)
 {
-	//+AKDBG create FK 1 in table mfa_totp_secret
 	const zbx_db_field_t	field = {"mfaid", NULL, "mfa", "mfaid", 0, 0, 0, ZBX_FK_CASCADE_DELETE};
 
 	return DBadd_foreign_key("mfa_totp_secret", 1, &field);
@@ -2057,30 +2058,15 @@
 
 static int	DBpatch_6050170(void)
 {
-	//+AKDBG create index 2 in table mfa_totp_secret
 	return DBcreate_index("mfa_totp_secret", "mfa_totp_secret_2", "userid", 0);
 }
 
 static int	DBpatch_6050171(void)
 {
-	//AKDBG create FK 2 in table mfa_totp_secret
 	const zbx_db_field_t	field = {"userid", NULL, "users", "userid", 0, 0, 0,
 			ZBX_FK_CASCADE_DELETE};
 
 	return DBadd_foreign_key("mfa_totp_secret", 2, &field);
-=======
-static int	DBpatch_6050159(void)
-{
-#ifdef HAVE_POSTGRESQL
-	if (FAIL == zbx_db_index_exists("group_discovery", "group_discovery_pkey1"))
-		return SUCCEED;
-
-	return DBrename_index("group_discovery", "group_discovery_pkey1", "group_discovery_pkey",
-			"groupdiscoveryid", 1);
-#else
-	return SUCCEED;
-#endif
->>>>>>> d946d076
 }
 
 #endif
@@ -2247,7 +2233,6 @@
 DBPATCH_ADD(6050157, 0, 1)
 DBPATCH_ADD(6050158, 0, 1)
 DBPATCH_ADD(6050159, 0, 1)
-<<<<<<< HEAD
 DBPATCH_ADD(6050160, 0, 1)
 DBPATCH_ADD(6050161, 0, 1)
 DBPATCH_ADD(6050162, 0, 1)
@@ -2260,7 +2245,5 @@
 DBPATCH_ADD(6050169, 0, 1)
 DBPATCH_ADD(6050170, 0, 1)
 DBPATCH_ADD(6050170, 0, 1)
-=======
->>>>>>> d946d076
 
 DBPATCH_END()