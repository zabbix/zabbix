/*
** Zabbix
** Copyright (C) 2001-2023 Zabbix SIA
**
** This program is free software; you can redistribute it and/or modify
** it under the terms of the GNU General Public License as published by
** the Free Software Foundation; either version 2 of the License, or
** (at your option) any later version.
**
** This program is distributed in the hope that it will be useful,
** but WITHOUT ANY WARRANTY; without even the implied warranty of
** MERCHANTABILITY or FITNESS FOR A PARTICULAR PURPOSE. See the
** GNU General Public License for more details.
**
** You should have received a copy of the GNU General Public License
** along with this program; if not, write to the Free Software
** Foundation, Inc., 51 Franklin Street, Fifth Floor, Boston, MA  02110-1301, USA.
**/

#include "dbupgrade.h"

#include "zbxdbschema.h"
#include "zbxdbhigh.h"
#include "zbxalgo.h"
#include "zbxtypes.h"
#include "zbxregexp.h"
#include "zbxeval.h"
#include "zbx_host_constants.h"

/*
 * 7.0 development database patches
 */

#ifndef HAVE_SQLITE3

static int	DBpatch_6050000(void)
{
	const zbx_db_field_t	field = {"url", "", NULL, NULL, 2048, ZBX_TYPE_CHAR, ZBX_NOTNULL, 0};

	return DBmodify_field_type("config", &field, NULL);
}

static int	DBpatch_6050001(void)
{
	const zbx_db_field_t	field = {"geomaps_tile_url", "", NULL, NULL, 2048, ZBX_TYPE_CHAR, ZBX_NOTNULL, 0};

	return DBmodify_field_type("config", &field, NULL);
}

static int	DBpatch_6050002(void)
{
	const zbx_db_field_t	field = {"url", "", NULL, NULL, 2048, ZBX_TYPE_CHAR, ZBX_NOTNULL, 0};

	return DBmodify_field_type("sysmap_url", &field, NULL);
}

static int	DBpatch_6050003(void)
{
	const zbx_db_field_t	field = {"url", "", NULL, NULL, 2048, ZBX_TYPE_CHAR, ZBX_NOTNULL, 0};

	return DBmodify_field_type("sysmap_element_url", &field, NULL);
}

static int	DBpatch_6050004(void)
{
	const zbx_db_field_t	field = {"url_a", "", NULL, NULL, 2048, ZBX_TYPE_CHAR, ZBX_NOTNULL, 0};

	return DBmodify_field_type("host_inventory", &field, NULL);
}

static int	DBpatch_6050005(void)
{
	const zbx_db_field_t	field = {"url_b", "", NULL, NULL, 2048, ZBX_TYPE_CHAR, ZBX_NOTNULL, 0};

	return DBmodify_field_type("host_inventory", &field, NULL);
}

static int	DBpatch_6050006(void)
{
	const zbx_db_field_t	field = {"url_c", "", NULL, NULL, 2048, ZBX_TYPE_CHAR, ZBX_NOTNULL, 0};

	return DBmodify_field_type("host_inventory", &field, NULL);
}

static int	DBpatch_6050007(void)
{
	const zbx_db_field_t	field = {"value_str", "", NULL, NULL, 2048, ZBX_TYPE_CHAR, ZBX_NOTNULL, 0};

	return DBmodify_field_type("widget_field", &field, NULL);
}

static int	DBpatch_6050008(void)
{
	const zbx_db_field_t	field = {"value", "0.0000", NULL, NULL, 0, ZBX_TYPE_FLOAT, ZBX_NOTNULL, 0};
	int	ret;

	if (0 == (DBget_program_type() & ZBX_PROGRAM_TYPE_SERVER))
		return SUCCEED;

#if defined(HAVE_ORACLE)
	if (SUCCEED == zbx_db_check_oracle_colum_type("history", "value", ZBX_TYPE_FLOAT))
		return SUCCEED;
#elif defined(HAVE_POSTGRESQL)
	if (SUCCEED == DBcheck_field_type("history", &field))
		return SUCCEED;
#endif
	if (SUCCEED != (ret = DBmodify_field_type("history", &field, &field)))
	{
		zabbix_log(LOG_LEVEL_WARNING, "cannot perform database upgrade of history table, please check upgrade"
				" notes");
	}

	return ret;
}

static int	DBpatch_6050009(void)
{
	const zbx_db_field_t	field = {"value_min", "0.0000", NULL, NULL, 0, ZBX_TYPE_FLOAT, ZBX_NOTNULL, 0};

	if (0 == (DBget_program_type() & ZBX_PROGRAM_TYPE_SERVER))
		return SUCCEED;

#if defined(HAVE_ORACLE)
	if (SUCCEED == zbx_db_check_oracle_colum_type("trends", "value_min", ZBX_TYPE_FLOAT))
		return SUCCEED;
#elif defined(HAVE_POSTGRESQL)
	if (SUCCEED == DBcheck_field_type("trends", &field))
		return SUCCEED;
#endif
	return DBmodify_field_type("trends", &field, &field);
}

static int	DBpatch_6050010(void)
{
	const zbx_db_field_t	field = {"value_avg", "0.0000", NULL, NULL, 0, ZBX_TYPE_FLOAT, ZBX_NOTNULL, 0};
	int			ret;

	if (0 == (DBget_program_type() & ZBX_PROGRAM_TYPE_SERVER))
		return SUCCEED;

#if defined(HAVE_ORACLE)
	if (SUCCEED == zbx_db_check_oracle_colum_type("trends", "value_avg", ZBX_TYPE_FLOAT))
		return SUCCEED;
#elif defined(HAVE_POSTGRESQL)
	if (SUCCEED == DBcheck_field_type("trends", &field))
		return SUCCEED;
#endif

	if (SUCCEED != (ret = DBmodify_field_type("trends", &field, &field)))
	{
		zabbix_log(LOG_LEVEL_WARNING, "cannot perform database upgrade of trends table, please check upgrade"
				" notes");
	}

	return ret;
}

static int	DBpatch_6050011(void)
{
	const zbx_db_field_t	field = {"value_max", "0.0000", NULL, NULL, 0, ZBX_TYPE_FLOAT, ZBX_NOTNULL, 0};
	int			ret;

#if defined(HAVE_ORACLE)
	if (SUCCEED == zbx_db_check_oracle_colum_type("trends", "value_max", ZBX_TYPE_FLOAT))
		return SUCCEED;
#elif defined(HAVE_POSTGRESQL)
	if (SUCCEED == DBcheck_field_type("trends", &field))
		return SUCCEED;
#endif /* defined(HAVE_ORACLE) */

	if (0 == (DBget_program_type() & ZBX_PROGRAM_TYPE_SERVER))
		return SUCCEED;

	if (SUCCEED != (ret = DBmodify_field_type("trends", &field, &field)))
	{
		zabbix_log(LOG_LEVEL_WARNING, "cannot perform database upgrade of trends table, please check upgrade"
				" notes");
	}

	return ret;
}

static int	DBpatch_6050012(void)
{
	const zbx_db_field_t	field = {"allow_redirect", "0", NULL, NULL, 0, ZBX_TYPE_INT, ZBX_NOTNULL, 0};

	return DBadd_field("dchecks", &field);
}

static int	DBpatch_6050013(void)
{
	const zbx_db_table_t	table =
			{"history_bin", "itemid,clock,ns", 0,
				{
					{"itemid", NULL, NULL, NULL, 0, ZBX_TYPE_ID, ZBX_NOTNULL, 0},
					{"clock", "0", NULL, NULL, 0, ZBX_TYPE_INT, ZBX_NOTNULL, 0},
					{"ns", "0", NULL, NULL, 0, ZBX_TYPE_INT, ZBX_NOTNULL, 0},
					{"value", "", NULL, NULL, 0, ZBX_TYPE_BLOB, ZBX_NOTNULL, 0},
					{NULL}
				},
				NULL
			};

	return DBcreate_table(&table);
}

static int	DBpatch_6050014(void)
{
	if (0 == (DBget_program_type() & ZBX_PROGRAM_TYPE_SERVER))
		return SUCCEED;

	if (ZBX_DB_OK > zbx_db_execute(
			"delete from widget_field"
			" where name='adv_conf' and widgetid in ("
				"select widgetid"
				" from widget"
				" where type in ('clock', 'item')"
			")"))
	{
		return FAIL;
	}

	return SUCCEED;
}

static int	DBpatch_6050015(void)
{
	const zbx_db_field_t	field = {"http_user", "", NULL, NULL, 255, ZBX_TYPE_CHAR, ZBX_NOTNULL, 0};

	return DBmodify_field_type("httptest", &field, NULL);
}

static int	DBpatch_6050016(void)
{
	const zbx_db_field_t	field = {"http_password", "", NULL, NULL, 255, ZBX_TYPE_CHAR, ZBX_NOTNULL, 0};

	return DBmodify_field_type("httptest", &field, NULL);
}

static int	DBpatch_6050017(void)
{
	const zbx_db_field_t	field = {"username", "", NULL, NULL, 255, ZBX_TYPE_CHAR, ZBX_NOTNULL, 0};

	return DBmodify_field_type("items", &field, NULL);
}

static int	DBpatch_6050018(void)
{
	const zbx_db_field_t	field = {"password", "", NULL, NULL, 255, ZBX_TYPE_CHAR, ZBX_NOTNULL, 0};

	return DBmodify_field_type("items", &field, NULL);
}

static int	DBpatch_6050019(void)
{
	const zbx_db_field_t	field = {"username", "", NULL, NULL, 255, ZBX_TYPE_CHAR, ZBX_NOTNULL, 0};

	return DBmodify_field_type("connector", &field, NULL);
}

static int	DBpatch_6050020(void)
{
	const zbx_db_field_t	field = {"password", "", NULL, NULL, 255, ZBX_TYPE_CHAR, ZBX_NOTNULL, 0};

	return DBmodify_field_type("connector", &field, NULL);
}

static int	DBpatch_6050021(void)
{
	const zbx_db_field_t	field = {"concurrency_max", "0", NULL, NULL, 0, ZBX_TYPE_INT, ZBX_NOTNULL, 0};

	return DBadd_field("drules", &field);
}

static int	DBpatch_6050022(void)
{
	if (ZBX_DB_OK > zbx_db_execute("update drules set concurrency_max=1"))
		return FAIL;

	return SUCCEED;
}

static int	DBpatch_6050023(void)
{
	const char	*sql =
			"update widget_field"
			" set name='acknowledgement_status'"
			" where name='unacknowledged'"
				" and exists ("
					"select null"
					" from widget w"
					" where widget_field.widgetid=w.widgetid"
						" and w.type='problems'"
				")";

	if (0 == (DBget_program_type() & ZBX_PROGRAM_TYPE_SERVER))
		return SUCCEED;

	if (ZBX_DB_OK <= zbx_db_execute("%s", sql))
		return SUCCEED;

	return FAIL;
}

static int	DBpatch_6050024(void)
{
	const char	*sql =
			"update widget_field"
			" set name='show_lines'"
			" where name='count'"
				" and exists ("
					"select null"
					" from widget w"
					" where widget_field.widgetid=w.widgetid"
						" and w.type='tophosts'"
				")";

	if (0 == (DBget_program_type() & ZBX_PROGRAM_TYPE_SERVER))
		return SUCCEED;

	if (ZBX_DB_OK <= zbx_db_execute("%s", sql))
		return SUCCEED;

	return FAIL;
}

static int	DBpatch_6050025(void)
{
	if (FAIL == zbx_db_index_exists("problem", "problem_4"))
		return DBcreate_index("problem", "problem_4", "cause_eventid", 0);

	return SUCCEED;
}

static int	DBpatch_6050026(void)
{
	const zbx_db_field_t	field = {"id", NULL, NULL, NULL, 0, ZBX_TYPE_ID, ZBX_NOTNULL, 0};

	return DBdrop_field_autoincrement("proxy_history", &field);

	return SUCCEED;
}

static int	DBpatch_6050027(void)
{
	const zbx_db_field_t	field = {"id", NULL, NULL, NULL, 0, ZBX_TYPE_ID, ZBX_NOTNULL, 0};

	return DBdrop_field_autoincrement("proxy_dhistory", &field);

	return SUCCEED;
}

static int	DBpatch_6050028(void)
{
	const zbx_db_field_t	field = {"id", NULL, NULL, NULL, 0, ZBX_TYPE_ID, ZBX_NOTNULL, 0};

	return DBdrop_field_autoincrement("proxy_autoreg_host", &field);

	return SUCCEED;
}

static int	DBpatch_6050029(void)
{
	if (0 == (DBget_program_type() & ZBX_PROGRAM_TYPE_SERVER))
		return SUCCEED;

	if (ZBX_DB_OK > zbx_db_execute("insert into module (moduleid,id,relative_path,status,config) values"
			" (" ZBX_FS_UI64 ",'gauge','widgets/gauge',%d,'[]')", zbx_db_get_maxid("module"), 1))
	{
		return FAIL;
	}

	return SUCCEED;
}

static int	DBpatch_6050030(void)
{
	const zbx_db_table_t table =
			{"optag", "optagid", 0,
				{
					{"optagid", NULL, NULL, NULL, 0, ZBX_TYPE_ID, ZBX_NOTNULL, 0},
					{"operationid", NULL, NULL, NULL, 0, ZBX_TYPE_ID, ZBX_NOTNULL, 0},
					{"tag", "", NULL, NULL, 255, ZBX_TYPE_CHAR, ZBX_NOTNULL, 0},
					{"value", "", NULL, NULL, 255, ZBX_TYPE_CHAR, ZBX_NOTNULL, 0},
					{0}
				},
				NULL
			};

	return DBcreate_table(&table);
}

static int  DBpatch_6050031(void)
{
	return DBcreate_index("optag", "optag_1", "operationid", 0);
}

static int	DBpatch_6050032(void)
{
	const zbx_db_field_t	field = {"operationid", NULL, "operations", "operationid", 0, 0, 0,
			ZBX_FK_CASCADE_DELETE};

	return DBadd_foreign_key("optag", 1, &field);
}

static int	DBpatch_6050033(void)
{
	if (0 == (DBget_program_type() & ZBX_PROGRAM_TYPE_SERVER))
		return SUCCEED;

	if (ZBX_DB_OK > zbx_db_execute("insert into module (moduleid,id,relative_path,status,config) values"
			" (" ZBX_FS_UI64 ",'toptriggers','widgets/toptriggers',%d,'[]')", zbx_db_get_maxid("module"), 1))
	{
		return FAIL;
	}

	return SUCCEED;
}

static int	DBpatch_6050034(void)
{
	const zbx_db_table_t	table = {"proxy", "proxyid", 0,
			{
				{"proxyid", NULL, NULL, NULL, 0, ZBX_TYPE_ID, ZBX_NOTNULL, 0},
				{"name", "", NULL, NULL, 128, ZBX_TYPE_CHAR, ZBX_NOTNULL, 0},
				{"operating_mode", "0", NULL, NULL, 0, ZBX_TYPE_INT, ZBX_NOTNULL, 0},
				{"description", "", NULL, NULL, 0, ZBX_TYPE_SHORTTEXT, ZBX_NOTNULL, 0},
				{"tls_connect", "1", NULL, NULL, 0, ZBX_TYPE_INT, ZBX_NOTNULL, 0},
				{"tls_accept", "1", NULL, NULL, 0, ZBX_TYPE_INT, ZBX_NOTNULL, 0},
				{"tls_issuer", "", NULL, NULL, 1024, ZBX_TYPE_CHAR, ZBX_NOTNULL, 0},
				{"tls_subject", "", NULL, NULL, 1024, ZBX_TYPE_CHAR, ZBX_NOTNULL, 0},
				{"tls_psk_identity", "", NULL, NULL, 128, ZBX_TYPE_CHAR, ZBX_NOTNULL, 0},
				{"tls_psk", "", NULL, NULL, 512, ZBX_TYPE_CHAR, ZBX_NOTNULL, 0},
				{"allowed_addresses", "", NULL, NULL, 255, ZBX_TYPE_CHAR, ZBX_NOTNULL, 0},
				{"address", "127.0.0.1", NULL, NULL, 255, ZBX_TYPE_CHAR, ZBX_NOTNULL, 0},
				{"port", "10051", NULL, NULL, 64, ZBX_TYPE_CHAR, ZBX_NOTNULL, 0},
				{0}
			},
			NULL
		};

	return DBcreate_table(&table);
}

static int	DBpatch_6050035(void)
{
	return DBcreate_index("proxy", "proxy_1", "name", 1);
}

static int	DBpatch_6050036(void)
{
	return DBcreate_changelog_insert_trigger("proxy", "proxyid");
}

static int	DBpatch_6050037(void)
{
	return DBcreate_changelog_update_trigger("proxy", "proxyid");
}

static int	DBpatch_6050038(void)
{
	return DBcreate_changelog_delete_trigger("proxy", "proxyid");
}

#define DEPRECATED_STATUS_PROXY_ACTIVE	5
#define DEPRECATED_STATUS_PROXY_PASSIVE	6

static int	DBpatch_6050039(void)
{
	zbx_db_row_t		row;
	zbx_db_result_t		result;
	zbx_db_insert_t		db_insert_proxies;
	int			ret;

	if (0 == (DBget_program_type() & ZBX_PROGRAM_TYPE_SERVER))
		return SUCCEED;

	result = zbx_db_select(
			"select h.hostid,h.host,h.status,h.description,h.tls_connect,h.tls_accept,h.tls_issuer,"
				"h.tls_subject,h.tls_psk_identity,h.tls_psk,h.proxy_address,i.useip,i.ip,i.dns,i.port"
			" from hosts h"
			" left join interface i"
				" on h.hostid=i.hostid"
			" where h.status in (%i,%i)",
			DEPRECATED_STATUS_PROXY_PASSIVE, DEPRECATED_STATUS_PROXY_ACTIVE);

	zbx_db_insert_prepare(&db_insert_proxies, "proxy", "proxyid", "name", "operating_mode", "description", "tls_connect",
			"tls_accept", "tls_issuer", "tls_subject", "tls_psk_identity", "tls_psk", "allowed_addresses",
			"address", "port", (char *)NULL);

	while (NULL != (row = zbx_db_fetch(result)))
	{
		zbx_uint64_t	proxyid;
		int		status, tls_connect, tls_accept;

		ZBX_STR2UINT64(proxyid, row[0]);
		status = atoi(row[2]);
		tls_connect = atoi(row[4]);
		tls_accept = atoi(row[5]);

		if (DEPRECATED_STATUS_PROXY_ACTIVE == status)
		{
			zbx_db_insert_add_values(&db_insert_proxies, proxyid, row[1], PROXY_OPERATING_MODE_ACTIVE, row[3],
					tls_connect, tls_accept, row[6], row[7], row[8], row[9], row[10],
					"127.0.0.1", "10051");
		}
		else if (DEPRECATED_STATUS_PROXY_PASSIVE == status)
		{
			const char	*address;
			const char	*port;

			if (SUCCEED != zbx_db_is_null(row[11]))
			{
				address = (1 == atoi(row[11]) ? row[12] : row[13]);
				port = row[14];
			}
			else
			{
				address = "127.0.0.1";
				port = "10051";
				zabbix_log(LOG_LEVEL_WARNING, "cannot select interface for proxy '%s'",  row[1]);
			}

			zbx_db_insert_add_values(&db_insert_proxies, proxyid, row[1], PROXY_OPERATING_MODE_PASSIVE, row[3],
					tls_connect, tls_accept, row[6], row[7], row[8], row[9], "", address, port);
		}
	}
	zbx_db_free_result(result);

	ret = zbx_db_insert_execute(&db_insert_proxies);
	zbx_db_insert_clean(&db_insert_proxies);

	return ret;
}

static int	DBpatch_6050040(void)
{
	return DBdrop_foreign_key("hosts", 1);
}

static int	DBpatch_6050041(void)
{
	const zbx_db_field_t	field = {"proxyid", NULL, "hosts", "hostid", 0, ZBX_TYPE_ID, 0, 0};

	return DBrename_field("hosts", "proxy_hostid", &field);
}

static int	DBpatch_6050042(void)
{
	const zbx_db_field_t	field = {"proxyid", NULL, "proxy", "proxyid", 0, 0, 0, 0};

	return DBadd_foreign_key("hosts", 1, &field);
}

static int	DBpatch_6050043(void)
{
	return DBdrop_foreign_key("drules", 1);
}

static int	DBpatch_6050044(void)
{
	const zbx_db_field_t	field = {"proxyid", NULL, "hosts", "hostid", 0, ZBX_TYPE_ID, 0, 0};

	return DBrename_field("drules", "proxy_hostid", &field);
}

static int	DBpatch_6050045(void)
{
	const zbx_db_field_t	field = {"proxyid", NULL, "proxy", "proxyid", 0, 0, 0, 0};

	return DBadd_foreign_key("drules", 1, &field);
}

static int	DBpatch_6050046(void)
{
	return DBdrop_foreign_key("autoreg_host", 1);
}

static int	DBpatch_6050047(void)
{
	const zbx_db_field_t	field = {"proxyid", NULL, "hosts", "hostid", 0, ZBX_TYPE_ID, 0, ZBX_FK_CASCADE_DELETE};

	return DBrename_field("autoreg_host", "proxy_hostid", &field);
}

static int	DBpatch_6050048(void)
{
	const zbx_db_field_t	field = {"proxyid", NULL, "proxy", "proxyid", 0, 0, 0, ZBX_FK_CASCADE_DELETE};

	return DBadd_foreign_key("autoreg_host", 1, &field);
}

static int	DBpatch_6050049(void)
{
	return DBdrop_foreign_key("task", 1);
}

static int	DBpatch_6050050(void)
{
	const zbx_db_field_t	field = {"proxyid", NULL, "hosts", "hostid", 0, ZBX_TYPE_ID, 0, 0};

	return DBrename_field("task", "proxy_hostid", &field);
}

static int	DBpatch_6050051(void)
{
	const zbx_db_field_t	field = {"proxyid", NULL, "proxy", "proxyid", 0, 0, 0, ZBX_FK_CASCADE_DELETE};

	return DBadd_foreign_key("task", 1, &field);
}

static int	DBpatch_6050052(void)
{
	const zbx_db_table_t	table = {"proxy_rtdata", "proxyid", 0,
			{
				{"proxyid", NULL, "proxy", "proxyid", 0, ZBX_TYPE_ID, ZBX_NOTNULL, 0},
				{"lastaccess", "0", NULL, NULL, 0, ZBX_TYPE_INT, ZBX_NOTNULL, 0},
				{"version", "0", NULL, NULL, 0, ZBX_TYPE_INT, ZBX_NOTNULL, 0},
				{"compatibility", "0", NULL, NULL, 0, ZBX_TYPE_INT, ZBX_NOTNULL, 0},
				{0}
			},
			NULL
		};

	return DBcreate_table(&table);
}

static int	DBpatch_6050053(void)
{
	const zbx_db_field_t	field = {"proxyid", NULL, "proxy", "proxyid", 0, 0, 0, ZBX_FK_CASCADE_DELETE};

	return DBadd_foreign_key("proxy_rtdata", 1, &field);
}

static int	DBpatch_6050054(void)
{
	zbx_db_row_t		row;
	zbx_db_result_t		result;
	zbx_db_insert_t		db_insert_rtdata;
	int			ret;

	if (0 == (DBget_program_type() & ZBX_PROGRAM_TYPE_SERVER))
		return SUCCEED;

	result = zbx_db_select(
		"select hr.hostid,hr.lastaccess,hr.version,hr.compatibility"
		" from host_rtdata hr"
		" join hosts h"
			" on hr.hostid=h.hostid"
		" where h.status in (%i,%i)",
		DEPRECATED_STATUS_PROXY_ACTIVE, DEPRECATED_STATUS_PROXY_PASSIVE);

	zbx_db_insert_prepare(&db_insert_rtdata, "proxy_rtdata", "proxyid", "lastaccess", "version", "compatibility",
			(char *)NULL);

	while (NULL != (row = zbx_db_fetch(result)))
	{
		int		lastaccess, version, compatibility;
		zbx_uint64_t	hostid;

		ZBX_STR2UINT64(hostid, row[0]);
		lastaccess = atoi(row[1]);
		version = atoi(row[2]);
		compatibility = atoi(row[3]);

		zbx_db_insert_add_values(&db_insert_rtdata, hostid, lastaccess, version, compatibility);
	}
	zbx_db_free_result(result);

	ret = zbx_db_insert_execute(&db_insert_rtdata);
	zbx_db_insert_clean(&db_insert_rtdata);

	return ret;
}

#undef DEPRECATED_STATUS_PROXY_ACTIVE
#undef DEPRECATED_STATUS_PROXY_PASSIVE

static int	DBpatch_6050055(void)
{
	if (0 == (DBget_program_type() & ZBX_PROGRAM_TYPE_SERVER))
		return SUCCEED;

	if (ZBX_DB_OK > zbx_db_execute("delete from hosts where status in (5,6)"))
		return FAIL;

	return SUCCEED;
}

static int	DBpatch_6050056(void)
{
	return DBdrop_field("host_rtdata", "lastaccess");
}

static int	DBpatch_6050057(void)
{
	return DBdrop_field("host_rtdata", "version");
}

static int	DBpatch_6050058(void)
{
	return DBdrop_field("host_rtdata", "compatibility");
}

static int	DBpatch_6050059(void)
{
	return DBdrop_field("hosts", "proxy_address");
}

static int	DBpatch_6050060(void)
{
	return DBdrop_field("hosts", "auto_compress");
}

static int	DBpatch_6050061(void)
{
	if (0 == (DBget_program_type() & ZBX_PROGRAM_TYPE_SERVER))
		return SUCCEED;

	if (ZBX_DB_OK > zbx_db_execute("delete from profiles where idx='web.proxies.filter_status'"))
		return FAIL;

	return SUCCEED;
}

static int	DBpatch_6050062(void)
{
	if (0 == (DBget_program_type() & ZBX_PROGRAM_TYPE_SERVER))
		return SUCCEED;

	if (ZBX_DB_OK > zbx_db_execute(
			"update profiles"
			" set value_str='name'"
			" where value_str like 'host'"
				" and idx='web.proxies.php.sort'"))
	{
		return FAIL;
	}

	return SUCCEED;
}

static int	DBpatch_6050063(void)
{
#define TM_DATA_TYPE_TEST_ITEM	0
#define TM_DATA_TYPE_PROXYIDS	2

	if (0 == (DBget_program_type() & ZBX_PROGRAM_TYPE_SERVER))
		return SUCCEED;

	if (ZBX_DB_OK > zbx_db_execute("delete"
			" from task"
			" where exists ("
				"select null"
				" from task_data td"
				" where td.taskid=task.taskid and td.type in (%i,%i)"
			")",
			TM_DATA_TYPE_TEST_ITEM, TM_DATA_TYPE_PROXYIDS))
	{
		return FAIL;
	}
#undef TM_DATA_TYPE_TEST_ITEM
#undef TM_DATA_TYPE_PROXYIDS

	return SUCCEED;
}

static int	DBpatch_6050064(void)
{
	if (FAIL == zbx_db_index_exists("dashboard_user", "dashboard_user_2"))
		return DBcreate_index("dashboard_user", "dashboard_user_2", "userid", 0);

	return SUCCEED;
}

static int	DBpatch_6050065(void)
{
	if (FAIL == zbx_db_index_exists("dashboard_usrgrp", "dashboard_usrgrp_2"))
		return DBcreate_index("dashboard_usrgrp", "dashboard_usrgrp_2", "usrgrpid", 0);

	return SUCCEED;
}

static int	DBpatch_6050066(void)
{
	if (FAIL == zbx_db_index_exists("event_suppress", "event_suppress_4"))
		return DBcreate_index("event_suppress", "event_suppress_4", "userid", 0);

	return SUCCEED;
}

static int	DBpatch_6050067(void)
{
	if (FAIL == zbx_db_index_exists("group_discovery", "group_discovery_1"))
		return DBcreate_index("group_discovery", "group_discovery_1", "parent_group_prototypeid", 0);

	return SUCCEED;
}

static int	DBpatch_6050068(void)
{
	if (FAIL == zbx_db_index_exists("group_prototype", "group_prototype_2"))
		return DBcreate_index("group_prototype", "group_prototype_2", "groupid", 0);

	return SUCCEED;
}

static int	DBpatch_6050069(void)
{
	if (FAIL == zbx_db_index_exists("group_prototype", "group_prototype_3"))
		return DBcreate_index("group_prototype", "group_prototype_3", "templateid", 0);

	return SUCCEED;
}

static int	DBpatch_6050070(void)
{
	if (FAIL == zbx_db_index_exists("host_discovery", "host_discovery_1"))
		return DBcreate_index("host_discovery", "host_discovery_1", "parent_hostid", 0);

	return SUCCEED;
}

static int	DBpatch_6050071(void)
{
	if (FAIL == zbx_db_index_exists("host_discovery", "host_discovery_2"))
		return DBcreate_index("host_discovery", "host_discovery_2", "parent_itemid", 0);

	return SUCCEED;
}

static int	DBpatch_6050072(void)
{
	if (FAIL == zbx_db_index_exists("hosts", "hosts_7"))
		return DBcreate_index("hosts", "hosts_7", "templateid", 0);

	return SUCCEED;
}

static int	DBpatch_6050073(void)
{
	if (FAIL == zbx_db_index_exists("interface_discovery", "interface_discovery_1"))
		return DBcreate_index("interface_discovery", "interface_discovery_1", "parent_interfaceid", 0);

	return SUCCEED;
}

static int	DBpatch_6050074(void)
{
	if (FAIL == zbx_db_index_exists("report", "report_2"))
		return DBcreate_index("report", "report_2", "userid", 0);

	return SUCCEED;
}

static int	DBpatch_6050075(void)
{
	if (FAIL == zbx_db_index_exists("report", "report_3"))
		return DBcreate_index("report", "report_3", "dashboardid", 0);

	return SUCCEED;
}

static int	DBpatch_6050076(void)
{
	if (FAIL == zbx_db_index_exists("report_user", "report_user_2"))
		return DBcreate_index("report_user", "report_user_2", "userid", 0);

	return SUCCEED;
}

static int	DBpatch_6050077(void)
{
	if (FAIL == zbx_db_index_exists("report_user", "report_user_3"))
		return DBcreate_index("report_user", "report_user_3", "access_userid", 0);

	return SUCCEED;
}

static int	DBpatch_6050078(void)
{
	if (FAIL == zbx_db_index_exists("report_usrgrp", "report_usrgrp_2"))
		return DBcreate_index("report_usrgrp", "report_usrgrp_2", "usrgrpid", 0);

	return SUCCEED;
}

static int	DBpatch_6050079(void)
{
	if (FAIL == zbx_db_index_exists("report_usrgrp", "report_usrgrp_3"))
		return DBcreate_index("report_usrgrp", "report_usrgrp_3", "access_userid", 0);

	return SUCCEED;
}

static int	DBpatch_6050080(void)
{
	if (FAIL == zbx_db_index_exists("sysmaps", "sysmaps_4"))
		return DBcreate_index("sysmaps", "sysmaps_4", "userid", 0);

	return SUCCEED;
}

static int	DBpatch_6050081(void)
{
	if (FAIL == zbx_db_index_exists("sysmap_element_trigger", "sysmap_element_trigger_2"))
		return DBcreate_index("sysmap_element_trigger", "sysmap_element_trigger_2", "triggerid", 0);

	return SUCCEED;
}

static int	DBpatch_6050082(void)
{
	if (FAIL == zbx_db_index_exists("sysmap_user", "sysmap_user_2"))
		return DBcreate_index("sysmap_user", "sysmap_user_2", "userid", 0);

	return SUCCEED;
}

static int	DBpatch_6050083(void)
{
	if (FAIL == zbx_db_index_exists("sysmap_usrgrp", "sysmap_usrgrp_2"))
		return DBcreate_index("sysmap_usrgrp", "sysmap_usrgrp_2", "usrgrpid", 0);

	return SUCCEED;
}

static int	DBpatch_6050084(void)
{
	if (FAIL == zbx_db_index_exists("tag_filter", "tag_filter_1"))
		return DBcreate_index("tag_filter", "tag_filter_1", "usrgrpid", 0);

	return SUCCEED;
}

static int	DBpatch_6050085(void)
{
	if (FAIL == zbx_db_index_exists("tag_filter", "tag_filter_2"))
		return DBcreate_index("tag_filter", "tag_filter_2", "groupid", 0);

	return SUCCEED;
}

static int	DBpatch_6050086(void)
{
	if (FAIL == zbx_db_index_exists("task", "task_2"))
		return DBcreate_index("task", "task_2", "proxyid", 0);

	return SUCCEED;
}

static int	DBpatch_6050087(void)
{
	if (FAIL == zbx_db_index_exists("users", "users_3"))
		return DBcreate_index("users", "users_3", "roleid", 0);

	return SUCCEED;
}

static int	DBpatch_6050090(void)
{
	const zbx_db_field_t	old_field = {"info", "", NULL, NULL, 0, ZBX_TYPE_SHORTTEXT, ZBX_NOTNULL, 0};
	const zbx_db_field_t	field = {"info", "", NULL, NULL, 0, ZBX_TYPE_LONGTEXT, ZBX_NOTNULL, 0};

	return DBmodify_field_type("task_remote_command_result", &field, &old_field);
}

static int	DBpatch_6050091(void)
{
	if (0 == (DBget_program_type() & ZBX_PROGRAM_TYPE_SERVER))
		return SUCCEED;

	if (ZBX_DB_OK > zbx_db_execute(
			"update widget_field"
			" set value_str=' '"
			" where name like 'columns.name.%%'"
			" and value_str like ''"
			" and widgetid in ("
				"select widgetid"
				" from widget"
				" where type='tophosts'"
			")"))
	{
		return FAIL;
	}

	return SUCCEED;
}

static int	DBpatch_6050092(void)
{
	return DBrename_table("group_discovery", "group_discovery_tmp");
}

static int	DBpatch_6050093(void)
{
	const zbx_db_table_t	table =
			{"group_discovery", "groupdiscoveryid", 0,
				{
					{"groupdiscoveryid", NULL, NULL, NULL, 0, ZBX_TYPE_ID, ZBX_NOTNULL, 0},
					{"groupid", NULL, NULL, NULL, 0, ZBX_TYPE_ID, ZBX_NOTNULL, 0},
					{"parent_group_prototypeid", NULL, NULL, NULL, 0, ZBX_TYPE_ID, ZBX_NOTNULL, 0},
					{"name", "", NULL, NULL, 255, ZBX_TYPE_CHAR, ZBX_NOTNULL, 0},
					{"lastcheck", "0", NULL, NULL, 0, ZBX_TYPE_INT, ZBX_NOTNULL, 0},
					{"ts_delete", "0", NULL, NULL, 0, ZBX_TYPE_INT, ZBX_NOTNULL, 0},
					{0}
				},
				NULL
			};

	return DBcreate_table(&table);
}

static int	DBpatch_6050094(void)
{
	if (0 == (DBget_program_type() & ZBX_PROGRAM_TYPE_SERVER))
		return SUCCEED;

	if (ZBX_DB_OK > zbx_db_execute("insert into group_discovery "
				"(groupdiscoveryid,groupid,parent_group_prototypeid,name,lastcheck,ts_delete)"
			" select groupid,groupid,parent_group_prototypeid,name,lastcheck,ts_delete"
				" from group_discovery_tmp"))
	{
		return FAIL;
	}

	return SUCCEED;
}

static int	DBpatch_6050095(void)
{
	return DBdrop_table("group_discovery_tmp");
}

static int	DBpatch_6050096(void)
{
	return DBcreate_index("group_discovery", "group_discovery_1", "groupid,parent_group_prototypeid", 1);
}

static int	DBpatch_6050097(void)
{
	return DBcreate_index("group_discovery", "group_discovery_2", "parent_group_prototypeid", 0);
}

static int	DBpatch_6050098(void)
{
	const zbx_db_field_t	field = {"groupid", NULL, "hstgrp", "groupid", 0, 0, 0, ZBX_FK_CASCADE_DELETE};

	return DBadd_foreign_key("group_discovery", 1, &field);
}

static int	DBpatch_6050099(void)
{
	const zbx_db_field_t	field = {"parent_group_prototypeid", NULL, "group_prototype", "group_prototypeid", 0, 0,
			0, 0};

	return DBadd_foreign_key("group_discovery", 2, &field);
}

static int	DBpatch_6050100(void)
{
	if (0 == (DBget_program_type() & ZBX_PROGRAM_TYPE_SERVER))
		return SUCCEED;

	if (ZBX_DB_OK > zbx_db_execute("insert into module (moduleid,id,relative_path,status,config) values"
			" (" ZBX_FS_UI64 ",'piechart','widgets/piechart',%d,'[]')", zbx_db_get_maxid("module"), 1))
	{
		return FAIL;
	}

	return SUCCEED;
}

static int	DBpatch_6050101(void)
{
	const zbx_db_field_t	field = {"timeout_zabbix_agent", "3s", NULL, NULL, 255, ZBX_TYPE_CHAR, ZBX_NOTNULL, 0};

	return DBadd_field("config", &field);
}

static int	DBpatch_6050102(void)
{
	const zbx_db_field_t	field = {"timeout_simple_check", "3s", NULL, NULL, 255, ZBX_TYPE_CHAR, ZBX_NOTNULL, 0};

	return DBadd_field("config", &field);
}

static int	DBpatch_6050103(void)
{
	const zbx_db_field_t	field = {"timeout_snmp_agent", "3s", NULL, NULL, 255, ZBX_TYPE_CHAR, ZBX_NOTNULL, 0};

	return DBadd_field("config", &field);
}

static int	DBpatch_6050104(void)
{
	const zbx_db_field_t	field = {"timeout_external_check", "3s", NULL, NULL, 255, ZBX_TYPE_CHAR,
			ZBX_NOTNULL, 0};

	return DBadd_field("config", &field);
}

static int	DBpatch_6050105(void)
{
	const zbx_db_field_t	field = {"timeout_db_monitor", "3s", NULL, NULL, 255, ZBX_TYPE_CHAR, ZBX_NOTNULL, 0};

	return DBadd_field("config", &field);
}

static int	DBpatch_6050106(void)
{
	const zbx_db_field_t	field = {"timeout_http_agent", "3s", NULL, NULL, 255, ZBX_TYPE_CHAR, ZBX_NOTNULL, 0};

	return DBadd_field("config", &field);
}

static int	DBpatch_6050107(void)
{
	const zbx_db_field_t	field = {"timeout_ssh_agent", "3s", NULL, NULL, 255, ZBX_TYPE_CHAR, ZBX_NOTNULL, 0};

	return DBadd_field("config", &field);
}

static int	DBpatch_6050108(void)
{
	const zbx_db_field_t	field = {"timeout_telnet_agent", "3s", NULL, NULL, 255, ZBX_TYPE_CHAR, ZBX_NOTNULL, 0};

	return DBadd_field("config", &field);
}

static int	DBpatch_6050109(void)
{
	const zbx_db_field_t	field = {"timeout_script", "3s", NULL, NULL, 255, ZBX_TYPE_CHAR, ZBX_NOTNULL, 0};

	return DBadd_field("config", &field);
}

static int	DBpatch_6050110(void)
{
	int	timeout;

	timeout = DBget_config_timeout();

	if (ZBX_DB_OK > zbx_db_execute("update config"
			" set timeout_zabbix_agent='%ds',"
				"timeout_simple_check='%ds',"
				"timeout_snmp_agent='%ds',"
				"timeout_external_check='%ds',"
				"timeout_db_monitor='%ds',"
				"timeout_http_agent='%ds',"
				"timeout_ssh_agent='%ds',"
				"timeout_telnet_agent='%ds',"
				"timeout_script='%ds'",
			timeout, timeout, timeout, timeout, timeout, timeout, timeout, timeout, timeout))
	{
		return FAIL;
	}

	return SUCCEED;
}

static int	DBpatch_6050111(void)
{
	if (ZBX_DB_OK > zbx_db_execute("update items set timeout='' where type not in (%d,%d)", ITEM_TYPE_HTTPAGENT,
			ITEM_TYPE_SCRIPT))
	{
		return FAIL;
	}

	return SUCCEED;
}

static int	DBpatch_6050112(void)
{
	const zbx_db_field_t	field = {"timeout", "", NULL, NULL, 255, ZBX_TYPE_CHAR, ZBX_NOTNULL, 0};

	return DBset_default("items", &field);
}

static int	DBpatch_6050113(void)
{
	const zbx_db_field_t	field = {"custom_timeouts", "0", NULL, NULL, 0, ZBX_TYPE_INT, ZBX_NOTNULL, 0};

	return DBadd_field("proxy", &field);
}

static int	DBpatch_6050114(void)
{
	const zbx_db_field_t	field = {"timeout_zabbix_agent", "", NULL, NULL, 255, ZBX_TYPE_CHAR, ZBX_NOTNULL, 0};

	return DBadd_field("proxy", &field);
}

static int	DBpatch_6050115(void)
{
	const zbx_db_field_t	field = {"timeout_simple_check", "", NULL, NULL, 255, ZBX_TYPE_CHAR, ZBX_NOTNULL, 0};

	return DBadd_field("proxy", &field);
}

static int	DBpatch_6050116(void)
{
	const zbx_db_field_t	field = {"timeout_snmp_agent", "", NULL, NULL, 255, ZBX_TYPE_CHAR, ZBX_NOTNULL, 0};

	return DBadd_field("proxy", &field);
}

static int	DBpatch_6050117(void)
{
	const zbx_db_field_t	field = {"timeout_external_check", "", NULL, NULL, 255, ZBX_TYPE_CHAR, ZBX_NOTNULL, 0};

	return DBadd_field("proxy", &field);
}

static int	DBpatch_6050118(void)
{
	const zbx_db_field_t	field = {"timeout_db_monitor", "", NULL, NULL, 255, ZBX_TYPE_CHAR, ZBX_NOTNULL, 0};

	return DBadd_field("proxy", &field);
}

static int	DBpatch_6050119(void)
{
	const zbx_db_field_t	field = {"timeout_http_agent", "", NULL, NULL, 255, ZBX_TYPE_CHAR, ZBX_NOTNULL, 0};

	return DBadd_field("proxy", &field);
}

static int	DBpatch_6050120(void)
{
	const zbx_db_field_t	field = {"timeout_ssh_agent", "", NULL, NULL, 255, ZBX_TYPE_CHAR, ZBX_NOTNULL, 0};

	return DBadd_field("proxy", &field);
}

static int	DBpatch_6050121(void)
{
	const zbx_db_field_t	field = {"timeout_telnet_agent", "", NULL, NULL, 255, ZBX_TYPE_CHAR, ZBX_NOTNULL, 0};

	return DBadd_field("proxy", &field);
}

static int	DBpatch_6050122(void)
{
	const zbx_db_field_t	field = {"timeout_script", "", NULL, NULL, 255, ZBX_TYPE_CHAR, ZBX_NOTNULL, 0};

	return DBadd_field("proxy", &field);
}

static int	DBpatch_6050123(void)
{
	if (ZBX_DB_OK > zbx_db_execute("update item_preproc set params='-1' where type=26"))
		return FAIL;

	return SUCCEED;
}

static int	DBpatch_6050124(void)
{
	if (0 == (DBget_program_type() & ZBX_PROGRAM_TYPE_SERVER))
		return SUCCEED;

	if (ZBX_DB_OK > zbx_db_execute(
			"delete from widget_field"
			" where name in ('source_type','reference')"
				" and widgetid in (select widgetid from widget where type='map')"))
	{
		return FAIL;
	}

	return SUCCEED;
}

static int	DBpatch_6050125(void)
{
	if (0 == (DBget_program_type() & ZBX_PROGRAM_TYPE_SERVER))
		return SUCCEED;

	if (ZBX_DB_OK > zbx_db_execute(
			"update widget_field"
			" set name='sysmapid._reference',value_str=CONCAT(value_str,'._mapid')"
			" where name='filter_widget_reference'"
				" and widgetid in (select widgetid from widget where type='map')"))
	{
		return FAIL;
	}

	return SUCCEED;
}

static int	DBpatch_6050126(void)
{
	if (0 == (DBget_program_type() & ZBX_PROGRAM_TYPE_SERVER))
		return SUCCEED;

	if (ZBX_DB_OK > zbx_db_execute(
			"update widget_field"
			" set type='1',name='override_hostid._reference',value_int=0,value_str='DASHBOARD._hostid'"
			" where type=0"
				" and name='dynamic'"
				" and value_int=1"))
	{
		return FAIL;
	}

	return SUCCEED;
}

static int	DBpatch_6050127(void)
{
	zbx_db_row_t	row;
	zbx_db_result_t	result;
	zbx_db_insert_t	db_insert;
	int		ret;

	if (0 == (DBget_program_type() & ZBX_PROGRAM_TYPE_SERVER))
		return SUCCEED;

	result = zbx_db_select(
			"select w.widgetid,wf_from.value_str,wf_to.value_str"
			" from widget w"
			" left join widget_field wf_from"
				" on w.widgetid=wf_from.widgetid"
					" and (wf_from.name='time_from' or wf_from.name is null)"
			" left join widget_field wf_to"
				" on w.widgetid=wf_to.widgetid"
					" and (wf_to.name='time_to' or wf_to.name is null)"
			" where w.type='svggraph' and exists ("
				"select null"
				" from widget_field wf2"
				" where wf2.widgetid=w.widgetid"
					" and wf2.name='graph_time'"
			")");

	zbx_db_insert_prepare(&db_insert, "widget_field", "widget_fieldid", "widgetid", "type", "name", "value_str",
			NULL);

	while (NULL != (row = zbx_db_fetch(result)))
	{
		zbx_uint64_t	widgetid;

		ZBX_STR2UINT64(widgetid, row[0]);

		if (SUCCEED == zbx_db_is_null(row[1]))
			zbx_db_insert_add_values(&db_insert, __UINT64_C(0), widgetid, 1, "time_period.from", "now-1h");

		if (SUCCEED == zbx_db_is_null(row[2]))
			zbx_db_insert_add_values(&db_insert, __UINT64_C(0), widgetid, 1, "time_period.to", "now");
	}
	zbx_db_free_result(result);

	zbx_db_insert_autoincrement(&db_insert, "widget_fieldid");

	ret = zbx_db_insert_execute(&db_insert);
	zbx_db_insert_clean(&db_insert);

	return ret;
}

static int	DBpatch_6050128(void)
{
	if (0 == (DBget_program_type() & ZBX_PROGRAM_TYPE_SERVER))
		return SUCCEED;

	if (ZBX_DB_OK > zbx_db_execute(
			"update widget_field"
			" set name='time_period.from'"
			" where name='time_from'"
				" and widgetid in (select widgetid from widget where type='svggraph')"))
	{
		return FAIL;
	}

	return SUCCEED;
}

static int	DBpatch_6050129(void)
{
	if (0 == (DBget_program_type() & ZBX_PROGRAM_TYPE_SERVER))
		return SUCCEED;

	if (ZBX_DB_OK > zbx_db_execute(
			"update widget_field"
			" set name='time_period.to'"
			" where name='time_to'"
				" and widgetid in (select widgetid from widget where type='svggraph')"))
	{
		return FAIL;
	}

	return SUCCEED;
}

static int	DBpatch_6050130(void)
{
	if (0 == (DBget_program_type() & ZBX_PROGRAM_TYPE_SERVER))
		return SUCCEED;

	if (ZBX_DB_OK > zbx_db_execute(
			"delete from widget_field"
			" where name='graph_time'"
				" and widgetid in (select widgetid from widget where type='svggraph')"))
	{
		return FAIL;
	}

	return SUCCEED;
}

static int	DBpatch_6050131(void)
{
	if (0 == (DBget_program_type() & ZBX_PROGRAM_TYPE_SERVER))
		return SUCCEED;

	if (ZBX_DB_OK > zbx_db_execute(
			"update widget_field"
			" set name='date_period.from'"
			" where name='date_from'"
				" and widgetid in (select widgetid from widget where type='slareport')"))
	{
		return FAIL;
	}

	return SUCCEED;
}

static int	DBpatch_6050132(void)
{
	if (0 == (DBget_program_type() & ZBX_PROGRAM_TYPE_SERVER))
		return SUCCEED;

	if (ZBX_DB_OK > zbx_db_execute(
			"update widget_field"
			" set name='date_period.to'"
			" where name='date_to'"
				" and widgetid in (select widgetid from widget where type='slareport')"))
	{
		return FAIL;
	}

	return SUCCEED;
}

static int	DBpatch_6050133(void)
{
	zbx_db_row_t	row;
	zbx_db_result_t	result;
	zbx_regexp_t	*regex1 = NULL, *regex2 = NULL;
	char		*error = NULL, *replace_to = NULL, *sql = NULL;
	size_t		sql_alloc = 0, sql_offset = 0;
	int		ret = FAIL;

	if (0 == (DBget_program_type() & ZBX_PROGRAM_TYPE_SERVER))
		return SUCCEED;

	if (FAIL == zbx_regexp_compile_ext("^([a-z]+)\\.([a-z_]+)\\.(\\d+)\\.(\\d+)$", &regex1, 0, &error))
	{
		zabbix_log(LOG_LEVEL_CRIT, "internal error, invalid regular expression: %s", error);
		goto out;
	}

	if (FAIL == zbx_regexp_compile_ext("^([a-z]+)\\.([a-z_]+)\\.(\\d+)$", &regex2, 0, &error))
	{
		zabbix_log(LOG_LEVEL_CRIT, "internal error, invalid regular expression: %s", error);
		goto out;
	}

	zbx_db_begin_multiple_update(&sql, &sql_alloc, &sql_offset);

	result = zbx_db_select("select widget_fieldid,name from widget_field where name like '%%.%%.%%'");

	while (NULL != (row = zbx_db_fetch(result)))
	{
		zbx_uint64_t	widget_fieldid;
		char		*replace_from;

		ZBX_STR2UINT64(widget_fieldid, row[0]);
		replace_from = row[1];

		if (SUCCEED != zbx_mregexp_sub_precompiled(
						replace_from,
						regex1,
						"\\1.\\3.\\2.\\4",
						0,	/* no output limit */
						&replace_to)
				&& SUCCEED != zbx_mregexp_sub_precompiled(
						replace_from,
						regex2,
						"\\1.\\3.\\2",
						0,	/* no output limit */
						&replace_to))
		{
			continue;
		}

		zbx_snprintf_alloc(&sql, &sql_alloc, &sql_offset,
				"update widget_field"
				" set name='%s'"
				" where widget_fieldid=" ZBX_FS_UI64 ";\n",
				replace_to, widget_fieldid);

		zbx_free(replace_to);

		if (SUCCEED != zbx_db_execute_overflowed_sql(&sql, &sql_alloc, &sql_offset))
		{
			zabbix_log(LOG_LEVEL_CRIT, "internal error, cannot execute multiple SQL \"update\" operations");
			zbx_db_free_result(result);

			goto out;
		}
	}
	zbx_db_free_result(result);

	zbx_db_end_multiple_update(&sql, &sql_alloc, &sql_offset);

	if (16 < sql_offset)	/* in ORACLE always present begin..end; */
		zbx_db_execute("%s", sql);

	ret = SUCCEED;
out:
	if (NULL != regex1)
		zbx_regexp_free(regex1);
	if (NULL != regex2)
		zbx_regexp_free(regex2);

	zbx_free(sql);
	zbx_free(error);
	zbx_free(replace_to);

	return ret;
}

#define REFERENCE_LEN	5
#define FIRST_LETTER	'A'
#define TOTAL_LETTERS	26

static char	*create_widget_reference(const zbx_vector_str_t *references)
{
	static char	buf[REFERENCE_LEN + 1];
	static int	next_index;

	while (1)
	{
		int	i, index = next_index++;

		for (i = REFERENCE_LEN - 1; i >= 0; i--)
		{
			buf[i] = FIRST_LETTER + index % TOTAL_LETTERS;
			index /= TOTAL_LETTERS;
		}

		if (FAIL == zbx_vector_str_search(references, buf, ZBX_DEFAULT_STR_COMPARE_FUNC))
			return buf;
	}
}

#undef TOTAL_LETTERS
#undef FIRST_LETTER
#undef REFERENCE_LEN

static int	DBpatch_6050134(void)
{
	zbx_db_row_t		row;
	zbx_db_result_t		result;
	zbx_db_insert_t		db_insert;
	zbx_vector_str_t	references;
	int			ret;

	if (0 == (DBget_program_type() & ZBX_PROGRAM_TYPE_SERVER))
		return SUCCEED;

	zbx_vector_str_create(&references);

	result = zbx_db_select("select distinct value_str from widget_field where name='reference' order by value_str");

	while (NULL != (row = zbx_db_fetch(result)))
	{
		zbx_vector_str_append(&references, zbx_strdup(NULL, row[0]));
	}
	zbx_db_free_result(result);

	zbx_vector_str_sort(&references, ZBX_DEFAULT_STR_COMPARE_FUNC);

	zbx_db_insert_prepare(&db_insert, "widget_field", "widget_fieldid", "widgetid", "type", "name", "value_str",
			NULL);

	result = zbx_db_select("select widgetid from widget where type in ('graph','svggraph','graphprototype')");

	while (NULL != (row = zbx_db_fetch(result)))
	{
		zbx_uint64_t	widgetid;

		ZBX_STR2UINT64(widgetid, row[0]);

		zbx_db_insert_add_values(&db_insert, __UINT64_C(0), widgetid, 1, "reference",
				create_widget_reference(&references));
	}
	zbx_db_free_result(result);

	zbx_vector_str_clear_ext(&references, zbx_str_free);
	zbx_vector_str_destroy(&references);

	zbx_db_insert_autoincrement(&db_insert, "widget_fieldid");

	ret = zbx_db_insert_execute(&db_insert);
	zbx_db_insert_clean(&db_insert);

	return ret;
}

static int	DBpatch_6050135(void)
{
	if (0 == (DBget_program_type() & ZBX_PROGRAM_TYPE_SERVER))
		return SUCCEED;

	if (ZBX_DB_OK > zbx_db_execute("delete from profiles where idx like 'web.templates.triggers.%%'"))
		return FAIL;

	return SUCCEED;
}

static int	DBpatch_6050136(void)
{
	if (0 == (DBget_program_type() & ZBX_PROGRAM_TYPE_SERVER))
		return SUCCEED;

	if (ZBX_DB_OK > zbx_db_execute("delete from profiles where idx like 'web.templates.trigger_prototypes.php.%%'"))
		return FAIL;

	return SUCCEED;
}

static int	DBpatch_6050137(void)
{
	if (0 == (DBget_program_type() & ZBX_PROGRAM_TYPE_SERVER))
		return SUCCEED;

	if (ZBX_DB_OK > zbx_db_execute("delete from profiles where idx like 'web.hosts.triggers.%%'"))
		return FAIL;

	return SUCCEED;
}

static int	DBpatch_6050138(void)
{
	if (0 == (DBget_program_type() & ZBX_PROGRAM_TYPE_SERVER))
		return SUCCEED;

	if (ZBX_DB_OK > zbx_db_execute("delete from profiles where idx like 'web.hosts.trigger_prototypes.php.%%'"))
		return FAIL;

	return SUCCEED;
}

static int	DBpatch_6050139(void)
{
	zbx_db_result_t	result;
	zbx_db_row_t	row;
	zbx_db_insert_t	db_insert;
	int		ret = SUCCEED;

	if (0 == (DBget_program_type() & ZBX_PROGRAM_TYPE_SERVER))
		return SUCCEED;

	result = zbx_db_select("select wf.widgetid from widget_field wf,widget w"
			" where wf.name='interface_type' and w.type='hostavail' and w.widgetid=wf.widgetid"
			" group by wf.widgetid having count(wf.name)=1");

	zbx_db_insert_prepare(&db_insert, "widget_field", "widget_fieldid", "widgetid", "name", "type", "value_int",
			NULL);

	while (NULL != (row = zbx_db_fetch(result)))
	{
		zbx_uint64_t	widgetid;

		ZBX_STR2UINT64(widgetid, row[0]);

		zbx_db_insert_add_values(&db_insert, __UINT64_C(0), widgetid, "only_totals", 0, 1);
	}
	zbx_db_free_result(result);

	zbx_db_insert_autoincrement(&db_insert, "widget_fieldid");

	ret = zbx_db_insert_execute(&db_insert);

	zbx_db_insert_clean(&db_insert);

	return ret;
}

static int	DBpatch_6050140(void)
{
	if (0 == (DBget_program_type() & ZBX_PROGRAM_TYPE_SERVER))
		return SUCCEED;

	if (ZBX_DB_OK > zbx_db_execute("delete from profiles where idx like 'web.templates.items.%%'"))
		return FAIL;

	return SUCCEED;
}

static int	DBpatch_6050141(void)
{
	if (0 == (DBget_program_type() & ZBX_PROGRAM_TYPE_SERVER))
		return SUCCEED;

	if (ZBX_DB_OK > zbx_db_execute("delete from profiles where idx like 'web.templates.disc_prototypes.php.%%'"))
		return FAIL;

	return SUCCEED;
}

static int	DBpatch_6050142(void)
{
	if (0 == (DBget_program_type() & ZBX_PROGRAM_TYPE_SERVER))
		return SUCCEED;

	if (ZBX_DB_OK > zbx_db_execute("delete from profiles where idx like 'web.hosts.items.%%'"))
		return FAIL;

	return SUCCEED;
}

static int	DBpatch_6050143(void)
{
	if (0 == (DBget_program_type() & ZBX_PROGRAM_TYPE_SERVER))
		return SUCCEED;

	if (ZBX_DB_OK > zbx_db_execute("delete from profiles where idx like 'web.hosts.disc_prototypes.php.%%'"))
		return FAIL;

	return SUCCEED;
}

static int	DBpatch_6050144(void)
{
	const zbx_db_field_t	field = {"hk_audit", "31d", NULL, NULL, 32, ZBX_TYPE_CHAR, ZBX_NOTNULL, 0};

	return DBset_default("config", &field);
}

static int	DBpatch_6050145(void)
{
	const zbx_db_field_t	field = {"hk_history", "31d", NULL, NULL, 32, ZBX_TYPE_CHAR, ZBX_NOTNULL, 0};

	return DBset_default("config", &field);
}

static int	DBpatch_6050146(void)
{
	const zbx_db_field_t	old_field = {"query_fields", "", NULL, NULL, 2048, ZBX_TYPE_CHAR,
			ZBX_NOTNULL | ZBX_PROXY, 0};
	const zbx_db_field_t	field = {"query_fields", "", NULL, NULL, 0, ZBX_TYPE_TEXT, ZBX_NOTNULL | ZBX_PROXY, 0};

	return DBmodify_field_type("items", &field, &old_field);
}

static int	DBpatch_6050147(void)
{
	const zbx_db_field_t	field = {"item_value_type", "31", NULL, NULL, 0, ZBX_TYPE_INT, ZBX_NOTNULL, 0};

	return DBadd_field("connector", &field);
}

static int	DBpatch_6050148(void)
{
	const zbx_db_field_t	field = {"attempt_interval", "5s", NULL, NULL, 32, ZBX_TYPE_CHAR, ZBX_NOTNULL, 0};

	return DBadd_field("connector", &field);
}

static int	DBpatch_6050149(void)
{
/* -------------------------------------------------------*/
/* Formula:                                               */
/* aggregate_function(last_foreach(filter))               */
/* aggregate_function(last_foreach(filter,time))          */
/*--------------------------------------------------------*/
/* Relative positioning of tokens on a stack              */
/*----------------------------+---------------------------*/
/* Time is present in formula | Time is absent in formula */
/*----------------------------+---------------------------*/
/* [i-2] filter               |                           */
/* [i-1] time                 | [i-1] filter              */
/*   [i] last_foreach         |   [i] last_foreach        */
/* [i+2] aggregate function   | [i+2]                     */
/*----------------------------+---------------------------*/

/* Offset in stack of tokens is relative to last_foreach() history function token, */
/* assuming that time is present in formula. */
#define OFFSET_TIME	(-1)
#define TOKEN_LEN(loc)	(loc->r - loc->l + 1)
#define LAST_FOREACH	"last_foreach"
	zbx_db_row_t		row;
	zbx_db_result_t		result;
	int			ret = SUCCEED;
	size_t			sql_alloc = 0, sql_offset = 0;
	char			*sql = NULL, *params = NULL;
	zbx_eval_context_t	ctx;
	zbx_vector_uint32_t	del_idx;

	zbx_eval_init(&ctx);
	zbx_vector_uint32_create(&del_idx);

	zbx_db_begin_multiple_update(&sql, &sql_alloc, &sql_offset);

	/* ITEM_TYPE_CALCULATED = 15 */
	result = zbx_db_select("select itemid,params from items where type=15 and params like '%%%s%%'", LAST_FOREACH);

	while (SUCCEED == ret && NULL != (row = zbx_db_fetch(result)))
	{
		int	i;
		char	*esc, *error = NULL;

		zbx_eval_clear(&ctx);

		if (FAIL == zbx_eval_parse_expression(&ctx, row[1], ZBX_EVAL_PARSE_CALC_EXPRESSION, &error))
		{
			zabbix_log(LOG_LEVEL_WARNING, "%s: error parsing calculated item formula '%s' for itemid %s",
					__func__, row[1], row[0]);
			zbx_free(error);
			continue;
		}

		zbx_vector_uint32_clear(&del_idx);

		for (i = 0; i < ctx.stack.values_num; i++)
		{
			zbx_strloc_t	*loc;

			if (ZBX_EVAL_TOKEN_HIST_FUNCTION != ctx.stack.values[i].type)
				continue;

			loc = &ctx.stack.values[i].loc;

			if (0 != strncmp(LAST_FOREACH, &ctx.expression[loc->l], TOKEN_LEN(loc)))
				continue;

			/* if time is absent in formula */
			if (ZBX_EVAL_TOKEN_ARG_QUERY == ctx.stack.values[i + OFFSET_TIME].type)
				continue;

			if (ZBX_EVAL_TOKEN_ARG_NULL == ctx.stack.values[i + OFFSET_TIME].type)
				continue;

			zbx_vector_uint32_append(&del_idx, (zbx_uint32_t)(i + OFFSET_TIME));
		}

		if (0 == del_idx.values_num)
			continue;

		params = zbx_strdup(params, ctx.expression);

		for (i = del_idx.values_num - 1; i >= 0; i--)
		{
			size_t		l, r;
			zbx_strloc_t	*loc = &ctx.stack.values[(int)del_idx.values[i]].loc;

			for (l = loc->l - 1; ',' != params[l]; l--) {}
			for (r = loc->r + 1; ')' != params[r]; r++) {}

			memmove(&params[l], &params[r], strlen(params) - r + 1);
		}

		esc = zbx_db_dyn_escape_string(params);
		zbx_snprintf_alloc(&sql, &sql_alloc, &sql_offset,
				"update items set params='%s' where itemid=%s;\n", esc, row[0]);
		zbx_free(esc);

		ret = zbx_db_execute_overflowed_sql(&sql, &sql_alloc, &sql_offset);
	}
	zbx_db_free_result(result);

	zbx_db_end_multiple_update(&sql, &sql_alloc, &sql_offset);

	if (SUCCEED == ret && 16 < sql_offset)
	{
		if (ZBX_DB_OK > zbx_db_execute("%s", sql))
			ret = FAIL;
	}

	zbx_eval_clear(&ctx);
	zbx_vector_uint32_destroy(&del_idx);

	zbx_free(sql);
	zbx_free(params);

	return ret;
#undef OFFSET_TIME
#undef TOKEN_LEN
#undef LAST_FOREACH
}

static int	DBpatch_6050150(void)
{
	const zbx_db_table_t	table =
			{"item_rtname", "itemid", 0,
				{
					{"itemid", NULL, NULL, NULL, 0, ZBX_TYPE_ID, ZBX_NOTNULL, 0},
					{"name_resolved", "", NULL, NULL, 2048, ZBX_TYPE_CHAR, ZBX_NOTNULL, 0},
					{"name_resolved_upper", "", NULL, NULL, 2048, ZBX_TYPE_CHAR, ZBX_NOTNULL, 0},
					{0}
				},
				NULL
			};

	return DBcreate_table(&table);
}

static int	DBpatch_6050151(void)
{
	const zbx_db_field_t	field = {"itemid", NULL, "items", "itemid", 0, 0, 0, ZBX_FK_CASCADE_DELETE};

	return DBadd_foreign_key("item_rtname", 1, &field);
}

static int	DBpatch_6050152(void)
{
	if (ZBX_DB_OK <= zbx_db_execute("insert into item_rtname (itemid,name_resolved,name_resolved_upper)"
			" select i.itemid,i.name,i.name_upper from"
			" items i,hosts h"
			" where i.hostid=h.hostid and (h.status=%d or h.status=%d) and (i.flags=%d or i.flags=%d)",
			HOST_STATUS_MONITORED, HOST_STATUS_NOT_MONITORED, ZBX_FLAG_DISCOVERY_NORMAL,
			ZBX_FLAG_DISCOVERY_CREATED))
	{
		return SUCCEED;
	}

	return FAIL;
}

static int	DBpatch_6050153(void)
{
	return DBdrop_index("items", "items_9");
}

static int	DBpatch_6050154(void)
{
	return DBdrop_field("items", "name_upper");
}

static int	DBpatch_6050155(void)
{
	return zbx_dbupgrade_drop_trigger_on_insert("items", "name_upper");
}

static int	DBpatch_6050156(void)
{
	return zbx_dbupgrade_drop_trigger_on_update("items", "name_upper");
}

static int	DBpatch_6050157(void)
{
	return zbx_dbupgrade_drop_trigger_function_on_insert("items", "name_upper", "upper");
}

static int	DBpatch_6050158(void)
{
	return zbx_dbupgrade_drop_trigger_function_on_update("items", "name_upper", "upper");
}

<<<<<<< HEAD
typedef struct
{
	char		*name;
	zbx_uint64_t	wid;
	zbx_uint64_t	wfid;
	char		*value_str;
	int		value_int;
}
zbx_wiget_field_t;

ZBX_PTR_VECTOR_DECL(wiget_field, zbx_wiget_field_t *)
ZBX_PTR_VECTOR_IMPL(wiget_field, zbx_wiget_field_t *)

static void	zbx_wiget_field_free(zbx_wiget_field_t *wf)
{
	zbx_free(wf->name);
	zbx_free(wf->value_str);
	zbx_free(wf);
}

static int	zbx_wiget_field_compare(const void *d1, const void *d2)
{
	const zbx_wiget_field_t	*f1 = *(const zbx_wiget_field_t * const *)d1;
	const zbx_wiget_field_t	*f2 = *(const zbx_wiget_field_t * const *)d2;

	ZBX_RETURN_IF_NOT_EQUAL(f1->wid, f2->wid);

	return strcmp(f1->name, f2->name);
}

static void	DBpatch_6050159_transform(zbx_vector_wiget_field_t *timeshift, zbx_vector_wiget_field_t *interval,
		zbx_vector_wiget_field_t *aggr_func, zbx_vector_wiget_field_t *time_from,
		zbx_vector_wiget_field_t *time_to, zbx_vector_uint64_t *nofunc_ids)
{
	int	i;

	zbx_vector_wiget_field_sort(interval, zbx_wiget_field_compare);
	zbx_vector_wiget_field_sort(timeshift, zbx_wiget_field_compare);

	for (i = 0; i < aggr_func->values_num; i++)	/* remove fields if aggregate_function = 0 */
	{
		int			n;
		zbx_wiget_field_t	*val = aggr_func->values[i];

		if (0 != val->value_int)
			continue;

		if (FAIL != (n = zbx_vector_wiget_field_bsearch(interval, val, zbx_wiget_field_compare)))
		{
			zbx_vector_uint64_append(nofunc_ids, interval->values[n]->wfid);
			zbx_wiget_field_free(interval->values[n]);
			zbx_vector_wiget_field_remove_noorder(interval, n);
		}

		if (FAIL != (n = zbx_vector_wiget_field_bsearch(timeshift, val, zbx_wiget_field_compare)))
		{
			zbx_vector_uint64_append(nofunc_ids, timeshift->values[n]->wfid);
			zbx_wiget_field_free(timeshift->values[n]);
			zbx_vector_wiget_field_remove(timeshift, n);
		}
	}

	while (0 < interval->values_num)	/* columns.N.time_period.from */
	{
		int			n;
		const char		*shift, *sign_shift = "+", *sign_interv = "-";
		zbx_wiget_field_t	*val = interval->values[interval->values_num - 1];

		if (FAIL == (n = zbx_vector_wiget_field_bsearch(timeshift, val, zbx_wiget_field_compare)))
			shift = "";
		else
			shift = timeshift->values[n]->value_str;

		if ('\0' == *shift || '-' == *shift)
			sign_shift = "";

		if ('\0' == *val->value_str)
			sign_interv = "";

		val->value_str = zbx_dsprintf(val->value_str, "now%s%s%s%s", sign_shift, shift, sign_interv,
				val->value_str);
		zbx_vector_wiget_field_append(time_from, val);
		zbx_vector_wiget_field_remove_noorder(interval, interval->values_num - 1);
	}

	while (0 < timeshift->values_num)	/* columns.N.time_period.to */
	{
		const char		*sign_shift = "+";
		zbx_wiget_field_t	*val = timeshift->values[timeshift->values_num - 1];

		if ('\0' == *val->value_str || '-' == *val->value_str)
			sign_shift = "";

		val->value_str = zbx_dsprintf(val->value_str, "now%s%s", sign_shift, val->value_str);
		zbx_vector_wiget_field_append(time_to, val);
		zbx_vector_wiget_field_remove_noorder(timeshift, timeshift->values_num - 1);
	}
}

static int	DBpatch_6050159_load(zbx_vector_wiget_field_t *time_from, zbx_vector_wiget_field_t *time_to,
		zbx_vector_uint64_t *nofunc_ids)
{
	zbx_db_result_t			result;
	zbx_db_row_t			row;
	zbx_vector_wiget_field_t	timeshift, interval, aggr_func;

	if (NULL == (result = zbx_db_select("select widget_fieldid,widgetid,name,value_str,value_int from widget_field"
				" where name like 'columns.%%.timeshift'"
					" or name like 'columns.%%.aggregate_interval'"
					" or name like 'columns.%%.aggregate_function'"
					" and widgetid in (select widgetid from widget where type='tophosts')")))
	{
		return FAIL;
	}

	zbx_vector_wiget_field_create(&timeshift);
	zbx_vector_wiget_field_create(&interval);
	zbx_vector_wiget_field_create(&aggr_func);

	while (NULL != (row = zbx_db_fetch(result)))
	{
		zbx_wiget_field_t	*val;
		const char		*name;
		size_t			l;

		val = (zbx_wiget_field_t *) zbx_malloc(NULL, sizeof(zbx_wiget_field_t));

		ZBX_STR2UINT64(val->wfid, row[0]);
		ZBX_STR2UINT64(val->wid, row[1]);
		name = row[2];
		l = strlen(name);
		val->value_str = zbx_strdup(NULL, row[3]);
		val->value_int = atoi(row[4]);

		if ('t' == name[l - 1])
		{
			val->name = zbx_dsprintf(NULL, "%.*s", (int)(l - ZBX_CONST_STRLEN("columns" "timeshift")),
					&name[ZBX_CONST_STRLEN("columns")]);
			zbx_vector_wiget_field_append(&timeshift, val);
		}
		else if  ('l' == name[l - 1])
		{
			val->name = zbx_dsprintf(NULL, "%.*s",
					(int)(l - ZBX_CONST_STRLEN("columns" "aggregate_interval")),
					&name[ZBX_CONST_STRLEN("columns")]);
			zbx_vector_wiget_field_append(&interval, val);
		}
		else
		{
			val->name = zbx_dsprintf(NULL, "%.*s",
					(int)(l - ZBX_CONST_STRLEN("columns" "aggregate_function")),
					&name[ZBX_CONST_STRLEN("columns")]);
			zbx_vector_wiget_field_append(&aggr_func, val);
		}
	}
	zbx_db_free_result(result);

	DBpatch_6050159_transform(&timeshift, &interval, &aggr_func, time_from, time_to, nofunc_ids);

	zbx_vector_wiget_field_clear_ext(&timeshift, zbx_wiget_field_free);
	zbx_vector_wiget_field_clear_ext(&interval, zbx_wiget_field_free);
	zbx_vector_wiget_field_clear_ext(&aggr_func, zbx_wiget_field_free);
	zbx_vector_wiget_field_destroy(&timeshift);
	zbx_vector_wiget_field_destroy(&interval);
	zbx_vector_wiget_field_destroy(&aggr_func);

	return SUCCEED;
}

static int	DBpatch_6050159_remove(zbx_vector_uint64_t *nofuncs)
{
	if (0 == nofuncs->values_num)
		return SUCCEED;

	zbx_vector_uint64_sort(nofuncs,ZBX_DEFAULT_UINT64_COMPARE_FUNC);

	return zbx_db_execute_multiple_query("delete from widget_field where", "widget_fieldid", nofuncs);
}

static int	DBpatch_6050159_update(zbx_vector_wiget_field_t *time_from, zbx_vector_wiget_field_t *time_to)
{
	char	*sql = NULL;
	size_t	sql_alloc = 0, sql_offset = 0;
	int	i, ret = SUCCEED;

	zbx_db_begin_multiple_update(&sql, &sql_alloc, &sql_offset);

	for (i = 0; i < time_from->values_num; i++)
	{
		zbx_wiget_field_t	*val = time_from->values[i];
		char			name[255 * ZBX_MAX_BYTES_IN_UTF8_CHAR + 1];

		zbx_snprintf(name, sizeof(name), "columns%stime_period.from", val->name);
		zbx_snprintf_alloc(&sql, &sql_alloc, &sql_offset,
				"update widget_field"
				" set value_str='%s',name='%s'"
				" where widget_fieldid=" ZBX_FS_UI64 ";\n",
				val->value_str, name, val->wfid);
		zbx_db_execute_overflowed_sql(&sql, &sql_alloc, &sql_offset);
	}

	for (i = 0; i < time_to->values_num; i++)
	{
		zbx_wiget_field_t	*val = time_to->values[i];
		char			name[255 * ZBX_MAX_BYTES_IN_UTF8_CHAR + 1];

		zbx_snprintf(name, sizeof(name), "columns%stime_period.to", val->name);
		zbx_snprintf_alloc(&sql, &sql_alloc, &sql_offset,
				"update widget_field"
				" set value_str='%s',name='%s'"
				" where widget_fieldid=" ZBX_FS_UI64 ";\n",
				val->value_str, name, val->wfid);
		zbx_db_execute_overflowed_sql(&sql, &sql_alloc, &sql_offset);
	}

	if (16 < sql_offset)	/* in ORACLE always present begin..end; */
	{
		zbx_db_end_multiple_update(&sql, &sql_alloc, &sql_offset);

		if (ZBX_DB_OK > zbx_db_execute("%s", sql))
			ret = FAIL;
	}

	zbx_free(sql);

	return ret;
}

static int	DBpatch_6050159(void)
{
	zbx_vector_wiget_field_t	time_from, time_to;
	zbx_vector_uint64_t		nofuncs_ids;
	int				ret = FAIL;

	if (0 == (DBget_program_type() & ZBX_PROGRAM_TYPE_SERVER))
		return SUCCEED;

	zbx_vector_wiget_field_create(&time_from);
	zbx_vector_wiget_field_create(&time_to);
	zbx_vector_uint64_create(&nofuncs_ids);

	if (SUCCEED == DBpatch_6050159_load(&time_from, &time_to, &nofuncs_ids)
			&& SUCCEED == DBpatch_6050159_remove(&nofuncs_ids)
			&& SUCCEED == DBpatch_6050159_update(&time_from, &time_to))
	{
		ret = SUCCEED;
	}

	zbx_vector_wiget_field_clear_ext(&time_from, zbx_wiget_field_free);
	zbx_vector_wiget_field_clear_ext(&time_to, zbx_wiget_field_free);
	zbx_vector_wiget_field_destroy(&time_from);
	zbx_vector_wiget_field_destroy(&time_to);
	zbx_vector_uint64_destroy(&nofuncs_ids);

	return ret;
=======
static int	DBpatch_6050159(void)
{
#ifdef HAVE_POSTGRESQL
	if (FAIL == zbx_db_index_exists("group_discovery", "group_discovery_pkey1"))
		return SUCCEED;

	return DBrename_index("group_discovery", "group_discovery_pkey1", "group_discovery_pkey",
			"groupdiscoveryid", 1);
#else
	return SUCCEED;
#endif
>>>>>>> 6ea73627
}

#endif

DBPATCH_START(6050)

/* version, duplicates flag, mandatory flag */

DBPATCH_ADD(6050000, 0, 1)
DBPATCH_ADD(6050001, 0, 1)
DBPATCH_ADD(6050002, 0, 1)
DBPATCH_ADD(6050003, 0, 1)
DBPATCH_ADD(6050004, 0, 1)
DBPATCH_ADD(6050005, 0, 1)
DBPATCH_ADD(6050006, 0, 1)
DBPATCH_ADD(6050007, 0, 1)
DBPATCH_ADD(6050008, 0, 1)
DBPATCH_ADD(6050009, 0, 1)
DBPATCH_ADD(6050010, 0, 1)
DBPATCH_ADD(6050011, 0, 1)
DBPATCH_ADD(6050012, 0, 1)
DBPATCH_ADD(6050013, 0, 1)
DBPATCH_ADD(6050014, 0, 1)
DBPATCH_ADD(6050015, 0, 1)
DBPATCH_ADD(6050016, 0, 1)
DBPATCH_ADD(6050017, 0, 1)
DBPATCH_ADD(6050018, 0, 1)
DBPATCH_ADD(6050019, 0, 1)
DBPATCH_ADD(6050020, 0, 1)
DBPATCH_ADD(6050021, 0, 1)
DBPATCH_ADD(6050022, 0, 1)
DBPATCH_ADD(6050023, 0, 1)
DBPATCH_ADD(6050024, 0, 1)
DBPATCH_ADD(6050025, 0, 1)
DBPATCH_ADD(6050026, 0, 1)
DBPATCH_ADD(6050027, 0, 1)
DBPATCH_ADD(6050028, 0, 1)
DBPATCH_ADD(6050029, 0, 1)
DBPATCH_ADD(6050030, 0, 1)
DBPATCH_ADD(6050031, 0, 1)
DBPATCH_ADD(6050032, 0, 1)
DBPATCH_ADD(6050033, 0, 1)
DBPATCH_ADD(6050034, 0, 1)
DBPATCH_ADD(6050035, 0, 1)
DBPATCH_ADD(6050036, 0, 1)
DBPATCH_ADD(6050037, 0, 1)
DBPATCH_ADD(6050038, 0, 1)
DBPATCH_ADD(6050039, 0, 1)
DBPATCH_ADD(6050040, 0, 1)
DBPATCH_ADD(6050041, 0, 1)
DBPATCH_ADD(6050042, 0, 1)
DBPATCH_ADD(6050043, 0, 1)
DBPATCH_ADD(6050044, 0, 1)
DBPATCH_ADD(6050045, 0, 1)
DBPATCH_ADD(6050046, 0, 1)
DBPATCH_ADD(6050047, 0, 1)
DBPATCH_ADD(6050048, 0, 1)
DBPATCH_ADD(6050049, 0, 1)
DBPATCH_ADD(6050050, 0, 1)
DBPATCH_ADD(6050051, 0, 1)
DBPATCH_ADD(6050052, 0, 1)
DBPATCH_ADD(6050053, 0, 1)
DBPATCH_ADD(6050054, 0, 1)
DBPATCH_ADD(6050055, 0, 1)
DBPATCH_ADD(6050056, 0, 1)
DBPATCH_ADD(6050057, 0, 1)
DBPATCH_ADD(6050058, 0, 1)
DBPATCH_ADD(6050059, 0, 1)
DBPATCH_ADD(6050060, 0, 1)
DBPATCH_ADD(6050061, 0, 1)
DBPATCH_ADD(6050062, 0, 1)
DBPATCH_ADD(6050063, 0, 1)
DBPATCH_ADD(6050064, 0, 1)
DBPATCH_ADD(6050065, 0, 1)
DBPATCH_ADD(6050066, 0, 1)
DBPATCH_ADD(6050067, 0, 1)
DBPATCH_ADD(6050068, 0, 1)
DBPATCH_ADD(6050069, 0, 1)
DBPATCH_ADD(6050070, 0, 1)
DBPATCH_ADD(6050071, 0, 1)
DBPATCH_ADD(6050072, 0, 1)
DBPATCH_ADD(6050073, 0, 1)
DBPATCH_ADD(6050074, 0, 1)
DBPATCH_ADD(6050075, 0, 1)
DBPATCH_ADD(6050076, 0, 1)
DBPATCH_ADD(6050077, 0, 1)
DBPATCH_ADD(6050078, 0, 1)
DBPATCH_ADD(6050079, 0, 1)
DBPATCH_ADD(6050080, 0, 1)
DBPATCH_ADD(6050081, 0, 1)
DBPATCH_ADD(6050082, 0, 1)
DBPATCH_ADD(6050083, 0, 1)
DBPATCH_ADD(6050084, 0, 1)
DBPATCH_ADD(6050085, 0, 1)
DBPATCH_ADD(6050086, 0, 1)
DBPATCH_ADD(6050087, 0, 1)
DBPATCH_ADD(6050090, 0, 1)
DBPATCH_ADD(6050091, 0, 1)
DBPATCH_ADD(6050092, 0, 1)
DBPATCH_ADD(6050093, 0, 1)
DBPATCH_ADD(6050094, 0, 1)
DBPATCH_ADD(6050095, 0, 1)
DBPATCH_ADD(6050096, 0, 1)
DBPATCH_ADD(6050097, 0, 1)
DBPATCH_ADD(6050098, 0, 1)
DBPATCH_ADD(6050099, 0, 1)
DBPATCH_ADD(6050100, 0, 1)
DBPATCH_ADD(6050101, 0, 1)
DBPATCH_ADD(6050102, 0, 1)
DBPATCH_ADD(6050103, 0, 1)
DBPATCH_ADD(6050104, 0, 1)
DBPATCH_ADD(6050105, 0, 1)
DBPATCH_ADD(6050106, 0, 1)
DBPATCH_ADD(6050107, 0, 1)
DBPATCH_ADD(6050108, 0, 1)
DBPATCH_ADD(6050109, 0, 1)
DBPATCH_ADD(6050110, 0, 1)
DBPATCH_ADD(6050111, 0, 1)
DBPATCH_ADD(6050112, 0, 1)
DBPATCH_ADD(6050113, 0, 1)
DBPATCH_ADD(6050114, 0, 1)
DBPATCH_ADD(6050115, 0, 1)
DBPATCH_ADD(6050116, 0, 1)
DBPATCH_ADD(6050117, 0, 1)
DBPATCH_ADD(6050118, 0, 1)
DBPATCH_ADD(6050119, 0, 1)
DBPATCH_ADD(6050120, 0, 1)
DBPATCH_ADD(6050121, 0, 1)
DBPATCH_ADD(6050122, 0, 1)
DBPATCH_ADD(6050123, 0, 1)
DBPATCH_ADD(6050124, 0, 1)
DBPATCH_ADD(6050125, 0, 1)
DBPATCH_ADD(6050126, 0, 1)
DBPATCH_ADD(6050127, 0, 1)
DBPATCH_ADD(6050128, 0, 1)
DBPATCH_ADD(6050129, 0, 1)
DBPATCH_ADD(6050130, 0, 1)
DBPATCH_ADD(6050131, 0, 1)
DBPATCH_ADD(6050132, 0, 1)
DBPATCH_ADD(6050133, 0, 1)
DBPATCH_ADD(6050134, 0, 1)
DBPATCH_ADD(6050135, 0, 1)
DBPATCH_ADD(6050136, 0, 1)
DBPATCH_ADD(6050137, 0, 1)
DBPATCH_ADD(6050138, 0, 1)
DBPATCH_ADD(6050139, 0, 1)
DBPATCH_ADD(6050140, 0, 1)
DBPATCH_ADD(6050141, 0, 1)
DBPATCH_ADD(6050142, 0, 1)
DBPATCH_ADD(6050143, 0, 1)
DBPATCH_ADD(6050144, 0, 1)
DBPATCH_ADD(6050145, 0, 1)
DBPATCH_ADD(6050146, 0, 1)
DBPATCH_ADD(6050147, 0, 1)
DBPATCH_ADD(6050148, 0, 1)
DBPATCH_ADD(6050149, 0, 1)
DBPATCH_ADD(6050150, 0, 1)
DBPATCH_ADD(6050151, 0, 1)
DBPATCH_ADD(6050152, 0, 1)
DBPATCH_ADD(6050153, 0, 1)
DBPATCH_ADD(6050154, 0, 1)
DBPATCH_ADD(6050155, 0, 1)
DBPATCH_ADD(6050156, 0, 1)
DBPATCH_ADD(6050157, 0, 1)
DBPATCH_ADD(6050158, 0, 1)
DBPATCH_ADD(6050159, 0, 1)

DBPATCH_END()<|MERGE_RESOLUTION|>--- conflicted
+++ resolved
@@ -1959,7 +1959,19 @@
 	return zbx_dbupgrade_drop_trigger_function_on_update("items", "name_upper", "upper");
 }
 
-<<<<<<< HEAD
+static int	DBpatch_6050159(void)
+{
+#ifdef HAVE_POSTGRESQL
+	if (FAIL == zbx_db_index_exists("group_discovery", "group_discovery_pkey1"))
+		return SUCCEED;
+
+	return DBrename_index("group_discovery", "group_discovery_pkey1", "group_discovery_pkey",
+			"groupdiscoveryid", 1);
+#else
+	return SUCCEED;
+#endif
+}
+
 typedef struct
 {
 	char		*name;
@@ -1990,7 +2002,7 @@
 	return strcmp(f1->name, f2->name);
 }
 
-static void	DBpatch_6050159_transform(zbx_vector_wiget_field_t *timeshift, zbx_vector_wiget_field_t *interval,
+static void	DBpatch_6050160_transform(zbx_vector_wiget_field_t *timeshift, zbx_vector_wiget_field_t *interval,
 		zbx_vector_wiget_field_t *aggr_func, zbx_vector_wiget_field_t *time_from,
 		zbx_vector_wiget_field_t *time_to, zbx_vector_uint64_t *nofunc_ids)
 {
@@ -2059,7 +2071,7 @@
 	}
 }
 
-static int	DBpatch_6050159_load(zbx_vector_wiget_field_t *time_from, zbx_vector_wiget_field_t *time_to,
+static int	DBpatch_6050160_load(zbx_vector_wiget_field_t *time_from, zbx_vector_wiget_field_t *time_to,
 		zbx_vector_uint64_t *nofunc_ids)
 {
 	zbx_db_result_t			result;
@@ -2117,7 +2129,7 @@
 	}
 	zbx_db_free_result(result);
 
-	DBpatch_6050159_transform(&timeshift, &interval, &aggr_func, time_from, time_to, nofunc_ids);
+	DBpatch_6050160_transform(&timeshift, &interval, &aggr_func, time_from, time_to, nofunc_ids);
 
 	zbx_vector_wiget_field_clear_ext(&timeshift, zbx_wiget_field_free);
 	zbx_vector_wiget_field_clear_ext(&interval, zbx_wiget_field_free);
@@ -2129,7 +2141,7 @@
 	return SUCCEED;
 }
 
-static int	DBpatch_6050159_remove(zbx_vector_uint64_t *nofuncs)
+static int	DBpatch_6050160_remove(zbx_vector_uint64_t *nofuncs)
 {
 	if (0 == nofuncs->values_num)
 		return SUCCEED;
@@ -2139,7 +2151,7 @@
 	return zbx_db_execute_multiple_query("delete from widget_field where", "widget_fieldid", nofuncs);
 }
 
-static int	DBpatch_6050159_update(zbx_vector_wiget_field_t *time_from, zbx_vector_wiget_field_t *time_to)
+static int	DBpatch_6050160_update(zbx_vector_wiget_field_t *time_from, zbx_vector_wiget_field_t *time_to)
 {
 	char	*sql = NULL;
 	size_t	sql_alloc = 0, sql_offset = 0;
@@ -2188,7 +2200,7 @@
 	return ret;
 }
 
-static int	DBpatch_6050159(void)
+static int	DBpatch_6050160(void)
 {
 	zbx_vector_wiget_field_t	time_from, time_to;
 	zbx_vector_uint64_t		nofuncs_ids;
@@ -2201,9 +2213,9 @@
 	zbx_vector_wiget_field_create(&time_to);
 	zbx_vector_uint64_create(&nofuncs_ids);
 
-	if (SUCCEED == DBpatch_6050159_load(&time_from, &time_to, &nofuncs_ids)
-			&& SUCCEED == DBpatch_6050159_remove(&nofuncs_ids)
-			&& SUCCEED == DBpatch_6050159_update(&time_from, &time_to))
+	if (SUCCEED == DBpatch_6050160_load(&time_from, &time_to, &nofuncs_ids)
+			&& SUCCEED == DBpatch_6050160_remove(&nofuncs_ids)
+			&& SUCCEED == DBpatch_6050160_update(&time_from, &time_to))
 	{
 		ret = SUCCEED;
 	}
@@ -2215,19 +2227,6 @@
 	zbx_vector_uint64_destroy(&nofuncs_ids);
 
 	return ret;
-=======
-static int	DBpatch_6050159(void)
-{
-#ifdef HAVE_POSTGRESQL
-	if (FAIL == zbx_db_index_exists("group_discovery", "group_discovery_pkey1"))
-		return SUCCEED;
-
-	return DBrename_index("group_discovery", "group_discovery_pkey1", "group_discovery_pkey",
-			"groupdiscoveryid", 1);
-#else
-	return SUCCEED;
-#endif
->>>>>>> 6ea73627
 }
 
 #endif
@@ -2394,5 +2393,6 @@
 DBPATCH_ADD(6050157, 0, 1)
 DBPATCH_ADD(6050158, 0, 1)
 DBPATCH_ADD(6050159, 0, 1)
+DBPATCH_ADD(6050160, 0, 1)
 
 DBPATCH_END()