--- conflicted
+++ resolved
@@ -2432,32 +2432,6 @@
 	return fix_expression_macro_escaping("media_type_param", "mediatype_paramid", "name");
 }
 
-<<<<<<< HEAD
-static int	DBpatch_6050176(void)
-{
-	return DBrename_table("globalvars", "globalvars_tmp");
-}
-
-static int	DBpatch_6050177(void)
-{
-	const zbx_db_table_t	table =
-			{"globalvars", "name", 0,
-				{
-					{"name", "", NULL, NULL, 64, ZBX_TYPE_CHAR, ZBX_NOTNULL, 0},
-					{"value", "", NULL, NULL, 2048, ZBX_TYPE_CHAR, ZBX_NOTNULL, 0},
-					{0}
-				},
-				NULL
-			};
-
-	return DBcreate_table(&table);
-}
-
-static int	DBpatch_6050178(void)
-{
-	if (ZBX_DB_OK > zbx_db_execute("insert into globalvars (name,value)"
-			" select 'snmp_lastsize',snmp_lastsize from globalvars_tmp"))
-=======
 typedef struct
 {
 	char		*name;
@@ -2569,32 +2543,10 @@
 					" or name like 'columns.%%.aggregate_interval'"
 					" or name like 'columns.%%.aggregate_function'"
 					" and widgetid in (select widgetid from widget where type='tophosts')")))
->>>>>>> 8f7aeae1
-	{
-		return FAIL;
-	}
-
-<<<<<<< HEAD
-	return SUCCEED;
-}
-
-static int	DBpatch_6050179(void)
-{
-	return DBdrop_table("globalvars_tmp");
-}
-
-static int	DBpatch_6050180(void)
-{
-#ifdef HAVE_POSTGRESQL
-	if (FAIL == zbx_db_index_exists("globalvars", "globalvars_pkey1"))
-		return SUCCEED;
-
-	return DBrename_index("globalvars", "globalvars_pkey1", "globalvars_pkey",
-			"name", 1);
-#else
-	return SUCCEED;
-#endif
-=======
+	{
+		return FAIL;
+	}
+
 	zbx_vector_wiget_field_create(&timeshift);
 	zbx_vector_wiget_field_create(&interval);
 	zbx_vector_wiget_field_create(&aggr_func);
@@ -2735,8 +2687,57 @@
 	zbx_vector_uint64_destroy(&nofuncs_ids);
 
 	return ret;
->>>>>>> 8f7aeae1
-}
+}
+
+static int	DBpatch_6050177(void)
+{
+	return DBrename_table("globalvars", "globalvars_tmp");
+}
+
+static int	DBpatch_6050178(void)
+{
+	const zbx_db_table_t	table =
+			{"globalvars", "name", 0,
+				{
+					{"name", "", NULL, NULL, 64, ZBX_TYPE_CHAR, ZBX_NOTNULL, 0},
+					{"value", "", NULL, NULL, 2048, ZBX_TYPE_CHAR, ZBX_NOTNULL, 0},
+					{0}
+				},
+				NULL
+			};
+
+	return DBcreate_table(&table);
+}
+
+static int	DBpatch_6050179(void)
+{
+	if (ZBX_DB_OK > zbx_db_execute("insert into globalvars (name,value)"
+			" select 'snmp_lastsize',snmp_lastsize from globalvars_tmp"))
+	{
+		return FAIL;
+	}
+
+	return SUCCEED;
+}
+
+static int	DBpatch_6050180(void)
+{
+	return DBdrop_table("globalvars_tmp");
+}
+
+static int	DBpatch_6050181(void)
+{
+#ifdef HAVE_POSTGRESQL
+	if (FAIL == zbx_db_index_exists("globalvars", "globalvars_pkey1"))
+		return SUCCEED;
+
+	return DBrename_index("globalvars", "globalvars_pkey1", "globalvars_pkey",
+			"name", 1);
+#else
+	return SUCCEED;
+#endif
+}
+
 
 #endif
 
@@ -2919,12 +2920,10 @@
 DBPATCH_ADD(6050174, 0, 1)
 DBPATCH_ADD(6050175, 0, 1)
 DBPATCH_ADD(6050176, 0, 1)
-<<<<<<< HEAD
 DBPATCH_ADD(6050177, 0, 1)
 DBPATCH_ADD(6050178, 0, 1)
 DBPATCH_ADD(6050179, 0, 1)
 DBPATCH_ADD(6050180, 0, 1)
-=======
->>>>>>> 8f7aeae1
+DBPATCH_ADD(6050181, 0, 1)
 
 DBPATCH_END()