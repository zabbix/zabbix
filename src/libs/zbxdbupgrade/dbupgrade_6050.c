--- conflicted
+++ resolved
@@ -385,30 +385,6 @@
 
 static int	DBpatch_6050034(void)
 {
-<<<<<<< HEAD
-	int ret;
-
-	const zbx_db_field_t	manualinput = {"manualinput", "0", NULL, NULL, 0, ZBX_TYPE_INT, ZBX_NOTNULL, 0};
-	const zbx_db_field_t	manualinput_prompt = {"manualinput_prompt", "", NULL, NULL, 255, ZBX_TYPE_CHAR, ZBX_NOTNULL, 0};
-	const zbx_db_field_t	manualinput_validator = {"manualinput_validator", "", NULL, NULL, 255, ZBX_TYPE_CHAR, ZBX_NOTNULL, 0};
-	/*
-	 * The below default value is an invalid one.
-	 * This should never happen in practice when describing new scripts.
-	 */
-	const zbx_db_field_t	manualinput_validator_type = {"manualinput_validator_type", "0", NULL, NULL, 0, ZBX_TYPE_INT, ZBX_NOTNULL, 0};
-	const zbx_db_field_t	manualinput_default_value = {"manualinput_default_value", "", NULL, NULL, 255, ZBX_TYPE_CHAR, ZBX_NOTNULL, 0};
-
-	if (SUCCEED != (ret = DBadd_field("scripts", &manualinput)))
-		return ret;
-	if (SUCCEED != (ret = DBadd_field("scripts", &manualinput_prompt)))
-		return ret;
-	if (SUCCEED != (ret = DBadd_field("scripts", &manualinput_validator)))
-		return ret;
-	if (SUCCEED != (ret = DBadd_field("scripts", &manualinput_validator_type)))
-		return ret;
-	if (SUCCEED != (ret = DBadd_field("scripts", &manualinput_default_value)))
-		return ret;
-=======
 	const zbx_db_table_t	table = {"proxy", "proxyid", 0,
 			{
 				{"proxyid", NULL, NULL, NULL, 0, ZBX_TYPE_ID, ZBX_NOTNULL, 0},
@@ -943,7 +919,33 @@
 {
 	if (FAIL == zbx_db_index_exists("users", "users_3"))
 		return DBcreate_index("users", "users_3", "roleid", 0);
->>>>>>> 9038d3e0
+	return SUCCEED;
+}
+
+static int	DBpatch_6050088(void)
+{
+	int ret;
+
+	const zbx_db_field_t	manualinput = {"manualinput", "0", NULL, NULL, 0, ZBX_TYPE_INT, ZBX_NOTNULL, 0};
+	const zbx_db_field_t	manualinput_prompt = {"manualinput_prompt", "", NULL, NULL, 255, ZBX_TYPE_CHAR, ZBX_NOTNULL, 0};
+	const zbx_db_field_t	manualinput_validator = {"manualinput_validator", "", NULL, NULL, 255, ZBX_TYPE_CHAR, ZBX_NOTNULL, 0};
+	/*
+	 * The below default value is an invalid one.
+	 * This should never happen in practice when describing new scripts.
+	 */
+	const zbx_db_field_t	manualinput_validator_type = {"manualinput_validator_type", "0", NULL, NULL, 0, ZBX_TYPE_INT, ZBX_NOTNULL, 0};
+	const zbx_db_field_t	manualinput_default_value = {"manualinput_default_value", "", NULL, NULL, 255, ZBX_TYPE_CHAR, ZBX_NOTNULL, 0};
+
+	if (SUCCEED != (ret = DBadd_field("scripts", &manualinput)))
+		return ret;
+	if (SUCCEED != (ret = DBadd_field("scripts", &manualinput_prompt)))
+		return ret;
+	if (SUCCEED != (ret = DBadd_field("scripts", &manualinput_validator)))
+		return ret;
+	if (SUCCEED != (ret = DBadd_field("scripts", &manualinput_validator_type)))
+		return ret;
+	if (SUCCEED != (ret = DBadd_field("scripts", &manualinput_default_value)))
+		return ret;
 
 	return SUCCEED;
 }
@@ -989,8 +991,6 @@
 DBPATCH_ADD(6050032, 0, 1)
 DBPATCH_ADD(6050033, 0, 1)
 DBPATCH_ADD(6050034, 0, 1)
-<<<<<<< HEAD
-=======
 DBPATCH_ADD(6050035, 0, 1)
 DBPATCH_ADD(6050036, 0, 1)
 DBPATCH_ADD(6050037, 0, 1)
@@ -1044,6 +1044,6 @@
 DBPATCH_ADD(6050085, 0, 1)
 DBPATCH_ADD(6050086, 0, 1)
 DBPATCH_ADD(6050087, 0, 1)
->>>>>>> 9038d3e0
+DBPATCH_ADD(6050088, 0, 1)
 
 DBPATCH_END()