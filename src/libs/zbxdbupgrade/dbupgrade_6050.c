/*
** Zabbix
** Copyright (C) 2001-2023 Zabbix SIA
**
** This program is free software; you can redistribute it and/or modify
** it under the terms of the GNU General Public License as published by
** the Free Software Foundation; either version 2 of the License, or
** (at your option) any later version.
**
** This program is distributed in the hope that it will be useful,
** but WITHOUT ANY WARRANTY; without even the implied warranty of
** MERCHANTABILITY or FITNESS FOR A PARTICULAR PURPOSE. See the
** GNU General Public License for more details.
**
** You should have received a copy of the GNU General Public License
** along with this program; if not, write to the Free Software
** Foundation, Inc., 51 Franklin Street, Fifth Floor, Boston, MA  02110-1301, USA.
**/

#include "dbupgrade.h"

#include "zbxdbschema.h"
#include "zbxdbhigh.h"

/*
 * 7.0 development database patches
 */

#ifndef HAVE_SQLITE3

static int	DBpatch_6050000(void)
{
	const zbx_db_field_t	field = {"url", "", NULL, NULL, 2048, ZBX_TYPE_CHAR, ZBX_NOTNULL, 0};

	return DBmodify_field_type("config", &field, NULL);
}

static int	DBpatch_6050001(void)
{
	const zbx_db_field_t	field = {"geomaps_tile_url", "", NULL, NULL, 2048, ZBX_TYPE_CHAR, ZBX_NOTNULL, 0};

	return DBmodify_field_type("config", &field, NULL);
}

static int	DBpatch_6050002(void)
{
	const zbx_db_field_t	field = {"url", "", NULL, NULL, 2048, ZBX_TYPE_CHAR, ZBX_NOTNULL, 0};

	return DBmodify_field_type("sysmap_url", &field, NULL);
}

static int	DBpatch_6050003(void)
{
	const zbx_db_field_t	field = {"url", "", NULL, NULL, 2048, ZBX_TYPE_CHAR, ZBX_NOTNULL, 0};

	return DBmodify_field_type("sysmap_element_url", &field, NULL);
}

static int	DBpatch_6050004(void)
{
	const zbx_db_field_t	field = {"url_a", "", NULL, NULL, 2048, ZBX_TYPE_CHAR, ZBX_NOTNULL, 0};

	return DBmodify_field_type("host_inventory", &field, NULL);
}

static int	DBpatch_6050005(void)
{
	const zbx_db_field_t	field = {"url_b", "", NULL, NULL, 2048, ZBX_TYPE_CHAR, ZBX_NOTNULL, 0};

	return DBmodify_field_type("host_inventory", &field, NULL);
}

static int	DBpatch_6050006(void)
{
	const zbx_db_field_t	field = {"url_c", "", NULL, NULL, 2048, ZBX_TYPE_CHAR, ZBX_NOTNULL, 0};

	return DBmodify_field_type("host_inventory", &field, NULL);
}

static int	DBpatch_6050007(void)
{
	const zbx_db_field_t	field = {"value_str", "", NULL, NULL, 2048, ZBX_TYPE_CHAR, ZBX_NOTNULL, 0};

	return DBmodify_field_type("widget_field", &field, NULL);
}

static int	DBpatch_6050008(void)
{
	const zbx_db_field_t	field = {"value", "0.0000", NULL, NULL, 0, ZBX_TYPE_FLOAT, ZBX_NOTNULL, 0};

	if (0 == (DBget_program_type() & ZBX_PROGRAM_TYPE_SERVER))
		return SUCCEED;

#if defined(HAVE_ORACLE)
	if (SUCCEED == zbx_db_check_oracle_colum_type("history", "value", ZBX_TYPE_FLOAT))
		return SUCCEED;
#endif /* defined(HAVE_ORACLE) */

	return DBmodify_field_type("history", &field, &field);
}

static int	DBpatch_6050009(void)
{
	const zbx_db_field_t	field = {"value_min", "0.0000", NULL, NULL, 0, ZBX_TYPE_FLOAT, ZBX_NOTNULL, 0};

	if (0 == (DBget_program_type() & ZBX_PROGRAM_TYPE_SERVER))
		return SUCCEED;

#if defined(HAVE_ORACLE)
	if (SUCCEED == zbx_db_check_oracle_colum_type("trends", "value_min", ZBX_TYPE_FLOAT))
		return SUCCEED;
#endif /* defined(HAVE_ORACLE) */

	return DBmodify_field_type("trends", &field, &field);
}

static int	DBpatch_6050010(void)
{
	const zbx_db_field_t	field = {"value_avg", "0.0000", NULL, NULL, 0, ZBX_TYPE_FLOAT, ZBX_NOTNULL, 0};

	if (0 == (DBget_program_type() & ZBX_PROGRAM_TYPE_SERVER))
		return SUCCEED;

#if defined(HAVE_ORACLE)
	if (SUCCEED == zbx_db_check_oracle_colum_type("trends", "value_avg", ZBX_TYPE_FLOAT))
		return SUCCEED;
#endif /* defined(HAVE_ORACLE) */

	return DBmodify_field_type("trends", &field, &field);
}

static int	DBpatch_6050011(void)
{
	const zbx_db_field_t	field = {"value_max", "0.0000", NULL, NULL, 0, ZBX_TYPE_FLOAT, ZBX_NOTNULL, 0};

#if defined(HAVE_ORACLE)
	if (SUCCEED == zbx_db_check_oracle_colum_type("trends", "value_max", ZBX_TYPE_FLOAT))
		return SUCCEED;
#endif /* defined(HAVE_ORACLE) */

	if (0 == (DBget_program_type() & ZBX_PROGRAM_TYPE_SERVER))
		return SUCCEED;

	return DBmodify_field_type("trends", &field, &field);
}

static int	DBpatch_6050012(void)
{
	const zbx_db_field_t	field = {"allow_redirect", "0", NULL, NULL, 0, ZBX_TYPE_INT, ZBX_NOTNULL, 0};

	return DBadd_field("dchecks", &field);
}

static int	DBpatch_6050013(void)
{
	const zbx_db_table_t	table =
			{"history_bin", "itemid,clock,ns", 0,
				{
					{"itemid", NULL, NULL, NULL, 0, ZBX_TYPE_ID, ZBX_NOTNULL, 0},
					{"clock", "0", NULL, NULL, 0, ZBX_TYPE_INT, ZBX_NOTNULL, 0},
					{"ns", "0", NULL, NULL, 0, ZBX_TYPE_INT, ZBX_NOTNULL, 0},
					{"value", "", NULL, NULL, 0, ZBX_TYPE_BLOB, ZBX_NOTNULL, 0},
					{NULL}
				},
				NULL
			};

	return DBcreate_table(&table);
}

static int	DBpatch_6050014(void)
{
	if (0 == (DBget_program_type() & ZBX_PROGRAM_TYPE_SERVER))
		return SUCCEED;

	if (ZBX_DB_OK > zbx_db_execute(
			"delete from widget_field"
			" where name='adv_conf' and widgetid in ("
				"select widgetid"
				" from widget"
				" where type in ('clock', 'item')"
			")"))
	{
		return FAIL;
	}

	return SUCCEED;
}

static int	DBpatch_6050015(void)
{
	const zbx_db_field_t	field = {"http_user", "", NULL, NULL, 255, ZBX_TYPE_CHAR, ZBX_NOTNULL | ZBX_PROXY, 0};

	return DBmodify_field_type("httptest", &field, NULL);
}

static int	DBpatch_6050016(void)
{
	const zbx_db_field_t	field = {"http_password", "", NULL, NULL, 255, ZBX_TYPE_CHAR,
			ZBX_NOTNULL | ZBX_PROXY, 0};

	return DBmodify_field_type("httptest", &field, NULL);
}

static int	DBpatch_6050017(void)
{
	const zbx_db_field_t	field = {"username", "", NULL, NULL, 255, ZBX_TYPE_CHAR, ZBX_NOTNULL | ZBX_PROXY, 0};

	return DBmodify_field_type("items", &field, NULL);
}

static int	DBpatch_6050018(void)
{
	const zbx_db_field_t	field = {"password", "", NULL, NULL, 255, ZBX_TYPE_CHAR, ZBX_NOTNULL | ZBX_PROXY, 0};

	return DBmodify_field_type("items", &field, NULL);
}

static int	DBpatch_6050019(void)
{
	const zbx_db_field_t	field = {"username", "", NULL, NULL, 255, ZBX_TYPE_CHAR, ZBX_NOTNULL, 0};

	return DBmodify_field_type("connector", &field, NULL);
}

static int	DBpatch_6050020(void)
{
	const zbx_db_field_t	field = {"password", "", NULL, NULL, 255, ZBX_TYPE_CHAR, ZBX_NOTNULL, 0};

	return DBmodify_field_type("connector", &field, NULL);
}

static int	DBpatch_6050021(void)
{
	const zbx_db_field_t	field = {"concurrency_max", "0", NULL, NULL, 0, ZBX_TYPE_INT, ZBX_NOTNULL, 0};

	return DBadd_field("drules", &field);
}

static int	DBpatch_6050022(void)
{
	if (ZBX_DB_OK > zbx_db_execute("update drules set concurrency_max=1"))
		return FAIL;

	return SUCCEED;
}

static int	DBpatch_6050023(void)
{
	const char	*sql =
			"update widget_field"
			" set name='acknowledgement_status'"
			" where name='unacknowledged'"
				" and exists ("
					"select null"
					" from widget w"
					" where widget_field.widgetid=w.widgetid"
						" and w.type='problems'"
				")";

	if (0 == (DBget_program_type() & ZBX_PROGRAM_TYPE_SERVER))
		return SUCCEED;

	if (ZBX_DB_OK <= zbx_db_execute("%s", sql))
		return SUCCEED;

	return FAIL;
}

static int	DBpatch_6050024(void)
{
	const char	*sql =
			"update widget_field"
			" set name='show_lines'"
			" where name='count'"
				" and exists ("
					"select null"
					" from widget w"
					" where widget_field.widgetid=w.widgetid"
						" and w.type='tophosts'"
				")";

	if (0 == (DBget_program_type() & ZBX_PROGRAM_TYPE_SERVER))
		return SUCCEED;

	if (ZBX_DB_OK <= zbx_db_execute("%s", sql))
		return SUCCEED;

	return FAIL;
}

static int	DBpatch_6050025(void)
{
	if (FAIL == zbx_db_index_exists("problem", "problem_4"))
		return DBcreate_index("problem", "problem_4", "cause_eventid", 0);

	return SUCCEED;
}

static int	DBpatch_6050026(void)
{
<<<<<<< HEAD
=======
	const zbx_db_field_t	field = {"id", NULL, NULL, NULL, 0, ZBX_TYPE_ID, ZBX_NOTNULL, 0};

	return DBdrop_field_autoincrement("proxy_history", &field);

	return SUCCEED;
}

static int	DBpatch_6050027(void)
{
	const zbx_db_field_t	field = {"id", NULL, NULL, NULL, 0, ZBX_TYPE_ID, ZBX_NOTNULL, 0};

	return DBdrop_field_autoincrement("proxy_dhistory", &field);

	return SUCCEED;
}

static int	DBpatch_6050028(void)
{
	const zbx_db_field_t	field = {"id", NULL, NULL, NULL, 0, ZBX_TYPE_ID, ZBX_NOTNULL, 0};

	return DBdrop_field_autoincrement("proxy_autoreg_host", &field);

	return SUCCEED;
}

static int	DBpatch_6050029(void)
{
>>>>>>> e7489906
	if (0 == (DBget_program_type() & ZBX_PROGRAM_TYPE_SERVER))
		return SUCCEED;

	if (ZBX_DB_OK > zbx_db_execute("insert into module (moduleid,id,relative_path,status,config) values"
<<<<<<< HEAD
				" (" ZBX_FS_UI64 ",'piechart','widgets/piechart',%d,'[]')", zbx_db_get_maxid("module"), 1))
		{
			return FAIL;
		}
=======
			" (" ZBX_FS_UI64 ",'gauge','widgets/gauge',%d,'[]')", zbx_db_get_maxid("module"), 1))
	{
		return FAIL;
	}
>>>>>>> e7489906

	return SUCCEED;
}

#endif

DBPATCH_START(6050)

/* version, duplicates flag, mandatory flag */

DBPATCH_ADD(6050000, 0, 1)
DBPATCH_ADD(6050001, 0, 1)
DBPATCH_ADD(6050002, 0, 1)
DBPATCH_ADD(6050003, 0, 1)
DBPATCH_ADD(6050004, 0, 1)
DBPATCH_ADD(6050005, 0, 1)
DBPATCH_ADD(6050006, 0, 1)
DBPATCH_ADD(6050007, 0, 1)
DBPATCH_ADD(6050008, 0, 1)
DBPATCH_ADD(6050009, 0, 1)
DBPATCH_ADD(6050010, 0, 1)
DBPATCH_ADD(6050011, 0, 1)
DBPATCH_ADD(6050012, 0, 1)
DBPATCH_ADD(6050013, 0, 1)
DBPATCH_ADD(6050014, 0, 1)
DBPATCH_ADD(6050015, 0, 1)
DBPATCH_ADD(6050016, 0, 1)
DBPATCH_ADD(6050017, 0, 1)
DBPATCH_ADD(6050018, 0, 1)
DBPATCH_ADD(6050019, 0, 1)
DBPATCH_ADD(6050020, 0, 1)
DBPATCH_ADD(6050021, 0, 1)
DBPATCH_ADD(6050022, 0, 1)
DBPATCH_ADD(6050023, 0, 1)
DBPATCH_ADD(6050024, 0, 1)
DBPATCH_ADD(6050025, 0, 1)
DBPATCH_ADD(6050026, 0, 1)
<<<<<<< HEAD
=======
DBPATCH_ADD(6050027, 0, 1)
DBPATCH_ADD(6050028, 0, 1)
DBPATCH_ADD(6050029, 0, 1)
>>>>>>> e7489906

DBPATCH_END()<|MERGE_RESOLUTION|>--- conflicted
+++ resolved
@@ -299,8 +299,6 @@
 
 static int	DBpatch_6050026(void)
 {
-<<<<<<< HEAD
-=======
 	const zbx_db_field_t	field = {"id", NULL, NULL, NULL, 0, ZBX_TYPE_ID, ZBX_NOTNULL, 0};
 
 	return DBdrop_field_autoincrement("proxy_history", &field);
@@ -328,22 +326,28 @@
 
 static int	DBpatch_6050029(void)
 {
->>>>>>> e7489906
 	if (0 == (DBget_program_type() & ZBX_PROGRAM_TYPE_SERVER))
 		return SUCCEED;
 
 	if (ZBX_DB_OK > zbx_db_execute("insert into module (moduleid,id,relative_path,status,config) values"
-<<<<<<< HEAD
+			" (" ZBX_FS_UI64 ",'gauge','widgets/gauge',%d,'[]')", zbx_db_get_maxid("module"), 1))
+	{
+		return FAIL;
+	}
+
+	return SUCCEED;
+}
+
+static int	DBpatch_6050030(void)
+{
+	if (0 == (DBget_program_type() & ZBX_PROGRAM_TYPE_SERVER))
+		return SUCCEED;
+
+	if (ZBX_DB_OK > zbx_db_execute("insert into module (moduleid,id,relative_path,status,config) values"
 				" (" ZBX_FS_UI64 ",'piechart','widgets/piechart',%d,'[]')", zbx_db_get_maxid("module"), 1))
 		{
 			return FAIL;
 		}
-=======
-			" (" ZBX_FS_UI64 ",'gauge','widgets/gauge',%d,'[]')", zbx_db_get_maxid("module"), 1))
-	{
-		return FAIL;
-	}
->>>>>>> e7489906
 
 	return SUCCEED;
 }
@@ -381,11 +385,9 @@
 DBPATCH_ADD(6050024, 0, 1)
 DBPATCH_ADD(6050025, 0, 1)
 DBPATCH_ADD(6050026, 0, 1)
-<<<<<<< HEAD
-=======
 DBPATCH_ADD(6050027, 0, 1)
 DBPATCH_ADD(6050028, 0, 1)
 DBPATCH_ADD(6050029, 0, 1)
->>>>>>> e7489906
+DBPATCH_ADD(6050030, 0, 1)
 
 DBPATCH_END()