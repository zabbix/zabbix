/*
** Zabbix
** Copyright (C) 2001-2023 Zabbix SIA
**
** This program is free software; you can redistribute it and/or modify
** it under the terms of the GNU General Public License as published by
** the Free Software Foundation; either version 2 of the License, or
** (at your option) any later version.
**
** This program is distributed in the hope that it will be useful,
** but WITHOUT ANY WARRANTY; without even the implied warranty of
** MERCHANTABILITY or FITNESS FOR A PARTICULAR PURPOSE. See the
** GNU General Public License for more details.
**
** You should have received a copy of the GNU General Public License
** along with this program; if not, write to the Free Software
** Foundation, Inc., 51 Franklin Street, Fifth Floor, Boston, MA  02110-1301, USA.
**/

#include "dbupgrade.h"

#include "zbxdbschema.h"
#include "zbxdbhigh.h"
#include "log.h"

/*
 * 7.0 development database patches
 */

#ifndef HAVE_SQLITE3

static int	DBpatch_6050000(void)
{
	const zbx_db_field_t	field = {"url", "", NULL, NULL, 2048, ZBX_TYPE_CHAR, ZBX_NOTNULL, 0};

	return DBmodify_field_type("config", &field, NULL);
}

static int	DBpatch_6050001(void)
{
	const zbx_db_field_t	field = {"geomaps_tile_url", "", NULL, NULL, 2048, ZBX_TYPE_CHAR, ZBX_NOTNULL, 0};

	return DBmodify_field_type("config", &field, NULL);
}

static int	DBpatch_6050002(void)
{
	const zbx_db_field_t	field = {"url", "", NULL, NULL, 2048, ZBX_TYPE_CHAR, ZBX_NOTNULL, 0};

	return DBmodify_field_type("sysmap_url", &field, NULL);
}

static int	DBpatch_6050003(void)
{
	const zbx_db_field_t	field = {"url", "", NULL, NULL, 2048, ZBX_TYPE_CHAR, ZBX_NOTNULL, 0};

	return DBmodify_field_type("sysmap_element_url", &field, NULL);
}

static int	DBpatch_6050004(void)
{
	const zbx_db_field_t	field = {"url_a", "", NULL, NULL, 2048, ZBX_TYPE_CHAR, ZBX_NOTNULL, 0};

	return DBmodify_field_type("host_inventory", &field, NULL);
}

static int	DBpatch_6050005(void)
{
	const zbx_db_field_t	field = {"url_b", "", NULL, NULL, 2048, ZBX_TYPE_CHAR, ZBX_NOTNULL, 0};

	return DBmodify_field_type("host_inventory", &field, NULL);
}

static int	DBpatch_6050006(void)
{
	const zbx_db_field_t	field = {"url_c", "", NULL, NULL, 2048, ZBX_TYPE_CHAR, ZBX_NOTNULL, 0};

	return DBmodify_field_type("host_inventory", &field, NULL);
}

static int	DBpatch_6050007(void)
{
	const zbx_db_field_t	field = {"value_str", "", NULL, NULL, 2048, ZBX_TYPE_CHAR, ZBX_NOTNULL, 0};

	return DBmodify_field_type("widget_field", &field, NULL);
}

static int	DBpatch_6050008(void)
{
	const zbx_db_field_t	field = {"value", "0.0000", NULL, NULL, 0, ZBX_TYPE_FLOAT, ZBX_NOTNULL, 0};

	if (0 == (DBget_program_type() & ZBX_PROGRAM_TYPE_SERVER))
		return SUCCEED;

#if defined(HAVE_ORACLE)
	if (SUCCEED == zbx_db_check_oracle_colum_type("history", "value", ZBX_TYPE_FLOAT))
		return SUCCEED;
#endif /* defined(HAVE_ORACLE) */

	return DBmodify_field_type("history", &field, &field);
}

static int	DBpatch_6050009(void)
{
	const zbx_db_field_t	field = {"value_min", "0.0000", NULL, NULL, 0, ZBX_TYPE_FLOAT, ZBX_NOTNULL, 0};

	if (0 == (DBget_program_type() & ZBX_PROGRAM_TYPE_SERVER))
		return SUCCEED;

#if defined(HAVE_ORACLE)
	if (SUCCEED == zbx_db_check_oracle_colum_type("trends", "value_min", ZBX_TYPE_FLOAT))
		return SUCCEED;
#endif /* defined(HAVE_ORACLE) */

	return DBmodify_field_type("trends", &field, &field);
}

static int	DBpatch_6050010(void)
{
	const zbx_db_field_t	field = {"value_avg", "0.0000", NULL, NULL, 0, ZBX_TYPE_FLOAT, ZBX_NOTNULL, 0};

	if (0 == (DBget_program_type() & ZBX_PROGRAM_TYPE_SERVER))
		return SUCCEED;

#if defined(HAVE_ORACLE)
	if (SUCCEED == zbx_db_check_oracle_colum_type("trends", "value_avg", ZBX_TYPE_FLOAT))
		return SUCCEED;
#endif /* defined(HAVE_ORACLE) */

	return DBmodify_field_type("trends", &field, &field);
}

static int	DBpatch_6050011(void)
{
	const zbx_db_field_t	field = {"value_max", "0.0000", NULL, NULL, 0, ZBX_TYPE_FLOAT, ZBX_NOTNULL, 0};

#if defined(HAVE_ORACLE)
	if (SUCCEED == zbx_db_check_oracle_colum_type("trends", "value_max", ZBX_TYPE_FLOAT))
		return SUCCEED;
#endif /* defined(HAVE_ORACLE) */

	if (0 == (DBget_program_type() & ZBX_PROGRAM_TYPE_SERVER))
		return SUCCEED;

	return DBmodify_field_type("trends", &field, &field);
}

static int	DBpatch_6050012(void)
{
	const zbx_db_field_t	field = {"allow_redirect", "0", NULL, NULL, 0, ZBX_TYPE_INT, ZBX_NOTNULL, 0};

	return DBadd_field("dchecks", &field);
}

static int	DBpatch_6050013(void)
{
	const zbx_db_table_t	table =
			{"history_bin", "itemid,clock,ns", 0,
				{
					{"itemid", NULL, NULL, NULL, 0, ZBX_TYPE_ID, ZBX_NOTNULL, 0},
					{"clock", "0", NULL, NULL, 0, ZBX_TYPE_INT, ZBX_NOTNULL, 0},
					{"ns", "0", NULL, NULL, 0, ZBX_TYPE_INT, ZBX_NOTNULL, 0},
					{"value", "", NULL, NULL, 0, ZBX_TYPE_BLOB, ZBX_NOTNULL, 0},
					{NULL}
				},
				NULL
			};

	return DBcreate_table(&table);
}

static int	DBpatch_6050014(void)
{
	if (0 == (DBget_program_type() & ZBX_PROGRAM_TYPE_SERVER))
		return SUCCEED;

	if (ZBX_DB_OK > zbx_db_execute(
			"delete from widget_field"
			" where name='adv_conf' and widgetid in ("
				"select widgetid"
				" from widget"
				" where type in ('clock', 'item')"
			")"))
	{
		return FAIL;
	}

	return SUCCEED;
}

static int	DBpatch_6050015(void)
{
<<<<<<< HEAD
	const zbx_db_field_t	field = {"concurrency_max", "0", NULL, NULL, 0, ZBX_TYPE_INT, ZBX_NOTNULL, 0};

	return DBadd_field("drules", &field);
=======
	const zbx_db_field_t	field = {"http_user", "", NULL, NULL, 255, ZBX_TYPE_CHAR, ZBX_NOTNULL | ZBX_PROXY, 0};

	return DBmodify_field_type("httptest", &field, NULL);
>>>>>>> b16880bd
}

static int	DBpatch_6050016(void)
{
<<<<<<< HEAD
	if (ZBX_DB_OK > zbx_db_execute("update drules set concurrency_max=1"))
		return FAIL;

	return SUCCEED;
=======
	const zbx_db_field_t	field = {"http_password", "", NULL, NULL, 255, ZBX_TYPE_CHAR,
			ZBX_NOTNULL | ZBX_PROXY, 0};

	return DBmodify_field_type("httptest", &field, NULL);
}

static int	DBpatch_6050017(void)
{
	const zbx_db_field_t	field = {"username", "", NULL, NULL, 255, ZBX_TYPE_CHAR, ZBX_NOTNULL | ZBX_PROXY, 0};

	return DBmodify_field_type("items", &field, NULL);
}

static int	DBpatch_6050018(void)
{
	const zbx_db_field_t	field = {"password", "", NULL, NULL, 255, ZBX_TYPE_CHAR, ZBX_NOTNULL | ZBX_PROXY, 0};

	return DBmodify_field_type("items", &field, NULL);
}

static int	DBpatch_6050019(void)
{
	const zbx_db_field_t	field = {"username", "", NULL, NULL, 255, ZBX_TYPE_CHAR, ZBX_NOTNULL, 0};

	return DBmodify_field_type("connector", &field, NULL);
}

static int	DBpatch_6050020(void)
{
	const zbx_db_field_t	field = {"password", "", NULL, NULL, 255, ZBX_TYPE_CHAR, ZBX_NOTNULL, 0};

	return DBmodify_field_type("connector", &field, NULL);
>>>>>>> b16880bd
}

#endif

DBPATCH_START(6050)

/* version, duplicates flag, mandatory flag */

DBPATCH_ADD(6050000, 0, 1)
DBPATCH_ADD(6050001, 0, 1)
DBPATCH_ADD(6050002, 0, 1)
DBPATCH_ADD(6050003, 0, 1)
DBPATCH_ADD(6050004, 0, 1)
DBPATCH_ADD(6050005, 0, 1)
DBPATCH_ADD(6050006, 0, 1)
DBPATCH_ADD(6050007, 0, 1)
DBPATCH_ADD(6050008, 0, 1)
DBPATCH_ADD(6050009, 0, 1)
DBPATCH_ADD(6050010, 0, 1)
DBPATCH_ADD(6050011, 0, 1)
DBPATCH_ADD(6050012, 0, 1)
DBPATCH_ADD(6050013, 0, 1)
DBPATCH_ADD(6050014, 0, 1)
DBPATCH_ADD(6050015, 0, 1)
DBPATCH_ADD(6050016, 0, 1)
<<<<<<< HEAD
=======
DBPATCH_ADD(6050017, 0, 1)
DBPATCH_ADD(6050018, 0, 1)
DBPATCH_ADD(6050019, 0, 1)
DBPATCH_ADD(6050020, 0, 1)
>>>>>>> b16880bd

DBPATCH_END()<|MERGE_RESOLUTION|>--- conflicted
+++ resolved
@@ -190,58 +190,60 @@
 
 static int	DBpatch_6050015(void)
 {
-<<<<<<< HEAD
+	const zbx_db_field_t	field = {"http_user", "", NULL, NULL, 255, ZBX_TYPE_CHAR, ZBX_NOTNULL | ZBX_PROXY, 0};
+
+	return DBmodify_field_type("httptest", &field, NULL);
+}
+
+static int	DBpatch_6050016(void)
+{
+	const zbx_db_field_t	field = {"http_password", "", NULL, NULL, 255, ZBX_TYPE_CHAR,
+			ZBX_NOTNULL | ZBX_PROXY, 0};
+
+	return DBmodify_field_type("httptest", &field, NULL);
+}
+
+static int	DBpatch_6050017(void)
+{
+	const zbx_db_field_t	field = {"username", "", NULL, NULL, 255, ZBX_TYPE_CHAR, ZBX_NOTNULL | ZBX_PROXY, 0};
+
+	return DBmodify_field_type("items", &field, NULL);
+}
+
+static int	DBpatch_6050018(void)
+{
+	const zbx_db_field_t	field = {"password", "", NULL, NULL, 255, ZBX_TYPE_CHAR, ZBX_NOTNULL | ZBX_PROXY, 0};
+
+	return DBmodify_field_type("items", &field, NULL);
+}
+
+static int	DBpatch_6050019(void)
+{
+	const zbx_db_field_t	field = {"username", "", NULL, NULL, 255, ZBX_TYPE_CHAR, ZBX_NOTNULL, 0};
+
+	return DBmodify_field_type("connector", &field, NULL);
+}
+
+static int	DBpatch_6050020(void)
+{
+	const zbx_db_field_t	field = {"password", "", NULL, NULL, 255, ZBX_TYPE_CHAR, ZBX_NOTNULL, 0};
+
+	return DBmodify_field_type("connector", &field, NULL);
+}
+
+static int	DBpatch_6050021(void)
+{
 	const zbx_db_field_t	field = {"concurrency_max", "0", NULL, NULL, 0, ZBX_TYPE_INT, ZBX_NOTNULL, 0};
 
 	return DBadd_field("drules", &field);
-=======
-	const zbx_db_field_t	field = {"http_user", "", NULL, NULL, 255, ZBX_TYPE_CHAR, ZBX_NOTNULL | ZBX_PROXY, 0};
-
-	return DBmodify_field_type("httptest", &field, NULL);
->>>>>>> b16880bd
-}
-
-static int	DBpatch_6050016(void)
-{
-<<<<<<< HEAD
+}
+
+static int	DBpatch_6050022(void)
+{
 	if (ZBX_DB_OK > zbx_db_execute("update drules set concurrency_max=1"))
 		return FAIL;
 
 	return SUCCEED;
-=======
-	const zbx_db_field_t	field = {"http_password", "", NULL, NULL, 255, ZBX_TYPE_CHAR,
-			ZBX_NOTNULL | ZBX_PROXY, 0};
-
-	return DBmodify_field_type("httptest", &field, NULL);
-}
-
-static int	DBpatch_6050017(void)
-{
-	const zbx_db_field_t	field = {"username", "", NULL, NULL, 255, ZBX_TYPE_CHAR, ZBX_NOTNULL | ZBX_PROXY, 0};
-
-	return DBmodify_field_type("items", &field, NULL);
-}
-
-static int	DBpatch_6050018(void)
-{
-	const zbx_db_field_t	field = {"password", "", NULL, NULL, 255, ZBX_TYPE_CHAR, ZBX_NOTNULL | ZBX_PROXY, 0};
-
-	return DBmodify_field_type("items", &field, NULL);
-}
-
-static int	DBpatch_6050019(void)
-{
-	const zbx_db_field_t	field = {"username", "", NULL, NULL, 255, ZBX_TYPE_CHAR, ZBX_NOTNULL, 0};
-
-	return DBmodify_field_type("connector", &field, NULL);
-}
-
-static int	DBpatch_6050020(void)
-{
-	const zbx_db_field_t	field = {"password", "", NULL, NULL, 255, ZBX_TYPE_CHAR, ZBX_NOTNULL, 0};
-
-	return DBmodify_field_type("connector", &field, NULL);
->>>>>>> b16880bd
 }
 
 #endif
@@ -267,12 +269,11 @@
 DBPATCH_ADD(6050014, 0, 1)
 DBPATCH_ADD(6050015, 0, 1)
 DBPATCH_ADD(6050016, 0, 1)
-<<<<<<< HEAD
-=======
 DBPATCH_ADD(6050017, 0, 1)
 DBPATCH_ADD(6050018, 0, 1)
 DBPATCH_ADD(6050019, 0, 1)
 DBPATCH_ADD(6050020, 0, 1)
->>>>>>> b16880bd
+DBPATCH_ADD(6050021, 0, 1)
+DBPATCH_ADD(6050022, 0, 1)
 
 DBPATCH_END()