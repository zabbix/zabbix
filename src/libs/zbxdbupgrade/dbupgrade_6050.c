--- conflicted
+++ resolved
@@ -86,22 +86,6 @@
 
 static int	DBpatch_6050008(void)
 {
-<<<<<<< HEAD
-	const zbx_db_table_t	table =
-			{"history_bin", "itemid,clock,ns", 0,
-				{
-					{"itemid", NULL, NULL, NULL, 0, ZBX_TYPE_ID, ZBX_NOTNULL, 0},
-					{"clock", "0", NULL, NULL, 0, ZBX_TYPE_INT, ZBX_NOTNULL, 0},
-					{"ns", "0", NULL, NULL, 0, ZBX_TYPE_INT, ZBX_NOTNULL, 0},
-					{"value", "", NULL, NULL, 0, ZBX_TYPE_BLOB, ZBX_NOTNULL, 0},
-					{NULL}
-				},
-				NULL
-			};
-
-	return DBcreate_table(&table);
-}
-=======
 	const zbx_db_field_t	field = {"value", "0.0000", NULL, NULL, 0, ZBX_TYPE_FLOAT, ZBX_NOTNULL, 0};
 
 	if (0 == (DBget_program_type() & ZBX_PROGRAM_TYPE_SERVER))
@@ -140,7 +124,22 @@
 	return DBmodify_field_type("trends", &field, &field);
 }
 
->>>>>>> 4b6547a4
+static int	DBpatch_6050012(void)
+{
+	const zbx_db_table_t	table =
+			{"history_bin", "itemid,clock,ns", 0,
+				{
+					{"itemid", NULL, NULL, NULL, 0, ZBX_TYPE_ID, ZBX_NOTNULL, 0},
+					{"clock", "0", NULL, NULL, 0, ZBX_TYPE_INT, ZBX_NOTNULL, 0},
+					{"ns", "0", NULL, NULL, 0, ZBX_TYPE_INT, ZBX_NOTNULL, 0},
+					{"value", "", NULL, NULL, 0, ZBX_TYPE_BLOB, ZBX_NOTNULL, 0},
+					{NULL}
+				},
+				NULL
+			};
+
+	return DBcreate_table(&table);
+}
 #endif
 
 DBPATCH_START(6050)
@@ -156,11 +155,9 @@
 DBPATCH_ADD(6050006, 0, 1)
 DBPATCH_ADD(6050007, 0, 1)
 DBPATCH_ADD(6050008, 0, 1)
-<<<<<<< HEAD
-=======
 DBPATCH_ADD(6050009, 0, 1)
 DBPATCH_ADD(6050010, 0, 1)
 DBPATCH_ADD(6050011, 0, 1)
->>>>>>> 4b6547a4
+DBPATCH_ADD(6050012, 0, 1)
 
 DBPATCH_END()