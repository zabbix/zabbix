/*
** Zabbix
** Copyright (C) 2001-2024 Zabbix SIA
**
** This program is free software; you can redistribute it and/or modify
** it under the terms of the GNU General Public License as published by
** the Free Software Foundation; either version 2 of the License, or
** (at your option) any later version.
**
** This program is distributed in the hope that it will be useful,
** but WITHOUT ANY WARRANTY; without even the implied warranty of
** MERCHANTABILITY or FITNESS FOR A PARTICULAR PURPOSE. See the
** GNU General Public License for more details.
**
** You should have received a copy of the GNU General Public License
** along with this program; if not, write to the Free Software
** Foundation, Inc., 51 Franklin Street, Fifth Floor, Boston, MA  02110-1301, USA.
**/

#include "dbupgrade.h"

#include "zbxdbschema.h"
#include "zbxvariant.h"
#include "zbxexpr.h"
#include "zbxeval.h"
#include "zbxalgo.h"
#include "zbxdbhigh.h"
#include "zbxtypes.h"
#include "zbxregexp.h"
#include "zbx_host_constants.h"
#include "zbxstr.h"
#include "zbxhash.h"
#include "zbxcrypto.h"

/*
 * 7.0 development database patches
 */

#ifndef HAVE_SQLITE3

static int	DBpatch_6050000(void)
{
	const zbx_db_field_t	field = {"url", "", NULL, NULL, 2048, ZBX_TYPE_CHAR, ZBX_NOTNULL, 0};

	return DBmodify_field_type("config", &field, NULL);
}

static int	DBpatch_6050001(void)
{
	const zbx_db_field_t	field = {"geomaps_tile_url", "", NULL, NULL, 2048, ZBX_TYPE_CHAR, ZBX_NOTNULL, 0};

	return DBmodify_field_type("config", &field, NULL);
}

static int	DBpatch_6050002(void)
{
	const zbx_db_field_t	field = {"url", "", NULL, NULL, 2048, ZBX_TYPE_CHAR, ZBX_NOTNULL, 0};

	return DBmodify_field_type("sysmap_url", &field, NULL);
}

static int	DBpatch_6050003(void)
{
	const zbx_db_field_t	field = {"url", "", NULL, NULL, 2048, ZBX_TYPE_CHAR, ZBX_NOTNULL, 0};

	return DBmodify_field_type("sysmap_element_url", &field, NULL);
}

static int	DBpatch_6050004(void)
{
	const zbx_db_field_t	field = {"url_a", "", NULL, NULL, 2048, ZBX_TYPE_CHAR, ZBX_NOTNULL, 0};

	return DBmodify_field_type("host_inventory", &field, NULL);
}

static int	DBpatch_6050005(void)
{
	const zbx_db_field_t	field = {"url_b", "", NULL, NULL, 2048, ZBX_TYPE_CHAR, ZBX_NOTNULL, 0};

	return DBmodify_field_type("host_inventory", &field, NULL);
}

static int	DBpatch_6050006(void)
{
	const zbx_db_field_t	field = {"url_c", "", NULL, NULL, 2048, ZBX_TYPE_CHAR, ZBX_NOTNULL, 0};

	return DBmodify_field_type("host_inventory", &field, NULL);
}

static int	DBpatch_6050007(void)
{
	const zbx_db_field_t	field = {"value_str", "", NULL, NULL, 2048, ZBX_TYPE_CHAR, ZBX_NOTNULL, 0};

	return DBmodify_field_type("widget_field", &field, NULL);
}

static int	DBpatch_6050008(void)
{
	const zbx_db_field_t	field = {"value", "0.0000", NULL, NULL, 0, ZBX_TYPE_FLOAT, ZBX_NOTNULL, 0};
	int	ret;

	if (0 == (DBget_program_type() & ZBX_PROGRAM_TYPE_SERVER))
		return SUCCEED;

#if defined(HAVE_ORACLE)
	if (SUCCEED == zbx_db_check_oracle_colum_type("history", "value", ZBX_TYPE_FLOAT))
		return SUCCEED;
#elif defined(HAVE_POSTGRESQL)
	if (SUCCEED == DBcheck_field_type("history", &field))
		return SUCCEED;
#endif
	if (SUCCEED != (ret = DBmodify_field_type("history", &field, &field)))
	{
		zabbix_log(LOG_LEVEL_WARNING, "cannot perform database upgrade of history table, please check upgrade"
				" notes");
	}

	return ret;
}

static int	DBpatch_6050009(void)
{
	const zbx_db_field_t	field = {"value_min", "0.0000", NULL, NULL, 0, ZBX_TYPE_FLOAT, ZBX_NOTNULL, 0};

	if (0 == (DBget_program_type() & ZBX_PROGRAM_TYPE_SERVER))
		return SUCCEED;

#if defined(HAVE_ORACLE)
	if (SUCCEED == zbx_db_check_oracle_colum_type("trends", "value_min", ZBX_TYPE_FLOAT))
		return SUCCEED;
#elif defined(HAVE_POSTGRESQL)
	if (SUCCEED == DBcheck_field_type("trends", &field))
		return SUCCEED;
#endif
	return DBmodify_field_type("trends", &field, &field);
}

static int	DBpatch_6050010(void)
{
	const zbx_db_field_t	field = {"value_avg", "0.0000", NULL, NULL, 0, ZBX_TYPE_FLOAT, ZBX_NOTNULL, 0};
	int			ret;

	if (0 == (DBget_program_type() & ZBX_PROGRAM_TYPE_SERVER))
		return SUCCEED;

#if defined(HAVE_ORACLE)
	if (SUCCEED == zbx_db_check_oracle_colum_type("trends", "value_avg", ZBX_TYPE_FLOAT))
		return SUCCEED;
#elif defined(HAVE_POSTGRESQL)
	if (SUCCEED == DBcheck_field_type("trends", &field))
		return SUCCEED;
#endif

	if (SUCCEED != (ret = DBmodify_field_type("trends", &field, &field)))
	{
		zabbix_log(LOG_LEVEL_WARNING, "cannot perform database upgrade of trends table, please check upgrade"
				" notes");
	}

	return ret;
}

static int	DBpatch_6050011(void)
{
	const zbx_db_field_t	field = {"value_max", "0.0000", NULL, NULL, 0, ZBX_TYPE_FLOAT, ZBX_NOTNULL, 0};
	int			ret;

#if defined(HAVE_ORACLE)
	if (SUCCEED == zbx_db_check_oracle_colum_type("trends", "value_max", ZBX_TYPE_FLOAT))
		return SUCCEED;
#elif defined(HAVE_POSTGRESQL)
	if (SUCCEED == DBcheck_field_type("trends", &field))
		return SUCCEED;
#endif /* defined(HAVE_ORACLE) */

	if (0 == (DBget_program_type() & ZBX_PROGRAM_TYPE_SERVER))
		return SUCCEED;

	if (SUCCEED != (ret = DBmodify_field_type("trends", &field, &field)))
	{
		zabbix_log(LOG_LEVEL_WARNING, "cannot perform database upgrade of trends table, please check upgrade"
				" notes");
	}

	return ret;
}

static int	DBpatch_6050012(void)
{
	const zbx_db_field_t	field = {"allow_redirect", "0", NULL, NULL, 0, ZBX_TYPE_INT, ZBX_NOTNULL, 0};

	return DBadd_field("dchecks", &field);
}

static int	DBpatch_6050013(void)
{
	const zbx_db_table_t	table =
			{"history_bin", "itemid,clock,ns", 0,
				{
					{"itemid", NULL, NULL, NULL, 0, ZBX_TYPE_ID, ZBX_NOTNULL, 0},
					{"clock", "0", NULL, NULL, 0, ZBX_TYPE_INT, ZBX_NOTNULL, 0},
					{"ns", "0", NULL, NULL, 0, ZBX_TYPE_INT, ZBX_NOTNULL, 0},
					{"value", "", NULL, NULL, 0, ZBX_TYPE_BLOB, ZBX_NOTNULL, 0},
					{NULL}
				},
				NULL
			};

	return DBcreate_table(&table);
}

static int	DBpatch_6050014(void)
{
	if (0 == (DBget_program_type() & ZBX_PROGRAM_TYPE_SERVER))
		return SUCCEED;

	if (ZBX_DB_OK > zbx_db_execute(
			"delete from widget_field"
			" where name='adv_conf' and widgetid in ("
				"select widgetid"
				" from widget"
				" where type in ('clock', 'item')"
			")"))
	{
		return FAIL;
	}

	return SUCCEED;
}

static int	DBpatch_6050015(void)
{
	const zbx_db_field_t	field = {"http_user", "", NULL, NULL, 255, ZBX_TYPE_CHAR, ZBX_NOTNULL, 0};

	return DBmodify_field_type("httptest", &field, NULL);
}

static int	DBpatch_6050016(void)
{
	const zbx_db_field_t	field = {"http_password", "", NULL, NULL, 255, ZBX_TYPE_CHAR, ZBX_NOTNULL, 0};

	return DBmodify_field_type("httptest", &field, NULL);
}

static int	DBpatch_6050017(void)
{
	const zbx_db_field_t	field = {"username", "", NULL, NULL, 255, ZBX_TYPE_CHAR, ZBX_NOTNULL, 0};

	return DBmodify_field_type("items", &field, NULL);
}

static int	DBpatch_6050018(void)
{
	const zbx_db_field_t	field = {"password", "", NULL, NULL, 255, ZBX_TYPE_CHAR, ZBX_NOTNULL, 0};

	return DBmodify_field_type("items", &field, NULL);
}

static int	DBpatch_6050019(void)
{
	const zbx_db_field_t	field = {"username", "", NULL, NULL, 255, ZBX_TYPE_CHAR, ZBX_NOTNULL, 0};

	return DBmodify_field_type("connector", &field, NULL);
}

static int	DBpatch_6050020(void)
{
	const zbx_db_field_t	field = {"password", "", NULL, NULL, 255, ZBX_TYPE_CHAR, ZBX_NOTNULL, 0};

	return DBmodify_field_type("connector", &field, NULL);
}

static int	DBpatch_6050021(void)
{
	const zbx_db_field_t	field = {"concurrency_max", "0", NULL, NULL, 0, ZBX_TYPE_INT, ZBX_NOTNULL, 0};

	return DBadd_field("drules", &field);
}

static int	DBpatch_6050022(void)
{
	if (ZBX_DB_OK > zbx_db_execute("update drules set concurrency_max=1"))
		return FAIL;

	return SUCCEED;
}

static int	DBpatch_6050023(void)
{
	const char	*sql =
			"update widget_field"
			" set name='acknowledgement_status'"
			" where name='unacknowledged'"
				" and exists ("
					"select null"
					" from widget w"
					" where widget_field.widgetid=w.widgetid"
						" and w.type='problems'"
				")";

	if (0 == (DBget_program_type() & ZBX_PROGRAM_TYPE_SERVER))
		return SUCCEED;

	if (ZBX_DB_OK <= zbx_db_execute("%s", sql))
		return SUCCEED;

	return FAIL;
}

static int	DBpatch_6050024(void)
{
	const char	*sql =
			"update widget_field"
			" set name='show_lines'"
			" where name='count'"
				" and exists ("
					"select null"
					" from widget w"
					" where widget_field.widgetid=w.widgetid"
						" and w.type='tophosts'"
				")";

	if (0 == (DBget_program_type() & ZBX_PROGRAM_TYPE_SERVER))
		return SUCCEED;

	if (ZBX_DB_OK <= zbx_db_execute("%s", sql))
		return SUCCEED;

	return FAIL;
}

static int	DBpatch_6050025(void)
{
	if (FAIL == zbx_db_index_exists("problem", "problem_4"))
		return DBcreate_index("problem", "problem_4", "cause_eventid", 0);

	return SUCCEED;
}

static int	DBpatch_6050026(void)
{
	const zbx_db_field_t	field = {"id", NULL, NULL, NULL, 0, ZBX_TYPE_ID, ZBX_NOTNULL, 0};

	return DBdrop_field_autoincrement("proxy_history", &field);
}

static int	DBpatch_6050027(void)
{
	const zbx_db_field_t	field = {"id", NULL, NULL, NULL, 0, ZBX_TYPE_ID, ZBX_NOTNULL, 0};

	return DBdrop_field_autoincrement("proxy_dhistory", &field);
}

static int	DBpatch_6050028(void)
{
	const zbx_db_field_t	field = {"id", NULL, NULL, NULL, 0, ZBX_TYPE_ID, ZBX_NOTNULL, 0};

	return DBdrop_field_autoincrement("proxy_autoreg_host", &field);
}

static int	DBpatch_6050029(void)
{
	if (0 == (DBget_program_type() & ZBX_PROGRAM_TYPE_SERVER))
		return SUCCEED;

	if (ZBX_DB_OK > zbx_db_execute("insert into module (moduleid,id,relative_path,status,config) values"
			" (" ZBX_FS_UI64 ",'gauge','widgets/gauge',%d,'[]')", zbx_db_get_maxid("module"), 1))
	{
		return FAIL;
	}

	return SUCCEED;
}

static int	DBpatch_6050030(void)
{
	const zbx_db_table_t table =
			{"optag", "optagid", 0,
				{
					{"optagid", NULL, NULL, NULL, 0, ZBX_TYPE_ID, ZBX_NOTNULL, 0},
					{"operationid", NULL, NULL, NULL, 0, ZBX_TYPE_ID, ZBX_NOTNULL, 0},
					{"tag", "", NULL, NULL, 255, ZBX_TYPE_CHAR, ZBX_NOTNULL, 0},
					{"value", "", NULL, NULL, 255, ZBX_TYPE_CHAR, ZBX_NOTNULL, 0},
					{0}
				},
				NULL
			};

	return DBcreate_table(&table);
}

static int  DBpatch_6050031(void)
{
	return DBcreate_index("optag", "optag_1", "operationid", 0);
}

static int	DBpatch_6050032(void)
{
	const zbx_db_field_t	field = {"operationid", NULL, "operations", "operationid", 0, 0, 0,
			ZBX_FK_CASCADE_DELETE};

	return DBadd_foreign_key("optag", 1, &field);
}

static int	DBpatch_6050033(void)
{
	if (0 == (DBget_program_type() & ZBX_PROGRAM_TYPE_SERVER))
		return SUCCEED;

	if (ZBX_DB_OK > zbx_db_execute("insert into module (moduleid,id,relative_path,status,config) values"
			" (" ZBX_FS_UI64 ",'toptriggers','widgets/toptriggers',%d,'[]')", zbx_db_get_maxid("module"), 1))
	{
		return FAIL;
	}

	return SUCCEED;
}

static int	DBpatch_6050034(void)
{
	const zbx_db_table_t	table = {"proxy", "proxyid", 0,
			{
				{"proxyid", NULL, NULL, NULL, 0, ZBX_TYPE_ID, ZBX_NOTNULL, 0},
				{"name", "", NULL, NULL, 128, ZBX_TYPE_CHAR, ZBX_NOTNULL, 0},
				{"operating_mode", "0", NULL, NULL, 0, ZBX_TYPE_INT, ZBX_NOTNULL, 0},
				{"description", "", NULL, NULL, 0, ZBX_TYPE_SHORTTEXT, ZBX_NOTNULL, 0},
				{"tls_connect", "1", NULL, NULL, 0, ZBX_TYPE_INT, ZBX_NOTNULL, 0},
				{"tls_accept", "1", NULL, NULL, 0, ZBX_TYPE_INT, ZBX_NOTNULL, 0},
				{"tls_issuer", "", NULL, NULL, 1024, ZBX_TYPE_CHAR, ZBX_NOTNULL, 0},
				{"tls_subject", "", NULL, NULL, 1024, ZBX_TYPE_CHAR, ZBX_NOTNULL, 0},
				{"tls_psk_identity", "", NULL, NULL, 128, ZBX_TYPE_CHAR, ZBX_NOTNULL, 0},
				{"tls_psk", "", NULL, NULL, 512, ZBX_TYPE_CHAR, ZBX_NOTNULL, 0},
				{"allowed_addresses", "", NULL, NULL, 255, ZBX_TYPE_CHAR, ZBX_NOTNULL, 0},
				{"address", "127.0.0.1", NULL, NULL, 255, ZBX_TYPE_CHAR, ZBX_NOTNULL, 0},
				{"port", "10051", NULL, NULL, 64, ZBX_TYPE_CHAR, ZBX_NOTNULL, 0},
				{0}
			},
			NULL
		};

	return DBcreate_table(&table);
}

static int	DBpatch_6050035(void)
{
	return DBcreate_index("proxy", "proxy_1", "name", 1);
}

static int	DBpatch_6050036(void)
{
	return DBcreate_changelog_insert_trigger("proxy", "proxyid");
}

static int	DBpatch_6050037(void)
{
	return DBcreate_changelog_update_trigger("proxy", "proxyid");
}

static int	DBpatch_6050038(void)
{
	return DBcreate_changelog_delete_trigger("proxy", "proxyid");
}

#define DEPRECATED_STATUS_PROXY_ACTIVE	5
#define DEPRECATED_STATUS_PROXY_PASSIVE	6

static int	DBpatch_6050039(void)
{
	zbx_db_row_t		row;
	zbx_db_result_t		result;
	zbx_db_insert_t		db_insert_proxies;
	int			ret;

	if (0 == (DBget_program_type() & ZBX_PROGRAM_TYPE_SERVER))
		return SUCCEED;

	result = zbx_db_select(
			"select h.hostid,h.host,h.status,h.description,h.tls_connect,h.tls_accept,h.tls_issuer,"
				"h.tls_subject,h.tls_psk_identity,h.tls_psk,h.proxy_address,i.useip,i.ip,i.dns,i.port"
			" from hosts h"
			" left join interface i"
				" on h.hostid=i.hostid"
			" where h.status in (%i,%i)",
			DEPRECATED_STATUS_PROXY_PASSIVE, DEPRECATED_STATUS_PROXY_ACTIVE);

	zbx_db_insert_prepare(&db_insert_proxies, "proxy", "proxyid", "name", "operating_mode", "description", "tls_connect",
			"tls_accept", "tls_issuer", "tls_subject", "tls_psk_identity", "tls_psk", "allowed_addresses",
			"address", "port", (char *)NULL);

	while (NULL != (row = zbx_db_fetch(result)))
	{
		zbx_uint64_t	proxyid;
		int		status, tls_connect, tls_accept;

		ZBX_STR2UINT64(proxyid, row[0]);
		status = atoi(row[2]);
		tls_connect = atoi(row[4]);
		tls_accept = atoi(row[5]);

		if (DEPRECATED_STATUS_PROXY_ACTIVE == status)
		{
			zbx_db_insert_add_values(&db_insert_proxies, proxyid, row[1], PROXY_OPERATING_MODE_ACTIVE, row[3],
					tls_connect, tls_accept, row[6], row[7], row[8], row[9], row[10],
					"127.0.0.1", "10051");
		}
		else if (DEPRECATED_STATUS_PROXY_PASSIVE == status)
		{
			const char	*address;
			const char	*port;

			if (SUCCEED != zbx_db_is_null(row[11]))
			{
				address = (1 == atoi(row[11]) ? row[12] : row[13]);
				port = row[14];
			}
			else
			{
				address = "127.0.0.1";
				port = "10051";
				zabbix_log(LOG_LEVEL_WARNING, "cannot select interface for proxy '%s'",  row[1]);
			}

			zbx_db_insert_add_values(&db_insert_proxies, proxyid, row[1], PROXY_OPERATING_MODE_PASSIVE, row[3],
					tls_connect, tls_accept, row[6], row[7], row[8], row[9], "", address, port);
		}
	}
	zbx_db_free_result(result);

	ret = zbx_db_insert_execute(&db_insert_proxies);
	zbx_db_insert_clean(&db_insert_proxies);

	return ret;
}

static int	DBpatch_6050040(void)
{
	return DBdrop_foreign_key("hosts", 1);
}

static int	DBpatch_6050041(void)
{
	const zbx_db_field_t	field = {"proxyid", NULL, "hosts", "hostid", 0, ZBX_TYPE_ID, 0, 0};

	return DBrename_field("hosts", "proxy_hostid", &field);
}

static int	DBpatch_6050042(void)
{
	const zbx_db_field_t	field = {"proxyid", NULL, "proxy", "proxyid", 0, 0, 0, 0};

	return DBadd_foreign_key("hosts", 1, &field);
}

static int	DBpatch_6050043(void)
{
	return DBdrop_foreign_key("drules", 1);
}

static int	DBpatch_6050044(void)
{
	const zbx_db_field_t	field = {"proxyid", NULL, "hosts", "hostid", 0, ZBX_TYPE_ID, 0, 0};

	return DBrename_field("drules", "proxy_hostid", &field);
}

static int	DBpatch_6050045(void)
{
	const zbx_db_field_t	field = {"proxyid", NULL, "proxy", "proxyid", 0, 0, 0, 0};

	return DBadd_foreign_key("drules", 1, &field);
}

static int	DBpatch_6050046(void)
{
	return DBdrop_foreign_key("autoreg_host", 1);
}

static int	DBpatch_6050047(void)
{
	const zbx_db_field_t	field = {"proxyid", NULL, "hosts", "hostid", 0, ZBX_TYPE_ID, 0, ZBX_FK_CASCADE_DELETE};

	return DBrename_field("autoreg_host", "proxy_hostid", &field);
}

static int	DBpatch_6050048(void)
{
	const zbx_db_field_t	field = {"proxyid", NULL, "proxy", "proxyid", 0, 0, 0, ZBX_FK_CASCADE_DELETE};

	return DBadd_foreign_key("autoreg_host", 1, &field);
}

static int	DBpatch_6050049(void)
{
	return DBdrop_foreign_key("task", 1);
}

static int	DBpatch_6050050(void)
{
	const zbx_db_field_t	field = {"proxyid", NULL, "hosts", "hostid", 0, ZBX_TYPE_ID, 0, 0};

	return DBrename_field("task", "proxy_hostid", &field);
}

static int	DBpatch_6050051(void)
{
	const zbx_db_field_t	field = {"proxyid", NULL, "proxy", "proxyid", 0, 0, 0, ZBX_FK_CASCADE_DELETE};

	return DBadd_foreign_key("task", 1, &field);
}

static int	DBpatch_6050052(void)
{
	const zbx_db_table_t	table = {"proxy_rtdata", "proxyid", 0,
			{
				{"proxyid", NULL, "proxy", "proxyid", 0, ZBX_TYPE_ID, ZBX_NOTNULL, 0},
				{"lastaccess", "0", NULL, NULL, 0, ZBX_TYPE_INT, ZBX_NOTNULL, 0},
				{"version", "0", NULL, NULL, 0, ZBX_TYPE_INT, ZBX_NOTNULL, 0},
				{"compatibility", "0", NULL, NULL, 0, ZBX_TYPE_INT, ZBX_NOTNULL, 0},
				{0}
			},
			NULL
		};

	return DBcreate_table(&table);
}

static int	DBpatch_6050053(void)
{
	const zbx_db_field_t	field = {"proxyid", NULL, "proxy", "proxyid", 0, 0, 0, ZBX_FK_CASCADE_DELETE};

	return DBadd_foreign_key("proxy_rtdata", 1, &field);
}

static int	DBpatch_6050054(void)
{
	zbx_db_row_t		row;
	zbx_db_result_t		result;
	zbx_db_insert_t		db_insert_rtdata;
	int			ret;

	if (0 == (DBget_program_type() & ZBX_PROGRAM_TYPE_SERVER))
		return SUCCEED;

	result = zbx_db_select(
		"select hr.hostid,hr.lastaccess,hr.version,hr.compatibility"
		" from host_rtdata hr"
		" join hosts h"
			" on hr.hostid=h.hostid"
		" where h.status in (%i,%i)",
		DEPRECATED_STATUS_PROXY_ACTIVE, DEPRECATED_STATUS_PROXY_PASSIVE);

	zbx_db_insert_prepare(&db_insert_rtdata, "proxy_rtdata", "proxyid", "lastaccess", "version", "compatibility",
			(char *)NULL);

	while (NULL != (row = zbx_db_fetch(result)))
	{
		int		lastaccess, version, compatibility;
		zbx_uint64_t	hostid;

		ZBX_STR2UINT64(hostid, row[0]);
		lastaccess = atoi(row[1]);
		version = atoi(row[2]);
		compatibility = atoi(row[3]);

		zbx_db_insert_add_values(&db_insert_rtdata, hostid, lastaccess, version, compatibility);
	}
	zbx_db_free_result(result);

	ret = zbx_db_insert_execute(&db_insert_rtdata);
	zbx_db_insert_clean(&db_insert_rtdata);

	return ret;
}

#undef DEPRECATED_STATUS_PROXY_ACTIVE
#undef DEPRECATED_STATUS_PROXY_PASSIVE

static int	DBpatch_6050055(void)
{
	if (0 == (DBget_program_type() & ZBX_PROGRAM_TYPE_SERVER))
		return SUCCEED;

	if (ZBX_DB_OK > zbx_db_execute("delete from hosts where status in (5,6)"))
		return FAIL;

	return SUCCEED;
}

static int	DBpatch_6050056(void)
{
	return DBdrop_field("host_rtdata", "lastaccess");
}

static int	DBpatch_6050057(void)
{
	return DBdrop_field("host_rtdata", "version");
}

static int	DBpatch_6050058(void)
{
	return DBdrop_field("host_rtdata", "compatibility");
}

static int	DBpatch_6050059(void)
{
	return DBdrop_field("hosts", "proxy_address");
}

static int	DBpatch_6050060(void)
{
	return DBdrop_field("hosts", "auto_compress");
}

static int	DBpatch_6050061(void)
{
	if (0 == (DBget_program_type() & ZBX_PROGRAM_TYPE_SERVER))
		return SUCCEED;

	if (ZBX_DB_OK > zbx_db_execute("delete from profiles where idx='web.proxies.filter_status'"))
		return FAIL;

	return SUCCEED;
}

static int	DBpatch_6050062(void)
{
	if (0 == (DBget_program_type() & ZBX_PROGRAM_TYPE_SERVER))
		return SUCCEED;

	if (ZBX_DB_OK > zbx_db_execute(
			"update profiles"
			" set value_str='name'"
			" where value_str like 'host'"
				" and idx='web.proxies.php.sort'"))
	{
		return FAIL;
	}

	return SUCCEED;
}

static int	DBpatch_6050063(void)
{
#define TM_DATA_TYPE_TEST_ITEM	0
#define TM_DATA_TYPE_PROXYIDS	2

	if (0 == (DBget_program_type() & ZBX_PROGRAM_TYPE_SERVER))
		return SUCCEED;

	if (ZBX_DB_OK > zbx_db_execute("delete"
			" from task"
			" where exists ("
				"select null"
				" from task_data td"
				" where td.taskid=task.taskid and td.type in (%i,%i)"
			")",
			TM_DATA_TYPE_TEST_ITEM, TM_DATA_TYPE_PROXYIDS))
	{
		return FAIL;
	}
#undef TM_DATA_TYPE_TEST_ITEM
#undef TM_DATA_TYPE_PROXYIDS

	return SUCCEED;
}

static int	DBpatch_6050064(void)
{
	if (FAIL == zbx_db_index_exists("dashboard_user", "dashboard_user_2"))
		return DBcreate_index("dashboard_user", "dashboard_user_2", "userid", 0);

	return SUCCEED;
}

static int	DBpatch_6050065(void)
{
	if (FAIL == zbx_db_index_exists("dashboard_usrgrp", "dashboard_usrgrp_2"))
		return DBcreate_index("dashboard_usrgrp", "dashboard_usrgrp_2", "usrgrpid", 0);

	return SUCCEED;
}

static int	DBpatch_6050066(void)
{
	if (FAIL == zbx_db_index_exists("event_suppress", "event_suppress_4"))
		return DBcreate_index("event_suppress", "event_suppress_4", "userid", 0);

	return SUCCEED;
}

static int	DBpatch_6050067(void)
{
	if (FAIL == zbx_db_index_exists("group_discovery", "group_discovery_1"))
		return DBcreate_index("group_discovery", "group_discovery_1", "parent_group_prototypeid", 0);

	return SUCCEED;
}

static int	DBpatch_6050068(void)
{
	if (FAIL == zbx_db_index_exists("group_prototype", "group_prototype_2"))
		return DBcreate_index("group_prototype", "group_prototype_2", "groupid", 0);

	return SUCCEED;
}

static int	DBpatch_6050069(void)
{
	if (FAIL == zbx_db_index_exists("group_prototype", "group_prototype_3"))
		return DBcreate_index("group_prototype", "group_prototype_3", "templateid", 0);

	return SUCCEED;
}

static int	DBpatch_6050070(void)
{
	if (FAIL == zbx_db_index_exists("host_discovery", "host_discovery_1"))
		return DBcreate_index("host_discovery", "host_discovery_1", "parent_hostid", 0);

	return SUCCEED;
}

static int	DBpatch_6050071(void)
{
	if (FAIL == zbx_db_index_exists("host_discovery", "host_discovery_2"))
		return DBcreate_index("host_discovery", "host_discovery_2", "parent_itemid", 0);

	return SUCCEED;
}

static int	DBpatch_6050072(void)
{
	if (FAIL == zbx_db_index_exists("hosts", "hosts_7"))
		return DBcreate_index("hosts", "hosts_7", "templateid", 0);

	return SUCCEED;
}

static int	DBpatch_6050073(void)
{
	if (FAIL == zbx_db_index_exists("interface_discovery", "interface_discovery_1"))
		return DBcreate_index("interface_discovery", "interface_discovery_1", "parent_interfaceid", 0);

	return SUCCEED;
}

static int	DBpatch_6050074(void)
{
	if (FAIL == zbx_db_index_exists("report", "report_2"))
		return DBcreate_index("report", "report_2", "userid", 0);

	return SUCCEED;
}

static int	DBpatch_6050075(void)
{
	if (FAIL == zbx_db_index_exists("report", "report_3"))
		return DBcreate_index("report", "report_3", "dashboardid", 0);

	return SUCCEED;
}

static int	DBpatch_6050076(void)
{
	if (FAIL == zbx_db_index_exists("report_user", "report_user_2"))
		return DBcreate_index("report_user", "report_user_2", "userid", 0);

	return SUCCEED;
}

static int	DBpatch_6050077(void)
{
	if (FAIL == zbx_db_index_exists("report_user", "report_user_3"))
		return DBcreate_index("report_user", "report_user_3", "access_userid", 0);

	return SUCCEED;
}

static int	DBpatch_6050078(void)
{
	if (FAIL == zbx_db_index_exists("report_usrgrp", "report_usrgrp_2"))
		return DBcreate_index("report_usrgrp", "report_usrgrp_2", "usrgrpid", 0);

	return SUCCEED;
}

static int	DBpatch_6050079(void)
{
	if (FAIL == zbx_db_index_exists("report_usrgrp", "report_usrgrp_3"))
		return DBcreate_index("report_usrgrp", "report_usrgrp_3", "access_userid", 0);

	return SUCCEED;
}

static int	DBpatch_6050080(void)
{
	if (FAIL == zbx_db_index_exists("sysmaps", "sysmaps_4"))
		return DBcreate_index("sysmaps", "sysmaps_4", "userid", 0);

	return SUCCEED;
}

static int	DBpatch_6050081(void)
{
	if (FAIL == zbx_db_index_exists("sysmap_element_trigger", "sysmap_element_trigger_2"))
		return DBcreate_index("sysmap_element_trigger", "sysmap_element_trigger_2", "triggerid", 0);

	return SUCCEED;
}

static int	DBpatch_6050082(void)
{
	if (FAIL == zbx_db_index_exists("sysmap_user", "sysmap_user_2"))
		return DBcreate_index("sysmap_user", "sysmap_user_2", "userid", 0);

	return SUCCEED;
}

static int	DBpatch_6050083(void)
{
	if (FAIL == zbx_db_index_exists("sysmap_usrgrp", "sysmap_usrgrp_2"))
		return DBcreate_index("sysmap_usrgrp", "sysmap_usrgrp_2", "usrgrpid", 0);

	return SUCCEED;
}

static int	DBpatch_6050084(void)
{
	if (FAIL == zbx_db_index_exists("tag_filter", "tag_filter_1"))
		return DBcreate_index("tag_filter", "tag_filter_1", "usrgrpid", 0);

	return SUCCEED;
}

static int	DBpatch_6050085(void)
{
	if (FAIL == zbx_db_index_exists("tag_filter", "tag_filter_2"))
		return DBcreate_index("tag_filter", "tag_filter_2", "groupid", 0);

	return SUCCEED;
}

static int	DBpatch_6050086(void)
{
	if (FAIL == zbx_db_index_exists("task", "task_2"))
		return DBcreate_index("task", "task_2", "proxyid", 0);

	return SUCCEED;
}

static int	DBpatch_6050087(void)
{
	if (FAIL == zbx_db_index_exists("users", "users_3"))
		return DBcreate_index("users", "users_3", "roleid", 0);

	return SUCCEED;
}

static int	DBpatch_6050090(void)
{
	const zbx_db_field_t	old_field = {"info", "", NULL, NULL, 0, ZBX_TYPE_SHORTTEXT, ZBX_NOTNULL, 0};
	const zbx_db_field_t	field = {"info", "", NULL, NULL, 0, ZBX_TYPE_LONGTEXT, ZBX_NOTNULL, 0};

	return DBmodify_field_type("task_remote_command_result", &field, &old_field);
}

static int	DBpatch_6050091(void)
{
	if (0 == (DBget_program_type() & ZBX_PROGRAM_TYPE_SERVER))
		return SUCCEED;

	if (ZBX_DB_OK > zbx_db_execute(
			"update widget_field"
			" set value_str=' '"
			" where name like 'columns.name.%%'"
			" and value_str like ''"
			" and widgetid in ("
				"select widgetid"
				" from widget"
				" where type='tophosts'"
			")"))
	{
		return FAIL;
	}

	return SUCCEED;
}

static int	DBpatch_6050092(void)
{
	return DBrename_table("group_discovery", "group_discovery_tmp");
}

static int	DBpatch_6050093(void)
{
	const zbx_db_table_t	table =
			{"group_discovery", "groupdiscoveryid", 0,
				{
					{"groupdiscoveryid", NULL, NULL, NULL, 0, ZBX_TYPE_ID, ZBX_NOTNULL, 0},
					{"groupid", NULL, NULL, NULL, 0, ZBX_TYPE_ID, ZBX_NOTNULL, 0},
					{"parent_group_prototypeid", NULL, NULL, NULL, 0, ZBX_TYPE_ID, ZBX_NOTNULL, 0},
					{"name", "", NULL, NULL, 255, ZBX_TYPE_CHAR, ZBX_NOTNULL, 0},
					{"lastcheck", "0", NULL, NULL, 0, ZBX_TYPE_INT, ZBX_NOTNULL, 0},
					{"ts_delete", "0", NULL, NULL, 0, ZBX_TYPE_INT, ZBX_NOTNULL, 0},
					{0}
				},
				NULL
			};

	return DBcreate_table(&table);
}

static int	DBpatch_6050094(void)
{
	if (0 == (DBget_program_type() & ZBX_PROGRAM_TYPE_SERVER))
		return SUCCEED;

	if (ZBX_DB_OK > zbx_db_execute("insert into group_discovery "
				"(groupdiscoveryid,groupid,parent_group_prototypeid,name,lastcheck,ts_delete)"
			" select groupid,groupid,parent_group_prototypeid,name,lastcheck,ts_delete"
				" from group_discovery_tmp"))
	{
		return FAIL;
	}

	return SUCCEED;
}

static int	DBpatch_6050095(void)
{
	return DBdrop_table("group_discovery_tmp");
}

static int	DBpatch_6050096(void)
{
	return DBcreate_index("group_discovery", "group_discovery_1", "groupid,parent_group_prototypeid", 1);
}

static int	DBpatch_6050097(void)
{
	return DBcreate_index("group_discovery", "group_discovery_2", "parent_group_prototypeid", 0);
}

static int	DBpatch_6050098(void)
{
	const zbx_db_field_t	field = {"groupid", NULL, "hstgrp", "groupid", 0, 0, 0, ZBX_FK_CASCADE_DELETE};

	return DBadd_foreign_key("group_discovery", 1, &field);
}

static int	DBpatch_6050099(void)
{
	const zbx_db_field_t	field = {"parent_group_prototypeid", NULL, "group_prototype", "group_prototypeid", 0, 0,
			0, 0};

	return DBadd_foreign_key("group_discovery", 2, &field);
}

static int	DBpatch_6050100(void)
{
	if (0 == (DBget_program_type() & ZBX_PROGRAM_TYPE_SERVER))
		return SUCCEED;

	if (ZBX_DB_OK > zbx_db_execute("insert into module (moduleid,id,relative_path,status,config) values"
			" (" ZBX_FS_UI64 ",'piechart','widgets/piechart',%d,'[]')", zbx_db_get_maxid("module"), 1))
	{
		return FAIL;
	}

	return SUCCEED;
}

static int	DBpatch_6050101(void)
{
	const zbx_db_field_t	field = {"timeout_zabbix_agent", "3s", NULL, NULL, 255, ZBX_TYPE_CHAR, ZBX_NOTNULL, 0};

	return DBadd_field("config", &field);
}

static int	DBpatch_6050102(void)
{
	const zbx_db_field_t	field = {"timeout_simple_check", "3s", NULL, NULL, 255, ZBX_TYPE_CHAR, ZBX_NOTNULL, 0};

	return DBadd_field("config", &field);
}

static int	DBpatch_6050103(void)
{
	const zbx_db_field_t	field = {"timeout_snmp_agent", "3s", NULL, NULL, 255, ZBX_TYPE_CHAR, ZBX_NOTNULL, 0};

	return DBadd_field("config", &field);
}

static int	DBpatch_6050104(void)
{
	const zbx_db_field_t	field = {"timeout_external_check", "3s", NULL, NULL, 255, ZBX_TYPE_CHAR,
			ZBX_NOTNULL, 0};

	return DBadd_field("config", &field);
}

static int	DBpatch_6050105(void)
{
	const zbx_db_field_t	field = {"timeout_db_monitor", "3s", NULL, NULL, 255, ZBX_TYPE_CHAR, ZBX_NOTNULL, 0};

	return DBadd_field("config", &field);
}

static int	DBpatch_6050106(void)
{
	const zbx_db_field_t	field = {"timeout_http_agent", "3s", NULL, NULL, 255, ZBX_TYPE_CHAR, ZBX_NOTNULL, 0};

	return DBadd_field("config", &field);
}

static int	DBpatch_6050107(void)
{
	const zbx_db_field_t	field = {"timeout_ssh_agent", "3s", NULL, NULL, 255, ZBX_TYPE_CHAR, ZBX_NOTNULL, 0};

	return DBadd_field("config", &field);
}

static int	DBpatch_6050108(void)
{
	const zbx_db_field_t	field = {"timeout_telnet_agent", "3s", NULL, NULL, 255, ZBX_TYPE_CHAR, ZBX_NOTNULL, 0};

	return DBadd_field("config", &field);
}

static int	DBpatch_6050109(void)
{
	const zbx_db_field_t	field = {"timeout_script", "3s", NULL, NULL, 255, ZBX_TYPE_CHAR, ZBX_NOTNULL, 0};

	return DBadd_field("config", &field);
}

static int	DBpatch_6050110(void)
{
	int	timeout;

	timeout = DBget_config_timeout();

	if (ZBX_DB_OK > zbx_db_execute("update config"
			" set timeout_zabbix_agent='%ds',"
				"timeout_simple_check='%ds',"
				"timeout_snmp_agent='%ds',"
				"timeout_external_check='%ds',"
				"timeout_db_monitor='%ds',"
				"timeout_http_agent='%ds',"
				"timeout_ssh_agent='%ds',"
				"timeout_telnet_agent='%ds',"
				"timeout_script='%ds'",
			timeout, timeout, timeout, timeout, timeout, timeout, timeout, timeout, timeout))
	{
		return FAIL;
	}

	return SUCCEED;
}

static int	DBpatch_6050111(void)
{
	if (ZBX_DB_OK > zbx_db_execute("update items set timeout='' where type not in (%d,%d)", ITEM_TYPE_HTTPAGENT,
			ITEM_TYPE_SCRIPT))
	{
		return FAIL;
	}

	return SUCCEED;
}

static int	DBpatch_6050112(void)
{
	const zbx_db_field_t	field = {"timeout", "", NULL, NULL, 255, ZBX_TYPE_CHAR, ZBX_NOTNULL, 0};

	return DBset_default("items", &field);
}

static int	DBpatch_6050113(void)
{
	const zbx_db_field_t	field = {"custom_timeouts", "0", NULL, NULL, 0, ZBX_TYPE_INT, ZBX_NOTNULL, 0};

	return DBadd_field("proxy", &field);
}

static int	DBpatch_6050114(void)
{
	const zbx_db_field_t	field = {"timeout_zabbix_agent", "", NULL, NULL, 255, ZBX_TYPE_CHAR, ZBX_NOTNULL, 0};

	return DBadd_field("proxy", &field);
}

static int	DBpatch_6050115(void)
{
	const zbx_db_field_t	field = {"timeout_simple_check", "", NULL, NULL, 255, ZBX_TYPE_CHAR, ZBX_NOTNULL, 0};

	return DBadd_field("proxy", &field);
}

static int	DBpatch_6050116(void)
{
	const zbx_db_field_t	field = {"timeout_snmp_agent", "", NULL, NULL, 255, ZBX_TYPE_CHAR, ZBX_NOTNULL, 0};

	return DBadd_field("proxy", &field);
}

static int	DBpatch_6050117(void)
{
	const zbx_db_field_t	field = {"timeout_external_check", "", NULL, NULL, 255, ZBX_TYPE_CHAR, ZBX_NOTNULL, 0};

	return DBadd_field("proxy", &field);
}

static int	DBpatch_6050118(void)
{
	const zbx_db_field_t	field = {"timeout_db_monitor", "", NULL, NULL, 255, ZBX_TYPE_CHAR, ZBX_NOTNULL, 0};

	return DBadd_field("proxy", &field);
}

static int	DBpatch_6050119(void)
{
	const zbx_db_field_t	field = {"timeout_http_agent", "", NULL, NULL, 255, ZBX_TYPE_CHAR, ZBX_NOTNULL, 0};

	return DBadd_field("proxy", &field);
}

static int	DBpatch_6050120(void)
{
	const zbx_db_field_t	field = {"timeout_ssh_agent", "", NULL, NULL, 255, ZBX_TYPE_CHAR, ZBX_NOTNULL, 0};

	return DBadd_field("proxy", &field);
}

static int	DBpatch_6050121(void)
{
	const zbx_db_field_t	field = {"timeout_telnet_agent", "", NULL, NULL, 255, ZBX_TYPE_CHAR, ZBX_NOTNULL, 0};

	return DBadd_field("proxy", &field);
}

static int	DBpatch_6050122(void)
{
	const zbx_db_field_t	field = {"timeout_script", "", NULL, NULL, 255, ZBX_TYPE_CHAR, ZBX_NOTNULL, 0};

	return DBadd_field("proxy", &field);
}

static int	DBpatch_6050123(void)
{
	if (ZBX_DB_OK > zbx_db_execute("update item_preproc set params='-1' where type=26"))
		return FAIL;

	return SUCCEED;
}

static int	DBpatch_6050124(void)
{
	if (0 == (DBget_program_type() & ZBX_PROGRAM_TYPE_SERVER))
		return SUCCEED;

	if (ZBX_DB_OK > zbx_db_execute(
			"delete from widget_field"
			" where name in ('source_type','reference')"
				" and widgetid in (select widgetid from widget where type='map')"))
	{
		return FAIL;
	}

	return SUCCEED;
}

static int	DBpatch_6050125(void)
{
	if (0 == (DBget_program_type() & ZBX_PROGRAM_TYPE_SERVER))
		return SUCCEED;

	if (ZBX_DB_OK > zbx_db_execute(
			"update widget_field"
			" set name='sysmapid._reference',value_str=CONCAT(value_str,'._mapid')"
			" where name='filter_widget_reference'"
				" and widgetid in (select widgetid from widget where type='map')"))
	{
		return FAIL;
	}

	return SUCCEED;
}

static int	DBpatch_6050126(void)
{
	if (0 == (DBget_program_type() & ZBX_PROGRAM_TYPE_SERVER))
		return SUCCEED;

	if (ZBX_DB_OK > zbx_db_execute(
			"update widget_field"
			" set type='1',name='override_hostid._reference',value_int=0,value_str='DASHBOARD._hostid'"
			" where type=0"
				" and name='dynamic'"
				" and value_int=1"))
	{
		return FAIL;
	}

	return SUCCEED;
}

static int	DBpatch_6050127(void)
{
	zbx_db_row_t	row;
	zbx_db_result_t	result;
	zbx_db_insert_t	db_insert;
	int		ret;

	if (0 == (DBget_program_type() & ZBX_PROGRAM_TYPE_SERVER))
		return SUCCEED;

	result = zbx_db_select(
			"select w.widgetid,wf_from.value_str,wf_to.value_str"
			" from widget w"
			" left join widget_field wf_from"
				" on w.widgetid=wf_from.widgetid"
					" and (wf_from.name='time_from' or wf_from.name is null)"
			" left join widget_field wf_to"
				" on w.widgetid=wf_to.widgetid"
					" and (wf_to.name='time_to' or wf_to.name is null)"
			" where w.type='svggraph' and exists ("
				"select null"
				" from widget_field wf2"
				" where wf2.widgetid=w.widgetid"
					" and wf2.name='graph_time'"
			")");

	zbx_db_insert_prepare(&db_insert, "widget_field", "widget_fieldid", "widgetid", "type", "name", "value_str",
			NULL);

	while (NULL != (row = zbx_db_fetch(result)))
	{
		zbx_uint64_t	widgetid;

		ZBX_STR2UINT64(widgetid, row[0]);

		if (SUCCEED == zbx_db_is_null(row[1]))
			zbx_db_insert_add_values(&db_insert, __UINT64_C(0), widgetid, 1, "time_period.from", "now-1h");

		if (SUCCEED == zbx_db_is_null(row[2]))
			zbx_db_insert_add_values(&db_insert, __UINT64_C(0), widgetid, 1, "time_period.to", "now");
	}
	zbx_db_free_result(result);

	zbx_db_insert_autoincrement(&db_insert, "widget_fieldid");

	ret = zbx_db_insert_execute(&db_insert);
	zbx_db_insert_clean(&db_insert);

	return ret;
}

static int	DBpatch_6050128(void)
{
	if (0 == (DBget_program_type() & ZBX_PROGRAM_TYPE_SERVER))
		return SUCCEED;

	if (ZBX_DB_OK > zbx_db_execute(
			"update widget_field"
			" set name='time_period.from'"
			" where name='time_from'"
				" and widgetid in (select widgetid from widget where type='svggraph')"))
	{
		return FAIL;
	}

	return SUCCEED;
}

static int	DBpatch_6050129(void)
{
	if (0 == (DBget_program_type() & ZBX_PROGRAM_TYPE_SERVER))
		return SUCCEED;

	if (ZBX_DB_OK > zbx_db_execute(
			"update widget_field"
			" set name='time_period.to'"
			" where name='time_to'"
				" and widgetid in (select widgetid from widget where type='svggraph')"))
	{
		return FAIL;
	}

	return SUCCEED;
}

static int	DBpatch_6050130(void)
{
	if (0 == (DBget_program_type() & ZBX_PROGRAM_TYPE_SERVER))
		return SUCCEED;

	if (ZBX_DB_OK > zbx_db_execute(
			"delete from widget_field"
			" where name='graph_time'"
				" and widgetid in (select widgetid from widget where type='svggraph')"))
	{
		return FAIL;
	}

	return SUCCEED;
}

static int	DBpatch_6050131(void)
{
	if (0 == (DBget_program_type() & ZBX_PROGRAM_TYPE_SERVER))
		return SUCCEED;

	if (ZBX_DB_OK > zbx_db_execute(
			"update widget_field"
			" set name='date_period.from'"
			" where name='date_from'"
				" and widgetid in (select widgetid from widget where type='slareport')"))
	{
		return FAIL;
	}

	return SUCCEED;
}

static int	DBpatch_6050132(void)
{
	if (0 == (DBget_program_type() & ZBX_PROGRAM_TYPE_SERVER))
		return SUCCEED;

	if (ZBX_DB_OK > zbx_db_execute(
			"update widget_field"
			" set name='date_period.to'"
			" where name='date_to'"
				" and widgetid in (select widgetid from widget where type='slareport')"))
	{
		return FAIL;
	}

	return SUCCEED;
}

static int	DBpatch_6050133(void)
{
	zbx_db_row_t	row;
	zbx_db_result_t	result;
	zbx_regexp_t	*regex1 = NULL, *regex2 = NULL;
	char		*error = NULL, *replace_to = NULL, *sql = NULL;
	size_t		sql_alloc = 0, sql_offset = 0;
	int		ret = FAIL;

	if (0 == (DBget_program_type() & ZBX_PROGRAM_TYPE_SERVER))
		return SUCCEED;

	if (FAIL == zbx_regexp_compile_ext("^([a-z]+)\\.([a-z_]+)\\.(\\d+)\\.(\\d+)$", &regex1, 0, &error))
	{
		zabbix_log(LOG_LEVEL_CRIT, "internal error, invalid regular expression: %s", error);
		goto out;
	}

	if (FAIL == zbx_regexp_compile_ext("^([a-z]+)\\.([a-z_]+)\\.(\\d+)$", &regex2, 0, &error))
	{
		zabbix_log(LOG_LEVEL_CRIT, "internal error, invalid regular expression: %s", error);
		goto out;
	}

	zbx_db_begin_multiple_update(&sql, &sql_alloc, &sql_offset);

	result = zbx_db_select("select widget_fieldid,name from widget_field where name like '%%.%%.%%'");

	while (NULL != (row = zbx_db_fetch(result)))
	{
		zbx_uint64_t	widget_fieldid;
		char		*replace_from;

		ZBX_STR2UINT64(widget_fieldid, row[0]);
		replace_from = row[1];

		if (SUCCEED != zbx_mregexp_sub_precompiled(
						replace_from,
						regex1,
						"\\1.\\3.\\2.\\4",
						0,	/* no output limit */
						&replace_to)
				&& SUCCEED != zbx_mregexp_sub_precompiled(
						replace_from,
						regex2,
						"\\1.\\3.\\2",
						0,	/* no output limit */
						&replace_to))
		{
			continue;
		}

		zbx_snprintf_alloc(&sql, &sql_alloc, &sql_offset,
				"update widget_field"
				" set name='%s'"
				" where widget_fieldid=" ZBX_FS_UI64 ";\n",
				replace_to, widget_fieldid);

		zbx_free(replace_to);

		if (SUCCEED != zbx_db_execute_overflowed_sql(&sql, &sql_alloc, &sql_offset))
		{
			zabbix_log(LOG_LEVEL_CRIT, "internal error, cannot execute multiple SQL \"update\" operations");
			zbx_db_free_result(result);

			goto out;
		}
	}
	zbx_db_free_result(result);

	zbx_db_end_multiple_update(&sql, &sql_alloc, &sql_offset);

	if (16 < sql_offset)	/* in ORACLE always present begin..end; */
		zbx_db_execute("%s", sql);

	ret = SUCCEED;
out:
	if (NULL != regex1)
		zbx_regexp_free(regex1);
	if (NULL != regex2)
		zbx_regexp_free(regex2);

	zbx_free(sql);
	zbx_free(error);
	zbx_free(replace_to);

	return ret;
}

#define REFERENCE_LEN	5
#define FIRST_LETTER	'A'
#define TOTAL_LETTERS	26

static char	*create_widget_reference(const zbx_vector_str_t *references)
{
	static char	buf[REFERENCE_LEN + 1];
	static int	next_index;

	while (1)
	{
		int	i, index = next_index++;

		for (i = REFERENCE_LEN - 1; i >= 0; i--)
		{
			buf[i] = FIRST_LETTER + index % TOTAL_LETTERS;
			index /= TOTAL_LETTERS;
		}

		if (FAIL == zbx_vector_str_search(references, buf, ZBX_DEFAULT_STR_COMPARE_FUNC))
			return buf;
	}
}

#undef TOTAL_LETTERS
#undef FIRST_LETTER
#undef REFERENCE_LEN

static int	DBpatch_6050134(void)
{
	zbx_db_row_t		row;
	zbx_db_result_t		result;
	zbx_db_insert_t		db_insert;
	zbx_vector_str_t	references;
	int			ret;

	if (0 == (DBget_program_type() & ZBX_PROGRAM_TYPE_SERVER))
		return SUCCEED;

	zbx_vector_str_create(&references);

	result = zbx_db_select("select distinct value_str from widget_field where name='reference' order by value_str");

	while (NULL != (row = zbx_db_fetch(result)))
	{
		zbx_vector_str_append(&references, zbx_strdup(NULL, row[0]));
	}
	zbx_db_free_result(result);

	zbx_vector_str_sort(&references, ZBX_DEFAULT_STR_COMPARE_FUNC);

	zbx_db_insert_prepare(&db_insert, "widget_field", "widget_fieldid", "widgetid", "type", "name", "value_str",
			NULL);

	result = zbx_db_select("select widgetid from widget where type in ('graph','svggraph','graphprototype')");

	while (NULL != (row = zbx_db_fetch(result)))
	{
		zbx_uint64_t	widgetid;

		ZBX_STR2UINT64(widgetid, row[0]);

		zbx_db_insert_add_values(&db_insert, __UINT64_C(0), widgetid, 1, "reference",
				create_widget_reference(&references));
	}
	zbx_db_free_result(result);

	zbx_vector_str_clear_ext(&references, zbx_str_free);
	zbx_vector_str_destroy(&references);

	zbx_db_insert_autoincrement(&db_insert, "widget_fieldid");

	ret = zbx_db_insert_execute(&db_insert);
	zbx_db_insert_clean(&db_insert);

	return ret;
}

static int	DBpatch_6050135(void)
{
	if (0 == (DBget_program_type() & ZBX_PROGRAM_TYPE_SERVER))
		return SUCCEED;

	if (ZBX_DB_OK > zbx_db_execute("delete from profiles where idx like 'web.templates.triggers.%%'"))
		return FAIL;

	return SUCCEED;
}

static int	DBpatch_6050136(void)
{
	if (0 == (DBget_program_type() & ZBX_PROGRAM_TYPE_SERVER))
		return SUCCEED;

	if (ZBX_DB_OK > zbx_db_execute("delete from profiles where idx like 'web.templates.trigger_prototypes.php.%%'"))
		return FAIL;

	return SUCCEED;
}

static int	DBpatch_6050137(void)
{
	if (0 == (DBget_program_type() & ZBX_PROGRAM_TYPE_SERVER))
		return SUCCEED;

	if (ZBX_DB_OK > zbx_db_execute("delete from profiles where idx like 'web.hosts.triggers.%%'"))
		return FAIL;

	return SUCCEED;
}

static int	DBpatch_6050138(void)
{
	if (0 == (DBget_program_type() & ZBX_PROGRAM_TYPE_SERVER))
		return SUCCEED;

	if (ZBX_DB_OK > zbx_db_execute("delete from profiles where idx like 'web.hosts.trigger_prototypes.php.%%'"))
		return FAIL;

	return SUCCEED;
}

static int	DBpatch_6050139(void)
{
	zbx_db_result_t	result;
	zbx_db_row_t	row;
	zbx_db_insert_t	db_insert;
	int		ret = SUCCEED;

	if (0 == (DBget_program_type() & ZBX_PROGRAM_TYPE_SERVER))
		return SUCCEED;

	result = zbx_db_select("select wf.widgetid from widget_field wf,widget w"
			" where wf.name='interface_type' and w.type='hostavail' and w.widgetid=wf.widgetid"
			" group by wf.widgetid having count(wf.name)=1");

	zbx_db_insert_prepare(&db_insert, "widget_field", "widget_fieldid", "widgetid", "name", "type", "value_int",
			NULL);

	while (NULL != (row = zbx_db_fetch(result)))
	{
		zbx_uint64_t	widgetid;

		ZBX_STR2UINT64(widgetid, row[0]);

		zbx_db_insert_add_values(&db_insert, __UINT64_C(0), widgetid, "only_totals", 0, 1);
	}
	zbx_db_free_result(result);

	zbx_db_insert_autoincrement(&db_insert, "widget_fieldid");

	ret = zbx_db_insert_execute(&db_insert);

	zbx_db_insert_clean(&db_insert);

	return ret;
}

static int	DBpatch_6050140(void)
{
	if (0 == (DBget_program_type() & ZBX_PROGRAM_TYPE_SERVER))
		return SUCCEED;

	if (ZBX_DB_OK > zbx_db_execute("delete from profiles where idx like 'web.templates.items.%%'"))
		return FAIL;

	return SUCCEED;
}

static int	DBpatch_6050141(void)
{
	if (0 == (DBget_program_type() & ZBX_PROGRAM_TYPE_SERVER))
		return SUCCEED;

	if (ZBX_DB_OK > zbx_db_execute("delete from profiles where idx like 'web.templates.disc_prototypes.php.%%'"))
		return FAIL;

	return SUCCEED;
}

static int	DBpatch_6050142(void)
{
	if (0 == (DBget_program_type() & ZBX_PROGRAM_TYPE_SERVER))
		return SUCCEED;

	if (ZBX_DB_OK > zbx_db_execute("delete from profiles where idx like 'web.hosts.items.%%'"))
		return FAIL;

	return SUCCEED;
}

static int	DBpatch_6050143(void)
{
	if (0 == (DBget_program_type() & ZBX_PROGRAM_TYPE_SERVER))
		return SUCCEED;

	if (ZBX_DB_OK > zbx_db_execute("delete from profiles where idx like 'web.hosts.disc_prototypes.php.%%'"))
		return FAIL;

	return SUCCEED;
}

static int	DBpatch_6050144(void)
{
	const zbx_db_field_t	field = {"hk_audit", "31d", NULL, NULL, 32, ZBX_TYPE_CHAR, ZBX_NOTNULL, 0};

	return DBset_default("config", &field);
}

static int	DBpatch_6050145(void)
{
	const zbx_db_field_t	field = {"hk_history", "31d", NULL, NULL, 32, ZBX_TYPE_CHAR, ZBX_NOTNULL, 0};

	return DBset_default("config", &field);
}

static int	DBpatch_6050146(void)
{
	const zbx_db_field_t	old_field = {"query_fields", "", NULL, NULL, 2048, ZBX_TYPE_CHAR,
			ZBX_NOTNULL | ZBX_PROXY, 0};
	const zbx_db_field_t	field = {"query_fields", "", NULL, NULL, 0, ZBX_TYPE_TEXT, ZBX_NOTNULL | ZBX_PROXY, 0};

	return DBmodify_field_type("items", &field, &old_field);
}

static int	DBpatch_6050147(void)
{
	const zbx_db_field_t	field = {"item_value_type", "31", NULL, NULL, 0, ZBX_TYPE_INT, ZBX_NOTNULL, 0};

	return DBadd_field("connector", &field);
}

static int	DBpatch_6050148(void)
{
	const zbx_db_field_t	field = {"attempt_interval", "5s", NULL, NULL, 32, ZBX_TYPE_CHAR, ZBX_NOTNULL, 0};

	return DBadd_field("connector", &field);
}

static int	DBpatch_6050149(void)
{
/* -------------------------------------------------------*/
/* Formula:                                               */
/* aggregate_function(last_foreach(filter))               */
/* aggregate_function(last_foreach(filter,time))          */
/*--------------------------------------------------------*/
/* Relative positioning of tokens on a stack              */
/*----------------------------+---------------------------*/
/* Time is present in formula | Time is absent in formula */
/*----------------------------+---------------------------*/
/* [i-2] filter               |                           */
/* [i-1] time                 | [i-1] filter              */
/*   [i] last_foreach         |   [i] last_foreach        */
/* [i+2] aggregate function   | [i+2]                     */
/*----------------------------+---------------------------*/

/* Offset in stack of tokens is relative to last_foreach() history function token, */
/* assuming that time is present in formula. */
#define OFFSET_TIME	(-1)
#define TOKEN_LEN(loc)	(loc->r - loc->l + 1)
#define LAST_FOREACH	"last_foreach"
	zbx_db_row_t		row;
	zbx_db_result_t		result;
	int			ret = SUCCEED;
	size_t			sql_alloc = 0, sql_offset = 0;
	char			*sql = NULL, *params = NULL;
	zbx_eval_context_t	ctx;
	zbx_vector_uint32_t	del_idx;

	zbx_eval_init(&ctx);
	zbx_vector_uint32_create(&del_idx);

	zbx_db_begin_multiple_update(&sql, &sql_alloc, &sql_offset);

	/* ITEM_TYPE_CALCULATED = 15 */
	result = zbx_db_select("select itemid,params from items where type=15 and params like '%%%s%%'", LAST_FOREACH);

	while (SUCCEED == ret && NULL != (row = zbx_db_fetch(result)))
	{
		int	i;
		char	*esc, *error = NULL;

		zbx_eval_clear(&ctx);

		if (FAIL == zbx_eval_parse_expression(&ctx, row[1], ZBX_EVAL_PARSE_CALC_EXPRESSION, &error))
		{
			zabbix_log(LOG_LEVEL_WARNING, "%s: error parsing calculated item formula '%s' for itemid %s",
					__func__, row[1], row[0]);
			zbx_free(error);
			continue;
		}

		zbx_vector_uint32_clear(&del_idx);

		for (i = 0; i < ctx.stack.values_num; i++)
		{
			zbx_strloc_t	*loc;

			if (ZBX_EVAL_TOKEN_HIST_FUNCTION != ctx.stack.values[i].type)
				continue;

			loc = &ctx.stack.values[i].loc;

			if (0 != strncmp(LAST_FOREACH, &ctx.expression[loc->l], TOKEN_LEN(loc)))
				continue;

			/* if time is absent in formula */
			if (ZBX_EVAL_TOKEN_ARG_QUERY == ctx.stack.values[i + OFFSET_TIME].type)
				continue;

			if (ZBX_EVAL_TOKEN_ARG_NULL == ctx.stack.values[i + OFFSET_TIME].type)
				continue;

			zbx_vector_uint32_append(&del_idx, (zbx_uint32_t)(i + OFFSET_TIME));
		}

		if (0 == del_idx.values_num)
			continue;

		params = zbx_strdup(params, ctx.expression);

		for (i = del_idx.values_num - 1; i >= 0; i--)
		{
			size_t		l, r;
			zbx_strloc_t	*loc = &ctx.stack.values[(int)del_idx.values[i]].loc;

			for (l = loc->l - 1; ',' != params[l]; l--) {}
			for (r = loc->r + 1; ')' != params[r]; r++) {}

			memmove(&params[l], &params[r], strlen(params) - r + 1);
		}

		esc = zbx_db_dyn_escape_string(params);
		zbx_snprintf_alloc(&sql, &sql_alloc, &sql_offset,
				"update items set params='%s' where itemid=%s;\n", esc, row[0]);
		zbx_free(esc);

		ret = zbx_db_execute_overflowed_sql(&sql, &sql_alloc, &sql_offset);
	}
	zbx_db_free_result(result);

	zbx_db_end_multiple_update(&sql, &sql_alloc, &sql_offset);

	if (SUCCEED == ret && 16 < sql_offset)
	{
		if (ZBX_DB_OK > zbx_db_execute("%s", sql))
			ret = FAIL;
	}

	zbx_eval_clear(&ctx);
	zbx_vector_uint32_destroy(&del_idx);

	zbx_free(sql);
	zbx_free(params);

	return ret;
#undef OFFSET_TIME
#undef TOKEN_LEN
#undef LAST_FOREACH
}

static int	DBpatch_6050150(void)
{
	const zbx_db_table_t	table =
			{"item_rtname", "itemid", 0,
				{
					{"itemid", NULL, NULL, NULL, 0, ZBX_TYPE_ID, ZBX_NOTNULL, 0},
					{"name_resolved", "", NULL, NULL, 2048, ZBX_TYPE_CHAR, ZBX_NOTNULL, 0},
					{"name_resolved_upper", "", NULL, NULL, 2048, ZBX_TYPE_CHAR, ZBX_NOTNULL, 0},
					{0}
				},
				NULL
			};

	return DBcreate_table(&table);
}

static int	DBpatch_6050151(void)
{
	const zbx_db_field_t	field = {"itemid", NULL, "items", "itemid", 0, 0, 0, ZBX_FK_CASCADE_DELETE};

	return DBadd_foreign_key("item_rtname", 1, &field);
}

static int	DBpatch_6050152(void)
{
	if (ZBX_DB_OK <= zbx_db_execute("insert into item_rtname (itemid,name_resolved,name_resolved_upper)"
			" select i.itemid,i.name,i.name_upper from"
			" items i,hosts h"
			" where i.hostid=h.hostid and (h.status=%d or h.status=%d) and (i.flags=%d or i.flags=%d)",
			HOST_STATUS_MONITORED, HOST_STATUS_NOT_MONITORED, ZBX_FLAG_DISCOVERY_NORMAL,
			ZBX_FLAG_DISCOVERY_CREATED))
	{
		return SUCCEED;
	}

	return FAIL;
}

static int	DBpatch_6050153(void)
{
	return DBdrop_index("items", "items_9");
}

static int	DBpatch_6050154(void)
{
	return DBdrop_field("items", "name_upper");
}

static int	DBpatch_6050155(void)
{
	return zbx_dbupgrade_drop_trigger_on_insert("items", "name_upper");
}

static int	DBpatch_6050156(void)
{
	return zbx_dbupgrade_drop_trigger_on_update("items", "name_upper");
}

static int	DBpatch_6050157(void)
{
	return zbx_dbupgrade_drop_trigger_function_on_insert("items", "name_upper", "upper");
}

static int	DBpatch_6050158(void)
{
	return zbx_dbupgrade_drop_trigger_function_on_update("items", "name_upper", "upper");
}

static int	DBpatch_6050159(void)
{
#ifdef HAVE_POSTGRESQL
	if (FAIL == zbx_db_index_exists("group_discovery", "group_discovery_pkey1"))
		return SUCCEED;

	return DBrename_index("group_discovery", "group_discovery_pkey1", "group_discovery_pkey",
			"groupdiscoveryid", 1);
#else
	return SUCCEED;
#endif
}

static int	DBpatch_6050160(void)
{
	const zbx_db_field_t	field = {"manualinput", "0", NULL, NULL, 0, ZBX_TYPE_INT, ZBX_NOTNULL, 0};

	return DBadd_field("scripts", &field);
}

static int	DBpatch_6050161(void)
{
	const zbx_db_field_t	field = {"manualinput_prompt", "", NULL, NULL, 255, ZBX_TYPE_CHAR, ZBX_NOTNULL, 0};

	return DBadd_field("scripts", &field);
}

static int	DBpatch_6050162(void)
{
	const zbx_db_field_t	field = {"manualinput_validator", "", NULL, NULL, 2048, ZBX_TYPE_CHAR, ZBX_NOTNULL, 0};

	return DBadd_field("scripts", &field);
}

static int	DBpatch_6050163(void)
{
	const zbx_db_field_t	field = {"manualinput_validator_type", "0", NULL, NULL, 0, ZBX_TYPE_INT, ZBX_NOTNULL,
			0};

	return DBadd_field("scripts", &field);
}

static int	DBpatch_6050164(void)
{
	const zbx_db_field_t	field = {"manualinput_default_value", "", NULL, NULL, 255, ZBX_TYPE_CHAR, ZBX_NOTNULL,
			0};

	return DBadd_field("scripts", &field);
}

#define BACKSLASH_MATCH_PATTERN	"\\\\"

static int	DBpatch_6050165(void)
{
	zbx_db_result_t	result;
	zbx_db_row_t	row;
	int		ret = SUCCEED;
	char		*sql = NULL, *buf = NULL, *like_condition;
	size_t		sql_alloc = 0, sql_offset = 0, buf_alloc;

	zbx_db_begin_multiple_update(&sql, &sql_alloc, &sql_offset);

	/* functions table contains history functions used in trigger expressions */
	like_condition = zbx_db_dyn_escape_like_pattern(BACKSLASH_MATCH_PATTERN);
	if (NULL == (result = zbx_db_select("select functionid,parameter,triggerid"
			" from functions"
			" where " ZBX_DB_CHAR_LENGTH(parameter) ">1 and"
				" parameter like '%%%s%%'", like_condition)))
	{
		goto clean;
	}

	while (NULL != (row = zbx_db_fetch(result)))
	{
		const char	*ptr;
		char		*tmp, *param = NULL;
		int		func_params_changed = 0;
		size_t		param_pos, param_len, sep_pos, buf_offset = 0, params_len;

		params_len = strlen(row[1]);

		for (ptr = row[1]; ptr < row[1] + params_len; ptr += sep_pos + 1)
		{
			zbx_function_param_parse_ext(ptr, ZBX_TOKEN_USER_MACRO, ZBX_BACKSLASH_ESC_OFF,
					&param_pos, &param_len, &sep_pos);

			if (param_pos < sep_pos)
			{
				int	quoted, changed = 0;

				if ('"' == ptr[param_pos])
				{
					param = zbx_function_param_unquote_dyn_compat(ptr + param_pos,
							sep_pos - param_pos, &quoted);

					/* zbx_function_param_quote() should always succeed with esc_bs set to 1 */
					zbx_function_param_quote(&param, quoted, ZBX_BACKSLASH_ESC_ON);

					if (0 != strncmp(param, ptr + param_pos, strlen(param))) {
						zbx_strncpy_alloc(&buf, &buf_alloc, &buf_offset, ptr, param_pos);
						zbx_strcpy_alloc(&buf, &buf_alloc, &buf_offset, param);
						func_params_changed = changed = 1;
					}
				}

				if (0 == changed)
					zbx_strncpy_alloc(&buf, &buf_alloc, &buf_offset, ptr, sep_pos);
			}

			if (',' == ptr[sep_pos])
				zbx_chrcpy_alloc(&buf, &buf_alloc, &buf_offset, ',');
			zbx_free(param);
		}

		if (0 == buf_offset)
			continue;

		if (0 != func_params_changed) {
			tmp = zbx_db_dyn_escape_string(buf);
			zbx_snprintf_alloc(&sql, &sql_alloc, &sql_offset,
					"update functions set parameter='%s' where functionid=%s;\n", tmp, row[0]);
			zbx_free(tmp);
		}

		if (SUCCEED != (ret = zbx_db_execute_overflowed_sql(&sql, &sql_alloc, &sql_offset)))
			break;
	}

	zbx_db_free_result(result);
	zbx_db_end_multiple_update(&sql, &sql_alloc, &sql_offset);

	if (SUCCEED == ret && 16 < sql_offset)
	{
		if (ZBX_DB_OK > zbx_db_execute("%s", sql))
			ret = FAIL;
	}
clean:
	zbx_free(like_condition);
	zbx_free(buf);
	zbx_free(sql);

	return ret;
}

ZBX_PTR_VECTOR_DECL(eval_token_ptr, zbx_eval_token_t *)
ZBX_PTR_VECTOR_IMPL(eval_token_ptr, zbx_eval_token_t *)

static int	update_escaping_in_expression(const char *expression, char **substitute, char **error)
{
	zbx_eval_context_t		ctx;
	int				ret = SUCCEED;
	int				token_num;
	zbx_eval_token_t		*token;
	zbx_vector_eval_token_ptr_t	hist_param_tokens;

	ret = zbx_eval_parse_expression(&ctx, expression, ZBX_EVAL_PARSE_CALC_EXPRESSION |
			ZBX_EVAL_PARSE_STR_V64_COMPAT | ZBX_EVAL_PARSE_LLDMACRO, error);

	if (FAIL == ret)
		return FAIL;

	zbx_vector_eval_token_ptr_create(&hist_param_tokens);

	/* finding string parameters of history functions */
	for (token_num = ctx.stack.values_num - 1; token_num >= 0; token_num--)
	{
		token = &ctx.stack.values[token_num];

		if (token->type  == ZBX_EVAL_TOKEN_HIST_FUNCTION)
		{
			for (zbx_uint32_t i = 0; i < token->opt; i++)
			{
				if (0 == token_num--)
					break;

				if (ZBX_EVAL_TOKEN_VAR_STR == ctx.stack.values[token_num].type)
				{
					zbx_vector_eval_token_ptr_append(&hist_param_tokens,
							&ctx.stack.values[token_num]);
				}
			}
		}
	}

	for (token_num = hist_param_tokens.values_num - 1; token_num >= 0; token_num--)
	{
		char	*str = NULL, *subst;
		int	quoted;
		size_t	str_alloc = 0, str_offset = 0, str_len;

		token = hist_param_tokens.values[token_num];

		str_len = token->loc.r - token->loc.l + 1;
		zbx_strncpy_alloc(&str, &str_alloc, &str_offset, ctx.expression + token->loc.l, str_len);

		subst = zbx_function_param_unquote_dyn_compat(str, str_len, &quoted);
		zbx_variant_set_str(&(token->value), subst);

		zbx_free(str);
	}

	ctx.rules ^= ZBX_EVAL_PARSE_STR_V64_COMPAT;
	zbx_eval_compose_expression(&ctx, substitute);

	zbx_vector_eval_token_ptr_destroy(&hist_param_tokens);
	zbx_eval_clear(&ctx);

	return SUCCEED;
}

static int	DBpatch_6050166(void)
{
int			ret = SUCCEED;
	zbx_db_result_t		result;
	zbx_db_row_t		row;
	char			*sql = NULL, *error = NULL, *like_condition;
	size_t			sql_alloc = 0, sql_offset = 0;

	zbx_db_begin_multiple_update(&sql, &sql_alloc, &sql_offset);

	like_condition = zbx_db_dyn_escape_like_pattern(BACKSLASH_MATCH_PATTERN);

	if (NULL == (result = zbx_db_select("select itemid,params from items "
			"where type=15 and params like '%%%s%%'", like_condition)))
	{
		goto clean;
	}

	while (NULL != (row = zbx_db_fetch(result)))
	{
		char	*substitute = NULL, *tmp = NULL;

		if (SUCCEED == update_escaping_in_expression(row[1], &substitute, &error))
		{
			tmp = zbx_db_dyn_escape_string(substitute);
			zbx_free(substitute);
			zbx_snprintf_alloc(&sql, &sql_alloc, &sql_offset,
					"update items set params='%s' where itemid=%s;\n", tmp, row[0]);
			zbx_free(tmp);
		}
		else
		{
			zabbix_log(LOG_LEVEL_WARNING, "Failed to parse calculated item expression \"%s\" for"
				" item with id %s, error: %s", row[1], row[0], error);
			zbx_free(error);
		}

		if (SUCCEED != (ret = zbx_db_execute_overflowed_sql(&sql, &sql_alloc, &sql_offset)))
			break;
	}

	zbx_db_free_result(result);
	zbx_db_end_multiple_update(&sql, &sql_alloc, &sql_offset);

	if (SUCCEED == ret && 16 < sql_offset)
	{
		if (ZBX_DB_OK > zbx_db_execute("%s", sql))
			ret = FAIL;
	}
clean:
	zbx_free(like_condition);
	zbx_free(error);
	zbx_free(sql);

	return ret;
}

static int	find_expression_macro(const char *macro_start, const char **macro_end, char **substitute,
		char **error)
{
	int		ret = FAIL;

	*macro_end = macro_start + 2;

	while (ret == FAIL && NULL != (*macro_end = strstr(*macro_end, "}")))
	{
		char	*expression = NULL;
		size_t	expr_alloc = 0, expr_offset = 0;

		zbx_free(*error);
		zbx_strncpy_alloc(&expression, &expr_alloc, &expr_offset,
				macro_start + 2, (size_t)(*macro_end - macro_start) - 2);
		ret = update_escaping_in_expression(expression, substitute, error);
		zbx_free(expression);
		(*macro_end)++;
	}

	return ret;
}

static void	get_next_expr_macro_start(const char **expr_start, const char *str, size_t str_len)
{
	const char	*search_pos = *expr_start + 2;

	if (NULL != *expr_start && NULL != str && (size_t)(search_pos - str) < str_len)
		*expr_start = strstr(search_pos, "{?");
	else
		*expr_start = NULL;
}

static int	replace_expression_macro(char **buf, size_t *alloc, size_t *offset, const char *command, size_t cmd_len,
		size_t *pos, const char **expr_macro_start)
{
	const char	*macro_end;
	char		*error = NULL, *substitute = NULL;
	int		ret = FAIL;

	if (NULL != *expr_macro_start &&
			SUCCEED == find_expression_macro(*expr_macro_start, &macro_end, &substitute, &error))
	{
		zbx_strncpy_alloc(buf, alloc, offset, command + *pos, (size_t)(*expr_macro_start - command) - *pos);
		zbx_strcpy_alloc(buf, alloc, offset, "{?");
		zbx_strcpy_alloc(buf, alloc, offset, substitute);
		zbx_strcpy_alloc(buf, alloc, offset, "}");
		zbx_free(substitute);

		*expr_macro_start = strstr(macro_end, "{?");
		*pos = (size_t)(macro_end - command);
		ret = SUCCEED;
	}
	else
	{
		get_next_expr_macro_start(expr_macro_start, command, cmd_len);
		zbx_free(error);
	}

	return ret;
}

static int	fix_expression_macro_escaping(const char *table, const char *id_col, const char *data_col)
{
	int			ret = SUCCEED;
	zbx_db_result_t		result;
	zbx_db_row_t		row;
	char			*sql = NULL, *like_condition;
	size_t			sql_alloc = 0, sql_offset = 0;

	zbx_db_begin_multiple_update(&sql, &sql_alloc, &sql_offset);

	like_condition = zbx_db_dyn_escape_like_pattern(BACKSLASH_MATCH_PATTERN);

	if (NULL == (result = zbx_db_select("select %s,%s from %s where %s like '%%%s%%'",
			id_col, data_col, table, data_col, like_condition)))
	{
		goto clean;
	}

	while (NULL != (row = zbx_db_fetch(result)))
	{
		const char	*command = row[1];
		char		*buf = NULL, *tmp = NULL;
		size_t		buf_alloc = 0, buf_offset = 0;
		size_t		pos = 0, cmd_len;
		int		replaced = 0;
		zbx_token_t	token;
		const char	*expr_macro_start;

		cmd_len = strlen(command);
		expr_macro_start = strstr(command, "{?");

		while (SUCCEED == zbx_token_find(command, (int)pos, &token, ZBX_TOKEN_SEARCH_BASIC) &&
				cmd_len >= pos && NULL != expr_macro_start)
		{
			int	replace_success = 0;

			while (NULL != expr_macro_start && token.loc.l >= (size_t)(expr_macro_start - command))
			{
				if (SUCCEED == replace_expression_macro(&buf, &buf_alloc, &buf_offset, command,
							cmd_len, &pos, &expr_macro_start))
				{
					replaced = replace_success = 1;
				}
			}

			if (0 == replace_success)
			{
				expr_macro_start = command + token.loc.r - 2;
				get_next_expr_macro_start(&expr_macro_start, command, cmd_len);
				zbx_strncpy_alloc(&buf, &buf_alloc, &buf_offset, command + pos, token.loc.r - pos + 1);
				pos = token.loc.r + 1;
			}
		}

		while (NULL != expr_macro_start)	/* expression macros after the end of tokens */
		{
			if (SUCCEED == replace_expression_macro(&buf, &buf_alloc, &buf_offset, command,
							cmd_len, &pos, &expr_macro_start))
			{
				replaced = 1;
			}
		}

		if (0 != replaced)
		{
			if (cmd_len >= pos)
				zbx_strncpy_alloc(&buf, &buf_alloc, &buf_offset, command + pos, cmd_len - pos);

			tmp = zbx_db_dyn_escape_string(buf);
			zbx_free(buf);
			zbx_snprintf_alloc(&sql, &sql_alloc, &sql_offset, "update %s set %s='%s' where %s=%s;\n",
					table, data_col, tmp, id_col, row[0]);
			zbx_free(tmp);

			if (SUCCEED != (ret = zbx_db_execute_overflowed_sql(&sql, &sql_alloc, &sql_offset)))
				break;
		}
		else
			zbx_free(buf);
	}

	zbx_db_free_result(result);
	zbx_db_end_multiple_update(&sql, &sql_alloc, &sql_offset);

	if (SUCCEED == ret && 16 < sql_offset)
	{
		if (ZBX_DB_OK > zbx_db_execute("%s", sql))
			ret = FAIL;
	}
clean:
	zbx_free(like_condition);
	zbx_free(sql);

	return ret;
}

#undef BACKSLASH_MATCH_PATTERN

static int	DBpatch_6050167(void)
{
	return fix_expression_macro_escaping("scripts", "scriptid", "command");
}

static int	DBpatch_6050168(void)
{
	return fix_expression_macro_escaping("script_param", "script_paramid", "value");
}

static int	DBpatch_6050169(void)
{
	return fix_expression_macro_escaping("media_type_message", "mediatype_messageid", "message");
}

static int	DBpatch_6050170(void)
{
	return fix_expression_macro_escaping("media_type_message", "mediatype_messageid", "subject");
}

static int	DBpatch_6050171(void)
{
	return fix_expression_macro_escaping("opmessage", "operationid", "message");
}

static int	DBpatch_6050172(void)
{
	return fix_expression_macro_escaping("opmessage", "operationid", "subject");
}

static int	DBpatch_6050173(void)
{
	return fix_expression_macro_escaping("triggers", "triggerid", "event_name");
}

static int	DBpatch_6050174(void)
{
	return fix_expression_macro_escaping("media_type_param", "mediatype_paramid", "value");
}

static int	DBpatch_6050175(void)
{
	return fix_expression_macro_escaping("media_type_param", "mediatype_paramid", "name");
}

typedef struct
{
	char		*name;
	zbx_uint64_t	wid;
	zbx_uint64_t	wfid;
	char		*value_str;
	int		value_int;
}
zbx_wiget_field_t;

ZBX_PTR_VECTOR_DECL(wiget_field, zbx_wiget_field_t *)
ZBX_PTR_VECTOR_IMPL(wiget_field, zbx_wiget_field_t *)

static void	zbx_wiget_field_free(zbx_wiget_field_t *wf)
{
	zbx_free(wf->name);
	zbx_free(wf->value_str);
	zbx_free(wf);
}

static int	zbx_wiget_field_compare(const void *d1, const void *d2)
{
	const zbx_wiget_field_t	*f1 = *(const zbx_wiget_field_t * const *)d1;
	const zbx_wiget_field_t	*f2 = *(const zbx_wiget_field_t * const *)d2;

	ZBX_RETURN_IF_NOT_EQUAL(f1->wid, f2->wid);

	return strcmp(f1->name, f2->name);
}

static void	DBpatch_6050176_transform(zbx_vector_wiget_field_t *timeshift, zbx_vector_wiget_field_t *interval,
		zbx_vector_wiget_field_t *aggr_func, zbx_vector_wiget_field_t *time_from,
		zbx_vector_wiget_field_t *time_to, zbx_vector_uint64_t *nofunc_ids)
{
	int	i;

	zbx_vector_wiget_field_sort(interval, zbx_wiget_field_compare);
	zbx_vector_wiget_field_sort(timeshift, zbx_wiget_field_compare);

	for (i = 0; i < aggr_func->values_num; i++)	/* remove fields if aggregate_function = 0 */
	{
		int			n;
		zbx_wiget_field_t	*val = aggr_func->values[i];

		if (0 != val->value_int)
			continue;

		if (FAIL != (n = zbx_vector_wiget_field_bsearch(interval, val, zbx_wiget_field_compare)))
		{
			zbx_vector_uint64_append(nofunc_ids, interval->values[n]->wfid);
			zbx_wiget_field_free(interval->values[n]);
			zbx_vector_wiget_field_remove_noorder(interval, n);
		}

		if (FAIL != (n = zbx_vector_wiget_field_bsearch(timeshift, val, zbx_wiget_field_compare)))
		{
			zbx_vector_uint64_append(nofunc_ids, timeshift->values[n]->wfid);
			zbx_wiget_field_free(timeshift->values[n]);
			zbx_vector_wiget_field_remove(timeshift, n);
		}
	}

	while (0 < interval->values_num)	/* columns.N.time_period.from */
	{
		int			n;
		const char		*shift, *sign_shift = "+", *sign_interv = "-";
		zbx_wiget_field_t	*val = interval->values[interval->values_num - 1];

		if (FAIL == (n = zbx_vector_wiget_field_bsearch(timeshift, val, zbx_wiget_field_compare)))
			shift = "";
		else
			shift = timeshift->values[n]->value_str;

		if ('\0' == *shift || '-' == *shift)
			sign_shift = "";

		if ('\0' == *val->value_str)
			sign_interv = "";

		val->value_str = zbx_dsprintf(val->value_str, "now%s%s%s%s", sign_shift, shift, sign_interv,
				val->value_str);
		zbx_vector_wiget_field_append(time_from, val);
		zbx_vector_wiget_field_remove_noorder(interval, interval->values_num - 1);
	}

	while (0 < timeshift->values_num)	/* columns.N.time_period.to */
	{
		const char		*sign_shift = "+";
		zbx_wiget_field_t	*val = timeshift->values[timeshift->values_num - 1];

		if ('\0' == *val->value_str || '-' == *val->value_str)
			sign_shift = "";

		val->value_str = zbx_dsprintf(val->value_str, "now%s%s", sign_shift, val->value_str);
		zbx_vector_wiget_field_append(time_to, val);
		zbx_vector_wiget_field_remove_noorder(timeshift, timeshift->values_num - 1);
	}
}

static int	DBpatch_6050176_load(zbx_vector_wiget_field_t *time_from, zbx_vector_wiget_field_t *time_to,
		zbx_vector_uint64_t *nofunc_ids)
{
	zbx_db_result_t			result;
	zbx_db_row_t			row;
	zbx_vector_wiget_field_t	timeshift, interval, aggr_func;

	if (NULL == (result = zbx_db_select("select widget_fieldid,widgetid,name,value_str,value_int from widget_field"
				" where name like 'columns.%%.timeshift'"
					" or name like 'columns.%%.aggregate_interval'"
					" or name like 'columns.%%.aggregate_function'"
					" and widgetid in (select widgetid from widget where type='tophosts')")))
	{
		return FAIL;
	}

	zbx_vector_wiget_field_create(&timeshift);
	zbx_vector_wiget_field_create(&interval);
	zbx_vector_wiget_field_create(&aggr_func);

	while (NULL != (row = zbx_db_fetch(result)))
	{
		zbx_wiget_field_t	*val;
		const char		*name;
		size_t			l;

		val = (zbx_wiget_field_t *) zbx_malloc(NULL, sizeof(zbx_wiget_field_t));

		ZBX_STR2UINT64(val->wfid, row[0]);
		ZBX_STR2UINT64(val->wid, row[1]);
		name = row[2];
		l = strlen(name);
		val->value_str = zbx_strdup(NULL, row[3]);
		val->value_int = atoi(row[4]);

		if ('t' == name[l - 1])
		{
			val->name = zbx_dsprintf(NULL, "%.*s", (int)(l - ZBX_CONST_STRLEN("columns" "timeshift")),
					&name[ZBX_CONST_STRLEN("columns")]);
			zbx_vector_wiget_field_append(&timeshift, val);
		}
		else if  ('l' == name[l - 1])
		{
			val->name = zbx_dsprintf(NULL, "%.*s",
					(int)(l - ZBX_CONST_STRLEN("columns" "aggregate_interval")),
					&name[ZBX_CONST_STRLEN("columns")]);
			zbx_vector_wiget_field_append(&interval, val);
		}
		else
		{
			val->name = zbx_dsprintf(NULL, "%.*s",
					(int)(l - ZBX_CONST_STRLEN("columns" "aggregate_function")),
					&name[ZBX_CONST_STRLEN("columns")]);
			zbx_vector_wiget_field_append(&aggr_func, val);
		}
	}
	zbx_db_free_result(result);

	DBpatch_6050176_transform(&timeshift, &interval, &aggr_func, time_from, time_to, nofunc_ids);

	zbx_vector_wiget_field_clear_ext(&timeshift, zbx_wiget_field_free);
	zbx_vector_wiget_field_clear_ext(&interval, zbx_wiget_field_free);
	zbx_vector_wiget_field_clear_ext(&aggr_func, zbx_wiget_field_free);
	zbx_vector_wiget_field_destroy(&timeshift);
	zbx_vector_wiget_field_destroy(&interval);
	zbx_vector_wiget_field_destroy(&aggr_func);

	return SUCCEED;
}

static int	DBpatch_6050176_remove(zbx_vector_uint64_t *nofuncs)
{
	if (0 == nofuncs->values_num)
		return SUCCEED;

	zbx_vector_uint64_sort(nofuncs,ZBX_DEFAULT_UINT64_COMPARE_FUNC);

	return zbx_db_execute_multiple_query("delete from widget_field where", "widget_fieldid", nofuncs);
}

static int	DBpatch_6050176_update(zbx_vector_wiget_field_t *time_from, zbx_vector_wiget_field_t *time_to)
{
	char	*sql = NULL;
	size_t	sql_alloc = 0, sql_offset = 0;
	int	i, ret = SUCCEED;

	zbx_db_begin_multiple_update(&sql, &sql_alloc, &sql_offset);

	for (i = 0; i < time_from->values_num; i++)
	{
		zbx_wiget_field_t	*val = time_from->values[i];
		char			name[255 * ZBX_MAX_BYTES_IN_UTF8_CHAR + 1];

		zbx_snprintf(name, sizeof(name), "columns%stime_period.from", val->name);
		zbx_snprintf_alloc(&sql, &sql_alloc, &sql_offset,
				"update widget_field"
				" set value_str='%s',name='%s'"
				" where widget_fieldid=" ZBX_FS_UI64 ";\n",
				val->value_str, name, val->wfid);
		zbx_db_execute_overflowed_sql(&sql, &sql_alloc, &sql_offset);
	}

	for (i = 0; i < time_to->values_num; i++)
	{
		zbx_wiget_field_t	*val = time_to->values[i];
		char			name[255 * ZBX_MAX_BYTES_IN_UTF8_CHAR + 1];

		zbx_snprintf(name, sizeof(name), "columns%stime_period.to", val->name);
		zbx_snprintf_alloc(&sql, &sql_alloc, &sql_offset,
				"update widget_field"
				" set value_str='%s',name='%s'"
				" where widget_fieldid=" ZBX_FS_UI64 ";\n",
				val->value_str, name, val->wfid);
		zbx_db_execute_overflowed_sql(&sql, &sql_alloc, &sql_offset);
	}

	if (16 < sql_offset)	/* in ORACLE always present begin..end; */
	{
		zbx_db_end_multiple_update(&sql, &sql_alloc, &sql_offset);

		if (ZBX_DB_OK > zbx_db_execute("%s", sql))
			ret = FAIL;
	}

	zbx_free(sql);

	return ret;
}

static int	DBpatch_6050176(void)
{
	zbx_vector_wiget_field_t	time_from, time_to;
	zbx_vector_uint64_t		nofuncs_ids;
	int				ret = FAIL;

	if (0 == (DBget_program_type() & ZBX_PROGRAM_TYPE_SERVER))
		return SUCCEED;

	zbx_vector_wiget_field_create(&time_from);
	zbx_vector_wiget_field_create(&time_to);
	zbx_vector_uint64_create(&nofuncs_ids);

	if (SUCCEED == DBpatch_6050176_load(&time_from, &time_to, &nofuncs_ids)
			&& SUCCEED == DBpatch_6050176_remove(&nofuncs_ids)
			&& SUCCEED == DBpatch_6050176_update(&time_from, &time_to))
	{
		ret = SUCCEED;
	}

	zbx_vector_wiget_field_clear_ext(&time_from, zbx_wiget_field_free);
	zbx_vector_wiget_field_clear_ext(&time_to, zbx_wiget_field_free);
	zbx_vector_wiget_field_destroy(&time_from);
	zbx_vector_wiget_field_destroy(&time_to);
	zbx_vector_uint64_destroy(&nofuncs_ids);

	return ret;
}

static int	DBpatch_6050177(void)
{
	const zbx_db_table_t	table =
			{"ugset", "ugsetid", 0,
				{
					{"ugsetid", NULL, NULL, NULL, 0, ZBX_TYPE_ID, ZBX_NOTNULL, 0},
					{"hash", "", NULL, NULL, 64, ZBX_TYPE_CHAR, ZBX_NOTNULL, 0},
					{0}
				},
				NULL
			};

	return DBcreate_table(&table);
}

static int	DBpatch_6050178(void)
{
	return DBcreate_index("ugset", "ugset_1", "hash", 0);
}

static int	DBpatch_6050179(void)
{
	const zbx_db_table_t	table =
			{"ugset_group", "ugsetid,usrgrpid", 0,
				{
					{"ugsetid", NULL, NULL, NULL, 0, ZBX_TYPE_ID, ZBX_NOTNULL, 0},
					{"usrgrpid", NULL, NULL, NULL, 0, ZBX_TYPE_ID, ZBX_NOTNULL, 0},
					{0}
				},
				NULL
			};

	return DBcreate_table(&table);
}

static int	DBpatch_6050180(void)
{
	return DBcreate_index("ugset_group", "ugset_group_1", "usrgrpid", 0);
}

static int	DBpatch_6050181(void)
{
	const zbx_db_field_t	field = {"ugsetid", NULL, "ugset", "ugsetid", 0, 0, 0,
			ZBX_FK_CASCADE_DELETE};

	return DBadd_foreign_key("ugset_group", 1, &field);
}

static int	DBpatch_6050182(void)
{
	const zbx_db_field_t	field = {"usrgrpid", NULL, "usrgrp", "usrgrpid", 0, 0, 0, 0};

	return DBadd_foreign_key("ugset_group", 2, &field);
}

static int	DBpatch_6050183(void)
{
	const zbx_db_table_t	table =
			{"user_ugset", "userid", 0,
				{
					{"userid", NULL, NULL, NULL, 0, ZBX_TYPE_ID, ZBX_NOTNULL, 0},
					{"ugsetid", NULL, NULL, NULL, 0, ZBX_TYPE_ID, ZBX_NOTNULL, 0},
					{0}
				},
				NULL
			};

	return DBcreate_table(&table);
}

static int	DBpatch_6050184(void)
{
	return DBcreate_index("user_ugset", "user_ugset_1", "ugsetid", 0);
}

static int	DBpatch_6050185(void)
{
	const zbx_db_field_t	field = {"userid", NULL, "users", "userid", 0, 0, 0,
			ZBX_FK_CASCADE_DELETE};

	return DBadd_foreign_key("user_ugset", 1, &field);
}

static int	DBpatch_6050186(void)
{
	const zbx_db_field_t	field = {"ugsetid", NULL, "ugset", "ugsetid", 0, 0, 0, 0};

	return DBadd_foreign_key("user_ugset", 2, &field);
}

static int	DBpatch_6050187(void)
{
	const zbx_db_table_t	table =
			{"hgset", "hgsetid", 0,
				{
					{"hgsetid", NULL, NULL, NULL, 0, ZBX_TYPE_ID, ZBX_NOTNULL, 0},
					{"hash", "", NULL, NULL, 64, ZBX_TYPE_CHAR, ZBX_NOTNULL, 0},
					{0}
				},
				NULL
			};

	return DBcreate_table(&table);
}

static int	DBpatch_6050188(void)
{
	return DBcreate_index("hgset", "hgset_1", "hash", 0);
}

static int	DBpatch_6050189(void)
{
	const zbx_db_table_t	table =
			{"hgset_group", "hgsetid,groupid", 0,
				{
					{"hgsetid", NULL, NULL, NULL, 0, ZBX_TYPE_ID, ZBX_NOTNULL, 0},
					{"groupid", NULL, NULL, NULL, 0, ZBX_TYPE_ID, ZBX_NOTNULL, 0},
					{0}
				},
				NULL
			};

	return DBcreate_table(&table);
}

static int	DBpatch_6050190(void)
{
	return DBcreate_index("hgset_group", "hgset_group_1", "groupid", 0);
}

static int	DBpatch_6050191(void)
{
	const zbx_db_field_t	field = {"hgsetid", NULL, "hgset", "hgsetid", 0, 0, 0,
			ZBX_FK_CASCADE_DELETE};

	return DBadd_foreign_key("hgset_group", 1, &field);
}

static int	DBpatch_6050192(void)
{
	const zbx_db_field_t	field = {"groupid", NULL, "hstgrp", "groupid", 0, 0, 0, 0};

	return DBadd_foreign_key("hgset_group", 2, &field);
}

static int	DBpatch_6050193(void)
{
	const zbx_db_table_t	table =
			{"host_hgset", "hostid", 0,
				{
					{"hostid", NULL, NULL, NULL, 0, ZBX_TYPE_ID, ZBX_NOTNULL, 0},
					{"hgsetid", NULL, NULL, NULL, 0, ZBX_TYPE_ID, ZBX_NOTNULL, 0},
					{0}
				},
				NULL
			};

	return DBcreate_table(&table);
}

static int	DBpatch_6050194(void)
{
	return DBcreate_index("host_hgset", "host_hgset_1", "hgsetid", 0);
}

static int	DBpatch_6050195(void)
{
	const zbx_db_field_t	field = {"hostid", NULL, "hosts", "hostid", 0, 0, 0,
			ZBX_FK_CASCADE_DELETE};

	return DBadd_foreign_key("host_hgset", 1, &field);
}

static int	DBpatch_6050196(void)
{
	const zbx_db_field_t	field = {"hgsetid", NULL, "hgset", "hgsetid", 0, 0, 0, 0};

	return DBadd_foreign_key("host_hgset", 2, &field);
}

static int	DBpatch_6050197(void)
{
	const zbx_db_table_t	table =
			{"permission", "ugsetid,hgsetid", 0,
				{
					{"ugsetid", NULL, NULL, NULL, 0, ZBX_TYPE_ID, ZBX_NOTNULL, 0},
					{"hgsetid", NULL, NULL, NULL, 0, ZBX_TYPE_ID, ZBX_NOTNULL, 0},
					{"permission", "2", NULL, NULL, 0, ZBX_TYPE_INT, ZBX_NOTNULL, 0},
					{0}
				},
				NULL
			};

	return DBcreate_table(&table);
}

static int	DBpatch_6050198(void)
{
	return DBcreate_index("permission", "permission_1", "hgsetid", 0);
}

static int	DBpatch_6050199(void)
{
	const zbx_db_field_t	field = {"ugsetid", NULL, "ugset", "ugsetid", 0, 0, 0,
			ZBX_FK_CASCADE_DELETE};

	return DBadd_foreign_key("permission", 1, &field);
}

static int	DBpatch_6050200(void)
{
	const zbx_db_field_t	field = {"hgsetid", NULL, "hgset", "hgsetid", 0, 0, 0,
			ZBX_FK_CASCADE_DELETE};

	return DBadd_foreign_key("permission", 2, &field);
}

typedef struct
{
	char			hash_str[ZBX_SHA256_DIGEST_SIZE * 2 + 1];
	zbx_vector_uint64_t	groupids;
	zbx_vector_uint64_t	ids;
} zbx_dbu_group_set_t;

static zbx_hash_t	dbupgrade_group_set_hash(const void *data)
{
	const zbx_dbu_group_set_t	*group_set = (const zbx_dbu_group_set_t *)data;

	return ZBX_DEFAULT_STRING_HASH_FUNC(group_set->hash_str);
}

static int	dbupgrade_group_set_compare(const void *d1, const void *d2)
{
	const zbx_dbu_group_set_t	*group_set1 = (const zbx_dbu_group_set_t *)d1;
	const zbx_dbu_group_set_t	*group_set2 = (const zbx_dbu_group_set_t *)d2;

	return strcmp(group_set1->hash_str, group_set2->hash_str);
}

static int	dbupgrade_groupsets_make(zbx_vector_uint64_t *ids, const char *fld_name_id,
		const char *fld_name_groupid, const char *tbl_name_groups, zbx_hashset_t *group_sets,
		int allow_empty_groups)
{
	int			ret = SUCCEED;
	char			id_str[MAX_ID_LEN + 2];
	zbx_db_result_t		result;
	zbx_db_row_t		row;
	zbx_vector_uint64_t	groupids;
	zbx_dbu_group_set_t	*gset_ptr;

	id_str[0] = '|';
	zbx_vector_uint64_create(&groupids);

	for (int i = 0; i < ids->values_num; i++)
	{
		unsigned char		hash[ZBX_SHA256_DIGEST_SIZE];
		char			*id_str_p = id_str + 1;
		sha256_ctx		ctx;
		zbx_dbu_group_set_t	gset;

		zbx_sha256_init(&ctx);

		result = zbx_db_select("select %s from %s where %s=" ZBX_FS_UI64 " order by %s",
				fld_name_groupid, tbl_name_groups, fld_name_id, ids->values[i], fld_name_groupid);

		while (NULL != (row = zbx_db_fetch(result)))
		{
			zbx_uint64_t	groupid;

			ZBX_STR2UINT64(groupid, row[0]);

			if (1 == groupids.values_num)
				id_str_p = id_str;

			zbx_snprintf(id_str + 1, MAX_ID_LEN + 1, "%s", row[0]);
			zbx_sha256_process_bytes(id_str_p, strlen(id_str_p), &ctx);
			zbx_vector_uint64_append(&groupids, groupid);
		}
		zbx_db_free_result(result);

		if (0 == groupids.values_num)
		{
			if (0 == allow_empty_groups)
			{
				zabbix_log(LOG_LEVEL_WARNING, "host or template [hostid=" ZBX_FS_UI64 "] is not"
						" assigned to any group, permissions not granted", ids->values[i]);
			}

			continue;
		}

		zbx_sha256_finish(&ctx, hash);
		(void)zbx_bin2hex(hash, ZBX_SHA256_DIGEST_SIZE, gset.hash_str,
				ZBX_SHA256_DIGEST_SIZE * 2 + 1);

		if (NULL == (gset_ptr = zbx_hashset_search(group_sets, &gset)))
		{
			zbx_vector_uint64_create(&gset.ids);
			zbx_vector_uint64_create(&gset.groupids);
			zbx_vector_uint64_append_array(&gset.groupids, groupids.values, groupids.values_num);

			if (NULL == (gset_ptr = zbx_hashset_insert(group_sets, &gset, sizeof(zbx_dbu_group_set_t))))
			{
				ret = FAIL;
				break;
			}
		}

		zbx_vector_uint64_append(&gset_ptr->ids, ids->values[i]);
		zbx_vector_uint64_clear(&groupids);
	}

	zbx_vector_uint64_destroy(&groupids);

	return ret;
}

static int	dbupgrade_groupsets_insert(const char *tbl_name, zbx_hashset_t *group_sets,
		zbx_db_insert_t *db_gset, zbx_db_insert_t *db_gset_groups, zbx_db_insert_t *db_gset_parents)
{
	zbx_uint64_t		gsetid;
	zbx_hashset_iter_t	iter;
	zbx_dbu_group_set_t	*gset_ptr;

	if (0 == group_sets->num_data)
		return SUCCEED;

	gsetid = zbx_db_get_maxid_num(tbl_name, group_sets->num_data);

	zbx_hashset_iter_reset(group_sets, &iter);

	while (NULL != (gset_ptr = (zbx_dbu_group_set_t *)zbx_hashset_iter_next(&iter)))
	{
		int	i;

		zbx_db_insert_add_values(db_gset, gsetid, gset_ptr->hash_str);

		for (i = 0; i < gset_ptr->groupids.values_num; i++)
			zbx_db_insert_add_values(db_gset_groups, gsetid, gset_ptr->groupids.values[i]);

		for (i = 0; i < gset_ptr->ids.values_num; i++)
			zbx_db_insert_add_values(db_gset_parents, gset_ptr->ids.values[i], gsetid);

		gsetid++;
	}

	if (FAIL == zbx_db_insert_execute(db_gset) ||
			FAIL == zbx_db_insert_execute(db_gset_groups) ||
			FAIL == zbx_db_insert_execute(db_gset_parents))
	{
		return FAIL;
	}

	return SUCCEED;
}

static void	dbupgrade_groupsets_destroy(zbx_hashset_t *group_sets)
{
	zbx_hashset_iter_t	iter;
	zbx_dbu_group_set_t	*gset_ptr;

	zbx_hashset_iter_reset(group_sets, &iter);

	while (NULL != (gset_ptr = (zbx_dbu_group_set_t *)zbx_hashset_iter_next(&iter)))
	{
		zbx_vector_uint64_destroy(&gset_ptr->groupids);
		zbx_vector_uint64_destroy(&gset_ptr->ids);
	}

	zbx_hashset_destroy(group_sets);
}

static int	DBpatch_6050201(void)
{
	int			ret;
	zbx_vector_uint64_t	ids;
	zbx_hashset_t		group_sets;
	zbx_db_insert_t		db_insert, db_insert_groups, db_insert_hosts;

	if (0 == (DBget_program_type() & ZBX_PROGRAM_TYPE_SERVER))
		return SUCCEED;

	zbx_hashset_create(&group_sets, 1, dbupgrade_group_set_hash, dbupgrade_group_set_compare);
	zbx_db_insert_prepare(&db_insert, "hgset", "hgsetid", "hash", (char*)NULL);
	zbx_db_insert_prepare(&db_insert_groups, "hgset_group", "hgsetid", "groupid", (char*)NULL);
	zbx_db_insert_prepare(&db_insert_hosts, "host_hgset", "hostid", "hgsetid", (char*)NULL);

	zbx_vector_uint64_create(&ids);
	zbx_db_select_uint64("select hostid from hosts where flags<>2", &ids);

	if (SUCCEED == (ret = dbupgrade_groupsets_make(&ids, "hostid", "groupid", "hosts_groups", &group_sets, 0)))
		ret = dbupgrade_groupsets_insert("hgset", &group_sets, &db_insert, &db_insert_groups, &db_insert_hosts);

	zbx_db_insert_clean(&db_insert);
	zbx_db_insert_clean(&db_insert_groups);
	zbx_db_insert_clean(&db_insert_hosts);

	zbx_vector_uint64_destroy(&ids);
	dbupgrade_groupsets_destroy(&group_sets);

	return ret;
}

static int	DBpatch_6050202(void)
{
	int			ret;
	zbx_vector_uint64_t	ids;
	zbx_hashset_t		group_sets;
	zbx_db_insert_t		db_insert, db_insert_groups, db_insert_users;

	if (0 == (DBget_program_type() & ZBX_PROGRAM_TYPE_SERVER))
		return SUCCEED;

	zbx_hashset_create(&group_sets, 1, dbupgrade_group_set_hash, dbupgrade_group_set_compare);
	zbx_db_insert_prepare(&db_insert, "ugset", "ugsetid", "hash", (char*)NULL);
	zbx_db_insert_prepare(&db_insert_groups, "ugset_group", "ugsetid", "usrgrpid", (char*)NULL);
	zbx_db_insert_prepare(&db_insert_users, "user_ugset", "userid", "ugsetid", (char*)NULL);

	zbx_vector_uint64_create(&ids);
	zbx_db_select_uint64("select u.userid from users u join role r on u.roleid=r.roleid where r.type<>3", &ids);

	if (SUCCEED == (ret = dbupgrade_groupsets_make(&ids, "userid", "usrgrpid", "users_groups", &group_sets, 1)))
		ret = dbupgrade_groupsets_insert("ugset", &group_sets, &db_insert, &db_insert_groups, &db_insert_users);

	zbx_db_insert_clean(&db_insert);
	zbx_db_insert_clean(&db_insert_groups);
	zbx_db_insert_clean(&db_insert_users);

	zbx_vector_uint64_destroy(&ids);
	dbupgrade_groupsets_destroy(&group_sets);

	return ret;
}

static int	DBpatch_6050203(void)
{
	int		ret;
	zbx_db_result_t	result;
	zbx_db_row_t	row;
	zbx_db_insert_t	db_insert;

	if (0 == (DBget_program_type() & ZBX_PROGRAM_TYPE_SERVER))
		return SUCCEED;

	zbx_db_insert_prepare(&db_insert, "permission", "ugsetid", "hgsetid", "permission", (char*)NULL);

	result = zbx_db_select("select u.ugsetid,h.hgsetid,max(r.permission)"
			" from hgset h"
			" join hgset_group hg"
				" on h.hgsetid=hg.hgsetid"
			" join rights r on hg.groupid=r.id"
			" join ugset_group ug"
				" on r.groupid=ug.usrgrpid"
			" join ugset u"
				" on ug.ugsetid=u.ugsetid"
			" group by u.ugsetid,h.hgsetid"
			" having min(r.permission)>0"
			" order by u.ugsetid,h.hgsetid");

	while (NULL != (row = zbx_db_fetch(result)))
	{
		zbx_uint64_t	hgsetid, ugsetid;
		int		permission;

		ZBX_STR2UINT64(ugsetid, row[0]);
		ZBX_STR2UINT64(hgsetid, row[1]);
		permission = atoi(row[2]);

		zbx_db_insert_add_values(&db_insert, ugsetid, hgsetid, permission);
	}
	zbx_db_free_result(result);

	ret = zbx_db_insert_execute(&db_insert);
	zbx_db_insert_clean(&db_insert);

	return ret;
}

static int	DBpatch_6050204(void)
{
	return DBrename_table("globalvars", "globalvars_tmp");
}

static int	DBpatch_6050205(void)
{
	const zbx_db_table_t	table =
			{"globalvars", "name", 0,
				{
					{"name", "", NULL, NULL, 64, ZBX_TYPE_CHAR, ZBX_NOTNULL, 0},
					{"value", "", NULL, NULL, 2048, ZBX_TYPE_CHAR, ZBX_NOTNULL, 0},
					{0}
				},
				NULL
			};

	return DBcreate_table(&table);
}

static int	DBpatch_6050206(void)
{
	if (ZBX_DB_OK > zbx_db_execute("insert into globalvars (name,value)"
			" select 'snmp_lastsize',snmp_lastsize from globalvars_tmp"))
	{
		return FAIL;
	}

	return SUCCEED;
}

static int	DBpatch_6050207(void)
{
	return DBdrop_table("globalvars_tmp");
}

static int	DBpatch_6050208(void)
{
#ifdef HAVE_POSTGRESQL
	if (FAIL == zbx_db_index_exists("globalvars", "globalvars_pkey1"))
		return SUCCEED;

	return DBrename_index("globalvars", "globalvars_pkey1", "globalvars_pkey",
			"name", 1);
#else
	return SUCCEED;
#endif
}

static int	DBpatch_6050209(void)
{
	const zbx_db_field_t	field = {"auditlog_mode", "1", NULL, NULL, 0, ZBX_TYPE_INT, ZBX_NOTNULL, 0};

	return DBadd_field("config", &field);
}

static int	DBpatch_6050210(void)
{
	int		ret = SUCCEED;
	zbx_uint64_t	ugsetid;
	zbx_db_result_t	result;
	zbx_db_row_t	row;

	if (0 == (DBget_program_type() & ZBX_PROGRAM_TYPE_SERVER))
		return SUCCEED;

	result = zbx_db_select_n("select ugsetid from ugset where ugsetid not in (select ugsetid from ugset_group)", 1);

	if (NULL == (row = zbx_db_fetch(result)))
		goto out;

	ZBX_STR2UINT64(ugsetid, row[0]);

	if (ZBX_DB_OK > zbx_db_execute("delete from user_ugset where ugsetid=" ZBX_FS_UI64, ugsetid) ||
			ZBX_DB_OK > zbx_db_execute("delete from ugset where ugsetid=" ZBX_FS_UI64, ugsetid))
	{
		ret = FAIL;
		goto out;
	}
out:
	zbx_db_free_result(result);

	return ret;
}

static int	DBpatch_6050211(void)
{
<<<<<<< HEAD
	const zbx_db_field_t	field = {"error", "", NULL, NULL, 2048, ZBX_TYPE_CHAR, ZBX_NOTNULL, 0};

	return DBadd_field("drules", &field);
=======
	const zbx_db_field_t	field = {"history", "31d", NULL, NULL, 255, ZBX_TYPE_CHAR, ZBX_NOTNULL, 0};

	return DBset_default("items", &field);
>>>>>>> c45a6708
}

static int	DBpatch_6050212(void)
{
<<<<<<< HEAD
	const zbx_db_field_t	field = {"error", "", NULL, NULL, 2048, ZBX_TYPE_CHAR, ZBX_NOTNULL, 0};

	return DBadd_field("proxy_dhistory", &field);
=======
	const zbx_db_field_t	field = {"history", "31d", NULL, NULL, 255, ZBX_TYPE_CHAR, ZBX_NOTNULL, 0};

	return DBset_default("lld_override_ophistory", &field);
>>>>>>> c45a6708
}
#endif

DBPATCH_START(6050)

/* version, duplicates flag, mandatory flag */

DBPATCH_ADD(6050000, 0, 1)
DBPATCH_ADD(6050001, 0, 1)
DBPATCH_ADD(6050002, 0, 1)
DBPATCH_ADD(6050003, 0, 1)
DBPATCH_ADD(6050004, 0, 1)
DBPATCH_ADD(6050005, 0, 1)
DBPATCH_ADD(6050006, 0, 1)
DBPATCH_ADD(6050007, 0, 1)
DBPATCH_ADD(6050008, 0, 1)
DBPATCH_ADD(6050009, 0, 1)
DBPATCH_ADD(6050010, 0, 1)
DBPATCH_ADD(6050011, 0, 1)
DBPATCH_ADD(6050012, 0, 1)
DBPATCH_ADD(6050013, 0, 1)
DBPATCH_ADD(6050014, 0, 1)
DBPATCH_ADD(6050015, 0, 1)
DBPATCH_ADD(6050016, 0, 1)
DBPATCH_ADD(6050017, 0, 1)
DBPATCH_ADD(6050018, 0, 1)
DBPATCH_ADD(6050019, 0, 1)
DBPATCH_ADD(6050020, 0, 1)
DBPATCH_ADD(6050021, 0, 1)
DBPATCH_ADD(6050022, 0, 1)
DBPATCH_ADD(6050023, 0, 1)
DBPATCH_ADD(6050024, 0, 1)
DBPATCH_ADD(6050025, 0, 1)
DBPATCH_ADD(6050026, 0, 1)
DBPATCH_ADD(6050027, 0, 1)
DBPATCH_ADD(6050028, 0, 1)
DBPATCH_ADD(6050029, 0, 1)
DBPATCH_ADD(6050030, 0, 1)
DBPATCH_ADD(6050031, 0, 1)
DBPATCH_ADD(6050032, 0, 1)
DBPATCH_ADD(6050033, 0, 1)
DBPATCH_ADD(6050034, 0, 1)
DBPATCH_ADD(6050035, 0, 1)
DBPATCH_ADD(6050036, 0, 1)
DBPATCH_ADD(6050037, 0, 1)
DBPATCH_ADD(6050038, 0, 1)
DBPATCH_ADD(6050039, 0, 1)
DBPATCH_ADD(6050040, 0, 1)
DBPATCH_ADD(6050041, 0, 1)
DBPATCH_ADD(6050042, 0, 1)
DBPATCH_ADD(6050043, 0, 1)
DBPATCH_ADD(6050044, 0, 1)
DBPATCH_ADD(6050045, 0, 1)
DBPATCH_ADD(6050046, 0, 1)
DBPATCH_ADD(6050047, 0, 1)
DBPATCH_ADD(6050048, 0, 1)
DBPATCH_ADD(6050049, 0, 1)
DBPATCH_ADD(6050050, 0, 1)
DBPATCH_ADD(6050051, 0, 1)
DBPATCH_ADD(6050052, 0, 1)
DBPATCH_ADD(6050053, 0, 1)
DBPATCH_ADD(6050054, 0, 1)
DBPATCH_ADD(6050055, 0, 1)
DBPATCH_ADD(6050056, 0, 1)
DBPATCH_ADD(6050057, 0, 1)
DBPATCH_ADD(6050058, 0, 1)
DBPATCH_ADD(6050059, 0, 1)
DBPATCH_ADD(6050060, 0, 1)
DBPATCH_ADD(6050061, 0, 1)
DBPATCH_ADD(6050062, 0, 1)
DBPATCH_ADD(6050063, 0, 1)
DBPATCH_ADD(6050064, 0, 1)
DBPATCH_ADD(6050065, 0, 1)
DBPATCH_ADD(6050066, 0, 1)
DBPATCH_ADD(6050067, 0, 1)
DBPATCH_ADD(6050068, 0, 1)
DBPATCH_ADD(6050069, 0, 1)
DBPATCH_ADD(6050070, 0, 1)
DBPATCH_ADD(6050071, 0, 1)
DBPATCH_ADD(6050072, 0, 1)
DBPATCH_ADD(6050073, 0, 1)
DBPATCH_ADD(6050074, 0, 1)
DBPATCH_ADD(6050075, 0, 1)
DBPATCH_ADD(6050076, 0, 1)
DBPATCH_ADD(6050077, 0, 1)
DBPATCH_ADD(6050078, 0, 1)
DBPATCH_ADD(6050079, 0, 1)
DBPATCH_ADD(6050080, 0, 1)
DBPATCH_ADD(6050081, 0, 1)
DBPATCH_ADD(6050082, 0, 1)
DBPATCH_ADD(6050083, 0, 1)
DBPATCH_ADD(6050084, 0, 1)
DBPATCH_ADD(6050085, 0, 1)
DBPATCH_ADD(6050086, 0, 1)
DBPATCH_ADD(6050087, 0, 1)
DBPATCH_ADD(6050090, 0, 1)
DBPATCH_ADD(6050091, 0, 1)
DBPATCH_ADD(6050092, 0, 1)
DBPATCH_ADD(6050093, 0, 1)
DBPATCH_ADD(6050094, 0, 1)
DBPATCH_ADD(6050095, 0, 1)
DBPATCH_ADD(6050096, 0, 1)
DBPATCH_ADD(6050097, 0, 1)
DBPATCH_ADD(6050098, 0, 1)
DBPATCH_ADD(6050099, 0, 1)
DBPATCH_ADD(6050100, 0, 1)
DBPATCH_ADD(6050101, 0, 1)
DBPATCH_ADD(6050102, 0, 1)
DBPATCH_ADD(6050103, 0, 1)
DBPATCH_ADD(6050104, 0, 1)
DBPATCH_ADD(6050105, 0, 1)
DBPATCH_ADD(6050106, 0, 1)
DBPATCH_ADD(6050107, 0, 1)
DBPATCH_ADD(6050108, 0, 1)
DBPATCH_ADD(6050109, 0, 1)
DBPATCH_ADD(6050110, 0, 1)
DBPATCH_ADD(6050111, 0, 1)
DBPATCH_ADD(6050112, 0, 1)
DBPATCH_ADD(6050113, 0, 1)
DBPATCH_ADD(6050114, 0, 1)
DBPATCH_ADD(6050115, 0, 1)
DBPATCH_ADD(6050116, 0, 1)
DBPATCH_ADD(6050117, 0, 1)
DBPATCH_ADD(6050118, 0, 1)
DBPATCH_ADD(6050119, 0, 1)
DBPATCH_ADD(6050120, 0, 1)
DBPATCH_ADD(6050121, 0, 1)
DBPATCH_ADD(6050122, 0, 1)
DBPATCH_ADD(6050123, 0, 1)
DBPATCH_ADD(6050124, 0, 1)
DBPATCH_ADD(6050125, 0, 1)
DBPATCH_ADD(6050126, 0, 1)
DBPATCH_ADD(6050127, 0, 1)
DBPATCH_ADD(6050128, 0, 1)
DBPATCH_ADD(6050129, 0, 1)
DBPATCH_ADD(6050130, 0, 1)
DBPATCH_ADD(6050131, 0, 1)
DBPATCH_ADD(6050132, 0, 1)
DBPATCH_ADD(6050133, 0, 1)
DBPATCH_ADD(6050134, 0, 1)
DBPATCH_ADD(6050135, 0, 1)
DBPATCH_ADD(6050136, 0, 1)
DBPATCH_ADD(6050137, 0, 1)
DBPATCH_ADD(6050138, 0, 1)
DBPATCH_ADD(6050139, 0, 1)
DBPATCH_ADD(6050140, 0, 1)
DBPATCH_ADD(6050141, 0, 1)
DBPATCH_ADD(6050142, 0, 1)
DBPATCH_ADD(6050143, 0, 1)
DBPATCH_ADD(6050144, 0, 1)
DBPATCH_ADD(6050145, 0, 1)
DBPATCH_ADD(6050146, 0, 1)
DBPATCH_ADD(6050147, 0, 1)
DBPATCH_ADD(6050148, 0, 1)
DBPATCH_ADD(6050149, 0, 1)
DBPATCH_ADD(6050150, 0, 1)
DBPATCH_ADD(6050151, 0, 1)
DBPATCH_ADD(6050152, 0, 1)
DBPATCH_ADD(6050153, 0, 1)
DBPATCH_ADD(6050154, 0, 1)
DBPATCH_ADD(6050155, 0, 1)
DBPATCH_ADD(6050156, 0, 1)
DBPATCH_ADD(6050157, 0, 1)
DBPATCH_ADD(6050158, 0, 1)
DBPATCH_ADD(6050159, 0, 1)
DBPATCH_ADD(6050160, 0, 1)
DBPATCH_ADD(6050161, 0, 1)
DBPATCH_ADD(6050162, 0, 1)
DBPATCH_ADD(6050163, 0, 1)
DBPATCH_ADD(6050164, 0, 1)
DBPATCH_ADD(6050165, 0, 1)
DBPATCH_ADD(6050166, 0, 1)
DBPATCH_ADD(6050167, 0, 1)
DBPATCH_ADD(6050168, 0, 1)
DBPATCH_ADD(6050169, 0, 1)
DBPATCH_ADD(6050170, 0, 1)
DBPATCH_ADD(6050171, 0, 1)
DBPATCH_ADD(6050172, 0, 1)
DBPATCH_ADD(6050173, 0, 1)
DBPATCH_ADD(6050174, 0, 1)
DBPATCH_ADD(6050175, 0, 1)
DBPATCH_ADD(6050176, 0, 1)
DBPATCH_ADD(6050177, 0, 1)
DBPATCH_ADD(6050178, 0, 1)
DBPATCH_ADD(6050179, 0, 1)
DBPATCH_ADD(6050180, 0, 1)
DBPATCH_ADD(6050181, 0, 1)
DBPATCH_ADD(6050182, 0, 1)
DBPATCH_ADD(6050183, 0, 1)
DBPATCH_ADD(6050184, 0, 1)
DBPATCH_ADD(6050185, 0, 1)
DBPATCH_ADD(6050186, 0, 1)
DBPATCH_ADD(6050187, 0, 1)
DBPATCH_ADD(6050188, 0, 1)
DBPATCH_ADD(6050189, 0, 1)
DBPATCH_ADD(6050190, 0, 1)
DBPATCH_ADD(6050191, 0, 1)
DBPATCH_ADD(6050192, 0, 1)
DBPATCH_ADD(6050193, 0, 1)
DBPATCH_ADD(6050194, 0, 1)
DBPATCH_ADD(6050195, 0, 1)
DBPATCH_ADD(6050196, 0, 1)
DBPATCH_ADD(6050197, 0, 1)
DBPATCH_ADD(6050198, 0, 1)
DBPATCH_ADD(6050199, 0, 1)
DBPATCH_ADD(6050200, 0, 1)
DBPATCH_ADD(6050201, 0, 1)
DBPATCH_ADD(6050202, 0, 1)
DBPATCH_ADD(6050203, 0, 1)
DBPATCH_ADD(6050204, 0, 1)
DBPATCH_ADD(6050205, 0, 1)
DBPATCH_ADD(6050206, 0, 1)
DBPATCH_ADD(6050207, 0, 1)
DBPATCH_ADD(6050208, 0, 1)
DBPATCH_ADD(6050209, 0, 1)
DBPATCH_ADD(6050210, 0, 1)
DBPATCH_ADD(6050211, 0, 1)
DBPATCH_ADD(6050212, 0, 1)

DBPATCH_END()<|MERGE_RESOLUTION|>--- conflicted
+++ resolved
@@ -3252,28 +3252,30 @@
 
 static int	DBpatch_6050211(void)
 {
-<<<<<<< HEAD
+	const zbx_db_field_t	field = {"history", "31d", NULL, NULL, 255, ZBX_TYPE_CHAR, ZBX_NOTNULL, 0};
+
+	return DBset_default("items", &field);
+}
+
+static int	DBpatch_6050212(void)
+{
+	const zbx_db_field_t	field = {"history", "31d", NULL, NULL, 255, ZBX_TYPE_CHAR, ZBX_NOTNULL, 0};
+
+	return DBset_default("lld_override_ophistory", &field);
+}
+
+static int	DBpatch_6050213(void)
+{
 	const zbx_db_field_t	field = {"error", "", NULL, NULL, 2048, ZBX_TYPE_CHAR, ZBX_NOTNULL, 0};
 
 	return DBadd_field("drules", &field);
-=======
-	const zbx_db_field_t	field = {"history", "31d", NULL, NULL, 255, ZBX_TYPE_CHAR, ZBX_NOTNULL, 0};
-
-	return DBset_default("items", &field);
->>>>>>> c45a6708
-}
-
-static int	DBpatch_6050212(void)
-{
-<<<<<<< HEAD
+}
+
+static int	DBpatch_6050214(void)
+{
 	const zbx_db_field_t	field = {"error", "", NULL, NULL, 2048, ZBX_TYPE_CHAR, ZBX_NOTNULL, 0};
 
 	return DBadd_field("proxy_dhistory", &field);
-=======
-	const zbx_db_field_t	field = {"history", "31d", NULL, NULL, 255, ZBX_TYPE_CHAR, ZBX_NOTNULL, 0};
-
-	return DBset_default("lld_override_ophistory", &field);
->>>>>>> c45a6708
 }
 #endif
 
@@ -3492,5 +3494,7 @@
 DBPATCH_ADD(6050210, 0, 1)
 DBPATCH_ADD(6050211, 0, 1)
 DBPATCH_ADD(6050212, 0, 1)
+DBPATCH_ADD(6050213, 0, 1)
+DBPATCH_ADD(6050214, 0, 1)
 
 DBPATCH_END()