/*
** Zabbix
** Copyright (C) 2001-2024 Zabbix SIA
**
** This program is free software; you can redistribute it and/or modify
** it under the terms of the GNU General Public License as published by
** the Free Software Foundation; either version 2 of the License, or
** (at your option) any later version.
**
** This program is distributed in the hope that it will be useful,
** but WITHOUT ANY WARRANTY; without even the implied warranty of
** MERCHANTABILITY or FITNESS FOR A PARTICULAR PURPOSE. See the
** GNU General Public License for more details.
**
** You should have received a copy of the GNU General Public License
** along with this program; if not, write to the Free Software
** Foundation, Inc., 51 Franklin Street, Fifth Floor, Boston, MA  02110-1301, USA.
**/

#include "dbupgrade.h"

#include "zbxdbschema.h"
#include "zbxvariant.h"
#include "zbxexpr.h"
#include "zbxeval.h"
#include "zbxalgo.h"
#include "zbxdbhigh.h"
#include "zbxtypes.h"
#include "zbxregexp.h"
#include "zbx_host_constants.h"
#include "zbxstr.h"
#include "zbxhash.h"
#include "zbxcrypto.h"

/*
 * 7.0 development database patches
 */

#ifndef HAVE_SQLITE3

static int	DBpatch_6050000(void)
{
	const zbx_db_field_t	field = {"url", "", NULL, NULL, 2048, ZBX_TYPE_CHAR, ZBX_NOTNULL, 0};

	return DBmodify_field_type("config", &field, NULL);
}

static int	DBpatch_6050001(void)
{
	const zbx_db_field_t	field = {"geomaps_tile_url", "", NULL, NULL, 2048, ZBX_TYPE_CHAR, ZBX_NOTNULL, 0};

	return DBmodify_field_type("config", &field, NULL);
}

static int	DBpatch_6050002(void)
{
	const zbx_db_field_t	field = {"url", "", NULL, NULL, 2048, ZBX_TYPE_CHAR, ZBX_NOTNULL, 0};

	return DBmodify_field_type("sysmap_url", &field, NULL);
}

static int	DBpatch_6050003(void)
{
	const zbx_db_field_t	field = {"url", "", NULL, NULL, 2048, ZBX_TYPE_CHAR, ZBX_NOTNULL, 0};

	return DBmodify_field_type("sysmap_element_url", &field, NULL);
}

static int	DBpatch_6050004(void)
{
	const zbx_db_field_t	field = {"url_a", "", NULL, NULL, 2048, ZBX_TYPE_CHAR, ZBX_NOTNULL, 0};

	return DBmodify_field_type("host_inventory", &field, NULL);
}

static int	DBpatch_6050005(void)
{
	const zbx_db_field_t	field = {"url_b", "", NULL, NULL, 2048, ZBX_TYPE_CHAR, ZBX_NOTNULL, 0};

	return DBmodify_field_type("host_inventory", &field, NULL);
}

static int	DBpatch_6050006(void)
{
	const zbx_db_field_t	field = {"url_c", "", NULL, NULL, 2048, ZBX_TYPE_CHAR, ZBX_NOTNULL, 0};

	return DBmodify_field_type("host_inventory", &field, NULL);
}

static int	DBpatch_6050007(void)
{
	const zbx_db_field_t	field = {"value_str", "", NULL, NULL, 2048, ZBX_TYPE_CHAR, ZBX_NOTNULL, 0};

	return DBmodify_field_type("widget_field", &field, NULL);
}

static int	DBpatch_6050008(void)
{
	const zbx_db_field_t	field = {"value", "0.0000", NULL, NULL, 0, ZBX_TYPE_FLOAT, ZBX_NOTNULL, 0};
	int	ret;

	if (0 == (DBget_program_type() & ZBX_PROGRAM_TYPE_SERVER))
		return SUCCEED;

#if defined(HAVE_ORACLE)
	if (SUCCEED == zbx_db_check_oracle_colum_type("history", "value", ZBX_TYPE_FLOAT))
		return SUCCEED;
#elif defined(HAVE_POSTGRESQL)
	if (SUCCEED == DBcheck_field_type("history", &field))
		return SUCCEED;
#endif
	if (SUCCEED != (ret = DBmodify_field_type("history", &field, &field)))
	{
		zabbix_log(LOG_LEVEL_WARNING, "cannot perform database upgrade of history table, please check upgrade"
				" notes");
	}

	return ret;
}

static int	DBpatch_6050009(void)
{
	const zbx_db_field_t	field = {"value_min", "0.0000", NULL, NULL, 0, ZBX_TYPE_FLOAT, ZBX_NOTNULL, 0};

	if (0 == (DBget_program_type() & ZBX_PROGRAM_TYPE_SERVER))
		return SUCCEED;

#if defined(HAVE_ORACLE)
	if (SUCCEED == zbx_db_check_oracle_colum_type("trends", "value_min", ZBX_TYPE_FLOAT))
		return SUCCEED;
#elif defined(HAVE_POSTGRESQL)
	if (SUCCEED == DBcheck_field_type("trends", &field))
		return SUCCEED;
#endif
	return DBmodify_field_type("trends", &field, &field);
}

static int	DBpatch_6050010(void)
{
	const zbx_db_field_t	field = {"value_avg", "0.0000", NULL, NULL, 0, ZBX_TYPE_FLOAT, ZBX_NOTNULL, 0};
	int			ret;

	if (0 == (DBget_program_type() & ZBX_PROGRAM_TYPE_SERVER))
		return SUCCEED;

#if defined(HAVE_ORACLE)
	if (SUCCEED == zbx_db_check_oracle_colum_type("trends", "value_avg", ZBX_TYPE_FLOAT))
		return SUCCEED;
#elif defined(HAVE_POSTGRESQL)
	if (SUCCEED == DBcheck_field_type("trends", &field))
		return SUCCEED;
#endif

	if (SUCCEED != (ret = DBmodify_field_type("trends", &field, &field)))
	{
		zabbix_log(LOG_LEVEL_WARNING, "cannot perform database upgrade of trends table, please check upgrade"
				" notes");
	}

	return ret;
}

static int	DBpatch_6050011(void)
{
	const zbx_db_field_t	field = {"value_max", "0.0000", NULL, NULL, 0, ZBX_TYPE_FLOAT, ZBX_NOTNULL, 0};
	int			ret;

#if defined(HAVE_ORACLE)
	if (SUCCEED == zbx_db_check_oracle_colum_type("trends", "value_max", ZBX_TYPE_FLOAT))
		return SUCCEED;
#elif defined(HAVE_POSTGRESQL)
	if (SUCCEED == DBcheck_field_type("trends", &field))
		return SUCCEED;
#endif /* defined(HAVE_ORACLE) */

	if (0 == (DBget_program_type() & ZBX_PROGRAM_TYPE_SERVER))
		return SUCCEED;

	if (SUCCEED != (ret = DBmodify_field_type("trends", &field, &field)))
	{
		zabbix_log(LOG_LEVEL_WARNING, "cannot perform database upgrade of trends table, please check upgrade"
				" notes");
	}

	return ret;
}

static int	DBpatch_6050012(void)
{
	const zbx_db_field_t	field = {"allow_redirect", "0", NULL, NULL, 0, ZBX_TYPE_INT, ZBX_NOTNULL, 0};

	return DBadd_field("dchecks", &field);
}

static int	DBpatch_6050013(void)
{
	const zbx_db_table_t	table =
			{"history_bin", "itemid,clock,ns", 0,
				{
					{"itemid", NULL, NULL, NULL, 0, ZBX_TYPE_ID, ZBX_NOTNULL, 0},
					{"clock", "0", NULL, NULL, 0, ZBX_TYPE_INT, ZBX_NOTNULL, 0},
					{"ns", "0", NULL, NULL, 0, ZBX_TYPE_INT, ZBX_NOTNULL, 0},
					{"value", "", NULL, NULL, 0, ZBX_TYPE_BLOB, ZBX_NOTNULL, 0},
					{NULL}
				},
				NULL
			};

	return DBcreate_table(&table);
}

static int	DBpatch_6050014(void)
{
	if (0 == (DBget_program_type() & ZBX_PROGRAM_TYPE_SERVER))
		return SUCCEED;

	if (ZBX_DB_OK > zbx_db_execute(
			"delete from widget_field"
			" where name='adv_conf' and widgetid in ("
				"select widgetid"
				" from widget"
				" where type in ('clock', 'item')"
			")"))
	{
		return FAIL;
	}

	return SUCCEED;
}

static int	DBpatch_6050015(void)
{
	const zbx_db_field_t	field = {"http_user", "", NULL, NULL, 255, ZBX_TYPE_CHAR, ZBX_NOTNULL, 0};

	return DBmodify_field_type("httptest", &field, NULL);
}

static int	DBpatch_6050016(void)
{
	const zbx_db_field_t	field = {"http_password", "", NULL, NULL, 255, ZBX_TYPE_CHAR, ZBX_NOTNULL, 0};

	return DBmodify_field_type("httptest", &field, NULL);
}

static int	DBpatch_6050017(void)
{
	const zbx_db_field_t	field = {"username", "", NULL, NULL, 255, ZBX_TYPE_CHAR, ZBX_NOTNULL, 0};

	return DBmodify_field_type("items", &field, NULL);
}

static int	DBpatch_6050018(void)
{
	const zbx_db_field_t	field = {"password", "", NULL, NULL, 255, ZBX_TYPE_CHAR, ZBX_NOTNULL, 0};

	return DBmodify_field_type("items", &field, NULL);
}

static int	DBpatch_6050019(void)
{
	const zbx_db_field_t	field = {"username", "", NULL, NULL, 255, ZBX_TYPE_CHAR, ZBX_NOTNULL, 0};

	return DBmodify_field_type("connector", &field, NULL);
}

static int	DBpatch_6050020(void)
{
	const zbx_db_field_t	field = {"password", "", NULL, NULL, 255, ZBX_TYPE_CHAR, ZBX_NOTNULL, 0};

	return DBmodify_field_type("connector", &field, NULL);
}

static int	DBpatch_6050021(void)
{
	const zbx_db_field_t	field = {"concurrency_max", "0", NULL, NULL, 0, ZBX_TYPE_INT, ZBX_NOTNULL, 0};

	return DBadd_field("drules", &field);
}

static int	DBpatch_6050022(void)
{
	if (ZBX_DB_OK > zbx_db_execute("update drules set concurrency_max=1"))
		return FAIL;

	return SUCCEED;
}

static int	DBpatch_6050023(void)
{
	const char	*sql =
			"update widget_field"
			" set name='acknowledgement_status'"
			" where name='unacknowledged'"
				" and exists ("
					"select null"
					" from widget w"
					" where widget_field.widgetid=w.widgetid"
						" and w.type='problems'"
				")";

	if (0 == (DBget_program_type() & ZBX_PROGRAM_TYPE_SERVER))
		return SUCCEED;

	if (ZBX_DB_OK <= zbx_db_execute("%s", sql))
		return SUCCEED;

	return FAIL;
}

static int	DBpatch_6050024(void)
{
	const char	*sql =
			"update widget_field"
			" set name='show_lines'"
			" where name='count'"
				" and exists ("
					"select null"
					" from widget w"
					" where widget_field.widgetid=w.widgetid"
						" and w.type='tophosts'"
				")";

	if (0 == (DBget_program_type() & ZBX_PROGRAM_TYPE_SERVER))
		return SUCCEED;

	if (ZBX_DB_OK <= zbx_db_execute("%s", sql))
		return SUCCEED;

	return FAIL;
}

static int	DBpatch_6050025(void)
{
	if (FAIL == zbx_db_index_exists("problem", "problem_4"))
		return DBcreate_index("problem", "problem_4", "cause_eventid", 0);

	return SUCCEED;
}

static int	DBpatch_6050026(void)
{
	const zbx_db_field_t	field = {"id", NULL, NULL, NULL, 0, ZBX_TYPE_ID, ZBX_NOTNULL, 0};

	return DBdrop_field_autoincrement("proxy_history", &field);
}

static int	DBpatch_6050027(void)
{
	const zbx_db_field_t	field = {"id", NULL, NULL, NULL, 0, ZBX_TYPE_ID, ZBX_NOTNULL, 0};

	return DBdrop_field_autoincrement("proxy_dhistory", &field);
}

static int	DBpatch_6050028(void)
{
	const zbx_db_field_t	field = {"id", NULL, NULL, NULL, 0, ZBX_TYPE_ID, ZBX_NOTNULL, 0};

	return DBdrop_field_autoincrement("proxy_autoreg_host", &field);
}

static int	DBpatch_6050029(void)
{
	if (0 == (DBget_program_type() & ZBX_PROGRAM_TYPE_SERVER))
		return SUCCEED;

	if (ZBX_DB_OK > zbx_db_execute("insert into module (moduleid,id,relative_path,status,config) values"
			" (" ZBX_FS_UI64 ",'gauge','widgets/gauge',%d,'[]')", zbx_db_get_maxid("module"), 1))
	{
		return FAIL;
	}

	return SUCCEED;
}

static int	DBpatch_6050030(void)
{
	const zbx_db_table_t table =
			{"optag", "optagid", 0,
				{
					{"optagid", NULL, NULL, NULL, 0, ZBX_TYPE_ID, ZBX_NOTNULL, 0},
					{"operationid", NULL, NULL, NULL, 0, ZBX_TYPE_ID, ZBX_NOTNULL, 0},
					{"tag", "", NULL, NULL, 255, ZBX_TYPE_CHAR, ZBX_NOTNULL, 0},
					{"value", "", NULL, NULL, 255, ZBX_TYPE_CHAR, ZBX_NOTNULL, 0},
					{0}
				},
				NULL
			};

	return DBcreate_table(&table);
}

static int  DBpatch_6050031(void)
{
	return DBcreate_index("optag", "optag_1", "operationid", 0);
}

static int	DBpatch_6050032(void)
{
	const zbx_db_field_t	field = {"operationid", NULL, "operations", "operationid", 0, 0, 0,
			ZBX_FK_CASCADE_DELETE};

	return DBadd_foreign_key("optag", 1, &field);
}

static int	DBpatch_6050033(void)
{
	if (0 == (DBget_program_type() & ZBX_PROGRAM_TYPE_SERVER))
		return SUCCEED;

	if (ZBX_DB_OK > zbx_db_execute("insert into module (moduleid,id,relative_path,status,config) values"
			" (" ZBX_FS_UI64 ",'toptriggers','widgets/toptriggers',%d,'[]')", zbx_db_get_maxid("module"), 1))
	{
		return FAIL;
	}

	return SUCCEED;
}

static int	DBpatch_6050034(void)
{
	const zbx_db_table_t	table = {"proxy", "proxyid", 0,
			{
				{"proxyid", NULL, NULL, NULL, 0, ZBX_TYPE_ID, ZBX_NOTNULL, 0},
				{"name", "", NULL, NULL, 128, ZBX_TYPE_CHAR, ZBX_NOTNULL, 0},
				{"operating_mode", "0", NULL, NULL, 0, ZBX_TYPE_INT, ZBX_NOTNULL, 0},
				{"description", "", NULL, NULL, 0, ZBX_TYPE_SHORTTEXT, ZBX_NOTNULL, 0},
				{"tls_connect", "1", NULL, NULL, 0, ZBX_TYPE_INT, ZBX_NOTNULL, 0},
				{"tls_accept", "1", NULL, NULL, 0, ZBX_TYPE_INT, ZBX_NOTNULL, 0},
				{"tls_issuer", "", NULL, NULL, 1024, ZBX_TYPE_CHAR, ZBX_NOTNULL, 0},
				{"tls_subject", "", NULL, NULL, 1024, ZBX_TYPE_CHAR, ZBX_NOTNULL, 0},
				{"tls_psk_identity", "", NULL, NULL, 128, ZBX_TYPE_CHAR, ZBX_NOTNULL, 0},
				{"tls_psk", "", NULL, NULL, 512, ZBX_TYPE_CHAR, ZBX_NOTNULL, 0},
				{"allowed_addresses", "", NULL, NULL, 255, ZBX_TYPE_CHAR, ZBX_NOTNULL, 0},
				{"address", "127.0.0.1", NULL, NULL, 255, ZBX_TYPE_CHAR, ZBX_NOTNULL, 0},
				{"port", "10051", NULL, NULL, 64, ZBX_TYPE_CHAR, ZBX_NOTNULL, 0},
				{0}
			},
			NULL
		};

	return DBcreate_table(&table);
}

static int	DBpatch_6050035(void)
{
	return DBcreate_index("proxy", "proxy_1", "name", 1);
}

static int	DBpatch_6050036(void)
{
	return DBcreate_changelog_insert_trigger("proxy", "proxyid");
}

static int	DBpatch_6050037(void)
{
	return DBcreate_changelog_update_trigger("proxy", "proxyid");
}

static int	DBpatch_6050038(void)
{
	return DBcreate_changelog_delete_trigger("proxy", "proxyid");
}

#define DEPRECATED_STATUS_PROXY_ACTIVE	5
#define DEPRECATED_STATUS_PROXY_PASSIVE	6

static int	DBpatch_6050039(void)
{
	zbx_db_row_t		row;
	zbx_db_result_t		result;
	zbx_db_insert_t		db_insert_proxies;
	int			ret;

	if (0 == (DBget_program_type() & ZBX_PROGRAM_TYPE_SERVER))
		return SUCCEED;

	result = zbx_db_select(
			"select h.hostid,h.host,h.status,h.description,h.tls_connect,h.tls_accept,h.tls_issuer,"
				"h.tls_subject,h.tls_psk_identity,h.tls_psk,h.proxy_address,i.useip,i.ip,i.dns,i.port"
			" from hosts h"
			" left join interface i"
				" on h.hostid=i.hostid"
			" where h.status in (%i,%i)",
			DEPRECATED_STATUS_PROXY_PASSIVE, DEPRECATED_STATUS_PROXY_ACTIVE);

	zbx_db_insert_prepare(&db_insert_proxies, "proxy", "proxyid", "name", "operating_mode", "description", "tls_connect",
			"tls_accept", "tls_issuer", "tls_subject", "tls_psk_identity", "tls_psk", "allowed_addresses",
			"address", "port", (char *)NULL);

	while (NULL != (row = zbx_db_fetch(result)))
	{
		zbx_uint64_t	proxyid;
		int		status, tls_connect, tls_accept;

		ZBX_STR2UINT64(proxyid, row[0]);
		status = atoi(row[2]);
		tls_connect = atoi(row[4]);
		tls_accept = atoi(row[5]);

		if (DEPRECATED_STATUS_PROXY_ACTIVE == status)
		{
			zbx_db_insert_add_values(&db_insert_proxies, proxyid, row[1], PROXY_OPERATING_MODE_ACTIVE, row[3],
					tls_connect, tls_accept, row[6], row[7], row[8], row[9], row[10],
					"127.0.0.1", "10051");
		}
		else if (DEPRECATED_STATUS_PROXY_PASSIVE == status)
		{
			const char	*address;
			const char	*port;

			if (SUCCEED != zbx_db_is_null(row[11]))
			{
				address = (1 == atoi(row[11]) ? row[12] : row[13]);
				port = row[14];
			}
			else
			{
				address = "127.0.0.1";
				port = "10051";
				zabbix_log(LOG_LEVEL_WARNING, "cannot select interface for proxy '%s'",  row[1]);
			}

			zbx_db_insert_add_values(&db_insert_proxies, proxyid, row[1], PROXY_OPERATING_MODE_PASSIVE, row[3],
					tls_connect, tls_accept, row[6], row[7], row[8], row[9], "", address, port);
		}
	}
	zbx_db_free_result(result);

	ret = zbx_db_insert_execute(&db_insert_proxies);
	zbx_db_insert_clean(&db_insert_proxies);

	return ret;
}

static int	DBpatch_6050040(void)
{
	return DBdrop_foreign_key("hosts", 1);
}

static int	DBpatch_6050041(void)
{
	const zbx_db_field_t	field = {"proxyid", NULL, "hosts", "hostid", 0, ZBX_TYPE_ID, 0, 0};

	return DBrename_field("hosts", "proxy_hostid", &field);
}

static int	DBpatch_6050042(void)
{
	const zbx_db_field_t	field = {"proxyid", NULL, "proxy", "proxyid", 0, 0, 0, 0};

	return DBadd_foreign_key("hosts", 1, &field);
}

static int	DBpatch_6050043(void)
{
	return DBdrop_foreign_key("drules", 1);
}

static int	DBpatch_6050044(void)
{
	const zbx_db_field_t	field = {"proxyid", NULL, "hosts", "hostid", 0, ZBX_TYPE_ID, 0, 0};

	return DBrename_field("drules", "proxy_hostid", &field);
}

static int	DBpatch_6050045(void)
{
	const zbx_db_field_t	field = {"proxyid", NULL, "proxy", "proxyid", 0, 0, 0, 0};

	return DBadd_foreign_key("drules", 1, &field);
}

static int	DBpatch_6050046(void)
{
	return DBdrop_foreign_key("autoreg_host", 1);
}

static int	DBpatch_6050047(void)
{
	const zbx_db_field_t	field = {"proxyid", NULL, "hosts", "hostid", 0, ZBX_TYPE_ID, 0, ZBX_FK_CASCADE_DELETE};

	return DBrename_field("autoreg_host", "proxy_hostid", &field);
}

static int	DBpatch_6050048(void)
{
	const zbx_db_field_t	field = {"proxyid", NULL, "proxy", "proxyid", 0, 0, 0, ZBX_FK_CASCADE_DELETE};

	return DBadd_foreign_key("autoreg_host", 1, &field);
}

static int	DBpatch_6050049(void)
{
	return DBdrop_foreign_key("task", 1);
}

static int	DBpatch_6050050(void)
{
	const zbx_db_field_t	field = {"proxyid", NULL, "hosts", "hostid", 0, ZBX_TYPE_ID, 0, 0};

	return DBrename_field("task", "proxy_hostid", &field);
}

static int	DBpatch_6050051(void)
{
	const zbx_db_field_t	field = {"proxyid", NULL, "proxy", "proxyid", 0, 0, 0, ZBX_FK_CASCADE_DELETE};

	return DBadd_foreign_key("task", 1, &field);
}

static int	DBpatch_6050052(void)
{
	const zbx_db_table_t	table = {"proxy_rtdata", "proxyid", 0,
			{
				{"proxyid", NULL, "proxy", "proxyid", 0, ZBX_TYPE_ID, ZBX_NOTNULL, 0},
				{"lastaccess", "0", NULL, NULL, 0, ZBX_TYPE_INT, ZBX_NOTNULL, 0},
				{"version", "0", NULL, NULL, 0, ZBX_TYPE_INT, ZBX_NOTNULL, 0},
				{"compatibility", "0", NULL, NULL, 0, ZBX_TYPE_INT, ZBX_NOTNULL, 0},
				{0}
			},
			NULL
		};

	return DBcreate_table(&table);
}

static int	DBpatch_6050053(void)
{
	const zbx_db_field_t	field = {"proxyid", NULL, "proxy", "proxyid", 0, 0, 0, ZBX_FK_CASCADE_DELETE};

	return DBadd_foreign_key("proxy_rtdata", 1, &field);
}

static int	DBpatch_6050054(void)
{
	zbx_db_row_t		row;
	zbx_db_result_t		result;
	zbx_db_insert_t		db_insert_rtdata;
	int			ret;

	if (0 == (DBget_program_type() & ZBX_PROGRAM_TYPE_SERVER))
		return SUCCEED;

	result = zbx_db_select(
		"select hr.hostid,hr.lastaccess,hr.version,hr.compatibility"
		" from host_rtdata hr"
		" join hosts h"
			" on hr.hostid=h.hostid"
		" where h.status in (%i,%i)",
		DEPRECATED_STATUS_PROXY_ACTIVE, DEPRECATED_STATUS_PROXY_PASSIVE);

	zbx_db_insert_prepare(&db_insert_rtdata, "proxy_rtdata", "proxyid", "lastaccess", "version", "compatibility",
			(char *)NULL);

	while (NULL != (row = zbx_db_fetch(result)))
	{
		int		lastaccess, version, compatibility;
		zbx_uint64_t	hostid;

		ZBX_STR2UINT64(hostid, row[0]);
		lastaccess = atoi(row[1]);
		version = atoi(row[2]);
		compatibility = atoi(row[3]);

		zbx_db_insert_add_values(&db_insert_rtdata, hostid, lastaccess, version, compatibility);
	}
	zbx_db_free_result(result);

	ret = zbx_db_insert_execute(&db_insert_rtdata);
	zbx_db_insert_clean(&db_insert_rtdata);

	return ret;
}

#undef DEPRECATED_STATUS_PROXY_ACTIVE
#undef DEPRECATED_STATUS_PROXY_PASSIVE

static int	DBpatch_6050055(void)
{
	if (0 == (DBget_program_type() & ZBX_PROGRAM_TYPE_SERVER))
		return SUCCEED;

	if (ZBX_DB_OK > zbx_db_execute("delete from hosts where status in (5,6)"))
		return FAIL;

	return SUCCEED;
}

static int	DBpatch_6050056(void)
{
	return DBdrop_field("host_rtdata", "lastaccess");
}

static int	DBpatch_6050057(void)
{
	return DBdrop_field("host_rtdata", "version");
}

static int	DBpatch_6050058(void)
{
	return DBdrop_field("host_rtdata", "compatibility");
}

static int	DBpatch_6050059(void)
{
	return DBdrop_field("hosts", "proxy_address");
}

static int	DBpatch_6050060(void)
{
	return DBdrop_field("hosts", "auto_compress");
}

static int	DBpatch_6050061(void)
{
	if (0 == (DBget_program_type() & ZBX_PROGRAM_TYPE_SERVER))
		return SUCCEED;

	if (ZBX_DB_OK > zbx_db_execute("delete from profiles where idx='web.proxies.filter_status'"))
		return FAIL;

	return SUCCEED;
}

static int	DBpatch_6050062(void)
{
	if (0 == (DBget_program_type() & ZBX_PROGRAM_TYPE_SERVER))
		return SUCCEED;

	if (ZBX_DB_OK > zbx_db_execute(
			"update profiles"
			" set value_str='name'"
			" where value_str like 'host'"
				" and idx='web.proxies.php.sort'"))
	{
		return FAIL;
	}

	return SUCCEED;
}

static int	DBpatch_6050063(void)
{
#define TM_DATA_TYPE_TEST_ITEM	0
#define TM_DATA_TYPE_PROXYIDS	2

	if (0 == (DBget_program_type() & ZBX_PROGRAM_TYPE_SERVER))
		return SUCCEED;

	if (ZBX_DB_OK > zbx_db_execute("delete"
			" from task"
			" where exists ("
				"select null"
				" from task_data td"
				" where td.taskid=task.taskid and td.type in (%i,%i)"
			")",
			TM_DATA_TYPE_TEST_ITEM, TM_DATA_TYPE_PROXYIDS))
	{
		return FAIL;
	}
#undef TM_DATA_TYPE_TEST_ITEM
#undef TM_DATA_TYPE_PROXYIDS

	return SUCCEED;
}

static int	DBpatch_6050064(void)
{
	if (FAIL == zbx_db_index_exists("dashboard_user", "dashboard_user_2"))
		return DBcreate_index("dashboard_user", "dashboard_user_2", "userid", 0);

	return SUCCEED;
}

static int	DBpatch_6050065(void)
{
	if (FAIL == zbx_db_index_exists("dashboard_usrgrp", "dashboard_usrgrp_2"))
		return DBcreate_index("dashboard_usrgrp", "dashboard_usrgrp_2", "usrgrpid", 0);

	return SUCCEED;
}

static int	DBpatch_6050066(void)
{
	if (FAIL == zbx_db_index_exists("event_suppress", "event_suppress_4"))
		return DBcreate_index("event_suppress", "event_suppress_4", "userid", 0);

	return SUCCEED;
}

static int	DBpatch_6050067(void)
{
	if (FAIL == zbx_db_index_exists("group_discovery", "group_discovery_1"))
		return DBcreate_index("group_discovery", "group_discovery_1", "parent_group_prototypeid", 0);

	return SUCCEED;
}

static int	DBpatch_6050068(void)
{
	if (FAIL == zbx_db_index_exists("group_prototype", "group_prototype_2"))
		return DBcreate_index("group_prototype", "group_prototype_2", "groupid", 0);

	return SUCCEED;
}

static int	DBpatch_6050069(void)
{
	if (FAIL == zbx_db_index_exists("group_prototype", "group_prototype_3"))
		return DBcreate_index("group_prototype", "group_prototype_3", "templateid", 0);

	return SUCCEED;
}

static int	DBpatch_6050070(void)
{
	if (FAIL == zbx_db_index_exists("host_discovery", "host_discovery_1"))
		return DBcreate_index("host_discovery", "host_discovery_1", "parent_hostid", 0);

	return SUCCEED;
}

static int	DBpatch_6050071(void)
{
	if (FAIL == zbx_db_index_exists("host_discovery", "host_discovery_2"))
		return DBcreate_index("host_discovery", "host_discovery_2", "parent_itemid", 0);

	return SUCCEED;
}

static int	DBpatch_6050072(void)
{
	if (FAIL == zbx_db_index_exists("hosts", "hosts_7"))
		return DBcreate_index("hosts", "hosts_7", "templateid", 0);

	return SUCCEED;
}

static int	DBpatch_6050073(void)
{
	if (FAIL == zbx_db_index_exists("interface_discovery", "interface_discovery_1"))
		return DBcreate_index("interface_discovery", "interface_discovery_1", "parent_interfaceid", 0);

	return SUCCEED;
}

static int	DBpatch_6050074(void)
{
	if (FAIL == zbx_db_index_exists("report", "report_2"))
		return DBcreate_index("report", "report_2", "userid", 0);

	return SUCCEED;
}

static int	DBpatch_6050075(void)
{
	if (FAIL == zbx_db_index_exists("report", "report_3"))
		return DBcreate_index("report", "report_3", "dashboardid", 0);

	return SUCCEED;
}

static int	DBpatch_6050076(void)
{
	if (FAIL == zbx_db_index_exists("report_user", "report_user_2"))
		return DBcreate_index("report_user", "report_user_2", "userid", 0);

	return SUCCEED;
}

static int	DBpatch_6050077(void)
{
	if (FAIL == zbx_db_index_exists("report_user", "report_user_3"))
		return DBcreate_index("report_user", "report_user_3", "access_userid", 0);

	return SUCCEED;
}

static int	DBpatch_6050078(void)
{
	if (FAIL == zbx_db_index_exists("report_usrgrp", "report_usrgrp_2"))
		return DBcreate_index("report_usrgrp", "report_usrgrp_2", "usrgrpid", 0);

	return SUCCEED;
}

static int	DBpatch_6050079(void)
{
	if (FAIL == zbx_db_index_exists("report_usrgrp", "report_usrgrp_3"))
		return DBcreate_index("report_usrgrp", "report_usrgrp_3", "access_userid", 0);

	return SUCCEED;
}

static int	DBpatch_6050080(void)
{
	if (FAIL == zbx_db_index_exists("sysmaps", "sysmaps_4"))
		return DBcreate_index("sysmaps", "sysmaps_4", "userid", 0);

	return SUCCEED;
}

static int	DBpatch_6050081(void)
{
	if (FAIL == zbx_db_index_exists("sysmap_element_trigger", "sysmap_element_trigger_2"))
		return DBcreate_index("sysmap_element_trigger", "sysmap_element_trigger_2", "triggerid", 0);

	return SUCCEED;
}

static int	DBpatch_6050082(void)
{
	if (FAIL == zbx_db_index_exists("sysmap_user", "sysmap_user_2"))
		return DBcreate_index("sysmap_user", "sysmap_user_2", "userid", 0);

	return SUCCEED;
}

static int	DBpatch_6050083(void)
{
	if (FAIL == zbx_db_index_exists("sysmap_usrgrp", "sysmap_usrgrp_2"))
		return DBcreate_index("sysmap_usrgrp", "sysmap_usrgrp_2", "usrgrpid", 0);

	return SUCCEED;
}

static int	DBpatch_6050084(void)
{
	if (FAIL == zbx_db_index_exists("tag_filter", "tag_filter_1"))
		return DBcreate_index("tag_filter", "tag_filter_1", "usrgrpid", 0);

	return SUCCEED;
}

static int	DBpatch_6050085(void)
{
	if (FAIL == zbx_db_index_exists("tag_filter", "tag_filter_2"))
		return DBcreate_index("tag_filter", "tag_filter_2", "groupid", 0);

	return SUCCEED;
}

static int	DBpatch_6050086(void)
{
	if (FAIL == zbx_db_index_exists("task", "task_2"))
		return DBcreate_index("task", "task_2", "proxyid", 0);

	return SUCCEED;
}

static int	DBpatch_6050087(void)
{
	if (FAIL == zbx_db_index_exists("users", "users_3"))
		return DBcreate_index("users", "users_3", "roleid", 0);

	return SUCCEED;
}

static int	DBpatch_6050090(void)
{
	const zbx_db_field_t	old_field = {"info", "", NULL, NULL, 0, ZBX_TYPE_SHORTTEXT, ZBX_NOTNULL, 0};
	const zbx_db_field_t	field = {"info", "", NULL, NULL, 0, ZBX_TYPE_LONGTEXT, ZBX_NOTNULL, 0};

	return DBmodify_field_type("task_remote_command_result", &field, &old_field);
}

static int	DBpatch_6050091(void)
{
	if (0 == (DBget_program_type() & ZBX_PROGRAM_TYPE_SERVER))
		return SUCCEED;

	if (ZBX_DB_OK > zbx_db_execute(
			"update widget_field"
			" set value_str=' '"
			" where name like 'columns.name.%%'"
			" and value_str like ''"
			" and widgetid in ("
				"select widgetid"
				" from widget"
				" where type='tophosts'"
			")"))
	{
		return FAIL;
	}

	return SUCCEED;
}

static int	DBpatch_6050092(void)
{
	return DBrename_table("group_discovery", "group_discovery_tmp");
}

static int	DBpatch_6050093(void)
{
	const zbx_db_table_t	table =
			{"group_discovery", "groupdiscoveryid", 0,
				{
					{"groupdiscoveryid", NULL, NULL, NULL, 0, ZBX_TYPE_ID, ZBX_NOTNULL, 0},
					{"groupid", NULL, NULL, NULL, 0, ZBX_TYPE_ID, ZBX_NOTNULL, 0},
					{"parent_group_prototypeid", NULL, NULL, NULL, 0, ZBX_TYPE_ID, ZBX_NOTNULL, 0},
					{"name", "", NULL, NULL, 255, ZBX_TYPE_CHAR, ZBX_NOTNULL, 0},
					{"lastcheck", "0", NULL, NULL, 0, ZBX_TYPE_INT, ZBX_NOTNULL, 0},
					{"ts_delete", "0", NULL, NULL, 0, ZBX_TYPE_INT, ZBX_NOTNULL, 0},
					{0}
				},
				NULL
			};

	return DBcreate_table(&table);
}

static int	DBpatch_6050094(void)
{
	if (0 == (DBget_program_type() & ZBX_PROGRAM_TYPE_SERVER))
		return SUCCEED;

	if (ZBX_DB_OK > zbx_db_execute("insert into group_discovery "
				"(groupdiscoveryid,groupid,parent_group_prototypeid,name,lastcheck,ts_delete)"
			" select groupid,groupid,parent_group_prototypeid,name,lastcheck,ts_delete"
				" from group_discovery_tmp"))
	{
		return FAIL;
	}

	return SUCCEED;
}

static int	DBpatch_6050095(void)
{
	return DBdrop_table("group_discovery_tmp");
}

static int	DBpatch_6050096(void)
{
	return DBcreate_index("group_discovery", "group_discovery_1", "groupid,parent_group_prototypeid", 1);
}

static int	DBpatch_6050097(void)
{
	return DBcreate_index("group_discovery", "group_discovery_2", "parent_group_prototypeid", 0);
}

static int	DBpatch_6050098(void)
{
	const zbx_db_field_t	field = {"groupid", NULL, "hstgrp", "groupid", 0, 0, 0, ZBX_FK_CASCADE_DELETE};

	return DBadd_foreign_key("group_discovery", 1, &field);
}

static int	DBpatch_6050099(void)
{
	const zbx_db_field_t	field = {"parent_group_prototypeid", NULL, "group_prototype", "group_prototypeid", 0, 0,
			0, 0};

	return DBadd_foreign_key("group_discovery", 2, &field);
}

static int	DBpatch_6050100(void)
{
	if (0 == (DBget_program_type() & ZBX_PROGRAM_TYPE_SERVER))
		return SUCCEED;

	if (ZBX_DB_OK > zbx_db_execute("insert into module (moduleid,id,relative_path,status,config) values"
			" (" ZBX_FS_UI64 ",'piechart','widgets/piechart',%d,'[]')", zbx_db_get_maxid("module"), 1))
	{
		return FAIL;
	}

	return SUCCEED;
}

static int	DBpatch_6050101(void)
{
	const zbx_db_field_t	field = {"timeout_zabbix_agent", "3s", NULL, NULL, 255, ZBX_TYPE_CHAR, ZBX_NOTNULL, 0};

	return DBadd_field("config", &field);
}

static int	DBpatch_6050102(void)
{
	const zbx_db_field_t	field = {"timeout_simple_check", "3s", NULL, NULL, 255, ZBX_TYPE_CHAR, ZBX_NOTNULL, 0};

	return DBadd_field("config", &field);
}

static int	DBpatch_6050103(void)
{
	const zbx_db_field_t	field = {"timeout_snmp_agent", "3s", NULL, NULL, 255, ZBX_TYPE_CHAR, ZBX_NOTNULL, 0};

	return DBadd_field("config", &field);
}

static int	DBpatch_6050104(void)
{
	const zbx_db_field_t	field = {"timeout_external_check", "3s", NULL, NULL, 255, ZBX_TYPE_CHAR,
			ZBX_NOTNULL, 0};

	return DBadd_field("config", &field);
}

static int	DBpatch_6050105(void)
{
	const zbx_db_field_t	field = {"timeout_db_monitor", "3s", NULL, NULL, 255, ZBX_TYPE_CHAR, ZBX_NOTNULL, 0};

	return DBadd_field("config", &field);
}

static int	DBpatch_6050106(void)
{
	const zbx_db_field_t	field = {"timeout_http_agent", "3s", NULL, NULL, 255, ZBX_TYPE_CHAR, ZBX_NOTNULL, 0};

	return DBadd_field("config", &field);
}

static int	DBpatch_6050107(void)
{
	const zbx_db_field_t	field = {"timeout_ssh_agent", "3s", NULL, NULL, 255, ZBX_TYPE_CHAR, ZBX_NOTNULL, 0};

	return DBadd_field("config", &field);
}

static int	DBpatch_6050108(void)
{
	const zbx_db_field_t	field = {"timeout_telnet_agent", "3s", NULL, NULL, 255, ZBX_TYPE_CHAR, ZBX_NOTNULL, 0};

	return DBadd_field("config", &field);
}

static int	DBpatch_6050109(void)
{
	const zbx_db_field_t	field = {"timeout_script", "3s", NULL, NULL, 255, ZBX_TYPE_CHAR, ZBX_NOTNULL, 0};

	return DBadd_field("config", &field);
}

static int	DBpatch_6050110(void)
{
	int	timeout;

	timeout = DBget_config_timeout();

	if (ZBX_DB_OK > zbx_db_execute("update config"
			" set timeout_zabbix_agent='%ds',"
				"timeout_simple_check='%ds',"
				"timeout_snmp_agent='%ds',"
				"timeout_external_check='%ds',"
				"timeout_db_monitor='%ds',"
				"timeout_http_agent='%ds',"
				"timeout_ssh_agent='%ds',"
				"timeout_telnet_agent='%ds',"
				"timeout_script='%ds'",
			timeout, timeout, timeout, timeout, timeout, timeout, timeout, timeout, timeout))
	{
		return FAIL;
	}

	return SUCCEED;
}

static int	DBpatch_6050111(void)
{
	if (ZBX_DB_OK > zbx_db_execute("update items set timeout='' where type not in (%d,%d)", ITEM_TYPE_HTTPAGENT,
			ITEM_TYPE_SCRIPT))
	{
		return FAIL;
	}

	return SUCCEED;
}

static int	DBpatch_6050112(void)
{
	const zbx_db_field_t	field = {"timeout", "", NULL, NULL, 255, ZBX_TYPE_CHAR, ZBX_NOTNULL, 0};

	return DBset_default("items", &field);
}

static int	DBpatch_6050113(void)
{
	const zbx_db_field_t	field = {"custom_timeouts", "0", NULL, NULL, 0, ZBX_TYPE_INT, ZBX_NOTNULL, 0};

	return DBadd_field("proxy", &field);
}

static int	DBpatch_6050114(void)
{
	const zbx_db_field_t	field = {"timeout_zabbix_agent", "", NULL, NULL, 255, ZBX_TYPE_CHAR, ZBX_NOTNULL, 0};

	return DBadd_field("proxy", &field);
}

static int	DBpatch_6050115(void)
{
	const zbx_db_field_t	field = {"timeout_simple_check", "", NULL, NULL, 255, ZBX_TYPE_CHAR, ZBX_NOTNULL, 0};

	return DBadd_field("proxy", &field);
}

static int	DBpatch_6050116(void)
{
	const zbx_db_field_t	field = {"timeout_snmp_agent", "", NULL, NULL, 255, ZBX_TYPE_CHAR, ZBX_NOTNULL, 0};

	return DBadd_field("proxy", &field);
}

static int	DBpatch_6050117(void)
{
	const zbx_db_field_t	field = {"timeout_external_check", "", NULL, NULL, 255, ZBX_TYPE_CHAR, ZBX_NOTNULL, 0};

	return DBadd_field("proxy", &field);
}

static int	DBpatch_6050118(void)
{
	const zbx_db_field_t	field = {"timeout_db_monitor", "", NULL, NULL, 255, ZBX_TYPE_CHAR, ZBX_NOTNULL, 0};

	return DBadd_field("proxy", &field);
}

static int	DBpatch_6050119(void)
{
	const zbx_db_field_t	field = {"timeout_http_agent", "", NULL, NULL, 255, ZBX_TYPE_CHAR, ZBX_NOTNULL, 0};

	return DBadd_field("proxy", &field);
}

static int	DBpatch_6050120(void)
{
	const zbx_db_field_t	field = {"timeout_ssh_agent", "", NULL, NULL, 255, ZBX_TYPE_CHAR, ZBX_NOTNULL, 0};

	return DBadd_field("proxy", &field);
}

static int	DBpatch_6050121(void)
{
	const zbx_db_field_t	field = {"timeout_telnet_agent", "", NULL, NULL, 255, ZBX_TYPE_CHAR, ZBX_NOTNULL, 0};

	return DBadd_field("proxy", &field);
}

static int	DBpatch_6050122(void)
{
	const zbx_db_field_t	field = {"timeout_script", "", NULL, NULL, 255, ZBX_TYPE_CHAR, ZBX_NOTNULL, 0};

	return DBadd_field("proxy", &field);
}

static int	DBpatch_6050123(void)
{
	if (ZBX_DB_OK > zbx_db_execute("update item_preproc set params='-1' where type=26"))
		return FAIL;

	return SUCCEED;
}

static int	DBpatch_6050124(void)
{
	if (0 == (DBget_program_type() & ZBX_PROGRAM_TYPE_SERVER))
		return SUCCEED;

	if (ZBX_DB_OK > zbx_db_execute(
			"delete from widget_field"
			" where name in ('source_type','reference')"
				" and widgetid in (select widgetid from widget where type='map')"))
	{
		return FAIL;
	}

	return SUCCEED;
}

static int	DBpatch_6050125(void)
{
	if (0 == (DBget_program_type() & ZBX_PROGRAM_TYPE_SERVER))
		return SUCCEED;

	if (ZBX_DB_OK > zbx_db_execute(
			"update widget_field"
			" set name='sysmapid._reference',value_str=CONCAT(value_str,'._mapid')"
			" where name='filter_widget_reference'"
				" and widgetid in (select widgetid from widget where type='map')"))
	{
		return FAIL;
	}

	return SUCCEED;
}

static int	DBpatch_6050126(void)
{
	if (0 == (DBget_program_type() & ZBX_PROGRAM_TYPE_SERVER))
		return SUCCEED;

	if (ZBX_DB_OK > zbx_db_execute(
			"update widget_field"
			" set type='1',name='override_hostid._reference',value_int=0,value_str='DASHBOARD._hostid'"
			" where type=0"
				" and name='dynamic'"
				" and value_int=1"))
	{
		return FAIL;
	}

	return SUCCEED;
}

static int	DBpatch_6050127(void)
{
	zbx_db_row_t	row;
	zbx_db_result_t	result;
	zbx_db_insert_t	db_insert;
	int		ret;

	if (0 == (DBget_program_type() & ZBX_PROGRAM_TYPE_SERVER))
		return SUCCEED;

	result = zbx_db_select(
			"select w.widgetid,wf_from.value_str,wf_to.value_str"
			" from widget w"
			" left join widget_field wf_from"
				" on w.widgetid=wf_from.widgetid"
					" and (wf_from.name='time_from' or wf_from.name is null)"
			" left join widget_field wf_to"
				" on w.widgetid=wf_to.widgetid"
					" and (wf_to.name='time_to' or wf_to.name is null)"
			" where w.type='svggraph' and exists ("
				"select null"
				" from widget_field wf2"
				" where wf2.widgetid=w.widgetid"
					" and wf2.name='graph_time'"
			")");

	zbx_db_insert_prepare(&db_insert, "widget_field", "widget_fieldid", "widgetid", "type", "name", "value_str",
			NULL);

	while (NULL != (row = zbx_db_fetch(result)))
	{
		zbx_uint64_t	widgetid;

		ZBX_STR2UINT64(widgetid, row[0]);

		if (SUCCEED == zbx_db_is_null(row[1]))
			zbx_db_insert_add_values(&db_insert, __UINT64_C(0), widgetid, 1, "time_period.from", "now-1h");

		if (SUCCEED == zbx_db_is_null(row[2]))
			zbx_db_insert_add_values(&db_insert, __UINT64_C(0), widgetid, 1, "time_period.to", "now");
	}
	zbx_db_free_result(result);

	zbx_db_insert_autoincrement(&db_insert, "widget_fieldid");

	ret = zbx_db_insert_execute(&db_insert);
	zbx_db_insert_clean(&db_insert);

	return ret;
}

static int	DBpatch_6050128(void)
{
	if (0 == (DBget_program_type() & ZBX_PROGRAM_TYPE_SERVER))
		return SUCCEED;

	if (ZBX_DB_OK > zbx_db_execute(
			"update widget_field"
			" set name='time_period.from'"
			" where name='time_from'"
				" and widgetid in (select widgetid from widget where type='svggraph')"))
	{
		return FAIL;
	}

	return SUCCEED;
}

static int	DBpatch_6050129(void)
{
	if (0 == (DBget_program_type() & ZBX_PROGRAM_TYPE_SERVER))
		return SUCCEED;

	if (ZBX_DB_OK > zbx_db_execute(
			"update widget_field"
			" set name='time_period.to'"
			" where name='time_to'"
				" and widgetid in (select widgetid from widget where type='svggraph')"))
	{
		return FAIL;
	}

	return SUCCEED;
}

static int	DBpatch_6050130(void)
{
	if (0 == (DBget_program_type() & ZBX_PROGRAM_TYPE_SERVER))
		return SUCCEED;

	if (ZBX_DB_OK > zbx_db_execute(
			"delete from widget_field"
			" where name='graph_time'"
				" and widgetid in (select widgetid from widget where type='svggraph')"))
	{
		return FAIL;
	}

	return SUCCEED;
}

static int	DBpatch_6050131(void)
{
	if (0 == (DBget_program_type() & ZBX_PROGRAM_TYPE_SERVER))
		return SUCCEED;

	if (ZBX_DB_OK > zbx_db_execute(
			"update widget_field"
			" set name='date_period.from'"
			" where name='date_from'"
				" and widgetid in (select widgetid from widget where type='slareport')"))
	{
		return FAIL;
	}

	return SUCCEED;
}

static int	DBpatch_6050132(void)
{
	if (0 == (DBget_program_type() & ZBX_PROGRAM_TYPE_SERVER))
		return SUCCEED;

	if (ZBX_DB_OK > zbx_db_execute(
			"update widget_field"
			" set name='date_period.to'"
			" where name='date_to'"
				" and widgetid in (select widgetid from widget where type='slareport')"))
	{
		return FAIL;
	}

	return SUCCEED;
}

static int	DBpatch_6050133(void)
{
	zbx_db_row_t	row;
	zbx_db_result_t	result;
	zbx_regexp_t	*regex1 = NULL, *regex2 = NULL;
	char		*error = NULL, *replace_to = NULL, *sql = NULL;
	size_t		sql_alloc = 0, sql_offset = 0;
	int		ret = FAIL;

	if (0 == (DBget_program_type() & ZBX_PROGRAM_TYPE_SERVER))
		return SUCCEED;

	if (FAIL == zbx_regexp_compile_ext("^([a-z]+)\\.([a-z_]+)\\.(\\d+)\\.(\\d+)$", &regex1, 0, &error))
	{
		zabbix_log(LOG_LEVEL_CRIT, "internal error, invalid regular expression: %s", error);
		goto out;
	}

	if (FAIL == zbx_regexp_compile_ext("^([a-z]+)\\.([a-z_]+)\\.(\\d+)$", &regex2, 0, &error))
	{
		zabbix_log(LOG_LEVEL_CRIT, "internal error, invalid regular expression: %s", error);
		goto out;
	}

	zbx_db_begin_multiple_update(&sql, &sql_alloc, &sql_offset);

	result = zbx_db_select("select widget_fieldid,name from widget_field where name like '%%.%%.%%'");

	while (NULL != (row = zbx_db_fetch(result)))
	{
		zbx_uint64_t	widget_fieldid;
		char		*replace_from;

		ZBX_STR2UINT64(widget_fieldid, row[0]);
		replace_from = row[1];

		if (SUCCEED != zbx_mregexp_sub_precompiled(
						replace_from,
						regex1,
						"\\1.\\3.\\2.\\4",
						0,	/* no output limit */
						&replace_to)
				&& SUCCEED != zbx_mregexp_sub_precompiled(
						replace_from,
						regex2,
						"\\1.\\3.\\2",
						0,	/* no output limit */
						&replace_to))
		{
			continue;
		}

		zbx_snprintf_alloc(&sql, &sql_alloc, &sql_offset,
				"update widget_field"
				" set name='%s'"
				" where widget_fieldid=" ZBX_FS_UI64 ";\n",
				replace_to, widget_fieldid);

		zbx_free(replace_to);

		if (SUCCEED != zbx_db_execute_overflowed_sql(&sql, &sql_alloc, &sql_offset))
		{
			zabbix_log(LOG_LEVEL_CRIT, "internal error, cannot execute multiple SQL \"update\" operations");
			zbx_db_free_result(result);

			goto out;
		}
	}
	zbx_db_free_result(result);

	zbx_db_end_multiple_update(&sql, &sql_alloc, &sql_offset);

	if (16 < sql_offset)	/* in ORACLE always present begin..end; */
		zbx_db_execute("%s", sql);

	ret = SUCCEED;
out:
	if (NULL != regex1)
		zbx_regexp_free(regex1);
	if (NULL != regex2)
		zbx_regexp_free(regex2);

	zbx_free(sql);
	zbx_free(error);
	zbx_free(replace_to);

	return ret;
}

#define REFERENCE_LEN	5
#define FIRST_LETTER	'A'
#define TOTAL_LETTERS	26

static char	*create_widget_reference(const zbx_vector_str_t *references)
{
	static char	buf[REFERENCE_LEN + 1];
	static int	next_index;

	while (1)
	{
		int	i, index = next_index++;

		for (i = REFERENCE_LEN - 1; i >= 0; i--)
		{
			buf[i] = FIRST_LETTER + index % TOTAL_LETTERS;
			index /= TOTAL_LETTERS;
		}

		if (FAIL == zbx_vector_str_search(references, buf, ZBX_DEFAULT_STR_COMPARE_FUNC))
			return buf;
	}
}

#undef TOTAL_LETTERS
#undef FIRST_LETTER
#undef REFERENCE_LEN

static int	DBpatch_6050134(void)
{
	zbx_db_row_t		row;
	zbx_db_result_t		result;
	zbx_db_insert_t		db_insert;
	zbx_vector_str_t	references;
	int			ret;

	if (0 == (DBget_program_type() & ZBX_PROGRAM_TYPE_SERVER))
		return SUCCEED;

	zbx_vector_str_create(&references);

	result = zbx_db_select("select distinct value_str from widget_field where name='reference' order by value_str");

	while (NULL != (row = zbx_db_fetch(result)))
	{
		zbx_vector_str_append(&references, zbx_strdup(NULL, row[0]));
	}
	zbx_db_free_result(result);

	zbx_vector_str_sort(&references, ZBX_DEFAULT_STR_COMPARE_FUNC);

	zbx_db_insert_prepare(&db_insert, "widget_field", "widget_fieldid", "widgetid", "type", "name", "value_str",
			NULL);

	result = zbx_db_select("select widgetid from widget where type in ('graph','svggraph','graphprototype')");

	while (NULL != (row = zbx_db_fetch(result)))
	{
		zbx_uint64_t	widgetid;

		ZBX_STR2UINT64(widgetid, row[0]);

		zbx_db_insert_add_values(&db_insert, __UINT64_C(0), widgetid, 1, "reference",
				create_widget_reference(&references));
	}
	zbx_db_free_result(result);

	zbx_vector_str_clear_ext(&references, zbx_str_free);
	zbx_vector_str_destroy(&references);

	zbx_db_insert_autoincrement(&db_insert, "widget_fieldid");

	ret = zbx_db_insert_execute(&db_insert);
	zbx_db_insert_clean(&db_insert);

	return ret;
}

static int	DBpatch_6050135(void)
{
	if (0 == (DBget_program_type() & ZBX_PROGRAM_TYPE_SERVER))
		return SUCCEED;

	if (ZBX_DB_OK > zbx_db_execute("delete from profiles where idx like 'web.templates.triggers.%%'"))
		return FAIL;

	return SUCCEED;
}

static int	DBpatch_6050136(void)
{
	if (0 == (DBget_program_type() & ZBX_PROGRAM_TYPE_SERVER))
		return SUCCEED;

	if (ZBX_DB_OK > zbx_db_execute("delete from profiles where idx like 'web.templates.trigger_prototypes.php.%%'"))
		return FAIL;

	return SUCCEED;
}

static int	DBpatch_6050137(void)
{
	if (0 == (DBget_program_type() & ZBX_PROGRAM_TYPE_SERVER))
		return SUCCEED;

	if (ZBX_DB_OK > zbx_db_execute("delete from profiles where idx like 'web.hosts.triggers.%%'"))
		return FAIL;

	return SUCCEED;
}

static int	DBpatch_6050138(void)
{
	if (0 == (DBget_program_type() & ZBX_PROGRAM_TYPE_SERVER))
		return SUCCEED;

	if (ZBX_DB_OK > zbx_db_execute("delete from profiles where idx like 'web.hosts.trigger_prototypes.php.%%'"))
		return FAIL;

	return SUCCEED;
}

static int	DBpatch_6050139(void)
{
	zbx_db_result_t	result;
	zbx_db_row_t	row;
	zbx_db_insert_t	db_insert;
	int		ret = SUCCEED;

	if (0 == (DBget_program_type() & ZBX_PROGRAM_TYPE_SERVER))
		return SUCCEED;

	result = zbx_db_select("select wf.widgetid from widget_field wf,widget w"
			" where wf.name='interface_type' and w.type='hostavail' and w.widgetid=wf.widgetid"
			" group by wf.widgetid having count(wf.name)=1");

	zbx_db_insert_prepare(&db_insert, "widget_field", "widget_fieldid", "widgetid", "name", "type", "value_int",
			NULL);

	while (NULL != (row = zbx_db_fetch(result)))
	{
		zbx_uint64_t	widgetid;

		ZBX_STR2UINT64(widgetid, row[0]);

		zbx_db_insert_add_values(&db_insert, __UINT64_C(0), widgetid, "only_totals", 0, 1);
	}
	zbx_db_free_result(result);

	zbx_db_insert_autoincrement(&db_insert, "widget_fieldid");

	ret = zbx_db_insert_execute(&db_insert);

	zbx_db_insert_clean(&db_insert);

	return ret;
}

static int	DBpatch_6050140(void)
{
	if (0 == (DBget_program_type() & ZBX_PROGRAM_TYPE_SERVER))
		return SUCCEED;

	if (ZBX_DB_OK > zbx_db_execute("delete from profiles where idx like 'web.templates.items.%%'"))
		return FAIL;

	return SUCCEED;
}

static int	DBpatch_6050141(void)
{
	if (0 == (DBget_program_type() & ZBX_PROGRAM_TYPE_SERVER))
		return SUCCEED;

	if (ZBX_DB_OK > zbx_db_execute("delete from profiles where idx like 'web.templates.disc_prototypes.php.%%'"))
		return FAIL;

	return SUCCEED;
}

static int	DBpatch_6050142(void)
{
	if (0 == (DBget_program_type() & ZBX_PROGRAM_TYPE_SERVER))
		return SUCCEED;

	if (ZBX_DB_OK > zbx_db_execute("delete from profiles where idx like 'web.hosts.items.%%'"))
		return FAIL;

	return SUCCEED;
}

static int	DBpatch_6050143(void)
{
	if (0 == (DBget_program_type() & ZBX_PROGRAM_TYPE_SERVER))
		return SUCCEED;

	if (ZBX_DB_OK > zbx_db_execute("delete from profiles where idx like 'web.hosts.disc_prototypes.php.%%'"))
		return FAIL;

	return SUCCEED;
}

static int	DBpatch_6050144(void)
{
	const zbx_db_field_t	field = {"hk_audit", "31d", NULL, NULL, 32, ZBX_TYPE_CHAR, ZBX_NOTNULL, 0};

	return DBset_default("config", &field);
}

static int	DBpatch_6050145(void)
{
	const zbx_db_field_t	field = {"hk_history", "31d", NULL, NULL, 32, ZBX_TYPE_CHAR, ZBX_NOTNULL, 0};

	return DBset_default("config", &field);
}

static int	DBpatch_6050146(void)
{
	const zbx_db_field_t	old_field = {"query_fields", "", NULL, NULL, 2048, ZBX_TYPE_CHAR,
			ZBX_NOTNULL | ZBX_PROXY, 0};
	const zbx_db_field_t	field = {"query_fields", "", NULL, NULL, 0, ZBX_TYPE_TEXT, ZBX_NOTNULL | ZBX_PROXY, 0};

	return DBmodify_field_type("items", &field, &old_field);
}

static int	DBpatch_6050147(void)
{
	const zbx_db_field_t	field = {"item_value_type", "31", NULL, NULL, 0, ZBX_TYPE_INT, ZBX_NOTNULL, 0};

	return DBadd_field("connector", &field);
}

static int	DBpatch_6050148(void)
{
	const zbx_db_field_t	field = {"attempt_interval", "5s", NULL, NULL, 32, ZBX_TYPE_CHAR, ZBX_NOTNULL, 0};

	return DBadd_field("connector", &field);
}

static int	DBpatch_6050149(void)
{
/* -------------------------------------------------------*/
/* Formula:                                               */
/* aggregate_function(last_foreach(filter))               */
/* aggregate_function(last_foreach(filter,time))          */
/*--------------------------------------------------------*/
/* Relative positioning of tokens on a stack              */
/*----------------------------+---------------------------*/
/* Time is present in formula | Time is absent in formula */
/*----------------------------+---------------------------*/
/* [i-2] filter               |                           */
/* [i-1] time                 | [i-1] filter              */
/*   [i] last_foreach         |   [i] last_foreach        */
/* [i+2] aggregate function   | [i+2]                     */
/*----------------------------+---------------------------*/

/* Offset in stack of tokens is relative to last_foreach() history function token, */
/* assuming that time is present in formula. */
#define OFFSET_TIME	(-1)
#define TOKEN_LEN(loc)	(loc->r - loc->l + 1)
#define LAST_FOREACH	"last_foreach"
	zbx_db_row_t		row;
	zbx_db_result_t		result;
	int			ret = SUCCEED;
	size_t			sql_alloc = 0, sql_offset = 0;
	char			*sql = NULL, *params = NULL;
	zbx_eval_context_t	ctx;
	zbx_vector_uint32_t	del_idx;

	zbx_eval_init(&ctx);
	zbx_vector_uint32_create(&del_idx);

	zbx_db_begin_multiple_update(&sql, &sql_alloc, &sql_offset);

	/* ITEM_TYPE_CALCULATED = 15 */
	result = zbx_db_select("select itemid,params from items where type=15 and params like '%%%s%%'", LAST_FOREACH);

	while (SUCCEED == ret && NULL != (row = zbx_db_fetch(result)))
	{
		int	i;
		char	*esc, *error = NULL;

		zbx_eval_clear(&ctx);

		if (FAIL == zbx_eval_parse_expression(&ctx, row[1], ZBX_EVAL_PARSE_CALC_EXPRESSION, &error))
		{
			zabbix_log(LOG_LEVEL_WARNING, "%s: error parsing calculated item formula '%s' for itemid %s",
					__func__, row[1], row[0]);
			zbx_free(error);
			continue;
		}

		zbx_vector_uint32_clear(&del_idx);

		for (i = 0; i < ctx.stack.values_num; i++)
		{
			zbx_strloc_t	*loc;

			if (ZBX_EVAL_TOKEN_HIST_FUNCTION != ctx.stack.values[i].type)
				continue;

			loc = &ctx.stack.values[i].loc;

			if (0 != strncmp(LAST_FOREACH, &ctx.expression[loc->l], TOKEN_LEN(loc)))
				continue;

			/* if time is absent in formula */
			if (ZBX_EVAL_TOKEN_ARG_QUERY == ctx.stack.values[i + OFFSET_TIME].type)
				continue;

			if (ZBX_EVAL_TOKEN_ARG_NULL == ctx.stack.values[i + OFFSET_TIME].type)
				continue;

			zbx_vector_uint32_append(&del_idx, (zbx_uint32_t)(i + OFFSET_TIME));
		}

		if (0 == del_idx.values_num)
			continue;

		params = zbx_strdup(params, ctx.expression);

		for (i = del_idx.values_num - 1; i >= 0; i--)
		{
			size_t		l, r;
			zbx_strloc_t	*loc = &ctx.stack.values[(int)del_idx.values[i]].loc;

			for (l = loc->l - 1; ',' != params[l]; l--) {}
			for (r = loc->r + 1; ')' != params[r]; r++) {}

			memmove(&params[l], &params[r], strlen(params) - r + 1);
		}

		esc = zbx_db_dyn_escape_string(params);
		zbx_snprintf_alloc(&sql, &sql_alloc, &sql_offset,
				"update items set params='%s' where itemid=%s;\n", esc, row[0]);
		zbx_free(esc);

		ret = zbx_db_execute_overflowed_sql(&sql, &sql_alloc, &sql_offset);
	}
	zbx_db_free_result(result);

	zbx_db_end_multiple_update(&sql, &sql_alloc, &sql_offset);

	if (SUCCEED == ret && 16 < sql_offset)
	{
		if (ZBX_DB_OK > zbx_db_execute("%s", sql))
			ret = FAIL;
	}

	zbx_eval_clear(&ctx);
	zbx_vector_uint32_destroy(&del_idx);

	zbx_free(sql);
	zbx_free(params);

	return ret;
#undef OFFSET_TIME
#undef TOKEN_LEN
#undef LAST_FOREACH
}

static int	DBpatch_6050150(void)
{
	const zbx_db_table_t	table =
			{"item_rtname", "itemid", 0,
				{
					{"itemid", NULL, NULL, NULL, 0, ZBX_TYPE_ID, ZBX_NOTNULL, 0},
					{"name_resolved", "", NULL, NULL, 2048, ZBX_TYPE_CHAR, ZBX_NOTNULL, 0},
					{"name_resolved_upper", "", NULL, NULL, 2048, ZBX_TYPE_CHAR, ZBX_NOTNULL, 0},
					{0}
				},
				NULL
			};

	return DBcreate_table(&table);
}

static int	DBpatch_6050151(void)
{
	const zbx_db_field_t	field = {"itemid", NULL, "items", "itemid", 0, 0, 0, ZBX_FK_CASCADE_DELETE};

	return DBadd_foreign_key("item_rtname", 1, &field);
}

static int	DBpatch_6050152(void)
{
	if (ZBX_DB_OK <= zbx_db_execute("insert into item_rtname (itemid,name_resolved,name_resolved_upper)"
			" select i.itemid,i.name,i.name_upper from"
			" items i,hosts h"
			" where i.hostid=h.hostid and (h.status=%d or h.status=%d) and (i.flags=%d or i.flags=%d)",
			HOST_STATUS_MONITORED, HOST_STATUS_NOT_MONITORED, ZBX_FLAG_DISCOVERY_NORMAL,
			ZBX_FLAG_DISCOVERY_CREATED))
	{
		return SUCCEED;
	}

	return FAIL;
}

static int	DBpatch_6050153(void)
{
	return DBdrop_index("items", "items_9");
}

static int	DBpatch_6050154(void)
{
	return DBdrop_field("items", "name_upper");
}

static int	DBpatch_6050155(void)
{
	return zbx_dbupgrade_drop_trigger_on_insert("items", "name_upper");
}

static int	DBpatch_6050156(void)
{
	return zbx_dbupgrade_drop_trigger_on_update("items", "name_upper");
}

static int	DBpatch_6050157(void)
{
	return zbx_dbupgrade_drop_trigger_function_on_insert("items", "name_upper", "upper");
}

static int	DBpatch_6050158(void)
{
	return zbx_dbupgrade_drop_trigger_function_on_update("items", "name_upper", "upper");
}

static int	DBpatch_6050159(void)
{
#ifdef HAVE_POSTGRESQL
	if (FAIL == zbx_db_index_exists("group_discovery", "group_discovery_pkey1"))
		return SUCCEED;

	return DBrename_index("group_discovery", "group_discovery_pkey1", "group_discovery_pkey",
			"groupdiscoveryid", 1);
#else
	return SUCCEED;
#endif
}

static int	DBpatch_6050160(void)
{
	const zbx_db_field_t	field = {"manualinput", "0", NULL, NULL, 0, ZBX_TYPE_INT, ZBX_NOTNULL, 0};

	return DBadd_field("scripts", &field);
}

static int	DBpatch_6050161(void)
{
	const zbx_db_field_t	field = {"manualinput_prompt", "", NULL, NULL, 255, ZBX_TYPE_CHAR, ZBX_NOTNULL, 0};

	return DBadd_field("scripts", &field);
}

static int	DBpatch_6050162(void)
{
	const zbx_db_field_t	field = {"manualinput_validator", "", NULL, NULL, 2048, ZBX_TYPE_CHAR, ZBX_NOTNULL, 0};

	return DBadd_field("scripts", &field);
}

static int	DBpatch_6050163(void)
{
	const zbx_db_field_t	field = {"manualinput_validator_type", "0", NULL, NULL, 0, ZBX_TYPE_INT, ZBX_NOTNULL,
			0};

	return DBadd_field("scripts", &field);
}

static int	DBpatch_6050164(void)
{
	const zbx_db_field_t	field = {"manualinput_default_value", "", NULL, NULL, 255, ZBX_TYPE_CHAR, ZBX_NOTNULL,
			0};

	return DBadd_field("scripts", &field);
}

#define BACKSLASH_MATCH_PATTERN	"\\\\"

static int	DBpatch_6050165(void)
{
	zbx_db_result_t	result;
	zbx_db_row_t	row;
	int		ret = SUCCEED;
	char		*sql = NULL, *buf = NULL, *like_condition;
	size_t		sql_alloc = 0, sql_offset = 0, buf_alloc;

	zbx_db_begin_multiple_update(&sql, &sql_alloc, &sql_offset);

	/* functions table contains history functions used in trigger expressions */
	like_condition = zbx_db_dyn_escape_like_pattern(BACKSLASH_MATCH_PATTERN);
	if (NULL == (result = zbx_db_select("select functionid,parameter,triggerid"
			" from functions"
			" where " ZBX_DB_CHAR_LENGTH(parameter) ">1 and"
				" parameter like '%%%s%%'", like_condition)))
	{
		goto clean;
	}

	while (NULL != (row = zbx_db_fetch(result)))
	{
		const char	*ptr;
		char		*tmp, *param = NULL;
		int		func_params_changed = 0;
		size_t		param_pos, param_len, sep_pos, buf_offset = 0, params_len;

		params_len = strlen(row[1]);

		for (ptr = row[1]; ptr < row[1] + params_len; ptr += sep_pos + 1)
		{
			zbx_function_param_parse_ext(ptr, ZBX_TOKEN_USER_MACRO, ZBX_BACKSLASH_ESC_OFF,
					&param_pos, &param_len, &sep_pos);

			if (param_pos < sep_pos)
			{
				int	quoted, changed = 0;

				if ('"' == ptr[param_pos])
				{
					param = zbx_function_param_unquote_dyn_compat(ptr + param_pos,
							sep_pos - param_pos, &quoted);

					/* zbx_function_param_quote() should always succeed with esc_bs set to 1 */
					zbx_function_param_quote(&param, quoted, ZBX_BACKSLASH_ESC_ON);

					if (0 != strncmp(param, ptr + param_pos, strlen(param))) {
						zbx_strncpy_alloc(&buf, &buf_alloc, &buf_offset, ptr, param_pos);
						zbx_strcpy_alloc(&buf, &buf_alloc, &buf_offset, param);
						func_params_changed = changed = 1;
					}
				}

				if (0 == changed)
					zbx_strncpy_alloc(&buf, &buf_alloc, &buf_offset, ptr, sep_pos);
			}

			if (',' == ptr[sep_pos])
				zbx_chrcpy_alloc(&buf, &buf_alloc, &buf_offset, ',');
			zbx_free(param);
		}

		if (0 == buf_offset)
			continue;

		if (0 != func_params_changed) {
			tmp = zbx_db_dyn_escape_string(buf);
			zbx_snprintf_alloc(&sql, &sql_alloc, &sql_offset,
					"update functions set parameter='%s' where functionid=%s;\n", tmp, row[0]);
			zbx_free(tmp);
		}

		if (SUCCEED != (ret = zbx_db_execute_overflowed_sql(&sql, &sql_alloc, &sql_offset)))
			break;
	}

	zbx_db_free_result(result);
	zbx_db_end_multiple_update(&sql, &sql_alloc, &sql_offset);

	if (SUCCEED == ret && 16 < sql_offset)
	{
		if (ZBX_DB_OK > zbx_db_execute("%s", sql))
			ret = FAIL;
	}
clean:
	zbx_free(like_condition);
	zbx_free(buf);
	zbx_free(sql);

	return ret;
}

ZBX_PTR_VECTOR_DECL(eval_token_ptr, zbx_eval_token_t *)
ZBX_PTR_VECTOR_IMPL(eval_token_ptr, zbx_eval_token_t *)

static int	update_escaping_in_expression(const char *expression, char **substitute, char **error)
{
	zbx_eval_context_t		ctx;
	int				ret = SUCCEED;
	int				token_num;
	zbx_eval_token_t		*token;
	zbx_vector_eval_token_ptr_t	hist_param_tokens;

	ret = zbx_eval_parse_expression(&ctx, expression, ZBX_EVAL_PARSE_CALC_EXPRESSION |
			ZBX_EVAL_PARSE_STR_V64_COMPAT | ZBX_EVAL_PARSE_LLDMACRO, error);

	if (FAIL == ret)
		return FAIL;

	zbx_vector_eval_token_ptr_create(&hist_param_tokens);

	/* finding string parameters of history functions */
	for (token_num = ctx.stack.values_num - 1; token_num >= 0; token_num--)
	{
		token = &ctx.stack.values[token_num];

		if (token->type  == ZBX_EVAL_TOKEN_HIST_FUNCTION)
		{
			for (zbx_uint32_t i = 0; i < token->opt; i++)
			{
				if (0 == token_num--)
					break;

				if (ZBX_EVAL_TOKEN_VAR_STR == ctx.stack.values[token_num].type)
				{
					zbx_vector_eval_token_ptr_append(&hist_param_tokens,
							&ctx.stack.values[token_num]);
				}
			}
		}
	}

	for (token_num = hist_param_tokens.values_num - 1; token_num >= 0; token_num--)
	{
		char	*str = NULL, *subst;
		int	quoted;
		size_t	str_alloc = 0, str_offset = 0, str_len;

		token = hist_param_tokens.values[token_num];

		str_len = token->loc.r - token->loc.l + 1;
		zbx_strncpy_alloc(&str, &str_alloc, &str_offset, ctx.expression + token->loc.l, str_len);

		subst = zbx_function_param_unquote_dyn_compat(str, str_len, &quoted);
		zbx_variant_set_str(&(token->value), subst);

		zbx_free(str);
	}

	ctx.rules ^= ZBX_EVAL_PARSE_STR_V64_COMPAT;
	zbx_eval_compose_expression(&ctx, substitute);

	zbx_vector_eval_token_ptr_destroy(&hist_param_tokens);
	zbx_eval_clear(&ctx);

	return SUCCEED;
}

static int	DBpatch_6050166(void)
{
int			ret = SUCCEED;
	zbx_db_result_t		result;
	zbx_db_row_t		row;
	char			*sql = NULL, *error = NULL, *like_condition;
	size_t			sql_alloc = 0, sql_offset = 0;

	zbx_db_begin_multiple_update(&sql, &sql_alloc, &sql_offset);

	like_condition = zbx_db_dyn_escape_like_pattern(BACKSLASH_MATCH_PATTERN);

	if (NULL == (result = zbx_db_select("select itemid,params from items "
			"where type=15 and params like '%%%s%%'", like_condition)))
	{
		goto clean;
	}

	while (NULL != (row = zbx_db_fetch(result)))
	{
		char	*substitute = NULL, *tmp = NULL;

		if (SUCCEED == update_escaping_in_expression(row[1], &substitute, &error))
		{
			tmp = zbx_db_dyn_escape_string(substitute);
			zbx_free(substitute);
			zbx_snprintf_alloc(&sql, &sql_alloc, &sql_offset,
					"update items set params='%s' where itemid=%s;\n", tmp, row[0]);
			zbx_free(tmp);
		}
		else
		{
			zabbix_log(LOG_LEVEL_WARNING, "Failed to parse calculated item expression \"%s\" for"
				" item with id %s, error: %s", row[1], row[0], error);
			zbx_free(error);
		}

		if (SUCCEED != (ret = zbx_db_execute_overflowed_sql(&sql, &sql_alloc, &sql_offset)))
			break;
	}

	zbx_db_free_result(result);
	zbx_db_end_multiple_update(&sql, &sql_alloc, &sql_offset);

	if (SUCCEED == ret && 16 < sql_offset)
	{
		if (ZBX_DB_OK > zbx_db_execute("%s", sql))
			ret = FAIL;
	}
clean:
	zbx_free(like_condition);
	zbx_free(error);
	zbx_free(sql);

	return ret;
}

static int	find_expression_macro(const char *macro_start, const char **macro_end, char **substitute,
		char **error)
{
	int		ret = FAIL;

	*macro_end = macro_start + 2;

	while (ret == FAIL && NULL != (*macro_end = strstr(*macro_end, "}")))
	{
		char	*expression = NULL;
		size_t	expr_alloc = 0, expr_offset = 0;

		zbx_free(*error);
		zbx_strncpy_alloc(&expression, &expr_alloc, &expr_offset,
				macro_start + 2, (size_t)(*macro_end - macro_start) - 2);
		ret = update_escaping_in_expression(expression, substitute, error);
		zbx_free(expression);
		(*macro_end)++;
	}

	return ret;
}

static void	get_next_expr_macro_start(const char **expr_start, const char *str, size_t str_len)
{
	const char	*search_pos = *expr_start + 2;

	if (NULL != *expr_start && NULL != str && (size_t)(search_pos - str) < str_len)
		*expr_start = strstr(search_pos, "{?");
	else
		*expr_start = NULL;
}

static int	replace_expression_macro(char **buf, size_t *alloc, size_t *offset, const char *command, size_t cmd_len,
		size_t *pos, const char **expr_macro_start)
{
	const char	*macro_end;
	char		*error = NULL, *substitute = NULL;
	int		ret = FAIL;

	if (NULL != *expr_macro_start &&
			SUCCEED == find_expression_macro(*expr_macro_start, &macro_end, &substitute, &error))
	{
		zbx_strncpy_alloc(buf, alloc, offset, command + *pos, (size_t)(*expr_macro_start - command) - *pos);
		zbx_strcpy_alloc(buf, alloc, offset, "{?");
		zbx_strcpy_alloc(buf, alloc, offset, substitute);
		zbx_strcpy_alloc(buf, alloc, offset, "}");
		zbx_free(substitute);

		*expr_macro_start = strstr(macro_end, "{?");
		*pos = (size_t)(macro_end - command);
		ret = SUCCEED;
	}
	else
	{
		get_next_expr_macro_start(expr_macro_start, command, cmd_len);
		zbx_free(error);
	}

	return ret;
}

static int	fix_expression_macro_escaping(const char *table, const char *id_col, const char *data_col)
{
	int			ret = SUCCEED;
	zbx_db_result_t		result;
	zbx_db_row_t		row;
	char			*sql = NULL, *like_condition;
	size_t			sql_alloc = 0, sql_offset = 0;

	zbx_db_begin_multiple_update(&sql, &sql_alloc, &sql_offset);

	like_condition = zbx_db_dyn_escape_like_pattern(BACKSLASH_MATCH_PATTERN);

	if (NULL == (result = zbx_db_select("select %s,%s from %s where %s like '%%%s%%'",
			id_col, data_col, table, data_col, like_condition)))
	{
		goto clean;
	}

	while (NULL != (row = zbx_db_fetch(result)))
	{
		const char	*command = row[1];
		char		*buf = NULL, *tmp = NULL;
		size_t		buf_alloc = 0, buf_offset = 0;
		size_t		pos = 0, cmd_len;
		int		replaced = 0;
		zbx_token_t	token;
		const char	*expr_macro_start;

		cmd_len = strlen(command);
		expr_macro_start = strstr(command, "{?");

		while (SUCCEED == zbx_token_find(command, (int)pos, &token, ZBX_TOKEN_SEARCH_BASIC) &&
				cmd_len >= pos && NULL != expr_macro_start)
		{
			int	replace_success = 0;

			while (NULL != expr_macro_start && token.loc.l >= (size_t)(expr_macro_start - command))
			{
				if (SUCCEED == replace_expression_macro(&buf, &buf_alloc, &buf_offset, command,
							cmd_len, &pos, &expr_macro_start))
				{
					replaced = replace_success = 1;
				}
			}

			if (0 == replace_success)
			{
				expr_macro_start = command + token.loc.r - 2;
				get_next_expr_macro_start(&expr_macro_start, command, cmd_len);
				zbx_strncpy_alloc(&buf, &buf_alloc, &buf_offset, command + pos, token.loc.r - pos + 1);
				pos = token.loc.r + 1;
			}
		}

		while (NULL != expr_macro_start)	/* expression macros after the end of tokens */
		{
			if (SUCCEED == replace_expression_macro(&buf, &buf_alloc, &buf_offset, command,
							cmd_len, &pos, &expr_macro_start))
			{
				replaced = 1;
			}
		}

		if (0 != replaced)
		{
			if (cmd_len >= pos)
				zbx_strncpy_alloc(&buf, &buf_alloc, &buf_offset, command + pos, cmd_len - pos);

			tmp = zbx_db_dyn_escape_string(buf);
			zbx_free(buf);
			zbx_snprintf_alloc(&sql, &sql_alloc, &sql_offset, "update %s set %s='%s' where %s=%s;\n",
					table, data_col, tmp, id_col, row[0]);
			zbx_free(tmp);

			if (SUCCEED != (ret = zbx_db_execute_overflowed_sql(&sql, &sql_alloc, &sql_offset)))
				break;
		}
		else
			zbx_free(buf);
	}

	zbx_db_free_result(result);
	zbx_db_end_multiple_update(&sql, &sql_alloc, &sql_offset);

	if (SUCCEED == ret && 16 < sql_offset)
	{
		if (ZBX_DB_OK > zbx_db_execute("%s", sql))
			ret = FAIL;
	}
clean:
	zbx_free(like_condition);
	zbx_free(sql);

	return ret;
}

#undef BACKSLASH_MATCH_PATTERN

static int	DBpatch_6050167(void)
{
	return fix_expression_macro_escaping("scripts", "scriptid", "command");
}

static int	DBpatch_6050168(void)
{
	return fix_expression_macro_escaping("script_param", "script_paramid", "value");
}

static int	DBpatch_6050169(void)
{
	return fix_expression_macro_escaping("media_type_message", "mediatype_messageid", "message");
}

static int	DBpatch_6050170(void)
{
	return fix_expression_macro_escaping("media_type_message", "mediatype_messageid", "subject");
}

static int	DBpatch_6050171(void)
{
	return fix_expression_macro_escaping("opmessage", "operationid", "message");
}

static int	DBpatch_6050172(void)
{
	return fix_expression_macro_escaping("opmessage", "operationid", "subject");
}

static int	DBpatch_6050173(void)
{
	return fix_expression_macro_escaping("triggers", "triggerid", "event_name");
}

static int	DBpatch_6050174(void)
{
	return fix_expression_macro_escaping("media_type_param", "mediatype_paramid", "value");
}

static int	DBpatch_6050175(void)
{
	return fix_expression_macro_escaping("media_type_param", "mediatype_paramid", "name");
}

typedef struct
{
	char		*name;
	zbx_uint64_t	wid;
	zbx_uint64_t	wfid;
	char		*value_str;
	int		value_int;
}
zbx_wiget_field_t;

ZBX_PTR_VECTOR_DECL(wiget_field, zbx_wiget_field_t *)
ZBX_PTR_VECTOR_IMPL(wiget_field, zbx_wiget_field_t *)

static void	zbx_wiget_field_free(zbx_wiget_field_t *wf)
{
	zbx_free(wf->name);
	zbx_free(wf->value_str);
	zbx_free(wf);
}

static int	zbx_wiget_field_compare(const void *d1, const void *d2)
{
	const zbx_wiget_field_t	*f1 = *(const zbx_wiget_field_t * const *)d1;
	const zbx_wiget_field_t	*f2 = *(const zbx_wiget_field_t * const *)d2;

	ZBX_RETURN_IF_NOT_EQUAL(f1->wid, f2->wid);

	return strcmp(f1->name, f2->name);
}

static void	DBpatch_6050176_transform(zbx_vector_wiget_field_t *timeshift, zbx_vector_wiget_field_t *interval,
		zbx_vector_wiget_field_t *aggr_func, zbx_vector_wiget_field_t *time_from,
		zbx_vector_wiget_field_t *time_to, zbx_vector_uint64_t *nofunc_ids)
{
	int	i;

	zbx_vector_wiget_field_sort(interval, zbx_wiget_field_compare);
	zbx_vector_wiget_field_sort(timeshift, zbx_wiget_field_compare);

	for (i = 0; i < aggr_func->values_num; i++)	/* remove fields if aggregate_function = 0 */
	{
		int			n;
		zbx_wiget_field_t	*val = aggr_func->values[i];

		if (0 != val->value_int)
			continue;

		if (FAIL != (n = zbx_vector_wiget_field_bsearch(interval, val, zbx_wiget_field_compare)))
		{
			zbx_vector_uint64_append(nofunc_ids, interval->values[n]->wfid);
			zbx_wiget_field_free(interval->values[n]);
			zbx_vector_wiget_field_remove_noorder(interval, n);
		}

		if (FAIL != (n = zbx_vector_wiget_field_bsearch(timeshift, val, zbx_wiget_field_compare)))
		{
			zbx_vector_uint64_append(nofunc_ids, timeshift->values[n]->wfid);
			zbx_wiget_field_free(timeshift->values[n]);
			zbx_vector_wiget_field_remove(timeshift, n);
		}
	}

	while (0 < interval->values_num)	/* columns.N.time_period.from */
	{
		int			n;
		const char		*shift, *sign_shift = "+", *sign_interv = "-";
		zbx_wiget_field_t	*val = interval->values[interval->values_num - 1];

		if (FAIL == (n = zbx_vector_wiget_field_bsearch(timeshift, val, zbx_wiget_field_compare)))
			shift = "";
		else
			shift = timeshift->values[n]->value_str;

		if ('\0' == *shift || '-' == *shift)
			sign_shift = "";

		if ('\0' == *val->value_str)
			sign_interv = "";

		val->value_str = zbx_dsprintf(val->value_str, "now%s%s%s%s", sign_shift, shift, sign_interv,
				val->value_str);
		zbx_vector_wiget_field_append(time_from, val);
		zbx_vector_wiget_field_remove_noorder(interval, interval->values_num - 1);
	}

	while (0 < timeshift->values_num)	/* columns.N.time_period.to */
	{
		const char		*sign_shift = "+";
		zbx_wiget_field_t	*val = timeshift->values[timeshift->values_num - 1];

		if ('\0' == *val->value_str || '-' == *val->value_str)
			sign_shift = "";

		val->value_str = zbx_dsprintf(val->value_str, "now%s%s", sign_shift, val->value_str);
		zbx_vector_wiget_field_append(time_to, val);
		zbx_vector_wiget_field_remove_noorder(timeshift, timeshift->values_num - 1);
	}
}

static int	DBpatch_6050176_load(zbx_vector_wiget_field_t *time_from, zbx_vector_wiget_field_t *time_to,
		zbx_vector_uint64_t *nofunc_ids)
{
	zbx_db_result_t			result;
	zbx_db_row_t			row;
	zbx_vector_wiget_field_t	timeshift, interval, aggr_func;

	if (NULL == (result = zbx_db_select("select widget_fieldid,widgetid,name,value_str,value_int from widget_field"
				" where name like 'columns.%%.timeshift'"
					" or name like 'columns.%%.aggregate_interval'"
					" or name like 'columns.%%.aggregate_function'"
					" and widgetid in (select widgetid from widget where type='tophosts')")))
	{
		return FAIL;
	}

	zbx_vector_wiget_field_create(&timeshift);
	zbx_vector_wiget_field_create(&interval);
	zbx_vector_wiget_field_create(&aggr_func);

	while (NULL != (row = zbx_db_fetch(result)))
	{
		zbx_wiget_field_t	*val;
		const char		*name;
		size_t			l;

		val = (zbx_wiget_field_t *) zbx_malloc(NULL, sizeof(zbx_wiget_field_t));

		ZBX_STR2UINT64(val->wfid, row[0]);
		ZBX_STR2UINT64(val->wid, row[1]);
		name = row[2];
		l = strlen(name);
		val->value_str = zbx_strdup(NULL, row[3]);
		val->value_int = atoi(row[4]);

		if ('t' == name[l - 1])
		{
			val->name = zbx_dsprintf(NULL, "%.*s", (int)(l - ZBX_CONST_STRLEN("columns" "timeshift")),
					&name[ZBX_CONST_STRLEN("columns")]);
			zbx_vector_wiget_field_append(&timeshift, val);
		}
		else if  ('l' == name[l - 1])
		{
			val->name = zbx_dsprintf(NULL, "%.*s",
					(int)(l - ZBX_CONST_STRLEN("columns" "aggregate_interval")),
					&name[ZBX_CONST_STRLEN("columns")]);
			zbx_vector_wiget_field_append(&interval, val);
		}
		else
		{
			val->name = zbx_dsprintf(NULL, "%.*s",
					(int)(l - ZBX_CONST_STRLEN("columns" "aggregate_function")),
					&name[ZBX_CONST_STRLEN("columns")]);
			zbx_vector_wiget_field_append(&aggr_func, val);
		}
	}
	zbx_db_free_result(result);

	DBpatch_6050176_transform(&timeshift, &interval, &aggr_func, time_from, time_to, nofunc_ids);

	zbx_vector_wiget_field_clear_ext(&timeshift, zbx_wiget_field_free);
	zbx_vector_wiget_field_clear_ext(&interval, zbx_wiget_field_free);
	zbx_vector_wiget_field_clear_ext(&aggr_func, zbx_wiget_field_free);
	zbx_vector_wiget_field_destroy(&timeshift);
	zbx_vector_wiget_field_destroy(&interval);
	zbx_vector_wiget_field_destroy(&aggr_func);

	return SUCCEED;
}

static int	DBpatch_6050176_remove(zbx_vector_uint64_t *nofuncs)
{
	if (0 == nofuncs->values_num)
		return SUCCEED;

	zbx_vector_uint64_sort(nofuncs,ZBX_DEFAULT_UINT64_COMPARE_FUNC);

	return zbx_db_execute_multiple_query("delete from widget_field where", "widget_fieldid", nofuncs);
}

static int	DBpatch_6050176_update(zbx_vector_wiget_field_t *time_from, zbx_vector_wiget_field_t *time_to)
{
	char	*sql = NULL;
	size_t	sql_alloc = 0, sql_offset = 0;
	int	i, ret = SUCCEED;

	zbx_db_begin_multiple_update(&sql, &sql_alloc, &sql_offset);

	for (i = 0; i < time_from->values_num; i++)
	{
		zbx_wiget_field_t	*val = time_from->values[i];
		char			name[255 * ZBX_MAX_BYTES_IN_UTF8_CHAR + 1];

		zbx_snprintf(name, sizeof(name), "columns%stime_period.from", val->name);
		zbx_snprintf_alloc(&sql, &sql_alloc, &sql_offset,
				"update widget_field"
				" set value_str='%s',name='%s'"
				" where widget_fieldid=" ZBX_FS_UI64 ";\n",
				val->value_str, name, val->wfid);
		zbx_db_execute_overflowed_sql(&sql, &sql_alloc, &sql_offset);
	}

	for (i = 0; i < time_to->values_num; i++)
	{
		zbx_wiget_field_t	*val = time_to->values[i];
		char			name[255 * ZBX_MAX_BYTES_IN_UTF8_CHAR + 1];

		zbx_snprintf(name, sizeof(name), "columns%stime_period.to", val->name);
		zbx_snprintf_alloc(&sql, &sql_alloc, &sql_offset,
				"update widget_field"
				" set value_str='%s',name='%s'"
				" where widget_fieldid=" ZBX_FS_UI64 ";\n",
				val->value_str, name, val->wfid);
		zbx_db_execute_overflowed_sql(&sql, &sql_alloc, &sql_offset);
	}

	if (16 < sql_offset)	/* in ORACLE always present begin..end; */
	{
		zbx_db_end_multiple_update(&sql, &sql_alloc, &sql_offset);

		if (ZBX_DB_OK > zbx_db_execute("%s", sql))
			ret = FAIL;
	}

	zbx_free(sql);

	return ret;
}

static int	DBpatch_6050176(void)
{
	zbx_vector_wiget_field_t	time_from, time_to;
	zbx_vector_uint64_t		nofuncs_ids;
	int				ret = FAIL;

	if (0 == (DBget_program_type() & ZBX_PROGRAM_TYPE_SERVER))
		return SUCCEED;

	zbx_vector_wiget_field_create(&time_from);
	zbx_vector_wiget_field_create(&time_to);
	zbx_vector_uint64_create(&nofuncs_ids);

	if (SUCCEED == DBpatch_6050176_load(&time_from, &time_to, &nofuncs_ids)
			&& SUCCEED == DBpatch_6050176_remove(&nofuncs_ids)
			&& SUCCEED == DBpatch_6050176_update(&time_from, &time_to))
	{
		ret = SUCCEED;
	}

	zbx_vector_wiget_field_clear_ext(&time_from, zbx_wiget_field_free);
	zbx_vector_wiget_field_clear_ext(&time_to, zbx_wiget_field_free);
	zbx_vector_wiget_field_destroy(&time_from);
	zbx_vector_wiget_field_destroy(&time_to);
	zbx_vector_uint64_destroy(&nofuncs_ids);

	return ret;
}

static int	DBpatch_6050177(void)
{
	const zbx_db_table_t	table =
			{"ugset", "ugsetid", 0,
				{
					{"ugsetid", NULL, NULL, NULL, 0, ZBX_TYPE_ID, ZBX_NOTNULL, 0},
					{"hash", "", NULL, NULL, 64, ZBX_TYPE_CHAR, ZBX_NOTNULL, 0},
					{0}
				},
				NULL
			};

	return DBcreate_table(&table);
}

static int	DBpatch_6050178(void)
{
	return DBcreate_index("ugset", "ugset_1", "hash", 0);
}

static int	DBpatch_6050179(void)
{
	const zbx_db_table_t	table =
			{"ugset_group", "ugsetid,usrgrpid", 0,
				{
					{"ugsetid", NULL, NULL, NULL, 0, ZBX_TYPE_ID, ZBX_NOTNULL, 0},
					{"usrgrpid", NULL, NULL, NULL, 0, ZBX_TYPE_ID, ZBX_NOTNULL, 0},
					{0}
				},
				NULL
			};

	return DBcreate_table(&table);
}

static int	DBpatch_6050180(void)
{
	return DBcreate_index("ugset_group", "ugset_group_1", "usrgrpid", 0);
}

static int	DBpatch_6050181(void)
{
	const zbx_db_field_t	field = {"ugsetid", NULL, "ugset", "ugsetid", 0, 0, 0,
			ZBX_FK_CASCADE_DELETE};

	return DBadd_foreign_key("ugset_group", 1, &field);
}

static int	DBpatch_6050182(void)
{
	const zbx_db_field_t	field = {"usrgrpid", NULL, "usrgrp", "usrgrpid", 0, 0, 0, 0};

	return DBadd_foreign_key("ugset_group", 2, &field);
}

static int	DBpatch_6050183(void)
{
	const zbx_db_table_t	table =
			{"user_ugset", "userid", 0,
				{
					{"userid", NULL, NULL, NULL, 0, ZBX_TYPE_ID, ZBX_NOTNULL, 0},
					{"ugsetid", NULL, NULL, NULL, 0, ZBX_TYPE_ID, ZBX_NOTNULL, 0},
					{0}
				},
				NULL
			};

	return DBcreate_table(&table);
}

static int	DBpatch_6050184(void)
{
	return DBcreate_index("user_ugset", "user_ugset_1", "ugsetid", 0);
}

static int	DBpatch_6050185(void)
{
	const zbx_db_field_t	field = {"userid", NULL, "users", "userid", 0, 0, 0,
			ZBX_FK_CASCADE_DELETE};

	return DBadd_foreign_key("user_ugset", 1, &field);
}

static int	DBpatch_6050186(void)
{
	const zbx_db_field_t	field = {"ugsetid", NULL, "ugset", "ugsetid", 0, 0, 0, 0};

	return DBadd_foreign_key("user_ugset", 2, &field);
}

static int	DBpatch_6050187(void)
{
	const zbx_db_table_t	table =
			{"hgset", "hgsetid", 0,
				{
					{"hgsetid", NULL, NULL, NULL, 0, ZBX_TYPE_ID, ZBX_NOTNULL, 0},
					{"hash", "", NULL, NULL, 64, ZBX_TYPE_CHAR, ZBX_NOTNULL, 0},
					{0}
				},
				NULL
			};

	return DBcreate_table(&table);
}

static int	DBpatch_6050188(void)
{
	return DBcreate_index("hgset", "hgset_1", "hash", 0);
}

static int	DBpatch_6050189(void)
{
	const zbx_db_table_t	table =
			{"hgset_group", "hgsetid,groupid", 0,
				{
					{"hgsetid", NULL, NULL, NULL, 0, ZBX_TYPE_ID, ZBX_NOTNULL, 0},
					{"groupid", NULL, NULL, NULL, 0, ZBX_TYPE_ID, ZBX_NOTNULL, 0},
					{0}
				},
				NULL
			};

	return DBcreate_table(&table);
}

static int	DBpatch_6050190(void)
{
	return DBcreate_index("hgset_group", "hgset_group_1", "groupid", 0);
}

static int	DBpatch_6050191(void)
{
	const zbx_db_field_t	field = {"hgsetid", NULL, "hgset", "hgsetid", 0, 0, 0,
			ZBX_FK_CASCADE_DELETE};

	return DBadd_foreign_key("hgset_group", 1, &field);
}

static int	DBpatch_6050192(void)
{
	const zbx_db_field_t	field = {"groupid", NULL, "hstgrp", "groupid", 0, 0, 0, 0};

	return DBadd_foreign_key("hgset_group", 2, &field);
}

static int	DBpatch_6050193(void)
{
	const zbx_db_table_t	table =
			{"host_hgset", "hostid", 0,
				{
					{"hostid", NULL, NULL, NULL, 0, ZBX_TYPE_ID, ZBX_NOTNULL, 0},
					{"hgsetid", NULL, NULL, NULL, 0, ZBX_TYPE_ID, ZBX_NOTNULL, 0},
					{0}
				},
				NULL
			};

	return DBcreate_table(&table);
}

static int	DBpatch_6050194(void)
{
	return DBcreate_index("host_hgset", "host_hgset_1", "hgsetid", 0);
}

static int	DBpatch_6050195(void)
{
	const zbx_db_field_t	field = {"hostid", NULL, "hosts", "hostid", 0, 0, 0,
			ZBX_FK_CASCADE_DELETE};

	return DBadd_foreign_key("host_hgset", 1, &field);
}

static int	DBpatch_6050196(void)
{
	const zbx_db_field_t	field = {"hgsetid", NULL, "hgset", "hgsetid", 0, 0, 0, 0};

	return DBadd_foreign_key("host_hgset", 2, &field);
}

static int	DBpatch_6050197(void)
{
	const zbx_db_table_t	table =
			{"permission", "ugsetid,hgsetid", 0,
				{
					{"ugsetid", NULL, NULL, NULL, 0, ZBX_TYPE_ID, ZBX_NOTNULL, 0},
					{"hgsetid", NULL, NULL, NULL, 0, ZBX_TYPE_ID, ZBX_NOTNULL, 0},
					{"permission", "2", NULL, NULL, 0, ZBX_TYPE_INT, ZBX_NOTNULL, 0},
					{0}
				},
				NULL
			};

	return DBcreate_table(&table);
}

static int	DBpatch_6050198(void)
{
	return DBcreate_index("permission", "permission_1", "hgsetid", 0);
}

static int	DBpatch_6050199(void)
{
	const zbx_db_field_t	field = {"ugsetid", NULL, "ugset", "ugsetid", 0, 0, 0,
			ZBX_FK_CASCADE_DELETE};

	return DBadd_foreign_key("permission", 1, &field);
}

static int	DBpatch_6050200(void)
{
	const zbx_db_field_t	field = {"hgsetid", NULL, "hgset", "hgsetid", 0, 0, 0,
			ZBX_FK_CASCADE_DELETE};

	return DBadd_foreign_key("permission", 2, &field);
}

typedef struct
{
	char			hash_str[ZBX_SHA256_DIGEST_SIZE * 2 + 1];
	zbx_vector_uint64_t	groupids;
	zbx_vector_uint64_t	ids;
} zbx_dbu_group_set_t;

static zbx_hash_t	dbupgrade_group_set_hash(const void *data)
{
	const zbx_dbu_group_set_t	*group_set = (const zbx_dbu_group_set_t *)data;

	return ZBX_DEFAULT_STRING_HASH_FUNC(group_set->hash_str);
}

static int	dbupgrade_group_set_compare(const void *d1, const void *d2)
{
	const zbx_dbu_group_set_t	*group_set1 = (const zbx_dbu_group_set_t *)d1;
	const zbx_dbu_group_set_t	*group_set2 = (const zbx_dbu_group_set_t *)d2;

	return strcmp(group_set1->hash_str, group_set2->hash_str);
}

static int	dbupgrade_groupsets_make(zbx_vector_uint64_t *ids, const char *fld_name_id,
		const char *fld_name_groupid, const char *tbl_name_groups, zbx_hashset_t *group_sets,
		int allow_empty_groups)
{
	int			ret = SUCCEED;
	char			id_str[MAX_ID_LEN + 2];
	zbx_db_result_t		result;
	zbx_db_row_t		row;
	zbx_vector_uint64_t	groupids;
	zbx_dbu_group_set_t	*gset_ptr;

	id_str[0] = '|';
	zbx_vector_uint64_create(&groupids);

	for (int i = 0; i < ids->values_num; i++)
	{
		unsigned char		hash[ZBX_SHA256_DIGEST_SIZE];
		char			*id_str_p = id_str + 1;
		sha256_ctx		ctx;
		zbx_dbu_group_set_t	gset;

		zbx_sha256_init(&ctx);

		result = zbx_db_select("select %s from %s where %s=" ZBX_FS_UI64 " order by %s",
				fld_name_groupid, tbl_name_groups, fld_name_id, ids->values[i], fld_name_groupid);

		while (NULL != (row = zbx_db_fetch(result)))
		{
			zbx_uint64_t	groupid;

			ZBX_STR2UINT64(groupid, row[0]);

			if (1 == groupids.values_num)
				id_str_p = id_str;

			zbx_snprintf(id_str + 1, MAX_ID_LEN + 1, "%s", row[0]);
			zbx_sha256_process_bytes(id_str_p, strlen(id_str_p), &ctx);
			zbx_vector_uint64_append(&groupids, groupid);
		}
		zbx_db_free_result(result);

		if (0 == groupids.values_num)
		{
			if (0 == allow_empty_groups)
			{
				zabbix_log(LOG_LEVEL_WARNING, "host or template [hostid=" ZBX_FS_UI64 "] is not"
						" assigned to any group, permissions not granted", ids->values[i]);
			}

			continue;
		}

		zbx_sha256_finish(&ctx, hash);
		(void)zbx_bin2hex(hash, ZBX_SHA256_DIGEST_SIZE, gset.hash_str,
				ZBX_SHA256_DIGEST_SIZE * 2 + 1);

		if (NULL == (gset_ptr = zbx_hashset_search(group_sets, &gset)))
		{
			zbx_vector_uint64_create(&gset.ids);
			zbx_vector_uint64_create(&gset.groupids);
			zbx_vector_uint64_append_array(&gset.groupids, groupids.values, groupids.values_num);

			if (NULL == (gset_ptr = zbx_hashset_insert(group_sets, &gset, sizeof(zbx_dbu_group_set_t))))
			{
				ret = FAIL;
				break;
			}
		}

		zbx_vector_uint64_append(&gset_ptr->ids, ids->values[i]);
		zbx_vector_uint64_clear(&groupids);
	}

	zbx_vector_uint64_destroy(&groupids);

	return ret;
}

static int	dbupgrade_groupsets_insert(const char *tbl_name, zbx_hashset_t *group_sets,
		zbx_db_insert_t *db_gset, zbx_db_insert_t *db_gset_groups, zbx_db_insert_t *db_gset_parents)
{
	zbx_uint64_t		gsetid;
	zbx_hashset_iter_t	iter;
	zbx_dbu_group_set_t	*gset_ptr;

	if (0 == group_sets->num_data)
		return SUCCEED;

	gsetid = zbx_db_get_maxid_num(tbl_name, group_sets->num_data);

	zbx_hashset_iter_reset(group_sets, &iter);

	while (NULL != (gset_ptr = (zbx_dbu_group_set_t *)zbx_hashset_iter_next(&iter)))
	{
		int	i;

		zbx_db_insert_add_values(db_gset, gsetid, gset_ptr->hash_str);

		for (i = 0; i < gset_ptr->groupids.values_num; i++)
			zbx_db_insert_add_values(db_gset_groups, gsetid, gset_ptr->groupids.values[i]);

		for (i = 0; i < gset_ptr->ids.values_num; i++)
			zbx_db_insert_add_values(db_gset_parents, gset_ptr->ids.values[i], gsetid);

		gsetid++;
	}

	if (FAIL == zbx_db_insert_execute(db_gset) ||
			FAIL == zbx_db_insert_execute(db_gset_groups) ||
			FAIL == zbx_db_insert_execute(db_gset_parents))
	{
		return FAIL;
	}

	return SUCCEED;
}

static void	dbupgrade_groupsets_destroy(zbx_hashset_t *group_sets)
{
	zbx_hashset_iter_t	iter;
	zbx_dbu_group_set_t	*gset_ptr;

	zbx_hashset_iter_reset(group_sets, &iter);

	while (NULL != (gset_ptr = (zbx_dbu_group_set_t *)zbx_hashset_iter_next(&iter)))
	{
		zbx_vector_uint64_destroy(&gset_ptr->groupids);
		zbx_vector_uint64_destroy(&gset_ptr->ids);
	}

	zbx_hashset_destroy(group_sets);
}

static int	DBpatch_6050201(void)
{
	int			ret;
	zbx_vector_uint64_t	ids;
	zbx_hashset_t		group_sets;
	zbx_db_insert_t		db_insert, db_insert_groups, db_insert_hosts;

	if (0 == (DBget_program_type() & ZBX_PROGRAM_TYPE_SERVER))
		return SUCCEED;

	zbx_hashset_create(&group_sets, 1, dbupgrade_group_set_hash, dbupgrade_group_set_compare);
	zbx_db_insert_prepare(&db_insert, "hgset", "hgsetid", "hash", (char*)NULL);
	zbx_db_insert_prepare(&db_insert_groups, "hgset_group", "hgsetid", "groupid", (char*)NULL);
	zbx_db_insert_prepare(&db_insert_hosts, "host_hgset", "hostid", "hgsetid", (char*)NULL);

	zbx_vector_uint64_create(&ids);
	zbx_db_select_uint64("select hostid from hosts where flags<>2", &ids);

	if (SUCCEED == (ret = dbupgrade_groupsets_make(&ids, "hostid", "groupid", "hosts_groups", &group_sets, 0)))
		ret = dbupgrade_groupsets_insert("hgset", &group_sets, &db_insert, &db_insert_groups, &db_insert_hosts);

	zbx_db_insert_clean(&db_insert);
	zbx_db_insert_clean(&db_insert_groups);
	zbx_db_insert_clean(&db_insert_hosts);

	zbx_vector_uint64_destroy(&ids);
	dbupgrade_groupsets_destroy(&group_sets);

	return ret;
}

static int	DBpatch_6050202(void)
{
	int			ret;
	zbx_vector_uint64_t	ids;
	zbx_hashset_t		group_sets;
	zbx_db_insert_t		db_insert, db_insert_groups, db_insert_users;

	if (0 == (DBget_program_type() & ZBX_PROGRAM_TYPE_SERVER))
		return SUCCEED;

	zbx_hashset_create(&group_sets, 1, dbupgrade_group_set_hash, dbupgrade_group_set_compare);
	zbx_db_insert_prepare(&db_insert, "ugset", "ugsetid", "hash", (char*)NULL);
	zbx_db_insert_prepare(&db_insert_groups, "ugset_group", "ugsetid", "usrgrpid", (char*)NULL);
	zbx_db_insert_prepare(&db_insert_users, "user_ugset", "userid", "ugsetid", (char*)NULL);

	zbx_vector_uint64_create(&ids);
	zbx_db_select_uint64("select u.userid from users u join role r on u.roleid=r.roleid where r.type<>3", &ids);

	if (SUCCEED == (ret = dbupgrade_groupsets_make(&ids, "userid", "usrgrpid", "users_groups", &group_sets, 1)))
		ret = dbupgrade_groupsets_insert("ugset", &group_sets, &db_insert, &db_insert_groups, &db_insert_users);

	zbx_db_insert_clean(&db_insert);
	zbx_db_insert_clean(&db_insert_groups);
	zbx_db_insert_clean(&db_insert_users);

	zbx_vector_uint64_destroy(&ids);
	dbupgrade_groupsets_destroy(&group_sets);

	return ret;
}

static int	DBpatch_6050203(void)
{
	int		ret;
	zbx_db_result_t	result;
	zbx_db_row_t	row;
	zbx_db_insert_t	db_insert;

	if (0 == (DBget_program_type() & ZBX_PROGRAM_TYPE_SERVER))
		return SUCCEED;

	zbx_db_insert_prepare(&db_insert, "permission", "ugsetid", "hgsetid", "permission", (char*)NULL);

	result = zbx_db_select("select u.ugsetid,h.hgsetid,max(r.permission)"
			" from hgset h"
			" join hgset_group hg"
				" on h.hgsetid=hg.hgsetid"
			" join rights r on hg.groupid=r.id"
			" join ugset_group ug"
				" on r.groupid=ug.usrgrpid"
			" join ugset u"
				" on ug.ugsetid=u.ugsetid"
			" group by u.ugsetid,h.hgsetid"
			" having min(r.permission)>0"
			" order by u.ugsetid,h.hgsetid");

	while (NULL != (row = zbx_db_fetch(result)))
	{
		zbx_uint64_t	hgsetid, ugsetid;
		int		permission;

		ZBX_STR2UINT64(ugsetid, row[0]);
		ZBX_STR2UINT64(hgsetid, row[1]);
		permission = atoi(row[2]);

		zbx_db_insert_add_values(&db_insert, ugsetid, hgsetid, permission);
	}
	zbx_db_free_result(result);

	ret = zbx_db_insert_execute(&db_insert);
	zbx_db_insert_clean(&db_insert);

	return ret;
}

static int	DBpatch_6050204(void)
{
	return DBrename_table("globalvars", "globalvars_tmp");
}

static int	DBpatch_6050205(void)
{
	const zbx_db_table_t	table =
			{"globalvars", "name", 0,
				{
					{"name", "", NULL, NULL, 64, ZBX_TYPE_CHAR, ZBX_NOTNULL, 0},
					{"value", "", NULL, NULL, 2048, ZBX_TYPE_CHAR, ZBX_NOTNULL, 0},
					{0}
				},
				NULL
			};

	return DBcreate_table(&table);
}

static int	DBpatch_6050206(void)
{
	if (ZBX_DB_OK > zbx_db_execute("insert into globalvars (name,value)"
			" select 'snmp_lastsize',snmp_lastsize from globalvars_tmp"))
	{
		return FAIL;
	}

	return SUCCEED;
}

static int	DBpatch_6050207(void)
{
	return DBdrop_table("globalvars_tmp");
}

static int	DBpatch_6050208(void)
{
#ifdef HAVE_POSTGRESQL
	if (FAIL == zbx_db_index_exists("globalvars", "globalvars_pkey1"))
		return SUCCEED;

	return DBrename_index("globalvars", "globalvars_pkey1", "globalvars_pkey",
			"name", 1);
#else
	return SUCCEED;
#endif
}

static int	DBpatch_6050209(void)
{
	const zbx_db_field_t	field = {"auditlog_mode", "1", NULL, NULL, 0, ZBX_TYPE_INT, ZBX_NOTNULL, 0};

	return DBadd_field("config", &field);
}

static int	DBpatch_6050210(void)
{
	int		ret = SUCCEED;
	zbx_uint64_t	ugsetid;
	zbx_db_result_t	result;
	zbx_db_row_t	row;

	if (0 == (DBget_program_type() & ZBX_PROGRAM_TYPE_SERVER))
		return SUCCEED;

	result = zbx_db_select_n("select ugsetid from ugset where ugsetid not in (select ugsetid from ugset_group)", 1);

	if (NULL == (row = zbx_db_fetch(result)))
		goto out;

	ZBX_STR2UINT64(ugsetid, row[0]);

	if (ZBX_DB_OK > zbx_db_execute("delete from user_ugset where ugsetid=" ZBX_FS_UI64, ugsetid) ||
			ZBX_DB_OK > zbx_db_execute("delete from ugset where ugsetid=" ZBX_FS_UI64, ugsetid))
	{
		ret = FAIL;
		goto out;
	}
out:
	zbx_db_free_result(result);

	return ret;
}

static int	DBpatch_6050211(void)
{
	const zbx_db_field_t	field = {"history", "31d", NULL, NULL, 255, ZBX_TYPE_CHAR, ZBX_NOTNULL, 0};

	return DBset_default("items", &field);
}

static int	DBpatch_6050212(void)
{
	const zbx_db_field_t	field = {"history", "31d", NULL, NULL, 255, ZBX_TYPE_CHAR, ZBX_NOTNULL, 0};

	return DBset_default("lld_override_ophistory", &field);
}

static int	DBpatch_6050213(void)
{
	const zbx_db_field_t	field = {"mfa_status", "0", NULL, NULL, 0, ZBX_TYPE_INT, ZBX_NOTNULL, 0};

	return DBadd_field("usrgrp", &field);
}

static int	DBpatch_6050214(void)
{
	const zbx_db_field_t	field = {"mfaid", NULL, NULL, NULL, 0, ZBX_TYPE_ID, 0, 0};

	return DBadd_field("usrgrp", &field);
}

static int	DBpatch_6050215(void)
{
	return DBcreate_index("usrgrp", "usrgrp_3", "mfaid", 0);
}

static int	DBpatch_6050216(void)
{
	const zbx_db_field_t	field = {"mfa_status", "0", NULL, NULL, 0, ZBX_TYPE_INT, ZBX_NOTNULL, 0};

	return DBadd_field("config", &field);
}

static int	DBpatch_6050217(void)
{
	const zbx_db_field_t	field = {"mfaid", NULL, NULL, NULL, 0, ZBX_TYPE_ID, 0, 0};

	return DBadd_field("config", &field);
}

static int	DBpatch_6050218(void)
{
	return DBcreate_index("config", "config_5", "mfaid", 0);
}

static int	DBpatch_6050219(void)
{
	const zbx_db_table_t	table =
			{"mfa", "mfaid", 0,
				{
					{"mfaid", NULL, NULL, NULL, 0, ZBX_TYPE_ID, ZBX_NOTNULL, 0},
					{"type", "0", NULL, NULL, 0, ZBX_TYPE_INT, ZBX_NOTNULL, 0},
					{"name", "", NULL, NULL, 128, ZBX_TYPE_CHAR, ZBX_NOTNULL, 0},
					{"hash_function", "1", NULL, NULL, 0, ZBX_TYPE_INT, 0, 0},
					{"code_length", "6", NULL, NULL, 0, ZBX_TYPE_INT, 0, 0},
					{"api_hostname", "", NULL, NULL, 1024, ZBX_TYPE_CHAR, 0, 0},
					{"clientid", "", NULL, NULL, 32, ZBX_TYPE_CHAR, 0, 0},
					{"client_secret", "", NULL, NULL, 64, ZBX_TYPE_CHAR, 0, 0},
					{NULL}
				},
				NULL
			};

	return DBcreate_table(&table);
}

static int	DBpatch_6050220(void)
{
	return DBcreate_index("mfa", "mfa_1", "name", 1);
}

static int	DBpatch_6050221(void)
{
	const zbx_db_field_t	field = {"mfaid", NULL, "mfa", "mfaid", 0, 0, 0, 0};

	return DBadd_foreign_key("usrgrp", 3, &field);
}

static int	DBpatch_6050222(void)
{
	const zbx_db_field_t	field = {"mfaid", NULL, "mfa", "mfaid", 0, 0, 0, 0};

	return DBadd_foreign_key("config", 5, &field);
}

static int	DBpatch_6050223(void)
{
	const zbx_db_table_t	table =
			{"mfa_totp_secret", "mfa_totp_secretid", 0,
				{
					{"mfa_totp_secretid", NULL, NULL, NULL, 0, ZBX_TYPE_ID, ZBX_NOTNULL, 0},
					{"mfaid", NULL, NULL, NULL, 0, ZBX_TYPE_ID, ZBX_NOTNULL, 0},
					{"userid", NULL, NULL, NULL, 0, ZBX_TYPE_ID, ZBX_NOTNULL, 0},
					{"totp_secret", "", NULL, NULL, 32, ZBX_TYPE_CHAR, 0, 0},
					{NULL}
				},
				NULL
			};

	return DBcreate_table(&table);
}

static int	DBpatch_6050224(void)
{
	return DBcreate_index("mfa_totp_secret", "mfa_totp_secret_1", "mfaid", 0);
}

static int	DBpatch_6050225(void)
{
	const zbx_db_field_t	field = {"mfaid", NULL, "mfa", "mfaid", 0, 0, 0, ZBX_FK_CASCADE_DELETE};

	return DBadd_foreign_key("mfa_totp_secret", 1, &field);
}

static int	DBpatch_6050226(void)
{
	return DBcreate_index("mfa_totp_secret", "mfa_totp_secret_2", "userid", 0);
}

static int	DBpatch_6050227(void)
{
	const zbx_db_field_t	field = {"userid", NULL, "users", "userid", 0, 0, 0,
			ZBX_FK_CASCADE_DELETE};

	return DBadd_foreign_key("mfa_totp_secret", 2, &field);
}

static int	DBpatch_6050228(void)
{
<<<<<<< HEAD
	const zbx_db_field_t	field = {"lifetime_type", "0", NULL, NULL, 0, ZBX_TYPE_INT, ZBX_NOTNULL, 0};

	return DBadd_field("items", &field);
=======
	const zbx_db_field_t	field = {"error", "", NULL, NULL, 2048, ZBX_TYPE_CHAR, ZBX_NOTNULL, 0};

	return DBadd_field("drules", &field);
>>>>>>> 59756028
}

static int	DBpatch_6050229(void)
{
<<<<<<< HEAD
	const zbx_db_field_t	field = {"enabled_lifetime_type", "2", NULL, NULL, 0, ZBX_TYPE_INT, ZBX_NOTNULL, 0};

	return DBadd_field("items", &field);
}

static int	DBpatch_6050230(void)
{
	const zbx_db_field_t	field = {"enabled_lifetime", "0", NULL, NULL, 255, ZBX_TYPE_CHAR, ZBX_NOTNULL, 0};

	return DBadd_field("items", &field);
}

static int	DBpatch_6050231(void)
{
	const zbx_db_field_t	field = {"status", "0", NULL, NULL, 0, ZBX_TYPE_INT, ZBX_NOTNULL, 0};

	return DBadd_field("host_discovery", &field);
}

static int	DBpatch_6050232(void)
{
	const zbx_db_field_t	field = {"disable_source", "0", NULL, NULL, 0, ZBX_TYPE_INT, ZBX_NOTNULL, 0};

	return DBadd_field("host_discovery", &field);
}

static int	DBpatch_6050233(void)
{
	const zbx_db_field_t	field = {"ts_disable", "0", NULL, NULL, 0, ZBX_TYPE_INT, ZBX_NOTNULL, 0};

	return DBadd_field("host_discovery", &field);
}

static int	DBpatch_6050234(void)
{
	const zbx_db_field_t	field = {"status", "0", NULL, NULL, 0, ZBX_TYPE_INT, ZBX_NOTNULL, 0};

	return DBadd_field("item_discovery", &field);
}

static int	DBpatch_6050235(void)
{
	const zbx_db_field_t	field = {"disable_source", "0", NULL, NULL, 0, ZBX_TYPE_INT, ZBX_NOTNULL, 0};

	return DBadd_field("item_discovery", &field);
}

static int	DBpatch_6050236(void)
{
	const zbx_db_field_t	field = {"ts_disable", "0", NULL, NULL, 0, ZBX_TYPE_INT, ZBX_NOTNULL, 0};

	return DBadd_field("item_discovery", &field);
}

static int	DBpatch_6050237(void)
{
	const zbx_db_field_t	field = {"status", "0", NULL, NULL, 0, ZBX_TYPE_INT, ZBX_NOTNULL, 0};

	return DBadd_field("trigger_discovery", &field);
}

static int	DBpatch_6050238(void)
{
	const zbx_db_field_t	field = {"disable_source", "0", NULL, NULL, 0, ZBX_TYPE_INT, ZBX_NOTNULL, 0};

	return DBadd_field("trigger_discovery", &field);
}

static int	DBpatch_6050239(void)
{
	const zbx_db_field_t	field = {"ts_disable", "0", NULL, NULL, 0, ZBX_TYPE_INT, ZBX_NOTNULL, 0};

	return DBadd_field("trigger_discovery", &field);
}

static int	DBpatch_6050240(void)
{
	const zbx_db_field_t	field = {"status", "0", NULL, NULL, 0, ZBX_TYPE_INT, ZBX_NOTNULL, 0};

	return DBadd_field("graph_discovery", &field);
}

static int	DBpatch_6050241(void)
{
	const zbx_db_field_t	field = {"status", "0", NULL, NULL, 0, ZBX_TYPE_INT, ZBX_NOTNULL, 0};

	return DBadd_field("group_discovery", &field);
}

static int	DBpatch_6050242(void)
{
	const zbx_db_field_t	field = {"lifetime", "7d", NULL, NULL, 255, ZBX_TYPE_CHAR, ZBX_NOTNULL, 0};

	return DBset_default("items", &field);
}

static int	DBpatch_6050243(void)
{
	if (0 == (DBget_program_type() & ZBX_PROGRAM_TYPE_SERVER))
		return SUCCEED;

	/* update default value for items and item prototypes */
	if (ZBX_DB_OK > zbx_db_execute("update items set lifetime='7d' where flags in (0,2,4)"))
		return FAIL;

	return SUCCEED;
}

static int	DBpatch_6050244(void)
{
	if (0 == (DBget_program_type() & ZBX_PROGRAM_TYPE_SERVER))
		return SUCCEED;

	/* set LIFETIME_TYPE_IMMEDIATELY for LLD rules with 0 lifetime */
	if (ZBX_DB_OK > zbx_db_execute("update items set lifetime_type=2 where flags=1 and lifetime like '0%%'"))
		return FAIL;

	return SUCCEED;
}

static int	DBpatch_6050245(void)
{
	if (0 == (DBget_program_type() & ZBX_PROGRAM_TYPE_SERVER))
		return SUCCEED;

	/* set LIFETIME_TYPE_NEVER for existing LLD rules */
	if (ZBX_DB_OK > zbx_db_execute("update items set enabled_lifetime_type=1 where flags=1"))
		return FAIL;

	return SUCCEED;
}

static int	DBpatch_6050246(void)
{
	if (0 == (DBget_program_type() & ZBX_PROGRAM_TYPE_SERVER))
		return SUCCEED;

	/* set DISCOVERY_STATUS_LOST */
	if (ZBX_DB_OK > zbx_db_execute("update host_discovery set status=1 where ts_delete<>0"))
		return FAIL;

	return SUCCEED;
}

static int	DBpatch_6050247(void)
{
	if (0 == (DBget_program_type() & ZBX_PROGRAM_TYPE_SERVER))
		return SUCCEED;

	/* set DISCOVERY_STATUS_LOST */
	if (ZBX_DB_OK > zbx_db_execute("update item_discovery set status=1 where ts_delete<>0"))
		return FAIL;

	return SUCCEED;
}

static int	DBpatch_6050248(void)
{
	if (0 == (DBget_program_type() & ZBX_PROGRAM_TYPE_SERVER))
		return SUCCEED;

	/* set DISCOVERY_STATUS_LOST */
	if (ZBX_DB_OK > zbx_db_execute("update trigger_discovery set status=1 where ts_delete<>0"))
		return FAIL;

	return SUCCEED;
}

static int	DBpatch_6050249(void)
{
	if (0 == (DBget_program_type() & ZBX_PROGRAM_TYPE_SERVER))
		return SUCCEED;

	/* set DISCOVERY_STATUS_LOST */
	if (ZBX_DB_OK > zbx_db_execute("update graph_discovery set status=1 where ts_delete<>0"))
		return FAIL;

	return SUCCEED;
}

static int	DBpatch_6050250(void)
{
	if (0 == (DBget_program_type() & ZBX_PROGRAM_TYPE_SERVER))
		return SUCCEED;

	/* set DISCOVERY_STATUS_LOST */
	if (ZBX_DB_OK > zbx_db_execute("update group_discovery set status=1 where ts_delete<>0"))
		return FAIL;

	return SUCCEED;
=======
	const zbx_db_field_t	field = {"error", "", NULL, NULL, 2048, ZBX_TYPE_CHAR, ZBX_NOTNULL, 0};

	return DBadd_field("proxy_dhistory", &field);
>>>>>>> 59756028
}
#endif

DBPATCH_START(6050)

/* version, duplicates flag, mandatory flag */

DBPATCH_ADD(6050000, 0, 1)
DBPATCH_ADD(6050001, 0, 1)
DBPATCH_ADD(6050002, 0, 1)
DBPATCH_ADD(6050003, 0, 1)
DBPATCH_ADD(6050004, 0, 1)
DBPATCH_ADD(6050005, 0, 1)
DBPATCH_ADD(6050006, 0, 1)
DBPATCH_ADD(6050007, 0, 1)
DBPATCH_ADD(6050008, 0, 1)
DBPATCH_ADD(6050009, 0, 1)
DBPATCH_ADD(6050010, 0, 1)
DBPATCH_ADD(6050011, 0, 1)
DBPATCH_ADD(6050012, 0, 1)
DBPATCH_ADD(6050013, 0, 1)
DBPATCH_ADD(6050014, 0, 1)
DBPATCH_ADD(6050015, 0, 1)
DBPATCH_ADD(6050016, 0, 1)
DBPATCH_ADD(6050017, 0, 1)
DBPATCH_ADD(6050018, 0, 1)
DBPATCH_ADD(6050019, 0, 1)
DBPATCH_ADD(6050020, 0, 1)
DBPATCH_ADD(6050021, 0, 1)
DBPATCH_ADD(6050022, 0, 1)
DBPATCH_ADD(6050023, 0, 1)
DBPATCH_ADD(6050024, 0, 1)
DBPATCH_ADD(6050025, 0, 1)
DBPATCH_ADD(6050026, 0, 1)
DBPATCH_ADD(6050027, 0, 1)
DBPATCH_ADD(6050028, 0, 1)
DBPATCH_ADD(6050029, 0, 1)
DBPATCH_ADD(6050030, 0, 1)
DBPATCH_ADD(6050031, 0, 1)
DBPATCH_ADD(6050032, 0, 1)
DBPATCH_ADD(6050033, 0, 1)
DBPATCH_ADD(6050034, 0, 1)
DBPATCH_ADD(6050035, 0, 1)
DBPATCH_ADD(6050036, 0, 1)
DBPATCH_ADD(6050037, 0, 1)
DBPATCH_ADD(6050038, 0, 1)
DBPATCH_ADD(6050039, 0, 1)
DBPATCH_ADD(6050040, 0, 1)
DBPATCH_ADD(6050041, 0, 1)
DBPATCH_ADD(6050042, 0, 1)
DBPATCH_ADD(6050043, 0, 1)
DBPATCH_ADD(6050044, 0, 1)
DBPATCH_ADD(6050045, 0, 1)
DBPATCH_ADD(6050046, 0, 1)
DBPATCH_ADD(6050047, 0, 1)
DBPATCH_ADD(6050048, 0, 1)
DBPATCH_ADD(6050049, 0, 1)
DBPATCH_ADD(6050050, 0, 1)
DBPATCH_ADD(6050051, 0, 1)
DBPATCH_ADD(6050052, 0, 1)
DBPATCH_ADD(6050053, 0, 1)
DBPATCH_ADD(6050054, 0, 1)
DBPATCH_ADD(6050055, 0, 1)
DBPATCH_ADD(6050056, 0, 1)
DBPATCH_ADD(6050057, 0, 1)
DBPATCH_ADD(6050058, 0, 1)
DBPATCH_ADD(6050059, 0, 1)
DBPATCH_ADD(6050060, 0, 1)
DBPATCH_ADD(6050061, 0, 1)
DBPATCH_ADD(6050062, 0, 1)
DBPATCH_ADD(6050063, 0, 1)
DBPATCH_ADD(6050064, 0, 1)
DBPATCH_ADD(6050065, 0, 1)
DBPATCH_ADD(6050066, 0, 1)
DBPATCH_ADD(6050067, 0, 1)
DBPATCH_ADD(6050068, 0, 1)
DBPATCH_ADD(6050069, 0, 1)
DBPATCH_ADD(6050070, 0, 1)
DBPATCH_ADD(6050071, 0, 1)
DBPATCH_ADD(6050072, 0, 1)
DBPATCH_ADD(6050073, 0, 1)
DBPATCH_ADD(6050074, 0, 1)
DBPATCH_ADD(6050075, 0, 1)
DBPATCH_ADD(6050076, 0, 1)
DBPATCH_ADD(6050077, 0, 1)
DBPATCH_ADD(6050078, 0, 1)
DBPATCH_ADD(6050079, 0, 1)
DBPATCH_ADD(6050080, 0, 1)
DBPATCH_ADD(6050081, 0, 1)
DBPATCH_ADD(6050082, 0, 1)
DBPATCH_ADD(6050083, 0, 1)
DBPATCH_ADD(6050084, 0, 1)
DBPATCH_ADD(6050085, 0, 1)
DBPATCH_ADD(6050086, 0, 1)
DBPATCH_ADD(6050087, 0, 1)
DBPATCH_ADD(6050090, 0, 1)
DBPATCH_ADD(6050091, 0, 1)
DBPATCH_ADD(6050092, 0, 1)
DBPATCH_ADD(6050093, 0, 1)
DBPATCH_ADD(6050094, 0, 1)
DBPATCH_ADD(6050095, 0, 1)
DBPATCH_ADD(6050096, 0, 1)
DBPATCH_ADD(6050097, 0, 1)
DBPATCH_ADD(6050098, 0, 1)
DBPATCH_ADD(6050099, 0, 1)
DBPATCH_ADD(6050100, 0, 1)
DBPATCH_ADD(6050101, 0, 1)
DBPATCH_ADD(6050102, 0, 1)
DBPATCH_ADD(6050103, 0, 1)
DBPATCH_ADD(6050104, 0, 1)
DBPATCH_ADD(6050105, 0, 1)
DBPATCH_ADD(6050106, 0, 1)
DBPATCH_ADD(6050107, 0, 1)
DBPATCH_ADD(6050108, 0, 1)
DBPATCH_ADD(6050109, 0, 1)
DBPATCH_ADD(6050110, 0, 1)
DBPATCH_ADD(6050111, 0, 1)
DBPATCH_ADD(6050112, 0, 1)
DBPATCH_ADD(6050113, 0, 1)
DBPATCH_ADD(6050114, 0, 1)
DBPATCH_ADD(6050115, 0, 1)
DBPATCH_ADD(6050116, 0, 1)
DBPATCH_ADD(6050117, 0, 1)
DBPATCH_ADD(6050118, 0, 1)
DBPATCH_ADD(6050119, 0, 1)
DBPATCH_ADD(6050120, 0, 1)
DBPATCH_ADD(6050121, 0, 1)
DBPATCH_ADD(6050122, 0, 1)
DBPATCH_ADD(6050123, 0, 1)
DBPATCH_ADD(6050124, 0, 1)
DBPATCH_ADD(6050125, 0, 1)
DBPATCH_ADD(6050126, 0, 1)
DBPATCH_ADD(6050127, 0, 1)
DBPATCH_ADD(6050128, 0, 1)
DBPATCH_ADD(6050129, 0, 1)
DBPATCH_ADD(6050130, 0, 1)
DBPATCH_ADD(6050131, 0, 1)
DBPATCH_ADD(6050132, 0, 1)
DBPATCH_ADD(6050133, 0, 1)
DBPATCH_ADD(6050134, 0, 1)
DBPATCH_ADD(6050135, 0, 1)
DBPATCH_ADD(6050136, 0, 1)
DBPATCH_ADD(6050137, 0, 1)
DBPATCH_ADD(6050138, 0, 1)
DBPATCH_ADD(6050139, 0, 1)
DBPATCH_ADD(6050140, 0, 1)
DBPATCH_ADD(6050141, 0, 1)
DBPATCH_ADD(6050142, 0, 1)
DBPATCH_ADD(6050143, 0, 1)
DBPATCH_ADD(6050144, 0, 1)
DBPATCH_ADD(6050145, 0, 1)
DBPATCH_ADD(6050146, 0, 1)
DBPATCH_ADD(6050147, 0, 1)
DBPATCH_ADD(6050148, 0, 1)
DBPATCH_ADD(6050149, 0, 1)
DBPATCH_ADD(6050150, 0, 1)
DBPATCH_ADD(6050151, 0, 1)
DBPATCH_ADD(6050152, 0, 1)
DBPATCH_ADD(6050153, 0, 1)
DBPATCH_ADD(6050154, 0, 1)
DBPATCH_ADD(6050155, 0, 1)
DBPATCH_ADD(6050156, 0, 1)
DBPATCH_ADD(6050157, 0, 1)
DBPATCH_ADD(6050158, 0, 1)
DBPATCH_ADD(6050159, 0, 1)
DBPATCH_ADD(6050160, 0, 1)
DBPATCH_ADD(6050161, 0, 1)
DBPATCH_ADD(6050162, 0, 1)
DBPATCH_ADD(6050163, 0, 1)
DBPATCH_ADD(6050164, 0, 1)
DBPATCH_ADD(6050165, 0, 1)
DBPATCH_ADD(6050166, 0, 1)
DBPATCH_ADD(6050167, 0, 1)
DBPATCH_ADD(6050168, 0, 1)
DBPATCH_ADD(6050169, 0, 1)
DBPATCH_ADD(6050170, 0, 1)
DBPATCH_ADD(6050171, 0, 1)
DBPATCH_ADD(6050172, 0, 1)
DBPATCH_ADD(6050173, 0, 1)
DBPATCH_ADD(6050174, 0, 1)
DBPATCH_ADD(6050175, 0, 1)
DBPATCH_ADD(6050176, 0, 1)
DBPATCH_ADD(6050177, 0, 1)
DBPATCH_ADD(6050178, 0, 1)
DBPATCH_ADD(6050179, 0, 1)
DBPATCH_ADD(6050180, 0, 1)
DBPATCH_ADD(6050181, 0, 1)
DBPATCH_ADD(6050182, 0, 1)
DBPATCH_ADD(6050183, 0, 1)
DBPATCH_ADD(6050184, 0, 1)
DBPATCH_ADD(6050185, 0, 1)
DBPATCH_ADD(6050186, 0, 1)
DBPATCH_ADD(6050187, 0, 1)
DBPATCH_ADD(6050188, 0, 1)
DBPATCH_ADD(6050189, 0, 1)
DBPATCH_ADD(6050190, 0, 1)
DBPATCH_ADD(6050191, 0, 1)
DBPATCH_ADD(6050192, 0, 1)
DBPATCH_ADD(6050193, 0, 1)
DBPATCH_ADD(6050194, 0, 1)
DBPATCH_ADD(6050195, 0, 1)
DBPATCH_ADD(6050196, 0, 1)
DBPATCH_ADD(6050197, 0, 1)
DBPATCH_ADD(6050198, 0, 1)
DBPATCH_ADD(6050199, 0, 1)
DBPATCH_ADD(6050200, 0, 1)
DBPATCH_ADD(6050201, 0, 1)
DBPATCH_ADD(6050202, 0, 1)
DBPATCH_ADD(6050203, 0, 1)
DBPATCH_ADD(6050204, 0, 1)
DBPATCH_ADD(6050205, 0, 1)
DBPATCH_ADD(6050206, 0, 1)
DBPATCH_ADD(6050207, 0, 1)
DBPATCH_ADD(6050208, 0, 1)
DBPATCH_ADD(6050209, 0, 1)
DBPATCH_ADD(6050210, 0, 1)
DBPATCH_ADD(6050211, 0, 1)
DBPATCH_ADD(6050212, 0, 1)
DBPATCH_ADD(6050213, 0, 1)
DBPATCH_ADD(6050214, 0, 1)
DBPATCH_ADD(6050215, 0, 1)
DBPATCH_ADD(6050216, 0, 1)
DBPATCH_ADD(6050217, 0, 1)
DBPATCH_ADD(6050218, 0, 1)
DBPATCH_ADD(6050219, 0, 1)
DBPATCH_ADD(6050220, 0, 1)
DBPATCH_ADD(6050221, 0, 1)
DBPATCH_ADD(6050222, 0, 1)
DBPATCH_ADD(6050223, 0, 1)
DBPATCH_ADD(6050224, 0, 1)
DBPATCH_ADD(6050225, 0, 1)
DBPATCH_ADD(6050226, 0, 1)
DBPATCH_ADD(6050227, 0, 1)
DBPATCH_ADD(6050228, 0, 1)
DBPATCH_ADD(6050229, 0, 1)
<<<<<<< HEAD
DBPATCH_ADD(6050230, 0, 1)
DBPATCH_ADD(6050231, 0, 1)
DBPATCH_ADD(6050232, 0, 1)
DBPATCH_ADD(6050233, 0, 1)
DBPATCH_ADD(6050234, 0, 1)
DBPATCH_ADD(6050235, 0, 1)
DBPATCH_ADD(6050236, 0, 1)
DBPATCH_ADD(6050237, 0, 1)
DBPATCH_ADD(6050238, 0, 1)
DBPATCH_ADD(6050239, 0, 1)
DBPATCH_ADD(6050240, 0, 1)
DBPATCH_ADD(6050241, 0, 1)
DBPATCH_ADD(6050242, 0, 1)
DBPATCH_ADD(6050243, 0, 1)
DBPATCH_ADD(6050244, 0, 1)
DBPATCH_ADD(6050245, 0, 1)
DBPATCH_ADD(6050246, 0, 1)
DBPATCH_ADD(6050247, 0, 1)
DBPATCH_ADD(6050248, 0, 1)
DBPATCH_ADD(6050249, 0, 1)
DBPATCH_ADD(6050250, 0, 1)
=======
>>>>>>> 59756028

DBPATCH_END()<|MERGE_RESOLUTION|>--- conflicted
+++ resolved
@@ -3386,117 +3386,124 @@
 
 static int	DBpatch_6050228(void)
 {
-<<<<<<< HEAD
+	const zbx_db_field_t	field = {"error", "", NULL, NULL, 2048, ZBX_TYPE_CHAR, ZBX_NOTNULL, 0};
+
+	return DBadd_field("drules", &field);
+}
+
+static int	DBpatch_6050229(void)
+{
+	const zbx_db_field_t	field = {"error", "", NULL, NULL, 2048, ZBX_TYPE_CHAR, ZBX_NOTNULL, 0};
+
+	return DBadd_field("proxy_dhistory", &field);
+}
+
+static int	DBpatch_6050230(void)
+{
 	const zbx_db_field_t	field = {"lifetime_type", "0", NULL, NULL, 0, ZBX_TYPE_INT, ZBX_NOTNULL, 0};
 
 	return DBadd_field("items", &field);
-=======
-	const zbx_db_field_t	field = {"error", "", NULL, NULL, 2048, ZBX_TYPE_CHAR, ZBX_NOTNULL, 0};
-
-	return DBadd_field("drules", &field);
->>>>>>> 59756028
-}
-
-static int	DBpatch_6050229(void)
-{
-<<<<<<< HEAD
+}
+
+static int	DBpatch_6050231(void)
+{
 	const zbx_db_field_t	field = {"enabled_lifetime_type", "2", NULL, NULL, 0, ZBX_TYPE_INT, ZBX_NOTNULL, 0};
 
 	return DBadd_field("items", &field);
 }
 
-static int	DBpatch_6050230(void)
+static int	DBpatch_6050232(void)
 {
 	const zbx_db_field_t	field = {"enabled_lifetime", "0", NULL, NULL, 255, ZBX_TYPE_CHAR, ZBX_NOTNULL, 0};
 
 	return DBadd_field("items", &field);
 }
 
-static int	DBpatch_6050231(void)
+static int	DBpatch_6050233(void)
 {
 	const zbx_db_field_t	field = {"status", "0", NULL, NULL, 0, ZBX_TYPE_INT, ZBX_NOTNULL, 0};
 
 	return DBadd_field("host_discovery", &field);
 }
 
-static int	DBpatch_6050232(void)
+static int	DBpatch_6050234(void)
 {
 	const zbx_db_field_t	field = {"disable_source", "0", NULL, NULL, 0, ZBX_TYPE_INT, ZBX_NOTNULL, 0};
 
 	return DBadd_field("host_discovery", &field);
 }
 
-static int	DBpatch_6050233(void)
+static int	DBpatch_6050235(void)
 {
 	const zbx_db_field_t	field = {"ts_disable", "0", NULL, NULL, 0, ZBX_TYPE_INT, ZBX_NOTNULL, 0};
 
 	return DBadd_field("host_discovery", &field);
 }
 
-static int	DBpatch_6050234(void)
+static int	DBpatch_6050236(void)
 {
 	const zbx_db_field_t	field = {"status", "0", NULL, NULL, 0, ZBX_TYPE_INT, ZBX_NOTNULL, 0};
 
 	return DBadd_field("item_discovery", &field);
 }
 
-static int	DBpatch_6050235(void)
+static int	DBpatch_6050237(void)
 {
 	const zbx_db_field_t	field = {"disable_source", "0", NULL, NULL, 0, ZBX_TYPE_INT, ZBX_NOTNULL, 0};
 
 	return DBadd_field("item_discovery", &field);
 }
 
-static int	DBpatch_6050236(void)
+static int	DBpatch_6050238(void)
 {
 	const zbx_db_field_t	field = {"ts_disable", "0", NULL, NULL, 0, ZBX_TYPE_INT, ZBX_NOTNULL, 0};
 
 	return DBadd_field("item_discovery", &field);
 }
 
-static int	DBpatch_6050237(void)
+static int	DBpatch_6050239(void)
 {
 	const zbx_db_field_t	field = {"status", "0", NULL, NULL, 0, ZBX_TYPE_INT, ZBX_NOTNULL, 0};
 
 	return DBadd_field("trigger_discovery", &field);
 }
 
-static int	DBpatch_6050238(void)
+static int	DBpatch_6050240(void)
 {
 	const zbx_db_field_t	field = {"disable_source", "0", NULL, NULL, 0, ZBX_TYPE_INT, ZBX_NOTNULL, 0};
 
 	return DBadd_field("trigger_discovery", &field);
 }
 
-static int	DBpatch_6050239(void)
+static int	DBpatch_6050241(void)
 {
 	const zbx_db_field_t	field = {"ts_disable", "0", NULL, NULL, 0, ZBX_TYPE_INT, ZBX_NOTNULL, 0};
 
 	return DBadd_field("trigger_discovery", &field);
 }
 
-static int	DBpatch_6050240(void)
+static int	DBpatch_6050242(void)
 {
 	const zbx_db_field_t	field = {"status", "0", NULL, NULL, 0, ZBX_TYPE_INT, ZBX_NOTNULL, 0};
 
 	return DBadd_field("graph_discovery", &field);
 }
 
-static int	DBpatch_6050241(void)
+static int	DBpatch_6050243(void)
 {
 	const zbx_db_field_t	field = {"status", "0", NULL, NULL, 0, ZBX_TYPE_INT, ZBX_NOTNULL, 0};
 
 	return DBadd_field("group_discovery", &field);
 }
 
-static int	DBpatch_6050242(void)
+static int	DBpatch_6050244(void)
 {
 	const zbx_db_field_t	field = {"lifetime", "7d", NULL, NULL, 255, ZBX_TYPE_CHAR, ZBX_NOTNULL, 0};
 
 	return DBset_default("items", &field);
 }
 
-static int	DBpatch_6050243(void)
+static int	DBpatch_6050245(void)
 {
 	if (0 == (DBget_program_type() & ZBX_PROGRAM_TYPE_SERVER))
 		return SUCCEED;
@@ -3508,7 +3515,7 @@
 	return SUCCEED;
 }
 
-static int	DBpatch_6050244(void)
+static int	DBpatch_6050246(void)
 {
 	if (0 == (DBget_program_type() & ZBX_PROGRAM_TYPE_SERVER))
 		return SUCCEED;
@@ -3520,7 +3527,7 @@
 	return SUCCEED;
 }
 
-static int	DBpatch_6050245(void)
+static int	DBpatch_6050247(void)
 {
 	if (0 == (DBget_program_type() & ZBX_PROGRAM_TYPE_SERVER))
 		return SUCCEED;
@@ -3532,7 +3539,7 @@
 	return SUCCEED;
 }
 
-static int	DBpatch_6050246(void)
+static int	DBpatch_6050248(void)
 {
 	if (0 == (DBget_program_type() & ZBX_PROGRAM_TYPE_SERVER))
 		return SUCCEED;
@@ -3544,7 +3551,7 @@
 	return SUCCEED;
 }
 
-static int	DBpatch_6050247(void)
+static int	DBpatch_6050249(void)
 {
 	if (0 == (DBget_program_type() & ZBX_PROGRAM_TYPE_SERVER))
 		return SUCCEED;
@@ -3556,7 +3563,7 @@
 	return SUCCEED;
 }
 
-static int	DBpatch_6050248(void)
+static int	DBpatch_6050250(void)
 {
 	if (0 == (DBget_program_type() & ZBX_PROGRAM_TYPE_SERVER))
 		return SUCCEED;
@@ -3568,7 +3575,7 @@
 	return SUCCEED;
 }
 
-static int	DBpatch_6050249(void)
+static int	DBpatch_6050251(void)
 {
 	if (0 == (DBget_program_type() & ZBX_PROGRAM_TYPE_SERVER))
 		return SUCCEED;
@@ -3580,7 +3587,7 @@
 	return SUCCEED;
 }
 
-static int	DBpatch_6050250(void)
+static int	DBpatch_6050252(void)
 {
 	if (0 == (DBget_program_type() & ZBX_PROGRAM_TYPE_SERVER))
 		return SUCCEED;
@@ -3590,12 +3597,8 @@
 		return FAIL;
 
 	return SUCCEED;
-=======
-	const zbx_db_field_t	field = {"error", "", NULL, NULL, 2048, ZBX_TYPE_CHAR, ZBX_NOTNULL, 0};
-
-	return DBadd_field("proxy_dhistory", &field);
->>>>>>> 59756028
-}
+}
+
 #endif
 
 DBPATCH_START(6050)
@@ -3830,7 +3833,6 @@
 DBPATCH_ADD(6050227, 0, 1)
 DBPATCH_ADD(6050228, 0, 1)
 DBPATCH_ADD(6050229, 0, 1)
-<<<<<<< HEAD
 DBPATCH_ADD(6050230, 0, 1)
 DBPATCH_ADD(6050231, 0, 1)
 DBPATCH_ADD(6050232, 0, 1)
@@ -3852,7 +3854,7 @@
 DBPATCH_ADD(6050248, 0, 1)
 DBPATCH_ADD(6050249, 0, 1)
 DBPATCH_ADD(6050250, 0, 1)
-=======
->>>>>>> 59756028
+DBPATCH_ADD(6050251, 0, 1)
+DBPATCH_ADD(6050252, 0, 1)
 
 DBPATCH_END()