--- conflicted
+++ resolved
@@ -1395,9 +1395,6 @@
 
 static int	DBpatch_6030151(void)
 {
-<<<<<<< HEAD
-	return DBdrop_index("scripts", "scripts_3");
-=======
 	const ZBX_TABLE table =
 		{"event_symptom", "eventid", 0,
 			{
@@ -1409,14 +1406,10 @@
 		};
 
 	return DBcreate_table(&table);
->>>>>>> f2a6be54
 }
 
 static int	DBpatch_6030152(void)
 {
-<<<<<<< HEAD
-	return DBcreate_index("scripts", "scripts_3", "name,menu_path", 1);
-=======
 	const ZBX_FIELD	field = {"eventid", NULL, "events", "eventid", 0, 0, 0, ZBX_FK_CASCADE_DELETE};
 
 	return DBadd_foreign_key("event_symptom", 1, &field);
@@ -4226,7 +4219,16 @@
 	}
 
 	return SUCCEED;
->>>>>>> f2a6be54
+}
+
+static int	DBpatch_6030192(void)
+{
+	return DBdrop_index("scripts", "scripts_3");
+}
+
+static int	DBpatch_6030193(void)
+{
+	return DBcreate_index("scripts", "scripts_3", "name,menu_path", 1);
 }
 #endif
 
@@ -4386,8 +4388,6 @@
 DBPATCH_ADD(6030150, 0, 1)
 DBPATCH_ADD(6030151, 0, 1)
 DBPATCH_ADD(6030152, 0, 1)
-<<<<<<< HEAD
-=======
 DBPATCH_ADD(6030153, 0, 1)
 DBPATCH_ADD(6030154, 0, 1)
 DBPATCH_ADD(6030155, 0, 1)
@@ -4426,6 +4426,7 @@
 DBPATCH_ADD(6030189, 0, 1)
 DBPATCH_ADD(6030190, 0, 1)
 DBPATCH_ADD(6030191, 0, 1)
->>>>>>> f2a6be54
+DBPATCH_ADD(6030192, 0, 1)
+DBPATCH_ADD(6030193, 0, 1)
 
 DBPATCH_END()