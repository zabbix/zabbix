/*
** Zabbix
** Copyright (C) 2001-2022 Zabbix SIA
**
** This program is free software; you can redistribute it and/or modify
** it under the terms of the GNU General Public License as published by
** the Free Software Foundation; either version 2 of the License, or
** (at your option) any later version.
**
** This program is distributed in the hope that it will be useful,
** but WITHOUT ANY WARRANTY; without even the implied warranty of
** MERCHANTABILITY or FITNESS FOR A PARTICULAR PURPOSE. See the
** GNU General Public License for more details.
**
** You should have received a copy of the GNU General Public License
** along with this program; if not, write to the Free Software
** Foundation, Inc., 51 Franklin Street, Fifth Floor, Boston, MA  02110-1301, USA.
**/

#include "zbxcommon.h"
#include "zbxdbhigh.h"
#include "dbupgrade.h"

extern unsigned char	program_type;

/*
 * 6.4 development database patches
 */

#ifndef HAVE_SQLITE3

static int	DBpatch_6030000(void)
{
	DB_RESULT		result;
	DB_ROW			row;
	zbx_db_insert_t		db_insert;
	int			ret = SUCCEED;

	if (0 == (program_type & ZBX_PROGRAM_TYPE_SERVER))
		return SUCCEED;

	result = DBselect("select roleid,type,name,value_int from role_rule where name in ("
			"'ui.configuration.actions',"
			"'ui.services.actions',"
			"'ui.administration.general')");

	zbx_db_insert_prepare(&db_insert, "role_rule", "role_ruleid", "roleid", "type", "name", "value_int", NULL);

	while (NULL != (row = DBfetch(result)))
	{
		zbx_uint64_t	roleid;
		int		value_int, type;

		ZBX_STR2UINT64(roleid, row[0]);
		type = atoi(row[1]);
		value_int = atoi(row[3]);

		if (0 == strcmp(row[2], "ui.configuration.actions"))
		{
			zbx_db_insert_add_values(&db_insert, __UINT64_C(0), roleid, type,
					"ui.configuration.autoregistration_actions", value_int);

			zbx_db_insert_add_values(&db_insert, __UINT64_C(0), roleid, type,
					"ui.configuration.discovery_actions", value_int);

			zbx_db_insert_add_values(&db_insert, __UINT64_C(0), roleid, type,
					"ui.configuration.internal_actions", value_int);

			zbx_db_insert_add_values(&db_insert, __UINT64_C(0), roleid, type,
					"ui.configuration.trigger_actions", value_int);
		}
		else if (0 == strcmp(row[2], "ui.administration.general"))
		{
			zbx_db_insert_add_values(&db_insert, __UINT64_C(0), roleid, type,
					"ui.administration.housekeeping", value_int);

			zbx_db_insert_add_values(&db_insert, __UINT64_C(0), roleid, type,
					"ui.administration.macros", value_int);

			zbx_db_insert_add_values(&db_insert, __UINT64_C(0), roleid, type,
					"ui.administration.api_tokens", value_int);

			zbx_db_insert_add_values(&db_insert, __UINT64_C(0), roleid, type,
					"ui.administration.audit_log", value_int);
		}
		else
		{
			zbx_db_insert_add_values(&db_insert, __UINT64_C(0), roleid, type,
					"ui.configuration.service_actions", value_int);
		}
	}
	DBfree_result(result);

	zbx_db_insert_autoincrement(&db_insert, "role_ruleid");

	if (SUCCEED == (ret = zbx_db_insert_execute(&db_insert)))
	{
		if (ZBX_DB_OK > DBexecute("delete from role_rule where name in ("
			"'ui.configuration.actions',"
			"'ui.services.actions')"))
		{
			ret = FAIL;
		}
	}

	zbx_db_insert_clean(&db_insert);

	return ret;
}

static int	DBpatch_6030001(void)
{
	const ZBX_FIELD	field = {"name", "", NULL, NULL, 255, ZBX_TYPE_CHAR, ZBX_NOTNULL, 0};

	return DBmodify_field_type("group_discovery", &field, NULL);
}

static int	DBpatch_6030002(void)
{
	if (ZBX_DB_OK > DBexecute(
			"update group_discovery gd"
			" set name=("
				"select gp.name"
				" from group_prototype gp"
				" where gd.parent_group_prototypeid=gp.group_prototypeid"
			")"
			" where " ZBX_DB_CHAR_LENGTH(gd.name) "=64"))
	{
		return FAIL;
	}

	return SUCCEED;
}

static int	DBpatch_6030003(void)
{
<<<<<<< HEAD
	const ZBX_FIELD	old_field = {"host_metadata", "", NULL, NULL, 255, ZBX_TYPE_CHAR, ZBX_NOTNULL, 0};
	const ZBX_FIELD	field = {"host_metadata", "", NULL, NULL, 0, ZBX_TYPE_TEXT, ZBX_NOTNULL, 0};

	return DBmodify_field_type("autoreg_host", &field, &old_field);
=======
	const ZBX_FIELD	field = {"url", "", NULL, NULL, 2048, ZBX_TYPE_CHAR, ZBX_NOTNULL, 0};

	return DBadd_field("scripts", &field);
>>>>>>> c78c8bd3
}

static int	DBpatch_6030004(void)
{
<<<<<<< HEAD
	const ZBX_FIELD	old_field = {"host_metadata", "", NULL, NULL, 255, ZBX_TYPE_CHAR, ZBX_NOTNULL, 0};
	const ZBX_FIELD	field = {"host_metadata", "", NULL, NULL, 0, ZBX_TYPE_TEXT, ZBX_NOTNULL, 0};

	return DBmodify_field_type("proxy_autoreg_host", &field, &old_field);
}

=======
	const ZBX_FIELD	field = {"new_window", "1", NULL, NULL, 0, ZBX_TYPE_INT, ZBX_NOTNULL, 0};

	return DBadd_field("scripts", &field);
}
>>>>>>> c78c8bd3
#endif

DBPATCH_START(6030)

/* version, duplicates flag, mandatory flag */

DBPATCH_ADD(6030000, 0, 1)
DBPATCH_ADD(6030001, 0, 1)
DBPATCH_ADD(6030002, 0, 1)
DBPATCH_ADD(6030003, 0, 1)
DBPATCH_ADD(6030004, 0, 1)

DBPATCH_END()<|MERGE_RESOLUTION|>--- conflicted
+++ resolved
@@ -134,33 +134,34 @@
 
 static int	DBpatch_6030003(void)
 {
-<<<<<<< HEAD
+	const ZBX_FIELD	field = {"url", "", NULL, NULL, 2048, ZBX_TYPE_CHAR, ZBX_NOTNULL, 0};
+
+	return DBadd_field("scripts", &field);
+}
+
+static int	DBpatch_6030004(void)
+{
+	const ZBX_FIELD	field = {"new_window", "1", NULL, NULL, 0, ZBX_TYPE_INT, ZBX_NOTNULL, 0};
+
+	return DBadd_field("scripts", &field);
+}
+
+static int	DBpatch_6030005(void)
+{
 	const ZBX_FIELD	old_field = {"host_metadata", "", NULL, NULL, 255, ZBX_TYPE_CHAR, ZBX_NOTNULL, 0};
 	const ZBX_FIELD	field = {"host_metadata", "", NULL, NULL, 0, ZBX_TYPE_TEXT, ZBX_NOTNULL, 0};
 
 	return DBmodify_field_type("autoreg_host", &field, &old_field);
-=======
-	const ZBX_FIELD	field = {"url", "", NULL, NULL, 2048, ZBX_TYPE_CHAR, ZBX_NOTNULL, 0};
-
-	return DBadd_field("scripts", &field);
->>>>>>> c78c8bd3
 }
 
-static int	DBpatch_6030004(void)
+static int	DBpatch_6030006(void)
 {
-<<<<<<< HEAD
 	const ZBX_FIELD	old_field = {"host_metadata", "", NULL, NULL, 255, ZBX_TYPE_CHAR, ZBX_NOTNULL, 0};
 	const ZBX_FIELD	field = {"host_metadata", "", NULL, NULL, 0, ZBX_TYPE_TEXT, ZBX_NOTNULL, 0};
 
 	return DBmodify_field_type("proxy_autoreg_host", &field, &old_field);
 }
 
-=======
-	const ZBX_FIELD	field = {"new_window", "1", NULL, NULL, 0, ZBX_TYPE_INT, ZBX_NOTNULL, 0};
-
-	return DBadd_field("scripts", &field);
-}
->>>>>>> c78c8bd3
 #endif
 
 DBPATCH_START(6030)
@@ -172,5 +173,7 @@
 DBPATCH_ADD(6030002, 0, 1)
 DBPATCH_ADD(6030003, 0, 1)
 DBPATCH_ADD(6030004, 0, 1)
+DBPATCH_ADD(6030005, 0, 1)
+DBPATCH_ADD(6030006, 0, 1)
 
 DBPATCH_END()