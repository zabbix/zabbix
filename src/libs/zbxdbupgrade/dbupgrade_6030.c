/*
** Zabbix
** Copyright (C) 2001-2023 Zabbix SIA
**
** This program is free software; you can redistribute it and/or modify
** it under the terms of the GNU General Public License as published by
** the Free Software Foundation; either version 2 of the License, or
** (at your option) any later version.
**
** This program is distributed in the hope that it will be useful,
** but WITHOUT ANY WARRANTY; without even the implied warranty of
** MERCHANTABILITY or FITNESS FOR A PARTICULAR PURPOSE. See the
** GNU General Public License for more details.
**
** You should have received a copy of the GNU General Public License
** along with this program; if not, write to the Free Software
** Foundation, Inc., 51 Franklin Street, Fifth Floor, Boston, MA  02110-1301, USA.
**/

#include "zbxcommon.h"
#include "zbxdbhigh.h"
#include "dbupgrade.h"
#include "zbxdbschema.h"

/*
 * 6.4 development database patches
 */

#ifndef HAVE_SQLITE3

static int	DBpatch_6030000(void)
{
	DB_RESULT		result;
	DB_ROW			row;
	zbx_db_insert_t		db_insert;
	int			ret = SUCCEED;

	if (0 == (DBget_program_type() & ZBX_PROGRAM_TYPE_SERVER))
		return SUCCEED;

	result = DBselect("select roleid,type,name,value_int from role_rule where name in ("
			"'ui.configuration.actions',"
			"'ui.services.actions',"
			"'ui.administration.general')");

	zbx_db_insert_prepare(&db_insert, "role_rule", "role_ruleid", "roleid", "type", "name", "value_int", NULL);

	while (NULL != (row = DBfetch(result)))
	{
		zbx_uint64_t	roleid;
		int		value_int, type;

		ZBX_STR2UINT64(roleid, row[0]);
		type = atoi(row[1]);
		value_int = atoi(row[3]);

		if (0 == strcmp(row[2], "ui.configuration.actions"))
		{
			zbx_db_insert_add_values(&db_insert, __UINT64_C(0), roleid, type,
					"ui.configuration.autoregistration_actions", value_int);

			zbx_db_insert_add_values(&db_insert, __UINT64_C(0), roleid, type,
					"ui.configuration.discovery_actions", value_int);

			zbx_db_insert_add_values(&db_insert, __UINT64_C(0), roleid, type,
					"ui.configuration.internal_actions", value_int);

			zbx_db_insert_add_values(&db_insert, __UINT64_C(0), roleid, type,
					"ui.configuration.trigger_actions", value_int);
		}
		else if (0 == strcmp(row[2], "ui.administration.general"))
		{
			zbx_db_insert_add_values(&db_insert, __UINT64_C(0), roleid, type,
					"ui.administration.housekeeping", value_int);

			zbx_db_insert_add_values(&db_insert, __UINT64_C(0), roleid, type,
					"ui.administration.macros", value_int);

			zbx_db_insert_add_values(&db_insert, __UINT64_C(0), roleid, type,
					"ui.administration.api_tokens", value_int);

			zbx_db_insert_add_values(&db_insert, __UINT64_C(0), roleid, type,
					"ui.administration.audit_log", value_int);
		}
		else
		{
			zbx_db_insert_add_values(&db_insert, __UINT64_C(0), roleid, type,
					"ui.configuration.service_actions", value_int);
		}
	}
	zbx_db_free_result(result);

	zbx_db_insert_autoincrement(&db_insert, "role_ruleid");

	if (SUCCEED == (ret = zbx_db_insert_execute(&db_insert)))
	{
		if (ZBX_DB_OK > DBexecute("delete from role_rule where name in ("
			"'ui.configuration.actions',"
			"'ui.services.actions')"))
		{
			ret = FAIL;
		}
	}

	zbx_db_insert_clean(&db_insert);

	return ret;
}

static int	DBpatch_6030001(void)
{
	const ZBX_FIELD	field = {"name", "", NULL, NULL, 255, ZBX_TYPE_CHAR, ZBX_NOTNULL, 0};

	return DBmodify_field_type("group_discovery", &field, NULL);
}

static int	DBpatch_6030002(void)
{
	if (ZBX_DB_OK > DBexecute(
			"update group_discovery gd"
			" set name=("
				"select gp.name"
				" from group_prototype gp"
				" where gd.parent_group_prototypeid=gp.group_prototypeid"
			")"
			" where " ZBX_DB_CHAR_LENGTH(gd.name) "=64"))
	{
		return FAIL;
	}

	return SUCCEED;
}

static int	DBpatch_6030003(void)
{
	const ZBX_FIELD	field = {"url", "", NULL, NULL, 2048, ZBX_TYPE_CHAR, ZBX_NOTNULL, 0};

	return DBadd_field("scripts", &field);
}

static int	DBpatch_6030004(void)
{
	const ZBX_FIELD	field = {"new_window", "1", NULL, NULL, 0, ZBX_TYPE_INT, ZBX_NOTNULL, 0};

	return DBadd_field("scripts", &field);
}

static int	DBpatch_6030005(void)
{
	const ZBX_FIELD	old_field = {"host_metadata", "", NULL, NULL, 255, ZBX_TYPE_CHAR, ZBX_NOTNULL, 0};
	const ZBX_FIELD	field = {"host_metadata", "", NULL, NULL, 0, ZBX_TYPE_TEXT, ZBX_NOTNULL, 0};

	return DBmodify_field_type("autoreg_host", &field, &old_field);
}

static int	DBpatch_6030006(void)
{
	const ZBX_FIELD	old_field = {"host_metadata", "", NULL, NULL, 255, ZBX_TYPE_CHAR, ZBX_NOTNULL, 0};
	const ZBX_FIELD	field = {"host_metadata", "", NULL, NULL, 0, ZBX_TYPE_TEXT, ZBX_NOTNULL, 0};

	return DBmodify_field_type("proxy_autoreg_host", &field, &old_field);
}

static int	DBpatch_6030007(void)
{
	const ZBX_FIELD	field = {"server_status", "", NULL, NULL, 0, ZBX_TYPE_SHORTTEXT, ZBX_NOTNULL, 0};

	return DBadd_field("config", &field);
}

static int	DBpatch_6030008(void)
{
	const ZBX_FIELD	field = {"version", "0", NULL, NULL, 0, ZBX_TYPE_INT, ZBX_NOTNULL, 0};

	return DBadd_field("host_rtdata", &field);
}

static int	DBpatch_6030009(void)
{
	const ZBX_FIELD	field = {"compatibility", "0", NULL, NULL, 0, ZBX_TYPE_INT, ZBX_NOTNULL, 0};

	return DBadd_field("host_rtdata", &field);
}

static int	DBpatch_6030010(void)
{
	const ZBX_FIELD	field = {"url", "", NULL, NULL, 2048, ZBX_TYPE_CHAR, ZBX_NOTNULL, 0};

	return DBmodify_field_type("users", &field, NULL);
}

static int	DBpatch_6030011(void)
{
	return DBcreate_changelog_insert_trigger("drules", "druleid");
}

static int	DBpatch_6030012(void)
{
	return DBcreate_changelog_update_trigger("drules", "druleid");
}

static int	DBpatch_6030013(void)
{
	return DBcreate_changelog_delete_trigger("drules", "druleid");
}

static int	DBpatch_6030014(void)
{
	return DBcreate_changelog_insert_trigger("dchecks", "dcheckid");
}

static int	DBpatch_6030015(void)
{
	return DBcreate_changelog_update_trigger("dchecks", "dcheckid");
}

static int	DBpatch_6030016(void)
{
	return DBcreate_changelog_delete_trigger("dchecks", "dcheckid");
}

static int	DBpatch_6030017(void)
{
	return DBcreate_changelog_insert_trigger("httptest", "httptestid");
}

static int	DBpatch_6030018(void)
{
	return DBcreate_changelog_update_trigger("httptest", "httptestid");
}

static int	DBpatch_6030019(void)
{
	return DBcreate_changelog_delete_trigger("httptest", "httptestid");
}

static int	DBpatch_6030020(void)
{
	return DBcreate_changelog_insert_trigger("httptest_field", "httptest_fieldid");
}

static int	DBpatch_6030021(void)
{
	return DBcreate_changelog_update_trigger("httptest_field", "httptest_fieldid");
}

static int	DBpatch_6030022(void)
{
	return DBcreate_changelog_delete_trigger("httptest_field", "httptest_fieldid");
}

static int	DBpatch_6030023(void)
{
	return DBcreate_changelog_insert_trigger("httptestitem", "httptestitemid");
}

static int	DBpatch_6030024(void)
{
	return DBcreate_changelog_update_trigger("httptestitem", "httptestitemid");
}

static int	DBpatch_6030025(void)
{
	return DBcreate_changelog_delete_trigger("httptestitem", "httptestitemid");
}

static int	DBpatch_6030026(void)
{
	return DBcreate_changelog_insert_trigger("httpstep", "httpstepid");
}

static int	DBpatch_6030027(void)
{
	return DBcreate_changelog_update_trigger("httpstep", "httpstepid");
}

static int	DBpatch_6030028(void)
{
	return DBcreate_changelog_delete_trigger("httpstep", "httpstepid");
}

static int	DBpatch_6030029(void)
{
	return DBcreate_changelog_insert_trigger("httpstep_field", "httpstep_fieldid");
}

static int	DBpatch_6030030(void)
{
	return DBcreate_changelog_update_trigger("httpstep_field", "httpstep_fieldid");
}

static int	DBpatch_6030031(void)
{
	return DBcreate_changelog_delete_trigger("httpstep_field", "httpstep_fieldid");
}

static int	DBpatch_6030032(void)
{
	return DBcreate_changelog_insert_trigger("httpstepitem", "httpstepitemid");
}

static int	DBpatch_6030033(void)
{
	return DBcreate_changelog_update_trigger("httpstepitem", "httpstepitemid");
}

static int	DBpatch_6030034(void)
{
	return DBcreate_changelog_delete_trigger("httpstepitem", "httpstepitemid");
}

static int	DBpatch_6030035(void)
{
	return DBdrop_field("drules", "nextcheck");
}

static int	DBpatch_6030036(void)
{
	return DBdrop_field("httptest", "nextcheck");
}

static int	DBpatch_6030037(void)
{
	const ZBX_FIELD field = {"discovery_groupid", NULL, NULL, NULL, 0, ZBX_TYPE_ID, 0, 0};

	return DBdrop_not_null("config", &field);
}

static int	DBpatch_6030038(void)
{
	return DBdrop_foreign_key("dchecks", 1);
}

static int	DBpatch_6030039(void)
{
	const ZBX_FIELD	field = {"druleid", NULL, "drules", "druleid", 0, ZBX_TYPE_ID, 0, 0};

	return DBadd_foreign_key("dchecks", 1, &field);
}

static int	DBpatch_6030040(void)
{
	return DBdrop_foreign_key("httptest", 2);
}

static int	DBpatch_6030041(void)
{
	const ZBX_FIELD	field = {"hostid", NULL, "hosts", "hostid", 0, ZBX_TYPE_ID, 0, 0};

	return DBadd_foreign_key("httptest", 2, &field);
}

static int	DBpatch_6030042(void)
{
	return DBdrop_foreign_key("httptest", 3);
}

static int	DBpatch_6030043(void)
{
	const ZBX_FIELD	field = {"templateid", NULL, "httptest", "httptestid", 0, ZBX_TYPE_ID, 0, 0};

	return DBadd_foreign_key("httptest", 3, &field);
}

static int	DBpatch_6030044(void)
{
	return DBdrop_foreign_key("httpstep", 1);
}

static int	DBpatch_6030045(void)
{
	const ZBX_FIELD	field = {"httptestid", NULL, "httptest", "httptestid", 0, ZBX_TYPE_ID, 0, 0};

	return DBadd_foreign_key("httpstep", 1, &field);
}

static int	DBpatch_6030046(void)
{
	return DBdrop_foreign_key("httptestitem", 1);
}

static int	DBpatch_6030047(void)
{
	const ZBX_FIELD	field = {"httptestid", NULL, "httptest", "httptestid", 0, ZBX_TYPE_ID, 0, 0};

	return DBadd_foreign_key("httptestitem", 1, &field);
}

static int	DBpatch_6030048(void)
{
	return DBdrop_foreign_key("httptestitem", 2);
}

static int	DBpatch_6030049(void)
{
	const ZBX_FIELD	field = {"itemid", NULL, "items", "itemid", 0, ZBX_TYPE_ID, 0, 0};

	return DBadd_foreign_key("httptestitem", 2, &field);
}

static int	DBpatch_6030050(void)
{
	return DBdrop_foreign_key("httpstepitem", 1);
}

static int	DBpatch_6030051(void)
{
	const ZBX_FIELD	field = {"httpstepid", NULL, "httpstep", "httpstepid", 0, ZBX_TYPE_ID, 0, 0};

	return DBadd_foreign_key("httpstepitem", 1, &field);
}

static int	DBpatch_6030052(void)
{
	return DBdrop_foreign_key("httpstepitem", 2);
}

static int	DBpatch_6030053(void)
{
	const ZBX_FIELD	field = {"itemid", NULL, "items", "itemid", 0, ZBX_TYPE_ID, 0, 0};

	return DBadd_foreign_key("httpstepitem", 2, &field);
}

static int	DBpatch_6030054(void)
{
	return DBdrop_foreign_key("httptest_field", 1);
}

static int	DBpatch_6030055(void)
{
	const ZBX_FIELD	field = {"httptestid", NULL, "httptest", "httptestid", 0, ZBX_TYPE_ID, 0, 0};

	return DBadd_foreign_key("httptest_field", 1, &field);
}

static int	DBpatch_6030056(void)
{
	return DBdrop_foreign_key("httpstep_field", 1);
}

static int	DBpatch_6030057(void)
{
	const ZBX_FIELD	field = {"httpstepid", NULL, "httpstep", "httpstepid", 0, ZBX_TYPE_ID, 0, 0};

	return DBadd_foreign_key("httpstep_field", 1, &field);
}

static int	DBpatch_6030058(void)
{
	const ZBX_FIELD field = {"provider", "0", NULL, NULL, 0, ZBX_TYPE_INT, ZBX_NOTNULL, 0};

	return DBadd_field("media_type", &field);
}

static int	DBpatch_6030059(void)
{
	const ZBX_FIELD field = {"status", "1", NULL, NULL, 0, ZBX_TYPE_INT, ZBX_NOTNULL, 0};

	return DBset_default("media_type", &field);
}

static int DBpatch_6030060(void)
{
	const ZBX_FIELD	field = {"url_name", "", NULL, NULL, 64, ZBX_TYPE_CHAR, ZBX_NOTNULL, 0};

	return DBadd_field("triggers", &field);
}

static int DBpatch_6030061(void)
{
	const ZBX_FIELD	field = {"url", "", NULL, NULL, 2048, ZBX_TYPE_CHAR, ZBX_NOTNULL, 0};

	return DBmodify_field_type("triggers", &field, NULL);
}

static int	DBpatch_6030062(void)
{
	DB_RESULT		result;
	DB_ROW			row;
	char			*sql;
	size_t			sql_alloc = 4096, sql_offset = 0;
	int			ret = SUCCEED;

	if (0 == (DBget_program_type() & ZBX_PROGRAM_TYPE_SERVER))
		return SUCCEED;

	sql = zbx_malloc(NULL, sql_alloc);

	zbx_DBbegin_multiple_update(&sql, &sql_alloc, &sql_offset);

	result = DBselect("select moduleid,relative_path from module");

	while (NULL != (row = DBfetch(result)))
	{
		const char	*rel_path = row[1];
		char		*updated_path, *updated_path_esc;

		if (NULL == rel_path || '\0' == *rel_path)
			continue;

		updated_path = zbx_dsprintf(NULL, "modules/%s", rel_path);

		updated_path_esc = DBdyn_escape_string(updated_path);

		zbx_snprintf_alloc(&sql, &sql_alloc, &sql_offset, "update module set relative_path='%s' "
				"where moduleid=%s;\n", updated_path_esc, row[0]);

		zbx_free(updated_path);
		zbx_free(updated_path_esc);

		ret = DBexecute_overflowed_sql(&sql, &sql_alloc, &sql_offset);
	}
	zbx_db_free_result(result);

	zbx_DBend_multiple_update(&sql, &sql_alloc, &sql_offset);

	if (SUCCEED == ret && 16 < sql_offset)
	{
		if (ZBX_DB_OK > DBexecute("%s", sql))
			ret = FAIL;
	}

	zbx_free(sql);

	return ret;
}

static int	DBpatch_6030063(void)
{
	zbx_db_insert_t	db_insert;
	int		i, ret = FAIL;

	const char	*modules[] = {
			"actionlog", "clock", "dataover", "discovery", "favgraphs", "favmaps", "geomap", "graph",
			"graphprototype", "hostavail", "item", "map", "navtree", "plaintext", "problemhosts",
			"problems", "problemsbysv", "slareport", "svggraph", "systeminfo", "tophosts", "trigover",
			"url", "web"
		};

	if (0 == (DBget_program_type() & ZBX_PROGRAM_TYPE_SERVER))
		return SUCCEED;

	zbx_db_insert_prepare(&db_insert, "module", "moduleid", "id", "relative_path", "status", "config", NULL);

	for (i = 0; i < (int)ARRSIZE(modules); i++)
	{
		char	*path;

		path = zbx_dsprintf(NULL, "widgets/%s", modules[i]);
		zbx_db_insert_add_values(&db_insert, __UINT64_C(0), modules[i], path, 1, "[]");
		zbx_free(path);
	}

	zbx_db_insert_autoincrement(&db_insert, "moduleid");
	ret = zbx_db_insert_execute(&db_insert);

	zbx_db_insert_clean(&db_insert);

	return ret;
}

static int	DBpatch_6030064(void)
{
	const ZBX_FIELD	field = {"name_upper", "", NULL, NULL, 128, ZBX_TYPE_CHAR, ZBX_NOTNULL, 0};

	if (SUCCEED == DBtrigger_exists("hosts", "hosts_name_upper_update"))
	{
		zabbix_log(LOG_LEVEL_WARNING, "hosts_name_upper_update trigger for table \"hosts\" already exists,"
				" skipping patch of adding \"name_upper\" column to \"hosts\" table");
		return SUCCEED;
	}

	return DBadd_field("hosts", &field);
}

static int	DBpatch_6030065(void)
{
	if (SUCCEED == DBtrigger_exists("hosts", "hosts_name_upper_update"))
	{
		zabbix_log(LOG_LEVEL_WARNING, "hosts_name_upper_update trigger for table \"hosts\" already exists,"
				" skipping patch of adding index to \"name_upper\" column");
		return SUCCEED;
	}

	return DBcreate_index("hosts", "hosts_6", "name_upper", 0);
}

static int	DBpatch_6030066(void)
{
	if (SUCCEED == DBtrigger_exists("hosts", "hosts_name_upper_update"))
	{
		zabbix_log(LOG_LEVEL_WARNING, "hosts_name_upper_update trigger for table \"hosts\" already exists,"
				" skipping patch of updating \"name_upper\" column");

		return SUCCEED;
	}

	if (ZBX_DB_OK > DBexecute("update hosts set name_upper=upper(name)"))
		return FAIL;

	return SUCCEED;
}

static int	DBpatch_6030067(void)
{
	if (SUCCEED == DBtrigger_exists("hosts", "hosts_name_upper_insert"))
	{
		zabbix_log(LOG_LEVEL_WARNING, "hosts_name_upper_insert trigger for table \"hosts\" already exists,"
				" skipping patch of adding it to \"hosts\" table");
		return SUCCEED;
	}

	return zbx_dbupgrade_attach_trigger_with_function_on_insert("hosts", "name", "name_upper", "upper", "hostid");
}

static int	DBpatch_6030068(void)
{
	if (SUCCEED == DBtrigger_exists("hosts", "hosts_name_upper_update"))
	{
		zabbix_log(LOG_LEVEL_WARNING, "hosts_name_upper_update trigger for table \"hosts\" already exists,"
				" skipping patch of adding it to \"hosts\" table");
		return SUCCEED;
	}

	return zbx_dbupgrade_attach_trigger_with_function_on_update("hosts", "name", "name_upper", "upper", "hostid");
}

static int	DBpatch_6030069(void)
{
	const ZBX_FIELD field = {"name_upper", "", NULL, NULL, 255, ZBX_TYPE_CHAR, ZBX_NOTNULL, 0};

	if (SUCCEED == DBtrigger_exists("items", "items_name_upper_update"))
	{
		zabbix_log(LOG_LEVEL_WARNING, "items_name_upper_update trigger for table \"items\" already exists,"
				" skipping patch of adding \"name_upper\" column to \"items\" table");
		return SUCCEED;
	}

	return DBadd_field("items", &field);
}

static int	DBpatch_6030070(void)
{
	if (SUCCEED == DBtrigger_exists("items", "items_name_upper_update"))
	{
		zabbix_log(LOG_LEVEL_WARNING, "items_name_upper_update trigger for table \"items\" already exists,"
				" skipping patch of adding index to \"name_upper\" column");

		return SUCCEED;
	}

	return DBcreate_index("items", "items_9", "hostid,name_upper", 0);
}

static int	DBpatch_6030071(void)
{
	if (SUCCEED == DBtrigger_exists("items", "items_name_upper_update"))
	{
		zabbix_log(LOG_LEVEL_WARNING, "items_name_upper_update trigger for table \"items\" already exists,"
				" skipping patch of updating \"name_upper\" column");
		return SUCCEED;
	}

	if (ZBX_DB_OK > DBexecute("update items set name_upper=upper(name)"))
		return FAIL;

	return SUCCEED;
}

static int	DBpatch_6030072(void)
{
	if (SUCCEED == DBtrigger_exists("items", "items_name_upper_insert"))
	{
		zabbix_log(LOG_LEVEL_WARNING, "items_name_upper_insert trigger for table \"items\" already exists,"
				" skipping patch of adding it to \"items\" table");
		return SUCCEED;
	}

	return zbx_dbupgrade_attach_trigger_with_function_on_insert("items", "name", "name_upper", "upper", "itemid");
}

static int	DBpatch_6030073(void)
{
	if (SUCCEED == DBtrigger_exists("items", "items_name_upper_update"))
	{
		zabbix_log(LOG_LEVEL_WARNING, "items_name_upper_update trigger for table \"items\" already exists,"
				" skipping patch of adding it to \"items\" table");
		return SUCCEED;
	}

	return zbx_dbupgrade_attach_trigger_with_function_on_update("items", "name", "name_upper", "upper", "itemid");
}

static int	DBpatch_6030074(void)
{
	int		i;
	const char	*values[] = {
			"web.auditacts.filter.from", "web.actionlog.filter.from",
			"web.auditacts.filter.to", "web.actionlog.filter.to",
			"web.auditacts.filter.active", "web.actionlog.filter.active",
			"web.auditacts.filter.userids", "web.actionlog.filter.userids"
		};

	if (0 == (DBget_program_type() & ZBX_PROGRAM_TYPE_SERVER))
		return SUCCEED;

	for (i = 0; i < (int)ARRSIZE(values); i += 2)
	{
		if (ZBX_DB_OK > DBexecute("update profiles set idx='%s' where idx='%s'", values[i + 1], values[i]))
			return FAIL;
	}

	return SUCCEED;
}

static int	DBpatch_6030075(void)
{
	const ZBX_FIELD	field = {"value_userid", NULL, NULL, NULL, 0, ZBX_TYPE_ID, 0, 0};

	return DBadd_field("widget_field", &field);
}

static int	DBpatch_6030076(void)
{
	return DBcreate_index("widget_field", "widget_field_9", "value_userid", 0);
}

static int	DBpatch_6030077(void)
{
	const ZBX_FIELD	field = {"value_userid", NULL, "users", "userid", 0, ZBX_TYPE_ID, 0, ZBX_FK_CASCADE_DELETE};

	return DBadd_foreign_key("widget_field", 9, &field);
}

static int	DBpatch_6030078(void)
{
	const ZBX_FIELD	field = {"value_actionid", NULL, NULL, NULL, 0, ZBX_TYPE_ID, 0, 0};

	return DBadd_field("widget_field", &field);
}

static int	DBpatch_6030079(void)
{
	return DBcreate_index("widget_field", "widget_field_10", "value_actionid", 0);
}

static int	DBpatch_6030080(void)
{
	const ZBX_FIELD	field = {"value_actionid", NULL, "actions", "actionid", 0, ZBX_TYPE_ID, 0, ZBX_FK_CASCADE_DELETE};

	return DBadd_foreign_key("widget_field", 10, &field);
}

static int	DBpatch_6030081(void)
{
	const ZBX_FIELD	field = {"value_mediatypeid", NULL, NULL, NULL, 0, ZBX_TYPE_ID, 0, 0};

	return DBadd_field("widget_field", &field);
}

static int	DBpatch_6030082(void)
{
	return DBcreate_index("widget_field", "widget_field_11", "value_mediatypeid", 0);
}

static int	DBpatch_6030083(void)
{
	const ZBX_FIELD	field = {"value_mediatypeid", NULL, "media_type", "mediatypeid", 0, ZBX_TYPE_ID, 0,
			ZBX_FK_CASCADE_DELETE};

	return DBadd_foreign_key("widget_field", 11, &field);
}

/* patches for ZBXNEXT-276 */
/* create new tables */

static int	DBpatch_6030084(void)
{
	const ZBX_TABLE table =
		{"scim_group", "scim_groupid", 0,
			{
				{"scim_groupid", NULL, NULL, NULL, 0, ZBX_TYPE_ID, ZBX_NOTNULL, 0},
				{"name", "", NULL, NULL, 64, ZBX_TYPE_CHAR, ZBX_NOTNULL, 0},
				{0}
			},
			NULL
		};

	return DBcreate_table(&table);
}

static int	DBpatch_6030085(void)
{
	return DBcreate_index("scim_group", "scim_group_1", "name", 1);
}

static int	DBpatch_6030086(void)
{
	const ZBX_TABLE table =
		{"user_scim_group", "user_scim_groupid", 0,
			{
				{"user_scim_groupid", NULL, NULL, NULL, 0, ZBX_TYPE_ID, ZBX_NOTNULL, 0},
				{"userid", NULL, NULL, NULL, 0, ZBX_TYPE_ID, ZBX_NOTNULL, 0},
				{"scim_groupid", NULL, NULL, NULL, 0, ZBX_TYPE_ID, ZBX_NOTNULL, 0},
				{0}
			},
			NULL
		};

	return DBcreate_table(&table);
}

static int	DBpatch_6030087(void)
{
	return DBcreate_index("user_scim_group", "user_scim_group_1", "userid", 0);
}

static int	DBpatch_6030088(void)
{
	return DBcreate_index("user_scim_group", "user_scim_group_2", "scim_groupid", 0);
}

static int	DBpatch_6030089(void)
{
	const ZBX_FIELD field = {"userid", NULL, "users", "userid", 0, ZBX_TYPE_ID, ZBX_NOTNULL, ZBX_FK_CASCADE_DELETE};

	return DBadd_foreign_key("user_scim_group", 1, &field);
}

static int	DBpatch_6030090(void)
{
	const ZBX_FIELD field = {"scim_groupid", NULL, "scim_group", "scim_groupid", 0, ZBX_TYPE_ID, ZBX_NOTNULL,
			ZBX_FK_CASCADE_DELETE};

	return DBadd_foreign_key("user_scim_group", 2, &field);
}

static int	DBpatch_6030091(void)
{
	const ZBX_TABLE	table =
		{"userdirectory_saml", "userdirectoryid", 0,
			{
				{"userdirectoryid", NULL, NULL, NULL, 0, ZBX_TYPE_ID, ZBX_NOTNULL, 0},
				{"idp_entityid", "", NULL, NULL, 1024, ZBX_TYPE_CHAR, ZBX_NOTNULL, 0},
				{"sso_url", "", NULL, NULL, 2048, ZBX_TYPE_CHAR, ZBX_NOTNULL, 0},
				{"slo_url", "", NULL, NULL, 2048, ZBX_TYPE_CHAR, ZBX_NOTNULL, 0},
				{"username_attribute", "", NULL, NULL, 128, ZBX_TYPE_CHAR, ZBX_NOTNULL, 0},
				{"sp_entityid", "", NULL, NULL, 1024, ZBX_TYPE_CHAR, ZBX_NOTNULL, 0},
				{"nameid_format", "", NULL, NULL, 2048, ZBX_TYPE_CHAR, ZBX_NOTNULL, 0},
				{"sign_messages", "0", NULL, NULL, 0, ZBX_TYPE_INT, ZBX_NOTNULL, 0},
				{"sign_assertions", "0", NULL, NULL, 0, ZBX_TYPE_INT, ZBX_NOTNULL, 0},
				{"sign_authn_requests", "0", NULL, NULL, 0, ZBX_TYPE_INT, ZBX_NOTNULL, 0},
				{"sign_logout_requests", "0", NULL, NULL, 0, ZBX_TYPE_INT, ZBX_NOTNULL, 0},
				{"sign_logout_responses", "0", NULL, NULL, 0, ZBX_TYPE_INT, ZBX_NOTNULL, 0},
				{"encrypt_nameid", "0", NULL, NULL, 0, ZBX_TYPE_INT, ZBX_NOTNULL, 0},
				{"encrypt_assertions", "0", NULL, NULL, 0, ZBX_TYPE_INT, ZBX_NOTNULL, 0},
				{"group_name", "", NULL, NULL, 255, ZBX_TYPE_CHAR, ZBX_NOTNULL, 0},
				{"user_username", "", NULL, NULL, 255, ZBX_TYPE_CHAR, ZBX_NOTNULL, 0},
				{"user_lastname", "", NULL, NULL, 255, ZBX_TYPE_CHAR, ZBX_NOTNULL, 0},
				{"scim_status", "0", NULL, NULL, 0, ZBX_TYPE_INT, ZBX_NOTNULL, 0},
				{0}
			},
			NULL
		};

	return DBcreate_table(&table);
}

static int	DBpatch_6030092(void)
{
	const ZBX_FIELD	field = {"userdirectoryid", NULL, "userdirectory", "userdirectoryid", 0, ZBX_TYPE_ID,
			ZBX_NOTNULL, ZBX_FK_CASCADE_DELETE};

	return DBadd_foreign_key("userdirectory_saml", 1, &field);
}

static int	DBpatch_6030093(void)
{
	const ZBX_TABLE	table =
		{"userdirectory_ldap", "userdirectoryid", 0,
			{
				{"userdirectoryid", NULL, NULL, NULL, 0, ZBX_TYPE_ID, ZBX_NOTNULL, 0},
				{"host", "", NULL, NULL, 255, ZBX_TYPE_CHAR, ZBX_NOTNULL, 0},
				{"port", "389", NULL, NULL, 0, ZBX_TYPE_INT, ZBX_NOTNULL, 0},
				{"base_dn", "", NULL, NULL, 255, ZBX_TYPE_CHAR, ZBX_NOTNULL, 0},
				{"search_attribute", "", NULL, NULL, 128, ZBX_TYPE_CHAR, ZBX_NOTNULL, 0},
				{"bind_dn", "", NULL, NULL, 255, ZBX_TYPE_CHAR, ZBX_NOTNULL, 0},
				{"bind_password", "", NULL, NULL, 128, ZBX_TYPE_CHAR, ZBX_NOTNULL, 0},
				{"start_tls", "0", NULL, NULL, 0, ZBX_TYPE_INT, ZBX_NOTNULL, 0},
				{"search_filter", "", NULL, NULL, 255, ZBX_TYPE_CHAR, ZBX_NOTNULL, 0},
				{"group_basedn", "", NULL, NULL, 255, ZBX_TYPE_CHAR, ZBX_NOTNULL, 0},
				{"group_name", "", NULL, NULL, 255, ZBX_TYPE_CHAR, ZBX_NOTNULL, 0},
				{"group_member", "", NULL, NULL, 255, ZBX_TYPE_CHAR, ZBX_NOTNULL, 0},
				{"user_ref_attr", "", NULL, NULL, 255, ZBX_TYPE_CHAR, ZBX_NOTNULL, 0},
				{"group_filter", "", NULL, NULL, 255, ZBX_TYPE_CHAR, ZBX_NOTNULL, 0},
				{"group_membership", "", NULL, NULL, 255, ZBX_TYPE_CHAR, ZBX_NOTNULL, 0},
				{"user_username", "", NULL, NULL, 255, ZBX_TYPE_CHAR, ZBX_NOTNULL, 0},
				{"user_lastname", "", NULL, NULL, 255, ZBX_TYPE_CHAR, ZBX_NOTNULL, 0},
				{0}
			},
			NULL
		};

	return DBcreate_table(&table);
}

static int	DBpatch_6030094(void)
{
	const ZBX_FIELD	field = {"userdirectoryid", NULL, "userdirectory", "userdirectoryid", 0, ZBX_TYPE_ID,
			ZBX_NOTNULL, ZBX_FK_CASCADE_DELETE};

	return DBadd_foreign_key("userdirectory_ldap", 1, &field);
}

static int	DBpatch_6030095(void)
{
	const ZBX_TABLE	table =
		{"userdirectory_media", "userdirectory_mediaid", 0,
			{
				{"userdirectory_mediaid", NULL, NULL, NULL, 0, ZBX_TYPE_ID, ZBX_NOTNULL, 0},
				{"userdirectoryid", NULL, NULL, NULL, 0, ZBX_TYPE_ID, ZBX_NOTNULL, 0},
				{"mediatypeid", NULL, NULL, NULL, 0, ZBX_TYPE_ID, ZBX_NOTNULL, 0},
				{"name", "", NULL, NULL, 64, ZBX_TYPE_CHAR, ZBX_NOTNULL, 0},
				{"attribute", "", NULL, NULL, 255, ZBX_TYPE_CHAR, ZBX_NOTNULL, 0},
				{0}
			},
			NULL
		};

	return DBcreate_table(&table);
}

static int	DBpatch_6030096(void)
{
	return DBcreate_index("userdirectory_media", "userdirectory_media_1", "userdirectoryid", 0);
}

static int	DBpatch_6030097(void)
{
	return DBcreate_index("userdirectory_media", "userdirectory_media_2", "mediatypeid", 0);
}

static int	DBpatch_6030098(void)
{
	const ZBX_FIELD	field = {"userdirectoryid", NULL, "userdirectory", "userdirectoryid", 0, ZBX_TYPE_ID,
			ZBX_NOTNULL, ZBX_FK_CASCADE_DELETE};

	return DBadd_foreign_key("userdirectory_media", 1, &field);
}

static int	DBpatch_6030099(void)
{
	const ZBX_FIELD	field = {"mediatypeid", NULL, "media_type", "mediatypeid", 0, ZBX_TYPE_ID, ZBX_NOTNULL,
			ZBX_FK_CASCADE_DELETE};

	return DBadd_foreign_key("userdirectory_media", 2, &field);
}

static int	DBpatch_6030100(void)
{
	const ZBX_TABLE	table =
		{"userdirectory_idpgroup", "userdirectory_idpgroupid", 0,
			{
				{"userdirectory_idpgroupid", NULL, NULL, NULL, 0, ZBX_TYPE_ID, ZBX_NOTNULL, 0},
				{"userdirectoryid", NULL, NULL, NULL, 0, ZBX_TYPE_ID, ZBX_NOTNULL, 0},
				{"roleid", NULL, NULL, NULL, 0, ZBX_TYPE_ID, ZBX_NOTNULL, 0},
				{"name", "", NULL, NULL, 255, ZBX_TYPE_CHAR, ZBX_NOTNULL, 0},
				{0}
			},
			NULL
		};

	return DBcreate_table(&table);
}

static int	DBpatch_6030101(void)
{
	return DBcreate_index("userdirectory_idpgroup", "userdirectory_idpgroup_1", "userdirectoryid", 0);
}

static int	DBpatch_6030102(void)
{
	return DBcreate_index("userdirectory_idpgroup", "userdirectory_idpgroup_2", "roleid", 0);
}

static int	DBpatch_6030103(void)
{
	const ZBX_FIELD	field = {"userdirectoryid", NULL, "userdirectory", "userdirectoryid", 0, ZBX_TYPE_ID,
			ZBX_NOTNULL, ZBX_FK_CASCADE_DELETE};

	return DBadd_foreign_key("userdirectory_idpgroup", 1, &field);
}

static int	DBpatch_6030104(void)
{
	const ZBX_FIELD	field = {"roleid", NULL, "role", "roleid", 0, ZBX_TYPE_ID, ZBX_NOTNULL,
			ZBX_FK_CASCADE_DELETE};

	return DBadd_foreign_key("userdirectory_idpgroup", 2, &field);
}

static int	DBpatch_6030105(void)
{
	const ZBX_TABLE	table =
		{"userdirectory_usrgrp", "userdirectory_usrgrpid", 0,
			{
				{"userdirectory_usrgrpid", NULL, NULL, NULL, 0, ZBX_TYPE_ID, ZBX_NOTNULL, 0},
				{"userdirectory_idpgroupid", NULL, NULL, NULL, 0, ZBX_TYPE_ID, ZBX_NOTNULL, 0},
				{"usrgrpid", NULL, NULL, NULL, 0, ZBX_TYPE_ID, ZBX_NOTNULL, 0},
				{0}
			},
			NULL
		};

	return DBcreate_table(&table);
}

static int	DBpatch_6030106(void)
{
	return DBcreate_index("userdirectory_usrgrp", "userdirectory_usrgrp_1", "userdirectory_idpgroupid,usrgrpid", 1);
}

static int	DBpatch_6030107(void)
{
	return DBcreate_index("userdirectory_usrgrp", "userdirectory_usrgrp_2", "usrgrpid", 0);
}

static int	DBpatch_6030108(void)
{
	return DBcreate_index("userdirectory_usrgrp", "userdirectory_usrgrp_3", "userdirectory_idpgroupid", 0);
}

static int	DBpatch_6030109(void)
{
	const ZBX_FIELD	field = {"userdirectory_idpgroupid", NULL, "userdirectory_idpgroup", "userdirectory_idpgroupid",
			0, ZBX_TYPE_ID, ZBX_NOTNULL, ZBX_FK_CASCADE_DELETE};

	return DBadd_foreign_key("userdirectory_usrgrp", 1, &field);
}

static int	DBpatch_6030110(void)
{
	const ZBX_FIELD	field = {"usrgrpid", NULL, "usrgrp", "usrgrpid", 0, ZBX_TYPE_ID, ZBX_NOTNULL,
			ZBX_FK_CASCADE_DELETE};

	return DBadd_foreign_key("userdirectory_usrgrp", 2, &field);
}

/* add new fields to existing tables */

static int	DBpatch_6030111(void)
{
	const ZBX_FIELD	field = {"jit_provision_interval", "1h", NULL, NULL, 32, ZBX_TYPE_CHAR, ZBX_NOTNULL, 0};

	return DBadd_field("config", &field);
}

static int	DBpatch_6030112(void)
{
	const ZBX_FIELD	field = {"saml_jit_status", "0", NULL, NULL, 0, ZBX_TYPE_INT, ZBX_NOTNULL, 0};

	return DBadd_field("config", &field);
}

static int	DBpatch_6030113(void)
{
	const ZBX_FIELD field = {"ldap_jit_status", "0", NULL, NULL, 0, ZBX_TYPE_INT, ZBX_NOTNULL, 0};

	return DBadd_field("config", &field);
}

static int	DBpatch_6030114(void)
{
	const ZBX_FIELD	field = {"disabled_usrgrpid", NULL, NULL, NULL, 0, ZBX_TYPE_ID, 0, 0};

	return DBadd_field("config", &field);
}

static int	DBpatch_6030115(void)
{
	return DBcreate_index("config", "config_4", "disabled_usrgrpid", 0);
}

static int	DBpatch_6030116(void)
{
	const ZBX_FIELD	field = {"disabled_usrgrpid", NULL, "usrgrp", "usrgrpid", 0, ZBX_TYPE_ID, 0, 0};

	return DBadd_foreign_key("config", 4, &field);
}

static int	DBpatch_6030117(void)
{
	const ZBX_FIELD field = {"idp_type", "1", NULL, NULL, 0, ZBX_TYPE_INT, ZBX_NOTNULL, 0};

	return DBadd_field("userdirectory", &field);
}

static int	DBpatch_6030118(void)
{
	const ZBX_FIELD field = {"provision_status", "0", NULL, NULL, 0, ZBX_TYPE_INT, ZBX_NOTNULL, 0};

	return DBadd_field("userdirectory", &field);
}

static int	DBpatch_6030119(void)
{
	return DBcreate_index("userdirectory", "userdirectory_1", "idp_type", 0);
}

static int	DBpatch_6030120(void)
{
	const ZBX_FIELD field = {"userdirectoryid", NULL, NULL, NULL, 0, ZBX_TYPE_ID, 0, 0};

	return DBadd_field("users", &field);
}

static int	DBpatch_6030121(void)
{
	const ZBX_FIELD field = {"ts_provisioned", "0", NULL, NULL, 0, ZBX_TYPE_INT, ZBX_NOTNULL, 0};

	return DBadd_field("users", &field);
}

static int	DBpatch_6030122(void)
{
	return DBcreate_index("users", "users_2", "userdirectoryid", 0);
}

static int	DBpatch_6030123(void)
{
	const ZBX_FIELD field = {"userdirectoryid", NULL, "userdirectory", "userdirectoryid", 0, ZBX_TYPE_ID, 0, 0};

	return DBadd_foreign_key("users", 2, &field);
}

/* migrate data */

static int	migrate_ldap_data(void)
{
	DB_RESULT	result = DBselect("select userdirectoryid,host,port,base_dn,bind_dn,bind_password,"
					"search_attribute,start_tls,search_filter"
					" from userdirectory");
	if (NULL == result)
		return FAIL;

	DB_ROW	row;

	while (NULL != (row = DBfetch(result)))
	{
		char	*host = DBdyn_escape_string(row[1]);
		char	*base_dn = DBdyn_escape_string(row[3]);
		char	*bind_dn = DBdyn_escape_string(row[4]);
		char	*bind_password = DBdyn_escape_string(row[5]);
		char	*search_attribute = DBdyn_escape_string(row[6]);
		char	*search_filter = DBdyn_escape_string(row[8]);

		int	rc = DBexecute("insert into userdirectory_ldap (userdirectoryid,host,port,"
					"base_dn,search_attribute,bind_dn,bind_password,start_tls,search_filter)"
					" values (%s,'%s',%s,'%s','%s','%s','%s',%s,'%s')", row[0], host, row[2],
					base_dn, search_attribute, bind_dn, bind_password, row[7], search_filter);

		zbx_free(search_filter);
		zbx_free(search_attribute);
		zbx_free(bind_password);
		zbx_free(bind_dn);
		zbx_free(base_dn);
		zbx_free(host);

		if (ZBX_DB_OK > rc)
		{
			zbx_db_free_result(result);
			return FAIL;
		}

#define IDP_TYPE_LDAP	1	/* user directory of type LDAP */
		if (ZBX_DB_OK > DBexecute("update userdirectory set idp_type=%d where userdirectoryid=%s",
				IDP_TYPE_LDAP, row[0]))
		{
			zbx_db_free_result(result);
			return FAIL;
		}
#undef IDP_TYPE_LDAP
	}

	zbx_db_free_result(result);

	return SUCCEED;
}

static int	DBpatch_6030124(void)
{
	if (0 == (DBget_program_type() & ZBX_PROGRAM_TYPE_SERVER))
		return SUCCEED;

	return migrate_ldap_data();
}

static int	migrate_saml_data(void)
{
	DB_RESULT	result = DBselect("select saml_idp_entityid,saml_sso_url,saml_slo_url,saml_username_attribute,"
					"saml_sp_entityid,saml_nameid_format,saml_sign_messages,saml_sign_assertions,"
					"saml_sign_authn_requests,saml_sign_logout_requests,saml_sign_logout_responses,"
					"saml_encrypt_nameid,saml_encrypt_assertions"
					" from config");
	if (NULL == result)
		return FAIL;

	DB_ROW	row = DBfetch(result);

	if (NULL == row)
	{
		zbx_db_free_result(result);
		return FAIL;
	}

	if ('\0' == *row[0] && '\0' == *row[1] && '\0' == *row[2] && '\0' == *row[3] && '\0' == *row[4] &&
			'\0' == *row[5] && 0 == atoi(row[6]) && 0 == atoi(row[7]) && 0 == atoi(row[8]) &&
			0 == atoi(row[9]) && 0 == atoi(row[10]) && 0 == atoi(row[11]) && 0 == atoi(row[12]))
	{
		zbx_db_free_result(result);
		return SUCCEED;
	}

	zbx_uint64_t	userdirectoryid = DBget_maxid("userdirectory");

#define IDP_TYPE_SAML	2	/* user directory of type SAML */
	int	rc = DBexecute("insert into userdirectory (userdirectoryid,idp_type,description) values"
			" (" ZBX_FS_UI64 ",%d,'')", userdirectoryid, IDP_TYPE_SAML);
#undef IDP_TYPE_SAML
	if (ZBX_DB_OK > rc)
	{
		zbx_db_free_result(result);
		return FAIL;
	}

	char	*idp_entityid = DBdyn_escape_string(row[0]);
	char	*sso_url = DBdyn_escape_string(row[1]);
	char	*slo_url = DBdyn_escape_string(row[2]);
	char	*username_attribute = DBdyn_escape_string(row[3]);
	char	*sp_entityid = DBdyn_escape_string(row[4]);
	char	*nameid_format = DBdyn_escape_string(row[5]);

	int	rc2 = DBexecute("insert into userdirectory_saml (userdirectoryid,idp_entityid,sso_url,slo_url,"
				"username_attribute,sp_entityid,nameid_format,sign_messages,sign_assertions,"
				"sign_authn_requests,sign_logout_requests,sign_logout_responses,encrypt_nameid,"
				"encrypt_assertions) values (" ZBX_FS_UI64 ",'%s','%s','%s','%s','%s','%s',%s,%s,%s,%s,"
				"%s,%s,%s)", userdirectoryid, idp_entityid, sso_url, slo_url, username_attribute,
				sp_entityid, nameid_format, row[6], row[7], row[8], row[9], row[10], row[11], row[12]);

	zbx_free(nameid_format);
	zbx_free(sp_entityid);
	zbx_free(username_attribute);
	zbx_free(slo_url);
	zbx_free(sso_url);
	zbx_free(idp_entityid);

	zbx_db_free_result(result);

	if (ZBX_DB_OK > rc2)
	return FAIL;

	return SUCCEED;
}

static int	DBpatch_6030125(void)
{
	if (0 == (DBget_program_type() & ZBX_PROGRAM_TYPE_SERVER))
		return SUCCEED;

	return migrate_saml_data();
}

/* rename fields */

static int	DBpatch_6030126(void)
{
	const ZBX_FIELD	field = {"ldap_auth_enabled", "0", NULL, NULL, 0, ZBX_TYPE_INT, ZBX_NOTNULL, 0};

	return DBrename_field("config", "ldap_configured", &field);
}

/* modify fields in tables */

static int	DBpatch_6030127(void)
{
	const ZBX_FIELD field = {"roleid", NULL, NULL, NULL, 0, ZBX_TYPE_ID, 0, 0};

	return DBdrop_not_null("users", &field);
}

/* drop fields */

static int	DBpatch_6030128(void)
{
	return DBdrop_field("config", "saml_idp_entityid");
}

static int	DBpatch_6030129(void)
{
	return DBdrop_field("config", "saml_sso_url");
}

static int	DBpatch_6030130(void)
{
	return DBdrop_field("config", "saml_slo_url");
}

static int	DBpatch_6030131(void)
{
	return DBdrop_field("config", "saml_username_attribute");
}

static int	DBpatch_6030132(void)
{
	return DBdrop_field("config", "saml_sp_entityid");
}

static int	DBpatch_6030133(void)
{
	return DBdrop_field("config", "saml_nameid_format");
}

static int	DBpatch_6030134(void)
{
	return DBdrop_field("config", "saml_sign_messages");
}

static int	DBpatch_6030135(void)
{
	return DBdrop_field("config", "saml_sign_assertions");
}

static int	DBpatch_6030136(void)
{
	return DBdrop_field("config", "saml_sign_authn_requests");
}

static int	DBpatch_6030137(void)
{
	return DBdrop_field("config", "saml_sign_logout_requests");
}

static int	DBpatch_6030138(void)
{
	return DBdrop_field("config", "saml_sign_logout_responses");
}

static int	DBpatch_6030139(void)
{
	return DBdrop_field("config", "saml_encrypt_nameid");
}

static int	DBpatch_6030140(void)
{
	return DBdrop_field("config", "saml_encrypt_assertions");
}

static int	DBpatch_6030141(void)
{
	return DBdrop_field("userdirectory", "host");
}

static int	DBpatch_6030142(void)
{
	return DBdrop_field("userdirectory", "port");
}

static int	DBpatch_6030143(void)
{
	return DBdrop_field("userdirectory", "base_dn");
}

static int	DBpatch_6030144(void)
{
	return DBdrop_field("userdirectory", "bind_dn");
}

static int	DBpatch_6030145(void)
{
	return DBdrop_field("userdirectory", "bind_password");
}

static int	DBpatch_6030146(void)
{
	return DBdrop_field("userdirectory", "search_attribute");
}

static int	DBpatch_6030147(void)
{
	return DBdrop_field("userdirectory", "start_tls");
}

static int	DBpatch_6030148(void)
{
	return DBdrop_field("userdirectory", "search_filter");
}
/* end of ZBXNEXT-276 patches */

static int	DBpatch_6030149(void)
{
	const ZBX_FIELD	old_field = {"info", "", NULL, NULL, 0, ZBX_TYPE_TEXT, ZBX_NOTNULL, 0};
	const ZBX_FIELD	field = {"info", "", NULL, NULL, 0, ZBX_TYPE_LONGTEXT, ZBX_NOTNULL, 0};

	return DBmodify_field_type("task_result", &field, &old_field);
}

static int	DBpatch_6030150(void)
{
	const ZBX_FIELD	field = {"max_repetitions", "10", NULL, NULL, 0, ZBX_TYPE_INT, ZBX_NOTNULL, 0};

	return DBadd_field("interface_snmp", &field);
}

static int	DBpatch_6030151(void)
{
	const ZBX_TABLE table =
		{"event_symptom", "eventid", 0,
			{
				{"eventid", NULL, NULL, NULL, 0, ZBX_TYPE_ID, ZBX_NOTNULL, 0},
				{"cause_eventid", NULL, NULL, NULL, 0, ZBX_TYPE_ID, ZBX_NOTNULL, 0},
				{0}
			},
			NULL
		};

	return DBcreate_table(&table);
}

static int	DBpatch_6030152(void)
{
	const ZBX_FIELD	field = {"eventid", NULL, "events", "eventid", 0, 0, 0, ZBX_FK_CASCADE_DELETE};

	return DBadd_foreign_key("event_symptom", 1, &field);
}

static int	DBpatch_6030153(void)
{
	const ZBX_FIELD	field = {"cause_eventid", NULL, "events", "eventid", 0, 0, 0, 0};

	return DBadd_foreign_key("event_symptom", 2, &field);
}

static int	DBpatch_6030154(void)
{
	const ZBX_FIELD field = {"cause_eventid", NULL, NULL, NULL, 0, ZBX_TYPE_ID, 0, 0};

	return DBadd_field("problem", &field);
}

static int	DBpatch_6030155(void)
{
	const ZBX_FIELD	field = {"cause_eventid", NULL, "events", "eventid", 0, 0, 0, 0};

	return DBadd_foreign_key("problem", 3, &field);
}

static int	DBpatch_6030156(void)
{
	const ZBX_FIELD field = {"pause_symptoms", "1", NULL, NULL, 0, ZBX_TYPE_INT, ZBX_NOTNULL, 0};

	return DBadd_field("actions", &field);
}

static int	DBpatch_6030157(void)
{
	const ZBX_FIELD field = {"taskid", NULL, NULL, NULL, 0, ZBX_TYPE_ID, 0, 0};

	return DBadd_field("acknowledges", &field);
}

static int	DBpatch_6030158(void)
{
	return DBcreate_index("event_symptom", "event_symptom_1", "cause_eventid", 0);
}

static int	DBpatch_6030159(void)
{
<<<<<<< HEAD
	const ZBX_TABLE table =
		{"connector", "connectorid", 0,
			{
				{"connectorid", NULL, NULL, NULL, 0, ZBX_TYPE_ID, ZBX_NOTNULL, 0},
				{"name", "", NULL, NULL, 255, ZBX_TYPE_CHAR, ZBX_NOTNULL, 0},
				{"protocol", "0", NULL, NULL, 0, ZBX_TYPE_INT, ZBX_NOTNULL, 0},
				{"data_type", "0", NULL, NULL, 0, ZBX_TYPE_INT, ZBX_NOTNULL, 0},
				{"url", "", NULL, NULL, 2048, ZBX_TYPE_CHAR, ZBX_NOTNULL, 0},
				{"max_records", "0", NULL, NULL, 0, ZBX_TYPE_INT, ZBX_NOTNULL, 0},
				{"max_senders", "1", NULL, NULL, 0, ZBX_TYPE_INT, ZBX_NOTNULL, 0},
				{"max_attempts", "1", NULL, NULL, 0, ZBX_TYPE_INT, ZBX_NOTNULL, 0},
				{"timeout", "5s", NULL, NULL, 255, ZBX_TYPE_CHAR, ZBX_NOTNULL, 0},
				{"token", "", NULL, NULL, 128, ZBX_TYPE_CHAR, ZBX_NOTNULL, 0},
				{"http_proxy", "", NULL, NULL, 255, ZBX_TYPE_CHAR, ZBX_NOTNULL, 0},
				{"authtype", "0", NULL, NULL, 0, ZBX_TYPE_INT, ZBX_NOTNULL, 0},
				{"username", "", NULL, NULL, 64, ZBX_TYPE_CHAR, ZBX_NOTNULL, 0},
				{"password", "", NULL, NULL, 64, ZBX_TYPE_CHAR, ZBX_NOTNULL, 0},
				{"verify_peer", "0", NULL, NULL, 0, ZBX_TYPE_INT, ZBX_NOTNULL, 0},
				{"verify_host", "0", NULL, NULL, 0, ZBX_TYPE_INT, ZBX_NOTNULL, 0},
				{"ssl_cert_file", "", NULL, NULL, 255, ZBX_TYPE_CHAR, ZBX_NOTNULL, 0},
				{"ssl_key_file", "", NULL, NULL, 255, ZBX_TYPE_CHAR, ZBX_NOTNULL, 0},
				{"ssl_key_password", "", NULL, NULL, 64, ZBX_TYPE_CHAR, ZBX_NOTNULL, 0},
				{"description", "", NULL, NULL, 0, ZBX_TYPE_SHORTTEXT, ZBX_NOTNULL, 0},
				{"status", "1", NULL, NULL, 0, ZBX_TYPE_INT, ZBX_NOTNULL, 0},
				{"tags_evaltype", "0", NULL, NULL, 0, ZBX_TYPE_INT, ZBX_NOTNULL, 0},
				{0}
			},
			NULL
		};

	return DBcreate_table(&table);
}

static int	DBpatch_6030160(void)
{
	return DBcreate_index("connector", "connector_1", "name", 1);
}

static int	DBpatch_6030161(void)
{
	return DBcreate_changelog_insert_trigger("connector", "connectorid");
}

static int	DBpatch_6030162(void)
{
	return DBcreate_changelog_update_trigger("connector", "connectorid");
}

static int	DBpatch_6030163(void)
{
	return DBcreate_changelog_delete_trigger("connector", "connectorid");
}

static int	DBpatch_6030164(void)
{
	const ZBX_TABLE table =
		{"connector_tag", "connector_tagid", 0,
			{
				{"connector_tagid", NULL, NULL, NULL, 0, ZBX_TYPE_ID, ZBX_NOTNULL, 0},
				{"connectorid", NULL, "connector", "connectorid", 0, ZBX_TYPE_ID, ZBX_NOTNULL, 0},
				{"tag", "", NULL, NULL, 255, ZBX_TYPE_CHAR, ZBX_NOTNULL, 0},
				{"operator", "0", NULL, NULL, 0, ZBX_TYPE_INT, ZBX_NOTNULL, 0},
				{"value", "", NULL, NULL, 255, ZBX_TYPE_CHAR, ZBX_NOTNULL, 0},
				{0}
			},
			NULL
		};

	return DBcreate_table(&table);
}

static int	DBpatch_6030165(void)
{
	return DBcreate_index("connector_tag", "connector_tag_1", "connectorid", 0);
}

static int	DBpatch_6030166(void)
{
	const ZBX_FIELD	field = {"connectorid", NULL, "connector", "connectorid", 0, 0, 0, 0};

	return DBadd_foreign_key("connector_tag", 1, &field);
}

static int	DBpatch_6030167(void)
{
	return DBcreate_changelog_insert_trigger("connector_tag", "connector_tagid");
}

static int	DBpatch_6030168(void)
{
	return DBcreate_changelog_update_trigger("connector_tag", "connector_tagid");
}

static int	DBpatch_6030169(void)
{
	return DBcreate_changelog_delete_trigger("connector_tag", "connector_tagid");
=======
	int		i;
	const char	*values[] = {
			"web.actionconf.php.sort", "web.action.list.sort",
			"web.actionconf.php.sortorder", "web.action.list.sortorder",
			"web.actionconf.filter_name", "web.action.list.filter_name",
			"web.actionconf.filter_status", "web.action.list.filter_status",
			"web.actionconf.filter.active", "web.action.list.filter.active"
		};

	if (0 == (DBget_program_type() & ZBX_PROGRAM_TYPE_SERVER))
		return SUCCEED;

	for (i = 0; i < (int)ARRSIZE(values); i += 2)
	{
		if (ZBX_DB_OK > DBexecute("update profiles set idx='%s' where idx='%s'", values[i + 1], values[i]))
			return FAIL;
	}

	return SUCCEED;
>>>>>>> 24c7608b
}
#endif

DBPATCH_START(6030)

/* version, duplicates flag, mandatory flag */

DBPATCH_ADD(6030000, 0, 1)
DBPATCH_ADD(6030001, 0, 1)
DBPATCH_ADD(6030002, 0, 1)
DBPATCH_ADD(6030003, 0, 1)
DBPATCH_ADD(6030004, 0, 1)
DBPATCH_ADD(6030005, 0, 1)
DBPATCH_ADD(6030006, 0, 1)
DBPATCH_ADD(6030007, 0, 1)
DBPATCH_ADD(6030008, 0, 1)
DBPATCH_ADD(6030009, 0, 1)
DBPATCH_ADD(6030010, 0, 1)
DBPATCH_ADD(6030011, 0, 1)
DBPATCH_ADD(6030012, 0, 1)
DBPATCH_ADD(6030013, 0, 1)
DBPATCH_ADD(6030014, 0, 1)
DBPATCH_ADD(6030015, 0, 1)
DBPATCH_ADD(6030016, 0, 1)
DBPATCH_ADD(6030017, 0, 1)
DBPATCH_ADD(6030018, 0, 1)
DBPATCH_ADD(6030019, 0, 1)
DBPATCH_ADD(6030020, 0, 1)
DBPATCH_ADD(6030021, 0, 1)
DBPATCH_ADD(6030022, 0, 1)
DBPATCH_ADD(6030023, 0, 1)
DBPATCH_ADD(6030024, 0, 1)
DBPATCH_ADD(6030025, 0, 1)
DBPATCH_ADD(6030026, 0, 1)
DBPATCH_ADD(6030027, 0, 1)
DBPATCH_ADD(6030028, 0, 1)
DBPATCH_ADD(6030029, 0, 1)
DBPATCH_ADD(6030030, 0, 1)
DBPATCH_ADD(6030031, 0, 1)
DBPATCH_ADD(6030032, 0, 1)
DBPATCH_ADD(6030033, 0, 1)
DBPATCH_ADD(6030034, 0, 1)
DBPATCH_ADD(6030035, 0, 1)
DBPATCH_ADD(6030036, 0, 1)
DBPATCH_ADD(6030037, 0, 1)
DBPATCH_ADD(6030038, 0, 1)
DBPATCH_ADD(6030039, 0, 1)
DBPATCH_ADD(6030040, 0, 1)
DBPATCH_ADD(6030041, 0, 1)
DBPATCH_ADD(6030042, 0, 1)
DBPATCH_ADD(6030043, 0, 1)
DBPATCH_ADD(6030044, 0, 1)
DBPATCH_ADD(6030045, 0, 1)
DBPATCH_ADD(6030046, 0, 1)
DBPATCH_ADD(6030047, 0, 1)
DBPATCH_ADD(6030048, 0, 1)
DBPATCH_ADD(6030049, 0, 1)
DBPATCH_ADD(6030050, 0, 1)
DBPATCH_ADD(6030051, 0, 1)
DBPATCH_ADD(6030052, 0, 1)
DBPATCH_ADD(6030053, 0, 1)
DBPATCH_ADD(6030054, 0, 1)
DBPATCH_ADD(6030055, 0, 1)
DBPATCH_ADD(6030056, 0, 1)
DBPATCH_ADD(6030057, 0, 1)
DBPATCH_ADD(6030058, 0, 1)
DBPATCH_ADD(6030059, 0, 1)
DBPATCH_ADD(6030060, 0, 1)
DBPATCH_ADD(6030061, 0, 1)
DBPATCH_ADD(6030062, 0, 1)
DBPATCH_ADD(6030063, 0, 1)
DBPATCH_ADD(6030064, 0, 1)
DBPATCH_ADD(6030065, 0, 1)
DBPATCH_ADD(6030066, 0, 1)
DBPATCH_ADD(6030067, 0, 1)
DBPATCH_ADD(6030068, 0, 1)
DBPATCH_ADD(6030069, 0, 1)
DBPATCH_ADD(6030070, 0, 1)
DBPATCH_ADD(6030071, 0, 1)
DBPATCH_ADD(6030072, 0, 1)
DBPATCH_ADD(6030073, 0, 1)
DBPATCH_ADD(6030074, 0, 1)
DBPATCH_ADD(6030075, 0, 1)
DBPATCH_ADD(6030076, 0, 1)
DBPATCH_ADD(6030077, 0, 1)
DBPATCH_ADD(6030078, 0, 1)
DBPATCH_ADD(6030079, 0, 1)
DBPATCH_ADD(6030080, 0, 1)
DBPATCH_ADD(6030081, 0, 1)
DBPATCH_ADD(6030082, 0, 1)
DBPATCH_ADD(6030083, 0, 1)
DBPATCH_ADD(6030084, 0, 1)
DBPATCH_ADD(6030085, 0, 1)
DBPATCH_ADD(6030086, 0, 1)
DBPATCH_ADD(6030087, 0, 1)
DBPATCH_ADD(6030088, 0, 1)
DBPATCH_ADD(6030089, 0, 1)
DBPATCH_ADD(6030090, 0, 1)
DBPATCH_ADD(6030091, 0, 1)
DBPATCH_ADD(6030092, 0, 1)
DBPATCH_ADD(6030093, 0, 1)
DBPATCH_ADD(6030094, 0, 1)
DBPATCH_ADD(6030095, 0, 1)
DBPATCH_ADD(6030096, 0, 1)
DBPATCH_ADD(6030097, 0, 1)
DBPATCH_ADD(6030098, 0, 1)
DBPATCH_ADD(6030099, 0, 1)
DBPATCH_ADD(6030100, 0, 1)
DBPATCH_ADD(6030101, 0, 1)
DBPATCH_ADD(6030102, 0, 1)
DBPATCH_ADD(6030103, 0, 1)
DBPATCH_ADD(6030104, 0, 1)
DBPATCH_ADD(6030105, 0, 1)
DBPATCH_ADD(6030106, 0, 1)
DBPATCH_ADD(6030107, 0, 1)
DBPATCH_ADD(6030108, 0, 1)
DBPATCH_ADD(6030109, 0, 1)
DBPATCH_ADD(6030110, 0, 1)
DBPATCH_ADD(6030111, 0, 1)
DBPATCH_ADD(6030112, 0, 1)
DBPATCH_ADD(6030113, 0, 1)
DBPATCH_ADD(6030114, 0, 1)
DBPATCH_ADD(6030115, 0, 1)
DBPATCH_ADD(6030116, 0, 1)
DBPATCH_ADD(6030117, 0, 1)
DBPATCH_ADD(6030118, 0, 1)
DBPATCH_ADD(6030119, 0, 1)
DBPATCH_ADD(6030120, 0, 1)
DBPATCH_ADD(6030121, 0, 1)
DBPATCH_ADD(6030122, 0, 1)
DBPATCH_ADD(6030123, 0, 1)
DBPATCH_ADD(6030124, 0, 1)
DBPATCH_ADD(6030125, 0, 1)
DBPATCH_ADD(6030126, 0, 1)
DBPATCH_ADD(6030127, 0, 1)
DBPATCH_ADD(6030128, 0, 1)
DBPATCH_ADD(6030129, 0, 1)
DBPATCH_ADD(6030130, 0, 1)
DBPATCH_ADD(6030131, 0, 1)
DBPATCH_ADD(6030132, 0, 1)
DBPATCH_ADD(6030133, 0, 1)
DBPATCH_ADD(6030134, 0, 1)
DBPATCH_ADD(6030135, 0, 1)
DBPATCH_ADD(6030136, 0, 1)
DBPATCH_ADD(6030137, 0, 1)
DBPATCH_ADD(6030138, 0, 1)
DBPATCH_ADD(6030139, 0, 1)
DBPATCH_ADD(6030140, 0, 1)
DBPATCH_ADD(6030141, 0, 1)
DBPATCH_ADD(6030142, 0, 1)
DBPATCH_ADD(6030143, 0, 1)
DBPATCH_ADD(6030144, 0, 1)
DBPATCH_ADD(6030145, 0, 1)
DBPATCH_ADD(6030146, 0, 1)
DBPATCH_ADD(6030147, 0, 1)
DBPATCH_ADD(6030148, 0, 1)
DBPATCH_ADD(6030149, 0, 1)
DBPATCH_ADD(6030150, 0, 1)
DBPATCH_ADD(6030151, 0, 1)
DBPATCH_ADD(6030152, 0, 1)
DBPATCH_ADD(6030153, 0, 1)
DBPATCH_ADD(6030154, 0, 1)
DBPATCH_ADD(6030155, 0, 1)
DBPATCH_ADD(6030156, 0, 1)
DBPATCH_ADD(6030157, 0, 1)
DBPATCH_ADD(6030158, 0, 1)
DBPATCH_ADD(6030159, 0, 1)
<<<<<<< HEAD
DBPATCH_ADD(6030160, 0, 1)
DBPATCH_ADD(6030161, 0, 1)
DBPATCH_ADD(6030162, 0, 1)
DBPATCH_ADD(6030163, 0, 1)
DBPATCH_ADD(6030164, 0, 1)
DBPATCH_ADD(6030165, 0, 1)
DBPATCH_ADD(6030166, 0, 1)
DBPATCH_ADD(6030167, 0, 1)
DBPATCH_ADD(6030168, 0, 1)
DBPATCH_ADD(6030169, 0, 1)
=======
>>>>>>> 24c7608b

DBPATCH_END()<|MERGE_RESOLUTION|>--- conflicted
+++ resolved
@@ -1476,7 +1476,29 @@
 
 static int	DBpatch_6030159(void)
 {
-<<<<<<< HEAD
+	int		i;
+	const char	*values[] = {
+			"web.actionconf.php.sort", "web.action.list.sort",
+			"web.actionconf.php.sortorder", "web.action.list.sortorder",
+			"web.actionconf.filter_name", "web.action.list.filter_name",
+			"web.actionconf.filter_status", "web.action.list.filter_status",
+			"web.actionconf.filter.active", "web.action.list.filter.active"
+		};
+
+	if (0 == (DBget_program_type() & ZBX_PROGRAM_TYPE_SERVER))
+		return SUCCEED;
+
+	for (i = 0; i < (int)ARRSIZE(values); i += 2)
+	{
+		if (ZBX_DB_OK > DBexecute("update profiles set idx='%s' where idx='%s'", values[i + 1], values[i]))
+			return FAIL;
+	}
+
+	return SUCCEED;
+}
+
+static int	DBpatch_6030160(void)
+{
 	const ZBX_TABLE table =
 		{"connector", "connectorid", 0,
 			{
@@ -1510,27 +1532,27 @@
 	return DBcreate_table(&table);
 }
 
-static int	DBpatch_6030160(void)
+static int	DBpatch_6030161(void)
 {
 	return DBcreate_index("connector", "connector_1", "name", 1);
 }
 
-static int	DBpatch_6030161(void)
+static int	DBpatch_6030162(void)
 {
 	return DBcreate_changelog_insert_trigger("connector", "connectorid");
 }
 
-static int	DBpatch_6030162(void)
+static int	DBpatch_6030163(void)
 {
 	return DBcreate_changelog_update_trigger("connector", "connectorid");
 }
 
-static int	DBpatch_6030163(void)
+static int	DBpatch_6030164(void)
 {
 	return DBcreate_changelog_delete_trigger("connector", "connectorid");
 }
 
-static int	DBpatch_6030164(void)
+static int	DBpatch_6030165(void)
 {
 	const ZBX_TABLE table =
 		{"connector_tag", "connector_tagid", 0,
@@ -1548,52 +1570,31 @@
 	return DBcreate_table(&table);
 }
 
-static int	DBpatch_6030165(void)
+static int	DBpatch_6030166(void)
 {
 	return DBcreate_index("connector_tag", "connector_tag_1", "connectorid", 0);
 }
 
-static int	DBpatch_6030166(void)
+static int	DBpatch_6030167(void)
 {
 	const ZBX_FIELD	field = {"connectorid", NULL, "connector", "connectorid", 0, 0, 0, 0};
 
 	return DBadd_foreign_key("connector_tag", 1, &field);
 }
 
-static int	DBpatch_6030167(void)
+static int	DBpatch_6030168(void)
 {
 	return DBcreate_changelog_insert_trigger("connector_tag", "connector_tagid");
 }
 
-static int	DBpatch_6030168(void)
+static int	DBpatch_6030169(void)
 {
 	return DBcreate_changelog_update_trigger("connector_tag", "connector_tagid");
 }
 
-static int	DBpatch_6030169(void)
+static int	DBpatch_6030170(void)
 {
 	return DBcreate_changelog_delete_trigger("connector_tag", "connector_tagid");
-=======
-	int		i;
-	const char	*values[] = {
-			"web.actionconf.php.sort", "web.action.list.sort",
-			"web.actionconf.php.sortorder", "web.action.list.sortorder",
-			"web.actionconf.filter_name", "web.action.list.filter_name",
-			"web.actionconf.filter_status", "web.action.list.filter_status",
-			"web.actionconf.filter.active", "web.action.list.filter.active"
-		};
-
-	if (0 == (DBget_program_type() & ZBX_PROGRAM_TYPE_SERVER))
-		return SUCCEED;
-
-	for (i = 0; i < (int)ARRSIZE(values); i += 2)
-	{
-		if (ZBX_DB_OK > DBexecute("update profiles set idx='%s' where idx='%s'", values[i + 1], values[i]))
-			return FAIL;
-	}
-
-	return SUCCEED;
->>>>>>> 24c7608b
 }
 #endif
 
@@ -1761,7 +1762,6 @@
 DBPATCH_ADD(6030157, 0, 1)
 DBPATCH_ADD(6030158, 0, 1)
 DBPATCH_ADD(6030159, 0, 1)
-<<<<<<< HEAD
 DBPATCH_ADD(6030160, 0, 1)
 DBPATCH_ADD(6030161, 0, 1)
 DBPATCH_ADD(6030162, 0, 1)
@@ -1772,7 +1772,6 @@
 DBPATCH_ADD(6030167, 0, 1)
 DBPATCH_ADD(6030168, 0, 1)
 DBPATCH_ADD(6030169, 0, 1)
-=======
->>>>>>> 24c7608b
+DBPATCH_ADD(6030170, 0, 1)
 
 DBPATCH_END()