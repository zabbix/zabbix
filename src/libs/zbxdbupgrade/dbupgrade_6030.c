/*
** Zabbix
** Copyright (C) 2001-2023 Zabbix SIA
**
** This program is free software; you can redistribute it and/or modify
** it under the terms of the GNU General Public License as published by
** the Free Software Foundation; either version 2 of the License, or
** (at your option) any later version.
**
** This program is distributed in the hope that it will be useful,
** but WITHOUT ANY WARRANTY; without even the implied warranty of
** MERCHANTABILITY or FITNESS FOR A PARTICULAR PURPOSE. See the
** GNU General Public License for more details.
**
** You should have received a copy of the GNU General Public License
** along with this program; if not, write to the Free Software
** Foundation, Inc., 51 Franklin Street, Fifth Floor, Boston, MA  02110-1301, USA.
**/

#include "zbxdbhigh.h"
#include "dbupgrade.h"
#include "zbxdbschema.h"
#include "zbxcrypto.h"
#include "zbxeval.h"
#include "zbxalgo.h"
#include "zbxstr.h"

/*
 * 6.4 development database patches
 */

#ifndef HAVE_SQLITE3

static int	DBpatch_6030000(void)
{
	DB_RESULT		result;
	DB_ROW			row;
	zbx_db_insert_t		db_insert;
	int			ret = SUCCEED;

	if (0 == (DBget_program_type() & ZBX_PROGRAM_TYPE_SERVER))
		return SUCCEED;

	result = zbx_db_select("select roleid,type,name,value_int from role_rule where name in ("
			"'ui.configuration.actions',"
			"'ui.services.actions',"
			"'ui.administration.general')");

	zbx_db_insert_prepare(&db_insert, "role_rule", "role_ruleid", "roleid", "type", "name", "value_int", NULL);

	while (NULL != (row = zbx_db_fetch(result)))
	{
		zbx_uint64_t	roleid;
		int		value_int, type;

		ZBX_STR2UINT64(roleid, row[0]);
		type = atoi(row[1]);
		value_int = atoi(row[3]);

		if (0 == strcmp(row[2], "ui.configuration.actions"))
		{
			zbx_db_insert_add_values(&db_insert, __UINT64_C(0), roleid, type,
					"ui.configuration.autoregistration_actions", value_int);

			zbx_db_insert_add_values(&db_insert, __UINT64_C(0), roleid, type,
					"ui.configuration.discovery_actions", value_int);

			zbx_db_insert_add_values(&db_insert, __UINT64_C(0), roleid, type,
					"ui.configuration.internal_actions", value_int);

			zbx_db_insert_add_values(&db_insert, __UINT64_C(0), roleid, type,
					"ui.configuration.trigger_actions", value_int);
		}
		else if (0 == strcmp(row[2], "ui.administration.general"))
		{
			zbx_db_insert_add_values(&db_insert, __UINT64_C(0), roleid, type,
					"ui.administration.housekeeping", value_int);

			zbx_db_insert_add_values(&db_insert, __UINT64_C(0), roleid, type,
					"ui.administration.macros", value_int);

			zbx_db_insert_add_values(&db_insert, __UINT64_C(0), roleid, type,
					"ui.administration.api_tokens", value_int);

			zbx_db_insert_add_values(&db_insert, __UINT64_C(0), roleid, type,
					"ui.administration.audit_log", value_int);
		}
		else
		{
			zbx_db_insert_add_values(&db_insert, __UINT64_C(0), roleid, type,
					"ui.configuration.service_actions", value_int);
		}
	}
	zbx_db_free_result(result);

	zbx_db_insert_autoincrement(&db_insert, "role_ruleid");

	if (SUCCEED == (ret = zbx_db_insert_execute(&db_insert)))
	{
		if (ZBX_DB_OK > zbx_db_execute("delete from role_rule where name in ("
			"'ui.configuration.actions',"
			"'ui.services.actions')"))
		{
			ret = FAIL;
		}
	}

	zbx_db_insert_clean(&db_insert);

	return ret;
}

static int	DBpatch_6030001(void)
{
	const ZBX_FIELD	field = {"name", "", NULL, NULL, 255, ZBX_TYPE_CHAR, ZBX_NOTNULL, 0};

	return DBmodify_field_type("group_discovery", &field, NULL);
}

static int	DBpatch_6030002(void)
{
	if (ZBX_DB_OK > zbx_db_execute(
			"update group_discovery gd"
			" set name=("
				"select gp.name"
				" from group_prototype gp"
				" where gd.parent_group_prototypeid=gp.group_prototypeid"
			")"
			" where " ZBX_DB_CHAR_LENGTH(gd.name) "=64"))
	{
		return FAIL;
	}

	return SUCCEED;
}

static int	DBpatch_6030003(void)
{
	const ZBX_FIELD	field = {"url", "", NULL, NULL, 2048, ZBX_TYPE_CHAR, ZBX_NOTNULL, 0};

	return DBadd_field("scripts", &field);
}

static int	DBpatch_6030004(void)
{
	const ZBX_FIELD	field = {"new_window", "1", NULL, NULL, 0, ZBX_TYPE_INT, ZBX_NOTNULL, 0};

	return DBadd_field("scripts", &field);
}

static int	DBpatch_6030005(void)
{
	const ZBX_FIELD	old_field = {"host_metadata", "", NULL, NULL, 255, ZBX_TYPE_CHAR, ZBX_NOTNULL, 0};
	const ZBX_FIELD	field = {"host_metadata", "", NULL, NULL, 0, ZBX_TYPE_TEXT, ZBX_NOTNULL, 0};

	return DBmodify_field_type("autoreg_host", &field, &old_field);
}

static int	DBpatch_6030006(void)
{
	const ZBX_FIELD	old_field = {"host_metadata", "", NULL, NULL, 255, ZBX_TYPE_CHAR, ZBX_NOTNULL, 0};
	const ZBX_FIELD	field = {"host_metadata", "", NULL, NULL, 0, ZBX_TYPE_TEXT, ZBX_NOTNULL, 0};

	return DBmodify_field_type("proxy_autoreg_host", &field, &old_field);
}

static int	DBpatch_6030007(void)
{
	const ZBX_FIELD	field = {"server_status", "", NULL, NULL, 0, ZBX_TYPE_SHORTTEXT, ZBX_NOTNULL, 0};

	return DBadd_field("config", &field);
}

static int	DBpatch_6030008(void)
{
	const ZBX_FIELD	field = {"version", "0", NULL, NULL, 0, ZBX_TYPE_INT, ZBX_NOTNULL, 0};

	return DBadd_field("host_rtdata", &field);
}

static int	DBpatch_6030009(void)
{
	const ZBX_FIELD	field = {"compatibility", "0", NULL, NULL, 0, ZBX_TYPE_INT, ZBX_NOTNULL, 0};

	return DBadd_field("host_rtdata", &field);
}

static int	DBpatch_6030010(void)
{
	const ZBX_FIELD	field = {"url", "", NULL, NULL, 2048, ZBX_TYPE_CHAR, ZBX_NOTNULL, 0};

	return DBmodify_field_type("users", &field, NULL);
}

static int	DBpatch_6030011(void)
{
	return DBcreate_changelog_insert_trigger("drules", "druleid");
}

static int	DBpatch_6030012(void)
{
	return DBcreate_changelog_update_trigger("drules", "druleid");
}

static int	DBpatch_6030013(void)
{
	return DBcreate_changelog_delete_trigger("drules", "druleid");
}

static int	DBpatch_6030014(void)
{
	return DBcreate_changelog_insert_trigger("dchecks", "dcheckid");
}

static int	DBpatch_6030015(void)
{
	return DBcreate_changelog_update_trigger("dchecks", "dcheckid");
}

static int	DBpatch_6030016(void)
{
	return DBcreate_changelog_delete_trigger("dchecks", "dcheckid");
}

static int	DBpatch_6030017(void)
{
	return DBcreate_changelog_insert_trigger("httptest", "httptestid");
}

static int	DBpatch_6030018(void)
{
	return DBcreate_changelog_update_trigger("httptest", "httptestid");
}

static int	DBpatch_6030019(void)
{
	return DBcreate_changelog_delete_trigger("httptest", "httptestid");
}

static int	DBpatch_6030020(void)
{
	return DBcreate_changelog_insert_trigger("httptest_field", "httptest_fieldid");
}

static int	DBpatch_6030021(void)
{
	return DBcreate_changelog_update_trigger("httptest_field", "httptest_fieldid");
}

static int	DBpatch_6030022(void)
{
	return DBcreate_changelog_delete_trigger("httptest_field", "httptest_fieldid");
}

static int	DBpatch_6030023(void)
{
	return DBcreate_changelog_insert_trigger("httptestitem", "httptestitemid");
}

static int	DBpatch_6030024(void)
{
	return DBcreate_changelog_update_trigger("httptestitem", "httptestitemid");
}

static int	DBpatch_6030025(void)
{
	return DBcreate_changelog_delete_trigger("httptestitem", "httptestitemid");
}

static int	DBpatch_6030026(void)
{
	return DBcreate_changelog_insert_trigger("httpstep", "httpstepid");
}

static int	DBpatch_6030027(void)
{
	return DBcreate_changelog_update_trigger("httpstep", "httpstepid");
}

static int	DBpatch_6030028(void)
{
	return DBcreate_changelog_delete_trigger("httpstep", "httpstepid");
}

static int	DBpatch_6030029(void)
{
	return DBcreate_changelog_insert_trigger("httpstep_field", "httpstep_fieldid");
}

static int	DBpatch_6030030(void)
{
	return DBcreate_changelog_update_trigger("httpstep_field", "httpstep_fieldid");
}

static int	DBpatch_6030031(void)
{
	return DBcreate_changelog_delete_trigger("httpstep_field", "httpstep_fieldid");
}

static int	DBpatch_6030032(void)
{
	return DBcreate_changelog_insert_trigger("httpstepitem", "httpstepitemid");
}

static int	DBpatch_6030033(void)
{
	return DBcreate_changelog_update_trigger("httpstepitem", "httpstepitemid");
}

static int	DBpatch_6030034(void)
{
	return DBcreate_changelog_delete_trigger("httpstepitem", "httpstepitemid");
}

static int	DBpatch_6030035(void)
{
	return DBdrop_field("drules", "nextcheck");
}

static int	DBpatch_6030036(void)
{
	return DBdrop_field("httptest", "nextcheck");
}

static int	DBpatch_6030037(void)
{
	const ZBX_FIELD field = {"discovery_groupid", NULL, NULL, NULL, 0, ZBX_TYPE_ID, 0, 0};

	return DBdrop_not_null("config", &field);
}

static int	DBpatch_6030038(void)
{
	return DBdrop_foreign_key("dchecks", 1);
}

static int	DBpatch_6030039(void)
{
	const ZBX_FIELD	field = {"druleid", NULL, "drules", "druleid", 0, ZBX_TYPE_ID, 0, 0};

	return DBadd_foreign_key("dchecks", 1, &field);
}

static int	DBpatch_6030040(void)
{
	return DBdrop_foreign_key("httptest", 2);
}

static int	DBpatch_6030041(void)
{
	const ZBX_FIELD	field = {"hostid", NULL, "hosts", "hostid", 0, ZBX_TYPE_ID, 0, 0};

	return DBadd_foreign_key("httptest", 2, &field);
}

static int	DBpatch_6030042(void)
{
	return DBdrop_foreign_key("httptest", 3);
}

static int	DBpatch_6030043(void)
{
	const ZBX_FIELD	field = {"templateid", NULL, "httptest", "httptestid", 0, ZBX_TYPE_ID, 0, 0};

	return DBadd_foreign_key("httptest", 3, &field);
}

static int	DBpatch_6030044(void)
{
	return DBdrop_foreign_key("httpstep", 1);
}

static int	DBpatch_6030045(void)
{
	const ZBX_FIELD	field = {"httptestid", NULL, "httptest", "httptestid", 0, ZBX_TYPE_ID, 0, 0};

	return DBadd_foreign_key("httpstep", 1, &field);
}

static int	DBpatch_6030046(void)
{
	return DBdrop_foreign_key("httptestitem", 1);
}

static int	DBpatch_6030047(void)
{
	const ZBX_FIELD	field = {"httptestid", NULL, "httptest", "httptestid", 0, ZBX_TYPE_ID, 0, 0};

	return DBadd_foreign_key("httptestitem", 1, &field);
}

static int	DBpatch_6030048(void)
{
	return DBdrop_foreign_key("httptestitem", 2);
}

static int	DBpatch_6030049(void)
{
	const ZBX_FIELD	field = {"itemid", NULL, "items", "itemid", 0, ZBX_TYPE_ID, 0, 0};

	return DBadd_foreign_key("httptestitem", 2, &field);
}

static int	DBpatch_6030050(void)
{
	return DBdrop_foreign_key("httpstepitem", 1);
}

static int	DBpatch_6030051(void)
{
	const ZBX_FIELD	field = {"httpstepid", NULL, "httpstep", "httpstepid", 0, ZBX_TYPE_ID, 0, 0};

	return DBadd_foreign_key("httpstepitem", 1, &field);
}

static int	DBpatch_6030052(void)
{
	return DBdrop_foreign_key("httpstepitem", 2);
}

static int	DBpatch_6030053(void)
{
	const ZBX_FIELD	field = {"itemid", NULL, "items", "itemid", 0, ZBX_TYPE_ID, 0, 0};

	return DBadd_foreign_key("httpstepitem", 2, &field);
}

static int	DBpatch_6030054(void)
{
	return DBdrop_foreign_key("httptest_field", 1);
}

static int	DBpatch_6030055(void)
{
	const ZBX_FIELD	field = {"httptestid", NULL, "httptest", "httptestid", 0, ZBX_TYPE_ID, 0, 0};

	return DBadd_foreign_key("httptest_field", 1, &field);
}

static int	DBpatch_6030056(void)
{
	return DBdrop_foreign_key("httpstep_field", 1);
}

static int	DBpatch_6030057(void)
{
	const ZBX_FIELD	field = {"httpstepid", NULL, "httpstep", "httpstepid", 0, ZBX_TYPE_ID, 0, 0};

	return DBadd_foreign_key("httpstep_field", 1, &field);
}

static int	DBpatch_6030058(void)
{
	const ZBX_FIELD field = {"provider", "0", NULL, NULL, 0, ZBX_TYPE_INT, ZBX_NOTNULL, 0};

	return DBadd_field("media_type", &field);
}

static int	DBpatch_6030059(void)
{
	const ZBX_FIELD field = {"status", "1", NULL, NULL, 0, ZBX_TYPE_INT, ZBX_NOTNULL, 0};

	return DBset_default("media_type", &field);
}

static int DBpatch_6030060(void)
{
	const ZBX_FIELD	field = {"url_name", "", NULL, NULL, 64, ZBX_TYPE_CHAR, ZBX_NOTNULL, 0};

	return DBadd_field("triggers", &field);
}

static int DBpatch_6030061(void)
{
	const ZBX_FIELD	field = {"url", "", NULL, NULL, 2048, ZBX_TYPE_CHAR, ZBX_NOTNULL, 0};

	return DBmodify_field_type("triggers", &field, NULL);
}

static int	DBpatch_6030062(void)
{
	DB_RESULT		result;
	DB_ROW			row;
	char			*sql;
	size_t			sql_alloc = 4096, sql_offset = 0;
	int			ret = SUCCEED;

	if (0 == (DBget_program_type() & ZBX_PROGRAM_TYPE_SERVER))
		return SUCCEED;

	sql = zbx_malloc(NULL, sql_alloc);

	zbx_db_begin_multiple_update(&sql, &sql_alloc, &sql_offset);

	result = zbx_db_select("select moduleid,relative_path from module");

	while (NULL != (row = zbx_db_fetch(result)))
	{
		const char	*rel_path = row[1];
		char		*updated_path, *updated_path_esc;

		if (NULL == rel_path || '\0' == *rel_path)
			continue;

		updated_path = zbx_dsprintf(NULL, "modules/%s", rel_path);

		updated_path_esc = zbx_db_dyn_escape_string(updated_path);

		zbx_snprintf_alloc(&sql, &sql_alloc, &sql_offset, "update module set relative_path='%s' "
				"where moduleid=%s;\n", updated_path_esc, row[0]);

		zbx_free(updated_path);
		zbx_free(updated_path_esc);

		ret = zbx_db_execute_overflowed_sql(&sql, &sql_alloc, &sql_offset);
	}
	zbx_db_free_result(result);

	zbx_db_end_multiple_update(&sql, &sql_alloc, &sql_offset);

	if (SUCCEED == ret && 16 < sql_offset)
	{
		if (ZBX_DB_OK > zbx_db_execute("%s", sql))
			ret = FAIL;
	}

	zbx_free(sql);

	return ret;
}

static int	DBpatch_6030063(void)
{
	zbx_db_insert_t	db_insert;
	int		i, ret = FAIL;

	const char	*modules[] = {
			"actionlog", "clock", "dataover", "discovery", "favgraphs", "favmaps", "geomap", "graph",
			"graphprototype", "hostavail", "item", "map", "navtree", "plaintext", "problemhosts",
			"problems", "problemsbysv", "slareport", "svggraph", "systeminfo", "tophosts", "trigover",
			"url", "web"
		};

	if (0 == (DBget_program_type() & ZBX_PROGRAM_TYPE_SERVER))
		return SUCCEED;

	zbx_db_insert_prepare(&db_insert, "module", "moduleid", "id", "relative_path", "status", "config", NULL);

	for (i = 0; i < (int)ARRSIZE(modules); i++)
	{
		char	*path;

		path = zbx_dsprintf(NULL, "widgets/%s", modules[i]);
		zbx_db_insert_add_values(&db_insert, __UINT64_C(0), modules[i], path, 1, "[]");
		zbx_free(path);
	}

	zbx_db_insert_autoincrement(&db_insert, "moduleid");
	ret = zbx_db_insert_execute(&db_insert);

	zbx_db_insert_clean(&db_insert);

	return ret;
}

static int	DBpatch_6030064(void)
{
	const ZBX_FIELD	field = {"name_upper", "", NULL, NULL, 128, ZBX_TYPE_CHAR, ZBX_NOTNULL, 0};

	if (SUCCEED == zbx_db_trigger_exists("hosts", "hosts_name_upper_update"))
	{
		zabbix_log(LOG_LEVEL_WARNING, "hosts_name_upper_update trigger for table \"hosts\" already exists,"
				" skipping patch of adding \"name_upper\" column to \"hosts\" table");
		return SUCCEED;
	}

	return DBadd_field("hosts", &field);
}

static int	DBpatch_6030065(void)
{
	if (SUCCEED == zbx_db_trigger_exists("hosts", "hosts_name_upper_update"))
	{
		zabbix_log(LOG_LEVEL_WARNING, "hosts_name_upper_update trigger for table \"hosts\" already exists,"
				" skipping patch of adding index to \"name_upper\" column");
		return SUCCEED;
	}

	return DBcreate_index("hosts", "hosts_6", "name_upper", 0);
}

static int	DBpatch_6030066(void)
{
	if (SUCCEED == zbx_db_trigger_exists("hosts", "hosts_name_upper_update"))
	{
		zabbix_log(LOG_LEVEL_WARNING, "hosts_name_upper_update trigger for table \"hosts\" already exists,"
				" skipping patch of updating \"name_upper\" column");

		return SUCCEED;
	}

	if (ZBX_DB_OK > zbx_db_execute("update hosts set name_upper=upper(name)"))
		return FAIL;

	return SUCCEED;
}

static int	DBpatch_6030067(void)
{
	if (SUCCEED == zbx_db_trigger_exists("hosts", "hosts_name_upper_insert"))
	{
		zabbix_log(LOG_LEVEL_WARNING, "hosts_name_upper_insert trigger for table \"hosts\" already exists,"
				" skipping patch of adding it to \"hosts\" table");
		return SUCCEED;
	}

	return zbx_dbupgrade_attach_trigger_with_function_on_insert("hosts", "name", "name_upper", "upper", "hostid");
}

static int	DBpatch_6030068(void)
{
	if (SUCCEED == zbx_db_trigger_exists("hosts", "hosts_name_upper_update"))
	{
		zabbix_log(LOG_LEVEL_WARNING, "hosts_name_upper_update trigger for table \"hosts\" already exists,"
				" skipping patch of adding it to \"hosts\" table");
		return SUCCEED;
	}

	return zbx_dbupgrade_attach_trigger_with_function_on_update("hosts", "name", "name_upper", "upper", "hostid");
}

static int	DBpatch_6030069(void)
{
	const ZBX_FIELD field = {"name_upper", "", NULL, NULL, 255, ZBX_TYPE_CHAR, ZBX_NOTNULL, 0};

	if (SUCCEED == zbx_db_trigger_exists("items", "items_name_upper_update"))
	{
		zabbix_log(LOG_LEVEL_WARNING, "items_name_upper_update trigger for table \"items\" already exists,"
				" skipping patch of adding \"name_upper\" column to \"items\" table");
		return SUCCEED;
	}

	return DBadd_field("items", &field);
}

static int	DBpatch_6030070(void)
{
	if (SUCCEED == zbx_db_trigger_exists("items", "items_name_upper_update"))
	{
		zabbix_log(LOG_LEVEL_WARNING, "items_name_upper_update trigger for table \"items\" already exists,"
				" skipping patch of adding index to \"name_upper\" column");

		return SUCCEED;
	}

	return DBcreate_index("items", "items_9", "hostid,name_upper", 0);
}

static int	DBpatch_6030071(void)
{
	if (SUCCEED == zbx_db_trigger_exists("items", "items_name_upper_update"))
	{
		zabbix_log(LOG_LEVEL_WARNING, "items_name_upper_update trigger for table \"items\" already exists,"
				" skipping patch of updating \"name_upper\" column");
		return SUCCEED;
	}

	if (ZBX_DB_OK > zbx_db_execute("update items set name_upper=upper(name)"))
		return FAIL;

	return SUCCEED;
}

static int	DBpatch_6030072(void)
{
	if (SUCCEED == zbx_db_trigger_exists("items", "items_name_upper_insert"))
	{
		zabbix_log(LOG_LEVEL_WARNING, "items_name_upper_insert trigger for table \"items\" already exists,"
				" skipping patch of adding it to \"items\" table");
		return SUCCEED;
	}

	return zbx_dbupgrade_attach_trigger_with_function_on_insert("items", "name", "name_upper", "upper", "itemid");
}

static int	DBpatch_6030073(void)
{
	if (SUCCEED == zbx_db_trigger_exists("items", "items_name_upper_update"))
	{
		zabbix_log(LOG_LEVEL_WARNING, "items_name_upper_update trigger for table \"items\" already exists,"
				" skipping patch of adding it to \"items\" table");
		return SUCCEED;
	}

	return zbx_dbupgrade_attach_trigger_with_function_on_update("items", "name", "name_upper", "upper", "itemid");
}

static int	DBpatch_6030074(void)
{
	int		i;
	const char	*values[] = {
			"web.auditacts.filter.from", "web.actionlog.filter.from",
			"web.auditacts.filter.to", "web.actionlog.filter.to",
			"web.auditacts.filter.active", "web.actionlog.filter.active",
			"web.auditacts.filter.userids", "web.actionlog.filter.userids"
		};

	if (0 == (DBget_program_type() & ZBX_PROGRAM_TYPE_SERVER))
		return SUCCEED;

	for (i = 0; i < (int)ARRSIZE(values); i += 2)
	{
		if (ZBX_DB_OK > zbx_db_execute("update profiles set idx='%s' where idx='%s'", values[i + 1], values[i]))
			return FAIL;
	}

	return SUCCEED;
}

static int	DBpatch_6030075(void)
{
	const ZBX_FIELD	field = {"value_userid", NULL, NULL, NULL, 0, ZBX_TYPE_ID, 0, 0};

	return DBadd_field("widget_field", &field);
}

static int	DBpatch_6030076(void)
{
	return DBcreate_index("widget_field", "widget_field_9", "value_userid", 0);
}

static int	DBpatch_6030077(void)
{
	const ZBX_FIELD	field = {"value_userid", NULL, "users", "userid", 0, ZBX_TYPE_ID, 0, ZBX_FK_CASCADE_DELETE};

	return DBadd_foreign_key("widget_field", 9, &field);
}

static int	DBpatch_6030078(void)
{
	const ZBX_FIELD	field = {"value_actionid", NULL, NULL, NULL, 0, ZBX_TYPE_ID, 0, 0};

	return DBadd_field("widget_field", &field);
}

static int	DBpatch_6030079(void)
{
	return DBcreate_index("widget_field", "widget_field_10", "value_actionid", 0);
}

static int	DBpatch_6030080(void)
{
	const ZBX_FIELD	field = {"value_actionid", NULL, "actions", "actionid", 0, ZBX_TYPE_ID, 0, ZBX_FK_CASCADE_DELETE};

	return DBadd_foreign_key("widget_field", 10, &field);
}

static int	DBpatch_6030081(void)
{
	const ZBX_FIELD	field = {"value_mediatypeid", NULL, NULL, NULL, 0, ZBX_TYPE_ID, 0, 0};

	return DBadd_field("widget_field", &field);
}

static int	DBpatch_6030082(void)
{
	return DBcreate_index("widget_field", "widget_field_11", "value_mediatypeid", 0);
}

static int	DBpatch_6030083(void)
{
	const ZBX_FIELD	field = {"value_mediatypeid", NULL, "media_type", "mediatypeid", 0, ZBX_TYPE_ID, 0,
			ZBX_FK_CASCADE_DELETE};

	return DBadd_foreign_key("widget_field", 11, &field);
}

/* patches for ZBXNEXT-276 */
/* create new tables */

static int	DBpatch_6030084(void)
{
	const ZBX_TABLE table =
		{"scim_group", "scim_groupid", 0,
			{
				{"scim_groupid", NULL, NULL, NULL, 0, ZBX_TYPE_ID, ZBX_NOTNULL, 0},
				{"name", "", NULL, NULL, 64, ZBX_TYPE_CHAR, ZBX_NOTNULL, 0},
				{0}
			},
			NULL
		};

	return DBcreate_table(&table);
}

static int	DBpatch_6030085(void)
{
	return DBcreate_index("scim_group", "scim_group_1", "name", 1);
}

static int	DBpatch_6030086(void)
{
	const ZBX_TABLE table =
		{"user_scim_group", "user_scim_groupid", 0,
			{
				{"user_scim_groupid", NULL, NULL, NULL, 0, ZBX_TYPE_ID, ZBX_NOTNULL, 0},
				{"userid", NULL, NULL, NULL, 0, ZBX_TYPE_ID, ZBX_NOTNULL, 0},
				{"scim_groupid", NULL, NULL, NULL, 0, ZBX_TYPE_ID, ZBX_NOTNULL, 0},
				{0}
			},
			NULL
		};

	return DBcreate_table(&table);
}

static int	DBpatch_6030087(void)
{
	return DBcreate_index("user_scim_group", "user_scim_group_1", "userid", 0);
}

static int	DBpatch_6030088(void)
{
	return DBcreate_index("user_scim_group", "user_scim_group_2", "scim_groupid", 0);
}

static int	DBpatch_6030089(void)
{
	const ZBX_FIELD field = {"userid", NULL, "users", "userid", 0, ZBX_TYPE_ID, ZBX_NOTNULL, ZBX_FK_CASCADE_DELETE};

	return DBadd_foreign_key("user_scim_group", 1, &field);
}

static int	DBpatch_6030090(void)
{
	const ZBX_FIELD field = {"scim_groupid", NULL, "scim_group", "scim_groupid", 0, ZBX_TYPE_ID, ZBX_NOTNULL,
			ZBX_FK_CASCADE_DELETE};

	return DBadd_foreign_key("user_scim_group", 2, &field);
}

static int	DBpatch_6030091(void)
{
	const ZBX_TABLE	table =
		{"userdirectory_saml", "userdirectoryid", 0,
			{
				{"userdirectoryid", NULL, NULL, NULL, 0, ZBX_TYPE_ID, ZBX_NOTNULL, 0},
				{"idp_entityid", "", NULL, NULL, 1024, ZBX_TYPE_CHAR, ZBX_NOTNULL, 0},
				{"sso_url", "", NULL, NULL, 2048, ZBX_TYPE_CHAR, ZBX_NOTNULL, 0},
				{"slo_url", "", NULL, NULL, 2048, ZBX_TYPE_CHAR, ZBX_NOTNULL, 0},
				{"username_attribute", "", NULL, NULL, 128, ZBX_TYPE_CHAR, ZBX_NOTNULL, 0},
				{"sp_entityid", "", NULL, NULL, 1024, ZBX_TYPE_CHAR, ZBX_NOTNULL, 0},
				{"nameid_format", "", NULL, NULL, 2048, ZBX_TYPE_CHAR, ZBX_NOTNULL, 0},
				{"sign_messages", "0", NULL, NULL, 0, ZBX_TYPE_INT, ZBX_NOTNULL, 0},
				{"sign_assertions", "0", NULL, NULL, 0, ZBX_TYPE_INT, ZBX_NOTNULL, 0},
				{"sign_authn_requests", "0", NULL, NULL, 0, ZBX_TYPE_INT, ZBX_NOTNULL, 0},
				{"sign_logout_requests", "0", NULL, NULL, 0, ZBX_TYPE_INT, ZBX_NOTNULL, 0},
				{"sign_logout_responses", "0", NULL, NULL, 0, ZBX_TYPE_INT, ZBX_NOTNULL, 0},
				{"encrypt_nameid", "0", NULL, NULL, 0, ZBX_TYPE_INT, ZBX_NOTNULL, 0},
				{"encrypt_assertions", "0", NULL, NULL, 0, ZBX_TYPE_INT, ZBX_NOTNULL, 0},
				{"group_name", "", NULL, NULL, 255, ZBX_TYPE_CHAR, ZBX_NOTNULL, 0},
				{"user_username", "", NULL, NULL, 255, ZBX_TYPE_CHAR, ZBX_NOTNULL, 0},
				{"user_lastname", "", NULL, NULL, 255, ZBX_TYPE_CHAR, ZBX_NOTNULL, 0},
				{"scim_status", "0", NULL, NULL, 0, ZBX_TYPE_INT, ZBX_NOTNULL, 0},
				{0}
			},
			NULL
		};

	return DBcreate_table(&table);
}

static int	DBpatch_6030092(void)
{
	const ZBX_FIELD	field = {"userdirectoryid", NULL, "userdirectory", "userdirectoryid", 0, ZBX_TYPE_ID,
			ZBX_NOTNULL, ZBX_FK_CASCADE_DELETE};

	return DBadd_foreign_key("userdirectory_saml", 1, &field);
}

static int	DBpatch_6030093(void)
{
	const ZBX_TABLE	table =
		{"userdirectory_ldap", "userdirectoryid", 0,
			{
				{"userdirectoryid", NULL, NULL, NULL, 0, ZBX_TYPE_ID, ZBX_NOTNULL, 0},
				{"host", "", NULL, NULL, 255, ZBX_TYPE_CHAR, ZBX_NOTNULL, 0},
				{"port", "389", NULL, NULL, 0, ZBX_TYPE_INT, ZBX_NOTNULL, 0},
				{"base_dn", "", NULL, NULL, 255, ZBX_TYPE_CHAR, ZBX_NOTNULL, 0},
				{"search_attribute", "", NULL, NULL, 128, ZBX_TYPE_CHAR, ZBX_NOTNULL, 0},
				{"bind_dn", "", NULL, NULL, 255, ZBX_TYPE_CHAR, ZBX_NOTNULL, 0},
				{"bind_password", "", NULL, NULL, 128, ZBX_TYPE_CHAR, ZBX_NOTNULL, 0},
				{"start_tls", "0", NULL, NULL, 0, ZBX_TYPE_INT, ZBX_NOTNULL, 0},
				{"search_filter", "", NULL, NULL, 255, ZBX_TYPE_CHAR, ZBX_NOTNULL, 0},
				{"group_basedn", "", NULL, NULL, 255, ZBX_TYPE_CHAR, ZBX_NOTNULL, 0},
				{"group_name", "", NULL, NULL, 255, ZBX_TYPE_CHAR, ZBX_NOTNULL, 0},
				{"group_member", "", NULL, NULL, 255, ZBX_TYPE_CHAR, ZBX_NOTNULL, 0},
				{"user_ref_attr", "", NULL, NULL, 255, ZBX_TYPE_CHAR, ZBX_NOTNULL, 0},
				{"group_filter", "", NULL, NULL, 255, ZBX_TYPE_CHAR, ZBX_NOTNULL, 0},
				{"group_membership", "", NULL, NULL, 255, ZBX_TYPE_CHAR, ZBX_NOTNULL, 0},
				{"user_username", "", NULL, NULL, 255, ZBX_TYPE_CHAR, ZBX_NOTNULL, 0},
				{"user_lastname", "", NULL, NULL, 255, ZBX_TYPE_CHAR, ZBX_NOTNULL, 0},
				{0}
			},
			NULL
		};

	return DBcreate_table(&table);
}

static int	DBpatch_6030094(void)
{
	const ZBX_FIELD	field = {"userdirectoryid", NULL, "userdirectory", "userdirectoryid", 0, ZBX_TYPE_ID,
			ZBX_NOTNULL, ZBX_FK_CASCADE_DELETE};

	return DBadd_foreign_key("userdirectory_ldap", 1, &field);
}

static int	DBpatch_6030095(void)
{
	const ZBX_TABLE	table =
		{"userdirectory_media", "userdirectory_mediaid", 0,
			{
				{"userdirectory_mediaid", NULL, NULL, NULL, 0, ZBX_TYPE_ID, ZBX_NOTNULL, 0},
				{"userdirectoryid", NULL, NULL, NULL, 0, ZBX_TYPE_ID, ZBX_NOTNULL, 0},
				{"mediatypeid", NULL, NULL, NULL, 0, ZBX_TYPE_ID, ZBX_NOTNULL, 0},
				{"name", "", NULL, NULL, 64, ZBX_TYPE_CHAR, ZBX_NOTNULL, 0},
				{"attribute", "", NULL, NULL, 255, ZBX_TYPE_CHAR, ZBX_NOTNULL, 0},
				{0}
			},
			NULL
		};

	return DBcreate_table(&table);
}

static int	DBpatch_6030096(void)
{
	return DBcreate_index("userdirectory_media", "userdirectory_media_1", "userdirectoryid", 0);
}

static int	DBpatch_6030097(void)
{
	return DBcreate_index("userdirectory_media", "userdirectory_media_2", "mediatypeid", 0);
}

static int	DBpatch_6030098(void)
{
	const ZBX_FIELD	field = {"userdirectoryid", NULL, "userdirectory", "userdirectoryid", 0, ZBX_TYPE_ID,
			ZBX_NOTNULL, ZBX_FK_CASCADE_DELETE};

	return DBadd_foreign_key("userdirectory_media", 1, &field);
}

static int	DBpatch_6030099(void)
{
	const ZBX_FIELD	field = {"mediatypeid", NULL, "media_type", "mediatypeid", 0, ZBX_TYPE_ID, ZBX_NOTNULL,
			ZBX_FK_CASCADE_DELETE};

	return DBadd_foreign_key("userdirectory_media", 2, &field);
}

static int	DBpatch_6030100(void)
{
	const ZBX_TABLE	table =
		{"userdirectory_idpgroup", "userdirectory_idpgroupid", 0,
			{
				{"userdirectory_idpgroupid", NULL, NULL, NULL, 0, ZBX_TYPE_ID, ZBX_NOTNULL, 0},
				{"userdirectoryid", NULL, NULL, NULL, 0, ZBX_TYPE_ID, ZBX_NOTNULL, 0},
				{"roleid", NULL, NULL, NULL, 0, ZBX_TYPE_ID, ZBX_NOTNULL, 0},
				{"name", "", NULL, NULL, 255, ZBX_TYPE_CHAR, ZBX_NOTNULL, 0},
				{0}
			},
			NULL
		};

	return DBcreate_table(&table);
}

static int	DBpatch_6030101(void)
{
	return DBcreate_index("userdirectory_idpgroup", "userdirectory_idpgroup_1", "userdirectoryid", 0);
}

static int	DBpatch_6030102(void)
{
	return DBcreate_index("userdirectory_idpgroup", "userdirectory_idpgroup_2", "roleid", 0);
}

static int	DBpatch_6030103(void)
{
	const ZBX_FIELD	field = {"userdirectoryid", NULL, "userdirectory", "userdirectoryid", 0, ZBX_TYPE_ID,
			ZBX_NOTNULL, ZBX_FK_CASCADE_DELETE};

	return DBadd_foreign_key("userdirectory_idpgroup", 1, &field);
}

static int	DBpatch_6030104(void)
{
	const ZBX_FIELD	field = {"roleid", NULL, "role", "roleid", 0, ZBX_TYPE_ID, ZBX_NOTNULL,
			ZBX_FK_CASCADE_DELETE};

	return DBadd_foreign_key("userdirectory_idpgroup", 2, &field);
}

static int	DBpatch_6030105(void)
{
	const ZBX_TABLE	table =
		{"userdirectory_usrgrp", "userdirectory_usrgrpid", 0,
			{
				{"userdirectory_usrgrpid", NULL, NULL, NULL, 0, ZBX_TYPE_ID, ZBX_NOTNULL, 0},
				{"userdirectory_idpgroupid", NULL, NULL, NULL, 0, ZBX_TYPE_ID, ZBX_NOTNULL, 0},
				{"usrgrpid", NULL, NULL, NULL, 0, ZBX_TYPE_ID, ZBX_NOTNULL, 0},
				{0}
			},
			NULL
		};

	return DBcreate_table(&table);
}

static int	DBpatch_6030106(void)
{
	return DBcreate_index("userdirectory_usrgrp", "userdirectory_usrgrp_1", "userdirectory_idpgroupid,usrgrpid", 1);
}

static int	DBpatch_6030107(void)
{
	return DBcreate_index("userdirectory_usrgrp", "userdirectory_usrgrp_2", "usrgrpid", 0);
}

static int	DBpatch_6030108(void)
{
	return DBcreate_index("userdirectory_usrgrp", "userdirectory_usrgrp_3", "userdirectory_idpgroupid", 0);
}

static int	DBpatch_6030109(void)
{
	const ZBX_FIELD	field = {"userdirectory_idpgroupid", NULL, "userdirectory_idpgroup", "userdirectory_idpgroupid",
			0, ZBX_TYPE_ID, ZBX_NOTNULL, ZBX_FK_CASCADE_DELETE};

	return DBadd_foreign_key("userdirectory_usrgrp", 1, &field);
}

static int	DBpatch_6030110(void)
{
	const ZBX_FIELD	field = {"usrgrpid", NULL, "usrgrp", "usrgrpid", 0, ZBX_TYPE_ID, ZBX_NOTNULL,
			ZBX_FK_CASCADE_DELETE};

	return DBadd_foreign_key("userdirectory_usrgrp", 2, &field);
}

/* add new fields to existing tables */

static int	DBpatch_6030111(void)
{
	const ZBX_FIELD	field = {"jit_provision_interval", "1h", NULL, NULL, 32, ZBX_TYPE_CHAR, ZBX_NOTNULL, 0};

	return DBadd_field("config", &field);
}

static int	DBpatch_6030112(void)
{
	const ZBX_FIELD	field = {"saml_jit_status", "0", NULL, NULL, 0, ZBX_TYPE_INT, ZBX_NOTNULL, 0};

	return DBadd_field("config", &field);
}

static int	DBpatch_6030113(void)
{
	const ZBX_FIELD field = {"ldap_jit_status", "0", NULL, NULL, 0, ZBX_TYPE_INT, ZBX_NOTNULL, 0};

	return DBadd_field("config", &field);
}

static int	DBpatch_6030114(void)
{
	const ZBX_FIELD	field = {"disabled_usrgrpid", NULL, NULL, NULL, 0, ZBX_TYPE_ID, 0, 0};

	return DBadd_field("config", &field);
}

static int	DBpatch_6030115(void)
{
	return DBcreate_index("config", "config_4", "disabled_usrgrpid", 0);
}

static int	DBpatch_6030116(void)
{
	const ZBX_FIELD	field = {"disabled_usrgrpid", NULL, "usrgrp", "usrgrpid", 0, ZBX_TYPE_ID, 0, 0};

	return DBadd_foreign_key("config", 4, &field);
}

static int	DBpatch_6030117(void)
{
	const ZBX_FIELD field = {"idp_type", "1", NULL, NULL, 0, ZBX_TYPE_INT, ZBX_NOTNULL, 0};

	return DBadd_field("userdirectory", &field);
}

static int	DBpatch_6030118(void)
{
	const ZBX_FIELD field = {"provision_status", "0", NULL, NULL, 0, ZBX_TYPE_INT, ZBX_NOTNULL, 0};

	return DBadd_field("userdirectory", &field);
}

static int	DBpatch_6030119(void)
{
	return DBcreate_index("userdirectory", "userdirectory_1", "idp_type", 0);
}

static int	DBpatch_6030120(void)
{
	const ZBX_FIELD field = {"userdirectoryid", NULL, NULL, NULL, 0, ZBX_TYPE_ID, 0, 0};

	return DBadd_field("users", &field);
}

static int	DBpatch_6030121(void)
{
	const ZBX_FIELD field = {"ts_provisioned", "0", NULL, NULL, 0, ZBX_TYPE_INT, ZBX_NOTNULL, 0};

	return DBadd_field("users", &field);
}

static int	DBpatch_6030122(void)
{
	return DBcreate_index("users", "users_2", "userdirectoryid", 0);
}

static int	DBpatch_6030123(void)
{
	const ZBX_FIELD field = {"userdirectoryid", NULL, "userdirectory", "userdirectoryid", 0, ZBX_TYPE_ID, 0, 0};

	return DBadd_foreign_key("users", 2, &field);
}

/* migrate data */

static int	migrate_ldap_data(void)
{
	DB_RESULT	result = zbx_db_select("select userdirectoryid,host,port,base_dn,bind_dn,bind_password,"
					"search_attribute,start_tls,search_filter"
					" from userdirectory");
	if (NULL == result)
		return FAIL;

	DB_ROW	row;

	while (NULL != (row = zbx_db_fetch(result)))
	{
		char	*host = zbx_db_dyn_escape_string(row[1]);
		char	*base_dn = zbx_db_dyn_escape_string(row[3]);
		char	*bind_dn = zbx_db_dyn_escape_string(row[4]);
		char	*bind_password = zbx_db_dyn_escape_string(row[5]);
		char	*search_attribute = zbx_db_dyn_escape_string(row[6]);
		char	*search_filter = zbx_db_dyn_escape_string(row[8]);

		int	rc = zbx_db_execute("insert into userdirectory_ldap (userdirectoryid,host,port,"
					"base_dn,search_attribute,bind_dn,bind_password,start_tls,search_filter)"
					" values (%s,'%s',%s,'%s','%s','%s','%s',%s,'%s')", row[0], host, row[2],
					base_dn, search_attribute, bind_dn, bind_password, row[7], search_filter);

		zbx_free(search_filter);
		zbx_free(search_attribute);
		zbx_free(bind_password);
		zbx_free(bind_dn);
		zbx_free(base_dn);
		zbx_free(host);

		if (ZBX_DB_OK > rc)
		{
			zbx_db_free_result(result);
			return FAIL;
		}

#define IDP_TYPE_LDAP	1	/* user directory of type LDAP */
		if (ZBX_DB_OK > zbx_db_execute("update userdirectory set idp_type=%d where userdirectoryid=%s",
				IDP_TYPE_LDAP, row[0]))
		{
			zbx_db_free_result(result);
			return FAIL;
		}
#undef IDP_TYPE_LDAP
	}

	zbx_db_free_result(result);

	return SUCCEED;
}

static int	DBpatch_6030124(void)
{
	if (0 == (DBget_program_type() & ZBX_PROGRAM_TYPE_SERVER))
		return SUCCEED;

	return migrate_ldap_data();
}

static int	migrate_saml_data(void)
{
	DB_RESULT	result = zbx_db_select("select saml_idp_entityid,saml_sso_url,saml_slo_url,saml_username_attribute,"
					"saml_sp_entityid,saml_nameid_format,saml_sign_messages,saml_sign_assertions,"
					"saml_sign_authn_requests,saml_sign_logout_requests,saml_sign_logout_responses,"
					"saml_encrypt_nameid,saml_encrypt_assertions"
					" from config");
	if (NULL == result)
		return FAIL;

	DB_ROW	row = zbx_db_fetch(result);

	if (NULL == row)
	{
		zbx_db_free_result(result);
		return FAIL;
	}

	if ('\0' == *row[0] && '\0' == *row[1] && '\0' == *row[2] && '\0' == *row[3] && '\0' == *row[4] &&
			'\0' == *row[5] && 0 == atoi(row[6]) && 0 == atoi(row[7]) && 0 == atoi(row[8]) &&
			0 == atoi(row[9]) && 0 == atoi(row[10]) && 0 == atoi(row[11]) && 0 == atoi(row[12]))
	{
		zbx_db_free_result(result);
		return SUCCEED;
	}

	zbx_uint64_t	userdirectoryid = zbx_db_get_maxid("userdirectory");

#define IDP_TYPE_SAML	2	/* user directory of type SAML */
	int	rc = zbx_db_execute("insert into userdirectory (userdirectoryid,idp_type,description) values"
			" (" ZBX_FS_UI64 ",%d,'')", userdirectoryid, IDP_TYPE_SAML);
#undef IDP_TYPE_SAML
	if (ZBX_DB_OK > rc)
	{
		zbx_db_free_result(result);
		return FAIL;
	}

	char	*idp_entityid = zbx_db_dyn_escape_string(row[0]);
	char	*sso_url = zbx_db_dyn_escape_string(row[1]);
	char	*slo_url = zbx_db_dyn_escape_string(row[2]);
	char	*username_attribute = zbx_db_dyn_escape_string(row[3]);
	char	*sp_entityid = zbx_db_dyn_escape_string(row[4]);
	char	*nameid_format = zbx_db_dyn_escape_string(row[5]);

	int	rc2 = zbx_db_execute("insert into userdirectory_saml (userdirectoryid,idp_entityid,sso_url,slo_url,"
				"username_attribute,sp_entityid,nameid_format,sign_messages,sign_assertions,"
				"sign_authn_requests,sign_logout_requests,sign_logout_responses,encrypt_nameid,"
				"encrypt_assertions) values (" ZBX_FS_UI64 ",'%s','%s','%s','%s','%s','%s',%s,%s,%s,%s,"
				"%s,%s,%s)", userdirectoryid, idp_entityid, sso_url, slo_url, username_attribute,
				sp_entityid, nameid_format, row[6], row[7], row[8], row[9], row[10], row[11], row[12]);

	zbx_free(nameid_format);
	zbx_free(sp_entityid);
	zbx_free(username_attribute);
	zbx_free(slo_url);
	zbx_free(sso_url);
	zbx_free(idp_entityid);

	zbx_db_free_result(result);

	if (ZBX_DB_OK > rc2)
	return FAIL;

	return SUCCEED;
}

static int	DBpatch_6030125(void)
{
	if (0 == (DBget_program_type() & ZBX_PROGRAM_TYPE_SERVER))
		return SUCCEED;

	return migrate_saml_data();
}

/* rename fields */

static int	DBpatch_6030126(void)
{
	const ZBX_FIELD	field = {"ldap_auth_enabled", "0", NULL, NULL, 0, ZBX_TYPE_INT, ZBX_NOTNULL, 0};

	return DBrename_field("config", "ldap_configured", &field);
}

/* modify fields in tables */

static int	DBpatch_6030127(void)
{
	const ZBX_FIELD field = {"roleid", NULL, NULL, NULL, 0, ZBX_TYPE_ID, 0, 0};

	return DBdrop_not_null("users", &field);
}

/* drop fields */

static int	DBpatch_6030128(void)
{
	return DBdrop_field("config", "saml_idp_entityid");
}

static int	DBpatch_6030129(void)
{
	return DBdrop_field("config", "saml_sso_url");
}

static int	DBpatch_6030130(void)
{
	return DBdrop_field("config", "saml_slo_url");
}

static int	DBpatch_6030131(void)
{
	return DBdrop_field("config", "saml_username_attribute");
}

static int	DBpatch_6030132(void)
{
	return DBdrop_field("config", "saml_sp_entityid");
}

static int	DBpatch_6030133(void)
{
	return DBdrop_field("config", "saml_nameid_format");
}

static int	DBpatch_6030134(void)
{
	return DBdrop_field("config", "saml_sign_messages");
}

static int	DBpatch_6030135(void)
{
	return DBdrop_field("config", "saml_sign_assertions");
}

static int	DBpatch_6030136(void)
{
	return DBdrop_field("config", "saml_sign_authn_requests");
}

static int	DBpatch_6030137(void)
{
	return DBdrop_field("config", "saml_sign_logout_requests");
}

static int	DBpatch_6030138(void)
{
	return DBdrop_field("config", "saml_sign_logout_responses");
}

static int	DBpatch_6030139(void)
{
	return DBdrop_field("config", "saml_encrypt_nameid");
}

static int	DBpatch_6030140(void)
{
	return DBdrop_field("config", "saml_encrypt_assertions");
}

static int	DBpatch_6030141(void)
{
	return DBdrop_field("userdirectory", "host");
}

static int	DBpatch_6030142(void)
{
	return DBdrop_field("userdirectory", "port");
}

static int	DBpatch_6030143(void)
{
	return DBdrop_field("userdirectory", "base_dn");
}

static int	DBpatch_6030144(void)
{
	return DBdrop_field("userdirectory", "bind_dn");
}

static int	DBpatch_6030145(void)
{
	return DBdrop_field("userdirectory", "bind_password");
}

static int	DBpatch_6030146(void)
{
	return DBdrop_field("userdirectory", "search_attribute");
}

static int	DBpatch_6030147(void)
{
	return DBdrop_field("userdirectory", "start_tls");
}

static int	DBpatch_6030148(void)
{
	return DBdrop_field("userdirectory", "search_filter");
}
/* end of ZBXNEXT-276 patches */

static int	DBpatch_6030149(void)
{
	const ZBX_FIELD	old_field = {"info", "", NULL, NULL, 0, ZBX_TYPE_TEXT, ZBX_NOTNULL, 0};
	const ZBX_FIELD	field = {"info", "", NULL, NULL, 0, ZBX_TYPE_LONGTEXT, ZBX_NOTNULL, 0};

	return DBmodify_field_type("task_result", &field, &old_field);
}

static int	DBpatch_6030150(void)
{
	const ZBX_FIELD	field = {"max_repetitions", "10", NULL, NULL, 0, ZBX_TYPE_INT, ZBX_NOTNULL, 0};

	return DBadd_field("interface_snmp", &field);
}

static int	DBpatch_6030151(void)
{
	const ZBX_TABLE table =
		{"event_symptom", "eventid", 0,
			{
				{"eventid", NULL, NULL, NULL, 0, ZBX_TYPE_ID, ZBX_NOTNULL, 0},
				{"cause_eventid", NULL, NULL, NULL, 0, ZBX_TYPE_ID, ZBX_NOTNULL, 0},
				{0}
			},
			NULL
		};

	return DBcreate_table(&table);
}

static int	DBpatch_6030152(void)
{
	const ZBX_FIELD	field = {"eventid", NULL, "events", "eventid", 0, 0, 0, ZBX_FK_CASCADE_DELETE};

	return DBadd_foreign_key("event_symptom", 1, &field);
}

static int	DBpatch_6030153(void)
{
	const ZBX_FIELD	field = {"cause_eventid", NULL, "events", "eventid", 0, 0, 0, 0};

	return DBadd_foreign_key("event_symptom", 2, &field);
}

static int	DBpatch_6030154(void)
{
	const ZBX_FIELD field = {"cause_eventid", NULL, NULL, NULL, 0, ZBX_TYPE_ID, 0, 0};

	return DBadd_field("problem", &field);
}

static int	DBpatch_6030155(void)
{
	const ZBX_FIELD	field = {"cause_eventid", NULL, "events", "eventid", 0, 0, 0, 0};

	return DBadd_foreign_key("problem", 3, &field);
}

static int	DBpatch_6030156(void)
{
	const ZBX_FIELD field = {"pause_symptoms", "1", NULL, NULL, 0, ZBX_TYPE_INT, ZBX_NOTNULL, 0};

	return DBadd_field("actions", &field);
}

static int	DBpatch_6030157(void)
{
	const ZBX_FIELD field = {"taskid", NULL, NULL, NULL, 0, ZBX_TYPE_ID, 0, 0};

	return DBadd_field("acknowledges", &field);
}

static int	DBpatch_6030158(void)
{
	return DBcreate_index("event_symptom", "event_symptom_1", "cause_eventid", 0);
}

static int	DBpatch_6030159(void)
{
	int		i;
	const char	*values[] = {
			"web.actionconf.php.sort", "web.action.list.sort",
			"web.actionconf.php.sortorder", "web.action.list.sortorder",
			"web.actionconf.filter_name", "web.action.list.filter_name",
			"web.actionconf.filter_status", "web.action.list.filter_status",
			"web.actionconf.filter.active", "web.action.list.filter.active"
		};

	if (0 == (DBget_program_type() & ZBX_PROGRAM_TYPE_SERVER))
		return SUCCEED;

	for (i = 0; i < (int)ARRSIZE(values); i += 2)
	{
		if (ZBX_DB_OK > zbx_db_execute("update profiles set idx='%s' where idx='%s'", values[i + 1], values[i]))
			return FAIL;
	}

	return SUCCEED;
}

<<<<<<< HEAD
#undef HOST_STATUS_TEMPLATE
#define HOST_STATUS_TEMPLATE		3
#define MAX_LONG_NAME_COLLISIONS	999999
#define MAX_LONG_NAME_COLLISIONS_LEN	6

typedef struct
{
	char	*value;
	char	*newvalue;
	int	type;
	int	sortorder;
}
zbx_db_valuemap_mapping_t;

ZBX_PTR_VECTOR_DECL(valuemap_mapping_ptr, zbx_db_valuemap_mapping_t *)
ZBX_PTR_VECTOR_IMPL(valuemap_mapping_ptr, zbx_db_valuemap_mapping_t *)

typedef struct
{
	uint64_t				child_templateid;
	uint64_t				parent_valuemapid;
	char					*uuid;
	char					*name;

	zbx_vector_uint64_t			itemids;
	zbx_vector_valuemap_mapping_ptr_t	mappings;
	int					uniq;
}
zbx_db_valuemap_t;

typedef struct
{
	uint64_t	templateid;
	char		*name;
}
zbx_child_valuemap_t;

ZBX_PTR_VECTOR_DECL(valuemap_ptr, zbx_db_valuemap_t *)
ZBX_PTR_VECTOR_IMPL(valuemap_ptr, zbx_db_valuemap_t *)

ZBX_PTR_VECTOR_DECL(child_valuemap_ptr, zbx_child_valuemap_t *)
ZBX_PTR_VECTOR_IMPL(child_valuemap_ptr, zbx_child_valuemap_t *)

static int	DBpatch_propogate_valuemap(zbx_db_valuemap_t *valuemap, uint64_t valuemapid)
{
	DB_RESULT		result;
	DB_ROW			row;
	uint64_t		itemid, child_templateid;

	child_templateid = valuemap->child_templateid;

	result = zbx_db_select("select i.itemid from items i"
			" where i.valuemapid=" ZBX_FS_UI64" and (i.hostid=" ZBX_FS_UI64" or i.hostid in"
			" (select h.hostid from hosts h,hosts_templates ht"
			" where ht.hostid=h.hostid and h.status <>%d and ht.templateid=" ZBX_FS_UI64"))",
			valuemapid, child_templateid, HOST_STATUS_TEMPLATE, child_templateid);

	while (NULL != (row = zbx_db_fetch(result)))
	{
		ZBX_DBROW2UINT64(itemid, row[0]);
		zbx_vector_uint64_append(&valuemap->itemids, itemid);
	}

	zbx_db_free_result(result);

	result = zbx_db_select("select value,newvalue,type,sortorder from valuemap_mapping where valuemapid=" ZBX_FS_UI64,
			valuemapid);

	while (NULL != (row = zbx_db_fetch(result)))
	{
		zbx_db_valuemap_mapping_t	*mapping;

		mapping = zbx_malloc(NULL, sizeof(zbx_db_valuemap_mapping_t));

		mapping->value = zbx_strdup(NULL, row[0]);
		mapping->newvalue = zbx_strdup(NULL, row[1]);
		mapping->type = atoi(row[2]);
		mapping->sortorder = atoi(row[3]);

		zbx_vector_valuemap_mapping_ptr_append(&valuemap->mappings, mapping);
	}

	zbx_db_free_result(result);

	return valuemap->mappings.values_num;
}

static void	mapping_clear(zbx_db_valuemap_mapping_t *mapping)
{
	zbx_free(mapping->value);
	zbx_free(mapping->newvalue);
}

static void	mapping_free(zbx_db_valuemap_mapping_t *mapping)
{
	mapping_clear(mapping);
	zbx_free(mapping);
}

static void	valuemap_clear(zbx_db_valuemap_t *valuemap)
{
	zbx_free(valuemap->uuid);
	zbx_free(valuemap->name);
	zbx_vector_uint64_destroy(&valuemap->itemids);
	zbx_vector_valuemap_mapping_ptr_clear_ext(&valuemap->mappings, mapping_free);
	zbx_vector_valuemap_mapping_ptr_destroy(&valuemap->mappings);
}

static void	valuemap_free(zbx_db_valuemap_t *valuemap)
{
	valuemap_clear(valuemap);
	zbx_free(valuemap);
}

static void	child_valuemap_free(zbx_child_valuemap_t *valuemap)
{
	zbx_free(valuemap->name);
	zbx_free(valuemap);
}

static void	select_pure_parents(zbx_vector_uint64_t *ids)
{
	DB_RESULT	result;
	DB_ROW		row;

	result = zbx_db_select("select distinct ht.templateid from hosts_templates ht,hosts h"
			" where ht.hostid=h.hostid and h.status=%d and ht.templateid not in "
			"(select hostid from hosts_templates)", HOST_STATUS_TEMPLATE);

	while (NULL != (row = zbx_db_fetch(result)))
	{
		zbx_uint64_t		id;

		ZBX_DBROW2UINT64(id, row[0]);
		zbx_vector_uint64_append(ids, id);
	}

	zbx_db_free_result(result);

	if (0 == ids->values_num)
		return;

	zbx_vector_uint64_sort(ids, ZBX_DEFAULT_UINT64_COMPARE_FUNC);
	zbx_vector_uint64_uniq(ids, ZBX_DEFAULT_UINT64_COMPARE_FUNC);
}

static int	valuemap_compare(const zbx_db_valuemap_t **vm1, const zbx_db_valuemap_t **vm2)
{
	const zbx_db_valuemap_t	*v1, *v2;

	v1 = *vm1;
	v2 = *vm2;

	if (v1->child_templateid == v2->child_templateid && v1->parent_valuemapid == v2->parent_valuemapid)
		return 0;

	return 1;
}

static void	zbx_vector_valuemap_ptr_uniq2(zbx_vector_valuemap_ptr_t *vector, zbx_compare_func_t compare_func)
{
	if (2 <= vector->values_num)
	{
		int	i, j;

		for (i = 0; i < vector->values_num; i++)
		{
			j = i + 1;

			while (j < vector->values_num)
			{
				if (0 == compare_func(&vector->values[i], &vector->values[j]))
				{
					valuemap_free(vector->values[j]);
					zbx_vector_valuemap_ptr_remove(vector, j);
				}
				else
					j++;
			}
		}
	}
}

static void	collect_valuemaps(zbx_vector_uint64_t *parent_ids, zbx_vector_uint64_t *child_templateids,
		zbx_vector_valuemap_ptr_t *valuemaps, int *mappings_num)
{
	DB_RESULT		result;
	DB_ROW			row;
	char			*sql = NULL;
	size_t			sql_alloc = 0, sql_offset = 0;
	zbx_vector_uint64_t	loc_child_templateids;

	if (0 == parent_ids->values_num)
		return;

	zbx_vector_uint64_create(&loc_child_templateids);

	zbx_snprintf_alloc(&sql, &sql_alloc, &sql_offset,
			"select v.valuemapid,v.name,ht.hostid,h.host,ht.templateid"
			" from hosts_templates ht"
			" join hosts h on h.hostid=ht.hostid and h.status=%d"
			" left join valuemap v on v.hostid=ht.templateid where", HOST_STATUS_TEMPLATE);
	zbx_db_add_condition_alloc(&sql, &sql_alloc, &sql_offset, "ht.templateid", parent_ids->values,
			parent_ids->values_num);
	result = zbx_db_select("%s", sql);

	while (NULL != (row = zbx_db_fetch(result)))
	{
		char			*template_name, *seed = NULL;
		zbx_db_valuemap_t	*valuemap, *valuemap_copy;
		zbx_uint64_t		valuemapid, child_templateid, parent_templateid;
		int			i;

		ZBX_DBROW2UINT64(valuemapid, row[0]);
		ZBX_DBROW2UINT64(child_templateid, row[2]);
		ZBX_DBROW2UINT64(parent_templateid, row[4]);
		template_name = zbx_strdup(NULL, row[3]);
		template_name = zbx_update_template_name(template_name);

		if (0 != valuemapid)
		{
			valuemap = zbx_malloc(NULL, sizeof(zbx_db_valuemap_t));
			valuemap->child_templateid = child_templateid;
			valuemap->parent_valuemapid = valuemapid;
			valuemap->name = zbx_strdup(NULL, row[1]);
			seed = zbx_dsprintf(seed, "%s/%s", template_name, row[1]);
			valuemap->uuid = zbx_gen_uuid4(seed);
			zbx_free(seed);
			valuemap->uniq = 0;
			zbx_vector_uint64_create(&valuemap->itemids);
			zbx_vector_valuemap_mapping_ptr_create(&valuemap->mappings);

			mappings_num += DBpatch_propogate_valuemap(valuemap, valuemapid);
			zbx_vector_valuemap_ptr_append(valuemaps, valuemap);
		}

		zbx_vector_uint64_append(&loc_child_templateids, child_templateid);

		for (i = 0; i < valuemaps->values_num; i++)
		{
			valuemap = valuemaps->values[i];

			if (parent_templateid == valuemap->child_templateid)
			{
				valuemap_copy = zbx_malloc(NULL, sizeof(zbx_db_valuemap_t));
				valuemap_copy->child_templateid = child_templateid;
				valuemap_copy->parent_valuemapid = valuemap->parent_valuemapid;
				valuemap_copy->name = zbx_strdup(NULL, valuemap->name);
				seed = zbx_dsprintf(seed, "%s/%s", template_name, valuemap->name);
				valuemap_copy->uuid = zbx_gen_uuid4(seed);
				zbx_free(seed);
				zbx_vector_uint64_create(&valuemap_copy->itemids);
				zbx_vector_valuemap_mapping_ptr_create(&valuemap_copy->mappings);

				mappings_num += DBpatch_propogate_valuemap(valuemap_copy, valuemap->parent_valuemapid);
				valuemap_copy->uniq = 0;
				zbx_vector_valuemap_ptr_append(valuemaps, valuemap_copy);
			}
		}

		zbx_free(template_name);
	}

	zbx_db_free_result(result);
	zbx_free(sql);

	collect_valuemaps(&loc_child_templateids, child_templateids, valuemaps, mappings_num);

	zbx_vector_uint64_append_array(child_templateids, loc_child_templateids.values,
			loc_child_templateids.values_num);
	zbx_vector_uint64_destroy(&loc_child_templateids);
}

static void	correct_entity_name(char **name, int uniq, size_t max_len, int *long_name_collisions)
{
	int	tmp;
	size_t	len, uniq_len = 0;

	tmp = uniq;
	len = zbx_strlen_utf8(*name);

	do
	{
		tmp = tmp / 10;
		uniq_len++;
	} while (0 < tmp);

	if (max_len < len + uniq_len + 1)
	{
		char	*ptr = *name;

		ptr[zbx_strlen_utf8_nchars(ptr, len - MAX_LONG_NAME_COLLISIONS_LEN - 1)] = '\0';
		*name = zbx_dsprintf(*name, "%s %d", *name, (*long_name_collisions)--);

		if (0 == *long_name_collisions)
			*long_name_collisions = MAX_LONG_NAME_COLLISIONS;
	}
	else
		*name = zbx_dsprintf(*name, "%s %d", *name, uniq);
}

static int	DBpatch_6030160(void)
{
	zbx_vector_valuemap_ptr_t		valuemaps;
	zbx_vector_child_valuemap_ptr_t		child_valuemaps;
	zbx_vector_uint64_t			parent_ids, child_templateids;
	DB_RESULT				result;
	DB_ROW					row;
	int					iterations, changed, i, j, mappings_num = 0, ret = SUCCEED,
						long_name_collisions = MAX_LONG_NAME_COLLISIONS;
	char					*sql = NULL;
	size_t					sql_alloc = 0, sql_offset = 0;
	zbx_db_insert_t				db_insert_valuemap, db_insert_valuemap_mapping;
	zbx_uint64_t				valuemapid, valuemap_mappingid;

	if (0 == (DBget_program_type() & ZBX_PROGRAM_TYPE_SERVER))
		return ret;

	zbx_vector_uint64_create(&parent_ids);
	select_pure_parents(&parent_ids);

	if (0 == parent_ids.values_num)
		goto out;

	zbx_vector_valuemap_ptr_create(&valuemaps);
	zbx_vector_child_valuemap_ptr_create(&child_valuemaps);
	zbx_vector_uint64_create(&child_templateids);

	collect_valuemaps(&parent_ids, &child_templateids, &valuemaps, &mappings_num);

	if (0 == valuemaps.values_num)
		goto clean;

	zbx_vector_uint64_sort(&child_templateids, ZBX_DEFAULT_UINT64_COMPARE_FUNC);
	zbx_vector_uint64_uniq(&child_templateids, ZBX_DEFAULT_UINT64_COMPARE_FUNC);
	zbx_strcpy_alloc(&sql, &sql_alloc, &sql_offset, "select name,hostid from valuemap where");
	zbx_db_add_condition_alloc(&sql, &sql_alloc, &sql_offset, "hostid", child_templateids.values,
			child_templateids.values_num);
	result = zbx_db_select("%s", sql);

	while (NULL != (row = zbx_db_fetch(result)))
	{
		zbx_child_valuemap_t	*valuemap;
		uint64_t		templateid;

		ZBX_DBROW2UINT64(templateid, row[1]);

		valuemap = zbx_malloc(NULL, sizeof(zbx_child_valuemap_t));
		valuemap->templateid = templateid;
		valuemap->name = zbx_strdup(NULL, row[0]);

		zbx_vector_child_valuemap_ptr_append(&child_valuemaps, valuemap);
	}

	zbx_db_free_result(result);
	zbx_free(sql);
	sql_alloc = 0;
	sql_offset = 0;

	zbx_vector_valuemap_ptr_uniq2(&valuemaps, (zbx_compare_func_t)valuemap_compare);

	iterations = 0;

	do
	{
		int			last_collision_idx = -1;
		zbx_db_valuemap_t	*valuemap, *valuemap2;

		changed = 0;

		for (i = 0; i < child_valuemaps.values_num; i++)
		{
			zbx_child_valuemap_t	*child_valuemap;

			child_valuemap = child_valuemaps.values[i];

			for (j = 0; j < valuemaps.values_num; j++)
			{
				valuemap = valuemaps.values[j];

				if (valuemap->child_templateid == child_valuemap->templateid &&
						0 == strcmp(valuemap->name, child_valuemap->name) &&
						0 == valuemap->uniq)
				{
					changed++;
					valuemap->uniq++;
					last_collision_idx = j;
				}
			}
		}

		for (i = 0; i < valuemaps.values_num; i++)
		{
			valuemap = valuemaps.values[i];

			for (j = i + 1; j < valuemaps.values_num; j++)
			{
				valuemap2 = valuemaps.values[j];

				if (valuemap->child_templateid == valuemap2->child_templateid &&
						0 == strcmp(valuemap->name, valuemap2->name) &&
						valuemap->uniq == valuemap2->uniq)
				{
					changed++;
					valuemap2->uniq++;
					last_collision_idx = j;
				}
			}
		}

		if (MAX_LONG_NAME_COLLISIONS < iterations && 0 <= last_collision_idx)
		{
			valuemap_free(valuemaps.values[last_collision_idx]);
			zbx_vector_valuemap_ptr_remove(&valuemaps, last_collision_idx);
			iterations = 0;
		}

		for (i = 0; i < valuemaps.values_num; i++)
		{
			valuemap = valuemaps.values[i];

			if (0 != valuemap->uniq)
			{
				correct_entity_name(&valuemap->name, valuemap->uniq, 64, &long_name_collisions);
				valuemap->uniq = 0;
			}
		}

		iterations++;
	}while (0 != changed);

	valuemapid = zbx_db_get_maxid_num("valuemap", valuemaps.values_num);
	valuemap_mappingid = zbx_db_get_maxid_num("valuemap_mapping", mappings_num);

	zbx_db_insert_prepare(&db_insert_valuemap, "valuemap", "valuemapid", "hostid", "name", "uuid", NULL);
	zbx_db_insert_prepare(&db_insert_valuemap_mapping, "valuemap_mapping", "valuemap_mappingid",
			"valuemapid", "value", "newvalue", "type", "sortorder", NULL);

	for (i = 0; i < valuemaps.values_num; i++)
	{
		zbx_db_valuemap_t	*valuemap;

		valuemap = valuemaps.values[i];
		zbx_db_insert_add_values(&db_insert_valuemap, valuemapid, valuemap->child_templateid,
				valuemap->name, valuemap->uuid);

		for (j = 0; j < valuemap->mappings.values_num; j++)
		{
			zbx_db_valuemap_mapping_t	*valuemap_mapping;

			valuemap_mapping = valuemap->mappings.values[j];
			zbx_db_insert_add_values(&db_insert_valuemap_mapping, valuemap_mappingid, valuemapid,
					valuemap_mapping->value, valuemap_mapping->newvalue,
					valuemap_mapping->type, valuemap_mapping->sortorder);
			valuemap_mappingid++;
		}

		valuemapid++;
	}

	if (SUCCEED != (ret = zbx_db_insert_execute(&db_insert_valuemap)))
		goto clean_sql;

	zbx_db_insert_clean(&db_insert_valuemap);

	if (SUCCEED != (ret = zbx_db_insert_execute(&db_insert_valuemap_mapping)))
		goto clean_sql;

	zbx_db_insert_clean(&db_insert_valuemap_mapping);

	valuemapid -= (zbx_uint64_t)valuemaps.values_num;
	zbx_db_begin_multiple_update(&sql, &sql_alloc, &sql_offset);

	for (i = 0; i < valuemaps.values_num; i++)
	{
		zbx_db_valuemap_t	*valuemap;

		valuemap = valuemaps.values[i];

		for (j = 0; j < valuemap->itemids.values_num; j++)
		{
			zbx_snprintf_alloc(&sql, &sql_alloc, &sql_offset, "update items set ");
			zbx_snprintf_alloc(&sql, &sql_alloc, &sql_offset, "valuemapid=%s",
					zbx_db_sql_id_ins(valuemapid));
			zbx_snprintf_alloc(&sql, &sql_alloc, &sql_offset, " where itemid=" ZBX_FS_UI64 ";\n",
					valuemap->itemids.values[j]);

			if (SUCCEED != (ret = zbx_db_execute_overflowed_sql(&sql, &sql_alloc, &sql_offset)))
				goto clean_sql;
		}

		valuemapid++;
	}

	zbx_db_end_multiple_update(&sql, &sql_alloc, &sql_offset);

	if (16 < sql_offset && ZBX_DB_OK > zbx_db_execute("%s", sql))
		ret = FAIL;
clean_sql:
	zbx_free(sql);
clean:
	zbx_vector_uint64_destroy(&child_templateids);
	zbx_vector_child_valuemap_ptr_clear_ext(&child_valuemaps, child_valuemap_free);
	zbx_vector_child_valuemap_ptr_destroy(&child_valuemaps);
	zbx_vector_valuemap_ptr_clear_ext(&valuemaps, valuemap_free);
	zbx_vector_valuemap_ptr_destroy(&valuemaps);
out:
	zbx_vector_uint64_destroy(&parent_ids);

	return ret;
}

typedef struct
{
	uint64_t	child_templateid;
	uint64_t	parent_hostmacroid;
	uint64_t	parent_templateid;
	char		*macro;
	char		*value;
	char		*description;
	int		type;
	int		automatic;
}
zbx_db_hostmacro_t;

typedef struct
{
	uint64_t	templateid;
	char		*macro;
}
zbx_child_hostmacro_t;

ZBX_PTR_VECTOR_DECL(hostmacro_ptr, zbx_db_hostmacro_t *)
ZBX_PTR_VECTOR_IMPL(hostmacro_ptr, zbx_db_hostmacro_t *)

ZBX_PTR_VECTOR_DECL(child_hostmacro_ptr, zbx_child_hostmacro_t *)
ZBX_PTR_VECTOR_IMPL(child_hostmacro_ptr, zbx_child_hostmacro_t *)

static void	hostmacro_clear(zbx_db_hostmacro_t *hostmacro)
{
	zbx_free(hostmacro->macro);
	zbx_free(hostmacro->value);
	zbx_free(hostmacro->description);
}

static void	hostmacro_free(zbx_db_hostmacro_t *hostmacro)
{
	hostmacro_clear(hostmacro);
	zbx_free(hostmacro);
}

static void	child_hostmacro_free(zbx_child_hostmacro_t *hostmacro)
{
	zbx_free(hostmacro->macro);
	zbx_free(hostmacro);
}

static int	hostmacro_sort(const zbx_db_hostmacro_t **hm1, const zbx_db_hostmacro_t **hm2)
{
	const zbx_db_hostmacro_t	*m1, *m2;

	m1 = *hm1;
	m2 = *hm2;

	if (m1->parent_templateid < m2->parent_templateid )
		return -1;

	if (m1->parent_templateid > m2->parent_templateid )
		return 1;

	return 0;
}

static int	hostmacro_compare(const zbx_db_hostmacro_t **hm1, const zbx_db_hostmacro_t **hm2)
{
	const zbx_db_hostmacro_t	*m1, *m2;

	m1 = *hm1;
	m2 = *hm2;

	if (m1->child_templateid == m2->child_templateid && 0 == strcmp(m1->macro, m2->macro))
		return 0;

	return 1;
}

static void	zbx_vector_hostmacro_ptr_uniq2(zbx_vector_hostmacro_ptr_t *vector, zbx_compare_func_t compare_func)
{
	if (2 <= vector->values_num)
	{
		int	i, j;

		for (i = 0; i < vector->values_num; i++)
		{
			j = i + 1;

			while (j < vector->values_num)
			{
				if (0 == compare_func(&vector->values[i], &vector->values[j]))
				{
					hostmacro_free(vector->values[j]);
					zbx_vector_hostmacro_ptr_remove(vector, j);
				}
				else
					j++;
			}
		}
	}
}

static void	collect_hostmacros(zbx_vector_uint64_t *parent_ids, zbx_vector_uint64_t *child_templateids,
		zbx_vector_hostmacro_ptr_t *hostmacros)
{
	DB_RESULT		result;
	DB_ROW			row;
	char			*sql = NULL;
	size_t			sql_alloc = 0, sql_offset = 0;
	zbx_vector_uint64_t	loc_child_templateids;

	if (0 == parent_ids->values_num)
		return;

	zbx_vector_uint64_create(&loc_child_templateids);

	zbx_snprintf_alloc(&sql, &sql_alloc, &sql_offset,
			"select hm.hostmacroid,hm.macro,hm.value,hm.description,hm.type,hm.automatic,ht.hostid,"
			"ht.templateid"
			" from hosts_templates ht"
			" join hosts h on h.hostid=ht.hostid and h.status=%d"
			" left join hostmacro hm on hm.hostid=ht.templateid where", HOST_STATUS_TEMPLATE);
	zbx_db_add_condition_alloc(&sql, &sql_alloc, &sql_offset, "ht.templateid", parent_ids->values,
			parent_ids->values_num);
	zbx_snprintf_alloc(&sql, &sql_alloc, &sql_offset, " order by ht.templateid");
	result = zbx_db_select("%s", sql);

	while (NULL != (row = zbx_db_fetch(result)))
	{
		zbx_db_hostmacro_t	*hostmacro, *hostmacro_copy;
		zbx_uint64_t		hostmacroid, child_templateid, parent_templateid;
		int			i;

		ZBX_DBROW2UINT64(hostmacroid, row[0]);
		ZBX_DBROW2UINT64(child_templateid, row[6]);
		ZBX_DBROW2UINT64(parent_templateid, row[7]);

		if (0 != hostmacroid)
		{
			hostmacro = zbx_malloc(NULL, sizeof(zbx_db_hostmacro_t));
			hostmacro->child_templateid = child_templateid;
			hostmacro->parent_hostmacroid = hostmacroid;
			hostmacro->parent_templateid = parent_templateid;
			hostmacro->macro = zbx_strdup(NULL, row[1]);
			hostmacro->value = zbx_strdup(NULL, row[2]);
			hostmacro->description = zbx_strdup(NULL, row[3]);
			hostmacro->type = atoi(row[4]);
			hostmacro->automatic = atoi(row[5]);
			zbx_vector_hostmacro_ptr_append(hostmacros, hostmacro);
		}

		zbx_vector_uint64_append(&loc_child_templateids, child_templateid);

		for (i = 0; i < hostmacros->values_num; i++)
		{
			hostmacro = hostmacros->values[i];

			if (parent_templateid == hostmacro->child_templateid)
			{
				hostmacro_copy = zbx_malloc(NULL, sizeof(zbx_db_hostmacro_t));
				hostmacro_copy->child_templateid = child_templateid;
				hostmacro_copy->parent_hostmacroid = hostmacro->parent_hostmacroid;
				hostmacro_copy->parent_templateid = parent_templateid;
				hostmacro_copy->macro = zbx_strdup(NULL, hostmacro->macro);
				hostmacro_copy->value = zbx_strdup(NULL, hostmacro->value);
				hostmacro_copy->description = zbx_strdup(NULL, hostmacro->description);
				hostmacro_copy->type = hostmacro->type;
				hostmacro_copy->automatic = hostmacro->automatic;
				zbx_vector_hostmacro_ptr_append(hostmacros, hostmacro_copy);
			}
		}
	}

	zbx_db_free_result(result);
	zbx_free(sql);

	zbx_vector_uint64_sort(&loc_child_templateids, ZBX_DEFAULT_UINT64_COMPARE_FUNC);
	zbx_vector_uint64_uniq(&loc_child_templateids, ZBX_DEFAULT_UINT64_COMPARE_FUNC);

	collect_hostmacros(&loc_child_templateids, child_templateids, hostmacros);

	zbx_vector_uint64_append_array(child_templateids, loc_child_templateids.values,
			loc_child_templateids.values_num);
	zbx_vector_uint64_destroy(&loc_child_templateids);
}


static int	DBpatch_6030161(void)
{
	zbx_vector_hostmacro_ptr_t		hostmacros;
	zbx_vector_child_hostmacro_ptr_t	child_hostmacros;
	zbx_vector_uint64_t			parent_ids, child_templateids;
	DB_RESULT				result;
	DB_ROW					row;
	int					i, j;
	char					*sql = NULL;
	size_t					sql_alloc = 0, sql_offset = 0;
	zbx_db_insert_t				db_insert_hostmacro;
	int					ret = SUCCEED;

	if (0 == (DBget_program_type() & ZBX_PROGRAM_TYPE_SERVER))
		return ret;

	zbx_vector_uint64_create(&parent_ids);
	select_pure_parents(&parent_ids);

	if (0 == parent_ids.values_num)
		goto out;

	zbx_vector_hostmacro_ptr_create(&hostmacros);
	zbx_vector_child_hostmacro_ptr_create(&child_hostmacros);
	zbx_vector_uint64_create(&child_templateids);

	collect_hostmacros(&parent_ids, &child_templateids, &hostmacros);

	if (0 == hostmacros.values_num)
		goto clean;

	zbx_vector_uint64_sort(&child_templateids, ZBX_DEFAULT_UINT64_COMPARE_FUNC);
	zbx_vector_uint64_uniq(&child_templateids, ZBX_DEFAULT_UINT64_COMPARE_FUNC);
	zbx_strcpy_alloc(&sql, &sql_alloc, &sql_offset, "select macro,hostid from hostmacro where");
	zbx_db_add_condition_alloc(&sql, &sql_alloc, &sql_offset, "hostid", child_templateids.values,
			child_templateids.values_num);
	result = zbx_db_select("%s", sql);

	while (NULL != (row = zbx_db_fetch(result)))
	{
		zbx_child_hostmacro_t	*hostmacro;
		uint64_t		templateid;

		ZBX_DBROW2UINT64(templateid, row[1]);

		hostmacro = zbx_malloc(NULL, sizeof(zbx_child_hostmacro_t));
		hostmacro->templateid = templateid;
		hostmacro->macro = zbx_strdup(NULL, row[0]);

		zbx_vector_child_hostmacro_ptr_append(&child_hostmacros, hostmacro);
	}

	zbx_db_free_result(result);
	zbx_free(sql);

	zbx_vector_hostmacro_ptr_sort(&hostmacros, (zbx_compare_func_t)hostmacro_sort);
	zbx_vector_hostmacro_ptr_uniq2(&hostmacros, (zbx_compare_func_t)hostmacro_compare);

	for (i = 0; i < child_hostmacros.values_num; i++)
	{
		zbx_child_hostmacro_t	*child_hostmacro;

		child_hostmacro = child_hostmacros.values[i];

		for (j = 0; j < hostmacros.values_num; j++)
		{
			zbx_db_hostmacro_t	*hostmacro;

			hostmacro = hostmacros.values[j];

			if (hostmacro->child_templateid == child_hostmacro->templateid &&
					0 == strcmp(hostmacro->macro, child_hostmacro->macro))
			{
				hostmacro_free(hostmacro);
				zbx_vector_hostmacro_ptr_remove(&hostmacros, j);
			}
		}
	}

	if (0 != hostmacros.values_num)
	{
		zbx_uint64_t	hostmacroid;

		hostmacroid = zbx_db_get_maxid_num("hostmacro", hostmacros.values_num);
		zbx_db_insert_prepare(&db_insert_hostmacro, "hostmacro", "hostmacroid", "hostid", "macro", "value",
				"description", "type", "automatic", NULL);

		for (i = 0; i < hostmacros.values_num; i++)
		{
			zbx_db_hostmacro_t	*hostmacro;

			hostmacro = hostmacros.values[i];
			zbx_db_insert_add_values(&db_insert_hostmacro, hostmacroid, hostmacro->child_templateid,
					hostmacro->macro, hostmacro->value, hostmacro->description, hostmacro->type,
					hostmacro->automatic);
			hostmacroid++;
		}

		if (SUCCEED != (ret = zbx_db_insert_execute(&db_insert_hostmacro)))
			goto clean;

		zbx_db_insert_clean(&db_insert_hostmacro);
	}

clean:
	zbx_vector_uint64_destroy(&child_templateids);
	zbx_vector_child_hostmacro_ptr_clear_ext(&child_hostmacros, child_hostmacro_free);
	zbx_vector_child_hostmacro_ptr_destroy(&child_hostmacros);
	zbx_vector_hostmacro_ptr_clear_ext(&hostmacros, hostmacro_free);
	zbx_vector_hostmacro_ptr_destroy(&hostmacros);
out:
	zbx_vector_uint64_destroy(&parent_ids);

	return ret;
}

typedef struct zbx_db_patch_tag
{
	char			*tag;
	char			*value;
	zbx_vector_uint64_t	ids;
	int			deepness;
}
zbx_db_patch_tag_t;

typedef struct
{
	uint64_t	id;
	char		*tag;
	char		*value;
}
zbx_child_tag_t;

ZBX_PTR_VECTOR_DECL(tag_ptr, zbx_db_patch_tag_t *)
ZBX_PTR_VECTOR_IMPL(tag_ptr, zbx_db_patch_tag_t *)

ZBX_PTR_VECTOR_DECL(child_tag_ptr, zbx_child_tag_t *)
ZBX_PTR_VECTOR_IMPL(child_tag_ptr, zbx_child_tag_t *)

static void	tag_free(zbx_db_patch_tag_t *tag)
{
	zbx_vector_uint64_destroy(&tag->ids);
	zbx_free(tag->tag);
	zbx_free(tag->value);
	zbx_free(tag);
}

static void	child_tag_free(zbx_child_tag_t *tag)
{
	zbx_free(tag->tag);
	zbx_free(tag->value);
	zbx_free(tag);
}

static int	consolidate_tags(zbx_vector_tag_ptr_t *tags)
{
	int			i, j, new_tags = 0;
	zbx_db_patch_tag_t	*tag;

	if (1 < tags->values_num)
	{
		for (i = 0; i < tags->values_num; i++)
		{
			tag = tags->values[i];
			j = i + 1;

			while (j < tags->values_num)
			{
				zbx_db_patch_tag_t	*tag2;

				tag2 = tags->values[j];

				if (0 == strcmp(tag->tag, tag2->tag) && 0 == strcmp(tag->value, tag2->value))
				{
					zbx_vector_uint64_append_array(&tag->ids, tag2->ids.values,
							tag2->ids.values_num);
					tag_free(tag2);
					zbx_vector_tag_ptr_remove(tags, j);
				}
				else
					j++;
			}

			zbx_vector_uint64_sort(&tag->ids, ZBX_DEFAULT_UINT64_COMPARE_FUNC);
			zbx_vector_uint64_uniq(&tag->ids, ZBX_DEFAULT_UINT64_COMPARE_FUNC);
			new_tags += tag->ids.values_num;
		}
	}

	return new_tags;
}

static void	DBpatch_propogate_tag(zbx_vector_tag_ptr_t *tags, zbx_db_patch_tag_t *tag, zbx_uint64_t hostid,
		zbx_uint64_t itemid, zbx_vector_uint64_t *child_itemids)
{
	DB_RESULT	result, result2;
	DB_ROW		row, row2;

	result = zbx_db_select("select h.hostid,i.itemid,h.status from hosts h,items i,hosts_templates ht"
			" where h.hostid=ht.hostid and ht.templateid=" ZBX_FS_UI64" and i.hostid=h.hostid and"
			" i.templateid=" ZBX_FS_UI64, hostid, itemid);

	while (NULL != (row = zbx_db_fetch(result)))
	{
		zbx_uint64_t		child_hostid, child_itemid;

		if (HOST_STATUS_TEMPLATE != atoi(row[2]) && 0 == tag->deepness)
			continue;

		ZBX_DBROW2UINT64(child_hostid, row[0]);
		ZBX_DBROW2UINT64(child_itemid, row[1]);
		zbx_vector_uint64_append(&tag->ids, child_itemid);
		zbx_vector_uint64_append(child_itemids, child_itemid);

		if (HOST_STATUS_TEMPLATE != atoi(row[2]))
			continue;

		tag->deepness++;
		DBpatch_propogate_tag(tags, tag, child_hostid, child_itemid, child_itemids);
		result2 = zbx_db_select("select tag,value from host_tag where hostid=" ZBX_FS_UI64, child_hostid);

		while (NULL != (row2 = zbx_db_fetch(result2)))
		{
			zbx_db_patch_tag_t	*tag2;

			tag2 = zbx_malloc(NULL, sizeof(zbx_db_patch_tag_t));
			tag2->tag = zbx_strdup(NULL, row2[0]);
			tag2->value = zbx_strdup(NULL, row2[1]);
			tag2->deepness = 0;
			zbx_vector_uint64_create(&tag2->ids);

			DBpatch_propogate_tag(tags, tag2, child_hostid, child_itemid, child_itemids);
			zbx_vector_tag_ptr_append(tags, tag2);
		}

		zbx_db_free_result(result2);
	}

	zbx_db_free_result(result);
}

static int	DBpatch_6030162(void)
{
	zbx_vector_tag_ptr_t		tags;
	zbx_vector_child_tag_ptr_t	child_tags;
	zbx_vector_uint64_t		child_itemids;
	DB_RESULT			result;
	DB_ROW				row;
	int				i, j, k, new_tags = 0, ret = SUCCEED;
	zbx_db_patch_tag_t		*tag;
	zbx_uint64_t			itemtagid;
	zbx_db_insert_t			db_insert_itemtag;
	char				*sql = NULL;
	size_t				sql_alloc = 0, sql_offset = 0;

	if (0 == (DBget_program_type() & ZBX_PROGRAM_TYPE_SERVER))
		return ret;

	zbx_vector_tag_ptr_create(&tags);
	zbx_vector_child_tag_ptr_create(&child_tags);
	zbx_vector_uint64_create(&child_itemids);

	result = zbx_db_select("select th.tag,th.value,h2.hostid,i.itemid from host_tag th,hosts h2,items i"
			" where th.hostid=h2.hostid and i.hostid=h2.hostid and i.templateid is null and"
			" h2.hostid in (select distinct h.hostid from hosts h,hosts h1,hosts_templates ht"
			" where h.status=%d and ht.templateid=h.hostid and ht.hostid=h1.hostid and h1.status=%d)"
			" order by h2.hostid asc", HOST_STATUS_TEMPLATE, HOST_STATUS_TEMPLATE);

	while (NULL != (row = zbx_db_fetch(result)))
	{
		zbx_uint64_t		hostid, itemid;

		tag = zbx_malloc(NULL, sizeof(zbx_db_patch_tag_t));
		tag->tag = zbx_strdup(NULL, row[0]);
		tag->value = zbx_strdup(NULL, row[1]);
		tag->deepness = 0;
		ZBX_DBROW2UINT64(hostid, row[2]);
		ZBX_DBROW2UINT64(itemid, row[3]);
		zbx_vector_uint64_create(&tag->ids);

		DBpatch_propogate_tag(&tags, tag, hostid, itemid, &child_itemids);
		zbx_vector_tag_ptr_append(&tags, tag);
	}

	zbx_db_free_result(result);

	if (0 == tags.values_num)
		goto out;

	new_tags = consolidate_tags(&tags);

	zbx_vector_uint64_sort(&child_itemids, ZBX_DEFAULT_UINT64_COMPARE_FUNC);
	zbx_vector_uint64_uniq(&child_itemids, ZBX_DEFAULT_UINT64_COMPARE_FUNC);
	zbx_strcpy_alloc(&sql, &sql_alloc, &sql_offset, "select itemid,tag,value from item_tag where");
	zbx_db_add_condition_alloc(&sql, &sql_alloc, &sql_offset, "itemid", child_itemids.values, child_itemids.values_num);
	result = zbx_db_select("%s", sql);

	while (NULL != (row = zbx_db_fetch(result)))
	{
		zbx_child_tag_t	*child_tag;
		uint64_t	itemid;

		ZBX_DBROW2UINT64(itemid, row[0]);

		child_tag = zbx_malloc(NULL, sizeof(zbx_child_tag_t));
		child_tag->id = itemid;
		child_tag->tag = zbx_strdup(NULL, row[1]);
		child_tag->value = zbx_strdup(NULL, row[2]);

		zbx_vector_child_tag_ptr_append(&child_tags, child_tag);
	}

	zbx_db_free_result(result);
	zbx_free(sql);

	for (i = 0; i < child_tags.values_num; i++)
	{
		zbx_child_tag_t	*child_tag;

		child_tag = child_tags.values[i];

		for (j = 0; j < tags.values_num; j++)
		{
			tag = tags.values[j];

			if (0 == strcmp(tag->tag, child_tag->tag) && 0 == strcmp(tag->value, child_tag->value))
			{
				for (k = 0; k < tag->ids.values_num; k++)
				{
					zbx_uint64_t	itemid;

					itemid = tag->ids.values[k];

					if (itemid == child_tag->id)
					{
						zbx_vector_uint64_remove(&tag->ids, k);
						new_tags--;
					}
				}
			}
		}
	}

	itemtagid = zbx_db_get_maxid_num("item_tag", new_tags);
	zbx_db_insert_prepare(&db_insert_itemtag, "item_tag", "itemtagid", "itemid", "tag", "value", NULL);

	for (i = 0; i < tags.values_num; i++)
	{
		tag = tags.values[i];

		for(j = 0; j < tag->ids.values_num; j++)
		{
			zbx_uint64_t	itemid;

			itemid = tag->ids.values[j];
			zbx_db_insert_add_values(&db_insert_itemtag, itemtagid, itemid, tag->tag, tag->value);
			itemtagid++;
		}
	}

	if (SUCCEED != (ret = zbx_db_insert_execute(&db_insert_itemtag)))
		goto out;

	zbx_db_insert_clean(&db_insert_itemtag);
out:
	zbx_vector_uint64_destroy(&child_itemids);
	zbx_vector_child_tag_ptr_clear_ext(&child_tags, child_tag_free);
	zbx_vector_child_tag_ptr_destroy(&child_tags);
	zbx_vector_tag_ptr_clear_ext(&tags, tag_free);
	zbx_vector_tag_ptr_destroy(&tags);

	return ret;
}

static void	DBpatch_propogate_tag_web(zbx_vector_tag_ptr_t *tags, zbx_db_patch_tag_t *tag, zbx_uint64_t hostid,
		zbx_uint64_t httptestid, zbx_vector_uint64_t *child_httptestids)
{
	DB_RESULT	result, result2;
	DB_ROW		row, row2;

	result = zbx_db_select("select h.hostid,htt.httptestid,h.status from hosts h,httptest htt,hosts_templates ht"
			" where h.hostid=ht.hostid and ht.templateid=" ZBX_FS_UI64" and htt.hostid=h.hostid and"
			" htt.templateid=" ZBX_FS_UI64, hostid, httptestid);

	while (NULL != (row = zbx_db_fetch(result)))
	{
		zbx_uint64_t		child_hostid, child_httptestid;

		if (HOST_STATUS_TEMPLATE != atoi(row[2]) && 0 == tag->deepness)
			continue;

		ZBX_DBROW2UINT64(child_hostid, row[0]);
		ZBX_DBROW2UINT64(child_httptestid, row[1]);
		zbx_vector_uint64_append(&tag->ids, child_httptestid);
		zbx_vector_uint64_append(child_httptestids, child_httptestid);

		if (HOST_STATUS_TEMPLATE != atoi(row[2]))
			continue;

		tag->deepness++;
		DBpatch_propogate_tag_web(tags, tag, child_hostid, child_httptestid, child_httptestids);
		result2 = zbx_db_select("select tag,value from host_tag where hostid=" ZBX_FS_UI64, child_hostid);

		while (NULL != (row2 = zbx_db_fetch(result2)))
		{
			zbx_db_patch_tag_t	*tag2;

			tag2 = zbx_malloc(NULL, sizeof(zbx_db_patch_tag_t));
			tag2->deepness = 0;
			tag2->tag = zbx_strdup(NULL, row2[0]);
			tag2->value = zbx_strdup(NULL, row2[1]);
			zbx_vector_uint64_create(&tag2->ids);

			DBpatch_propogate_tag_web(tags, tag2, child_hostid, child_httptestid, child_httptestids);
			zbx_vector_tag_ptr_append(tags, tag2);
		}

		zbx_db_free_result(result2);
	}

	zbx_db_free_result(result);
}

static int	DBpatch_6030163(void)
{
	zbx_vector_tag_ptr_t		tags;
	zbx_vector_child_tag_ptr_t	child_tags;
	zbx_vector_uint64_t		child_httptestids;
	DB_RESULT			result;
	DB_ROW				row;
	int				i, j, k, new_tags = 0, ret = SUCCEED;
	zbx_db_patch_tag_t		*tag;
	zbx_uint64_t			httptesttagid;
	char				*sql = NULL;
	size_t				sql_alloc = 0, sql_offset = 0;
	zbx_db_insert_t			db_insert_httptesttag;

	if (0 == (DBget_program_type() & ZBX_PROGRAM_TYPE_SERVER))
		return ret;

	zbx_vector_tag_ptr_create(&tags);
	zbx_vector_child_tag_ptr_create(&child_tags);
	zbx_vector_uint64_create(&child_httptestids);

	result = zbx_db_select("select th.tag,th.value,h2.hostid,htt.httptestid from host_tag th,hosts h2,httptest htt"
			" where th.hostid=h2.hostid and htt.hostid=h2.hostid and htt.templateid is null and"
			" h2.hostid in (select distinct h.hostid from hosts h,hosts h1,hosts_templates ht"
			" where h.status=%d and ht.templateid=h.hostid and ht.hostid=h1.hostid and h1.status=%d)"
			" order by h2.hostid asc", HOST_STATUS_TEMPLATE, HOST_STATUS_TEMPLATE);

	while (NULL != (row = zbx_db_fetch(result)))
	{
		zbx_uint64_t		hostid, httptestid;

		tag = zbx_malloc(NULL, sizeof(zbx_db_patch_tag_t));
		tag->deepness = 0;
		tag->tag = zbx_strdup(NULL, row[0]);
		tag->value = zbx_strdup(NULL, row[1]);
		ZBX_DBROW2UINT64(hostid, row[2]);
		ZBX_DBROW2UINT64(httptestid, row[3]);
		zbx_vector_uint64_create(&tag->ids);

		DBpatch_propogate_tag_web(&tags, tag, hostid, httptestid, &child_httptestids);
		zbx_vector_tag_ptr_append(&tags, tag);
	}

	zbx_db_free_result(result);

	if (0 == tags.values_num)
		goto out;

	new_tags = consolidate_tags(&tags);

	zbx_vector_uint64_sort(&child_httptestids, ZBX_DEFAULT_UINT64_COMPARE_FUNC);
	zbx_vector_uint64_uniq(&child_httptestids, ZBX_DEFAULT_UINT64_COMPARE_FUNC);
	zbx_strcpy_alloc(&sql, &sql_alloc, &sql_offset, "select httptestid,tag,value from httptest_tag where");
	zbx_db_add_condition_alloc(&sql, &sql_alloc, &sql_offset, "httptestid", child_httptestids.values,
			child_httptestids.values_num);
	result = zbx_db_select("%s", sql);

	while (NULL != (row = zbx_db_fetch(result)))
	{
		zbx_child_tag_t	*child_tag;
		uint64_t	httptestid;

		ZBX_DBROW2UINT64(httptestid, row[0]);

		child_tag = zbx_malloc(NULL, sizeof(zbx_child_tag_t));
		child_tag->id = httptestid;
		child_tag->tag = zbx_strdup(NULL, row[1]);
		child_tag->value = zbx_strdup(NULL, row[2]);

		zbx_vector_child_tag_ptr_append(&child_tags, child_tag);
	}

	zbx_db_free_result(result);
	zbx_free(sql);

	for (i = 0; i < child_tags.values_num; i++)
	{
		zbx_child_tag_t	*child_tag;

		child_tag = child_tags.values[i];

		for (j = 0; j < tags.values_num; j++)
		{
			tag = tags.values[j];

			if (0 == strcmp(tag->tag, child_tag->tag) && 0 == strcmp(tag->value, child_tag->value))
			{
				for (k = 0; k < tag->ids.values_num; k++)
				{
					zbx_uint64_t	httptestid;

					httptestid = tag->ids.values[k];

					if (httptestid == child_tag->id)
					{
						zbx_vector_uint64_remove(&tag->ids, k);
						new_tags--;
					}
				}
			}
		}
	}

	httptesttagid = zbx_db_get_maxid_num("httptest_tag", new_tags);
	zbx_db_insert_prepare(&db_insert_httptesttag, "httptest_tag", "httptesttagid", "httptestid", "tag", "value",
			NULL);

	for (i = 0; i < tags.values_num; i++)
	{
		tag = tags.values[i];

		for(j = 0; j < tag->ids.values_num; j++)
		{
			zbx_uint64_t	itemid;

			itemid = tag->ids.values[j];
			zbx_db_insert_add_values(&db_insert_httptesttag, httptesttagid, itemid, tag->tag, tag->value);
			httptesttagid++;
		}
	}

	if (SUCCEED != (ret = zbx_db_insert_execute(&db_insert_httptesttag)))
		goto out;

	zbx_db_insert_clean(&db_insert_httptesttag);
out:
	zbx_vector_uint64_destroy(&child_httptestids);
	zbx_vector_child_tag_ptr_clear_ext(&child_tags, child_tag_free);
	zbx_vector_child_tag_ptr_destroy(&child_tags);
	zbx_vector_tag_ptr_clear_ext(&tags, tag_free);
	zbx_vector_tag_ptr_destroy(&tags);

	return ret;
}

typedef struct
{
	int		type;
	char		*name;
	int		value_int;
	char		*value_str;
	zbx_uint64_t	value_groupid;
	zbx_uint64_t	value_hostid;
	zbx_uint64_t	value_itemid;
	zbx_uint64_t	value_graphid;
	zbx_uint64_t	value_sysmapid;
	zbx_uint64_t	value_serviceid;
	zbx_uint64_t	value_slaid;
	zbx_uint64_t	value_userid;
	zbx_uint64_t	value_actionid;
	zbx_uint64_t	value_mediatypeid;
} zbx_db_widget_field_t;

ZBX_PTR_VECTOR_DECL(widget_field_ptr, zbx_db_widget_field_t *)
ZBX_PTR_VECTOR_IMPL(widget_field_ptr, zbx_db_widget_field_t *)

typedef struct
{
	char				*type;
	char				*name;
	int				x;
	int				y;
	int				width;
	int				height;
	int				view_mode;

	zbx_vector_widget_field_ptr_t	fields;
}
zbx_db_widget_t;

ZBX_PTR_VECTOR_DECL(widget_ptr, zbx_db_widget_t *)
ZBX_PTR_VECTOR_IMPL(widget_ptr, zbx_db_widget_t *)

typedef struct
{
	char			*name;
	int			display_period;
	int			sortorder;

	zbx_vector_widget_ptr_t	widgets;
}
zbx_db_dashboard_page_t;

ZBX_PTR_VECTOR_DECL(dashboard_page_ptr, zbx_db_dashboard_page_t *)
ZBX_PTR_VECTOR_IMPL(dashboard_page_ptr, zbx_db_dashboard_page_t *)

typedef struct
{
	uint64_t			child_templateid;
	char				*uuid;
	uint64_t			parent_dashboardid;
	char				*name;
	int				display_period;
	int				auto_start;

	zbx_vector_dashboard_page_ptr_t	pages;
	int				uniq;
}
zbx_db_dashboard_t;

ZBX_PTR_VECTOR_DECL(dashboard_ptr, zbx_db_dashboard_t *)
ZBX_PTR_VECTOR_IMPL(dashboard_ptr, zbx_db_dashboard_t *)

typedef struct
{
	uint64_t				templateid;
	char					*name;
}
zbx_child_dashboard_t;

ZBX_PTR_VECTOR_DECL(child_dashboard_ptr, zbx_child_dashboard_t *)
ZBX_PTR_VECTOR_IMPL(child_dashboard_ptr, zbx_child_dashboard_t *)

static int	DBpatch_propogate_widget(zbx_db_widget_t *widget, uint64_t widgetid,
		zbx_vector_uint64_t *value_itemids, zbx_vector_uint64_t *value_graphids)
{
	DB_RESULT		result;
	DB_ROW			row;

	result = zbx_db_select("select widget_fieldid,type,name,value_int,value_str,value_groupid,value_hostid,value_itemid,"
			"value_graphid,value_sysmapid,value_serviceid,value_slaid,value_userid,value_actionid,"
			"value_mediatypeid from widget_field where widgetid=" ZBX_FS_UI64, widgetid);

	while (NULL != (row = zbx_db_fetch(result)))
	{
		zbx_db_widget_field_t	*field;
		zbx_uint64_t		fieldid;

		field = zbx_malloc(NULL, sizeof(zbx_db_widget_field_t));
		ZBX_DBROW2UINT64(fieldid, row[0]);
		field->type = atoi(row[1]);
		field->name = zbx_strdup(NULL, row[2]);
		field->value_int = atoi(row[3]);
		field->value_str = zbx_strdup(NULL, row[4]);
		ZBX_DBROW2UINT64(field->value_groupid, row[5]);
		ZBX_DBROW2UINT64(field->value_hostid, row[6]);

		ZBX_DBROW2UINT64(field->value_itemid, row[7]);
		if (0 != field->value_itemid)
			zbx_vector_uint64_append(value_itemids, field->value_itemid);

		ZBX_DBROW2UINT64(field->value_graphid, row[8]);
		if (0 != field->value_graphid)
			zbx_vector_uint64_append(value_graphids, field->value_graphid);

		ZBX_DBROW2UINT64(field->value_sysmapid, row[9]);
		ZBX_DBROW2UINT64(field->value_serviceid, row[10]);
		ZBX_DBROW2UINT64(field->value_slaid, row[11]);
		ZBX_DBROW2UINT64(field->value_userid, row[12]);
		ZBX_DBROW2UINT64(field->value_actionid, row[13]);
		ZBX_DBROW2UINT64(field->value_mediatypeid, row[14]);

		zbx_vector_widget_field_ptr_append(&widget->fields, field);
	}

	zbx_db_free_result(result);

	return widget->fields.values_num;
}

static int	DBpatch_propogate_widget_copy(zbx_db_widget_t *widget, zbx_db_widget_t *widget_orig,
		zbx_vector_uint64_t *value_itemids, zbx_vector_uint64_t *value_graphids)
{
	int	 i;

	for (i = 0; i < widget_orig->fields.values_num; i++)
	{
		zbx_db_widget_field_t	*field, *field_orig;

		field = zbx_malloc(NULL, sizeof(zbx_db_widget_field_t));
		field_orig = widget_orig->fields.values[i];
		field->type = field_orig->type;
		field->name = zbx_strdup(NULL, field_orig->name);
		field->value_int = field_orig->value_int;
		field->value_str = zbx_strdup(NULL, field_orig->value_str);
		field->value_groupid = field_orig->value_groupid;
		field->value_hostid = field_orig->value_hostid;
		field->value_itemid = field_orig->value_itemid;
		if (0 != field->value_itemid)
			zbx_vector_uint64_append(value_itemids, field->value_itemid);

		field->value_graphid = field_orig->value_graphid;
		if (0 != field->value_graphid)
			zbx_vector_uint64_append(value_graphids, field->value_graphid);

		field->value_sysmapid = field_orig->value_sysmapid;
		field->value_serviceid = field_orig->value_serviceid;
		field->value_slaid = field_orig->value_slaid;
		field->value_userid = field_orig->value_userid;
		field->value_actionid = field_orig->value_actionid;
		field->value_mediatypeid = field_orig->value_mediatypeid;

		zbx_vector_widget_field_ptr_append(&widget->fields, field);
	}

	return widget->fields.values_num;
}

static int	DBpatch_propogate_page(zbx_db_dashboard_page_t *page, uint64_t pageid, int *fields_num,
		zbx_vector_uint64_t *value_itemids, zbx_vector_uint64_t *value_graphids)
{
	DB_RESULT		result;
	DB_ROW			row;

	result = zbx_db_select("select widgetid,type,name,x,y,width,height,view_mode from widget"
			" where dashboard_pageid=" ZBX_FS_UI64, pageid);

	while (NULL != (row = zbx_db_fetch(result)))
	{
		zbx_db_widget_t	*widget;
		zbx_uint64_t	widgetid;

		widget = zbx_malloc(NULL, sizeof(zbx_db_widget_t));
		ZBX_DBROW2UINT64(widgetid, row[0]);
		widget->type = zbx_strdup(NULL, row[1]);
		widget->name = zbx_strdup(NULL, row[2]);
		widget->x = atoi(row[3]);
		widget->y = atoi(row[4]);
		widget->width = atoi(row[5]);
		widget->height = atoi(row[6]);
		widget->view_mode = atoi(row[7]);
		zbx_vector_widget_field_ptr_create(&widget->fields);
		*fields_num += DBpatch_propogate_widget(widget, widgetid, value_itemids, value_graphids);
		zbx_vector_widget_ptr_append(&page->widgets, widget);
	}

	zbx_db_free_result(result);

	return page->widgets.values_num;
}

static int	DBpatch_propogate_page_copy(zbx_db_dashboard_page_t *page, zbx_db_dashboard_page_t *page_orig,
		int *fields_num, zbx_vector_uint64_t *value_itemids, zbx_vector_uint64_t *value_graphids)
{
	int	i;

	for (i = 0; i < page_orig->widgets.values_num; i++)
	{
		zbx_db_widget_t	*widget, *widget_orig;

		widget = zbx_malloc(NULL, sizeof(zbx_db_widget_t));
		widget_orig = page_orig->widgets.values[i];
		widget->type = zbx_strdup(NULL, widget_orig->type);
		widget->name = zbx_strdup(NULL, widget_orig->name);
		widget->x = widget_orig->x;
		widget->y = widget_orig->y;
		widget->width = widget_orig->width;
		widget->height = widget_orig->height;
		widget->view_mode = widget_orig->view_mode;
		zbx_vector_widget_field_ptr_create(&widget->fields);
		*fields_num += DBpatch_propogate_widget_copy(widget, widget_orig, value_itemids, value_graphids);
		zbx_vector_widget_ptr_append(&page->widgets, widget);
	}

	return page->widgets.values_num;
}

static int	DBpatch_propogate_dashboard(zbx_db_dashboard_t *dashboard, uint64_t dashboardid, int *widgets_num,
		int *fields_num, zbx_vector_uint64_t *value_itemids, zbx_vector_uint64_t *value_graphids)
{
	DB_RESULT		result;
	DB_ROW			row;

	result = zbx_db_select("select dashboard_pageid,name,display_period,sortorder from dashboard_page"
			" where dashboardid=" ZBX_FS_UI64, dashboardid);

	while (NULL != (row = zbx_db_fetch(result)))
	{
		zbx_db_dashboard_page_t	*page;
		zbx_uint64_t		pageid;

		page = zbx_malloc(NULL, sizeof(zbx_db_dashboard_page_t));
		ZBX_DBROW2UINT64(pageid, row[0]);
		page->name = zbx_strdup(NULL, row[1]);
		page->display_period = atoi(row[2]);
		page->sortorder = atoi(row[3]);
		zbx_vector_widget_ptr_create(&page->widgets);
		*widgets_num += DBpatch_propogate_page(page, pageid, fields_num, value_itemids, value_graphids);
		zbx_vector_dashboard_page_ptr_append(&dashboard->pages, page);
	}

	zbx_db_free_result(result);

	return dashboard->pages.values_num;
}

static int	DBpatch_propogate_dashboard_copy(zbx_db_dashboard_t *dashboard, zbx_db_dashboard_t *dashboard_orig,
		int *widgets_num, int *fields_num, zbx_vector_uint64_t *value_itemids,
		zbx_vector_uint64_t *value_graphids)
{
	int	i;

	for (i = 0; i < dashboard_orig->pages.values_num; i++)
	{
		zbx_db_dashboard_page_t	*page_orig, *page;

		page = zbx_malloc(NULL, sizeof(zbx_db_dashboard_page_t));
		page_orig = dashboard_orig->pages.values[i];
		page->name = zbx_strdup(NULL, page_orig->name);
		page->display_period = page_orig->display_period;
		page->sortorder = page_orig->sortorder;
		zbx_vector_widget_ptr_create(&page->widgets);
		*widgets_num += DBpatch_propogate_page_copy(page, page_orig, fields_num, value_itemids, value_graphids);
		zbx_vector_dashboard_page_ptr_append(&dashboard->pages, page);
	}

	return dashboard->pages.values_num;
}

static void	fields_free(zbx_db_widget_field_t *field)
{
	zbx_free(field->name);
	zbx_free(field->value_str);
	zbx_free(field);
}

static void	widgets_free(zbx_db_widget_t *widget)
{
	zbx_free(widget->type);
	zbx_free(widget->name);
	zbx_vector_widget_field_ptr_clear_ext(&widget->fields, fields_free);
	zbx_vector_widget_field_ptr_destroy(&widget->fields);
	zbx_free(widget);
}

static void	dashboard_page_free(zbx_db_dashboard_page_t *page)
{
	zbx_free(page->name);
	zbx_vector_widget_ptr_clear_ext(&page->widgets, widgets_free);
	zbx_vector_widget_ptr_destroy(&page->widgets);
	zbx_free(page);
}

static void	dashboard_clear(zbx_db_dashboard_t *dashboard)
{
	zbx_free(dashboard->uuid);
	zbx_free(dashboard->name);
	zbx_vector_dashboard_page_ptr_clear_ext(&dashboard->pages, dashboard_page_free);
	zbx_vector_dashboard_page_ptr_destroy(&dashboard->pages);
}

static void	dashboard_free(zbx_db_dashboard_t *dashboard)
{
	dashboard_clear(dashboard);
	zbx_free(dashboard);
}

static void	child_dashboard_free(zbx_child_dashboard_t *dashboard)
{
	zbx_free(dashboard->name);
	zbx_free(dashboard);
}

static void	change_item_ids(zbx_db_dashboard_t *dashboard, zbx_vector_uint64_t *item_ids)
{
	zbx_vector_uint64_pair_t	itemid_pairs;
	char				*sql = NULL;
	size_t				sql_alloc = 0, sql_offset = 0;
	DB_RESULT			result;
	DB_ROW				row;
	zbx_uint64_pair_t		pair;
	int				i, j, k;

	if (0 == item_ids->values_num)
		return;

	zbx_vector_uint64_pair_create(&itemid_pairs);

	zbx_vector_uint64_sort(item_ids, ZBX_DEFAULT_UINT64_COMPARE_FUNC);
	zbx_vector_uint64_uniq(item_ids, ZBX_DEFAULT_UINT64_COMPARE_FUNC);

	zbx_snprintf_alloc(&sql, &sql_alloc, &sql_offset, "select i.templateid,i.itemid from items i,hosts h where"
			" i.hostid=h.hostid and h.hostid=" ZBX_FS_UI64" and", dashboard->child_templateid);
	zbx_db_add_condition_alloc(&sql, &sql_alloc, &sql_offset, "i.templateid", item_ids->values, item_ids->values_num);
	result = zbx_db_select("%s", sql);

	while (NULL != (row = zbx_db_fetch(result)))
	{
		ZBX_DBROW2UINT64(pair.first, row[0]);
		ZBX_DBROW2UINT64(pair.second, row[1]);

		zbx_vector_uint64_pair_append(&itemid_pairs, pair);
	}

	zbx_db_free_result(result);
	zbx_free(sql);

	for (i = 0; i < dashboard->pages.values_num; i++)
	{
		zbx_db_dashboard_page_t	*page;

		page = dashboard->pages.values[i];

		for (j = 0; j < page->widgets.values_num; j++)
		{
			zbx_db_widget_t	*widget;

			widget = page->widgets.values[j];

			for (k = 0; k < widget->fields.values_num; k++)
			{
				zbx_db_widget_field_t	*field;

				field = widget->fields.values[k];

				if (0 != field->value_itemid)
				{
					int	index;

					pair.first = field->value_itemid;

					if (FAIL != (index = zbx_vector_uint64_pair_search(&itemid_pairs, pair,
							ZBX_DEFAULT_UINT64_COMPARE_FUNC)))
					{
						field->value_itemid = itemid_pairs.values[index].second;
					}
				}
			}
		}
	}

	zbx_vector_uint64_pair_destroy(&itemid_pairs);
}

static void	change_graph_ids(zbx_db_dashboard_t *dashboard, zbx_vector_uint64_t *graph_ids)
{
	zbx_vector_uint64_pair_t	graphid_pairs;
	char				*sql = NULL;
	size_t				sql_alloc = 0, sql_offset = 0;
	DB_RESULT			result;
	DB_ROW				row;
	zbx_uint64_pair_t		pair;
	int				i, j, k;

	if (0 == graph_ids->values_num)
		return;

	zbx_vector_uint64_pair_create(&graphid_pairs);

	zbx_vector_uint64_sort(graph_ids, ZBX_DEFAULT_UINT64_COMPARE_FUNC);
	zbx_vector_uint64_uniq(graph_ids, ZBX_DEFAULT_UINT64_COMPARE_FUNC);

	zbx_snprintf_alloc(&sql, &sql_alloc, &sql_offset,
			"select distinct g.templateid,g.graphid from graphs g,graphs_items gi,items i"
			" where gi.graphid=g.graphid and i.itemid=gi.itemid and i.hostid=" ZBX_FS_UI64" and",
			dashboard->child_templateid);
	zbx_db_add_condition_alloc(&sql, &sql_alloc, &sql_offset, "g.templateid", graph_ids->values, graph_ids->values_num);
	result = zbx_db_select("%s", sql);

	while (NULL != (row = zbx_db_fetch(result)))
	{
		ZBX_DBROW2UINT64(pair.first, row[0]);
		ZBX_DBROW2UINT64(pair.second, row[1]);

		zbx_vector_uint64_pair_append(&graphid_pairs, pair);
	}

	zbx_db_free_result(result);
	zbx_free(sql);

	for (i = 0; i < dashboard->pages.values_num; i++)
	{
		zbx_db_dashboard_page_t	*page;

		page = dashboard->pages.values[i];

		for (j = 0; j < page->widgets.values_num; j++)
		{
			zbx_db_widget_t	*widget;

			widget = page->widgets.values[j];

			for (k = 0; k < widget->fields.values_num; k++)
			{
				zbx_db_widget_field_t	*field;

				field = widget->fields.values[k];

				if (0 != field->value_graphid)
				{
					int	index;

					pair.first = field->value_graphid;

					if (FAIL != (index = zbx_vector_uint64_pair_search(&graphid_pairs, pair,
							ZBX_DEFAULT_UINT64_COMPARE_FUNC)))
					{
						field->value_graphid = graphid_pairs.values[index].second;
					}
				}
			}
		}
	}

	zbx_vector_uint64_pair_destroy(&graphid_pairs);
}

static int	dashboard_compare(const zbx_db_dashboard_t **pd1, const zbx_db_dashboard_t **pd2)
{
	const zbx_db_dashboard_t	*d1, *d2;

	d1 = *pd1;
	d2 = *pd2;

	if (d1->child_templateid == d2->child_templateid && d1->parent_dashboardid == d2->parent_dashboardid)
		return 0;

	return 1;
}

static void	zbx_vector_dashboard_ptr_uniq2(zbx_vector_dashboard_ptr_t *vector, zbx_compare_func_t compare_func)
{
	if (2 <= vector->values_num)
	{
		int	i, j;

		for (i = 0; i < vector->values_num; i++)
		{
			j = i + 1;

			while (j < vector->values_num)
			{
				if (0 == compare_func(&vector->values[i], &vector->values[j]))
				{
					dashboard_free(vector->values[j]);
					zbx_vector_dashboard_ptr_remove(vector, j);
				}
				else
					j++;
			}
		}
	}
}

static void	collect_dashboards(zbx_vector_uint64_t *parent_ids, zbx_vector_uint64_t *child_templateids,
		zbx_vector_dashboard_ptr_t *dashboards, int *pages_num, int *widgets_num, int *fields_num)
{
	DB_RESULT		result;
	DB_ROW			row;
	char			*sql = NULL;
	size_t			sql_alloc = 0, sql_offset = 0;
	zbx_vector_uint64_t	loc_child_templateids, value_itemids, value_graphids;

	if (0 == parent_ids->values_num)
		return;

	zbx_vector_uint64_create(&loc_child_templateids);

	zbx_snprintf_alloc(&sql, &sql_alloc, &sql_offset,
			"select d.dashboardid,d.name,d.display_period,d.auto_start,ht.hostid,h.host,ht.templateid"
			" from hosts_templates ht"
			" join hosts h on h.hostid=ht.hostid and h.status=%d"
			" left join dashboard d on d.templateid=ht.templateid where", HOST_STATUS_TEMPLATE);
	zbx_db_add_condition_alloc(&sql, &sql_alloc, &sql_offset, "ht.templateid", parent_ids->values,
			parent_ids->values_num);
	result = zbx_db_select("%s", sql);

	while (NULL != (row = zbx_db_fetch(result)))
	{
		char			*template_name, *seed = NULL;
		zbx_db_dashboard_t	*dashboard, *dashboard_copy;
		zbx_uint64_t		dashboardid, child_templateid, parent_templateid;
		int			i;

		ZBX_DBROW2UINT64(dashboardid, row[0]);
		ZBX_DBROW2UINT64(child_templateid, row[4]);
		ZBX_DBROW2UINT64(parent_templateid, row[6]);
		template_name = zbx_strdup(NULL, row[5]);
		template_name = zbx_update_template_name(template_name);

		if (0 != dashboardid)
		{
			zbx_vector_uint64_create(&value_itemids);
			zbx_vector_uint64_create(&value_graphids);

			dashboard = zbx_malloc(NULL, sizeof(zbx_db_dashboard_t));
			dashboard->child_templateid = child_templateid;
			dashboard->parent_dashboardid = dashboardid;
			dashboard->name = zbx_strdup(NULL, row[1]);
			dashboard->display_period = atoi(row[2]);
			dashboard->auto_start = atoi(row[3]);

			seed = zbx_dsprintf(seed, "%s/%s", template_name, row[1]);
			dashboard->uuid = zbx_gen_uuid4(seed);
			zbx_free(seed);
			dashboard->uniq = 0;
			zbx_vector_dashboard_page_ptr_create(&dashboard->pages);
			pages_num += DBpatch_propogate_dashboard(dashboard, dashboardid, widgets_num, fields_num,
					&value_itemids, &value_graphids);
			zbx_vector_dashboard_ptr_append(dashboards, dashboard);
			change_item_ids(dashboard, &value_itemids);
			change_graph_ids(dashboard, &value_graphids);

			zbx_vector_uint64_destroy(&value_itemids);
			zbx_vector_uint64_destroy(&value_graphids);
		}

		zbx_vector_uint64_append(&loc_child_templateids, child_templateid);

		for (i = 0; i < dashboards->values_num; i++)
		{
			dashboard = dashboards->values[i];

			if (parent_templateid == dashboard->child_templateid)
			{
				zbx_vector_uint64_create(&value_itemids);
				zbx_vector_uint64_create(&value_graphids);

				dashboard_copy = zbx_malloc(NULL, sizeof(zbx_db_dashboard_t));
				dashboard_copy->child_templateid = child_templateid;
				dashboard_copy->parent_dashboardid = dashboard->parent_dashboardid;
				dashboard_copy->name = zbx_strdup(NULL, dashboard->name);
				dashboard_copy->display_period = dashboard->display_period;
				dashboard_copy->auto_start= dashboard->auto_start;
				seed = zbx_dsprintf(seed, "%s/%s", template_name, dashboard->name);
				dashboard_copy->uuid = zbx_gen_uuid4(seed);
				zbx_free(seed);
				dashboard_copy->uniq = 0;
				zbx_vector_dashboard_page_ptr_create(&dashboard_copy->pages);
				pages_num += DBpatch_propogate_dashboard_copy(dashboard_copy, dashboard,
						widgets_num, fields_num, &value_itemids, &value_graphids);
				zbx_vector_dashboard_ptr_append(dashboards, dashboard_copy);

				change_item_ids(dashboard_copy, &value_itemids);
				change_graph_ids(dashboard_copy, &value_graphids);

				zbx_vector_uint64_destroy(&value_itemids);
				zbx_vector_uint64_destroy(&value_graphids);
			}
		}

		zbx_free(template_name);
	}

	zbx_db_free_result(result);
	zbx_free(sql);

	collect_dashboards(&loc_child_templateids, child_templateids, dashboards, pages_num, widgets_num, fields_num);

	zbx_vector_uint64_append_array(child_templateids, loc_child_templateids.values,
			loc_child_templateids.values_num);
	zbx_vector_uint64_destroy(&loc_child_templateids);
}

static int	DBpatch_6030164(void)
{
	zbx_vector_dashboard_ptr_t		dashboards;
	zbx_vector_child_dashboard_ptr_t	child_dashboards;
	zbx_vector_uint64_t			parent_ids, child_templateids;
	DB_RESULT				result;
	DB_ROW					row;
	int					iterations, changed, i, j, k, l, pages_num = 0, widgets_num = 0,
						fields_num = 0, ret = SUCCEED,
						long_name_collisions = MAX_LONG_NAME_COLLISIONS;
	char					*sql = NULL;
	size_t					sql_alloc = 0, sql_offset = 0;
	zbx_db_insert_t				db_insert_dashboard, db_insert_dashboard_page, db_insert_widget,
						db_insert_widget_field;
	zbx_uint64_t				dashboardid, dashboard_pageid, widgetid, widget_fieldid;

	if (0 == (DBget_program_type() & ZBX_PROGRAM_TYPE_SERVER))
		return ret;

	zbx_vector_uint64_create(&parent_ids);
	select_pure_parents(&parent_ids);

	if (0 == parent_ids.values_num)
		goto out;

	zbx_vector_dashboard_ptr_create(&dashboards);
	zbx_vector_child_dashboard_ptr_create(&child_dashboards);
	zbx_vector_uint64_create(&child_templateids);

	collect_dashboards(&parent_ids, &child_templateids, &dashboards, &pages_num, &widgets_num, &fields_num);

	if (0 == dashboards.values_num)
		goto clean;

	zbx_vector_uint64_sort(&child_templateids, ZBX_DEFAULT_UINT64_COMPARE_FUNC);
	zbx_vector_uint64_uniq(&child_templateids, ZBX_DEFAULT_UINT64_COMPARE_FUNC);
	zbx_strcpy_alloc(&sql, &sql_alloc, &sql_offset, "select name,templateid from dashboard where");
	zbx_db_add_condition_alloc(&sql, &sql_alloc, &sql_offset, "templateid", child_templateids.values,
			child_templateids.values_num);
	result = zbx_db_select("%s", sql);

	while (NULL != (row = zbx_db_fetch(result)))
	{
		zbx_child_dashboard_t	*dashboard;
		uint64_t		templateid;

		ZBX_DBROW2UINT64(templateid, row[1]);

		dashboard = zbx_malloc(NULL, sizeof(zbx_child_dashboard_t));
		dashboard->templateid = templateid;
		dashboard->name = zbx_strdup(NULL, row[0]);

		zbx_vector_child_dashboard_ptr_append(&child_dashboards, dashboard);
	}

	zbx_db_free_result(result);
	zbx_free(sql);

	zbx_vector_dashboard_ptr_uniq2(&dashboards, (zbx_compare_func_t)dashboard_compare);

	iterations = 0;

	do
	{
		int			last_collision_idx = -1;
		zbx_db_dashboard_t	*dashboard, *dashboard2;

		changed = 0;

		for (i = 0; i < child_dashboards.values_num; i++)
		{
			zbx_child_dashboard_t	*child_dashboard;

			child_dashboard = child_dashboards.values[i];

			for (j = 0; j < dashboards.values_num; j++)
			{
				dashboard = dashboards.values[j];

				if (dashboard->child_templateid == child_dashboard->templateid &&
						0 == strcmp(dashboard->name, child_dashboard->name) &&
						0 == dashboard->uniq)
				{
					changed++;
					dashboard->uniq++;
					last_collision_idx = j;
				}
			}
		}

		for (i = 0; i < dashboards.values_num; i++)
		{
			dashboard = dashboards.values[i];

			for (j = i + 1; j < dashboards.values_num; j++)
			{
				dashboard2 = dashboards.values[j];

				if (dashboard->child_templateid == dashboard2->child_templateid &&
						0 == strcmp(dashboard->name, dashboard2->name) &&
						dashboard->uniq == dashboard2->uniq)
				{
					changed++;
					dashboard2->uniq++;
					last_collision_idx = j;
				}
			}
		}

		if (MAX_LONG_NAME_COLLISIONS < iterations && 0 <= last_collision_idx )
		{
			dashboard_free(dashboards.values[last_collision_idx]);
			zbx_vector_dashboard_ptr_remove(&dashboards, last_collision_idx);
			iterations = 0;
		}

		for (i = 0; i < dashboards.values_num; i++)
		{
			dashboard = dashboards.values[i];

			if (0 != dashboard->uniq)
			{
				correct_entity_name(&dashboard->name, dashboard->uniq, 255, &long_name_collisions);
				dashboard->uniq = 0;
			}
		}

		iterations++;
	}while (0 != changed);

	dashboardid = zbx_db_get_maxid_num("dashboard", dashboards.values_num);
	dashboard_pageid = zbx_db_get_maxid_num("dashboard_page", pages_num);
	widgetid = zbx_db_get_maxid_num("widget", widgets_num);
	widget_fieldid = zbx_db_get_maxid_num("widget_field", fields_num);

	zbx_db_insert_prepare(&db_insert_dashboard, "dashboard", "dashboardid", "templateid", "name",
			"display_period","auto_start", "uuid", NULL);
	zbx_db_insert_prepare(&db_insert_dashboard_page, "dashboard_page", "dashboard_pageid", "dashboardid",
			"name", "display_period", "sortorder", NULL);
	zbx_db_insert_prepare(&db_insert_widget, "widget", "widgetid", "dashboard_pageid", "type", "name", "x",
			"y", "width", "height", "view_mode", NULL);
	zbx_db_insert_prepare(&db_insert_widget_field, "widget_field", "widget_fieldid", "widgetid", "type",
			"name", "value_int", "value_str", "value_groupid", "value_hostid", "value_itemid",
			"value_graphid", "value_sysmapid", "value_serviceid", "value_slaid", "value_userid",
			"value_actionid", "value_mediatypeid", NULL);

	for (i = 0; i < dashboards.values_num; i++)
	{
		zbx_db_dashboard_t	*dashboard;

		dashboard = dashboards.values[i];
		zbx_db_insert_add_values(&db_insert_dashboard, dashboardid, dashboard->child_templateid,
				dashboard->name, dashboard->display_period, dashboard->auto_start,
				dashboard->uuid);

		for (j = 0; j < dashboard->pages.values_num; j++)
		{
			zbx_db_dashboard_page_t	*dashboard_page;

			dashboard_page = dashboard->pages.values[j];
			zbx_db_insert_add_values(&db_insert_dashboard_page, dashboard_pageid, dashboardid,
					dashboard_page->name, dashboard_page->display_period,
					dashboard_page->sortorder);

			for (k = 0; k < dashboard_page->widgets.values_num; k++)
			{
				zbx_db_widget_t	*widget;

				widget = dashboard_page->widgets.values[k];
				zbx_db_insert_add_values(&db_insert_widget, widgetid, dashboard_pageid,
						widget->type, widget->name, widget->x, widget->y, widget->width,
						widget->height, widget->view_mode);

				for (l = 0; l < widget->fields.values_num; l++)
				{
					zbx_db_widget_field_t	*field;

					field = widget->fields.values[l];
					zbx_db_insert_add_values(&db_insert_widget_field, widget_fieldid,
							widgetid, field->type, field->name, field->value_int,
							field->value_str, field->value_groupid,
							field->value_hostid, field->value_itemid,
							field->value_graphid, field->value_sysmapid,
							field->value_serviceid, field->value_slaid,
							field->value_userid, field->value_actionid,
							field->value_mediatypeid);
					widget_fieldid++;
				}

				widgetid++;
			}

			dashboard_pageid++;
		}

		dashboardid++;
	}

	if (SUCCEED != (ret = zbx_db_insert_execute(&db_insert_dashboard)))
		goto clean;

	zbx_db_insert_clean(&db_insert_dashboard);

	if (SUCCEED != (ret = zbx_db_insert_execute(&db_insert_dashboard_page)))
		goto clean;

	zbx_db_insert_clean(&db_insert_dashboard_page);

	if (SUCCEED != (ret = zbx_db_insert_execute(&db_insert_widget)))
		goto clean;

	zbx_db_insert_clean(&db_insert_widget);

	if (SUCCEED != (ret = zbx_db_insert_execute(&db_insert_widget_field)))
		goto clean;

	zbx_db_insert_clean(&db_insert_widget_field);
clean:
	zbx_vector_uint64_destroy(&child_templateids);
	zbx_vector_child_dashboard_ptr_clear_ext(&child_dashboards, child_dashboard_free);
	zbx_vector_child_dashboard_ptr_destroy(&child_dashboards);
	zbx_vector_dashboard_ptr_clear_ext(&dashboards, dashboard_free);
	zbx_vector_dashboard_ptr_destroy(&dashboards);
out:
	zbx_vector_uint64_destroy(&parent_ids);

	return ret;
}

static int	DBpatch_6030165(void)
=======
static int	DBpatch_6030160(void)
{
	const ZBX_FIELD	field = {"secret", "", NULL, NULL, 32, ZBX_TYPE_CHAR, ZBX_NOTNULL, 0};

	return DBadd_field("sessions", &field);
}

static int	DBpatch_6030161(void)
>>>>>>> f896b34d
{
	if (0 == (DBget_program_type() & ZBX_PROGRAM_TYPE_SERVER))
		return SUCCEED;

<<<<<<< HEAD
	if (ZBX_DB_OK > zbx_db_execute("delete from profiles where idx='web.templates.filter_templates'"))
=======
	if (ZBX_DB_OK > zbx_db_execute("update sessions set secret=sessionid"))
>>>>>>> f896b34d
		return FAIL;

	return SUCCEED;
}

<<<<<<< HEAD
static int	DBpatch_6030166(void)
{
	zbx_vector_uint64_t	itemids;
	zbx_vector_str_t	uuids;
	DB_RESULT		result;
	DB_ROW			row;
	char			*sql = NULL;
	size_t			sql_alloc = 0, sql_offset = 0;
	int			ret = SUCCEED;

	if (0 == (DBget_program_type() & ZBX_PROGRAM_TYPE_SERVER))
		return ret;

	zbx_vector_uint64_create(&itemids);
	zbx_vector_str_create(&uuids);

	result = zbx_db_select(
			"select i.itemid,i.key_,h.host,hi.httptestitemid,hs.httpstepitemid"
			" from items i left join hosts h on h.hostid=i.hostid"
			" left join httptestitem hi on hi.itemid=i.itemid"
			" left join httpstepitem hs on hs.itemid=i.itemid"
			" where h.status=%d and i.templateid is not null", HOST_STATUS_TEMPLATE);

	while (NULL != (row = zbx_db_fetch(result)))
	{
		zbx_uint64_t		itemid;
		char			*name, *seed = NULL;

		ZBX_DBROW2UINT64(itemid, row[0]);
		zbx_vector_uint64_append(&itemids, itemid);

		if (SUCCEED == zbx_db_is_null(row[3]) && SUCCEED == zbx_db_is_null(row[4]))
		{
			name = zbx_strdup(NULL, row[2]);
			name = zbx_update_template_name(name);
			seed = zbx_dsprintf(seed, "%s/%s", name, row[1]);
			zbx_vector_str_append(&uuids, zbx_gen_uuid4(seed));
			zbx_free(name);
			zbx_free(seed);
		}
		else
			zbx_vector_str_append(&uuids, zbx_strdup(NULL, ""));
	}

	zbx_db_free_result(result);

	if (0 != itemids.values_num)
	{
		int	i;

		zbx_db_begin_multiple_update(&sql, &sql_alloc, &sql_offset);
		for (i = 0; i < itemids.values_num; i++)
		{
			zbx_snprintf_alloc(&sql, &sql_alloc, &sql_offset, "update items set templateid=null,uuid='%s'"
					" where itemid=" ZBX_FS_UI64 ";\n", uuids.values[i], itemids.values[i]);

			if (SUCCEED != (ret = zbx_db_execute_overflowed_sql(&sql, &sql_alloc, &sql_offset)))
				goto out;
		}

		zbx_db_end_multiple_update(&sql, &sql_alloc, &sql_offset);

		if (16 < sql_offset && ZBX_DB_OK > zbx_db_execute("%s", sql))
			ret = FAIL;
out:
		zbx_free(sql);
	}

	zbx_vector_str_clear_ext(&uuids, zbx_str_free);
	zbx_vector_str_destroy(&uuids);
	zbx_vector_uint64_destroy(&itemids);

	return ret;
}

static int	DBpatch_6030167(void)
{
	int		ret = SUCCEED;
	char		*sql = NULL;
	size_t		sql_alloc = 0, sql_offset = 0;
	DB_ROW		row;
	DB_RESULT	result;

	if (0 == (DBget_program_type() & ZBX_PROGRAM_TYPE_SERVER))
		return ret;

	zbx_db_begin_multiple_update(&sql, &sql_alloc, &sql_offset);

	result = zbx_db_select(
			"select distinct t.triggerid,t.description,t.expression,t.recovery_expression"
			" from triggers t"
			" join functions f on f.triggerid=t.triggerid"
			" join items i on i.itemid=f.itemid"
			" join hosts h on h.hostid=i.hostid and h.status=%d"
			" where t.templateid is not null", HOST_STATUS_TEMPLATE);

	while (NULL != (row = zbx_db_fetch(result)))
	{
		char		*uuid, *seed = NULL;
		char		*composed_expr[] = { NULL, NULL };
		size_t		seed_alloc = 0, seed_offset = 0;

		if (FAIL == zbx_compose_trigger_expression(row, ZBX_EVAL_TRIGGER_EXPRESSION_LLD, composed_expr))
		{
			ret = FAIL;
			goto out;
		}

		zbx_snprintf_alloc(&seed, &seed_alloc, &seed_offset, "%s/", row[1]);
		zbx_snprintf_alloc(&seed, &seed_alloc, &seed_offset, "%s", composed_expr[0]);
		if (NULL != composed_expr[1])
			zbx_snprintf_alloc(&seed, &seed_alloc, &seed_offset, "/%s", composed_expr[1]);

		uuid = zbx_gen_uuid4(seed);
		zbx_snprintf_alloc(&sql, &sql_alloc, &sql_offset, "update triggers set templateid=null,uuid='%s'"
				" where triggerid=%s;\n", uuid, row[0]);

		zbx_free(composed_expr[0]);
		zbx_free(composed_expr[1]);
		zbx_free(uuid);
		zbx_free(seed);

		if (SUCCEED != (ret = zbx_db_execute_overflowed_sql(&sql, &sql_alloc, &sql_offset)))
			goto out;
	}

	zbx_db_end_multiple_update(&sql, &sql_alloc, &sql_offset);

	if (16 < sql_offset && ZBX_DB_OK > zbx_db_execute("%s", sql))
		ret = FAIL;
out:
	zbx_db_free_result(result);
	zbx_free(sql);

	return ret;
}

static int	DBpatch_6030168(void)
{
	int		ret = SUCCEED;
	char		*host_name, *uuid, *sql = NULL, *seed = NULL;
	size_t		sql_alloc = 0, sql_offset = 0, seed_alloc = 0, seed_offset = 0;
	DB_ROW		row;
	DB_RESULT	result;

	if (0 == (DBget_program_type() & ZBX_PROGRAM_TYPE_SERVER))
		return ret;

	zbx_db_begin_multiple_update(&sql, &sql_alloc, &sql_offset);
	result = zbx_db_select(
			"select distinct g.graphid,g.name"
			" from graphs g"
			" join graphs_items gi on gi.graphid=g.graphid"
			" join items i on i.itemid=gi.itemid"
			" join hosts h on h.hostid=i.hostid and h.status=%d"
			" where g.templateid is not null", HOST_STATUS_TEMPLATE);

	while (NULL != (row = zbx_db_fetch(result)))
	{
		DB_ROW		row2;
		DB_RESULT	result2;

		zbx_snprintf_alloc(&seed, &seed_alloc, &seed_offset, "%s", row[1]);

		result2 = zbx_db_select(
				"select h.host"
				" from graphs_items gi"
				" join items i on i.itemid=gi.itemid"
				" join hosts h on h.hostid=i.hostid"
				" where gi.graphid=%s"
				" order by h.host",
				row[0]);

		while (NULL != (row2 = zbx_db_fetch(result2)))
		{
			host_name = zbx_strdup(NULL, row2[0]);
			host_name = zbx_update_template_name(host_name);

			zbx_snprintf_alloc(&seed, &seed_alloc, &seed_offset, "/%s", host_name);
			zbx_free(host_name);
		}

		uuid = zbx_gen_uuid4(seed);
		zbx_snprintf_alloc(&sql, &sql_alloc, &sql_offset, "update graphs set templateid=null,uuid='%s'"
				" where graphid=%s;\n", uuid, row[0]);
		zbx_free(uuid);
		zbx_free(seed);

		zbx_db_free_result(result2);

		if (SUCCEED != (ret = zbx_db_execute_overflowed_sql(&sql, &sql_alloc, &sql_offset)))
			goto out;
	}

	zbx_db_end_multiple_update(&sql, &sql_alloc, &sql_offset);

	if (16 < sql_offset && ZBX_DB_OK > zbx_db_execute("%s", sql))
		ret = FAIL;
out:
	zbx_db_free_result(result);
	zbx_free(sql);

	return ret;
}

static int	DBpatch_6030169(void)
{
	int		ret = SUCCEED;
	char		*template_name, *uuid, *sql = NULL, *seed = NULL;
	size_t		sql_alloc = 0, sql_offset = 0;
	DB_ROW		row;
	DB_RESULT	result;

	if (0 == (DBget_program_type() & ZBX_PROGRAM_TYPE_SERVER))
		return ret;

	zbx_db_begin_multiple_update(&sql, &sql_alloc, &sql_offset);

	result = zbx_db_select(
			"select ht.httptestid,ht.name,h.host"
			" from httptest ht"
			" join hosts h on h.hostid=ht.hostid and h.status=%d"
			" where ht.templateid is not null", HOST_STATUS_TEMPLATE);

	while (NULL != (row = zbx_db_fetch(result)))
	{
		template_name = zbx_strdup(NULL, row[2]);
		template_name = zbx_update_template_name(template_name);
		seed = zbx_dsprintf(seed, "%s/%s", template_name, row[1]);
		uuid = zbx_gen_uuid4(seed);
		zbx_snprintf_alloc(&sql, &sql_alloc, &sql_offset,
				"update httptest set templateid=null,uuid='%s' where httptestid=%s;\n", uuid, row[0]);
		zbx_free(template_name);
		zbx_free(uuid);
		zbx_free(seed);

		if (SUCCEED != (ret = zbx_db_execute_overflowed_sql(&sql, &sql_alloc, &sql_offset)))
			goto out;
	}

	zbx_db_end_multiple_update(&sql, &sql_alloc, &sql_offset);

	if (16 < sql_offset && ZBX_DB_OK > zbx_db_execute("%s", sql))
		ret = FAIL;
out:
	zbx_db_free_result(result);
	zbx_free(sql);

	return ret;
}

#undef ZBX_FLAG_DISCOVERY_PROTOTYPE
#define ZBX_FLAG_DISCOVERY_PROTOTYPE	0x02

static int	DBpatch_6030170(void)
{
	int		ret = SUCCEED;
	char		*name_tmpl, *uuid, *seed = NULL, *sql = NULL;
	size_t		sql_alloc = 0, sql_offset = 0;
	DB_ROW		row;
	DB_RESULT	result;

	if (0 == (DBget_program_type() & ZBX_PROGRAM_TYPE_SERVER))
		return ret;

	zbx_db_begin_multiple_update(&sql, &sql_alloc, &sql_offset);

	result = zbx_db_select(
			"select h.hostid,h.host,h2.host,i.key_"
			" from hosts h"
			" join host_discovery hd on hd.hostid=h.hostid"
			" join items i on i.itemid=hd.parent_itemid"
			" join hosts h2 on h2.hostid=i.hostid and h2.status=%d"
			" where h.flags=%d",
			HOST_STATUS_TEMPLATE, ZBX_FLAG_DISCOVERY_PROTOTYPE);

	while (NULL != (row = zbx_db_fetch(result)))
	{
		name_tmpl = zbx_strdup(NULL, row[2]);
		name_tmpl = zbx_update_template_name(name_tmpl);
		seed = zbx_dsprintf(seed, "%s/%s/%s", name_tmpl, row[3], row[1]);
		uuid = zbx_gen_uuid4(seed);
		zbx_snprintf_alloc(&sql, &sql_alloc, &sql_offset, "update hosts set templateid=null,uuid='%s'"
				" where hostid=%s;\n", uuid, row[0]);
		zbx_free(name_tmpl);
		zbx_free(seed);
		zbx_free(uuid);

		if (SUCCEED != (ret = zbx_db_execute_overflowed_sql(&sql, &sql_alloc, &sql_offset)))
			goto out;
	}

	zbx_db_end_multiple_update(&sql, &sql_alloc, &sql_offset);

	if (16 < sql_offset && ZBX_DB_OK > zbx_db_execute("%s", sql))
		ret = FAIL;
out:
	zbx_db_free_result(result);
	zbx_free(sql);

	return ret;
}
#undef ZBX_FLAG_DISCOVERY_PROTOTYPE

static int	DBpatch_6030171(void)
{
	if (0 == (DBget_program_type() & ZBX_PROGRAM_TYPE_SERVER))
		return SUCCEED;

	if (ZBX_DB_OK > zbx_db_execute("delete from hosts_templates where hostid in (select hostid from hosts"
			" where status=%d)", HOST_STATUS_TEMPLATE))
	{
		return FAIL;
	}

	return SUCCEED;
}
#undef HOST_STATUS_TEMPLATE
#undef MAX_LONG_NAME_COLLISIONS
#undef MAX_LONG_NAME_COLLISIONS_LEN
=======
static int	DBpatch_6030162(void)
{
	const ZBX_FIELD field = {"vendor_name", "", NULL, NULL, 64, ZBX_TYPE_CHAR, ZBX_NOTNULL, 0};

	return DBadd_field("hosts", &field);
}

static int	DBpatch_6030163(void)
{
	const ZBX_FIELD field = {"vendor_version", "", NULL, NULL, 32, ZBX_TYPE_CHAR, ZBX_NOTNULL, 0};

	return DBadd_field("hosts", &field);
}
>>>>>>> f896b34d
#endif

DBPATCH_START(6030)

/* version, duplicates flag, mandatory flag */

DBPATCH_ADD(6030000, 0, 1)
DBPATCH_ADD(6030001, 0, 1)
DBPATCH_ADD(6030002, 0, 1)
DBPATCH_ADD(6030003, 0, 1)
DBPATCH_ADD(6030004, 0, 1)
DBPATCH_ADD(6030005, 0, 1)
DBPATCH_ADD(6030006, 0, 1)
DBPATCH_ADD(6030007, 0, 1)
DBPATCH_ADD(6030008, 0, 1)
DBPATCH_ADD(6030009, 0, 1)
DBPATCH_ADD(6030010, 0, 1)
DBPATCH_ADD(6030011, 0, 1)
DBPATCH_ADD(6030012, 0, 1)
DBPATCH_ADD(6030013, 0, 1)
DBPATCH_ADD(6030014, 0, 1)
DBPATCH_ADD(6030015, 0, 1)
DBPATCH_ADD(6030016, 0, 1)
DBPATCH_ADD(6030017, 0, 1)
DBPATCH_ADD(6030018, 0, 1)
DBPATCH_ADD(6030019, 0, 1)
DBPATCH_ADD(6030020, 0, 1)
DBPATCH_ADD(6030021, 0, 1)
DBPATCH_ADD(6030022, 0, 1)
DBPATCH_ADD(6030023, 0, 1)
DBPATCH_ADD(6030024, 0, 1)
DBPATCH_ADD(6030025, 0, 1)
DBPATCH_ADD(6030026, 0, 1)
DBPATCH_ADD(6030027, 0, 1)
DBPATCH_ADD(6030028, 0, 1)
DBPATCH_ADD(6030029, 0, 1)
DBPATCH_ADD(6030030, 0, 1)
DBPATCH_ADD(6030031, 0, 1)
DBPATCH_ADD(6030032, 0, 1)
DBPATCH_ADD(6030033, 0, 1)
DBPATCH_ADD(6030034, 0, 1)
DBPATCH_ADD(6030035, 0, 1)
DBPATCH_ADD(6030036, 0, 1)
DBPATCH_ADD(6030037, 0, 1)
DBPATCH_ADD(6030038, 0, 1)
DBPATCH_ADD(6030039, 0, 1)
DBPATCH_ADD(6030040, 0, 1)
DBPATCH_ADD(6030041, 0, 1)
DBPATCH_ADD(6030042, 0, 1)
DBPATCH_ADD(6030043, 0, 1)
DBPATCH_ADD(6030044, 0, 1)
DBPATCH_ADD(6030045, 0, 1)
DBPATCH_ADD(6030046, 0, 1)
DBPATCH_ADD(6030047, 0, 1)
DBPATCH_ADD(6030048, 0, 1)
DBPATCH_ADD(6030049, 0, 1)
DBPATCH_ADD(6030050, 0, 1)
DBPATCH_ADD(6030051, 0, 1)
DBPATCH_ADD(6030052, 0, 1)
DBPATCH_ADD(6030053, 0, 1)
DBPATCH_ADD(6030054, 0, 1)
DBPATCH_ADD(6030055, 0, 1)
DBPATCH_ADD(6030056, 0, 1)
DBPATCH_ADD(6030057, 0, 1)
DBPATCH_ADD(6030058, 0, 1)
DBPATCH_ADD(6030059, 0, 1)
DBPATCH_ADD(6030060, 0, 1)
DBPATCH_ADD(6030061, 0, 1)
DBPATCH_ADD(6030062, 0, 1)
DBPATCH_ADD(6030063, 0, 1)
DBPATCH_ADD(6030064, 0, 1)
DBPATCH_ADD(6030065, 0, 1)
DBPATCH_ADD(6030066, 0, 1)
DBPATCH_ADD(6030067, 0, 1)
DBPATCH_ADD(6030068, 0, 1)
DBPATCH_ADD(6030069, 0, 1)
DBPATCH_ADD(6030070, 0, 1)
DBPATCH_ADD(6030071, 0, 1)
DBPATCH_ADD(6030072, 0, 1)
DBPATCH_ADD(6030073, 0, 1)
DBPATCH_ADD(6030074, 0, 1)
DBPATCH_ADD(6030075, 0, 1)
DBPATCH_ADD(6030076, 0, 1)
DBPATCH_ADD(6030077, 0, 1)
DBPATCH_ADD(6030078, 0, 1)
DBPATCH_ADD(6030079, 0, 1)
DBPATCH_ADD(6030080, 0, 1)
DBPATCH_ADD(6030081, 0, 1)
DBPATCH_ADD(6030082, 0, 1)
DBPATCH_ADD(6030083, 0, 1)
DBPATCH_ADD(6030084, 0, 1)
DBPATCH_ADD(6030085, 0, 1)
DBPATCH_ADD(6030086, 0, 1)
DBPATCH_ADD(6030087, 0, 1)
DBPATCH_ADD(6030088, 0, 1)
DBPATCH_ADD(6030089, 0, 1)
DBPATCH_ADD(6030090, 0, 1)
DBPATCH_ADD(6030091, 0, 1)
DBPATCH_ADD(6030092, 0, 1)
DBPATCH_ADD(6030093, 0, 1)
DBPATCH_ADD(6030094, 0, 1)
DBPATCH_ADD(6030095, 0, 1)
DBPATCH_ADD(6030096, 0, 1)
DBPATCH_ADD(6030097, 0, 1)
DBPATCH_ADD(6030098, 0, 1)
DBPATCH_ADD(6030099, 0, 1)
DBPATCH_ADD(6030100, 0, 1)
DBPATCH_ADD(6030101, 0, 1)
DBPATCH_ADD(6030102, 0, 1)
DBPATCH_ADD(6030103, 0, 1)
DBPATCH_ADD(6030104, 0, 1)
DBPATCH_ADD(6030105, 0, 1)
DBPATCH_ADD(6030106, 0, 1)
DBPATCH_ADD(6030107, 0, 1)
DBPATCH_ADD(6030108, 0, 1)
DBPATCH_ADD(6030109, 0, 1)
DBPATCH_ADD(6030110, 0, 1)
DBPATCH_ADD(6030111, 0, 1)
DBPATCH_ADD(6030112, 0, 1)
DBPATCH_ADD(6030113, 0, 1)
DBPATCH_ADD(6030114, 0, 1)
DBPATCH_ADD(6030115, 0, 1)
DBPATCH_ADD(6030116, 0, 1)
DBPATCH_ADD(6030117, 0, 1)
DBPATCH_ADD(6030118, 0, 1)
DBPATCH_ADD(6030119, 0, 1)
DBPATCH_ADD(6030120, 0, 1)
DBPATCH_ADD(6030121, 0, 1)
DBPATCH_ADD(6030122, 0, 1)
DBPATCH_ADD(6030123, 0, 1)
DBPATCH_ADD(6030124, 0, 1)
DBPATCH_ADD(6030125, 0, 1)
DBPATCH_ADD(6030126, 0, 1)
DBPATCH_ADD(6030127, 0, 1)
DBPATCH_ADD(6030128, 0, 1)
DBPATCH_ADD(6030129, 0, 1)
DBPATCH_ADD(6030130, 0, 1)
DBPATCH_ADD(6030131, 0, 1)
DBPATCH_ADD(6030132, 0, 1)
DBPATCH_ADD(6030133, 0, 1)
DBPATCH_ADD(6030134, 0, 1)
DBPATCH_ADD(6030135, 0, 1)
DBPATCH_ADD(6030136, 0, 1)
DBPATCH_ADD(6030137, 0, 1)
DBPATCH_ADD(6030138, 0, 1)
DBPATCH_ADD(6030139, 0, 1)
DBPATCH_ADD(6030140, 0, 1)
DBPATCH_ADD(6030141, 0, 1)
DBPATCH_ADD(6030142, 0, 1)
DBPATCH_ADD(6030143, 0, 1)
DBPATCH_ADD(6030144, 0, 1)
DBPATCH_ADD(6030145, 0, 1)
DBPATCH_ADD(6030146, 0, 1)
DBPATCH_ADD(6030147, 0, 1)
DBPATCH_ADD(6030148, 0, 1)
DBPATCH_ADD(6030149, 0, 1)
DBPATCH_ADD(6030150, 0, 1)
DBPATCH_ADD(6030151, 0, 1)
DBPATCH_ADD(6030152, 0, 1)
DBPATCH_ADD(6030153, 0, 1)
DBPATCH_ADD(6030154, 0, 1)
DBPATCH_ADD(6030155, 0, 1)
DBPATCH_ADD(6030156, 0, 1)
DBPATCH_ADD(6030157, 0, 1)
DBPATCH_ADD(6030158, 0, 1)
DBPATCH_ADD(6030159, 0, 1)
DBPATCH_ADD(6030160, 0, 1)
DBPATCH_ADD(6030161, 0, 1)
DBPATCH_ADD(6030162, 0, 1)
DBPATCH_ADD(6030163, 0, 1)
<<<<<<< HEAD
DBPATCH_ADD(6030164, 0, 1)
DBPATCH_ADD(6030165, 0, 1)
DBPATCH_ADD(6030166, 0, 1)
DBPATCH_ADD(6030167, 0, 1)
DBPATCH_ADD(6030168, 0, 1)
DBPATCH_ADD(6030169, 0, 1)
DBPATCH_ADD(6030170, 0, 1)
DBPATCH_ADD(6030171, 0, 1)
=======
>>>>>>> f896b34d

DBPATCH_END()<|MERGE_RESOLUTION|>--- conflicted
+++ resolved
@@ -1500,7 +1500,38 @@
 	return SUCCEED;
 }
 
-<<<<<<< HEAD
+static int	DBpatch_6030160(void)
+{
+	const ZBX_FIELD	field = {"secret", "", NULL, NULL, 32, ZBX_TYPE_CHAR, ZBX_NOTNULL, 0};
+
+	return DBadd_field("sessions", &field);
+}
+
+static int	DBpatch_6030161(void)
+{
+	if (0 == (DBget_program_type() & ZBX_PROGRAM_TYPE_SERVER))
+		return SUCCEED;
+
+	if (ZBX_DB_OK > zbx_db_execute("update sessions set secret=sessionid"))
+		return FAIL;
+
+	return SUCCEED;
+}
+
+static int	DBpatch_6030162(void)
+{
+	const ZBX_FIELD field = {"vendor_name", "", NULL, NULL, 64, ZBX_TYPE_CHAR, ZBX_NOTNULL, 0};
+
+	return DBadd_field("hosts", &field);
+}
+
+static int	DBpatch_6030163(void)
+{
+	const ZBX_FIELD field = {"vendor_version", "", NULL, NULL, 32, ZBX_TYPE_CHAR, ZBX_NOTNULL, 0};
+
+	return DBadd_field("hosts", &field);
+}
+
 #undef HOST_STATUS_TEMPLATE
 #define HOST_STATUS_TEMPLATE		3
 #define MAX_LONG_NAME_COLLISIONS	999999
@@ -1802,7 +1833,7 @@
 		*name = zbx_dsprintf(*name, "%s %d", *name, uniq);
 }
 
-static int	DBpatch_6030160(void)
+static int	DBpatch_6030164(void)
 {
 	zbx_vector_valuemap_ptr_t		valuemaps;
 	zbx_vector_child_valuemap_ptr_t		child_valuemaps;
@@ -2196,7 +2227,7 @@
 }
 
 
-static int	DBpatch_6030161(void)
+static int	DBpatch_6030165(void)
 {
 	zbx_vector_hostmacro_ptr_t		hostmacros;
 	zbx_vector_child_hostmacro_ptr_t	child_hostmacros;
@@ -2437,7 +2468,7 @@
 	zbx_db_free_result(result);
 }
 
-static int	DBpatch_6030162(void)
+static int	DBpatch_6030166(void)
 {
 	zbx_vector_tag_ptr_t		tags;
 	zbx_vector_child_tag_ptr_t	child_tags;
@@ -2619,7 +2650,7 @@
 	zbx_db_free_result(result);
 }
 
-static int	DBpatch_6030163(void)
+static int	DBpatch_6030167(void)
 {
 	zbx_vector_tag_ptr_t		tags;
 	zbx_vector_child_tag_ptr_t	child_tags;
@@ -3363,7 +3394,7 @@
 	zbx_vector_uint64_destroy(&loc_child_templateids);
 }
 
-static int	DBpatch_6030164(void)
+static int	DBpatch_6030168(void)
 {
 	zbx_vector_dashboard_ptr_t		dashboards;
 	zbx_vector_child_dashboard_ptr_t	child_dashboards;
@@ -3592,33 +3623,18 @@
 	return ret;
 }
 
-static int	DBpatch_6030165(void)
-=======
-static int	DBpatch_6030160(void)
-{
-	const ZBX_FIELD	field = {"secret", "", NULL, NULL, 32, ZBX_TYPE_CHAR, ZBX_NOTNULL, 0};
-
-	return DBadd_field("sessions", &field);
-}
-
-static int	DBpatch_6030161(void)
->>>>>>> f896b34d
+static int	DBpatch_6030169(void)
 {
 	if (0 == (DBget_program_type() & ZBX_PROGRAM_TYPE_SERVER))
 		return SUCCEED;
 
-<<<<<<< HEAD
 	if (ZBX_DB_OK > zbx_db_execute("delete from profiles where idx='web.templates.filter_templates'"))
-=======
-	if (ZBX_DB_OK > zbx_db_execute("update sessions set secret=sessionid"))
->>>>>>> f896b34d
 		return FAIL;
 
 	return SUCCEED;
 }
 
-<<<<<<< HEAD
-static int	DBpatch_6030166(void)
+static int	DBpatch_6030170(void)
 {
 	zbx_vector_uint64_t	itemids;
 	zbx_vector_str_t	uuids;
@@ -3693,7 +3709,7 @@
 	return ret;
 }
 
-static int	DBpatch_6030167(void)
+static int	DBpatch_6030171(void)
 {
 	int		ret = SUCCEED;
 	char		*sql = NULL;
@@ -3755,7 +3771,7 @@
 	return ret;
 }
 
-static int	DBpatch_6030168(void)
+static int	DBpatch_6030172(void)
 {
 	int		ret = SUCCEED;
 	char		*host_name, *uuid, *sql = NULL, *seed = NULL;
@@ -3823,7 +3839,7 @@
 	return ret;
 }
 
-static int	DBpatch_6030169(void)
+static int	DBpatch_6030173(void)
 {
 	int		ret = SUCCEED;
 	char		*template_name, *uuid, *sql = NULL, *seed = NULL;
@@ -3872,7 +3888,7 @@
 #undef ZBX_FLAG_DISCOVERY_PROTOTYPE
 #define ZBX_FLAG_DISCOVERY_PROTOTYPE	0x02
 
-static int	DBpatch_6030170(void)
+static int	DBpatch_6030174(void)
 {
 	int		ret = SUCCEED;
 	char		*name_tmpl, *uuid, *seed = NULL, *sql = NULL;
@@ -3922,7 +3938,7 @@
 }
 #undef ZBX_FLAG_DISCOVERY_PROTOTYPE
 
-static int	DBpatch_6030171(void)
+static int	DBpatch_6030175(void)
 {
 	if (0 == (DBget_program_type() & ZBX_PROGRAM_TYPE_SERVER))
 		return SUCCEED;
@@ -3938,21 +3954,6 @@
 #undef HOST_STATUS_TEMPLATE
 #undef MAX_LONG_NAME_COLLISIONS
 #undef MAX_LONG_NAME_COLLISIONS_LEN
-=======
-static int	DBpatch_6030162(void)
-{
-	const ZBX_FIELD field = {"vendor_name", "", NULL, NULL, 64, ZBX_TYPE_CHAR, ZBX_NOTNULL, 0};
-
-	return DBadd_field("hosts", &field);
-}
-
-static int	DBpatch_6030163(void)
-{
-	const ZBX_FIELD field = {"vendor_version", "", NULL, NULL, 32, ZBX_TYPE_CHAR, ZBX_NOTNULL, 0};
-
-	return DBadd_field("hosts", &field);
-}
->>>>>>> f896b34d
 #endif
 
 DBPATCH_START(6030)
@@ -4123,7 +4124,6 @@
 DBPATCH_ADD(6030161, 0, 1)
 DBPATCH_ADD(6030162, 0, 1)
 DBPATCH_ADD(6030163, 0, 1)
-<<<<<<< HEAD
 DBPATCH_ADD(6030164, 0, 1)
 DBPATCH_ADD(6030165, 0, 1)
 DBPATCH_ADD(6030166, 0, 1)
@@ -4132,7 +4132,9 @@
 DBPATCH_ADD(6030169, 0, 1)
 DBPATCH_ADD(6030170, 0, 1)
 DBPATCH_ADD(6030171, 0, 1)
-=======
->>>>>>> f896b34d
+DBPATCH_ADD(6030172, 0, 1)
+DBPATCH_ADD(6030173, 0, 1)
+DBPATCH_ADD(6030174, 0, 1)
+DBPATCH_ADD(6030175, 0, 1)
 
 DBPATCH_END()