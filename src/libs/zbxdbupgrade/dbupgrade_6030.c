--- conflicted
+++ resolved
@@ -1499,7 +1499,38 @@
 
 static int	DBpatch_6030160(void)
 {
-<<<<<<< HEAD
+	const ZBX_FIELD	field = {"secret", "", NULL, NULL, 32, ZBX_TYPE_CHAR, ZBX_NOTNULL, 0};
+
+	return DBadd_field("sessions", &field);
+}
+
+static int	DBpatch_6030161(void)
+{
+	if (0 == (DBget_program_type() & ZBX_PROGRAM_TYPE_SERVER))
+		return SUCCEED;
+
+	if (ZBX_DB_OK > zbx_db_execute("update sessions set secret=sessionid"))
+		return FAIL;
+
+	return SUCCEED;
+}
+
+static int	DBpatch_6030162(void)
+{
+	const ZBX_FIELD field = {"vendor_name", "", NULL, NULL, 64, ZBX_TYPE_CHAR, ZBX_NOTNULL, 0};
+
+	return DBadd_field("hosts", &field);
+}
+
+static int	DBpatch_6030163(void)
+{
+	const ZBX_FIELD field = {"vendor_version", "", NULL, NULL, 32, ZBX_TYPE_CHAR, ZBX_NOTNULL, 0};
+
+	return DBadd_field("hosts", &field);
+}
+
+static int	DBpatch_6030164(void)
+{
 	int		i;
 	const char	*values[] = {
 			"web.maintenance.php.sortorder", "web.maintenance.list.sortorder",
@@ -1517,37 +1548,6 @@
 
 	return SUCCEED;
 }
-=======
-	const ZBX_FIELD	field = {"secret", "", NULL, NULL, 32, ZBX_TYPE_CHAR, ZBX_NOTNULL, 0};
-
-	return DBadd_field("sessions", &field);
-}
-
-static int	DBpatch_6030161(void)
-{
-	if (0 == (DBget_program_type() & ZBX_PROGRAM_TYPE_SERVER))
-		return SUCCEED;
-
-	if (ZBX_DB_OK > zbx_db_execute("update sessions set secret=sessionid"))
-		return FAIL;
-
-	return SUCCEED;
-}
-
-static int	DBpatch_6030162(void)
-{
-	const ZBX_FIELD field = {"vendor_name", "", NULL, NULL, 64, ZBX_TYPE_CHAR, ZBX_NOTNULL, 0};
-
-	return DBadd_field("hosts", &field);
-}
-
-static int	DBpatch_6030163(void)
-{
-	const ZBX_FIELD field = {"vendor_version", "", NULL, NULL, 32, ZBX_TYPE_CHAR, ZBX_NOTNULL, 0};
-
-	return DBadd_field("hosts", &field);
-}
->>>>>>> f896b34d
 #endif
 
 DBPATCH_START(6030)
@@ -1715,11 +1715,9 @@
 DBPATCH_ADD(6030158, 0, 1)
 DBPATCH_ADD(6030159, 0, 1)
 DBPATCH_ADD(6030160, 0, 1)
-<<<<<<< HEAD
-=======
 DBPATCH_ADD(6030161, 0, 1)
 DBPATCH_ADD(6030162, 0, 1)
 DBPATCH_ADD(6030163, 0, 1)
->>>>>>> f896b34d
+DBPATCH_ADD(6030164, 0, 1)
 
 DBPATCH_END()