/*
** Zabbix
** Copyright (C) 2001-2022 Zabbix SIA
**
** This program is free software; you can redistribute it and/or modify
** it under the terms of the GNU General Public License as published by
** the Free Software Foundation; either version 2 of the License, or
** (at your option) any later version.
**
** This program is distributed in the hope that it will be useful,
** but WITHOUT ANY WARRANTY; without even the implied warranty of
** MERCHANTABILITY or FITNESS FOR A PARTICULAR PURPOSE. See the
** GNU General Public License for more details.
**
** You should have received a copy of the GNU General Public License
** along with this program; if not, write to the Free Software
** Foundation, Inc., 51 Franklin Street, Fifth Floor, Boston, MA  02110-1301, USA.
**/

#include "zbxcommon.h"
#include "zbxdbhigh.h"
#include "dbupgrade.h"
#include "zbxdbschema.h"

extern unsigned char	program_type;

/*
 * 6.4 development database patches
 */

#ifndef HAVE_SQLITE3

static int	DBpatch_6030000(void)
{
	DB_RESULT		result;
	DB_ROW			row;
	zbx_db_insert_t		db_insert;
	int			ret = SUCCEED;

	if (0 == (program_type & ZBX_PROGRAM_TYPE_SERVER))
		return SUCCEED;

	result = DBselect("select roleid,type,name,value_int from role_rule where name in ("
			"'ui.configuration.actions',"
			"'ui.services.actions',"
			"'ui.administration.general')");

	zbx_db_insert_prepare(&db_insert, "role_rule", "role_ruleid", "roleid", "type", "name", "value_int", NULL);

	while (NULL != (row = DBfetch(result)))
	{
		zbx_uint64_t	roleid;
		int		value_int, type;

		ZBX_STR2UINT64(roleid, row[0]);
		type = atoi(row[1]);
		value_int = atoi(row[3]);

		if (0 == strcmp(row[2], "ui.configuration.actions"))
		{
			zbx_db_insert_add_values(&db_insert, __UINT64_C(0), roleid, type,
					"ui.configuration.autoregistration_actions", value_int);

			zbx_db_insert_add_values(&db_insert, __UINT64_C(0), roleid, type,
					"ui.configuration.discovery_actions", value_int);

			zbx_db_insert_add_values(&db_insert, __UINT64_C(0), roleid, type,
					"ui.configuration.internal_actions", value_int);

			zbx_db_insert_add_values(&db_insert, __UINT64_C(0), roleid, type,
					"ui.configuration.trigger_actions", value_int);
		}
		else if (0 == strcmp(row[2], "ui.administration.general"))
		{
			zbx_db_insert_add_values(&db_insert, __UINT64_C(0), roleid, type,
					"ui.administration.housekeeping", value_int);

			zbx_db_insert_add_values(&db_insert, __UINT64_C(0), roleid, type,
					"ui.administration.macros", value_int);

			zbx_db_insert_add_values(&db_insert, __UINT64_C(0), roleid, type,
					"ui.administration.api_tokens", value_int);

			zbx_db_insert_add_values(&db_insert, __UINT64_C(0), roleid, type,
					"ui.administration.audit_log", value_int);
		}
		else
		{
			zbx_db_insert_add_values(&db_insert, __UINT64_C(0), roleid, type,
					"ui.configuration.service_actions", value_int);
		}
	}
	DBfree_result(result);

	zbx_db_insert_autoincrement(&db_insert, "role_ruleid");

	if (SUCCEED == (ret = zbx_db_insert_execute(&db_insert)))
	{
		if (ZBX_DB_OK > DBexecute("delete from role_rule where name in ("
			"'ui.configuration.actions',"
			"'ui.services.actions')"))
		{
			ret = FAIL;
		}
	}

	zbx_db_insert_clean(&db_insert);

	return ret;
}

static int	DBpatch_6030001(void)
{
	const ZBX_FIELD	field = {"name", "", NULL, NULL, 255, ZBX_TYPE_CHAR, ZBX_NOTNULL, 0};

	return DBmodify_field_type("group_discovery", &field, NULL);
}

static int	DBpatch_6030002(void)
{
	if (ZBX_DB_OK > DBexecute(
			"update group_discovery gd"
			" set name=("
				"select gp.name"
				" from group_prototype gp"
				" where gd.parent_group_prototypeid=gp.group_prototypeid"
			")"
			" where " ZBX_DB_CHAR_LENGTH(gd.name) "=64"))
	{
		return FAIL;
	}

	return SUCCEED;
}

static int	DBpatch_6030003(void)
{
	const ZBX_FIELD	field = {"url", "", NULL, NULL, 2048, ZBX_TYPE_CHAR, ZBX_NOTNULL, 0};

	return DBadd_field("scripts", &field);
}

static int	DBpatch_6030004(void)
{
	const ZBX_FIELD	field = {"new_window", "1", NULL, NULL, 0, ZBX_TYPE_INT, ZBX_NOTNULL, 0};

	return DBadd_field("scripts", &field);
}

static int	DBpatch_6030005(void)
{
	const ZBX_FIELD	old_field = {"host_metadata", "", NULL, NULL, 255, ZBX_TYPE_CHAR, ZBX_NOTNULL, 0};
	const ZBX_FIELD	field = {"host_metadata", "", NULL, NULL, 0, ZBX_TYPE_TEXT, ZBX_NOTNULL, 0};

	return DBmodify_field_type("autoreg_host", &field, &old_field);
}

static int	DBpatch_6030006(void)
{
	const ZBX_FIELD	old_field = {"host_metadata", "", NULL, NULL, 255, ZBX_TYPE_CHAR, ZBX_NOTNULL, 0};
	const ZBX_FIELD	field = {"host_metadata", "", NULL, NULL, 0, ZBX_TYPE_TEXT, ZBX_NOTNULL, 0};

	return DBmodify_field_type("proxy_autoreg_host", &field, &old_field);
}

static int	DBpatch_6030007(void)
{
	const ZBX_FIELD	field = {"server_status", "", NULL, NULL, 0, ZBX_TYPE_SHORTTEXT, ZBX_NOTNULL, 0};

	return DBadd_field("config", &field);
}

static int	DBpatch_6030008(void)
{
	const ZBX_FIELD	field = {"version", "0", NULL, NULL, 0, ZBX_TYPE_INT, ZBX_NOTNULL, 0};

	return DBadd_field("host_rtdata", &field);
}

static int	DBpatch_6030009(void)
{
	const ZBX_FIELD	field = {"compatibility", "0", NULL, NULL, 0, ZBX_TYPE_INT, ZBX_NOTNULL, 0};

	return DBadd_field("host_rtdata", &field);
}

static int	DBpatch_6030010(void)
{
	const ZBX_FIELD	field = {"url", "", NULL, NULL, 2048, ZBX_TYPE_CHAR, ZBX_NOTNULL, 0};

	return DBmodify_field_type("users", &field, NULL);
}

static int	DBpatch_6030011(void)
{
	return DBcreate_changelog_insert_trigger("drules", "druleid");
}

static int	DBpatch_6030012(void)
{
	return DBcreate_changelog_update_trigger("drules", "druleid");
}

static int	DBpatch_6030013(void)
{
	return DBcreate_changelog_delete_trigger("drules", "druleid");
}

static int	DBpatch_6030014(void)
{
	return DBcreate_changelog_insert_trigger("dchecks", "dcheckid");
}

static int	DBpatch_6030015(void)
{
	return DBcreate_changelog_update_trigger("dchecks", "dcheckid");
}

static int	DBpatch_6030016(void)
{
	return DBcreate_changelog_delete_trigger("dchecks", "dcheckid");
}

static int	DBpatch_6030017(void)
{
	return DBcreate_changelog_insert_trigger("httptest", "httptestid");
}

static int	DBpatch_6030018(void)
{
	return DBcreate_changelog_update_trigger("httptest", "httptestid");
}

static int	DBpatch_6030019(void)
{
	return DBcreate_changelog_delete_trigger("httptest", "httptestid");
}

static int	DBpatch_6030020(void)
{
	return DBcreate_changelog_insert_trigger("httptest_field", "httptest_fieldid");
}

static int	DBpatch_6030021(void)
{
	return DBcreate_changelog_update_trigger("httptest_field", "httptest_fieldid");
}

static int	DBpatch_6030022(void)
{
	return DBcreate_changelog_delete_trigger("httptest_field", "httptest_fieldid");
}

static int	DBpatch_6030023(void)
{
	return DBcreate_changelog_insert_trigger("httptestitem", "httptestitemid");
}

static int	DBpatch_6030024(void)
{
	return DBcreate_changelog_update_trigger("httptestitem", "httptestitemid");
}

static int	DBpatch_6030025(void)
{
	return DBcreate_changelog_delete_trigger("httptestitem", "httptestitemid");
}

static int	DBpatch_6030026(void)
{
	return DBcreate_changelog_insert_trigger("httpstep", "httpstepid");
}

static int	DBpatch_6030027(void)
{
	return DBcreate_changelog_update_trigger("httpstep", "httpstepid");
}

static int	DBpatch_6030028(void)
{
	return DBcreate_changelog_delete_trigger("httpstep", "httpstepid");
}

static int	DBpatch_6030029(void)
{
	return DBcreate_changelog_insert_trigger("httpstep_field", "httpstep_fieldid");
}

static int	DBpatch_6030030(void)
{
	return DBcreate_changelog_update_trigger("httpstep_field", "httpstep_fieldid");
}

static int	DBpatch_6030031(void)
{
	return DBcreate_changelog_delete_trigger("httpstep_field", "httpstep_fieldid");
}

static int	DBpatch_6030032(void)
{
	return DBcreate_changelog_insert_trigger("httpstepitem", "httpstepitemid");
}

static int	DBpatch_6030033(void)
{
	return DBcreate_changelog_update_trigger("httpstepitem", "httpstepitemid");
}

static int	DBpatch_6030034(void)
{
	return DBcreate_changelog_delete_trigger("httpstepitem", "httpstepitemid");
}

static int	DBpatch_6030035(void)
{
	return DBdrop_field("drules", "nextcheck");
}

static int	DBpatch_6030036(void)
{
	return DBdrop_field("httptest", "nextcheck");
}

static int	DBpatch_6030037(void)
{
	const ZBX_FIELD field = {"discovery_groupid", NULL, NULL, NULL, 0, ZBX_TYPE_ID, 0, 0};

	return DBdrop_not_null("config", &field);
}

static int	DBpatch_6030038(void)
{
	return DBdrop_foreign_key("dchecks", 1);
}

static int	DBpatch_6030039(void)
{
	const ZBX_FIELD	field = {"druleid", NULL, "drules", "druleid", 0, ZBX_TYPE_ID, 0, 0};

	return DBadd_foreign_key("dchecks", 1, &field);
}

static int	DBpatch_6030040(void)
{
	return DBdrop_foreign_key("httptest", 2);
}

static int	DBpatch_6030041(void)
{
	const ZBX_FIELD	field = {"hostid", NULL, "hosts", "hostid", 0, ZBX_TYPE_ID, 0, 0};

	return DBadd_foreign_key("httptest", 2, &field);
}

static int	DBpatch_6030042(void)
{
	return DBdrop_foreign_key("httptest", 3);
}

static int	DBpatch_6030043(void)
{
	const ZBX_FIELD	field = {"templateid", NULL, "httptest", "httptestid", 0, ZBX_TYPE_ID, 0, 0};

	return DBadd_foreign_key("httptest", 3, &field);
}

static int	DBpatch_6030044(void)
{
	return DBdrop_foreign_key("httpstep", 1);
}

static int	DBpatch_6030045(void)
{
	const ZBX_FIELD	field = {"httptestid", NULL, "httptest", "httptestid", 0, ZBX_TYPE_ID, 0, 0};

	return DBadd_foreign_key("httpstep", 1, &field);
}

static int	DBpatch_6030046(void)
{
	return DBdrop_foreign_key("httptestitem", 1);
}

static int	DBpatch_6030047(void)
{
	const ZBX_FIELD	field = {"httptestid", NULL, "httptest", "httptestid", 0, ZBX_TYPE_ID, 0, 0};

	return DBadd_foreign_key("httptestitem", 1, &field);
}

static int	DBpatch_6030048(void)
{
	return DBdrop_foreign_key("httptestitem", 2);
}

static int	DBpatch_6030049(void)
{
	const ZBX_FIELD	field = {"itemid", NULL, "items", "itemid", 0, ZBX_TYPE_ID, 0, 0};

	return DBadd_foreign_key("httptestitem", 2, &field);
}

static int	DBpatch_6030050(void)
{
	return DBdrop_foreign_key("httpstepitem", 1);
}

static int	DBpatch_6030051(void)
{
	const ZBX_FIELD	field = {"httpstepid", NULL, "httpstep", "httpstepid", 0, ZBX_TYPE_ID, 0, 0};

	return DBadd_foreign_key("httpstepitem", 1, &field);
}

static int	DBpatch_6030052(void)
{
	return DBdrop_foreign_key("httpstepitem", 2);
}

static int	DBpatch_6030053(void)
{
	const ZBX_FIELD	field = {"itemid", NULL, "items", "itemid", 0, ZBX_TYPE_ID, 0, 0};

	return DBadd_foreign_key("httpstepitem", 2, &field);
}

static int	DBpatch_6030054(void)
{
	return DBdrop_foreign_key("httptest_field", 1);
}

static int	DBpatch_6030055(void)
{
	const ZBX_FIELD	field = {"httptestid", NULL, "httptest", "httptestid", 0, ZBX_TYPE_ID, 0, 0};

	return DBadd_foreign_key("httptest_field", 1, &field);
}

static int	DBpatch_6030056(void)
{
	return DBdrop_foreign_key("httpstep_field", 1);
}

static int	DBpatch_6030057(void)
{
	const ZBX_FIELD	field = {"httpstepid", NULL, "httpstep", "httpstepid", 0, ZBX_TYPE_ID, 0, 0};

	return DBadd_foreign_key("httpstep_field", 1, &field);
}

static int	DBpatch_6030058(void)
{
	const ZBX_FIELD field = {"provider", "0", NULL, NULL, 0, ZBX_TYPE_INT, ZBX_NOTNULL, 0};

	return DBadd_field("media_type", &field);
}

static int	DBpatch_6030059(void)
{
	const ZBX_FIELD field = {"status", "1", NULL, NULL, 0, ZBX_TYPE_INT, ZBX_NOTNULL, 0};

	return DBset_default("media_type", &field);
}

static int DBpatch_6030060(void)
{
	const ZBX_FIELD	field = {"url_name", "", NULL, NULL, 64, ZBX_TYPE_CHAR, ZBX_NOTNULL, 0};

	return DBadd_field("triggers", &field);
}

static int DBpatch_6030061(void)
{
	const ZBX_FIELD	field = {"url", "", NULL, NULL, 2048, ZBX_TYPE_CHAR, ZBX_NOTNULL, 0};

	return DBmodify_field_type("triggers", &field, NULL);
}

static int	DBpatch_6030062(void)
{
	DB_RESULT		result;
	DB_ROW			row;
	char			*sql;
	size_t			sql_alloc = 4096, sql_offset = 0;
	int			ret = SUCCEED;

	if (0 == (program_type & ZBX_PROGRAM_TYPE_SERVER))
		return SUCCEED;

	sql = zbx_malloc(NULL, sql_alloc);

	zbx_DBbegin_multiple_update(&sql, &sql_alloc, &sql_offset);

	result = DBselect("select moduleid,relative_path from module");

	while (NULL != (row = DBfetch(result)))
	{
		const char	*rel_path = row[1];
		char		*updated_path, *updated_path_esc;

		if (NULL == rel_path || '\0' == *rel_path)
			continue;

		updated_path = zbx_dsprintf(NULL, "modules/%s", rel_path);

		updated_path_esc = DBdyn_escape_string(updated_path);

		zbx_snprintf_alloc(&sql, &sql_alloc, &sql_offset, "update module set relative_path='%s' "
				"where moduleid=%s;\n", updated_path_esc, row[0]);

		zbx_free(updated_path);
		zbx_free(updated_path_esc);

		ret = DBexecute_overflowed_sql(&sql, &sql_alloc, &sql_offset);
	}
	DBfree_result(result);

	zbx_DBend_multiple_update(&sql, &sql_alloc, &sql_offset);

	if (SUCCEED == ret && 16 < sql_offset)
	{
		if (ZBX_DB_OK > DBexecute("%s", sql))
			ret = FAIL;
	}

	zbx_free(sql);

	return ret;
}

static int	DBpatch_6030063(void)
{
	zbx_db_insert_t	db_insert;
	int		i, ret = FAIL;

	const char	*modules[] = {
			"actionlog", "clock", "dataover", "discovery", "favgraphs", "favmaps", "geomap", "graph",
			"graphprototype", "hostavail", "item", "map", "navtree", "plaintext", "problemhosts",
			"problems", "problemsbysv", "slareport", "svggraph", "systeminfo", "tophosts", "trigover",
			"url", "web"
		};

	if (0 == (program_type & ZBX_PROGRAM_TYPE_SERVER))
		return SUCCEED;

	zbx_db_insert_prepare(&db_insert, "module", "moduleid", "id", "relative_path", "status", "config", NULL);

	for (i = 0; i < (int)ARRSIZE(modules); i++)
	{
		char	*path;

		path = zbx_dsprintf(NULL, "widgets/%s", modules[i]);
		zbx_db_insert_add_values(&db_insert, __UINT64_C(0), modules[i], path, 1, "[]");
		zbx_free(path);
	}

	zbx_db_insert_autoincrement(&db_insert, "moduleid");
	ret = zbx_db_insert_execute(&db_insert);

	zbx_db_insert_clean(&db_insert);

	return ret;
}

static int	DBpatch_6030064(void)
{
<<<<<<< HEAD
	const ZBX_TABLE table =
		{"event_symptom", "eventid", 0,
			{
				{"eventid", NULL, "events", "evendid", 0, ZBX_TYPE_ID, ZBX_NOTNULL,
						ZBX_FK_CASCADE_DELETE},
				{"cause_eventid", NULL, "events", "evendid", 0, ZBX_TYPE_ID, ZBX_NOTNULL, 0},
				{0}
			},
			NULL
		};

	return DBcreate_table(&table);
=======
	const ZBX_FIELD	field = {"name_upper", "", NULL, NULL, 128, ZBX_TYPE_CHAR, ZBX_NOTNULL, 0};

	if (SUCCEED == DBtrigger_exists("hosts", "hosts_name_upper_update"))
	{
		zabbix_log(LOG_LEVEL_WARNING, "hosts_name_upper_update trigger for table \"hosts\" already exists,"
				" skipping patch of adding \"name_upper\" column to \"hosts\" table");
		return SUCCEED;
	}

	return DBadd_field("hosts", &field);
>>>>>>> 98fcea1f
}

static int	DBpatch_6030065(void)
{
<<<<<<< HEAD
	const ZBX_FIELD	field = {"eventid", NULL, "events", "eventid", 0, 0, 0, ZBX_FK_CASCADE_DELETE};

	return DBadd_foreign_key("event_symptom", 1, &field);
=======
	if (SUCCEED == DBtrigger_exists("hosts", "hosts_name_upper_update"))
	{
		zabbix_log(LOG_LEVEL_WARNING, "hosts_name_upper_update trigger for table \"hosts\" already exists,"
				" skipping patch of adding index to \"name_upper\" column");
		return SUCCEED;
	}

	return DBcreate_index("hosts", "hosts_6", "name_upper", 0);
>>>>>>> 98fcea1f
}

static int	DBpatch_6030066(void)
{
<<<<<<< HEAD
	const ZBX_FIELD	field = {"cause_eventid", NULL, "events", "eventid", 0, 0, 0, 0};

	return DBadd_foreign_key("event_symptom", 2, &field);
=======
	if (SUCCEED == DBtrigger_exists("hosts", "hosts_name_upper_update"))
	{
		zabbix_log(LOG_LEVEL_WARNING, "hosts_name_upper_update trigger for table \"hosts\" already exists,"
				" skipping patch of updating \"name_upper\" column");

		return SUCCEED;
	}

	if (ZBX_DB_OK > DBexecute("update hosts set name_upper=upper(name)"))
		return FAIL;

	return SUCCEED;
>>>>>>> 98fcea1f
}

static int	DBpatch_6030067(void)
{
<<<<<<< HEAD
	const ZBX_FIELD field = {"cause_eventid", NULL, NULL, NULL, 0, ZBX_TYPE_ID, 0, 0};

	return DBadd_field("problem", &field);
=======
	if (SUCCEED == DBtrigger_exists("hosts", "hosts_name_upper_insert"))
	{
		zabbix_log(LOG_LEVEL_WARNING, "hosts_name_upper_insert trigger for table \"hosts\" already exists,"
				" skipping patch of adding it to \"hosts\" table");
		return SUCCEED;
	}

	return zbx_dbupgrade_attach_trigger_with_function_on_insert("hosts", "name", "name_upper", "upper", "hostid");
>>>>>>> 98fcea1f
}

static int	DBpatch_6030068(void)
{
<<<<<<< HEAD
	const ZBX_FIELD	field = {"cause_eventid", NULL, "events", "eventid", 0, 0, 0, 0};

	return DBadd_foreign_key("problem", 3, &field);
=======
	if (SUCCEED == DBtrigger_exists("hosts", "hosts_name_upper_update"))
	{
		zabbix_log(LOG_LEVEL_WARNING, "hosts_name_upper_update trigger for table \"hosts\" already exists,"
				" skipping patch of adding it to \"hosts\" table");
		return SUCCEED;
	}

	return zbx_dbupgrade_attach_trigger_with_function_on_update("hosts", "name", "name_upper", "upper", "hostid");
>>>>>>> 98fcea1f
}

static int	DBpatch_6030069(void)
{
<<<<<<< HEAD
	const ZBX_FIELD field = {"pause_symptoms", "1", NULL, NULL, 0, ZBX_TYPE_INT, ZBX_NOTNULL, 0};

	return DBadd_field("actions", &field);
=======
	const ZBX_FIELD field = {"name_upper", "", NULL, NULL, 255, ZBX_TYPE_CHAR, ZBX_NOTNULL, 0};

	if (SUCCEED == DBtrigger_exists("items", "items_name_upper_update"))
	{
		zabbix_log(LOG_LEVEL_WARNING, "items_name_upper_update trigger for table \"items\" already exists,"
				" skipping patch of adding \"name_upper\" column to \"items\" table");
		return SUCCEED;
	}

	return DBadd_field("items", &field);
>>>>>>> 98fcea1f
}

static int	DBpatch_6030070(void)
{
<<<<<<< HEAD
	const ZBX_FIELD field = {"taskid", NULL, NULL, NULL, 0, ZBX_TYPE_ID, 0, 0};

	return DBadd_field("acknowledges", &field);
}

=======
	if (SUCCEED == DBtrigger_exists("items", "items_name_upper_update"))
	{
		zabbix_log(LOG_LEVEL_WARNING, "items_name_upper_update trigger for table \"items\" already exists,"
				" skipping patch of adding index to \"name_upper\" column");

		return SUCCEED;
	}

	return DBcreate_index("items", "items_9", "hostid,name_upper", 0);
}

static int	DBpatch_6030071(void)
{
	if (SUCCEED == DBtrigger_exists("items", "items_name_upper_update"))
	{
		zabbix_log(LOG_LEVEL_WARNING, "items_name_upper_update trigger for table \"items\" already exists,"
				" skipping patch of updating \"name_upper\" column");
		return SUCCEED;
	}

	if (ZBX_DB_OK > DBexecute("update items set name_upper=upper(name)"))
		return FAIL;

	return SUCCEED;
}

static int	DBpatch_6030072(void)
{
	if (SUCCEED == DBtrigger_exists("items", "items_name_upper_insert"))
	{
		zabbix_log(LOG_LEVEL_WARNING, "items_name_upper_insert trigger for table \"items\" already exists,"
				" skipping patch of adding it to \"items\" table");
		return SUCCEED;
	}

	return zbx_dbupgrade_attach_trigger_with_function_on_insert("items", "name", "name_upper", "upper", "itemid");
}

static int	DBpatch_6030073(void)
{
	if (SUCCEED == DBtrigger_exists("items", "items_name_upper_update"))
	{
		zabbix_log(LOG_LEVEL_WARNING, "items_name_upper_update trigger for table \"items\" already exists,"
				" skipping patch of adding it to \"items\" table");
		return SUCCEED;
	}

	return zbx_dbupgrade_attach_trigger_with_function_on_update("items", "name", "name_upper", "upper", "itemid");
}
>>>>>>> 98fcea1f
#endif

DBPATCH_START(6030)

/* version, duplicates flag, mandatory flag */

DBPATCH_ADD(6030000, 0, 1)
DBPATCH_ADD(6030001, 0, 1)
DBPATCH_ADD(6030002, 0, 1)
DBPATCH_ADD(6030003, 0, 1)
DBPATCH_ADD(6030004, 0, 1)
DBPATCH_ADD(6030005, 0, 1)
DBPATCH_ADD(6030006, 0, 1)
DBPATCH_ADD(6030007, 0, 1)
DBPATCH_ADD(6030008, 0, 1)
DBPATCH_ADD(6030009, 0, 1)
DBPATCH_ADD(6030010, 0, 1)
DBPATCH_ADD(6030011, 0, 1)
DBPATCH_ADD(6030012, 0, 1)
DBPATCH_ADD(6030013, 0, 1)
DBPATCH_ADD(6030014, 0, 1)
DBPATCH_ADD(6030015, 0, 1)
DBPATCH_ADD(6030016, 0, 1)
DBPATCH_ADD(6030017, 0, 1)
DBPATCH_ADD(6030018, 0, 1)
DBPATCH_ADD(6030019, 0, 1)
DBPATCH_ADD(6030020, 0, 1)
DBPATCH_ADD(6030021, 0, 1)
DBPATCH_ADD(6030022, 0, 1)
DBPATCH_ADD(6030023, 0, 1)
DBPATCH_ADD(6030024, 0, 1)
DBPATCH_ADD(6030025, 0, 1)
DBPATCH_ADD(6030026, 0, 1)
DBPATCH_ADD(6030027, 0, 1)
DBPATCH_ADD(6030028, 0, 1)
DBPATCH_ADD(6030029, 0, 1)
DBPATCH_ADD(6030030, 0, 1)
DBPATCH_ADD(6030031, 0, 1)
DBPATCH_ADD(6030032, 0, 1)
DBPATCH_ADD(6030033, 0, 1)
DBPATCH_ADD(6030034, 0, 1)
DBPATCH_ADD(6030035, 0, 1)
DBPATCH_ADD(6030036, 0, 1)
DBPATCH_ADD(6030037, 0, 1)
DBPATCH_ADD(6030038, 0, 1)
DBPATCH_ADD(6030039, 0, 1)
DBPATCH_ADD(6030040, 0, 1)
DBPATCH_ADD(6030041, 0, 1)
DBPATCH_ADD(6030042, 0, 1)
DBPATCH_ADD(6030043, 0, 1)
DBPATCH_ADD(6030044, 0, 1)
DBPATCH_ADD(6030045, 0, 1)
DBPATCH_ADD(6030046, 0, 1)
DBPATCH_ADD(6030047, 0, 1)
DBPATCH_ADD(6030048, 0, 1)
DBPATCH_ADD(6030049, 0, 1)
DBPATCH_ADD(6030050, 0, 1)
DBPATCH_ADD(6030051, 0, 1)
DBPATCH_ADD(6030052, 0, 1)
DBPATCH_ADD(6030053, 0, 1)
DBPATCH_ADD(6030054, 0, 1)
DBPATCH_ADD(6030055, 0, 1)
DBPATCH_ADD(6030056, 0, 1)
DBPATCH_ADD(6030057, 0, 1)
DBPATCH_ADD(6030058, 0, 1)
DBPATCH_ADD(6030059, 0, 1)
DBPATCH_ADD(6030060, 0, 1)
DBPATCH_ADD(6030061, 0, 1)
DBPATCH_ADD(6030062, 0, 1)
DBPATCH_ADD(6030063, 0, 1)
DBPATCH_ADD(6030064, 0, 1)
DBPATCH_ADD(6030065, 0, 1)
DBPATCH_ADD(6030066, 0, 1)
DBPATCH_ADD(6030067, 0, 1)
DBPATCH_ADD(6030068, 0, 1)
DBPATCH_ADD(6030069, 0, 1)
DBPATCH_ADD(6030070, 0, 1)
<<<<<<< HEAD

=======
DBPATCH_ADD(6030071, 0, 1)
DBPATCH_ADD(6030072, 0, 1)
DBPATCH_ADD(6030073, 0, 1)
>>>>>>> 98fcea1f
DBPATCH_END()<|MERGE_RESOLUTION|>--- conflicted
+++ resolved
@@ -564,7 +564,138 @@
 
 static int	DBpatch_6030064(void)
 {
-<<<<<<< HEAD
+	const ZBX_FIELD	field = {"name_upper", "", NULL, NULL, 128, ZBX_TYPE_CHAR, ZBX_NOTNULL, 0};
+
+	if (SUCCEED == DBtrigger_exists("hosts", "hosts_name_upper_update"))
+	{
+		zabbix_log(LOG_LEVEL_WARNING, "hosts_name_upper_update trigger for table \"hosts\" already exists,"
+				" skipping patch of adding \"name_upper\" column to \"hosts\" table");
+		return SUCCEED;
+	}
+
+	return DBadd_field("hosts", &field);
+}
+
+static int	DBpatch_6030065(void)
+{
+	if (SUCCEED == DBtrigger_exists("hosts", "hosts_name_upper_update"))
+	{
+		zabbix_log(LOG_LEVEL_WARNING, "hosts_name_upper_update trigger for table \"hosts\" already exists,"
+				" skipping patch of adding index to \"name_upper\" column");
+		return SUCCEED;
+	}
+
+	return DBcreate_index("hosts", "hosts_6", "name_upper", 0);
+}
+
+static int	DBpatch_6030066(void)
+{
+	if (SUCCEED == DBtrigger_exists("hosts", "hosts_name_upper_update"))
+	{
+		zabbix_log(LOG_LEVEL_WARNING, "hosts_name_upper_update trigger for table \"hosts\" already exists,"
+				" skipping patch of updating \"name_upper\" column");
+
+		return SUCCEED;
+	}
+
+	if (ZBX_DB_OK > DBexecute("update hosts set name_upper=upper(name)"))
+		return FAIL;
+
+	return SUCCEED;
+}
+
+static int	DBpatch_6030067(void)
+{
+	if (SUCCEED == DBtrigger_exists("hosts", "hosts_name_upper_insert"))
+	{
+		zabbix_log(LOG_LEVEL_WARNING, "hosts_name_upper_insert trigger for table \"hosts\" already exists,"
+				" skipping patch of adding it to \"hosts\" table");
+		return SUCCEED;
+	}
+
+	return zbx_dbupgrade_attach_trigger_with_function_on_insert("hosts", "name", "name_upper", "upper", "hostid");
+}
+
+static int	DBpatch_6030068(void)
+{
+	if (SUCCEED == DBtrigger_exists("hosts", "hosts_name_upper_update"))
+	{
+		zabbix_log(LOG_LEVEL_WARNING, "hosts_name_upper_update trigger for table \"hosts\" already exists,"
+				" skipping patch of adding it to \"hosts\" table");
+		return SUCCEED;
+	}
+
+	return zbx_dbupgrade_attach_trigger_with_function_on_update("hosts", "name", "name_upper", "upper", "hostid");
+}
+
+static int	DBpatch_6030069(void)
+{
+	const ZBX_FIELD field = {"name_upper", "", NULL, NULL, 255, ZBX_TYPE_CHAR, ZBX_NOTNULL, 0};
+
+	if (SUCCEED == DBtrigger_exists("items", "items_name_upper_update"))
+	{
+		zabbix_log(LOG_LEVEL_WARNING, "items_name_upper_update trigger for table \"items\" already exists,"
+				" skipping patch of adding \"name_upper\" column to \"items\" table");
+		return SUCCEED;
+	}
+
+	return DBadd_field("items", &field);
+}
+
+static int	DBpatch_6030070(void)
+{
+	if (SUCCEED == DBtrigger_exists("items", "items_name_upper_update"))
+	{
+		zabbix_log(LOG_LEVEL_WARNING, "items_name_upper_update trigger for table \"items\" already exists,"
+				" skipping patch of adding index to \"name_upper\" column");
+
+		return SUCCEED;
+	}
+
+	return DBcreate_index("items", "items_9", "hostid,name_upper", 0);
+}
+
+static int	DBpatch_6030071(void)
+{
+	if (SUCCEED == DBtrigger_exists("items", "items_name_upper_update"))
+	{
+		zabbix_log(LOG_LEVEL_WARNING, "items_name_upper_update trigger for table \"items\" already exists,"
+				" skipping patch of updating \"name_upper\" column");
+		return SUCCEED;
+	}
+
+	if (ZBX_DB_OK > DBexecute("update items set name_upper=upper(name)"))
+		return FAIL;
+
+	return SUCCEED;
+}
+
+static int	DBpatch_6030072(void)
+{
+	if (SUCCEED == DBtrigger_exists("items", "items_name_upper_insert"))
+	{
+		zabbix_log(LOG_LEVEL_WARNING, "items_name_upper_insert trigger for table \"items\" already exists,"
+				" skipping patch of adding it to \"items\" table");
+		return SUCCEED;
+	}
+
+	return zbx_dbupgrade_attach_trigger_with_function_on_insert("items", "name", "name_upper", "upper", "itemid");
+}
+
+static int	DBpatch_6030073(void)
+{
+	if (SUCCEED == DBtrigger_exists("items", "items_name_upper_update"))
+	{
+		zabbix_log(LOG_LEVEL_WARNING, "items_name_upper_update trigger for table \"items\" already exists,"
+				" skipping patch of adding it to \"items\" table");
+		return SUCCEED;
+	}
+
+	return zbx_dbupgrade_attach_trigger_with_function_on_update("items", "name", "name_upper", "upper", "itemid");
+}
+
+static int	DBpatch_6030074(void)
+{
 	const ZBX_TABLE table =
 		{"event_symptom", "eventid", 0,
 			{
@@ -577,175 +708,50 @@
 		};
 
 	return DBcreate_table(&table);
-=======
-	const ZBX_FIELD	field = {"name_upper", "", NULL, NULL, 128, ZBX_TYPE_CHAR, ZBX_NOTNULL, 0};
-
-	if (SUCCEED == DBtrigger_exists("hosts", "hosts_name_upper_update"))
-	{
-		zabbix_log(LOG_LEVEL_WARNING, "hosts_name_upper_update trigger for table \"hosts\" already exists,"
-				" skipping patch of adding \"name_upper\" column to \"hosts\" table");
-		return SUCCEED;
-	}
-
-	return DBadd_field("hosts", &field);
->>>>>>> 98fcea1f
-}
-
-static int	DBpatch_6030065(void)
-{
-<<<<<<< HEAD
+}
+
+static int	DBpatch_6030075(void)
+{
 	const ZBX_FIELD	field = {"eventid", NULL, "events", "eventid", 0, 0, 0, ZBX_FK_CASCADE_DELETE};
 
 	return DBadd_foreign_key("event_symptom", 1, &field);
-=======
-	if (SUCCEED == DBtrigger_exists("hosts", "hosts_name_upper_update"))
-	{
-		zabbix_log(LOG_LEVEL_WARNING, "hosts_name_upper_update trigger for table \"hosts\" already exists,"
-				" skipping patch of adding index to \"name_upper\" column");
-		return SUCCEED;
-	}
-
-	return DBcreate_index("hosts", "hosts_6", "name_upper", 0);
->>>>>>> 98fcea1f
-}
-
-static int	DBpatch_6030066(void)
-{
-<<<<<<< HEAD
+}
+
+static int	DBpatch_6030076(void)
+{
 	const ZBX_FIELD	field = {"cause_eventid", NULL, "events", "eventid", 0, 0, 0, 0};
 
 	return DBadd_foreign_key("event_symptom", 2, &field);
-=======
-	if (SUCCEED == DBtrigger_exists("hosts", "hosts_name_upper_update"))
-	{
-		zabbix_log(LOG_LEVEL_WARNING, "hosts_name_upper_update trigger for table \"hosts\" already exists,"
-				" skipping patch of updating \"name_upper\" column");
-
-		return SUCCEED;
-	}
-
-	if (ZBX_DB_OK > DBexecute("update hosts set name_upper=upper(name)"))
-		return FAIL;
-
-	return SUCCEED;
->>>>>>> 98fcea1f
-}
-
-static int	DBpatch_6030067(void)
-{
-<<<<<<< HEAD
+}
+
+static int	DBpatch_6030077(void)
+{
 	const ZBX_FIELD field = {"cause_eventid", NULL, NULL, NULL, 0, ZBX_TYPE_ID, 0, 0};
 
 	return DBadd_field("problem", &field);
-=======
-	if (SUCCEED == DBtrigger_exists("hosts", "hosts_name_upper_insert"))
-	{
-		zabbix_log(LOG_LEVEL_WARNING, "hosts_name_upper_insert trigger for table \"hosts\" already exists,"
-				" skipping patch of adding it to \"hosts\" table");
-		return SUCCEED;
-	}
-
-	return zbx_dbupgrade_attach_trigger_with_function_on_insert("hosts", "name", "name_upper", "upper", "hostid");
->>>>>>> 98fcea1f
-}
-
-static int	DBpatch_6030068(void)
-{
-<<<<<<< HEAD
+}
+
+static int	DBpatch_6030078(void)
+{
 	const ZBX_FIELD	field = {"cause_eventid", NULL, "events", "eventid", 0, 0, 0, 0};
 
 	return DBadd_foreign_key("problem", 3, &field);
-=======
-	if (SUCCEED == DBtrigger_exists("hosts", "hosts_name_upper_update"))
-	{
-		zabbix_log(LOG_LEVEL_WARNING, "hosts_name_upper_update trigger for table \"hosts\" already exists,"
-				" skipping patch of adding it to \"hosts\" table");
-		return SUCCEED;
-	}
-
-	return zbx_dbupgrade_attach_trigger_with_function_on_update("hosts", "name", "name_upper", "upper", "hostid");
->>>>>>> 98fcea1f
-}
-
-static int	DBpatch_6030069(void)
-{
-<<<<<<< HEAD
+}
+
+static int	DBpatch_6030079(void)
+{
 	const ZBX_FIELD field = {"pause_symptoms", "1", NULL, NULL, 0, ZBX_TYPE_INT, ZBX_NOTNULL, 0};
 
 	return DBadd_field("actions", &field);
-=======
-	const ZBX_FIELD field = {"name_upper", "", NULL, NULL, 255, ZBX_TYPE_CHAR, ZBX_NOTNULL, 0};
-
-	if (SUCCEED == DBtrigger_exists("items", "items_name_upper_update"))
-	{
-		zabbix_log(LOG_LEVEL_WARNING, "items_name_upper_update trigger for table \"items\" already exists,"
-				" skipping patch of adding \"name_upper\" column to \"items\" table");
-		return SUCCEED;
-	}
-
-	return DBadd_field("items", &field);
->>>>>>> 98fcea1f
-}
-
-static int	DBpatch_6030070(void)
-{
-<<<<<<< HEAD
+}
+
+static int	DBpatch_6030080(void)
+{
 	const ZBX_FIELD field = {"taskid", NULL, NULL, NULL, 0, ZBX_TYPE_ID, 0, 0};
 
 	return DBadd_field("acknowledges", &field);
 }
 
-=======
-	if (SUCCEED == DBtrigger_exists("items", "items_name_upper_update"))
-	{
-		zabbix_log(LOG_LEVEL_WARNING, "items_name_upper_update trigger for table \"items\" already exists,"
-				" skipping patch of adding index to \"name_upper\" column");
-
-		return SUCCEED;
-	}
-
-	return DBcreate_index("items", "items_9", "hostid,name_upper", 0);
-}
-
-static int	DBpatch_6030071(void)
-{
-	if (SUCCEED == DBtrigger_exists("items", "items_name_upper_update"))
-	{
-		zabbix_log(LOG_LEVEL_WARNING, "items_name_upper_update trigger for table \"items\" already exists,"
-				" skipping patch of updating \"name_upper\" column");
-		return SUCCEED;
-	}
-
-	if (ZBX_DB_OK > DBexecute("update items set name_upper=upper(name)"))
-		return FAIL;
-
-	return SUCCEED;
-}
-
-static int	DBpatch_6030072(void)
-{
-	if (SUCCEED == DBtrigger_exists("items", "items_name_upper_insert"))
-	{
-		zabbix_log(LOG_LEVEL_WARNING, "items_name_upper_insert trigger for table \"items\" already exists,"
-				" skipping patch of adding it to \"items\" table");
-		return SUCCEED;
-	}
-
-	return zbx_dbupgrade_attach_trigger_with_function_on_insert("items", "name", "name_upper", "upper", "itemid");
-}
-
-static int	DBpatch_6030073(void)
-{
-	if (SUCCEED == DBtrigger_exists("items", "items_name_upper_update"))
-	{
-		zabbix_log(LOG_LEVEL_WARNING, "items_name_upper_update trigger for table \"items\" already exists,"
-				" skipping patch of adding it to \"items\" table");
-		return SUCCEED;
-	}
-
-	return zbx_dbupgrade_attach_trigger_with_function_on_update("items", "name", "name_upper", "upper", "itemid");
-}
->>>>>>> 98fcea1f
 #endif
 
 DBPATCH_START(6030)
@@ -823,11 +829,15 @@
 DBPATCH_ADD(6030068, 0, 1)
 DBPATCH_ADD(6030069, 0, 1)
 DBPATCH_ADD(6030070, 0, 1)
-<<<<<<< HEAD
-
-=======
 DBPATCH_ADD(6030071, 0, 1)
 DBPATCH_ADD(6030072, 0, 1)
 DBPATCH_ADD(6030073, 0, 1)
->>>>>>> 98fcea1f
+DBPATCH_ADD(6030074, 0, 1)
+DBPATCH_ADD(6030075, 0, 1)
+DBPATCH_ADD(6030076, 0, 1)
+DBPATCH_ADD(6030077, 0, 1)
+DBPATCH_ADD(6030078, 0, 1)
+DBPATCH_ADD(6030079, 0, 1)
+DBPATCH_ADD(6030080, 0, 1)
+
 DBPATCH_END()