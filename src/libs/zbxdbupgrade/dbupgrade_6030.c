/*
** Zabbix
** Copyright (C) 2001-2022 Zabbix SIA
**
** This program is free software; you can redistribute it and/or modify
** it under the terms of the GNU General Public License as published by
** the Free Software Foundation; either version 2 of the License, or
** (at your option) any later version.
**
** This program is distributed in the hope that it will be useful,
** but WITHOUT ANY WARRANTY; without even the implied warranty of
** MERCHANTABILITY or FITNESS FOR A PARTICULAR PURPOSE. See the
** GNU General Public License for more details.
**
** You should have received a copy of the GNU General Public License
** along with this program; if not, write to the Free Software
** Foundation, Inc., 51 Franklin Street, Fifth Floor, Boston, MA  02110-1301, USA.
**/

#include "zbxcommon.h"
#include "zbxdbhigh.h"
#include "dbupgrade.h"
#include "zbxdbschema.h"

extern unsigned char	program_type;

/*
 * 6.4 development database patches
 */

#ifndef HAVE_SQLITE3

static int	DBpatch_6030000(void)
{
	DB_RESULT		result;
	DB_ROW			row;
	zbx_db_insert_t		db_insert;
	int			ret = SUCCEED;

	if (0 == (program_type & ZBX_PROGRAM_TYPE_SERVER))
		return SUCCEED;

	result = DBselect("select roleid,type,name,value_int from role_rule where name in ("
			"'ui.configuration.actions',"
			"'ui.services.actions',"
			"'ui.administration.general')");

	zbx_db_insert_prepare(&db_insert, "role_rule", "role_ruleid", "roleid", "type", "name", "value_int", NULL);

	while (NULL != (row = DBfetch(result)))
	{
		zbx_uint64_t	roleid;
		int		value_int, type;

		ZBX_STR2UINT64(roleid, row[0]);
		type = atoi(row[1]);
		value_int = atoi(row[3]);

		if (0 == strcmp(row[2], "ui.configuration.actions"))
		{
			zbx_db_insert_add_values(&db_insert, __UINT64_C(0), roleid, type,
					"ui.configuration.autoregistration_actions", value_int);

			zbx_db_insert_add_values(&db_insert, __UINT64_C(0), roleid, type,
					"ui.configuration.discovery_actions", value_int);

			zbx_db_insert_add_values(&db_insert, __UINT64_C(0), roleid, type,
					"ui.configuration.internal_actions", value_int);

			zbx_db_insert_add_values(&db_insert, __UINT64_C(0), roleid, type,
					"ui.configuration.trigger_actions", value_int);
		}
		else if (0 == strcmp(row[2], "ui.administration.general"))
		{
			zbx_db_insert_add_values(&db_insert, __UINT64_C(0), roleid, type,
					"ui.administration.housekeeping", value_int);

			zbx_db_insert_add_values(&db_insert, __UINT64_C(0), roleid, type,
					"ui.administration.macros", value_int);

			zbx_db_insert_add_values(&db_insert, __UINT64_C(0), roleid, type,
					"ui.administration.api_tokens", value_int);

			zbx_db_insert_add_values(&db_insert, __UINT64_C(0), roleid, type,
					"ui.administration.audit_log", value_int);
		}
		else
		{
			zbx_db_insert_add_values(&db_insert, __UINT64_C(0), roleid, type,
					"ui.configuration.service_actions", value_int);
		}
	}
	DBfree_result(result);

	zbx_db_insert_autoincrement(&db_insert, "role_ruleid");

	if (SUCCEED == (ret = zbx_db_insert_execute(&db_insert)))
	{
		if (ZBX_DB_OK > DBexecute("delete from role_rule where name in ("
			"'ui.configuration.actions',"
			"'ui.services.actions')"))
		{
			ret = FAIL;
		}
	}

	zbx_db_insert_clean(&db_insert);

	return ret;
}

static int	DBpatch_6030001(void)
{
	const ZBX_FIELD	field = {"name", "", NULL, NULL, 255, ZBX_TYPE_CHAR, ZBX_NOTNULL, 0};

	return DBmodify_field_type("group_discovery", &field, NULL);
}

static int	DBpatch_6030002(void)
{
	if (ZBX_DB_OK > DBexecute(
			"update group_discovery gd"
			" set name=("
				"select gp.name"
				" from group_prototype gp"
				" where gd.parent_group_prototypeid=gp.group_prototypeid"
			")"
			" where " ZBX_DB_CHAR_LENGTH(gd.name) "=64"))
	{
		return FAIL;
	}

	return SUCCEED;
}

static int	DBpatch_6030003(void)
{
	const ZBX_FIELD	field = {"url", "", NULL, NULL, 2048, ZBX_TYPE_CHAR, ZBX_NOTNULL, 0};

	return DBadd_field("scripts", &field);
}

static int	DBpatch_6030004(void)
{
	const ZBX_FIELD	field = {"new_window", "1", NULL, NULL, 0, ZBX_TYPE_INT, ZBX_NOTNULL, 0};

	return DBadd_field("scripts", &field);
}

static int	DBpatch_6030005(void)
{
	const ZBX_FIELD	old_field = {"host_metadata", "", NULL, NULL, 255, ZBX_TYPE_CHAR, ZBX_NOTNULL, 0};
	const ZBX_FIELD	field = {"host_metadata", "", NULL, NULL, 0, ZBX_TYPE_TEXT, ZBX_NOTNULL, 0};

	return DBmodify_field_type("autoreg_host", &field, &old_field);
}

static int	DBpatch_6030006(void)
{
	const ZBX_FIELD	old_field = {"host_metadata", "", NULL, NULL, 255, ZBX_TYPE_CHAR, ZBX_NOTNULL, 0};
	const ZBX_FIELD	field = {"host_metadata", "", NULL, NULL, 0, ZBX_TYPE_TEXT, ZBX_NOTNULL, 0};

	return DBmodify_field_type("proxy_autoreg_host", &field, &old_field);
}

static int	DBpatch_6030007(void)
{
<<<<<<< HEAD
	const ZBX_FIELD	field = {"url", "", NULL, NULL, 2048, ZBX_TYPE_CHAR, ZBX_NOTNULL, 0};

	return DBmodify_field_type("users", &field, NULL);
=======
	const ZBX_FIELD	field = {"server_status", "", NULL, NULL, 0, ZBX_TYPE_SHORTTEXT, ZBX_NOTNULL, 0};

	return DBadd_field("config", &field);
}

static int	DBpatch_6030008(void)
{
	const ZBX_FIELD	field = {"version", "0", NULL, NULL, 0, ZBX_TYPE_INT, ZBX_NOTNULL, 0};

	return DBadd_field("host_rtdata", &field);
}

static int	DBpatch_6030009(void)
{
	const ZBX_FIELD	field = {"compatibility", "0", NULL, NULL, 0, ZBX_TYPE_INT, ZBX_NOTNULL, 0};

	return DBadd_field("host_rtdata", &field);
>>>>>>> 4450c203
}

#endif

DBPATCH_START(6030)

/* version, duplicates flag, mandatory flag */

DBPATCH_ADD(6030000, 0, 1)
DBPATCH_ADD(6030001, 0, 1)
DBPATCH_ADD(6030002, 0, 1)
DBPATCH_ADD(6030003, 0, 1)
DBPATCH_ADD(6030004, 0, 1)
DBPATCH_ADD(6030005, 0, 1)
DBPATCH_ADD(6030006, 0, 1)
DBPATCH_ADD(6030007, 0, 1)
<<<<<<< HEAD
=======
DBPATCH_ADD(6030008, 0, 1)
DBPATCH_ADD(6030009, 0, 1)
>>>>>>> 4450c203

DBPATCH_END()<|MERGE_RESOLUTION|>--- conflicted
+++ resolved
@@ -165,29 +165,30 @@
 
 static int	DBpatch_6030007(void)
 {
-<<<<<<< HEAD
+	const ZBX_FIELD	field = {"server_status", "", NULL, NULL, 0, ZBX_TYPE_SHORTTEXT, ZBX_NOTNULL, 0};
+
+	return DBadd_field("config", &field);
+}
+
+static int	DBpatch_6030008(void)
+{
+	const ZBX_FIELD	field = {"version", "0", NULL, NULL, 0, ZBX_TYPE_INT, ZBX_NOTNULL, 0};
+
+	return DBadd_field("host_rtdata", &field);
+}
+
+static int	DBpatch_6030009(void)
+{
+	const ZBX_FIELD	field = {"compatibility", "0", NULL, NULL, 0, ZBX_TYPE_INT, ZBX_NOTNULL, 0};
+
+	return DBadd_field("host_rtdata", &field);
+}
+
+static int	DBpatch_6030010(void)
+{
 	const ZBX_FIELD	field = {"url", "", NULL, NULL, 2048, ZBX_TYPE_CHAR, ZBX_NOTNULL, 0};
 
 	return DBmodify_field_type("users", &field, NULL);
-=======
-	const ZBX_FIELD	field = {"server_status", "", NULL, NULL, 0, ZBX_TYPE_SHORTTEXT, ZBX_NOTNULL, 0};
-
-	return DBadd_field("config", &field);
-}
-
-static int	DBpatch_6030008(void)
-{
-	const ZBX_FIELD	field = {"version", "0", NULL, NULL, 0, ZBX_TYPE_INT, ZBX_NOTNULL, 0};
-
-	return DBadd_field("host_rtdata", &field);
-}
-
-static int	DBpatch_6030009(void)
-{
-	const ZBX_FIELD	field = {"compatibility", "0", NULL, NULL, 0, ZBX_TYPE_INT, ZBX_NOTNULL, 0};
-
-	return DBadd_field("host_rtdata", &field);
->>>>>>> 4450c203
 }
 
 #endif
@@ -204,10 +205,8 @@
 DBPATCH_ADD(6030005, 0, 1)
 DBPATCH_ADD(6030006, 0, 1)
 DBPATCH_ADD(6030007, 0, 1)
-<<<<<<< HEAD
-=======
 DBPATCH_ADD(6030008, 0, 1)
 DBPATCH_ADD(6030009, 0, 1)
->>>>>>> 4450c203
+DBPATCH_ADD(6030010, 0, 1)
 
 DBPATCH_END()