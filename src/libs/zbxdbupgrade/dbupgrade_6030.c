--- conflicted
+++ resolved
@@ -135,37 +135,20 @@
 
 static int	DBpatch_6030003(void)
 {
-<<<<<<< HEAD
-	const ZBX_FIELD	field = {"server_status", "", NULL, NULL, 0, ZBX_TYPE_SHORTTEXT, ZBX_NOTNULL, 0};
-
-	return DBadd_field("config", &field);
-=======
 	const ZBX_FIELD	field = {"url", "", NULL, NULL, 2048, ZBX_TYPE_CHAR, ZBX_NOTNULL, 0};
 
 	return DBadd_field("scripts", &field);
->>>>>>> d96e5c35
 }
 
 static int	DBpatch_6030004(void)
 {
-<<<<<<< HEAD
-	const ZBX_FIELD	field = {"version", "0", NULL, NULL, 0, ZBX_TYPE_INT, ZBX_NOTNULL, 0};
-
-	return DBadd_field("host_rtdata", &field);
-=======
 	const ZBX_FIELD	field = {"new_window", "1", NULL, NULL, 0, ZBX_TYPE_INT, ZBX_NOTNULL, 0};
 
 	return DBadd_field("scripts", &field);
->>>>>>> d96e5c35
 }
 
 static int	DBpatch_6030005(void)
 {
-<<<<<<< HEAD
-	const ZBX_FIELD	field = {"compatibility", "0", NULL, NULL, 0, ZBX_TYPE_INT, ZBX_NOTNULL, 0};
-
-	return DBadd_field("host_rtdata", &field);
-=======
 	const ZBX_FIELD	old_field = {"host_metadata", "", NULL, NULL, 255, ZBX_TYPE_CHAR, ZBX_NOTNULL, 0};
 	const ZBX_FIELD	field = {"host_metadata", "", NULL, NULL, 0, ZBX_TYPE_TEXT, ZBX_NOTNULL, 0};
 
@@ -178,7 +161,27 @@
 	const ZBX_FIELD	field = {"host_metadata", "", NULL, NULL, 0, ZBX_TYPE_TEXT, ZBX_NOTNULL, 0};
 
 	return DBmodify_field_type("proxy_autoreg_host", &field, &old_field);
->>>>>>> d96e5c35
+}
+
+static int	DBpatch_6030007(void)
+{
+	const ZBX_FIELD	field = {"server_status", "", NULL, NULL, 0, ZBX_TYPE_SHORTTEXT, ZBX_NOTNULL, 0};
+
+	return DBadd_field("config", &field);
+}
+
+static int	DBpatch_6030008(void)
+{
+	const ZBX_FIELD	field = {"version", "0", NULL, NULL, 0, ZBX_TYPE_INT, ZBX_NOTNULL, 0};
+
+	return DBadd_field("host_rtdata", &field);
+}
+
+static int	DBpatch_6030009(void)
+{
+	const ZBX_FIELD	field = {"compatibility", "0", NULL, NULL, 0, ZBX_TYPE_INT, ZBX_NOTNULL, 0};
+
+	return DBadd_field("host_rtdata", &field);
 }
 
 #endif
@@ -193,10 +196,9 @@
 DBPATCH_ADD(6030003, 0, 1)
 DBPATCH_ADD(6030004, 0, 1)
 DBPATCH_ADD(6030005, 0, 1)
-<<<<<<< HEAD
-
-=======
 DBPATCH_ADD(6030006, 0, 1)
->>>>>>> d96e5c35
+DBPATCH_ADD(6030007, 0, 1)
+DBPATCH_ADD(6030008, 0, 1)
+DBPATCH_ADD(6030009, 0, 1)
 
 DBPATCH_END()