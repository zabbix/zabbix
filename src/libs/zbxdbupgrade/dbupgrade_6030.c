--- conflicted
+++ resolved
@@ -462,8 +462,21 @@
 	return DBset_default("media_type", &field);
 }
 
-<<<<<<< HEAD
-static int	DBpatch_6030060(void)
+static int DBpatch_6030060(void)
+{
+	const ZBX_FIELD	field = {"url_name", "", NULL, NULL, 64, ZBX_TYPE_CHAR, ZBX_NOTNULL, 0};
+
+	return DBadd_field("triggers", &field);
+}
+
+static int DBpatch_6030061(void)
+{
+	const ZBX_FIELD	field = {"url", "", NULL, NULL, 2048, ZBX_TYPE_CHAR, ZBX_NOTNULL, 0};
+
+	return DBmodify_field_type("triggers", &field, NULL);
+}
+
+static int	DBpatch_6030062(void)
 {
 	DB_RESULT		result;
 	DB_ROW			row;
@@ -515,7 +528,7 @@
 	return ret;
 }
 
-static int	DBpatch_6030061(void)
+static int	DBpatch_6030063(void)
 {
 	zbx_db_insert_t	db_insert;
 	int		i, ret = FAIL;
@@ -547,20 +560,6 @@
 	zbx_db_insert_clean(&db_insert);
 
 	return ret;
-=======
-static int DBpatch_6030060(void)
-{
-	const ZBX_FIELD	field = {"url_name", "", NULL, NULL, 64, ZBX_TYPE_CHAR, ZBX_NOTNULL, 0};
-
-	return DBadd_field("triggers", &field);
-}
-
-static int DBpatch_6030061(void)
-{
-	const ZBX_FIELD	field = {"url", "", NULL, NULL, 2048, ZBX_TYPE_CHAR, ZBX_NOTNULL, 0};
-
-	return DBmodify_field_type("triggers", &field, NULL);
->>>>>>> 97db7760
 }
 
 #endif
@@ -631,5 +630,7 @@
 DBPATCH_ADD(6030059, 0, 1)
 DBPATCH_ADD(6030060, 0, 1)
 DBPATCH_ADD(6030061, 0, 1)
+DBPATCH_ADD(6030062, 0, 1)
+DBPATCH_ADD(6030063, 0, 1)
 
 DBPATCH_END()