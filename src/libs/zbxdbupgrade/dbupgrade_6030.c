--- conflicted
+++ resolved
@@ -1409,7 +1409,13 @@
 
 static int	DBpatch_6030150(void)
 {
-<<<<<<< HEAD
+	const ZBX_FIELD	field = {"max_repetitions", "10", NULL, NULL, 0, ZBX_TYPE_INT, ZBX_NOTNULL, 0};
+
+	return DBadd_field("interface_snmp", &field);
+}
+
+static int	DBpatch_6030151(void)
+{
 	const ZBX_TABLE table =
 		{"event_symptom", "eventid", 0,
 			{
@@ -1423,56 +1429,51 @@
 	return DBcreate_table(&table);
 }
 
-static int	DBpatch_6030151(void)
+static int	DBpatch_6030152(void)
 {
 	const ZBX_FIELD	field = {"eventid", NULL, "events", "eventid", 0, 0, 0, ZBX_FK_CASCADE_DELETE};
 
 	return DBadd_foreign_key("event_symptom", 1, &field);
 }
 
-static int	DBpatch_6030152(void)
+static int	DBpatch_6030153(void)
 {
 	const ZBX_FIELD	field = {"cause_eventid", NULL, "events", "eventid", 0, 0, 0, 0};
 
 	return DBadd_foreign_key("event_symptom", 2, &field);
 }
 
-static int	DBpatch_6030153(void)
+static int	DBpatch_6030154(void)
 {
 	const ZBX_FIELD field = {"cause_eventid", NULL, NULL, NULL, 0, ZBX_TYPE_ID, 0, 0};
 
 	return DBadd_field("problem", &field);
 }
 
-static int	DBpatch_6030154(void)
+static int	DBpatch_6030155(void)
 {
 	const ZBX_FIELD	field = {"cause_eventid", NULL, "events", "eventid", 0, 0, 0, 0};
 
 	return DBadd_foreign_key("problem", 3, &field);
 }
 
-static int	DBpatch_6030155(void)
+static int	DBpatch_6030156(void)
 {
 	const ZBX_FIELD field = {"pause_symptoms", "1", NULL, NULL, 0, ZBX_TYPE_INT, ZBX_NOTNULL, 0};
 
 	return DBadd_field("actions", &field);
 }
 
-static int	DBpatch_6030156(void)
+static int	DBpatch_6030157(void)
 {
 	const ZBX_FIELD field = {"taskid", NULL, NULL, NULL, 0, ZBX_TYPE_ID, 0, 0};
 
 	return DBadd_field("acknowledges", &field);
 }
 
-static int	DBpatch_6030157(void)
+static int	DBpatch_6030158(void)
 {
 	return DBcreate_index("event_symptom", "event_symptom_1", "cause_eventid", 0);
-=======
-	const ZBX_FIELD	field = {"max_repetitions", "10", NULL, NULL, 0, ZBX_TYPE_INT, ZBX_NOTNULL, 0};
-
-	return DBadd_field("interface_snmp", &field);
->>>>>>> e1cee752
 }
 #endif
 
@@ -1631,7 +1632,6 @@
 DBPATCH_ADD(6030148, 0, 1)
 DBPATCH_ADD(6030149, 0, 1)
 DBPATCH_ADD(6030150, 0, 1)
-<<<<<<< HEAD
 DBPATCH_ADD(6030151, 0, 1)
 DBPATCH_ADD(6030152, 0, 1)
 DBPATCH_ADD(6030153, 0, 1)
@@ -1639,7 +1639,6 @@
 DBPATCH_ADD(6030155, 0, 1)
 DBPATCH_ADD(6030156, 0, 1)
 DBPATCH_ADD(6030157, 0, 1)
-=======
->>>>>>> e1cee752
+DBPATCH_ADD(6030158, 0, 1)
 
 DBPATCH_END()