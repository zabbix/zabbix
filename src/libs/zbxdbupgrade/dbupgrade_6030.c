--- conflicted
+++ resolved
@@ -1499,7 +1499,38 @@
 
 static int	DBpatch_6030160(void)
 {
-<<<<<<< HEAD
+	const ZBX_FIELD	field = {"secret", "", NULL, NULL, 32, ZBX_TYPE_CHAR, ZBX_NOTNULL, 0};
+
+	return DBadd_field("sessions", &field);
+}
+
+static int	DBpatch_6030161(void)
+{
+	if (0 == (DBget_program_type() & ZBX_PROGRAM_TYPE_SERVER))
+		return SUCCEED;
+
+	if (ZBX_DB_OK > zbx_db_execute("update sessions set secret=sessionid"))
+		return FAIL;
+
+	return SUCCEED;
+}
+
+static int	DBpatch_6030162(void)
+{
+	const ZBX_FIELD field = {"vendor_name", "", NULL, NULL, 64, ZBX_TYPE_CHAR, ZBX_NOTNULL, 0};
+
+	return DBadd_field("hosts", &field);
+}
+
+static int	DBpatch_6030163(void)
+{
+	const ZBX_FIELD field = {"vendor_version", "", NULL, NULL, 32, ZBX_TYPE_CHAR, ZBX_NOTNULL, 0};
+
+	return DBadd_field("hosts", &field);
+}
+
+static int	DBpatch_6030164(void)
+{
 	const ZBX_TABLE table =
 		{"connector", "connectorid", 0,
 			{
@@ -1531,35 +1562,29 @@
 		};
 
 	return DBcreate_table(&table);
-=======
-	const ZBX_FIELD	field = {"secret", "", NULL, NULL, 32, ZBX_TYPE_CHAR, ZBX_NOTNULL, 0};
-
-	return DBadd_field("sessions", &field);
->>>>>>> f896b34d
-}
-
-static int	DBpatch_6030161(void)
-{
-<<<<<<< HEAD
+}
+
+static int	DBpatch_6030165(void)
+{
 	return DBcreate_index("connector", "connector_1", "name", 1);
 }
 
-static int	DBpatch_6030162(void)
+static int	DBpatch_6030166(void)
 {
 	return DBcreate_changelog_insert_trigger("connector", "connectorid");
 }
 
-static int	DBpatch_6030163(void)
+static int	DBpatch_6030167(void)
 {
 	return DBcreate_changelog_update_trigger("connector", "connectorid");
 }
 
-static int	DBpatch_6030164(void)
+static int	DBpatch_6030168(void)
 {
 	return DBcreate_changelog_delete_trigger("connector", "connectorid");
 }
 
-static int	DBpatch_6030165(void)
+static int	DBpatch_6030169(void)
 {
 	const ZBX_TABLE table =
 		{"connector_tag", "connector_tagid", 0,
@@ -1577,54 +1602,31 @@
 	return DBcreate_table(&table);
 }
 
-static int	DBpatch_6030166(void)
+static int	DBpatch_6030170(void)
 {
 	return DBcreate_index("connector_tag", "connector_tag_1", "connectorid", 0);
 }
 
-static int	DBpatch_6030167(void)
+static int	DBpatch_6030171(void)
 {
 	const ZBX_FIELD	field = {"connectorid", NULL, "connector", "connectorid", 0, 0, 0, 0};
 
 	return DBadd_foreign_key("connector_tag", 1, &field);
 }
 
-static int	DBpatch_6030168(void)
+static int	DBpatch_6030172(void)
 {
 	return DBcreate_changelog_insert_trigger("connector_tag", "connector_tagid");
 }
 
-static int	DBpatch_6030169(void)
+static int	DBpatch_6030173(void)
 {
 	return DBcreate_changelog_update_trigger("connector_tag", "connector_tagid");
 }
 
-static int	DBpatch_6030170(void)
+static int	DBpatch_6030174(void)
 {
 	return DBcreate_changelog_delete_trigger("connector_tag", "connector_tagid");
-=======
-	if (0 == (DBget_program_type() & ZBX_PROGRAM_TYPE_SERVER))
-		return SUCCEED;
-
-	if (ZBX_DB_OK > zbx_db_execute("update sessions set secret=sessionid"))
-		return FAIL;
-
-	return SUCCEED;
-}
-
-static int	DBpatch_6030162(void)
-{
-	const ZBX_FIELD field = {"vendor_name", "", NULL, NULL, 64, ZBX_TYPE_CHAR, ZBX_NOTNULL, 0};
-
-	return DBadd_field("hosts", &field);
-}
-
-static int	DBpatch_6030163(void)
-{
-	const ZBX_FIELD field = {"vendor_version", "", NULL, NULL, 32, ZBX_TYPE_CHAR, ZBX_NOTNULL, 0};
-
-	return DBadd_field("hosts", &field);
->>>>>>> f896b34d
 }
 #endif
 
@@ -1796,7 +1798,6 @@
 DBPATCH_ADD(6030161, 0, 1)
 DBPATCH_ADD(6030162, 0, 1)
 DBPATCH_ADD(6030163, 0, 1)
-<<<<<<< HEAD
 DBPATCH_ADD(6030164, 0, 1)
 DBPATCH_ADD(6030165, 0, 1)
 DBPATCH_ADD(6030166, 0, 1)
@@ -1804,7 +1805,9 @@
 DBPATCH_ADD(6030168, 0, 1)
 DBPATCH_ADD(6030169, 0, 1)
 DBPATCH_ADD(6030170, 0, 1)
-=======
->>>>>>> f896b34d
+DBPATCH_ADD(6030171, 0, 1)
+DBPATCH_ADD(6030172, 0, 1)
+DBPATCH_ADD(6030173, 0, 1)
+DBPATCH_ADD(6030174, 0, 1)
 
 DBPATCH_END()