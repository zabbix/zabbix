/*
** Zabbix
** Copyright (C) 2001-2022 Zabbix SIA
**
** This program is free software; you can redistribute it and/or modify
** it under the terms of the GNU General Public License as published by
** the Free Software Foundation; either version 2 of the License, or
** (at your option) any later version.
**
** This program is distributed in the hope that it will be useful,
** but WITHOUT ANY WARRANTY; without even the implied warranty of
** MERCHANTABILITY or FITNESS FOR A PARTICULAR PURPOSE. See the
** GNU General Public License for more details.
**
** You should have received a copy of the GNU General Public License
** along with this program; if not, write to the Free Software
** Foundation, Inc., 51 Franklin Street, Fifth Floor, Boston, MA  02110-1301, USA.
**/

#include "zbxcommon.h"
#include "zbxdbhigh.h"
#include "dbupgrade.h"
#include "zbxdbschema.h"

extern unsigned char	program_type;

/*
 * 6.4 development database patches
 */

#ifndef HAVE_SQLITE3

static int	DBpatch_6030000(void)
{
	DB_RESULT		result;
	DB_ROW			row;
	zbx_db_insert_t		db_insert;
	int			ret = SUCCEED;

	if (0 == (program_type & ZBX_PROGRAM_TYPE_SERVER))
		return SUCCEED;

	result = DBselect("select roleid,type,name,value_int from role_rule where name in ("
			"'ui.configuration.actions',"
			"'ui.services.actions',"
			"'ui.administration.general')");

	zbx_db_insert_prepare(&db_insert, "role_rule", "role_ruleid", "roleid", "type", "name", "value_int", NULL);

	while (NULL != (row = DBfetch(result)))
	{
		zbx_uint64_t	roleid;
		int		value_int, type;

		ZBX_STR2UINT64(roleid, row[0]);
		type = atoi(row[1]);
		value_int = atoi(row[3]);

		if (0 == strcmp(row[2], "ui.configuration.actions"))
		{
			zbx_db_insert_add_values(&db_insert, __UINT64_C(0), roleid, type,
					"ui.configuration.autoregistration_actions", value_int);

			zbx_db_insert_add_values(&db_insert, __UINT64_C(0), roleid, type,
					"ui.configuration.discovery_actions", value_int);

			zbx_db_insert_add_values(&db_insert, __UINT64_C(0), roleid, type,
					"ui.configuration.internal_actions", value_int);

			zbx_db_insert_add_values(&db_insert, __UINT64_C(0), roleid, type,
					"ui.configuration.trigger_actions", value_int);
		}
		else if (0 == strcmp(row[2], "ui.administration.general"))
		{
			zbx_db_insert_add_values(&db_insert, __UINT64_C(0), roleid, type,
					"ui.administration.housekeeping", value_int);

			zbx_db_insert_add_values(&db_insert, __UINT64_C(0), roleid, type,
					"ui.administration.macros", value_int);

			zbx_db_insert_add_values(&db_insert, __UINT64_C(0), roleid, type,
					"ui.administration.api_tokens", value_int);

			zbx_db_insert_add_values(&db_insert, __UINT64_C(0), roleid, type,
					"ui.administration.audit_log", value_int);
		}
		else
		{
			zbx_db_insert_add_values(&db_insert, __UINT64_C(0), roleid, type,
					"ui.configuration.service_actions", value_int);
		}
	}
	DBfree_result(result);

	zbx_db_insert_autoincrement(&db_insert, "role_ruleid");

	if (SUCCEED == (ret = zbx_db_insert_execute(&db_insert)))
	{
		if (ZBX_DB_OK > DBexecute("delete from role_rule where name in ("
			"'ui.configuration.actions',"
			"'ui.services.actions')"))
		{
			ret = FAIL;
		}
	}

	zbx_db_insert_clean(&db_insert);

	return ret;
}

static int	DBpatch_6030001(void)
{
<<<<<<< HEAD
	const ZBX_FIELD	field = {"server_status", "", NULL, NULL, 0, ZBX_TYPE_SHORTTEXT, ZBX_NOTNULL, 0};

	return DBadd_field("config", &field);
=======
	const ZBX_FIELD	field = {"name", "", NULL, NULL, 255, ZBX_TYPE_CHAR, ZBX_NOTNULL, 0};

	return DBmodify_field_type("group_discovery", &field, NULL);
>>>>>>> f6c96221
}

static int	DBpatch_6030002(void)
{
<<<<<<< HEAD
	const ZBX_FIELD	field = {"version", "0", NULL, NULL, 0, ZBX_TYPE_INT, ZBX_NOTNULL, 0};

	return DBadd_field("host_rtdata", &field);
}

static int	DBpatch_6030003(void)
{
	const ZBX_FIELD	field = {"compatibility", "0", NULL, NULL, 0, ZBX_TYPE_INT, ZBX_NOTNULL, 0};

	return DBadd_field("host_rtdata", &field);
=======
	if (ZBX_DB_OK > DBexecute(
			"update group_discovery gd"
			" set name=("
				"select gp.name"
				" from group_prototype gp"
				" where gd.parent_group_prototypeid=gp.group_prototypeid"
			")"
			" where " ZBX_DB_CHAR_LENGTH(gd.name) "=64"))
	{
		return FAIL;
	}

	return SUCCEED;
>>>>>>> f6c96221
}

#endif

DBPATCH_START(6030)

/* version, duplicates flag, mandatory flag */

DBPATCH_ADD(6030000, 0, 1)
DBPATCH_ADD(6030001, 0, 1)
DBPATCH_ADD(6030002, 0, 1)
<<<<<<< HEAD
DBPATCH_ADD(6030003, 0, 1)
=======
>>>>>>> f6c96221

DBPATCH_END()<|MERGE_RESOLUTION|>--- conflicted
+++ resolved
@@ -111,31 +111,13 @@
 
 static int	DBpatch_6030001(void)
 {
-<<<<<<< HEAD
-	const ZBX_FIELD	field = {"server_status", "", NULL, NULL, 0, ZBX_TYPE_SHORTTEXT, ZBX_NOTNULL, 0};
-
-	return DBadd_field("config", &field);
-=======
 	const ZBX_FIELD	field = {"name", "", NULL, NULL, 255, ZBX_TYPE_CHAR, ZBX_NOTNULL, 0};
 
 	return DBmodify_field_type("group_discovery", &field, NULL);
->>>>>>> f6c96221
 }
 
 static int	DBpatch_6030002(void)
 {
-<<<<<<< HEAD
-	const ZBX_FIELD	field = {"version", "0", NULL, NULL, 0, ZBX_TYPE_INT, ZBX_NOTNULL, 0};
-
-	return DBadd_field("host_rtdata", &field);
-}
-
-static int	DBpatch_6030003(void)
-{
-	const ZBX_FIELD	field = {"compatibility", "0", NULL, NULL, 0, ZBX_TYPE_INT, ZBX_NOTNULL, 0};
-
-	return DBadd_field("host_rtdata", &field);
-=======
 	if (ZBX_DB_OK > DBexecute(
 			"update group_discovery gd"
 			" set name=("
@@ -149,7 +131,27 @@
 	}
 
 	return SUCCEED;
->>>>>>> f6c96221
+}
+
+static int	DBpatch_6030003(void)
+{
+	const ZBX_FIELD	field = {"server_status", "", NULL, NULL, 0, ZBX_TYPE_SHORTTEXT, ZBX_NOTNULL, 0};
+
+	return DBadd_field("config", &field);
+}
+
+static int	DBpatch_6030004(void)
+{
+	const ZBX_FIELD	field = {"version", "0", NULL, NULL, 0, ZBX_TYPE_INT, ZBX_NOTNULL, 0};
+
+	return DBadd_field("host_rtdata", &field);
+}
+
+static int	DBpatch_6030005(void)
+{
+	const ZBX_FIELD	field = {"compatibility", "0", NULL, NULL, 0, ZBX_TYPE_INT, ZBX_NOTNULL, 0};
+
+	return DBadd_field("host_rtdata", &field);
 }
 
 #endif
@@ -161,9 +163,9 @@
 DBPATCH_ADD(6030000, 0, 1)
 DBPATCH_ADD(6030001, 0, 1)
 DBPATCH_ADD(6030002, 0, 1)
-<<<<<<< HEAD
 DBPATCH_ADD(6030003, 0, 1)
-=======
->>>>>>> f6c96221
+DBPATCH_ADD(6030004, 0, 1)
+DBPATCH_ADD(6030005, 0, 1)
+
 
 DBPATCH_END()