/*
** Zabbix
** Copyright (C) 2001-2023 Zabbix SIA
**
** This program is free software; you can redistribute it and/or modify
** it under the terms of the GNU General Public License as published by
** the Free Software Foundation; either version 2 of the License, or
** (at your option) any later version.
**
** This program is distributed in the hope that it will be useful,
** but WITHOUT ANY WARRANTY; without even the implied warranty of
** MERCHANTABILITY or FITNESS FOR A PARTICULAR PURPOSE. See the
** GNU General Public License for more details.
**
** You should have received a copy of the GNU General Public License
** along with this program; if not, write to the Free Software
** Foundation, Inc., 51 Franklin Street, Fifth Floor, Boston, MA  02110-1301, USA.
**/

#include "zbxdbhigh.h"
#include "dbupgrade.h"
#include "zbxdbschema.h"
#include "zbxeval.h"

/*
 * 6.4 development database patches
 */

#ifndef HAVE_SQLITE3

static int	DBpatch_6030000(void)
{
	DB_RESULT		result;
	DB_ROW			row;
	zbx_db_insert_t		db_insert;
	int			ret = SUCCEED;

	if (0 == (DBget_program_type() & ZBX_PROGRAM_TYPE_SERVER))
		return SUCCEED;

	result = zbx_db_select("select roleid,type,name,value_int from role_rule where name in ("
			"'ui.configuration.actions',"
			"'ui.services.actions',"
			"'ui.administration.general')");

	zbx_db_insert_prepare(&db_insert, "role_rule", "role_ruleid", "roleid", "type", "name", "value_int", NULL);

	while (NULL != (row = zbx_db_fetch(result)))
	{
		zbx_uint64_t	roleid;
		int		value_int, type;

		ZBX_STR2UINT64(roleid, row[0]);
		type = atoi(row[1]);
		value_int = atoi(row[3]);

		if (0 == strcmp(row[2], "ui.configuration.actions"))
		{
			zbx_db_insert_add_values(&db_insert, __UINT64_C(0), roleid, type,
					"ui.configuration.autoregistration_actions", value_int);

			zbx_db_insert_add_values(&db_insert, __UINT64_C(0), roleid, type,
					"ui.configuration.discovery_actions", value_int);

			zbx_db_insert_add_values(&db_insert, __UINT64_C(0), roleid, type,
					"ui.configuration.internal_actions", value_int);

			zbx_db_insert_add_values(&db_insert, __UINT64_C(0), roleid, type,
					"ui.configuration.trigger_actions", value_int);
		}
		else if (0 == strcmp(row[2], "ui.administration.general"))
		{
			zbx_db_insert_add_values(&db_insert, __UINT64_C(0), roleid, type,
					"ui.administration.housekeeping", value_int);

			zbx_db_insert_add_values(&db_insert, __UINT64_C(0), roleid, type,
					"ui.administration.macros", value_int);

			zbx_db_insert_add_values(&db_insert, __UINT64_C(0), roleid, type,
					"ui.administration.api_tokens", value_int);

			zbx_db_insert_add_values(&db_insert, __UINT64_C(0), roleid, type,
					"ui.administration.audit_log", value_int);
		}
		else
		{
			zbx_db_insert_add_values(&db_insert, __UINT64_C(0), roleid, type,
					"ui.configuration.service_actions", value_int);
		}
	}
	zbx_db_free_result(result);

	zbx_db_insert_autoincrement(&db_insert, "role_ruleid");

	if (SUCCEED == (ret = zbx_db_insert_execute(&db_insert)))
	{
		if (ZBX_DB_OK > zbx_db_execute("delete from role_rule where name in ("
			"'ui.configuration.actions',"
			"'ui.services.actions')"))
		{
			ret = FAIL;
		}
	}

	zbx_db_insert_clean(&db_insert);

	return ret;
}

static int	DBpatch_6030001(void)
{
	const ZBX_FIELD	field = {"name", "", NULL, NULL, 255, ZBX_TYPE_CHAR, ZBX_NOTNULL, 0};

	return DBmodify_field_type("group_discovery", &field, NULL);
}

static int	DBpatch_6030002(void)
{
	if (ZBX_DB_OK > zbx_db_execute(
			"update group_discovery gd"
			" set name=("
				"select gp.name"
				" from group_prototype gp"
				" where gd.parent_group_prototypeid=gp.group_prototypeid"
			")"
			" where " ZBX_DB_CHAR_LENGTH(gd.name) "=64"))
	{
		return FAIL;
	}

	return SUCCEED;
}

static int	DBpatch_6030003(void)
{
	const ZBX_FIELD	field = {"url", "", NULL, NULL, 2048, ZBX_TYPE_CHAR, ZBX_NOTNULL, 0};

	return DBadd_field("scripts", &field);
}

static int	DBpatch_6030004(void)
{
	const ZBX_FIELD	field = {"new_window", "1", NULL, NULL, 0, ZBX_TYPE_INT, ZBX_NOTNULL, 0};

	return DBadd_field("scripts", &field);
}

static int	DBpatch_6030005(void)
{
	const ZBX_FIELD	old_field = {"host_metadata", "", NULL, NULL, 255, ZBX_TYPE_CHAR, ZBX_NOTNULL, 0};
	const ZBX_FIELD	field = {"host_metadata", "", NULL, NULL, 0, ZBX_TYPE_TEXT, ZBX_NOTNULL, 0};

	return DBmodify_field_type("autoreg_host", &field, &old_field);
}

static int	DBpatch_6030006(void)
{
	const ZBX_FIELD	old_field = {"host_metadata", "", NULL, NULL, 255, ZBX_TYPE_CHAR, ZBX_NOTNULL, 0};
	const ZBX_FIELD	field = {"host_metadata", "", NULL, NULL, 0, ZBX_TYPE_TEXT, ZBX_NOTNULL, 0};

	return DBmodify_field_type("proxy_autoreg_host", &field, &old_field);
}

static int	DBpatch_6030007(void)
{
	const ZBX_FIELD	field = {"server_status", "", NULL, NULL, 0, ZBX_TYPE_SHORTTEXT, ZBX_NOTNULL, 0};

	return DBadd_field("config", &field);
}

static int	DBpatch_6030008(void)
{
	const ZBX_FIELD	field = {"version", "0", NULL, NULL, 0, ZBX_TYPE_INT, ZBX_NOTNULL, 0};

	return DBadd_field("host_rtdata", &field);
}

static int	DBpatch_6030009(void)
{
	const ZBX_FIELD	field = {"compatibility", "0", NULL, NULL, 0, ZBX_TYPE_INT, ZBX_NOTNULL, 0};

	return DBadd_field("host_rtdata", &field);
}

static int	DBpatch_6030010(void)
{
	const ZBX_FIELD	field = {"url", "", NULL, NULL, 2048, ZBX_TYPE_CHAR, ZBX_NOTNULL, 0};

	return DBmodify_field_type("users", &field, NULL);
}

static int	DBpatch_6030011(void)
{
	return DBcreate_changelog_insert_trigger("drules", "druleid");
}

static int	DBpatch_6030012(void)
{
	return DBcreate_changelog_update_trigger("drules", "druleid");
}

static int	DBpatch_6030013(void)
{
	return DBcreate_changelog_delete_trigger("drules", "druleid");
}

static int	DBpatch_6030014(void)
{
	return DBcreate_changelog_insert_trigger("dchecks", "dcheckid");
}

static int	DBpatch_6030015(void)
{
	return DBcreate_changelog_update_trigger("dchecks", "dcheckid");
}

static int	DBpatch_6030016(void)
{
	return DBcreate_changelog_delete_trigger("dchecks", "dcheckid");
}

static int	DBpatch_6030017(void)
{
	return DBcreate_changelog_insert_trigger("httptest", "httptestid");
}

static int	DBpatch_6030018(void)
{
	return DBcreate_changelog_update_trigger("httptest", "httptestid");
}

static int	DBpatch_6030019(void)
{
	return DBcreate_changelog_delete_trigger("httptest", "httptestid");
}

static int	DBpatch_6030020(void)
{
	return DBcreate_changelog_insert_trigger("httptest_field", "httptest_fieldid");
}

static int	DBpatch_6030021(void)
{
	return DBcreate_changelog_update_trigger("httptest_field", "httptest_fieldid");
}

static int	DBpatch_6030022(void)
{
	return DBcreate_changelog_delete_trigger("httptest_field", "httptest_fieldid");
}

static int	DBpatch_6030023(void)
{
	return DBcreate_changelog_insert_trigger("httptestitem", "httptestitemid");
}

static int	DBpatch_6030024(void)
{
	return DBcreate_changelog_update_trigger("httptestitem", "httptestitemid");
}

static int	DBpatch_6030025(void)
{
	return DBcreate_changelog_delete_trigger("httptestitem", "httptestitemid");
}

static int	DBpatch_6030026(void)
{
	return DBcreate_changelog_insert_trigger("httpstep", "httpstepid");
}

static int	DBpatch_6030027(void)
{
	return DBcreate_changelog_update_trigger("httpstep", "httpstepid");
}

static int	DBpatch_6030028(void)
{
	return DBcreate_changelog_delete_trigger("httpstep", "httpstepid");
}

static int	DBpatch_6030029(void)
{
	return DBcreate_changelog_insert_trigger("httpstep_field", "httpstep_fieldid");
}

static int	DBpatch_6030030(void)
{
	return DBcreate_changelog_update_trigger("httpstep_field", "httpstep_fieldid");
}

static int	DBpatch_6030031(void)
{
	return DBcreate_changelog_delete_trigger("httpstep_field", "httpstep_fieldid");
}

static int	DBpatch_6030032(void)
{
	return DBcreate_changelog_insert_trigger("httpstepitem", "httpstepitemid");
}

static int	DBpatch_6030033(void)
{
	return DBcreate_changelog_update_trigger("httpstepitem", "httpstepitemid");
}

static int	DBpatch_6030034(void)
{
	return DBcreate_changelog_delete_trigger("httpstepitem", "httpstepitemid");
}

static int	DBpatch_6030035(void)
{
	return DBdrop_field("drules", "nextcheck");
}

static int	DBpatch_6030036(void)
{
	return DBdrop_field("httptest", "nextcheck");
}

static int	DBpatch_6030037(void)
{
	const ZBX_FIELD field = {"discovery_groupid", NULL, NULL, NULL, 0, ZBX_TYPE_ID, 0, 0};

	return DBdrop_not_null("config", &field);
}

static int	DBpatch_6030038(void)
{
	return DBdrop_foreign_key("dchecks", 1);
}

static int	DBpatch_6030039(void)
{
	const ZBX_FIELD	field = {"druleid", NULL, "drules", "druleid", 0, ZBX_TYPE_ID, 0, 0};

	return DBadd_foreign_key("dchecks", 1, &field);
}

static int	DBpatch_6030040(void)
{
	return DBdrop_foreign_key("httptest", 2);
}

static int	DBpatch_6030041(void)
{
	const ZBX_FIELD	field = {"hostid", NULL, "hosts", "hostid", 0, ZBX_TYPE_ID, 0, 0};

	return DBadd_foreign_key("httptest", 2, &field);
}

static int	DBpatch_6030042(void)
{
	return DBdrop_foreign_key("httptest", 3);
}

static int	DBpatch_6030043(void)
{
	const ZBX_FIELD	field = {"templateid", NULL, "httptest", "httptestid", 0, ZBX_TYPE_ID, 0, 0};

	return DBadd_foreign_key("httptest", 3, &field);
}

static int	DBpatch_6030044(void)
{
	return DBdrop_foreign_key("httpstep", 1);
}

static int	DBpatch_6030045(void)
{
	const ZBX_FIELD	field = {"httptestid", NULL, "httptest", "httptestid", 0, ZBX_TYPE_ID, 0, 0};

	return DBadd_foreign_key("httpstep", 1, &field);
}

static int	DBpatch_6030046(void)
{
	return DBdrop_foreign_key("httptestitem", 1);
}

static int	DBpatch_6030047(void)
{
	const ZBX_FIELD	field = {"httptestid", NULL, "httptest", "httptestid", 0, ZBX_TYPE_ID, 0, 0};

	return DBadd_foreign_key("httptestitem", 1, &field);
}

static int	DBpatch_6030048(void)
{
	return DBdrop_foreign_key("httptestitem", 2);
}

static int	DBpatch_6030049(void)
{
	const ZBX_FIELD	field = {"itemid", NULL, "items", "itemid", 0, ZBX_TYPE_ID, 0, 0};

	return DBadd_foreign_key("httptestitem", 2, &field);
}

static int	DBpatch_6030050(void)
{
	return DBdrop_foreign_key("httpstepitem", 1);
}

static int	DBpatch_6030051(void)
{
	const ZBX_FIELD	field = {"httpstepid", NULL, "httpstep", "httpstepid", 0, ZBX_TYPE_ID, 0, 0};

	return DBadd_foreign_key("httpstepitem", 1, &field);
}

static int	DBpatch_6030052(void)
{
	return DBdrop_foreign_key("httpstepitem", 2);
}

static int	DBpatch_6030053(void)
{
	const ZBX_FIELD	field = {"itemid", NULL, "items", "itemid", 0, ZBX_TYPE_ID, 0, 0};

	return DBadd_foreign_key("httpstepitem", 2, &field);
}

static int	DBpatch_6030054(void)
{
	return DBdrop_foreign_key("httptest_field", 1);
}

static int	DBpatch_6030055(void)
{
	const ZBX_FIELD	field = {"httptestid", NULL, "httptest", "httptestid", 0, ZBX_TYPE_ID, 0, 0};

	return DBadd_foreign_key("httptest_field", 1, &field);
}

static int	DBpatch_6030056(void)
{
	return DBdrop_foreign_key("httpstep_field", 1);
}

static int	DBpatch_6030057(void)
{
	const ZBX_FIELD	field = {"httpstepid", NULL, "httpstep", "httpstepid", 0, ZBX_TYPE_ID, 0, 0};

	return DBadd_foreign_key("httpstep_field", 1, &field);
}

static int	DBpatch_6030058(void)
{
	const ZBX_FIELD field = {"provider", "0", NULL, NULL, 0, ZBX_TYPE_INT, ZBX_NOTNULL, 0};

	return DBadd_field("media_type", &field);
}

static int	DBpatch_6030059(void)
{
	const ZBX_FIELD field = {"status", "1", NULL, NULL, 0, ZBX_TYPE_INT, ZBX_NOTNULL, 0};

	return DBset_default("media_type", &field);
}

static int	DBpatch_6030060(void)
{
	const ZBX_FIELD	field = {"url_name", "", NULL, NULL, 64, ZBX_TYPE_CHAR, ZBX_NOTNULL, 0};

	return DBadd_field("triggers", &field);
}

static int	DBpatch_6030061(void)
{
	const ZBX_FIELD	field = {"url", "", NULL, NULL, 2048, ZBX_TYPE_CHAR, ZBX_NOTNULL, 0};

	return DBmodify_field_type("triggers", &field, NULL);
}

static int	DBpatch_6030062(void)
{
	DB_RESULT		result;
	DB_ROW			row;
	char			*sql;
	size_t			sql_alloc = 4096, sql_offset = 0;
	int			ret = SUCCEED;

	if (0 == (DBget_program_type() & ZBX_PROGRAM_TYPE_SERVER))
		return SUCCEED;

	sql = zbx_malloc(NULL, sql_alloc);

	zbx_db_begin_multiple_update(&sql, &sql_alloc, &sql_offset);

	result = zbx_db_select("select moduleid,relative_path from module");

	while (NULL != (row = zbx_db_fetch(result)))
	{
		const char	*rel_path = row[1];
		char		*updated_path, *updated_path_esc;

		if (NULL == rel_path || '\0' == *rel_path)
			continue;

		updated_path = zbx_dsprintf(NULL, "modules/%s", rel_path);

		updated_path_esc = zbx_db_dyn_escape_string(updated_path);

		zbx_snprintf_alloc(&sql, &sql_alloc, &sql_offset, "update module set relative_path='%s' "
				"where moduleid=%s;\n", updated_path_esc, row[0]);

		zbx_free(updated_path);
		zbx_free(updated_path_esc);

		ret = zbx_db_execute_overflowed_sql(&sql, &sql_alloc, &sql_offset);
	}
	zbx_db_free_result(result);

	zbx_db_end_multiple_update(&sql, &sql_alloc, &sql_offset);

	if (SUCCEED == ret && 16 < sql_offset)
	{
		if (ZBX_DB_OK > zbx_db_execute("%s", sql))
			ret = FAIL;
	}

	zbx_free(sql);

	return ret;
}

static int	DBpatch_6030063(void)
{
	zbx_db_insert_t	db_insert;
	int		i, ret = FAIL;

	const char	*modules[] = {
			"actionlog", "clock", "dataover", "discovery", "favgraphs", "favmaps", "geomap", "graph",
			"graphprototype", "hostavail", "item", "map", "navtree", "plaintext", "problemhosts",
			"problems", "problemsbysv", "slareport", "svggraph", "systeminfo", "tophosts", "trigover",
			"url", "web"
		};

	if (0 == (DBget_program_type() & ZBX_PROGRAM_TYPE_SERVER))
		return SUCCEED;

	zbx_db_insert_prepare(&db_insert, "module", "moduleid", "id", "relative_path", "status", "config", NULL);

	for (i = 0; i < (int)ARRSIZE(modules); i++)
	{
		char	*path;

		path = zbx_dsprintf(NULL, "widgets/%s", modules[i]);
		zbx_db_insert_add_values(&db_insert, __UINT64_C(0), modules[i], path, 1, "[]");
		zbx_free(path);
	}

	zbx_db_insert_autoincrement(&db_insert, "moduleid");
	ret = zbx_db_insert_execute(&db_insert);

	zbx_db_insert_clean(&db_insert);

	return ret;
}

static int	DBpatch_6030064(void)
{
	const ZBX_FIELD	field = {"name_upper", "", NULL, NULL, 128, ZBX_TYPE_CHAR, ZBX_NOTNULL, 0};

	if (SUCCEED == zbx_db_trigger_exists("hosts", "hosts_name_upper_update"))
	{
		zabbix_log(LOG_LEVEL_WARNING, "hosts_name_upper_update trigger for table \"hosts\" already exists,"
				" skipping patch of adding \"name_upper\" column to \"hosts\" table");
		return SUCCEED;
	}

	return DBadd_field("hosts", &field);
}

static int	DBpatch_6030065(void)
{
	if (SUCCEED == zbx_db_trigger_exists("hosts", "hosts_name_upper_update"))
	{
		zabbix_log(LOG_LEVEL_WARNING, "hosts_name_upper_update trigger for table \"hosts\" already exists,"
				" skipping patch of adding index to \"name_upper\" column");
		return SUCCEED;
	}

	return DBcreate_index("hosts", "hosts_6", "name_upper", 0);
}

static int	DBpatch_6030066(void)
{
	if (SUCCEED == zbx_db_trigger_exists("hosts", "hosts_name_upper_update"))
	{
		zabbix_log(LOG_LEVEL_WARNING, "hosts_name_upper_update trigger for table \"hosts\" already exists,"
				" skipping patch of updating \"name_upper\" column");

		return SUCCEED;
	}

	if (ZBX_DB_OK > zbx_db_execute("update hosts set name_upper=upper(name)"))
		return FAIL;

	return SUCCEED;
}

static int	DBpatch_6030067(void)
{
	if (SUCCEED == zbx_db_trigger_exists("hosts", "hosts_name_upper_insert"))
	{
		zabbix_log(LOG_LEVEL_WARNING, "hosts_name_upper_insert trigger for table \"hosts\" already exists,"
				" skipping patch of adding it to \"hosts\" table");
		return SUCCEED;
	}

	return zbx_dbupgrade_attach_trigger_with_function_on_insert("hosts", "name", "name_upper", "upper", "hostid");
}

static int	DBpatch_6030068(void)
{
	if (SUCCEED == zbx_db_trigger_exists("hosts", "hosts_name_upper_update"))
	{
		zabbix_log(LOG_LEVEL_WARNING, "hosts_name_upper_update trigger for table \"hosts\" already exists,"
				" skipping patch of adding it to \"hosts\" table");
		return SUCCEED;
	}

	return zbx_dbupgrade_attach_trigger_with_function_on_update("hosts", "name", "name_upper", "upper", "hostid");
}

static int	DBpatch_6030069(void)
{
	const ZBX_FIELD field = {"name_upper", "", NULL, NULL, 255, ZBX_TYPE_CHAR, ZBX_NOTNULL, 0};

	if (SUCCEED == zbx_db_trigger_exists("items", "items_name_upper_update"))
	{
		zabbix_log(LOG_LEVEL_WARNING, "items_name_upper_update trigger for table \"items\" already exists,"
				" skipping patch of adding \"name_upper\" column to \"items\" table");
		return SUCCEED;
	}

	return DBadd_field("items", &field);
}

static int	DBpatch_6030070(void)
{
	if (SUCCEED == zbx_db_trigger_exists("items", "items_name_upper_update"))
	{
		zabbix_log(LOG_LEVEL_WARNING, "items_name_upper_update trigger for table \"items\" already exists,"
				" skipping patch of adding index to \"name_upper\" column");

		return SUCCEED;
	}

	return DBcreate_index("items", "items_9", "hostid,name_upper", 0);
}

static int	DBpatch_6030071(void)
{
	if (SUCCEED == zbx_db_trigger_exists("items", "items_name_upper_update"))
	{
		zabbix_log(LOG_LEVEL_WARNING, "items_name_upper_update trigger for table \"items\" already exists,"
				" skipping patch of updating \"name_upper\" column");
		return SUCCEED;
	}

	if (ZBX_DB_OK > zbx_db_execute("update items set name_upper=upper(name)"))
		return FAIL;

	return SUCCEED;
}

static int	DBpatch_6030072(void)
{
	if (SUCCEED == zbx_db_trigger_exists("items", "items_name_upper_insert"))
	{
		zabbix_log(LOG_LEVEL_WARNING, "items_name_upper_insert trigger for table \"items\" already exists,"
				" skipping patch of adding it to \"items\" table");
		return SUCCEED;
	}

	return zbx_dbupgrade_attach_trigger_with_function_on_insert("items", "name", "name_upper", "upper", "itemid");
}

static int	DBpatch_6030073(void)
{
	if (SUCCEED == zbx_db_trigger_exists("items", "items_name_upper_update"))
	{
		zabbix_log(LOG_LEVEL_WARNING, "items_name_upper_update trigger for table \"items\" already exists,"
				" skipping patch of adding it to \"items\" table");
		return SUCCEED;
	}

	return zbx_dbupgrade_attach_trigger_with_function_on_update("items", "name", "name_upper", "upper", "itemid");
}

static int	DBpatch_6030075(void)
{
	const ZBX_FIELD	field = {"value_userid", NULL, NULL, NULL, 0, ZBX_TYPE_ID, 0, 0};

	return DBadd_field("widget_field", &field);
}

static int	DBpatch_6030076(void)
{
	return DBcreate_index("widget_field", "widget_field_9", "value_userid", 0);
}

static int	DBpatch_6030077(void)
{
	const ZBX_FIELD	field = {"value_userid", NULL, "users", "userid", 0, ZBX_TYPE_ID, 0, ZBX_FK_CASCADE_DELETE};

	return DBadd_foreign_key("widget_field", 9, &field);
}

static int	DBpatch_6030078(void)
{
	const ZBX_FIELD	field = {"value_actionid", NULL, NULL, NULL, 0, ZBX_TYPE_ID, 0, 0};

	return DBadd_field("widget_field", &field);
}

static int	DBpatch_6030079(void)
{
	return DBcreate_index("widget_field", "widget_field_10", "value_actionid", 0);
}

static int	DBpatch_6030080(void)
{
	const ZBX_FIELD	field = {"value_actionid", NULL, "actions", "actionid", 0, ZBX_TYPE_ID, 0, ZBX_FK_CASCADE_DELETE};

	return DBadd_foreign_key("widget_field", 10, &field);
}

static int	DBpatch_6030081(void)
{
	const ZBX_FIELD	field = {"value_mediatypeid", NULL, NULL, NULL, 0, ZBX_TYPE_ID, 0, 0};

	return DBadd_field("widget_field", &field);
}

static int	DBpatch_6030082(void)
{
	return DBcreate_index("widget_field", "widget_field_11", "value_mediatypeid", 0);
}

static int	DBpatch_6030083(void)
{
	const ZBX_FIELD	field = {"value_mediatypeid", NULL, "media_type", "mediatypeid", 0, ZBX_TYPE_ID, 0,
			ZBX_FK_CASCADE_DELETE};

	return DBadd_foreign_key("widget_field", 11, &field);
}

/* patches for ZBXNEXT-276 */
/* create new tables */

static int	DBpatch_6030084(void)
{
	const ZBX_TABLE table =
		{"scim_group", "scim_groupid", 0,
			{
				{"scim_groupid", NULL, NULL, NULL, 0, ZBX_TYPE_ID, ZBX_NOTNULL, 0},
				{"name", "", NULL, NULL, 64, ZBX_TYPE_CHAR, ZBX_NOTNULL, 0},
				{0}
			},
			NULL
		};

	return DBcreate_table(&table);
}

static int	DBpatch_6030085(void)
{
	return DBcreate_index("scim_group", "scim_group_1", "name", 1);
}

static int	DBpatch_6030086(void)
{
	const ZBX_TABLE table =
		{"user_scim_group", "user_scim_groupid", 0,
			{
				{"user_scim_groupid", NULL, NULL, NULL, 0, ZBX_TYPE_ID, ZBX_NOTNULL, 0},
				{"userid", NULL, NULL, NULL, 0, ZBX_TYPE_ID, ZBX_NOTNULL, 0},
				{"scim_groupid", NULL, NULL, NULL, 0, ZBX_TYPE_ID, ZBX_NOTNULL, 0},
				{0}
			},
			NULL
		};

	return DBcreate_table(&table);
}

static int	DBpatch_6030087(void)
{
	return DBcreate_index("user_scim_group", "user_scim_group_1", "userid", 0);
}

static int	DBpatch_6030088(void)
{
	return DBcreate_index("user_scim_group", "user_scim_group_2", "scim_groupid", 0);
}

static int	DBpatch_6030089(void)
{
	const ZBX_FIELD field = {"userid", NULL, "users", "userid", 0, ZBX_TYPE_ID, ZBX_NOTNULL, ZBX_FK_CASCADE_DELETE};

	return DBadd_foreign_key("user_scim_group", 1, &field);
}

static int	DBpatch_6030090(void)
{
	const ZBX_FIELD field = {"scim_groupid", NULL, "scim_group", "scim_groupid", 0, ZBX_TYPE_ID, ZBX_NOTNULL,
			ZBX_FK_CASCADE_DELETE};

	return DBadd_foreign_key("user_scim_group", 2, &field);
}

static int	DBpatch_6030091(void)
{
	const ZBX_TABLE	table =
		{"userdirectory_saml", "userdirectoryid", 0,
			{
				{"userdirectoryid", NULL, NULL, NULL, 0, ZBX_TYPE_ID, ZBX_NOTNULL, 0},
				{"idp_entityid", "", NULL, NULL, 1024, ZBX_TYPE_CHAR, ZBX_NOTNULL, 0},
				{"sso_url", "", NULL, NULL, 2048, ZBX_TYPE_CHAR, ZBX_NOTNULL, 0},
				{"slo_url", "", NULL, NULL, 2048, ZBX_TYPE_CHAR, ZBX_NOTNULL, 0},
				{"username_attribute", "", NULL, NULL, 128, ZBX_TYPE_CHAR, ZBX_NOTNULL, 0},
				{"sp_entityid", "", NULL, NULL, 1024, ZBX_TYPE_CHAR, ZBX_NOTNULL, 0},
				{"nameid_format", "", NULL, NULL, 2048, ZBX_TYPE_CHAR, ZBX_NOTNULL, 0},
				{"sign_messages", "0", NULL, NULL, 0, ZBX_TYPE_INT, ZBX_NOTNULL, 0},
				{"sign_assertions", "0", NULL, NULL, 0, ZBX_TYPE_INT, ZBX_NOTNULL, 0},
				{"sign_authn_requests", "0", NULL, NULL, 0, ZBX_TYPE_INT, ZBX_NOTNULL, 0},
				{"sign_logout_requests", "0", NULL, NULL, 0, ZBX_TYPE_INT, ZBX_NOTNULL, 0},
				{"sign_logout_responses", "0", NULL, NULL, 0, ZBX_TYPE_INT, ZBX_NOTNULL, 0},
				{"encrypt_nameid", "0", NULL, NULL, 0, ZBX_TYPE_INT, ZBX_NOTNULL, 0},
				{"encrypt_assertions", "0", NULL, NULL, 0, ZBX_TYPE_INT, ZBX_NOTNULL, 0},
				{"group_name", "", NULL, NULL, 255, ZBX_TYPE_CHAR, ZBX_NOTNULL, 0},
				{"user_username", "", NULL, NULL, 255, ZBX_TYPE_CHAR, ZBX_NOTNULL, 0},
				{"user_lastname", "", NULL, NULL, 255, ZBX_TYPE_CHAR, ZBX_NOTNULL, 0},
				{"scim_status", "0", NULL, NULL, 0, ZBX_TYPE_INT, ZBX_NOTNULL, 0},
				{0}
			},
			NULL
		};

	return DBcreate_table(&table);
}

static int	DBpatch_6030092(void)
{
	const ZBX_FIELD	field = {"userdirectoryid", NULL, "userdirectory", "userdirectoryid", 0, ZBX_TYPE_ID,
			ZBX_NOTNULL, ZBX_FK_CASCADE_DELETE};

	return DBadd_foreign_key("userdirectory_saml", 1, &field);
}

static int	DBpatch_6030093(void)
{
	const ZBX_TABLE	table =
		{"userdirectory_ldap", "userdirectoryid", 0,
			{
				{"userdirectoryid", NULL, NULL, NULL, 0, ZBX_TYPE_ID, ZBX_NOTNULL, 0},
				{"host", "", NULL, NULL, 255, ZBX_TYPE_CHAR, ZBX_NOTNULL, 0},
				{"port", "389", NULL, NULL, 0, ZBX_TYPE_INT, ZBX_NOTNULL, 0},
				{"base_dn", "", NULL, NULL, 255, ZBX_TYPE_CHAR, ZBX_NOTNULL, 0},
				{"search_attribute", "", NULL, NULL, 128, ZBX_TYPE_CHAR, ZBX_NOTNULL, 0},
				{"bind_dn", "", NULL, NULL, 255, ZBX_TYPE_CHAR, ZBX_NOTNULL, 0},
				{"bind_password", "", NULL, NULL, 128, ZBX_TYPE_CHAR, ZBX_NOTNULL, 0},
				{"start_tls", "0", NULL, NULL, 0, ZBX_TYPE_INT, ZBX_NOTNULL, 0},
				{"search_filter", "", NULL, NULL, 255, ZBX_TYPE_CHAR, ZBX_NOTNULL, 0},
				{"group_basedn", "", NULL, NULL, 255, ZBX_TYPE_CHAR, ZBX_NOTNULL, 0},
				{"group_name", "", NULL, NULL, 255, ZBX_TYPE_CHAR, ZBX_NOTNULL, 0},
				{"group_member", "", NULL, NULL, 255, ZBX_TYPE_CHAR, ZBX_NOTNULL, 0},
				{"user_ref_attr", "", NULL, NULL, 255, ZBX_TYPE_CHAR, ZBX_NOTNULL, 0},
				{"group_filter", "", NULL, NULL, 255, ZBX_TYPE_CHAR, ZBX_NOTNULL, 0},
				{"group_membership", "", NULL, NULL, 255, ZBX_TYPE_CHAR, ZBX_NOTNULL, 0},
				{"user_username", "", NULL, NULL, 255, ZBX_TYPE_CHAR, ZBX_NOTNULL, 0},
				{"user_lastname", "", NULL, NULL, 255, ZBX_TYPE_CHAR, ZBX_NOTNULL, 0},
				{0}
			},
			NULL
		};

	return DBcreate_table(&table);
}

static int	DBpatch_6030094(void)
{
	const ZBX_FIELD	field = {"userdirectoryid", NULL, "userdirectory", "userdirectoryid", 0, ZBX_TYPE_ID,
			ZBX_NOTNULL, ZBX_FK_CASCADE_DELETE};

	return DBadd_foreign_key("userdirectory_ldap", 1, &field);
}

static int	DBpatch_6030095(void)
{
	const ZBX_TABLE	table =
		{"userdirectory_media", "userdirectory_mediaid", 0,
			{
				{"userdirectory_mediaid", NULL, NULL, NULL, 0, ZBX_TYPE_ID, ZBX_NOTNULL, 0},
				{"userdirectoryid", NULL, NULL, NULL, 0, ZBX_TYPE_ID, ZBX_NOTNULL, 0},
				{"mediatypeid", NULL, NULL, NULL, 0, ZBX_TYPE_ID, ZBX_NOTNULL, 0},
				{"name", "", NULL, NULL, 64, ZBX_TYPE_CHAR, ZBX_NOTNULL, 0},
				{"attribute", "", NULL, NULL, 255, ZBX_TYPE_CHAR, ZBX_NOTNULL, 0},
				{0}
			},
			NULL
		};

	return DBcreate_table(&table);
}

static int	DBpatch_6030096(void)
{
	return DBcreate_index("userdirectory_media", "userdirectory_media_1", "userdirectoryid", 0);
}

static int	DBpatch_6030097(void)
{
	return DBcreate_index("userdirectory_media", "userdirectory_media_2", "mediatypeid", 0);
}

static int	DBpatch_6030098(void)
{
	const ZBX_FIELD	field = {"userdirectoryid", NULL, "userdirectory", "userdirectoryid", 0, ZBX_TYPE_ID,
			ZBX_NOTNULL, ZBX_FK_CASCADE_DELETE};

	return DBadd_foreign_key("userdirectory_media", 1, &field);
}

static int	DBpatch_6030099(void)
{
	const ZBX_FIELD	field = {"mediatypeid", NULL, "media_type", "mediatypeid", 0, ZBX_TYPE_ID, ZBX_NOTNULL,
			ZBX_FK_CASCADE_DELETE};

	return DBadd_foreign_key("userdirectory_media", 2, &field);
}

static int	DBpatch_6030100(void)
{
	const ZBX_TABLE	table =
		{"userdirectory_idpgroup", "userdirectory_idpgroupid", 0,
			{
				{"userdirectory_idpgroupid", NULL, NULL, NULL, 0, ZBX_TYPE_ID, ZBX_NOTNULL, 0},
				{"userdirectoryid", NULL, NULL, NULL, 0, ZBX_TYPE_ID, ZBX_NOTNULL, 0},
				{"roleid", NULL, NULL, NULL, 0, ZBX_TYPE_ID, ZBX_NOTNULL, 0},
				{"name", "", NULL, NULL, 255, ZBX_TYPE_CHAR, ZBX_NOTNULL, 0},
				{0}
			},
			NULL
		};

	return DBcreate_table(&table);
}

static int	DBpatch_6030101(void)
{
	return DBcreate_index("userdirectory_idpgroup", "userdirectory_idpgroup_1", "userdirectoryid", 0);
}

static int	DBpatch_6030102(void)
{
	return DBcreate_index("userdirectory_idpgroup", "userdirectory_idpgroup_2", "roleid", 0);
}

static int	DBpatch_6030103(void)
{
	const ZBX_FIELD	field = {"userdirectoryid", NULL, "userdirectory", "userdirectoryid", 0, ZBX_TYPE_ID,
			ZBX_NOTNULL, ZBX_FK_CASCADE_DELETE};

	return DBadd_foreign_key("userdirectory_idpgroup", 1, &field);
}

static int	DBpatch_6030104(void)
{
	const ZBX_FIELD	field = {"roleid", NULL, "role", "roleid", 0, ZBX_TYPE_ID, ZBX_NOTNULL,
			ZBX_FK_CASCADE_DELETE};

	return DBadd_foreign_key("userdirectory_idpgroup", 2, &field);
}

static int	DBpatch_6030105(void)
{
	const ZBX_TABLE	table =
		{"userdirectory_usrgrp", "userdirectory_usrgrpid", 0,
			{
				{"userdirectory_usrgrpid", NULL, NULL, NULL, 0, ZBX_TYPE_ID, ZBX_NOTNULL, 0},
				{"userdirectory_idpgroupid", NULL, NULL, NULL, 0, ZBX_TYPE_ID, ZBX_NOTNULL, 0},
				{"usrgrpid", NULL, NULL, NULL, 0, ZBX_TYPE_ID, ZBX_NOTNULL, 0},
				{0}
			},
			NULL
		};

	return DBcreate_table(&table);
}

static int	DBpatch_6030106(void)
{
	return DBcreate_index("userdirectory_usrgrp", "userdirectory_usrgrp_1", "userdirectory_idpgroupid,usrgrpid", 1);
}

static int	DBpatch_6030107(void)
{
	return DBcreate_index("userdirectory_usrgrp", "userdirectory_usrgrp_2", "usrgrpid", 0);
}

static int	DBpatch_6030108(void)
{
	return DBcreate_index("userdirectory_usrgrp", "userdirectory_usrgrp_3", "userdirectory_idpgroupid", 0);
}

static int	DBpatch_6030109(void)
{
	const ZBX_FIELD	field = {"userdirectory_idpgroupid", NULL, "userdirectory_idpgroup", "userdirectory_idpgroupid",
			0, ZBX_TYPE_ID, ZBX_NOTNULL, ZBX_FK_CASCADE_DELETE};

	return DBadd_foreign_key("userdirectory_usrgrp", 1, &field);
}

static int	DBpatch_6030110(void)
{
	const ZBX_FIELD	field = {"usrgrpid", NULL, "usrgrp", "usrgrpid", 0, ZBX_TYPE_ID, ZBX_NOTNULL,
			ZBX_FK_CASCADE_DELETE};

	return DBadd_foreign_key("userdirectory_usrgrp", 2, &field);
}

/* add new fields to existing tables */

static int	DBpatch_6030111(void)
{
	const ZBX_FIELD	field = {"jit_provision_interval", "1h", NULL, NULL, 32, ZBX_TYPE_CHAR, ZBX_NOTNULL, 0};

	return DBadd_field("config", &field);
}

static int	DBpatch_6030112(void)
{
	const ZBX_FIELD	field = {"saml_jit_status", "0", NULL, NULL, 0, ZBX_TYPE_INT, ZBX_NOTNULL, 0};

	return DBadd_field("config", &field);
}

static int	DBpatch_6030113(void)
{
	const ZBX_FIELD field = {"ldap_jit_status", "0", NULL, NULL, 0, ZBX_TYPE_INT, ZBX_NOTNULL, 0};

	return DBadd_field("config", &field);
}

static int	DBpatch_6030114(void)
{
	const ZBX_FIELD	field = {"disabled_usrgrpid", NULL, NULL, NULL, 0, ZBX_TYPE_ID, 0, 0};

	return DBadd_field("config", &field);
}

static int	DBpatch_6030115(void)
{
	return DBcreate_index("config", "config_4", "disabled_usrgrpid", 0);
}

static int	DBpatch_6030116(void)
{
	const ZBX_FIELD	field = {"disabled_usrgrpid", NULL, "usrgrp", "usrgrpid", 0, ZBX_TYPE_ID, 0, 0};

	return DBadd_foreign_key("config", 4, &field);
}

static int	DBpatch_6030117(void)
{
	const ZBX_FIELD field = {"idp_type", "1", NULL, NULL, 0, ZBX_TYPE_INT, ZBX_NOTNULL, 0};

	return DBadd_field("userdirectory", &field);
}

static int	DBpatch_6030118(void)
{
	const ZBX_FIELD field = {"provision_status", "0", NULL, NULL, 0, ZBX_TYPE_INT, ZBX_NOTNULL, 0};

	return DBadd_field("userdirectory", &field);
}

static int	DBpatch_6030119(void)
{
	return DBcreate_index("userdirectory", "userdirectory_1", "idp_type", 0);
}

static int	DBpatch_6030120(void)
{
	const ZBX_FIELD field = {"userdirectoryid", NULL, NULL, NULL, 0, ZBX_TYPE_ID, 0, 0};

	return DBadd_field("users", &field);
}

static int	DBpatch_6030121(void)
{
	const ZBX_FIELD field = {"ts_provisioned", "0", NULL, NULL, 0, ZBX_TYPE_INT, ZBX_NOTNULL, 0};

	return DBadd_field("users", &field);
}

static int	DBpatch_6030122(void)
{
	return DBcreate_index("users", "users_2", "userdirectoryid", 0);
}

static int	DBpatch_6030123(void)
{
	const ZBX_FIELD field = {"userdirectoryid", NULL, "userdirectory", "userdirectoryid", 0, ZBX_TYPE_ID, 0, 0};

	return DBadd_foreign_key("users", 2, &field);
}

/* migrate data */

static int	migrate_ldap_data(void)
{
	DB_RESULT	result = zbx_db_select("select userdirectoryid,host,port,base_dn,bind_dn,bind_password,"
					"search_attribute,start_tls,search_filter"
					" from userdirectory");
	if (NULL == result)
		return FAIL;

	DB_ROW	row;

	while (NULL != (row = zbx_db_fetch(result)))
	{
		char	*host = zbx_db_dyn_escape_string(row[1]);
		char	*base_dn = zbx_db_dyn_escape_string(row[3]);
		char	*bind_dn = zbx_db_dyn_escape_string(row[4]);
		char	*bind_password = zbx_db_dyn_escape_string(row[5]);
		char	*search_attribute = zbx_db_dyn_escape_string(row[6]);
		char	*search_filter = zbx_db_dyn_escape_string(row[8]);

		int	rc = zbx_db_execute("insert into userdirectory_ldap (userdirectoryid,host,port,"
					"base_dn,search_attribute,bind_dn,bind_password,start_tls,search_filter)"
					" values (%s,'%s',%s,'%s','%s','%s','%s',%s,'%s')", row[0], host, row[2],
					base_dn, search_attribute, bind_dn, bind_password, row[7], search_filter);

		zbx_free(search_filter);
		zbx_free(search_attribute);
		zbx_free(bind_password);
		zbx_free(bind_dn);
		zbx_free(base_dn);
		zbx_free(host);

		if (ZBX_DB_OK > rc)
		{
			zbx_db_free_result(result);
			return FAIL;
		}

#define IDP_TYPE_LDAP	1	/* user directory of type LDAP */
		if (ZBX_DB_OK > zbx_db_execute("update userdirectory set idp_type=%d where userdirectoryid=%s",
				IDP_TYPE_LDAP, row[0]))
		{
			zbx_db_free_result(result);
			return FAIL;
		}
#undef IDP_TYPE_LDAP
	}

	zbx_db_free_result(result);

	return SUCCEED;
}

static int	DBpatch_6030124(void)
{
	if (0 == (DBget_program_type() & ZBX_PROGRAM_TYPE_SERVER))
		return SUCCEED;

	return migrate_ldap_data();
}

static int	migrate_saml_data(void)
{
	DB_RESULT	result = zbx_db_select("select saml_idp_entityid,saml_sso_url,saml_slo_url,saml_username_attribute,"
					"saml_sp_entityid,saml_nameid_format,saml_sign_messages,saml_sign_assertions,"
					"saml_sign_authn_requests,saml_sign_logout_requests,saml_sign_logout_responses,"
					"saml_encrypt_nameid,saml_encrypt_assertions"
					" from config");
	if (NULL == result)
		return FAIL;

	DB_ROW	row = zbx_db_fetch(result);

	if (NULL == row)
	{
		zbx_db_free_result(result);
		return FAIL;
	}

	if ('\0' == *row[0] && '\0' == *row[1] && '\0' == *row[2] && '\0' == *row[3] && '\0' == *row[4] &&
			'\0' == *row[5] && 0 == atoi(row[6]) && 0 == atoi(row[7]) && 0 == atoi(row[8]) &&
			0 == atoi(row[9]) && 0 == atoi(row[10]) && 0 == atoi(row[11]) && 0 == atoi(row[12]))
	{
		zbx_db_free_result(result);
		return SUCCEED;
	}

	zbx_uint64_t	userdirectoryid = zbx_db_get_maxid("userdirectory");

#define IDP_TYPE_SAML	2	/* user directory of type SAML */
	int	rc = zbx_db_execute("insert into userdirectory (userdirectoryid,idp_type,description) values"
			" (" ZBX_FS_UI64 ",%d,'')", userdirectoryid, IDP_TYPE_SAML);
#undef IDP_TYPE_SAML
	if (ZBX_DB_OK > rc)
	{
		zbx_db_free_result(result);
		return FAIL;
	}

	char	*idp_entityid = zbx_db_dyn_escape_string(row[0]);
	char	*sso_url = zbx_db_dyn_escape_string(row[1]);
	char	*slo_url = zbx_db_dyn_escape_string(row[2]);
	char	*username_attribute = zbx_db_dyn_escape_string(row[3]);
	char	*sp_entityid = zbx_db_dyn_escape_string(row[4]);
	char	*nameid_format = zbx_db_dyn_escape_string(row[5]);

	int	rc2 = zbx_db_execute("insert into userdirectory_saml (userdirectoryid,idp_entityid,sso_url,slo_url,"
				"username_attribute,sp_entityid,nameid_format,sign_messages,sign_assertions,"
				"sign_authn_requests,sign_logout_requests,sign_logout_responses,encrypt_nameid,"
				"encrypt_assertions) values (" ZBX_FS_UI64 ",'%s','%s','%s','%s','%s','%s',%s,%s,%s,%s,"
				"%s,%s,%s)", userdirectoryid, idp_entityid, sso_url, slo_url, username_attribute,
				sp_entityid, nameid_format, row[6], row[7], row[8], row[9], row[10], row[11], row[12]);

	zbx_free(nameid_format);
	zbx_free(sp_entityid);
	zbx_free(username_attribute);
	zbx_free(slo_url);
	zbx_free(sso_url);
	zbx_free(idp_entityid);

	zbx_db_free_result(result);

	if (ZBX_DB_OK > rc2)
	return FAIL;

	return SUCCEED;
}

static int	DBpatch_6030125(void)
{
	if (0 == (DBget_program_type() & ZBX_PROGRAM_TYPE_SERVER))
		return SUCCEED;

	return migrate_saml_data();
}

/* rename fields */

static int	DBpatch_6030126(void)
{
	const ZBX_FIELD	field = {"ldap_auth_enabled", "0", NULL, NULL, 0, ZBX_TYPE_INT, ZBX_NOTNULL, 0};

	return DBrename_field("config", "ldap_configured", &field);
}

/* modify fields in tables */

static int	DBpatch_6030127(void)
{
	const ZBX_FIELD field = {"roleid", NULL, NULL, NULL, 0, ZBX_TYPE_ID, 0, 0};

	return DBdrop_not_null("users", &field);
}

/* drop fields */

static int	DBpatch_6030128(void)
{
	return DBdrop_field("config", "saml_idp_entityid");
}

static int	DBpatch_6030129(void)
{
	return DBdrop_field("config", "saml_sso_url");
}

static int	DBpatch_6030130(void)
{
	return DBdrop_field("config", "saml_slo_url");
}

static int	DBpatch_6030131(void)
{
	return DBdrop_field("config", "saml_username_attribute");
}

static int	DBpatch_6030132(void)
{
	return DBdrop_field("config", "saml_sp_entityid");
}

static int	DBpatch_6030133(void)
{
	return DBdrop_field("config", "saml_nameid_format");
}

static int	DBpatch_6030134(void)
{
	return DBdrop_field("config", "saml_sign_messages");
}

static int	DBpatch_6030135(void)
{
	return DBdrop_field("config", "saml_sign_assertions");
}

static int	DBpatch_6030136(void)
{
	return DBdrop_field("config", "saml_sign_authn_requests");
}

static int	DBpatch_6030137(void)
{
	return DBdrop_field("config", "saml_sign_logout_requests");
}

static int	DBpatch_6030138(void)
{
	return DBdrop_field("config", "saml_sign_logout_responses");
}

static int	DBpatch_6030139(void)
{
	return DBdrop_field("config", "saml_encrypt_nameid");
}

static int	DBpatch_6030140(void)
{
	return DBdrop_field("config", "saml_encrypt_assertions");
}

static int	DBpatch_6030141(void)
{
	return DBdrop_field("userdirectory", "host");
}

static int	DBpatch_6030142(void)
{
	return DBdrop_field("userdirectory", "port");
}

static int	DBpatch_6030143(void)
{
	return DBdrop_field("userdirectory", "base_dn");
}

static int	DBpatch_6030144(void)
{
	return DBdrop_field("userdirectory", "bind_dn");
}

static int	DBpatch_6030145(void)
{
	return DBdrop_field("userdirectory", "bind_password");
}

static int	DBpatch_6030146(void)
{
	return DBdrop_field("userdirectory", "search_attribute");
}

static int	DBpatch_6030147(void)
{
	return DBdrop_field("userdirectory", "start_tls");
}

static int	DBpatch_6030148(void)
{
	return DBdrop_field("userdirectory", "search_filter");
}
/* end of ZBXNEXT-276 patches */

static int	DBpatch_6030149(void)
{
	const ZBX_FIELD	old_field = {"info", "", NULL, NULL, 0, ZBX_TYPE_TEXT, ZBX_NOTNULL, 0};
	const ZBX_FIELD	field = {"info", "", NULL, NULL, 0, ZBX_TYPE_LONGTEXT, ZBX_NOTNULL, 0};

	return DBmodify_field_type("task_result", &field, &old_field);
}

static int	DBpatch_6030150(void)
{
	const ZBX_FIELD	field = {"max_repetitions", "10", NULL, NULL, 0, ZBX_TYPE_INT, ZBX_NOTNULL, 0};

	return DBadd_field("interface_snmp", &field);
}

static int	DBpatch_6030151(void)
{
	const ZBX_TABLE table =
		{"event_symptom", "eventid", 0,
			{
				{"eventid", NULL, NULL, NULL, 0, ZBX_TYPE_ID, ZBX_NOTNULL, 0},
				{"cause_eventid", NULL, NULL, NULL, 0, ZBX_TYPE_ID, ZBX_NOTNULL, 0},
				{0}
			},
			NULL
		};

	return DBcreate_table(&table);
}

static int	DBpatch_6030152(void)
{
	const ZBX_FIELD	field = {"eventid", NULL, "events", "eventid", 0, 0, 0, ZBX_FK_CASCADE_DELETE};

	return DBadd_foreign_key("event_symptom", 1, &field);
}

static int	DBpatch_6030153(void)
{
	const ZBX_FIELD	field = {"cause_eventid", NULL, "events", "eventid", 0, 0, 0, 0};

	return DBadd_foreign_key("event_symptom", 2, &field);
}

static int	DBpatch_6030154(void)
{
	const ZBX_FIELD field = {"cause_eventid", NULL, NULL, NULL, 0, ZBX_TYPE_ID, 0, 0};

	return DBadd_field("problem", &field);
}

static int	DBpatch_6030155(void)
{
	const ZBX_FIELD	field = {"cause_eventid", NULL, "events", "eventid", 0, 0, 0, 0};

	return DBadd_foreign_key("problem", 3, &field);
}

static int	DBpatch_6030156(void)
{
	const ZBX_FIELD field = {"pause_symptoms", "1", NULL, NULL, 0, ZBX_TYPE_INT, ZBX_NOTNULL, 0};

	return DBadd_field("actions", &field);
}

static int	DBpatch_6030157(void)
{
	const ZBX_FIELD field = {"taskid", NULL, NULL, NULL, 0, ZBX_TYPE_ID, 0, 0};

	return DBadd_field("acknowledges", &field);
}

static int	DBpatch_6030158(void)
{
	return DBcreate_index("event_symptom", "event_symptom_1", "cause_eventid", 0);
}

static int	DBpatch_6030160(void)
{
	const ZBX_FIELD	field = {"secret", "", NULL, NULL, 32, ZBX_TYPE_CHAR, ZBX_NOTNULL, 0};

	return DBadd_field("sessions", &field);
}

static int	DBpatch_6030161(void)
{
	if (0 == (DBget_program_type() & ZBX_PROGRAM_TYPE_SERVER))
		return SUCCEED;

	if (ZBX_DB_OK > zbx_db_execute("update sessions set secret=sessionid"))
		return FAIL;

	return SUCCEED;
}

static int	DBpatch_6030162(void)
{
	const ZBX_FIELD field = {"vendor_name", "", NULL, NULL, 64, ZBX_TYPE_CHAR, ZBX_NOTNULL, 0};

	return DBadd_field("hosts", &field);
}

static int	DBpatch_6030163(void)
{
	const ZBX_FIELD field = {"vendor_version", "", NULL, NULL, 32, ZBX_TYPE_CHAR, ZBX_NOTNULL, 0};

	return DBadd_field("hosts", &field);
}

static int	DBpatch_6030164(void)
{
	const ZBX_TABLE table =
		{"connector", "connectorid", 0,
			{
				{"connectorid", NULL, NULL, NULL, 0, ZBX_TYPE_ID, ZBX_NOTNULL, 0},
				{"name", "", NULL, NULL, 255, ZBX_TYPE_CHAR, ZBX_NOTNULL, 0},
				{"protocol", "0", NULL, NULL, 0, ZBX_TYPE_INT, ZBX_NOTNULL, 0},
				{"data_type", "0", NULL, NULL, 0, ZBX_TYPE_INT, ZBX_NOTNULL, 0},
				{"url", "", NULL, NULL, 2048, ZBX_TYPE_CHAR, ZBX_NOTNULL, 0},
				{"max_records", "0", NULL, NULL, 0, ZBX_TYPE_INT, ZBX_NOTNULL, 0},
				{"max_senders", "1", NULL, NULL, 0, ZBX_TYPE_INT, ZBX_NOTNULL, 0},
				{"max_attempts", "1", NULL, NULL, 0, ZBX_TYPE_INT, ZBX_NOTNULL, 0},
				{"timeout", "5s", NULL, NULL, 255, ZBX_TYPE_CHAR, ZBX_NOTNULL, 0},
				{"http_proxy", "", NULL, NULL, 255, ZBX_TYPE_CHAR, ZBX_NOTNULL, 0},
				{"authtype", "0", NULL, NULL, 0, ZBX_TYPE_INT, ZBX_NOTNULL, 0},
				{"username", "", NULL, NULL, 64, ZBX_TYPE_CHAR, ZBX_NOTNULL, 0},
				{"password", "", NULL, NULL, 64, ZBX_TYPE_CHAR, ZBX_NOTNULL, 0},
				{"token", "", NULL, NULL, 128, ZBX_TYPE_CHAR, ZBX_NOTNULL, 0},
				{"verify_peer", "1", NULL, NULL, 0, ZBX_TYPE_INT, ZBX_NOTNULL, 0},
				{"verify_host", "1", NULL, NULL, 0, ZBX_TYPE_INT, ZBX_NOTNULL, 0},
				{"ssl_cert_file", "", NULL, NULL, 255, ZBX_TYPE_CHAR, ZBX_NOTNULL, 0},
				{"ssl_key_file", "", NULL, NULL, 255, ZBX_TYPE_CHAR, ZBX_NOTNULL, 0},
				{"ssl_key_password", "", NULL, NULL, 64, ZBX_TYPE_CHAR, ZBX_NOTNULL, 0},
				{"description", "", NULL, NULL, 0, ZBX_TYPE_SHORTTEXT, ZBX_NOTNULL, 0},
				{"status", "1", NULL, NULL, 0, ZBX_TYPE_INT, ZBX_NOTNULL, 0},
				{"tags_evaltype", "0", NULL, NULL, 0, ZBX_TYPE_INT, ZBX_NOTNULL, 0},
				{0}
			},
			NULL
		};

	return DBcreate_table(&table);
}

static int	DBpatch_6030165(void)
{
	return DBcreate_index("connector", "connector_1", "name", 1);
}

static int	DBpatch_6030166(void)
{
	return DBcreate_changelog_insert_trigger("connector", "connectorid");
}

static int	DBpatch_6030167(void)
{
	return DBcreate_changelog_update_trigger("connector", "connectorid");
}

static int	DBpatch_6030168(void)
{
	return DBcreate_changelog_delete_trigger("connector", "connectorid");
}

static int	DBpatch_6030169(void)
{
	const ZBX_TABLE table =
		{"connector_tag", "connector_tagid", 0,
			{
				{"connector_tagid", NULL, NULL, NULL, 0, ZBX_TYPE_ID, ZBX_NOTNULL, 0},
				{"connectorid", NULL, "connector", "connectorid", 0, ZBX_TYPE_ID, ZBX_NOTNULL, 0},
				{"tag", "", NULL, NULL, 255, ZBX_TYPE_CHAR, ZBX_NOTNULL, 0},
				{"operator", "0", NULL, NULL, 0, ZBX_TYPE_INT, ZBX_NOTNULL, 0},
				{"value", "", NULL, NULL, 255, ZBX_TYPE_CHAR, ZBX_NOTNULL, 0},
				{0}
			},
			NULL
		};

	return DBcreate_table(&table);
}

static int	DBpatch_6030170(void)
{
	return DBcreate_index("connector_tag", "connector_tag_1", "connectorid", 0);
}

static int	DBpatch_6030171(void)
{
	const ZBX_FIELD	field = {"connectorid", NULL, "connector", "connectorid", 0, 0, 0, 0};

	return DBadd_foreign_key("connector_tag", 1, &field);
}

static int	DBpatch_6030172(void)
{
	return DBcreate_changelog_insert_trigger("connector_tag", "connector_tagid");
}

static int	DBpatch_6030173(void)
{
	return DBcreate_changelog_update_trigger("connector_tag", "connector_tagid");
}

static int	DBpatch_6030174(void)
{
	return DBcreate_changelog_delete_trigger("connector_tag", "connector_tagid");
}

static int	DBpatch_6030187(void)
{
	const ZBX_FIELD field = {"sortorder", "0", NULL, NULL, 0, ZBX_TYPE_INT, ZBX_NOTNULL, 0};

	return DBadd_field("media_type_param", &field);
}

static int	DBpatch_6030188(void)
{
	if (0 == (DBget_program_type() & ZBX_PROGRAM_TYPE_SERVER))
		return SUCCEED;

	DB_RESULT	result = zbx_db_select("select mediatypeid,exec_params from media_type where type=1");
	DB_ROW		row;
	zbx_db_insert_t	db_insert;

	zbx_db_insert_prepare(&db_insert, "media_type_param", "mediatype_paramid", "mediatypeid", "name", "value",
			"sortorder", NULL);

	while (NULL != (row = zbx_db_fetch(result)))
	{
		zbx_uint64_t	mediatypeid;

		ZBX_STR2UINT64(mediatypeid, row[0]);

		char	*params = zbx_strdup(NULL, row[1]);
		char	*saveptr;
		char	*token = strtok_r(params, "\r\n", &saveptr);

		for (int i = 0; NULL != token; i++)
		{
			zbx_db_insert_add_values(&db_insert, __UINT64_C(0), mediatypeid, "", token, i);

			token = strtok_r(NULL, "\r\n", &saveptr);
		}

		zbx_free(params);
	}

	zbx_db_free_result(result);

	zbx_db_insert_autoincrement(&db_insert, "mediatype_paramid");

	int	ret = zbx_db_insert_execute(&db_insert);

	zbx_db_insert_clean(&db_insert);

	return ret;
}

static void	substitute_macro(const char *in, const char *macro, const char *macrovalue, char **out,
		size_t *out_alloc)
{
	zbx_token_t	token;
	int		pos = 0;
	size_t		out_offset = 0, macrovalue_len;

	macrovalue_len = strlen(macrovalue);
	zbx_strcpy_alloc(out, out_alloc, &out_offset, in);
	out_offset++;

	for (; SUCCEED == zbx_token_find(*out, pos, &token, ZBX_TOKEN_SIMPLE_MACRO); pos++)
	{
		pos = token.loc.r;

		if (0 == strncmp(*out + token.loc.l, macro, token.loc.r - token.loc.l + 1))
		{
			pos += zbx_replace_mem_dyn(out, out_alloc, &out_offset, token.loc.l,
					token.loc.r - token.loc.l + 1, macrovalue, macrovalue_len);
		}
	}
}

static void	get_mediatype_params(zbx_uint64_t mediatypeid, const char *sendto, const char *subject,
		const char *message, char **params)
{
	DB_RESULT		result;
	DB_ROW			row;
	struct zbx_json		json;
	char			*value = NULL;
	size_t			value_alloc = 0;

	result = zbx_db_select(
			"select value"
			" from media_type_param"
				" where mediatypeid=" ZBX_FS_UI64
			" order by sortorder",
			mediatypeid);

	zbx_json_initarray(&json, 1024);

	while (NULL != (row = zbx_db_fetch(result)))
	{
		char	*param = NULL;

		param = zbx_strdup(param, row[0]);
		substitute_macro(param, "{ALERT.SENDTO}", sendto, &value, &value_alloc);

		param = zbx_strdup(param, value);
		substitute_macro(param, "{ALERT.SUBJECT}", subject, &value, &value_alloc);

		param = zbx_strdup(param, value);
		substitute_macro(param, "{ALERT.MESSAGE}", message, &value, &value_alloc);

		zbx_free(param);

		zbx_json_addstring(&json, NULL, value, ZBX_JSON_TYPE_STRING);
	}

	zbx_db_free_result(result);

	zbx_free(value);

	*params = zbx_strdup(NULL, json.buffer);

	zbx_json_free(&json);
}

static int	DBpatch_6030189(void)
{
	int	ret = FAIL;

	if (0 == (DBget_program_type() & ZBX_PROGRAM_TYPE_SERVER))
		return SUCCEED;

	/* select alerts of Script Mediatype that aren't sent */
	DB_RESULT	result = zbx_db_select(
			"select a.alertid,m.mediatypeid,a.sendto,a.subject,a.message"
			" from alerts a,media_type m"
			" where a.mediatypeid=m.mediatypeid"
				" and a.status in (0,3)"
				" and m.type=1"
			" order by a.mediatypeid");

	DB_ROW		row;

	/* set their parameters according to how we now store them */
	while (NULL != (row = zbx_db_fetch(result)))
	{
		zbx_uint64_t	alertid, mediatypeid;
		char		*params, *params_esc;

		ZBX_STR2UINT64(alertid, row[0]);
		ZBX_STR2UINT64(mediatypeid, row[1]);

		get_mediatype_params(mediatypeid, row[2], row[3], row[4], &params);

		params_esc = zbx_db_dyn_escape_field("alerts", "parameters", params);

		zbx_free(params);

		int	rv = zbx_db_execute("update alerts set parameters='%s' where alertid=" ZBX_FS_UI64,
				params_esc, alertid);

		zbx_free(params_esc);

		if (ZBX_DB_OK > rv)
			goto out;
	}

	ret = SUCCEED;
out:
	zbx_db_free_result(result);

	return ret;
}

static int	DBpatch_6030190(void)
{
	return DBdrop_field("media_type", "exec_params");
}

static int	DBpatch_6030191(void)
{
	int		i;
	const char	*values[] = {
			"web.auditacts.filter.from", "web.actionlog.filter.from",
			"web.auditacts.filter.to", "web.actionlog.filter.to",
			"web.auditacts.filter.active", "web.actionlog.filter.active",
			"web.auditacts.filter.userids", "web.actionlog.filter.userids",
			"web.actionconf.php.sort", "web.action.list.sort",
			"web.actionconf.php.sortorder", "web.action.list.sortorder",
			"web.actionconf.filter_name", "web.action.list.filter_name",
			"web.actionconf.filter_status", "web.action.list.filter_status",
			"web.actionconf.filter.active", "web.action.list.filter.active",
			"web.maintenance.php.sortorder", "web.maintenance.list.sortorder",
			"web.maintenance.php.sort", "web.maintenance.list.sort"
		};

	if (0 == (DBget_program_type() & ZBX_PROGRAM_TYPE_SERVER))
		return SUCCEED;

	for (i = 0; i < (int)ARRSIZE(values); i += 2)
	{
		if (ZBX_DB_OK > zbx_db_execute("update profiles set idx='%s' where idx='%s'", values[i + 1], values[i]))
			return FAIL;
	}

	return SUCCEED;
}

static int	DBpatch_6030192(void)
{
<<<<<<< HEAD
	return DBdrop_index("scripts", "scripts_3");
=======
	const ZBX_FIELD	field = {"workers_max", "0", NULL, NULL, 0, ZBX_TYPE_INT, ZBX_NOTNULL, 0};

	return DBadd_field("drules", &field);
>>>>>>> 10f0ae90
}

static int	DBpatch_6030193(void)
{
<<<<<<< HEAD
	return DBcreate_index("scripts", "scripts_3", "name,menu_path", 1);
}

=======
	if (ZBX_DB_OK > zbx_db_execute("update drules set workers_max=1"))
		return FAIL;

	return SUCCEED;
}
>>>>>>> 10f0ae90
#endif

DBPATCH_START(6030)

/* version, duplicates flag, mandatory flag */

DBPATCH_ADD(6030000, 0, 1)
DBPATCH_ADD(6030001, 0, 1)
DBPATCH_ADD(6030002, 0, 1)
DBPATCH_ADD(6030003, 0, 1)
DBPATCH_ADD(6030004, 0, 1)
DBPATCH_ADD(6030005, 0, 1)
DBPATCH_ADD(6030006, 0, 1)
DBPATCH_ADD(6030007, 0, 1)
DBPATCH_ADD(6030008, 0, 1)
DBPATCH_ADD(6030009, 0, 1)
DBPATCH_ADD(6030010, 0, 1)
DBPATCH_ADD(6030011, 0, 1)
DBPATCH_ADD(6030012, 0, 1)
DBPATCH_ADD(6030013, 0, 1)
DBPATCH_ADD(6030014, 0, 1)
DBPATCH_ADD(6030015, 0, 1)
DBPATCH_ADD(6030016, 0, 1)
DBPATCH_ADD(6030017, 0, 1)
DBPATCH_ADD(6030018, 0, 1)
DBPATCH_ADD(6030019, 0, 1)
DBPATCH_ADD(6030020, 0, 1)
DBPATCH_ADD(6030021, 0, 1)
DBPATCH_ADD(6030022, 0, 1)
DBPATCH_ADD(6030023, 0, 1)
DBPATCH_ADD(6030024, 0, 1)
DBPATCH_ADD(6030025, 0, 1)
DBPATCH_ADD(6030026, 0, 1)
DBPATCH_ADD(6030027, 0, 1)
DBPATCH_ADD(6030028, 0, 1)
DBPATCH_ADD(6030029, 0, 1)
DBPATCH_ADD(6030030, 0, 1)
DBPATCH_ADD(6030031, 0, 1)
DBPATCH_ADD(6030032, 0, 1)
DBPATCH_ADD(6030033, 0, 1)
DBPATCH_ADD(6030034, 0, 1)
DBPATCH_ADD(6030035, 0, 1)
DBPATCH_ADD(6030036, 0, 1)
DBPATCH_ADD(6030037, 0, 1)
DBPATCH_ADD(6030038, 0, 1)
DBPATCH_ADD(6030039, 0, 1)
DBPATCH_ADD(6030040, 0, 1)
DBPATCH_ADD(6030041, 0, 1)
DBPATCH_ADD(6030042, 0, 1)
DBPATCH_ADD(6030043, 0, 1)
DBPATCH_ADD(6030044, 0, 1)
DBPATCH_ADD(6030045, 0, 1)
DBPATCH_ADD(6030046, 0, 1)
DBPATCH_ADD(6030047, 0, 1)
DBPATCH_ADD(6030048, 0, 1)
DBPATCH_ADD(6030049, 0, 1)
DBPATCH_ADD(6030050, 0, 1)
DBPATCH_ADD(6030051, 0, 1)
DBPATCH_ADD(6030052, 0, 1)
DBPATCH_ADD(6030053, 0, 1)
DBPATCH_ADD(6030054, 0, 1)
DBPATCH_ADD(6030055, 0, 1)
DBPATCH_ADD(6030056, 0, 1)
DBPATCH_ADD(6030057, 0, 1)
DBPATCH_ADD(6030058, 0, 1)
DBPATCH_ADD(6030059, 0, 1)
DBPATCH_ADD(6030060, 0, 1)
DBPATCH_ADD(6030061, 0, 1)
DBPATCH_ADD(6030062, 0, 1)
DBPATCH_ADD(6030063, 0, 1)
DBPATCH_ADD(6030064, 0, 1)
DBPATCH_ADD(6030065, 0, 1)
DBPATCH_ADD(6030066, 0, 1)
DBPATCH_ADD(6030067, 0, 1)
DBPATCH_ADD(6030068, 0, 1)
DBPATCH_ADD(6030069, 0, 1)
DBPATCH_ADD(6030070, 0, 1)
DBPATCH_ADD(6030071, 0, 1)
DBPATCH_ADD(6030072, 0, 1)
DBPATCH_ADD(6030073, 0, 1)
DBPATCH_ADD(6030075, 0, 1)
DBPATCH_ADD(6030076, 0, 1)
DBPATCH_ADD(6030077, 0, 1)
DBPATCH_ADD(6030078, 0, 1)
DBPATCH_ADD(6030079, 0, 1)
DBPATCH_ADD(6030080, 0, 1)
DBPATCH_ADD(6030081, 0, 1)
DBPATCH_ADD(6030082, 0, 1)
DBPATCH_ADD(6030083, 0, 1)
DBPATCH_ADD(6030084, 0, 1)
DBPATCH_ADD(6030085, 0, 1)
DBPATCH_ADD(6030086, 0, 1)
DBPATCH_ADD(6030087, 0, 1)
DBPATCH_ADD(6030088, 0, 1)
DBPATCH_ADD(6030089, 0, 1)
DBPATCH_ADD(6030090, 0, 1)
DBPATCH_ADD(6030091, 0, 1)
DBPATCH_ADD(6030092, 0, 1)
DBPATCH_ADD(6030093, 0, 1)
DBPATCH_ADD(6030094, 0, 1)
DBPATCH_ADD(6030095, 0, 1)
DBPATCH_ADD(6030096, 0, 1)
DBPATCH_ADD(6030097, 0, 1)
DBPATCH_ADD(6030098, 0, 1)
DBPATCH_ADD(6030099, 0, 1)
DBPATCH_ADD(6030100, 0, 1)
DBPATCH_ADD(6030101, 0, 1)
DBPATCH_ADD(6030102, 0, 1)
DBPATCH_ADD(6030103, 0, 1)
DBPATCH_ADD(6030104, 0, 1)
DBPATCH_ADD(6030105, 0, 1)
DBPATCH_ADD(6030106, 0, 1)
DBPATCH_ADD(6030107, 0, 1)
DBPATCH_ADD(6030108, 0, 1)
DBPATCH_ADD(6030109, 0, 1)
DBPATCH_ADD(6030110, 0, 1)
DBPATCH_ADD(6030111, 0, 1)
DBPATCH_ADD(6030112, 0, 1)
DBPATCH_ADD(6030113, 0, 1)
DBPATCH_ADD(6030114, 0, 1)
DBPATCH_ADD(6030115, 0, 1)
DBPATCH_ADD(6030116, 0, 1)
DBPATCH_ADD(6030117, 0, 1)
DBPATCH_ADD(6030118, 0, 1)
DBPATCH_ADD(6030119, 0, 1)
DBPATCH_ADD(6030120, 0, 1)
DBPATCH_ADD(6030121, 0, 1)
DBPATCH_ADD(6030122, 0, 1)
DBPATCH_ADD(6030123, 0, 1)
DBPATCH_ADD(6030124, 0, 1)
DBPATCH_ADD(6030125, 0, 1)
DBPATCH_ADD(6030126, 0, 1)
DBPATCH_ADD(6030127, 0, 1)
DBPATCH_ADD(6030128, 0, 1)
DBPATCH_ADD(6030129, 0, 1)
DBPATCH_ADD(6030130, 0, 1)
DBPATCH_ADD(6030131, 0, 1)
DBPATCH_ADD(6030132, 0, 1)
DBPATCH_ADD(6030133, 0, 1)
DBPATCH_ADD(6030134, 0, 1)
DBPATCH_ADD(6030135, 0, 1)
DBPATCH_ADD(6030136, 0, 1)
DBPATCH_ADD(6030137, 0, 1)
DBPATCH_ADD(6030138, 0, 1)
DBPATCH_ADD(6030139, 0, 1)
DBPATCH_ADD(6030140, 0, 1)
DBPATCH_ADD(6030141, 0, 1)
DBPATCH_ADD(6030142, 0, 1)
DBPATCH_ADD(6030143, 0, 1)
DBPATCH_ADD(6030144, 0, 1)
DBPATCH_ADD(6030145, 0, 1)
DBPATCH_ADD(6030146, 0, 1)
DBPATCH_ADD(6030147, 0, 1)
DBPATCH_ADD(6030148, 0, 1)
DBPATCH_ADD(6030149, 0, 1)
DBPATCH_ADD(6030150, 0, 1)
DBPATCH_ADD(6030151, 0, 1)
DBPATCH_ADD(6030152, 0, 1)
DBPATCH_ADD(6030153, 0, 1)
DBPATCH_ADD(6030154, 0, 1)
DBPATCH_ADD(6030155, 0, 1)
DBPATCH_ADD(6030156, 0, 1)
DBPATCH_ADD(6030157, 0, 1)
DBPATCH_ADD(6030158, 0, 1)
DBPATCH_ADD(6030160, 0, 1)
DBPATCH_ADD(6030161, 0, 1)
DBPATCH_ADD(6030162, 0, 1)
DBPATCH_ADD(6030163, 0, 1)
DBPATCH_ADD(6030164, 0, 1)
DBPATCH_ADD(6030165, 0, 1)
DBPATCH_ADD(6030166, 0, 1)
DBPATCH_ADD(6030167, 0, 1)
DBPATCH_ADD(6030168, 0, 1)
DBPATCH_ADD(6030169, 0, 1)
DBPATCH_ADD(6030170, 0, 1)
DBPATCH_ADD(6030171, 0, 1)
DBPATCH_ADD(6030172, 0, 1)
DBPATCH_ADD(6030173, 0, 1)
DBPATCH_ADD(6030174, 0, 1)
DBPATCH_ADD(6030187, 0, 1)
DBPATCH_ADD(6030188, 0, 1)
DBPATCH_ADD(6030189, 0, 1)
DBPATCH_ADD(6030190, 0, 1)
DBPATCH_ADD(6030191, 0, 1)
DBPATCH_ADD(6030192, 0, 1)
DBPATCH_ADD(6030193, 0, 1)

DBPATCH_END()<|MERGE_RESOLUTION|>--- conflicted
+++ resolved
@@ -1787,28 +1787,28 @@
 
 static int	DBpatch_6030192(void)
 {
-<<<<<<< HEAD
 	return DBdrop_index("scripts", "scripts_3");
-=======
+}
+
+static int	DBpatch_6030193(void)
+{
+	return DBcreate_index("scripts", "scripts_3", "name,menu_path", 1);
+}
+
+static int	DBpatch_6030194(void)
+{
 	const ZBX_FIELD	field = {"workers_max", "0", NULL, NULL, 0, ZBX_TYPE_INT, ZBX_NOTNULL, 0};
 
 	return DBadd_field("drules", &field);
->>>>>>> 10f0ae90
-}
-
-static int	DBpatch_6030193(void)
-{
-<<<<<<< HEAD
-	return DBcreate_index("scripts", "scripts_3", "name,menu_path", 1);
-}
-
-=======
+}
+
+static int	DBpatch_6030195(void)
+{
 	if (ZBX_DB_OK > zbx_db_execute("update drules set workers_max=1"))
 		return FAIL;
 
 	return SUCCEED;
 }
->>>>>>> 10f0ae90
 #endif
 
 DBPATCH_START(6030)
@@ -1995,5 +1995,7 @@
 DBPATCH_ADD(6030191, 0, 1)
 DBPATCH_ADD(6030192, 0, 1)
 DBPATCH_ADD(6030193, 0, 1)
+DBPATCH_ADD(6030194, 0, 1)
+DBPATCH_ADD(6030195, 0, 1)
 
 DBPATCH_END()