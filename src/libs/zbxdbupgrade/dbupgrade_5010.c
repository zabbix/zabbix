/*
** Zabbix
** Copyright (C) 2001-2020 Zabbix SIA
**
** This program is free software; you can redistribute it and/or modify
** it under the terms of the GNU General Public License as published by
** the Free Software Foundation; either version 2 of the License, or
** (at your option) any later version.
**
** This program is distributed in the hope that it will be useful,
** but WITHOUT ANY WARRANTY; without even the implied warranty of
** MERCHANTABILITY or FITNESS FOR A PARTICULAR PURPOSE. See the
** GNU General Public License for more details.
**
** You should have received a copy of the GNU General Public License
** along with this program; if not, write to the Free Software
** Foundation, Inc., 51 Franklin Street, Fifth Floor, Boston, MA  02110-1301, USA.
**/

#include "common.h"
#include "db.h"
#include "dbupgrade.h"
#include "log.h"
#include "zbxalgo.h"
#include "../zbxalgo/vectorimpl.h"

/*
 * 5.2 development database patches
 */

#ifndef HAVE_SQLITE3

extern unsigned char	program_type;

static int	DBpatch_5010000(void)
{
	const ZBX_FIELD	field = {"default_lang", "en_GB", NULL, NULL, 5, ZBX_TYPE_CHAR, ZBX_NOTNULL, 0};

	return DBadd_field("config", &field);
}

static int	DBpatch_5010001(void)
{
	const ZBX_FIELD	field = {"lang", "default", NULL, NULL, 7, ZBX_TYPE_CHAR, ZBX_NOTNULL, 0};

	return DBmodify_field_type("users", &field, NULL);
}

static int	DBpatch_5010002(void)
{
	if (ZBX_DB_OK > DBexecute("update users set lang='default',theme='default' where alias='guest'"))
		return FAIL;

	return SUCCEED;
}

static int	DBpatch_5010003(void)
{
	if (0 == (program_type & ZBX_PROGRAM_TYPE_SERVER))
		return SUCCEED;

	if (ZBX_DB_OK > DBexecute("delete from profiles where idx in ('web.latest.toggle','web.latest.toggle_other')"))
		return FAIL;

	return SUCCEED;
}

static int	DBpatch_5010004(void)
{
	DB_ROW		row;
	DB_RESULT	result;
	int		ret = SUCCEED;

	if (0 == (program_type & ZBX_PROGRAM_TYPE_SERVER))
		return SUCCEED;

	result = DBselect("select userid from profiles where idx='web.latest.sort' and value_str='lastclock'");

	while (NULL != (row = DBfetch(result)))
	{
		if (ZBX_DB_OK > DBexecute(
			"delete from profiles"
			" where userid='%s'"
				" and idx in ('web.latest.sort','web.latest.sortorder')", row[0]))
		{
			ret = FAIL;
			break;
		}
	}
	DBfree_result(result);

	return ret;
}

static int	DBpatch_5010005(void)
{
	const ZBX_FIELD	field = {"default_timezone", "system", NULL, NULL, 50, ZBX_TYPE_CHAR, ZBX_NOTNULL, 0};

	return DBadd_field("config", &field);
}

static int	DBpatch_5010006(void)
{
	const ZBX_FIELD	field = {"timezone", "default", NULL, NULL, 50, ZBX_TYPE_CHAR, ZBX_NOTNULL, 0};

	return DBadd_field("users", &field);
}

static int	DBpatch_5010007(void)
{
	const ZBX_FIELD	field = {"login_attempts", "5", NULL, NULL, 0, ZBX_TYPE_INT, ZBX_NOTNULL, 0};

	return DBadd_field("config", &field);
}

static int	DBpatch_5010008(void)
{
	const ZBX_FIELD	field = {"login_block", "30s", NULL, NULL, 32, ZBX_TYPE_CHAR, ZBX_NOTNULL, 0};

	return DBadd_field("config", &field);
}

static int	DBpatch_5010009(void)
{
	const ZBX_FIELD	field = {"show_technical_errors", "0", NULL, NULL, 0, ZBX_TYPE_INT, ZBX_NOTNULL, 0};

	return DBadd_field("config", &field);
}

static int	DBpatch_5010010(void)
{
	const ZBX_FIELD	field = {"validate_uri_schemes", "1", NULL, NULL, 0, ZBX_TYPE_INT, ZBX_NOTNULL, 0};

	return DBadd_field("config", &field);
}

static int	DBpatch_5010011(void)
{
	const ZBX_FIELD	field = {"uri_valid_schemes", "http,https,ftp,file,mailto,tel,ssh", NULL, NULL, 255, ZBX_TYPE_CHAR, ZBX_NOTNULL, 0};

	return DBadd_field("config", &field);
}

static int	DBpatch_5010012(void)
{
	const ZBX_FIELD	field = {"x_frame_options", "SAMEORIGIN", NULL, NULL, 255, ZBX_TYPE_CHAR, ZBX_NOTNULL, 0};

	return DBadd_field("config", &field);
}

static int	DBpatch_5010013(void)
{
	const ZBX_FIELD	field = {"iframe_sandboxing_enabled", "1", NULL, NULL, 0, ZBX_TYPE_INT, ZBX_NOTNULL, 0};

	return DBadd_field("config", &field);
}

static int	DBpatch_5010014(void)
{
	const ZBX_FIELD	field = {"iframe_sandboxing_exceptions", "", NULL, NULL, 255, ZBX_TYPE_CHAR, ZBX_NOTNULL, 0};

	return DBadd_field("config", &field);
}

static int	DBpatch_5010015(void)
{
	const ZBX_FIELD	field = {"max_overview_table_size", "50", NULL, NULL, 0, ZBX_TYPE_INT, ZBX_NOTNULL, 0};

	return DBadd_field("config", &field);
}

static int	DBpatch_5010016(void)
{
	const ZBX_FIELD	field = {"history_period", "24h", NULL, NULL, 32, ZBX_TYPE_CHAR, ZBX_NOTNULL, 0};

	return DBadd_field("config", &field);
}

static int	DBpatch_5010017(void)
{
	const ZBX_FIELD	field = {"period_default", "1h", NULL, NULL, 32, ZBX_TYPE_CHAR, ZBX_NOTNULL, 0};

	return DBadd_field("config", &field);
}

static int	DBpatch_5010018(void)
{
	const ZBX_FIELD	field = {"max_period", "2y", NULL, NULL, 32, ZBX_TYPE_CHAR, ZBX_NOTNULL, 0};

	return DBadd_field("config", &field);
}

static int	DBpatch_5010019(void)
{
	const ZBX_FIELD	field = {"socket_timeout", "3s", NULL, NULL, 32, ZBX_TYPE_CHAR, ZBX_NOTNULL, 0};

	return DBadd_field("config", &field);
}

static int	DBpatch_5010020(void)
{
	const ZBX_FIELD	field = {"connect_timeout", "3s", NULL, NULL, 32, ZBX_TYPE_CHAR, ZBX_NOTNULL, 0};

	return DBadd_field("config", &field);
}

static int	DBpatch_5010021(void)
{
	const ZBX_FIELD	field = {"media_type_test_timeout", "65s", NULL, NULL, 32, ZBX_TYPE_CHAR, ZBX_NOTNULL, 0};

	return DBadd_field("config", &field);
}

static int	DBpatch_5010022(void)
{
	const ZBX_FIELD	field = {"script_timeout", "60s", NULL, NULL, 32, ZBX_TYPE_CHAR, ZBX_NOTNULL, 0};

	return DBadd_field("config", &field);
}

static int	DBpatch_5010023(void)
{
	const ZBX_FIELD	field = {"item_test_timeout", "60s", NULL, NULL, 32, ZBX_TYPE_CHAR, ZBX_NOTNULL, 0};

	return DBadd_field("config", &field);
}

static int	DBpatch_5010024(void)
{
	const ZBX_FIELD	field = {"session_key", "", NULL, NULL, 32, ZBX_TYPE_CHAR, ZBX_NOTNULL, 0};

	return DBadd_field("config", &field);
}

static int	DBpatch_5010025(void)
{
	const ZBX_FIELD field = {"value", "", NULL, NULL, 2048, ZBX_TYPE_CHAR, ZBX_NOTNULL, 0};

	return DBmodify_field_type("hostmacro", &field, NULL);
}

static int	DBpatch_5010026(void)
{
	const ZBX_FIELD field = {"value", "", NULL, NULL, 2048, ZBX_TYPE_CHAR, ZBX_NOTNULL, 0};

	return DBmodify_field_type("globalmacro", &field, NULL);
}

static int	DBpatch_5010027(void)
{
	const ZBX_FIELD	old_field = {"data", "", NULL, NULL, 0, ZBX_TYPE_SHORTTEXT, ZBX_NOTNULL, 0};
	const ZBX_FIELD	field = {"data", "", NULL, NULL, 0, ZBX_TYPE_TEXT, ZBX_NOTNULL, 0};

	return DBmodify_field_type("task_data", &field, &old_field);
}

static int	DBpatch_5010028(void)
{
	const ZBX_FIELD	old_field = {"info", "", NULL, NULL, 0, ZBX_TYPE_SHORTTEXT, ZBX_NOTNULL, 0};
	const ZBX_FIELD	field = {"info", "", NULL, NULL, 0, ZBX_TYPE_TEXT, ZBX_NOTNULL, 0};

	return DBmodify_field_type("task_result", &field, &old_field);
}

static int	DBpatch_5010029(void)
{
	const ZBX_FIELD	old_field = {"params", "", NULL, NULL, 0, ZBX_TYPE_SHORTTEXT, ZBX_NOTNULL, 0};
	const ZBX_FIELD	field = {"params", "", NULL, NULL, 0, ZBX_TYPE_TEXT, ZBX_NOTNULL, 0};

	return DBmodify_field_type("items", &field, &old_field);
}

static int	DBpatch_5010030(void)
{
	const ZBX_FIELD	old_field = {"description", "", NULL, NULL, 0, ZBX_TYPE_SHORTTEXT, ZBX_NOTNULL, 0};
	const ZBX_FIELD	field = {"description", "", NULL, NULL, 0, ZBX_TYPE_TEXT, ZBX_NOTNULL, 0};

	return DBmodify_field_type("items", &field, &old_field);
}

static int	DBpatch_5010031(void)
{
	const ZBX_FIELD	old_field = {"posts", "", NULL, NULL, 0, ZBX_TYPE_SHORTTEXT, ZBX_NOTNULL, 0};
	const ZBX_FIELD	field = {"posts", "", NULL, NULL, 0, ZBX_TYPE_TEXT, ZBX_NOTNULL, 0};

	return DBmodify_field_type("items", &field, &old_field);
}

static int	DBpatch_5010032(void)
{
	const ZBX_FIELD	old_field = {"headers", "", NULL, NULL, 0, ZBX_TYPE_SHORTTEXT, ZBX_NOTNULL, 0};
	const ZBX_FIELD	field = {"headers", "", NULL, NULL, 0, ZBX_TYPE_TEXT, ZBX_NOTNULL, 0};

	return DBmodify_field_type("items", &field, &old_field);
}

static int	DBpatch_5010033(void)
{
<<<<<<< HEAD
	const ZBX_FIELD field = {"templateid", NULL, NULL, NULL, 0, ZBX_TYPE_ID, 0, 0};

	return DBadd_field("dashboard", &field);
}

static int	DBpatch_5010034(void)
{
	const ZBX_FIELD field = {"userid", NULL, NULL, NULL, 0, ZBX_TYPE_ID, 0, 0};

	return DBdrop_not_null("dashboard", &field);
}

static int	DBpatch_5010035(void)
{
	return DBcreate_index("dashboard", "dashboard_1", "userid", 0);
}

static int	DBpatch_5010036(void)
{
#ifdef HAVE_MYSQL	/* MySQL automatically creates index and might not remove it on some conditions */
	if (SUCCEED == DBindex_exists("dashboard", "c_dashboard_1"))
		return DBdrop_index("dashboard", "c_dashboard_1");
#endif
	return SUCCEED;
}

static int	DBpatch_5010037(void)
{
	return DBcreate_index("dashboard", "dashboard_2", "templateid", 0);
}

static int	DBpatch_5010038(void)
{
	const ZBX_FIELD	field = {"templateid", 0, "hosts", "hostid", 0, 0, 0, ZBX_FK_CASCADE_DELETE};

	return DBadd_foreign_key("dashboard", 2, &field);
}

typedef struct
{
	uint64_t	screenitemid;
	uint64_t	screenid;
	int		resourcetype;
	uint64_t	resourceid;
	int		width;
	int		height;
	int		x;
	int		y;
	int		colspan;
	int		rowspan;
	int		elements;
	int		style;
	char		*url;
	int		max_columns;
}
zbx_db_screen_item_t;

typedef struct
{
	uint64_t	widget_fieldid;
	int		type;
	char		*name;
	int		value_int;
	char		*value_str;
	uint64_t	value_itemid;
	uint64_t	value_graphid;
}
zbx_db_widget_field_t;

typedef struct
{
	int	position;
	int	span;
	int	size;
}
zbx_screen_item_dim_t;

typedef struct
{
	uint64_t	dashboardid;
	char		*name;
	uint64_t	userid;
	int		private;
	uint64_t	templateid;
}
zbx_db_dashboard_t;

typedef struct
{
	uint64_t	widgetid;
	uint64_t	dashboardid;
	char		*type;
	char		*name;
	int		x;
	int		y;
	int		width;
	int		height;
	int		view_mode;
}
zbx_db_widget_t;

#define DASHBOARD_MAX_COLS			(24)
#define DASHBOARD_MAX_ROWS			(64)
#define DASHBOARD_WIDGET_MIN_ROWS		(2)
#define DASHBOARD_WIDGET_MAX_ROWS		(32)
#define SCREEN_MAX_ROWS				(100)
#define SCREEN_MAX_COLS				(100)

#undef SCREEN_RESOURCE_CLOCK
#define SCREEN_RESOURCE_CLOCK			(7)
#undef SCREEN_RESOURCE_GRAPH
#define SCREEN_RESOURCE_GRAPH			(0)
#undef SCREEN_RESOURCE_SIMPLE_GRAPH
#define SCREEN_RESOURCE_SIMPLE_GRAPH		(1)
#undef SCREEN_RESOURCE_LLD_GRAPH
#define SCREEN_RESOURCE_LLD_GRAPH		(20)
#undef SCREEN_RESOURCE_LLD_SIMPLE_GRAPH
#define SCREEN_RESOURCE_LLD_SIMPLE_GRAPH	(19)
#undef SCREEN_RESOURCE_PLAIN_TEXT
#define SCREEN_RESOURCE_PLAIN_TEXT		(3)
#undef SCREEN_RESOURCE_URL
#define SCREEN_RESOURCE_URL			(11)

#define ZBX_WIDGET_FIELD_TYPE_INT32		(0)
#define ZBX_WIDGET_FIELD_TYPE_STR		(1)
#define ZBX_WIDGET_FIELD_TYPE_ITEM		(4)
#define ZBX_WIDGET_FIELD_TYPE_ITEM_PROTOTYPE	(5)
#define ZBX_WIDGET_FIELD_TYPE_GRAPH		(6)
#define ZBX_WIDGET_FIELD_TYPE_GRAPH_PROTOTYPE	(7)

#define ZBX_WIDGET_FIELD_RESOURCE_GRAPH				(0)
#define ZBX_WIDGET_FIELD_RESOURCE_SIMPLE_GRAPH			(1)
#define ZBX_WIDGET_FIELD_RESOURCE_GRAPH_PROTOTYPE		(2)
#define ZBX_WIDGET_FIELD_RESOURCE_SIMPLE_GRAPH_PROTOTYPE	(3)

#define ZBX_WIDGET_TYPE_CLOCK			("clock")
#define ZBX_WIDGET_TYPE_GRAPH_CLASSIC		("graph")
#define ZBX_WIDGET_TYPE_GRAPH_PROTOTYPE		("graphprototype")
#define ZBX_WIDGET_TYPE_PLAIN_TEXT		("plaintext")
#define ZBX_WIDGET_TYPE_URL			("url")

#define POS_EMPTY	(-1)
#define POS_TAKEN	(1)

ZBX_VECTOR_DECL(scitem_dim, zbx_screen_item_dim_t);
ZBX_VECTOR_IMPL(scitem_dim, zbx_screen_item_dim_t);
ZBX_VECTOR_DECL(char, char);
ZBX_VECTOR_IMPL(char, char);

#define SKIP_EMPTY(vector,index)	if (POS_EMPTY == vector->values[index]) continue

static void	DBpatch_init_dashboard(zbx_db_dashboard_t *dashboard, char *name, uint64_t templateid)
{
	memset((void *)dashboard, 0, sizeof(zbx_db_dashboard_t));
	dashboard->templateid = templateid;
	dashboard->name = zbx_strdup(NULL, name);
}

static void	DBpatch_widget_field_free(zbx_db_widget_field_t *field)
{
	zbx_free(field->name);
	zbx_free(field->value_str);
	zbx_free(field);
}

static void	DBpatch_screen_item_free(zbx_db_screen_item_t *si)
{
	zbx_free(si->url);
	zbx_free(si);
}

static int	DBpatch_is_convertible_screen_item(int rt)
{
	return SCREEN_RESOURCE_CLOCK == rt || SCREEN_RESOURCE_GRAPH  == rt || SCREEN_RESOURCE_SIMPLE_GRAPH == rt ||
			SCREEN_RESOURCE_LLD_GRAPH == rt || SCREEN_RESOURCE_LLD_SIMPLE_GRAPH == rt ||
			SCREEN_RESOURCE_PLAIN_TEXT == rt || SCREEN_RESOURCE_URL == rt;
}

static size_t	DBpatch_array_max_used_index(char *array, size_t arr_size)
{
	size_t	i, m = 0;

	for (i = 0; i < arr_size; i++)
	{
		if (0 != array[i])
			m = i;
	}

	return m;
}

static void DBpatch_normalize_screen_items_pos(zbx_vector_ptr_t *scr_items)
{
	char	used_x[SCREEN_MAX_COLS], used_y[SCREEN_MAX_ROWS];
	char	keep_x[SCREEN_MAX_COLS], keep_y[SCREEN_MAX_ROWS];
	int	i, n, x;

	memset((void *)used_x, 0, sizeof(used_x));
	memset((void *)used_y, 0, sizeof(used_y));
	memset((void *)keep_x, 0, sizeof(keep_x));
	memset((void *)keep_y, 0, sizeof(keep_y));

	for (i = 0; i < scr_items->values_num; i++)
	{
		zbx_db_screen_item_t	*c = (zbx_db_screen_item_t *)scr_items->values[i];

		for (n = c->x; n < c->x + c->colspan && n < SCREEN_MAX_COLS; n++)
			used_x[n] = 1;
		for (n = c->y; n < c->y + c->rowspan && n < SCREEN_MAX_ROWS; n++)
			used_y[n] = 1;

		keep_x[c->x] = 1;
		if (c->x + c->colspan < SCREEN_MAX_COLS)
			keep_x[c->x + c->colspan] = 1;
		keep_y[c->y] = 1;
		if (c->y + c->rowspan < SCREEN_MAX_ROWS)
			keep_y[c->y + c->rowspan] = 1;
	}

#define COMPRESS_SCREEN_ITEMS(axis, span, a_size)							\
													\
do {													\
	for (x = DBpatch_array_max_used_index(keep_ ## axis, a_size); x >= 0; x--)			\
	{												\
		if (0 != keep_ ## axis[x] && 0 != used_ ## axis[x])					\
			continue;									\
													\
		for (i = 0; i < scr_items->values_num; i++)						\
		{											\
			zbx_db_screen_item_t	*c = (zbx_db_screen_item_t *)scr_items->values[i];	\
													\
			if (x < c->axis)								\
				c->axis--;								\
													\
			if (x > c->axis && x < c->axis + c->span)					\
				c->span--;								\
		}											\
	}												\
} while (0)

	COMPRESS_SCREEN_ITEMS(x, colspan, SCREEN_MAX_COLS);
	COMPRESS_SCREEN_ITEMS(y, rowspan, SCREEN_MAX_ROWS);

#undef COMPRESS_SCREEN_ITEMS
}

static void	DBpatch_get_preferred_widget_size(zbx_db_screen_item_t *item, int *w, int *h)
{
	*w = item->width;
	*h = item->height;

	if (SCREEN_RESOURCE_LLD_GRAPH == item->resourcetype || SCREEN_RESOURCE_LLD_SIMPLE_GRAPH == item->resourcetype ||
			SCREEN_RESOURCE_GRAPH == item->resourcetype || SCREEN_RESOURCE_SIMPLE_GRAPH == item->resourcetype)
	{
		*h += 215;	/* SCREEN_LEGEND_HEIGHT */
	}

	*w = (int)round((double)*w / 1920 * DASHBOARD_MAX_COLS);	/* DISPLAY_WIDTH */
	*h = (int)round((double)*h / 70);				/* WIDGET_ROW_HEIGHT */

	*w = MIN(DASHBOARD_MAX_COLS, MAX(1, *w));
	*h = MIN(DASHBOARD_WIDGET_MAX_ROWS, MAX(DASHBOARD_WIDGET_MIN_ROWS, *h));
}

static void	DBpatch_get_min_widget_size(zbx_db_screen_item_t *item, int *w, int *h)
{
	switch (item->resourcetype)
	{
		case SCREEN_RESOURCE_CLOCK:
			*w = 1; *h = 2;
			break;
		case SCREEN_RESOURCE_GRAPH:
		case SCREEN_RESOURCE_SIMPLE_GRAPH:
		case SCREEN_RESOURCE_LLD_GRAPH:
		case SCREEN_RESOURCE_LLD_SIMPLE_GRAPH:
			*w = 4; *h = 4;
			break;
		case SCREEN_RESOURCE_PLAIN_TEXT:
		case SCREEN_RESOURCE_URL:
			*w = 4; *h = 2;
			break;
		default:
			zabbix_log(LOG_LEVEL_WARNING, "%s: unknown resource type %d", __func__, item->resourcetype);
	}
}

static char	*lw_array_to_str(zbx_vector_char_t *v)
{
	static char	str[MAX_STRING_LEN];
	char		*ptr;
	int		i, max = MAX_STRING_LEN, len;

	ptr = str;
	len = zbx_snprintf(ptr, max, "[ ");
	ptr += len;
	max -= len;

	for (i = 0; 0 < max && i < v->values_num; i++)
	{
		if (POS_EMPTY != v->values[i])
		{
			len = zbx_snprintf(ptr, max, "%d:%d ", i, (int)v->values[i]);
			ptr += len;
			max -= len;
		}
	}

	if (max > 1)
		strcat(ptr, "]");

	return str;
}

static void	lw_array_debug(char *pfx, zbx_vector_char_t *v)
{
	zabbix_log(LOG_LEVEL_TRACE, "%s: %s", pfx, lw_array_to_str(v));
}

static zbx_vector_char_t	*lw_array_create(void)
{
	zbx_vector_char_t	*v;
	static char		fill[SCREEN_MAX_ROWS];

	if (0 == fill[0])
		memset(fill, POS_EMPTY, SCREEN_MAX_ROWS);

	v = (zbx_vector_char_t *)malloc(sizeof(zbx_vector_char_t));

	zbx_vector_char_create(v);
	zbx_vector_char_append_array(v, fill, SCREEN_MAX_ROWS);

	return v;
}

static void	lw_array_free(zbx_vector_char_t *v)
{
	if (NULL != v)
	{
		zbx_vector_char_destroy(v);
		zbx_free(v);
	}
}

static zbx_vector_char_t	*lw_array_create_fill(int start, size_t num)
{
	size_t			i;
	zbx_vector_char_t	*v;

	v = lw_array_create();

	for (i = start; i < start + num && i < (size_t)v->values_num; i++)
		v->values[i] = POS_TAKEN;

	return v;
}

static zbx_vector_char_t	*lw_array_diff(zbx_vector_char_t *a, zbx_vector_char_t *b)
{
	int			i;
	zbx_vector_char_t	*v;

	v = lw_array_create();

	for (i = 0; i < a->values_num; i++)
	{
		SKIP_EMPTY(a, i);
		if (POS_EMPTY == b->values[i])
			v->values[i] = a->values[i];
	}

	return v;
}

static zbx_vector_char_t	*lw_array_intersect(zbx_vector_char_t *a, zbx_vector_char_t *b)
{
	int			i;
	zbx_vector_char_t	*v;

	v = lw_array_create();

	for (i = 0; i < a->values_num; i++)
	{
		SKIP_EMPTY(a, i);
		if (POS_EMPTY != b->values[i])
			v->values[i] = a->values[i];
	}

	return v;
}

static int	lw_array_count(zbx_vector_char_t *v)
{
	int	i, c = 0;

	for (i = 0; i < v->values_num; i++)
	{
		if (POS_EMPTY != v->values[i])
			c++;
	}

	return c;
}

static int	lw_array_sum(zbx_vector_char_t *v)
{
	int	i, c = 0;

	for (i = 0; i < v->values_num; i++)
	{
		if (POS_EMPTY != v->values[i])
			c += v->values[i];
	}

	return c;
}

typedef struct
{
	int			index;	/* index for zbx_vector_scitem_dim_t */
	zbx_vector_char_t	*r_block;
}
sciitem_block_t;

static zbx_vector_char_t	*sort_dimensions;

static int	DBpatch_block_compare_func(const void *d1, const void *d2)
{
	const sciitem_block_t	*i1 = *(const sciitem_block_t **)d1;
	const sciitem_block_t	*i2 = *(const sciitem_block_t **)d2;
	zbx_vector_char_t	*diff1, *diff2;
	int			unsized_a, unsized_b;

	diff1 = lw_array_diff(i1->r_block, sort_dimensions);
	diff2 = lw_array_diff(i2->r_block, sort_dimensions);

	unsized_a = lw_array_count(diff1);
	unsized_b = lw_array_count(diff2);

	lw_array_free(diff1);
	lw_array_free(diff2);

	ZBX_RETURN_IF_NOT_EQUAL(unsized_a, unsized_b);

	return 0;
}

static zbx_vector_char_t	*DBpatch_get_axis_dimensions(zbx_vector_scitem_dim_t *scitems)
{
	int			i;
	zbx_vector_ptr_t	blocks;
	sciitem_block_t		*block;
	zbx_vector_char_t	*dimensions, *r_block;

	zabbix_log(LOG_LEVEL_TRACE, "In %s()", __func__);

	zbx_vector_ptr_create(&blocks);
	dimensions = lw_array_create();

	for (i = 0; i < scitems->values_num; i++)
	{
		block = (sciitem_block_t *)malloc(sizeof(sciitem_block_t));
		block->r_block = lw_array_create_fill(scitems->values[i].position, scitems->values[i].span);
		block->index = i;
		zbx_vector_ptr_append(&blocks, (void *)block);
	}

	sort_dimensions = dimensions;

	while (0 < blocks.values_num)
	{
		zbx_vector_char_t	*block_dimensions, *block_unsized;
		int			block_dimensions_sum, block_unsized_count, size_overflow, n;

		zbx_vector_ptr_sort(&blocks, DBpatch_block_compare_func);
		block = blocks.values[0];
		r_block = block->r_block;

		block_dimensions = lw_array_intersect(dimensions, r_block);
		block_dimensions_sum = lw_array_sum(block_dimensions);
		lw_array_free(block_dimensions);

		block_unsized = lw_array_diff(r_block, dimensions);
		block_unsized_count = lw_array_count(block_unsized);
		size_overflow = scitems->values[block->index].size - block_dimensions_sum;

		if (0 < block_unsized_count)
		{
			for (n = 0; n < block_unsized->values_num; n++)
			{
				SKIP_EMPTY(block_unsized, n);
				dimensions->values[n] = MAX(1, size_overflow / block_unsized_count);
				size_overflow -= dimensions->values[n];
				block_unsized_count--;
			}
		}
		else if (0 < size_overflow)
		{
			for (n = 0; n < r_block->values_num; n++)
			{
				double	factor;
				int	new_dimension;

				SKIP_EMPTY(r_block, n);
				factor = (double)(size_overflow + block_dimensions_sum) / block_dimensions_sum;
				new_dimension = (int)round(factor * dimensions->values[n]);
				block_dimensions_sum -= dimensions->values[n];
				size_overflow -= new_dimension - dimensions->values[n];
				dimensions->values[n] = new_dimension;
			}
		}

		lw_array_free(block->r_block);
		zbx_free(block);
		lw_array_free(block_unsized);
		zbx_vector_ptr_remove(&blocks, 0);
	}

	zbx_vector_ptr_destroy(&blocks);

	zabbix_log(LOG_LEVEL_TRACE, "End of %s(): dim:%s", __func__, lw_array_to_str(dimensions));

	return dimensions;
}

/* modifies widget units in first argument */
static void	DBpatch_adjust_axis_dimensions(zbx_vector_char_t *d, zbx_vector_char_t *d_min, int target)
{
	int	dimensions_sum, i;

	zabbix_log(LOG_LEVEL_TRACE, "In %s(): d:%s", __func__, lw_array_to_str(d));
	zabbix_log(LOG_LEVEL_TRACE, "  d_min:%s", lw_array_to_str(d_min));

	dimensions_sum = lw_array_sum(d);

	while (dimensions_sum != target)
	{
		int	potential_index = -1;
		double	potential_value;

		for (i = 0; i < d->values_num; i++)
		{
			double	value;

			SKIP_EMPTY(d, i);
			value = (double)d->values[i] / d_min->values[i];

			if (0 > potential_index ||
					(dimensions_sum > target && value > potential_value) ||
					(dimensions_sum < target && value < potential_value))
			{
				potential_index = i;
				potential_value = value;
			}
		}

		zabbix_log(LOG_LEVEL_TRACE, "dim_sum:%d pot_idx/val:%d/%.2lf", dimensions_sum,
				potential_index, potential_value);

		if (dimensions_sum > target && d->values[potential_index] == d_min->values[potential_index])
			break;

		if (dimensions_sum > target)
		{
			d->values[potential_index]--;
			dimensions_sum--;
		}
		else
		{
			d->values[potential_index]++;
			dimensions_sum++;
		}
	}

	zabbix_log(LOG_LEVEL_TRACE, "End of %s(): d:%s", __func__, lw_array_to_str(d));
}

static void	DBpatch_get_dashboard_dimensions(zbx_vector_ptr_t *scr_items, zbx_vector_char_t **x,
		zbx_vector_char_t **y)
{
	zbx_vector_char_t	*dim_x_pref, *dim_x_min;
	zbx_vector_char_t	*dim_y_pref, *dim_y_min;
	zbx_vector_scitem_dim_t	items_x_pref, items_y_pref;
	zbx_vector_scitem_dim_t	items_x_min, items_y_min;
	int			i;

	zabbix_log(LOG_LEVEL_TRACE, "In %s()", __func__);

	zbx_vector_scitem_dim_create(&items_x_pref);
	zbx_vector_scitem_dim_create(&items_y_pref);
	zbx_vector_scitem_dim_create(&items_x_min);
	zbx_vector_scitem_dim_create(&items_y_min);

	for (i = 0; i < scr_items->values_num; i++)
	{
		int			pref_size_w, pref_size_h;
		int			min_size_w, min_size_h;
		zbx_screen_item_dim_t	item;
		zbx_db_screen_item_t	*si;

		si = scr_items->values[i];
		DBpatch_get_preferred_widget_size(si, &pref_size_w, &pref_size_h);
		DBpatch_get_min_widget_size(si, &min_size_w, &min_size_h);

		item.position = si->x;
		item.span = si->colspan;
		item.size = MAX(pref_size_w, min_size_w);
		zbx_vector_scitem_dim_append(&items_x_pref, item);

		item.position = si->y;
		item.span = si->rowspan;
		item.size = MAX(pref_size_h, min_size_h);
		zbx_vector_scitem_dim_append(&items_y_pref, item);

		item.position = si->x;
		item.span = si->colspan;
		item.size = min_size_w;
		zbx_vector_scitem_dim_append(&items_x_min, item);

		item.position = si->y;
		item.span = si->rowspan;
		item.size = min_size_h;
		zbx_vector_scitem_dim_append(&items_y_min, item);
	}

	dim_x_pref = DBpatch_get_axis_dimensions(&items_x_pref);
	dim_x_min = DBpatch_get_axis_dimensions(&items_x_min);

	zabbix_log(LOG_LEVEL_TRACE, "%s: dim_x_pref:%s", __func__, lw_array_to_str(dim_x_pref));
	zabbix_log(LOG_LEVEL_TRACE, "  dim_x_min:%s", lw_array_to_str(dim_x_min));

	DBpatch_adjust_axis_dimensions(dim_x_pref, dim_x_min, DASHBOARD_MAX_COLS);

	dim_y_pref = DBpatch_get_axis_dimensions(&items_y_pref);
	dim_y_min = DBpatch_get_axis_dimensions(&items_y_min);

	if (DASHBOARD_MAX_ROWS < lw_array_sum(dim_y_pref))
		DBpatch_adjust_axis_dimensions(dim_y_pref, dim_y_min, DASHBOARD_MAX_ROWS);

	lw_array_free(dim_x_min);
	lw_array_free(dim_y_min);
	zbx_vector_scitem_dim_destroy(&items_x_pref);
	zbx_vector_scitem_dim_destroy(&items_y_pref);
	zbx_vector_scitem_dim_destroy(&items_x_min);
	zbx_vector_scitem_dim_destroy(&items_y_min);

	*x = dim_x_pref;
	*y = dim_y_pref;

	zabbix_log(LOG_LEVEL_TRACE, "End of %s(): x:%s y:%s", __func__, lw_array_to_str(*x), lw_array_to_str(*y));
}

static zbx_db_widget_field_t	*DBpatch_make_widget_field(int type, char *name, void *value)
{
	zbx_db_widget_field_t	*wf;

	wf = (zbx_db_widget_field_t *)zbx_calloc(NULL, 1, sizeof(zbx_db_widget_field_t));
	wf->name = zbx_strdup(NULL, name);
	wf->type = type;

	switch (type)
	{
		case ZBX_WIDGET_FIELD_TYPE_INT32:
			wf->value_int = *((int *)value);
			break;
		case ZBX_WIDGET_FIELD_TYPE_STR:
			wf->value_str = zbx_strdup(NULL, (char *)value);
			break;
		case ZBX_WIDGET_FIELD_TYPE_ITEM:
		case ZBX_WIDGET_FIELD_TYPE_ITEM_PROTOTYPE:
			wf->value_itemid = *((uint64_t *)value);
			break;
		case ZBX_WIDGET_FIELD_TYPE_GRAPH:
		case ZBX_WIDGET_FIELD_TYPE_GRAPH_PROTOTYPE:
			wf->value_graphid = *((uint64_t *)value);
			break;
		default:
			zabbix_log(LOG_LEVEL_WARNING, "%s: unknown field type: %d", __func__, type);
	}

	if (NULL == wf->value_str)
		wf->value_str = zbx_strdup(NULL, "");

	return wf;
}

static void DBpatch_widget_from_screen_item(zbx_db_screen_item_t *si, zbx_db_widget_t *w, zbx_vector_ptr_t *fields)
{
	zbx_db_widget_field_t	*f;
	int			tmp;

	w->name = zbx_strdup(NULL, "");
	w->view_mode = 0;	/* ZBX_WIDGET_VIEW_MODE_NORMAL */

#define ADD_FIELD(a, b, c)				\
							\
do {							\
	f = DBpatch_make_widget_field(a, b, c);		\
	zbx_vector_ptr_append(fields, (void *)f);	\
} while (0)

	switch (si->resourcetype)
	{
		case SCREEN_RESOURCE_CLOCK:
			w->type = zbx_strdup(NULL, ZBX_WIDGET_TYPE_CLOCK);

			/* here are below in this switch we add only those fields that are not */
			/* considered default by frontend API */

			if (0 != si->style)	/* style 0 is default, don't add */
				ADD_FIELD(ZBX_WIDGET_FIELD_TYPE_INT32, "time_type", (void *)&si->style);
			if (2 == si->style)	/* TIME_TYPE_HOST */
				ADD_FIELD(ZBX_WIDGET_FIELD_TYPE_ITEM, "itemid", (void *)&si->resourceid);
			break;
		case SCREEN_RESOURCE_GRAPH:
			w->type = zbx_strdup(NULL, ZBX_WIDGET_TYPE_GRAPH_CLASSIC);
			/* source_type = ZBX_WIDGET_FIELD_RESOURCE_GRAPH (0); don't add because it's default */
			ADD_FIELD(ZBX_WIDGET_FIELD_TYPE_GRAPH, "graphid", (void *)&si->resourceid);
			break;
		case SCREEN_RESOURCE_SIMPLE_GRAPH:
			w->type = zbx_strdup(NULL, ZBX_WIDGET_TYPE_GRAPH_CLASSIC);
			tmp = 1;	/* source_type = ZBX_WIDGET_FIELD_RESOURCE_SIMPLE_GRAPH */
			ADD_FIELD(ZBX_WIDGET_FIELD_TYPE_INT32, "source_type", (void *)&tmp);
			ADD_FIELD(ZBX_WIDGET_FIELD_TYPE_ITEM, "itemid", (void *)&si->resourceid);
			break;
		case SCREEN_RESOURCE_LLD_GRAPH:
			w->type = zbx_strdup(NULL, ZBX_WIDGET_TYPE_GRAPH_PROTOTYPE);
			/* source_type = ZBX_WIDGET_FIELD_RESOURCE_GRAPH_PROTOTYPE (2); don't add because it's default */
			ADD_FIELD(ZBX_WIDGET_FIELD_TYPE_GRAPH_PROTOTYPE, "graphid", (void *)&si->resourceid);
			/* add field "columns" because the default value is 2 */
			tmp = 1;
			ADD_FIELD(ZBX_WIDGET_FIELD_TYPE_INT32, "columns", (void *)&tmp);
			/* don't add field "rows" because 1 is default */
			break;
		case SCREEN_RESOURCE_LLD_SIMPLE_GRAPH:
			w->type = zbx_strdup(NULL, ZBX_WIDGET_TYPE_GRAPH_PROTOTYPE);
			tmp = 3;	/* source_type = ZBX_WIDGET_FIELD_RESOURCE_SIMPLE_GRAPH_PROTOTYPE */
			ADD_FIELD(ZBX_WIDGET_FIELD_TYPE_INT32, "source_type", (void *)&tmp);
			ADD_FIELD(ZBX_WIDGET_FIELD_TYPE_ITEM_PROTOTYPE, "itemid", (void *)&si->resourceid);
			tmp = 1;
			ADD_FIELD(ZBX_WIDGET_FIELD_TYPE_INT32, "columns", (void *)&tmp);
			/* don't add field "rows" because 1 is default */
			break;
		case SCREEN_RESOURCE_PLAIN_TEXT:
			w->type = zbx_strdup(NULL, ZBX_WIDGET_TYPE_PLAIN_TEXT);
			ADD_FIELD(ZBX_WIDGET_FIELD_TYPE_ITEM, "itemids", (void *)&si->resourceid);
			if (0 != si->style)
				ADD_FIELD(ZBX_WIDGET_FIELD_TYPE_INT32, "show_as_html", (void *)&si->style);
			if (25 != si->elements)
				ADD_FIELD(ZBX_WIDGET_FIELD_TYPE_INT32, "show_lines", (void *)&si->elements);
			break;
		case SCREEN_RESOURCE_URL:
			w->type = zbx_strdup(NULL, ZBX_WIDGET_TYPE_URL);
			ADD_FIELD(ZBX_WIDGET_FIELD_TYPE_STR, "url", (void *)si->url);
			break;
		default:
			zabbix_log(LOG_LEVEL_WARNING, "%s: unknown screen resource type: %d", __func__,
					si->resourcetype);
	}
#undef ADD_FIELD
}

static char	*DBpatch_resourcetype_str(int rtype)
{
	switch (rtype)
	{
		case SCREEN_RESOURCE_CLOCK:
			return "clock";
		case SCREEN_RESOURCE_GRAPH:
			return "graph";
		case SCREEN_RESOURCE_SIMPLE_GRAPH:
			return "simplegraph";
		case SCREEN_RESOURCE_LLD_GRAPH:
			return "lldgraph";
		case SCREEN_RESOURCE_LLD_SIMPLE_GRAPH:
			return "lldsimplegraph";
		case SCREEN_RESOURCE_PLAIN_TEXT:
			return "plaintext";
		case SCREEN_RESOURCE_URL:
			return "url";
	}

	return "*unknown*";
}

static void	DBpatch_trace_screen_item(zbx_db_screen_item_t *item)
{
	zabbix_log(LOG_LEVEL_TRACE, "    screenitemid:" ZBX_FS_UI64 " screenid:" ZBX_FS_UI64,
			item->screenitemid, item->screenid);
	zabbix_log(LOG_LEVEL_TRACE, "        resourcetype: %s resourceid:" ZBX_FS_UI64,
			DBpatch_resourcetype_str(item->resourcetype), item->resourceid);
	zabbix_log(LOG_LEVEL_TRACE, "        w/h: %dx%d (x,y): (%d,%d) (c,rspan): (%d,%d)",
			item->width, item->height, item->x, item->y, item->colspan, item->rowspan);
}

static void	DBpatch_trace_widget(zbx_db_widget_t *w)
{
	zabbix_log(LOG_LEVEL_TRACE, "    widgetid:" ZBX_FS_UI64 " dbid:" ZBX_FS_UI64 " type:%s",
			w->widgetid, w->dashboardid, w->type);
	zabbix_log(LOG_LEVEL_TRACE, "    widget type: %s w/h: %dx%d (x,y): (%d,%d)",
			w->type, w->width, w->height, w->x, w->y);
}

/* adds new dashboard to the DB, sets new dashboardid in the struct */
static int 	DBpatch_add_dashboard(zbx_db_dashboard_t *dashboard)
{
	char	*name_esc;
	int	res;

	dashboard->dashboardid = DBget_maxid("dashboard");
	name_esc = DBdyn_escape_string(dashboard->name);

	zabbix_log(LOG_LEVEL_TRACE, "adding dashboard id:" ZBX_FS_UI64, dashboard->dashboardid);

	res = DBexecute("insert into dashboard (dashboardid,name,templateid) values ("
			ZBX_FS_UI64 ",'%s'," ZBX_FS_UI64 ")", dashboard->dashboardid, name_esc,
			dashboard->templateid);

	zbx_free(name_esc);

	return ZBX_DB_OK > res ? FAIL : SUCCEED;
}

/* adds new widget and widget fields to the DB */
static int	DBpatch_add_widget(uint64_t dashboardid, zbx_db_widget_t *widget, zbx_vector_ptr_t *fields)
{
	uint64_t	new_fieldid;
	int		i, ret = SUCCEED;
	char		*name_esc = NULL, *url_esc = NULL;

	widget->widgetid = DBget_maxid("widget");
	widget->dashboardid = dashboardid;
	name_esc = DBdyn_escape_string(widget->name);

	zabbix_log(LOG_LEVEL_TRACE, "adding widget id: " ZBX_FS_UI64 ", type: %s", widget->widgetid, widget->type);

	if (ZBX_DB_OK > DBexecute("insert into widget (widgetid,dashboardid,type,name,x,y,width,height,view_mode) "
			"values (" ZBX_FS_UI64 "," ZBX_FS_UI64 ",'%s','%s',%d,%d,%d,%d,%d)",
			widget->widgetid, widget->dashboardid, widget->type, name_esc, widget->x, widget->y,
			widget->width, widget->height, widget->view_mode))
	{
		ret = FAIL;
	}

	zbx_free(name_esc);

	if (SUCCEED == ret && 0 < fields->values_num)
		new_fieldid = DBget_maxid_num("widget_field", fields->values_num);

	for (i = 0; SUCCEED == ret && i < fields->values_num; i++)
	{
		zbx_db_widget_field_t	*f;
		char			s1[ZBX_MAX_UINT64_LEN + 1], s2[ZBX_MAX_UINT64_LEN + 1];

		f = (zbx_db_widget_field_t *)fields->values[i];
		name_esc = DBdyn_escape_string(f->name);
		url_esc = DBdyn_escape_string(f->value_str);

		if (0 != f->value_itemid)
			zbx_snprintf(s1, ZBX_MAX_UINT64_LEN + 1, ZBX_FS_UI64, f->value_itemid);
		else
			zbx_snprintf(s1, ZBX_MAX_UINT64_LEN + 1, "null");

		if (0 != f->value_graphid)
			zbx_snprintf(s2, ZBX_MAX_UINT64_LEN + 1, ZBX_FS_UI64, f->value_graphid);
		else
			zbx_snprintf(s2, ZBX_MAX_UINT64_LEN + 1, "null");

		if (ZBX_DB_OK > DBexecute("insert into widget_field (widget_fieldid,widgetid,type,name,value_int,"
				"value_str,value_itemid,value_graphid) values (" ZBX_FS_UI64 "," ZBX_FS_UI64 ",%d,"
				"'%s',%d,'%s',%s,%s)", new_fieldid++, widget->widgetid,
				f->type, f->name, f->value_int, f->value_str, s1, s2))
		{
			ret = FAIL;
		}

		zbx_free(name_esc);
		zbx_free(url_esc);
	}

	return ret;
}

static int	DBpatch_delete_screen(uint64_t screenid)
{
	if (ZBX_DB_OK > DBexecute("delete from screens_items where screenid=" ZBX_FS_UI64, screenid))
		return FAIL;

	if (ZBX_DB_OK > DBexecute("delete from screens where screenid=" ZBX_FS_UI64, screenid))
		return FAIL;

	return SUCCEED;
}

static int	DBpatch_convert_screen(uint64_t screenid, char *name, uint64_t templateid)
{
	DB_RESULT		result;
	DB_ROW			row;
	int			i, ret;
	zbx_db_screen_item_t	*scr_item;
	zbx_db_dashboard_t	dashboard;
	zbx_vector_ptr_t	screen_items;
	zbx_vector_char_t	*dim_x, *dim_y, *offsets_x = NULL, *offsets_y = NULL;

	result = DBselect(
			"select screenitemid,screenid,resourcetype,resourceid,width,height,x,y,colspan,rowspan"
			",elements,style,url,max_columns from screens_items where screenid=" ZBX_FS_UI64,
			screenid);

	if (NULL == result)
		return FAIL;

	zbx_vector_ptr_create(&screen_items);
	DBpatch_init_dashboard(&dashboard, name, templateid);

	while (NULL != (row = DBfetch(result)))
	{
		scr_item = (zbx_db_screen_item_t*)zbx_calloc(NULL, 1, sizeof(zbx_db_screen_item_t));

		ZBX_DBROW2UINT64(scr_item->screenitemid, row[0]);
		ZBX_DBROW2UINT64(scr_item->screenid, row[1]);
		scr_item->resourcetype = atoi(row[2]);
		ZBX_DBROW2UINT64(scr_item->resourceid, row[3]);
		scr_item->width = atoi(row[4]);
		scr_item->height = atoi(row[5]);
		scr_item->x = atoi(row[6]);
		scr_item->y = atoi(row[7]);
		scr_item->colspan = atoi(row[8]);
		scr_item->rowspan = atoi(row[9]);
		scr_item->elements = atoi(row[10]);
		scr_item->style = atoi(row[11]);
		scr_item->url = zbx_strdup(NULL, row[12]);
		scr_item->max_columns = atoi(row[13]);

		DBpatch_trace_screen_item(scr_item);

		if (0 == DBpatch_is_convertible_screen_item(scr_item->resourcetype))
		{
			zabbix_log(LOG_LEVEL_WARNING, "discarding screen item " ZBX_FS_UI64
					" because it is not convertible", scr_item->screenitemid);
			DBpatch_screen_item_free(scr_item);
			continue;
		}

		zbx_vector_ptr_append(&screen_items, (void *)scr_item);
	}

	DBfree_result(result);

	if (screen_items.values_num > 0)
	{
		zabbix_log(LOG_LEVEL_TRACE, "total %d screen items", screen_items.values_num);

		DBpatch_normalize_screen_items_pos(&screen_items);
		DBpatch_get_dashboard_dimensions(&screen_items, &dim_x, &dim_y);

		lw_array_debug("dim_x", dim_x);
		lw_array_debug("dim_y", dim_y);

		offsets_x = lw_array_create();
		offsets_x->values[0] = 0;
		offsets_y = lw_array_create();
		offsets_y->values[0] = 0;

		for (i = 0; i < dim_x->values_num; i++)
		{
			if (POS_EMPTY != dim_x->values[i])
				offsets_x->values[i + 1] = i == 0 ? dim_x->values[i] : offsets_x->values[i] + dim_x->values[i];
			if (POS_EMPTY != dim_y->values[i])
				offsets_y->values[i + 1] = i == 0 ? dim_y->values[i] : offsets_y->values[i] + dim_y->values[i];
		}

		lw_array_debug("offsets_x", offsets_x);
		lw_array_debug("offsets_y", offsets_y);
	}

	ret = DBpatch_add_dashboard(&dashboard);

	for (i = 0; SUCCEED == ret && i < screen_items.values_num; i++)
	{
		zbx_db_widget_t		w;
		zbx_vector_ptr_t	widget_fields;
		zbx_db_screen_item_t	*si;

		si = screen_items.values[i];
		memset((void *)&w, 0, sizeof(zbx_db_widget_t));
		w.x = offsets_x->values[si->x];
		w.y = offsets_y->values[si->y];
		w.width = offsets_x->values[si->x + si->colspan] - offsets_x->values[si->x];
		w.height = offsets_y->values[si->y + si->rowspan] - offsets_y->values[si->y];

		/* skip screen items not fitting on the dashboard */
		if (w.x + w.width > DASHBOARD_MAX_COLS || w.y + w.height > DASHBOARD_MAX_ROWS)
		{
			zabbix_log(LOG_LEVEL_WARNING, "skipping screenitemid " ZBX_FS_UI64
					" (too wide, tall or offscreen)", si->screenitemid);
			continue;
		}

		zbx_vector_ptr_create(&widget_fields);

		DBpatch_widget_from_screen_item(si, &w, &widget_fields);

		ret = DBpatch_add_widget(dashboard.dashboardid, &w, &widget_fields);

		DBpatch_trace_widget(&w);

		zbx_vector_ptr_clear_ext(&widget_fields, (zbx_clean_func_t)DBpatch_widget_field_free);
		zbx_vector_ptr_destroy(&widget_fields);
		zbx_free(w.name);
		zbx_free(w.type);
	}

	zbx_free(dashboard.name);

	if (screen_items.values_num > 0)
	{
		lw_array_free(dim_x);
		lw_array_free(dim_y);
	}

	zbx_vector_ptr_clear_ext(&screen_items, (zbx_clean_func_t)DBpatch_screen_item_free);
	zbx_vector_ptr_destroy(&screen_items);

	lw_array_free(offsets_x);
	lw_array_free(offsets_y);

	return ret;
}

static int	DBpatch_5010039(void)
{
	DB_RESULT	result;
	DB_ROW		row;
	int		ret = SUCCEED;

	if (0 == (program_type & ZBX_PROGRAM_TYPE_SERVER))
		return ret;

	result = DBselect("select screenid,name,templateid from screens where templateid is not null");

	while (SUCCEED == ret && NULL != (row = DBfetch(result)))
	{
		uint64_t	screenid, templateid;

		ZBX_DBROW2UINT64(screenid, row[0]);
		ZBX_DBROW2UINT64(templateid, row[2]);

		if (SUCCEED == (ret = DBpatch_convert_screen(screenid, row[1], templateid)))
			ret = DBpatch_delete_screen(screenid);
	}

	DBfree_result(result);

	return ret;
}

#undef DASHBOARD_MAX_COLS
#undef DASHBOARD_MAX_ROWS
#undef DASHBOARD_WIDGET_MIN_ROWS
#undef DASHBOARD_WIDGET_MAX_ROWS

#undef SCREEN_MAX_ROWS
#undef SCREEN_MAX_COLS
#undef SCREEN_RESOURCE_CLOCK
#undef SCREEN_RESOURCE_GRAPH
#undef SCREEN_RESOURCE_SIMPLE_GRAPH
#undef SCREEN_RESOURCE_LLD_GRAPH
#undef SCREEN_RESOURCE_LLD_SIMPLE_GRAPH
#undef SCREEN_RESOURCE_PLAIN_TEXT
#undef SCREEN_RESOURCE_URL

#undef ZBX_WIDGET_FIELD_TYPE_INT32
#undef ZBX_WIDGET_FIELD_TYPE_STR
#undef ZBX_WIDGET_FIELD_TYPE_ITEM
#undef ZBX_WIDGET_FIELD_TYPE_ITEM_PROTOTYPE
#undef ZBX_WIDGET_FIELD_TYPE_GRAPH
#undef ZBX_WIDGET_FIELD_TYPE_GRAPH_PROTOTYPE

#undef ZBX_WIDGET_FIELD_RESOURCE_GRAPH
#undef ZBX_WIDGET_FIELD_RESOURCE_SIMPLE_GRAPH
#undef ZBX_WIDGET_FIELD_RESOURCE_GRAPH_PROTOTYPE
#undef ZBX_WIDGET_FIELD_RESOURCE_SIMPLE_GRAPH_PROTOTYPE

#undef ZBX_WIDGET_TYPE_CLOCK
#undef ZBX_WIDGET_TYPE_GRAPH_CLASSIC
#undef ZBX_WIDGET_TYPE_GRAPH_PROTOTYPE
#undef ZBX_WIDGET_TYPE_PLAIN_TEXT
#undef ZBX_WIDGET_TYPE_URL
#undef POS_EMPTY
#undef POS_TAKEN
#undef SKIP_EMPTY

static int	DBpatch_5010040(void)
{
	return DBdrop_foreign_key("screens", 1);
}

static int	DBpatch_5010041(void)
{
	return DBdrop_field("screens", "templateid");
}

static int	DBpatch_5010042(void)
{
	return DBcreate_index("screens", "screens_1", "userid", 0);
}

static int	DBpatch_5010043(void)
{
#ifdef HAVE_MYSQL	/* fix automatic index name on MySQL */
	if (SUCCEED == DBindex_exists("screens", "c_screens_3"))
	{
		return DBdrop_index("screens", "c_screens_3");
	}
#endif
	return SUCCEED;
=======
	const ZBX_FIELD	field = {"custom_interfaces", "0", NULL, NULL, 0, ZBX_TYPE_INT, ZBX_NOTNULL, 0};

	return DBadd_field("hosts", &field);
>>>>>>> a3026fdd
}

#endif

DBPATCH_START(5010)

/* version, duplicates flag, mandatory flag */

DBPATCH_ADD(5010000, 0, 1)
DBPATCH_ADD(5010001, 0, 1)
DBPATCH_ADD(5010002, 0, 1)
DBPATCH_ADD(5010003, 0, 1)
DBPATCH_ADD(5010004, 0, 1)
DBPATCH_ADD(5010005, 0, 1)
DBPATCH_ADD(5010006, 0, 1)
DBPATCH_ADD(5010007, 0, 1)
DBPATCH_ADD(5010008, 0, 1)
DBPATCH_ADD(5010009, 0, 1)
DBPATCH_ADD(5010010, 0, 1)
DBPATCH_ADD(5010011, 0, 1)
DBPATCH_ADD(5010012, 0, 1)
DBPATCH_ADD(5010013, 0, 1)
DBPATCH_ADD(5010014, 0, 1)
DBPATCH_ADD(5010015, 0, 1)
DBPATCH_ADD(5010016, 0, 1)
DBPATCH_ADD(5010017, 0, 1)
DBPATCH_ADD(5010018, 0, 1)
DBPATCH_ADD(5010019, 0, 1)
DBPATCH_ADD(5010020, 0, 1)
DBPATCH_ADD(5010021, 0, 1)
DBPATCH_ADD(5010022, 0, 1)
DBPATCH_ADD(5010023, 0, 1)
DBPATCH_ADD(5010024, 0, 1)
DBPATCH_ADD(5010025, 0, 1)
DBPATCH_ADD(5010026, 0, 1)
DBPATCH_ADD(5010027, 0, 1)
DBPATCH_ADD(5010028, 0, 1)
DBPATCH_ADD(5010029, 0, 1)
DBPATCH_ADD(5010030, 0, 1)
DBPATCH_ADD(5010031, 0, 1)
DBPATCH_ADD(5010032, 0, 1)
DBPATCH_ADD(5010033, 0, 1)
<<<<<<< HEAD
DBPATCH_ADD(5010034, 0, 1)
DBPATCH_ADD(5010035, 0, 1)
DBPATCH_ADD(5010036, 0, 1)
DBPATCH_ADD(5010037, 0, 1)
DBPATCH_ADD(5010038, 0, 1)
DBPATCH_ADD(5010039, 0, 1)
DBPATCH_ADD(5010040, 0, 1)
DBPATCH_ADD(5010041, 0, 1)
DBPATCH_ADD(5010042, 0, 1)
DBPATCH_ADD(5010043, 0, 1)
=======
>>>>>>> a3026fdd

DBPATCH_END()<|MERGE_RESOLUTION|>--- conflicted
+++ resolved
@@ -296,25 +296,30 @@
 
 static int	DBpatch_5010033(void)
 {
-<<<<<<< HEAD
+	const ZBX_FIELD	field = {"custom_interfaces", "0", NULL, NULL, 0, ZBX_TYPE_INT, ZBX_NOTNULL, 0};
+
+	return DBadd_field("hosts", &field);
+}
+
+static int	DBpatch_5010034(void)
 	const ZBX_FIELD field = {"templateid", NULL, NULL, NULL, 0, ZBX_TYPE_ID, 0, 0};
 
 	return DBadd_field("dashboard", &field);
 }
 
-static int	DBpatch_5010034(void)
+static int	DBpatch_5010035(void)
 {
 	const ZBX_FIELD field = {"userid", NULL, NULL, NULL, 0, ZBX_TYPE_ID, 0, 0};
 
 	return DBdrop_not_null("dashboard", &field);
 }
 
-static int	DBpatch_5010035(void)
+static int	DBpatch_5010036(void)
 {
 	return DBcreate_index("dashboard", "dashboard_1", "userid", 0);
 }
 
-static int	DBpatch_5010036(void)
+static int	DBpatch_5010037(void)
 {
 #ifdef HAVE_MYSQL	/* MySQL automatically creates index and might not remove it on some conditions */
 	if (SUCCEED == DBindex_exists("dashboard", "c_dashboard_1"))
@@ -323,12 +328,12 @@
 	return SUCCEED;
 }
 
-static int	DBpatch_5010037(void)
+static int	DBpatch_5010038(void)
 {
 	return DBcreate_index("dashboard", "dashboard_2", "templateid", 0);
 }
 
-static int	DBpatch_5010038(void)
+static int	DBpatch_5010039(void)
 {
 	const ZBX_FIELD	field = {"templateid", 0, "hosts", "hostid", 0, 0, 0, ZBX_FK_CASCADE_DELETE};
 
@@ -1326,7 +1331,7 @@
 	return ret;
 }
 
-static int	DBpatch_5010039(void)
+static int	DBpatch_5010040(void)
 {
 	DB_RESULT	result;
 	DB_ROW		row;
@@ -1389,22 +1394,22 @@
 #undef POS_TAKEN
 #undef SKIP_EMPTY
 
-static int	DBpatch_5010040(void)
+static int	DBpatch_5010041(void)
 {
 	return DBdrop_foreign_key("screens", 1);
 }
 
-static int	DBpatch_5010041(void)
+static int	DBpatch_5010042(void)
 {
 	return DBdrop_field("screens", "templateid");
 }
 
-static int	DBpatch_5010042(void)
+static int	DBpatch_5010043(void)
 {
 	return DBcreate_index("screens", "screens_1", "userid", 0);
 }
 
-static int	DBpatch_5010043(void)
+static int	DBpatch_5010044(void)
 {
 #ifdef HAVE_MYSQL	/* fix automatic index name on MySQL */
 	if (SUCCEED == DBindex_exists("screens", "c_screens_3"))
@@ -1413,11 +1418,6 @@
 	}
 #endif
 	return SUCCEED;
-=======
-	const ZBX_FIELD	field = {"custom_interfaces", "0", NULL, NULL, 0, ZBX_TYPE_INT, ZBX_NOTNULL, 0};
-
-	return DBadd_field("hosts", &field);
->>>>>>> a3026fdd
 }
 
 #endif
@@ -1460,7 +1460,6 @@
 DBPATCH_ADD(5010031, 0, 1)
 DBPATCH_ADD(5010032, 0, 1)
 DBPATCH_ADD(5010033, 0, 1)
-<<<<<<< HEAD
 DBPATCH_ADD(5010034, 0, 1)
 DBPATCH_ADD(5010035, 0, 1)
 DBPATCH_ADD(5010036, 0, 1)
@@ -1471,7 +1470,6 @@
 DBPATCH_ADD(5010041, 0, 1)
 DBPATCH_ADD(5010042, 0, 1)
 DBPATCH_ADD(5010043, 0, 1)
-=======
->>>>>>> a3026fdd
+DBPATCH_ADD(5010044, 0, 1)
 
 DBPATCH_END()