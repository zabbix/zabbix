--- conflicted
+++ resolved
@@ -231,30 +231,32 @@
 
 static int	DBpatch_5010025(void)
 {
-<<<<<<< HEAD
+	const ZBX_FIELD field = {"value", "", NULL, NULL, 2048, ZBX_TYPE_CHAR, ZBX_NOTNULL, 0};
+
+	return DBmodify_field_type("hostmacro", &field, NULL);
+}
+
+static int	DBpatch_5010026(void)
+{
+	const ZBX_FIELD field = {"value", "", NULL, NULL, 2048, ZBX_TYPE_CHAR, ZBX_NOTNULL, 0};
+
+	return DBmodify_field_type("globalmacro", &field, NULL);
+}
+
+static int	DBpatch_5010027(void)
+{
 	const ZBX_FIELD	old_field = {"data", "", NULL, NULL, 0, ZBX_TYPE_SHORTTEXT, ZBX_NOTNULL, 0};
 	const ZBX_FIELD	field = {"data", "", NULL, NULL, 0, ZBX_TYPE_TEXT, ZBX_NOTNULL, 0};
 
 	return DBmodify_field_type("task_data", &field, &old_field);
-=======
-	const ZBX_FIELD field = {"value", "", NULL, NULL, 2048, ZBX_TYPE_CHAR, ZBX_NOTNULL, 0};
-
-	return DBmodify_field_type("hostmacro", &field, NULL);
->>>>>>> 7fcb4908
-}
-
-static int	DBpatch_5010026(void)
-{
-<<<<<<< HEAD
+}
+
+static int	DBpatch_5010028(void)
+{
 	const ZBX_FIELD	old_field = {"info", "", NULL, NULL, 0, ZBX_TYPE_SHORTTEXT, ZBX_NOTNULL, 0};
 	const ZBX_FIELD	field = {"info", "", NULL, NULL, 0, ZBX_TYPE_TEXT, ZBX_NOTNULL, 0};
 
 	return DBmodify_field_type("task_result", &field, &old_field);
-=======
-	const ZBX_FIELD field = {"value", "", NULL, NULL, 2048, ZBX_TYPE_CHAR, ZBX_NOTNULL, 0};
-
-	return DBmodify_field_type("globalmacro", &field, NULL);
->>>>>>> 7fcb4908
 }
 
 #endif
@@ -290,5 +292,7 @@
 DBPATCH_ADD(5010024, 0, 1)
 DBPATCH_ADD(5010025, 0, 1)
 DBPATCH_ADD(5010026, 0, 1)
+DBPATCH_ADD(5010027, 0, 1)
+DBPATCH_ADD(5010028, 0, 1)
 
 DBPATCH_END()