/*
** Zabbix
** Copyright (C) 2001-2020 Zabbix SIA
**
** This program is free software; you can redistribute it and/or modify
** it under the terms of the GNU General Public License as published by
** the Free Software Foundation; either version 2 of the License, or
** (at your option) any later version.
**
** This program is distributed in the hope that it will be useful,
** but WITHOUT ANY WARRANTY; without even the implied warranty of
** MERCHANTABILITY or FITNESS FOR A PARTICULAR PURPOSE. See the
** GNU General Public License for more details.
**
** You should have received a copy of the GNU General Public License
** along with this program; if not, write to the Free Software
** Foundation, Inc., 51 Franklin Street, Fifth Floor, Boston, MA  02110-1301, USA.
**/

#include "common.h"
#include "db.h"
#include "dbupgrade.h"

/*
 * 5.2 development database patches
 */

#ifndef HAVE_SQLITE3

extern unsigned char	program_type;

static int	DBpatch_5010000(void)
{
	const ZBX_FIELD	field = {"default_lang", "en_GB", NULL, NULL, 5, ZBX_TYPE_CHAR, ZBX_NOTNULL, 0};

	return DBadd_field("config", &field);
}

static int	DBpatch_5010001(void)
{
	const ZBX_FIELD	field = {"lang", "default", NULL, NULL, 7, ZBX_TYPE_CHAR, ZBX_NOTNULL, 0};

	return DBmodify_field_type("users", &field, NULL);
}

static int	DBpatch_5010002(void)
{
	if (ZBX_DB_OK > DBexecute("update users set lang='default',theme='default' where alias='guest'"))
		return FAIL;

	return SUCCEED;
}

static int	DBpatch_5010003(void)
{
	if (0 == (program_type & ZBX_PROGRAM_TYPE_SERVER))
		return SUCCEED;

	if (ZBX_DB_OK > DBexecute("delete from profiles where idx in ('web.latest.toggle','web.latest.toggle_other')"))
		return FAIL;

	return SUCCEED;
}

static int	DBpatch_5010004(void)
{
	DB_ROW		row;
	DB_RESULT	result;
	int		ret = SUCCEED;

	if (0 == (program_type & ZBX_PROGRAM_TYPE_SERVER))
		return SUCCEED;

	result = DBselect("select userid from profiles where idx='web.latest.sort' and value_str='lastclock'");

	while (NULL != (row = DBfetch(result)))
	{
		if (ZBX_DB_OK > DBexecute(
			"delete from profiles"
			" where userid='%s'"
				" and idx in ('web.latest.sort','web.latest.sortorder')", row[0]))
		{
			ret = FAIL;
			break;
		}
	}
	DBfree_result(result);

	return ret;
}

static int	DBpatch_5010005(void)
{
	const ZBX_FIELD	field = {"default_timezone", "system", NULL, NULL, 50, ZBX_TYPE_CHAR, ZBX_NOTNULL, 0};

	return DBadd_field("config", &field);
}

static int	DBpatch_5010006(void)
{
	const ZBX_FIELD	field = {"timezone", "default", NULL, NULL, 50, ZBX_TYPE_CHAR, ZBX_NOTNULL, 0};

	return DBadd_field("users", &field);
}

static int	DBpatch_5010007(void)
{
	const ZBX_FIELD	field = {"login_attempts", "5", NULL, NULL, 0, ZBX_TYPE_INT, ZBX_NOTNULL, 0};

	return DBadd_field("config", &field);
}

static int	DBpatch_5010008(void)
{
	const ZBX_FIELD	field = {"login_block", "30s", NULL, NULL, 32, ZBX_TYPE_CHAR, ZBX_NOTNULL, 0};

	return DBadd_field("config", &field);
}

static int	DBpatch_5010009(void)
{
	const ZBX_FIELD	field = {"show_technical_errors", "0", NULL, NULL, 0, ZBX_TYPE_INT, ZBX_NOTNULL, 0};

	return DBadd_field("config", &field);
}

static int	DBpatch_5010010(void)
{
	const ZBX_FIELD	field = {"validate_uri_schemes", "1", NULL, NULL, 0, ZBX_TYPE_INT, ZBX_NOTNULL, 0};

	return DBadd_field("config", &field);
}

static int	DBpatch_5010011(void)
{
	const ZBX_FIELD	field = {"uri_valid_schemes", "http,https,ftp,file,mailto,tel,ssh", NULL, NULL, 255, ZBX_TYPE_CHAR, ZBX_NOTNULL, 0};

	return DBadd_field("config", &field);
}

static int	DBpatch_5010012(void)
{
	const ZBX_FIELD	field = {"x_frame_options", "SAMEORIGIN", NULL, NULL, 255, ZBX_TYPE_CHAR, ZBX_NOTNULL, 0};

	return DBadd_field("config", &field);
}

static int	DBpatch_5010013(void)
{
	const ZBX_FIELD	field = {"iframe_sandboxing_enabled", "1", NULL, NULL, 0, ZBX_TYPE_INT, ZBX_NOTNULL, 0};

	return DBadd_field("config", &field);
}

static int	DBpatch_5010014(void)
{
	const ZBX_FIELD	field = {"iframe_sandboxing_exceptions", "", NULL, NULL, 255, ZBX_TYPE_CHAR, ZBX_NOTNULL, 0};

	return DBadd_field("config", &field);
}

static int	DBpatch_5010015(void)
{
	const ZBX_FIELD	field = {"max_overview_table_size", "50", NULL, NULL, 0, ZBX_TYPE_INT, ZBX_NOTNULL, 0};

	return DBadd_field("config", &field);
}

static int	DBpatch_5010016(void)
{
	const ZBX_FIELD	field = {"history_period", "24h", NULL, NULL, 32, ZBX_TYPE_CHAR, ZBX_NOTNULL, 0};

	return DBadd_field("config", &field);
}

static int	DBpatch_5010017(void)
{
	const ZBX_FIELD	field = {"period_default", "1h", NULL, NULL, 32, ZBX_TYPE_CHAR, ZBX_NOTNULL, 0};

	return DBadd_field("config", &field);
}

static int	DBpatch_5010018(void)
{
	const ZBX_FIELD	field = {"max_period", "2y", NULL, NULL, 32, ZBX_TYPE_CHAR, ZBX_NOTNULL, 0};

	return DBadd_field("config", &field);
}

static int	DBpatch_5010019(void)
{
	const ZBX_FIELD	field = {"socket_timeout", "3s", NULL, NULL, 32, ZBX_TYPE_CHAR, ZBX_NOTNULL, 0};

	return DBadd_field("config", &field);
}

static int	DBpatch_5010020(void)
{
	const ZBX_FIELD	field = {"connect_timeout", "3s", NULL, NULL, 32, ZBX_TYPE_CHAR, ZBX_NOTNULL, 0};

	return DBadd_field("config", &field);
}

static int	DBpatch_5010021(void)
{
	const ZBX_FIELD	field = {"media_type_test_timeout", "65s", NULL, NULL, 32, ZBX_TYPE_CHAR, ZBX_NOTNULL, 0};

	return DBadd_field("config", &field);
}

static int	DBpatch_5010022(void)
{
	const ZBX_FIELD	field = {"script_timeout", "60s", NULL, NULL, 32, ZBX_TYPE_CHAR, ZBX_NOTNULL, 0};

	return DBadd_field("config", &field);
}

static int	DBpatch_5010023(void)
{
	const ZBX_FIELD	field = {"item_test_timeout", "60s", NULL, NULL, 32, ZBX_TYPE_CHAR, ZBX_NOTNULL, 0};

	return DBadd_field("config", &field);
}

static int	DBpatch_5010024(void)
{
	const ZBX_FIELD	field = {"session_key", "", NULL, NULL, 32, ZBX_TYPE_CHAR, ZBX_NOTNULL, 0};

	return DBadd_field("config", &field);
}

static int	DBpatch_5010025(void)
{
	const ZBX_FIELD field = {"value", "", NULL, NULL, 2048, ZBX_TYPE_CHAR, ZBX_NOTNULL, 0};

	return DBmodify_field_type("hostmacro", &field, NULL);
}

static int	DBpatch_5010026(void)
{
	const ZBX_FIELD field = {"value", "", NULL, NULL, 2048, ZBX_TYPE_CHAR, ZBX_NOTNULL, 0};

	return DBmodify_field_type("globalmacro", &field, NULL);
}

static int	DBpatch_5010027(void)
{
	const ZBX_FIELD	old_field = {"data", "", NULL, NULL, 0, ZBX_TYPE_SHORTTEXT, ZBX_NOTNULL, 0};
	const ZBX_FIELD	field = {"data", "", NULL, NULL, 0, ZBX_TYPE_TEXT, ZBX_NOTNULL, 0};

	return DBmodify_field_type("task_data", &field, &old_field);
}

static int	DBpatch_5010028(void)
{
	const ZBX_FIELD	old_field = {"info", "", NULL, NULL, 0, ZBX_TYPE_SHORTTEXT, ZBX_NOTNULL, 0};
	const ZBX_FIELD	field = {"info", "", NULL, NULL, 0, ZBX_TYPE_TEXT, ZBX_NOTNULL, 0};

	return DBmodify_field_type("task_result", &field, &old_field);
}

static int	DBpatch_5010029(void)
{
	const ZBX_FIELD	old_field = {"params", "", NULL, NULL, 0, ZBX_TYPE_SHORTTEXT, ZBX_NOTNULL, 0};
	const ZBX_FIELD	field = {"params", "", NULL, NULL, 0, ZBX_TYPE_TEXT, ZBX_NOTNULL, 0};

	return DBmodify_field_type("items", &field, &old_field);
}

static int	DBpatch_5010030(void)
{
	const ZBX_FIELD	old_field = {"description", "", NULL, NULL, 0, ZBX_TYPE_SHORTTEXT, ZBX_NOTNULL, 0};
	const ZBX_FIELD	field = {"description", "", NULL, NULL, 0, ZBX_TYPE_TEXT, ZBX_NOTNULL, 0};

	return DBmodify_field_type("items", &field, &old_field);
}

static int	DBpatch_5010031(void)
{
	const ZBX_FIELD	old_field = {"posts", "", NULL, NULL, 0, ZBX_TYPE_SHORTTEXT, ZBX_NOTNULL, 0};
	const ZBX_FIELD	field = {"posts", "", NULL, NULL, 0, ZBX_TYPE_TEXT, ZBX_NOTNULL, 0};

	return DBmodify_field_type("items", &field, &old_field);
}

static int	DBpatch_5010032(void)
{
	const ZBX_FIELD	old_field = {"headers", "", NULL, NULL, 0, ZBX_TYPE_SHORTTEXT, ZBX_NOTNULL, 0};
	const ZBX_FIELD	field = {"headers", "", NULL, NULL, 0, ZBX_TYPE_TEXT, ZBX_NOTNULL, 0};

	return DBmodify_field_type("items", &field, &old_field);
}

<<<<<<< HEAD
static int DBpatch_5010033(void)
{
	const ZBX_FIELD	old_field = {"value_str", "", NULL, NULL, 255, ZBX_TYPE_CHAR, ZBX_NOTNULL, 0};
	const ZBX_FIELD	field = {"value_str", "", NULL, NULL, 0, ZBX_TYPE_TEXT, ZBX_NOTNULL, 0};

	return DBmodify_field_type("profiles", &field, &old_field);
}

static int DBpatch_5010034(void)
{
	if (0 == (program_type & ZBX_PROGRAM_TYPE_SERVER))
		return SUCCEED;

	if (ZBX_DB_OK > DBexecute("delete from profiles where idx like 'web.hostsmon.filter.%%' or idx like 'web.problem.filter%%'"))
		return FAIL;

	return SUCCEED;
=======
static int	DBpatch_5010033(void)
{
	const ZBX_FIELD	field = {"custom_interfaces", "0", NULL, NULL, 0, ZBX_TYPE_INT, ZBX_NOTNULL, 0};

	return DBadd_field("hosts", &field);
>>>>>>> edbee00b
}

#endif

DBPATCH_START(5010)

/* version, duplicates flag, mandatory flag */

DBPATCH_ADD(5010000, 0, 1)
DBPATCH_ADD(5010001, 0, 1)
DBPATCH_ADD(5010002, 0, 1)
DBPATCH_ADD(5010003, 0, 1)
DBPATCH_ADD(5010004, 0, 1)
DBPATCH_ADD(5010005, 0, 1)
DBPATCH_ADD(5010006, 0, 1)
DBPATCH_ADD(5010007, 0, 1)
DBPATCH_ADD(5010008, 0, 1)
DBPATCH_ADD(5010009, 0, 1)
DBPATCH_ADD(5010010, 0, 1)
DBPATCH_ADD(5010011, 0, 1)
DBPATCH_ADD(5010012, 0, 1)
DBPATCH_ADD(5010013, 0, 1)
DBPATCH_ADD(5010014, 0, 1)
DBPATCH_ADD(5010015, 0, 1)
DBPATCH_ADD(5010016, 0, 1)
DBPATCH_ADD(5010017, 0, 1)
DBPATCH_ADD(5010018, 0, 1)
DBPATCH_ADD(5010019, 0, 1)
DBPATCH_ADD(5010020, 0, 1)
DBPATCH_ADD(5010021, 0, 1)
DBPATCH_ADD(5010022, 0, 1)
DBPATCH_ADD(5010023, 0, 1)
DBPATCH_ADD(5010024, 0, 1)
DBPATCH_ADD(5010025, 0, 1)
DBPATCH_ADD(5010026, 0, 1)
DBPATCH_ADD(5010027, 0, 1)
DBPATCH_ADD(5010028, 0, 1)
DBPATCH_ADD(5010029, 0, 1)
DBPATCH_ADD(5010030, 0, 1)
DBPATCH_ADD(5010031, 0, 1)
DBPATCH_ADD(5010032, 0, 1)
DBPATCH_ADD(5010033, 0, 1)
<<<<<<< HEAD
DBPATCH_ADD(5010034, 0, 1)
=======
>>>>>>> edbee00b

DBPATCH_END()<|MERGE_RESOLUTION|>--- conflicted
+++ resolved
@@ -291,8 +291,14 @@
 	return DBmodify_field_type("items", &field, &old_field);
 }
 
-<<<<<<< HEAD
-static int DBpatch_5010033(void)
+static int	DBpatch_5010033(void)
+{
+	const ZBX_FIELD	field = {"custom_interfaces", "0", NULL, NULL, 0, ZBX_TYPE_INT, ZBX_NOTNULL, 0};
+
+	return DBadd_field("hosts", &field);
+}
+
+static int DBpatch_5010034(void)
 {
 	const ZBX_FIELD	old_field = {"value_str", "", NULL, NULL, 255, ZBX_TYPE_CHAR, ZBX_NOTNULL, 0};
 	const ZBX_FIELD	field = {"value_str", "", NULL, NULL, 0, ZBX_TYPE_TEXT, ZBX_NOTNULL, 0};
@@ -300,7 +306,7 @@
 	return DBmodify_field_type("profiles", &field, &old_field);
 }
 
-static int DBpatch_5010034(void)
+static int DBpatch_5010035(void)
 {
 	if (0 == (program_type & ZBX_PROGRAM_TYPE_SERVER))
 		return SUCCEED;
@@ -309,13 +315,6 @@
 		return FAIL;
 
 	return SUCCEED;
-=======
-static int	DBpatch_5010033(void)
-{
-	const ZBX_FIELD	field = {"custom_interfaces", "0", NULL, NULL, 0, ZBX_TYPE_INT, ZBX_NOTNULL, 0};
-
-	return DBadd_field("hosts", &field);
->>>>>>> edbee00b
 }
 
 #endif
@@ -358,9 +357,7 @@
 DBPATCH_ADD(5010031, 0, 1)
 DBPATCH_ADD(5010032, 0, 1)
 DBPATCH_ADD(5010033, 0, 1)
-<<<<<<< HEAD
 DBPATCH_ADD(5010034, 0, 1)
-=======
->>>>>>> edbee00b
+DBPATCH_ADD(5010035, 0, 1)
 
 DBPATCH_END()