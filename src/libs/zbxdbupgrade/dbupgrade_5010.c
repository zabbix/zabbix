--- conflicted
+++ resolved
@@ -293,13 +293,19 @@
 
 static int	DBpatch_5010033(void)
 {
-<<<<<<< HEAD
+	const ZBX_FIELD	field = {"custom_interfaces", "0", NULL, NULL, 0, ZBX_TYPE_INT, ZBX_NOTNULL, 0};
+
+	return DBadd_field("hosts", &field);
+}
+
+static int	DBpatch_5010034(void)
+{
 	const ZBX_FIELD	field = {"event_name", "", NULL, NULL, 2048, ZBX_TYPE_CHAR, ZBX_NOTNULL, 0};
 
 	return DBadd_field("triggers", &field);
 }
 
-static int	DBpatch_5010034(void)
+static int	DBpatch_5010035(void)
 {
 	const ZBX_TABLE	table =
 			{"trigger_queue", "", 0,
@@ -314,13 +320,7 @@
 			};
 
 	return DBcreate_table(&table);
-=======
-	const ZBX_FIELD	field = {"custom_interfaces", "0", NULL, NULL, 0, ZBX_TYPE_INT, ZBX_NOTNULL, 0};
-
-	return DBadd_field("hosts", &field);
->>>>>>> a3026fdd
-}
-
+}
 #endif
 
 DBPATCH_START(5010)
@@ -361,9 +361,7 @@
 DBPATCH_ADD(5010031, 0, 1)
 DBPATCH_ADD(5010032, 0, 1)
 DBPATCH_ADD(5010033, 0, 1)
-<<<<<<< HEAD
 DBPATCH_ADD(5010034, 0, 1)
-=======
->>>>>>> a3026fdd
+DBPATCH_ADD(5010035, 0, 1)
 
 DBPATCH_END()