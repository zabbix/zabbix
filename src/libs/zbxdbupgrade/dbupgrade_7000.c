--- conflicted
+++ resolved
@@ -302,148 +302,152 @@
 
 static int	DBpatch_7000021(void)
 {
-<<<<<<< HEAD
+	/* 2 - ZBX_FLAG_DISCOVERY_PROTOTYPE */
+	if (ZBX_DB_OK > zbx_db_execute(
+			"delete from httptestitem"
+			" where httptestid in ("
+				"select ht.httptestid from hosts h,httptest ht"
+				" where h.hostid=ht.hostid and h.flags=2"
+			")"))
+	{
+		return FAIL;
+	}
+
+	return SUCCEED;
+}
+
+static int	DBpatch_7000022(void)
+{
+	/* 2 - ZBX_FLAG_DISCOVERY_PROTOTYPE */
+	if (ZBX_DB_OK > zbx_db_execute(
+			"delete from httpstepitem"
+			" where httpstepid in ("
+				"select hts.httpstepid"
+				" from hosts h,httptest ht,httpstep hts"
+				" where h.hostid=ht.hostid"
+					" and ht.httptestid=hts.httptestid and h.flags=2"
+				")"))
+	{
+		return FAIL;
+	}
+
+	return SUCCEED;
+}
+
+static int	DBpatch_7000023(void)
+{
+	/* 2 - ZBX_FLAG_DISCOVERY_PROTOTYPE */
+	if (ZBX_DB_OK > zbx_db_execute(
+			"delete from item_tag"
+			" where itemid in ("
+				"select i.itemid from hosts h,items i"
+				" where h.hostid=i.hostid and h.flags=2"
+			")"))
+	{
+		return FAIL;
+	}
+
+	return SUCCEED;
+}
+
+static int	DBpatch_7000024(void)
+{
+	/* 2 - ZBX_FLAG_DISCOVERY_PROTOTYPE */
+	if (ZBX_DB_OK > zbx_db_execute(
+			"delete from items"
+			" where exists ("
+				"select null from hosts h"
+				" where h.hostid=items.hostid and h.flags=2"
+			")"))
+	{
+		return FAIL;
+	}
+
+	return SUCCEED;
+}
+
+static int	DBpatch_7000025(void)
+{
+	/* 2 - ZBX_FLAG_DISCOVERY_PROTOTYPE */
+	if (ZBX_DB_OK > zbx_db_execute(
+			"delete from httpstep_field"
+			" where httpstepid in ("
+				"select hts.httpstepid"
+				" from hosts h,httptest ht,httpstep hts"
+				" where h.hostid=ht.hostid"
+					" and ht.httptestid=hts.httptestid and h.flags=2"
+			")"))
+	{
+		return FAIL;
+	}
+
+	return SUCCEED;
+}
+
+static int	DBpatch_7000026(void)
+{
+	/* 2 - ZBX_FLAG_DISCOVERY_PROTOTYPE */
+	if (ZBX_DB_OK > zbx_db_execute(
+			"delete from httpstep"
+			" where httptestid in ("
+				"select ht.httptestid from hosts h,httptest ht"
+				" where h.hostid=ht.hostid and h.flags=2"
+			")"))
+	{
+		return FAIL;
+	}
+
+	return SUCCEED;
+}
+
+static int	DBpatch_7000027(void)
+{
+	/* 2 - ZBX_FLAG_DISCOVERY_PROTOTYPE */
+	if (ZBX_DB_OK > zbx_db_execute(
+			"delete from httptest_field"
+			" where httptestid in ("
+				"select ht.httptestid from hosts h,httptest ht"
+				" where h.hostid=ht.hostid and h.flags=2"
+			")"))
+	{
+		return FAIL;
+	}
+
+	return SUCCEED;
+}
+
+static int	DBpatch_7000028(void)
+{
+	/* 2 - ZBX_FLAG_DISCOVERY_PROTOTYPE */
+	if (ZBX_DB_OK > zbx_db_execute(
+			"delete from httptest"
+			" where exists ("
+				"select null from hosts h"
+				" where h.hostid=httptest.hostid and h.flags=2"
+			")"))
+	{
+		return FAIL;
+	}
+
+	return SUCCEED;
+}
+
+static int	DBpatch_7000029(void)
+{
 	/* 3 - HOST_STATUS_TEMPLATE */
 	if (ZBX_DB_OK > zbx_db_execute("delete from item_rtdata"
 			" where exists ("
 				"select null from items i,hosts h"
 				" where item_rtdata.itemid=i.itemid"
 					" and i.hostid=h.hostid and h.status=3"
-=======
-	/* 2 - ZBX_FLAG_DISCOVERY_PROTOTYPE */
-	if (ZBX_DB_OK > zbx_db_execute(
-			"delete from httptestitem"
-			" where httptestid in ("
-				"select ht.httptestid from hosts h,httptest ht"
-				" where h.hostid=ht.hostid and h.flags=2"
-			")"))
-	{
-		return FAIL;
-	}
-
-	return SUCCEED;
-}
-
-static int	DBpatch_7000022(void)
-{
-	/* 2 - ZBX_FLAG_DISCOVERY_PROTOTYPE */
-	if (ZBX_DB_OK > zbx_db_execute(
-			"delete from httpstepitem"
-			" where httpstepid in ("
-				"select hts.httpstepid"
-				" from hosts h,httptest ht,httpstep hts"
-				" where h.hostid=ht.hostid"
-					" and ht.httptestid=hts.httptestid and h.flags=2"
->>>>>>> 5269e788
-				")"))
-	{
-		return FAIL;
-	}
-
-	return SUCCEED;
-}
-
-<<<<<<< HEAD
-=======
-static int	DBpatch_7000023(void)
-{
-	/* 2 - ZBX_FLAG_DISCOVERY_PROTOTYPE */
-	if (ZBX_DB_OK > zbx_db_execute(
-			"delete from item_tag"
-			" where itemid in ("
-				"select i.itemid from hosts h,items i"
-				" where h.hostid=i.hostid and h.flags=2"
-			")"))
-	{
-		return FAIL;
-	}
-
-	return SUCCEED;
-}
-
-static int	DBpatch_7000024(void)
-{
-	/* 2 - ZBX_FLAG_DISCOVERY_PROTOTYPE */
-	if (ZBX_DB_OK > zbx_db_execute(
-			"delete from items"
-			" where exists ("
-				"select null from hosts h"
-				" where h.hostid=items.hostid and h.flags=2"
-			")"))
-	{
-		return FAIL;
-	}
-
-	return SUCCEED;
-}
-
-static int	DBpatch_7000025(void)
-{
-	/* 2 - ZBX_FLAG_DISCOVERY_PROTOTYPE */
-	if (ZBX_DB_OK > zbx_db_execute(
-			"delete from httpstep_field"
-			" where httpstepid in ("
-				"select hts.httpstepid"
-				" from hosts h,httptest ht,httpstep hts"
-				" where h.hostid=ht.hostid"
-					" and ht.httptestid=hts.httptestid and h.flags=2"
-			")"))
-	{
-		return FAIL;
-	}
-
-	return SUCCEED;
-}
-
-static int	DBpatch_7000026(void)
-{
-	/* 2 - ZBX_FLAG_DISCOVERY_PROTOTYPE */
-	if (ZBX_DB_OK > zbx_db_execute(
-			"delete from httpstep"
-			" where httptestid in ("
-				"select ht.httptestid from hosts h,httptest ht"
-				" where h.hostid=ht.hostid and h.flags=2"
-			")"))
-	{
-		return FAIL;
-	}
-
-	return SUCCEED;
-}
-
-static int	DBpatch_7000027(void)
-{
-	/* 2 - ZBX_FLAG_DISCOVERY_PROTOTYPE */
-	if (ZBX_DB_OK > zbx_db_execute(
-			"delete from httptest_field"
-			" where httptestid in ("
-				"select ht.httptestid from hosts h,httptest ht"
-				" where h.hostid=ht.hostid and h.flags=2"
-			")"))
-	{
-		return FAIL;
-	}
-
-	return SUCCEED;
-}
-
-static int	DBpatch_7000028(void)
-{
-	/* 2 - ZBX_FLAG_DISCOVERY_PROTOTYPE */
-	if (ZBX_DB_OK > zbx_db_execute(
-			"delete from httptest"
-			" where exists ("
-				"select null from hosts h"
-				" where h.hostid=httptest.hostid and h.flags=2"
-			")"))
-	{
-		return FAIL;
-	}
-
-	return SUCCEED;
-}
-
->>>>>>> 5269e788
+			")"))
+	{
+		return FAIL;
+	}
+
+	return SUCCEED;
+}
+
 #endif
 
 DBPATCH_START(7000)
@@ -472,8 +476,6 @@
 DBPATCH_ADD(7000019, 0, 0)
 DBPATCH_ADD(7000020, 0, 0)
 DBPATCH_ADD(7000021, 0, 0)
-<<<<<<< HEAD
-=======
 DBPATCH_ADD(7000022, 0, 0)
 DBPATCH_ADD(7000023, 0, 0)
 DBPATCH_ADD(7000024, 0, 0)
@@ -481,6 +483,6 @@
 DBPATCH_ADD(7000026, 0, 0)
 DBPATCH_ADD(7000027, 0, 0)
 DBPATCH_ADD(7000028, 0, 0)
->>>>>>> 5269e788
+DBPATCH_ADD(7000029, 0, 0)
 
 DBPATCH_END()