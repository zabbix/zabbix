/*
** Copyright (C) 2001-2024 Zabbix SIA
**
** This program is free software: you can redistribute it and/or modify it under the terms of
** the GNU Affero General Public License as published by the Free Software Foundation, version 3.
**
** This program is distributed in the hope that it will be useful, but WITHOUT ANY WARRANTY;
** without even the implied warranty of MERCHANTABILITY or FITNESS FOR A PARTICULAR PURPOSE.
** See the GNU Affero General Public License for more details.
**
** You should have received a copy of the GNU Affero General Public License along with this program.
** If not, see <https://www.gnu.org/licenses/>.
**/

#include "dbupgrade.h"
#include "zbxdbhigh.h"

/*
 * 7.0 maintenance database patches
 */

#ifndef HAVE_SQLITE3

static int	DBpatch_7000000(void)
{
	return SUCCEED;
}

static int	DBpatch_7000001(void)
{
	if (0 == (DBget_program_type() & ZBX_PROGRAM_TYPE_SERVER))
		return SUCCEED;

	if (ZBX_DB_OK > zbx_db_execute(
			"update profiles"
				" set value_str='operating_mode'"
				" where idx='web.proxies.php.sort'"
				" and value_str like 'status'"))
	{
		return FAIL;
	}

	return SUCCEED;
}

static int	DBpatch_7000002(void)
{
	if (FAIL == zbx_db_index_exists("auditlog", "auditlog_4"))
		return DBcreate_index("auditlog", "auditlog_4", "recordsetid", 0);

	return SUCCEED;
}

static int	DBpatch_7000003(void)
{
	return DBdrop_index("userdirectory_usrgrp", "userdirectory_usrgrp_3");
}

static int	DBpatch_7000004(void)
{
	if (FAIL == zbx_db_index_exists("items", "items_10"))
		return DBcreate_index("items", "items_10", "uuid", 0);

	return SUCCEED;
}

static int	DBpatch_7000005(void)
{
	if (FAIL == zbx_db_index_exists("hosts", "hosts_9"))
		return DBcreate_index("hosts", "hosts_9", "uuid", 0);

	return SUCCEED;
}

static int	DBpatch_7000006(void)
{
	if (FAIL == zbx_db_index_exists("hstgrp", "hstgrp_2"))
		return DBcreate_index("hstgrp", "hstgrp_2", "uuid", 0);

	return SUCCEED;
}

static int	DBpatch_7000007(void)
{
	if (FAIL == zbx_db_index_exists("httptest", "httptest_5"))
		return DBcreate_index("httptest", "httptest_5", "uuid", 0);

	return SUCCEED;
}

static int	DBpatch_7000008(void)
{
	if (FAIL == zbx_db_index_exists("valuemap", "valuemap_2"))
		return DBcreate_index("valuemap", "valuemap_2", "uuid", 0);

	return SUCCEED;
}

static int	DBpatch_7000009(void)
{
	if (FAIL == zbx_db_index_exists("triggers", "triggers_4"))
		return DBcreate_index("triggers", "triggers_4", "uuid", 0);

	return SUCCEED;
}

static int	DBpatch_7000010(void)
{
	if (FAIL == zbx_db_index_exists("graphs", "graphs_5"))
		return DBcreate_index("graphs", "graphs_5", "uuid", 0);

	return SUCCEED;
}

static int	DBpatch_7000011(void)
{
	if (FAIL == zbx_db_index_exists("services", "services_1"))
		return DBcreate_index("services", "services_1", "uuid", 0);

	return SUCCEED;
}

static int	DBpatch_7000012(void)
{
	if (FAIL == zbx_db_index_exists("dashboard", "dashboard_3"))
		return DBcreate_index("dashboard", "dashboard_3", "uuid", 0);

	return SUCCEED;
}

static int	DBpatch_7000013(void)
{
<<<<<<< HEAD
	if (0 == (DBget_program_type() & ZBX_PROGRAM_TYPE_SERVER))
		return SUCCEED;

	/* 0 - HOST_STATUS_MONITORED */
	/* 1 - HOST_STATUS_NOT_MONITORED */
	if (ZBX_DB_OK > zbx_db_execute(
			"update items"
				" set uuid=''"
				" where hostid in (select hostid from hosts where status in (0,1))"
					" and uuid" ZBX_SQL_STRCMP, ZBX_SQL_STRVAL_NE("")))
	{
		return FAIL;
	}

	return SUCCEED;
=======
	return DBcreate_index("auditlog", "auditlog_5", "ip", 0);
>>>>>>> d4432172
}

#endif

DBPATCH_START(7000)

/* version, duplicates flag, mandatory flag */

DBPATCH_ADD(7000000, 0, 1)
DBPATCH_ADD(7000001, 0, 0)
DBPATCH_ADD(7000002, 0, 0)
DBPATCH_ADD(7000003, 0, 0)
DBPATCH_ADD(7000004, 0, 0)
DBPATCH_ADD(7000005, 0, 0)
DBPATCH_ADD(7000006, 0, 0)
DBPATCH_ADD(7000007, 0, 0)
DBPATCH_ADD(7000008, 0, 0)
DBPATCH_ADD(7000009, 0, 0)
DBPATCH_ADD(7000010, 0, 0)
DBPATCH_ADD(7000011, 0, 0)
DBPATCH_ADD(7000012, 0, 0)
DBPATCH_ADD(7000013, 0, 0)

DBPATCH_END()<|MERGE_RESOLUTION|>--- conflicted
+++ resolved
@@ -130,7 +130,11 @@
 
 static int	DBpatch_7000013(void)
 {
-<<<<<<< HEAD
+	return DBcreate_index("auditlog", "auditlog_5", "ip", 0);
+}
+
+static int	DBpatch_7000014(void)
+{
 	if (0 == (DBget_program_type() & ZBX_PROGRAM_TYPE_SERVER))
 		return SUCCEED;
 
@@ -146,9 +150,6 @@
 	}
 
 	return SUCCEED;
-=======
-	return DBcreate_index("auditlog", "auditlog_5", "ip", 0);
->>>>>>> d4432172
 }
 
 #endif
@@ -171,5 +172,6 @@
 DBPATCH_ADD(7000011, 0, 0)
 DBPATCH_ADD(7000012, 0, 0)
 DBPATCH_ADD(7000013, 0, 0)
+DBPATCH_ADD(7000014, 0, 0)
 
 DBPATCH_END()