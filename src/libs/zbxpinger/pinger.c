/*
** Copyright (C) 2001-2025 Zabbix SIA
**
** This program is free software: you can redistribute it and/or modify it under the terms of
** the GNU Affero General Public License as published by the Free Software Foundation, version 3.
**
** This program is distributed in the hope that it will be useful, but WITHOUT ANY WARRANTY;
** without even the implied warranty of MERCHANTABILITY or FITNESS FOR A PARTICULAR PURPOSE.
** See the GNU Affero General Public License for more details.
**
** You should have received a copy of the GNU Affero General Public License along with this program.
** If not, see <https://www.gnu.org/licenses/>.
**/

#include "zbxpinger.h"

#include "zbxlog.h"
#include "zbxcacheconfig.h"
#include "zbxicmpping.h"
#include "zbxnix.h"
#include "zbxself.h"
#include "zbxtime.h"
#include "zbxnum.h"
#include "zbxsysinfo.h"
#include "zbx_item_constants.h"
#include "zbx_host_constants.h"
#include "zbxpreproc.h"
#include "zbxdbhigh.h"
#include "zbxthreads.h"
#include "zbxtimekeeper.h"
#include "zbxalgo.h"
#include "zbxexpr.h"

typedef struct
{
	zbx_uint64_t		itemid;
	icmpping_t		icmpping;
	icmppingsec_type_t	type;
	char			*addr;
}
zbx_pinger_item_t;

ZBX_VECTOR_DECL(pinger_item, zbx_pinger_item_t)
ZBX_VECTOR_IMPL(pinger_item, zbx_pinger_item_t)

typedef struct
{
	unsigned char			allow_redirect;
	int				count;
	int				interval;
	int				size;
	int				timeout;
	int				retries;
	double				backoff;

	zbx_vector_pinger_item_t	items;
}
zbx_pinger_t;

static zbx_hash_t	pinger_hash(const void *d)
{
	const zbx_pinger_t	*pinger = (const zbx_pinger_t *)d;
	zbx_hash_t		hash = 0;

	hash = ZBX_DEFAULT_HASH_ALGO(&pinger->allow_redirect, sizeof(pinger->allow_redirect), hash);
	hash = ZBX_DEFAULT_HASH_ALGO(&pinger->count, sizeof(pinger->count), hash);
	hash = ZBX_DEFAULT_HASH_ALGO(&pinger->interval, sizeof(pinger->interval), hash);
	hash = ZBX_DEFAULT_HASH_ALGO(&pinger->size, sizeof(pinger->size), hash);
	hash = ZBX_DEFAULT_HASH_ALGO(&pinger->timeout, sizeof(pinger->timeout), hash);
	hash = ZBX_DEFAULT_HASH_ALGO(&pinger->retries, sizeof(pinger->retries), hash);
	hash = ZBX_DEFAULT_HASH_ALGO(&pinger->backoff, sizeof(pinger->backoff), hash);

	return hash;
}

static int	pinger_compare(const void *d1, const void *d2)
{
	const zbx_pinger_t	*pinger1 = (const zbx_pinger_t *)d1;
	const zbx_pinger_t	*pinger2 = (const zbx_pinger_t *)d2;

	ZBX_RETURN_IF_NOT_EQUAL(pinger1->allow_redirect, pinger2->allow_redirect);
	ZBX_RETURN_IF_NOT_EQUAL(pinger1->count, pinger2->count);
	ZBX_RETURN_IF_NOT_EQUAL(pinger1->interval, pinger2->interval);
	ZBX_RETURN_IF_NOT_EQUAL(pinger1->size, pinger2->size);
	ZBX_RETURN_IF_NOT_EQUAL(pinger1->timeout, pinger2->timeout);
	ZBX_RETURN_IF_NOT_EQUAL(pinger1->retries, pinger2->retries);
	ZBX_RETURN_IF_DBL_NOT_EQUAL(pinger1->backoff, pinger2->backoff);

	return 0;
}

static void	pinger_clear(void *d)
{
	zbx_pinger_t	*pinger = (zbx_pinger_t *)d;

	for (int i = 0; i < pinger->items.values_num; i++)
		zbx_free(pinger->items.values[i].addr);

	zbx_vector_pinger_item_destroy(&pinger->items);
}

/******************************************************************************
 *                                                                            *
 * Purpose: processes new item value                                          *
 *                                                                            *
 ******************************************************************************/
static void	process_value(zbx_uint64_t itemid, zbx_uint64_t *value_ui64, double *value_dbl,	zbx_timespec_t *ts,
		int ping_result, char *error)
{
	zbx_dc_item_t	item;
	int		errcode;

	zabbix_log(LOG_LEVEL_DEBUG, "In %s()", __func__);

	zbx_dc_config_get_items_by_itemids(&item, &itemid, &errcode, 1);

	if (SUCCEED != errcode)
		goto clean;

	if (ITEM_STATUS_ACTIVE != item.status)
		goto clean;

	if (HOST_STATUS_MONITORED != item.host.status)
		goto clean;

	if (NOTSUPPORTED == ping_result)
	{
		item.state = ITEM_STATE_NOTSUPPORTED;
<<<<<<< HEAD
		zbx_preprocess_item_value(item.itemid, item.value_type, item.flags, NULL, ts, item.state, error);
=======
		zbx_preprocess_item_value(item.itemid, item.host.hostid, item.value_type, item.flags,
			item.preprocessing, NULL, ts, item.state, error);
>>>>>>> 6e98508a
	}
	else
	{
		AGENT_RESULT	value;

		zbx_init_agent_result(&value);

		if (NULL != value_ui64)
			SET_UI64_RESULT(&value, *value_ui64);
		else
			SET_DBL_RESULT(&value, *value_dbl);

		item.state = ITEM_STATE_NORMAL;
<<<<<<< HEAD
		zbx_preprocess_item_value(item.itemid, item.value_type, item.flags, &value, ts, item.state, NULL);
=======
		zbx_preprocess_item_value(item.itemid, item.host.hostid, item.value_type, item.flags,
				item.preprocessing, &value, ts, item.state, NULL);
>>>>>>> 6e98508a

		zbx_free_agent_result(&value);
	}
clean:
	zbx_dc_requeue_items(&item.itemid, &ts->sec, &errcode, 1);

	zbx_dc_config_clean_items(&item, &errcode, 1);

	zabbix_log(LOG_LEVEL_DEBUG, "End of %s()", __func__);
}

/******************************************************************************
 *                                                                            *
 * Purpose: processes new item values                                         *
 *                                                                            *
 ******************************************************************************/
static void	process_values(const zbx_vector_pinger_item_t *items, zbx_fping_host_t *hosts, int hosts_count,
		zbx_timespec_t *ts, int ping_result, char *error)
{
	zabbix_log(LOG_LEVEL_DEBUG, "In %s()", __func__);

	for (int h = 0; h < hosts_count; h++)
	{
		const zbx_fping_host_t	*host = &hosts[h];

		if (NOTSUPPORTED == ping_result)
		{
			zabbix_log(LOG_LEVEL_DEBUG, "host [%s] %s", host->addr, error);
		}
		else
		{
			zabbix_log(LOG_LEVEL_DEBUG, "host [%s] cnt=%d rcv=%d"
					" min=" ZBX_FS_DBL " max=" ZBX_FS_DBL " sum=" ZBX_FS_DBL,
					host->addr, host->cnt, host->rcv, host->min, host->max, host->sum);
		}

		for (int i = 0; i < items->values_num; i++)
		{
			zbx_uint64_t		value_uint64;
			double			value_dbl;
			const zbx_pinger_item_t	*item = &items->values[i];

			if (0 != strcmp(item->addr, host->addr))
				continue;

			if (NOTSUPPORTED == ping_result)
			{
				process_value(item->itemid, NULL, NULL, ts, NOTSUPPORTED, error);
				continue;
			}

			if (0 == host->cnt)
			{
				process_value(item->itemid, NULL, NULL, ts, NOTSUPPORTED,
						(char *)"Cannot send ICMP ping packets to this host.");
				continue;
			}

			switch (item->icmpping)
			{
				case ICMPPING:
				case ICMPPINGRETRY:
					value_uint64 = (0 != host->rcv ? 1 : 0);
					process_value(item->itemid, &value_uint64, NULL, ts, SUCCEED, NULL);
					break;
				case ICMPPINGSEC:
					switch (item->type)
					{
						case ICMPPINGSEC_MIN:
							value_dbl = host->min;
							break;
						case ICMPPINGSEC_MAX:
							value_dbl = host->max;
							break;
						case ICMPPINGSEC_AVG:
							value_dbl = (0 != host->rcv ? host->sum / host->rcv : 0);
							break;
					}

					if (0 < value_dbl && zbx_get_float_epsilon() > value_dbl)
						value_dbl = zbx_get_float_epsilon();

					process_value(item->itemid, NULL, &value_dbl, ts, SUCCEED, NULL);
					break;
				case ICMPPINGLOSS:
					value_dbl = (100 * (host->cnt - host->rcv)) / (double)host->cnt;
					process_value(item->itemid, NULL, &value_dbl, ts, SUCCEED, NULL);
					break;
			}
		}
	}

	zbx_preprocessor_flush();

	zabbix_log(LOG_LEVEL_DEBUG, "End of %s()", __func__);
}

static int	pinger_parse_key_params(const char *key, const char *host_addr, zbx_pinger_t *pinger,
		icmpping_t *icmpping, char **addr, icmppingsec_type_t *type, char **error)
{
/* defines for `fping' and `fping6' to successfully process pings */
#define MIN_COUNT	1
#define MAX_COUNT	10000
#define MIN_INTERVAL	20
#define MIN_SIZE	24
#define MAX_SIZE	65507
#define MIN_TIMEOUT	50
#define DEFAULT_RETRIES	1
#define MIN_BACKOFF	1.0
#define MAX_BACKOFF	5.0
#define DEFAULT_BACKOFF	1.0

	const char	*tmp;
	int		ret = NOTSUPPORTED;
	AGENT_REQUEST	request;

	zbx_init_agent_request(&request);

	if (SUCCEED != zbx_parse_item_key(key, &request))
	{
		*error = zbx_strdup(NULL, "Invalid item key format.");
		goto out;
	}

	if (0 == strcmp(get_rkey(&request), ZBX_SERVER_ICMPPING_KEY))
	{
		*icmpping = ICMPPING;
	}
	else if (0 == strcmp(get_rkey(&request), ZBX_SERVER_ICMPPINGLOSS_KEY))
	{
		*icmpping = ICMPPINGLOSS;
	}
	else if (0 == strcmp(get_rkey(&request), ZBX_SERVER_ICMPPINGSEC_KEY))
	{
		*icmpping = ICMPPINGSEC;
	}
	else if (0 == strcmp(get_rkey(&request), ZBX_SERVER_ICMPPINGRETRY_KEY))
	{
		*icmpping = ICMPPINGRETRY;
	}
	else
	{
		*error = zbx_strdup(NULL, "Unsupported pinger key.");
		goto out;
	}

	if (7 < get_rparams_num(&request) || (ICMPPINGSEC != *icmpping && 6 < get_rparams_num(&request)))
	{
		*error = zbx_strdup(NULL, "Too many arguments.");
		goto out;
	}

	if (ICMPPINGRETRY != *icmpping)
	{
		if (NULL == (tmp = get_rparam(&request, 1)) || '\0' == *tmp)
		{
			pinger->count = 3;
		}
		else if (FAIL == zbx_is_uint31(tmp, &pinger->count) || MIN_COUNT > pinger->count ||
				pinger->count > MAX_COUNT)
		{
			*error = zbx_dsprintf(NULL, "Number of packets \"%s\" is not between %d and %d.",
					tmp, MIN_COUNT, MAX_COUNT);
			goto out;
		}

		if (NULL == (tmp = get_rparam(&request, 2)) || '\0' == *tmp)
		{
			pinger->interval = 0;
		}
		else if (FAIL == zbx_is_uint31(tmp, &pinger->interval) || MIN_INTERVAL > pinger->interval)
		{
			*error = zbx_dsprintf(NULL, "Interval \"%s\" should be at least %d.", tmp, MIN_INTERVAL);
			goto out;
		}

		pinger->retries = -1;
		pinger->backoff = -1;
	}
	else
	{
		if (NULL == (tmp = get_rparam(&request, 1)) || '\0' == *tmp)
		{
			pinger->retries = DEFAULT_RETRIES;
		}
		else if (FAIL == zbx_is_uint31(tmp, &pinger->retries))
		{
			*error = zbx_dsprintf(NULL, "Number of retries \"%s\" must be greater or equal to zero.", tmp);
			goto out;
		}

		if (NULL == (tmp = get_rparam(&request, 2)) || '\0' == *tmp)
		{
			pinger->backoff = DEFAULT_BACKOFF;
		}
		else if (SUCCEED != zbx_is_double(tmp, &pinger->backoff) || MIN_BACKOFF > pinger->backoff ||
				MAX_BACKOFF < pinger->backoff)
		{
			*error = zbx_dsprintf(NULL, "Backoff \"%s\" is not between %.1f and %.1f.", tmp,
					MIN_BACKOFF, MAX_BACKOFF);
			goto out;
		}

		pinger->count = -1;
		pinger->interval = -1;
	}

	if (NULL == (tmp = get_rparam(&request, 3)) || '\0' == *tmp)
	{
		pinger->size = 0;
	}
	else if (FAIL == zbx_is_uint31(tmp, &pinger->size) || MIN_SIZE > pinger->size || pinger->size > MAX_SIZE)
	{
		*error = zbx_dsprintf(NULL, "Packet size \"%s\" is not between %d and %d.",
				tmp, MIN_SIZE, MAX_SIZE);
		goto out;
	}

	if (NULL == (tmp = get_rparam(&request, 4)) || '\0' == *tmp)
	{
		pinger->timeout = 0;
	}
	else if (FAIL == zbx_is_uint31(tmp, &pinger->timeout) || MIN_TIMEOUT > pinger->timeout)
	{
		*error = zbx_dsprintf(NULL, "Timeout \"%s\" should be at least %d.", tmp, MIN_TIMEOUT);
		goto out;
	}


	if (ICMPPINGSEC != *icmpping || NULL == (tmp = get_rparam(&request, 5)) || '\0' == *tmp)
	{
		*type = ICMPPINGSEC_AVG;
	}
	else
	{
		if (0 == strcmp(tmp, "min"))
		{
			*type = ICMPPINGSEC_MIN;
		}
		else if (0 == strcmp(tmp, "avg"))
		{
			*type = ICMPPINGSEC_AVG;
		}
		else if (0 == strcmp(tmp, "max"))
		{
			*type = ICMPPINGSEC_MAX;
		}
		else
		{
			*error = zbx_dsprintf(NULL, "Mode \"%s\" is not supported.", tmp);
			goto out;
		}
	}

	if (NULL == (tmp = get_rparam(&request, ((ICMPPINGSEC == *icmpping) ? 6 : 5))) || '\0' == *tmp)
	{
		pinger->allow_redirect = 0;
	}
	else if (0 == strcmp(tmp, "allow_redirect"))
	{
		pinger->allow_redirect = 1;
	}
	else
	{
		*error = zbx_dsprintf(NULL, "\"%s\" is not supported as the \"options\" parameter value"
				".", tmp);
		goto out;
	}

	if (NULL == (tmp = get_rparam(&request, 0)) || '\0' == *tmp)
	{
		if (NULL == host_addr || '\0' == *host_addr)
		{
			*error = zbx_strdup(NULL, "Ping item must have target or host interface specified.");
			goto out;
		}
		*addr = strdup(host_addr);
	}
	else
		*addr = strdup(tmp);

	ret = SUCCEED;
out:
	zbx_free_agent_request(&request);

	return ret;
#undef MIN_COUNT
#undef MAX_COUNT
#undef MIN_INTERVAL
#undef MIN_SIZE
#undef MAX_SIZE
#undef MIN_TIMEOUT
#undef DEFAULT_RETRIES
#undef MIN_BACKOFF
#undef MAX_BACKOFF
#undef DEFAULT_BACKOFF
}

static void	add_icmpping_item(zbx_hashset_t *pinger_items, zbx_pinger_t *pinger_local, zbx_uint64_t itemid,
		char *addr, icmpping_t icmpping, icmppingsec_type_t type)
{
	int			num;
	zbx_pinger_item_t	item;
	zbx_pinger_t		*pinger;

	zabbix_log(LOG_LEVEL_DEBUG, "In %s() addr:'%s' count:%d interval:%d size:%d timeout:%d retries:%d backoff:%.1f"
			" allow_redirect:%u",
			__func__, addr, pinger_local->count, pinger_local->interval, pinger_local->size,
			pinger_local->timeout, pinger_local->retries, pinger_local->backoff,
			pinger_local->allow_redirect);

	num = pinger_items->num_data;

	pinger = (zbx_pinger_t *)zbx_hashset_insert(pinger_items, pinger_local, sizeof(zbx_pinger_t));

	if (pinger_items->num_data != num)
	{
		/* new entry was added, initialize */
		zbx_vector_pinger_item_create(&pinger->items);
	}

	item.itemid = itemid;
	item.addr = addr;
	item.icmpping = icmpping;
	item.type = type;
	zbx_vector_pinger_item_append_ptr(&pinger->items, &item);

	zabbix_log(LOG_LEVEL_DEBUG, "End of %s()", __func__);
}

/******************************************************************************
 *                                                                            *
 * Purpose: creates buffer which contains list of hosts to ping               *
 *                                                                            *
 * Return value: SUCCEED - file was created successfully                      *
 *               FAIL - otherwise                                             *
 *                                                                            *
 ******************************************************************************/
static void	get_pinger_hosts(zbx_hashset_t *pinger_items, int config_timeout)
{
	zbx_dc_item_t		item, *items;
	int			num, errcode = SUCCEED, items_count = 0;
	char			error[MAX_STRING_LEN], *addr = NULL, *errmsg = NULL;
	icmpping_t		icmpping;
	icmppingsec_type_t	type;
	zbx_dc_um_handle_t	*um_handle;

	zabbix_log(LOG_LEVEL_DEBUG, "In %s()", __func__);

	um_handle = zbx_dc_open_user_macros_masked();

	items = &item;
	num = zbx_dc_config_get_poller_items(ZBX_POLLER_TYPE_PINGER, config_timeout, 0, 0, &items);

	for (int i = 0; i < num; i++)
	{
		zbx_pinger_t	pinger_local;

		ZBX_STRDUP(items[i].key, items[i].key_orig);
		int	rc = zbx_substitute_item_key_params(&items[i].key, error, sizeof(error),
				zbx_item_key_subst_cb, um_handle, &items[i]);

		if (SUCCEED == rc)
		{
			rc = pinger_parse_key_params(items[i].key, items[i].interface.addr, &pinger_local, &icmpping,
					&addr, &type, &errmsg);
		}
		else
			errmsg = zbx_strdup(NULL, error);

		if (SUCCEED == rc)
		{
			add_icmpping_item(pinger_items, &pinger_local, items[i].itemid, addr, icmpping, type);
			items_count++;
		}
		else
		{
			zbx_timespec_t	ts;

			zbx_timespec(&ts);

			items[i].state = ITEM_STATE_NOTSUPPORTED;
<<<<<<< HEAD
			zbx_preprocess_item_value(items[i].itemid, items[i].value_type, items[i].flags, NULL, &ts,
					items[i].state, errmsg);
=======
			zbx_preprocess_item_value(items[i].itemid, items[i].host.hostid, items[i].value_type,
					items[i].flags, items[i].preprocessing, NULL, &ts, items[i].state, errmsg);
>>>>>>> 6e98508a

			zbx_dc_requeue_items(&items[i].itemid, &ts.sec, &errcode, 1);
			zbx_free(errmsg);
		}

		zbx_free(items[i].key);
	}

	zbx_dc_config_clean_items(items, NULL, num);

	if (items != &item)
		zbx_free(items);

	zbx_preprocessor_flush();

	zbx_dc_close_user_macros(um_handle);

	zabbix_log(LOG_LEVEL_DEBUG, "End of %s():%d", __func__, items_count);
}

static int	fping_host_compare(const void *d1, const void *d2)
{
	const zbx_fping_host_t        *h1 = (const zbx_fping_host_t *)d1;
	const zbx_fping_host_t        *h2 = (const zbx_fping_host_t *)d2;

	return strcmp(h1->addr, h2->addr);
}

static void	add_pinger_host(zbx_vector_fping_host_t *hosts, char *addr)
{
	zbx_fping_host_t	host = {.addr = addr};

	zabbix_log(LOG_LEVEL_DEBUG, "In %s() addr:'%s'", __func__, addr);

	if (FAIL == zbx_vector_fping_host_search(hosts, host, fping_host_compare))
		zbx_vector_fping_host_append_ptr(hosts, &host);

	zabbix_log(LOG_LEVEL_DEBUG, "End of %s()", __func__);
}

static int	process_pinger_hosts(zbx_hashset_t *pinger_items, int process_num, int process_type)
{
	int				ping_result, processed_num = 0;
	char				error[ZBX_ITEM_ERROR_LEN_MAX];
	zbx_vector_fping_host_t		hosts;
	zbx_timespec_t			ts;
	zbx_hashset_iter_t		iter;
	zbx_pinger_t			*pinger;

	zabbix_log(LOG_LEVEL_DEBUG, "In %s()", __func__);

	zbx_vector_fping_host_create(&hosts);
	zbx_vector_fping_host_reserve(&hosts, pinger_items->num_data);

	zbx_hashset_iter_reset(pinger_items, &iter);
	while (NULL != (pinger = (zbx_pinger_t *)zbx_hashset_iter_next(&iter)) && ZBX_IS_RUNNING())
	{
		for (int i = 0; i < pinger->items.values_num; i++)
			add_pinger_host(&hosts, pinger->items.values[i].addr);

		processed_num += pinger->items.values_num;

		zbx_setproctitle("%s #%d [pinging hosts]", get_process_type_string(process_type), process_num);
		zbx_timespec(&ts);

		ping_result = zbx_ping(hosts.values, hosts.values_num, pinger->count, pinger->interval, pinger->size,
				pinger->timeout, pinger->retries, pinger->backoff, pinger->allow_redirect, 0, error,
				sizeof(error));

		if (FAIL != ping_result)
			process_values(&pinger->items, hosts.values, hosts.values_num, &ts, ping_result, error);

		zbx_vector_fping_host_clear(&hosts);
	}

	zbx_vector_fping_host_destroy(&hosts);

	zabbix_log(LOG_LEVEL_DEBUG, "End of %s()", __func__);

	return processed_num;
}

/******************************************************************************
 *                                                                            *
 * Purpose: periodically performs ICMP pings                                  *
 *                                                                            *
 * Comments: never returns                                                    *
 *                                                                            *
 ******************************************************************************/
ZBX_THREAD_ENTRY(zbx_pinger_thread, args)
{
	int			nextcheck, sleeptime, itc,
				server_num = ((zbx_thread_args_t *)args)->info.server_num,
				process_num = ((zbx_thread_args_t *)args)->info.process_num;
	double			sec;
	const zbx_thread_info_t	*info = &((zbx_thread_args_t *)args)->info;
	unsigned char		process_type = ((zbx_thread_args_t *)args)->info.process_type;
	zbx_thread_pinger_args	*pinger_args_in = (zbx_thread_pinger_args *)(((zbx_thread_args_t *)args)->args);
	zbx_hashset_t		pinger_items;

	zabbix_log(LOG_LEVEL_INFORMATION, "%s #%d started [%s #%d]", get_program_type_string(info->program_type),
			server_num, get_process_type_string(process_type), process_num);

	zbx_setproctitle("%s #%d [starting]", get_process_type_string(process_type), process_num);

	zbx_update_selfmon_counter(info, ZBX_PROCESS_STATE_BUSY);
	zbx_init_icmpping_env(get_process_type_string(process_type), zbx_get_thread_id());

	zbx_hashset_create_ext(&pinger_items, ZBX_MAX_PINGER_ITEMS, pinger_hash, pinger_compare, pinger_clear,
			ZBX_DEFAULT_MEM_MALLOC_FUNC, ZBX_DEFAULT_MEM_REALLOC_FUNC, ZBX_DEFAULT_MEM_FREE_FUNC);

	while (ZBX_IS_RUNNING())
	{
		sec = zbx_time();
		zbx_update_env(get_process_type_string(process_type), sec);

		if (FAIL == zbx_vps_monitor_capped())
		{
			zbx_setproctitle("%s #%d [getting values]", get_process_type_string(process_type), process_num);

			get_pinger_hosts(&pinger_items, pinger_args_in->config_timeout);
			itc = process_pinger_hosts(&pinger_items, process_num, process_type);
			zbx_hashset_clear(&pinger_items);
			sec = zbx_time() - sec;

			nextcheck = zbx_dc_config_get_poller_nextcheck(ZBX_POLLER_TYPE_PINGER);
			sleeptime = zbx_calculate_sleeptime(nextcheck, POLLER_DELAY);
		}
		else
		{
			sec = 0;
			itc = 0;
			sleeptime = POLLER_DELAY;
		}

		zbx_setproctitle("%s #%d [got %d values in " ZBX_FS_DBL " sec, idle %d sec%s]",
				get_process_type_string(process_type), process_num, itc, sec, sleeptime,
				zbx_vps_monitor_status());

		zbx_sleep_loop(info, sleeptime);
	}

	zbx_setproctitle("%s #%d [terminated]", get_process_type_string(process_type), process_num);

	while (1)
		zbx_sleep(SEC_PER_MIN);
}<|MERGE_RESOLUTION|>--- conflicted
+++ resolved
@@ -126,12 +126,8 @@
 	if (NOTSUPPORTED == ping_result)
 	{
 		item.state = ITEM_STATE_NOTSUPPORTED;
-<<<<<<< HEAD
-		zbx_preprocess_item_value(item.itemid, item.value_type, item.flags, NULL, ts, item.state, error);
-=======
-		zbx_preprocess_item_value(item.itemid, item.host.hostid, item.value_type, item.flags,
-			item.preprocessing, NULL, ts, item.state, error);
->>>>>>> 6e98508a
+		zbx_preprocess_item_value(item.itemid, item.value_type, item.flags, item.preprocessing, NULL, ts,
+				item.state, error);
 	}
 	else
 	{
@@ -145,12 +141,8 @@
 			SET_DBL_RESULT(&value, *value_dbl);
 
 		item.state = ITEM_STATE_NORMAL;
-<<<<<<< HEAD
-		zbx_preprocess_item_value(item.itemid, item.value_type, item.flags, &value, ts, item.state, NULL);
-=======
-		zbx_preprocess_item_value(item.itemid, item.host.hostid, item.value_type, item.flags,
-				item.preprocessing, &value, ts, item.state, NULL);
->>>>>>> 6e98508a
+		zbx_preprocess_item_value(item.itemid, item.value_type, item.flags, item.preprocessing, &value, ts,
+				item.state, NULL);
 
 		zbx_free_agent_result(&value);
 	}
@@ -533,13 +525,8 @@
 			zbx_timespec(&ts);
 
 			items[i].state = ITEM_STATE_NOTSUPPORTED;
-<<<<<<< HEAD
-			zbx_preprocess_item_value(items[i].itemid, items[i].value_type, items[i].flags, NULL, &ts,
-					items[i].state, errmsg);
-=======
-			zbx_preprocess_item_value(items[i].itemid, items[i].host.hostid, items[i].value_type,
-					items[i].flags, items[i].preprocessing, NULL, &ts, items[i].state, errmsg);
->>>>>>> 6e98508a
+			zbx_preprocess_item_value(items[i].itemid, items[i].value_type, items[i].flags,
+					items[i].preprocessing, NULL, &ts, items[i].state, errmsg);
 
 			zbx_dc_requeue_items(&items[i].itemid, &ts.sec, &errcode, 1);
 			zbx_free(errmsg);
