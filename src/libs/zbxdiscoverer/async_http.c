--- conflicted
+++ resolved
@@ -22,13 +22,8 @@
 #include "zbxip.h"
 #include "zbx_discoverer_constants.h"
 
-<<<<<<< HEAD
-static int	process_task_http(short event, void *data, int *fd, const char *addr, char *dnserr,
-		struct event *timeout_event)
-=======
-static int	http_task_process(short event, void *data, int *fd, struct evutil_addrinfo **current_ai,
+static int	process_task_http(short event, void *data, int *fd, struct evutil_addrinfo **current_ai,
 		const char *addr, char *dnserr, struct event *timeout_event)
->>>>>>> 1aaf2ea3
 {
 	int					 task_ret = ZBX_ASYNC_TASK_STOP;
 	zbx_discovery_async_http_context_t	*http_context = (zbx_discovery_async_http_context_t *)data;
