--- conflicted
+++ resolved
@@ -24,7 +24,6 @@
 #include <event2/util.h>
 typedef struct
 {
-<<<<<<< HEAD
 	void					*data;
 	zbx_async_task_process_task_cb_t	async_task_process_task_cb;
 	zbx_async_task_process_result_cb_t	async_task_process_result_cb;
@@ -35,21 +34,8 @@
 	char					*error;
 	struct evdns_base			*dnsbase;
 	struct evutil_addrinfo			*ai;
+	struct evutil_addrinfo			*current_ai;
 	char					*address;
-=======
-	void				*data;
-	zbx_async_task_process_cb_t	process_cb;
-	zbx_async_task_clear_cb_t	free_cb;
-	struct event			*tx_event;
-	struct event			*rx_event;
-	struct event			*timeout_event;
-	int				timeout;
-	char				*error;
-	struct evdns_base		*dnsbase;
-	struct evutil_addrinfo		*ai;
-	struct evutil_addrinfo		*current_ai;
-	char				*address;
->>>>>>> 1aaf2ea3
 }
 zbx_async_task_t;
 
@@ -101,12 +87,8 @@
 
 	zabbix_log(LOG_LEVEL_DEBUG, "In %s()", __func__);
 
-<<<<<<< HEAD
-	ret = task->async_task_process_task_cb(what, task->data, &fd, task->address, task->error, task->timeout_event);
-=======
-	ret = task->process_cb(what, task->data, &fd, &task->current_ai, task->address, task->error,
+	ret = task->async_task_process_task_cb(what, task->data, &fd, &task->current_ai, task->address, task->error,
 			task->timeout_event);
->>>>>>> 1aaf2ea3
 
 	switch (ret)
 	{
