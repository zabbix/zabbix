/*
** Zabbix
** Copyright (C) 2001-2021 Zabbix SIA
**
** This program is free software; you can redistribute it and/or modify
** it under the terms of the GNU General Public License as published by
** the Free Software Foundation; either version 2 of the License, or
** (at your option) any later version.
**
** This program is distributed in the hope that it will be useful,
** but WITHOUT ANY WARRANTY; without even the implied warranty of
** MERCHANTABILITY or FITNESS FOR A PARTICULAR PURPOSE. See the
** GNU General Public License for more details.
**
** You should have received a copy of the GNU General Public License
** along with this program; if not, write to the Free Software
** Foundation, Inc., 51 Franklin Street, Fifth Floor, Boston, MA  02110-1301, USA.
**/

#include "log.h"
#include "zbxjson.h"
#include "dbcache.h"

#include "audit.h"

<<<<<<< HEAD
#define	AUDIT_DETAILS_KEY_LEN	100

static void	add_str_json(struct zbx_json *json, const char *key, const char *val)
=======
#define AUDIT_RESOURCE_SCRIPT		25

#define AUDIT_ACTION_EXECUTE		7

static void add_str_json(struct zbx_json *json, const char *key, const char *val)
>>>>>>> e29e5179
{
	zbx_json_addarray(json, key);
	zbx_json_addstring(json, NULL, "add", ZBX_JSON_TYPE_STRING);
	zbx_json_addstring(json, NULL, val, ZBX_JSON_TYPE_STRING);
	zbx_json_close(json);
}

static	void add_uint64_json(struct zbx_json *json, const char *key, const uint64_t val)
{
	zbx_json_addarray(json, key);
	zbx_json_addstring(json, NULL, "add", ZBX_JSON_TYPE_STRING);
	zbx_json_adduint64(json, NULL, val);
	zbx_json_close(json);
}

static	void add_int_json(struct zbx_json *json, const char *key, int val)
{
	zbx_json_addarray(json, key);
	zbx_json_addstring(json, NULL, "add", ZBX_JSON_TYPE_STRING);
	zbx_json_addint64(json, NULL, val);
	zbx_json_close(json);
}

static void	update_str_json(struct zbx_json *json, const char *key, const char *val_old, const char *val_new)
{
	zbx_json_addarray(json, key);
	zbx_json_addstring(json, NULL, "update", ZBX_JSON_TYPE_STRING);
	zbx_json_addstring(json, NULL, val_old, ZBX_JSON_TYPE_STRING);
	zbx_json_addstring(json, NULL, val_new, ZBX_JSON_TYPE_STRING);
	zbx_json_close(json);
}

static	void update_uint64_json(struct zbx_json *json, const char *key, uint64_t val_old, uint64_t val_new)
{
	zbx_json_addarray(json, key);
	zbx_json_addstring(json, NULL, "update", ZBX_JSON_TYPE_STRING);
	zbx_json_adduint64(json, NULL, val_old);
	zbx_json_adduint64(json, NULL, val_new);
	zbx_json_close(json);
}

static	void update_int_json(struct zbx_json *json, const char *key, int val_old, int val_new)
{
	zbx_json_addarray(json, key);
	zbx_json_addstring(json, NULL, "update", ZBX_JSON_TYPE_STRING);
	zbx_json_addint64(json, NULL, val_old);
	zbx_json_addint64(json, NULL, val_new);
	zbx_json_close(json);
}

#define IS_AUDIT_ON(...)						\
	if (ZBX_AUDIT_LOGGING_ENABLED != cfg->audit_logging_enabled)	\
		return							\


/******************************************************************************
 *                                                                            *
 * Function: auditlog_global_script                                           *
 *                                                                            *
 * Purpose: record global script execution results into audit log             *
 *                                                                            *
 * Comments: 'hostid' should be always > 0. 'eventid' is > 0 in case of       *
 *           "manual script on event"                                         *
 *                                                                            *
 ******************************************************************************/
int	zbx_auditlog_global_script(unsigned char script_type, unsigned char script_execute_on,
		const char *script_command_orig, zbx_uint64_t hostid, const char *hostname, zbx_uint64_t eventid,
		zbx_uint64_t proxy_hostid, zbx_uint64_t userid, const char *username, const char *clientip,
		const char *output, const char *error)
{
	int	ret = SUCCEED;
	char	auditid_cuid[CUID_LEN], execute_on_s[MAX_ID_LEN + 1], hostid_s[MAX_ID_LEN + 1],
		eventid_s[MAX_ID_LEN + 1], proxy_hostid_s[MAX_ID_LEN + 1];

	struct zbx_json	details_json;
	zbx_config_t	cfg;

	zabbix_log(LOG_LEVEL_DEBUG, "In %s()", __func__);

	zbx_config_get(&cfg, ZBX_CONFIG_FLAGS_AUDITLOG_ENABLED);

	if (ZBX_AUDITLOG_ENABLED != cfg.auditlog_enabled)
		goto out;

	zbx_new_cuid(auditid_cuid);

	zbx_json_initarray(&details_json, ZBX_JSON_STAT_BUF_LEN);
	zbx_json_addobject(&details_json, NULL);

	zbx_snprintf(execute_on_s, sizeof(execute_on_s), "%hhu", script_execute_on);

	add_str_json(&details_json, "script.execute_on", execute_on_s);

	if (0 != eventid)
	{
		zbx_snprintf(eventid_s, sizeof(eventid_s), ZBX_FS_UI64, eventid);
		add_str_json(&details_json, "script.eventid", eventid_s);
	}

	zbx_snprintf(hostid_s, sizeof(hostid_s), ZBX_FS_UI64, hostid);
	add_str_json(&details_json, "script.hostid", hostid_s);

	if (0 != proxy_hostid)
	{
		zbx_snprintf(proxy_hostid_s, sizeof(proxy_hostid_s), ZBX_FS_UI64, proxy_hostid);
		add_str_json(&details_json, "script.proxy_hostid", proxy_hostid_s);
	}

	if (ZBX_SCRIPT_TYPE_WEBHOOK != script_type)
		add_str_json(&details_json, "script.command", script_command_orig);

	if (NULL != output)
		add_str_json(&details_json, "script.output", output);

	if (NULL != error)
		add_str_json(&details_json, "script.error", error);

	zbx_json_close(&details_json);

	if (ZBX_DB_OK > DBexecute("insert into auditlog (auditid,userid,username,clock,action,ip,resourceid,"
			"resourcename,resourcetype,recordsetid,details) values ('%s'," ZBX_FS_UI64 ",'%s',%d,'%d','%s',"
			ZBX_FS_UI64 ",'%s',%d,'%s','%s' )", auditid_cuid, userid, username, (int)time(NULL),
			AUDIT_ACTION_EXECUTE, clientip, hostid, hostname, AUDIT_RESOURCE_SCRIPT, auditid_cuid,
			details_json.buffer))
	{
		ret = FAIL;
	}

	zbx_json_free(&details_json);
out:
	zabbix_log(LOG_LEVEL_DEBUG, "End of %s():%s", __func__, zbx_result_string(ret));

	return ret;
}

zbx_hashset_t zbx_audit;

typedef struct zbx_audit_entry
{
	zbx_uint64_t	id;
	char		*name;
	struct zbx_json	details_json;
	int		audit_action;
	int		resource_type;
} zbx_audit_entry_t;

static unsigned	zbx_audit_hash_func(const void *data)
{
	const zbx_audit_entry_t	* const *audit_entry = (const zbx_audit_entry_t * const *)data;

	return ZBX_DEFAULT_UINT64_HASH_ALGO(&((*audit_entry)->id), sizeof((*audit_entry)->id),
			ZBX_DEFAULT_HASH_SEED);
}

static int	zbx_audit_compare_func(const void *d1, const void *d2)
{
	const zbx_audit_entry_t	* const *audit_entry_1 = (const zbx_audit_entry_t * const *)d1;
	const zbx_audit_entry_t	* const *audit_entry_2 = (const zbx_audit_entry_t * const *)d2;

	ZBX_RETURN_IF_NOT_EQUAL((*audit_entry_1)->id, (*audit_entry_2)->id);

	return 0;
}

static void	zbx_audit_clean(zbx_config_t *cfg)
{
	zbx_hashset_iter_t	iter;
	zbx_audit_entry_t	**audit_entry;

	IS_AUDIT_ON();

	zbx_hashset_iter_reset(&zbx_audit, &iter);

	while (NULL != (audit_entry = (zbx_audit_entry_t **)zbx_hashset_iter_next(&iter)))
	{
		zbx_json_free(&((*audit_entry)->details_json));
		zbx_free((*audit_entry)->name);
		zbx_free(*audit_entry);
	}

	zbx_hashset_destroy(&zbx_audit);
}

void	zbx_audit_init(zbx_config_t *cfg)
{
	IS_AUDIT_ON();
#define AUDIT_HASHSET_DEF_SIZE	100
	zbx_hashset_create(&zbx_audit, AUDIT_HASHSET_DEF_SIZE, zbx_audit_hash_func, zbx_audit_compare_func);
#undef AUDIT_HASHSET_DEF_SIZE
}

void	zbx_audit_flush(zbx_config_t *cfg)
{
	char			audit_cuid[CUID_LEN], recsetid_cuid[CUID_LEN];
	zbx_hashset_iter_t	iter;
	zbx_audit_entry_t	**audit_entry;
	zbx_db_insert_t		db_insert_audit;

	IS_AUDIT_ON();

	zbx_new_cuid(recsetid_cuid);
	zbx_hashset_iter_reset(&zbx_audit, &iter);

	zbx_db_insert_prepare(&db_insert_audit, "auditlog", "auditid", "userid", "username", "clock", "action", "ip",
			"resourceid","resourcename","resourcetype","recordsetid","details", NULL);

	while (NULL != (audit_entry = (zbx_audit_entry_t **)zbx_hashset_iter_next(&iter)))
	{
		zbx_new_cuid(audit_cuid);

		if (AUDIT_ACTION_UPDATE != (*audit_entry)->audit_action ||
				0 != strcmp((*audit_entry)->details_json.buffer, "{}"))
		{
			zbx_json_close(&((*audit_entry)->details_json));
#define AUDIT_USERID	"0"
#define AUDIT_USERNAME	""
#define AUDIT_IP	""
			zbx_db_insert_add_values(&db_insert_audit, audit_cuid, AUDIT_USERID, AUDIT_USERNAME,
					(int)time(NULL), (*audit_entry)->audit_action, AUDIT_IP, (*audit_entry)->id,
					(*audit_entry)->name, (*audit_entry)->resource_type,
					recsetid_cuid, (*audit_entry)->details_json.buffer);
#undef AUDIT_USERID
#undef AUDIT_USERNAME
#undef AUDIT_IP
		}
	}

	zbx_db_insert_execute(&db_insert_audit);
	zbx_db_insert_clean(&db_insert_audit);

	zbx_audit_clean(cfg);
}

void	zbx_audit_update_json_add_string(const zbx_uint64_t id, const char *key, const char *value)
{
	zbx_audit_entry_t	local_audit_entry, **found_audit_entry;
	zbx_audit_entry_t	*local_audit_entry_x = &local_audit_entry;

	local_audit_entry.id = id;

	found_audit_entry = (zbx_audit_entry_t**)zbx_hashset_search(&zbx_audit,
			&(local_audit_entry_x));

	if (NULL == found_audit_entry)
	{
		THIS_SHOULD_NEVER_HAPPEN;
		exit(EXIT_FAILURE);
	}

	add_str_json(&((*found_audit_entry)->details_json), key, value);
}

void	zbx_audit_update_json_add_uint64(const zbx_uint64_t id, const char *key, uint64_t value)
{
	zbx_audit_entry_t	local_audit_entry, **found_audit_entry;
	zbx_audit_entry_t	*local_audit_entry_x = &local_audit_entry;

	local_audit_entry.id = id;

	found_audit_entry = (zbx_audit_entry_t**)zbx_hashset_search(&zbx_audit,
			&(local_audit_entry_x));
	if (NULL == found_audit_entry)
	{
		THIS_SHOULD_NEVER_HAPPEN;
		exit(EXIT_FAILURE);
	}

	add_uint64_json(&((*found_audit_entry)->details_json), key, value);
}

void	zbx_audit_update_json_add_int(const zbx_uint64_t id, const char *key, int value)
{
	zbx_audit_entry_t	local_audit_entry, **found_audit_entry;
	zbx_audit_entry_t	*local_audit_entry_x = &local_audit_entry;

	local_audit_entry.id = id;

	found_audit_entry = (zbx_audit_entry_t**)zbx_hashset_search(&zbx_audit,
			&(local_audit_entry_x));
	if (NULL == found_audit_entry)
	{
		THIS_SHOULD_NEVER_HAPPEN;
		exit(EXIT_FAILURE);
	}

	add_int_json(&((*found_audit_entry)->details_json), key, value);
}

void	zbx_audit_update_json_update_string(const zbx_uint64_t id, const char *key, const char *value_old,
		const char *value_new)
{
	zbx_audit_entry_t	local_audit_entry, **found_audit_entry;
	zbx_audit_entry_t	*local_audit_entry_x = &local_audit_entry;

	local_audit_entry.id = id;

	found_audit_entry = (zbx_audit_entry_t**)zbx_hashset_search(&zbx_audit,
			&(local_audit_entry_x));

	if (NULL == found_audit_entry)
	{
		THIS_SHOULD_NEVER_HAPPEN;
		exit(EXIT_FAILURE);
	}

	update_str_json(&((*found_audit_entry)->details_json), key, value_old, value_new);
}

void	zbx_audit_update_json_update_uint64(const zbx_uint64_t id, const char *key, uint64_t value_old,
		uint64_t value_new)
{
	zbx_audit_entry_t	local_audit_entry, **found_audit_entry;
	zbx_audit_entry_t	*local_audit_entry_x = &local_audit_entry;

	local_audit_entry.id = id;

	found_audit_entry = (zbx_audit_entry_t**)zbx_hashset_search(&zbx_audit,
			&(local_audit_entry_x));
	if (NULL == found_audit_entry)
	{
		THIS_SHOULD_NEVER_HAPPEN;
		exit(EXIT_FAILURE);
	}

	update_uint64_json(&((*found_audit_entry)->details_json), key, value_old, value_new);
}

void	zbx_audit_update_json_update_int(const zbx_uint64_t id, const char *key, int value_old,
		int value_new)
{
	zbx_audit_entry_t	local_audit_entry, **found_audit_entry;
	zbx_audit_entry_t	*local_audit_entry_x = &local_audit_entry;

	local_audit_entry.id = id;

	found_audit_entry = (zbx_audit_entry_t**)zbx_hashset_search(&zbx_audit,
			&(local_audit_entry_x));
	if (NULL == found_audit_entry)
	{
		THIS_SHOULD_NEVER_HAPPEN;
		exit(EXIT_FAILURE);
	}

	update_int_json(&((*found_audit_entry)->details_json), key, value_old, value_new);
}

void	zbx_audit_host_update_json_add_interfaces(zbx_config_t *cfg, zbx_uint64_t hostid, zbx_uint64_t interfaceid,
		zbx_uint64_t main_, zbx_uint64_t type, zbx_uint64_t useip, const char *ip, const char *dns,
		zbx_uint64_t port)
{
	char	audit_key_main[AUDIT_DETAILS_KEY_LEN], audit_key_type[AUDIT_DETAILS_KEY_LEN],
		audit_key_useip[AUDIT_DETAILS_KEY_LEN], audit_key_ip[AUDIT_DETAILS_KEY_LEN],
		audit_key_dns[AUDIT_DETAILS_KEY_LEN], audit_key_port[AUDIT_DETAILS_KEY_LEN];
	IS_AUDIT_ON();

	zbx_snprintf(audit_key_main,  AUDIT_DETAILS_KEY_LEN, "host.interfaces[%lu].main", interfaceid);
	zbx_snprintf(audit_key_type,  AUDIT_DETAILS_KEY_LEN, "host.interfaces[%lu].type", interfaceid);
	zbx_snprintf(audit_key_useip, AUDIT_DETAILS_KEY_LEN, "host.interfaces[%lu].useip", interfaceid);
	zbx_snprintf(audit_key_ip,    AUDIT_DETAILS_KEY_LEN, "host.interfaces[%lu].ip", interfaceid);
	zbx_snprintf(audit_key_dns,   AUDIT_DETAILS_KEY_LEN, "host.interfaces[%lu].dns", interfaceid);
	zbx_snprintf(audit_key_port,  AUDIT_DETAILS_KEY_LEN, "host.interfaces[%lu].port", interfaceid);

	zbx_audit_update_json_add_uint64(hostid, audit_key_main, main_);
	zbx_audit_update_json_add_uint64(hostid, audit_key_type, type);
	zbx_audit_update_json_add_uint64(hostid, audit_key_useip, useip);
	zbx_audit_update_json_add_string(hostid, audit_key_ip, ip);
	zbx_audit_update_json_add_string(hostid, audit_key_dns, dns);
	zbx_audit_update_json_add_uint64(hostid, audit_key_port, port);
}

void	zbx_audit_host_update_json_update_interface_useip(zbx_config_t *cfg, zbx_uint64_t hostid, zbx_uint64_t interfaceid,
		zbx_uint64_t useip_old, zbx_uint64_t useip_new)
{
	char	audit_key_useip[AUDIT_DETAILS_KEY_LEN];

	IS_AUDIT_ON();

	zbx_snprintf(audit_key_useip, AUDIT_DETAILS_KEY_LEN, "host.interfaces[%lu].useip", interfaceid);
	zbx_audit_update_json_update_uint64(hostid, audit_key_useip, useip_old, useip_new);
}

void	zbx_audit_host_update_json_update_interface_ip(zbx_config_t *cfg, zbx_uint64_t hostid, zbx_uint64_t interfaceid,
		const char *ip_old, const char *ip_new)
{
	char	audit_key_ip[AUDIT_DETAILS_KEY_LEN];

	IS_AUDIT_ON();

	zbx_snprintf(audit_key_ip, AUDIT_DETAILS_KEY_LEN, "host.interfaces[%lu].ip", interfaceid);
	zbx_audit_update_json_update_string(hostid, audit_key_ip, ip_old, ip_new);
}

void	zbx_audit_host_update_json_update_interface_dns(zbx_config_t *cfg, zbx_uint64_t hostid, zbx_uint64_t interfaceid,
		const char *dns_old, const char *dns_new)
{
	char	audit_key_dns[AUDIT_DETAILS_KEY_LEN];

	IS_AUDIT_ON();

	zbx_snprintf(audit_key_dns, AUDIT_DETAILS_KEY_LEN, "host.interfaces[%lu].dns", interfaceid);
	zbx_audit_update_json_update_string(hostid, audit_key_dns, dns_old, dns_new);
}

void	zbx_audit_host_update_json_update_interface_port(zbx_config_t *cfg, zbx_uint64_t hostid, zbx_uint64_t interfaceid,
		zbx_uint64_t port_old, zbx_uint64_t port_new)
{
	char	audit_key_port[AUDIT_DETAILS_KEY_LEN];

	IS_AUDIT_ON();

	zbx_snprintf(audit_key_port, AUDIT_DETAILS_KEY_LEN, "host.interfaces[%lu].port", interfaceid);
	zbx_audit_update_json_update_uint64(hostid, audit_key_port, port_old, port_new);
}

#define PREPARE_UPDATE_JSON_SNMP_INTERFACE_OP(...)				\
	char	audit_key_version[AUDIT_DETAILS_KEY_LEN], audit_key_bulk[AUDIT_DETAILS_KEY_LEN],			\
		audit_key_community[AUDIT_DETAILS_KEY_LEN], audit_key_securityname[AUDIT_DETAILS_KEY_LEN],		\
		audit_key_securitylevel[AUDIT_DETAILS_KEY_LEN], audit_key_authpassphrase[AUDIT_DETAILS_KEY_LEN],	\
		audit_key_privpassphrase[AUDIT_DETAILS_KEY_LEN], audit_key_authprotocol[AUDIT_DETAILS_KEY_LEN],		\
		audit_key_privprotocol[AUDIT_DETAILS_KEY_LEN], audit_key_contextname[AUDIT_DETAILS_KEY_LEN];		\
	IS_AUDIT_ON();													\
															\
	zbx_snprintf(audit_key_version,  AUDIT_DETAILS_KEY_LEN, "host.interfaces[%lu].details.version", interfaceid);	\
	zbx_snprintf(audit_key_bulk,  AUDIT_DETAILS_KEY_LEN, "host.interfaces[%lu].details.bulk", interfaceid);		\
	zbx_snprintf(audit_key_community, AUDIT_DETAILS_KEY_LEN, "host.interfaces[%lu].details.community", interfaceid);\
	zbx_snprintf(audit_key_securityname,    AUDIT_DETAILS_KEY_LEN, "host.interfaces[%lu].details.securityname",	\
			interfaceid);											\
	zbx_snprintf(audit_key_securitylevel,   AUDIT_DETAILS_KEY_LEN, "host.interfaces[%lu].details.securitylevel",	\
			interfaceid);											\
	zbx_snprintf(audit_key_authpassphrase,  AUDIT_DETAILS_KEY_LEN, "host.interfaces[%lu].details.authpassphrase",	\
			interfaceid);											\
	zbx_snprintf(audit_key_privpassphrase,  AUDIT_DETAILS_KEY_LEN, "host.interfaces[%lu].details.privpassphrase",	\
			interfaceid);											\
	zbx_snprintf(audit_key_authprotocol,  AUDIT_DETAILS_KEY_LEN, "host.interfaces[%lu].details.authprotocol",	\
			interfaceid);											\
	zbx_snprintf(audit_key_privprotocol,  AUDIT_DETAILS_KEY_LEN, "host.interfaces[%lu].details.privprotocol",	\
			interfaceid);											\
	zbx_snprintf(audit_key_contextname,  AUDIT_DETAILS_KEY_LEN, "host.interfaces[%lu].details.contextname",		\
			interfaceid);											\


void	zbx_audit_host_update_json_add_snmp_interface(zbx_config_t *cfg, zbx_uint64_t hostid, zbx_uint64_t version, zbx_uint64_t bulk,
		const char *community, const char *securityname, zbx_uint64_t securitylevel, const char *authpassphrase,
		const char *privpassphrase, zbx_uint64_t authprotocol, zbx_uint64_t privprotocol,
		const char *contextname, zbx_uint64_t interfaceid)
{
PREPARE_UPDATE_JSON_SNMP_INTERFACE_OP()
	zbx_audit_update_json_add_uint64(hostid, audit_key_version, version);
	zbx_audit_update_json_add_uint64(hostid, audit_key_bulk, bulk);
	zbx_audit_update_json_add_string(hostid, audit_key_community, community);
	zbx_audit_update_json_add_string(hostid, audit_key_securityname, securityname);
	zbx_audit_update_json_add_uint64(hostid, audit_key_securitylevel, securitylevel);
	zbx_audit_update_json_add_string(hostid, audit_key_authpassphrase, authpassphrase);
	zbx_audit_update_json_add_string(hostid, audit_key_privpassphrase, privpassphrase);
	zbx_audit_update_json_add_uint64(hostid, audit_key_authprotocol, authprotocol);
	zbx_audit_update_json_add_uint64(hostid, audit_key_privprotocol, privprotocol);
	zbx_audit_update_json_add_string(hostid, audit_key_contextname, contextname);
}

void	zbx_audit_host_update_json_update_snmp_interface(zbx_config_t *cfg, zbx_uint64_t hostid, zbx_uint64_t version_old,
		zbx_uint64_t version_new, zbx_uint64_t bulk_old,  zbx_uint64_t bulk_new, const char *community_old,
		const char *community_new, const char *securityname_old, const char *securityname_new,
		zbx_uint64_t securitylevel_old, zbx_uint64_t securitylevel_new, const char *authpassphrase_old,
		const char *authpassphrase_new, const char *privpassphrase_old, const char *privpassphrase_new,
		zbx_uint64_t authprotocol_old, zbx_uint64_t authprotocol_new, zbx_uint64_t privprotocol_old,
		zbx_uint64_t privprotocol_new, const char *contextname_old, const char *contextname_new,
		zbx_uint64_t interfaceid)
{
PREPARE_UPDATE_JSON_SNMP_INTERFACE_OP()
	zbx_audit_update_json_update_uint64(hostid, audit_key_version, version_old, version_new);
	zbx_audit_update_json_update_uint64(hostid, audit_key_bulk, bulk_old, bulk_new);
	zbx_audit_update_json_update_string(hostid, audit_key_community, community_old, community_new);
	zbx_audit_update_json_update_string(hostid, audit_key_securityname, securityname_old, securityname_new);
	zbx_audit_update_json_update_uint64(hostid, audit_key_securitylevel, securitylevel_old, securitylevel_new);
	zbx_audit_update_json_update_string(hostid, audit_key_authpassphrase, authpassphrase_old, authpassphrase_new);
	zbx_audit_update_json_update_string(hostid, audit_key_privpassphrase, privpassphrase_old, privpassphrase_new);
	zbx_audit_update_json_update_uint64(hostid, audit_key_authprotocol, authprotocol_old, authprotocol_new);
	zbx_audit_update_json_update_uint64(hostid, audit_key_privprotocol, privprotocol_old, privprotocol_new);
	zbx_audit_update_json_update_string(hostid, audit_key_contextname, contextname_old,  contextname_new);
}

void	zbx_audit_host_update_json_add_proxy_hostid_and_hostname(zbx_config_t *cfg, zbx_uint64_t hostid,
		zbx_uint64_t proxy_hostid, const char *hostname)
{
	IS_AUDIT_ON();

	zbx_audit_update_json_add_uint64(hostid, "host.proxy_hostid", proxy_hostid);
	zbx_audit_update_json_add_string(hostid, "host.host", hostname);
}

void	zbx_audit_host_update_json_add_tls_and_psk(zbx_config_t *cfg, zbx_uint64_t hostid, zbx_uint64_t tls_connect,
		zbx_uint64_t tls_accept, const char *psk_identity, const char *psk)
{
	IS_AUDIT_ON();

	zbx_audit_update_json_add_uint64(hostid, "host.tls_connect", tls_connect);
	zbx_audit_update_json_add_uint64(hostid, "host.tls_accept", tls_accept);
	zbx_audit_update_json_add_string(hostid, "host.psk_identity", psk_identity);
	zbx_audit_update_json_add_string(hostid, "host.psk", psk);
}

void	zbx_audit_host_update_json_add_inventory_mode(zbx_config_t *cfg, zbx_uint64_t hostid, int inventory_mode)
{
	IS_AUDIT_ON();

	zbx_audit_update_json_add_int(hostid, "host.inventory_mode", inventory_mode);
}

void	zbx_audit_host_update_json_update_inventory_mode(zbx_config_t *cfg, zbx_uint64_t hostid, int inventory_mode_old,
		int inventory_mode_new)
{
	IS_AUDIT_ON();

	zbx_audit_update_json_update_int(hostid, "host.inventory_mode", inventory_mode_old, inventory_mode_new);
}

void	zbx_audit_host_update_json_update_host_status(zbx_config_t *cfg, zbx_uint64_t hostid, int host_status_old,
		int host_status_new)
{
	IS_AUDIT_ON();

	zbx_audit_update_json_update_int(hostid, "host.status", host_status_old, host_status_new);
}

void	zbx_audit_host_create_entry(zbx_config_t *cfg, int audit_action, zbx_uint64_t hostid, const char *name)
{
	zbx_audit_entry_t	local_audit_host_entry, **found_audit_host_entry;
	zbx_audit_entry_t	*local_audit_host_entry_x = &local_audit_host_entry;

	IS_AUDIT_ON();

	local_audit_host_entry.id = hostid;

	found_audit_host_entry = (zbx_audit_entry_t**)zbx_hashset_search(&zbx_audit,
			&(local_audit_host_entry_x));
	if (NULL == found_audit_host_entry)
	{
		zbx_audit_entry_t	*local_audit_host_entry_insert;
		zabbix_log(LOG_LEVEL_INFORMATION, "BADGER AUDIT INSERT: id: %lu",hostid);

		local_audit_host_entry_insert = (zbx_audit_entry_t*)zbx_malloc(NULL, sizeof(zbx_audit_entry_t));
		local_audit_host_entry_insert->id = hostid;
		local_audit_host_entry_insert->name = zbx_strdup(NULL, name);
		local_audit_host_entry_insert->audit_action = audit_action;
		local_audit_host_entry_insert->resource_type = AUDIT_RESOURCE_HOST;
		zbx_json_initarray(&(local_audit_host_entry_insert->details_json), ZBX_JSON_STAT_BUF_LEN);
		zbx_json_addobject(&(local_audit_host_entry_insert->details_json), NULL);
		zbx_hashset_insert(&zbx_audit, &local_audit_host_entry_insert, sizeof(local_audit_host_entry));
	}
}

void	zbx_audit_host_add_groups(zbx_config_t *cfg, const char *audit_details_action, zbx_uint64_t hostid, zbx_uint64_t groupid)
{
	char	audit_key_groupid[AUDIT_DETAILS_KEY_LEN];

	IS_AUDIT_ON();

	zbx_snprintf(audit_key_groupid, AUDIT_DETAILS_KEY_LEN, "host.groups[%lu]", groupid);
	zbx_audit_update_json_add_string(hostid, audit_key_groupid, audit_details_action);
}

void	zbx_audit_host_del(zbx_config_t *cfg, zbx_uint64_t hostid, const char *hostname)
{
	char		recsetid_cuid[CUID_LEN];

	IS_AUDIT_ON();

	zbx_new_cuid(recsetid_cuid);
	zbx_audit_host_create_entry(cfg, AUDIT_ACTION_DELETE, hostid, hostname);
}<|MERGE_RESOLUTION|>--- conflicted
+++ resolved
@@ -23,17 +23,12 @@
 
 #include "audit.h"
 
-<<<<<<< HEAD
-#define	AUDIT_DETAILS_KEY_LEN	100
-
-static void	add_str_json(struct zbx_json *json, const char *key, const char *val)
-=======
+#define	AUDIT_DETAILS_KEY_LEN		100
+
+#define AUDIT_RESOURCE_HOST		4
 #define AUDIT_RESOURCE_SCRIPT		25
 
-#define AUDIT_ACTION_EXECUTE		7
-
 static void add_str_json(struct zbx_json *json, const char *key, const char *val)
->>>>>>> e29e5179
 {
 	zbx_json_addarray(json, key);
 	zbx_json_addstring(json, NULL, "add", ZBX_JSON_TYPE_STRING);
@@ -84,9 +79,9 @@
 	zbx_json_close(json);
 }
 
-#define IS_AUDIT_ON(...)						\
-	if (ZBX_AUDIT_LOGGING_ENABLED != cfg->audit_logging_enabled)	\
-		return							\
+#define IS_AUDIT_ON(...)					\
+	if (ZBX_AUDITLOG_ENABLED != cfg->auditlog_enabled)	\
+		return						\
 
 
 /******************************************************************************
