/*
** Zabbix
** Copyright (C) 2001-2021 Zabbix SIA
**
** This program is free software; you can redistribute it and/or modify
** it under the terms of the GNU General Public License as published by
** the Free Software Foundation; either version 2 of the License, or
** (at your option) any later version.
**
** This program is distributed in the hope that it will be useful,
** but WITHOUT ANY WARRANTY; without even the implied warranty of
** MERCHANTABILITY or FITNESS FOR A PARTICULAR PURPOSE. See the
** GNU General Public License for more details.
**
** You should have received a copy of the GNU General Public License
** along with this program; if not, write to the Free Software
** Foundation, Inc., 51 Franklin Street, Fifth Floor, Boston, MA  02110-1301, USA.
**/

#ifndef ZABBIX_AUDIT_H
#define ZABBIX_AUDIT_H

#include "common.h"

#define AUDIT_ACTION_ADD		0
#define AUDIT_ACTION_UPDATE		1
#define AUDIT_ACTION_DELETE		2
#define AUDIT_ACTION_EXECUTE		7

#define AUDIT_DETAILS_ACTION_ADD	"add"
#define AUDIT_DETAILS_ACTION_DELETE	"delete"
#define AUDIT_DETAILS_ACTION_ATTACH	"attach"
#define AUDIT_DETAILS_ACTION_DETACH	"detach"

#define AUDIT_SECRET_MASK		"******"

#define	AUDIT_DETAILS_KEY_LEN		100

#define AUDIT_RESOURCE_HOST		4
#define AUDIT_RESOURCE_ITEM		15
#define AUDIT_RESOURCE_DISCOVERY_RULE	23
#define AUDIT_RESOURCE_SCRIPT		25
#define AUDIT_RESOURCE_ITEM_PROTOTYPE	36
#define AUDIT_RESOURCE_HOST_PROTOTYPE	37

#define RETURN_IF_AUDIT_OFF()					\
	if (ZBX_AUDITLOG_ENABLED != zbx_get_audit_mode())	\
		return						\

int		zbx_get_audit_mode(void);
zbx_hashset_t	*zbx_get_audit_hashset(void);

typedef struct zbx_audit_entry
{
	zbx_uint64_t	id;
	char		*name;
	struct zbx_json	details_json;
	int		audit_action;
	int		resource_type;
} zbx_audit_entry_t;

int	zbx_auditlog_global_script(unsigned char script_type, unsigned char script_execute_on,
		const char *script_command_orig, zbx_uint64_t hostid, const char *hostname, zbx_uint64_t eventid,
		zbx_uint64_t proxy_hostid, zbx_uint64_t userid, const char *username, const char *clientip,
		const char *output, const char *error);

void	zbx_audit_init(int audit_mode_set);
void	zbx_audit_flush(void);
void	zbx_audit_update_json_append_string(const zbx_uint64_t id, const char *audit_op, const char *key,
		const char *value);
void	zbx_audit_update_json_append_uint64(const zbx_uint64_t id, const char *audit_op, const char *key,
		uint64_t value);
void	zbx_audit_update_json_append_int(const zbx_uint64_t id, const char *audit_op, const char *key, int value);
void	zbx_audit_update_json_update_string(const zbx_uint64_t id, const char *key, const char *value_old,
		const char *value_new);
void	zbx_audit_update_json_update_uint64(const zbx_uint64_t id, const char *key, uint64_t value_old,
		uint64_t value_new);
void	zbx_audit_update_json_update_int(const zbx_uint64_t id, const char *key, int value_old, int value_new);
<<<<<<< HEAD
void	zbx_audit_update_json_delete(const zbx_uint64_t id,  const char *audit_op, const char *key);
=======
void	zbx_audit_update_json_delete(const zbx_uint64_t id, const char *audit_op, const char *key);
>>>>>>> 32ae9734
#endif	/* ZABBIX_AUDIT_H */<|MERGE_RESOLUTION|>--- conflicted
+++ resolved
@@ -76,9 +76,5 @@
 void	zbx_audit_update_json_update_uint64(const zbx_uint64_t id, const char *key, uint64_t value_old,
 		uint64_t value_new);
 void	zbx_audit_update_json_update_int(const zbx_uint64_t id, const char *key, int value_old, int value_new);
-<<<<<<< HEAD
-void	zbx_audit_update_json_delete(const zbx_uint64_t id,  const char *audit_op, const char *key);
-=======
 void	zbx_audit_update_json_delete(const zbx_uint64_t id, const char *audit_op, const char *key);
->>>>>>> 32ae9734
 #endif	/* ZABBIX_AUDIT_H */