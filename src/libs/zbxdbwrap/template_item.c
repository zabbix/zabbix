/*
** Copyright (C) 2001-2025 Zabbix SIA
**
** This program is free software: you can redistribute it and/or modify it under the terms of
** the GNU Affero General Public License as published by the Free Software Foundation, version 3.
**
** This program is distributed in the hope that it will be useful, but WITHOUT ANY WARRANTY;
** without even the implied warranty of MERCHANTABILITY or FITNESS FOR A PARTICULAR PURPOSE.
** See the GNU Affero General Public License for more details.
**
** You should have received a copy of the GNU Affero General Public License along with this program.
** If not, see <https://www.gnu.org/licenses/>.
**/

#include "zbxdbhigh.h"
#include "zbxdbwrap.h"

#include "template.h"

#include "zbxcacheconfig.h"
#include "zbxdb.h"
#include "audit/zbxaudit.h"
#include "audit/zbxaudit_item.h"

#include "zbxalgo.h"
#include "zbxstr.h"
#include "zbxnum.h"
#include "zbxinterface.h"
#include "zbx_host_constants.h"
#include "zbx_trigger_constants.h"

struct _zbx_template_item_preproc_t
{
	zbx_uint64_t	item_preprocid;
#define ZBX_FLAG_TEMPLATE_ITEM_PREPROC_RESET_FLAG			__UINT64_C(0x000000000000)
#define ZBX_FLAG_TEMPLATE_ITEM_PREPROC_UPDATE_TYPE			__UINT64_C(0x000000000001)
#define ZBX_FLAG_TEMPLATE_ITEM_PREPROC_UPDATE_PARAMS			__UINT64_C(0x000000000002)
#define ZBX_FLAG_TEMPLATE_ITEM_PREPROC_UPDATE_ERROR_HANDLER		__UINT64_C(0x000000000004)
#define ZBX_FLAG_TEMPLATE_ITEM_PREPROC_UPDATE_ERROR_HANDLER_PARAMS	__UINT64_C(0x000000000008)
#define ZBX_FLAG_TEMPLATE_ITEM_PREPROC_UPDATE					\
		(ZBX_FLAG_TEMPLATE_ITEM_PREPROC_UPDATE_TYPE |			\
		ZBX_FLAG_TEMPLATE_ITEM_PREPROC_UPDATE_PARAMS |			\
		ZBX_FLAG_TEMPLATE_ITEM_PREPROC_UPDATE_ERROR_HANDLER |		\
		ZBX_FLAG_TEMPLATE_ITEM_PREPROC_UPDATE_ERROR_HANDLER_PARAMS	\
		)

#define ZBX_FLAG_TEMPLATE_ITEM_PREPROC_DELETE				__UINT64_C(0x000000010000)

	zbx_uint64_t	upd_flags;
	int		step;
	int		type_orig;
	int		type;
	char		*params_orig;
	char		*params;
	int		error_handler_orig;
	int		error_handler;
	char		*error_handler_params_orig;
	char		*error_handler_params;
};

ZBX_PTR_VECTOR_IMPL(item_preproc_ptr, zbx_template_item_preproc_t *)

struct _zbx_template_lld_macro_t
{
	zbx_uint64_t	lld_macro_pathid;
#define ZBX_FLAG_TEMPLATE_LLD_MACRO_UPDATE_RESET_FLAG	__UINT64_C(0x000000000000)
#define ZBX_FLAG_TEMPLATE_LLD_MACRO_UPDATE_LLD_MACRO	__UINT64_C(0x000000000001)
#define ZBX_FLAG_TEMPLATE_LLD_MACRO_UPDATE_PATH		__UINT64_C(0x000000000002)
#define ZBX_FLAG_TEMPLATE_LLD_MACRO_UPDATE			\
		(ZBX_FLAG_TEMPLATE_LLD_MACRO_UPDATE_LLD_MACRO |	\
		ZBX_FLAG_TEMPLATE_LLD_MACRO_UPDATE_PATH		\
		)

#define ZBX_FLAG_TEMPLATE_LLD_MACRO_DELETE		__UINT64_C(0x000000010000)

	zbx_uint64_t	upd_flags;
	char		*lld_macro_orig;
	char		*lld_macro;
	char		*path_orig;
	char		*path;
};

ZBX_PTR_VECTOR_IMPL(lld_macro_ptr, zbx_template_lld_macro_t *)

/* lld rule condition */
typedef struct
{
	zbx_uint64_t	item_conditionid;
#define ZBX_FLAG_TEMPLATE_ITEM_CONDITION_UPDATE_RESET_FLAG	__UINT64_C(0x00000000)
#define ZBX_FLAG_TEMPLATE_ITEM_CONDITION_UPDATE_MACRO		__UINT64_C(0x00000001)
#define ZBX_FLAG_TEMPLATE_ITEM_CONDITION_UPDATE_VALUE		__UINT64_C(0x00000002)
#define ZBX_FLAG_TEMPLATE_ITEM_CONDITION_UPDATE_OPERATOR	__UINT64_C(0x00000004)
	zbx_uint64_t	upd_flags;
	char		*macro_orig;
	char		*macro;
	char		*value_orig;
	char		*value;
	unsigned char	op_orig;
	unsigned char	op;
}
zbx_lld_rule_condition_t;

/* lld rule */
typedef struct
{
	/* discovery rule source id */
	zbx_uint64_t		templateid;
	/* discovery rule source conditions */
	zbx_vector_ptr_t	conditions;

	/* discovery rule destination id */
	zbx_uint64_t		itemid;
	/* the starting id to be used for destination condition ids */
	zbx_uint64_t		conditionid;
	/* discovery rule destination condition ids */
	zbx_vector_uint64_t	conditionids;
}
zbx_lld_rule_map_t;

<<<<<<< HEAD
=======
typedef struct
{
	zbx_uint64_t				overrideid;
	zbx_uint64_t				itemid;
	char					*name;
	char					*formula;
	zbx_vector_ptr_t			override_conditions;
	zbx_vector_lld_override_operation_t	override_operations;
	unsigned char				step;
	unsigned char				evaltype;
	unsigned char				stop;
}
lld_override_t;

typedef struct
{
	zbx_uint64_t		override_conditionid;
	char			*macro;
	char			*value;
	unsigned char		operator;
}
lld_override_condition_t;

>>>>>>> 05d87546
/* auxiliary function for DBcopy_template_items() */
static void	DBget_interfaces_by_hostid(zbx_uint64_t hostid, zbx_uint64_t *interfaceids)
{
	zbx_db_result_t	result;
	zbx_db_row_t	row;
	unsigned char	type;

	result = zbx_db_select(
			"select type,interfaceid"
			" from interface"
			" where hostid=" ZBX_FS_UI64
				" and type in (%d,%d,%d,%d)"
				" and main=1",
			hostid, INTERFACE_TYPE_AGENT, INTERFACE_TYPE_SNMP, INTERFACE_TYPE_IPMI, INTERFACE_TYPE_JMX);

	while (NULL != (row = zbx_db_fetch(result)))
	{
		ZBX_STR2UCHAR(type, row[0]);
		ZBX_STR2UINT64(interfaceids[type - 1], row[1]);
	}
	zbx_db_free_result(result);
}

/******************************************************************************
 *                                                                            *
 * Purpose: read template items from database                                 *
 *                                                                            *
 * Parameters: hostid      - [IN] host id                                     *
 *             templateids - [IN] array of template IDs                       *
 *             items       - [OUT] the item data                              *
 *                                                                            *
 * Comments: The itemid and key are set depending on whether the item exists  *
 *           for the specified host.                                          *
 *           If item exists itemid will be set to its itemid and key will be  *
 *           set to NULL.                                                     *
 *           If item does not exist, itemid will be set to 0 and key will be  *
 *           set to item key.                                                 *
 *                                                                            *
 ******************************************************************************/
static void	get_template_items(zbx_uint64_t hostid, const zbx_vector_uint64_t *templateids, zbx_vector_ptr_t *items)
{
	zbx_db_result_t		result;
	zbx_db_row_t		row;
	char			*sql = NULL;
	size_t			sql_alloc = 0, sql_offset = 0, i;
	unsigned char		interface_type;
	zbx_template_item_t	*item;
	zbx_uint64_t		interfaceids[4];

	memset(&interfaceids, 0, sizeof(interfaceids));
	DBget_interfaces_by_hostid(hostid, interfaceids);

	zbx_snprintf_alloc(&sql, &sql_alloc, &sql_offset,
			"select ti.itemid,ti.name,ti.key_,ti.type,ti.value_type,ti.delay,ti.history,ti.trends,"
				"ti.status,ti.trapper_hosts,ti.units,ti.formula,ti.logtimefmt,ti.valuemapid,"
				"ti.params,ti.ipmi_sensor,ti.snmp_oid,ti.authtype,ti.username,ti.password,"
				"ti.publickey,ti.privatekey,ti.flags,ti.description,ti.inventory_link,ti.lifetime,"
				"hi.itemid,ti.evaltype,ti.jmx_endpoint,ti.master_itemid,ti.timeout,ti.url,"
				"ti.query_fields,ti.posts,ti.status_codes,ti.follow_redirects,ti.post_type,"
				"ti.http_proxy,ti.headers,ti.retrieve_mode,ti.request_method,ti.output_format,"
				"ti.ssl_cert_file,ti.ssl_key_file,ti.ssl_key_password,ti.verify_peer,ti.verify_host,"
				"ti.allow_traps,ti.discover,ti.lifetime_type,ti.enabled_lifetime,"
				"ti.enabled_lifetime_type,"
				"hi.interfaceid,hi.templateid,hi.name,hi.type,hi.value_type,hi.delay,hi.history,"
				"hi.trends,hi.status,hi.trapper_hosts,hi.units,hi.formula,hi.logtimefmt,hi.valuemapid,"
				"hi.params,hi.ipmi_sensor,hi.snmp_oid,hi.authtype,hi.username,hi.password,hi.publickey,"
				"hi.privatekey,hi.flags,hi.description,hi.inventory_link,hi.lifetime,hi.evaltype,"
				"hi.jmx_endpoint,hi.master_itemid,hi.timeout,hi.url,hi.query_fields,hi.posts,"
				"hi.status_codes,hi.follow_redirects,hi.post_type,hi.http_proxy,hi.headers,"
				"hi.retrieve_mode,hi.request_method,hi.output_format,hi.ssl_cert_file,hi.ssl_key_file,"
				"hi.ssl_key_password,hi.verify_peer,hi.verify_host,hi.allow_traps,hi.discover,"
				"hi.lifetime_type,hi.enabled_lifetime,hi.enabled_lifetime_type"
			" from items ti"
			" left join items hi on hi.key_=ti.key_"
				" and hi.hostid=" ZBX_FS_UI64
			" where",
			hostid);
	zbx_db_add_condition_alloc(&sql, &sql_alloc, &sql_offset, "ti.hostid", templateids->values,
			templateids->values_num);

	result = zbx_db_select("%s", sql);

	while (NULL != (row = zbx_db_fetch(result)))
	{
		item = (zbx_template_item_t *)zbx_malloc(NULL, sizeof(zbx_template_item_t));

		item->templateid_orig = 0;
		ZBX_STR2UINT64(item->templateid, row[0]);

		item->type_orig = 0;
		ZBX_STR2UCHAR(item->type, row[3]);

		item->value_type_orig = 0;
		ZBX_STR2UCHAR(item->value_type, row[4]);

		item->status_orig = 0;
		ZBX_STR2UCHAR(item->status, row[8]);

		item->valuemapid_orig = 0;
		ZBX_DBROW2UINT64(item->valuemapid, row[13]);

		item->authtype_orig = 0;
		ZBX_STR2UCHAR(item->authtype, row[17]);

		item->flags_orig = 0;
		ZBX_STR2UCHAR(item->flags, row[22]);

		item->inventory_link_orig = 0;
		ZBX_STR2UCHAR(item->inventory_link, row[24]);

		item->evaltype_orig = 0;
		ZBX_STR2UCHAR(item->evaltype, row[27]);

		item->interfaceid_orig = 0;
		switch (interface_type = zbx_get_interface_type_by_item_type(item->type))
		{
			case INTERFACE_TYPE_UNKNOWN:
			case INTERFACE_TYPE_OPT:
				item->interfaceid = 0;
				break;
			case INTERFACE_TYPE_ANY:
				for (i = 0; INTERFACE_TYPE_COUNT > i; i++)
				{
					if (0 != interfaceids[zbx_get_interface_type_priority(i) - 1])
						break;
				}
				item->interfaceid = interfaceids[zbx_get_interface_type_priority(i) - 1];
				break;
			default:
				item->interfaceid = interfaceids[interface_type - 1];
		}

		item->name_orig = NULL;
		item->name = zbx_strdup(NULL, row[1]);

		item->delay_orig = NULL;
		item->delay = zbx_strdup(NULL, row[5]);

		item->history_orig = NULL;
		item->history = zbx_strdup(NULL, row[6]);

		item->trends_orig = NULL;
		item->trends = zbx_strdup(NULL, row[7]);

		item->trapper_hosts_orig = NULL;
		item->trapper_hosts = zbx_strdup(NULL, row[9]);

		item->units_orig = NULL;
		item->units = zbx_strdup(NULL, row[10]);

		item->formula_orig = NULL;
		item->formula = zbx_strdup(NULL, row[11]);

		item->logtimefmt_orig = NULL;
		item->logtimefmt = zbx_strdup(NULL, row[12]);

		item->params_orig = NULL;
		item->params = zbx_strdup(NULL, row[14]);

		item->ipmi_sensor_orig = NULL;
		item->ipmi_sensor = zbx_strdup(NULL, row[15]);

		item->snmp_oid_orig = NULL;
		item->snmp_oid = zbx_strdup(NULL, row[16]);

		item->username_orig = NULL;
		item->username = zbx_strdup(NULL, row[18]);

		item->password_orig = NULL;
		item->password = zbx_strdup(NULL, row[19]);

		item->publickey_orig = NULL;
		item->publickey = zbx_strdup(NULL, row[20]);

		item->privatekey_orig = NULL;
		item->privatekey = zbx_strdup(NULL, row[21]);

		item->description_orig = NULL;
		item->description = zbx_strdup(NULL, row[23]);

		item->lifetime_orig = NULL;
		item->lifetime = zbx_strdup(NULL, row[25]);

		item->lifetime_type_orig = 0;
		ZBX_STR2UCHAR(item->lifetime_type, row[49]);

		item->enabled_lifetime_orig = NULL;
		item->enabled_lifetime = zbx_strdup(NULL, row[50]);

		item->enabled_lifetime_type_orig = 0;
		ZBX_STR2UCHAR(item->enabled_lifetime_type, row[51]);

		item->jmx_endpoint_orig = NULL;
		item->jmx_endpoint = zbx_strdup(NULL, row[28]);

		ZBX_DBROW2UINT64(item->master_itemid_orig, row[80]);
		ZBX_DBROW2UINT64(item->master_itemid, row[29]);

		item->timeout_orig = NULL;
		item->timeout = zbx_strdup(NULL, row[30]);

		item->url_orig = NULL;
		item->url = zbx_strdup(NULL, row[31]);

		item->query_fields_orig = NULL;
		item->query_fields = zbx_strdup(NULL, row[32]);

		item->posts_orig = NULL;
		item->posts = zbx_strdup(NULL, row[33]);

		item->status_codes_orig = NULL;
		item->status_codes = zbx_strdup(NULL, row[34]);

		item->follow_redirects_orig = 0;
		ZBX_STR2UCHAR(item->follow_redirects, row[35]);

		item->post_type_orig = 0;
		ZBX_STR2UCHAR(item->post_type, row[36]);

		item->http_proxy_orig = NULL;
		item->http_proxy = zbx_strdup(NULL, row[37]);

		item->headers_orig = NULL;
		item->headers = zbx_strdup(NULL, row[38]);

		item->retrieve_mode_orig = 0;
		ZBX_STR2UCHAR(item->retrieve_mode, row[39]);

		item->request_method_orig = 0;
		ZBX_STR2UCHAR(item->request_method, row[40]);

		item->output_format_orig = 0;
		ZBX_STR2UCHAR(item->output_format, row[41]);

		item->ssl_cert_file_orig = NULL;
		item->ssl_cert_file = zbx_strdup(NULL, row[42]);

		item->ssl_key_file_orig = NULL;
		item->ssl_key_file = zbx_strdup(NULL, row[43]);

		item->ssl_key_password_orig = NULL;
		item->ssl_key_password = zbx_strdup(NULL, row[44]);

		item->verify_peer_orig = 0;
		ZBX_STR2UCHAR(item->verify_peer, row[45]);

		item->verify_host_orig = 0;
		ZBX_STR2UCHAR(item->verify_host, row[46]);

		item->allow_traps_orig = 0;
		ZBX_STR2UCHAR(item->allow_traps, row[47]);

		item->discover_orig = 0;
		ZBX_STR2UCHAR(item->discover, row[48]);

		item->upd_flags = ZBX_FLAG_TEMPLATE_ITEM_UPDATE_RESET_FLAG;

		if (SUCCEED != zbx_db_is_null(row[26]))
		{
			unsigned char	uchar_orig;
			zbx_uint64_t	uint64_orig;

#define SET_FLAG_STR(r, i, f)			\
{						\
	if (0 != strcmp(r, (i)))		\
	{					\
		item->upd_flags |= f;		\
		i##_orig = zbx_strdup(NULL, r);	\
	}					\
}

#define SET_FLAG_UCHAR(r, i, f)		\
					\
{					\
	ZBX_STR2UCHAR(uchar_orig, (r));	\
	if (uchar_orig != (i))		\
	{				\
		item->upd_flags |= f;	\
		i##_orig = uchar_orig;	\
	}				\
}

#define SET_FLAG_UINT64(r, i, f)				\
	do							\
	{							\
		if (SUCCEED == zbx_db_is_null(r))		\
			uint64_orig = 0;			\
		else						\
			ZBX_STR2UINT64(uint64_orig, (r));	\
		if (uint64_orig != (i))				\
		{						\
			item->upd_flags |= f;			\
			i##_orig = uint64_orig;			\
		}						\
	}							\
	while(0)
			item->key_ = NULL;
			ZBX_STR2UINT64(item->itemid, row[26]);

			SET_FLAG_UINT64(row[52], item->interfaceid, ZBX_FLAG_TEMPLATE_ITEM_UPDATE_INTERFACEID);
			SET_FLAG_UINT64(row[53], item->templateid, ZBX_FLAG_TEMPLATE_ITEM_UPDATE_TEMPLATEID);
			SET_FLAG_STR(row[54], item->name, ZBX_FLAG_TEMPLATE_ITEM_UPDATE_NAME);
			SET_FLAG_UCHAR(row[55], item->type, ZBX_FLAG_TEMPLATE_ITEM_UPDATE_TYPE);
			SET_FLAG_UCHAR(row[56], item->value_type, ZBX_FLAG_TEMPLATE_ITEM_UPDATE_VALUE_TYPE);
			SET_FLAG_STR(row[57], item->delay, ZBX_FLAG_TEMPLATE_ITEM_UPDATE_DELAY);
			SET_FLAG_STR(row[58], item->history, ZBX_FLAG_TEMPLATE_ITEM_UPDATE_HISTORY);
			SET_FLAG_STR(row[59], item->trends, ZBX_FLAG_TEMPLATE_ITEM_UPDATE_TRENDS);
			SET_FLAG_UCHAR(row[60], item->status, ZBX_FLAG_TEMPLATE_ITEM_UPDATE_STATUS);
			SET_FLAG_STR(row[61], item->trapper_hosts, ZBX_FLAG_TEMPLATE_ITEM_UPDATE_TRAPPER_HOSTS);
			SET_FLAG_STR(row[62], item->units, ZBX_FLAG_TEMPLATE_ITEM_UPDATE_UNITS);
			SET_FLAG_STR(row[63], item->formula, ZBX_FLAG_TEMPLATE_ITEM_UPDATE_FORMULA);
			SET_FLAG_STR(row[64], item->logtimefmt, ZBX_FLAG_TEMPLATE_ITEM_UPDATE_LOGTIMEFMT);
			SET_FLAG_UINT64(row[65], item->valuemapid, ZBX_FLAG_TEMPLATE_ITEM_UPDATE_VALUEMAPID);
			SET_FLAG_STR(row[66], item->params, ZBX_FLAG_TEMPLATE_ITEM_UPDATE_PARAMS);
			SET_FLAG_STR(row[67], item->ipmi_sensor, ZBX_FLAG_TEMPLATE_ITEM_UPDATE_IPMI_SENSOR);
			SET_FLAG_STR(row[68], item->snmp_oid, ZBX_FLAG_TEMPLATE_ITEM_UPDATE_SNMP_OID);
			SET_FLAG_UCHAR(row[69], item->authtype, ZBX_FLAG_TEMPLATE_ITEM_UPDATE_AUTHTYPE);
			SET_FLAG_STR(row[70], item->username, ZBX_FLAG_TEMPLATE_ITEM_UPDATE_USERNAME);
			SET_FLAG_STR(row[71], item->password, ZBX_FLAG_TEMPLATE_ITEM_UPDATE_PASSWORD);
			SET_FLAG_STR(row[72], item->publickey, ZBX_FLAG_TEMPLATE_ITEM_UPDATE_PUBLICKEY);
			SET_FLAG_STR(row[73], item->privatekey, ZBX_FLAG_TEMPLATE_ITEM_UPDATE_PRIVATEKEY);
			SET_FLAG_UCHAR(row[74], item->flags, ZBX_FLAG_TEMPLATE_ITEM_UPDATE_FLAGS);
			SET_FLAG_STR(row[75], item->description, ZBX_FLAG_TEMPLATE_ITEM_UPDATE_DESCRIPTION);
			SET_FLAG_UCHAR(row[76], item->inventory_link, ZBX_FLAG_TEMPLATE_ITEM_UPDATE_INVENTORY_LINK);
			SET_FLAG_STR(row[77], item->lifetime, ZBX_FLAG_TEMPLATE_ITEM_UPDATE_LIFETIME);
			SET_FLAG_UCHAR(row[100], item->lifetime_type, ZBX_FLAG_TEMPLATE_ITEM_UPDATE_LIFETIME_TYPE);
			SET_FLAG_STR(row[101], item->enabled_lifetime, ZBX_FLAG_TEMPLATE_ITEM_UPDATE_ENABLED_LIFETIME);
			SET_FLAG_UCHAR(row[102], item->enabled_lifetime_type,
					ZBX_FLAG_TEMPLATE_ITEM_UPDATE_ENABLED_LIFETIME_TYPE);
			SET_FLAG_UCHAR(row[78], item->evaltype, ZBX_FLAG_TEMPLATE_ITEM_UPDATE_EVALTYPE);
			SET_FLAG_STR(row[79], item->jmx_endpoint, ZBX_FLAG_TEMPLATE_ITEM_UPDATE_JMX_ENDPOINT);
			SET_FLAG_STR(row[81], item->timeout, ZBX_FLAG_TEMPLATE_ITEM_UPDATE_TIMEOUT);
			SET_FLAG_STR(row[82], item->url, ZBX_FLAG_TEMPLATE_ITEM_UPDATE_URL);
			SET_FLAG_STR(row[83], item->query_fields, ZBX_FLAG_TEMPLATE_ITEM_UPDATE_QUERY_FIELDS);
			SET_FLAG_STR(row[84], item->posts, ZBX_FLAG_TEMPLATE_ITEM_UPDATE_POSTS);
			SET_FLAG_STR(row[85], item->status_codes, ZBX_FLAG_TEMPLATE_ITEM_UPDATE_STATUS_CODES);
			SET_FLAG_UCHAR(row[86], item->follow_redirects, ZBX_FLAG_TEMPLATE_ITEM_UPDATE_FOLLOW_REDIRECTS);
			SET_FLAG_UCHAR(row[87], item->post_type, ZBX_FLAG_TEMPLATE_ITEM_UPDATE_POST_TYPE);
			SET_FLAG_STR(row[88], item->http_proxy, ZBX_FLAG_TEMPLATE_ITEM_UPDATE_HTTP_PROXY);
			SET_FLAG_STR(row[89], item->headers, ZBX_FLAG_TEMPLATE_ITEM_UPDATE_HEADERS);
			SET_FLAG_UCHAR(row[90], item->retrieve_mode, ZBX_FLAG_TEMPLATE_ITEM_UPDATE_RETRIEVE_MODE);
			SET_FLAG_UCHAR(row[91], item->request_method, ZBX_FLAG_TEMPLATE_ITEM_UPDATE_REQUEST_METHOD);
			SET_FLAG_UCHAR(row[92], item->output_format, ZBX_FLAG_TEMPLATE_ITEM_UPDATE_OUTPUT_FORMAT);
			SET_FLAG_STR(row[93], item->ssl_cert_file, ZBX_FLAG_TEMPLATE_ITEM_UPDATE_SSL_CERT_FILE);
			SET_FLAG_STR(row[94], item->ssl_key_file, ZBX_FLAG_TEMPLATE_ITEM_UPDATE_SSL_KEY_FILE);
			SET_FLAG_STR(row[95], item->ssl_key_password, ZBX_FLAG_TEMPLATE_ITEM_UPDATE_SSL_KEY_PASSWORD);
			SET_FLAG_UCHAR(row[96], item->verify_peer, ZBX_FLAG_TEMPLATE_ITEM_UPDATE_VERIFY_PEER);
			SET_FLAG_UCHAR(row[97], item->verify_host, ZBX_FLAG_TEMPLATE_ITEM_UPDATE_VERIFY_HOST);
			SET_FLAG_UCHAR(row[98], item->allow_traps, ZBX_FLAG_TEMPLATE_ITEM_UPDATE_ALLOW_TRAPS);
			SET_FLAG_UCHAR(row[99], item->discover, ZBX_FLAG_TEMPLATE_ITEM_UPDATE_DISCOVER);
		}
		else
		{
			item->key_ = zbx_strdup(NULL, row[2]);
			item->itemid = 0;
		}

		zbx_vector_ptr_create(&item->dependent_items);
		zbx_vector_item_preproc_ptr_create(&item->item_preprocs);
		zbx_vector_item_preproc_ptr_create(&item->template_preprocs);
		zbx_vector_db_tag_ptr_create(&item->item_tags);
		zbx_vector_db_tag_ptr_create(&item->template_tags);
		zbx_vector_item_param_ptr_create(&item->item_params);
		zbx_vector_item_param_ptr_create(&item->template_params);
		zbx_vector_lld_macro_ptr_create(&item->item_lld_macros);
		zbx_vector_lld_macro_ptr_create(&item->template_lld_macros);
		zbx_vector_ptr_append(items, item);
	}
	zbx_db_free_result(result);

	zbx_free(sql);

	zbx_vector_ptr_sort(items, ZBX_DEFAULT_UINT64_PTR_COMPARE_FUNC);
}

/******************************************************************************
 *                                                                            *
 * Purpose: reads template lld rule conditions and host lld_rule identifiers  *
 *          from database                                                     *
 *                                                                            *
 * Parameters: items - [IN] the host items including lld rules                *
 *             rules - [OUT] the lld rule mapping                             *
 *                                                                            *
 ******************************************************************************/
static void	get_template_lld_rule_map(const zbx_vector_ptr_t *items, zbx_vector_ptr_t *rules)
{
	zbx_template_item_t		*item;
	zbx_lld_rule_map_t		*rule;
	zbx_lld_rule_condition_t	*condition;
	int				i, index;
	zbx_vector_uint64_t		itemids;
	zbx_db_result_t			result;
	zbx_db_row_t			row;
	char				*sql = NULL;
	size_t				sql_alloc = 0, sql_offset = 0;
	zbx_uint64_t			itemid, item_conditionid;

	zbx_vector_uint64_create(&itemids);

	/* prepare discovery rules */
	for (i = 0; i < items->values_num; i++)
	{
		item = (zbx_template_item_t *)items->values[i];

		if (0 == (ZBX_FLAG_DISCOVERY_RULE & item->flags))
			continue;

		rule = (zbx_lld_rule_map_t *)zbx_malloc(NULL, sizeof(zbx_lld_rule_map_t));

		rule->itemid = item->itemid;
		rule->templateid = item->templateid;
		rule->conditionid = 0;
		zbx_vector_uint64_create(&rule->conditionids);
		zbx_vector_ptr_create(&rule->conditions);

		zbx_vector_ptr_append(rules, rule);

		if (0 != rule->itemid)
			zbx_vector_uint64_append(&itemids, rule->itemid);
		zbx_vector_uint64_append(&itemids, rule->templateid);
	}

	if (0 != itemids.values_num)
	{
		zbx_vector_ptr_sort(rules, ZBX_DEFAULT_UINT64_PTR_COMPARE_FUNC);
		zbx_vector_uint64_sort(&itemids, ZBX_DEFAULT_UINT64_COMPARE_FUNC);

		zbx_strcpy_alloc(&sql, &sql_alloc, &sql_offset,
				"select item_conditionid,itemid,operator,macro,value from item_condition where");
		zbx_db_add_condition_alloc(&sql, &sql_alloc, &sql_offset, "itemid", itemids.values, itemids.values_num);

		result = zbx_db_select("%s", sql);

		while (NULL != (row = zbx_db_fetch(result)))
		{
			ZBX_STR2UINT64(itemid, row[1]);

			index = zbx_vector_ptr_bsearch(rules, &itemid, ZBX_DEFAULT_UINT64_PTR_COMPARE_FUNC);

			if (FAIL != index)
			{
				/* read template lld conditions */

				rule = (zbx_lld_rule_map_t *)rules->values[index];

				condition = (zbx_lld_rule_condition_t *)zbx_malloc(NULL,
						sizeof(zbx_lld_rule_condition_t));

				ZBX_STR2UINT64(condition->item_conditionid, row[0]);
				ZBX_STR2UCHAR(condition->op, row[2]);
				condition->macro = zbx_strdup(NULL, row[3]);
				condition->value = zbx_strdup(NULL, row[4]);
				condition->upd_flags = ZBX_FLAG_TEMPLATE_ITEM_CONDITION_UPDATE_RESET_FLAG;
				condition->macro_orig = NULL;
				condition->value_orig = NULL;
				condition->op_orig = 0;

				zbx_vector_ptr_append(&rule->conditions, condition);
			}
			else
			{
				/* read host lld conditions identifiers */

				for (i = 0; i < rules->values_num; i++)
				{
					zbx_uint64_t	flags = ZBX_FLAG_TEMPLATE_ITEM_CONDITION_UPDATE_RESET_FLAG;

					rule = (zbx_lld_rule_map_t *)rules->values[i];

					if (itemid != rule->itemid)
						continue;

					index = rule->conditionids.values_num;

					if (rule->conditions.values_num > index)
					{
						unsigned char	uchar_orig;

						condition = (zbx_lld_rule_condition_t *)rule->conditions.values[index];
						ZBX_STR2UCHAR(uchar_orig, row[2]);

						if (uchar_orig != condition->op)
						{
							flags |= ZBX_FLAG_TEMPLATE_ITEM_CONDITION_UPDATE_OPERATOR;
							condition->op_orig = uchar_orig;
						}

						if (0 != strcmp(row[3], condition->macro))
						{
							flags |= ZBX_FLAG_TEMPLATE_ITEM_CONDITION_UPDATE_MACRO;
							condition->macro_orig = zbx_strdup(NULL, row[3]);
						}

						if (0 != strcmp(row[4], condition->value))
						{
							flags |= ZBX_FLAG_TEMPLATE_ITEM_CONDITION_UPDATE_VALUE;
							condition->value_orig = zbx_strdup(NULL, row[4]);
						}

						condition->upd_flags = flags;
					}

					ZBX_STR2UINT64(item_conditionid, row[0]);
					zbx_vector_uint64_append(&rule->conditionids, item_conditionid);

					break;
				}

				if (i == rules->values_num)
					THIS_SHOULD_NEVER_HAPPEN;
			}
		}
		zbx_db_free_result(result);

		zbx_free(sql);
	}

	zbx_vector_uint64_destroy(&itemids);
}

/******************************************************************************
 *                                                                            *
 * Purpose: calculate identifiers for new item conditions                     *
 *                                                                            *
 * Parameters: rules - [IN] the lld rule mapping                              *
 *                                                                            *
 * Return value: The number of new item conditions to be inserted.            *
 *                                                                            *
 ******************************************************************************/
static int	calculate_template_lld_rule_conditionids(zbx_vector_ptr_t *rules)
{
	zbx_lld_rule_map_t	*rule;
	int			i, conditions_num = 0;
	zbx_uint64_t		conditionid;

	/* calculate the number of new conditions to be inserted */
	for (i = 0; i < rules->values_num; i++)
	{
		rule = (zbx_lld_rule_map_t *)rules->values[i];

		if (rule->conditions.values_num > rule->conditionids.values_num)
			conditions_num += rule->conditions.values_num - rule->conditionids.values_num;
	}

	/* reserve ids for the new conditions to be inserted and assign to lld rules */
	if (0 == conditions_num)
		goto out;

	conditionid = zbx_db_get_maxid_num("item_condition", conditions_num);

	for (i = 0; i < rules->values_num; i++)
	{
		rule = (zbx_lld_rule_map_t *)rules->values[i];

		if (rule->conditions.values_num <= rule->conditionids.values_num)
			continue;

		rule->conditionid = conditionid;
		conditionid += rule->conditions.values_num - rule->conditionids.values_num;
	}
out:
	return conditions_num;
}

static void	update_template_lld_formula(char **formula, zbx_uint64_t id_proto, zbx_uint64_t id)
{
	char	srcid[64], dstid[64], *ptr;
	size_t	pos = 0, len;

	zbx_snprintf(srcid, sizeof(srcid), "{" ZBX_FS_UI64 "}", id_proto);
	zbx_snprintf(dstid, sizeof(dstid), "{" ZBX_FS_UI64 "}", id);

	len = strlen(srcid);

	while (NULL != (ptr = strstr(*formula + pos, srcid)))
	{
		pos = ptr - *formula + len - 1;
		zbx_replace_string(formula, ptr - *formula, &pos, dstid);
	}
}

/******************************************************************************
 *                                                                            *
 * Purpose: translate template item condition identifiers in expression type  *
 *          discovery rule formulas to refer the host item condition          *
 *          identifiers instead.                                              *
 *                                                                            *
 * Parameters:  items  - [IN] the template items                              *
 *              rules  - [IN] the lld rule mapping                            *
 *                                                                            *
 ******************************************************************************/
static void	update_template_lld_rule_formulas(zbx_vector_ptr_t *items, zbx_vector_ptr_t *rules)
{
	zbx_lld_rule_map_t	*rule;
	int			i, j, index;
	char			*formula;
	zbx_uint64_t		conditionid;

	for (i = 0; i < items->values_num; i++)
	{
		zbx_template_item_t	*item = (zbx_template_item_t *)items->values[i];

		if (0 == (ZBX_FLAG_DISCOVERY_RULE & item->flags) || ZBX_CONDITION_EVAL_TYPE_EXPRESSION !=
				item->evaltype)
		{
			continue;
		}

		index = zbx_vector_ptr_bsearch(rules, &item->templateid, ZBX_DEFAULT_UINT64_PTR_COMPARE_FUNC);

		if (FAIL == index)
		{
			THIS_SHOULD_NEVER_HAPPEN;
			continue;
		}

		rule = (zbx_lld_rule_map_t *)rules->values[index];

		formula = zbx_strdup(NULL, item->formula);

		conditionid = rule->conditionid;

		for (j = 0; j < rule->conditions.values_num; j++)
		{
			zbx_uint64_t			id;
			zbx_lld_rule_condition_t	*condition =
					(zbx_lld_rule_condition_t *)rule->conditions.values[j];

			if (j < rule->conditionids.values_num)
				id = rule->conditionids.values[j];
			else
				id = conditionid++;

			update_template_lld_formula(&formula, condition->item_conditionid, id);
		}

		zbx_free(item->formula);
		item->formula = formula;
	}
}

/******************************************************************************
 *                                                                            *
 * Purpose: saves (inserts or updates) template item                          *
 *                                                                            *
 * Parameters: hostid             - [IN] parent host id                       *
 *             itemid             - [IN/OUT] item id used for insert          *
 *                                           operations                       *
 *             item               - [IN] item to be saved                     *
 *             db_insert_items    - [IN] prepared item bulk insert            *
 *             db_insert_irtdata  - [IN] prepared item discovery bulk insert  *
 *             audit_context_mode - [IN]                                      *
 *             sql                - [IN/OUT] sql buffer pointer used for      *
 *                                           update operations                *
 *             sql_alloc          - [IN/OUT] sql buffer already allocated     *
 *                                           memory                           *
 *             sql_offset         - [IN/OUT] offset for writing within sql    *
 *                                           buffer                           *
 *                                                                            *
 ******************************************************************************/
static void	save_template_item(zbx_uint64_t hostid, zbx_uint64_t *itemid, zbx_template_item_t *item,
		zbx_db_insert_t *db_insert_items, zbx_db_insert_t *db_insert_irtdata,
		zbx_db_insert_t *db_insert_irtname, int audit_context_mode, char **sql, size_t *sql_alloc,
		size_t *sql_offset)
{
	int			i;
	zbx_template_item_t	*dependent;

	zabbix_log(LOG_LEVEL_DEBUG, "In %s()", __func__);

	if (NULL == item->key_) /* existing item */
	{
		char		*str_esc;
		const char	*d = "";

		/* Even if there are no updates for an item, we must create audit entry for it */
		/* to accommodate other entities changes that depend on an item (like tags).   */
		zbx_audit_item_create_entry(audit_context_mode, ZBX_AUDIT_ACTION_UPDATE, item->itemid,
				((0 != (item->upd_flags & ZBX_FLAG_TEMPLATE_ITEM_UPDATE_NAME)) ? item->name_orig :
				item->name), item->flags);

		if (0 == item->upd_flags)
			goto dependent;

		zbx_snprintf_alloc(sql, sql_alloc, sql_offset, "update items set ");

#define PREPARE_UPDATE_ID(FLAG_POSTFIX, field)									\
		if (0 != (item->upd_flags & ZBX_FLAG_TEMPLATE_ITEM_UPDATE_##FLAG_POSTFIX))			\
		{												\
			zbx_snprintf_alloc(sql, sql_alloc, sql_offset, "%s"#field"=%s", d,			\
					zbx_db_sql_id_ins(item->field));					\
			d = ",";										\
														\
			zbx_audit_item_update_json_update_##field(audit_context_mode, item->itemid,		\
					item->flags, item->field##_orig, item->field);				\
		}												\

#define PREPARE_UPDATE_STR(FLAG_POSTFIX, field)									\
		if (0 != (item->upd_flags & ZBX_FLAG_TEMPLATE_ITEM_UPDATE_##FLAG_POSTFIX))			\
		{												\
			str_esc = zbx_db_dyn_escape_string(item->field);					\
			zbx_snprintf_alloc(sql, sql_alloc, sql_offset, "%s"#field"='%s'", d, str_esc);		\
			d = ",";										\
			zbx_free(str_esc);									\
														\
			zbx_audit_item_update_json_update_##field(audit_context_mode, item->itemid,		\
					item->flags, item->field##_orig, item->field);				\
		}												\

#define PREPARE_UPDATE_STR_SECRET(FLAG_POSTFIX, field)								\
		if (0 != (item->upd_flags & ZBX_FLAG_TEMPLATE_ITEM_UPDATE_##FLAG_POSTFIX))			\
		{												\
			str_esc = zbx_db_dyn_escape_string(item->field);					\
			zbx_snprintf_alloc(sql, sql_alloc, sql_offset, "%s"#field"='%s'", d, str_esc);		\
			d = ",";										\
			zbx_free(str_esc);									\
														\
			zbx_audit_item_update_json_update_##field(audit_context_mode, item->itemid,		\
					item->flags, (0 == strcmp("", item->field##_orig) ? "" :		\
					ZBX_MACRO_SECRET_MASK), (0 == strcmp("", item->field) ? "" :		\
					ZBX_MACRO_SECRET_MASK));						\
		}												\

#define PREPARE_UPDATE_UC(FLAG_POSTFIX, field)				\
		if (0 != (item->upd_flags & ZBX_FLAG_TEMPLATE_ITEM_UPDATE_##FLAG_POSTFIX))			\
		{												\
			zbx_snprintf_alloc(sql, sql_alloc, sql_offset, "%s"#field"=%d", d, (int)item->field);	\
			d = ",";										\
														\
			zbx_audit_item_update_json_update_##field(audit_context_mode, item->itemid,		\
					item->flags, (int)item->field##_orig, (int)item->field);		\
		}												\

#define PREPARE_UPDATE_UINT64(FLAG_POSTFIX, field)			\
		if (0 != (item->upd_flags & ZBX_FLAG_TEMPLATE_ITEM_UPDATE_##FLAG_POSTFIX))			\
		{												\
			zbx_snprintf_alloc(sql, sql_alloc, sql_offset, "%s"#field"=" ZBX_FS_UI64, d,		\
					item->field);								\
			d = ",";										\
														\
			zbx_audit_item_update_json_update_##field(audit_context_mode, item->itemid,		\
					item->flags, item->field##_orig, item->field);				\
		}

		PREPARE_UPDATE_ID(INTERFACEID, interfaceid)
		PREPARE_UPDATE_STR(NAME, name)
		PREPARE_UPDATE_UC(TYPE, type)
		PREPARE_UPDATE_UINT64(TEMPLATEID, templateid)
		PREPARE_UPDATE_UC(VALUE_TYPE, value_type)
		PREPARE_UPDATE_STR(DELAY, delay);
		PREPARE_UPDATE_STR(HISTORY, history)
		PREPARE_UPDATE_STR(TRENDS, trends)
		PREPARE_UPDATE_UC(STATUS, status)
		PREPARE_UPDATE_STR(TRAPPER_HOSTS, trapper_hosts)
		PREPARE_UPDATE_STR(UNITS, units)
		PREPARE_UPDATE_STR(FORMULA, formula)
		PREPARE_UPDATE_STR(LOGTIMEFMT, logtimefmt)
		PREPARE_UPDATE_ID(VALUEMAPID, valuemapid)
		PREPARE_UPDATE_STR(PARAMS, params)
		PREPARE_UPDATE_STR(IPMI_SENSOR, ipmi_sensor)
		PREPARE_UPDATE_STR(SNMP_OID, snmp_oid)
		PREPARE_UPDATE_UC(AUTHTYPE, authtype)
		PREPARE_UPDATE_STR(USERNAME, username)
		PREPARE_UPDATE_STR_SECRET(PASSWORD, password)
		PREPARE_UPDATE_STR(PUBLICKEY, publickey)
		PREPARE_UPDATE_STR(PRIVATEKEY, privatekey)
		PREPARE_UPDATE_UC(FLAGS, flags)
		PREPARE_UPDATE_STR(DESCRIPTION, description)
		PREPARE_UPDATE_UC(INVENTORY_LINK, inventory_link)
		PREPARE_UPDATE_STR(LIFETIME, lifetime)
		PREPARE_UPDATE_UC(LIFETIME_TYPE, lifetime_type)
		PREPARE_UPDATE_STR(ENABLED_LIFETIME, enabled_lifetime)
		PREPARE_UPDATE_UC(ENABLED_LIFETIME_TYPE, enabled_lifetime_type)
		PREPARE_UPDATE_UC(EVALTYPE, evaltype)
		PREPARE_UPDATE_STR(JMX_ENDPOINT, jmx_endpoint)
		PREPARE_UPDATE_ID(MASTER_ITEMID, master_itemid)
		PREPARE_UPDATE_STR(TIMEOUT, timeout)
		PREPARE_UPDATE_STR(URL, url)
		PREPARE_UPDATE_STR(QUERY_FIELDS, query_fields)
		PREPARE_UPDATE_STR(POSTS, posts)
		PREPARE_UPDATE_STR(STATUS_CODES, status_codes)
		PREPARE_UPDATE_UC(FOLLOW_REDIRECTS, follow_redirects)
		PREPARE_UPDATE_UC(POST_TYPE, post_type)
		PREPARE_UPDATE_STR(HTTP_PROXY, http_proxy)
		PREPARE_UPDATE_STR(HEADERS, headers)
		PREPARE_UPDATE_UC(RETRIEVE_MODE, retrieve_mode)
		PREPARE_UPDATE_UC(REQUEST_METHOD, request_method)
		PREPARE_UPDATE_UC(OUTPUT_FORMAT, output_format)
		PREPARE_UPDATE_STR(SSL_CERT_FILE, ssl_cert_file)
		PREPARE_UPDATE_STR(SSL_KEY_FILE, ssl_key_file)
		PREPARE_UPDATE_STR_SECRET(SSL_KEY_PASSWORD, ssl_key_password)
		PREPARE_UPDATE_UC(VERIFY_PEER, verify_peer)
		PREPARE_UPDATE_UC(VERIFY_HOST, verify_host)
		PREPARE_UPDATE_UC(ALLOW_TRAPS, allow_traps)
		PREPARE_UPDATE_UC(DISCOVER, discover)
		ZBX_UNUSED(d);

		zbx_snprintf_alloc(sql, sql_alloc, sql_offset, " where itemid=" ZBX_FS_UI64 ";\n", item->itemid);

		if (0 != (item->upd_flags & ZBX_FLAG_TEMPLATE_ITEM_UPDATE_NAME))
		{
			if (ZBX_FLAG_DISCOVERY_NORMAL == item->flags || ZBX_FLAG_DISCOVERY_CREATED == item->flags)
			{
				str_esc = zbx_db_dyn_escape_string(item->name);

				zbx_snprintf_alloc(sql, sql_alloc, sql_offset, "update item_rtname set"
						" name_resolved='%s',name_resolved_upper=upper('%s')"
						" where itemid=" ZBX_FS_UI64 ";\n",
						str_esc, str_esc, item->itemid);
				zbx_free(str_esc);
				zbx_db_execute_overflowed_sql(sql, sql_alloc, sql_offset);
			}
		}
	}
	else
	{
		zbx_db_insert_add_values(db_insert_items, *itemid, item->name, item->key_, hostid, (int)item->type,
				(int)item->value_type, item->delay, item->history, item->trends,
				(int)item->status, item->trapper_hosts, item->units, item->formula, item->logtimefmt,
				item->valuemapid, item->params, item->ipmi_sensor, item->snmp_oid, (int)item->authtype,
				item->username, item->password, item->publickey, item->privatekey, item->templateid,
				(int)item->flags, item->description, (int)item->inventory_link, item->interfaceid,
				item->lifetime, (int)item->lifetime_type, item->enabled_lifetime,
				(int)item->enabled_lifetime_type, (int)item->evaltype,
				item->jmx_endpoint, item->master_itemid, item->timeout, item->url, item->query_fields,
				item->posts, item->status_codes, item->follow_redirects, item->post_type,
				item->http_proxy, item->headers, item->retrieve_mode, item->request_method,
				item->output_format, item->ssl_cert_file, item->ssl_key_file, item->ssl_key_password,
				item->verify_peer, item->verify_host, item->allow_traps, item->discover);

		zbx_db_insert_add_values(db_insert_irtdata, *itemid);

		if (ZBX_FLAG_DISCOVERY_NORMAL == item->flags || ZBX_FLAG_DISCOVERY_CREATED == item->flags)
			zbx_db_insert_add_values(db_insert_irtname, *itemid, item->name, item->name);

		zbx_audit_item_create_entry(audit_context_mode, ZBX_AUDIT_ACTION_ADD, *itemid, item->name, item->flags);
		zbx_audit_item_update_json_add_data(audit_context_mode, *itemid, item, hostid);

		item->itemid = (*itemid)++;
	}
dependent:
	for (i = 0; i < item->dependent_items.values_num; i++)
	{
		dependent = (zbx_template_item_t *)item->dependent_items.values[i];

		if (dependent->master_itemid_orig != item->itemid)
			dependent->upd_flags |= ZBX_FLAG_TEMPLATE_ITEM_UPDATE_MASTER_ITEMID;

		dependent->master_itemid = item->itemid;
		save_template_item(hostid, itemid, dependent, db_insert_items, db_insert_irtdata, db_insert_irtname,
				audit_context_mode, sql, sql_alloc, sql_offset);
	}

	zabbix_log(LOG_LEVEL_DEBUG, "End of %s()", __func__);
}

/******************************************************************************
 *                                                                            *
 * Purpose: saves template items to target host in database                   *
 *                                                                            *
 * Parameters:                                                                *
 *              hostid             - [IN] target host                         *
 *              items              - [IN] template items                      *
 *              audit_context_mode - [IN]                                     *
 *                                                                            *
 ******************************************************************************/
static void	save_template_items(zbx_uint64_t hostid, zbx_vector_ptr_t *items, int audit_context_mode)
{
	char			*sql = NULL;
	size_t			sql_alloc = 16 * ZBX_KIBIBYTE, sql_offset = 0;
	int			new_items = 0, upd_items = 0, i;
	zbx_uint64_t		itemid = 0;
	zbx_db_insert_t		db_insert_items, db_insert_irtdata, db_insert_irtname;
	zbx_template_item_t	*item;
	zbx_vector_uint64_t	itemids_value_type_diff;

	if (0 == items->values_num)
		return;

	zbx_vector_uint64_create(&itemids_value_type_diff);

	for (i = 0; i < items->values_num; i++)
	{
		item = (zbx_template_item_t *)items->values[i];

		if (NULL == item->key_)
		{
			upd_items++;

			if (SUCCEED == zbx_db_item_value_type_changed_category(item->value_type,
					item->value_type_orig))
			{
				zbx_vector_uint64_append(&itemids_value_type_diff, item->itemid);
			}
		}
		else
			new_items++;
	}

	if (0 != new_items)
	{
		itemid = zbx_db_get_maxid_num("items", new_items);

		zbx_db_insert_prepare(&db_insert_items, "items", "itemid", "name", "key_", "hostid", "type",
				"value_type", "delay", "history", "trends", "status", "trapper_hosts", "units",
				"formula", "logtimefmt", "valuemapid", "params", "ipmi_sensor",
				"snmp_oid", "authtype", "username", "password", "publickey", "privatekey",
				"templateid", "flags", "description", "inventory_link", "interfaceid", "lifetime",
				"lifetime_type", "enabled_lifetime", "enabled_lifetime_type", "evaltype","jmx_endpoint",
				"master_itemid", "timeout", "url", "query_fields", "posts", "status_codes",
				"follow_redirects", "post_type", "http_proxy", "headers", "retrieve_mode",
				"request_method", "output_format", "ssl_cert_file", "ssl_key_file", "ssl_key_password",
				"verify_peer", "verify_host", "allow_traps", "discover", (char *)NULL);

		zbx_db_insert_prepare(&db_insert_irtdata, "item_rtdata", "itemid", (char *)NULL);
		zbx_db_insert_prepare(&db_insert_irtname, "item_rtname", "itemid", "name_resolved",
				"name_resolved_upper", (char *)NULL);
	}

	if (0 != upd_items)
	{
		sql = (char *)zbx_malloc(sql, sql_alloc);
	}

	for (i = 0; i < items->values_num; i++)
	{
		item = (zbx_template_item_t *)items->values[i];

		/* dependent items are saved within recursive save_template_item calls while saving master */
		if (0 == item->master_itemid)
		{
			save_template_item(hostid, &itemid, item, &db_insert_items, &db_insert_irtdata,
					&db_insert_irtname, audit_context_mode, &sql, &sql_alloc, &sql_offset);
		}
	}

	if (0 != new_items)
	{
		zbx_db_insert_execute(&db_insert_items);
		zbx_db_insert_clean(&db_insert_items);

		zbx_db_insert_execute(&db_insert_irtname);
		zbx_db_insert_clean(&db_insert_irtname);
		zbx_db_insert_execute(&db_insert_irtdata);
		zbx_db_insert_clean(&db_insert_irtdata);
	}

	if (0 != upd_items)
	{
		zbx_db_update_item_map_links(&itemids_value_type_diff);

		(void)zbx_db_flush_overflowed_sql(sql, sql_offset);

		zbx_free(sql);
	}

	zbx_vector_uint64_destroy(&itemids_value_type_diff);
	zbx_vector_ptr_sort(items, ZBX_DEFAULT_UINT64_PTR_COMPARE_FUNC);
}

/******************************************************************************
 *                                                                            *
 * Purpose: saves template lld rule item conditions to the target host in     *
 *          database                                                          *
 *                                                                            *
 * Parameters:  items              - [IN] template items                      *
 *              rules              - [IN] lld rule mapping                    *
 *              new_conditions     - [IN] number of new item conditions to be *
 *                                        inserted                            *
 *              audit_context_mode - [IN]                                     *
 *                                                                            *
 ******************************************************************************/
static void	save_template_lld_rules(zbx_vector_ptr_t *items, zbx_vector_ptr_t *rules, int new_conditions,
		int audit_context_mode)
{
	char				*macro_esc, *value_esc;
	int				i, j, index;
	zbx_db_insert_t			db_insert;
	zbx_lld_rule_map_t		*rule;
	zbx_lld_rule_condition_t	*condition;
	char				*sql = NULL;
	size_t				sql_alloc = 0, sql_offset = 0;
	zbx_vector_uint64_t		item_conditionids;

	zabbix_log(LOG_LEVEL_DEBUG, "In %s()", __func__);

	if (0 == rules->values_num)
		return;

	zbx_vector_uint64_create(&item_conditionids);

	if (0 != new_conditions)
	{
		zbx_db_insert_prepare(&db_insert, "item_condition", "item_conditionid", "itemid", "operator", "macro",
				"value", (char *)NULL);

		/* insert lld rule conditions for new items */
		for (i = 0; i < items->values_num; i++)
		{
			zbx_template_item_t	*item = (zbx_template_item_t *)items->values[i];

			if (NULL == item->key_)
				continue;

			if (0 == (ZBX_FLAG_DISCOVERY_RULE & item->flags))
				continue;

			index = zbx_vector_ptr_bsearch(rules, &item->templateid, ZBX_DEFAULT_UINT64_PTR_COMPARE_FUNC);

			if (FAIL == index)
			{
				THIS_SHOULD_NEVER_HAPPEN;
				continue;
			}

			rule = (zbx_lld_rule_map_t *)rules->values[index];

			for (j = 0; j < rule->conditions.values_num; j++)
			{
				condition = (zbx_lld_rule_condition_t *)rule->conditions.values[j];

				zbx_db_insert_add_values(&db_insert, rule->conditionid, item->itemid,
						(int)condition->op, condition->macro, condition->value);

				zbx_audit_discovery_rule_update_json_add_filter_conditions(audit_context_mode,
						item->itemid, rule->conditionid, condition->op, condition->macro,
						condition->value);

				rule->conditionid++;
			}
		}
	}

	/* update lld rule conditions for existing items */
	for (i = 0; i < rules->values_num; i++)
	{
		rule = (zbx_lld_rule_map_t *)rules->values[i];

		/* skip lld rules of new items */
		if (0 == rule->itemid)
			continue;

		index = MIN(rule->conditions.values_num, rule->conditionids.values_num);

		/* update intersecting rule conditions */
		for (j = 0; j < index; j++)
		{
			const char	*d = "";

			condition = (zbx_lld_rule_condition_t *)rule->conditions.values[j];

			if (0 == condition->upd_flags)
				continue;

			zbx_audit_discovery_rule_update_json_update_filter_conditions_create_entry(audit_context_mode,
					rule->itemid, rule->conditionids.values[j]);

			zbx_snprintf_alloc(&sql, &sql_alloc, &sql_offset, "update item_condition set ");
			if (0 != (condition->upd_flags & ZBX_FLAG_TEMPLATE_ITEM_CONDITION_UPDATE_OPERATOR))
			{
				zbx_snprintf_alloc(&sql, &sql_alloc, &sql_offset, "%soperator=%d", d,
						(int)condition->op);
				d = ",";
				zbx_audit_discovery_rule_update_json_update_filter_conditions_operator(audit_context_mode,
						rule->itemid, rule->conditionids.values[j], (int)condition->op_orig,
						(int)condition->op);
			}
			if (0 != (condition->upd_flags & ZBX_FLAG_TEMPLATE_ITEM_CONDITION_UPDATE_MACRO))
			{
				macro_esc = zbx_db_dyn_escape_string(condition->macro);
				zbx_snprintf_alloc(&sql, &sql_alloc, &sql_offset, "%smacro='%s'", d, macro_esc);
				d = ",";
				zbx_free(macro_esc);

				zbx_audit_discovery_rule_update_json_update_filter_conditions_macro(audit_context_mode,
						rule->itemid, rule->conditionids.values[j], condition->macro_orig,
						condition->macro);
			}
			if (0 != (condition->upd_flags & ZBX_FLAG_TEMPLATE_ITEM_CONDITION_UPDATE_VALUE))
			{
				value_esc = zbx_db_dyn_escape_string(condition->value);
				zbx_snprintf_alloc(&sql, &sql_alloc, &sql_offset, "%svalue='%s'", d, value_esc);
				zbx_free(value_esc);

				zbx_audit_discovery_rule_update_json_update_filter_conditions_value(audit_context_mode,
						rule->itemid, rule->conditionids.values[j], condition->value_orig,
						condition->value);
			}
			zbx_snprintf_alloc(&sql, &sql_alloc, &sql_offset, " where item_conditionid=" ZBX_FS_UI64 ";\n",
					rule->conditionids.values[j]);

			zbx_db_execute_overflowed_sql(&sql, &sql_alloc, &sql_offset);
		}

		/* delete removed rule conditions */
		for (j = index; j < rule->conditionids.values_num; j++)
		{
			zbx_audit_discovery_rule_update_json_delete_filter_conditions(audit_context_mode, rule->itemid,
					rule->conditionids.values[j]);
			zbx_vector_uint64_append(&item_conditionids, rule->conditionids.values[j]);
		}

		/* insert new rule conditions */
		for (j = index; j < rule->conditions.values_num; j++)
		{
			condition = (zbx_lld_rule_condition_t *)rule->conditions.values[j];

			zbx_db_insert_add_values(&db_insert, rule->conditionid, rule->itemid,
					(int)condition->op, condition->macro, condition->value);

			zbx_audit_discovery_rule_update_json_add_filter_conditions(audit_context_mode, rule->itemid,
					rule->conditionid, condition->op, condition->macro, condition->value);

			rule->conditionid++;
		}
	}

	/* delete removed item conditions */
	if (0 != item_conditionids.values_num)
	{
		zbx_strcpy_alloc(&sql, &sql_alloc, &sql_offset, "delete from item_condition where");
		zbx_db_add_condition_alloc(&sql, &sql_alloc, &sql_offset, "item_conditionid", item_conditionids.values,
				item_conditionids.values_num);
		zbx_strcpy_alloc(&sql, &sql_alloc, &sql_offset, ";\n");
	}

	(void)zbx_db_flush_overflowed_sql(sql, sql_offset);

	if (0 != new_conditions)
	{
		zbx_db_insert_execute(&db_insert);
		zbx_db_insert_clean(&db_insert);
	}

	zbx_free(sql);
	zbx_vector_uint64_destroy(&item_conditionids);

	zabbix_log(LOG_LEVEL_DEBUG, "End of %s()", __func__);
}

/******************************************************************************
 *                                                                            *
 * Purpose: saves host item prototypes in database                            *
 *                                                                            *
 * Parameters:  hostid             - [IN] target host                         *
 *              items              - [IN] template items                      *
 *              audit_context_mode - [IN]                                     *
 *                                                                            *
 ******************************************************************************/
static void	save_template_discovery_prototypes(zbx_uint64_t hostid, zbx_vector_ptr_t *items, int audit_context_mode)
{
	typedef struct
	{
		zbx_uint64_t	itemid;
		zbx_uint64_t	parent_itemid;
	}
	zbx_proto_t;

	zbx_db_result_t		result;
	zbx_db_row_t		row;
	char			*sql = NULL;
	size_t			sql_alloc = 0, sql_offset = 0;
	zbx_vector_uint64_t	itemids;
	zbx_vector_ptr_t	prototypes;
	zbx_proto_t		*proto;
	int			i;
	zbx_db_insert_t		db_insert;

	zbx_vector_ptr_create(&prototypes);
	zbx_vector_uint64_create(&itemids);

	for (i = 0; i < items->values_num; i++)
	{
		zbx_template_item_t	*item = (zbx_template_item_t *)items->values[i];

		/* process only new prototype items */
		if (NULL == item->key_ || 0 == (ZBX_FLAG_DISCOVERY_PROTOTYPE & item->flags))
			continue;

		zbx_vector_uint64_append(&itemids, item->itemid);
	}

	if (0 == itemids.values_num)
		goto out;

	zbx_vector_uint64_sort(&itemids, ZBX_DEFAULT_UINT64_COMPARE_FUNC);

	zbx_snprintf_alloc(&sql, &sql_alloc, &sql_offset,
			"select i.itemid,r.itemid"
			" from items i,item_discovery id,items r"
			" where i.templateid=id.itemid"
				" and id.lldrule_itemid=r.templateid"
				" and r.hostid=" ZBX_FS_UI64
				" and",
			hostid);
	zbx_db_add_condition_alloc(&sql, &sql_alloc, &sql_offset, "i.itemid", itemids.values, itemids.values_num);

	result = zbx_db_select("%s", sql);

	while (NULL != (row = zbx_db_fetch(result)))
	{
		proto = (zbx_proto_t *)zbx_malloc(NULL, sizeof(zbx_proto_t));

		ZBX_STR2UINT64(proto->itemid, row[0]);
		ZBX_STR2UINT64(proto->parent_itemid, row[1]);
		zbx_vector_ptr_append(&prototypes, proto);
		zbx_audit_item_prototype_update_json_add_lldruleid(audit_context_mode, proto->itemid,
				proto->parent_itemid);
	}

	zbx_db_free_result(result);

	if (0 == prototypes.values_num)
		goto out;

	zbx_db_insert_prepare(&db_insert, "item_discovery", "itemdiscoveryid", "itemid",
					"lldrule_itemid", (char *)NULL);

	for (i = 0; i < prototypes.values_num; i++)
	{
		proto = (zbx_proto_t *)prototypes.values[i];

		zbx_db_insert_add_values(&db_insert, __UINT64_C(0), proto->itemid, proto->parent_itemid);
	}

	zbx_db_insert_autoincrement(&db_insert, "itemdiscoveryid");
	zbx_db_insert_execute(&db_insert);
	zbx_db_insert_clean(&db_insert);
out:
	zbx_free(sql);

	zbx_vector_uint64_destroy(&itemids);

	zbx_vector_ptr_clear_ext(&prototypes, zbx_ptr_free);
	zbx_vector_ptr_destroy(&prototypes);
}

static zbx_template_item_preproc_t	*zbx_item_preproc_create(const char *item_preprocid, int step, int type,
		const char *params, int error_handler, const char *error_handler_params)
{
	zbx_template_item_preproc_t	*preproc;

	preproc = (zbx_template_item_preproc_t *)zbx_malloc(NULL, sizeof(zbx_template_item_preproc_t));

	preproc->upd_flags = ZBX_FLAG_TEMPLATE_ITEM_PREPROC_RESET_FLAG;
	ZBX_STR2UINT64(preproc->item_preprocid, item_preprocid);
	preproc->step = step;
	preproc->type = type;
	preproc->params = zbx_strdup(NULL, params);
	preproc->error_handler = error_handler;
	preproc->error_handler_params = zbx_strdup(NULL, error_handler_params);
	preproc->type_orig = 0;
	preproc->params_orig = NULL;
	preproc->error_handler_orig = 0;
	preproc->error_handler_params_orig = NULL;

	return preproc;
}

static void	zbx_item_preproc_free(zbx_template_item_preproc_t *preproc)
{
	if (0 != (preproc->upd_flags & ZBX_FLAG_TEMPLATE_ITEM_PREPROC_UPDATE_PARAMS))
		zbx_free(preproc->params_orig);
	zbx_free(preproc->params);

	zbx_free(preproc->error_handler_params);
	if (0 != (preproc->upd_flags & ZBX_FLAG_TEMPLATE_ITEM_PREPROC_UPDATE_ERROR_HANDLER_PARAMS))
		zbx_free(preproc->error_handler_params_orig);

	zbx_free(preproc);
}

static void	zbx_lld_macros_free(zbx_template_lld_macro_t *macro)
{
	if (0 != (macro->upd_flags & ZBX_FLAG_TEMPLATE_LLD_MACRO_UPDATE_LLD_MACRO))
		zbx_free(macro->lld_macro_orig);
	zbx_free(macro->lld_macro);

	if (0 != (macro->upd_flags & ZBX_FLAG_TEMPLATE_LLD_MACRO_UPDATE_PATH))
		zbx_free(macro->path_orig);
	zbx_free(macro->path);

	zbx_free(macro);
}

/******************************************************************************
 *                                                                            *
 * Purpose: frees template item                                               *
 *                                                                            *
 * Parameters:  item  - [IN] the template item                                *
 *                                                                            *
 ******************************************************************************/
static void	free_template_item(zbx_template_item_t *item)
{
	zbx_vector_ptr_destroy(&item->dependent_items);
	zbx_vector_item_preproc_ptr_clear_ext(&item->item_preprocs, zbx_item_preproc_free);
	zbx_vector_item_preproc_ptr_clear_ext(&item->template_preprocs, zbx_item_preproc_free);
	zbx_vector_db_tag_ptr_clear_ext(&item->item_tags, zbx_db_tag_free);
	zbx_vector_db_tag_ptr_clear_ext(&item->template_tags, zbx_db_tag_free);
	zbx_vector_item_param_ptr_clear_ext(&item->item_params, zbx_item_param_free);
	zbx_vector_item_param_ptr_clear_ext(&item->template_params, zbx_item_param_free);
	zbx_vector_lld_macro_ptr_clear_ext(&item->item_lld_macros, zbx_lld_macros_free);
	zbx_vector_lld_macro_ptr_clear_ext(&item->template_lld_macros, zbx_lld_macros_free);
	zbx_vector_item_preproc_ptr_destroy(&item->item_preprocs);
	zbx_vector_item_preproc_ptr_destroy(&item->template_preprocs);
	zbx_vector_db_tag_ptr_destroy(&item->item_tags);
	zbx_vector_db_tag_ptr_destroy(&item->template_tags);
	zbx_vector_item_param_ptr_destroy(&item->item_params);
	zbx_vector_item_param_ptr_destroy(&item->template_params);
	zbx_vector_lld_macro_ptr_destroy(&item->item_lld_macros);
	zbx_vector_lld_macro_ptr_destroy(&item->template_lld_macros);

#define CLEAN_ORIG(FLAG_POSTFIX, field)							\
	if (0 != (item->upd_flags & ZBX_FLAG_TEMPLATE_ITEM_UPDATE_##FLAG_POSTFIX))	\
	{										\
		zbx_free(item->field##_orig);						\
	}										\
	zbx_free(item->field);

	CLEAN_ORIG(NAME, name)
	CLEAN_ORIG(DELAY, delay)
	CLEAN_ORIG(HISTORY, history)
	CLEAN_ORIG(TRENDS, trends)
	CLEAN_ORIG(TRAPPER_HOSTS, trapper_hosts)
	CLEAN_ORIG(UNITS, units)
	CLEAN_ORIG(FORMULA, formula)
	CLEAN_ORIG(LOGTIMEFMT, logtimefmt)
	CLEAN_ORIG(PARAMS, params)
	CLEAN_ORIG(IPMI_SENSOR, ipmi_sensor)
	CLEAN_ORIG(SNMP_OID, snmp_oid)
	CLEAN_ORIG(USERNAME, username)
	CLEAN_ORIG(PASSWORD, password)
	CLEAN_ORIG(PUBLICKEY, publickey)
	CLEAN_ORIG(PRIVATEKEY, privatekey)
	CLEAN_ORIG(DESCRIPTION, description)
	CLEAN_ORIG(LIFETIME, lifetime)
	CLEAN_ORIG(ENABLED_LIFETIME, enabled_lifetime)
	CLEAN_ORIG(JMX_ENDPOINT, jmx_endpoint)
	CLEAN_ORIG(TIMEOUT, timeout)
	CLEAN_ORIG(URL, url)
	CLEAN_ORIG(QUERY_FIELDS, query_fields)
	CLEAN_ORIG(POSTS, posts)
	CLEAN_ORIG(STATUS_CODES, status_codes)
	CLEAN_ORIG(HTTP_PROXY, http_proxy)
	CLEAN_ORIG(HEADERS, headers)
	CLEAN_ORIG(SSL_CERT_FILE, ssl_cert_file)
	CLEAN_ORIG(SSL_KEY_FILE, ssl_key_file)
	CLEAN_ORIG(SSL_KEY_PASSWORD, ssl_key_password)
#undef CLEAN_ORIG
	zbx_free(item->key_);

	zbx_free(item);
}

/******************************************************************************
 *                                                                            *
 * Purpose: frees lld rule condition                                          *
 *                                                                            *
 * Parameters:  condition  - [IN]                                             *
 *                                                                            *
 ******************************************************************************/
static void	free_lld_rule_condition(zbx_lld_rule_condition_t *condition)
{
	/* cannot use update flags to check if orig values were set, because they get reset */
	zbx_free(condition->macro_orig);
	zbx_free(condition->value_orig);

	zbx_free(condition->macro);
	zbx_free(condition->value);
	zbx_free(condition);
}

/******************************************************************************
 *                                                                            *
 * Purpose: frees lld rule mapping                                            *
 *                                                                            *
 * Parameters:  item  - [IN] the lld rule mapping                             *
 *                                                                            *
 ******************************************************************************/
static void	free_lld_rule_map(zbx_lld_rule_map_t *rule)
{
	zbx_vector_ptr_clear_ext(&rule->conditions, (zbx_clean_func_t)free_lld_rule_condition);
	zbx_vector_ptr_destroy(&rule->conditions);

	zbx_vector_uint64_destroy(&rule->conditionids);

	zbx_free(rule);
}

static zbx_hash_t	template_item_hash_func(const void *d)
{
	const zbx_template_item_t	*item = *(const zbx_template_item_t * const *)d;

	return ZBX_DEFAULT_UINT64_HASH_FUNC(&item->templateid);
}

static int	template_item_compare_func(const void *d1, const void *d2)
{
	const zbx_template_item_t	*item1 = *(const zbx_template_item_t * const *)d1;
	const zbx_template_item_t	*item2 = *(const zbx_template_item_t * const *)d2;

	ZBX_RETURN_IF_NOT_EQUAL(item1->templateid, item2->templateid);
	return 0;
}

/******************************************************************************
 *                                                                            *
 * Purpose: copy template item preprocessing options                          *
 *                                                                            *
 * Parameters: items       - [IN] vector of new/updated items                 *
 *                                                                            *
 ******************************************************************************/
static void	copy_template_items_preproc(const zbx_vector_ptr_t *items, int audit_context_mode)
{
	int				i, j, new_preproc_num = 0, update_preproc_num = 0, delete_preproc_num = 0;
	char				*sql = NULL;
	size_t				sql_alloc = 0, sql_offset = 0;
	zbx_template_item_t		*item;
	zbx_template_item_preproc_t	*preproc;
	zbx_vector_uint64_t		deleteids;
	zbx_db_insert_t			db_insert;
	zbx_uint64_t			new_preprocid = 0;

	zabbix_log(LOG_LEVEL_DEBUG, "In %s()", __func__);

	zbx_vector_uint64_create(&deleteids);

	for (i = 0; i < items->values_num; i++)
	{
		item = (zbx_template_item_t *)items->values[i];

		for (j = 0; j < item->item_preprocs.values_num; j++)
		{
			preproc = (zbx_template_item_preproc_t *)item->item_preprocs.values[j];

			if (0 != (preproc->upd_flags & ZBX_FLAG_TEMPLATE_ITEM_PREPROC_DELETE))
			{
				zbx_vector_uint64_append(&deleteids, preproc->item_preprocid);
				zbx_audit_item_delete_preproc(audit_context_mode, item->itemid, item->flags,
						preproc->item_preprocid);
				continue;
			}

			if (0 == preproc->item_preprocid)
			{
				new_preproc_num++;
				continue;
			}

			if (0 == (preproc->upd_flags & ZBX_FLAG_TEMPLATE_ITEM_PREPROC_UPDATE))
				continue;

			update_preproc_num++;
		}
	}

	if (0 != new_preproc_num)
	{
		new_preprocid = zbx_db_get_maxid_num("item_preproc", new_preproc_num);

		zbx_db_insert_prepare(&db_insert, "item_preproc", "item_preprocid", "itemid", "step", "type", "params",
				"error_handler", "error_handler_params", (char *)NULL);
	}

	for (i = 0; i < items->values_num; i++)
	{
		item = (zbx_template_item_t *)items->values[i];

		for (j = 0; j < item->item_preprocs.values_num; j++)
		{
			const char	*d = "";

			preproc = (zbx_template_item_preproc_t *)item->item_preprocs.values[j];
			if (0 == preproc->item_preprocid)
			{
				zbx_db_insert_add_values(&db_insert, new_preprocid, item->itemid, preproc->step,
						preproc->type, preproc->params, preproc->error_handler,
						preproc->error_handler_params);

				zbx_audit_item_update_json_add_item_preproc(audit_context_mode, item->itemid, new_preprocid,
						item->flags, preproc->step, preproc->type, preproc->params,
						preproc->error_handler, preproc->error_handler_params);

				new_preprocid++;

				continue;
			}

			if (0 == (preproc->upd_flags & ZBX_FLAG_TEMPLATE_ITEM_PREPROC_UPDATE))
				continue;

			zbx_audit_item_update_json_update_item_preproc_create_entry(audit_context_mode, item->itemid,
					item->flags, preproc->item_preprocid);

			zbx_strcpy_alloc(&sql, &sql_alloc, &sql_offset, "update item_preproc set ");

			if (0 != (preproc->upd_flags & ZBX_FLAG_TEMPLATE_ITEM_PREPROC_UPDATE_TYPE))
			{
				zbx_snprintf_alloc(&sql, &sql_alloc, &sql_offset, "%stype=%d", d, preproc->type);
				d = ",";

				zbx_audit_item_update_json_update_item_preproc_type(audit_context_mode, item->itemid,
						item->flags, preproc->item_preprocid, preproc->type_orig,
						preproc->type);
			}

			if (0 != (preproc->upd_flags & ZBX_FLAG_TEMPLATE_ITEM_PREPROC_UPDATE_PARAMS))
			{
				char	*params_esc;

				params_esc = zbx_db_dyn_escape_string(preproc->params);
				zbx_snprintf_alloc(&sql, &sql_alloc, &sql_offset, "%sparams='%s'", d, params_esc);

				zbx_free(params_esc);
				d = ",";

				zbx_audit_item_update_json_update_item_preproc_params(audit_context_mode, item->itemid,
						item->flags, preproc->item_preprocid, preproc->params_orig,
						preproc->params);
			}

			if (0 != (preproc->upd_flags & ZBX_FLAG_TEMPLATE_ITEM_PREPROC_UPDATE_ERROR_HANDLER))
			{
				zbx_snprintf_alloc(&sql, &sql_alloc, &sql_offset, "%serror_handler=%d", d,
						preproc->error_handler);
				d = ",";

				zbx_audit_item_update_json_update_item_preproc_error_handler(audit_context_mode,
						item->itemid, item->flags, preproc->item_preprocid,
						preproc->error_handler_orig, preproc->error_handler);
			}

			if (0 != (preproc->upd_flags & ZBX_FLAG_TEMPLATE_ITEM_PREPROC_UPDATE_ERROR_HANDLER_PARAMS))
			{
				char	*params_esc;

				params_esc = zbx_db_dyn_escape_string(preproc->error_handler_params);
				zbx_snprintf_alloc(&sql, &sql_alloc, &sql_offset, "%serror_handler_params='%s'", d,
						params_esc);

				zbx_free(params_esc);

				zbx_audit_item_update_json_update_item_preproc_error_handler_params(audit_context_mode,
						item->itemid, item->flags, preproc->item_preprocid,
						preproc->error_handler_params_orig, preproc->error_handler_params);
			}

			zbx_snprintf_alloc(&sql, &sql_alloc, &sql_offset, " where item_preprocid=" ZBX_FS_UI64 ";\n",
					preproc->item_preprocid);

			zbx_db_execute_overflowed_sql(&sql, &sql_alloc, &sql_offset);
		}
	}

	if (0 != update_preproc_num)
		(void)zbx_db_flush_overflowed_sql(sql, sql_offset);

	if (0 != new_preproc_num)
	{
		zbx_db_insert_execute(&db_insert);
		zbx_db_insert_clean(&db_insert);
	}

	if (0 != deleteids.values_num)
	{
		sql_offset = 0;
		zbx_snprintf_alloc(&sql, &sql_alloc, &sql_offset, "delete from item_preproc where");
		zbx_db_add_condition_alloc(&sql, &sql_alloc, &sql_offset, "item_preprocid", deleteids.values,
				deleteids.values_num);
		zbx_db_execute("%s", sql);

		delete_preproc_num = deleteids.values_num;
	}
	zbx_free(sql);
	zbx_vector_uint64_destroy(&deleteids);

	zabbix_log(LOG_LEVEL_DEBUG, "End of %s() added:%d updated:%d removed:%d", __func__, new_preproc_num,
			update_preproc_num, delete_preproc_num);
}

/******************************************************************************
 *                                                                            *
 * Purpose: copies template item tags                                         *
 *                                                                            *
 * Parameters:                                                                *
 *             items              - [IN] vector of new/updated items          *
 *             audit_context_mode - [IN]                                      *
 *                                                                            *
 ******************************************************************************/
static void	copy_template_item_tags(const zbx_vector_ptr_t *items, int audit_context_mode)
{
	int				i, j, new_tag_num = 0, update_tag_num = 0, delete_tag_num = 0;
	char				*sql = NULL;
	size_t				sql_alloc = 0, sql_offset = 0;
	zbx_template_item_t		*item;
	zbx_db_tag_t			*tag;
	zbx_vector_uint64_t		deleteids;
	zbx_db_insert_t			db_insert;
	zbx_uint64_t			new_tagid = 0;

	zabbix_log(LOG_LEVEL_DEBUG, "In %s()", __func__);

	zbx_vector_uint64_create(&deleteids);

	for (i = 0; i < items->values_num; i++)
	{
		item = (zbx_template_item_t *)items->values[i];

		for (j = 0; j < item->item_tags.values_num; j++)
		{
			tag = item->item_tags.values[j];

			if (0 != (tag->flags & ZBX_FLAG_DB_TAG_REMOVE))
			{
				zbx_vector_uint64_append(&deleteids, tag->tagid);
				zbx_audit_item_delete_tag(audit_context_mode, item->itemid, item->flags, tag->tagid);
				continue;
			}

			if (0 == tag->tagid)
			{
				new_tag_num++;
				continue;
			}

			if (0 == (tag->flags & ZBX_FLAG_DB_TAG_UPDATE))
				continue;

			update_tag_num++;
		}
	}

	if (0 != new_tag_num)
	{
		new_tagid = zbx_db_get_maxid_num("item_tag", new_tag_num);
		zbx_db_insert_prepare(&db_insert, "item_tag", "itemtagid", "itemid", "tag", "value", (char *)NULL);
	}

	for (i = 0; i < items->values_num; i++)
	{
		item = (zbx_template_item_t *)items->values[i];

		for (j = 0; j < item->item_tags.values_num; j++)
		{
			const char	*d = "";

			tag = item->item_tags.values[j];

			if (0 == tag->tagid)
			{
				zbx_db_insert_add_values(&db_insert, new_tagid, item->itemid, tag->tag, tag->value);
				zbx_audit_item_update_json_add_item_tag(audit_context_mode, item->itemid, new_tagid,
						item->flags, tag->tag, tag->value);
				new_tagid++;

				continue;
			}

			if (0 == (tag->flags & ZBX_FLAG_DB_TAG_UPDATE))
				continue;

			zbx_audit_item_update_json_update_item_tag_create_entry(audit_context_mode, item->itemid,
					item->flags, tag->tagid);
			zbx_strcpy_alloc(&sql, &sql_alloc, &sql_offset, "update item_tag set ");

			if (0 != (tag->flags & ZBX_FLAG_DB_TAG_UPDATE_TAG))
			{
				char	*tag_esc;

				tag_esc = zbx_db_dyn_escape_string(tag->tag);
				zbx_snprintf_alloc(&sql, &sql_alloc, &sql_offset, "%stag='%s'", d, tag_esc);

				d = ",";
				zbx_audit_item_update_json_update_item_tag_tag(audit_context_mode, item->itemid,
						item->flags, tag->tagid, tag->tag_orig, tag->tag);
				zbx_free(tag_esc);

			}

			if (0 != (tag->flags & ZBX_FLAG_DB_TAG_UPDATE_VALUE))
			{
				char	*value_esc;

				value_esc = zbx_db_dyn_escape_string(tag->value);
				zbx_snprintf_alloc(&sql, &sql_alloc, &sql_offset, "%svalue='%s'", d, value_esc);
				zbx_audit_item_update_json_update_item_tag_value(audit_context_mode, item->itemid,
						item->flags, tag->tagid, tag->value_orig, tag->value);

				zbx_free(value_esc);
			}

			zbx_snprintf_alloc(&sql, &sql_alloc, &sql_offset, " where itemtagid=" ZBX_FS_UI64 ";\n",
					tag->tagid);

			zbx_db_execute_overflowed_sql(&sql, &sql_alloc, &sql_offset);
		}

	}

	if (0 != update_tag_num)
		(void)zbx_db_flush_overflowed_sql(sql, sql_offset);

	if (0 != new_tag_num)
	{
		zbx_db_insert_execute(&db_insert);
		zbx_db_insert_clean(&db_insert);
	}

	if (0 != deleteids.values_num)
	{
		zbx_vector_uint64_sort(&deleteids, ZBX_DEFAULT_UINT64_COMPARE_FUNC);

		sql_offset = 0;
		zbx_snprintf_alloc(&sql, &sql_alloc, &sql_offset, "delete from item_tag where");
		zbx_db_add_condition_alloc(&sql, &sql_alloc, &sql_offset, "itemtagid", deleteids.values,
				deleteids.values_num);
		zbx_db_execute("%s", sql);

		delete_tag_num = deleteids.values_num;
	}
	zbx_free(sql);
	zbx_vector_uint64_destroy(&deleteids);

	zabbix_log(LOG_LEVEL_DEBUG, "End of %s() added:%d updated:%d removed:%d", __func__, new_tag_num, update_tag_num,
			delete_tag_num);
}

/******************************************************************************
 *                                                                            *
 * Purpose: copies template item script parameters                            *
 *                                                                            *
 * Parameters:                                                                *
 *             items              - [IN] vector of new/updated items          *
 *             audit_context_mode - [IN]                                      *
 *                                                                            *
 ******************************************************************************/
static void	copy_template_item_script_params(const zbx_vector_ptr_t *items, int audit_context_mode)
{
	int				i, j, new_param_num = 0, update_param_num = 0, delete_param_num = 0;
	char				*sql = NULL;
	size_t				sql_alloc = 0, sql_offset = 0;
	zbx_uint64_t			item_parameter_id = 0;
	zbx_template_item_t		*item;
	zbx_item_param_t		*param;
	zbx_vector_uint64_t		deleteids;
	zbx_db_insert_t			db_insert;

	zabbix_log(LOG_LEVEL_DEBUG, "In %s()", __func__);

	zbx_vector_uint64_create(&deleteids);

	for (i = 0; i < items->values_num; i++)
	{
		item = (zbx_template_item_t *)items->values[i];

		for (j = 0; j < item->item_params.values_num; j++)
		{
			param = item->item_params.values[j];

			if (0 != (param->flags & ZBX_FLAG_ITEM_PARAM_DELETE))
			{
				zbx_vector_uint64_append(&deleteids, param->item_parameterid);
				zbx_audit_item_delete_params(audit_context_mode, item->itemid, item->flags,
						param->item_parameterid);
				continue;
			}

			if (0 == param->item_parameterid)
			{
				new_param_num++;
				continue;
			}

			if (0 == (param->flags & ZBX_FLAG_ITEM_PARAM_UPDATE))
				continue;

			update_param_num++;
		}
	}

	if (0 != new_param_num)
	{
		zbx_db_insert_prepare(&db_insert, "item_parameter", "item_parameterid", "itemid", "name", "value",
				(char *)NULL);
		item_parameter_id = zbx_db_get_maxid_num("item_parameter", new_param_num);
	}

	for (i = 0; i < items->values_num; i++)
	{
		item = (zbx_template_item_t *)items->values[i];

		for (j = 0; j < item->item_params.values_num; j++)
		{
			const char	*d = "";

			param = item->item_params.values[j];

			if (0 == param->item_parameterid)
			{
				zbx_db_insert_add_values(&db_insert, item_parameter_id, item->itemid, param->name,
						param->value);
				zbx_audit_item_update_json_add_params(audit_context_mode, item->itemid, item->flags,
						item_parameter_id,
						param->name, param->value);
				item_parameter_id++;
				continue;
			}

			if (0 == (param->flags & ZBX_FLAG_ITEM_PARAM_UPDATE))
				continue;

			zbx_audit_item_update_json_update_params_create_entry(audit_context_mode, item->itemid,
					item->flags, param->item_parameterid);

			zbx_strcpy_alloc(&sql, &sql_alloc, &sql_offset, "update item_parameter set ");

			if (0 != (param->flags & ZBX_FLAG_ITEM_PARAM_UPDATE_NAME))
			{
				char	*name_esc;

				name_esc = zbx_db_dyn_escape_string(param->name);
				zbx_snprintf_alloc(&sql, &sql_alloc, &sql_offset, "%sname='%s'", d, name_esc);

				zbx_free(name_esc);
				d = ",";

				zbx_audit_item_update_json_update_params_name(audit_context_mode, item->itemid,
						item->flags, param->item_parameterid, param->name_orig, param->name);
			}

			if (0 != (param->flags & ZBX_FLAG_ITEM_PARAM_UPDATE_VALUE))
			{
				char	*value_esc;

				value_esc = zbx_db_dyn_escape_string(param->value);
				zbx_snprintf_alloc(&sql, &sql_alloc, &sql_offset, "%svalue='%s'", d, value_esc);

				zbx_free(value_esc);

				zbx_audit_item_update_json_update_params_value(audit_context_mode, item->itemid,
						item->flags, param->item_parameterid, param->value_orig, param->value);
			}

			zbx_snprintf_alloc(&sql, &sql_alloc, &sql_offset, " where item_parameterid=" ZBX_FS_UI64 ";\n",
					param->item_parameterid);

			zbx_db_execute_overflowed_sql(&sql, &sql_alloc, &sql_offset);
		}

	}

	if (0 != update_param_num)
		(void)zbx_db_flush_overflowed_sql(sql, sql_offset);

	if (0 != new_param_num)
	{
		zbx_db_insert_execute(&db_insert);
		zbx_db_insert_clean(&db_insert);
	}

	if (0 != deleteids.values_num)
	{
		sql_offset = 0;
		zbx_snprintf_alloc(&sql, &sql_alloc, &sql_offset, "delete from item_parameter where");
		zbx_db_add_condition_alloc(&sql, &sql_alloc, &sql_offset, "item_parameterid", deleteids.values,
				deleteids.values_num);
		zbx_db_execute("%s", sql);

		delete_param_num = deleteids.values_num;
	}
	zbx_free(sql);
	zbx_vector_uint64_destroy(&deleteids);

	zabbix_log(LOG_LEVEL_DEBUG, "End of %s() added:%d updated:%d removed:%d", __func__, new_param_num,
			update_param_num, delete_param_num);
}

/******************************************************************************
 *                                                                            *
 * Purpose: copies template discovery item lld macro paths                    *
 *                                                                            *
 * Parameters:                                                                *
 *             items              - [IN] vector of new/updated items          *
 *             audit_context_mode - [IN]                                      *
 *                                                                            *
 ******************************************************************************/
static void	copy_template_lld_macro_paths(const zbx_vector_ptr_t *items, int audit_context_mode)
{
	int				i, j, new_lld_macro_num = 0, update_lld_macro_num = 0, delete_lld_macro_num = 0;
	char				*sql = NULL;
	size_t				sql_alloc = 0, sql_offset = 0;
	zbx_uint64_t			new_lld_macro_pathid = 0;
	zbx_template_item_t		*item;
	zbx_template_lld_macro_t	*lld_macro;
	zbx_vector_uint64_t		deleteids;
	zbx_db_insert_t			db_insert;

	zabbix_log(LOG_LEVEL_DEBUG, "In %s()", __func__);

	zbx_vector_uint64_create(&deleteids);

	for (i = 0; i < items->values_num; i++)
	{
		item = (zbx_template_item_t *)items->values[i];

		for (j = 0; j < item->item_lld_macros.values_num; j++)
		{
			lld_macro = (zbx_template_lld_macro_t *)item->item_lld_macros.values[j];

			if (0 != (lld_macro->upd_flags & ZBX_FLAG_TEMPLATE_LLD_MACRO_DELETE))
			{
				zbx_vector_uint64_append(&deleteids, lld_macro->lld_macro_pathid);
				zbx_audit_discovery_rule_update_json_delete_lld_macro_path(audit_context_mode,
						item->itemid, lld_macro->lld_macro_pathid);
				continue;
			}

			if (0 == lld_macro->lld_macro_pathid)
			{
				new_lld_macro_num++;
				continue;
			}

			if (0 == (lld_macro->upd_flags & ZBX_FLAG_TEMPLATE_LLD_MACRO_UPDATE))
				continue;

			update_lld_macro_num++;
		}
	}

	if (0 != deleteids.values_num)
	{
		zbx_snprintf_alloc(&sql, &sql_alloc, &sql_offset, "delete from lld_macro_path where");
		zbx_db_add_condition_alloc(&sql, &sql_alloc, &sql_offset, "lld_macro_pathid", deleteids.values,
				deleteids.values_num);
		zbx_db_execute("%s", sql);

		delete_lld_macro_num = deleteids.values_num;
		sql_offset = 0;
	}

	if (0 != new_lld_macro_num)
	{
		zbx_db_insert_prepare(&db_insert, "lld_macro_path", "lld_macro_pathid", "itemid", "lld_macro", "path",
				(char *)NULL);

		new_lld_macro_pathid = zbx_db_get_maxid_num("lld_macro_path", new_lld_macro_num);
	}

	for (i = 0; i < items->values_num; i++)
	{
		item = (zbx_template_item_t *)items->values[i];

		for (j = 0; j < item->item_lld_macros.values_num; j++)
		{
			const char	*d = "";

			lld_macro = (zbx_template_lld_macro_t *)item->item_lld_macros.values[j];
			if (0 == lld_macro->lld_macro_pathid)
			{
				zbx_db_insert_add_values(&db_insert, new_lld_macro_pathid, item->itemid,
						lld_macro->lld_macro, lld_macro->path);

				zbx_audit_discovery_rule_update_json_add_lld_macro_path(audit_context_mode,
						item->itemid, new_lld_macro_pathid, lld_macro->lld_macro,
						lld_macro->path);

				new_lld_macro_pathid++;
				continue;
			}

			if (0 == (lld_macro->upd_flags & ZBX_FLAG_TEMPLATE_LLD_MACRO_UPDATE))
				continue;

			zbx_audit_discovery_rule_update_json_lld_macro_path_create_update_entry(audit_context_mode,
					item->itemid, lld_macro->lld_macro_pathid);

			zbx_strcpy_alloc(&sql, &sql_alloc, &sql_offset, "update lld_macro_path set ");

			if (0 != (lld_macro->upd_flags & ZBX_FLAG_TEMPLATE_LLD_MACRO_UPDATE_LLD_MACRO))
			{
				char	*lld_macro_esc;

				lld_macro_esc = zbx_db_dyn_escape_string(lld_macro->lld_macro);
				zbx_snprintf_alloc(&sql, &sql_alloc, &sql_offset, "%slld_macro='%s'", d, lld_macro_esc);

				zbx_free(lld_macro_esc);
				d = ",";

				zbx_audit_discovery_rule_update_json_update_lld_macro_path_lld_macro(audit_context_mode,
						item->itemid, lld_macro->lld_macro_pathid, lld_macro->lld_macro_orig,
						lld_macro->lld_macro);
			}

			if (0 != (lld_macro->upd_flags & ZBX_FLAG_TEMPLATE_LLD_MACRO_UPDATE_PATH))
			{
				char	*path_esc;

				path_esc = zbx_db_dyn_escape_string(lld_macro->path);
				zbx_snprintf_alloc(&sql, &sql_alloc, &sql_offset, "%spath='%s'", d, path_esc);

				zbx_free(path_esc);

				zbx_audit_discovery_rule_update_json_update_lld_macro_path_path(audit_context_mode,
						item->itemid, lld_macro->lld_macro_pathid, lld_macro->path_orig,
						lld_macro->path);
			}

			zbx_snprintf_alloc(&sql, &sql_alloc, &sql_offset, " where lld_macro_pathid=" ZBX_FS_UI64 ";\n",
					lld_macro->lld_macro_pathid);

			zbx_db_execute_overflowed_sql(&sql, &sql_alloc, &sql_offset);
		}

	}

	if (0 != update_lld_macro_num)
		(void)zbx_db_flush_overflowed_sql(sql, sql_offset);

	if (0 != new_lld_macro_num)
	{
		zbx_db_insert_execute(&db_insert);
		zbx_db_insert_clean(&db_insert);
	}

	zbx_free(sql);
	zbx_vector_uint64_destroy(&deleteids);

	zabbix_log(LOG_LEVEL_DEBUG, "End of %s() added:%d updated:%d removed:%d", __func__, new_lld_macro_num,
			update_lld_macro_num, delete_lld_macro_num);
}

<<<<<<< HEAD
static void	lld_override_conditions_load(zbx_vector_lld_override_ptr_t *overrides,
		const zbx_vector_uint64_t *overrideids, char **sql, size_t *sql_alloc)
{
	size_t			sql_offset = 0;
	zbx_db_result_t		result;
	zbx_db_row_t		row;
	int			i;
	zbx_lld_override_t	*override;
	zbx_lld_condition_t	*override_condition;
=======
static void	lld_override_condition_free(lld_override_condition_t *override_condition)
{
	zbx_free(override_condition->macro);
	zbx_free(override_condition->value);
	zbx_free(override_condition);
}

static void	lld_override_free(lld_override_t *override)
{
	zbx_vector_ptr_clear_ext(&override->override_conditions, (zbx_clean_func_t)lld_override_condition_free);
	zbx_vector_ptr_destroy(&override->override_conditions);
	zbx_vector_lld_override_operation_clear_ext(&override->override_operations, zbx_lld_override_operation_free);
	zbx_vector_lld_override_operation_destroy(&override->override_operations);
	zbx_free(override->name);
	zbx_free(override->formula);
	zbx_free(override);
}

static void	lld_override_conditions_load(zbx_vector_ptr_t *overrides, const zbx_vector_uint64_t *overrideids,
		char **sql, size_t *sql_alloc)
{
	size_t				sql_offset = 0;
	zbx_db_result_t			result;
	zbx_db_row_t			row;
	zbx_uint64_t			overrideid;
	int				i;
	lld_override_t			*override;
	lld_override_condition_t	*override_condition;
>>>>>>> 05d87546

	zbx_snprintf_alloc(sql, sql_alloc, &sql_offset,
		"select lld_overrideid,lld_override_conditionid,operator,macro,value"
			" from lld_override_condition"
			" where");
	zbx_db_add_condition_alloc(sql, sql_alloc, &sql_offset, "lld_overrideid", overrideids->values,
			overrideids->values_num);

	result = zbx_db_select("%s", *sql);
	while (NULL != (row = zbx_db_fetch(result)))
	{
		zbx_lld_override_t	override_local;

		ZBX_STR2UINT64(override_local.overrideid, row[0]);

		if (FAIL == (i = zbx_vector_lld_override_ptr_bsearch(overrides, &override_local,
				ZBX_DEFAULT_UINT64_PTR_COMPARE_FUNC)))
		{
			THIS_SHOULD_NEVER_HAPPEN;
			continue;
		}

		override = (zbx_lld_override_t *)overrides->values[i];

<<<<<<< HEAD
		override_condition = zbx_lld_filter_condition_create(row[1], row[2], row[3], row[4]);
=======
		override_condition = (lld_override_condition_t *)zbx_malloc(NULL, sizeof(lld_override_condition_t));
		ZBX_STR2UINT64(override_condition->override_conditionid, row[1]);
		ZBX_STR2UCHAR(override_condition->operator, row[2]);
		override_condition->macro = zbx_strdup(NULL, row[3]);
		override_condition->value = zbx_strdup(NULL, row[4]);
>>>>>>> 05d87546

		zbx_vector_lld_condition_ptr_append(&override->filter.conditions, override_condition);
	}
	zbx_db_free_result(result);
}

static void	lld_override_operations_load(zbx_vector_lld_override_ptr_t *overrides,
		const zbx_vector_uint64_t *overrideids, char **sql, size_t *sql_alloc)
{
	zbx_vector_lld_override_operation_t	ops;
	int					i, index;

	zabbix_log(LOG_LEVEL_DEBUG, "In %s()", __func__);

	zbx_vector_lld_override_operation_create(&ops);

	zbx_load_lld_override_operations(overrideids, sql, sql_alloc, &ops);

	for (i = 0; i < ops.values_num; i++)
	{
		zbx_lld_override_operation_t	*op = ops.values[i];
		zbx_lld_override_t		*override, override_local;

		override_local.overrideid = op->overrideid;

		if (FAIL == (index = zbx_vector_lld_override_ptr_bsearch(overrides, &override_local,
				zbx_lld_override_compare_func)))
		{
			zbx_lld_override_operation_free(op);
			THIS_SHOULD_NEVER_HAPPEN;
			continue;
		}
		override = overrides->values[index];
		zbx_vector_lld_override_operation_append(&override->override_operations, op);
	}

	zbx_vector_lld_override_operation_destroy(&ops);

	zabbix_log(LOG_LEVEL_DEBUG, "End of %s()", __func__);
}

static void	save_template_lld_overrides(zbx_vector_lld_override_ptr_t *overrides, zbx_hashset_t *lld_items,
		int audit_context_mode)
{
	zbx_uint64_t			overrideid, override_operationid = 0, override_conditionid = 0;
	zbx_db_insert_t			db_insert, db_insert_oconditions, db_insert_ooperations, db_insert_opstatus,
					db_insert_opdiscover, db_insert_opperiod, db_insert_ophistory,
					db_insert_optrends, db_insert_opseverity, db_insert_optag, db_insert_optemplate,
					db_insert_opinventory;
	int				i, j, k, conditions_num, operations_num;
<<<<<<< HEAD
=======
	lld_override_t			*override;
	lld_override_condition_t	*override_condition;
>>>>>>> 05d87546
	zbx_lld_override_operation_t	*override_operation;
	const zbx_template_item_t	**pitem;

	zabbix_log(LOG_LEVEL_DEBUG, "In %s()", __func__);

	if (0 != overrides->values_num)
		overrideid = zbx_db_get_maxid_num("lld_override", overrides->values_num);

	zbx_db_insert_prepare(&db_insert, "lld_override", "lld_overrideid", "itemid", "name", "step", "evaltype",
			"formula", "stop", (char *)NULL);

	zbx_db_insert_prepare(&db_insert_oconditions, "lld_override_condition", "lld_override_conditionid",
			"lld_overrideid", "operator", "macro", "value", (char *)NULL);

	for (i = 0, operations_num = 0, conditions_num = 0; i < overrides->values_num; i++)
	{
		zbx_lld_override_t	*override = overrides->values[i];

		operations_num += override->override_operations.values_num;
		conditions_num += override->filter.conditions.values_num;
	}

	if (0 != operations_num)
		override_operationid = zbx_db_get_maxid_num("lld_override_operation", operations_num);

	if (0 != conditions_num)
		override_conditionid = zbx_db_get_maxid_num("lld_override_condition", conditions_num);

	zbx_db_insert_prepare(&db_insert_ooperations, "lld_override_operation", "lld_override_operationid",
				"lld_overrideid", "operationobject", "operator", "value", (char *)NULL);

	zbx_db_insert_prepare(&db_insert_opstatus, "lld_override_opstatus", "lld_override_operationid", "status",
			(char *)NULL);

	zbx_db_insert_prepare(&db_insert_opdiscover, "lld_override_opdiscover", "lld_override_operationid", "discover",
			(char *)NULL);

	zbx_db_insert_prepare(&db_insert_opperiod, "lld_override_opperiod", "lld_override_operationid", "delay",
			(char *)NULL);
	zbx_db_insert_prepare(&db_insert_ophistory, "lld_override_ophistory", "lld_override_operationid", "history",
			(char *)NULL);
	zbx_db_insert_prepare(&db_insert_optrends, "lld_override_optrends", "lld_override_operationid", "trends",
			(char *)NULL);

	zbx_db_insert_prepare(&db_insert_opseverity, "lld_override_opseverity", "lld_override_operationid", "severity",
			(char *)NULL);
	zbx_db_insert_prepare(&db_insert_optag, "lld_override_optag", "lld_override_optagid",
			"lld_override_operationid", "tag", "value", (char *)NULL);

	zbx_db_insert_prepare(&db_insert_optemplate, "lld_override_optemplate", "lld_override_optemplateid",
				"lld_override_operationid", "templateid", (char *)NULL);
	zbx_db_insert_prepare(&db_insert_opinventory, "lld_override_opinventory", "lld_override_operationid",
			"inventory_mode", (char *)NULL);

	for (i = 0; i < overrides->values_num; i++)
	{
		zbx_template_item_t	item_local, *pitem_local = &item_local;
		zbx_lld_override_t	*override = overrides->values[i];

		item_local.templateid = override->itemid;
		if (NULL == (pitem = (const zbx_template_item_t **)zbx_hashset_search(lld_items, &pitem_local)))
		{
			THIS_SHOULD_NEVER_HAPPEN;
			continue;
		}

		for (j = 0; j < override->filter.conditions.values_num; j++)
		{
<<<<<<< HEAD
			zbx_lld_condition_t	*condition = override->filter.conditions.values[j];
=======
			override_condition = (lld_override_condition_t *)override->override_conditions.values[j];
>>>>>>> 05d87546

			zbx_db_insert_add_values(&db_insert_oconditions, override_conditionid, overrideid,
					(int)condition->op, condition->macro, condition->regexp);

			zbx_audit_discovery_rule_update_json_add_lld_override_condition(audit_context_mode,
					(*pitem)->itemid, overrideid, override_conditionid,
					(int)condition->op, condition->macro, condition->regexp);

			if (ZBX_CONDITION_EVAL_TYPE_EXPRESSION == override->filter.evaltype)
			{
				update_template_lld_formula(&override->filter.expression,
						condition->id, override_conditionid);
			}

			override_conditionid++;
		}

		/* prepare lld_override insert after formula is updated */
		zbx_db_insert_add_values(&db_insert, overrideid, (*pitem)->itemid, override->name, (int)override->step,
				(int)override->filter.evaltype, override->filter.expression, (int)override->stop);

		zbx_audit_discovery_rule_update_json_add_lld_override(audit_context_mode, (*pitem)->itemid, overrideid,
				override->name, (int)override->step, (int)override->stop);

		zbx_audit_discovery_rule_update_json_add_lld_override_filter(audit_context_mode, (*pitem)->itemid,
				overrideid, (int)override->filter.evaltype, override->filter.expression);

		for (j = 0; j < override->override_operations.values_num; j++)
		{
			override_operation = (zbx_lld_override_operation_t *)override->override_operations.values[j];

			zbx_db_insert_add_values(&db_insert_ooperations, override_operationid, overrideid,
					(int)override_operation->operationtype, (int)override_operation->operator,
					override_operation->value);

			zbx_audit_discovery_rule_update_json_add_lld_override_operation(audit_context_mode,
					(*pitem)->itemid, overrideid, override_operationid,
					(int)override_operation->operationtype, (int)override_operation->operator,
					override_operation->value);

			if (ZBX_PROTOTYPE_STATUS_COUNT != override_operation->status)
			{
				zbx_db_insert_add_values(&db_insert_opstatus, override_operationid,
						(int)override_operation->status);

				zbx_audit_discovery_rule_update_json_add_lld_override_opstatus(audit_context_mode,
						(*pitem)->itemid, overrideid, override_operationid,
						(int)override_operation->status);
			}

			if (ZBX_PROTOTYPE_DISCOVER_COUNT != override_operation->discover)
			{
				zbx_db_insert_add_values(&db_insert_opdiscover, override_operationid,
						(int)override_operation->discover);

				zbx_audit_discovery_rule_update_json_add_lld_override_opdiscover(audit_context_mode,
						(*pitem)->itemid, overrideid,override_operationid,
						(int)override_operation->discover);
			}

			if (NULL != override_operation->delay)
			{
				zbx_db_insert_add_values(&db_insert_opperiod, override_operationid,
						override_operation->delay);

				zbx_audit_discovery_rule_update_json_add_lld_override_opperiod(audit_context_mode,
						(*pitem)->itemid, overrideid, override_operationid,
						override_operation->delay);
			}

			if (NULL != override_operation->history)
			{
				zbx_db_insert_add_values(&db_insert_ophistory, override_operationid,
						override_operation->history);

				zbx_audit_discovery_rule_update_json_add_lld_override_ophistory(audit_context_mode,
						(*pitem)->itemid, overrideid, override_operationid,
						override_operation->history);
			}

			if (NULL != override_operation->trends)
			{
				zbx_db_insert_add_values(&db_insert_optrends, override_operationid,
						override_operation->trends);

				zbx_audit_discovery_rule_update_json_add_lld_override_optrends(audit_context_mode,
						(*pitem)->itemid, overrideid, override_operationid,
						override_operation->trends);
			}

			if (TRIGGER_SEVERITY_COUNT != override_operation->severity)
			{
				zbx_db_insert_add_values(&db_insert_opseverity, override_operationid,
						(int)override_operation->severity);

				zbx_audit_discovery_rule_update_json_add_lld_override_opseverity(audit_context_mode,
						(*pitem)->itemid, overrideid, override_operationid,
						override_operation->severity);
			}

			if (0 != override_operation->tags.values_num)
			{
				zbx_uint64_t	lld_override_optagid;

				lld_override_optagid = zbx_db_get_maxid_num("lld_override_optag",
						override_operation->tags.values_num);

				for (k = 0; k < override_operation->tags.values_num; k++)
				{
					zbx_db_tag_t	*tag = override_operation->tags.values[k];

					zbx_db_insert_add_values(&db_insert_optag, lld_override_optagid,
							override_operationid, tag->tag, tag->value);

					zbx_audit_discovery_rule_update_json_add_lld_override_optag(audit_context_mode,
							(*pitem)->itemid, overrideid, override_operationid,
							lld_override_optagid, tag->tag, tag->value);

					lld_override_optagid++;
				}
			}

			if (0 != override_operation->templateids.values_num)
			{
				zbx_uint64_t	lld_override_optemplateid;

				lld_override_optemplateid = zbx_db_get_maxid_num("lld_override_optemplate",
						override_operation->templateids.values_num);

				for (k = 0; k < override_operation->templateids.values_num; k++)
				{
					zbx_db_insert_add_values(&db_insert_optemplate, lld_override_optemplateid,
							override_operationid,
						override_operation->templateids.values[k]);

					zbx_audit_discovery_rule_update_json_add_lld_override_optemplate(
							audit_context_mode, (*pitem)->itemid, overrideid,
							lld_override_optemplateid,
							override_operation->templateids.values[k]);

					lld_override_optemplateid++;
				}
			}

			if (HOST_INVENTORY_COUNT != override_operation->inventory_mode)
			{
				zbx_db_insert_add_values(&db_insert_opinventory, override_operationid,
						(int)override_operation->inventory_mode);

				zbx_audit_discovery_rule_update_json_add_lld_override_opinventory(audit_context_mode,
						(*pitem)->itemid, overrideid, override_operationid,
						(int)override_operation->inventory_mode);
			}

			override_operationid++;
		}

		overrideid++;
	}

	zbx_db_insert_execute(&db_insert);
	zbx_db_insert_clean(&db_insert);

	zbx_db_insert_execute(&db_insert_oconditions);
	zbx_db_insert_clean(&db_insert_oconditions);

	zbx_db_insert_execute(&db_insert_ooperations);
	zbx_db_insert_clean(&db_insert_ooperations);

	zbx_db_insert_execute(&db_insert_opstatus);
	zbx_db_insert_clean(&db_insert_opstatus);

	zbx_db_insert_execute(&db_insert_opdiscover);
	zbx_db_insert_clean(&db_insert_opdiscover);

	zbx_db_insert_execute(&db_insert_opperiod);
	zbx_db_insert_clean(&db_insert_opperiod);

	zbx_db_insert_execute(&db_insert_ophistory);
	zbx_db_insert_clean(&db_insert_ophistory);

	zbx_db_insert_execute(&db_insert_optrends);
	zbx_db_insert_clean(&db_insert_optrends);

	zbx_db_insert_execute(&db_insert_opseverity);
	zbx_db_insert_clean(&db_insert_opseverity);

	zbx_db_insert_execute(&db_insert_optag);
	zbx_db_insert_clean(&db_insert_optag);

	zbx_db_insert_execute(&db_insert_optemplate);
	zbx_db_insert_clean(&db_insert_optemplate);

	zbx_db_insert_execute(&db_insert_opinventory);
	zbx_db_insert_clean(&db_insert_opinventory);

	zabbix_log(LOG_LEVEL_DEBUG, "End of %s()", __func__);
}

static void	copy_template_lld_overrides(const zbx_vector_uint64_t *templateids,
		const zbx_vector_uint64_t *lld_itemids, zbx_hashset_t *lld_items, int audit_context_mode)
{
	char				*sql = NULL;
	size_t				sql_alloc = 0, sql_offset = 0;
	zbx_db_result_t			result;
	zbx_db_row_t			row;
	zbx_lld_override_t		*override;
	zbx_vector_lld_override_ptr_t	overrides;
	zbx_vector_uint64_t		overrideids;

	zabbix_log(LOG_LEVEL_DEBUG, "In %s()", __func__);

	zbx_vector_uint64_create(&overrideids);
	zbx_vector_lld_override_ptr_create(&overrides);

	/* remove overrides from existing items with same key */
	if (0 != lld_itemids->values_num)
	{
		zbx_strcpy_alloc(&sql, &sql_alloc, &sql_offset, "select lld_overrideid,itemid from lld_override where");
		zbx_db_add_condition_alloc(&sql, &sql_alloc, &sql_offset, "itemid", lld_itemids->values,
				lld_itemids->values_num);
		result = zbx_db_select("%s", sql);

		while (NULL != (row = zbx_db_fetch(result)))
		{
			zbx_uint64_t	delete_lld_overrideid, delete_itemid;

			ZBX_STR2UINT64(delete_lld_overrideid, row[0]);
			ZBX_STR2UINT64(delete_itemid, row[1]);
			zbx_audit_discovery_rule_update_json_delete_lld_override(audit_context_mode, delete_itemid,
					delete_lld_overrideid);
		}

		sql_offset = 0;
		zbx_db_free_result(result);

		zbx_strcpy_alloc(&sql, &sql_alloc, &sql_offset, "delete from lld_override where");
		zbx_db_add_condition_alloc(&sql, &sql_alloc, &sql_offset, "itemid", lld_itemids->values,
				lld_itemids->values_num);
		zbx_db_execute("%s", sql);
		sql_offset = 0;
	}

	/* read overrides from templates that should be linked */
	zbx_snprintf_alloc(&sql, &sql_alloc, &sql_offset,
		"select l.lld_overrideid,l.itemid,l.name,l.step,l.evaltype,l.formula,l.stop"
			" from lld_override l,items i"
			" where l.itemid=i.itemid"
			" and");
	zbx_db_add_condition_alloc(&sql, &sql_alloc, &sql_offset, "i.hostid", templateids->values,
			templateids->values_num);
	zbx_strcpy_alloc(&sql, &sql_alloc, &sql_offset, " order by l.lld_overrideid");

	result = zbx_db_select("%s", sql);
	while (NULL != (row = zbx_db_fetch(result)))
	{
		override = zbx_lld_override_create(row[0], row[1], row[2], row[3], row[4], row[5], row[6]);
		zbx_vector_uint64_append(&overrideids, override->overrideid);
		zbx_vector_lld_override_ptr_append(&overrides, override);
	}
	zbx_db_free_result(result);

	if (0 != overrides.values_num)
	{
		lld_override_conditions_load(&overrides, &overrideids, &sql, &sql_alloc);
		lld_override_operations_load(&overrides, &overrideids, &sql, &sql_alloc);
		save_template_lld_overrides(&overrides, lld_items, audit_context_mode);
	}
	zbx_free(sql);

	zbx_vector_uint64_destroy(&overrideids);
	zbx_vector_lld_override_ptr_clear_ext(&overrides, zbx_lld_override_free);
	zbx_vector_lld_override_ptr_destroy(&overrides);

	zabbix_log(LOG_LEVEL_DEBUG, "End of %s()", __func__);
}

/******************************************************************************
 *                                                                            *
 * Purpose: compare templateid of two template items                          *
 *                                                                            *
 * Parameters: d1 - [IN] first template item                                  *
 *             d2 - [IN] second template item                                 *
 *                                                                            *
 * Return value: compare result (-1 for d1<d2, 1 for d1>d2, 0 for d1==d2)     *
 *                                                                            *
 ******************************************************************************/
static int	compare_template_items(const void *d1, const void *d2)
{
	const zbx_template_item_t	*i1 = *(const zbx_template_item_t * const *)d1;
	const zbx_template_item_t	*i2 = *(const zbx_template_item_t * const *)d2;

	return zbx_default_uint64_compare_func(&i1->templateid, &i2->templateid);
}

/******************************************************************************
 *                                                                            *
 * Purpose: create dependent item index in master item data                   *
 *                                                                            *
 * Parameters: items       - [IN/OUT] the template items                      *
 *                                                                            *
 ******************************************************************************/
static void	link_template_dependent_items(zbx_vector_ptr_t *items)
{
	zbx_template_item_t	*item, *master, item_local;
	int			i, index;
	zbx_vector_ptr_t	template_index;

	zabbix_log(LOG_LEVEL_DEBUG, "In %s()", __func__);

	zbx_vector_ptr_create(&template_index);
	zbx_vector_ptr_append_array(&template_index, items->values, items->values_num);
	zbx_vector_ptr_sort(&template_index, compare_template_items);

	for (i = items->values_num - 1; i >= 0; i--)
	{
		item = (zbx_template_item_t *)items->values[i];
		if (0 != item->master_itemid)
		{
			item_local.templateid = item->master_itemid;
			if (FAIL == (index = zbx_vector_ptr_bsearch(&template_index, &item_local,
					compare_template_items)))
			{
				/* dependent item without master item should be removed */
				THIS_SHOULD_NEVER_HAPPEN;
				free_template_item(item);
				zbx_vector_ptr_remove(items, i);
			}
			else
			{
				master = (zbx_template_item_t *)template_index.values[index];
				zbx_vector_ptr_append(&master->dependent_items, item);
			}
		}
	}

	zbx_vector_ptr_destroy(&template_index);

	zabbix_log(LOG_LEVEL_DEBUG, "End of %s()", __func__);
}

static int	template_item_preproc_sort_by_step(const void *d1, const void *d2)
{
	zbx_template_item_preproc_t *op1 = *(zbx_template_item_preproc_t * const *)d1;
	zbx_template_item_preproc_t *op2 = *(zbx_template_item_preproc_t * const *)d2;

	ZBX_RETURN_IF_NOT_EQUAL(op1->step, op2->step);

	return 0;
}

static int	template_lld_macro_sort_by_macro(const void *d1, const void *d2)
{
	zbx_template_lld_macro_t	*ip1 = *(zbx_template_lld_macro_t * const *)d1;
	zbx_template_lld_macro_t	*ip2 = *(zbx_template_lld_macro_t * const *)d2;

	ZBX_RETURN_IF_NOT_EQUAL(ip1->lld_macro, ip2->lld_macro);

	return 0;
}
/******************************************************************************
 *                                                                            *
 * Purpose: create item_preproc vectors in item data                          *
 *                                                                            *
 * Parameters: templateids - [IN] vector of template IDs                      *
 *             items       - [IN/OUT] the template items                      *
 *                                                                            *
 ******************************************************************************/
static void	link_template_items_preproc(const zbx_vector_uint64_t *templateids, zbx_vector_ptr_t *items)
{
	int				i, index;
	char				*sql = NULL;
	size_t				sql_alloc = 0, sql_offset = 0;
	zbx_uint64_t			itemid;
	zbx_template_item_preproc_t	*ppsrc, *ppdst;
	zbx_template_item_t		*item;
	zbx_hashset_t			items_t;
	zbx_vector_uint64_t		itemids;
	zbx_db_row_t			row;
	zbx_db_result_t			result;

	zabbix_log(LOG_LEVEL_DEBUG, "In %s()", __func__);

	zbx_vector_uint64_create(&itemids);
	zbx_hashset_create(&items_t, (size_t)items->values_num, template_item_hash_func, template_item_compare_func);

	for (i = 0; i < items->values_num; i++)
	{
		item = (zbx_template_item_t *)items->values[i];

		if (NULL == item->key_)
			zbx_vector_uint64_append(&itemids, item->itemid);

		zbx_hashset_insert(&items_t, &item, sizeof(zbx_template_item_t *));
	}

	if (0 != itemids.values_num)
	{
		zbx_strcpy_alloc(&sql, &sql_alloc, &sql_offset,
				"select ip.item_preprocid,ip.itemid,ip.step,ip.type,ip.params,ip.error_handler,"
					"ip.error_handler_params"
				" from item_preproc ip"
				" where ");

		zbx_db_add_condition_alloc(&sql, &sql_alloc, &sql_offset, "itemid", itemids.values, itemids.values_num);

		result = zbx_db_select("%s", sql);
		while (NULL != (row = zbx_db_fetch(result)))
		{
			ZBX_STR2UINT64(itemid, row[1]);

			if (FAIL == (index = zbx_vector_ptr_bsearch(items, &itemid,
					ZBX_DEFAULT_UINT64_PTR_COMPARE_FUNC)))
			{
				THIS_SHOULD_NEVER_HAPPEN;
				continue;
			}

			item = (zbx_template_item_t *)items->values[index];

			ppdst = zbx_item_preproc_create(row[0], atoi(row[2]), atoi(row[3]), row[4], atoi(row[5]),
					row[6]);

			zbx_vector_item_preproc_ptr_append(&((zbx_template_item_t *)item)->item_preprocs, ppdst);
		}
		zbx_db_free_result(result);
		zbx_free(sql);
		sql_offset = 0;
		sql_alloc = 0;
	}

	zbx_strcpy_alloc(&sql, &sql_alloc, &sql_offset,
			"select ip.item_preprocid,ip.itemid,ip.step,ip.type,ip.params,ip.error_handler,"
				"ip.error_handler_params"
			" from item_preproc ip,items ti"
			" where ip.itemid=ti.itemid"
			" and");

	zbx_db_add_condition_alloc(&sql, &sql_alloc, &sql_offset, "ti.hostid", templateids->values,
			templateids->values_num);

	result = zbx_db_select("%s", sql);
	while (NULL != (row = zbx_db_fetch(result)))
	{
		zbx_template_item_t		item_local, *pitem_local = &item_local, **pitem;

		ZBX_STR2UINT64(item_local.templateid, row[1]);
		if (NULL == (pitem = (zbx_template_item_t **)zbx_hashset_search(&items_t, &pitem_local)))
		{
			THIS_SHOULD_NEVER_HAPPEN;
			continue;
		}

		ppdst = zbx_item_preproc_create(row[0], atoi(row[2]), atoi(row[3]), row[4], atoi(row[5]), row[6]);

		zbx_vector_item_preproc_ptr_append(&(*pitem)->template_preprocs, ppdst);
	}
	zbx_db_free_result(result);
	zbx_free(sql);

	for (i = 0; i < items->values_num; i++)
	{
		int	j, preproc_num;
		char	*buffer = NULL;

		item = (zbx_template_item_t *)items->values[i];

		zbx_vector_item_preproc_ptr_sort(&item->item_preprocs, template_item_preproc_sort_by_step);
		zbx_vector_item_preproc_ptr_sort(&item->template_preprocs, template_item_preproc_sort_by_step);

		preproc_num = MAX(item->item_preprocs.values_num, item->template_preprocs.values_num);

		for (j = 0; j < preproc_num; j++)
		{
			if (j >= item->item_preprocs.values_num)
			{
				ppsrc = (zbx_template_item_preproc_t *)item->template_preprocs.values[j];

				ppdst = zbx_item_preproc_create("0", ppsrc->step, ppsrc->type, ppsrc->params,
						ppsrc->error_handler, ppsrc->error_handler_params);

				zbx_vector_item_preproc_ptr_append(&item->item_preprocs, ppdst);
				continue;
			}

			ppdst = (zbx_template_item_preproc_t *)item->item_preprocs.values[j];

			if (j >= item->template_preprocs.values_num)
			{
				ppdst->upd_flags |= ZBX_FLAG_TEMPLATE_ITEM_PREPROC_DELETE;
				continue;
			}

			ppsrc = (zbx_template_item_preproc_t *)item->template_preprocs.values[j];

			if (ppdst->type != ppsrc->type)
			{
				ppdst->type_orig = ppdst->type;
				ppdst->type = ppsrc->type;
				ppdst->upd_flags |= ZBX_FLAG_TEMPLATE_ITEM_PREPROC_UPDATE_TYPE;
			}
			buffer = zbx_strdup(buffer, ppsrc->params);

			if (0 != strcmp(ppdst->params, buffer))
			{
				ppdst->params_orig = zbx_strdup(NULL, ppdst->params);
				zbx_free(ppdst->params);
				ppdst->params = buffer;
				buffer = NULL;
				ppdst->upd_flags |= ZBX_FLAG_TEMPLATE_ITEM_PREPROC_UPDATE_PARAMS;
			}

			if (ppdst->error_handler != ppsrc->error_handler)
			{
				ppdst->error_handler_orig = ppdst->error_handler;
				ppdst->error_handler = ppsrc->error_handler;
				ppdst->upd_flags |= ZBX_FLAG_TEMPLATE_ITEM_PREPROC_UPDATE_ERROR_HANDLER;
			}

			buffer = zbx_strdup(buffer, ppsrc->error_handler_params);

			if (0 != strcmp(ppdst->error_handler_params, buffer))
			{
				ppdst->error_handler_params_orig = zbx_strdup(NULL, ppdst->error_handler_params);
				zbx_free(ppdst->error_handler_params);
				ppdst->error_handler_params = buffer;
				buffer = NULL;
				ppdst->upd_flags |= ZBX_FLAG_TEMPLATE_ITEM_PREPROC_UPDATE_ERROR_HANDLER_PARAMS;
			}
			else
				zbx_free(buffer);
		}
	}
	zbx_hashset_destroy(&items_t);
	zbx_vector_uint64_destroy(&itemids);

	zabbix_log(LOG_LEVEL_DEBUG, "End of %s()", __func__);
}

/******************************************************************************
 *                                                                            *
 * Purpose: create item_tags vectors in item data                             *
 *                                                                            *
 * Parameters: templateids - [IN] vector of template IDs                      *
 *             items       - [IN/OUT] the template items                      *
 *                                                                            *
 ******************************************************************************/
static void	link_template_items_tag(const zbx_vector_uint64_t *templateids, zbx_vector_ptr_t *items)
{
	int				i, index;
	char				*sql = NULL;
	size_t				sql_alloc = 0, sql_offset = 0;
	zbx_uint64_t			itemid;
	zbx_db_tag_t			*db_tag;
	zbx_template_item_t		*item;
	zbx_hashset_t			items_t;
	zbx_vector_uint64_t		itemids;
	zbx_db_row_t			row;
	zbx_db_result_t			result;

	zabbix_log(LOG_LEVEL_DEBUG, "In %s()", __func__);

	zbx_vector_uint64_create(&itemids);
	zbx_hashset_create(&items_t, (size_t)items->values_num, template_item_hash_func, template_item_compare_func);

	for (i = 0; i < items->values_num; i++)
	{
		item = (zbx_template_item_t *)items->values[i];

		if (NULL == item->key_)
			zbx_vector_uint64_append(&itemids, item->itemid);

		zbx_hashset_insert(&items_t, &item, sizeof(zbx_template_item_t *));
	}

	if (0 != itemids.values_num)
	{
		zbx_strcpy_alloc(&sql, &sql_alloc, &sql_offset,
				"select it.itemtagid,it.itemid,it.tag,it.value"
				" from item_tag it"
				" where ");

		zbx_db_add_condition_alloc(&sql, &sql_alloc, &sql_offset, "itemid", itemids.values, itemids.values_num);

		result = zbx_db_select("%s", sql);
		while (NULL != (row = zbx_db_fetch(result)))
		{
			ZBX_STR2UINT64(itemid, row[1]);

			if (FAIL == (index = zbx_vector_ptr_bsearch(items, &itemid,
					ZBX_DEFAULT_UINT64_PTR_COMPARE_FUNC)))
			{
				THIS_SHOULD_NEVER_HAPPEN;
				continue;
			}

			item = (zbx_template_item_t *)items->values[index];
			db_tag = zbx_db_tag_create(row[2], row[3]);
			ZBX_STR2UINT64(db_tag->tagid, row[0]);
			zbx_vector_db_tag_ptr_append(&item->item_tags, db_tag);
		}

		zbx_db_free_result(result);
		zbx_free(sql);
		sql_offset = 0;
		sql_alloc = 0;
	}

	zbx_strcpy_alloc(&sql, &sql_alloc, &sql_offset,
			"select it.itemid,it.tag,it.value"
			" from item_tag it,items ti"
			" where it.itemid=ti.itemid"
			" and");

	zbx_db_add_condition_alloc(&sql, &sql_alloc, &sql_offset, "ti.hostid", templateids->values,
			templateids->values_num);

	result = zbx_db_select("%s", sql);
	while (NULL != (row = zbx_db_fetch(result)))
	{
		zbx_template_item_t		item_local, *pitem_local = &item_local, **pitem;

		ZBX_STR2UINT64(item_local.templateid, row[0]);

		if (NULL == (pitem = (zbx_template_item_t **)zbx_hashset_search(&items_t, &pitem_local)))
		{
			THIS_SHOULD_NEVER_HAPPEN;
			continue;
		}

		db_tag = zbx_db_tag_create(row[1], row[2]);
		zbx_vector_db_tag_ptr_append(&(*pitem)->template_tags, db_tag);
	}
	zbx_db_free_result(result);
	zbx_free(sql);

	for (i = 0; i < items->values_num; i++)
	{
		item = (zbx_template_item_t *)items->values[i];
		(void)zbx_merge_tags(&item->item_tags, &item->template_tags, NULL, NULL);
	}
	zbx_hashset_destroy(&items_t);
	zbx_vector_uint64_destroy(&itemids);

	zabbix_log(LOG_LEVEL_DEBUG, "End of %s()", __func__);
}

/******************************************************************************
 *                                                                            *
 * Purpose: create item_params vectors in item data                           *
 *                                                                            *
 * Parameters: templateids - [IN] vector of template IDs                      *
 *             items       - [IN/OUT] the template items                      *
 *                                                                            *
 ******************************************************************************/
static void	link_template_items_param(const zbx_vector_uint64_t *templateids, zbx_vector_ptr_t *items)
{
	int				i, index;
	char				*sql = NULL;
	size_t				sql_alloc = 0, sql_offset = 0;
	zbx_uint64_t			itemid;
	zbx_item_param_t		*db_item_param;
	zbx_template_item_t		*item;
	zbx_hashset_t			items_t;
	zbx_vector_uint64_t		itemids;
	zbx_db_row_t			row;
	zbx_db_result_t			result;

	zabbix_log(LOG_LEVEL_DEBUG, "In %s()", __func__);

	zbx_vector_uint64_create(&itemids);
	zbx_hashset_create(&items_t, (size_t)items->values_num, template_item_hash_func, template_item_compare_func);

	for (i = 0; i < items->values_num; i++)
	{
		item = (zbx_template_item_t *)items->values[i];

		if (NULL == item->key_)
			zbx_vector_uint64_append(&itemids, item->itemid);

		zbx_hashset_insert(&items_t, &item, sizeof(zbx_template_item_t *));
	}

	if (0 != itemids.values_num)
	{
		zbx_strcpy_alloc(&sql, &sql_alloc, &sql_offset,
				"select ip.item_parameterid,ip.itemid,ip.name,ip.value"
				" from item_parameter ip"
				" where ");

		zbx_db_add_condition_alloc(&sql, &sql_alloc, &sql_offset, "itemid", itemids.values, itemids.values_num);

		result = zbx_db_select("%s", sql);
		while (NULL != (row = zbx_db_fetch(result)))
		{
			ZBX_STR2UINT64(itemid, row[1]);

			if (FAIL == (index = zbx_vector_ptr_bsearch(items, &itemid,
					ZBX_DEFAULT_UINT64_PTR_COMPARE_FUNC)))
			{
				THIS_SHOULD_NEVER_HAPPEN;
				continue;
			}

			item = (zbx_template_item_t *)items->values[index];

			db_item_param = zbx_item_param_create(row[2], row[3]);
			ZBX_STR2UINT64(db_item_param->item_parameterid, row[0]);
			zbx_vector_item_param_ptr_append(&item->item_params, db_item_param);
		}
		zbx_db_free_result(result);
		zbx_free(sql);
		sql_offset = 0;
		sql_alloc = 0;
	}

	zbx_strcpy_alloc(&sql, &sql_alloc, &sql_offset,
			"select ip.itemid,ip.name,ip.value"
			" from item_parameter ip,items ti"
			" where ip.itemid=ti.itemid"
			" and");

	zbx_db_add_condition_alloc(&sql, &sql_alloc, &sql_offset, "ti.hostid", templateids->values,
			templateids->values_num);

	result = zbx_db_select("%s", sql);
	while (NULL != (row = zbx_db_fetch(result)))
	{
		zbx_template_item_t	item_local, *pitem_local = &item_local, **pitem;

		ZBX_STR2UINT64(item_local.templateid, row[0]);
		if (NULL == (pitem = (zbx_template_item_t **)zbx_hashset_search(&items_t, &pitem_local)))
		{
			THIS_SHOULD_NEVER_HAPPEN;
			continue;
		}

		db_item_param = zbx_item_param_create(row[1], row[2]);
		zbx_vector_item_param_ptr_append(&(*pitem)->template_params, db_item_param);
	}

	zbx_db_free_result(result);
	zbx_free(sql);

	for (i = 0; i < items->values_num; i++)
	{
		item = (zbx_template_item_t *)items->values[i];
		zbx_merge_item_params(&item->item_params, &item->template_params, NULL);
	}
	zbx_hashset_destroy(&items_t);
	zbx_vector_uint64_destroy(&itemids);

	zabbix_log(LOG_LEVEL_DEBUG, "End of %s()", __func__);
}

/******************************************************************************
 *                                                                            *
 * Purpose: create lld_macro vectors in item data                             *
 *                                                                            *
 * Parameters: templateids - [IN] vector of template IDs                      *
 *             lld_itemids - [IN] the template discovery item ids             *
 *             lld_items   - [IN/OUT] the template discovery items            *
 *             items       - [IN/OUT] the template items                      *
 *                                                                            *
 ******************************************************************************/
static void	link_template_lld_macro_paths(const zbx_vector_uint64_t *templateids,
		const zbx_vector_uint64_t *lld_itemids, zbx_hashset_t *lld_items,  zbx_vector_ptr_t *items)
{
	int				i, index;
	char				*sql = NULL;
	size_t				sql_alloc = 0, sql_offset = 0;
	zbx_uint64_t			itemid;
	zbx_template_lld_macro_t	*plmpsrc, *plmpdst;
	zbx_template_item_t		*item;
	zbx_db_row_t			row;
	zbx_db_result_t			result;

	zabbix_log(LOG_LEVEL_DEBUG, "In %s()", __func__);

	if (0 != lld_itemids->values_num)
	{
		zbx_strcpy_alloc(&sql, &sql_alloc, &sql_offset,
				"select l.lld_macro_pathid,l.itemid,l.lld_macro,l.path"
				" from lld_macro_path l"
				" where ");

		zbx_db_add_condition_alloc(&sql, &sql_alloc, &sql_offset, "itemid", lld_itemids->values,
				lld_itemids->values_num);

		result = zbx_db_select("%s", sql);
		while (NULL != (row = zbx_db_fetch(result)))
		{
			ZBX_STR2UINT64(itemid, row[1]);

			if (FAIL == (index = zbx_vector_ptr_bsearch(items, &itemid,
					ZBX_DEFAULT_UINT64_PTR_COMPARE_FUNC)))
			{
				THIS_SHOULD_NEVER_HAPPEN;
				continue;
			}

			item = (zbx_template_item_t *)items->values[index];

			plmpdst = (zbx_template_lld_macro_t *)zbx_malloc(NULL, sizeof(zbx_template_lld_macro_t));

			plmpdst->upd_flags = ZBX_FLAG_TEMPLATE_LLD_MACRO_UPDATE_RESET_FLAG;
			ZBX_STR2UINT64(plmpdst->lld_macro_pathid, row[0]);
			plmpdst->lld_macro = zbx_strdup(NULL, row[2]);
			plmpdst->path = zbx_strdup(NULL, row[3]);

			zbx_vector_lld_macro_ptr_append(&item->item_lld_macros, plmpdst);
		}
		zbx_db_free_result(result);
		zbx_free(sql);
		sql_offset = 0;
		sql_alloc = 0;
	}

	zbx_strcpy_alloc(&sql, &sql_alloc, &sql_offset,
			"select l.lld_macro_pathid,l.itemid,l.lld_macro,l.path"
			" from lld_macro_path l,items i"
			" where l.itemid=i.itemid"
			" and");

	zbx_db_add_condition_alloc(&sql, &sql_alloc, &sql_offset, "i.hostid", templateids->values,
			templateids->values_num);

	result = zbx_db_select("%s", sql);
	while (NULL != (row = zbx_db_fetch(result)))
	{
		zbx_template_item_t	item_local, *pitem_local = &item_local, **pitem;

		ZBX_STR2UINT64(item_local.templateid, row[1]);
		if (NULL == (pitem = (zbx_template_item_t **)zbx_hashset_search(lld_items, &pitem_local)))
		{
			THIS_SHOULD_NEVER_HAPPEN;
			continue;
		}
		plmpdst = (zbx_template_lld_macro_t *)zbx_malloc(NULL, sizeof(zbx_template_lld_macro_t));

		plmpdst->upd_flags = ZBX_FLAG_TEMPLATE_LLD_MACRO_UPDATE_RESET_FLAG;
		ZBX_STR2UINT64(plmpdst->lld_macro_pathid, row[0]);
		plmpdst->lld_macro = zbx_strdup(NULL, row[2]);
		plmpdst->path = zbx_strdup(NULL, row[3]);

		zbx_vector_lld_macro_ptr_append(&(*pitem)->template_lld_macros, plmpdst);
	}
	zbx_db_free_result(result);
	zbx_free(sql);

	for (i = 0; i < items->values_num; i++)
	{
		int	j, lld_macro_num;
		char	*buffer = NULL;

		item = (zbx_template_item_t *)items->values[i];

		zbx_vector_lld_macro_ptr_sort(&item->item_lld_macros, template_lld_macro_sort_by_macro);
		zbx_vector_lld_macro_ptr_sort(&item->template_lld_macros, template_lld_macro_sort_by_macro);

		lld_macro_num = MAX(item->item_lld_macros.values_num, item->template_lld_macros.values_num);

		for (j = 0; j < lld_macro_num; j++)
		{
			if (j >= item->item_lld_macros.values_num)
			{
				plmpsrc = (zbx_template_lld_macro_t *)item->template_lld_macros.values[j];
				plmpdst = (zbx_template_lld_macro_t *)zbx_malloc(NULL,
						sizeof(zbx_template_lld_macro_t));
				plmpdst->lld_macro_pathid = 0;
				plmpdst->upd_flags = ZBX_FLAG_TEMPLATE_LLD_MACRO_UPDATE_RESET_FLAG;
				plmpdst->lld_macro = zbx_strdup(NULL, plmpsrc->lld_macro);
				plmpdst->path = zbx_strdup(NULL, plmpsrc->path);
				zbx_vector_lld_macro_ptr_append(&item->item_lld_macros, plmpdst);
				continue;
			}

			plmpdst = (zbx_template_lld_macro_t *)item->item_lld_macros.values[j];

			if (j >= item->template_lld_macros.values_num)
			{
				plmpdst->upd_flags |= ZBX_FLAG_TEMPLATE_LLD_MACRO_DELETE;
				continue;
			}

			plmpsrc = (zbx_template_lld_macro_t *)item->template_lld_macros.values[j];

			buffer = zbx_strdup(buffer, plmpsrc->lld_macro);

			if (0 != strcmp(plmpdst->lld_macro, buffer))
			{
				plmpdst->lld_macro_orig = zbx_strdup(NULL, plmpdst->lld_macro);
				zbx_free(plmpdst->lld_macro);

				plmpdst->lld_macro = buffer;
				buffer = NULL;
				plmpdst->upd_flags |= ZBX_FLAG_TEMPLATE_LLD_MACRO_UPDATE_LLD_MACRO;
			}

			buffer = zbx_strdup(buffer, plmpsrc->path);

			if (0 != strcmp(plmpdst->path, buffer))
			{
				plmpdst->path_orig = zbx_strdup(NULL, plmpdst->path);
				zbx_free(plmpdst->path);

				plmpdst->path = buffer;
				buffer = NULL;
				plmpdst->upd_flags |= ZBX_FLAG_TEMPLATE_LLD_MACRO_UPDATE_PATH;
			}
			else
				zbx_free(buffer);
		}
	}

	zabbix_log(LOG_LEVEL_DEBUG, "End of %s()", __func__);
}
/******************************************************************************
 *                                                                            *
 * Purpose: prepare lld items by indexing them and scanning for already       *
 *          existing items                                                    *
 *                                                                            *
 * Parameters: items       - [IN] lld items                                   *
 *             lld_itemids - [OUT] identifiers of existing lld items          *
 *             lld_items   - [OUT] lld items indexed by itemid                *
 *                                                                            *
 ******************************************************************************/
static void	prepare_lld_items(const zbx_vector_ptr_t *items, zbx_vector_uint64_t *lld_itemids,
		zbx_hashset_t *lld_items)
{
	int				i;
	const zbx_template_item_t	*item;

	for (i = 0; i < items->values_num; i++)
	{
		item = (const zbx_template_item_t *)items->values[i];

		if (0 == (ZBX_FLAG_DISCOVERY_RULE & item->flags))
			continue;

		if (NULL == item->key_)	/* item already existed */
			zbx_vector_uint64_append(lld_itemids, item->itemid);

		zbx_hashset_insert(lld_items, &item, sizeof(zbx_template_item_t *));
	}

	zbx_vector_uint64_sort(lld_itemids, ZBX_DEFAULT_UINT64_COMPARE_FUNC);
}

/******************************************************************************
 *                                                                            *
 * Purpose: copies template items to host                                     *
 *                                                                            *
 * Parameters:                                                                *
 *             hostid             - [IN]                                      *
 *             templateids        - [IN]                                      *
 *             audit_context_mode - [IN]                                      *
 *                                                                            *
 ******************************************************************************/
void	DBcopy_template_items(zbx_uint64_t hostid, const zbx_vector_uint64_t *templateids, int audit_context_mode)
{
	zbx_vector_ptr_t	items, lld_rules;
	int			new_conditions = 0;
	zbx_vector_uint64_t	lld_itemids;
	zbx_hashset_t		lld_items;

	zabbix_log(LOG_LEVEL_DEBUG, "In %s()", __func__);

	zbx_vector_ptr_create(&items);
	zbx_vector_ptr_create(&lld_rules);

	get_template_items(hostid, templateids, &items);

	if (0 == items.values_num)
		goto out;

	get_template_lld_rule_map(&items, &lld_rules);

	new_conditions = calculate_template_lld_rule_conditionids(&lld_rules);
	update_template_lld_rule_formulas(&items, &lld_rules);

	link_template_dependent_items(&items);
	link_template_items_preproc(templateids, &items);
	link_template_items_tag(templateids, &items);
	link_template_items_param(templateids, &items);
	save_template_items(hostid, &items, audit_context_mode);
	save_template_lld_rules(&items, &lld_rules, new_conditions, audit_context_mode);
	save_template_discovery_prototypes(hostid, &items, audit_context_mode);
	copy_template_items_preproc(&items, audit_context_mode);
	copy_template_item_script_params(&items, audit_context_mode);
	copy_template_item_tags(&items, audit_context_mode);

	zbx_vector_uint64_create(&lld_itemids);
	zbx_hashset_create(&lld_items, (size_t)items.values_num, template_item_hash_func, template_item_compare_func);

	prepare_lld_items(&items, &lld_itemids, &lld_items);
	if (0 != lld_items.num_data)
	{
		link_template_lld_macro_paths(templateids, &lld_itemids, &lld_items, &items);
		copy_template_lld_macro_paths(&items, audit_context_mode);
		copy_template_lld_overrides(templateids, &lld_itemids, &lld_items, audit_context_mode);
	}

	zbx_hashset_destroy(&lld_items);
	zbx_vector_uint64_destroy(&lld_itemids);
out:
	zbx_vector_ptr_clear_ext(&lld_rules, (zbx_clean_func_t)free_lld_rule_map);
	zbx_vector_ptr_destroy(&lld_rules);

	zbx_vector_ptr_clear_ext(&items, (zbx_clean_func_t)free_template_item);
	zbx_vector_ptr_destroy(&items);

	zabbix_log(LOG_LEVEL_DEBUG, "End of %s()", __func__);
}<|MERGE_RESOLUTION|>--- conflicted
+++ resolved
@@ -117,32 +117,6 @@
 }
 zbx_lld_rule_map_t;
 
-<<<<<<< HEAD
-=======
-typedef struct
-{
-	zbx_uint64_t				overrideid;
-	zbx_uint64_t				itemid;
-	char					*name;
-	char					*formula;
-	zbx_vector_ptr_t			override_conditions;
-	zbx_vector_lld_override_operation_t	override_operations;
-	unsigned char				step;
-	unsigned char				evaltype;
-	unsigned char				stop;
-}
-lld_override_t;
-
-typedef struct
-{
-	zbx_uint64_t		override_conditionid;
-	char			*macro;
-	char			*value;
-	unsigned char		operator;
-}
-lld_override_condition_t;
-
->>>>>>> 05d87546
 /* auxiliary function for DBcopy_template_items() */
 static void	DBget_interfaces_by_hostid(zbx_uint64_t hostid, zbx_uint64_t *interfaceids)
 {
@@ -2175,7 +2149,6 @@
 			update_lld_macro_num, delete_lld_macro_num);
 }
 
-<<<<<<< HEAD
 static void	lld_override_conditions_load(zbx_vector_lld_override_ptr_t *overrides,
 		const zbx_vector_uint64_t *overrideids, char **sql, size_t *sql_alloc)
 {
@@ -2185,36 +2158,6 @@
 	int			i;
 	zbx_lld_override_t	*override;
 	zbx_lld_condition_t	*override_condition;
-=======
-static void	lld_override_condition_free(lld_override_condition_t *override_condition)
-{
-	zbx_free(override_condition->macro);
-	zbx_free(override_condition->value);
-	zbx_free(override_condition);
-}
-
-static void	lld_override_free(lld_override_t *override)
-{
-	zbx_vector_ptr_clear_ext(&override->override_conditions, (zbx_clean_func_t)lld_override_condition_free);
-	zbx_vector_ptr_destroy(&override->override_conditions);
-	zbx_vector_lld_override_operation_clear_ext(&override->override_operations, zbx_lld_override_operation_free);
-	zbx_vector_lld_override_operation_destroy(&override->override_operations);
-	zbx_free(override->name);
-	zbx_free(override->formula);
-	zbx_free(override);
-}
-
-static void	lld_override_conditions_load(zbx_vector_ptr_t *overrides, const zbx_vector_uint64_t *overrideids,
-		char **sql, size_t *sql_alloc)
-{
-	size_t				sql_offset = 0;
-	zbx_db_result_t			result;
-	zbx_db_row_t			row;
-	zbx_uint64_t			overrideid;
-	int				i;
-	lld_override_t			*override;
-	lld_override_condition_t	*override_condition;
->>>>>>> 05d87546
 
 	zbx_snprintf_alloc(sql, sql_alloc, &sql_offset,
 		"select lld_overrideid,lld_override_conditionid,operator,macro,value"
@@ -2238,16 +2181,7 @@
 		}
 
 		override = (zbx_lld_override_t *)overrides->values[i];
-
-<<<<<<< HEAD
 		override_condition = zbx_lld_filter_condition_create(row[1], row[2], row[3], row[4]);
-=======
-		override_condition = (lld_override_condition_t *)zbx_malloc(NULL, sizeof(lld_override_condition_t));
-		ZBX_STR2UINT64(override_condition->override_conditionid, row[1]);
-		ZBX_STR2UCHAR(override_condition->operator, row[2]);
-		override_condition->macro = zbx_strdup(NULL, row[3]);
-		override_condition->value = zbx_strdup(NULL, row[4]);
->>>>>>> 05d87546
 
 		zbx_vector_lld_condition_ptr_append(&override->filter.conditions, override_condition);
 	}
@@ -2298,11 +2232,6 @@
 					db_insert_optrends, db_insert_opseverity, db_insert_optag, db_insert_optemplate,
 					db_insert_opinventory;
 	int				i, j, k, conditions_num, operations_num;
-<<<<<<< HEAD
-=======
-	lld_override_t			*override;
-	lld_override_condition_t	*override_condition;
->>>>>>> 05d87546
 	zbx_lld_override_operation_t	*override_operation;
 	const zbx_template_item_t	**pitem;
 
@@ -2371,11 +2300,7 @@
 
 		for (j = 0; j < override->filter.conditions.values_num; j++)
 		{
-<<<<<<< HEAD
 			zbx_lld_condition_t	*condition = override->filter.conditions.values[j];
-=======
-			override_condition = (lld_override_condition_t *)override->override_conditions.values[j];
->>>>>>> 05d87546
 
 			zbx_db_insert_add_values(&db_insert_oconditions, override_conditionid, overrideid,
 					(int)condition->op, condition->macro, condition->regexp);
