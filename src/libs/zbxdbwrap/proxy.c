--- conflicted
+++ resolved
@@ -2363,14 +2363,8 @@
 			continue;
 		}
 
-<<<<<<< HEAD
-		zbx_discovery_update_service(drule.druleid, service->dcheckid, drule.unique_dcheckid, &dhost, ip,
-				service->dns, service->port, service->status, service->value, service->itemtime,
-				events_cbs->add_event_cb);
-=======
 		zbx_discovery_update_service(&drule, service->dcheckid, &dhost, ip, service->dns, service->port,
-				service->status, service->value, service->itemtime);
->>>>>>> b70b2f2a
+				service->status, service->value, service->itemtime, events_cbs->add_event_cb);
 	}
 
 	for (;*processed_num < services_num; (*processed_num)++)
@@ -2383,14 +2377,8 @@
 			continue;
 		}
 
-<<<<<<< HEAD
-		zbx_discovery_update_service(drule.druleid, service->dcheckid, drule.unique_dcheckid, &dhost, ip,
-				service->dns, service->port, service->status, service->value, service->itemtime,
-				events_cbs->add_event_cb);
-=======
 		zbx_discovery_update_service(&drule, service->dcheckid, &dhost, ip, service->dns, service->port,
-				service->status, service->value, service->itemtime);
->>>>>>> b70b2f2a
+				service->status, service->value, service->itemtime, events_cbs->add_event_cb);
 	}
 
 	service = (zbx_dservice_t *)services->values[(*processed_num)++];
