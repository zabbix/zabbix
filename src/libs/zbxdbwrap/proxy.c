--- conflicted
+++ resolved
@@ -2236,14 +2236,9 @@
  * Purpose: process services discovered on IP address                         *
  *                                                                            *
  ******************************************************************************/
-<<<<<<< HEAD
-static int	process_services(const zbx_vector_ptr_t *services, const char *ip,
+static int	process_services(const zbx_vector_dservice_ptr_t *services, const char *ip,
 		const zbx_add_event_func_t add_event_cb, zbx_uint64_t druleid, zbx_vector_uint64_t *dcheckids,
 		zbx_uint64_t unique_dcheckid, int *processed_num, int ip_idx)
-=======
-static int	process_services(const zbx_vector_dservice_ptr_t *services, const char *ip, zbx_uint64_t druleid,
-		zbx_vector_uint64_t *dcheckids, zbx_uint64_t unique_dcheckid, int *processed_num, int ip_idx)
->>>>>>> edfdb90a
 {
 	zbx_db_dhost			dhost;
 	zbx_dservice_t			*service;
@@ -2394,13 +2389,8 @@
 				service->status, service->value, service->itemtime, add_event_cb);
 	}
 
-<<<<<<< HEAD
-	service = (zbx_dservice_t *)services->values[(*processed_num)++];
+	service = services->values[(*processed_num)++];
 	zbx_discovery_update_host(&dhost, service->status, service->itemtime, add_event_cb);
-=======
-	service = services->values[(*processed_num)++];
-	zbx_discovery_update_host(&dhost, service->status, service->itemtime);
->>>>>>> edfdb90a
 
 	ret = SUCCEED;
 fail:
