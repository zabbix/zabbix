--- conflicted
+++ resolved
@@ -2781,12 +2781,8 @@
  * Comments: auxiliary function for DBcopy_template_host_prototypes()         *
  *                                                                            *
  ******************************************************************************/
-<<<<<<< HEAD
 static void	DBhost_prototypes_make(zbx_uint64_t hostid, zbx_vector_uint64_t *templateids,
 		zbx_vector_ptr_t *host_prototypes)
-=======
-static void	DBcopy_template_items(zbx_uint64_t hostid, const zbx_vector_uint64_t *templateids)
->>>>>>> 2a429d8a
 {
 	DB_RESULT		result;
 	DB_ROW			row;
@@ -3466,7 +3462,7 @@
  * Comments: !!! Don't forget to sync the code with PHP !!!                   *
  *                                                                            *
  ******************************************************************************/
-static void	DBcopy_template_items(zbx_uint64_t hostid, zbx_vector_uint64_t *templateids)
+static void	DBcopy_template_items(zbx_uint64_t hostid, const zbx_vector_uint64_t *templateids)
 {
 	typedef struct
 	{
