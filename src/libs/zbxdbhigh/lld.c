/*
** Zabbix
** Copyright (C) 2001-2013 Zabbix SIA
**
** This program is free software; you can redistribute it and/or modify
** it under the terms of the GNU General Public License as published by
** the Free Software Foundation; either version 2 of the License, or
** (at your option) any later version.
**
** This program is distributed in the hope that it will be useful,
** but WITHOUT ANY WARRANTY; without even the implied warranty of
** MERCHANTABILITY or FITNESS FOR A PARTICULAR PURPOSE. See the
** GNU General Public License for more details.
**
** You should have received a copy of the GNU General Public License
** along with this program; if not, write to the Free Software
** Foundation, Inc., 51 Franklin Street, Fifth Floor, Boston, MA  02110-1301, USA.
**/

#include "lld.h"
#include "db.h"
#include "log.h"
#include "zbxalgo.h"
#include "zbxserver.h"

<<<<<<< HEAD
static void	DBlld_remove_lost_resources(zbx_uint64_t lld_ruleid, unsigned short lifetime, int now)
{
	const char		*__function_name = "DBlld_remove_lost_resources";

	DB_RESULT		result;
	DB_ROW			row;
	zbx_uint64_t		itemdiscoveryid, itemid;
	int			lastcheck, ts_delete, lifetime_sec;
	zbx_vector_uint64_t	itemids;
	char			*sql = NULL;
	size_t			sql_alloc = 512, sql_offset = 0;

	zabbix_log(LOG_LEVEL_DEBUG, "In %s() lifetime:%hu", __function_name, lifetime);

	sql = zbx_malloc(sql, sql_alloc);
	zbx_vector_uint64_create(&itemids);

	DBbegin_multiple_update(&sql, &sql_alloc, &sql_offset);

	lifetime_sec = lifetime * SEC_PER_DAY;

	result = DBselect(
			"select id2.itemdiscoveryid,id2.itemid,id2.lastcheck,id2.ts_delete"
			" from item_discovery id1,item_discovery id2"
			" where id1.itemid=id2.parent_itemid"
				" and id1.parent_itemid=" ZBX_FS_UI64
				" and id2.lastcheck<%d",
			lld_ruleid, now);

	while (NULL != (row = DBfetch(result)))
	{
		ZBX_STR2UINT64(itemdiscoveryid, row[0]);
		ZBX_STR2UINT64(itemid, row[1]);
		lastcheck = atoi(row[2]);
		ts_delete = atoi(row[3]);

		if (lastcheck < now - lifetime_sec)
		{
			zbx_vector_uint64_append(&itemids, itemid);
		}
		else if (ts_delete != lastcheck + lifetime_sec)
		{
			zbx_snprintf_alloc(&sql, &sql_alloc, &sql_offset,
					"update item_discovery"
					" set ts_delete=%d"
					" where itemdiscoveryid=" ZBX_FS_UI64 ";\n",
					lastcheck + lifetime_sec, itemdiscoveryid);
		}
	}
	DBfree_result(result);

	zbx_vector_uint64_sort(&itemids, ZBX_DEFAULT_UINT64_COMPARE_FUNC);

	DBdelete_items(&itemids);

	DBend_multiple_update(&sql, &sql_alloc, &sql_offset);
	if (16 < sql_offset)	/* in ORACLE always present begin..end; */
		DBexecute("%s", sql);

	zbx_vector_uint64_destroy(&itemids);
	zbx_free(sql);
=======
typedef struct
{
	zbx_uint64_t	functionid;
	zbx_uint64_t	itemid;
	char		*host;
	char		*key;
	char		*function;
	char		*parameter;
	unsigned char	flags;
}
zbx_lld_function_t;

typedef struct
{
	zbx_uint64_t		triggerid;
	zbx_vector_ptr_t	functions;
	char			*description;
	char			*expression;
	char			*full_expression;
	char			*comments;
	unsigned char		update_expression;
}
zbx_lld_trigger_t;

typedef struct
{
	zbx_uint64_t	graphid;
	char		*name;
	ZBX_GRAPH_ITEMS	*gitems;
	ZBX_GRAPH_ITEMS	*del_gitems;
	zbx_uint64_t	ymin_itemid;
	zbx_uint64_t	ymax_itemid;
	size_t		gitems_num;
	size_t		del_gitems_num;
}
zbx_lld_graph_t;

static void	DBlld_clean_graphs(zbx_vector_ptr_t *graphs)
{
	zbx_lld_graph_t	*graph;

	while (0 != graphs->values_num)
	{
		graph = (zbx_lld_graph_t *)graphs->values[--graphs->values_num];

		zbx_free(graph->del_gitems);
		zbx_free(graph->gitems);
		zbx_free(graph->name);
		zbx_free(graph);
	}
}

static void	DBlld_clean_trigger_functions(zbx_vector_ptr_t *functions)
{
	zbx_lld_function_t	*function;

	while (0 != functions->values_num)
	{
		function = (zbx_lld_function_t *)functions->values[--functions->values_num];

		zbx_free(function->parameter);
		zbx_free(function->function);
		zbx_free(function->key);
		zbx_free(function->host);
		zbx_free(function);
	}
}

static void	DBlld_clean_triggers(zbx_vector_ptr_t *triggers)
{
	zbx_lld_trigger_t	*trigger;

	while (0 != triggers->values_num)
	{
		trigger = (zbx_lld_trigger_t *)triggers->values[--triggers->values_num];

		DBlld_clean_trigger_functions(&trigger->functions);
		zbx_vector_ptr_destroy(&trigger->functions);

		zbx_free(trigger->comments);
		zbx_free(trigger->full_expression);
		zbx_free(trigger->expression);
		zbx_free(trigger->description);
		zbx_free(trigger);
	}
}

/******************************************************************************
 *                                                                            *
 * Function: DBlld_expand_trigger_expression                                  *
 *                                                                            *
 * Purpose: expand trigger expression                                         *
 *                                                                            *
 * Parameters: triggerid  - [IN] trigger identificator from database          *
 *             expression - [IN] trigger short expression                     *
 *             jp_row     - [IN] received discovery record                    *
 *                                                                            *
 * Return value: pointer to expanded expression                               *
 *                                                                            *
 * Author: Alexander Vladishev                                                *
 *                                                                            *
 ******************************************************************************/
static char	*DBlld_expand_trigger_expression(const char *expression, zbx_vector_ptr_t *functions)
{
	const char		*__function_name = "DBlld_expand_trigger_expression";

	const char		*bl, *br;
	char			*expr = NULL;
	size_t			expr_alloc = 256, expr_offset = 0;
	zbx_uint64_t		functionid;
	zbx_lld_function_t	*function;
	int			i;

	zabbix_log(LOG_LEVEL_DEBUG, "In %s() expression:'%s'", __function_name, expression);

	expr = zbx_malloc(expr, expr_alloc);

	bl = br = expression;

	while (1)
	{
		if (NULL == (bl = strchr(bl, '{')))
		{
			zbx_strcpy_alloc(&expr, &expr_alloc, &expr_offset, br);
			break;
		}

		zbx_strncpy_alloc(&expr, &expr_alloc, &expr_offset, br, bl - br);

		if (NULL == (br = strchr(bl, '}')))
		{
			zbx_strcpy_alloc(&expr, &expr_alloc, &expr_offset, bl);
			break;
		}

		bl++;

		if (SUCCEED != is_uint64_n(bl, br - bl, &functionid) || FAIL == (i = zbx_vector_ptr_bsearch(
				functions, &functionid, ZBX_DEFAULT_UINT64_PTR_COMPARE_FUNC)))
		{
			br = bl - 1;
			continue;
		}

		function = (zbx_lld_function_t *)functions->values[i];

		zbx_snprintf_alloc(&expr, &expr_alloc, &expr_offset, "{%s:%s.%s(%s)}",
				function->host, function->key, function->function, function->parameter);

		bl = ++br;
	}

	zabbix_log(LOG_LEVEL_DEBUG, "End of %s() expr:'%s'", __function_name, expr);

	return expr;
}

static int	DBlld_compare_trigger_items(zbx_uint64_t triggerid, struct zbx_json_parse *jp_row)
{
	const char	*__function_name = "DBlld_compare_trigger_items";
	DB_RESULT	result;
	DB_ROW		row;
	char		*old_key = NULL;
	int		res = FAIL;

	zabbix_log(LOG_LEVEL_DEBUG, "In %s()", __function_name);

	result = DBselect(
			"select id.key_,i.key_"
			" from functions f,items i,item_discovery id"
			" where f.itemid=i.itemid"
				" and i.itemid=id.itemid"
				" and f.triggerid=" ZBX_FS_UI64,
			triggerid);

	while (NULL != (row = DBfetch(result)))
	{
		old_key = zbx_strdup(old_key, row[0]);
		substitute_key_macros(&old_key, NULL, NULL, jp_row, MACRO_TYPE_ITEM_KEY, NULL, 0);

		if (0 == strcmp(old_key, row[1]))
		{
			res = SUCCEED;
			break;
		}
	}
	DBfree_result(result);

	zbx_free(old_key);

	zabbix_log(LOG_LEVEL_DEBUG, "End of %s():%s", __function_name, zbx_result_string(res));

	return res;
}

/******************************************************************************
 *                                                                            *
 * Function: DBlld_get_item                                                   *
 *                                                                            *
 * Author: Alexander Vladishev                                                *
 *                                                                            *
 ******************************************************************************/
static int	DBlld_get_item(zbx_uint64_t hostid, const char *tmpl_key,
		struct zbx_json_parse *jp_row, zbx_uint64_t *itemid)
{
	const char	*__function_name = "DBlld_get_item";

	DB_RESULT	result;
	DB_ROW		row;
	char		*key = NULL, *key_esc;
	int		res = SUCCEED;

	zabbix_log(LOG_LEVEL_DEBUG, "In %s()", __function_name);

	if (NULL != jp_row)
	{
		key = zbx_strdup(key, tmpl_key);
		substitute_key_macros(&key, NULL, NULL, jp_row, MACRO_TYPE_ITEM_KEY, NULL, 0);
		key_esc = DBdyn_escape_string_len(key, ITEM_KEY_LEN);
	}
	else
		key_esc = DBdyn_escape_string_len(tmpl_key, ITEM_KEY_LEN);

	result = DBselect(
			"select itemid"
			" from items"
			" where hostid=" ZBX_FS_UI64
				" and key_='%s'",
			hostid, key_esc);

	zbx_free(key_esc);
	zbx_free(key);

	if (NULL == (row = DBfetch(result)))
	{
		zabbix_log(LOG_LEVEL_DEBUG, "%s() cannot find item [%s] on the host",
				__function_name, key);
		res = FAIL;
	}
	else
		ZBX_STR2UINT64(*itemid, row[0]);

	DBfree_result(result);

	zabbix_log(LOG_LEVEL_DEBUG, "End of %s():%s", __function_name, zbx_result_string(res));

	return res;
}

/******************************************************************************
 *                                                                            *
 * Function: DBlld_get_trigger_functions                                      *
 *                                                                            *
 * Purpose: selects trigger functions to an array by triggerid                *
 *                                                                            *
 * Return value: array of trigger functions                                   *
 *                                                                            *
 * Author: Alexander Vladishev                                                *
 *                                                                            *
 * Comments: use DBlld_clean_trigger_functions() before destroying            *
 *           a functions array                                                *
 *                                                                            *
 ******************************************************************************/
static void	DBlld_get_trigger_functions(zbx_uint64_t triggerid, struct zbx_json_parse *jp_row,
		zbx_vector_ptr_t *functions)
{
	const char		*__function_name = "DBlld_get_trigger_functions";

	DB_RESULT		result;
	DB_ROW			row;
	zbx_lld_function_t	*function;

	zabbix_log(LOG_LEVEL_DEBUG, "In %s()", __function_name);

	result = DBselect(
			"select f.functionid,f.itemid,h.host,i.key_,f.function,f.parameter,i.flags"
			" from functions f,items i,hosts h"
			" where f.itemid=i.itemid"
				" and i.hostid=h.hostid"
				" and f.triggerid=" ZBX_FS_UI64,
			triggerid);

	while (NULL != (row = DBfetch(result)))
	{
		function = zbx_malloc(NULL, sizeof(zbx_lld_function_t));
		ZBX_STR2UINT64(function->functionid, row[0]);
		ZBX_STR2UINT64(function->itemid, row[1]);
		function->host = zbx_strdup(NULL, row[2]);
		function->key = zbx_strdup(NULL, row[3]);
		function->function = zbx_strdup(NULL, row[4]);
		function->parameter = zbx_strdup(NULL, row[5]);
		function->flags = (unsigned char)atoi(row[6]);
		zbx_vector_ptr_append(functions, function);

		if (NULL != jp_row && 0 != (function->flags & ZBX_FLAG_DISCOVERY_CHILD))
			substitute_key_macros(&function->key, NULL, NULL, jp_row, MACRO_TYPE_ITEM_KEY, NULL, 0);
	}
	DBfree_result(result);

	zbx_vector_ptr_sort(functions, ZBX_DEFAULT_UINT64_PTR_COMPARE_FUNC);

	zabbix_log(LOG_LEVEL_DEBUG, "End of %s()", __function_name);
}

int	lld_check_record(struct zbx_json_parse *jp_row, const char *f_macro, const char *f_regexp, ZBX_REGEXP *regexps,
	int regexps_num)
{
	const char	*__function_name = "lld_check_record";

	char		*value = NULL;
	size_t		value_alloc = 0;
	int		res = SUCCEED;

	zabbix_log(LOG_LEVEL_DEBUG, "In %s() jp_row:'%.*s'", __function_name,
			jp_row->end - jp_row->start + 1, jp_row->start);

	if (NULL == f_macro || NULL == f_regexp)
		goto out;

	if (SUCCEED == zbx_json_value_by_name_dyn(jp_row, f_macro, &value, &value_alloc))
		res = regexp_match_ex(regexps, regexps_num, value, f_regexp, ZBX_CASE_SENSITIVE);

	zbx_free(value);
out:
	zabbix_log(LOG_LEVEL_DEBUG, "End of %s():%s", __function_name, zbx_result_string(res));

	return res;
}

/******************************************************************************
 *                                                                            *
 * Function: DBlld_trigger_exists                                             *
 *                                                                            *
 * Purpose: check if trigger exists either in triggers list or in the         *
 *          database                                                          *
 *                                                                            *
 * Parameters: hostid - host identificator from database                      *
 *             triggerid - trigger identificator from database                *
 *             description - trigger description                              *
 *             full_expression - trigger expression                           *
 *             triggers - list of triggers                                    *
 *                                                                            *
 * Return value: SUCCEED if trigger exists otherwise FAIL                     *
 *                                                                            *
 * Author: Alexander Vladishev                                                *
 *                                                                            *
 ******************************************************************************/
static int	DBlld_trigger_exists(zbx_uint64_t hostid, zbx_uint64_t triggerid, const char *description,
		const char *full_expression, zbx_vector_ptr_t *triggers)
{
	char			*description_esc, *sql = NULL;
	size_t			sql_alloc = 256, sql_offset = 0;
	zbx_vector_ptr_t	functions;
	DB_RESULT		result;
	DB_ROW			row;
	int			i, ret = FAIL;

	for (i = 0; i < triggers->values_num; i++)
	{
		zbx_lld_trigger_t	*trigger;

		trigger = (zbx_lld_trigger_t *)triggers->values[i];

		if (0 == strcmp(description, trigger->description) && 0 == strcmp(full_expression, trigger->full_expression))
			return SUCCEED;
	}

	sql = zbx_malloc(sql, sql_alloc);
	description_esc = DBdyn_escape_string_len(description, TRIGGER_DESCRIPTION_LEN);
	zbx_vector_ptr_create(&functions);

	zbx_snprintf_alloc(&sql, &sql_alloc, &sql_offset,
			"select distinct t.triggerid,t.expression"
			" from triggers t,functions f,items i"
			" where t.triggerid=f.triggerid"
				" and f.itemid=i.itemid"
				" and i.hostid=" ZBX_FS_UI64
				" and t.description='%s'",
			hostid, description_esc);

	if (0 != triggerid)
		zbx_snprintf_alloc(&sql, &sql_alloc, &sql_offset, " and t.triggerid<>" ZBX_FS_UI64, triggerid);

	result = DBselect("%s", sql);

	while (NULL != (row = DBfetch(result)))
	{
		zbx_uint64_t	h_triggerid;
		char		*h_full_expression;

		ZBX_STR2UINT64(h_triggerid, row[0]);

		DBlld_get_trigger_functions(h_triggerid, NULL, &functions);
		h_full_expression = DBlld_expand_trigger_expression(row[1], &functions);
		DBlld_clean_trigger_functions(&functions);

		if (0 == strcmp(full_expression, h_full_expression))
			ret = SUCCEED;

		zbx_free(h_full_expression);

		if (SUCCEED == ret)
			break;
	}
	DBfree_result(result);

	zbx_vector_ptr_destroy(&functions);
	zbx_free(description_esc);
	zbx_free(sql);

	return ret;
}

/******************************************************************************
 *                                                                            *
 * Function: DBlld_make_trigger                                               *
 *                                                                            *
 * Purpose: create a trigger based on lld rule and add it to the list         *
 *                                                                            *
 * Parameters: hostid - trigger host identificator                            *
 *             parent_triggerid - trigger identificator from database         *
 *             triggers - [OUT] list of triggers                              *
 *             description_proto - trigger description                        *
 *             expression - trigger expression                                *
 *             jp_row - json record corresponding to the trigger              *
 *                                                                            *
 * Return value: upon successful completion return SUCCEED                    *
 *                                                                            *
 * Author: Alexander Vladishev                                                *
 *                                                                            *
 ******************************************************************************/
static int	DBlld_make_trigger(zbx_uint64_t hostid, zbx_uint64_t parent_triggerid, zbx_vector_ptr_t *triggers,
		const char *description_proto, const char *expression_proto, const char *comments_proto,
		struct zbx_json_parse *jp_row, char **error)
{
	const char		*__function_name = "DBlld_make_trigger";

	DB_RESULT		result;
	DB_ROW			row;
	char			*description_esc, *expression, *full_expression, err[64];
	zbx_vector_ptr_t	functions;
	zbx_lld_trigger_t	*trigger;
	zbx_lld_function_t	*function;
	zbx_uint64_t		h_triggerid;
	int			i, ret = SUCCEED;

	zabbix_log(LOG_LEVEL_DEBUG, "In %s()", __function_name);

	zbx_vector_ptr_create(&functions);

	trigger = zbx_calloc(NULL, 1, sizeof(zbx_lld_trigger_t));
	trigger->update_expression = 1;
	trigger->description = zbx_strdup(NULL, description_proto);
	substitute_discovery_macros(&trigger->description, jp_row, ZBX_MACRO_ANY, NULL, 0);

	expression = zbx_strdup(NULL, expression_proto);
	if (SUCCEED != substitute_discovery_macros(&expression, jp_row, ZBX_MACRO_NUMERIC, err, sizeof(err)))
	{
		*error = zbx_strdcatf(*error, "Cannot create trigger \"%s\": %s.\n",
				trigger->description, err);
		ret = FAIL;
		goto out;
	}

	zbx_vector_ptr_create(&trigger->functions);
	DBlld_get_trigger_functions(parent_triggerid, jp_row, &trigger->functions);
	trigger->full_expression = DBlld_expand_trigger_expression(expression, &trigger->functions);

	trigger->comments = zbx_strdup(NULL, comments_proto);
	substitute_discovery_macros(&trigger->comments, jp_row, ZBX_MACRO_ANY, NULL, 0);

	description_esc = DBdyn_escape_string_len(trigger->description, TRIGGER_DESCRIPTION_LEN);

	result = DBselect(
			"select distinct t.triggerid,t.expression"
			" from triggers t,trigger_discovery td"
			" where t.triggerid=td.triggerid"
				" and td.parent_triggerid=" ZBX_FS_UI64
				" and t.description='%s'",
			parent_triggerid, description_esc);

	zbx_free(description_esc);

	while (NULL != (row = DBfetch(result)))
	{
		ZBX_STR2UINT64(h_triggerid, row[0]);

		DBlld_get_trigger_functions(h_triggerid, NULL, &functions);
		full_expression = DBlld_expand_trigger_expression(row[1], &functions);
		DBlld_clean_trigger_functions(&functions);

		if (0 == strcmp(trigger->full_expression, full_expression))
		{
			trigger->update_expression = 0;
			trigger->triggerid = h_triggerid;
		}

		zbx_free(full_expression);

		if (0 != trigger->triggerid)
			break;
	}
	DBfree_result(result);

	if (0 == trigger->triggerid)
	{
		result = DBselect(
				"select distinct t.triggerid,t.expression,td.name,t.description"
				" from triggers t,trigger_discovery td"
				" where t.triggerid=td.triggerid"
					" and td.parent_triggerid=" ZBX_FS_UI64,
				parent_triggerid);

		while (NULL != (row = DBfetch(result)))
		{
			ZBX_STR2UINT64(h_triggerid, row[0]);

			DBlld_get_trigger_functions(h_triggerid, NULL, &functions);
			full_expression = DBlld_expand_trigger_expression(row[1], &functions);
			DBlld_clean_trigger_functions(&functions);

			if (0 == strcmp(trigger->full_expression, full_expression))
			{
				trigger->update_expression = 0;
				trigger->triggerid = h_triggerid;
			}

			zbx_free(full_expression);

			if (0 == trigger->triggerid)
			{
				char	*old_name = NULL;

				old_name = zbx_strdup(old_name, row[2]);
				substitute_discovery_macros(&old_name, jp_row, ZBX_MACRO_ANY, NULL, 0);

				if (0 == strcmp(old_name, row[3]))
				{
					if (SUCCEED == DBlld_compare_trigger_items(h_triggerid, jp_row))
						trigger->triggerid = h_triggerid;
				}

				zbx_free(old_name);
			}

			if (0 != trigger->triggerid)
				break;
		}
		DBfree_result(result);
	}

	if (SUCCEED == DBlld_trigger_exists(hostid, trigger->triggerid, trigger->description,
			trigger->full_expression, triggers))
	{
		*error = zbx_strdcatf(*error, "Cannot %s trigger \"%s\": trigger already exists\n",
				0 != trigger->triggerid ? "update" : "create", trigger->description);
		ret = FAIL;
		goto out;
	}

	if (1 == trigger->update_expression)
	{
		trigger->expression = zbx_strdup(NULL, expression);

		for (i = 0; i < trigger->functions.values_num; i++)
		{
			function = (zbx_lld_function_t *)trigger->functions.values[i];

			if (0 != (ZBX_FLAG_DISCOVERY_CHILD & function->flags))
			{
				if (FAIL == (ret = DBlld_get_item(hostid, function->key, NULL, &function->itemid)))
					break;
			}
		}
	}

	if (FAIL == ret)
		goto out;

	zbx_vector_ptr_append(triggers, trigger);
out:
	if (FAIL == ret)
	{
		DBlld_clean_trigger_functions(&trigger->functions);
		zbx_vector_ptr_destroy(&trigger->functions);

		zbx_free(trigger->full_expression);
		zbx_free(trigger->expression);
		zbx_free(trigger->description);
		zbx_free(trigger);
	}

	zbx_free(expression);
	zbx_vector_ptr_destroy(&functions);

	zabbix_log(LOG_LEVEL_DEBUG, "End of %s():%s", __function_name, zbx_result_string(ret));

	return ret;
}

/******************************************************************************
 *                                                                            *
 * Function: DBlld_save_triggers                                              *
 *                                                                            *
 * Purpose: add or update triggers in database based on discovery rule        *
 *                                                                            *
 * Parameters: triggers - list of triggers                                    *
 *             status - trigger status                                        *
 *             type - trigger type                                            *
 *             priority - trigger priority                                    *
 *             comments_esc - trigger comments                                *
 *             url_esc - trigger url                                          *
 *             parent_triggerid - trigger identificator from database         *
 *             description_proto_esc - trigger description                    *
 *                                                                            *
 * Author: Alexander Vladishev                                                *
 *                                                                            *
 ******************************************************************************/
static void	DBlld_save_triggers(zbx_vector_ptr_t *triggers, unsigned char status, unsigned char type,
		unsigned char priority, const char *url_esc, zbx_uint64_t parent_triggerid,
		const char *description_proto_esc)
{
	int			i, j, new_triggers = 0, new_functions = 0;
	zbx_lld_trigger_t	*trigger;
	zbx_lld_function_t	*function;
	zbx_uint64_t		triggerid = 0, triggerdiscoveryid = 0, functionid = 0;
	char			*sql1 = NULL, *sql2 = NULL, *sql3 = NULL, *sql4 = NULL, *error_esc = NULL;
	size_t			sql1_alloc = 8 * ZBX_KIBIBYTE, sql1_offset = 0,
				sql2_alloc = 2 * ZBX_KIBIBYTE, sql2_offset = 0,
				sql3_alloc = 2 * ZBX_KIBIBYTE, sql3_offset = 0,
				sql4_alloc = 8 * ZBX_KIBIBYTE, sql4_offset = 0;
	const char		*ins_triggers_sql =
				"insert into triggers"
				" (triggerid,description,expression,priority,status,"
					"comments,url,type,value,value_flags,flags,error)"
				" values ";
	const char		*ins_trigger_discovery_sql =
				"insert into trigger_discovery"
				" (triggerdiscoveryid,triggerid,parent_triggerid,name)"
				" values ";
	const char		*ins_functions_sql =
				"insert into functions"
				" (functionid,itemid,triggerid,function,parameter)"
				" values ";

	for (i = 0; i < triggers->values_num; i++)
	{
		trigger = (zbx_lld_trigger_t *)triggers->values[i];

		if (0 == trigger->triggerid)
			new_triggers++;

		if (1 == trigger->update_expression)
			new_functions += trigger->functions.values_num;
	}

	if (0 != new_triggers)
	{
		triggerid = DBget_maxid_num("triggers", new_triggers);
		triggerdiscoveryid = DBget_maxid_num("trigger_discovery", new_triggers);

		sql1 = zbx_malloc(sql1, sql1_alloc);
		sql2 = zbx_malloc(sql2, sql2_alloc);
		DBbegin_multiple_update(&sql1, &sql1_alloc, &sql1_offset);
		DBbegin_multiple_update(&sql2, &sql2_alloc, &sql2_offset);
#ifdef HAVE_MULTIROW_INSERT
		zbx_strcpy_alloc(&sql1, &sql1_alloc, &sql1_offset, ins_triggers_sql);
		zbx_strcpy_alloc(&sql2, &sql2_alloc, &sql2_offset, ins_trigger_discovery_sql);
#endif
		error_esc = DBdyn_escape_string_len("Trigger just added. No status update so far.", TRIGGER_ERROR_LEN);
	}

	if (0 != new_functions)
	{
		functionid = DBget_maxid_num("functions", new_functions);

		sql3 = zbx_malloc(sql3, sql3_alloc);
		DBbegin_multiple_update(&sql3, &sql3_alloc, &sql3_offset);
#ifdef HAVE_MULTIROW_INSERT
		zbx_strcpy_alloc(&sql3, &sql3_alloc, &sql3_offset, ins_functions_sql);
#endif
	}

	if (new_triggers < triggers->values_num)
	{
		sql4 = zbx_malloc(sql4, sql4_alloc);
		DBbegin_multiple_update(&sql4, &sql4_alloc, &sql4_offset);
	}

	for (i = 0; i < triggers->values_num; i++)
	{
		char	*description_esc, *expression_esc, *comments_esc;

		trigger = (zbx_lld_trigger_t *)triggers->values[i];

		if (1 == trigger->update_expression)
		{
			char	*old_expression, search[MAX_ID_LEN + 2], replace[MAX_ID_LEN + 2],
				*function_esc, *parameter_esc;

			for (j = 0; j < trigger->functions.values_num; j++)
			{
				function = (zbx_lld_function_t *)trigger->functions.values[j];

				zbx_snprintf(search, sizeof(search), "{" ZBX_FS_UI64 "}", function->functionid);
				zbx_snprintf(replace, sizeof(replace), "{" ZBX_FS_UI64 "}", functionid);

				old_expression = trigger->expression;
				trigger->expression = string_replace(old_expression, search, replace);
				zbx_free(old_expression);

				function_esc = DBdyn_escape_string_len(function->function, FUNCTION_FUNCTION_LEN);
				parameter_esc = DBdyn_escape_string_len(function->parameter, FUNCTION_PARAMETER_LEN);

#ifndef HAVE_MULTIROW_INSERT
				zbx_strcpy_alloc(&sql3, &sql3_alloc, &sql3_offset, ins_functions_sql);
#endif
				zbx_snprintf_alloc(&sql3, &sql3_alloc, &sql3_offset,
						"(" ZBX_FS_UI64 "," ZBX_FS_UI64 "," ZBX_FS_UI64 ",'%s','%s')" ZBX_ROW_DL,
						functionid, function->itemid,
						(0 == trigger->triggerid ? triggerid : trigger->triggerid),
						function_esc, parameter_esc);

				zbx_free(parameter_esc);
				zbx_free(function_esc);

				functionid++;
			}
		}

		description_esc = DBdyn_escape_string_len(trigger->description, TRIGGER_DESCRIPTION_LEN);
		comments_esc = DBdyn_escape_string_len(trigger->comments, TRIGGER_COMMENTS_LEN);

		if (0 == trigger->triggerid)
		{
			trigger->triggerid = triggerid++;

#ifndef HAVE_MULTIROW_INSERT
			zbx_strcpy_alloc(&sql1, &sql1_alloc, &sql1_offset, ins_triggers_sql);
#endif
			expression_esc = DBdyn_escape_string_len(trigger->expression, TRIGGER_EXPRESSION_LEN);
			zbx_snprintf_alloc(&sql1, &sql1_alloc, &sql1_offset,
					"(" ZBX_FS_UI64 ",'%s','%s',%d,%d,'%s','%s',%d,%d,%d,%d,'%s')" ZBX_ROW_DL,
					trigger->triggerid, description_esc, expression_esc, (int)priority, (int)status,
					comments_esc, url_esc, (int)type, TRIGGER_VALUE_OK,
					TRIGGER_VALUE_FLAG_UNKNOWN, ZBX_FLAG_DISCOVERY_CREATED, error_esc);
			zbx_free(expression_esc);

#ifndef HAVE_MULTIROW_INSERT
			zbx_strcpy_alloc(&sql2, &sql2_alloc, &sql2_offset, ins_trigger_discovery_sql);
#endif
			zbx_snprintf_alloc(&sql2, &sql2_alloc, &sql2_offset,
					" (" ZBX_FS_UI64 "," ZBX_FS_UI64 "," ZBX_FS_UI64 ",'%s')" ZBX_ROW_DL,
					triggerdiscoveryid, trigger->triggerid, parent_triggerid,
					description_proto_esc);

			triggerdiscoveryid++;
		}
		else
		{
			zbx_snprintf_alloc(&sql4, &sql4_alloc, &sql4_offset,
					"update triggers"
					" set description='%s',",
					description_esc);
			if (1 == trigger->update_expression)
			{
				expression_esc = DBdyn_escape_string_len(trigger->expression, TRIGGER_EXPRESSION_LEN);
				zbx_snprintf_alloc(&sql4, &sql4_alloc, &sql4_offset,
						"expression='%s',", expression_esc);
				zbx_free(expression_esc);
			}
			zbx_snprintf_alloc(&sql4, &sql4_alloc, &sql4_offset,
						"priority=%d,"
						"comments='%s',"
						"url='%s',"
						"type=%d,"
						"flags=%d"
					" where triggerid=" ZBX_FS_UI64 ";\n",
					(int)priority, comments_esc, url_esc, (int)type,
					ZBX_FLAG_DISCOVERY_CREATED, trigger->triggerid);
			zbx_snprintf_alloc(&sql4, &sql4_alloc, &sql4_offset,
					"update trigger_discovery"
					" set name='%s'"
					" where triggerid=" ZBX_FS_UI64
						" and parent_triggerid=" ZBX_FS_UI64 ";\n",
					description_proto_esc, trigger->triggerid, parent_triggerid);

			if (1 == trigger->update_expression)
			{
				zbx_snprintf_alloc(&sql4, &sql4_alloc, &sql4_offset,
						"delete from functions"
						" where triggerid=" ZBX_FS_UI64 ";\n",
						trigger->triggerid);
			}
		}

		zbx_free(comments_esc);
		zbx_free(description_esc);
	}

	if (0 != new_triggers)
	{
#ifdef HAVE_MULTIROW_INSERT
		sql1_offset--;
		sql2_offset--;
		zbx_strcpy_alloc(&sql1, &sql1_alloc, &sql1_offset, ";\n");
		zbx_strcpy_alloc(&sql2, &sql2_alloc, &sql2_offset, ";\n");
#endif
		DBend_multiple_update(&sql1, &sql1_alloc, &sql1_offset);
		DBend_multiple_update(&sql2, &sql2_alloc, &sql2_offset);
		DBexecute("%s", sql1);
		DBexecute("%s", sql2);
		zbx_free(sql1);
		zbx_free(sql2);
		zbx_free(error_esc);
	}

	if (new_triggers < triggers->values_num)
	{
		DBend_multiple_update(&sql4, &sql4_alloc, &sql4_offset);
		DBexecute("%s", sql4);
		zbx_free(sql4);
	}

	if (0 != new_functions)
	{
#ifdef HAVE_MULTIROW_INSERT
		sql3_offset--;
		zbx_strcpy_alloc(&sql3, &sql3_alloc, &sql3_offset, ";\n");
#endif
		DBend_multiple_update(&sql3, &sql3_alloc, &sql3_offset);
		DBexecute("%s", sql3);
		zbx_free(sql3);
	}
}

/******************************************************************************
 *                                                                            *
 * Function: DBlld_update_triggers                                            *
 *                                                                            *
 * Purpose: add or update triggers for discovered items                       *
 *                                                                            *
 * Author: Alexander Vladishev                                                *
 *                                                                            *
 ******************************************************************************/
static void	DBlld_update_triggers(zbx_uint64_t hostid, zbx_uint64_t discovery_itemid,
		struct zbx_json_parse *jp_data, char **error, const char *f_macro,
		const char *f_regexp, ZBX_REGEXP *regexps, int regexps_num)
{
	const char		*__function_name = "DBlld_update_triggers";

	struct zbx_json_parse	jp_row;
	const char		*p;
	DB_RESULT		result;
	DB_ROW			row;
	zbx_vector_ptr_t	triggers;
	zbx_vector_uint64_t	triggerids;
	zbx_uint64_t		triggerid;

	zabbix_log(LOG_LEVEL_DEBUG, "In %s()", __function_name);

	zbx_vector_ptr_create(&triggers);
	zbx_vector_uint64_create(&triggerids);

	/* list of generated trigger IDs (for later deletion of obsoleted triggers) */
	result = DBselect(
			"select distinct td.triggerid"
			" from trigger_discovery td,triggers t,functions f,items i,item_discovery id"
			" where td.parent_triggerid=t.triggerid"
				" and t.triggerid=f.triggerid"
				" and f.itemid=i.itemid"
				" and i.itemid=id.itemid"
				" and id.parent_itemid=" ZBX_FS_UI64,
			discovery_itemid);

	while (NULL != (row = DBfetch(result)))
	{
		ZBX_STR2UINT64(triggerid, row[0]);
		zbx_vector_uint64_append(&triggerids, triggerid);
	}
	DBfree_result(result);

	result = DBselect(
			"select distinct t.triggerid,t.description,t.expression,"
				"t.status,t.type,t.priority,t.comments,t.url"
			" from triggers t,functions f,items i,item_discovery id"
			" where t.triggerid=f.triggerid"
				" and f.itemid=i.itemid"
				" and i.itemid=id.itemid"
				" and id.parent_itemid=" ZBX_FS_UI64,
			discovery_itemid);

	/* run through trigger prototypes */
	while (NULL != (row = DBfetch(result)))
	{
		zbx_uint64_t	parent_triggerid;
		const char	*description_proto, *expression_proto, *comments_proto;
		char		*description_proto_esc, *url_esc;
		unsigned char	status, type, priority;
		int		i;

		ZBX_STR2UINT64(parent_triggerid, row[0]);
		description_proto = row[1];
		description_proto_esc = DBdyn_escape_string(description_proto);
		expression_proto = row[2];
		status = (unsigned char)atoi(row[3]);
		type = (unsigned char)atoi(row[4]);
		priority = (unsigned char)atoi(row[5]);
		comments_proto = row[6];
		url_esc = DBdyn_escape_string(row[7]);

		p = NULL;
		/* {"net.if.discovery":[{"{#IFNAME}":"eth0"},{"{#IFNAME}":"lo"},...]} */
		/*                      ^                                             */
		while (NULL != (p = zbx_json_next(jp_data, p)))
		{
			/* {"net.if.discovery":[{"{#IFNAME}":"eth0"},{"{#IFNAME}":"lo"},...]} */
			/*                      ^------------------^                          */
			if (FAIL == zbx_json_brackets_open(p, &jp_row))
				continue;

			if (SUCCEED != lld_check_record(&jp_row, f_macro, f_regexp, regexps, regexps_num))
				continue;

			DBlld_make_trigger(hostid, parent_triggerid, &triggers, description_proto, expression_proto,
					comments_proto, &jp_row, error);
		}

		zbx_vector_ptr_sort(&triggers, ZBX_DEFAULT_UINT64_PTR_COMPARE_FUNC);

		DBlld_save_triggers(&triggers, status, type, priority, url_esc, parent_triggerid,
				description_proto_esc);

		zbx_free(url_esc);
		zbx_free(description_proto_esc);

		for (i = 0; i < triggerids.values_num;)
		{
			if (FAIL != zbx_vector_ptr_bsearch(&triggers, &triggerids.values[i],
					ZBX_DEFAULT_UINT64_PTR_COMPARE_FUNC))
			{
				zbx_vector_uint64_remove_noorder(&triggerids, i);
			}
			else
				i++;
		}

		DBlld_clean_triggers(&triggers);
	}
	DBfree_result(result);

	zbx_vector_uint64_sort(&triggerids, ZBX_DEFAULT_UINT64_COMPARE_FUNC);
	DBdelete_triggers(&triggerids);

	zbx_vector_uint64_destroy(&triggerids);
	zbx_vector_ptr_destroy(&triggers);

	zabbix_log(LOG_LEVEL_DEBUG, "End of %s()", __function_name);
}

/******************************************************************************
 *                                                                            *
 * Function: DBlld_graph_exists                                               *
 *                                                                            *
 * Purpose: check if graph exists                                             *
 *                                                                            *
 * Author: Alexander Vladishev                                                *
 *                                                                            *
 ******************************************************************************/
static int	DBlld_graph_exists(zbx_uint64_t hostid, zbx_uint64_t graphid, const char *name, zbx_vector_ptr_t *graphs)
{
	char		*name_esc, *sql = NULL;
	size_t		sql_alloc = 256, sql_offset = 0;
	DB_RESULT	result;
	int		i, res = FAIL;

	for (i = 0; i < graphs->values_num; i++)
	{
		if (0 == strcmp(name, ((zbx_lld_graph_t *)graphs->values[i])->name))
			return SUCCEED;
	}

	sql = zbx_malloc(sql, sql_alloc);
	name_esc = DBdyn_escape_string_len(name, GRAPH_NAME_LEN);

	zbx_snprintf_alloc(&sql, &sql_alloc, &sql_offset,
			"select distinct g.graphid"
			" from graphs g,graphs_items gi,items i"
			" where g.graphid=gi.graphid"
				" and gi.itemid=i.itemid"
				" and i.hostid=" ZBX_FS_UI64
				" and g.name='%s'",
			hostid, name_esc);

	if (0 != graphid)
		zbx_snprintf_alloc(&sql, &sql_alloc, &sql_offset, " and g.graphid<>" ZBX_FS_UI64, graphid);

	result = DBselect("%s", sql);

	if (NULL != DBfetch(result))
		res = SUCCEED;
	DBfree_result(result);

	zbx_free(name_esc);
	zbx_free(sql);

	return res;
}

static int	DBlld_make_graph(zbx_uint64_t hostid, zbx_uint64_t parent_graphid, zbx_vector_ptr_t *graphs,
		const char *name_proto, ZBX_GRAPH_ITEMS *gitems_proto, int gitems_proto_num,
		unsigned char ymin_type, zbx_uint64_t ymin_itemid, unsigned char ymin_flags, const char *ymin_key_proto,
		unsigned char ymax_type, zbx_uint64_t ymax_itemid, unsigned char ymax_flags, const char *ymax_key_proto,
		struct zbx_json_parse *jp_row, char **error)
{
	const char	*__function_name = "DBlld_make_graph";

	DB_RESULT	result;
	DB_ROW		row;
	char		*name_esc;
	int		res = SUCCEED, i;
	zbx_lld_graph_t	*graph;
	ZBX_GRAPH_ITEMS	*gitem;

	zabbix_log(LOG_LEVEL_DEBUG, "In %s()", __function_name);

	graph = zbx_calloc(NULL, 1, sizeof(zbx_lld_graph_t));
	graph->name = zbx_strdup(NULL, name_proto);
	substitute_discovery_macros(&graph->name, jp_row, ZBX_MACRO_ANY, NULL, 0);

	name_esc = DBdyn_escape_string_len(graph->name, GRAPH_NAME_LEN);

	result = DBselect(
			"select distinct g.graphid"
			" from graphs g,graph_discovery gd"
			" where g.graphid=gd.graphid"
				" and gd.parent_graphid=" ZBX_FS_UI64
				" and g.name='%s'",
			parent_graphid, name_esc);

	if (NULL != (row = DBfetch(result)))
		ZBX_STR2UINT64(graph->graphid, row[0]);
	DBfree_result(result);

	if (0 == graph->graphid)
	{
		result = DBselect(
				"select distinct g.graphid,gd.name,g.name"
				" from graphs g,graph_discovery gd"
				" where g.graphid=gd.graphid"
					" and gd.parent_graphid=" ZBX_FS_UI64,
				parent_graphid);

		while (NULL != (row = DBfetch(result)))
		{
			char	*old_name = NULL;

			old_name = zbx_strdup(old_name, row[1]);
			substitute_discovery_macros(&old_name, jp_row, ZBX_MACRO_ANY, NULL, 0);

			if (0 == strcmp(old_name, row[2]))
				ZBX_STR2UINT64(graph->graphid, row[0]);

			zbx_free(old_name);

			if (0 != graph->graphid)
				break;
		}
		DBfree_result(result);
	}

	if (SUCCEED == DBlld_graph_exists(hostid, graph->graphid, graph->name, graphs))
	{
		*error = zbx_strdcatf(*error, "Cannot %s graph \"%s\": graph already exists\n",
				0 != graph->graphid ? "update" : "create", graph->name);
		res = FAIL;
		goto out;
	}

	if (0 != gitems_proto_num)
	{
		size_t	gitems_alloc;

		graph->gitems_num = gitems_proto_num;
		gitems_alloc = graph->gitems_num * sizeof(ZBX_GRAPH_ITEMS);
		graph->gitems = zbx_malloc(graph->gitems, gitems_alloc);
		memcpy(graph->gitems, gitems_proto, gitems_alloc);

		for (i = 0; i < graph->gitems_num; i++)
		{
			gitem = &graph->gitems[i];

			if (0 != (ZBX_FLAG_DISCOVERY_CHILD & gitem->flags))
			{
				if (FAIL == (res = DBlld_get_item(hostid, gitem->key, jp_row, &gitem->itemid)))
					break;
			}
		}

		/* sort by itemid */
		qsort(graph->gitems, graph->gitems_num, sizeof(ZBX_GRAPH_ITEMS), ZBX_DEFAULT_UINT64_COMPARE_FUNC);
	}

	if (FAIL == res)
		goto out;

	if (GRAPH_YAXIS_TYPE_ITEM_VALUE == ymin_type)
	{
		graph->ymin_itemid = ymin_itemid;

		if (0 != (ZBX_FLAG_DISCOVERY_CHILD & ymin_flags) &&
				FAIL == (res = DBlld_get_item(hostid, ymin_key_proto, jp_row, &graph->ymin_itemid)))
		{
			goto out;
		}
	}

	if (GRAPH_YAXIS_TYPE_ITEM_VALUE == ymax_type)
	{
		graph->ymax_itemid = ymax_itemid;

		if (0 != (ZBX_FLAG_DISCOVERY_CHILD & ymax_flags) &&
				FAIL == (res = DBlld_get_item(hostid, ymax_key_proto, jp_row, &graph->ymax_itemid)))
		{
			goto out;
		}
	}

	if (0 != graph->graphid)
	{
		char	*sql = NULL;
		size_t	sql_alloc = ZBX_KIBIBYTE, sql_offset = 0, sz, del_gitems_alloc = 0;
		int	idx;

		sql = zbx_malloc(sql, sql_alloc);

		zbx_snprintf_alloc(&sql, &sql_alloc, &sql_offset,
				"select gi.gitemid,i.itemid,i.key_,gi.drawtype,gi.sortorder,gi.color,"
					"gi.yaxisside,gi.calc_fnc,gi.type,i.flags"
				" from graphs_items gi,items i"
				" where gi.itemid=i.itemid"
					" and gi.graphid=" ZBX_FS_UI64
				" order by i.itemid",
				graph->graphid);

		DBget_graphitems(sql, &graph->del_gitems, &del_gitems_alloc, &graph->del_gitems_num);

		/* Run through graph items that must exist removing them from */
		/* del_items. What's left in del_items will be removed later. */
		for (i = 0; i < graph->gitems_num; i++)
		{
			if (NULL != (gitem = bsearch(&graph->gitems[i].itemid, graph->del_gitems, graph->del_gitems_num,
					sizeof(ZBX_GRAPH_ITEMS), ZBX_DEFAULT_UINT64_COMPARE_FUNC)))
			{
				graph->gitems[i].gitemid = gitem->gitemid;

				graph->del_gitems_num--;

				idx = (int)(gitem - graph->del_gitems);

				if (0 != (sz = (graph->del_gitems_num - idx) * sizeof(ZBX_GRAPH_ITEMS)))
					memmove(&graph->del_gitems[idx], &graph->del_gitems[idx + 1], sz);
			}
		}
		zbx_free(sql);
	}

	zbx_vector_ptr_append(graphs, graph);
out:
	if (FAIL == res)
	{
		zbx_free(graph->gitems);
		zbx_free(graph->name);
		zbx_free(graph);
	}

	zbx_free(name_esc);

	zabbix_log(LOG_LEVEL_DEBUG, "End of %s():%s", __function_name, zbx_result_string(res));

	return res;
}

static void	DBlld_save_graphs(zbx_vector_ptr_t *graphs, int width, int height, double yaxismin, double yaxismax,
		unsigned char show_work_period, unsigned char show_triggers, unsigned char graphtype,
		unsigned char show_legend, unsigned char show_3d, double percent_left, double percent_right,
		unsigned char ymin_type, unsigned char ymax_type, zbx_uint64_t parent_graphid,
		const char *name_proto_esc)
{
	int		i, j, new_graphs = 0, new_graphs_items = 0;
	zbx_lld_graph_t	*graph;
	zbx_uint64_t	graphid = 0, graphdiscoveryid = 0, gitemid = 0;
	char		*sql1 = NULL, *sql2 = NULL, *sql3 = NULL, *sql4 = NULL,
			*name_esc;
	size_t		sql1_alloc = 8 * ZBX_KIBIBYTE, sql1_offset = 0,
			sql2_alloc = 2 * ZBX_KIBIBYTE, sql2_offset = 0,
			sql3_alloc = 2 * ZBX_KIBIBYTE, sql3_offset = 0,
			sql4_alloc = 8 * ZBX_KIBIBYTE, sql4_offset = 0;
	const char	*ins_graphs_sql =
			"insert into graphs"
			" (graphid,name,width,height,yaxismin,yaxismax,show_work_period,"
				"show_triggers,graphtype,show_legend,show_3d,percent_left,"
				"percent_right,ymin_type,ymax_type,ymin_itemid,ymax_itemid,flags)"
			" values ";
	const char	*ins_graph_discovery_sql =
			"insert into graph_discovery"
			" (graphdiscoveryid,graphid,parent_graphid,name)"
			" values ";
	const char	*ins_graphs_items_sql =
			"insert into graphs_items"
			" (gitemid,graphid,itemid,drawtype,sortorder,color,yaxisside,calc_fnc,type)"
			" values ";

	for (i = 0; i < graphs->values_num; i++)
	{
		graph = (zbx_lld_graph_t *)graphs->values[i];

		if (0 == graph->graphid)
			new_graphs++;

		for (j = 0; j < graph->gitems_num; j++)
		{
			if (0 == graph->gitems[j].gitemid)
				new_graphs_items++;
		}
	}

	if (0 != new_graphs)
	{
		graphid = DBget_maxid_num("graphs", new_graphs);
		graphdiscoveryid = DBget_maxid_num("graph_discovery", new_graphs);

		sql1 = zbx_malloc(sql1, sql1_alloc);
		sql2 = zbx_malloc(sql2, sql2_alloc);
		DBbegin_multiple_update(&sql1, &sql1_alloc, &sql1_offset);
		DBbegin_multiple_update(&sql2, &sql2_alloc, &sql2_offset);
#ifdef HAVE_MULTIROW_INSERT
		zbx_strcpy_alloc(&sql1, &sql1_alloc, &sql1_offset, ins_graphs_sql);
		zbx_strcpy_alloc(&sql2, &sql2_alloc, &sql2_offset, ins_graph_discovery_sql);
#endif
	}

	if (0 != new_graphs_items)
	{
		gitemid = DBget_maxid_num("graphs_items", new_graphs_items);

		sql3 = zbx_malloc(sql3, sql3_alloc);
		DBbegin_multiple_update(&sql3, &sql3_alloc, &sql3_offset);
#ifdef HAVE_MULTIROW_INSERT
		zbx_strcpy_alloc(&sql3, &sql3_alloc, &sql3_offset, ins_graphs_items_sql);
#endif
	}

	if (new_graphs < graphs->values_num)
	{
		sql4 = zbx_malloc(sql4, sql4_alloc);
		DBbegin_multiple_update(&sql4, &sql4_alloc, &sql4_offset);
	}

	for (i = 0; i < graphs->values_num; i++)
	{
		graph = (zbx_lld_graph_t *)graphs->values[i];

		name_esc = DBdyn_escape_string_len(graph->name, GRAPH_NAME_LEN);

		if (0 == graph->graphid)
		{
			graph->graphid = graphid++;
#ifndef HAVE_MULTIROW_INSERT
			zbx_strcpy_alloc(&sql1, &sql1_alloc, &sql1_offset, ins_graphs_sql);
#endif
			zbx_snprintf_alloc(&sql1, &sql1_alloc, &sql1_offset,
					"(" ZBX_FS_UI64 ",'%s',%d,%d," ZBX_FS_DBL ","
						ZBX_FS_DBL ",%d,%d,%d,%d,%d," ZBX_FS_DBL ","
						ZBX_FS_DBL ",%d,%d,%s,%s,%d)" ZBX_ROW_DL,
					graph->graphid, name_esc, width, height, yaxismin, yaxismax,
					(int)show_work_period, (int)show_triggers,
					(int)graphtype, (int)show_legend, (int)show_3d,
					percent_left, percent_right, (int)ymin_type, (int)ymax_type,
					DBsql_id_ins(graph->ymin_itemid), DBsql_id_ins(graph->ymax_itemid),
					ZBX_FLAG_DISCOVERY_CREATED);

#ifndef HAVE_MULTIROW_INSERT
			zbx_strcpy_alloc(&sql2, &sql2_alloc, &sql2_offset, ins_graph_discovery_sql);
#endif
			zbx_snprintf_alloc(&sql2, &sql2_alloc, &sql2_offset,
					"(" ZBX_FS_UI64 "," ZBX_FS_UI64 "," ZBX_FS_UI64 ",'%s')" ZBX_ROW_DL,
					graphdiscoveryid, graph->graphid, parent_graphid, name_proto_esc);

			graphdiscoveryid++;
		}
		else
		{
			zbx_snprintf_alloc(&sql4, &sql4_alloc, &sql4_offset,
					"update graphs"
					" set name='%s',"
						"width=%d,"
						"height=%d,"
						"yaxismin=" ZBX_FS_DBL ","
						"yaxismax=" ZBX_FS_DBL ","
						"show_work_period=%d,"
						"show_triggers=%d,"
						"graphtype=%d,"
						"show_legend=%d,"
						"show_3d=%d,"
						"percent_left=" ZBX_FS_DBL ","
						"percent_right=" ZBX_FS_DBL ","
						"ymin_type=%d,"
						"ymax_type=%d,"
						"ymin_itemid=%s,"
						"ymax_itemid=%s,"
						"flags=%d"
					" where graphid=" ZBX_FS_UI64 ";\n",
					name_esc, width, height, yaxismin, yaxismax,
					(int)show_work_period, (int)show_triggers,
					(int)graphtype, (int)show_legend, (int)show_3d,
					percent_left, percent_right, (int)ymin_type, (int)ymax_type,
					DBsql_id_ins(graph->ymin_itemid), DBsql_id_ins(graph->ymax_itemid),
					ZBX_FLAG_DISCOVERY_CREATED, graph->graphid);

			zbx_snprintf_alloc(&sql4, &sql4_alloc, &sql4_offset,
					"update graph_discovery"
					" set name='%s'"
					" where graphid=" ZBX_FS_UI64
						" and parent_graphid=" ZBX_FS_UI64 ";\n",
					name_proto_esc, graph->graphid, parent_graphid);
		}

		for (j = 0; j < graph->gitems_num; j++)
		{
			ZBX_GRAPH_ITEMS	*gitem;
			char		*color_esc;

			gitem = &graph->gitems[j];
			color_esc = DBdyn_escape_string_len(gitem->color, GRAPH_ITEM_COLOR_LEN);

			if (0 != gitem->gitemid)
			{
				zbx_snprintf_alloc(&sql4, &sql4_alloc, &sql4_offset,
						"update graphs_items"
						" set drawtype=%d,"
							"sortorder=%d,"
							"color='%s',"
							"yaxisside=%d,"
							"calc_fnc=%d,"
							"type=%d"
						" where gitemid=" ZBX_FS_UI64 ";\n",
						gitem->drawtype,
						gitem->sortorder,
						color_esc,
						gitem->yaxisside,
						gitem->calc_fnc,
						gitem->type,
						gitem->gitemid);
			}
			else
			{
				gitem->gitemid = gitemid++;
#ifndef HAVE_MULTIROW_INSERT
				zbx_strcpy_alloc(&sql3, &sql3_alloc, &sql3_offset, ins_graphs_items_sql);
#endif
				zbx_snprintf_alloc(&sql3, &sql3_alloc, &sql3_offset,
						"(" ZBX_FS_UI64 "," ZBX_FS_UI64 "," ZBX_FS_UI64
							",%d,%d,'%s',%d,%d,%d)" ZBX_ROW_DL,
						gitem->gitemid, graph->graphid, gitem->itemid,
						gitem->drawtype, gitem->sortorder, color_esc,
						gitem->yaxisside, gitem->calc_fnc, gitem->type);
			}

			zbx_free(color_esc);
		}

		for (j = 0; j < graph->del_gitems_num; j++)
		{
			zbx_snprintf_alloc(&sql4, &sql4_alloc, &sql4_offset,
					"delete from graphs_items"
					" where gitemid=" ZBX_FS_UI64 ";\n",
					graph->del_gitems[j].gitemid);
		}

		zbx_free(name_esc);
	}

	if (0 != new_graphs)
	{
#ifdef HAVE_MULTIROW_INSERT
		sql1_offset--;
		sql2_offset--;
		zbx_strcpy_alloc(&sql1, &sql1_alloc, &sql1_offset, ";\n");
		zbx_strcpy_alloc(&sql2, &sql2_alloc, &sql2_offset, ";\n");
#endif
		DBend_multiple_update(&sql1, &sql1_alloc, &sql1_offset);
		DBend_multiple_update(&sql2, &sql2_alloc, &sql2_offset);
		DBexecute("%s", sql1);
		DBexecute("%s", sql2);
		zbx_free(sql1);
		zbx_free(sql2);
	}

	if (0 != new_graphs_items)
	{
#ifdef HAVE_MULTIROW_INSERT
		sql3_offset--;
		zbx_strcpy_alloc(&sql3, &sql3_alloc, &sql3_offset, ";\n");
#endif
		DBend_multiple_update(&sql3, &sql3_alloc, &sql3_offset);
		DBexecute("%s", sql3);
		zbx_free(sql3);
	}

	if (new_graphs < graphs->values_num)
	{
		DBend_multiple_update(&sql4, &sql4_alloc, &sql4_offset);
		DBexecute("%s", sql4);
		zbx_free(sql4);
	}
}

/******************************************************************************
 *                                                                            *
 * Function: DBlld_update_graphs                                              *
 *                                                                            *
 * Purpose: add or update graphs for discovery item                           *
 *                                                                            *
 * Parameters: hostid  - [IN] host identificator from database                *
 *             agent   - [IN] discovery item identificator from database      *
 *             jp_data - [IN] received data                                   *
 *                                                                            *
 * Author: Alexander Vladishev                                                *
 *                                                                            *
 ******************************************************************************/
static void	DBlld_update_graphs(zbx_uint64_t hostid, zbx_uint64_t discovery_itemid,
		struct zbx_json_parse *jp_data, char **error, const char *f_macro,
		const char *f_regexp, ZBX_REGEXP *regexps, int regexps_num)
{
	const char		*__function_name = "DBlld_update_graphs";

	struct zbx_json_parse	jp_row;
	const char		*p;
	DB_RESULT		result;
	DB_ROW			row;
	zbx_vector_ptr_t	graphs;
	zbx_vector_uint64_t	graphids;
	char			*sql = NULL;
	size_t			sql_alloc = 512, sql_offset;

	zabbix_log(LOG_LEVEL_DEBUG, "In %s()", __function_name);

	zbx_vector_ptr_create(&graphs);
	zbx_vector_uint64_create(&graphids);
	sql = zbx_malloc(sql, sql_alloc);

	result = DBselect(
			"select distinct gd.graphid"
			" from item_discovery id,items i,graphs_items gi,graphs g"
			" left join items i1 on i1.itemid=g.ymin_itemid"
			" left join items i2 on i2.itemid=g.ymax_itemid"
			" join graph_discovery gd on gd.parent_graphid=g.graphid"
			" where id.itemid=i.itemid"
				" and i.itemid=gi.itemid"
				" and gi.graphid=g.graphid"
				" and id.parent_itemid=" ZBX_FS_UI64,
			discovery_itemid);

	while (NULL != (row = DBfetch(result)))
	{
		zbx_uint64_t	graphid;

		ZBX_STR2UINT64(graphid, row[0]);

		zbx_vector_uint64_append(&graphids, graphid);
	}
	DBfree_result(result);

	result = DBselect(
			"select distinct g.graphid,g.name,g.width,g.height,g.yaxismin,g.yaxismax,g.show_work_period,"
				"g.show_triggers,g.graphtype,g.show_legend,g.show_3d,g.percent_left,g.percent_right,"
				"g.ymin_type,i1.itemid,i1.flags,i1.key_,g.ymax_type,i2.itemid,i2.flags,i2.key_"
			" from item_discovery id,items i,graphs_items gi,graphs g"
			" left join items i1 on i1.itemid=g.ymin_itemid"
			" left join items i2 on i2.itemid=g.ymax_itemid"
			" where id.itemid=i.itemid"
				" and i.itemid=gi.itemid"
				" and gi.graphid=g.graphid"
				" and id.parent_itemid=" ZBX_FS_UI64,
			discovery_itemid);

	while (NULL != (row = DBfetch(result)))
	{
		ZBX_GRAPH_ITEMS	*gitems_proto = NULL;
		size_t		gitems_proto_alloc = 0, gitems_proto_num = 0;
		zbx_uint64_t	parent_graphid, ymin_itemid = 0, ymax_itemid = 0;
		const char	*name_proto, *ymin_key_proto = NULL, *ymax_key_proto = NULL;
		char		*name_proto_esc;
		int		width, height;
		double		yaxismin, yaxismax, percent_left, percent_right;
		unsigned char	show_work_period, show_triggers, graphtype, show_legend, show_3d,
				ymin_type = GRAPH_YAXIS_TYPE_CALCULATED, ymax_type = GRAPH_YAXIS_TYPE_CALCULATED,
				ymin_flags = 0, ymax_flags = 0;
		int		i;

		ZBX_STR2UINT64(parent_graphid, row[0]);
		name_proto = row[1];
		name_proto_esc = DBdyn_escape_string(name_proto);
		width = atoi(row[2]);
		height = atoi(row[3]);
		yaxismin = atof(row[4]);
		yaxismax = atof(row[5]);
		show_work_period = (unsigned char)atoi(row[6]);
		show_triggers = (unsigned char)atoi(row[7]);
		graphtype = (unsigned char)atoi(row[8]);
		show_legend = (unsigned char)atoi(row[9]);
		show_3d = (unsigned char)atoi(row[10]);
		percent_left = atof(row[11]);
		percent_right = atof(row[12]);
		ymin_type = (unsigned char)atoi(row[13]);
		if (GRAPH_YAXIS_TYPE_ITEM_VALUE == ymin_type && SUCCEED != DBis_null(row[14]))
		{
			ymin_type = GRAPH_YAXIS_TYPE_ITEM_VALUE;
			ZBX_STR2UINT64(ymin_itemid, row[14]);
			ymin_flags = (unsigned char)atoi(row[15]);
			ymin_key_proto = row[16];
		}
		ymax_type = (unsigned char)atoi(row[17]);
		if (GRAPH_YAXIS_TYPE_ITEM_VALUE == ymax_type && SUCCEED != DBis_null(row[18]))
		{
			ymax_type = GRAPH_YAXIS_TYPE_ITEM_VALUE;
			ZBX_STR2UINT64(ymax_itemid, row[18]);
			ymax_flags = (unsigned char)atoi(row[19]);
			ymax_key_proto = row[20];
		}

		sql_offset = 0;
		zbx_snprintf_alloc(&sql, &sql_alloc, &sql_offset,
				"select 0,i.itemid,i.key_,gi.drawtype,gi.sortorder,gi.color,"
					"gi.yaxisside,gi.calc_fnc,gi.type,i.flags"
				" from graphs_items gi,items i"
				" where gi.itemid=i.itemid"
					" and gi.graphid=" ZBX_FS_UI64,
				parent_graphid);

		DBget_graphitems(sql, &gitems_proto, &gitems_proto_alloc, &gitems_proto_num);

		p = NULL;
		/* {"net.if.discovery":[{"{#IFNAME}":"eth0"},{"{#IFNAME}":"lo"},...]} */
		/*                      ^                                             */
		while (NULL != (p = zbx_json_next(jp_data, p)))
		{
			/* {"net.if.discovery":[{"{#IFNAME}":"eth0"},{"{#IFNAME}":"lo"},...]} */
			/*                      ^------------------^                          */
			if (FAIL == zbx_json_brackets_open(p, &jp_row))
				continue;

			if (SUCCEED != lld_check_record(&jp_row, f_macro, f_regexp, regexps, regexps_num))
				continue;

			DBlld_make_graph(hostid, parent_graphid, &graphs, name_proto, gitems_proto, gitems_proto_num,
					ymin_type, ymin_itemid, ymin_flags, ymin_key_proto,
					ymax_type, ymax_itemid, ymax_flags, ymax_key_proto,
					&jp_row, error);
		}

		zbx_vector_ptr_sort(&graphs, ZBX_DEFAULT_UINT64_PTR_COMPARE_FUNC);

		DBlld_save_graphs(&graphs, width, height, yaxismin, yaxismax, show_work_period, show_triggers,
				graphtype, show_legend, show_3d, percent_left, percent_right, ymin_type, ymax_type,
				parent_graphid, name_proto_esc);

		zbx_free(gitems_proto);
		zbx_free(name_proto_esc);

		for (i = 0; i < graphids.values_num;)
		{
			if (FAIL != zbx_vector_ptr_bsearch(&graphs, &graphids.values[i],
					ZBX_DEFAULT_UINT64_PTR_COMPARE_FUNC))
			{
				zbx_vector_uint64_remove_noorder(&graphids, i);
			}
			else
				i++;
		}

		DBlld_clean_graphs(&graphs);
	}
	DBfree_result(result);

	zbx_vector_uint64_sort(&graphids, ZBX_DEFAULT_UINT64_COMPARE_FUNC);
	DBdelete_graphs(&graphids);

	zbx_free(sql);
	zbx_vector_uint64_destroy(&graphids);
	zbx_vector_ptr_destroy(&graphs);
>>>>>>> 330e1acc

	zabbix_log(LOG_LEVEL_DEBUG, "End of %s()", __function_name);
}

/******************************************************************************
 *                                                                            *
 * Function: DBlld_process_discovery_rule                                     *
 *                                                                            *
 * Purpose: add or update items, triggers and graphs for discovery item       *
 *                                                                            *
 * Parameters: lld_ruleid - [IN] discovery item identificator from database   *
 *             value      - [IN] received value from agent                    *
 *                                                                            *
 ******************************************************************************/
void	DBlld_process_discovery_rule(zbx_uint64_t lld_ruleid, char *value, zbx_timespec_t *ts)
{
	const char		*__function_name = "DBlld_process_discovery_rule";

	DB_RESULT		result;
	DB_ROW			row;
	zbx_uint64_t		hostid = 0;
	struct zbx_json_parse	jp, jp_data;
	char			*discovery_key = NULL, *filter = NULL, *error = NULL, *db_error = NULL, *error_esc;
	unsigned char		status = 0;
	unsigned short		lifetime;
	char			*f_macro = NULL, *f_regexp = NULL;
	ZBX_REGEXP		*regexps = NULL;
	int			regexps_alloc = 0, regexps_num = 0;
	char			*sql = NULL;
	size_t			sql_alloc = 128, sql_offset = 0;

	zabbix_log(LOG_LEVEL_DEBUG, "In %s() itemid:" ZBX_FS_UI64, __function_name, lld_ruleid);

	sql = zbx_malloc(sql, sql_alloc);

	zbx_snprintf_alloc(&sql, &sql_alloc, &sql_offset, "update items set lastclock=%d,lastns=%d", ts->sec, ts->ns);

	result = DBselect(
			"select hostid,key_,status,filter,error,lifetime"
			" from items"
			" where itemid=" ZBX_FS_UI64,
			lld_ruleid);

	if (NULL != (row = DBfetch(result)))
	{
		char	*lifetime_str;

		ZBX_STR2UINT64(hostid, row[0]);
		discovery_key = zbx_strdup(discovery_key, row[1]);
		status = (unsigned char)atoi(row[2]);
		filter = zbx_strdup(filter, row[3]);
		db_error = zbx_strdup(db_error, row[4]);

		lifetime_str = zbx_strdup(NULL, row[5]);
		substitute_simple_macros(NULL, NULL, &hostid, NULL, NULL, NULL, &lifetime_str, MACRO_TYPE_COMMON, NULL, 0);
		if (SUCCEED != is_ushort(lifetime_str, &lifetime))
		{
			zabbix_log(LOG_LEVEL_WARNING, "cannot process lost resources for the discovery rule \"%s:%s\":"
					" \"%s\" is not a valid value",
					zbx_host_string(hostid), discovery_key, lifetime_str);
			lifetime = 0xffff;
		}
		zbx_free(lifetime_str);
	}
	else
		zabbix_log(LOG_LEVEL_WARNING, "invalid discovery rule ID [" ZBX_FS_UI64 "]", lld_ruleid);
	DBfree_result(result);

	if (0 == hostid)
		goto clean;

	DBbegin();

	error = zbx_strdup(error, "");

	if (SUCCEED != zbx_json_open(value, &jp))
	{
		error = zbx_strdup(error, "Value should be a JSON object");
		goto error;
	}

	/* {"net.if.discovery":[{"{#IFNAME}":"eth0"},{"{#IFNAME}":"lo"},...]} */
	/*                     ^-------------------------------------------^  */
	if (SUCCEED != zbx_json_brackets_by_name(&jp, ZBX_PROTO_TAG_DATA, &jp_data))
	{
		error = zbx_dsprintf(error, "Cannot find the \"%s\" array in the received JSON object",
				ZBX_PROTO_TAG_DATA);
		goto error;
	}

	if (NULL != (f_regexp = strchr(filter, ':')))
	{
		f_macro = filter;
		*f_regexp++ = '\0';

		if ('@' == *f_regexp)
		{
			DB_RESULT	result;
			DB_ROW		row;
			char		*f_regexp_esc;

			f_regexp_esc = DBdyn_escape_string(f_regexp + 1);

			result = DBselect("select e.expression,e.expression_type,e.exp_delimiter,e.case_sensitive"
					" from regexps r,expressions e"
					" where r.regexpid=e.regexpid"
						" and r.name='%s'" ZBX_SQL_NODE,
					f_regexp_esc, DBand_node_local("r.regexpid"));

			zbx_free(f_regexp_esc);

			while (NULL != (row = DBfetch(result)))
			{
				add_regexp_ex(&regexps, &regexps_alloc, &regexps_num,
						f_regexp + 1, row[0], atoi(row[1]), row[2][0], atoi(row[3]));
			}
			DBfree_result(result);
		}

		zabbix_log(LOG_LEVEL_DEBUG, "%s() f_macro:'%s' f_regexp:'%s'",
				__function_name, f_macro, f_regexp);
	}

<<<<<<< HEAD
	DBlld_update_items(hostid, lld_ruleid, &jp_data, &error, f_macro, f_regexp, regexps, regexps_num, ts->sec);
	DBlld_update_triggers(hostid, lld_ruleid, &jp_data, &error, f_macro, f_regexp, regexps, regexps_num);
	DBlld_update_graphs(hostid, lld_ruleid, &jp_data, &error, f_macro, f_regexp, regexps, regexps_num);
	DBlld_update_hosts(lld_ruleid, &jp_data, &error, f_macro, f_regexp, regexps, regexps_num, lifetime, ts->sec);
	DBlld_remove_lost_resources(lld_ruleid, lifetime, ts->sec);
=======
	DBlld_update_items(hostid, discovery_itemid, &jp_data, &error, f_macro, f_regexp, regexps, regexps_num,
			lifetime, ts->sec);
	DBlld_update_triggers(hostid, discovery_itemid, &jp_data, &error, f_macro, f_regexp, regexps, regexps_num);
	DBlld_update_graphs(hostid, discovery_itemid, &jp_data, &error, f_macro, f_regexp, regexps, regexps_num);
>>>>>>> 330e1acc

	clean_regexps_ex(regexps, &regexps_num);
	zbx_free(regexps);

	if (ITEM_STATUS_NOTSUPPORTED == status)
	{
		zabbix_log(LOG_LEVEL_WARNING,  "discovery rule [" ZBX_FS_UI64 "][%s] became supported",
				lld_ruleid, zbx_host_key_string(lld_ruleid));

		zbx_snprintf_alloc(&sql, &sql_alloc, &sql_offset, ",status=%d", ITEM_STATUS_ACTIVE);
	}
error:
	if (NULL != error && 0 != strcmp(error, db_error))
	{
		error_esc = DBdyn_escape_string_len(error, ITEM_ERROR_LEN);

		zbx_snprintf_alloc(&sql, &sql_alloc, &sql_offset, ",error='%s'", error_esc);

		zbx_free(error_esc);
	}

	zbx_snprintf_alloc(&sql, &sql_alloc, &sql_offset, " where itemid=" ZBX_FS_UI64, lld_ruleid);

	DBexecute("%s", sql);

	DBcommit();
clean:
	zbx_free(error);
	zbx_free(db_error);
	zbx_free(filter);
	zbx_free(discovery_key);
	zbx_free(sql);

	zabbix_log(LOG_LEVEL_DEBUG, "End of %s()", __function_name);
}<|MERGE_RESOLUTION|>--- conflicted
+++ resolved
@@ -22,1666 +22,6 @@
 #include "log.h"
 #include "zbxalgo.h"
 #include "zbxserver.h"
-
-<<<<<<< HEAD
-static void	DBlld_remove_lost_resources(zbx_uint64_t lld_ruleid, unsigned short lifetime, int now)
-{
-	const char		*__function_name = "DBlld_remove_lost_resources";
-
-	DB_RESULT		result;
-	DB_ROW			row;
-	zbx_uint64_t		itemdiscoveryid, itemid;
-	int			lastcheck, ts_delete, lifetime_sec;
-	zbx_vector_uint64_t	itemids;
-	char			*sql = NULL;
-	size_t			sql_alloc = 512, sql_offset = 0;
-
-	zabbix_log(LOG_LEVEL_DEBUG, "In %s() lifetime:%hu", __function_name, lifetime);
-
-	sql = zbx_malloc(sql, sql_alloc);
-	zbx_vector_uint64_create(&itemids);
-
-	DBbegin_multiple_update(&sql, &sql_alloc, &sql_offset);
-
-	lifetime_sec = lifetime * SEC_PER_DAY;
-
-	result = DBselect(
-			"select id2.itemdiscoveryid,id2.itemid,id2.lastcheck,id2.ts_delete"
-			" from item_discovery id1,item_discovery id2"
-			" where id1.itemid=id2.parent_itemid"
-				" and id1.parent_itemid=" ZBX_FS_UI64
-				" and id2.lastcheck<%d",
-			lld_ruleid, now);
-
-	while (NULL != (row = DBfetch(result)))
-	{
-		ZBX_STR2UINT64(itemdiscoveryid, row[0]);
-		ZBX_STR2UINT64(itemid, row[1]);
-		lastcheck = atoi(row[2]);
-		ts_delete = atoi(row[3]);
-
-		if (lastcheck < now - lifetime_sec)
-		{
-			zbx_vector_uint64_append(&itemids, itemid);
-		}
-		else if (ts_delete != lastcheck + lifetime_sec)
-		{
-			zbx_snprintf_alloc(&sql, &sql_alloc, &sql_offset,
-					"update item_discovery"
-					" set ts_delete=%d"
-					" where itemdiscoveryid=" ZBX_FS_UI64 ";\n",
-					lastcheck + lifetime_sec, itemdiscoveryid);
-		}
-	}
-	DBfree_result(result);
-
-	zbx_vector_uint64_sort(&itemids, ZBX_DEFAULT_UINT64_COMPARE_FUNC);
-
-	DBdelete_items(&itemids);
-
-	DBend_multiple_update(&sql, &sql_alloc, &sql_offset);
-	if (16 < sql_offset)	/* in ORACLE always present begin..end; */
-		DBexecute("%s", sql);
-
-	zbx_vector_uint64_destroy(&itemids);
-	zbx_free(sql);
-=======
-typedef struct
-{
-	zbx_uint64_t	functionid;
-	zbx_uint64_t	itemid;
-	char		*host;
-	char		*key;
-	char		*function;
-	char		*parameter;
-	unsigned char	flags;
-}
-zbx_lld_function_t;
-
-typedef struct
-{
-	zbx_uint64_t		triggerid;
-	zbx_vector_ptr_t	functions;
-	char			*description;
-	char			*expression;
-	char			*full_expression;
-	char			*comments;
-	unsigned char		update_expression;
-}
-zbx_lld_trigger_t;
-
-typedef struct
-{
-	zbx_uint64_t	graphid;
-	char		*name;
-	ZBX_GRAPH_ITEMS	*gitems;
-	ZBX_GRAPH_ITEMS	*del_gitems;
-	zbx_uint64_t	ymin_itemid;
-	zbx_uint64_t	ymax_itemid;
-	size_t		gitems_num;
-	size_t		del_gitems_num;
-}
-zbx_lld_graph_t;
-
-static void	DBlld_clean_graphs(zbx_vector_ptr_t *graphs)
-{
-	zbx_lld_graph_t	*graph;
-
-	while (0 != graphs->values_num)
-	{
-		graph = (zbx_lld_graph_t *)graphs->values[--graphs->values_num];
-
-		zbx_free(graph->del_gitems);
-		zbx_free(graph->gitems);
-		zbx_free(graph->name);
-		zbx_free(graph);
-	}
-}
-
-static void	DBlld_clean_trigger_functions(zbx_vector_ptr_t *functions)
-{
-	zbx_lld_function_t	*function;
-
-	while (0 != functions->values_num)
-	{
-		function = (zbx_lld_function_t *)functions->values[--functions->values_num];
-
-		zbx_free(function->parameter);
-		zbx_free(function->function);
-		zbx_free(function->key);
-		zbx_free(function->host);
-		zbx_free(function);
-	}
-}
-
-static void	DBlld_clean_triggers(zbx_vector_ptr_t *triggers)
-{
-	zbx_lld_trigger_t	*trigger;
-
-	while (0 != triggers->values_num)
-	{
-		trigger = (zbx_lld_trigger_t *)triggers->values[--triggers->values_num];
-
-		DBlld_clean_trigger_functions(&trigger->functions);
-		zbx_vector_ptr_destroy(&trigger->functions);
-
-		zbx_free(trigger->comments);
-		zbx_free(trigger->full_expression);
-		zbx_free(trigger->expression);
-		zbx_free(trigger->description);
-		zbx_free(trigger);
-	}
-}
-
-/******************************************************************************
- *                                                                            *
- * Function: DBlld_expand_trigger_expression                                  *
- *                                                                            *
- * Purpose: expand trigger expression                                         *
- *                                                                            *
- * Parameters: triggerid  - [IN] trigger identificator from database          *
- *             expression - [IN] trigger short expression                     *
- *             jp_row     - [IN] received discovery record                    *
- *                                                                            *
- * Return value: pointer to expanded expression                               *
- *                                                                            *
- * Author: Alexander Vladishev                                                *
- *                                                                            *
- ******************************************************************************/
-static char	*DBlld_expand_trigger_expression(const char *expression, zbx_vector_ptr_t *functions)
-{
-	const char		*__function_name = "DBlld_expand_trigger_expression";
-
-	const char		*bl, *br;
-	char			*expr = NULL;
-	size_t			expr_alloc = 256, expr_offset = 0;
-	zbx_uint64_t		functionid;
-	zbx_lld_function_t	*function;
-	int			i;
-
-	zabbix_log(LOG_LEVEL_DEBUG, "In %s() expression:'%s'", __function_name, expression);
-
-	expr = zbx_malloc(expr, expr_alloc);
-
-	bl = br = expression;
-
-	while (1)
-	{
-		if (NULL == (bl = strchr(bl, '{')))
-		{
-			zbx_strcpy_alloc(&expr, &expr_alloc, &expr_offset, br);
-			break;
-		}
-
-		zbx_strncpy_alloc(&expr, &expr_alloc, &expr_offset, br, bl - br);
-
-		if (NULL == (br = strchr(bl, '}')))
-		{
-			zbx_strcpy_alloc(&expr, &expr_alloc, &expr_offset, bl);
-			break;
-		}
-
-		bl++;
-
-		if (SUCCEED != is_uint64_n(bl, br - bl, &functionid) || FAIL == (i = zbx_vector_ptr_bsearch(
-				functions, &functionid, ZBX_DEFAULT_UINT64_PTR_COMPARE_FUNC)))
-		{
-			br = bl - 1;
-			continue;
-		}
-
-		function = (zbx_lld_function_t *)functions->values[i];
-
-		zbx_snprintf_alloc(&expr, &expr_alloc, &expr_offset, "{%s:%s.%s(%s)}",
-				function->host, function->key, function->function, function->parameter);
-
-		bl = ++br;
-	}
-
-	zabbix_log(LOG_LEVEL_DEBUG, "End of %s() expr:'%s'", __function_name, expr);
-
-	return expr;
-}
-
-static int	DBlld_compare_trigger_items(zbx_uint64_t triggerid, struct zbx_json_parse *jp_row)
-{
-	const char	*__function_name = "DBlld_compare_trigger_items";
-	DB_RESULT	result;
-	DB_ROW		row;
-	char		*old_key = NULL;
-	int		res = FAIL;
-
-	zabbix_log(LOG_LEVEL_DEBUG, "In %s()", __function_name);
-
-	result = DBselect(
-			"select id.key_,i.key_"
-			" from functions f,items i,item_discovery id"
-			" where f.itemid=i.itemid"
-				" and i.itemid=id.itemid"
-				" and f.triggerid=" ZBX_FS_UI64,
-			triggerid);
-
-	while (NULL != (row = DBfetch(result)))
-	{
-		old_key = zbx_strdup(old_key, row[0]);
-		substitute_key_macros(&old_key, NULL, NULL, jp_row, MACRO_TYPE_ITEM_KEY, NULL, 0);
-
-		if (0 == strcmp(old_key, row[1]))
-		{
-			res = SUCCEED;
-			break;
-		}
-	}
-	DBfree_result(result);
-
-	zbx_free(old_key);
-
-	zabbix_log(LOG_LEVEL_DEBUG, "End of %s():%s", __function_name, zbx_result_string(res));
-
-	return res;
-}
-
-/******************************************************************************
- *                                                                            *
- * Function: DBlld_get_item                                                   *
- *                                                                            *
- * Author: Alexander Vladishev                                                *
- *                                                                            *
- ******************************************************************************/
-static int	DBlld_get_item(zbx_uint64_t hostid, const char *tmpl_key,
-		struct zbx_json_parse *jp_row, zbx_uint64_t *itemid)
-{
-	const char	*__function_name = "DBlld_get_item";
-
-	DB_RESULT	result;
-	DB_ROW		row;
-	char		*key = NULL, *key_esc;
-	int		res = SUCCEED;
-
-	zabbix_log(LOG_LEVEL_DEBUG, "In %s()", __function_name);
-
-	if (NULL != jp_row)
-	{
-		key = zbx_strdup(key, tmpl_key);
-		substitute_key_macros(&key, NULL, NULL, jp_row, MACRO_TYPE_ITEM_KEY, NULL, 0);
-		key_esc = DBdyn_escape_string_len(key, ITEM_KEY_LEN);
-	}
-	else
-		key_esc = DBdyn_escape_string_len(tmpl_key, ITEM_KEY_LEN);
-
-	result = DBselect(
-			"select itemid"
-			" from items"
-			" where hostid=" ZBX_FS_UI64
-				" and key_='%s'",
-			hostid, key_esc);
-
-	zbx_free(key_esc);
-	zbx_free(key);
-
-	if (NULL == (row = DBfetch(result)))
-	{
-		zabbix_log(LOG_LEVEL_DEBUG, "%s() cannot find item [%s] on the host",
-				__function_name, key);
-		res = FAIL;
-	}
-	else
-		ZBX_STR2UINT64(*itemid, row[0]);
-
-	DBfree_result(result);
-
-	zabbix_log(LOG_LEVEL_DEBUG, "End of %s():%s", __function_name, zbx_result_string(res));
-
-	return res;
-}
-
-/******************************************************************************
- *                                                                            *
- * Function: DBlld_get_trigger_functions                                      *
- *                                                                            *
- * Purpose: selects trigger functions to an array by triggerid                *
- *                                                                            *
- * Return value: array of trigger functions                                   *
- *                                                                            *
- * Author: Alexander Vladishev                                                *
- *                                                                            *
- * Comments: use DBlld_clean_trigger_functions() before destroying            *
- *           a functions array                                                *
- *                                                                            *
- ******************************************************************************/
-static void	DBlld_get_trigger_functions(zbx_uint64_t triggerid, struct zbx_json_parse *jp_row,
-		zbx_vector_ptr_t *functions)
-{
-	const char		*__function_name = "DBlld_get_trigger_functions";
-
-	DB_RESULT		result;
-	DB_ROW			row;
-	zbx_lld_function_t	*function;
-
-	zabbix_log(LOG_LEVEL_DEBUG, "In %s()", __function_name);
-
-	result = DBselect(
-			"select f.functionid,f.itemid,h.host,i.key_,f.function,f.parameter,i.flags"
-			" from functions f,items i,hosts h"
-			" where f.itemid=i.itemid"
-				" and i.hostid=h.hostid"
-				" and f.triggerid=" ZBX_FS_UI64,
-			triggerid);
-
-	while (NULL != (row = DBfetch(result)))
-	{
-		function = zbx_malloc(NULL, sizeof(zbx_lld_function_t));
-		ZBX_STR2UINT64(function->functionid, row[0]);
-		ZBX_STR2UINT64(function->itemid, row[1]);
-		function->host = zbx_strdup(NULL, row[2]);
-		function->key = zbx_strdup(NULL, row[3]);
-		function->function = zbx_strdup(NULL, row[4]);
-		function->parameter = zbx_strdup(NULL, row[5]);
-		function->flags = (unsigned char)atoi(row[6]);
-		zbx_vector_ptr_append(functions, function);
-
-		if (NULL != jp_row && 0 != (function->flags & ZBX_FLAG_DISCOVERY_CHILD))
-			substitute_key_macros(&function->key, NULL, NULL, jp_row, MACRO_TYPE_ITEM_KEY, NULL, 0);
-	}
-	DBfree_result(result);
-
-	zbx_vector_ptr_sort(functions, ZBX_DEFAULT_UINT64_PTR_COMPARE_FUNC);
-
-	zabbix_log(LOG_LEVEL_DEBUG, "End of %s()", __function_name);
-}
-
-int	lld_check_record(struct zbx_json_parse *jp_row, const char *f_macro, const char *f_regexp, ZBX_REGEXP *regexps,
-	int regexps_num)
-{
-	const char	*__function_name = "lld_check_record";
-
-	char		*value = NULL;
-	size_t		value_alloc = 0;
-	int		res = SUCCEED;
-
-	zabbix_log(LOG_LEVEL_DEBUG, "In %s() jp_row:'%.*s'", __function_name,
-			jp_row->end - jp_row->start + 1, jp_row->start);
-
-	if (NULL == f_macro || NULL == f_regexp)
-		goto out;
-
-	if (SUCCEED == zbx_json_value_by_name_dyn(jp_row, f_macro, &value, &value_alloc))
-		res = regexp_match_ex(regexps, regexps_num, value, f_regexp, ZBX_CASE_SENSITIVE);
-
-	zbx_free(value);
-out:
-	zabbix_log(LOG_LEVEL_DEBUG, "End of %s():%s", __function_name, zbx_result_string(res));
-
-	return res;
-}
-
-/******************************************************************************
- *                                                                            *
- * Function: DBlld_trigger_exists                                             *
- *                                                                            *
- * Purpose: check if trigger exists either in triggers list or in the         *
- *          database                                                          *
- *                                                                            *
- * Parameters: hostid - host identificator from database                      *
- *             triggerid - trigger identificator from database                *
- *             description - trigger description                              *
- *             full_expression - trigger expression                           *
- *             triggers - list of triggers                                    *
- *                                                                            *
- * Return value: SUCCEED if trigger exists otherwise FAIL                     *
- *                                                                            *
- * Author: Alexander Vladishev                                                *
- *                                                                            *
- ******************************************************************************/
-static int	DBlld_trigger_exists(zbx_uint64_t hostid, zbx_uint64_t triggerid, const char *description,
-		const char *full_expression, zbx_vector_ptr_t *triggers)
-{
-	char			*description_esc, *sql = NULL;
-	size_t			sql_alloc = 256, sql_offset = 0;
-	zbx_vector_ptr_t	functions;
-	DB_RESULT		result;
-	DB_ROW			row;
-	int			i, ret = FAIL;
-
-	for (i = 0; i < triggers->values_num; i++)
-	{
-		zbx_lld_trigger_t	*trigger;
-
-		trigger = (zbx_lld_trigger_t *)triggers->values[i];
-
-		if (0 == strcmp(description, trigger->description) && 0 == strcmp(full_expression, trigger->full_expression))
-			return SUCCEED;
-	}
-
-	sql = zbx_malloc(sql, sql_alloc);
-	description_esc = DBdyn_escape_string_len(description, TRIGGER_DESCRIPTION_LEN);
-	zbx_vector_ptr_create(&functions);
-
-	zbx_snprintf_alloc(&sql, &sql_alloc, &sql_offset,
-			"select distinct t.triggerid,t.expression"
-			" from triggers t,functions f,items i"
-			" where t.triggerid=f.triggerid"
-				" and f.itemid=i.itemid"
-				" and i.hostid=" ZBX_FS_UI64
-				" and t.description='%s'",
-			hostid, description_esc);
-
-	if (0 != triggerid)
-		zbx_snprintf_alloc(&sql, &sql_alloc, &sql_offset, " and t.triggerid<>" ZBX_FS_UI64, triggerid);
-
-	result = DBselect("%s", sql);
-
-	while (NULL != (row = DBfetch(result)))
-	{
-		zbx_uint64_t	h_triggerid;
-		char		*h_full_expression;
-
-		ZBX_STR2UINT64(h_triggerid, row[0]);
-
-		DBlld_get_trigger_functions(h_triggerid, NULL, &functions);
-		h_full_expression = DBlld_expand_trigger_expression(row[1], &functions);
-		DBlld_clean_trigger_functions(&functions);
-
-		if (0 == strcmp(full_expression, h_full_expression))
-			ret = SUCCEED;
-
-		zbx_free(h_full_expression);
-
-		if (SUCCEED == ret)
-			break;
-	}
-	DBfree_result(result);
-
-	zbx_vector_ptr_destroy(&functions);
-	zbx_free(description_esc);
-	zbx_free(sql);
-
-	return ret;
-}
-
-/******************************************************************************
- *                                                                            *
- * Function: DBlld_make_trigger                                               *
- *                                                                            *
- * Purpose: create a trigger based on lld rule and add it to the list         *
- *                                                                            *
- * Parameters: hostid - trigger host identificator                            *
- *             parent_triggerid - trigger identificator from database         *
- *             triggers - [OUT] list of triggers                              *
- *             description_proto - trigger description                        *
- *             expression - trigger expression                                *
- *             jp_row - json record corresponding to the trigger              *
- *                                                                            *
- * Return value: upon successful completion return SUCCEED                    *
- *                                                                            *
- * Author: Alexander Vladishev                                                *
- *                                                                            *
- ******************************************************************************/
-static int	DBlld_make_trigger(zbx_uint64_t hostid, zbx_uint64_t parent_triggerid, zbx_vector_ptr_t *triggers,
-		const char *description_proto, const char *expression_proto, const char *comments_proto,
-		struct zbx_json_parse *jp_row, char **error)
-{
-	const char		*__function_name = "DBlld_make_trigger";
-
-	DB_RESULT		result;
-	DB_ROW			row;
-	char			*description_esc, *expression, *full_expression, err[64];
-	zbx_vector_ptr_t	functions;
-	zbx_lld_trigger_t	*trigger;
-	zbx_lld_function_t	*function;
-	zbx_uint64_t		h_triggerid;
-	int			i, ret = SUCCEED;
-
-	zabbix_log(LOG_LEVEL_DEBUG, "In %s()", __function_name);
-
-	zbx_vector_ptr_create(&functions);
-
-	trigger = zbx_calloc(NULL, 1, sizeof(zbx_lld_trigger_t));
-	trigger->update_expression = 1;
-	trigger->description = zbx_strdup(NULL, description_proto);
-	substitute_discovery_macros(&trigger->description, jp_row, ZBX_MACRO_ANY, NULL, 0);
-
-	expression = zbx_strdup(NULL, expression_proto);
-	if (SUCCEED != substitute_discovery_macros(&expression, jp_row, ZBX_MACRO_NUMERIC, err, sizeof(err)))
-	{
-		*error = zbx_strdcatf(*error, "Cannot create trigger \"%s\": %s.\n",
-				trigger->description, err);
-		ret = FAIL;
-		goto out;
-	}
-
-	zbx_vector_ptr_create(&trigger->functions);
-	DBlld_get_trigger_functions(parent_triggerid, jp_row, &trigger->functions);
-	trigger->full_expression = DBlld_expand_trigger_expression(expression, &trigger->functions);
-
-	trigger->comments = zbx_strdup(NULL, comments_proto);
-	substitute_discovery_macros(&trigger->comments, jp_row, ZBX_MACRO_ANY, NULL, 0);
-
-	description_esc = DBdyn_escape_string_len(trigger->description, TRIGGER_DESCRIPTION_LEN);
-
-	result = DBselect(
-			"select distinct t.triggerid,t.expression"
-			" from triggers t,trigger_discovery td"
-			" where t.triggerid=td.triggerid"
-				" and td.parent_triggerid=" ZBX_FS_UI64
-				" and t.description='%s'",
-			parent_triggerid, description_esc);
-
-	zbx_free(description_esc);
-
-	while (NULL != (row = DBfetch(result)))
-	{
-		ZBX_STR2UINT64(h_triggerid, row[0]);
-
-		DBlld_get_trigger_functions(h_triggerid, NULL, &functions);
-		full_expression = DBlld_expand_trigger_expression(row[1], &functions);
-		DBlld_clean_trigger_functions(&functions);
-
-		if (0 == strcmp(trigger->full_expression, full_expression))
-		{
-			trigger->update_expression = 0;
-			trigger->triggerid = h_triggerid;
-		}
-
-		zbx_free(full_expression);
-
-		if (0 != trigger->triggerid)
-			break;
-	}
-	DBfree_result(result);
-
-	if (0 == trigger->triggerid)
-	{
-		result = DBselect(
-				"select distinct t.triggerid,t.expression,td.name,t.description"
-				" from triggers t,trigger_discovery td"
-				" where t.triggerid=td.triggerid"
-					" and td.parent_triggerid=" ZBX_FS_UI64,
-				parent_triggerid);
-
-		while (NULL != (row = DBfetch(result)))
-		{
-			ZBX_STR2UINT64(h_triggerid, row[0]);
-
-			DBlld_get_trigger_functions(h_triggerid, NULL, &functions);
-			full_expression = DBlld_expand_trigger_expression(row[1], &functions);
-			DBlld_clean_trigger_functions(&functions);
-
-			if (0 == strcmp(trigger->full_expression, full_expression))
-			{
-				trigger->update_expression = 0;
-				trigger->triggerid = h_triggerid;
-			}
-
-			zbx_free(full_expression);
-
-			if (0 == trigger->triggerid)
-			{
-				char	*old_name = NULL;
-
-				old_name = zbx_strdup(old_name, row[2]);
-				substitute_discovery_macros(&old_name, jp_row, ZBX_MACRO_ANY, NULL, 0);
-
-				if (0 == strcmp(old_name, row[3]))
-				{
-					if (SUCCEED == DBlld_compare_trigger_items(h_triggerid, jp_row))
-						trigger->triggerid = h_triggerid;
-				}
-
-				zbx_free(old_name);
-			}
-
-			if (0 != trigger->triggerid)
-				break;
-		}
-		DBfree_result(result);
-	}
-
-	if (SUCCEED == DBlld_trigger_exists(hostid, trigger->triggerid, trigger->description,
-			trigger->full_expression, triggers))
-	{
-		*error = zbx_strdcatf(*error, "Cannot %s trigger \"%s\": trigger already exists\n",
-				0 != trigger->triggerid ? "update" : "create", trigger->description);
-		ret = FAIL;
-		goto out;
-	}
-
-	if (1 == trigger->update_expression)
-	{
-		trigger->expression = zbx_strdup(NULL, expression);
-
-		for (i = 0; i < trigger->functions.values_num; i++)
-		{
-			function = (zbx_lld_function_t *)trigger->functions.values[i];
-
-			if (0 != (ZBX_FLAG_DISCOVERY_CHILD & function->flags))
-			{
-				if (FAIL == (ret = DBlld_get_item(hostid, function->key, NULL, &function->itemid)))
-					break;
-			}
-		}
-	}
-
-	if (FAIL == ret)
-		goto out;
-
-	zbx_vector_ptr_append(triggers, trigger);
-out:
-	if (FAIL == ret)
-	{
-		DBlld_clean_trigger_functions(&trigger->functions);
-		zbx_vector_ptr_destroy(&trigger->functions);
-
-		zbx_free(trigger->full_expression);
-		zbx_free(trigger->expression);
-		zbx_free(trigger->description);
-		zbx_free(trigger);
-	}
-
-	zbx_free(expression);
-	zbx_vector_ptr_destroy(&functions);
-
-	zabbix_log(LOG_LEVEL_DEBUG, "End of %s():%s", __function_name, zbx_result_string(ret));
-
-	return ret;
-}
-
-/******************************************************************************
- *                                                                            *
- * Function: DBlld_save_triggers                                              *
- *                                                                            *
- * Purpose: add or update triggers in database based on discovery rule        *
- *                                                                            *
- * Parameters: triggers - list of triggers                                    *
- *             status - trigger status                                        *
- *             type - trigger type                                            *
- *             priority - trigger priority                                    *
- *             comments_esc - trigger comments                                *
- *             url_esc - trigger url                                          *
- *             parent_triggerid - trigger identificator from database         *
- *             description_proto_esc - trigger description                    *
- *                                                                            *
- * Author: Alexander Vladishev                                                *
- *                                                                            *
- ******************************************************************************/
-static void	DBlld_save_triggers(zbx_vector_ptr_t *triggers, unsigned char status, unsigned char type,
-		unsigned char priority, const char *url_esc, zbx_uint64_t parent_triggerid,
-		const char *description_proto_esc)
-{
-	int			i, j, new_triggers = 0, new_functions = 0;
-	zbx_lld_trigger_t	*trigger;
-	zbx_lld_function_t	*function;
-	zbx_uint64_t		triggerid = 0, triggerdiscoveryid = 0, functionid = 0;
-	char			*sql1 = NULL, *sql2 = NULL, *sql3 = NULL, *sql4 = NULL, *error_esc = NULL;
-	size_t			sql1_alloc = 8 * ZBX_KIBIBYTE, sql1_offset = 0,
-				sql2_alloc = 2 * ZBX_KIBIBYTE, sql2_offset = 0,
-				sql3_alloc = 2 * ZBX_KIBIBYTE, sql3_offset = 0,
-				sql4_alloc = 8 * ZBX_KIBIBYTE, sql4_offset = 0;
-	const char		*ins_triggers_sql =
-				"insert into triggers"
-				" (triggerid,description,expression,priority,status,"
-					"comments,url,type,value,value_flags,flags,error)"
-				" values ";
-	const char		*ins_trigger_discovery_sql =
-				"insert into trigger_discovery"
-				" (triggerdiscoveryid,triggerid,parent_triggerid,name)"
-				" values ";
-	const char		*ins_functions_sql =
-				"insert into functions"
-				" (functionid,itemid,triggerid,function,parameter)"
-				" values ";
-
-	for (i = 0; i < triggers->values_num; i++)
-	{
-		trigger = (zbx_lld_trigger_t *)triggers->values[i];
-
-		if (0 == trigger->triggerid)
-			new_triggers++;
-
-		if (1 == trigger->update_expression)
-			new_functions += trigger->functions.values_num;
-	}
-
-	if (0 != new_triggers)
-	{
-		triggerid = DBget_maxid_num("triggers", new_triggers);
-		triggerdiscoveryid = DBget_maxid_num("trigger_discovery", new_triggers);
-
-		sql1 = zbx_malloc(sql1, sql1_alloc);
-		sql2 = zbx_malloc(sql2, sql2_alloc);
-		DBbegin_multiple_update(&sql1, &sql1_alloc, &sql1_offset);
-		DBbegin_multiple_update(&sql2, &sql2_alloc, &sql2_offset);
-#ifdef HAVE_MULTIROW_INSERT
-		zbx_strcpy_alloc(&sql1, &sql1_alloc, &sql1_offset, ins_triggers_sql);
-		zbx_strcpy_alloc(&sql2, &sql2_alloc, &sql2_offset, ins_trigger_discovery_sql);
-#endif
-		error_esc = DBdyn_escape_string_len("Trigger just added. No status update so far.", TRIGGER_ERROR_LEN);
-	}
-
-	if (0 != new_functions)
-	{
-		functionid = DBget_maxid_num("functions", new_functions);
-
-		sql3 = zbx_malloc(sql3, sql3_alloc);
-		DBbegin_multiple_update(&sql3, &sql3_alloc, &sql3_offset);
-#ifdef HAVE_MULTIROW_INSERT
-		zbx_strcpy_alloc(&sql3, &sql3_alloc, &sql3_offset, ins_functions_sql);
-#endif
-	}
-
-	if (new_triggers < triggers->values_num)
-	{
-		sql4 = zbx_malloc(sql4, sql4_alloc);
-		DBbegin_multiple_update(&sql4, &sql4_alloc, &sql4_offset);
-	}
-
-	for (i = 0; i < triggers->values_num; i++)
-	{
-		char	*description_esc, *expression_esc, *comments_esc;
-
-		trigger = (zbx_lld_trigger_t *)triggers->values[i];
-
-		if (1 == trigger->update_expression)
-		{
-			char	*old_expression, search[MAX_ID_LEN + 2], replace[MAX_ID_LEN + 2],
-				*function_esc, *parameter_esc;
-
-			for (j = 0; j < trigger->functions.values_num; j++)
-			{
-				function = (zbx_lld_function_t *)trigger->functions.values[j];
-
-				zbx_snprintf(search, sizeof(search), "{" ZBX_FS_UI64 "}", function->functionid);
-				zbx_snprintf(replace, sizeof(replace), "{" ZBX_FS_UI64 "}", functionid);
-
-				old_expression = trigger->expression;
-				trigger->expression = string_replace(old_expression, search, replace);
-				zbx_free(old_expression);
-
-				function_esc = DBdyn_escape_string_len(function->function, FUNCTION_FUNCTION_LEN);
-				parameter_esc = DBdyn_escape_string_len(function->parameter, FUNCTION_PARAMETER_LEN);
-
-#ifndef HAVE_MULTIROW_INSERT
-				zbx_strcpy_alloc(&sql3, &sql3_alloc, &sql3_offset, ins_functions_sql);
-#endif
-				zbx_snprintf_alloc(&sql3, &sql3_alloc, &sql3_offset,
-						"(" ZBX_FS_UI64 "," ZBX_FS_UI64 "," ZBX_FS_UI64 ",'%s','%s')" ZBX_ROW_DL,
-						functionid, function->itemid,
-						(0 == trigger->triggerid ? triggerid : trigger->triggerid),
-						function_esc, parameter_esc);
-
-				zbx_free(parameter_esc);
-				zbx_free(function_esc);
-
-				functionid++;
-			}
-		}
-
-		description_esc = DBdyn_escape_string_len(trigger->description, TRIGGER_DESCRIPTION_LEN);
-		comments_esc = DBdyn_escape_string_len(trigger->comments, TRIGGER_COMMENTS_LEN);
-
-		if (0 == trigger->triggerid)
-		{
-			trigger->triggerid = triggerid++;
-
-#ifndef HAVE_MULTIROW_INSERT
-			zbx_strcpy_alloc(&sql1, &sql1_alloc, &sql1_offset, ins_triggers_sql);
-#endif
-			expression_esc = DBdyn_escape_string_len(trigger->expression, TRIGGER_EXPRESSION_LEN);
-			zbx_snprintf_alloc(&sql1, &sql1_alloc, &sql1_offset,
-					"(" ZBX_FS_UI64 ",'%s','%s',%d,%d,'%s','%s',%d,%d,%d,%d,'%s')" ZBX_ROW_DL,
-					trigger->triggerid, description_esc, expression_esc, (int)priority, (int)status,
-					comments_esc, url_esc, (int)type, TRIGGER_VALUE_OK,
-					TRIGGER_VALUE_FLAG_UNKNOWN, ZBX_FLAG_DISCOVERY_CREATED, error_esc);
-			zbx_free(expression_esc);
-
-#ifndef HAVE_MULTIROW_INSERT
-			zbx_strcpy_alloc(&sql2, &sql2_alloc, &sql2_offset, ins_trigger_discovery_sql);
-#endif
-			zbx_snprintf_alloc(&sql2, &sql2_alloc, &sql2_offset,
-					" (" ZBX_FS_UI64 "," ZBX_FS_UI64 "," ZBX_FS_UI64 ",'%s')" ZBX_ROW_DL,
-					triggerdiscoveryid, trigger->triggerid, parent_triggerid,
-					description_proto_esc);
-
-			triggerdiscoveryid++;
-		}
-		else
-		{
-			zbx_snprintf_alloc(&sql4, &sql4_alloc, &sql4_offset,
-					"update triggers"
-					" set description='%s',",
-					description_esc);
-			if (1 == trigger->update_expression)
-			{
-				expression_esc = DBdyn_escape_string_len(trigger->expression, TRIGGER_EXPRESSION_LEN);
-				zbx_snprintf_alloc(&sql4, &sql4_alloc, &sql4_offset,
-						"expression='%s',", expression_esc);
-				zbx_free(expression_esc);
-			}
-			zbx_snprintf_alloc(&sql4, &sql4_alloc, &sql4_offset,
-						"priority=%d,"
-						"comments='%s',"
-						"url='%s',"
-						"type=%d,"
-						"flags=%d"
-					" where triggerid=" ZBX_FS_UI64 ";\n",
-					(int)priority, comments_esc, url_esc, (int)type,
-					ZBX_FLAG_DISCOVERY_CREATED, trigger->triggerid);
-			zbx_snprintf_alloc(&sql4, &sql4_alloc, &sql4_offset,
-					"update trigger_discovery"
-					" set name='%s'"
-					" where triggerid=" ZBX_FS_UI64
-						" and parent_triggerid=" ZBX_FS_UI64 ";\n",
-					description_proto_esc, trigger->triggerid, parent_triggerid);
-
-			if (1 == trigger->update_expression)
-			{
-				zbx_snprintf_alloc(&sql4, &sql4_alloc, &sql4_offset,
-						"delete from functions"
-						" where triggerid=" ZBX_FS_UI64 ";\n",
-						trigger->triggerid);
-			}
-		}
-
-		zbx_free(comments_esc);
-		zbx_free(description_esc);
-	}
-
-	if (0 != new_triggers)
-	{
-#ifdef HAVE_MULTIROW_INSERT
-		sql1_offset--;
-		sql2_offset--;
-		zbx_strcpy_alloc(&sql1, &sql1_alloc, &sql1_offset, ";\n");
-		zbx_strcpy_alloc(&sql2, &sql2_alloc, &sql2_offset, ";\n");
-#endif
-		DBend_multiple_update(&sql1, &sql1_alloc, &sql1_offset);
-		DBend_multiple_update(&sql2, &sql2_alloc, &sql2_offset);
-		DBexecute("%s", sql1);
-		DBexecute("%s", sql2);
-		zbx_free(sql1);
-		zbx_free(sql2);
-		zbx_free(error_esc);
-	}
-
-	if (new_triggers < triggers->values_num)
-	{
-		DBend_multiple_update(&sql4, &sql4_alloc, &sql4_offset);
-		DBexecute("%s", sql4);
-		zbx_free(sql4);
-	}
-
-	if (0 != new_functions)
-	{
-#ifdef HAVE_MULTIROW_INSERT
-		sql3_offset--;
-		zbx_strcpy_alloc(&sql3, &sql3_alloc, &sql3_offset, ";\n");
-#endif
-		DBend_multiple_update(&sql3, &sql3_alloc, &sql3_offset);
-		DBexecute("%s", sql3);
-		zbx_free(sql3);
-	}
-}
-
-/******************************************************************************
- *                                                                            *
- * Function: DBlld_update_triggers                                            *
- *                                                                            *
- * Purpose: add or update triggers for discovered items                       *
- *                                                                            *
- * Author: Alexander Vladishev                                                *
- *                                                                            *
- ******************************************************************************/
-static void	DBlld_update_triggers(zbx_uint64_t hostid, zbx_uint64_t discovery_itemid,
-		struct zbx_json_parse *jp_data, char **error, const char *f_macro,
-		const char *f_regexp, ZBX_REGEXP *regexps, int regexps_num)
-{
-	const char		*__function_name = "DBlld_update_triggers";
-
-	struct zbx_json_parse	jp_row;
-	const char		*p;
-	DB_RESULT		result;
-	DB_ROW			row;
-	zbx_vector_ptr_t	triggers;
-	zbx_vector_uint64_t	triggerids;
-	zbx_uint64_t		triggerid;
-
-	zabbix_log(LOG_LEVEL_DEBUG, "In %s()", __function_name);
-
-	zbx_vector_ptr_create(&triggers);
-	zbx_vector_uint64_create(&triggerids);
-
-	/* list of generated trigger IDs (for later deletion of obsoleted triggers) */
-	result = DBselect(
-			"select distinct td.triggerid"
-			" from trigger_discovery td,triggers t,functions f,items i,item_discovery id"
-			" where td.parent_triggerid=t.triggerid"
-				" and t.triggerid=f.triggerid"
-				" and f.itemid=i.itemid"
-				" and i.itemid=id.itemid"
-				" and id.parent_itemid=" ZBX_FS_UI64,
-			discovery_itemid);
-
-	while (NULL != (row = DBfetch(result)))
-	{
-		ZBX_STR2UINT64(triggerid, row[0]);
-		zbx_vector_uint64_append(&triggerids, triggerid);
-	}
-	DBfree_result(result);
-
-	result = DBselect(
-			"select distinct t.triggerid,t.description,t.expression,"
-				"t.status,t.type,t.priority,t.comments,t.url"
-			" from triggers t,functions f,items i,item_discovery id"
-			" where t.triggerid=f.triggerid"
-				" and f.itemid=i.itemid"
-				" and i.itemid=id.itemid"
-				" and id.parent_itemid=" ZBX_FS_UI64,
-			discovery_itemid);
-
-	/* run through trigger prototypes */
-	while (NULL != (row = DBfetch(result)))
-	{
-		zbx_uint64_t	parent_triggerid;
-		const char	*description_proto, *expression_proto, *comments_proto;
-		char		*description_proto_esc, *url_esc;
-		unsigned char	status, type, priority;
-		int		i;
-
-		ZBX_STR2UINT64(parent_triggerid, row[0]);
-		description_proto = row[1];
-		description_proto_esc = DBdyn_escape_string(description_proto);
-		expression_proto = row[2];
-		status = (unsigned char)atoi(row[3]);
-		type = (unsigned char)atoi(row[4]);
-		priority = (unsigned char)atoi(row[5]);
-		comments_proto = row[6];
-		url_esc = DBdyn_escape_string(row[7]);
-
-		p = NULL;
-		/* {"net.if.discovery":[{"{#IFNAME}":"eth0"},{"{#IFNAME}":"lo"},...]} */
-		/*                      ^                                             */
-		while (NULL != (p = zbx_json_next(jp_data, p)))
-		{
-			/* {"net.if.discovery":[{"{#IFNAME}":"eth0"},{"{#IFNAME}":"lo"},...]} */
-			/*                      ^------------------^                          */
-			if (FAIL == zbx_json_brackets_open(p, &jp_row))
-				continue;
-
-			if (SUCCEED != lld_check_record(&jp_row, f_macro, f_regexp, regexps, regexps_num))
-				continue;
-
-			DBlld_make_trigger(hostid, parent_triggerid, &triggers, description_proto, expression_proto,
-					comments_proto, &jp_row, error);
-		}
-
-		zbx_vector_ptr_sort(&triggers, ZBX_DEFAULT_UINT64_PTR_COMPARE_FUNC);
-
-		DBlld_save_triggers(&triggers, status, type, priority, url_esc, parent_triggerid,
-				description_proto_esc);
-
-		zbx_free(url_esc);
-		zbx_free(description_proto_esc);
-
-		for (i = 0; i < triggerids.values_num;)
-		{
-			if (FAIL != zbx_vector_ptr_bsearch(&triggers, &triggerids.values[i],
-					ZBX_DEFAULT_UINT64_PTR_COMPARE_FUNC))
-			{
-				zbx_vector_uint64_remove_noorder(&triggerids, i);
-			}
-			else
-				i++;
-		}
-
-		DBlld_clean_triggers(&triggers);
-	}
-	DBfree_result(result);
-
-	zbx_vector_uint64_sort(&triggerids, ZBX_DEFAULT_UINT64_COMPARE_FUNC);
-	DBdelete_triggers(&triggerids);
-
-	zbx_vector_uint64_destroy(&triggerids);
-	zbx_vector_ptr_destroy(&triggers);
-
-	zabbix_log(LOG_LEVEL_DEBUG, "End of %s()", __function_name);
-}
-
-/******************************************************************************
- *                                                                            *
- * Function: DBlld_graph_exists                                               *
- *                                                                            *
- * Purpose: check if graph exists                                             *
- *                                                                            *
- * Author: Alexander Vladishev                                                *
- *                                                                            *
- ******************************************************************************/
-static int	DBlld_graph_exists(zbx_uint64_t hostid, zbx_uint64_t graphid, const char *name, zbx_vector_ptr_t *graphs)
-{
-	char		*name_esc, *sql = NULL;
-	size_t		sql_alloc = 256, sql_offset = 0;
-	DB_RESULT	result;
-	int		i, res = FAIL;
-
-	for (i = 0; i < graphs->values_num; i++)
-	{
-		if (0 == strcmp(name, ((zbx_lld_graph_t *)graphs->values[i])->name))
-			return SUCCEED;
-	}
-
-	sql = zbx_malloc(sql, sql_alloc);
-	name_esc = DBdyn_escape_string_len(name, GRAPH_NAME_LEN);
-
-	zbx_snprintf_alloc(&sql, &sql_alloc, &sql_offset,
-			"select distinct g.graphid"
-			" from graphs g,graphs_items gi,items i"
-			" where g.graphid=gi.graphid"
-				" and gi.itemid=i.itemid"
-				" and i.hostid=" ZBX_FS_UI64
-				" and g.name='%s'",
-			hostid, name_esc);
-
-	if (0 != graphid)
-		zbx_snprintf_alloc(&sql, &sql_alloc, &sql_offset, " and g.graphid<>" ZBX_FS_UI64, graphid);
-
-	result = DBselect("%s", sql);
-
-	if (NULL != DBfetch(result))
-		res = SUCCEED;
-	DBfree_result(result);
-
-	zbx_free(name_esc);
-	zbx_free(sql);
-
-	return res;
-}
-
-static int	DBlld_make_graph(zbx_uint64_t hostid, zbx_uint64_t parent_graphid, zbx_vector_ptr_t *graphs,
-		const char *name_proto, ZBX_GRAPH_ITEMS *gitems_proto, int gitems_proto_num,
-		unsigned char ymin_type, zbx_uint64_t ymin_itemid, unsigned char ymin_flags, const char *ymin_key_proto,
-		unsigned char ymax_type, zbx_uint64_t ymax_itemid, unsigned char ymax_flags, const char *ymax_key_proto,
-		struct zbx_json_parse *jp_row, char **error)
-{
-	const char	*__function_name = "DBlld_make_graph";
-
-	DB_RESULT	result;
-	DB_ROW		row;
-	char		*name_esc;
-	int		res = SUCCEED, i;
-	zbx_lld_graph_t	*graph;
-	ZBX_GRAPH_ITEMS	*gitem;
-
-	zabbix_log(LOG_LEVEL_DEBUG, "In %s()", __function_name);
-
-	graph = zbx_calloc(NULL, 1, sizeof(zbx_lld_graph_t));
-	graph->name = zbx_strdup(NULL, name_proto);
-	substitute_discovery_macros(&graph->name, jp_row, ZBX_MACRO_ANY, NULL, 0);
-
-	name_esc = DBdyn_escape_string_len(graph->name, GRAPH_NAME_LEN);
-
-	result = DBselect(
-			"select distinct g.graphid"
-			" from graphs g,graph_discovery gd"
-			" where g.graphid=gd.graphid"
-				" and gd.parent_graphid=" ZBX_FS_UI64
-				" and g.name='%s'",
-			parent_graphid, name_esc);
-
-	if (NULL != (row = DBfetch(result)))
-		ZBX_STR2UINT64(graph->graphid, row[0]);
-	DBfree_result(result);
-
-	if (0 == graph->graphid)
-	{
-		result = DBselect(
-				"select distinct g.graphid,gd.name,g.name"
-				" from graphs g,graph_discovery gd"
-				" where g.graphid=gd.graphid"
-					" and gd.parent_graphid=" ZBX_FS_UI64,
-				parent_graphid);
-
-		while (NULL != (row = DBfetch(result)))
-		{
-			char	*old_name = NULL;
-
-			old_name = zbx_strdup(old_name, row[1]);
-			substitute_discovery_macros(&old_name, jp_row, ZBX_MACRO_ANY, NULL, 0);
-
-			if (0 == strcmp(old_name, row[2]))
-				ZBX_STR2UINT64(graph->graphid, row[0]);
-
-			zbx_free(old_name);
-
-			if (0 != graph->graphid)
-				break;
-		}
-		DBfree_result(result);
-	}
-
-	if (SUCCEED == DBlld_graph_exists(hostid, graph->graphid, graph->name, graphs))
-	{
-		*error = zbx_strdcatf(*error, "Cannot %s graph \"%s\": graph already exists\n",
-				0 != graph->graphid ? "update" : "create", graph->name);
-		res = FAIL;
-		goto out;
-	}
-
-	if (0 != gitems_proto_num)
-	{
-		size_t	gitems_alloc;
-
-		graph->gitems_num = gitems_proto_num;
-		gitems_alloc = graph->gitems_num * sizeof(ZBX_GRAPH_ITEMS);
-		graph->gitems = zbx_malloc(graph->gitems, gitems_alloc);
-		memcpy(graph->gitems, gitems_proto, gitems_alloc);
-
-		for (i = 0; i < graph->gitems_num; i++)
-		{
-			gitem = &graph->gitems[i];
-
-			if (0 != (ZBX_FLAG_DISCOVERY_CHILD & gitem->flags))
-			{
-				if (FAIL == (res = DBlld_get_item(hostid, gitem->key, jp_row, &gitem->itemid)))
-					break;
-			}
-		}
-
-		/* sort by itemid */
-		qsort(graph->gitems, graph->gitems_num, sizeof(ZBX_GRAPH_ITEMS), ZBX_DEFAULT_UINT64_COMPARE_FUNC);
-	}
-
-	if (FAIL == res)
-		goto out;
-
-	if (GRAPH_YAXIS_TYPE_ITEM_VALUE == ymin_type)
-	{
-		graph->ymin_itemid = ymin_itemid;
-
-		if (0 != (ZBX_FLAG_DISCOVERY_CHILD & ymin_flags) &&
-				FAIL == (res = DBlld_get_item(hostid, ymin_key_proto, jp_row, &graph->ymin_itemid)))
-		{
-			goto out;
-		}
-	}
-
-	if (GRAPH_YAXIS_TYPE_ITEM_VALUE == ymax_type)
-	{
-		graph->ymax_itemid = ymax_itemid;
-
-		if (0 != (ZBX_FLAG_DISCOVERY_CHILD & ymax_flags) &&
-				FAIL == (res = DBlld_get_item(hostid, ymax_key_proto, jp_row, &graph->ymax_itemid)))
-		{
-			goto out;
-		}
-	}
-
-	if (0 != graph->graphid)
-	{
-		char	*sql = NULL;
-		size_t	sql_alloc = ZBX_KIBIBYTE, sql_offset = 0, sz, del_gitems_alloc = 0;
-		int	idx;
-
-		sql = zbx_malloc(sql, sql_alloc);
-
-		zbx_snprintf_alloc(&sql, &sql_alloc, &sql_offset,
-				"select gi.gitemid,i.itemid,i.key_,gi.drawtype,gi.sortorder,gi.color,"
-					"gi.yaxisside,gi.calc_fnc,gi.type,i.flags"
-				" from graphs_items gi,items i"
-				" where gi.itemid=i.itemid"
-					" and gi.graphid=" ZBX_FS_UI64
-				" order by i.itemid",
-				graph->graphid);
-
-		DBget_graphitems(sql, &graph->del_gitems, &del_gitems_alloc, &graph->del_gitems_num);
-
-		/* Run through graph items that must exist removing them from */
-		/* del_items. What's left in del_items will be removed later. */
-		for (i = 0; i < graph->gitems_num; i++)
-		{
-			if (NULL != (gitem = bsearch(&graph->gitems[i].itemid, graph->del_gitems, graph->del_gitems_num,
-					sizeof(ZBX_GRAPH_ITEMS), ZBX_DEFAULT_UINT64_COMPARE_FUNC)))
-			{
-				graph->gitems[i].gitemid = gitem->gitemid;
-
-				graph->del_gitems_num--;
-
-				idx = (int)(gitem - graph->del_gitems);
-
-				if (0 != (sz = (graph->del_gitems_num - idx) * sizeof(ZBX_GRAPH_ITEMS)))
-					memmove(&graph->del_gitems[idx], &graph->del_gitems[idx + 1], sz);
-			}
-		}
-		zbx_free(sql);
-	}
-
-	zbx_vector_ptr_append(graphs, graph);
-out:
-	if (FAIL == res)
-	{
-		zbx_free(graph->gitems);
-		zbx_free(graph->name);
-		zbx_free(graph);
-	}
-
-	zbx_free(name_esc);
-
-	zabbix_log(LOG_LEVEL_DEBUG, "End of %s():%s", __function_name, zbx_result_string(res));
-
-	return res;
-}
-
-static void	DBlld_save_graphs(zbx_vector_ptr_t *graphs, int width, int height, double yaxismin, double yaxismax,
-		unsigned char show_work_period, unsigned char show_triggers, unsigned char graphtype,
-		unsigned char show_legend, unsigned char show_3d, double percent_left, double percent_right,
-		unsigned char ymin_type, unsigned char ymax_type, zbx_uint64_t parent_graphid,
-		const char *name_proto_esc)
-{
-	int		i, j, new_graphs = 0, new_graphs_items = 0;
-	zbx_lld_graph_t	*graph;
-	zbx_uint64_t	graphid = 0, graphdiscoveryid = 0, gitemid = 0;
-	char		*sql1 = NULL, *sql2 = NULL, *sql3 = NULL, *sql4 = NULL,
-			*name_esc;
-	size_t		sql1_alloc = 8 * ZBX_KIBIBYTE, sql1_offset = 0,
-			sql2_alloc = 2 * ZBX_KIBIBYTE, sql2_offset = 0,
-			sql3_alloc = 2 * ZBX_KIBIBYTE, sql3_offset = 0,
-			sql4_alloc = 8 * ZBX_KIBIBYTE, sql4_offset = 0;
-	const char	*ins_graphs_sql =
-			"insert into graphs"
-			" (graphid,name,width,height,yaxismin,yaxismax,show_work_period,"
-				"show_triggers,graphtype,show_legend,show_3d,percent_left,"
-				"percent_right,ymin_type,ymax_type,ymin_itemid,ymax_itemid,flags)"
-			" values ";
-	const char	*ins_graph_discovery_sql =
-			"insert into graph_discovery"
-			" (graphdiscoveryid,graphid,parent_graphid,name)"
-			" values ";
-	const char	*ins_graphs_items_sql =
-			"insert into graphs_items"
-			" (gitemid,graphid,itemid,drawtype,sortorder,color,yaxisside,calc_fnc,type)"
-			" values ";
-
-	for (i = 0; i < graphs->values_num; i++)
-	{
-		graph = (zbx_lld_graph_t *)graphs->values[i];
-
-		if (0 == graph->graphid)
-			new_graphs++;
-
-		for (j = 0; j < graph->gitems_num; j++)
-		{
-			if (0 == graph->gitems[j].gitemid)
-				new_graphs_items++;
-		}
-	}
-
-	if (0 != new_graphs)
-	{
-		graphid = DBget_maxid_num("graphs", new_graphs);
-		graphdiscoveryid = DBget_maxid_num("graph_discovery", new_graphs);
-
-		sql1 = zbx_malloc(sql1, sql1_alloc);
-		sql2 = zbx_malloc(sql2, sql2_alloc);
-		DBbegin_multiple_update(&sql1, &sql1_alloc, &sql1_offset);
-		DBbegin_multiple_update(&sql2, &sql2_alloc, &sql2_offset);
-#ifdef HAVE_MULTIROW_INSERT
-		zbx_strcpy_alloc(&sql1, &sql1_alloc, &sql1_offset, ins_graphs_sql);
-		zbx_strcpy_alloc(&sql2, &sql2_alloc, &sql2_offset, ins_graph_discovery_sql);
-#endif
-	}
-
-	if (0 != new_graphs_items)
-	{
-		gitemid = DBget_maxid_num("graphs_items", new_graphs_items);
-
-		sql3 = zbx_malloc(sql3, sql3_alloc);
-		DBbegin_multiple_update(&sql3, &sql3_alloc, &sql3_offset);
-#ifdef HAVE_MULTIROW_INSERT
-		zbx_strcpy_alloc(&sql3, &sql3_alloc, &sql3_offset, ins_graphs_items_sql);
-#endif
-	}
-
-	if (new_graphs < graphs->values_num)
-	{
-		sql4 = zbx_malloc(sql4, sql4_alloc);
-		DBbegin_multiple_update(&sql4, &sql4_alloc, &sql4_offset);
-	}
-
-	for (i = 0; i < graphs->values_num; i++)
-	{
-		graph = (zbx_lld_graph_t *)graphs->values[i];
-
-		name_esc = DBdyn_escape_string_len(graph->name, GRAPH_NAME_LEN);
-
-		if (0 == graph->graphid)
-		{
-			graph->graphid = graphid++;
-#ifndef HAVE_MULTIROW_INSERT
-			zbx_strcpy_alloc(&sql1, &sql1_alloc, &sql1_offset, ins_graphs_sql);
-#endif
-			zbx_snprintf_alloc(&sql1, &sql1_alloc, &sql1_offset,
-					"(" ZBX_FS_UI64 ",'%s',%d,%d," ZBX_FS_DBL ","
-						ZBX_FS_DBL ",%d,%d,%d,%d,%d," ZBX_FS_DBL ","
-						ZBX_FS_DBL ",%d,%d,%s,%s,%d)" ZBX_ROW_DL,
-					graph->graphid, name_esc, width, height, yaxismin, yaxismax,
-					(int)show_work_period, (int)show_triggers,
-					(int)graphtype, (int)show_legend, (int)show_3d,
-					percent_left, percent_right, (int)ymin_type, (int)ymax_type,
-					DBsql_id_ins(graph->ymin_itemid), DBsql_id_ins(graph->ymax_itemid),
-					ZBX_FLAG_DISCOVERY_CREATED);
-
-#ifndef HAVE_MULTIROW_INSERT
-			zbx_strcpy_alloc(&sql2, &sql2_alloc, &sql2_offset, ins_graph_discovery_sql);
-#endif
-			zbx_snprintf_alloc(&sql2, &sql2_alloc, &sql2_offset,
-					"(" ZBX_FS_UI64 "," ZBX_FS_UI64 "," ZBX_FS_UI64 ",'%s')" ZBX_ROW_DL,
-					graphdiscoveryid, graph->graphid, parent_graphid, name_proto_esc);
-
-			graphdiscoveryid++;
-		}
-		else
-		{
-			zbx_snprintf_alloc(&sql4, &sql4_alloc, &sql4_offset,
-					"update graphs"
-					" set name='%s',"
-						"width=%d,"
-						"height=%d,"
-						"yaxismin=" ZBX_FS_DBL ","
-						"yaxismax=" ZBX_FS_DBL ","
-						"show_work_period=%d,"
-						"show_triggers=%d,"
-						"graphtype=%d,"
-						"show_legend=%d,"
-						"show_3d=%d,"
-						"percent_left=" ZBX_FS_DBL ","
-						"percent_right=" ZBX_FS_DBL ","
-						"ymin_type=%d,"
-						"ymax_type=%d,"
-						"ymin_itemid=%s,"
-						"ymax_itemid=%s,"
-						"flags=%d"
-					" where graphid=" ZBX_FS_UI64 ";\n",
-					name_esc, width, height, yaxismin, yaxismax,
-					(int)show_work_period, (int)show_triggers,
-					(int)graphtype, (int)show_legend, (int)show_3d,
-					percent_left, percent_right, (int)ymin_type, (int)ymax_type,
-					DBsql_id_ins(graph->ymin_itemid), DBsql_id_ins(graph->ymax_itemid),
-					ZBX_FLAG_DISCOVERY_CREATED, graph->graphid);
-
-			zbx_snprintf_alloc(&sql4, &sql4_alloc, &sql4_offset,
-					"update graph_discovery"
-					" set name='%s'"
-					" where graphid=" ZBX_FS_UI64
-						" and parent_graphid=" ZBX_FS_UI64 ";\n",
-					name_proto_esc, graph->graphid, parent_graphid);
-		}
-
-		for (j = 0; j < graph->gitems_num; j++)
-		{
-			ZBX_GRAPH_ITEMS	*gitem;
-			char		*color_esc;
-
-			gitem = &graph->gitems[j];
-			color_esc = DBdyn_escape_string_len(gitem->color, GRAPH_ITEM_COLOR_LEN);
-
-			if (0 != gitem->gitemid)
-			{
-				zbx_snprintf_alloc(&sql4, &sql4_alloc, &sql4_offset,
-						"update graphs_items"
-						" set drawtype=%d,"
-							"sortorder=%d,"
-							"color='%s',"
-							"yaxisside=%d,"
-							"calc_fnc=%d,"
-							"type=%d"
-						" where gitemid=" ZBX_FS_UI64 ";\n",
-						gitem->drawtype,
-						gitem->sortorder,
-						color_esc,
-						gitem->yaxisside,
-						gitem->calc_fnc,
-						gitem->type,
-						gitem->gitemid);
-			}
-			else
-			{
-				gitem->gitemid = gitemid++;
-#ifndef HAVE_MULTIROW_INSERT
-				zbx_strcpy_alloc(&sql3, &sql3_alloc, &sql3_offset, ins_graphs_items_sql);
-#endif
-				zbx_snprintf_alloc(&sql3, &sql3_alloc, &sql3_offset,
-						"(" ZBX_FS_UI64 "," ZBX_FS_UI64 "," ZBX_FS_UI64
-							",%d,%d,'%s',%d,%d,%d)" ZBX_ROW_DL,
-						gitem->gitemid, graph->graphid, gitem->itemid,
-						gitem->drawtype, gitem->sortorder, color_esc,
-						gitem->yaxisside, gitem->calc_fnc, gitem->type);
-			}
-
-			zbx_free(color_esc);
-		}
-
-		for (j = 0; j < graph->del_gitems_num; j++)
-		{
-			zbx_snprintf_alloc(&sql4, &sql4_alloc, &sql4_offset,
-					"delete from graphs_items"
-					" where gitemid=" ZBX_FS_UI64 ";\n",
-					graph->del_gitems[j].gitemid);
-		}
-
-		zbx_free(name_esc);
-	}
-
-	if (0 != new_graphs)
-	{
-#ifdef HAVE_MULTIROW_INSERT
-		sql1_offset--;
-		sql2_offset--;
-		zbx_strcpy_alloc(&sql1, &sql1_alloc, &sql1_offset, ";\n");
-		zbx_strcpy_alloc(&sql2, &sql2_alloc, &sql2_offset, ";\n");
-#endif
-		DBend_multiple_update(&sql1, &sql1_alloc, &sql1_offset);
-		DBend_multiple_update(&sql2, &sql2_alloc, &sql2_offset);
-		DBexecute("%s", sql1);
-		DBexecute("%s", sql2);
-		zbx_free(sql1);
-		zbx_free(sql2);
-	}
-
-	if (0 != new_graphs_items)
-	{
-#ifdef HAVE_MULTIROW_INSERT
-		sql3_offset--;
-		zbx_strcpy_alloc(&sql3, &sql3_alloc, &sql3_offset, ";\n");
-#endif
-		DBend_multiple_update(&sql3, &sql3_alloc, &sql3_offset);
-		DBexecute("%s", sql3);
-		zbx_free(sql3);
-	}
-
-	if (new_graphs < graphs->values_num)
-	{
-		DBend_multiple_update(&sql4, &sql4_alloc, &sql4_offset);
-		DBexecute("%s", sql4);
-		zbx_free(sql4);
-	}
-}
-
-/******************************************************************************
- *                                                                            *
- * Function: DBlld_update_graphs                                              *
- *                                                                            *
- * Purpose: add or update graphs for discovery item                           *
- *                                                                            *
- * Parameters: hostid  - [IN] host identificator from database                *
- *             agent   - [IN] discovery item identificator from database      *
- *             jp_data - [IN] received data                                   *
- *                                                                            *
- * Author: Alexander Vladishev                                                *
- *                                                                            *
- ******************************************************************************/
-static void	DBlld_update_graphs(zbx_uint64_t hostid, zbx_uint64_t discovery_itemid,
-		struct zbx_json_parse *jp_data, char **error, const char *f_macro,
-		const char *f_regexp, ZBX_REGEXP *regexps, int regexps_num)
-{
-	const char		*__function_name = "DBlld_update_graphs";
-
-	struct zbx_json_parse	jp_row;
-	const char		*p;
-	DB_RESULT		result;
-	DB_ROW			row;
-	zbx_vector_ptr_t	graphs;
-	zbx_vector_uint64_t	graphids;
-	char			*sql = NULL;
-	size_t			sql_alloc = 512, sql_offset;
-
-	zabbix_log(LOG_LEVEL_DEBUG, "In %s()", __function_name);
-
-	zbx_vector_ptr_create(&graphs);
-	zbx_vector_uint64_create(&graphids);
-	sql = zbx_malloc(sql, sql_alloc);
-
-	result = DBselect(
-			"select distinct gd.graphid"
-			" from item_discovery id,items i,graphs_items gi,graphs g"
-			" left join items i1 on i1.itemid=g.ymin_itemid"
-			" left join items i2 on i2.itemid=g.ymax_itemid"
-			" join graph_discovery gd on gd.parent_graphid=g.graphid"
-			" where id.itemid=i.itemid"
-				" and i.itemid=gi.itemid"
-				" and gi.graphid=g.graphid"
-				" and id.parent_itemid=" ZBX_FS_UI64,
-			discovery_itemid);
-
-	while (NULL != (row = DBfetch(result)))
-	{
-		zbx_uint64_t	graphid;
-
-		ZBX_STR2UINT64(graphid, row[0]);
-
-		zbx_vector_uint64_append(&graphids, graphid);
-	}
-	DBfree_result(result);
-
-	result = DBselect(
-			"select distinct g.graphid,g.name,g.width,g.height,g.yaxismin,g.yaxismax,g.show_work_period,"
-				"g.show_triggers,g.graphtype,g.show_legend,g.show_3d,g.percent_left,g.percent_right,"
-				"g.ymin_type,i1.itemid,i1.flags,i1.key_,g.ymax_type,i2.itemid,i2.flags,i2.key_"
-			" from item_discovery id,items i,graphs_items gi,graphs g"
-			" left join items i1 on i1.itemid=g.ymin_itemid"
-			" left join items i2 on i2.itemid=g.ymax_itemid"
-			" where id.itemid=i.itemid"
-				" and i.itemid=gi.itemid"
-				" and gi.graphid=g.graphid"
-				" and id.parent_itemid=" ZBX_FS_UI64,
-			discovery_itemid);
-
-	while (NULL != (row = DBfetch(result)))
-	{
-		ZBX_GRAPH_ITEMS	*gitems_proto = NULL;
-		size_t		gitems_proto_alloc = 0, gitems_proto_num = 0;
-		zbx_uint64_t	parent_graphid, ymin_itemid = 0, ymax_itemid = 0;
-		const char	*name_proto, *ymin_key_proto = NULL, *ymax_key_proto = NULL;
-		char		*name_proto_esc;
-		int		width, height;
-		double		yaxismin, yaxismax, percent_left, percent_right;
-		unsigned char	show_work_period, show_triggers, graphtype, show_legend, show_3d,
-				ymin_type = GRAPH_YAXIS_TYPE_CALCULATED, ymax_type = GRAPH_YAXIS_TYPE_CALCULATED,
-				ymin_flags = 0, ymax_flags = 0;
-		int		i;
-
-		ZBX_STR2UINT64(parent_graphid, row[0]);
-		name_proto = row[1];
-		name_proto_esc = DBdyn_escape_string(name_proto);
-		width = atoi(row[2]);
-		height = atoi(row[3]);
-		yaxismin = atof(row[4]);
-		yaxismax = atof(row[5]);
-		show_work_period = (unsigned char)atoi(row[6]);
-		show_triggers = (unsigned char)atoi(row[7]);
-		graphtype = (unsigned char)atoi(row[8]);
-		show_legend = (unsigned char)atoi(row[9]);
-		show_3d = (unsigned char)atoi(row[10]);
-		percent_left = atof(row[11]);
-		percent_right = atof(row[12]);
-		ymin_type = (unsigned char)atoi(row[13]);
-		if (GRAPH_YAXIS_TYPE_ITEM_VALUE == ymin_type && SUCCEED != DBis_null(row[14]))
-		{
-			ymin_type = GRAPH_YAXIS_TYPE_ITEM_VALUE;
-			ZBX_STR2UINT64(ymin_itemid, row[14]);
-			ymin_flags = (unsigned char)atoi(row[15]);
-			ymin_key_proto = row[16];
-		}
-		ymax_type = (unsigned char)atoi(row[17]);
-		if (GRAPH_YAXIS_TYPE_ITEM_VALUE == ymax_type && SUCCEED != DBis_null(row[18]))
-		{
-			ymax_type = GRAPH_YAXIS_TYPE_ITEM_VALUE;
-			ZBX_STR2UINT64(ymax_itemid, row[18]);
-			ymax_flags = (unsigned char)atoi(row[19]);
-			ymax_key_proto = row[20];
-		}
-
-		sql_offset = 0;
-		zbx_snprintf_alloc(&sql, &sql_alloc, &sql_offset,
-				"select 0,i.itemid,i.key_,gi.drawtype,gi.sortorder,gi.color,"
-					"gi.yaxisside,gi.calc_fnc,gi.type,i.flags"
-				" from graphs_items gi,items i"
-				" where gi.itemid=i.itemid"
-					" and gi.graphid=" ZBX_FS_UI64,
-				parent_graphid);
-
-		DBget_graphitems(sql, &gitems_proto, &gitems_proto_alloc, &gitems_proto_num);
-
-		p = NULL;
-		/* {"net.if.discovery":[{"{#IFNAME}":"eth0"},{"{#IFNAME}":"lo"},...]} */
-		/*                      ^                                             */
-		while (NULL != (p = zbx_json_next(jp_data, p)))
-		{
-			/* {"net.if.discovery":[{"{#IFNAME}":"eth0"},{"{#IFNAME}":"lo"},...]} */
-			/*                      ^------------------^                          */
-			if (FAIL == zbx_json_brackets_open(p, &jp_row))
-				continue;
-
-			if (SUCCEED != lld_check_record(&jp_row, f_macro, f_regexp, regexps, regexps_num))
-				continue;
-
-			DBlld_make_graph(hostid, parent_graphid, &graphs, name_proto, gitems_proto, gitems_proto_num,
-					ymin_type, ymin_itemid, ymin_flags, ymin_key_proto,
-					ymax_type, ymax_itemid, ymax_flags, ymax_key_proto,
-					&jp_row, error);
-		}
-
-		zbx_vector_ptr_sort(&graphs, ZBX_DEFAULT_UINT64_PTR_COMPARE_FUNC);
-
-		DBlld_save_graphs(&graphs, width, height, yaxismin, yaxismax, show_work_period, show_triggers,
-				graphtype, show_legend, show_3d, percent_left, percent_right, ymin_type, ymax_type,
-				parent_graphid, name_proto_esc);
-
-		zbx_free(gitems_proto);
-		zbx_free(name_proto_esc);
-
-		for (i = 0; i < graphids.values_num;)
-		{
-			if (FAIL != zbx_vector_ptr_bsearch(&graphs, &graphids.values[i],
-					ZBX_DEFAULT_UINT64_PTR_COMPARE_FUNC))
-			{
-				zbx_vector_uint64_remove_noorder(&graphids, i);
-			}
-			else
-				i++;
-		}
-
-		DBlld_clean_graphs(&graphs);
-	}
-	DBfree_result(result);
-
-	zbx_vector_uint64_sort(&graphids, ZBX_DEFAULT_UINT64_COMPARE_FUNC);
-	DBdelete_graphs(&graphids);
-
-	zbx_free(sql);
-	zbx_vector_uint64_destroy(&graphids);
-	zbx_vector_ptr_destroy(&graphs);
->>>>>>> 330e1acc
-
-	zabbix_log(LOG_LEVEL_DEBUG, "End of %s()", __function_name);
-}
 
 /******************************************************************************
  *                                                                            *
@@ -1802,18 +142,11 @@
 				__function_name, f_macro, f_regexp);
 	}
 
-<<<<<<< HEAD
-	DBlld_update_items(hostid, lld_ruleid, &jp_data, &error, f_macro, f_regexp, regexps, regexps_num, ts->sec);
+	DBlld_update_items(hostid, lld_ruleid, &jp_data, &error, f_macro, f_regexp, regexps, regexps_num, lifetime,
+			ts->sec);
 	DBlld_update_triggers(hostid, lld_ruleid, &jp_data, &error, f_macro, f_regexp, regexps, regexps_num);
 	DBlld_update_graphs(hostid, lld_ruleid, &jp_data, &error, f_macro, f_regexp, regexps, regexps_num);
 	DBlld_update_hosts(lld_ruleid, &jp_data, &error, f_macro, f_regexp, regexps, regexps_num, lifetime, ts->sec);
-	DBlld_remove_lost_resources(lld_ruleid, lifetime, ts->sec);
-=======
-	DBlld_update_items(hostid, discovery_itemid, &jp_data, &error, f_macro, f_regexp, regexps, regexps_num,
-			lifetime, ts->sec);
-	DBlld_update_triggers(hostid, discovery_itemid, &jp_data, &error, f_macro, f_regexp, regexps, regexps_num);
-	DBlld_update_graphs(hostid, discovery_itemid, &jp_data, &error, f_macro, f_regexp, regexps, regexps_num);
->>>>>>> 330e1acc
 
 	clean_regexps_ex(regexps, &regexps_num);
 	zbx_free(regexps);
