/*
** Zabbix
** Copyright (C) 2000-2011 Zabbix SIA
**
** This program is free software; you can redistribute it and/or modify
** it under the terms of the GNU General Public License as published by
** the Free Software Foundation; either version 2 of the License, or
** (at your option) any later version.
**
** This program is distributed in the hope that it will be useful,
** but WITHOUT ANY WARRANTY; without even the implied warranty of
** MERCHANTABILITY or FITNESS FOR A PARTICULAR PURPOSE.  See the
** GNU General Public License for more details.
**
** You should have received a copy of the GNU General Public License
** along with this program; if not, write to the Free Software
** Foundation, Inc., 51 Franklin Street, Fifth Floor, Boston, MA  02110-1301, USA.
**/

#include "common.h"
#include "db.h"
#include "log.h"
#include "zbxalgo.h"
#include "zbxjson.h"
#include "zbxserver.h"

typedef struct
{
	zbx_uint64_t	functionid;
	zbx_uint64_t	itemid;
	char		*host;
	char		*key;
	char		*function;
	char		*parameter;
	unsigned char	flags;
}
zbx_lld_function_t;

typedef struct
{
	zbx_uint64_t		triggerid;
	zbx_vector_ptr_t	functions;
	char			*description;
	char			*expression;
	char			*full_expression;
	char			*comments;
	unsigned char		update_expression;
}
zbx_lld_trigger_t;

typedef struct
{
	zbx_uint64_t	itemid;
	char		*key;
	char		*name;
	char		*snmp_oid;
	char		*params;
	char		*description;
	zbx_uint64_t	*new_appids;
	zbx_uint64_t	*del_appids;
	int		new_appids_num;
	int		del_appids_num;
}
zbx_lld_item_t;

typedef struct
{
	zbx_uint64_t	graphid;
	char		*name;
	ZBX_GRAPH_ITEMS	*gitems;
	ZBX_GRAPH_ITEMS	*del_gitems;
	zbx_uint64_t	ymin_itemid;
	zbx_uint64_t	ymax_itemid;
	size_t		gitems_num;
	size_t		del_gitems_num;
}
zbx_lld_graph_t;

static void	DBlld_clean_items(zbx_vector_ptr_t *items)
{
	zbx_lld_item_t	*item;

	while (0 != items->values_num)
	{
		item = (zbx_lld_item_t *)items->values[--items->values_num];

		zbx_free(item->key);
		zbx_free(item->name);
		zbx_free(item->snmp_oid);
		zbx_free(item->params);
		zbx_free(item->description);
		zbx_free(item->new_appids);
		zbx_free(item->del_appids);
		zbx_free(item);
	}
}

static void	DBlld_clean_graphs(zbx_vector_ptr_t *graphs)
{
	zbx_lld_graph_t	*graph;

	while (0 != graphs->values_num)
	{
		graph = (zbx_lld_graph_t *)graphs->values[--graphs->values_num];

		zbx_free(graph->del_gitems);
		zbx_free(graph->gitems);
		zbx_free(graph->name);
		zbx_free(graph);
	}
}

static void	DBlld_clean_trigger_functions(zbx_vector_ptr_t *functions)
{
	zbx_lld_function_t	*function;

	while (0 != functions->values_num)
	{
		function = (zbx_lld_function_t *)functions->values[--functions->values_num];

		zbx_free(function->parameter);
		zbx_free(function->function);
		zbx_free(function->key);
		zbx_free(function->host);
		zbx_free(function);
	}
}

static void	DBlld_clean_triggers(zbx_vector_ptr_t *triggers)
{
	zbx_lld_trigger_t	*trigger;

	while (0 != triggers->values_num)
	{
		trigger = (zbx_lld_trigger_t *)triggers->values[--triggers->values_num];

		DBlld_clean_trigger_functions(&trigger->functions);
		zbx_vector_ptr_destroy(&trigger->functions);

		zbx_free(trigger->comments);
		zbx_free(trigger->full_expression);
		zbx_free(trigger->expression);
		zbx_free(trigger->description);
		zbx_free(trigger);
	}
}

/******************************************************************************
 *                                                                            *
 * Function: DBget_applications_by_itemid                                     *
 *                                                                            *
 * Purpose: retrieve applications for specified item                          *
 *                                                                            *
 * Parameters:  itemid - item identificator from database                     *
 *              appids - result buffer                                        *
 *                                                                            *
 * Author: Alexander Vladishev                                                *
 *                                                                            *
 ******************************************************************************/
static void	DBget_applications_by_itemid(zbx_uint64_t itemid,
		zbx_uint64_t **appids, int *appids_alloc, int *appids_num)
{
	DB_RESULT	result;
	DB_ROW		row;
	zbx_uint64_t	applicationid;

	result = DBselect(
			"select applicationid"
			" from items_applications"
			" where itemid=" ZBX_FS_UI64,
			itemid);

	while (NULL != (row = DBfetch(result)))
	{
		ZBX_STR2UINT64(applicationid, row[0]);
		uint64_array_add(appids, appids_alloc, appids_num, applicationid, 4);
	}
	DBfree_result(result);
}

/******************************************************************************
 *                                                                            *
 * Function: DBlld_expand_trigger_expression                                  *
 *                                                                            *
 * Purpose: expand trigger expression                                         *
 *                                                                            *
 * Parameters: triggerid  - [IN] trigger identificator from database          *
 *             expression - [IN] trigger short expression                     *
 *             jp_row     - [IN] received discovery record                    *
 *                                                                            *
 * Return value: pointer to expanded expression                               *
 *                                                                            *
 * Author: Alexander Vladishev                                                *
 *                                                                            *
 ******************************************************************************/
static char	*DBlld_expand_trigger_expression(const char *expression, zbx_vector_ptr_t *functions)
{
	const char		*__function_name = "DBlld_expand_trigger_expression";

	const char		*bl, *br;
	char			*expr = NULL;
	size_t			expr_alloc = 256, expr_offset = 0;
	zbx_uint64_t		functionid;
	zbx_lld_function_t	*function;
	int			i;

	zabbix_log(LOG_LEVEL_DEBUG, "In %s() expression:'%s'", __function_name, expression);

	expr = zbx_malloc(expr, expr_alloc);

	bl = br = expression;

	while (1)
	{
		if (NULL == (bl = strchr(bl, '{')))
		{
			zbx_strcpy_alloc(&expr, &expr_alloc, &expr_offset, br);
			break;
		}

		zbx_strncpy_alloc(&expr, &expr_alloc, &expr_offset, br, bl - br);

		if (NULL == (br = strchr(bl, '}')))
		{
			zbx_strcpy_alloc(&expr, &expr_alloc, &expr_offset, bl);
			break;
		}

		bl++;

		if (SUCCEED != is_uint64_n(bl, br - bl, &functionid) || FAIL == (i = zbx_vector_ptr_bsearch(
				functions, &functionid, ZBX_DEFAULT_UINT64_PTR_COMPARE_FUNC)))
		{
			br = bl - 1;
			continue;
		}

		function = (zbx_lld_function_t *)functions->values[i];

		zbx_snprintf_alloc(&expr, &expr_alloc, &expr_offset, "{%s:%s.%s(%s)}",
				function->host, function->key, function->function, function->parameter);

		bl = ++br;
	}

	zabbix_log(LOG_LEVEL_DEBUG, "End of %s() expr:'%s'", __function_name, expr);

	return expr;
}

static int	DBlld_compare_trigger_items(zbx_uint64_t triggerid, struct zbx_json_parse *jp_row)
{
	const char	*__function_name = "DBlld_compare_trigger_items";
	DB_RESULT	result;
	DB_ROW		row;
	char		*old_key = NULL;
	int		res = FAIL;

	zabbix_log(LOG_LEVEL_DEBUG, "In %s()", __function_name);

	result = DBselect(
			"select id.key_,i.key_"
			" from functions f,items i,item_discovery id"
			" where f.itemid=i.itemid"
				" and i.itemid=id.itemid"
				" and f.triggerid=" ZBX_FS_UI64,
			triggerid);

	while (NULL != (row = DBfetch(result)))
	{
		old_key = zbx_strdup(old_key, row[0]);
		substitute_key_macros(&old_key, NULL, NULL, jp_row, MACRO_TYPE_ITEM_KEY, NULL, 0);

		if (0 == strcmp(old_key, row[1]))
		{
			res = SUCCEED;
			break;
		}
	}
	DBfree_result(result);

	zbx_free(old_key);

	zabbix_log(LOG_LEVEL_DEBUG, "End of %s():%s", __function_name, zbx_result_string(res));

	return res;
}

/******************************************************************************
 *                                                                            *
 * Function: DBlld_get_item                                                   *
 *                                                                            *
 * Author: Alexander Vladishev                                                *
 *                                                                            *
 ******************************************************************************/
static int	DBlld_get_item(zbx_uint64_t hostid, const char *tmpl_key,
		struct zbx_json_parse *jp_row, zbx_uint64_t *itemid)
{
	const char	*__function_name = "DBlld_get_item";

	DB_RESULT	result;
	DB_ROW		row;
	char		*key = NULL, *key_esc;
	int		res = SUCCEED;

	zabbix_log(LOG_LEVEL_DEBUG, "In %s()", __function_name);

	if (NULL != jp_row)
	{
		key = zbx_strdup(key, tmpl_key);
		substitute_key_macros(&key, NULL, NULL, jp_row, MACRO_TYPE_ITEM_KEY, NULL, 0);
		key_esc = DBdyn_escape_string_len(key, ITEM_KEY_LEN);
	}
	else
		key_esc = DBdyn_escape_string_len(tmpl_key, ITEM_KEY_LEN);

	result = DBselect(
			"select itemid"
			" from items"
			" where hostid=" ZBX_FS_UI64
				" and key_='%s'",
			hostid, key_esc);

	zbx_free(key_esc);
	zbx_free(key);

	if (NULL == (row = DBfetch(result)))
	{
		zabbix_log(LOG_LEVEL_DEBUG, "%s() cannot find item [%s] on the host",
				__function_name, key);
		res = FAIL;
	}
	else
		ZBX_STR2UINT64(*itemid, row[0]);

	DBfree_result(result);

	zabbix_log(LOG_LEVEL_DEBUG, "End of %s():%s", __function_name, zbx_result_string(res));

	return res;
}

/******************************************************************************
 *                                                                            *
 * Function: DBlld_get_trigger_functions                                      *
 *                                                                            *
 * Purpose: selects trigger functions to an array by triggerid                *
 *                                                                            *
 * Return value: array of trigger functions                                   *
 *                                                                            *
 * Author: Alexander Vladishev                                                *
 *                                                                            *
 * Comments: use DBlld_clean_trigger_functions() before destroying            *
 *           a functions array                                                *
 *                                                                            *
 ******************************************************************************/
static void	DBlld_get_trigger_functions(zbx_uint64_t triggerid, struct zbx_json_parse *jp_row,
		zbx_vector_ptr_t *functions)
{
	const char		*__function_name = "DBlld_get_trigger_functions";

	DB_RESULT		result;
	DB_ROW			row;
	zbx_lld_function_t	*function;

	zabbix_log(LOG_LEVEL_DEBUG, "In %s()", __function_name);

	result = DBselect(
			"select f.functionid,f.itemid,h.host,i.key_,f.function,f.parameter,i.flags"
			" from functions f,items i,hosts h"
			" where f.itemid=i.itemid"
				" and i.hostid=h.hostid"
				" and f.triggerid=" ZBX_FS_UI64,
			triggerid);

	while (NULL != (row = DBfetch(result)))
	{
		function = zbx_malloc(NULL, sizeof(zbx_lld_function_t));
		ZBX_STR2UINT64(function->functionid, row[0]);
		ZBX_STR2UINT64(function->itemid, row[1]);
		function->host = zbx_strdup(NULL, row[2]);
		function->key = zbx_strdup(NULL, row[3]);
		function->function = zbx_strdup(NULL, row[4]);
		function->parameter = zbx_strdup(NULL, row[5]);
		function->flags = (unsigned char)atoi(row[6]);
		zbx_vector_ptr_append(functions, function);

		if (NULL != jp_row && 0 != (function->flags & ZBX_FLAG_DISCOVERY_CHILD))
			substitute_key_macros(&function->key, NULL, NULL, jp_row, MACRO_TYPE_ITEM_KEY, NULL, 0);
	}
	DBfree_result(result);

	zbx_vector_ptr_sort(functions, ZBX_DEFAULT_UINT64_PTR_COMPARE_FUNC);

	zabbix_log(LOG_LEVEL_DEBUG, "End of %s()", __function_name);
}

static int	DBlld_check_record(struct zbx_json_parse *jp_row, const char *f_macro,
		const char *f_regexp, ZBX_REGEXP *regexps, int regexps_num)
{
	const char	*__function_name = "DBlld_check_record";

	char		*value = NULL;
	size_t		value_alloc = 0;
	int		res = SUCCEED;

	zabbix_log(LOG_LEVEL_DEBUG, "In %s() jp_row:'%.*s'", __function_name,
			jp_row->end - jp_row->start + 1, jp_row->start);

	if (NULL == f_macro || NULL == f_regexp)
		goto out;

	if (SUCCEED == zbx_json_value_by_name_dyn(jp_row, f_macro, &value, &value_alloc))
		res = regexp_match_ex(regexps, regexps_num, value, f_regexp, ZBX_CASE_SENSITIVE);

	zbx_free(value);
out:
	zabbix_log(LOG_LEVEL_DEBUG, "End of %s():%s", __function_name, zbx_result_string(res));

	return res;
}

/******************************************************************************
 *                                                                            *
 * Function: DBlld_trigger_exists                                             *
 *                                                                            *
 * Purpose: check if trigger exists                                           *
 *                                                                            *
 * Parameters: hostid - host identificator from database                      *
 *             triggerid - trigger identificator from database                *
 *             description - trigger description                              *
 *             full_expression - trigger expression                           *
 *             triggers - list of triggers                                    *
 *                                                                            *
 * Return value: SUCCEED if trigger exists otherwise FAIL                     *
 *                                                                            *
 * Author: Alexander Vladishev                                                *
 *                                                                            *
 ******************************************************************************/
static int	DBlld_trigger_exists(zbx_uint64_t hostid, zbx_uint64_t triggerid, const char *description,
		const char *full_expression, zbx_vector_ptr_t *triggers)
{
	char			*description_esc, *sql = NULL;
	size_t			sql_alloc = 256, sql_offset = 0;
	zbx_vector_ptr_t	functions;
	DB_RESULT		result;
	DB_ROW			row;
	int			i, res = FAIL;

	for (i = 0; i < triggers->values_num; i++)
	{
		zbx_lld_trigger_t	*trigger;

		trigger = (zbx_lld_trigger_t *)triggers->values[i];

		if (0 == strcmp(description, trigger->description) && 0 == strcmp(full_expression, trigger->full_expression))
			return SUCCEED;
	}

	sql = zbx_malloc(sql, sql_alloc);
	description_esc = DBdyn_escape_string_len(description, TRIGGER_DESCRIPTION_LEN);
	zbx_vector_ptr_create(&functions);

	zbx_snprintf_alloc(&sql, &sql_alloc, &sql_offset,
			"select distinct t.triggerid,t.expression"
			" from triggers t,functions f,items i"
			" where t.triggerid=f.triggerid"
				" and f.itemid=i.itemid"
				" and i.hostid=" ZBX_FS_UI64
				" and t.description='%s'",
			hostid, description_esc);

	if (0 != triggerid)
		zbx_snprintf_alloc(&sql, &sql_alloc, &sql_offset, " and t.triggerid<>" ZBX_FS_UI64, triggerid);

	result = DBselect("%s", sql);

	while (NULL != (row = DBfetch(result)))
	{
		zbx_uint64_t	h_triggerid;
		char		*h_full_expression;

		ZBX_STR2UINT64(h_triggerid, row[0]);

		DBlld_get_trigger_functions(h_triggerid, NULL, &functions);
		h_full_expression = DBlld_expand_trigger_expression(row[1], &functions);
		DBlld_clean_trigger_functions(&functions);

		if (0 == strcmp(full_expression, h_full_expression))
			res = SUCCEED;

		zbx_free(h_full_expression);

		if (SUCCEED == res)
			break;
	}
	DBfree_result(result);

	zbx_vector_ptr_destroy(&functions);
	zbx_free(description_esc);
	zbx_free(sql);

	return res;
}

static int	DBlld_make_trigger(zbx_uint64_t hostid, zbx_uint64_t parent_triggerid, zbx_vector_ptr_t *triggers,
		const char *description_proto, const char *expression_proto, const char *comments_proto,
		struct zbx_json_parse *jp_row, char **error)
{
	const char		*__function_name = "DBlld_make_trigger";

	DB_RESULT		result;
	DB_ROW			row;
	char			*description_esc, *expression, *full_expression, err[64];
	zbx_vector_ptr_t	functions;
	zbx_lld_trigger_t	*trigger;
	zbx_lld_function_t	*function;
	zbx_uint64_t		h_triggerid;
	int			i, res = SUCCEED;

	zabbix_log(LOG_LEVEL_DEBUG, "In %s()", __function_name);

	zbx_vector_ptr_create(&functions);

	trigger = zbx_calloc(NULL, 1, sizeof(zbx_lld_trigger_t));
	trigger->update_expression = 1;
	trigger->description = zbx_strdup(NULL, description_proto);
<<<<<<< HEAD
	substitute_discovery_macros(&trigger->description, jp_row, 0);
=======
	substitute_discovery_macros(&trigger->description, jp_row, ZBX_MACRO_ANY, NULL, 0);

	expression = zbx_strdup(NULL, expression_proto);
	if (SUCCEED != substitute_discovery_macros(&expression, jp_row, ZBX_MACRO_NUMERIC, err, sizeof(err)))
	{
		*error = zbx_strdcatf(*error, "Cannot create trigger \"%s\": %s.\n",
				trigger->description, err);
		res = FAIL;
		goto out;
	}
>>>>>>> 5ba0a218

	zbx_vector_ptr_create(&trigger->functions);
	DBlld_get_trigger_functions(parent_triggerid, jp_row, &trigger->functions);
	trigger->full_expression = DBlld_expand_trigger_expression(expression, &trigger->functions);

	trigger->comments = zbx_strdup(NULL, comments_proto);
	substitute_discovery_macros(&trigger->comments, jp_row, ZBX_MACRO_ANY, NULL, 0);

	description_esc = DBdyn_escape_string_len(trigger->description, TRIGGER_DESCRIPTION_LEN);

	result = DBselect(
			"select distinct t.triggerid,t.expression"
			" from triggers t,trigger_discovery td"
			" where t.triggerid=td.triggerid"
				" and td.parent_triggerid=" ZBX_FS_UI64
				" and t.description='%s'",
			parent_triggerid, description_esc);

	zbx_free(description_esc);

	while (NULL != (row = DBfetch(result)))
	{
		ZBX_STR2UINT64(h_triggerid, row[0]);

		DBlld_get_trigger_functions(h_triggerid, NULL, &functions);
		full_expression = DBlld_expand_trigger_expression(row[1], &functions);
		DBlld_clean_trigger_functions(&functions);

		if (0 == strcmp(trigger->full_expression, full_expression))
		{
			trigger->update_expression = 0;
			trigger->triggerid = h_triggerid;
		}

		zbx_free(full_expression);

		if (0 != trigger->triggerid)
			break;
	}
	DBfree_result(result);

	if (0 == trigger->triggerid)
	{
		result = DBselect(
				"select distinct t.triggerid,t.expression,td.name,t.description"
				" from triggers t,trigger_discovery td"
				" where t.triggerid=td.triggerid"
					" and td.parent_triggerid=" ZBX_FS_UI64,
				parent_triggerid);

		while (NULL != (row = DBfetch(result)))
		{
			char	*old_name = NULL;

			ZBX_STR2UINT64(h_triggerid, row[0]);

			old_name = zbx_strdup(old_name, row[2]);
<<<<<<< HEAD
			substitute_discovery_macros(&old_name, jp_row, 0);
=======
			substitute_discovery_macros(&old_name, jp_row, ZBX_MACRO_ANY, NULL, 0);
>>>>>>> 5ba0a218

			if (0 == strcmp(old_name, row[3]))
			{
				DBlld_get_trigger_functions(h_triggerid, NULL, &functions);
				full_expression = DBlld_expand_trigger_expression(row[1], &functions);
				DBlld_clean_trigger_functions(&functions);

				if (0 == strcmp(trigger->full_expression, full_expression))
				{
					trigger->update_expression = 0;
					trigger->triggerid = h_triggerid;
				}

				zbx_free(full_expression);

				if (0 == trigger->triggerid && SUCCEED == DBlld_compare_trigger_items(h_triggerid, jp_row))
					trigger->triggerid = h_triggerid;
			}

			zbx_free(old_name);

			if (0 != trigger->triggerid)
				break;
		}
		DBfree_result(result);
	}

	if (SUCCEED == DBlld_trigger_exists(hostid, trigger->triggerid, trigger->description,
			trigger->full_expression, triggers))
	{
		*error = zbx_strdcatf(*error, "Cannot %s trigger \"%s\": trigger already exists\n",
				0 != trigger->triggerid ? "update" : "create", trigger->description);
		res = FAIL;
		goto out;
	}

	if (1 == trigger->update_expression)
	{
		trigger->expression = zbx_strdup(NULL, expression);

		for (i = 0; i < trigger->functions.values_num; i++)
		{
			function = (zbx_lld_function_t *)trigger->functions.values[i];

			if (0 != (ZBX_FLAG_DISCOVERY_CHILD & function->flags))
			{
				if (FAIL == (res = DBlld_get_item(hostid, function->key, NULL, &function->itemid)))
					break;
			}
		}
	}

	if (FAIL == res)
		goto out;

	zbx_vector_ptr_append(triggers, trigger);
out:
	if (FAIL == res)
	{
		DBlld_clean_trigger_functions(&trigger->functions);
		zbx_vector_ptr_destroy(&trigger->functions);

		zbx_free(trigger->full_expression);
		zbx_free(trigger->expression);
		zbx_free(trigger->description);
		zbx_free(trigger);
	}

	zbx_free(expression);
	zbx_vector_ptr_destroy(&functions);

	zabbix_log(LOG_LEVEL_DEBUG, "End of %s():%s", __function_name, zbx_result_string(res));

	return res;
}

static void	DBlld_save_triggers(zbx_vector_ptr_t *triggers, unsigned char status, unsigned char type,
		unsigned char priority, const char *url_esc, zbx_uint64_t parent_triggerid,
		const char *description_proto_esc)
{
	int			i, j, new_triggers = 0, new_functions = 0;
	zbx_lld_trigger_t	*trigger;
	zbx_lld_function_t	*function;
	zbx_uint64_t		triggerid = 0, triggerdiscoveryid = 0, functionid = 0;
	char			*sql1 = NULL, *sql2 = NULL, *sql3 = NULL, *sql4 = NULL, *error_esc = NULL;
	size_t			sql1_alloc = 8 * ZBX_KIBIBYTE, sql1_offset = 0,
				sql2_alloc = 2 * ZBX_KIBIBYTE, sql2_offset = 0,
				sql3_alloc = 2 * ZBX_KIBIBYTE, sql3_offset = 0,
				sql4_alloc = 8 * ZBX_KIBIBYTE, sql4_offset = 0;
	const char		*ins_triggers_sql =
				"insert into triggers"
				" (triggerid,description,expression,priority,status,"
					"comments,url,type,value,value_flags,flags,error)"
				" values ";
	const char		*ins_trigger_discovery_sql =
				"insert into trigger_discovery"
				" (triggerdiscoveryid,triggerid,parent_triggerid,name)"
				" values ";
	const char		*ins_functions_sql =
				"insert into functions"
				" (functionid,itemid,triggerid,function,parameter)"
				" values ";

	for (i = 0; i < triggers->values_num; i++)
	{
		trigger = (zbx_lld_trigger_t *)triggers->values[i];

		if (0 == trigger->triggerid)
			new_triggers++;

		if (1 == trigger->update_expression)
			new_functions += trigger->functions.values_num;
	}

	if (0 != new_triggers)
	{
		triggerid = DBget_maxid_num("triggers", new_triggers);
		triggerdiscoveryid = DBget_maxid_num("trigger_discovery", new_triggers);

		sql1 = zbx_malloc(sql1, sql1_alloc);
		sql2 = zbx_malloc(sql2, sql2_alloc);
		DBbegin_multiple_update(&sql1, &sql1_alloc, &sql1_offset);
		DBbegin_multiple_update(&sql2, &sql2_alloc, &sql2_offset);
#ifdef HAVE_MULTIROW_INSERT
		zbx_strcpy_alloc(&sql1, &sql1_alloc, &sql1_offset, ins_triggers_sql);
		zbx_strcpy_alloc(&sql2, &sql2_alloc, &sql2_offset, ins_trigger_discovery_sql);
#endif
		error_esc = DBdyn_escape_string_len("Trigger just added. No status update so far.", TRIGGER_ERROR_LEN);
	}

	if (0 != new_functions)
	{
		functionid = DBget_maxid_num("functions", new_functions);

		sql3 = zbx_malloc(sql3, sql3_alloc);
		DBbegin_multiple_update(&sql3, &sql3_alloc, &sql3_offset);
#ifdef HAVE_MULTIROW_INSERT
		zbx_strcpy_alloc(&sql3, &sql3_alloc, &sql3_offset, ins_functions_sql);
#endif
	}

	if (new_triggers < triggers->values_num)
	{
		sql4 = zbx_malloc(sql4, sql4_alloc);
		DBbegin_multiple_update(&sql4, &sql4_alloc, &sql4_offset);
	}

	for (i = 0; i < triggers->values_num; i++)
	{
		char	*description_esc, *expression_esc, *comments_esc;

		trigger = (zbx_lld_trigger_t *)triggers->values[i];

		if (1 == trigger->update_expression)
		{
			char	*old_expression, search[MAX_ID_LEN + 2], replace[MAX_ID_LEN + 2],
				*function_esc, *parameter_esc;

			for (j = 0; j < trigger->functions.values_num; j++)
			{
				function = (zbx_lld_function_t *)trigger->functions.values[j];

				zbx_snprintf(search, sizeof(search), "{" ZBX_FS_UI64 "}", function->functionid);
				zbx_snprintf(replace, sizeof(replace), "{" ZBX_FS_UI64 "}", functionid);

				old_expression = trigger->expression;
				trigger->expression = string_replace(old_expression, search, replace);
				zbx_free(old_expression);

				function_esc = DBdyn_escape_string_len(function->function, FUNCTION_FUNCTION_LEN);
				parameter_esc = DBdyn_escape_string_len(function->parameter, FUNCTION_PARAMETER_LEN);

#ifndef HAVE_MULTIROW_INSERT
				zbx_strcpy_alloc(&sql3, &sql3_alloc, &sql3_offset, ins_functions_sql);
#endif
				zbx_snprintf_alloc(&sql3, &sql3_alloc, &sql3_offset,
						"(" ZBX_FS_UI64 "," ZBX_FS_UI64 "," ZBX_FS_UI64 ",'%s','%s')" ZBX_ROW_DL,
						functionid, function->itemid,
						(0 == trigger->triggerid ? triggerid : trigger->triggerid),
						function_esc, parameter_esc);

				zbx_free(parameter_esc);
				zbx_free(function_esc);

				functionid++;
			}
		}

		description_esc = DBdyn_escape_string_len(trigger->description, TRIGGER_DESCRIPTION_LEN);
		comments_esc = DBdyn_escape_string_len(trigger->comments, TRIGGER_COMMENTS_LEN);

		if (0 == trigger->triggerid)
		{
			trigger->triggerid = triggerid++;

#ifndef HAVE_MULTIROW_INSERT
			zbx_strcpy_alloc(&sql1, &sql1_alloc, &sql1_offset, ins_triggers_sql);
#endif
			expression_esc = DBdyn_escape_string_len(trigger->expression, TRIGGER_EXPRESSION_LEN);
			zbx_snprintf_alloc(&sql1, &sql1_alloc, &sql1_offset,
					"(" ZBX_FS_UI64 ",'%s','%s',%d,%d,'%s','%s',%d,%d,%d,%d,'%s')" ZBX_ROW_DL,
					trigger->triggerid, description_esc, expression_esc, (int)priority, (int)status,
					comments_esc, url_esc, (int)type, TRIGGER_VALUE_FALSE,
					TRIGGER_VALUE_FLAG_UNKNOWN, ZBX_FLAG_DISCOVERY_CREATED, error_esc);
			zbx_free(expression_esc);

#ifndef HAVE_MULTIROW_INSERT
			zbx_strcpy_alloc(&sql2, &sql2_alloc, &sql2_offset, ins_trigger_discovery_sql);
#endif
			zbx_snprintf_alloc(&sql2, &sql2_alloc, &sql2_offset,
					" (" ZBX_FS_UI64 "," ZBX_FS_UI64 "," ZBX_FS_UI64 ",'%s')" ZBX_ROW_DL,
					triggerdiscoveryid, trigger->triggerid, parent_triggerid,
					description_proto_esc);

			triggerdiscoveryid++;
		}
		else
		{
			zbx_snprintf_alloc(&sql4, &sql4_alloc, &sql4_offset,
					"update triggers"
					" set description='%s',",
					description_esc);
			if (1 == trigger->update_expression)
			{
				expression_esc = DBdyn_escape_string_len(trigger->expression, TRIGGER_EXPRESSION_LEN);
				zbx_snprintf_alloc(&sql4, &sql4_alloc, &sql4_offset,
						"expression='%s',", expression_esc);
				zbx_free(expression_esc);
			}
			zbx_snprintf_alloc(&sql4, &sql4_alloc, &sql4_offset,
						"priority=%d,"
						"comments='%s',"
						"url='%s',"
						"type=%d,"
						"flags=%d"
					" where triggerid=" ZBX_FS_UI64 ";\n",
					(int)priority, comments_esc, url_esc, (int)type,
					ZBX_FLAG_DISCOVERY_CREATED, trigger->triggerid);
			zbx_snprintf_alloc(&sql4, &sql4_alloc, &sql4_offset,
					"update trigger_discovery"
					" set name='%s'"
					" where triggerid=" ZBX_FS_UI64
						" and parent_triggerid=" ZBX_FS_UI64 ";\n",
					description_proto_esc, trigger->triggerid, parent_triggerid);

			if (1 == trigger->update_expression)
			{
				zbx_snprintf_alloc(&sql4, &sql4_alloc, &sql4_offset,
						"delete from functions"
						" where triggerid=" ZBX_FS_UI64 ";\n",
						trigger->triggerid);
			}
		}

		zbx_free(comments_esc);
		zbx_free(description_esc);
	}

	if (0 != new_triggers)
	{
#ifdef HAVE_MULTIROW_INSERT
		sql1_offset--;
		sql2_offset--;
		zbx_strcpy_alloc(&sql1, &sql1_alloc, &sql1_offset, ";\n");
		zbx_strcpy_alloc(&sql2, &sql2_alloc, &sql2_offset, ";\n");
#endif
		DBend_multiple_update(&sql1, &sql1_alloc, &sql1_offset);
		DBend_multiple_update(&sql2, &sql2_alloc, &sql2_offset);
		DBexecute("%s", sql1);
		DBexecute("%s", sql2);
		zbx_free(sql1);
		zbx_free(sql2);
		zbx_free(error_esc);
	}

	if (new_triggers < triggers->values_num)
	{
		DBend_multiple_update(&sql4, &sql4_alloc, &sql4_offset);
		DBexecute("%s", sql4);
		zbx_free(sql4);
	}

	if (0 != new_functions)
	{
#ifdef HAVE_MULTIROW_INSERT
		sql3_offset--;
		zbx_strcpy_alloc(&sql3, &sql3_alloc, &sql3_offset, ";\n");
#endif
		DBend_multiple_update(&sql3, &sql3_alloc, &sql3_offset);
		DBexecute("%s", sql3);
		zbx_free(sql3);
	}
}

/******************************************************************************
 *                                                                            *
 * Function: DBlld_update_triggers                                            *
 *                                                                            *
 * Purpose: add or update triggers for discovered items                       *
 *                                                                            *
 * Author: Alexander Vladishev                                                *
 *                                                                            *
 ******************************************************************************/
static void	DBlld_update_triggers(zbx_uint64_t hostid, zbx_uint64_t discovery_itemid,
		struct zbx_json_parse *jp_data, char **error, const char *f_macro,
		const char *f_regexp, ZBX_REGEXP *regexps, int regexps_num)
{
	const char		*__function_name = "DBlld_update_triggers";

	struct zbx_json_parse	jp_row;
	const char		*p;
	DB_RESULT		result;
	DB_ROW			row;
	zbx_vector_ptr_t	triggers;

	zabbix_log(LOG_LEVEL_DEBUG, "In %s()", __function_name);

	zbx_vector_ptr_create(&triggers);

	result = DBselect(
			"select distinct t.triggerid,t.description,t.expression,"
				"t.status,t.type,t.priority,t.comments,t.url"
			" from triggers t,functions f,items i,item_discovery id"
			" where t.triggerid=f.triggerid"
				" and f.itemid=i.itemid"
				" and i.itemid=id.itemid"
				" and id.parent_itemid=" ZBX_FS_UI64,
			discovery_itemid);

	while (NULL != (row = DBfetch(result)))
	{
		zbx_uint64_t	parent_triggerid;
		const char	*description_proto, *expression_proto, *comments_proto;
		char		*description_proto_esc, *url_esc;
		unsigned char	status, type, priority;

		ZBX_STR2UINT64(parent_triggerid, row[0]);
		description_proto = row[1];
		description_proto_esc = DBdyn_escape_string(description_proto);
		expression_proto = row[2];
		status = (unsigned char)atoi(row[3]);
		type = (unsigned char)atoi(row[4]);
		priority = (unsigned char)atoi(row[5]);
		comments_proto = row[6];
		url_esc = DBdyn_escape_string(row[7]);

		p = NULL;
/* {"net.if.discovery":[{"{#IFNAME}":"eth0"},{"{#IFNAME}":"lo"},...]}
 *                      ^
 */		while (NULL != (p = zbx_json_next(jp_data, p)))
		{
/* {"net.if.discovery":[{"{#IFNAME}":"eth0"},{"{#IFNAME}":"lo"},...]}
 *                      ^------------------^
 */			if (FAIL == zbx_json_brackets_open(p, &jp_row))
				continue;

			if (SUCCEED != DBlld_check_record(&jp_row, f_macro, f_regexp, regexps, regexps_num))
				continue;

			DBlld_make_trigger(hostid, parent_triggerid, &triggers, description_proto, expression_proto,
					comments_proto, &jp_row, error);
		}

		zbx_vector_ptr_sort(&triggers, ZBX_DEFAULT_UINT64_PTR_COMPARE_FUNC);

		DBlld_save_triggers(&triggers, status, type, priority, url_esc, parent_triggerid,
				description_proto_esc);

		zbx_free(url_esc);
		zbx_free(description_proto_esc);

		DBlld_clean_triggers(&triggers);
	}
	DBfree_result(result);

	zbx_vector_ptr_destroy(&triggers);

	zabbix_log(LOG_LEVEL_DEBUG, "End of %s()", __function_name);
}

/******************************************************************************
 *                                                                            *
 * Function: DBlld_item_exists                                                *
 *                                                                            *
 * Purpose: check if item exists                                              *
 *                                                                            *
 * Parameters: hostid - host identificator from database                      *
 *             itemid - item identificator from database                      *
 *             key - item key                                                 *
 *             items - list of items                                          *
 *                                                                            *
 * Return value: SUCCEED if item exists otherwise FAIL                        *
 *                                                                            *
 * Author: Alexander Vladishev                                                *
 *                                                                            *
 ******************************************************************************/
int	DBlld_item_exists(zbx_uint64_t hostid, zbx_uint64_t itemid, const char *key, zbx_vector_ptr_t *items)
{
	char		*key_esc, *sql = NULL;
	size_t		sql_alloc = 256, sql_offset = 0;
	DB_RESULT	result;
	int		i, res = FAIL;

	for (i = 0; i < items->values_num; i++)
	{
		if (0 == strcmp(key, ((zbx_lld_item_t *)items->values[i])->key))
			return SUCCEED;
	}

	sql = zbx_malloc(sql, sql_alloc);
	key_esc = DBdyn_escape_string_len(key, ITEM_KEY_LEN);

	zbx_snprintf_alloc(&sql, &sql_alloc, &sql_offset,
			"select itemid"
			" from items"
			" where hostid=" ZBX_FS_UI64
				" and key_='%s'",
			hostid, key_esc);
	if (0 != itemid)
		zbx_snprintf_alloc(&sql, &sql_alloc, &sql_offset, " and itemid<>" ZBX_FS_UI64, itemid);

	result = DBselect("%s", sql);

	if (NULL != DBfetch(result))
		res = SUCCEED;
	DBfree_result(result);

	zbx_free(key_esc);
	zbx_free(sql);

	return res;
}

static int	DBlld_make_item(zbx_uint64_t hostid, zbx_uint64_t parent_itemid, zbx_vector_ptr_t *items,
		const char *name_proto, const char *key_proto, unsigned char type, const char *params_proto,
		const char *snmp_oid_proto, const char *description_proto, struct zbx_json_parse *jp_row, char **error)
{
	const char	*__function_name = "DBlld_make_item";

	DB_RESULT	result;
	DB_ROW		row;
	char		*key_esc;
	int		new_appids_alloc = 0, del_appids_alloc = 0,
			res = SUCCEED;
	zbx_lld_item_t	*item;

	zabbix_log(LOG_LEVEL_DEBUG, "In %s()", __function_name);

	item = zbx_calloc(NULL, 1, sizeof(zbx_lld_item_t));
	item->key = zbx_strdup(NULL, key_proto);
	substitute_key_macros(&item->key, NULL, NULL, jp_row, MACRO_TYPE_ITEM_KEY, NULL, 0);

	key_esc = DBdyn_escape_string_len(item->key, ITEM_KEY_LEN);

	result = DBselect(
			"select distinct i.itemid"
			" from items i,item_discovery id"
			" where i.itemid=id.itemid"
				" and id.parent_itemid=" ZBX_FS_UI64
				" and i.key_='%s'",
			parent_itemid, key_esc);

	if (NULL != (row = DBfetch(result)))
		ZBX_STR2UINT64(item->itemid, row[0]);
	DBfree_result(result);

	if (0 == item->itemid)
	{
		result = DBselect(
				"select distinct i.itemid,id.key_,i.key_"
				" from items i,item_discovery id"
				" where i.itemid=id.itemid"
					" and id.parent_itemid=" ZBX_FS_UI64,
				parent_itemid);

		while (NULL != (row = DBfetch(result)))
		{
			char	*old_key = NULL;

			old_key = zbx_strdup(old_key, row[1]);
			substitute_key_macros(&old_key, NULL, NULL, jp_row, MACRO_TYPE_ITEM_KEY, NULL, 0);

			if (0 == strcmp(old_key, row[2]))
				ZBX_STR2UINT64(item->itemid, row[0]);

			zbx_free(old_key);

			if (0 != item->itemid)
				break;
		}
		DBfree_result(result);
	}

	if (SUCCEED == DBlld_item_exists(hostid, item->itemid, item->key, items))
	{
		*error = zbx_strdcatf(*error, "Cannot %s item \"%s\": item already exists\n",
				0 != item->itemid ? "update" : "create", item->key);
		res = FAIL;
		goto out;
	}

	item->name = zbx_strdup(NULL, name_proto);
<<<<<<< HEAD
	substitute_discovery_macros(&item->name, jp_row, 0);
=======
	substitute_discovery_macros(&item->name, jp_row, ZBX_MACRO_ANY, NULL, 0);
>>>>>>> 5ba0a218

	item->snmp_oid = zbx_strdup(NULL, snmp_oid_proto);
	substitute_key_macros(&item->snmp_oid, NULL, NULL, jp_row, MACRO_TYPE_SNMP_OID, NULL, 0);

	item->params = zbx_strdup(NULL, params_proto);
	if (ITEM_TYPE_DB_MONITOR == type || ITEM_TYPE_SSH == type ||
			ITEM_TYPE_TELNET == type || ITEM_TYPE_CALCULATED == type)
	{
<<<<<<< HEAD
		substitute_discovery_macros(&item->params, jp_row, 0);
=======
		substitute_discovery_macros(&item->params, jp_row, ZBX_MACRO_ANY, NULL, 0);
>>>>>>> 5ba0a218
	}

	item->description = zbx_strdup(NULL, description_proto);
	substitute_discovery_macros(&item->description, jp_row, ZBX_MACRO_ANY, NULL, 0);

	zbx_vector_ptr_append(items, item);

	DBget_applications_by_itemid(parent_itemid, &item->new_appids, &new_appids_alloc, &item->new_appids_num);

	if (0 != item->itemid)
	{
		DBget_applications_by_itemid(item->itemid, &item->del_appids, &del_appids_alloc, &item->del_appids_num);

		uint64_array_remove_both(item->new_appids, &item->new_appids_num,
				item->del_appids, &item->del_appids_num);
	}
out:
	if (FAIL == res)
	{
		zbx_free(item->key);
		zbx_free(item);
	}

	zbx_free(key_esc);

	zabbix_log(LOG_LEVEL_DEBUG, "End of %s():%s", __function_name, zbx_result_string(res));

	return res;
}

static void	DBlld_save_items(zbx_uint64_t hostid, zbx_vector_ptr_t *items, unsigned char type,
		unsigned char value_type, unsigned char data_type, int delay, const char *delay_flex_esc,
		int history, int trends, unsigned char status, const char *trapper_hosts_esc, const char *units_esc,
		int multiplier, int delta, const char *formula_esc, const char *logtimefmt_esc, zbx_uint64_t valuemapid,
		const char *ipmi_sensor_esc, const char *snmp_community_esc, const char *port_esc,
		const char *snmpv3_securityname_esc, unsigned char snmpv3_securitylevel,
		unsigned char snmpv3_authprotocol, const char *snmpv3_authpassphrase_esc,
		unsigned char snmpv3_privprotocol, const char *snmpv3_privpassphrase_esc, unsigned char authtype,
		const char *username_esc, const char *password_esc, const char *publickey_esc,
		const char *privatekey_esc, zbx_uint64_t interfaceid, zbx_uint64_t parent_itemid,
		const char *key_proto_esc, int lastcheck)
{
	int		i, j, new_items = 0, new_apps = 0;
	zbx_lld_item_t	*item;
	zbx_uint64_t	itemid = 0, itemdiscoveryid = 0, itemappid = 0;
	char		*sql1 = NULL, *sql2 = NULL, *sql3 = NULL, *sql4 = NULL,
			*name_esc, *key_esc, *snmp_oid_esc, *params_esc, *description_esc;
	size_t		sql1_alloc = 8 * ZBX_KIBIBYTE, sql1_offset = 0,
			sql2_alloc = 2 * ZBX_KIBIBYTE, sql2_offset = 0,
			sql3_alloc = 2 * ZBX_KIBIBYTE, sql3_offset = 0,
			sql4_alloc = 8 * ZBX_KIBIBYTE, sql4_offset = 0;
	const char	*ins_items_sql =
			"insert into items"
			" (itemid,name,key_,hostid,type,value_type,data_type,delay,delay_flex,history,trends,status,"
				"trapper_hosts,units,multiplier,delta,formula,logtimefmt,valuemapid,params,ipmi_sensor,"
				"snmp_community,snmp_oid,port,snmpv3_securityname,snmpv3_securitylevel,"
				"snmpv3_authprotocol,snmpv3_authpassphrase,snmpv3_privprotocol,snmpv3_privpassphrase,"
				"authtype,username,password,publickey,privatekey,description,interfaceid,flags)"
			" values ";
	const char	*ins_item_discovery_sql =
			"insert into item_discovery"
			" (itemdiscoveryid,itemid,parent_itemid,key_,lastcheck)"
			" values ";
	const char	*ins_items_applications_sql =
			"insert into items_applications"
			" (itemappid,itemid,applicationid)"
			" values ";

	for (i = 0; i < items->values_num; i++)
	{
		item = (zbx_lld_item_t *)items->values[i];

		if (0 == item->itemid)
			new_items++;
		new_apps += item->new_appids_num;
	}

	if (0 != new_items)
	{
		itemid = DBget_maxid_num("items", new_items);
		itemdiscoveryid = DBget_maxid_num("item_discovery", new_items);

		sql1 = zbx_malloc(sql1, sql1_alloc);
		sql2 = zbx_malloc(sql2, sql2_alloc);
		DBbegin_multiple_update(&sql1, &sql1_alloc, &sql1_offset);
		DBbegin_multiple_update(&sql2, &sql2_alloc, &sql2_offset);
#ifdef HAVE_MULTIROW_INSERT
		zbx_strcpy_alloc(&sql1, &sql1_alloc, &sql1_offset, ins_items_sql);
		zbx_strcpy_alloc(&sql2, &sql2_alloc, &sql2_offset, ins_item_discovery_sql);
#endif
	}

	if (0 != new_apps)
	{
		itemappid = DBget_maxid_num("items_applications", new_apps);

		sql3 = zbx_malloc(sql3, sql3_alloc);
		DBbegin_multiple_update(&sql3, &sql3_alloc, &sql3_offset);
#ifdef HAVE_MULTIROW_INSERT
		zbx_strcpy_alloc(&sql3, &sql3_alloc, &sql3_offset, ins_items_applications_sql);
#endif
	}

	if (new_items < items->values_num)
	{
		sql4 = zbx_malloc(sql4, sql4_alloc);
		DBbegin_multiple_update(&sql4, &sql4_alloc, &sql4_offset);
	}

	for (i = 0; i < items->values_num; i++)
	{
		item = (zbx_lld_item_t *)items->values[i];

		name_esc = DBdyn_escape_string_len(item->name, ITEM_NAME_LEN);
		key_esc = DBdyn_escape_string_len(item->key, ITEM_KEY_LEN);
		snmp_oid_esc = DBdyn_escape_string_len(item->snmp_oid, ITEM_SNMP_OID_LEN);
		params_esc = DBdyn_escape_string_len(item->params, ITEM_PARAM_LEN);
		description_esc = DBdyn_escape_string_len(item->description, ITEM_DESCRIPTION_LEN);

		if (0 == item->itemid)
		{
			item->itemid = itemid++;
#ifndef HAVE_MULTIROW_INSERT
			zbx_strcpy_alloc(&sql1, &sql1_alloc, &sql1_offset, ins_items_sql);
#endif
			zbx_snprintf_alloc(&sql1, &sql1_alloc, &sql1_offset,
					"(" ZBX_FS_UI64 ",'%s','%s'," ZBX_FS_UI64 ",%d,%d,%d,%d,'%s',%d,%d,%d,'%s',"
						"'%s',%d,%d,'%s','%s',%s,'%s','%s','%s','%s','%s','%s',%d,%d,'%s',%d,'%s',"
						"%d,'%s','%s','%s','%s','%s',%s,%d)" ZBX_ROW_DL,
					item->itemid, name_esc, key_esc, hostid, (int)type, (int)value_type,
					(int)data_type, delay, delay_flex_esc, history, trends, (int)status,
					trapper_hosts_esc, units_esc, multiplier, delta, formula_esc,
					logtimefmt_esc, DBsql_id_ins(valuemapid), params_esc, ipmi_sensor_esc,
					snmp_community_esc, snmp_oid_esc, port_esc, snmpv3_securityname_esc,
					(int)snmpv3_securitylevel, (int)snmpv3_authprotocol, snmpv3_authpassphrase_esc,
					(int)snmpv3_privprotocol, snmpv3_privpassphrase_esc, (int)authtype, username_esc,
					password_esc, publickey_esc, privatekey_esc, description_esc,
					DBsql_id_ins(interfaceid), ZBX_FLAG_DISCOVERY_CREATED);

#ifndef HAVE_MULTIROW_INSERT
			zbx_strcpy_alloc(&sql2, &sql2_alloc, &sql2_offset, ins_item_discovery_sql);
#endif
			zbx_snprintf_alloc(&sql2, &sql2_alloc, &sql2_offset,
					"(" ZBX_FS_UI64 "," ZBX_FS_UI64 "," ZBX_FS_UI64 ",'%s',%d)" ZBX_ROW_DL,
					itemdiscoveryid, item->itemid, parent_itemid, key_proto_esc, lastcheck);

			itemdiscoveryid++;
		}
		else
		{
			zbx_snprintf_alloc(&sql4, &sql4_alloc, &sql4_offset,
					"update items"
					" set name='%s',"
						"key_='%s',"
						"type=%d,"
						"value_type=%d,"
						"data_type=%d,"
						"delay=%d,"
						"delay_flex='%s',"
						"history=%d,"
						"trends=%d,"
						"trapper_hosts='%s',"
						"units='%s',"
						"multiplier=%d,"
						"delta=%d,"
						"formula='%s',"
						"logtimefmt='%s',"
						"valuemapid=%s,"
						"params='%s',"
						"ipmi_sensor='%s',"
						"snmp_community='%s',"
						"snmp_oid='%s',"
						"port='%s',"
						"snmpv3_securityname='%s',"
						"snmpv3_securitylevel=%d,"
						"snmpv3_authprotocol=%d,"
						"snmpv3_authpassphrase='%s',"
						"snmpv3_privprotocol=%d,"
						"snmpv3_privpassphrase='%s',"
						"authtype=%d,"
						"username='%s',"
						"password='%s',"
						"publickey='%s',"
						"privatekey='%s',"
						"description='%s',"
						"interfaceid=%s,"
						"flags=%d"
					" where itemid=" ZBX_FS_UI64 ";\n",
					name_esc, key_esc, (int)type, (int)value_type, (int)data_type, delay,
					delay_flex_esc, history, trends, trapper_hosts_esc, units_esc,
					multiplier, delta, formula_esc, logtimefmt_esc,
					DBsql_id_ins(valuemapid), params_esc, ipmi_sensor_esc,
					snmp_community_esc, snmp_oid_esc, port_esc, snmpv3_securityname_esc,
					(int)snmpv3_securitylevel, (int)snmpv3_authprotocol, snmpv3_authpassphrase_esc,
					(int)snmpv3_privprotocol, snmpv3_privpassphrase_esc, (int)authtype,
					username_esc, password_esc, publickey_esc, privatekey_esc, description_esc,
					DBsql_id_ins(interfaceid), ZBX_FLAG_DISCOVERY_CREATED, item->itemid);

			zbx_snprintf_alloc(&sql4, &sql4_alloc, &sql4_offset,
					"update item_discovery"
					" set key_='%s',"
						"lastcheck=%d,ts_delete=0"
					" where itemid=" ZBX_FS_UI64
						" and parent_itemid=" ZBX_FS_UI64 ";\n",
					key_proto_esc, lastcheck, item->itemid, parent_itemid);

			if (0 != item->del_appids_num)
			{
				zbx_snprintf_alloc(&sql4, &sql4_alloc, &sql4_offset,
						"delete from items_applications"
						" where itemid=" ZBX_FS_UI64
							" and",
						item->itemid);
				DBadd_condition_alloc(&sql4, &sql4_alloc, &sql4_offset,
						"applicationid", item->del_appids, item->del_appids_num);
				zbx_strcpy_alloc(&sql4, &sql4_alloc, &sql4_offset, ";\n");
			}
		}

		for (j = 0; j < item->new_appids_num; j++)
		{
#ifndef HAVE_MULTIROW_INSERT
			zbx_strcpy_alloc(&sql3, &sql3_alloc, &sql3_offset, ins_items_applications_sql);
#endif
			zbx_snprintf_alloc(&sql3, &sql3_alloc, &sql3_offset,
					"(" ZBX_FS_UI64 "," ZBX_FS_UI64 "," ZBX_FS_UI64 ")" ZBX_ROW_DL,
					itemappid, item->itemid, item->new_appids[j]);

			itemappid++;
		}

		zbx_free(description_esc);
		zbx_free(params_esc);
		zbx_free(snmp_oid_esc);
		zbx_free(key_esc);
		zbx_free(name_esc);
	}

	if (0 != new_items)
	{
#ifdef HAVE_MULTIROW_INSERT
		sql1_offset--;
		sql2_offset--;
		zbx_strcpy_alloc(&sql1, &sql1_alloc, &sql1_offset, ";\n");
		zbx_strcpy_alloc(&sql2, &sql2_alloc, &sql2_offset, ";\n");
#endif
		DBend_multiple_update(&sql1, &sql1_alloc, &sql1_offset);
		DBend_multiple_update(&sql2, &sql2_alloc, &sql2_offset);
		DBexecute("%s", sql1);
		DBexecute("%s", sql2);
		zbx_free(sql1);
		zbx_free(sql2);
	}

	if (0 != new_apps)
	{
#ifdef HAVE_MULTIROW_INSERT
		sql3_offset--;
		zbx_strcpy_alloc(&sql3, &sql3_alloc, &sql3_offset, ";\n");
#endif
		DBend_multiple_update(&sql3, &sql3_alloc, &sql3_offset);
		DBexecute("%s", sql3);
		zbx_free(sql3);
	}

	if (new_items < items->values_num)
	{
		DBend_multiple_update(&sql4, &sql4_alloc, &sql4_offset);
		DBexecute("%s", sql4);
		zbx_free(sql4);
	}
}

/******************************************************************************
 *                                                                            *
 * Function: DBlld_update_items                                               *
 *                                                                            *
 * Purpose: add or update items for discovered items                          *
 *                                                                            *
 * Author: Alexander Vladishev                                                *
 *                                                                            *
 ******************************************************************************/
static void	DBlld_update_items(zbx_uint64_t hostid, zbx_uint64_t discovery_itemid, struct zbx_json_parse *jp_data,
		char **error, const char *f_macro, const char *f_regexp, ZBX_REGEXP *regexps, int regexps_num,
		int lastcheck)
{
	const char		*__function_name = "DBlld_update_items";

	struct zbx_json_parse	jp_row;
	const char		*p;
	DB_RESULT		result;
	DB_ROW			row;
	zbx_vector_ptr_t	items;

	zabbix_log(LOG_LEVEL_DEBUG, "In %s()", __function_name);

	zbx_vector_ptr_create(&items);

	result = DBselect(
			"select i.itemid,i.name,i.key_,i.type,i.value_type,i.data_type,i.delay,i.delay_flex,"
				"i.history,i.trends,i.status,i.trapper_hosts,i.units,i.multiplier,i.delta,i.formula,"
				"i.logtimefmt,i.valuemapid,i.params,i.ipmi_sensor,i.snmp_community,i.snmp_oid,"
				"i.port,i.snmpv3_securityname,i.snmpv3_securitylevel,i.snmpv3_authprotocol,"
				"i.snmpv3_authpassphrase,i.snmpv3_privprotocol,i.snmpv3_privpassphrase,i.authtype,"
				"i.username,i.password,i.publickey,i.privatekey,i.description,i.interfaceid"
			" from items i,item_discovery id"
			" where i.itemid=id.itemid"
				" and id.parent_itemid=" ZBX_FS_UI64,
			discovery_itemid);

	while (NULL != (row = DBfetch(result)))
	{
		zbx_uint64_t	parent_itemid, valuemapid, interfaceid;
		char		*key_proto_esc, *delay_flex_esc, *trapper_hosts_esc, *units_esc, *formula_esc,
				*logtimefmt_esc, *ipmi_sensor_esc, *snmp_community_esc, *port_esc,
				*snmpv3_securityname_esc, *snmpv3_authpassphrase_esc, *snmpv3_privpassphrase_esc,
				*username_esc, *password_esc, *publickey_esc, *privatekey_esc;
		const char	*name_proto, *key_proto, *params_proto, *snmp_oid_proto, *description_proto;
		unsigned char	type, value_type, data_type, status, snmpv3_securitylevel, snmpv3_authprotocol,
				snmpv3_privprotocol, authtype;
		int		delay, history, trends, multiplier, delta;

		ZBX_STR2UINT64(parent_itemid, row[0]);
		name_proto = row[1];
		key_proto = row[2];
		key_proto_esc = DBdyn_escape_string(key_proto);
		type = (unsigned char)atoi(row[3]);
		value_type = (unsigned char)atoi(row[4]);
		data_type = (unsigned char)atoi(row[5]);
		delay = atoi(row[6]);
		delay_flex_esc = DBdyn_escape_string(row[7]);
		history = atoi(row[8]);
		trends = atoi(row[9]);
		status = (unsigned char)atoi(row[10]);
		trapper_hosts_esc = DBdyn_escape_string(row[11]);
		units_esc = DBdyn_escape_string(row[12]);
		multiplier = atoi(row[13]);
		delta = atoi(row[14]);
		formula_esc = DBdyn_escape_string(row[15]);
		logtimefmt_esc = DBdyn_escape_string(row[16]);
		ZBX_DBROW2UINT64(valuemapid, row[17]);
		params_proto = row[18];
		ipmi_sensor_esc = DBdyn_escape_string(row[19]);
		snmp_community_esc = DBdyn_escape_string(row[20]);
		snmp_oid_proto = row[21];
		port_esc = DBdyn_escape_string(row[22]);
		snmpv3_securityname_esc = DBdyn_escape_string(row[23]);
		snmpv3_securitylevel = (unsigned char)atoi(row[24]);
		snmpv3_authprotocol = (unsigned char)atoi(row[25]);
		snmpv3_authpassphrase_esc = DBdyn_escape_string(row[26]);
		snmpv3_privprotocol = (unsigned char)atoi(row[27]);
		snmpv3_privpassphrase_esc = DBdyn_escape_string(row[28]);
		authtype = (unsigned char)atoi(row[29]);
		username_esc = DBdyn_escape_string(row[30]);
		password_esc = DBdyn_escape_string(row[31]);
		publickey_esc = DBdyn_escape_string(row[32]);
		privatekey_esc = DBdyn_escape_string(row[33]);
		description_proto = row[34];
		ZBX_DBROW2UINT64(interfaceid, row[35]);

		p = NULL;
/* {"net.if.discovery":[{"{#IFNAME}":"eth0"},{"{#IFNAME}":"lo"},...]}
 *                      ^
 */		while (NULL != (p = zbx_json_next(jp_data, p)))
		{
/* {"net.if.discovery":[{"{#IFNAME}":"eth0"},{"{#IFNAME}":"lo"},...]}
 *                      ^------------------^
 */			if (FAIL == zbx_json_brackets_open(p, &jp_row))
				continue;

			if (SUCCEED != DBlld_check_record(&jp_row, f_macro, f_regexp, regexps, regexps_num))
				continue;

			DBlld_make_item(hostid, parent_itemid, &items, name_proto, key_proto, type,
					params_proto, snmp_oid_proto, description_proto, &jp_row, error);
		}

		zbx_vector_ptr_sort(&items, ZBX_DEFAULT_UINT64_PTR_COMPARE_FUNC);

		DBlld_save_items(hostid, &items, type, value_type, data_type, delay, delay_flex_esc, history, trends,
				status, trapper_hosts_esc, units_esc, multiplier, delta, formula_esc, logtimefmt_esc,
				valuemapid, ipmi_sensor_esc, snmp_community_esc, port_esc, snmpv3_securityname_esc,
				snmpv3_securitylevel, snmpv3_authprotocol, snmpv3_authpassphrase_esc,
				snmpv3_privprotocol, snmpv3_privpassphrase_esc, authtype, username_esc, password_esc,
				publickey_esc, privatekey_esc, interfaceid, parent_itemid, key_proto_esc, lastcheck);

		zbx_free(privatekey_esc);
		zbx_free(publickey_esc);
		zbx_free(password_esc);
		zbx_free(username_esc);
		zbx_free(snmpv3_privpassphrase_esc);
		zbx_free(snmpv3_authpassphrase_esc);
		zbx_free(snmpv3_securityname_esc);
		zbx_free(port_esc);
		zbx_free(snmp_community_esc);
		zbx_free(ipmi_sensor_esc);
		zbx_free(logtimefmt_esc);
		zbx_free(formula_esc);
		zbx_free(units_esc);
		zbx_free(trapper_hosts_esc);
		zbx_free(delay_flex_esc);
		zbx_free(key_proto_esc);

		DBlld_clean_items(&items);
	}
	DBfree_result(result);

	zbx_vector_ptr_destroy(&items);

	zabbix_log(LOG_LEVEL_DEBUG, "End of %s()", __function_name);
}

/******************************************************************************
 *                                                                            *
 * Function: DBlld_graph_exists                                               *
 *                                                                            *
 * Purpose: check if graph exists                                             *
 *                                                                            *
 * Author: Alexander Vladishev                                                *
 *                                                                            *
 ******************************************************************************/
static int	DBlld_graph_exists(zbx_uint64_t hostid, zbx_uint64_t graphid, const char *name, zbx_vector_ptr_t *graphs)
{
	char		*name_esc, *sql = NULL;
	size_t		sql_alloc = 256, sql_offset = 0;
	DB_RESULT	result;
	int		i, res = FAIL;

	for (i = 0; i < graphs->values_num; i++)
	{
		if (0 == strcmp(name, ((zbx_lld_graph_t *)graphs->values[i])->name))
			return SUCCEED;
	}

	sql = zbx_malloc(sql, sql_alloc);
	name_esc = DBdyn_escape_string_len(name, GRAPH_NAME_LEN);

	zbx_snprintf_alloc(&sql, &sql_alloc, &sql_offset,
			"select distinct g.graphid"
			" from graphs g,graphs_items gi,items i"
			" where g.graphid=gi.graphid"
				" and gi.itemid=i.itemid"
				" and i.hostid=" ZBX_FS_UI64
				" and g.name='%s'",
			hostid, name_esc);

	if (0 != graphid)
		zbx_snprintf_alloc(&sql, &sql_alloc, &sql_offset, " and g.graphid<>" ZBX_FS_UI64, graphid);

	result = DBselect("%s", sql);

	if (NULL != DBfetch(result))
		res = SUCCEED;
	DBfree_result(result);

	zbx_free(name_esc);
	zbx_free(sql);

	return res;
}

static int	DBlld_make_graph(zbx_uint64_t hostid, zbx_uint64_t parent_graphid, zbx_vector_ptr_t *graphs,
		const char *name_proto, ZBX_GRAPH_ITEMS *gitems_proto, int gitems_proto_num,
		unsigned char ymin_type, zbx_uint64_t ymin_itemid, unsigned char ymin_flags, const char *ymin_key_proto,
		unsigned char ymax_type, zbx_uint64_t ymax_itemid, unsigned char ymax_flags, const char *ymax_key_proto,
		struct zbx_json_parse *jp_row, char **error)
{
	const char	*__function_name = "DBlld_make_graph";

	DB_RESULT	result;
	DB_ROW		row;
	char		*name_esc;
	int		res = SUCCEED, i;
	zbx_lld_graph_t	*graph;
	ZBX_GRAPH_ITEMS	*gitem;

	zabbix_log(LOG_LEVEL_DEBUG, "In %s()", __function_name);

	graph = zbx_calloc(NULL, 1, sizeof(zbx_lld_graph_t));
	graph->name = zbx_strdup(NULL, name_proto);
<<<<<<< HEAD
	substitute_discovery_macros(&graph->name, jp_row, 1);
=======
	substitute_discovery_macros(&graph->name, jp_row, ZBX_MACRO_ANY, NULL, 0);
>>>>>>> 5ba0a218

	name_esc = DBdyn_escape_string_len(graph->name, GRAPH_NAME_LEN);

	result = DBselect(
			"select distinct g.graphid"
			" from graphs g,graph_discovery gd"
			" where g.graphid=gd.graphid"
				" and gd.parent_graphid=" ZBX_FS_UI64
				" and g.name='%s'",
			parent_graphid, name_esc);

	if (NULL != (row = DBfetch(result)))
		ZBX_STR2UINT64(graph->graphid, row[0]);
	DBfree_result(result);

	if (0 == graph->graphid)
	{
		result = DBselect(
				"select distinct g.graphid,gd.name,g.name"
				" from graphs g,graph_discovery gd"
				" where g.graphid=gd.graphid"
					" and gd.parent_graphid=" ZBX_FS_UI64,
				parent_graphid);

		while (NULL != (row = DBfetch(result)))
		{
			char	*old_name = NULL;

			old_name = zbx_strdup(old_name, row[1]);
<<<<<<< HEAD
			substitute_discovery_macros(&old_name, jp_row, 1);
=======
			substitute_discovery_macros(&old_name, jp_row, ZBX_MACRO_ANY, NULL, 0);
>>>>>>> 5ba0a218

			if (0 == strcmp(old_name, row[2]))
				ZBX_STR2UINT64(graph->graphid, row[0]);

			zbx_free(old_name);

			if (0 != graph->graphid)
				break;
		}
		DBfree_result(result);
	}

	if (SUCCEED == DBlld_graph_exists(hostid, graph->graphid, graph->name, graphs))
	{
		*error = zbx_strdcatf(*error, "Cannot %s graph \"%s\": graph already exists\n",
				0 != graph->graphid ? "update" : "create", graph->name);
		res = FAIL;
		goto out;
	}

	if (0 != gitems_proto_num)
	{
		size_t	gitems_alloc;

		graph->gitems_num = gitems_proto_num;
		gitems_alloc = graph->gitems_num * sizeof(ZBX_GRAPH_ITEMS);
		graph->gitems = zbx_malloc(graph->gitems, gitems_alloc);
		memcpy(graph->gitems, gitems_proto, gitems_alloc);

		for (i = 0; i < graph->gitems_num; i++)
		{
			gitem = &graph->gitems[i];

			if (0 != (ZBX_FLAG_DISCOVERY_CHILD & gitem->flags))
			{
				if (FAIL == (res = DBlld_get_item(hostid, gitem->key, jp_row, &gitem->itemid)))
					break;
			}
		}

		/* sort by itemid */
		qsort(graph->gitems, graph->gitems_num, sizeof(ZBX_GRAPH_ITEMS), ZBX_DEFAULT_UINT64_COMPARE_FUNC);
	}

	if (FAIL == res)
		goto out;

	if (GRAPH_YAXIS_TYPE_ITEM_VALUE == ymin_type)
	{
		graph->ymin_itemid = ymin_itemid;

		if (0 != (ZBX_FLAG_DISCOVERY_CHILD & ymin_flags) &&
				FAIL == (res = DBlld_get_item(hostid, ymin_key_proto, jp_row, &graph->ymin_itemid)))
		{
			goto out;
		}
	}

	if (GRAPH_YAXIS_TYPE_ITEM_VALUE == ymax_type)
	{
		graph->ymax_itemid = ymax_itemid;

		if (0 != (ZBX_FLAG_DISCOVERY_CHILD & ymax_flags) &&
				FAIL == (res = DBlld_get_item(hostid, ymax_key_proto, jp_row, &graph->ymax_itemid)))
		{
			goto out;
		}
	}

	if (0 != graph->graphid)
	{
		char	*sql = NULL;
		size_t	sql_alloc = ZBX_KIBIBYTE, sql_offset = 0, sz, del_gitems_alloc = 0;
		int	idx;

		sql = zbx_malloc(sql, sql_alloc);

		zbx_snprintf_alloc(&sql, &sql_alloc, &sql_offset,
				"select gi.gitemid,i.itemid,i.key_,gi.drawtype,gi.sortorder,gi.color,"
					"gi.yaxisside,gi.calc_fnc,gi.type,i.flags"
				" from graphs_items gi,items i"
				" where gi.itemid=i.itemid"
					" and gi.graphid=" ZBX_FS_UI64
				" order by i.itemid",
				graph->graphid);

		DBget_graphitems(sql, &graph->del_gitems, &del_gitems_alloc, &graph->del_gitems_num);

		/* Run through graph items that must exist removing them from */
		/* del_items. What's left in del_items will be removed later. */
		for (i = 0; i < graph->gitems_num; i++)
		{
			if (NULL != (gitem = bsearch(&graph->gitems[i].itemid, graph->del_gitems, graph->del_gitems_num,
					sizeof(ZBX_GRAPH_ITEMS), ZBX_DEFAULT_UINT64_COMPARE_FUNC)))
			{
				graph->gitems[i].gitemid = gitem->gitemid;

				graph->del_gitems_num--;

				idx = (int)(gitem - graph->del_gitems);

				if (0 != (sz = (graph->del_gitems_num - idx) * sizeof(ZBX_GRAPH_ITEMS)))
					memmove(&graph->del_gitems[idx], &graph->del_gitems[idx + 1], sz);
			}
		}
		zbx_free(sql);
	}

	zbx_vector_ptr_append(graphs, graph);
out:
	if (FAIL == res)
	{
		zbx_free(graph->gitems);
		zbx_free(graph->name);
		zbx_free(graph);
	}

	zbx_free(name_esc);

	zabbix_log(LOG_LEVEL_DEBUG, "End of %s():%s", __function_name, zbx_result_string(res));

	return res;
}

static void	DBlld_save_graphs(zbx_vector_ptr_t *graphs, int width, int height, double yaxismin, double yaxismax,
		unsigned char show_work_period, unsigned char show_triggers, unsigned char graphtype,
		unsigned char show_legend, unsigned char show_3d, double percent_left, double percent_right,
		unsigned char ymin_type, unsigned char ymax_type, zbx_uint64_t parent_graphid,
		const char *name_proto_esc)
{
	int		i, j, new_graphs = 0, new_graphs_items = 0;
	zbx_lld_graph_t	*graph;
	zbx_uint64_t	graphid = 0, graphdiscoveryid = 0, gitemid = 0;
	char		*sql1 = NULL, *sql2 = NULL, *sql3 = NULL, *sql4 = NULL,
			*name_esc;
	size_t		sql1_alloc = 8 * ZBX_KIBIBYTE, sql1_offset = 0,
			sql2_alloc = 2 * ZBX_KIBIBYTE, sql2_offset = 0,
			sql3_alloc = 2 * ZBX_KIBIBYTE, sql3_offset = 0,
			sql4_alloc = 8 * ZBX_KIBIBYTE, sql4_offset = 0;
	const char	*ins_graphs_sql =
			"insert into graphs"
			" (graphid,name,width,height,yaxismin,yaxismax,show_work_period,"
				"show_triggers,graphtype,show_legend,show_3d,percent_left,"
				"percent_right,ymin_type,ymax_type,ymin_itemid,ymax_itemid,flags)"
			" values ";
	const char	*ins_graph_discovery_sql =
			"insert into graph_discovery"
			" (graphdiscoveryid,graphid,parent_graphid,name)"
			" values ";
	const char	*ins_graphs_items_sql =
			"insert into graphs_items"
			" (gitemid,graphid,itemid,drawtype,sortorder,color,yaxisside,calc_fnc,type)"
			" values ";

	for (i = 0; i < graphs->values_num; i++)
	{
		graph = (zbx_lld_graph_t *)graphs->values[i];

		if (0 == graph->graphid)
			new_graphs++;

		for (j = 0; j < graph->gitems_num; j++)
		{
			if (0 == graph->gitems[j].gitemid)
				new_graphs_items++;
		}
	}

	if (0 != new_graphs)
	{
		graphid = DBget_maxid_num("graphs", new_graphs);
		graphdiscoveryid = DBget_maxid_num("graph_discovery", new_graphs);

		sql1 = zbx_malloc(sql1, sql1_alloc);
		sql2 = zbx_malloc(sql2, sql2_alloc);
		DBbegin_multiple_update(&sql1, &sql1_alloc, &sql1_offset);
		DBbegin_multiple_update(&sql2, &sql2_alloc, &sql2_offset);
#ifdef HAVE_MULTIROW_INSERT
		zbx_strcpy_alloc(&sql1, &sql1_alloc, &sql1_offset, ins_graphs_sql);
		zbx_strcpy_alloc(&sql2, &sql2_alloc, &sql2_offset, ins_graph_discovery_sql);
#endif
	}

	if (0 != new_graphs_items)
	{
		gitemid = DBget_maxid_num("graphs_items", new_graphs_items);

		sql3 = zbx_malloc(sql3, sql3_alloc);
		DBbegin_multiple_update(&sql3, &sql3_alloc, &sql3_offset);
#ifdef HAVE_MULTIROW_INSERT
		zbx_strcpy_alloc(&sql3, &sql3_alloc, &sql3_offset, ins_graphs_items_sql);
#endif
	}

	if (new_graphs < graphs->values_num)
	{
		sql4 = zbx_malloc(sql4, sql4_alloc);
		DBbegin_multiple_update(&sql4, &sql4_alloc, &sql4_offset);
	}

	for (i = 0; i < graphs->values_num; i++)
	{
		graph = (zbx_lld_graph_t *)graphs->values[i];

		name_esc = DBdyn_escape_string_len(graph->name, GRAPH_NAME_LEN);

		if (0 == graph->graphid)
		{
			graph->graphid = graphid++;
#ifndef HAVE_MULTIROW_INSERT
			zbx_strcpy_alloc(&sql1, &sql1_alloc, &sql1_offset, ins_graphs_sql);
#endif
			zbx_snprintf_alloc(&sql1, &sql1_alloc, &sql1_offset,
					"(" ZBX_FS_UI64 ",'%s',%d,%d," ZBX_FS_DBL ","
						ZBX_FS_DBL ",%d,%d,%d,%d,%d," ZBX_FS_DBL ","
						ZBX_FS_DBL ",%d,%d,%s,%s,%d)" ZBX_ROW_DL,
					graph->graphid, name_esc, width, height, yaxismin, yaxismax,
					(int)show_work_period, (int)show_triggers,
					(int)graphtype, (int)show_legend, (int)show_3d,
					percent_left, percent_right, (int)ymin_type, (int)ymax_type,
					DBsql_id_ins(graph->ymin_itemid), DBsql_id_ins(graph->ymax_itemid),
					ZBX_FLAG_DISCOVERY_CREATED);

#ifndef HAVE_MULTIROW_INSERT
			zbx_strcpy_alloc(&sql2, &sql2_alloc, &sql2_offset, ins_graph_discovery_sql);
#endif
			zbx_snprintf_alloc(&sql2, &sql2_alloc, &sql2_offset,
					"(" ZBX_FS_UI64 "," ZBX_FS_UI64 "," ZBX_FS_UI64 ",'%s')" ZBX_ROW_DL,
					graphdiscoveryid, graph->graphid, parent_graphid, name_proto_esc);

			graphdiscoveryid++;
		}
		else
		{
			zbx_snprintf_alloc(&sql4, &sql4_alloc, &sql4_offset,
					"update graphs"
					" set name='%s',"
						"width=%d,"
						"height=%d,"
						"yaxismin=" ZBX_FS_DBL ","
						"yaxismax=" ZBX_FS_DBL ","
						"show_work_period=%d,"
						"show_triggers=%d,"
						"graphtype=%d,"
						"show_legend=%d,"
						"show_3d=%d,"
						"percent_left=" ZBX_FS_DBL ","
						"percent_right=" ZBX_FS_DBL ","
						"ymin_type=%d,"
						"ymax_type=%d,"
						"ymin_itemid=%s,"
						"ymax_itemid=%s,"
						"flags=%d"
					" where graphid=" ZBX_FS_UI64 ";\n",
					name_esc, width, height, yaxismin, yaxismax,
					(int)show_work_period, (int)show_triggers,
					(int)graphtype, (int)show_legend, (int)show_3d,
					percent_left, percent_right, (int)ymin_type, (int)ymax_type,
					DBsql_id_ins(graph->ymin_itemid), DBsql_id_ins(graph->ymax_itemid),
					ZBX_FLAG_DISCOVERY_CREATED, graph->graphid);

			zbx_snprintf_alloc(&sql4, &sql4_alloc, &sql4_offset,
					"update graph_discovery"
					" set name='%s'"
					" where graphid=" ZBX_FS_UI64
						" and parent_graphid=" ZBX_FS_UI64 ";\n",
					name_proto_esc, graph->graphid, parent_graphid);
		}

		for (j = 0; j < graph->gitems_num; j++)
		{
			ZBX_GRAPH_ITEMS	*gitem;
			char		*color_esc;

			gitem = &graph->gitems[j];
			color_esc = DBdyn_escape_string_len(gitem->color, GRAPH_ITEM_COLOR_LEN);

			if (0 != gitem->gitemid)
			{
				zbx_snprintf_alloc(&sql4, &sql4_alloc, &sql4_offset,
						"update graphs_items"
						" set drawtype=%d,"
							"sortorder=%d,"
							"color='%s',"
							"yaxisside=%d,"
							"calc_fnc=%d,"
							"type=%d"
						" where gitemid=" ZBX_FS_UI64 ";\n",
						gitem->drawtype,
						gitem->sortorder,
						color_esc,
						gitem->yaxisside,
						gitem->calc_fnc,
						gitem->type,
						gitem->gitemid);
			}
			else
			{
				gitem->gitemid = gitemid++;
#ifndef HAVE_MULTIROW_INSERT
				zbx_strcpy_alloc(&sql3, &sql3_alloc, &sql3_offset, ins_graphs_items_sql);
#endif
				zbx_snprintf_alloc(&sql3, &sql3_alloc, &sql3_offset,
						"(" ZBX_FS_UI64 "," ZBX_FS_UI64 "," ZBX_FS_UI64
							",%d,%d,'%s',%d,%d,%d)" ZBX_ROW_DL,
						gitem->gitemid, graph->graphid, gitem->itemid,
						gitem->drawtype, gitem->sortorder, color_esc,
						gitem->yaxisside, gitem->calc_fnc, gitem->type);
			}

			zbx_free(color_esc);
		}

		for (j = 0; j < graph->del_gitems_num; j++)
		{
			zbx_snprintf_alloc(&sql4, &sql4_alloc, &sql4_offset,
					"delete from graphs_items"
					" where gitemid=" ZBX_FS_UI64 ";\n",
					graph->del_gitems[j].gitemid);
		}

		zbx_free(name_esc);
	}

	if (0 != new_graphs)
	{
#ifdef HAVE_MULTIROW_INSERT
		sql1_offset--;
		sql2_offset--;
		zbx_strcpy_alloc(&sql1, &sql1_alloc, &sql1_offset, ";\n");
		zbx_strcpy_alloc(&sql2, &sql2_alloc, &sql2_offset, ";\n");
#endif
		DBend_multiple_update(&sql1, &sql1_alloc, &sql1_offset);
		DBend_multiple_update(&sql2, &sql2_alloc, &sql2_offset);
		DBexecute("%s", sql1);
		DBexecute("%s", sql2);
		zbx_free(sql1);
		zbx_free(sql2);
	}

	if (0 != new_graphs_items)
	{
#ifdef HAVE_MULTIROW_INSERT
		sql3_offset--;
		zbx_strcpy_alloc(&sql3, &sql3_alloc, &sql3_offset, ";\n");
#endif
		DBend_multiple_update(&sql3, &sql3_alloc, &sql3_offset);
		DBexecute("%s", sql3);
		zbx_free(sql3);
	}

	if (new_graphs < graphs->values_num)
	{
		DBend_multiple_update(&sql4, &sql4_alloc, &sql4_offset);
		DBexecute("%s", sql4);
		zbx_free(sql4);
	}
}

/******************************************************************************
 *                                                                            *
 * Function: DBlld_update_graphs                                              *
 *                                                                            *
 * Purpose: add or update graphs for discovery item                           *
 *                                                                            *
 * Parameters: hostid  - [IN] host identificator from database                *
 *             agent   - [IN] discovery item identificator from database      *
 *             jp_data - [IN] received data                                   *
 *                                                                            *
 * Author: Alexander Vladishev                                                *
 *                                                                            *
 ******************************************************************************/
static void	DBlld_update_graphs(zbx_uint64_t hostid, zbx_uint64_t discovery_itemid,
		struct zbx_json_parse *jp_data, char **error, const char *f_macro,
		const char *f_regexp, ZBX_REGEXP *regexps, int regexps_num)
{
	const char		*__function_name = "DBlld_update_graphs";

	struct zbx_json_parse	jp_row;
	const char		*p;
	DB_RESULT		result;
	DB_ROW			row;
	zbx_vector_ptr_t	graphs;
	char			*sql = NULL;
	size_t			sql_alloc = 512, sql_offset;

	zabbix_log(LOG_LEVEL_DEBUG, "In %s()", __function_name);

	zbx_vector_ptr_create(&graphs);
	sql = zbx_malloc(sql, sql_alloc);

	result = DBselect(
			"select distinct g.graphid,g.name,g.width,g.height,g.yaxismin,g.yaxismax,g.show_work_period,"
				"g.show_triggers,g.graphtype,g.show_legend,g.show_3d,g.percent_left,g.percent_right,"
				"g.ymin_type,i1.itemid,i1.flags,i1.key_,g.ymax_type,i2.itemid,i2.flags,i2.key_"
			" from item_discovery id,items i,graphs_items gi,graphs g"
			" left join items i1 on i1.itemid=g.ymin_itemid"
			" left join items i2 on i2.itemid=g.ymax_itemid"
			" where id.itemid=i.itemid"
				" and i.itemid=gi.itemid"
				" and gi.graphid=g.graphid"
				" and id.parent_itemid=" ZBX_FS_UI64,
			discovery_itemid);

	while (NULL != (row = DBfetch(result)))
	{
		ZBX_GRAPH_ITEMS	*gitems_proto = NULL;
		size_t		gitems_proto_alloc = 0, gitems_proto_num = 0;
		zbx_uint64_t	parent_graphid, ymin_itemid = 0, ymax_itemid = 0;
		const char	*name_proto, *ymin_key_proto = NULL, *ymax_key_proto = NULL;
		char		*name_proto_esc;
		int		width, height;
		double		yaxismin, yaxismax, percent_left, percent_right;
		unsigned char	show_work_period, show_triggers, graphtype, show_legend, show_3d,
				ymin_type = GRAPH_YAXIS_TYPE_CALCULATED, ymax_type = GRAPH_YAXIS_TYPE_CALCULATED,
				ymin_flags = 0, ymax_flags = 0;

		ZBX_STR2UINT64(parent_graphid, row[0]);
		name_proto = row[1];
		name_proto_esc = DBdyn_escape_string(name_proto);
		width = atoi(row[2]);
		height = atoi(row[3]);
		yaxismin = atof(row[4]);
		yaxismax = atof(row[5]);
		show_work_period = (unsigned char)atoi(row[6]);
		show_triggers = (unsigned char)atoi(row[7]);
		graphtype = (unsigned char)atoi(row[8]);
		show_legend = (unsigned char)atoi(row[9]);
		show_3d = (unsigned char)atoi(row[10]);
		percent_left = atof(row[11]);
		percent_right = atof(row[12]);
		ymin_type = (unsigned char)atoi(row[13]);
		if (GRAPH_YAXIS_TYPE_ITEM_VALUE == ymin_type && SUCCEED != DBis_null(row[14]))
		{
			ymin_type = GRAPH_YAXIS_TYPE_ITEM_VALUE;
			ZBX_STR2UINT64(ymin_itemid, row[14]);
			ymin_flags = (unsigned char)atoi(row[15]);
			ymin_key_proto = row[16];
		}
		ymax_type = (unsigned char)atoi(row[17]);
		if (GRAPH_YAXIS_TYPE_ITEM_VALUE == ymax_type && SUCCEED != DBis_null(row[18]))
		{
			ymax_type = GRAPH_YAXIS_TYPE_ITEM_VALUE;
			ZBX_STR2UINT64(ymax_itemid, row[18]);
			ymax_flags = (unsigned char)atoi(row[19]);
			ymax_key_proto = row[20];
		}

		sql_offset = 0;
		zbx_snprintf_alloc(&sql, &sql_alloc, &sql_offset,
				"select 0,i.itemid,i.key_,gi.drawtype,gi.sortorder,gi.color,"
					"gi.yaxisside,gi.calc_fnc,gi.type,i.flags"
				" from graphs_items gi,items i"
				" where gi.itemid=i.itemid"
					" and gi.graphid=" ZBX_FS_UI64,
				parent_graphid);

		DBget_graphitems(sql, &gitems_proto, &gitems_proto_alloc, &gitems_proto_num);

		p = NULL;
/* {"net.if.discovery":[{"{#IFNAME}":"eth0"},{"{#IFNAME}":"lo"},...]}
 *                      ^
 */		while (NULL != (p = zbx_json_next(jp_data, p)))
		{
/* {"net.if.discovery":[{"{#IFNAME}":"eth0"},{"{#IFNAME}":"lo"},...]}
 *                      ^------------------^
 */			if (FAIL == zbx_json_brackets_open(p, &jp_row))
				continue;

			if (SUCCEED != DBlld_check_record(&jp_row, f_macro, f_regexp, regexps, regexps_num))
				continue;

			DBlld_make_graph(hostid, parent_graphid, &graphs, name_proto, gitems_proto, gitems_proto_num,
					ymin_type, ymin_itemid, ymin_flags, ymin_key_proto,
					ymax_type, ymax_itemid, ymax_flags, ymax_key_proto,
					&jp_row, error);
		}

		zbx_vector_ptr_sort(&graphs, ZBX_DEFAULT_UINT64_PTR_COMPARE_FUNC);

		DBlld_save_graphs(&graphs, width, height, yaxismin, yaxismax, show_work_period, show_triggers,
				graphtype, show_legend, show_3d, percent_left, percent_right, ymin_type, ymax_type,
				parent_graphid, name_proto_esc);

		zbx_free(gitems_proto);
		zbx_free(name_proto_esc);

		DBlld_clean_graphs(&graphs);
	}
	DBfree_result(result);

	zbx_free(sql);
	zbx_vector_ptr_destroy(&graphs);

	zabbix_log(LOG_LEVEL_DEBUG, "End of %s()", __function_name);
}

static void	DBlld_remove_lost_resources(zbx_uint64_t discovery_itemid, unsigned short lifetime, int now)
{
	const char		*__function_name = "DBlld_remove_lost_resources";
	DB_RESULT		result;
	DB_ROW			row;
	zbx_uint64_t		itemdiscoveryid, itemid;
	int			lastcheck, ts_delete, lifetime_sec;
	zbx_vector_uint64_t	items;
	char			*sql = NULL;
	size_t			sql_alloc = 512, sql_offset = 0;

	zabbix_log(LOG_LEVEL_DEBUG, "In %s() lifetime:%hu", __function_name, lifetime);

	sql = zbx_malloc(sql, sql_alloc);
	zbx_vector_uint64_create(&items);

	DBbegin_multiple_update(&sql, &sql_alloc, &sql_offset);

	lifetime_sec = lifetime * SEC_PER_DAY;

	result = DBselect(
			"select id2.itemdiscoveryid,id2.itemid,id2.lastcheck,id2.ts_delete"
			" from item_discovery id1,item_discovery id2"
			" where id1.itemid=id2.parent_itemid"
				" and id1.parent_itemid=" ZBX_FS_UI64
				" and id2.lastcheck<%d",
			discovery_itemid, now);

	while (NULL != (row = DBfetch(result)))
	{
		ZBX_STR2UINT64(itemdiscoveryid, row[0]);
		ZBX_STR2UINT64(itemid, row[1]);
		lastcheck = atoi(row[2]);
		ts_delete = atoi(row[3]);

		if (lastcheck < now - lifetime_sec)
		{
			zbx_vector_uint64_append(&items, itemid);
		}
		else if (ts_delete != lastcheck + lifetime_sec)
		{
			zbx_snprintf_alloc(&sql, &sql_alloc, &sql_offset,
					"update item_discovery"
					" set ts_delete=%d"
					" where itemdiscoveryid=" ZBX_FS_UI64 ";\n",
					lastcheck + lifetime_sec, itemdiscoveryid);
		}
	}
	DBfree_result(result);

	zbx_vector_uint64_sort(&items, ZBX_DEFAULT_UINT64_COMPARE_FUNC);

	DBdelete_items(&items);

	DBend_multiple_update(&sql, &sql_alloc, &sql_offset);
	if (16 < sql_offset)	/* in ORACLE always present begin..end; */
		DBexecute("%s", sql);

	zbx_vector_uint64_destroy(&items);
	zbx_free(sql);

	zabbix_log(LOG_LEVEL_DEBUG, "End of %s()", __function_name);
}

/******************************************************************************
 *                                                                            *
 * Function: DBlld_process_discovery_rule                                     *
 *                                                                            *
 * Purpose: add or update items, triggers and graphs for discovery item       *
 *                                                                            *
 * Parameters: discovery_itemid - [IN] discovery item identificator           *
 *                                     from database                          *
 *             value            - [IN] received value from agent              *
 *                                                                            *
 * Author: Alexander Vladishev                                                *
 *                                                                            *
 ******************************************************************************/
void	DBlld_process_discovery_rule(zbx_uint64_t discovery_itemid, char *value, zbx_timespec_t *ts)
{
	const char		*__function_name = "DBlld_process_discovery_rule";
	DB_RESULT		result;
	DB_ROW			row;
	zbx_uint64_t		hostid = 0;
	struct zbx_json_parse	jp, jp_data;
	char			*discovery_key = NULL, *filter = NULL, *error = NULL, *db_error = NULL, *error_esc;
	unsigned char		status = 0;
	unsigned short		lifetime;
	char			*f_macro = NULL, *f_regexp = NULL;
	ZBX_REGEXP		*regexps = NULL;
	int			regexps_alloc = 0, regexps_num = 0;
	char			*sql = NULL;
	size_t			sql_alloc = 128, sql_offset = 0;

	zabbix_log(LOG_LEVEL_DEBUG, "In %s() itemid:" ZBX_FS_UI64, __function_name, discovery_itemid);

	sql = zbx_malloc(sql, sql_alloc);

	zbx_snprintf_alloc(&sql, &sql_alloc, &sql_offset, "update items set lastclock=%d,lastns=%d", ts->sec, ts->ns);

	result = DBselect(
			"select hostid,key_,status,filter,error,lifetime"
			" from items"
			" where itemid=" ZBX_FS_UI64,
			discovery_itemid);

	if (NULL != (row = DBfetch(result)))
	{
		char	*lifetime_str;

		ZBX_STR2UINT64(hostid, row[0]);
		discovery_key = zbx_strdup(discovery_key, row[1]);
		status = (unsigned char)atoi(row[2]);
		filter = zbx_strdup(filter, row[3]);
		db_error = zbx_strdup(db_error, row[4]);

		lifetime_str = zbx_strdup(NULL, row[5]);
		substitute_simple_macros(NULL, &hostid, NULL, NULL, NULL, &lifetime_str, MACRO_TYPE_COMMON, NULL, 0);
		if (SUCCEED != is_ushort(lifetime_str, &lifetime))
		{
			zabbix_log(LOG_LEVEL_WARNING, "cannot process lost resources for the discovery rule \"%s:%s\":"
					" \"%s\" is not a valid value",
					zbx_host_string(hostid), discovery_key, lifetime_str);
			lifetime = 0xffff;
		}
		zbx_free(lifetime_str);
	}
	else
		zabbix_log(LOG_LEVEL_WARNING, "invalid discovery rule ID [" ZBX_FS_UI64 "]", discovery_itemid);
	DBfree_result(result);

	if (0 == hostid)
		goto clean;

	DBbegin();

	error = zbx_strdup(error, "");

	if (SUCCEED != zbx_json_open(value, &jp))
	{
		error = zbx_strdup(error, "Value should be a JSON object");
		goto error;
	}

/* {"net.if.discovery":[{"{#IFNAME}":"eth0"},{"{#IFNAME}":"lo"},...]}
 *                     ^-------------------------------------------^
 */	if (SUCCEED != zbx_json_brackets_by_name(&jp, ZBX_PROTO_TAG_DATA, &jp_data))
	{
		error = zbx_dsprintf(error, "Cannot find the \"%s\" array in the received JSON object",
				ZBX_PROTO_TAG_DATA);
		goto error;
	}

	if (NULL != (f_regexp = strchr(filter, ':')))
	{
		f_macro = filter;
		*f_regexp++ = '\0';

		if ('@' == *f_regexp)
		{
			DB_RESULT	result;
			DB_ROW		row;
			char		*f_regexp_esc;

			f_regexp_esc = DBdyn_escape_string(f_regexp + 1);

			result = DBselect("select r.name,e.expression,e.expression_type,e.exp_delimiter,e.case_sensitive"
					" from regexps r,expressions e"
					" where r.regexpid=e.regexpid"
						" and r.name='%s'",
					f_regexp_esc);

			zbx_free(f_regexp_esc);

			while (NULL != (row = DBfetch(result)))
				add_regexp_ex(&regexps, &regexps_alloc, &regexps_num,
						row[0], row[1], atoi(row[2]), row[3][0], atoi(row[4]));
			DBfree_result(result);
		}

		zabbix_log(LOG_LEVEL_DEBUG, "%s() f_macro:'%s' f_regexp:'%s'",
				__function_name, f_macro, f_regexp);
	}

	DBlld_update_items(hostid, discovery_itemid, &jp_data, &error, f_macro, f_regexp, regexps, regexps_num, ts->sec);
	DBlld_update_triggers(hostid, discovery_itemid, &jp_data, &error, f_macro, f_regexp, regexps, regexps_num);
	DBlld_update_graphs(hostid, discovery_itemid, &jp_data, &error, f_macro, f_regexp, regexps, regexps_num);
	DBlld_remove_lost_resources(discovery_itemid, lifetime, ts->sec);

	clean_regexps_ex(regexps, &regexps_num);
	zbx_free(regexps);

	if (ITEM_STATUS_NOTSUPPORTED == status)
	{
		zabbix_log(LOG_LEVEL_WARNING,  "discovery rule [" ZBX_FS_UI64 "][%s] became supported",
				discovery_itemid, zbx_host_key_string(discovery_itemid));

		zbx_snprintf_alloc(&sql, &sql_alloc, &sql_offset, ",status=%d", ITEM_STATUS_ACTIVE);
	}
error:
	if (NULL != error && 0 != strcmp(error, db_error))
	{
		error_esc = DBdyn_escape_string_len(error, ITEM_ERROR_LEN);

		zbx_snprintf_alloc(&sql, &sql_alloc, &sql_offset, ",error='%s'", error_esc);

		zbx_free(error_esc);
	}

	zbx_snprintf_alloc(&sql, &sql_alloc, &sql_offset, " where itemid=" ZBX_FS_UI64, discovery_itemid);

	DBexecute("%s", sql);

	DBcommit();
clean:
	zbx_free(error);
	zbx_free(db_error);
	zbx_free(filter);
	zbx_free(discovery_key);

	zabbix_log(LOG_LEVEL_DEBUG, "End of %s()", __function_name);
}<|MERGE_RESOLUTION|>--- conflicted
+++ resolved
@@ -525,9 +525,6 @@
 	trigger = zbx_calloc(NULL, 1, sizeof(zbx_lld_trigger_t));
 	trigger->update_expression = 1;
 	trigger->description = zbx_strdup(NULL, description_proto);
-<<<<<<< HEAD
-	substitute_discovery_macros(&trigger->description, jp_row, 0);
-=======
 	substitute_discovery_macros(&trigger->description, jp_row, ZBX_MACRO_ANY, NULL, 0);
 
 	expression = zbx_strdup(NULL, expression_proto);
@@ -538,7 +535,6 @@
 		res = FAIL;
 		goto out;
 	}
->>>>>>> 5ba0a218
 
 	zbx_vector_ptr_create(&trigger->functions);
 	DBlld_get_trigger_functions(parent_triggerid, jp_row, &trigger->functions);
@@ -596,11 +592,7 @@
 			ZBX_STR2UINT64(h_triggerid, row[0]);
 
 			old_name = zbx_strdup(old_name, row[2]);
-<<<<<<< HEAD
-			substitute_discovery_macros(&old_name, jp_row, 0);
-=======
 			substitute_discovery_macros(&old_name, jp_row, ZBX_MACRO_ANY, NULL, 0);
->>>>>>> 5ba0a218
 
 			if (0 == strcmp(old_name, row[3]))
 			{
@@ -1103,11 +1095,7 @@
 	}
 
 	item->name = zbx_strdup(NULL, name_proto);
-<<<<<<< HEAD
-	substitute_discovery_macros(&item->name, jp_row, 0);
-=======
 	substitute_discovery_macros(&item->name, jp_row, ZBX_MACRO_ANY, NULL, 0);
->>>>>>> 5ba0a218
 
 	item->snmp_oid = zbx_strdup(NULL, snmp_oid_proto);
 	substitute_key_macros(&item->snmp_oid, NULL, NULL, jp_row, MACRO_TYPE_SNMP_OID, NULL, 0);
@@ -1116,11 +1104,7 @@
 	if (ITEM_TYPE_DB_MONITOR == type || ITEM_TYPE_SSH == type ||
 			ITEM_TYPE_TELNET == type || ITEM_TYPE_CALCULATED == type)
 	{
-<<<<<<< HEAD
-		substitute_discovery_macros(&item->params, jp_row, 0);
-=======
 		substitute_discovery_macros(&item->params, jp_row, ZBX_MACRO_ANY, NULL, 0);
->>>>>>> 5ba0a218
 	}
 
 	item->description = zbx_strdup(NULL, description_proto);
@@ -1601,11 +1585,7 @@
 
 	graph = zbx_calloc(NULL, 1, sizeof(zbx_lld_graph_t));
 	graph->name = zbx_strdup(NULL, name_proto);
-<<<<<<< HEAD
-	substitute_discovery_macros(&graph->name, jp_row, 1);
-=======
-	substitute_discovery_macros(&graph->name, jp_row, ZBX_MACRO_ANY, NULL, 0);
->>>>>>> 5ba0a218
+	substitute_discovery_macros(&graph->name, jp_row, ZBX_MACRO_SIMPLE, NULL, 0);
 
 	name_esc = DBdyn_escape_string_len(graph->name, GRAPH_NAME_LEN);
 
@@ -1635,11 +1615,7 @@
 			char	*old_name = NULL;
 
 			old_name = zbx_strdup(old_name, row[1]);
-<<<<<<< HEAD
-			substitute_discovery_macros(&old_name, jp_row, 1);
-=======
-			substitute_discovery_macros(&old_name, jp_row, ZBX_MACRO_ANY, NULL, 0);
->>>>>>> 5ba0a218
+			substitute_discovery_macros(&old_name, jp_row, ZBX_MACRO_SIMPLE, NULL, 0);
 
 			if (0 == strcmp(old_name, row[2]))
 				ZBX_STR2UINT64(graph->graphid, row[0]);
