--- conflicted
+++ resolved
@@ -1183,11 +1183,7 @@
 	{
 		zbx_eval_context_t	ctx, ctx_r;
 		zbx_trigger_copy_t	*trigger_copy_template = trigger_copies_insert->values[i];
-<<<<<<< HEAD
 		zbx_uint64_t            parse_rules = ZBX_EVAL_PARSE_TRIGGER_EXPRESSION | ZBX_EVAL_COMPOSE_FUNCTIONID;
-=======
-		zbx_uint64_t		parse_rules = ZBX_EVAL_PARSE_TRIGGER_EXPRESSSION | ZBX_EVAL_COMPOSE_FUNCTIONID;
->>>>>>> c765215f
 
 		if (0 != (trigger_copy_template->flags & ZBX_FLAG_DISCOVERY_PROTOTYPE))
 			parse_rules |= ZBX_EVAL_PARSE_LLDMACRO | ZBX_EVAL_COMPOSE_LLD;
