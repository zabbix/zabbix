/*
** Zabbix
** Copyright (C) 2001-2017 Zabbix SIA
**
** This program is free software; you can redistribute it and/or modify
** it under the terms of the GNU General Public License as published by
** the Free Software Foundation; either version 2 of the License, or
** (at your option) any later version.
**
** This program is distributed in the hope that it will be useful,
** but WITHOUT ANY WARRANTY; without even the implied warranty of
** MERCHANTABILITY or FITNESS FOR A PARTICULAR PURPOSE.  See the
** GNU General Public License for more details.
**
** You should have received a copy of the GNU General Public License
** along with this program; if not, write to the Free Software
** Foundation, Inc., 51 Franklin Street, Fifth Floor, Boston, MA  02110-1301, USA.
**/

#ifndef ZABBIX_LLD_H
#define ZABBIX_LLD_H

#include "common.h"
#include "zbxjson.h"
#include "zbxalgo.h"

typedef struct
{
	zbx_uint64_t	parent_itemid;
	zbx_uint64_t	itemid;		/* the item, created by the item prototype */
}
zbx_lld_item_link_t;

typedef struct
{
	struct zbx_json_parse	jp_row;
	zbx_vector_ptr_t	item_links;	/* the list of item prototypes */
}
zbx_lld_row_t;

void	lld_field_str_rollback(char **field, char **field_orig, zbx_uint64_t *flags, zbx_uint64_t flag);
void	lld_field_uint64_rollback(zbx_uint64_t *field, zbx_uint64_t *field_orig, zbx_uint64_t *flags,
		zbx_uint64_t flag);

<<<<<<< HEAD
void	lld_update_items(zbx_uint64_t hostid, zbx_uint64_t lld_ruleid, zbx_vector_ptr_t *lld_rows, char **error,
		int lifetime, int lastcheck);
=======
int	lld_update_items(zbx_uint64_t hostid, zbx_uint64_t lld_ruleid, const zbx_vector_ptr_t *lld_rows, char **error,
		unsigned short lifetime, int lastcheck);
>>>>>>> 419a0934

void	lld_item_links_sort(zbx_vector_ptr_t *lld_rows);

int	lld_update_triggers(zbx_uint64_t hostid, zbx_uint64_t lld_ruleid, const zbx_vector_ptr_t *lld_rows, char **error);

<<<<<<< HEAD
void	lld_update_hosts(zbx_uint64_t lld_ruleid, zbx_vector_ptr_t *lld_rows, char **error, int lifetime, int lastcheck);

int	lld_end_of_life(int lastcheck, int lifetime);
=======
int	lld_update_graphs(zbx_uint64_t hostid, zbx_uint64_t lld_ruleid, const zbx_vector_ptr_t *lld_rows, char **error);

void	lld_update_hosts(zbx_uint64_t lld_ruleid, const zbx_vector_ptr_t *lld_rows, char **error,
		unsigned short lifetime, int lastcheck);
>>>>>>> 419a0934

#endif<|MERGE_RESOLUTION|>--- conflicted
+++ resolved
@@ -42,27 +42,18 @@
 void	lld_field_uint64_rollback(zbx_uint64_t *field, zbx_uint64_t *field_orig, zbx_uint64_t *flags,
 		zbx_uint64_t flag);
 
-<<<<<<< HEAD
-void	lld_update_items(zbx_uint64_t hostid, zbx_uint64_t lld_ruleid, zbx_vector_ptr_t *lld_rows, char **error,
+int	lld_update_items(zbx_uint64_t hostid, zbx_uint64_t lld_ruleid, const zbx_vector_ptr_t *lld_rows, char **error,
 		int lifetime, int lastcheck);
-=======
-int	lld_update_items(zbx_uint64_t hostid, zbx_uint64_t lld_ruleid, const zbx_vector_ptr_t *lld_rows, char **error,
-		unsigned short lifetime, int lastcheck);
->>>>>>> 419a0934
 
 void	lld_item_links_sort(zbx_vector_ptr_t *lld_rows);
 
 int	lld_update_triggers(zbx_uint64_t hostid, zbx_uint64_t lld_ruleid, const zbx_vector_ptr_t *lld_rows, char **error);
 
-<<<<<<< HEAD
-void	lld_update_hosts(zbx_uint64_t lld_ruleid, zbx_vector_ptr_t *lld_rows, char **error, int lifetime, int lastcheck);
+int	lld_update_graphs(zbx_uint64_t hostid, zbx_uint64_t lld_ruleid, const zbx_vector_ptr_t *lld_rows, char **error);
+
+void	lld_update_hosts(zbx_uint64_t lld_ruleid, const zbx_vector_ptr_t *lld_rows, char **error, int lifetime,
+		int lastcheck);
 
 int	lld_end_of_life(int lastcheck, int lifetime);
-=======
-int	lld_update_graphs(zbx_uint64_t hostid, zbx_uint64_t lld_ruleid, const zbx_vector_ptr_t *lld_rows, char **error);
-
-void	lld_update_hosts(zbx_uint64_t lld_ruleid, const zbx_vector_ptr_t *lld_rows, char **error,
-		unsigned short lifetime, int lastcheck);
->>>>>>> 419a0934
 
 #endif