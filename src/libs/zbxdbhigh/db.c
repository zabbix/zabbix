--- conflicted
+++ resolved
@@ -2419,21 +2419,7 @@
 		char	*char_set = row[0];
 		char	*collation = row[1];
 
-<<<<<<< HEAD
-		if (SUCCEED == zbx_str_in_list(ZBX_SUPPORTED_DB_CHARACTER_SET_UTF8, char_set, ZBX_DB_STRLIST_DELIM))
-		{
-			zbx_db_set_character_set("utf8mb3");
-		}
-		else if (SUCCEED == zbx_str_in_list(ZBX_SUPPORTED_DB_CHARACTER_SET_UTF8MB4, char_set,
-				ZBX_DB_STRLIST_DELIM))
-		{
-			zbx_db_set_character_set("utf8mb4");
-		}
-		else
-		{
-=======
-		if (FAIL == str_in_list(ZBX_SUPPORTED_DB_CHARACTER_SET, char_set, ZBX_DB_STRLIST_DELIM))
->>>>>>> 156cf0ce
+		if (FAIL == zbx_str_in_list(ZBX_SUPPORTED_DB_CHARACTER_SET, char_set, ZBX_DB_STRLIST_DELIM))
 			zbx_warn_char_set(CONFIG_DBNAME, char_set);
 
 		if (SUCCEED != zbx_str_in_list(ZBX_SUPPORTED_DB_COLLATION, collation, ZBX_DB_STRLIST_DELIM))
