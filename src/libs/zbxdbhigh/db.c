--- conflicted
+++ resolved
@@ -3677,47 +3677,7 @@
 
 	return name;
 }
-<<<<<<< HEAD
-#endif
-
-void	zbx_recalc_time_period(int *ts_from, int table_group)
-{
-#define HK_CFG_UPDATE_INTERVAL	5
-	int			least_ts, now;
-	zbx_config_t		cfg;
-	static int		last_cfg_retrieval = 0;
-	static zbx_config_hk_t	hk;
-
-	now = (int)time(NULL);
-
-	if (HK_CFG_UPDATE_INTERVAL < now - last_cfg_retrieval)
-	{
-		last_cfg_retrieval = now;
-
-		zbx_config_get(&cfg, ZBX_CONFIG_FLAGS_HOUSEKEEPER);
-		hk = cfg.hk;
-	}
-
-	if (ZBX_RECALC_TIME_PERIOD_HISTORY == table_group)
-	{
-		if (1 != hk.history_global)
-			return;
-
-		least_ts = now - hk.history;
-	}
-	else if (ZBX_RECALC_TIME_PERIOD_TRENDS == table_group)
-	{
-		if (1 != hk.trends_global)
-			return;
-
-		least_ts = now - hk.trends + 1;
-	}
-
-
-	if (least_ts > *ts_from)
-		*ts_from = least_ts;
-#undef HK_CFG_UPDATE_INTERVAL
-}
+#endif
 
 #if defined(HAVE_MYSQL)
 #	define COMPAT_TYPE_INT4_STR		"int"
@@ -3932,7 +3892,4 @@
 	zbx_free(sql);
 
 	return ret;
-}
-=======
-#endif
->>>>>>> 2b6658d9
+}