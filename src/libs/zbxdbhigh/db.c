/*
** Zabbix
** Copyright (C) 2001-2014 Zabbix SIA
**
** This program is free software; you can redistribute it and/or modify
** it under the terms of the GNU General Public License as published by
** the Free Software Foundation; either version 2 of the License, or
** (at your option) any later version.
**
** This program is distributed in the hope that it will be useful,
** but WITHOUT ANY WARRANTY; without even the implied warranty of
** MERCHANTABILITY or FITNESS FOR A PARTICULAR PURPOSE. See the
** GNU General Public License for more details.
**
** You should have received a copy of the GNU General Public License
** along with this program; if not, write to the Free Software
** Foundation, Inc., 51 Franklin Street, Fifth Floor, Boston, MA  02110-1301, USA.
**/

#include "db.h"
#include "log.h"
#include "common.h"
#include "events.h"
#include "threads.h"
#include "zbxserver.h"
#include "dbcache.h"
#include "zbxalgo.h"

#define ZBX_DB_WAIT_DOWN	10

#if HAVE_POSTGRESQL
extern char	ZBX_PG_ESCAPE_BACKSLASH;
#endif
/***************************************************************/
/* ID structure: NNNSSSDDDDDDDDDDD, where                      */
/*      NNN - nodeid (to which node the ID belongs to)         */
/*      SSS - source nodeid (in which node was the ID created) */
/*      DDDDDDDDDDD - the ID itself                            */
/***************************************************************/

extern int	txn_level;
extern int	txn_error;

/******************************************************************************
 *                                                                            *
 * Function: __DBnode                                                         *
 *                                                                            *
 * Purpose: prepare a SQL statement to select records from a specific node    *
 *                                                                            *
 * Parameters: field_name - [IN] the name of the field                        *
 *             nodeid     - [IN] node identificator from database             *
 *             op         - [IN] 0 - and; 1 - where                           *
 *                                                                            *
 * Return value:                                                              *
 *  An SQL condition like:                                                    *
 *   " and hostid between 100000000000000 and 199999999999999"                *
 *  or                                                                        *
 *   " where hostid between 100000000000000 and 199999999999999"              *
 *  or an empty string for a standalone setup (nodeid = 0)                    *
 *                                                                            *
 ******************************************************************************/
const char	*__DBnode(const char *field_name, int nodeid, int op)
{
	static char	dbnode[62 + ZBX_FIELDNAME_LEN];
	const char	*operators[] = {"and", "where"};

	if (0 != nodeid)
	{
		zbx_uint64_t	min, max;

		min = ZBX_DM_MAX_HISTORY_IDS * (zbx_uint64_t)nodeid;
		max = min + ZBX_DM_MAX_HISTORY_IDS - 1;

		zbx_snprintf(dbnode, sizeof(dbnode), " %s %s between " ZBX_FS_UI64 " and " ZBX_FS_UI64,
				operators[op], field_name, min, max);
	}
	else
		*dbnode = '\0';

	return dbnode;
}

/******************************************************************************
 *                                                                            *
 * Function: DBis_node_id                                                     *
 *                                                                            *
 * Purpose: checks belonging of an identifier to a certain node               *
 *                                                                            *
 * Parameters: id     - [IN] the checked identifier                           *
 *             nodeid - [IN] node identificator from database                 *
 *                                                                            *
 * Return value: SUCCEED if identifier is belonging to a node, FAIL otherwise *
 *                                                                            *
 ******************************************************************************/
int	DBis_node_id(zbx_uint64_t id, int nodeid)
{
	zbx_uint64_t	min, max;

	min = ZBX_DM_MAX_HISTORY_IDS * (zbx_uint64_t)nodeid;
	max = min + ZBX_DM_MAX_HISTORY_IDS - 1;

	return min <= id && id <= max ? SUCCEED : FAIL;
}

void	DBclose()
{
	zbx_db_close();
}

/******************************************************************************
 *                                                                            *
 * Function: DBconnect                                                        *
 *                                                                            *
 * Purpose: connect to the database                                           *
 *                                                                            *
 * Parameters: flag - ZBX_DB_CONNECT_ONCE (try once and return the result),   *
 *                    ZBX_DB_CONNECT_EXIT (exit on failure) or                *
 *                    ZBX_DB_CONNECT_NORMAL (retry until connected)           *
 *                                                                            *
 * Return value: same as zbx_db_connect()                                     *
 *                                                                            *
 ******************************************************************************/
int	DBconnect(int flag)
{
	const char	*__function_name = "DBconnect";
	int		err;

	zabbix_log(LOG_LEVEL_DEBUG, "In %s() flag:%d", __function_name, flag);


	while (ZBX_DB_OK != (err = zbx_db_connect(CONFIG_DBHOST, CONFIG_DBUSER, CONFIG_DBPASSWORD,
			CONFIG_DBNAME, CONFIG_DBSCHEMA, CONFIG_DBSOCKET, CONFIG_DBPORT)))
	{
		if (ZBX_DB_CONNECT_ONCE == flag)
			break;

		if (ZBX_DB_FAIL == err || ZBX_DB_CONNECT_EXIT == flag)
		{
			zabbix_log(LOG_LEVEL_CRIT, "Cannot connect to the database. Exiting...");
			exit(FAIL);
		}

		zabbix_log(LOG_LEVEL_WARNING, "Database is down. Reconnecting in %d seconds.", ZBX_DB_WAIT_DOWN);
		zbx_sleep(ZBX_DB_WAIT_DOWN);
	}

	zabbix_log(LOG_LEVEL_DEBUG, "End of %s():%d", __function_name, err);

	return err;
}

/******************************************************************************
 *                                                                            *
 * Function: DBinit                                                           *
 *                                                                            *
 * Author: Alexander Vladishev                                                *
 *                                                                            *
 ******************************************************************************/
void	DBinit()
{
	zbx_db_init(CONFIG_DBNAME, db_schema);
}

/******************************************************************************
 *                                                                            *
 * Function: DBtxn_operation                                                  *
 *                                                                            *
 * Purpose: helper function to loop transaction operation while DB is down    *
 *                                                                            *
 * Author: Eugene Grigorjev, Vladimir Levijev                                 *
 *                                                                            *
 ******************************************************************************/
static void	DBtxn_operation(int (*txn_operation)())
{
	int	rc;

	rc = txn_operation();

	while (ZBX_DB_DOWN == rc)
	{
		DBclose();
		DBconnect(ZBX_DB_CONNECT_NORMAL);

		if (ZBX_DB_DOWN == (rc = txn_operation()))
		{
			zabbix_log(LOG_LEVEL_WARNING, "Database is down. Retrying in %d seconds.", ZBX_DB_WAIT_DOWN);
			sleep(ZBX_DB_WAIT_DOWN);
		}
	}
}

/******************************************************************************
 *                                                                            *
 * Function: DBbegin                                                          *
 *                                                                            *
 * Purpose: start a transaction                                               *
 *                                                                            *
 * Author: Eugene Grigorjev, Vladimir Levijev                                 *
 *                                                                            *
 * Comments: do nothing if DB does not support transactions                   *
 *                                                                            *
 ******************************************************************************/
void	DBbegin()
{
	DBtxn_operation(zbx_db_begin);
}

/******************************************************************************
 *                                                                            *
 * Function: DBcommit                                                         *
 *                                                                            *
 * Purpose: commit a transaction                                              *
 *                                                                            *
 * Author: Eugene Grigorjev, Vladimir Levijev                                 *
 *                                                                            *
 * Comments: do nothing if DB does not support transactions                   *
 *                                                                            *
 ******************************************************************************/
void	DBcommit()
{
	DBtxn_operation(zbx_db_commit);
}

/******************************************************************************
 *                                                                            *
 * Function: DBrollback                                                       *
 *                                                                            *
 * Purpose: rollback a transaction                                            *
 *                                                                            *
 * Author: Eugene Grigorjev, Vladimir Levijev                                 *
 *                                                                            *
 * Comments: do nothing if DB does not support transactions                   *
 *                                                                            *
 ******************************************************************************/
void	DBrollback()
{
	DBtxn_operation(zbx_db_rollback);
}

/******************************************************************************
 *                                                                            *
 * Function: DBend                                                            *
 *                                                                            *
 * Purpose: commit or rollback a transaction depending on a parameter value   *
 *                                                                            *
 * Comments: do nothing if DB does not support transactions                   *
 *                                                                            *
 ******************************************************************************/
void	DBend(int ret)
{
	if (SUCCEED == ret)
		DBtxn_operation(zbx_db_commit);
	else
		DBtxn_operation(zbx_db_rollback);
}

#ifdef HAVE_ORACLE
/******************************************************************************
 *                                                                            *
 * Function: DBstatement_prepare                                              *
 *                                                                            *
 * Purpose: prepares a SQL statement for execution                            *
 *                                                                            *
 * Comments: retry until DB is up                                             *
 *                                                                            *
 ******************************************************************************/
void	DBstatement_prepare(const char *sql)
{
	int	rc;

	rc = zbx_db_statement_prepare(sql);

	while (ZBX_DB_DOWN == rc)
	{
		DBclose();
		DBconnect(ZBX_DB_CONNECT_NORMAL);

		if (ZBX_DB_DOWN == (rc = zbx_db_statement_prepare(sql)))
		{
			zabbix_log(LOG_LEVEL_WARNING, "Database is down. Retrying in %d seconds.", ZBX_DB_WAIT_DOWN);
			sleep(ZBX_DB_WAIT_DOWN);
		}
	}
}

/******************************************************************************
 *                                                                            *
 * Function: DBbind_parameter                                                 *
 *                                                                            *
 * Purpose: creates an association between a program variable and             *
 *          a placeholder in a SQL statement                                  *
 *                                                                            *
 * Comments: retry until DB is up                                             *
 *                                                                            *
 ******************************************************************************/
void	DBbind_parameter(int position, void *buffer, unsigned char type)
{
	int	rc;

	rc = zbx_db_bind_parameter(position, buffer, type);

	while (ZBX_DB_DOWN == rc)
	{
		DBclose();
		DBconnect(ZBX_DB_CONNECT_NORMAL);

		if (ZBX_DB_DOWN == (rc = zbx_db_bind_parameter(position, buffer, type)))
		{
			zabbix_log(LOG_LEVEL_WARNING, "Database is down. Retrying in %d seconds.", ZBX_DB_WAIT_DOWN);
			sleep(ZBX_DB_WAIT_DOWN);
		}
	}
}

/******************************************************************************
 *                                                                            *
 * Function: DBstatement_execute                                              *
 *                                                                            *
 * Purpose: executes a SQL statement                                          *
 *                                                                            *
 * Comments: retry until DB is up                                             *
 *                                                                            *
 ******************************************************************************/
int	DBstatement_execute()
{
	int	rc;

	rc = zbx_db_statement_execute();

	while (ZBX_DB_DOWN == rc)
	{
		DBclose();
		DBconnect(ZBX_DB_CONNECT_NORMAL);

		if (ZBX_DB_DOWN == (rc = zbx_db_statement_execute()))
		{
			zabbix_log(LOG_LEVEL_WARNING, "Database is down. Retrying in %d seconds.", ZBX_DB_WAIT_DOWN);
			sleep(ZBX_DB_WAIT_DOWN);
		}
	}

	return rc;
}
#endif

/******************************************************************************
 *                                                                            *
 * Function: __zbx_DBexecute                                                  *
 *                                                                            *
 * Purpose: execute a non-select statement                                    *
 *                                                                            *
 * Comments: retry until DB is up                                             *
 *                                                                            *
 ******************************************************************************/
int	__zbx_DBexecute(const char *fmt, ...)
{
	va_list	args;
	int	rc;

	va_start(args, fmt);

	rc = zbx_db_vexecute(fmt, args);

	while (ZBX_DB_DOWN == rc)
	{
		DBclose();
		DBconnect(ZBX_DB_CONNECT_NORMAL);

		if (ZBX_DB_DOWN == (rc = zbx_db_vexecute(fmt, args)))
		{
			zabbix_log(LOG_LEVEL_WARNING, "Database is down. Retrying in %d seconds.", ZBX_DB_WAIT_DOWN);
			sleep(ZBX_DB_WAIT_DOWN);
		}
	}

	va_end(args);

	return rc;
}

int	DBis_null(const char *field)
{
	return zbx_db_is_null(field);
}

DB_ROW	DBfetch(DB_RESULT result)
{
	return zbx_db_fetch(result);
}

/******************************************************************************
 *                                                                            *
 * Function: DBselect_once                                                    *
 *                                                                            *
 * Purpose: execute a select statement                                        *
 *                                                                            *
 ******************************************************************************/
DB_RESULT	__zbx_DBselect_once(const char *fmt, ...)
{
	va_list		args;
	DB_RESULT	rc;

	va_start(args, fmt);

	rc = zbx_db_vselect(fmt, args);

	va_end(args);

	return rc;
}

/******************************************************************************
 *                                                                            *
 * Function: DBselect                                                         *
 *                                                                            *
 * Purpose: execute a select statement                                        *
 *                                                                            *
 * Comments: retry until DB is up                                             *
 *                                                                            *
 ******************************************************************************/
DB_RESULT	__zbx_DBselect(const char *fmt, ...)
{
	va_list		args;
	DB_RESULT	rc;

	va_start(args, fmt);

	rc = zbx_db_vselect(fmt, args);

	while ((DB_RESULT)ZBX_DB_DOWN == rc)
	{
		DBclose();
		DBconnect(ZBX_DB_CONNECT_NORMAL);

		if ((DB_RESULT)ZBX_DB_DOWN == (rc = zbx_db_vselect(fmt, args)))
		{
			zabbix_log(LOG_LEVEL_WARNING, "Database is down. Retrying in %d seconds.", ZBX_DB_WAIT_DOWN);
			sleep(ZBX_DB_WAIT_DOWN);
		}
	}

	va_end(args);

	return rc;
}

/******************************************************************************
 *                                                                            *
 * Function: DBselectN                                                        *
 *                                                                            *
 * Purpose: execute a select statement and get the first N entries            *
 *                                                                            *
 * Comments: retry until DB is up                                             *
 *                                                                            *
 ******************************************************************************/
DB_RESULT	DBselectN(const char *query, int n)
{
	DB_RESULT	rc;

	rc = zbx_db_select_n(query, n);

	while ((DB_RESULT)ZBX_DB_DOWN == rc)
	{
		DBclose();
		DBconnect(ZBX_DB_CONNECT_NORMAL);

		if ((DB_RESULT)ZBX_DB_DOWN == (rc = zbx_db_select_n(query, n)))
		{
			zabbix_log(LOG_LEVEL_WARNING, "Database is down. Retrying in %d seconds.", ZBX_DB_WAIT_DOWN);
			sleep(ZBX_DB_WAIT_DOWN);
		}
	}

	return rc;
}

/******************************************************************************
 *                                                                            *
 * Function: process_trigger                                                  *
 *                                                                            *
 * Purpose: 1) generate sql statement for updating trigger                    *
 *          2) add events                                                     *
 *          3) update cached trigger                                          *
 *                                                                            *
 * Return value: SUCCEED - trigger processed successfully                     *
 *               FAIL    - no changes                                         *
 *                                                                            *
 * Comments: do not process if there are dependencies with value PROBLEM      *
 *                                                                            *
 ******************************************************************************/
int	process_trigger(char **sql, size_t *sql_alloc, size_t *sql_offset, const struct _DC_TRIGGER *trigger)
{
	const char	*__function_name = "process_trigger";

	const char	*new_error_local;
	char		*new_error_esc;
	int		new_state, new_value, new_lastchange, value_changed, state_changed, multiple_problem,
			error_changed, ret = FAIL;

	zabbix_log(LOG_LEVEL_DEBUG, "In %s() triggerid:" ZBX_FS_UI64 " value:%d(%d) new_value:%d",
			__function_name, trigger->triggerid, trigger->value, trigger->state, trigger->new_value);

	if (TRIGGER_VALUE_UNKNOWN == trigger->new_value)
	{
		new_state = TRIGGER_STATE_UNKNOWN;
		new_value = trigger->value;
	}
	else
	{
		new_state = TRIGGER_STATE_NORMAL;
		new_value = trigger->new_value;
	}

	/**************************************************************************************************/
	/*                                                                                                */
	/* The following table shows in which cases trigger should be updated and/or events should be     */
	/* generated. Trigger value(state) changes from state "from" to state "to":                       */
	/*                                                                                                */
	/*   _          |                                                                                 */
	/*    \__ to    |                                                                                 */
	/*       \_____ |   OK           OK(?)        PROBLEM     PROBLEM(?)                              */
	/*   from      \|                                                                                 */
	/*              |                                                                                 */
	/*  ------------+------------------------------------------------------                           */
	/*              |                                                                                 */
	/*  OK          |   no           T+I          T+E         I                                       */
	/*              |                                                                                 */
	/*  OK(?)       |   T+I          T(e)         T+E+I       -                                       */
	/*              |                                                                                 */
	/*  PROBLEM     |   T+E          I            T(m)+E(m)   T+I                                     */
	/*              |                                                                                 */
	/*  PROBLEM(?)  |   T+E+I        -            T+E(m)+I    T(e)                                    */
	/*              |                                                                                 */
	/*                                                                                                */
	/* Legend:                                                                                        */
	/*                                                                                                */
	/*  ?   - unknown state                                                                           */
	/*  -   - should never happen                                                                     */
	/*  no  - do nothing                                                                              */
	/*  T   - update a trigger                                                                        */
	/*  E   - generate an event                                                                       */
	/*  (m) - if it is a "multiple PROBLEM events" trigger                                            */
	/*  (e) - if an error message has changed                                                         */
	/*  I   - generate an internal event                                                              */
	/*                                                                                                */
	/**************************************************************************************************/

	new_error_local = (NULL == trigger->new_error ? "" : trigger->new_error);
	new_lastchange = trigger->timespec.sec;

	value_changed = (trigger->value != new_value ||
			(0 == trigger->lastchange && TRIGGER_STATE_UNKNOWN != new_state));
	state_changed = (trigger->state != new_state);
	multiple_problem = (TRIGGER_TYPE_MULTIPLE_TRUE == trigger->type && TRIGGER_VALUE_PROBLEM == new_value &&
			TRIGGER_STATE_NORMAL == new_state);
	error_changed = (0 != strcmp(trigger->error, new_error_local));

	if (0 != value_changed || 0 != state_changed || 0 != multiple_problem || 0 != error_changed)
	{
		if (SUCCEED == DCconfig_check_trigger_dependencies(trigger->triggerid))
		{
			if (NULL == *sql)
			{
				*sql_alloc = 2 * ZBX_KIBIBYTE;
				*sql = zbx_malloc(*sql, *sql_alloc);
			}

			zbx_strcpy_alloc(sql, sql_alloc, sql_offset, "update triggers set ");

			if (0 != value_changed || 0 != multiple_problem)
			{
				DCconfig_set_trigger_value(trigger->triggerid, new_value, new_state, new_error_local,
						&new_lastchange);

				add_event(0, EVENT_SOURCE_TRIGGERS, EVENT_OBJECT_TRIGGER, trigger->triggerid,
						&trigger->timespec, new_value, trigger->description,
						trigger->expression_orig, trigger->priority, trigger->type);

				zbx_snprintf_alloc(sql, sql_alloc, sql_offset, "lastchange=%d,", new_lastchange);
			}
			else
			{
				DCconfig_set_trigger_value(trigger->triggerid, new_value, new_state, new_error_local,
						NULL);
			}

			if (0 != value_changed)
				zbx_snprintf_alloc(sql, sql_alloc, sql_offset, "value=%d,", new_value);

			if (0 != state_changed)
			{
				add_event(0, EVENT_SOURCE_INTERNAL, EVENT_OBJECT_TRIGGER, trigger->triggerid,
						&trigger->timespec, new_state, trigger->description,
						trigger->expression_orig, trigger->priority, trigger->type);

				zbx_snprintf_alloc(sql, sql_alloc, sql_offset, "state=%d,", new_state);
			}

			if (0 != error_changed)
			{
				new_error_esc = DBdyn_escape_string_len(new_error_local, TRIGGER_ERROR_LEN);
				zbx_snprintf_alloc(sql, sql_alloc, sql_offset, "error='%s',", new_error_esc);
				zbx_free(new_error_esc);
			}

			(*sql_offset)--;

			zbx_snprintf_alloc(sql, sql_alloc, sql_offset, " where triggerid=" ZBX_FS_UI64,
					trigger->triggerid);

			ret = SUCCEED;
		}
	}

	zabbix_log(LOG_LEVEL_DEBUG, "End of %s():%s", __function_name, zbx_result_string(ret));

	return ret;
}

/******************************************************************************
 *                                                                            *
 * Comments: helper function for process_triggers()                           *
 *                                                                            *
 ******************************************************************************/
static int	zbx_trigger_topoindex_compare(const void *d1, const void *d2)
{
	const zbx_ptr_pair_t	*p1 = (const zbx_ptr_pair_t *)d1;
	const zbx_ptr_pair_t	*p2 = (const zbx_ptr_pair_t *)d2;

	const DC_TRIGGER	*t1 = (const DC_TRIGGER *)p1->first;
	const DC_TRIGGER	*t2 = (const DC_TRIGGER *)p2->first;

	ZBX_RETURN_IF_NOT_EQUAL(t1->topoindex, t2->topoindex);

	return 0;
}

void	process_triggers(zbx_vector_ptr_t *triggers)
{
	const char		*__function_name = "process_triggers";

	int			i, count = 0;
	char			*sql = NULL;
	size_t			sql_alloc, sql_offset;
	zbx_vector_ptr_pair_t	trigger_sqls;

	zabbix_log(LOG_LEVEL_DEBUG, "In %s() values_num:%d", __function_name, triggers->values_num);

	if (0 == triggers->values_num)
		goto out;

	zbx_vector_ptr_pair_create(&trigger_sqls);
	zbx_vector_ptr_pair_reserve(&trigger_sqls, triggers->values_num);

	for (i = 0; i < triggers->values_num; i++)
	{
		zbx_ptr_pair_t	trigger_sql;

		trigger_sql.first = triggers->values[i];
		trigger_sql.second = NULL;

		zbx_vector_ptr_pair_append(&trigger_sqls, trigger_sql);
	}

	zbx_vector_ptr_pair_sort(&trigger_sqls, zbx_trigger_topoindex_compare);

	for (i = 0; i < trigger_sqls.values_num; i++)
	{
		zbx_ptr_pair_t	*trigger_sql = &trigger_sqls.values[i];
		DC_TRIGGER	*trigger = (DC_TRIGGER *)trigger_sql->first;

		sql_alloc = 0;
		sql_offset = 0;

		count += (SUCCEED == process_trigger((char **)&trigger_sql->second, &sql_alloc, &sql_offset, trigger));
	}

	if (0 == count)
		goto clean;

	zbx_vector_ptr_pair_sort(&trigger_sqls, ZBX_DEFAULT_UINT64_PTR_COMPARE_FUNC);

	sql_alloc = 16 * ZBX_KIBIBYTE;
	sql_offset = 0;

	sql = zbx_malloc(sql, sql_alloc);

	DBbegin_multiple_update(&sql, &sql_alloc, &sql_offset);

	for (i = 0; i < trigger_sqls.values_num; i++)
	{
		if (NULL == trigger_sqls.values[i].second)
			continue;

		zbx_strcpy_alloc(&sql, &sql_alloc, &sql_offset, trigger_sqls.values[i].second);
		zbx_strcpy_alloc(&sql, &sql_alloc, &sql_offset, ";\n");
		DBexecute_overflowed_sql(&sql, &sql_alloc, &sql_offset);

		zbx_free(trigger_sqls.values[i].second);
	}

	DBend_multiple_update(&sql, &sql_alloc, &sql_offset);

	if (sql_offset > 16)	/* in ORACLE always present begin..end; */
		DBexecute("%s", sql);

	zbx_free(sql);
clean:
	zbx_vector_ptr_pair_destroy(&trigger_sqls);
out:
	zabbix_log(LOG_LEVEL_DEBUG, "End of %s()", __function_name);
}

void	DBadd_trend(zbx_uint64_t itemid, double value, int clock)
{
	const char	*__function_name = "DBadd_trend";
	DB_RESULT	result;
	DB_ROW		row;
	int		hour, num;
	double		value_min, value_avg, value_max;

	zabbix_log(LOG_LEVEL_DEBUG, "In %s()", __function_name);

	hour = clock - clock % SEC_PER_HOUR;

	result = DBselect("select num,value_min,value_avg,value_max from trends where itemid=" ZBX_FS_UI64 " and clock=%d",
			itemid, hour);

	if (NULL != (row = DBfetch(result)))
	{
		num = atoi(row[0]);
		value_min = atof(row[1]);
		value_avg = atof(row[2]);
		value_max = atof(row[3]);
		if (value < value_min)
			value_min = value;
		if (value > value_max)
			value_max = value;
		value_avg = (num * value_avg + value) / (num + 1);
		num++;

		DBexecute("update trends"
				" set num=%d,"
				"value_min=" ZBX_FS_DBL ","
				"value_avg=" ZBX_FS_DBL ","
				"value_max=" ZBX_FS_DBL
				" where itemid=" ZBX_FS_UI64
					" and clock=%d",
				num, value_min, value_avg, value_max, itemid, hour);
	}
	else
	{
		DBexecute("insert into trends (itemid,clock,num,value_min,value_avg,value_max)"
				" values (" ZBX_FS_UI64 ",%d,%d," ZBX_FS_DBL "," ZBX_FS_DBL "," ZBX_FS_DBL ")",
				itemid, hour, 1, value, value, value);
	}
	DBfree_result(result);

	zabbix_log(LOG_LEVEL_DEBUG, "End of %s()", __function_name);
}

void	DBadd_trend_uint(zbx_uint64_t itemid, zbx_uint64_t value, int clock)
{
	const char	*__function_name = "DBadd_trend_uint";
	DB_RESULT	result;
	DB_ROW		row;
	int		hour, num;
	zbx_uint64_t	value_min, value_avg, value_max;

	zabbix_log(LOG_LEVEL_DEBUG, "In %s()", __function_name);

	hour = clock - clock % SEC_PER_HOUR;

	result = DBselect("select num,value_min,value_avg,value_max from trends_uint where itemid=" ZBX_FS_UI64 " and clock=%d",
		itemid, hour);

	if (NULL != (row = DBfetch(result)))
	{
		num = atoi(row[0]);
		ZBX_STR2UINT64(value_min, row[1]);
		ZBX_STR2UINT64(value_avg, row[2]);
		ZBX_STR2UINT64(value_max, row[3]);
		if (value < value_min)
			value_min = value;
		if (value > value_max)
			value_max = value;
		value_avg = (num * value_avg + value) / (num + 1);
		num++;

		DBexecute("update trends_uint"
				" set num=%d,"
				"value_min=" ZBX_FS_UI64 ","
				"value_avg=" ZBX_FS_UI64 ","
				"value_max=" ZBX_FS_UI64
				" where itemid=" ZBX_FS_UI64
					" and clock=%d",
				num, value_min, value_avg, value_max, itemid, hour);
	}
	else
	{
		DBexecute("insert into trends_uint (itemid,clock,num,value_min,value_avg,value_max)"
				" values (" ZBX_FS_UI64 ",%d,%d," ZBX_FS_UI64 "," ZBX_FS_UI64 "," ZBX_FS_UI64 ")",
				itemid, hour, 1, value, value, value);
	}
	DBfree_result(result);

	zabbix_log(LOG_LEVEL_DEBUG, "End of %s()", __function_name);
}

int	DBget_row_count(const char *table_name)
{
	const char	*__function_name = "DBget_row_count";
	int		count = 0;
	DB_RESULT	result;
	DB_ROW		row;

	zabbix_log(LOG_LEVEL_DEBUG, "In %s() table_name:'%s'", __function_name, table_name);

	result = DBselect("select count(*) from %s", table_name);

	if (NULL != (row = DBfetch(result)))
		count = atoi(row[0]);
	DBfree_result(result);

	zabbix_log(LOG_LEVEL_DEBUG, "End of %s():%d", __function_name, count);

	return count;
}

int	DBget_proxy_lastaccess(const char *hostname, int *lastaccess, char **error)
{
	const char	*__function_name = "DBget_proxy_lastaccess";
	DB_RESULT	result;
	DB_ROW		row;
	char		*host_esc;
	int		ret = FAIL;

	zabbix_log(LOG_LEVEL_DEBUG, "In %s()", __function_name);

	host_esc = DBdyn_escape_string(hostname);
	result = DBselect("select lastaccess from hosts where host='%s' and status in (%d,%d)",
			host_esc, HOST_STATUS_PROXY_ACTIVE, HOST_STATUS_PROXY_PASSIVE);
	zbx_free(host_esc);

	if (NULL != (row = DBfetch(result)))
	{
		*lastaccess = atoi(row[0]);
		ret = SUCCEED;
	}
	else
		*error = zbx_dsprintf(*error, "proxy \"%s\" does not exist", hostname);
	DBfree_result(result);

	zabbix_log(LOG_LEVEL_DEBUG, "End of %s():%s", __function_name, zbx_result_string(ret));

	return ret;
}

/******************************************************************************
 *                                                                            *
 * Function: DBdyn_escape_string                                              *
 *                                                                            *
 ******************************************************************************/
char	*DBdyn_escape_string(const char *src)
{
	return zbx_db_dyn_escape_string(src);
}

/******************************************************************************
 *                                                                            *
 * Function: DBdyn_escape_string_len                                          *
 *                                                                            *
 ******************************************************************************/
char	*DBdyn_escape_string_len(const char *src, size_t max_src_len)
{
	return zbx_db_dyn_escape_string_len(src, max_src_len);
}

/******************************************************************************
 *                                                                            *
 * Function: DBdyn_escape_like_pattern                                        *
 *                                                                            *
 ******************************************************************************/
char	*DBdyn_escape_like_pattern(const char *src)
{
	return zbx_db_dyn_escape_like_pattern(src);
}

void	DBget_item_from_db(DB_ITEM *item, DB_ROW row)
{
	ZBX_STR2UINT64(item->itemid, row[0]);
	item->key = row[1];
	item->host_name = row[2];
	item->type = atoi(row[3]);
	item->history = atoi(row[4]);
	item->trends = atoi(row[13]);
	item->value_type = atoi(row[6]);

	ZBX_STR2UINT64(item->hostid, row[5]);
	item->delta = atoi(row[7]);

	item->units = row[8];
	item->multiplier = atoi(row[9]);
	item->formula = row[10];
	item->state = (unsigned char)atoi(row[11]);
	ZBX_DBROW2UINT64(item->valuemapid, row[12]);

	item->data_type = atoi(row[14]);
}

const ZBX_TABLE *DBget_table(const char *tablename)
{
	int	t;

	for (t = 0; NULL != tables[t].table; t++)
	{
		if (0 == strcmp(tables[t].table, tablename))
			return &tables[t];
	}

	return NULL;
}

const ZBX_FIELD *DBget_field(const ZBX_TABLE *table, const char *fieldname)
{
	int	f;

	for (f = 0; NULL != table->fields[f].name; f++)
	{
		if (0 == strcmp(table->fields[f].name, fieldname))
			return &table->fields[f];
	}

	return NULL;
}

/******************************************************************************
 *                                                                            *
 * Function: DBget_nextid                                                     *
 *                                                                            *
 * Purpose: gets a new identifier(s) for a specified table                    *
 *                                                                            *
 * Parameters: tablename - [IN] the name of a table                           *
 *             num       - [IN] the number of reserved records                *
 *                                                                            *
 * Return value: first reserved identifier                                    *
 *                                                                            *
 ******************************************************************************/
static zbx_uint64_t	DBget_nextid(const char *tablename, int num)
{
	const char	*__function_name = "DBget_nextid";
	DB_RESULT	result;
	DB_ROW		row;
	zbx_uint64_t	ret1, ret2;
	zbx_uint64_t	min, max;
	int		found = FAIL, dbres;
	const ZBX_TABLE	*table;

	zabbix_log(LOG_LEVEL_DEBUG, "In %s() tablename:'%s'", __function_name, tablename);

	table = DBget_table(tablename);

	if (0 == CONFIG_NODEID)
	{
		min = 0;
		max = ZBX_STANDALONE_MAX_IDS;
	}
	else if (0 != (table->flags & ZBX_SYNC))
	{
		min = ZBX_DM_MAX_HISTORY_IDS * (zbx_uint64_t)CONFIG_NODEID +
			ZBX_DM_MAX_CONFIG_IDS * (zbx_uint64_t)CONFIG_NODEID;
		max = min + ZBX_DM_MAX_CONFIG_IDS - 1;
	}
	else
	{
		min = ZBX_DM_MAX_HISTORY_IDS * (zbx_uint64_t)CONFIG_NODEID;
		max = min + ZBX_DM_MAX_HISTORY_IDS - 1;
	}

	while (FAIL == found)
	{
		/* avoid eternal loop within failed transaction */
		if (0 < zbx_db_txn_level() && 0 != zbx_db_txn_error())
		{
			zabbix_log(LOG_LEVEL_DEBUG, "End of %s() transaction failed", __function_name);
			return 0;
		}

		result = DBselect("select nextid from ids where nodeid=%d and table_name='%s' and field_name='%s'",
				CONFIG_NODEID, table->table, table->recid);

		if (NULL == (row = DBfetch(result)))
		{
			DBfree_result(result);

			result = DBselect("select max(%s) from %s where %s between " ZBX_FS_UI64 " and " ZBX_FS_UI64,
					table->recid, table->table, table->recid, min, max);

			if (NULL == (row = DBfetch(result)) || SUCCEED == DBis_null(row[0]))
			{
				ret1 = min;
			}
			else
			{
				ZBX_STR2UINT64(ret1, row[0]);
				if (ret1 >= max)
				{
					zabbix_log(LOG_LEVEL_CRIT, "maximum number of id's exceeded"
							" [table:%s, field:%s, id:" ZBX_FS_UI64 "]",
							table->table, table->recid, ret1);
					exit(FAIL);
				}
			}
			DBfree_result(result);

			dbres = DBexecute("insert into ids (nodeid,table_name,field_name,nextid)"
					" values (%d,'%s','%s'," ZBX_FS_UI64 ")",
					CONFIG_NODEID, table->table, table->recid, ret1);

			if (ZBX_DB_OK > dbres)
			{
				/* solving the problem of an invisible record created in a parallel transaction */
				DBexecute("update ids set nextid=nextid+1 where nodeid=%d and table_name='%s'"
						" and field_name='%s'",
						CONFIG_NODEID, table->table, table->recid);
			}

			continue;
		}
		else
		{
			ZBX_STR2UINT64(ret1, row[0]);
			DBfree_result(result);

			if (ret1 < min || ret1 >= max)
			{
				DBexecute("delete from ids where nodeid=%d and table_name='%s' and field_name='%s'",
						CONFIG_NODEID, table->table, table->recid);
				continue;
			}

			DBexecute("update ids set nextid=nextid+%d where nodeid=%d and table_name='%s' and field_name='%s'",
					num, CONFIG_NODEID, table->table, table->recid);

			result = DBselect("select nextid from ids where nodeid=%d and table_name='%s' and field_name='%s'",
					CONFIG_NODEID, table->table, table->recid);

			if (NULL != (row = DBfetch(result)) && SUCCEED != DBis_null(row[0]))
			{
				ZBX_STR2UINT64(ret2, row[0]);
				DBfree_result(result);
				if (ret1 + num == ret2)
					found = SUCCEED;
			}
			else
				THIS_SHOULD_NEVER_HAPPEN;
		}
	}

	zabbix_log(LOG_LEVEL_DEBUG, "End of %s():" ZBX_FS_UI64 " table:'%s' recid:'%s'",
			__function_name, ret2 - num + 1, table->table, table->recid);

	return ret2 - num + 1;
}

zbx_uint64_t	DBget_maxid_num(const char *tablename, int num)
{
	if (0 == strcmp(tablename, "history_log") ||
			0 == strcmp(tablename, "history_text") ||
			0 == strcmp(tablename, "events") ||
			0 == strcmp(tablename, "dservices") ||
			0 == strcmp(tablename, "dhosts") ||
			0 == strcmp(tablename, "alerts") ||
			0 == strcmp(tablename, "escalations") ||
			0 == strcmp(tablename, "autoreg_host") ||
			0 == strcmp(tablename, "graph_discovery") ||
			0 == strcmp(tablename, "trigger_discovery"))
		return DCget_nextid(tablename, num);

	return DBget_nextid(tablename, num);
}

/******************************************************************************
 *                                                                            *
 * Function: DBadd_condition_alloc                                            *
 *                                                                            *
 * Purpose: takes an initial part of SQL query and appends a generated        *
 *          WHERE condition. The WHERE condidion is generated from the given  *
 *          list of values as a mix of <fieldname> BETWEEN <id1> AND <idN>"   *
 *          and "<fieldname> IN (<id1>,<id2>,...,<idN>)" elements.            *
 *                                                                            *
 * Parameters: sql        - [IN/OUT] buffer for SQL query construction        *
 *             sql_alloc  - [IN/OUT] size of the 'sql' buffer                 *
 *             sql_offset - [IN/OUT] current position in the 'sql' buffer     *
 *             fieldname  - [IN] field name to be used in SQL WHERE condition *
 *             values     - [IN] array of numerical values sorted in          *
 *                               ascending order to be included in WHERE      *
 *             num        - [IN] number of elemnts in 'values' array          *
 *                                                                            *
 ******************************************************************************/
void	DBadd_condition_alloc(char **sql, size_t *sql_alloc, size_t *sql_offset, const char *fieldname,
		const zbx_uint64_t *values, const int num)
{
#define MAX_EXPRESSIONS	950
#define MIN_NUM_BETWEEN	5	/* minimum number of consecutive values for using "between <id1> and <idN>" */

	int		i, start, len, seq_num, first;
	int		between_num = 0, in_num = 0, in_cnt;
	zbx_uint64_t	value;
	int		*seq_len = NULL;

	if (0 == num)
		return;

	zbx_chrcpy_alloc(sql, sql_alloc, sql_offset, ' ');

	/* Store lengths of consecutive sequences of values in a temporary array 'seq_len'. */
	/* An isolated value is represented as a sequence with length 1. */
	seq_len = zbx_malloc(seq_len, num * sizeof(int));

	for (i = 1, seq_num = 0, value = values[0], len = 1; i < num; i++)
	{
		if (values[i] != ++value)
		{
			if (MIN_NUM_BETWEEN <= len)
				between_num++;
			else
				in_num += len;

			seq_len[seq_num++] = len;
			len = 1;
			value = values[i];
		}
		else
			len++;
	}

	if (MIN_NUM_BETWEEN <= len)
		between_num++;
	else
		in_num += len;

	seq_len[seq_num++] = len;

	if (MAX_EXPRESSIONS < in_num || 1 < between_num || (0 < in_num && 0 < between_num))
		zbx_chrcpy_alloc(sql, sql_alloc, sql_offset, '(');

	/* compose "between"s */
	for (i = 0, first = 1, start = 0; i < seq_num; i++)
	{
		if (MIN_NUM_BETWEEN <= seq_len[i])
		{
			if (1 != first)
				zbx_strcpy_alloc(sql, sql_alloc, sql_offset, " or ");

			zbx_snprintf_alloc(sql, sql_alloc, sql_offset, "%s between " ZBX_FS_UI64 " and " ZBX_FS_UI64,
					fieldname, values[start], values[start + seq_len[i] - 1]);
			first = 0;
		}

		start += seq_len[i];
	}

	if (0 < in_num && 0 < between_num)
		zbx_strcpy_alloc(sql, sql_alloc, sql_offset, " or ");

	if (1 < in_num)
		zbx_snprintf_alloc(sql, sql_alloc, sql_offset, "%s in (", fieldname);

	/* compose "in"s */
	for (i = 0, in_cnt = 0, start = 0; i < seq_num; i++)
	{
		if (MIN_NUM_BETWEEN > seq_len[i])
		{
			if (1 == in_num)
			{
				zbx_snprintf_alloc(sql, sql_alloc, sql_offset, "%s=" ZBX_FS_UI64, fieldname,
						values[start]);
				break;
			}
			else
			{
				do
				{
					if (MAX_EXPRESSIONS == in_cnt)
					{
						in_cnt = 0;
						(*sql_offset)--;
						zbx_snprintf_alloc(sql, sql_alloc, sql_offset, ") or %s in (", fieldname);
					}

					zbx_snprintf_alloc(sql, sql_alloc, sql_offset, ZBX_FS_UI64 ",", values[start++]);
					in_cnt++;
				}
				while (0 != --seq_len[i]);
			}
		}
		else
			start += seq_len[i];
	}

	if (1 < in_num)
	{
		(*sql_offset)--;
		zbx_chrcpy_alloc(sql, sql_alloc, sql_offset, ')');
	}

	zbx_free(seq_len);

	if (MAX_EXPRESSIONS < in_num || 1 < between_num || (0 < in_num && 0 < between_num))
		zbx_chrcpy_alloc(sql, sql_alloc, sql_offset, ')');
}

static char	buf_string[640];

/******************************************************************************
 *                                                                            *
 * Function: zbx_host_string                                                  *
 *                                                                            *
 * Return value: <host> or "???" if host not found                            *
 *                                                                            *
 * Author: Alexander Vladishev                                                *
 *                                                                            *
 ******************************************************************************/
const char	*zbx_host_string(zbx_uint64_t hostid)
{
	DB_RESULT	result;
	DB_ROW		row;

	result = DBselect(
			"select host"
			" from hosts"
			" where hostid=" ZBX_FS_UI64,
			hostid);

	if (NULL != (row = DBfetch(result)))
		zbx_snprintf(buf_string, sizeof(buf_string), "%s", row[0]);
	else
		zbx_snprintf(buf_string, sizeof(buf_string), "???");

	DBfree_result(result);

	return buf_string;
}

/******************************************************************************
 *                                                                            *
 * Function: zbx_host_key_string                                              *
 *                                                                            *
 * Return value: <host>:<key> or "???" if item not found                      *
 *                                                                            *
 * Author: Alexander Vladishev                                                *
 *                                                                            *
 ******************************************************************************/
const char	*zbx_host_key_string(zbx_uint64_t itemid)
{
	DB_RESULT	result;
	DB_ROW		row;

	result = DBselect(
			"select h.host,i.key_"
			" from hosts h,items i"
			" where h.hostid=i.hostid"
				" and i.itemid=" ZBX_FS_UI64,
			itemid);

	if (NULL != (row = DBfetch(result)))
		zbx_snprintf(buf_string, sizeof(buf_string), "%s:%s", row[0], row[1]);
	else
		zbx_snprintf(buf_string, sizeof(buf_string), "???");

	DBfree_result(result);

	return buf_string;
}

/******************************************************************************
 *                                                                            *
 * Function: zbx_user_string                                                  *
 *                                                                            *
 * Return value: "Name Surname (Alias)" or "unknown" if user not found        *
 *                                                                            *
 * Author: Alexander Vladishev                                                *
 *                                                                            *
 ******************************************************************************/
const char	*zbx_user_string(zbx_uint64_t userid)
{
	DB_RESULT	result;
	DB_ROW		row;

	result = DBselect("select name,surname,alias from users where userid=" ZBX_FS_UI64,
			userid);

	if (NULL != (row = DBfetch(result)))
		zbx_snprintf(buf_string, sizeof(buf_string), "%s %s (%s)", row[0], row[1], row[2]);
	else
		zbx_snprintf(buf_string, sizeof(buf_string), "unknown");

	DBfree_result(result);

	return buf_string;
}

/******************************************************************************
 *                                                                            *
 * Function: DBsql_id_cmp                                                     *
 *                                                                            *
 * Purpose: construct where condition                                         *
 *                                                                            *
 * Return value: "=<id>" if id not equal zero,                                *
 *               otherwise " is null"                                         *
 *                                                                            *
 * Author: Alexander Vladishev                                                *
 *                                                                            *
 * Comments: NB! Do not use this function more than once in same SQL query    *
 *                                                                            *
 ******************************************************************************/
const char	*DBsql_id_cmp(zbx_uint64_t id)
{
	static char		buf[22];	/* 1 - '=', 20 - value size, 1 - '\0' */
	static const char	is_null[9] = " is null";

	if (0 == id)
		return is_null;

	zbx_snprintf(buf, sizeof(buf), "=" ZBX_FS_UI64, id);

	return buf;
}

/******************************************************************************
 *                                                                            *
 * Function: DBregister_host                                                  *
 *                                                                            *
 * Purpose: register unknown host and generate event                          *
 *                                                                            *
 * Parameters: host - host name                                               *
 *                                                                            *
 * Author: Alexander Vladishev                                                *
 *                                                                            *
 ******************************************************************************/
void	DBregister_host(zbx_uint64_t proxy_hostid, const char *host, const char *ip, const char *dns,
		unsigned short port, const char *host_metadata, int now)
{
	char		*host_esc, *ip_esc, *dns_esc, *host_metadata_esc;
	DB_RESULT	result;
	DB_ROW		row;
	zbx_uint64_t	autoreg_hostid;
	zbx_timespec_t	ts;
	int		res = SUCCEED;

	host_esc = DBdyn_escape_string_len(host, HOST_HOST_LEN);

	ts.sec = now;
	ts.ns = 0;

	if (0 != proxy_hostid)
	{
		result = DBselect(
				"select hostid"
				" from hosts"
				" where proxy_hostid=" ZBX_FS_UI64
					" and host='%s'"
					ZBX_SQL_NODE,
				proxy_hostid, host_esc,
				DBand_node_local("hostid"));

		if (NULL != DBfetch(result))
			res = FAIL;
		DBfree_result(result);
	}

	if (SUCCEED == res)
	{
		ip_esc = DBdyn_escape_string_len(ip, INTERFACE_IP_LEN);
		dns_esc = DBdyn_escape_string_len(dns, INTERFACE_DNS_LEN);
		host_metadata_esc = DBdyn_escape_string(host_metadata);

		result = DBselect(
				"select autoreg_hostid"
				" from autoreg_host"
				" where proxy_hostid%s"
					" and host='%s'"
					ZBX_SQL_NODE,
				DBsql_id_cmp(proxy_hostid), host_esc,
				DBand_node_local("autoreg_hostid"));

		if (NULL != (row = DBfetch(result)))
		{
			ZBX_STR2UINT64(autoreg_hostid, row[0]);

			DBexecute("update autoreg_host"
					" set listen_ip='%s',listen_dns='%s',listen_port=%d,host_metadata='%s'"
					" where autoreg_hostid=" ZBX_FS_UI64,
					ip_esc, dns_esc, (int)port, host_metadata_esc, autoreg_hostid);
		}
		else
		{
			autoreg_hostid = DBget_maxid("autoreg_host");
			DBexecute("insert into autoreg_host"
					" (autoreg_hostid,proxy_hostid,host,listen_ip,listen_dns,listen_port,"
						"host_metadata)"
					" values"
					" (" ZBX_FS_UI64 ",%s,'%s','%s','%s',%d,'%s')",
					autoreg_hostid, DBsql_id_ins(proxy_hostid),
					host_esc, ip_esc, dns_esc, (int)port, host_metadata_esc);
		}
		DBfree_result(result);

		zbx_free(host_metadata_esc);
		zbx_free(dns_esc);
		zbx_free(ip_esc);

		add_event(0, EVENT_SOURCE_AUTO_REGISTRATION, EVENT_OBJECT_ZABBIX_ACTIVE, autoreg_hostid, &ts,
				TRIGGER_VALUE_PROBLEM, NULL, NULL, 0, 0);
		process_events();
	}

	zbx_free(host_esc);
}

/******************************************************************************
 *                                                                            *
 * Function: DBproxy_register_host                                            *
 *                                                                            *
 * Purpose: register unknown host                                             *
 *                                                                            *
 * Parameters: host - host name                                               *
 *                                                                            *
 * Author: Alexander Vladishev                                                *
 *                                                                            *
 ******************************************************************************/
void	DBproxy_register_host(const char *host, const char *ip, const char *dns, unsigned short port,
		const char *host_metadata)
{
	char	*host_esc, *ip_esc, *dns_esc, *host_metadata_esc;

	host_esc = DBdyn_escape_string_len(host, HOST_HOST_LEN);
	ip_esc = DBdyn_escape_string_len(ip, INTERFACE_IP_LEN);
	dns_esc = DBdyn_escape_string_len(dns, INTERFACE_DNS_LEN);
	host_metadata_esc = DBdyn_escape_string(host_metadata);

	DBexecute("insert into proxy_autoreg_host"
			" (clock,host,listen_ip,listen_dns,listen_port,host_metadata)"
			" values"
			" (%d,'%s','%s','%s',%d,'%s')",
			(int)time(NULL), host_esc, ip_esc, dns_esc, (int)port, host_metadata_esc);

	zbx_free(host_metadata_esc);
	zbx_free(dns_esc);
	zbx_free(ip_esc);
	zbx_free(host_esc);
}

/******************************************************************************
 *                                                                            *
 * Function: DBexecute_overflowed_sql                                         *
 *                                                                            *
 * Purpose: execute a set of SQL statements IF it is big enough               *
 *                                                                            *
 * Author: Dmitry Borovikov                                                   *
 *                                                                            *
 ******************************************************************************/
int	DBexecute_overflowed_sql(char **sql, size_t *sql_alloc, size_t *sql_offset)
{
	int	ret = SUCCEED;

	if (ZBX_MAX_SQL_SIZE < *sql_offset)
	{
#ifdef HAVE_MULTIROW_INSERT
		if (',' == (*sql)[*sql_offset - 1])
		{
			(*sql_offset)--;
			zbx_strcpy_alloc(sql, sql_alloc, sql_offset, ";\n");
		}
#endif
		DBend_multiple_update(sql, sql_alloc, sql_offset);

		if (ZBX_DB_OK > DBexecute("%s", *sql))
			ret = FAIL;
		*sql_offset = 0;

		DBbegin_multiple_update(sql, sql_alloc, sql_offset);
	}

	return ret;
}

/******************************************************************************
 *                                                                            *
 * Function: DBget_unique_hostname_by_sample                                  *
 *                                                                            *
 * Purpose: construct a unique host name by the given sample                  *
 *                                                                            *
 * Parameters: host_name_sample - a host name to start constructing from      *
 *                                                                            *
 * Return value: unique host name which does not exist in the data base       *
 *                                                                            *
 * Author: Dmitry Borovikov                                                   *
 *                                                                            *
 * Comments: the sample cannot be empty                                       *
 *           constructs new by adding "_$(number+1)", where "number"          *
 *           shows count of the sample itself plus already constructed ones   *
 *           host_name_sample is not modified, allocates new memory!          *
 *                                                                            *
 ******************************************************************************/
char	*DBget_unique_hostname_by_sample(const char *host_name_sample)
{
	const char		*__function_name = "DBget_unique_hostname_by_sample";
	DB_RESULT		result;
	DB_ROW			row;
	int			full_match = 0, i;
	char			*host_name_temp = NULL, *host_name_sample_esc;
	zbx_vector_uint64_t	nums;
	zbx_uint64_t		num = 2;	/* produce alternatives starting from "2" */
	size_t			sz;

	assert(host_name_sample && *host_name_sample);

	zabbix_log(LOG_LEVEL_DEBUG, "In %s() sample:'%s'", __function_name, host_name_sample);

	zbx_vector_uint64_create(&nums);
	zbx_vector_uint64_reserve(&nums, 8);

	sz = strlen(host_name_sample);
	host_name_sample_esc = DBdyn_escape_like_pattern(host_name_sample);

	result = DBselect(
			"select host"
			" from hosts"
			" where host like '%s%%' escape '%c'"
				" and flags<>%d"
				" and status in (%d,%d,%d)"
				ZBX_SQL_NODE,
			host_name_sample_esc, ZBX_SQL_LIKE_ESCAPE_CHAR,
			ZBX_FLAG_DISCOVERY_PROTOTYPE,
			HOST_STATUS_MONITORED, HOST_STATUS_NOT_MONITORED, HOST_STATUS_TEMPLATE,
			DBand_node_local("hostid"));

	zbx_free(host_name_sample_esc);

	while (NULL != (row = DBfetch(result)))
	{
		zbx_uint64_t	n;
		const char	*p;

		if (0 != strncmp(row[0], host_name_sample, sz))
			continue;

		p = row[0] + sz;

		if ('\0' == *p)
		{
			full_match = 1;
			continue;
		}

		if ('_' != *p || FAIL == is_uint64(p + 1, &n))
			continue;

		zbx_vector_uint64_append(&nums, n);
	}
	DBfree_result(result);

	zbx_vector_uint64_sort(&nums, ZBX_DEFAULT_UINT64_COMPARE_FUNC);

	if (0 == full_match)
	{
		host_name_temp = zbx_strdup(host_name_temp, host_name_sample);
		goto clean;
	}

	for (i = 0; i < nums.values_num; i++)
	{
		if (num > nums.values[i])
			continue;

		if (num < nums.values[i])	/* found, all other will be bigger */
			break;

		num++;
	}

	host_name_temp = zbx_dsprintf(host_name_temp, "%s_%d", host_name_sample, num);
clean:
	zbx_vector_uint64_destroy(&nums);

	zabbix_log(LOG_LEVEL_DEBUG, "End of %s():'%s'", __function_name, host_name_temp);

	return host_name_temp;
}

/******************************************************************************
 *                                                                            *
 * Function: DBsql_id_ins                                                     *
 *                                                                            *
 * Purpose: construct insert statement                                        *
 *                                                                            *
 * Return value: "<id>" if id not equal zero,                                 *
 *               otherwise "null"                                             *
 *                                                                            *
 * Author: Alexander Vladishev                                                *
 *                                                                            *
 ******************************************************************************/
const char	*DBsql_id_ins(zbx_uint64_t id)
{
	static unsigned char	n = 0;
	static char		buf[4][21];	/* 20 - value size, 1 - '\0' */
	static const char	null[5] = "null";

	if (0 == id)
		return null;

	n = (n + 1) & 3;

	zbx_snprintf(buf[n], sizeof(buf[n]), ZBX_FS_UI64, id);

	return buf[n];
}

#define ZBX_MAX_INVENTORY_FIELDS	70

/******************************************************************************
 *                                                                            *
 * Function: DBget_inventory_field                                            *
 *                                                                            *
 * Purpose: get corresponding host_inventory field name                       *
 *                                                                            *
 * Parameters: inventory_link - [IN] field number; 1..ZBX_MAX_INVENTORY_FIELDS*
 *                                                                            *
 * Return value: field name or NULL if value of inventory_link is incorrect   *
 *                                                                            *
 * Author: Alexander Vladishev                                                *
 *                                                                            *
 ******************************************************************************/
const char	*DBget_inventory_field(unsigned char inventory_link)
{
	static const char	*inventory_fields[ZBX_MAX_INVENTORY_FIELDS] =
	{
		"type", "type_full", "name", "alias", "os", "os_full", "os_short", "serialno_a", "serialno_b", "tag",
		"asset_tag", "macaddress_a", "macaddress_b", "hardware", "hardware_full", "software", "software_full",
		"software_app_a", "software_app_b", "software_app_c", "software_app_d", "software_app_e", "contact",
		"location", "location_lat", "location_lon", "notes", "chassis", "model", "hw_arch", "vendor",
		"contract_number", "installer_name", "deployment_status", "url_a", "url_b", "url_c", "host_networks",
		"host_netmask", "host_router", "oob_ip", "oob_netmask", "oob_router", "date_hw_purchase",
		"date_hw_install", "date_hw_expiry", "date_hw_decomm", "site_address_a", "site_address_b",
		"site_address_c", "site_city", "site_state", "site_country", "site_zip", "site_rack", "site_notes",
		"poc_1_name", "poc_1_email", "poc_1_phone_a", "poc_1_phone_b", "poc_1_cell", "poc_1_screen",
		"poc_1_notes", "poc_2_name", "poc_2_email", "poc_2_phone_a", "poc_2_phone_b", "poc_2_cell",
		"poc_2_screen", "poc_2_notes"
	};

	if (1 > inventory_link || inventory_link > ZBX_MAX_INVENTORY_FIELDS)
		return NULL;

	return inventory_fields[inventory_link - 1];
}

/******************************************************************************
 *                                                                            *
 * Function: DBget_inventory_field_len                                        *
 *                                                                            *
 * Purpose: get host_inventory field length by inventory_link                 *
 *                                                                            *
 * Parameters: inventory_link - [IN] field number; 1..ZBX_MAX_INVENTORY_FIELDS*
 *                                                                            *
 * Return value: field length                                                 *
 *                                                                            *
 * Author: Alexander Vladishev                                                *
 *                                                                            *
 ******************************************************************************/
unsigned short	DBget_inventory_field_len(unsigned char inventory_link)
{
	static unsigned short	*inventory_field_len = NULL;
	const char		*inventory_field;
	const ZBX_TABLE		*table;
	const ZBX_FIELD		*field;

	if (1 > inventory_link || inventory_link > ZBX_MAX_INVENTORY_FIELDS)
		assert(0);

	inventory_link--;

	if (NULL == inventory_field_len)
	{
		inventory_field_len = zbx_malloc(inventory_field_len, ZBX_MAX_INVENTORY_FIELDS * sizeof(unsigned short));
		memset(inventory_field_len, 0, ZBX_MAX_INVENTORY_FIELDS * sizeof(unsigned short));
	}

	if (0 != inventory_field_len[inventory_link])
		return inventory_field_len[inventory_link];

	inventory_field = DBget_inventory_field(inventory_link + 1);
	table = DBget_table("host_inventory");
	assert(NULL != table);
	field = DBget_field(table, inventory_field);
	assert(NULL != field);

	inventory_field_len[inventory_link] = field->length;

	return inventory_field_len[inventory_link];
}

#undef ZBX_MAX_INVENTORY_FIELDS

int	DBtxn_status()
{
	return 0 == zbx_db_txn_error() ? SUCCEED : FAIL;
}

int	DBtxn_ongoing()
{
	return 0 == zbx_db_txn_level() ? FAIL : SUCCEED;
}

int	DBtable_exists(const char *table_name)
{
	char		*table_name_esc;
	DB_RESULT	result;
	int		ret;

	table_name_esc = DBdyn_escape_string(table_name);

#if defined(HAVE_IBM_DB2)
	/* publib.boulder.ibm.com/infocenter/db2luw/v9r7/topic/com.ibm.db2.luw.admin.cmd.doc/doc/r0001967.html */
	result = DBselect(
			"select 1"
			" from syscat.tables"
			" where tabschema=user"
				" and lower(tabname)='%s'",
			table_name_esc);
#elif defined(HAVE_MYSQL)
	result = DBselect("show tables like '%s'", table_name_esc);
#elif defined(HAVE_ORACLE)
	result = DBselect(
			"select 1"
			" from tab"
			" where tabtype='TABLE'"
				" and lower(tname)='%s'",
			table_name_esc);
#elif defined(HAVE_POSTGRESQL)
	result = DBselect(
			"select 1"
			" from information_schema.tables"
			" where table_name='%s'"
				" and table_schema='public'",
			table_name_esc);
#elif defined(HAVE_SQLITE3)
	result = DBselect(
			"select 1"
			" from sqlite_master"
			" where tbl_name='%s'"
				" and type='table'",
			table_name_esc);
#endif

	zbx_free(table_name_esc);

	ret = (NULL == DBfetch(result) ? FAIL : SUCCEED);

	DBfree_result(result);

	return ret;
}

int	DBfield_exists(const char *table_name, const char *field_name)
{
	DB_RESULT	result;
#if defined(HAVE_IBM_DB2)
	char		*table_name_esc, *field_name_esc;
	int		ret;
#elif defined(HAVE_MYSQL)
	char		*field_name_esc;
	int		ret;
#elif defined(HAVE_ORACLE)
	char		*table_name_esc, *field_name_esc;
	int		ret;
#elif defined(HAVE_POSTGRESQL)
	char		*table_name_esc, *field_name_esc;
	int		ret;
#elif defined(HAVE_SQLITE3)
	char		*table_name_esc;
	DB_ROW		row;
	int		ret = FAIL;
#endif

#if defined(HAVE_IBM_DB2)
	table_name_esc = DBdyn_escape_string(table_name);
	field_name_esc = DBdyn_escape_string(field_name);

	result = DBselect(
			"select 1"
			" from syscat.columns"
			" where tabschema=user"
				" and lower(tabname)='%s'"
				" and lower(colname)='%s'",
			table_name_esc, field_name_esc);

	zbx_free(field_name_esc);
	zbx_free(table_name_esc);

	ret = (NULL == DBfetch(result) ? FAIL : SUCCEED);

	DBfree_result(result);
#elif defined(HAVE_MYSQL)
	field_name_esc = DBdyn_escape_string(field_name);

	result = DBselect("show columns from %s like '%s'",
			table_name, field_name_esc, ZBX_SQL_LIKE_ESCAPE_CHAR);

	zbx_free(field_name_esc);

	ret = (NULL == DBfetch(result) ? FAIL : SUCCEED);

	DBfree_result(result);
#elif defined(HAVE_ORACLE)
	table_name_esc = DBdyn_escape_string(table_name);
	field_name_esc = DBdyn_escape_string(field_name);

	result = DBselect(
			"select 1"
			" from col"
			" where lower(tname)='%s'"
				" and lower(cname)='%s'",
			table_name_esc, field_name_esc);

	zbx_free(field_name_esc);
	zbx_free(table_name_esc);

	ret = (NULL == DBfetch(result) ? FAIL : SUCCEED);

	DBfree_result(result);
#elif defined(HAVE_POSTGRESQL)
	table_name_esc = DBdyn_escape_string(table_name);
	field_name_esc = DBdyn_escape_string(field_name);

	result = DBselect(
			"select 1"
			" from information_schema.columns"
			" where table_name='%s'"
				" and column_name='%s'",
			table_name_esc, field_name_esc);

	zbx_free(field_name_esc);
	zbx_free(table_name_esc);

	ret = (NULL == DBfetch(result) ? FAIL : SUCCEED);

	DBfree_result(result);
#elif defined(HAVE_SQLITE3)
	table_name_esc = DBdyn_escape_string(table_name);

	result = DBselect("PRAGMA table_info('%s')", table_name_esc);

	zbx_free(table_name_esc);

	while (NULL != (row = DBfetch(result)))
	{
		if (0 != strcmp(field_name, row[1]))
			continue;

		ret = SUCCEED;
		break;
	}
	DBfree_result(result);
#endif

	return ret;
}

/******************************************************************************
 *                                                                            *
 * Function: DBselect_uint64                                                  *
 *                                                                            *
 * Parameters: sql - [IN] sql statement                                       *
 *             ids - [OUT] sorted list of selected uint64 values              *
 *                                                                            *
 ******************************************************************************/
void	DBselect_uint64(const char *sql, zbx_vector_uint64_t *ids)
{
	DB_RESULT	result;
	DB_ROW		row;
	zbx_uint64_t	id;

	result = DBselect("%s", sql);

	while (NULL != (row = DBfetch(result)))
	{
		ZBX_STR2UINT64(id, row[0]);

		zbx_vector_uint64_append(ids, id);
	}
	DBfree_result(result);

	zbx_vector_uint64_sort(ids, ZBX_DEFAULT_UINT64_COMPARE_FUNC);
}

/******************************************************************************
 *                                                                            *
 * Function: get_nodeid_by_id                                                 *
 *                                                                            *
 * Purpose: Get Node ID by resource ID                                        *
 *                                                                            *
 * Return value: Node ID                                                      *
 *                                                                            *
 * Author: Alexei Vladishev                                                   *
 *                                                                            *
 ******************************************************************************/
int	get_nodeid_by_id(zbx_uint64_t id)
{
	return (int)(id / ZBX_DM_MAX_HISTORY_IDS);
}

void	DBexecute_multiple_query(const char *query, const char *field_name, zbx_vector_uint64_t *ids)
{
#define ZBX_MAX_IDS	950
	char	*sql = NULL;
	size_t	sql_alloc = ZBX_KIBIBYTE, sql_offset = 0;
	int	i;

	sql = zbx_malloc(sql, sql_alloc);

	DBbegin_multiple_update(&sql, &sql_alloc, &sql_offset);

	for (i = 0; i < ids->values_num; i += ZBX_MAX_IDS)
	{
		zbx_strcpy_alloc(&sql, &sql_alloc, &sql_offset, query);
		DBadd_condition_alloc(&sql, &sql_alloc, &sql_offset, field_name,
				&ids->values[i], MIN(ZBX_MAX_IDS, ids->values_num - i));
		zbx_strcpy_alloc(&sql, &sql_alloc, &sql_offset, ";\n");

		DBexecute_overflowed_sql(&sql, &sql_alloc, &sql_offset);
	}

	if (sql_offset > 16)	/* in ORACLE always present begin..end; */
	{
		DBend_multiple_update(&sql, &sql_alloc, &sql_offset);

		DBexecute("%s", sql);
	}

	zbx_free(sql);
<<<<<<< HEAD
}
=======
}

#ifdef HAVE_ORACLE
/******************************************************************************
 *                                                                            *
 * Function: zbx_db_format_values                                             *
 *                                                                            *
 * Purpose: format bulk operation (insert, update) value list                 *
 *                                                                            *
 * Parameters: fields     - [IN] the field list                               *
 *             values     - [IN] the corresponding value list                 *
 *             values_num - [IN] the number of values to format               *
 *                                                                            *
 * Return value: the formatted value list <value1>,<value2>...                *
 *                                                                            *
 * Comments: The returned string is allocated by this function and must be    *
 *           freed by the caller later.                                       *
 *                                                                            *
 ******************************************************************************/
static char	*zbx_db_format_values(ZBX_FIELD **fields, const zbx_db_value_t *values, int values_num)
{
	int	i;
	char	*str = NULL;
	size_t	str_alloc = 0, str_offset = 0;

	for (i = 0; i < values_num; i++)
	{
		ZBX_FIELD		*field = fields[i];
		const zbx_db_value_t	*value = &values[i];

		if (0 < i)
			zbx_chrcpy_alloc(&str, &str_alloc, &str_offset, ',');

		switch (field->type)
		{
			case ZBX_TYPE_CHAR:
			case ZBX_TYPE_TEXT:
			case ZBX_TYPE_SHORTTEXT:
			case ZBX_TYPE_LONGTEXT:
				zbx_snprintf_alloc(&str, &str_alloc, &str_offset, "'%s'", value->str);
				break;
			case ZBX_TYPE_FLOAT:
				zbx_snprintf_alloc(&str, &str_alloc, &str_offset, ZBX_FS_DBL, value->dbl);
				break;
			case ZBX_TYPE_ID:
			case ZBX_TYPE_UINT:
				zbx_snprintf_alloc(&str, &str_alloc, &str_offset, ZBX_FS_UI64, value->ui64);
				break;
			case ZBX_TYPE_INT:
				zbx_snprintf_alloc(&str, &str_alloc, &str_offset, "%d", value->i32);
				break;
			default:
				zbx_strcpy_alloc(&str, &str_alloc, &str_offset, "(unknown type)");
				break;
		}
	}

	return str;
}
#endif

/******************************************************************************
 *                                                                            *
 * Function: zbx_db_insert_clean                                              *
 *                                                                            *
 * Purpose: releases resources allocated by bulk insert operations            *
 *                                                                            *
 * Parameters: self        - [IN] the bulk insert data                        *
 *                                                                            *
 ******************************************************************************/
void	zbx_db_insert_clean(zbx_db_insert_t *self)
{
	int		i, j;

	for (i = 0; i < self->rows.values_num; i++)
	{
		zbx_db_value_t	*row = (zbx_db_value_t *)self->rows.values[i];

		for (j = 0; j < self->fields.values_num; j++)
		{
			ZBX_FIELD	*field = (ZBX_FIELD *)self->fields.values[j];

			switch (field->type)
			{
				case ZBX_TYPE_CHAR:
				case ZBX_TYPE_TEXT:
				case ZBX_TYPE_SHORTTEXT:
				case ZBX_TYPE_LONGTEXT:
					zbx_free(row[j].str);
			}
		}

		zbx_free(row);
	}

	zbx_vector_ptr_destroy(&self->rows);

	zbx_vector_ptr_destroy(&self->fields);
}

/******************************************************************************
 *                                                                            *
 * Function: zbx_db_insert_prepare_dyn                                        *
 *                                                                            *
 * Purpose: prepare for database bulk insert operation                        *
 *                                                                            *
 * Parameters: self        - [IN] the bulk insert data                        *
 *             table       - [IN] the target table name                       *
 *             fields      - [IN] names of the fields to insert               *
 *             fields_num  - [IN] the number of items in fields array         *
 *                                                                            *
 * Return value: Returns SUCCEED if the operation completed successfully or   *
 *               FAIL otherwise.                                              *
 *                                                                            *
 * Comments: The operation fails if the target table does not have the        *
 *           specified fields defined in its schema.                          *
 *                                                                            *
 *           Usage example:                                                   *
 *             zbx_db_insert_t ins;                                           *
 *                                                                            *
 *             zbx_db_insert_prepare(&ins, "history", "id", "value");         *
 *             zbx_db_insert_add_values(&ins, (zbx_uint64_t)1, 1.0);          *
 *             zbx_db_insert_add_values(&ins, (zbx_uint64_t)2, 2.0);          *
 *               ...                                                          *
 *             zbx_db_insert_execute(&ins);                                   *
 *             zbx_db_insert_clean(&ins);                                     *
 *                                                                            *
 ******************************************************************************/
void	zbx_db_insert_prepare_dyn(zbx_db_insert_t *self, const ZBX_TABLE *table, const ZBX_FIELD **fields, int fields_num)
{
	int	i;

	if (0 == fields_num)
	{
		THIS_SHOULD_NEVER_HAPPEN;
		exit(EXIT_FAILURE);
	}

	self->autoincrement = -1;

	zbx_vector_ptr_create(&self->fields);
	zbx_vector_ptr_create(&self->rows);

	self->table = table;

	for (i = 0; i < fields_num; i++)
		zbx_vector_ptr_append(&self->fields, (ZBX_FIELD *)fields[i]);
}

/******************************************************************************
 *                                                                            *
 * Function: zbx_db_insert_prepare                                            *
 *                                                                            *
 * Purpose: prepare for database bulk insert operation                        *
 *                                                                            *
 * Parameters: self  - [IN] the bulk insert data                              *
 *             table - [IN] the target table name                             *
 *             ...   - [IN] names of the fields to insert                     *
 *             NULL  - [IN] terminating NULL pointer                          *
 *                                                                            *
 * Return value: Returns SUCCEED if the operation completed successfully or   *
 *               FAIL otherwise.                                              *
 *                                                                            *
 * Comments: This is a convenience wrapper for zbx_db_insert_prepare_dyn()    *
 *           function.                                                        *
 *                                                                            *
 ******************************************************************************/
void	zbx_db_insert_prepare(zbx_db_insert_t *self, const char *table, ...)
{
	zbx_vector_ptr_t	fields;
	va_list			args;
	char			*field;
	const ZBX_TABLE		*ptable;
	const ZBX_FIELD		*pfield;

	/* find the table and fields in database schema */
	if (NULL == (ptable = DBget_table(table)))
	{
		THIS_SHOULD_NEVER_HAPPEN;
		exit(EXIT_FAILURE);
	}

	va_start(args, table);

	zbx_vector_ptr_create(&fields);

	while (NULL != (field = va_arg(args, char *)))
	{
		if (NULL == (pfield = DBget_field(ptable, field)))
		{
			THIS_SHOULD_NEVER_HAPPEN;
			exit(EXIT_FAILURE);
		}
		zbx_vector_ptr_append(&fields, (ZBX_FIELD *)pfield);
	}

	va_end(args);

	zbx_db_insert_prepare_dyn(self, ptable, (const ZBX_FIELD **)fields.values, fields.values_num);

	zbx_vector_ptr_destroy(&fields);
}

/******************************************************************************
 *                                                                            *
 * Function: zbx_db_insert_add_values_dyn                                     *
 *                                                                            *
 * Purpose: adds row values for database bulk insert operation                *
 *                                                                            *
 * Parameters: self        - [IN] the bulk insert data                        *
 *             values      - [IN] the values to insert                        *
 *             fields_num  - [IN] the number of items in values array         *
 *                                                                            *
 * Comments: The values must be listed in the same order as the field names   *
 *           for insert preparation functions.                                *
 *                                                                            *
 ******************************************************************************/
void	zbx_db_insert_add_values_dyn(zbx_db_insert_t *self, const zbx_db_value_t **values, int values_num)
{
	int		i;
	zbx_db_value_t	*row;

	if (values_num != self->fields.values_num)
	{
		THIS_SHOULD_NEVER_HAPPEN;
		exit(EXIT_FAILURE);
	}

	row = zbx_malloc(NULL, self->fields.values_num * sizeof(zbx_db_value_t));

	for (i = 0; i < self->fields.values_num; i++)
	{
		ZBX_FIELD		*field = self->fields.values[i];
		const zbx_db_value_t	*value = values[i];
#ifdef HAVE_ORACLE
		size_t			str_alloc = 0, str_offset = 0;
#endif
		switch (field->type)
		{
			case ZBX_TYPE_LONGTEXT:
				if (0 == field->length)
				{
#ifdef HAVE_ORACLE
					row[i].str = zbx_strdup(NULL, value->str);
#else
					row[i].str = DBdyn_escape_string(value->str);
#endif
					break;
				}
				/* break; is not missing here */
			case ZBX_TYPE_CHAR:
			case ZBX_TYPE_TEXT:
			case ZBX_TYPE_SHORTTEXT:
#ifdef HAVE_ORACLE
				row[i].str = NULL;
				zbx_strncpy_alloc(&row[i].str, &str_alloc, &str_offset, value->str,
						zbx_strlen_utf8_n(value->str, field->length));
#else
				row[i].str = DBdyn_escape_string_len(value->str, field->length);
#endif
				break;
			default:
				row[i] = *value;
				break;
		}
	}

	zbx_vector_ptr_append(&self->rows, row);
}

/******************************************************************************
 *                                                                            *
 * Function: zbx_db_insert_add_values                                         *
 *                                                                            *
 * Purpose: adds row values for database bulk insert operation                *
 *                                                                            *
 * Parameters: self - [IN] the bulk insert data                               *
 *             ...  - [IN] the values to insert                               *
 *                                                                            *
 * Return value: Returns SUCCEED if the operation completed successfully or   *
 *               FAIL otherwise.                                              *
 *                                                                            *
 * Comments: This is a convenience wrapper for zbx_db_insert_add_values_dyn() *
 *           function.                                                        *
 *           Note that the types of the passed values must conform to the     *
 *           corresponding field types.                                       *
 *                                                                            *
 ******************************************************************************/
void	zbx_db_insert_add_values(zbx_db_insert_t *self, ...)
{
	zbx_vector_ptr_t	values;
	va_list			args;
	int			i;
	ZBX_FIELD		*field;
	zbx_db_value_t		*value;

	va_start(args, self);

	zbx_vector_ptr_create(&values);

	for (i = 0; i < self->fields.values_num; i++)
	{
		field = self->fields.values[i];

		value = zbx_malloc(NULL, sizeof(zbx_db_value_t));

		switch (field->type)
		{
			case ZBX_TYPE_CHAR:
			case ZBX_TYPE_TEXT:
			case ZBX_TYPE_SHORTTEXT:
			case ZBX_TYPE_LONGTEXT:
				value->str = va_arg(args, char *);
				break;
			case ZBX_TYPE_INT:
				value->i32 = va_arg(args, int);
				break;
			case ZBX_TYPE_FLOAT:
				value->dbl = va_arg(args, double);
				break;
			case ZBX_TYPE_UINT:
			case ZBX_TYPE_ID:
				value->ui64 = va_arg(args, zbx_uint64_t);
				break;
			default:
				THIS_SHOULD_NEVER_HAPPEN;
				exit(EXIT_FAILURE);
		}

		zbx_vector_ptr_append(&values, value);
	}

	va_end(args);

	zbx_db_insert_add_values_dyn(self, (const zbx_db_value_t **)values.values, values.values_num);

	zbx_vector_ptr_clean(&values, zbx_ptr_free);
	zbx_vector_ptr_destroy(&values);
}

/******************************************************************************
 *                                                                            *
 * Function: zbx_db_insert_execute                                            *
 *                                                                            *
 * Purpose: executes the prepared database bulk insert operation              *
 *                                                                            *
 * Parameters: self - [IN] the bulk insert data                               *
 *                                                                            *
 * Return value: Returns SUCCEED if the operation completed successfully or   *
 *               FAIL otherwise.                                              *
 *                                                                            *
 ******************************************************************************/
int	zbx_db_insert_execute(zbx_db_insert_t *self)
{
	int		ret = FAIL, i, j;
	const ZBX_FIELD	*field;
	char		*sql_command, delim[2] = {',', '('};
	size_t		sql_command_alloc = 512, sql_command_offset = 0;

#ifndef HAVE_ORACLE
	char		*sql;
	size_t		sql_alloc = 16 * ZBX_KIBIBYTE, sql_offset = 0;

#	ifdef HAVE_MYSQL
	char		*sql_values = NULL;
	size_t		sql_values_alloc = 0, sql_values_offset = 0;
#	endif
#endif

	if (0 == self->rows.values_num)
		return SUCCEED;

	/* process the auto increment field */
	if (-1 != self->autoincrement)
	{
		zbx_uint64_t	id;

		id = DBget_maxid_num(self->table->table, self->rows.values_num);

		for (i = 0; i < self->rows.values_num; i++)
		{
			zbx_db_value_t	*values = (zbx_db_value_t *)self->rows.values[i];

			values[self->autoincrement].ui64 = id++;
		}
	}

#ifndef HAVE_ORACLE
	sql = zbx_malloc(NULL, sql_alloc);
#endif
	sql_command = zbx_malloc(NULL, sql_command_alloc);

	/* create sql insert statement command */

	zbx_strcpy_alloc(&sql_command, &sql_command_alloc, &sql_command_offset, "insert into ");
	zbx_strcpy_alloc(&sql_command, &sql_command_alloc, &sql_command_offset, self->table->table);
	zbx_chrcpy_alloc(&sql_command, &sql_command_alloc, &sql_command_offset, ' ');

	for (i = 0; i < self->fields.values_num; i++)
	{
		field = (ZBX_FIELD *)self->fields.values[i];

		zbx_chrcpy_alloc(&sql_command, &sql_command_alloc, &sql_command_offset, delim[(int)(0 == i)]);
		zbx_strcpy_alloc(&sql_command, &sql_command_alloc, &sql_command_offset, field->name);
	}

#ifdef HAVE_MYSQL
	/* MySQL workaround - explicitly add missing text fields with '' default value */
	for (field = (const ZBX_FIELD *)self->table->fields; NULL != field->name; field++)
	{
		switch (field->type)
		{
			case ZBX_TYPE_BLOB:
			case ZBX_TYPE_TEXT:
			case ZBX_TYPE_SHORTTEXT:
			case ZBX_TYPE_LONGTEXT:
				if (FAIL != zbx_vector_ptr_search(&self->fields, (void *)field,
						ZBX_DEFAULT_PTR_COMPARE_FUNC))
				{
					continue;
				}

				zbx_chrcpy_alloc(&sql_command, &sql_command_alloc, &sql_command_offset, ',');
				zbx_strcpy_alloc(&sql_command, &sql_command_alloc, &sql_command_offset, field->name);

				zbx_strcpy_alloc(&sql_values, &sql_values_alloc, &sql_values_offset, ",''");
				break;
		}
	}
#endif
	zbx_strcpy_alloc(&sql_command, &sql_command_alloc, &sql_command_offset, ") values ");

#ifdef HAVE_ORACLE
	for (i = 0; i < self->fields.values_num; i++)
	{
		zbx_chrcpy_alloc(&sql_command, &sql_command_alloc, &sql_command_offset, delim[(int)(0 == i)]);
		zbx_snprintf_alloc(&sql_command, &sql_command_alloc, &sql_command_offset, ":%d", i + 1);
	}
	zbx_chrcpy_alloc(&sql_command, &sql_command_alloc, &sql_command_offset, ')');

	DBstatement_prepare(sql_command);

	for (i = 0; i < self->rows.values_num; i++)
	{
		zbx_db_value_t	*values = (zbx_db_value_t *)self->rows.values[i];

		if (SUCCEED == zabbix_check_log_level(LOG_LEVEL_DEBUG))
		{
			char	*str;

			str = zbx_db_format_values((ZBX_FIELD **)self->fields.values, values, self->fields.values_num);
			zabbix_log(LOG_LEVEL_DEBUG, "insert [txnlev:%d] [%s]", zbx_db_txn_level(), str);
			zbx_free(str);
		}

		for (j = 0; j < self->fields.values_num; j++)
		{
			const zbx_db_value_t	*value = &values[j];

			field = self->fields.values[j];

			switch (field->type)
			{
				case ZBX_TYPE_CHAR:
				case ZBX_TYPE_TEXT:
				case ZBX_TYPE_SHORTTEXT:
				case ZBX_TYPE_LONGTEXT:
					DBbind_parameter(j + 1, (void *)value->str, field->type);
					break;
				default:
					DBbind_parameter(j + 1, (void *)value, field->type);
					break;
			}

			if (0 != zbx_db_txn_error())
			{
				zabbix_log(LOG_LEVEL_ERR, "failed to bind field: %s", field->name);
				goto out;
			}
		}
		if (ZBX_DB_OK > DBstatement_execute())
			goto out;

	}
	ret = SUCCEED;

#else
	DBbegin_multiple_update(&sql, &sql_alloc, &sql_offset);

	for (i = 0; i < self->rows.values_num; i++)
	{
		zbx_db_value_t	*values = (zbx_db_value_t *)self->rows.values[i];

#	ifdef HAVE_MULTIROW_INSERT
		if (16 > sql_offset)
			zbx_strcpy_alloc(&sql, &sql_alloc, &sql_offset, sql_command);
#	else
		zbx_strcpy_alloc(&sql, &sql_alloc, &sql_offset, sql_command);
#	endif

		for (j = 0; j < self->fields.values_num; j++)
		{
			const zbx_db_value_t	*value = &values[j];

			field = self->fields.values[j];

			zbx_chrcpy_alloc(&sql, &sql_alloc, &sql_offset, delim[(int)(0 == j)]);

			switch (field->type)
			{
				case ZBX_TYPE_CHAR:
				case ZBX_TYPE_TEXT:
				case ZBX_TYPE_SHORTTEXT:
				case ZBX_TYPE_LONGTEXT:
					zbx_chrcpy_alloc(&sql, &sql_alloc, &sql_offset, '\'');
					zbx_strcpy_alloc(&sql, &sql_alloc, &sql_offset, value->str);
					zbx_chrcpy_alloc(&sql, &sql_alloc, &sql_offset, '\'');
					break;
				case ZBX_TYPE_INT:
					zbx_snprintf_alloc(&sql, &sql_alloc, &sql_offset, "%d", value->i32);
					break;
				case ZBX_TYPE_FLOAT:
					zbx_snprintf_alloc(&sql, &sql_alloc, &sql_offset, ZBX_FS_DBL,
							value->dbl);
					break;
				case ZBX_TYPE_UINT:
					zbx_snprintf_alloc(&sql, &sql_alloc, &sql_offset, ZBX_FS_UI64,
							value->ui64);
					break;
				case ZBX_TYPE_ID:
					zbx_strcpy_alloc(&sql, &sql_alloc, &sql_offset,
							DBsql_id_ins(value->ui64));
					break;
				default:
					THIS_SHOULD_NEVER_HAPPEN;
					exit(EXIT_FAILURE);
			}
		}
#	ifdef HAVE_MYSQL
		if (NULL != sql_values)
			zbx_strcpy_alloc(&sql, &sql_alloc, &sql_offset, sql_values);
#	endif

		zbx_strcpy_alloc(&sql, &sql_alloc, &sql_offset, ")" ZBX_ROW_DL);

		if (SUCCEED != (ret = DBexecute_overflowed_sql(&sql, &sql_alloc, &sql_offset)))
			goto out;
	}

	if (16 < sql_offset)
	{
#	ifdef HAVE_MULTIROW_INSERT
		if (',' == sql[sql_offset - 1])
		{
			sql_offset--;
			zbx_strcpy_alloc(&sql, &sql_alloc, &sql_offset, ";\n");
		}
#	endif
		DBend_multiple_update(sql, sql_alloc, sql_offset);

		if (ZBX_DB_OK > DBexecute("%s", sql))
			ret = FAIL;
	}
#endif

out:
	zbx_free(sql_command);

#ifndef HAVE_ORACLE
	zbx_free(sql);

#	ifdef HAVE_MYSQL
	zbx_free(sql_values);
#	endif
#endif
	return ret;
}

/******************************************************************************
 *                                                                            *
 * Function: zbx_db_insert_autoincrement                                      *
 *                                                                            *
 * Purpose: executes the prepared database bulk insert operation              *
 *                                                                            *
 * Parameters: self - [IN] the bulk insert data                               *
 *                                                                            *
 * Return value: Returns SUCCEED if the operation completed successfully or   *
 *               FAIL otherwise.                                              *
 *                                                                            *
 ******************************************************************************/
void	zbx_db_insert_autoincrement(zbx_db_insert_t *self, const char *field_name)
{
	int	i;

	for (i = 0; i < self->fields.values_num; i++)
	{
		ZBX_FIELD	*field = self->fields.values[i];

		if (ZBX_TYPE_ID == field->type && 0 == strcmp(field_name, field->name))
		{
			self->autoincrement = i;
			return;
		}
	}

	THIS_SHOULD_NEVER_HAPPEN;
	exit(FAIL);
}
>>>>>>> a5a5763f
<|MERGE_RESOLUTION|>--- conflicted
+++ resolved
@@ -1940,9 +1940,6 @@
 	}
 
 	zbx_free(sql);
-<<<<<<< HEAD
-}
-=======
 }
 
 #ifdef HAVE_ORACLE
@@ -2551,4 +2548,3 @@
 	THIS_SHOULD_NEVER_HAPPEN;
 	exit(FAIL);
 }
->>>>>>> a5a5763f
