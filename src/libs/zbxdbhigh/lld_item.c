/*
** Zabbix
** Copyright (C) 2001-2018 Zabbix SIA
**
** This program is free software; you can redistribute it and/or modify
** it under the terms of the GNU General Public License as published by
** the Free Software Foundation; either version 2 of the License, or
** (at your option) any later version.
**
** This program is distributed in the hope that it will be useful,
** but WITHOUT ANY WARRANTY; without even the implied warranty of
** MERCHANTABILITY or FITNESS FOR A PARTICULAR PURPOSE.  See the
** GNU General Public License for more details.
**
** You should have received a copy of the GNU General Public License
** along with this program; if not, write to the Free Software
** Foundation, Inc., 51 Franklin Street, Fifth Floor, Boston, MA  02110-1301, USA.
**/

#include "lld.h"
#include "db.h"
#include "log.h"
#include "zbxalgo.h"
#include "zbxserver.h"
#include "zbxregexp.h"

typedef struct
{
	zbx_uint64_t		itemid;
	zbx_uint64_t		valuemapid;
	zbx_uint64_t		interfaceid;
	zbx_uint64_t		master_itemid;
	char			*name;
	char			*key;
	char			*delay;
	char			*history;
	char			*trends;
	char			*trapper_hosts;
	char			*units;
	char			*formula;
	char			*logtimefmt;
	char			*params;
	char			*ipmi_sensor;
	char			*snmp_community;
	char			*snmp_oid;
	char			*snmpv3_securityname;
	char			*snmpv3_authpassphrase;
	char			*snmpv3_privpassphrase;
	char			*snmpv3_contextname;
	char			*username;
	char			*password;
	char			*publickey;
	char			*privatekey;
	char			*description;
	char			*port;
	char			*jmx_endpoint;
	char			*timeout;
	char			*url;
	char			*query_fields;
	char			*posts;
	char			*status_codes;
	char			*http_proxy;
	char			*headers;
	char			*ssl_cert_file;
	char			*ssl_key_file;
	char			*ssl_key_password;
	unsigned char		verify_peer;
	unsigned char		verify_host;
	unsigned char		follow_redirects;
	unsigned char		post_type;
	unsigned char		retrieve_mode;
	unsigned char		request_method;
	unsigned char		output_format;
	unsigned char		type;
	unsigned char		value_type;
	unsigned char		status;
	unsigned char		snmpv3_securitylevel;
	unsigned char		snmpv3_authprotocol;
	unsigned char		snmpv3_privprotocol;
	unsigned char		authtype;
	unsigned char		allow_traps;
	zbx_vector_ptr_t	lld_rows;
	zbx_vector_ptr_t	applications;
	zbx_vector_ptr_t	preproc_ops;
}
zbx_lld_item_prototype_t;

#define	ZBX_DEPENDENT_ITEM_MAX_COUNT	999
#define	ZBX_DEPENDENT_ITEM_MAX_LEVELS	3

typedef struct
{
	zbx_uint64_t		itemid;
	zbx_uint64_t		master_itemid;
	unsigned char		item_flags;
}
zbx_item_dependence_t;

typedef struct
{
	zbx_uint64_t		itemid;
	zbx_uint64_t		parent_itemid;
	zbx_uint64_t		master_itemid;
#define ZBX_FLAG_LLD_ITEM_UNSET				__UINT64_C(0x0000000000000000)
#define ZBX_FLAG_LLD_ITEM_DISCOVERED			__UINT64_C(0x0000000000000001)
#define ZBX_FLAG_LLD_ITEM_UPDATE_NAME			__UINT64_C(0x0000000000000002)
#define ZBX_FLAG_LLD_ITEM_UPDATE_KEY			__UINT64_C(0x0000000000000004)
#define ZBX_FLAG_LLD_ITEM_UPDATE_TYPE			__UINT64_C(0x0000000000000008)
#define ZBX_FLAG_LLD_ITEM_UPDATE_VALUE_TYPE		__UINT64_C(0x0000000000000010)
#define ZBX_FLAG_LLD_ITEM_UPDATE_DELAY			__UINT64_C(0x0000000000000040)
#define ZBX_FLAG_LLD_ITEM_UPDATE_HISTORY		__UINT64_C(0x0000000000000100)
#define ZBX_FLAG_LLD_ITEM_UPDATE_TRENDS			__UINT64_C(0x0000000000000200)
#define ZBX_FLAG_LLD_ITEM_UPDATE_TRAPPER_HOSTS		__UINT64_C(0x0000000000000400)
#define ZBX_FLAG_LLD_ITEM_UPDATE_UNITS			__UINT64_C(0x0000000000000800)
#define ZBX_FLAG_LLD_ITEM_UPDATE_FORMULA		__UINT64_C(0x0000000000004000)
#define ZBX_FLAG_LLD_ITEM_UPDATE_LOGTIMEFMT		__UINT64_C(0x0000000000008000)
#define ZBX_FLAG_LLD_ITEM_UPDATE_VALUEMAPID		__UINT64_C(0x0000000000010000)
#define ZBX_FLAG_LLD_ITEM_UPDATE_PARAMS			__UINT64_C(0x0000000000020000)
#define ZBX_FLAG_LLD_ITEM_UPDATE_IPMI_SENSOR		__UINT64_C(0x0000000000040000)
#define ZBX_FLAG_LLD_ITEM_UPDATE_SNMP_COMMUNITY		__UINT64_C(0x0000000000080000)
#define ZBX_FLAG_LLD_ITEM_UPDATE_SNMP_OID		__UINT64_C(0x0000000000100000)
#define ZBX_FLAG_LLD_ITEM_UPDATE_PORT			__UINT64_C(0x0000000000200000)
#define ZBX_FLAG_LLD_ITEM_UPDATE_SNMPV3_SECURITYNAME	__UINT64_C(0x0000000000400000)
#define ZBX_FLAG_LLD_ITEM_UPDATE_SNMPV3_SECURITYLEVEL	__UINT64_C(0x0000000000800000)
#define ZBX_FLAG_LLD_ITEM_UPDATE_SNMPV3_AUTHPROTOCOL	__UINT64_C(0x0000000001000000)
#define ZBX_FLAG_LLD_ITEM_UPDATE_SNMPV3_AUTHPASSPHRASE	__UINT64_C(0x0000000002000000)
#define ZBX_FLAG_LLD_ITEM_UPDATE_SNMPV3_PRIVPROTOCOL	__UINT64_C(0x0000000004000000)
#define ZBX_FLAG_LLD_ITEM_UPDATE_SNMPV3_PRIVPASSPHRASE	__UINT64_C(0x0000000008000000)
#define ZBX_FLAG_LLD_ITEM_UPDATE_AUTHTYPE		__UINT64_C(0x0000000010000000)
#define ZBX_FLAG_LLD_ITEM_UPDATE_USERNAME		__UINT64_C(0x0000000020000000)
#define ZBX_FLAG_LLD_ITEM_UPDATE_PASSWORD		__UINT64_C(0x0000000040000000)
#define ZBX_FLAG_LLD_ITEM_UPDATE_PUBLICKEY		__UINT64_C(0x0000000080000000)
#define ZBX_FLAG_LLD_ITEM_UPDATE_PRIVATEKEY		__UINT64_C(0x0000000100000000)
#define ZBX_FLAG_LLD_ITEM_UPDATE_DESCRIPTION		__UINT64_C(0x0000000200000000)
#define ZBX_FLAG_LLD_ITEM_UPDATE_INTERFACEID		__UINT64_C(0x0000000400000000)
#define ZBX_FLAG_LLD_ITEM_UPDATE_SNMPV3_CONTEXTNAME	__UINT64_C(0x0000000800000000)
#define ZBX_FLAG_LLD_ITEM_UPDATE_JMX_ENDPOINT		__UINT64_C(0x0000001000000000)
#define ZBX_FLAG_LLD_ITEM_UPDATE_MASTER_ITEM		__UINT64_C(0x0000002000000000)
#define ZBX_FLAG_LLD_ITEM_UPDATE_TIMEOUT		__UINT64_C(0x0000004000000000)
#define ZBX_FLAG_LLD_ITEM_UPDATE_URL			__UINT64_C(0x0000008000000000)
#define ZBX_FLAG_LLD_ITEM_UPDATE_QUERY_FIELDS		__UINT64_C(0x0000010000000000)
#define ZBX_FLAG_LLD_ITEM_UPDATE_POSTS			__UINT64_C(0x0000020000000000)
#define ZBX_FLAG_LLD_ITEM_UPDATE_STATUS_CODES		__UINT64_C(0x0000040000000000)
#define ZBX_FLAG_LLD_ITEM_UPDATE_FOLLOW_REDIRECTS	__UINT64_C(0x0000080000000000)
#define ZBX_FLAG_LLD_ITEM_UPDATE_POST_TYPE		__UINT64_C(0x0000100000000000)
#define ZBX_FLAG_LLD_ITEM_UPDATE_HTTP_PROXY		__UINT64_C(0x0000200000000000)
#define ZBX_FLAG_LLD_ITEM_UPDATE_HEADERS		__UINT64_C(0x0000400000000000)
#define ZBX_FLAG_LLD_ITEM_UPDATE_RETRIEVE_MODE		__UINT64_C(0x0000800000000000)
#define ZBX_FLAG_LLD_ITEM_UPDATE_REQUEST_METHOD		__UINT64_C(0x0001000000000000)
#define ZBX_FLAG_LLD_ITEM_UPDATE_OUTPUT_FORMAT		__UINT64_C(0x0002000000000000)
#define ZBX_FLAG_LLD_ITEM_UPDATE_SSL_CERT_FILE		__UINT64_C(0x0004000000000000)
#define ZBX_FLAG_LLD_ITEM_UPDATE_SSL_KEY_FILE		__UINT64_C(0x0008000000000000)
#define ZBX_FLAG_LLD_ITEM_UPDATE_SSL_KEY_PASSWORD	__UINT64_C(0x0010000000000000)
#define ZBX_FLAG_LLD_ITEM_UPDATE_VERIFY_PEER		__UINT64_C(0x0020000000000000)
#define ZBX_FLAG_LLD_ITEM_UPDATE_VERIFY_HOST		__UINT64_C(0x0040000000000000)
#define ZBX_FLAG_LLD_ITEM_UPDATE_ALLOW_TRAPS		__UINT64_C(0x0080000000000000)
#define ZBX_FLAG_LLD_ITEM_UPDATE			(~ZBX_FLAG_LLD_ITEM_DISCOVERED)
	zbx_uint64_t		flags;
	char			*key_proto;
	char			*name;
	char			*name_proto;
	char			*key;
	char			*key_orig;
	char			*delay;
	char			*delay_orig;
	char			*history;
	char			*history_orig;
	char			*trends;
	char			*trends_orig;
	char			*units;
	char			*units_orig;
	char			*params;
	char			*params_orig;
	char			*username;
	char			*username_orig;
	char			*password;
	char			*password_orig;
	char			*ipmi_sensor;
	char			*ipmi_sensor_orig;
	char			*snmp_oid;
	char			*snmp_oid_orig;
	char			*description;
	char			*description_orig;
	char			*jmx_endpoint;
	char			*jmx_endpoint_orig;
	char			*timeout;
	char			*timeout_orig;
	char			*url;
	char			*url_orig;
	char			*query_fields;
	char			*query_fields_orig;
	char			*posts;
	char			*posts_orig;
	char			*status_codes;
	char			*status_codes_orig;
	char			*http_proxy;
	char			*http_proxy_orig;
	char			*headers;
	char			*headers_orig;
	char			*ssl_cert_file;
	char			*ssl_cert_file_orig;
	char			*ssl_key_file;
	char			*ssl_key_file_orig;
	char			*ssl_key_password;
	char			*ssl_key_password_orig;
	int			lastcheck;
	int			ts_delete;
	const zbx_lld_row_t	*lld_row;
	zbx_vector_ptr_t	preproc_ops;
	zbx_vector_ptr_t	dependent_items;
	unsigned char		type;
}
zbx_lld_item_t;

typedef struct
{
	zbx_uint64_t	item_preprocid;
	int		step;
	int		type;
	int		error_handler;
	char		*params;
	char		*error_handler_params;

#define ZBX_FLAG_LLD_ITEM_PREPROC_UNSET				__UINT64_C(0x00)
#define ZBX_FLAG_LLD_ITEM_PREPROC_DISCOVERED			__UINT64_C(0x01)
#define ZBX_FLAG_LLD_ITEM_PREPROC_UPDATE_TYPE			__UINT64_C(0x02)
#define ZBX_FLAG_LLD_ITEM_PREPROC_UPDATE_PARAMS			__UINT64_C(0x04)
#define ZBX_FLAG_LLD_ITEM_PREPROC_UPDATE_ERROR_HANDLER		__UINT64_C(0x08)
#define ZBX_FLAG_LLD_ITEM_PREPROC_UPDATE_ERROR_HANDLER_PARAMS	__UINT64_C(0x10)
#define ZBX_FLAG_LLD_ITEM_PREPROC_UPDATE				\
		(ZBX_FLAG_LLD_ITEM_PREPROC_UPDATE_TYPE |		\
		ZBX_FLAG_LLD_ITEM_PREPROC_UPDATE_PARAMS |		\
		ZBX_FLAG_LLD_ITEM_PREPROC_UPDATE_ERROR_HANDLER |	\
		ZBX_FLAG_LLD_ITEM_PREPROC_UPDATE_ERROR_HANDLER_PARAMS	\
		)
	zbx_uint64_t	flags;
}
zbx_lld_item_preproc_t;

/* item index by prototype (parent) id and lld row */
typedef struct
{
	zbx_uint64_t	parent_itemid;
	zbx_lld_row_t	*lld_row;
	zbx_lld_item_t	*item;
}
zbx_lld_item_index_t;

typedef struct
{
	zbx_uint64_t	application_prototypeid;
	zbx_uint64_t	itemid;
	char		*name;
}
zbx_lld_application_prototype_t;

typedef struct
{
	zbx_uint64_t		applicationid;
	zbx_uint64_t		application_prototypeid;
	zbx_uint64_t		application_discoveryid;
	int			lastcheck;
	int			ts_delete;
#define ZBX_FLAG_LLD_APPLICATION_UNSET			__UINT64_C(0x0000000000000000)
#define ZBX_FLAG_LLD_APPLICATION_DISCOVERED		__UINT64_C(0x0000000000000001)
#define ZBX_FLAG_LLD_APPLICATION_UPDATE_NAME		__UINT64_C(0x0000000000000002)
#define ZBX_FLAG_LLD_APPLICATION_ADD_DISCOVERY		__UINT64_C(0x0000000100000000)
#define ZBX_FLAG_LLD_APPLICATION_REMOVE_DISCOVERY	__UINT64_C(0x0000000200000000)
#define ZBX_FLAG_LLD_APPLICATION_REMOVE			__UINT64_C(0x0000000400000000)
	zbx_uint64_t		flags;
	char			*name;
	char			*name_proto;
	char			*name_orig;
	const zbx_lld_row_t	*lld_row;
}
zbx_lld_application_t;

/* reference to an item either by its id (existing items) or structure (new items) */
typedef struct
{
	zbx_uint64_t	itemid;
	zbx_lld_item_t	*item;
}
zbx_lld_item_ref_t;

/* reference to an application either by its id (existing applications) or structure (new applications) */
typedef struct
{
	zbx_uint64_t		applicationid;
	zbx_lld_application_t	*application;
}
zbx_lld_application_ref_t;

/* item prototype-application link reference by application id (existing applications) */
/* or application prototype structure (application prototypes)                         */
typedef struct
{
	zbx_lld_application_prototype_t	*application_prototype;
	zbx_uint64_t			applicationid;
}
zbx_lld_item_application_ref_t;

/* item-application link */
typedef struct
{
	zbx_uint64_t			itemappid;
	zbx_lld_item_ref_t		item_ref;
	zbx_lld_application_ref_t	application_ref;
#define ZBX_FLAG_LLD_ITEM_APPLICATION_UNSET		__UINT64_C(0x0000000000000000)
#define ZBX_FLAG_LLD_ITEM_APPLICATION_DISCOVERED	__UINT64_C(0x0000000000000001)
	zbx_uint64_t			flags;
}
zbx_lld_item_application_t;

/* application index by prototypeid and lld row */
typedef struct
{
	zbx_uint64_t		application_prototypeid;
	const zbx_lld_row_t	*lld_row;
	zbx_lld_application_t	*application;
}
zbx_lld_application_index_t;

/* items index hashset support functions */
static zbx_hash_t	lld_item_index_hash_func(const void *data)
{
	zbx_lld_item_index_t	*item_index = (zbx_lld_item_index_t *)data;
	zbx_hash_t		hash;

	hash = ZBX_DEFAULT_UINT64_HASH_ALGO(&item_index->parent_itemid,
			sizeof(item_index->parent_itemid), ZBX_DEFAULT_HASH_SEED);
	return ZBX_DEFAULT_PTR_HASH_ALGO(&item_index->lld_row, sizeof(item_index->lld_row), hash);
}

static int	lld_item_index_compare_func(const void *d1, const void *d2)
{
	zbx_lld_item_index_t	*i1 = (zbx_lld_item_index_t *)d1;
	zbx_lld_item_index_t	*i2 = (zbx_lld_item_index_t *)d2;

	ZBX_RETURN_IF_NOT_EQUAL(i1->parent_itemid, i2->parent_itemid);
	ZBX_RETURN_IF_NOT_EQUAL(i1->lld_row, i2->lld_row);

	return 0;
}

/* application index hashset support functions */
static zbx_hash_t	lld_application_index_hash_func(const void *data)
{
	zbx_lld_application_index_t	*application_index = (zbx_lld_application_index_t *)data;
	zbx_hash_t			hash;

	hash = ZBX_DEFAULT_UINT64_HASH_ALGO(&application_index->application_prototypeid,
			sizeof(application_index->application_prototypeid), ZBX_DEFAULT_HASH_SEED);
	return ZBX_DEFAULT_PTR_HASH_ALGO(&application_index->lld_row, sizeof(application_index->lld_row), hash);
}

static int	lld_application_index_compare_func(const void *d1, const void *d2)
{
	zbx_lld_application_index_t	*i1 = (zbx_lld_application_index_t *)d1;
	zbx_lld_application_index_t	*i2 = (zbx_lld_application_index_t *)d2;

	ZBX_RETURN_IF_NOT_EQUAL(i1->application_prototypeid, i2->application_prototypeid);
	ZBX_RETURN_IF_NOT_EQUAL(i1->lld_row, i2->lld_row);

	return 0;
}

/* comparison function for discovered application lookup by name */
static int	lld_application_compare_name(const void *d1, const void *d2)
{
	const zbx_lld_application_t	*a1 = *(zbx_lld_application_t **)d1;
	const zbx_lld_application_t	*a2 = *(zbx_lld_application_t **)d2;

	if (0 == (a1->flags & a2->flags))
		return -1;

	if (NULL == a1->name || NULL == a2->name)
		return -1;

	return strcmp(a1->name, a2->name);
}

/* comparison function for discovered application lookup by original name name */
static int	lld_application_compare_name_orig(const void *d1, const void *d2)
{
	const zbx_lld_application_t	*a1 = *(zbx_lld_application_t **)d1;
	const zbx_lld_application_t	*a2 = *(zbx_lld_application_t **)d2;

	if (0 == (a1->flags & a2->flags))
		return -1;

	if (NULL == a1->name_orig || NULL == a2->name_orig)
		return -1;

	return strcmp(a1->name_orig, a2->name_orig);
}

/* string pointer hashset (used to check for duplicate item keys) support functions */
static zbx_hash_t	lld_items_keys_hash_func(const void *data)
{
	return ZBX_DEFAULT_STRING_HASH_FUNC(*(char **)data);
}

static int	lld_items_keys_compare_func(const void *d1, const void *d2)
{
	return ZBX_DEFAULT_STR_COMPARE_FUNC(d1, d2);
}

/* items - applications hashset support */
static zbx_hash_t	lld_item_application_hash_func(const void *data)
{
	const zbx_lld_item_application_t	*item_application = (zbx_lld_item_application_t *)data;
	zbx_hash_t				hash;

	hash = ZBX_DEFAULT_HASH_ALGO(&item_application->item_ref, sizeof(item_application->item_ref),
			ZBX_DEFAULT_HASH_SEED);
	return ZBX_DEFAULT_HASH_ALGO(&item_application->application_ref, sizeof(item_application->application_ref),
			hash);
}

static int	lld_item_application_compare_func(const void *d1, const void *d2)
{
	const zbx_lld_item_application_t	*ia1 = (zbx_lld_item_application_t *)d1;
	const zbx_lld_item_application_t	*ia2 = (zbx_lld_item_application_t *)d2;

	ZBX_RETURN_IF_NOT_EQUAL(ia1->item_ref.itemid, ia2->item_ref.itemid);
	ZBX_RETURN_IF_NOT_EQUAL(ia1->item_ref.item, ia2->item_ref.item);
	ZBX_RETURN_IF_NOT_EQUAL(ia1->application_ref.applicationid, ia2->application_ref.applicationid);
	ZBX_RETURN_IF_NOT_EQUAL(ia1->application_ref.application, ia2->application_ref.application);

	return 0;
}

static int	lld_item_preproc_sort_by_step(const void *d1, const void *d2)
{
	zbx_lld_item_preproc_t	*op1 = *(zbx_lld_item_preproc_t **)d1;
	zbx_lld_item_preproc_t	*op2 = *(zbx_lld_item_preproc_t **)d2;

	ZBX_RETURN_IF_NOT_EQUAL(op1->step, op2->step);
	return 0;
}

static void	lld_application_prototype_free(zbx_lld_application_prototype_t *application_prototype)
{
	zbx_free(application_prototype->name);
	zbx_free(application_prototype);
}

static void	lld_application_free(zbx_lld_application_t *application)
{
	zbx_free(application->name_orig);
	zbx_free(application->name_proto);
	zbx_free(application->name);
	zbx_free(application);
}

static void	lld_item_preproc_free(zbx_lld_item_preproc_t *op)
{
	zbx_free(op->params);
	zbx_free(op->error_handler_params);
	zbx_free(op);
}

static void	lld_item_prototype_free(zbx_lld_item_prototype_t *item_prototype)
{
	zbx_free(item_prototype->name);
	zbx_free(item_prototype->key);
	zbx_free(item_prototype->delay);
	zbx_free(item_prototype->history);
	zbx_free(item_prototype->trends);
	zbx_free(item_prototype->trapper_hosts);
	zbx_free(item_prototype->units);
	zbx_free(item_prototype->formula);
	zbx_free(item_prototype->logtimefmt);
	zbx_free(item_prototype->params);
	zbx_free(item_prototype->ipmi_sensor);
	zbx_free(item_prototype->snmp_community);
	zbx_free(item_prototype->snmp_oid);
	zbx_free(item_prototype->snmpv3_securityname);
	zbx_free(item_prototype->snmpv3_authpassphrase);
	zbx_free(item_prototype->snmpv3_privpassphrase);
	zbx_free(item_prototype->snmpv3_contextname);
	zbx_free(item_prototype->username);
	zbx_free(item_prototype->password);
	zbx_free(item_prototype->publickey);
	zbx_free(item_prototype->privatekey);
	zbx_free(item_prototype->description);
	zbx_free(item_prototype->port);
	zbx_free(item_prototype->jmx_endpoint);
	zbx_free(item_prototype->timeout);
	zbx_free(item_prototype->url);
	zbx_free(item_prototype->query_fields);
	zbx_free(item_prototype->posts);
	zbx_free(item_prototype->status_codes);
	zbx_free(item_prototype->http_proxy);
	zbx_free(item_prototype->headers);
	zbx_free(item_prototype->ssl_cert_file);
	zbx_free(item_prototype->ssl_key_file);
	zbx_free(item_prototype->ssl_key_password);

	zbx_vector_ptr_destroy(&item_prototype->lld_rows);

	zbx_vector_ptr_clear_ext(&item_prototype->applications, zbx_default_mem_free_func);
	zbx_vector_ptr_destroy(&item_prototype->applications);

	zbx_vector_ptr_clear_ext(&item_prototype->preproc_ops, (zbx_clean_func_t)lld_item_preproc_free);
	zbx_vector_ptr_destroy(&item_prototype->preproc_ops);

	zbx_free(item_prototype);
}

static void	lld_item_free(zbx_lld_item_t *item)
{
	zbx_free(item->key_proto);
	zbx_free(item->name);
	zbx_free(item->name_proto);
	zbx_free(item->key);
	zbx_free(item->key_orig);
	zbx_free(item->delay);
	zbx_free(item->delay_orig);
	zbx_free(item->history);
	zbx_free(item->history_orig);
	zbx_free(item->trends);
	zbx_free(item->trends_orig);
	zbx_free(item->units);
	zbx_free(item->units_orig);
	zbx_free(item->params);
	zbx_free(item->params_orig);
	zbx_free(item->ipmi_sensor);
	zbx_free(item->ipmi_sensor_orig);
	zbx_free(item->snmp_oid);
	zbx_free(item->snmp_oid_orig);
	zbx_free(item->username);
	zbx_free(item->username_orig);
	zbx_free(item->password);
	zbx_free(item->password_orig);
	zbx_free(item->description);
	zbx_free(item->description_orig);
	zbx_free(item->jmx_endpoint);
	zbx_free(item->jmx_endpoint_orig);
	zbx_free(item->timeout);
	zbx_free(item->timeout_orig);
	zbx_free(item->url);
	zbx_free(item->url_orig);
	zbx_free(item->query_fields);
	zbx_free(item->query_fields_orig);
	zbx_free(item->posts);
	zbx_free(item->posts_orig);
	zbx_free(item->status_codes);
	zbx_free(item->status_codes_orig);
	zbx_free(item->http_proxy);
	zbx_free(item->http_proxy_orig);
	zbx_free(item->headers);
	zbx_free(item->headers_orig);
	zbx_free(item->ssl_cert_file);
	zbx_free(item->ssl_cert_file_orig);
	zbx_free(item->ssl_key_file);
	zbx_free(item->ssl_key_file_orig);
	zbx_free(item->ssl_key_password);
	zbx_free(item->ssl_key_password_orig);

	zbx_vector_ptr_clear_ext(&item->preproc_ops, (zbx_clean_func_t)lld_item_preproc_free);
	zbx_vector_ptr_destroy(&item->preproc_ops);
	zbx_vector_ptr_destroy(&item->dependent_items);

	zbx_free(item);
}

/******************************************************************************
 *                                                                            *
 * Function: lld_items_get                                                    *
 *                                                                            *
 * Purpose: retrieves existing items for the specified item prototypes        *
 *                                                                            *
 * Parameters: item_prototypes - [IN] item prototypes                         *
 *             items           - [OUT] list of items                          *
 *                                                                            *
 ******************************************************************************/
static void	lld_items_get(const zbx_vector_ptr_t *item_prototypes, zbx_vector_ptr_t *items)
{
	const char		*__function_name = "lld_items_get";

	DB_RESULT			result;
	DB_ROW				row;
	zbx_lld_item_t			*item, *master;
	zbx_lld_item_preproc_t		*preproc_op;
	const zbx_lld_item_prototype_t	*item_prototype;
	zbx_uint64_t			db_valuemapid, db_interfaceid, itemid, master_itemid;
	zbx_vector_uint64_t		parent_itemids;
	int				i, index;
	char				*sql = NULL;
	size_t				sql_alloc = 0, sql_offset = 0;

	zabbix_log(LOG_LEVEL_DEBUG, "In %s()", __function_name);

	zbx_vector_uint64_create(&parent_itemids);
	zbx_vector_uint64_reserve(&parent_itemids, item_prototypes->values_num);

	for (i = 0; i < item_prototypes->values_num; i++)
	{
		item_prototype = (const zbx_lld_item_prototype_t *)item_prototypes->values[i];

		zbx_vector_uint64_append(&parent_itemids, item_prototype->itemid);
	}

	zbx_strcpy_alloc(&sql, &sql_alloc, &sql_offset,
			"select id.itemid,id.key_,id.lastcheck,id.ts_delete,i.name,i.key_,i.type,i.value_type,"
				"i.delay,i.history,i.trends,i.trapper_hosts,i.units,"
				"i.formula,i.logtimefmt,i.valuemapid,i.params,i.ipmi_sensor,"
				"i.snmp_community,i.snmp_oid,i.port,i.snmpv3_securityname,i.snmpv3_securitylevel,"
				"i.snmpv3_authprotocol,i.snmpv3_authpassphrase,i.snmpv3_privprotocol,"
				"i.snmpv3_privpassphrase,i.authtype,i.username,i.password,i.publickey,i.privatekey,"
				"i.description,i.interfaceid,i.snmpv3_contextname,i.jmx_endpoint,i.master_itemid,"
				"i.timeout,i.url,i.query_fields,i.posts,i.status_codes,i.follow_redirects,i.post_type,"
				"i.http_proxy,i.headers,i.retrieve_mode,i.request_method,i.output_format,"
				"i.ssl_cert_file,i.ssl_key_file,i.ssl_key_password,i.verify_peer,i.verify_host,"
				"id.parent_itemid,i.allow_traps"
			" from item_discovery id"
				" join items i"
					" on id.itemid=i.itemid"
			" where");

	DBadd_condition_alloc(&sql, &sql_alloc, &sql_offset, "id.parent_itemid", parent_itemids.values,
			parent_itemids.values_num);

	result = DBselect("%s", sql);

	while (NULL != (row = DBfetch(result)))
	{
		ZBX_STR2UINT64(itemid, row[54]);

		if (FAIL == (index = zbx_vector_ptr_bsearch(item_prototypes, &itemid,
				ZBX_DEFAULT_UINT64_PTR_COMPARE_FUNC)))
		{
			THIS_SHOULD_NEVER_HAPPEN;
			continue;
		}

		item_prototype = (const zbx_lld_item_prototype_t *)item_prototypes->values[index];

		item = (zbx_lld_item_t *)zbx_malloc(NULL, sizeof(zbx_lld_item_t));

		ZBX_STR2UINT64(item->itemid, row[0]);
		item->parent_itemid = itemid;
		item->key_proto = zbx_strdup(NULL, row[1]);
		item->lastcheck = atoi(row[2]);
		item->ts_delete = atoi(row[3]);
		item->name = zbx_strdup(NULL, row[4]);
		item->name_proto = NULL;
		item->key = zbx_strdup(NULL, row[5]);
		item->key_orig = NULL;
		item->flags = ZBX_FLAG_LLD_ITEM_UNSET;

		item->type = item_prototype->type;
		if ((unsigned char)atoi(row[6]) != item_prototype->type)
			item->flags |= ZBX_FLAG_LLD_ITEM_UPDATE_TYPE;

		if ((unsigned char)atoi(row[7]) != item_prototype->value_type)
			item->flags |= ZBX_FLAG_LLD_ITEM_UPDATE_VALUE_TYPE;

		item->delay = zbx_strdup(NULL, row[8]);
		item->delay_orig = NULL;

		item->history = zbx_strdup(NULL, row[9]);
		item->history_orig = NULL;

		item->trends = zbx_strdup(NULL, row[10]);
		item->trends_orig = NULL;

		if (0 != strcmp(row[11], item_prototype->trapper_hosts))
			item->flags |= ZBX_FLAG_LLD_ITEM_UPDATE_TRAPPER_HOSTS;

		item->units = zbx_strdup(NULL, row[12]);
		item->units_orig = NULL;

		if (0 != strcmp(row[13], item_prototype->formula))
			item->flags |= ZBX_FLAG_LLD_ITEM_UPDATE_FORMULA;

		if (0 != strcmp(row[14], item_prototype->logtimefmt))
			item->flags |= ZBX_FLAG_LLD_ITEM_UPDATE_LOGTIMEFMT;

		ZBX_DBROW2UINT64(db_valuemapid, row[15]);
		if (db_valuemapid != item_prototype->valuemapid)
			item->flags |= ZBX_FLAG_LLD_ITEM_UPDATE_VALUEMAPID;

		item->params = zbx_strdup(NULL, row[16]);
		item->params_orig = NULL;

		item->ipmi_sensor = zbx_strdup(NULL, row[17]);
		item->ipmi_sensor_orig = NULL;

		if (0 != strcmp(row[18], item_prototype->snmp_community))
			item->flags |= ZBX_FLAG_LLD_ITEM_UPDATE_SNMP_COMMUNITY;

		item->snmp_oid = zbx_strdup(NULL, row[19]);
		item->snmp_oid_orig = NULL;

		if (0 != strcmp(row[20], item_prototype->port))
			item->flags |= ZBX_FLAG_LLD_ITEM_UPDATE_PORT;

		if (0 != strcmp(row[21], item_prototype->snmpv3_securityname))
			item->flags |= ZBX_FLAG_LLD_ITEM_UPDATE_SNMPV3_SECURITYNAME;

		if ((unsigned char)atoi(row[22]) != item_prototype->snmpv3_securitylevel)
			item->flags |= ZBX_FLAG_LLD_ITEM_UPDATE_SNMPV3_SECURITYLEVEL;

		if ((unsigned char)atoi(row[23]) != item_prototype->snmpv3_authprotocol)
			item->flags |= ZBX_FLAG_LLD_ITEM_UPDATE_SNMPV3_AUTHPROTOCOL;

		if (0 != strcmp(row[24], item_prototype->snmpv3_authpassphrase))
			item->flags |= ZBX_FLAG_LLD_ITEM_UPDATE_SNMPV3_AUTHPASSPHRASE;

		if ((unsigned char)atoi(row[25]) != item_prototype->snmpv3_privprotocol)
			item->flags |= ZBX_FLAG_LLD_ITEM_UPDATE_SNMPV3_PRIVPROTOCOL;

		if (0 != strcmp(row[26], item_prototype->snmpv3_privpassphrase))
			item->flags |= ZBX_FLAG_LLD_ITEM_UPDATE_SNMPV3_PRIVPASSPHRASE;

		if ((unsigned char)atoi(row[27]) != item_prototype->authtype)
			item->flags |= ZBX_FLAG_LLD_ITEM_UPDATE_AUTHTYPE;

		item->username = zbx_strdup(NULL, row[28]);
		item->username_orig = NULL;

		item->password = zbx_strdup(NULL, row[29]);
		item->password_orig = NULL;

		if (0 != strcmp(row[30], item_prototype->publickey))
			item->flags |= ZBX_FLAG_LLD_ITEM_UPDATE_PUBLICKEY;

		if (0 != strcmp(row[31], item_prototype->privatekey))
			item->flags |= ZBX_FLAG_LLD_ITEM_UPDATE_PRIVATEKEY;

		item->description = zbx_strdup(NULL, row[32]);
		item->description_orig = NULL;

		ZBX_DBROW2UINT64(db_interfaceid, row[33]);
		if (db_interfaceid != item_prototype->interfaceid)
			item->flags |= ZBX_FLAG_LLD_ITEM_UPDATE_INTERFACEID;

		if (0 != strcmp(row[34], item_prototype->snmpv3_contextname))
			item->flags |= ZBX_FLAG_LLD_ITEM_UPDATE_SNMPV3_CONTEXTNAME;

		item->jmx_endpoint = zbx_strdup(NULL, row[35]);
		item->jmx_endpoint_orig = NULL;

		ZBX_DBROW2UINT64(item->master_itemid, row[36]);

		item->timeout = zbx_strdup(NULL, row[37]);
		item->timeout_orig = NULL;

		item->url = zbx_strdup(NULL, row[38]);
		item->url_orig = NULL;

		item->query_fields = zbx_strdup(NULL, row[39]);
		item->query_fields_orig = NULL;

		item->posts = zbx_strdup(NULL, row[40]);
		item->posts_orig = NULL;

		item->status_codes = zbx_strdup(NULL, row[41]);
		item->status_codes_orig = NULL;

		if ((unsigned char)atoi(row[42]) != item_prototype->follow_redirects)
			item->flags |= ZBX_FLAG_LLD_ITEM_UPDATE_FOLLOW_REDIRECTS;

		if ((unsigned char)atoi(row[43]) != item_prototype->post_type)
			item->flags |= ZBX_FLAG_LLD_ITEM_UPDATE_POST_TYPE;

		item->http_proxy = zbx_strdup(NULL, row[44]);
		item->http_proxy_orig = NULL;

		item->headers = zbx_strdup(NULL, row[45]);
		item->headers_orig = NULL;

		if ((unsigned char)atoi(row[46]) != item_prototype->retrieve_mode)
			item->flags |= ZBX_FLAG_LLD_ITEM_UPDATE_RETRIEVE_MODE;

		if ((unsigned char)atoi(row[47]) != item_prototype->request_method)
			item->flags |= ZBX_FLAG_LLD_ITEM_UPDATE_REQUEST_METHOD;

		if ((unsigned char)atoi(row[48]) != item_prototype->output_format)
			item->flags |= ZBX_FLAG_LLD_ITEM_UPDATE_OUTPUT_FORMAT;

		item->ssl_cert_file = zbx_strdup(NULL, row[49]);
		item->ssl_cert_file_orig = NULL;

		item->ssl_key_file = zbx_strdup(NULL, row[50]);
		item->ssl_key_file_orig = NULL;

		item->ssl_key_password = zbx_strdup(NULL, row[51]);
		item->ssl_key_password_orig = NULL;

		if ((unsigned char)atoi(row[52]) != item_prototype->verify_peer)
			item->flags |= ZBX_FLAG_LLD_ITEM_UPDATE_VERIFY_PEER;

		if ((unsigned char)atoi(row[53]) != item_prototype->verify_host)
			item->flags |= ZBX_FLAG_LLD_ITEM_UPDATE_VERIFY_HOST;

		if ((unsigned char)atoi(row[55]) != item_prototype->allow_traps)
			item->flags |= ZBX_FLAG_LLD_ITEM_UPDATE_ALLOW_TRAPS;

		item->lld_row = NULL;

		zbx_vector_ptr_create(&item->preproc_ops);
		zbx_vector_ptr_create(&item->dependent_items);

		zbx_vector_ptr_append(items, item);
	}
	DBfree_result(result);

	zbx_vector_ptr_sort(items, ZBX_DEFAULT_UINT64_PTR_COMPARE_FUNC);

	if (0 == items->values_num)
		goto out;

	for (i = items->values_num - 1; i >= 0; i--)
	{
		item = (zbx_lld_item_t *)items->values[i];
		master_itemid = item->master_itemid;

		if (0 != master_itemid && FAIL != (index = zbx_vector_ptr_bsearch(items, &master_itemid,
					ZBX_DEFAULT_UINT64_PTR_COMPARE_FUNC)))
		{
			/* dependent items based on prototypes should contain prototype itemid */
			master = (zbx_lld_item_t *)items->values[index];
			master_itemid = master->parent_itemid;
		}

		if (FAIL == (index = zbx_vector_ptr_bsearch(item_prototypes, &item->parent_itemid,
				ZBX_DEFAULT_UINT64_PTR_COMPARE_FUNC)))
		{
			THIS_SHOULD_NEVER_HAPPEN;
			continue;
		}

		item_prototype = (const zbx_lld_item_prototype_t *)item_prototypes->values[index];

		if (master_itemid != item_prototype->master_itemid)
			item->flags |= ZBX_FLAG_LLD_ITEM_UPDATE_MASTER_ITEM;

		item->master_itemid = item_prototype->master_itemid;
	}

	sql_offset = 0;
	zbx_strcpy_alloc(&sql, &sql_alloc, &sql_offset,
			"select ip.item_preprocid,ip.itemid,ip.step,ip.type,ip.params,ip.error_handler,"
				"ip.error_handler_params"
			" from item_discovery id"
				" join item_preproc ip"
					" on id.itemid=ip.itemid"
			" where");

	DBadd_condition_alloc(&sql, &sql_alloc, &sql_offset, "id.parent_itemid", parent_itemids.values,
			parent_itemids.values_num);

	result = DBselect("%s", sql);

	while (NULL != (row = DBfetch(result)))
	{
		ZBX_STR2UINT64(itemid, row[1]);

		if (FAIL == (index = zbx_vector_ptr_bsearch(items, &itemid, ZBX_DEFAULT_UINT64_PTR_COMPARE_FUNC)))
		{
			THIS_SHOULD_NEVER_HAPPEN;
			continue;
		}

		item = (zbx_lld_item_t *)items->values[index];

		preproc_op = (zbx_lld_item_preproc_t *)zbx_malloc(NULL, sizeof(zbx_lld_item_preproc_t));
		preproc_op->flags = ZBX_FLAG_LLD_ITEM_PREPROC_UNSET;
		ZBX_STR2UINT64(preproc_op->item_preprocid, row[0]);
		preproc_op->step = atoi(row[2]);
		preproc_op->type = atoi(row[3]);
		preproc_op->params = zbx_strdup(NULL, row[4]);
		preproc_op->error_handler = atoi(row[5]);
		preproc_op->error_handler_params = zbx_strdup(NULL, row[6]);
		zbx_vector_ptr_append(&item->preproc_ops, preproc_op);
	}
	DBfree_result(result);
out:
	zbx_free(sql);
	zbx_vector_uint64_destroy(&parent_itemids);

	zabbix_log(LOG_LEVEL_DEBUG, "End of %s()", __function_name);
}

/******************************************************************************
 *                                                                            *
 * Function: is_user_macro                                                    *
 *                                                                            *
 * Purpose: checks if string is user macro                                    *
 *                                                                            *
 * Parameters: str - [IN] string to validate                                  *
 *                                                                            *
 * Returns: SUCCEED - either "{$MACRO}" or "{$MACRO:"{#MACRO}"}"              *
 *          FAIL    - not user macro or contains other characters for example:*
 *                    "dummy{$MACRO}", "{$MACRO}dummy" or "{$MACRO}{$MACRO}"  *
 *                                                                            *
 ******************************************************************************/
static int	is_user_macro(const char *str)
{
	zbx_token_t	token;

	if (FAIL == zbx_token_find(str, 0, &token, ZBX_TOKEN_SEARCH_BASIC) ||
			0 == (token.type & ZBX_TOKEN_USER_MACRO) ||
			0 != token.loc.l || '\0' != str[token.loc.r + 1])
	{
		return FAIL;
	}

	return SUCCEED;
}

/******************************************************************************
 *                                                                            *
 * Function: lld_validate_item_field                                          *
 *                                                                            *
 ******************************************************************************/
static void	lld_validate_item_field(zbx_lld_item_t *item, char **field, char **field_orig, zbx_uint64_t flag,
		size_t field_len, char **error)
{
	if (0 == (item->flags & ZBX_FLAG_LLD_ITEM_DISCOVERED))
		return;

	/* only new items or items with changed data or item type will be validated */
	if (0 != item->itemid && 0 == (item->flags & flag) && 0 == (item->flags & ZBX_FLAG_LLD_ITEM_UPDATE_TYPE))
		return;

	if (SUCCEED != zbx_is_utf8(*field))
	{
		zbx_replace_invalid_utf8(*field);
		*error = zbx_strdcatf(*error, "Cannot %s item: value \"%s\" has invalid UTF-8 sequence.\n",
				(0 != item->itemid ? "update" : "create"), *field);
	}
	else if (zbx_strlen_utf8(*field) > field_len)
	{
		*error = zbx_strdcatf(*error, "Cannot %s item: value \"%s\" is too long.\n",
				(0 != item->itemid ? "update" : "create"), *field);
	}
	else
	{
		int	value;
		char	*errmsg = NULL;

		switch (flag)
		{
			case ZBX_FLAG_LLD_ITEM_UPDATE_NAME:
				if ('\0' != **field)
					return;

				*error = zbx_strdcatf(*error, "Cannot %s item: name is empty.\n",
						(0 != item->itemid ? "update" : "create"));
				break;
			case ZBX_FLAG_LLD_ITEM_UPDATE_DELAY:
				switch (item->type)
				{
					case ITEM_TYPE_TRAPPER:
					case ITEM_TYPE_SNMPTRAP:
					case ITEM_TYPE_DEPENDENT:
						return;
				}

				if (SUCCEED == zbx_validate_interval(*field, &errmsg))
					return;

				*error = zbx_strdcatf(*error, "Cannot %s item: %s\n",
						(0 != item->itemid ? "update" : "create"), errmsg);
				zbx_free(errmsg);

				/* delay alone cannot be rolled back as it depends on item type, revert all updates */
				if (0 != item->itemid)
				{
					item->flags &= ZBX_FLAG_LLD_ITEM_DISCOVERED;
					return;
				}
				break;
			case ZBX_FLAG_LLD_ITEM_UPDATE_HISTORY:
				if (SUCCEED == is_user_macro(*field))
					return;

				if (SUCCEED == is_time_suffix(*field, &value, ZBX_LENGTH_UNLIMITED) && (0 == value ||
						(ZBX_HK_HISTORY_MIN <= value && ZBX_HK_PERIOD_MAX >= value)))
				{
					return;
				}

				*error = zbx_strdcatf(*error, "Cannot %s item: invalid history storage period"
						" \"%s\".\n", (0 != item->itemid ? "update" : "create"), *field);
				break;
			case ZBX_FLAG_LLD_ITEM_UPDATE_TRENDS:
				if (SUCCEED == is_user_macro(*field))
					return;

				if (SUCCEED == is_time_suffix(*field, &value, ZBX_LENGTH_UNLIMITED) && (0 == value ||
						(ZBX_HK_TRENDS_MIN <= value && ZBX_HK_PERIOD_MAX >= value)))
				{
					return;
				}

				*error = zbx_strdcatf(*error, "Cannot %s item: invalid trends storage period"
						" \"%s\".\n", (0 != item->itemid ? "update" : "create"), *field);
				break;
			default:
				return;
		}
	}

	if (0 != item->itemid)
		lld_field_str_rollback(field, field_orig, &item->flags, flag);
	else
		item->flags &= ~ZBX_FLAG_LLD_ITEM_DISCOVERED;
}

/******************************************************************************
 *                                                                            *
 * Function: lld_item_dependence_add                                          *
 *                                                                            *
 * Purpose: add a new dependency                                              *
 *                                                                            *
 * Parameters: item_dependencies - [IN\OUT] list of dependencies              *
 *             itemid            - [IN] item id                               *
 *             master_itemid     - [IN] master item id                        *
 *             item_flags        - [IN] item flags (ZBX_FLAG_DISCOVERY_*)     *
 *                                                                            *
 * Returns: item dependence                                                   *
 *                                                                            *
 * Comments: Memory is allocated to store item dependence. This memory must   *
 *           be freed by the caller.                                          *
 *                                                                            *
 ******************************************************************************/
static zbx_item_dependence_t	*lld_item_dependence_add(zbx_vector_ptr_t *item_dependencies, zbx_uint64_t itemid,
		zbx_uint64_t master_itemid, unsigned int item_flags)
{
	zbx_item_dependence_t	*dependence = (zbx_item_dependence_t *)zbx_malloc(NULL, sizeof(zbx_item_dependence_t));

	dependence->itemid = itemid;
	dependence->master_itemid = master_itemid;
	dependence->item_flags = item_flags;

	zbx_vector_ptr_append(item_dependencies, dependence);

	return dependence;
}

/******************************************************************************
 *                                                                            *
 * Function: lld_item_dependencies_get                                        *
 *                                                                            *
 * Purpose: recursively get dependencies with dependent items taking into     *
 *          account item prototypes                                           *
 *                                                                            *
 * Parameters: item_prototypes   - [IN] item prototypes                       *
 *             item_dependencies - [OUT] list of dependencies                 *
 *                                                                            *
 ******************************************************************************/
static void	lld_item_dependencies_get(const zbx_vector_ptr_t *item_prototypes, zbx_vector_ptr_t *item_dependencies)
{
#define NEXT_CHECK_BY_ITEM_IDS		0
#define NEXT_CHECK_BY_MASTERITEM_IDS	1

	const char		*__function_name = "lld_item_dependencies_get";

	int			i, check_type;
	zbx_vector_uint64_t	processed_masterid, processed_itemid, next_check_itemids, next_check_masterids,
				*check_ids;
	char			*sql = NULL;
	size_t			sql_alloc = 0, sql_offset;
	DB_RESULT		result;
	DB_ROW			row;

	zabbix_log(LOG_LEVEL_DEBUG, "In %s()", __function_name);

	zbx_vector_uint64_create(&processed_masterid);
	zbx_vector_uint64_create(&processed_itemid);
	zbx_vector_uint64_create(&next_check_itemids);
	zbx_vector_uint64_create(&next_check_masterids);

	/* collect the item id of prototypes for searching dependencies into database */
	for (i = 0; i < item_prototypes->values_num; i++)
	{
		const zbx_lld_item_prototype_t	*item_prototype;

		item_prototype = (const zbx_lld_item_prototype_t *)item_prototypes->values[i];

		if (0 != item_prototype->master_itemid)
		{
			lld_item_dependence_add(item_dependencies, item_prototype->itemid,
					item_prototype->master_itemid, ZBX_FLAG_DISCOVERY_PROTOTYPE);
			zbx_vector_uint64_append(&next_check_itemids, item_prototype->master_itemid);
			zbx_vector_uint64_append(&next_check_masterids, item_prototype->master_itemid);
		}
	}

	/* search dependency in two directions (masteritem_id->itemid and itemid->masteritem_id) */
	while (0 < next_check_itemids.values_num || 0 < next_check_masterids.values_num)
	{
		if (0 < next_check_itemids.values_num)
		{
			check_type = NEXT_CHECK_BY_ITEM_IDS;
			check_ids = &next_check_itemids;
		}
		else
		{
			check_type = NEXT_CHECK_BY_MASTERITEM_IDS;
			check_ids = &next_check_masterids;
		}

		sql_offset = 0;
		zbx_strcpy_alloc(&sql, &sql_alloc, &sql_offset, "select itemid,master_itemid,flags from items where");
		DBadd_condition_alloc(&sql, &sql_alloc, &sql_offset,
				NEXT_CHECK_BY_ITEM_IDS == check_type ? "itemid" : "master_itemid",
				check_ids->values, check_ids->values_num);

		if (NEXT_CHECK_BY_ITEM_IDS == check_type)
			zbx_vector_uint64_append_array(&processed_itemid, check_ids->values, check_ids->values_num);
		else
			zbx_vector_uint64_append_array(&processed_masterid, check_ids->values, check_ids->values_num);

		zbx_vector_uint64_clear(check_ids);

		result = DBselect("%s", sql);

		while (NULL != (row = DBfetch(result)))
		{
			zbx_item_dependence_t	*dependence = NULL;
			zbx_uint64_t		itemid, master_itemid;
			unsigned int		item_flags;

			ZBX_STR2UINT64(itemid, row[0]);
			ZBX_DBROW2UINT64(master_itemid, row[1]);
			ZBX_STR2UCHAR(item_flags, row[2]);

			for (i = 0; i < item_dependencies->values_num; i++)
			{
				dependence = (zbx_item_dependence_t *)item_dependencies->values[i];
				if (dependence->itemid == itemid && dependence->master_itemid == master_itemid)
					break;
			}

			if (i == item_dependencies->values_num)
			{
				dependence = lld_item_dependence_add(item_dependencies, itemid, master_itemid,
						item_flags);
			}

			if (FAIL == zbx_vector_uint64_search(&processed_masterid, dependence->itemid,
					ZBX_DEFAULT_UINT64_COMPARE_FUNC))
			{
				zbx_vector_uint64_append(&next_check_masterids, dependence->itemid);
			}

			if (NEXT_CHECK_BY_ITEM_IDS != check_type || 0 == dependence->master_itemid)
				continue;

			if (FAIL == zbx_vector_uint64_search(&processed_itemid, dependence->master_itemid,
					ZBX_DEFAULT_UINT64_COMPARE_FUNC))
			{
				zbx_vector_uint64_append(&next_check_itemids, dependence->master_itemid);
			}
		}
		DBfree_result(result);
	}
	zbx_free(sql);

	zbx_vector_uint64_destroy(&processed_masterid);
	zbx_vector_uint64_destroy(&processed_itemid);
	zbx_vector_uint64_destroy(&next_check_itemids);
	zbx_vector_uint64_destroy(&next_check_masterids);

	zabbix_log(LOG_LEVEL_DEBUG, "End of %s()", __function_name);

#undef NEXT_CHECK_BY_ITEM_IDS
#undef NEXT_CHECK_BY_MASTERITEM_IDS
}

/******************************************************************************
 *                                                                            *
 * Function: lld_item_dependencies_count                                      *
 *                                                                            *
 * Purpose: recursively count the number of dependencies                      *
 *                                                                            *
 * Parameters: itemid            - [IN] item ID to be checked                 *
 *             dependencies      - [IN] item dependencies                     *
 *             processed_itemids - [IN\OUT] list of checked item ids          *
 *             dependencies_num  - [IN\OUT] number of dependencies            *
 *             depth_level       - [IN\OUT] depth level                       *
 *                                                                            *
 * Returns: SUCCEED - the number of dependencies was successfully counted     *
 *          FAIL    - the limit of dependencies is reached                    *
 *                                                                            *
 ******************************************************************************/
static int	lld_item_dependencies_count(const zbx_uint64_t itemid, const zbx_vector_ptr_t *dependencies,
		zbx_vector_uint64_t *processed_itemids, int *dependencies_num, unsigned char *depth_level)
{
	int	ret = FAIL, i, curr_depth_calculated = 0;

	for (i = 0; i < dependencies->values_num; i++)
	{
		zbx_item_dependence_t	*dep = (zbx_item_dependence_t *)dependencies->values[i];

		/* check if item is a master for someone else */
		if (dep->master_itemid != itemid)
			continue;

		/* check the limit of dependent items */
		if (0 == (dep->item_flags & ZBX_FLAG_DISCOVERY_PROTOTYPE) &&
				ZBX_DEPENDENT_ITEM_MAX_COUNT <= ++(*dependencies_num))
		{
			goto out;
		}

		/* check the depth level */
		if (0 == curr_depth_calculated)
		{
			curr_depth_calculated = 1;

			if (ZBX_DEPENDENT_ITEM_MAX_LEVELS < ++(*depth_level))
			{
				/* API shouldn't allow to create dependencies deeper */
				THIS_SHOULD_NEVER_HAPPEN;
				goto out;
			}
		}

		/* check if item was calculated in previous iterations */
		if (FAIL != zbx_vector_uint64_search(processed_itemids, dep->itemid, ZBX_DEFAULT_UINT64_COMPARE_FUNC))
			continue;

		if (SUCCEED != lld_item_dependencies_count(dep->itemid, dependencies, processed_itemids,
				dependencies_num, depth_level))
		{
			goto out;
		}

		/* add counted item id */
		zbx_vector_uint64_append(processed_itemids, dep->itemid);
	}

	ret = SUCCEED;
out:
	if (1 == curr_depth_calculated)
		(*depth_level)--;

	return ret;
}

/******************************************************************************
 *                                                                            *
 * Function: lld_item_dependencies_check                                      *
 *                                                                            *
 * Purpose: check the limits of dependent items                               *
 *                                                                            *
 * Parameters: item             - [IN] discovered item                        *
 *             item_prototype   - [IN] item prototype to be checked for limit *
 *             dependencies     - [IN] item dependencies                      *
 *                                                                            *
 * Returns: SUCCEED - the check was successful                                *
 *          FAIL    - the limit of dependencies is exceeded                   *
 *                                                                            *
 ******************************************************************************/
static int	lld_item_dependencies_check(const zbx_lld_item_t *item, const zbx_lld_item_prototype_t *item_prototype,
		zbx_vector_ptr_t *dependencies)
{
	zbx_item_dependence_t	*dependence = NULL, *top_dependence = NULL, *tmp_dep;
	int 			ret = FAIL, i, dependence_num = 0, item_in_deps = FAIL;
	unsigned char		depth_level = 0;
	zbx_vector_uint64_t	processed_itemids;

	/* find the dependency of the item by item id */
	for (i = 0; i < dependencies->values_num; i++)
	{
		dependence = (zbx_item_dependence_t *)dependencies->values[i];
		if (item_prototype->itemid == dependence->itemid)
			break;
	}

	if (NULL == dependence || i == dependencies->values_num)
		return SUCCEED;

	/* find the top dependency that doesn't have a master item id */
	while (NULL == top_dependence)
	{
		for (i = 0; i < dependencies->values_num; i++)
		{
			tmp_dep = (zbx_item_dependence_t *)dependencies->values[i];

			if (item->itemid == tmp_dep->itemid)
				item_in_deps = SUCCEED;

			if (dependence->master_itemid == tmp_dep->itemid)
			{
				dependence = tmp_dep;
				break;
			}
		}

		if (0 == dependence->master_itemid)
		{
			top_dependence = dependence;
		}
		else if (ZBX_DEPENDENT_ITEM_MAX_LEVELS < ++depth_level)
		{
			/* API shouldn't allow to create dependencies deeper than ZBX_DEPENDENT_ITEM_MAX_LEVELS */
			THIS_SHOULD_NEVER_HAPPEN;
			goto out;
		}
	}

	depth_level = 0;
	zbx_vector_uint64_create(&processed_itemids);

	ret = lld_item_dependencies_count(top_dependence->itemid, dependencies, &processed_itemids, &dependence_num,
			&depth_level);

	zbx_vector_uint64_destroy(&processed_itemids);

	if (SUCCEED == ret && SUCCEED != item_in_deps
			&& 0 == (top_dependence->item_flags & ZBX_FLAG_DISCOVERY_PROTOTYPE))
	{
		lld_item_dependence_add(dependencies, item_prototype->itemid, item->master_itemid,
				ZBX_FLAG_DISCOVERY_CREATED);
	}

out:
	return ret;
}

/******************************************************************************
 *                                                                            *
 * Function: lld_items_preproc_step_validate                                  *
 *                                                                            *
 * Purpose: validation of a item preprocessing step expressions for discovery *
 *          process                                                           *
 *                                                                            *
 * Parameters: pp       - [IN] the item preprocessing step                    *
 *             item_key - [IN] Item name for logging                          *
 *             error    - [IN/OUT] the lld error message                      *
 *                                                                            *
 * Return value: SUCCEED - if preprocessing step is valid                     *
 *               FAIL    - if preprocessing step is not valid                 *
 *                                                                            *
 ******************************************************************************/
static int	lld_items_preproc_step_validate(const zbx_lld_item_preproc_t * pp, const char * item_key, char ** error)
{
	int		ret = SUCCEED;
	zbx_token_t	token;
	char		err[MAX_STRING_LEN];
	char		param1[ITEM_PREPROC_PARAMS_LEN * ZBX_MAX_BYTES_IN_UTF8_CHAR + 1], *param2;
	const char*	regexp_err = NULL;
	zbx_uint64_t	value_ui64;

	*err = '\0';

	if (0 == (pp->flags & ZBX_FLAG_LLD_ITEM_PREPROC_UPDATE)
			|| (SUCCEED == zbx_token_find(pp->params, 0, &token, ZBX_TOKEN_SEARCH_BASIC)
			&& 0 != (token.type & ZBX_TOKEN_USER_MACRO)))
	{

		return SUCCEED;
	}

	switch (pp->type)
	{
		case ZBX_PREPROC_REGSUB:
			/* break; is not missing here */
		case ZBX_PREPROC_ERROR_FIELD_REGEX:
			zbx_strlcpy(param1, pp->params, sizeof(param1));
			if (NULL == (param2 = strchr(param1, '\n')))
			{
				zbx_snprintf(err, sizeof(err), "cannot find second parameter: %s", pp->params);
				ret = FAIL;
				break;
			}

			*param2 = '\0';

			if (FAIL == (ret = zbx_regexp_compile(param1, NULL, &regexp_err)))
			{
				zbx_strlcpy(err, regexp_err, sizeof(err));
			}
			break;
		case ZBX_PREPROC_JSONPATH:
			/* break; is not missing here */
		case ZBX_PREPROC_ERROR_FIELD_JSON:
			ret = zbx_json_path_check(pp->params, err, sizeof(err));
			break;
		case ZBX_PREPROC_XPATH:
			/* break; is not missing here */
		case ZBX_PREPROC_ERROR_FIELD_XML:
			ret = xml_xpath_check(pp->params, err, sizeof(err));
			break;
		case ZBX_PREPROC_MULTIPLIER:
			if (FAIL == (ret = is_double(pp->params)))
				zbx_snprintf(err, sizeof(err), "value is not numeric: %s", pp->params);
			break;
		case ZBX_PREPROC_VALIDATE_RANGE:
			zbx_strlcpy(param1, pp->params, sizeof(param1));
			if (NULL == (param2 = strchr(param1, '\n')))
			{
				zbx_snprintf(err, sizeof(err), "cannot find second parameter: %s", pp->params);
				ret = FAIL;
				break;
			}
			*param2++ = '\0';
			zbx_lrtrim(param1, " ");
			zbx_lrtrim(param2, " ");

			if ('\0' != *param1 && FAIL == (ret = is_double(param1)))
			{
				zbx_snprintf(err, sizeof(err), "first parameter is not numeric: %s", param1);
			}
			else if ('\0' != *param2 && FAIL == (ret = is_double(param2)))
			{
				zbx_snprintf(err, sizeof(err), "second parameter is not numeric: %s", param2);
			}
			else if ('\0' == *param1 && '\0' == *param2)
			{
				zbx_snprintf(err, sizeof(err), "at least one parameter must be defined: %s", pp->params);
				ret = FAIL;
			}
			else if ('\0' != *param1 && '\0' != *param2)
			{
				/* use variants to handle uint64 and double values */
				zbx_variant_t	min, max;

				zbx_variant_set_numeric(&min, param1);
				zbx_variant_set_numeric(&max, param2);

				if (0 < zbx_variant_compare(&min, &max))
				{
					zbx_snprintf(err, sizeof(err), "first parameter '%s' must be less than second "
							"'%s'", param1, param2);
					ret = FAIL;
				}

				zbx_variant_clear(&min);
				zbx_variant_clear(&max);
			}

			break;
		case ZBX_PREPROC_VALIDATE_REGEX:
			/* break; is not missing here */
		case ZBX_PREPROC_VALIDATE_NOT_REGEX:
			if (FAIL == (ret = zbx_regexp_compile(pp->params, NULL, &regexp_err)))
				zbx_strlcpy(err, regexp_err, sizeof(err));
			break;
		case ZBX_PREPROC_THROTTLE_TIMED_VALUE:
			if (SUCCEED != str2uint64(pp->params, "smhdw", &value_ui64) || 0 == value_ui64)
			{
				zbx_snprintf(err, sizeof(err), "invalid time interval: %s", pp->params);
				ret = FAIL;
			}
			break;
	}

	if (SUCCEED != ret)
	{
		*error = zbx_strdcatf(*error, "Item \"%s\" was not created. Invalid value for preprocessing step #%d: "
				"%s.\n", item_key, pp->step, err);
	}

	return ret;
}

/******************************************************************************
 *                                                                            *
 * Function: lld_items_validate                                               *
 *                                                                            *
 * Parameters: hostid            - [IN] host id                               *
 *             items             - [IN] list of items                         *
 *             item_prototypes   - [IN] the item prototypes                   *
 *             item_dependencies - [IN] list of dependencies                  *
 *             error             - [IN/OUT] the lld error message             *
 *                                                                            *
 *****************************************************************************/
static void	lld_items_validate(zbx_uint64_t hostid, zbx_vector_ptr_t *items, zbx_vector_ptr_t *item_prototypes,
		zbx_vector_ptr_t *item_dependencies, char **error)
{
	const char			*__function_name = "lld_items_validate";

	DB_RESULT			result;
	DB_ROW				row;
	int				i, j;
	zbx_lld_item_t			*item;
	zbx_vector_uint64_t		itemids;
	zbx_vector_str_t		keys;
	zbx_hashset_t			items_keys;

	zabbix_log(LOG_LEVEL_DEBUG, "In %s()", __function_name);

	zbx_vector_uint64_create(&itemids);
	zbx_vector_str_create(&keys);		/* list of item keys */

	/* check an item name validity */
	for (i = 0; i < items->values_num; i++)
	{
		item = (zbx_lld_item_t *)items->values[i];

		lld_validate_item_field(item, &item->name, &item->name_proto,
				ZBX_FLAG_LLD_ITEM_UPDATE_NAME, ITEM_NAME_LEN, error);
		lld_validate_item_field(item, &item->key, &item->key_orig,
				ZBX_FLAG_LLD_ITEM_UPDATE_KEY, ITEM_KEY_LEN, error);
		lld_validate_item_field(item, &item->delay, &item->delay_orig,
				ZBX_FLAG_LLD_ITEM_UPDATE_DELAY, ITEM_DELAY_LEN, error);
		lld_validate_item_field(item, &item->history, &item->history_orig,
				ZBX_FLAG_LLD_ITEM_UPDATE_HISTORY, ITEM_HISTORY_LEN, error);
		lld_validate_item_field(item, &item->trends, &item->trends_orig,
				ZBX_FLAG_LLD_ITEM_UPDATE_TRENDS, ITEM_TRENDS_LEN, error);
		lld_validate_item_field(item, &item->units, &item->units_orig,
				ZBX_FLAG_LLD_ITEM_UPDATE_UNITS, ITEM_UNITS_LEN, error);
		lld_validate_item_field(item, &item->params, &item->params_orig,
				ZBX_FLAG_LLD_ITEM_UPDATE_PARAMS, ITEM_PARAM_LEN, error);
		lld_validate_item_field(item, &item->ipmi_sensor, &item->ipmi_sensor_orig,
				ZBX_FLAG_LLD_ITEM_UPDATE_IPMI_SENSOR, ITEM_IPMI_SENSOR_LEN, error);
		lld_validate_item_field(item, &item->snmp_oid, &item->snmp_oid_orig,
				ZBX_FLAG_LLD_ITEM_UPDATE_SNMP_OID, ITEM_SNMP_OID_LEN, error);
		lld_validate_item_field(item, &item->username, &item->username_orig,
				ZBX_FLAG_LLD_ITEM_UPDATE_USERNAME, ITEM_USERNAME_LEN, error);
		lld_validate_item_field(item, &item->password, &item->password_orig,
				ZBX_FLAG_LLD_ITEM_UPDATE_PASSWORD, ITEM_PASSWORD_LEN, error);
		lld_validate_item_field(item, &item->description, &item->description_orig,
				ZBX_FLAG_LLD_ITEM_UPDATE_DESCRIPTION, ITEM_DESCRIPTION_LEN, error);
		lld_validate_item_field(item, &item->jmx_endpoint, &item->jmx_endpoint_orig,
				ZBX_FLAG_LLD_ITEM_UPDATE_JMX_ENDPOINT, ITEM_JMX_ENDPOINT_LEN, error);
		lld_validate_item_field(item, &item->timeout, &item->timeout_orig,
				ZBX_FLAG_LLD_ITEM_UPDATE_TIMEOUT, ITEM_TIMEOUT_LEN, error);
		lld_validate_item_field(item, &item->url, &item->url_orig,
				ZBX_FLAG_LLD_ITEM_UPDATE_URL, ITEM_URL_LEN, error);
		lld_validate_item_field(item, &item->query_fields, &item->query_fields_orig,
				ZBX_FLAG_LLD_ITEM_UPDATE_QUERY_FIELDS, ITEM_QUERY_FIELDS_LEN, error);
		lld_validate_item_field(item, &item->posts, &item->posts_orig,
				ZBX_FLAG_LLD_ITEM_UPDATE_POSTS, ITEM_POSTS_LEN, error);
		lld_validate_item_field(item, &item->status_codes, &item->status_codes_orig,
				ZBX_FLAG_LLD_ITEM_UPDATE_STATUS_CODES, ITEM_STATUS_CODES_LEN, error);
		lld_validate_item_field(item, &item->http_proxy, &item->http_proxy_orig,
				ZBX_FLAG_LLD_ITEM_UPDATE_HTTP_PROXY, ITEM_HTTP_PROXY_LEN, error);
		lld_validate_item_field(item, &item->headers, &item->headers_orig,
				ZBX_FLAG_LLD_ITEM_UPDATE_HEADERS, ITEM_HEADERS_LEN, error);
		lld_validate_item_field(item, &item->ssl_cert_file, &item->ssl_cert_file_orig,
				ZBX_FLAG_LLD_ITEM_UPDATE_SSL_CERT_FILE, ITEM_SSL_CERT_FILE_LEN, error);
		lld_validate_item_field(item, &item->ssl_key_file, &item->ssl_key_file_orig,
				ZBX_FLAG_LLD_ITEM_UPDATE_SSL_KEY_FILE, ITEM_SSL_KEY_FILE_LEN, error);
		lld_validate_item_field(item, &item->ssl_key_password, &item->ssl_key_password_orig,
				ZBX_FLAG_LLD_ITEM_UPDATE_SSL_KEY_PASSWORD, ITEM_SSL_KEY_PASSWORD_LEN, error);
	}

	/* check duplicated item keys */

	zbx_hashset_create(&items_keys, items->values_num, lld_items_keys_hash_func, lld_items_keys_compare_func);

	/* add 'good' (existing, discovered and not updated) keys to the hashset */
	for (i = 0; i < items->values_num; i++)
	{
		item = (zbx_lld_item_t *)items->values[i];

		if (0 == (item->flags & ZBX_FLAG_LLD_ITEM_DISCOVERED))
			continue;

		/* skip new or updated item keys */
		if (0 == item->itemid || 0 != (item->flags & ZBX_FLAG_LLD_ITEM_UPDATE_KEY))
			continue;

		zbx_hashset_insert(&items_keys, &item->key, sizeof(char *));
	}

	/* check new and updated keys for duplicated keys in discovered items */
	for (i = 0; i < items->values_num; i++)
	{
		item = (zbx_lld_item_t *)items->values[i];

		if (0 == (item->flags & ZBX_FLAG_LLD_ITEM_DISCOVERED))
			continue;

		/* only new items or items with changed key will be validated */
		if (0 != item->itemid && 0 == (item->flags & ZBX_FLAG_LLD_ITEM_UPDATE_KEY))
			continue;

		if (NULL != zbx_hashset_search(&items_keys, &item->key))
		{
			*error = zbx_strdcatf(*error, "Cannot %s item:"
						" item with the same key \"%s\" already exists.\n",
						(0 != item->itemid ? "update" : "create"), item->key);

			if (0 != item->itemid)
			{
				lld_field_str_rollback(&item->key, &item->key_orig, &item->flags,
						ZBX_FLAG_LLD_ITEM_UPDATE_KEY);
			}
			else
				item->flags &= ~ZBX_FLAG_LLD_ITEM_DISCOVERED;
		}
		else
			zbx_hashset_insert(&items_keys, &item->key, sizeof(char *));
	}

	zbx_hashset_destroy(&items_keys);

	/* check preprocessing steps for new and updated discovered items */
	for (i = 0; i < items->values_num; i++)
	{
		item = (zbx_lld_item_t *)items->values[i];

		if (0 == (item->flags & ZBX_FLAG_LLD_ITEM_DISCOVERED))
			continue;

		for (j = 0; j < item->preproc_ops.values_num; j++)
		{
			if (SUCCEED != lld_items_preproc_step_validate(item->preproc_ops.values[j], item->key, error))
			{
				item->flags &= ~ZBX_FLAG_LLD_ITEM_DISCOVERED;
				break;
			}
		}
	}


	/* check duplicated keys in DB */
	for (i = 0; i < items->values_num; i++)
	{
		item = (zbx_lld_item_t *)items->values[i];

		if (0 == (item->flags & ZBX_FLAG_LLD_ITEM_DISCOVERED))
			continue;

		if (0 != item->itemid)
			zbx_vector_uint64_append(&itemids, item->itemid);

		if (0 != item->itemid && 0 == (item->flags & ZBX_FLAG_LLD_ITEM_UPDATE_KEY))
			continue;

		zbx_vector_str_append(&keys, item->key);
	}

	if (0 != keys.values_num)
	{
		char	*sql = NULL;
		size_t	sql_alloc = 256, sql_offset = 0;

		sql = (char *)zbx_malloc(sql, sql_alloc);

		zbx_snprintf_alloc(&sql, &sql_alloc, &sql_offset,
				"select key_"
				" from items"
				" where hostid=" ZBX_FS_UI64
					" and",
				hostid);
		DBadd_str_condition_alloc(&sql, &sql_alloc, &sql_offset, "key_",
				(const char **)keys.values, keys.values_num);

		if (0 != itemids.values_num)
		{
			zbx_vector_uint64_sort(&itemids, ZBX_DEFAULT_UINT64_COMPARE_FUNC);
			zbx_strcpy_alloc(&sql, &sql_alloc, &sql_offset, " and not");
			DBadd_condition_alloc(&sql, &sql_alloc, &sql_offset, "itemid",
					itemids.values, itemids.values_num);
		}

		result = DBselect("%s", sql);

		while (NULL != (row = DBfetch(result)))
		{
			for (i = 0; i < items->values_num; i++)
			{
				item = (zbx_lld_item_t *)items->values[i];

				if (0 == (item->flags & ZBX_FLAG_LLD_ITEM_DISCOVERED))
					continue;

				if (0 == strcmp(item->key, row[0]))
				{
					*error = zbx_strdcatf(*error, "Cannot %s item:"
							" item with the same key \"%s\" already exists.\n",
							(0 != item->itemid ? "update" : "create"), item->key);

					if (0 != item->itemid)
					{
						lld_field_str_rollback(&item->key, &item->key_orig, &item->flags,
								ZBX_FLAG_LLD_ITEM_UPDATE_KEY);
					}
					else
						item->flags &= ~ZBX_FLAG_LLD_ITEM_DISCOVERED;

					continue;
				}
			}
		}
		DBfree_result(result);

		zbx_free(sql);
	}

	zbx_vector_str_destroy(&keys);
	zbx_vector_uint64_destroy(&itemids);

	/* check limit of dependent items in the dependency tree */
	if (0 != item_dependencies->values_num)
	{
		for (i = 0; i < items->values_num; i++)
		{
			int				index;
			const zbx_lld_item_prototype_t	*item_prototype;

			item = (zbx_lld_item_t *)items->values[i];

			if (0 == (item->flags & ZBX_FLAG_LLD_ITEM_DISCOVERED) || 0 == item->master_itemid
					|| (0 != item->itemid && 0 == (item->flags & ZBX_FLAG_LLD_ITEM_UPDATE_TYPE)))
			{
				continue;
			}

			if (FAIL == (index = zbx_vector_ptr_bsearch(item_prototypes, &item->parent_itemid,
					ZBX_DEFAULT_UINT64_PTR_COMPARE_FUNC)))
			{
				THIS_SHOULD_NEVER_HAPPEN;
				continue;
			}

			item_prototype = (zbx_lld_item_prototype_t *)item_prototypes->values[index];

			if (SUCCEED != lld_item_dependencies_check(item, item_prototype, item_dependencies))
			{
				*error = zbx_strdcatf(*error,
						"Cannot create %s item: maximum dependent items count reached.\n",
						item->key);

				item->flags &= ~ZBX_FLAG_LLD_ITEM_DISCOVERED;
			}
		}
	}

	/* check for broken dependent items */
	for (i = 0; i < items->values_num; i++)
	{
		item = (zbx_lld_item_t *)items->values[i];

		if (0 == (item->flags & ZBX_FLAG_LLD_ITEM_DISCOVERED))
		{
			for (j = 0; j < item->dependent_items.values_num; j++)
			{
				zbx_lld_item_t	*dependent;

				dependent = (zbx_lld_item_t *)item->dependent_items.values[j];
				dependent->flags &= ~ZBX_FLAG_LLD_ITEM_DISCOVERED;
			}
		}
	}

	zabbix_log(LOG_LEVEL_DEBUG, "End of %s()", __function_name);
}

/******************************************************************************
 *                                                                            *
 * Function: substitute_formula_macros                                        *
 *                                                                            *
 * Purpose: substitutes lld macros in calculated item formula expression      *
 *                                                                            *
 * Parameters: data            - [IN/OUT] the expression                      *
 *             jp_row          - [IN] the lld data row                        *
 *             lld_macro_paths - [IN] use json path to extract from jp_row    *
 *             error           - [IN] pointer to string for reporting errors  *
 *             max_error_len   - [IN] size of 'error' string                  *
 *                                                                            *
 ******************************************************************************/
static int	substitute_formula_macros(char **data, const struct zbx_json_parse *jp_row,
		const zbx_vector_ptr_t *lld_macro_paths, char *error, size_t max_error_len)
{
	const char	*__function_name = "substitute_formula_macros";

	char		*exp, *tmp, *e;
	size_t		exp_alloc = 128, exp_offset = 0, tmp_alloc = 128, tmp_offset = 0, f_pos, par_l, par_r;
	int		ret = FAIL;

	zabbix_log(LOG_LEVEL_DEBUG, "In %s()", __function_name);

	exp = (char *)zbx_malloc(NULL, exp_alloc);
	tmp = (char *)zbx_malloc(NULL, tmp_alloc);

	for (e = *data; SUCCEED == zbx_function_find(e, &f_pos, &par_l, &par_r, error, max_error_len); e += par_r + 1)
	{
		/* substitute LLD macros in the part of the string preceding function parameters */

		zbx_strncpy_alloc(&tmp, &tmp_alloc, &tmp_offset, e, par_l + 1);
		if (SUCCEED != substitute_lld_macros(&tmp, jp_row, lld_macro_paths, ZBX_MACRO_NUMERIC, error,
				max_error_len))
		{
			goto out;
		}

		tmp_offset = strlen(tmp);
		zbx_strncpy_alloc(&exp, &exp_alloc, &exp_offset, tmp, tmp_offset);

		if (++tmp_offset > tmp_alloc)
			tmp_alloc = tmp_offset;

		tmp_offset = 0;

		/* substitute LLD macros in function parameters */

		if (SUCCEED != substitute_function_lld_param(e + par_l + 1, par_r - (par_l + 1), 1,
				&exp, &exp_alloc, &exp_offset, jp_row, lld_macro_paths, error, max_error_len))
		{
			goto out;
		}

		zbx_strcpy_alloc(&exp, &exp_alloc, &exp_offset, ")");
	}

	if (par_l > par_r)
		goto out;

	/* substitute LLD macros in the remaining part */

	zbx_strcpy_alloc(&tmp, &tmp_alloc, &tmp_offset, e);
	if (SUCCEED != substitute_lld_macros(&tmp, jp_row, lld_macro_paths, ZBX_MACRO_NUMERIC, error, max_error_len))
		goto out;

	zbx_strcpy_alloc(&exp, &exp_alloc, &exp_offset, tmp);

	ret = SUCCEED;
out:
	zbx_free(tmp);

	if (SUCCEED == ret)
	{
		zbx_free(*data);
		*data = exp;
	}
	else
		zbx_free(exp);

	zabbix_log(LOG_LEVEL_DEBUG, "End of %s()", __function_name);

	return ret;
}

/******************************************************************************
 *                                                                            *
 * Function: lld_item_make                                                    *
 *                                                                            *
 * Purpose: creates a new item based on item prototype and lld data row       *
 *                                                                            *
 * Parameters: item_prototype  - [IN] the item prototype                      *
 *             lld_row         - [IN] the lld row                             *
 *             lld_macro_paths - [IN] use json path to extract from jp_row    *
 *                                                                            *
 * Returns: The created item or NULL if cannot create new item from prototype *
 *                                                                            *
 ******************************************************************************/
static zbx_lld_item_t	*lld_item_make(const zbx_lld_item_prototype_t *item_prototype, const zbx_lld_row_t *lld_row,
		const zbx_vector_ptr_t *lld_macro_paths, char **error)
{
	const char			*__function_name = "lld_item_make";

	zbx_lld_item_t			*item;
	const struct zbx_json_parse	*jp_row = (struct zbx_json_parse *)&lld_row->jp_row;
	char				err[MAX_STRING_LEN];
	int				ret;

	zabbix_log(LOG_LEVEL_DEBUG, "In %s()", __function_name);

	item = (zbx_lld_item_t *)zbx_malloc(NULL, sizeof(zbx_lld_item_t));

	item->itemid = 0;
	item->parent_itemid = item_prototype->itemid;
	item->lastcheck = 0;
	item->ts_delete = 0;
	item->type = item_prototype->type;
	item->key_proto = NULL;
	item->master_itemid = item_prototype->master_itemid;

	item->name = zbx_strdup(NULL, item_prototype->name);
	item->name_proto = NULL;
	substitute_lld_macros(&item->name, jp_row, lld_macro_paths, ZBX_MACRO_ANY, NULL, 0);
	zbx_lrtrim(item->name, ZBX_WHITESPACE);

	item->key = zbx_strdup(NULL, item_prototype->key);
	item->key_orig = NULL;
	ret = substitute_key_macros(&item->key, NULL, NULL, jp_row, lld_macro_paths, MACRO_TYPE_ITEM_KEY, err, sizeof(err));

	item->delay = zbx_strdup(NULL, item_prototype->delay);
	item->delay_orig = NULL;
	substitute_lld_macros(&item->delay, jp_row, lld_macro_paths, ZBX_MACRO_ANY, NULL, 0);
	zbx_lrtrim(item->delay, ZBX_WHITESPACE);

	item->history = zbx_strdup(NULL, item_prototype->history);
	item->history_orig = NULL;
	substitute_lld_macros(&item->history, jp_row, lld_macro_paths, ZBX_MACRO_ANY, NULL, 0);
	zbx_lrtrim(item->history, ZBX_WHITESPACE);

	item->trends = zbx_strdup(NULL, item_prototype->trends);
	item->trends_orig = NULL;
	substitute_lld_macros(&item->trends, jp_row, lld_macro_paths, ZBX_MACRO_ANY, NULL, 0);
	zbx_lrtrim(item->trends, ZBX_WHITESPACE);

	item->units = zbx_strdup(NULL, item_prototype->units);
	item->units_orig = NULL;
	substitute_lld_macros(&item->units, jp_row, lld_macro_paths, ZBX_MACRO_ANY, NULL, 0);
	zbx_lrtrim(item->units, ZBX_WHITESPACE);

	item->params = zbx_strdup(NULL, item_prototype->params);
	item->params_orig = NULL;

	if (ITEM_TYPE_CALCULATED == item_prototype->type)
	{
		if (SUCCEED == ret)
			ret = substitute_formula_macros(&item->params, jp_row, lld_macro_paths, err, sizeof(err));
	}
	else
		substitute_lld_macros(&item->params, jp_row, lld_macro_paths, ZBX_MACRO_ANY, NULL, 0);

	zbx_lrtrim(item->params, ZBX_WHITESPACE);

	item->ipmi_sensor = zbx_strdup(NULL, item_prototype->ipmi_sensor);
	item->ipmi_sensor_orig = NULL;
	substitute_lld_macros(&item->ipmi_sensor, jp_row, lld_macro_paths, ZBX_MACRO_ANY, NULL, 0);
	/* zbx_lrtrim(item->ipmi_sensor, ZBX_WHITESPACE); is not missing here */

	item->snmp_oid = zbx_strdup(NULL, item_prototype->snmp_oid);
	item->snmp_oid_orig = NULL;
	if (SUCCEED == ret && (ITEM_TYPE_SNMPv1 == item_prototype->type || ITEM_TYPE_SNMPv2c == item_prototype->type ||
			ITEM_TYPE_SNMPv3 == item_prototype->type))
	{
		ret = substitute_key_macros(&item->snmp_oid, NULL, NULL, jp_row, lld_macro_paths, MACRO_TYPE_SNMP_OID, err, sizeof(err));
	}
	zbx_lrtrim(item->snmp_oid, ZBX_WHITESPACE);

	item->username = zbx_strdup(NULL, item_prototype->username);
	item->username_orig = NULL;
	substitute_lld_macros(&item->username, jp_row, lld_macro_paths, ZBX_MACRO_ANY, NULL, 0);
	/* zbx_lrtrim(item->username, ZBX_WHITESPACE); is not missing here */

	item->password = zbx_strdup(NULL, item_prototype->password);
	item->password_orig = NULL;
	substitute_lld_macros(&item->password, jp_row, lld_macro_paths, ZBX_MACRO_ANY, NULL, 0);
	/* zbx_lrtrim(item->password, ZBX_WHITESPACE); is not missing here */

	item->description = zbx_strdup(NULL, item_prototype->description);
	item->description_orig = NULL;
	substitute_lld_macros(&item->description, jp_row, lld_macro_paths, ZBX_MACRO_ANY, NULL, 0);
	zbx_lrtrim(item->description, ZBX_WHITESPACE);

	item->jmx_endpoint = zbx_strdup(NULL, item_prototype->jmx_endpoint);
	item->jmx_endpoint_orig = NULL;
	substitute_lld_macros(&item->jmx_endpoint, jp_row, lld_macro_paths, ZBX_MACRO_ANY, NULL, 0);
	/* zbx_lrtrim(item->ipmi_sensor, ZBX_WHITESPACE); is not missing here */

	item->timeout = zbx_strdup(NULL, item_prototype->timeout);
	item->timeout_orig = NULL;
	substitute_lld_macros(&item->timeout, jp_row, lld_macro_paths, ZBX_MACRO_ANY, NULL, 0);
	zbx_lrtrim(item->timeout, ZBX_WHITESPACE);

	item->url = zbx_strdup(NULL, item_prototype->url);
	item->url_orig = NULL;
	substitute_lld_macros(&item->url, jp_row, lld_macro_paths, ZBX_MACRO_ANY, NULL, 0);
	zbx_lrtrim(item->url, ZBX_WHITESPACE);

	item->query_fields = zbx_strdup(NULL, item_prototype->query_fields);
	item->query_fields_orig = NULL;

	if (SUCCEED == ret)
		ret = substitute_macros_in_json_pairs(&item->query_fields, jp_row, lld_macro_paths, err, sizeof(err));

	item->posts = zbx_strdup(NULL, item_prototype->posts);
	item->posts_orig = NULL;

	switch (item_prototype->post_type)
	{
		case ZBX_POSTTYPE_JSON:
			substitute_lld_macros(&item->posts, jp_row, lld_macro_paths, ZBX_MACRO_JSON, NULL, 0);
			break;
		case ZBX_POSTTYPE_XML:
			if (SUCCEED == ret && FAIL == (ret = substitute_macros_xml(&item->posts, NULL, jp_row,
					lld_macro_paths, err, sizeof(err))))
			{
				zbx_lrtrim(err, ZBX_WHITESPACE);
			}
			break;
		default:
			substitute_lld_macros(&item->posts, jp_row, lld_macro_paths, ZBX_MACRO_ANY, NULL, 0);
			/* zbx_lrtrim(item->posts, ZBX_WHITESPACE); is not missing here */
			break;
	}

	item->status_codes = zbx_strdup(NULL, item_prototype->status_codes);
	item->status_codes_orig = NULL;
	substitute_lld_macros(&item->status_codes, jp_row, lld_macro_paths, ZBX_MACRO_ANY, NULL, 0);
	zbx_lrtrim(item->status_codes, ZBX_WHITESPACE);

	item->http_proxy = zbx_strdup(NULL, item_prototype->http_proxy);
	item->http_proxy_orig = NULL;
	substitute_lld_macros(&item->http_proxy, jp_row, lld_macro_paths, ZBX_MACRO_ANY, NULL, 0);
	zbx_lrtrim(item->http_proxy, ZBX_WHITESPACE);

	item->headers = zbx_strdup(NULL, item_prototype->headers);
	item->headers_orig = NULL;
	substitute_lld_macros(&item->headers, jp_row, lld_macro_paths, ZBX_MACRO_ANY, NULL, 0);
	/* zbx_lrtrim(item->headers, ZBX_WHITESPACE); is not missing here */

	item->ssl_cert_file = zbx_strdup(NULL, item_prototype->ssl_cert_file);
	item->ssl_cert_file_orig = NULL;
	substitute_lld_macros(&item->ssl_cert_file, jp_row, lld_macro_paths, ZBX_MACRO_ANY, NULL, 0);
	/* zbx_lrtrim(item->ipmi_sensor, ZBX_WHITESPACE); is not missing here */

	item->ssl_key_file = zbx_strdup(NULL, item_prototype->ssl_key_file);
	item->ssl_key_file_orig = NULL;
	substitute_lld_macros(&item->ssl_key_file, jp_row, lld_macro_paths, ZBX_MACRO_ANY, NULL, 0);
	/* zbx_lrtrim(item->ipmi_sensor, ZBX_WHITESPACE); is not missing here */

	item->ssl_key_password = zbx_strdup(NULL, item_prototype->ssl_key_password);
	item->ssl_key_password_orig = NULL;
	substitute_lld_macros(&item->ssl_key_password, jp_row, lld_macro_paths, ZBX_MACRO_ANY, NULL, 0);
	/* zbx_lrtrim(item->ipmi_sensor, ZBX_WHITESPACE); is not missing here */

	item->flags = ZBX_FLAG_LLD_ITEM_DISCOVERED;
	item->lld_row = lld_row;

	zbx_vector_ptr_create(&item->preproc_ops);
	zbx_vector_ptr_create(&item->dependent_items);

	if (SUCCEED != ret)
	{
		*error = zbx_strdcatf(*error, "Cannot create item: %s.\n", err);
		lld_item_free(item);
		item = NULL;
	}

	zabbix_log(LOG_LEVEL_DEBUG, "End of %s()", __function_name);

	return item;
}

/******************************************************************************
 *                                                                            *
 * Function: lld_item_update                                                  *
 *                                                                            *
 * Purpose: updates an existing item based on item prototype and lld data row *
 *                                                                            *
 * Parameters: item_prototype  - [IN] the item prototype                      *
 *             lld_row         - [IN] the lld row                             *
 *             lld_macro_paths - [IN] use json path to extract from jp_row    *
 *             item            - [IN] an existing item or NULL                *
 *                                                                            *
 ******************************************************************************/
static void	lld_item_update(const zbx_lld_item_prototype_t *item_prototype, const zbx_lld_row_t *lld_row,
		const zbx_vector_ptr_t *lld_macro_paths, zbx_lld_item_t *item, char **error)
{
	const char		*__function_name = "lld_item_update";

	char			*buffer = NULL, err[MAX_STRING_LEN];
	struct zbx_json_parse	*jp_row = (struct zbx_json_parse *)&lld_row->jp_row;

	zabbix_log(LOG_LEVEL_DEBUG, "In %s()", __function_name);

	buffer = zbx_strdup(buffer, item_prototype->name);
	substitute_lld_macros(&buffer, jp_row, lld_macro_paths, ZBX_MACRO_ANY, NULL, 0);
	zbx_lrtrim(buffer, ZBX_WHITESPACE);
	if (0 != strcmp(item->name, buffer))
	{
		item->name_proto = item->name;
		item->name = buffer;
		buffer = NULL;
		item->flags |= ZBX_FLAG_LLD_ITEM_UPDATE_NAME;
	}

	if (0 != strcmp(item->key_proto, item_prototype->key))
	{
		buffer = zbx_strdup(buffer, item_prototype->key);

		if (SUCCEED == substitute_key_macros(&buffer, NULL, NULL, jp_row, lld_macro_paths,
				MACRO_TYPE_ITEM_KEY, err, sizeof(err)))
		{
			item->key_orig = item->key;
			item->key = buffer;
			buffer = NULL;
			item->flags |= ZBX_FLAG_LLD_ITEM_UPDATE_KEY;
		}
		else
			*error = zbx_strdcatf(*error, "Cannot update item: %s.\n", err);
	}

	buffer = zbx_strdup(buffer, item_prototype->delay);
	substitute_lld_macros(&buffer, jp_row, lld_macro_paths, ZBX_MACRO_ANY, NULL, 0);
	zbx_lrtrim(buffer, ZBX_WHITESPACE);
	if (0 != strcmp(item->delay, buffer))
	{
		item->delay_orig = item->delay;
		item->delay = buffer;
		buffer = NULL;
		item->flags |= ZBX_FLAG_LLD_ITEM_UPDATE_DELAY;
	}

	buffer = zbx_strdup(buffer, item_prototype->history);
	substitute_lld_macros(&buffer, jp_row, lld_macro_paths, ZBX_MACRO_ANY, NULL, 0);
	zbx_lrtrim(buffer, ZBX_WHITESPACE);
	if (0 != strcmp(item->history, buffer))
	{
		item->history_orig = item->history;
		item->history = buffer;
		buffer = NULL;
		item->flags |= ZBX_FLAG_LLD_ITEM_UPDATE_HISTORY;
	}

	buffer = zbx_strdup(buffer, item_prototype->trends);
	substitute_lld_macros(&buffer, jp_row, lld_macro_paths, ZBX_MACRO_ANY, NULL, 0);
	zbx_lrtrim(buffer, ZBX_WHITESPACE);
	if (0 != strcmp(item->trends, buffer))
	{
		item->trends_orig = item->trends;
		item->trends = buffer;
		buffer = NULL;
		item->flags |= ZBX_FLAG_LLD_ITEM_UPDATE_TRENDS;
	}

	buffer = zbx_strdup(buffer, item_prototype->units);
	substitute_lld_macros(&buffer, jp_row, lld_macro_paths, ZBX_MACRO_ANY, NULL, 0);
	zbx_lrtrim(buffer, ZBX_WHITESPACE);
	if (0 != strcmp(item->units, buffer))
	{
		item->units_orig = item->units;
		item->units = buffer;
		buffer = NULL;
		item->flags |= ZBX_FLAG_LLD_ITEM_UPDATE_UNITS;
	}

	buffer = zbx_strdup(buffer, item_prototype->params);

	if (ITEM_TYPE_CALCULATED == item_prototype->type)
	{
		if (SUCCEED == substitute_formula_macros(&buffer, jp_row, lld_macro_paths, err, sizeof(err)))
		{
			zbx_lrtrim(buffer, ZBX_WHITESPACE);

			if (0 != strcmp(item->params, buffer))
			{
				item->params_orig = item->params;
				item->params = buffer;
				buffer = NULL;
				item->flags |= ZBX_FLAG_LLD_ITEM_UPDATE_PARAMS;
			}
		}
		else
			*error = zbx_strdcatf(*error, "Cannot update item: %s.\n", err);
	}
	else
	{
		substitute_lld_macros(&buffer, jp_row, lld_macro_paths, ZBX_MACRO_ANY, NULL, 0);
		zbx_lrtrim(buffer, ZBX_WHITESPACE);

		if (0 != strcmp(item->params, buffer))
		{
			item->params_orig = item->params;
			item->params = buffer;
			buffer = NULL;
			item->flags |= ZBX_FLAG_LLD_ITEM_UPDATE_PARAMS;
		}
	}

	buffer = zbx_strdup(buffer, item_prototype->ipmi_sensor);
	substitute_lld_macros(&buffer, jp_row, lld_macro_paths, ZBX_MACRO_ANY, NULL, 0);
	/* zbx_lrtrim(buffer, ZBX_WHITESPACE); is not missing here */
	if (0 != strcmp(item->ipmi_sensor, buffer))
	{
		item->ipmi_sensor_orig = item->ipmi_sensor;
		item->ipmi_sensor = buffer;
		buffer = NULL;
		item->flags |= ZBX_FLAG_LLD_ITEM_UPDATE_IPMI_SENSOR;
	}

	buffer = zbx_strdup(buffer, item_prototype->snmp_oid);
	substitute_key_macros(&buffer, NULL, NULL, jp_row, lld_macro_paths, MACRO_TYPE_SNMP_OID, NULL, 0);
	zbx_lrtrim(buffer, ZBX_WHITESPACE);
	if (0 != strcmp(item->snmp_oid, buffer))
	{
		item->snmp_oid_orig = item->snmp_oid;
		item->snmp_oid = buffer;
		buffer = NULL;
		item->flags |= ZBX_FLAG_LLD_ITEM_UPDATE_SNMP_OID;
	}

	buffer = zbx_strdup(buffer, item_prototype->username);
	substitute_lld_macros(&buffer, jp_row, lld_macro_paths, ZBX_MACRO_ANY, NULL, 0);
	/* zbx_lrtrim(buffer, ZBX_WHITESPACE); is not missing here */
	if (0 != strcmp(item->username, buffer))
	{
		item->username_orig = item->username;
		item->username = buffer;
		buffer = NULL;
		item->flags |= ZBX_FLAG_LLD_ITEM_UPDATE_USERNAME;
	}

	buffer = zbx_strdup(buffer, item_prototype->password);
	substitute_lld_macros(&buffer, jp_row, lld_macro_paths, ZBX_MACRO_ANY, NULL, 0);
	/* zbx_lrtrim(buffer, ZBX_WHITESPACE); is not missing here */
	if (0 != strcmp(item->password, buffer))
	{
		item->password_orig = item->password;
		item->password = buffer;
		buffer = NULL;
		item->flags |= ZBX_FLAG_LLD_ITEM_UPDATE_PASSWORD;
	}

	buffer = zbx_strdup(buffer, item_prototype->description);
	substitute_lld_macros(&buffer, jp_row, lld_macro_paths, ZBX_MACRO_ANY, NULL, 0);
	zbx_lrtrim(buffer, ZBX_WHITESPACE);
	if (0 != strcmp(item->description, buffer))
	{
		item->description_orig = item->description;
		item->description = buffer;
		buffer = NULL;
		item->flags |= ZBX_FLAG_LLD_ITEM_UPDATE_DESCRIPTION;
	}

	buffer = zbx_strdup(buffer, item_prototype->jmx_endpoint);
	substitute_lld_macros(&buffer, jp_row, lld_macro_paths, ZBX_MACRO_ANY, NULL, 0);
	/* zbx_lrtrim(buffer, ZBX_WHITESPACE); is not missing here */
	if (0 != strcmp(item->jmx_endpoint, buffer))
	{
		item->jmx_endpoint_orig = item->jmx_endpoint;
		item->jmx_endpoint = buffer;
		buffer = NULL;
		item->flags |= ZBX_FLAG_LLD_ITEM_UPDATE_JMX_ENDPOINT;
	}

	buffer = zbx_strdup(buffer, item_prototype->timeout);
	substitute_lld_macros(&buffer, jp_row, lld_macro_paths, ZBX_MACRO_ANY, NULL, 0);
	zbx_lrtrim(buffer, ZBX_WHITESPACE);
	if (0 != strcmp(item->timeout, buffer))
	{
		item->timeout_orig = item->timeout;
		item->timeout = buffer;
		buffer = NULL;
		item->flags |= ZBX_FLAG_LLD_ITEM_UPDATE_TIMEOUT;
	}

	buffer = zbx_strdup(buffer, item_prototype->url);
	substitute_lld_macros(&buffer, jp_row, lld_macro_paths, ZBX_MACRO_ANY, NULL, 0);
	zbx_lrtrim(buffer, ZBX_WHITESPACE);
	if (0 != strcmp(item->url, buffer))
	{
		item->url_orig = item->url;
		item->url = buffer;
		buffer = NULL;
		item->flags |= ZBX_FLAG_LLD_ITEM_UPDATE_URL;
	}

	buffer = zbx_strdup(buffer, item_prototype->query_fields);

	if (FAIL == substitute_macros_in_json_pairs(&buffer, jp_row, lld_macro_paths, err, sizeof(err)))
		*error = zbx_strdcatf(*error, "Cannot update item: %s.\n", err);

	if (0 != strcmp(item->query_fields, buffer))
	{
		item->query_fields_orig = item->query_fields;
		item->query_fields = buffer;
		buffer = NULL;
		item->flags |= ZBX_FLAG_LLD_ITEM_UPDATE_QUERY_FIELDS;
	}

	buffer = zbx_strdup(buffer, item_prototype->posts);

	if (ZBX_POSTTYPE_JSON == item_prototype->post_type)
	{
		substitute_lld_macros(&buffer, jp_row, lld_macro_paths, ZBX_MACRO_JSON, NULL, 0);
	}
	else if (ZBX_POSTTYPE_XML == item_prototype->post_type)
	{
		if (FAIL == substitute_macros_xml(&buffer, NULL, jp_row, lld_macro_paths, err, sizeof(err)))
		{
			zbx_lrtrim(err, ZBX_WHITESPACE);
			*error = zbx_strdcatf(*error, "Cannot update item: %s.\n", err);
		}
	}
	else
		substitute_lld_macros(&buffer, jp_row, lld_macro_paths, ZBX_MACRO_ANY, NULL, 0);
	/* zbx_lrtrim(buffer, ZBX_WHITESPACE); is not missing here */
	if (0 != strcmp(item->posts, buffer))
	{
		item->posts_orig = item->posts;
		item->posts = buffer;
		buffer = NULL;
		item->flags |= ZBX_FLAG_LLD_ITEM_UPDATE_POSTS;
	}

	buffer = zbx_strdup(buffer, item_prototype->status_codes);
	substitute_lld_macros(&buffer, jp_row, lld_macro_paths, ZBX_MACRO_ANY, NULL, 0);
	zbx_lrtrim(buffer, ZBX_WHITESPACE);
	if (0 != strcmp(item->status_codes, buffer))
	{
		item->status_codes_orig = item->status_codes;
		item->status_codes = buffer;
		buffer = NULL;
		item->flags |= ZBX_FLAG_LLD_ITEM_UPDATE_STATUS_CODES;
	}

	buffer = zbx_strdup(buffer, item_prototype->http_proxy);
	substitute_lld_macros(&buffer, jp_row, lld_macro_paths, ZBX_MACRO_ANY, NULL, 0);
	zbx_lrtrim(buffer, ZBX_WHITESPACE);
	if (0 != strcmp(item->http_proxy, buffer))
	{
		item->http_proxy_orig = item->http_proxy;
		item->http_proxy = buffer;
		buffer = NULL;
		item->flags |= ZBX_FLAG_LLD_ITEM_UPDATE_HTTP_PROXY;
	}

	buffer = zbx_strdup(buffer, item_prototype->headers);
	substitute_lld_macros(&buffer, jp_row, lld_macro_paths, ZBX_MACRO_ANY, NULL, 0);
	/*zbx_lrtrim(buffer, ZBX_WHITESPACE); is not missing here */
	if (0 != strcmp(item->headers, buffer))
	{
		item->headers_orig = item->headers;
		item->headers = buffer;
		buffer = NULL;
		item->flags |= ZBX_FLAG_LLD_ITEM_UPDATE_HEADERS;
	}

	buffer = zbx_strdup(buffer, item_prototype->ssl_cert_file);
	substitute_lld_macros(&buffer, jp_row, lld_macro_paths, ZBX_MACRO_ANY, NULL, 0);
	/* zbx_lrtrim(buffer, ZBX_WHITESPACE); is not missing here */
	if (0 != strcmp(item->ssl_cert_file, buffer))
	{
		item->ssl_cert_file_orig = item->ssl_cert_file;
		item->ssl_cert_file = buffer;
		buffer = NULL;
		item->flags |= ZBX_FLAG_LLD_ITEM_UPDATE_SSL_CERT_FILE;
	}

	buffer = zbx_strdup(buffer, item_prototype->ssl_key_file);
	substitute_lld_macros(&buffer, jp_row, lld_macro_paths, ZBX_MACRO_ANY, NULL, 0);
	/* zbx_lrtrim(buffer, ZBX_WHITESPACE); is not missing here */
	if (0 != strcmp(item->ssl_key_file, buffer))
	{
		item->ssl_key_file_orig = item->ssl_key_file;
		item->ssl_key_file = buffer;
		buffer = NULL;
		item->flags |= ZBX_FLAG_LLD_ITEM_UPDATE_SSL_KEY_FILE;
	}

	buffer = zbx_strdup(buffer, item_prototype->ssl_key_password);
	substitute_lld_macros(&buffer, jp_row, lld_macro_paths, ZBX_MACRO_ANY, NULL, 0);
	/* zbx_lrtrim(buffer, ZBX_WHITESPACE); is not missing here */
	if (0 != strcmp(item->ssl_key_password, buffer))
	{
		item->ssl_key_password_orig = item->ssl_key_password;
		item->ssl_key_password = buffer;
		buffer = NULL;
		item->flags |= ZBX_FLAG_LLD_ITEM_UPDATE_SSL_KEY_PASSWORD;
	}

	item->flags |= ZBX_FLAG_LLD_ITEM_DISCOVERED;
	item->lld_row = lld_row;

	zbx_free(buffer);

	zabbix_log(LOG_LEVEL_DEBUG, "End of %s()", __function_name);
}

/******************************************************************************
 *                                                                            *
 * Function: lld_items_make                                                   *
 *                                                                            *
 * Purpose: updates existing items and creates new ones based on item         *
 *          item prototypes and lld data                                      *
 *                                                                            *
 * Parameters: item_prototypes - [IN] the item prototypes                     *
 *             lld_rows        - [IN] the lld data rows                       *
 *             lld_macro_paths - [IN] use json path to extract from jp_row  *
 *             items           - [IN/OUT] sorted list of items                *
 *             items_index     - [OUT] index of items based on prototype ids  *
 *                                     and lld rows. Used to quckly find an   *
 *                                     item by prototype and lld_row.         *
 *             error           - [IN/OUT] the lld error message               *
 *                                                                            *
 ******************************************************************************/
static void	lld_items_make(const zbx_vector_ptr_t *item_prototypes, const zbx_vector_ptr_t *lld_rows,
		const zbx_vector_ptr_t *lld_macro_paths, zbx_vector_ptr_t *items, zbx_hashset_t *items_index,
		char **error)
{
	const char			*__function_name = "lld_items_make";
	int				i, j, index;
	zbx_lld_item_prototype_t	*item_prototype;
	zbx_lld_item_t			*item;
	zbx_lld_row_t			*lld_row;
	zbx_lld_item_index_t		*item_index, item_index_local;
	char				*buffer = NULL;

	zabbix_log(LOG_LEVEL_DEBUG, "In %s()", __function_name);

	/* create the items index */
	for (i = 0; i < item_prototypes->values_num; i++)
	{
		item_prototype = (zbx_lld_item_prototype_t *)item_prototypes->values[i];

		for (j = 0; j < lld_rows->values_num; j++)
			zbx_vector_ptr_append(&item_prototype->lld_rows, lld_rows->values[j]);
	}

	/* Iterate in reverse order because usually the items are created in the same order as     */
	/* incoming lld rows. Iterating in reverse optimizes lld_row removal from item prototypes. */
	for (i = items->values_num - 1; i >= 0; i--)
	{
		item = (zbx_lld_item_t *)items->values[i];

		if (FAIL == (index = zbx_vector_ptr_bsearch(item_prototypes, &item->parent_itemid,
				ZBX_DEFAULT_UINT64_PTR_COMPARE_FUNC)))
		{
			THIS_SHOULD_NEVER_HAPPEN;
			continue;
		}

		item_prototype = (zbx_lld_item_prototype_t *)item_prototypes->values[index];

		for (j = item_prototype->lld_rows.values_num - 1; j >= 0; j--)
		{
			lld_row = (zbx_lld_row_t *)item_prototype->lld_rows.values[j];

			buffer = zbx_strdup(buffer, item->key_proto);

			if (SUCCEED != substitute_key_macros(&buffer, NULL, NULL, &lld_row->jp_row, lld_macro_paths,
					MACRO_TYPE_ITEM_KEY, NULL, 0))
			{
				continue;
			}

			if (0 == strcmp(item->key, buffer))
			{
				item_index_local.parent_itemid = item->parent_itemid;
				item_index_local.lld_row = lld_row;
				item_index_local.item = item;
				zbx_hashset_insert(items_index, &item_index_local, sizeof(item_index_local));

				zbx_vector_ptr_remove_noorder(&item_prototype->lld_rows, j);
				break;
			}
		}
	}

	zbx_free(buffer);

	/* update/create discovered items */
	for (i = 0; i < item_prototypes->values_num; i++)
	{
		item_prototype = (zbx_lld_item_prototype_t *)item_prototypes->values[i];
		item_index_local.parent_itemid = item_prototype->itemid;

		for (j = 0; j < lld_rows->values_num; j++)
		{
			item_index_local.lld_row = (zbx_lld_row_t *)lld_rows->values[j];

			if (NULL == (item_index = (zbx_lld_item_index_t *)zbx_hashset_search(items_index, &item_index_local)))
			{
				if (NULL != (item = lld_item_make(item_prototype, item_index_local.lld_row,
						lld_macro_paths, error)))
				{
					/* add the created item to items vector and update index */
					zbx_vector_ptr_append(items, item);
					item_index_local.item = item;
					zbx_hashset_insert(items_index, &item_index_local, sizeof(item_index_local));
				}
			}
			else
				lld_item_update(item_prototype, item_index_local.lld_row, lld_macro_paths, item_index->item, error);
		}
	}

	zbx_vector_ptr_sort(items, ZBX_DEFAULT_UINT64_PTR_COMPARE_FUNC);

	zabbix_log(LOG_LEVEL_DEBUG, "End of %s():%d items", __function_name, items->values_num);
}

/******************************************************************************
 *                                                                            *
 * Function: substitute_lld_macors_in_preproc_params                          *
 *                                                                            *
 * Purpose: escaping of a symbols in items preprocessing steps for discovery  *
 *          process                                                           *
 *                                                                            *
<<<<<<< HEAD
 * Parameters: pp              - [IN] the item preprocessing step             *
 *             lld_row         - [IN] lld source value                        *
 *             lld_macro_paths - [IN] use json path to extract from jp_row    *
 *             item_key        - [IN] Item name for logging                   *
 *             sub_params      - [IN/OUT] the pp params value after substitute*
 *             error           - [IN/OUT] the lld error message               *
 *                                                                            *
 * Return value: SUCCEED - if preprocessing steps are valid                   *
 *               FAIL    - if substitute_lld_macros fails                     *
 *                                                                            *
 ******************************************************************************/
static int	lld_items_preproc_step_esc(const zbx_lld_item_preproc_t * pp, const zbx_lld_row_t * lld_row,
		const zbx_vector_ptr_t *lld_macros, const char *item_key, char **sub_params, char **error)
=======
 * Parameters: type       - [IN] the item preprocessing step type             *
 *             lld_row    - [IN] lld source value                             *
 *             sub_params - [IN/OUT] the preprocessing parameters             *
 *                                                                            *
 ******************************************************************************/
static void	substitute_lld_macors_in_preproc_params(int type, const zbx_lld_row_t *lld_row, char **sub_params)
>>>>>>> 48a01449
{
	if (ZBX_PREPROC_REGSUB == type ||
			ZBX_PREPROC_VALIDATE_REGEX == type ||
			ZBX_PREPROC_VALIDATE_NOT_REGEX == type ||
			ZBX_PREPROC_ERROR_FIELD_REGEX == type)
	{
		char	*param1 = NULL, *param2 = NULL;
		size_t	sub_params_size;

		zbx_strsplit(*sub_params, '\n', &param1, &param2);

		if (NULL == param2)
		{
			zbx_free(param1);
			zabbix_log(LOG_LEVEL_ERR, "Invalid preprocessing parameters: %s.", *sub_params);
			THIS_SHOULD_NEVER_HAPPEN;
			return;
		}

		substitute_lld_macros(&param1, &lld_row->jp_row, ZBX_MACRO_ANY | ZBX_TOKEN_REGEXP, NULL, 0);
		substitute_lld_macros(&param2, &lld_row->jp_row, ZBX_MACRO_ANY | ZBX_TOKEN_REGEXP_OUTPUT, NULL, 0);

<<<<<<< HEAD
	if (SUCCEED != (ret = substitute_lld_macros(sub_params, &lld_row->jp_row, lld_macros, token_type, err, sizeof(err))))
	{
		*error = zbx_strdcatf(*error, "Item \"%s\" was not created. Invalid value for preprocessing step #%d: "
				"%s.\n", item_key, pp->step, err);
		zbx_free(*sub_params);
=======
		sub_params_size = strlen(param1) + strlen(param2) + 2;
		*sub_params = (char*)zbx_realloc(*sub_params, sub_params_size);

		zbx_snprintf(*sub_params, sub_params_size, "%s\n%s", param1, param2);

		zbx_free(param1);
		zbx_free(param2);
>>>>>>> 48a01449
	}
	else
	{
		int	token_type = ZBX_MACRO_ANY;

		if (ZBX_PREPROC_XPATH == type || ZBX_PREPROC_ERROR_FIELD_XML == type)
		{
			token_type |= ZBX_TOKEN_XPATH;
		}

		substitute_lld_macros(sub_params, &lld_row->jp_row, token_type, NULL, 0);
	}
}

/******************************************************************************
 *                                                                            *
 * Function: lld_items_preproc_make                                           *
 *                                                                            *
 * Purpose: updates existing items preprocessing operations and create new    *
 *          based on item item prototypes                                     *
 *                                                                            *
 * Parameters: item_prototypes - [IN] the item prototypes                     *
 *             lld_macro_paths - [IN] use json path to extract from jp_row    *
 *             items           - [IN/OUT] sorted list of items                *
 *                                                                            *
 ******************************************************************************/
<<<<<<< HEAD
static void	lld_items_preproc_make(const zbx_vector_ptr_t *item_prototypes, const zbx_vector_ptr_t *lld_macro_paths,
		zbx_vector_ptr_t *items, char **error)
=======
static void	lld_items_preproc_make(const zbx_vector_ptr_t *item_prototypes, zbx_vector_ptr_t *items)
>>>>>>> 48a01449
{
	int				i, j, index, preproc_num;
	zbx_lld_item_t			*item;
	zbx_lld_item_prototype_t	*item_proto;
	zbx_lld_item_preproc_t		*ppsrc, *ppdst;
	char				*buffer = NULL;

	for (i = 0; i < items->values_num; i++)
	{
		item = (zbx_lld_item_t *)items->values[i];

		if (0 == (item->flags & ZBX_FLAG_LLD_ITEM_DISCOVERED))
			continue;

		if (FAIL == (index = zbx_vector_ptr_bsearch(item_prototypes, &item->parent_itemid,
				ZBX_DEFAULT_UINT64_PTR_COMPARE_FUNC)))
		{
			THIS_SHOULD_NEVER_HAPPEN;
			continue;
		}

		zbx_vector_ptr_sort(&item->preproc_ops, lld_item_preproc_sort_by_step);

		item_proto = (zbx_lld_item_prototype_t *)item_prototypes->values[index];

		preproc_num = MAX(item->preproc_ops.values_num, item_proto->preproc_ops.values_num);

		for (j = 0; j < preproc_num; j++)
		{
			if (j >= item->preproc_ops.values_num)
			{
				ppsrc = (zbx_lld_item_preproc_t *)item_proto->preproc_ops.values[j];
				ppdst = (zbx_lld_item_preproc_t *)zbx_malloc(NULL, sizeof(zbx_lld_item_preproc_t));
				ppdst->item_preprocid = 0;
				ppdst->flags = ZBX_FLAG_LLD_ITEM_PREPROC_DISCOVERED | ZBX_FLAG_LLD_ITEM_PREPROC_UPDATE;
				ppdst->step = ppsrc->step;
				ppdst->type = ppsrc->type;
				ppdst->params = zbx_strdup(NULL, ppsrc->params);
				ppdst->error_handler = ppsrc->error_handler;
				ppdst->error_handler_params = zbx_strdup(NULL, ppsrc->error_handler_params);

<<<<<<< HEAD
				if (SUCCEED != lld_items_preproc_step_esc(ppsrc, item->lld_row, lld_macro_paths, item->key,
						&sub_params, error))
				{
					zbx_free(ppdst);
					item->flags &= ~ZBX_FLAG_LLD_ITEM_DISCOVERED;
					break;
				}
=======
				substitute_lld_macors_in_preproc_params(ppsrc->type, item->lld_row, &ppdst->params);
				substitute_lld_macros(&ppdst->error_handler_params, &item->lld_row->jp_row,
						ZBX_MACRO_ANY, NULL, 0);
>>>>>>> 48a01449

				zbx_vector_ptr_append(&item->preproc_ops, ppdst);
				continue;
			}

			ppdst = (zbx_lld_item_preproc_t *)item->preproc_ops.values[j];

			if (j >= item_proto->preproc_ops.values_num)
			{
				ppdst->flags &= ~ZBX_FLAG_LLD_ITEM_PREPROC_DISCOVERED;
				continue;
			}

			ppsrc = (zbx_lld_item_preproc_t *)item_proto->preproc_ops.values[j];

			ppdst->flags |= ZBX_FLAG_LLD_ITEM_PREPROC_DISCOVERED;

			if (ppdst->type != ppsrc->type)
			{
				ppdst->type = ppsrc->type;
				ppdst->flags |= ZBX_FLAG_LLD_ITEM_PREPROC_UPDATE_TYPE;
			}

<<<<<<< HEAD
			if (SUCCEED != lld_items_preproc_step_esc(ppsrc, item->lld_row, lld_macro_paths, item->key,
					&sub_params, error))
			{
				item->flags &= ~ZBX_FLAG_LLD_ITEM_DISCOVERED;
				break;
			}
=======
			buffer = zbx_strdup(buffer, ppsrc->params);
			substitute_lld_macors_in_preproc_params(ppsrc->type, item->lld_row, &buffer);
>>>>>>> 48a01449

			if (0 != strcmp(ppdst->params, buffer))
			{
				zbx_free(ppdst->params);
				ppdst->params = buffer;
				buffer = NULL;
				ppdst->flags |= ZBX_FLAG_LLD_ITEM_PREPROC_UPDATE_PARAMS;
			}

			if (ppdst->error_handler != ppsrc->error_handler)
			{
				ppdst->error_handler = ppsrc->error_handler;
				ppdst->flags |= ZBX_FLAG_LLD_ITEM_PREPROC_UPDATE_ERROR_HANDLER;
			}

			buffer = zbx_strdup(buffer, ppsrc->error_handler_params);
			substitute_lld_macros(&buffer, &item->lld_row->jp_row, ZBX_MACRO_ANY, NULL, 0);

			if (0 != strcmp(ppdst->error_handler_params, buffer))
			{
				zbx_free(ppdst->error_handler_params);
				ppdst->error_handler_params = buffer;
				buffer = NULL;
				ppdst->flags |= ZBX_FLAG_LLD_ITEM_PREPROC_UPDATE_ERROR_HANDLER_PARAMS;
			}
			else
				zbx_free(buffer);
		}
	}
}

/******************************************************************************
 *                                                                            *
 * Function: lld_item_save                                                    *
 *                                                                            *
 * Purpose: recursively prepare LLD item bulk insert if any and               *
 *          update dependent items with their masters                         *
 *                                                                            *
 * Parameters: hostid               - [IN] parent host id                     *
 *             item_prototypes      - [IN] item prototypes                    *
 *             item                 - [IN/OUT] item to be saved and set       *
 *                                             master for dependentent items  *
 *             itemid               - [IN/OUT] item id used for insert        *
 *                                             operations                     *
 *             itemdiscoveryid      - [IN/OUT] item discovery id used for     *
 *                                             insert operations              *
 *             db_insert            - [IN] prepared item bulk insert          *
 *             db_insert_idiscovery - [IN] prepared item discovery bulk       *
 *                                         insert                             *
 *                                                                            *
 ******************************************************************************/
static void	lld_item_save(zbx_uint64_t hostid, const zbx_vector_ptr_t *item_prototypes, zbx_lld_item_t *item,
		zbx_uint64_t *itemid, zbx_uint64_t *itemdiscoveryid, zbx_db_insert_t *db_insert,
		zbx_db_insert_t *db_insert_idiscovery)
{
	int	index;

	if (0 == (item->flags & ZBX_FLAG_LLD_ITEM_DISCOVERED))
		return;

	if (FAIL == (index = zbx_vector_ptr_bsearch(item_prototypes, &item->parent_itemid,
			ZBX_DEFAULT_UINT64_PTR_COMPARE_FUNC)))
	{
		THIS_SHOULD_NEVER_HAPPEN;
		return;
	}

	if (0 == item->itemid)
	{
		const zbx_lld_item_prototype_t	*item_prototype;

		item_prototype = (zbx_lld_item_prototype_t *)item_prototypes->values[index];
		item->itemid = (*itemid)++;

		zbx_db_insert_add_values(db_insert, item->itemid, item->name, item->key, hostid,
				(int)item_prototype->type, (int)item_prototype->value_type,
				item->delay, item->history, item->trends,
				(int)item_prototype->status, item_prototype->trapper_hosts, item->units,
				item_prototype->formula, item_prototype->logtimefmt, item_prototype->valuemapid,
				item->params, item->ipmi_sensor, item_prototype->snmp_community, item->snmp_oid,
				item_prototype->port, item_prototype->snmpv3_securityname,
				(int)item_prototype->snmpv3_securitylevel,
				(int)item_prototype->snmpv3_authprotocol, item_prototype->snmpv3_authpassphrase,
				(int)item_prototype->snmpv3_privprotocol, item_prototype->snmpv3_privpassphrase,
				(int)item_prototype->authtype, item->username,
				item->password, item_prototype->publickey, item_prototype->privatekey,
				item->description, item_prototype->interfaceid, (int)ZBX_FLAG_DISCOVERY_CREATED,
				item_prototype->snmpv3_contextname, item->jmx_endpoint, item->master_itemid,
				item->timeout, item->url, item->query_fields, item->posts, item->status_codes,
				item_prototype->follow_redirects, item_prototype->post_type, item->http_proxy,
				item->headers, item_prototype->retrieve_mode, item_prototype->request_method,
				item_prototype->output_format, item->ssl_cert_file, item->ssl_key_file,
				item->ssl_key_password, item_prototype->verify_peer, item_prototype->verify_host,
				item_prototype->allow_traps);

		zbx_db_insert_add_values(db_insert_idiscovery, (*itemdiscoveryid)++, item->itemid,
				item->parent_itemid, item_prototype->key);
	}

	for (index = 0; index < item->dependent_items.values_num; index++)
	{
		zbx_lld_item_t	*dependent;

		dependent = (zbx_lld_item_t *)item->dependent_items.values[index];
		dependent->master_itemid = item->itemid;
		lld_item_save(hostid, item_prototypes, dependent, itemid, itemdiscoveryid, db_insert,
				db_insert_idiscovery);
	}
}

/******************************************************************************
 *                                                                            *
 * Function: lld_item_prepare_update                                          *
 *                                                                            *
 * Purpose: prepare sql to update LLD item                                    *
 *                                                                            *
 * Parameters: hostid               - [IN] parent host id                     *
 *             item_prototypes      - [IN] item prototypes                    *
 *             item                 - [IN] item to be updated                 *
 *             sql                  - [IN/OUT] sql buffer pointer used for    *
 *                                             update operations              *
 *             sql_alloc            - [IN/OUT] sql buffer already allocated   *
 *                                             memory                         *
 *             sql_offset           - [IN/OUT] offset for writing within sql  *
 *                                             buffer                         *
 *                                                                            *
 ******************************************************************************/
static void	lld_item_prepare_update(const zbx_vector_ptr_t *item_prototypes, const zbx_lld_item_t *item, char **sql,
		size_t *sql_alloc, size_t *sql_offset)
{
	const zbx_lld_item_prototype_t	*item_prototype;
	char				*value_esc;
	const char			*d = "";
	int				index;

	if (0 == (item->flags & ZBX_FLAG_LLD_ITEM_DISCOVERED) || 0 == (item->flags & ZBX_FLAG_LLD_ITEM_UPDATE))
		return;

	if (FAIL == (index = zbx_vector_ptr_bsearch(item_prototypes, &item->parent_itemid,
			ZBX_DEFAULT_UINT64_PTR_COMPARE_FUNC)))
	{
		THIS_SHOULD_NEVER_HAPPEN;
		return;
	}

	item_prototype = item_prototypes->values[index];

	zbx_strcpy_alloc(sql, sql_alloc, sql_offset, "update items set ");
	if (0 != (item->flags & ZBX_FLAG_LLD_ITEM_UPDATE_NAME))
	{
		value_esc = DBdyn_escape_string(item->name);
		zbx_snprintf_alloc(sql, sql_alloc, sql_offset, "name='%s'", value_esc);
		zbx_free(value_esc);
		d = ",";
	}
	if (0 != (item->flags & ZBX_FLAG_LLD_ITEM_UPDATE_KEY))
	{
		value_esc = DBdyn_escape_string(item->key);
		zbx_snprintf_alloc(sql, sql_alloc, sql_offset, "%skey_='%s'", d, value_esc);
		zbx_free(value_esc);
		d = ",";
	}
	if (0 != (item->flags & ZBX_FLAG_LLD_ITEM_UPDATE_TYPE))
	{
		zbx_snprintf_alloc(sql, sql_alloc, sql_offset, "%stype=%d", d, (int)item_prototype->type);
		d = ",";
	}
	if (0 != (item->flags & ZBX_FLAG_LLD_ITEM_UPDATE_VALUE_TYPE))
	{
		zbx_snprintf_alloc(sql, sql_alloc, sql_offset, "%svalue_type=%d", d, (int)item_prototype->value_type);
		d = ",";
	}
	if (0 != (item->flags & ZBX_FLAG_LLD_ITEM_UPDATE_DELAY))
	{
		value_esc = DBdyn_escape_string(item->delay);
		zbx_snprintf_alloc(sql, sql_alloc, sql_offset, "%sdelay='%s'", d, value_esc);
		zbx_free(value_esc);
		d = ",";
	}
	if (0 != (item->flags & ZBX_FLAG_LLD_ITEM_UPDATE_HISTORY))
	{
		value_esc = DBdyn_escape_string(item->history);
		zbx_snprintf_alloc(sql, sql_alloc, sql_offset, "%shistory='%s'", d, value_esc);
		zbx_free(value_esc);
		d = ",";
	}
	if (0 != (item->flags & ZBX_FLAG_LLD_ITEM_UPDATE_TRENDS))
	{
		value_esc = DBdyn_escape_string(item->trends);
		zbx_snprintf_alloc(sql, sql_alloc, sql_offset, "%strends='%s'", d, value_esc);
		zbx_free(value_esc);
		d = ",";
	}
	if (0 != (item->flags & ZBX_FLAG_LLD_ITEM_UPDATE_TRAPPER_HOSTS))
	{
		value_esc = DBdyn_escape_string(item_prototype->trapper_hosts);
		zbx_snprintf_alloc(sql, sql_alloc, sql_offset, "%strapper_hosts='%s'", d, value_esc);
		zbx_free(value_esc);
		d = ",";
	}
	if (0 != (item->flags & ZBX_FLAG_LLD_ITEM_UPDATE_UNITS))
	{
		value_esc = DBdyn_escape_string(item->units);
		zbx_snprintf_alloc(sql, sql_alloc, sql_offset, "%sunits='%s'", d, value_esc);
		zbx_free(value_esc);
		d = ",";
	}
	if (0 != (item->flags & ZBX_FLAG_LLD_ITEM_UPDATE_FORMULA))
	{
		value_esc = DBdyn_escape_string(item_prototype->formula);
		zbx_snprintf_alloc(sql, sql_alloc, sql_offset, "%sformula='%s'", d, value_esc);
		zbx_free(value_esc);
		d = ",";
	}
	if (0 != (item->flags & ZBX_FLAG_LLD_ITEM_UPDATE_LOGTIMEFMT))
	{
		value_esc = DBdyn_escape_string(item_prototype->logtimefmt);
		zbx_snprintf_alloc(sql, sql_alloc, sql_offset, "%slogtimefmt='%s'", d, value_esc);
		zbx_free(value_esc);
		d = ",";
	}
	if (0 != (item->flags & ZBX_FLAG_LLD_ITEM_UPDATE_VALUEMAPID))
	{
		zbx_snprintf_alloc(sql, sql_alloc, sql_offset, "%svaluemapid=%s",
				d, DBsql_id_ins(item_prototype->valuemapid));
		d = ",";
	}
	if (0 != (item->flags & ZBX_FLAG_LLD_ITEM_UPDATE_PARAMS))
	{
		value_esc = DBdyn_escape_string(item->params);
		zbx_snprintf_alloc(sql, sql_alloc, sql_offset, "%sparams='%s'", d, value_esc);
		zbx_free(value_esc);
		d = ",";
	}
	if (0 != (item->flags & ZBX_FLAG_LLD_ITEM_UPDATE_IPMI_SENSOR))
	{
		value_esc = DBdyn_escape_string(item->ipmi_sensor);
		zbx_snprintf_alloc(sql, sql_alloc, sql_offset, "%sipmi_sensor='%s'", d, value_esc);
		zbx_free(value_esc);
		d = ",";
	}
	if (0 != (item->flags & ZBX_FLAG_LLD_ITEM_UPDATE_SNMP_COMMUNITY))
	{
		value_esc = DBdyn_escape_string(item_prototype->snmp_community);
		zbx_snprintf_alloc(sql, sql_alloc, sql_offset, "%ssnmp_community='%s'", d, value_esc);
		zbx_free(value_esc);
		d = ",";
	}
	if (0 != (item->flags & ZBX_FLAG_LLD_ITEM_UPDATE_SNMP_OID))
	{
		value_esc = DBdyn_escape_string(item->snmp_oid);
		zbx_snprintf_alloc(sql, sql_alloc, sql_offset, "%ssnmp_oid='%s'", d, value_esc);
		zbx_free(value_esc);
		d = ",";
	}
	if (0 != (item->flags & ZBX_FLAG_LLD_ITEM_UPDATE_PORT))
	{
		value_esc = DBdyn_escape_string(item_prototype->port);
		zbx_snprintf_alloc(sql, sql_alloc, sql_offset, "%sport='%s'", d, value_esc);
		zbx_free(value_esc);
		d = ",";
	}
	if (0 != (item->flags & ZBX_FLAG_LLD_ITEM_UPDATE_SNMPV3_SECURITYNAME))
	{
		value_esc = DBdyn_escape_string(item_prototype->snmpv3_securityname);
		zbx_snprintf_alloc(sql, sql_alloc, sql_offset, "%ssnmpv3_securityname='%s'", d, value_esc);
		zbx_free(value_esc);
		d = ",";
	}
	if (0 != (item->flags & ZBX_FLAG_LLD_ITEM_UPDATE_SNMPV3_SECURITYLEVEL))
	{
		zbx_snprintf_alloc(sql, sql_alloc, sql_offset, "%ssnmpv3_securitylevel=%d", d,
				(int)item_prototype->snmpv3_securitylevel);
		d = ",";
	}
	if (0 != (item->flags & ZBX_FLAG_LLD_ITEM_UPDATE_SNMPV3_AUTHPROTOCOL))
	{
		zbx_snprintf_alloc(sql, sql_alloc, sql_offset, "%ssnmpv3_authprotocol=%d", d,
				(int)item_prototype->snmpv3_authprotocol);
		d = ",";
	}
	if (0 != (item->flags & ZBX_FLAG_LLD_ITEM_UPDATE_SNMPV3_AUTHPASSPHRASE))
	{
		value_esc = DBdyn_escape_string(item_prototype->snmpv3_authpassphrase);
		zbx_snprintf_alloc(sql, sql_alloc, sql_offset, "%ssnmpv3_authpassphrase='%s'", d, value_esc);
		zbx_free(value_esc);
		d = ",";
	}
	if (0 != (item->flags & ZBX_FLAG_LLD_ITEM_UPDATE_SNMPV3_PRIVPROTOCOL))
	{
		zbx_snprintf_alloc(sql, sql_alloc, sql_offset, "%ssnmpv3_privprotocol=%d", d,
				(int)item_prototype->snmpv3_privprotocol);
		d = ",";
	}
	if (0 != (item->flags & ZBX_FLAG_LLD_ITEM_UPDATE_SNMPV3_PRIVPASSPHRASE))
	{
		value_esc = DBdyn_escape_string(item_prototype->snmpv3_privpassphrase);
		zbx_snprintf_alloc(sql, sql_alloc, sql_offset, "%ssnmpv3_privpassphrase='%s'", d, value_esc);
		zbx_free(value_esc);
		d = ",";
	}
	if (0 != (item->flags & ZBX_FLAG_LLD_ITEM_UPDATE_AUTHTYPE))
	{
		zbx_snprintf_alloc(sql, sql_alloc, sql_offset, "%sauthtype=%d", d, (int)item_prototype->authtype);
		d = ",";
	}
	if (0 != (item->flags & ZBX_FLAG_LLD_ITEM_UPDATE_USERNAME))
	{
		value_esc = DBdyn_escape_string(item->username);
		zbx_snprintf_alloc(sql, sql_alloc, sql_offset, "%susername='%s'", d, value_esc);
		zbx_free(value_esc);
		d = ",";
	}
	if (0 != (item->flags & ZBX_FLAG_LLD_ITEM_UPDATE_PASSWORD))
	{
		value_esc = DBdyn_escape_string(item->password);
		zbx_snprintf_alloc(sql, sql_alloc, sql_offset, "%spassword='%s'", d, value_esc);
		zbx_free(value_esc);
		d = ",";
	}
	if (0 != (item->flags & ZBX_FLAG_LLD_ITEM_UPDATE_PUBLICKEY))
	{
		value_esc = DBdyn_escape_string(item_prototype->publickey);
		zbx_snprintf_alloc(sql, sql_alloc, sql_offset, "%spublickey='%s'", d, value_esc);
		zbx_free(value_esc);
		d = ",";
	}
	if (0 != (item->flags & ZBX_FLAG_LLD_ITEM_UPDATE_PRIVATEKEY))
	{
		value_esc = DBdyn_escape_string(item_prototype->privatekey);
		zbx_snprintf_alloc(sql, sql_alloc, sql_offset, "%sprivatekey='%s'", d, value_esc);
		zbx_free(value_esc);
		d = ",";
	}
	if (0 != (item->flags & ZBX_FLAG_LLD_ITEM_UPDATE_DESCRIPTION))
	{
		value_esc = DBdyn_escape_string(item->description);
		zbx_snprintf_alloc(sql, sql_alloc, sql_offset, "%sdescription='%s'", d, value_esc);
		zbx_free(value_esc);
		d = ",";

	}
	if (0 != (item->flags & ZBX_FLAG_LLD_ITEM_UPDATE_INTERFACEID))
	{
		zbx_snprintf_alloc(sql, sql_alloc, sql_offset, "%sinterfaceid=%s",
				d, DBsql_id_ins(item_prototype->interfaceid));
		d = ",";
	}
	if (0 != (item->flags & ZBX_FLAG_LLD_ITEM_UPDATE_SNMPV3_CONTEXTNAME))
	{
		value_esc = DBdyn_escape_string(item_prototype->snmpv3_contextname);
		zbx_snprintf_alloc(sql, sql_alloc, sql_offset, "%ssnmpv3_contextname='%s'", d, value_esc);
		zbx_free(value_esc);
		d = ",";
	}
	if (0 != (item->flags & ZBX_FLAG_LLD_ITEM_UPDATE_JMX_ENDPOINT))
	{
		value_esc = DBdyn_escape_string(item->jmx_endpoint);
		zbx_snprintf_alloc(sql, sql_alloc, sql_offset, "%sjmx_endpoint='%s'", d, value_esc);
		zbx_free(value_esc);
		d = ",";
	}
	if (0 != (item->flags & ZBX_FLAG_LLD_ITEM_UPDATE_MASTER_ITEM))
	{
		zbx_snprintf_alloc(sql, sql_alloc, sql_offset, "%smaster_itemid=%s",
				d, DBsql_id_ins(item->master_itemid));
		d = ",";
	}
	if (0 != (item->flags & ZBX_FLAG_LLD_ITEM_UPDATE_TIMEOUT))
	{
		value_esc = DBdyn_escape_string(item->timeout);
		zbx_snprintf_alloc(sql, sql_alloc, sql_offset, "%stimeout='%s'", d, value_esc);
		zbx_free(value_esc);
		d = ",";
	}
	if (0 != (item->flags & ZBX_FLAG_LLD_ITEM_UPDATE_URL))
	{
		value_esc = DBdyn_escape_string(item->url);
		zbx_snprintf_alloc(sql, sql_alloc, sql_offset, "%surl='%s'", d, value_esc);
		zbx_free(value_esc);
		d = ",";
	}
	if (0 != (item->flags & ZBX_FLAG_LLD_ITEM_UPDATE_QUERY_FIELDS))
	{
		value_esc = DBdyn_escape_string(item->query_fields);
		zbx_snprintf_alloc(sql, sql_alloc, sql_offset, "%squery_fields='%s'", d, value_esc);
		zbx_free(value_esc);
		d = ",";
	}
	if (0 != (item->flags & ZBX_FLAG_LLD_ITEM_UPDATE_POSTS))
	{
		value_esc = DBdyn_escape_string(item->posts);
		zbx_snprintf_alloc(sql, sql_alloc, sql_offset, "%sposts='%s'", d, value_esc);
		zbx_free(value_esc);
		d = ",";
	}
	if (0 != (item->flags & ZBX_FLAG_LLD_ITEM_UPDATE_STATUS_CODES))
	{
		value_esc = DBdyn_escape_string(item->status_codes);
		zbx_snprintf_alloc(sql, sql_alloc, sql_offset, "%sstatus_codes='%s'", d, value_esc);
		zbx_free(value_esc);
		d = ",";
	}
	if (0 != (item->flags & ZBX_FLAG_LLD_ITEM_UPDATE_FOLLOW_REDIRECTS))
	{
		zbx_snprintf_alloc(sql, sql_alloc, sql_offset, "%sfollow_redirects=%d", d,
				(int)item_prototype->follow_redirects);
		d = ",";
	}
	if (0 != (item->flags & ZBX_FLAG_LLD_ITEM_UPDATE_POST_TYPE))
	{
		zbx_snprintf_alloc(sql, sql_alloc, sql_offset, "%spost_type=%d", d, (int)item_prototype->post_type);
		d = ",";
	}
	if (0 != (item->flags & ZBX_FLAG_LLD_ITEM_UPDATE_HTTP_PROXY))
	{
		value_esc = DBdyn_escape_string(item->http_proxy);
		zbx_snprintf_alloc(sql, sql_alloc, sql_offset, "%shttp_proxy='%s'", d, value_esc);
		zbx_free(value_esc);
		d = ",";
	}
	if (0 != (item->flags & ZBX_FLAG_LLD_ITEM_UPDATE_HEADERS))
	{
		value_esc = DBdyn_escape_string(item->headers);
		zbx_snprintf_alloc(sql, sql_alloc, sql_offset, "%sheaders='%s'", d, value_esc);
		zbx_free(value_esc);
		d = ",";
	}
	if (0 != (item->flags & ZBX_FLAG_LLD_ITEM_UPDATE_RETRIEVE_MODE))
	{
		zbx_snprintf_alloc(sql, sql_alloc, sql_offset, "%sretrieve_mode=%d", d,
				(int)item_prototype->retrieve_mode);
		d = ",";
	}
	if (0 != (item->flags & ZBX_FLAG_LLD_ITEM_UPDATE_REQUEST_METHOD))
	{
		zbx_snprintf_alloc(sql, sql_alloc, sql_offset, "%srequest_method=%d", d,
				(int)item_prototype->request_method);
		d = ",";
	}
	if (0 != (item->flags & ZBX_FLAG_LLD_ITEM_UPDATE_OUTPUT_FORMAT))
	{
		zbx_snprintf_alloc(sql, sql_alloc, sql_offset, "%soutput_format=%d", d,
				(int)item_prototype->output_format);
		d = ",";
	}
	if (0 != (item->flags & ZBX_FLAG_LLD_ITEM_UPDATE_SSL_CERT_FILE))
	{
		value_esc = DBdyn_escape_string(item->ssl_cert_file);
		zbx_snprintf_alloc(sql, sql_alloc, sql_offset, "%sssl_cert_file='%s'", d, value_esc);
		zbx_free(value_esc);
		d = ",";
	}
	if (0 != (item->flags & ZBX_FLAG_LLD_ITEM_UPDATE_SSL_KEY_FILE))
	{
		value_esc = DBdyn_escape_string(item->ssl_key_file);
		zbx_snprintf_alloc(sql, sql_alloc, sql_offset, "%sssl_key_file='%s'", d, value_esc);
		zbx_free(value_esc);
		d = ",";
	}
	if (0 != (item->flags & ZBX_FLAG_LLD_ITEM_UPDATE_SSL_KEY_PASSWORD))
	{
		value_esc = DBdyn_escape_string(item->ssl_key_password);
		zbx_snprintf_alloc(sql, sql_alloc, sql_offset, "%sssl_key_password='%s'", d, value_esc);
		zbx_free(value_esc);
		d = ",";
	}
	if (0 != (item->flags & ZBX_FLAG_LLD_ITEM_UPDATE_VERIFY_PEER))
	{
		zbx_snprintf_alloc(sql, sql_alloc, sql_offset, "%sverify_peer=%d", d, (int)item_prototype->verify_peer);
		d = ",";
	}
	if (0 != (item->flags & ZBX_FLAG_LLD_ITEM_UPDATE_VERIFY_HOST))
	{
		zbx_snprintf_alloc(sql, sql_alloc, sql_offset, "%sverify_host=%d", d, (int)item_prototype->verify_host);
		d = ",";
	}
	if (0 != (item->flags & ZBX_FLAG_LLD_ITEM_UPDATE_ALLOW_TRAPS))
	{
		zbx_snprintf_alloc(sql, sql_alloc, sql_offset, "%sallow_traps=%d", d, (int)item_prototype->allow_traps);
	}

	zbx_snprintf_alloc(sql, sql_alloc, sql_offset, " where itemid=" ZBX_FS_UI64 ";\n", item->itemid);

	if (0 != (item->flags & ZBX_FLAG_LLD_ITEM_UPDATE_KEY))
	{
		value_esc = DBdyn_escape_string(item_prototype->key);
		zbx_snprintf_alloc(sql, sql_alloc, sql_offset,
				"update item_discovery"
				" set key_='%s'"
				" where itemid=" ZBX_FS_UI64 ";\n",
				value_esc, item->itemid);
		zbx_free(value_esc);
	}
}

/******************************************************************************
 *                                                                            *
 * Function: lld_items_save                                                   *
 *                                                                            *
 * Parameters: hostid          - [IN] parent host id                          *
 *             item_prototypes - [IN] item prototypes                         *
 *             items           - [IN/OUT] items to save                       *
 *             items_index     - [IN] LLD item index                          *
 *             host_locked     - [IN/OUT] host record is locked               *
 *                                                                            *
 * Return value: SUCCEED - if items were successfully saved or saving was not *
 *                         necessary                                          *
 *               FAIL    - items cannot be saved                              *
 *                                                                            *
 ******************************************************************************/
static int	lld_items_save(zbx_uint64_t hostid, const zbx_vector_ptr_t *item_prototypes, zbx_vector_ptr_t *items,
		zbx_hashset_t *items_index, int *host_locked)
{
	const char		*__function_name = "lld_items_save";

	int			ret = SUCCEED, i, new_items = 0, upd_items = 0;
	zbx_lld_item_t		*item;
	zbx_uint64_t		itemid, itemdiscoveryid;
	zbx_db_insert_t		db_insert, db_insert_idiscovery;
	zbx_lld_item_index_t	item_index_local;

	zabbix_log(LOG_LEVEL_DEBUG, "In %s()", __function_name);

	if (0 == items->values_num)
		goto out;

	for (i = 0; i < items->values_num; i++)
	{
		item = (zbx_lld_item_t *)items->values[i];

		if (0 == (item->flags & ZBX_FLAG_LLD_ITEM_DISCOVERED))
			continue;

		if (0 == item->itemid)
			new_items++;
		else if (0 != (item->flags & ZBX_FLAG_LLD_ITEM_UPDATE))
			upd_items++;
	}

	if (0 == new_items && 0 == upd_items)
		goto out;

	if (0 == *host_locked)
	{
		if (SUCCEED != DBlock_hostid(hostid))
		{
			/* the host was removed while processing lld rule */
			ret = FAIL;
			goto out;
		}

		*host_locked = 1;
	}

	if (0 != new_items)
	{
		itemid = DBget_maxid_num("items", new_items);
		itemdiscoveryid = DBget_maxid_num("item_discovery", new_items);

		zbx_db_insert_prepare(&db_insert, "items", "itemid", "name", "key_", "hostid", "type", "value_type",
				"delay", "history", "trends", "status", "trapper_hosts",
				"units", "formula", "logtimefmt", "valuemapid", "params",
				"ipmi_sensor", "snmp_community", "snmp_oid", "port", "snmpv3_securityname",
				"snmpv3_securitylevel", "snmpv3_authprotocol", "snmpv3_authpassphrase",
				"snmpv3_privprotocol", "snmpv3_privpassphrase", "authtype", "username", "password",
				"publickey", "privatekey", "description", "interfaceid", "flags", "snmpv3_contextname",
				"jmx_endpoint", "master_itemid", "timeout", "url", "query_fields", "posts",
				"status_codes", "follow_redirects", "post_type", "http_proxy", "headers",
				"retrieve_mode", "request_method", "output_format", "ssl_cert_file", "ssl_key_file",
				"ssl_key_password", "verify_peer", "verify_host", "allow_traps", NULL);

		zbx_db_insert_prepare(&db_insert_idiscovery, "item_discovery", "itemdiscoveryid", "itemid",
				"parent_itemid", "key_", NULL);
	}

	for (i = 0; i < items->values_num; i++)
	{
		item = (zbx_lld_item_t *)items->values[i];

		/* dependent items based on item prototypes are saved within recursive lld_item_save calls while */
		/* saving master item */
		if (0 == item->master_itemid)
		{
			lld_item_save(hostid, item_prototypes, item, &itemid, &itemdiscoveryid, &db_insert,
					&db_insert_idiscovery);
		}
		else
		{
			item_index_local.parent_itemid = item->master_itemid;
			item_index_local.lld_row = (zbx_lld_row_t *)item->lld_row;

			/* dependent item based on host item should be saved */
			if (NULL == zbx_hashset_search(items_index, &item_index_local))
			{
				lld_item_save(hostid, item_prototypes, item, &itemid, &itemdiscoveryid, &db_insert,
						&db_insert_idiscovery);
			}
		}

	}

	if (0 != new_items)
	{
		zbx_db_insert_execute(&db_insert);
		zbx_db_insert_clean(&db_insert);

		zbx_db_insert_execute(&db_insert_idiscovery);
		zbx_db_insert_clean(&db_insert_idiscovery);

		zbx_vector_ptr_sort(items, ZBX_DEFAULT_UINT64_PTR_COMPARE_FUNC);
	}

	if (0 != upd_items)
	{
		char	*sql = NULL;
		size_t	sql_alloc = 8 * ZBX_KIBIBYTE, sql_offset = 0;

		sql = (char*)zbx_malloc(NULL, sql_alloc);
		DBbegin_multiple_update(&sql, &sql_alloc, &sql_offset);

		for (i = 0; i < items->values_num; i++)
		{
			item = (zbx_lld_item_t *)items->values[i];

			lld_item_prepare_update(item_prototypes, item, &sql, &sql_alloc, &sql_offset);
			DBexecute_overflowed_sql(&sql, &sql_alloc, &sql_offset);
		}

		DBend_multiple_update(&sql, &sql_alloc, &sql_offset);
		if (sql_offset > 16)
			DBexecute("%s", sql);
		zbx_free(sql);
	}
out:
	zabbix_log(LOG_LEVEL_DEBUG, "End of %s()", __function_name);

	return ret;
}

/******************************************************************************
 *                                                                            *
 * Function: lld_items_preproc_save                                           *
 *                                                                            *
 * Purpose: saves/updates/removes item preprocessing operations               *
 *                                                                            *
 * Parameters: hostid      - [IN] parent host id                              *
 *             items       - [IN] items                                       *
 *             host_locked - [IN/OUT] host record is locked                   *
 *                                                                            *
 ******************************************************************************/
static int	lld_items_preproc_save(zbx_uint64_t hostid, zbx_vector_ptr_t *items, int *host_locked)
{
	const char		*__function_name = "lld_items_preproc_save";

	int			ret = SUCCEED, i, j, new_preproc_num = 0, update_preproc_num = 0, delete_preproc_num = 0;
	zbx_lld_item_t		*item;
	zbx_lld_item_preproc_t	*preproc_op;
	zbx_vector_uint64_t	deleteids;
	zbx_db_insert_t		db_insert;
	char			*sql = NULL;
	size_t			sql_alloc = 0, sql_offset = 0;

	zabbix_log(LOG_LEVEL_DEBUG, "In %s()", __function_name);

	zbx_vector_uint64_create(&deleteids);

	for (i = 0; i < items->values_num; i++)
	{
		item = (zbx_lld_item_t *)items->values[i];

		if (0 == (item->flags & ZBX_FLAG_LLD_ITEM_DISCOVERED))
			continue;

		for (j = 0; j < item->preproc_ops.values_num; j++)
		{
			preproc_op = (zbx_lld_item_preproc_t *)item->preproc_ops.values[j];
			if (0 == (preproc_op->flags & ZBX_FLAG_LLD_ITEM_PREPROC_DISCOVERED))
			{
				zbx_vector_uint64_append(&deleteids, preproc_op->item_preprocid);
				continue;
			}

			if (0 == preproc_op->item_preprocid)
			{
				new_preproc_num++;
				continue;
			}

			if (0 == (preproc_op->flags & ZBX_FLAG_LLD_ITEM_PREPROC_UPDATE))
				continue;

			update_preproc_num++;
		}
	}

	if (0 == *host_locked && (0 != update_preproc_num || 0 != new_preproc_num || 0 != deleteids.values_num))
	{
		if (SUCCEED != DBlock_hostid(hostid))
		{
			/* the host was removed while processing lld rule */
			ret = FAIL;
			goto out;
		}

		*host_locked = 1;
	}

	if (0 != update_preproc_num)
	{
		DBbegin_multiple_update(&sql, &sql_alloc, &sql_offset);
	}

	if (0 != new_preproc_num)
	{
		zbx_db_insert_prepare(&db_insert, "item_preproc", "item_preprocid", "itemid", "step", "type", "params",
				"error_handler", "error_handler_params", NULL);
	}

	for (i = 0; i < items->values_num; i++)
	{
		item = (zbx_lld_item_t *)items->values[i];

		if (0 == (item->flags & ZBX_FLAG_LLD_ITEM_DISCOVERED))
			continue;

		for (j = 0; j < item->preproc_ops.values_num; j++)
		{
			char	delim = ' ';

			preproc_op = (zbx_lld_item_preproc_t *)item->preproc_ops.values[j];

			if (0 == preproc_op->item_preprocid)
			{
				zbx_db_insert_add_values(&db_insert, __UINT64_C(0), item->itemid, preproc_op->step,
						preproc_op->type, preproc_op->params, preproc_op->error_handler,
						preproc_op->error_handler_params);
				continue;
			}

			if (0 == (preproc_op->flags & ZBX_FLAG_LLD_ITEM_PREPROC_UPDATE))
				continue;

			zbx_strcpy_alloc(&sql, &sql_alloc, &sql_offset, "update item_preproc set");

			if (0 != (preproc_op->flags & ZBX_FLAG_LLD_ITEM_PREPROC_UPDATE_TYPE))
			{
				zbx_snprintf_alloc(&sql, &sql_alloc, &sql_offset, "%ctype=%d", delim, preproc_op->type);
				delim = ',';
			}

			if (0 != (preproc_op->flags & ZBX_FLAG_LLD_ITEM_PREPROC_UPDATE_PARAMS))
			{
				char	*params_esc;

				params_esc = DBdyn_escape_string(preproc_op->params);
				zbx_snprintf_alloc(&sql, &sql_alloc, &sql_offset, "%cparams='%s'", delim, params_esc);

				zbx_free(params_esc);
				delim = ',';
			}

			if (0 != (preproc_op->flags & ZBX_FLAG_LLD_ITEM_PREPROC_UPDATE_ERROR_HANDLER))
			{
				zbx_snprintf_alloc(&sql, &sql_alloc, &sql_offset, "%cerror_handler=%d", delim,
						preproc_op->error_handler);
				delim = ',';
			}

			if (0 != (preproc_op->flags & ZBX_FLAG_LLD_ITEM_PREPROC_UPDATE_ERROR_HANDLER_PARAMS))
			{
				char	*params_esc;

				params_esc = DBdyn_escape_string(preproc_op->error_handler_params);
				zbx_snprintf_alloc(&sql, &sql_alloc, &sql_offset, "%cerror_handler_params='%s'", delim,
						params_esc);

				zbx_free(params_esc);
			}

			zbx_snprintf_alloc(&sql, &sql_alloc, &sql_offset, " where item_preprocid=" ZBX_FS_UI64 ";\n",
					preproc_op->item_preprocid);

			DBexecute_overflowed_sql(&sql, &sql_alloc, &sql_offset);
		}
	}

	if (0 != update_preproc_num)
	{
		DBend_multiple_update(&sql, &sql_alloc, &sql_offset);

		if (16 < sql_offset)	/* in ORACLE always present begin..end; */
			DBexecute("%s", sql);
	}

	if (0 != new_preproc_num)
	{
		zbx_db_insert_autoincrement(&db_insert, "item_preprocid");
		zbx_db_insert_execute(&db_insert);
		zbx_db_insert_clean(&db_insert);
	}

	if (0 != deleteids.values_num)
	{
		sql_offset = 0;
		zbx_snprintf_alloc(&sql, &sql_alloc, &sql_offset, "delete from item_preproc where");
		DBadd_condition_alloc(&sql, &sql_alloc, &sql_offset, "item_preprocid", deleteids.values,
				deleteids.values_num);
		DBexecute("%s", sql);

		delete_preproc_num = deleteids.values_num;
	}
out:
	zbx_free(sql);
	zbx_vector_uint64_destroy(&deleteids);

	zabbix_log(LOG_LEVEL_DEBUG, "End of %s() added:%d updated:%d removed:%d", __function_name, new_preproc_num,
			update_preproc_num, delete_preproc_num);

	return ret;
}

/******************************************************************************
 *                                                                            *
 * Function: lld_applications_save                                            *
 *                                                                            *
 * Parameters: hostid                 - [IN] host id                          *
 *             applications           - [IN/OUT] applications to save         *
 *             application_prototypes - [IN] the application prototypes       *
 *             host_locked            - [IN/OUT] host record is locked        *
 *                                                                            *
 ******************************************************************************/
static int	lld_applications_save(zbx_uint64_t hostid, zbx_vector_ptr_t *applications,
		const zbx_vector_ptr_t *application_prototypes, int *host_locked)
{
	const char				*__function_name = "lld_applications_save";
	int					ret = SUCCEED, i, new_applications = 0, new_discoveries = 0, index;
	zbx_lld_application_t			*application;
	const zbx_lld_application_prototype_t	*application_prototype;
	zbx_uint64_t				applicationid, application_discoveryid;
	zbx_db_insert_t				db_insert, db_insert_discovery;
	zbx_vector_uint64_t			del_applicationids, del_discoveryids;
	char					*sql_a = NULL, *sql_ad = NULL, *name;
	size_t					sql_a_alloc = 0, sql_a_offset = 0, sql_ad_alloc = 0, sql_ad_offset = 0;

	zabbix_log(LOG_LEVEL_DEBUG, "In %s()", __function_name);

	if (0 == applications->values_num)
		goto out;

	if (0 == *host_locked)
	{
		if (SUCCEED != DBlock_hostid(hostid))
		{
			/* the host was removed while processing lld rule */
			ret = FAIL;
			goto out;
		}

		*host_locked = 1;
	}

	zbx_vector_uint64_create(&del_applicationids);
	zbx_vector_uint64_create(&del_discoveryids);

	/* Count new applications and application discoveries.                      */
	/* Note that an application might have been discovered by another lld rule. */
	/* In this case the discovered items will be linked to this application and */
	/* new application discovery record, linking the prototype to this          */
	/* application, will be created.                                            */
	for (i = 0; i < applications->values_num; i++)
	{
		application = (zbx_lld_application_t *)applications->values[i];

		if (0 != (application->flags & ZBX_FLAG_LLD_APPLICATION_REMOVE))
		{
			zbx_vector_uint64_append(&del_applicationids, application->applicationid);
			continue;
		}

		if (0 == (application->flags & ZBX_FLAG_LLD_APPLICATION_DISCOVERED))
			continue;

		if (0 == application->applicationid)
			new_applications++;

		if (0 != (application->flags & ZBX_FLAG_LLD_APPLICATION_ADD_DISCOVERY))
			new_discoveries++;
	}

	/* insert new applications, application discoveries and prepare a list of applications to be removed */

	if (0 != new_applications)
	{
		applicationid = DBget_maxid_num("applications", new_applications);
		zbx_db_insert_prepare(&db_insert, "applications", "applicationid", "hostid", "name", "flags", NULL);
	}

	if (0 != new_discoveries)
	{
		application_discoveryid = DBget_maxid_num("application_discovery", new_discoveries);
		zbx_db_insert_prepare(&db_insert_discovery, "application_discovery", "application_discoveryid",
				"applicationid", "application_prototypeid", "name", NULL);
	}

	for (i = 0; i < applications->values_num; i++)
	{
		DBexecute_overflowed_sql(&sql_a, &sql_a_alloc, &sql_a_offset);
		DBexecute_overflowed_sql(&sql_ad, &sql_ad_alloc, &sql_ad_offset);

		application = (zbx_lld_application_t *)applications->values[i];

		if (0 != (application->flags & ZBX_FLAG_LLD_APPLICATION_REMOVE_DISCOVERY))
		{
			zbx_vector_uint64_append(&del_discoveryids, application->application_discoveryid);
			continue;
		}

		if (0 == (application->flags & ZBX_FLAG_LLD_APPLICATION_DISCOVERED))
			continue;

		if (FAIL == (index = zbx_vector_ptr_search(application_prototypes,
				&application->application_prototypeid, ZBX_DEFAULT_UINT64_PTR_COMPARE_FUNC)))
		{
			THIS_SHOULD_NEVER_HAPPEN;
			continue;
		}

		application_prototype = (zbx_lld_application_prototype_t *)application_prototypes->values[index];

		if (0 == application->applicationid)
		{
			application->applicationid = applicationid++;
			zbx_db_insert_add_values(&db_insert, application->applicationid, hostid, application->name,
					ZBX_FLAG_DISCOVERY_CREATED);
		}

		if (0 != (application->flags & ZBX_FLAG_LLD_APPLICATION_UPDATE_NAME))
		{
			name = DBdyn_escape_string(application->name);
			zbx_snprintf_alloc(&sql_a, &sql_a_alloc, &sql_a_offset,
					"update applications set name='%s'"
					" where applicationid=" ZBX_FS_UI64 ";\n",
					name, application->applicationid);
			zbx_free(name);

			name = DBdyn_escape_string(application_prototype->name);
			zbx_snprintf_alloc(&sql_ad, &sql_ad_alloc, &sql_ad_offset,
					"update application_discovery set name='%s'"
					" where application_discoveryid=" ZBX_FS_UI64 ";\n",
					name, application->application_discoveryid);
			zbx_free(name);
			continue;
		}

		if (0 == (application->flags & ZBX_FLAG_LLD_APPLICATION_ADD_DISCOVERY))
			continue;

		application->application_discoveryid = application_discoveryid++;
		zbx_db_insert_add_values(&db_insert_discovery, application->application_discoveryid,
				application->applicationid, application->application_prototypeid,
				application_prototype->name);
	}

	if (0 != del_applicationids.values_num)
	{
		zbx_strcpy_alloc(&sql_a, &sql_a_alloc, &sql_a_offset, "delete from applications where");
		DBadd_condition_alloc(&sql_a, &sql_a_alloc, &sql_a_offset, "applicationid", del_applicationids.values,
				del_applicationids.values_num);
		zbx_strcpy_alloc(&sql_a, &sql_a_alloc, &sql_a_offset, ";\n");
	}

	if (0 != del_discoveryids.values_num)
	{
		zbx_strcpy_alloc(&sql_a, &sql_a_alloc, &sql_a_offset, "delete from application_discovery where");
		DBadd_condition_alloc(&sql_a, &sql_a_alloc, &sql_a_offset, "application_discoveryid",
				del_discoveryids.values, del_discoveryids.values_num);
		zbx_strcpy_alloc(&sql_a, &sql_a_alloc, &sql_a_offset, ";\n");
	}

	if (NULL != sql_a)
	{
		DBexecute("%s", sql_a);
		zbx_free(sql_a);
	}

	if (NULL != sql_ad)
	{
		DBexecute("%s", sql_ad);
		zbx_free(sql_ad);
	}

	if (0 != new_applications)
	{
		zbx_db_insert_execute(&db_insert);
		zbx_db_insert_clean(&db_insert);

		zbx_vector_ptr_sort(applications, ZBX_DEFAULT_UINT64_PTR_COMPARE_FUNC);
	}

	if (0 != new_discoveries)
	{
		zbx_db_insert_execute(&db_insert_discovery);
		zbx_db_insert_clean(&db_insert_discovery);
	}

	zbx_vector_uint64_destroy(&del_discoveryids);
	zbx_vector_uint64_destroy(&del_applicationids);
out:
	zabbix_log(LOG_LEVEL_DEBUG, "End of %s()", __function_name);

	return ret;
}

/******************************************************************************
 *                                                                            *
 * Function: lld_item_application_validate                                    *
 *                                                                            *
 * Purpose: validates undiscovered item-application link to determine if it   *
 *          should be removed                                                 *
 *                                                                            *
 * Parameters: items_application - [IN] an item-application link to validate  *
 *             items             - [IN] the related items                     *
 *             applications      - [IN] the related applications              *
 *                                                                            *
 * Return value: SUCCEED - item-application link should not be removed        *
 *               FAIL    - item-application link should be removed            *
 *                                                                            *
 * Comments: Undiscovered item-application link must be removed if either the *
 *           application was not discovered or item was discovered.           *
 *           The only case when undiscovered item-application link is not     *
 *           removed is when we have valid application and undiscovered item. *
 *           In this case we leave item-application link untouched and it     *
 *           will 'expire' together with item.                                *
 *                                                                            *
 ******************************************************************************/
static int	lld_item_application_validate(const zbx_lld_item_application_t *item_application,
		const zbx_vector_ptr_t *items, const zbx_vector_ptr_t *applications)
{
	const zbx_lld_application_t	*application;
	const zbx_lld_item_t		*item;
	int				index;

	if (FAIL == (index = zbx_vector_ptr_bsearch(applications, &item_application->application_ref.applicationid,
			ZBX_DEFAULT_UINT64_PTR_COMPARE_FUNC)))
	{
		/* Applications vector contains only discovered applications and  */
		/* apparently the item was linked to a normal application.        */
		/* Undiscovered item-application links to normal application must */
		/* be removed if item has been also discovered - this means that  */
		/* the item prototype - application link was removed by frontend. */
		goto check_item;
	}

	application = (zbx_lld_application_t *)applications->values[index];

	if (0 == (application->flags & ZBX_FLAG_LLD_APPLICATION_DISCOVERED))
		return FAIL;

check_item:
	if (FAIL == (index = zbx_vector_ptr_bsearch(items, &item_application->item_ref.itemid,
			ZBX_DEFAULT_UINT64_PTR_COMPARE_FUNC)))
	{
		THIS_SHOULD_NEVER_HAPPEN;
		return FAIL;
	}

	item = (zbx_lld_item_t *)items->values[index];

	if (0 != (item->flags & ZBX_FLAG_LLD_ITEM_DISCOVERED))
		return FAIL;

	return SUCCEED;
}

/******************************************************************************
 *                                                                            *
 * Function: lld_items_applications_save                                      *
 *                                                                            *
 * Parameters: items_applications - [IN] item-application links               *
 *                                                                            *
 ******************************************************************************/
static void	lld_items_applications_save(zbx_hashset_t *items_applications, const zbx_vector_ptr_t *items,
		const zbx_vector_ptr_t *applications)
{
	const char			*__function_name = "lld_items_applications_save";
	zbx_hashset_iter_t		iter;
	zbx_lld_item_application_t	*item_application;
	zbx_vector_uint64_t		del_itemappids;
	int				new_item_applications = 0;
	zbx_uint64_t			itemappid, applicationid, itemid;
	zbx_db_insert_t			db_insert;

	zabbix_log(LOG_LEVEL_DEBUG, "In %s()", __function_name);

	if (0 == items_applications->num_data)
		goto out;

	zbx_vector_uint64_create(&del_itemappids);

	/* count new item-application links */
	zbx_hashset_iter_reset(items_applications, &iter);

	while (NULL != (item_application = (zbx_lld_item_application_t *)zbx_hashset_iter_next(&iter)))
	{
		if (0 == item_application->itemappid)
			new_item_applications++;
	}

	if (0 != new_item_applications)
	{
		itemappid = DBget_maxid_num("items_applications", new_item_applications);
		zbx_db_insert_prepare(&db_insert, "items_applications", "itemappid", "applicationid", "itemid", NULL);
	}

	zbx_hashset_iter_reset(items_applications, &iter);

	while (NULL != (item_application = (zbx_lld_item_application_t *)zbx_hashset_iter_next(&iter)))
	{
		if (0 != item_application->itemappid)
		{
			/* add for removal the old links that aren't discovered and can be removed */
			if (0 == (item_application->flags & ZBX_FLAG_LLD_ITEM_APPLICATION_DISCOVERED) &&
					FAIL == lld_item_application_validate(item_application, items, applications))
			{
				zbx_vector_uint64_append(&del_itemappids, item_application->itemappid);
			}

			continue;
		}

		if (0 == (applicationid = item_application->application_ref.applicationid))
			applicationid = item_application->application_ref.application->applicationid;

		if (0 == (itemid = item_application->item_ref.itemid))
			itemid = item_application->item_ref.item->itemid;

		item_application->itemappid = itemappid++;
		zbx_db_insert_add_values(&db_insert, item_application->itemappid, applicationid, itemid);
	}

	if (0 != new_item_applications)
	{
		zbx_db_insert_execute(&db_insert);
		zbx_db_insert_clean(&db_insert);
	}

	/* remove deprecated links */
	if (0 != del_itemappids.values_num)
	{
		char	*sql = NULL;
		size_t	sql_alloc = 0, sql_offset = 0;

		zbx_strcpy_alloc(&sql, &sql_alloc, &sql_offset, "delete from items_applications where");
		DBadd_condition_alloc(&sql, &sql_alloc, &sql_offset, "itemappid", del_itemappids.values,
				del_itemappids.values_num);

		DBexecute("%s", sql);

		zbx_free(sql);
	}

	zbx_vector_uint64_destroy(&del_itemappids);
out:
	zabbix_log(LOG_LEVEL_DEBUG, "End of %s()", __function_name);
}

/******************************************************************************
 *                                                                            *
 * Function: lld_remove_lost_items                                            *
 *                                                                            *
 * Purpose: updates item_discovery.lastcheck and item_discovery.ts_delete     *
 *          fields; removes lost resources                                    *
 *                                                                            *
 ******************************************************************************/
static void	lld_remove_lost_items(const zbx_vector_ptr_t *items, int lifetime, int lastcheck)
{
	const char			*__function_name = "lld_remove_lost_items";
	char				*sql = NULL;
	size_t				sql_alloc = 0, sql_offset = 0;
	zbx_lld_item_t			*item;
	zbx_vector_uint64_t		del_itemids, lc_itemids, ts_itemids;
	zbx_vector_uint64_pair_t	discovery_itemts;
	int				i;

	zabbix_log(LOG_LEVEL_DEBUG, "In %s()", __function_name);

	if (0 == items->values_num)
		goto out;

	zbx_vector_uint64_create(&del_itemids);
	zbx_vector_uint64_create(&lc_itemids);
	zbx_vector_uint64_create(&ts_itemids);
	zbx_vector_uint64_pair_create(&discovery_itemts);

	for (i = 0; i < items->values_num; i++)
	{
		item = (zbx_lld_item_t *)items->values[i];

		if (0 == item->itemid)
			continue;

		if (0 == (item->flags & ZBX_FLAG_LLD_ITEM_DISCOVERED))
		{
			int	ts_delete = lld_end_of_life(item->lastcheck, lifetime);

			if (lastcheck > ts_delete)
			{
				zbx_vector_uint64_append(&del_itemids, item->itemid);
			}
			else if (item->ts_delete != ts_delete)
			{
				zbx_uint64_pair_t	itemts;

				itemts.first = item->itemid;
				itemts.second = ts_delete;
				zbx_vector_uint64_pair_append(&discovery_itemts, itemts);
			}
		}
		else
		{
			zbx_vector_uint64_append(&lc_itemids, item->itemid);
			if (0 != item->ts_delete)
				zbx_vector_uint64_append(&ts_itemids, item->itemid);
		}
	}

	if (0 == discovery_itemts.values_num && 0 == lc_itemids.values_num && 0 == ts_itemids.values_num &&
			0 == del_itemids.values_num)
	{
		goto clean;
	}

	/* update item discovery table */

	DBbegin();

	DBbegin_multiple_update(&sql, &sql_alloc, &sql_offset);

	for (i = 0; i < discovery_itemts.values_num; i++)
	{
		zbx_snprintf_alloc(&sql, &sql_alloc, &sql_offset,
				"update item_discovery"
				" set ts_delete=%d"
				" where itemid=" ZBX_FS_UI64 ";\n",
				(int)discovery_itemts.values[i].second, discovery_itemts.values[i].first);

		DBexecute_overflowed_sql(&sql, &sql_alloc, &sql_offset);
	}

	if (0 != lc_itemids.values_num)
	{
		zbx_snprintf_alloc(&sql, &sql_alloc, &sql_offset, "update item_discovery set lastcheck=%d where",
				lastcheck);
		DBadd_condition_alloc(&sql, &sql_alloc, &sql_offset, "itemid",
				lc_itemids.values, lc_itemids.values_num);
		zbx_strcpy_alloc(&sql, &sql_alloc, &sql_offset, ";\n");

		DBexecute_overflowed_sql(&sql, &sql_alloc, &sql_offset);
	}

	if (0 != ts_itemids.values_num)
	{
		zbx_strcpy_alloc(&sql, &sql_alloc, &sql_offset, "update item_discovery set ts_delete=0 where");
		DBadd_condition_alloc(&sql, &sql_alloc, &sql_offset, "itemid",
				ts_itemids.values, ts_itemids.values_num);
		zbx_strcpy_alloc(&sql, &sql_alloc, &sql_offset, ";\n");
	}

	DBend_multiple_update(&sql, &sql_alloc, &sql_offset);

	if (16 < sql_offset)	/* in ORACLE always present begin..end; */
		DBexecute("%s", sql);

	zbx_free(sql);

	/* remove 'lost' items */
	if (0 != del_itemids.values_num)
	{
		zbx_vector_uint64_sort(&del_itemids, ZBX_DEFAULT_UINT64_COMPARE_FUNC);
		DBdelete_items(&del_itemids);
	}

	DBcommit();
clean:
	zbx_vector_uint64_pair_destroy(&discovery_itemts);
	zbx_vector_uint64_destroy(&ts_itemids);
	zbx_vector_uint64_destroy(&lc_itemids);
	zbx_vector_uint64_destroy(&del_itemids);
out:
	zabbix_log(LOG_LEVEL_DEBUG, "End of %s()", __function_name);
}

/******************************************************************************
 *                                                                            *
 * Function: lld_remove_lost_applications                                     *
 *                                                                            *
 * Purpose: updates application_discovery lastcheck and ts_delete fields,     *
 *          removes lost resources                                            *
 *                                                                            *
 ******************************************************************************/
static void	lld_remove_lost_applications(zbx_uint64_t lld_ruleid, const zbx_vector_ptr_t *applications,
		int lifetime, int lastcheck)
{
	const char			*__function_name = "lld_remove_lost_applications";
	DB_RESULT			result;
	DB_ROW				row;
	char				*sql = NULL;
	size_t				sql_alloc = 0, sql_offset = 0;
	zbx_vector_uint64_t		del_applicationids, del_discoveryids, ts_discoveryids, lc_discoveryids;
	zbx_vector_uint64_pair_t	discovery_applicationts;
	int				i, index;
	const zbx_lld_application_t	*application;
	zbx_uint64_t			applicationid;

	zabbix_log(LOG_LEVEL_DEBUG, "In %s()", __function_name);

	if (0 == applications->values_num)
		goto out;

	zbx_vector_uint64_create(&del_applicationids);
	zbx_vector_uint64_create(&del_discoveryids);
	zbx_vector_uint64_create(&ts_discoveryids);
	zbx_vector_uint64_create(&lc_discoveryids);
	zbx_vector_uint64_pair_create(&discovery_applicationts);

	/* prepare application discovery update vector */
	for (i = 0; i < applications->values_num; i++)
	{
		application = (const zbx_lld_application_t *)applications->values[i];

		if (0 == application->applicationid)
			continue;

		if (0 == (application->flags & ZBX_FLAG_LLD_APPLICATION_DISCOVERED))
		{
			int	ts_delete = lld_end_of_life(application->lastcheck, lifetime);

			if (lastcheck > ts_delete)
			{
				zbx_vector_uint64_append(&del_applicationids, application->applicationid);
				zbx_vector_uint64_append(&del_discoveryids, application->application_discoveryid);
			}
			else if (application->ts_delete != ts_delete)
			{
				zbx_uint64_pair_t	applicationts;

				applicationts.first = application->application_discoveryid;
				applicationts.second = ts_delete;
				zbx_vector_uint64_pair_append(&discovery_applicationts, applicationts);
			}
		}
		else
		{
			zbx_vector_uint64_append(&lc_discoveryids, application->application_discoveryid);
			if (0 != application->ts_delete)
				zbx_vector_uint64_append(&ts_discoveryids, application->application_discoveryid);
		}
	}

	/* check if the applications are really 'lost' (not discovered by other discovery rules) */
	if (0 != del_applicationids.values_num)
	{
		zbx_vector_uint64_sort(&del_applicationids, ZBX_DEFAULT_UINT64_COMPARE_FUNC);

		zbx_snprintf_alloc(&sql, &sql_alloc, &sql_offset,
				"select ad.applicationid from application_discovery ad,application_prototype ap"
				" where ad.application_prototypeid=ap.application_prototypeid"
					" and ap.itemid<>" ZBX_FS_UI64
					" and",
				lld_ruleid);
		DBadd_condition_alloc(&sql, &sql_alloc, &sql_offset, "ad.applicationid", del_applicationids.values,
				del_applicationids.values_num);
		zbx_strcpy_alloc(&sql, &sql_alloc, &sql_offset, " order by ad.applicationid desc");

		result = DBselect("%s", sql);

		sql_offset = 0;

		while (NULL != (row = DBfetch(result)))
		{
			ZBX_STR2UINT64(applicationid, row[0]);

			if (FAIL != (index = zbx_vector_uint64_bsearch(&del_applicationids, applicationid,
					ZBX_DEFAULT_UINT64_COMPARE_FUNC)))
			{
				zbx_vector_uint64_remove(&del_applicationids, index);
			}
		}

		DBfree_result(result);
	}

	if (0 == discovery_applicationts.values_num && 0 == del_applicationids.values_num &&
			0 == del_discoveryids.values_num && 0 == ts_discoveryids.values_num &&
			0 == lc_discoveryids.values_num)
	{
		goto clean;
	}

	/* remove lost applications and update application discovery table */

	DBbegin();

	DBbegin_multiple_update(&sql, &sql_alloc, &sql_offset);

	for (i = 0; i < discovery_applicationts.values_num; i++)
	{
		zbx_uint64_pair_t	*applicationts = &(discovery_applicationts.values[i]);

		zbx_snprintf_alloc(&sql, &sql_alloc, &sql_offset,
				"update application_discovery"
				" set ts_delete=%d"
				" where application_discoveryid=" ZBX_FS_UI64 ";\n",
				(int)applicationts->second, applicationts->first);

		DBexecute_overflowed_sql(&sql, &sql_alloc, &sql_offset);
	}

	if (0 != del_discoveryids.values_num)
	{
		zbx_strcpy_alloc(&sql, &sql_alloc, &sql_offset, "delete from application_discovery where");
		DBadd_condition_alloc(&sql, &sql_alloc, &sql_offset, "application_discoveryid",
				del_discoveryids.values, del_discoveryids.values_num);
		zbx_strcpy_alloc(&sql, &sql_alloc, &sql_offset, ";\n");

		DBexecute_overflowed_sql(&sql, &sql_alloc, &sql_offset);
	}

	if (0 != ts_discoveryids.values_num)
	{
		zbx_strcpy_alloc(&sql, &sql_alloc, &sql_offset, "update application_discovery"
				" set ts_delete=0 where");
		DBadd_condition_alloc(&sql, &sql_alloc, &sql_offset, "application_discoveryid",
				ts_discoveryids.values, ts_discoveryids.values_num);
		zbx_strcpy_alloc(&sql, &sql_alloc, &sql_offset, ";\n");

		DBexecute_overflowed_sql(&sql, &sql_alloc, &sql_offset);
	}

	if (0 != lc_discoveryids.values_num)
	{
		zbx_snprintf_alloc(&sql, &sql_alloc, &sql_offset, "update application_discovery"
				" set lastcheck=%d where", lastcheck);
		DBadd_condition_alloc(&sql, &sql_alloc, &sql_offset, "application_discoveryid",
				lc_discoveryids.values, lc_discoveryids.values_num);
		zbx_strcpy_alloc(&sql, &sql_alloc, &sql_offset, ";\n");

		DBexecute_overflowed_sql(&sql, &sql_alloc, &sql_offset);
	}

	if (0 != del_applicationids.values_num)
	{
		zbx_strcpy_alloc(&sql, &sql_alloc, &sql_offset, "delete from applications where");
		DBadd_condition_alloc(&sql, &sql_alloc, &sql_offset, "applicationid", del_applicationids.values,
				del_applicationids.values_num);
		zbx_strcpy_alloc(&sql, &sql_alloc, &sql_offset, ";\n");
	}

	DBend_multiple_update(&sql, &sql_alloc, &sql_offset);

	if (16 < sql_offset)	/* in ORACLE always present begin..end; */
		DBexecute("%s", sql);

	DBcommit();
clean:
	zbx_free(sql);

	zbx_vector_uint64_pair_destroy(&discovery_applicationts);
	zbx_vector_uint64_destroy(&lc_discoveryids);
	zbx_vector_uint64_destroy(&ts_discoveryids);
	zbx_vector_uint64_destroy(&del_discoveryids);
	zbx_vector_uint64_destroy(&del_applicationids);
out:
	zabbix_log(LOG_LEVEL_DEBUG, "End of %s()", __function_name);
}

static void	lld_item_links_populate(const zbx_vector_ptr_t *item_prototypes, const zbx_vector_ptr_t *lld_rows,
		zbx_hashset_t *items_index)
{
	int				i, j;
	zbx_lld_item_prototype_t	*item_prototype;
	zbx_lld_item_index_t		*item_index, item_index_local;
	zbx_lld_item_link_t		*item_link;

	for (i = 0; i < item_prototypes->values_num; i++)
	{
		item_prototype = (zbx_lld_item_prototype_t *)item_prototypes->values[i];
		item_index_local.parent_itemid = item_prototype->itemid;

		for (j = 0; j < lld_rows->values_num; j++)
		{
			item_index_local.lld_row = (zbx_lld_row_t *)lld_rows->values[j];

			if (NULL == (item_index = (zbx_lld_item_index_t *)zbx_hashset_search(items_index, &item_index_local)))
				continue;

			if (0 == (item_index->item->flags & ZBX_FLAG_LLD_ITEM_DISCOVERED))
				continue;

			item_link = (zbx_lld_item_link_t *)zbx_malloc(NULL, sizeof(zbx_lld_item_link_t));

			item_link->parent_itemid = item_index->item->parent_itemid;
			item_link->itemid = item_index->item->itemid;

			zbx_vector_ptr_append(&item_index_local.lld_row->item_links, item_link);
		}
	}
}

void	lld_item_links_sort(zbx_vector_ptr_t *lld_rows)
{
	int	i;

	for (i = 0; i < lld_rows->values_num; i++)
	{
		zbx_lld_row_t	*lld_row = (zbx_lld_row_t *)lld_rows->values[i];

		zbx_vector_ptr_sort(&lld_row->item_links, ZBX_DEFAULT_UINT64_PTR_COMPARE_FUNC);
	}
}

/******************************************************************************
 *                                                                            *
 * Function: lld_application_prototypes_get                                   *
 *                                                                            *
 * Purpose: gets the discovery rule application prototypes from database      *
 *                                                                            *
 * Parameters: lld_ruleid             - [IN] the discovery rule id            *
 *             application_prototypes - [OUT] the applications prototypes     *
 *                                            defined for the discovery rule, *
 *                                            sorted by prototype id          *
 *                                                                            *
 ******************************************************************************/
static void	lld_application_prototypes_get(zbx_uint64_t lld_ruleid, zbx_vector_ptr_t *application_prototypes)
{
	const char			*__function_name = "lld_application_prototypes_get";
	DB_RESULT			result;
	DB_ROW				row;
	zbx_lld_application_prototype_t	*application_prototype;

	zabbix_log(LOG_LEVEL_DEBUG, "In %s()", __function_name);

	result = DBselect(
			"select application_prototypeid,name"
			" from application_prototype"
			" where itemid=" ZBX_FS_UI64,
			lld_ruleid);

	while (NULL != (row = DBfetch(result)))
	{
		application_prototype = (zbx_lld_application_prototype_t *)zbx_malloc(NULL,
				sizeof(zbx_lld_application_prototype_t));

		ZBX_STR2UINT64(application_prototype->application_prototypeid, row[0]);
		application_prototype->itemid = lld_ruleid;
		application_prototype->name = zbx_strdup(NULL, row[1]);

		zbx_vector_ptr_append(application_prototypes, application_prototype);
	}
	DBfree_result(result);

	zbx_vector_ptr_sort(application_prototypes, ZBX_DEFAULT_UINT64_PTR_COMPARE_FUNC);

	zabbix_log(LOG_LEVEL_DEBUG, "End of %s():%d prototypes", __function_name, application_prototypes->values_num);
}

/******************************************************************************
 *                                                                            *
 * Function: lld_item_application_prototypes_get                              *
 *                                                                            *
 * Purpose: gets the discovery rule item-application link prototypes from     *
 *          database                                                          *
 *                                                                            *
 * Parameters: item_prototypes        - [IN/OUT] item prototypes              *
 *             application_prototypes - [IN] the application prototypes       *
 *                                           defined for the discovery rule   *
 *                                                                            *
 ******************************************************************************/
static void	lld_item_application_prototypes_get(const zbx_vector_ptr_t *item_prototypes,
		const zbx_vector_ptr_t *application_prototypes)
{
	const char			*__function_name = "lld_item_application_prototypes_get";
	DB_RESULT			result;
	DB_ROW				row;
	int				i, index;
	zbx_uint64_t			application_prototypeid, itemid;
	zbx_vector_uint64_t		item_prototypeids;
	char				*sql = NULL;
	size_t				sql_alloc = 0, sql_offset = 0;
	zbx_lld_item_application_ref_t	*item_application_prototype;
	zbx_lld_item_prototype_t	*item_prototype;

	zabbix_log(LOG_LEVEL_DEBUG, "In %s()", __function_name);

	zbx_vector_uint64_create(&item_prototypeids);

	/* get item prototype links to application prototypes */

	for (i = 0; i < item_prototypes->values_num; i++)
	{
		item_prototype = (zbx_lld_item_prototype_t *)item_prototypes->values[i];

		zbx_vector_uint64_append(&item_prototypeids, item_prototype->itemid);
	}

	zbx_strcpy_alloc(&sql, &sql_alloc, &sql_offset,
			"select application_prototypeid,itemid"
			" from item_application_prototype"
			" where");

	DBadd_condition_alloc(&sql, &sql_alloc, &sql_offset, "itemid",
			item_prototypeids.values, item_prototypeids.values_num);

	result = DBselect("%s", sql);

	while (NULL != (row = DBfetch(result)))
	{
		ZBX_STR2UINT64(application_prototypeid, row[0]);

		if (FAIL == (index = zbx_vector_ptr_search(application_prototypes, &application_prototypeid,
				ZBX_DEFAULT_UINT64_PTR_COMPARE_FUNC)))
		{
			THIS_SHOULD_NEVER_HAPPEN;
			continue;
		}

		item_application_prototype = (zbx_lld_item_application_ref_t *)zbx_malloc(NULL,
				sizeof(zbx_lld_item_application_ref_t));

		item_application_prototype->application_prototype = (zbx_lld_application_prototype_t *)application_prototypes->values[index];
		item_application_prototype->applicationid = 0;

		ZBX_STR2UINT64(itemid, row[1]);
		index = zbx_vector_ptr_bsearch(item_prototypes, &itemid, ZBX_DEFAULT_UINT64_PTR_COMPARE_FUNC);
		item_prototype = (zbx_lld_item_prototype_t *)item_prototypes->values[index];

		zbx_vector_ptr_append(&item_prototype->applications, item_application_prototype);
	}
	DBfree_result(result);

	/* get item prototype links to real applications */

	sql_offset = 0;
	zbx_strcpy_alloc(&sql, &sql_alloc, &sql_offset,
			"select applicationid,itemid"
			" from items_applications"
			" where");

	DBadd_condition_alloc(&sql, &sql_alloc, &sql_offset, "itemid",
			item_prototypeids.values, item_prototypeids.values_num);

	result = DBselect("%s", sql);

	while (NULL != (row = DBfetch(result)))
	{
		item_application_prototype = (zbx_lld_item_application_ref_t *)zbx_malloc(NULL,
				sizeof(zbx_lld_item_application_ref_t));

		item_application_prototype->application_prototype = NULL;
		ZBX_STR2UINT64(item_application_prototype->applicationid, row[0]);

		ZBX_STR2UINT64(itemid, row[1]);
		index = zbx_vector_ptr_bsearch(item_prototypes, &itemid, ZBX_DEFAULT_UINT64_PTR_COMPARE_FUNC);
		item_prototype = (zbx_lld_item_prototype_t *)item_prototypes->values[index];

		zbx_vector_ptr_append(&item_prototype->applications, item_application_prototype);
	}
	DBfree_result(result);

	zbx_free(sql);
	zbx_vector_uint64_destroy(&item_prototypeids);

	zabbix_log(LOG_LEVEL_DEBUG, "End of %s()", __function_name);
}

/******************************************************************************
 *                                                                            *
 * Function: lld_applications_get                                             *
 *                                                                            *
 * Purpose: gets applications previously discovered by the discovery rule     *
 *                                                                            *
 * Parameters: lld_ruleid   - [IN] the discovery rule id                      *
 *             applications - [OUT] the applications                          *
 *                                                                            *
 ******************************************************************************/
static void	lld_applications_get(zbx_uint64_t lld_ruleid, zbx_vector_ptr_t *applications)
{
	const char		*__function_name = "lld_applications_get";
	DB_RESULT		result;
	DB_ROW			row;
	zbx_lld_application_t	*application;

	zabbix_log(LOG_LEVEL_DEBUG, "In %s()", __function_name);

	result = DBselect(
			"select a.applicationid,a.name,ap.application_prototypeid,ad.lastcheck,ad.ts_delete,ad.name,"
				"ad.application_discoveryid"
			" from applications a,application_discovery ad,application_prototype ap"
			" where ap.itemid=" ZBX_FS_UI64
				" and ad.application_prototypeid=ap.application_prototypeid"
				" and a.applicationid=ad.applicationid",
			lld_ruleid);

	while (NULL != (row = DBfetch(result)))
	{
		application = (zbx_lld_application_t *)zbx_malloc(NULL, sizeof(zbx_lld_application_t));

		ZBX_STR2UINT64(application->applicationid, row[0]);
		ZBX_STR2UINT64(application->application_prototypeid, row[2]);
		ZBX_STR2UINT64(application->application_discoveryid, row[6]);
		application->name = zbx_strdup(NULL, row[1]);
		application->lastcheck = atoi(row[3]);
		application->ts_delete = atoi(row[4]);
		application->name_proto = zbx_strdup(NULL, row[5]);
		application->name_orig = NULL;
		application->flags = ZBX_FLAG_LLD_APPLICATION_UNSET;
		application->lld_row = NULL;

		zbx_vector_ptr_append(applications, application);
	}
	DBfree_result(result);

	zabbix_log(LOG_LEVEL_DEBUG, "End of %s():%d applications", __function_name, applications->values_num);
}

/******************************************************************************
 *                                                                            *
 * Function: lld_application_make                                             *
 *                                                                            *
 * Purpose: create a new application or mark an existing application as       *
 *          discovered based on prototype and lld row                         *
 *                                                                            *
 * Parameters: application_prototype - [IN] the application prototype         *
 *             lld_row               - [IN] the lld row                       *
 *             lld_macro_paths       - [IN] use json path to extract from     *
 *                                          lld_row                           *
 *             applications          - [IN/OUT] the applications              *
 *             applications_index    - [IN/OUT] the application index by      *
 *                                              prototype id and lld row      *
 *                                                                            *
 ******************************************************************************/
static void	lld_application_make(const zbx_lld_application_prototype_t *application_prototype,
		const zbx_lld_row_t *lld_row, const zbx_vector_ptr_t *lld_macro_paths, zbx_vector_ptr_t *applications,
		zbx_hashset_t *applications_index)
{
	zbx_lld_application_t		*application;
	zbx_lld_application_index_t	*application_index, application_index_local;
	struct zbx_json_parse		*jp_row = (struct zbx_json_parse *)&lld_row->jp_row;
	char				*buffer = NULL;

	application_index_local.application_prototypeid = application_prototype->application_prototypeid;
	application_index_local.lld_row = lld_row;

	if (NULL == (application_index = (zbx_lld_application_index_t *)zbx_hashset_search(applications_index, &application_index_local)))
	{
		application = (zbx_lld_application_t *)zbx_malloc(NULL, sizeof(zbx_lld_application_t));
		application->applicationid = 0;
		application->application_prototypeid = application_prototype->application_prototypeid;
		application->application_discoveryid = 0;
		application->ts_delete = 0;

		application->name = zbx_strdup(NULL, application_prototype->name);
		substitute_lld_macros(&application->name, jp_row, lld_macro_paths, ZBX_MACRO_ANY, NULL, 0);
		zbx_lrtrim(application->name, ZBX_WHITESPACE);

		application->name_proto = zbx_strdup(NULL, application_prototype->name);
		application->name_orig = NULL;
		application->flags = ZBX_FLAG_LLD_APPLICATION_ADD_DISCOVERY;
		application->lld_row = lld_row;

		zbx_vector_ptr_append(applications, application);

		application_index_local.application = application;
		zbx_hashset_insert(applications_index, &application_index_local, sizeof(zbx_lld_application_index_t));
	}
	else
	{
		application = application_index->application;

		if (0 == (application->flags & ZBX_FLAG_LLD_APPLICATION_UPDATE_NAME))
		{
			buffer = zbx_strdup(NULL, application_prototype->name);
			substitute_lld_macros(&buffer, jp_row, lld_macro_paths, ZBX_MACRO_ANY, NULL, 0);
			zbx_lrtrim(buffer, ZBX_WHITESPACE);

			if (0 != strcmp(application->name, buffer))
			{
				application->name_orig = application->name;
				application->name = buffer;
				application->flags |= ZBX_FLAG_LLD_APPLICATION_UPDATE_NAME;
			}
			else
				zbx_free(buffer);
		}
	}

	application->flags |= ZBX_FLAG_LLD_APPLICATION_DISCOVERED;
}

/******************************************************************************
 *                                                                            *
 * Function: lld_applications_make                                            *
 *                                                                            *
 * Purpose: makes new applications and marks old applications as discovered   *
 *          based on application prototypes and lld rows                      *
 *                                                                            *
 * Parameters: application_prototypes - [IN] the application prototypes       *
 *             lld_rows               - [IN] the lld rows                     *
 *             applications           - [IN/OUT] the applications             *
 *             applications_index     - [OUT] the application index by        *
 *                                            prototype id and lld row        *
 *                                                                            *
 ******************************************************************************/
static void	lld_applications_make(const zbx_vector_ptr_t *application_prototypes,
		const zbx_vector_ptr_t *lld_rows, const zbx_vector_ptr_t *lld_macro_paths,
		zbx_vector_ptr_t *applications, zbx_hashset_t *applications_index)
{
	const char			*__function_name = "lld_applications_make";
	int				i, j;
	zbx_lld_application_t		*application;
	zbx_lld_row_t			*lld_row;
	zbx_lld_application_index_t	application_index_local;
	char				*buffer = NULL;

	zabbix_log(LOG_LEVEL_DEBUG, "In %s()", __function_name);

	/* index existing applications */

	for (i = 0; i < applications->values_num; i++)
	{
		application = (zbx_lld_application_t *)applications->values[i];

		for (j = 0; j < lld_rows->values_num; j++)
		{
			lld_row = (zbx_lld_row_t *)lld_rows->values[j];

			buffer = zbx_strdup(buffer, application->name_proto);
			substitute_lld_macros(&buffer, &lld_row->jp_row, lld_macro_paths, ZBX_MACRO_ANY, NULL, 0);
			zbx_lrtrim(buffer, ZBX_WHITESPACE);

			if (0 == strcmp(application->name, buffer))
			{
				application_index_local.application_prototypeid = application->application_prototypeid;
				application_index_local.lld_row = lld_row;
				application_index_local.application = application;
				zbx_hashset_insert(applications_index, &application_index_local,
						sizeof(application_index_local));

				application->lld_row = lld_row;
			}
		}
	}

	zbx_free(buffer);

	/* make the applications */
	for (i = 0; i < application_prototypes->values_num; i++)
	{
		for (j = 0; j < lld_rows->values_num; j++)
		{
			lld_application_make((zbx_lld_application_prototype_t *)application_prototypes->values[i],
					(zbx_lld_row_t *)lld_rows->values[j], lld_macro_paths, applications,
					applications_index);
		}
	}

	zbx_vector_ptr_sort(applications, ZBX_DEFAULT_UINT64_PTR_COMPARE_FUNC);

	zabbix_log(LOG_LEVEL_DEBUG, "End of %s():%d applications", __function_name, applications->values_num);
}

/******************************************************************************
 *                                                                            *
 * Function: lld_applications_validate                                        *
 *                                                                            *
 * Purpose: validates the discovered and renamed applications                 *
 *                                                                            *
 * Parameters: hostid             - [IN] host id                              *
 *             lld_ruleid         - [IN] the discovery rule id                *
 *             applications       - [IN/OUT] the applications                 *
 *             applications_index - [OUT] the application index by            *
 *                                        prototype id and lld row            *
 *             error              - [IN/OUT] the lld error message            *
 *                                                                            *
 ******************************************************************************/
static void	lld_applications_validate(zbx_uint64_t hostid, zbx_uint64_t lld_ruleid, zbx_vector_ptr_t *applications,
		zbx_hashset_t *applications_index, char **error)
{
	const char			*__function_name = "lld_applications_validate";
	int				i, j, index;
	DB_RESULT			result;
	DB_ROW				row;
	zbx_lld_application_t		*application, *new_application, application_local;
	char				*sql = NULL;
	size_t				sql_alloc = 0, sql_offset = 0;
	zbx_vector_str_t		names_new, names_old;
	zbx_lld_application_index_t	*application_index, application_index_local;

	zabbix_log(LOG_LEVEL_DEBUG, "In %s()", __function_name);

	if (0 == applications->values_num)
		goto out;

	zbx_vector_str_create(&names_new);
	zbx_vector_str_create(&names_old);

	/* check for conflicting application names in the discovered applications */

	for (i = 0; i < applications->values_num; i++)
	{
		application = (zbx_lld_application_t *)applications->values[i];

		if (0 == (application->flags & ZBX_FLAG_LLD_APPLICATION_DISCOVERED))
			continue;

		if (0 != application->applicationid && 0 == (application->flags & ZBX_FLAG_LLD_APPLICATION_UPDATE_NAME))
			continue;

		/* iterate in reverse order so existing applications would have more priority */
		/* than new applications which have 0 applicationid and therefore are located */
		/* at the beginning of applications vector which is sorted by applicationid   */
		for (j = applications->values_num - 1; j > i; j--)
		{
			zbx_lld_application_t	*application_compare = (zbx_lld_application_t *)applications->values[j];

			if (0 != strcmp(application->name, application_compare->name))
				continue;

			/* Applications with matching names are validated depending on their prototypes. */
			/* If they are discovered by different prototypes we must fail with appropriate  */
			/* lld error.                                                                    */
			/* Otherwise we 'merge' application by updating index of the validated           */
			/* validated application to point at the application with the same name.         */
			/* In both cases the validated application is flagged as non-discovered.         */
			application->flags &= ~ZBX_FLAG_LLD_ITEM_DISCOVERED;

			/* fail if application has different prototype */
			if (application->application_prototypeid != application_compare->application_prototypeid)
			{
				*error = zbx_strdcatf(*error, "Cannot %s application:"
						" application with the same name \"%s\" already exists.\n",
						(0 != application->applicationid ? "update" : "create"),
						application->name);

				break;
			}

			/* update application index to use the matching application */

			application_index_local.application_prototypeid = application->application_prototypeid;
			application_index_local.lld_row = application->lld_row;

			if (NULL == (application_index = (zbx_lld_application_index_t *)zbx_hashset_search(applications_index,
					&application_index_local)))
			{
				THIS_SHOULD_NEVER_HAPPEN;
				break;
			}

			application_index->application = application_compare;
			break;
		}

		/* Prepare name lists to resolve naming conflicts with applications */
		/* discovered by other discovery rules:                             */
		/*   names_new - to check if discovered/renamed application names   */
		/*               don't match existing applications discovered by    */
		/*               other discovery rules                              */
		/*   names_old - to check if renamed applications were also         */
		/*               discovered by other discovery rules                */
		if (i == j)
		{
			zbx_vector_str_append(&names_new, application->name);

			if (NULL != application->name_orig)
				zbx_vector_str_append(&names_old, application->name_orig);
		}
	}

	/* validate new/renamed application names against applications discovered */
	/* by other discovery rules                                               */

	if (0 != names_new.values_num)
	{
		zbx_vector_str_sort(&names_new, ZBX_DEFAULT_STR_COMPARE_FUNC);

		zbx_snprintf_alloc(&sql, &sql_alloc, &sql_offset,
				"select applicationid,name,flags"
				" from applications"
				" where hostid=" ZBX_FS_UI64
					" and",
				hostid);
		DBadd_str_condition_alloc(&sql, &sql_alloc, &sql_offset, "name",
				(const char **)names_new.values, names_new.values_num);

		result = DBselect("%s", sql);

		application_local.flags = ZBX_FLAG_LLD_APPLICATION_DISCOVERED;

		while (NULL != (row = DBfetch(result)))
		{
			application_local.name = row[1];

			if (FAIL == (index = zbx_vector_ptr_search(applications, &application_local,
					lld_application_compare_name)))
			{
				THIS_SHOULD_NEVER_HAPPEN;
				continue;
			}

			application = (zbx_lld_application_t *)applications->values[index];

			/* only discovered applications can be 'shared' between discovery rules */
			if (ZBX_FLAG_DISCOVERY_CREATED != atoi(row[2]))
			{
				/* conflicting application name, reset discovery flags */
				application->flags = ZBX_FLAG_LLD_APPLICATION_UNSET;

				*error = zbx_strdcatf(*error, "Cannot create application:"
						" non-discovered application"
						" with the same name \"%s\" already exists.\n",
						application->name);

				continue;
			}

			if (0 != (application->flags & ZBX_FLAG_LLD_APPLICATION_UPDATE_NAME))
			{
				/* During discovery process the application was renamed to an */
				/* application already discovered by another discovery rule.  */
				/* In this case we must delete the old application and relink */
				/* its items to the application we have found.                */

				/* create a pseudo application to remove the renamed application */

				new_application = (zbx_lld_application_t *)zbx_malloc(NULL,
						sizeof(zbx_lld_application_t));

				memset(new_application, 0, sizeof(zbx_lld_application_t));
				new_application->applicationid = application->applicationid;
				new_application->flags = ZBX_FLAG_LLD_APPLICATION_REMOVE;

				zbx_vector_ptr_append(applications, new_application);

				/* update application flags so that instead of renaming it a new */
				/* discovery record is created                                   */

				application->application_discoveryid = 0;
				application->flags &= ~ZBX_FLAG_LLD_APPLICATION_UPDATE_NAME;
				application->flags |= ZBX_FLAG_LLD_APPLICATION_ADD_DISCOVERY;
			}

			/* reuse application created by another discovery rule */
			ZBX_STR2UINT64(application->applicationid, row[0]);
		}
		DBfree_result(result);
	}

	/* if an application shared with other discovery rule has been renamed we must */
	/* create a new application with the new name instead of renaming the old one  */

	if (0 != names_old.values_num)
	{
		sql_offset = 0;

		zbx_vector_str_sort(&names_old, ZBX_DEFAULT_STR_COMPARE_FUNC);

		zbx_snprintf_alloc(&sql, &sql_alloc, &sql_offset,
				"select a.name"
				" from applications a,application_discovery ad,application_prototype ap"
				" where a.applicationid=ad.applicationid"
					" and ad.application_prototypeid=ap.application_prototypeid"
					" and a.hostid=" ZBX_FS_UI64
					" and ap.itemid<>" ZBX_FS_UI64
					" and",
				hostid, lld_ruleid);
		DBadd_str_condition_alloc(&sql, &sql_alloc, &sql_offset, "a.name",
				(const char **)names_old.values, names_old.values_num);

		result = DBselect("%s", sql);

		application_local.flags = ZBX_FLAG_LLD_APPLICATION_DISCOVERED;

		while (NULL != (row = DBfetch(result)))
		{
			application_local.name_orig = row[0];

			if (FAIL == (index = zbx_vector_ptr_search(applications, &application_local,
					lld_application_compare_name_orig)))
			{
				THIS_SHOULD_NEVER_HAPPEN;
				continue;
			}

			application = (zbx_lld_application_t *)applications->values[index];

			/* add a pseudo application to remove the application discovery record */
			/* of the shared application and current discovery rule                */
			new_application = (zbx_lld_application_t *)zbx_malloc(NULL, sizeof(zbx_lld_application_t));
			memset(new_application, 0, sizeof(zbx_lld_application_t));
			new_application->applicationid = application->applicationid;
			new_application->application_prototypeid = application->application_prototypeid;
			new_application->application_discoveryid = application->application_discoveryid;
			new_application->flags = ZBX_FLAG_LLD_APPLICATION_REMOVE_DISCOVERY;
			zbx_vector_ptr_append(applications, new_application);

			/* reset applicationid, application_discoveryid and flags             */
			/* so a new application is created instead of renaming the shared one */
			application->applicationid = 0;
			application->application_discoveryid = 0;
			application->flags = ZBX_FLAG_LLD_APPLICATION_ADD_DISCOVERY |
					ZBX_FLAG_LLD_APPLICATION_DISCOVERED;
		}
		DBfree_result(result);
	}

	zbx_vector_str_destroy(&names_old);
	zbx_vector_str_destroy(&names_new);

	zbx_free(sql);

	zbx_vector_ptr_sort(applications, ZBX_DEFAULT_UINT64_PTR_COMPARE_FUNC);
out:
	zabbix_log(LOG_LEVEL_DEBUG, "End of %s()", __function_name);
}

/******************************************************************************
 *                                                                            *
 * Function: lld_items_applications_get                                       *
 *                                                                            *
 * Purpose: gets item-application links for the lld rule                      *
 *                                                                            *
 * Parameters: lld_rule           - [IN] the lld rule                         *
 *             items_applications - [OUT] the item-application links          *
 *                                                                            *
 ******************************************************************************/
static void	lld_items_applications_get(zbx_uint64_t lld_ruleid, zbx_hashset_t *items_applications)
{
	const char			*__function_name = "lld_items_applications_get";
	DB_RESULT			result;
	DB_ROW				row;
	zbx_lld_item_application_t	item_application;

	zabbix_log(LOG_LEVEL_DEBUG, "In %s()", __function_name);

	result = DBselect(
			"select ia.itemappid,ia.itemid,ia.applicationid"
			" from items_applications ia,item_discovery id1,item_discovery id2"
			" where id1.itemid=ia.itemid"
				" and id1.parent_itemid=id2.itemid"
				" and id2.parent_itemid=" ZBX_FS_UI64,
			lld_ruleid);

	item_application.application_ref.application = NULL;
	item_application.item_ref.item = NULL;

	while (NULL != (row = DBfetch(result)))
	{
		ZBX_STR2UINT64(item_application.itemappid, row[0]);
		ZBX_STR2UINT64(item_application.item_ref.itemid, row[1]);
		ZBX_STR2UINT64(item_application.application_ref.applicationid, row[2]);
		item_application.flags = ZBX_FLAG_LLD_ITEM_APPLICATION_UNSET;

		zbx_hashset_insert(items_applications, &item_application, sizeof(zbx_lld_item_application_t));
	}
	DBfree_result(result);

	zabbix_log(LOG_LEVEL_DEBUG, "End of %s():%d links", __function_name, items_applications->num_data);
}

/******************************************************************************
 *                                                                            *
 * Function: lld_items_applications_make                                      *
 *                                                                            *
 * Purpose: makes new item-application links and marks existing links as      *
 *          discovered based on item_prototypes applications links            *
 *                                                                            *
 * Parameters: item_prototypes    - [IN] the item prototypes                  *
 *             items              - [IN] the items                            *
 *             applications_index - [IN] the application index by             *
 *                                       prototype id and lld row             *
 *             items_applications - [IN/OUT] the item-application links       *
 *                                                                            *
 ******************************************************************************/
static void	lld_items_applications_make(const zbx_vector_ptr_t *item_prototypes, const zbx_vector_ptr_t *items,
		zbx_hashset_t *applications_index, zbx_hashset_t *items_applications)
{
	const char			*__function_name = "lld_items_applications_make";
	int				i, j, index;
	zbx_lld_item_application_t	*item_application, item_application_local;
	zbx_lld_application_t		*application;
	zbx_lld_item_prototype_t	*item_prototype;
	zbx_lld_item_t			*item;
	zbx_lld_item_application_ref_t	*itemapp_prototype;
	zbx_lld_application_index_t	*application_index, application_index_local;

	zabbix_log(LOG_LEVEL_DEBUG, "In %s()", __function_name);

	item_application_local.itemappid = 0;
	item_application_local.flags = ZBX_FLAG_LLD_ITEM_APPLICATION_DISCOVERED;

	for (i = 0; i < items->values_num; i++)
	{
		item = (zbx_lld_item_t *)items->values[i];

		if (0 == (item->flags & ZBX_FLAG_LLD_ITEM_DISCOVERED))
			continue;

		/* if item is discovered its prototype must be in item_prototypes vector */
		index = zbx_vector_ptr_bsearch(item_prototypes, &item->parent_itemid,
				ZBX_DEFAULT_UINT64_PTR_COMPARE_FUNC);
		item_prototype = (zbx_lld_item_prototype_t *)item_prototypes->values[index];

		application_index_local.lld_row = item->lld_row;

		if (0 == (item_application_local.item_ref.itemid = item->itemid))
			item_application_local.item_ref.item = item;
		else
			item_application_local.item_ref.item = NULL;

		for (j = 0; j < item_prototype->applications.values_num; j++)
		{
			itemapp_prototype = (zbx_lld_item_application_ref_t *)item_prototype->applications.values[j];

			if (NULL != itemapp_prototype->application_prototype)
			{
				application_index_local.application_prototypeid =
						itemapp_prototype->application_prototype->application_prototypeid;

				if (NULL == (application_index = (zbx_lld_application_index_t *)zbx_hashset_search(applications_index,
						&application_index_local)))
				{
					continue;
				}

				application = application_index->application;

				if (0 == (application->flags & ZBX_FLAG_LLD_APPLICATION_DISCOVERED))
					continue;

				if (0 == (item_application_local.application_ref.applicationid =
						application->applicationid))
				{
					item_application_local.application_ref.application = application;
				}
				else
					item_application_local.application_ref.application = NULL;
			}
			else
			{
				item_application_local.application_ref.application = NULL;
				item_application_local.application_ref.applicationid = itemapp_prototype->applicationid;
			}

			if (NULL == (item_application = (zbx_lld_item_application_t *)zbx_hashset_search(items_applications,
					&item_application_local)))
			{
				item_application = (zbx_lld_item_application_t *)zbx_hashset_insert(items_applications, &item_application_local,
						sizeof(zbx_lld_item_application_t));
			}

			item_application->flags = ZBX_FLAG_LLD_ITEM_APPLICATION_DISCOVERED;
		}
	}

	zabbix_log(LOG_LEVEL_DEBUG, "End of %s():%d links", __function_name, items_applications->num_data);
}

/******************************************************************************
 *                                                                            *
 * Function: lld_item_prototypes_get                                          *
 *                                                                            *
 * Purpose: load discovery rule item prototypes                               *
 *                                                                            *
 * Parameters: lld_ruleid      - [IN] the discovery rule id                   *
 *             item_prototypes - [OUT] the item prototypes                    *
 *                                                                            *
 ******************************************************************************/
static void	lld_item_prototypes_get(zbx_uint64_t lld_ruleid, zbx_vector_ptr_t *item_prototypes)
{
	const char			*__function_name = "lld_item_prototypes_get";
	DB_RESULT			result;
	DB_ROW				row;
	zbx_lld_item_prototype_t	*item_prototype;
	zbx_lld_item_preproc_t		*preproc_op;
	zbx_uint64_t			itemid;
	int				index, i;

	zabbix_log(LOG_LEVEL_DEBUG, "In %s()", __function_name);

	result = DBselect(
			"select i.itemid,i.name,i.key_,i.type,i.value_type,i.delay,"
				"i.history,i.trends,i.status,i.trapper_hosts,i.units,i.formula,"
				"i.logtimefmt,i.valuemapid,i.params,i.ipmi_sensor,i.snmp_community,i.snmp_oid,"
				"i.port,i.snmpv3_securityname,i.snmpv3_securitylevel,i.snmpv3_authprotocol,"
				"i.snmpv3_authpassphrase,i.snmpv3_privprotocol,i.snmpv3_privpassphrase,i.authtype,"
				"i.username,i.password,i.publickey,i.privatekey,i.description,i.interfaceid,"
				"i.snmpv3_contextname,i.jmx_endpoint,i.master_itemid,i.timeout,i.url,i.query_fields,"
				"i.posts,i.status_codes,i.follow_redirects,i.post_type,i.http_proxy,i.headers,"
				"i.retrieve_mode,i.request_method,i.output_format,i.ssl_cert_file,i.ssl_key_file,"
				"i.ssl_key_password,i.verify_peer,i.verify_host,i.allow_traps"
			" from items i,item_discovery id"
			" where i.itemid=id.itemid"
				" and id.parent_itemid=" ZBX_FS_UI64,
			lld_ruleid);

	while (NULL != (row = DBfetch(result)))
	{
		item_prototype = (zbx_lld_item_prototype_t *)zbx_malloc(NULL, sizeof(zbx_lld_item_prototype_t));

		ZBX_STR2UINT64(item_prototype->itemid, row[0]);
		item_prototype->name = zbx_strdup(NULL, row[1]);
		item_prototype->key = zbx_strdup(NULL, row[2]);
		ZBX_STR2UCHAR(item_prototype->type, row[3]);
		ZBX_STR2UCHAR(item_prototype->value_type, row[4]);
		item_prototype->delay = zbx_strdup(NULL, row[5]);
		item_prototype->history = zbx_strdup(NULL, row[6]);
		item_prototype->trends = zbx_strdup(NULL, row[7]);
		ZBX_STR2UCHAR(item_prototype->status, row[8]);
		item_prototype->trapper_hosts = zbx_strdup(NULL, row[9]);
		item_prototype->units = zbx_strdup(NULL, row[10]);
		item_prototype->formula = zbx_strdup(NULL, row[11]);
		item_prototype->logtimefmt = zbx_strdup(NULL, row[12]);
		ZBX_DBROW2UINT64(item_prototype->valuemapid, row[13]);
		item_prototype->params = zbx_strdup(NULL, row[14]);
		item_prototype->ipmi_sensor = zbx_strdup(NULL, row[15]);
		item_prototype->snmp_community = zbx_strdup(NULL, row[16]);
		item_prototype->snmp_oid = zbx_strdup(NULL, row[17]);
		item_prototype->port = zbx_strdup(NULL, row[18]);
		item_prototype->snmpv3_securityname = zbx_strdup(NULL, row[19]);
		ZBX_STR2UCHAR(item_prototype->snmpv3_securitylevel, row[20]);
		ZBX_STR2UCHAR(item_prototype->snmpv3_authprotocol, row[21]);
		item_prototype->snmpv3_authpassphrase = zbx_strdup(NULL, row[22]);
		ZBX_STR2UCHAR(item_prototype->snmpv3_privprotocol, row[23]);
		item_prototype->snmpv3_privpassphrase = zbx_strdup(NULL, row[24]);
		ZBX_STR2UCHAR(item_prototype->authtype, row[25]);
		item_prototype->username = zbx_strdup(NULL, row[26]);
		item_prototype->password = zbx_strdup(NULL, row[27]);
		item_prototype->publickey = zbx_strdup(NULL, row[28]);
		item_prototype->privatekey = zbx_strdup(NULL, row[29]);
		item_prototype->description = zbx_strdup(NULL, row[30]);
		ZBX_DBROW2UINT64(item_prototype->interfaceid, row[31]);
		item_prototype->snmpv3_contextname = zbx_strdup(NULL, row[32]);
		item_prototype->jmx_endpoint = zbx_strdup(NULL, row[33]);
		ZBX_DBROW2UINT64(item_prototype->master_itemid, row[34]);

		item_prototype->timeout = zbx_strdup(NULL, row[35]);
		item_prototype->url = zbx_strdup(NULL, row[36]);
		item_prototype->query_fields = zbx_strdup(NULL, row[37]);
		item_prototype->posts = zbx_strdup(NULL, row[38]);
		item_prototype->status_codes = zbx_strdup(NULL, row[39]);
		ZBX_STR2UCHAR(item_prototype->follow_redirects, row[40]);
		ZBX_STR2UCHAR(item_prototype->post_type, row[41]);
		item_prototype->http_proxy = zbx_strdup(NULL, row[42]);
		item_prototype->headers = zbx_strdup(NULL, row[43]);
		ZBX_STR2UCHAR(item_prototype->retrieve_mode, row[44]);
		ZBX_STR2UCHAR(item_prototype->request_method, row[45]);
		ZBX_STR2UCHAR(item_prototype->output_format, row[46]);
		item_prototype->ssl_cert_file = zbx_strdup(NULL, row[47]);
		item_prototype->ssl_key_file = zbx_strdup(NULL, row[48]);
		item_prototype->ssl_key_password = zbx_strdup(NULL, row[49]);
		ZBX_STR2UCHAR(item_prototype->verify_peer, row[50]);
		ZBX_STR2UCHAR(item_prototype->verify_host, row[51]);
		ZBX_STR2UCHAR(item_prototype->allow_traps, row[52]);

		zbx_vector_ptr_create(&item_prototype->lld_rows);
		zbx_vector_ptr_create(&item_prototype->applications);
		zbx_vector_ptr_create(&item_prototype->preproc_ops);

		zbx_vector_ptr_append(item_prototypes, item_prototype);
	}
	DBfree_result(result);

	zbx_vector_ptr_sort(item_prototypes, ZBX_DEFAULT_UINT64_PTR_COMPARE_FUNC);

	if (0 == item_prototypes->values_num)
		goto out;

	/* get item prototype preprocessing options */

	result = DBselect(
			"select ip.itemid,ip.step,ip.type,ip.params,ip.error_handler,ip.error_handler_params"
			" from item_preproc ip,item_discovery id"
			" where ip.itemid=id.itemid"
				" and id.parent_itemid=" ZBX_FS_UI64,
			lld_ruleid);

	while (NULL != (row = DBfetch(result)))
	{
		ZBX_STR2UINT64(itemid, row[0]);

		if (FAIL == (index = zbx_vector_ptr_bsearch(item_prototypes, &itemid,
				ZBX_DEFAULT_UINT64_PTR_COMPARE_FUNC)))
		{
			THIS_SHOULD_NEVER_HAPPEN;
			continue;
		}

		item_prototype = (zbx_lld_item_prototype_t *)item_prototypes->values[index];

		preproc_op = (zbx_lld_item_preproc_t *)zbx_malloc(NULL, sizeof(zbx_lld_item_preproc_t));
		preproc_op->step = atoi(row[1]);
		preproc_op->type = atoi(row[2]);
		preproc_op->params = zbx_strdup(NULL, row[3]);
		preproc_op->error_handler = atoi(row[4]);
		preproc_op->error_handler_params = zbx_strdup(NULL, row[5]);
		zbx_vector_ptr_append(&item_prototype->preproc_ops, preproc_op);
	}
	DBfree_result(result);

	for (i = 0; i < item_prototypes->values_num; i++)
	{
		item_prototype = (zbx_lld_item_prototype_t *)item_prototypes->values[i];
		zbx_vector_ptr_sort(&item_prototype->preproc_ops, lld_item_preproc_sort_by_step);
	}

out:
	zabbix_log(LOG_LEVEL_DEBUG, "End of %s():%d prototypes", __function_name, item_prototypes->values_num);
}

/******************************************************************************
 *                                                                            *
 * Function: lld_link_dependent_items                                         *
 *                                                                            *
 * Purpose: create dependent item index in master item data                   *
 *                                                                            *
 * Parameters: items       - [IN/OUT] the lld items                           *
 *             items_index - [IN] lld item index                              *
 *                                                                            *
 ******************************************************************************/
static void	lld_link_dependent_items(zbx_vector_ptr_t *items, zbx_hashset_t *items_index)
{
	const char		*__function_name = "lld_link_dependent_items";
	zbx_lld_item_t		*item, *master;
	zbx_lld_item_index_t	*item_index, item_index_local;
	int			i;

	zabbix_log(LOG_LEVEL_DEBUG, "In %s()", __function_name);

	for (i = items->values_num - 1; i >= 0; i--)
	{
		item = (zbx_lld_item_t *)items->values[i];
		/* only discovered dependent items should be linked */
		if (0 == (item->flags & ZBX_FLAG_LLD_ITEM_DISCOVERED) || 0 == item->master_itemid)
			continue;

		item_index_local.parent_itemid = item->master_itemid;
		item_index_local.lld_row = (zbx_lld_row_t *)item->lld_row;

		if (NULL != (item_index = (zbx_lld_item_index_t *)zbx_hashset_search(items_index, &item_index_local)))
		{
			master = item_index->item;
			zbx_vector_ptr_append(&master->dependent_items, item);
		}
	}

	zabbix_log(LOG_LEVEL_DEBUG, "End of %s()", __function_name);
}

/******************************************************************************
 *                                                                            *
 * Function: lld_update_items                                                 *
 *                                                                            *
 * Purpose: add or update discovered items                                    *
 *                                                                            *
 * Return value: SUCCEED - if items were successfully added/updated or        *
 *                         adding/updating was not necessary                  *
 *               FAIL    - items cannot be added/updated                      *
 *                                                                            *
 ******************************************************************************/
int	lld_update_items(zbx_uint64_t hostid, zbx_uint64_t lld_ruleid, const zbx_vector_ptr_t *lld_rows,
		const zbx_vector_ptr_t *lld_macro_paths, char **error, int lifetime, int lastcheck)
{
	const char		*__function_name = "lld_update_items";

	zbx_vector_ptr_t	applications, application_prototypes, items, item_prototypes, item_dependencies;
	zbx_hashset_t		applications_index, items_index, items_applications;
	int			ret = SUCCEED, host_record_is_locked = 0;

	zabbix_log(LOG_LEVEL_DEBUG, "In %s()", __function_name);

	zbx_vector_ptr_create(&item_prototypes);

	lld_item_prototypes_get(lld_ruleid, &item_prototypes);

	if (0 == item_prototypes.values_num)
		goto out;

	zbx_vector_ptr_create(&application_prototypes);

	lld_application_prototypes_get(lld_ruleid, &application_prototypes);

	zbx_vector_ptr_create(&applications);
	zbx_hashset_create(&applications_index, application_prototypes.values_num * lld_rows->values_num,
			lld_application_index_hash_func, lld_application_index_compare_func);

	zbx_vector_ptr_create(&items);
	zbx_hashset_create(&items_index, item_prototypes.values_num * lld_rows->values_num, lld_item_index_hash_func,
			lld_item_index_compare_func);

	zbx_hashset_create(&items_applications, 100, lld_item_application_hash_func, lld_item_application_compare_func);

	lld_applications_get(lld_ruleid, &applications);
	lld_applications_make(&application_prototypes, lld_rows, lld_macro_paths, &applications, &applications_index);
	lld_applications_validate(hostid, lld_ruleid, &applications, &applications_index, error);

	lld_item_application_prototypes_get(&item_prototypes, &application_prototypes);

	lld_items_get(&item_prototypes, &items);
<<<<<<< HEAD
	lld_items_make(&item_prototypes, lld_rows, lld_macro_paths, &items, &items_index, error);
	lld_items_preproc_make(&item_prototypes, lld_macro_paths, &items, error);
=======
	lld_items_make(&item_prototypes, lld_rows, &items, &items_index, error);
	lld_items_preproc_make(&item_prototypes, &items);
>>>>>>> 48a01449

	lld_link_dependent_items(&items, &items_index);

	zbx_vector_ptr_create(&item_dependencies);
	lld_item_dependencies_get(&item_prototypes, &item_dependencies);

	lld_items_validate(hostid, &items, &item_prototypes, &item_dependencies, error);

	lld_items_applications_get(lld_ruleid, &items_applications);
	lld_items_applications_make(&item_prototypes, &items, &applications_index, &items_applications);

	DBbegin();

	if (SUCCEED == lld_items_save(hostid, &item_prototypes, &items, &items_index, &host_record_is_locked) &&
			SUCCEED == lld_items_preproc_save(hostid, &items, &host_record_is_locked) &&
			SUCCEED == lld_applications_save(hostid, &applications, &application_prototypes,
					&host_record_is_locked))
	{
		lld_items_applications_save(&items_applications, &items, &applications);
		DBcommit();
	}
	else
	{
		ret = FAIL;
		DBrollback();
		goto clean;
	}

	lld_item_links_populate(&item_prototypes, lld_rows, &items_index);
	lld_remove_lost_items(&items, lifetime, lastcheck);
	lld_remove_lost_applications(lld_ruleid, &applications, lifetime, lastcheck);
clean:
	zbx_hashset_destroy(&items_applications);
	zbx_hashset_destroy(&items_index);

	zbx_vector_ptr_clear_ext(&item_dependencies, zbx_ptr_free);
	zbx_vector_ptr_destroy(&item_dependencies);

	zbx_vector_ptr_clear_ext(&items, (zbx_clean_func_t)lld_item_free);
	zbx_vector_ptr_destroy(&items);

	zbx_hashset_destroy(&applications_index);

	zbx_vector_ptr_clear_ext(&applications, (zbx_clean_func_t)lld_application_free);
	zbx_vector_ptr_destroy(&applications);

	zbx_vector_ptr_clear_ext(&application_prototypes, (zbx_clean_func_t)lld_application_prototype_free);
	zbx_vector_ptr_destroy(&application_prototypes);

	zbx_vector_ptr_clear_ext(&item_prototypes, (zbx_clean_func_t)lld_item_prototype_free);
out:
	zbx_vector_ptr_destroy(&item_prototypes);

	zabbix_log(LOG_LEVEL_DEBUG, "End of %s()", __function_name);

	return ret;
}<|MERGE_RESOLUTION|>--- conflicted
+++ resolved
@@ -2477,28 +2477,14 @@
  * Purpose: escaping of a symbols in items preprocessing steps for discovery  *
  *          process                                                           *
  *                                                                            *
-<<<<<<< HEAD
- * Parameters: pp              - [IN] the item preprocessing step             *
- *             lld_row         - [IN] lld source value                        *
- *             lld_macro_paths - [IN] use json path to extract from jp_row    *
- *             item_key        - [IN] Item name for logging                   *
- *             sub_params      - [IN/OUT] the pp params value after substitute*
- *             error           - [IN/OUT] the lld error message               *
- *                                                                            *
- * Return value: SUCCEED - if preprocessing steps are valid                   *
- *               FAIL    - if substitute_lld_macros fails                     *
- *                                                                            *
- ******************************************************************************/
-static int	lld_items_preproc_step_esc(const zbx_lld_item_preproc_t * pp, const zbx_lld_row_t * lld_row,
-		const zbx_vector_ptr_t *lld_macros, const char *item_key, char **sub_params, char **error)
-=======
  * Parameters: type       - [IN] the item preprocessing step type             *
  *             lld_row    - [IN] lld source value                             *
+ *             lld_macros - [IN] use json path to extract from jp_row         *
  *             sub_params - [IN/OUT] the preprocessing parameters             *
  *                                                                            *
  ******************************************************************************/
-static void	substitute_lld_macors_in_preproc_params(int type, const zbx_lld_row_t *lld_row, char **sub_params)
->>>>>>> 48a01449
+static void	substitute_lld_macors_in_preproc_params(int type, const zbx_lld_row_t *lld_row,
+		const zbx_vector_ptr_t *lld_macros, char **sub_params)
 {
 	if (ZBX_PREPROC_REGSUB == type ||
 			ZBX_PREPROC_VALIDATE_REGEX == type ||
@@ -2518,16 +2504,10 @@
 			return;
 		}
 
-		substitute_lld_macros(&param1, &lld_row->jp_row, ZBX_MACRO_ANY | ZBX_TOKEN_REGEXP, NULL, 0);
-		substitute_lld_macros(&param2, &lld_row->jp_row, ZBX_MACRO_ANY | ZBX_TOKEN_REGEXP_OUTPUT, NULL, 0);
-
-<<<<<<< HEAD
-	if (SUCCEED != (ret = substitute_lld_macros(sub_params, &lld_row->jp_row, lld_macros, token_type, err, sizeof(err))))
-	{
-		*error = zbx_strdcatf(*error, "Item \"%s\" was not created. Invalid value for preprocessing step #%d: "
-				"%s.\n", item_key, pp->step, err);
-		zbx_free(*sub_params);
-=======
+		substitute_lld_macros(&param1, &lld_row->jp_row, lld_macros, ZBX_MACRO_ANY | ZBX_TOKEN_REGEXP, NULL, 0);
+		substitute_lld_macros(&param2, &lld_row->jp_row, lld_macros, ZBX_MACRO_ANY | ZBX_TOKEN_REGEXP_OUTPUT,
+				NULL, 0);
+
 		sub_params_size = strlen(param1) + strlen(param2) + 2;
 		*sub_params = (char*)zbx_realloc(*sub_params, sub_params_size);
 
@@ -2535,7 +2515,6 @@
 
 		zbx_free(param1);
 		zbx_free(param2);
->>>>>>> 48a01449
 	}
 	else
 	{
@@ -2546,7 +2525,7 @@
 			token_type |= ZBX_TOKEN_XPATH;
 		}
 
-		substitute_lld_macros(sub_params, &lld_row->jp_row, token_type, NULL, 0);
+		substitute_lld_macros(sub_params, &lld_row->jp_row, lld_macros, token_type, NULL, 0);
 	}
 }
 
@@ -2562,12 +2541,8 @@
  *             items           - [IN/OUT] sorted list of items                *
  *                                                                            *
  ******************************************************************************/
-<<<<<<< HEAD
-static void	lld_items_preproc_make(const zbx_vector_ptr_t *item_prototypes, const zbx_vector_ptr_t *lld_macro_paths,
-		zbx_vector_ptr_t *items, char **error)
-=======
-static void	lld_items_preproc_make(const zbx_vector_ptr_t *item_prototypes, zbx_vector_ptr_t *items)
->>>>>>> 48a01449
+static void	lld_items_preproc_make(const zbx_vector_ptr_t *item_prototypes,
+		const zbx_vector_ptr_t *lld_macro_paths, zbx_vector_ptr_t *items)
 {
 	int				i, j, index, preproc_num;
 	zbx_lld_item_t			*item;
@@ -2609,19 +2584,10 @@
 				ppdst->error_handler = ppsrc->error_handler;
 				ppdst->error_handler_params = zbx_strdup(NULL, ppsrc->error_handler_params);
 
-<<<<<<< HEAD
-				if (SUCCEED != lld_items_preproc_step_esc(ppsrc, item->lld_row, lld_macro_paths, item->key,
-						&sub_params, error))
-				{
-					zbx_free(ppdst);
-					item->flags &= ~ZBX_FLAG_LLD_ITEM_DISCOVERED;
-					break;
-				}
-=======
-				substitute_lld_macors_in_preproc_params(ppsrc->type, item->lld_row, &ppdst->params);
+				substitute_lld_macors_in_preproc_params(ppsrc->type, item->lld_row, lld_macro_paths,
+						&ppdst->params);
 				substitute_lld_macros(&ppdst->error_handler_params, &item->lld_row->jp_row,
-						ZBX_MACRO_ANY, NULL, 0);
->>>>>>> 48a01449
+						lld_macro_paths, ZBX_MACRO_ANY, NULL, 0);
 
 				zbx_vector_ptr_append(&item->preproc_ops, ppdst);
 				continue;
@@ -2645,17 +2611,8 @@
 				ppdst->flags |= ZBX_FLAG_LLD_ITEM_PREPROC_UPDATE_TYPE;
 			}
 
-<<<<<<< HEAD
-			if (SUCCEED != lld_items_preproc_step_esc(ppsrc, item->lld_row, lld_macro_paths, item->key,
-					&sub_params, error))
-			{
-				item->flags &= ~ZBX_FLAG_LLD_ITEM_DISCOVERED;
-				break;
-			}
-=======
 			buffer = zbx_strdup(buffer, ppsrc->params);
-			substitute_lld_macors_in_preproc_params(ppsrc->type, item->lld_row, &buffer);
->>>>>>> 48a01449
+			substitute_lld_macors_in_preproc_params(ppsrc->type, item->lld_row, lld_macro_paths, &buffer);
 
 			if (0 != strcmp(ppdst->params, buffer))
 			{
@@ -2672,7 +2629,7 @@
 			}
 
 			buffer = zbx_strdup(buffer, ppsrc->error_handler_params);
-			substitute_lld_macros(&buffer, &item->lld_row->jp_row, ZBX_MACRO_ANY, NULL, 0);
+			substitute_lld_macros(&buffer, &item->lld_row->jp_row, lld_macro_paths, ZBX_MACRO_ANY, NULL, 0);
 
 			if (0 != strcmp(ppdst->error_handler_params, buffer))
 			{
@@ -5166,13 +5123,8 @@
 	lld_item_application_prototypes_get(&item_prototypes, &application_prototypes);
 
 	lld_items_get(&item_prototypes, &items);
-<<<<<<< HEAD
 	lld_items_make(&item_prototypes, lld_rows, lld_macro_paths, &items, &items_index, error);
-	lld_items_preproc_make(&item_prototypes, lld_macro_paths, &items, error);
-=======
-	lld_items_make(&item_prototypes, lld_rows, &items, &items_index, error);
-	lld_items_preproc_make(&item_prototypes, &items);
->>>>>>> 48a01449
+	lld_items_preproc_make(&item_prototypes, lld_macro_paths, &items);
 
 	lld_link_dependent_items(&items, &items_index);
 
