--- conflicted
+++ resolved
@@ -213,33 +213,9 @@
 
 /******************************************************************************
  *                                                                            *
-<<<<<<< HEAD
- * Function: zbx_free_event                                                   *
-=======
- * Function: zbx_db_trigger_clean                                             *
- *                                                                            *
- * Purpose: frees resources allocated to store trigger data                   *
- *                                                                            *
- * Parameters: trigger -                                                      *
- *                                                                            *
- ******************************************************************************/
-void	zbx_db_trigger_clean(DB_TRIGGER *trigger)
-{
-	zbx_free(trigger->description);
-	zbx_free(trigger->expression);
-	zbx_free(trigger->recovery_expression);
-	zbx_free(trigger->comments);
-	zbx_free(trigger->url);
-	zbx_free(trigger->opdata);
-	zbx_free(trigger->event_name);
-}
-
-/******************************************************************************
- *                                                                            *
  * Function: zbx_db_free_event                                                *
->>>>>>> ab4ff98c
- *                                                                            *
- * Purpose: deallocate memory allocated in zbx_db_get_events_by_eventids()    *
+ *                                                                            *
+ * Purpose: free the event with it's resources                                *
  *                                                                            *
  * Parameters: event - [IN] event data                                        *
  *                                                                            *
