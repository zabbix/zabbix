/*
** Zabbix
** Copyright (C) 2001-2017 Zabbix SIA
**
** This program is free software; you can redistribute it and/or modify
** it under the terms of the GNU General Public License as published by
** the Free Software Foundation; either version 2 of the License, or
** (at your option) any later version.
**
** This program is distributed in the hope that it will be useful,
** but WITHOUT ANY WARRANTY; without even the implied warranty of
** MERCHANTABILITY or FITNESS FOR A PARTICULAR PURPOSE. See the
** GNU General Public License for more details.
**
** You should have received a copy of the GNU General Public License
** along with this program; if not, write to the Free Software
** Foundation, Inc., 51 Franklin Street, Fifth Floor, Boston, MA  02110-1301, USA.
**/

#include "common.h"

#include "db.h"
#include "log.h"
#include "dbcache.h"
#include "zbxserver.h"

typedef struct
{
<<<<<<< HEAD
	zbx_uint64_t		itemid;
	zbx_uint64_t		valuemapid;
	zbx_uint64_t		interfaceid;
	zbx_uint64_t		templateid;
	zbx_uint64_t		master_itemid;
	char			*name;
	char			*key;
	char			*delay_flex;
	char			*trapper_hosts;
	char			*units;
	char			*formula;
	char			*logtimefmt;
	char			*params;
	char			*ipmi_sensor;
	char			*snmp_community;
	char			*snmp_oid;
	char			*snmpv3_securityname;
	char			*snmpv3_authpassphrase;
	char			*snmpv3_privpassphrase;
	char			*snmpv3_contextname;
	char			*username;
	char			*password;
	char			*publickey;
	char			*privatekey;
	char			*description;
	char			*lifetime;
	char			*port;
	int			delay;
	int			history;
	int			trends;
	unsigned char		type;
	unsigned char		value_type;
	unsigned char		status;
	unsigned char		snmpv3_securitylevel;
	unsigned char		snmpv3_authprotocol;
	unsigned char		snmpv3_privprotocol;
	unsigned char		authtype;
	unsigned char		flags;
	unsigned char		inventory_link;
	unsigned char		evaltype;
	zbx_vector_ptr_t	dependent_items;
=======
	zbx_uint64_t	itemid;
	zbx_uint64_t	valuemapid;
	zbx_uint64_t	interfaceid;
	zbx_uint64_t	templateid;
	char		*name;
	char		*key;
	char		*delay;
	char		*history;
	char		*trends;
	char		*trapper_hosts;
	char		*units;
	char		*formula;
	char		*logtimefmt;
	char		*params;
	char		*ipmi_sensor;
	char		*snmp_community;
	char		*snmp_oid;
	char		*snmpv3_securityname;
	char		*snmpv3_authpassphrase;
	char		*snmpv3_privpassphrase;
	char		*snmpv3_contextname;
	char		*username;
	char		*password;
	char		*publickey;
	char		*privatekey;
	char		*description;
	char		*lifetime;
	char		*port;
	char		*jmx_endpoint;
	unsigned char	type;
	unsigned char	value_type;
	unsigned char	status;
	unsigned char	snmpv3_securitylevel;
	unsigned char	snmpv3_authprotocol;
	unsigned char	snmpv3_privprotocol;
	unsigned char	authtype;
	unsigned char	flags;
	unsigned char	inventory_link;
	unsigned char	evaltype;
>>>>>>> 18a790cd
}
zbx_template_item_t;

/* lld rule condition */
typedef struct
{
	zbx_uint64_t	item_conditionid;
	char		*macro;
	char		*value;
	unsigned char	operator;
}
zbx_lld_rule_condition_t;

/* lld rule */
typedef struct
{
	/* discovery rule source id */
	zbx_uint64_t		templateid;
	/* discovery rule source conditions */
	zbx_vector_ptr_t	conditions;

	/* discovery rule destination id */
	zbx_uint64_t		itemid;
	/* the starting id to be used for destination condition ids */
	zbx_uint64_t		conditionid;
	/* discovery rule destination condition ids */
	zbx_vector_uint64_t	conditionids;
}
zbx_lld_rule_map_t;

/* auxiliary function for DBcopy_template_items() */
static void	DBget_interfaces_by_hostid(zbx_uint64_t hostid, zbx_uint64_t *interfaceids)
{
	DB_RESULT	result;
	DB_ROW		row;
	unsigned char	type;

	result = DBselect(
			"select type,interfaceid"
			" from interface"
			" where hostid=" ZBX_FS_UI64
				" and type in (%d,%d,%d,%d)"
				" and main=1",
			hostid, INTERFACE_TYPE_AGENT, INTERFACE_TYPE_SNMP, INTERFACE_TYPE_IPMI, INTERFACE_TYPE_JMX);

	while (NULL != (row = DBfetch(result)))
	{
		ZBX_STR2UCHAR(type, row[0]);
		ZBX_STR2UINT64(interfaceids[type - 1], row[1]);
	}
	DBfree_result(result);
}

/******************************************************************************
 *                                                                            *
 * Function: get_template_items                                               *
 *                                                                            *
 * Purpose: read template items from database                                 *
 *                                                                            *
 * Parameters: hostid      - [IN] host id                                     *
 *             templateids - [IN] array of template IDs                       *
 *             items       - [OUT] the item data                              *
 *                                                                            *
 * Comments: The itemid and key are set depending on whether the item exists  *
 *           for the specified host.                                          *
 *           If item exists itemid will be set to its itemid and key will be  *
 *           set to NULL.                                                     *
 *           If item does not exist, itemid will be set to 0 and key will be  *
 *           set to item key.                                                 *
 *                                                                            *
 ******************************************************************************/
static void	get_template_items(zbx_uint64_t hostid, const zbx_vector_uint64_t *templateids, zbx_vector_ptr_t *items)
{
	DB_RESULT		result;
	DB_ROW			row;
	char			*sql = NULL;
	size_t			sql_alloc = 0, sql_offset = 0, i;
	unsigned char		interface_type;
	zbx_template_item_t	*item;
	zbx_uint64_t		interfaceids[4];

	memset(&interfaceids, 0, sizeof(interfaceids));
	DBget_interfaces_by_hostid(hostid, interfaceids);

	zbx_snprintf_alloc(&sql, &sql_alloc, &sql_offset,
			"select ti.itemid,ti.name,ti.key_,ti.type,ti.value_type,ti.delay,"
				"ti.history,ti.trends,ti.status,ti.trapper_hosts,ti.units,"
				"ti.formula,ti.logtimefmt,ti.valuemapid,ti.params,ti.ipmi_sensor,ti.snmp_community,"
				"ti.snmp_oid,ti.snmpv3_securityname,ti.snmpv3_securitylevel,ti.snmpv3_authprotocol,"
				"ti.snmpv3_authpassphrase,ti.snmpv3_privprotocol,ti.snmpv3_privpassphrase,ti.authtype,"
				"ti.username,ti.password,ti.publickey,ti.privatekey,ti.flags,ti.description,"
				"ti.inventory_link,ti.lifetime,ti.snmpv3_contextname,hi.itemid,ti.evaltype,ti.port,"
<<<<<<< HEAD
				"ti.master_itemid"
=======
				"ti.jmx_endpoint"
>>>>>>> 18a790cd
			" from items ti"
			" left join items hi on hi.key_=ti.key_"
				" and hi.hostid=" ZBX_FS_UI64
			" where",
			hostid);
	DBadd_condition_alloc(&sql, &sql_alloc, &sql_offset, "ti.hostid", templateids->values, templateids->values_num);

	result = DBselect("%s", sql);

	while (NULL != (row = DBfetch(result)))
	{
		item = zbx_malloc(NULL, sizeof(zbx_template_item_t));

		ZBX_STR2UINT64(item->templateid, row[0]);
		ZBX_STR2UCHAR(item->type, row[3]);
		ZBX_STR2UCHAR(item->value_type, row[4]);
		ZBX_STR2UCHAR(item->status, row[8]);
		ZBX_DBROW2UINT64(item->valuemapid, row[13]);
		ZBX_STR2UCHAR(item->snmpv3_securitylevel, row[19]);
		ZBX_STR2UCHAR(item->snmpv3_authprotocol, row[20]);
		ZBX_STR2UCHAR(item->snmpv3_privprotocol, row[22]);
		ZBX_STR2UCHAR(item->authtype, row[24]);
		ZBX_STR2UCHAR(item->flags, row[29]);
		ZBX_STR2UCHAR(item->inventory_link, row[31]);
		ZBX_STR2UCHAR(item->evaltype, row[35]);

		switch (interface_type = get_interface_type_by_item_type(item->type))
		{
			case INTERFACE_TYPE_UNKNOWN:
				item->interfaceid = 0;
				break;
			case INTERFACE_TYPE_ANY:
				for (i = 0; INTERFACE_TYPE_COUNT > i; i++)
				{
					if (0 != interfaceids[INTERFACE_TYPE_PRIORITY[i] - 1])
						break;
				}
				item->interfaceid = interfaceids[INTERFACE_TYPE_PRIORITY[i] - 1];
				break;
			default:
				item->interfaceid = interfaceids[interface_type - 1];
		}

		item->name = zbx_strdup(NULL, row[1]);
<<<<<<< HEAD
		item->delay_flex = zbx_strdup(NULL, row[6]);
		item->trapper_hosts = zbx_strdup(NULL, row[10]);
		item->units = zbx_strdup(NULL, row[11]);
		item->formula = zbx_strdup(NULL, row[12]);
		item->logtimefmt = zbx_strdup(NULL, row[13]);
		item->params = zbx_strdup(NULL, row[15]);
		item->ipmi_sensor = zbx_strdup(NULL, row[16]);
		item->snmp_community = zbx_strdup(NULL, row[17]);
		item->snmp_oid = zbx_strdup(NULL, row[18]);
		item->snmpv3_securityname = zbx_strdup(NULL, row[19]);
		item->snmpv3_authpassphrase = zbx_strdup(NULL, row[22]);
		item->snmpv3_privpassphrase = zbx_strdup(NULL, row[24]);
		item->username = zbx_strdup(NULL, row[26]);
		item->password = zbx_strdup(NULL, row[27]);
		item->publickey = zbx_strdup(NULL, row[28]);
		item->privatekey = zbx_strdup(NULL, row[29]);
		item->description = zbx_strdup(NULL, row[31]);
		item->lifetime = zbx_strdup(NULL, row[33]);
		item->snmpv3_contextname = zbx_strdup(NULL, row[34]);
		item->port = zbx_strdup(NULL, row[37]);
		ZBX_DBROW2UINT64(item->master_itemid, row[38]);

		if (SUCCEED != DBis_null(row[35]))
=======
		item->delay = zbx_strdup(NULL, row[5]);
		item->history = zbx_strdup(NULL, row[6]);
		item->trends = zbx_strdup(NULL, row[7]);
		item->trapper_hosts = zbx_strdup(NULL, row[9]);
		item->units = zbx_strdup(NULL, row[10]);
		item->formula = zbx_strdup(NULL, row[11]);
		item->logtimefmt = zbx_strdup(NULL, row[12]);
		item->params = zbx_strdup(NULL, row[14]);
		item->ipmi_sensor = zbx_strdup(NULL, row[15]);
		item->snmp_community = zbx_strdup(NULL, row[16]);
		item->snmp_oid = zbx_strdup(NULL, row[17]);
		item->snmpv3_securityname = zbx_strdup(NULL, row[18]);
		item->snmpv3_authpassphrase = zbx_strdup(NULL, row[21]);
		item->snmpv3_privpassphrase = zbx_strdup(NULL, row[23]);
		item->username = zbx_strdup(NULL, row[25]);
		item->password = zbx_strdup(NULL, row[26]);
		item->publickey = zbx_strdup(NULL, row[27]);
		item->privatekey = zbx_strdup(NULL, row[28]);
		item->description = zbx_strdup(NULL, row[30]);
		item->lifetime = zbx_strdup(NULL, row[32]);
		item->snmpv3_contextname = zbx_strdup(NULL, row[33]);
		item->port = zbx_strdup(NULL, row[36]);
		item->jmx_endpoint = zbx_strdup(NULL, row[37]);

		if (SUCCEED != DBis_null(row[34]))
>>>>>>> 18a790cd
		{
			item->key = NULL;
			ZBX_STR2UINT64(item->itemid, row[34]);
		}
		else
		{
			item->key = zbx_strdup(NULL, row[2]);
			item->itemid = 0;
		}

		zbx_vector_ptr_create(&item->dependent_items);
		zbx_vector_ptr_append(items, item);
	}
	DBfree_result(result);

	zbx_free(sql);

	zbx_vector_ptr_sort(items, ZBX_DEFAULT_UINT64_PTR_COMPARE_FUNC);
}

/******************************************************************************
 *                                                                            *
 * Function: get_template_lld_rule_map                                        *
 *                                                                            *
 * Purpose: reads template lld rule conditions and host lld_rule identifiers  *
 *          from database                                                     *
 *                                                                            *
 * Parameters: items - [IN] the host items including lld rules                *
 *             rules - [OUT] the ldd rule mapping                             *
 *                                                                            *
 ******************************************************************************/
static void	get_template_lld_rule_map(const zbx_vector_ptr_t *items, zbx_vector_ptr_t *rules)
{
	zbx_template_item_t		*item;
	zbx_lld_rule_map_t		*rule;
	zbx_lld_rule_condition_t	*condition;
	int				i, index;
	zbx_vector_uint64_t		itemids;
	DB_RESULT			result;
	DB_ROW				row;
	char				*sql = NULL;
	size_t				sql_alloc = 0, sql_offset = 0;
	zbx_uint64_t			itemid, item_conditionid;

	zbx_vector_uint64_create(&itemids);

	/* prepare discovery rules */
	for (i = 0; i < items->values_num; i++)
	{
		item = items->values[i];

		if (0 == (ZBX_FLAG_DISCOVERY_RULE & item->flags))
			continue;

		rule = zbx_malloc(NULL, sizeof(zbx_lld_rule_map_t));

		rule->itemid = item->itemid;
		rule->templateid = item->templateid;
		rule->conditionid = 0;
		zbx_vector_uint64_create(&rule->conditionids);
		zbx_vector_ptr_create(&rule->conditions);

		zbx_vector_ptr_append(rules, rule);

		if (0 != rule->itemid)
			zbx_vector_uint64_append(&itemids, rule->itemid);
		zbx_vector_uint64_append(&itemids, rule->templateid);
	}

	if (0 != itemids.values_num)
	{
		zbx_vector_ptr_sort(rules, ZBX_DEFAULT_UINT64_PTR_COMPARE_FUNC);
		zbx_vector_uint64_sort(&itemids, ZBX_DEFAULT_UINT64_COMPARE_FUNC);

		zbx_strcpy_alloc(&sql, &sql_alloc, &sql_offset,
				"select item_conditionid,itemid,operator,macro,value from item_condition where");
		DBadd_condition_alloc(&sql, &sql_alloc, &sql_offset, "itemid", itemids.values, itemids.values_num);

		result = DBselect("%s", sql);

		while (NULL != (row = DBfetch(result)))
		{
			ZBX_STR2UINT64(itemid, row[1]);

			index = zbx_vector_ptr_bsearch(rules, &itemid, ZBX_DEFAULT_UINT64_PTR_COMPARE_FUNC);

			if (FAIL != index)
			{
				/* read template lld conditions */

				rule = (zbx_lld_rule_map_t *)rules->values[index];

				condition = zbx_malloc(NULL, sizeof(zbx_lld_rule_condition_t));

				ZBX_STR2UINT64(condition->item_conditionid, row[0]);
				ZBX_STR2UCHAR(condition->operator, row[2]);
				condition->macro = zbx_strdup(NULL, row[3]);
				condition->value = zbx_strdup(NULL, row[4]);

				zbx_vector_ptr_append(&rule->conditions, condition);
			}
			else
			{
				/* read host lld conditions identifiers */

				for (i = 0; i < rules->values_num; i++)
				{
					rule = (zbx_lld_rule_map_t *)rules->values[i];

					if (itemid != rule->itemid)
						continue;

					ZBX_STR2UINT64(item_conditionid, row[0]);
					zbx_vector_uint64_append(&rule->conditionids, item_conditionid);

					break;
				}

				if (i == rules->values_num)
					THIS_SHOULD_NEVER_HAPPEN;
			}
		}
		DBfree_result(result);

		zbx_free(sql);
	}

	zbx_vector_uint64_destroy(&itemids);
}

/******************************************************************************
 *                                                                            *
 * Function: calculate_template_lld_rule_conditionids                         *
 *                                                                            *
 * Purpose: calculate identifiers for new item conditions                     *
 *                                                                            *
 * Parameters: rules - [IN] the ldd rule mapping                              *
 *                                                                            *
 * Return value: The number of new item conditions to be inserted.            *
 *                                                                            *
 ******************************************************************************/
static int	calculate_template_lld_rule_conditionids(zbx_vector_ptr_t *rules)
{
	zbx_lld_rule_map_t	*rule;
	int			i, conditions_num = 0;
	zbx_uint64_t		conditionid;

	/* calculate the number of new conditions to be inserted */
	for (i = 0; i < rules->values_num; i++)
	{
		rule = rules->values[i];

		if (rule->conditions.values_num > rule->conditionids.values_num)
			conditions_num += rule->conditions.values_num - rule->conditionids.values_num;
	}

	/* reserve ids for the new conditions to be inserted and assign to lld rules */
	if (0 == conditions_num)
		goto out;

	conditionid = DBget_maxid_num("item_condition", conditions_num);

	for (i = 0; i < rules->values_num; i++)
	{
		rule = rules->values[i];

		if (rule->conditions.values_num <= rule->conditionids.values_num)
			continue;

		rule->conditionid = conditionid;
		conditionid += rule->conditions.values_num - rule->conditionids.values_num;
	}
out:
	return conditions_num;
}

/******************************************************************************
 *                                                                            *
 * Function: update_template_lld_rule_formulas                                *
 *                                                                            *
 * Purpose: translate template item condition identifiers in expression type  *
 *          discovery rule formulas to refer the host item condition          *
 *          identifiers instead.                                              *
 *                                                                            *
 * Parameters:  items  - [IN] the template items                              *
 *              rules  - [IN] the ldd rule mapping                            *
 *                                                                            *
 ******************************************************************************/
static void	update_template_lld_rule_formulas(zbx_vector_ptr_t *items, zbx_vector_ptr_t *rules)
{
	zbx_lld_rule_map_t	*rule;
	int			i, j, index;
	char			*formula;
	zbx_uint64_t		conditionid;

	for (i = 0; i < items->values_num; i++)
	{
		zbx_template_item_t	*item = items->values[i];

		if (0 == (ZBX_FLAG_DISCOVERY_RULE & item->flags) || CONDITION_EVAL_TYPE_EXPRESSION != item->evaltype)
			continue;

		index = zbx_vector_ptr_bsearch(rules, &item->templateid, ZBX_DEFAULT_UINT64_PTR_COMPARE_FUNC);

		if (FAIL == index)
		{
			THIS_SHOULD_NEVER_HAPPEN;
			continue;
		}

		rule = rules->values[index];

		formula = zbx_strdup(NULL, item->formula);

		conditionid = rule->conditionid;

		for (j = 0; j < rule->conditions.values_num; j++)
		{
			zbx_uint64_t			id;
			char				srcid[64], dstid[64], *ptr;
			size_t				pos = 0, len;

			zbx_lld_rule_condition_t	*condition = rule->conditions.values[j];

			if (j < rule->conditionids.values_num)
				id = rule->conditionids.values[j];
			else
				id = conditionid++;

			zbx_snprintf(srcid, sizeof(srcid), "{" ZBX_FS_UI64 "}", condition->item_conditionid);
			zbx_snprintf(dstid, sizeof(dstid), "{" ZBX_FS_UI64 "}", id);

			len = strlen(srcid);

			while (NULL != (ptr = strstr(formula + pos, srcid)))
			{
				pos = ptr - formula + len - 1;
				zbx_replace_string(&formula, ptr - formula, &pos, dstid);
			}
		}

		zbx_free(item->formula);
		item->formula = formula;
	}
}

/******************************************************************************
 *                                                                            *
 * Function: save_template_item                                               *
 *                                                                            *
 * Purpose: save (insert or update) template item                             *
 *                                                                            *
 * Parameters: hostid     - [IN] parent host id                               *
 *             itemid     - [IN/OUT] item id used for insert operations       *
 *             item       - [IN] item to be saved                             *
 *             db_insert  - [IN] prepared item bulk insert                    *
 *             sql        - [IN/OUT] sql buffer pointer used for update       *
 *                                   operations                               *
 *             sql_alloc  - [IN/OUT] sql buffer already allocated memory      *
 *             sql_offset - [IN/OUT] offset for writing within sql buffer     *
 *                                                                            *
 ******************************************************************************/
static void	save_template_item(zbx_uint64_t hostid, zbx_uint64_t *itemid, zbx_template_item_t *item,
		zbx_db_insert_t *db_insert, char **sql, size_t *sql_alloc, size_t *sql_offset)
{
	int			i;
	zbx_template_item_t	*dependent;

	if (NULL == item->key) /* existing item */
	{
<<<<<<< HEAD
		char	*name_esc, *delay_flex_esc, *trapper_hosts_esc, *units_esc, *formula_esc, *logtimefmt_esc,
			*params_esc, *ipmi_sensor_esc, *snmp_community_esc, *snmp_oid_esc, *snmpv3_securityname_esc,
			*snmpv3_authpassphrase_esc, *snmpv3_privpassphrase_esc, *username_esc, *password_esc,
			*publickey_esc, *privatekey_esc, *description_esc, *lifetime_esc, *snmpv3_contextname_esc,
			*port_esc;
=======
		char			*name_esc, *delay_esc, *history_esc, *trends_esc, *trapper_hosts_esc,
					*units_esc, *formula_esc, *logtimefmt_esc, *params_esc, *ipmi_sensor_esc,
					*snmp_community_esc, *snmp_oid_esc, *snmpv3_securityname_esc,
					*snmpv3_authpassphrase_esc, *snmpv3_privpassphrase_esc, *username_esc,
					*password_esc, *publickey_esc, *privatekey_esc, *description_esc, *lifetime_esc,
					*snmpv3_contextname_esc, *port_esc, *jmx_endpoint_esc;
		zbx_template_item_t	*item = items->values[i];

		/* skip new items */
		if (NULL != item->key)
			continue;
>>>>>>> 18a790cd

		name_esc = DBdyn_escape_string(item->name);
		delay_esc = DBdyn_escape_string(item->delay);
		history_esc = DBdyn_escape_string(item->history);
		trends_esc = DBdyn_escape_string(item->trends);
		trapper_hosts_esc = DBdyn_escape_string(item->trapper_hosts);
		units_esc = DBdyn_escape_string(item->units);
		formula_esc = DBdyn_escape_string(item->formula);
		logtimefmt_esc = DBdyn_escape_string(item->logtimefmt);
		params_esc = DBdyn_escape_string(item->params);
		ipmi_sensor_esc = DBdyn_escape_string(item->ipmi_sensor);
		snmp_community_esc = DBdyn_escape_string(item->snmp_community);
		snmp_oid_esc = DBdyn_escape_string(item->snmp_oid);
		snmpv3_securityname_esc = DBdyn_escape_string(item->snmpv3_securityname);
		snmpv3_authpassphrase_esc = DBdyn_escape_string(item->snmpv3_authpassphrase);
		snmpv3_privpassphrase_esc = DBdyn_escape_string(item->snmpv3_privpassphrase);
		username_esc = DBdyn_escape_string(item->username);
		password_esc = DBdyn_escape_string(item->password);
		publickey_esc = DBdyn_escape_string(item->publickey);
		privatekey_esc = DBdyn_escape_string(item->privatekey);
		description_esc = DBdyn_escape_string(item->description);
		lifetime_esc = DBdyn_escape_string(item->lifetime);
		snmpv3_contextname_esc = DBdyn_escape_string(item->snmpv3_contextname);
		port_esc = DBdyn_escape_string(item->port);
		jmx_endpoint_esc = DBdyn_escape_string(item->jmx_endpoint);

		zbx_snprintf_alloc(sql, sql_alloc, sql_offset,
				"update items"
				" set name='%s',"
					"type=%d,"
					"value_type=%d,"
					"delay='%s',"
					"history='%s',"
					"trends='%s',"
					"status=%d,"
					"trapper_hosts='%s',"
					"units='%s',"
					"formula='%s',"
					"logtimefmt='%s',"
					"valuemapid=%s,"
					"params='%s',"
					"ipmi_sensor='%s',"
					"snmp_community='%s',"
					"snmp_oid='%s',"
					"snmpv3_securityname='%s',"
					"snmpv3_securitylevel=%d,"
					"snmpv3_authprotocol=%d,"
					"snmpv3_authpassphrase='%s',"
					"snmpv3_privprotocol=%d,"
					"snmpv3_privpassphrase='%s',"
					"snmpv3_contextname='%s',"
					"authtype=%d,"
					"username='%s',"
					"password='%s',"
					"publickey='%s',"
					"privatekey='%s',"
					"templateid=" ZBX_FS_UI64 ","
					"flags=%d,"
					"description='%s',"
					"inventory_link=%d,"
					"interfaceid=%s,"
					"lifetime='%s',"
					"evaltype=%d,"
					"port='%s',"
<<<<<<< HEAD
					"master_itemid=%s"
				" where itemid=" ZBX_FS_UI64 ";\n",
				name_esc, (int)item->type, (int)item->value_type, item->delay, delay_flex_esc,
				item->history, item->trends, (int)item->status, trapper_hosts_esc, units_esc,
				formula_esc, logtimefmt_esc, DBsql_id_ins(item->valuemapid), params_esc,
				ipmi_sensor_esc, snmp_community_esc, snmp_oid_esc, snmpv3_securityname_esc,
				(int)item->snmpv3_securitylevel, (int)item->snmpv3_authprotocol,
				snmpv3_authpassphrase_esc, (int)item->snmpv3_privprotocol, snmpv3_privpassphrase_esc,
				snmpv3_contextname_esc, (int)item->authtype, username_esc, password_esc, publickey_esc,
				privatekey_esc, item->templateid, (int)item->flags, description_esc,
				(int)item->inventory_link, DBsql_id_ins(item->interfaceid), lifetime_esc,
				(int)item->evaltype, port_esc, DBsql_id_ins(item->master_itemid), item->itemid);
=======
					"jmx_endpoint='%s'"
				" where itemid=" ZBX_FS_UI64 ";\n",
				name_esc, (int)item->type, (int)item->value_type,
				delay_esc,
				history_esc, trends_esc, (int)item->status, trapper_hosts_esc,
				units_esc, formula_esc,
				logtimefmt_esc, DBsql_id_ins(item->valuemapid), params_esc,
				ipmi_sensor_esc, snmp_community_esc, snmp_oid_esc,
				snmpv3_securityname_esc, (int)item->snmpv3_securitylevel,
				(int)item->snmpv3_authprotocol, snmpv3_authpassphrase_esc,
				(int)item->snmpv3_privprotocol, snmpv3_privpassphrase_esc,
				snmpv3_contextname_esc, (int)item->authtype, username_esc,
				password_esc, publickey_esc, privatekey_esc,
				item->templateid, (int)item->flags, description_esc,
				(int)item->inventory_link, DBsql_id_ins(item->interfaceid),
				lifetime_esc, (int)item->evaltype, port_esc, jmx_endpoint_esc, item->itemid);

		new_items--;
>>>>>>> 18a790cd

		zbx_free(jmx_endpoint_esc);
		zbx_free(port_esc);
		zbx_free(snmpv3_contextname_esc);
		zbx_free(lifetime_esc);
		zbx_free(description_esc);
		zbx_free(privatekey_esc);
		zbx_free(publickey_esc);
		zbx_free(password_esc);
		zbx_free(username_esc);
		zbx_free(snmpv3_privpassphrase_esc);
		zbx_free(snmpv3_authpassphrase_esc);
		zbx_free(snmpv3_securityname_esc);
		zbx_free(snmp_oid_esc);
		zbx_free(snmp_community_esc);
		zbx_free(ipmi_sensor_esc);
		zbx_free(params_esc);
		zbx_free(logtimefmt_esc);
		zbx_free(formula_esc);
		zbx_free(units_esc);
		zbx_free(trapper_hosts_esc);
		zbx_free(trends_esc);
		zbx_free(history_esc);
		zbx_free(delay_esc);
		zbx_free(name_esc);
	}
	else
	{
		zbx_db_insert_add_values(db_insert, *itemid, item->name, item->key, hostid, (int)item->type,
				(int)item->value_type, item->delay, item->delay_flex, item->history, item->trends,
				(int)item->status, item->trapper_hosts, item->units, item->formula, item->logtimefmt,
				item->valuemapid, item->params, item->ipmi_sensor, item->snmp_community, item->snmp_oid,
				item->snmpv3_securityname, (int)item->snmpv3_securitylevel,
				(int)item->snmpv3_authprotocol, item->snmpv3_authpassphrase,
				(int)item->snmpv3_privprotocol, item->snmpv3_privpassphrase, (int)item->authtype,
				item->username, item->password, item->publickey, item->privatekey, item->templateid,
				(int)item->flags, item->description, (int)item->inventory_link, item->interfaceid,
				item->lifetime, item->snmpv3_contextname, (int)item->evaltype, item->port,
				item->master_itemid);

		item->itemid = (*itemid)++;
	}

	for (i = 0; i < item->dependent_items.values_num; i++)
	{
		dependent = (zbx_template_item_t *)item->dependent_items.values[i];
		dependent->master_itemid = item->itemid;
		save_template_item(hostid, itemid, dependent, db_insert, sql, sql_alloc, sql_offset);
	}
}

/******************************************************************************
 *                                                                            *
 * Function: save_template_items                                              *
 *                                                                            *
 * Purpose: saves template items to the target host in database               *
 *                                                                            *
 * Parameters:  hostid - [IN] the target host                                 *
 *              items  - [IN] the template items                              *
 *              rules  - [IN] the ldd rule mapping                            *
 *                                                                            *
 ******************************************************************************/
static void	save_template_items(zbx_uint64_t hostid, zbx_vector_ptr_t *items)
{
	char			*sql = NULL;
	size_t			sql_alloc = 16 * ZBX_KIBIBYTE, sql_offset = 0;
	int			new_items = 0, upd_items = 0, i;
	zbx_uint64_t		itemid = 0;
	zbx_db_insert_t		db_insert;
	zbx_template_item_t	*item;

	if (0 == items->values_num)
		return;

<<<<<<< HEAD
=======
	itemid = DBget_maxid_num("items", new_items);

	zbx_db_insert_prepare(&db_insert, "items", "itemid", "name", "key_", "hostid", "type", "value_type",
			"delay", "history", "trends", "status", "trapper_hosts", "units",
			"formula", "logtimefmt", "valuemapid", "params", "ipmi_sensor",
			"snmp_community", "snmp_oid", "snmpv3_securityname", "snmpv3_securitylevel",
			"snmpv3_authprotocol", "snmpv3_authpassphrase", "snmpv3_privprotocol", "snmpv3_privpassphrase",
			"authtype", "username", "password", "publickey", "privatekey", "templateid", "flags",
			"description", "inventory_link", "interfaceid", "lifetime", "snmpv3_contextname", "evaltype",
			"port", "jmx_endpoint", NULL);

>>>>>>> 18a790cd
	for (i = 0; i < items->values_num; i++)
	{
		item = (zbx_template_item_t *)items->values[i];

		if (NULL == item->key)
			upd_items++;
		else
			new_items++;
	}

<<<<<<< HEAD
	if (0 != new_items)
	{
		itemid = DBget_maxid_num("items", new_items);

		zbx_db_insert_prepare(&db_insert, "items", "itemid", "name", "key_", "hostid", "type", "value_type",
				"delay", "delay_flex", "history", "trends", "status", "trapper_hosts", "units",
				"formula", "logtimefmt", "valuemapid", "params", "ipmi_sensor",
				"snmp_community", "snmp_oid", "snmpv3_securityname", "snmpv3_securitylevel",
				"snmpv3_authprotocol", "snmpv3_authpassphrase", "snmpv3_privprotocol", "snmpv3_privpassphrase",
				"authtype", "username", "password", "publickey", "privatekey", "templateid", "flags",
				"description", "inventory_link", "interfaceid", "lifetime", "snmpv3_contextname", "evaltype",
				"port", "master_itemid", NULL);
	}
=======
		zbx_db_insert_add_values(&db_insert, itemid, item->name, item->key, hostid, (int)item->type,
				(int)item->value_type, item->delay,
				item->history, item->trends, (int)item->status, item->trapper_hosts, item->units,
				item->formula, item->logtimefmt,
				item->valuemapid, item->params, item->ipmi_sensor, item->snmp_community, item->snmp_oid,
				item->snmpv3_securityname, (int)item->snmpv3_securitylevel,
				(int)item->snmpv3_authprotocol, item->snmpv3_authpassphrase,
				(int)item->snmpv3_privprotocol, item->snmpv3_privpassphrase, (int)item->authtype,
				item->username, item->password, item->publickey, item->privatekey, item->templateid,
				(int)item->flags, item->description, (int)item->inventory_link, item->interfaceid,
				item->lifetime, item->snmpv3_contextname, (int)item->evaltype, item->port,
				item->jmx_endpoint);
>>>>>>> 18a790cd

	if (0 != upd_items)
	{
		sql = zbx_malloc(sql, sql_alloc);
		DBbegin_multiple_update(&sql, &sql_alloc, &sql_offset);
	}

	for (i = 0; i < items->values_num; i++)
	{
		item = (zbx_template_item_t *)items->values[i];

		/* dependent items are saved within recursive save_template_item calls while saving master */
		if (0 == item->master_itemid)
			save_template_item(hostid, &itemid, item, &db_insert, &sql, &sql_alloc, &sql_offset);
	}

	if (0 != new_items)
	{
		zbx_db_insert_execute(&db_insert);
		zbx_db_insert_clean(&db_insert);
	}

	if (0 != upd_items)
	{
		DBend_multiple_update(&sql, &sql_alloc, &sql_offset);

		if (16 < sql_offset)
			DBexecute("%s", sql);

		zbx_free(sql);
	}
}

/******************************************************************************
 *                                                                            *
 * Function: save_template_lld_rules                                          *
 *                                                                            *
 * Purpose: saves template lld rule item conditions to the target host in     *
 *          database                                                          *
 *                                                                            *
 * Parameters:  items          - [IN] the template items                      *
 *              rules          - [IN] the ldd rule mapping                    *
 *              new_conditions - [IN] the number of new item conditions to    *
 *                                    be inserted                             *
 *                                                                            *
 ******************************************************************************/
static void	save_template_lld_rules(zbx_vector_ptr_t *items, zbx_vector_ptr_t *rules, int new_conditions)
{
	char				*macro_esc, *value_esc;
	int				i, j, index;
	zbx_db_insert_t			db_insert;
	zbx_lld_rule_map_t		*rule;
	zbx_lld_rule_condition_t	*condition;
	char				*sql = NULL;
	size_t				sql_alloc = 0, sql_offset = 0;
	zbx_vector_uint64_t		item_conditionids;

	if (0 == rules->values_num)
		return;

	zbx_vector_uint64_create(&item_conditionids);

	if (0 != new_conditions)
	{
		zbx_db_insert_prepare(&db_insert, "item_condition", "item_conditionid", "itemid", "operator", "macro",
				"value", NULL);

		/* insert lld rule conditions for new items */
		for (i = 0; i < items->values_num; i++)
		{
			zbx_template_item_t	*item = items->values[i];

			if (NULL == item->key)
				continue;

			if (0 == (ZBX_FLAG_DISCOVERY_RULE & item->flags))
				continue;

			index = zbx_vector_ptr_bsearch(rules, &item->templateid, ZBX_DEFAULT_UINT64_PTR_COMPARE_FUNC);

			if (FAIL == index)
			{
				THIS_SHOULD_NEVER_HAPPEN;
				continue;
			}

			rule = rules->values[index];

			for (j = 0; j < rule->conditions.values_num; j++)
			{
				condition = rule->conditions.values[j];

				zbx_db_insert_add_values(&db_insert, rule->conditionid++, item->itemid,
						(int)condition->operator, condition->macro, condition->value);
			}
		}
	}

	DBbegin_multiple_update(&sql, &sql_alloc, &sql_offset);

	/* update lld rule conditions for existing items */
	for (i = 0; i < rules->values_num; i++)
	{
		rule = rules->values[i];

		/* skip lld rules of new items */
		if (0 == rule->itemid)
			continue;

		index = MIN(rule->conditions.values_num, rule->conditionids.values_num);

		/* update intersecting rule conditions */
		for (j = 0; j < index; j++)
		{
			condition = rule->conditions.values[j];

			macro_esc = DBdyn_escape_string(condition->macro);
			value_esc = DBdyn_escape_string(condition->value);

			zbx_snprintf_alloc(&sql, &sql_alloc, &sql_offset, "update item_condition"
					" set operator=%d,macro='%s',value='%s'"
					" where item_conditionid=" ZBX_FS_UI64 ";\n",
					(int)condition->operator, macro_esc, value_esc, rule->conditionids.values[j]);

			DBexecute_overflowed_sql(&sql, &sql_alloc, &sql_offset);

			zbx_free(value_esc);
			zbx_free(macro_esc);
		}

		/* delete removed rule conditions */
		for (j = index; j < rule->conditionids.values_num; j++)
			zbx_vector_uint64_append(&item_conditionids, rule->conditionids.values[j]);

		/* insert new rule conditions */
		for (j = index; j < rule->conditions.values_num; j++)
		{
			condition = rule->conditions.values[j];

			zbx_db_insert_add_values(&db_insert, rule->conditionid++, rule->itemid,
					(int)condition->operator, condition->macro, condition->value);
		}
	}

	/* delete removed item conditions */
	if (0 != item_conditionids.values_num)
	{
		zbx_strcpy_alloc(&sql, &sql_alloc, &sql_offset, "delete from item_condition where");
		DBadd_condition_alloc(&sql, &sql_alloc, &sql_offset, "item_conditionid", item_conditionids.values,
				item_conditionids.values_num);
		zbx_strcpy_alloc(&sql, &sql_alloc, &sql_offset, ";\n");
	}

	DBend_multiple_update(&sql, &sql_alloc, &sql_offset);

	if (16 < sql_offset)
		DBexecute("%s", sql);

	if (0 != new_conditions)
	{
		zbx_db_insert_execute(&db_insert);
		zbx_db_insert_clean(&db_insert);
	}

	zbx_free(sql);
	zbx_vector_uint64_destroy(&item_conditionids);
}

/******************************************************************************
 *                                                                            *
 * Function: save_template_item_applications                                  *
 *                                                                            *
 * Purpose: saves new item applications links in database                     *
 *                                                                            *
 * Parameters:  items   - [IN] the template items                             *
 *                                                                            *
 ******************************************************************************/
static void	save_template_item_applications(zbx_vector_ptr_t *items)
{
	typedef struct
	{
		zbx_uint64_t	itemid;
		zbx_uint64_t	applicationid;
	}
	zbx_itemapp_t;

	DB_RESULT		result;
	DB_ROW			row;
	char			*sql = NULL;
	size_t			sql_alloc = 0, sql_offset = 0;
	zbx_vector_uint64_t	itemids;
	zbx_vector_ptr_t	itemapps;
	zbx_itemapp_t		*itemapp;
	int			i;
	zbx_db_insert_t		db_insert;

	zbx_vector_ptr_create(&itemapps);
	zbx_vector_uint64_create(&itemids);

	for (i = 0; i < items->values_num; i++)
	{
		zbx_template_item_t	*item = items->values[i];

		zbx_vector_uint64_append(&itemids, item->itemid);
	}

	zbx_vector_uint64_sort(&itemids, ZBX_DEFAULT_UINT64_COMPARE_FUNC);

	zbx_strcpy_alloc(&sql, &sql_alloc, &sql_offset,
			"select hi.itemid,ha.applicationid"
			" from items_applications tia"
				" join items hi on hi.templateid=tia.itemid"
					" and");
	DBadd_condition_alloc(&sql, &sql_alloc, &sql_offset, "hi.itemid", itemids.values, itemids.values_num);
	zbx_strcpy_alloc(&sql, &sql_alloc, &sql_offset,
				" join application_template hat on hat.templateid=tia.applicationid"
				" join applications ha on ha.applicationid=hat.applicationid"
					" and ha.hostid=hi.hostid"
					" left join items_applications hia on hia.applicationid=ha.applicationid"
						" and hia.itemid=hi.itemid"
			" where hia.itemappid is null");

	result = DBselect("%s", sql);

	while (NULL != (row = DBfetch(result)))
	{
		itemapp = zbx_malloc(NULL, sizeof(zbx_itemapp_t));

		ZBX_STR2UINT64(itemapp->itemid, row[0]);
		ZBX_STR2UINT64(itemapp->applicationid, row[1]);

		zbx_vector_ptr_append(&itemapps, itemapp);
	}
	DBfree_result(result);

	if (0 == itemapps.values_num)
		goto out;

	zbx_db_insert_prepare(&db_insert, "items_applications", "itemappid", "itemid", "applicationid", NULL);

	for (i = 0; i < itemapps.values_num; i++)
	{
		itemapp = itemapps.values[i];

		zbx_db_insert_add_values(&db_insert, __UINT64_C(0), itemapp->itemid, itemapp->applicationid);
	}

	zbx_db_insert_autoincrement(&db_insert, "itemappid");
	zbx_db_insert_execute(&db_insert);
	zbx_db_insert_clean(&db_insert);
out:
	zbx_free(sql);

	zbx_vector_uint64_destroy(&itemids);

	zbx_vector_ptr_clear_ext(&itemapps, zbx_ptr_free);
	zbx_vector_ptr_destroy(&itemapps);
}

/******************************************************************************
 *                                                                            *
 * Function: save_template_discovery_prototypes                               *
 *                                                                            *
 * Purpose: saves host item prototypes in database                            *
 *                                                                            *
 * Parameters:  hostid  - [IN] the target host                                *
 *              items   - [IN] the template items                             *
 *                                                                            *
 ******************************************************************************/
static void	save_template_discovery_prototypes(zbx_uint64_t hostid, zbx_vector_ptr_t *items)
{
	typedef struct
	{
		zbx_uint64_t	itemid;
		zbx_uint64_t	parent_itemid;
	}
	zbx_proto_t;

	DB_RESULT		result;
	DB_ROW			row;
	char			*sql = NULL;
	size_t			sql_alloc = 0, sql_offset = 0;
	zbx_vector_uint64_t	itemids;
	zbx_vector_ptr_t	prototypes;
	zbx_proto_t		*proto;
	int			i;
	zbx_db_insert_t		db_insert;

	zbx_vector_ptr_create(&prototypes);
	zbx_vector_uint64_create(&itemids);

	for (i = 0; i < items->values_num; i++)
	{
		zbx_template_item_t	*item = items->values[i];

		/* process only new prototype items */
		if (NULL == item->key || 0 == (ZBX_FLAG_DISCOVERY_PROTOTYPE & item->flags))
			continue;

		zbx_vector_uint64_append(&itemids, item->itemid);
	}

	if (0 == itemids.values_num)
		goto out;

	zbx_vector_uint64_sort(&itemids, ZBX_DEFAULT_UINT64_COMPARE_FUNC);

	zbx_snprintf_alloc(&sql, &sql_alloc, &sql_offset,
			"select i.itemid,r.itemid"
			" from items i,item_discovery id,items r"
			" where i.templateid=id.itemid"
				" and id.parent_itemid=r.templateid"
				" and r.hostid=" ZBX_FS_UI64
				" and",
			hostid);
	DBadd_condition_alloc(&sql, &sql_alloc, &sql_offset, "i.itemid", itemids.values, itemids.values_num);

	result = DBselect("%s", sql);

	while (NULL != (row = DBfetch(result)))
	{
		proto = zbx_malloc(NULL, sizeof(zbx_proto_t));

		ZBX_STR2UINT64(proto->itemid, row[0]);
		ZBX_STR2UINT64(proto->parent_itemid, row[1]);

		zbx_vector_ptr_append(&prototypes, proto);
	}
	DBfree_result(result);

	if (0 == prototypes.values_num)
		goto out;

	zbx_db_insert_prepare(&db_insert, "item_discovery", "itemdiscoveryid", "itemid",
					"parent_itemid", NULL);

	for (i = 0; i < prototypes.values_num; i++)
	{
		proto = prototypes.values[i];

		zbx_db_insert_add_values(&db_insert, __UINT64_C(0), proto->itemid, proto->parent_itemid);
	}

	zbx_db_insert_autoincrement(&db_insert, "itemdiscoveryid");
	zbx_db_insert_execute(&db_insert);
	zbx_db_insert_clean(&db_insert);
out:
	zbx_free(sql);

	zbx_vector_uint64_destroy(&itemids);

	zbx_vector_ptr_clear_ext(&prototypes, zbx_ptr_free);
	zbx_vector_ptr_destroy(&prototypes);
}

/******************************************************************************
 *                                                                            *
 * Function: free_template_item                                               *
 *                                                                            *
 * Purpose: frees template item                                               *
 *                                                                            *
 * Parameters:  item  - [IN] the template item                                *
 *                                                                            *
 ******************************************************************************/
static void	free_template_item(zbx_template_item_t *item)
{
	zbx_free(item->jmx_endpoint);
	zbx_free(item->port);
	zbx_free(item->snmpv3_contextname);
	zbx_free(item->lifetime);
	zbx_free(item->description);
	zbx_free(item->privatekey);
	zbx_free(item->publickey);
	zbx_free(item->password);
	zbx_free(item->username);
	zbx_free(item->snmpv3_privpassphrase);
	zbx_free(item->snmpv3_authpassphrase);
	zbx_free(item->snmpv3_securityname);
	zbx_free(item->snmp_oid);
	zbx_free(item->snmp_community);
	zbx_free(item->ipmi_sensor);
	zbx_free(item->params);
	zbx_free(item->logtimefmt);
	zbx_free(item->formula);
	zbx_free(item->units);
	zbx_free(item->trapper_hosts);
	zbx_free(item->trends);
	zbx_free(item->history);
	zbx_free(item->delay);
	zbx_free(item->name);
	zbx_free(item->key);

	zbx_vector_ptr_destroy(&item->dependent_items);

	zbx_free(item);
}

/******************************************************************************
 *                                                                            *
 * Function: free_lld_rule_condition                                          *
 *                                                                            *
 * Purpose: frees lld rule condition                                          *
 *                                                                            *
 * Parameters:  item  - [IN] the lld rule condition                           *
 *                                                                            *
 ******************************************************************************/
static void	free_lld_rule_condition(zbx_lld_rule_condition_t *condition)
{
	zbx_free(condition->macro);
	zbx_free(condition->value);
	zbx_free(condition);
}

/******************************************************************************
 *                                                                            *
 * Function: free_lld_rule_map                                                *
 *                                                                            *
 * Purpose: frees lld rule mapping                                            *
 *                                                                            *
 * Parameters:  item  - [IN] the lld rule mapping                             *
 *                                                                            *
 ******************************************************************************/
static void	free_lld_rule_map(zbx_lld_rule_map_t *rule)
{
	zbx_vector_ptr_clear_ext(&rule->conditions, (zbx_clean_func_t)free_lld_rule_condition);
	zbx_vector_ptr_destroy(&rule->conditions);

	zbx_vector_uint64_destroy(&rule->conditionids);

	zbx_free(rule);
}

static zbx_hash_t	template_item_hash_func(const void *d)
{
	const zbx_template_item_t	*item = *(const zbx_template_item_t **)d;

	return ZBX_DEFAULT_UINT64_HASH_FUNC(&item->templateid);
}

static int	template_item_compare_func(const void *d1, const void *d2)
{
	const zbx_template_item_t	*item1 = *(const zbx_template_item_t **)d1;
	const zbx_template_item_t	*item2 = *(const zbx_template_item_t **)d2;

	ZBX_RETURN_IF_NOT_EQUAL(item1->templateid, item2->templateid);
	return 0;
}

/******************************************************************************
 *                                                                            *
 * Function: copy_template_items_preproc                                      *
 *                                                                            *
 * Purpose: copy template item preprocessing options                          *
 *                                                                            *
 * Parameters: templateids - [IN] array of template IDs                       *
 *             items       - [IN] array of new/updated items                  *
 *                                                                            *
 ******************************************************************************/
static void	copy_template_items_preproc(const zbx_vector_uint64_t *templateids, const zbx_vector_ptr_t *items)
{
	zbx_vector_uint64_t		itemids;
	zbx_hashset_t			items_t;
	int				i;
	const zbx_template_item_t	*item, **pitem;
	char				*sql = NULL;
	size_t				sql_alloc = 0, sql_offset = 0;
	DB_ROW				row;
	DB_RESULT			result;
	zbx_db_insert_t			db_insert;

	if (0 == items->values_num)
		return;

	zbx_vector_uint64_create(&itemids);
	zbx_hashset_create(&items_t, items->values_num, template_item_hash_func, template_item_compare_func);

	/* remove old item preprocessing options */

	for (i = 0; i < items->values_num; i++)
	{
		item = (const zbx_template_item_t *)items->values[i];

		if (NULL == item->key)
			zbx_vector_uint64_append(&itemids, item->itemid);

		zbx_hashset_insert(&items_t, &item, sizeof(zbx_template_item_t *));
	}

	if (0 != itemids.values_num)
	{
		zbx_vector_uint64_sort(&itemids, ZBX_DEFAULT_UINT64_COMPARE_FUNC);

		zbx_strcpy_alloc(&sql, &sql_alloc, &sql_offset, "delete from item_preproc where");
		DBadd_condition_alloc(&sql, &sql_alloc, &sql_offset, "itemid", itemids.values, itemids.values_num);
		DBexecute("%s", sql);
		sql_offset = 0;
	}

	zbx_db_insert_prepare(&db_insert, "item_preproc", "item_preprocid", "itemid", "step", "type", "params", NULL);

	zbx_strcpy_alloc(&sql, &sql_alloc, &sql_offset,
			"select ip.itemid,ip.step,ip.type,ip.params"
				" from item_preproc ip,items ti"
				" where ip.itemid=ti.itemid"
				" and");

	DBadd_condition_alloc(&sql, &sql_alloc, &sql_offset, "ti.hostid", templateids->values, templateids->values_num);

	result = DBselect("%s", sql);
	while (NULL != (row = DBfetch(result)))
	{
		zbx_template_item_t	item_local, *pitem_local = &item_local;

		ZBX_STR2UINT64(item_local.templateid, row[0]);
		if (NULL == (pitem = (const zbx_template_item_t **)zbx_hashset_search(&items_t, &pitem_local)))
		{
			THIS_SHOULD_NEVER_HAPPEN;
			continue;
		}

		zbx_db_insert_add_values(&db_insert, __UINT64_C(0), (*pitem)->itemid, atoi(row[1]), atoi(row[2]),
				row[3]);

	}
	DBfree_result(result);

	zbx_db_insert_autoincrement(&db_insert, "item_preprocid");
	zbx_db_insert_execute(&db_insert);
	zbx_db_insert_clean(&db_insert);

	zbx_free(sql);
	zbx_hashset_destroy(&items_t);
	zbx_vector_uint64_destroy(&itemids);
}

/******************************************************************************
 *                                                                            *
 * Function: compare_template_items                                           *
 *                                                                            *
 * Purpose: compare templateid of two template items                          *
 *                                                                            *
 * Parameters: d1 - [IN] first template item                                  *
 *             d2 - [IN] second template item                                 *
 *                                                                            *
 * Return value: compare result (-1 for d1<d2, 1 for d1>d2, 0 for d1==d2)     *
 *                                                                            *
 ******************************************************************************/
static int	compare_template_items(const void *d1, const void *d2)
{
	const zbx_template_item_t	*i1 = *(const zbx_template_item_t **)d1;
	const zbx_template_item_t	*i2 = *(const zbx_template_item_t **)d2;

	return zbx_default_uint64_compare_func(&i1->templateid, &i2->templateid);
}

/******************************************************************************
 *                                                                            *
 * Function: link_template_dependent_items                                    *
 *                                                                            *
 * Purpose: create dependent item index in master item data                   *
 *                                                                            *
 * Parameters: items       - [IN/OUT] the template items                      *
 *                                                                            *
 ******************************************************************************/
static void	link_template_dependent_items(zbx_vector_ptr_t *items)
{
	const char			*__function_name = "link_template_dependent_items";
	zbx_template_item_t		*item, *master, item_local;
	int				i, index;
	zbx_vector_ptr_t		template_index;

	zabbix_log(LOG_LEVEL_DEBUG, "In %s()", __function_name);

	zbx_vector_ptr_create(&template_index);
	zbx_vector_ptr_append_array(&template_index, items->values, items->values_num);
	zbx_vector_ptr_sort(&template_index, compare_template_items);

	for (i = items->values_num - 1; i >= 0; i--)
	{
		item = (zbx_template_item_t *)items->values[i];
		if (0 != item->master_itemid)
		{
			item_local.templateid = item->master_itemid;
			if (FAIL == (index = zbx_vector_ptr_bsearch(&template_index, &item_local,
					compare_template_items)))
			{
				/* dependent item without master item should be removed */
				THIS_SHOULD_NEVER_HAPPEN;
				free_template_item(item);
				zbx_vector_ptr_remove(items, i);
			}
			else
			{
				master = (zbx_template_item_t *)template_index.values[index];
				zbx_vector_ptr_append(&master->dependent_items, item);
			}
		}
	}

	zbx_vector_ptr_destroy(&template_index);

	zabbix_log(LOG_LEVEL_DEBUG, "End of %s()", __function_name);
}

/******************************************************************************
 *                                                                            *
 * Function: DBcopy_template_items                                            *
 *                                                                            *
 * Purpose: copy template items to host                                       *
 *                                                                            *
 * Parameters: hostid      - [IN] host id                                     *
 *             templateids - [IN] array of template IDs                       *
 *                                                                            *
 ******************************************************************************/
void	DBcopy_template_items(zbx_uint64_t hostid, const zbx_vector_uint64_t *templateids)
{
	const char		*__function_name = "DBcopy_template_items";

	zbx_vector_ptr_t	items, lld_rules;
	int			new_conditions = 0;

	zabbix_log(LOG_LEVEL_DEBUG, "In %s()", __function_name);

	zbx_vector_ptr_create(&items);
	zbx_vector_ptr_create(&lld_rules);

	get_template_items(hostid, templateids, &items);

	if (0 == items.values_num)
		goto out;

	get_template_lld_rule_map(&items, &lld_rules);

	new_conditions = calculate_template_lld_rule_conditionids(&lld_rules);
	update_template_lld_rule_formulas(&items, &lld_rules);

	link_template_dependent_items(&items);
	save_template_items(hostid, &items);
	save_template_lld_rules(&items, &lld_rules, new_conditions);
	save_template_item_applications(&items);
	save_template_discovery_prototypes(hostid, &items);
	copy_template_items_preproc(templateids, &items);
out:
	zbx_vector_ptr_clear_ext(&lld_rules, (zbx_clean_func_t)free_lld_rule_map);
	zbx_vector_ptr_destroy(&lld_rules);

	zbx_vector_ptr_clear_ext(&items, (zbx_clean_func_t)free_template_item);
	zbx_vector_ptr_destroy(&items);

	zabbix_log(LOG_LEVEL_DEBUG, "End of %s()", __function_name);
}<|MERGE_RESOLUTION|>--- conflicted
+++ resolved
@@ -26,7 +26,6 @@
 
 typedef struct
 {
-<<<<<<< HEAD
 	zbx_uint64_t		itemid;
 	zbx_uint64_t		valuemapid;
 	zbx_uint64_t		interfaceid;
@@ -34,7 +33,9 @@
 	zbx_uint64_t		master_itemid;
 	char			*name;
 	char			*key;
-	char			*delay_flex;
+	char			*delay;
+	char			*history;
+	char			*trends;
 	char			*trapper_hosts;
 	char			*units;
 	char			*formula;
@@ -54,9 +55,7 @@
 	char			*description;
 	char			*lifetime;
 	char			*port;
-	int			delay;
-	int			history;
-	int			trends;
+	char			*jmx_endpoint;
 	unsigned char		type;
 	unsigned char		value_type;
 	unsigned char		status;
@@ -68,47 +67,6 @@
 	unsigned char		inventory_link;
 	unsigned char		evaltype;
 	zbx_vector_ptr_t	dependent_items;
-=======
-	zbx_uint64_t	itemid;
-	zbx_uint64_t	valuemapid;
-	zbx_uint64_t	interfaceid;
-	zbx_uint64_t	templateid;
-	char		*name;
-	char		*key;
-	char		*delay;
-	char		*history;
-	char		*trends;
-	char		*trapper_hosts;
-	char		*units;
-	char		*formula;
-	char		*logtimefmt;
-	char		*params;
-	char		*ipmi_sensor;
-	char		*snmp_community;
-	char		*snmp_oid;
-	char		*snmpv3_securityname;
-	char		*snmpv3_authpassphrase;
-	char		*snmpv3_privpassphrase;
-	char		*snmpv3_contextname;
-	char		*username;
-	char		*password;
-	char		*publickey;
-	char		*privatekey;
-	char		*description;
-	char		*lifetime;
-	char		*port;
-	char		*jmx_endpoint;
-	unsigned char	type;
-	unsigned char	value_type;
-	unsigned char	status;
-	unsigned char	snmpv3_securitylevel;
-	unsigned char	snmpv3_authprotocol;
-	unsigned char	snmpv3_privprotocol;
-	unsigned char	authtype;
-	unsigned char	flags;
-	unsigned char	inventory_link;
-	unsigned char	evaltype;
->>>>>>> 18a790cd
 }
 zbx_template_item_t;
 
@@ -201,11 +159,7 @@
 				"ti.snmpv3_authpassphrase,ti.snmpv3_privprotocol,ti.snmpv3_privpassphrase,ti.authtype,"
 				"ti.username,ti.password,ti.publickey,ti.privatekey,ti.flags,ti.description,"
 				"ti.inventory_link,ti.lifetime,ti.snmpv3_contextname,hi.itemid,ti.evaltype,ti.port,"
-<<<<<<< HEAD
-				"ti.master_itemid"
-=======
-				"ti.jmx_endpoint"
->>>>>>> 18a790cd
+				"ti.jmx_endpoint,ti.master_itemid"
 			" from items ti"
 			" left join items hi on hi.key_=ti.key_"
 				" and hi.hostid=" ZBX_FS_UI64
@@ -250,31 +204,6 @@
 		}
 
 		item->name = zbx_strdup(NULL, row[1]);
-<<<<<<< HEAD
-		item->delay_flex = zbx_strdup(NULL, row[6]);
-		item->trapper_hosts = zbx_strdup(NULL, row[10]);
-		item->units = zbx_strdup(NULL, row[11]);
-		item->formula = zbx_strdup(NULL, row[12]);
-		item->logtimefmt = zbx_strdup(NULL, row[13]);
-		item->params = zbx_strdup(NULL, row[15]);
-		item->ipmi_sensor = zbx_strdup(NULL, row[16]);
-		item->snmp_community = zbx_strdup(NULL, row[17]);
-		item->snmp_oid = zbx_strdup(NULL, row[18]);
-		item->snmpv3_securityname = zbx_strdup(NULL, row[19]);
-		item->snmpv3_authpassphrase = zbx_strdup(NULL, row[22]);
-		item->snmpv3_privpassphrase = zbx_strdup(NULL, row[24]);
-		item->username = zbx_strdup(NULL, row[26]);
-		item->password = zbx_strdup(NULL, row[27]);
-		item->publickey = zbx_strdup(NULL, row[28]);
-		item->privatekey = zbx_strdup(NULL, row[29]);
-		item->description = zbx_strdup(NULL, row[31]);
-		item->lifetime = zbx_strdup(NULL, row[33]);
-		item->snmpv3_contextname = zbx_strdup(NULL, row[34]);
-		item->port = zbx_strdup(NULL, row[37]);
-		ZBX_DBROW2UINT64(item->master_itemid, row[38]);
-
-		if (SUCCEED != DBis_null(row[35]))
-=======
 		item->delay = zbx_strdup(NULL, row[5]);
 		item->history = zbx_strdup(NULL, row[6]);
 		item->trends = zbx_strdup(NULL, row[7]);
@@ -298,9 +227,9 @@
 		item->snmpv3_contextname = zbx_strdup(NULL, row[33]);
 		item->port = zbx_strdup(NULL, row[36]);
 		item->jmx_endpoint = zbx_strdup(NULL, row[37]);
+		ZBX_DBROW2UINT64(item->master_itemid, row[38]);
 
 		if (SUCCEED != DBis_null(row[34]))
->>>>>>> 18a790cd
 		{
 			item->key = NULL;
 			ZBX_STR2UINT64(item->itemid, row[34]);
@@ -571,25 +500,12 @@
 
 	if (NULL == item->key) /* existing item */
 	{
-<<<<<<< HEAD
-		char	*name_esc, *delay_flex_esc, *trapper_hosts_esc, *units_esc, *formula_esc, *logtimefmt_esc,
-			*params_esc, *ipmi_sensor_esc, *snmp_community_esc, *snmp_oid_esc, *snmpv3_securityname_esc,
-			*snmpv3_authpassphrase_esc, *snmpv3_privpassphrase_esc, *username_esc, *password_esc,
-			*publickey_esc, *privatekey_esc, *description_esc, *lifetime_esc, *snmpv3_contextname_esc,
-			*port_esc;
-=======
-		char			*name_esc, *delay_esc, *history_esc, *trends_esc, *trapper_hosts_esc,
-					*units_esc, *formula_esc, *logtimefmt_esc, *params_esc, *ipmi_sensor_esc,
-					*snmp_community_esc, *snmp_oid_esc, *snmpv3_securityname_esc,
-					*snmpv3_authpassphrase_esc, *snmpv3_privpassphrase_esc, *username_esc,
-					*password_esc, *publickey_esc, *privatekey_esc, *description_esc, *lifetime_esc,
-					*snmpv3_contextname_esc, *port_esc, *jmx_endpoint_esc;
-		zbx_template_item_t	*item = items->values[i];
-
-		/* skip new items */
-		if (NULL != item->key)
-			continue;
->>>>>>> 18a790cd
+		char	*name_esc, *delay_esc, *history_esc, *trends_esc, *trapper_hosts_esc,
+			*units_esc, *formula_esc, *logtimefmt_esc, *params_esc, *ipmi_sensor_esc,
+			*snmp_community_esc, *snmp_oid_esc, *snmpv3_securityname_esc,
+			*snmpv3_authpassphrase_esc, *snmpv3_privpassphrase_esc, *username_esc,
+			*password_esc, *publickey_esc, *privatekey_esc, *description_esc, *lifetime_esc,
+			*snmpv3_contextname_esc, *port_esc, *jmx_endpoint_esc;
 
 		name_esc = DBdyn_escape_string(item->name);
 		delay_esc = DBdyn_escape_string(item->delay);
@@ -654,21 +570,8 @@
 					"lifetime='%s',"
 					"evaltype=%d,"
 					"port='%s',"
-<<<<<<< HEAD
+					"jmx_endpoint='%s',"
 					"master_itemid=%s"
-				" where itemid=" ZBX_FS_UI64 ";\n",
-				name_esc, (int)item->type, (int)item->value_type, item->delay, delay_flex_esc,
-				item->history, item->trends, (int)item->status, trapper_hosts_esc, units_esc,
-				formula_esc, logtimefmt_esc, DBsql_id_ins(item->valuemapid), params_esc,
-				ipmi_sensor_esc, snmp_community_esc, snmp_oid_esc, snmpv3_securityname_esc,
-				(int)item->snmpv3_securitylevel, (int)item->snmpv3_authprotocol,
-				snmpv3_authpassphrase_esc, (int)item->snmpv3_privprotocol, snmpv3_privpassphrase_esc,
-				snmpv3_contextname_esc, (int)item->authtype, username_esc, password_esc, publickey_esc,
-				privatekey_esc, item->templateid, (int)item->flags, description_esc,
-				(int)item->inventory_link, DBsql_id_ins(item->interfaceid), lifetime_esc,
-				(int)item->evaltype, port_esc, DBsql_id_ins(item->master_itemid), item->itemid);
-=======
-					"jmx_endpoint='%s'"
 				" where itemid=" ZBX_FS_UI64 ";\n",
 				name_esc, (int)item->type, (int)item->value_type,
 				delay_esc,
@@ -683,10 +586,8 @@
 				password_esc, publickey_esc, privatekey_esc,
 				item->templateid, (int)item->flags, description_esc,
 				(int)item->inventory_link, DBsql_id_ins(item->interfaceid),
-				lifetime_esc, (int)item->evaltype, port_esc, jmx_endpoint_esc, item->itemid);
-
-		new_items--;
->>>>>>> 18a790cd
+				lifetime_esc, (int)item->evaltype, port_esc, jmx_endpoint_esc,
+				DBsql_id_ins(item->master_itemid), item->itemid);
 
 		zbx_free(jmx_endpoint_esc);
 		zbx_free(port_esc);
@@ -716,7 +617,7 @@
 	else
 	{
 		zbx_db_insert_add_values(db_insert, *itemid, item->name, item->key, hostid, (int)item->type,
-				(int)item->value_type, item->delay, item->delay_flex, item->history, item->trends,
+				(int)item->value_type, item->delay, item->history, item->trends,
 				(int)item->status, item->trapper_hosts, item->units, item->formula, item->logtimefmt,
 				item->valuemapid, item->params, item->ipmi_sensor, item->snmp_community, item->snmp_oid,
 				item->snmpv3_securityname, (int)item->snmpv3_securitylevel,
@@ -725,7 +626,7 @@
 				item->username, item->password, item->publickey, item->privatekey, item->templateid,
 				(int)item->flags, item->description, (int)item->inventory_link, item->interfaceid,
 				item->lifetime, item->snmpv3_contextname, (int)item->evaltype, item->port,
-				item->master_itemid);
+				item->jmx_endpoint, item->master_itemid);
 
 		item->itemid = (*itemid)++;
 	}
@@ -761,20 +662,6 @@
 	if (0 == items->values_num)
 		return;
 
-<<<<<<< HEAD
-=======
-	itemid = DBget_maxid_num("items", new_items);
-
-	zbx_db_insert_prepare(&db_insert, "items", "itemid", "name", "key_", "hostid", "type", "value_type",
-			"delay", "history", "trends", "status", "trapper_hosts", "units",
-			"formula", "logtimefmt", "valuemapid", "params", "ipmi_sensor",
-			"snmp_community", "snmp_oid", "snmpv3_securityname", "snmpv3_securitylevel",
-			"snmpv3_authprotocol", "snmpv3_authpassphrase", "snmpv3_privprotocol", "snmpv3_privpassphrase",
-			"authtype", "username", "password", "publickey", "privatekey", "templateid", "flags",
-			"description", "inventory_link", "interfaceid", "lifetime", "snmpv3_contextname", "evaltype",
-			"port", "jmx_endpoint", NULL);
-
->>>>>>> 18a790cd
 	for (i = 0; i < items->values_num; i++)
 	{
 		item = (zbx_template_item_t *)items->values[i];
@@ -785,34 +672,19 @@
 			new_items++;
 	}
 
-<<<<<<< HEAD
 	if (0 != new_items)
 	{
 		itemid = DBget_maxid_num("items", new_items);
 
 		zbx_db_insert_prepare(&db_insert, "items", "itemid", "name", "key_", "hostid", "type", "value_type",
-				"delay", "delay_flex", "history", "trends", "status", "trapper_hosts", "units",
+				"delay", "history", "trends", "status", "trapper_hosts", "units",
 				"formula", "logtimefmt", "valuemapid", "params", "ipmi_sensor",
 				"snmp_community", "snmp_oid", "snmpv3_securityname", "snmpv3_securitylevel",
-				"snmpv3_authprotocol", "snmpv3_authpassphrase", "snmpv3_privprotocol", "snmpv3_privpassphrase",
-				"authtype", "username", "password", "publickey", "privatekey", "templateid", "flags",
-				"description", "inventory_link", "interfaceid", "lifetime", "snmpv3_contextname", "evaltype",
-				"port", "master_itemid", NULL);
-	}
-=======
-		zbx_db_insert_add_values(&db_insert, itemid, item->name, item->key, hostid, (int)item->type,
-				(int)item->value_type, item->delay,
-				item->history, item->trends, (int)item->status, item->trapper_hosts, item->units,
-				item->formula, item->logtimefmt,
-				item->valuemapid, item->params, item->ipmi_sensor, item->snmp_community, item->snmp_oid,
-				item->snmpv3_securityname, (int)item->snmpv3_securitylevel,
-				(int)item->snmpv3_authprotocol, item->snmpv3_authpassphrase,
-				(int)item->snmpv3_privprotocol, item->snmpv3_privpassphrase, (int)item->authtype,
-				item->username, item->password, item->publickey, item->privatekey, item->templateid,
-				(int)item->flags, item->description, (int)item->inventory_link, item->interfaceid,
-				item->lifetime, item->snmpv3_contextname, (int)item->evaltype, item->port,
-				item->jmx_endpoint);
->>>>>>> 18a790cd
+				"snmpv3_authprotocol", "snmpv3_authpassphrase", "snmpv3_privprotocol",
+				"snmpv3_privpassphrase", "authtype", "username", "password", "publickey", "privatekey",
+				"templateid", "flags", "description", "inventory_link", "interfaceid", "lifetime",
+				"snmpv3_contextname", "evaltype", "port", "jmx_endpoint", "master_itemid", NULL);
+	}
 
 	if (0 != upd_items)
 	{
