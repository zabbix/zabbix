/*
** Zabbix
** Copyright (C) 2001-2024 Zabbix SIA
**
** This program is free software; you can redistribute it and/or modify
** it under the terms of the GNU General Public License as published by
** the Free Software Foundation; either version 2 of the License, or
** (at your option) any later version.
**
** This program is distributed in the hope that it will be useful,
** but WITHOUT ANY WARRANTY; without even the implied warranty of
** MERCHANTABILITY or FITNESS FOR A PARTICULAR PURPOSE. See the
** GNU General Public License for more details.
**
** You should have received a copy of the GNU General Public License
** along with this program; if not, write to the Free Software
** Foundation, Inc., 51 Franklin Street, Fifth Floor, Boston, MA  02110-1301, USA.
**/

#include "zbxwinservice.h"

#include "zbxstr.h"
#include "zbxcfg.h"
#include "zbxlog.h"

#include <strsafe.h> /* StringCchPrintf */

#define EVENTLOG_REG_PATH TEXT("SYSTEM\\CurrentControlSet\\Services\\EventLog\\")

static	SERVICE_STATUS		serviceStatus;
static	SERVICE_STATUS_HANDLE	serviceHandle;

#define ZBX_APP_STOPPED	0
#define ZBX_APP_RUNNING	1
/* required for closing application from service */
static int	application_status = ZBX_APP_RUNNING;

static zbx_on_exit_t	zbx_on_exit_cb;

static zbx_get_config_str_f	get_zbx_service_name_cb = NULL;
static zbx_get_config_str_f	get_zbx_event_source_cb = NULL;

int	ZBX_IS_RUNNING(void)
{
	return application_status;
}

void	ZBX_DO_EXIT(void)
{
	application_status = ZBX_APP_STOPPED;
}
#undef ZBX_APP_STOPPED
#undef ZBX_APP_RUNNING

/* free resources allocated by MAIN_ZABBIX_ENTRY() */
void	zbx_free_service_resources(int ret);

static void	parent_signal_handler(int sig)
{
	switch (sig)
	{
		case SIGINT:
		case SIGTERM:
			ZBX_DO_EXIT();
			zabbix_log(LOG_LEVEL_INFORMATION, "Got signal. Exiting ...");
			zbx_on_exit_cb(SUCCEED);
			break;
	}
}

static VOID WINAPI	ServiceCtrlHandler(DWORD ctrlCode)
{
	serviceStatus.dwServiceType		= SERVICE_WIN32_OWN_PROCESS;
	serviceStatus.dwCurrentState		= SERVICE_RUNNING;
	serviceStatus.dwControlsAccepted	= SERVICE_ACCEPT_STOP | SERVICE_ACCEPT_SHUTDOWN;
	serviceStatus.dwWin32ExitCode		= 0;
	serviceStatus.dwServiceSpecificExitCode	= 0;
	serviceStatus.dwCheckPoint		= 0;
	serviceStatus.dwWaitHint		= 0;

	switch (ctrlCode)
	{
		case SERVICE_CONTROL_STOP:
			zabbix_log(LOG_LEVEL_INFORMATION, "Zabbix Agent received stop request.");
			break;
		case SERVICE_CONTROL_SHUTDOWN:
			zabbix_log(LOG_LEVEL_INFORMATION, "Zabbix Agent received shutdown request.");
			break;
		default:
			zabbix_log(LOG_LEVEL_DEBUG, "Zabbix Agent received request:%u.", ctrlCode);
			break;
	}

	switch (ctrlCode)
	{
		case SERVICE_CONTROL_STOP:
		case SERVICE_CONTROL_SHUTDOWN:
			serviceStatus.dwCurrentState	= SERVICE_STOP_PENDING;
			serviceStatus.dwWaitHint	= 4000;
			SetServiceStatus(serviceHandle, &serviceStatus);

			/* notify other threads and allow them to terminate */
			ZBX_DO_EXIT();
			zbx_free_service_resources(SUCCEED);

			serviceStatus.dwCurrentState	= SERVICE_STOPPED;
			serviceStatus.dwWaitHint	= 0;
			serviceStatus.dwCheckPoint	= 0;
			serviceStatus.dwWin32ExitCode	= 0;

			break;
		default:
			break;
	}

	SetServiceStatus(serviceHandle, &serviceStatus);
}

static VOID WINAPI	ServiceEntry(DWORD argc, wchar_t **argv)
{
	wchar_t	*wservice_name;

	ZBX_UNUSED(argc);
	ZBX_UNUSED(argv);

	wservice_name = zbx_utf8_to_unicode(get_zbx_service_name_cb());
	serviceHandle = RegisterServiceCtrlHandler(wservice_name, ServiceCtrlHandler);
	zbx_free(wservice_name);

	/* start service initialization */
	serviceStatus.dwServiceType		= SERVICE_WIN32_OWN_PROCESS;
	serviceStatus.dwCurrentState		= SERVICE_START_PENDING;
	serviceStatus.dwControlsAccepted	= SERVICE_ACCEPT_STOP | SERVICE_ACCEPT_SHUTDOWN;
	serviceStatus.dwWin32ExitCode		= 0;
	serviceStatus.dwServiceSpecificExitCode	= 0;
	serviceStatus.dwCheckPoint		= 0;
	serviceStatus.dwWaitHint		= 2000;

	SetServiceStatus(serviceHandle, &serviceStatus);

	/* service is running */
	serviceStatus.dwCurrentState	= SERVICE_RUNNING;
	serviceStatus.dwWaitHint	= 0;
	SetServiceStatus(serviceHandle, &serviceStatus);

	MAIN_ZABBIX_ENTRY(0);
}

void	zbx_service_start(int flags)
{
	int				ret;
	static SERVICE_TABLE_ENTRY	serviceTable[2];

	if (0 != (flags & ZBX_TASK_FLAG_FOREGROUND))
	{
		MAIN_ZABBIX_ENTRY(flags);
		return;
	}

	serviceTable[0].lpServiceName = zbx_utf8_to_unicode(get_zbx_service_name_cb());
	serviceTable[0].lpServiceProc = (LPSERVICE_MAIN_FUNCTION)ServiceEntry;
	serviceTable[1].lpServiceName = NULL;
	serviceTable[1].lpServiceProc = NULL;

	ret = StartServiceCtrlDispatcher(serviceTable);
	zbx_free(serviceTable[0].lpServiceName);

	if (0 == ret)
	{
		if (ERROR_FAILED_SERVICE_CONTROLLER_CONNECT == GetLastError())
			zbx_error("use foreground option to run Zabbix agent as console application");
		else
			zbx_error("StartServiceCtrlDispatcher() failed: %s", zbx_strerror_from_system(GetLastError()));
	}
}

static int	svc_OpenSCManager(SC_HANDLE *mgr)
{
	if (NULL != (*mgr = OpenSCManager(NULL, NULL, GENERIC_WRITE)))
		return SUCCEED;

	zbx_error("ERROR: cannot connect to Service Manager: %s", zbx_strerror_from_system(GetLastError()));

	return FAIL;
}

static int	svc_OpenService(SC_HANDLE mgr, SC_HANDLE *service, DWORD desired_access)
{
	wchar_t	*wservice_name;
	int	ret = SUCCEED;

	wservice_name = zbx_utf8_to_unicode(get_zbx_service_name_cb());

	if (NULL == (*service = OpenService(mgr, wservice_name, desired_access)))
	{
		zbx_error("ERROR: cannot open service [%s]: %s",
				get_zbx_service_name_cb(), zbx_strerror_from_system(GetLastError()));
		ret = FAIL;
	}

	zbx_free(wservice_name);

	return ret;
}

static void	svc_get_fullpath(const char *path, wchar_t *fullpath, size_t max_fullpath)
{
	wchar_t	*wpath;

	wpath = zbx_acp_to_unicode(path);
	_wfullpath(fullpath, wpath, max_fullpath);
	zbx_free(wpath);
}

static void	svc_get_command_line(const char *path, unsigned int multiple_agents, wchar_t *cmdLine,
		size_t max_cmdLine, const char *config_file)
{
	wchar_t	path1[MAX_PATH], path2[MAX_PATH];

	svc_get_fullpath(path, path2, MAX_PATH);

	if (NULL == wcsstr(path2, TEXT(".exe")))
		StringCchPrintf(path1, MAX_PATH, TEXT("%s.exe"), path2);
	else
		StringCchPrintf(path1, MAX_PATH, path2);

	if (NULL != config_file)
	{
		svc_get_fullpath(config_file, path2, MAX_PATH);
		StringCchPrintf(cmdLine, max_cmdLine, TEXT("\"%s\" %s--config \"%s\""),
				path1,
				(0 == multiple_agents) ? TEXT("") : TEXT("--multiple-agents "),
				path2);
	}
	else
		StringCchPrintf(cmdLine, max_cmdLine, TEXT("\"%s\""), path1);
}

static int	svc_install_event_source(const char *path)
{
	HKEY	hKey;
	DWORD	dwTypes = EVENTLOG_ERROR_TYPE | EVENTLOG_WARNING_TYPE | EVENTLOG_INFORMATION_TYPE;
	wchar_t	execName[MAX_PATH];
	wchar_t	regkey[256], *wevent_source;

	svc_get_fullpath(path, execName, MAX_PATH);

	wevent_source = zbx_utf8_to_unicode(get_zbx_event_source_cb());
	StringCchPrintf(regkey, ARRSIZE(regkey), EVENTLOG_REG_PATH TEXT("System\\%s"), wevent_source);
	zbx_free(wevent_source);

	if (ERROR_SUCCESS != RegCreateKeyEx(HKEY_LOCAL_MACHINE, regkey, 0, NULL, REG_OPTION_NON_VOLATILE,
			KEY_SET_VALUE, NULL, &hKey, NULL))
	{
		zbx_error("unable to create registry key: %s", zbx_strerror_from_system(GetLastError()));
		return FAIL;
	}

	RegSetValueEx(hKey, TEXT("TypesSupported"), 0, REG_DWORD, (BYTE *)&dwTypes, sizeof(DWORD));
	RegSetValueEx(hKey, TEXT("EventMessageFile"), 0, REG_EXPAND_SZ, (BYTE *)execName,
			(DWORD)(wcslen(execName) + 1) * sizeof(wchar_t));
	RegCloseKey(hKey);

	zbx_error("event source [%s] installed successfully", get_zbx_event_source_cb());

	return SUCCEED;
}

static DWORD	svc_start_type_get(unsigned int flags) {
	if (0 == (flags & ZBX_TASK_FLAG_SERVICE_ENABLED))
		return SERVICE_DISABLED;

	if (0 != (flags & ZBX_TASK_FLAG_SERVICE_AUTOSTART))
		return SERVICE_AUTO_START;
	else
		return SERVICE_DEMAND_START;
}

static int	svc_delayed_autostart_config(SC_HANDLE service, unsigned int flags)
{
	const OSVERSIONINFOEX		*vi;
	SERVICE_DELAYED_AUTO_START_INFO	scdasi;

	scdasi.fDelayedAutostart = (0 != (flags & ZBX_TASK_FLAG_SERVICE_AUTOSTART_DELAYED) ? TRUE : FALSE);

	/* SERVICE_CONFIG_DELAYED_AUTO_START_INFO is supported on Windows Server 2008/Vista and onwards */
	if (NULL == (vi = zbx_win_getversion()))
	{
		if (TRUE == scdasi.fDelayedAutostart)
		{
			zbx_error("cannot retrieve system version to check if delayed auto-start can be configured");
			return FAIL;
		}

		return SUCCEED;
	}

	if (6 > vi->dwMajorVersion)
	{
		if (TRUE == scdasi.fDelayedAutostart)
		{
			zbx_error("delayed auto-start can be configured on Windows Server 2008/Vista and onwards");
			return FAIL;
		}

		return SUCCEED;
	}

	if (0 == ChangeServiceConfig2(service, SERVICE_CONFIG_DELAYED_AUTO_START_INFO, &scdasi))
	{
		zbx_error("failed to configure service delayed auto-start %s: %s",
				(TRUE == scdasi.fDelayedAutostart ? "TRUE" : "FALSE"),
				zbx_strerror_from_system(GetLastError()));
		return FAIL;
	}

	return SUCCEED;
}

/******************************************************************************
 *                                                                            *
 * Purpose: creates and installs Zabbix agent Windows service                 *
 *                                                                            *
 * Parameters: path        - [IN] path to Zabbix agent 2 binary file          *
 *             config_file - [IN] path to Zabbix agent 2 config file          *
 *             flags       - [IN] flags defined by command line options       *
 *                                                                            *
 * Return value: SUCCEED - installed and mandatory configuration set          *
 *               FAIL    - failed to install or configure service             *
 *                                                                            *
 ******************************************************************************/
int	ZabbixCreateService(const char *path, const char *config_file, unsigned int flags)
{
	SC_HANDLE		mgr, service;
	SERVICE_DESCRIPTION	sd;
	wchar_t			cmdLine[MAX_PATH];
	wchar_t			*wservice_name;
	DWORD			code, dwStartType;
	int			ret = SUCCEED;

	if (FAIL == svc_OpenSCManager(&mgr))
		return FAIL;

	svc_get_command_line(path, flags & ZBX_TASK_FLAG_MULTIPLE_AGENTS, cmdLine, MAX_PATH, config_file);

	wservice_name = zbx_utf8_to_unicode(get_zbx_service_name_cb());

	dwStartType = svc_start_type_get(flags);


	if (NULL == (service = CreateService(mgr, wservice_name, wservice_name, GENERIC_READ, SERVICE_WIN32_OWN_PROCESS,
			dwStartType, SERVICE_ERROR_NORMAL, cmdLine, NULL, NULL, NULL, NULL, NULL)))
	{
		if (ERROR_SERVICE_EXISTS == (code = GetLastError()))
			zbx_error("ERROR: service [%s] already exists", get_zbx_service_name_cb());
		else
		{
			zbx_error("ERROR: cannot create service [%s]: %s", get_zbx_service_name_cb(),
					zbx_strerror_from_system(code));
		}

		ret = FAIL;
	}
	else
	{
		zbx_error("service [%s] installed successfully", get_zbx_service_name_cb());
		CloseServiceHandle(service);

		/* update the service description */
		if (SUCCEED == svc_OpenService(mgr, &service, SERVICE_CHANGE_CONFIG))
		{
			sd.lpDescription = TEXT("Provides system monitoring");
			if (0 == ChangeServiceConfig2(service, SERVICE_CONFIG_DESCRIPTION, &sd))
			{
				zbx_error("service description update failed: %s",
						zbx_strerror_from_system(GetLastError()));
			}

			if (SERVICE_AUTO_START == dwStartType)
				ret = svc_delayed_autostart_config(service, flags);

			CloseServiceHandle(service);
		}
	}

	zbx_free(wservice_name);

	CloseServiceHandle(mgr);

	if (SUCCEED == ret)
		ret = svc_install_event_source(path);

	return ret;
}

static int	svc_RemoveEventSource()
{
	wchar_t	regkey[256];
	wchar_t	*wevent_source;
	int	ret = FAIL;

	wevent_source = zbx_utf8_to_unicode(get_zbx_event_source_cb());
	StringCchPrintf(regkey, ARRSIZE(regkey), EVENTLOG_REG_PATH TEXT("System\\%s"), wevent_source);
	zbx_free(wevent_source);

	if (ERROR_SUCCESS == RegDeleteKey(HKEY_LOCAL_MACHINE, regkey))
	{
		zbx_error("event source [%s] uninstalled successfully", get_zbx_event_source_cb());
		ret = SUCCEED;
	}
	else
	{
		zbx_error("unable to uninstall event source [%s]: %s",
				get_zbx_event_source_cb(), zbx_strerror_from_system(GetLastError()));
	}

	return ret;
}

int	ZabbixRemoveService(void)
{
	SC_HANDLE	mgr, service;
	int		ret = FAIL;

	if (FAIL == svc_OpenSCManager(&mgr))
		return ret;

	if (SUCCEED == svc_OpenService(mgr, &service, DELETE))
	{
		if (0 != DeleteService(service))
		{
			zbx_error("service [%s] uninstalled successfully", get_zbx_service_name_cb());
			ret = SUCCEED;
		}
		else
		{
			zbx_error("ERROR: cannot remove service [%s]: %s",
					get_zbx_service_name_cb(), zbx_strerror_from_system(GetLastError()));
		}

		CloseServiceHandle(service);
	}

	CloseServiceHandle(mgr);

	if (SUCCEED == ret)
		ret = svc_RemoveEventSource();

	return ret;
}

int	ZabbixStartService(void)
{
	SC_HANDLE	mgr, service;
	int		ret = FAIL;

	if (FAIL == svc_OpenSCManager(&mgr))
		return ret;

	if (SUCCEED == svc_OpenService(mgr, &service, SERVICE_START))
	{
		if (0 != StartService(service, 0, NULL))
		{
			zbx_error("service [%s] started successfully", get_zbx_service_name_cb());
			ret = SUCCEED;
		}
		else
		{
			zbx_error("ERROR: cannot start service [%s]: %s",
					get_zbx_service_name_cb(), zbx_strerror_from_system(GetLastError()));
		}

		CloseServiceHandle(service);
	}

	CloseServiceHandle(mgr);

	return ret;
}

int	ZabbixStopService(void)
{
	SC_HANDLE	mgr, service;
	SERVICE_STATUS	status;
	int		ret = FAIL;

	if (FAIL == svc_OpenSCManager(&mgr))
		return ret;

	if (SUCCEED == svc_OpenService(mgr, &service, SERVICE_STOP))
	{
		if (0 != ControlService(service, SERVICE_CONTROL_STOP, &status))
		{
			zbx_error("service [%s] stopped successfully", get_zbx_service_name_cb());
			ret = SUCCEED;
		}
		else
		{
			zbx_error("ERROR: cannot stop service [%s]: %s",
					get_zbx_service_name_cb(), zbx_strerror_from_system(GetLastError()));
		}

		CloseServiceHandle(service);
	}

	CloseServiceHandle(mgr);

	return ret;
}

/******************************************************************************
 *                                                                            *
 * Purpose: changes service startup type for installed service                *
 *                                                                            *
 * Parameters: flags - [IN] flags specifying service startup type to set      *
 *                                                                            *
 * Return value: SUCCEED - successfully set                                   *
 *               FAIL    - failed to set                                      *
 *                                                                            *
 ******************************************************************************/
int	zbx_service_startup_type_change(unsigned int flags)
{
	int		ret = SUCCEED;
	DWORD		dwStartType;
	SC_HANDLE	mgr, service;

	if (FAIL == svc_OpenSCManager(&mgr))
		return FAIL;

	if (SUCCEED != svc_OpenService(mgr, &service, SERVICE_CHANGE_CONFIG))
	{
		zbx_error("failed to set service startup type, failed to open service: %s",
				zbx_strerror_from_system(GetLastError()));
		ret = FAIL;
		goto close_mgr;
	}

	dwStartType = svc_start_type_get(flags);

	if (0 == ChangeServiceConfig(service, SERVICE_NO_CHANGE, dwStartType, SERVICE_NO_CHANGE, NULL, NULL,
			NULL, NULL, NULL, NULL, NULL))
	{
		zbx_error("failed to set service startup type: %s",
				zbx_strerror_from_system(GetLastError()));
		ret = FAIL;
		goto close_service;
	}

	if (SERVICE_AUTO_START == dwStartType)
		ret = svc_delayed_autostart_config(service, flags);
close_service:
	CloseServiceHandle(service);
close_mgr:
	CloseServiceHandle(mgr);

	if (SUCCEED == ret)
		zbx_error("service startup-type configured successfully");

	return ret;
}

void	zbx_set_parent_signal_handler(zbx_on_exit_t zbx_on_exit_cb_arg)
{
	zbx_on_exit_cb = zbx_on_exit_cb_arg;
	signal(SIGINT, parent_signal_handler);
	signal(SIGTERM, parent_signal_handler);
}

/******************************************************************************
 *                                                                            *
<<<<<<< HEAD
 * Purpose: sets service startup type flags from command line option argument *
 *                                                                            *
 * Parameters: optarg - [IN]                                                  *
 *             flags  - [OUT]                                                 *
 *                                                                            *
 * Return value: SUCCEED - successfully set                                   *
 *               FAIL    - unknown argument                                   *
 *                                                                            *
 ******************************************************************************/
int	zbx_service_startup_flags_set(const char *optarg, unsigned int *flags) {
	*flags &= ~(ZBX_TASK_FLAG_SERVICE_ENABLED | ZBX_TASK_FLAG_SERVICE_AUTOSTART |
			ZBX_TASK_FLAG_SERVICE_AUTOSTART_DELAYED);

	if (0 == strcmp(optarg, ZBX_SERVICE_STARTUP_AUTOMATIC))
		*flags |= ZBX_TASK_FLAG_SERVICE_ENABLED | ZBX_TASK_FLAG_SERVICE_AUTOSTART;
	else if (0 == strcmp(optarg, ZBX_SERVICE_STARTUP_DELAYED))
	{
		*flags |= ZBX_TASK_FLAG_SERVICE_ENABLED | ZBX_TASK_FLAG_SERVICE_AUTOSTART |
			ZBX_TASK_FLAG_SERVICE_AUTOSTART_DELAYED;
	}
	else if (0 == strcmp(optarg, ZBX_SERVICE_STARTUP_MANUAL))
		*flags |= ZBX_TASK_FLAG_SERVICE_ENABLED;
	else if (0 != strcmp(optarg, ZBX_SERVICE_STARTUP_DISABLED))
	{
		zbx_error("unknown startup-type option argument, allowed values: %s, %s, %s, %s",
				ZBX_SERVICE_STARTUP_AUTOMATIC, ZBX_SERVICE_STARTUP_DELAYED, ZBX_SERVICE_STARTUP_MANUAL,
				ZBX_SERVICE_STARTUP_DISABLED);
		return FAIL;
	}

	return SUCCEED;
}

/******************************************************************************
 *                                                                            *
=======
>>>>>>> 2dab6afc
 * Purpose: set callback variables                                            *
 *                                                                            *
 * Parameters: get_zbx_service_name_f - [IN]                                  *
 *             get_zbx_event_source_f - [IN]                                  *
 *                                                                            *
 ******************************************************************************/
void	zbx_service_init(zbx_get_config_str_f get_zbx_service_name_f, zbx_get_config_str_f get_zbx_event_source_f)
{
	get_zbx_service_name_cb = get_zbx_service_name_f;
	get_zbx_event_source_cb = get_zbx_event_source_f;
}<|MERGE_RESOLUTION|>--- conflicted
+++ resolved
@@ -568,7 +568,20 @@
 
 /******************************************************************************
  *                                                                            *
-<<<<<<< HEAD
+ * Purpose: set callback variables                                            *
+ *                                                                            *
+ * Parameters: get_zbx_service_name_f - [IN]                                  *
+ *             get_zbx_event_source_f - [IN]                                  *
+ *                                                                            *
+ ******************************************************************************/
+void	zbx_service_init(zbx_get_config_str_f get_zbx_service_name_f, zbx_get_config_str_f get_zbx_event_source_f)
+{
+	get_zbx_service_name_cb = get_zbx_service_name_f;
+	get_zbx_event_source_cb = get_zbx_event_source_f;
+}
+
+/******************************************************************************
+ *                                                                            *
  * Purpose: sets service startup type flags from command line option argument *
  *                                                                            *
  * Parameters: optarg - [IN]                                                  *
@@ -600,20 +613,4 @@
 	}
 
 	return SUCCEED;
-}
-
-/******************************************************************************
- *                                                                            *
-=======
->>>>>>> 2dab6afc
- * Purpose: set callback variables                                            *
- *                                                                            *
- * Parameters: get_zbx_service_name_f - [IN]                                  *
- *             get_zbx_event_source_f - [IN]                                  *
- *                                                                            *
- ******************************************************************************/
-void	zbx_service_init(zbx_get_config_str_f get_zbx_service_name_f, zbx_get_config_str_f get_zbx_event_source_f)
-{
-	get_zbx_service_name_cb = get_zbx_service_name_f;
-	get_zbx_event_source_cb = get_zbx_event_source_f;
 }