--- conflicted
+++ resolved
@@ -1,6 +1,6 @@
 /*
-** Zabbix
-** Copyright (C) 2000-2011 Zabbix SIA
+** ZABBIX
+** Copyright (C) 2000-2005 SIA Zabbix
 **
 ** This program is free software; you can redistribute it and/or modify
 ** it under the terms of the GNU General Public License as published by
@@ -184,11 +184,8 @@
 	int		ret;
 	char		*buf = NULL, packet[NTP_PACKET_MIN];
 	ntp_data	data;
-<<<<<<< HEAD
-=======
 
 	assert(value_int);
->>>>>>> 2a669d0f
 
 	*value_int = 0;
 
@@ -203,11 +200,7 @@
 			if (SUCCEED == (ret = zbx_tcp_recv(&s, &buf)))
 			{
 				unpack_ntp(&data, (unsigned char *)buf, (int)strlen(buf));
-<<<<<<< HEAD
-				*value_int = (0 < data.receive ? (int)(data.receive - ZBX_JAN_1970_IN_SEC) : 0);
-=======
 				*value_int = (data.receive > 0 ? (int)(data.receive - ZBX_JAN_1970_IN_SEC) : 0);
->>>>>>> 2a669d0f
 			}
 		}
 
