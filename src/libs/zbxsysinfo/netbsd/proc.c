/*
<<<<<<< HEAD
** Zabbix
** Copyright (C) 2000-2011 Zabbix SIA
=======
** ZABBIX
** Copyright (C) 2000-2005 SIA Zabbix
>>>>>>> 2a669d0f
**
** This program is free software; you can redistribute it and/or modify
** it under the terms of the GNU General Public License as published by
** the Free Software Foundation; either version 2 of the License, or
** (at your option) any later version.
**
** This program is distributed in the hope that it will be useful,
** but WITHOUT ANY WARRANTY; without even the implied warranty of
** MERCHANTABILITY or FITNESS FOR A PARTICULAR PURPOSE.  See the
** GNU General Public License for more details.
**
** You should have received a copy of the GNU General Public License
** along with this program; if not, write to the Free Software
** Foundation, Inc., 675 Mass Ave, Cambridge, MA 02139, USA.
**/

#include "common.h"
#include "sysinfo.h"

#include <sys/sysctl.h>

#define DO_SUM 0
#define DO_MAX 1
#define DO_MIN 2
#define DO_AVG 3

#define ZBX_PROC_STAT_ALL 0
#define ZBX_PROC_STAT_RUN 1
#define ZBX_PROC_STAT_SLEEP 2
#define ZBX_PROC_STAT_ZOMB 3

static kvm_t	*kd = NULL;

static char	*proc_argv(pid_t pid)
{
	size_t		sz = 0;
	int		mib[4], ret;
	int		i, len;
	static char	*argv = NULL;
	static size_t	argv_alloc = 0;

	mib[0] = CTL_KERN;
	mib[1] = KERN_PROC_ARGS;
	mib[2] = (int)pid;
	mib[3] = KERN_PROC_ARGV;

	if (0 != sysctl(mib, 4, NULL, &sz, NULL, 0))
		return NULL;

	if (argv_alloc < sz)
	{
		argv_alloc = sz;
		if (NULL == argv)
			argv = zbx_malloc(argv, argv_alloc);
		else
			argv = zbx_realloc(argv, argv_alloc);
	}

	sz = argv_alloc;
	if (0 != sysctl(mib, 4, argv, &sz, NULL, 0))
		return NULL;

	for (i = 0; i < (int)(sz - 1); i++ )
		if (argv[i] == '\0')
			argv[i] = ' ';

	return argv;
}

int     PROC_MEM(const char *cmd, const char *param, unsigned flags, AGENT_RESULT *result)
{
	char	procname[MAX_STRING_LEN],
		buffer[MAX_STRING_LEN],
		proccomm[MAX_STRING_LEN],
		*args;
	int	do_task, pagesize, count, i,
		proc_ok, comm_ok,
		op, arg;

	double	value = 0.0,
		memsize = 0;
	int	proccount = 0;

	size_t	sz;

	struct kinfo_proc2	*proc, *pproc;
	struct passwd		*usrinfo;

	if (num_param(param) > 4)
		return SYSINFO_RET_FAIL;

	if (0 != get_param(param, 1, procname, sizeof(procname)))
		*procname = '\0';
	else if (strlen(procname) > MAXCOMLEN)
		procname[MAXCOMLEN] = '\0';

	if (0 != get_param(param, 2, buffer, sizeof(buffer)))
		*buffer = '\0';

	if (*buffer != '\0')
	{
		usrinfo = getpwnam(buffer);
		if (usrinfo == NULL)	/* incorrect user name */
			return SYSINFO_RET_FAIL;
	}
	else
		usrinfo = NULL;

	if (0 != get_param(param, 3, buffer, sizeof(buffer)))
		*buffer = '\0';

	if (*buffer != '\0')
	{
		if (0 == strcmp(buffer, "avg"))
			do_task = DO_AVG;
		else if (0 == strcmp(buffer, "max"))
			do_task = DO_MAX;
		else if (0 == strcmp(buffer, "min"))
			do_task = DO_MIN;
		else if (0 == strcmp(buffer, "sum"))
			do_task = DO_SUM;
		else
			return SYSINFO_RET_FAIL;
	}
	else
		do_task = DO_SUM;

	if (0 != get_param(param, 4, proccomm, sizeof(proccomm)))
		*proccomm = '\0';

	pagesize = getpagesize();

	if (NULL == kd && NULL == (kd = kvm_open(NULL, NULL, NULL, KVM_NO_FILES, NULL)))
		return SYSINFO_RET_FAIL;

	if (NULL != usrinfo)
	{
		op = KERN_PROC_UID;
		arg = (int)usrinfo->pw_uid;
	}
	else
	{
		op = KERN_PROC_ALL;
		arg = 0;
	}

	if (NULL == (proc = kvm_getproc2(kd, op, arg, sizeof(struct kinfo_proc2), &count)))
		return SYSINFO_RET_FAIL;

	for (pproc = proc, i = 0; i < count; pproc++, i++)
	{
		proc_ok = 0;
		comm_ok = 0;

		if (*procname == '\0' || 0 == strcmp(procname, pproc->p_comm))
			proc_ok = 1;

		if (*proccomm != '\0')
		{
			if (NULL != (args = proc_argv(pproc->p_pid)))
			{
				if (NULL != zbx_regexp_match(args, proccomm, NULL))
					comm_ok = 1;
			}
		}
		else
			comm_ok = 1;

		if (proc_ok && comm_ok)
		{
			value = pproc->p_vm_tsize
				+ pproc->p_vm_dsize
				+ pproc->p_vm_ssize;
			value *= pagesize;

			if (0 == proccount++)
				memsize = value;
			else
			{
				if (do_task == DO_MAX)
					memsize = MAX(memsize, value);
				else if (do_task == DO_MIN)
					memsize = MIN(memsize, value);
				else
					memsize += value;
			}
		}
	}

	if (do_task == DO_AVG)
		SET_DBL_RESULT(result, proccount == 0 ? 0 : memsize / proccount);
	else
		SET_UI64_RESULT(result, memsize);

	return SYSINFO_RET_OK;
}

int	PROC_NUM(const char *cmd, const char *param, unsigned flags, AGENT_RESULT *result)
{
	char	procname[MAX_STRING_LEN],
		buffer[MAX_STRING_LEN],
		proccomm[MAX_STRING_LEN],
		*args;
	int	zbx_proc_stat, count, i,
		proc_ok, stat_ok, comm_ok,
		op, arg;

	int	proccount = 0;

	size_t	sz;

	struct kinfo_proc2	*proc, *pproc;
	struct passwd		*usrinfo;

	if (num_param(param) > 4)
		return SYSINFO_RET_FAIL;

	if (0 != get_param(param, 1, procname, sizeof(procname)))
		*procname = '\0';
	else if (strlen(procname) > MAXCOMLEN)
		procname[MAXCOMLEN] = '\0';

	if (0 != get_param(param, 2, buffer, sizeof(buffer)))
		*buffer = '\0';

	if (*buffer != '\0')
	{
		usrinfo = getpwnam(buffer);
		if (usrinfo == NULL)	/* incorrect user name */
			return SYSINFO_RET_FAIL;
	}
	else
		usrinfo = NULL;

	if (0 != get_param(param, 3, buffer, sizeof(buffer)))
		*buffer = '\0';

	if (*buffer != '\0')
	{
		if (0 == strcmp(buffer, "run"))
			zbx_proc_stat = ZBX_PROC_STAT_RUN;
		else if (0 == strcmp(buffer, "sleep"))
			zbx_proc_stat = ZBX_PROC_STAT_SLEEP;
		else if (0 == strcmp(buffer, "zomb"))
			zbx_proc_stat = ZBX_PROC_STAT_ZOMB;
		else if (0 == strcmp(buffer, "all"))
			zbx_proc_stat = ZBX_PROC_STAT_ALL;
		else
			return SYSINFO_RET_FAIL;
	}
	else
		zbx_proc_stat = ZBX_PROC_STAT_ALL;

	if (0 != get_param(param, 4, proccomm, sizeof(proccomm)))
		*proccomm = '\0';

	if (NULL == kd && NULL == (kd = kvm_open(NULL, NULL, NULL, KVM_NO_FILES, NULL)))
		return SYSINFO_RET_FAIL;

	if (NULL != usrinfo)
	{
		op = KERN_PROC_UID;
		arg = (int)usrinfo->pw_uid;
	}
	else
	{
		op = KERN_PROC_ALL;
		arg = 0;
	}

	if (NULL == (proc = kvm_getproc2(kd, op, arg, sizeof(struct kinfo_proc2), &count)))
		return SYSINFO_RET_FAIL;

	for (pproc = proc, i = 0; i < count; pproc++, i++)
	{
		proc_ok = 0;
		stat_ok = 0;
		comm_ok = 0;

		if (*procname == '\0' || 0 == strcmp(procname, pproc->p_comm))
			proc_ok = 1;

		if (zbx_proc_stat != ZBX_PROC_STAT_ALL)
		{
			switch (zbx_proc_stat) {
			case ZBX_PROC_STAT_RUN:
				if (pproc->p_stat == LSRUN || pproc->p_stat == LSONPROC)
					stat_ok = 1;
				break;
			case ZBX_PROC_STAT_SLEEP:
				if (pproc->p_stat == LSSLEEP)
					stat_ok = 1;
				break;
			case ZBX_PROC_STAT_ZOMB:
				if (pproc->p_stat == SZOMB || pproc->p_stat == LSDEAD)
					stat_ok = 1;
				break;
			}
		}
		else
			stat_ok = 1;

		if (*proccomm != '\0')
		{
			if (NULL != (args = proc_argv(pproc->p_pid)))
			{
				if (zbx_regexp_match(args, proccomm, NULL) != NULL)
					comm_ok = 1;
			}
		}
		else
			comm_ok = 1;

		if (proc_ok && stat_ok && comm_ok)
			proccount++;
	}

	SET_UI64_RESULT(result, proccount);

	return SYSINFO_RET_OK;
}<|MERGE_RESOLUTION|>--- conflicted
+++ resolved
@@ -1,11 +1,6 @@
 /*
-<<<<<<< HEAD
-** Zabbix
-** Copyright (C) 2000-2011 Zabbix SIA
-=======
 ** ZABBIX
 ** Copyright (C) 2000-2005 SIA Zabbix
->>>>>>> 2a669d0f
 **
 ** This program is free software; you can redistribute it and/or modify
 ** it under the terms of the GNU General Public License as published by
