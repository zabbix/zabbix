## Process this file with automake to produce Makefile.in

noinst_LIBRARIES = libspecsysinfo.a

libspecsysinfo_a_CFLAGS = -I@top_srcdir@/src/zabbix_agent/

libspecsysinfo_a_SOURCES = \
	cpu.c \
	diskio.c \
	diskspace.c \
	inodes.c \
	memory.c \
	net.c \
<<<<<<< HEAD
	software.c \
	system.c
=======
	proc.c
>>>>>>> 300a3890
<|MERGE_RESOLUTION|>--- conflicted
+++ resolved
@@ -11,9 +11,6 @@
 	inodes.c \
 	memory.c \
 	net.c \
-<<<<<<< HEAD
+	proc.c \
 	software.c \
-	system.c
-=======
-	proc.c
->>>>>>> 300a3890
+	system.c