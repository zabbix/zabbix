--- conflicted
+++ resolved
@@ -1,6 +1,6 @@
 /*
-** Zabbix
-** Copyright (C) 2000-2011 Zabbix SIA
+** ZABBIX
+** Copyright (C) 2000-2005 SIA Zabbix
 **
 ** This program is free software; you can redistribute it and/or modify
 ** it under the terms of the GNU General Public License as published by
@@ -23,19 +23,6 @@
 ZBX_METRIC	parameters_specific[] =
 /* 	KEY			FLAG		FUNCTION 	ADD_PARAM	TEST_PARAM */
 {
-<<<<<<< HEAD
-	{"vfs.fs.size",		CF_USEUPARAM,	VFS_FS_SIZE,		NULL,	"/,free"},
-	{"vfs.fs.inode",	CF_USEUPARAM,	VFS_FS_INODE,		NULL,	"/,free"},
-	{"vfs.fs.discovery",	0,		VFS_FS_DISCOVERY,	NULL,	NULL},
-
-	{"net.if.discovery",	0,		NET_IF_DISCOVERY,	NULL,	NULL},
-
-	{"vm.memory.size",	CF_USEUPARAM,	VM_MEMORY_SIZE,		NULL,	"free"},
-
-	{"system.cpu.util",	CF_USEUPARAM,	SYSTEM_CPU_UTIL,	NULL,	"all,user,avg1"},
-	{"system.cpu.load",	CF_USEUPARAM,	SYSTEM_CPU_LOAD,	NULL,	"all,avg1"},
-	{"system.cpu.num",	CF_USEUPARAM,	SYSTEM_CPU_NUM,		NULL,	"online"},
-=======
 	{"vfs.fs.size",		CF_USEUPARAM,	VFS_FS_SIZE,		0,	"/,free"},
 	{"vfs.fs.inode",	CF_USEUPARAM,	VFS_FS_INODE,		0,	"/,free"},
 
@@ -44,7 +31,6 @@
 	{"system.cpu.util",	CF_USEUPARAM,	SYSTEM_CPU_UTIL,	0,	"all,user,avg1"},
 	{"system.cpu.load",	CF_USEUPARAM,	SYSTEM_CPU_LOAD,	0,	"all,avg1"},
 	{"system.cpu.num",	CF_USEUPARAM,	SYSTEM_CPU_NUM,		0,	"online"},
->>>>>>> 2a669d0f
 
 	{0}
 };