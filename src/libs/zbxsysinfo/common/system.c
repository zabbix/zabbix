--- conflicted
+++ resolved
@@ -1,6 +1,6 @@
 /*
-** Zabbix
-** Copyright (C) 2000-2011 Zabbix SIA
+** ZABBIX
+** Copyright (C) 2000-2005 SIA Zabbix
 **
 ** This program is free software; you can redistribute it and/or modify
 ** it under the terms of the GNU General Public License as published by
@@ -28,76 +28,7 @@
 
 int	SYSTEM_LOCALTIME(const char *cmd, const char *param, unsigned flags, AGENT_RESULT *result)
 {
-<<<<<<< HEAD
-	char		type[16], buf[32];
-	struct tm	*tm;
-	int		gmtoff, offset, ms;
-	unsigned short	h, m;
-#if defined(_WINDOWS)
-        struct _timeb	tv;
-#else /* not _WINDOWS */
-	struct timeval	tv;
-	struct timezone	tz;
-#endif /* _WINDOWS */
-
-	if (num_param(param) > 3)
-		return SYSINFO_RET_FAIL;
-
-	if (0 != get_param(param, 1, type, sizeof(type)))
-		return SYSINFO_RET_FAIL;
-
-	if ('\0' == *type || 0 == strcmp(type, "utc"))
-	{
-		SET_UI64_RESULT(result, time(NULL));
-	}
-	else if (0 == strcmp(type, "local"))
-	{
-#if defined(_WINDOWS)
-	        _ftime(&tv);
-
-		tm = localtime(&tv.time);
-
-		ms = tv.millitm;
-#else /* not _WINDOWS */
-		gettimeofday(&tv, &tz);
-
-		tm = localtime(&tv.tv_sec);
-
-		ms = (int)(tv.tv_usec / 1000);
-#endif /* _WINDOWS */
-
-		offset = zbx_snprintf(buf, sizeof(buf), "%d-%d-%d,%d:%d:%d.%d,",
-				1900 + tm->tm_year, 1 + tm->tm_mon, tm->tm_mday,
-				tm->tm_hour, tm->tm_min, tm->tm_sec, ms);
-
-		/* Timezone offset */
-#if defined(HAVE_TM_TM_GMTOFF)
-		gmtoff = tm->tm_gmtoff;
-#else
-		gmtoff = -timezone;
-#endif /* HAVE_TM_TM_GMTOFF */
-
-#if defined(_WINDOWS)
-		if (tm->tm_isdst > 0)	/* Daylight saving time */
-			gmtoff += 3600;	/* Assume add one hour */
-#endif /* _WINDOWS */
-
-		h = (unsigned short)(abs(gmtoff) / 3600);
-		m = (unsigned short)((abs(gmtoff) - h * 3600) / 60);
-
-		if (gmtoff >= 0)
-			offset += zbx_snprintf(buf + offset, sizeof(buf) - offset, "+");
-		else
-			offset += zbx_snprintf(buf + offset, sizeof(buf) - offset, "-");
-		offset += zbx_snprintf(buf + offset, sizeof(buf) - offset, "%d:%d", (int)h, (int)m);
-
-		SET_STR_RESULT(result, strdup(buf));
-	}
-	else
-		return SYSINFO_RET_FAIL;
-=======
 	SET_UI64_RESULT(result, time(NULL));
->>>>>>> 2a669d0f
 
 	return SYSINFO_RET_OK;
 }
@@ -219,7 +150,7 @@
 	return SYSINFO_RET_OK;
 #else
 	return EXECUTE_STR(cmd, "uname -a", flags, result);
-#endif	/* _WINDOWS */
+#endif /* _WINDOWS */
 }
 
 int	SYSTEM_HOSTNAME(const char *cmd, const char *param, unsigned flags, AGENT_RESULT *result)
@@ -236,7 +167,6 @@
 
 	if (0 != get_param(param, 1, buffer, sizeof(buffer)))
 		*buffer = '\0';
-<<<<<<< HEAD
 
 	if ('\0' == *buffer || 0 == strcmp(buffer, "netbios"))
 		netbios = 1;
@@ -265,36 +195,6 @@
 			SET_STR_RESULT(result, zbx_strdup(NULL, buffer));
 	}
 
-=======
-
-	if ('\0' == *buffer || 0 == strcmp(buffer, "netbios"))
-		netbios = 1;
-	else if (0 == strcmp(buffer, "host"))
-		netbios = 0;
-	else
-		return SYSINFO_RET_FAIL;
-
-	if (1 == netbios)
-	{
-		/* Buffer size is chosen large enough to contain any DNS name, not just MAX_COMPUTERNAME_LENGTH + 1 */
-		/* characters. MAX_COMPUTERNAME_LENGTH is usually less than 32, but it varies among systems, so we  */
-		/* cannot use the constant in a precompiled Windows agent, which is expected to work on any system. */
-		if (0 == GetComputerName(computerName, &dwSize))
-			zabbix_log(LOG_LEVEL_ERR, "GetComputerName() failed: %s", strerror_from_system(GetLastError()));
-		else
-			SET_STR_RESULT(result, zbx_unicode_to_utf8(computerName));
-	}
-	else
-	{
-		if (0 != (ret = WSAStartup(MAKEWORD(2, 2), &sockInfo)))
-			zabbix_log(LOG_LEVEL_ERR, "WSAStartup() failed: %s", strerror_from_system(ret));
-		else if (SUCCEED != gethostname(buffer, sizeof(buffer)))
-			zabbix_log(LOG_LEVEL_ERR, "gethostname() failed: %s", strerror_from_system(WSAGetLastError()));
-		else
-			SET_STR_RESULT(result, zbx_strdup(NULL, buffer));
-	}
-
->>>>>>> 2a669d0f
 	if (ISSET_STR(result))
 		return SYSINFO_RET_OK;
 	else
