--- conflicted
+++ resolved
@@ -1,6 +1,6 @@
 /*
-** Zabbix
-** Copyright (C) 2000-2011 Zabbix SIA
+** ZABBIX
+** Copyright (C) 2000-2005 SIA Zabbix
 **
 ** This program is free software; you can redistribute it and/or modify
 ** it under the terms of the GNU General Public License as published by
@@ -46,11 +46,7 @@
 
 		if (SUCCEED == (ret = zbx_tcp_send_raw(&s, request)))
 		{
-<<<<<<< HEAD
-			if (SUCCEED == (ret = SUCCEED_OR_FAIL(zbx_tcp_recv_ext(&s, &recv_buffer, ZBX_TCP_READ_UNTIL_CLOSE, 0))))
-=======
 			if (SUCCEED == (ret = zbx_tcp_recv_ext(&s, &recv_buffer, ZBX_TCP_READ_UNTIL_CLOSE, 0)))
->>>>>>> 2a669d0f
 			{
 				if (NULL != buffer)
 					zbx_strlcpy(buffer, recv_buffer, max_buffer_len);
