/*
** Zabbix
** Copyright (C) 2000-2011 Zabbix SIA
**
** This program is free software; you can redistribute it and/or modify
** it under the terms of the GNU General Public License as published by
** the Free Software Foundation; either version 2 of the License, or
** (at your option) any later version.
**
** This program is distributed in the hope that it will be useful,
** but WITHOUT ANY WARRANTY; without even the implied warranty of
** MERCHANTABILITY or FITNESS FOR A PARTICULAR PURPOSE.  See the
** GNU General Public License for more details.
**
** You should have received a copy of the GNU General Public License
** along with this program; if not, write to the Free Software
** Foundation, Inc., 675 Mass Ave, Cambridge, MA 02139, USA.
**/

#include "common.h"
#include "sysinfo.h"

#include "log.h"

#include "file.h"
#include "http.h"
#include "net.h"
#include "system.h"
#include "zbxexec.h"

#if !defined(_WINDOWS)
#	define VFS_TEST_FILE "/etc/passwd"
#	define VFS_TEST_REGEXP "root"
#else
#	define VFS_TEST_FILE "c:\\windows\\win.ini"
#	define VFS_TEST_REGEXP "fonts"
#endif

extern int	CONFIG_TIMEOUT;

static int	AGENT_PING(const char *cmd, const char *param, unsigned flags, AGENT_RESULT *result);
static int	AGENT_VERSION(const char *cmd, const char *param, unsigned flags, AGENT_RESULT *result);
static int	ONLY_ACTIVE(const char *cmd, const char *param, unsigned flags, AGENT_RESULT *result);
static int	SYSTEM_RUN(const char *cmd, const char *param, unsigned flags, AGENT_RESULT *result);

ZBX_METRIC	parameters_common[] =
/*      KEY                     FLAG		FUNCTION        ADD_PARAM       TEST_PARAM */
{
	{"agent.ping",		0,		AGENT_PING, 		0,	0},
	{"agent.version",	0,		AGENT_VERSION,		0,	0},

<<<<<<< HEAD
	{"system.localtime",	CF_USEUPARAM,	SYSTEM_LOCALTIME,	0,	"utc"},
=======
	{"system.localtime",	0,		SYSTEM_LOCALTIME,	0,	0},
>>>>>>> 2a669d0f
	{"system.run",		CF_USEUPARAM,	SYSTEM_RUN,	 	0,	"echo test"},

	{"web.page.get",	CF_USEUPARAM,	WEB_PAGE_GET,	 	0,	"localhost,,80"},
	{"web.page.perf",	CF_USEUPARAM,	WEB_PAGE_PERF,	 	0,	"localhost,,80"},
	{"web.page.regexp",	CF_USEUPARAM,	WEB_PAGE_REGEXP,	0,	"localhost,,80,OK"},

	{"vfs.file.size",	CF_USEUPARAM,	VFS_FILE_SIZE, 		0,	VFS_TEST_FILE},
	{"vfs.file.time",	CF_USEUPARAM,	VFS_FILE_TIME,		0,	VFS_TEST_FILE ",modify"},
	{"vfs.file.exists",	CF_USEUPARAM,	VFS_FILE_EXISTS,	0,	VFS_TEST_FILE},
	{"vfs.file.contents",	CF_USEUPARAM,	VFS_FILE_CONTENTS,	0,	VFS_TEST_FILE},
	{"vfs.file.regexp",	CF_USEUPARAM,	VFS_FILE_REGEXP,	0,	VFS_TEST_FILE "," VFS_TEST_REGEXP},
	{"vfs.file.regmatch",	CF_USEUPARAM,	VFS_FILE_REGMATCH, 	0,	VFS_TEST_FILE "," VFS_TEST_REGEXP},
	{"vfs.file.md5sum",	CF_USEUPARAM,	VFS_FILE_MD5SUM,	0,	VFS_TEST_FILE},
	{"vfs.file.cksum",	CF_USEUPARAM,	VFS_FILE_CKSUM,		0,	VFS_TEST_FILE},

<<<<<<< HEAD
	{"net.dns",		CF_USEUPARAM,	NET_DNS,		0,	",zabbix.com"},
	{"net.dns.record",	CF_USEUPARAM,	NET_DNS_RECORD,		0,	",zabbix.com"},
	{"net.tcp.dns",		CF_USEUPARAM,	NET_DNS,		0,	",zabbix.com"}, /* deprecated */
	{"net.tcp.dns.query",	CF_USEUPARAM,	NET_DNS_RECORD,		0,	",zabbix.com"}, /* deprecated */
=======
	{"net.tcp.dns",		CF_USEUPARAM,	NET_TCP_DNS,		0,	",zabbix.com"},
	{"net.tcp.dns.query",	CF_USEUPARAM,	NET_TCP_DNS_QUERY,	0,	",zabbix.com"},
>>>>>>> 2a669d0f
	{"net.tcp.port",	CF_USEUPARAM,	NET_TCP_PORT,		0,	",80"},

	{"system.hostname",	CF_USEUPARAM,	SYSTEM_HOSTNAME,	0,	0},
	{"system.uname",	0,		SYSTEM_UNAME,		0,	0},

	{"system.users.num",	0,		SYSTEM_USERS_NUM,	0,	0},

	{"log",			CF_USEUPARAM,	ONLY_ACTIVE, 		0,	"logfile"},
	{"logrt",		CF_USEUPARAM,	ONLY_ACTIVE,		0,	"logfile"},
	{"eventlog",		CF_USEUPARAM,	ONLY_ACTIVE, 		0,	"system"},

	{0}
};

static int	ONLY_ACTIVE(const char *cmd, const char *param, unsigned flags, AGENT_RESULT *result)
{
	SET_MSG_RESULT(result, zbx_strdup(NULL, "Accessible only as active check!"));

	return SYSINFO_RET_FAIL;
}

int	getPROC(char *file, int lineno, int fieldno, unsigned flags, AGENT_RESULT *result)
{
#ifdef	HAVE_PROC
	FILE	*f;
	char	*t, c[MAX_STRING_LEN];
	int	i;
	double	value = 0;

	if (NULL == (f = fopen(file,"r")))
		return SYSINFO_RET_FAIL;

	for(i=1; i<=lineno; i++)
	{
		if(NULL == fgets(c,MAX_STRING_LEN,f))
		{
			zbx_fclose(f);
			return SYSINFO_RET_FAIL;
		}
	}

	t=(char *)strtok(c," ");
	for(i=2; i<=fieldno; i++)
	{
		t=(char *)strtok(NULL," ");
	}

	zbx_fclose(f);

	sscanf(t, "%lf", &value);
	SET_DBL_RESULT(result, value);

	return SYSINFO_RET_OK;
#else
	return SYSINFO_RET_FAIL;
#endif	/* HAVE_PROC */
}

static int	AGENT_PING(const char *cmd, const char *param, unsigned flags, AGENT_RESULT *result)
{
	SET_UI64_RESULT(result, 1);

	return SYSINFO_RET_OK;
}

static int	AGENT_VERSION(const char *cmd, const char *param, unsigned flags, AGENT_RESULT *result)
{
	SET_STR_RESULT(result, zbx_strdup(NULL, ZABBIX_VERSION));

	return SYSINFO_RET_OK;
}

int	EXECUTE_USER_PARAMETER(const char *cmd, const char *param, unsigned flags, AGENT_RESULT *result)
{
<<<<<<< HEAD
	int	ret;

	ret = EXECUTE_STR(cmd, param, flags, result);

	if (SYSINFO_RET_FAIL == ret && 0 == result->type)
	{
		/* only whitespace */

		SET_TEXT_RESULT(result, zbx_strdup(NULL, ""));
		ret = SYSINFO_RET_OK;
	}

	return ret;
}

int	EXECUTE_STR(const char *cmd, const char *param, unsigned flags, AGENT_RESULT *result)
{
=======
>>>>>>> 2a669d0f
	int	ret = SYSINFO_RET_FAIL;
	char	*cmd_result = NULL, error[MAX_STRING_LEN];

	assert(result);

	init_result(result);

	if (SUCCEED != zbx_execute(param, &cmd_result, error, sizeof(error), CONFIG_TIMEOUT))
	{
		SET_MSG_RESULT(result, zbx_strdup(NULL, error));
		goto lbl_exit;
	}

	zbx_rtrim(cmd_result, ZBX_WHITESPACE);

	zabbix_log(LOG_LEVEL_DEBUG, "Run remote command [%s] Result [%d] [%.20s]...",
			param, strlen(cmd_result), cmd_result);

	if ('\0' == *cmd_result)	/* we got whitespace only */
		goto lbl_exit;

	SET_TEXT_RESULT(result, zbx_strdup(NULL, cmd_result));

	ret = SYSINFO_RET_OK;
lbl_exit:
	zbx_free(cmd_result);

	return ret;
}

int	EXECUTE_DBL(const char *cmd, const char *param, unsigned flags, AGENT_RESULT *result)
{
	if (SYSINFO_RET_OK != EXECUTE_STR(cmd, param, flags, result))
		return SYSINFO_RET_FAIL;

	if (NULL == GET_DBL_RESULT(result))
	{
		zabbix_log(LOG_LEVEL_WARNING, "Remote command [%s] result is not double", param);
		return SYSINFO_RET_FAIL;
	}

	UNSET_RESULT_EXCLUDING(result, AR_DOUBLE);

	return SYSINFO_RET_OK;
}

int	EXECUTE_INT(const char *cmd, const char *param, unsigned flags, AGENT_RESULT *result)
{
	if (SYSINFO_RET_OK != EXECUTE_STR(cmd, param, flags, result))
		return SYSINFO_RET_FAIL;

	if (NULL == GET_UI64_RESULT(result))
	{
		zabbix_log(LOG_LEVEL_WARNING, "Remote command [%s] result is not unsigned integer", param);
		return SYSINFO_RET_FAIL;
	}

	UNSET_RESULT_EXCLUDING(result, AR_UINT64);

	return SYSINFO_RET_OK;
}

static int	SYSTEM_RUN(const char *cmd, const char *param, unsigned flags, AGENT_RESULT *result)
{
	char	command[MAX_STRING_LEN], flag[9];

	if (1 != CONFIG_ENABLE_REMOTE_COMMANDS && 0 == (flags & PROCESS_LOCAL_COMMAND))
		return SYSINFO_RET_FAIL;

	if (2 < num_param(param))
		return SYSINFO_RET_FAIL;

	if (0 != get_param(param, 1, command, sizeof(command)))
		return SYSINFO_RET_FAIL;

	if ('\0' == *command)
		return SYSINFO_RET_FAIL;

	if (1 == CONFIG_LOG_REMOTE_COMMANDS)
		zabbix_log(LOG_LEVEL_WARNING, "Executing command '%s'", command);
	else
		zabbix_log(LOG_LEVEL_DEBUG, "Executing command '%s'", command);

	if (0 != get_param(param, 2, flag, sizeof(flag)))
		*flag = '\0';

	if ('\0' == *flag || 0 == strcmp(flag, "wait"))	/* default parameter */
		return EXECUTE_STR(cmd, command, flags, result);
	else if (0 != strcmp(flag, "nowait") || SUCCEED != zbx_execute_nowait(command))
		return SYSINFO_RET_FAIL;

	SET_UI64_RESULT(result, 1);

	return SYSINFO_RET_OK;
}<|MERGE_RESOLUTION|>--- conflicted
+++ resolved
@@ -1,6 +1,6 @@
 /*
-** Zabbix
-** Copyright (C) 2000-2011 Zabbix SIA
+** ZABBIX
+** Copyright (C) 2000-2005 SIA Zabbix
 **
 ** This program is free software; you can redistribute it and/or modify
 ** it under the terms of the GNU General Public License as published by
@@ -49,35 +49,23 @@
 	{"agent.ping",		0,		AGENT_PING, 		0,	0},
 	{"agent.version",	0,		AGENT_VERSION,		0,	0},
 
-<<<<<<< HEAD
-	{"system.localtime",	CF_USEUPARAM,	SYSTEM_LOCALTIME,	0,	"utc"},
-=======
 	{"system.localtime",	0,		SYSTEM_LOCALTIME,	0,	0},
->>>>>>> 2a669d0f
 	{"system.run",		CF_USEUPARAM,	SYSTEM_RUN,	 	0,	"echo test"},
 
 	{"web.page.get",	CF_USEUPARAM,	WEB_PAGE_GET,	 	0,	"localhost,,80"},
 	{"web.page.perf",	CF_USEUPARAM,	WEB_PAGE_PERF,	 	0,	"localhost,,80"},
 	{"web.page.regexp",	CF_USEUPARAM,	WEB_PAGE_REGEXP,	0,	"localhost,,80,OK"},
 
+	{"vfs.file.exists",	CF_USEUPARAM,	VFS_FILE_EXISTS,	0,	VFS_TEST_FILE},
+	{"vfs.file.time",	CF_USEUPARAM,	VFS_FILE_TIME,		0,	VFS_TEST_FILE ",modify"},
 	{"vfs.file.size",	CF_USEUPARAM,	VFS_FILE_SIZE, 		0,	VFS_TEST_FILE},
-	{"vfs.file.time",	CF_USEUPARAM,	VFS_FILE_TIME,		0,	VFS_TEST_FILE ",modify"},
-	{"vfs.file.exists",	CF_USEUPARAM,	VFS_FILE_EXISTS,	0,	VFS_TEST_FILE},
-	{"vfs.file.contents",	CF_USEUPARAM,	VFS_FILE_CONTENTS,	0,	VFS_TEST_FILE},
 	{"vfs.file.regexp",	CF_USEUPARAM,	VFS_FILE_REGEXP,	0,	VFS_TEST_FILE "," VFS_TEST_REGEXP},
 	{"vfs.file.regmatch",	CF_USEUPARAM,	VFS_FILE_REGMATCH, 	0,	VFS_TEST_FILE "," VFS_TEST_REGEXP},
+	{"vfs.file.cksum",	CF_USEUPARAM,	VFS_FILE_CKSUM,		0,	VFS_TEST_FILE},
 	{"vfs.file.md5sum",	CF_USEUPARAM,	VFS_FILE_MD5SUM,	0,	VFS_TEST_FILE},
-	{"vfs.file.cksum",	CF_USEUPARAM,	VFS_FILE_CKSUM,		0,	VFS_TEST_FILE},
-
-<<<<<<< HEAD
-	{"net.dns",		CF_USEUPARAM,	NET_DNS,		0,	",zabbix.com"},
-	{"net.dns.record",	CF_USEUPARAM,	NET_DNS_RECORD,		0,	",zabbix.com"},
-	{"net.tcp.dns",		CF_USEUPARAM,	NET_DNS,		0,	",zabbix.com"}, /* deprecated */
-	{"net.tcp.dns.query",	CF_USEUPARAM,	NET_DNS_RECORD,		0,	",zabbix.com"}, /* deprecated */
-=======
+
 	{"net.tcp.dns",		CF_USEUPARAM,	NET_TCP_DNS,		0,	",zabbix.com"},
 	{"net.tcp.dns.query",	CF_USEUPARAM,	NET_TCP_DNS_QUERY,	0,	",zabbix.com"},
->>>>>>> 2a669d0f
 	{"net.tcp.port",	CF_USEUPARAM,	NET_TCP_PORT,		0,	",80"},
 
 	{"system.hostname",	CF_USEUPARAM,	SYSTEM_HOSTNAME,	0,	0},
@@ -133,7 +121,7 @@
 	return SYSINFO_RET_OK;
 #else
 	return SYSINFO_RET_FAIL;
-#endif	/* HAVE_PROC */
+#endif /* HAVE_PROC */
 }
 
 static int	AGENT_PING(const char *cmd, const char *param, unsigned flags, AGENT_RESULT *result)
@@ -150,28 +138,8 @@
 	return SYSINFO_RET_OK;
 }
 
-int	EXECUTE_USER_PARAMETER(const char *cmd, const char *param, unsigned flags, AGENT_RESULT *result)
-{
-<<<<<<< HEAD
-	int	ret;
-
-	ret = EXECUTE_STR(cmd, param, flags, result);
-
-	if (SYSINFO_RET_FAIL == ret && 0 == result->type)
-	{
-		/* only whitespace */
-
-		SET_TEXT_RESULT(result, zbx_strdup(NULL, ""));
-		ret = SYSINFO_RET_OK;
-	}
-
-	return ret;
-}
-
 int	EXECUTE_STR(const char *cmd, const char *param, unsigned flags, AGENT_RESULT *result)
 {
-=======
->>>>>>> 2a669d0f
 	int	ret = SYSINFO_RET_FAIL;
 	char	*cmd_result = NULL, error[MAX_STRING_LEN];
 
