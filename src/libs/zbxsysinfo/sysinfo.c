--- conflicted
+++ resolved
@@ -32,11 +32,7 @@
 #include "zbxnum.h"
 #include "zbxparam.h"
 #include "zbxexpr.h"
-<<<<<<< HEAD
 #include "zbxfile.h"
-=======
-#include "zbxcommon.h"
->>>>>>> 12df7fd4
 
 #ifdef WITH_AGENT_METRICS
 #	include "agent/agent.h"
