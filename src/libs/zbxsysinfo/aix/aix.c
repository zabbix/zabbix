/*
** Zabbix
** Copyright (C) 2000-2011 Zabbix SIA
**
** This program is free software; you can redistribute it and/or modify
** it under the terms of the GNU General Public License as published by
** the Free Software Foundation; either version 2 of the License, or
** (at your option) any later version.
**
** This program is distributed in the hope that it will be useful,
** but WITHOUT ANY WARRANTY; without even the implied warranty of
** MERCHANTABILITY or FITNESS FOR A PARTICULAR PURPOSE.  See the
** GNU General Public License for more details.
**
** You should have received a copy of the GNU General Public License
** along with this program; if not, write to the Free Software
** Foundation, Inc., 675 Mass Ave, Cambridge, MA 02139, USA.
**/

#include "common.h"
#include "sysinfo.h"

ZBX_METRIC	parameters_specific[] =
/* 	KEY			FLAG		FUNCTION 	ADD_PARAM	TEST_PARAM */
{
<<<<<<< HEAD
	{"vfs.fs.size",		CF_USEUPARAM,	VFS_FS_SIZE,		NULL,	"/,free"},
	{"vfs.fs.inode",	CF_USEUPARAM,	VFS_FS_INODE,		NULL,	"/,free"},
	{"vfs.fs.discovery",	0,		VFS_FS_DISCOVERY,	NULL,	NULL},

	{"net.if.in",		CF_USEUPARAM,	NET_IF_IN,		NULL,	"lo0,bytes"},
	{"net.if.out",		CF_USEUPARAM,	NET_IF_OUT,		NULL,	"lo0,bytes"},
	{"net.if.total",	CF_USEUPARAM,	NET_IF_TOTAL,		NULL,	"lo0,bytes"},
	{"net.if.collisions",	CF_USEUPARAM,	NET_IF_COLLISIONS,	NULL,	"lo0"},
	{"net.if.discovery",	0,		NET_IF_DISCOVERY,	NULL,	NULL},

	{"vm.memory.size",	CF_USEUPARAM,	VM_MEMORY_SIZE,		NULL,	"free"},

	{"proc.num",		CF_USEUPARAM,	PROC_NUM,		NULL,	"inetd,,"},
	{"proc.mem",		CF_USEUPARAM,	PROC_MEM,		NULL,	"inetd,,"},

	{"system.cpu.switches",	0,		SYSTEM_CPU_SWITCHES,	NULL,	NULL},
	{"system.cpu.intr",	0,		SYSTEM_CPU_INTR,	NULL,	NULL},
	{"system.cpu.util",	CF_USEUPARAM,	SYSTEM_CPU_UTIL,	NULL,	"all,user,avg1"},
	{"system.cpu.load",	CF_USEUPARAM,	SYSTEM_CPU_LOAD,	NULL,	"all,avg1"},
	{"system.cpu.num",	CF_USEUPARAM,	SYSTEM_CPU_NUM,		NULL,	"online"},
=======
	{"vfs.fs.size",		CF_USEUPARAM,	VFS_FS_SIZE,		0,	"/,free"},
	{"vfs.fs.inode",	CF_USEUPARAM,	VFS_FS_INODE,		0,	"/,free"},

	{"net.if.in",		CF_USEUPARAM,	NET_IF_IN,		0,	"lo0,bytes"},
	{"net.if.out",		CF_USEUPARAM,	NET_IF_OUT,		0,	"lo0,bytes"},
	{"net.if.total",	CF_USEUPARAM,	NET_IF_TOTAL,		0,	"lo0,bytes"},
        {"net.if.collisions",   CF_USEUPARAM,   NET_IF_COLLISIONS,      0,      "lo0"},
>>>>>>> 2a669d0f

	{"system.uptime",	0,		SYSTEM_UPTIME,		NULL,	NULL},

<<<<<<< HEAD
	{"system.stat",		CF_USEUPARAM,	SYSTEM_STAT,		NULL,	"page,fi"},
=======
	{"proc.num",		CF_USEUPARAM,	PROC_NUM,		0,	"inetd,,"},
	{"proc.mem",		CF_USEUPARAM,	PROC_MEM,		0,	"inetd,,"},

	{"system.cpu.switches", 0,              SYSTEM_CPU_SWITCHES,    0,      0},
	{"system.cpu.intr",     0,              SYSTEM_CPU_INTR,        0,      0},
	{"system.cpu.util",	CF_USEUPARAM,	SYSTEM_CPU_UTIL,	0,	"all,user,avg1"},
	{"system.cpu.load",	CF_USEUPARAM,	SYSTEM_CPU_LOAD,	0,	"all,avg1"},
	{"system.cpu.num",	CF_USEUPARAM,	SYSTEM_CPU_NUM,		0,	"online"},

	{"system.uptime",	0,		SYSTEM_UPTIME,		0,	0},
>>>>>>> 2a669d0f

	{"system.stat",		CF_USEUPARAM,	SYSTEM_STAT,		0,	"page,fi"},

	{0}
};<|MERGE_RESOLUTION|>--- conflicted
+++ resolved
@@ -1,6 +1,6 @@
 /*
-** Zabbix
-** Copyright (C) 2000-2011 Zabbix SIA
+** ZABBIX
+** Copyright (C) 2000-2005 SIA Zabbix
 **
 ** This program is free software; you can redistribute it and/or modify
 ** it under the terms of the GNU General Public License as published by
@@ -23,28 +23,6 @@
 ZBX_METRIC	parameters_specific[] =
 /* 	KEY			FLAG		FUNCTION 	ADD_PARAM	TEST_PARAM */
 {
-<<<<<<< HEAD
-	{"vfs.fs.size",		CF_USEUPARAM,	VFS_FS_SIZE,		NULL,	"/,free"},
-	{"vfs.fs.inode",	CF_USEUPARAM,	VFS_FS_INODE,		NULL,	"/,free"},
-	{"vfs.fs.discovery",	0,		VFS_FS_DISCOVERY,	NULL,	NULL},
-
-	{"net.if.in",		CF_USEUPARAM,	NET_IF_IN,		NULL,	"lo0,bytes"},
-	{"net.if.out",		CF_USEUPARAM,	NET_IF_OUT,		NULL,	"lo0,bytes"},
-	{"net.if.total",	CF_USEUPARAM,	NET_IF_TOTAL,		NULL,	"lo0,bytes"},
-	{"net.if.collisions",	CF_USEUPARAM,	NET_IF_COLLISIONS,	NULL,	"lo0"},
-	{"net.if.discovery",	0,		NET_IF_DISCOVERY,	NULL,	NULL},
-
-	{"vm.memory.size",	CF_USEUPARAM,	VM_MEMORY_SIZE,		NULL,	"free"},
-
-	{"proc.num",		CF_USEUPARAM,	PROC_NUM,		NULL,	"inetd,,"},
-	{"proc.mem",		CF_USEUPARAM,	PROC_MEM,		NULL,	"inetd,,"},
-
-	{"system.cpu.switches",	0,		SYSTEM_CPU_SWITCHES,	NULL,	NULL},
-	{"system.cpu.intr",	0,		SYSTEM_CPU_INTR,	NULL,	NULL},
-	{"system.cpu.util",	CF_USEUPARAM,	SYSTEM_CPU_UTIL,	NULL,	"all,user,avg1"},
-	{"system.cpu.load",	CF_USEUPARAM,	SYSTEM_CPU_LOAD,	NULL,	"all,avg1"},
-	{"system.cpu.num",	CF_USEUPARAM,	SYSTEM_CPU_NUM,		NULL,	"online"},
-=======
 	{"vfs.fs.size",		CF_USEUPARAM,	VFS_FS_SIZE,		0,	"/,free"},
 	{"vfs.fs.inode",	CF_USEUPARAM,	VFS_FS_INODE,		0,	"/,free"},
 
@@ -52,13 +30,9 @@
 	{"net.if.out",		CF_USEUPARAM,	NET_IF_OUT,		0,	"lo0,bytes"},
 	{"net.if.total",	CF_USEUPARAM,	NET_IF_TOTAL,		0,	"lo0,bytes"},
         {"net.if.collisions",   CF_USEUPARAM,   NET_IF_COLLISIONS,      0,      "lo0"},
->>>>>>> 2a669d0f
 
-	{"system.uptime",	0,		SYSTEM_UPTIME,		NULL,	NULL},
+	{"vm.memory.size",	CF_USEUPARAM,	VM_MEMORY_SIZE,		0,	"free"},
 
-<<<<<<< HEAD
-	{"system.stat",		CF_USEUPARAM,	SYSTEM_STAT,		NULL,	"page,fi"},
-=======
 	{"proc.num",		CF_USEUPARAM,	PROC_NUM,		0,	"inetd,,"},
 	{"proc.mem",		CF_USEUPARAM,	PROC_MEM,		0,	"inetd,,"},
 
@@ -69,7 +43,6 @@
 	{"system.cpu.num",	CF_USEUPARAM,	SYSTEM_CPU_NUM,		0,	"online"},
 
 	{"system.uptime",	0,		SYSTEM_UPTIME,		0,	0},
->>>>>>> 2a669d0f
 
 	{"system.stat",		CF_USEUPARAM,	SYSTEM_STAT,		0,	"page,fi"},
 
