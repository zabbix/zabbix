--- conflicted
+++ resolved
@@ -79,13 +79,8 @@
 int	PERF_COUNTER(AGENT_REQUEST *request, AGENT_RESULT *result)
 {
 	const char		*__function_name = "PERF_COUNTER";
-<<<<<<< HEAD
-	char			counterpath[PDH_MAX_COUNTER_PATH], tmp[MAX_STRING_LEN];
+	char			*counterpath, *tmp;
 	int			interval, ret = SYSINFO_RET_FAIL;
-=======
-	char			*counterpath, *tmp;
-	int			ret = SYSINFO_RET_FAIL, interval;
->>>>>>> 1defbaaf
 	double			value;
 	PERF_COUNTER_DATA	*perfs = NULL;
 
