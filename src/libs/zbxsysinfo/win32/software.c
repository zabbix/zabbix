/*
** Zabbix
** Copyright (C) 2001-2014 Zabbix SIA
**
** This program is free software; you can redistribute it and/or modify
** it under the terms of the GNU General Public License as published by
** the Free Software Foundation; either version 2 of the License, or
** (at your option) any later version.
**
** This program is distributed in the hope that it will be useful,
** but WITHOUT ANY WARRANTY; without even the implied warranty of
** MERCHANTABILITY or FITNESS FOR A PARTICULAR PURPOSE. See the
** GNU General Public License for more details.
**
** You should have received a copy of the GNU General Public License
** along with this program; if not, write to the Free Software
** Foundation, Inc., 51 Franklin Street, Fifth Floor, Boston, MA  02110-1301, USA.
**/

#include "sysinfo.h"

int	SYSTEM_SW_ARCH(AGENT_REQUEST *request, AGENT_RESULT *result)
{
	typedef void (WINAPI *PGNSI)(LPSYSTEM_INFO);

	SYSTEM_INFO	si;
	const char	*arch;
	PGNSI		pGNSI;

	memset(&si, 0, sizeof(si));

	if (NULL != (pGNSI = (PGNSI)GetProcAddress(GetModuleHandle(TEXT("kernel32.dll")), "GetNativeSystemInfo")))
		pGNSI(&si);
	else
		GetSystemInfo(&si);

	switch (si.wProcessorArchitecture)
	{
		case PROCESSOR_ARCHITECTURE_INTEL:
			arch = "x86";
			break;
		case PROCESSOR_ARCHITECTURE_AMD64:
			arch = "x64";
			break;
		case PROCESSOR_ARCHITECTURE_IA64:
			arch = "Intel Itanium-based";
			break;
<<<<<<< HEAD
		default :
			SET_MSG_RESULT(result, zbx_strdup(NULL, "Unknown processor architecture."));
=======
		default:
>>>>>>> 767b3796
			return SYSINFO_RET_FAIL;
	}

	SET_STR_RESULT(result, zbx_strdup(NULL, arch));

	return SYSINFO_RET_OK;
}<|MERGE_RESOLUTION|>--- conflicted
+++ resolved
@@ -45,12 +45,8 @@
 		case PROCESSOR_ARCHITECTURE_IA64:
 			arch = "Intel Itanium-based";
 			break;
-<<<<<<< HEAD
-		default :
+		default:
 			SET_MSG_RESULT(result, zbx_strdup(NULL, "Unknown processor architecture."));
-=======
-		default:
->>>>>>> 767b3796
 			return SYSINFO_RET_FAIL;
 	}
 
