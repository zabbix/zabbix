--- conflicted
+++ resolved
@@ -51,14 +51,8 @@
  *     flags     - [IN] regexp compilation parameters passed to pcre_compile. *
  *                      PCRE_CASELESS, PCRE_NO_AUTO_CAPTURE, PCRE_MULTILINE.  *
  *     regexp    - [OUT] output regexp.                                       *
-<<<<<<< HEAD
- *     error     - [OUT] error message if any. Note that rather than          *
- *                      allocating new error string it returns reference to   *
- *                      to static buffer and must not be freed by caller.     *
-=======
  *     err_msg_static - [OUT] error message if any. Do not deallocate with    *
  *                            zbx_free().                                     *
->>>>>>> dc7ef429
  *                                                                            *
  * Return value: SUCCEED or FAIL                                              *
  *                                                                            *
