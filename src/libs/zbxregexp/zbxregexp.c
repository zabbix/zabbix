/*
** Zabbix
** Copyright (C) 2001-2023 Zabbix SIA
**
** This program is free software; you can redistribute it and/or modify
** it under the terms of the GNU General Public License as published by
** the Free Software Foundation; either version 2 of the License, or
** (at your option) any later version.
**
** This program is distributed in the hope that it will be useful,
** but WITHOUT ANY WARRANTY; without even the implied warranty of
** MERCHANTABILITY or FITNESS FOR A PARTICULAR PURPOSE. See the
** GNU General Public License for more details.
**
** You should have received a copy of the GNU General Public License
** along with this program; if not, write to the Free Software
** Foundation, Inc., 51 Franklin Street, Fifth Floor, Boston, MA  02110-1301, USA.
**/

#include "zbxregexp.h"

#include "log.h"
#include "zbxstr.h"

#ifdef HAVE_PCRE_H
#ifdef HAVE_PCRE2_H
#error "cannot use both pcre and pcre2 at the same time!"
#endif
#define ZBX_REGEXP_MULTILINE PCRE_MULTILINE
#ifdef PCRE_NO_AUTO_CAPTURE
#define ZBX_REGEXP_NO_AUTO_CAPTURE PCRE_NO_AUTO_CAPTURE
#endif
#define ZBX_REGEXP_CASELESS PCRE_CASELESS
#endif

#if !defined(HAVE_PCRE_H) && !defined(HAVE_PCRE2_H)
#error "must use pcre or pcre2!"
#endif

#ifdef HAVE_PCRE2_H
#define ZBX_REGEXP_MULTILINE PCRE2_MULTILINE
#ifdef PCRE2_NO_AUTO_CAPTURE
#define ZBX_REGEXP_NO_AUTO_CAPTURE PCRE2_NO_AUTO_CAPTURE
#endif
#define ZBX_REGEXP_CASELESS PCRE2_CASELESS
#endif

struct zbx_regexp
{
#ifdef HAVE_PCRE_H
	pcre			*pcre_regexp;
	struct pcre_extra	*extra;
#endif
#ifdef HAVE_PCRE2_H
	pcre2_code		*pcre2_regexp;
	pcre2_match_context	*match_ctx;
#endif
};

/* maps to ovector of pcre_exec() */
typedef struct
{
	int rm_so;
	int rm_eo;
}
zbx_regmatch_t;

#define ZBX_REGEXP_GROUPS_MAX	10	/* Max number of supported capture groups in regular expressions. */
					/* Group \0 contains the matching part of string, groups \1 ...\9 */
					/* contain captured groups (substrings).                          */

ZBX_PTR_VECTOR_IMPL(expression, zbx_expression_t *)

/******************************************************************************
 *                                                                            *
 * Purpose: compiles a regular expression                                     *
 *                                                                            *
 * Parameters:                                                                *
 *     pattern   - [IN] regular expression as a text string. Empty            *
 *                      string ("") is allowed, it will match everything.     *
 *                      NULL is not allowed.                                  *
 *     flags     - [IN] regexp compilation parameters passed to pcre_compile. *
 *                      ZBX_REGEXP_CASELESS, ZBX_REGEXP_NO_AUTO_CAPTURE,      *
 *                      ZBX_REGEXP_MULTILINE.                                 *
 *     regexp    - [OUT] compiled regular expression.                         *
 *     err_msg   - [OUT] error message if any.                                *
 *                       Free with zbx_regexp_err_msg_free()                  *
 *                                                                            *
 * Return value: SUCCEED or FAIL                                              *
 *                                                                            *
 ******************************************************************************/
static int	regexp_compile(const char *pattern, int flags, zbx_regexp_t **regexp, const char **err_msg)
{
#ifdef HAVE_PCRE_H
	int			error_offset = -1;
	pcre			*pcre_regexp;
	struct pcre_extra	*extra;
#endif
#ifdef HAVE_PCRE2_H
	pcre2_code		*pcre2_regexp;
	pcre2_match_context	*match_ctx;
	int			error = 0;
	PCRE2_SIZE 		error_offset = 0;
	char			*err_msg_buff = NULL;
#endif

#ifdef ZBX_REGEXP_NO_AUTO_CAPTURE
	/* If ZBX_REGEXP_NO_AUTO_CAPTURE bit is set in 'flags' but regular expression contains references to numbered */
	/* capturing groups then reset ZBX_REGEXP_NO_AUTO_CAPTURE bit. */
	/* Otherwise the regular expression might not compile. */

	if (0 != (flags & ZBX_REGEXP_NO_AUTO_CAPTURE))
	{
		const char	*pstart = pattern, *offset;

		while (NULL != (offset = strchr(pstart, '\\')))
		{
			offset++;

			if (('1' <= *offset && *offset <= '9') || 'g' == *offset)
			{
				flags ^= ZBX_REGEXP_NO_AUTO_CAPTURE;
				break;
			}

			if (*offset == '\\')
				offset++;

			pstart = offset;
		}
	}
#endif
#ifdef HAVE_PCRE_H
	if (NULL == (pcre_regexp = pcre_compile(pattern, flags, err_msg, &error_offset, NULL)))
		return FAIL;

	if (NULL != regexp)
	{
		if (NULL == (extra = pcre_study(pcre_regexp, 0, err_msg)) && NULL != *err_msg)
		{
			pcre_free(pcre_regexp);
			return FAIL;
		}

		*regexp = (zbx_regexp_t *)zbx_malloc(NULL, sizeof(zbx_regexp_t));
		(*regexp)->pcre_regexp = pcre_regexp;
		(*regexp)->extra = extra;
	}
	else
		pcre_free(pcre_regexp);
#endif
#ifdef HAVE_PCRE2_H
#define ZBX_REGEXP_ERR_MSG_SIZE 256

	*err_msg = NULL;

	if (NULL == (pcre2_regexp = pcre2_compile((PCRE2_SPTR)pattern, PCRE2_ZERO_TERMINATED, PCRE2_UTF | flags,
			&error, &error_offset, NULL)))
	{
		err_msg_buff = (char*)zbx_malloc(NULL, ZBX_REGEXP_ERR_MSG_SIZE);

		if (0 > pcre2_get_error_message(error, (PCRE2_UCHAR*)err_msg_buff, ZBX_REGEXP_ERR_MSG_SIZE))
			zbx_snprintf(err_msg_buff, ZBX_REGEXP_ERR_MSG_SIZE, "unknown regexp error");

		*err_msg = (const char*)err_msg_buff;
		return FAIL;
	}

	if (NULL != regexp)
	{
		if (NULL == (match_ctx = pcre2_match_context_create(NULL)))
		{
			pcre2_code_free(pcre2_regexp);
			err_msg_buff = (char*)zbx_malloc(NULL, ZBX_REGEXP_ERR_MSG_SIZE);
			zbx_snprintf(err_msg_buff, ZBX_REGEXP_ERR_MSG_SIZE, "cannot create pcre2 match context");
			*err_msg = (const char*)err_msg_buff;
			return FAIL;
		}

		*regexp = (zbx_regexp_t *)zbx_malloc(NULL, sizeof(zbx_regexp_t));
		(*regexp)->pcre2_regexp = pcre2_regexp;
		(*regexp)->match_ctx = match_ctx;
	}
	else
		pcre2_code_free(pcre2_regexp);

#undef ZBX_REGEXP_ERR_MSG_SIZE
#endif
	return SUCCEED;
}

/******************************************************************************
 *                                                                            *
 * Purpose: public wrapper to compile a regular expression                    *
 *                                                                            *
 * Parameters:                                                                *
 *     pattern   - [IN] regular expression as a text string. Empty            *
 *                      string ("") is allowed, it will match everything.     *
 *                      NULL is not allowed.                                  *
 *     regexp    - [OUT] compiled regular expression.                         *
 *     err_msg   - [OUT] error message if any.                                *
 *                       Free with zbx_regexp_err_msg_free()                  *
 *                                                                            *
 * Return value: SUCCEED or FAIL                                              *
 *                                                                            *
 ******************************************************************************/
int	zbx_regexp_compile(const char *pattern, zbx_regexp_t **regexp, const char **err_msg)
{
#ifdef ZBX_REGEXP_NO_AUTO_CAPTURE
	return regexp_compile(pattern, ZBX_REGEXP_MULTILINE | ZBX_REGEXP_NO_AUTO_CAPTURE, regexp, err_msg);
#else
	return regexp_compile(pattern, ZBX_REGEXP_MULTILINE, regexp, err_msg);
#endif
}

/******************************************************************************
 *                                                                            *
 * Purpose: public wrapper for regexp_compile                                 *
 *                                                                            *
 * Parameters:                                                                *
 *     pattern   - [IN] regular expression as a text string. Empty            *
 *                      string ("") is allowed, it will match everything.     *
 *                      NULL is not allowed.                                  *
 *     regexp    - [OUT] compiled regular expression.                         *
 *     flags     - [IN] regexp compilation parameters passed to pcre_compile. *
 *                      ZBX_REGEXP_CASELESS, ZBX_REGEXP_NO_AUTO_CAPTURE,      *
 *                      ZBX_REGEXP_MULTILINE.                                 *
 *     err_msg   - [OUT] error message if any.                                *
 *                       Free with zbx_regexp_err_msg_free()                  *
 *                                                                            *
 ******************************************************************************/
int	zbx_regexp_compile_ext(const char *pattern, zbx_regexp_t **regexp, int flags, const char **err_msg)
{
	return regexp_compile(pattern, flags, regexp, err_msg);
}

/****************************************************************************************************
 *                                                                                                  *
 * Purpose: wrapper for zbx_regexp_compile. Caches and reuses the last used regexp.                 *
 *                                                                                                  *
 ****************************************************************************************************/
static int	regexp_prepare(const char *pattern, int flags, zbx_regexp_t **regexp, const char **err_msg)
{
	static ZBX_THREAD_LOCAL zbx_regexp_t	*curr_regexp = NULL;
	static ZBX_THREAD_LOCAL char		*curr_pattern = NULL;
	static ZBX_THREAD_LOCAL int		curr_flags = 0;
	int					ret = SUCCEED;

	if (NULL == curr_regexp || 0 != strcmp(curr_pattern, pattern) || curr_flags != flags)
	{
		if (NULL != curr_regexp)
		{
			zbx_regexp_free(curr_regexp);
			zbx_free(curr_pattern);
		}

		curr_regexp = NULL;
		curr_pattern = NULL;
		curr_flags = 0;

		if (SUCCEED == regexp_compile(pattern, flags, &curr_regexp, err_msg))
		{
			curr_pattern = zbx_strdup(curr_pattern, pattern);
			curr_flags = flags;
		}
		else
			ret = FAIL;
	}

	*regexp = curr_regexp;
	return ret;
}

<<<<<<< HEAD
/* calculate recursion limit, PCRE man page suggests to reckon on about 500 bytes per recursion */
/* but to be on the safe side - reckon on 800 bytes and do not set limit higher than 100000 */
#define REGEXP_RECURSION_STEP	800
#define REGEXP_RECURSION_LIMIT	100000

static ZBX_THREAD_LOCAL unsigned long	rxp_stacklimit = 0;

/****************************************************************************************************
 *                                                                                                  *
 * Purpose: initialize regular expression execution environment                                     *
 *                                                                                                  *
 ****************************************************************************************************/
void	zbx_init_regexp_env(void)
{
#ifdef HAVE_STACKSIZE
	/* get stack size if configured, otherwise it will use default process stack size */
	if (REGEXP_RECURSION_LIMIT * REGEXP_RECURSION_STEP < (rxp_stacklimit = HAVE_STACKSIZE * ZBX_KIBIBYTE))
		rxp_stacklimit = REGEXP_RECURSION_LIMIT * REGEXP_RECURSION_STEP;
#endif
}

static unsigned long int compute_recursion_limit(void)
=======
static unsigned long int	compute_recursion_limit(void)
>>>>>>> 385f38c4
{
	if (0 == rxp_stacklimit)
	{
#if !defined(_WINDOWS) && !defined(__MINGW32__)
#	define REGEXP_RECURSION_DEFAULT	10000	/* if stack size cannot be retrieved then assume ~8 MB */
		struct rlimit	rlim;

		if (0 == getrlimit(RLIMIT_STACK, &rlim))
		{
			if (REGEXP_RECURSION_LIMIT * REGEXP_RECURSION_STEP < (rxp_stacklimit = rlim.rlim_cur))
				rxp_stacklimit = REGEXP_RECURSION_LIMIT * REGEXP_RECURSION_STEP;
		}
#else
<<<<<<< HEAD
#	define REGEXP_RECURSION_DEFAULT	2000	/* assume ~1 MB stack and ~500 bytes per recursion */
=======
#define REGEXP_RECURSION_LIMIT	2000	/* assume ~1 MB stack and ~500 bytes per recursion */
	return REGEXP_RECURSION_LIMIT;
#undef REGEXP_RECURSION_LIMIT
>>>>>>> 385f38c4
#endif
		if (0 == rxp_stacklimit)
			rxp_stacklimit = REGEXP_RECURSION_DEFAULT * REGEXP_RECURSION_STEP;
	}

	return rxp_stacklimit / REGEXP_RECURSION_STEP;
#undef REGEXP_RECURSION_DEFAULT
}

#undef REGEXP_RECURSION_LIMIT
#undef REGEXP_RECURSION_STEP

/***********************************************************************************
 *                                                                                 *
 * Purpose: wrapper for pcre_exec(), searches for a given pattern, specified by    *
 *          regexp, in the string                                                  *
 *                                                                                 *
 * Parameters:                                                                     *
 *     string         - [IN] string to be matched against 'regexp'                 *
 *     regexp         - [IN] precompiled regular expression                        *
 *     flags          - [IN] execution flags for matching                          *
 *     count          - [IN] count of elements in matches array                    *
 *     matches        - [OUT] matches (can be NULL if matching results are         *
 *                      not required)                                              *
 *                                                                                 *
 * Return value: ZBX_REGEXP_MATCH     - successful match                           *
 *               ZBX_REGEXP_NO_MATCH  - no match                                   *
 *               FAIL                 - error occurred                             *
 *                                                                                 *
 ***********************************************************************************/
static int	regexp_exec(const char *string, const zbx_regexp_t *regexp, int flags, int count,
		zbx_regmatch_t *matches)
{
#ifdef HAVE_PCRE_H
#define MATCHES_BUFF_SIZE	(ZBX_REGEXP_GROUPS_MAX * 3)		/* see pcre_exec() in "man pcreapi" why 3 */

	int				result, r;
	static ZBX_THREAD_LOCAL int	matches_buff[MATCHES_BUFF_SIZE];
	int				*ovector = NULL;
	int				ovecsize = 3 * count;		/* see pcre_exec() in "man pcreapi" why 3 */
	struct pcre_extra		extra, *pextra;

	if (ZBX_REGEXP_GROUPS_MAX < count)
		ovector = (int *)zbx_malloc(NULL, (size_t)ovecsize * sizeof(int));
	else
		ovector = matches_buff;

	if (NULL == regexp->extra)
	{
		pextra = &extra;
		pextra->flags = 0;
	}
	else
		pextra = regexp->extra;
#if defined(PCRE_EXTRA_MATCH_LIMIT) && defined(PCRE_EXTRA_MATCH_LIMIT_RECURSION)
	pextra->flags |= PCRE_EXTRA_MATCH_LIMIT | PCRE_EXTRA_MATCH_LIMIT_RECURSION;
	pextra->match_limit = 1000000;
	pextra->match_limit_recursion = compute_recursion_limit();
#endif
	/* see "man pcreapi" about pcre_exec() return value and 'ovector' size and layout */
	if (0 <= (r = pcre_exec(regexp->pcre_regexp, pextra, string, strlen(string), flags, 0, ovector, ovecsize)))
	{
		if (NULL != matches)
			memcpy(matches, ovector, (size_t)((0 < r) ? MIN(r, count) : count) * sizeof(zbx_regmatch_t));

		result = ZBX_REGEXP_MATCH;
	}
	else if (PCRE_ERROR_NOMATCH == r)
	{
		result = ZBX_REGEXP_NO_MATCH;
	}
	else
	{
		zabbix_log(LOG_LEVEL_WARNING, "%s() failed with error %d", __func__, r);
		result = FAIL;
	}

	if (ZBX_REGEXP_GROUPS_MAX < count)
		zbx_free(ovector);

	return result;
#undef MATCHES_BUFF_SIZE
#endif
#ifdef HAVE_PCRE2_H
	int			result, r, i;
	pcre2_match_data	*match_data = NULL;
	PCRE2_SIZE		*ovector = NULL;

	pcre2_set_match_limit(regexp->match_ctx, 1000000);

	pcre2_set_recursion_limit(regexp->match_ctx, compute_recursion_limit());
	match_data = pcre2_match_data_create(count, NULL);

	if (NULL == match_data)
	{
		zabbix_log(LOG_LEVEL_WARNING, "%s() cannot create pcre2 match data of size %d", __func__, count);
		result = FAIL;
	}
	else
	{
		flags |= PCRE2_NO_UTF_CHECK;

		if (0 <= (r = pcre2_match(regexp->pcre2_regexp, (PCRE2_SPTR)string, PCRE2_ZERO_TERMINATED, 0, flags,
			match_data, regexp->match_ctx)))
		{
			if (NULL != matches)
			{
				ovector = pcre2_get_ovector_pointer(match_data);

				/* have to copy this way because pcre2 ovector uses 8 byte integers,  *
				 * but we want to keep it compatible with existing matches structure, *
				 * which uses 4 byte integers                                         */
				for (i = 0; i < ((0 < r) ? MIN(r, count) : count); i++)
				{
					matches[i].rm_so = (int)ovector[i*2];
					matches[i].rm_eo = (int)ovector[i*2+1];
				}
			}

			result = ZBX_REGEXP_MATCH;
		}
		else if (PCRE2_ERROR_NOMATCH == r)
		{
			result = ZBX_REGEXP_NO_MATCH;
		}
		else
		{
			zabbix_log(LOG_LEVEL_WARNING, "%s() failed with error %d", __func__, r);
			result = FAIL;
		}

		pcre2_match_data_free(match_data);
	}

	return result;
#endif
}

/******************************************************************************
 *                                                                            *
 * Purpose: wrapper for pcre_free                                             *
 *                                                                            *
 * Parameters: regexp - [IN] compiled regular expression                      *
 *                                                                            *
 ******************************************************************************/
void	zbx_regexp_free(zbx_regexp_t *regexp)
{
#ifdef HAVE_PCRE_H
	/* pcre_free_study() was added to the API for release 8.20 while extra was available before */
#ifdef PCRE_CONFIG_JIT
	pcre_free_study(regexp->extra);
#else
	pcre_free(regexp->extra);
#endif
	pcre_free(regexp->pcre_regexp);
#endif
#ifdef HAVE_PCRE2_H
	pcre2_code_free(regexp->pcre2_regexp);
	pcre2_match_context_free(regexp->match_ctx);
#endif
	zbx_free(regexp);
}

/******************************************************************************
 *                                                                            *
 * Purpose: checks if string matches a precompiled regular expression without *
 *          returning matching groups                                         *
 *                                                                            *
 * Parameters: string - [IN] string to be matched                             *
 *             regexp - [IN] precompiled regular expression                   *
 *                                                                            *
 * Return value: 0 - successful match                                         *
 *               nonzero - no match                                           *
 *                                                                            *
 * Comments: use this function for better performance if many strings need to *
 *           be matched against the same regular expression                   *
 *                                                                            *
 ******************************************************************************/
int     zbx_regexp_match_precompiled(const char *string, const zbx_regexp_t *regexp)
{
	return (ZBX_REGEXP_MATCH == regexp_exec(string, regexp, 0, 0, NULL)) ? 0 : -1;
}

/****************************************************************************************************
 *                                                                                                  *
 * Purpose: compiles and executes a regex pattern                                                   *
 *                                                                                                  *
 * Parameters:                                                                                      *
 *     string     - [IN] string to be matched against 'pattern'                                     *
 *     pattern    - [IN] regular expression pattern                                                 *
 *     flags      - [IN] execution flags for matching                                               *
 *     len        - [OUT] length of matched string,                                                 *
 *                      0 in case of no match or                                                    *
 *                      FAIL if an error occurred.                                                  *
 *                                                                                                  *
 * Return value: pointer to the matched substring or null                                           *
 *                                                                                                  *
 ****************************************************************************************************/
static char	*zbx_regexp(const char *string, const char *pattern, int flags, int *len)
{
	char		*c = NULL;
	zbx_regmatch_t	match;
	zbx_regexp_t	*regexp = NULL;
	const char*	error = NULL;

	if (NULL != len)
		*len = FAIL;

	if (SUCCEED != regexp_prepare(pattern, flags, &regexp, &error))
		return NULL;

	if (NULL != string)
	{
		int	r;

		if (ZBX_REGEXP_MATCH == (r = regexp_exec(string, regexp, 0, 1, &match)))
		{
			c = (char *)string + match.rm_so;

			if (NULL != len)
				*len = match.rm_eo - match.rm_so;
		}
		else if (ZBX_REGEXP_NO_MATCH == r && NULL != len)
			*len = 0;
	}

	return c;
}

char	*zbx_regexp_match(const char *string, const char *pattern, int *len)
{
	return zbx_regexp(string, pattern, ZBX_REGEXP_MULTILINE, len);
}

/******************************************************************************
 *                                                                            *
 * Purpose: zbx_strncpy_alloc with maximum allocated memory limit.            *
 *                                                                            *
 * Parameters: str       - [IN/OUT] destination buffer pointer                *
 *             alloc_len - [IN/OUT] already allocated memory                  *
 *             offset    - [IN/OUT] offset for writing                        *
 *             src       - [IN] copied string                                 *
 *             n         - [IN] maximum number of bytes to copy               *
 *             limit     - [IN] maximum number of bytes to be allocated       *
 *                                                                            *
 ******************************************************************************/
static void	strncpy_alloc(char **str, size_t *alloc_len, size_t *offset, const char *src, size_t n, size_t limit)
{
	if (0 != limit && *offset + n > limit)
		n = (limit > *offset) ? (limit - *offset) : 0;

	zbx_strncpy_alloc(str, alloc_len, offset, src, n);
}

/*********************************************************************************
 *                                                                               *
 * Purpose: Constructs a string from the specified template and regexp match.    *
 *                                                                               *
 * Parameters: text            - [IN] the input string.                          *
 *             output_template - [IN] the output string template. The output     *
 *                                    string is constructed from template by     *
 *                                    replacing \<n> sequences with the captured *
 *                                    regexp group.                              *
 *                                    If the output template is NULL or contains *
 *                                    empty string then a copy of the whole      *
 *                                    input string is returned.                  *
 *             match           - [IN] the captured group data                    *
 *             nmatch          - [IN] the number of items in captured group data *
 *             limit           - [IN] size limit for memory allocation           *
 *                                    0 means no limit                           *
 *                                                                               *
 * Return value: Allocated string containing output value                        *
 *                                                                               *
 *********************************************************************************/
static char	*regexp_sub_replace(const char *text, const char *output_template, zbx_regmatch_t *match, int nmatch,
		size_t limit)
{
	char		*ptr = NULL;
	const char	*pstart = output_template, *pgroup;
	size_t		size = 0, offset = 0;
	int		group_index;

	if (NULL == output_template || '\0' == *output_template)
		return zbx_strdup(NULL, text);

	while (NULL != (pgroup = strchr(pstart, '\\')))
	{
		switch (*(++pgroup))
		{
			case '\\':
				strncpy_alloc(&ptr, &size, &offset, pstart, pgroup - pstart, limit);
				pstart = pgroup + 1;
				continue;

			case '0':
			case '1':
			case '2':
			case '3':
			case '4':
			case '5':
			case '6':
			case '7':
			case '8':
			case '9':
				strncpy_alloc(&ptr, &size, &offset, pstart, pgroup - pstart - 1, limit);
				group_index = *pgroup - '0';
				if (group_index < nmatch && -1 != match[group_index].rm_so)
				{
					strncpy_alloc(&ptr, &size, &offset, text + match[group_index].rm_so,
							match[group_index].rm_eo - match[group_index].rm_so, limit);
				}
				pstart = pgroup + 1;
				continue;

			case '@':
				/* artificial construct to replace the first captured group or fail */
				/* if the regular expression pattern contains no groups             */
				if (-1 == match[1].rm_so)
				{
					zbx_free(ptr);
					goto out;
				}

				strncpy_alloc(&ptr, &size, &offset, text + match[1].rm_so,
						match[1].rm_eo - match[1].rm_so, limit);

				pstart = pgroup + 1;
				continue;

			default:
				strncpy_alloc(&ptr, &size, &offset, pstart, pgroup - pstart, limit);
				pstart = pgroup;
		}

		if (0 != limit && offset >= limit)
			break;
	}

	if ('\0' != *pstart)
		strncpy_alloc(&ptr, &size, &offset, pstart, strlen(pstart), limit);
out:
	if (NULL != ptr)
	{
		if (0 != limit && offset >= limit)
		{
			size = offset;
			offset--;

			/* ensure that the string is not cut in the middle of UTF-8 sequence */
			if (0x80 <= (0xc0 & ptr[offset]))
			{
				while (0x80 == (0xc0 & ptr[offset]) && 0 < offset)
					offset--;

				if (zbx_utf8_char_len(&ptr[offset]) != size - offset)
					ptr[offset] = '\0';
			}
		}

		/* Some regexp and output template combinations can produce invalid UTF-8 sequences. */
		/* For example, regexp "(.)(.)" and output template "\1 \2" produce a valid UTF-8 sequence */
		/* for single-byte UTF-8 characters and invalid sequence for multi-byte characters. */
		/* Using (*UTF) modifier (e.g. "(*UTF)(.)(.)") solves the problem for multi-byte characters */
		/* but it is up to user to add the modifier. To prevent producing invalid UTF-8 sequences do */
		/* output sanitization. */

		zbx_replace_invalid_utf8(ptr);
	}

	return ptr;
}

/*********************************************************************************
 *                                                                               *
 * Purpose: Test if a string matches the specified regular expression. If yes    *
 *          then create a return value by substituting '\<n>' sequences in       *
 *          output template with the captured groups.                            *
 *                                                                               *
 * Parameters: string          - [IN] the string to parse                        *
 *             pattern         - [IN] the regular expression                     *
 *             output_template - [IN] the output string template. The output     *
 *                                    string is constructed from template by     *
 *                                    replacing \<n> sequences with the captured *
 *                                    regexp group.                              *
 *                                    If output template is NULL or contains     *
 *                                    empty string then the whole input string   *
 *                                    is used as output value.                   *
 *            flags            - [IN] the pcre_compile() function flags.         *
 *                                    See pcre_compile() manual.                 *
 *            out              - [OUT] the output value if the input string      *
 *                                     matches the specified regular expression  *
 *                                     or NULL otherwise                         *
 *                                                                               *
 * Return value: SUCCEED - the regular expression match was done                 *
 *               FAIL    - failed to compile regexp                              *
 *                                                                               *
 *********************************************************************************/
static int	regexp_sub(const char *string, const char *pattern, const char *output_template, int flags, char **out)
{
	const char	*error = NULL;
	zbx_regexp_t	*regexp = NULL;
	zbx_regmatch_t	match[ZBX_REGEXP_GROUPS_MAX];
	unsigned int	i;

	if (NULL == string)
	{
		zbx_free(*out);
		return SUCCEED;
	}

#ifdef ZBX_REGEXP_NO_AUTO_CAPTURE
	/* no subpatterns without an output template */
	if (NULL == output_template || '\0' == *output_template)
		flags |= ZBX_REGEXP_NO_AUTO_CAPTURE;
#endif

	if (FAIL == regexp_prepare(pattern, flags, &regexp, &error))
		return FAIL;

	zbx_free(*out);

	/* -1 is special pcre value for unused patterns */
	for (i = 0; i < ARRSIZE(match); i++)
		match[i].rm_so = match[i].rm_eo = -1;

	if (ZBX_REGEXP_MATCH == regexp_exec(string, regexp, 0, ZBX_REGEXP_GROUPS_MAX, match))
		*out = regexp_sub_replace(string, output_template, match, ZBX_REGEXP_GROUPS_MAX, 0);

	return SUCCEED;
#undef MATCH_SIZE
}

/*********************************************************************************
 *                                                                               *
 * Purpose: Test if a string matches precompiled regular expression. If yes      *
 *          then create a return value by substituting '\<n>' sequences in       *
 *          output template with the captured groups.                            *
 *                                                                               *
 * Parameters: string          - [IN] the string to parse                        *
 *             regexp          - [IN] the precompiled regular expression         *
 *             output_template - [IN] the output string template. The output     *
 *                                    string is constructed from template by     *
 *                                    replacing \<n> sequences with the captured *
 *                                    regexp group.                              *
 *                                    If output template is NULL or contains     *
 *                                    empty string then the whole input string   *
 *                                    is used as output value.                   *
 *             limit           - [IN] size limit for memory allocation           *
 *                                    0 means no limit                           *
 *             out             - [OUT] the output value if the input string      *
 *                                     matches the specified regular expression  *
 *                                     or NULL otherwise                         *
 *                                                                               *
 * Return value: SUCCEED - the regular expression match was done                 *
 *               FAIL    - failed to match                                       *
 *                                                                               *
 * Comments: Multiline match is performed                                        *
 *                                                                               *
 *********************************************************************************/
int	zbx_mregexp_sub_precompiled(const char *string, const zbx_regexp_t *regexp, const char *output_template,
		size_t limit, char **out)
{
	zbx_regmatch_t	match[ZBX_REGEXP_GROUPS_MAX];
	unsigned int	i;

	zbx_free(*out);

	/* -1 is special pcre value for unused patterns */
	for (i = 0; i < ARRSIZE(match); i++)
		match[i].rm_so = match[i].rm_eo = -1;

	if (ZBX_REGEXP_MATCH == regexp_exec(string, regexp, 0, ZBX_REGEXP_GROUPS_MAX, match) &&
			NULL != (*out = regexp_sub_replace(string, output_template, match, ZBX_REGEXP_GROUPS_MAX,
			limit)))
	{
		return SUCCEED;
	}

	return FAIL;
}

/*********************************************************************************
 *                                                                               *
 * Purpose: Test if a string matches the specified regular expression. If yes    *
 *          then create a return value by substituting '\<n>' sequences in       *
 *          output template with the captured groups.                            *
 *                                                                               *
 * Parameters: string          - [IN] the string to parse                        *
 *             pattern         - [IN] the regular expression                     *
 *             output_template - [IN] the output string template. The output     *
 *                                    string is constructed from template by     *
 *                                    replacing \<n> sequences with the captured *
 *                                    regexp group.                              *
 *             out             - [OUT] the output value if the input string      *
 *                                     matches the specified regular expression  *
 *                                     or NULL otherwise                         *
 *                                                                               *
 * Return value: SUCCEED - the regular expression match was done                 *
 *               FAIL    - failed to compile regexp                              *
 *                                                                               *
 * Comments: This function performs case sensitive match                         *
 *                                                                               *
 *********************************************************************************/
int	zbx_regexp_sub(const char *string, const char *pattern, const char *output_template, char **out)
{
	return regexp_sub(string, pattern, output_template, ZBX_REGEXP_MULTILINE, out);
}

/*********************************************************************************
 *                                                                               *
 * Purpose: This function is similar to zbx_regexp_sub() with exception that     *
 *          multiline matches are accepted.                                      *
 *                                                                               *
 *********************************************************************************/
int	zbx_mregexp_sub(const char *string, const char *pattern, const char *output_template, char **out)
{
	return regexp_sub(string, pattern, output_template, 0, out);
}

/*********************************************************************************
 *                                                                               *
 * Purpose: This function is similar to zbx_regexp_sub() with exception that     *
 *          case insensitive matches are accepted.                               *
 *                                                                               *
 *********************************************************************************/
int	zbx_iregexp_sub(const char *string, const char *pattern, const char *output_template, char **out)
{
	return regexp_sub(string, pattern, output_template, ZBX_REGEXP_CASELESS, out);
}

/******************************************************************************
 *                                                                            *
 * Purpose: frees expression data retrieved by DCget_expressions function or  *
 *          prepared with zbx_add_regexp_ex() function calls                  *
 *                                                                            *
 * Parameters: expressions  - [IN] a vector of expression data pointers       *
 *                                                                            *
 ******************************************************************************/
void	zbx_regexp_clean_expressions(zbx_vector_expression_t *expressions)
{
	int	i;

	for (i = 0; i < expressions->values_num; i++)
	{
		zbx_expression_t	*regexp = expressions->values[i];

		zbx_free(regexp->name);
		zbx_free(regexp->expression);
		zbx_free(regexp);
	}

	zbx_vector_expression_clear(expressions);
}

void	zbx_add_regexp_ex(zbx_vector_expression_t *regexps, const char *name, const char *expression,
		int expression_type, char exp_delimiter, int case_sensitive)
{
	zbx_expression_t	*regexp;

	regexp = zbx_malloc(NULL, sizeof(zbx_expression_t));

	regexp->name = zbx_strdup(NULL, name);
	regexp->expression = zbx_strdup(NULL, expression);

	regexp->expression_type = expression_type;
	regexp->exp_delimiter = exp_delimiter;
	regexp->case_sensitive = case_sensitive;

	zbx_vector_expression_append(regexps, regexp);
}

/**********************************************************************************
 *                                                                                *
 * Purpose: Test if the string matches regular expression with the specified      *
 *          case sensitivity option and allocates output variable to store the    *
 *          result if necessary.                                                  *
 *                                                                                *
 * Parameters: string          - [IN] the string to check                         *
 *             pattern         - [IN] the regular expression                      *
 *             case_sensitive  - [IN] ZBX_IGNORE_CASE - case insensitive match.   *
 *                                    ZBX_CASE_SENSITIVE - case sensitive match.  *
 *             output_template - [IN] the output string template. The output      *
 *                                    string is constructed from the template by  *
 *                                    replacing \<n> sequences with the captured  *
 *                                    regexp group.                               *
 *                                    If output_template is NULL the whole        *
 *                                    matched string is returned.                 *
 *             output         - [OUT] a reference to the variable where allocated *
 *                                    memory containing the resulting value       *
 *                                    (substitution) is stored.                   *
 *                                    Specify NULL to skip output value creation. *
 *                                                                                *
 * Return value: ZBX_REGEXP_MATCH    - the string matches the specified regular   *
 *                                     expression                                 *
 *               ZBX_REGEXP_NO_MATCH - the string does not match the regular      *
 *                                     expression                                 *
 *               FAIL                - the string is NULL or the specified        *
 *                                     regular expression is invalid              *
 *                                                                                *
 **********************************************************************************/
static int	regexp_match_ex_regsub(const char *string, const char *pattern, int case_sensitive,
		const char *output_template, char **output)
{
	int	regexp_flags = ZBX_REGEXP_MULTILINE, ret = FAIL;

	if (ZBX_IGNORE_CASE == case_sensitive)
		regexp_flags |= ZBX_REGEXP_CASELESS;

	if (NULL == output)
	{
		if (NULL == zbx_regexp(string, pattern, regexp_flags, &ret))
		{
			if (FAIL != ret)
				ret = ZBX_REGEXP_NO_MATCH;
		}
		else
			ret = ZBX_REGEXP_MATCH;
	}
	else
	{
		if (SUCCEED == regexp_sub(string, pattern, output_template, regexp_flags, output))
		{
			ret = (NULL != *output ? ZBX_REGEXP_MATCH : ZBX_REGEXP_NO_MATCH);
		}
		else
			ret = FAIL;
	}

	return ret;
}

/**********************************************************************************
 *                                                                                *
 * Purpose: Test if the string contains substring with the specified case         *
 *          sensitivity option.                                                   *
 *                                                                                *
 * Parameters: string          - [IN] the string to check                         *
 *             pattern         - [IN] the substring to search                     *
 *             case_sensitive  - [IN] ZBX_IGNORE_CASE - case insensitive search   *
 *                                    ZBX_CASE_SENSITIVE - case sensitive search  *
 *                                                                                *
 * Return value: ZBX_REGEXP_MATCH    - string contains the specified substring    *
 *               ZBX_REGEXP_NO_MATCH - string does not contain the substring      *
 *                                                                                *
 **********************************************************************************/
static int	regexp_match_ex_substring(const char *string, const char *pattern, int case_sensitive)
{
	char	*ptr = NULL;

	switch (case_sensitive)
	{
		case ZBX_CASE_SENSITIVE:
			ptr = strstr(string, pattern);
			break;
		case ZBX_IGNORE_CASE:
			ptr = zbx_strcasestr(string, pattern);
			break;
	}

	return (NULL != ptr ? ZBX_REGEXP_MATCH : ZBX_REGEXP_NO_MATCH);
}

/**********************************************************************************
 *                                                                                *
 * Purpose: Test if the string contains a substring from list with the specified  *
 *          delimiter and case sensitivity option.                                *
 *                                                                                *
 * Parameters: string          - [IN] the string to check                         *
 *             pattern         - [IN] the substring list                          *
 *             case_sensitive  - [IN] ZBX_IGNORE_CASE - case insensitive search   *
 *                                    ZBX_CASE_SENSITIVE - case sensitive search  *
 *             delimiter       - [IN] the delimiter separating items in the       *
 *                                    substring list                              *
 *                                                                                *
 * Return value: ZBX_REGEXP_MATCH    - string contains a substring from the list  *
 *               ZBX_REGEXP_NO_MATCH - string does not contain any substrings     *
 *                                     from the list                              *
 *                                                                                *
 **********************************************************************************/
static int	regexp_match_ex_substring_list(const char *string, char *pattern, int case_sensitive, char delimiter)
{
	int	ret = ZBX_REGEXP_NO_MATCH;
	char	*s, *c;

	for (s = pattern; '\0' != *s && ZBX_REGEXP_MATCH != ret;)
	{
		if (NULL != (c = strchr(s, delimiter)))
			*c = '\0';

		ret = regexp_match_ex_substring(string, s, case_sensitive);

		if (NULL != c)
		{
			*c = delimiter;
			s = ++c;
		}
		else
			break;
	}

	return ret;
}

/**********************************************************************************
 *                                                                                *
 * Purpose: Test if the string matches regular expression with the specified      *
 *          case sensitivity option and allocates output variable to store the    *
 *          result if necessary.                                                  *
 *                                                                                *
 * Parameters: regexps         - [IN] the global regular expression array         *
 *             string          - [IN] the string to check                         *
 *             pattern         - [IN] the regular expression or global regular    *
 *                                    expression name (@<global regexp name>).    *
 *             case_sensitive  - [IN] ZBX_IGNORE_CASE - case insensitive match    *
 *                                    ZBX_CASE_SENSITIVE - case sensitive match   *
 *             output_template - [IN] the output string template. For regular     *
 *                                    expressions (type Result is TRUE) output    *
 *                                    string is constructed from the template by  *
 *                                    replacing '\<n>' sequences with the         *
 *                                    captured regexp group.                      *
 *                                    If output_template is NULL then the whole   *
 *                                    matched string is returned.                 *
 *             output         - [OUT] a reference to the variable where allocated *
 *                                    memory containing the resulting value       *
 *                                    (substitution) is stored.                   *
 *                                    Specify NULL to skip output value creation. *
 *                                                                                *
 * Return value: ZBX_REGEXP_MATCH    - the string matches the specified regular   *
 *                                     expression                                 *
 *               ZBX_REGEXP_NO_MATCH - the string does not match the specified    *
 *                                     regular expression                         *
 *               FAIL                - invalid regular expression                 *
 *                                                                                *
 * Comments: For regular expressions and global regular expressions with 'Result  *
 *           is TRUE' type the 'output_template' substitution result is stored    *
 *           into 'output' variable. For other global regular expression types    *
 *           the whole string is stored into 'output' variable.                   *
 *                                                                                *
 **********************************************************************************/
int	zbx_regexp_sub_ex(const zbx_vector_expression_t *regexps, const char *string, const char *pattern,
		int case_sensitive, const char *output_template, char **output)
{
/* regular expressions */
#define EXPRESSION_TYPE_INCLUDED	0
#define EXPRESSION_TYPE_ANY_INCLUDED	1
#define EXPRESSION_TYPE_NOT_INCLUDED	2
#define EXPRESSION_TYPE_TRUE		3
#define EXPRESSION_TYPE_FALSE		4
	int	i, ret = FAIL;
	char	*output_accu;	/* accumulator for 'output' when looping over global regexp subexpressions */

	if (NULL == pattern || '\0' == *pattern)
	{
		/* always match when no pattern is specified */
		ret = ZBX_REGEXP_MATCH;
		goto out;
	}

	if ('@' != *pattern)				/* not a global regexp */
	{
		ret = regexp_match_ex_regsub(string, pattern, case_sensitive, output_template, output);
		goto out;
	}

	pattern++;
	output_accu = NULL;

	for (i = 0; i < regexps->values_num; i++)	/* loop over global regexp subexpressions */
	{
		const zbx_expression_t	*regexp = regexps->values[i];

		if (0 != strcmp(regexp->name, pattern))
			continue;

		switch (regexp->expression_type)
		{
			case EXPRESSION_TYPE_TRUE:
				if (NULL != output)
				{
					char	*output_tmp = NULL;

					if (ZBX_REGEXP_MATCH == (ret = regexp_match_ex_regsub(string,
							regexp->expression, regexp->case_sensitive, output_template,
							&output_tmp)))
					{
						zbx_free(output_accu);
						output_accu = output_tmp;
					}
				}
				else
				{
					ret = regexp_match_ex_regsub(string, regexp->expression, regexp->case_sensitive,
							NULL, NULL);
				}
				break;
			case EXPRESSION_TYPE_FALSE:
				ret = regexp_match_ex_regsub(string, regexp->expression, regexp->case_sensitive,
						NULL, NULL);
				if (FAIL != ret)	/* invert output value */
					ret = (ZBX_REGEXP_MATCH == ret ? ZBX_REGEXP_NO_MATCH : ZBX_REGEXP_MATCH);
				break;
			case EXPRESSION_TYPE_INCLUDED:
				ret = regexp_match_ex_substring(string, regexp->expression, regexp->case_sensitive);
				break;
			case EXPRESSION_TYPE_NOT_INCLUDED:
				ret = regexp_match_ex_substring(string, regexp->expression, regexp->case_sensitive);
				/* invert output value */
				ret = (ZBX_REGEXP_MATCH == ret ? ZBX_REGEXP_NO_MATCH : ZBX_REGEXP_MATCH);
				break;
			case EXPRESSION_TYPE_ANY_INCLUDED:
				ret = regexp_match_ex_substring_list(string, regexp->expression, regexp->case_sensitive,
						regexp->exp_delimiter);
				break;
			default:
				THIS_SHOULD_NEVER_HAPPEN;
				ret = FAIL;
		}

		if (FAIL == ret || ZBX_REGEXP_NO_MATCH == ret)
		{
			zbx_free(output_accu);
			break;
		}
	}

	if (ZBX_REGEXP_MATCH == ret && NULL != output_accu)
	{
		*output = output_accu;
		return ZBX_REGEXP_MATCH;
	}
out:
	if (ZBX_REGEXP_MATCH == ret && NULL != output && NULL == *output)
	{
		/* Handle output value allocation for global regular expression types   */
		/* that cannot perform output_template substitution (practically        */
		/* all global regular expression types except EXPRESSION_TYPE_TRUE).    */
		size_t	offset = 0, size = 0;

		zbx_strcpy_alloc(output, &size, &offset, string);
	}

	return ret;
#undef EXPRESSION_TYPE_INCLUDED
#undef EXPRESSION_TYPE_ANY_INCLUDED
#undef EXPRESSION_TYPE_NOT_INCLUDED
#undef EXPRESSION_TYPE_TRUE
#undef EXPRESSION_TYPE_FALSE
}

int	zbx_regexp_match_ex(const zbx_vector_expression_t *regexps, const char *string, const char *pattern,
		int case_sensitive)
{
	return zbx_regexp_sub_ex(regexps, string, pattern, case_sensitive, NULL, NULL);
}

int	zbx_global_regexp_exists(const char *name, const zbx_vector_expression_t *regexps)
{
	int	i;

	for (i = 0; i < regexps->values_num; i++)
	{
		const zbx_expression_t	*regexp = regexps->values[i];

		if (0 == strcmp(regexp->name, name))
			return SUCCEED;
	}

	return FAIL;
}

/**********************************************************************************
 *                                                                                *
 * Purpose: calculate a string size after symbols escaping                        *
 *                                                                                *
 * Parameters: string - [IN] the string to check                                  *
 *                                                                                *
 * Return value: new size of the string                                           *
 *                                                                                *
 **********************************************************************************/
static size_t	zbx_regexp_escape_stringsize(const char *string)
{
	size_t		len = 0;
	const char	*sptr;

	if (NULL == string)
		return 0;

	for (sptr = string; '\0' != *sptr; sptr++)
	{
		switch (*sptr)
		{
			case '.':
			case '\\':
			case '+':
			case '*':
			case '?':
			case '[':
			case '^':
			case ']':
			case '$':
			case '(':
			case ')':
			case '{':
			case '}':
			case '=':
			case '!':
			case '>':
			case '<':
			case '|':
			case ':':
			case '-':
			case '#':
				len += 2;
				break;
			default:
				len++;
		}
	}

	return len;
}

/**********************************************************************************
 *                                                                                *
 * Purpose: replace . \ + * ? [ ^ ] $ ( ) { } = ! < > | : - symbols in string     *
 *          with combination of \ and escaped symbol                              *
 *                                                                                *
 * Parameters: p      - [IN/OUT] buffer for new string after update               *
 *             string - [IN] the string to update                                 *
 *                                                                                *
 **********************************************************************************/
static void	zbx_regexp_escape_string(char *p, const char *string)
{
	const char	*sptr;

	for (sptr = string; '\0' != *sptr; sptr++)
	{
		switch (*sptr)
		{
			case '.':
			case '\\':
			case '+':
			case '*':
			case '?':
			case '[':
			case '^':
			case ']':
			case '$':
			case '(':
			case ')':
			case '{':
			case '}':
			case '=':
			case '!':
			case '>':
			case '<':
			case '|':
			case ':':
			case '-':
			case '#':
				*p++ = '\\';
				*p++ = *sptr;
				break;
			default:
				*p++ = *sptr;
		}
	}

	return;
}

/**********************************************************************************
 *                                                                                *
 * Purpose: escaping of symbols for using in regular expression                   *
 *                                                                                *
 * Parameters: string - [IN/OUT] the string to update                             *
 *                                                                                *
 **********************************************************************************/
void	zbx_regexp_escape(char **string)
{
	size_t	size;
	char	*buffer;

	if (0 == (size = zbx_regexp_escape_stringsize(*string)))
		return;

	buffer = zbx_malloc(NULL, size + 1);
	buffer[size] = '\0';
	zbx_regexp_escape_string(buffer, *string);
	zbx_free(*string);
	*string = buffer;
}

/**********************************************************************************
 *                                                                                *
 * Purpose: remove repeated wildcard characters from the expression               *
 *                                                                                *
 * Parameters: str - [IN/OUT] the string to update                                *
 *                                                                                *
 **********************************************************************************/
void	zbx_wildcard_minimize(char *str)
{
	char	*p1, *p2;
	int	w = 0;

	for(p1 = p2 = str; '\0' != *p2; p2++)
	{
		if ('*' == *p2)
		{
			if (0 != w)
				continue;

			w = 1;
		}
		else
			w = 0;

		*p1 = *p2;
		p1++;
	}

	*p1 = '\0';
}

/******************************************************************************
 *                                                                            *
 * Purpose: Matches string value to specified wildcard.                       *
 *          Asterisk (*) characters match to any characters of any length.    *
 *                                                                            *
 * Parameters: value    - [IN] string to match                                *
 *             wildcard - [IN] wildcard string expression                     *
 *                                                                            *
 * Return value: 1 - value match the wildcard                                 *
 *               0 - otherwise                                                *
 *                                                                            *
 ******************************************************************************/
int	zbx_wildcard_match(const char *value, const char *wildcard)
{
	const char *s_pivot = value, *w_pivot = wildcard;

	while('\0' != *value && '*' != *wildcard)
	{
		if (*value++ != *wildcard++)
			return 0;
	}

	while('\0' != *value)
	{
		if ('*' == *wildcard)
		{
			wildcard++;

			if ('\0' == *wildcard)
				return 1;

			w_pivot = wildcard;
			s_pivot = value + 1;
		}
		else if (*value == *wildcard)
		{
			value++;
			wildcard++;
		}
		else
		{
			wildcard = w_pivot;
			value = s_pivot++;
		}
	}

	while('*' == *wildcard)
		wildcard++;

	return '\0' == *wildcard;
}

void	zbx_regexp_err_msg_free(const char *err_msg)
{
#ifdef HAVE_PCRE_H
	ZBX_UNUSED(err_msg);
#endif
#ifdef HAVE_PCRE2_H
	char	*ptr;

	if (NULL != err_msg)
	{
		ptr = (char*)err_msg;
		zbx_free(ptr);
	}
#endif
}<|MERGE_RESOLUTION|>--- conflicted
+++ resolved
@@ -271,7 +271,6 @@
 	return ret;
 }
 
-<<<<<<< HEAD
 /* calculate recursion limit, PCRE man page suggests to reckon on about 500 bytes per recursion */
 /* but to be on the safe side - reckon on 800 bytes and do not set limit higher than 100000 */
 #define REGEXP_RECURSION_STEP	800
@@ -293,10 +292,7 @@
 #endif
 }
 
-static unsigned long int compute_recursion_limit(void)
-=======
 static unsigned long int	compute_recursion_limit(void)
->>>>>>> 385f38c4
 {
 	if (0 == rxp_stacklimit)
 	{
@@ -310,13 +306,7 @@
 				rxp_stacklimit = REGEXP_RECURSION_LIMIT * REGEXP_RECURSION_STEP;
 		}
 #else
-<<<<<<< HEAD
 #	define REGEXP_RECURSION_DEFAULT	2000	/* assume ~1 MB stack and ~500 bytes per recursion */
-=======
-#define REGEXP_RECURSION_LIMIT	2000	/* assume ~1 MB stack and ~500 bytes per recursion */
-	return REGEXP_RECURSION_LIMIT;
-#undef REGEXP_RECURSION_LIMIT
->>>>>>> 385f38c4
 #endif
 		if (0 == rxp_stacklimit)
 			rxp_stacklimit = REGEXP_RECURSION_DEFAULT * REGEXP_RECURSION_STEP;
