--- conflicted
+++ resolved
@@ -926,10 +926,7 @@
 		zbx_pp_step_t *step, zbx_variant_t *history_value, zbx_timespec_t *history_ts)
 {
 	int	ret;
-<<<<<<< HEAD
 	char	*params = NULL;
-=======
->>>>>>> 88a575ac
 
 	zabbix_log(LOG_LEVEL_DEBUG, "In %s() step:%d params:'%s' value:'%s' cache:%p", __func__,
 			step->type, ZBX_NULL2EMPTY_STR(step->params), zbx_variant_value_desc(value), (void *)cache);
