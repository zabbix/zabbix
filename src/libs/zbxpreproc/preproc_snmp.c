/*
** Copyright (C) 2001-2025 Zabbix SIA
**
** This program is free software: you can redistribute it and/or modify it under the terms of
** the GNU Affero General Public License as published by the Free Software Foundation, version 3.
**
** This program is distributed in the hope that it will be useful, but WITHOUT ANY WARRANTY;
** without even the implied warranty of MERCHANTABILITY or FITNESS FOR A PARTICULAR PURPOSE.
** See the GNU Affero General Public License for more details.
**
** You should have received a copy of the GNU Affero General Public License along with this program.
** If not, see <https://www.gnu.org/licenses/>.
**/

#include "item_preproc.h"
#include "preproc_snmp.h"

#ifdef HAVE_NETSNMP
#	include "pp_manager.h"
#endif

#include "zbxjson.h"
#include "zbxcrypto.h"
#include "zbxstr.h"
#include "zbxvariant.h"

ZBX_VECTOR_IMPL(snmp_walk_to_json_param, zbx_snmp_walk_to_json_param_t)
ZBX_PTR_VECTOR_IMPL(snmp_walk_to_json_output_val, zbx_snmp_walk_json_output_value_t *)
ZBX_VECTOR_IMPL(snmp_value_pair, zbx_snmp_value_pair_t)

#define ZBX_PREPROC_SNMP_UTF8_FROM_HEX	1
#define ZBX_PREPROC_SNMP_MAC_FROM_HEX	2
#define ZBX_PREPROC_SNMP_UINT_FROM_BITS	3

#ifdef HAVE_NETSNMP
static char	zbx_snmp_init_done;

static int	preproc_snmp_translate_oid(const char *oid_in, char **oid_out)
{
	char	buffer[MAX_OID_LEN];
	oid	oid_tmp[MAX_OID_LEN];
	size_t	oid_len = MAX_OID_LEN;

	if (0 != get_node(oid_in, oid_tmp, &oid_len))
	{
		snprint_objid(buffer, sizeof(buffer), oid_tmp, oid_len);
		*oid_out = zbx_strdup(NULL, buffer);
		return SUCCEED;
	}

	return FAIL;
}
#endif

static zbx_hash_t	snmp_value_pair_hash_func(const void *d)
{
	const zbx_snmp_value_pair_t	*s = (const zbx_snmp_value_pair_t *)d;

	return ZBX_DEFAULT_STRING_HASH_FUNC(s->oid);
}

static int	snmp_value_pair_compare_func(const void *d1, const void *d2)
{
	const zbx_snmp_value_pair_t	*s1 = (const zbx_snmp_value_pair_t *)d1;
	const zbx_snmp_value_pair_t	*s2 = (const zbx_snmp_value_pair_t *)d2;

	return strcmp(s1->oid, s2->oid);
}

static void	snmp_value_pair_clear(zbx_snmp_value_pair_t *p)
{
	zbx_free(p->oid);
	zbx_free(p->value);
}

static void	snmp_walk_json_output_obj_clear(zbx_snmp_walk_json_output_obj_t *obj)
{
	zbx_free(obj->key);

	for (int i = 0; i < obj->values.values_num; i++)
		snmp_value_pair_clear(&obj->values.values[i]);

	zbx_vector_snmp_value_pair_destroy(&obj->values);
}

static zbx_hash_t	snmp_walk_json_output_obj_hash_func(const void *d)
{
	const zbx_snmp_walk_json_output_obj_t	*s;
	s = (const zbx_snmp_walk_json_output_obj_t *)d;

	return ZBX_DEFAULT_STRING_HASH_FUNC(s->key);
}

static int	snmp_walk_json_output_obj_compare_func(const void *d1, const void *d2)
{
	const zbx_snmp_walk_json_output_obj_t	*s1 = (const zbx_snmp_walk_json_output_obj_t *)d1;
	const zbx_snmp_walk_json_output_obj_t	*s2 = (const zbx_snmp_walk_json_output_obj_t *)d2;

	return strcmp(s1->key, s2->key);
}

static void	snmp_parse_context_clear(zbx_snmp_parse_context_t *ctx)
{
	zbx_free(ctx->oid_buf);
	zbx_free(ctx->type_buf);
	zbx_free(ctx->val_buf);
}

static int	snmp_hex_to_utf8(const unsigned char *value, unsigned char *out, int size)
{
	int	len;

	if (FAIL == (len = zbx_hex2bin(value, out, size)))
		return FAIL;

	out[len] = '\0';
	zbx_replace_invalid_utf8((char *)out);

	return SUCCEED;
}

static int	snmp_hex_to_utf8_dyn(const char *value, char **out)
{
	int	ret = SUCCEED;
	size_t	len;
	char	*buf = NULL;

	if ('\0' == *value)
		return FAIL;

	buf = zbx_strdup(NULL, value);
	zbx_remove_chars(buf, " ");
	len = strlen(buf);

	if (0 != len % 2)
	{
		ret = FAIL;
		goto out;
	}

	*out = (char *)zbx_malloc(NULL, len);

	if (FAIL == (ret = snmp_hex_to_utf8((unsigned char *)buf, (unsigned char *)*out, (int)len)))
	{
		zbx_free(*out);
	}
out:
	zbx_free(buf);

	return ret;
}

static int	snmp_hex_to_mac(char *out)
{
	if (NULL == out)
		return FAIL;

	while ('\0' != *out)
	{
		if (0 == isxdigit((unsigned char)out[0]) || 0 == isxdigit((unsigned char)out[1]))
			return FAIL;

		if ('\0' == out[2])
			break;

		if (' ' != out[2])
			return FAIL;

		out[2] = ':';
		out += 3;
	}

	return SUCCEED;
}

static int	snmp_hex_to_mac_dyn(const char *value, char **out)
{
	*out = zbx_strdup(NULL, value);

	if (SUCCEED != snmp_hex_to_mac(*out))
	{
		zbx_free(*out);
		return FAIL;
	}

	return SUCCEED;
}

static int	preproc_snmp_walk_to_json_params(const char *params,
		zbx_vector_snmp_walk_to_json_param_t *parsed_params)
{
	char	*token = NULL, *saveptr, *field_name, *params2, *oid_prefix = NULL;
	int	format_flag , idx = 0;

	if (NULL == params || '\0' == *params)
		return FAIL;

	params2 = zbx_strdup(NULL, params);
	token = strtok_r(params2, "\n", &saveptr);

	while (NULL != token)
	{
		if (0 == idx % 3)
		{
			field_name = token;
		}
		else if (2 == idx % 3)
		{
			format_flag = atoi(token);

			zbx_snmp_walk_to_json_param_t	parsed_param;

			parsed_param.field_name = zbx_strdup(NULL, field_name);
			parsed_param.format_flag = format_flag;
			parsed_param.oid_prefix = oid_prefix;
			oid_prefix = NULL;

			zbx_vector_snmp_walk_to_json_param_append(parsed_params, parsed_param);
		}
		else
		{
#ifdef HAVE_NETSNMP
			char	*oid_tr_tmp = NULL;

			if (SUCCEED == preproc_snmp_translate_oid(token, &oid_tr_tmp))
				oid_prefix = oid_tr_tmp;
			else
				oid_prefix = zbx_strdup(NULL, token);
#else
			oid_prefix = zbx_strdup(NULL, token);
#endif
		}

		token = strtok_r(NULL, "\n", &saveptr);
		idx++;
	}

	zbx_free(params2);
	zbx_free(oid_prefix);

	if (0 != idx % 3)
		return FAIL;

	return SUCCEED;
}

static size_t	preproc_snmp_pair_parse_oid(const char *ptr, zbx_snmp_parse_context_t *ctx)
{
	const char	*start = ptr;
	size_t		len;

	while (1)
	{
		if ('.' != *ptr && 0 == isdigit((unsigned char)*ptr))
			break;
		ptr++;
	}

	if (0 != (len = (size_t)(ptr - start)))
	{
		size_t	buf_offset = 0;
		zbx_strncpy_alloc(&ctx->oid_buf, &ctx->oid_buf_alloc, &buf_offset, start, len);
	}

	return len;
}

static size_t	preproc_snmp_parse_type(const char *ptr, zbx_snmp_parse_context_t *ctx)
{
	const char	*start = ptr++;
	size_t		len, type_buf_offset = 0;

	while (0 != isalnum(*ptr) || '-' == *ptr)
	{
		ptr++;
	}

	len = (size_t)(ptr - start);
	zbx_strncpy_alloc(&ctx->type_buf, &ctx->type_buf_alloc, &type_buf_offset, start, len);

	return len;
}

static size_t	preproc_snmp_parse_value(const char *ptr, zbx_snmp_parse_context_t *ctx)
{
	const char	*start = ptr;
	size_t		len, val_buf_offset = 0;

	if ('"' != *ptr)
	{
		if (NULL == (ptr = strchr(ptr, '\n')))
		{
			len = strlen(start);
		}
		else
		{
			if (ZBX_SNMP_TYPE_HEX == ctx->type || ZBX_SNMP_TYPE_BITS == ctx->type)
			{
				while ('.' != *(ptr + 1) && '\0' != *(ptr + 1))
					ptr++;
			}
			else if (ZBX_SNMP_TYPE_STRING == ctx->type)
			{
				while ('\0' != *(ptr + 1) &&
						('\n' != *ptr || '.' != *(ptr + 1) || 0 == isdigit(*(ptr + 2))))
					ptr++;
			}

			len = (size_t)(ptr - start);
		}

		zbx_strncpy_alloc(&ctx->val_buf, &ctx->val_buf_alloc, &val_buf_offset, start, len);

		if (ZBX_SNMP_TYPE_HEX == ctx->type || ZBX_SNMP_TYPE_BITS == ctx->type)
		{
			zbx_remove_chars(ctx->val_buf, "\n");
			zbx_rtrim(ctx->val_buf, " ");
		}

		return len;
	}
	else
	{
		char	*out;
		int	escape = 0;

		ptr++;

		while ('"' != *ptr || 0 != escape)
		{
			if ('\0' == *ptr)
				return 0;

			if (0 == escape)
			{
				if ('\\' == *ptr)
					escape = 1;
			}
			else
			{
				escape = 0;
			}

			ptr++;
		}

		len = (size_t)(++ptr - start);
		zbx_strncpy_alloc(&ctx->val_buf, &ctx->val_buf_alloc, &val_buf_offset, start, len - 1);
		out = ctx->val_buf;

		ptr = start + 1;

		while ('"' != *ptr)
		{
			if ('\\' == *ptr)
			{
				ptr++;
			}
			*out++ = *ptr++;
		}
		*out = '\0';

		return len;
	}
}

static int	preproc_snmp_parse_line(const char *data, size_t *line_len, zbx_snmp_parse_context_t *ctx, char **error)
{
	int		ret = FAIL;
	size_t		len;
	const char	*start = data;

	if (NULL == data || '\0' == *data)
		return FAIL;

	if (0 == (len = preproc_snmp_pair_parse_oid(data, ctx)))
	{
		*error = strdup("invalid OID format");
		return FAIL;
	}

	data += len;
	while (' ' == *data)
		data++;

	if ('=' != *data)
	{
		*error = strdup("invalid value separator following OID");
		goto out;
	}

	data++;
reparse_type:
	while (' ' == *data)
		data++;

	if (0 != isupper((unsigned char)*data))
	{
		len = preproc_snmp_parse_type(data, ctx);
		data += len;

		if (':' != *data)
		{
			if (0 == strcmp(ctx->type_buf, "No") &&
					0 == strncmp(data, " more variables", ZBX_CONST_STRLEN(" more variables")))
			{
				while ('\n' != *data && '\0' != *data)
					data++;

				goto eol;
			}

			if (0 == strcmp(ctx->type_buf, "NULL") && ('\n' == *data || '\0' == *data))
			{
				ctx->type = ZBX_SNMP_TYPE_UNDEFINED;
				zbx_free(ctx->val_buf);
				ctx->val_buf_alloc = 0;

				goto eol;
			}

			if (0 == strcmp(ctx->type_buf, "Wrong") &&
					0 == strncmp(data, " Type", ZBX_CONST_STRLEN(" Type")))
			{
				while (':' != *data && '\0' != *data && '\n' != *data)
					data++;

				if (':' == *data)
				{
					data++;
					goto reparse_type;
				}
			}

			*error = strdup("invalid value type format");
			goto out;
		}

		data++;
		while (' ' == *data)
			data++;

		if (0 == strcmp(ctx->type_buf, "Opaque"))
			goto reparse_type;
	}

	if (NULL != ctx->type_buf)
	{
		if (0 == strcmp(ctx->type_buf, "Hex-STRING"))
		{
			ctx->type = ZBX_SNMP_TYPE_HEX;
		}
		else if (0 == strcmp(ctx->type_buf, "BITS"))
		{
			ctx->type = ZBX_SNMP_TYPE_BITS;
		}
		else if (0 == strcmp(ctx->type_buf, "STRING"))
		{
			ctx->type = ZBX_SNMP_TYPE_STRING;
		}
		else
			ctx->type = ZBX_SNMP_TYPE_UNDEFINED;
	}
	else
		ctx->type = ZBX_SNMP_TYPE_UNDEFINED;

	len = preproc_snmp_parse_value(data, ctx);

	data += len;
eol:
	if ('\0' == *data)
	{
		*line_len = (size_t)(data - start);
		ret = SUCCEED;
		goto out;
	}

	if ('\n' != *data)
	{
		*error = strdup("invalid text following value");
		goto out;
	}

	*line_len = (size_t)(data + 1 - start);
	ret = 0;
out:
	return ret;
}

static int preproc_snmp_walk_to_pairs(zbx_hashset_t *pairs, const char *data, char **error)
{
	zbx_snmp_parse_context_t	ctx = {0};
	size_t				len;
	int				ret;

	while (FAIL != (ret = preproc_snmp_parse_line(data, &len, &ctx, error)))
	{
		zbx_snmp_value_pair_t	p_copy;
		int			num_old;

		p_copy.oid = zbx_strdup(NULL, ctx.oid_buf);
		p_copy.value = (NULL != ctx.val_buf ? zbx_strdup(NULL, ctx.val_buf) : zbx_strdup(NULL, "NULL"));
		p_copy.type = ctx.type;

		num_old = pairs->num_data;

		if (NULL == zbx_hashset_insert(pairs, &p_copy, sizeof(zbx_snmp_value_pair_t)))
		{
			THIS_SHOULD_NEVER_HAPPEN_MSG("Cannot insert value pair into a hashset, allocation failed");
		}

		if (num_old == pairs->num_data)
		{
			zabbix_log(LOG_LEVEL_TRACE, "duplicate OID detected: %s", p_copy.oid);

			zbx_free(p_copy.oid);
			zbx_free(p_copy.value);
		}

		data += len;
	}

	if (NULL == *error)
		ret = SUCCEED;

	snmp_parse_context_clear(&ctx);

	return ret;
}

static void	zbx_vector_snmp_walk_to_json_param_clear_ext(zbx_vector_snmp_walk_to_json_param_t *v)
{
	for (int i = 0; i < v->values_num; i++)
	{
		zbx_free(v->values[i].field_name);
		zbx_free(v->values[i].oid_prefix);
	}

	zbx_vector_snmp_walk_to_json_param_clear(v);
}

static int	preproc_parse_value_from_walk_params(const char *params, char **oid_needle, int *format_flag)
{
	char	*delim_ptr;
	size_t	delim_offset, alloc_offset = 0, alloc_len = 0;

	if (NULL == (delim_ptr = strchr(params, '\n')))
		return FAIL;

	if (0 == (delim_offset = (size_t)(delim_ptr - params)))
		return FAIL;

	zbx_strncpy_alloc(oid_needle, &alloc_offset, &alloc_len, params, delim_offset);
	*format_flag = atoi(params + delim_offset + 1);

	return SUCCEED;
}

static int	preproc_snmp_convert_bits_value(const char *in, char **out, int format, char **error)
{
#define SNMP_UINT_FROM_BITS_MAX_BYTES	(8 * 2)
#define HEX_CONV(x)			(x > '9' ? x - 'A' + 10 : x - '0')

	if (ZBX_PREPROC_SNMP_UINT_FROM_BITS == format)
	{
		zbx_uint64_t	iout = 0;
		size_t		len;

		zbx_remove_chars((char *)in, " ");
		len = strlen(in);

		if (0 != len % 2)
		{
			*error = zbx_dsprintf(NULL, "Cannot convert bit value '%s' to unsigned integer", in);
			return FAIL;
		}

		if (SNMP_UINT_FROM_BITS_MAX_BYTES < len)
			len = SNMP_UINT_FROM_BITS_MAX_BYTES;

		for (int i = 0; i < (int)len; i += 2)
		{
			char	b1, b2;

			b1 = (char)toupper(in[i]);
			b2 = (char)toupper(in[i + 1]);

			if (0 == isxdigit((unsigned char)b1) || 0 == isxdigit((unsigned char)b2))
			{
				*error = zbx_dsprintf(NULL, "Cannot convert bit value '%s' to unsigned integer", in);

				return FAIL;
			}

			iout += (zbx_uint64_t)(HEX_CONV(b1) * 16 + HEX_CONV(b2)) << (i * 4);
		}

		*out = zbx_dsprintf(*out, ZBX_FS_UI64, iout);
	}
	else
	{
		if (NULL != in)
			*out = zbx_strdup(NULL, in);
	}

	return SUCCEED;
#undef HEX_CONV
#undef SNMP_UINT_FROM_BITS_MAX_BYTES
}

static int	preproc_snmp_convert_hex_value(const char *in, char **out, int format, char **error)
{
	char	*n = NULL;

	switch (format)
	{
		case ZBX_PREPROC_SNMP_UTF8_FROM_HEX:
			if (SUCCEED != snmp_hex_to_utf8_dyn(in, &n))
			{
				*error = zbx_dsprintf(NULL, "Cannot convert hex value '%s' to utf-8 string", in);
				return FAIL;
			}

			*out = n;
			break;
		case ZBX_PREPROC_SNMP_MAC_FROM_HEX:
			if (SUCCEED != snmp_hex_to_mac_dyn(in, &n))
			{
				*error = zbx_dsprintf(NULL, "Cannot convert hex value '%s' to mac address", in);
				return FAIL;
			}

			*out = n;
			break;
		default:
			if (NULL != in)
				*out = zbx_strdup(NULL, in);
			break;
	}

	return SUCCEED;
}

/******************************************************************************
 *                                                                            *
 * Purpose: format SNMP value according to its type and specified format      *
 *                                                                            *
 * Parameters: in     - [IN] the value to convert                             *
 *             out    - [OUT] the output value, allocated by function         *
 *             type   - [IN] the value type returned by SNMP                  *
 *             format - [IN] the value format specified by configuration      *
 *             error  - [OUT] the error message                               *
 *                                                                            *
 * Return value: SUCCEED - the value was converted successfully               *
 *               FAIL    - otherwise                                          *
 *                                                                            *
 ******************************************************************************/
static int	preproc_snmp_convert_value(const char *in, char **out, zbx_snmp_type_t type, int format, char **error)
{
	if (ZBX_SNMP_TYPE_HEX == type)
		return preproc_snmp_convert_hex_value(in, out, format, error);

	if (ZBX_SNMP_TYPE_BITS == type)
		return preproc_snmp_convert_bits_value(in, out, format, error);

	if (NULL != in)
		*out = zbx_strdup(NULL, in);

	return SUCCEED;
}

static int	preproc_snmp_value_from_walk(const char *data, const char *params, char **output, char **error)
{
	int				ret = FAIL;
	size_t				len, offset;
	zbx_snmp_parse_context_t	ctx = {0};
	char				*oid_needle = NULL;
	int				format_flag = 0;
#ifdef HAVE_NETSNMP
	char				*oid_tr_tmp = NULL;
	const char			*oid_tr;
#endif
	if (FAIL == preproc_parse_value_from_walk_params(params, &oid_needle, &format_flag))
	{
		*error = zbx_strdup(NULL, "failed to parse params");
		return FAIL;
	}

#ifdef HAVE_NETSNMP
	if (SUCCEED == preproc_snmp_translate_oid(oid_needle, &oid_tr_tmp))
		oid_tr = oid_tr_tmp;
	else
		oid_tr = oid_needle;

	offset = ('.' == oid_tr[0] ? 0 : 1);
#else
	offset = ('.' == oid_needle[0] ? 0 : 1);
#endif

	while (FAIL != preproc_snmp_parse_line(data, &len, &ctx, error))
	{
#ifdef HAVE_NETSNMP
		if (0 == strcmp(oid_tr, ctx.oid_buf + offset))
#else
		if (0 == strcmp(oid_needle, ctx.oid_buf + offset))
#endif
		{
			if (NULL == ctx.val_buf)
			{
				*output = zbx_strdup(NULL, "NULL");
				ret = SUCCEED;
				goto out;
			}

			if (SUCCEED != preproc_snmp_convert_value(ctx.val_buf, output, ctx.type, format_flag, error))
				goto out;

			ret = SUCCEED;
			goto out;
		}

		data += len;
	}

	if (NULL == *error)
		*error = zbx_strdup(NULL, "no data was found");
out:
	snmp_parse_context_clear(&ctx);
	zbx_free(oid_needle);
#ifdef HAVE_NETSNMP
	zbx_free(oid_tr_tmp);
#endif
	return ret;
}

static void	snmp_prepend_oid_dot(const char *oid_in, zbx_snmp_value_pair_t *p)
{
	if ('.' != oid_in[0])
		p->oid = zbx_dsprintf(p->oid, ".%s", oid_in);
	else
		p->oid = zbx_strdup(NULL, oid_in);
}

static int	snmp_value_from_cached_walk(zbx_snmp_value_cache_t *cache, const char *params, char **output,
		char **error)
{
	int			ret = FAIL;
	zbx_snmp_value_pair_t	*pair_cached, pair_local = {0};
	char			*oid_needle = NULL;
	int			format_flag = 0;
#ifdef HAVE_NETSNMP
	char			*oid_tr_tmp = NULL;
#endif
	if (FAIL == preproc_parse_value_from_walk_params(params, &oid_needle, &format_flag))
	{
		*error = zbx_strdup(NULL, "failed to parse params");
		return FAIL;
	}

#ifdef HAVE_NETSNMP
	if (SUCCEED == preproc_snmp_translate_oid(oid_needle, &oid_tr_tmp))
		pair_local.oid = oid_tr_tmp;
	else
		snmp_prepend_oid_dot(oid_needle, &pair_local);
#else
	snmp_prepend_oid_dot(oid_needle, &pair_local);
#endif

	if (NULL == (pair_cached = (zbx_snmp_value_pair_t *)zbx_hashset_search(&cache->pairs, &pair_local)))
	{
		*error = zbx_strdup(NULL, "no data was found");
		goto out;
	}

	if (SUCCEED != preproc_snmp_convert_value(pair_cached->value, output, pair_cached->type, format_flag, error))
		goto out;

	if (NULL == *output)
		*output = zbx_strdup(NULL, pair_cached->value);

	ret = SUCCEED;
out:
	zbx_free(pair_local.oid);
	zbx_free(oid_needle);

	return ret;
}

void	zbx_snmp_value_cache_clear(zbx_snmp_value_cache_t *cache)
{
	zbx_hashset_iter_t		iter;
	zbx_snmp_value_pair_t		*pair;

	zbx_hashset_iter_reset(&cache->pairs, &iter);

	while (NULL != (pair = (zbx_snmp_value_pair_t *)zbx_hashset_iter_next(&iter)))
	{
		zbx_free(pair->oid);
		zbx_free(pair->value);
	}

	zbx_hashset_destroy(&cache->pairs);
}

int	zbx_snmp_value_cache_init(zbx_snmp_value_cache_t *cache, const char *data, char **error)
{
	zbx_hashset_create(&cache->pairs, 100, snmp_value_pair_hash_func,
			snmp_value_pair_compare_func);

	if (FAIL == preproc_snmp_walk_to_pairs(&cache->pairs, data, error))
	{
		zbx_snmp_value_cache_clear(cache);
		return FAIL;
	}

	return SUCCEED;
}

static void	snmp_walk_serialize_json(zbx_hashset_t *grouped_prefixes, char **result)
{
	struct zbx_json			json;
	zbx_hashset_iter_t		iter;
	zbx_snmp_walk_json_output_obj_t	*outobj = NULL;

	zbx_json_initarray(&json, ZBX_JSON_STAT_BUF_LEN);

	zbx_hashset_iter_reset(grouped_prefixes, &iter);

	while (NULL != (outobj = (zbx_snmp_walk_json_output_obj_t *)zbx_hashset_iter_next(&iter)))
	{
		zbx_json_addobject(&json, NULL);
		zbx_json_addstring(&json, "{#SNMPINDEX}", outobj->key, ZBX_JSON_TYPE_STRING);

		for (int k = 0; k < outobj->values.values_num; k++)
		{
			zbx_snmp_value_pair_t	*vv = &outobj->values.values[k];

			zbx_json_addstring(&json, vv->oid, vv->value, ZBX_JSON_TYPE_STRING);
		}

		zbx_json_close(&json);
	}

	zbx_json_close(&json);
	*result = zbx_strdup(NULL, json.buffer);
	zbx_json_free(&json);
}

int	item_preproc_snmp_walk_to_value(zbx_pp_cache_t *cache, zbx_variant_t *value, const char *params,
		char **errmsg)
{
	char	*value_out = NULL, *err = NULL;
	int	ret = FAIL;

	if (NULL == params || '\0' == *params)
	{
		*errmsg = zbx_strdup(*errmsg, "parameter should be set");
		return FAIL;
	}

	if (NULL == cache || ZBX_PREPROC_SNMP_WALK_VALUE != cache->type)
	{
		if (FAIL == item_preproc_convert_value(value, ZBX_VARIANT_STR, errmsg))
			return FAIL;

		ret = preproc_snmp_value_from_walk(value->data.str, params, &value_out, &err);
	}
	else
	{
		zbx_snmp_value_cache_t	*snmp_cache;

		if (NULL != cache->error)
		{
			*errmsg = zbx_strdup(NULL, cache->error);
			return FAIL;
		}

		if (NULL == (snmp_cache = (zbx_snmp_value_cache_t *)cache->data))
		{
			if (FAIL == item_preproc_convert_value(value, ZBX_VARIANT_STR, errmsg))
				return FAIL;

			snmp_cache = (zbx_snmp_value_cache_t *)zbx_malloc(NULL, sizeof(zbx_snmp_value_cache_t));

			if (SUCCEED != zbx_snmp_value_cache_init(snmp_cache, value->data.str, &cache->error))
			{
				zbx_free(snmp_cache);
				*errmsg = zbx_strdup(NULL, cache->error);
				return FAIL;
			}

			cache->data = (void *)snmp_cache;
		}

		ret = snmp_value_from_cached_walk(snmp_cache, params, &value_out, &err);
	}

	if (FAIL == ret)
	{
		*errmsg = zbx_dsprintf(*errmsg, "unable to extract value for given OID: %s", err);
		zbx_free(err);
		return FAIL;
	}

	zbx_variant_clear(value);
	zbx_variant_set_str(value, value_out);

	return SUCCEED;
}

int	item_preproc_snmp_get_to_value(zbx_variant_t *value, const char *params, char **errmsg)
{
	char	*err = NULL, *output = NULL;
	int	ret = FAIL, format;

	if (FAIL == item_preproc_convert_value(value, ZBX_VARIANT_STR, errmsg))
		return FAIL;

	zbx_remove_chars(value->data.str, "\r\n");
	zbx_rtrim(value->data.str, " ");

	switch ((format = atoi(params)))
	{
		case ZBX_PREPROC_SNMP_UTF8_FROM_HEX:
		case ZBX_PREPROC_SNMP_MAC_FROM_HEX:
			ret = preproc_snmp_convert_hex_value(value->data.str, &output, format, &err);
			break;
		case ZBX_PREPROC_SNMP_UINT_FROM_BITS:
			ret = preproc_snmp_convert_bits_value(value->data.str, &output, format, &err);
			break;
		default:
			*errmsg = zbx_dsprintf(*errmsg, "unknown parameter '%s'", params);
			return FAIL;
	}

	if (FAIL == ret)
	{
		*errmsg = zbx_dsprintf(*errmsg, "cannot extract value: %s", err);
		zbx_free(err);
	}
	else
	{
		zbx_free(value->data.str);
		value->data.str = output;
	}

	return ret;
}

int	item_preproc_snmp_walk_to_json(zbx_variant_t *value, const char *params, char **errmsg)
{
	int					ret = SUCCEED;
	char					*result = NULL, *data;
	zbx_hashset_t				grouped_prefixes;
	size_t					len;
	zbx_vector_snmp_walk_to_json_param_t	parsed_params;
	zbx_snmp_parse_context_t		ctx = {0};

	if (FAIL == item_preproc_convert_value(value, ZBX_VARIANT_STR, errmsg))
		return FAIL;

	zbx_vector_snmp_walk_to_json_param_create(&parsed_params);

	zbx_hashset_create_ext(&grouped_prefixes, 100, snmp_walk_json_output_obj_hash_func,
			snmp_walk_json_output_obj_compare_func, (zbx_clean_func_t)snmp_walk_json_output_obj_clear,
			ZBX_DEFAULT_MEM_MALLOC_FUNC, ZBX_DEFAULT_MEM_REALLOC_FUNC, ZBX_DEFAULT_MEM_FREE_FUNC);


	if ('\0' == *(data = value->data.str))
	{
		result = zbx_strdup(NULL, "[]");
		goto out;
	}

	if (FAIL == preproc_snmp_walk_to_json_params(params, &parsed_params))
	{
		*errmsg = zbx_dsprintf(*errmsg, "failed to parse step parameters");
		ret = FAIL;
		goto out;
	}

<<<<<<< HEAD
	data = value->data.str;
=======
	memset(&p, 0, sizeof(zbx_snmp_value_pair_t));
>>>>>>> 3cd0c13d

	while (FAIL != preproc_snmp_parse_line(data, &len, &ctx, errmsg))
	{
		zbx_snmp_walk_to_json_param_t	param_field;
		size_t				prefix_len;

		for (int i = 0; i < parsed_params.values_num; i++)
		{
			zbx_snmp_walk_json_output_obj_t	*oobj_cached, oobj_local;
			zbx_snmp_value_pair_t		output_value = {0};

			param_field = parsed_params.values[i];
			prefix_len = strlen(param_field.oid_prefix);

			if ('.' == param_field.oid_prefix[prefix_len - 1])
			{
				param_field.oid_prefix[prefix_len - 1] = '\0';
				prefix_len--;
			}

			if ('.' != param_field.oid_prefix[0])
			{
				if (0 != strncmp(param_field.oid_prefix, ctx.oid_buf + 1, prefix_len))
					continue;

				prefix_len++;
			}
			else if (0 != strncmp(param_field.oid_prefix, ctx.oid_buf, prefix_len))
				continue;

			if ('.' != ctx.oid_buf[prefix_len])
				continue;

			if (SUCCEED != preproc_snmp_convert_value(ctx.val_buf, &output_value.value, ctx.type,
					param_field.format_flag, errmsg))
			{
				ret = FAIL;
				goto out;
			}

			output_value.oid = param_field.field_name;

			oobj_local.key = prefix_len + ctx.oid_buf + 1;
			zbx_rtrim(oobj_local.key, " ");

			if (NULL == (oobj_cached = zbx_hashset_search(&grouped_prefixes, &oobj_local)))
			{
				zbx_vector_snmp_value_pair_create(&oobj_local.values);

				output_value.oid = zbx_strdup(NULL, param_field.field_name);
				zbx_vector_snmp_value_pair_append(&oobj_local.values, output_value);

				oobj_local.key = zbx_strdup(NULL, prefix_len + ctx.oid_buf + 1);
				zbx_hashset_insert(&grouped_prefixes, &oobj_local, sizeof(oobj_local));
			}
			else
			{
				for (int j = 0; j < oobj_cached->values.values_num; j++)
				{
					zbx_snmp_value_pair_t *vp = &oobj_cached->values.values[j];

					if (0 == strcmp(vp->oid, output_value.oid))
					{
						zbx_free(output_value.value);
						goto skip;
					}
				}

				output_value.oid = zbx_strdup(NULL, param_field.field_name);
				zbx_vector_snmp_value_pair_append(&oobj_cached->values, output_value);
			}
		}
skip:
		data += len;
	}

	if (NULL != *errmsg)
	{
		ret = FAIL;
		goto out;
	}

	if (0 < grouped_prefixes.num_data)
	{
		snmp_walk_serialize_json(&grouped_prefixes, &result);
	}
	else
	{
		*errmsg = zbx_dsprintf(*errmsg, "no data was found");
		ret = FAIL;
	}
out:
	zbx_vector_snmp_walk_to_json_param_clear_ext(&parsed_params);
	zbx_vector_snmp_walk_to_json_param_destroy(&parsed_params);
	zbx_hashset_destroy(&grouped_prefixes);

	snmp_parse_context_clear(&ctx);

	if (SUCCEED == ret)
	{
		zbx_variant_clear(value);
		zbx_variant_set_str(value, result);
	}

	return ret;
}

#ifdef HAVE_NETSNMP
/* This function has to be moved to separate SNMP library when such refactoring will be done in future */
static void	zbx_init_snmp(void)
{
	sigset_t	mask, orig_mask;

	if (1 == zbx_snmp_init_done)
		return;

	sigemptyset(&mask);
	sigaddset(&mask, SIGTERM);
	sigaddset(&mask, SIGUSR2);
	sigaddset(&mask, SIGHUP);
	sigaddset(&mask, SIGQUIT);
	zbx_sigmask(SIG_BLOCK, &mask, &orig_mask);

	netsnmp_ds_set_boolean(NETSNMP_DS_LIBRARY_ID, NETSNMP_DS_LIB_DISABLE_PERSISTENT_LOAD, 1);
	netsnmp_ds_set_boolean(NETSNMP_DS_LIBRARY_ID, NETSNMP_DS_LIB_DISABLE_PERSISTENT_SAVE, 1);

	init_snmp(preproc_get_progname_cb()());

	netsnmp_init_mib();
	zbx_snmp_init_done = 1;

	zbx_sigmask(SIG_SETMASK, &orig_mask, NULL);
}

void	preproc_init_snmp(void)
{
	zbx_init_snmp();
	netsnmp_ds_set_boolean(NETSNMP_DS_LIBRARY_ID, NETSNMP_DS_LIB_PRINT_NUMERIC_OIDS, 1);
	netsnmp_ds_set_int(NETSNMP_DS_LIBRARY_ID, NETSNMP_DS_LIB_OID_OUTPUT_FORMAT, NETSNMP_OID_OUTPUT_NUMERIC);
}

void	preproc_shutdown_snmp(void)
{
	sigset_t	mask, orig_mask;

	sigemptyset(&mask);
	sigaddset(&mask, SIGTERM);
	sigaddset(&mask, SIGUSR2);
	sigaddset(&mask, SIGHUP);
	sigaddset(&mask, SIGQUIT);
	zbx_sigmask(SIG_BLOCK, &mask, &orig_mask);

	snmp_shutdown(preproc_get_progname_cb()());
	zbx_snmp_init_done = 0;

	zbx_sigmask(SIG_SETMASK, &orig_mask, NULL);
}
#endif<|MERGE_RESOLUTION|>--- conflicted
+++ resolved
@@ -979,11 +979,7 @@
 		goto out;
 	}
 
-<<<<<<< HEAD
 	data = value->data.str;
-=======
-	memset(&p, 0, sizeof(zbx_snmp_value_pair_t));
->>>>>>> 3cd0c13d
 
 	while (FAIL != preproc_snmp_parse_line(data, &len, &ctx, errmsg))
 	{
