/*
** Zabbix
** Copyright (C) 2001-2023 Zabbix SIA
**
** This program is free software; you can redistribute it and/or modify
** it under the terms of the GNU General Public License as published by
** the Free Software Foundation; either version 2 of the License, or
** (at your option) any later version.
**
** This program is distributed in the hope that it will be useful,
** but WITHOUT ANY WARRANTY; without even the implied warranty of
** MERCHANTABILITY or FITNESS FOR A PARTICULAR PURPOSE. See the
** GNU General Public License for more details.
**
** You should have received a copy of the GNU General Public License
** along with this program; if not, write to the Free Software
** Foundation, Inc., 51 Franklin Street, Fifth Floor, Boston, MA  02110-1301, USA.
**/

#ifndef ZABBIX_PP_EXECUTE_H
#define ZABBIX_PP_EXECUTE_H

#include "pp_cache.h"
#include "zbxembed.h"
#include "zbxpreproc.h"
#include "zbxtime.h"
#include "zbxvariant.h"
#include "zbxcacheconfig.h"

typedef struct
{
	int		es_initialized;
	zbx_es_t	es_engine;
}
zbx_pp_context_t;

void		pp_context_init(zbx_pp_context_t *ctx);
void		pp_context_destroy(zbx_pp_context_t *ctx);
zbx_es_t	*pp_context_es_engine(zbx_pp_context_t *ctx);

void	pp_execute(zbx_pp_context_t *ctx, zbx_pp_item_preproc_t *preproc, zbx_pp_cache_t *cache,
<<<<<<< HEAD
		zbx_variant_t *value_in, zbx_timespec_t ts, const char *config_source_ip, zbx_variant_t *value_out,
		zbx_pp_result_t **results_out, int *results_num_out);

int	pp_execute_step(zbx_pp_context_t *ctx, zbx_pp_cache_t *cache, unsigned char value_type,
		zbx_variant_t *value, zbx_timespec_t ts, const zbx_pp_step_t *step, zbx_variant_t *history_value,
		zbx_timespec_t *history_ts, const char *config_source_ip);
=======
		zbx_dc_um_shared_handle_t *um_handle, zbx_variant_t *value_in, zbx_timespec_t ts,
		zbx_variant_t *value_out, zbx_pp_result_t **results_out, int *results_num_out);

int	pp_execute_step(zbx_pp_context_t *ctx, zbx_pp_cache_t *cache, zbx_dc_um_shared_handle_t *um_handle,
		zbx_uint64_t hostid, unsigned char value_type, zbx_variant_t *value, zbx_timespec_t ts,
		zbx_pp_step_t *step, zbx_variant_t *history_value, zbx_timespec_t *history_ts);

>>>>>>> 64d17472
int	pp_error_on_fail(zbx_variant_t *value, const zbx_pp_step_t *step);

#endif<|MERGE_RESOLUTION|>--- conflicted
+++ resolved
@@ -39,22 +39,15 @@
 zbx_es_t	*pp_context_es_engine(zbx_pp_context_t *ctx);
 
 void	pp_execute(zbx_pp_context_t *ctx, zbx_pp_item_preproc_t *preproc, zbx_pp_cache_t *cache,
-<<<<<<< HEAD
-		zbx_variant_t *value_in, zbx_timespec_t ts, const char *config_source_ip, zbx_variant_t *value_out,
-		zbx_pp_result_t **results_out, int *results_num_out);
-
-int	pp_execute_step(zbx_pp_context_t *ctx, zbx_pp_cache_t *cache, unsigned char value_type,
-		zbx_variant_t *value, zbx_timespec_t ts, const zbx_pp_step_t *step, zbx_variant_t *history_value,
-		zbx_timespec_t *history_ts, const char *config_source_ip);
-=======
 		zbx_dc_um_shared_handle_t *um_handle, zbx_variant_t *value_in, zbx_timespec_t ts,
-		zbx_variant_t *value_out, zbx_pp_result_t **results_out, int *results_num_out);
+		const char *config_source_ip, zbx_variant_t *value_out, zbx_pp_result_t **results_out,
+		int *results_num_out);
 
 int	pp_execute_step(zbx_pp_context_t *ctx, zbx_pp_cache_t *cache, zbx_dc_um_shared_handle_t *um_handle,
 		zbx_uint64_t hostid, unsigned char value_type, zbx_variant_t *value, zbx_timespec_t ts,
-		zbx_pp_step_t *step, zbx_variant_t *history_value, zbx_timespec_t *history_ts);
+		const zbx_pp_step_t *step, zbx_variant_t *history_value, zbx_timespec_t *history_ts,
+		const char *config_source_ip);
 
->>>>>>> 64d17472
 int	pp_error_on_fail(zbx_variant_t *value, const zbx_pp_step_t *step);
 
 #endif