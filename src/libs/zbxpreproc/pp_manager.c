--- conflicted
+++ resolved
@@ -30,15 +30,12 @@
 #include "zbxself.h"
 #include "zbxstr.h"
 #include "zbxcachehistory.h"
-<<<<<<< HEAD
+#include "zbxprof.h"
 #include "pp_protocol.h"
 #include "zbxsysinfo.h"
 #include "zbx_item_constants.h"
 #include "zbxnix.h"
 #include "zbxvariant.h"
-=======
-#include "zbxprof.h"
->>>>>>> edbb7d0e
 
 #ifdef HAVE_LIBXML2
 #	include <libxml/xpath.h>
@@ -103,17 +100,11 @@
  *                                                                            *
  * Purpose: create preprocessing manager                                      *
  *                                                                            *
-<<<<<<< HEAD
- * Parameters: workers_num  - [IN] number of workers to create                *
- *             error        - [OUT]                                           *
-=======
- * Parameters: program_type  - [IN] the component type (server/proxy)         *
- *             workers_num   - [IN] the number of workers to create           *
- *             finished_cb   - [IN] a callback to call after finishing        *
+ * Parameters: workers_num   - [IN] number of workers to create               *
+ *             finished_cb   - [IN] callback to call after finishing          *
  *                                  task (optional)                           *
- *             finished_data - [IN] the callback data (optional)              *
- *             error         - [OUT] the error message                        *
->>>>>>> edbb7d0e
+ *             finished_data - [IN] callback data (optional)                  *
+ *             error         - [OUT]                                          *
  *                                                                            *
  * Return value: The created manager or NULL on error.                        *
  *                                                                            *
@@ -510,10 +501,11 @@
  *                                                                            *
  * Purpose: process finished tasks                                            *
  *                                                                            *
- * Parameters: manager      - [IN] manager                                    *
- *             tasks        - [OUT] finished tasks                            *
- *             pending_num  - [OUT] remaining pending tasks                   *
- *             finished_num - [OUT] finished tasks                            *
+ * Parameters: manager        - [IN] manager                                  *
+ *             tasks          - [OUT] finished tasks                          *
+ *             pending_num    - [OUT] remaining pending tasks                 *
+ *             processing_num - [OUT] processed tasks                         *
+ *             finished_num   - [OUT] finished tasks                          *
  *                                                                            *
  ******************************************************************************/
 void	zbx_pp_manager_process_finished(zbx_pp_manager_t *manager, zbx_vector_pp_task_ptr_t *tasks,
@@ -860,6 +852,7 @@
 	zabbix_log(LOG_LEVEL_DEBUG, "In %s()", __func__);
 
 	zbx_vector_pp_task_ptr_create(&tasks);
+	zbx_vector_pp_task_ptr_reserve(&tasks, ZBX_PREPROCESSING_BATCH_SIZE);
 
 	preprocessor_sync_configuration(manager);
 
@@ -1075,11 +1068,12 @@
  *                                                                            *
  * Purpose: respond to worker usage statistics request                        *
  *                                                                            *
- * Parameters: manager - [IN] preprocessing manager                           *
- *             client  - [IN] request source                                  *
- *                                                                            *
- ******************************************************************************/
-static void	preprocessor_reply_usage_stats(zbx_pp_manager_t *manager, zbx_ipc_client_t *client)
+ * Parameters: manager     - [IN] preprocessing manager                       *
+ *             workers_num - [IN] number of preprocessing workers             *
+ *             client      - [IN] request source                              *
+ *                                                                            *
+ ******************************************************************************/
+static void	preprocessor_reply_usage_stats(zbx_pp_manager_t *manager, int workers_num, zbx_ipc_client_t *client)
 {
 	zbx_vector_dbl_t	usage;
 	unsigned char		*data;
@@ -1088,7 +1082,7 @@
 	zbx_vector_dbl_create(&usage);
 	zbx_pp_manager_get_worker_usage(manager, &usage);
 
-	data_len = zbx_preprocessor_pack_usage_stats(&data, &usage);
+	data_len = zbx_preprocessor_pack_usage_stats(&data, &usage, workers_num);
 
 	zbx_ipc_client_send(client, ZBX_IPC_PREPROCESSOR_DIAG_STATS_RESULT, data, data_len);
 
@@ -1096,10 +1090,13 @@
 	zbx_vector_dbl_destroy(&usage);
 }
 
+static void	preprocessor_finished_task_cb(void *data)
+{
+	zbx_ipc_service_alert((zbx_ipc_service_t *)data);
+}
+
 ZBX_THREAD_ENTRY(zbx_pp_manager_thread, args)
 {
-#define STAT_INTERVAL		5	/* if process is busy and does not sleep then update status not faster than */
-					/* once in STAT_INTERVAL seconds */
 #define PP_MANAGER_DELAY_SEC	0
 #define PP_MANAGER_DELAY_NS	5e8
 
@@ -1117,7 +1114,11 @@
 	zbx_thread_pp_manager_args	*pp_args = ((zbx_thread_args_t *)args)->args;
 	zbx_pp_manager_t		*manager;
 	zbx_vector_pp_task_ptr_t	tasks;
-	zbx_uint64_t			pending_num, finished_num, processed_num = 0, queued_num = 0;
+	zbx_uint64_t			pending_num, finished_num, processed_num = 0, queued_num = 0,
+					processing_num = 0;
+
+#define	STAT_INTERVAL	5	/* if a process is busy and does not sleep then update status not faster than */
+				/* once in STAT_INTERVAL seconds */
 
 	zbx_setproctitle("%s #%d starting", get_process_type_string(process_type), process_num);
 
@@ -1133,7 +1134,8 @@
 		exit(EXIT_FAILURE);
 	}
 
-	if (NULL == (manager = zbx_pp_manager_create(pp_args->workers_num, &error)))
+	if (NULL == (manager = zbx_pp_manager_create(pp_args->workers_num, preprocessor_finished_task_cb,
+			(void *)&service, &error)))
 	{
 		zabbix_log(LOG_LEVEL_CRIT, "cannot initialize preprocessing manager: %s", error);
 		zbx_free(error);
@@ -1194,7 +1196,7 @@
 					preprocessor_reply_top_sequences(manager, client, message);
 					break;
 				case ZBX_IPC_PREPROCESSOR_USAGE_STATS:
-					preprocessor_reply_usage_stats(manager, client);
+					preprocessor_reply_usage_stats(manager, pp_args->workers_num, client);
 					break;
 			}
 
@@ -1204,7 +1206,7 @@
 		if (NULL != client)
 			zbx_ipc_client_release(client);
 
-		zbx_pp_manager_process_finished(manager, &tasks, &pending_num, &finished_num);
+		zbx_pp_manager_process_finished(manager, &tasks, &pending_num, &processing_num, &finished_num);
 
 		if (0 < tasks.values_num)
 		{
@@ -1224,23 +1226,22 @@
 			timeout.ns = PP_MANAGER_DELAY_NS;
 		}
 
-		if (0 == pending_num || 1 < sec - time_flush)
+		/* flush local history cache when there is nothing more to process or one second after last flush */
+		if (0 == pending_num + processing_num + finished_num || 1 < sec - time_flush)
 		{
 			dc_flush_history();
-			time_flush = time_now;
+			time_flush = sec;
 		}
 	}
 
-	zbx_setproctitle("%s #%d [terminated]", get_process_type_string(process_type), process_num);
+	zbx_setproctitle("%s #%d [terminating]", get_process_type_string(process_type), process_num);
 
 	zbx_vector_pp_task_ptr_destroy(&tasks);
 	zbx_pp_manager_free(manager);
 
-	while (1)
-		zbx_sleep(SEC_PER_MIN);
-
 	zbx_ipc_service_close(&service);
 
+	exit(EXIT_SUCCESS);
 #undef STAT_INTERVAL
 #undef PP_MANAGER_DELAY_SEC
 #undef PP_MANAGER_DELAY_NS
