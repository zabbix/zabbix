--- conflicted
+++ resolved
@@ -891,12 +891,7 @@
 {
 	zbx_uint32_t			offset = 0;
 	zbx_preproc_item_value_t	value;
-<<<<<<< HEAD
-	zbx_uint64_t			queued_num = 0;
-=======
 	zbx_uint64_t			queued_num;
-	zbx_vector_pp_task_ptr_t	tasks;
->>>>>>> 912e465a
 
 	zabbix_log(LOG_LEVEL_DEBUG, "In %s()", __func__);
 
