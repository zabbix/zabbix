/*
** Copyright (C) 2001-2025 Zabbix SIA
**
** This program is free software: you can redistribute it and/or modify it under the terms of
** the GNU Affero General Public License as published by the Free Software Foundation, version 3.
**
** This program is distributed in the hope that it will be useful, but WITHOUT ANY WARRANTY;
** without even the implied warranty of MERCHANTABILITY or FITNESS FOR A PARTICULAR PURPOSE.
** See the GNU Affero General Public License for more details.
**
** You should have received a copy of the GNU Affero General Public License along with this program.
** If not, see <https://www.gnu.org/licenses/>.
**/

#include "pp_protocol.h"
#include "zbxcommon.h"
#include "zbxpreproc.h"

#include "zbxpreprocbase.h"
#include "zbxserialize.h"
#include "zbx_item_constants.h"
#include "zbxvariant.h"
#include "zbxtime.h"
#include "zbxstats.h"
#include "zbxcacheconfig.h"
#include "zbxcachehistory.h"

#define PACKED_FIELD_RAW	0
#define PACKED_FIELD_STRING	1

#define PACKED_FIELD(value, size)	\
		(zbx_packed_field_t){(value), (size), (0 == (size) ? PACKED_FIELD_STRING : PACKED_FIELD_RAW)}

static ZBX_THREAD_LOCAL unsigned char	*preproc_data;
static ZBX_THREAD_LOCAL zbx_uint32_t	preproc_alloc;
static ZBX_THREAD_LOCAL zbx_uint32_t	preproc_offset;
static ZBX_THREAD_LOCAL int		preproc_values;

ZBX_PTR_VECTOR_IMPL(ipcmsg, zbx_ipc_message_t *)

static void	preprocessor_send(zbx_uint32_t code, unsigned char *data, zbx_uint32_t size,
		zbx_ipc_message_t *response);

static zbx_uint32_t	fields_calc_size(zbx_packed_field_t *fields, int fields_num)
{
	zbx_uint32_t	data_size = 0, field_size;

	for (int i = 0; i < fields_num; i++)
	{
		if (PACKED_FIELD_STRING == fields[i].type)
		{
			field_size = (NULL != fields[i].value) ?
					(zbx_uint32_t)strlen((const char *)fields[i].value) + 1 : 0;
			fields[i].size = (zbx_uint32_t)field_size;
			field_size += (zbx_uint32_t)sizeof(zbx_uint32_t);
		}
		else
			field_size = fields[i].size;

		if (UINT32_MAX - field_size < data_size)
			return 0;

		data_size += field_size;
	}

	return data_size;
}

static zbx_uint32_t	fields_pack(const zbx_packed_field_t *fields, int fields_num, unsigned char *data)
{
	unsigned char	*offset = data;

	for (int i = 0; i < fields_num; i++)
	{
		/* data packing */
		if (PACKED_FIELD_STRING == fields[i].type)
		{
			memcpy(offset, &fields[i].size, sizeof(zbx_uint32_t));
			offset += sizeof(zbx_uint32_t);
			if (0 != fields[i].size)
				memcpy(offset, fields[i].value, fields[i].size);
		}
		else
			memcpy(offset, fields[i].value, fields[i].size);

		offset += fields[i].size;
	}

	return (zbx_uint32_t)(offset - data);
}

static int	message_pack_fields(zbx_ipc_message_t *message, const zbx_packed_field_t *fields,
		int fields_num, zbx_uint32_t fields_size)
{
	if (UINT32_MAX - message->size < fields_size)
		return FAIL;

	message->size += fields_size;
	message->data = (unsigned char *)zbx_realloc(message->data, message->size);
	fields_pack(fields, fields_num, message->data + (message->size - fields_size));

	return SUCCEED;
}

/******************************************************************************
 *                                                                            *
 * Purpose: helper for data packing based on defined format                   *
 *                                                                            *
 * Parameters: message - [OUT] IPC message, can be NULL for buffer size       *
 *                             calculations                                   *
 *             fields  - [IN] definition of data to be packed                 *
 *             count   - [IN] field count                                     *
 *                                                                            *
 * Return value: size of packed data or 0 if the message size would exceed    *
 *               4GB limit                                                    *
 *                                                                            *
 ******************************************************************************/
static zbx_uint32_t	message_pack_data(zbx_ipc_message_t *message, zbx_packed_field_t *fields, int count)
{
	zbx_uint32_t	data_size = 0;

	if (0 == (data_size = fields_calc_size(fields, count)))
		return 0;

	if (NULL != message)
	{
		if (SUCCEED != message_pack_fields(message, fields, count, data_size))
			return 0;
	}

	return data_size;
}

static void     preprocessor_serialize_value(zbx_uint64_t itemid, unsigned char value_type, unsigned char item_flags,
		AGENT_RESULT *result, zbx_timespec_t *ts, unsigned char state, const char *error)
{
	zbx_uint32_t	data_len = 0, value_len, source_len;
	unsigned char	var_type = ZBX_VARIANT_NONE, opt_flags = 0;
	zbx_timespec_t	ts_local;
	const char	*errmsg;

	if (NULL == ts)
	{
		ts = &ts_local;
		ts->sec = ts->ns = 0;
	}

	/* calculate message length */

	zbx_serialize_prepare_value(data_len, itemid);
	zbx_serialize_prepare_value(data_len, value_type);
	zbx_serialize_prepare_value(data_len, item_flags);
	zbx_serialize_prepare_value(data_len, var_type);

	if (ITEM_STATE_NOTSUPPORTED == state)
	{
		if (NULL == error)
		{
			if (NULL != result && ZBX_ISSET_MSG(result))
				errmsg = result->msg;
			else
				errmsg = "Unknown error.";
		}
		else
			errmsg = error;

		zbx_serialize_prepare_str_len(data_len, errmsg, value_len);
		var_type = ZBX_VARIANT_ERR;
	}
	else if (NULL != result)
	{
		if (ZBX_ISSET_LOG(result))
		{
			var_type = ZBX_VARIANT_STR;
			zbx_serialize_prepare_str_len(data_len, result->log->value, value_len);
		}
		else if (ZBX_ISSET_UI64(result))
		{
			var_type = ZBX_VARIANT_UI64;
			zbx_serialize_prepare_value(data_len, result->ui64);
		}
		else if (ZBX_ISSET_DBL(result))
		{
			var_type = ZBX_VARIANT_DBL;
			zbx_serialize_prepare_value(data_len, result->dbl);
		}
		else if (ZBX_ISSET_STR(result))
		{
			var_type = ZBX_VARIANT_STR;
			zbx_serialize_prepare_str_len(data_len, result->str, value_len);
		}
		else if (ZBX_ISSET_TEXT(result))
		{
			var_type = ZBX_VARIANT_STR;
			zbx_serialize_prepare_str_len(data_len, result->text, value_len);
		}
		else if (ZBX_ISSET_BIN(result))
		{
			THIS_SHOULD_NEVER_HAPPEN;
			exit(EXIT_FAILURE);
		}
	}

	zbx_serialize_prepare_value(data_len, ts->sec);
	zbx_serialize_prepare_value(data_len, ts->ns);

	zbx_serialize_prepare_value(data_len, opt_flags);

	if (NULL != result && ZBX_ISSET_LOG(result))
	{
		opt_flags  |= ZBX_PP_VALUE_OPT_LOG;
		zbx_serialize_prepare_str_len(data_len, result->log->source, source_len);
		zbx_serialize_prepare_value(data_len, result->log->logeventid);
		zbx_serialize_prepare_value(data_len, result->log->severity);
		zbx_serialize_prepare_value(data_len, result->log->timestamp);
	}

	if (NULL != result && ZBX_ISSET_META(result))
	{
		opt_flags |= ZBX_PP_VALUE_OPT_META;
		zbx_serialize_prepare_value(data_len, result->lastlogsize);
		zbx_serialize_prepare_value(data_len, result->mtime);
	}

	if ((zbx_uint64_t)UINT32_MAX < (zbx_uint64_t)preproc_offset + data_len)
	{
		preprocessor_send(ZBX_IPC_PREPROCESSOR_REQUEST, preproc_data, preproc_offset, NULL);
		preproc_offset = 0;
		preproc_values = 0;
	}

	if ((zbx_uint64_t)UINT32_MAX < (zbx_uint64_t)preproc_offset + data_len)
	{
		THIS_SHOULD_NEVER_HAPPEN_MSG("Too large data for preprocessing");
		return;
	}

	if (0 == preproc_alloc)
	{
		preproc_alloc = data_len;
		preproc_data = (unsigned char *)zbx_malloc(NULL, (size_t)preproc_alloc);
	}
	else if (preproc_alloc - preproc_offset < data_len)
	{
		zbx_uint32_t	old_alloc = preproc_alloc;

		while (preproc_alloc - preproc_offset < data_len)
			preproc_alloc *= 2;

		if (old_alloc < preproc_alloc)
			preproc_data = (unsigned char *)zbx_realloc(preproc_data, (size_t)preproc_alloc);
	}

	/* serialize */

	unsigned char	*ptr = preproc_data + preproc_offset;

	ptr += zbx_serialize_value(ptr, itemid);
	ptr += zbx_serialize_value(ptr, value_type);
	ptr += zbx_serialize_value(ptr, item_flags);
	ptr += zbx_serialize_value(ptr, var_type);

	if (ITEM_STATE_NOTSUPPORTED == state)
	{
		ptr += zbx_serialize_str(ptr, errmsg, value_len);
	}
	else if (NULL != result)
	{
		if (ZBX_ISSET_LOG(result))
			ptr += zbx_serialize_str(ptr, result->log->value, value_len);
		else if (ZBX_ISSET_UI64(result))
			ptr += zbx_serialize_value(ptr, result->ui64);
		else if (ZBX_ISSET_DBL(result))
			ptr += zbx_serialize_value(ptr, result->dbl);
		else if (ZBX_ISSET_STR(result))
			ptr += zbx_serialize_str(ptr, result->str, value_len);
		else if (ZBX_ISSET_TEXT(result))
			ptr += zbx_serialize_str(ptr, result->text, value_len);
	}

	ptr += zbx_serialize_value(ptr, ts->sec);
	ptr += zbx_serialize_value(ptr, ts->ns);

	ptr += zbx_serialize_value(ptr, opt_flags);

	if (NULL != result && ZBX_ISSET_LOG(result))
	{
		ptr += zbx_serialize_str(ptr, result->log->source, source_len);
		ptr += zbx_serialize_value(ptr, result->log->logeventid);
		ptr += zbx_serialize_value(ptr, result->log->severity);
		ptr += zbx_serialize_value(ptr, result->log->timestamp);
	}

	if (NULL != result && ZBX_ISSET_META(result))
	{
		ptr += zbx_serialize_value(ptr, result->lastlogsize);
		ptr += zbx_serialize_value(ptr, result->mtime);
	}

	preproc_offset += data_len;
}

static zbx_uint32_t	preprocessor_deserialize_variant(const unsigned char *data, zbx_variant_t *value)
{
	const unsigned char	*ptr = data;
	zbx_uint32_t		len;

	ptr += zbx_deserialize_value(ptr, &value->type);

	switch (value->type)
	{
		case ZBX_VARIANT_UI64:
			ptr += zbx_deserialize_value(ptr, &value->data.ui64);
			break;
		case ZBX_VARIANT_DBL:
			ptr += zbx_deserialize_value(ptr, &value->data.dbl);
			break;
		case ZBX_VARIANT_STR:
			ptr += zbx_deserialize_str(ptr, &value->data.str, len);
			break;
		case ZBX_VARIANT_ERR:
			ptr += zbx_deserialize_str(ptr, &value->data.err, len);
			break;
		case ZBX_VARIANT_NONE:
			break;
		default:
			THIS_SHOULD_NEVER_HAPPEN_MSG("Unsupported variant type: %s", zbx_variant_type_desc(value));
			exit(EXIT_FAILURE);
	}

	return ptr - data;
}

zbx_uint32_t    zbx_preprocessor_deserialize_value(const unsigned char *data, zbx_uint64_t *itemid,
		unsigned char *value_type, unsigned char *item_flags, zbx_variant_t *value, zbx_timespec_t *ts,
		zbx_pp_value_opt_t *opt)
{
	const unsigned char	*ptr = data;
	unsigned char		opt_flags;

	ptr += zbx_deserialize_value(ptr, itemid);
	ptr += zbx_deserialize_value(ptr, value_type);
	ptr += zbx_deserialize_value(ptr, item_flags);

	ptr += preprocessor_deserialize_variant(ptr, value);
	ptr += zbx_deserialize_value(ptr, &ts->sec);
	ptr += zbx_deserialize_value(ptr, &ts->ns);

	ptr += zbx_deserialize_value(ptr, &opt_flags);
	opt->flags = opt_flags;

	if (0 != (opt->flags & ZBX_PP_VALUE_OPT_LOG))
	{
		zbx_uint32_t	len;

		ptr += zbx_deserialize_str(ptr, &opt->source, len);
		ptr += zbx_deserialize_value(ptr, &opt->logeventid);
		ptr += zbx_deserialize_value(ptr, &opt->severity);
		ptr += zbx_deserialize_value(ptr, &opt->timestamp);
	}

	if (0 != (opt->flags & ZBX_PP_VALUE_OPT_META))
	{
		ptr += zbx_deserialize_value(ptr, &opt->lastlogsize);
		ptr += zbx_deserialize_value(ptr, &opt->mtime);
	}

	return ptr - data;
}

/******************************************************************************
 *                                                                            *
 * Purpose: packs variant value for serialization                             *
 *                                                                            *
 * Parameters: fields - [OUT] packed fields                                   *
 *             value  - [IN] value to pack                                    *
 *                                                                            *
 * Return value: The number of fields used.                                   *
 *                                                                            *
 * Comments: Don't pack local variables, only ones passed in parameters!      *
 *                                                                            *
 ******************************************************************************/
static int	preprocessor_pack_variant(zbx_packed_field_t *fields, const zbx_variant_t *value)
{
	int	offset = 0;

	fields[offset++] = PACKED_FIELD(&value->type, sizeof(unsigned char));

	switch (value->type)
	{
		case ZBX_VARIANT_UI64:
			fields[offset++] = PACKED_FIELD(&value->data.ui64, sizeof(zbx_uint64_t));
			break;

		case ZBX_VARIANT_DBL:
			fields[offset++] = PACKED_FIELD(&value->data.dbl, sizeof(double));
			break;

		case ZBX_VARIANT_STR:
			fields[offset++] = PACKED_FIELD(value->data.str, 0);
			break;

		case ZBX_VARIANT_ERR:
			fields[offset++] = PACKED_FIELD(value->data.err, 0);
			break;

		case ZBX_VARIANT_BIN:
			fields[offset++] = PACKED_FIELD(value->data.bin, sizeof(zbx_uint32_t) +
					zbx_variant_data_bin_get(value->data.bin, NULL));
			break;
	}

	return offset;
}

/******************************************************************************
 *                                                                            *
 * Purpose: packs preprocessing history for serialization                     *
 *                                                                            *
 * Parameters: fields  - [OUT] packed fields                                  *
 *             history - [IN] history to pack                                 *
 *             history_num - [IN] number of history entries                   *
 *                                                                            *
 * Return value: The number of fields used.                                   *
 *                                                                            *
 * Comments: Don't pack local variables, only ones passed in parameters!      *
 *                                                                            *
 ******************************************************************************/
static int	preprocessor_pack_history(zbx_packed_field_t *fields, const zbx_pp_history_t *history,
		const int *history_num)
{
	int	offset = 0;

	fields[offset++] = PACKED_FIELD(history_num, sizeof(int));

	for (int i = 0; i < *history_num; i++)
	{
		zbx_pp_step_history_t	*step_history = &history->step_history.values[i];

		fields[offset++] = PACKED_FIELD(&step_history->index, sizeof(int));
		offset += preprocessor_pack_variant(&fields[offset], &step_history->value);
		fields[offset++] = PACKED_FIELD(&step_history->ts.sec, sizeof(int));
		fields[offset++] = PACKED_FIELD(&step_history->ts.ns, sizeof(int));
	}

	return offset;
}

/******************************************************************************
 *                                                                            *
 * Purpose: packs preprocessing step for serialization                        *
 *                                                                            *
 * Parameters: fields - [OUT] packed fields                                   *
 *             step   - [IN] step to pack                                     *
 *                                                                            *
 * Return value: The number of fields used.                                   *
 *                                                                            *
 * Comments: Don't pack local variables, only ones passed in parameters!      *
 *                                                                            *
 ******************************************************************************/
static int	preprocessor_pack_step(zbx_packed_field_t *fields, const zbx_pp_step_t *step)
{
	int	offset = 0;

	fields[offset++] = PACKED_FIELD(&step->type, sizeof(char));
	fields[offset++] = PACKED_FIELD(step->params, 0);
	fields[offset++] = PACKED_FIELD(&step->error_handler, sizeof(char));
	fields[offset++] = PACKED_FIELD(step->error_handler_params, 0);

	return offset;
}

/******************************************************************************
 *                                                                            *
 * Purpose: unpacks serialized variant value                                  *
 *                                                                            *
 * Parameters: data  - [IN] serialized data                                   *
 *             value - [OUT] value                                            *
 *                                                                            *
 * Return value: The number of bytes parsed.                                  *
 *                                                                            *
 ******************************************************************************/
static int	preprocessor_unpack_variant(const unsigned char *data, zbx_variant_t *value)
{
	const unsigned char	*offset = data;
	zbx_uint32_t		value_len;

	offset += zbx_deserialize_char(offset, &value->type);

	switch (value->type)
	{
		case ZBX_VARIANT_UI64:
			offset += zbx_deserialize_uint64(offset, &value->data.ui64);
			break;
		case ZBX_VARIANT_DBL:
			offset += zbx_deserialize_double(offset, &value->data.dbl);
			break;
		case ZBX_VARIANT_STR:
			offset += zbx_deserialize_str(offset, &value->data.str, value_len);
			break;
		case ZBX_VARIANT_ERR:
			offset += zbx_deserialize_str(offset, &value->data.err, value_len);
			break;
		case ZBX_VARIANT_BIN:
			offset += zbx_deserialize_bin(offset, &value->data.bin, value_len);
			break;
		case ZBX_VARIANT_NONE:
		case ZBX_VARIANT_VECTOR:
			break;
		default:
			THIS_SHOULD_NEVER_HAPPEN;
			exit(EXIT_FAILURE);
	}

	return (int)(offset - data);
}

/******************************************************************************
 *                                                                            *
 * Purpose: unpacks serialized preprocessing history                          *
 *                                                                            *
 * Parameters: data    - [IN] serialized data                                 *
 *             history - [OUT] history                                        *
 *                                                                            *
 * Return value: The number of bytes parsed.                                  *
 *                                                                            *
 ******************************************************************************/
static int	preprocessor_unpack_history(const unsigned char *data, zbx_pp_history_t *history)
{
	const unsigned char	*offset = data;
	int			history_num;

	offset += zbx_deserialize_int(offset, &history_num);

	if (0 != history_num)
	{
		zbx_pp_history_reserve(history, history_num);

		for (int i = 0; i < history_num; i++)
		{
			int		index;
			zbx_variant_t	value;
			zbx_timespec_t	ts;

			offset += zbx_deserialize_int(offset, &index);
			offset += preprocessor_unpack_variant(offset, &value);
			offset += zbx_deserialize_int(offset, &ts.sec);
			offset += zbx_deserialize_int(offset, &ts.ns);

			zbx_pp_history_add(history, index, &value, ts);
		}
	}

	return (int)(offset - data);
}

/******************************************************************************
 *                                                                            *
 * Purpose: unpacks serialized preprocessing step                             *
 *                                                                            *
 * Parameters: data - [IN] serialized data                                    *
 *             step - [OUT] preprocessing step                                *
 *                                                                            *
 * Return value: The number of bytes parsed.                                  *
 *                                                                            *
 ******************************************************************************/
static int	preprocessor_unpack_step(const unsigned char *data, zbx_pp_step_t *step)
{
	const unsigned char	*offset = data;
	zbx_uint32_t		value_len;

	offset += zbx_deserialize_char(offset, &step->type);
	offset += zbx_deserialize_str(offset, &step->params, value_len);
	offset += zbx_deserialize_char(offset, &step->error_handler);
	offset += zbx_deserialize_str(offset, &step->error_handler_params, value_len);

	return (int)(offset - data);
}

/******************************************************************************
 *                                                                            *
 * Purpose: unpacks serialized preprocessing steps                            *
 *                                                                            *
 * Parameters: data    - [IN] serialized data                                 *
 *             preproc - [OUT] item preprocessing data                        *
 *                                                                            *
 * Return value: The number of bytes parsed.                                  *
 *                                                                            *
 ******************************************************************************/
static int	preprocessor_unpack_steps(const unsigned char *data, zbx_pp_item_preproc_t *preproc)
{
	const unsigned char	*offset = data;

	offset += zbx_deserialize_int(offset, &preproc->steps_num);
	if (0 < preproc->steps_num)
	{
		preproc->steps = (zbx_pp_step_t *)zbx_malloc(NULL, sizeof(zbx_pp_step_t) * (size_t)preproc->steps_num);

		for (int i = 0; i < preproc->steps_num; i++)
			offset += preprocessor_unpack_step(offset, preproc->steps + i);
	}

	return (int)(offset - data);
}

/******************************************************************************
 *                                                                            *
 * Purpose: pack preprocessing result data into a single buffer that can be   *
 *          used in IPC                                                       *
 *                                                                            *
 * Parameters: data        - [OUT] memory buffer for packed data              *
 *             results     - [IN] preprocessing step results                  *
 *             results_num - [IN] number of preprocessing step results        *
 *             history     - [IN] item history data                           *
 *                                                                            *
 * Return value: size of packed data                                          *
 *                                                                            *
 ******************************************************************************/
zbx_uint32_t	zbx_preprocessor_pack_test_result(unsigned char **data, const zbx_pp_result_t *results,
		int results_num, const zbx_pp_history_t *history)
{
	zbx_packed_field_t	*offset, *fields;
	zbx_uint32_t		size;
	zbx_ipc_message_t	message;
	int			history_num;

	history_num = (NULL != history ? history->step_history.values_num : 0);

	fields = (zbx_packed_field_t *)zbx_malloc(NULL, (size_t)(3 + history_num * 5 + results_num * 5) *
			sizeof(zbx_packed_field_t));
	offset = fields;

	*offset++ = PACKED_FIELD(&results_num, sizeof(int));

	for (int i = 0; i < results_num; i++)
	{
		offset += preprocessor_pack_variant(offset, &results[i].value);
		*offset++ = PACKED_FIELD(&results[i].action, sizeof(unsigned char));
		offset += preprocessor_pack_variant(offset, &results[i].value_raw);
	}

	offset += preprocessor_pack_history(offset, history, &history_num);

	zbx_ipc_message_init(&message);
	size = message_pack_data(&message, fields, (int)(offset - fields));
	*data = message.data;

	zbx_free(fields);

	return size;
}

/******************************************************************************
 *                                                                            *
 * Purpose: pack diagnostic statistics data into a single buffer that can be  *
 *          used in IPC                                                       *
 * Parameters: data          - [OUT] memory buffer for packed data            *
 *             preproc_num   - [IN] number of items with preprocessing        *
 *                                related data (preprocessing, internal/      *
 *                                master/dependent items)                     *
 *             pending_num   - [IN] number of values waiting to be            *
 *                               preprocessed                                 *
 *             finished_num  - [IN] number of values being preprocessed       *
 *             sequences_num - [IN] number of registered task sequences       *
 *             queued_num    - [IN] number of queued values that require      *
 *                               preprocessing                                *
 *             queued_sz     - [IN] size of queued values that require        *
 *                               preprocessing                                *
 *             direct_num    - [IN] number of queued values that do not       *
 *                               require preprocessing                        *
 *             direct_sz     - [IN] size of queued values that do not         *
 *                               require preprocessing                        *
 *                                                                            *
 ******************************************************************************/
zbx_uint32_t	zbx_preprocessor_pack_diag_stats(unsigned char **data, zbx_uint64_t preproc_num,
		zbx_uint64_t pending_num, zbx_uint64_t finished_num, zbx_uint64_t sequences_num,
		zbx_uint64_t queued_num, zbx_uint64_t queued_sz, zbx_uint64_t direct_num, zbx_uint64_t direct_sz,
		zbx_uint64_t history_sz)
{
	unsigned char	*ptr;
	zbx_uint32_t	data_len = 0;

	zbx_serialize_prepare_value(data_len, preproc_num);
	zbx_serialize_prepare_value(data_len, pending_num);
	zbx_serialize_prepare_value(data_len, finished_num);
	zbx_serialize_prepare_value(data_len, sequences_num);
	zbx_serialize_prepare_value(data_len, queued_num);
	zbx_serialize_prepare_value(data_len, queued_sz);
	zbx_serialize_prepare_value(data_len, direct_num);
	zbx_serialize_prepare_value(data_len, direct_sz);
	zbx_serialize_prepare_value(data_len, history_sz);

	*data = (unsigned char *)zbx_malloc(NULL, data_len);

	ptr = *data;
	ptr += zbx_serialize_value(ptr, preproc_num);
	ptr += zbx_serialize_value(ptr, pending_num);
	ptr += zbx_serialize_value(ptr, finished_num);
	ptr += zbx_serialize_value(ptr, sequences_num);
	ptr += zbx_serialize_value(ptr, queued_num);
	ptr += zbx_serialize_value(ptr, queued_sz);
	ptr += zbx_serialize_value(ptr, direct_num);
	ptr += zbx_serialize_value(ptr, direct_sz);
	(void)zbx_serialize_value(ptr, history_sz);

	return data_len;
}

/******************************************************************************
 *                                                                            *
 * Purpose: pack preprocessing values statistics data into a single buffer    *
 *          that can be used in IPC                                           *
 * Parameters: data          - [OUT] memory buffer for packed data            *
 *             queued_num    - [IN] number of queued values that require      *
 *                                preprocessing                               *
 *             queued_sz     - [IN] size of queued values that require        *
 *                                preprocessing                               *
 *             direct_num    - [IN] number of queued values that do not       *
 *                                require preprocessing                       *
 *             direct_sz     - [IN] size of queued values that do not         *
 *                                require preprocessing                       *
 *             enqueued_num  - [IN] number of values enqueued in              *
 *                                preprocessing queue                         *
 *                                                                            *
 ******************************************************************************/
zbx_uint32_t	zbx_preprocessor_pack_values_stats(unsigned char **data, zbx_uint64_t queued_num,
		zbx_uint64_t queued_sz, zbx_uint64_t direct_num, zbx_uint64_t direct_sz, zbx_uint64_t enqueued_num)
{
	unsigned char	*ptr;
	zbx_uint32_t	data_len = 0;

	zbx_serialize_prepare_value(data_len, queued_num);
	zbx_serialize_prepare_value(data_len, queued_sz);
	zbx_serialize_prepare_value(data_len, direct_num);
	zbx_serialize_prepare_value(data_len, direct_sz);
	zbx_serialize_prepare_value(data_len, enqueued_num);

	*data = (unsigned char *)zbx_malloc(NULL, data_len);

	ptr = *data;
	ptr += zbx_serialize_value(ptr, queued_num);
	ptr += zbx_serialize_value(ptr, queued_sz);
	ptr += zbx_serialize_value(ptr, direct_num);
	ptr += zbx_serialize_value(ptr, direct_sz);
	(void)zbx_serialize_value(ptr, enqueued_num);

	return data_len;
}

/******************************************************************************
 *                                                                            *
 * Purpose: pack diagnostic statistics data into a single buffer that can be  *
 *          used in IPC                                                       *
 *                                                                            *
 * Parameters: data  - [OUT] memory buffer for packed data                    *
 *             usage - [IN] worker usage statistics                           *
 *             count - [IN]                                                   *
 *                                                                            *
 ******************************************************************************/
zbx_uint32_t	zbx_preprocessor_pack_usage_stats(unsigned char **data, const zbx_vector_dbl_t *usage, int count)
{
	unsigned char	*ptr;
	zbx_uint32_t	data_len;

	data_len = (zbx_uint32_t)((unsigned int)usage->values_num * sizeof(double) + sizeof(int) + sizeof(int));

	ptr = *data = (unsigned char *)zbx_malloc(NULL, data_len);

	ptr += zbx_serialize_value(ptr, usage->values_num);

	for (int i = 0; i < usage->values_num; i++)
		ptr += zbx_serialize_value(ptr, usage->values[i]);

	(void)zbx_serialize_value(ptr, count);

	return data_len;
}

/******************************************************************************
 *                                                                            *
 * Purpose: pack top request data into a single buffer that can be used in IPC*
 *                                                                            *
 * Parameters: data  - [OUT] memory buffer for packed data                    *
 *             limit - [IN] number of top values to return                    *
 *                                                                            *
 ******************************************************************************/
zbx_uint32_t	zbx_preprocessor_pack_top_stats_request(unsigned char **data, int limit)
{
	zbx_uint32_t	data_len = 0;

	zbx_serialize_prepare_value(data_len, limit);
	*data = (unsigned char *)zbx_malloc(NULL, data_len);
	(void)zbx_serialize_value(*data, limit);

	return data_len;
}

/******************************************************************************
 *                                                                            *
 * Purpose: pack top result data into a single buffer that can be used in IPC *
 *                                                                            *
 * Parameters: data          - [OUT] memory buffer for packed data            *
 *             stats     - [IN] list of stats                                 *
 *             stats_num - [IN] number of sequences to pack                   *
 *                                                                            *
 ******************************************************************************/
zbx_uint32_t	zbx_preprocessor_pack_top_stats_result(unsigned char **data, zbx_vector_pp_top_stats_ptr_t *stats,
		int stats_num)
{
	unsigned char	*ptr;
	zbx_uint32_t	data_len = 0, stat_len = 0;

	if (0 != stats_num)
	{
		zbx_serialize_prepare_value(stat_len, stats->values[0]->itemid);
		zbx_serialize_prepare_value(stat_len, stats->values[0]->num);
	}

	zbx_serialize_prepare_value(data_len, stats_num);
	data_len += stat_len * (zbx_uint32_t)stats_num;
	*data = (unsigned char *)zbx_malloc(NULL, data_len);

	ptr = *data;
	ptr += zbx_serialize_value(ptr, stats_num);

	for (int i = 0; i < stats_num; i++)
	{
		ptr += zbx_serialize_value(ptr, stats->values[i]->itemid);
		ptr += zbx_serialize_value(ptr, stats->values[i]->num);
	}

	return data_len;
}

/******************************************************************************
 *                                                                            *
 * Purpose: unpack preprocessing test data from IPC data buffer               *
 *                                                                            *
 * Parameters: results - [OUT] preprocessing step results                     *
 *             history - [OUT] item history data                              *
 *             data    - [IN] IPC data buffer                                 *
 *                                                                            *
 ******************************************************************************/
void	zbx_preprocessor_unpack_test_result(zbx_vector_pp_result_ptr_t *results, zbx_pp_history_t *history,
		const unsigned char *data)
{
	const unsigned char	*offset = data;
	int			results_num;
	zbx_pp_result_t		*result;

	offset += zbx_deserialize_int(offset, &results_num);

	zbx_vector_pp_result_ptr_reserve(results, (size_t)results_num);

	for (int i = 0; i < results_num; i++)
	{
		result = (zbx_pp_result_t *)zbx_malloc(NULL, sizeof(zbx_pp_result_t));
		offset += preprocessor_unpack_variant(offset, &result->value);
		offset += zbx_deserialize_char(offset, &result->action);
		offset += preprocessor_unpack_variant(offset, &result->value_raw);
		zbx_vector_pp_result_ptr_append(results, result);
	}

	(void)preprocessor_unpack_history(offset, history);
}

/******************************************************************************
 *                                                                            *
 * Purpose: unpack preprocessing test data from IPC data buffer               *
 *                                                                            *
 * Parameters: preproc_num   - [OUT] number of items with preprocessing       *
 *                                related data (preprocessing, internal/      *
 *                                master/dependent items)                     *
 *             pending_num   - [OUT] number of values waiting to be           *
 *                               preprocessed                                 *
 *             finished_num  - [OUT] number of values being preprocessed      *
 *             sequences_num - [OUT] number of registered task sequences      *
 *             queued_num    - [OUT] number of queued values that require     *
 *                               preprocessing                                *
 *             queued_sz     - [OUT] size of queued values that require       *
 *                               preprocessing                                *
 *             direct_num    - [OUT] number of queued values that do not      *
 *                               require preprocessing                        *
 *             direct_sz     - [OUT] size of queued values that do not        *
 *                               require preprocessing                        *
 *             data          - [OUT] data buffer                              *
 *                                                                            *
 ******************************************************************************/
void	zbx_preprocessor_unpack_diag_stats(zbx_uint64_t *preproc_num, zbx_uint64_t *pending_num,
		zbx_uint64_t *finished_num, zbx_uint64_t *sequences_num, zbx_uint64_t *queued_num,
		zbx_uint64_t *queued_sz, zbx_uint64_t *direct_num, zbx_uint64_t *direct_sz, zbx_uint64_t *history_sz,
		const unsigned char *data)
{
	const unsigned char	*offset = data;

	offset += zbx_deserialize_value(offset, preproc_num);
	offset += zbx_deserialize_value(offset, pending_num);
	offset += zbx_deserialize_value(offset, finished_num);
	offset += zbx_deserialize_value(offset, sequences_num);
	offset += zbx_deserialize_value(offset, queued_num);
	offset += zbx_deserialize_value(offset, queued_sz);
	offset += zbx_deserialize_value(offset, direct_num);
	offset += zbx_deserialize_value(offset, direct_sz);
	(void)zbx_deserialize_value(offset, history_sz);
}

/******************************************************************************
 *                                                                            *
 * Purpose: unpack preprocessing values statistics data from IPC data buffer  *
 *                                                                            *
 * Parameters: queued_num    - [OUT] number of queued values that require     *
 *                                preprocessing                               *
 *             queued_sz     - [OUT] size of queued values that require       *
 *                                preprocessing                               *
 *             direct_num    - [OUT] number of queued values that do not      *
 *                                require preprocessing                       *
 *             direct_sz     - [OUT] size of queued values that do not        *
 *                                require preprocessing                       *
 *             enqueued_num  - [OUT] number of values enqueued in             *
 *                                preprocessing queue                         *
 *             data          - [OUT] data buffer                              *
 *                                                                            *
 ******************************************************************************/
void	zbx_preprocessor_unpack_values_stats(zbx_uint64_t *queued_num, zbx_uint64_t *queued_sz,
		zbx_uint64_t *direct_num, zbx_uint64_t *direct_sz, zbx_uint64_t *enqueued_num,
		const unsigned char *data)
{
	const unsigned char	*offset = data;

	offset += zbx_deserialize_value(offset, queued_num);
	offset += zbx_deserialize_value(offset, queued_sz);
	offset += zbx_deserialize_value(offset, direct_num);
	offset += zbx_deserialize_value(offset, direct_sz);
	(void)zbx_deserialize_value(offset, enqueued_num);
}

/******************************************************************************
 *                                                                            *
 * Purpose: unpack worker usage statistics                                    *
 *                                                                            *
 * Parameters: usage - [OUT] worker usage statistics                          *
 *             count - [OUT]                                                  *
 *             data  - [IN] input data                                        *
 *                                                                            *
 ******************************************************************************/
static void	preprocessor_unpack_usage_stats(zbx_vector_dbl_t *usage, int *count, const unsigned char *data)
{
	const unsigned char	*offset = data;
	int			usage_num;

	offset += zbx_deserialize_value(offset, &usage_num);
	zbx_vector_dbl_reserve(usage, (size_t)usage_num);

	for (int i = 0; i < usage_num; i++)
	{
		double	busy;

		offset += zbx_deserialize_value(offset, &busy);
		zbx_vector_dbl_append(usage, busy);
	}

	(void)zbx_deserialize_value(offset, count);
}

/******************************************************************************
 *                                                                            *
 * Purpose: unpack preprocessing test data from IPC data buffer               *
 *                                                                            *
 * Parameters: limit - [IN] number of top values to return                    *
 *             data  - [OUT] memory buffer for packed data                    *
 *                                                                            *
 ******************************************************************************/
void	zbx_preprocessor_unpack_top_request(int *limit, const unsigned char *data)
{
	(void)zbx_deserialize_value(data, limit);
}

/******************************************************************************
 *                                                                            *
 * Purpose: unpack preprocessing test data from IPC data buffer               *
 *                                                                            *
 * Parameters: sequences - [OUT] item diag data                               *
 *             data      - [IN] memory buffer for packed data                 *
 *                                                                            *
 ******************************************************************************/
void	zbx_preprocessor_unpack_top_stats_result(zbx_vector_pp_top_stats_ptr_t *stats, const unsigned char *data)
{
	int	stats_num;

	data += zbx_deserialize_value(data, &stats_num);

	if (0 != stats_num)
	{
		zbx_vector_pp_top_stats_ptr_reserve(stats, (size_t)stats_num);

		for (int i = 0; i < stats_num; i++)
		{
			zbx_pp_top_stats_t	*stat;

			stat = (zbx_pp_top_stats_t *)zbx_malloc(NULL, sizeof(zbx_pp_top_stats_t));
			data += zbx_deserialize_value(data, &stat->itemid);
			data += zbx_deserialize_value(data, &stat->num);
			zbx_vector_pp_top_stats_ptr_append(stats, stat);
		}
	}
}

/******************************************************************************
 *                                                                            *
 * Purpose: sends command to preprocessor manager                             *
 *                                                                            *
 * Parameters: code     - [IN] message code                                   *
 *             data     - [IN] message data                                   *
 *             size     - [IN] message data size                              *
 *             response - [OUT] response message (can be NULL if response is  *
 *                              not requested)                                *
 *                                                                            *
 ******************************************************************************/
static void	preprocessor_send(zbx_uint32_t code, unsigned char *data, zbx_uint32_t size,
		zbx_ipc_message_t *response)
{
	char			*error = NULL;
	static zbx_ipc_socket_t	socket = {0};

	/* each process has a permanent connection to preprocessing manager */
	if (0 == socket.fd && FAIL == zbx_ipc_socket_open(&socket, ZBX_IPC_SERVICE_PREPROCESSING, SEC_PER_MIN,
			&error))
	{
		zabbix_log(LOG_LEVEL_CRIT, "cannot connect to preprocessing service: %s", error);
		exit(EXIT_FAILURE);
	}

	if (FAIL == zbx_ipc_socket_write(&socket, code, data, size))
	{
		zabbix_log(LOG_LEVEL_CRIT, "cannot send data to preprocessing service");
		exit(EXIT_FAILURE);
	}

	if (NULL != response && FAIL == zbx_ipc_socket_read(&socket, response))
	{
		zabbix_log(LOG_LEVEL_CRIT, "cannot receive data from preprocessing service");
		exit(EXIT_FAILURE);
	}
}

/******************************************************************************
 *                                                                            *
 * Purpose: perform item value preprocessing and dependent item processing    *
 *                                                                            *
 * Parameters: itemid          - [IN]                                         *
 *             item_value_type - [IN] item value type                         *
 *             item_flags      - [IN] item flags (e. g. lld rule)             *
 *             result          - [IN] agent result containing the value       *
 *                               to add                                       *
 *             ts              - [IN] value timestamp                         *
 *             state           - [IN] item state                              *
 *             error           - [IN] error message in case item state is     *
 *                               ITEM_STATE_NOTSUPPORTED                      *
 *                                                                            *
 ******************************************************************************/
<<<<<<< HEAD
void	zbx_preprocess_item_value(zbx_uint64_t itemid, unsigned char item_value_type, unsigned char item_flags,
=======
void	zbx_preprocess_item_value(zbx_uint64_t itemid, zbx_uint64_t hostid,
		unsigned char item_value_type, unsigned char item_flags, unsigned char preprocessing,
>>>>>>> 6e98508a
		AGENT_RESULT *result, zbx_timespec_t *ts, unsigned char state, char *error)
{
	size_t	value_len = 0, len;

	zabbix_log(LOG_LEVEL_DEBUG, "In %s()", __func__);

	if (ITEM_STATE_NORMAL == state)
	{
		if (0 != ZBX_ISSET_STR(result))
			value_len = strlen(result->str);

		if (0 != ZBX_ISSET_TEXT(result))
		{
			if (value_len < (len = strlen(result->text)))
				value_len = len;
		}

		if (0 != ZBX_ISSET_LOG(result))
		{
			if (value_len < (len = strlen(result->log->value)))
				value_len = len;
		}

		if (0 != ZBX_ISSET_BIN(result))
		{
			THIS_SHOULD_NEVER_HAPPEN;
			exit(EXIT_FAILURE);
		}

		if (ZBX_MAX_RECV_DATA_SIZE < value_len)
		{
			result = NULL;
			state = ITEM_STATE_NOTSUPPORTED;
			error = "Value is too large.";
		}
	}

<<<<<<< HEAD
	preprocessor_serialize_value(itemid, item_value_type, item_flags, result, ts, state, error);

	if (ZBX_PREPROCESSING_BATCH_SIZE < ++preproc_values)
		zbx_preprocessor_flush();
=======
	if (ZBX_ITEM_REQUIRES_PREPROCESSING_YES == preprocessing)
	{
		if (0 == preprocessor_pack_value(&cached_message, &value))
		{
			zbx_preprocessor_flush();
			preprocessor_pack_value(&cached_message, &value);
		}

		if (ZBX_PREPROCESSING_BATCH_SIZE < ++cached_values)
			zbx_preprocessor_flush();

	}
	else
	{
		zbx_dc_add_history(value.itemid, value.item_value_type, value.item_flags, value.result, value.ts,
				value.state, value.error);
	}
>>>>>>> 6e98508a

	zabbix_log(LOG_LEVEL_DEBUG, "End of %s()", __func__);
}

/******************************************************************************
 *                                                                            *
 * Purpose: send flush command to preprocessing manager                       *
 *                                                                            *
 ******************************************************************************/
void	zbx_preprocessor_flush(void)
{
	if (0 < preproc_offset)
	{
		preprocessor_send(ZBX_IPC_PREPROCESSOR_REQUEST, preproc_data, preproc_offset, NULL);
		preproc_offset = 0;
		preproc_alloc = 0;
		preproc_values = 0;
		zbx_free(preproc_data);
	}

	zbx_dc_flush_history();
}

/******************************************************************************
 *                                                                            *
 * Purpose: get queue size (enqueued value count) of preprocessing manager    *
 *                                                                            *
 * Return value: enqueued item count                                          *
 *                                                                            *
 ******************************************************************************/
zbx_uint64_t	zbx_preprocessor_get_queue_size(void)
{
	zbx_uint64_t		size;
	zbx_ipc_message_t	message;

	zbx_ipc_message_init(&message);
	preprocessor_send(ZBX_IPC_PREPROCESSOR_QUEUE, NULL, 0, &message);
	memcpy(&size, message.data, sizeof(zbx_uint64_t));
	zbx_ipc_message_clean(&message);

	return size;
}

/******************************************************************************
 *                                                                            *
 * Purpose: add values count and size to JSON                                 *
 *                                                                            *
 ******************************************************************************/
static void	preprocessor_add_size_json(struct zbx_json *json, const char *type, zbx_uint64_t num,
		zbx_uint64_t sz)
{
	zbx_json_addobject(json, type);
	zbx_json_adduint64(json, "count", num);
	zbx_json_adduint64(json, "size", sz);
	zbx_json_close(json);
}

/******************************************************************************
 *                                                                            *
 * Purpose: get count and size of received values by preprocessing manager    *
 *                                                                            *
 ******************************************************************************/
void	zbx_preprocessor_get_size(struct zbx_json *json)
{
	zbx_uint64_t		queued_num, queued_sz, direct_num, direct_sz, enqueued_num;
	zbx_ipc_message_t	message;

	zbx_ipc_message_init(&message);
	preprocessor_send(ZBX_IPC_PREPROCESSOR_SIZE, NULL, 0, &message);
	zbx_preprocessor_unpack_values_stats(&queued_num, &queued_sz, &direct_num, &direct_sz, &enqueued_num,
			message.data);
	zbx_ipc_message_clean(&message);

	preprocessor_add_size_json(json, "queued", queued_num, queued_sz);
	preprocessor_add_size_json(json, "direct", direct_num, direct_sz);

	zbx_json_adduint64(json, "queue", enqueued_num);
}

/******************************************************************************
 *                                                                            *
 * Purpose: packs preprocessing step request for serialization                *
 *                                                                            *
 * Return value: The size of packed data                                      *
 *                                                                            *
 ******************************************************************************/
static zbx_uint32_t	preprocessor_pack_test_request(unsigned char **data, unsigned char value_type,
		const char *value, const zbx_timespec_t *ts, unsigned char state, const zbx_pp_history_t *history,
		const zbx_vector_pp_step_ptr_t *steps)
{
	zbx_packed_field_t	*offset, *fields;
	zbx_uint32_t		size;
	int			history_num;
	zbx_ipc_message_t	message;

	history_num = (NULL != history ? history->step_history.values_num : 0);

	/* 6 is a max field count (without preprocessing step and history fields) */
	fields = (zbx_packed_field_t *)zbx_malloc(NULL, (size_t)(7 + steps->values_num * 4 + history_num * 5)
			* sizeof(zbx_packed_field_t));

	offset = fields;

	*offset++ = PACKED_FIELD(&value_type, sizeof(unsigned char));
	*offset++ = PACKED_FIELD(value, 0);
	*offset++ = PACKED_FIELD(&ts->sec, sizeof(int));
	*offset++ = PACKED_FIELD(&ts->ns, sizeof(int));
	*offset++ = PACKED_FIELD(&state, sizeof(unsigned char));

	offset += preprocessor_pack_history(offset, history, &history_num);

	*offset++ = PACKED_FIELD(&steps->values_num, sizeof(int));

	for (int i = 0; i < steps->values_num; i++)
		offset += preprocessor_pack_step(offset, steps->values[i]);

	zbx_ipc_message_init(&message);
	size = message_pack_data(&message, fields, (int)(offset - fields));
	*data = message.data;
	zbx_free(fields);

	return size;
}

/******************************************************************************
 *                                                                            *
 * Purpose: unpack preprocessing test request data from IPC data buffer       *
 *                                                                            *
 * Parameters: preproc - [OUT] item preprocessing data                        *
 *             value   - [OUT] value                                          *
 *             ts      - [OUT] value timestamp                                *
 *             data    - [IN] IPC data buffer                                 *
 *                                                                            *
 ******************************************************************************/
void	zbx_preprocessor_unpack_test_request(zbx_pp_item_preproc_t *preproc, zbx_variant_t *value, zbx_timespec_t *ts,
		const unsigned char *data)
{
	char			*str;
	zbx_uint32_t		str_len;
	const unsigned char	*offset = data;
	unsigned char		state;
	zbx_pp_history_t	*history;

	offset += zbx_deserialize_char(offset, &preproc->value_type);
	offset += zbx_deserialize_str(offset, &str, str_len);

	offset += zbx_deserialize_int(offset, &ts->sec);
	offset += zbx_deserialize_int(offset, &ts->ns);

	offset += zbx_deserialize_char(offset, &state);

	if (ITEM_STATE_NORMAL == state)
		zbx_variant_set_str(value, str);
	else
		zbx_variant_set_error(value, str);

	history = zbx_pp_history_create(0);

	offset += preprocessor_unpack_history(offset, history);
	(void)preprocessor_unpack_steps(offset, preproc);

	for (int i = 0; i < preproc->steps_num; i++)
	{
		if (SUCCEED == zbx_pp_preproc_has_history(preproc->steps[i].type))
			preproc->history_num++;
	}

	preproc->history_cache = zbx_pp_history_cache_create();
	zbx_pp_history_cache_history_set_and_release(preproc->history_cache, NULL, history);
}

/******************************************************************************
 *                                                                            *
 * Purpose: tests item preprocessing with the specified input value and steps *
 *                                                                            *
 ******************************************************************************/
int	zbx_preprocessor_test(unsigned char value_type, const char *value, const zbx_timespec_t *ts,
		unsigned char state, const zbx_vector_pp_step_ptr_t *steps, zbx_vector_pp_result_ptr_t *results,
		zbx_pp_history_t *history, char **error)
{
	unsigned char	*data = NULL;
	zbx_uint32_t	size;
	int		ret = FAIL;
	unsigned char	*result;

	size = preprocessor_pack_test_request(&data, value_type, value, ts, state, history, steps);

	if (SUCCEED != zbx_ipc_async_exchange(ZBX_IPC_SERVICE_PREPROCESSING, ZBX_IPC_PREPROCESSOR_TEST_REQUEST,
			SEC_PER_MIN, data, size, &result, error))
	{
		goto out;
	}

	zbx_pp_history_clear(history);
	zbx_pp_history_init(history);
	zbx_preprocessor_unpack_test_result(results, history, result);
	zbx_free(result);

	ret = SUCCEED;
out:
	zbx_free(data);

	return ret;
}

/******************************************************************************
 *                                                                            *
 * Purpose: get preprocessing manager diagnostic statistics                   *
 *                                                                            *
 ******************************************************************************/
int	zbx_preprocessor_get_diag_stats(zbx_uint64_t *preproc_num, zbx_uint64_t *pending_num,
		zbx_uint64_t *finished_num, zbx_uint64_t *sequences_num, zbx_uint64_t *queued_num,
		zbx_uint64_t *queued_sz, zbx_uint64_t *direct_num, zbx_uint64_t *direct_sz, zbx_uint64_t *history_sz,
		char **error)
{
	unsigned char	*result;

	if (SUCCEED != zbx_ipc_async_exchange(ZBX_IPC_SERVICE_PREPROCESSING, ZBX_IPC_PREPROCESSOR_DIAG_STATS,
			SEC_PER_MIN, NULL, 0, &result, error))
	{
		return FAIL;
	}

	zbx_preprocessor_unpack_diag_stats(preproc_num, pending_num, finished_num, sequences_num, queued_num,
			queued_sz, direct_num, direct_sz, history_sz, result);
	zbx_free(result);

	return SUCCEED;
}

/******************************************************************************
 *                                                                            *
 * Purpose: get the top N items by the number of queued values                *
 *                                                                            *
 ******************************************************************************/
static int	preprocessor_get_top_view(int limit, zbx_vector_pp_top_stats_ptr_t *stats, char **error,
		zbx_uint32_t code)
{
	int		ret;
	unsigned char	*data, *result;
	zbx_uint32_t	data_len;

	data_len = zbx_preprocessor_pack_top_stats_request(&data, limit);

	if (SUCCEED != (ret = zbx_ipc_async_exchange(ZBX_IPC_SERVICE_PREPROCESSING, code, SEC_PER_MIN, data, data_len,
			&result, error)))
	{
		goto out;
	}

	zbx_preprocessor_unpack_top_stats_result(stats, result);
	zbx_free(result);
out:
	zbx_free(data);

	return ret;
}

/******************************************************************************
 *                                                                            *
 * Purpose: get the top N items by the number of queued values                *
 *                                                                            *
 ******************************************************************************/
int	zbx_preprocessor_get_top_sequences(int limit, zbx_vector_pp_top_stats_ptr_t *stats, char **error)
{
	return preprocessor_get_top_view(limit, stats, error, ZBX_IPC_PREPROCESSOR_TOP_SEQUENCES);
}

/******************************************************************************
 *                                                                            *
 * Purpose: get the top N items by the number of queued values                *
 *                                                                            *
 ******************************************************************************/
int	zbx_preprocessor_get_top_peak(int limit, zbx_vector_pp_top_stats_ptr_t *stats, char **error)
{
	return preprocessor_get_top_view(limit, stats, error, ZBX_IPC_PREPROCESSOR_TOP_PEAK);
}

/******************************************************************************
 *                                                                            *
 * Purpose: get the top N items by the number of received values              *
 *                                                                            *
 ******************************************************************************/
int	zbx_preprocessor_get_top_values_num(int limit, zbx_vector_pp_top_stats_ptr_t *stats, char **error)
{
	return preprocessor_get_top_view(limit, stats, error, ZBX_IPC_PREPROCESSOR_TOP_VALUES_NUM);
}

/******************************************************************************
 *                                                                            *
 * Purpose: get the top N items by the size of received values                *
 *                                                                            *
 ******************************************************************************/
int	zbx_preprocessor_get_top_values_size(int limit, zbx_vector_pp_top_stats_ptr_t *stats, char **error)
{
	return preprocessor_get_top_view(limit, stats, error, ZBX_IPC_PREPROCESSOR_TOP_VALUES_SZ);
}

/******************************************************************************
 *                                                                            *
 * Purpose: get the top N items by the elapsed time                           *
 *                                                                            *
 ******************************************************************************/
int	zbx_preprocessor_get_top_time_ms(int limit, zbx_vector_pp_top_stats_ptr_t *stats, char **error)
{
	return preprocessor_get_top_view(limit, stats, error, ZBX_IPC_PREPROCESSOR_TOP_TIME_MS);
}

/******************************************************************************
 *                                                                            *
 * Purpose: get the top N items by the total elapsed time                     *
 *                                                                            *
 ******************************************************************************/
int	zbx_preprocessor_get_top_total_ms(int limit, zbx_vector_pp_top_stats_ptr_t *stats, char **error)
{
	return preprocessor_get_top_view(limit, stats, error, ZBX_IPC_PREPROCESSOR_TOP_TOTAL_MS);
}

/******************************************************************************
 *                                                                            *
 * Purpose: get preprocessing manager diagnostic statistics                   *
 *                                                                            *
 ******************************************************************************/
int	zbx_get_usage_stats_preprocessor(zbx_vector_dbl_t *usage, int *count, char **error)
{
	unsigned char	*result;

	if (SUCCEED != zbx_ipc_async_exchange(ZBX_IPC_SERVICE_PREPROCESSING, ZBX_IPC_PREPROCESSOR_USAGE_STATS,
			SEC_PER_MIN, NULL, 0, &result, error))
	{
		return FAIL;
	}

	preprocessor_unpack_usage_stats(usage, count, result);
	zbx_free(result);

	return SUCCEED;
}

/******************************************************************************
 *                                                                            *
 * Purpose: get preprocessing worker usage statistics                         *
 *                                                                            *
 ******************************************************************************/
void	zbx_preprocessor_stats_procinfo(zbx_process_info_t *info)
{
	zbx_vector_dbl_t	usage;
	char			*error = NULL;

	zbx_vector_dbl_create(&usage);

	memset(info, 0, sizeof(zbx_process_info_t));

	if (SUCCEED != zbx_get_usage_stats_preprocessor(&usage, &info->count, &error))
	{
		zabbix_log(LOG_LEVEL_WARNING, "cannot get preprocessor usage statistics: %s", error);
		zbx_free(error);
		goto out;
	}

	if (0 == usage.values_num)
		goto out;

	info->busy_min = info->busy_max = info->busy_avg = usage.values[0];

	for (int i = 1; i < usage.values_num; i++)
	{
		if (usage.values[i] < info->busy_min)
			info->busy_min = usage.values[i];

		if (usage.values[i] > info->busy_max)
			info->busy_max = usage.values[i];

		info->busy_avg += usage.values[i];
	}

	info->busy_avg /= (double)usage.values_num;

	info->idle_min = 100.0 - info->busy_min;
	info->idle_max = 100.0 - info->busy_max;
	info->idle_avg = 100.0 - info->busy_avg;
	info->count = usage.values_num;
out:
	zbx_vector_dbl_destroy(&usage);
}<|MERGE_RESOLUTION|>--- conflicted
+++ resolved
@@ -1058,13 +1058,9 @@
  *                               ITEM_STATE_NOTSUPPORTED                      *
  *                                                                            *
  ******************************************************************************/
-<<<<<<< HEAD
 void	zbx_preprocess_item_value(zbx_uint64_t itemid, unsigned char item_value_type, unsigned char item_flags,
-=======
-void	zbx_preprocess_item_value(zbx_uint64_t itemid, zbx_uint64_t hostid,
-		unsigned char item_value_type, unsigned char item_flags, unsigned char preprocessing,
->>>>>>> 6e98508a
-		AGENT_RESULT *result, zbx_timespec_t *ts, unsigned char state, char *error)
+		unsigned char preprocessing, AGENT_RESULT *result, zbx_timespec_t *ts, unsigned char state,
+		char *error)
 {
 	size_t	value_len = 0, len;
 
@@ -1101,30 +1097,17 @@
 		}
 	}
 
-<<<<<<< HEAD
-	preprocessor_serialize_value(itemid, item_value_type, item_flags, result, ts, state, error);
-
-	if (ZBX_PREPROCESSING_BATCH_SIZE < ++preproc_values)
-		zbx_preprocessor_flush();
-=======
 	if (ZBX_ITEM_REQUIRES_PREPROCESSING_YES == preprocessing)
 	{
-		if (0 == preprocessor_pack_value(&cached_message, &value))
-		{
+		preprocessor_serialize_value(itemid, item_value_type, item_flags, result, ts, state, error);
+
+		if (ZBX_PREPROCESSING_BATCH_SIZE < ++preproc_values)
 			zbx_preprocessor_flush();
-			preprocessor_pack_value(&cached_message, &value);
-		}
-
-		if (ZBX_PREPROCESSING_BATCH_SIZE < ++cached_values)
-			zbx_preprocessor_flush();
-
 	}
 	else
 	{
-		zbx_dc_add_history(value.itemid, value.item_value_type, value.item_flags, value.result, value.ts,
-				value.state, value.error);
-	}
->>>>>>> 6e98508a
+		zbx_dc_add_history(itemid, item_value_type, item_flags, result, ts, state, error);
+	}
 
 	zabbix_log(LOG_LEVEL_DEBUG, "End of %s()", __func__);
 }
