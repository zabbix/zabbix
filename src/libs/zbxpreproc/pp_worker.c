/*
** Zabbix
** Copyright (C) 2001-2023 Zabbix SIA
**
** This program is free software; you can redistribute it and/or modify
** it under the terms of the GNU General Public License as published by
** the Free Software Foundation; either version 2 of the License, or
** (at your option) any later version.
**
** This program is distributed in the hope that it will be useful,
** but WITHOUT ANY WARRANTY; without even the implied warranty of
** MERCHANTABILITY or FITNESS FOR A PARTICULAR PURPOSE. See the
** GNU General Public License for more details.
**
** You should have received a copy of the GNU General Public License
** along with this program; if not, write to the Free Software
** Foundation, Inc., 51 Franklin Street, Fifth Floor, Boston, MA  02110-1301, USA.
**/

#include "pp_worker.h"
#include "pp_task.h"
#include "pp_queue.h"
#include "pp_execute.h"

#include "zbxcommon.h"
#include "log.h"
#include "zbxself.h"
#include "zbxpreproc.h"
#include "zbxalgo.h"
#include "zbxregexp.h"

#define PP_WORKER_INIT_NONE	0x00
#define PP_WORKER_INIT_THREAD	0x01

/******************************************************************************
 *                                                                            *
 * Purpose: process preprocessing testing task                                *
 *                                                                            *
 ******************************************************************************/
static void	pp_task_process_test(zbx_pp_context_t *ctx, zbx_pp_task_t *task)
{
	zbx_pp_task_test_t	*d = (zbx_pp_task_test_t *)PP_TASK_DATA(task);

	pp_execute(ctx, d->preproc, NULL, NULL, &d->value, d->ts, &d->result, &d->results, &d->results_num);
}

/******************************************************************************
 *                                                                            *
 * Purpose: process value preprocessing task                                  *
 *                                                                            *
 ******************************************************************************/
static void	pp_task_process_value(zbx_pp_context_t *ctx, zbx_pp_task_t *task)
{
	zbx_pp_task_value_t	*d = (zbx_pp_task_value_t *)PP_TASK_DATA(task);

	pp_execute(ctx, d->preproc, d->cache, d->um_handle, &d->value, d->ts, &d->result, NULL, NULL);
}

/******************************************************************************
 *                                                                            *
 * Purpose: process dependent preprocessing task                              *
 *                                                                            *
 ******************************************************************************/
static void	pp_task_process_dependent(zbx_pp_context_t *ctx, zbx_pp_task_t *task)
{
	zbx_pp_task_dependent_t	*d = (zbx_pp_task_dependent_t *)PP_TASK_DATA(task);
	zbx_pp_task_value_t	*d_first = (zbx_pp_task_value_t *)PP_TASK_DATA(d->primary);

	pp_execute(ctx, d_first->preproc, d->cache, d_first->um_handle, &d_first->value, d_first->ts, &d_first->result,
			NULL, NULL);
}

/******************************************************************************
 *                                                                            *
 * Purpose: process first task in sequence task                               *
 *                                                                            *
 ******************************************************************************/
static	void	pp_task_process_sequence(zbx_pp_context_t *ctx, zbx_pp_task_t *task_seq)
{
	zbx_pp_task_sequence_t	*d_seq = (zbx_pp_task_sequence_t *)PP_TASK_DATA(task_seq);
	zbx_pp_task_t		*task;

	if (SUCCEED == zbx_list_peek(&d_seq->tasks, (void **)&task))
	{
		switch (task->type)
		{
			case ZBX_PP_TASK_VALUE:
			case ZBX_PP_TASK_VALUE_SEQ:
				pp_task_process_value(ctx, task);
				break;
			case ZBX_PP_TASK_DEPENDENT:
				pp_task_process_dependent(ctx, task);
				break;
			default:
				THIS_SHOULD_NEVER_HAPPEN;
				break;
		}
	}
}

/******************************************************************************
 *                                                                            *
 * Purpose: preprocessing worker thread entry                                 *
 *                                                                            *
 ******************************************************************************/
static void	*pp_worker_entry(void *args)
{
	zbx_pp_worker_t		*worker = (zbx_pp_worker_t *)args;
	zbx_pp_queue_t		*queue = worker->queue;
	zbx_pp_task_t		*in;
	char			*error = NULL, component[MAX_ID_LEN + 1];
	sigset_t		mask;
	int			err;

	zbx_snprintf(component, sizeof(component), "%d", worker->id);
	zbx_set_log_component(component, &worker->logger);

	zabbix_log(LOG_LEVEL_INFORMATION, "thread started [%s #%d]",
			get_process_type_string(ZBX_PROCESS_TYPE_PREPROCESSOR), worker->id);

<<<<<<< HEAD
	zbx_init_regexp_env();
=======
	sigemptyset(&mask);
	sigaddset(&mask, SIGTERM);
	sigaddset(&mask, SIGUSR1);
	sigaddset(&mask, SIGUSR2);
	sigaddset(&mask, SIGHUP);
	sigaddset(&mask, SIGQUIT);
	sigaddset(&mask, SIGINT);

	if (0 != (err = pthread_sigmask(SIG_BLOCK, &mask, NULL)))
		zabbix_log(LOG_LEVEL_WARNING, "cannot block signals: %s", zbx_strerror(err));
>>>>>>> 385f38c4

	worker->stop = 0;

	pp_context_init(&worker->execute_ctx);
	pp_task_queue_lock(queue);
	pp_task_queue_register_worker(queue);

	while (0 == worker->stop)
	{
		if (NULL != (in = pp_task_queue_pop_new(queue)))
		{
			pp_task_queue_unlock(queue);

			zbx_timekeeper_update(worker->timekeeper, worker->id - 1, ZBX_PROCESS_STATE_BUSY);

			zabbix_log(LOG_LEVEL_TRACE, "%s() process task type:%u itemid:" ZBX_FS_UI64, __func__,
					in->type, in->itemid);

			switch (in->type)
			{
				case ZBX_PP_TASK_TEST:
					pp_task_process_test(&worker->execute_ctx, in);
					break;
				case ZBX_PP_TASK_VALUE:
				case ZBX_PP_TASK_VALUE_SEQ:
					pp_task_process_value(&worker->execute_ctx, in);
					break;
				case ZBX_PP_TASK_DEPENDENT:
					pp_task_process_dependent(&worker->execute_ctx, in);
					break;
				case ZBX_PP_TASK_SEQUENCE:
					pp_task_process_sequence(&worker->execute_ctx, in);
					break;
			}

			zbx_timekeeper_update(worker->timekeeper, worker->id - 1, ZBX_PROCESS_STATE_IDLE);

			pp_task_queue_lock(queue);
			pp_task_queue_push_finished(queue, in);

			if (NULL != worker->finished_cb)
				worker->finished_cb(worker->finished_data);

			continue;
		}

		if (SUCCEED != pp_task_queue_wait(queue, &error))
		{
			zabbix_log(LOG_LEVEL_WARNING, "[%d] %s", worker->id, error);
			zbx_free(error);
			worker->stop = 1;
		}

		if (1 < queue->pending_num)
			pp_task_queue_notify(queue);
	}

	pp_task_queue_deregister_worker(queue);
	pp_task_queue_unlock(queue);

	zabbix_log(LOG_LEVEL_INFORMATION, "thread stopped [%s #%d]",
			get_process_type_string(ZBX_PROCESS_TYPE_PREPROCESSOR), worker->id);

	return NULL;
}

/******************************************************************************
 *                                                                            *
 * Purpose: initialize and start preprocessing worker                         *
 *                                                                            *
 * Parameters: worker     - [IN] preprocessing worker                         *
 *             id         - [IN] worker id (index)                            *
 *             queue      - [IN] task queue                                   *
 *             timekeeper - [IN] timekeeper object for busy/idle worker       *
 *                               state reporting                              *
 *             error      - [OUT]                                             *
 *                                                                            *
 * Return value: SUCCEED - the worker was initialized and started             *
 *               FAIL    - otherwise                                          *
 *                                                                            *
 ******************************************************************************/
int	pp_worker_init(zbx_pp_worker_t *worker, int id, zbx_pp_queue_t *queue, zbx_timekeeper_t *timekeeper,
		char **error)
{
	int		err, ret = FAIL;
	pthread_attr_t	attr;

	worker->id = id;
	worker->queue = queue;
	worker->timekeeper = timekeeper;

	zbx_pthread_init_attr(&attr);
	if (0 != (err = pthread_create(&worker->thread, &attr, pp_worker_entry, (void *)worker)))
	{
		*error = zbx_dsprintf(NULL, "cannot create thread: %s", zbx_strerror(err));
		goto out;
	}
	worker->init_flags |= PP_WORKER_INIT_THREAD;

	ret = SUCCEED;
out:
	if (FAIL == ret)
		pp_worker_stop(worker);

	return err;
}

/******************************************************************************
 *                                                                            *
 * Purpose: stop the worker thread                                            *
 *                                                                            *
 ******************************************************************************/
void	pp_worker_stop(zbx_pp_worker_t *worker)
{
	if (0 != (worker->init_flags & PP_WORKER_INIT_THREAD))
		worker->stop = 1;
}

/******************************************************************************
 *                                                                            *
 * Purpose: destroy the worker                                                *
 *                                                                            *
 ******************************************************************************/
void	pp_worker_destroy(zbx_pp_worker_t *worker)
{
	if (0 != (worker->init_flags & PP_WORKER_INIT_THREAD))
	{
		void	*retval;

		pthread_join(worker->thread, &retval);
	}

	pp_context_destroy(&worker->execute_ctx);

	worker->init_flags = PP_WORKER_INIT_NONE;
}

/******************************************************************************
 *                                                                            *
 * Purpose: set callback to call after task is processed                      *
 *                                                                            *
 * Parameters: worker         - [IN] the preprocessing worker                 *
 *             finished_cb   - [IN] a callback to call after finishing        *
 *                                     task                                   *
 *             finished_data - [IN] the callback data                         *
 *                                                                            *
 ******************************************************************************/
void	pp_worker_set_finished_cb(zbx_pp_worker_t *worker, zbx_pp_notify_cb_t finished_cb, void *finished_data)
{
	worker->finished_cb = finished_cb;
	worker->finished_data = finished_data;
}<|MERGE_RESOLUTION|>--- conflicted
+++ resolved
@@ -118,9 +118,8 @@
 	zabbix_log(LOG_LEVEL_INFORMATION, "thread started [%s #%d]",
 			get_process_type_string(ZBX_PROCESS_TYPE_PREPROCESSOR), worker->id);
 
-<<<<<<< HEAD
 	zbx_init_regexp_env();
-=======
+
 	sigemptyset(&mask);
 	sigaddset(&mask, SIGTERM);
 	sigaddset(&mask, SIGUSR1);
@@ -131,7 +130,6 @@
 
 	if (0 != (err = pthread_sigmask(SIG_BLOCK, &mask, NULL)))
 		zabbix_log(LOG_LEVEL_WARNING, "cannot block signals: %s", zbx_strerror(err));
->>>>>>> 385f38c4
 
 	worker->stop = 0;
 
