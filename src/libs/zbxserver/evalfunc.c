--- conflicted
+++ resolved
@@ -1119,11 +1119,7 @@
  *               FAIL - failed to evaluate function                           *
  *                                                                            *
  ******************************************************************************/
-<<<<<<< HEAD
-static int	evaluate_NODATA(char *value, DB_ITEM *item, const char *function, const char *parameters, char **error)
-=======
-static int	evaluate_NODATA(char *value, DC_ITEM *item, const char *function, const char *parameters)
->>>>>>> bedbdea4
+static int	evaluate_NODATA(char *value, DC_ITEM *item, const char *function, const char *parameters, char **error)
 {
 	const char			*__function_name = "evaluate_NODATA";
 	int				arg1, flag, now, ret = FAIL;
@@ -1140,14 +1136,10 @@
 		goto out;
 	}
 
-<<<<<<< HEAD
-	if (SUCCEED != get_function_parameter_uint31(item->hostid, parameters, 1, &arg1, &flag))
+	if (SUCCEED != get_function_parameter_uint31(item->host.hostid, parameters, 1, &arg1, &flag))
 	{
 		if (NULL != error)
 			*error = zbx_strdup(*error, "invalid first parameter");
-=======
-	if (SUCCEED != get_function_parameter_uint31(item->host.hostid, parameters, 1, &arg1, &flag))
->>>>>>> bedbdea4
 		goto out;
 	}
 
@@ -1727,12 +1719,8 @@
  *               FAIL - evaluation failed                                     *
  *                                                                            *
  ******************************************************************************/
-<<<<<<< HEAD
-int	evaluate_function(char *value, DB_ITEM *item, const char *function, const char *parameter, time_t now,
+int	evaluate_function(char *value, DC_ITEM *item, const char *function, const char *parameter, time_t now,
 		char **error)
-=======
-int	evaluate_function(char *value, DC_ITEM *item, const char *function, const char *parameter, time_t now)
->>>>>>> bedbdea4
 {
 	const char	*__function_name = "evaluate_function";
 
@@ -2228,32 +2216,12 @@
 {
 	const char	*__function_name = "evaluate_macro_function";
 
-<<<<<<< HEAD
-	DB_ITEM		item;
-	DB_RESULT	result;
-	DB_ROW		row;
-	char		*host_esc, *key_esc, *error = NULL;
-	int		ret;
-
-	zabbix_log(LOG_LEVEL_DEBUG, "In %s() function:'%s:%s.%s(%s)'", __function_name, host, key, function, parameter);
-
-	host_esc = DBdyn_escape_string(host);
-	key_esc = DBdyn_escape_string(key);
-
-	result = DBselect(
-			"select %s"
-			" where h.host='%s'"
-				" and h.hostid=i.hostid"
-				" and i.key_='%s'"
-				ZBX_SQL_NODE,
-			ZBX_SQL_ITEM_SELECT, host_esc, key_esc, DBand_node_local("h.hostid"));
-=======
 	zbx_host_key_t	host_key = {host, key};
 	DC_ITEM		item;
+	char		*error = NULL;
 	int		ret = FAIL, errcode;
 
 	zabbix_log(LOG_LEVEL_DEBUG, "In %s() function:'%s:%s.%s(%s)'", __function_name, host, key, function, parameter);
->>>>>>> bedbdea4
 
 	DCconfig_get_items_by_keys(&item, &host_key, &errcode, 1);
 
@@ -2263,13 +2231,7 @@
 		goto out;
 	}
 
-<<<<<<< HEAD
-	DBget_item_from_db(&item, row);
-
 	if (SUCCEED == (ret = evaluate_function(value, &item, function, parameter, time(NULL), &error)))
-=======
-	if (SUCCEED == (ret = evaluate_function(value, &item, function, parameter, time(NULL))))
->>>>>>> bedbdea4
 	{
 		if (SUCCEED == str_in_list("last,prev", function, ','))
 		{
@@ -2288,16 +2250,11 @@
 			}
 		}
 	}
+
+	zbx_free(error);
 out:
 	DCconfig_clean_items(&item, &errcode, 1);
 
-<<<<<<< HEAD
-	zbx_free(error);
-
-	DBfree_result(result); /* cannot call DBfree_result until evaluate_FUNC */
-
-=======
->>>>>>> bedbdea4
 	zabbix_log(LOG_LEVEL_DEBUG, "End of %s():%s value:'%s'", __function_name, zbx_result_string(ret), value);
 
 	return ret;
