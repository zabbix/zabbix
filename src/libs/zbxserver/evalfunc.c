/*
** Zabbix
** Copyright (C) 2000-2011 Zabbix SIA
**
** This program is free software; you can redistribute it and/or modify
** it under the terms of the GNU General Public License as published by
** the Free Software Foundation; either version 2 of the License, or
** (at your option) any later version.
**
** This program is distributed in the hope that it will be useful,
** but WITHOUT ANY WARRANTY; without even the implied warranty of
** MERCHANTABILITY or FITNESS FOR A PARTICULAR PURPOSE.  See the
** GNU General Public License for more details.
**
** You should have received a copy of the GNU General Public License
** along with this program; if not, write to the Free Software
** Foundation, Inc., 675 Mass Ave, Cambridge, MA 02139, USA.
**/

#include "common.h"
#include "db.h"
#include "log.h"
#include "zbxserver.h"

#include "evalfunc.h"

static int	get_function_parameter_uint(zbx_uint64_t hostid, const char *parameters, int Nparam, int *value, int *flag)
{
	const char	*__function_name = "get_function_parameter_uint";
	char		*parameter = NULL;
	int		res = FAIL;

	zabbix_log(LOG_LEVEL_DEBUG, "In %s() parameters:'%s' Nparam:%d", __function_name, parameters, Nparam);

	parameter = zbx_malloc(parameter, FUNCTION_PARAMETER_LEN_MAX);

	if (0 != get_param(parameters, Nparam, parameter, FUNCTION_PARAMETER_LEN_MAX))
		goto clean;

	if (SUCCEED == substitute_simple_macros(NULL, &hostid, NULL, NULL, &parameter, MACRO_TYPE_FUNCTION_PARAMETER, NULL, 0))
	{
		if ('#' == *parameter)
		{
			*flag = ZBX_FLAG_VALUES;
			if (SUCCEED == is_uint(parameter + 1))
			{
				sscanf(parameter + 1, "%u", value);
				res = SUCCEED;
			}
		}
		else if (SUCCEED == is_uint_prefix(parameter))
		{
			*flag = ZBX_FLAG_SEC;
			*value = str2uint(parameter);
			res = SUCCEED;
		}
	}

	if (SUCCEED == res)
		zabbix_log(LOG_LEVEL_DEBUG, "%s() flag:%d value:%d", __function_name, *flag, *value);
clean:
	zbx_free(parameter);

	zabbix_log(LOG_LEVEL_DEBUG, "End of %s():%s", __function_name, zbx_result_string(res));

	return res;
}

static int	get_function_parameter_str(zbx_uint64_t hostid, const char *parameters, int Nparam, char **value)
{
	const char	*__function_name = "get_function_parameter_str";
	int		res = FAIL;

	zabbix_log(LOG_LEVEL_DEBUG, "In %s() parameters:'%s' Nparam:%d", __function_name, parameters, Nparam);

	*value = zbx_malloc(*value, FUNCTION_PARAMETER_LEN_MAX);

	if (0 != get_param(parameters, Nparam, *value, FUNCTION_PARAMETER_LEN_MAX))
		goto clean;

	res = substitute_simple_macros(NULL, &hostid, NULL, NULL, value, MACRO_TYPE_FUNCTION_PARAMETER, NULL, 0);
clean:
	if (SUCCEED == res)
		zabbix_log(LOG_LEVEL_DEBUG, "%s() value:'%s'", __function_name, *value);
	else
		zbx_free(*value);

	zabbix_log(LOG_LEVEL_DEBUG, "End of %s():%s", __function_name, zbx_result_string(res));

	return res;
}

/******************************************************************************
 *                                                                            *
 * Function: evaluate_LOGEVENTID                                              *
 *                                                                            *
 * Purpose: evaluate function 'logeventid' for the item                       *
 *                                                                            *
 * Parameters: item - item (performance metric)                               *
 *             parameter - regex string for event id matching                 *
 *                                                                            *
 * Return value: SUCCEED - evaluated successfully, result is stored in 'value'*
 *               FAIL - failed to evaluate function                           *
 *                                                                            *
 * Author: Alexei Vladishev, Rudolfs Kreicbergs                               *
 *                                                                            *
 ******************************************************************************/
static int	evaluate_LOGEVENTID(char *value, DB_ITEM *item, const char *function, const char *parameters, time_t now)
{
	const char	*__function_name = "evaluate_LOGEVENTID";
	char		*arg1 = NULL, *arg1_esc;
	int		res = FAIL;
	ZBX_REGEXP	*regexps = NULL;
	int		regexps_alloc = 0, regexps_num = 0;
	char		**h_value;

	zabbix_log(LOG_LEVEL_DEBUG, "In %s()", __function_name);

	if (ITEM_VALUE_TYPE_LOG != item->value_type)
		goto clean;

	if (1 < num_param(parameters))
		goto clean;

	if (FAIL == get_function_parameter_str(item->hostid, parameters, 1, &arg1))
		goto clean;

	if ('@' == *arg1)
	{
		DB_RESULT	result;
		DB_ROW		row;

		arg1_esc = DBdyn_escape_string(arg1 + 1);
		result = DBselect("select r.name,e.expression,e.expression_type,e.exp_delimiter,e.case_sensitive"
				" from regexps r,expressions e"
				" where r.regexpid=e.regexpid"
					" and r.name='%s'",
				arg1_esc);
		zbx_free(arg1_esc);

		while (NULL != (row = DBfetch(result)))
		{
			add_regexp_ex(&regexps, &regexps_alloc, &regexps_num,
					row[0], row[1], atoi(row[2]), row[3][0], atoi(row[4]));
		}
<<<<<<< HEAD

=======
>>>>>>> e5c9e36d
		DBfree_result(result);
	}

	if (NULL == item->h_lasteventid)
	{
		h_value = DBget_history(item->itemid, item->value_type, ZBX_DB_GET_HIST_VALUE,
				0, 0, NULL, "logeventid", 1);

		if (NULL != h_value[0])
		{
			item->h_lasteventid = zbx_strdup(item->h_lasteventid, h_value[0]);
			res = SUCCEED;
		}
		else
			zabbix_log(LOG_LEVEL_DEBUG, "result for LOGEVENTID is empty");
		DBfree_history(h_value);
	}
	else
		res = SUCCEED;

	if (SUCCEED == res)
	{
		if (SUCCEED == regexp_match_ex(regexps, regexps_num, item->h_lasteventid, arg1, ZBX_CASE_SENSITIVE))
			zbx_strlcpy(value, "1", MAX_BUFFER_LEN);
		else
			zbx_strlcpy(value, "0", MAX_BUFFER_LEN);
	}

	if ('@' == *arg1)
		zbx_free(regexps);
	zbx_free(arg1);
clean:
	zabbix_log(LOG_LEVEL_DEBUG, "End of %s():%s", __function_name, zbx_result_string(res));

	return res;
}

/******************************************************************************
 *                                                                            *
 * Function: evaluate_LOGSOURCE                                               *
 *                                                                            *
 * Purpose: evaluate function 'logsource' for the item                        *
 *                                                                            *
 * Parameters: item - item (performance metric)                               *
 *             parameter - ignored                                            *
 *                                                                            *
 * Return value: SUCCEED - evaluated successfully, result is stored in 'value'*
 *               FAIL - failed to evaluate function                           *
 *                                                                            *
 * Author: Alexei Vladishev                                                   *
 *                                                                            *
 ******************************************************************************/
static int	evaluate_LOGSOURCE(char *value, DB_ITEM *item, const char *function, const char *parameters, time_t now)
{
	const char	*__function_name = "evaluate_LOGSOURCE";
	char		*arg1 = NULL;
	int		res = FAIL;
	char		**h_value;

	zabbix_log(LOG_LEVEL_DEBUG, "In %s()", __function_name);

	if (ITEM_VALUE_TYPE_LOG != item->value_type)
		goto clean;

	if (1 < num_param(parameters))
		goto clean;

	if (FAIL == get_function_parameter_str(item->hostid, parameters, 1, &arg1))
		goto clean;

	if (NULL == item->h_lastsource)
	{
		h_value = DBget_history(item->itemid, item->value_type, ZBX_DB_GET_HIST_VALUE,
				0, 0, NULL, "source", 1);

		if (NULL != h_value[0])
		{
			item->h_lastsource = zbx_strdup(item->h_lastsource, h_value[0]);
			res = SUCCEED;
		}
		else
			zabbix_log(LOG_LEVEL_DEBUG, "result for LOGSOURCE is empty");
		DBfree_history(h_value);
	}
	else
		res = SUCCEED;

	if (SUCCEED == res)
	{
		if (0 == strcmp(item->h_lastsource, arg1))
			zbx_strlcpy(value, "1", MAX_BUFFER_LEN);
		else
			zbx_strlcpy(value, "0", MAX_BUFFER_LEN);
	}

	zbx_free(arg1);
clean:
	zabbix_log(LOG_LEVEL_DEBUG, "End of %s():%s", __function_name, zbx_result_string(res));

	return res;
}

/******************************************************************************
 *                                                                            *
 * Function: evaluate_LOGSEVERITY                                             *
 *                                                                            *
 * Purpose: evaluate function 'logseverity' for the item                      *
 *                                                                            *
 * Parameters: item - item (performance metric)                               *
 *             parameter - ignored                                            *
 *                                                                            *
 * Return value: SUCCEED - evaluated successfully, result is stored in 'value'*
 *               FAIL - failed to evaluate function                           *
 *                                                                            *
 * Author: Alexei Vladishev                                                   *
 *                                                                            *
 ******************************************************************************/
static int	evaluate_LOGSEVERITY(char *value, DB_ITEM *item, const char *function, const char *parameters, time_t now)
{
	const char	*__function_name = "evaluate_LOGSEVERITY";
	int		res = FAIL;
	char		**h_value;

	zabbix_log(LOG_LEVEL_DEBUG, "In %s()", __function_name);

	if (ITEM_VALUE_TYPE_LOG != item->value_type)
		goto clean;

	if (NULL == item->h_lastseverity)
	{
		h_value = DBget_history(item->itemid, item->value_type, ZBX_DB_GET_HIST_VALUE, 0, 0, NULL, "severity", 1);

		if (NULL != h_value[0])
		{
			item->h_lastseverity = zbx_strdup(item->h_lastseverity, h_value[0]);
			res = SUCCEED;
		}
		else
			zabbix_log(LOG_LEVEL_DEBUG, "result for LOGSEVERITY is empty");
		DBfree_history(h_value);
	}
	else
		res = SUCCEED;

	if (SUCCEED == res)
		zbx_strlcpy(value, item->h_lastseverity, MAX_BUFFER_LEN);
clean:
	zabbix_log(LOG_LEVEL_DEBUG, "End of %s():%s", __function_name, zbx_result_string(res));

	return res;
}

/******************************************************************************
 *                                                                            *
 * Function: evaluate_COUNT                                                   *
 *                                                                            *
 * Purpose: evaluate function 'count' for the item                            *
 *                                                                            *
 * Parameters: item - item (performance metric)                               *
 *             parameters - up to four comma-separated fields:                *
 *                            (1) number of seconds/values                    *
 *                            (2) value to compare with (optional)            *
 *                            (3) comparison operator (optional)              *
 *                            (4) time shift (optional)                       *
 *                                                                            *
 * Return value: SUCCEED - evaluated successfully, result is stored in 'value'*
 *               FAIL - failed to evaluate function                           *
 *                                                                            *
 * Author: Alexei Vladishev, Aleksandrs Saveljevs                             *
 *                                                                            *
 ******************************************************************************/
#define OP_EQ	0
#define OP_NE	1
#define OP_GT	2
#define OP_GE	3
#define OP_LT	4
#define OP_LE	5
#define OP_LIKE	6
#define OP_MAX	7

static int	evaluate_COUNT_one(unsigned char value_type, int op, const char *value, const char *arg2)
{
	zbx_uint64_t	value_uint64 = 0, arg2_uint64;
	double		value_double = 0, arg2_double;

	switch (value_type)
	{
		case ITEM_VALUE_TYPE_UINT64:
			ZBX_STR2UINT64(value_uint64, value);
			ZBX_STR2UINT64(arg2_uint64, arg2);

			switch (op)
			{
				case OP_EQ:
					if (value_uint64 == arg2_uint64)
						return SUCCEED;
					break;
				case OP_NE:
					if (value_uint64 != arg2_uint64)
						return SUCCEED;
					break;
				case OP_GT:
					if (value_uint64 > arg2_uint64)
						return SUCCEED;
					break;
				case OP_GE:
					if (value_uint64 >= arg2_uint64)
						return SUCCEED;
					break;
				case OP_LT:
					if (value_uint64 < arg2_uint64)
						return SUCCEED;
					break;
				case OP_LE:
					if (value_uint64 <= arg2_uint64)
						return SUCCEED;
					break;
			}
			break;
		case ITEM_VALUE_TYPE_FLOAT:
			value_double = atof(value);
			arg2_double = atof(arg2);

			switch (op)
			{
				case OP_EQ:
					if (value_double > arg2_double - 0.00001 &&
							value_double < arg2_double + 0.00001)
					{
						return SUCCEED;
					}
					break;
				case OP_NE:
					if (!(value_double > arg2_double - 0.00001 &&
								value_double < arg2_double + 0.00001))
					{
						return SUCCEED;
					}
					break;
				case OP_GT:
					if (value_double > arg2_double)
						return SUCCEED;
					break;
				case OP_GE:
					if (value_double >= arg2_double)
						return SUCCEED;
					break;
				case OP_LT:
					if (value_double < arg2_double)
						return SUCCEED;
					break;
				case OP_LE:
					if (value_double <= arg2_double)
						return SUCCEED;
					break;
			}
			break;
		default:
			switch (op)
			{
				case OP_EQ:
					if (0 == strcmp(value, arg2))
						return SUCCEED;
					break;
				case OP_NE:
					if (0 != strcmp(value, arg2))
						return SUCCEED;
					break;
				case OP_LIKE:
					if (NULL != strstr(value, arg2))
						return SUCCEED;
					break;
			}
			break;
	}

	return FAIL;
}

static int	evaluate_COUNT_local(DB_ITEM *item, int op, int arg1, const char *arg2, int *count)
{
	int	h_num;

	if (2 < arg1)
		return FAIL;

	for (h_num = 0; h_num < arg1; h_num++)
	{
		const char	*lastvalue;

		if (NULL == item->lastvalue[h_num])
			break;

		if (NULL == arg2)
		{
			(*count)++;
			continue;
		}

		if ((ITEM_VALUE_TYPE_TEXT == item->value_type || ITEM_VALUE_TYPE_LOG == item->value_type) &&
				NULL == item->h_lastvalue[h_num] &&
				ITEM_LASTVALUE_LEN == zbx_strlen_utf8(item->lastvalue[h_num]))
		{
			*count = 0;
			return FAIL;
		}

		lastvalue = (NULL == item->h_lastvalue[h_num] ? item->lastvalue[h_num] :
				item->h_lastvalue[h_num]);

		if (SUCCEED == evaluate_COUNT_one(item->value_type, op, lastvalue, arg2))
			(*count)++;
	}

	return SUCCEED;
}

static int	evaluate_COUNT(char *value, DB_ITEM *item, const char *function, const char *parameters, time_t now)
{
	const char	*__function_name = "evaluate_COUNT";
	int		arg1, flag, op, numeric_search, nparams, count = 0, h_num, res = FAIL;
	int		time_shift = 0, time_shift_flag;
	char		*arg2 = NULL, *arg3 = NULL;
	char		**h_value;

	zabbix_log(LOG_LEVEL_DEBUG, "In %s()", __function_name);

	numeric_search = (ITEM_VALUE_TYPE_UINT64 == item->value_type || ITEM_VALUE_TYPE_FLOAT == item->value_type);
	op = (numeric_search ? OP_EQ : OP_LIKE);

	if (4 < (nparams = num_param(parameters)))
		goto exit;

	if (FAIL == get_function_parameter_uint(item->hostid, parameters, 1, &arg1, &flag))
		goto exit;

	if (2 <= nparams && FAIL == get_function_parameter_str(item->hostid, parameters, 2, &arg2))
		goto exit;

	if (3 <= nparams)
	{
		int	fail = 2;

		if (FAIL == get_function_parameter_str(item->hostid, parameters, 3, &arg3))
			goto clean;

		if ('\0' == *arg3)
			op = (0 != numeric_search ? OP_EQ : OP_LIKE);
		else if (0 == strcmp(arg3, "eq"))
			op = OP_EQ;
		else if (0 == strcmp(arg3, "ne"))
			op = OP_NE;
		else if (0 == strcmp(arg3, "gt"))
			op = OP_GT;
		else if (0 == strcmp(arg3, "ge"))
			op = OP_GE;
		else if (0 == strcmp(arg3, "lt"))
			op = OP_LT;
		else if (0 == strcmp(arg3, "le"))
			op = OP_LE;
		else if (0 == strcmp(arg3, "like"))
			op = OP_LIKE;
		else
			fail = 1;

		if (1 == fail)
			zabbix_log(LOG_LEVEL_DEBUG, "operator \"%s\" is not supported for function COUNT", arg3);
		else if (0 != numeric_search && OP_LIKE == op)
			zabbix_log(LOG_LEVEL_DEBUG, "operator \"like\" is not supported for counting numeric values");
		else if (0 == numeric_search && OP_LIKE != op && OP_EQ != op && OP_NE != op)
			zabbix_log(LOG_LEVEL_DEBUG, "operator \"%s\" is not supported for counting textual values", arg3);
		else
			fail = 0;

		zbx_free(arg3);

		if (0 != fail)
			goto clean;
	}

	if (4 <= nparams)
	{
		if (FAIL == get_function_parameter_uint(item->hostid, parameters, 4, &time_shift, &time_shift_flag) ||
				ZBX_FLAG_SEC != time_shift_flag)
		{
			goto clean;
		}

		now -= time_shift;
	}

	if (NULL != arg2 && '\0' == *arg2 && (0 != numeric_search || OP_LIKE == op))
		zbx_free(arg2);

	if (ZBX_FLAG_SEC == flag && NULL == arg2)
	{
		h_value = DBget_history(item->itemid, item->value_type, ZBX_DB_GET_HIST_COUNT,
				now - arg1, now, NULL, NULL, 0);

		if (NULL == h_value[0])
			zbx_strlcpy(value, "0", MAX_BUFFER_LEN);
		else
			zbx_snprintf(value, MAX_BUFFER_LEN, "%s", h_value[0]);
		DBfree_history(h_value);
	}
	else
	{
		if (ZBX_FLAG_VALUES == flag)
		{
			if (0 == time_shift && SUCCEED == evaluate_COUNT_local(item, op, arg1, arg2, &count))
				goto skip_get_history;

			h_value = DBget_history(item->itemid, item->value_type, ZBX_DB_GET_HIST_VALUE,
					0, now, NULL, NULL, arg1);
		}
		else
		{
			h_value = DBget_history(item->itemid, item->value_type, ZBX_DB_GET_HIST_VALUE,
					now - arg1, now, NULL, NULL, 0);
		}

		if (ZBX_FLAG_VALUES == flag && 0 == time_shift &&
				(ITEM_VALUE_TYPE_TEXT == item->value_type || ITEM_VALUE_TYPE_LOG == item->value_type))
		{
			/* only last and prev value will be cached */

			for (h_num = 0; NULL != h_value[h_num] && 2 > h_num; h_num++)
			{
				if (NULL == item->h_lastvalue[h_num] &&
						ITEM_LASTVALUE_LEN <= zbx_strlen_utf8(h_value[h_num]))
				{
					item->h_lastvalue[h_num] = zbx_strdup(NULL, h_value[h_num]);
				}
			}
		}

		for (h_num = 0; NULL != h_value[h_num]; h_num++)
		{
			if (NULL == arg2 || SUCCEED == evaluate_COUNT_one(item->value_type, op, h_value[h_num], arg2))
				count++;
		}
		DBfree_history(h_value);
skip_get_history:
		zbx_snprintf(value, MAX_BUFFER_LEN, "%d", count);
	}

	res = SUCCEED;

	zabbix_log(LOG_LEVEL_DEBUG, "%s() value:%s", __function_name, value);
clean:
	zbx_free(arg2);
exit:
	zabbix_log(LOG_LEVEL_DEBUG, "End of %s():%s", __function_name, zbx_result_string(res));

	return res;
}

#undef OP_EQ
#undef OP_NE
#undef OP_GT
#undef OP_GE
#undef OP_LT
#undef OP_LE
#undef OP_LIKE
#undef OP_MAX

/******************************************************************************
 *                                                                            *
 * Function: evaluate_SUM                                                     *
 *                                                                            *
 * Purpose: evaluate function 'sum' for the item                              *
 *                                                                            *
 * Parameters: item - item (performance metric)                               *
 *             parameters - number of seconds/values and time shift (optional)*
 *                                                                            *
 * Return value: SUCCEED - evaluated successfully, result is stored in 'value'*
 *               FAIL - failed to evaluate function                           *
 *                                                                            *
 * Author: Alexei Vladishev                                                   *
 *                                                                            *
 ******************************************************************************/
static int	evaluate_SUM(char *value, DB_ITEM *item, const char *function, const char *parameters, time_t now)
{
	const char	*__function_name = "evaluate_SUM";
	int		nparams, arg1, flag, h_num, res = FAIL;
	double		sum = 0;
	zbx_uint64_t	l, sum_uint64 = 0;
	char		**h_value;

	zabbix_log(LOG_LEVEL_DEBUG, "In %s()", __function_name);

	if (ITEM_VALUE_TYPE_FLOAT != item->value_type && ITEM_VALUE_TYPE_UINT64 != item->value_type)
		goto clean;

	if (2 < (nparams = num_param(parameters)))
		goto clean;

	if (FAIL == get_function_parameter_uint(item->hostid, parameters, 1, &arg1, &flag))
		goto clean;

	if (2 == nparams)
	{
		int	time_shift, time_shift_flag;

		if (FAIL == get_function_parameter_uint(item->hostid, parameters, 2, &time_shift, &time_shift_flag))
			goto clean;
		if (ZBX_FLAG_SEC != time_shift_flag)
			goto clean;

		now -= time_shift;
	}

	if (ZBX_FLAG_SEC == flag)
	{
		h_value = DBget_history(item->itemid, item->value_type, ZBX_DB_GET_HIST_SUM,
			now - arg1, now, NULL, NULL, 0);

		if (NULL != h_value[0])
		{
			zbx_strlcpy(value, h_value[0], MAX_BUFFER_LEN);
			res = SUCCEED;
		}
		else
			zabbix_log(LOG_LEVEL_DEBUG, "result for SUM is empty");
		DBfree_history(h_value);
	}
	else if (ZBX_FLAG_VALUES == flag)
	{
		h_value = DBget_history(item->itemid, item->value_type, ZBX_DB_GET_HIST_VALUE, 0, now, NULL, NULL, arg1);

		if (ITEM_VALUE_TYPE_UINT64 == item->value_type)
		{
			for (h_num = 0; NULL != h_value[h_num]; h_num++)
			{
				ZBX_STR2UINT64(l, h_value[h_num]);
				sum_uint64 += l;
			}
		}
		else
		{
			for (h_num = 0; NULL != h_value[h_num]; h_num++)
				sum += atof(h_value[h_num]);
		}
		DBfree_history(h_value);

		if (0 != h_num)
		{
			if (ITEM_VALUE_TYPE_UINT64 == item->value_type)
				zbx_snprintf(value, MAX_BUFFER_LEN, ZBX_FS_UI64, sum_uint64);
			else
				zbx_snprintf(value, MAX_BUFFER_LEN, ZBX_FS_DBL, sum);
			res = SUCCEED;
		}
		else
			zabbix_log(LOG_LEVEL_DEBUG, "result for SUM is empty");
	}
clean:
	zabbix_log(LOG_LEVEL_DEBUG, "End of %s():%s", __function_name, zbx_result_string(res));

	return res;
}

/******************************************************************************
 *                                                                            *
 * Function: evaluate_AVG                                                     *
 *                                                                            *
 * Purpose: evaluate function 'avg' for the item                              *
 *                                                                            *
 * Parameters: item - item (performance metric)                               *
 *             parameters - number of seconds/values and time shift (optional)*
 *                                                                            *
 * Return value: SUCCEED - evaluated successfully, result is stored in 'value'*
 *               FAIL - failed to evaluate function                           *
 *                                                                            *
 * Author: Alexei Vladishev                                                   *
 *                                                                            *
 ******************************************************************************/
static int	evaluate_AVG(char *value, DB_ITEM *item, const char *function, const char *parameters, time_t now)
{
	const char	*__function_name = "evaluate_AVG";
	int		nparams, arg1, flag, h_num, res = FAIL;
	double		sum = 0;
	char		**h_value;

	zabbix_log(LOG_LEVEL_DEBUG, "In %s()", __function_name);

	if (ITEM_VALUE_TYPE_FLOAT != item->value_type && ITEM_VALUE_TYPE_UINT64 != item->value_type)
		goto clean;

	if (2 < (nparams = num_param(parameters)))
		goto clean;

	if (FAIL == get_function_parameter_uint(item->hostid, parameters, 1, &arg1, &flag))
		goto clean;

	if (2 == nparams)
	{
		int	time_shift, time_shift_flag;

		if (FAIL == get_function_parameter_uint(item->hostid, parameters, 2, &time_shift, &time_shift_flag))
			goto clean;
		if (ZBX_FLAG_SEC != time_shift_flag)
			goto clean;

		now -= time_shift;
	}

	if (ZBX_FLAG_SEC == flag)
	{
		h_value = DBget_history(item->itemid, item->value_type, ZBX_DB_GET_HIST_AVG,
				now - arg1, now, NULL, NULL, 0);

		if (NULL != h_value[0])
		{
			zbx_strlcpy(value, h_value[0], MAX_BUFFER_LEN);
			res = SUCCEED;
		}
		else
			zabbix_log(LOG_LEVEL_DEBUG, "result for AVG is empty");
		DBfree_history(h_value);
	}
	else if (ZBX_FLAG_VALUES == flag)
	{
		h_value = DBget_history(item->itemid, item->value_type, ZBX_DB_GET_HIST_VALUE,
				0, now, NULL, NULL, arg1);

		for (h_num = 0; NULL != h_value[h_num]; h_num++)
			sum += atof(h_value[h_num]);
		DBfree_history(h_value);

		if (0 != h_num)
		{
			zbx_snprintf(value, MAX_BUFFER_LEN, ZBX_FS_DBL, sum / (double)h_num);
			res = SUCCEED;
		}
		else
			zabbix_log(LOG_LEVEL_DEBUG, "result for AVG is empty");
	}
clean:
	zabbix_log(LOG_LEVEL_DEBUG, "End of %s():%s", __function_name, zbx_result_string(res));

	return res;
}

/******************************************************************************
 *                                                                            *
 * Function: evaluate_LAST                                                    *
 *                                                                            *
 * Purpose: evaluate functions 'last' and 'prev' for the item                 *
 *                                                                            *
 * Parameters: value - buffer of size MAX_BUFFER_LEN                          *
 *             item - item (performance metric)                               *
 *             parameters - Nth last value and time shift (optional)          *
 *                                                                            *
 * Return value: SUCCEED - evaluated successfully, result is stored in 'value'*
 *               FAIL - failed to evaluate function                           *
 *                                                                            *
 * Author: Alexander Vladishev                                                *
 *                                                                            *
 ******************************************************************************/
static int	evaluate_LAST(char *value, DB_ITEM *item, const char *function, const char *parameters, time_t now)
{
	const char	*__function_name = "evaluate_LAST";
	int		arg1, flag, time_shift = 0, time_shift_flag, res = FAIL, h_num;
	char		**h_value;

	zabbix_log(LOG_LEVEL_DEBUG, "In %s()", __function_name);

	if (0 == strcmp(function, "last"))
	{
		if (FAIL == get_function_parameter_uint(item->hostid, parameters, 1, &arg1, &flag) || ZBX_FLAG_VALUES != flag)
		{
			arg1 = 1;
			flag = ZBX_FLAG_VALUES;
		}

		if (2 == num_param(parameters))
		{
			if (SUCCEED == get_function_parameter_uint(item->hostid, parameters, 2, &time_shift, &time_shift_flag) &&
					ZBX_FLAG_SEC == time_shift_flag)
			{
				now -= time_shift;
				time_shift = 1;
			}
			else
				goto clean;
		}
	}
	else if (0 == strcmp(function, "prev"))
	{
		arg1 = 2;
		flag = ZBX_FLAG_VALUES;
	}
	else
		goto clean;

	if (0 == time_shift && 1 == arg1)
	{
		if (NULL != item->lastvalue[0])
		{
			res = SUCCEED;

			switch (item->value_type)
			{
				case ITEM_VALUE_TYPE_FLOAT:
				case ITEM_VALUE_TYPE_UINT64:
				case ITEM_VALUE_TYPE_STR:
					zbx_strlcpy(value, item->lastvalue[0], MAX_BUFFER_LEN);
					break;
				default:
					if (NULL == item->h_lastvalue[0])
					{
						zbx_strlcpy(value, item->lastvalue[0], MAX_BUFFER_LEN);
						if (ITEM_LASTVALUE_LEN == zbx_strlen_utf8(item->lastvalue[0]))
							goto history;
					}
					else
						zbx_strlcpy(value, item->h_lastvalue[0], MAX_BUFFER_LEN);
					break;
			}
		}
	}
	else if (0 == time_shift && 2 == arg1)
	{
		if (NULL != item->lastvalue[1])
		{
			res = SUCCEED;

			switch (item->value_type)
			{
				case ITEM_VALUE_TYPE_FLOAT:
				case ITEM_VALUE_TYPE_UINT64:
				case ITEM_VALUE_TYPE_STR:
					zbx_strlcpy(value, item->lastvalue[1], MAX_BUFFER_LEN);
					break;
				default:
					if (NULL == item->h_lastvalue[1])
					{
						zbx_strlcpy(value, item->lastvalue[1], MAX_BUFFER_LEN);
						if (ITEM_LASTVALUE_LEN == zbx_strlen_utf8(item->lastvalue[1]))
							goto history;
					}
					else
						zbx_strlcpy(value, item->h_lastvalue[1], MAX_BUFFER_LEN);
					break;
			}
		}
	}
	else
	{
history:
		h_value = DBget_history(item->itemid, item->value_type, ZBX_DB_GET_HIST_VALUE,
				0, now, NULL, NULL, arg1);

		if (0 == time_shift && (ITEM_VALUE_TYPE_TEXT == item->value_type || ITEM_VALUE_TYPE_LOG == item->value_type))
		{
			/* only last and prev value will be cached */

			for (h_num = 0; NULL != h_value[h_num] && 2 > h_num; h_num++)
			{
				if (NULL == item->h_lastvalue[h_num] &&
						ITEM_LASTVALUE_LEN <= zbx_strlen_utf8(h_value[h_num]))
				{
					item->h_lastvalue[h_num] = zbx_strdup(NULL, h_value[h_num]);
				}
			}
		}

		for (h_num = 0; NULL != h_value[h_num]; h_num++)
		{
			if (arg1 == h_num + 1)
			{
				zbx_strlcpy(value, h_value[h_num], MAX_BUFFER_LEN);
				res = SUCCEED;
				break;
			}
		}
		DBfree_history(h_value);
	}
clean:
	zabbix_log(LOG_LEVEL_DEBUG, "End of %s():%s", __function_name, zbx_result_string(res));

	return res;
}

/******************************************************************************
 *                                                                            *
 * Function: evaluate_MIN                                                     *
 *                                                                            *
 * Purpose: evaluate function 'min' for the item                              *
 *                                                                            *
 * Parameters: item - item (performance metric)                               *
 *             parameters - number of seconds/values and time shift (optional)*
 *                                                                            *
 * Return value: SUCCEED - evaluated successfully, result is stored in 'value'*
 *               FAIL - failed to evaluate function                           *
 *                                                                            *
 * Author: Alexei Vladishev                                                   *
 *                                                                            *
 ******************************************************************************/
static int	evaluate_MIN(char *value, DB_ITEM *item, const char *function, const char *parameters, time_t now)
{
	const char	*__function_name = "evaluate_MIN";
	int		nparams, arg1, flag, h_num, res = FAIL;
	zbx_uint64_t	min_uint64 = 0, l;
	double		min = 0, f;
	char		**h_value;

	zabbix_log(LOG_LEVEL_DEBUG, "In %s()", __function_name);

	if (ITEM_VALUE_TYPE_FLOAT != item->value_type && ITEM_VALUE_TYPE_UINT64 != item->value_type)
		goto clean;

	if (2 < (nparams = num_param(parameters)))
		goto clean;

	if (FAIL == get_function_parameter_uint(item->hostid, parameters, 1, &arg1, &flag))
		goto clean;

	if (2 == nparams)
	{
		int	time_shift, time_shift_flag;

		if (FAIL == get_function_parameter_uint(item->hostid, parameters, 2, &time_shift, &time_shift_flag))
			goto clean;
		if (ZBX_FLAG_SEC != time_shift_flag)
			goto clean;

		now -= time_shift;
	}

	if (ZBX_FLAG_SEC == flag)
	{
		h_value = DBget_history(item->itemid, item->value_type, ZBX_DB_GET_HIST_MIN,
				now - arg1, now, NULL, NULL, 0);

		if (NULL != h_value[0])
		{
			zbx_strlcpy(value, h_value[0], MAX_BUFFER_LEN);
			res = SUCCEED;
		}
		else
			zabbix_log(LOG_LEVEL_DEBUG, "result for MIN is empty");
		DBfree_history(h_value);
	}
	else if (ZBX_FLAG_VALUES == flag)
	{
		h_value = DBget_history(item->itemid, item->value_type, ZBX_DB_GET_HIST_VALUE,
				0, now, NULL, NULL, arg1);

		if (ITEM_VALUE_TYPE_UINT64 == item->value_type)
		{
			for (h_num = 0; NULL != h_value[h_num]; h_num++)
			{
				ZBX_STR2UINT64(l, h_value[h_num]);
				if (0 == h_num || l < min_uint64)
					min_uint64 = l;
			}
		}
		else
		{
			for (h_num = 0; NULL != h_value[h_num]; h_num++)
			{
				f = atof(h_value[h_num]);
				if (0 == h_num || f < min)
					min = f;
			}
		}
		DBfree_history(h_value);

		if (0 != h_num)
		{
			if (item->value_type == ITEM_VALUE_TYPE_UINT64)
				zbx_snprintf(value, MAX_BUFFER_LEN, ZBX_FS_UI64, min_uint64);
			else
				zbx_snprintf(value, MAX_BUFFER_LEN, ZBX_FS_DBL, min);
			res = SUCCEED;
		}
		else
			zabbix_log(LOG_LEVEL_DEBUG, "result for MIN is empty");
	}
clean:
	zabbix_log(LOG_LEVEL_DEBUG, "End of %s():%s", __function_name, zbx_result_string(res));

	return res;
}

/******************************************************************************
 *                                                                            *
 * Function: evaluate_MAX                                                     *
 *                                                                            *
 * Purpose: evaluate function 'max' for the item                              *
 *                                                                            *
 * Parameters: item - item (performance metric)                               *
 *             parameters - number of seconds/values and time shift (optional)*
 *                                                                            *
 * Return value: SUCCEED - evaluated successfully, result is stored in 'value'*
 *               FAIL - failed to evaluate function                           *
 *                                                                            *
 * Author: Alexei Vladishev                                                   *
 *                                                                            *
 ******************************************************************************/
static int	evaluate_MAX(char *value, DB_ITEM *item, const char *function, const char *parameters, time_t now)
{
	const char	*__function_name = "evaluate_MAX";
	int		nparams, arg1, flag, h_num, res = FAIL;
	zbx_uint64_t	max_uint64 = 0, l;
	double		max = 0, f;
	char		**h_value;

	zabbix_log(LOG_LEVEL_DEBUG, "In %s()", __function_name);

	if (ITEM_VALUE_TYPE_FLOAT != item->value_type && ITEM_VALUE_TYPE_UINT64 != item->value_type)
		goto clean;

	if (2 < (nparams = num_param(parameters)))
		goto clean;

	if (FAIL == get_function_parameter_uint(item->hostid, parameters, 1, &arg1, &flag))
		goto clean;

	if (2 == nparams)
	{
		int	time_shift, time_shift_flag;

		if (FAIL == get_function_parameter_uint(item->hostid, parameters, 2, &time_shift, &time_shift_flag))
			goto clean;
		if (ZBX_FLAG_SEC != time_shift_flag)
			goto clean;

		now -= time_shift;
	}

	if (ZBX_FLAG_SEC == flag)
	{
		h_value = DBget_history(item->itemid, item->value_type, ZBX_DB_GET_HIST_MAX,
				now - arg1, now, NULL, NULL, 0);

		if (NULL != h_value[0])
		{
			zbx_strlcpy(value, h_value[0], MAX_BUFFER_LEN);
			res = SUCCEED;
		}
		else
			zabbix_log(LOG_LEVEL_DEBUG, "result for MAX is empty");
		DBfree_history(h_value);
	}
	else if (ZBX_FLAG_VALUES == flag)
	{
		h_value = DBget_history(item->itemid, item->value_type, ZBX_DB_GET_HIST_VALUE,
				0, now, NULL, NULL, arg1);

		if (ITEM_VALUE_TYPE_UINT64 == item->value_type)
		{
			for (h_num = 0; NULL != h_value[h_num]; h_num++)
			{
				ZBX_STR2UINT64(l, h_value[h_num]);
				if (0 == h_num || l > max_uint64)
					max_uint64 = l;
			}
		}
		else
		{
			for (h_num = 0; NULL != h_value[h_num]; h_num++)
			{
				f = atof(h_value[h_num]);
				if (0 == h_num || f > max)
					max = f;
			}
		}
		DBfree_history(h_value);

		if (0 != h_num)
		{
			if (ITEM_VALUE_TYPE_UINT64 == item->value_type)
				zbx_snprintf(value, MAX_BUFFER_LEN, ZBX_FS_UI64, max_uint64);
			else
				zbx_snprintf(value, MAX_BUFFER_LEN, ZBX_FS_DBL, max);
			res = SUCCEED;
		}
		else
			zabbix_log(LOG_LEVEL_DEBUG, "result for MAX is empty");
	}
clean:
	zabbix_log(LOG_LEVEL_DEBUG, "End of %s():%s", __function_name, zbx_result_string(res));

	return res;
}

/******************************************************************************
 *                                                                            *
 * Function: evaluate_DELTA                                                   *
 *                                                                            *
 * Purpose: evaluate function 'delta' for the item                            *
 *                                                                            *
 * Parameters: item - item (performance metric)                               *
 *             parameters - number of seconds/values and time shift (optional)*
 *                                                                            *
 * Return value: SUCCEED - evaluated successfully, result is stored in 'value'*
 *               FAIL - failed to evaluate function                           *
 *                                                                            *
 * Author: Alexei Vladishev                                                   *
 *                                                                            *
 ******************************************************************************/
static int	evaluate_DELTA(char *value, DB_ITEM *item, const char *function, const char *parameters, time_t now)
{
	const char	*__function_name = "evaluate_DELTA";
	int		nparams, arg1, flag, h_num, res = FAIL;
	zbx_uint64_t	min_uint64 = 0, max_uint64 = 0, l;
	double		min = 0, max = 0, f;
	char		**h_value;

	zabbix_log(LOG_LEVEL_DEBUG, "In %s()", __function_name);

	if (ITEM_VALUE_TYPE_FLOAT != item->value_type && ITEM_VALUE_TYPE_UINT64 != item->value_type)
		goto clean;

	if (2 < (nparams = num_param(parameters)))
		goto clean;

	if (FAIL == get_function_parameter_uint(item->hostid, parameters, 1, &arg1, &flag))
		goto clean;

	if (2 == nparams)
	{
		int	time_shift, time_shift_flag;

		if (FAIL == get_function_parameter_uint(item->hostid, parameters, 2, &time_shift, &time_shift_flag))
			goto clean;
		if (ZBX_FLAG_SEC != time_shift_flag)
			goto clean;

		now -= time_shift;
	}

	if (ZBX_FLAG_SEC == flag)
	{
		h_value = DBget_history(item->itemid, item->value_type, ZBX_DB_GET_HIST_DELTA,
				now - arg1, now, NULL, NULL, 0);

		if (NULL != h_value[0])
		{
			zbx_strlcpy(value, h_value[0], MAX_BUFFER_LEN);
			res = SUCCEED;
		}
		else
			zabbix_log(LOG_LEVEL_DEBUG, "result for DELTA is empty");
		DBfree_history(h_value);
	}
	else if (ZBX_FLAG_VALUES == flag)
	{
		h_value = DBget_history(item->itemid, item->value_type, ZBX_DB_GET_HIST_VALUE,
				0, now, NULL, NULL, arg1);

		if (ITEM_VALUE_TYPE_UINT64 == item->value_type)
		{
			for (h_num = 0; NULL != h_value[h_num]; h_num++)
			{
				ZBX_STR2UINT64(l, h_value[h_num]);
				if (0 == h_num || l < min_uint64)
					min_uint64 = l;
				if (0 == h_num || l > max_uint64)
					max_uint64 = l;
			}
		}
		else
		{
			for (h_num = 0; NULL != h_value[h_num]; h_num++)
			{
				f = atof(h_value[h_num]);
				if (0 == h_num || f < min)
					min = f;
				if (0 == h_num || f > max)
					max = f;
			}
		}
		DBfree_history(h_value);

		if (0 != h_num)
		{
			if (ITEM_VALUE_TYPE_UINT64 == item->value_type)
				zbx_snprintf(value, MAX_BUFFER_LEN, ZBX_FS_UI64, max_uint64 - min_uint64);
			else
				zbx_snprintf(value, MAX_BUFFER_LEN, ZBX_FS_DBL, max - min);
			res = SUCCEED;
		}
		else
			zabbix_log(LOG_LEVEL_DEBUG, "result for DELTA is empty");
	}
clean:
	zabbix_log(LOG_LEVEL_DEBUG, "End of %s():%s", __function_name, zbx_result_string(res));

	return res;
}

/******************************************************************************
 *                                                                            *
 * Function: evaluate_NODATA                                                  *
 *                                                                            *
 * Purpose: evaluate function 'nodata' for the item                           *
 *                                                                            *
 * Parameters: item - item (performance metric)                               *
 *             parameter - number of seconds                                  *
 *                                                                            *
 * Return value: SUCCEED - evaluated successfully, result is stored in 'value'*
 *               FAIL - failed to evaluate function                           *
 *                                                                            *
 * Author: Alexei Vladishev                                                   *
 *                                                                            *
 ******************************************************************************/
static int	evaluate_NODATA(char *value, DB_ITEM *item, const char *function, const char *parameters)
{
	const char	*__function_name = "evaluate_NODATA";
	int		arg1, flag, now, res = FAIL;

	zabbix_log(LOG_LEVEL_DEBUG, "In %s()", __function_name);

	if (1 < num_param(parameters))
		goto clean;

	if (FAIL == get_function_parameter_uint(item->hostid, parameters, 1, &arg1, &flag))
		goto clean;

	if (ZBX_FLAG_SEC != flag)
		goto clean;

	now = (int)time(NULL);

	if (item->lastclock + arg1 > now)
		zbx_strlcpy(value, "0", MAX_BUFFER_LEN);
	else
	{
		if (CONFIG_SERVER_STARTUP_TIME + arg1 > now)
			goto clean;

		zbx_strlcpy(value, "1", MAX_BUFFER_LEN);
	}

	res = SUCCEED;
clean:
	zabbix_log(LOG_LEVEL_DEBUG, "End of %s():%s", __function_name, zbx_result_string(res));

	return res;
}

/******************************************************************************
 *                                                                            *
 * Function: compare_last_and_prev                                            *
 *                                                                            *
 * Purpose: compare lastvalue[0] and lastvalue[1] for an item                 *
 *                                                                            *
 * Parameters: item - item (performance metric)                               *
 *                                                                            *
 * Return value: 0 - values are equal                                         *
 *               non-zero - otherwise                                         *
 *                                                                            *
 * Author: Aleksandrs Saveljevs, Alexander Vladishev                          *
 *                                                                            *
 * Comments: To be used by functions abschange(), change(), and diff().       *
 *                                                                            *
 ******************************************************************************/
static int	compare_last_and_prev(DB_ITEM *item, time_t now)
{
	int	i, res;
	char	**h_value;

	if (NULL != item->h_lastvalue[0] && NULL != item->h_lastvalue[1])
		return strcmp(item->h_lastvalue[0], item->h_lastvalue[1]);

	for (i = 0; '\0' != item->lastvalue[0][i] || '\0' != item->lastvalue[1][i]; i++)
	{
		if (item->lastvalue[0][i] != item->lastvalue[1][i])
			return 1;
	}

	if (ITEM_VALUE_TYPE_STR == item->value_type || ITEM_LASTVALUE_LEN > zbx_strlen_utf8(item->lastvalue[0]))
		return 0;

	res = 0;	/* if values are no longer in history, consider them equal */

	h_value = DBget_history(item->itemid, item->value_type, ZBX_DB_GET_HIST_VALUE,
			0, now, NULL, NULL, 2);

	for (i = 0; NULL != h_value[i]; i++)
	{
		if (NULL == item->h_lastvalue[i] && ITEM_LASTVALUE_LEN <= zbx_strlen_utf8(h_value[i]))
			item->h_lastvalue[i] = zbx_strdup(NULL, h_value[i]);
	}

	if (NULL != h_value[0] && NULL != h_value[1])
		res = strcmp(h_value[0], h_value[1]);
	DBfree_history(h_value);

	return res;
}

/******************************************************************************
 *                                                                            *
 * Function: evaluate_ABSCHANGE                                               *
 *                                                                            *
 * Purpose: evaluate function 'abschange' for the item                        *
 *                                                                            *
 * Parameters: item - item (performance metric)                               *
 *             parameter - number of seconds                                  *
 *                                                                            *
 * Return value: SUCCEED - evaluated successfully, result is stored in 'value'*
 *               FAIL - failed to evaluate function                           *
 *                                                                            *
 * Author: Alexei Vladishev                                                   *
 *                                                                            *
 ******************************************************************************/
static int	evaluate_ABSCHANGE(char *value, DB_ITEM *item, const char *function, const char *parameters, time_t now)
{
	const char	*__function_name = "evaluate_ABSCHANGE";
	history_value_t	lastvalue[2];
	int		res = FAIL;

	zabbix_log(LOG_LEVEL_DEBUG, "In %s()", __function_name);

	if (NULL == item->lastvalue[0] || NULL == item->lastvalue[1])
		goto clean;

	switch (item->value_type)
	{
		case ITEM_VALUE_TYPE_FLOAT:
			lastvalue[0].dbl = atof(item->lastvalue[0]);
			lastvalue[1].dbl = atof(item->lastvalue[1]);
			zbx_snprintf(value, MAX_BUFFER_LEN, ZBX_FS_DBL, fabs(lastvalue[0].dbl - lastvalue[1].dbl));
			break;
		case ITEM_VALUE_TYPE_UINT64:
			ZBX_STR2UINT64(lastvalue[0].ui64, item->lastvalue[0]);
			ZBX_STR2UINT64(lastvalue[1].ui64, item->lastvalue[1]);
			/* to avoid overflow */
			if (lastvalue[0].ui64 >= lastvalue[1].ui64)
				zbx_snprintf(value, MAX_BUFFER_LEN, ZBX_FS_UI64, lastvalue[0].ui64 - lastvalue[1].ui64);
			else
				zbx_snprintf(value, MAX_BUFFER_LEN, ZBX_FS_UI64, lastvalue[1].ui64 - lastvalue[0].ui64);
			break;
		default:
			if (0 == compare_last_and_prev(item, now))
				zbx_strlcpy(value, "0", MAX_BUFFER_LEN);
			else
				zbx_strlcpy(value, "1", MAX_BUFFER_LEN);
			break;
	}
	res = SUCCEED;
clean:
	zabbix_log(LOG_LEVEL_DEBUG, "End of %s():%s", __function_name, zbx_result_string(res));

	return res;
}

/******************************************************************************
 *                                                                            *
 * Function: evaluate_CHANGE                                                  *
 *                                                                            *
 * Purpose: evaluate function 'change' for the item                           *
 *                                                                            *
 * Parameters: item - item (performance metric)                               *
 *             parameter - number of seconds                                  *
 *                                                                            *
 * Return value: SUCCEED - evaluated successfully, result is stored in 'value'*
 *               FAIL - failed to evaluate function                           *
 *                                                                            *
 * Author: Alexei Vladishev                                                   *
 *                                                                            *
 ******************************************************************************/
static int	evaluate_CHANGE(char *value, DB_ITEM *item, const char *function, const char *parameters, time_t now)
{
	const char	*__function_name = "evaluate_CHANGE";
	history_value_t	lastvalue[2];
	int		res = FAIL;

	zabbix_log(LOG_LEVEL_DEBUG, "In %s()", __function_name);

	if (NULL == item->lastvalue[0] || NULL == item->lastvalue[1])
		goto clean;

	switch (item->value_type)
	{
		case ITEM_VALUE_TYPE_FLOAT:
			lastvalue[0].dbl = atof(item->lastvalue[0]);
			lastvalue[1].dbl = atof(item->lastvalue[1]);
			zbx_snprintf(value, MAX_BUFFER_LEN, ZBX_FS_DBL, lastvalue[0].dbl - lastvalue[1].dbl);
			break;
		case ITEM_VALUE_TYPE_UINT64:
			ZBX_STR2UINT64(lastvalue[0].ui64, item->lastvalue[0]);
			ZBX_STR2UINT64(lastvalue[1].ui64, item->lastvalue[1]);
			/* to avoid overflow */
			if (lastvalue[0].ui64 >= lastvalue[1].ui64)
			{
				zbx_snprintf(value, MAX_BUFFER_LEN, ZBX_FS_UI64, lastvalue[0].ui64 - lastvalue[1].ui64);
			}
			else
			{
				zbx_snprintf(value, MAX_BUFFER_LEN, "-" ZBX_FS_UI64,
						lastvalue[1].ui64 - lastvalue[0].ui64);
			}
			break;
		default:
			if (0 == compare_last_and_prev(item, now))
				zbx_strlcpy(value, "0", MAX_BUFFER_LEN);
			else
				zbx_strlcpy(value, "1", MAX_BUFFER_LEN);
			break;
	}

	res = SUCCEED;
clean:
	zabbix_log(LOG_LEVEL_DEBUG, "End of %s():%s", __function_name, zbx_result_string(res));

	return res;
}

/******************************************************************************
 *                                                                            *
 * Function: evaluate_DIFF                                                    *
 *                                                                            *
 * Purpose: evaluate function 'diff' for the item                             *
 *                                                                            *
 * Parameters: item - item (performance metric)                               *
 *             parameter - number of seconds                                  *
 *                                                                            *
 * Return value: SUCCEED - evaluated successfully, result is stored in 'value'*
 *               FAIL - failed to evaluate function                           *
 *                                                                            *
 * Author: Alexei Vladishev                                                   *
 *                                                                            *
 ******************************************************************************/
static int	evaluate_DIFF(char *value, DB_ITEM *item, const char *function, const char *parameters, time_t now)
{
	const char	*__function_name = "evaluate_DIFF";
	history_value_t	lastvalue[2];
	int		res = FAIL;

	zabbix_log(LOG_LEVEL_DEBUG, "In %s()", __function_name);

	if (NULL == item->lastvalue[0] || NULL == item->lastvalue[1])
		goto clean;

	switch (item->value_type)
	{
		case ITEM_VALUE_TYPE_FLOAT:
			lastvalue[0].dbl = atof(item->lastvalue[0]);
			lastvalue[1].dbl = atof(item->lastvalue[1]);
			if (0 == cmp_double(lastvalue[0].dbl, lastvalue[1].dbl))
				zbx_strlcpy(value, "0", MAX_BUFFER_LEN);
			else
				zbx_strlcpy(value, "1", MAX_BUFFER_LEN);
			break;
		case ITEM_VALUE_TYPE_UINT64:
			ZBX_STR2UINT64(lastvalue[0].ui64, item->lastvalue[0]);
			ZBX_STR2UINT64(lastvalue[1].ui64, item->lastvalue[1]);
			if (lastvalue[0].ui64 == lastvalue[1].ui64)
				zbx_strlcpy(value, "0", MAX_BUFFER_LEN);
			else
				zbx_strlcpy(value, "1", MAX_BUFFER_LEN);
			break;
		default:
			if (0 == compare_last_and_prev(item, now))
				zbx_strlcpy(value, "0", MAX_BUFFER_LEN);
			else
				zbx_strlcpy(value, "1", MAX_BUFFER_LEN);
			break;
	}

	res = SUCCEED;
clean:
	zabbix_log(LOG_LEVEL_DEBUG, "End of %s():%s", __function_name, zbx_result_string(res));

	return res;
}

/******************************************************************************
 *                                                                            *
 * Function: evaluate_STR                                                     *
 *                                                                            *
 * Purpose: evaluate function 'str' for the item                              *
 *                                                                            *
 * Parameters: item - item (performance metric)                               *
 *             parameters - <string>[,seconds]                                *
 *                                                                            *
 * Return value: SUCCEED - evaluated successfully, result is stored in 'value'*
 *               FAIL - failed to evaluate function                           *
 *                                                                            *
 * Author: Alexander Vladishev                                                *
 *                                                                            *
 ******************************************************************************/
#define ZBX_FUNC_STR		1
#define ZBX_FUNC_REGEXP		2
#define ZBX_FUNC_IREGEXP	3

static int	evaluate_STR_one(int func, ZBX_REGEXP *regexps, int regexps_num, const char *value, const char *arg1)
{
	switch (func)
	{
		case ZBX_FUNC_STR:
			if (NULL != strstr(value, arg1))
				return SUCCEED;
			break;
		case ZBX_FUNC_REGEXP:
			return regexp_match_ex(regexps, regexps_num, value, arg1, ZBX_CASE_SENSITIVE);
		case ZBX_FUNC_IREGEXP:
			return regexp_match_ex(regexps, regexps_num, value, arg1, ZBX_IGNORE_CASE);
	}

	return FAIL;
}

static int	evaluate_STR_local(DB_ITEM *item, int func, ZBX_REGEXP *regexps, int regexps_num,
			const char *arg1, int arg2, int *found)
{
	int	h_num;

	for (h_num = 0; h_num < MIN(arg2, 2); h_num++)
	{
		const char	*lastvalue;

		if (NULL == item->lastvalue[h_num])
			return SUCCEED;

		if (ITEM_VALUE_TYPE_STR != item->value_type && NULL == item->h_lastvalue[h_num] &&
				ITEM_LASTVALUE_LEN == zbx_strlen_utf8(item->lastvalue[h_num]))
		{
			return FAIL;
		}

		lastvalue = (NULL == item->h_lastvalue[h_num] ? item->lastvalue[h_num] :
				item->h_lastvalue[h_num]);

		if (SUCCEED == evaluate_STR_one(func, regexps, regexps_num, lastvalue, arg1))
		{
			*found = 1;
			return SUCCEED;
		}
	}

	if (2 >= arg2)
		return SUCCEED;

	return FAIL;
}

static int	evaluate_STR(char *value, DB_ITEM *item, const char *function, const char *parameters, time_t now)
{
	const char	*__function_name = "evaluate_STR";
	DB_RESULT	result;
	DB_ROW		row;
	char		*arg1 = NULL, *arg1_esc;
	int		arg2, flag, func, found = 0, h_num, res = FAIL;
	ZBX_REGEXP	*regexps = NULL;
	int		regexps_alloc = 0, regexps_num = 0;
	char		**h_value;

	zabbix_log(LOG_LEVEL_DEBUG, "In %s()", __function_name);

	if (ITEM_VALUE_TYPE_STR != item->value_type && ITEM_VALUE_TYPE_TEXT != item->value_type &&
			ITEM_VALUE_TYPE_LOG != item->value_type)
	{
		goto exit;
	}

	if (0 == strcmp(function, "str"))
		func = ZBX_FUNC_STR;
	else if (0 == strcmp(function, "regexp"))
		func = ZBX_FUNC_REGEXP;
	else if (0 == strcmp(function, "iregexp"))
		func = ZBX_FUNC_IREGEXP;
	else
		goto exit;

	if (2 < num_param(parameters))
		goto exit;

	if (FAIL == get_function_parameter_str(item->hostid, parameters, 1, &arg1))
		goto exit;

	if (FAIL == get_function_parameter_uint(item->hostid, parameters, 2, &arg2, &flag))
	{
		arg2 = 1;
		flag = ZBX_FLAG_VALUES;
	}

	if ((ZBX_FUNC_REGEXP == func || ZBX_FUNC_IREGEXP == func) && '@' == *arg1)
	{
		arg1_esc = DBdyn_escape_string(arg1 + 1);
		result = DBselect("select r.name,e.expression,e.expression_type,e.exp_delimiter,e.case_sensitive"
				" from regexps r,expressions e"
				" where r.regexpid=e.regexpid"
					" and r.name='%s'",
				arg1_esc);
		zbx_free(arg1_esc);

		while (NULL != (row = DBfetch(result)))
		{
			add_regexp_ex(&regexps, &regexps_alloc, &regexps_num,
					row[0], row[1], atoi(row[2]), row[3][0], atoi(row[4]));
		}
		DBfree_result(result);
	}

	if (ZBX_FLAG_VALUES == flag)
	{
		if (0 == arg2 || NULL == item->lastvalue[0])
		{
			zabbix_log(LOG_LEVEL_DEBUG, "result for STR is empty");
			goto clean;
		}

		if (SUCCEED == evaluate_STR_local(item, func, regexps, regexps_num, arg1, arg2, &found))
			goto skip_get_history;

		h_value = DBget_history(item->itemid, item->value_type, ZBX_DB_GET_HIST_VALUE,
				0, now, NULL, NULL, arg2);
	}
	else
		h_value = DBget_history(item->itemid, item->value_type, ZBX_DB_GET_HIST_VALUE,
				now - arg2, now, NULL, NULL, 0);

	if (ZBX_FLAG_VALUES == flag && ITEM_VALUE_TYPE_STR != item->value_type)
	{
		/* only last and prev value will be cached */

		for (h_num = 0; NULL != h_value[h_num] && 2 > h_num; h_num++)
		{
			if (NULL == item->h_lastvalue[h_num] &&
					ITEM_LASTVALUE_LEN <= zbx_strlen_utf8(h_value[h_num]))
			{
				item->h_lastvalue[h_num] = zbx_strdup(NULL, h_value[h_num]);
			}
		}
	}

	if (NULL == h_value[0])
	{
		zabbix_log(LOG_LEVEL_DEBUG, "result for STR is empty");
		DBfree_history(h_value);
		goto clean;
	}

	for (h_num = 0; NULL != h_value[h_num]; h_num++)
	{
		if (SUCCEED == evaluate_STR_one(func, regexps, regexps_num, h_value[h_num], arg1))
		{
			found = 1;
			break;
		}
	}
	DBfree_history(h_value);
skip_get_history:
	if (1 == found)
		zbx_strlcpy(value, "1", MAX_BUFFER_LEN);
	else
		zbx_strlcpy(value, "0", MAX_BUFFER_LEN);

	res = SUCCEED;
clean:
	if ((ZBX_FUNC_REGEXP == func || ZBX_FUNC_IREGEXP == func) && '@' == *arg1)
		zbx_free(regexps);

	zbx_free(arg1);
exit:
	zabbix_log(LOG_LEVEL_DEBUG, "End of %s():%s", __function_name, zbx_result_string(res));

	return res;
}

#undef ZBX_FUNC_STR
#undef ZBX_FUNC_REGEXP
#undef ZBX_FUNC_IREGEXP

/******************************************************************************
 *                                                                            *
 * Function: evaluate_STRLEN                                                  *
 *                                                                            *
 * Purpose: evaluate function 'strlen' for the item                           *
 *                                                                            *
 * Parameters: value - buffer of size MAX_BUFFER_LEN                          *
 *             item - item (performance metric)                               *
 *             parameters - Nth last value and time shift (optional)          *
 *                                                                            *
 * Return value: SUCCEED - evaluated successfully, result is stored in 'value'*
 *               FAIL - failed to evaluate function                           *
 *                                                                            *
 * Author: Aleksandrs Saveljevs                                               *
 *                                                                            *
 ******************************************************************************/
static int	evaluate_STRLEN(char *value, DB_ITEM *item, const char *function, const char *parameters, time_t now)
{
	const char	*__function_name = "evaluate_STRLEN";
	int		res = FAIL;

	zabbix_log(LOG_LEVEL_DEBUG, "In %s()", __function_name);

	if (ITEM_VALUE_TYPE_STR != item->value_type && ITEM_VALUE_TYPE_TEXT != item->value_type &&
			ITEM_VALUE_TYPE_LOG != item->value_type)
		goto clean;

	if (SUCCEED == evaluate_LAST(value, item, "last", parameters, now))
	{
		zbx_snprintf(value, MAX_BUFFER_LEN, "%d", zbx_strlen_utf8(value));
		res = SUCCEED;
	}
clean:
	zabbix_log(LOG_LEVEL_DEBUG, "End of %s():%s", __function_name, zbx_result_string(res));

	return res;
}

/******************************************************************************
 *                                                                            *
 * Function: evaluate_FUZZYTIME                                               *
 *                                                                            *
 * Purpose: evaluate function 'fuzzytime' for the item                        *
 *                                                                            *
 * Parameters: item - item (performance metric)                               *
 *             parameter - number of seconds                                  *
 *                                                                            *
 * Return value: SUCCEED - evaluated successfully, result is stored in 'value'*
 *               FAIL - failed to evaluate function                           *
 *                                                                            *
 * Author: Alexei Vladishev                                                   *
 *                                                                            *
 ******************************************************************************/
static int	evaluate_FUZZYTIME(char *value, DB_ITEM *item, const char *function, const char *parameters, time_t now)
{
	const char	*__function_name = "evaluate_FUZZYTIME";
	history_value_t	lastvalue;
	int		arg1, flag, fuzlow, fuzhig, res = FAIL;

	zabbix_log(LOG_LEVEL_DEBUG, "In %s()", __function_name);

	if (ITEM_VALUE_TYPE_FLOAT != item->value_type && ITEM_VALUE_TYPE_UINT64 != item->value_type)
		goto clean;

	if (1 < num_param(parameters))
		goto clean;

	if (FAIL == get_function_parameter_uint(item->hostid, parameters, 1, &arg1, &flag))
		goto clean;

	if (ZBX_FLAG_SEC != flag)
		goto clean;

	if (NULL == item->lastvalue[0])
		goto clean;

	fuzlow = (int)(now - arg1);
	fuzhig = (int)(now + arg1);

	if (ITEM_VALUE_TYPE_UINT64 == item->value_type)
	{
		ZBX_STR2UINT64(lastvalue.ui64, item->lastvalue[0]);
		if (lastvalue.ui64 >= fuzlow && lastvalue.ui64 <= fuzhig)
			zbx_strlcpy(value, "1", MAX_BUFFER_LEN);
		else
			zbx_strlcpy(value, "0", MAX_BUFFER_LEN);
	}
	else
	{
		lastvalue.dbl = atof(item->lastvalue[0]);
		if (lastvalue.dbl >= fuzlow && lastvalue.dbl <= fuzhig)
			zbx_strlcpy(value, "1", MAX_BUFFER_LEN);
		else
			zbx_strlcpy(value, "0", MAX_BUFFER_LEN);
	}

	res = SUCCEED;
clean:
	zabbix_log(LOG_LEVEL_DEBUG, "End of %s():%s", __function_name, zbx_result_string(res));

	return res;
}

/******************************************************************************
 *                                                                            *
 * Function: evaluate_function                                                *
 *                                                                            *
 * Purpose: evaluate function                                                 *
 *                                                                            *
 * Parameters: item - item to calculate function for                          *
 *             function - function (for example, 'max')                       *
 *             parameter - parameter of the function                          *
 *                                                                            *
 * Return value: SUCCEED - evaluated successfully, value contains its value   *
 *               FAIL - evaluation failed                                     *
 *                                                                            *
 * Author: Alexei Vladishev                                                   *
 *                                                                            *
 ******************************************************************************/
int	evaluate_function(char *value, DB_ITEM *item, const char *function, const char *parameter, time_t now)
{
	const char	*__function_name = "evaluate_function";

	int		ret;
	struct tm	*tm = NULL;

	zabbix_log(LOG_LEVEL_DEBUG, "In %s() function:'%s.%s(%s)'", __function_name,
			zbx_host_key_string_by_item(item), function, parameter);

	*value = '\0';

	if (0 == strcmp(function, "last") || 0 == strcmp(function, "prev"))
	{
		ret = evaluate_LAST(value, item, function, parameter, now);
	}
	else if (0 == strcmp(function, "min"))
	{
		ret = evaluate_MIN(value, item, function, parameter, now);
	}
	else if (0 == strcmp(function, "max"))
	{
		ret = evaluate_MAX(value, item, function, parameter, now);
	}
	else if (0 == strcmp(function, "avg"))
	{
		ret = evaluate_AVG(value, item, function, parameter, now);
	}
	else if (0 == strcmp(function, "sum"))
	{
		ret = evaluate_SUM(value, item, function, parameter, now);
	}
	else if (0 == strcmp(function, "count"))
	{
		ret = evaluate_COUNT(value, item, function, parameter, now);
	}
	else if (0 == strcmp(function, "delta"))
	{
		ret = evaluate_DELTA(value, item, function, parameter, now);
	}
	else if (0 == strcmp(function, "nodata"))
	{
		ret = evaluate_NODATA(value, item, function, parameter);
	}
	else if (0 == strcmp(function, "date"))
	{
		tm = localtime(&now);
		zbx_snprintf(value, MAX_BUFFER_LEN, "%.4d%.2d%.2d", tm->tm_year + 1900, tm->tm_mon + 1, tm->tm_mday);
		ret = SUCCEED;
	}
	else if (0 == strcmp(function, "dayofweek"))
	{
		tm = localtime(&now);
		zbx_snprintf(value, MAX_BUFFER_LEN, "%d", 0 == tm->tm_wday ? 7 : tm->tm_wday);
		ret = SUCCEED;
	}
	else if (0 == strcmp(function, "dayofmonth"))
	{
		tm = localtime(&now);
		zbx_snprintf(value, MAX_BUFFER_LEN, "%d", tm->tm_mday);
		ret = SUCCEED;
	}
	else if (0 == strcmp(function, "time"))
	{
		tm = localtime(&now);
		zbx_snprintf(value, MAX_BUFFER_LEN, "%.2d%.2d%.2d", tm->tm_hour, tm->tm_min, tm->tm_sec);
		ret = SUCCEED;
	}
	else if (0 == strcmp(function, "abschange"))
	{
		ret = evaluate_ABSCHANGE(value, item, function, parameter, now);
	}
	else if (0 == strcmp(function, "change"))
	{
		ret = evaluate_CHANGE(value, item, function, parameter, now);
	}
	else if (0 == strcmp(function, "diff"))
	{
		ret = evaluate_DIFF(value, item, function, parameter, now);
	}
	else if (0 == strcmp(function, "str") || 0 == strcmp(function, "regexp") || 0 == strcmp(function, "iregexp"))
	{
		ret = evaluate_STR(value, item, function, parameter, now);
	}
	else if (0 == strcmp(function, "strlen"))
	{
		ret = evaluate_STRLEN(value, item, function, parameter, now);
	}
	else if (0 == strcmp(function, "now"))
	{
		zbx_snprintf(value, MAX_BUFFER_LEN, "%d", (int)now);
		ret = SUCCEED;
	}
	else if (0 == strcmp(function, "fuzzytime"))
	{
		ret = evaluate_FUZZYTIME(value, item, function, parameter, now);
	}
	else if (0 == strcmp(function, "logeventid"))
	{
		ret = evaluate_LOGEVENTID(value, item, function, parameter, now);
	}
	else if (0 == strcmp(function, "logseverity"))
	{
		ret = evaluate_LOGSEVERITY(value, item, function, parameter, now);
	}
	else if (0 == strcmp(function, "logsource"))
	{
		ret = evaluate_LOGSOURCE(value, item, function, parameter, now);
	}
	else
	{
		zabbix_log(LOG_LEVEL_WARNING, "unsupported function:%s", function);
		ret = FAIL;
	}

	if (SUCCEED == ret)
		del_zeroes(value);

	zabbix_log(LOG_LEVEL_DEBUG, "End of %s():%s value:'%s'", __function_name, zbx_result_string(ret), value);

	return ret;
}

/******************************************************************************
 *                                                                            *
 * Function: add_value_suffix_uptime                                          *
 *                                                                            *
 * Purpose: Process suffix 'uptime'                                           *
 *                                                                            *
 * Parameters: value - value for adjusting                                    *
 *             max_len - max len of the value                                 *
 *                                                                            *
 * Author: Alexei Vladishev                                                   *
 *                                                                            *
 ******************************************************************************/
static void	add_value_suffix_uptime(char *value, size_t max_len)
{
	const char	*__function_name = "add_value_suffix_uptime";

	double	secs, days;
	int	hours, mins, offset = 0;

	zabbix_log(LOG_LEVEL_DEBUG, "In %s()", __function_name);

	if (0 > (secs = round(atof(value))))
	{
		offset += zbx_snprintf(value, max_len, "-");
		secs = -secs;
	}

	days = floor(secs / SEC_PER_DAY);
	secs -= days * SEC_PER_DAY;

	hours = (int)(secs / SEC_PER_HOUR);
	secs -= (double)hours * SEC_PER_HOUR;

	mins = (int)(secs / SEC_PER_MIN);
	secs -= (double)mins * SEC_PER_MIN;

	if (0 != days)
	{
		if (1 == days)
			offset += zbx_snprintf(value + offset, max_len - offset, ZBX_FS_DBL_EXT(0) " day, ", days);
		else
			offset += zbx_snprintf(value + offset, max_len - offset, ZBX_FS_DBL_EXT(0) " days, ", days);
	}

	zbx_snprintf(value + offset, max_len - offset, "%02d:%02d:%02d", hours, mins, (int)secs);

	zabbix_log(LOG_LEVEL_DEBUG, "End of %s()", __function_name);
}

/******************************************************************************
 *                                                                            *
 * Function: add_value_suffix_s                                               *
 *                                                                            *
 * Purpose: Process suffix 's'                                                *
 *                                                                            *
 * Parameters: value - value for adjusting                                    *
 *             max_len - max len of the value                                 *
 *                                                                            *
 * Author: Alexei Vladishev                                                   *
 *                                                                            *
 ******************************************************************************/
static void	add_value_suffix_s(char *value, size_t max_len)
{
	const char	*__function_name = "add_value_suffix_s";

	double	secs, n;
	int	n_unit = 0, offset = 0;

	zabbix_log(LOG_LEVEL_DEBUG, "In %s()", __function_name);

	secs = atof(value);

	if (0 == floor(fabs(secs) * 1000))
	{
		zbx_snprintf(value, max_len, "%s", (0 == secs ? "0s" : "< 1ms"));
		goto clean;
	}

	if (0 > (secs = round(secs * 1000) / 1000))
	{
		offset += zbx_snprintf(value, max_len, "-");
		secs = -secs;
	}
	else
		*value = '\0';

	if (0 != (n = floor(secs / SEC_PER_YEAR)))
	{
		offset += zbx_snprintf(value + offset, max_len - offset, ZBX_FS_DBL_EXT(0) "y ", n);
		secs -= n * SEC_PER_YEAR;
		if (0 == n_unit)
			n_unit = 4;
	}

	if (0 != (n = floor(secs / SEC_PER_MONTH)))
	{
		offset += zbx_snprintf(value + offset, max_len - offset, "%dm ", (int)n);
		secs -= n * SEC_PER_MONTH;
		if (0 == n_unit)
			n_unit = 3;
	}

	if (0 != (n = floor(secs / SEC_PER_DAY)))
	{
		offset += zbx_snprintf(value + offset, max_len - offset, "%dd ", (int)n);
		secs -= n * SEC_PER_DAY;
		if (0 == n_unit)
			n_unit = 2;
	}

	if (4 > n_unit && 0 != (n = floor(secs / SEC_PER_HOUR)))
	{
		offset += zbx_snprintf(value + offset, max_len - offset, "%dh ", (int)n);
		secs -= n * SEC_PER_HOUR;
		if (0 == n_unit)
			n_unit = 1;
	}

	if (3 > n_unit && 0 != (n = floor(secs / SEC_PER_MIN)))
	{
		offset += zbx_snprintf(value + offset, max_len - offset, "%dm ", (int)n);
		secs -= n * SEC_PER_MIN;
	}

	if (2 > n_unit && 0 != (n = floor(secs)))
	{
		offset += zbx_snprintf(value + offset, max_len - offset, "%ds ", (int)n);
		secs -= n;
	}

	if (1 > n_unit && 0 != (n = round(secs * 1000)))
		offset += zbx_snprintf(value + offset, max_len - offset, "%dms", (int)n);

	if (0 != offset && ' ' == value[--offset])
		value[offset] = '\0';
clean:
	zabbix_log(LOG_LEVEL_DEBUG, "End of %s()", __function_name);
}

/******************************************************************************
 *                                                                            *
 * Function: add_value_suffix_normal                                          *
 *                                                                            *
 * Purpose: Process normal values and add K,M,G,T                             *
 *                                                                            *
 * Parameters: value - value for adjusting                                    *
 *             max_len - max len of the value                                 *
 *             units - units (bps, b, B, etc)                                 *
 *                                                                            *
 * Author: Alexei Vladishev                                                   *
 *                                                                            *
 ******************************************************************************/
static void	add_value_suffix_normal(char *value, size_t max_len, const char *units)
{
	const char	*__function_name = "add_value_suffix_normal";

	const char	*minus = "";
	char		kmgt[8];
	char		tmp[64];
	double		base;
	double		value_double;

	zabbix_log(LOG_LEVEL_DEBUG, "In %s()", __function_name);

	if (0 > (value_double = atof(value)))
	{
		minus = "-";
		value_double = -value_double;
	}

	base = (0 == strcmp(units, "B") || 0 == strcmp(units, "Bps") ? 1024 : 1000);

	if (value_double < base || SUCCEED == str_in_list("%,ms,rpm,RPM", units, ','))
	{
		strscpy(kmgt, "");
	}
	else if (value_double < base * base)
	{
		strscpy(kmgt, "K");
		value_double /= base;
	}
	else if (value_double < base * base * base)
	{
		strscpy(kmgt, "M");
		value_double /= base * base;
	}
	else if (value_double < base * base * base * base)
	{
		strscpy(kmgt, "G");
		value_double /= base * base * base;
	}
	else
	{
		strscpy(kmgt, "T");
		value_double /= base * base * base * base;
	}

	if (0 != cmp_double((int)(value_double + 0.5), value_double))
	{
		zbx_snprintf(tmp, sizeof(tmp), ZBX_FS_DBL_EXT(2), value_double);
		del_zeroes(tmp);
	}
	else
		zbx_snprintf(tmp, sizeof(tmp), ZBX_FS_DBL_EXT(0), value_double);

	zbx_snprintf(value, max_len, "%s%s %s%s", minus, tmp, kmgt, units);

	zabbix_log(LOG_LEVEL_DEBUG, "End of %s()", __function_name);
}

/******************************************************************************
 *                                                                            *
 * Function: add_value_suffix                                                 *
 *                                                                            *
 * Purpose: Add suffix for value                                              *
 *                                                                            *
 * Parameters: value - value for replacing                                    *
 *                                                                            *
 * Return value: SUCCEED - suffix added successfully, value contains new value*
 *               FAIL - adding failed, value contains old value               *
 *                                                                            *
 * Author: Alexei Vladishev                                                   *
 *                                                                            *
 * Comments: !!! Don't forget sync code with PHP (function convert_units) !!! *
 *                                                                            *
 ******************************************************************************/
static void	add_value_suffix(char *value, size_t max_len, const char *units, unsigned char value_type)
{
	const char	*__function_name = "add_value_suffix";

	struct tm	*local_time = NULL;
	time_t		time;

	zabbix_log(LOG_LEVEL_DEBUG, "In %s() value:'%s' units:'%s' value_type:%d",
			__function_name, value, units, (int)value_type);

	switch (value_type)
	{
		case ITEM_VALUE_TYPE_UINT64:
			if (0 == strcmp(units, "unixtime"))
			{
				time = (time_t)atoi(value);
				local_time = localtime(&time);
				strftime(value, max_len, "%Y.%m.%d %H:%M:%S", local_time);
				break;
			}
		case ITEM_VALUE_TYPE_FLOAT:
			if (0 == strcmp(units, "s"))
				add_value_suffix_s(value, max_len);
			else if (0 == strcmp(units, "uptime"))
				add_value_suffix_uptime(value, max_len);
			else if (0 != strlen(units))
				add_value_suffix_normal(value, max_len, units);
			break;
		default:
			;
	}

	zabbix_log(LOG_LEVEL_DEBUG, "End of %s() value:'%s'", __function_name);
}

/******************************************************************************
 *                                                                            *
 * Function: replace_value_by_map                                             *
 *                                                                            *
 * Purpose: replace value by mapping value                                    *
 *                                                                            *
 * Parameters: value - value for replacing                                    *
 *             valuemapid - index of value map                                *
 *                                                                            *
 * Return value: SUCCEED - evaluated successfully, value contains new value   *
 *               FAIL - evaluation failed, value contains old value           *
 *                                                                            *
 * Author: Eugene Grigorjev                                                   *
 *                                                                            *
 ******************************************************************************/
static int	replace_value_by_map(char *value, size_t max_len, zbx_uint64_t valuemapid)
{
	const char	*__function_name = "replace_value_by_map";

	DB_RESULT	result;
	DB_ROW		row;
	char		orig_value[MAX_BUFFER_LEN], *value_esc;
	int		ret = FAIL;

	zabbix_log(LOG_LEVEL_DEBUG, "In %s() value:'%s' valuemapid:" ZBX_FS_UI64, __function_name, value, valuemapid);

	if (0 == valuemapid)
		goto clean;

	value_esc = DBdyn_escape_string(value);
	result = DBselect(
			"select newvalue"
			" from mappings"
			" where valuemapid=" ZBX_FS_UI64
				" and value='%s'",
			valuemapid, value_esc);
	zbx_free(value_esc);

	if (NULL != (row = DBfetch(result)) && FAIL == DBis_null(row[0]))
	{
		del_zeroes(row[0]);

		strscpy(orig_value, value);

		zbx_snprintf(value, max_len, "%s (%s)", row[0], orig_value);

		ret = SUCCEED;
	}
	DBfree_result(result);
clean:
	zabbix_log(LOG_LEVEL_DEBUG, "End of %s() value:'%s'", __function_name, value);

	return ret;
}

/******************************************************************************
 *                                                                            *
 * Function: zbx_format_value                                                 *
 *                                                                            *
 * Purpose: replace value by value mapping or by units                        *
 *                                                                            *
 * Parameters: value      - [IN/OUT] value for replacing                      *
 *             valuemapid - [IN] identificator of value map                   *
 *             units      - [IN] units                                        *
 *             value_type - [IN] value type; ITEM_VALUE_TYPE_*                *
 *                                                                            *
 * Return value:                                                              *
 *                                                                            *
 * Author: Alexander Vladishev                                                *
 *                                                                            *
 * Comments:                                                                  *
 *                                                                            *
 ******************************************************************************/
void	zbx_format_value(char *value, size_t max_len, zbx_uint64_t valuemapid,
		const char *units, unsigned char value_type)
{
	const char	*__function_name = "zbx_format_value";

	zabbix_log(LOG_LEVEL_DEBUG, "In %s()", __function_name);

	switch (value_type)
	{
		case ITEM_VALUE_TYPE_STR:
			replace_value_by_map(value, max_len, valuemapid);
			break;
		case ITEM_VALUE_TYPE_FLOAT:
			del_zeroes(value);
		case ITEM_VALUE_TYPE_UINT64:
			if (SUCCEED != replace_value_by_map(value, max_len, valuemapid))
				add_value_suffix(value, max_len, units, value_type);
			break;
		default:
			;
	}

	zabbix_log(LOG_LEVEL_DEBUG, "End of %s()", __function_name);
}

/******************************************************************************
 *                                                                            *
 * Function: evaluate_macro_function                                          *
 *                                                                            *
 * Purpose: evaluate function used as a macro (e.g., in notifications)        *
 *                                                                            *
 * Parameters: host - host the key belongs to                                 *
 *             key - item's key (for example, 'system.cpu.load[,avg1]')       *
 *             function - function (for example, 'max')                       *
 *             parameter - parameter of the function                          *
 *                                                                            *
 * Return value: SUCCEED - evaluated successfully, value contains its value   *
 *               FAIL - evaluation failed                                     *
 *                                                                            *
 * Author: Alexei Vladishev                                                   *
 *                                                                            *
 * Comments: used for evaluation of notification macros                       *
 *           output buffer size should be MAX_BUFFER_LEN                      *
 *                                                                            *
 ******************************************************************************/
int	evaluate_macro_function(char *value, const char *host, const char *key, const char *function, const char *parameter)
{
	const char	*__function_name = "evaluate_macro_function";

	DB_ITEM		item;
	DB_RESULT	result;
	DB_ROW		row;
	char		*host_esc, *key_esc;
	int		res;

	zabbix_log(LOG_LEVEL_DEBUG, "In %s() function:'%s:%s.%s(%s)'",
			__function_name, host, key, function, parameter);

	host_esc = DBdyn_escape_string(host);
	key_esc = DBdyn_escape_string(key);

	result = DBselect(
			"select %s"
			" where h.host='%s'"
				" and h.hostid=i.hostid"
				" and i.key_='%s'"
				DB_NODE,
			ZBX_SQL_ITEM_SELECT, host_esc, key_esc, DBnode_local("h.hostid"));

	zbx_free(host_esc);
	zbx_free(key_esc);

	if (NULL == (row = DBfetch(result)))
	{
		DBfree_result(result);
		zabbix_log(LOG_LEVEL_WARNING, "Function [%s:%s.%s(%s)] not found. Query returned empty result",
				host, key, function, parameter);
		return FAIL;
	}

	DBget_item_from_db(&item, row);

	if (SUCCEED == (res = evaluate_function(value, &item, function, parameter, time(NULL))))
	{
		if (SUCCEED == str_in_list("last,prev", function, ','))
		{
			zbx_format_value(value, MAX_BUFFER_LEN, item.valuemapid, item.units, item.value_type);
		}
		else if (SUCCEED == str_in_list("abschange,avg,change,delta,max,min,sum", function, ','))
		{
			switch (item.value_type)
			{
				case ITEM_VALUE_TYPE_FLOAT:
				case ITEM_VALUE_TYPE_UINT64:
					add_value_suffix(value, MAX_BUFFER_LEN, item.units, item.value_type);
					break;
				default:
					;
			}
		}
	}

	DBfree_result(result); /* cannot call DBfree_result until evaluate_FUNC */

	zabbix_log(LOG_LEVEL_DEBUG, "End of %s():%s value:'%s'", __function_name,
			zbx_result_string(res), value);

	return res;
}<|MERGE_RESOLUTION|>--- conflicted
+++ resolved
@@ -143,10 +143,6 @@
 			add_regexp_ex(&regexps, &regexps_alloc, &regexps_num,
 					row[0], row[1], atoi(row[2]), row[3][0], atoi(row[4]));
 		}
-<<<<<<< HEAD
-
-=======
->>>>>>> e5c9e36d
 		DBfree_result(result);
 	}
 
