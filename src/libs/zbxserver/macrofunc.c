/*
** Zabbix
** Copyright (C) 2001-2016 Zabbix SIA
**
** This program is free software; you can redistribute it and/or modify
** it under the terms of the GNU General Public License as published by
** the Free Software Foundation; either version 2 of the License, or
** (at your option) any later version.
**
** This program is distributed in the hope that it will be useful,
** but WITHOUT ANY WARRANTY; without even the implied warranty of
** MERCHANTABILITY or FITNESS FOR A PARTICULAR PURPOSE. See the
** GNU General Public License for more details.
**
** You should have received a copy of the GNU General Public License
** along with this program; if not, write to the Free Software
** Foundation, Inc., 51 Franklin Street, Fifth Floor, Boston, MA  02110-1301, USA.
**/

#include "common.h"
#include "zbxregexp.h"

/******************************************************************************
 *                                                                            *
 * Function: macrofunc_regsub                                                 *
 *                                                                            *
 * Purpose: calculates regular expression substitution                        *
 *                                                                            *
 * Parameters: func - [IN] the function data                                  *
 *             out  - [IN/OUT] the input/output value                         *
 *                                                                            *
 * Return value: SUCCEED - the function was calculated successfully.          *
 *               FAIL    - the function calculation failed.                   *
 *                                                                            *
 ******************************************************************************/
static int	macrofunc_regsub(char **params, size_t nparam, char **out)
{
	char	*value = NULL;

	if (2 != nparam)
		return FAIL;

	if (FAIL == zbx_regexp_sub(*out, params[0], params[1], &value))
		return FAIL;

	if (NULL == value)
		value = zbx_strdup(NULL, "");

	zbx_free(*out);
	*out = value;

	return SUCCEED;
}

/******************************************************************************
 *                                                                            *
 * Function: macrofunc_iregsub                                                *
 *                                                                            *
 * Purpose: calculates case insensitive regular expression substitution       *
 *                                                                            *
 * Parameters: func - [IN] the function data                                  *
 *             out  - [IN/OUT] the input/output value                         *
 *                                                                            *
 * Return value: SUCCEED - the function was calculated successfully.          *
 *               FAIL    - the function calculation failed.                   *
 *                                                                            *
 ******************************************************************************/
static int	macrofunc_iregsub(char **params, size_t nparam, char **out)
{
	char	*value = NULL;

	if (2 != nparam)
		return FAIL;

	if (FAIL == zbx_iregexp_sub(*out, params[0], params[1], &value))
		return FAIL;

	if (NULL == value)
		value = zbx_strdup(NULL, "");

	zbx_free(*out);
	*out = value;

	return SUCCEED;
}

/******************************************************************************
 *                                                                            *
 * Function: zbx_calculate_macro_function                                     *
 *                                                                            *
 * Purpose: calculates macro function value                                   *
 *                                                                            *
 * Parameters: expression - [IN] expression containing macro function         *
 *             func_macro - [IN] information about macro function token       *
 *             out        - [IN/OUT] the input/output value                   *
 *                                                                            *
 * Return value: SUCCEED - the function was calculated successfully.          *
 *               FAIL    - the function calculation failed.                   *
 *                                                                            *
 ******************************************************************************/
<<<<<<< HEAD
int	zbx_calculate_macro_function(const char *expression, const zbx_token_func_macro_t *func_macro, char **out)
=======
int	zbx_calculate_macro_function(const char *expression, char **out)
>>>>>>> a0d985ed
{
	char			**params, *buf = NULL;
	const char		*ptr;
<<<<<<< HEAD
	size_t			nparam = 0, param_alloc = 8, buf_alloc = 0, buf_offset = 0, len, sep_pos;
	int			(*macrofunc)(char **params, size_t nparam, char **out), ret;
=======
	int			ret;
	size_t			nparam = 0, param_alloc = 8, buf_alloc = 0, buf_offset = 0, par_l, par_r, sep_pos;
	zbx_macro_func_t	macro_func = MACRO_FUNC_UNKNOWN;

	if (SUCCEED != zbx_function_validate(expression, &par_l, &par_r))
	{
		THIS_SHOULD_NEVER_HAPPEN;
		return FAIL;
	}
>>>>>>> a0d985ed

	ptr = expression + func_macro->func.l;
	len = func_macro->func_param.l - func_macro->func.l;

	if (ZBX_CONST_STRLEN("regsub") == len && 0 == strcmp(ptr, "regsub"))
		macrofunc = macrofunc_regsub;
	else if (ZBX_CONST_STRLEN("iregsub") == len && 0 == strcmp(ptr, "iregsub"))
		macrofunc = macrofunc_iregsub;
	else
		return FAIL;

	zbx_strncpy_alloc(&buf, &buf_alloc, &buf_offset, expression + func_macro->func_param.l + 1,
			func_macro->func_param.r - func_macro->func_param.l - 1);
	params = (char **)zbx_malloc(NULL, sizeof(char *) * param_alloc);

	for (ptr = buf; ptr < buf + buf_offset; ptr += sep_pos + 1)
	{
		size_t	param_pos, param_len;
		int	quoted;

		if (nparam == param_alloc)
		{
			param_alloc *= 2;
			params = (char **)zbx_realloc(params, sizeof(char *) * param_alloc);
		}

		zbx_function_param_parse(ptr, &param_pos, &param_len, &sep_pos);
		params[nparam++] = zbx_function_param_unquote_dyn(ptr + param_pos, param_len, &quoted);
	}

	ret = macrofunc(params, nparam, out);

	while (0 < nparam--)
		zbx_free(params[nparam]);

	zbx_free(params);
	zbx_free(buf);

	return ret;
}
<|MERGE_RESOLUTION|>--- conflicted
+++ resolved
@@ -98,28 +98,12 @@
  *               FAIL    - the function calculation failed.                   *
  *                                                                            *
  ******************************************************************************/
-<<<<<<< HEAD
 int	zbx_calculate_macro_function(const char *expression, const zbx_token_func_macro_t *func_macro, char **out)
-=======
-int	zbx_calculate_macro_function(const char *expression, char **out)
->>>>>>> a0d985ed
 {
 	char			**params, *buf = NULL;
 	const char		*ptr;
-<<<<<<< HEAD
 	size_t			nparam = 0, param_alloc = 8, buf_alloc = 0, buf_offset = 0, len, sep_pos;
 	int			(*macrofunc)(char **params, size_t nparam, char **out), ret;
-=======
-	int			ret;
-	size_t			nparam = 0, param_alloc = 8, buf_alloc = 0, buf_offset = 0, par_l, par_r, sep_pos;
-	zbx_macro_func_t	macro_func = MACRO_FUNC_UNKNOWN;
-
-	if (SUCCEED != zbx_function_validate(expression, &par_l, &par_r))
-	{
-		THIS_SHOULD_NEVER_HAPPEN;
-		return FAIL;
-	}
->>>>>>> a0d985ed
 
 	ptr = expression + func_macro->func.l;
 	len = func_macro->func_param.l - func_macro->func.l;
@@ -130,6 +114,7 @@
 		macrofunc = macrofunc_iregsub;
 	else
 		return FAIL;
+	}
 
 	zbx_strncpy_alloc(&buf, &buf_alloc, &buf_offset, expression + func_macro->func_param.l + 1,
 			func_macro->func_param.r - func_macro->func_param.l - 1);
