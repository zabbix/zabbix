/*
 ** Zabbix
 ** Copyright (C) 2001-2023 Zabbix SIA
 **
 ** This program is free software; you can redistribute it and/or modify
 ** it under the terms of the GNU General Public License as published by
 ** the Free Software Foundation; either version 2 of the License, or
 ** (at your option) any later version.
 **
 ** This program is distributed in the hope that it will be useful,
 ** but WITHOUT ANY WARRANTY; without even the implied warranty of
 ** MERCHANTABILITY or FITNESS FOR A PARTICULAR PURPOSE. See the
 ** GNU General Public License for more details.
 **
 ** You should have received a copy of the GNU General Public License
 ** along with this program; if not, write to the Free Software
 ** Foundation, Inc., 51 Franklin Street, Fifth Floor, Boston, MA  02110-1301, USA.
 **/

#include "zbxserver.h"

#include "log.h"
#include "zbxcachevalue.h"
#include "evalfunc.h"
#include "zbxeval.h"
#include "expression.h"
#include "zbxnum.h"
#include "zbxparam.h"
#include "zbxsysinfo.h"
#include "zbx_host_constants.h"
#include "zbx_item_constants.h"

#define ZBX_ITEM_QUERY_UNSET		0x0000

#define ZBX_ITEM_QUERY_HOST_SELF	0x0001
#define ZBX_ITEM_QUERY_HOST_ONE		0x0002
#define ZBX_ITEM_QUERY_HOST_ANY		0x0004

#define ZBX_ITEM_QUERY_KEY_ONE		0x0010
#define ZBX_ITEM_QUERY_KEY_SOME		0x0020
#define ZBX_ITEM_QUERY_KEY_ANY		0x0040
#define ZBX_ITEM_QUERY_FILTER		0x0100

#define ZBX_ITEM_QUERY_ERROR		0x8000

#define ZBX_ITEM_QUERY_MANY		(ZBX_ITEM_QUERY_HOST_ANY |\
					ZBX_ITEM_QUERY_KEY_SOME | ZBX_ITEM_QUERY_KEY_ANY |\
					ZBX_ITEM_QUERY_FILTER)

#define ZBX_ITEM_QUERY_ITEM_ANY		(ZBX_ITEM_QUERY_HOST_ANY | ZBX_ITEM_QUERY_KEY_ANY)

/* one item query data - index in hostkeys items */
typedef struct
{
	int	dcitem_hk_index;
}
zbx_expression_query_one_t;

/* many items query data - matching itemids */
typedef struct
{
	zbx_vector_uint64_t	itemids;
}
zbx_expression_query_many_t;

/* expression item query */
typedef struct
{
	/* query flags, see ZBX_ITEM_QUERY_* defines */
	zbx_uint32_t		flags;

	/* the item query /host/key?[filter] */
	zbx_item_query_t	ref;

	/* the query error */
	char			*error;

	/* the expression item query data, zbx_expression_query_one_t or zbx_expression_query_many_t */
	void			*data;
}
zbx_expression_query_t;

/* group - hostids cache */
typedef struct
{
	char			*name;
	zbx_vector_uint64_t	hostids;
}
zbx_expression_group_t;

/* item - tags cache */
typedef struct
{
	zbx_uint64_t		itemid;
	zbx_vector_ptr_t	tags;
}
zbx_expression_item_t;

static void	expression_query_free_one(zbx_expression_query_one_t *query)
{
	zbx_free(query);
}

static void	expression_query_free_many(zbx_expression_query_many_t *query)
{
	zbx_vector_uint64_destroy(&query->itemids);
	zbx_free(query);
}

static void	expression_query_free(zbx_expression_query_t *query)
{
	zbx_eval_clear_query(&query->ref);

	if (ZBX_ITEM_QUERY_ERROR == query->flags)
		zbx_free(query->error);
	else if (0 != (query->flags & ZBX_ITEM_QUERY_MANY))
		expression_query_free_many((zbx_expression_query_many_t*) query->data);
	else
		expression_query_free_one((zbx_expression_query_one_t*) query->data);

	zbx_free(query);
}

/******************************************************************************
 *                                                                            *
 * Purpose: check if key parameter is a wildcard '*'                          *
 *                                                                            *
 ******************************************************************************/
static int	test_key_param_wildcard_cb(const char *data, int key_type, int level, int num, int quoted,
		void *cb_data, char **param)
{
	ZBX_UNUSED(key_type);
	ZBX_UNUSED(num);
	ZBX_UNUSED(quoted);
	ZBX_UNUSED(param);

	if (0 == level)
		return SUCCEED;

	if ('*' == data[0] && '\0' == data[1])
	{
		*(int *)cb_data = 1;
		return FAIL;
	}

	return SUCCEED;
}

/******************************************************************************
 *                                                                            *
 * Purpose: create expression item query from item query /host/key?[filter]   *
 *                                                                            *
 * Parameters: itemquery - [IN] the item query                                *
 *                                                                            *
 * Return value: The created expression item query.                           *
 *                                                                            *
 ******************************************************************************/
static zbx_expression_query_t*	expression_create_query(const char *itemquery)
{
	zbx_expression_query_t	*query;

	query = (zbx_expression_query_t *)zbx_malloc(NULL, sizeof(zbx_expression_query_t));
	memset(query, 0, sizeof(zbx_expression_query_t));

	query->flags = ZBX_ITEM_QUERY_UNSET;

	if (0 != zbx_eval_parse_query(itemquery, strlen(itemquery), &query->ref))
	{
		if (NULL == query->ref.host)
			query->flags |= ZBX_ITEM_QUERY_HOST_SELF;
		else if ('*' == *query->ref.host)
			query->flags |= ZBX_ITEM_QUERY_HOST_ANY;
		else
			query->flags |= ZBX_ITEM_QUERY_HOST_ONE;

		if (NULL != query->ref.filter)
			query->flags |= ZBX_ITEM_QUERY_FILTER;

		if ('*' == *query->ref.key)
		{
			query->flags |= ZBX_ITEM_QUERY_KEY_ANY;
		}
		else if (NULL != strchr(query->ref.key, '*'))
		{
			int	wildcard = 0;

			zbx_replace_key_params_dyn(&query->ref.key, ZBX_KEY_TYPE_ITEM, test_key_param_wildcard_cb,
					&wildcard, NULL, 0);

			if (0 != wildcard)
				query->flags |= ZBX_ITEM_QUERY_KEY_SOME;
			else
				query->flags |= ZBX_ITEM_QUERY_KEY_ONE;
		}
		else
			query->flags |= ZBX_ITEM_QUERY_KEY_ONE;
	}

	return query;
}

static void	expression_group_free(zbx_expression_group_t *group)
{
	zbx_free(group->name);
	zbx_vector_uint64_destroy(&group->hostids);
	zbx_free(group);
}

/******************************************************************************
 *                                                                            *
 * Purpose: get group from cache by name                                      *
 *                                                                            *
 * Parameters: eval - [IN] the evaluation data                                *
 *             name - [IN] the group name                                     *
 *                                                                            *
 * Return value: The cached group.                                            *
 *                                                                            *
 * Comments: Cache group if necessary.                                        *
 *                                                                            *
 ******************************************************************************/
static zbx_expression_group_t	*expression_get_group(zbx_expression_eval_t *eval, const char *name)
{
	int			i;
	zbx_expression_group_t	*group;

	for (i = 0; i < eval->groups.values_num; i++)
	{
		group = (zbx_expression_group_t *)eval->groups.values[i];

		if (0 == strcmp(group->name, name))
			return group;
	}

	group = (zbx_expression_group_t *)zbx_malloc(NULL, sizeof(zbx_expression_group_t));
	group->name = zbx_strdup(NULL, name);
	zbx_vector_uint64_create(&group->hostids);
	zbx_dc_get_hostids_by_group_name(name, &group->hostids);
	zbx_vector_ptr_append(&eval->groups, group);

	return group;
}

/******************************************************************************
 *                                                                            *
 * Purpose: get item from cache by itemid                                     *
 *                                                                            *
 * Parameters: eval    - [IN] the evaluation data                             *
 *             itemid  - [IN] the item identifier                             *
 *                                                                            *
 * Return value: The cached item.                                             *
 *                                                                            *
 * Comments: Cache item if necessary.                                         *
 *                                                                            *
 ******************************************************************************/
static zbx_expression_item_t	*expression_get_item(zbx_expression_eval_t *eval, zbx_uint64_t itemid)
{
	int		i;
	zbx_expression_item_t	*item;

	for (i = 0; i < eval->itemtags.values_num; i++)
	{
		item = (zbx_expression_item_t *)eval->itemtags.values[i];

		if (item->itemid == itemid)
			return item;
	}

	item = (zbx_expression_item_t *)zbx_malloc(NULL, sizeof(zbx_expression_item_t));
	item->itemid = itemid;
	zbx_vector_ptr_create(&item->tags);
	zbx_dc_get_item_tags(itemid, &item->tags);
	zbx_vector_ptr_append(&eval->itemtags, item);

	return item;
}

static void	expression_item_free(zbx_expression_item_t *item)
{
	zbx_vector_ptr_clear_ext(&item->tags, (zbx_clean_func_t) zbx_free_item_tag);
	zbx_vector_ptr_destroy(&item->tags);
	zbx_free(item);
}

/******************************************************************************
 *                                                                            *
 * Purpose: initialize one item query                                         *
 *                                                                            *
 * Parameters: eval  - [IN] the evaluation data                               *
 *             query - [IN] the query to initialize                           *
 *                                                                            *
 ******************************************************************************/
static void	expression_init_query_one(zbx_expression_eval_t *eval, zbx_expression_query_t *query)
{
	zbx_expression_query_one_t	*data;

	data = (zbx_expression_query_one_t *)zbx_malloc(NULL, sizeof(zbx_expression_query_one_t));
	data->dcitem_hk_index = eval->one_num++;
	query->data = data;
}

/******************************************************************************
 *                                                                            *
 * Purpose: replace wildcards '*'in key parameters with % and escape existing *
 *          %, \ characters for SQL like operation                            *
 *                                                                            *
 ******************************************************************************/
static int	replace_key_param_wildcard_cb(const char *data, int key_type, int level, int num, int quoted, void *cb_data,
		char **param)
{
	char	*tmp;

	ZBX_UNUSED(key_type);
	ZBX_UNUSED(num);
	ZBX_UNUSED(cb_data);

	if (0 == level)
		return SUCCEED;

	if ('*' == data[0] && '\0' == data[1])
	{
		*param = zbx_strdup(NULL, "%");
		return SUCCEED;
	}

	if (NULL == strchr(data, '%') && NULL == strchr(data, '\\'))
		return SUCCEED;

	tmp = zbx_strdup(NULL, data);
	zbx_unquote_key_param(tmp);
	*param = zbx_dyn_escape_string(tmp, "\\%%");
	zbx_free(tmp);

	/* escaping cannot result in unquotable parameter */
	if (FAIL == zbx_quote_key_param(param, quoted))
	{
		THIS_SHOULD_NEVER_HAPPEN;
		zbx_free(*param);
	}

	return SUCCEED;
}

/******************************************************************************
 *                                                                            *
 * Purpose: check if item key matches the pattern                             *
 *                                                                            *
 * Parameters: item_key - [IN] the item key to match                          *
 *             pattern  - [IN] the pattern                                    *
 *                                                                            *
 ******************************************************************************/
static int	expression_match_item_key(const char *item_key, const AGENT_REQUEST *pattern)
{
	AGENT_REQUEST	key;
	int		i, ret = FAIL;

	zbx_init_agent_request(&key);

	if (SUCCEED != zbx_parse_item_key(item_key, &key))
		goto out;

	if (pattern->nparam != key.nparam)
		goto out;

	if (0 != strcmp(pattern->key, key.key))
		goto out;

	for (i = 0; i < key.nparam; i++)
	{
		if (0 == strcmp(pattern->params[i], "*"))
			continue;

		if (0 != strcmp(pattern->params[i], key.params[i]))
			goto out;
	}

	ret = SUCCEED;
out:
	zbx_free_agent_request(&key);

	return ret;
}

typedef struct
{
	zbx_uint64_t	itemid;
	zbx_uint64_t	hostid;
	zbx_expression_eval_t	*eval;
}
zbx_expression_eval_many_t;

/******************************************************************************
 *                                                                            *
 * Purpose: get itemids + hostids of items that might match query based on    *
 *          host, key and filter groups                                       *
 *                                                                            *
 * Parameters: eval            - [IN] the evaluation data                     *
 *             query           - [IN] the expression item query               *
 *             groups          - [IN] the groups in filter template           *
 *             filter_template - [IN] the group filter template with {index}  *
 *                                    placeholders referring to a group in    *
 *                                    groups vector                           *
 *             itemhosts       - [out] itemid+hostid pairs matching query     *
 *                                                                            *
 ******************************************************************************/
static void	expression_get_item_candidates(zbx_expression_eval_t *eval, const zbx_expression_query_t *query,
		const zbx_vector_str_t *groups, const char *filter_template, zbx_vector_uint64_pair_t *itemhosts)
{
	zbx_db_result_t	result;
	zbx_db_row_t	row;
	char		*sql = NULL, *esc, *clause = "where";
	size_t		sql_alloc = 0, sql_offset = 0;
	AGENT_REQUEST	pattern;

	zbx_strcpy_alloc(&sql, &sql_alloc, &sql_offset, "select i.itemid,i.hostid");

	if (0 != (query->flags & ZBX_ITEM_QUERY_KEY_SOME))
	{
		zbx_init_agent_request(&pattern);
		if (SUCCEED != zbx_parse_item_key(query->ref.key, &pattern))
		{
			THIS_SHOULD_NEVER_HAPPEN;
			zbx_free(sql);
			return;
		}

		zbx_strcpy_alloc(&sql, &sql_alloc, &sql_offset, ",i.key_");
	}

	zbx_strcpy_alloc(&sql, &sql_alloc, &sql_offset, " from items i");

	if (0 != (query->flags & ZBX_ITEM_QUERY_HOST_ONE))
	{
		esc = zbx_db_dyn_escape_string(query->ref.host);
		zbx_snprintf_alloc(&sql, &sql_alloc, &sql_offset, ",hosts h"
				" where h.hostid=i.hostid"
				" and h.host='%s'", esc);
		zbx_free(esc);
		clause = "and";
	}
	else if (0 != (query->flags & ZBX_ITEM_QUERY_HOST_SELF))
	{
		zbx_snprintf_alloc(&sql, &sql_alloc, &sql_offset, " where i.hostid=" ZBX_FS_UI64,
				eval->hostid);
		clause = "and";
	}

	if (0 != (query->flags & ZBX_ITEM_QUERY_KEY_SOME))
	{
		char	*key;

		key = zbx_strdup(NULL, query->ref.key);
		zbx_replace_key_params_dyn(&key, ZBX_KEY_TYPE_ITEM, replace_key_param_wildcard_cb, NULL, NULL, 0);

		esc = zbx_db_dyn_escape_string(key);
		zbx_snprintf_alloc(&sql, &sql_alloc, &sql_offset, " %s i.key_ like '%s'", clause, esc);
		zbx_free(esc);
		zbx_free(key);
		clause = "and";
	}
	else if (0 != (query->flags & ZBX_ITEM_QUERY_KEY_ONE))
	{
		esc = zbx_db_dyn_escape_string(query->ref.key);
		zbx_snprintf_alloc(&sql, &sql_alloc, &sql_offset, " %s i.key_='%s'", clause, esc);
		zbx_free(esc);
		clause = "and";
	}

	if (0 != (query->flags & ZBX_ITEM_QUERY_FILTER) && NULL != filter_template && '\0' != *filter_template)
	{
		zbx_uint64_t		index;
		int			pos = 0, last_pos = 0;
		zbx_token_t		token;
		zbx_expression_group_t	*group;

		zbx_snprintf_alloc(&sql, &sql_alloc, &sql_offset, " %s ", clause);

		for (; SUCCEED == zbx_token_find(filter_template, pos, &token, ZBX_TOKEN_SEARCH_FUNCTIONID); pos++)
		{
			if (ZBX_TOKEN_OBJECTID != token.type)
				continue;

			if (SUCCEED != zbx_is_uint64_n(filter_template + token.loc.l + 1, token.loc.r - token.loc.l - 1,
					&index) && (int)index < groups->values_num)
			{
				continue;
			}

			group = expression_get_group(eval, groups->values[index]);

			zbx_strncpy_alloc(&sql, &sql_alloc, &sql_offset, filter_template + last_pos,
					token.loc.l - last_pos);

			if (' ' == sql[sql_offset - 1])
				sql_offset--;

			if (0 < group->hostids.values_num)
			{
				zbx_db_add_condition_alloc(&sql, &sql_alloc, &sql_offset, "i.hostid", group->hostids.values,
						group->hostids.values_num);
			}
			else
				zbx_strcpy_alloc(&sql, &sql_alloc, &sql_offset, " 1=0");

			last_pos = token.loc.r + 1;
			pos = token.loc.r;
		}

		if ('\0' != filter_template[last_pos])
			zbx_strcpy_alloc(&sql, &sql_alloc, &sql_offset, filter_template + last_pos);
	}

	result = zbx_db_select("%s", sql);

	while (NULL != (row = zbx_db_fetch(result)))
	{
		zbx_uint64_pair_t	pair;

		if (0 == (query->flags & ZBX_ITEM_QUERY_KEY_SOME) ||
				(NULL != pattern.key && SUCCEED == expression_match_item_key(row[2], &pattern)))
		{
			ZBX_STR2UINT64(pair.first, row[0]);
			ZBX_STR2UINT64(pair.second, row[1]);
			zbx_vector_uint64_pair_append(itemhosts, pair);
		}
	}
	zbx_db_free_result(result);

	if (0 != (query->flags & ZBX_ITEM_QUERY_KEY_SOME))
		zbx_free_agent_request(&pattern);

	zbx_free(sql);
}

/******************************************************************************
 *                                                                            *
 * Purpose: check if the item matches the tag                                 *
 *                                                                            *
 * Parameters: item - [IN] the item with tags                                 *
 *             tag  - [IN] the tag to match in format <tag name>[:<tag value>]*
 *                                                                            *
 * Return value: SUCCEED - the item matches the specified tag                 *
 *               FAIL    - otherwise                                          *
 *                                                                            *
 ******************************************************************************/
static int	expression_item_check_tag(zbx_expression_item_t *item, const char *tag)
{
	int		i;
	size_t		taglen;
	const char	*value;

	if (NULL != (value = strchr(tag, ':')))
	{
		taglen = (value - tag);
		value++;
	}
	else
		taglen = strlen(tag);

	for (i = 0; i < item->tags.values_num; i++)
	{
		zbx_item_tag_t	*itemtag = (zbx_item_tag_t *)item->tags.values[i];

		if (taglen != strlen(itemtag->tag.tag) || 0 != memcmp(tag, itemtag->tag.tag, taglen))
			continue;

		if (NULL == value)
			return SUCCEED;

		if (0 == strcmp(itemtag->tag.value, value))
			return SUCCEED;
	}

	return FAIL;
}

/******************************************************************************
 *                                                                            *
 * Purpose: evaluate filter function                                          *
 *                                                                            *
 * Parameters: name     - [IN] the function name (not zero terminated)        *
 *             len      - [IN] the function name length                       *
 *             args_num - [IN] the number of function arguments               *
 *             args     - [IN] an array of the function arguments.            *
 *             data     - [IN] the caller data used for function evaluation   *
 *             ts       - [IN] the function execution time                    *
 *             value    - [OUT] the function return value                     *
 *             error    - [OUT] the error message if function failed          *
 *                                                                            *
 * Return value: SUCCEED - the function was evaluated successfully            *
 *               FAIL    - otherwise                                          *
 *                                                                            *
 * Comments: The group/tag comparisons in filter are converted to function    *
 *           calls that are evaluated by this callback.                       *
 *                                                                            *
 ******************************************************************************/
static int	expression_eval_filter(const char *name, size_t len, int args_num, zbx_variant_t *args,
		void *data, const zbx_timespec_t *ts, zbx_variant_t *value, char **error)
{
	zbx_expression_eval_many_t	*many = (zbx_expression_eval_many_t *)data;

	ZBX_UNUSED(ts);
	ZBX_UNUSED(len);

	if (1 != args_num)
	{
		*error = zbx_strdup(NULL, "invalid number of arguments");
		return FAIL;
	}

	if (ZBX_VARIANT_STR != args[0].type)
	{
		*error = zbx_strdup(NULL, "invalid argument flags");
		return FAIL;
	}

	if (0 == strncmp(name, "group", ZBX_CONST_STRLEN("group")))
	{
		zbx_expression_group_t *group;

		group = expression_get_group(many->eval, args[0].data.str);

		if (FAIL != zbx_vector_uint64_bsearch(&group->hostids, many->hostid, ZBX_DEFAULT_UINT64_COMPARE_FUNC))
			zbx_variant_set_dbl(value, 1);
		else
			zbx_variant_set_dbl(value, 0);

		return SUCCEED;
	}
	else if (0 == strncmp(name, "tag", ZBX_CONST_STRLEN("tag")))
	{
		zbx_expression_item_t	*item;

		item = expression_get_item(many->eval, many->itemid);

		if (SUCCEED == expression_item_check_tag(item, args[0].data.str))
			zbx_variant_set_dbl(value, 1);
		else
			zbx_variant_set_dbl(value, 0);

		return SUCCEED;
	}
	else
	{
		*error = zbx_strdup(NULL, "unknown function");
		return FAIL;
	}
}

/******************************************************************************
 *                                                                            *
 * Purpose: initialize many item query                                        *
 *                                                                            *
 * Parameters: eval    - [IN] the evaluation data                             *
 *             query   - [IN] the query to initialize                         *
 *                                                                            *
 ******************************************************************************/
static void	expression_init_query_many(zbx_expression_eval_t *eval, zbx_expression_query_t *query)
{
	zbx_expression_query_many_t	*data;
	char				*error = NULL, *errmsg = NULL, *filter_template = NULL;
	int				i, ret = FAIL;
	zbx_eval_context_t		ctx;
	zbx_vector_uint64_pair_t	itemhosts;
	zbx_vector_str_t		groups;
	zbx_vector_uint64_t		itemids;

	zabbix_log(LOG_LEVEL_DEBUG, "In %s() /%s/%s?[%s]", __func__, ZBX_NULL2EMPTY_STR(query->ref.host),
			ZBX_NULL2EMPTY_STR(query->ref.key), ZBX_NULL2EMPTY_STR(query->ref.filter));

	zbx_eval_init(&ctx);

	zbx_vector_uint64_create(&itemids);
	zbx_vector_uint64_pair_create(&itemhosts);
	zbx_vector_str_create(&groups);

	if (ZBX_ITEM_QUERY_ITEM_ANY == (query->flags & ZBX_ITEM_QUERY_ITEM_ANY))
	{
		error = zbx_strdup(NULL, "item query must have at least a host or an item key defined");
		goto out;
	}

	if (0 != (query->flags & ZBX_ITEM_QUERY_FILTER))
	{
		if (SUCCEED != zbx_eval_parse_expression(&ctx, query->ref.filter, ZBX_EVAL_PARSE_QUERY_EXPRESSION,
				&errmsg))
		{
			error = zbx_dsprintf(NULL, "failed to parse item query filter: %s", errmsg);
			zbx_free(errmsg);
			goto out;
		}

		zbx_eval_prepare_filter(&ctx);

		if (FAIL == zbx_eval_get_group_filter(&ctx, &groups, &filter_template, &errmsg))
		{
			error = zbx_dsprintf(NULL, "failed to extract groups from item filter: %s", errmsg);
			zbx_free(errmsg);
			goto out;
		}
	}

	expression_get_item_candidates(eval, query, &groups, filter_template, &itemhosts);

	if (0 != (query->flags & ZBX_ITEM_QUERY_FILTER))
	{
		zbx_expression_eval_many_t	eval_data;
		zbx_variant_t		filter_value;

		eval_data.eval = eval;

		for (i = 0; i < itemhosts.values_num; i++)
		{
			eval_data.itemid = itemhosts.values[i].first;
			eval_data.hostid = itemhosts.values[i].second;

			if (SUCCEED != zbx_eval_execute_ext(&ctx, NULL, expression_eval_filter, NULL, (void *)&eval_data,
					&filter_value, &errmsg))
			{
				zabbix_log(LOG_LEVEL_DEBUG, "failed to evaluate item query filter: %s", errmsg);
				zbx_free(errmsg);
				continue;
			}

			if (SUCCEED != zbx_variant_convert(&filter_value, ZBX_VARIANT_DBL))
			{
				zabbix_log(LOG_LEVEL_DEBUG, "unexpected item query filter evaluation result:"
						" value:\"%s\" of type \"%s\"", zbx_variant_value_desc(&filter_value),
						zbx_variant_type_desc(&filter_value));

				zbx_variant_clear(&filter_value);
				continue;
			}

			if (SUCCEED != zbx_double_compare(filter_value.data.dbl, 0))
				zbx_vector_uint64_append(&itemids, eval_data.itemid);
		}
	}
	else
	{
		for (i = 0; i < itemhosts.values_num; i++)
			zbx_vector_uint64_append(&itemids, itemhosts.values[i].first);
	}

	if (SUCCEED == ZBX_CHECK_LOG_LEVEL(LOG_LEVEL_DEBUG))
	{
		for (i = 0; i < itemids.values_num; i++)
			zabbix_log(LOG_LEVEL_DEBUG, "%s() itemid:" ZBX_FS_UI64, __func__, itemids.values[i]);
	}

	data = (zbx_expression_query_many_t *)zbx_malloc(NULL, sizeof(zbx_expression_query_many_t));
	data->itemids = itemids;
	query->data = data;
	eval->many_num++;

	ret = SUCCEED;
out:
	if (0 != (query->flags & ZBX_ITEM_QUERY_FILTER) && SUCCEED == zbx_eval_status(&ctx))
		zbx_eval_clear(&ctx);

	if (SUCCEED != ret)
	{
		query->error = error;
		query->flags = ZBX_ITEM_QUERY_ERROR;
		zbx_vector_uint64_destroy(&itemids);
	}

	zbx_free(filter_template);

	zbx_vector_uint64_pair_destroy(&itemhosts);

	zbx_vector_str_clear_ext(&groups, zbx_str_free);
	zbx_vector_str_destroy(&groups);

	zabbix_log(LOG_LEVEL_DEBUG, "End of %s() items:%d", __func__, (SUCCEED == ret ? data->itemids.values_num : -1));
}

/******************************************************************************
 *                                                                            *
 * Purpose: cache items used in one item queries                              *
 *                                                                            *
 * Parameters: eval - [IN] the evaluation data                                *
 *                                                                            *
 ******************************************************************************/
static void	expression_cache_dcitems_hk(zbx_expression_eval_t *eval)
{
	int	i;

	eval->hostkeys = (zbx_host_key_t *)zbx_malloc(NULL, sizeof(zbx_host_key_t) * eval->one_num);
	eval->dcitems_hk = (zbx_dc_item_t *)zbx_malloc(NULL, sizeof(zbx_dc_item_t) * eval->one_num);
	eval->errcodes_hk = (int *)zbx_malloc(NULL, sizeof(int) * eval->one_num);

	for (i = 0; i < eval->queries.values_num; i++)
	{
		zbx_expression_query_t	*query = (zbx_expression_query_t *)eval->queries.values[i];
		zbx_expression_query_one_t	*data;

		if (0 != (query->flags & ZBX_ITEM_QUERY_MANY) || ZBX_ITEM_QUERY_ERROR == query->flags)
			continue;

		data = (zbx_expression_query_one_t *)query->data;

		eval->hostkeys[data->dcitem_hk_index].host = query->ref.host;
		eval->hostkeys[data->dcitem_hk_index].key = query->ref.key;
	}

	zbx_dc_config_get_items_by_keys(eval->dcitems_hk, eval->hostkeys, eval->errcodes_hk, eval->one_num);
}

/******************************************************************************
 *                                                                            *
 * Purpose: dcitem reference vector lookup functions                          *
 *                                                                            *
 ******************************************************************************/
static	int	compare_dcitems_by_itemid(const void *d1, const void *d2)
{
	zbx_dc_item_t	*dci1 = *(zbx_dc_item_t **)d1;
	zbx_dc_item_t	*dci2 = *(zbx_dc_item_t **)d2;

	ZBX_RETURN_IF_NOT_EQUAL(dci1->itemid, dci2->itemid);

	return 0;
}

static int	expression_find_dcitem_by_itemid(const void *d1, const void *d2)
{
	zbx_uint64_t		itemid = **(zbx_uint64_t **)d1;
	zbx_dc_item_t		*dci = *(zbx_dc_item_t **)d2;

	ZBX_RETURN_IF_NOT_EQUAL(itemid, dci->itemid);

	return 0;
}

/******************************************************************************
 *                                                                            *
 * Purpose: cache items used in many item queries                             *
 *                                                                            *
 * Parameters: eval - [IN] the evaluation data                                *
 *                                                                            *
 ******************************************************************************/
static void	expression_cache_dcitems(zbx_expression_eval_t *eval)
{
	int			i, j;
	zbx_vector_uint64_t	itemids;

	zbx_vector_uint64_create(&itemids);

	if (0 != eval->one_num)
	{
		for (i = 0; i < eval->one_num; i++)
		{
			if (SUCCEED != eval->errcodes_hk[i])
				continue;

			zbx_vector_ptr_append(&eval->dcitem_refs, &eval->dcitems_hk[i]);
		}

		zbx_vector_ptr_sort(&eval->dcitem_refs, compare_dcitems_by_itemid);
	}

	for (i = 0; i < eval->queries.values_num; i++)
	{
		zbx_expression_query_t	*query = (zbx_expression_query_t *)eval->queries.values[i];
		zbx_expression_query_many_t	*data;

		if (0 == (query->flags & ZBX_ITEM_QUERY_MANY))
			continue;

		data = (zbx_expression_query_many_t *)query->data;

		for (j = 0; j < data->itemids.values_num; j++)
			zbx_vector_uint64_append(&itemids, data->itemids.values[j]);
	}

	zbx_vector_uint64_sort(&itemids, ZBX_DEFAULT_UINT64_COMPARE_FUNC);
	zbx_vector_uint64_uniq(&itemids, ZBX_DEFAULT_UINT64_COMPARE_FUNC);

	for (i = 0; i < itemids.values_num;)
	{
		if (FAIL != zbx_vector_ptr_bsearch(&eval->dcitem_refs, &itemids.values[i], expression_find_dcitem_by_itemid))
		{
			zbx_vector_uint64_remove(&itemids, i);
			continue;
		}
		i++;
	}

	if (0 != (eval->dcitems_num = itemids.values_num))
	{
		zbx_vector_uint64_sort(&itemids, ZBX_DEFAULT_UINT64_COMPARE_FUNC);

		eval->dcitems = (zbx_dc_item_t *)zbx_malloc(NULL, sizeof(zbx_dc_item_t) * itemids.values_num);
		eval->errcodes = (int *)zbx_malloc(NULL, sizeof(int) * itemids.values_num);

		zbx_dc_config_get_items_by_itemids(eval->dcitems, itemids.values, eval->errcodes, itemids.values_num);

		for (i = 0; i < itemids.values_num; i++)
		{
			if (SUCCEED != eval->errcodes[i])
				continue;

			zbx_vector_ptr_append(&eval->dcitem_refs, &eval->dcitems[i]);
		}

		zbx_vector_ptr_sort(&eval->dcitem_refs, compare_dcitems_by_itemid);
	}

	zbx_vector_uint64_destroy(&itemids);
}

/******************************************************************************
 *                                                                            *
 * Purpose: evaluate historical function for one item query                   *
 *                                                                            *
 * Parameters: eval     - [IN] the evaluation data                            *
 *             query    - [IN] the item query                                 *
 *             name     - [IN] the function name (not zero terminated)        *
 *             len      - [IN] the function name length                       *
 *             args_num - [IN] the number of function arguments               *
 *             args     - [IN] an array of the function arguments.            *
 *             data     - [IN] the caller data used for function evaluation   *
 *             ts       - [IN] the function execution time                    *
 *             value    - [OUT] the function return value                     *
 *             error    - [OUT] the error message if function failed          *
 *                                                                            *
 * Return value: SUCCEED - the function was executed successfully             *
 *               FAIL    - otherwise                                          *
 *                                                                            *
 ******************************************************************************/
static int	expression_eval_one(zbx_expression_eval_t *eval, zbx_expression_query_t *query, const char *name,
		size_t len, int args_num, zbx_variant_t *args, const zbx_timespec_t *ts, zbx_variant_t *value, char **error)
{
	char				func_name[MAX_STRING_LEN], *params = NULL;
	size_t				params_alloc = 0, params_offset = 0;
	zbx_dc_item_t			*item;
	int				i, ret = FAIL;
	zbx_expression_query_one_t	*data;
	zbx_dc_evaluate_item_t		evaluate_item;

	zabbix_log(LOG_LEVEL_DEBUG, "In %s() %.*s(/%s/%s?[%s],...)", __func__, (int )len, name,
			ZBX_NULL2EMPTY_STR(query->ref.host), ZBX_NULL2EMPTY_STR(query->ref.key),
			ZBX_NULL2EMPTY_STR(query->ref.filter));

	data = (zbx_expression_query_one_t *)query->data;

	if (SUCCEED != eval->errcodes_hk[data->dcitem_hk_index])
	{
		*error = zbx_dsprintf(NULL, "item \"/%s/%s\" does not exist",
				eval->hostkeys[data->dcitem_hk_index].host, eval->hostkeys[data->dcitem_hk_index].key);
		goto out;
	}

	item = &eval->dcitems_hk[data->dcitem_hk_index];

	/* do not evaluate if the item is disabled or belongs to a disabled host */

	if (ITEM_STATUS_ACTIVE != item->status)
	{
		*error = zbx_dsprintf(NULL, "item \"/%s/%s\" is disabled", eval->hostkeys[data->dcitem_hk_index].host,
				eval->hostkeys[data->dcitem_hk_index].key);
		goto out;
	}

	if (HOST_STATUS_MONITORED != item->host.status)
	{
		*error = zbx_dsprintf(NULL, "host \"%s\" is not monitored", eval->hostkeys[data->dcitem_hk_index].host);
		goto out;
	}

	memcpy(func_name, name, len);
	func_name[len] = '\0';

	/* If the item is NOTSUPPORTED then evaluation is allowed for:   */
	/*   - functions white-listed in evaluatable_for_notsupported(). */
	/*     Their values can be evaluated to regular numbers even for */
	/*     NOTSUPPORTED items. */
	/*   - other functions. Result of evaluation is ZBX_UNKNOWN.     */

	if (ITEM_STATE_NOTSUPPORTED == item->state && FAIL == zbx_evaluatable_for_notsupported(func_name))
	{
		/* compose and store 'unknown' message for future use */
		*error = zbx_dsprintf(NULL, "item \"/%s/%s\" is not supported",
				eval->hostkeys[data->dcitem_hk_index].host, eval->hostkeys[data->dcitem_hk_index].key);
		goto out;
	}

	evaluate_item.itemid = item->itemid;
	evaluate_item.value_type = item->value_type;
	evaluate_item.proxy_hostid = item->host.proxy_hostid;
	evaluate_item.host = item->host.host;
	evaluate_item.key_orig = item->key_orig;

	if (0 == args_num)
	{
		ret = evaluate_function(value, &evaluate_item, func_name, "", ts, error);
		goto out;
	}

	for (i = 0; i < args_num; i++)
	{
		if (0 != i)
			zbx_chrcpy_alloc(&params, &params_alloc, &params_offset, ',');

		switch (args[i].type)
		{
			case ZBX_VARIANT_DBL:
				zbx_snprintf_alloc(&params, &params_alloc, &params_offset, ZBX_FS_DBL64,
						args[i].data.dbl);
				break;
			case ZBX_VARIANT_STR:
				zbx_strquote_alloc(&params, &params_alloc, &params_offset, args[i].data.str);
				break;
			case ZBX_VARIANT_UI64:
				zbx_snprintf_alloc(&params, &params_alloc, &params_offset, ZBX_FS_UI64,
						args[i].data.ui64);
				break;
			case ZBX_VARIANT_NONE:
				break;
			default:
				*error = zbx_dsprintf(NULL, " unsupported argument #%d type \"%s\"", i + 1,
						zbx_variant_type_desc(&args[i]));
				goto out;
		}
	}

	ret = evaluate_function(value, &evaluate_item, func_name, ZBX_NULL2EMPTY_STR(params), ts, error);
out:
	zbx_free(params);

	zabbix_log(LOG_LEVEL_DEBUG, "End of %s():%s value:%s flags:%s", __func__, zbx_result_string(ret),
			zbx_variant_value_desc(value), zbx_variant_type_desc(value));

	return ret;
}

#define ZBX_VALUE_FUNC_UNKNOWN	0
#define ZBX_VALUE_FUNC_MIN	1
#define ZBX_VALUE_FUNC_AVG	2
#define ZBX_VALUE_FUNC_MAX	3
#define ZBX_VALUE_FUNC_SUM	4
#define ZBX_VALUE_FUNC_COUNT	5
#define ZBX_VALUE_FUNC_LAST	6
#define ZBX_ITEM_FUNC_EXISTS	7
#define ZBX_ITEM_FUNC_ITEMCOUNT	8
#define ZBX_ITEM_FUNC_BPERCENTL	9
#define ZBX_MIXVALUE_FUNC_BRATE	10

#define MATCH_STRING(x, name, len)	ZBX_CONST_STRLEN(x) == len && 0 == memcmp(name, x, len)

static int	get_function_by_name(const char *name, size_t len)
{

	if (MATCH_STRING("avg_foreach", name, len))
		return ZBX_VALUE_FUNC_AVG;

	if (MATCH_STRING("count_foreach", name, len))
		return ZBX_VALUE_FUNC_COUNT;

	if (MATCH_STRING("last_foreach", name, len))
		return ZBX_VALUE_FUNC_LAST;

	if (MATCH_STRING("max_foreach", name, len))
		return ZBX_VALUE_FUNC_MAX;

	if (MATCH_STRING("min_foreach", name, len))
		return ZBX_VALUE_FUNC_MIN;

	if (MATCH_STRING("sum_foreach", name, len))
		return ZBX_VALUE_FUNC_SUM;

	if (MATCH_STRING("exists_foreach", name, len))
		return ZBX_ITEM_FUNC_EXISTS;

	if (MATCH_STRING("item_count", name, len))
		return ZBX_ITEM_FUNC_ITEMCOUNT;

	if (MATCH_STRING("bucket_percentile", name, len))
		return ZBX_ITEM_FUNC_BPERCENTL;

	if (MATCH_STRING("bucket_rate_foreach", name, len))
		return ZBX_MIXVALUE_FUNC_BRATE;

	return ZBX_VALUE_FUNC_UNKNOWN;
}

/******************************************************************************
 *                                                                            *
 * Purpose: calculate minimum value from the history value vector             *
 *                                                                            *
 * Parameters: values      - [IN] a vector containing history values          *
 *             value_type  - [IN] the type of values. Only float/uint64       *
 *                           values are supported.                            *
 *             result      - [OUT] the resulting value                        *
 *                                                                            *
 ******************************************************************************/
static void	evaluate_history_func_min(zbx_vector_history_record_t *values, int value_type, double *result)
{
	int	i;

	if (ITEM_VALUE_TYPE_UINT64 == value_type)
	{
		*result = (double)values->values[0].value.ui64;

		for (i = 1; i < values->values_num; i++)
			if ((double)values->values[i].value.ui64 < *result)
				*result = (double)values->values[i].value.ui64;
	}
	else
	{
		*result = values->values[0].value.dbl;

		for (i = 1; i < values->values_num; i++)
			if (values->values[i].value.dbl < *result)
				*result = values->values[i].value.dbl;
	}
}

/******************************************************************************
 *                                                                            *
 * Purpose: calculate maximum value from the history value vector             *
 *                                                                            *
 * Parameters: values      - [IN] a vector containing history values          *
 *             value_type  - [IN] the type of values. Only float/uint64       *
 *                           values are supported.                            *
 *             result      - [OUT] the resulting value                        *
 *                                                                            *
 ******************************************************************************/
static void	evaluate_history_func_max(zbx_vector_history_record_t *values, int value_type, double *result)
{
	int	i;

	if (ITEM_VALUE_TYPE_UINT64 == value_type)
	{
		*result = (double)values->values[0].value.ui64;

		for (i = 1; i < values->values_num; i++)
			if ((double)values->values[i].value.ui64 > *result)
				*result = (double)values->values[i].value.ui64;
	}
	else
	{
		*result = values->values[0].value.dbl;

		for (i = 1; i < values->values_num; i++)
			if (values->values[i].value.dbl > *result)
				*result = values->values[i].value.dbl;
	}
}

/******************************************************************************
 *                                                                            *
 * Purpose: calculate sum of values from the history value vector             *
 *                                                                            *
 * Parameters: values      - [IN] a vector containing history values          *
 *             value_type  - [IN] the type of values. Only float/uint64       *
 *                           values are supported.                            *
 *             result      - [OUT] the resulting value                        *
 *                                                                            *
 ******************************************************************************/
static void	evaluate_history_func_sum(zbx_vector_history_record_t *values, int value_type, double *result)
{
	int	i;

	*result = 0;

	if (ITEM_VALUE_TYPE_UINT64 == value_type)
	{
		for (i = 0; i < values->values_num; i++)
			*result += (double)values->values[i].value.ui64;
	}
	else
	{
		for (i = 0; i < values->values_num; i++)
			*result += values->values[i].value.dbl;
	}
}

/******************************************************************************
 *                                                                            *
 * Purpose: calculate average value of values from the history value vector   *
 *                                                                            *
 * Parameters: values      - [IN] a vector containing history values          *
 *             value_type  - [IN] the type of values. Only float/uint64       *
 *                           values are supported.                            *
 *             result      - [OUT] the resulting value                        *
 *                                                                            *
 ******************************************************************************/
static void	evaluate_history_func_avg(zbx_vector_history_record_t *values, int value_type, double *result)
{
	evaluate_history_func_sum(values, value_type, result);
	*result /= values->values_num;
}

/******************************************************************************
 *                                                                            *
 * Purpose: calculate number of values in value vector                        *
 *                                                                            *
 * Parameters: values      - [IN] a vector containing history values          *
 *             value_type  - [IN] the type of values. Only float/uint64       *
 *                           values are supported.                            *
 *             result      - [OUT] the resulting value                        *
 *                                                                            *
 ******************************************************************************/
static void	evaluate_history_func_count(zbx_vector_history_record_t *values, double *result)
{
	*result = (double)values->values_num;
}

/******************************************************************************
 *                                                                            *
 * Purpose: calculate the last (newest) value in value vector                 *
 *                                                                            *
 * Parameters: values      - [IN] a vector containing history values          *
 *             result      - [OUT] the resulting value                        *
 *                                                                            *
 ******************************************************************************/
static void	evaluate_history_func_last(zbx_vector_history_record_t *values, int value_type, double *result)
{
	if (ITEM_VALUE_TYPE_UINT64 == value_type)
		*result = (double)values->values[0].value.ui64;
	else
		*result = values->values[0].value.dbl;
}

/******************************************************************************
 *                                                                            *
 * Purpose: convert history record to variant and append to variant vector    *
 *                                                                            *
 * Parameters: values         - [IN] vector containing history values         *
 *             value_type     - [IN] type of an item                          *
 *             result_vector  - [OUT] resulting vector                        *
 *                                                                            *
 ******************************************************************************/
static void	var_vector_append_history_record(zbx_vector_history_record_t *values, int value_type,
		zbx_vector_var_t *results_vector)
{
	zbx_variant_t	result;

	switch (value_type)
	{
		case ITEM_VALUE_TYPE_UINT64:
			zbx_variant_set_ui64(&result, values->values[0].value.ui64);
			break;
		case ITEM_VALUE_TYPE_STR:
		case ITEM_VALUE_TYPE_TEXT:
			zbx_variant_set_str(&result, zbx_strdup(NULL, values->values[0].value.str));
			break;
		case ITEM_VALUE_TYPE_LOG:
			zbx_variant_set_str(&result, zbx_strdup(NULL, values->values[0].value.log->value));
			break;
		case ITEM_VALUE_TYPE_FLOAT:
			zbx_variant_set_dbl(&result, values->values[0].value.dbl);
			break;
		case ITEM_VALUE_TYPE_NONE:
			return;
	}

	zbx_vector_var_append(results_vector, result);
}

/******************************************************************************
 *                                                                            *
 * Purpose: calculate function with values from value vector                  *
 *                                                                            *
 * Parameters: values      - [IN] a vector containing history values          *
 *             value_type  - [IN] the type of values. Only float/uint64       *
 *                           values are supported.                            *
 *             func        - [IN] the function to calculate. Only             *
 *                           ZBX_VALUE_FUNC_MIN, ZBX_VALUE_FUNC_AVG,          *
 *                           ZBX_VALUE_FUNC_MAX, ZBX_VALUE_FUNC_SUM,          *
 *                           ZBX_VALUE_FUNC_COUNT, ZBX_VALUE_FUNC_LAST        *
 *                           functions are supported.                         *
 *             result      - [OUT] the resulting value                        *
 *                                                                            *
 ******************************************************************************/
static void	evaluate_history_func(zbx_vector_history_record_t *values, int value_type, int func,
		double *result)
{
	switch (func)
	{
		case ZBX_VALUE_FUNC_MIN:
			evaluate_history_func_min(values, value_type, result);
			break;
		case ZBX_VALUE_FUNC_AVG:
			evaluate_history_func_avg(values, value_type, result);
			break;
		case ZBX_VALUE_FUNC_MAX:
			evaluate_history_func_max(values, value_type, result);
			break;
		case ZBX_VALUE_FUNC_SUM:
			evaluate_history_func_sum(values, value_type, result);
			break;
		case ZBX_VALUE_FUNC_COUNT:
			evaluate_history_func_count(values, result);
			break;
		case ZBX_VALUE_FUNC_LAST:
			evaluate_history_func_last(values, value_type, result);
			break;
	}
}

/******************************************************************************
 *                                                                            *
 * Purpose: get item from cache by itemid                                     *
 *                                                                            *
 * Parameters: eval    - [IN] the evaluation data                             *
 *             itemid  - [IN] the item identifier                             *
 *                                                                            *
 * Return value: The cached item.                                             *
 *                                                                            *
 ******************************************************************************/
static zbx_dc_item_t	*get_dcitem(zbx_vector_ptr_t *dcitem_refs, zbx_uint64_t itemid)
{
	int	index;

	if (FAIL == (index = zbx_vector_ptr_bsearch(dcitem_refs, &itemid, expression_find_dcitem_by_itemid)))
		return NULL;

	return dcitem_refs->values[index];
}

/******************************************************************************
 *                                                                            *
 * Purpose: evaluate functions 'exists_foreach' and 'item_count'              *
 *          for multiple items                                                *
 *                                                                            *
 * Parameters: eval      - [IN] the evaluation data                           *
 *             query     - [IN] the calculated item query                     *
 *             item_func - [IN] the function id                               *
 *             value     - [OUT] the function return value                    *
 *                                                                            *
 * Return value: SUCCEED - the function was executed successfully             *
 *               FAIL    - otherwise                                          *
 *                                                                            *
 ******************************************************************************/
static void	expression_eval_exists(zbx_expression_eval_t *eval, zbx_expression_query_t *query, int item_func,
		zbx_variant_t *value)
{
	zbx_expression_query_many_t	*data;
	int				i;
	zbx_vector_var_t		*results;

	results = (zbx_vector_var_t*)zbx_malloc(NULL, sizeof(zbx_vector_var_t));
	zbx_vector_var_create(results);

	data = (zbx_expression_query_many_t *)query->data;

	for (i = 0; i < data->itemids.values_num; i++)
	{
		zbx_dc_item_t	*dcitem;
		zbx_variant_t	v;

		if (NULL == (dcitem = get_dcitem(&eval->dcitem_refs, data->itemids.values[i])))
			continue;

		if (ITEM_STATUS_ACTIVE != dcitem->status)
			continue;

		if (HOST_STATUS_MONITORED != dcitem->host.status)
			continue;

		zbx_variant_set_ui64(&v, 1);

		zbx_vector_var_append(results, v);
	}

	if (ZBX_ITEM_FUNC_EXISTS == item_func)
	{
		zbx_variant_set_vector(value, results);
	}
	else
	{
		zbx_variant_set_ui64(value, (zbx_uint64_t)results->values_num);
		zbx_vector_var_destroy(results);
		zbx_free(results);
	}
}

/******************************************************************************
 *                                                                            *
 * Purpose: evaluate functions 'bucket_rate_foreach' for 'histogram_quantile' *
 *          and evaluate functions 'bucket_percentile'                        *
 *                                                                            *
 * Parameters: eval      - [IN] the evaluation data                           *
 *             query     - [IN] the calculated item query                     *
 *             args_num  - [IN] the number of function arguments              *
 *             args      - [IN] an array of the function arguments.           *
 *             data      - [IN] the caller data used for function evaluation  *
 *             ts        - [IN] the function execution time                   *
 *             item_func - [IN] the function id                               *
 *             value     - [OUT] the function return value                    *
 *             error     - [OUT] the error message if function failed         *
 *                                                                            *
 * Return value: SUCCEED - the function was executed successfully             *
 *               FAIL    - otherwise                                          *
 *                                                                            *
 ******************************************************************************/
static int	expression_eval_bucket_rate(zbx_expression_eval_t *eval, zbx_expression_query_t *query,
		int args_num, zbx_variant_t *args, const zbx_timespec_t *ts, int item_func, zbx_variant_t *value,
		char **error)
{
	zbx_expression_query_many_t	*data;
	int				i, pos, ret = FAIL;
	zbx_vector_var_t		*results = NULL;
	double				percentage, result;
	char				*param = NULL;
	const char			*log_fn = (ZBX_ITEM_FUNC_BPERCENTL == item_func ?
							"bucket_percentile" : "bucket_rate_foreach");

	if (1 > args_num || 2 < args_num || (ZBX_ITEM_FUNC_BPERCENTL == item_func && 2 != args_num))
	{
		*error = zbx_strdup(NULL, "invalid number of function parameters");
		goto err;
	}

	if (ZBX_VARIANT_STR == args[0].type)
	{
		param = zbx_strdup(NULL, args[0].data.str);
	}
	else
	{
		zbx_variant_t	arg;

		zbx_variant_copy(&arg, &args[0]);

		if (SUCCEED != zbx_variant_convert(&arg, ZBX_VARIANT_STR))
		{
			zbx_variant_clear(&arg);
			*error = zbx_strdup(NULL, "invalid second parameter");
			goto err;
		}

		param = zbx_strdup(NULL, arg.data.str);
		zbx_variant_clear(&arg);
	}

	if (ZBX_ITEM_FUNC_BPERCENTL == item_func)
	{
		if (ZBX_VARIANT_DBL == args[1].type)
		{
			percentage = args[1].data.dbl;
		}
		else
		{
			zbx_variant_t	val_copy;

			zbx_variant_copy(&val_copy, &args[1]);

			if (SUCCEED != zbx_variant_convert(&val_copy, ZBX_VARIANT_DBL))
			{
				zbx_variant_clear(&val_copy);
				*error = zbx_strdup(NULL, "invalid third parameter");
				goto err;
			}

			percentage = val_copy.data.dbl;
		}

		if (100 < percentage || 0 > percentage)
		{
			*error = zbx_strdup(NULL, "invalid value of percentile");
			goto err;
		}

		pos = 1;
	}
	else if (2 == args_num)
	{
		if (ZBX_VARIANT_STR == args[1].type)
		{
			if (SUCCEED != zbx_is_ushort(args[1].data.str, &pos) || 0 >= pos)
			{
				*error = zbx_strdup(NULL, "invalid third parameter");
				goto err;
			}
		}
		else if (ZBX_VARIANT_UI64 == args[1].type)
		{
			if (0 >= (pos = (int)args[1].data.ui64))
			{
				*error = zbx_strdup(NULL, "invalid third parameter");
				goto err;
			}
		}
		else
		{
			*error = zbx_strdup(NULL, "invalid third parameter");
			goto err;
		}
	}
	else
	{
		pos = 1;
	}

	data = (zbx_expression_query_many_t *)query->data;
	results = (zbx_vector_var_t *)zbx_malloc(NULL, sizeof(zbx_vector_var_t));
	zbx_vector_var_create(results);


	for (i = 0; i < data->itemids.values_num; i++)
	{
		zbx_dc_item_t	*dcitem;
		zbx_variant_t	rate, le_var;
		double		le;
		char		bucket[ZBX_MAX_DOUBLE_LEN + 1];


		if (NULL == (dcitem = get_dcitem(&eval->dcitem_refs, data->itemids.values[i])))
		{
			continue;
		}

		if (ITEM_STATUS_ACTIVE != dcitem->status)
		{
			continue;
		}

		if (HOST_STATUS_MONITORED != dcitem->host.status)
		{
			continue;
		}

<<<<<<< HEAD
		if (ITEM_VALUE_TYPE_NONE == dcitem->value_type)
		{
=======
		if (ITEM_STATE_NOTSUPPORTED == dcitem->state)
			continue;

		if (ITEM_VALUE_TYPE_FLOAT != dcitem->value_type && ITEM_VALUE_TYPE_UINT64 != dcitem->value_type)
>>>>>>> 6c6176a1
			continue;
		}

		if (0 != zbx_get_key_param(dcitem->key_orig, pos, bucket, sizeof(bucket)))
		{
			continue;
		}

		zbx_strupper(bucket);


		if (0 == strcmp(bucket, "+INF") || 0 == strcmp(bucket, "INF"))
			le = ZBX_INFINITY;
		else if (SUCCEED != zbx_is_double(bucket, &le))
			continue;

		if (SUCCEED != (ret = zbx_evaluate_RATE(&rate, dcitem, param, ts, error)))
			goto err;

		zbx_variant_set_dbl(&le_var, le);
		zbx_vector_var_append(results, le_var);
		zbx_vector_var_append(results, rate);
	}

	if (ZBX_MIXVALUE_FUNC_BRATE == item_func)
	{
		zbx_variant_set_vector(value, results);
		results = NULL;
		ret = SUCCEED;
	}
	else if (ZBX_ITEM_FUNC_BPERCENTL == item_func)
	{
		zbx_vector_dbl_t	results_tmp;

		zbx_vector_dbl_create(&results_tmp);

		if (SUCCEED == (ret = zbx_eval_var_vector_to_dbl(results, &results_tmp, error)))
		{
			if (SUCCEED == (ret = zbx_eval_calc_histogram_quantile(percentage / 100, &results_tmp,
					log_fn, &result, error)))
			{
				zbx_variant_set_dbl(value, result);
			}
			else
				goto err;
		}
		else
			goto err;

		zbx_vector_dbl_destroy(&results_tmp);
	}
err:
	zbx_free(param);

	if (NULL != results)
	{
		zbx_vector_var_destroy(results);
		zbx_free(results);
	}

	return ret;
}

static int	evaluate_count_many(char *operator, char *pattern, zbx_dc_item_t *dcitem,
		zbx_vector_history_record_t *values, int seconds, int count, const zbx_timespec_t *ts,
		zbx_vector_var_t *results_vector, char **error)
{
	int				ret = SUCCEED;
	zbx_eval_count_pattern_data_t	pdata;

	zbx_vector_expression_create(&pdata.regexps);

	if (FAIL == zbx_validate_count_pattern(operator, pattern, dcitem->value_type, &pdata, error))
	{
		ret = FAIL;
		goto out;
	}

	if (SUCCEED == zbx_vc_get_values(dcitem->itemid, dcitem->value_type, values, seconds, count, ts) &&
			0 < values->values_num)
	{
		int	result = 0;

		zbx_execute_count_with_pattern(pattern, dcitem->value_type, ZBX_MAX_UINT31_1, &pdata, values, &result);

		if (0 != result)
		{
			zbx_variant_t	v;

			zbx_variant_set_dbl(&v, (double)result);
			zbx_vector_var_append(results_vector, v);
		}
	}

out:
	zbx_regexp_clean_expressions(&pdata.regexps);
	zbx_vector_expression_destroy(&pdata.regexps);

	return ret;
}

/******************************************************************************
 *                                                                            *
 * Purpose: evaluate historical function for multiple items (aggregate checks)*
 *                                                                            *
 * Parameters: eval     - [IN] the evaluation data                            *
 *             query    - [IN] the calculated item query                      *
 *             name     - [IN] the function name (not zero terminated)        *
 *             len      - [IN] the function name length                       *
 *             args_num - [IN] the number of function arguments               *
 *             args     - [IN/OUT] an array of the function arguments.        *
 *             data     - [IN] the caller data used for function evaluation   *
 *             ts       - [IN] the function execution time                    *
 *             value    - [OUT] the function return value                     *
 *             error    - [OUT] the error message if function failed          *
 *                                                                            *
 * Return value: SUCCEED - the function was executed successfully             *
 *               FAIL    - otherwise                                          *
 *                                                                            *
 ******************************************************************************/
static int	expression_eval_many(zbx_expression_eval_t *eval, zbx_expression_query_t *query, const char *name,
		size_t len, int args_num, zbx_variant_t *args, const zbx_timespec_t *ts, zbx_variant_t *value,
		char **error)
{
	zbx_expression_query_many_t	*data;
	int				ret = FAIL, item_func, count, seconds, i;
	zbx_vector_history_record_t	values;
	zbx_vector_var_t		*results_var_vector;
	double				result;
	char				*operator = NULL, *pattern = NULL;

	zabbix_log(LOG_LEVEL_DEBUG, "In %s() %.*s(/%s/%s?[%s],...)", __func__, (int)len, name,
			ZBX_NULL2EMPTY_STR(query->ref.host), ZBX_NULL2EMPTY_STR(query->ref.key),
			ZBX_NULL2EMPTY_STR(query->ref.filter));

	ZBX_UNUSED(args_num);

	data = (zbx_expression_query_many_t *)query->data;
	item_func = get_function_by_name(name, len);

	switch (item_func)
	{
		case ZBX_ITEM_FUNC_EXISTS:
		case ZBX_ITEM_FUNC_ITEMCOUNT:
			if (0 != args_num)
			{
				*error = zbx_strdup(NULL, "invalid number of function parameters");
				goto out;
			}

			expression_eval_exists(eval, query, item_func, value);
			ret = SUCCEED;
			goto out;
		case ZBX_VALUE_FUNC_LAST:
			count = 1;

			if (1 == args_num && ZBX_VARIANT_STR == args[0].type)
			{
				if (FAIL == zbx_is_time_suffix(args[0].data.str, &seconds, ZBX_LENGTH_UNLIMITED))
				{
					*error = zbx_strdup(NULL, "invalid second parameter");
					goto out;
				}
			}
			else
				seconds = 0;

			break;
		case ZBX_VALUE_FUNC_MIN:
		case ZBX_VALUE_FUNC_AVG:
		case ZBX_VALUE_FUNC_MAX:
		case ZBX_VALUE_FUNC_SUM:
			if (args_num >= 2)
			{
				*error = zbx_strdup(NULL, "invalid number of function parameters");
				goto out;
			}
			ZBX_FALLTHROUGH;
		case ZBX_VALUE_FUNC_COUNT:
			if (1 > args_num)
			{
				*error = zbx_strdup(NULL, "invalid number of function parameters");
				goto out;
			}

			if (ZBX_VARIANT_STR == args[0].type)
			{
				if (FAIL == zbx_is_time_suffix(args[0].data.str, &seconds, ZBX_LENGTH_UNLIMITED))
				{
					*error = zbx_strdup(NULL, "invalid second parameter");
					goto out;
				}
			}
			else
			{
				if (SUCCEED != zbx_variant_convert(&args[0], ZBX_VARIANT_DBL))
				{
					*error = zbx_strdup(NULL, "invalid second parameter");
					goto out;
				}

				seconds = args[0].data.dbl;
			}
			count = 0;

			if (2 <= args_num)
			{
				if (ZBX_VARIANT_NONE != args[1].type)
				{
					if (SUCCEED != zbx_variant_convert(&args[1], ZBX_VARIANT_STR))
					{
						*error = zbx_strdup(NULL, "invalid third parameter");
						goto out;
					}

					operator = args[1].data.str;
				}

				if (args_num == 3 && ZBX_VARIANT_NONE != args[2].type)
				{
					if (SUCCEED != zbx_variant_convert(&args[2], ZBX_VARIANT_STR))
					{
						*error = zbx_strdup(NULL, "invalid fourth parameter");
						goto out;
					}

					pattern = args[2].data.str;
				}
			}

			break;
		case ZBX_ITEM_FUNC_BPERCENTL:
		case ZBX_MIXVALUE_FUNC_BRATE:
			ret = expression_eval_bucket_rate(eval, query, args_num, args, ts, item_func, value, error);
			goto out;
		default:
			*error = zbx_strdup(NULL, "unsupported function");
			goto out;
	}

	results_var_vector = (zbx_vector_var_t *)zbx_malloc(NULL, sizeof(zbx_vector_var_t));
	zbx_vector_var_create(results_var_vector);

	for (i = 0; i < data->itemids.values_num; i++)
	{
		zbx_dc_item_t			*dcitem;

		if (NULL == (dcitem = get_dcitem(&eval->dcitem_refs, data->itemids.values[i])))
			continue;

		if (ITEM_STATUS_ACTIVE != dcitem->status)
			continue;

		if (HOST_STATUS_MONITORED != dcitem->host.status)
			continue;

		if (ITEM_STATE_NOTSUPPORTED == dcitem->state)
			continue;

		if (ITEM_VALUE_TYPE_NONE == dcitem->value_type)
			continue;

		zbx_history_record_vector_create(&values);

		if (ZBX_VALUE_FUNC_COUNT == item_func)
		{
			if (FAIL == (ret = evaluate_count_many(operator, pattern, dcitem, &values, seconds, count, ts,
					results_var_vector, error)))
			{
				zbx_vector_var_destroy(results_var_vector);
				zbx_free(results_var_vector);
				goto out;
			}
		}
		else if (SUCCEED == zbx_vc_get_values(dcitem->itemid, dcitem->value_type, &values, seconds, count, ts)
				&& 0 < values.values_num)
		{
			if (ZBX_VALUE_FUNC_LAST == item_func)
			{
				var_vector_append_history_record(&values, dcitem->value_type, results_var_vector);
			}
			else
			{
				zbx_variant_t	v;

				evaluate_history_func(&values, dcitem->value_type, item_func, &result);
				zbx_variant_set_dbl(&v, result);
				zbx_vector_var_append(results_var_vector, v);
			}
		}

		zbx_history_record_vector_destroy(&values, dcitem->value_type);
	}

	zbx_variant_set_vector(value, results_var_vector);

	ret = SUCCEED;
out:
	zabbix_log(LOG_LEVEL_DEBUG, "End of %s():%s value:%s flags:%s", __func__, zbx_result_string(ret),
			zbx_variant_value_desc(value), zbx_variant_type_desc(value));

	return ret;
}

/******************************************************************************
 *                                                                            *
 * Purpose: evaluate historical function                                      *
 *                                                                            *
 * Parameters: name     - [IN] the function name (not zero terminated)        *
 *             len      - [IN] the function name length                       *
 *             args_num - [IN] the number of function arguments               *
 *             args     - [IN] an array of the function arguments.            *
 *             data     - [IN] the caller data used for function evaluation   *
 *             ts       - [IN] the function execution time                    *
 *             value    - [OUT] the function return value                     *
 *             error    - [OUT] the error message if function failed          *
 *                                                                            *
 * Return value: SUCCEED - the function was executed successfully             *
 *               FAIL    - otherwise                                          *
 *                                                                            *
 ******************************************************************************/
static int	expression_eval_history(const char *name, size_t len, int args_num, zbx_variant_t *args,
		void *data, const zbx_timespec_t *ts, zbx_variant_t *value, char **error)
{
	int			ret = FAIL;
	zbx_expression_eval_t	*eval;
	zbx_expression_query_t	*query;
	char			*errmsg = NULL;

	zabbix_log(LOG_LEVEL_DEBUG, "In %s() function:%.*s", __func__, (int )len, name);

	zbx_variant_set_none(value);

	if (0 == args_num)
	{
		*error = zbx_strdup(NULL, "Cannot evaluate function: invalid number of arguments");
		goto out;
	}

	if (len >= MAX_STRING_LEN)
	{
		*error = zbx_strdup(NULL, "Cannot evaluate function: name too long");
		goto out;
	}

	eval = (zbx_expression_eval_t *)data;

	/* the historical function item query argument is replaced with corresponding itemrefs index */
	query = (zbx_expression_query_t *)eval->queries.values[(int) args[0].data.ui64];

	if (ZBX_ITEM_QUERY_ERROR == query->flags)
	{
		*error = zbx_dsprintf(NULL, "Cannot evaluate function: %s", query->error);
		goto out;
	}

	if (0 == (query->flags & ZBX_ITEM_QUERY_MANY))
	{
		ret = expression_eval_one(eval, query, name, len, args_num - 1, args + 1, ts, value, &errmsg);
	}
	else if (ZBX_EXPRESSION_AGGREGATE == eval->mode)
	{
		ret = expression_eval_many(eval, query, name, len, args_num - 1, args + 1, ts, value, &errmsg);
	}
	else
	{
		errmsg = zbx_strdup(NULL, "aggregate queries are not supported");
		ret = FAIL;
	}

	if (SUCCEED != ret)
	{
		*error = zbx_dsprintf(NULL, "Cannot evaluate function: %s", errmsg);
		zbx_free(errmsg);
	}
out:
	zabbix_log(LOG_LEVEL_DEBUG, "End of %s():%s error:%s", __func__, zbx_result_string(ret),
			ZBX_NULL2EMPTY_STR(*error));

	return ret;
}

/******************************************************************************
 *                                                                            *
 * Purpose: evaluate common function                                          *
 *                                                                            *
 * Parameters: name     - [IN] the function name (not zero terminated)        *
 *             len      - [IN] the function name length                       *
 *             args_num - [IN] the number of function arguments               *
 *             args     - [IN] an array of the function arguments.            *
 *             data     - [IN] the caller data used for function evaluation   *
 *             ts       - [IN] the function execution time                    *
 *             value    - [OUT] the function return value                     *
 *             error    - [OUT] the error message if function failed          *
 *                                                                            *
 * Return value: SUCCEED - the function was executed successfully             *
 *               FAIL    - otherwise                                          *
 *                                                                            *
 * Comments: There are no custom common functions in expressions items, but   *
 *           it's used to check for /host/key query quoting errors instead.   *
 *                                                                            *
 ******************************************************************************/
static int	expression_eval_common(const char *name, size_t len, int args_num, zbx_variant_t *args,
		void *data, const zbx_timespec_t *ts, zbx_variant_t *value, char **error)
{
	ZBX_UNUSED(data);
	ZBX_UNUSED(ts);
	ZBX_UNUSED(value);

	if (SUCCEED != zbx_is_trigger_function(name, len))
	{
		*error = zbx_strdup(NULL, "Cannot evaluate formula: unsupported function");
		return FAIL;
	}

	if (0 == args_num)
	{
		*error = zbx_strdup(NULL, "Cannot evaluate function: invalid number of arguments");
		return FAIL;
	}

	if (ZBX_VARIANT_STR == args[0].type)
	{
		zbx_item_query_t query;

		if (0 != zbx_eval_parse_query(args[0].data.str, strlen(args[0].data.str), &query))
		{
			zbx_eval_clear_query(&query);
			*error = zbx_strdup(NULL, "Cannot evaluate function: quoted item query argument");
			return FAIL;
		}
	}
	else if (ZBX_VARIANT_VECTOR == args[0].type)
	{
		return SUCCEED;
	}

	*error = zbx_strdup(NULL, "Cannot evaluate function: invalid first argument");
	return FAIL;
}

/******************************************************************************
 *                                                                            *
 * Purpose: initialize expression evaluation data                             *
 *                                                                            *
 * Parameters: eval     - [IN] the evaluation data                            *
 *             mode     - [IN] ZBX_EXPRESSION_NORMAL - support only single    *
 *                             item queries                                   *
 *                             ZBX_EXPRESSION_AGGREGATE - support aggregate   *
 *                             item queries                                   *
 *             ctx      - [IN] the parsed expression                          *
 *                                                                            *
 ******************************************************************************/
void	zbx_expression_eval_init(zbx_expression_eval_t *eval, int mode, zbx_eval_context_t *ctx)
{
	int			i;
	zbx_expression_query_t	*query;
	zbx_vector_str_t	filters;

	zabbix_log(LOG_LEVEL_DEBUG, "In %s()", __func__);

	zbx_vector_str_create(&filters);
	zbx_eval_extract_item_refs(ctx, &filters);

	zbx_vector_ptr_create(&eval->queries);
	zbx_vector_ptr_create(&eval->groups);
	zbx_vector_ptr_create(&eval->itemtags);
	zbx_vector_ptr_create(&eval->dcitem_refs);

	eval->ctx = ctx;
	eval->mode = mode;
	eval->one_num = 0;
	eval->many_num = 0;
	eval->dcitems_num = 0;
	eval->hostid = 0;

	for (i = 0; i < filters.values_num; i++)
	{
		query = expression_create_query(filters.values[i]);
		zbx_vector_ptr_append(&eval->queries, query);

		if (ZBX_ITEM_QUERY_UNSET == query->flags)
		{
			query->error = zbx_strdup(NULL, "invalid item query filter");
			query->flags = ZBX_ITEM_QUERY_ERROR;
		}
	}

	zbx_vector_str_clear_ext(&filters, zbx_str_free);
	zbx_vector_str_destroy(&filters);

	zabbix_log(LOG_LEVEL_DEBUG, "End of %s()", __func__);
}

/******************************************************************************
 *                                                                            *
 * Purpose: free resources allocated by expression evaluation data            *
 *                                                                            *
 * Parameters: eval     - [IN] the evaluation data                            *
 *                                                                            *
 ******************************************************************************/
void	zbx_expression_eval_clear(zbx_expression_eval_t *eval)
{
	if (0 != eval->one_num)
	{
		zbx_dc_config_clean_items(eval->dcitems_hk, eval->errcodes_hk, eval->one_num);
		zbx_free(eval->dcitems_hk);
		zbx_free(eval->errcodes_hk);
		zbx_free(eval->hostkeys);
	}

	if (0 != eval->dcitems_num)
	{
		zbx_dc_config_clean_items(eval->dcitems, eval->errcodes, eval->dcitems_num);
		zbx_free(eval->dcitems);
		zbx_free(eval->errcodes);
	}

	zbx_vector_ptr_destroy(&eval->dcitem_refs);

	zbx_vector_ptr_clear_ext(&eval->itemtags, (zbx_clean_func_t) expression_item_free);
	zbx_vector_ptr_destroy(&eval->itemtags);

	zbx_vector_ptr_clear_ext(&eval->groups, (zbx_clean_func_t) expression_group_free);
	zbx_vector_ptr_destroy(&eval->groups);

	zbx_vector_ptr_clear_ext(&eval->queries, (zbx_clean_func_t) expression_query_free);
	zbx_vector_ptr_destroy(&eval->queries);
}

/******************************************************************************
*                                                                             *
* Purpose: resolve calculated item formula with an empty(default host) and    *
*          macro host references, like:                                       *
*          ( two forward slashes , {HOST.HOST}) to host names                 *
*                                                                             *
* Parameters: eval - [IN] the evaluation expression                           *
*             item - [IN] the calculated item which defines the evaluation    *
*                         expression                                          *
*                                                                             *
*******************************************************************************/
void	zbx_expression_eval_resolve_item_hosts(zbx_expression_eval_t *eval, const zbx_dc_item_t *item)
{
	int	i;

	eval->hostid = item->host.hostid;

	for (i = 0; i < eval->queries.values_num; i++)
	{
		zbx_expression_query_t	*query = (zbx_expression_query_t *)eval->queries.values[i];

		if (0 != (ZBX_ITEM_QUERY_HOST_SELF & query->flags) || 0 == strcmp(query->ref.host, "{HOST.HOST}"))
			query->ref.host = zbx_strdup(query->ref.host, item->host.host);
	}
}

/******************************************************************************
 *                                                                            *
 * Function: zbx_expression_eval_resolve_filter_macros                        *
 *                                                                            *
 * Purpose: resolve calculated item formula macros in filter                  *
 *                                                                            *
 * Parameters: eval - [IN] the evaluation data                                *
 *             item - [IN] the calculated item                                *
 *                                                                            *
 ******************************************************************************/
void	zbx_expression_eval_resolve_filter_macros(zbx_expression_eval_t *eval, const zbx_dc_item_t *item)
{
	int			i;
	zbx_dc_um_handle_t	*um_handle;

	um_handle = zbx_dc_open_user_macros();

	for (i = 0; i < eval->queries.values_num; i++)
	{
		zbx_expression_query_t	*query = (zbx_expression_query_t *)eval->queries.values[i];

		zbx_substitute_simple_macros(NULL, NULL, NULL, NULL, NULL, NULL, item, NULL, NULL, NULL, NULL, NULL,
				&query->ref.filter, MACRO_TYPE_QUERY_FILTER, NULL, 0);
	}

	zbx_dc_close_user_macros(um_handle);
}

typedef struct
{
	int	num;
	char	*macro;
}
zbx_macro_index_t;

static int	macro_index_compare(const void *d1, const void *d2)
{
	const int	*i1 = *(const int **)d1;
	const int	*i2 = *(const int **)d2;

	return *i1 - *i2;
}

static void	macro_index_free(zbx_macro_index_t *index)
{
	zbx_free(index->macro);
	zbx_free(index);
}

static int	resolve_expression_query_macro(const zbx_db_trigger *trigger, int request, int func_num,
		zbx_expression_query_t *query, char **entity, zbx_vector_ptr_t *indices)
{
	int			id;
	zbx_macro_index_t	*index;

	if (FAIL == (id = zbx_vector_ptr_search(indices, &func_num, macro_index_compare)))
	{
		index = (zbx_macro_index_t *)zbx_malloc(NULL, sizeof(zbx_macro_index_t));
		index->num = func_num;
		index->macro = NULL;
		DBget_trigger_value(trigger, &index->macro, func_num, request);
		zbx_vector_ptr_append(indices, index);
	}
	else
		index = (zbx_macro_index_t *)indices->values[id];

	if (NULL == index->macro)
	{
		query->flags = ZBX_ITEM_QUERY_ERROR;
		query->error = zbx_dsprintf(NULL, ZBX_REQUEST_HOST_HOST == request ? "invalid host \"%s\"" :
				"invalid item key \"%s\"", ZBX_NULL2EMPTY_STR(*entity));
		return FAIL;
	}

	*entity = zbx_strdup(*entity, index->macro);

	return SUCCEED;
}

/******************************************************************************
*                                                                             *
* Purpose: resolve expression with an empty host macro (default host),        *
*          macro host references and item key references, like:               *
*          (two forward slashes, {HOST.HOST}, {HOST.HOST<N>},                 *
*          {ITEM.KEY} and {ITEM.KEY<N>}) to host names and item keys          *
*                                                                             *
* Parameters: eval    - [IN/OUT] the evaluation expression                    *
*             trigger - [IN] trigger which defines the evaluation expression  *
*                                                                             *
*******************************************************************************/
void	zbx_expression_eval_resolve_trigger_hosts_items(zbx_expression_eval_t *eval, const zbx_db_trigger *trigger)
{
	int			i, func_num;
	zbx_vector_ptr_t	hosts, item_keys;

	zbx_vector_ptr_create(&hosts);
	zbx_vector_ptr_create(&item_keys);

	for (i = 0; i < eval->queries.values_num; i++)
	{
		zbx_expression_query_t	*query = (zbx_expression_query_t *)eval->queries.values[i];

		/* resolve host */

		if (0 != (ZBX_ITEM_QUERY_HOST_ONE & query->flags))
			func_num = zbx_expr_macro_index(query->ref.host);
		else if (0 != (ZBX_ITEM_QUERY_HOST_SELF & query->flags))
			func_num = 1;
		else
			func_num = -1;

		if (-1 != func_num && FAIL == resolve_expression_query_macro(trigger, ZBX_REQUEST_HOST_HOST, func_num,
				query, &query->ref.host, &hosts))
		{
			continue;
		}

		/* resolve item key */

		if (0 != (ZBX_ITEM_QUERY_KEY_ONE & query->flags) &&
				-1 != (func_num = zbx_expr_macro_index(query->ref.key)))
		{
			resolve_expression_query_macro(trigger, ZBX_REQUEST_ITEM_KEY, func_num, query, &query->ref.key,
					&item_keys);
		}
	}

	zbx_vector_ptr_clear_ext(&hosts, (zbx_clean_func_t)macro_index_free);
	zbx_vector_ptr_clear_ext(&item_keys, (zbx_clean_func_t)macro_index_free);
	zbx_vector_ptr_destroy(&hosts);
	zbx_vector_ptr_destroy(&item_keys);
}

/******************************************************************************
 *                                                                            *
 * Purpose: execute expression containing history functions                   *
 *                                                                            *
 * Parameters: eval  - [IN] the evaluation data                               *
 *             ts    - [IN] the calculated item                               *
 *             value - [OUT] the expression evaluation result                 *
 *             error - [OUT] the error message                                *
 *                                                                            *
 * Return value: SUCCEED - the expression was evaluated successfully.         *
 *               FAIL    - otherwise.                                         *
 *                                                                            *
 ******************************************************************************/
int	zbx_expression_eval_execute(zbx_expression_eval_t *eval, const zbx_timespec_t *ts, zbx_variant_t *value,
		char **error)
{
	int	i, ret;

	zabbix_log(LOG_LEVEL_DEBUG, "In %s()", __func__);

	if (SUCCEED == ZBX_CHECK_LOG_LEVEL(LOG_LEVEL_DEBUG))
	{
		char	*expression = NULL;

		zbx_eval_compose_expression(eval->ctx, &expression);
		zabbix_log(LOG_LEVEL_DEBUG, "%s() expression:'%s'", __func__, expression);
		zbx_free(expression);
	}

	for (i = 0; i < eval->queries.values_num; i++)
	{
		zbx_expression_query_t	*query = (zbx_expression_query_t *)eval->queries.values[i];

		if (ZBX_ITEM_QUERY_ERROR != query->flags)
		{
			if (0 != (query->flags & ZBX_ITEM_QUERY_MANY))
				expression_init_query_many(eval, query);
			else
				expression_init_query_one(eval, query);
		}
	}

	/* cache items for functions using one item queries */
	if (0 != eval->one_num)
		expression_cache_dcitems_hk(eval);

	/* cache items for functions using many item queries */
	if (0 != eval->many_num)
		expression_cache_dcitems(eval);

	zbx_variant_set_none(value);

	ret = zbx_eval_execute_ext(eval->ctx, ts, expression_eval_common, expression_eval_history, (void *)eval, value,
			error);

	zbx_vc_flush_stats();

	zabbix_log(LOG_LEVEL_DEBUG, "End of %s():%s value:%s error:%s", __func__, zbx_result_string(ret),
			zbx_variant_value_desc(value), ZBX_NULL2EMPTY_STR(*error));

	return ret;
}<|MERGE_RESOLUTION|>--- conflicted
+++ resolved
@@ -1507,31 +1507,19 @@
 
 
 		if (NULL == (dcitem = get_dcitem(&eval->dcitem_refs, data->itemids.values[i])))
-		{
 			continue;
-		}
 
 		if (ITEM_STATUS_ACTIVE != dcitem->status)
-		{
 			continue;
-		}
 
 		if (HOST_STATUS_MONITORED != dcitem->host.status)
-		{
 			continue;
-		}
-
-<<<<<<< HEAD
+
 		if (ITEM_VALUE_TYPE_NONE == dcitem->value_type)
-		{
-=======
+			continue;
+
 		if (ITEM_STATE_NOTSUPPORTED == dcitem->state)
 			continue;
-
-		if (ITEM_VALUE_TYPE_FLOAT != dcitem->value_type && ITEM_VALUE_TYPE_UINT64 != dcitem->value_type)
->>>>>>> 6c6176a1
-			continue;
-		}
 
 		if (0 != zbx_get_key_param(dcitem->key_orig, pos, bucket, sizeof(bucket)))
 		{
