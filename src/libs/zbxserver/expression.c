/*
** Zabbix
** Copyright (C) 2001-2017 Zabbix SIA
**
** This program is free software; you can redistribute it and/or modify
** it under the terms of the GNU General Public License as published by
** the Free Software Foundation; either version 2 of the License, or
** (at your option) any later version.
**
** This program is distributed in the hope that it will be useful,
** but WITHOUT ANY WARRANTY; without even the implied warranty of
** MERCHANTABILITY or FITNESS FOR A PARTICULAR PURPOSE. See the
** GNU General Public License for more details.
**
** You should have received a copy of the GNU General Public License
** along with this program; if not, write to the Free Software
** Foundation, Inc., 51 Franklin Street, Fifth Floor, Boston, MA  02110-1301, USA.
**/

#include "common.h"
#include "zbxserver.h"
#include "evalfunc.h"
#include "db.h"
#include "log.h"
#include "zbxalgo.h"
#include "valuecache.h"
#include "macrofunc.h"

/* The following definitions are used to identify the request field */
/* for various value getters grouped by their scope:                */

/* DBget_item_value(), get_interface_value() */
#define ZBX_REQUEST_HOST_IP		1
#define ZBX_REQUEST_HOST_DNS		2
#define ZBX_REQUEST_HOST_CONN		3
#define ZBX_REQUEST_HOST_PORT		4

/* DBget_item_value() */
#define ZBX_REQUEST_HOST_ID		101
#define ZBX_REQUEST_HOST_HOST		102
#define ZBX_REQUEST_HOST_NAME		103
#define ZBX_REQUEST_HOST_DESCRIPTION	104
#define ZBX_REQUEST_ITEM_ID		105
#define ZBX_REQUEST_ITEM_NAME		106
#define ZBX_REQUEST_ITEM_NAME_ORIG	107
#define ZBX_REQUEST_ITEM_KEY		108
#define ZBX_REQUEST_ITEM_KEY_ORIG	109
#define ZBX_REQUEST_ITEM_DESCRIPTION	110
#define ZBX_REQUEST_PROXY_NAME		111
#define ZBX_REQUEST_PROXY_DESCRIPTION	112

/* DBget_history_log_value() */
#define ZBX_REQUEST_ITEM_LOG_DATE	201
#define ZBX_REQUEST_ITEM_LOG_TIME	202
#define ZBX_REQUEST_ITEM_LOG_AGE	203
#define ZBX_REQUEST_ITEM_LOG_SOURCE	204
#define ZBX_REQUEST_ITEM_LOG_SEVERITY	205
#define ZBX_REQUEST_ITEM_LOG_NSEVERITY	206
#define ZBX_REQUEST_ITEM_LOG_EVENTID	207

/******************************************************************************
 *                                                                            *
 * Function: get_N_functionid                                                 *
 *                                                                            *
 * Parameters: expression   - [IN] null terminated trigger expression         *
 *                            '{11}=1 & {2346734}>5'                          *
 *             N_functionid - [IN] number of function in trigger expression   *
 *             functionid   - [OUT] ID of an N-th function in expression      *
 *             end          - [OUT] a pointer to text following the extracted *
 *                            function id (can be NULL)                       *
 *                                                                            *
 ******************************************************************************/
int	get_N_functionid(const char *expression, int N_functionid, zbx_uint64_t *functionid, const char **end)
{
	enum state_t {NORMAL, ID}	state = NORMAL;
	int				num = 0, ret = FAIL;
	const char			*c, *p_functionid = NULL;

	for (c = expression; '\0' != *c; c++)
	{
		if ('{' == *c)
		{
			/* skip user macros */
			if ('$' == c[1])
			{
				int	macro_r, context_l, context_r;

				if (SUCCEED == zbx_user_macro_parse(c, &macro_r, &context_l, &context_r))
					c += macro_r;
				else
					c++;

				continue;
			}

			state = ID;
			p_functionid = c + 1;
		}
		else if ('}' == *c && ID == state && NULL != p_functionid)
		{
			if (SUCCEED == is_uint64_n(p_functionid, c - p_functionid, functionid))
			{
				if (++num == N_functionid)
				{
					if (NULL != end)
						*end = c + 1;

					ret = SUCCEED;
					break;
				}
			}

			state = NORMAL;
		}
	}

	return ret;
}

/******************************************************************************
 *                                                                            *
 * Function: get_functionids                                                  *
 *                                                                            *
 * Purpose: get identifiers of the functions used in expression               *
 *                                                                            *
 * Parameters: functionids - [OUT] the resulting vector of function ids       *
 *             expression  - [IN] null terminated trigger expression          *
 *                           '{11}=1 & {2346734}>5'                           *
 *                                                                            *
 ******************************************************************************/
void	get_functionids(zbx_vector_uint64_t *functionids, const char *expression)
{
	zbx_token_t	token;
	int		pos = 0;
	zbx_uint64_t	functionid;

	if ('\0' == *expression)
		return;

	for (; SUCCEED == zbx_token_find(expression, pos, &token, ZBX_TOKEN_SEARCH_BASIC); pos++)
	{
		switch (token.type)
		{
			case ZBX_TOKEN_OBJECTID:
				is_uint64_n(expression + token.token.l + 1, token.token.r - token.token.l - 1,
						&functionid);
				zbx_vector_uint64_append(functionids, functionid);
				/* break; is not missing here */
			case ZBX_TOKEN_USER_MACRO:
			case ZBX_TOKEN_SIMPLE_MACRO:
			case ZBX_TOKEN_MACRO:
				pos = token.token.r;
				break;
		}
	}

	zbx_vector_uint64_sort(functionids, ZBX_DEFAULT_UINT64_COMPARE_FUNC);
	zbx_vector_uint64_uniq(functionids, ZBX_DEFAULT_UINT64_COMPARE_FUNC);
}

/******************************************************************************
 *                                                                            *
 * Function: get_N_itemid                                                     *
 *                                                                            *
 * Parameters: expression   - [IN] null terminated trigger expression         *
 *                            '{11}=1 & {2346734}>5'                          *
 *             N_functionid - [IN] number of function in trigger expression   *
 *             itemid       - [OUT] ID of an item of N-th function in         *
 *                            expression                                      *
 *                                                                            *
 ******************************************************************************/
static int	get_N_itemid(const char *expression, int N_functionid, zbx_uint64_t *itemid)
{
	const char	*__function_name = "get_N_itemid";

	zbx_uint64_t	functionid;
	DC_FUNCTION	function;
	int		errcode, ret = FAIL;

	zabbix_log(LOG_LEVEL_DEBUG, "In %s() expression:'%s' N_functionid:%d",
			__function_name, expression, N_functionid);

	if (SUCCEED == get_N_functionid(expression, N_functionid, &functionid, NULL))
	{
		DCconfig_get_functions_by_functionids(&function, &functionid, &errcode, 1);

		if (SUCCEED == errcode)
		{
			*itemid = function.itemid;
			ret = SUCCEED;
		}

		DCconfig_clean_functions(&function, &errcode, 1);
	}

	zabbix_log(LOG_LEVEL_DEBUG, "End of %s():%s", __function_name, zbx_result_string(ret));

	return ret;
}

/******************************************************************************
 *                                                                            *
 * Function: get_expanded_expression                                          *
 *                                                                            *
 * Purpose: get trigger expression with expanded user macros                  *
 *                                                                            *
 * Comments: removes ' ', '\r', '\n' and '\t' for easier number search        *
 *                                                                            *
 ******************************************************************************/
static char	*get_expanded_expression(const char *expression)
{
	char	*expression_ex;

	if (NULL != (expression_ex = DCexpression_expand_user_macros(expression, NULL)))
		zbx_remove_whitespace(expression_ex);

	return expression_ex;
}


/******************************************************************************
 *                                                                            *
 * Function: get_trigger_expression_constant                                  *
 *                                                                            *
 * Purpose: get constant from a trigger expression corresponding a given      *
 *          reference from trigger name                                       *
 *                                                                            *
 * Parameters: expression - [IN] trigger expression, source of constants      *
 *             reference  - [IN] reference from a trigger name ($1, $2, ...)  *
 *             constant   - [OUT] pointer to the constant's location in       *
 *                            trigger expression or empty string if there is  *
 *                            no corresponding constant                       *
 *             length     - [OUT] length of constant                          *
 *                                                                            *
 ******************************************************************************/
static void	get_trigger_expression_constant(const char *expression, const zbx_token_reference_t *reference,
		const char **constant, size_t *length)
{
	size_t		pos;
	zbx_strloc_t	number;
	int		index;

	for (pos = 0, index = 1; SUCCEED == zbx_number_find(expression, pos, &number); pos = number.r + 1, index++)
	{
		if (index < reference->index)
			continue;

		*length = number.r - number.l + 1;
		*constant = expression + number.l;
		return;
	}

	*length = 0;
	*constant = "";
}

static void	DCexpand_trigger_expression(char **expression)
{
	const char	*__function_name = "DCexpand_trigger_expression";

	char		*tmp = NULL;
	size_t		tmp_alloc = 256, tmp_offset = 0, l, r;
	DC_FUNCTION	function;
	DC_ITEM		item;
	zbx_uint64_t	functionid;
	int		errcode[2];

	zabbix_log(LOG_LEVEL_DEBUG, "In %s() expression:'%s'", __function_name, *expression);

	tmp = zbx_malloc(tmp, tmp_alloc);

	for (l = 0; '\0' != (*expression)[l]; l++)
	{
		if ('{' != (*expression)[l])
		{
			zbx_chrcpy_alloc(&tmp, &tmp_alloc, &tmp_offset, (*expression)[l]);
			continue;
		}

		/* skip user macros */
		if ('$' == (*expression)[l + 1])
		{
			int	macro_r, context_l, context_r;

			if (SUCCEED == zbx_user_macro_parse(*expression + l, &macro_r, &context_l, &context_r))
			{
				zbx_strncpy_alloc(&tmp, &tmp_alloc, &tmp_offset, *expression + l, macro_r + 1);
				l += macro_r;
				continue;
			}

			zbx_chrcpy_alloc(&tmp, &tmp_alloc, &tmp_offset, '{');
			zbx_chrcpy_alloc(&tmp, &tmp_alloc, &tmp_offset, '$');
			l++;
			continue;
		}

		for (r = l + 1; 0 != isdigit((*expression)[r]); r++)
			;

		if ('}' != (*expression)[r])
		{
			zbx_chrcpy_alloc(&tmp, &tmp_alloc, &tmp_offset, (*expression)[l]);
			continue;
		}

		(*expression)[r] = '\0';

		if (SUCCEED == is_uint64(&(*expression)[l + 1], &functionid))
		{
			DCconfig_get_functions_by_functionids(&function, &functionid, &errcode[0], 1);

			if (SUCCEED == errcode[0])
			{
				DCconfig_get_items_by_itemids(&item, &function.itemid, &errcode[1], 1,
						ZBX_FLAG_ITEM_FIELDS_DEFAULT);

				if (SUCCEED == errcode[1])
				{
					zbx_chrcpy_alloc(&tmp, &tmp_alloc, &tmp_offset, '{');
					zbx_strcpy_alloc(&tmp, &tmp_alloc, &tmp_offset, item.host.host);
					zbx_chrcpy_alloc(&tmp, &tmp_alloc, &tmp_offset, ':');
					zbx_strcpy_alloc(&tmp, &tmp_alloc, &tmp_offset, item.key_orig);
					zbx_chrcpy_alloc(&tmp, &tmp_alloc, &tmp_offset, '.');
					zbx_strcpy_alloc(&tmp, &tmp_alloc, &tmp_offset, function.function);
					zbx_chrcpy_alloc(&tmp, &tmp_alloc, &tmp_offset, '(');
					zbx_strcpy_alloc(&tmp, &tmp_alloc, &tmp_offset, function.parameter);
					zbx_strcpy_alloc(&tmp, &tmp_alloc, &tmp_offset, ")}");
				}

				DCconfig_clean_items(&item, &errcode[1], 1);
			}

			DCconfig_clean_functions(&function, &errcode[0], 1);

			if (SUCCEED != errcode[0] || SUCCEED != errcode[1])
				zbx_strcpy_alloc(&tmp, &tmp_alloc, &tmp_offset, "*ERROR*");

			l = r;
		}
		else
			zbx_chrcpy_alloc(&tmp, &tmp_alloc, &tmp_offset, (*expression)[l]);

		(*expression)[r] = '}';
	}

	zbx_free(*expression);
	*expression = tmp;

	zabbix_log(LOG_LEVEL_DEBUG, "End of %s() expression:'%s'", __function_name, *expression);
}

/******************************************************************************
 *                                                                            *
 * Function: item_description                                                 *
 *                                                                            *
 * Purpose: substitute key parameters and user macros in                      *
 *          the item description string with real values                      *
 *                                                                            *
 ******************************************************************************/
static void	item_description(char **data, const char *key, zbx_uint64_t hostid)
{
	AGENT_REQUEST	request;
	const char	*param;
	char		c, *p, *m, *n, *str_out = NULL, *replace_to = NULL;
	int		macro_r, context_l, context_r;

	init_request(&request);

	if (SUCCEED != parse_item_key(key, &request))
		goto out;

	p = *data;

	while (NULL != (m = strchr(p, '$')))
	{
		if (m > p && '{' == *(m - 1) && FAIL != zbx_user_macro_parse(m - 1, &macro_r, &context_l, &context_r))
		{
			/* user macros */

			n = m + macro_r;
			c = *n;
			*n = '\0';
			DCget_user_macro(&hostid, 1, m - 1, &replace_to);

			if (NULL != replace_to)
			{
				*(m - 1) = '\0';
				str_out = zbx_strdcat(str_out, p);
				*(m - 1) = '{';

				str_out = zbx_strdcat(str_out, replace_to);
				zbx_free(replace_to);
			}
			else
				str_out = zbx_strdcat(str_out, p);

			*n = c;
			p = n;
		}
		else if ('1' <= *(m + 1) && *(m + 1) <= '9')
		{
			/* macros $1, $2, ... */

			*m = '\0';
			str_out = zbx_strdcat(str_out, p);
			*m++ = '$';

			if (NULL != (param = get_rparam(&request, *m - '0' - 1)))
				str_out = zbx_strdcat(str_out, param);

			p = m + 1;
		}
		else
		{
			/* just a dollar sign */

			c = *++m;
			*m = '\0';
			str_out = zbx_strdcat(str_out, p);
			*m = c;
			p = m;
		}
	}

	if (NULL != str_out)
	{
		str_out = zbx_strdcat(str_out, p);
		zbx_free(*data);
		*data = str_out;
	}
out:
	free_request(&request);
}

/******************************************************************************
 *                                                                            *
 * Function: DBget_host_value                                                 *
 *                                                                            *
 * Purpose: request host name by hostid                                       *
 *                                                                            *
 * Return value: upon successful completion return SUCCEED                    *
 *               otherwise FAIL                                               *
 *                                                                            *
 ******************************************************************************/
static int	DBget_host_value(zbx_uint64_t hostid, char **replace_to, const char *field_name)
{
	DB_RESULT	result;
	DB_ROW		row;
	int		ret = FAIL;

	result = DBselect(
			"select %s"
			" from hosts"
			" where hostid=" ZBX_FS_UI64,
			field_name, hostid);

	if (NULL != (row = DBfetch(result)))
	{
		*replace_to = zbx_strdup(*replace_to, row[0]);
		ret = SUCCEED;
	}
	DBfree_result(result);

	return ret;
}

/******************************************************************************
 *                                                                            *
 * Function: DBget_templateid_by_triggerid                                    *
 *                                                                            *
 * Purpose: get template trigger ID from which the trigger is inherited       *
 *                                                                            *
 * Return value: upon successful completion return SUCCEED                    *
 *               otherwise FAIL                                               *
 *                                                                            *
 ******************************************************************************/
static int	DBget_templateid_by_triggerid(zbx_uint64_t triggerid, zbx_uint64_t *templateid)
{
	DB_RESULT	result;
	DB_ROW		row;
	int		ret = FAIL;

	result = DBselect(
			"select templateid"
			" from triggers"
			" where triggerid=" ZBX_FS_UI64,
			triggerid);

	if (NULL != (row = DBfetch(result)))
	{
		ZBX_DBROW2UINT64(*templateid, row[0]);
		ret = SUCCEED;
	}
	DBfree_result(result);

	return ret;
}

/******************************************************************************
 *                                                                            *
 * Function: DBget_trigger_template_name                                      *
 *                                                                            *
 * Purpose: get comma-space separated trigger template names in which         *
 *          the trigger is defined                                            *
 *                                                                            *
 * Return value: upon successful completion return SUCCEED                    *
 *               otherwise FAIL                                               *
 *                                                                            *
 * Comments: based on the patch submitted by Hmami Mohamed                    *
 *                                                                            *
 ******************************************************************************/
static int	DBget_trigger_template_name(zbx_uint64_t triggerid, const zbx_uint64_t *userid, char **replace_to)
{
	const char	*__function_name = "DBget_trigger_template_name";

	DB_RESULT	result;
	DB_ROW		row;
	int		ret = FAIL;
	zbx_uint64_t	templateid;
	char		*sql = NULL;
	size_t		replace_to_alloc = 64, replace_to_offset = 0,
			sql_alloc = 256, sql_offset = 0;
	int		user_type = -1;

	zabbix_log(LOG_LEVEL_DEBUG, "In %s()", __function_name);

	if (NULL != userid)
	{
		result = DBselect("select type from users where userid=" ZBX_FS_UI64, *userid);

		if (NULL != (row = DBfetch(result)) && FAIL == DBis_null(row[0]))
			user_type = atoi(row[0]);
		DBfree_result(result);

		if (-1 == user_type)
		{
			zabbix_log(LOG_LEVEL_DEBUG, "%s() cannot check permissions", __function_name);
			goto out;
		}
	}

	/* use parent trigger ID for lld generated triggers */
	result = DBselect(
			"select parent_triggerid"
			" from trigger_discovery"
			" where triggerid=" ZBX_FS_UI64,
			triggerid);

	if (NULL != (row = DBfetch(result)))
		ZBX_STR2UINT64(triggerid, row[0]);
	DBfree_result(result);

	if (SUCCEED != DBget_templateid_by_triggerid(triggerid, &templateid) || 0 == templateid)
	{
		zabbix_log(LOG_LEVEL_DEBUG, "%s() trigger not found or not templated", __function_name);
		goto out;
	}

	do
	{
		triggerid = templateid;
	}
	while (SUCCEED == (ret = DBget_templateid_by_triggerid(triggerid, &templateid)) && 0 != templateid);

	if (SUCCEED != ret)
	{
		zabbix_log(LOG_LEVEL_DEBUG, "%s() trigger not found", __function_name);
		goto out;
	}

	*replace_to = zbx_realloc(*replace_to, replace_to_alloc);
	**replace_to = '\0';

	sql = zbx_malloc(sql, sql_alloc);

	zbx_snprintf_alloc(&sql, &sql_alloc, &sql_offset,
			"select distinct h.name"
			" from hosts h,items i,functions f"
			" where h.hostid=i.hostid"
				" and i.itemid=f.itemid"
				" and f.triggerid=" ZBX_FS_UI64,
			triggerid);
	if (NULL != userid && USER_TYPE_SUPER_ADMIN != user_type)
	{
		zbx_snprintf_alloc(&sql, &sql_alloc, &sql_offset,
				" and exists("
					"select null"
					" from hosts_groups hg,rights r,users_groups ug"
					" where h.hostid=hg.hostid"
						" and hg.groupid=r.id"
						" and r.groupid=ug.usrgrpid"
						" and ug.userid=" ZBX_FS_UI64
					" group by hg.hostid"
					" having min(r.permission)>=%d"
				")",
				*userid, PERM_READ);
	}
	zbx_strcpy_alloc(&sql, &sql_alloc, &sql_offset, " order by h.name");

	result = DBselect("%s", sql);

	zbx_free(sql);

	while (NULL != (row = DBfetch(result)))
	{
		if (0 != replace_to_offset)
			zbx_strcpy_alloc(replace_to, &replace_to_alloc, &replace_to_offset, ", ");
		zbx_strcpy_alloc(replace_to, &replace_to_alloc, &replace_to_offset, row[0]);
	}
	DBfree_result(result);
out:
	zabbix_log(LOG_LEVEL_DEBUG, "End of %s():%s", __function_name, zbx_result_string(ret));

	return ret;
}

/******************************************************************************
 *                                                                            *
 * Function: DBget_trigger_hostgroup_name                                     *
 *                                                                            *
 * Purpose: get comma-space separated host group names in which the trigger   *
 *          is defined                                                        *
 *                                                                            *
 * Return value: upon successful completion return SUCCEED                    *
 *               otherwise FAIL                                               *
 *                                                                            *
 ******************************************************************************/
static int	DBget_trigger_hostgroup_name(zbx_uint64_t triggerid, const zbx_uint64_t *userid, char **replace_to)
{
	const char	*__function_name = "DBget_trigger_hostgroup_name";

	DB_RESULT	result;
	DB_ROW		row;
	int		ret = FAIL;
	char		*sql = NULL;
	size_t		replace_to_alloc = 64, replace_to_offset = 0,
			sql_alloc = 256, sql_offset = 0;
	int		user_type = -1;

	zabbix_log(LOG_LEVEL_DEBUG, "In %s()", __function_name);

	if (NULL != userid)
	{
		result = DBselect("select type from users where userid=" ZBX_FS_UI64, *userid);

		if (NULL != (row = DBfetch(result)) && FAIL == DBis_null(row[0]))
			user_type = atoi(row[0]);
		DBfree_result(result);

		if (-1 == user_type)
		{
			zabbix_log(LOG_LEVEL_DEBUG, "%s() cannot check permissions", __function_name);
			goto out;
		}
	}

	*replace_to = zbx_realloc(*replace_to, replace_to_alloc);
	**replace_to = '\0';

	sql = zbx_malloc(sql, sql_alloc);

	zbx_snprintf_alloc(&sql, &sql_alloc, &sql_offset,
			"select distinct g.name"
			" from groups g,hosts_groups hg,items i,functions f"
			" where g.groupid=hg.groupid"
				" and hg.hostid=i.hostid"
				" and i.itemid=f.itemid"
				" and f.triggerid=" ZBX_FS_UI64,
			triggerid);
	if (NULL != userid && USER_TYPE_SUPER_ADMIN != user_type)
	{
		zbx_snprintf_alloc(&sql, &sql_alloc, &sql_offset,
				" and exists("
					"select null"
					" from rights r,users_groups ug"
					" where g.groupid=r.id"
						" and r.groupid=ug.usrgrpid"
						" and ug.userid=" ZBX_FS_UI64
					" group by r.id"
					" having min(r.permission)>=%d"
				")",
				*userid, PERM_READ);
	}
	zbx_strcpy_alloc(&sql, &sql_alloc, &sql_offset, " order by g.name");

	result = DBselect("%s", sql);

	zbx_free(sql);

	while (NULL != (row = DBfetch(result)))
	{
		if (0 != replace_to_offset)
			zbx_strcpy_alloc(replace_to, &replace_to_alloc, &replace_to_offset, ", ");
		zbx_strcpy_alloc(replace_to, &replace_to_alloc, &replace_to_offset, row[0]);
		ret = SUCCEED;
	}
	DBfree_result(result);
out:
	zabbix_log(LOG_LEVEL_DEBUG, "End of %s():%s", __function_name, zbx_result_string(ret));

	return ret;
}

/******************************************************************************
 *                                                                            *
 * Function: get_interface_value                                              *
 *                                                                            *
 * Purpose: retrieve a particular value associated with the interface         *
 *                                                                            *
 * Return value: upon successful completion return SUCCEED                    *
 *               otherwise FAIL                                               *
 *                                                                            *
 ******************************************************************************/
static int	get_interface_value(zbx_uint64_t hostid, zbx_uint64_t itemid, char **replace_to, int request)
{
	int		res;
	DC_INTERFACE	interface;

	if (SUCCEED != (res = DCconfig_get_interface(&interface, hostid, itemid)))
		return res;

	switch (request)
	{
		case ZBX_REQUEST_HOST_IP:
			*replace_to = zbx_strdup(*replace_to, interface.ip_orig);
			break;
		case ZBX_REQUEST_HOST_DNS:
			*replace_to = zbx_strdup(*replace_to, interface.dns_orig);
			break;
		case ZBX_REQUEST_HOST_CONN:
			*replace_to = zbx_strdup(*replace_to, interface.addr);
			break;
		case ZBX_REQUEST_HOST_PORT:
			*replace_to = zbx_strdup(*replace_to, interface.port_orig);
			break;
		default:
			THIS_SHOULD_NEVER_HAPPEN;
			res = FAIL;
	}

	return res;
}

static int	get_host_value(zbx_uint64_t itemid, char **replace_to, int request)
{
	int	ret;
	DC_HOST	host;

	DCconfig_get_hosts_by_itemids(&host, &itemid, &ret, 1);

	if (FAIL == ret)
		return FAIL;

	switch (request)
	{
		case ZBX_REQUEST_HOST_ID:
			*replace_to = zbx_dsprintf(*replace_to, ZBX_FS_UI64, host.hostid);
			break;
		case ZBX_REQUEST_HOST_HOST:
			*replace_to = zbx_strdup(*replace_to, host.host);
			break;
		case ZBX_REQUEST_HOST_NAME:
			*replace_to = zbx_strdup(*replace_to, host.name);
			break;
		default:
			THIS_SHOULD_NEVER_HAPPEN;
			ret = FAIL;
	}

	return ret;
}

/******************************************************************************
 *                                                                            *
 * Function: DBget_item_value                                                 *
 *                                                                            *
 * Purpose: retrieve a particular value associated with the item              *
 *                                                                            *
 * Return value: upon successful completion return SUCCEED                    *
 *               otherwise FAIL                                               *
 *                                                                            *
 ******************************************************************************/
static int	DBget_item_value(zbx_uint64_t itemid, char **replace_to, int request)
{
	const char	*__function_name = "DBget_item_value";
	DB_RESULT	result;
	DB_ROW		row;
	DC_ITEM		dc_item;
	char		*key;
	zbx_uint64_t	proxy_hostid;
	int		ret = FAIL, errcode;

	zabbix_log(LOG_LEVEL_DEBUG, "In %s()", __function_name);

	switch (request)
	{
		case ZBX_REQUEST_HOST_IP:
		case ZBX_REQUEST_HOST_DNS:
		case ZBX_REQUEST_HOST_CONN:
		case ZBX_REQUEST_HOST_PORT:
			return get_interface_value(0, itemid, replace_to, request);
		case ZBX_REQUEST_HOST_ID:
		case ZBX_REQUEST_HOST_HOST:
		case ZBX_REQUEST_HOST_NAME:
			return get_host_value(itemid, replace_to, request);
	}

	result = DBselect(
			"select h.proxy_hostid,h.description,i.itemid,i.name,i.key_,i.description"
			" from items i"
				" join hosts h on h.hostid=i.hostid"
			" where i.itemid=" ZBX_FS_UI64, itemid);

	if (NULL != (row = DBfetch(result)))
	{
		switch (request)
		{
			case ZBX_REQUEST_HOST_DESCRIPTION:
				*replace_to = zbx_strdup(*replace_to, row[1]);
				ret = SUCCEED;
				break;
			case ZBX_REQUEST_ITEM_ID:
				*replace_to = zbx_strdup(*replace_to, row[2]);
				ret = SUCCEED;
				break;
			case ZBX_REQUEST_ITEM_NAME:
			case ZBX_REQUEST_ITEM_KEY:
				DCconfig_get_items_by_itemids(&dc_item, &itemid, &errcode, 1,
						ZBX_FLAG_ITEM_FIELDS_DEFAULT);

				if (SUCCEED == errcode)
				{
					if (INTERFACE_TYPE_UNKNOWN == dc_item.interface.type)
						ret = DCconfig_get_interface(&dc_item.interface, dc_item.host.hostid, 0);
					else
						ret = SUCCEED;

					if (SUCCEED == ret)
					{
						key = zbx_strdup(NULL, dc_item.key_orig);
						substitute_key_macros(&key, NULL, &dc_item, NULL, MACRO_TYPE_ITEM_KEY,
								NULL, 0);

						if (ZBX_REQUEST_ITEM_NAME == request)
						{
							*replace_to = zbx_strdup(*replace_to, row[3]);
							item_description(replace_to, key, dc_item.host.hostid);
							zbx_free(key);
						}
						else	/* ZBX_REQUEST_ITEM_KEY */
						{
							zbx_free(*replace_to);
							*replace_to = key;
						}
					}

					DCconfig_clean_items(&dc_item, &errcode, 1);
				}
				break;
			case ZBX_REQUEST_ITEM_NAME_ORIG:
				*replace_to = zbx_strdup(*replace_to, row[3]);
				ret = SUCCEED;
				break;
			case ZBX_REQUEST_ITEM_KEY_ORIG:
				*replace_to = zbx_strdup(*replace_to, row[4]);
				ret = SUCCEED;
				break;
			case ZBX_REQUEST_ITEM_DESCRIPTION:
				*replace_to = zbx_strdup(*replace_to, row[5]);
				ret = SUCCEED;
				break;
			case ZBX_REQUEST_PROXY_NAME:
				ZBX_DBROW2UINT64(proxy_hostid, row[0]);

				if (0 == proxy_hostid)
				{
					*replace_to = zbx_strdup(*replace_to, "");
					ret = SUCCEED;
				}
				else
					ret = DBget_host_value(proxy_hostid, replace_to, "host");
				break;
			case ZBX_REQUEST_PROXY_DESCRIPTION:
				ZBX_DBROW2UINT64(proxy_hostid, row[0]);

				if (0 == proxy_hostid)
				{
					*replace_to = zbx_strdup(*replace_to, "");
					ret = SUCCEED;
				}
				else
					ret = DBget_host_value(proxy_hostid, replace_to, "description");
				break;
		}
	}
	DBfree_result(result);

	zabbix_log(LOG_LEVEL_DEBUG, "End of %s():%s", __function_name, zbx_result_string(ret));

	return ret;
}

/******************************************************************************
 *                                                                            *
 * Function: DBget_trigger_value                                              *
 *                                                                            *
 * Purpose: retrieve a particular value associated with the trigger's         *
 *          N_functionid'th function                                          *
 *                                                                            *
 * Return value: upon successful completion return SUCCEED                    *
 *               otherwise FAIL                                               *
 *                                                                            *
 ******************************************************************************/
static int	DBget_trigger_value(const char *expression, char **replace_to, int N_functionid, int request)
{
	const char	*__function_name = "DBget_trigger_value";

	zbx_uint64_t	itemid;
	int		ret = FAIL;

	zabbix_log(LOG_LEVEL_DEBUG, "In %s()", __function_name);

	if (SUCCEED == get_N_itemid(expression, N_functionid, &itemid))
		ret = DBget_item_value(itemid, replace_to, request);

	zabbix_log(LOG_LEVEL_DEBUG, "End of %s():%s", __function_name, zbx_result_string(ret));

	return ret;
}

/******************************************************************************
 *                                                                            *
 * Function: DBget_trigger_event_count                                        *
 *                                                                            *
 * Purpose: retrieve number of events (acknowledged or unacknowledged) for a  *
 *          trigger (in an OK or PROBLEM state) which generated an event      *
 *                                                                            *
 * Parameters: triggerid - trigger identifier from database                   *
 *             replace_to - pointer to result buffer                          *
 *                                                                            *
 * Return value: upon successful completion return SUCCEED                    *
 *               otherwise FAIL                                               *
 *                                                                            *
 * Author: Alexander Vladishev, Aleksandrs Saveljevs                          *
 *                                                                            *
 * Comments:                                                                  *
 *                                                                            *
 ******************************************************************************/
static int	DBget_trigger_event_count(zbx_uint64_t triggerid, char **replace_to, int problem_only, int acknowledged)
{
	DB_RESULT	result;
	DB_ROW		row;
	char		value[4];
	int		ret = FAIL;

	if (problem_only)
		zbx_snprintf(value, sizeof(value), "%d", TRIGGER_VALUE_PROBLEM);
	else
		zbx_snprintf(value, sizeof(value), "%d,%d", TRIGGER_VALUE_PROBLEM, TRIGGER_VALUE_OK);

	result = DBselect(
			"select count(*)"
			" from events"
			" where source=%d"
				" and object=%d"
				" and objectid=" ZBX_FS_UI64
				" and value in (%s)"
				" and acknowledged=%d",
			EVENT_SOURCE_TRIGGERS,
			EVENT_OBJECT_TRIGGER,
			triggerid,
			value,
			acknowledged);

	if (NULL != (row = DBfetch(result)))
	{
		*replace_to = zbx_strdup(*replace_to, row[0]);
		ret = SUCCEED;
	}
	DBfree_result(result);

	return ret;
}

/******************************************************************************
 *                                                                            *
 * Function: DBget_dhost_value_by_event                                       *
 *                                                                            *
 * Purpose: retrieve discovered host value by event and field name            *
 *                                                                            *
 * Parameters:                                                                *
 *                                                                            *
 * Return value: upon successful completion return SUCCEED                    *
 *               otherwise FAIL                                               *
 *                                                                            *
 * Author: Alexander Vladishev                                                *
 *                                                                            *
 * Comments:                                                                  *
 *                                                                            *
 ******************************************************************************/
static int	DBget_dhost_value_by_event(const DB_EVENT *event, char **replace_to, const char *fieldname)
{
	DB_RESULT	result;
	DB_ROW		row;
	int		ret = FAIL;
	char		sql[MAX_STRING_LEN];

	switch (event->object)
	{
		case EVENT_OBJECT_DHOST:
			zbx_snprintf(sql, sizeof(sql),
					"select %s"
					" from drules r,dhosts h,dservices s"
					" where r.druleid=h.druleid"
						" and h.dhostid=s.dhostid"
						" and h.dhostid=" ZBX_FS_UI64
					" order by s.dserviceid",
					fieldname,
					event->objectid);
			break;
		case EVENT_OBJECT_DSERVICE:
			zbx_snprintf(sql, sizeof(sql),
					"select %s"
					" from drules r,dhosts h,dservices s"
					" where r.druleid=h.druleid"
						" and h.dhostid=s.dhostid"
						" and s.dserviceid=" ZBX_FS_UI64,
					fieldname,
					event->objectid);
			break;
		default:
			return ret;
	}

	result = DBselectN(sql, 1);

	if (NULL != (row = DBfetch(result)) && SUCCEED != DBis_null(row[0]))
	{
		*replace_to = zbx_strdup(*replace_to, row[0]);
		ret = SUCCEED;
	}
	DBfree_result(result);

	return ret;
}

/******************************************************************************
 *                                                                            *
 * Function: DBget_dservice_value_by_event                                    *
 *                                                                            *
 * Purpose: retrieve discovered service value by event and field name         *
 *                                                                            *
 * Parameters:                                                                *
 *                                                                            *
 * Return value: upon successful completion return SUCCEED                    *
 *               otherwise FAIL                                               *
 *                                                                            *
 * Author: Alexander Vladishev                                                *
 *                                                                            *
 * Comments:                                                                  *
 *                                                                            *
 ******************************************************************************/
static int	DBget_dservice_value_by_event(const DB_EVENT *event, char **replace_to, const char *fieldname)
{
	DB_RESULT	result;
	DB_ROW		row;
	int		ret = FAIL;

	switch (event->object)
	{
		case EVENT_OBJECT_DSERVICE:
			result = DBselect("select %s from dservices s where s.dserviceid=" ZBX_FS_UI64,
					fieldname, event->objectid);
			break;
		default:
			return ret;
	}

	if (NULL != (row = DBfetch(result)) && SUCCEED != DBis_null(row[0]))
	{
		*replace_to = zbx_strdup(*replace_to, row[0]);
		ret = SUCCEED;
	}

	DBfree_result(result);

	return ret;
}

/******************************************************************************
 *                                                                            *
 * Function: DBget_drule_value_by_event                                       *
 *                                                                            *
 * Purpose: retrieve discovery rule value by event and field name             *
 *                                                                            *
 * Parameters:                                                                *
 *                                                                            *
 * Return value: upon successful completion return SUCCEED                    *
 *               otherwise FAIL                                               *
 *                                                                            *
 * Author: Alexander Vladishev                                                *
 *                                                                            *
 * Comments:                                                                  *
 *                                                                            *
 ******************************************************************************/
static int	DBget_drule_value_by_event(const DB_EVENT *event, char **replace_to, const char *fieldname)
{
	DB_RESULT	result;
	DB_ROW		row;
	int		ret = FAIL;

	if (EVENT_SOURCE_DISCOVERY != event->source)
		return FAIL;

	switch (event->object)
	{
		case EVENT_OBJECT_DHOST:
			result = DBselect("select r.%s from drules r,dhosts h"
					" where r.druleid=h.druleid and h.dhostid=" ZBX_FS_UI64,
					fieldname, event->objectid);
			break;
		case EVENT_OBJECT_DSERVICE:
			result = DBselect("select r.%s from drules r,dhosts h,dservices s"
					" where r.druleid=h.druleid and h.dhostid=s.dhostid and s.dserviceid=" ZBX_FS_UI64,
					fieldname, event->objectid);
			break;
		default:
			return ret;
	}

	if (NULL != (row = DBfetch(result)) && SUCCEED != DBis_null(row[0]))
	{
		*replace_to = zbx_strdup(*replace_to, row[0]);
		ret = SUCCEED;
	}
	DBfree_result(result);

	return ret;
}

/******************************************************************************
 *                                                                            *
 * Function: DBget_history_log_value                                          *
 *                                                                            *
 * Purpose: retrieve a particular attribute of a log value                    *
 *                                                                            *
 * Return value: upon successful completion return SUCCEED                    *
 *               otherwise FAIL                                               *
 *                                                                            *
 ******************************************************************************/
static int	DBget_history_log_value(zbx_uint64_t itemid, char **replace_to, int request, int clock, int ns)
{
	const char		*__function_name = "DBget_history_log_value";

	DC_ITEM			item;
	int			ret = FAIL, errcode = FAIL;
	zbx_timespec_t		ts = {clock, ns};
	zbx_history_record_t	value;

	zabbix_log(LOG_LEVEL_DEBUG, "In %s()", __function_name);

	DCconfig_get_items_by_itemids(&item, &itemid, &errcode, 1, ZBX_FLAG_ITEM_FIELDS_DEFAULT);

	if (SUCCEED != errcode || ITEM_VALUE_TYPE_LOG != item.value_type)
		goto out;

	if (SUCCEED != zbx_vc_get_value(itemid, item.value_type, &ts, &value))
		goto out;

	switch (request)
	{
		case ZBX_REQUEST_ITEM_LOG_DATE:
			*replace_to = zbx_strdup(*replace_to, zbx_date2str((time_t)value.value.log->timestamp));
			goto success;
		case ZBX_REQUEST_ITEM_LOG_TIME:
			*replace_to = zbx_strdup(*replace_to, zbx_time2str((time_t)value.value.log->timestamp));
			goto success;
		case ZBX_REQUEST_ITEM_LOG_AGE:
			*replace_to = zbx_strdup(*replace_to, zbx_age2str(time(NULL) - value.value.log->timestamp));
			goto success;
	}

	/* the following attributes are set only for windows eventlog items */
	if (0 != strncmp(item.key_orig, "eventlog[", 9))
		goto clean;

	switch (request)
	{
		case ZBX_REQUEST_ITEM_LOG_SOURCE:
			*replace_to = zbx_strdup(*replace_to, (NULL == value.value.log->source ? "" :
					value.value.log->source));
			break;
		case ZBX_REQUEST_ITEM_LOG_SEVERITY:
			*replace_to = zbx_strdup(*replace_to,
					zbx_item_logtype_string((unsigned char)value.value.log->severity));
			break;
		case ZBX_REQUEST_ITEM_LOG_NSEVERITY:
			*replace_to = zbx_dsprintf(*replace_to, "%d", value.value.log->severity);
			break;
		case ZBX_REQUEST_ITEM_LOG_EVENTID:
			*replace_to = zbx_dsprintf(*replace_to, "%d", value.value.log->logeventid);
			break;
	}
success:
	ret = SUCCEED;
clean:
	zbx_history_record_clear(&value, ITEM_VALUE_TYPE_LOG);
out:
	DCconfig_clean_items(&item, &errcode, 1);

	zabbix_log(LOG_LEVEL_DEBUG, "End of %s():%s", __function_name, zbx_result_string(ret));

	return ret;
}

/******************************************************************************
 *                                                                            *
 * Function: get_history_log_value                                            *
 *                                                                            *
 * Purpose: retrieve a particular attribute of a log value                    *
 *                                                                            *
 * Return value: upon successful completion return SUCCEED                    *
 *               otherwise FAIL                                               *
 *                                                                            *
 ******************************************************************************/
static int	get_history_log_value(const char *expression, char **replace_to, int N_functionid,
		int request, int clock, int ns)
{
	const char	*__function_name = "get_history_log_value";

	zbx_uint64_t	itemid;
	int		ret = FAIL;

	zabbix_log(LOG_LEVEL_DEBUG, "In %s()", __function_name);

	if (SUCCEED == get_N_itemid(expression, N_functionid, &itemid))
		ret = DBget_history_log_value(itemid, replace_to, request, clock, ns);

	zabbix_log(LOG_LEVEL_DEBUG, "End of %s():%s", __function_name, zbx_result_string(ret));

	return ret;
}

/******************************************************************************
 *                                                                            *
 * Function: DBitem_lastvalue                                                 *
 *                                                                            *
 * Purpose: retrieve item lastvalue by trigger expression                     *
 *          and number of function                                            *
 *                                                                            *
 * Parameters:                                                                *
 *                                                                            *
 * Return value: upon successful completion return SUCCEED                    *
 *               otherwise FAIL                                               *
 *                                                                            *
 * Author: Alexander Vladishev                                                *
 *                                                                            *
 * Comments:                                                                  *
 *                                                                            *
 ******************************************************************************/
static int	DBitem_lastvalue(const char *expression, char **lastvalue, int N_functionid, int raw)
{
	const char	*__function_name = "DBitem_lastvalue";

	DB_RESULT	result;
	DB_ROW		row;
	zbx_uint64_t	itemid;
	int		ret = FAIL;

	zabbix_log(LOG_LEVEL_DEBUG, "In %s()", __function_name);

	if (FAIL == get_N_itemid(expression, N_functionid, &itemid))
		goto out;

	result = DBselect(
			"select value_type,valuemapid,units"
			" from items"
			" where itemid=" ZBX_FS_UI64,
			itemid);

	if (NULL != (row = DBfetch(result)))
	{
		unsigned char		value_type;
		zbx_uint64_t		valuemapid;
		zbx_history_record_t	vc_value;
		zbx_timespec_t		ts;

		ts.sec = time(NULL);
		ts.ns = 999999999;

		value_type = (unsigned char)atoi(row[0]);
		ZBX_DBROW2UINT64(valuemapid, row[1]);

		if (SUCCEED == zbx_vc_get_value(itemid, value_type, &ts, &vc_value))
		{
			char	tmp[MAX_BUFFER_LEN];

			zbx_vc_history_value2str(tmp, sizeof(tmp), &vc_value.value, value_type);
			zbx_history_record_clear(&vc_value, value_type);

			if (0 == raw)
				zbx_format_value(tmp, sizeof(tmp), valuemapid, row[2], value_type);

			*lastvalue = zbx_strdup(*lastvalue, tmp);

			ret = SUCCEED;
		}
	}
	DBfree_result(result);
out:
	zabbix_log(LOG_LEVEL_DEBUG, "End of %s():%s", __function_name, zbx_result_string(ret));

	return ret;
}

/******************************************************************************
 *                                                                            *
 * Function: DBitem_value                                                     *
 *                                                                            *
 * Purpose: retrieve item value by trigger expression and number of function  *
 *                                                                            *
 * Return value: upon successful completion return SUCCEED                    *
 *               otherwise FAIL                                               *
 *                                                                            *
 ******************************************************************************/
static int	DBitem_value(const char *expression, char **value, int N_functionid, int clock, int ns, int raw)
{
	const char	*__function_name = "DBitem_value";

	DB_RESULT	result;
	DB_ROW		row;
	zbx_uint64_t	itemid;
	int		ret = FAIL;

	zabbix_log(LOG_LEVEL_DEBUG, "In %s()", __function_name);

	if (FAIL == get_N_itemid(expression, N_functionid, &itemid))
		goto out;

	result = DBselect(
			"select value_type,valuemapid,units"
			" from items"
			" where itemid=" ZBX_FS_UI64,
			itemid);

	if (NULL != (row = DBfetch(result)))
	{
		unsigned char		value_type;
		zbx_uint64_t		valuemapid;
		zbx_timespec_t		ts = {clock, ns};
		zbx_history_record_t	vc_value;

		value_type = (unsigned char)atoi(row[0]);
		ZBX_DBROW2UINT64(valuemapid, row[1]);

		if (SUCCEED == zbx_vc_get_value(itemid, value_type, &ts, &vc_value))
		{
			char	tmp[MAX_BUFFER_LEN];

			zbx_vc_history_value2str(tmp, sizeof(tmp), &vc_value.value, value_type);
			zbx_history_record_clear(&vc_value, value_type);

			if (0 == raw)
				zbx_format_value(tmp, sizeof(tmp), valuemapid, row[2], value_type);

			*value = zbx_strdup(*value, tmp);

			ret = SUCCEED;
		}
	}
	DBfree_result(result);
out:
	zabbix_log(LOG_LEVEL_DEBUG, "End of %s():%s", __function_name, zbx_result_string(ret));

	return ret;
}

/******************************************************************************
 *                                                                            *
 * Function: get_escalation_history                                           *
 *                                                                            *
 * Purpose: retrieve escalation history                                       *
 *                                                                            *
 ******************************************************************************/
static void	get_escalation_history(zbx_uint64_t actionid, const DB_EVENT *event, const DB_EVENT *r_event, char **replace_to)
{
	DB_RESULT	result;
	DB_ROW		row;
	char		*buf = NULL, *p;
	size_t		buf_alloc = ZBX_KIBIBYTE, buf_offset = 0;
	int		esc_step;
	unsigned char	type, status;
	time_t		now;
	zbx_uint64_t	userid;

	buf = zbx_malloc(buf, buf_alloc);

	zbx_snprintf_alloc(&buf, &buf_alloc, &buf_offset, "Problem started: %s %s Age: %s\n",
			zbx_date2str(event->clock), zbx_time2str(event->clock),
			zbx_age2str(time(NULL) - event->clock));

	result = DBselect("select a.clock,a.alerttype,a.status,mt.description,a.sendto"
				",a.error,a.esc_step,a.userid,a.message"
			" from alerts a"
			" left join media_type mt"
				" on mt.mediatypeid=a.mediatypeid"
			" where a.eventid=" ZBX_FS_UI64
				" and a.actionid=" ZBX_FS_UI64
			" order by a.clock",
			event->eventid, actionid);

	while (NULL != (row = DBfetch(result)))
	{
		now = atoi(row[0]);
		type = (unsigned char)atoi(row[1]);
		status = (unsigned char)atoi(row[2]);
		esc_step = atoi(row[6]);
		ZBX_DBROW2UINT64(userid, row[7]);

		if (0 != esc_step)
			zbx_snprintf_alloc(&buf, &buf_alloc, &buf_offset, "%d. ", esc_step);

		zbx_snprintf_alloc(&buf, &buf_alloc, &buf_offset, "%s %s %-7s %-11s",
				zbx_date2str(now), zbx_time2str(now),	/* date, time */
				zbx_alert_type_string(type),		/* alert type */
				zbx_alert_status_string(type, status));	/* alert status */

		if (ALERT_TYPE_COMMAND == type)
		{
			if (NULL != (p = strchr(row[8], ':')))
			{
				*p = '\0';
				zbx_snprintf_alloc(&buf, &buf_alloc, &buf_offset, " \"%s\"", row[8]);	/* host */
				*p = ':';
			}
		}
		else
		{
			zbx_snprintf_alloc(&buf, &buf_alloc, &buf_offset, " %s %s \"%s\"",
					SUCCEED == DBis_null(row[3]) ? "" : row[3],	/* media type description */
					row[4],						/* send to */
					zbx_user_string(userid));			/* alert user */
		}

		if (ALERT_STATUS_FAILED == status)
			zbx_snprintf_alloc(&buf, &buf_alloc, &buf_offset, " %s", row[5]);	/* alert error */

		zbx_chrcpy_alloc(&buf, &buf_alloc, &buf_offset, '\n');
	}
	DBfree_result(result);

	if (NULL != r_event)
	{
		zbx_snprintf_alloc(&buf, &buf_alloc, &buf_offset, "Problem ended: %s %s\n",
				zbx_date2str(r_event->clock), zbx_time2str(r_event->clock));
	}

	if (0 != buf_offset)
		buf[--buf_offset] = '\0';

	*replace_to = buf;
}

/******************************************************************************
 *                                                                            *
 * Function: acknowledge_expand_action_names                                  *
 *                                                                            *
 * Purpose: expand acknowledge action flags into user readable list           *
 *                                                                            *
 * Parameters: str        - [IN/OUT]                                          *
 *             str_alloc  - [IN/OUT]                                          *
 *             str_offset - [IN/OUT]                                          *
 *             action       [IN] the acknowledge action flags                 *
 *                               (see ZBX_ACKNOWLEDGE_ACTION_* defines)       *
 *                                                                            *
 ******************************************************************************/
static void	acknowledge_expand_action_names(char **str, size_t *str_alloc, size_t *str_offset, int action)
{
	if (0 != (action & ZBX_ACKNOWLEDGE_ACTION_CLOSE_PROBLEM))
		zbx_strcpy_alloc(str, str_alloc, str_offset, "Close problem");
}

/******************************************************************************
 *                                                                            *
 * Function: get_event_ack_history                                            *
 *                                                                            *
 * Purpose: retrieve event acknowledges history                               *
 *                                                                            *
 * Parameters:                                                                *
 *                                                                            *
 * Author: Alexander Vladishev                                                *
 *                                                                            *
 * Comments:                                                                  *
 *                                                                            *
 ******************************************************************************/
static void	get_event_ack_history(const DB_EVENT *event, char **replace_to)
{
	DB_RESULT	result;
	DB_ROW		row;
	char		*buf = NULL;
	size_t		buf_alloc = ZBX_KIBIBYTE, buf_offset = 0;
	time_t		now;
	zbx_uint64_t	userid;
	int		action;

	if (0 == event->acknowledged)
	{
		*replace_to = zbx_strdup(*replace_to, "");
		return;
	}

	buf = zbx_malloc(buf, buf_alloc);
	*buf = '\0';

	result = DBselect("select clock,userid,message,action"
			" from acknowledges"
			" where eventid=" ZBX_FS_UI64 " order by clock",
			event->eventid);

	while (NULL != (row = DBfetch(result)))
	{
		now = atoi(row[0]);
		ZBX_STR2UINT64(userid, row[1]);
		action = atoi(row[3]);

		zbx_snprintf_alloc(&buf, &buf_alloc, &buf_offset,
				"%s %s \"%s\"\n",
				zbx_date2str(now),
				zbx_time2str(now),
				zbx_user_string(userid));

		if (ZBX_ACKNOWLEDGE_ACTION_NONE != action)
		{
			zbx_strcpy_alloc(&buf, &buf_alloc, &buf_offset, "Action: ");
			acknowledge_expand_action_names(&buf, &buf_alloc, &buf_offset, action);
			zbx_chrcpy_alloc(&buf, &buf_alloc, &buf_offset, '\n');
		}

		zbx_snprintf_alloc(&buf, &buf_alloc, &buf_offset, "%s\n\n", row[2]);
	}

	DBfree_result(result);

	if (0 != buf_offset)
	{
		buf_offset -= 2;
		buf[buf_offset] = '\0';
	}

	*replace_to = buf;
}

/******************************************************************************
 *                                                                            *
 * Function: get_autoreg_value_by_event                                       *
 *                                                                            *
 * Purpose: request value from autoreg_host table by event                    *
 *                                                                            *
 * Parameters:                                                                *
 *                                                                            *
 * Return value: upon successful completion return SUCCEED                    *
 *               otherwise FAIL                                               *
 *                                                                            *
 * Author: Alexander Vladishev                                                *
 *                                                                            *
 * Comments:                                                                  *
 *                                                                            *
 ******************************************************************************/
static int	get_autoreg_value_by_event(const DB_EVENT *event, char **replace_to, const char *fieldname)
{
	DB_RESULT	result;
	DB_ROW		row;
	int		ret = FAIL;

	result = DBselect(
			"select %s"
			" from autoreg_host"
			" where autoreg_hostid=" ZBX_FS_UI64, fieldname, event->objectid);

	if (NULL != (row = DBfetch(result)))
	{
		if (SUCCEED == DBis_null(row[0]))
		{
			zbx_free(*replace_to);
		}
		else
			*replace_to = zbx_strdup(*replace_to, row[0]);

		ret = SUCCEED;
	}
	DBfree_result(result);

	return ret;
}

#define MVAR_ACTION			"{ACTION."			/* a prefix for all action macros */
#define MVAR_ACTION_ID			MVAR_ACTION "ID}"
#define MVAR_ACTION_NAME		MVAR_ACTION "NAME}"
#define MVAR_DATE			"{DATE}"
#define MVAR_EVENT			"{EVENT."			/* a prefix for all event macros */
#define MVAR_EVENT_ACK_HISTORY		MVAR_EVENT "ACK.HISTORY}"
#define MVAR_EVENT_ACK_STATUS		MVAR_EVENT "ACK.STATUS}"
#define MVAR_EVENT_AGE			MVAR_EVENT "AGE}"
#define MVAR_EVENT_DATE			MVAR_EVENT "DATE}"
#define MVAR_EVENT_ID			MVAR_EVENT "ID}"
#define MVAR_EVENT_STATUS		MVAR_EVENT "STATUS}"
#define MVAR_EVENT_TIME			MVAR_EVENT "TIME}"
#define MVAR_EVENT_VALUE		MVAR_EVENT "VALUE}"
#define MVAR_EVENT_TAGS			MVAR_EVENT "TAGS}"
#define MVAR_EVENT_RECOVERY		MVAR_EVENT "RECOVERY."		/* a prefix for all recovery event macros */
#define MVAR_EVENT_RECOVERY_DATE	MVAR_EVENT_RECOVERY "DATE}"
#define MVAR_EVENT_RECOVERY_ID		MVAR_EVENT_RECOVERY "ID}"
#define MVAR_EVENT_RECOVERY_STATUS	MVAR_EVENT_RECOVERY "STATUS}"
#define MVAR_EVENT_RECOVERY_TIME	MVAR_EVENT_RECOVERY "TIME}"
#define MVAR_EVENT_RECOVERY_VALUE	MVAR_EVENT_RECOVERY "VALUE}"
#define MVAR_EVENT_RECOVERY_TAGS	MVAR_EVENT_RECOVERY "TAGS}"

#define MVAR_ESC_HISTORY		"{ESC.HISTORY}"
#define MVAR_PROXY_NAME			"{PROXY.NAME}"
#define MVAR_PROXY_DESCRIPTION		"{PROXY.DESCRIPTION}"
#define MVAR_HOST_DNS			"{HOST.DNS}"
#define MVAR_HOST_CONN			"{HOST.CONN}"
#define MVAR_HOST_HOST			"{HOST.HOST}"
#define MVAR_HOST_ID			"{HOST.ID}"
#define MVAR_HOST_IP			"{HOST.IP}"
#define MVAR_IPADDRESS			"{IPADDRESS}"			/* deprecated */
#define MVAR_HOST_METADATA		"{HOST.METADATA}"
#define MVAR_HOST_NAME			"{HOST.NAME}"
#define MVAR_HOSTNAME			"{HOSTNAME}"			/* deprecated */
#define MVAR_HOST_DESCRIPTION		"{HOST.DESCRIPTION}"
#define MVAR_HOST_PORT			"{HOST.PORT}"
#define MVAR_TIME			"{TIME}"
#define MVAR_ITEM_LASTVALUE		"{ITEM.LASTVALUE}"
#define MVAR_ITEM_VALUE			"{ITEM.VALUE}"
#define MVAR_ITEM_ID			"{ITEM.ID}"
#define MVAR_ITEM_NAME			"{ITEM.NAME}"
#define MVAR_ITEM_NAME_ORIG		"{ITEM.NAME.ORIG}"
#define MVAR_ITEM_KEY			"{ITEM.KEY}"
#define MVAR_ITEM_KEY_ORIG		"{ITEM.KEY.ORIG}"
#define MVAR_ITEM_STATE			"{ITEM.STATE}"
#define MVAR_TRIGGER_KEY		"{TRIGGER.KEY}"			/* deprecated */
#define MVAR_ITEM_DESCRIPTION		"{ITEM.DESCRIPTION}"
#define MVAR_ITEM_LOG_DATE		"{ITEM.LOG.DATE}"
#define MVAR_ITEM_LOG_TIME		"{ITEM.LOG.TIME}"
#define MVAR_ITEM_LOG_AGE		"{ITEM.LOG.AGE}"
#define MVAR_ITEM_LOG_SOURCE		"{ITEM.LOG.SOURCE}"
#define MVAR_ITEM_LOG_SEVERITY		"{ITEM.LOG.SEVERITY}"
#define MVAR_ITEM_LOG_NSEVERITY		"{ITEM.LOG.NSEVERITY}"
#define MVAR_ITEM_LOG_EVENTID		"{ITEM.LOG.EVENTID}"

#define MVAR_TRIGGER_DESCRIPTION		"{TRIGGER.DESCRIPTION}"
#define MVAR_TRIGGER_COMMENT			"{TRIGGER.COMMENT}"		/* deprecated */
#define MVAR_TRIGGER_ID				"{TRIGGER.ID}"
#define MVAR_TRIGGER_NAME			"{TRIGGER.NAME}"
#define MVAR_TRIGGER_NAME_ORIG			"{TRIGGER.NAME.ORIG}"
#define MVAR_TRIGGER_EXPRESSION			"{TRIGGER.EXPRESSION}"
#define MVAR_TRIGGER_EXPRESSION_RECOVERY	"{TRIGGER.EXPRESSION.RECOVERY}"
#define MVAR_TRIGGER_SEVERITY			"{TRIGGER.SEVERITY}"
#define MVAR_TRIGGER_NSEVERITY			"{TRIGGER.NSEVERITY}"
#define MVAR_TRIGGER_STATUS			"{TRIGGER.STATUS}"
#define MVAR_TRIGGER_STATE			"{TRIGGER.STATE}"
#define MVAR_TRIGGER_TEMPLATE_NAME		"{TRIGGER.TEMPLATE.NAME}"
#define MVAR_TRIGGER_HOSTGROUP_NAME		"{TRIGGER.HOSTGROUP.NAME}"
#define MVAR_STATUS				"{STATUS}"			/* deprecated */
#define MVAR_TRIGGER_VALUE			"{TRIGGER.VALUE}"
#define MVAR_TRIGGER_URL			"{TRIGGER.URL}"

#define MVAR_TRIGGER_EVENTS_ACK			"{TRIGGER.EVENTS.ACK}"
#define MVAR_TRIGGER_EVENTS_UNACK		"{TRIGGER.EVENTS.UNACK}"
#define MVAR_TRIGGER_EVENTS_PROBLEM_ACK		"{TRIGGER.EVENTS.PROBLEM.ACK}"
#define MVAR_TRIGGER_EVENTS_PROBLEM_UNACK	"{TRIGGER.EVENTS.PROBLEM.UNACK}"

#define MVAR_LLDRULE_DESCRIPTION		"{LLDRULE.DESCRIPTION}"
#define MVAR_LLDRULE_ID				"{LLDRULE.ID}"
#define MVAR_LLDRULE_KEY			"{LLDRULE.KEY}"
#define MVAR_LLDRULE_KEY_ORIG			"{LLDRULE.KEY.ORIG}"
#define MVAR_LLDRULE_NAME			"{LLDRULE.NAME}"
#define MVAR_LLDRULE_NAME_ORIG			"{LLDRULE.NAME.ORIG}"
#define MVAR_LLDRULE_STATE			"{LLDRULE.STATE}"

#define MVAR_INVENTORY				"{INVENTORY."			/* a prefix for all inventory macros */
#define MVAR_INVENTORY_TYPE			MVAR_INVENTORY "TYPE}"
#define MVAR_INVENTORY_TYPE_FULL		MVAR_INVENTORY "TYPE.FULL}"
#define MVAR_INVENTORY_NAME			MVAR_INVENTORY "NAME}"
#define MVAR_INVENTORY_ALIAS			MVAR_INVENTORY "ALIAS}"
#define MVAR_INVENTORY_OS			MVAR_INVENTORY "OS}"
#define MVAR_INVENTORY_OS_FULL			MVAR_INVENTORY "OS.FULL}"
#define MVAR_INVENTORY_OS_SHORT			MVAR_INVENTORY "OS.SHORT}"
#define MVAR_INVENTORY_SERIALNO_A		MVAR_INVENTORY "SERIALNO.A}"
#define MVAR_INVENTORY_SERIALNO_B		MVAR_INVENTORY "SERIALNO.B}"
#define MVAR_INVENTORY_TAG			MVAR_INVENTORY "TAG}"
#define MVAR_INVENTORY_ASSET_TAG		MVAR_INVENTORY "ASSET.TAG}"
#define MVAR_INVENTORY_MACADDRESS_A		MVAR_INVENTORY "MACADDRESS.A}"
#define MVAR_INVENTORY_MACADDRESS_B		MVAR_INVENTORY "MACADDRESS.B}"
#define MVAR_INVENTORY_HARDWARE			MVAR_INVENTORY "HARDWARE}"
#define MVAR_INVENTORY_HARDWARE_FULL		MVAR_INVENTORY "HARDWARE.FULL}"
#define MVAR_INVENTORY_SOFTWARE			MVAR_INVENTORY "SOFTWARE}"
#define MVAR_INVENTORY_SOFTWARE_FULL		MVAR_INVENTORY "SOFTWARE.FULL}"
#define MVAR_INVENTORY_SOFTWARE_APP_A		MVAR_INVENTORY "SOFTWARE.APP.A}"
#define MVAR_INVENTORY_SOFTWARE_APP_B		MVAR_INVENTORY "SOFTWARE.APP.B}"
#define MVAR_INVENTORY_SOFTWARE_APP_C		MVAR_INVENTORY "SOFTWARE.APP.C}"
#define MVAR_INVENTORY_SOFTWARE_APP_D		MVAR_INVENTORY "SOFTWARE.APP.D}"
#define MVAR_INVENTORY_SOFTWARE_APP_E		MVAR_INVENTORY "SOFTWARE.APP.E}"
#define MVAR_INVENTORY_CONTACT			MVAR_INVENTORY "CONTACT}"
#define MVAR_INVENTORY_LOCATION			MVAR_INVENTORY "LOCATION}"
#define MVAR_INVENTORY_LOCATION_LAT		MVAR_INVENTORY "LOCATION.LAT}"
#define MVAR_INVENTORY_LOCATION_LON		MVAR_INVENTORY "LOCATION.LON}"
#define MVAR_INVENTORY_NOTES			MVAR_INVENTORY "NOTES}"
#define MVAR_INVENTORY_CHASSIS			MVAR_INVENTORY "CHASSIS}"
#define MVAR_INVENTORY_MODEL			MVAR_INVENTORY "MODEL}"
#define MVAR_INVENTORY_HW_ARCH			MVAR_INVENTORY "HW.ARCH}"
#define MVAR_INVENTORY_VENDOR			MVAR_INVENTORY "VENDOR}"
#define MVAR_INVENTORY_CONTRACT_NUMBER		MVAR_INVENTORY "CONTRACT.NUMBER}"
#define MVAR_INVENTORY_INSTALLER_NAME		MVAR_INVENTORY "INSTALLER.NAME}"
#define MVAR_INVENTORY_DEPLOYMENT_STATUS	MVAR_INVENTORY "DEPLOYMENT.STATUS}"
#define MVAR_INVENTORY_URL_A			MVAR_INVENTORY "URL.A}"
#define MVAR_INVENTORY_URL_B			MVAR_INVENTORY "URL.B}"
#define MVAR_INVENTORY_URL_C			MVAR_INVENTORY "URL.C}"
#define MVAR_INVENTORY_HOST_NETWORKS		MVAR_INVENTORY "HOST.NETWORKS}"
#define MVAR_INVENTORY_HOST_NETMASK		MVAR_INVENTORY "HOST.NETMASK}"
#define MVAR_INVENTORY_HOST_ROUTER		MVAR_INVENTORY "HOST.ROUTER}"
#define MVAR_INVENTORY_OOB_IP			MVAR_INVENTORY "OOB.IP}"
#define MVAR_INVENTORY_OOB_NETMASK		MVAR_INVENTORY "OOB.NETMASK}"
#define MVAR_INVENTORY_OOB_ROUTER		MVAR_INVENTORY "OOB.ROUTER}"
#define MVAR_INVENTORY_HW_DATE_PURCHASE		MVAR_INVENTORY "HW.DATE.PURCHASE}"
#define MVAR_INVENTORY_HW_DATE_INSTALL		MVAR_INVENTORY "HW.DATE.INSTALL}"
#define MVAR_INVENTORY_HW_DATE_EXPIRY		MVAR_INVENTORY "HW.DATE.EXPIRY}"
#define MVAR_INVENTORY_HW_DATE_DECOMM		MVAR_INVENTORY "HW.DATE.DECOMM}"
#define MVAR_INVENTORY_SITE_ADDRESS_A		MVAR_INVENTORY "SITE.ADDRESS.A}"
#define MVAR_INVENTORY_SITE_ADDRESS_B		MVAR_INVENTORY "SITE.ADDRESS.B}"
#define MVAR_INVENTORY_SITE_ADDRESS_C		MVAR_INVENTORY "SITE.ADDRESS.C}"
#define MVAR_INVENTORY_SITE_CITY		MVAR_INVENTORY "SITE.CITY}"
#define MVAR_INVENTORY_SITE_STATE		MVAR_INVENTORY "SITE.STATE}"
#define MVAR_INVENTORY_SITE_COUNTRY		MVAR_INVENTORY "SITE.COUNTRY}"
#define MVAR_INVENTORY_SITE_ZIP			MVAR_INVENTORY "SITE.ZIP}"
#define MVAR_INVENTORY_SITE_RACK		MVAR_INVENTORY "SITE.RACK}"
#define MVAR_INVENTORY_SITE_NOTES		MVAR_INVENTORY "SITE.NOTES}"
#define MVAR_INVENTORY_POC_PRIMARY_NAME		MVAR_INVENTORY "POC.PRIMARY.NAME}"
#define MVAR_INVENTORY_POC_PRIMARY_EMAIL	MVAR_INVENTORY "POC.PRIMARY.EMAIL}"
#define MVAR_INVENTORY_POC_PRIMARY_PHONE_A	MVAR_INVENTORY "POC.PRIMARY.PHONE.A}"
#define MVAR_INVENTORY_POC_PRIMARY_PHONE_B	MVAR_INVENTORY "POC.PRIMARY.PHONE.B}"
#define MVAR_INVENTORY_POC_PRIMARY_CELL		MVAR_INVENTORY "POC.PRIMARY.CELL}"
#define MVAR_INVENTORY_POC_PRIMARY_SCREEN	MVAR_INVENTORY "POC.PRIMARY.SCREEN}"
#define MVAR_INVENTORY_POC_PRIMARY_NOTES	MVAR_INVENTORY "POC.PRIMARY.NOTES}"
#define MVAR_INVENTORY_POC_SECONDARY_NAME	MVAR_INVENTORY "POC.SECONDARY.NAME}"
#define MVAR_INVENTORY_POC_SECONDARY_EMAIL	MVAR_INVENTORY "POC.SECONDARY.EMAIL}"
#define MVAR_INVENTORY_POC_SECONDARY_PHONE_A	MVAR_INVENTORY "POC.SECONDARY.PHONE.A}"
#define MVAR_INVENTORY_POC_SECONDARY_PHONE_B	MVAR_INVENTORY "POC.SECONDARY.PHONE.B}"
#define MVAR_INVENTORY_POC_SECONDARY_CELL	MVAR_INVENTORY "POC.SECONDARY.CELL}"
#define MVAR_INVENTORY_POC_SECONDARY_SCREEN	MVAR_INVENTORY "POC.SECONDARY.SCREEN}"
#define MVAR_INVENTORY_POC_SECONDARY_NOTES	MVAR_INVENTORY "POC.SECONDARY.NOTES}"

/* PROFILE.* is deprecated, use INVENTORY.* instead */
#define MVAR_PROFILE			"{PROFILE."			/* prefix for profile macros */
#define MVAR_PROFILE_DEVICETYPE		MVAR_PROFILE "DEVICETYPE}"
#define MVAR_PROFILE_NAME		MVAR_PROFILE "NAME}"
#define MVAR_PROFILE_OS			MVAR_PROFILE "OS}"
#define MVAR_PROFILE_SERIALNO		MVAR_PROFILE "SERIALNO}"
#define MVAR_PROFILE_TAG		MVAR_PROFILE "TAG}"
#define MVAR_PROFILE_MACADDRESS		MVAR_PROFILE "MACADDRESS}"
#define MVAR_PROFILE_HARDWARE		MVAR_PROFILE "HARDWARE}"
#define MVAR_PROFILE_SOFTWARE		MVAR_PROFILE "SOFTWARE}"
#define MVAR_PROFILE_CONTACT		MVAR_PROFILE "CONTACT}"
#define MVAR_PROFILE_LOCATION		MVAR_PROFILE "LOCATION}"
#define MVAR_PROFILE_NOTES		MVAR_PROFILE "NOTES}"

#define MVAR_DISCOVERY_RULE_NAME	"{DISCOVERY.RULE.NAME}"
#define MVAR_DISCOVERY_SERVICE_NAME	"{DISCOVERY.SERVICE.NAME}"
#define MVAR_DISCOVERY_SERVICE_PORT	"{DISCOVERY.SERVICE.PORT}"
#define MVAR_DISCOVERY_SERVICE_STATUS	"{DISCOVERY.SERVICE.STATUS}"
#define MVAR_DISCOVERY_SERVICE_UPTIME	"{DISCOVERY.SERVICE.UPTIME}"
#define MVAR_DISCOVERY_DEVICE_IPADDRESS	"{DISCOVERY.DEVICE.IPADDRESS}"
#define MVAR_DISCOVERY_DEVICE_DNS	"{DISCOVERY.DEVICE.DNS}"
#define MVAR_DISCOVERY_DEVICE_STATUS	"{DISCOVERY.DEVICE.STATUS}"
#define MVAR_DISCOVERY_DEVICE_UPTIME	"{DISCOVERY.DEVICE.UPTIME}"

#define MVAR_ALERT_SENDTO		"{ALERT.SENDTO}"
#define MVAR_ALERT_SUBJECT		"{ALERT.SUBJECT}"
#define MVAR_ALERT_MESSAGE		"{ALERT.MESSAGE}"

#define STR_UNKNOWN_VARIABLE		"*UNKNOWN*"

/* macros that can be indexed */
static const char	*ex_macros[] =
{
	MVAR_INVENTORY_TYPE, MVAR_INVENTORY_TYPE_FULL,
	MVAR_INVENTORY_NAME, MVAR_INVENTORY_ALIAS, MVAR_INVENTORY_OS, MVAR_INVENTORY_OS_FULL, MVAR_INVENTORY_OS_SHORT,
	MVAR_INVENTORY_SERIALNO_A, MVAR_INVENTORY_SERIALNO_B, MVAR_INVENTORY_TAG,
	MVAR_INVENTORY_ASSET_TAG, MVAR_INVENTORY_MACADDRESS_A, MVAR_INVENTORY_MACADDRESS_B,
	MVAR_INVENTORY_HARDWARE, MVAR_INVENTORY_HARDWARE_FULL, MVAR_INVENTORY_SOFTWARE, MVAR_INVENTORY_SOFTWARE_FULL,
	MVAR_INVENTORY_SOFTWARE_APP_A, MVAR_INVENTORY_SOFTWARE_APP_B, MVAR_INVENTORY_SOFTWARE_APP_C,
	MVAR_INVENTORY_SOFTWARE_APP_D, MVAR_INVENTORY_SOFTWARE_APP_E, MVAR_INVENTORY_CONTACT, MVAR_INVENTORY_LOCATION,
	MVAR_INVENTORY_LOCATION_LAT, MVAR_INVENTORY_LOCATION_LON, MVAR_INVENTORY_NOTES, MVAR_INVENTORY_CHASSIS,
	MVAR_INVENTORY_MODEL, MVAR_INVENTORY_HW_ARCH, MVAR_INVENTORY_VENDOR, MVAR_INVENTORY_CONTRACT_NUMBER,
	MVAR_INVENTORY_INSTALLER_NAME, MVAR_INVENTORY_DEPLOYMENT_STATUS, MVAR_INVENTORY_URL_A, MVAR_INVENTORY_URL_B,
	MVAR_INVENTORY_URL_C, MVAR_INVENTORY_HOST_NETWORKS, MVAR_INVENTORY_HOST_NETMASK, MVAR_INVENTORY_HOST_ROUTER,
	MVAR_INVENTORY_OOB_IP, MVAR_INVENTORY_OOB_NETMASK, MVAR_INVENTORY_OOB_ROUTER, MVAR_INVENTORY_HW_DATE_PURCHASE,
	MVAR_INVENTORY_HW_DATE_INSTALL, MVAR_INVENTORY_HW_DATE_EXPIRY, MVAR_INVENTORY_HW_DATE_DECOMM,
	MVAR_INVENTORY_SITE_ADDRESS_A, MVAR_INVENTORY_SITE_ADDRESS_B, MVAR_INVENTORY_SITE_ADDRESS_C,
	MVAR_INVENTORY_SITE_CITY, MVAR_INVENTORY_SITE_STATE, MVAR_INVENTORY_SITE_COUNTRY, MVAR_INVENTORY_SITE_ZIP,
	MVAR_INVENTORY_SITE_RACK, MVAR_INVENTORY_SITE_NOTES, MVAR_INVENTORY_POC_PRIMARY_NAME,
	MVAR_INVENTORY_POC_PRIMARY_EMAIL, MVAR_INVENTORY_POC_PRIMARY_PHONE_A, MVAR_INVENTORY_POC_PRIMARY_PHONE_B,
	MVAR_INVENTORY_POC_PRIMARY_CELL, MVAR_INVENTORY_POC_PRIMARY_SCREEN, MVAR_INVENTORY_POC_PRIMARY_NOTES,
	MVAR_INVENTORY_POC_SECONDARY_NAME, MVAR_INVENTORY_POC_SECONDARY_EMAIL, MVAR_INVENTORY_POC_SECONDARY_PHONE_A,
	MVAR_INVENTORY_POC_SECONDARY_PHONE_B, MVAR_INVENTORY_POC_SECONDARY_CELL, MVAR_INVENTORY_POC_SECONDARY_SCREEN,
	MVAR_INVENTORY_POC_SECONDARY_NOTES,
	/* PROFILE.* is deprecated, use INVENTORY.* instead */
	MVAR_PROFILE_DEVICETYPE, MVAR_PROFILE_NAME, MVAR_PROFILE_OS, MVAR_PROFILE_SERIALNO,
	MVAR_PROFILE_TAG, MVAR_PROFILE_MACADDRESS, MVAR_PROFILE_HARDWARE, MVAR_PROFILE_SOFTWARE,
	MVAR_PROFILE_CONTACT, MVAR_PROFILE_LOCATION, MVAR_PROFILE_NOTES,
	MVAR_HOST_HOST, MVAR_HOSTNAME, MVAR_HOST_NAME, MVAR_HOST_DESCRIPTION, MVAR_PROXY_NAME, MVAR_PROXY_DESCRIPTION,
	MVAR_HOST_CONN, MVAR_HOST_DNS, MVAR_HOST_IP, MVAR_HOST_PORT, MVAR_IPADDRESS, MVAR_HOST_ID,
	MVAR_ITEM_ID, MVAR_ITEM_NAME, MVAR_ITEM_NAME_ORIG, MVAR_ITEM_DESCRIPTION,
	MVAR_ITEM_KEY, MVAR_ITEM_KEY_ORIG, MVAR_TRIGGER_KEY,
	MVAR_ITEM_LASTVALUE,
	MVAR_ITEM_STATE,
	MVAR_ITEM_VALUE,
	MVAR_ITEM_LOG_DATE, MVAR_ITEM_LOG_TIME, MVAR_ITEM_LOG_AGE, MVAR_ITEM_LOG_SOURCE,
	MVAR_ITEM_LOG_SEVERITY, MVAR_ITEM_LOG_NSEVERITY, MVAR_ITEM_LOG_EVENTID,
	NULL
};

/* macros that are supported as simple macro host and item key */
static const char	*simple_host_macros[] = {MVAR_HOST_HOST, MVAR_HOSTNAME, NULL};
static const char	*simple_key_macros[] = {MVAR_ITEM_KEY, MVAR_TRIGGER_KEY, NULL};

/* macros that can be modified using macro functions */
static const char	*mod_macros[] = {MVAR_ITEM_VALUE, MVAR_ITEM_LASTVALUE, NULL};

typedef struct
{
	const char	*macro;
	const char	*field_name;
} inventory_field_t;

static inventory_field_t	inventory_fields[] =
{
	{MVAR_INVENTORY_TYPE, "type"},
	{MVAR_PROFILE_DEVICETYPE, "type"},	/* deprecated */
	{MVAR_INVENTORY_TYPE_FULL, "type_full"},
	{MVAR_INVENTORY_NAME, "name"},
	{MVAR_PROFILE_NAME, "name"},	/* deprecated */
	{MVAR_INVENTORY_ALIAS, "alias"},
	{MVAR_INVENTORY_OS, "os"},
	{MVAR_PROFILE_OS, "os"},	/* deprecated */
	{MVAR_INVENTORY_OS_FULL, "os_full"},
	{MVAR_INVENTORY_OS_SHORT, "os_short"},
	{MVAR_INVENTORY_SERIALNO_A, "serialno_a"},
	{MVAR_PROFILE_SERIALNO, "serialno_a"},	/* deprecated */
	{MVAR_INVENTORY_SERIALNO_B, "serialno_b"},
	{MVAR_INVENTORY_TAG, "tag"},
	{MVAR_PROFILE_TAG, "tag"},	/* deprecated */
	{MVAR_INVENTORY_ASSET_TAG, "asset_tag"},
	{MVAR_INVENTORY_MACADDRESS_A, "macaddress_a"},
	{MVAR_PROFILE_MACADDRESS, "macaddress_a"},	/* deprecated */
	{MVAR_INVENTORY_MACADDRESS_B, "macaddress_b"},
	{MVAR_INVENTORY_HARDWARE, "hardware"},
	{MVAR_PROFILE_HARDWARE, "hardware"},	/* deprecated */
	{MVAR_INVENTORY_HARDWARE_FULL, "hardware_full"},
	{MVAR_INVENTORY_SOFTWARE, "software"},
	{MVAR_PROFILE_SOFTWARE, "software"},	/* deprecated */
	{MVAR_INVENTORY_SOFTWARE_FULL, "software_full"},
	{MVAR_INVENTORY_SOFTWARE_APP_A, "software_app_a"},
	{MVAR_INVENTORY_SOFTWARE_APP_B, "software_app_b"},
	{MVAR_INVENTORY_SOFTWARE_APP_C, "software_app_c"},
	{MVAR_INVENTORY_SOFTWARE_APP_D, "software_app_d"},
	{MVAR_INVENTORY_SOFTWARE_APP_E, "software_app_e"},
	{MVAR_INVENTORY_CONTACT, "contact"},
	{MVAR_PROFILE_CONTACT, "contact"},	/* deprecated */
	{MVAR_INVENTORY_LOCATION, "location"},
	{MVAR_PROFILE_LOCATION, "location"},	/* deprecated */
	{MVAR_INVENTORY_LOCATION_LAT, "location_lat"},
	{MVAR_INVENTORY_LOCATION_LON, "location_lon"},
	{MVAR_INVENTORY_NOTES, "notes"},
	{MVAR_PROFILE_NOTES, "notes"},	/* deprecated */
	{MVAR_INVENTORY_CHASSIS, "chassis"},
	{MVAR_INVENTORY_MODEL, "model"},
	{MVAR_INVENTORY_HW_ARCH, "hw_arch"},
	{MVAR_INVENTORY_VENDOR, "vendor"},
	{MVAR_INVENTORY_CONTRACT_NUMBER, "contract_number"},
	{MVAR_INVENTORY_INSTALLER_NAME, "installer_name"},
	{MVAR_INVENTORY_DEPLOYMENT_STATUS, "deployment_status"},
	{MVAR_INVENTORY_URL_A, "url_a"},
	{MVAR_INVENTORY_URL_B, "url_b"},
	{MVAR_INVENTORY_URL_C, "url_c"},
	{MVAR_INVENTORY_HOST_NETWORKS, "host_networks"},
	{MVAR_INVENTORY_HOST_NETMASK, "host_netmask"},
	{MVAR_INVENTORY_HOST_ROUTER, "host_router"},
	{MVAR_INVENTORY_OOB_IP, "oob_ip"},
	{MVAR_INVENTORY_OOB_NETMASK, "oob_netmask"},
	{MVAR_INVENTORY_OOB_ROUTER, "oob_router"},
	{MVAR_INVENTORY_HW_DATE_PURCHASE, "date_hw_purchase"},
	{MVAR_INVENTORY_HW_DATE_INSTALL, "date_hw_install"},
	{MVAR_INVENTORY_HW_DATE_EXPIRY, "date_hw_expiry"},
	{MVAR_INVENTORY_HW_DATE_DECOMM, "date_hw_decomm"},
	{MVAR_INVENTORY_SITE_ADDRESS_A, "site_address_a"},
	{MVAR_INVENTORY_SITE_ADDRESS_B, "site_address_b"},
	{MVAR_INVENTORY_SITE_ADDRESS_C, "site_address_c"},
	{MVAR_INVENTORY_SITE_CITY, "site_city"},
	{MVAR_INVENTORY_SITE_STATE, "site_state"},
	{MVAR_INVENTORY_SITE_COUNTRY, "site_country"},
	{MVAR_INVENTORY_SITE_ZIP, "site_zip"},
	{MVAR_INVENTORY_SITE_RACK, "site_rack"},
	{MVAR_INVENTORY_SITE_NOTES, "site_notes"},
	{MVAR_INVENTORY_POC_PRIMARY_NAME, "poc_1_name"},
	{MVAR_INVENTORY_POC_PRIMARY_EMAIL, "poc_1_email"},
	{MVAR_INVENTORY_POC_PRIMARY_PHONE_A, "poc_1_phone_a"},
	{MVAR_INVENTORY_POC_PRIMARY_PHONE_B, "poc_1_phone_b"},
	{MVAR_INVENTORY_POC_PRIMARY_CELL, "poc_1_cell"},
	{MVAR_INVENTORY_POC_PRIMARY_SCREEN, "poc_1_screen"},
	{MVAR_INVENTORY_POC_PRIMARY_NOTES, "poc_1_notes"},
	{MVAR_INVENTORY_POC_SECONDARY_NAME, "poc_2_name"},
	{MVAR_INVENTORY_POC_SECONDARY_EMAIL, "poc_2_email"},
	{MVAR_INVENTORY_POC_SECONDARY_PHONE_A, "poc_2_phone_a"},
	{MVAR_INVENTORY_POC_SECONDARY_PHONE_B, "poc_2_phone_b"},
	{MVAR_INVENTORY_POC_SECONDARY_CELL, "poc_2_cell"},
	{MVAR_INVENTORY_POC_SECONDARY_SCREEN, "poc_2_screen"},
	{MVAR_INVENTORY_POC_SECONDARY_NOTES, "poc_2_notes"},
	{NULL}
};

/******************************************************************************
 *                                                                            *
 * Function: get_action_value                                                 *
 *                                                                            *
 * Purpose: request action value by macro                                     *
 *                                                                            *
 * Return value: upon successful completion return SUCCEED                    *
 *               otherwise FAIL                                               *
 *                                                                            *
 ******************************************************************************/
static int	get_action_value(const char *macro, zbx_uint64_t actionid, char **replace_to)
{
	int	ret = SUCCEED;

	if (0 == strcmp(macro, MVAR_ACTION_ID))
	{
		*replace_to = zbx_dsprintf(*replace_to, ZBX_FS_UI64, actionid);
	}
	else if (0 == strcmp(macro, MVAR_ACTION_NAME))
	{
		DB_RESULT	result;
		DB_ROW		row;

		result = DBselect("select name from actions where actionid=" ZBX_FS_UI64, actionid);

		if (NULL != (row = DBfetch(result)))
			*replace_to = zbx_strdup(*replace_to, row[0]);
		else
			ret = FAIL;

		DBfree_result(result);
	}

	return ret;
}

/******************************************************************************
 *                                                                            *
 * Function: DBget_host_inventory_value                                       *
 *                                                                            *
 * Purpose: request host inventory value by itemid and field name             *
 *                                                                            *
 * Return value: upon successful completion return SUCCEED                    *
 *               otherwise FAIL                                               *
 *                                                                            *
 ******************************************************************************/
static int	DBget_host_inventory_value(zbx_uint64_t itemid, char **replace_to, const char *field_name)
{
	const char	*__function_name = "DBget_host_inventory_value";

	DB_RESULT	result;
	DB_ROW		row;
	int		ret = FAIL;

	zabbix_log(LOG_LEVEL_DEBUG, "In %s()", __function_name);

	result = DBselect(
			"select hi.%s"
			" from host_inventory hi,items i"
			" where hi.hostid=i.hostid"
				" and i.itemid=" ZBX_FS_UI64, field_name, itemid);

	if (NULL != (row = DBfetch(result)))
	{
		*replace_to = zbx_strdup(*replace_to, row[0]);
		ret = SUCCEED;
	}
	DBfree_result(result);

	zabbix_log(LOG_LEVEL_DEBUG, "End of %s():%s", __function_name, zbx_result_string(ret));

	return ret;
}

/******************************************************************************
 *                                                                            *
 * Function: get_host_inventory                                               *
 *                                                                            *
 * Purpose: request host inventory value by macro and trigger                 *
 *                                                                            *
 * Return value: upon successful completion return SUCCEED                    *
 *               otherwise FAIL                                               *
 *                                                                            *
 ******************************************************************************/
static int	get_host_inventory(const char *macro, const char *expression, char **replace_to,
		int N_functionid)
{
	int	i;

	for (i = 0; NULL != inventory_fields[i].macro; i++)
	{
		if (0 == strcmp(macro, inventory_fields[i].macro))
		{
			zbx_uint64_t	itemid;
			int		ret = FAIL;

			if (SUCCEED == get_N_itemid(expression, N_functionid, &itemid))
				ret = DBget_host_inventory_value(itemid, replace_to, inventory_fields[i].field_name);

			return ret;
		}
	}

	return SUCCEED;
}

/******************************************************************************
 *                                                                            *
 * Function: get_host_inventory_by_itemid                                     *
 *                                                                            *
 * Purpose: request host inventory value by macro and itemid                  *
 *                                                                            *
 * Return value: upon successful completion return SUCCEED                    *
 *               otherwise FAIL                                               *
 *                                                                            *
 ******************************************************************************/
static int	get_host_inventory_by_itemid(const char *macro, zbx_uint64_t itemid, char **replace_to)
{
	int	i;

	for (i = 0; NULL != inventory_fields[i].macro; i++)
	{
		if (0 == strcmp(macro, inventory_fields[i].macro))
			return DBget_host_inventory_value(itemid, replace_to, inventory_fields[i].field_name);
	}

	return SUCCEED;
}

/******************************************************************************
 *                                                                            *
 * Function: compare_tags                                                     *
 *                                                                            *
 * Purpose: comparison function to sort tags by tag/value                     *
 *                                                                            *
 ******************************************************************************/
static int	compare_tags(const void *d1, const void *d2)
{
	int	ret;

	const zbx_tag_t	*tag1 = *(const zbx_tag_t **)d1;
	const zbx_tag_t	*tag2 = *(const zbx_tag_t **)d2;

	if (0 == (ret = zbx_strcmp_natural(tag1->tag, tag2->tag)))
		ret = zbx_strcmp_natural(tag1->value, tag2->value);

	return ret;
}

/******************************************************************************
 *                                                                            *
 * Function: get_event_tags                                                   *
 *                                                                            *
 * Purpose: format event tags string in format <tag1>[:<value1>], ...         *
 *                                                                            *
 * Parameters: event        [IN] the event                                    *
 *             replace_to - [OUT] replacement string                          *
 *                                                                            *
 ******************************************************************************/
static void	get_event_tags(const DB_EVENT *event, char **replace_to)
{
	size_t			replace_to_offset = 0, replace_to_alloc = 0;
	int			i;
	zbx_vector_ptr_t	tags;

	if (0 == event->tags.values_num)
	{
		*replace_to = zbx_strdup(*replace_to, "");
		return;
	}

	zbx_free(*replace_to);

	/* copy tags to temporary vector for sorting */

	zbx_vector_ptr_create(&tags);
	zbx_vector_ptr_reserve(&tags, event->tags.values_num);

	for (i = 0; i < event->tags.values_num; i++)
		zbx_vector_ptr_append(&tags, event->tags.values[i]);

	zbx_vector_ptr_sort(&tags, compare_tags);

	for (i = 0; i < tags.values_num; i++)
	{
		const zbx_tag_t	*tag = (const zbx_tag_t *)tags.values[i];

		if (0 != i)
			zbx_strcpy_alloc(replace_to, &replace_to_alloc, &replace_to_offset, ", ");

		zbx_strcpy_alloc(replace_to, &replace_to_alloc, &replace_to_offset, tag->tag);

		if ('\0' != *tag->value)
		{
			zbx_chrcpy_alloc(replace_to, &replace_to_alloc, &replace_to_offset, ':');
			zbx_strcpy_alloc(replace_to, &replace_to_alloc, &replace_to_offset, tag->value);
		}
	}

	zbx_vector_ptr_destroy(&tags);
}

/******************************************************************************
 *                                                                            *
 * Function: get_recovery_event_value                                         *
 *                                                                            *
 * Purpose: request recovery event value by macro                             *
 *                                                                            *
 ******************************************************************************/
static void	get_recovery_event_value(const char *macro, const DB_EVENT *r_event, char **replace_to)
{
	if (0 == strcmp(macro, MVAR_EVENT_RECOVERY_DATE))
	{
		*replace_to = zbx_strdup(*replace_to, zbx_date2str(r_event->clock));
	}
	else if (0 == strcmp(macro, MVAR_EVENT_RECOVERY_ID))
	{
		*replace_to = zbx_dsprintf(*replace_to, ZBX_FS_UI64, r_event->eventid);
	}
	else if (0 == strcmp(macro, MVAR_EVENT_RECOVERY_STATUS))
	{
		*replace_to = zbx_strdup(*replace_to,
				zbx_event_value_string(r_event->source, r_event->object, r_event->value));
	}
	else if (0 == strcmp(macro, MVAR_EVENT_RECOVERY_TIME))
	{
		*replace_to = zbx_strdup(*replace_to, zbx_time2str(r_event->clock));
	}
	else if (0 == strcmp(macro, MVAR_EVENT_RECOVERY_VALUE))
	{
		*replace_to = zbx_dsprintf(*replace_to, "%d", r_event->value);
	}
	else if (EVENT_SOURCE_TRIGGERS == r_event->source && 0 == strcmp(macro, MVAR_EVENT_RECOVERY_TAGS))
	{
		get_event_tags(r_event, replace_to);
	}
}

/******************************************************************************
 *                                                                            *
 * Function: get_event_value                                                  *
 *                                                                            *
 * Purpose: request event value by macro                                      *
 *                                                                            *
 ******************************************************************************/
static void	get_event_value(const char *macro, const DB_EVENT *event, char **replace_to)
{
	if (0 == strcmp(macro, MVAR_EVENT_AGE))
	{
		*replace_to = zbx_strdup(*replace_to, zbx_age2str(time(NULL) - event->clock));
	}
	else if (0 == strcmp(macro, MVAR_EVENT_DATE))
	{
		*replace_to = zbx_strdup(*replace_to, zbx_date2str(event->clock));
	}
	else if (0 == strcmp(macro, MVAR_EVENT_ID))
	{
		*replace_to = zbx_dsprintf(*replace_to, ZBX_FS_UI64, event->eventid);
	}
	else if (0 == strcmp(macro, MVAR_EVENT_TIME))
	{
		*replace_to = zbx_strdup(*replace_to, zbx_time2str(event->clock));
	}
	else if (EVENT_SOURCE_TRIGGERS == event->source || EVENT_SOURCE_INTERNAL == event->source)
	{
		if (0 == strcmp(macro, MVAR_EVENT_STATUS))
		{
			*replace_to = zbx_strdup(*replace_to,
					zbx_event_value_string(event->source, event->object, event->value));
		}
		else if (0 == strcmp(macro, MVAR_EVENT_VALUE))
		{
			*replace_to = zbx_dsprintf(*replace_to, "%d", event->value);
		}
		else if (EVENT_SOURCE_TRIGGERS == event->source)
		{
			if (0 == strcmp(macro, MVAR_EVENT_ACK_HISTORY))
			{
				get_event_ack_history(event, replace_to);
			}
			else if (0 == strcmp(macro, MVAR_EVENT_ACK_STATUS))
			{
				*replace_to = zbx_strdup(*replace_to, event->acknowledged ? "Yes" : "No");
			}
			else if (0 == strcmp(macro, MVAR_EVENT_TAGS))
			{
				get_event_tags(event, replace_to);
			}
		}
	}
}

/******************************************************************************
 *                                                                            *
 * Function: is_indexed_macro                                                 *
 *                                                                            *
 * Purpose: check if a token contains indexed macro                           *
 *                                                                            *
 ******************************************************************************/
static int	is_indexed_macro(const char *str, const zbx_token_t *token)
{
	const char	*p;

	switch (token->type)
	{
		case ZBX_TOKEN_MACRO:
			p = str + token->token.r - 1;
			break;
		case ZBX_TOKEN_FUNC_MACRO:
			p = str + token->data.func_macro.macro.r - 1;
			break;
		default:
			THIS_SHOULD_NEVER_HAPPEN;
			return FAIL;
	}

	return '1' <= *p && *p <= '9' ? 1 : 0;
}

/******************************************************************************
 *                                                                            *
 * Function: macro_in_list                                                    *
 *                                                                            *
 * Purpose: check if a macro in string is one of the list and extract index   *
 *                                                                            *
 * Parameters: str          - [IN] string containing potential macro          *
 *             strloc       - [IN] part of the string to check                *
 *             macros       - [IN] list of allowed macros (without indices)   *
 *             N_functionid - [OUT] index of the macro in string (if valid)   *
 *                                                                            *
 * Return value: unindexed macro from the allowed list or NULL                *
 *                                                                            *
 * Comments: example: N_functionid is untouched if function returns NULL, for *
 *           a valid unindexed macro N_function is 1.                         *
 *                                                                            *
 ******************************************************************************/
static const char	*macro_in_list(const char *str, zbx_strloc_t strloc, const char **macros, int *N_functionid)
{
	const char	**macro, *m;
	size_t		i;

	for (macro = macros; NULL != *macro; macro++)
	{
		for (m = *macro, i = strloc.l; '\0' != *m && i <= strloc.r && str[i] == *m; m++, i++)
			;

		/* check whether macro has ended while strloc hasn't or vice-versa */
		if (('\0' == *m && i <= strloc.r) || ('\0' != *m && i > strloc.r))
			continue;

		/* strloc either fully matches macro... */
		if ('\0' == *m)
		{
			if (NULL != N_functionid)
				*N_functionid = 1;

			break;
		}

		/* ...or there is a mismatch, check if it's in a pre-last character and it's an index */
		if (i == strloc.r - 1 && '1' <= str[i] && str[i] <= '9' && str[i + 1] == *m && '\0' == *(m + 1))
		{
			if (NULL != N_functionid)
				*N_functionid = str[i] - '0';

			break;
		}
	}

	return *macro;
}

/******************************************************************************
 *                                                                            *
 * Function: get_trigger_function_value                                       *
 *                                                                            *
 * Purpose: trying to evaluate a trigger function                             *
 *                                                                            *
 * Parameters: expression - [IN] trigger expression, source of hostnames and  *
 *                            item keys for {HOST.HOST} and {ITEM.KEY} macros *
 *             replace_to - [OUT] evaluation result                           *
 *             data       - [IN] string containing simple macro               *
 *             macro      - [IN] simple macro token location in string        *
 *                                                                            *
 * Return value: SUCCEED - successfully evaluated or invalid macro(s) in host *
 *                           and/or item key positions (in the latter case    *
 *                           replace_to remains unchanged and simple macro    *
 *                           shouldn't be replaced with anything)             *
 *               FAIL    - evaluation failed and macro has to be replaced     *
 *                           with STR_UNKNOWN_VARIABLE ("*UNKNOWN*")          *
 *                                                                            *
 * Author: Alexander Vladishev                                                *
 *                                                                            *
 * Comments: example: " {Zabbix server:{ITEM.KEY1}.last(0)} " to " 1.34 "     *
 *                                                                            *
 ******************************************************************************/
static int	get_trigger_function_value(const char *expression, char **replace_to, char *data,
		const zbx_token_simple_macro_t *simple_macro)
{
	char	*host = NULL, *key = NULL;
	int	N_functionid, ret = FAIL;

	if (NULL != macro_in_list(data, simple_macro->host, simple_host_macros, &N_functionid))
	{
		if (SUCCEED != DBget_trigger_value(expression, &host, N_functionid, ZBX_REQUEST_HOST_HOST))
			goto out;
	}

	if (NULL != macro_in_list(data, simple_macro->key, simple_key_macros, &N_functionid))
	{
		if (SUCCEED != DBget_trigger_value(expression, &key, N_functionid, ZBX_REQUEST_ITEM_KEY_ORIG))
			goto out;
	}

	data[simple_macro->host.r + 1] = '\0';
	data[simple_macro->key.r + 1] = '\0';
	data[simple_macro->func_param.l] = '\0';
	data[simple_macro->func_param.r] = '\0';

	ret = evaluate_macro_function(replace_to, (NULL == host ? data + simple_macro->host.l : host),
			(NULL == key ? data + simple_macro->key.l : key), data + simple_macro->func.l,
			data + simple_macro->func_param.l + 1);

	data[simple_macro->host.r + 1] = ':';
	data[simple_macro->key.r + 1] = '.';
	data[simple_macro->func_param.l] = '(';
	data[simple_macro->func_param.r] = ')';
out:
	zbx_free(host);
	zbx_free(key);

	return ret;
}

/******************************************************************************
 *                                                                            *
 * Function: cache_trigger_hostids                                            *
 *                                                                            *
 * Purpose: cache host identifiers referenced by trigger expression           *
 *                                                                            *
 * Parameters: hostids             - [OUT] the host identifier cache          *
 *             expression          - [IN] the trigger expression              *
 *             recovery_expression - [IN] the trigger recovery expression     *
 *                                        (can be empty)                      *
 *                                                                            *
 ******************************************************************************/
static void	cache_trigger_hostids(zbx_vector_uint64_t *hostids, const char *expression,
		const char *recovery_expression)
{
	if (0 == hostids->values_num)
	{
		zbx_vector_uint64_t	functionids;

		zbx_vector_uint64_create(&functionids);
		get_functionids(&functionids, expression);
		get_functionids(&functionids, recovery_expression);
		DCget_hostids_by_functionids(&functionids, hostids);
		zbx_vector_uint64_destroy(&functionids);
	}
}

/******************************************************************************
 *                                                                            *
 * Function: cache_item_hostid                                                *
 *                                                                            *
 * Purpose: cache host identifier referenced by an item or a lld-rule         *
 *                                                                            *
 * Parameters: hostids - [OUT] the host identifier cache                      *
 *             itemid  - [IN]  the item identifier                            *
 *                                                                            *
 ******************************************************************************/
static void	cache_item_hostid(zbx_vector_uint64_t *hostids, zbx_uint64_t itemid)
{
	if (0 == hostids->values_num)
	{
		DC_ITEM	item;
		int	errcode;

		DCconfig_get_items_by_itemids(&item, &itemid, &errcode, 1, ZBX_FLAG_ITEM_FIELDS_DEFAULT);

		if (SUCCEED == errcode)
			zbx_vector_uint64_append(hostids, item.host.hostid);

		DCconfig_clean_items(&item, &errcode, 1);
	}
}

/******************************************************************************
 *                                                                            *
 * Function: get_trigger_severity_name                                        *
 *                                                                            *
 * Purpose: get trigger severity name                                         *
 *                                                                            *
 * Parameters: trigger    - [IN] a trigger data with priority field;          *
 *                               TRIGGER_SEVERITY_*                           *
 *             replace_to - [OUT] pointer to a buffer that will receive       *
 *                          a null-terminated trigger severity string         *
 *                                                                            *
 * Return value: upon successful completion return SUCCEED                    *
 *               otherwise FAIL                                               *
 *                                                                            *
 ******************************************************************************/
static int	get_trigger_severity_name(unsigned char priority, char **replace_to)
{
	zbx_config_t	cfg;

	if (TRIGGER_SEVERITY_COUNT <= priority)
		return FAIL;

	zbx_config_get(&cfg, ZBX_CONFIG_FLAGS_SEVERITY_NAME);

	*replace_to = zbx_strdup(*replace_to, cfg.severity_name[priority]);

	zbx_config_clean(&cfg);

	return SUCCEED;
}

/******************************************************************************
 *                                                                            *
 * Function: wrap_negative_double_suffix                                      *
 *                                                                            *
 * Purpose: wrap a replacement string that represents a negative number in    *
 *          parentheses (for instance, turn "-123.456M" into "(-123.456M)")   *
 *                                                                            *
 * Parameters: replace_to       - [IN/OUT] replacement string                 *
 *             replace_to_alloc - [IN/OUT] number of allocated bytes          *
 *                                                                            *
 ******************************************************************************/
static void	wrap_negative_double_suffix(char **replace_to, size_t *replace_to_alloc)
{
	size_t	replace_to_len;

	if ('-' != (*replace_to)[0])
		return;

	replace_to_len = strlen(*replace_to);

	if (NULL != replace_to_alloc && *replace_to_alloc >= replace_to_len + 3)
	{
		memmove(*replace_to + 1, *replace_to, replace_to_len);
	}
	else
	{
		char	*buffer;

		if (NULL != replace_to_alloc)
			*replace_to_alloc = replace_to_len + 3;

		buffer = zbx_malloc(NULL, replace_to_len + 3);

		memcpy(buffer + 1, *replace_to, replace_to_len);

		zbx_free(*replace_to);
		*replace_to = buffer;
	}

	(*replace_to)[0] = '(';
	(*replace_to)[replace_to_len + 1] = ')';
	(*replace_to)[replace_to_len + 2] = '\0';
}

/******************************************************************************
 *                                                                            *
 * Function: substitute_simple_macros                                         *
 *                                                                            *
 * Purpose: substitute simple macros in data string with real values          *
 *                                                                            *
 * Author: Eugene Grigorjev                                                   *
 *                                                                            *
 ******************************************************************************/
int	substitute_simple_macros(zbx_uint64_t *actionid, const DB_EVENT *event, const DB_EVENT *r_event,
		zbx_uint64_t *userid, const zbx_uint64_t *hostid, const DC_HOST *dc_host, DC_ITEM *dc_item,
		DB_ALERT *alert, char **data, int macro_type, char *error, int maxerrlen)
{
	const char		*__function_name = "substitute_simple_macros";

	char			c, *replace_to = NULL, sql[64];
	const char		*m, *replace = NULL;
	int			N_functionid, indexed_macro, require_numeric, ret, res = SUCCEED, pos = 0, found,
				raw_value;
	size_t			data_alloc, data_len, replace_len;
	DC_INTERFACE		interface;
	zbx_vector_uint64_t	hostids;
	zbx_token_t		token;
	zbx_token_search_t	token_search;
	char			*expression = NULL;

	if (NULL == data || NULL == *data || '\0' == **data)
	{
		zabbix_log(LOG_LEVEL_DEBUG, "In %s() data:EMPTY", __function_name);
		return res;
	}

	zabbix_log(LOG_LEVEL_DEBUG, "In %s() data:'%s'", __function_name, *data);

	if (0 != (macro_type & MACRO_TYPE_TRIGGER_DESCRIPTION))
		token_search = ZBX_TOKEN_SEARCH_REFERENCES;
	else
		token_search = ZBX_TOKEN_SEARCH_BASIC;

	if (SUCCEED != zbx_token_find(*data, pos, &token, token_search))
		return res;

	zbx_vector_uint64_create(&hostids);

	data_alloc = data_len = strlen(*data) + 1;

	for (found = SUCCEED; SUCCEED == res && SUCCEED == found;
			found = zbx_token_find(*data, pos, &token, token_search))
	{
		indexed_macro = 0;
		require_numeric = 0;
		N_functionid = 1;
		raw_value = 0;

		switch (token.type)
		{
			case ZBX_TOKEN_OBJECTID:
			case ZBX_TOKEN_LLD_MACRO:
				/* neither lld or {123123} macros are processed by this function, skip them */
				pos = token.token.r + 1;
				continue;
			case ZBX_TOKEN_MACRO:
				if (0 == (indexed_macro = is_indexed_macro(*data, &token)))
				{
					/* Theoretically we could do m = macro_in_list() here as well to validate */
					/* token and get unindexed macro equivalent, but it will be a double work */
					/* since we will pass m through a lot of strcmp(m, MVAR_*) checks anyway, */
					/* plus ex_macros is a long list. For now, we rely on this surgery. */
					m = *data + token.token.l;
					c = (*data)[token.token.r + 1];
					(*data)[token.token.r + 1] = '\0';
				}
				else if (NULL == (m = macro_in_list(*data, token.token, ex_macros, &N_functionid)))
				{
					pos = token.token.r + 1;
					continue;
				}
				break;
			case ZBX_TOKEN_FUNC_MACRO:
				raw_value = 1;
				indexed_macro = is_indexed_macro(*data, &token);
				if (NULL == (m = macro_in_list(*data, token.data.func_macro.macro, mod_macros,
						&N_functionid)))
				{
					/* Ignore functions with macros not supporting them, but do not skip the */
					/* whole token, nested macro should be resolved in this case. */
					pos++;
					continue;
				}
				break;
			case ZBX_TOKEN_USER_MACRO:
				/* To avoid *data modification DCget_user_macro() should be replaced with a function */
				/* that takes initial *data string and token.data.user_macro instead of m as params. */
				m = *data + token.token.l;
				c = (*data)[token.token.r + 1];
				(*data)[token.token.r + 1] = '\0';
				break;
			case ZBX_TOKEN_SIMPLE_MACRO:
				if (0 == (macro_type & (MACRO_TYPE_MESSAGE_NORMAL | MACRO_TYPE_MESSAGE_RECOVERY)) ||
						EVENT_SOURCE_TRIGGERS != ((NULL != r_event) ? r_event : event)->source)
				{
					pos++;
					continue;
				}
				/* These macros (and probably all other in the future) must be resolved using only */
				/* information stored in token.data union. For now, force crash if they rely on m. */
				m = NULL;
				break;
			case ZBX_TOKEN_REFERENCE:
				/* These macros (and probably all other in the future) must be resolved using only */
				/* information stored in token.data union. For now, force crash if they rely on m. */
				m = NULL;
				break;
			default:
				THIS_SHOULD_NEVER_HAPPEN;
				res = FAIL;
				continue;
		}

		ret = SUCCEED;

		if (0 != (macro_type & (MACRO_TYPE_MESSAGE_NORMAL | MACRO_TYPE_MESSAGE_RECOVERY)))
		{
			const DB_EVENT	*c_event;

			c_event = ((NULL != r_event) ? r_event : event);

			if (EVENT_SOURCE_TRIGGERS == c_event->source)
			{
				if (ZBX_TOKEN_USER_MACRO == token.type)
				{
					cache_trigger_hostids(&hostids, c_event->trigger.expression,
							c_event->trigger.recovery_expression);
					DCget_user_macro(hostids.values, hostids.values_num, m, &replace_to);
					pos = token.token.r;
				}
				else if (ZBX_TOKEN_SIMPLE_MACRO == token.type)
				{
					ret = get_trigger_function_value(c_event->trigger.expression, &replace_to,
							*data, &token.data.simple_macro);
				}
				else if (0 == strncmp(m, MVAR_ACTION, ZBX_CONST_STRLEN(MVAR_ACTION)))
				{
					ret = get_action_value(m, *actionid, &replace_to);
				}
				else if (0 == strcmp(m, MVAR_DATE))
				{
					replace_to = zbx_strdup(replace_to, zbx_date2str(time(NULL)));
				}
				else if (0 == strcmp(m, MVAR_ESC_HISTORY))
				{
					get_escalation_history(*actionid, event, r_event, &replace_to);
				}
				else if (0 == strncmp(m, MVAR_EVENT_RECOVERY, ZBX_CONST_STRLEN(MVAR_EVENT_RECOVERY)))
				{
					if (NULL != r_event)
						get_recovery_event_value(m, r_event, &replace_to);
				}
				else if (0 == strncmp(m, MVAR_EVENT, ZBX_CONST_STRLEN(MVAR_EVENT)))
				{
					get_event_value(m, event, &replace_to);
				}
				else if (0 == strcmp(m, MVAR_HOST_HOST) || 0 == strcmp(m, MVAR_HOSTNAME))
				{
					ret = DBget_trigger_value(c_event->trigger.expression, &replace_to,
							N_functionid, ZBX_REQUEST_HOST_HOST);
				}
				else if (0 == strcmp(m, MVAR_HOST_NAME))
				{
					ret = DBget_trigger_value(c_event->trigger.expression, &replace_to,
							N_functionid, ZBX_REQUEST_HOST_NAME);
				}
				else if (0 == strcmp(m, MVAR_HOST_DESCRIPTION))
				{
					ret = DBget_trigger_value(c_event->trigger.expression, &replace_to,
							N_functionid, ZBX_REQUEST_HOST_DESCRIPTION);
				}
				else if (0 == strcmp(m, MVAR_HOST_IP) || 0 == strcmp(m, MVAR_IPADDRESS))
				{
					ret = DBget_trigger_value(c_event->trigger.expression, &replace_to,
							N_functionid, ZBX_REQUEST_HOST_IP);
				}
				else if (0 == strcmp(m, MVAR_HOST_DNS))
				{
					ret = DBget_trigger_value(c_event->trigger.expression, &replace_to,
							N_functionid, ZBX_REQUEST_HOST_DNS);
				}
				else if (0 == strcmp(m, MVAR_HOST_CONN))
				{
					ret = DBget_trigger_value(c_event->trigger.expression, &replace_to,
							N_functionid, ZBX_REQUEST_HOST_CONN);
				}
				else if (0 == strcmp(m, MVAR_HOST_PORT))
				{
					ret = DBget_trigger_value(c_event->trigger.expression, &replace_to,
							N_functionid, ZBX_REQUEST_HOST_PORT);
				}
				else if (0 == strncmp(m, MVAR_INVENTORY, ZBX_CONST_STRLEN(MVAR_INVENTORY)) ||
						0 == strncmp(m, MVAR_PROFILE, ZBX_CONST_STRLEN(MVAR_PROFILE)))
				{
					ret = get_host_inventory(m, c_event->trigger.expression, &replace_to,
							N_functionid);
				}
				else if (0 == strcmp(m, MVAR_ITEM_DESCRIPTION))
				{
					ret = DBget_trigger_value(c_event->trigger.expression, &replace_to,
							N_functionid, ZBX_REQUEST_ITEM_DESCRIPTION);
				}
				else if (0 == strcmp(m, MVAR_ITEM_ID))
				{
					ret = DBget_trigger_value(c_event->trigger.expression, &replace_to,
							N_functionid, ZBX_REQUEST_ITEM_ID);
				}
				else if (0 == strcmp(m, MVAR_ITEM_KEY) || 0 == strcmp(m, MVAR_TRIGGER_KEY))
				{
					ret = DBget_trigger_value(c_event->trigger.expression, &replace_to,
							N_functionid, ZBX_REQUEST_ITEM_KEY);
				}
				else if (0 == strcmp(m, MVAR_ITEM_KEY_ORIG))
				{
					ret = DBget_trigger_value(c_event->trigger.expression, &replace_to,
							N_functionid, ZBX_REQUEST_ITEM_KEY_ORIG);
				}
				else if (0 == strcmp(m, MVAR_ITEM_LASTVALUE))
				{
					ret = DBitem_lastvalue(c_event->trigger.expression, &replace_to, N_functionid,
							raw_value);
				}
				else if (0 == strcmp(m, MVAR_ITEM_LOG_AGE))
				{
					ret = get_history_log_value(c_event->trigger.expression, &replace_to,
							N_functionid, ZBX_REQUEST_ITEM_LOG_AGE, c_event->clock,
							c_event->ns);
				}
				else if (0 == strcmp(m, MVAR_ITEM_LOG_DATE))
				{
					ret = get_history_log_value(c_event->trigger.expression, &replace_to,
							N_functionid, ZBX_REQUEST_ITEM_LOG_DATE, c_event->clock,
							c_event->ns);
				}
				else if (0 == strcmp(m, MVAR_ITEM_LOG_EVENTID))
				{
					ret = get_history_log_value(c_event->trigger.expression, &replace_to,
							N_functionid, ZBX_REQUEST_ITEM_LOG_EVENTID, c_event->clock,
							c_event->ns);
				}
				else if (0 == strcmp(m, MVAR_ITEM_LOG_NSEVERITY))
				{
					ret = get_history_log_value(c_event->trigger.expression, &replace_to,
							N_functionid, ZBX_REQUEST_ITEM_LOG_NSEVERITY, c_event->clock,
							c_event->ns);
				}
				else if (0 == strcmp(m, MVAR_ITEM_LOG_SEVERITY))
				{
					ret = get_history_log_value(c_event->trigger.expression, &replace_to,
							N_functionid, ZBX_REQUEST_ITEM_LOG_SEVERITY, c_event->clock,
							c_event->ns);
				}
				else if (0 == strcmp(m, MVAR_ITEM_LOG_SOURCE))
				{
					ret = get_history_log_value(c_event->trigger.expression, &replace_to,
							N_functionid, ZBX_REQUEST_ITEM_LOG_SOURCE, c_event->clock,
							c_event->ns);
				}
				else if (0 == strcmp(m, MVAR_ITEM_LOG_TIME))
				{
					ret = get_history_log_value(c_event->trigger.expression, &replace_to,
							N_functionid, ZBX_REQUEST_ITEM_LOG_TIME, c_event->clock,
							c_event->ns);
				}
				else if (0 == strcmp(m, MVAR_ITEM_NAME))
				{
					ret = DBget_trigger_value(c_event->trigger.expression, &replace_to,
							N_functionid, ZBX_REQUEST_ITEM_NAME);
				}
				else if (0 == strcmp(m, MVAR_ITEM_NAME_ORIG))
				{
					ret = DBget_trigger_value(c_event->trigger.expression, &replace_to,
							N_functionid, ZBX_REQUEST_ITEM_NAME_ORIG);
				}
				else if (0 == strcmp(m, MVAR_ITEM_VALUE))
				{
					ret = DBitem_value(c_event->trigger.expression, &replace_to, N_functionid,
							c_event->clock, c_event->ns, raw_value);
				}
				else if (0 == strcmp(m, MVAR_PROXY_NAME))
				{
					ret = DBget_trigger_value(c_event->trigger.expression, &replace_to,
							N_functionid, ZBX_REQUEST_PROXY_NAME);
				}
				else if (0 == strcmp(m, MVAR_PROXY_DESCRIPTION))
				{
					ret = DBget_trigger_value(c_event->trigger.expression, &replace_to,
							N_functionid, ZBX_REQUEST_PROXY_DESCRIPTION);
				}
				else if (0 == strcmp(m, MVAR_TIME))
				{
					replace_to = zbx_strdup(replace_to, zbx_time2str(time(NULL)));
				}
				else if (0 == strcmp(m, MVAR_TRIGGER_DESCRIPTION) ||
						0 == strcmp(m, MVAR_TRIGGER_COMMENT))
				{
					replace_to = zbx_strdup(replace_to, c_event->trigger.comments);
					substitute_simple_macros(NULL, c_event, NULL, NULL, NULL, NULL, NULL, NULL,
							&replace_to, MACRO_TYPE_TRIGGER_COMMENTS, error,
							maxerrlen);
				}
				else if (0 == strcmp(m, MVAR_TRIGGER_EVENTS_ACK))
				{
					ret = DBget_trigger_event_count(c_event->objectid, &replace_to, 0, 1);
				}
				else if (0 == strcmp(m, MVAR_TRIGGER_EVENTS_PROBLEM_ACK))
				{
					ret = DBget_trigger_event_count(c_event->objectid, &replace_to, 1, 1);
				}
				else if (0 == strcmp(m, MVAR_TRIGGER_EVENTS_PROBLEM_UNACK))
				{
					ret = DBget_trigger_event_count(c_event->objectid, &replace_to, 1, 0);
				}
				else if (0 == strcmp(m, MVAR_TRIGGER_EVENTS_UNACK))
				{
					ret = DBget_trigger_event_count(c_event->objectid, &replace_to, 0, 0);
				}
				else if (0 == strcmp(m, MVAR_TRIGGER_EXPRESSION))
				{
					replace_to = zbx_strdup(replace_to, c_event->trigger.expression);
					DCexpand_trigger_expression(&replace_to);
				}
				else if (0 == strcmp(m, MVAR_TRIGGER_EXPRESSION_RECOVERY))
				{
					if (TRIGGER_RECOVERY_MODE_RECOVERY_EXPRESSION == c_event->trigger.recovery_mode)
					{
						replace_to = zbx_strdup(replace_to,
								c_event->trigger.recovery_expression);
						DCexpand_trigger_expression(&replace_to);
					}
					else
						replace_to = zbx_strdup(replace_to, "");
				}
				else if (0 == strcmp(m, MVAR_TRIGGER_HOSTGROUP_NAME))
				{
					ret = DBget_trigger_hostgroup_name(c_event->objectid, userid, &replace_to);
				}
				else if (0 == strcmp(m, MVAR_TRIGGER_ID))
				{
					replace_to = zbx_dsprintf(replace_to, ZBX_FS_UI64, c_event->objectid);
				}
				else if (0 == strcmp(m, MVAR_TRIGGER_NAME))
				{
					replace_to = zbx_strdup(replace_to, c_event->trigger.description);
					substitute_simple_macros(NULL, c_event, NULL, NULL, NULL, NULL, NULL, NULL,
							&replace_to, MACRO_TYPE_TRIGGER_DESCRIPTION, error,
							maxerrlen);
				}
				else if (0 == strcmp(m, MVAR_TRIGGER_NAME_ORIG))
				{
					replace_to = zbx_strdup(replace_to, c_event->trigger.description);
				}
				else if (0 == strcmp(m, MVAR_TRIGGER_NSEVERITY))
				{
					replace_to = zbx_dsprintf(replace_to, "%d", (int)c_event->trigger.priority);
				}
				else if (0 == strcmp(m, MVAR_TRIGGER_STATUS) || 0 == strcmp(m, MVAR_STATUS))
				{
					replace_to = zbx_strdup(replace_to, zbx_trigger_value_string(c_event->value));
				}
				else if (0 == strcmp(m, MVAR_TRIGGER_SEVERITY))
				{
					ret = get_trigger_severity_name(c_event->trigger.priority, &replace_to);
				}
				else if (0 == strcmp(m, MVAR_TRIGGER_TEMPLATE_NAME))
				{
					ret = DBget_trigger_template_name(c_event->objectid, userid, &replace_to);
				}
				else if (0 == strcmp(m, MVAR_TRIGGER_URL))
				{
					replace_to = zbx_strdup(replace_to, c_event->trigger.url);
					substitute_simple_macros(NULL, c_event, NULL, NULL, NULL, NULL, NULL, NULL,
							&replace_to, MACRO_TYPE_TRIGGER_URL, error, maxerrlen);
				}
				else if (0 == strcmp(m, MVAR_TRIGGER_VALUE))
				{
					replace_to = zbx_dsprintf(replace_to, "%d", c_event->value);
				}
			}
			else if (EVENT_SOURCE_INTERNAL == c_event->source && EVENT_OBJECT_TRIGGER == c_event->object)
			{
				if (ZBX_TOKEN_USER_MACRO == token.type)
				{
					cache_trigger_hostids(&hostids, c_event->trigger.expression,
							c_event->trigger.recovery_expression);
					DCget_user_macro(hostids.values, hostids.values_num, m, &replace_to);
					pos = token.token.r;
				}
				else if (0 == strncmp(m, MVAR_ACTION, ZBX_CONST_STRLEN(MVAR_ACTION)))
				{
					ret = get_action_value(m, *actionid, &replace_to);
				}
				else if (0 == strcmp(m, MVAR_DATE))
				{
					replace_to = zbx_strdup(replace_to, zbx_date2str(time(NULL)));
				}
				else if (0 == strcmp(m, MVAR_ESC_HISTORY))
				{
					get_escalation_history(*actionid, event, r_event, &replace_to);
				}
				else if (0 == strncmp(m, MVAR_EVENT_RECOVERY, ZBX_CONST_STRLEN(MVAR_EVENT_RECOVERY)))
				{
					if (NULL != r_event)
						get_recovery_event_value(m, r_event, &replace_to);
				}
				else if (0 == strncmp(m, MVAR_EVENT, ZBX_CONST_STRLEN(MVAR_EVENT)))
				{
					get_event_value(m, event, &replace_to);
				}
				else if (0 == strcmp(m, MVAR_HOST_HOST) || 0 == strcmp(m, MVAR_HOSTNAME))
				{
					ret = DBget_trigger_value(c_event->trigger.expression, &replace_to,
							N_functionid, ZBX_REQUEST_HOST_HOST);
				}
				else if (0 == strcmp(m, MVAR_HOST_NAME))
				{
					ret = DBget_trigger_value(c_event->trigger.expression, &replace_to,
							N_functionid, ZBX_REQUEST_HOST_NAME);
				}
				else if (0 == strcmp(m, MVAR_HOST_DESCRIPTION))
				{
					ret = DBget_trigger_value(c_event->trigger.expression, &replace_to,
							N_functionid, ZBX_REQUEST_HOST_DESCRIPTION);
				}
				else if (0 == strcmp(m, MVAR_HOST_IP) || 0 == strcmp(m, MVAR_IPADDRESS))
				{
					ret = DBget_trigger_value(c_event->trigger.expression, &replace_to,
							N_functionid, ZBX_REQUEST_HOST_IP);
				}
				else if (0 == strcmp(m, MVAR_HOST_DNS))
				{
					ret = DBget_trigger_value(c_event->trigger.expression, &replace_to,
							N_functionid, ZBX_REQUEST_HOST_DNS);
				}
				else if (0 == strcmp(m, MVAR_HOST_CONN))
				{
					ret = DBget_trigger_value(c_event->trigger.expression, &replace_to,
							N_functionid, ZBX_REQUEST_HOST_CONN);
				}
				else if (0 == strcmp(m, MVAR_HOST_PORT))
				{
					ret = DBget_trigger_value(c_event->trigger.expression, &replace_to,
							N_functionid, ZBX_REQUEST_HOST_PORT);
				}
				else if (0 == strncmp(m, MVAR_INVENTORY, ZBX_CONST_STRLEN(MVAR_INVENTORY)) ||
						0 == strncmp(m, MVAR_PROFILE, ZBX_CONST_STRLEN(MVAR_PROFILE)))
				{
					ret = get_host_inventory(m, c_event->trigger.expression, &replace_to,
							N_functionid);
				}
				else if (0 == strcmp(m, MVAR_ITEM_DESCRIPTION))
				{
					ret = DBget_trigger_value(c_event->trigger.expression, &replace_to,
							N_functionid, ZBX_REQUEST_ITEM_DESCRIPTION);
				}
				else if (0 == strcmp(m, MVAR_ITEM_ID))
				{
					ret = DBget_trigger_value(c_event->trigger.expression, &replace_to,
							N_functionid, ZBX_REQUEST_ITEM_ID);
				}
				else if (0 == strcmp(m, MVAR_ITEM_KEY) || 0 == strcmp(m, MVAR_TRIGGER_KEY))
				{
					ret = DBget_trigger_value(c_event->trigger.expression, &replace_to,
							N_functionid, ZBX_REQUEST_ITEM_KEY);
				}
				else if (0 == strcmp(m, MVAR_ITEM_KEY_ORIG))
				{
					ret = DBget_trigger_value(c_event->trigger.expression, &replace_to,
							N_functionid, ZBX_REQUEST_ITEM_KEY_ORIG);
				}
				else if (0 == strcmp(m, MVAR_ITEM_NAME))
				{
					ret = DBget_trigger_value(c_event->trigger.expression, &replace_to,
							N_functionid, ZBX_REQUEST_ITEM_NAME);
				}
				else if (0 == strcmp(m, MVAR_ITEM_NAME_ORIG))
				{
					ret = DBget_trigger_value(c_event->trigger.expression, &replace_to,
							N_functionid, ZBX_REQUEST_ITEM_NAME_ORIG);
				}
				else if (0 == strcmp(m, MVAR_PROXY_NAME))
				{
					ret = DBget_trigger_value(c_event->trigger.expression, &replace_to,
							N_functionid, ZBX_REQUEST_PROXY_NAME);
				}
				else if (0 == strcmp(m, MVAR_PROXY_DESCRIPTION))
				{
					ret = DBget_trigger_value(c_event->trigger.expression, &replace_to,
							N_functionid, ZBX_REQUEST_PROXY_DESCRIPTION);
				}
				else if (0 == strcmp(m, MVAR_TIME))
				{
					replace_to = zbx_strdup(replace_to, zbx_time2str(time(NULL)));
				}
				else if (0 == strcmp(m, MVAR_TRIGGER_DESCRIPTION) ||
						0 == strcmp(m, MVAR_TRIGGER_COMMENT))
				{
					replace_to = zbx_strdup(replace_to, c_event->trigger.comments);
					substitute_simple_macros(NULL, c_event, NULL, NULL, NULL, NULL, NULL, NULL,
							&replace_to, MACRO_TYPE_TRIGGER_COMMENTS, error,
							maxerrlen);
				}
				else if (0 == strcmp(m, MVAR_TRIGGER_EXPRESSION))
				{
					replace_to = zbx_strdup(replace_to, c_event->trigger.expression);
					DCexpand_trigger_expression(&replace_to);
				}
				else if (0 == strcmp(m, MVAR_TRIGGER_EXPRESSION_RECOVERY))
				{
					if (TRIGGER_RECOVERY_MODE_RECOVERY_EXPRESSION == c_event->trigger.recovery_mode)
					{
						replace_to = zbx_strdup(replace_to,
								c_event->trigger.recovery_expression);
						DCexpand_trigger_expression(&replace_to);
					}
					else
						replace_to = zbx_strdup(replace_to, "");
				}
				else if (0 == strcmp(m, MVAR_TRIGGER_HOSTGROUP_NAME))
				{
					ret = DBget_trigger_hostgroup_name(c_event->objectid, userid, &replace_to);
				}
				else if (0 == strcmp(m, MVAR_TRIGGER_ID))
				{
					replace_to = zbx_dsprintf(replace_to, ZBX_FS_UI64, c_event->objectid);
				}
				else if (0 == strcmp(m, MVAR_TRIGGER_NAME))
				{
					replace_to = zbx_strdup(replace_to, c_event->trigger.description);
					substitute_simple_macros(NULL, c_event, NULL, NULL, NULL, NULL, NULL, NULL,
							&replace_to, MACRO_TYPE_TRIGGER_DESCRIPTION, error,
							maxerrlen);
				}
				else if (0 == strcmp(m, MVAR_TRIGGER_NAME_ORIG))
				{
					replace_to = zbx_strdup(replace_to, c_event->trigger.description);
				}
				else if (0 == strcmp(m, MVAR_TRIGGER_NSEVERITY))
				{
					replace_to = zbx_dsprintf(replace_to, "%d", (int)c_event->trigger.priority);
				}
				else if (0 == strcmp(m, MVAR_TRIGGER_SEVERITY))
				{
					ret = get_trigger_severity_name(c_event->trigger.priority, &replace_to);
				}
				else if (0 == strcmp(m, MVAR_TRIGGER_STATE))
				{
					replace_to = zbx_strdup(replace_to, zbx_trigger_state_string(c_event->value));
				}
				else if (0 == strcmp(m, MVAR_TRIGGER_TEMPLATE_NAME))
				{
					ret = DBget_trigger_template_name(c_event->objectid, userid, &replace_to);
				}
				else if (0 == strcmp(m, MVAR_TRIGGER_URL))
				{
					replace_to = zbx_strdup(replace_to, c_event->trigger.url);
					substitute_simple_macros(NULL, c_event, NULL, NULL, NULL, NULL, NULL, NULL,
							&replace_to, MACRO_TYPE_TRIGGER_URL, error, maxerrlen);
				}
			}
			else if (0 == indexed_macro && EVENT_SOURCE_DISCOVERY == c_event->source)
			{
				if (ZBX_TOKEN_USER_MACRO == token.type)
				{
					DCget_user_macro(NULL, 0, m, &replace_to);
					pos = token.token.r;
				}
				else if (0 == strncmp(m, MVAR_ACTION, ZBX_CONST_STRLEN(MVAR_ACTION)))
				{
					ret = get_action_value(m, *actionid, &replace_to);
				}
				else if (0 == strcmp(m, MVAR_DATE))
				{
					replace_to = zbx_strdup(replace_to, zbx_date2str(time(NULL)));
				}
				else if (0 == strncmp(m, MVAR_EVENT, ZBX_CONST_STRLEN(MVAR_EVENT)))
				{
					get_event_value(m, event, &replace_to);
				}
				else if (0 == strcmp(m, MVAR_DISCOVERY_DEVICE_IPADDRESS))
				{
					ret = DBget_dhost_value_by_event(c_event, &replace_to, "s.ip");
				}
				else if (0 == strcmp(m, MVAR_DISCOVERY_DEVICE_DNS))
				{
					ret = DBget_dhost_value_by_event(c_event, &replace_to, "s.dns");
				}
				else if (0 == strcmp(m, MVAR_DISCOVERY_DEVICE_STATUS))
				{
					if (SUCCEED == (ret = DBget_dhost_value_by_event(c_event, &replace_to,
							"h.status")))
					{
						replace_to = zbx_strdup(replace_to,
								DOBJECT_STATUS_UP == atoi(replace_to) ? "UP" : "DOWN");
					}
				}
				else if (0 == strcmp(m, MVAR_DISCOVERY_DEVICE_UPTIME))
				{
					zbx_snprintf(sql, sizeof(sql),
							"case when h.status=%d then h.lastup else h.lastdown end",
							DOBJECT_STATUS_UP);
					if (SUCCEED == (ret = DBget_dhost_value_by_event(c_event, &replace_to, sql)))
					{
						replace_to = zbx_strdup(replace_to,
								zbx_age2str(time(NULL) - atoi(replace_to)));
					}
				}
				else if (0 == strcmp(m, MVAR_DISCOVERY_RULE_NAME))
				{
					ret = DBget_drule_value_by_event(c_event, &replace_to, "name");
				}
				else if (0 == strcmp(m, MVAR_DISCOVERY_SERVICE_NAME))
				{
					if (SUCCEED == (ret = DBget_dservice_value_by_event(c_event, &replace_to,
							"s.type")))
					{
						replace_to = zbx_strdup(replace_to,
								zbx_dservice_type_string(atoi(replace_to)));
					}
				}
				else if (0 == strcmp(m, MVAR_DISCOVERY_SERVICE_PORT))
				{
					ret = DBget_dservice_value_by_event(c_event, &replace_to, "s.port");
				}
				else if (0 == strcmp(m, MVAR_DISCOVERY_SERVICE_STATUS))
				{
					if (SUCCEED == (ret = DBget_dservice_value_by_event(c_event, &replace_to,
							"s.status")))
					{
						replace_to = zbx_strdup(replace_to,
								DOBJECT_STATUS_UP == atoi(replace_to) ? "UP" : "DOWN");
					}
				}
				else if (0 == strcmp(m, MVAR_DISCOVERY_SERVICE_UPTIME))
				{
					zbx_snprintf(sql, sizeof(sql),
							"case when s.status=%d then s.lastup else s.lastdown end",
							DOBJECT_STATUS_UP);
					if (SUCCEED == (ret = DBget_dservice_value_by_event(c_event, &replace_to, sql)))
					{
						replace_to = zbx_strdup(replace_to,
								zbx_age2str(time(NULL) - atoi(replace_to)));
					}
				}
				else if (0 == strcmp(m, MVAR_PROXY_NAME))
				{
					if (SUCCEED == (ret = DBget_dhost_value_by_event(c_event, &replace_to,
							"r.proxy_hostid")))
					{
						zbx_uint64_t	proxy_hostid;

						ZBX_DBROW2UINT64(proxy_hostid, replace_to);

						if (0 == proxy_hostid)
							replace_to = zbx_strdup(replace_to, "");
						else
							ret = DBget_host_value(proxy_hostid, &replace_to, "host");
					}
				}
				else if (0 == strcmp(m, MVAR_PROXY_DESCRIPTION))
				{
					if (SUCCEED == (ret = DBget_dhost_value_by_event(c_event, &replace_to,
							"r.proxy_hostid")))
					{
						zbx_uint64_t	proxy_hostid;

						ZBX_DBROW2UINT64(proxy_hostid, replace_to);

						if (0 == proxy_hostid)
						{
							replace_to = zbx_strdup(replace_to, "");
						}
						else
						{
							ret = DBget_host_value(proxy_hostid, &replace_to,
									"description");
						}
					}
				}
				else if (0 == strcmp(m, MVAR_TIME))
				{
					replace_to = zbx_strdup(replace_to, zbx_time2str(time(NULL)));
				}
			}
			else if (0 == indexed_macro && EVENT_SOURCE_AUTO_REGISTRATION == c_event->source)
			{
				if (ZBX_TOKEN_USER_MACRO == token.type)
				{
					DCget_user_macro(NULL, 0, m, &replace_to);
					pos = token.token.r;
				}
				else if (0 == strncmp(m, MVAR_ACTION, ZBX_CONST_STRLEN(MVAR_ACTION)))
				{
					ret = get_action_value(m, *actionid, &replace_to);
				}
				else if (0 == strcmp(m, MVAR_DATE))
				{
					replace_to = zbx_strdup(replace_to, zbx_date2str(time(NULL)));
				}
				else if (0 == strncmp(m, MVAR_EVENT, ZBX_CONST_STRLEN(MVAR_EVENT)))
				{
					get_event_value(m, event, &replace_to);
				}
				else if (0 == strcmp(m, MVAR_HOST_METADATA))
				{
					ret = get_autoreg_value_by_event(c_event, &replace_to, "host_metadata");
				}
				else if (0 == strcmp(m, MVAR_HOST_HOST))
				{
					ret = get_autoreg_value_by_event(c_event, &replace_to, "host");
				}
				else if (0 == strcmp(m, MVAR_HOST_IP) || 0 == strcmp(m, MVAR_IPADDRESS))
				{
					ret = get_autoreg_value_by_event(c_event, &replace_to, "listen_ip");
				}
				else if (0 == strcmp(m, MVAR_HOST_PORT))
				{
					ret = get_autoreg_value_by_event(c_event, &replace_to, "listen_port");
				}
				else if (0 == strcmp(m, MVAR_PROXY_NAME))
				{
					if (SUCCEED == (ret = get_autoreg_value_by_event(c_event, &replace_to,
							"proxy_hostid")))
					{
						zbx_uint64_t	proxy_hostid;

						ZBX_DBROW2UINT64(proxy_hostid, replace_to);

						if (0 == proxy_hostid)
							replace_to = zbx_strdup(replace_to, "");
						else
							ret = DBget_host_value(proxy_hostid, &replace_to, "host");
					}
				}
				else if (0 == strcmp(m, MVAR_PROXY_DESCRIPTION))
				{
					if (SUCCEED == (ret = get_autoreg_value_by_event(c_event, &replace_to,
							"proxy_hostid")))
					{
						zbx_uint64_t	proxy_hostid;

						ZBX_DBROW2UINT64(proxy_hostid, replace_to);

						if (0 == proxy_hostid)
						{
							replace_to = zbx_strdup(replace_to, "");
						}
						else
						{
							ret = DBget_host_value(proxy_hostid, &replace_to,
									"description");
						}
					}
				}
				else if (0 == strcmp(m, MVAR_TIME))
				{
					replace_to = zbx_strdup(replace_to, zbx_time2str(time(NULL)));
				}
			}
			else if (0 == indexed_macro && EVENT_SOURCE_INTERNAL == c_event->source &&
					EVENT_OBJECT_ITEM == c_event->object)
			{
				if (ZBX_TOKEN_USER_MACRO == token.type)
				{
					cache_item_hostid(&hostids, c_event->objectid);
					DCget_user_macro(hostids.values, hostids.values_num, m, &replace_to);
					pos = token.token.r;
				}
				else if (0 == strncmp(m, MVAR_ACTION, ZBX_CONST_STRLEN(MVAR_ACTION)))
				{
					ret = get_action_value(m, *actionid, &replace_to);
				}
				else if (0 == strcmp(m, MVAR_DATE))
				{
					replace_to = zbx_strdup(replace_to, zbx_date2str(time(NULL)));
				}
				else if (0 == strcmp(m, MVAR_ESC_HISTORY))
				{
					get_escalation_history(*actionid, event, r_event, &replace_to);
				}
				else if (0 == strncmp(m, MVAR_EVENT_RECOVERY, ZBX_CONST_STRLEN(MVAR_EVENT_RECOVERY)))
				{
					if (NULL != r_event)
						get_recovery_event_value(m, r_event, &replace_to);
				}
				else if (0 == strncmp(m, MVAR_EVENT, ZBX_CONST_STRLEN(MVAR_EVENT)))
				{
					get_event_value(m, event, &replace_to);
				}
				else if (0 == strcmp(m, MVAR_HOST_HOST) || 0 == strcmp(m, MVAR_HOSTNAME))
				{
					ret = DBget_item_value(c_event->objectid, &replace_to, ZBX_REQUEST_HOST_HOST);
				}
				else if (0 == strcmp(m, MVAR_HOST_NAME))
				{
					ret = DBget_item_value(c_event->objectid, &replace_to, ZBX_REQUEST_HOST_NAME);
				}
				else if (0 == strcmp(m, MVAR_HOST_DESCRIPTION))
				{
					ret = DBget_item_value(c_event->objectid, &replace_to,
							ZBX_REQUEST_HOST_DESCRIPTION);
				}
				else if (0 == strcmp(m, MVAR_HOST_IP) || 0 == strcmp(m, MVAR_IPADDRESS))
				{
					ret = DBget_item_value(c_event->objectid, &replace_to, ZBX_REQUEST_HOST_IP);
				}
				else if (0 == strcmp(m, MVAR_HOST_DNS))
				{
					ret = DBget_item_value(c_event->objectid, &replace_to, ZBX_REQUEST_HOST_DNS);
				}
				else if (0 == strcmp(m, MVAR_HOST_CONN))
				{
					ret = DBget_item_value(c_event->objectid, &replace_to, ZBX_REQUEST_HOST_CONN);
				}
				else if (0 == strcmp(m, MVAR_HOST_PORT))
				{
					ret = DBget_item_value(c_event->objectid, &replace_to, ZBX_REQUEST_HOST_PORT);
				}
				else if (0 == strncmp(m, MVAR_INVENTORY, ZBX_CONST_STRLEN(MVAR_INVENTORY)) ||
						0 == strncmp(m, MVAR_PROFILE, ZBX_CONST_STRLEN(MVAR_PROFILE)))
				{
					ret = get_host_inventory_by_itemid(m, c_event->objectid, &replace_to);
				}
				else if (0 == strcmp(m, MVAR_ITEM_DESCRIPTION))
				{
					ret = DBget_item_value(c_event->objectid, &replace_to,
							ZBX_REQUEST_ITEM_DESCRIPTION);
				}
				else if (0 == strcmp(m, MVAR_ITEM_ID))
				{
					replace_to = zbx_dsprintf(replace_to, ZBX_FS_UI64, c_event->objectid);
				}
				else if (0 == strcmp(m, MVAR_ITEM_KEY) || 0 == strcmp(m, MVAR_TRIGGER_KEY))
				{
					ret = DBget_item_value(c_event->objectid, &replace_to, ZBX_REQUEST_ITEM_KEY);
				}
				else if (0 == strcmp(m, MVAR_ITEM_KEY_ORIG))
				{
					ret = DBget_item_value(c_event->objectid, &replace_to,
							ZBX_REQUEST_ITEM_KEY_ORIG);
				}
				else if (0 == strcmp(m, MVAR_ITEM_NAME))
				{
					ret = DBget_item_value(c_event->objectid, &replace_to, ZBX_REQUEST_ITEM_NAME);
				}
				else if (0 == strcmp(m, MVAR_ITEM_NAME_ORIG))
				{
					ret = DBget_item_value(c_event->objectid, &replace_to,
							ZBX_REQUEST_ITEM_NAME_ORIG);
				}
				else if (0 == strcmp(m, MVAR_ITEM_STATE))
				{
					replace_to = zbx_strdup(replace_to, zbx_item_state_string(c_event->value));
				}
				else if (0 == strcmp(m, MVAR_PROXY_NAME))
				{
					ret = DBget_item_value(c_event->objectid, &replace_to, ZBX_REQUEST_PROXY_NAME);
				}
				else if (0 == strcmp(m, MVAR_PROXY_DESCRIPTION))
				{
					ret = DBget_item_value(c_event->objectid, &replace_to,
							ZBX_REQUEST_PROXY_DESCRIPTION);
				}
				else if (0 == strcmp(m, MVAR_TIME))
				{
					replace_to = zbx_strdup(replace_to, zbx_time2str(time(NULL)));
				}
			}
			else if (0 == indexed_macro && EVENT_SOURCE_INTERNAL == c_event->source &&
					EVENT_OBJECT_LLDRULE == c_event->object)
			{
				if (ZBX_TOKEN_USER_MACRO == token.type)
				{
					cache_item_hostid(&hostids, c_event->objectid);
					DCget_user_macro(hostids.values, hostids.values_num, m, &replace_to);
					pos = token.token.r;
				}
				else if (0 == strncmp(m, MVAR_ACTION, ZBX_CONST_STRLEN(MVAR_ACTION)))
				{
					ret = get_action_value(m, *actionid, &replace_to);
				}
				else if (0 == strcmp(m, MVAR_DATE))
				{
					replace_to = zbx_strdup(replace_to, zbx_date2str(time(NULL)));
				}
				else if (0 == strcmp(m, MVAR_ESC_HISTORY))
				{
					get_escalation_history(*actionid, event, r_event, &replace_to);
				}
				else if (0 == strncmp(m, MVAR_EVENT_RECOVERY, ZBX_CONST_STRLEN(MVAR_EVENT_RECOVERY)))
				{
					if (NULL != r_event)
						get_recovery_event_value(m, r_event, &replace_to);
				}
				else if (0 == strncmp(m, MVAR_EVENT, ZBX_CONST_STRLEN(MVAR_EVENT)))
				{
					get_event_value(m, event, &replace_to);
				}
				else if (0 == strcmp(m, MVAR_HOST_HOST) || 0 == strcmp(m, MVAR_HOSTNAME))
				{
					ret = DBget_item_value(c_event->objectid, &replace_to, ZBX_REQUEST_HOST_HOST);
				}
				else if (0 == strcmp(m, MVAR_HOST_NAME))
				{
					ret = DBget_item_value(c_event->objectid, &replace_to, ZBX_REQUEST_HOST_NAME);
				}
				else if (0 == strcmp(m, MVAR_HOST_DESCRIPTION))
				{
					ret = DBget_item_value(c_event->objectid, &replace_to,
							ZBX_REQUEST_HOST_DESCRIPTION);
				}
				else if (0 == strcmp(m, MVAR_HOST_IP) || 0 == strcmp(m, MVAR_IPADDRESS))
				{
					ret = DBget_item_value(c_event->objectid, &replace_to, ZBX_REQUEST_HOST_IP);
				}
				else if (0 == strcmp(m, MVAR_HOST_DNS))
				{
					ret = DBget_item_value(c_event->objectid, &replace_to, ZBX_REQUEST_HOST_DNS);
				}
				else if (0 == strcmp(m, MVAR_HOST_CONN))
				{
					ret = DBget_item_value(c_event->objectid, &replace_to, ZBX_REQUEST_HOST_CONN);
				}
				else if (0 == strcmp(m, MVAR_HOST_PORT))
				{
					ret = DBget_item_value(c_event->objectid, &replace_to, ZBX_REQUEST_HOST_PORT);
				}
				else if (0 == strncmp(m, MVAR_INVENTORY, ZBX_CONST_STRLEN(MVAR_INVENTORY)) ||
						0 == strncmp(m, MVAR_PROFILE, ZBX_CONST_STRLEN(MVAR_PROFILE)))
				{
					ret = get_host_inventory_by_itemid(m, c_event->objectid, &replace_to);
				}
				else if (0 == strcmp(m, MVAR_LLDRULE_DESCRIPTION))
				{
					ret = DBget_item_value(c_event->objectid, &replace_to,
							ZBX_REQUEST_ITEM_DESCRIPTION);
				}
				else if (0 == strcmp(m, MVAR_LLDRULE_ID))
				{
					replace_to = zbx_dsprintf(replace_to, ZBX_FS_UI64, c_event->objectid);
				}
				else if (0 == strcmp(m, MVAR_LLDRULE_KEY))
				{
					ret = DBget_item_value(c_event->objectid, &replace_to, ZBX_REQUEST_ITEM_KEY);
				}
				else if (0 == strcmp(m, MVAR_LLDRULE_KEY_ORIG))
				{
					ret = DBget_item_value(c_event->objectid, &replace_to,
							ZBX_REQUEST_ITEM_KEY_ORIG);
				}
				else if (0 == strcmp(m, MVAR_LLDRULE_NAME))
				{
					ret = DBget_item_value(c_event->objectid, &replace_to, ZBX_REQUEST_ITEM_NAME);
				}
				else if (0 == strcmp(m, MVAR_LLDRULE_NAME_ORIG))
				{
					ret = DBget_item_value(c_event->objectid, &replace_to,
							ZBX_REQUEST_ITEM_NAME_ORIG);
				}
				else if (0 == strcmp(m, MVAR_LLDRULE_STATE))
				{
					replace_to = zbx_strdup(replace_to, zbx_item_state_string(c_event->value));
				}
				else if (0 == strcmp(m, MVAR_PROXY_NAME))
				{
					ret = DBget_item_value(c_event->objectid, &replace_to, ZBX_REQUEST_PROXY_NAME);
				}
				else if (0 == strcmp(m, MVAR_PROXY_DESCRIPTION))
				{
					ret = DBget_item_value(c_event->objectid, &replace_to,
							ZBX_REQUEST_PROXY_DESCRIPTION);
				}
				else if (0 == strcmp(m, MVAR_TIME))
				{
					replace_to = zbx_strdup(replace_to, zbx_time2str(time(NULL)));
				}
			}
		}
		else if (0 != (macro_type & (MACRO_TYPE_TRIGGER_DESCRIPTION | MACRO_TYPE_TRIGGER_COMMENTS)))
		{
			if (EVENT_OBJECT_TRIGGER == event->object)
			{
				if (ZBX_TOKEN_USER_MACRO == token.type)
				{
					cache_trigger_hostids(&hostids, event->trigger.expression,
							event->trigger.recovery_expression);
					DCget_user_macro(hostids.values, hostids.values_num, m, &replace_to);
					pos = token.token.r;
				}
				else if (ZBX_TOKEN_REFERENCE == token.type)
				{
					/* try to expand trigger expression if it hasn't been done yet */
					if (NULL == expression && NULL == (expression =
							get_expanded_expression(event->trigger.expression)))
					{
						/* expansion failed, reference substitution is impossible */
						token_search = ZBX_TOKEN_SEARCH_BASIC;
						continue;
					}

					get_trigger_expression_constant(expression, &token.data.reference, &replace,
							&replace_len);
				}
				else if (0 == strcmp(m, MVAR_HOST_HOST) || 0 == strcmp(m, MVAR_HOSTNAME))
				{
					ret = DBget_trigger_value(event->trigger.expression, &replace_to, N_functionid,
							ZBX_REQUEST_HOST_HOST);
				}
				else if (0 == strcmp(m, MVAR_HOST_NAME))
				{
					ret = DBget_trigger_value(event->trigger.expression, &replace_to, N_functionid,
							ZBX_REQUEST_HOST_NAME);
				}
				else if (0 == strcmp(m, MVAR_HOST_IP) || 0 == strcmp(m, MVAR_IPADDRESS))
				{
					ret = DBget_trigger_value(event->trigger.expression, &replace_to, N_functionid,
							ZBX_REQUEST_HOST_IP);
				}
				else if (0 == strcmp(m, MVAR_HOST_DNS))
				{
					ret = DBget_trigger_value(event->trigger.expression, &replace_to, N_functionid,
							ZBX_REQUEST_HOST_DNS);
				}
				else if (0 == strcmp(m, MVAR_HOST_CONN))
				{
					ret = DBget_trigger_value(event->trigger.expression, &replace_to, N_functionid,
							ZBX_REQUEST_HOST_CONN);
				}
				else if (0 == strcmp(m, MVAR_HOST_PORT))
				{
					ret = DBget_trigger_value(event->trigger.expression, &replace_to, N_functionid,
							ZBX_REQUEST_HOST_PORT);
				}
				else if (0 == strcmp(m, MVAR_ITEM_LASTVALUE))
				{
					ret = DBitem_lastvalue(event->trigger.expression, &replace_to, N_functionid,
							raw_value);
				}
				else if (0 == strcmp(m, MVAR_ITEM_VALUE))
				{
					ret = DBitem_value(event->trigger.expression, &replace_to, N_functionid,
							event->clock, event->ns, raw_value);
				}
			}
		}
		else if (0 != (macro_type & MACRO_TYPE_TRIGGER_EXPRESSION))
		{
			if (EVENT_OBJECT_TRIGGER == event->object)
			{
				if (ZBX_TOKEN_USER_MACRO == token.type)
				{
					/* When processing trigger expressions the user macros are already expanded. */
					/* An unexpanded user macro means either unknown macro or macro value        */
					/* validation failure.                                                       */

					if (NULL != error)
					{
						zbx_snprintf(error, maxerrlen, "Invalid macro '%.*s' value",
								token.token.r - token.token.l + 1,
								*data + token.token.l);
					}

					res = FAIL;
				}
				else if (0 == strcmp(m, MVAR_TRIGGER_VALUE))
					replace_to = zbx_dsprintf(replace_to, "%d", event->value);
			}
		}
		else if (0 != (macro_type & MACRO_TYPE_TRIGGER_URL))
		{
			if (EVENT_OBJECT_TRIGGER == event->object)
			{
				if (ZBX_TOKEN_USER_MACRO == token.type)
				{
					cache_trigger_hostids(&hostids, event->trigger.expression,
							event->trigger.recovery_expression);
					DCget_user_macro(hostids.values, hostids.values_num, m, &replace_to);
					pos = token.token.r;
				}
				else if (0 == strcmp(m, MVAR_HOST_ID))
				{
					ret = DBget_trigger_value(event->trigger.expression, &replace_to, N_functionid,
							ZBX_REQUEST_HOST_ID);
				}
				else if (0 == strcmp(m, MVAR_HOST_HOST))
				{
					ret = DBget_trigger_value(event->trigger.expression, &replace_to, N_functionid,
							ZBX_REQUEST_HOST_HOST);
				}
				else if (0 == strcmp(m, MVAR_HOST_NAME))
				{
					ret = DBget_trigger_value(event->trigger.expression, &replace_to, N_functionid,
							ZBX_REQUEST_HOST_NAME);
				}
				else if (0 == strcmp(m, MVAR_HOST_IP))
				{
					ret = DBget_trigger_value(event->trigger.expression, &replace_to, N_functionid,
							ZBX_REQUEST_HOST_IP);
				}
				else if (0 == strcmp(m, MVAR_HOST_DNS))
				{
					ret = DBget_trigger_value(event->trigger.expression, &replace_to, N_functionid,
							ZBX_REQUEST_HOST_DNS);
				}
				else if (0 == strcmp(m, MVAR_HOST_CONN))
				{
					ret = DBget_trigger_value(event->trigger.expression, &replace_to, N_functionid,
							ZBX_REQUEST_HOST_CONN);
				}
				else if (0 == strcmp(m, MVAR_HOST_PORT))
				{
					ret = DBget_trigger_value(event->trigger.expression, &replace_to, N_functionid,
							ZBX_REQUEST_HOST_PORT);
				}
				else if (0 == strcmp(m, MVAR_TRIGGER_ID))
				{
					replace_to = zbx_dsprintf(replace_to, ZBX_FS_UI64, event->objectid);
				}
			}
		}
		else if (0 == indexed_macro &&
				0 != (macro_type & (MACRO_TYPE_ITEM_KEY | MACRO_TYPE_PARAMS_FIELD | MACRO_TYPE_LLD_FILTER)))
		{
			if (ZBX_TOKEN_USER_MACRO == token.type)
			{
				DCget_user_macro(&dc_item->host.hostid, 1, m, &replace_to);
				pos = token.token.r;
			}
			else if (0 == strcmp(m, MVAR_HOST_HOST) || 0 == strcmp(m, MVAR_HOSTNAME))
				replace_to = zbx_strdup(replace_to, dc_item->host.host);
			else if (0 == strcmp(m, MVAR_HOST_NAME))
				replace_to = zbx_strdup(replace_to, dc_item->host.name);
			else if (0 == strcmp(m, MVAR_HOST_IP) || 0 == strcmp(m, MVAR_IPADDRESS))
			{
				if (INTERFACE_TYPE_UNKNOWN != dc_item->interface.type)
				{
					replace_to = zbx_strdup(replace_to, dc_item->interface.ip_orig);
				}
				else
				{
					ret = get_interface_value(dc_item->host.hostid, dc_item->itemid, &replace_to,
							ZBX_REQUEST_HOST_IP);
				}
			}
			else if	(0 == strcmp(m, MVAR_HOST_DNS))
			{
				if (INTERFACE_TYPE_UNKNOWN != dc_item->interface.type)
				{
					replace_to = zbx_strdup(replace_to, dc_item->interface.dns_orig);
				}
				else
				{
					ret = get_interface_value(dc_item->host.hostid, dc_item->itemid, &replace_to,
							ZBX_REQUEST_HOST_DNS);
				}
			}
			else if (0 == strcmp(m, MVAR_HOST_CONN))
			{
				if (INTERFACE_TYPE_UNKNOWN != dc_item->interface.type)
				{
					replace_to = zbx_strdup(replace_to, dc_item->interface.addr);
				}
				else
				{
					ret = get_interface_value(dc_item->host.hostid, dc_item->itemid, &replace_to,
							ZBX_REQUEST_HOST_CONN);
				}
			}
		}
		else if (0 == indexed_macro && 0 != (macro_type & MACRO_TYPE_INTERFACE_ADDR))
		{
			if (ZBX_TOKEN_USER_MACRO == token.type)
			{
				DCget_user_macro(&dc_host->hostid, 1, m, &replace_to);
				pos = token.token.r;
			}
			else if (0 == strcmp(m, MVAR_HOST_HOST) || 0 == strcmp(m, MVAR_HOSTNAME))
				replace_to = zbx_strdup(replace_to, dc_host->host);
			else if (0 == strcmp(m, MVAR_HOST_NAME))
				replace_to = zbx_strdup(replace_to, dc_host->name);
			else if (0 == strcmp(m, MVAR_HOST_IP) || 0 == strcmp(m, MVAR_IPADDRESS))
			{
				if (SUCCEED == (ret = DCconfig_get_interface_by_type(&interface,
						dc_host->hostid, INTERFACE_TYPE_AGENT)))
				{
					replace_to = zbx_strdup(replace_to, interface.ip_orig);
				}
			}
			else if	(0 == strcmp(m, MVAR_HOST_DNS))
			{
				if (SUCCEED == (ret = DCconfig_get_interface_by_type(&interface,
						dc_host->hostid, INTERFACE_TYPE_AGENT)))
				{
					replace_to = zbx_strdup(replace_to, interface.dns_orig);
				}
			}
			else if (0 == strcmp(m, MVAR_HOST_CONN))
			{
				if (SUCCEED == (ret = DCconfig_get_interface_by_type(&interface,
						dc_host->hostid, INTERFACE_TYPE_AGENT)))
				{
					replace_to = zbx_strdup(replace_to, interface.addr);
				}
			}
		}
		else if (0 != (macro_type & (MACRO_TYPE_COMMON | MACRO_TYPE_SNMP_OID)))
		{
			if (ZBX_TOKEN_USER_MACRO == token.type)
			{
				if (NULL != hostid)
					DCget_user_macro(hostid, 1, m, &replace_to);
				else
					DCget_user_macro(NULL, 0, m, &replace_to);

				pos = token.token.r;
			}
		}
		else if (0 != (macro_type & MACRO_TYPE_ITEM_EXPRESSION))
		{
			if (ZBX_TOKEN_USER_MACRO == token.type)
			{
				require_numeric = 1;
				DCget_user_macro(&dc_host->hostid, 1, m, &replace_to);
				pos = token.token.r;
			}
		}
		else if (0 == indexed_macro && 0 != (macro_type & MACRO_TYPE_SCRIPT))
		{
			if (ZBX_TOKEN_USER_MACRO == token.type)
			{
				DCget_user_macro(&dc_host->hostid, 1, m, &replace_to);
				pos = token.token.r;
			}
			else if (0 == strcmp(m, MVAR_HOST_HOST) || 0 == strcmp(m, MVAR_HOSTNAME))
				replace_to = zbx_strdup(replace_to, dc_host->host);
			else if (0 == strcmp(m, MVAR_HOST_NAME))
				replace_to = zbx_strdup(replace_to, dc_host->name);
			else if (0 == strcmp(m, MVAR_HOST_IP) || 0 == strcmp(m, MVAR_IPADDRESS))
			{
				if (SUCCEED == (ret = DCconfig_get_interface(&interface, dc_host->hostid, 0)))
					replace_to = zbx_strdup(replace_to, interface.ip_orig);
			}
			else if	(0 == strcmp(m, MVAR_HOST_DNS))
			{
				if (SUCCEED == (ret = DCconfig_get_interface(&interface, dc_host->hostid, 0)))
					replace_to = zbx_strdup(replace_to, interface.dns_orig);
			}
			else if (0 == strcmp(m, MVAR_HOST_CONN))
			{
				if (SUCCEED == (ret = DCconfig_get_interface(&interface, dc_host->hostid, 0)))
					replace_to = zbx_strdup(replace_to, interface.addr);
			}
		}
		else if (0 == indexed_macro && 0 != (macro_type & MACRO_TYPE_HTTPTEST_FIELD))
		{
			if (ZBX_TOKEN_USER_MACRO == token.type)
			{
				DCget_user_macro(&dc_host->hostid, 1, m, &replace_to);
				pos = token.token.r;
			}
			else if (0 == strcmp(m, MVAR_HOST_HOST) || 0 == strcmp(m, MVAR_HOSTNAME))
				replace_to = zbx_strdup(replace_to, dc_host->host);
			else if (0 == strcmp(m, MVAR_HOST_NAME))
				replace_to = zbx_strdup(replace_to, dc_host->name);
			else if (0 == strcmp(m, MVAR_HOST_IP) || 0 == strcmp(m, MVAR_IPADDRESS))
			{
				if (SUCCEED == (ret = DCconfig_get_interface(&interface, dc_host->hostid, 0)))
					replace_to = zbx_strdup(replace_to, interface.ip_orig);
			}
			else if	(0 == strcmp(m, MVAR_HOST_DNS))
			{
				if (SUCCEED == (ret = DCconfig_get_interface(&interface, dc_host->hostid, 0)))
					replace_to = zbx_strdup(replace_to, interface.dns_orig);
			}
			else if (0 == strcmp(m, MVAR_HOST_CONN))
			{
				if (SUCCEED == (ret = DCconfig_get_interface(&interface, dc_host->hostid, 0)))
					replace_to = zbx_strdup(replace_to, interface.addr);
			}
		}
		else if (0 == indexed_macro && 0 != (macro_type & MACRO_TYPE_ALERT))
		{
			if (0 == strcmp(m, MVAR_ALERT_SENDTO))
				replace_to = zbx_strdup(replace_to, alert->sendto);
			else if (0 == strcmp(m, MVAR_ALERT_SUBJECT))
				replace_to = zbx_strdup(replace_to, alert->subject);
			else if (0 == strcmp(m, MVAR_ALERT_MESSAGE))
				replace_to = zbx_strdup(replace_to, alert->message);
		}
		else if (macro_type & MACRO_TYPE_TRIGGER_TAG)
		{
			if (EVENT_SOURCE_TRIGGERS == event->source)
			{
				if (ZBX_TOKEN_USER_MACRO == token.type)
				{
					cache_trigger_hostids(&hostids, event->trigger.expression,
							event->trigger.recovery_expression);
					DCget_user_macro(hostids.values, hostids.values_num, m, &replace_to);
					pos = token.token.r;
				}
				else if (0 == strcmp(m, MVAR_HOST_ID))
				{
					ret = DBget_trigger_value(event->trigger.expression, &replace_to, N_functionid,
							ZBX_REQUEST_HOST_ID);
				}
				else if (0 == strcmp(m, MVAR_HOST_HOST))
				{
					ret = DBget_trigger_value(event->trigger.expression, &replace_to, N_functionid,
							ZBX_REQUEST_HOST_HOST);
				}
				else if (0 == strcmp(m, MVAR_HOST_NAME))
				{
					ret = DBget_trigger_value(event->trigger.expression, &replace_to, N_functionid,
							ZBX_REQUEST_HOST_NAME);
				}
				else if (0 == strcmp(m, MVAR_HOST_IP))
				{
					ret = DBget_trigger_value(event->trigger.expression, &replace_to, N_functionid,
							ZBX_REQUEST_HOST_IP);
				}
				else if (0 == strcmp(m, MVAR_HOST_DNS))
				{
					ret = DBget_trigger_value(event->trigger.expression, &replace_to, N_functionid,
							ZBX_REQUEST_HOST_DNS);
				}
				else if (0 == strcmp(m, MVAR_HOST_CONN))
				{
					ret = DBget_trigger_value(event->trigger.expression, &replace_to, N_functionid,
							ZBX_REQUEST_HOST_CONN);
				}
				else if (0 == strcmp(m, MVAR_HOST_PORT))
				{
					ret = DBget_trigger_value(event->trigger.expression, &replace_to, N_functionid,
							ZBX_REQUEST_HOST_PORT);
				}
				else if (0 == strcmp(m, MVAR_ITEM_LASTVALUE))
				{
					ret = DBitem_lastvalue(event->trigger.expression, &replace_to, N_functionid,
							raw_value);
				}
				else if (0 == strcmp(m, MVAR_ITEM_VALUE))
				{
					ret = DBitem_value(event->trigger.expression, &replace_to, N_functionid,
							event->clock, event->ns, raw_value);
				}
			}
		}

		if (ZBX_TOKEN_FUNC_MACRO == token.type && NULL != replace_to)
		{
			if (SUCCEED != (ret = zbx_calculate_macro_function(*data, &token.data.func_macro, &replace_to)))
				zbx_free(replace_to);
		}

		if (1 == require_numeric && NULL != replace_to)
		{
			if (SUCCEED == (res = is_double_suffix(replace_to, ZBX_FLAG_DOUBLE_SUFFIX)))
			{
				wrap_negative_double_suffix(&replace_to, NULL);
			}
			else if (NULL != error)
			{
				zbx_snprintf(error, maxerrlen, "Macro '%.*s' value is not numeric",
						token.token.r - token.token.l + 1, *data + token.token.l);
			}
		}

		if (FAIL == ret)
		{
			zabbix_log(LOG_LEVEL_DEBUG, "cannot resolve macro '%.*s'", token.token.r - token.token.l + 1,
					*data + token.token.l);
			replace_to = zbx_strdup(replace_to, STR_UNKNOWN_VARIABLE);
		}

		if (ZBX_TOKEN_USER_MACRO == token.type || (ZBX_TOKEN_MACRO == token.type && 0 == indexed_macro))
			(*data)[token.token.r + 1] = c;

		if (NULL != replace_to)
		{
			pos = token.token.r;

			pos += zbx_replace_mem_dyn(data, &data_alloc, &data_len, token.token.l,
					token.token.r - token.token.l + 1, replace_to, strlen(replace_to));
			zbx_free(replace_to);
		}
		else if (NULL != replace)
		{
			pos = token.token.r;

			pos += zbx_replace_mem_dyn(data, &data_alloc, &data_len, token.token.l,
					token.token.r - token.token.l + 1, replace, replace_len);

			replace = NULL;
		}

		pos++;
	}

	zbx_free(expression);
	zbx_vector_uint64_destroy(&hostids);

	zabbix_log(LOG_LEVEL_DEBUG, "End %s() data:'%s'", __function_name, *data);

	return res;
}

static int	extract_expression_functionids(zbx_vector_uint64_t *functionids, const char *expression)
{
	const char	*bl, *br;
	zbx_uint64_t	functionid;

	for (bl = strchr(expression, '{'); NULL != bl; bl = strchr(bl, '{'))
	{
		if (NULL == (br = strchr(bl, '}')))
			break;

		if (SUCCEED != is_uint64_n(bl + 1, br - bl - 1, &functionid))
			break;

		zbx_vector_uint64_append(functionids, functionid);

		bl = br + 1;
	}

	return (NULL == bl ? SUCCEED : FAIL);
}

static void	zbx_extract_functionids(zbx_vector_uint64_t *functionids, zbx_vector_ptr_t *triggers)
{
	const char	*__function_name = "zbx_extract_functionids";

	DC_TRIGGER	*tr;
	int		i, values_num_save;

	zabbix_log(LOG_LEVEL_DEBUG, "In %s() tr_num:%d", __function_name, triggers->values_num);

	for (i = 0; i < triggers->values_num; i++)
	{
		const char	*error_expression = NULL;

		tr = (DC_TRIGGER *)triggers->values[i];

		if (NULL != tr->new_error)
			continue;

		values_num_save = functionids->values_num;

		if (SUCCEED != extract_expression_functionids(functionids, tr->expression))
		{
			error_expression = tr->expression;
		}
		else if (TRIGGER_RECOVERY_MODE_RECOVERY_EXPRESSION == tr->recovery_mode &&
				SUCCEED != extract_expression_functionids(functionids, tr->recovery_expression))
		{
			error_expression = tr->recovery_expression;
		}

		if (NULL != error_expression)
		{
			tr->new_error = zbx_dsprintf(tr->new_error, "Invalid expression [%s]", error_expression);
			tr->new_value = TRIGGER_VALUE_UNKNOWN;
			functionids->values_num = values_num_save;
		}
	}

	zbx_vector_uint64_sort(functionids, ZBX_DEFAULT_UINT64_COMPARE_FUNC);
	zbx_vector_uint64_uniq(functionids, ZBX_DEFAULT_UINT64_COMPARE_FUNC);

	zabbix_log(LOG_LEVEL_DEBUG, "End of %s() functionids_num:%d", __function_name, functionids->values_num);
}

typedef struct
{
	DC_TRIGGER	*trigger;
	int		start_index;
	int		count;
}
zbx_trigger_func_position_t;

/******************************************************************************
 *                                                                            *
 * Function: expand_trigger_macros                                            *
 *                                                                            *
 * Purpose: expand macros in a trigger expression                             *
 *                                                                            *
 * Parameters: event - The trigger event structure                            *
 *             trigger - The trigger where to expand macros in                *
 *                                                                            *
 * Author: Andrea Biscuola                                                    *
 *                                                                            *
 ******************************************************************************/
static int	expand_trigger_macros(DB_EVENT *event, DC_TRIGGER *trigger, char *error, size_t maxerrlen)
{
	if (FAIL == substitute_simple_macros(NULL, event, NULL, NULL, NULL, NULL, NULL, NULL, &trigger->expression,
			MACRO_TYPE_TRIGGER_EXPRESSION, error, maxerrlen))
	{
		return FAIL;
	}

	if (TRIGGER_RECOVERY_MODE_RECOVERY_EXPRESSION == trigger->recovery_mode)
	{
		if (FAIL == substitute_simple_macros(NULL, event, NULL, NULL, NULL, NULL, NULL, NULL,
				&trigger->recovery_expression, MACRO_TYPE_TRIGGER_EXPRESSION, error, maxerrlen))
		{
			return FAIL;
		}
	}

	return SUCCEED;
}

/******************************************************************************
 *                                                                            *
 * Function: zbx_link_triggers_with_functions                                 *
 *                                                                            *
 * Purpose: triggers links with functions                                     *
 *                                                                            *
 * Parameters: triggers_func_pos - [IN/OUT] pointer to the list of triggers   *
 *                                 with functions position in functionids     *
 *                                 array                                      *
 *             functionids       - [IN/OUT] array of function IDs             *
 *             trigger_order     - [IN] array of triggers                     *
 *                                                                            *
 ******************************************************************************/
static void	zbx_link_triggers_with_functions(zbx_vector_ptr_t *triggers_func_pos, zbx_vector_uint64_t *functionids,
		zbx_vector_ptr_t *trigger_order)
{
	const char		*__function_name = "zbx_link_triggers_with_functions";

	zbx_vector_uint64_t	funcids;
	DC_TRIGGER		*tr;
	DB_EVENT		ev;
	int			i;

	zabbix_log(LOG_LEVEL_DEBUG, "In %s() trigger_order_num:%d", __function_name, trigger_order->values_num);

	zbx_vector_uint64_create(&funcids);
	zbx_vector_uint64_reserve(&funcids, functionids->values_num);

	ev.object = EVENT_OBJECT_TRIGGER;

	for (i = 0; i < trigger_order->values_num; i++)
	{
		zbx_trigger_func_position_t	*tr_func_pos;

		tr = (DC_TRIGGER *)trigger_order->values[i];

		if (NULL != tr->new_error)
			continue;

		ev.value = tr->value;

		expand_trigger_macros(&ev, tr, NULL, 0);

		if (SUCCEED == extract_expression_functionids(&funcids, tr->expression))
		{
			tr_func_pos = zbx_malloc(NULL, sizeof(zbx_trigger_func_position_t));
			tr_func_pos->trigger = tr;
			tr_func_pos->start_index = functionids->values_num;
			tr_func_pos->count = funcids.values_num;

			zbx_vector_uint64_append_array(functionids, funcids.values, funcids.values_num);
			zbx_vector_ptr_append(triggers_func_pos, tr_func_pos);
		}

		zbx_vector_uint64_clear(&funcids);
	}

	zbx_vector_uint64_destroy(&funcids);

	zabbix_log(LOG_LEVEL_DEBUG, "End of %s() triggers_func_pos_num:%d", __function_name,
			triggers_func_pos->values_num);
}

/******************************************************************************
 *                                                                            *
 * Function: zbx_determine_items_in_expressions                               *
 *                                                                            *
 * Purpose: mark triggers that use one of the items in problem expression     *
 *          with ZBX_DC_TRIGGER_PROBLEM_EXPRESSION flag                       *
 *                                                                            *
 * Parameters: trigger_order - [IN/OUT] pointer to the list of triggers       *
 *             itemids       - [IN] array of item IDs                         *
 *             item_num      - [IN] number of items                           *
 *                                                                            *
 ******************************************************************************/
void	zbx_determine_items_in_expressions(zbx_vector_ptr_t *trigger_order, const zbx_uint64_t *itemids, int item_num)
{
	zbx_vector_ptr_t	triggers_func_pos;
	zbx_vector_uint64_t	functionids, itemids_sorted;
	DC_FUNCTION		*functions = NULL;
	int			*errcodes = NULL, t, f;

	zbx_vector_uint64_create(&itemids_sorted);
	zbx_vector_uint64_append_array(&itemids_sorted, itemids, item_num);
	zbx_vector_uint64_sort(&itemids_sorted, ZBX_DEFAULT_UINT64_COMPARE_FUNC);

	zbx_vector_ptr_create(&triggers_func_pos);
	zbx_vector_ptr_reserve(&triggers_func_pos, trigger_order->values_num);

	zbx_vector_uint64_create(&functionids);
	zbx_vector_uint64_reserve(&functionids, item_num);

	zbx_link_triggers_with_functions(&triggers_func_pos, &functionids, trigger_order);

	functions = zbx_malloc(functions, sizeof(DC_FUNCTION) * functionids.values_num);
	errcodes = zbx_malloc(errcodes, sizeof(int) * functionids.values_num);

	DCconfig_get_functions_by_functionids(functions, functionids.values, errcodes, functionids.values_num);

	for (t = 0; t < triggers_func_pos.values_num; t++)
	{
		zbx_trigger_func_position_t	*func_pos = (zbx_trigger_func_position_t *)triggers_func_pos.values[t];

		for (f = func_pos->start_index; f < func_pos->start_index + func_pos->count; f++)
		{
			if (FAIL != zbx_vector_uint64_bsearch(&itemids_sorted, functions[f].itemid,
					ZBX_DEFAULT_UINT64_COMPARE_FUNC))
			{
<<<<<<< HEAD
				func_pos->trigger->flags = ZBX_DC_TRIGGER_BASE_EXPRESSION;
=======
				func_pos->trigger->flags |= ZBX_DC_TRIGGER_PROBLEM_EXPRESSION;
>>>>>>> 76732d5b
				break;
			}
		}
	}

	DCconfig_clean_functions(functions, errcodes, functionids.values_num);
	zbx_free(errcodes);
	zbx_free(functions);

	zbx_vector_ptr_clear_ext(&triggers_func_pos, zbx_ptr_free);
	zbx_vector_ptr_destroy(&triggers_func_pos);

	zbx_vector_uint64_clear(&functionids);
	zbx_vector_uint64_destroy(&functionids);

	zbx_vector_uint64_clear(&itemids_sorted);
	zbx_vector_uint64_destroy(&itemids_sorted);
}

typedef struct
{
	/* input data */
	zbx_uint64_t	itemid;
	char		*function;
	char		*parameter;
	zbx_timespec_t	timespec;

	/* output data */
	char		*value;
	char		*error;
}
zbx_func_t;

typedef struct
{
	zbx_uint64_t	functionid;
	zbx_func_t	*func;
}
zbx_ifunc_t;

static zbx_hash_t	func_hash_func(const void *data)
{
	const zbx_func_t	*func = (const zbx_func_t *)data;
	zbx_hash_t		hash;

	hash = ZBX_DEFAULT_UINT64_HASH_FUNC(&func->itemid);
	hash = ZBX_DEFAULT_STRING_HASH_ALGO(func->function, strlen(func->function), hash);
	hash = ZBX_DEFAULT_STRING_HASH_ALGO(func->parameter, strlen(func->parameter), hash);
	hash = ZBX_DEFAULT_HASH_ALGO(&func->timespec.sec, sizeof(func->timespec.sec), hash);
	hash = ZBX_DEFAULT_HASH_ALGO(&func->timespec.ns, sizeof(func->timespec.ns), hash);

	return hash;
}

static int	func_compare_func(const void *d1, const void *d2)
{
	const zbx_func_t	*func1 = (const zbx_func_t *)d1;
	const zbx_func_t	*func2 = (const zbx_func_t *)d2;
	int			ret;

	ZBX_RETURN_IF_NOT_EQUAL(func1->itemid, func2->itemid);

	if (0 != (ret = strcmp(func1->function, func2->function)))
		return ret;

	if (0 != (ret = strcmp(func1->parameter, func2->parameter)))
		return ret;

	ZBX_RETURN_IF_NOT_EQUAL(func1->timespec.sec, func2->timespec.sec);
	ZBX_RETURN_IF_NOT_EQUAL(func1->timespec.ns, func2->timespec.ns);

	return 0;
}

static void	func_clean(void *ptr)
{
	zbx_func_t	*func = (zbx_func_t *)ptr;

	zbx_free(func->function);
	zbx_free(func->parameter);
	zbx_free(func->value);
	zbx_free(func->error);
}

static void	zbx_populate_function_items(zbx_vector_uint64_t *functionids, zbx_hashset_t *funcs,
		zbx_hashset_t *ifuncs, zbx_vector_ptr_t *triggers)
{
	const char	*__function_name = "zbx_populate_function_items";

	int		i, j;
	DC_TRIGGER	*tr;
	DC_FUNCTION	*functions = NULL;
	int		*errcodes = NULL;
	zbx_ifunc_t	ifunc_local;
	zbx_func_t	*func, func_local;

	zabbix_log(LOG_LEVEL_DEBUG, "In %s() functionids_num:%d", __function_name, functionids->values_num);

	func_local.value = NULL;
	func_local.error = NULL;

	functions = zbx_malloc(functions, sizeof(DC_FUNCTION) * functionids->values_num);
	errcodes = zbx_malloc(errcodes, sizeof(int) * functionids->values_num);

	DCconfig_get_functions_by_functionids(functions, functionids->values, errcodes, functionids->values_num);

	for (i = 0; i < functionids->values_num; i++)
	{
		if (SUCCEED != errcodes[i])
			continue;

		func_local.itemid = functions[i].itemid;

		if (FAIL != (j = zbx_vector_ptr_bsearch(triggers, &functions[i].triggerid,
				ZBX_DEFAULT_UINT64_PTR_COMPARE_FUNC)))
		{
			tr = (DC_TRIGGER *)triggers->values[j];
			func_local.timespec = tr->timespec;
		}
		else
		{
			func_local.timespec.sec = 0;
			func_local.timespec.ns = 0;
		}

		func_local.function = functions[i].function;
		func_local.parameter = functions[i].parameter;

		if (NULL == (func = zbx_hashset_search(funcs, &func_local)))
		{
			func = zbx_hashset_insert(funcs, &func_local, sizeof(func_local));
			func->function = zbx_strdup(NULL, func_local.function);
			func->parameter = zbx_strdup(NULL, func_local.parameter);
		}

		ifunc_local.functionid = functions[i].functionid;
		ifunc_local.func = func;
		zbx_hashset_insert(ifuncs, &ifunc_local, sizeof(ifunc_local));
	}

	DCconfig_clean_functions(functions, errcodes, functionids->values_num);

	zbx_free(errcodes);
	zbx_free(functions);

	zabbix_log(LOG_LEVEL_DEBUG, "End of %s() ifuncs_num:%d", __function_name, ifuncs->num_data);
}

static void	zbx_evaluate_item_functions(zbx_hashset_t *funcs, zbx_vector_ptr_t *unknown_msgs)
{
	const char	*__function_name = "zbx_evaluate_item_functions";

	DC_ITEM			*items = NULL;
	char			value[MAX_BUFFER_LEN], *error = NULL;
	int			i;
	zbx_func_t		*func;
	zbx_vector_uint64_t	itemids;
	int			*errcodes = NULL;
	zbx_hashset_iter_t	iter;

	zabbix_log(LOG_LEVEL_DEBUG, "In %s() funcs_num:%d", __function_name, funcs->num_data);

	zbx_vector_uint64_create(&itemids);
	zbx_vector_uint64_reserve(&itemids, funcs->num_data);

	zbx_hashset_iter_reset(funcs, &iter);
	while (NULL != (func = zbx_hashset_iter_next(&iter)))
		zbx_vector_uint64_append(&itemids, func->itemid);

	zbx_vector_uint64_sort(&itemids, ZBX_DEFAULT_UINT64_COMPARE_FUNC);
	zbx_vector_uint64_uniq(&itemids, ZBX_DEFAULT_UINT64_COMPARE_FUNC);

	items = zbx_malloc(items, sizeof(DC_ITEM) * (size_t)itemids.values_num);
	errcodes = zbx_malloc(errcodes, sizeof(int) * (size_t)itemids.values_num);

	DCconfig_get_items_by_itemids(items, itemids.values, errcodes, itemids.values_num,
			ZBX_FLAG_ITEM_FIELDS_DEFAULT);

	zbx_hashset_iter_reset(funcs, &iter);
	while (NULL != (func = zbx_hashset_iter_next(&iter)))
	{
		int	ret_unknown = 0;	/* flag raised if current function evaluates to ZBX_UNKNOWN */
		char	*unknown_msg;

		i = zbx_vector_uint64_bsearch(&itemids, func->itemid, ZBX_DEFAULT_UINT64_COMPARE_FUNC);

		if (SUCCEED != errcodes[i])
		{
			func->error = zbx_dsprintf(func->error, "Cannot evaluate function \"%s(%s)\":"
					" item does not exist.",
					func->function, func->parameter);
			continue;
		}

		/* do not evaluate if the item is disabled or belongs to a disabled host */

		if (ITEM_STATUS_ACTIVE != items[i].status)
		{
			func->error = zbx_dsprintf(func->error, "Cannot evaluate function \"%s:%s.%s(%s)\":"
					" item is disabled.",
					items[i].host.host, items[i].key_orig, func->function, func->parameter);
			continue;
		}

		if (HOST_STATUS_MONITORED != items[i].host.status)
		{
			func->error = zbx_dsprintf(func->error, "Cannot evaluate function \"%s:%s.%s(%s)\":"
					" item belongs to a disabled host.",
					items[i].host.host, items[i].key_orig, func->function, func->parameter);
			continue;
		}

		/* If the item is NOTSUPPORTED then evaluation is allowed for:   */
		/*   - time-based functions and nodata(). Their values can be    */
		/*     evaluated to regular numbers even for NOTSUPPORTED items. */
		/*   - other functions. Result of evaluation is ZBX_UNKNOWN.     */

		if (ITEM_STATE_NOTSUPPORTED == items[i].state &&
				FAIL == evaluatable_for_notsupported(func->function))
		{
			/* compose and store 'unknown' message for future use */
			unknown_msg = zbx_dsprintf(NULL,
					"Cannot evaluate function \"%s:%s.%s(%s)\": item is not supported.",
					items[i].host.host, items[i].key_orig, func->function, func->parameter);

			zbx_free(func->error);
			zbx_vector_ptr_append(unknown_msgs, unknown_msg);
			ret_unknown = 1;
		}

		if (0 == ret_unknown && SUCCEED != evaluate_function(value, &items[i], func->function,
				func->parameter, func->timespec.sec, &error))
		{
			/* compose and store error message for future use */
			if (NULL != error)
			{
				unknown_msg = zbx_dsprintf(NULL,
						"Cannot evaluate function \"%s:%s.%s(%s)\": %s.",
						items[i].host.host, items[i].key_orig, func->function,
						func->parameter, error);

				zbx_free(func->error);
				zbx_free(error);
			}
			else
			{
				unknown_msg = zbx_dsprintf(NULL,
						"Cannot evaluate function \"%s:%s.%s(%s)\".",
						items[i].host.host, items[i].key_orig,
						func->function, func->parameter);

				zbx_free(func->error);
			}

			zbx_vector_ptr_append(unknown_msgs, unknown_msg);
			ret_unknown = 1;
		}

		if (0 == ret_unknown)
		{
			func->value = zbx_strdup(func->value, value);
		}
		else
		{
			/* write a special token of unknown value with 'unknown' message number, like */
			/* ZBX_UNKNOWN0, ZBX_UNKNOWN1 etc. not wrapped in () */
			func->value = zbx_dsprintf(func->value, ZBX_UNKNOWN_STR "%d",
					unknown_msgs->values_num - 1);
		}
	}

	DCconfig_clean_items(items, errcodes, itemids.values_num);
	zbx_vector_uint64_destroy(&itemids);

	zbx_free(errcodes);
	zbx_free(items);

	zabbix_log(LOG_LEVEL_DEBUG, "End of %s()", __function_name);
}

static int	substitute_expression_functions_results(zbx_hashset_t *ifuncs, char *expression, char **out,
		size_t *out_alloc, char **error)
{
	char			*br, *bl;
	size_t			out_offset = 0;
	zbx_uint64_t		functionid;
	zbx_func_t		*func;
	zbx_ifunc_t		*ifunc;

	for (br = expression, bl = strchr(expression, '{'); NULL != bl; bl = strchr(bl, '{'))
	{
		*bl = '\0';
		zbx_strcpy_alloc(out, out_alloc, &out_offset, br);
		*bl = '{';

		if (NULL == (br = strchr(bl, '}')))
		{
			*error = zbx_strdup(*error, "Invalid trigger expression");
			return FAIL;
		}

		*br = '\0';

		ZBX_STR2UINT64(functionid, bl + 1);

		*br++ = '}';
		bl = br;

		if (NULL == (ifunc = zbx_hashset_search(ifuncs, &functionid)))
		{
			*error = zbx_dsprintf(*error, "Cannot obtain function"
					" and item for functionid: " ZBX_FS_UI64, functionid);
			return FAIL;
		}

		func = ifunc->func;

		if (NULL != func->error)
		{
			*error = zbx_strdup(*error, func->error);
			return FAIL;
		}

		if (NULL == func->value)
		{
			*error = zbx_strdup(*error, "Unexpected error while processing a trigger expression");
			return FAIL;
		}

		if (SUCCEED != is_double_suffix(func->value, ZBX_FLAG_DOUBLE_SUFFIX) || '-' == *func->value)
		{
			zbx_chrcpy_alloc(out, out_alloc, &out_offset, '(');
			zbx_strcpy_alloc(out, out_alloc, &out_offset, func->value);
			zbx_chrcpy_alloc(out, out_alloc, &out_offset, ')');
		}
		else
			zbx_strcpy_alloc(out, out_alloc, &out_offset, func->value);
	}

	zbx_strcpy_alloc(out, out_alloc, &out_offset, br);

	return SUCCEED;
}

static void	zbx_substitute_functions_results(zbx_hashset_t *ifuncs, zbx_vector_ptr_t *triggers)
{
	const char		*__function_name = "zbx_substitute_functions_results";

	DC_TRIGGER		*tr;
	char			*out = NULL;
	size_t			out_alloc = TRIGGER_EXPRESSION_LEN_MAX;
	int			i;

	zabbix_log(LOG_LEVEL_DEBUG, "In %s() ifuncs_num:%d tr_num:%d",
			__function_name, ifuncs->num_data, triggers->values_num);

	out = zbx_malloc(out, out_alloc);

	for (i = 0; i < triggers->values_num; i++)
	{
		tr = (DC_TRIGGER *)triggers->values[i];

		if (NULL != tr->new_error)
			continue;

		if( SUCCEED != substitute_expression_functions_results(ifuncs, tr->expression, &out, &out_alloc,
				&tr->new_error))
		{
			tr->new_value = TRIGGER_VALUE_UNKNOWN;
			continue;
		}

		zabbix_log(LOG_LEVEL_DEBUG, "%s() expression[%d]:'%s' => '%s'", __function_name, i,
				tr->expression, out);

		tr->expression = zbx_strdup(tr->expression, out);

		if (TRIGGER_RECOVERY_MODE_RECOVERY_EXPRESSION == tr->recovery_mode)
		{
			if (SUCCEED != substitute_expression_functions_results(ifuncs,
					tr->recovery_expression, &out, &out_alloc, &tr->new_error))
			{
				tr->new_value = TRIGGER_VALUE_UNKNOWN;
				continue;
			}

			zabbix_log(LOG_LEVEL_DEBUG, "%s() recovery_expression[%d]:'%s' => '%s'", __function_name, i,
					tr->recovery_expression, out);

			tr->recovery_expression = zbx_strdup(tr->recovery_expression, out);
		}
	}

	zbx_free(out);

	zabbix_log(LOG_LEVEL_DEBUG, "End of %s()", __function_name);
}

/******************************************************************************
 *                                                                            *
 * Function: substitute_functions                                             *
 *                                                                            *
 * Purpose: substitute expression functions with their values                 *
 *                                                                            *
 * Parameters: triggers - array of DC_TRIGGER structures                      *
 *             unknown_msgs - vector for storing messages for NOTSUPPORTED    *
 *                            items and failed functions                      *
 *                                                                            *
 * Author: Alexei Vladishev, Alexander Vladishev, Aleksandrs Saveljevs        *
 *                                                                            *
 * Comments: example: "({15}>10) or ({123}=1)" => "(26.416>10) or (0=1)"      *
 *                                                                            *
 ******************************************************************************/
static void	substitute_functions(zbx_vector_ptr_t *triggers, zbx_vector_ptr_t *unknown_msgs)
{
	const char		*__function_name = "substitute_functions";

	zbx_vector_uint64_t	functionids;
	zbx_hashset_t		ifuncs, funcs;

	zabbix_log(LOG_LEVEL_DEBUG, "In %s()", __function_name);

	zbx_vector_uint64_create(&functionids);
	zbx_extract_functionids(&functionids, triggers);

	if (0 == functionids.values_num)
		goto empty;

	zbx_hashset_create(&ifuncs, triggers->values_num, ZBX_DEFAULT_UINT64_HASH_FUNC,
			ZBX_DEFAULT_UINT64_COMPARE_FUNC);

	zbx_hashset_create_ext(&funcs, triggers->values_num, func_hash_func, func_compare_func, func_clean,
				ZBX_DEFAULT_MEM_MALLOC_FUNC, ZBX_DEFAULT_MEM_REALLOC_FUNC, ZBX_DEFAULT_MEM_FREE_FUNC);

	zbx_populate_function_items(&functionids, &funcs, &ifuncs, triggers);

	if (0 != ifuncs.num_data)
	{
		zbx_evaluate_item_functions(&funcs, unknown_msgs);
		zbx_substitute_functions_results(&ifuncs, triggers);
	}

	zbx_hashset_destroy(&ifuncs);
	zbx_hashset_destroy(&funcs);
empty:
	zbx_vector_uint64_destroy(&functionids);

	zabbix_log(LOG_LEVEL_DEBUG, "End of %s()", __function_name);
}

/******************************************************************************
 *                                                                            *
 * Function: evaluate_expressions                                             *
 *                                                                            *
 * Purpose: evaluate trigger expressions                                      *
 *                                                                            *
 * Parameters: triggers - [IN] array of DC_TRIGGER structures                 *
 *                                                                            *
 * Author: Alexei Vladishev                                                   *
 *                                                                            *
 ******************************************************************************/
void	evaluate_expressions(zbx_vector_ptr_t *triggers)
{
	const char	*__function_name = "evaluate_expressions";

	DB_EVENT		event;
	DC_TRIGGER		*tr;
	int			i;
	double			expr_result;
	zbx_vector_ptr_t	unknown_msgs;	    /* pointers to messages about origins of 'unknown' values */
	char			err[MAX_STRING_LEN];

	zabbix_log(LOG_LEVEL_DEBUG, "In %s() tr_num:%d", __function_name, triggers->values_num);

	event.object = EVENT_OBJECT_TRIGGER;

	for (i = 0; i < triggers->values_num; i++)
	{
		tr = (DC_TRIGGER *)triggers->values[i];

		event.value = tr->value;

		if (SUCCEED != expand_trigger_macros(&event, tr, err, sizeof(err)))
		{
			tr->new_error = zbx_dsprintf(tr->new_error, "Cannot evaluate expression: %s", err);
			tr->new_value = TRIGGER_VALUE_UNKNOWN;
		}
	}

	/* Assumption: most often there will be no NOTSUPPORTED items and function errors. */
	/* Therefore initialize error messages vector but do not reserve any space. */
	zbx_vector_ptr_create(&unknown_msgs);

	substitute_functions(triggers, &unknown_msgs);

	/* calculate new trigger values based on their recovery modes and expression evaluations */
	for (i = 0; i < triggers->values_num; i++)
	{
		tr = (DC_TRIGGER *)triggers->values[i];

		if (NULL != tr->new_error)
			continue;

		if (SUCCEED != evaluate(&expr_result, tr->expression, err, sizeof(err), &unknown_msgs))
		{
			tr->new_error = zbx_strdup(tr->new_error, err);
			tr->new_value = TRIGGER_VALUE_UNKNOWN;
			continue;
		}

		/* trigger expression evaluates to true, set PROBLEM value */
		if (SUCCEED != zbx_double_compare(expr_result, 0.0))
		{
			if (0 == (tr->flags & ZBX_DC_TRIGGER_PROBLEM_EXPRESSION))
			{
				/* trigger value should remain unchanged and no PROBLEM events should be generated if */
				/* problem expression evaluates to true, but trigger recalculation was initiated by a */
				/* time-based function or a new value of an item in recovery expression */
				tr->new_value = TRIGGER_VALUE_NONE;
			}
			else
				tr->new_value = TRIGGER_VALUE_PROBLEM;

			continue;
		}

		/* otherwise try to recover trigger by setting OK value */
		if (TRIGGER_VALUE_PROBLEM == tr->value && TRIGGER_RECOVERY_MODE_NONE != tr->recovery_mode)
		{
			if (TRIGGER_RECOVERY_MODE_EXPRESSION == tr->recovery_mode)
			{
				tr->new_value = TRIGGER_VALUE_OK;
				continue;
			}

			/* processing recovery expression mode */
			if (SUCCEED != evaluate(&expr_result, tr->recovery_expression, err, sizeof(err), &unknown_msgs))
			{
				tr->new_error = zbx_strdup(tr->new_error, err);
				tr->new_value = TRIGGER_VALUE_UNKNOWN;
				continue;
			}

			if (SUCCEED != zbx_double_compare(expr_result, 0.0))
			{
				tr->new_value = TRIGGER_VALUE_OK;
				continue;
			}
		}

		/* no changes, keep the old value */
		tr->new_value = TRIGGER_VALUE_NONE;
	}

	zbx_vector_ptr_clear_ext(&unknown_msgs, zbx_ptr_free);
	zbx_vector_ptr_destroy(&unknown_msgs);

	if (SUCCEED == zabbix_check_log_level(LOG_LEVEL_DEBUG))
	{
		for (i = 0; i < triggers->values_num; i++)
		{
			tr = (DC_TRIGGER *)triggers->values[i];

			if (NULL != tr->new_error)
			{
				zabbix_log(LOG_LEVEL_DEBUG, "%s():expression [%s] cannot be evaluated: %s",
						__function_name, tr->expression, tr->new_error);
			}
		}

		zabbix_log(LOG_LEVEL_DEBUG, "End of %s()", __function_name);
	}
}

/******************************************************************************
 *                                                                            *
 * Function: process_simple_macro_token                                       *
 *                                                                            *
 * Purpose: trying to resolve the discovery macros in item key parameters     *
 *          in simple macros like {host:key[].func()}                         *
 *                                                                            *
 ******************************************************************************/
static int	process_simple_macro_token(char **data, zbx_token_t *token, const struct zbx_json_parse *jp_row,
		char *error, size_t max_error_len)
{
	char	*key = NULL, *replace_to = NULL, *dot, *params;
	size_t	replace_to_offset = 0, replace_to_alloc = 128, lld_start, lld_end;
	int	ret = FAIL;

	if ('{' == (*data)[token->data.simple_macro.host.l] &&
			NULL == macro_in_list(*data, token->data.simple_macro.host, simple_host_macros, NULL))
	{
		goto out;
	}

	replace_to = zbx_malloc(NULL, replace_to_alloc);

	lld_start = token->data.simple_macro.key.l;
	lld_end = token->data.simple_macro.func_param.r - 1;
	dot = *data + token->data.simple_macro.key.r + 1;
	params = *data + token->data.simple_macro.func_param.l + 1;

	/* extract key and substitute macros */
	*dot = '\0';
	key = zbx_strdup(key, *data + token->data.simple_macro.key.l);
	substitute_key_macros(&key, NULL, NULL, jp_row, MACRO_TYPE_ITEM_KEY, NULL, 0);
	*dot = '.';

	zbx_strcpy_alloc(&replace_to, &replace_to_alloc, &replace_to_offset, key);
	zbx_strncpy_alloc(&replace_to, &replace_to_alloc, &replace_to_offset, dot, params - dot);

	/* substitute macros in function parameters */
	if (SUCCEED != substitute_function_lld_param(params, *data + lld_end - params + 1, 0, &replace_to,
			&replace_to_alloc, &replace_to_offset, jp_row, error, max_error_len))
	{
		goto out;
	}

	/* replace LLD part in original string and adjust token boundary */
	zbx_replace_string(data, lld_start, &lld_end, replace_to);
	token->token.r += lld_end - (token->data.simple_macro.func_param.r - 1);

	ret = SUCCEED;
out:
	zbx_free(replace_to);
	zbx_free(key);

	return ret;
}

/******************************************************************************
 *                                                                            *
 * Function: process_lld_macro_token                                          *
 *                                                                            *
 * Purpose: expand discovery macro in expression                              *
 *                                                                            *
 * Parameters: data      - [IN/OUT] the expression containing lld macro       *
 *             token     - [IN/OUT] the token with lld macro location data    *
 *             flags     - [IN] the flags passed to                           *
 *                                  subtitute_discovery_macros() function     *
 *             jp_row    - [IN] discovery data                                *
 *             error     - [OUT] should be not NULL if                        *
 *                               ZBX_MACRO_NUMERIC flag is set                *
 *             error_len - [IN] the size of error buffer                      *
 *                                                                            *
 * Return value: Always SUCCEED if numeric flag is not set, otherwise SUCCEED *
 *               if all discovery macros resolved to numeric values,          *
 *               otherwise FAIL with an error message.                        *
 *                                                                            *
 ******************************************************************************/
static int	process_lld_macro_token(char **data, zbx_token_t *token, int flags,
		const struct zbx_json_parse *jp_row, char *error, size_t error_len)
{
	char	c, *replace_to = NULL;
	int	ret = SUCCEED;
	size_t	replace_to_alloc = 0;

	c = (*data)[token->token.r + 1];
	(*data)[token->token.r + 1] = '\0';

	if (SUCCEED != zbx_json_value_by_name_dyn(jp_row, *data + token->token.l, &replace_to, &replace_to_alloc))
	{
		zabbix_log(LOG_LEVEL_DEBUG, "cannot substitute macro \"%s\": not found in value set",
				*data + token->token.l);

		if (0 != (flags & ZBX_TOKEN_NUMERIC))
		{
			zbx_snprintf(error, error_len, "no value for macro \"%s\"", *data + token->token.l);
			ret = FAIL;
		}

		zbx_free(replace_to);
	}
	else if (0 != (flags & ZBX_TOKEN_NUMERIC))
	{
		if (SUCCEED == (ret = is_double_suffix(replace_to, ZBX_FLAG_DOUBLE_SUFFIX)))
		{
			wrap_negative_double_suffix(&replace_to, &replace_to_alloc);
		}
		else
		{
			zbx_free(replace_to);
			zbx_snprintf(error, error_len, "macro \"%s\" value is not numeric", *data + token->token.l);
			ret = FAIL;
		}
	}

	(*data)[token->token.r + 1] = c;

	if (NULL != replace_to)
	{
		zbx_replace_string(data, token->token.l, &token->token.r, replace_to);
		zbx_free(replace_to);
	}

	return ret;
}

/******************************************************************************
 *                                                                            *
 * Function: process_user_macro_token                                         *
 *                                                                            *
 * Purpose: expand discovery macro in user macro context                      *
 *                                                                            *
 * Parameters: data      - [IN/OUT] the expression containing lld macro       *
 *             token     - [IN/OUT] the token with user macro location data   *
 *             jp_row    - [IN] discovery data                                *
 *                                                                            *
 ******************************************************************************/
static void	process_user_macro_token(char **data, zbx_token_t *token, const struct zbx_json_parse *jp_row)
{
	int			force_quote;
	size_t			context_r;
	char			*context, *context_esc;
	zbx_token_user_macro_t	*macro = &token->data.user_macro;

	/* user macro without context, nothing to replace */
	if (0 == token->data.user_macro.context.l)
		return;

	force_quote = ('"' == (*data)[macro->context.l]);
	context = zbx_user_macro_unquote_context_dyn(*data + macro->context.l, macro->context.r - macro->context.l + 1);

	/* substitute_lld_macros() can't fail with only ZBX_TOKEN_LLD_MACRO flag set */
	substitute_lld_macros(&context, jp_row, ZBX_TOKEN_LLD_MACRO, NULL, 0);

	context_esc = zbx_user_macro_quote_context_dyn(context, force_quote);

	context_r = macro->context.r;
	zbx_replace_string(data, macro->context.l, &context_r, context_esc);

	token->token.r += context_r - macro->context.r;

	zbx_free(context_esc);
	zbx_free(context);
}

/******************************************************************************
 *                                                                            *
 * Function: substitute_func_macro                                            *
 *                                                                            *
 * Purpose: substitute lld macros in function macro parameters                *
 *                                                                            *
 * Parameters: data   - [IN/OUT] pointer to a buffer                          *
 *             token  - [IN/OUT] the token with funciton macro location data  *
 *             jp_row - [IN] discovery data                                   *
 *             error  - [OUT] error message                                   *
 *             max_error_len - [IN] the size of error buffer                  *
 *                                                                            *
 * Return value: SUCCEED - the lld macros were resolved successfully          *
 *               FAIL - otherwise                                             *
 *                                                                            *
 ******************************************************************************/
static int	substitute_func_macro(char **data, zbx_token_t *token, const struct zbx_json_parse *jp_row,
		char *error, size_t max_error_len)
{
	int	ret;
	char	*exp = NULL;
	size_t	exp_alloc = 0, exp_offset = 0;
	size_t	par_l = token->data.func_macro.func_param.l, par_r = token->data.func_macro.func_param.r;

	ret = substitute_function_lld_param(*data + par_l + 1, par_r - (par_l + 1), 0, &exp, &exp_alloc, &exp_offset,
			jp_row, error, max_error_len);

	if (SUCCEED == ret)
	{
		/* copy what is left including closing parenthesis and replace function parameters */
		zbx_strncpy_alloc(&exp, &exp_alloc, &exp_offset, *data + par_r, token->token.r - (par_r - 1));
		zbx_replace_string(data, par_l + 1, &token->token.r, exp);
	}

	zbx_free(exp);

	return ret;
}

/******************************************************************************
 *                                                                            *
 * Function: substitute_lld_macros                                            *
 *                                                                            *
 * Parameters: data   - [IN/OUT] pointer to a buffer                          *
 *             jp_row - [IN] discovery data                                   *
 *             flags  - [IN] ZBX_MACRO_ANY - all LLD macros will be resolved  *
 *                            without validation of the value type            *
 *                           ZBX_MACRO_NUMERIC - values for LLD macros should *
 *                            be numeric                                      *
 *                           ZBX_MACRO_SIMPLE - LLD macros, located in the    *
 *                            item key parameters in simple macros will be    *
 *                            resolved considering quotes.                    *
 *                            Flag ZBX_MACRO_NUMERIC doesn't affect these     *
 *                            macros.                                         *
 *                           ZBX_MACRO_FUNC - function macros will be         *
 *                            skipped (lld macros inside function macros will *
 *                            be ignored) for macros specified in func_macros *
 *                            array                                           *
 *             error  - [OUT] should be not NULL if ZBX_MACRO_NUMERIC flag is *
 *                            set                                             *
 *             max_error_len - [IN] the size of error buffer                  *
 *                                                                            *
 * Return value: Always SUCCEED if numeric flag is not set, otherwise SUCCEED *
 *               if all discovery macros resolved to numeric values,          *
 *               otherwise FAIL with an error message.                        *
 *                                                                            *
 * Author: Alexander Vladishev                                                *
 *                                                                            *
 ******************************************************************************/
int	substitute_lld_macros(char **data, const struct zbx_json_parse *jp_row, int flags, char *error,
		size_t max_error_len)
{
	const char	*__function_name = "substitute_lld_macros";

	int		ret = SUCCEED, pos = 0;
	zbx_token_t	token;

	zabbix_log(LOG_LEVEL_DEBUG, "In %s() data:'%s'", __function_name, *data);

	while (SUCCEED == ret && SUCCEED == zbx_token_find(*data, pos, &token, ZBX_TOKEN_SEARCH_BASIC))
	{
		if (0 != (token.type & flags))
		{
			switch (token.type)
			{
				case ZBX_TOKEN_LLD_MACRO:
					ret = process_lld_macro_token(data, &token, flags, jp_row, error,
							max_error_len);
					pos = token.token.r;
					break;
				case ZBX_TOKEN_USER_MACRO:
					process_user_macro_token(data, &token, jp_row);
					pos = token.token.r;
					break;
				case ZBX_TOKEN_SIMPLE_MACRO:
					process_simple_macro_token(data, &token, jp_row, error, max_error_len);
					pos = token.token.r;
					break;
				case ZBX_TOKEN_FUNC_MACRO:
					if (NULL != macro_in_list(*data, token.data.func_macro.macro, mod_macros, NULL))
					{
						ret = substitute_func_macro(data, &token, jp_row, error, max_error_len);
						pos = token.token.r;
					}
					break;
			}
		}

		pos++;
	}

	zabbix_log(LOG_LEVEL_DEBUG, "End of %s():%s data:'%s'", __function_name, zbx_result_string(ret), *data);

	return ret;
}

typedef struct
{
	zbx_uint64_t			*hostid;
	DC_ITEM				*dc_item;
	const struct zbx_json_parse	*jp_row;
	int				macro_type;
}
replace_key_param_data_t;

/******************************************************************************
 *                                                                            *
 * Function: replace_key_param                                                *
 *                                                                            *
 * Comments: auxiliary function for substitute_key_macros()                   *
 *                                                                            *
 ******************************************************************************/
static int	replace_key_param_cb(const char *data, int key_type, int level, int num, int quoted, void *cb_data,
			char **param)
{
	replace_key_param_data_t	*replace_key_param_data = (replace_key_param_data_t *)cb_data;
	zbx_uint64_t			*hostid = replace_key_param_data->hostid;
	DC_ITEM				*dc_item = replace_key_param_data->dc_item;
	const struct zbx_json_parse	*jp_row = replace_key_param_data->jp_row;
	int				macro_type = replace_key_param_data->macro_type, ret = SUCCEED;

	ZBX_UNUSED(num);

	if (ZBX_KEY_TYPE_ITEM == key_type && 0 == level)
		return ret;

	if (NULL == strchr(data, '{'))
		return ret;

	*param = zbx_strdup(NULL, data);

	if (0 != level)
		unquote_key_param(*param);

	if (NULL == jp_row)
		substitute_simple_macros(NULL, NULL, NULL, NULL, hostid, NULL, dc_item, NULL,
				param, macro_type, NULL, 0);
	else
		substitute_lld_macros(param, jp_row, ZBX_MACRO_ANY, NULL, 0);

	if (0 != level)
	{
		if (FAIL == (ret = quote_key_param(param, quoted)))
			zbx_free(*param);
	}

	return ret;
}

/******************************************************************************
 *                                                                            *
 * Function: substitute_key_macros                                            *
 *                                                                            *
 * Purpose: safely substitutes macros in parameters of an item key and OID    *
 *                                                                            *
 * Example:  key                     | macro  | result            | return    *
 *          -------------------------+--------+-------------------+---------  *
 *           echo.sh[{$MACRO}]       | a      | echo.sh[a]        | SUCCEED   *
 *           echo.sh[{$MACRO}]       | a\     | echo.sh[a\]       | SUCCEED   *
 *           echo.sh["{$MACRO}"]     | a      | echo.sh["a"]      | SUCCEED   *
 *           echo.sh["{$MACRO}"]     | a\     | undefined         | FAIL      *
 *           echo.sh[{$MACRO}]       |  a     | echo.sh[" a"]     | SUCCEED   *
 *           echo.sh[{$MACRO}]       |  a\    | undefined         | FAIL      *
 *           echo.sh["{$MACRO}"]     |  a     | echo.sh[" a"]     | SUCCEED   *
 *           echo.sh["{$MACRO}"]     |  a\    | undefined         | FAIL      *
 *           echo.sh[{$MACRO}]       | "a"    | echo.sh["\"a\""]  | SUCCEED   *
 *           echo.sh[{$MACRO}]       | "a"\   | undefined         | FAIL      *
 *           echo.sh["{$MACRO}"]     | "a"    | echo.sh["\"a\""]  | SUCCEED   *
 *           echo.sh["{$MACRO}"]     | "a"\   | undefined         | FAIL      *
 *           echo.sh[{$MACRO}]       | a,b    | echo.sh["a,b"]    | SUCCEED   *
 *           echo.sh[{$MACRO}]       | a,b\   | undefined         | FAIL      *
 *           echo.sh["{$MACRO}"]     | a,b    | echo.sh["a,b"]    | SUCCEED   *
 *           echo.sh["{$MACRO}"]     | a,b\   | undefined         | FAIL      *
 *           echo.sh[{$MACRO}]       | a]     | echo.sh["a]"]     | SUCCEED   *
 *           echo.sh[{$MACRO}]       | a]\    | undefined         | FAIL      *
 *           echo.sh["{$MACRO}"]     | a]     | echo.sh["a]"]     | SUCCEED   *
 *           echo.sh["{$MACRO}"]     | a]\    | undefined         | FAIL      *
 *           echo.sh[{$MACRO}]       | [a     | echo.sh["a]"]     | SUCCEED   *
 *           echo.sh[{$MACRO}]       | [a\    | undefined         | FAIL      *
 *           echo.sh["{$MACRO}"]     | [a     | echo.sh["[a"]     | SUCCEED   *
 *           echo.sh["{$MACRO}"]     | [a\    | undefined         | FAIL      *
 *           ifInOctets.{#SNMPINDEX} | 1      | ifInOctets.1      | SUCCEED   *
 *                                                                            *
 ******************************************************************************/
int	substitute_key_macros(char **data, zbx_uint64_t *hostid, DC_ITEM *dc_item, const struct zbx_json_parse *jp_row,
		int macro_type, char *error, size_t maxerrlen)
{
	const char			*__function_name = "substitute_key_macros";
	replace_key_param_data_t	replace_key_param_data;
	int				key_type, ret;

	zabbix_log(LOG_LEVEL_DEBUG, "In %s() data:'%s'", __function_name, *data);

	replace_key_param_data.hostid = hostid;
	replace_key_param_data.dc_item = dc_item;
	replace_key_param_data.jp_row = jp_row;
	replace_key_param_data.macro_type = macro_type;

	switch (macro_type)
	{
		case MACRO_TYPE_ITEM_KEY:
			key_type = ZBX_KEY_TYPE_ITEM;
			break;
		case MACRO_TYPE_SNMP_OID:
			key_type = ZBX_KEY_TYPE_OID;
			break;
		default:
			THIS_SHOULD_NEVER_HAPPEN;
			exit(EXIT_FAILURE);
	}

	ret = replace_key_params_dyn(data, key_type, replace_key_param_cb, &replace_key_param_data, error, maxerrlen);

	zabbix_log(LOG_LEVEL_DEBUG, "End of %s():%s data:'%s'", __function_name, zbx_result_string(ret), *data);

	return ret;
}

/******************************************************************************
 *                                                                            *
 * Function: substitute_function_lld_param                                    *
 *                                                                            *
 * Purpose: substitute lld macros in function parameters                      *
 *                                                                            *
 * Parameters: e            - [IN] the function parameter list without        *
 *                                 enclosing parentheses:                     *
 *                                       <p1>, <p2>, ...<pN>                  *
 *             len          - [IN] the length of function parameter list      *
 *             key_in_param - [IN] 1 - the first parameter must be host:key   *
 *                                 0 - otherwise                              *
 *             exp          - [IN/OUT] output buffer                          *
 *             exp_alloc    - [IN/OUT] the size of output buffer              *
 *             exp_offset   - [IN/OUT] the current position in output buffer  *
 *             jp_row - [IN] discovery data                                   *
 *             error  - [OUT] error message                                   *
 *             max_error_len - [IN] the size of error buffer                  *
 *                                                                            *
 * Return value: SUCCEED - the lld macros were resolved successfully          *
 *               FAIL - otherwise                                             *
 *                                                                            *
 ******************************************************************************/
int	substitute_function_lld_param(const char *e, size_t len, unsigned char key_in_param,
		char **exp, size_t *exp_alloc, size_t *exp_offset, const struct zbx_json_parse *jp_row,
		char *error, size_t max_error_len)
{
	const char	*__function_name = "substitute_function_lld_param";
	int		ret = SUCCEED;
	size_t		sep_pos;
	char		*param = NULL;
	const char	*p;

	zabbix_log(LOG_LEVEL_DEBUG, "In %s()", __function_name);

	if (0 == len)
	{
		zbx_strcpy_alloc(exp, exp_alloc, exp_offset, "");
		goto out;
	}

	for (p = e; p < len + e ; p += sep_pos + 1)
	{
		size_t	param_pos, param_len, rel_len = len - (p - e);
		int	quoted;

		zbx_function_param_parse(p, &param_pos, &param_len, &sep_pos);

		/* copy what was before the parameter */
		zbx_strncpy_alloc(exp, exp_alloc, exp_offset, p, param_pos);

		/* prepare the parameter (macro substitutions and quoting) */

		zbx_free(param);
		param = zbx_function_param_unquote_dyn(p + param_pos, param_len, &quoted);

		if (1 == key_in_param && p == e)
		{
			char	*key = NULL, *host = NULL;

			if (SUCCEED != parse_host_key(param, &host, &key) ||
					SUCCEED != substitute_key_macros(&key, NULL, NULL, jp_row,
							MACRO_TYPE_ITEM_KEY, NULL, 0))
			{
				zbx_snprintf(error, max_error_len, "Invalid first parameter \"%s\"", param);
				zbx_free(host);
				zbx_free(key);
				ret = FAIL;
				goto out;
			}

			zbx_free(param);
			if (NULL != host)
			{
				param = zbx_dsprintf(NULL, "%s:%s", host, key);
				zbx_free(host);
				zbx_free(key);
			}
			else
				param = key;
		}
		else
			substitute_lld_macros(&param, jp_row, ZBX_MACRO_ANY, NULL, 0);

		if (SUCCEED != zbx_function_param_quote(&param, quoted))
		{
			zbx_snprintf(error, max_error_len, "Cannot quote parameter \"%s\"", param);
			ret = FAIL;
			goto out;
		}

		/* copy the parameter */
		zbx_strcpy_alloc(exp, exp_alloc, exp_offset, param);

		/* copy what was after the parameter (including separator) */
		if (sep_pos < rel_len)
			zbx_strncpy_alloc(exp, exp_alloc, exp_offset, p + param_pos + param_len,
					sep_pos - param_pos - param_len + 1);
	}
out:
	zbx_free(param);

	zabbix_log(LOG_LEVEL_DEBUG, "End of %s()", __function_name);

	return ret;
}<|MERGE_RESOLUTION|>--- conflicted
+++ resolved
@@ -4107,11 +4107,7 @@
 			if (FAIL != zbx_vector_uint64_bsearch(&itemids_sorted, functions[f].itemid,
 					ZBX_DEFAULT_UINT64_COMPARE_FUNC))
 			{
-<<<<<<< HEAD
-				func_pos->trigger->flags = ZBX_DC_TRIGGER_BASE_EXPRESSION;
-=======
 				func_pos->trigger->flags |= ZBX_DC_TRIGGER_PROBLEM_EXPRESSION;
->>>>>>> 76732d5b
 				break;
 			}
 		}
