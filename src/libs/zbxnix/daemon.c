--- conflicted
+++ resolved
@@ -1,6 +1,6 @@
 /*
-** Zabbix
-** Copyright (C) 2000-2011 Zabbix SIA
+** ZABBIX
+** Copyright (C) 2000-2005 SIA Zabbix
 **
 ** This program is free software; you can redistribute it and/or modify
 ** it under the terms of the GNU General Public License as published by
@@ -184,23 +184,14 @@
 	struct sigaction	phan;
 	char			user[7] = "zabbix";
 
-<<<<<<< HEAD
-	if (0 == allow_root && (0 == getuid() || 0 == getgid()))	/* running as root? */
-=======
 	/* running as root ? */
 	if (0 == allow_root && (0 == getuid() || 0 == getgid()))
->>>>>>> 2a669d0f
 	{
 		pwd = getpwnam(user);
-
 		if (NULL == pwd)
 		{
 			zbx_error("user %s does not exist", user);
-<<<<<<< HEAD
-			zbx_error("cannot run as root!");
-=======
 			zbx_error("Cannot run as root!");
->>>>>>> 2a669d0f
 			exit(FAIL);
 		}
 
@@ -243,12 +234,8 @@
 	if (0 != (pid = zbx_fork()))
 		exit(0);
 
-<<<<<<< HEAD
-	if (-1 == chdir("/"))	/* this is to eliminate warning: ignoring return value of chdir */
-=======
 	/* this is to eliminate warning: ignoring return value of chdir */
 	if (-1 == chdir("/"))
->>>>>>> 2a669d0f
 		assert(0);
 
 	umask(0002);
@@ -259,25 +246,14 @@
 	if (0 != setpriority(PRIO_PROCESS, 0, 5))
 		zbx_error("Unable to set process priority to 5. Leaving default.");
 #endif
-<<<<<<< HEAD
+
+/*------------------------------------------------*/
 
 	if (FAIL == create_pid_file(CONFIG_PID_FILE))
 		exit(FAIL);
-=======
->>>>>>> 2a669d0f
-
-	atexit(daemon_stop);
-
-<<<<<<< HEAD
+
 	parent_pid = (int)getpid();
 
-=======
-	if (FAIL == create_pid_file(CONFIG_PID_FILE))
-		exit(FAIL);
-
-	parent_pid = (int)getpid();
-
->>>>>>> 2a669d0f
 	phan.sa_sigaction = child_signal_handler;
 	sigemptyset(&phan.sa_mask);
 	phan.sa_flags = SA_SIGINFO;
@@ -306,15 +282,6 @@
 
 void	daemon_stop()
 {
-<<<<<<< HEAD
-	/* this function is registered using atexit() to be called when we terminate */
-	/* there should be nothing like logging or calls to exit() beyond this point */
-
-	if (parent_pid != (int)getpid())
-		return;
-
-=======
->>>>>>> 2a669d0f
 	drop_pid_file(CONFIG_PID_FILE);
 }
 
@@ -324,7 +291,6 @@
 	char	error[256];
 #ifdef HAVE_SIGQUEUE
 	pid_t	pid;
-<<<<<<< HEAD
 
 	if (SUCCEED == read_pid_file(CONFIG_PID_FILE, &pid, error, sizeof(error)))
 	{
@@ -332,15 +298,6 @@
 
 		s.sival_int = task;
 
-=======
-
-	if (SUCCEED == read_pid_file(CONFIG_PID_FILE, &pid, error, sizeof(error)))
-	{
-		union sigval	s;
-
-		s.sival_int = task;
-
->>>>>>> 2a669d0f
 		if (-1 != sigqueue(pid, SIGUSR1, s))
 		{
 			printf("command sent successfully\n");
