--- conflicted
+++ resolved
@@ -1,6 +1,6 @@
 /*
-** Zabbix
-** Copyright (C) 2000-2011 Zabbix SIA
+** ZABBIX
+** Copyright (C) 2000-2005 SIA Zabbix
 **
 ** This program is free software; you can redistribute it and/or modify
 ** it under the terms of the GNU General Public License as published by
@@ -21,11 +21,8 @@
 #include "pid.h"
 #include "log.h"
 #include "threads.h"
-<<<<<<< HEAD
-=======
 #include <sysinc.h>
 
->>>>>>> 2a669d0f
 static FILE	*fpid = NULL;
 static int	fdpid = -1;
 
@@ -35,19 +32,11 @@
 	struct stat	buf;
 	struct flock	fl;
 
-<<<<<<< HEAD
-	fl.l_type = F_WRLCK;
-	fl.l_whence = SEEK_SET;
-	fl.l_start = 0;
-	fl.l_len = 0;
-	fl.l_pid = getpid();
-=======
 	fl.l_type = F_WRLCK;	/* F_RDLCK, F_WRLCK, F_UNLCK */
 	fl.l_whence = SEEK_SET;	/* SEEK_SET, SEEK_CUR, SEEK_END */
 	fl.l_start = 0;		/* offset from l_whence */
 	fl.l_len = 0;		/* length, 0 = to EOF */
 	fl.l_pid = getpid();	/* our PID */
->>>>>>> 2a669d0f
 
 	/* check if pid file already exists */
 	if (0 == stat(pidfile, &buf))
@@ -61,17 +50,11 @@
 
 		if (-1 == fcntl(fd, F_SETLK, &fl) && EAGAIN == errno)
 		{
-<<<<<<< HEAD
-=======
 			zbx_error("File [%s] exists and is locked. Is this process already running?", pidfile);
 			zabbix_log(LOG_LEVEL_CRIT, "File [%s] exists and is locked. Is this process already running?", pidfile);
->>>>>>> 2a669d0f
 			close(fd);
-			zbx_error("File [%s] exists and is locked. Is this process already running?", pidfile);
-			zabbix_log(LOG_LEVEL_CRIT, "File [%s] exists and is locked. Is this process already running?", pidfile);
 			return FAIL;
 		}
-
 		close(fd);
 	}
 
@@ -98,35 +81,6 @@
 }
 
 int	read_pid_file(const char *pidfile, pid_t *pid, char *error, size_t max_error_len)
-<<<<<<< HEAD
-{
-	int	ret = FAIL;
-	FILE	*fpid;
-
-	if (NULL == (fpid = fopen(pidfile, "r")))
-	{
-		zbx_snprintf(error, max_error_len, "cannot open PID file [%s]: %s", pidfile, zbx_strerror(errno));
-		return ret;
-	}
-
-	if (1 == fscanf(fpid, "%d", (int *)pid))
-		ret = SUCCEED;
-
-	zbx_fclose(fpid);
-
-	return ret;
-}
-
-void	drop_pid_file(const char *pidfile)
-{
-	struct flock	fl;
-
-	fl.l_type = F_UNLCK;
-	fl.l_whence = SEEK_SET;
-	fl.l_start = 0;
-	fl.l_len = 0;
-	fl.l_pid = zbx_get_thread_id();
-=======
 {
 	int	ret = FAIL;
 	FILE	*fpid;
@@ -154,7 +108,6 @@
 	fl.l_start = 0;			/* offset from l_whence */
 	fl.l_len = 0;			/* length, 0 = to EOF */
 	fl.l_pid = zbx_get_thread_id();	/* our PID */
->>>>>>> 2a669d0f
 
 	/* unlock file */
 	if (-1 != fdpid)
@@ -162,10 +115,6 @@
 
 	zbx_fclose(fpid);
 
-<<<<<<< HEAD
-	unlink(pidfile);
-=======
 	if (-1 == unlink(pidfile))
 		zabbix_log(LOG_LEVEL_DEBUG, "cannot remove PID file [%s]: %s", pidfile, zbx_strerror(errno));
->>>>>>> 2a669d0f
 }