/*
** Zabbix
** Copyright (C) 2001-2016 Zabbix SIA
**
** This program is free software; you can redistribute it and/or modify
** it under the terms of the GNU General Public License as published by
** the Free Software Foundation; either version 2 of the License, or
** (at your option) any later version.
**
** This program is distributed in the hope that it will be useful,
** but WITHOUT ANY WARRANTY; without even the implied warranty of
** MERCHANTABILITY or FITNESS FOR A PARTICULAR PURPOSE. See the
** GNU General Public License for more details.
**
** You should have received a copy of the GNU General Public License
** along with this program; if not, write to the Free Software
** Foundation, Inc., 51 Franklin Street, Fifth Floor, Boston, MA  02110-1301, USA.
**/

#include "common.h"
#include "log.h"
#include "mutexs.h"
#include "threads.h"
#include "cfg.h"
#ifdef _WINDOWS
#	include "messages.h"
#	include "service.h"
static HANDLE		system_log_handle = INVALID_HANDLE_VALUE;
#endif

static char		log_filename[MAX_STRING_LEN];
static int		log_type = LOG_TYPE_UNDEFINED;
static ZBX_MUTEX	log_access = ZBX_MUTEX_NULL;
static int		log_level = LOG_LEVEL_WARNING;

#define LOCK_LOG	zbx_mutex_lock(&log_access)
#define UNLOCK_LOG	zbx_mutex_unlock(&log_access)

#define ZBX_MESSAGE_BUF_SIZE	1024

#define ZBX_CHECK_LOG_LEVEL(level)	\
		((LOG_LEVEL_INFORMATION != level && (level > log_level || LOG_LEVEL_EMPTY == level)) ? FAIL : SUCCEED)

#ifdef _WINDOWS
#	define STDIN_FILENO	_fileno(stdin)
#	define STDOUT_FILENO	_fileno(stdout)
#	define STDERR_FILENO	_fileno(stderr)

#	define ZBX_DEV_NULL	"NUL"

#	define dup2(fd1, fd2)	_dup2(fd1, fd2)
#else
#	define ZBX_DEV_NULL	"/dev/null"
#endif

const char	*zabbix_get_log_level_string(void)
{
	switch (log_level)
	{
		case LOG_LEVEL_EMPTY:
			return "0 (none)";
		case LOG_LEVEL_CRIT:
			return "1 (critical)";
		case LOG_LEVEL_ERR:
			return "2 (error)";
		case LOG_LEVEL_WARNING:
			return "3 (warning)";
		case LOG_LEVEL_DEBUG:
			return "4 (debug)";
		case LOG_LEVEL_TRACE:
			return "5 (trace)";
	}

	THIS_SHOULD_NEVER_HAPPEN;
	exit(EXIT_FAILURE);
}

int	zabbix_increase_log_level(void)
{
	if (LOG_LEVEL_TRACE == log_level)
		return FAIL;

	log_level = log_level + 1;

	return SUCCEED;
}

int	zabbix_decrease_log_level(void)
{
	if (LOG_LEVEL_EMPTY == log_level)
		return FAIL;

	log_level = log_level - 1;

	return SUCCEED;
}

void	zbx_redirect_stdio(const char *filename)
{
	int		fd;
	const char	default_file[] = ZBX_DEV_NULL;
	int		open_flags = O_WRONLY;

	if (NULL != filename && '\0' != *filename)
		open_flags |= O_CREAT | O_APPEND;
	else
		filename = default_file;

	if (-1 == (fd = open(filename, open_flags, 0666)))
	{
		zbx_error("cannot open \"%s\": %s", filename, zbx_strerror(errno));
		exit(EXIT_FAILURE);
	}

	fflush(stdout);
	if (-1 == dup2(fd, STDOUT_FILENO))
		zbx_error("cannot redirect stdout to \"%s\": %s", filename, zbx_strerror(errno));

	fflush(stderr);
	if (-1 == dup2(fd, STDERR_FILENO))
		zbx_error("cannot redirect stderr to \"%s\": %s", filename, zbx_strerror(errno));

	close(fd);

	if (-1 == (fd = open(default_file, O_RDONLY)))
	{
		zbx_error("cannot open \"%s\": %s", default_file, zbx_strerror(errno));
		exit(EXIT_FAILURE);
	}

	if (-1 == dup2(fd, STDIN_FILENO))
		zbx_error("cannot redirect stdin to \"%s\": %s", default_file, zbx_strerror(errno));

	close(fd);
}

<<<<<<< HEAD
/******************************************************************************
 *                                                                            *
 * Function: get_time                                                         *
 *                                                                            *
 * Purpose:                                                                   *
 *     get current time and store it in memory locations provided by caller   *
 *                                                                            *
 * Parameters:                                                                *
 *     tm           - [OUT] broken-down representation of the current time    *
 *     milliseconds - [OUT] milliseconds since the previous second            *
 *                                                                            *
 * Comments:                                                                  *
 *     On Windows localtime() returns pointer to static, thread-local storage *
 *     location. On Unix localtime() is not thread-safe and re-entrant as it  *
 *     returns pointer to static storage location which can be overwritten    *
 *     by localtime() itself or other time functions in other threads or      *
 *     signal handlers. To avoid this we use localtime_r().                   *
 *                                                                            *
 ******************************************************************************/
static void	get_time(struct tm *tm, long *milliseconds)
{
#ifdef _WINDOWS
	struct _timeb	current_time;
	struct tm	*tm_thread_static;

	_ftime(&current_time);
	if (NULL != (tm_thread_static = localtime(&current_time.time)))
	{
		*tm = *tm_thread_static;
	}
	else
	{
		THIS_SHOULD_NEVER_HAPPEN;
		memset(tm, 0, sizeof(struct tm));
	}

	*milliseconds = current_time.millitm;
#else
	struct timeval	current_time;
	struct tm	tm_local;

	gettimeofday(&current_time, NULL);
	if (NULL != localtime_r(&current_time.tv_sec, &tm_local))
	{
		*tm = tm_local;
	}
	else
	{
		THIS_SHOULD_NEVER_HAPPEN;
		memset(tm, 0, sizeof(struct tm));
	}

	*milliseconds = current_time.tv_usec / 1000;
#endif
}

static void	rotate_log(const char *filename)
=======
static void	rotate_log(const char *log_filename)
>>>>>>> 309a762d
{
	zbx_stat_t		buf;
	zbx_uint64_t		new_size;
	static zbx_uint64_t	old_size = ZBX_MAX_UINT64;

	if (0 == CONFIG_LOG_FILE_SIZE || NULL == filename || '\0' == *filename)
	{
		/* redirect only once if log file wasn't specified or there is no log file size limit */
		if (ZBX_MAX_UINT64 == old_size)
		{
			old_size = 0;
			zbx_redirect_stdio(filename);
		}

		return;
	}

	if (0 != zbx_stat(filename, &buf))
		return;

	new_size = buf.st_size;

	if ((zbx_uint64_t)CONFIG_LOG_FILE_SIZE * ZBX_MEBIBYTE < new_size)
	{
		char	filename_old[MAX_STRING_LEN];

		strscpy(filename_old, filename);
		zbx_strlcat(filename_old, ".old", MAX_STRING_LEN);
		remove(filename_old);

		if (0 != rename(filename, filename_old))
		{
			FILE	*log_file = NULL;

			if (NULL != (log_file = fopen(filename, "w")))
			{
				long		milliseconds;
				struct tm	tm;

				zbx_get_time(&tm, &milliseconds, NULL);

				fprintf(log_file, "%6li:%.4d%.2d%.2d:%.2d%.2d%.2d.%03ld"
						" cannot rename log file \"%s\" to \"%s\": %s\n",
						zbx_get_thread_id(),
						tm.tm_year + 1900,
						tm.tm_mon + 1,
						tm.tm_mday,
						tm.tm_hour,
						tm.tm_min,
						tm.tm_sec,
						milliseconds,
						filename,
						filename_old,
						zbx_strerror(errno));

				fprintf(log_file, "%6li:%.4d%.2d%.2d:%.2d%.2d%.2d.%03ld"
						" Logfile \"%s\" size reached configured limit"
						" LogFileSize but moving it to \"%s\" failed. The logfile"
						" was truncated.\n",
						zbx_get_thread_id(),
						tm.tm_year + 1900,
						tm.tm_mon + 1,
						tm.tm_mday,
						tm.tm_hour,
						tm.tm_min,
						tm.tm_sec,
						milliseconds,
						filename,
						filename_old);

				zbx_fclose(log_file);

				new_size = 0;
			}
		}
		else
			new_size = 0;
	}

	if (old_size > new_size)
		zbx_redirect_stdio(filename);

	old_size = new_size;
}

#ifndef _WINDOWS
static sigset_t	orig_mask;

static void	lock_log(void)
{
	sigset_t	mask;

	sigemptyset(&mask);
	sigaddset(&mask, SIGUSR1);
	sigaddset(&mask, SIGTERM);	/* block SIGTERM, SIGINT to prevent deadlock on log file mutex */
	sigaddset(&mask, SIGINT);

	if (0 > sigprocmask(SIG_BLOCK, &mask, &orig_mask))
		zbx_error("cannot set sigprocmask to block the user signal");

	LOCK_LOG;
}

static void	unlock_log(void)
{
	UNLOCK_LOG;

	if (0 > sigprocmask(SIG_SETMASK, &orig_mask, NULL))
		zbx_error("cannot restore sigprocmask");
}
#else
static void	lock_log(void)
{
	LOCK_LOG;
}

static void	unlock_log(void)
{
	UNLOCK_LOG;
}
#endif

void	zbx_handle_log(void)
{
	if (LOG_TYPE_FILE != log_type)
		return;

	lock_log();

	rotate_log(log_filename);

	unlock_log();
}

int	zabbix_open_log(int type, int level, const char *filename)
{
	FILE	*log_file = NULL;
#ifdef _WINDOWS
	wchar_t	*wevent_source;
#endif
	log_type = type;
	log_level = level;

	if (LOG_TYPE_SYSTEM == type)
	{
#ifdef _WINDOWS
		wevent_source = zbx_utf8_to_unicode(ZABBIX_EVENT_SOURCE);
		system_log_handle = RegisterEventSource(NULL, wevent_source);
		zbx_free(wevent_source);
#else
		openlog(syslog_app_name, LOG_PID, LOG_DAEMON);
#endif
	}
	else if (LOG_TYPE_FILE == type)
	{
		if (MAX_STRING_LEN <= strlen(filename))
		{
			zbx_error("too long path for logfile");
			exit(EXIT_FAILURE);
		}

		if (FAIL == zbx_mutex_create_force(&log_access, ZBX_MUTEX_LOG))
		{
			zbx_error("unable to create mutex for log file");
			exit(EXIT_FAILURE);
		}

		if (NULL == (log_file = fopen(filename, "a+")))
		{
			zbx_error("unable to open log file [%s]: %s", filename, zbx_strerror(errno));
			exit(EXIT_FAILURE);
		}

		strscpy(log_filename, filename);
		zbx_fclose(log_file);
	}
	else if (LOG_TYPE_CONSOLE == type)
	{
		if (FAIL == zbx_mutex_create_force(&log_access, ZBX_MUTEX_LOG))
		{
			zbx_error("unable to create mutex for standard output");
			exit(EXIT_FAILURE);
		}

		fflush(stderr);
		if (-1 == dup2(STDOUT_FILENO, STDERR_FILENO))
			zbx_error("cannot redirect stderr to stdout: %s", zbx_strerror(errno));
	}

	return SUCCEED;
}

void	zabbix_close_log(void)
{
	if (LOG_TYPE_SYSTEM == log_type)
	{
#ifdef _WINDOWS
		if (NULL != system_log_handle)
			DeregisterEventSource(system_log_handle);
#else
		closelog();
#endif
	}
	else if (LOG_TYPE_FILE == log_type || LOG_TYPE_CONSOLE == log_type)
	{
		zbx_mutex_destroy(&log_access);
	}
}

void	zabbix_set_log_level(int level)
{
	log_level = level;
}

void	zabbix_errlog(zbx_err_codes_t err, ...)
{
	const char	*msg;
	char		*s = NULL;
	va_list		ap;

	switch (err)
	{
		case ERR_Z3001:
			msg = "connection to database '%s' failed: [%d] %s";
			break;
		case ERR_Z3002:
			msg = "cannot create database '%s': [%d] %s";
			break;
		case ERR_Z3003:
			msg = "no connection to the database";
			break;
		case ERR_Z3004:
			msg = "cannot close database: [%d] %s";
			break;
		case ERR_Z3005:
			msg = "query failed: [%d] %s [%s]";
			break;
		case ERR_Z3006:
			msg = "fetch failed: [%d] %s";
			break;
		case ERR_Z3007:
			msg = "query failed: [%d] %s";
			break;
		default:
			msg = "unknown error";
	}

	va_start(ap, err);
	s = zbx_dvsprintf(s, msg, ap);
	va_end(ap);

	zabbix_log(LOG_LEVEL_ERR, "[Z%04d] %s", err, s);

	zbx_free(s);
}

/******************************************************************************
 *                                                                            *
 * Function: zabbix_check_log_level                                           *
 *                                                                            *
 * Purpose: checks if the specified log level must be logged                  *
 *                                                                            *
 * Return value: SUCCEED - the log level must be logged                       *
 *               FAIL    - otherwise                                          *
 *                                                                            *
 ******************************************************************************/
int	zabbix_check_log_level(int level)
{
	return ZBX_CHECK_LOG_LEVEL(level);
}

void	__zbx_zabbix_log(int level, const char *fmt, ...)
{
	FILE		*log_file = NULL;
	char		message[MAX_BUFFER_LEN];
	va_list		args;
#ifdef _WINDOWS
	WORD		wType;
	wchar_t		thread_id[20], *strings[2];
#endif
	if (SUCCEED != ZBX_CHECK_LOG_LEVEL(level))
		return;

	if (LOG_TYPE_FILE == log_type)
	{
		lock_log();

		rotate_log(log_filename);

		if (NULL != (log_file = fopen(log_filename, "a+")))
		{
			long		milliseconds;
			struct tm	tm;

			zbx_get_time(&tm, &milliseconds, NULL);

			fprintf(log_file,
					"%6li:%.4d%.2d%.2d:%.2d%.2d%.2d.%03ld ",
					zbx_get_thread_id(),
					tm.tm_year + 1900,
					tm.tm_mon + 1,
					tm.tm_mday,
					tm.tm_hour,
					tm.tm_min,
					tm.tm_sec,
					milliseconds
					);

			va_start(args, fmt);
			vfprintf(log_file, fmt, args);
			va_end(args);

			fprintf(log_file, "\n");

			zbx_fclose(log_file);
		}

		unlock_log();

		return;
	}

	if (LOG_TYPE_CONSOLE == log_type)
	{
		long		milliseconds;
		struct tm	tm;

		lock_log();

		zbx_get_time(&tm, &milliseconds, NULL);

		fprintf(stdout,
				"%6li:%.4d%.2d%.2d:%.2d%.2d%.2d.%03ld ",
				zbx_get_thread_id(),
				tm.tm_year + 1900,
				tm.tm_mon + 1,
				tm.tm_mday,
				tm.tm_hour,
				tm.tm_min,
				tm.tm_sec,
				milliseconds
				);

		va_start(args, fmt);
		vfprintf(stdout, fmt, args);
		va_end(args);

		fprintf(stdout, "\n");

		fflush(stdout);

		unlock_log();

		return;
	}

	va_start(args, fmt);
	zbx_vsnprintf(message, sizeof(message), fmt, args);
	va_end(args);

	if (LOG_TYPE_SYSTEM == log_type)
	{
#ifdef _WINDOWS
		switch (level)
		{
			case LOG_LEVEL_CRIT:
			case LOG_LEVEL_ERR:
				wType = EVENTLOG_ERROR_TYPE;
				break;
			case LOG_LEVEL_WARNING:
				wType = EVENTLOG_WARNING_TYPE;
				break;
			default:
				wType = EVENTLOG_INFORMATION_TYPE;
				break;
		}

		StringCchPrintf(thread_id, ARRSIZE(thread_id), TEXT("[%li]: "), zbx_get_thread_id());
		strings[0] = thread_id;
		strings[1] = zbx_utf8_to_unicode(message);

		ReportEvent(
			system_log_handle,
			wType,
			0,
			MSG_ZABBIX_MESSAGE,
			NULL,
			sizeof(strings) / sizeof(*strings),
			0,
			strings,
			NULL);

		zbx_free(strings[1]);

#else	/* not _WINDOWS */

		/* for nice printing into syslog */
		switch (level)
		{
			case LOG_LEVEL_CRIT:
				syslog(LOG_CRIT, "%s", message);
				break;
			case LOG_LEVEL_ERR:
				syslog(LOG_ERR, "%s", message);
				break;
			case LOG_LEVEL_WARNING:
				syslog(LOG_WARNING, "%s", message);
				break;
			case LOG_LEVEL_DEBUG:
			case LOG_LEVEL_TRACE:
				syslog(LOG_DEBUG, "%s", message);
				break;
			case LOG_LEVEL_INFORMATION:
				syslog(LOG_INFO, "%s", message);
				break;
			default:
				/* LOG_LEVEL_EMPTY - print nothing */
				break;
		}

#endif	/* _WINDOWS */
	}	/* LOG_TYPE_SYSLOG */
	else	/* LOG_TYPE_UNDEFINED == log_type */
	{
		lock_log();

		switch (level)
		{
			case LOG_LEVEL_CRIT:
				zbx_error("ERROR: %s", message);
				break;
			case LOG_LEVEL_ERR:
				zbx_error("Error: %s", message);
				break;
			case LOG_LEVEL_WARNING:
				zbx_error("Warning: %s", message);
				break;
			case LOG_LEVEL_DEBUG:
				zbx_error("DEBUG: %s", message);
				break;
			case LOG_LEVEL_TRACE:
				zbx_error("TRACE: %s", message);
				break;
			default:
				zbx_error("%s", message);
				break;
		}

		unlock_log();
	}
}

int	zbx_get_log_type(const char *logtype)
{
	const char	*logtypes[] = {ZBX_OPTION_LOGTYPE_SYSTEM, ZBX_OPTION_LOGTYPE_FILE, ZBX_OPTION_LOGTYPE_CONSOLE};
	size_t		i;

	for (i = 0; i < ARRSIZE(logtypes); i++)
	{
		if (0 == strcmp(logtype, logtypes[i]))
			return i + 1;
	}

	return LOG_TYPE_UNDEFINED;
}

int	zbx_validate_log_parameters(ZBX_TASK_EX *task)
{
	if (LOG_TYPE_UNDEFINED == CONFIG_LOG_TYPE)
	{
		zabbix_log(LOG_LEVEL_CRIT, "invalid \"LogType\" configuration parameter: '%s'", CONFIG_LOG_TYPE_STR);
		return FAIL;
	}

	if (LOG_TYPE_CONSOLE == CONFIG_LOG_TYPE && 0 == (task->flags & ZBX_TASK_FLAG_FOREGROUND) &&
			ZBX_TASK_START == task->task)
	{
		zabbix_log(LOG_LEVEL_CRIT, "\"LogType\" \"console\" parameter can only be used with the"
				" -f (--foreground) command line option");
		return FAIL;
	}

	if (LOG_TYPE_FILE == CONFIG_LOG_TYPE && (NULL == CONFIG_LOG_FILE || '\0' == *CONFIG_LOG_FILE))
	{
		zabbix_log(LOG_LEVEL_CRIT, "\"LogType\" \"file\" parameter requires \"LogFile\" parameter to be set");
		return FAIL;
	}

	return SUCCEED;
}

/******************************************************************************
 *                                                                            *
 * Comments: replace strerror to print also the error number                  *
 *                                                                            *
 ******************************************************************************/
char	*zbx_strerror(int errnum)
{
	/* !!! Attention: static !!! Not thread-safe for Win32 */
	static char	utf8_string[ZBX_MESSAGE_BUF_SIZE];

	zbx_snprintf(utf8_string, sizeof(utf8_string), "[%d] %s", errnum, strerror(errnum));

	return utf8_string;
}

char	*strerror_from_system(unsigned long error)
{
#ifdef _WINDOWS
	size_t		offset = 0;
	wchar_t		wide_string[ZBX_MESSAGE_BUF_SIZE];
	/* !!! Attention: static !!! Not thread-safe for Win32 */
	static char	utf8_string[ZBX_MESSAGE_BUF_SIZE];

	offset += zbx_snprintf(utf8_string, sizeof(utf8_string), "[0x%08lX] ", error);

	/* we don't know the inserts so we pass NULL and enable appropriate flag */
	if (0 == FormatMessage(FORMAT_MESSAGE_FROM_SYSTEM | FORMAT_MESSAGE_IGNORE_INSERTS, NULL, error,
			MAKELANGID(LANG_NEUTRAL, SUBLANG_DEFAULT), wide_string, ZBX_MESSAGE_BUF_SIZE, NULL))
	{
		zbx_snprintf(utf8_string + offset, sizeof(utf8_string) - offset,
				"unable to find message text [0x%08lX]", GetLastError());

		return utf8_string;
	}

	zbx_unicode_to_utf8_static(wide_string, utf8_string + offset, (int)(sizeof(utf8_string) - offset));

	zbx_rtrim(utf8_string, "\r\n ");

	return utf8_string;
#else
	return zbx_strerror(errno);
#endif	/* _WINDOWS */
}

#ifdef _WINDOWS
char	*strerror_from_module(unsigned long error, const wchar_t *module)
{
	size_t		offset = 0;
	wchar_t		wide_string[ZBX_MESSAGE_BUF_SIZE];
	HMODULE		hmodule;
	/* !!! Attention: static !!! not thread-safe for Win32 */
	static char	utf8_string[ZBX_MESSAGE_BUF_SIZE];

	*utf8_string = '\0';
	hmodule = GetModuleHandle(module);

	offset += zbx_snprintf(utf8_string, sizeof(utf8_string), "[0x%08lX] ", error);

	/* we don't know the inserts so we pass NULL and enable appropriate flag */
	if (0 == FormatMessage(FORMAT_MESSAGE_FROM_HMODULE | FORMAT_MESSAGE_IGNORE_INSERTS, hmodule, error,
			MAKELANGID(LANG_NEUTRAL, SUBLANG_DEFAULT), wide_string, sizeof(wide_string), NULL))
	{
		zbx_snprintf(utf8_string + offset, sizeof(utf8_string) - offset,
				"unable to find message text: %s", strerror_from_system(GetLastError()));

		return utf8_string;
	}

	zbx_unicode_to_utf8_static(wide_string, utf8_string + offset, (int)(sizeof(utf8_string) - offset));

	zbx_rtrim(utf8_string, "\r\n ");

	return utf8_string;
}
#endif	/* _WINDOWS */<|MERGE_RESOLUTION|>--- conflicted
+++ resolved
@@ -134,67 +134,7 @@
 	close(fd);
 }
 
-<<<<<<< HEAD
-/******************************************************************************
- *                                                                            *
- * Function: get_time                                                         *
- *                                                                            *
- * Purpose:                                                                   *
- *     get current time and store it in memory locations provided by caller   *
- *                                                                            *
- * Parameters:                                                                *
- *     tm           - [OUT] broken-down representation of the current time    *
- *     milliseconds - [OUT] milliseconds since the previous second            *
- *                                                                            *
- * Comments:                                                                  *
- *     On Windows localtime() returns pointer to static, thread-local storage *
- *     location. On Unix localtime() is not thread-safe and re-entrant as it  *
- *     returns pointer to static storage location which can be overwritten    *
- *     by localtime() itself or other time functions in other threads or      *
- *     signal handlers. To avoid this we use localtime_r().                   *
- *                                                                            *
- ******************************************************************************/
-static void	get_time(struct tm *tm, long *milliseconds)
-{
-#ifdef _WINDOWS
-	struct _timeb	current_time;
-	struct tm	*tm_thread_static;
-
-	_ftime(&current_time);
-	if (NULL != (tm_thread_static = localtime(&current_time.time)))
-	{
-		*tm = *tm_thread_static;
-	}
-	else
-	{
-		THIS_SHOULD_NEVER_HAPPEN;
-		memset(tm, 0, sizeof(struct tm));
-	}
-
-	*milliseconds = current_time.millitm;
-#else
-	struct timeval	current_time;
-	struct tm	tm_local;
-
-	gettimeofday(&current_time, NULL);
-	if (NULL != localtime_r(&current_time.tv_sec, &tm_local))
-	{
-		*tm = tm_local;
-	}
-	else
-	{
-		THIS_SHOULD_NEVER_HAPPEN;
-		memset(tm, 0, sizeof(struct tm));
-	}
-
-	*milliseconds = current_time.tv_usec / 1000;
-#endif
-}
-
 static void	rotate_log(const char *filename)
-=======
-static void	rotate_log(const char *log_filename)
->>>>>>> 309a762d
 {
 	zbx_stat_t		buf;
 	zbx_uint64_t		new_size;
