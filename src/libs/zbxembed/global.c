--- conflicted
+++ resolved
@@ -84,15 +84,9 @@
 
 /******************************************************************************
  *                                                                            *
-<<<<<<< HEAD
  * Function: es_md5                                                           *
  *                                                                            *
  * Purpose: compute a md5 checksum                                            *
-=======
- * Function: es_sha256                                                        *
- *                                                                            *
- * Purpose: compute a sha256 checksum                                         *
->>>>>>> 581117c8
  *                                                                            *
  * Parameters: ctx - [IN] pointer to duk_context                              *
  *                                                                            *
@@ -101,7 +95,6 @@
  *               - if the value stack is empty                                *
  *                                                                            *
  ******************************************************************************/
-<<<<<<< HEAD
 static duk_ret_t	es_md5(duk_context *ctx)
 {
 	const char	*hex = "0123456789abcdef";
@@ -109,17 +102,10 @@
 	md5_byte_t	hash[MD5_DIGEST_SIZE];
 	int		i;
 	char		*str = NULL, *md5sum, *ptr;
-=======
-static duk_ret_t	es_sha256(duk_context *ctx)
-{
-	char	*str = NULL, hash_res[ZBX_SHA256_DIGEST_SIZE], hash_res_stringhexes[ZBX_SHA256_DIGEST_SIZE * 2 + 1];
-	int	i;
->>>>>>> 581117c8
 
 	if (SUCCEED != zbx_cesu8_to_utf8(duk_require_string(ctx, 0), &str))
 		return duk_error(ctx, DUK_RET_TYPE_ERROR, "cannot convert value to utf8");
 
-<<<<<<< HEAD
 	ptr = md5sum = (char *)zbx_malloc(NULL, MD5_DIGEST_SIZE * 2 + 1);
 
 	zbx_md5_init(&state);
@@ -137,7 +123,30 @@
 	duk_push_string(ctx, md5sum);
 	zbx_free(str);
 	zbx_free(md5sum);
-=======
+	return 1;
+}
+
+/******************************************************************************
+ *                                                                            *
+ * Function: es_sha256                                                        *
+ *                                                                            *
+ * Purpose: compute a sha256 checksum                                         *
+ *                                                                            *
+ * Parameters: ctx - [IN] pointer to duk_context                              *
+ *                                                                            *
+ * Comments: Throws an error:                                                 *
+ *               - if the top value at ctx value stack is not a string        *
+ *               - if the value stack is empty                                *
+ *                                                                            *
+ ******************************************************************************/
+static duk_ret_t	es_sha256(duk_context *ctx)
+{
+	char	*str = NULL, hash_res[ZBX_SHA256_DIGEST_SIZE], hash_res_stringhexes[ZBX_SHA256_DIGEST_SIZE * 2 + 1];
+	int	i;
+
+	if (SUCCEED != zbx_cesu8_to_utf8(duk_require_string(ctx, 0), &str))
+		return duk_error(ctx, DUK_RET_TYPE_ERROR, "cannot convert value to utf8");
+
 	zbx_sha256_hash(str, hash_res);
 
 	for (i = 0 ; i < ZBX_SHA256_DIGEST_SIZE; i++)
@@ -153,7 +162,6 @@
 
 	duk_push_string(ctx, hash_res_stringhexes);
 	zbx_free(str);
->>>>>>> 581117c8
 	return 1;
 }
 
@@ -174,11 +182,9 @@
 	duk_push_c_function(es->env->ctx, es_btoa, 1);
 	duk_put_global_string(es->env->ctx, "btoa");
 
-<<<<<<< HEAD
 	duk_push_c_function(es->env->ctx, es_md5, 1);
 	duk_put_global_string(es->env->ctx, "md5");
-=======
+
 	duk_push_c_function(es->env->ctx, es_sha256, 1);
 	duk_put_global_string(es->env->ctx, "sha256");
->>>>>>> 581117c8
 }