/*
** Copyright (C) 2001-2024 Zabbix SIA
**
** This program is free software: you can redistribute it and/or modify it under the terms of
** the GNU Affero General Public License as published by the Free Software Foundation, version 3.
**
** This program is distributed in the hope that it will be useful, but WITHOUT ANY WARRANTY;
** without even the implied warranty of MERCHANTABILITY or FITNESS FOR A PARTICULAR PURPOSE.
** See the GNU Affero General Public License for more details.
**
** You should have received a copy of the GNU Affero General Public License along with this program.
** If not, see <https://www.gnu.org/licenses/>.
**/

#include "zbxembed.h"
#include "embed_xml.h"
#include "embed.h"

#include "httprequest.h"
#include "zabbix.h"
#include "global.h"
#include "console.h"
#include "zbxstr.h"
#include "webdriver.h"
#include "browser_element.h"
#include "browser_alert.h"

#define ZBX_ES_MEMORY_LIMIT	(1024 * 1024 * 512)
#define ZBX_ES_STACK_LIMIT	1000

/* maximum number of consequent runtime errors after which it's treated as fatal error */
#define ZBX_ES_MAX_CONSEQUENT_RT_ERROR	3

#define ZBX_ES_SCRIPT_HEADER	"function(value){"
#define ZBX_ES_SCRIPT_FOOTER	"\n}"

typedef struct
{
	void			*heapptr;	/* js object heap ptr */
	void			*data;
	zbx_es_obj_type_t	type;
}
zbx_es_obj_data_t;

/******************************************************************************
 *                                                                            *
 * Purpose: fatal error handler                                               *
 *                                                                            *
 ******************************************************************************/
static void	es_handle_error(void *udata, const char *msg)
{
	zbx_es_env_t	*env = (zbx_es_env_t *)udata;

	zabbix_log(LOG_LEVEL_WARNING, "Cannot process javascript, fatal error: %s", msg);

	env->fatal_error = 1;
	env->error = zbx_strdup(env->error, msg);
	longjmp(env->loc, 1);
}

/*
 * Memory allocation routines to track and limit script memory usage.
 */

static void	*es_malloc(void *udata, duk_size_t size)
{
	zbx_es_env_t	*env = (zbx_es_env_t *)udata;
	uint64_t	*uptr;

	if (env->total_alloc + size + 8 > env->max_total_alloc)
		env->max_total_alloc = env->total_alloc + size + 8;

	if (env->total_alloc + size + 8 > ZBX_ES_MEMORY_LIMIT)
	{
		if (NULL == env->ctx)
			env->error = zbx_strdup(env->error, "cannot allocate memory");

		return NULL;
	}

	env->total_alloc += (size + 8);
	uptr = zbx_malloc(NULL, size + 8);
	*uptr++ = size;

	return uptr;
}

static void	*es_realloc(void *udata, void *ptr, duk_size_t size)
{
	zbx_es_env_t	*env = (zbx_es_env_t *)udata;
	uint64_t	*uptr = ptr;
	size_t		old_size;

	if (NULL != uptr)
	{
		--uptr;
		old_size = *uptr + 8;
	}
	else
		old_size = 0;

	if (env->total_alloc + size + 8 - old_size > env->max_total_alloc)
		env->max_total_alloc = env->total_alloc + size + 8 - old_size;

	if (env->total_alloc + size + 8 - old_size > ZBX_ES_MEMORY_LIMIT)
	{
		if (NULL == env->ctx)
			env->error = zbx_strdup(env->error, "cannot allocate memory");

		return NULL;
	}

	env->total_alloc += size + 8 - old_size;
	uptr = zbx_realloc(uptr, size + 8);
	*uptr++ = size;

	return uptr;
}

static void	es_free(void *udata, void *ptr)
{
	zbx_es_env_t	*env = (zbx_es_env_t *)udata;
	uint64_t	*uptr = ptr;

	if (NULL != ptr)
	{
		env->total_alloc -= (*(--uptr) + 8);
		zbx_free(uptr);
	}
}

/******************************************************************************
 *                                                                            *
 * Purpose: decodes 3-byte utf-8 sequence                                     *
 *                                                                            *
 * Parameters: ptr - [IN] pointer to the 3 byte sequence                      *
 *             out - [OUT] decoded value                                      *
 *                                                                            *
 * Return value: SUCCEED                                                      *
 *               FAIL                                                         *
 *                                                                            *
 ******************************************************************************/
static int	utf8_decode_3byte_sequence(const char *ptr, zbx_uint32_t *out)
{
	*out = ((unsigned char)*ptr++ & 0xFu) << 12;
	if (0x80 != (*ptr & 0xC0))
		return FAIL;

	*out |= ((unsigned char)*ptr++ & 0x3Fu) << 6;
	if (0x80 != (*ptr & 0xC0))
		return FAIL;

	*out |= ((unsigned char)*ptr & 0x3Fu);

	return SUCCEED;
}

/******************************************************************************
 *                                                                            *
 * Purpose: decodes duktape string into utf-8                                 *
 *                                                                            *
 * Parameters: duk_str - [IN] pointer to the first char of NULL terminated    *
 *                       Duktape string                                       *
 *             out_str - [OUT] on success, pointer to pointer to the first    *
 *                       char of allocated NULL terminated UTF8 string        *
 *                                                                            *
 * Return value: SUCCEED                                                      *
 *               FAIL                                                         *
 *                                                                            *
 ******************************************************************************/
int	es_duktape_string_decode(const char *duk_str, char **out_str)
{
	const char	*in, *end;
	char		*out;
	size_t		len;

	len = strlen(duk_str);
	out = *out_str = zbx_malloc(*out_str, len + 1);
	end = duk_str + len;

	for (in = duk_str; in < end;)
	{
		if (0x7f >= (unsigned char)*in)
		{
			*out++ = *in++;
			continue;
		}

		if (0xdf >= (unsigned char)*in)
		{
			if (2 > end - in)
				goto fail;

			*out++ = *in++;
			*out++ = *in++;
			continue;
		}

		if (0xef >= (unsigned char)*in)
		{
			zbx_uint32_t	c1, c2, u;

			if (3 > end - in || FAIL == utf8_decode_3byte_sequence(in, &c1))
				goto fail;

			if (0xd800 > c1 || 0xdbff < c1)
			{
				/* normal 3-byte sequence */
				*out++ = *in++;
				*out++ = *in++;
				*out++ = *in++;
				continue;
			}

			/* decode unicode supplementary character represented as surrogate pair */
			in += 3;
			if (3 > end - in || FAIL == utf8_decode_3byte_sequence(in, &c2) || 0xdc00 > c2 || 0xdfff < c2)
				goto fail;

			u = 0x10000 + ((((zbx_uint32_t)c1 & 0x3ff) << 10) | (c2 & 0x3ff));
			*out++ = (char)(0xf0 |  u >> 18);
			*out++ = (char)(0x80 | (u >> 12 & 0x3f));
			*out++ = (char)(0x80 | (u >> 6 & 0x3f));
			*out++ = (char)(0x80 | (u & 0x3f));
			in += 3;
			continue;
		}

		/* duktape can use the four-byte UTF-8 style supplementary character sequence */
		if (0xf0 >= (unsigned char)*in)
		{
			if (4 > end - in)
				goto fail;

			*out++ = *in++;
			*out++ = *in++;
			*out++ = *in++;
			*out++ = *in++;
			continue;
		}

		goto fail;
	}
	*out = '\0';

	return SUCCEED;
fail:
	zbx_free(*out_str);

	return FAIL;
}

/******************************************************************************
 *                                                                            *
 * Purpose: timeout checking callback                                         *
 *                                                                            *
 ******************************************************************************/
int	zbx_es_check_timeout(void *udata)
{
	zbx_es_env_t	*env = (zbx_es_env_t *)udata;

	if (time(NULL) - env->start_time.sec > env->timeout)
		return 1;

	return 0;
}

/******************************************************************************
 *                                                                            *
 * Purpose: initializes embedded scripting engine                             *
 *                                                                            *
 ******************************************************************************/
void	zbx_es_init(zbx_es_t *es)
{
	es->env = NULL;
}

/******************************************************************************
 *                                                                            *
 * Purpose: destroys embedded scripting engine                                *
 *                                                                            *
 ******************************************************************************/
void	zbx_es_destroy(zbx_es_t *es)
{
	char	*error = NULL;

	if (SUCCEED == zbx_es_is_env_initialized(es) && SUCCEED != zbx_es_destroy_env(es, &error))
	{
		zabbix_log(LOG_LEVEL_WARNING, "Cannot destroy embedded scripting engine environment: %s", error);
	}
}

/******************************************************************************
 *                                                                            *
 * Purpose: initializes embedded scripting engine environment                 *
 *                                                                            *
 * Parameters: es               - [IN] embedded scripting engine              *
 *             config_source_ip - [IN]                                        *
 *             error            - [OUT] error message                         *
 *                                                                            *
 * Return value: SUCCEED                                                      *
 *               FAIL                                                         *
 *                                                                            *
 ******************************************************************************/
int	zbx_es_init_env(zbx_es_t *es, const char *config_source_ip, char **error)
{
	volatile int	ret = FAIL;

	zabbix_log(LOG_LEVEL_DEBUG, "In %s()", __func__);

	es->env = zbx_malloc(NULL, sizeof(zbx_es_env_t));
	memset(es->env, 0, sizeof(zbx_es_env_t));
	es->env->max_total_alloc = 0;

	es->env->config_source_ip = config_source_ip;

	if (0 != setjmp(es->env->loc))
	{
		*error = zbx_strdup(*error, es->env->error);
		goto out;
	}

	if (NULL == (es->env->ctx = duk_create_heap(es_malloc, es_realloc, es_free, es->env, es_handle_error)))
	{
		*error = zbx_strdup(*error, "cannot create context");
		goto out;
	}

	/* initialize Zabbix object */
	zbx_es_init_zabbix(es, error);

	/* initialize console object */
	zbx_es_init_console(es, error);

	/* remove Duktape object */
	duk_push_global_object(es->env->ctx);
	duk_del_prop_string(es->env->ctx, -1, "Duktape");
	duk_pop(es->env->ctx);

	es_init_global_functions(es);

	/* put environment object to be accessible from duktape C calls */
	duk_push_global_stash(es->env->ctx);

	duk_push_string(es->env->ctx, "\xff""\xff""zbx_env");
	duk_push_pointer(es->env->ctx, (void *)es->env);
	duk_def_prop(es->env->ctx, -3, DUK_DEFPROP_HAVE_VALUE | DUK_DEFPROP_CLEAR_WRITABLE | DUK_DEFPROP_HAVE_ENUMERABLE |
			DUK_DEFPROP_HAVE_CONFIGURABLE);

	/* JSON parse/stringify is used internally, store them into stash to prevent them */
	/* from being freed when assigning null to them in scripts                        */
	duk_get_global_string(es->env->ctx, "JSON");			/* [stash,JSON] */
	duk_push_string(es->env->ctx, "\xff""\xff""duk_json_parse");	/* [stash,JSON,"_parse"] */
	duk_get_prop_string(es->env->ctx, -2, "parse");			/* [stash,JSON,"_parse",JSON.parse] */
	es->env->json_parse = duk_get_heapptr(es->env->ctx, -1);

	duk_def_prop(es->env->ctx, -4, DUK_DEFPROP_HAVE_VALUE | DUK_DEFPROP_CLEAR_WRITABLE | DUK_DEFPROP_HAVE_ENUMERABLE |
			DUK_DEFPROP_HAVE_CONFIGURABLE);	/* [stash,JSON] */

	duk_push_string(es->env->ctx, "\xff""\xff""duk_json_stringify");	/* [stash,JSON,"_stringify"] */
	duk_get_prop_string(es->env->ctx, -2, "stringify");	/* [stash,JSON,"_stringify",JSON.stringify] */
	es->env->json_stringify = duk_get_heapptr(es->env->ctx, -1);

	duk_def_prop(es->env->ctx, -4, DUK_DEFPROP_HAVE_VALUE | DUK_DEFPROP_CLEAR_WRITABLE | DUK_DEFPROP_HAVE_ENUMERABLE |
			DUK_DEFPROP_HAVE_CONFIGURABLE);	/* [stash,JSON] */

	duk_pop(es->env->ctx);

	/* initialize HttpRequest prototype */
	if (FAIL == zbx_es_init_httprequest(es, error))
		goto out;

	if (FAIL == zbx_es_init_xml(es, error))
		goto out;

	es->env->timeout = ZBX_ES_TIMEOUT;

	zbx_hashset_create(&es->env->objmap, 0, ZBX_DEFAULT_PTR_HASH_FUNC, ZBX_DEFAULT_PTR_COMPARE_FUNC);

	ret = SUCCEED;
out:
	if (SUCCEED != ret)
	{
		zbx_es_debug_disable(es);
		zbx_free(es->env->error);
		zbx_free(es->env);
	}

	zabbix_log(LOG_LEVEL_DEBUG, "End of %s():%s %s", __func__, zbx_result_string(ret),
			ZBX_NULL2EMPTY_STR(*error));

	return ret;
}

static void	es_objmap_destroy(zbx_hashset_t *objmap)
{
#ifdef HAVE_LIBCURL
	zbx_hashset_iter_t	iter;
	zbx_es_obj_data_t	*obj;

	zbx_hashset_iter_reset(objmap, &iter);
	while (NULL != (obj = (zbx_es_obj_data_t *)zbx_hashset_iter_next(&iter)))
	{
		switch (obj->type)
		{
			case ES_OBJ_HTTPREQUEST:
				es_httprequest_free(obj->data);
				break;
			case ES_OBJ_BROWSER:
				webdriver_release((zbx_webdriver_t *)obj->data);
				break;
			case ES_OBJ_ELEMENT:
				wd_element_free((zbx_wd_element_t *)obj->data);
				break;
			case ES_OBJ_ALERT:
				wd_alert_free((zbx_wd_alert_t *)obj->data);
				break;
		}
	}
#endif

	zbx_hashset_destroy(objmap);
}

/******************************************************************************
 *                                                                            *
 * Purpose: destroys initialized embedded scripting engine environment        *
 *                                                                            *
 * Parameters: es    - [IN] the embedded scripting engine                     *
 *             error - [OUT] the error message                                *
 *                                                                            *
 * Return value: SUCCEED                                                      *
 *               FAIL                                                         *
 *                                                                            *
 ******************************************************************************/
int	zbx_es_destroy_env(zbx_es_t *es, char **error)
{
	int	ret;

	zabbix_log(LOG_LEVEL_DEBUG, "In %s()", __func__);

	if (0 != setjmp(es->env->loc))
	{
		ret = FAIL;
		*error = zbx_strdup(*error, es->env->error);
		goto out;
	}

	duk_destroy_heap(es->env->ctx);
	es_objmap_destroy(&es->env->objmap);

	zbx_es_debug_disable(es);

	zbx_free(es->env->browser_endpoint);
	zbx_free(es->env->error);
	zbx_free(es->env);

	ret = SUCCEED;
out:
	zabbix_log(LOG_LEVEL_DEBUG, "End of %s():%s %s", __func__, zbx_result_string(ret),
		ZBX_NULL2EMPTY_STR(*error));

	return ret;
}

/******************************************************************************
 *                                                                            *
 * Purpose: checks if the scripting engine environment is initialized         *
 *                                                                            *
 * Parameters: es    - [IN] the embedded scripting engine                     *
 *                                                                            *
 * Return value: SUCCEED - the scripting engine is initialized                *
 *               FAIL - otherwise                                             *
 *                                                                            *
 ******************************************************************************/
int	zbx_es_is_env_initialized(zbx_es_t *es)
{
	return (NULL == es->env ? FAIL : SUCCEED);
}

/******************************************************************************
 *                                                                            *
 * Purpose: checks if fatal error has occurred                                *
 *                                                                            *
 * Comments: Fatal error may put the scripting engine in unknown state, it's  *
 *           safer to destroy it instead of continuing to work with it.       *
 *                                                                            *
 ******************************************************************************/
int	zbx_es_fatal_error(zbx_es_t *es)
{
	if (0 != es->env->fatal_error || ZBX_ES_MAX_CONSEQUENT_RT_ERROR < es->env->rt_error_num)
		return SUCCEED;

	if (ZBX_ES_STACK_LIMIT < duk_get_top(es->env->ctx))
	{
		zabbix_log(LOG_LEVEL_WARNING, "embedded scripting engine stack exceeded limits,"
				" resetting scripting environment");
		return SUCCEED;
	}

	return FAIL;
}

/******************************************************************************
 *                                                                            *
 * Purpose: compiles script into bytecode                                     *
 *                                                                            *
 * Parameters: es     - [IN] the embedded scripting engine                    *
 *             script - [IN] the script to compile                            *
 *             code   - [OUT] the bytecode                                    *
 *             size   - [OUT] the size of compiled bytecode                   *
 *             error  - [OUT] the error message                               *
 *                                                                            *
 * Return value: SUCCEED                                                      *
 *               FAIL                                                         *
 *                                                                            *
 * Comments: this function allocates the bytecode array, which must be        *
 *           freed by the caller after being used.                            *
 *                                                                            *
 ******************************************************************************/
int	zbx_es_compile(zbx_es_t *es, const char *script, char **code, int *size, char **error)
{
	unsigned char	*buffer;
	duk_size_t	sz;
	size_t		len;
	char		* volatile func = NULL, *ptr;
	volatile int	ret = FAIL;

	zabbix_log(LOG_LEVEL_DEBUG, "In %s()", __func__);

	if (SUCCEED == zbx_es_fatal_error(es))
	{
		*error = zbx_strdup(*error, "cannot continue javascript processing after fatal scripting engine error");
		goto out;
	}

	if (0 != setjmp(es->env->loc))
	{
		*error = zbx_strdup(*error, es->env->error);
		goto out;
	}

	/* wrap the code block into a function: function(value){<code>\n} */
	len = strlen(script);
	ptr = func = zbx_malloc(NULL, len + ZBX_CONST_STRLEN(ZBX_ES_SCRIPT_HEADER) +
			ZBX_CONST_STRLEN(ZBX_ES_SCRIPT_FOOTER) + 1);
	memcpy(ptr, ZBX_ES_SCRIPT_HEADER, ZBX_CONST_STRLEN(ZBX_ES_SCRIPT_HEADER));
	ptr += ZBX_CONST_STRLEN(ZBX_ES_SCRIPT_HEADER);
	memcpy(ptr, script, len);
	ptr += len;
	memcpy(ptr, ZBX_ES_SCRIPT_FOOTER, ZBX_CONST_STRLEN(ZBX_ES_SCRIPT_FOOTER));
	ptr += ZBX_CONST_STRLEN(ZBX_ES_SCRIPT_FOOTER);
	*ptr = '\0';

	duk_push_lstring(es->env->ctx, func, ptr - func);
	duk_push_lstring(es->env->ctx, "function", ZBX_CONST_STRLEN("function"));

	if (0 != duk_pcompile(es->env->ctx, DUK_COMPILE_FUNCTION))
	{
		*error = zbx_strdup(*error, duk_safe_to_string(es->env->ctx, -1));
		duk_pop(es->env->ctx);
		goto out;
	}

	duk_dump_function(es->env->ctx);

	if (NULL != (buffer = (unsigned char *)duk_get_buffer(es->env->ctx, -1, &sz)))
	{
		*size = sz;
		*code = zbx_malloc(NULL, sz);
		memcpy(*code, buffer, sz);
		ret = SUCCEED;
	}
	else
		*error = zbx_strdup(*error, "empty function compilation result");

	duk_pop(es->env->ctx);
out:
	zbx_free(func);

	zabbix_log(LOG_LEVEL_DEBUG, "End of %s():%s %s", __func__, zbx_result_string(ret), ZBX_NULL2EMPTY_STR(*error));

	return ret;
}

/******************************************************************************
 *                                                                            *
 * Purpose: executes script                                                   *
 *                                                                            *
 * Parameters: es         - [IN] the embedded scripting engine                *
 *             script     - [IN] the script to execute                        *
 *             code       - [IN] the precompiled bytecode                     *
 *             size       - [IN] the size of precompiled bytecode             *
 *             param      - [IN] the parameter to pass to the script          *
 *             script_ret - [OUT] the result value                            *
 *             error      - [OUT] the error message                           *
 *                                                                            *
 * Return value: SUCCEED                                                      *
 *               FAIL                                                         *
 *                                                                            *
 * Comments: Some scripting engines cannot compile into bytecode, but can     *
 *           cache some compilation data that can be reused for the next      *
 *           compilation. Because of that execute function accepts script and *
 *           bytecode parameters.                                             *
 *                                                                            *
 ******************************************************************************/
int	zbx_es_execute(zbx_es_t *es, const char *script, const char *code, int size, const char *param,
	char **script_ret, char **error)
{
	void		*buffer;
	volatile int	ret = FAIL;

	zabbix_log(LOG_LEVEL_DEBUG, "In %s() param:%s", __func__, param);

	zbx_timespec(&es->env->start_time);
	es->env->http_req_objects = 0;
	es->env->logged_msgs = 0;

	if (NULL != es->env->json)
	{
		zbx_json_clean(es->env->json);
		zbx_json_addarray(es->env->json, "logs");
	}

	if (SUCCEED == zbx_es_fatal_error(es))
	{
		*error = zbx_strdup(*error, "cannot continue javascript processing after fatal scripting engine error");
		goto out;
	}

	ZBX_UNUSED(script);

	if (0 != setjmp(es->env->loc))
	{
		*error = zbx_strdup(*error, es->env->error);
		goto out;
	}

	buffer = duk_push_fixed_buffer(es->env->ctx, size);
	memcpy(buffer, code, size);
	duk_load_function(es->env->ctx);
	duk_push_string(es->env->ctx, param);

	if (DUK_EXEC_SUCCESS != duk_pcall(es->env->ctx, 1))
	{
		duk_small_int_t	rc = 0;

		es->env->rt_error_num++;

		if (0 != duk_is_object(es->env->ctx, -1))
		{
			/* try to get 'stack' property of the object on stack, assuming it's an Error object */
			if (0 != (rc = duk_get_prop_string(es->env->ctx, -1, "stack")))
				*error = zbx_strdup(*error, duk_get_string(es->env->ctx, -1));

			duk_pop(es->env->ctx);
		}

		/* If the object does not have stack property, return the object itself as error. */
		/* This allows to simply throw "error message" from scripts                       */
		if (0 == rc)
			*error = zbx_strdup(*error, duk_safe_to_string(es->env->ctx, -1));

		duk_pop(es->env->ctx);

		goto out;
	}

	if (NULL != script_ret || SUCCEED == ZBX_CHECK_LOG_LEVEL(LOG_LEVEL_DEBUG))
	{
		if (0 == duk_check_type(es->env->ctx, -1, DUK_TYPE_UNDEFINED))
		{
			if (0 != duk_check_type(es->env->ctx, -1, DUK_TYPE_NULL))
			{
				ret = SUCCEED;

				if (NULL != script_ret)
					*script_ret = NULL;

				zabbix_log(LOG_LEVEL_DEBUG, "%s() output: null", __func__);
			}
			else
			{
				char	*output = NULL;

				if (SUCCEED != (ret = es_duktape_string_decode(
						duk_safe_to_string(es->env->ctx, -1), &output)))
				{
					*error = zbx_strdup(*error, "could not convert return value to utf8");
				}
				else
				{
					if (SUCCEED == ZBX_CHECK_LOG_LEVEL(LOG_LEVEL_TRACE))
					{
						zabbix_log(LOG_LEVEL_DEBUG, "%s() output:'%s'", __func__, output);
					}
					else
					{
						zabbix_log(LOG_LEVEL_DEBUG, "%s() output:'%.*s'", __func__, 512,
								output);
					}
				}

				if (SUCCEED == ret && NULL != script_ret)
					*script_ret = output;
				else
					zbx_free(output);
			}
		}
		else
		{
			if (NULL == script_ret)
			{
				zabbix_log(LOG_LEVEL_DEBUG, "%s(): undefined return value", __func__);
				ret = SUCCEED;
			}
			else
				*error = zbx_strdup(*error, "undefined return value");
		}
	}
	else
		ret = SUCCEED;

	duk_pop(es->env->ctx);
	es->env->rt_error_num = 0;
out:
	if (NULL != es->env->json)
	{
		zbx_json_close(es->env->json);
		zbx_json_adduint64(es->env->json, "ms", zbx_get_duration_ms(&es->env->start_time));
	}

	/* Duktape documentation recommends calling duk_gc() twice, see https://duktape.org/api#duk_gc */
	duk_gc(es->env->ctx, 0);
	duk_gc(es->env->ctx, 0);

	zabbix_log(LOG_LEVEL_DEBUG, "End of %s():%s %s allocated memory: " ZBX_FS_SIZE_T
			" max allocated or requested memory: " ZBX_FS_SIZE_T " max allowed memory: %d",
			__func__, zbx_result_string(ret),
			ZBX_NULL2EMPTY_STR(*error), (zbx_fs_size_t)es->env->total_alloc,
			(zbx_fs_size_t)es->env->max_total_alloc, ZBX_ES_MEMORY_LIMIT);
	es->env->max_total_alloc = 0;

	return ret;
}

/******************************************************************************
 *                                                                            *
 * Purpose: sets script execution timeout                                     *
 *                                                                            *
 * Parameters: es      - [IN] the embedded scripting engine                   *
 *             timeout - [IN] the script execution timeout in seconds         *
 *                                                                            *
 ******************************************************************************/
void	zbx_es_set_timeout(zbx_es_t *es, int timeout)
{
	es->env->timeout = timeout;
}

void	zbx_es_debug_enable(zbx_es_t *es)
{
	if (NULL == es->env->json)
	{
		es->env->json = zbx_malloc(NULL, sizeof(struct zbx_json));
		zbx_json_init(es->env->json, ZBX_JSON_STAT_BUF_LEN);
	}
}

const char	*zbx_es_debug_info(const zbx_es_t *es)
{
	if (NULL == es->env->json)
		return NULL;

	return es->env->json->buffer;
}

void	zbx_es_debug_disable(zbx_es_t *es)
{
	if (NULL == es->env->json)
		return;

	zbx_json_free(es->env->json);
	zbx_free(es->env->json);
}

/******************************************************************************
 *                                                                            *
 * Purpose: executes command (script in form of a text)                       *
 *                                                                            *
 * Parameters: command          - [IN] command in form of a text              *
 *             param            - [IN] script parameters                      *
 *             timeout          - [IN] timeout for the execution (seconds)    *
 *             config_source_ip - [IN]                                        *
 *             result           - [OUT] result of an execution                *
 *             error            - [OUT] error message                         *
 *             max_error_len    - [IN] maximum length of an error             *
 *             debug            - [OUT] debug data (optional)                 *
 *                                                                            *
 * Return value: SUCCEED                                                      *
 *               FAIL                                                         *
 *                                                                            *
 ******************************************************************************/
int	zbx_es_execute_command(const char *command, const char *param, int timeout, const char *config_source_ip,
		char **result, char *error, size_t max_error_len, char **debug)
{
	int		size, ret = SUCCEED;
	char		*code = NULL, *errmsg = NULL;
	zbx_es_t	es;

	zabbix_log(LOG_LEVEL_DEBUG, "In %s()", __func__);

	zbx_es_init(&es);
	if (FAIL == zbx_es_init_env(&es, config_source_ip, &errmsg))
	{
		zbx_snprintf(error, max_error_len, "cannot initialize scripting environment: %s", errmsg);
		zbx_free(errmsg);
		ret = FAIL;
		goto failure;
	}

	if (NULL != debug)
		zbx_es_debug_enable(&es);

	if (FAIL == zbx_es_compile(&es, command, &code, &size, &errmsg))
	{
		zbx_snprintf(error, max_error_len, "cannot compile script: %s", errmsg);
		zbx_free(errmsg);
		ret = FAIL;
		goto out;
	}

	if (0 != timeout)
		zbx_es_set_timeout(&es, timeout);

	if (FAIL == zbx_es_execute(&es, NULL, code, size, param, result, &errmsg))
	{
		zbx_snprintf(error, max_error_len, "cannot execute script: %s", errmsg);
		zbx_free(errmsg);
		ret = FAIL;
		goto out;
	}
out:
	if (NULL != debug)
		*debug = zbx_strdup(NULL, zbx_es_debug_info(&es));

	if (FAIL == zbx_es_destroy_env(&es, &errmsg))
	{
		zabbix_log(LOG_LEVEL_WARNING, "cannot destroy embedded scripting engine environment: %s", errmsg);
		zbx_free(errmsg);
	}

	zbx_free(code);
	zbx_free(errmsg);
failure:
	zabbix_log(LOG_LEVEL_DEBUG, "End of %s():%s", __func__, zbx_result_string(ret));

	return ret;
}

zbx_es_env_t	*zbx_es_get_env(duk_context *ctx)
{
	zbx_es_env_t	*env;

	duk_push_global_stash(ctx);

	if (1 != duk_get_prop_string(ctx, -1, "\xff""\xff""zbx_env"))
		return NULL;

	env = (zbx_es_env_t *)duk_to_pointer(ctx, -1);
	duk_pop_2(ctx);

	return env;
}

/******************************************************************************
 *                                                                            *
 * Purpose: call base class prototype with arguments                          *
 *                                                                            *
 * Parameters: ctx  - [IN] duktape context                                    *
 *             base - [IN] base class name                                    *
 *             args - [IN] number of prototype arguments on stack             *
 *                                                                            *
 * Return value: 0                                                            *
 *                                                                            *
 ******************************************************************************/
duk_ret_t	es_super(duk_context *ctx, const char *base, int args)
{
	zbx_es_env_t	*env;

	if (NULL == (env = zbx_es_get_env(ctx)))
		return duk_error(ctx, DUK_RET_TYPE_ERROR, "cannot access internal environment");

	duk_get_global_string(ctx, base);
	duk_push_this(ctx);

	for (int i = 0; i < args; i++)
		duk_dup(ctx, i);

	env->constructor_chain = 1;
	duk_call_method(ctx, args);

	return 0;
}

/******************************************************************************
 *                                                                            *
 * Purpose: check if the method is called from constructor chain              *
 *                                                                            *
 * Parameters: ctx  - [IN] duktape context                                    *
 *                                                                            *
 * Return value: !0 - method is called from constructor chain                 *
 *                0 - otherwise                                               *
 *                                                                            *
 ******************************************************************************/
int	es_is_chained_constructor_call(duk_context *ctx)
{
	zbx_es_env_t	*env;

	if (NULL == (env = zbx_es_get_env(ctx)))
		return duk_error(ctx, DUK_RET_TYPE_ERROR, "cannot access internal environment");

	int	constructor_chain = env->constructor_chain;

	env->constructor_chain = 0;

	return constructor_chain || duk_is_constructor_call(env->ctx);
}

/******************************************************************************
 *                                                                            *
 * Purpose: attach data pointer to current object                             *
 *                                                                            *
 * Comments: This function must be used only from object constructor          *
 *                                                                            *
 ******************************************************************************/
void	es_obj_attach_data(zbx_es_env_t *env, void *objptr, void *data, zbx_es_obj_type_t type)
{
	zbx_es_obj_data_t	obj_local;

	duk_push_this(env->ctx);
	obj_local.heapptr = objptr;
	duk_pop(env->ctx);

	obj_local.data = data;
	obj_local.type = type;
	zbx_hashset_insert(&env->objmap, &obj_local, sizeof(obj_local));
}

/******************************************************************************
 *                                                                            *
 * Purpose: get data pointer attached to specified object                     *
 *                                                                            *
<<<<<<< HEAD
 * Parameters: env  - [IN]                                                    *
 *             type - [IN] object type                                        *
 *             idx -  [IN] object index on stack                              *
=======
 * Parameters: env    - [IN]                                                  *
 *             objptr - [IN] js object heap pointer                           *
 *             type   - [IN] object type                                      *
>>>>>>> e1bcc14d
 *                                                                            *
 * Comments: This function must be used only from object methods.             *
 *                                                                            *
 ******************************************************************************/
<<<<<<< HEAD
void	*es_obj_get_data(zbx_es_env_t *env, zbx_es_obj_type_t type, duk_idx_t idx)
{
	zbx_es_obj_data_t	obj_local, *obj;

	obj_local.heapptr = duk_require_heapptr(env->ctx, idx);
=======
void	*es_obj_get_data(zbx_es_env_t *env, const void *objptr, zbx_es_obj_type_t type)
{
	zbx_es_obj_data_t	obj_local, *obj;

	obj_local.heapptr = objptr;
>>>>>>> e1bcc14d

	if (NULL != (obj = zbx_hashset_search(&env->objmap, &obj_local)) && obj->type == type)
		return obj->data;

	return NULL;
}


/******************************************************************************
 *                                                                            *
 * Purpose: get data pointer attached to current object                       *
 *                                                                            *
 * Parameters: env  - [IN]                                                    *
 *             type - [IN] object type                                        *
 *                                                                            *
 * Comments: This function must be used only from object methods.             *
 *                                                                            *
 ******************************************************************************/
void	*es_obj_get_this(zbx_es_env_t *env, zbx_es_obj_type_t type)
{
	void	*data;

	duk_push_this(env->ctx);
	data = es_obj_get_data(env, type, -1);
	duk_pop(env->ctx);

	return data;
}

/******************************************************************************
 *                                                                            *
 * Purpose: detach data pointer from current object                           *
 *                                                                            *
 * Parameters: env    - [IN]                                                  *
 *             objptr - [IN] object js heap pointer                           *
 *                                                                            *
 * Return value: detached data pointer                                        *
 *                                                                            *
 * Comments: The finalizing object must be on the top of the stack (-1).      *
 *           If the pointer contains allocated data it must be freed by the   *
 *           caller.                                                          *
 *           This function must be used only from object destructor.          *
 *                                                                            *
 ******************************************************************************/
void	*es_obj_detach_data(zbx_es_env_t *env, void *objptr, zbx_es_obj_type_t type)
{
	if (NULL != objptr)
	{
		zbx_es_obj_data_t	obj_local, *obj;
		void			*data;

		obj_local.heapptr = objptr;

		if (NULL == (obj = zbx_hashset_search(&env->objmap, &obj_local)) || obj->type != type)
			return NULL;

		data = obj->data;
		zbx_hashset_remove_direct(&env->objmap, obj);

		return data;
	}
	else
		return NULL;
}<|MERGE_RESOLUTION|>--- conflicted
+++ resolved
@@ -948,61 +948,25 @@
 
 /******************************************************************************
  *                                                                            *
- * Purpose: get data pointer attached to specified object                     *
- *                                                                            *
-<<<<<<< HEAD
- * Parameters: env  - [IN]                                                    *
- *             type - [IN] object type                                        *
- *             idx -  [IN] object index on stack                              *
-=======
+ * Purpose: get data pointer attached to current object                       *
+ *                                                                            *
  * Parameters: env    - [IN]                                                  *
  *             objptr - [IN] js object heap pointer                           *
  *             type   - [IN] object type                                      *
->>>>>>> e1bcc14d
  *                                                                            *
  * Comments: This function must be used only from object methods.             *
  *                                                                            *
  ******************************************************************************/
-<<<<<<< HEAD
-void	*es_obj_get_data(zbx_es_env_t *env, zbx_es_obj_type_t type, duk_idx_t idx)
+void	*es_obj_get_data(zbx_es_env_t *env, const void *objptr, zbx_es_obj_type_t type)
 {
 	zbx_es_obj_data_t	obj_local, *obj;
 
-	obj_local.heapptr = duk_require_heapptr(env->ctx, idx);
-=======
-void	*es_obj_get_data(zbx_es_env_t *env, const void *objptr, zbx_es_obj_type_t type)
-{
-	zbx_es_obj_data_t	obj_local, *obj;
-
 	obj_local.heapptr = objptr;
->>>>>>> e1bcc14d
 
 	if (NULL != (obj = zbx_hashset_search(&env->objmap, &obj_local)) && obj->type == type)
 		return obj->data;
 
 	return NULL;
-}
-
-
-/******************************************************************************
- *                                                                            *
- * Purpose: get data pointer attached to current object                       *
- *                                                                            *
- * Parameters: env  - [IN]                                                    *
- *             type - [IN] object type                                        *
- *                                                                            *
- * Comments: This function must be used only from object methods.             *
- *                                                                            *
- ******************************************************************************/
-void	*es_obj_get_this(zbx_es_env_t *env, zbx_es_obj_type_t type)
-{
-	void	*data;
-
-	duk_push_this(env->ctx);
-	data = es_obj_get_data(env, type, -1);
-	duk_pop(env->ctx);
-
-	return data;
 }
 
 /******************************************************************************
