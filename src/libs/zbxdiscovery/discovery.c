--- conflicted
+++ resolved
@@ -19,11 +19,7 @@
 
 #include "zbxdiscovery.h"
 
-<<<<<<< HEAD
-=======
 #include "zbxserver.h"
-#include "log.h"
->>>>>>> 5a95dd03
 #include "zbxtime.h"
 #include "zbxnum.h"
 #include "zbxserialize.h"
