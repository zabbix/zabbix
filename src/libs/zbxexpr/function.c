/*
** Zabbix
** Copyright (C) 2001-2023 Zabbix SIA
**
** This program is free software; you can redistribute it and/or modify
** it under the terms of the GNU General Public License as published by
** the Free Software Foundation; either version 2 of the License, or
** (at your option) any later version.
**
** This program is distributed in the hope that it will be useful,
** but WITHOUT ANY WARRANTY; without even the implied warranty of
** MERCHANTABILITY or FITNESS FOR A PARTICULAR PURPOSE. See the
** GNU General Public License for more details.
**
** You should have received a copy of the GNU General Public License
** along with this program; if not, write to the Free Software
** Foundation, Inc., 51 Franklin Street, Fifth Floor, Boston, MA  02110-1301, USA.
**/

#include "zbxexpr.h"

#include "zbxnum.h"
#include "zbxstr.h"

/******************************************************************************
 *                                                                            *
 * Return value:  SUCCEED - char is allowed in trigger function               *
 *                FAIL    - otherwise                                         *
 *                                                                            *
 * Comments: in trigger function allowed characters: 'a-z'                    *
 *           !!! Don't forget to sync the code with PHP !!!                   *
 *                                                                            *
 ******************************************************************************/
int	zbx_is_function_char(unsigned char c)
{
	if (0 != islower(c))
		return SUCCEED;

	return FAIL;
}

/******************************************************************************
 *                                                                            *
 * Purpose: validates parameters and gives position of terminator if found    *
 *          and not quoted                                                    *
 *                                                                            *
 * Parameters: expr       - [IN] string to parse that contains parameters     *
 *             terminator - [IN] use ')' if parameters end with               *
 *                               parenthesis or '\0' if ends with NULL        *
 *                               terminator                                   *
 *             par_r      - [OUT] position of the terminator if found         *
 *             lpp_offset - [OUT] offset of the last parsed parameter         *
 *             lpp_len    - [OUT] length of the last parsed parameter         *
 *                                                                            *
 * Return value: SUCCEED -  Closing parenthesis was found or other custom     *
 *                          terminator and not quoted and return info about a *
 *                          last processed parameter.                         *
 *               FAIL    -  Does not look like valid function parameter list  *
 *                          and return info about a last processed parameter. *
 *                                                                            *
 ******************************************************************************/
static int	function_validate_parameters(const char *expr, char terminator, size_t *par_r, size_t *lpp_offset,
		size_t *lpp_len)
{
#define ZBX_FUNC_PARAM_NEXT		0
#define ZBX_FUNC_PARAM_QUOTED		1
#define ZBX_FUNC_PARAM_UNQUOTED		2
#define ZBX_FUNC_PARAM_POSTQUOTED	3

	const char	*ptr;
	int		state = ZBX_FUNC_PARAM_NEXT;

	*lpp_offset = 0;

	for (ptr = expr; '\0' != *ptr; ptr++)
	{
		if (terminator == *ptr && ZBX_FUNC_PARAM_QUOTED != state)
		{
			*par_r = ptr - expr;
			return SUCCEED;
		}

		switch (state)
		{
			case ZBX_FUNC_PARAM_NEXT:
				*lpp_offset = ptr - expr;
				if ('"' == *ptr)
					state = ZBX_FUNC_PARAM_QUOTED;
				else if (' ' != *ptr && ',' != *ptr)
					state = ZBX_FUNC_PARAM_UNQUOTED;
				break;
			case ZBX_FUNC_PARAM_QUOTED:
				if ('"' == *ptr && '\\' != *(ptr - 1))
					state = ZBX_FUNC_PARAM_POSTQUOTED;
				break;
			case ZBX_FUNC_PARAM_UNQUOTED:
				if (',' == *ptr)
					state = ZBX_FUNC_PARAM_NEXT;
				break;
			case ZBX_FUNC_PARAM_POSTQUOTED:
				if (',' == *ptr)
				{
					state = ZBX_FUNC_PARAM_NEXT;
				}
				else if (' ' != *ptr)
				{
					*lpp_len = ptr - (expr + *lpp_offset);
					return FAIL;
				}
				break;
			default:
				THIS_SHOULD_NEVER_HAPPEN;
		}
	}

	*lpp_len = ptr - (expr + *lpp_offset);

	if (terminator == *ptr && ZBX_FUNC_PARAM_QUOTED != state)
	{
		*par_r = ptr - expr;
		return SUCCEED;
	}

	return FAIL;

#undef ZBX_FUNC_PARAM_NEXT
#undef ZBX_FUNC_PARAM_QUOTED
#undef ZBX_FUNC_PARAM_UNQUOTED
#undef ZBX_FUNC_PARAM_POSTQUOTED
}

/******************************************************************************
 *                                                                            *
 * Purpose: Given the position of opening function parenthesis finds the      *
 *          position of a closing one.                                        *
 *                                                                            *
 * Parameters: expr       - [IN] string to parse                              *
 *             par_l      - [IN] position of opening parenthesis              *
 *             par_r      - [OUT] position of closing parenthesis             *
 *             lpp_offset - [OUT] offset of last parsed parameter             *
 *             lpp_len    - [OUT] length of last parsed parameter             *
 *                                                                            *
 * Return value: SUCCEED - closing parenthesis was found                      *
 *               FAIL    - string after par_l does not look like valid        *
 *                         function parameter list                            *
 *                                                                            *
 ******************************************************************************/
static int	function_match_parenthesis(const char *expr, size_t par_l, size_t *par_r, size_t *lpp_offset,
		size_t *lpp_len)
{
	if (SUCCEED == function_validate_parameters(expr + par_l + 1, ')', par_r, lpp_offset, lpp_len))
	{
		*par_r += par_l + 1;
		return SUCCEED;
	}

	*lpp_offset += par_l + 1;
	return FAIL;
}

/******************************************************************************
 *                                                                            *
 * Parameters: expr     - [IN] function expression: func(p1, p2,...)          *
 *             length   - [OUT] function name length or amount of characters  *
 *                              that can be safely skipped                    *
 *                                                                            *
 * Return value: SUCCEED - function name was successfully parsed              *
 *               FAIL    - failed to parse function name                      *
 *                                                                            *
 ******************************************************************************/
static int	function_parse_name(const char *expr, size_t *length)
{
	const char	*ptr;

	for (ptr = expr; SUCCEED == zbx_is_function_char(*ptr); ptr++)
		;

	*length = ptr - expr;

	return ptr != expr && '(' == *ptr ? SUCCEED : FAIL;
}

/******************************************************************************
 *                                                                            *
 * Purpose: checks whether expression starts with valid function              *
 *                                                                            *
 * Parameters: expr          - [IN] string to parse                           *
 *             par_l         - [OUT] position of opening parenthesis or       *
 *                                   amount of characters to skip             *
 *             par_r         - [OUT] position of closing parenthesis          *
 *             error         - [OUT] error message                            *
 *             max_error_len - [IN]  error size                               *
 *                                                                            *
 * Return value: SUCCEED - string starts with valid function                  *
 *               FAIL    - string does not start with function and par_l      *
 *                         characters can be safely skipped                   *
 *                                                                            *
 ******************************************************************************/
int	zbx_function_validate(const char *expr, size_t *par_l, size_t *par_r, char *error, int max_error_len)
{
	size_t	lpp_offset, lpp_len;

	/* try to validate function name */
	if (SUCCEED == function_parse_name(expr, par_l))
	{
		/* now we know the position of '(', try to find ')' */
		if (SUCCEED == function_match_parenthesis(expr, *par_l, par_r, &lpp_offset, &lpp_len))
			return SUCCEED;

		if (NULL != error && *par_l > *par_r)
		{
			zbx_snprintf(error, max_error_len, "Incorrect function '%.*s' expression. "
				"Check expression part starting from: %.*s",
				(int)*par_l, expr, (int)lpp_len, expr + lpp_offset);

			return FAIL;
		}
	}

	if (NULL != error)
		zbx_snprintf(error, max_error_len, "Incorrect function expression: %s", expr);

	return FAIL;
}

/******************************************************************************
 *                                                                            *
 * Purpose: validates parameters that end with '\0'                           *
 *                                                                            *
 * Parameters: expr       - [IN] string to parse that contains parameters     *
 *             length     - [OUT] length of parameters                        *
 *                                                                            *
 * Return value: SUCCEED -  null termination encountered when quotes are      *
 *                          closed and no other error                         *
 *               FAIL    -  does not look like a valid                        *
 *                          function parameter list                           *
 *                                                                            *
 ******************************************************************************/
int	zbx_function_validate_parameters(const char *expr, size_t *length)
{
	size_t offset, len;

	return function_validate_parameters(expr, '\0', length, &offset, &len);
}

/******************************************************************************
 *                                                                            *
 * Purpose: Counts calculated item (prototype) formula characters that can be *
 *          skipped without the risk of missing a function.                   *
 *                                                                            *
 ******************************************************************************/
static size_t	zbx_no_function(const char *expr)
{
	const char	*ptr = expr;
	int		inside_quote = 0, len, c_l, c_r;
	zbx_token_t	token;

	while ('\0' != *ptr)
	{
		switch  (*ptr)
		{
			case '\\':
				if (0 != inside_quote)
					ptr++;
				break;
			case '"':
				inside_quote = !inside_quote;
				ptr++;
				continue;
		}

		if (inside_quote)
		{
			if ('\0' == *ptr)
				break;
			ptr++;
			continue;
		}

		if ('{' == *ptr && '$' == *(ptr + 1) && SUCCEED == zbx_user_macro_parse(ptr, &len, &c_l, &c_r, NULL))
		{
			ptr += len + 1;	/* skip to the position after user macro */
		}
		else if ('{' == *ptr && '{' == *(ptr + 1) && '#' == *(ptr + 2) &&
				SUCCEED == zbx_token_parse_nested_macro(ptr, ptr, 0, &token))
		{
			ptr += token.loc.r - token.loc.l + 1;
		}
		else if (SUCCEED != zbx_is_function_char(*ptr))
		{
			ptr++;	/* skip one character which cannot belong to function name */
		}
		else if ((0 == strncmp("and", ptr, len = ZBX_CONST_STRLEN("and")) ||
				0 == strncmp("not", ptr, len = ZBX_CONST_STRLEN("not")) ||
				0 == strncmp("or", ptr, len = ZBX_CONST_STRLEN("or"))) &&
				NULL != strchr("()" ZBX_WHITESPACE, ptr[len]))
		{
			ptr += len;	/* skip to the position after and/or/not operator */
		}
		else if (ptr > expr && 0 != isdigit(*(ptr - 1)) && NULL != strchr(ZBX_UNIT_SYMBOLS, *ptr))
		{
			ptr++;	/* skip unit suffix symbol if it's preceded by a digit */
		}
		else
			break;
	}

	return ptr - expr;
}

/******************************************************************************
 *                                                                            *
 * Purpose: Finds the location of the next function and its parameters in     *
 *          calculated item (prototype) formula.                              *
 *                                                                            *
 * Parameters: expr          - [IN] string to parse                           *
 *             func_pos      - [OUT] function position in string              *
 *             par_l         - [OUT] position of opening parenthesis          *
 *             par_r         - [OUT] position of closing parenthesis          *
 *             error         - [OUT] error message                            *
 *             max_error_len - [IN] error size                                *
 *                                                                            *
 * Return value: SUCCEED - function was found at func_pos                     *
 *               FAIL    - there are no functions in expression               *
 *                                                                            *
 ******************************************************************************/
int	zbx_function_find(const char *expr, size_t *func_pos, size_t *par_l, size_t *par_r, char *error,
		int max_error_len)
{
	const char	*ptr;

	for (ptr = expr; '\0' != *ptr; ptr += *par_l)
	{
		/* skip the part of expression that is definitely not a function */
		ptr += zbx_no_function(ptr);
		*par_r = 0;

		/* try to validate function candidate */
		if (SUCCEED != zbx_function_validate(ptr, par_l, par_r, error, max_error_len))
		{
			if (*par_l > *par_r)
				return FAIL;

			continue;
		}

		*func_pos = ptr - expr;
		*par_l += *func_pos;
		*par_r += *func_pos;
		return SUCCEED;
	}

	zbx_snprintf(error, max_error_len, "Incorrect function expression: %s", expr);

	return FAIL;
}

/******************************************************************************
 *                                                                            *
 * Parameters: expr      - [IN] pre-validated function parameter list         *
 *             param_pos - [OUT] parameter position, excluding leading        *
 *                               whitespace                                   *
 *             length    - [OUT] parameter length including trailing          *
 *                               whitespace for unquoted parameter            *
 *             sep_pos   - [OUT] parameter separator character                *
 *                               (',' or '\0' or ')') position                *
 *                                                                            *
 ******************************************************************************/
void	zbx_function_param_parse(const char *expr, size_t *param_pos, size_t *length, size_t *sep_pos)
{
	const char	*ptr = expr;

	/* skip the leading whitespace */
	while (' ' == *ptr)
		ptr++;

	*param_pos = ptr - expr;

	if ('"' == *ptr)	/* quoted parameter */
	{
		for (ptr++; '"' != *ptr || '\\' == *(ptr - 1); ptr++)
		{
			if ('\0' == *ptr)
			{
				*length = ptr - expr - *param_pos;
				goto out;
			}
		}

		*length = ++ptr - expr - *param_pos;

		/* skip trailing whitespace to find the next parameter */
		while (' ' == *ptr)
			ptr++;
	}
	else	/* unquoted parameter */
	{
		for (ptr = expr; '\0' != *ptr && ')' != *ptr && ',' != *ptr; ptr++)
			;

		*length = ptr - expr - *param_pos;
	}
out:
	*sep_pos = ptr - expr;
}

/******************************************************************************
 *                                                                            *
 * Parameters: param  - [IN] parameter to unquote                             *
 *             len    - [IN] parameter length                                 *
 *             quoted - [OUT] flag that specifies whether parameter was       *
 *                            quoted before extraction                        *
 *                                                                            *
 * Return value: The unquoted parameter. This value must be freed by the      *
 *               caller.                                                      *
 *                                                                            *
 ******************************************************************************/
char	*zbx_function_param_unquote_dyn(const char *param, size_t len, int *quoted)
{
	char	*out;

	out = (char *)zbx_malloc(NULL, len + 1);

	if (0 == (*quoted = (0 != len && '"' == *param)))
	{
		/* unquoted parameter - simply copy it */
		memcpy(out, param, len);
		out[len] = '\0';
	}
	else
	{
		/* quoted parameter - remove enclosing " and replace \" with " */
		const char	*pin;
		char		*pout = out;

		for (pin = param + 1; (size_t)(pin - param) < len - 1; pin++)
		{
			if ('\\' == pin[0] && '"' == pin[1])
				pin++;

			*pout++ = *pin;
		}

		*pout = '\0';
	}

	return out;
}

/******************************************************************************
 *                                                                            *
 * Parameters: param   - [IN/OUT] function parameter                          *
 *             forced  - [IN] 1 - Enclose parameter in " even if it does not  *
 *                                contain any special characters.             *
 *                            0 - Do nothing if the parameter does not        *
 *                                contain any special characters.             *
 *                                                                            *
 * Return value: SUCCEED - if parameter was successfully quoted or quoting    *
 *                         was not necessary                                  *
 *               FAIL    - if parameter needs, but cannot be quoted due to    *
 *                         backslash in end                                   *
 *                                                                            *
 ******************************************************************************/
int	zbx_function_param_quote(char **param, int forced)
{
	size_t	sz_src, sz_dst;

	if (0 == forced && '"' != **param && ' ' != **param && NULL == strchr(*param, ',') &&
			NULL == strchr(*param, ')'))
	{
		return SUCCEED;
	}

	if (0 != (sz_src = strlen(*param)) && '\\' == (*param)[sz_src - 1])
		return FAIL;

	sz_dst = zbx_get_escape_string_len(*param, "\"") + 3;

	*param = (char *)zbx_realloc(*param, sz_dst);

	(*param)[--sz_dst] = '\0';
	(*param)[--sz_dst] = '"';

	while (0 < sz_src)
	{
		(*param)[--sz_dst] = (*param)[--sz_src];
		if ('"' == (*param)[sz_src])
			(*param)[--sz_dst] = '\\';
	}
	(*param)[--sz_dst] = '"';

	return SUCCEED;
}

/******************************************************************************
 *                                                                            *
<<<<<<< HEAD
 * Purpose: unescapes function parameter                                      *
 *                                                                            *
 * Parameters: param   - [IN] parameter to unescape                           *
 *             len     - [IN] parameter length                                *
 *             escaped - [OUT] flag that specifies whether parameter was      *
 *                            escaped before extraction                       *
 *                                                                            *
 * Return value: The unescaped parameter. This value must be freed by the     *
 *               caller.                                                      *
 *                                                                            *
 ******************************************************************************/
char	*zbx_function_param_unescape_dyn(const char *param, size_t len, int *escaped)
{
	char	*out;

	out = (char *)zbx_malloc(NULL, len + 1);

	if (0 == (*escaped = (0 != len && '"' == *param)))
	{
		/* unescaped parameter - simply copy it */
		memcpy(out, param, len);
		out[len] = '\0';
	}
	else
	{
		const char	*pin;
		char		*pout = out;

		for (pin = param + 1; (size_t)(pin - param) < len - 1; pin++)
		{
			if ('\\' == pin[0] && ('"' == pin[1] || '\\' == pin[1]))
				pin++;

			*pout++ = *pin;
		}

		*pout = '\0';
	}

	return out;
}

/******************************************************************************
 *                                                                            *
 * Purpose: escapes function parameter                                        *
 *                                                                            *
 * Parameters: param   - [IN/OUT] function parameter                          *
 *             forced  - [IN] 1 - enclose parameter in " even if it does not  *
 *                                contain any special characters              *
 *                            0 - do nothing if the parameter does not        *
 *                                contain any special characters              *
 *                                                                            *
 * Return value: SUCCEED - if parameter was successfully escaped or escaping  *
 *                         was not necessary                                  *
 *               FAIL    - if parameter needs to but cannot be escaped due to *
 *                         backslash in the end                               *
 *                                                                            *
 ******************************************************************************/
int	zbx_function_param_escape(char **param, int forced)
{
	size_t	sz_src, sz_dst, not_bslash;

	if (0 == forced && '"' != **param && ' ' != **param && NULL == strchr(*param, ',') &&
			NULL == strchr(*param, ')') && NULL == strchr(*param, '(') && NULL == strchr(*param, '\\'))
	{
		return SUCCEED;
	}

	if (0 != (sz_src = strlen(*param)))
	{
		not_bslash = sz_src;
		while(0 < not_bslash && (*param)[not_bslash - 1] == '\\')
			not_bslash--;

		/* if the backslash number is uneven at the end then we cannot escape the sting */
		if (0 != (sz_src - not_bslash) % 2)
			return FAIL;
	}

	sz_dst = zbx_get_escape_string_len(*param, "\"\\") + 3;

	*param = (char *)zbx_realloc(*param, sz_dst);

	(*param)[--sz_dst] = '\0';
	(*param)[--sz_dst] = '"';

	while (0 < sz_src)
	{
		(*param)[--sz_dst] = (*param)[--sz_src];
		if ('"' == (*param)[sz_src] || '\\' == (*param)[sz_src])
			(*param)[--sz_dst] = '\\';
	}
	(*param)[--sz_dst] = '"';

	return SUCCEED;
}

/******************************************************************************
 *                                                                            *
 * Purpose: return parameter by index (Nparam) from parameter list (params)   *
=======
 * Purpose: returns parameter by index (Nparam) from parameter list (params)  *
>>>>>>> 47d9e7be
 *                                                                            *
 * Parameters: params - [IN] parameter list                                   *
 *             Nparam - [IN] requested parameter index (from 1)               *
 *                                                                            *
 * Return value:                                                              *
 *      NULL - requested parameter missing                                    *
 *      otherwise - requested parameter                                       *
 *                                                                            *
 ******************************************************************************/
char	*zbx_function_get_param_dyn(const char *params, int Nparam)
{
	const char	*ptr;
	size_t		sep_pos, params_len;
	char		*out = NULL;
	int		idx = 0;

	params_len = strlen(params) + 1;

	for (ptr = params; ++idx <= Nparam && ptr < params + params_len; ptr += sep_pos + 1)
	{
		size_t	param_pos, param_len;
		int	quoted;

		zbx_function_param_parse(ptr, &param_pos, &param_len, &sep_pos);

		if (idx == Nparam)
			out = zbx_function_param_unescape_dyn(ptr + param_pos, param_len, &quoted);
	}

	return out;
}

/******************************************************************************
 *                                                                            *
 * Purpose: returns function type based on its name                           *
 *                                                                            *
 * Return value:  function type                                               *
 *                                                                            *
 ******************************************************************************/
zbx_function_type_t	zbx_get_function_type(const char *func)
{
	if (0 == strncmp(func, "trend", 5))
		return ZBX_FUNCTION_TYPE_TRENDS;

	if (0 == strncmp(func, "baseline", 8))
		return ZBX_FUNCTION_TYPE_TRENDS;

	if (0 == strcmp(func, "nodata"))
		return ZBX_FUNCTION_TYPE_TIMER;

	return ZBX_FUNCTION_TYPE_HISTORY;
}<|MERGE_RESOLUTION|>--- conflicted
+++ resolved
@@ -494,7 +494,6 @@
 
 /******************************************************************************
  *                                                                            *
-<<<<<<< HEAD
  * Purpose: unescapes function parameter                                      *
  *                                                                            *
  * Parameters: param   - [IN] parameter to unescape                           *
@@ -594,10 +593,7 @@
 
 /******************************************************************************
  *                                                                            *
- * Purpose: return parameter by index (Nparam) from parameter list (params)   *
-=======
  * Purpose: returns parameter by index (Nparam) from parameter list (params)  *
->>>>>>> 47d9e7be
  *                                                                            *
  * Parameters: params - [IN] parameter list                                   *
  *             Nparam - [IN] requested parameter index (from 1)               *
