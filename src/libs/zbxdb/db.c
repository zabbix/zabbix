/*
** Zabbix
** Copyright (C) 2001-2014 Zabbix SIA
**
** This program is free software; you can redistribute it and/or modify
** it under the terms of the GNU General Public License as published by
** the Free Software Foundation; either version 2 of the License, or
** (at your option) any later version.
**
** This program is distributed in the hope that it will be useful,
** but WITHOUT ANY WARRANTY; without even the implied warranty of
** MERCHANTABILITY or FITNESS FOR A PARTICULAR PURPOSE. See the
** GNU General Public License for more details.
**
** You should have received a copy of the GNU General Public License
** along with this program; if not, write to the Free Software
** Foundation, Inc., 51 Franklin Street, Fifth Floor, Boston, MA  02110-1301, USA.
**/

#include "common.h"

#include "zbxdb.h"
#include "dbschema.h"
#include "log.h"
#if defined(HAVE_SQLITE3)
#	include "mutexs.h"
#endif

static int	txn_level = 0;	/* transaction level, nested transactions are not supported */
static int	txn_error = 0;	/* failed transaction */
static int	txn_init = 0;	/* connecting to db */

extern int	CONFIG_LOG_SLOW_QUERIES;

#if defined(HAVE_IBM_DB2)
static zbx_ibm_db2_handle_t	ibm_db2;
#elif defined(HAVE_MYSQL)
static MYSQL			*conn = NULL;
#elif defined(HAVE_ORACLE)
static zbx_oracle_db_handle_t	oracle;

/* 64-bit integer binding is supported only starting with Oracle 11.2 */
/* so for compatibility reasons we must convert 64-bit values to      */
/* Oracle numbers before binding.                                     */
static OCINumber	**oci_ids = NULL;
static int		oci_ids_alloc = 0;
static int		oci_ids_num = 0;

#elif defined(HAVE_POSTGRESQL)
static PGconn			*conn = NULL;
static int			ZBX_PG_BYTEAOID = 0;
static int			ZBX_PG_SVERSION = 0;
char				ZBX_PG_ESCAPE_BACKSLASH = 1;
#elif defined(HAVE_SQLITE3)
static sqlite3			*conn = NULL;
static PHP_MUTEX		sqlite_access;
#endif

#if defined(HAVE_ORACLE)
static const char	*zbx_oci_error(sword status, sb4 *err)
{
	static char	errbuf[512];
	sb4		errcode, *perrcode;

	perrcode = (NULL == err ? &errcode : err);

	errbuf[0] = '\0';
	*perrcode = 0;

	switch (status)
	{
		case OCI_SUCCESS_WITH_INFO:
			OCIErrorGet((dvoid *)oracle.errhp, (ub4)1, (text *)NULL, perrcode,
					(text *)errbuf, (ub4)sizeof(errbuf), OCI_HTYPE_ERROR);
			break;
		case OCI_NEED_DATA:
			zbx_snprintf(errbuf, sizeof(errbuf), "%s", "OCI_NEED_DATA");
			break;
		case OCI_NO_DATA:
			zbx_snprintf(errbuf, sizeof(errbuf), "%s", "OCI_NODATA");
			break;
		case OCI_ERROR:
			OCIErrorGet((dvoid *)oracle.errhp, (ub4)1, (text *)NULL, perrcode,
					(text *)errbuf, (ub4)sizeof(errbuf), OCI_HTYPE_ERROR);
			break;
		case OCI_INVALID_HANDLE:
			zbx_snprintf(errbuf, sizeof(errbuf), "%s", "OCI_INVALID_HANDLE");
			break;
		case OCI_STILL_EXECUTING:
			zbx_snprintf(errbuf, sizeof(errbuf), "%s", "OCI_STILL_EXECUTING");
			break;
		case OCI_CONTINUE:
			zbx_snprintf(errbuf, sizeof(errbuf), "%s", "OCI_CONTINUE");
			break;
	}

	zbx_rtrim(errbuf, ZBX_WHITESPACE);

	return errbuf;
}

/******************************************************************************
 *                                                                            *
 * Function: OCI_handle_sql_error                                             *
 *                                                                            *
 * Purpose: handles Oracle prepare/bind/execute/select operation error        *
 *                                                                            *
 * Parameters: zerrcode   - [IN] the Zabbix errorcode for the failed database *
 *                               operation                                    *
 *             oci_error  - [IN] the return code from failed Oracle operation *
 *             sql        - [IN] the failed sql statement (can be NULL)       *
 *                                                                            *
 * Return value: ZBX_DB_DOWN - database connection is down                    *
 *               ZBX_DB_FAIL - otherwise                                      *
 *                                                                            *
 * Comments: This function logs the error description and checks the          *
 *           database connection status.                                      *
 *                                                                            *
 ******************************************************************************/
static int	OCI_handle_sql_error(int zerrcode, sword oci_error, const char *sql)
{
	sb4	errcode;
	int	ret = ZBX_DB_DOWN;

	zabbix_errlog(zerrcode, oci_error, zbx_oci_error(oci_error, &errcode), sql);

	/* after ORA-02396 (and consequent ORA-01012) errors the OCI_SERVER_NORMAL server status is still returned */
	switch (errcode)
	{
		case 1012:	/* ORA-01012: not logged on */
		case 2396:	/* ORA-02396: exceeded maximum idle time */
			goto out;
	}

	if (OCI_SERVER_NORMAL == OCI_DBserver_status())
		ret = ZBX_DB_FAIL;
out:
	return ret;
}

#endif	/* HAVE_ORACLE */

#ifdef HAVE___VA_ARGS__
#	define zbx_db_execute(fmt, ...)	__zbx_zbx_db_execute(ZBX_CONST_STRING(fmt), ##__VA_ARGS__)
#else
#	define zbx_db_execute		__zbx_zbx_db_execute
#endif
static int	__zbx_zbx_db_execute(const char *fmt, ...)
{
	va_list	args;
	int	ret;

	va_start(args, fmt);
	ret = zbx_db_vexecute(fmt, args);
	va_end(args);

	return ret;
}

#ifdef HAVE___VA_ARGS__
#	define zbx_db_select(fmt, ...)	__zbx_zbx_db_select(ZBX_CONST_STRING(fmt), ##__VA_ARGS__)
#else
#	define zbx_db_select		__zbx_zbx_db_select
#endif
static DB_RESULT	__zbx_zbx_db_select(const char *fmt, ...)
{
	va_list		args;
	DB_RESULT	result;

	va_start(args, fmt);
	result = zbx_db_vselect(fmt, args);
	va_end(args);

	return result;
}

#if defined(HAVE_MYSQL)
static int	is_recoverable_mysql_error(void)
{
	switch (mysql_errno(conn))
	{
		case CR_CONN_HOST_ERROR:
		case CR_SERVER_GONE_ERROR:
		case CR_CONNECTION_ERROR:
		case CR_SERVER_LOST:
		case CR_UNKNOWN_HOST:
		case ER_SERVER_SHUTDOWN:
		case ER_ACCESS_DENIED_ERROR:		/* wrong user or password */
		case ER_ILLEGAL_GRANT_FOR_TABLE:	/* user without any privileges */
		case ER_TABLEACCESS_DENIED_ERROR:	/* user without some privilege */
		case ER_UNKNOWN_ERROR:
			return SUCCEED;
	}

	return FAIL;
}
#endif

/******************************************************************************
 *                                                                            *
 * Function: zbx_db_connect                                                   *
 *                                                                            *
 * Purpose: connect to the database                                           *
 *                                                                            *
 * Return value: ZBX_DB_OK - successfully connected                           *
 *               ZBX_DB_DOWN - database is down                               *
 *               ZBX_DB_FAIL - failed to connect                              *
 *                                                                            *
 ******************************************************************************/
int	zbx_db_connect(char *host, char *user, char *password, char *dbname, char *dbschema, char *dbsocket, int port)
{
	int		ret = ZBX_DB_OK;
#if defined(HAVE_IBM_DB2)
	char		*connect = NULL;
#elif defined(HAVE_ORACLE)
	char		*connect = NULL;
	sword		err = OCI_SUCCESS;
#elif defined(HAVE_POSTGRESQL)
	char		*cport = NULL;
	DB_RESULT	result;
	DB_ROW		row;
#elif defined(HAVE_SQLITE3)
	char		*p, *path = NULL;
#endif

	txn_init = 1;

#if defined(HAVE_IBM_DB2)
	connect = zbx_strdup(connect, "PROTOCOL=TCPIP;");
	if ('\0' != *host)
		connect = zbx_strdcatf(connect, "HOSTNAME=%s;", host);
	if (NULL != dbname && '\0' != *dbname)
		connect = zbx_strdcatf(connect, "DATABASE=%s;", dbname);
	if (0 != port)
		connect = zbx_strdcatf(connect, "PORT=%d;", port);
	if (NULL != user && '\0' != *user)
		connect = zbx_strdcatf(connect, "UID=%s;", user);
	if (NULL != password && '\0' != *password)
		connect = zbx_strdcatf(connect, "PWD=%s;", password);

	memset(&ibm_db2, 0, sizeof(ibm_db2));

	/* allocate an environment handle */
	if (SUCCEED != zbx_ibm_db2_success(SQLAllocHandle(SQL_HANDLE_ENV, SQL_NULL_HANDLE, &ibm_db2.henv)))
		ret = ZBX_DB_FAIL;

	/* set attribute to enable application to run as ODBC 3.0 application; */
	/* recommended for pure IBM DB2 CLI, but not required */
	if (ZBX_DB_OK == ret && SUCCEED != zbx_ibm_db2_success(SQLSetEnvAttr(ibm_db2.henv, SQL_ATTR_ODBC_VERSION,
			(void *)SQL_OV_ODBC3, 0)))
		ret = ZBX_DB_FAIL;

	/* allocate a database connection handle */
	if (ZBX_DB_OK == ret && SUCCEED != zbx_ibm_db2_success(SQLAllocHandle(SQL_HANDLE_DBC, ibm_db2.henv,
			&ibm_db2.hdbc)))
		ret = ZBX_DB_FAIL;

	/* connect to the database */
	if (ZBX_DB_OK == ret && SUCCEED != zbx_ibm_db2_success(SQLDriverConnect(ibm_db2.hdbc, NULL, (SQLCHAR *)connect,
			SQL_NTS, NULL, 0, NULL, SQL_DRIVER_NOPROMPT)))
		ret = ZBX_DB_FAIL;

	/* set autocommit on */
  	if (ZBX_DB_OK == ret && SUCCEED != zbx_ibm_db2_success(SQLSetConnectAttr(ibm_db2.hdbc, SQL_ATTR_AUTOCOMMIT,
			(SQLPOINTER)SQL_AUTOCOMMIT_ON, SQL_NTS)))
		ret = ZBX_DB_DOWN;

	/* we do not generate vendor escape clause sequences */
  	if (ZBX_DB_OK == ret && SUCCEED != zbx_ibm_db2_success(SQLSetConnectAttr(ibm_db2.hdbc, SQL_ATTR_NOSCAN,
			(SQLPOINTER)SQL_NOSCAN_ON, SQL_NTS)))
		ret = ZBX_DB_DOWN;

	/* set current schema */
	if (NULL != dbschema && '\0' != *dbschema && ZBX_DB_OK == ret)
	{
		char	*dbschema_esc;

		dbschema_esc = zbx_db_dyn_escape_string(dbschema);
		if (0 < (ret = zbx_db_execute("set current schema='%s'", dbschema_esc)))
			ret = ZBX_DB_OK;
		zbx_free(dbschema_esc);
	}

	zbx_free(connect);

	/* output error information */
	if (ZBX_DB_OK != ret)
	{
		zbx_ibm_db2_log_errors(SQL_HANDLE_ENV, ibm_db2.henv);
		zbx_ibm_db2_log_errors(SQL_HANDLE_DBC, ibm_db2.hdbc);

	}
#elif defined(HAVE_MYSQL)
	conn = mysql_init(NULL);

	if (NULL == mysql_real_connect(conn, host, user, password, dbname, port, dbsocket, CLIENT_MULTI_STATEMENTS))
	{
		zabbix_errlog(ERR_Z3001, dbname, mysql_errno(conn), mysql_error(conn));
		ret = ZBX_DB_FAIL;
	}

	if (ZBX_DB_OK == ret && 0 != mysql_select_db(conn, dbname))
	{
		zabbix_errlog(ERR_Z3001, dbname, mysql_errno(conn), mysql_error(conn));
		ret = ZBX_DB_FAIL;
	}

	if (ZBX_DB_FAIL == ret && SUCCEED == is_recoverable_mysql_error())
		ret = ZBX_DB_DOWN;

	if (ZBX_DB_OK == ret)
	{
		if (0 < (ret = zbx_db_execute("%s", "set names utf8")))
			ret = ZBX_DB_OK;
	}

#elif defined(HAVE_ORACLE)
#if defined(HAVE_GETENV) && defined(HAVE_PUTENV)
	if (NULL == getenv("NLS_LANG"))
		putenv("NLS_LANG=.UTF8");
#endif
	memset(&oracle, 0, sizeof(oracle));

	/* connection string format: [//]host[:port][/service name] */

	if ('\0' != *host)
	{
		connect = zbx_strdcatf(connect, "//%s", host);
		if (0 != port)
			connect = zbx_strdcatf(connect, ":%d", port);
		if (NULL != dbname && '\0' != *dbname)
			connect = zbx_strdcatf(connect, "/%s", dbname);
	}
	else
		ret = ZBX_DB_FAIL;

	if (ZBX_DB_OK == ret)
	{
		/* initialize environment */
		err = OCIEnvCreate((OCIEnv **)&oracle.envhp, (ub4)OCI_DEFAULT,
				(dvoid *)0, (dvoid * (*)(dvoid *,size_t))0,
				(dvoid * (*)(dvoid *, dvoid *, size_t))0,
				(void (*)(dvoid *, dvoid *))0, (size_t)0, (dvoid **)0);

		if (OCI_SUCCESS != err)
		{
			zabbix_errlog(ERR_Z3001, connect, err, zbx_oci_error(err, NULL));
			ret = ZBX_DB_FAIL;
		}
	}

	if (ZBX_DB_OK == ret)
	{
		/* allocate an error handle */
		(void)OCIHandleAlloc((dvoid *)oracle.envhp, (dvoid **)&oracle.errhp, OCI_HTYPE_ERROR,
				(size_t)0, (dvoid **)0);

		/* get the session */
		err = OCILogon2(oracle.envhp, oracle.errhp, &oracle.svchp,
				(text *)user, (ub4)(NULL != user ? strlen(user) : 0),
				(text *)password, (ub4)(NULL != password ? strlen(password) : 0),
				(text *)connect, (ub4)strlen(connect),
				OCI_DEFAULT);

		if (OCI_SUCCESS == err)
		{
			err = OCIAttrGet((void *)oracle.svchp, OCI_HTYPE_SVCCTX, (void *)&oracle.srvhp, (ub4 *)0,
					OCI_ATTR_SERVER, oracle.errhp);
		}

		if (OCI_SUCCESS != err)
		{
			zabbix_errlog(ERR_Z3001, connect, err, zbx_oci_error(err, NULL));
			ret = ZBX_DB_DOWN;
		}
	}

	if (ZBX_DB_OK == ret)
	{
		/* initialize statement handle */
		err = OCIHandleAlloc((dvoid *)oracle.envhp, (dvoid **)&oracle.stmthp, OCI_HTYPE_STMT,
				(size_t)0, (dvoid **)0);

		if (OCI_SUCCESS != err)
		{
			zabbix_errlog(ERR_Z3001, connect, err, zbx_oci_error(err, NULL));
			ret = ZBX_DB_DOWN;
		}
	}

	if (ZBX_DB_OK == ret)
	{
		if (0 < (ret = zbx_db_execute("%s", "alter session set nls_numeric_characters='. '")))
			ret = ZBX_DB_OK;
	}

	zbx_free(connect);
#elif defined(HAVE_POSTGRESQL)
	if (0 != port)
		cport = zbx_dsprintf(cport, "%d", port);

	conn = PQsetdbLogin(host, cport, NULL, NULL, dbname, user, password);

	zbx_free(cport);

	/* check to see that the backend connection was successfully made */
	if (CONNECTION_OK != PQstatus(conn))
	{
		zabbix_errlog(ERR_Z3001, dbname, 0, PQerrorMessage(conn));
		ret = ZBX_DB_DOWN;
		goto out;
	}

	result = zbx_db_select("%s", "select oid from pg_type where typname='bytea'");

	if ((DB_RESULT)ZBX_DB_DOWN == result || NULL == result)
	{
		ret = (NULL == result) ? ZBX_DB_FAIL : ZBX_DB_DOWN;
		goto out;
	}

	if (NULL != (row = zbx_db_fetch(result)))
		ZBX_PG_BYTEAOID = atoi(row[0]);
	DBfree_result(result);

	ZBX_PG_SVERSION = PQserverVersion(conn);
	zabbix_log(LOG_LEVEL_DEBUG, "PostgreSQL Server version: %d", ZBX_PG_SVERSION);

	/* disable "nonstandard use of \' in a string literal" warning */
	if (0 < (ret = zbx_db_execute("%s", "set escape_string_warning to off")))
		ret = ZBX_DB_OK;

	if (ZBX_DB_OK != ret)
		goto out;

	result = zbx_db_select("%s", "show standard_conforming_strings");

	if ((DB_RESULT)ZBX_DB_DOWN == result || NULL == result)
	{
		ret = (NULL == result) ? ZBX_DB_FAIL : ZBX_DB_DOWN;
		goto out;
	}

	if (NULL != (row = zbx_db_fetch(result)))
		ZBX_PG_ESCAPE_BACKSLASH = (0 == strcmp(row[0], "off"));
	DBfree_result(result);

	if (90000 <= ZBX_PG_SVERSION)
	{
		/* change the output format for values of type bytea from hex (the default) to escape */
		if (0 < (ret = zbx_db_execute("%s", "set bytea_output=escape")))
			ret = ZBX_DB_OK;
	}
out:
#elif defined(HAVE_SQLITE3)
#ifdef HAVE_FUNCTION_SQLITE3_OPEN_V2
	if (SQLITE_OK != sqlite3_open_v2(dbname, &conn, SQLITE_OPEN_READWRITE, NULL))
#else
	if (SQLITE_OK != sqlite3_open(dbname, &conn))
#endif
	{
		zabbix_errlog(ERR_Z3001, dbname, 0, sqlite3_errmsg(conn));
		ret = ZBX_DB_DOWN;
		goto out;
	}

	/* do not return SQLITE_BUSY immediately, wait for N ms */
	sqlite3_busy_timeout(conn, SEC_PER_MIN * 1000);

	if (0 < (ret = zbx_db_execute("%s", "pragma synchronous=0")))
		ret = ZBX_DB_OK;

	if (ZBX_DB_OK != ret)
		goto out;

	if (0 < (ret = zbx_db_execute("%s", "pragma temp_store=2")))
		ret = ZBX_DB_OK;

	if (ZBX_DB_OK != ret)
		goto out;

	path = zbx_strdup(NULL, dbname);

	if (NULL != (p = strrchr(path, '/')))
		*++p = '\0';
	else
		*path = '\0';

	if (0 < (ret = zbx_db_execute("pragma temp_store_directory='%s'", path)))
		ret = ZBX_DB_OK;

	zbx_free(path);
out:
#endif	/* HAVE_SQLITE3 */
	if (ZBX_DB_OK != ret)
		zbx_db_close();

	txn_init = 0;

	return ret;
}

#if defined(HAVE_SQLITE3)
void	zbx_create_sqlite3_mutex(const char *dbname)
{
	if (ZBX_MUTEX_ERROR == php_sem_get(&sqlite_access, dbname))
	{
		zbx_error("cannot create mutex for SQLite3");
		exit(EXIT_FAILURE);
	}
}

void	zbx_remove_sqlite3_mutex()
{
	php_sem_remove(&sqlite_access);
}
#endif	/* HAVE_SQLITE3 */

void	zbx_db_init(const char *dbname, const char *const db_schema)
{
#if defined(HAVE_SQLITE3)
	zbx_stat_t	buf;

	if (0 != zbx_stat(dbname, &buf))
	{
		zabbix_log(LOG_LEVEL_WARNING, "cannot open database file \"%s\": %s", dbname, zbx_strerror(errno));
		zabbix_log(LOG_LEVEL_WARNING, "creating database ...");

		if (SQLITE_OK != sqlite3_open(dbname, &conn))
		{
			zabbix_errlog(ERR_Z3002, dbname, 0, sqlite3_errmsg(conn));
			exit(EXIT_FAILURE);
		}

		zbx_create_sqlite3_mutex(dbname);

		zbx_db_execute("%s", db_schema);
		zbx_db_close();
	}
	else
		zbx_create_sqlite3_mutex(dbname);
#endif	/* HAVE_SQLITE3 */
}

void	zbx_db_close()
{
#if defined(HAVE_IBM_DB2)
	if (ibm_db2.hdbc)
	{
		SQLDisconnect(ibm_db2.hdbc);
		SQLFreeHandle(SQL_HANDLE_DBC, ibm_db2.hdbc);
	}

	if (ibm_db2.henv)
		SQLFreeHandle(SQL_HANDLE_ENV, ibm_db2.henv);

	memset(&ibm_db2, 0, sizeof(ibm_db2));
#elif defined(HAVE_MYSQL)
	if (NULL != conn)
	{
		mysql_close(conn);
		conn = NULL;
	}
#elif defined(HAVE_ORACLE)
	/* deallocate statement handle */
	if (NULL != oracle.stmthp)
	{
		OCIHandleFree((dvoid *)oracle.stmthp, OCI_HTYPE_STMT);
		oracle.stmthp = NULL;
	}

	if (NULL != oracle.svchp)
	{
		OCILogoff(oracle.svchp, oracle.errhp);
		oracle.svchp = NULL;
	}

	if (NULL != oracle.errhp)
	{
		OCIHandleFree(oracle.errhp, OCI_HTYPE_ERROR);
		oracle.errhp = NULL;
	}

	if (NULL != oracle.envhp)
	{
		OCIHandleFree((dvoid *)oracle.envhp, OCI_HTYPE_ENV);
		oracle.envhp = NULL;
	}

	if (NULL != oracle.srvhp)
	{
		OCIHandleFree(oracle.srvhp, OCI_HTYPE_SERVER);
		oracle.srvhp = NULL;
	}
#elif defined(HAVE_POSTGRESQL)
	if (NULL != conn)
	{
		PQfinish(conn);
		conn = NULL;
	}
#elif defined(HAVE_SQLITE3)
	if (NULL != conn)
	{
		sqlite3_close(conn);
		conn = NULL;
	}
#endif
}

/******************************************************************************
 *                                                                            *
 * Function: zbx_db_begin                                                     *
 *                                                                            *
 * Purpose: start transaction                                                 *
 *                                                                            *
 * Comments: do nothing if DB does not support transactions                   *
 *                                                                            *
 ******************************************************************************/
int	zbx_db_begin()
{
	int	rc = ZBX_DB_OK;

	if (txn_level > 0)
	{
		zabbix_log(LOG_LEVEL_CRIT, "ERROR: nested transaction detected. Please report it to Zabbix Team.");
		assert(0);
	}

	txn_level++;

#if defined(HAVE_IBM_DB2)
	if (SUCCEED != zbx_ibm_db2_success(SQLSetConnectAttr(ibm_db2.hdbc, SQL_ATTR_AUTOCOMMIT, (SQLPOINTER)SQL_AUTOCOMMIT_OFF, SQL_NTS)))
		rc = ZBX_DB_DOWN;

	if (ZBX_DB_OK != rc)
	{
		zbx_ibm_db2_log_errors(SQL_HANDLE_DBC, ibm_db2.hdbc);
		rc = (SQL_CD_TRUE == IBM_DB2server_status() ? ZBX_DB_FAIL : ZBX_DB_DOWN);
	}
#elif defined(HAVE_MYSQL) || defined(HAVE_POSTGRESQL)
	rc = zbx_db_execute("%s", "begin;");
#elif defined(HAVE_SQLITE3)
	if (PHP_MUTEX_OK != php_sem_acquire(&sqlite_access))
	{
		zabbix_log(LOG_LEVEL_CRIT, "ERROR: cannot create lock on SQLite3 database");
		assert(0);
	}
	rc = zbx_db_execute("%s", "begin;");
#endif

	if (ZBX_DB_DOWN == rc)
		txn_level--;

	return rc;
}

/******************************************************************************
 *                                                                            *
 * Function: zbx_db_commit                                                    *
 *                                                                            *
 * Purpose: commit transaction                                                *
 *                                                                            *
 * Comments: do nothing if DB does not support transactions                   *
 *                                                                            *
 ******************************************************************************/
int	zbx_db_commit()
{
	int	rc = ZBX_DB_OK;

	if (0 == txn_level)
	{
		zabbix_log(LOG_LEVEL_CRIT, "ERROR: commit without transaction."
				" Please report it to Zabbix Team.");
		assert(0);
	}

	if (1 == txn_error)
	{
		zabbix_log(LOG_LEVEL_DEBUG, "commit called on failed transaction, doing a rollback instead");
		return zbx_db_rollback();
	}

#if defined(HAVE_IBM_DB2)
	if (SUCCEED != zbx_ibm_db2_success(SQLEndTran(SQL_HANDLE_DBC, ibm_db2.hdbc, SQL_COMMIT)))
		rc = ZBX_DB_DOWN;
	if (SUCCEED != zbx_ibm_db2_success(SQLSetConnectAttr(ibm_db2.hdbc, SQL_ATTR_AUTOCOMMIT, (SQLPOINTER)SQL_AUTOCOMMIT_ON, SQL_NTS)))
		rc = ZBX_DB_DOWN;

	if (ZBX_DB_OK != rc)
	{
		zbx_ibm_db2_log_errors(SQL_HANDLE_DBC, ibm_db2.hdbc);
		rc = (SQL_CD_TRUE == IBM_DB2server_status() ? ZBX_DB_FAIL : ZBX_DB_DOWN);
	}
#elif defined(HAVE_MYSQL) || defined(HAVE_POSTGRESQL)
	rc = zbx_db_execute("%s", "commit;");
#elif defined(HAVE_ORACLE)
	OCITransCommit(oracle.svchp, oracle.errhp, OCI_DEFAULT);
#elif defined(HAVE_SQLITE3)
	rc = zbx_db_execute("%s", "commit;");
	php_sem_release(&sqlite_access);
#endif

	if (ZBX_DB_DOWN != rc)	/* ZBX_DB_FAIL or ZBX_DB_OK or number of changes */
		txn_level--;

	return rc;
}

/******************************************************************************
 *                                                                            *
 * Function: zbx_db_rollback                                                  *
 *                                                                            *
 * Purpose: rollback transaction                                              *
 *                                                                            *
 * Comments: do nothing if DB does not support transactions                   *
 *                                                                            *
 ******************************************************************************/
int	zbx_db_rollback()
{
	int	rc = ZBX_DB_OK, last_txn_error;

	if (0 == txn_level)
	{
		zabbix_log(LOG_LEVEL_CRIT, "ERROR: rollback without transaction."
				" Please report it to Zabbix Team.");
		assert(0);
	}

	last_txn_error = txn_error;

	/* allow rollback of failed transaction */
	txn_error = 0;

#if defined(HAVE_IBM_DB2)
	if (SUCCEED != zbx_ibm_db2_success(SQLEndTran(SQL_HANDLE_DBC, ibm_db2.hdbc, SQL_ROLLBACK)))
		rc = ZBX_DB_DOWN;
	if (SUCCEED != zbx_ibm_db2_success(SQLSetConnectAttr(ibm_db2.hdbc, SQL_ATTR_AUTOCOMMIT, (SQLPOINTER)SQL_AUTOCOMMIT_ON, SQL_NTS)))
		rc = ZBX_DB_DOWN;

	if (ZBX_DB_OK != rc)
	{
		zbx_ibm_db2_log_errors(SQL_HANDLE_DBC, ibm_db2.hdbc);
		rc = (SQL_CD_TRUE == IBM_DB2server_status() ? ZBX_DB_FAIL : ZBX_DB_DOWN);
	}
#elif defined(HAVE_MYSQL) || defined(HAVE_POSTGRESQL)
	rc = zbx_db_execute("%s", "rollback;");
#elif defined(HAVE_ORACLE)
	OCITransRollback(oracle.svchp, oracle.errhp, OCI_DEFAULT);
#elif defined(HAVE_SQLITE3)
	rc = zbx_db_execute("%s", "rollback;");
	php_sem_release(&sqlite_access);
#endif

	if (ZBX_DB_DOWN != rc)	/* ZBX_DB_FAIL or ZBX_DB_OK or number of changes */
		txn_level--;
	else
		txn_error = last_txn_error;	/* in case of DB down we will repeat this operation */

	return rc;
}

int	zbx_db_txn_level()
{
	return txn_level;
}

int	zbx_db_txn_error()
{
	return txn_error;
}

#ifdef HAVE_ORACLE
static sword	zbx_oracle_statement_prepare(const char *sql)
{
	return OCIStmtPrepare(oracle.stmthp, oracle.errhp, (text *)sql, (ub4)strlen((char *)sql), (ub4)OCI_NTV_SYNTAX,
			(ub4)OCI_DEFAULT);
}

static sword	zbx_oracle_bind_parameter(ub4 position, void *buffer, sb4 buffer_sz, ub2 dty)
{
	OCIBind	*bindhp = NULL;

	return OCIBindByPos(oracle.stmthp, &bindhp, oracle.errhp, position, buffer, buffer_sz, dty,
			0, 0, 0, 0, 0, (ub4)OCI_DEFAULT);
}

static sword	zbx_oracle_statement_execute(ub4 *nrows)
{
	sword	err;

	if (OCI_SUCCESS == (err = OCIStmtExecute(oracle.svchp, oracle.stmthp, oracle.errhp, (ub4)1, (ub4)0,
			(CONST OCISnapshot *)NULL, (OCISnapshot *)NULL,
			0 == txn_level ? OCI_COMMIT_ON_SUCCESS : OCI_DEFAULT)))
	{
		err = OCIAttrGet((void *)oracle.stmthp, OCI_HTYPE_STMT, nrows, (ub4 *)0, OCI_ATTR_ROW_COUNT, oracle.errhp);
	}

	oci_ids_num = 0;

	return err;
}
#endif

#ifdef HAVE_ORACLE
int	zbx_db_statement_prepare(const char *sql)
{
	sword	err;
	int	ret = ZBX_DB_OK;

	if (0 == txn_init && 0 == txn_level)
		zabbix_log(LOG_LEVEL_DEBUG, "query without transaction detected");

	if (1 == txn_error)
	{
		zabbix_log(LOG_LEVEL_DEBUG, "ignoring query [txnlev:%d] within failed transaction", txn_level);
		return ZBX_DB_FAIL;
	}

	oci_ids_num = 0;

	zabbix_log(LOG_LEVEL_DEBUG, "query [txnlev:%d] [%s]", txn_level, sql);

	if (OCI_SUCCESS != (err = zbx_oracle_statement_prepare(sql)))
		ret = OCI_handle_sql_error(ERR_Z3005, err, sql);

	if (ZBX_DB_FAIL == ret && 0 < txn_level)
	{
		zabbix_log(LOG_LEVEL_DEBUG, "query [%s] failed, setting transaction as failed", sql);
		txn_error = 1;
	}

	return ret;
}

int	zbx_db_bind_parameter(int position, void *buffer, unsigned char type)
{
	sword	err;
	int	ret = ZBX_DB_OK, old_alloc, i;

	if (1 == txn_error)
	{
		zabbix_log(LOG_LEVEL_DEBUG, "ignoring query [txnlev:%d] within failed transaction", txn_level);
		return ZBX_DB_FAIL;
	}

	switch (type)
	{
		case ZBX_TYPE_ID:
<<<<<<< HEAD
			err = zbx_oracle_bind_parameter((ub4)position, buffer, (sb4)sizeof(zbx_uint64_t), SQLT_INT);
=======
			if (0 == *(zbx_uint64_t *)buffer)
			{
				err = zbx_oracle_bind_parameter((ub4)position, NULL, 0, SQLT_VNU);
				break;
			}
			/* break; is not missing here */
		case ZBX_TYPE_UINT:
			if (oci_ids_num >= oci_ids_alloc)
			{
				old_alloc = oci_ids_alloc;
				oci_ids_alloc = (0 == oci_ids_alloc ? 8 : oci_ids_alloc * 1.5);
				oci_ids = zbx_realloc(oci_ids, oci_ids_alloc * sizeof(OCINumber *));

				for (i = old_alloc; i < oci_ids_alloc; i++)
					oci_ids[i] = zbx_malloc(NULL, sizeof(OCINumber));
			}

			if (OCI_SUCCESS == (err = OCINumberFromInt(oracle.errhp, buffer, sizeof(zbx_uint64_t),
					OCI_NUMBER_UNSIGNED, oci_ids[oci_ids_num])))
			{
				err = zbx_oracle_bind_parameter((ub4)position, oci_ids[oci_ids_num++],
						(sb4)sizeof(OCINumber), SQLT_VNU);
			}
>>>>>>> a5a5763f
			break;
		case ZBX_TYPE_INT:
			err = zbx_oracle_bind_parameter((ub4)position, buffer, (sb4)sizeof(int), SQLT_INT);
			break;
		case ZBX_TYPE_TEXT:
		case ZBX_TYPE_SHORTTEXT:
		case ZBX_TYPE_LONGTEXT:
			err = zbx_oracle_bind_parameter((ub4)position, buffer, (sb4)strlen((char *)buffer), SQLT_LNG);
			break;
		default:
			err = OCI_SUCCESS;
	}

	if (OCI_SUCCESS != err)
		ret = OCI_handle_sql_error(ERR_Z3007, err, NULL);

	if (ZBX_DB_FAIL == ret && 0 < txn_level)
	{
		zabbix_log(LOG_LEVEL_DEBUG, "query failed, setting transaction as failed");
		txn_error = 1;
	}

	return ret;
}

int	zbx_db_statement_execute()
{
	const char	*__function_name = "zbx_db_statement_execute";

	sword	err;
	ub4	nrows;
	int	ret;

	if (1 == txn_error)
	{
		zabbix_log(LOG_LEVEL_DEBUG, "ignoring query [txnlev:%d] within failed transaction", txn_level);
		ret = ZBX_DB_FAIL;
		goto out;
	}

	if (OCI_SUCCESS != (err = zbx_oracle_statement_execute(&nrows)))
		ret = OCI_handle_sql_error(ERR_Z3007, err, NULL);
	else
		ret = (int)nrows;

	if (ZBX_DB_FAIL == ret && 0 < txn_level)
	{
		zabbix_log(LOG_LEVEL_DEBUG, "query failed, setting transaction as failed");
		txn_error = 1;
	}
out:
	zabbix_log(LOG_LEVEL_DEBUG, "%s():%d", __function_name, ret);

	return ret;
}
#endif

/******************************************************************************
 *                                                                            *
 * Function: zbx_db_vexecute                                                  *
 *                                                                            *
 * Purpose: Execute SQL statement. For non-select statements only.            *
 *                                                                            *
 * Return value: ZBX_DB_FAIL (on error) or ZBX_DB_DOWN (on recoverable error) *
 *               or number of rows affected (on success)                      *
 *                                                                            *
 ******************************************************************************/
int	zbx_db_vexecute(const char *fmt, va_list args)
{
	char	*sql = NULL;
	int	ret = ZBX_DB_OK;
	double	sec = 0;
#if defined(HAVE_IBM_DB2)
	SQLHANDLE	hstmt = 0;
	SQLRETURN	ret1;
	SQLLEN		row1;
	SQLLEN		rows = 0;
#elif defined(HAVE_MYSQL)
	int		status;
#elif defined(HAVE_ORACLE)
	sword		err = OCI_SUCCESS;
#elif defined(HAVE_POSTGRESQL)
	PGresult	*result;
	char		*error = NULL;
#elif defined(HAVE_SQLITE3)
	int		err;
	char		*error = NULL;
#endif

	if (0 != CONFIG_LOG_SLOW_QUERIES)
		sec = zbx_time();

	sql = zbx_dvsprintf(sql, fmt, args);

	if (0 == txn_init && 0 == txn_level)
		zabbix_log(LOG_LEVEL_DEBUG, "query without transaction detected");

	if (1 == txn_error)
	{
		zabbix_log(LOG_LEVEL_DEBUG, "ignoring query [txnlev:%d] [%s] within failed transaction", txn_level, sql);
		ret = ZBX_DB_FAIL;
		goto clean;
	}

	zabbix_log(LOG_LEVEL_DEBUG, "query [txnlev:%d] [%s]", txn_level, sql);

#if defined(HAVE_IBM_DB2)
	/* allocate a statement handle */
	if (SUCCEED != zbx_ibm_db2_success(SQLAllocHandle(SQL_HANDLE_STMT, ibm_db2.hdbc, &hstmt)))
		ret = ZBX_DB_DOWN;

	/* directly execute the statement; returns SQL_NO_DATA_FOUND when no rows were affected */
  	if (ZBX_DB_OK == ret && SUCCEED != zbx_ibm_db2_success_ext(SQLExecDirect(hstmt, (SQLCHAR *)sql, SQL_NTS)))
		ret = ZBX_DB_DOWN;

	/* get number of affected rows */
	if (ZBX_DB_OK == ret && SUCCEED != zbx_ibm_db2_success(SQLRowCount(hstmt, &rows)))
		ret = ZBX_DB_DOWN;

	/* process other SQL statements in the batch */
	while (ZBX_DB_OK == ret && SUCCEED == zbx_ibm_db2_success(ret1 = SQLMoreResults(hstmt)))
	{
		if (SUCCEED != zbx_ibm_db2_success(SQLRowCount(hstmt, &row1)))
			ret = ZBX_DB_DOWN;
		else
			rows += row1;
	}

	if (ZBX_DB_OK == ret && SQL_NO_DATA_FOUND != ret1)
		ret = ZBX_DB_DOWN;

	if (ZBX_DB_OK != ret)
	{
		zbx_ibm_db2_log_errors(SQL_HANDLE_DBC, ibm_db2.hdbc);
		zbx_ibm_db2_log_errors(SQL_HANDLE_STMT, hstmt);

		ret = (SQL_CD_TRUE == IBM_DB2server_status() ? ZBX_DB_FAIL : ZBX_DB_DOWN);
	}
	else if (0 <= rows)
	{
		ret = (int)rows;
	}

	if (hstmt)
		SQLFreeHandle(SQL_HANDLE_STMT, hstmt);
#elif defined(HAVE_MYSQL)
	if (NULL == conn)
	{
		zabbix_errlog(ERR_Z3003);
		ret = ZBX_DB_FAIL;
	}
	else
	{
		if (0 != (status = mysql_query(conn, sql)))
		{
			zabbix_errlog(ERR_Z3005, mysql_errno(conn), mysql_error(conn), sql);

			ret = (SUCCEED == is_recoverable_mysql_error() ? ZBX_DB_DOWN : ZBX_DB_FAIL);
		}
		else
		{
			do
			{
				if (0 != mysql_field_count(conn))
				{
					zabbix_log(LOG_LEVEL_DEBUG, "cannot retrieve result set");
					break;
				}
				else
					ret += (int)mysql_affected_rows(conn);

				/* more results? -1 = no, >0 = error, 0 = yes (keep looping) */
				if (0 < (status = mysql_next_result(conn)))
					zabbix_errlog(ERR_Z3005, mysql_errno(conn), mysql_error(conn), sql);
			}
			while (0 == status);
		}
	}
#elif defined(HAVE_ORACLE)
	if (OCI_SUCCESS == (err = zbx_oracle_statement_prepare(sql)))
	{
		ub4	nrows = 0;

		if (OCI_SUCCESS == (err = zbx_oracle_statement_execute(&nrows)))
			ret = (int)nrows;
	}

	if (OCI_SUCCESS != err)
		ret = OCI_handle_sql_error(ERR_Z3005, err, sql);

#elif defined(HAVE_POSTGRESQL)
	result = PQexec(conn,sql);

	if (NULL == result)
	{
		zabbix_errlog(ERR_Z3005, 0, "result is NULL", sql);
		ret = (CONNECTION_OK == PQstatus(conn) ? ZBX_DB_FAIL : ZBX_DB_DOWN);
	}
	else if (PGRES_COMMAND_OK != PQresultStatus(result))
	{
		error = zbx_dsprintf(error, "%s:%s",
				PQresStatus(PQresultStatus(result)),
				PQresultErrorMessage(result));
		zabbix_errlog(ERR_Z3005, 0, error, sql);
		zbx_free(error);

		ret = (CONNECTION_OK == PQstatus(conn) ? ZBX_DB_FAIL : ZBX_DB_DOWN);
	}

	if (ZBX_DB_OK == ret)
		ret = atoi(PQcmdTuples(result));

	PQclear(result);
#elif defined(HAVE_SQLITE3)
	if (0 == txn_level && PHP_MUTEX_OK != php_sem_acquire(&sqlite_access))
	{
		zabbix_log(LOG_LEVEL_CRIT, "ERROR: cannot create lock on SQLite3 database");
		exit(EXIT_FAILURE);
	}

lbl_exec:
	if (SQLITE_OK != (err = sqlite3_exec(conn, sql, NULL, 0, &error)))
	{
		if (SQLITE_BUSY == err)
			goto lbl_exec;

		zabbix_errlog(ERR_Z3005, 0, error, sql);
		sqlite3_free(error);

		switch (err)
		{
			case SQLITE_ERROR:	/* SQL error or missing database; assuming SQL error, because if we
						   are this far into execution, zbx_db_connect() was successful */
			case SQLITE_NOMEM:	/* A malloc() failed */
			case SQLITE_TOOBIG:	/* String or BLOB exceeds size limit */
			case SQLITE_CONSTRAINT:	/* Abort due to constraint violation */
			case SQLITE_MISMATCH:	/* Data type mismatch */
				ret = ZBX_DB_FAIL;
				break;
			default:
				ret = ZBX_DB_DOWN;
				break;
		}
	}

	if (ZBX_DB_OK == ret)
		ret = sqlite3_changes(conn);

	if (0 == txn_level)
		php_sem_release(&sqlite_access);
#endif	/* HAVE_SQLITE3 */

	if (0 != CONFIG_LOG_SLOW_QUERIES)
	{
		sec = zbx_time() - sec;
		if (sec > (double)CONFIG_LOG_SLOW_QUERIES / 1000.0)
			zabbix_log(LOG_LEVEL_WARNING, "slow query: " ZBX_FS_DBL " sec, \"%s\"", sec, sql);
	}

	if (ZBX_DB_FAIL == ret && 0 < txn_level)
	{
		zabbix_log(LOG_LEVEL_DEBUG, "query [%s] failed, setting transaction as failed", sql);
		txn_error = 1;
	}
clean:
	zbx_free(sql);

	return ret;
}

/******************************************************************************
 *                                                                            *
 * Function: zbx_db_vselect                                                   *
 *                                                                            *
 * Purpose: execute a select statement                                        *
 *                                                                            *
 * Return value: data, NULL (on error) or (DB_RESULT)ZBX_DB_DOWN              *
 *                                                                            *
 ******************************************************************************/
DB_RESULT	zbx_db_vselect(const char *fmt, va_list args)
{
	char		*sql = NULL;
	DB_RESULT	result = NULL;
	double		sec = 0;
#if defined(HAVE_IBM_DB2)
	int		i;
	SQLRETURN	ret = SQL_SUCCESS;
#elif defined(HAVE_ORACLE)
	sword		err = OCI_SUCCESS;
	ub4		prefetch_rows = 200, counter;
#elif defined(HAVE_POSTGRESQL)
	char		*error = NULL;
#elif defined(HAVE_SQLITE3)
	int		ret = FAIL;
	char		*error = NULL;
#endif

	if (0 != CONFIG_LOG_SLOW_QUERIES)
		sec = zbx_time();

	sql = zbx_dvsprintf(sql, fmt, args);

	if (1 == txn_error)
	{
		zabbix_log(LOG_LEVEL_DEBUG, "ignoring query [txnlev:%d] [%s] within failed transaction", txn_level, sql);
		goto clean;
	}

	zabbix_log(LOG_LEVEL_DEBUG, "query [txnlev:%d] [%s]", txn_level, sql);

#if defined(HAVE_IBM_DB2)
	result = zbx_malloc(result, sizeof(ZBX_IBM_DB2_RESULT));
	memset(result, 0, sizeof(ZBX_IBM_DB2_RESULT));

	/* allocate a statement handle */
	if (SUCCEED != zbx_ibm_db2_success(ret = SQLAllocHandle(SQL_HANDLE_STMT, ibm_db2.hdbc, &result->hstmt)))
		goto error;

	/* directly execute the statement */
	if (SUCCEED != zbx_ibm_db2_success(ret = SQLExecDirect(result->hstmt, (SQLCHAR *)sql, SQL_NTS)))
		goto error;

	/* identify the number of output columns */
	if (SUCCEED != zbx_ibm_db2_success(ret = SQLNumResultCols(result->hstmt, &result->ncolumn)))
		goto error;

	if (0 == result->ncolumn)
		goto error;

	result->nalloc = 0;
	result->values = zbx_malloc(result->values, sizeof(char *) * result->ncolumn);
	result->values_cli = zbx_malloc(result->values_cli, sizeof(char *) * result->ncolumn);
	result->values_len = zbx_malloc(result->values_len, sizeof(SQLINTEGER) * result->ncolumn);

	for (i = 0; i < result->ncolumn; i++)
	{
		/* get the display size for a column */
		if (SUCCEED != zbx_ibm_db2_success(ret = SQLColAttribute(result->hstmt, (SQLSMALLINT)(i + 1),
				SQL_DESC_DISPLAY_SIZE, NULL, 0, NULL, &result->values_len[i])))
		{
			goto error;
		}

		result->values_len[i] += 1; /* '\0'; */

		/* allocate memory to bind a column */
		result->values_cli[i] = zbx_malloc(NULL, result->values_len[i]);
		result->nalloc++;

		/* bind columns to program variables, converting all types to CHAR */
		if (SUCCEED != zbx_ibm_db2_success(ret = SQLBindCol(result->hstmt, (SQLSMALLINT)(i + 1),
				SQL_C_CHAR, result->values_cli[i], result->values_len[i], &result->values_len[i])))
		{
			goto error;
		}
	}
error:
	if (SUCCEED != zbx_ibm_db2_success(ret) || 0 == result->ncolumn)
	{
		zbx_ibm_db2_log_errors(SQL_HANDLE_DBC, ibm_db2.hdbc);
		zbx_ibm_db2_log_errors(SQL_HANDLE_STMT, result->hstmt);

		IBM_DB2free_result(result);

		result = (SQL_CD_TRUE == IBM_DB2server_status() ? NULL : (DB_RESULT)ZBX_DB_DOWN);
	}
#elif defined(HAVE_MYSQL)
	if (NULL == conn)
	{
		zabbix_errlog(ERR_Z3003);
		result = NULL;
	}
	else
	{
		if (0 != mysql_query(conn, sql))
		{
			zabbix_errlog(ERR_Z3005, mysql_errno(conn), mysql_error(conn), sql);

			result = (SUCCEED == is_recoverable_mysql_error() ? (DB_RESULT)ZBX_DB_DOWN : NULL);
		}
		else
			result = mysql_store_result(conn);
	}
#elif defined(HAVE_ORACLE)
	result = zbx_malloc(NULL, sizeof(ZBX_OCI_DB_RESULT));
	memset(result, 0, sizeof(ZBX_OCI_DB_RESULT));

	err = OCIHandleAlloc((dvoid *)oracle.envhp, (dvoid **)&result->stmthp, OCI_HTYPE_STMT, (size_t)0, (dvoid **)0);

	/* Prefetching when working with Oracle is needed because otherwise it fetches only 1 row at a time when doing */
	/* selects (default behavior). There are 2 ways to do prefetching: memory based and rows based. Based on the   */
	/* study optimal (speed-wise) memory based prefetch is 2 MB. But in case of many subsequent selects CPU usage  */
	/* jumps up to 100 %. Using rows prefetch with up to 200 rows does not affect CPU usage, it is the same as     */
	/* without prefetching at all. See ZBX-5920, ZBX-6493 for details.                                             */
	/*                                                                                                             */
	/* Tested on Oracle 11gR2.                                                                                     */
	/*                                                                                                             */
	/* Oracle info: docs.oracle.com/cd/B28359_01/appdev.111/b28395/oci04sql.htm                                    */

	if (OCI_SUCCESS == err)
	{
		err = OCIAttrSet(result->stmthp, OCI_HTYPE_STMT, &prefetch_rows, sizeof(prefetch_rows),
				OCI_ATTR_PREFETCH_ROWS, oracle.errhp);
	}

	if (OCI_SUCCESS == err)
	{
		err = OCIStmtPrepare(result->stmthp, oracle.errhp, (text *)sql, (ub4)strlen((char *)sql),
				(ub4)OCI_NTV_SYNTAX, (ub4)OCI_DEFAULT);
	}

	if (OCI_SUCCESS == err)
	{
		err = OCIStmtExecute(oracle.svchp, result->stmthp, oracle.errhp, (ub4)0, (ub4)0,
				(CONST OCISnapshot *)NULL, (OCISnapshot *)NULL,
				0 == txn_level ? OCI_COMMIT_ON_SUCCESS : OCI_DEFAULT);
	}

	if (OCI_SUCCESS == err)
	{
		/* get the number of columns in the query */
		err = OCIAttrGet((void *)result->stmthp, OCI_HTYPE_STMT, (void *)&result->ncolumn,
				  (ub4 *)0, OCI_ATTR_PARAM_COUNT, oracle.errhp);
	}

	if (OCI_SUCCESS != err)
		goto error;

	assert(0 < result->ncolumn);

	result->values = zbx_malloc(NULL, result->ncolumn * sizeof(char *));
	result->clobs = zbx_malloc(NULL, result->ncolumn * sizeof(OCILobLocator *));
	result->values_alloc = zbx_malloc(NULL, result->ncolumn * sizeof(ub4));
	memset(result->values, 0, result->ncolumn * sizeof(char *));
	memset(result->clobs, 0, result->ncolumn * sizeof(OCILobLocator *));
	memset(result->values_alloc, 0, result->ncolumn * sizeof(ub4));

	for (counter = 1; OCI_SUCCESS == err && counter <= result->ncolumn; counter++)
	{
		OCIParam	*parmdp = NULL;
		OCIDefine	*defnp = NULL;
		ub4		char_semantics;
		ub2		col_width = 0, data_type = 0;

		/* request a parameter descriptor in the select-list */
		err = OCIParamGet((void *)result->stmthp, OCI_HTYPE_STMT, oracle.errhp, (void **)&parmdp, (ub4)counter);

		if (OCI_SUCCESS == err)
		{
			/* retrieve the data type for the column */
			err = OCIAttrGet((void *)parmdp, OCI_DTYPE_PARAM, (dvoid *)&data_type, (ub4 *)NULL,
					(ub4)OCI_ATTR_DATA_TYPE, (OCIError *)oracle.errhp);
		}

		if (SQLT_CLOB == data_type)
		{
			if (OCI_SUCCESS == err)
			{
				/* allocate the lob locator variable */
				err = OCIDescriptorAlloc((dvoid *)oracle.envhp, (dvoid **)&result->clobs[counter - 1],
						OCI_DTYPE_LOB, (size_t)0, (dvoid **)0);
			}

			if (OCI_SUCCESS == err)
			{
				/* associate clob var with its define handle */
				err = OCIDefineByPos((void *)result->stmthp, &defnp, (OCIError *)oracle.errhp,
						(ub4)counter, (dvoid *)&result->clobs[counter - 1], (sb4)-1,
						data_type, (dvoid *)0, (ub2 *)0, (ub2 *)0, (ub4)OCI_DEFAULT);
			}
		}
		else
		{
			if (OCI_SUCCESS == err)
			{
				/* retrieve the length semantics for the column */
				char_semantics = 0;
				err = OCIAttrGet((void *)parmdp, (ub4)OCI_DTYPE_PARAM, (void *)&char_semantics,
						(ub4 *)NULL, (ub4)OCI_ATTR_CHAR_USED, (OCIError *)oracle.errhp);
			}

			if (OCI_SUCCESS == err)
			{
				if (0 != char_semantics)
				{
					/* retrieve the column width in characters */
					err = OCIAttrGet((void *)parmdp, (ub4)OCI_DTYPE_PARAM, (void *)&col_width,
							(ub4 *)NULL, (ub4)OCI_ATTR_CHAR_SIZE, (OCIError *)oracle.errhp);

					/* adjust for UTF-8 */
					col_width *= 4;
				}
				else
				{
					/* retrieve the column width in bytes */
					err = OCIAttrGet((void *)parmdp, (ub4)OCI_DTYPE_PARAM, (void *)&col_width,
							(ub4 *)NULL, (ub4)OCI_ATTR_DATA_SIZE, (OCIError *)oracle.errhp);
				}
			}
			col_width++;	/* add 1 byte for terminating '\0' */

			result->values_alloc[counter - 1] = col_width;
			result->values[counter - 1] = zbx_malloc(NULL, col_width);
			*result->values[counter - 1] = '\0';

			if (OCI_SUCCESS == err)
			{
				/* represent any data as characters */
				err = OCIDefineByPos(result->stmthp, &defnp, oracle.errhp, counter,
						(dvoid *)result->values[counter - 1], col_width, SQLT_STR,
						(dvoid *)0, (ub2 *)0, (ub2 *)0, OCI_DEFAULT);
			}
		}

		/* free cell descriptor */
		OCIDescriptorFree(parmdp, OCI_DTYPE_PARAM);
		parmdp = NULL;
	}
error:
	if (OCI_SUCCESS != err)
	{
		int	server_status;

		server_status = OCI_handle_sql_error(ERR_Z3005, err, sql);
		OCI_DBfree_result(result);

		result = (ZBX_DB_DOWN == server_status ? (DB_RESULT)(intptr_t)server_status : NULL);
	}
#elif defined(HAVE_POSTGRESQL)
	result = zbx_malloc(NULL, sizeof(ZBX_PG_DB_RESULT));
	result->pg_result = PQexec(conn, sql);
	result->values = NULL;
	result->cursor = 0;
	result->row_num = 0;

	if (NULL == result->pg_result)
		zabbix_errlog(ERR_Z3005, 0, "result is NULL", sql);

	if (PGRES_TUPLES_OK != PQresultStatus(result->pg_result))
	{
		error = zbx_dsprintf(error, "%s:%s",
				PQresStatus(PQresultStatus(result->pg_result)),
				PQresultErrorMessage(result->pg_result));
		zabbix_errlog(ERR_Z3005, 0, error, sql);
		zbx_free(error);

		PG_DBfree_result(result);
		result = (CONNECTION_OK == PQstatus(conn) ? NULL : (DB_RESULT)ZBX_DB_DOWN);
	}
	else	/* init rownum */
		result->row_num = PQntuples(result->pg_result);
#elif defined(HAVE_SQLITE3)
	if (0 == txn_level && PHP_MUTEX_OK != php_sem_acquire(&sqlite_access))
	{
		zabbix_log(LOG_LEVEL_CRIT, "ERROR: cannot create lock on SQLite3 database");
		exit(EXIT_FAILURE);
	}

	result = zbx_malloc(NULL, sizeof(ZBX_SQ_DB_RESULT));
	result->curow = 0;

lbl_get_table:
	if (SQLITE_OK != (ret = sqlite3_get_table(conn,sql, &result->data, &result->nrow, &result->ncolumn, &error)))
	{
		if (SQLITE_BUSY == ret)
			goto lbl_get_table;

		zabbix_errlog(ERR_Z3005, 0, error, sql);
		sqlite3_free(error);

		SQ_DBfree_result(result);

		switch (ret)
		{
			case SQLITE_ERROR:	/* SQL error or missing database; assuming SQL error, because if we
						   are this far into execution, zbx_db_connect() was successful */
			case SQLITE_NOMEM:	/* a malloc() failed */
			case SQLITE_MISMATCH:	/* data type mismatch */
				result = NULL;
				break;
			default:
				result = (DB_RESULT)ZBX_DB_DOWN;
				break;
		}
	}

	if (0 == txn_level)
		php_sem_release(&sqlite_access);
#endif	/* HAVE_SQLITE3 */

	if (0 != CONFIG_LOG_SLOW_QUERIES)
	{
		sec = zbx_time() - sec;
		if (sec > (double)CONFIG_LOG_SLOW_QUERIES / 1000.0)
			zabbix_log(LOG_LEVEL_WARNING, "slow query: " ZBX_FS_DBL " sec, \"%s\"", sec, sql);
	}

	if (NULL == result && 0 < txn_level)
	{
		zabbix_log(LOG_LEVEL_DEBUG, "query [%s] failed, setting transaction as failed", sql);
		txn_error = 1;
	}
clean:
	zbx_free(sql);

	return result;
}

/*
 * Execute SQL statement. For select statements only.
 */
DB_RESULT	zbx_db_select_n(const char *query, int n)
{
#if defined(HAVE_IBM_DB2)
	return zbx_db_select("%s fetch first %d rows only", query, n);
#elif defined(HAVE_MYSQL)
	return zbx_db_select("%s limit %d", query, n);
#elif defined(HAVE_ORACLE)
	return zbx_db_select("select * from (%s) where rownum<=%d", query, n);
#elif defined(HAVE_POSTGRESQL)
	return zbx_db_select("%s limit %d", query, n);
#elif defined(HAVE_SQLITE3)
	return zbx_db_select("%s limit %d", query, n);
#endif
}

#ifdef HAVE_POSTGRESQL
/******************************************************************************
 *                                                                            *
 * Function: zbx_db_bytea_escape                                              *
 *                                                                            *
 * Purpose: converts from binary string to the null terminated escaped string *
 *                                                                            *
 * Transformations:                                                           *
 *      <= 0x1f || '\'' || '\\' || >= 0x7f -> \\ooo (ooo is an octal number)  *
 *                                                                            *
 * Parameters:                                                                *
 *      input - null terminated hexadecimal string                            *
 *      output - pointer to buffer                                            *
 *      olen - size of returned buffer                                        *
 *                                                                            *
 ******************************************************************************/
size_t	zbx_db_bytea_escape(const u_char *input, size_t ilen, char **output, size_t *olen)
{
	const u_char	*i = input;
	char		*o;
	size_t		len = 1;	/* '\0' */

	while (i - input < ilen)
	{
		if (0x1f >= *i || '\'' == *i || '\\' == *i || 0x7f <= *i)
		{
			if (1 == ZBX_PG_ESCAPE_BACKSLASH)
				len++;
			len += 4;
		}
		else
			len++;
		i++;
	}

	if (*olen < len)
	{
		*olen = len;
		*output = zbx_realloc(*output, *olen);
	}
	o = *output;
	i = input;

	while (i - input < ilen)
	{
		if (0x1f >= *i || '\'' == *i || '\\' == *i || 0x7f <= *i)
		{
			if (1 == ZBX_PG_ESCAPE_BACKSLASH)
				*o++ = '\\';
			*o++ = '\\';
			*o++ = ((*i >> 6) & 0x7) + 0x30;
			*o++ = ((*i >> 3) & 0x7) + 0x30;
			*o++ = (*i & 0x7) + 0x30;
		}
		else
			*o++ = *i;
		i++;
	}
	*o = '\0';

	return len - 1;
}

/******************************************************************************
 *                                                                            *
 * Function: zbx_db_bytea_unescape                                            *
 *                                                                            *
 * Purpose: converts the null terminated string into binary buffer            *
 *                                                                            *
 * Transformations:                                                           *
 *      \ooo == a byte whose value = ooo (ooo is an octal number)             *
 *      \\   == \                                                             *
 *                                                                            *
 * Parameters:                                                                *
 *      io - [IN/OUT] null terminated string / binary data                    *
 *                                                                            *
 * Return value: length of the binary buffer                                  *
 *                                                                            *
 ******************************************************************************/
static size_t	zbx_db_bytea_unescape(u_char *io)
{
	const u_char	*i = io;
	u_char		*o = io;

	while ('\0' != *i)
	{
		switch (*i)
		{
			case '\\':
				i++;
				if ('\\' == *i)
				{
					*o++ = *i++;
				}
				else
				{
					if (0 != isdigit(i[0]) && 0 != isdigit(i[1]) && 0 != isdigit(i[2]))
					{
						*o = (*i++ - 0x30) << 6;
						*o += (*i++ - 0x30) << 3;
						*o++ += *i++ - 0x30;
					}
				}
				break;

			default:
				*o++ = *i++;
		}
	}

	return o - io;
}
#endif

DB_ROW	zbx_db_fetch(DB_RESULT result)
{
#if defined(HAVE_IBM_DB2)
	int		i;
#elif defined(HAVE_ORACLE)
	int		i;
	sword		rc;
	static char	errbuf[512];
	sb4		errcode;
#endif

	if (NULL == result)
		return NULL;

#if defined(HAVE_IBM_DB2)
	if (SUCCEED != zbx_ibm_db2_success(SQLFetch(result->hstmt)))	/* e.g., SQL_NO_DATA_FOUND */
		return NULL;

	for (i = 0; i < result->ncolumn; i++)
		result->values[i] = (SQL_NULL_DATA == result->values_len[i] ? NULL : result->values_cli[i]);

	return result->values;
#elif defined(HAVE_MYSQL)
	return mysql_fetch_row(result);
#elif defined(HAVE_ORACLE)
	if (OCI_NO_DATA == (rc = OCIStmtFetch2(result->stmthp, oracle.errhp, 1, OCI_FETCH_NEXT, 0, OCI_DEFAULT)))
		return NULL;

	for (i = 0; i < result->ncolumn; i++)
	{
		ub4	alloc, amount;
		ub1	csfrm;
		sword	rc2;

		if (NULL == result->clobs[i])
			continue;

		if (OCI_SUCCESS != (rc2 = OCILobGetLength(oracle.svchp, oracle.errhp, result->clobs[i], &amount)))
		{
			/* If the LOB is NULL, the length is undefined. */
			/* In this case the function returns OCI_INVALID_HANDLE. */
			if (OCI_INVALID_HANDLE != rc2)
			{
				zabbix_errlog(ERR_Z3006, rc2, zbx_oci_error(rc2, NULL));
				return NULL;
			}
			else
				amount = 0;
		}
		else if (OCI_SUCCESS != (rc2 = OCILobCharSetForm(oracle.envhp, oracle.errhp, result->clobs[i], &csfrm)))
		{
			zabbix_errlog(ERR_Z3006, rc2, zbx_oci_error(rc2, NULL));
			return NULL;
		}

		if (result->values_alloc[i] < (alloc = amount * 4 + 1))
		{
			result->values_alloc[i] = alloc;
			result->values[i] = zbx_realloc(result->values[i], result->values_alloc[i]);
		}

		if (OCI_SUCCESS == rc2)
		{
			if (OCI_SUCCESS != (rc2 = OCILobRead(oracle.svchp, oracle.errhp, result->clobs[i], &amount,
					(ub4)1, (dvoid *)result->values[i], (ub4)(result->values_alloc[i] - 1),
					(dvoid *)NULL, (OCICallbackLobRead)NULL, (ub2)0, csfrm)))
			{
				zabbix_errlog(ERR_Z3006, rc2, zbx_oci_error(rc2, NULL));
				return NULL;
			}
		}

		result->values[i][amount] = '\0';
	}

	if (OCI_SUCCESS == rc)
		return result->values;

	if (OCI_SUCCESS != (rc = OCIErrorGet((dvoid *)oracle.errhp, (ub4)1, (text *)NULL,
			&errcode, (text *)errbuf, (ub4)sizeof(errbuf), OCI_HTYPE_ERROR)))
	{
		zabbix_errlog(ERR_Z3006, rc, zbx_oci_error(rc, NULL));
		return NULL;
	}

	switch (errcode)
	{
		case 1012:	/* ORA-01012: not logged on */
		case 2396:	/* ORA-02396: exceeded maximum idle time */
		case 3113:	/* ORA-03113: end-of-file on communication channel */
		case 3114:	/* ORA-03114: not connected to ORACLE */
			zabbix_errlog(ERR_Z3006, errcode, errbuf);
			return NULL;
	}

	return result->values;
#elif defined(HAVE_POSTGRESQL)
	/* free old data */
	if (NULL != result->values)
		zbx_free(result->values);

	/* EOF */
	if (result->cursor == result->row_num)
		return NULL;

	/* init result */
	result->fld_num = PQnfields(result->pg_result);

	if (result->fld_num > 0)
	{
		int	i;

		result->values = zbx_malloc(result->values, sizeof(char *) * result->fld_num);

		for (i = 0; i < result->fld_num; i++)
		{
			if (PQgetisnull(result->pg_result, result->cursor, i))
			{
				result->values[i] = NULL;
			}
			else
			{
				result->values[i] = PQgetvalue(result->pg_result, result->cursor, i);
				if (PQftype(result->pg_result, i) == ZBX_PG_BYTEAOID)	/* binary data type BYTEAOID */
					zbx_db_bytea_unescape((u_char *)result->values[i]);
			}
		}
	}

	result->cursor++;

	return result->values;
#elif defined(HAVE_SQLITE3)
	/* EOF */
	if (result->curow >= result->nrow)
		return NULL;

	if (NULL == result->data)
		return NULL;

	result->curow++;	/* NOTE: first row == header row */

	return &(result->data[result->curow * result->ncolumn]);
#endif
}

int	zbx_db_is_null(const char *field)
{
	if (NULL == field)
		return SUCCEED;
#ifdef HAVE_ORACLE
	if ('\0' == *field)
		return SUCCEED;
#endif
	return FAIL;
}

#if defined(HAVE_IBM_DB2)
/* in zbxdb.h - #define DBfree_result   IBM_DB2free_result */
void	IBM_DB2free_result(DB_RESULT result)
{
	if (NULL == result)
		return;

	if (NULL != result->values_cli)
	{
		int	i;

		for (i = 0; i < result->nalloc; i++)
		{
			zbx_free(result->values_cli[i]);
		}

		zbx_free(result->values);
		zbx_free(result->values_cli);
		zbx_free(result->values_len);
	}

	if (result->hstmt)
		SQLFreeHandle(SQL_HANDLE_STMT, result->hstmt);

	zbx_free(result);
}
#elif defined(HAVE_ORACLE)
/* in zbxdb.h - #define DBfree_result   OCI_DBfree_result */
void	OCI_DBfree_result(DB_RESULT result)
{
	if (NULL == result)
		return;

	if (NULL != result->values)
	{
		int	i;

		for (i = 0; i < result->ncolumn; i++)
		{
			zbx_free(result->values[i]);

			/* deallocate the lob locator variable */
			if (NULL != result->clobs[i])
			{
				OCIDescriptorFree((dvoid *)result->clobs[i], OCI_DTYPE_LOB);
				result->clobs[i] = NULL;
			}
		}

		zbx_free(result->values);
		zbx_free(result->clobs);
		zbx_free(result->values_alloc);
	}

	if (result->stmthp)
		OCIHandleFree((dvoid *)result->stmthp, OCI_HTYPE_STMT);

	zbx_free(result);
}
#elif defined(HAVE_POSTGRESQL)
/* in zbxdb.h - #define DBfree_result   PG_DBfree_result */
void	PG_DBfree_result(DB_RESULT result)
{
	if (NULL == result)
		return;

	if (NULL != result->values)
	{
		result->fld_num = 0;
		zbx_free(result->values);
		result->values = NULL;
	}

	PQclear(result->pg_result);
	zbx_free(result);
}
#elif defined(HAVE_SQLITE3)
/* in zbxdb.h - #define DBfree_result   SQ_DBfree_result */
void	SQ_DBfree_result(DB_RESULT result)
{
	if (NULL == result)
		return;

	if (NULL != result->data)
	{
		sqlite3_free_table(result->data);
	}

	zbx_free(result);
}
#endif	/* HAVE_SQLITE3 */

#if defined(HAVE_IBM_DB2)
/* server status: SQL_CD_TRUE or SQL_CD_FALSE */
int	IBM_DB2server_status()
{
	int	server_status = SQL_CD_TRUE;

	if (SUCCEED != zbx_ibm_db2_success(SQLGetConnectAttr(ibm_db2.hdbc, SQL_ATTR_CONNECTION_DEAD,
								&server_status, SQL_IS_POINTER, NULL)))
	{
		zabbix_log(LOG_LEVEL_WARNING, "cannot determine IBM DB2 server status, assuming not connected");
	}

	return (SQL_CD_FALSE == server_status ? SQL_CD_TRUE : SQL_CD_FALSE);
}

int	zbx_ibm_db2_success(SQLRETURN ret)
{
	return (SQL_SUCCESS == ret || SQL_SUCCESS_WITH_INFO == ret ? SUCCEED : FAIL);
}

int	zbx_ibm_db2_success_ext(SQLRETURN ret)
{
	return (SQL_SUCCESS == ret || SQL_SUCCESS_WITH_INFO == ret || SQL_NO_DATA_FOUND == ret ? SUCCEED : FAIL);
}

void	zbx_ibm_db2_log_errors(SQLSMALLINT htype, SQLHANDLE hndl)
{
	SQLCHAR		message[SQL_MAX_MESSAGE_LENGTH + 1];
	SQLCHAR		sqlstate[SQL_SQLSTATE_SIZE + 1];
	SQLINTEGER	sqlcode;
	SQLSMALLINT	length, i = 1;

	while (SQL_SUCCESS == SQLGetDiagRec(htype, hndl, i++, sqlstate, &sqlcode, message, SQL_MAX_MESSAGE_LENGTH + 1, &length))
	{
		zabbix_log(LOG_LEVEL_ERR, "IBM DB2 ERROR: [%d] %s [%s]", (int)sqlcode, sqlstate, message);
	}
}
#elif defined(HAVE_ORACLE)
/* server status: OCI_SERVER_NORMAL or OCI_SERVER_NOT_CONNECTED */
ub4	OCI_DBserver_status()
{
	sword	err;
	ub4	server_status = OCI_SERVER_NOT_CONNECTED;

	err = OCIAttrGet((void *)oracle.srvhp, OCI_HTYPE_SERVER, (void *)&server_status,
			(ub4 *)0, OCI_ATTR_SERVER_STATUS, (OCIError *)oracle.errhp);

	if (OCI_SUCCESS != err)
		zabbix_log(LOG_LEVEL_WARNING, "cannot determine Oracle server status, assuming not connected");

	return server_status;
}
#endif	/* HAVE_ORACLE */

/******************************************************************************
 *                                                                            *
 * Function: zbx_db_get_escape_string_len                                     *
 *                                                                            *
 * Return value: return length in bytes of escaped string                     *
 *               with terminating '\0'                                        *
 *                                                                            *
 * Comments: sync changes with 'zbx_db_escape_string'                         *
 *           and 'zbx_db_dyn_escape_string_len'                               *
 *                                                                            *
 ******************************************************************************/
static size_t	zbx_db_get_escape_string_len(const char *src)
{
	const char	*s;
	size_t		len = 1;	/* '\0' */

	for (s = src; NULL != s && '\0' != *s; s++)
	{
		if ('\r' == *s)
			continue;
#if defined(HAVE_MYSQL)
		if ('\'' == *s || '\\' == *s)
#elif defined(HAVE_POSTGRESQL)
		if ('\'' == *s || ('\\' == *s && 1 == ZBX_PG_ESCAPE_BACKSLASH))
#else
		if ('\'' == *s)
#endif
			len++;

		len++;
	}

	return len;
}

/******************************************************************************
 *                                                                            *
 * Function: zbx_db_escape_string                                             *
 *                                                                            *
 * Return value: escaped string                                               *
 *                                                                            *
 * Comments: sync changes with 'zbx_db_get_escape_string_len'                 *
 *           and 'zbx_db_dyn_escape_string_len'                               *
 *                                                                            *
 ******************************************************************************/
static void	zbx_db_escape_string(const char *src, char *dst, size_t len)
{
	const char	*s;
	char		*d;
#if defined(HAVE_MYSQL)
#	define ZBX_DB_ESC_CH	'\\'
#elif !defined(HAVE_POSTGRESQL)
#	define ZBX_DB_ESC_CH	'\''
#endif
	assert(dst);

	len--;	/* '\0' */

	for (s = src, d = dst; NULL != s && '\0' != *s && 0 < len; s++)
	{
		if ('\r' == *s)
			continue;

#if defined(HAVE_MYSQL)
		if ('\'' == *s || '\\' == *s)
#elif defined(HAVE_POSTGRESQL)
		if ('\'' == *s || ('\\' == *s && 1 == ZBX_PG_ESCAPE_BACKSLASH))
#else
		if ('\'' == *s)
#endif
		{
			if (2 > len)
				break;
#if defined(HAVE_POSTGRESQL)
			*d++ = *s;
#else
			*d++ = ZBX_DB_ESC_CH;
#endif
			len--;
		}
		*d++ = *s;
		len--;
	}
	*d = '\0';
}

/******************************************************************************
 *                                                                            *
 * Function: zbx_db_dyn_escape_string                                         *
 *                                                                            *
 * Return value: escaped string                                               *
 *                                                                            *
 ******************************************************************************/
char	*zbx_db_dyn_escape_string(const char *src)
{
	size_t	len;
	char	*dst = NULL;

	len = zbx_db_get_escape_string_len(src);

	dst = zbx_malloc(dst, len);

	zbx_db_escape_string(src, dst, len);

	return dst;
}

/******************************************************************************
 *                                                                            *
 * Function: zbx_db_dyn_escape_string_len                                     *
 *                                                                            *
 * Return value: escaped string                                               *
 *                                                                            *
 ******************************************************************************/
char	*zbx_db_dyn_escape_string_len(const char *src, size_t max_src_len)
{
	const char	*s;
	char		*dst = NULL;
	size_t		len = 1;	/* '\0' */

	max_src_len++;

	for (s = src; NULL != s && '\0' != *s && 0 < max_src_len; s++)
	{
		if ('\r' == *s)
			continue;

		/* only UTF-8 characters should reduce a variable max_src_len */
		if (0x80 != (0xc0 & *s) && 0 == --max_src_len)
			break;

#if defined(HAVE_MYSQL)
		if ('\'' == *s || '\\' == *s)
#elif defined(HAVE_POSTGRESQL)
		if ('\'' == *s || ('\\' == *s && 1 == ZBX_PG_ESCAPE_BACKSLASH))
#else
		if ('\'' == *s)
#endif
			len++;

		len++;
	}

	dst = zbx_malloc(dst, len);

	zbx_db_escape_string(src, dst, len);

	return dst;
}

/******************************************************************************
 *                                                                            *
 * Function: zbx_db_get_escape_like_pattern_len                               *
 *                                                                            *
 * Return value: return length of escaped LIKE pattern with terminating '\0'  *
 *                                                                            *
 * Comments: sync changes with 'zbx_db_escape_like_pattern'                   *
 *                                                                            *
 ******************************************************************************/
static int	zbx_db_get_escape_like_pattern_len(const char *src)
{
	int		len;
	const char	*s;

	len = zbx_db_get_escape_string_len(src) - 1; /* minus '\0' */

	for (s = src; s && *s; s++)
	{
		len += (*s == '_' || *s == '%' || *s == ZBX_SQL_LIKE_ESCAPE_CHAR);
		len += 1;
	}

	len++; /* '\0' */

	return len;
}

/******************************************************************************
 *                                                                            *
 * Function: zbx_db_escape_like_pattern                                       *
 *                                                                            *
 * Return value: escaped string to be used as pattern in LIKE                 *
 *                                                                            *
 * Comments: sync changes with 'zbx_db_get_escape_like_pattern_len'           *
 *                                                                            *
 *           For instance, we wish to find string a_b%c\d'e!f in our database *
 *           using '!' as escape character. Our queries then become:          *
 *                                                                            *
 *           ... LIKE 'a!_b!%c\\d\'e!!f' ESCAPE '!' (MySQL, PostgreSQL)       *
 *           ... LIKE 'a!_b!%c\d''e!!f' ESCAPE '!' (IBM DB2, Oracle, SQLite3) *
 *                                                                            *
 *           Using backslash as escape character in LIKE would be too much    *
 *           trouble, because escaping backslashes would have to be escaped   *
 *           as well, like so:                                                *
 *                                                                            *
 *           ... LIKE 'a\\_b\\%c\\\\d\'e!f' ESCAPE '\\' or                    *
 *           ... LIKE 'a\\_b\\%c\\\\d\\\'e!f' ESCAPE '\\' (MySQL, PostgreSQL) *
 *           ... LIKE 'a\_b\%c\\d''e!f' ESCAPE '\' (IBM DB2, Oracle, SQLite3) *
 *                                                                            *
 *           Hence '!' instead of backslash.                                  *
 *                                                                            *
 ******************************************************************************/
static void	zbx_db_escape_like_pattern(const char *src, char *dst, int len)
{
	char		*d;
	char		*tmp = NULL;
	const char	*t;

	assert(dst);

	tmp = zbx_malloc(tmp, len);

	zbx_db_escape_string(src, tmp, len);

	len--; /* '\0' */

	for (t = tmp, d = dst; t && *t && len; t++)
	{
		if (*t == '_' || *t == '%' || *t == ZBX_SQL_LIKE_ESCAPE_CHAR)
		{
			if (len <= 1)
				break;
			*d++ = ZBX_SQL_LIKE_ESCAPE_CHAR;
			len--;
		}
		*d++ = *t;
		len--;
	}

	*d = '\0';

	zbx_free(tmp);
}

/******************************************************************************
 *                                                                            *
 * Function: zbx_db_dyn_escape_like_pattern                                   *
 *                                                                            *
 * Return value: escaped string to be used as pattern in LIKE                 *
 *                                                                            *
 ******************************************************************************/
char	*zbx_db_dyn_escape_like_pattern(const char *src)
{
	int	len;
	char	*dst = NULL;

	len = zbx_db_get_escape_like_pattern_len(src);

	dst = zbx_malloc(dst, len);

	zbx_db_escape_like_pattern(src, dst, len);

	return dst;
}
<|MERGE_RESOLUTION|>--- conflicted
+++ resolved
@@ -503,7 +503,7 @@
 #if defined(HAVE_SQLITE3)
 void	zbx_create_sqlite3_mutex(const char *dbname)
 {
-	if (ZBX_MUTEX_ERROR == php_sem_get(&sqlite_access, dbname))
+	if (PHP_MUTEX_OK != php_sem_get(&sqlite_access, dbname))
 	{
 		zbx_error("cannot create mutex for SQLite3");
 		exit(EXIT_FAILURE);
@@ -779,9 +779,10 @@
 static sword	zbx_oracle_bind_parameter(ub4 position, void *buffer, sb4 buffer_sz, ub2 dty)
 {
 	OCIBind	*bindhp = NULL;
+	sb2	is_null = -1;
 
 	return OCIBindByPos(oracle.stmthp, &bindhp, oracle.errhp, position, buffer, buffer_sz, dty,
-			0, 0, 0, 0, 0, (ub4)OCI_DEFAULT);
+			(dvoid *)(NULL == buffer ? &is_null : 0), 0, 0, 0, 0, (ub4)OCI_DEFAULT);
 }
 
 static sword	zbx_oracle_statement_execute(ub4 *nrows)
@@ -846,9 +847,6 @@
 	switch (type)
 	{
 		case ZBX_TYPE_ID:
-<<<<<<< HEAD
-			err = zbx_oracle_bind_parameter((ub4)position, buffer, (sb4)sizeof(zbx_uint64_t), SQLT_INT);
-=======
 			if (0 == *(zbx_uint64_t *)buffer)
 			{
 				err = zbx_oracle_bind_parameter((ub4)position, NULL, 0, SQLT_VNU);
@@ -872,11 +870,14 @@
 				err = zbx_oracle_bind_parameter((ub4)position, oci_ids[oci_ids_num++],
 						(sb4)sizeof(OCINumber), SQLT_VNU);
 			}
->>>>>>> a5a5763f
 			break;
 		case ZBX_TYPE_INT:
 			err = zbx_oracle_bind_parameter((ub4)position, buffer, (sb4)sizeof(int), SQLT_INT);
 			break;
+		case ZBX_TYPE_FLOAT:
+			err = zbx_oracle_bind_parameter((ub4)position, buffer, (sb4)sizeof(double), SQLT_FLT);
+			break;
+		case ZBX_TYPE_CHAR:
 		case ZBX_TYPE_TEXT:
 		case ZBX_TYPE_SHORTTEXT:
 		case ZBX_TYPE_LONGTEXT:
