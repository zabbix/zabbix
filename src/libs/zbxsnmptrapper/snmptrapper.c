/*
** Zabbix
** Copyright (C) 2001-2024 Zabbix SIA
**
** This program is free software; you can redistribute it and/or modify
** it under the terms of the GNU General Public License as published by
** the Free Software Foundation; either version 2 of the License, or
** (at your option) any later version.
**
** This program is distributed in the hope that it will be useful,
** but WITHOUT ANY WARRANTY; without even the implied warranty of
** MERCHANTABILITY or FITNESS FOR A PARTICULAR PURPOSE. See the
** GNU General Public License for more details.
**
** You should have received a copy of the GNU General Public License
** along with this program; if not, write to the Free Software
** Foundation, Inc., 51 Franklin Street, Fifth Floor, Boston, MA  02110-1301, USA.
**/

#define _GNU_SOURCE
#include <time.h>
#include "zbxsnmptrapper.h"

#include "zbxtimekeeper.h"
#include "zbxthreads.h"
#include "zbxalgo.h"
#include "zbxcacheconfig.h"
#include "zbxdb.h"
#include "zbxdbhigh.h"
#include "zbxstr.h"
#include "zbxexpression.h"
#include "zbxself.h"
#include "zbxnix.h"
#include "zbxlog.h"
#include "zbxregexp.h"
#include "zbxnum.h"
#include "zbxtime.h"
#include "zbxsysinfo.h"
#include "zbx_item_constants.h"
#include "zbxpreproc.h"
#include "zbxcrypto.h"

static int	trap_fd = -1;
static off_t	trap_lastsize;
static ino_t	trap_ino = 0;
static char	*buffer = NULL;
static int	offset = 0;
static int	force = 0;

static void	db_update_lastsize(void)
{
	zbx_db_begin();
	zbx_db_execute("update globalvars set value=%lld where name='snmp_lastsize'", (long long int)trap_lastsize);
	zbx_db_commit();
}

/******************************************************************************
 *                                                                            *
 * Purpose: adds trap to all matching items for specified interface           *
 *                                                                            *
 * Return value: SUCCEED - matching item was found                            *
 *               FAIL - no matching item was found (including fallback items) *
 *                                                                            *
 ******************************************************************************/
static int	process_trap_for_interface(zbx_uint64_t interfaceid, char *trap, zbx_timespec_t *ts)
{
	zbx_dc_item_t		*items = NULL;
	const char		*regex;
	char			error[ZBX_ITEM_ERROR_LEN_MAX];
	int			ret = FAIL, fb = -1, value_type, regexp_ret;
	AGENT_REQUEST		request;
	zbx_vector_expression_t	regexps;
	zbx_dc_um_handle_t	*um_handle;

	zbx_vector_expression_create(&regexps);

	um_handle = zbx_dc_open_user_macros();

	size_t			num = zbx_dc_config_get_snmp_items_by_interfaceid(interfaceid, &items);
	zbx_uint64_t		*itemids = (zbx_uint64_t *)zbx_malloc(NULL, sizeof(zbx_uint64_t) * num);
	int			*lastclocks = (int *)zbx_malloc(NULL, sizeof(int) * num),
				*errcodes = (int *)zbx_malloc(NULL, sizeof(int) * num);
	AGENT_RESULT		*results = (AGENT_RESULT *)zbx_malloc(NULL, sizeof(AGENT_RESULT) * num);

	for (size_t i = 0; i < num; i++)
	{
		zbx_init_agent_result(&results[i]);
		errcodes[i] = FAIL;

		items[i].key = zbx_strdup(items[i].key, items[i].key_orig);
		if (SUCCEED != zbx_substitute_key_macros(&items[i].key, NULL, &items[i], NULL, NULL,
				ZBX_MACRO_TYPE_ITEM_KEY, error, sizeof(error)))
		{
			SET_MSG_RESULT(&results[i], zbx_strdup(NULL, error));
			errcodes[i] = NOTSUPPORTED;
			continue;
		}

		if (0 == strcmp(items[i].key, "snmptrap.fallback"))
		{
			fb = i;
			continue;
		}

		zbx_init_agent_request(&request);

		if (SUCCEED != zbx_parse_item_key(items[i].key, &request))
			goto next;

		if (0 != strcmp(get_rkey(&request), "snmptrap"))
			goto next;

		if (1 < get_rparams_num(&request))
			goto next;

		if (NULL != (regex = get_rparam(&request, 0)))
		{
			if ('@' == *regex)
			{
				zbx_dc_get_expressions_by_name(&regexps, regex + 1);

				if (0 == regexps.values_num)
				{
					SET_MSG_RESULT(&results[i], zbx_dsprintf(NULL,
							"Global regular expression \"%s\" does not exist.", regex + 1));
					errcodes[i] = NOTSUPPORTED;
					goto next;
				}
			}

			if (ZBX_REGEXP_NO_MATCH == (regexp_ret = zbx_regexp_match_ex(&regexps, trap, regex,
					ZBX_CASE_SENSITIVE)))
			{
				goto next;
			}
			else if (FAIL == regexp_ret)
			{
				SET_MSG_RESULT(&results[i], zbx_dsprintf(NULL,
						"Invalid regular expression \"%s\".", regex));
				errcodes[i] = NOTSUPPORTED;
				goto next;
			}
		}

		value_type = (ITEM_VALUE_TYPE_LOG == items[i].value_type ? ITEM_VALUE_TYPE_LOG : ITEM_VALUE_TYPE_TEXT);
		zbx_set_agent_result_type(&results[i], value_type, trap);
		errcodes[i] = SUCCEED;
		ret = SUCCEED;
next:
		zbx_free_agent_request(&request);
	}

	if (FAIL == ret && -1 != fb)
	{
		value_type = (ITEM_VALUE_TYPE_LOG == items[fb].value_type ? ITEM_VALUE_TYPE_LOG : ITEM_VALUE_TYPE_TEXT);
		zbx_set_agent_result_type(&results[fb], value_type, trap);
		errcodes[fb] = SUCCEED;
		ret = SUCCEED;
	}

	for (size_t i = 0; i < num; i++)
	{
		switch (errcodes[i])
		{
			case SUCCEED:
				if (ITEM_VALUE_TYPE_LOG == items[i].value_type)
				{
					zbx_calc_timestamp(results[i].log->value, &results[i].log->timestamp,
							items[i].logtimefmt);
				}

				items[i].state = ITEM_STATE_NORMAL;
				zbx_preprocess_item_value(items[i].itemid, items[i].host.hostid, items[i].value_type,
						items[i].flags, &results[i], ts, items[i].state, NULL);

				itemids[i] = items[i].itemid;
				lastclocks[i] = ts->sec;
				break;
			case NOTSUPPORTED:
				items[i].state = ITEM_STATE_NOTSUPPORTED;
				zbx_preprocess_item_value(items[i].itemid, items[i].host.hostid, items[i].value_type,
						items[i].flags, NULL, ts, items[i].state, results[i].msg);

				itemids[i] = items[i].itemid;
				lastclocks[i] = ts->sec;
				break;
		}

		zbx_free(items[i].key);
		zbx_free_agent_result(&results[i]);
	}

	zbx_free(results);

	zbx_dc_requeue_items(itemids, lastclocks, errcodes, num);

	zbx_free(errcodes);
	zbx_free(lastclocks);
	zbx_free(itemids);

	zbx_dc_config_clean_items(items, NULL, num);
	zbx_free(items);

	zbx_dc_close_user_macros(um_handle);

	zbx_regexp_clean_expressions(&regexps);
	zbx_vector_expression_destroy(&regexps);

	zbx_preprocessor_flush();

	return ret;
}

/******************************************************************************
 *                                                                            *
 * Purpose: processes single trap                                             *
 *                                                                            *
 * Parameters: addr  - [IN] address of target interface(s)                    *
 *             begin - [IN] beginning of trap message                         *
 *             end   - [IN] end of trap message                               *
 *                                                                            *
 ******************************************************************************/
static void	process_trap(const char *addr, char *begin, char *end)
{
	zbx_timespec_t	ts;
	zbx_uint64_t	*interfaceids = NULL;
	int		ret = FAIL;
	char		*trap = NULL;

	zbx_timespec(&ts);

	trap = zbx_dsprintf(trap, "%s%s", begin, end);

	int	count = zbx_dc_config_get_snmp_interfaceids_by_addr(addr, &interfaceids);

	for (int i = 0; i < count; i++)
	{
		if (SUCCEED == process_trap_for_interface(interfaceids[i], trap, &ts))
			ret = SUCCEED;
	}

	if (FAIL == ret)
	{
		zbx_config_t	cfg;

		zbx_config_get(&cfg, ZBX_CONFIG_FLAGS_SNMPTRAP_LOGGING);

		if (ZBX_SNMPTRAP_LOGGING_ENABLED == cfg.snmptrap_logging)
			zabbix_log(LOG_LEVEL_WARNING, "unmatched trap received from \"%s\": %s", addr, trap);

		zbx_config_clean(&cfg);
	}

	zbx_free(interfaceids);
	zbx_free(trap);
}

/******************************************************************************
 *                                                                            *
 * Purpose: Delays SNMP trapper file related issue log entries for 60 seconds *
 *          unless this is the first time this issue has occurred.            *
 *                                                                            *
 * Parameters: error     - [IN] string containing log entry text              *
 *             log_level - [IN]                                               *
 *                                                                            *
 ******************************************************************************/
static void	delay_trap_logs(char *error, int log_level)
{
	static int		lastlogtime = 0;
	static zbx_hash_t	last_error_hash = 0;
	int			now = (int)time(NULL);
	zbx_hash_t		error_hash = zbx_default_string_hash_func(error);

	if (ZBX_LOG_ENTRY_INTERVAL_DELAY <= now - lastlogtime || last_error_hash != error_hash)
	{
		zabbix_log(log_level, "%s", error);
		lastlogtime = now;
		last_error_hash = error_hash;
	}
}

#define	ZBX_SHA512_BINARY_LENGTH	64
#define	ZBX_SHA512_HEX_LENGTH		(128 + 1)

static void	get_trap_hash(const char *trap, char *hash)
{
	char	*ptr;

	/* pdu info cannot be used to calculate hash as it is not same for trap received on other node */
	/* first OID should always be sysUpTimeInstance */
	if (NULL != (ptr = strstr(trap, "\nVARBINDS:\n")) || NULL != (ptr = strstr(trap, "sysUpTimeInstance")) ||
			NULL != (ptr = strstr(trap, ".1.3.6.1.2.1.1.3.0")) ||
			NULL != (ptr = strstr(trap, " iso.3.6.1.2.1.1.3.0")))
	{
		zbx_sha512_hash(ptr, hash);

		return;
	}

	zbx_sha512_hash(trap, hash);
}

static void	db_update_snmp_id(const char *date, const char *trap)
{
	time_t	timestamp;
	char	hash_bin[ZBX_SHA512_BINARY_LENGTH], hash_hex[ZBX_SHA512_HEX_LENGTH], *sql = NULL;
	size_t	sql_alloc = 0, sql_offset = 0;

	if (FAIL == zbx_iso8601_utc(date, &timestamp))
	{
		timestamp = 0;
		delay_trap_logs("SNMP trapper log contains non ISO 8601 or invalid timestamp", LOG_LEVEL_WARNING);
	}

	get_trap_hash(trap, hash_bin);

	zbx_bin2hex((unsigned char *)hash_bin, ZBX_SHA512_BINARY_LENGTH, hash_hex, ZBX_SHA512_HEX_LENGTH);

	zbx_db_begin();

	sql_offset = 0;
	zbx_db_begin_multiple_update(&sql, &sql_alloc, &sql_offset);
	zbx_snprintf_alloc(&sql, &sql_alloc, &sql_offset,
			"update globalvars set value=%d where name='snmp_timestamp';\n", (int)timestamp);
	zbx_snprintf_alloc(&sql, &sql_alloc, &sql_offset,
			"update globalvars set value='%s' where name='snmp_id';\n", hash_hex);
	zbx_db_end_multiple_update(&sql, &sql_alloc, &sql_offset);
	zbx_db_execute("%s", sql);
	zbx_free(sql);

	zbx_db_commit();
}

static void	compare_trap(const char *date, const char *trap, int snmp_timestamp, const char *snmp_id_bin, int *skip)
{
	time_t	timestamp = 0;

	if (0 != snmp_timestamp && FAIL == zbx_iso8601_utc(date, &timestamp))
	{
		/* skip records with old or invalid timestamp until correct one is found */
		zabbix_log(LOG_LEVEL_TRACE, "SNMP trapper log contains invalid timestamp '%s'", date);
	}

	if (NULL == snmp_id_bin)
	{
		if (timestamp >= snmp_timestamp)
		{
			*skip = 0;
			zabbix_log(LOG_LEVEL_WARNING, "SNMP traps processing resumed from last timestamp");
		}

		return;
	}

	if (0 != timestamp)
	{
		if (timestamp > snmp_timestamp + SEC_PER_MIN)
		{
			zabbix_log(LOG_LEVEL_TRACE, "skipping records past timestamp");
			return;
		}

		if (timestamp < snmp_timestamp - SEC_PER_MIN)
		{
			zabbix_log(LOG_LEVEL_TRACE, "skipping records before timestamp");
			return;
		}
	}

	char	hash_bin[ZBX_SHA512_BINARY_LENGTH];

	get_trap_hash(trap, hash_bin);

	if (0 == memcmp(hash_bin, snmp_id_bin, ZBX_SHA512_BINARY_LENGTH))
	{
		*skip = 0;

		if (0 != timestamp)
		{
			zabbix_log(LOG_LEVEL_WARNING, "SNMP traps processing resumed from last record and"
					" timestamp");
		}
		else
			zabbix_log(LOG_LEVEL_WARNING, "SNMP traps processing resumed from last record");
	}
}

/******************************************************************************
 *                                                                            *
 * Purpose: splits traps and processes them with process_trap()               *
 *                                                                            *
 ******************************************************************************/
static void	parse_traps(int flag, int snmp_timestamp, const char *snmp_id_bin, int *skip,
		const char *config_node_name)
{
	char	*c, *line, *begin = NULL, *end = NULL, *addr = NULL, *pzbegin, *pzaddr = NULL, *pzdate = NULL,
		*last_date = NULL, *last_trap = NULL;

	c = line = buffer;

	while ('\0' != *c)
	{
		if ('\n' == *c)
		{
			line = ++c;
			continue;
		}

		if (0 != strncmp(c, "ZBXTRAP", 7))
		{
			c++;
			continue;
		}

		pzbegin = c;

		c += 7;	/* c now points to the delimiter between "ZBXTRAP" and address */

		while ('\0' != *c && NULL != strchr(ZBX_WHITESPACE, *c))
			c++;

		/* c now points to the address */

		/* process the previous trap */
		if (NULL != begin)
		{
			*(line - 1) = '\0';
			*pzdate = '\0';
			*pzaddr = '\0';

<<<<<<< HEAD
			if (NULL != skip && 1 == *skip)
			{
				compare_trap(begin, end, snmp_timestamp, snmp_id_bin, skip);
			}
			else
			{
				if (NULL != config_node_name)
				{
					last_date = begin;
					last_trap = end;
				}

				process_trap(addr, begin, end);
			}

			end = NULL;
=======
			process_trap(addr, begin, end);
>>>>>>> 8f7aeae1
		}

		/* parse the current trap */
		begin = line;
		addr = c;
		pzdate = pzbegin;

		while ('\0' != *c && NULL == strchr(ZBX_WHITESPACE, *c))
			c++;

		pzaddr = c;

		end = c + 1;	/* the rest of the trap */
	}

	if (NULL != last_trap)
		db_update_snmp_id(last_date, last_trap);

	if (0 == flag)
	{
		if (NULL == begin)
			offset = c - buffer;
		else
			offset = c - begin;

		if (offset == MAX_BUFFER_LEN - 1)
		{
			if (NULL != end)
			{
				zabbix_log(LOG_LEVEL_WARNING, "SNMP trapper buffer is full,"
						" trap data might be truncated");
				parse_traps(1, snmp_timestamp, snmp_id_bin, skip, config_node_name);
			}
			else
				zabbix_log(LOG_LEVEL_WARNING, "failed to find trap in SNMP trapper file");

			offset = 0;
			*buffer = '\0';
		}
		else
		{
			if (NULL != begin && begin != buffer)
				memmove(buffer, begin, offset + 1);
		}
	}
	else
	{
		if (NULL != end)
		{
			*(line - 1) = '\0';
			*pzdate = '\0';
			*pzaddr = '\0';

			if (NULL != skip && 1 == *skip)
			{
				compare_trap(begin, end, snmp_timestamp, snmp_id_bin, skip);
			}
			else
			{
				process_trap(addr, begin, end);

				if (NULL != config_node_name)
					db_update_snmp_id(begin, end);
			}

			offset = 0;
			*buffer = '\0';
		}
		else
		{
			zabbix_log(LOG_LEVEL_WARNING, "invalid trap data found \"%s\"", buffer);
			offset = 0;
			*buffer = '\0';
		}
	}
}

/******************************************************************************
 *                                                                            *
 * Purpose: reads traps and then parses them with parse_traps()               *
 *                                                                            *
 ******************************************************************************/
static int	read_traps(const char *config_snmptrap_file, int snmp_timestamp, const char *snmp_id, int *skip,
		const char *config_node_name)
{
	int	nbytes = 0;
	char	*error = NULL;

	zabbix_log(LOG_LEVEL_DEBUG, "In %s() lastsize: %lld", __func__, (long long int)trap_lastsize);

	if (-1 == lseek(trap_fd, trap_lastsize, SEEK_SET))
	{
		error = zbx_dsprintf(error, "cannot set position to %lld for \"%s\": %s", (long long int)trap_lastsize,
				config_snmptrap_file, zbx_strerror(errno));
		delay_trap_logs(error, LOG_LEVEL_WARNING);
		goto out;
	}

	if (-1 == (nbytes = read(trap_fd, buffer + offset, MAX_BUFFER_LEN - offset - 1)))
	{
		error = zbx_dsprintf(error, "cannot read from SNMP trapper file \"%s\": %s",
				config_snmptrap_file, zbx_strerror(errno));
		delay_trap_logs(error, LOG_LEVEL_WARNING);
		goto out;
	}

	if (0 < nbytes)
	{
		buffer[nbytes + offset] = '\0';
		trap_lastsize += nbytes;

		if (NULL == skip || 0 == *skip)
			db_update_lastsize();

		parse_traps(0, snmp_timestamp, snmp_id, skip, config_node_name);
	}
out:
	zbx_free(error);

	zabbix_log(LOG_LEVEL_DEBUG, "End of %s()", __func__);

	return nbytes;
}

/******************************************************************************
 *                                                                            *
 * Purpose: closes trap file and resets lastsize                              *
 *                                                                            *
 * Comments: !!! do not reset lastsize elsewhere !!!                          *
 *                                                                            *
 ******************************************************************************/
static void	close_trap_file(void)
{
	if (-1 != trap_fd)
		close(trap_fd);

	trap_fd = -1;
	trap_lastsize = 0;
	db_update_lastsize();
}

/******************************************************************************
 *                                                                            *
 * Purpose: opens trap file and gets it's node number                         *
 *                                                                            *
 * Return value: file descriptor of opened file or -1 otherwise               *
 *                                                                            *
 ******************************************************************************/
static int	open_trap_file(const char *config_snmptrap_file)
{
	zbx_stat_t	file_buf;
	char		*error = NULL;

	if (-1 == (trap_fd = open(config_snmptrap_file, O_RDONLY)))
	{
		if (ENOENT != errno)	/* file exists but cannot be opened */
		{
			error = zbx_dsprintf(error, "cannot open SNMP trapper file \"%s\": %s",
					config_snmptrap_file, zbx_strerror(errno));
			delay_trap_logs(error, LOG_LEVEL_CRIT);
		}
		goto out;
	}

	if (0 != zbx_fstat(trap_fd, &file_buf))
	{
		error = zbx_dsprintf(error, "cannot stat SNMP trapper file \"%s\": %s", config_snmptrap_file,
				zbx_strerror(errno));
		delay_trap_logs(error, LOG_LEVEL_CRIT);
		close(trap_fd);
		trap_fd = -1;
		goto out;
	}

	trap_ino = file_buf.st_ino;	/* a new file was opened */
out:
	zbx_free(error);

	return trap_fd;
}

static void	DBget_lastsize(const char *config_node_name, const char *config_snmptrap_file)
{
	zbx_db_result_t	result;
	zbx_db_row_t	row;
	int		snmp_timestamp = 0;
	char		*snmp_id = NULL, *snmp_node = NULL, *config_node_name_esc;

	zbx_db_begin();

	result = zbx_db_select("select value from globalvars where name='snmp_lastsize'");
	if (NULL == (row = zbx_db_fetch(result)))
	{
		zbx_db_execute("insert into globalvars (name,value) values ('snmp_lastsize','0')");
		trap_lastsize = 0;
	}
	else
		ZBX_STR2UINT64(trap_lastsize, row[0]);
	zbx_db_free_result(result);

	if (NULL == config_node_name)
	{
		zbx_db_execute("delete from globalvars where name in ('snmp_node','snmp_timestamp','snmp_id')");
	}
	else
	{
		result = zbx_db_select("select value from globalvars where name='snmp_node'");
		if (NULL != (row = zbx_db_fetch(result)))
			snmp_node = zbx_strdup(NULL, row[0]);
		zbx_db_free_result(result);

		result = zbx_db_select("select value from globalvars where name='snmp_timestamp'");
		if (NULL == (row = zbx_db_fetch(result)))
		{
			zbx_db_execute("insert into globalvars (name,value) values ('snmp_timestamp','0')");
		}
		else
			snmp_timestamp = atoi(row[0]);
		zbx_db_free_result(result);

		result = zbx_db_select("select value from globalvars where name='snmp_id'");
		if (NULL == (row = zbx_db_fetch(result)))
		{
			zbx_db_execute("insert into globalvars (name,value) values ('snmp_id','')");
		}
		else
			snmp_id = zbx_strdup(NULL, row[0]);
		zbx_db_free_result(result);
	}

	zbx_db_commit();

	if (NULL != config_node_name)
	{
		if (NULL != snmp_id && '\0' != *snmp_id && NULL != snmp_node &&
				0 != strcmp(config_node_name, snmp_node))
		{
			int	skip = 1;

			if (-1 != open_trap_file(config_snmptrap_file))
			{
				char	snmp_id_bin[ZBX_SHA512_BINARY_LENGTH];
				int	ret;

				if (ZBX_SHA512_BINARY_LENGTH != (ret = zbx_hex2bin((const unsigned char *)snmp_id,
						(unsigned char *)snmp_id_bin, ZBX_SHA512_BINARY_LENGTH)))
				{
					zabbix_log(LOG_LEVEL_DEBUG, "invalid SNMP ID length:%d", ret);
				}
				else
				{
					trap_lastsize = 0;

					while (0 < read_traps(config_snmptrap_file, snmp_timestamp, snmp_id_bin, &skip,
							config_node_name))
						;

					if (0 != offset)
						parse_traps(1, snmp_timestamp, snmp_id_bin, &skip, config_node_name);
				}

				if (1 == skip && 0 != snmp_timestamp)
				{
					trap_lastsize = 0;

					while (0 < read_traps(config_snmptrap_file, snmp_timestamp, NULL, &skip,
							config_node_name))
						;

					if (0 != offset)
						parse_traps(1, snmp_timestamp, NULL, &skip, config_node_name);
				}

				if (1 == skip && 0 != trap_lastsize)
				{
					zabbix_log(LOG_LEVEL_INFORMATION, "cannot resume SNMP traps processing from"
							" last record");
				}

				db_update_lastsize();
			}
		}

		zbx_db_begin();
		config_node_name_esc = zbx_db_dyn_escape_string(ZBX_NULL2EMPTY_STR(config_node_name));

		if (NULL == snmp_node)
		{
			zbx_db_execute("insert into globalvars (name,value) values ('snmp_node','%s')",
					config_node_name_esc);
		}
		else
			zbx_db_execute("update globalvars set value='%s' where name='snmp_node'", config_node_name_esc);

		zbx_free(config_node_name_esc);
		zbx_db_commit();
	}

	zbx_free(snmp_node);
	zbx_free(snmp_id);
}
#undef	ZBX_SHA512_BINARY_LENGTH
#undef	ZBX_SHA512_HEX_LENGTH

/******************************************************************************
 *                                                                            *
 * Purpose: Opens the latest trap file. If the current file has been rotated, *
 *          processes that and then opens the latest file.                    *
 *                                                                            *
 * Return value: SUCCEED - there are new traps to be parsed                   *
 *               FAIL - there are no new traps or trap file does not exist    *
 *                                                                            *
 ******************************************************************************/
static int	get_latest_data(const char *config_snmptrap_file, const char *config_node_name)
{
	zbx_stat_t	file_buf;

	if (-1 != trap_fd)	/* a trap file is already open */
	{
		if (0 != zbx_stat(config_snmptrap_file, &file_buf))
		{
			/* file might have been renamed or deleted, process the current file */

			if (ENOENT != errno)
			{
				zabbix_log(LOG_LEVEL_CRIT, "cannot stat SNMP trapper file \"%s\": %s",
						config_snmptrap_file, zbx_strerror(errno));
			}

			while (0 < read_traps(config_snmptrap_file, 0, NULL, NULL, config_node_name))
				;

			if (0 != offset)
				parse_traps(1, 0, NULL, NULL, config_node_name);

			close_trap_file();
		}
		else if (file_buf.st_ino != trap_ino || file_buf.st_size < trap_lastsize)
		{
			/* file has been rotated, process the current file */

			while (0 < read_traps(config_snmptrap_file, 0, NULL, NULL, config_node_name))
				;

			if (0 != offset)
				parse_traps(1, 0, NULL, NULL, config_node_name);

			close_trap_file();
		}
		/* in case when file access permission is changed and read permission is denied */
		else if (0 != access(config_snmptrap_file, R_OK))
		{
			if (EACCES == errno)
				close_trap_file();
		}
		else if (file_buf.st_size == trap_lastsize)
		{
			if (1 == force)
			{
				parse_traps(1, 0, NULL, NULL, config_node_name);
				force = 0;
			}
			else if (0 != offset && 0 == force)
			{
				force = 1;
			}

			return FAIL;	/* no new traps */
		}
	}

	force = 0;

	if (-1 == trap_fd && -1 == open_trap_file(config_snmptrap_file))
		return FAIL;

	return SUCCEED;
}

/******************************************************************************
 *                                                                            *
 * Purpose: SNMP trap reader's entry point                                    *
 *                                                                            *
 ******************************************************************************/
ZBX_THREAD_ENTRY(zbx_snmptrapper_thread, args)
{
	double			sec;
	const zbx_thread_info_t	*info = &((zbx_thread_args_t *)args)->info;
	int			server_num = ((zbx_thread_args_t *)args)->info.server_num,
				process_num = ((zbx_thread_args_t *)args)->info.process_num;
	unsigned char		process_type = ((zbx_thread_args_t *)args)->info.process_type;

	zbx_thread_snmptrapper_args	*snmptrapper_args_in = (zbx_thread_snmptrapper_args *)
			(((zbx_thread_args_t *)args)->args);

	if (NULL != snmptrapper_args_in->config_ha_node_name && '\0' == *snmptrapper_args_in->config_ha_node_name)
		snmptrapper_args_in->config_ha_node_name = NULL;

	zabbix_log(LOG_LEVEL_INFORMATION, "%s #%d started [%s #%d]", get_program_type_string(info->program_type),
			server_num, get_process_type_string(process_type), process_num);

	zabbix_log(LOG_LEVEL_DEBUG, "In %s() trapfile:'%s'", __func__, snmptrapper_args_in->config_snmptrap_file);

	zbx_update_selfmon_counter(info, ZBX_PROCESS_STATE_BUSY);
	zbx_setproctitle("%s [connecting to the database]", get_process_type_string(process_type));

	zbx_db_connect(ZBX_DB_CONNECT_NORMAL);

	buffer = (char *)zbx_malloc(buffer, MAX_BUFFER_LEN);
	*buffer = '\0';

	DBget_lastsize(snmptrapper_args_in->config_ha_node_name, snmptrapper_args_in->config_snmptrap_file);

	while (ZBX_IS_RUNNING())
	{
		sec = zbx_time();
		zbx_update_env(get_process_type_string(process_type), sec);

		zbx_setproctitle("%s [processing data]", get_process_type_string(process_type));

		while (ZBX_IS_RUNNING() && FAIL == zbx_vps_monitor_capped())
		{
			if (SUCCEED != get_latest_data(snmptrapper_args_in->config_snmptrap_file,
					snmptrapper_args_in->config_ha_node_name))
			{
				break;
			}

			read_traps(snmptrapper_args_in->config_snmptrap_file, 0, NULL, NULL,
					snmptrapper_args_in->config_ha_node_name);
		}

		sec = zbx_time() - sec;

		zbx_setproctitle("%s [processed data in " ZBX_FS_DBL " sec, idle 1 sec%s]",
				get_process_type_string(process_type), sec, zbx_vps_monitor_status());

		zbx_sleep_loop(info, 1);
	}

	zbx_free(buffer);

	if (-1 != trap_fd)
		close(trap_fd);

	zbx_setproctitle("%s #%d [terminated]", get_process_type_string(process_type), process_num);

	while (1)
		zbx_sleep(SEC_PER_MIN);
}<|MERGE_RESOLUTION|>--- conflicted
+++ resolved
@@ -428,7 +428,6 @@
 			*pzdate = '\0';
 			*pzaddr = '\0';
 
-<<<<<<< HEAD
 			if (NULL != skip && 1 == *skip)
 			{
 				compare_trap(begin, end, snmp_timestamp, snmp_id_bin, skip);
@@ -443,11 +442,6 @@
 
 				process_trap(addr, begin, end);
 			}
-
-			end = NULL;
-=======
-			process_trap(addr, begin, end);
->>>>>>> 8f7aeae1
 		}
 
 		/* parse the current trap */
