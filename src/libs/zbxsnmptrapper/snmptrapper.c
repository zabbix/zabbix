--- conflicted
+++ resolved
@@ -165,28 +165,16 @@
 				}
 
 				items[i].state = ITEM_STATE_NORMAL;
-<<<<<<< HEAD
-				zbx_preprocess_item_value(items[i].itemid, items[i].value_type,items[i].flags,
-						&results[i], ts, items[i].state, NULL);
-=======
-				zbx_preprocess_item_value(items[i].itemid, items[i].host.hostid, items[i].value_type,
-						items[i].flags, items[i].preprocessing, &results[i], ts,
-						items[i].state, NULL);
->>>>>>> 6e98508a
+				zbx_preprocess_item_value(items[i].itemid, items[i].value_type, items[i].flags,
+						items[i].preprocessing, &results[i], ts, items[i].state, NULL);
 
 				itemids[i] = items[i].itemid;
 				lastclocks[i] = ts->sec;
 				break;
 			case NOTSUPPORTED:
 				items[i].state = ITEM_STATE_NOTSUPPORTED;
-<<<<<<< HEAD
-				zbx_preprocess_item_value(items[i].itemid, items[i].value_type, items[i].flags, NULL,
-						ts, items[i].state, results[i].msg);
-=======
-				zbx_preprocess_item_value(items[i].itemid, items[i].host.hostid, items[i].value_type,
-						items[i].flags, items[i].preprocessing, NULL, ts, items[i].state,
-						results[i].msg);
->>>>>>> 6e98508a
+				zbx_preprocess_item_value(items[i].itemid, items[i].value_type, items[i].flags,
+						items[i].preprocessing, NULL, ts, items[i].state, results[i].msg);
 
 				itemids[i] = items[i].itemid;
 				lastclocks[i] = ts->sec;
