--- conflicted
+++ resolved
@@ -30,12 +30,9 @@
 #include "dbcache.h"
 #include "zbxregexp.h"
 #include "macrocache.h"
-<<<<<<< HEAD
 #include "cfg.h"
-=======
 #include "comms.h"
 #include "../zbxcrypto/tls_tcp_active.h"
->>>>>>> 0e524ca7
 
 static int	sync_in_progress = 0;
 
@@ -278,12 +275,11 @@
 	unsigned char	ipmi_available;
 	unsigned char	jmx_available;
 	unsigned char	status;
-<<<<<<< HEAD
 
 	/* specifies which interfaces are being used (have enabled items) */
 	/* (see ZBX_FLAG_INTERFACE_* defines)                             */
 	unsigned char	used_interfaces;
-=======
+
 	/* 'tls_connect' and 'tls_accept' must be respected even if encryption support is not compiled in */
 	unsigned char	tls_connect;
 	unsigned char	tls_accept;
@@ -292,7 +288,6 @@
 	const char	*tls_subject;
 	ZBX_DC_PSK	*tls_dc_psk;
 #endif
->>>>>>> 0e524ca7
 }
 ZBX_DC_HOST;
 
@@ -941,8 +936,6 @@
 	else
 		zbx_binary_heap_update_direct(&config->pqueue, &elem);
 }
-<<<<<<< HEAD
-=======
 
 /******************************************************************************
  *                                                                            *
@@ -1064,11 +1057,6 @@
 	}
 }
 
-#define DEFAULT_REFRESH_UNSUPPORTED	600
-static const char	*default_severity_names[] = {"Not classified", "Information", "Warning", "Average", "High",
-		"Disaster"};
-
->>>>>>> 0e524ca7
 static int	DCsync_config(DB_RESULT result, int *refresh_unsupported_changed)
 {
 	static char	*default_severity_names[] = {"Not classified", "Information", "Warning", "Average", "High", "Disaster"};
@@ -1289,11 +1277,14 @@
 
 		/* store new information in host structure */
 
+		/* reset the used interfaces flag */
+		host->used_interfaces = ZBX_FLAG_INTERFACE_NONE;
+
 		DCstrpool_replace(found, &host->host, row[2]);
 		DCstrpool_replace(found, &host->name, row[23]);
 #if defined(HAVE_POLARSSL) || defined(HAVE_GNUTLS) || defined(HAVE_OPENSSL)
-		DCstrpool_replace(found, &host->tls_issuer, row[26]);
-		DCstrpool_replace(found, &host->tls_subject, row[27]);
+		DCstrpool_replace(found, &host->tls_issuer, row[27]);
+		DCstrpool_replace(found, &host->tls_subject, row[28]);
 
 		/* maintain 'config->psks' in configuration cache */
 
@@ -1363,7 +1354,7 @@
 		/* Detect errors: PSK identity without PSK value or vice versa. This should have been prevented by */
 		/* validation in frontend or API. Do not update cache in case of error. */
 
-		if ('\0' != *row[28] && '\0' == *row[29])
+		if ('\0' != *row[30] && '\0' == *row[30])
 		{
 			zabbix_log(LOG_LEVEL_WARNING, "empty PSK for PSK identity \"%s\" configured for host \"%s\""
 					" (hostid %s)", row[28], row[2], row[0]);
@@ -1371,9 +1362,9 @@
 			goto done;
 		}
 
-		if ('\0' == *row[28])				/* new PSKid empty */
-		{
-			if ('\0' != *row[29])
+		if ('\0' == *row[29])				/* new PSKid empty */
+		{
+			if ('\0' != *row[30])
 			{
 				zabbix_log(LOG_LEVEL_WARNING, "empty PSK identity with non-empty PSK configured for"
 						" host \"%s\" (hostid %s)", row[2], row[0]);
@@ -1412,15 +1403,15 @@
 
 		if (1 == found && NULL != host->tls_dc_psk)	/* 'host' record has non-empty PSK */
 		{
-			if (0 == strcmp(host->tls_dc_psk->tls_psk_identity, row[28]))	/* new PSKid same as */
+			if (0 == strcmp(host->tls_dc_psk->tls_psk_identity, row[29]))	/* new PSKid same as */
 											/* old PSKid */
 			{
-				if (0 != strcmp(host->tls_dc_psk->tls_psk, row[29]))	/* new PSK value */
+				if (0 != strcmp(host->tls_dc_psk->tls_psk, row[30]))	/* new PSK value */
 											/* differs from old */
 				{
 					/* change underlying PSK value and 'config->psks' is updated, too */
-					DCstrpool_replace(1, &host->tls_dc_psk->tls_psk, row[29]);
-					zabbix_log(LOG_LEVEL_WARNING, "PSK value changed for identity \"%s\"", row[28]);
+					DCstrpool_replace(1, &host->tls_dc_psk->tls_psk, row[30]);
+					zabbix_log(LOG_LEVEL_WARNING, "PSK value changed for identity \"%s\"", row[29]);
 				}
 
 				goto done;
@@ -1443,16 +1434,16 @@
 
 		/* new PSK identity already stored? */
 
-		psk_i_local.tls_psk_identity = row[28];
+		psk_i_local.tls_psk_identity = row[29];
 
 		if (NULL != (psk_i = zbx_hashset_search(&config->psks, &psk_i_local)))
 		{
 			/* new PSKid already in psks hashset */
 
-			if (0 != strcmp(psk_i->tls_psk, row[29]))	/* PSKid stored but PSK value is different */
+			if (0 != strcmp(psk_i->tls_psk, row[30]))	/* PSKid stored but PSK value is different */
 			{
-				DCstrpool_replace(1, &psk_i->tls_psk, row[29]);
-				zabbix_log(LOG_LEVEL_WARNING, "PSK value changed for identity \"%s\"", row[28]);
+				DCstrpool_replace(1, &psk_i->tls_psk, row[30]);
+				zabbix_log(LOG_LEVEL_WARNING, "PSK value changed for identity \"%s\"", row[29]);
 			}
 
 			host->tls_dc_psk = psk_i;
@@ -1462,17 +1453,14 @@
 
 		/* insert new PSKid and value into psks hashset */
 
-		DCstrpool_replace(0, &psk_i_local.tls_psk_identity, row[28]);
-		DCstrpool_replace(0, &psk_i_local.tls_psk, row[29]);
+		DCstrpool_replace(0, &psk_i_local.tls_psk_identity, row[29]);
+		DCstrpool_replace(0, &psk_i_local.tls_psk, row[30]);
 		psk_i_local.refcount = 1;
 		host->tls_dc_psk = zbx_hashset_insert(&config->psks, &psk_i_local, sizeof(ZBX_DC_PSK));
 done:
 #endif
-		ZBX_STR2UCHAR(host->tls_connect, row[24]);
-		ZBX_STR2UCHAR(host->tls_accept, row[25]);
-
-		/* reset the used interfaces flag */
-		host->used_interfaces = ZBX_FLAG_INTERFACE_NONE;
+		ZBX_STR2UCHAR(host->tls_connect, row[25]);
+		ZBX_STR2UCHAR(host->tls_accept, row[26]);
 
 		if (0 == found)
 		{
@@ -1505,13 +1493,9 @@
 				host->used_interfaces = ZBX_FLAG_INTERFACE_UNKNOWN;
 		}
 
-<<<<<<< HEAD
 		host->proxy_hostid = proxy_hostid;
 
-		/* update hosts_h index using new data, if not done already */
-=======
 		/* update 'hosts_h' and 'hosts_p' indexes using new data, if not done already */
->>>>>>> 0e524ca7
 
 		if (1 == update_index_h)
 		{
@@ -3399,12 +3383,8 @@
 				"errors_from,available,disable_until,snmp_errors_from,"
 				"snmp_available,snmp_disable_until,ipmi_errors_from,ipmi_available,"
 				"ipmi_disable_until,jmx_errors_from,jmx_available,jmx_disable_until,"
-<<<<<<< HEAD
-				"status,name,lastaccess"
-=======
-				"status,name,tls_connect,tls_accept"
+				"status,name,lastaccess,tls_connect,tls_accept"
 				",tls_issuer,tls_subject,tls_psk_identity,tls_psk"
->>>>>>> 0e524ca7
 			" from hosts"
 			" where status in (%d,%d,%d,%d)"
 				" and flags<>%d",
@@ -3418,7 +3398,7 @@
 				"errors_from,available,disable_until,snmp_errors_from,"
 				"snmp_available,snmp_disable_until,ipmi_errors_from,ipmi_available,"
 				"ipmi_disable_until,jmx_errors_from,jmx_available,jmx_disable_until,"
-				"status,name,tls_connect,tls_accept"
+				"status,name,lastaccess,tls_connect,tls_accept"
 			" from hosts"
 			" where status in (%d,%d,%d,%d)"
 				" and flags<>%d",
@@ -4007,7 +3987,25 @@
 	return r1->name == r2->name ? 0 : strcmp(r1->name, r2->name);
 }
 
-<<<<<<< HEAD
+#if defined(HAVE_POLARSSL) || defined(HAVE_GNUTLS) || defined(HAVE_OPENSSL)
+static zbx_hash_t	__config_psk_hash(const void *data)
+{
+	const ZBX_DC_PSK	*psk_i = (const ZBX_DC_PSK *)data;
+
+	return ZBX_DEFAULT_STRING_HASH_ALGO(psk_i->tls_psk_identity, strlen(psk_i->tls_psk_identity),
+			ZBX_DEFAULT_HASH_SEED);
+}
+
+static int	__config_psk_compare(const void *d1, const void *d2)
+{
+	const ZBX_DC_PSK	*psk_1 = (const ZBX_DC_PSK *)d1;
+	const ZBX_DC_PSK	*psk_2 = (const ZBX_DC_PSK *)d2;
+
+	return psk_1->tls_psk_identity == psk_2->tls_psk_identity ? 0 : strcmp(psk_1->tls_psk_identity,
+			psk_2->tls_psk_identity);
+}
+#endif
+
 /******************************************************************************
  *                                                                            *
  * Function: init_configuration_cache                                         *
@@ -4021,29 +4019,7 @@
  *           for initializing hashset, vector, and heap data structures       *
  *                                                                            *
  ******************************************************************************/
-void	init_configuration_cache()
-=======
-#if defined(HAVE_POLARSSL) || defined(HAVE_GNUTLS) || defined(HAVE_OPENSSL)
-static zbx_hash_t	__config_psk_hash(const void *data)
-{
-	const ZBX_DC_PSK	*psk_i = (const ZBX_DC_PSK *)data;
-
-	return ZBX_DEFAULT_STRING_HASH_ALGO(psk_i->tls_psk_identity, strlen(psk_i->tls_psk_identity),
-			ZBX_DEFAULT_HASH_SEED);
-}
-
-static int	__config_psk_compare(const void *d1, const void *d2)
-{
-	const ZBX_DC_PSK	*psk_1 = (const ZBX_DC_PSK *)d1;
-	const ZBX_DC_PSK	*psk_2 = (const ZBX_DC_PSK *)d2;
-
-	return psk_1->tls_psk_identity == psk_2->tls_psk_identity ? 0 : strcmp(psk_1->tls_psk_identity,
-			psk_2->tls_psk_identity);
-}
-#endif
-
 void	init_configuration_cache(void)
->>>>>>> 0e524ca7
 {
 	const char	*__function_name = "init_configuration_cache";
 
@@ -6034,7 +6010,7 @@
 	/* Don't try activating host if:                  */
 	/* - (server, proxy) it's not monitored any more; */
 	/* - (server) it's monitored by proxy.             */
-	if ((0 != (daemon_type & ZBX_DAEMON_TYPE_SERVER) && 0 != dc_host->proxy_hostid) ||
+	if ((0 != (program_type & ZBX_PROGRAM_TYPE_SERVER) && 0 != dc_host->proxy_hostid) ||
 			HOST_STATUS_MONITORED != dc_host->status)
 	{
 		goto unlock;
@@ -6091,7 +6067,7 @@
 	/* Don't try deactivating host if:                */
 	/* - (server, proxy) it's not monitored any more; */
 	/* - (server) it's monitored by proxy.             */
-	if ((0 != (daemon_type & ZBX_DAEMON_TYPE_SERVER) && 0 != dc_host->proxy_hostid) ||
+	if ((0 != (program_type & ZBX_PROGRAM_TYPE_SERVER) && 0 != dc_host->proxy_hostid) ||
 			HOST_STATUS_MONITORED != dc_host->status)
 	{
 		goto unlock;
@@ -7654,7 +7630,6 @@
 		zbx_free(cfg->severity_name);
 	}
 }
-<<<<<<< HEAD
 
 /******************************************************************************
  *                                                                            *
@@ -7698,7 +7673,7 @@
 		/* Unless a host was just (re)assigned to a proxy or the proxy has    */
 		/* not updated its status during the maximum proxy heartbeat period.  */
 		/* In this case reset all interfaces to unknown status.               */
-		if (0 != (daemon_type & ZBX_DAEMON_TYPE_SERVER) && 0 != host->proxy_hostid)
+		if (0 != (program_type & ZBX_PROGRAM_TYPE_SERVER) && 0 != host->proxy_hostid)
 		{
 			if (ZBX_FLAG_INTERFACE_UNKNOWN != host->used_interfaces)
 			{
@@ -7771,6 +7746,4 @@
 	zabbix_log(LOG_LEVEL_DEBUG, "End of %s() hosts:%d", __function_name, hosts->values_num);
 
 	return 0 == hosts->values_num ? FAIL : SUCCEED;
-}
-=======
->>>>>>> 0e524ca7
+}