/*
** Zabbix
** Copyright (C) 2001-2015 Zabbix SIA
**
** This program is free software; you can redistribute it and/or modify
** it under the terms of the GNU General Public License as published by
** the Free Software Foundation; either version 2 of the License, or
** (at your option) any later version.
**
** This program is distributed in the hope that it will be useful,
** but WITHOUT ANY WARRANTY; without even the implied warranty of
** MERCHANTABILITY or FITNESS FOR A PARTICULAR PURPOSE. See the
** GNU General Public License for more details.
**
** You should have received a copy of the GNU General Public License
** along with this program; if not, write to the Free Software
** Foundation, Inc., 51 Franklin Street, Fifth Floor, Boston, MA  02110-1301, USA.
**/

#include "common.h"
#include "log.h"
#include "threads.h"
#include "dbcache.h"
#include "ipc.h"
#include "mutexs.h"
#include "memalloc.h"
#include "strpool.h"
#include "zbxserver.h"
#include "zbxalgo.h"
#include "dbcache.h"
#include "zbxregexp.h"
#include "macrocache.h"
#include "cfg.h"
#include "comms.h"
#include "../zbxcrypto/tls_tcp_active.h"

static int	sync_in_progress = 0;

#define	LOCK_CACHE	if (0 == sync_in_progress) zbx_mutex_lock(&config_lock)
#define	UNLOCK_CACHE	if (0 == sync_in_progress) zbx_mutex_unlock(&config_lock)
#define START_SYNC	LOCK_CACHE; sync_in_progress = 1
#define FINISH_SYNC	sync_in_progress = 0; UNLOCK_CACHE

#define ZBX_LOC_NOWHERE	0
#define ZBX_LOC_QUEUE	1
#define ZBX_LOC_POLLER	2

#define ZBX_SNMP_OID_TYPE_NORMAL	0
#define ZBX_SNMP_OID_TYPE_DYNAMIC	1
#define ZBX_SNMP_OID_TYPE_MACRO		2

/* trigger is functional unless its expression contains disabled or not monitored items */
#define TRIGGER_FUNCTIONAL_TRUE		0
#define TRIGGER_FUNCTIONAL_FALSE	1

/* shorthand macro for calling in_maintenance_without_data_collection() */
#define DCin_maintenance_without_data_collection(dc_host, dc_item)			\
		in_maintenance_without_data_collection(dc_host->maintenance_status,	\
				dc_host->maintenance_type, dc_item->type)

typedef struct
{
	zbx_uint64_t	triggerid;
	const char	*description;
	const char	*expression;
	const char	*error;
	int		lastchange;
	unsigned char	topoindex;
	unsigned char	priority;
	unsigned char	type;
	unsigned char	value;
	unsigned char	state;
	unsigned char	locked;
	unsigned char	status;
	unsigned char	functional;	/* see TRIGGER_FUNCTIONAL_* defines */
}
ZBX_DC_TRIGGER;

typedef struct zbx_dc_trigger_deplist_s
{
	zbx_uint64_t				triggerid;
	ZBX_DC_TRIGGER				*trigger;
	const struct zbx_dc_trigger_deplist_s	**dependencies;
}
ZBX_DC_TRIGGER_DEPLIST;

typedef struct
{
	zbx_uint64_t	functionid;
	zbx_uint64_t	triggerid;
	zbx_uint64_t	itemid;
	const char	*function;
	const char	*parameter;
}
ZBX_DC_FUNCTION;

typedef struct
{
	zbx_uint64_t	itemid;
	zbx_uint64_t	hostid;
	zbx_uint64_t	interfaceid;
	zbx_uint64_t	lastlogsize;
	zbx_uint64_t	valuemapid;
	const char	*key;
	const char	*port;
	const char	*units;
	const char	*db_error;
	ZBX_DC_TRIGGER	**triggers;
	int		delay;
	int		nextcheck;
	int		lastclock;
	int		mtime;
	int		data_expected_from;
	int		history;
	unsigned char	type;
	unsigned char	data_type;
	unsigned char	value_type;
	unsigned char	poller_type;
	unsigned char	state;
	unsigned char	db_state;
	unsigned char	inventory_link;
	unsigned char	location;
	unsigned char	flags;
	unsigned char	status;
	unsigned char	unreachable;
}
ZBX_DC_ITEM;

typedef struct
{
	zbx_uint64_t	hostid;
	const char	*key;
	ZBX_DC_ITEM	*item_ptr;
}
ZBX_DC_ITEM_HK;

typedef struct
{
	zbx_uint64_t	itemid;
	const char	*formula;
	const char	*units;
	int		trends;
	unsigned char	delta;
	unsigned char	multiplier;
}
ZBX_DC_NUMITEM;

typedef struct
{
	zbx_uint64_t	itemid;
	const char	*snmp_oid;
	const char	*snmp_community;
	const char	*snmpv3_securityname;
	const char	*snmpv3_authpassphrase;
	const char	*snmpv3_privpassphrase;
	const char	*snmpv3_contextname;
	unsigned char	snmpv3_securitylevel;
	unsigned char	snmpv3_authprotocol;
	unsigned char	snmpv3_privprotocol;
	unsigned char	snmp_oid_type;
}
ZBX_DC_SNMPITEM;

typedef struct
{
	zbx_uint64_t	itemid;
	const char	*ipmi_sensor;
}
ZBX_DC_IPMIITEM;

typedef struct
{
	zbx_uint64_t	itemid;
	const char	*delay_flex;
}
ZBX_DC_FLEXITEM;

typedef struct
{
	zbx_uint64_t	itemid;
	const char	*trapper_hosts;
}
ZBX_DC_TRAPITEM;

typedef struct
{
	zbx_uint64_t	itemid;
	const char	*logtimefmt;
}
ZBX_DC_LOGITEM;

typedef struct
{
	zbx_uint64_t	itemid;
	const char	*params;
	const char	*username;
	const char	*password;
}
ZBX_DC_DBITEM;

typedef struct
{
	zbx_uint64_t	itemid;
	const char	*username;
	const char	*publickey;
	const char	*privatekey;
	const char	*password;
	const char	*params;
	unsigned char	authtype;
}
ZBX_DC_SSHITEM;

typedef struct
{
	zbx_uint64_t	itemid;
	const char	*username;
	const char	*password;
	const char	*params;
}
ZBX_DC_TELNETITEM;

typedef struct
{
	zbx_uint64_t	itemid;
	const char	*username;
	const char	*password;
}
ZBX_DC_SIMPLEITEM;

typedef struct
{
	zbx_uint64_t	itemid;
	const char	*username;
	const char	*password;
}
ZBX_DC_JMXITEM;

typedef struct
{
	zbx_uint64_t	itemid;
	const char	*params;
}
ZBX_DC_CALCITEM;

typedef zbx_item_history_value_t	ZBX_DC_DELTAITEM;

#if defined(HAVE_POLARSSL) || defined(HAVE_GNUTLS) || defined(HAVE_OPENSSL)
#define MAX_CONF_H	10u
#define MAX_CONF_P	5u

static zbx_vector_ptr_t	conflicts;	/* temporary storage for detected PSK conflicts before they are logged */

typedef struct
{
	char		*psk_id;				/* problematic PSK identity			*/
	char		*names[MAX_CONF_H + MAX_CONF_P];	/* names of conflicting hosts and proxies	*/
	unsigned int	num_h, num_p;				/* number of conflicting hosts and proxies	*/
}
ZBX_PSK_CONF;

typedef struct
{
	const char	*tls_psk_identity;	/* pre-shared key identity		*/
	const char	*tls_psk;		/* pre-shared key value (hex-string) 	*/
	unsigned int	refcount;		/* reference count			*/
	unsigned int	changes;		/* changes per one config update	*/
	ZBX_PSK_CONF	*conf;			/* hosts and proxies with the same	*/
						/* identity but different keys		*/
}
ZBX_DC_PSK;
#endif

typedef struct
{
	zbx_uint64_t	hostid;
	zbx_uint64_t	proxy_hostid;
	const char	*host;
	const char	*name;
	int		maintenance_from;
	int		data_expected_from;
	int		errors_from;
	int		disable_until;
	int		snmp_errors_from;
	int		snmp_disable_until;
	int		ipmi_errors_from;
	int		ipmi_disable_until;
	int		jmx_errors_from;
	int		jmx_disable_until;

	/* timestamp of last availability status (available/error) field change on any interface */
	int		availability_ts;

	unsigned char	maintenance_status;
	unsigned char	maintenance_type;
	unsigned char	available;
	unsigned char	snmp_available;
	unsigned char	ipmi_available;
	unsigned char	jmx_available;
	unsigned char	status;

	/* specifies which interfaces are being used (have enabled items) */
	/* (see ZBX_FLAG_INTERFACE_* defines)                             */
	unsigned char	used_interfaces;

	/* 'tls_connect' and 'tls_accept' must be respected even if encryption support is not compiled in */
	unsigned char	tls_connect;
	unsigned char	tls_accept;
#if defined(HAVE_POLARSSL) || defined(HAVE_GNUTLS) || defined(HAVE_OPENSSL)
	const char	*tls_issuer;
	const char	*tls_subject;
	ZBX_DC_PSK	*tls_dc_psk;
#endif
	const char	*error;
	const char	*snmp_error;
	const char	*ipmi_error;
	const char	*jmx_error;
}
ZBX_DC_HOST;

typedef struct
{
	zbx_uint64_t	hostid;
	unsigned char	inventory_mode;
}
ZBX_DC_HOST_INVENTORY;

typedef struct
{
	const char	*host;
	ZBX_DC_HOST	*host_ptr;
}
ZBX_DC_HOST_H;

typedef struct
{
	zbx_uint64_t	hostid;
	int		proxy_config_nextcheck;
	int		proxy_data_nextcheck;
	int		timediff;
	int		lastaccess;
	unsigned char	location;
}
ZBX_DC_PROXY;

typedef struct
{
	zbx_uint64_t	hostid;
	const char	*ipmi_username;
	const char	*ipmi_password;
	signed char	ipmi_authtype;
	unsigned char	ipmi_privilege;
}
ZBX_DC_IPMIHOST;

typedef struct
{
	zbx_uint64_t		hostid;
	zbx_vector_uint64_t	templateids;
}
ZBX_DC_HTMPL;

typedef struct
{
	zbx_uint64_t	globalmacroid;
	const char	*macro;
	const char	*context;
	const char	*value;
}
ZBX_DC_GMACRO;

typedef struct
{
	const char		*macro;
	zbx_vector_ptr_t	gmacros;
}
ZBX_DC_GMACRO_M;

typedef struct
{
	zbx_uint64_t	hostmacroid;
	zbx_uint64_t	hostid;
	const char	*macro;
	const char	*context;
	const char	*value;
}
ZBX_DC_HMACRO;

typedef struct
{
	zbx_uint64_t		hostid;
	const char		*macro;
	zbx_vector_ptr_t	hmacros;
}
ZBX_DC_HMACRO_HM;

typedef struct
{
	zbx_uint64_t	interfaceid;
	zbx_uint64_t	hostid;
	const char	*ip;
	const char	*dns;
	const char	*port;
	unsigned char	type;
	unsigned char	main;
	unsigned char	useip;
	unsigned char	bulk;
	unsigned char	max_snmp_succeed;
	unsigned char	min_snmp_fail;
}
ZBX_DC_INTERFACE;

typedef struct
{
	zbx_uint64_t		hostid;
	ZBX_DC_INTERFACE	*interface_ptr;
	unsigned char		type;
}
ZBX_DC_INTERFACE_HT;

typedef struct
{
	const char		*addr;
	zbx_vector_uint64_t	interfaceids;
}
ZBX_DC_INTERFACE_ADDR;

typedef struct
{
	zbx_uint64_t		interfaceid;
	zbx_vector_uint64_t	itemids;
}
ZBX_DC_INTERFACE_ITEM;

typedef struct
{
	const char		*name;
	zbx_vector_uint64_t	expressionids;
}
ZBX_DC_REGEXP;

typedef struct
{
	zbx_uint64_t	expressionid;
	const char	*expression;
	char		delimiter;
	unsigned char	type;
	unsigned char	case_sensitive;
}
ZBX_DC_EXPRESSION;

typedef struct
{
	const char	*severity_name[TRIGGER_SEVERITY_COUNT];
	zbx_uint64_t	discovery_groupid;
	int		default_inventory_mode;
	int		refresh_unsupported;
	unsigned char	snmptrap_logging;
	/* housekeeping related configuration data */
	zbx_config_hk_t	hk;
}
ZBX_DC_CONFIG_TABLE;

typedef struct
{
	/* timestamp of the last host availability diff sent to sever, used only by proxies */
	int			availability_diff_ts;

	zbx_hashset_t		items;
	zbx_hashset_t		items_hk;		/* hostid, key */
	zbx_hashset_t		numitems;
	zbx_hashset_t		snmpitems;
	zbx_hashset_t		ipmiitems;
	zbx_hashset_t		flexitems;
	zbx_hashset_t		trapitems;
	zbx_hashset_t		logitems;
	zbx_hashset_t		dbitems;
	zbx_hashset_t		sshitems;
	zbx_hashset_t		telnetitems;
	zbx_hashset_t		simpleitems;
	zbx_hashset_t		jmxitems;
	zbx_hashset_t		calcitems;
	zbx_hashset_t		deltaitems;		/* history data for delta value calculations */
	zbx_hashset_t		functions;
	zbx_hashset_t		triggers;
	zbx_hashset_t		trigdeps;
	zbx_vector_ptr_t	*time_triggers;
	zbx_hashset_t		hosts;
	zbx_hashset_t		hosts_h;		/* for searching hosts by 'host' name */
	zbx_hashset_t		hosts_p;		/* for searching proxies by 'host' name */
	zbx_hashset_t		proxies;
	zbx_hashset_t		host_inventories;
	zbx_hashset_t		ipmihosts;
	zbx_hashset_t		htmpls;
	zbx_hashset_t		gmacros;
	zbx_hashset_t		gmacros_m;		/* macro */
	zbx_hashset_t		hmacros;
	zbx_hashset_t		hmacros_hm;		/* hostid, macro */
	zbx_hashset_t		interfaces;
	zbx_hashset_t		interfaces_ht;		/* hostid, type */
	zbx_hashset_t		interface_snmpaddrs;	/* addr, interfaceids for SNMP interfaces */
	zbx_hashset_t		interface_snmpitems;	/* interfaceid, itemids for SNMP trap items */
	zbx_hashset_t		regexps;
	zbx_hashset_t		expressions;
#if defined(HAVE_POLARSSL) || defined(HAVE_GNUTLS) || defined(HAVE_OPENSSL)
	zbx_hashset_t		psks;			/* for keeping PSK-identity and PSK pairs and for searching */
							/* by PSK identity */
#endif
	zbx_binary_heap_t	queues[ZBX_POLLER_TYPE_COUNT];
	zbx_binary_heap_t	pqueue;
	ZBX_DC_CONFIG_TABLE	*config;
}
ZBX_DC_CONFIG;

static ZBX_DC_CONFIG	*config = NULL;
static ZBX_MUTEX	config_lock = ZBX_MUTEX_NULL;
static zbx_mem_info_t	*config_mem;

extern unsigned char	program_type;
extern int		CONFIG_TIMER_FORKS;

ZBX_MEM_FUNC_IMPL(__config, config_mem)

/******************************************************************************
 *                                                                            *
 * Function: is_item_processed_by_server                                      *
 *                                                                            *
 * Parameters: type - [IN] item type [ITEM_TYPE_* flag]                       *
 *             key  - [IN] item key                                           *
 *                                                                            *
 * Return value: SUCCEED when an item should be processed by server           *
 *               FAIL otherwise                                               *
 *                                                                            *
 * Comments: list of the items, always processed by server                    *
 *           ,------------------+--------------------------------------,      *
 *           | type             | key                                  |      *
 *           +------------------+--------------------------------------+      *
 *           | Zabbix internal  | zabbix[host,,maintenance]            |      *
 *           | Zabbix internal  | zabbix[proxy,<proxyname>,lastaccess] |      *
 *           | Zabbix aggregate | *                                    |      *
 *           | Calculated       | *                                    |      *
 *           '------------------+--------------------------------------'      *
 *                                                                            *
 ******************************************************************************/
int	is_item_processed_by_server(unsigned char type, const char *key)
{
	int	ret = FAIL;

	switch (type)
	{
		case ITEM_TYPE_AGGREGATE:
		case ITEM_TYPE_CALCULATED:
			ret = SUCCEED;
			break;

		case ITEM_TYPE_INTERNAL:
			if (0 == strncmp(key, "zabbix[", 7))
			{
				AGENT_REQUEST	request;
				char		*arg1, *arg2, *arg3;

				init_request(&request);

				if (SUCCEED != parse_item_key(key, &request) || 3 != request.nparam)
					goto clean;

				arg1 = get_rparam(&request, 0);

				if (0 == strcmp(arg1, "host"))
				{
					arg2 = get_rparam(&request, 1);
					arg3 = get_rparam(&request, 2);

					if (0 != strcmp(arg3, "maintenance") || '\0' != *arg2)
						goto clean;
				}
				else if (0 == strcmp(arg1, "proxy"))
				{
					arg3 = get_rparam(&request, 2);

					if (0 != strcmp(arg3, "lastaccess"))
						goto clean;
				}
				else
					goto clean;

				ret = SUCCEED;
clean:
				free_request(&request);
			}
			break;
	}

	return ret;
}

static unsigned char	poller_by_item(zbx_uint64_t proxy_hostid, unsigned char type, const char *key)
{
	if (0 != proxy_hostid && SUCCEED != is_item_processed_by_server(type, key))
		return ZBX_NO_POLLER;

	switch (type)
	{
		case ITEM_TYPE_SIMPLE:
			if (SUCCEED == cmp_key_id(key, SERVER_ICMPPING_KEY) ||
					SUCCEED == cmp_key_id(key, SERVER_ICMPPINGSEC_KEY) ||
					SUCCEED == cmp_key_id(key, SERVER_ICMPPINGLOSS_KEY))
			{
				if (0 == CONFIG_PINGER_FORKS)
					break;

				return ZBX_POLLER_TYPE_PINGER;
			}
		case ITEM_TYPE_ZABBIX:
		case ITEM_TYPE_SNMPv1:
		case ITEM_TYPE_SNMPv2c:
		case ITEM_TYPE_SNMPv3:
		case ITEM_TYPE_INTERNAL:
		case ITEM_TYPE_AGGREGATE:
		case ITEM_TYPE_EXTERNAL:
		case ITEM_TYPE_DB_MONITOR:
		case ITEM_TYPE_SSH:
		case ITEM_TYPE_TELNET:
		case ITEM_TYPE_CALCULATED:
			if (0 == CONFIG_POLLER_FORKS)
				break;

			return ZBX_POLLER_TYPE_NORMAL;
		case ITEM_TYPE_IPMI:
			if (0 == CONFIG_IPMIPOLLER_FORKS)
				break;

			return ZBX_POLLER_TYPE_IPMI;
		case ITEM_TYPE_JMX:
			if (0 == CONFIG_JAVAPOLLER_FORKS)
				break;

			return ZBX_POLLER_TYPE_JAVA;
	}

	return ZBX_NO_POLLER;
}

/******************************************************************************
 *                                                                            *
 * Function: is_counted_in_item_queue                                         *
 *                                                                            *
 * Purpose: determine whether the given item type is counted in item queue    *
 *                                                                            *
 * Return value: SUCCEED if item is counted in the queue, FAIL otherwise      *
 *                                                                            *
 ******************************************************************************/
static int	is_counted_in_item_queue(unsigned char type, const char *key)
{
	switch (type)
	{
		case ITEM_TYPE_ZABBIX_ACTIVE:
			if (0 == strncmp(key, "log[", 4) ||
					0 == strncmp(key, "logrt[", 6) ||
					0 == strncmp(key, "eventlog[", 9))
			{
				return FAIL;
			}
			break;
		case ITEM_TYPE_TRAPPER:
		case ITEM_TYPE_HTTPTEST:
		case ITEM_TYPE_SNMPTRAP:
			return FAIL;
	}

	return SUCCEED;
}

/******************************************************************************
 *                                                                            *
 * Function: get_item_nextcheck_seed                                          *
 *                                                                            *
 * Purpose: get the seed value to be used for item nextcheck calculations     *
 *                                                                            *
 * Return value: the seed for nextcheck calculations                          *
 *                                                                            *
 * Comments: The seed value is used to spread multiple item nextchecks over   *
 *           the item delay period to even the system load.                   *
 *           Items with the same delay period and seed value will have the    *
 *           same nextcheck values.                                           *
 *                                                                            *
 ******************************************************************************/
static zbx_uint64_t	get_item_nextcheck_seed(zbx_uint64_t itemid, zbx_uint64_t interfaceid, unsigned char type,
		const char *key)
{
	if (ITEM_TYPE_JMX == type)
		return interfaceid;

	if (SUCCEED == is_snmp_type(type))
	{
		ZBX_DC_INTERFACE	*interface;

		if (NULL == (interface = zbx_hashset_search(&config->interfaces, &interfaceid)) ||
				SNMP_BULK_ENABLED != interface->bulk)
		{
			return itemid;
		}

		return interfaceid;
	}

	if (ITEM_TYPE_SIMPLE == type)
	{
		if (SUCCEED == cmp_key_id(key, SERVER_ICMPPING_KEY) ||
				SUCCEED == cmp_key_id(key, SERVER_ICMPPINGSEC_KEY) ||
				SUCCEED == cmp_key_id(key, SERVER_ICMPPINGLOSS_KEY))
		{
			return interfaceid;
		}
	}

	return itemid;
}

static int	DCget_reachable_nextcheck(const ZBX_DC_ITEM *item, const ZBX_DC_HOST *host, int now)
{
	ZBX_DC_PROXY	*proxy = NULL;
	zbx_uint64_t	seed;
	int		nextcheck;

	if (0 != host->proxy_hostid && NULL != (proxy = zbx_hashset_search(&config->proxies, &host->proxy_hostid)))
		now -= proxy->timediff;

	seed = get_item_nextcheck_seed(item->itemid, item->interfaceid, item->type, item->key);

	if (ITEM_STATE_NOTSUPPORTED == item->state)
	{
		nextcheck = calculate_item_nextcheck(seed, item->type, config->config->refresh_unsupported, NULL, now);
	}
	else
	{
		const ZBX_DC_FLEXITEM	*flexitem;
		const char		*delay_flex;

		flexitem = zbx_hashset_search(&config->flexitems, &item->itemid);
		delay_flex = (NULL != flexitem ? flexitem->delay_flex : NULL);

		nextcheck = calculate_item_nextcheck(seed, item->type, item->delay, delay_flex, now);
	}

	if (NULL != proxy)
		nextcheck += proxy->timediff + 1;

	return nextcheck;
}

static int	DCget_unreachable_nextcheck(const ZBX_DC_ITEM *item, const ZBX_DC_HOST *host)
{
	switch (item->type)
	{
		case ITEM_TYPE_ZABBIX:
			if (0 != host->errors_from)
				return host->disable_until;
			break;
		case ITEM_TYPE_SNMPv1:
		case ITEM_TYPE_SNMPv2c:
		case ITEM_TYPE_SNMPv3:
			if (0 != host->snmp_errors_from)
				return host->snmp_disable_until;
			break;
		case ITEM_TYPE_IPMI:
			if (0 != host->ipmi_errors_from)
				return host->ipmi_disable_until;
			break;
		case ITEM_TYPE_JMX:
			if (0 != host->jmx_errors_from)
				return host->jmx_disable_until;
			break;
		default:
			/* nothing to do */;
	}

	return DCget_reachable_nextcheck(item, host, time(NULL));
}

static int	DCget_disable_until(const ZBX_DC_ITEM *item, const ZBX_DC_HOST *host)
{
	switch (item->type)
	{
		case ITEM_TYPE_ZABBIX:
			if (0 != host->errors_from)
				return host->disable_until;
			break;
		case ITEM_TYPE_SNMPv1:
		case ITEM_TYPE_SNMPv2c:
		case ITEM_TYPE_SNMPv3:
			if (0 != host->snmp_errors_from)
				return host->snmp_disable_until;
			break;
		case ITEM_TYPE_IPMI:
			if (0 != host->ipmi_errors_from)
				return host->ipmi_disable_until;
			break;
		case ITEM_TYPE_JMX:
			if (0 != host->jmx_errors_from)
				return host->jmx_disable_until;
			break;
		default:
			/* nothing to do */;
	}

	return 0;
}

static void	DCincrease_disable_until(const ZBX_DC_ITEM *item, ZBX_DC_HOST *host, int now)
{
	switch (item->type)
	{
		case ITEM_TYPE_ZABBIX:
			if (0 != host->errors_from)
				host->disable_until = now + CONFIG_TIMEOUT;
			break;
		case ITEM_TYPE_SNMPv1:
		case ITEM_TYPE_SNMPv2c:
		case ITEM_TYPE_SNMPv3:
			if (0 != host->snmp_errors_from)
				host->snmp_disable_until = now + CONFIG_TIMEOUT;
			break;
		case ITEM_TYPE_IPMI:
			if (0 != host->ipmi_errors_from)
				host->ipmi_disable_until = now + CONFIG_TIMEOUT;
			break;
		case ITEM_TYPE_JMX:
			if (0 != host->jmx_errors_from)
				host->jmx_disable_until = now + CONFIG_TIMEOUT;
			break;
		default:
			/* nothing to do */;
	}
}

static void	*DCfind_id(zbx_hashset_t *hashset, zbx_uint64_t id, size_t size, int *found)
{
	void		*ptr;
	zbx_uint64_t	buffer[1024];	/* adjust buffer size to accommodate any type DCfind_id() can be called for */

	if (NULL == (ptr = zbx_hashset_search(hashset, &id)))
	{
		*found = 0;

		buffer[0] = id;
		ptr = zbx_hashset_insert(hashset, &buffer[0], size);
	}
	else
		*found = 1;

	return ptr;
}

static ZBX_DC_ITEM	*DCfind_item(zbx_uint64_t hostid, const char *key)
{
	ZBX_DC_ITEM_HK	*item_hk, item_hk_local;

	item_hk_local.hostid = hostid;
	item_hk_local.key = key;

	if (NULL == (item_hk = zbx_hashset_search(&config->items_hk, &item_hk_local)))
		return NULL;
	else
		return item_hk->item_ptr;
}

static ZBX_DC_HOST	*DCfind_host(const char *host)
{
	ZBX_DC_HOST_H	*host_h, host_h_local;

	host_h_local.host = host;

	if (NULL == (host_h = zbx_hashset_search(&config->hosts_h, &host_h_local)))
		return NULL;
	else
		return host_h->host_ptr;
}

/******************************************************************************
 *                                                                            *
 * Function: DCfind_proxy                                                     *
 *                                                                            *
 * Purpose: Find a record with proxy details in configuration cache using the *
 *          proxy name                                                        *
 *                                                                            *
 * Parameters: host - [IN] proxy name                                         *
 *                                                                            *
 * Return value: pointer to record if found or NULL otherwise                 *
 *                                                                            *
 ******************************************************************************/
static ZBX_DC_HOST	*DCfind_proxy(const char *host)
{
	ZBX_DC_HOST_H	*host_p, host_p_local;

	host_p_local.host = host;

	if (NULL == (host_p = zbx_hashset_search(&config->hosts_p, &host_p_local)))
		return NULL;
	else
		return host_p->host_ptr;
}

static int	DCstrpool_replace(int found, const char **curr, const char *new)
{
	if (1 == found)
	{
		if (0 == strcmp(*curr, new))
			return FAIL;

		zbx_strpool_release(*curr);
	}

	*curr = zbx_strpool_intern(new);

	return SUCCEED;	/* indicate that the string has been replaced */
}

static void	DCupdate_item_queue(ZBX_DC_ITEM *item, unsigned char old_poller_type, int old_nextcheck)
{
	zbx_binary_heap_elem_t	elem;

	if (ZBX_LOC_POLLER == item->location)
		return;

	if (ZBX_LOC_QUEUE == item->location && old_poller_type != item->poller_type)
	{
		item->location = ZBX_LOC_NOWHERE;
		zbx_binary_heap_remove_direct(&config->queues[old_poller_type], item->itemid);
	}

	if (item->poller_type >= ZBX_POLLER_TYPE_COUNT)
		return;

	if (ZBX_LOC_QUEUE == item->location && old_nextcheck == item->nextcheck)
		return;

	elem.key = item->itemid;
	elem.data = (const void *)item;

	if (ZBX_LOC_QUEUE != item->location)
	{
		item->location = ZBX_LOC_QUEUE;
		zbx_binary_heap_insert(&config->queues[item->poller_type], &elem);
	}
	else
		zbx_binary_heap_update_direct(&config->queues[item->poller_type], &elem);
}

static void	DCupdate_proxy_queue(ZBX_DC_PROXY *proxy)
{
	zbx_binary_heap_elem_t	elem;

	if (ZBX_LOC_POLLER == proxy->location)
		return;

	elem.key = proxy->hostid;
	elem.data = (const void *)proxy;

	if (ZBX_LOC_QUEUE != proxy->location)
	{
		proxy->location = ZBX_LOC_QUEUE;
		zbx_binary_heap_insert(&config->pqueue, &elem);
	}
	else
		zbx_binary_heap_update_direct(&config->pqueue, &elem);
}

/******************************************************************************
 *                                                                            *
 * Function: config_gmacro_add_index                                          *
 *                                                                            *
 * Purpose: adds global macro index                                           *
 *                                                                            *
 * Parameters: gmacro_index - [IN/OUT] a global macro index hashset           *
 *             gmacro       - [IN] the macro to index                         *
 *                                                                            *
 ******************************************************************************/
static void	config_gmacro_add_index(zbx_hashset_t *gmacro_index, ZBX_DC_GMACRO *gmacro)
{
	ZBX_DC_GMACRO_M	*gmacro_m, gmacro_m_local;

	gmacro_m_local.macro = gmacro->macro;

	if (NULL == (gmacro_m = zbx_hashset_search(gmacro_index, &gmacro_m_local)))
	{
		gmacro_m_local.macro = zbx_strpool_acquire(gmacro->macro);
		zbx_vector_ptr_create_ext(&gmacro_m_local.gmacros, __config_mem_malloc_func, __config_mem_realloc_func,
				__config_mem_free_func);

		gmacro_m = zbx_hashset_insert(gmacro_index, &gmacro_m_local, sizeof(ZBX_DC_GMACRO_M));
	}

	zbx_vector_ptr_append(&gmacro_m->gmacros, gmacro);
}

/******************************************************************************
 *                                                                            *
 * Function: config_gmacro_remove_index                                       *
 *                                                                            *
 * Purpose: removes global macro index                                        *
 *                                                                            *
 * Parameters: gmacro_index - [IN/OUT] a global macro index hashset           *
 *             gmacro       - [IN] the macro to remove                        *
 *                                                                            *
 ******************************************************************************/
static void	config_gmacro_remove_index(zbx_hashset_t *gmacro_index, ZBX_DC_GMACRO *gmacro)
{
	ZBX_DC_GMACRO_M	*gmacro_m, gmacro_m_local;
	int		index;

	gmacro_m_local.macro = gmacro->macro;

	if (NULL != (gmacro_m = zbx_hashset_search(gmacro_index, &gmacro_m_local)))
	{
		if (FAIL != (index = zbx_vector_ptr_search(&gmacro_m->gmacros, gmacro, ZBX_DEFAULT_PTR_COMPARE_FUNC)))
			zbx_vector_ptr_remove(&gmacro_m->gmacros, index);

		if (0 == gmacro_m->gmacros.values_num)
		{
			zbx_strpool_release(gmacro_m->macro);
			zbx_vector_ptr_destroy(&gmacro_m->gmacros);
			zbx_hashset_remove(gmacro_index, &gmacro_m_local);
		}
	}
}

/******************************************************************************
 *                                                                            *
 * Function: config_hmacro_add_index                                          *
 *                                                                            *
 * Purpose: adds host macro index                                             *
 *                                                                            *
 * Parameters: hmacro_index - [IN/OUT] a host macro index hashset             *
 *             hmacro       - [IN] the macro to index                         *
 *                                                                            *
 ******************************************************************************/
static void	config_hmacro_add_index(zbx_hashset_t *hmacro_index, ZBX_DC_HMACRO *hmacro)
{
	ZBX_DC_HMACRO_HM	*hmacro_hm, hmacro_hm_local;

	hmacro_hm_local.hostid = hmacro->hostid;
	hmacro_hm_local.macro = hmacro->macro;

	if (NULL == (hmacro_hm = zbx_hashset_search(hmacro_index, &hmacro_hm_local)))
	{
		hmacro_hm_local.macro = zbx_strpool_acquire(hmacro->macro);
		zbx_vector_ptr_create_ext(&hmacro_hm_local.hmacros, __config_mem_malloc_func, __config_mem_realloc_func,
				__config_mem_free_func);

		hmacro_hm = zbx_hashset_insert(hmacro_index, &hmacro_hm_local, sizeof(ZBX_DC_HMACRO_HM));
	}

	zbx_vector_ptr_append(&hmacro_hm->hmacros, hmacro);
}

/******************************************************************************
 *                                                                            *
 * Function: config_hmacro_remove_index                                       *
 *                                                                            *
 * Purpose: removes host macro index                                          *
 *                                                                            *
 * Parameters: hmacro_index - [IN/OUT] a host macro index hashset             *
 *             hmacro       - [IN] the macro name to remove                   *
 *                                                                            *
 ******************************************************************************/
static void	config_hmacro_remove_index(zbx_hashset_t *hmacro_index, ZBX_DC_HMACRO *hmacro)
{
	ZBX_DC_HMACRO_HM	*hmacro_hm, hmacro_hm_local;
	int			index;

	hmacro_hm_local.hostid = hmacro->hostid;
	hmacro_hm_local.macro = hmacro->macro;

	if (NULL != (hmacro_hm = zbx_hashset_search(hmacro_index, &hmacro_hm_local)))
	{
		if (FAIL != (index = zbx_vector_ptr_search(&hmacro_hm->hmacros, hmacro, ZBX_DEFAULT_PTR_COMPARE_FUNC)))
			zbx_vector_ptr_remove(&hmacro_hm->hmacros, index);

		if (0 == hmacro_hm->hmacros.values_num)
		{
			zbx_strpool_release(hmacro_hm->macro);
			zbx_vector_ptr_destroy(&hmacro_hm->hmacros);
			zbx_hashset_remove(hmacro_index, &hmacro_hm_local);
		}
	}
}

static int	DCsync_config(DB_RESULT result, int *refresh_unsupported_changed)
{
	static char	*default_severity_names[] = {"Not classified", "Information", "Warning", "Average", "High", "Disaster"};
	const char	*__function_name = "DCsync_config";
	DB_ROW		row;
	int		i, found = 1;

#define DEFAULT_REFRESH_UNSUPPORTED	600

	zabbix_log(LOG_LEVEL_DEBUG, "In %s()", __function_name);

	*refresh_unsupported_changed = 0;

	if (NULL == config->config)
	{
		found = 0;
		config->config = __config_mem_malloc_func(NULL, sizeof(ZBX_DC_CONFIG_TABLE));
	}

	if (NULL == (row = DBfetch(result)))
	{
		if (0 != (program_type & ZBX_PROGRAM_TYPE_SERVER))
			zabbix_log(LOG_LEVEL_ERR, "no records in table 'config'");

		if (0 == found)
		{
			/* load default config data */

			*refresh_unsupported_changed = 1;

			config->config->refresh_unsupported = DEFAULT_REFRESH_UNSUPPORTED;
			config->config->discovery_groupid = 0;
			config->config->snmptrap_logging = ZBX_SNMPTRAP_LOGGING_ENABLED;
			config->config->default_inventory_mode = HOST_INVENTORY_DISABLED;

			for (i = 0; TRIGGER_SEVERITY_COUNT > i; i++)
				DCstrpool_replace(found, &config->config->severity_name[i], default_severity_names[i]);

			/* set default housekeeper configuration */
			config->config->hk.events_mode = ZBX_HK_OPTION_ENABLED;
			config->config->hk.events_trigger = 365;
			config->config->hk.events_internal = 365;
			config->config->hk.events_autoreg = 365;
			config->config->hk.events_discovery = 365;

			config->config->hk.audit_mode = ZBX_HK_OPTION_ENABLED;
			config->config->hk.audit = 365;

			config->config->hk.services_mode = ZBX_HK_OPTION_ENABLED;
			config->config->hk.services = 365;

			config->config->hk.sessions_mode = ZBX_HK_OPTION_ENABLED;
			config->config->hk.sessions = 365;

			config->config->hk.history_mode = ZBX_HK_OPTION_ENABLED;
			config->config->hk.history_global = ZBX_HK_OPTION_DISABLED;
			config->config->hk.history = 90;

			config->config->hk.trends_mode = ZBX_HK_OPTION_ENABLED;
			config->config->hk.trends_global = ZBX_HK_OPTION_DISABLED;
			config->config->hk.trends = 365;
		}
	}
	else
	{
		int	refresh_unsupported;

		/* store the config data */

		refresh_unsupported = atoi(row[0]);

		if (0 == found || config->config->refresh_unsupported != refresh_unsupported)
			*refresh_unsupported_changed = 1;

		config->config->refresh_unsupported = refresh_unsupported;
		ZBX_STR2UINT64(config->config->discovery_groupid, row[1]);
		config->config->snmptrap_logging = (unsigned char)atoi(row[2]);
		config->config->default_inventory_mode = atoi(row[26]);

		for (i = 0; TRIGGER_SEVERITY_COUNT > i; i++)
			DCstrpool_replace(found, &config->config->severity_name[i], row[3 + i]);

		/* read housekeeper configuration */
		config->config->hk.events_mode = atoi(row[9]);
		config->config->hk.events_trigger = atoi(row[10]);
		config->config->hk.events_internal = atoi(row[11]);
		config->config->hk.events_discovery = atoi(row[12]);
		config->config->hk.events_autoreg = atoi(row[13]);

		config->config->hk.services_mode = atoi(row[14]);
		config->config->hk.services = atoi(row[15]);

		config->config->hk.audit_mode = atoi(row[16]);
		config->config->hk.audit = atoi(row[17]);

		config->config->hk.sessions_mode = atoi(row[18]);
		config->config->hk.sessions = atoi(row[19]);

		config->config->hk.history_mode = atoi(row[20]);
		config->config->hk.history = atoi(row[22]);

		if (ZBX_HK_OPTION_ENABLED == config->config->hk.history_mode)
			config->config->hk.history_global = atoi(row[21]);
		else
			config->config->hk.history_global = ZBX_HK_OPTION_DISABLED;

		config->config->hk.trends_mode = atoi(row[23]);
		config->config->hk.trends = atoi(row[25]);

		if (ZBX_HK_OPTION_ENABLED == config->config->hk.trends_mode)
			config->config->hk.trends_global = atoi(row[24]);
		else
			config->config->hk.trends_global = ZBX_HK_OPTION_DISABLED;

		if (NULL != (row = DBfetch(result)))	/* config table should have only one record */
			zabbix_log(LOG_LEVEL_ERR, "table 'config' has multiple records");
	}

	zabbix_log(LOG_LEVEL_DEBUG, "End of %s()", __function_name);

#undef DEFAULT_REFRESH_UNSUPPORTED

	return SUCCEED;
}

#if defined(HAVE_POLARSSL) || defined(HAVE_GNUTLS) || defined(HAVE_OPENSSL)
static void	add_host_to_conflict(ZBX_DC_HOST *host)
{
	if (NULL == host->tls_dc_psk->conf)
	{
		host->tls_dc_psk->conf = zbx_malloc(NULL, sizeof(ZBX_PSK_CONF));
		host->tls_dc_psk->conf->psk_id = zbx_strdup(NULL, host->tls_dc_psk->tls_psk_identity);
		host->tls_dc_psk->conf->num_h = host->tls_dc_psk->conf->num_p = 0;
	}

	if (HOST_STATUS_MONITORED == host->status || HOST_STATUS_NOT_MONITORED == host->status)
	{
		if (MAX_CONF_H > host->tls_dc_psk->conf->num_h++)
			host->tls_dc_psk->conf->names[host->tls_dc_psk->conf->num_h - 1] = zbx_strdup(NULL, host->name);
	}
	else if (HOST_STATUS_PROXY_ACTIVE == host->status || HOST_STATUS_PROXY_PASSIVE == host->status)
	{
		if (MAX_CONF_P > host->tls_dc_psk->conf->num_p++)
			host->tls_dc_psk->conf->names[MAX_CONF_H + host->tls_dc_psk->conf->num_p - 1] =
					zbx_strdup(NULL, host->name);
	}
}

static void	report_and_free(ZBX_PSK_CONF *conf)
{
	char	*message = NULL;
	size_t	alloc = 0, offset = 0;
	int	i;

	zbx_snprintf_alloc(&message, &alloc, &offset, "PSK conflict for identity \"%s\" between ", conf->psk_id);
	zbx_free(conf->psk_id);

	if (1 == conf->num_h)
		zbx_snprintf_alloc(&message, &alloc, &offset, "host \"%s\"", conf->names[0]);
	else if (1 < conf->num_h)
		zbx_snprintf_alloc(&message, &alloc, &offset, "hosts: \"%s\"", conf->names[0]);

	for (i = 1; MAX_CONF_H > i && conf->num_h > i; i++)
		zbx_snprintf_alloc(&message, &alloc, &offset, ", \"%s\"", conf->names[i]);

	if (MAX_CONF_H < conf->num_h)
		zbx_snprintf_alloc(&message, &alloc, &offset, "... (and %u more)", conf->num_h - MAX_CONF_H);

	if (0 < conf->num_h && 0 < conf->num_p)
		zbx_snprintf_alloc(&message, &alloc, &offset, " and ");

	if (1 == conf->num_p)
		zbx_snprintf_alloc(&message, &alloc, &offset, "proxy \"%s\"", conf->names[MAX_CONF_H]);
	else if (1 < conf->num_p)
		zbx_snprintf_alloc(&message, &alloc, &offset, "proxies: \"%s\"", conf->names[MAX_CONF_H]);

	for (i = 1; MAX_CONF_P > i && conf->num_p > i; i++)
		zbx_snprintf_alloc(&message, &alloc, &offset, ", \"%s\"", conf->names[MAX_CONF_H + i]);

	if (MAX_CONF_P < conf->num_p)
		zbx_snprintf_alloc(&message, &alloc, &offset, "... (and %u more)", conf->num_p - MAX_CONF_P);

	for (i = 0; MAX_CONF_H > i && conf->num_h > i; i++)
		zbx_free(conf->names[i]);

	for (i = 0; MAX_CONF_P > i && conf->num_p > i; i++)
		zbx_free(conf->names[MAX_CONF_H + i]);

	zbx_free(conf);
	zabbix_log(LOG_LEVEL_WARNING, "%s", message);
	zbx_free(message);
}
#endif

static void	DCsync_hosts(DB_RESULT result)
{
	const char		*__function_name = "DCsync_hosts";

	DB_ROW			row;

	ZBX_DC_HOST		*host;
	ZBX_DC_IPMIHOST		*ipmihost;
	ZBX_DC_PROXY		*proxy;
	ZBX_DC_HOST_H		*host_h, host_h_local, *host_p, host_p_local;

	int			found;
	int			update_index_h, update_index_p;
	zbx_uint64_t		hostid, proxy_hostid;
	zbx_vector_uint64_t	ids;
	zbx_hashset_iter_t	iter;
	unsigned char		status;
	time_t			now;
	signed char		ipmi_authtype;
	unsigned char		ipmi_privilege;
#if defined(HAVE_POLARSSL) || defined(HAVE_GNUTLS) || defined(HAVE_OPENSSL)
	ZBX_DC_PSK		*psk_i, psk_i_local;
#endif
	zabbix_log(LOG_LEVEL_DEBUG, "In %s()", __function_name);

	zbx_vector_uint64_create(&ids);
	zbx_vector_uint64_reserve(&ids, config->hosts.num_data + 32);

	now = time(NULL);

	while (NULL != (row = DBfetch(result)))
	{
		ZBX_STR2UINT64(hostid, row[0]);
		ZBX_DBROW2UINT64(proxy_hostid, row[1]);
		ZBX_STR2UCHAR(status, row[22]);

		/* array of selected hosts */
		zbx_vector_uint64_append(&ids, hostid);

		host = DCfind_id(&config->hosts, hostid, sizeof(ZBX_DC_HOST), &found);

		/* see whether we should and can update 'hosts_h' and 'hosts_p' indexes at this point */

		update_index_h = 0;
		update_index_p = 0;

		if ((HOST_STATUS_MONITORED == status || HOST_STATUS_NOT_MONITORED == status) &&
				(0 == found || 0 != strcmp(host->host, row[2])))
		{
			if (1 == found)
			{
				host_h_local.host = host->host;
				host_h = zbx_hashset_search(&config->hosts_h, &host_h_local);

				if (NULL != host_h && host == host_h->host_ptr)	/* see ZBX-4045 for NULL check */
				{
					zbx_strpool_release(host_h->host);
					zbx_hashset_remove_direct(&config->hosts_h, host_h);
				}
			}

			host_h_local.host = row[2];
			host_h = zbx_hashset_search(&config->hosts_h, &host_h_local);

			if (NULL != host_h)
				host_h->host_ptr = host;
			else
				update_index_h = 1;
		}
		else if ((HOST_STATUS_PROXY_ACTIVE == status || HOST_STATUS_PROXY_PASSIVE == status) &&
				(0 == found || 0 != strcmp(host->host, row[2])))
		{
			if (1 == found)
			{
				host_p_local.host = host->host;
				host_p = zbx_hashset_search(&config->hosts_p, &host_p_local);

				if (NULL != host_p && host == host_p->host_ptr)
				{
					zbx_strpool_release(host_p->host);
					zbx_hashset_remove_direct(&config->hosts_p, host_p);
				}
			}

			host_p_local.host = row[2];
			host_p = zbx_hashset_search(&config->hosts_p, &host_p_local);

			if (NULL != host_p)
				host_p->host_ptr = host;
			else
				update_index_p = 1;
		}

		/* store new information in host structure */

		/* reset the used interfaces flag */
		host->used_interfaces = ZBX_FLAG_INTERFACE_NONE;

		DCstrpool_replace(found, &host->host, row[2]);
		DCstrpool_replace(found, &host->name, row[23]);
#if defined(HAVE_POLARSSL) || defined(HAVE_GNUTLS) || defined(HAVE_OPENSSL)
		DCstrpool_replace(found, &host->tls_issuer, row[31]);
		DCstrpool_replace(found, &host->tls_subject, row[32]);

		/* maintain 'config->psks' in configuration cache */

		/*****************************************************************************/
		/*                                                                           */
		/* cases to cover (PSKid means PSK identity):                                */
		/*                                                                           */
		/*                                  Incoming data record                     */
		/*                                  /                   \                    */
		/*                                new                   new                  */
		/*                               PSKid                 PSKid                 */
		/*                             non-empty               empty                 */
		/*                             /      \                /    \                */
		/*                            /        \              /      \               */
		/*                       'host'        'host'      'host'    'host'          */
		/*                       record        record      record    record          */
		/*                        has           has         has       has            */
		/*                     non-empty       empty     non-empty  empty PSK        */
		/*                        PSK           PSK         PSK      |     \         */
		/*                       /   \           |           |       |      \        */
		/*                      /     \          |           |       |       \       */
		/*                     /       \         |           |       |        \      */
		/*            new PSKid       new PSKid  |           |   existing     new    */
		/*             same as         differs   |           |    record     record  */
		/*            old PSKid         from     |           |      |          |     */
		/*           /    |           old PSKid  |           |     done        |     */
		/*          /     |              |       |           |                 |     */
		/*   new PSK    new PSK        delete    |        delete               |     */
		/*    value      value        old PSKid  |       old PSKid             |     */
		/*   same as    differs       and value  |       and value             |     */
		/*     old       from         from psks  |       from psks             |     */
		/*      |        old          hashset    |        hashset              |     */
		/*     done       /           (if ref    |        (if ref              |     */
		/*               /            count=0)   |        count=0)             |     */
		/*              /              /     \  /|           \                /      */
		/*             /              /--------- |            \              /       */
		/*            /              /         \ |             \            /        */
		/*       delete          new PSKid   new PSKid         set pointer in        */
		/*       old PSK          already     not in           'hosts' record        */
		/*        value           in psks      psks             to NULL PSK          */
		/*        from            hashset     hashset                |               */
		/*       string            /   \          \                 done             */
		/*        pool            /     \          \                                 */
		/*         |             /       \          \                                */
		/*       change    PSK value   PSK value    insert                           */
		/*      PSK value  in hashset  in hashset  new PSKid                         */
		/*      for this    same as     differs    and value                         */
		/*       PSKid      new PSK     from new   into psks                         */
		/*         |        value      PSK value    hashset                          */
		/*        done        \           |            /                             */
		/*                     \       replace        /                              */
		/*                      \      PSK value     /                               */
		/*                       \     in hashset   /                                */
		/*                        \    with new    /                                 */
		/*                         \   PSK value  /                                  */
		/*                          \     |      /                                   */
		/*                           \    |     /                                    */
		/*                            set pointer                                    */
		/*                            in 'host'                                      */
		/*                            record to                                      */
		/*                            new PSKid                                      */
		/*                                |                                          */
		/*                               done                                        */
		/*                                                                           */
		/*****************************************************************************/

		/* Detect errors: PSK identity without PSK value or vice versa. This should have been prevented by */
		/* validation in frontend or API. Do not update cache in case of error. */

		if ('\0' != *row[33] && '\0' == *row[34])
		{
			zabbix_log(LOG_LEVEL_WARNING, "empty PSK for PSK identity \"%s\" configured for host \"%s\""
<<<<<<< HEAD
					" (hostid %s)", row[29], row[2], row[0]);
=======
					" (hostid %s)", row[32], row[2], row[0]);
>>>>>>> 4eacf78a
			THIS_SHOULD_NEVER_HAPPEN;
			goto done;
		}

		if ('\0' == *row[33])				/* new PSKid empty */
		{
			if ('\0' != *row[34])
			{
				zabbix_log(LOG_LEVEL_WARNING, "empty PSK identity with non-empty PSK configured for"
						" host \"%s\" (hostid %s)", row[2], row[0]);
				THIS_SHOULD_NEVER_HAPPEN;
				goto done;
			}

			/* new PSKid and value empty */

			if (0 == found)				/* new host with empty PSK */
			{
				host->tls_dc_psk = NULL;
				goto done;
			}

			if (NULL == host->tls_dc_psk)		/* existing host with empty PSK */
				goto done;

			/* Existing host with non-empty PSK. Unlink and delete PSK. */

			psk_i_local.tls_psk_identity = host->tls_dc_psk->tls_psk_identity;

			if (NULL != (psk_i = zbx_hashset_search(&config->psks, &psk_i_local)) &&
					0 == --(psk_i->refcount))
			{
				zbx_strpool_release(psk_i->tls_psk_identity);
				zbx_strpool_release(psk_i->tls_psk);
				zbx_hashset_remove_direct(&config->psks, psk_i);
			}

			host->tls_dc_psk = NULL;
			goto done;
		}

		/* non-empty new PSKid and value */

		zbx_strlower(row[30]);

		if (1 == found && NULL != host->tls_dc_psk)	/* 'host' record has non-empty PSK */
		{
			if (0 == strcmp(host->tls_dc_psk->tls_psk_identity, row[33]))	/* new PSKid same as */
											/* old PSKid */
			{
				if (0 != strcmp(host->tls_dc_psk->tls_psk, row[34]))	/* new PSK value */
											/* differs from old */
				{
<<<<<<< HEAD
					if (0 == host->tls_dc_psk->changes++)
					{
						/* change underlying PSK value and 'config->psks' is updated, too */
						DCstrpool_replace(1, &host->tls_dc_psk->tls_psk, row[30]);
						zabbix_log(LOG_LEVEL_WARNING, "PSK value changed for identity \"%s\"",
								row[29]);
					}
=======
					/* change underlying PSK value and 'config->psks' is updated, too */
					DCstrpool_replace(1, &host->tls_dc_psk->tls_psk, row[34]);
					zabbix_log(LOG_LEVEL_WARNING, "PSK value changed for identity \"%s\"", row[33]);
>>>>>>> 4eacf78a
				}

				goto done;
			}

			/* New PSKid differs from old PSKid. Unlink and delete old PSK. */

			psk_i_local.tls_psk_identity = host->tls_dc_psk->tls_psk_identity;

			if (NULL != (psk_i = zbx_hashset_search(&config->psks, &psk_i_local)) &&
					0 == --(psk_i->refcount))
			{
				zbx_strpool_release(psk_i->tls_psk_identity);
				zbx_strpool_release(psk_i->tls_psk);
				zbx_hashset_remove_direct(&config->psks, psk_i);
			}

			host->tls_dc_psk = NULL;
		}

		/* new PSK identity already stored? */

		psk_i_local.tls_psk_identity = row[33];

		if (NULL != (psk_i = zbx_hashset_search(&config->psks, &psk_i_local)))
		{
			/* new PSKid already in psks hashset */

			if (0 != strcmp(psk_i->tls_psk, row[34]))	/* PSKid stored but PSK value is different */
			{
<<<<<<< HEAD
				if (0 == psk_i->changes++)
				{
					DCstrpool_replace(1, &psk_i->tls_psk, row[30]);
					zabbix_log(LOG_LEVEL_WARNING, "PSK value changed for identity \"%s\"", row[29]);
				}
=======
				DCstrpool_replace(1, &psk_i->tls_psk, row[34]);
				zabbix_log(LOG_LEVEL_WARNING, "PSK value changed for identity \"%s\"", row[33]);
>>>>>>> 4eacf78a
			}

			host->tls_dc_psk = psk_i;
			psk_i->refcount++;
			goto done;
		}

		/* insert new PSKid and value into psks hashset */

		DCstrpool_replace(0, &psk_i_local.tls_psk_identity, row[33]);
		DCstrpool_replace(0, &psk_i_local.tls_psk, row[34]);
		psk_i_local.refcount = 1;
		psk_i_local.changes = 1;
		psk_i_local.conf = NULL;
		host->tls_dc_psk = zbx_hashset_insert(&config->psks, &psk_i_local, sizeof(ZBX_DC_PSK));
done:
#endif
		ZBX_STR2UCHAR(host->tls_connect, row[29]);
		ZBX_STR2UCHAR(host->tls_accept, row[30]);

		if (0 == found)
		{
			host->maintenance_status = (unsigned char)atoi(row[7]);
			host->maintenance_type = (unsigned char)atoi(row[8]);
			host->maintenance_from = atoi(row[9]);
			host->data_expected_from = now;

			host->errors_from = atoi(row[10]);
			host->available = (unsigned char)atoi(row[11]);
			host->disable_until = atoi(row[12]);
			host->snmp_errors_from = atoi(row[13]);
			host->snmp_available = (unsigned char)atoi(row[14]);
			host->snmp_disable_until = atoi(row[15]);
			host->ipmi_errors_from = atoi(row[16]);
			host->ipmi_available = (unsigned char)atoi(row[17]);
			host->ipmi_disable_until = atoi(row[18]);
			host->jmx_errors_from = atoi(row[19]);
			host->jmx_available = (unsigned char)atoi(row[20]);
			host->jmx_disable_until = atoi(row[21]);
			host->availability_ts = now;

			DCstrpool_replace(0, &host->error, row[25]);
			DCstrpool_replace(0, &host->snmp_error, row[26]);
			DCstrpool_replace(0, &host->ipmi_error, row[27]);
			DCstrpool_replace(0, &host->jmx_error, row[28]);
		}
		else
		{
			if (HOST_STATUS_MONITORED == status && HOST_STATUS_MONITORED != host->status)
				host->data_expected_from = now;

			/* reset host status if host proxy assignment has been changed */
			if (proxy_hostid != host->proxy_hostid)
				host->used_interfaces = ZBX_FLAG_INTERFACE_UNKNOWN;
		}

		host->proxy_hostid = proxy_hostid;

		/* update 'hosts_h' and 'hosts_p' indexes using new data, if not done already */

		if (1 == update_index_h)
		{
			host_h_local.host = zbx_strpool_acquire(host->host);
			host_h_local.host_ptr = host;
			zbx_hashset_insert(&config->hosts_h, &host_h_local, sizeof(ZBX_DC_HOST_H));
		}

		if (1 == update_index_p)
		{
			host_p_local.host = zbx_strpool_acquire(host->host);
			host_p_local.host_ptr = host;
			zbx_hashset_insert(&config->hosts_p, &host_p_local, sizeof(ZBX_DC_HOST_H));
		}

		/* IPMI hosts */

		ipmi_authtype = (signed char)atoi(row[3]);
		ipmi_privilege = (unsigned char)atoi(row[4]);

		if (0 != ipmi_authtype || 2 != ipmi_privilege || '\0' != *row[5] || '\0' != *row[6])	/* useipmi */
		{
			ipmihost = DCfind_id(&config->ipmihosts, hostid, sizeof(ZBX_DC_IPMIHOST), &found);

			ipmihost->ipmi_authtype = ipmi_authtype;
			ipmihost->ipmi_privilege = ipmi_privilege;
			DCstrpool_replace(found, &ipmihost->ipmi_username, row[5]);
			DCstrpool_replace(found, &ipmihost->ipmi_password, row[6]);
		}
		else if (NULL != (ipmihost = zbx_hashset_search(&config->ipmihosts, &hostid)))
		{
			/* remove IPMI connection parameters for hosts without IPMI */

			zbx_strpool_release(ipmihost->ipmi_username);
			zbx_strpool_release(ipmihost->ipmi_password);

			zbx_hashset_remove_direct(&config->ipmihosts, ipmihost);
		}

		/* proxies */

		if (HOST_STATUS_PROXY_ACTIVE == status || HOST_STATUS_PROXY_PASSIVE == status)
		{
			proxy = DCfind_id(&config->proxies, hostid, sizeof(ZBX_DC_PROXY), &found);

			if (0 == found)
			{
				proxy->timediff = 0;
				proxy->location = ZBX_LOC_NOWHERE;
			}

			if (HOST_STATUS_PROXY_PASSIVE == status && (0 == found || status != host->status))
			{
				proxy->proxy_config_nextcheck = (int)calculate_proxy_nextcheck(
						hostid, CONFIG_PROXYCONFIG_FREQUENCY, now);
				proxy->proxy_data_nextcheck = (int)calculate_proxy_nextcheck(
						hostid, CONFIG_PROXYDATA_FREQUENCY, now);

				DCupdate_proxy_queue(proxy);
			}
			else if (HOST_STATUS_PROXY_ACTIVE == status && ZBX_LOC_QUEUE == proxy->location)
			{
				zbx_binary_heap_remove_direct(&config->pqueue, proxy->hostid);
				proxy->location = ZBX_LOC_NOWHERE;
			}

			proxy->lastaccess = atoi(row[24]);
		}
		else if (NULL != (proxy = zbx_hashset_search(&config->proxies, &hostid)))
		{
			if (ZBX_LOC_QUEUE == proxy->location)
			{
				zbx_binary_heap_remove_direct(&config->pqueue, proxy->hostid);
				proxy->location = ZBX_LOC_NOWHERE;
			}

			zbx_hashset_remove_direct(&config->proxies, proxy);
		}

		host->status = status;
	}

	/* remove deleted hosts from buffer */

	zbx_vector_uint64_sort(&ids, ZBX_DEFAULT_UINT64_COMPARE_FUNC);

	zbx_hashset_iter_reset(&config->hosts, &iter);

	while (NULL != (host = zbx_hashset_iter_next(&iter)))
	{
		hostid = host->hostid;

		if (FAIL != zbx_vector_uint64_bsearch(&ids, hostid, ZBX_DEFAULT_UINT64_COMPARE_FUNC))
		{
#if defined(HAVE_POLARSSL) || defined(HAVE_GNUTLS) || defined(HAVE_OPENSSL)
			if (NULL != host->tls_dc_psk && 1 < host->tls_dc_psk->changes)
				add_host_to_conflict(host);
#endif
			continue;
		}

		/* IPMI hosts */

		if (NULL != (ipmihost = zbx_hashset_search(&config->ipmihosts, &hostid)))
		{
			zbx_strpool_release(ipmihost->ipmi_username);
			zbx_strpool_release(ipmihost->ipmi_password);

			zbx_hashset_remove_direct(&config->ipmihosts, ipmihost);
		}

		/* proxies */

		if (NULL != (proxy = zbx_hashset_search(&config->proxies, &hostid)))
		{
			if (ZBX_LOC_QUEUE == proxy->location)
			{
				zbx_binary_heap_remove_direct(&config->pqueue, proxy->hostid);
				proxy->location = ZBX_LOC_NOWHERE;
			}

			zbx_hashset_remove_direct(&config->proxies, proxy);
		}

		/* hosts */

		if (HOST_STATUS_MONITORED == host->status || HOST_STATUS_NOT_MONITORED == host->status)
		{
			host_h_local.host = host->host;
			host_h = zbx_hashset_search(&config->hosts_h, &host_h_local);

			if (NULL != host_h && host == host_h->host_ptr)	/* see ZBX-4045 for NULL check */
			{
				zbx_strpool_release(host_h->host);
				zbx_hashset_remove_direct(&config->hosts_h, host_h);
			}
		}
		else if (HOST_STATUS_PROXY_ACTIVE == host->status || HOST_STATUS_PROXY_PASSIVE == host->status)
		{
			host_p_local.host = host->host;
			host_p = zbx_hashset_search(&config->hosts_p, &host_p_local);

			if (NULL != host_p && host == host_p->host_ptr)
			{
				zbx_strpool_release(host_p->host);
				zbx_hashset_remove_direct(&config->hosts_p, host_p);
			}
		}

		zbx_strpool_release(host->host);
		zbx_strpool_release(host->name);
		zbx_strpool_release(host->error);
		zbx_strpool_release(host->snmp_error);
		zbx_strpool_release(host->ipmi_error);
		zbx_strpool_release(host->jmx_error);
#if defined(HAVE_POLARSSL) || defined(HAVE_GNUTLS) || defined(HAVE_OPENSSL)
		zbx_strpool_release(host->tls_issuer);
		zbx_strpool_release(host->tls_subject);

		/* Maintain 'psks' index. Unlink and delete the PSK identity. */
		if (NULL != host->tls_dc_psk)
		{
			psk_i_local.tls_psk_identity = host->tls_dc_psk->tls_psk_identity;

			if (NULL != (psk_i = zbx_hashset_search(&config->psks, &psk_i_local)) &&
					0 == --(psk_i->refcount))
			{
				zbx_strpool_release(psk_i->tls_psk_identity);
				zbx_strpool_release(psk_i->tls_psk);
				zbx_hashset_remove_direct(&config->psks, psk_i);
			}
		}
#endif
		zbx_hashset_iter_remove(&iter);
	}

	zbx_vector_uint64_destroy(&ids);
#if defined(HAVE_POLARSSL) || defined(HAVE_GNUTLS) || defined(HAVE_OPENSSL)
	/* relink conflicts within PSK identities */
	zbx_vector_ptr_create(&conflicts);
	zbx_hashset_iter_reset(&config->psks, &iter);

	while (NULL != (psk_i = zbx_hashset_iter_next(&iter)))
	{
		if (NULL != psk_i->conf)
		{
			zbx_vector_ptr_append(&conflicts, psk_i->conf);
			psk_i->conf = NULL;
		}

		psk_i->changes = 0;
	}
#endif
	zabbix_log(LOG_LEVEL_DEBUG, "End of %s()", __function_name);
}

static void	DCsync_host_inventory(DB_RESULT result)
{
	const char		*__function_name = "DCsync_host_inventory";

	DB_ROW			row;

	ZBX_DC_HOST_INVENTORY	*host_inventory;

	int			found;
	zbx_uint64_t		hostid;
	zbx_vector_uint64_t	ids;
	zbx_hashset_iter_t	iter;

	zabbix_log(LOG_LEVEL_DEBUG, "In %s()", __function_name);

	zbx_vector_uint64_create(&ids);
	zbx_vector_uint64_reserve(&ids, config->host_inventories.num_data + 32);

	while (NULL != (row = DBfetch(result)))
	{
		ZBX_STR2UINT64(hostid, row[0]);

		/* array of selected hosts */
		zbx_vector_uint64_append(&ids, hostid);

		host_inventory = DCfind_id(&config->host_inventories, hostid, sizeof(ZBX_DC_HOST_INVENTORY), &found);

		/* store new information in host_inventory structure */

		ZBX_STR2UCHAR(host_inventory->inventory_mode, row[1]);
	}

	/* remove deleted or disabled hosts from buffer */

	zbx_vector_uint64_sort(&ids, ZBX_DEFAULT_UINT64_COMPARE_FUNC);

	zbx_hashset_iter_reset(&config->host_inventories, &iter);

	while (NULL != (host_inventory = zbx_hashset_iter_next(&iter)))
	{
		hostid = host_inventory->hostid;

		if (FAIL != zbx_vector_uint64_bsearch(&ids, hostid, ZBX_DEFAULT_UINT64_COMPARE_FUNC))
			continue;

		/* host_inventories */

		zbx_hashset_iter_remove(&iter);
	}

	zbx_vector_uint64_destroy(&ids);

	zabbix_log(LOG_LEVEL_DEBUG, "End of %s()", __function_name);
}

static void	DCsync_htmpls(DB_RESULT result)
{
	const char		*__function_name = "DCsync_htmpls";

	DB_ROW			row;

	ZBX_DC_HTMPL		*htmpl = NULL;

	int			found;
	zbx_uint64_t		_hostid = 0, hostid, templateid;
	zbx_vector_uint64_t	ids;
	zbx_hashset_iter_t	iter;

	zabbix_log(LOG_LEVEL_DEBUG, "In %s()", __function_name);

	zbx_vector_uint64_create(&ids);
	zbx_vector_uint64_reserve(&ids, config->htmpls.num_data + 32);

	while (NULL != (row = DBfetch(result)))
	{
		ZBX_STR2UINT64(hostid, row[0]);
		ZBX_STR2UINT64(templateid, row[1]);

		if (_hostid != hostid || 0 == _hostid)
		{
			_hostid = hostid;

			/* array of selected hosts */
			zbx_vector_uint64_append(&ids, hostid);

			htmpl = DCfind_id(&config->htmpls, hostid, sizeof(ZBX_DC_HTMPL), &found);

			if (0 == found)
			{
				zbx_vector_uint64_create_ext(&htmpl->templateids,
						__config_mem_malloc_func,
						__config_mem_realloc_func,
						__config_mem_free_func);
				zbx_vector_uint64_reserve(&htmpl->templateids, 1);
			}
			else
				zbx_vector_uint64_clear(&htmpl->templateids);
		}

		zbx_vector_uint64_append(&htmpl->templateids, templateid);
	}

	/* remove deleted hosts from buffer */

	zbx_hashset_iter_reset(&config->htmpls, &iter);

	while (NULL != (htmpl = zbx_hashset_iter_next(&iter)))
	{
		if (FAIL != zbx_vector_uint64_bsearch(&ids, htmpl->hostid, ZBX_DEFAULT_UINT64_COMPARE_FUNC))
			continue;

		zbx_vector_uint64_destroy(&htmpl->templateids);

		zbx_hashset_iter_remove(&iter);
	}

	zbx_vector_uint64_destroy(&ids);

	zabbix_log(LOG_LEVEL_DEBUG, "End of %s()", __function_name);
}

static void	DCsync_gmacros(DB_RESULT result)
{
	const char		*__function_name = "DCsync_gmacros";

	DB_ROW			row;

	ZBX_DC_GMACRO		*gmacro;

	int			found, update_index;
	zbx_uint64_t		globalmacroid;
	zbx_vector_uint64_t	ids;
	zbx_hashset_iter_t	iter;
	char			*macro = NULL, *context = NULL;

	zabbix_log(LOG_LEVEL_DEBUG, "In %s()", __function_name);

	zbx_vector_uint64_create(&ids);
	zbx_vector_uint64_reserve(&ids, config->gmacros.num_data + 32);

	while (NULL != (row = DBfetch(result)))
	{
		ZBX_STR2UINT64(globalmacroid, row[0]);

		if (SUCCEED != zbx_user_macro_parse_dyn(row[1], &macro, &context, NULL))
		{
			zabbix_log(LOG_LEVEL_WARNING, "cannot parse user macro \"%s\"", row[1]);
			continue;
		}

		/* array of selected globalmacros */
		zbx_vector_uint64_append(&ids, globalmacroid);

		gmacro = DCfind_id(&config->gmacros, globalmacroid, sizeof(ZBX_DC_GMACRO), &found);

		/* see whether we should and can update gmacros_m index at this point */
		update_index = 0;

		if (0 == found || 0 != strcmp(gmacro->macro, macro) || 0 != zbx_strcmp_null(gmacro->context, context))
		{
			if (1 == found)
				config_gmacro_remove_index(&config->gmacros_m, gmacro);

			update_index = 1;
		}

		/* store new information in macro structure */
		DCstrpool_replace(found, &gmacro->macro, macro);
		DCstrpool_replace(found, &gmacro->value, row[2]);

		if (NULL == context)
			gmacro->context = NULL;
		else
			DCstrpool_replace(found, &gmacro->context, context);

		/* update gmacros_m index using new data */
		if (1 == update_index)
			config_gmacro_add_index(&config->gmacros_m, gmacro);
	}

	/* remove deleted globalmacros from buffer */

	zbx_vector_uint64_sort(&ids, ZBX_DEFAULT_UINT64_COMPARE_FUNC);

	zbx_hashset_iter_reset(&config->gmacros, &iter);

	while (NULL != (gmacro = zbx_hashset_iter_next(&iter)))
	{
		if (FAIL != zbx_vector_uint64_bsearch(&ids, gmacro->globalmacroid, ZBX_DEFAULT_UINT64_COMPARE_FUNC))
			continue;

		config_gmacro_remove_index(&config->gmacros_m, gmacro);

		zbx_strpool_release(gmacro->macro);
		zbx_strpool_release(gmacro->value);

		if (NULL != gmacro->context)
			zbx_strpool_release(gmacro->context);

		zbx_hashset_iter_remove(&iter);
	}

	zbx_free(context);
	zbx_free(macro);

	zbx_vector_uint64_destroy(&ids);

	zabbix_log(LOG_LEVEL_DEBUG, "End of %s()", __function_name);
}

static void	DCsync_hmacros(DB_RESULT result)
{
	const char		*__function_name = "DCsync_hmacros";

	DB_ROW			row;

	ZBX_DC_HMACRO		*hmacro;

	int			found, update_index;
	zbx_uint64_t		hostmacroid, hostid;
	zbx_vector_uint64_t	ids;
	zbx_hashset_iter_t	iter;
	char			*macro = NULL, *context = NULL;

	zabbix_log(LOG_LEVEL_DEBUG, "In %s()", __function_name);

	zbx_vector_uint64_create(&ids);
	zbx_vector_uint64_reserve(&ids, config->hmacros.num_data + 32);

	while (NULL != (row = DBfetch(result)))
	{
		ZBX_STR2UINT64(hostmacroid, row[0]);
		ZBX_STR2UINT64(hostid, row[1]);

		if (SUCCEED != zbx_user_macro_parse_dyn(row[2], &macro, &context, NULL))
		{
			zabbix_log(LOG_LEVEL_WARNING, "cannot parse host \"%s\" macro \"%s\"", row[1], row[2]);
			continue;
		}

		/* array of selected hostmacros */
		zbx_vector_uint64_append(&ids, hostmacroid);

		hmacro = DCfind_id(&config->hmacros, hostmacroid, sizeof(ZBX_DC_HMACRO), &found);

		/* see whether we should and can update hmacros_hm index at this point */
		update_index = 0;

		if (0 == found || hmacro->hostid != hostid || 0 != strcmp(hmacro->macro, macro) ||
				0 != zbx_strcmp_null(hmacro->context, context))
		{
			if (1 == found)
				config_hmacro_remove_index(&config->hmacros_hm, hmacro);

			update_index = 1;
		}

		/* store new information in macro structure */
		hmacro->hostid = hostid;
		DCstrpool_replace(found, &hmacro->macro, macro);
		DCstrpool_replace(found, &hmacro->value, row[3]);

		if (NULL == context)
			hmacro->context = NULL;
		else
			DCstrpool_replace(found, &hmacro->context, context);

		/* update hmacros_hm index using new data */
		if (1 == update_index)
			config_hmacro_add_index(&config->hmacros_hm, hmacro);
	}

	/* remove deleted hostmacros from buffer */

	zbx_vector_uint64_sort(&ids, ZBX_DEFAULT_UINT64_COMPARE_FUNC);

	zbx_hashset_iter_reset(&config->hmacros, &iter);

	while (NULL != (hmacro = zbx_hashset_iter_next(&iter)))
	{
		if (FAIL != zbx_vector_uint64_bsearch(&ids, hmacro->hostmacroid, ZBX_DEFAULT_UINT64_COMPARE_FUNC))
			continue;

		config_hmacro_remove_index(&config->hmacros_hm, hmacro);

		zbx_strpool_release(hmacro->macro);
		zbx_strpool_release(hmacro->value);

		if (NULL != hmacro->context)
			zbx_strpool_release(hmacro->context);

		zbx_hashset_iter_remove(&iter);
	}

	zbx_free(context);
	zbx_free(macro);

	zbx_vector_uint64_destroy(&ids);

	zabbix_log(LOG_LEVEL_DEBUG, "End of %s()", __function_name);
}

static void	DCsync_interfaces(DB_RESULT result)
{
	const char		*__function_name = "DCsync_interfaces";

	DB_ROW			row;

	ZBX_DC_INTERFACE	*interface;
	ZBX_DC_INTERFACE_HT	*interface_ht, interface_ht_local;
	ZBX_DC_INTERFACE_ADDR	*interface_snmpaddr, interface_snmpaddr_local;

	int			found, update_index;
	zbx_uint64_t		interfaceid, hostid;
	unsigned char		type, main_, useip;
	unsigned char		bulk, reset_snmp_stats;
	zbx_vector_uint64_t	ids;
	zbx_hashset_iter_t	iter;

	zabbix_log(LOG_LEVEL_DEBUG, "In %s()", __function_name);

	/* clear interface_snmpaddrs list */

	zbx_hashset_iter_reset(&config->interface_snmpaddrs, &iter);

	while (NULL != (interface_snmpaddr = zbx_hashset_iter_next(&iter)))
	{
		zbx_strpool_release(interface_snmpaddr->addr);
		zbx_vector_uint64_destroy(&interface_snmpaddr->interfaceids);
		zbx_hashset_iter_remove(&iter);
	}

	zbx_vector_uint64_create(&ids);
	zbx_vector_uint64_reserve(&ids, config->interfaces.num_data + 32);

	while (NULL != (row = DBfetch(result)))
	{
		ZBX_STR2UINT64(interfaceid, row[0]);
		ZBX_STR2UINT64(hostid, row[1]);
		ZBX_STR2UCHAR(type, row[2]);
		ZBX_STR2UCHAR(main_, row[3]);
		ZBX_STR2UCHAR(useip, row[4]);
		ZBX_STR2UCHAR(bulk, row[8]);

		/* array of selected interfaces */
		zbx_vector_uint64_append(&ids, interfaceid);

		interface = DCfind_id(&config->interfaces, interfaceid, sizeof(ZBX_DC_INTERFACE), &found);

		/* see whether we should and can update interfaces_ht index at this point */

		update_index = 0;

		if (0 == found || interface->hostid != hostid || interface->type != type || interface->main != main_)
		{
			if (1 == found && 1 == interface->main)
			{
				interface_ht_local.hostid = interface->hostid;
				interface_ht_local.type = interface->type;
				interface_ht = zbx_hashset_search(&config->interfaces_ht, &interface_ht_local);

				if (NULL != interface_ht && interface == interface_ht->interface_ptr)
				{
					/* see ZBX-4045 for NULL check in the conditional */
					zbx_hashset_remove_direct(&config->interfaces_ht, interface_ht);
				}
			}

			if (1 == main_)
			{
				interface_ht_local.hostid = hostid;
				interface_ht_local.type = type;
				interface_ht = zbx_hashset_search(&config->interfaces_ht, &interface_ht_local);

				if (NULL != interface_ht)
					interface_ht->interface_ptr = interface;
				else
					update_index = 1;
			}
		}

		/* store new information in interface structure */

		reset_snmp_stats = (0 == found || interface->hostid != hostid || interface->type != type ||
				interface->useip != useip || interface->bulk != bulk);

		interface->hostid = hostid;
		interface->type = type;
		interface->main = main_;
		interface->useip = useip;
		interface->bulk = bulk;
		reset_snmp_stats |= (SUCCEED == DCstrpool_replace(found, &interface->ip, row[5]));
		reset_snmp_stats |= (SUCCEED == DCstrpool_replace(found, &interface->dns, row[6]));
		reset_snmp_stats |= (SUCCEED == DCstrpool_replace(found, &interface->port, row[7]));

		/* update interfaces_ht index using new data, if not done already */

		if (1 == update_index)
		{
			interface_ht_local.hostid = interface->hostid;
			interface_ht_local.type = interface->type;
			interface_ht_local.interface_ptr = interface;
			zbx_hashset_insert(&config->interfaces_ht, &interface_ht_local, sizeof(ZBX_DC_INTERFACE_HT));
		}

		/* update interface_snmpaddrs for SNMP traps or reset bulk request statistics */

		if (INTERFACE_TYPE_SNMP == interface->type)
		{
			interface_snmpaddr_local.addr = (0 != interface->useip ? interface->ip : interface->dns);

			if ('\0' != *interface_snmpaddr_local.addr)
			{
				if (NULL == (interface_snmpaddr = zbx_hashset_search(&config->interface_snmpaddrs,
						&interface_snmpaddr_local)))
				{
					zbx_strpool_acquire(interface_snmpaddr_local.addr);

					interface_snmpaddr = zbx_hashset_insert(&config->interface_snmpaddrs,
							&interface_snmpaddr_local, sizeof(ZBX_DC_INTERFACE_ADDR));
					zbx_vector_uint64_create_ext(&interface_snmpaddr->interfaceids,
							__config_mem_malloc_func,
							__config_mem_realloc_func,
							__config_mem_free_func);
				}

				zbx_vector_uint64_append(&interface_snmpaddr->interfaceids, interfaceid);
			}

			if (1 == reset_snmp_stats)
			{
				interface->max_snmp_succeed = 0;
				interface->min_snmp_fail = MAX_SNMP_ITEMS + 1;
			}
		}
	}

	/* remove deleted interfaces from buffer and resolve macros for ip and dns fields */

	zbx_vector_uint64_sort(&ids, ZBX_DEFAULT_UINT64_COMPARE_FUNC);

	zbx_hashset_iter_reset(&config->interfaces, &iter);

	while (NULL != (interface = zbx_hashset_iter_next(&iter)))
	{
		if (FAIL == zbx_vector_uint64_bsearch(&ids, interface->interfaceid, ZBX_DEFAULT_UINT64_COMPARE_FUNC))
		{
			/* remove from buffer */

			if (1 == interface->main)
			{
				interface_ht_local.hostid = interface->hostid;
				interface_ht_local.type = interface->type;
				interface_ht = zbx_hashset_search(&config->interfaces_ht, &interface_ht_local);

				if (NULL != interface_ht && interface == interface_ht->interface_ptr)
				{
					/* see ZBX-4045 for NULL check in the conditional */
					zbx_hashset_remove_direct(&config->interfaces_ht, interface_ht);
				}
			}

			zbx_strpool_release(interface->ip);
			zbx_strpool_release(interface->dns);
			zbx_strpool_release(interface->port);

			zbx_hashset_iter_remove(&iter);
		}
		else if (1 != interface->main || INTERFACE_TYPE_AGENT != interface->type)
		{
			/* macros are not supported for the main agent interface, resolve for other interfaces */

			int	macros;
			char	*addr;
			DC_HOST	host;

			macros = STR_CONTAINS_MACROS(interface->ip) ? 0x01 : 0;
			macros |= STR_CONTAINS_MACROS(interface->dns) ? 0x02 : 0;

			if (0 != macros)
			{
				DCget_host_by_hostid(&host, interface->hostid);

				if (0 != (macros & 0x01))
				{
					addr = zbx_strdup(NULL, interface->ip);
					substitute_simple_macros(NULL, NULL, NULL, NULL, NULL, &host, NULL, NULL, NULL,
							&addr, MACRO_TYPE_INTERFACE_ADDR, NULL, 0);
					DCstrpool_replace(1, &interface->ip, addr);
					zbx_free(addr);
				}

				if (0 != (macros & 0x02))
				{
					addr = zbx_strdup(NULL, interface->dns);
					substitute_simple_macros(NULL, NULL, NULL, NULL, NULL, &host, NULL, NULL, NULL,
							&addr, MACRO_TYPE_INTERFACE_ADDR, NULL, 0);
					DCstrpool_replace(1, &interface->dns, addr);
					zbx_free(addr);
				}
			}
		}
	}

	zbx_vector_uint64_destroy(&ids);

	zabbix_log(LOG_LEVEL_DEBUG, "End of %s()", __function_name);
}

static void	DCsync_items(DB_RESULT result, int refresh_unsupported_changed)
{
	const char		*__function_name = "DCsync_items";

	DB_ROW			row;

	ZBX_DC_HOST		*host;

	ZBX_DC_ITEM		*item;
	ZBX_DC_NUMITEM		*numitem;
	ZBX_DC_SNMPITEM		*snmpitem;
	ZBX_DC_IPMIITEM		*ipmiitem;
	ZBX_DC_FLEXITEM		*flexitem;
	ZBX_DC_TRAPITEM		*trapitem;
	ZBX_DC_LOGITEM		*logitem;
	ZBX_DC_DBITEM		*dbitem;
	ZBX_DC_SSHITEM		*sshitem;
	ZBX_DC_TELNETITEM	*telnetitem;
	ZBX_DC_SIMPLEITEM	*simpleitem;
	ZBX_DC_JMXITEM		*jmxitem;
	ZBX_DC_CALCITEM		*calcitem;
	ZBX_DC_INTERFACE_ITEM	*interface_snmpitem;
	ZBX_DC_ITEM_HK		*item_hk, item_hk_local;
	ZBX_DC_DELTAITEM	*deltaitem;

	time_t			now;
	unsigned char		old_poller_type, status, type;
	int			old_nextcheck, delay, delay_flex_changed, key_changed, found, update_index;
	zbx_uint64_t		itemid, hostid;
	zbx_vector_uint64_t	ids;
	zbx_hashset_iter_t	iter;

	zabbix_log(LOG_LEVEL_DEBUG, "In %s()", __function_name);

	/* clear interface_snmpitems list */
	zbx_hashset_iter_reset(&config->interface_snmpitems, &iter);

	while (NULL != (interface_snmpitem = zbx_hashset_iter_next(&iter)))
	{
		zbx_vector_uint64_destroy(&interface_snmpitem->itemids);
		zbx_hashset_iter_remove(&iter);
	}

	zbx_vector_uint64_create(&ids);
	zbx_vector_uint64_reserve(&ids, config->items.num_data + 32);

	now = time(NULL);

	while (NULL != (row = DBfetch(result)))
	{
		ZBX_STR2UINT64(itemid, row[0]);
		ZBX_STR2UINT64(hostid, row[1]);
		ZBX_STR2UCHAR(status, row[2]);
		ZBX_STR2UCHAR(type, row[3]);

		if (NULL == (host = zbx_hashset_search(&config->hosts, &hostid)))
			continue;

		/* array of selected items */
		zbx_vector_uint64_append(&ids, itemid);

		item = DCfind_id(&config->items, itemid, sizeof(ZBX_DC_ITEM), &found);

		/* see whether we should and can update items_hk index at this point */

		update_index = 0;

		if (0 == found || item->hostid != hostid || 0 != strcmp(item->key, row[6]))
		{
			if (1 == found)
			{
				item_hk_local.hostid = item->hostid;
				item_hk_local.key = item->key;
				item_hk = zbx_hashset_search(&config->items_hk, &item_hk_local);

				if (item == item_hk->item_ptr)
				{
					zbx_strpool_release(item_hk->key);
					zbx_hashset_remove_direct(&config->items_hk, item_hk);
				}
			}

			item_hk_local.hostid = hostid;
			item_hk_local.key = row[6];
			item_hk = zbx_hashset_search(&config->items_hk, &item_hk_local);

			if (NULL != item_hk)
				item_hk->item_ptr = item;
			else
				update_index = 1;
		}

		/* store new information in item structure */

		item->hostid = hostid;
		item->data_type = (unsigned char)atoi(row[4]);
		DCstrpool_replace(found, &item->port, row[9]);
		item->flags = (unsigned char)atoi(row[26]);
		ZBX_DBROW2UINT64(item->interfaceid, row[27]);
		if (ZBX_HK_OPTION_ENABLED == config->config->hk.history_global)
			item->history = config->config->hk.history;
		else
			item->history = atoi(row[36]);
		ZBX_STR2UCHAR(item->inventory_link, row[38]);
		ZBX_DBROW2UINT64(item->valuemapid, row[39]);

		if (0 != (ZBX_FLAG_DISCOVERY_RULE & item->flags))
			item->value_type = ITEM_VALUE_TYPE_TEXT;
		else
			item->value_type = (unsigned char)atoi(row[5]);

		key_changed = (SUCCEED == DCstrpool_replace(found, &item->key, row[6]));

		if (0 == found)
		{
			item->triggers = NULL;
			item->nextcheck = 0;
			item->lastclock = 0;
			item->state = (unsigned char)atoi(row[20]);
			item->db_state = item->state;
			ZBX_STR2UINT64(item->lastlogsize, row[31]);
			item->mtime = atoi(row[32]);
			DCstrpool_replace(found, &item->db_error, row[41]);
			item->data_expected_from = now;
			item->location = ZBX_LOC_NOWHERE;
			old_poller_type = ZBX_NO_POLLER;
			item->unreachable = 0;
		}
		else
		{
			if (ITEM_STATUS_ACTIVE == status && ITEM_STATUS_ACTIVE != item->status)
				item->data_expected_from = now;

			old_poller_type = item->poller_type;

			if (NULL != item->triggers)
			{
				if (NULL == item->triggers[0])
				{
					/* free the memory if no triggers were found during last sync */
					config->items.mem_free_func(item->triggers);
					item->triggers = NULL;
				}
				else
				{
					/* we can reuse the same memory if the trigger list has not changed */
					item->triggers[0] = NULL;
				}
			}
		}

		item->status = status;
		old_nextcheck = item->nextcheck;

		/* update items_hk index using new data, if not done already */

		if (1 == update_index)
		{
			item_hk_local.hostid = item->hostid;
			item_hk_local.key = zbx_strpool_acquire(item->key);
			item_hk_local.item_ptr = item;
			zbx_hashset_insert(&config->items_hk, &item_hk_local, sizeof(ZBX_DC_ITEM_HK));
		}

		/* update item nextcheck and process items with flexible intervals */

		delay = atoi(row[15]);

		if ('\0' != *row[16])
		{
			int	found1;

			flexitem = DCfind_id(&config->flexitems, itemid, sizeof(ZBX_DC_FLEXITEM), &found1);

			delay_flex_changed = (SUCCEED == DCstrpool_replace(found1, &flexitem->delay_flex, row[16]));
		}
		else
		{
			if (NULL != (flexitem = zbx_hashset_search(&config->flexitems, &itemid)))
			{
				/* remove delay_flex parameter for non-flexible item */

				zbx_strpool_release(flexitem->delay_flex);
				zbx_hashset_remove_direct(&config->flexitems, flexitem);

				flexitem = NULL;

				delay_flex_changed = 1;
			}
			else
				delay_flex_changed = 0;
		}

		if (ITEM_STATUS_ACTIVE == item->status && HOST_STATUS_MONITORED == host->status)
		{
			item->poller_type = poller_by_item(host->proxy_hostid, type, item->key);

			if (ZBX_POLLER_TYPE_UNREACHABLE == old_poller_type &&
					(ZBX_POLLER_TYPE_NORMAL == item->poller_type ||
					ZBX_POLLER_TYPE_IPMI == item->poller_type ||
					ZBX_POLLER_TYPE_JAVA == item->poller_type))
			{
				item->poller_type = ZBX_POLLER_TYPE_UNREACHABLE;
			}

			if (SUCCEED == is_counted_in_item_queue(type, item->key) &&
					(0 == item->nextcheck || 0 != key_changed || item->type != type ||
					(ITEM_STATE_NOTSUPPORTED == item->state && 1 == refresh_unsupported_changed) ||
					(ITEM_STATE_NORMAL == item->state &&
					(item->delay != delay || 0 != delay_flex_changed))))
			{
				ZBX_DC_PROXY	*proxy = NULL;
				zbx_uint64_t	seed;
				int		proxy_timediff;

				if (0 != host->proxy_hostid)
					proxy = zbx_hashset_search(&config->proxies, &host->proxy_hostid);

				proxy_timediff = (NULL == proxy ? 0 : proxy->timediff);

				seed = get_item_nextcheck_seed(item->itemid, item->interfaceid, type, item->key);

				if (ITEM_STATE_NOTSUPPORTED == item->state)
				{
					item->nextcheck = calculate_item_nextcheck(seed, type,
							config->config->refresh_unsupported, NULL,
							now - proxy_timediff);
					item->nextcheck += proxy_timediff + (NULL != proxy);
				}
				else
				{
					item->nextcheck = calculate_item_nextcheck(seed, type, delay,
							(NULL == flexitem ? NULL : row[16]), now - proxy_timediff);
					item->nextcheck += proxy_timediff + (NULL != proxy);
				}
			}

			/* update host's used_interfaces flag */
			if (ZBX_FLAG_INTERFACE_UNKNOWN != host->used_interfaces)
			{
				switch (type)
				{
					case ITEM_TYPE_ZABBIX:
						host->used_interfaces |= ZBX_FLAG_INTERFACE_ZABBIX;
						break;
					case ITEM_TYPE_SNMPv1:
					case ITEM_TYPE_SNMPv2c:
					case ITEM_TYPE_SNMPv3:
						host->used_interfaces |= ZBX_FLAG_INTERFACE_SNMP;
						break;
					case ITEM_TYPE_IPMI:
						host->used_interfaces |= ZBX_FLAG_INTERFACE_IPMI;
						break;
					case ITEM_TYPE_JMX:
						host->used_interfaces |= ZBX_FLAG_INTERFACE_JMX;
						break;
				}
			}
		}
		else
		{
			item->poller_type = ZBX_NO_POLLER;
			item->nextcheck = 0;
			item->unreachable = 0;
		}

		item->delay = delay;
		item->type = type;

		/* numeric items */

		if (ITEM_VALUE_TYPE_FLOAT == item->value_type || ITEM_VALUE_TYPE_UINT64 == item->value_type)
		{
			numitem = DCfind_id(&config->numitems, itemid, sizeof(ZBX_DC_NUMITEM), &found);

			ZBX_STR2UCHAR(numitem->delta, row[33]);
			ZBX_STR2UCHAR(numitem->multiplier, row[34]);
			DCstrpool_replace(found, &numitem->formula, row[35]);
			if (ZBX_HK_OPTION_ENABLED == config->config->hk.trends_global)
				numitem->trends = config->config->hk.trends;
			else
				numitem->trends = atoi(row[37]);
			DCstrpool_replace(found, &numitem->units, row[40]);
		}
		else if (NULL != (numitem = zbx_hashset_search(&config->numitems, &itemid)))
		{
			/* remove parameters for non-numeric item */

			zbx_strpool_release(numitem->formula);
			zbx_strpool_release(numitem->units);

			zbx_hashset_remove_direct(&config->numitems, numitem);
		}

		/* SNMP items */

		if (SUCCEED == is_snmp_type(item->type))
		{
			snmpitem = DCfind_id(&config->snmpitems, itemid, sizeof(ZBX_DC_SNMPITEM), &found);

			DCstrpool_replace(found, &snmpitem->snmp_community, row[7]);
			DCstrpool_replace(found, &snmpitem->snmpv3_securityname, row[10]);
			snmpitem->snmpv3_securitylevel = (unsigned char)atoi(row[11]);
			DCstrpool_replace(found, &snmpitem->snmpv3_authpassphrase, row[12]);
			DCstrpool_replace(found, &snmpitem->snmpv3_privpassphrase, row[13]);
			snmpitem->snmpv3_authprotocol = (unsigned char)atoi(row[28]);
			snmpitem->snmpv3_privprotocol = (unsigned char)atoi(row[29]);
			DCstrpool_replace(found, &snmpitem->snmpv3_contextname, row[30]);

			if (SUCCEED == DCstrpool_replace(found, &snmpitem->snmp_oid, row[8]))
			{
				if (NULL != strchr(snmpitem->snmp_oid, '{'))
					snmpitem->snmp_oid_type = ZBX_SNMP_OID_TYPE_MACRO;
				else if (NULL != strchr(snmpitem->snmp_oid, '['))
					snmpitem->snmp_oid_type = ZBX_SNMP_OID_TYPE_DYNAMIC;
				else
					snmpitem->snmp_oid_type = ZBX_SNMP_OID_TYPE_NORMAL;
			}
		}
		else if (NULL != (snmpitem = zbx_hashset_search(&config->snmpitems, &itemid)))
		{
			/* remove SNMP parameters for non-SNMP item */

			zbx_strpool_release(snmpitem->snmp_community);
			zbx_strpool_release(snmpitem->snmp_oid);
			zbx_strpool_release(snmpitem->snmpv3_securityname);
			zbx_strpool_release(snmpitem->snmpv3_authpassphrase);
			zbx_strpool_release(snmpitem->snmpv3_privpassphrase);
			zbx_strpool_release(snmpitem->snmpv3_contextname);

			zbx_hashset_remove_direct(&config->snmpitems, snmpitem);
		}

		/* IPMI items */

		if (ITEM_TYPE_IPMI == item->type)
		{
			ipmiitem = DCfind_id(&config->ipmiitems, itemid, sizeof(ZBX_DC_IPMIITEM), &found);

			DCstrpool_replace(found, &ipmiitem->ipmi_sensor, row[14]);
		}
		else if (NULL != (ipmiitem = zbx_hashset_search(&config->ipmiitems, &itemid)))
		{
			/* remove IPMI parameters for non-IPMI item */
			zbx_strpool_release(ipmiitem->ipmi_sensor);
			zbx_hashset_remove_direct(&config->ipmiitems, ipmiitem);
		}

		/* trapper items */

		if (ITEM_TYPE_TRAPPER == item->type && '\0' != *row[17])
		{
			trapitem = DCfind_id(&config->trapitems, itemid, sizeof(ZBX_DC_TRAPITEM), &found);
			zbx_trim_str_list(row[17], ',');
			DCstrpool_replace(found, &trapitem->trapper_hosts, row[17]);
		}
		else if (NULL != (trapitem = zbx_hashset_search(&config->trapitems, &itemid)))
		{
			/* remove trapper_hosts parameter */
			zbx_strpool_release(trapitem->trapper_hosts);
			zbx_hashset_remove_direct(&config->trapitems, trapitem);
		}

		/* log items */

		if (ITEM_VALUE_TYPE_LOG == item->value_type && '\0' != *row[18])
		{
			logitem = DCfind_id(&config->logitems, itemid, sizeof(ZBX_DC_LOGITEM), &found);

			DCstrpool_replace(found, &logitem->logtimefmt, row[18]);
		}
		else if (NULL != (logitem = zbx_hashset_search(&config->logitems, &itemid)))
		{
			/* remove logtimefmt parameter */
			zbx_strpool_release(logitem->logtimefmt);
			zbx_hashset_remove_direct(&config->logitems, logitem);
		}

		/* db items */

		if (ITEM_TYPE_DB_MONITOR == item->type && '\0' != *row[19])
		{
			dbitem = DCfind_id(&config->dbitems, itemid, sizeof(ZBX_DC_DBITEM), &found);

			DCstrpool_replace(found, &dbitem->params, row[19]);
			DCstrpool_replace(found, &dbitem->username, row[22]);
			DCstrpool_replace(found, &dbitem->password, row[23]);
		}
		else if (NULL != (dbitem = zbx_hashset_search(&config->dbitems, &itemid)))
		{
			/* remove db item parameters */
			zbx_strpool_release(dbitem->params);
			zbx_strpool_release(dbitem->username);
			zbx_strpool_release(dbitem->password);

			zbx_hashset_remove_direct(&config->dbitems, dbitem);
		}

		/* SSH items */

		if (ITEM_TYPE_SSH == item->type)
		{
			sshitem = DCfind_id(&config->sshitems, itemid, sizeof(ZBX_DC_SSHITEM), &found);

			sshitem->authtype = (unsigned short)atoi(row[21]);
			DCstrpool_replace(found, &sshitem->username, row[22]);
			DCstrpool_replace(found, &sshitem->password, row[23]);
			DCstrpool_replace(found, &sshitem->publickey, row[24]);
			DCstrpool_replace(found, &sshitem->privatekey, row[25]);
			DCstrpool_replace(found, &sshitem->params, row[19]);
		}
		else if (NULL != (sshitem = zbx_hashset_search(&config->sshitems, &itemid)))
		{
			/* remove SSH item parameters */

			zbx_strpool_release(sshitem->username);
			zbx_strpool_release(sshitem->password);
			zbx_strpool_release(sshitem->publickey);
			zbx_strpool_release(sshitem->privatekey);
			zbx_strpool_release(sshitem->params);

			zbx_hashset_remove_direct(&config->sshitems, sshitem);
		}

		/* TELNET items */

		if (ITEM_TYPE_TELNET == item->type)
		{
			telnetitem = DCfind_id(&config->telnetitems, itemid, sizeof(ZBX_DC_TELNETITEM), &found);

			DCstrpool_replace(found, &telnetitem->username, row[22]);
			DCstrpool_replace(found, &telnetitem->password, row[23]);
			DCstrpool_replace(found, &telnetitem->params, row[19]);
		}
		else if (NULL != (telnetitem = zbx_hashset_search(&config->telnetitems, &itemid)))
		{
			/* remove TELNET item parameters */

			zbx_strpool_release(telnetitem->username);
			zbx_strpool_release(telnetitem->password);
			zbx_strpool_release(telnetitem->params);

			zbx_hashset_remove_direct(&config->telnetitems, telnetitem);
		}

		/* simple items */

		if (ITEM_TYPE_SIMPLE == item->type)
		{
			simpleitem = DCfind_id(&config->simpleitems, itemid, sizeof(ZBX_DC_SIMPLEITEM), &found);

			DCstrpool_replace(found, &simpleitem->username, row[22]);
			DCstrpool_replace(found, &simpleitem->password, row[23]);
		}
		else if (NULL != (simpleitem = zbx_hashset_search(&config->simpleitems, &itemid)))
		{
			/* remove simple item parameters */

			zbx_strpool_release(simpleitem->username);
			zbx_strpool_release(simpleitem->password);

			zbx_hashset_remove_direct(&config->simpleitems, simpleitem);
		}

		/* JMX items */

		if (ITEM_TYPE_JMX == item->type)
		{
			jmxitem = DCfind_id(&config->jmxitems, itemid, sizeof(ZBX_DC_JMXITEM), &found);

			DCstrpool_replace(found, &jmxitem->username, row[22]);
			DCstrpool_replace(found, &jmxitem->password, row[23]);
		}
		else if (NULL != (jmxitem = zbx_hashset_search(&config->jmxitems, &itemid)))
		{
			/* remove JMX item parameters */

			zbx_strpool_release(jmxitem->username);
			zbx_strpool_release(jmxitem->password);

			zbx_hashset_remove_direct(&config->jmxitems, jmxitem);
		}

		/* SNMP trap items for current server/proxy */

		if (ITEM_TYPE_SNMPTRAP == item->type && 0 == host->proxy_hostid)
		{
			interface_snmpitem = DCfind_id(&config->interface_snmpitems,
					item->interfaceid, sizeof(ZBX_DC_INTERFACE_ITEM), &found);

			if (0 == found)
			{
				zbx_vector_uint64_create_ext(&interface_snmpitem->itemids,
						__config_mem_malloc_func,
						__config_mem_realloc_func,
						__config_mem_free_func);
			}

			zbx_vector_uint64_append(&interface_snmpitem->itemids, itemid);
		}

		/* calculated items */

		if (ITEM_TYPE_CALCULATED == item->type)
		{
			calcitem = DCfind_id(&config->calcitems, itemid, sizeof(ZBX_DC_CALCITEM), &found);

			DCstrpool_replace(found, &calcitem->params, row[19]);
		}
		else if (NULL != (calcitem = zbx_hashset_search(&config->calcitems, &itemid)))
		{
			/* remove calculated item parameters */

			zbx_strpool_release(calcitem->params);
			zbx_hashset_remove_direct(&config->calcitems, calcitem);
		}

		DCupdate_item_queue(item, old_poller_type, old_nextcheck);
	}

	/* remove deleted items from buffer */

	zbx_vector_uint64_sort(&ids, ZBX_DEFAULT_UINT64_COMPARE_FUNC);

	zbx_hashset_iter_reset(&config->items, &iter);

	while (NULL != (item = zbx_hashset_iter_next(&iter)))
	{
		itemid = item->itemid;

		if (FAIL != zbx_vector_uint64_bsearch(&ids, itemid, ZBX_DEFAULT_UINT64_COMPARE_FUNC))
			continue;

		/* numeric items */

		if (ITEM_VALUE_TYPE_FLOAT == item->value_type || ITEM_VALUE_TYPE_UINT64 == item->value_type)
		{
			numitem = zbx_hashset_search(&config->numitems, &itemid);

			zbx_strpool_release(numitem->formula);
			zbx_strpool_release(numitem->units);

			zbx_hashset_remove_direct(&config->numitems, numitem);
		}

		/* SNMP items */

		if (SUCCEED == is_snmp_type(item->type))
		{
			snmpitem = zbx_hashset_search(&config->snmpitems, &itemid);

			zbx_strpool_release(snmpitem->snmp_community);
			zbx_strpool_release(snmpitem->snmp_oid);
			zbx_strpool_release(snmpitem->snmpv3_securityname);
			zbx_strpool_release(snmpitem->snmpv3_authpassphrase);
			zbx_strpool_release(snmpitem->snmpv3_privpassphrase);
			zbx_strpool_release(snmpitem->snmpv3_contextname);

			zbx_hashset_remove_direct(&config->snmpitems, snmpitem);
		}

		/* IPMI items */

		if (ITEM_TYPE_IPMI == item->type)
		{
			ipmiitem = zbx_hashset_search(&config->ipmiitems, &itemid);
			zbx_strpool_release(ipmiitem->ipmi_sensor);
			zbx_hashset_remove_direct(&config->ipmiitems, ipmiitem);
		}

		/* items with flexible intervals */

		if (NULL != (flexitem = zbx_hashset_search(&config->flexitems, &itemid)))
		{
			zbx_strpool_release(flexitem->delay_flex);
			zbx_hashset_remove_direct(&config->flexitems, flexitem);
		}

		/* trapper items */

		if (ITEM_TYPE_TRAPPER == item->type &&
				NULL != (trapitem = zbx_hashset_search(&config->trapitems, &itemid)))
		{
			zbx_strpool_release(trapitem->trapper_hosts);
			zbx_hashset_remove_direct(&config->trapitems, trapitem);
		}

		/* log items */

		if (ITEM_VALUE_TYPE_LOG == item->value_type &&
				NULL != (logitem = zbx_hashset_search(&config->logitems, &itemid)))
		{
			zbx_strpool_release(logitem->logtimefmt);
			zbx_hashset_remove_direct(&config->logitems, logitem);
		}

		/* db items */

		if (ITEM_TYPE_DB_MONITOR == item->type &&
				NULL != (dbitem = zbx_hashset_search(&config->dbitems, &itemid)))
		{
			zbx_strpool_release(dbitem->params);
			zbx_strpool_release(dbitem->username);
			zbx_strpool_release(dbitem->password);

			zbx_hashset_remove_direct(&config->dbitems, dbitem);
		}

		/* SSH items */

		if (ITEM_TYPE_SSH == item->type)
		{
			sshitem = zbx_hashset_search(&config->sshitems, &itemid);

			zbx_strpool_release(sshitem->username);
			zbx_strpool_release(sshitem->password);
			zbx_strpool_release(sshitem->publickey);
			zbx_strpool_release(sshitem->privatekey);
			zbx_strpool_release(sshitem->params);

			zbx_hashset_remove_direct(&config->sshitems, sshitem);
		}

		/* TELNET items */

		if (ITEM_TYPE_TELNET == item->type)
		{
			telnetitem = zbx_hashset_search(&config->telnetitems, &itemid);

			zbx_strpool_release(telnetitem->username);
			zbx_strpool_release(telnetitem->password);
			zbx_strpool_release(telnetitem->params);

			zbx_hashset_remove_direct(&config->telnetitems, telnetitem);
		}

		/* simple items */

		if (ITEM_TYPE_SIMPLE == item->type)
		{
			simpleitem = zbx_hashset_search(&config->simpleitems, &itemid);

			zbx_strpool_release(simpleitem->username);
			zbx_strpool_release(simpleitem->password);

			zbx_hashset_remove_direct(&config->simpleitems, simpleitem);
		}

		/* JMX items */

		if (ITEM_TYPE_JMX == item->type)
		{
			jmxitem = zbx_hashset_search(&config->jmxitems, &itemid);

			zbx_strpool_release(jmxitem->username);
			zbx_strpool_release(jmxitem->password);

			zbx_hashset_remove_direct(&config->jmxitems, jmxitem);
		}

		/* calculated items */

		if (ITEM_TYPE_CALCULATED == item->type)
		{
			calcitem = zbx_hashset_search(&config->calcitems, &itemid);
			zbx_strpool_release(calcitem->params);
			zbx_hashset_remove_direct(&config->calcitems, calcitem);
		}

		/* delta items */

		if (NULL != (deltaitem = zbx_hashset_search(&config->deltaitems, &itemid)))
			zbx_hashset_remove_direct(&config->deltaitems, deltaitem);

		/* items */

		item_hk_local.hostid = item->hostid;
		item_hk_local.key = item->key;
		item_hk = zbx_hashset_search(&config->items_hk, &item_hk_local);

		if (item == item_hk->item_ptr)
		{
			zbx_strpool_release(item_hk->key);
			zbx_hashset_remove_direct(&config->items_hk, item_hk);
		}

		if (ZBX_LOC_QUEUE == item->location)
			zbx_binary_heap_remove_direct(&config->queues[item->poller_type], item->itemid);

		zbx_strpool_release(item->key);
		zbx_strpool_release(item->port);
		zbx_strpool_release(item->db_error);

		if (NULL != item->triggers)
			config->items.mem_free_func(item->triggers);

		zbx_hashset_iter_remove(&iter);
	}

	zbx_vector_uint64_destroy(&ids);

	zabbix_log(LOG_LEVEL_DEBUG, "End of %s()", __function_name);
}

static void	DCsync_triggers(DB_RESULT trig_result)
{
	const char		*__function_name = "DCsync_triggers";

	DB_ROW			row;

	ZBX_DC_TRIGGER		*trigger;

	int			found;
	zbx_uint64_t		triggerid;
	zbx_vector_uint64_t	ids;
	zbx_hashset_iter_t	iter;

	zabbix_log(LOG_LEVEL_DEBUG, "In %s()", __function_name);

	zbx_vector_uint64_create(&ids);
	zbx_vector_uint64_reserve(&ids, config->triggers.num_data + 32);

	while (NULL != (row = DBfetch(trig_result)))
	{
		ZBX_STR2UINT64(triggerid, row[0]);

		/* array of selected triggers */
		zbx_vector_uint64_append(&ids, triggerid);

		trigger = DCfind_id(&config->triggers, triggerid, sizeof(ZBX_DC_TRIGGER), &found);

		/* store new information in trigger structure */

		DCstrpool_replace(found, &trigger->description, row[1]);
		DCstrpool_replace(found, &trigger->expression, row[2]);
		ZBX_STR2UCHAR(trigger->priority, row[4]);
		ZBX_STR2UCHAR(trigger->type, row[5]);
		ZBX_STR2UCHAR(trigger->status, row[9]);

		if (0 == found)
		{
			DCstrpool_replace(found, &trigger->error, row[3]);
			ZBX_STR2UCHAR(trigger->value, row[6]);
			ZBX_STR2UCHAR(trigger->state, row[7]);
			trigger->lastchange = atoi(row[8]);
			trigger->locked = 0;
		}

		trigger->topoindex = 1;

		/* reset trigger functionality, it will be updated in DCsync_functions() */
		trigger->functional = TRIGGER_FUNCTIONAL_TRUE;
	}

	/* remove deleted triggers from buffer */

	zbx_vector_uint64_sort(&ids, ZBX_DEFAULT_UINT64_COMPARE_FUNC);

	zbx_hashset_iter_reset(&config->triggers, &iter);

	while (NULL != (trigger = zbx_hashset_iter_next(&iter)))
	{
		if (FAIL != zbx_vector_uint64_bsearch(&ids, trigger->triggerid, ZBX_DEFAULT_UINT64_COMPARE_FUNC))
			continue;

		zbx_strpool_release(trigger->description);
		zbx_strpool_release(trigger->expression);
		zbx_strpool_release(trigger->error);

		zbx_hashset_iter_remove(&iter);
	}

	zbx_vector_uint64_destroy(&ids);

	zabbix_log(LOG_LEVEL_DEBUG, "End of %s()", __function_name);
}

static void	DCconfig_sort_triggers_topologically(void);

static void	DCsync_trigdeps(DB_RESULT tdep_result)
{
	const char		*__function_name = "DCsync_trigdeps";

	DB_ROW			row;

	ZBX_DC_TRIGGER_DEPLIST	*trigdep, *trigdep_down, *trigdep_up;

	int			found;
	zbx_uint64_t		triggerid, triggerid_down, triggerid_up;
	zbx_vector_ptr_t	dependencies;
	zbx_vector_uint64_t	ids_down;
	zbx_vector_uint64_t	ids_up;
	zbx_hashset_iter_t	iter;

	zabbix_log(LOG_LEVEL_DEBUG, "In %s()", __function_name);

	zbx_vector_ptr_create(&dependencies);

	zbx_vector_uint64_create(&ids_down);
	zbx_vector_uint64_create(&ids_up);

	triggerid = 0;
	trigdep_down = NULL;

	while (NULL != (row = DBfetch(tdep_result)))
	{
		/* find trigdep_down pointer */

		ZBX_STR2UINT64(triggerid_down, row[0]);

		if (triggerid != triggerid_down)
		{
			if (NULL != trigdep_down)
			{
				trigdep_down->dependencies = config->trigdeps.mem_realloc_func(trigdep_down->dependencies,
						(dependencies.values_num + 1) * sizeof(const ZBX_DC_TRIGGER_DEPLIST *));
				memcpy(trigdep_down->dependencies, dependencies.values,
						dependencies.values_num * sizeof(const ZBX_DC_TRIGGER_DEPLIST *));
				trigdep_down->dependencies[dependencies.values_num] = NULL;

				zbx_vector_ptr_clear(&dependencies);
			}

			triggerid = triggerid_down;

			trigdep_down = DCfind_id(&config->trigdeps, triggerid_down, sizeof(ZBX_DC_TRIGGER_DEPLIST), &found);

			trigdep_down->trigger = zbx_hashset_search(&config->triggers, &triggerid_down);

			if (0 == found)
				trigdep_down->dependencies = NULL;

			zbx_vector_uint64_append(&ids_down, triggerid_down);
		}

		/* find trigdep_up pointer */

		ZBX_STR2UINT64(triggerid_up, row[1]);

		trigdep_up = DCfind_id(&config->trigdeps, triggerid_up, sizeof(ZBX_DC_TRIGGER_DEPLIST), &found);

		if (0 == found)
			trigdep_up->dependencies = NULL;

		zbx_vector_uint64_append(&ids_up, triggerid_up);

		zbx_vector_ptr_append(&dependencies, trigdep_up);
	}

	if (NULL != trigdep_down)
	{
		trigdep_down->dependencies = config->trigdeps.mem_realloc_func(trigdep_down->dependencies,
				(dependencies.values_num + 1) * sizeof(const ZBX_DC_TRIGGER_DEPLIST *));
		memcpy(trigdep_down->dependencies, dependencies.values,
				dependencies.values_num * sizeof(const ZBX_DC_TRIGGER_DEPLIST *));
		trigdep_down->dependencies[dependencies.values_num] = NULL;
	}

	zbx_vector_ptr_destroy(&dependencies);

	/* remove deleted trigger dependencies from buffer */

	zbx_vector_uint64_sort(&ids_up, ZBX_DEFAULT_UINT64_COMPARE_FUNC);

	zbx_hashset_iter_reset(&config->trigdeps, &iter);

	while (NULL != (trigdep = zbx_hashset_iter_next(&iter)))
	{
		if (FAIL != zbx_vector_uint64_bsearch(&ids_down, trigdep->triggerid, ZBX_DEFAULT_UINT64_COMPARE_FUNC))
			continue;

		if (FAIL != zbx_vector_uint64_bsearch(&ids_up, trigdep->triggerid, ZBX_DEFAULT_UINT64_COMPARE_FUNC))
		{
			trigdep->trigger = zbx_hashset_search(&config->triggers, &trigdep->triggerid);

			if (NULL != trigdep->dependencies)
			{
				config->trigdeps.mem_free_func(trigdep->dependencies);
				trigdep->dependencies = NULL;
			}

			continue;
		}

		if (NULL != trigdep->dependencies)
			config->trigdeps.mem_free_func(trigdep->dependencies);

		zbx_hashset_iter_remove(&iter);
	}

	zbx_vector_uint64_destroy(&ids_down);
	zbx_vector_uint64_destroy(&ids_up);

	DCconfig_sort_triggers_topologically();

	zabbix_log(LOG_LEVEL_DEBUG, "End of %s()", __function_name);
}

static void	DCsync_functions(DB_RESULT result)
{
	const char		*__function_name = "DCsync_functions";

	DB_ROW			row;

	ZBX_DC_ITEM		*item;
	ZBX_DC_FUNCTION		*function;
	ZBX_DC_TRIGGER		*trigger;

	int			i, j, k, found;
	zbx_uint64_t		itemid, functionid, triggerid;
	zbx_vector_uint64_t	ids;
	zbx_hashset_iter_t	iter;

	zbx_ptr_pair_t		itemtrig;
	zbx_vector_ptr_pair_t	itemtrigs;

	zabbix_log(LOG_LEVEL_DEBUG, "In %s()", __function_name);

	for (i = 0; i < CONFIG_TIMER_FORKS; i++)
		zbx_vector_ptr_clear(&config->time_triggers[i]);

	zbx_vector_uint64_create(&ids);
	zbx_vector_uint64_reserve(&ids, config->functions.num_data + 32);

	zbx_vector_ptr_pair_create(&itemtrigs);

	while (NULL != (row = DBfetch(result)))
	{
		ZBX_STR2UINT64(itemid, row[0]);
		ZBX_STR2UINT64(functionid, row[1]);
		ZBX_STR2UINT64(triggerid, row[4]);

		if (NULL == (item = zbx_hashset_search(&config->items, &itemid)) ||
				NULL == (trigger = zbx_hashset_search(&config->triggers, &triggerid)))
		{
			/* Item and trigger could have been created after we have selected them in the */
			/* previous queries. However, we shall avoid the check for functions being the */
			/* same as in the trigger expression, because that is somewhat expensive, not */
			/* 100% (think functions keeping their functionid, but changing their function */
			/* or parameters), and even if there is an inconsistency, we can live with it. */

			continue;
		}

		/* process item information */

		itemtrig.first = item;
		itemtrig.second = trigger;

		zbx_vector_ptr_pair_append(&itemtrigs, itemtrig);

		/* process function information */

		zbx_vector_uint64_append(&ids, functionid);

		function = DCfind_id(&config->functions, functionid, sizeof(ZBX_DC_FUNCTION), &found);

		function->triggerid = triggerid;
		function->itemid = itemid;
		DCstrpool_replace(found, &function->function, row[2]);
		DCstrpool_replace(found, &function->parameter, row[3]);

		/* spread triggers with time-based functions between timer processes (load balancing) */

		if (SUCCEED == is_time_function(function->function))
		{
			i = function->triggerid % CONFIG_TIMER_FORKS;
			zbx_vector_ptr_append(&config->time_triggers[i], trigger);
		}
	}

	for (i = 0; i < CONFIG_TIMER_FORKS; i++)
	{
		zbx_vector_ptr_sort(&config->time_triggers[i], ZBX_DEFAULT_UINT64_PTR_COMPARE_FUNC);
		zbx_vector_ptr_uniq(&config->time_triggers[i], ZBX_DEFAULT_UINT64_PTR_COMPARE_FUNC);
	}

	/* disable functionality for triggers with expression containing */
	/* disabled or not monitored items                               */
	for (i = 0; i < itemtrigs.values_num; i++)
	{
		trigger = (ZBX_DC_TRIGGER *)itemtrigs.values[i].second;

		if (TRIGGER_FUNCTIONAL_FALSE != trigger->functional)
		{
			item = (ZBX_DC_ITEM *)itemtrigs.values[i].first;

			if (ITEM_STATUS_DISABLED != item->status)
			{
				ZBX_DC_HOST	*host;

				host = zbx_hashset_search(&config->hosts, &item->hostid);

				if (HOST_STATUS_NOT_MONITORED != host->status)
					continue;
			}

			trigger->functional = TRIGGER_FUNCTIONAL_FALSE;
		}
	}

	/* update links from items to triggers */

	zbx_vector_ptr_pair_sort(&itemtrigs, ZBX_DEFAULT_UINT64_PTR_COMPARE_FUNC);

	for (i = 0; i < itemtrigs.values_num; i++)
	{
		for (j = i + 1; j < itemtrigs.values_num; j++)
		{
			if (itemtrigs.values[i].first != itemtrigs.values[j].first)
				break;
		}

		item = (ZBX_DC_ITEM *)itemtrigs.values[i].first;

		item->triggers = config->items.mem_realloc_func(item->triggers, (j - i + 1) * sizeof(ZBX_DC_TRIGGER *));

		for (k = i; k < j; k++)
			item->triggers[k - i] = (ZBX_DC_TRIGGER *)itemtrigs.values[k].second;

		item->triggers[j - i] = NULL;

		i = j - 1;
	}

	zbx_vector_ptr_pair_destroy(&itemtrigs);

	/* remove deleted functions from buffer */

	zbx_vector_uint64_sort(&ids, ZBX_DEFAULT_UINT64_COMPARE_FUNC);

	zbx_hashset_iter_reset(&config->functions, &iter);

	while (NULL != (function = zbx_hashset_iter_next(&iter)))
	{
		if (FAIL != zbx_vector_uint64_bsearch(&ids, function->functionid, ZBX_DEFAULT_UINT64_COMPARE_FUNC))
			continue;

		zbx_strpool_release(function->function);
		zbx_strpool_release(function->parameter);

		zbx_hashset_iter_remove(&iter);
	}

	zbx_vector_uint64_destroy(&ids);

	zabbix_log(LOG_LEVEL_DEBUG, "End of %s()", __function_name);
}

/******************************************************************************
 *                                                                            *
 * Function: DCsync_expressions                                               *
 *                                                                            *
 * Purpose: Updates expressions configuration cache                           *
 *                                                                            *
 * Parameters: result - [IN] the result of expressions database select        *
 *                                                                            *
 ******************************************************************************/
static void	DCsync_expressions(DB_RESULT result)
{
	const char		*__function_name = "DCsync_expressions";
	DB_ROW			row;
	zbx_hashset_iter_t	iter;
	ZBX_DC_EXPRESSION	*expression;
	ZBX_DC_REGEXP		*regexp;
	zbx_vector_uint64_t	ids;

	zabbix_log(LOG_LEVEL_DEBUG, "In %s()", __function_name);

	zbx_vector_uint64_create(&ids);

	zbx_hashset_iter_reset(&config->regexps, &iter);

	/* reset regexp -> expressions mapping */
	while (NULL != (regexp = zbx_hashset_iter_next(&iter)))
		zbx_vector_uint64_clear(&regexp->expressionids);

	/* update expressions from db */
	while (NULL != (row = DBfetch(result)))
	{
		ZBX_DC_REGEXP	new_regexp = {row[0]};
		zbx_uint64_t	expressionid;
		int 		found;

		if (NULL == (regexp = zbx_hashset_search(&config->regexps, &new_regexp)))
		{
			DCstrpool_replace(0, &new_regexp.name, row[0]);
			zbx_vector_uint64_create_ext(&new_regexp.expressionids,
					__config_mem_malloc_func,
					__config_mem_realloc_func,
					__config_mem_free_func);

			regexp = zbx_hashset_insert(&config->regexps, &new_regexp, sizeof(ZBX_DC_REGEXP));
		}

		ZBX_STR2UINT64(expressionid, row[1]);
		zbx_vector_uint64_append(&regexp->expressionids, expressionid);

		expression = DCfind_id(&config->expressions, expressionid, sizeof(ZBX_DC_EXPRESSION), &found);
		DCstrpool_replace(found, &expression->expression, row[2]);
		expression->type = (unsigned char)atoi(row[3]);
		expression->delimiter = *row[4];
		expression->case_sensitive = (unsigned char)atoi(row[5]);

		zbx_vector_uint64_append(&ids, expressionid);
	}

	/* remove regexps with no expressions related to it */
	zbx_hashset_iter_reset(&config->regexps, &iter);

	while (NULL != (regexp = zbx_hashset_iter_next(&iter)))
	{
		if (0 < regexp->expressionids.values_num)
			continue;

		zbx_strpool_release(regexp->name);
		zbx_vector_uint64_destroy(&regexp->expressionids);
		zbx_hashset_iter_remove(&iter);
	}

	/* remove unused expressions */
	zbx_vector_uint64_sort(&ids, ZBX_DEFAULT_UINT64_COMPARE_FUNC);
	zbx_hashset_iter_reset(&config->expressions, &iter);

	while (NULL != (expression = zbx_hashset_iter_next(&iter)))
	{
		if (FAIL != zbx_vector_uint64_bsearch(&ids, expression->expressionid, ZBX_DEFAULT_UINT64_COMPARE_FUNC))
			continue;

		zbx_strpool_release(expression->expression);
		zbx_hashset_iter_remove(&iter);
	}

	zbx_vector_uint64_destroy(&ids);

	zabbix_log(LOG_LEVEL_DEBUG, "End of %s()", __function_name);
}

/******************************************************************************
 *                                                                            *
 * Function: DCsync_config_select                                             *
 *                                                                            *
 * Purpose: Executes SQL select statement used to synchronize configuration   *
 *          data with DCsync_config()                                         *
 *                                                                            *
 ******************************************************************************/
static DB_RESULT	DCsync_config_select(void)
{
	return DBselect(
			"select refresh_unsupported,discovery_groupid,snmptrap_logging,"
				"severity_name_0,severity_name_1,severity_name_2,"
				"severity_name_3,severity_name_4,severity_name_5,"
				"hk_events_mode,hk_events_trigger,hk_events_internal,"
				"hk_events_discovery,hk_events_autoreg,hk_services_mode,"
				"hk_services,hk_audit_mode,hk_audit,hk_sessions_mode,hk_sessions,"
				"hk_history_mode,hk_history_global,hk_history,hk_trends_mode,"
				"hk_trends_global,hk_trends,default_inventory_mode"
			" from config");
}

/******************************************************************************
 *                                                                            *
 * Function: DCsync_configuration                                             *
 *                                                                            *
 * Purpose: Synchronize configuration data from database                      *
 *                                                                            *
 * Author: Alexander Vladishev, Aleksandrs Saveljevs                          *
 *                                                                            *
 ******************************************************************************/
void	DCsync_configuration(void)
{
	const char		*__function_name = "DCsync_configuration";

	DB_RESULT		conf_result = NULL;
	DB_RESULT		host_result = NULL;
	DB_RESULT		hi_result = NULL;
	DB_RESULT		htmpl_result = NULL;
	DB_RESULT		gmacro_result = NULL;
	DB_RESULT		hmacro_result = NULL;
	DB_RESULT		if_result = NULL;
	DB_RESULT		item_result = NULL;
	DB_RESULT		trig_result = NULL;
	DB_RESULT		tdep_result = NULL;
	DB_RESULT		func_result = NULL;
	DB_RESULT		expr_result = NULL;

	int			i, refresh_unsupported_changed;
	double			sec, csec, hsec, hisec, htsec, gmsec, hmsec, ifsec, isec, tsec, dsec, fsec, expr_sec,
				csec2, hsec2, hisec2, htsec2, gmsec2, hmsec2, ifsec2, isec2, tsec2, dsec2, fsec2,
				expr_sec2, total, total2;
	const zbx_strpool_t	*strpool;

	zabbix_log(LOG_LEVEL_DEBUG, "In %s()", __function_name);

	sec = zbx_time();
	if (NULL == (conf_result = DCsync_config_select()))
		goto out;
	csec = zbx_time() - sec;

	sec = zbx_time();
#if defined(HAVE_POLARSSL) || defined(HAVE_GNUTLS) || defined(HAVE_OPENSSL)
	if (NULL == (host_result = DBselect(
			"select hostid,proxy_hostid,host,ipmi_authtype,ipmi_privilege,ipmi_username,"
				"ipmi_password,maintenance_status,maintenance_type,maintenance_from,"
				"errors_from,available,disable_until,snmp_errors_from,"
				"snmp_available,snmp_disable_until,ipmi_errors_from,ipmi_available,"
				"ipmi_disable_until,jmx_errors_from,jmx_available,jmx_disable_until,"
				"status,name,lastaccess,error,snmp_error,ipmi_error,jmx_error,tls_connect,tls_accept"
				",tls_issuer,tls_subject,tls_psk_identity,tls_psk"
			" from hosts"
			" where status in (%d,%d,%d,%d)"
				" and flags<>%d",
			HOST_STATUS_MONITORED, HOST_STATUS_NOT_MONITORED,
			HOST_STATUS_PROXY_ACTIVE, HOST_STATUS_PROXY_PASSIVE,
			ZBX_FLAG_DISCOVERY_PROTOTYPE)))
#else
	if (NULL == (host_result = DBselect(
			"select hostid,proxy_hostid,host,ipmi_authtype,ipmi_privilege,ipmi_username,"
				"ipmi_password,maintenance_status,maintenance_type,maintenance_from,"
				"errors_from,available,disable_until,snmp_errors_from,"
				"snmp_available,snmp_disable_until,ipmi_errors_from,ipmi_available,"
				"ipmi_disable_until,jmx_errors_from,jmx_available,jmx_disable_until,"
				"status,name,lastaccess,error,snmp_error,ipmi_error,jmx_error,tls_connect,tls_accept"
			" from hosts"
			" where status in (%d,%d,%d,%d)"
				" and flags<>%d",
			HOST_STATUS_MONITORED, HOST_STATUS_NOT_MONITORED,
			HOST_STATUS_PROXY_ACTIVE, HOST_STATUS_PROXY_PASSIVE,
			ZBX_FLAG_DISCOVERY_PROTOTYPE)))
#endif
	{
		goto out;
	}
	hsec = zbx_time() - sec;

	sec = zbx_time();
	if (NULL == (hi_result = DBselect(
			"select hostid,inventory_mode"
			" from host_inventory")))
	{
		goto out;
	}
	hisec = zbx_time() - sec;

	sec = zbx_time();
	if (NULL == (htmpl_result = DBselect(
			"select hostid,templateid"
			" from hosts_templates"
			" order by hostid,templateid")))
	{
		goto out;
	}
	htsec = zbx_time() - sec;

	sec = zbx_time();
	if (NULL == (gmacro_result = DBselect(
			"select globalmacroid,macro,value"
			" from globalmacro")))
	{
		goto out;
	}
	gmsec = zbx_time() - sec;

	sec = zbx_time();
	if (NULL == (hmacro_result = DBselect(
			"select hostmacroid,hostid,macro,value"
			" from hostmacro")))
	{
		goto out;
	}
	hmsec = zbx_time() - sec;

	sec = zbx_time();
	if (NULL == (if_result = DBselect(
			"select interfaceid,hostid,type,main,useip,ip,dns,port,bulk"
			" from interface")))
	{
		goto out;
	}
	ifsec = zbx_time() - sec;

	sec = zbx_time();
	if (NULL == (item_result = DBselect(
			"select i.itemid,i.hostid,i.status,i.type,i.data_type,i.value_type,i.key_,"
				"i.snmp_community,i.snmp_oid,i.port,i.snmpv3_securityname,i.snmpv3_securitylevel,"
				"i.snmpv3_authpassphrase,i.snmpv3_privpassphrase,i.ipmi_sensor,i.delay,i.delay_flex,"
				"i.trapper_hosts,i.logtimefmt,i.params,i.state,i.authtype,i.username,i.password,"
				"i.publickey,i.privatekey,i.flags,i.interfaceid,i.snmpv3_authprotocol,"
				"i.snmpv3_privprotocol,i.snmpv3_contextname,i.lastlogsize,i.mtime,i.delta,i.multiplier,"
				"i.formula,i.history,i.trends,i.inventory_link,i.valuemapid,i.units,i.error"
			" from items i,hosts h"
			" where i.hostid=h.hostid"
				" and h.status in (%d,%d)"
				" and i.flags<>%d",
			HOST_STATUS_MONITORED, HOST_STATUS_NOT_MONITORED,
			ZBX_FLAG_DISCOVERY_PROTOTYPE)))
	{
		goto out;
	}
	isec = zbx_time() - sec;

	sec = zbx_time();
	if (NULL == (trig_result = DBselect(
			"select distinct t.triggerid,t.description,t.expression,t.error,"
				"t.priority,t.type,t.value,t.state,t.lastchange,t.status"
			" from hosts h,items i,functions f,triggers t"
			" where h.hostid=i.hostid"
				" and i.itemid=f.itemid"
				" and f.triggerid=t.triggerid"
				" and h.status in (%d,%d)"
				" and t.flags<>%d",
			HOST_STATUS_MONITORED, HOST_STATUS_NOT_MONITORED,
			ZBX_FLAG_DISCOVERY_PROTOTYPE)))
	{
		goto out;
	}
	tsec = zbx_time() - sec;

	sec = zbx_time();
	if (NULL == (tdep_result = DBselect(
			"select d.triggerid_down,d.triggerid_up"
			" from trigger_depends d"
			" order by d.triggerid_down")))
	{
		goto out;
	}
	dsec = zbx_time() - sec;

	sec = zbx_time();
	if (NULL == (func_result = DBselect(
			"select i.itemid,f.functionid,f.function,f.parameter,t.triggerid"
			" from hosts h,items i,functions f,triggers t"
			" where h.hostid=i.hostid"
				" and i.itemid=f.itemid"
				" and f.triggerid=t.triggerid"
				" and h.status in (%d,%d)"
				" and t.flags<>%d",
			HOST_STATUS_MONITORED, HOST_STATUS_NOT_MONITORED,
			ZBX_FLAG_DISCOVERY_PROTOTYPE)))
	{
		goto out;
	}
	fsec = zbx_time() - sec;

	sec = zbx_time();
	if (NULL == (expr_result = DBselect(
			"select r.name,e.expressionid,e.expression,e.expression_type,e.exp_delimiter,e.case_sensitive"
			" from regexps r,expressions e"
			" where r.regexpid=e.regexpid")))
	{
		goto out;
	}
	expr_sec = zbx_time() - sec;

	START_SYNC;

	sec = zbx_time();
	DCsync_config(conf_result, &refresh_unsupported_changed);
	csec2 = zbx_time() - sec;

	sec = zbx_time();
	DCsync_hosts(host_result);
	hsec2 = zbx_time() - sec;

	sec = zbx_time();
	DCsync_host_inventory(hi_result);
	hisec2 = zbx_time() - sec;

	sec = zbx_time();
	DCsync_htmpls(htmpl_result);
	htsec2 = zbx_time() - sec;

	sec = zbx_time();
	DCsync_gmacros(gmacro_result);
	gmsec2 = zbx_time() - sec;

	sec = zbx_time();
	DCsync_hmacros(hmacro_result);
	hmsec2 = zbx_time() - sec;

	sec = zbx_time();
	/* resolves macros for interface_snmpaddrs, must be after DCsync_hmacros() */
	DCsync_interfaces(if_result);
	ifsec2 = zbx_time() - sec;

	sec = zbx_time();
	/* relies on hosts, proxies and interfaces, must be after DCsync_{hosts,interfaces}() */
	DCsync_items(item_result, refresh_unsupported_changed);
	isec2 = zbx_time() - sec;

	sec = zbx_time();
	DCsync_triggers(trig_result);
	tsec2 = zbx_time() - sec;

	sec = zbx_time();
	DCsync_trigdeps(tdep_result);
	dsec2 = zbx_time() - sec;

	sec = zbx_time();
	DCsync_functions(func_result);
	fsec2 = zbx_time() - sec;

	sec = zbx_time();
	DCsync_expressions(expr_result);
	expr_sec2 = zbx_time() - sec;

	strpool = zbx_strpool_info();

	total = csec + hsec + hisec + htsec + gmsec + hmsec + ifsec + isec + tsec + dsec + fsec + expr_sec;
	total2 = csec2 + hsec2 + hisec2 + htsec2 + gmsec2 + hmsec2 + ifsec2 + isec2 + tsec2 + dsec2 + fsec2 + expr_sec2;
	zabbix_log(LOG_LEVEL_DEBUG, "%s() config     : sql:" ZBX_FS_DBL " sync:" ZBX_FS_DBL " sec.", __function_name,
			csec, csec2);
	zabbix_log(LOG_LEVEL_DEBUG, "%s() hosts      : sql:" ZBX_FS_DBL " sync:" ZBX_FS_DBL " sec.", __function_name,
			hsec, hsec2);
	zabbix_log(LOG_LEVEL_DEBUG, "%s() host_invent: sql:" ZBX_FS_DBL " sync:" ZBX_FS_DBL " sec.", __function_name,
			hisec, hisec2);
	zabbix_log(LOG_LEVEL_DEBUG, "%s() templates  : sql:" ZBX_FS_DBL " sync:" ZBX_FS_DBL " sec.", __function_name,
			htsec, htsec2);
	zabbix_log(LOG_LEVEL_DEBUG, "%s() globmacros : sql:" ZBX_FS_DBL " sync:" ZBX_FS_DBL " sec.", __function_name,
			gmsec, gmsec2);
	zabbix_log(LOG_LEVEL_DEBUG, "%s() hostmacros : sql:" ZBX_FS_DBL " sync:" ZBX_FS_DBL " sec.", __function_name,
			hmsec, hmsec2);
	zabbix_log(LOG_LEVEL_DEBUG, "%s() interfaces : sql:" ZBX_FS_DBL " sync:" ZBX_FS_DBL " sec.", __function_name,
			ifsec, ifsec2);
	zabbix_log(LOG_LEVEL_DEBUG, "%s() items      : sql:" ZBX_FS_DBL " sync:" ZBX_FS_DBL " sec.", __function_name,
			isec, isec2);
	zabbix_log(LOG_LEVEL_DEBUG, "%s() triggers   : sql:" ZBX_FS_DBL " sync:" ZBX_FS_DBL " sec.", __function_name,
			tsec, tsec2);
	zabbix_log(LOG_LEVEL_DEBUG, "%s() trigdeps   : sql:" ZBX_FS_DBL " sync:" ZBX_FS_DBL " sec.", __function_name,
			dsec, dsec2);
	zabbix_log(LOG_LEVEL_DEBUG, "%s() functions  : sql:" ZBX_FS_DBL " sync:" ZBX_FS_DBL " sec.", __function_name,
			fsec, fsec2);
	zabbix_log(LOG_LEVEL_DEBUG, "%s() expressions: sql:" ZBX_FS_DBL " sync:" ZBX_FS_DBL " sec.", __function_name,
			expr_sec, expr_sec2);
	zabbix_log(LOG_LEVEL_DEBUG, "%s() total sql  : " ZBX_FS_DBL " sec.", __function_name, total);
	zabbix_log(LOG_LEVEL_DEBUG, "%s() total sync : " ZBX_FS_DBL " sec.", __function_name, total2);

	zabbix_log(LOG_LEVEL_DEBUG, "%s() proxies    : %d (%d slots)", __function_name,
			config->proxies.num_data, config->proxies.num_slots);
	zabbix_log(LOG_LEVEL_DEBUG, "%s() hosts      : %d (%d slots)", __function_name,
			config->hosts.num_data, config->hosts.num_slots);
	zabbix_log(LOG_LEVEL_DEBUG, "%s() hosts_h    : %d (%d slots)", __function_name,
			config->hosts_h.num_data, config->hosts_h.num_slots);
	zabbix_log(LOG_LEVEL_DEBUG, "%s() hosts_p    : %d (%d slots)", __function_name,
			config->hosts_p.num_data, config->hosts_p.num_slots);
#if defined(HAVE_POLARSSL) || defined(HAVE_GNUTLS) || defined(HAVE_OPENSSL)
	zabbix_log(LOG_LEVEL_DEBUG, "%s() psks       : %d (%d slots)", __function_name,
			config->psks.num_data, config->psks.num_slots);
#endif
	zabbix_log(LOG_LEVEL_DEBUG, "%s() ipmihosts  : %d (%d slots)", __function_name,
			config->ipmihosts.num_data, config->ipmihosts.num_slots);
	zabbix_log(LOG_LEVEL_DEBUG, "%s() host_invent: %d (%d slots)", __function_name,
			config->host_inventories.num_data, config->host_inventories.num_slots);
	zabbix_log(LOG_LEVEL_DEBUG, "%s() htmpls     : %d (%d slots)", __function_name,
			config->htmpls.num_data, config->htmpls.num_slots);
	zabbix_log(LOG_LEVEL_DEBUG, "%s() gmacros    : %d (%d slots)", __function_name,
			config->gmacros.num_data, config->gmacros.num_slots);
	zabbix_log(LOG_LEVEL_DEBUG, "%s() gmacros_m  : %d (%d slots)", __function_name,
			config->gmacros_m.num_data, config->gmacros_m.num_slots);
	zabbix_log(LOG_LEVEL_DEBUG, "%s() hmacros    : %d (%d slots)", __function_name,
			config->hmacros.num_data, config->hmacros.num_slots);
	zabbix_log(LOG_LEVEL_DEBUG, "%s() hmacros_hm : %d (%d slots)", __function_name,
			config->hmacros_hm.num_data, config->hmacros_hm.num_slots);
	zabbix_log(LOG_LEVEL_DEBUG, "%s() interfaces : %d (%d slots)", __function_name,
			config->interfaces.num_data, config->interfaces.num_slots);
	zabbix_log(LOG_LEVEL_DEBUG, "%s() interfac_ht: %d (%d slots)", __function_name,
			config->interfaces_ht.num_data, config->interfaces_ht.num_slots);
	zabbix_log(LOG_LEVEL_DEBUG, "%s() if_snmpitms: %d (%d slots)", __function_name,
			config->interface_snmpitems.num_data, config->interface_snmpitems.num_slots);
	zabbix_log(LOG_LEVEL_DEBUG, "%s() if_snmpaddr: %d (%d slots)", __function_name,
			config->interface_snmpaddrs.num_data, config->interface_snmpaddrs.num_slots);
	zabbix_log(LOG_LEVEL_DEBUG, "%s() items      : %d (%d slots)", __function_name,
			config->items.num_data, config->items.num_slots);
	zabbix_log(LOG_LEVEL_DEBUG, "%s() items_hk   : %d (%d slots)", __function_name,
			config->items_hk.num_data, config->items_hk.num_slots);
	zabbix_log(LOG_LEVEL_DEBUG, "%s() numitems   : %d (%d slots)", __function_name,
			config->numitems.num_data, config->numitems.num_slots);
	zabbix_log(LOG_LEVEL_DEBUG, "%s() snmpitems  : %d (%d slots)", __function_name,
			config->snmpitems.num_data, config->snmpitems.num_slots);
	zabbix_log(LOG_LEVEL_DEBUG, "%s() ipmiitems  : %d (%d slots)", __function_name,
			config->ipmiitems.num_data, config->ipmiitems.num_slots);
	zabbix_log(LOG_LEVEL_DEBUG, "%s() flexitems  : %d (%d slots)", __function_name,
			config->flexitems.num_data, config->flexitems.num_slots);
	zabbix_log(LOG_LEVEL_DEBUG, "%s() trapitems  : %d (%d slots)", __function_name,
			config->trapitems.num_data, config->trapitems.num_slots);
	zabbix_log(LOG_LEVEL_DEBUG, "%s() logitems   : %d (%d slots)", __function_name,
			config->logitems.num_data, config->logitems.num_slots);
	zabbix_log(LOG_LEVEL_DEBUG, "%s() dbitems    : %d (%d slots)", __function_name,
			config->dbitems.num_data, config->dbitems.num_slots);
	zabbix_log(LOG_LEVEL_DEBUG, "%s() sshitems   : %d (%d slots)", __function_name,
			config->sshitems.num_data, config->sshitems.num_slots);
	zabbix_log(LOG_LEVEL_DEBUG, "%s() telnetitems: %d (%d slots)", __function_name,
			config->telnetitems.num_data, config->telnetitems.num_slots);
	zabbix_log(LOG_LEVEL_DEBUG, "%s() simpleitems: %d (%d slots)", __function_name,
			config->simpleitems.num_data, config->simpleitems.num_slots);
	zabbix_log(LOG_LEVEL_DEBUG, "%s() jmxitems   : %d (%d slots)", __function_name,
			config->jmxitems.num_data, config->jmxitems.num_slots);
	zabbix_log(LOG_LEVEL_DEBUG, "%s() calcitems  : %d (%d slots)", __function_name,
			config->calcitems.num_data, config->calcitems.num_slots);
	zabbix_log(LOG_LEVEL_DEBUG, "%s() deltaitems : %d (%d slots)", __function_name,
			config->deltaitems.num_data, config->deltaitems.num_slots);
	zabbix_log(LOG_LEVEL_DEBUG, "%s() functions  : %d (%d slots)", __function_name,
			config->functions.num_data, config->functions.num_slots);
	zabbix_log(LOG_LEVEL_DEBUG, "%s() triggers   : %d (%d slots)", __function_name,
			config->triggers.num_data, config->triggers.num_slots);
	zabbix_log(LOG_LEVEL_DEBUG, "%s() trigdeps   : %d (%d slots)", __function_name,
			config->trigdeps.num_data, config->trigdeps.num_slots);
	for (i = 0; i < CONFIG_TIMER_FORKS; i++)
	{
		zabbix_log(LOG_LEVEL_DEBUG, "%s() t_trigs[%d] : %d (%d allocated)", __function_name,
				i, config->time_triggers[i].values_num, config->time_triggers[i].values_alloc);
	}
	zabbix_log(LOG_LEVEL_DEBUG, "%s() expressions: %d (%d slots)", __function_name,
			config->expressions.num_data, config->expressions.num_slots);

	for (i = 0; ZBX_POLLER_TYPE_COUNT > i; i++)
	{
		zabbix_log(LOG_LEVEL_DEBUG, "%s() queue[%d]   : %d (%d allocated)", __function_name,
				i, config->queues[i].elems_num, config->queues[i].elems_alloc);
	}

	zabbix_log(LOG_LEVEL_DEBUG, "%s() pqueue     : %d (%d allocated)", __function_name,
			config->pqueue.elems_num, config->pqueue.elems_alloc);

	zabbix_log(LOG_LEVEL_DEBUG, "%s() configfree : " ZBX_FS_DBL "%%", __function_name,
			100 * ((double)config_mem->free_size / config_mem->orig_size));

	zabbix_log(LOG_LEVEL_DEBUG, "%s() strings    : %d (%d slots)", __function_name,
			strpool->hashset->num_data, strpool->hashset->num_slots);

	zabbix_log(LOG_LEVEL_DEBUG, "%s() strpoolfree: " ZBX_FS_DBL "%%", __function_name,
			100 * ((double)strpool->mem_info->free_size / strpool->mem_info->orig_size));

	zbx_mem_dump_stats(config_mem);
	zbx_mem_dump_stats(strpool->mem_info);

	FINISH_SYNC;
#if defined(HAVE_POLARSSL) || defined(HAVE_GNUTLS) || defined(HAVE_OPENSSL)
	for (i = 0; i < conflicts.values_num; i++)
		report_and_free((ZBX_PSK_CONF *)conflicts.values[i]);

	zbx_vector_ptr_destroy(&conflicts);
#endif
out:
	DBfree_result(conf_result);
	DBfree_result(host_result);
	DBfree_result(hi_result);
	DBfree_result(htmpl_result);
	DBfree_result(gmacro_result);
	DBfree_result(hmacro_result);
	DBfree_result(if_result);
	DBfree_result(item_result);
	DBfree_result(trig_result);
	DBfree_result(tdep_result);
	DBfree_result(func_result);
	DBfree_result(expr_result);

	zabbix_log(LOG_LEVEL_DEBUG, "End of %s()", __function_name);
}

/******************************************************************************
 *                                                                            *
 * Helper functions for configuration cache data structure element comparison *
 * and hash value calculation.                                                *
 *                                                                            *
 * The __config_mem_XXX_func(), __config_XXX_hash and __config_XXX_compare    *
 * functions are used only inside init_configuration_cache() function to      *
 * initialize internal data structures.                                       *
 *                                                                            *
 ******************************************************************************/

static zbx_hash_t	__config_item_hk_hash(const void *data)
{
	const ZBX_DC_ITEM_HK	*item_hk = (const ZBX_DC_ITEM_HK *)data;

	zbx_hash_t		hash;

	hash = ZBX_DEFAULT_UINT64_HASH_FUNC(&item_hk->hostid);
	hash = ZBX_DEFAULT_STRING_HASH_ALGO(item_hk->key, strlen(item_hk->key), hash);

	return hash;
}

static int	__config_item_hk_compare(const void *d1, const void *d2)
{
	const ZBX_DC_ITEM_HK	*item_hk_1 = (const ZBX_DC_ITEM_HK *)d1;
	const ZBX_DC_ITEM_HK	*item_hk_2 = (const ZBX_DC_ITEM_HK *)d2;

	ZBX_RETURN_IF_NOT_EQUAL(item_hk_1->hostid, item_hk_2->hostid);

	return item_hk_1->key == item_hk_2->key ? 0 : strcmp(item_hk_1->key, item_hk_2->key);
}

static zbx_hash_t	__config_host_h_hash(const void *data)
{
	const ZBX_DC_HOST_H	*host_h = (const ZBX_DC_HOST_H *)data;

	return ZBX_DEFAULT_STRING_HASH_ALGO(host_h->host, strlen(host_h->host), ZBX_DEFAULT_HASH_SEED);
}

static int	__config_host_h_compare(const void *d1, const void *d2)
{
	const ZBX_DC_HOST_H	*host_h_1 = (const ZBX_DC_HOST_H *)d1;
	const ZBX_DC_HOST_H	*host_h_2 = (const ZBX_DC_HOST_H *)d2;

	return host_h_1->host == host_h_2->host ? 0 : strcmp(host_h_1->host, host_h_2->host);
}

static zbx_hash_t	__config_gmacro_m_hash(const void *data)
{
	const ZBX_DC_GMACRO_M	*gmacro_m = (const ZBX_DC_GMACRO_M *)data;

	zbx_hash_t		hash;

	hash = ZBX_DEFAULT_STRING_HASH_FUNC(gmacro_m->macro);

	return hash;
}

static int	__config_gmacro_m_compare(const void *d1, const void *d2)
{
	const ZBX_DC_GMACRO_M	*gmacro_m_1 = (const ZBX_DC_GMACRO_M *)d1;
	const ZBX_DC_GMACRO_M	*gmacro_m_2 = (const ZBX_DC_GMACRO_M *)d2;

	return gmacro_m_1->macro == gmacro_m_2->macro ? 0 : strcmp(gmacro_m_1->macro, gmacro_m_2->macro);
}

static zbx_hash_t	__config_hmacro_hm_hash(const void *data)
{
	const ZBX_DC_HMACRO_HM	*hmacro_hm = (const ZBX_DC_HMACRO_HM *)data;

	zbx_hash_t		hash;

	hash = ZBX_DEFAULT_UINT64_HASH_FUNC(&hmacro_hm->hostid);
	hash = ZBX_DEFAULT_STRING_HASH_ALGO(hmacro_hm->macro, strlen(hmacro_hm->macro), hash);

	return hash;
}

static int	__config_hmacro_hm_compare(const void *d1, const void *d2)
{
	const ZBX_DC_HMACRO_HM	*hmacro_hm_1 = (const ZBX_DC_HMACRO_HM *)d1;
	const ZBX_DC_HMACRO_HM	*hmacro_hm_2 = (const ZBX_DC_HMACRO_HM *)d2;

	ZBX_RETURN_IF_NOT_EQUAL(hmacro_hm_1->hostid, hmacro_hm_2->hostid);

	return hmacro_hm_1->macro == hmacro_hm_2->macro ? 0 : strcmp(hmacro_hm_1->macro, hmacro_hm_2->macro);
}

static zbx_hash_t	__config_interface_ht_hash(const void *data)
{
	const ZBX_DC_INTERFACE_HT	*interface_ht = (const ZBX_DC_INTERFACE_HT *)data;

	zbx_hash_t			hash;

	hash = ZBX_DEFAULT_UINT64_HASH_FUNC(&interface_ht->hostid);
	hash = ZBX_DEFAULT_STRING_HASH_ALGO((char *)&interface_ht->type, 1, hash);

	return hash;
}

static int	__config_interface_ht_compare(const void *d1, const void *d2)
{
	const ZBX_DC_INTERFACE_HT	*interface_ht_1 = (const ZBX_DC_INTERFACE_HT *)d1;
	const ZBX_DC_INTERFACE_HT	*interface_ht_2 = (const ZBX_DC_INTERFACE_HT *)d2;

	ZBX_RETURN_IF_NOT_EQUAL(interface_ht_1->hostid, interface_ht_2->hostid);
	ZBX_RETURN_IF_NOT_EQUAL(interface_ht_1->type, interface_ht_2->type);

	return 0;
}

static zbx_hash_t	__config_interface_addr_hash(const void *data)
{
	const ZBX_DC_INTERFACE_ADDR	*interface_addr = (const ZBX_DC_INTERFACE_ADDR *)data;

	return ZBX_DEFAULT_STRING_HASH_ALGO(interface_addr->addr, strlen(interface_addr->addr), ZBX_DEFAULT_HASH_SEED);
}

static int	__config_interface_addr_compare(const void *d1, const void *d2)
{
	const ZBX_DC_INTERFACE_ADDR	*interface_addr_1 = (const ZBX_DC_INTERFACE_ADDR *)d1;
	const ZBX_DC_INTERFACE_ADDR	*interface_addr_2 = (const ZBX_DC_INTERFACE_ADDR *)d2;

	return (interface_addr_1->addr == interface_addr_2->addr ? 0 : strcmp(interface_addr_1->addr, interface_addr_2->addr));
}

static int	__config_snmp_item_compare(const ZBX_DC_ITEM *i1, const ZBX_DC_ITEM *i2)
{
	const ZBX_DC_SNMPITEM	*s1;
	const ZBX_DC_SNMPITEM	*s2;

	unsigned char		f1;
	unsigned char		f2;

	ZBX_RETURN_IF_NOT_EQUAL(i1->interfaceid, i2->interfaceid);
	ZBX_RETURN_IF_NOT_EQUAL(i1->port, i2->port);
	ZBX_RETURN_IF_NOT_EQUAL(i1->type, i2->type);

	f1 = ZBX_FLAG_DISCOVERY_RULE & i1->flags;
	f2 = ZBX_FLAG_DISCOVERY_RULE & i2->flags;

	ZBX_RETURN_IF_NOT_EQUAL(f1, f2);

	s1 = zbx_hashset_search(&config->snmpitems, &i1->itemid);
	s2 = zbx_hashset_search(&config->snmpitems, &i2->itemid);

	ZBX_RETURN_IF_NOT_EQUAL(s1->snmp_community, s2->snmp_community);
	ZBX_RETURN_IF_NOT_EQUAL(s1->snmpv3_securityname, s2->snmpv3_securityname);
	ZBX_RETURN_IF_NOT_EQUAL(s1->snmpv3_authpassphrase, s2->snmpv3_authpassphrase);
	ZBX_RETURN_IF_NOT_EQUAL(s1->snmpv3_privpassphrase, s2->snmpv3_privpassphrase);
	ZBX_RETURN_IF_NOT_EQUAL(s1->snmpv3_contextname, s2->snmpv3_contextname);
	ZBX_RETURN_IF_NOT_EQUAL(s1->snmpv3_securitylevel, s2->snmpv3_securitylevel);
	ZBX_RETURN_IF_NOT_EQUAL(s1->snmpv3_authprotocol, s2->snmpv3_authprotocol);
	ZBX_RETURN_IF_NOT_EQUAL(s1->snmpv3_privprotocol, s2->snmpv3_privprotocol);
	ZBX_RETURN_IF_NOT_EQUAL(s1->snmp_oid_type, s2->snmp_oid_type);

	return 0;
}

static int	__config_heap_elem_compare(const void *d1, const void *d2)
{
	const zbx_binary_heap_elem_t	*e1 = (const zbx_binary_heap_elem_t *)d1;
	const zbx_binary_heap_elem_t	*e2 = (const zbx_binary_heap_elem_t *)d2;

	const ZBX_DC_ITEM		*i1 = (const ZBX_DC_ITEM *)e1->data;
	const ZBX_DC_ITEM		*i2 = (const ZBX_DC_ITEM *)e2->data;

	ZBX_RETURN_IF_NOT_EQUAL(i1->nextcheck, i2->nextcheck);
	ZBX_RETURN_IF_NOT_EQUAL(i1->unreachable, i2->unreachable);

	if (SUCCEED != is_snmp_type(i1->type))
	{
		if (SUCCEED != is_snmp_type(i2->type))
			return 0;

		return -1;
	}
	else
	{
		if (SUCCEED != is_snmp_type(i2->type))
			return +1;

		return __config_snmp_item_compare(i1, i2);
	}
}

static int	__config_pinger_elem_compare(const void *d1, const void *d2)
{
	const zbx_binary_heap_elem_t	*e1 = (const zbx_binary_heap_elem_t *)d1;
	const zbx_binary_heap_elem_t	*e2 = (const zbx_binary_heap_elem_t *)d2;

	const ZBX_DC_ITEM		*i1 = (const ZBX_DC_ITEM *)e1->data;
	const ZBX_DC_ITEM		*i2 = (const ZBX_DC_ITEM *)e2->data;

	ZBX_RETURN_IF_NOT_EQUAL(i1->nextcheck, i2->nextcheck);
	ZBX_RETURN_IF_NOT_EQUAL(i1->unreachable, i2->unreachable);
	ZBX_RETURN_IF_NOT_EQUAL(i1->interfaceid, i2->interfaceid);

	return 0;
}

static int	__config_java_item_compare(const ZBX_DC_ITEM *i1, const ZBX_DC_ITEM *i2)
{
	const ZBX_DC_JMXITEM	*j1;
	const ZBX_DC_JMXITEM	*j2;

	ZBX_RETURN_IF_NOT_EQUAL(i1->interfaceid, i2->interfaceid);

	j1 = zbx_hashset_search(&config->jmxitems, &i1->itemid);
	j2 = zbx_hashset_search(&config->jmxitems, &i2->itemid);

	ZBX_RETURN_IF_NOT_EQUAL(j1->username, j2->username);
	ZBX_RETURN_IF_NOT_EQUAL(j1->password, j2->password);

	return 0;
}

static int	__config_java_elem_compare(const void *d1, const void *d2)
{
	const zbx_binary_heap_elem_t	*e1 = (const zbx_binary_heap_elem_t *)d1;
	const zbx_binary_heap_elem_t	*e2 = (const zbx_binary_heap_elem_t *)d2;

	const ZBX_DC_ITEM		*i1 = (const ZBX_DC_ITEM *)e1->data;
	const ZBX_DC_ITEM		*i2 = (const ZBX_DC_ITEM *)e2->data;

	ZBX_RETURN_IF_NOT_EQUAL(i1->nextcheck, i2->nextcheck);
	ZBX_RETURN_IF_NOT_EQUAL(i1->unreachable, i2->unreachable);

	return __config_java_item_compare(i1, i2);
}

static int	__config_proxy_compare(const void *d1, const void *d2)
{
	const zbx_binary_heap_elem_t	*e1 = (const zbx_binary_heap_elem_t *)d1;
	const zbx_binary_heap_elem_t	*e2 = (const zbx_binary_heap_elem_t *)d2;

	const ZBX_DC_PROXY		*p1 = (const ZBX_DC_PROXY *)e1->data;
	const ZBX_DC_PROXY		*p2 = (const ZBX_DC_PROXY *)e2->data;

	int				nextcheck1, nextcheck2;

	nextcheck1 = (p1->proxy_config_nextcheck < p1->proxy_data_nextcheck) ?
			p1->proxy_config_nextcheck : p1->proxy_data_nextcheck;
	nextcheck2 = (p2->proxy_config_nextcheck < p2->proxy_data_nextcheck) ?
			p2->proxy_config_nextcheck : p2->proxy_data_nextcheck;

	ZBX_RETURN_IF_NOT_EQUAL(nextcheck1, nextcheck2);

	return 0;
}

/* hash and compare functions for expressions hashset */

static zbx_hash_t	__config_regexp_hash(const void *data)
{
	const ZBX_DC_REGEXP	*regexp = (const ZBX_DC_REGEXP *)data;

	return ZBX_DEFAULT_STRING_HASH_FUNC(regexp->name);
}

static int	__config_regexp_compare(const void *d1, const void *d2)
{
	const ZBX_DC_REGEXP	*r1 = (const ZBX_DC_REGEXP *)d1;
	const ZBX_DC_REGEXP	*r2 = (const ZBX_DC_REGEXP *)d2;

	return r1->name == r2->name ? 0 : strcmp(r1->name, r2->name);
}

#if defined(HAVE_POLARSSL) || defined(HAVE_GNUTLS) || defined(HAVE_OPENSSL)
static zbx_hash_t	__config_psk_hash(const void *data)
{
	const ZBX_DC_PSK	*psk_i = (const ZBX_DC_PSK *)data;

	return ZBX_DEFAULT_STRING_HASH_ALGO(psk_i->tls_psk_identity, strlen(psk_i->tls_psk_identity),
			ZBX_DEFAULT_HASH_SEED);
}

static int	__config_psk_compare(const void *d1, const void *d2)
{
	const ZBX_DC_PSK	*psk_1 = (const ZBX_DC_PSK *)d1;
	const ZBX_DC_PSK	*psk_2 = (const ZBX_DC_PSK *)d2;

	return psk_1->tls_psk_identity == psk_2->tls_psk_identity ? 0 : strcmp(psk_1->tls_psk_identity,
			psk_2->tls_psk_identity);
}
#endif

/******************************************************************************
 *                                                                            *
 * Function: init_configuration_cache                                         *
 *                                                                            *
 * Purpose: Allocate shared memory for configuration cache                    *
 *                                                                            *
 * Author: Alexander Vladishev, Aleksandrs Saveljevs                          *
 *                                                                            *
 ******************************************************************************/
void	init_configuration_cache(void)
{
	const char	*__function_name = "init_configuration_cache";

	int		i;
	key_t		shm_key;
	size_t		config_size;
	size_t		strpool_size;

	zabbix_log(LOG_LEVEL_DEBUG, "In %s() size:" ZBX_FS_UI64, __function_name, CONFIG_CONF_CACHE_SIZE);

	strpool_size = (size_t)(CONFIG_CONF_CACHE_SIZE * 0.15);
	config_size = CONFIG_CONF_CACHE_SIZE - strpool_size;

	if (-1 == (shm_key = zbx_ftok(CONFIG_FILE, ZBX_IPC_CONFIG_ID)))
	{
		zbx_error("Can't create IPC key for configuration cache");
		exit(EXIT_FAILURE);
	}

	if (FAIL == zbx_mutex_create_force(&config_lock, ZBX_MUTEX_CONFIG))
	{
		zbx_error("Unable to create mutex for configuration cache");
		exit(EXIT_FAILURE);
	}

	zbx_mem_create(&config_mem, shm_key, ZBX_NO_MUTEX, config_size, "configuration cache", "CacheSize", 0);

	config = __config_mem_malloc_func(NULL, sizeof(ZBX_DC_CONFIG) +
			CONFIG_TIMER_FORKS * sizeof(zbx_vector_ptr_t));
	config->time_triggers = (zbx_vector_ptr_t *)(config + 1);

#define CREATE_HASHSET(hashset, hashset_size)									\
														\
	CREATE_HASHSET_EXT(hashset, hashset_size, ZBX_DEFAULT_UINT64_HASH_FUNC, ZBX_DEFAULT_UINT64_COMPARE_FUNC)

#define CREATE_HASHSET_EXT(hashset, hashset_size, hash_func, compare_func)					\
														\
	zbx_hashset_create_ext(&hashset, hashset_size, hash_func, compare_func, NULL,				\
			__config_mem_malloc_func, __config_mem_realloc_func, __config_mem_free_func)

	CREATE_HASHSET(config->items, 100);
	CREATE_HASHSET(config->numitems, 0);
	CREATE_HASHSET(config->snmpitems, 0);
	CREATE_HASHSET(config->ipmiitems, 0);
	CREATE_HASHSET(config->flexitems, 0);
	CREATE_HASHSET(config->trapitems, 0);
	CREATE_HASHSET(config->logitems, 0);
	CREATE_HASHSET(config->dbitems, 0);
	CREATE_HASHSET(config->sshitems, 0);
	CREATE_HASHSET(config->telnetitems, 0);
	CREATE_HASHSET(config->simpleitems, 0);
	CREATE_HASHSET(config->jmxitems, 0);
	CREATE_HASHSET(config->calcitems, 0);
	CREATE_HASHSET(config->deltaitems, 0);
	CREATE_HASHSET(config->functions, 100);
	CREATE_HASHSET(config->triggers, 100);
	CREATE_HASHSET(config->trigdeps, 0);
	CREATE_HASHSET(config->hosts, 10);
	CREATE_HASHSET(config->proxies, 0);
	CREATE_HASHSET(config->host_inventories, 0);
	CREATE_HASHSET(config->ipmihosts, 0);
	CREATE_HASHSET(config->htmpls, 0);
	CREATE_HASHSET(config->gmacros, 0);
	CREATE_HASHSET(config->hmacros, 0);
	CREATE_HASHSET(config->interfaces, 10);
	CREATE_HASHSET(config->interface_snmpitems, 0);
	CREATE_HASHSET(config->expressions, 0);

	CREATE_HASHSET_EXT(config->items_hk, 100, __config_item_hk_hash, __config_item_hk_compare);
	CREATE_HASHSET_EXT(config->hosts_h, 10, __config_host_h_hash, __config_host_h_compare);
	CREATE_HASHSET_EXT(config->hosts_p, 0, __config_host_h_hash, __config_host_h_compare);
	CREATE_HASHSET_EXT(config->gmacros_m, 0, __config_gmacro_m_hash, __config_gmacro_m_compare);
	CREATE_HASHSET_EXT(config->hmacros_hm, 0, __config_hmacro_hm_hash, __config_hmacro_hm_compare);
	CREATE_HASHSET_EXT(config->interfaces_ht, 10, __config_interface_ht_hash, __config_interface_ht_compare);
	CREATE_HASHSET_EXT(config->interface_snmpaddrs, 0, __config_interface_addr_hash, __config_interface_addr_compare);
	CREATE_HASHSET_EXT(config->regexps, 0, __config_regexp_hash, __config_regexp_compare);

#if defined(HAVE_POLARSSL) || defined(HAVE_GNUTLS) || defined(HAVE_OPENSSL)
	CREATE_HASHSET_EXT(config->psks, 0, __config_psk_hash, __config_psk_compare);
#endif
	for (i = 0; i < CONFIG_TIMER_FORKS; i++)
	{
		zbx_vector_ptr_create_ext(&config->time_triggers[i],
				__config_mem_malloc_func,
				__config_mem_realloc_func,
				__config_mem_free_func);
	}

	for (i = 0; i < ZBX_POLLER_TYPE_COUNT; i++)
	{
		switch (i)
		{
			case ZBX_POLLER_TYPE_JAVA:
				zbx_binary_heap_create_ext(&config->queues[i],
						__config_java_elem_compare,
						ZBX_BINARY_HEAP_OPTION_DIRECT,
						__config_mem_malloc_func,
						__config_mem_realloc_func,
						__config_mem_free_func);
				break;
			case ZBX_POLLER_TYPE_PINGER:
				zbx_binary_heap_create_ext(&config->queues[i],
						__config_pinger_elem_compare,
						ZBX_BINARY_HEAP_OPTION_DIRECT,
						__config_mem_malloc_func,
						__config_mem_realloc_func,
						__config_mem_free_func);
				break;
			default:
				zbx_binary_heap_create_ext(&config->queues[i],
						__config_heap_elem_compare,
						ZBX_BINARY_HEAP_OPTION_DIRECT,
						__config_mem_malloc_func,
						__config_mem_realloc_func,
						__config_mem_free_func);
				break;
		}
	}

	zbx_binary_heap_create_ext(&config->pqueue,
					__config_proxy_compare,
					ZBX_BINARY_HEAP_OPTION_DIRECT,
					__config_mem_malloc_func,
					__config_mem_realloc_func,
					__config_mem_free_func);

	config->config = NULL;

	config->availability_diff_ts = 0;

#undef CREATE_HASHSET
#undef CREATE_HASHSET_EXT

	zbx_strpool_create(strpool_size);

	zabbix_log(LOG_LEVEL_DEBUG, "End of %s()", __function_name);
}

/******************************************************************************
 *                                                                            *
 * Function: free_configuration_cache                                         *
 *                                                                            *
 * Purpose: Free memory allocated for configuration cache                     *
 *                                                                            *
 * Author: Alexei Vladishev, Aleksandrs Saveljevs                             *
 *                                                                            *
 ******************************************************************************/
void	free_configuration_cache(void)
{
	const char	*__function_name = "free_configuration_cache";

	zabbix_log(LOG_LEVEL_DEBUG, "In %s()", __function_name);

	LOCK_CACHE;

	config = NULL;
	zbx_mem_destroy(config_mem);

	zbx_strpool_destroy();

	UNLOCK_CACHE;

	zbx_mutex_destroy(&config_lock);

	zabbix_log(LOG_LEVEL_DEBUG, "End of %s()", __function_name);
}

/******************************************************************************
 *                                                                            *
 * Function: DCload_config                                                    *
 *                                                                            *
 * Purpose: load 'config' table in cache                                      *
 *                                                                            *
 * Author: Rudolfs Kreicbergs                                                 *
 *                                                                            *
 * Comments: !! SQL statement must be synced with DCsync_configuration() !!   *
 *                                                                            *
 ******************************************************************************/
void	DCload_config(void)
{
	const char	*__function_name = "DCload_config";

	DB_RESULT	result;
	int		refresh_unsupported_changed;

	zabbix_log(LOG_LEVEL_DEBUG, "In %s()", __function_name);

	result = DCsync_config_select();

	LOCK_CACHE;

	DCsync_config(result, &refresh_unsupported_changed);

	UNLOCK_CACHE;

	DBfree_result(result);

	zabbix_log(LOG_LEVEL_DEBUG, "End of %s()", __function_name);
}

/******************************************************************************
 *                                                                            *
 * Function: in_maintenance_without_data_collection                           *
 *                                                                            *
 * Parameters: maintenance_status - [IN] maintenance status                   *
 *                                       HOST_MAINTENANCE_STATUS_* flag       *
 *             maintenance_type   - [IN] maintenance type                     *
 *                                       MAINTENANCE_TYPE_* flag              *
 *             type               - [IN] item type                            *
 *                                       ITEM_TYPE_* flag                     *
 *                                                                            *
 * Return value: SUCCEED if host in maintenance without data collection       *
 *               FAIL otherwise                                               *
 *                                                                            *
 ******************************************************************************/
int	in_maintenance_without_data_collection(unsigned char maintenance_status, unsigned char maintenance_type,
		unsigned char type)
{
	if (HOST_MAINTENANCE_STATUS_ON != maintenance_status)
		return FAIL;

	if (MAINTENANCE_TYPE_NODATA != maintenance_type)
		return FAIL;

	if (ITEM_TYPE_INTERNAL == type)
		return FAIL;

	return SUCCEED;
}

static void	DCget_host(DC_HOST *dst_host, const ZBX_DC_HOST *src_host)
{
	const ZBX_DC_IPMIHOST		*ipmihost;
	const ZBX_DC_HOST_INVENTORY	*host_inventory;

	dst_host->hostid = src_host->hostid;
	dst_host->proxy_hostid = src_host->proxy_hostid;
	strscpy(dst_host->host, src_host->host);
	strscpy(dst_host->name, src_host->name);
	dst_host->maintenance_status = src_host->maintenance_status;
	dst_host->maintenance_type = src_host->maintenance_type;
	dst_host->maintenance_from = src_host->maintenance_from;
	dst_host->errors_from = src_host->errors_from;
	dst_host->available = src_host->available;
	dst_host->disable_until = src_host->disable_until;
	dst_host->snmp_errors_from = src_host->snmp_errors_from;
	dst_host->snmp_available = src_host->snmp_available;
	dst_host->snmp_disable_until = src_host->snmp_disable_until;
	dst_host->ipmi_errors_from = src_host->ipmi_errors_from;
	dst_host->ipmi_available = src_host->ipmi_available;
	dst_host->ipmi_disable_until = src_host->ipmi_disable_until;
	dst_host->jmx_errors_from = src_host->jmx_errors_from;
	dst_host->jmx_available = src_host->jmx_available;
	dst_host->jmx_disable_until = src_host->jmx_disable_until;
	dst_host->status = src_host->status;
	strscpy(dst_host->error, src_host->error);
	strscpy(dst_host->snmp_error, src_host->snmp_error);
	strscpy(dst_host->ipmi_error, src_host->ipmi_error);
	strscpy(dst_host->jmx_error, src_host->jmx_error);
	dst_host->tls_connect = src_host->tls_connect;
	dst_host->tls_accept = src_host->tls_accept;
#if defined(HAVE_POLARSSL) || defined(HAVE_GNUTLS) || defined(HAVE_OPENSSL)
	strscpy(dst_host->tls_issuer, src_host->tls_issuer);
	strscpy(dst_host->tls_subject, src_host->tls_subject);

	if (NULL == src_host->tls_dc_psk)
	{
		*dst_host->tls_psk_identity = '\0';
		*dst_host->tls_psk = '\0';
	}
	else
	{
		strscpy(dst_host->tls_psk_identity, src_host->tls_dc_psk->tls_psk_identity);
		strscpy(dst_host->tls_psk, src_host->tls_dc_psk->tls_psk);
	}
#endif
	if (NULL != (ipmihost = zbx_hashset_search(&config->ipmihosts, &src_host->hostid)))
	{
		dst_host->ipmi_authtype = ipmihost->ipmi_authtype;
		dst_host->ipmi_privilege = ipmihost->ipmi_privilege;
		strscpy(dst_host->ipmi_username, ipmihost->ipmi_username);
		strscpy(dst_host->ipmi_password, ipmihost->ipmi_password);
	}
	else
	{
		dst_host->ipmi_authtype = 0;
		dst_host->ipmi_privilege = 2;
		*dst_host->ipmi_username = '\0';
		*dst_host->ipmi_password = '\0';
	}

	if (NULL != (host_inventory = zbx_hashset_search(&config->host_inventories, &src_host->hostid)))
		dst_host->inventory_mode = (char)host_inventory->inventory_mode;
	else
		dst_host->inventory_mode = HOST_INVENTORY_DISABLED;
}

/******************************************************************************
 *                                                                            *
 * Function: DCget_host_by_hostid                                             *
 *                                                                            *
 * Purpose: Locate host in configuration cache                                *
 *                                                                            *
 * Parameters: host - [OUT] pointer to DC_HOST structure                      *
 *             hostid - [IN] host ID from database                            *
 *                                                                            *
 * Return value: SUCCEED if record located and FAIL otherwise                 *
 *                                                                            *
 * Author: Alexander Vladishev, Aleksandrs Saveljevs                          *
 *                                                                            *
 ******************************************************************************/
int	DCget_host_by_hostid(DC_HOST *host, zbx_uint64_t hostid)
{
	int			ret = FAIL;
	const ZBX_DC_HOST	*dc_host;

	LOCK_CACHE;

	if (NULL != (dc_host = zbx_hashset_search(&config->hosts, &hostid)))
	{
		DCget_host(host, dc_host);
		ret = SUCCEED;
	}

	UNLOCK_CACHE;

	return ret;
}

/******************************************************************************
 *                                                                            *
 * Function: DCcheck_proxy_permissions                                        *
 *                                                                            *
 * Purpose:                                                                   *
 *     Check access rights for an active proxy and get the proxy ID           *
 *                                                                            *
 * Parameters:                                                                *
 *     host   - [IN] proxy name                                               *
 *     sock   - [IN] connection socket context                                *
 *     hostid - [OUT] proxy ID found in configuration cache                   *
 *     error  - [OUT] error message why access was denied                     *
 *                                                                            *
 * Return value:                                                              *
 *     SUCCEED - access is allowed, FAIL - access denied                      *
 *                                                                            *
 * Comments:                                                                  *
 *     Generating of error messages is done outside of configuration cache    *
 *     locking.                                                               *
 *                                                                            *
 ******************************************************************************/
int	DCcheck_proxy_permissions(const char *host, const zbx_socket_t *sock, zbx_uint64_t *hostid, char **error)
{
	const ZBX_DC_HOST	*dc_host;

	LOCK_CACHE;

	if (NULL == (dc_host = DCfind_proxy(host)))
	{
		UNLOCK_CACHE;
		*error = zbx_dsprintf(*error, "proxy \"%s\" not found", host);
		return FAIL;
	}

	if (HOST_STATUS_PROXY_ACTIVE != dc_host->status)
	{
		UNLOCK_CACHE;
		*error = zbx_dsprintf(*error, "proxy \"%s\" is configured in passive mode", host);
		return FAIL;
	}

	if (0 == ((unsigned int)dc_host->tls_accept & sock->connection_type))
	{
		UNLOCK_CACHE;
		*error = zbx_dsprintf(NULL, "connection of type \"%s\" is not allowed for proxy \"%s\"",
				zbx_tls_connection_type_name(sock->connection_type), host);
		return FAIL;
	}

#if defined(HAVE_POLARSSL) || defined(HAVE_GNUTLS) || defined(HAVE_OPENSSL)
	if (ZBX_TCP_SEC_TLS_CERT == sock->connection_type)
	{
		zbx_tls_conn_attr_t	attr;

		if (SUCCEED != zbx_tls_get_attr_cert(sock, &attr))
		{
			UNLOCK_CACHE;
			*error = zbx_strdup(*error, "internal error: cannot get connection attributes");
			THIS_SHOULD_NEVER_HAPPEN;
			return FAIL;
		}

		/* simplified match, not compliant with RFC 4517, 4518 */
		if ('\0' != *dc_host->tls_issuer && 0 != strcmp(dc_host->tls_issuer, attr.issuer))
		{
			UNLOCK_CACHE;
			*error = zbx_dsprintf(*error, "proxy \"%s\" certificate issuer does not match", host);
			return FAIL;
		}

		/* simplified match, not compliant with RFC 4517, 4518 */
		if ('\0' != *dc_host->tls_subject && 0 != strcmp(dc_host->tls_subject, attr.subject))
		{
			UNLOCK_CACHE;
			*error = zbx_dsprintf(*error, "proxy \"%s\" certificate subject does not match", host);
			return FAIL;
		}
	}
	else if (ZBX_TCP_SEC_TLS_PSK == sock->connection_type)
	{
		zbx_tls_conn_attr_t	attr;

		if (SUCCEED != zbx_tls_get_attr_psk(sock, &attr))
		{
			UNLOCK_CACHE;
			*error = zbx_strdup(*error, "internal error: cannot get connection attributes");
			THIS_SHOULD_NEVER_HAPPEN;
			return FAIL;
		}

		if (NULL != dc_host->tls_dc_psk)
		{
			if (strlen(dc_host->tls_dc_psk->tls_psk_identity) != attr.psk_identity_len ||
					0 != memcmp(dc_host->tls_dc_psk->tls_psk_identity, attr.psk_identity,
					attr.psk_identity_len))
			{
				UNLOCK_CACHE;
				*error = zbx_dsprintf(*error, "proxy \"%s\" is using false PSK identity", host);
				return FAIL;
			}
		}
		else
		{
			UNLOCK_CACHE;
			*error = zbx_dsprintf(*error, "active proxy \"%s\" is connecting with PSK but there is no PSK"
					" in the database for this proxy", host);
			return FAIL;
		}
	}
#endif
	*hostid = dc_host->hostid;

	UNLOCK_CACHE;

	return SUCCEED;
}

#if defined(HAVE_POLARSSL) || defined(HAVE_GNUTLS) || defined(HAVE_OPENSSL)
/******************************************************************************
 *                                                                            *
 * Function: DCget_psk_by_identity                                            *
 *                                                                            *
 * Purpose:                                                                   *
 *     Find PSK with the specified identity in configuration cache            *
 *                                                                            *
 * Parameters:                                                                *
 *     psk_identity - [IN] PSK identity to search for ('\0' terminated)       *
 *     psk_buf      - [OUT] output buffer for PSK value                       *
 *     psk_buf_len  - [IN] output buffer size                                 *
 *                                                                            *
 * Return value:                                                              *
 *     PSK length in bytes if PSK found. 0 - if PSK not found.                *
 *                                                                            *
 * Comments:                                                                  *
 *     ATTENTION! This function's address and arguments are described and     *
 *     used in file src/libs/zbxcrypto/tls.c for calling this function by     *
 *     pointer. If you ever change this DCget_psk_by_identity() function      *
 *     arguments or return value do not forget to synchronize changes with    *
 *     the src/libs/zbxcrypto/tls.c.                                          *
 *                                                                            *
 ******************************************************************************/
size_t	DCget_psk_by_identity(const unsigned char *psk_identity, unsigned char *psk_buf, size_t psk_buf_len)
{
	const ZBX_DC_PSK	*psk_i;
	ZBX_DC_PSK		psk_i_local;
	size_t			psk_len = 0;

	LOCK_CACHE;

	psk_i_local.tls_psk_identity = (const char *)psk_identity;

	if (NULL != (psk_i = zbx_hashset_search(&config->psks, &psk_i_local)))
		psk_len = zbx_strlcpy((char *)psk_buf, psk_i->tls_psk, psk_buf_len);

	UNLOCK_CACHE;

	return psk_len;
}
#endif

static void	DCget_interface(DC_INTERFACE *dst_interface, const ZBX_DC_INTERFACE *src_interface)
{
	if (NULL != src_interface)
	{
		dst_interface->interfaceid = src_interface->interfaceid;
		strscpy(dst_interface->ip_orig, src_interface->ip);
		strscpy(dst_interface->dns_orig, src_interface->dns);
		strscpy(dst_interface->port_orig, src_interface->port);
		dst_interface->useip = src_interface->useip;
		dst_interface->type = src_interface->type;
		dst_interface->main = src_interface->main;
	}
	else
	{
		dst_interface->interfaceid = 0;
		*dst_interface->ip_orig = '\0';
		*dst_interface->dns_orig = '\0';
		*dst_interface->port_orig = '\0';
		dst_interface->useip = 1;
		dst_interface->type = INTERFACE_TYPE_UNKNOWN;
		dst_interface->main = 0;
	}

	dst_interface->addr = (1 == dst_interface->useip ? dst_interface->ip_orig : dst_interface->dns_orig);
	dst_interface->port = 0;
}

static void	DCget_item(DC_ITEM *dst_item, const ZBX_DC_ITEM *src_item)
{
	const ZBX_DC_NUMITEM		*numitem;
	const ZBX_DC_LOGITEM		*logitem;
	const ZBX_DC_SNMPITEM		*snmpitem;
	const ZBX_DC_TRAPITEM		*trapitem;
	const ZBX_DC_IPMIITEM		*ipmiitem;
	const ZBX_DC_DBITEM		*dbitem;
	const ZBX_DC_FLEXITEM		*flexitem;
	const ZBX_DC_SSHITEM		*sshitem;
	const ZBX_DC_TELNETITEM		*telnetitem;
	const ZBX_DC_SIMPLEITEM		*simpleitem;
	const ZBX_DC_JMXITEM		*jmxitem;
	const ZBX_DC_CALCITEM		*calcitem;
	const ZBX_DC_INTERFACE		*dc_interface;

	dst_item->itemid = src_item->itemid;
	dst_item->type = src_item->type;
	dst_item->data_type = src_item->data_type;
	dst_item->value_type = src_item->value_type;
	strscpy(dst_item->key_orig, src_item->key);
	dst_item->key = NULL;
	dst_item->delay = src_item->delay;
	dst_item->nextcheck = src_item->nextcheck;
	dst_item->state = src_item->state;
	dst_item->lastclock = src_item->lastclock;
	dst_item->flags = src_item->flags;
	dst_item->lastlogsize = src_item->lastlogsize;
	dst_item->mtime = src_item->mtime;
	dst_item->history = src_item->history;
	dst_item->inventory_link = src_item->inventory_link;
	dst_item->valuemapid = src_item->valuemapid;
	dst_item->status = src_item->status;
	dst_item->unreachable = src_item->unreachable;

	dst_item->db_state = src_item->db_state;
	dst_item->db_error = zbx_strdup(NULL, src_item->db_error);

	if (NULL != (flexitem = zbx_hashset_search(&config->flexitems, &src_item->itemid)))
		strscpy(dst_item->delay_flex, flexitem->delay_flex);
	else
		*dst_item->delay_flex = '\0';

	switch (src_item->value_type)
	{
		case ITEM_VALUE_TYPE_FLOAT:
		case ITEM_VALUE_TYPE_UINT64:
			numitem = zbx_hashset_search(&config->numitems, &src_item->itemid);

			dst_item->delta = numitem->delta;
			dst_item->multiplier = numitem->multiplier;
			dst_item->formula = zbx_strdup(NULL, numitem->formula);
			dst_item->trends = numitem->trends;
			dst_item->units = zbx_strdup(NULL, numitem->units);
			break;
		case ITEM_VALUE_TYPE_LOG:
			if (NULL != (logitem = zbx_hashset_search(&config->logitems, &src_item->itemid)))
				strscpy(dst_item->logtimefmt, logitem->logtimefmt);
			else
				*dst_item->logtimefmt = '\0';
			break;
	}

	switch (src_item->type)
	{
		case ITEM_TYPE_SNMPv1:
		case ITEM_TYPE_SNMPv2c:
		case ITEM_TYPE_SNMPv3:
			snmpitem = zbx_hashset_search(&config->snmpitems, &src_item->itemid);

			strscpy(dst_item->snmp_community_orig, snmpitem->snmp_community);
			strscpy(dst_item->snmp_oid_orig, snmpitem->snmp_oid);
			strscpy(dst_item->snmpv3_securityname_orig, snmpitem->snmpv3_securityname);
			dst_item->snmpv3_securitylevel = snmpitem->snmpv3_securitylevel;
			strscpy(dst_item->snmpv3_authpassphrase_orig, snmpitem->snmpv3_authpassphrase);
			strscpy(dst_item->snmpv3_privpassphrase_orig, snmpitem->snmpv3_privpassphrase);
			dst_item->snmpv3_authprotocol = snmpitem->snmpv3_authprotocol;
			dst_item->snmpv3_privprotocol = snmpitem->snmpv3_privprotocol;
			strscpy(dst_item->snmpv3_contextname_orig, snmpitem->snmpv3_contextname);

			dst_item->snmp_community = NULL;
			dst_item->snmp_oid = NULL;
			dst_item->snmpv3_securityname = NULL;
			dst_item->snmpv3_authpassphrase = NULL;
			dst_item->snmpv3_privpassphrase = NULL;
			dst_item->snmpv3_contextname = NULL;
			break;
		case ITEM_TYPE_TRAPPER:
			if (NULL != (trapitem = zbx_hashset_search(&config->trapitems, &src_item->itemid)))
				strscpy(dst_item->trapper_hosts, trapitem->trapper_hosts);
			else
				*dst_item->trapper_hosts = '\0';
			break;
		case ITEM_TYPE_IPMI:
			if (NULL != (ipmiitem = zbx_hashset_search(&config->ipmiitems, &src_item->itemid)))
				strscpy(dst_item->ipmi_sensor, ipmiitem->ipmi_sensor);
			else
				*dst_item->ipmi_sensor = '\0';
			break;
		case ITEM_TYPE_DB_MONITOR:
			if (NULL != (dbitem = zbx_hashset_search(&config->dbitems, &src_item->itemid)))
			{
				dst_item->params = zbx_strdup(NULL, dbitem->params);
				strscpy(dst_item->username_orig, dbitem->username);
				strscpy(dst_item->password_orig, dbitem->password);
			}
			else
			{
				dst_item->params = zbx_strdup(NULL, "");
				*dst_item->username_orig = '\0';
				*dst_item->password_orig = '\0';
			}
			dst_item->username = NULL;
			dst_item->password = NULL;

			break;
		case ITEM_TYPE_SSH:
			if (NULL != (sshitem = zbx_hashset_search(&config->sshitems, &src_item->itemid)))
			{
				dst_item->authtype = sshitem->authtype;
				strscpy(dst_item->username_orig, sshitem->username);
				strscpy(dst_item->publickey_orig, sshitem->publickey);
				strscpy(dst_item->privatekey_orig, sshitem->privatekey);
				strscpy(dst_item->password_orig, sshitem->password);
				dst_item->params = zbx_strdup(NULL, sshitem->params);
			}
			else
			{
				dst_item->authtype = 0;
				*dst_item->username_orig = '\0';
				*dst_item->publickey_orig = '\0';
				*dst_item->privatekey_orig = '\0';
				*dst_item->password_orig = '\0';
				dst_item->params = zbx_strdup(NULL, "");
			}
			dst_item->username = NULL;
			dst_item->publickey = NULL;
			dst_item->privatekey = NULL;
			dst_item->password = NULL;
			break;
		case ITEM_TYPE_TELNET:
			if (NULL != (telnetitem = zbx_hashset_search(&config->telnetitems, &src_item->itemid)))
			{
				strscpy(dst_item->username_orig, telnetitem->username);
				strscpy(dst_item->password_orig, telnetitem->password);
				dst_item->params = zbx_strdup(NULL, telnetitem->params);
			}
			else
			{
				*dst_item->username_orig = '\0';
				*dst_item->password_orig = '\0';
				dst_item->params = zbx_strdup(NULL, "");
			}
			dst_item->username = NULL;
			dst_item->password = NULL;
			break;
		case ITEM_TYPE_SIMPLE:
			if (NULL != (simpleitem = zbx_hashset_search(&config->simpleitems, &src_item->itemid)))
			{
				strscpy(dst_item->username_orig, simpleitem->username);
				strscpy(dst_item->password_orig, simpleitem->password);
			}
			else
			{
				*dst_item->username_orig = '\0';
				*dst_item->password_orig = '\0';
			}
			dst_item->username = NULL;
			dst_item->password = NULL;
			break;
		case ITEM_TYPE_JMX:
			if (NULL != (jmxitem = zbx_hashset_search(&config->jmxitems, &src_item->itemid)))
			{
				strscpy(dst_item->username_orig, jmxitem->username);
				strscpy(dst_item->password_orig, jmxitem->password);
			}
			else
			{
				*dst_item->username_orig = '\0';
				*dst_item->password_orig = '\0';
			}
			dst_item->username = NULL;
			dst_item->password = NULL;
			break;
		case ITEM_TYPE_CALCULATED:
			calcitem = zbx_hashset_search(&config->calcitems, &src_item->itemid);
			dst_item->params = zbx_strdup(NULL, NULL != calcitem ? calcitem->params : "");
			break;
		default:
			/* nothing to do */;
	}

	dc_interface = zbx_hashset_search(&config->interfaces, &src_item->interfaceid);

	DCget_interface(&dst_item->interface, dc_interface);

	if ('\0' != *src_item->port)
	{
		switch (src_item->type)
		{
			case ITEM_TYPE_SNMPv1:
			case ITEM_TYPE_SNMPv2c:
			case ITEM_TYPE_SNMPv3:
				strscpy(dst_item->interface.port_orig, src_item->port);
				break;
			default:
				/* nothing to do */;
		}
	}
}

void	DCconfig_clean_items(DC_ITEM *items, int *errcodes, size_t num)
{
	size_t	i;

	for (i = 0; i < num; i++)
	{
		if (NULL != errcodes && SUCCEED != errcodes[i])
			continue;

		if (ITEM_VALUE_TYPE_FLOAT == items[i].value_type || ITEM_VALUE_TYPE_UINT64 == items[i].value_type)
		{
			zbx_free(items[i].formula);
			zbx_free(items[i].units);
		}

		switch (items[i].type)
		{
			case ITEM_TYPE_DB_MONITOR:
			case ITEM_TYPE_SSH:
			case ITEM_TYPE_TELNET:
			case ITEM_TYPE_CALCULATED:
				zbx_free(items[i].params);
				break;
		}

		zbx_free(items[i].db_error);
	}
}

static void	DCget_function(DC_FUNCTION *dst_function, const ZBX_DC_FUNCTION *src_function)
{
	size_t	sz_function, sz_parameter;

	dst_function->functionid = src_function->functionid;
	dst_function->triggerid = src_function->triggerid;
	dst_function->itemid = src_function->itemid;

	sz_function = strlen(src_function->function) + 1;
	sz_parameter = strlen(src_function->parameter) + 1;
	dst_function->function = zbx_malloc(NULL, sz_function + sz_parameter);
	dst_function->parameter = dst_function->function + sz_function;
	memcpy(dst_function->function, src_function->function, sz_function);
	memcpy(dst_function->parameter, src_function->parameter, sz_parameter);
}

static void	DCget_trigger(DC_TRIGGER *dst_trigger, const ZBX_DC_TRIGGER *src_trigger)
{
	dst_trigger->triggerid = src_trigger->triggerid;
	dst_trigger->description = zbx_strdup(NULL, src_trigger->description);
	dst_trigger->expression_orig = zbx_strdup(NULL, src_trigger->expression);
	dst_trigger->expression = NULL;
	dst_trigger->error = zbx_strdup(NULL, src_trigger->error);
	dst_trigger->new_error = NULL;
	dst_trigger->timespec.sec = 0;
	dst_trigger->timespec.ns = 0;
	dst_trigger->priority = src_trigger->priority;
	dst_trigger->type = src_trigger->type;
	dst_trigger->value = src_trigger->value;
	dst_trigger->state = src_trigger->state;
	dst_trigger->new_value = TRIGGER_VALUE_UNKNOWN;
	dst_trigger->lastchange = src_trigger->lastchange;
	dst_trigger->topoindex = src_trigger->topoindex;
	dst_trigger->status = src_trigger->status;
}

static void	DCclean_trigger(DC_TRIGGER *trigger)
{
	zbx_free(trigger->new_error);
	zbx_free(trigger->error);
	zbx_free(trigger->expression_orig);
	zbx_free(trigger->description);
}

/******************************************************************************
 *                                                                            *
 * Function: DCconfig_get_items_by_keys                                       *
 *                                                                            *
 * Purpose: locate item in configuration cache by host and key                *
 *                                                                            *
 * Parameters: items    - [OUT] pointer to array of DC_ITEM structures        *
 *             keys     - [IN] list of item keys with host names              *
 *             errcodes - [OUT] SUCCEED if record located and FAIL otherwise  *
 *             num      - [IN] number of elements in items, keys, errcodes    *
 *                                                                            *
 * Author: Alexander Vladishev, Aleksandrs Saveljevs                          *
 *                                                                            *
 ******************************************************************************/
void	DCconfig_get_items_by_keys(DC_ITEM *items, zbx_host_key_t *keys, int *errcodes, size_t num)
{
	size_t			i;
	const ZBX_DC_ITEM	*dc_item;
	const ZBX_DC_HOST	*dc_host;

	LOCK_CACHE;

	for (i = 0; i < num; i++)
	{
		if (NULL == (dc_host = DCfind_host(keys[i].host)) ||
				NULL == (dc_item = DCfind_item(dc_host->hostid, keys[i].key)))
		{
			errcodes[i] = FAIL;
			continue;
		}

		DCget_host(&items[i].host, dc_host);
		DCget_item(&items[i], dc_item);
		errcodes[i] = SUCCEED;
	}

	UNLOCK_CACHE;
}

/******************************************************************************
 *                                                                            *
 * Function: DCconfig_get_items_by_itemids                                    *
 *                                                                            *
 * Purpose: Get item with specified ID                                        *
 *                                                                            *
 * Parameters: items    - [OUT] pointer to DC_ITEM structures                 *
 *             itemids  - [IN] array of item IDs                              *
 *             errcodes - [OUT] SUCCEED if item found, otherwise FAIL         *
 *             num      - [IN] number of elements                             *
 *                                                                            *
 * Author: Alexander Vladishev, Aleksandrs Saveljevs                          *
 *                                                                            *
 ******************************************************************************/
void	DCconfig_get_items_by_itemids(DC_ITEM *items, const zbx_uint64_t *itemids, int *errcodes, size_t num)
{
	size_t			i;
	const ZBX_DC_ITEM	*dc_item;
	const ZBX_DC_HOST	*dc_host;

	LOCK_CACHE;

	for (i = 0; i < num; i++)
	{
		if (NULL == (dc_item = zbx_hashset_search(&config->items, &itemids[i])) ||
				NULL == (dc_host = zbx_hashset_search(&config->hosts, &dc_item->hostid)))
		{
			errcodes[i] = FAIL;
			continue;
		}

		DCget_host(&items[i].host, dc_host);
		DCget_item(&items[i], dc_item);
		errcodes[i] = SUCCEED;
	}

	UNLOCK_CACHE;
}

void	DCconfig_get_triggers_by_triggerids(DC_TRIGGER *triggers, const zbx_uint64_t *triggerids, int *errcode,
		size_t num)
{
	size_t		i;
	ZBX_DC_TRIGGER	*dc_trigger;

	LOCK_CACHE;

	for (i = 0; i < num; i++)
	{
		if (NULL == (dc_trigger = zbx_hashset_search(&config->triggers, &triggerids[i])))
		{
			errcode[i] = FAIL;
			continue;
		}

		DCget_trigger(&triggers[i], dc_trigger);
		errcode[i] = SUCCEED;
	}

	UNLOCK_CACHE;
}

/******************************************************************************
 *                                                                            *
 * Function: DCconfig_set_item_db_state                                       *
 *                                                                            *
 * Purpose: set item db_state and db_error                                    *
 *                                                                            *
 ******************************************************************************/
void	DCconfig_set_item_db_state(zbx_uint64_t itemid, unsigned char state, const char *error)
{
	ZBX_DC_ITEM	*dc_item;

	LOCK_CACHE;

	if (NULL != (dc_item = zbx_hashset_search(&config->items, &itemid)))
	{
		dc_item->db_state = state;
		DCstrpool_replace(1, &dc_item->db_error, error);
	}

	UNLOCK_CACHE;
}

/******************************************************************************
 *                                                                            *
 * Function: DCconfig_get_functions_by_functionids                            *
 *                                                                            *
 * Purpose: Get functions by IDs                                              *
 *                                                                            *
 * Parameters: functions   - [OUT] pointer to DC_FUNCTION structures          *
 *             functionids - [IN] array of function IDs                       *
 *             errcodes    - [OUT] SUCCEED if item found, otherwise FAIL      *
 *             num         - [IN] number of elements                          *
 *                                                                            *
 * Author: Aleksandrs Saveljevs, Alexander Vladishev                          *
 *                                                                            *
 ******************************************************************************/
void	DCconfig_get_functions_by_functionids(DC_FUNCTION *functions, zbx_uint64_t *functionids, int *errcodes, size_t num)
{
	size_t			i;
	const ZBX_DC_FUNCTION	*dc_function;

	LOCK_CACHE;

	for (i = 0; i < num; i++)
	{
		if (NULL == (dc_function = zbx_hashset_search(&config->functions, &functionids[i])))
		{
			errcodes[i] = FAIL;
			continue;
		}

		DCget_function(&functions[i], dc_function);
		errcodes[i] = SUCCEED;
	}

	UNLOCK_CACHE;
}

/******************************************************************************
 *                                                                            *
 * Function: DCconfig_clean_functions                                         *
 *                                                                            *
 * Author: Alexander Vladishev                                                *
 *                                                                            *
 ******************************************************************************/
void	DCconfig_clean_functions(DC_FUNCTION *functions, int *errcodes, size_t num)
{
	size_t	i;

	for (i = 0; i < num; i++)
	{
		if (SUCCEED != errcodes[i])
			continue;

		zbx_free(functions[i].function);
	}
}

void	DCconfig_clean_triggers(DC_TRIGGER *triggers, int *errcodes, size_t num)
{
	size_t	i;

	for (i = 0; i < num; i++)
	{
		if (SUCCEED != errcodes[i])
			continue;

		DCclean_trigger(&triggers[i]);
	}
}

/******************************************************************************
 *                                                                            *
 * Function: DCconfig_lock_triggers_by_itemids                                *
 *                                                                            *
 * Purpose: Lock triggers for specified items so that multiple processes do   *
 *          not process one trigger simultaneously. Otherwise, this leads to  *
 *          problems like multiple successive OK events or escalations being  *
 *          started and not cancelled, because they are not seen in parallel  *
 *          transactions.                                                     *
 *                                                                            *
 * Parameters: itemids     - [IN/OUT] list of item IDs a history syncer       *
 *                                    wishes to take for processing; on       *
 *                                    output, the elements are set to 0 if    *
 *                                    the corresponding item cannot be taken  *
 *             itemids_num - [IN] number of such item IDs                     *
 *             triggerids  - [OUT] list of trigger IDs that this function has *
 *                                 locked for processing; unlock those using  *
 *                                 DCconfig_unlock_triggers() function        *
 *                                                                            *
 * Author: Aleksandrs Saveljevs                                               *
 *                                                                            *
 * Comments: This does not solve the problem fully (e.g., ZBX-7484). There is *
 *           a significant time period between the place where we lock the    *
 *           triggers and the place where we process them. So it could happen *
 *           that a configuration cache update happens after we have locked   *
 *           the triggers and it turns out that in the updated configuration  *
 *           there is a new trigger for two of the items that two different   *
 *           history syncers have taken for processing. In that situation,    *
 *           the problem we are solving here might still happen. However,     *
 *           locking triggers makes this problem much less likely and only in *
 *           case configuration changes. On a stable configuration, it should *
 *           work without any problems.                                       *
 *                                                                            *
 *           Also see function DCconfig_get_time_based_triggers(), which      *
 *           timer processes use to lock and unlock triggers.                 *
 *                                                                            *
 ******************************************************************************/
void	DCconfig_lock_triggers_by_itemids(zbx_uint64_t *itemids, int itemids_num, zbx_vector_uint64_t *triggerids)
{
	int			i, j;
	const ZBX_DC_ITEM	*dc_item;
	ZBX_DC_TRIGGER		*dc_trigger;

	zbx_vector_uint64_clear(triggerids);

	LOCK_CACHE;

	for (i = 0; i < itemids_num; i++)
	{
		if (NULL == (dc_item = zbx_hashset_search(&config->items, &itemids[i])) || NULL == dc_item->triggers)
			continue;

		for (j = 0; NULL != (dc_trigger = dc_item->triggers[j]); j++)
		{
			if (TRIGGER_STATUS_ENABLED != dc_trigger->status)
				continue;

			if (1 == dc_trigger->locked)
			{
				itemids[i] = 0;
				goto next;
			}
		}

		for (j = 0; NULL != (dc_trigger = dc_item->triggers[j]); j++)
		{
			if (TRIGGER_STATUS_ENABLED != dc_trigger->status)
				continue;

			dc_trigger->locked = 1;
			zbx_vector_uint64_append(triggerids, dc_trigger->triggerid);
		}
next:;
	}

	UNLOCK_CACHE;
}

/******************************************************************************
 *                                                                            *
 * Function: DCconfig_unlock_triggers                                         *
 *                                                                            *
 * Author: Aleksandrs Saveljevs                                               *
 *                                                                            *
 ******************************************************************************/
void	DCconfig_unlock_triggers(const zbx_vector_uint64_t *triggerids)
{
	int		i;
	ZBX_DC_TRIGGER	*dc_trigger;

	LOCK_CACHE;

	for (i = 0; i < triggerids->values_num; i++)
	{
		if (NULL == (dc_trigger = zbx_hashset_search(&config->triggers, &triggerids->values[i])))
			continue;

		dc_trigger->locked = 0;
	}

	UNLOCK_CACHE;
}

/******************************************************************************
 *                                                                            *
 * Function: DCconfig_unlock_all_triggers                                     *
 *                                                                            *
 * Purpose: Unlocks all locked triggers before doing full history sync at     *
 *          program exit                                                      *
 *                                                                            *
 ******************************************************************************/
void	DCconfig_unlock_all_triggers()
{
	ZBX_DC_TRIGGER		*dc_trigger;
	zbx_hashset_iter_t	iter;

	LOCK_CACHE;

	zbx_hashset_iter_reset(&config->triggers, &iter);

	while (NULL != (dc_trigger = zbx_hashset_iter_next(&iter)))
		dc_trigger->locked = 0;

	UNLOCK_CACHE;
}

/******************************************************************************
 *                                                                            *
 * Function: DCconfig_get_triggers_by_itemids                                 *
 *                                                                            *
 * Purpose: get enabled triggers for specified items                          *
 *                                                                            *
 * Author: Aleksandrs Saveljevs                                               *
 *                                                                            *
 ******************************************************************************/
void	DCconfig_get_triggers_by_itemids(zbx_hashset_t *trigger_info, zbx_vector_ptr_t *trigger_order,
		const zbx_uint64_t *itemids, const zbx_timespec_t *timespecs, char **errors, int itemids_num)
{
	int			i, j, found;
	const ZBX_DC_ITEM	*dc_item;
	const ZBX_DC_TRIGGER	*dc_trigger;
	DC_TRIGGER		*trigger;

	LOCK_CACHE;

	for (i = 0; i < itemids_num; i++)
	{
		if (NULL == (dc_item = zbx_hashset_search(&config->items, &itemids[i])) || NULL == dc_item->triggers)
			continue;

		for (j = 0; NULL != (dc_trigger = dc_item->triggers[j]); j++)
		{
			if (TRIGGER_STATUS_ENABLED != dc_trigger->status)
				continue;

			trigger = DCfind_id(trigger_info, dc_trigger->triggerid, sizeof(DC_TRIGGER), &found);

			if (0 == found)
			{
				DCget_trigger(trigger, dc_trigger);
				zbx_vector_ptr_append(trigger_order, trigger);
			}

			if (trigger->timespec.sec < timespecs[i].sec ||
					(trigger->timespec.sec == timespecs[i].sec &&
					trigger->timespec.ns < timespecs[i].ns))
			{
				trigger->timespec = timespecs[i];

				if (NULL != errors)
					trigger->new_error = zbx_strdup(trigger->new_error, errors[i]);
			}
		}
	}

	UNLOCK_CACHE;

	zbx_vector_ptr_sort(trigger_order, ZBX_DEFAULT_UINT64_PTR_COMPARE_FUNC);
}

/******************************************************************************
 *                                                                            *
 * Function: DCconfig_get_time_based_triggers                                 *
 *                                                                            *
 * Purpose: get triggers that have time-based functions (sorted by triggerid) *
 *                                                                            *
 * Author: Aleksandrs Saveljevs                                               *
 *                                                                            *
 * Comments: A trigger should have at least one function that is time-based   *
 *           and which does not have its host in no-data maintenance.         *
 *                                                                            *
 *           This function is meant to be called multiple times, each time    *
 *           yielding up to max_triggers in return. When called, the function *
 *           first unlocks triggers locked the previous time (if any), then   *
 *           starts where it left off to yield the next bunch of triggers.    *
 *                                                                            *
 *           Also see function DCconfig_lock_triggers_by_itemids(), which     *
 *           history syncer processes use to lock triggers.                   *
 *                                                                            *
 ******************************************************************************/
void	DCconfig_get_time_based_triggers(DC_TRIGGER **trigger_info, zbx_vector_ptr_t *trigger_order, int max_triggers,
		int process_num)
{
	int			i, j, lo, hi, found;
	zbx_uint64_t		functionid;
	const ZBX_DC_ITEM	*dc_item;
	const ZBX_DC_FUNCTION	*dc_function;
	ZBX_DC_TRIGGER		*dc_trigger;
	const ZBX_DC_HOST	*dc_host;
	DC_TRIGGER		*trigger;
	const char		*p, *q;

	LOCK_CACHE;

	if (0 == trigger_order->values_num)
	{
		*trigger_info = zbx_malloc(*trigger_info, max_triggers * sizeof(DC_TRIGGER));
		zbx_vector_ptr_reserve(trigger_order, max_triggers);

		hi = 0;
	}
	else
	{
		zbx_uint64_t	last_triggerid;

		trigger = (DC_TRIGGER *)trigger_order->values[0];
		lo = zbx_vector_ptr_nearestindex(&config->time_triggers[process_num - 1], &trigger->triggerid,
				ZBX_DEFAULT_UINT64_PTR_COMPARE_FUNC);

		trigger = (DC_TRIGGER *)trigger_order->values[trigger_order->values_num - 1];
		last_triggerid = trigger->triggerid + 1;
		hi = zbx_vector_ptr_nearestindex(&config->time_triggers[process_num - 1], &last_triggerid,
				ZBX_DEFAULT_UINT64_PTR_COMPARE_FUNC);

		for (i = 0, j = lo; i < trigger_order->values_num; i++)
		{
			trigger = (DC_TRIGGER *)trigger_order->values[i];

			while (j < hi)
			{
				dc_trigger = (ZBX_DC_TRIGGER *)config->time_triggers[process_num - 1].values[j];

				if (dc_trigger->triggerid >= trigger->triggerid)
					break;

				j++;
			}

			if (j < hi && dc_trigger->triggerid == trigger->triggerid)
				dc_trigger->locked = 0;
		}

		DCfree_triggers(trigger_order);
	}

	for (i = hi; i < config->time_triggers[process_num - 1].values_num; i++)
	{
		dc_trigger = (ZBX_DC_TRIGGER *)config->time_triggers[process_num - 1].values[i];

		if (TRIGGER_STATUS_ENABLED != dc_trigger->status || 1 == dc_trigger->locked)
			continue;

		found = 0;

		for (p = dc_trigger->expression; '\0' != *p; p++)
		{
			if ('{' != *p)
				continue;

			if ('$' == p[1])
			{
				int	macro_r, context_l, context_r;

				if (SUCCEED == zbx_user_macro_parse(p, &macro_r, &context_l, &context_r))
					p += macro_r;
				else
					p++;

				continue;
			}

			for (q = p + 1; '}' != *q && '\0' != *q; q++)
			{
				if ('0' > *q || '9' < *q)
					break;
			}

			if ('}' != *q)
				continue;

			sscanf(p + 1, ZBX_FS_UI64, &functionid);

			if (NULL != (dc_function = zbx_hashset_search(&config->functions, &functionid)) &&
					SUCCEED == is_time_function(dc_function->function) &&
					NULL != (dc_item = zbx_hashset_search(&config->items, &dc_function->itemid)) &&
					ITEM_STATUS_ACTIVE == dc_item->status &&
					NULL != (dc_host = zbx_hashset_search(&config->hosts, &dc_item->hostid)) &&
					HOST_STATUS_MONITORED == dc_host->status &&
					SUCCEED != DCin_maintenance_without_data_collection(dc_host, dc_item))
			{
				found = 1;
				break;
			}

			p = q;
		}

		if (1 == found)
		{
			dc_trigger->locked = 1;

			trigger = &(*trigger_info)[trigger_order->values_num];

			DCget_trigger(trigger, dc_trigger);
			zbx_timespec(&trigger->timespec);

			zbx_vector_ptr_append(trigger_order, trigger);

			if (trigger_order->values_num == max_triggers)
				break;
		}
	}

	UNLOCK_CACHE;
}

void	DCfree_triggers(zbx_vector_ptr_t *triggers)
{
	int	i;

	for (i = 0; i < triggers->values_num; i++)
		DCclean_trigger((DC_TRIGGER *)triggers->values[i]);

	zbx_vector_ptr_clear(triggers);
}

void	DCconfig_update_interface_snmp_stats(zbx_uint64_t interfaceid, int max_snmp_succeed, int min_snmp_fail)
{
	ZBX_DC_INTERFACE	*dc_interface;

	LOCK_CACHE;

	if (NULL != (dc_interface = zbx_hashset_search(&config->interfaces, &interfaceid)) &&
			SNMP_BULK_ENABLED == dc_interface->bulk)
	{
		if (dc_interface->max_snmp_succeed < max_snmp_succeed)
			dc_interface->max_snmp_succeed = (unsigned char)max_snmp_succeed;

		if (dc_interface->min_snmp_fail > min_snmp_fail)
			dc_interface->min_snmp_fail = (unsigned char)min_snmp_fail;
	}

	UNLOCK_CACHE;
}

static int	DCconfig_get_suggested_snmp_vars_nolock(zbx_uint64_t interfaceid, int *bulk)
{
	int			num;
	ZBX_DC_INTERFACE	*dc_interface;

	dc_interface = zbx_hashset_search(&config->interfaces, &interfaceid);

	if (NULL != bulk)
		*bulk = (NULL == dc_interface ? SNMP_BULK_DISABLED : dc_interface->bulk);

	if (NULL == dc_interface || SNMP_BULK_ENABLED != dc_interface->bulk)
		return 1;

	/* The general strategy is to multiply request size by 3/2 in order to approach the limit faster. */
	/* However, once we are over the limit, we change the strategy to increasing the value by 1. This */
	/* is deemed better than going backwards from the error because less timeouts are going to occur. */

	if (1 >= dc_interface->max_snmp_succeed || MAX_SNMP_ITEMS + 1 != dc_interface->min_snmp_fail)
		num = dc_interface->max_snmp_succeed + 1;
	else
		num = dc_interface->max_snmp_succeed * 3 / 2;

	if (num < dc_interface->min_snmp_fail)
		return num;

	/* If we have already found the optimal number of variables to query, we wish to base our suggestion on that */
	/* number. If we occasionally get a timeout in this area, it can mean two things: either the device's actual */
	/* limit is a bit lower than that (it can process requests above it, but only sometimes) or a UDP packet in  */
	/* one of the directions was lost. In order to account for the former, we allow ourselves to lower the count */
	/* of variables, but only up to two times. Otherwise, performance will gradually degrade due to the latter.  */

	return MAX(dc_interface->max_snmp_succeed - 2, dc_interface->min_snmp_fail - 1);
}

int	DCconfig_get_suggested_snmp_vars(zbx_uint64_t interfaceid, int *bulk)
{
	int	ret;

	LOCK_CACHE;

	ret = DCconfig_get_suggested_snmp_vars_nolock(interfaceid, bulk);

	UNLOCK_CACHE;

	return ret;
}

/******************************************************************************
 *                                                                            *
 * Function: DCconfig_get_interface_by_type                                   *
 *                                                                            *
 * Purpose: Locate main interface of specified type in configuration cache    *
 *                                                                            *
 * Parameters: interface - [OUT] pointer to DC_INTERFACE structure            *
 *             hostid - [IN] host ID                                          *
 *             type - [IN] interface type                                     *
 *                                                                            *
 * Return value: SUCCEED if record located and FAIL otherwise                 *
 *                                                                            *
 * Author: Alexander Vladishev                                                *
 *                                                                            *
 ******************************************************************************/
int	DCconfig_get_interface_by_type(DC_INTERFACE *interface, zbx_uint64_t hostid, unsigned char type)
{
	int			ret = FAIL;
	const ZBX_DC_INTERFACE	*dc_interface;
	ZBX_DC_INTERFACE_HT	*interface_ht, interface_ht_local;

	interface_ht_local.hostid = hostid;
	interface_ht_local.type = type;

	LOCK_CACHE;

	if (NULL == (interface_ht = zbx_hashset_search(&config->interfaces_ht, &interface_ht_local)))
		goto unlock;

	dc_interface = interface_ht->interface_ptr;

	DCget_interface(interface, dc_interface);

	ret = SUCCEED;
unlock:
	UNLOCK_CACHE;

	return ret;
}

/******************************************************************************
 *                                                                            *
 * Function: dc_config_get_queue_nextcheck                                    *
 *                                                                            *
 * Purpose: Get nextcheck for selected queue                                  *
 *                                                                            *
 * Parameters: queue - [IN] the queue                                         *
 *                                                                            *
 * Return value: nextcheck or FAIL if no items for the specified queue        *
 *                                                                            *
 ******************************************************************************/
static int	dc_config_get_queue_nextcheck(zbx_binary_heap_t *queue)
{
	int				nextcheck;
	const zbx_binary_heap_elem_t	*min;
	const ZBX_DC_ITEM		*dc_item;

	if (FAIL == zbx_binary_heap_empty(queue))
	{
		min = zbx_binary_heap_find_min(queue);
		dc_item = (const ZBX_DC_ITEM *)min->data;

		nextcheck = dc_item->nextcheck;
	}
	else
		nextcheck = FAIL;

	return nextcheck;
}

/******************************************************************************
 *                                                                            *
 * Function: DCconfig_get_poller_nextcheck                                    *
 *                                                                            *
 * Purpose: Get nextcheck for selected poller                                 *
 *                                                                            *
 * Parameters: poller_type - [IN] poller type (ZBX_POLLER_TYPE_...)           *
 *                                                                            *
 * Return value: nextcheck or FAIL if no items for selected poller            *
 *                                                                            *
 * Author: Alexander Vladishev, Aleksandrs Saveljevs                          *
 *                                                                            *
 ******************************************************************************/
int	DCconfig_get_poller_nextcheck(unsigned char poller_type)
{
	const char		*__function_name = "DCconfig_get_poller_nextcheck";

	int			nextcheck;
	zbx_binary_heap_t	*queue;

	zabbix_log(LOG_LEVEL_DEBUG, "In %s() poller_type:%d", __function_name, (int)poller_type);

	queue = &config->queues[poller_type];

	LOCK_CACHE;

	nextcheck = dc_config_get_queue_nextcheck(queue);

	UNLOCK_CACHE;

	zabbix_log(LOG_LEVEL_DEBUG, "End of %s():%d", __function_name, nextcheck);

	return nextcheck;
}

/******************************************************************************
 *                                                                            *
 * Function: DCconfig_get_poller_items                                        *
 *                                                                            *
 * Purpose: Get array of items for selected poller                            *
 *                                                                            *
 * Parameters: poller_type - [IN] poller type (ZBX_POLLER_TYPE_...)           *
 *             items       - [OUT] array of items                             *
 *                                                                            *
 * Return value: number of items in items array                               *
 *                                                                            *
 * Author: Alexander Vladishev, Aleksandrs Saveljevs                          *
 *                                                                            *
 * Comments: Items leave the queue only through this function. Pollers must   *
 *           always return the items they have taken using DCrequeue_items()  *
 *           or DCpoller_requeue_items().                                     *
 *                                                                            *
 *           Currently batch polling is supported only for JMX, SNMP and      *
 *           icmpping* simple checks. In other cases only single item is      *
 *           retrieved.                                                       *
 *                                                                            *
 ******************************************************************************/
int	DCconfig_get_poller_items(unsigned char poller_type, DC_ITEM *items)
{
	const char		*__function_name = "DCconfig_get_poller_items";

	int			now, num = 0, max_items;
	zbx_binary_heap_t	*queue;

	zabbix_log(LOG_LEVEL_DEBUG, "In %s() poller_type:%d", __function_name, (int)poller_type);

	now = time(NULL);

	queue = &config->queues[poller_type];

	switch (poller_type)
	{
		case ZBX_POLLER_TYPE_JAVA:
			max_items = MAX_JAVA_ITEMS;
			break;
		case ZBX_POLLER_TYPE_PINGER:
			max_items = MAX_PINGER_ITEMS;
			break;
		default:
			max_items = 1;
	}

	LOCK_CACHE;

	while (num < max_items && FAIL == zbx_binary_heap_empty(queue))
	{
		int				disable_until, old_nextcheck;
		unsigned char			old_poller_type;
		const zbx_binary_heap_elem_t	*min;
		ZBX_DC_HOST			*dc_host;
		ZBX_DC_ITEM			*dc_item;
		static const ZBX_DC_ITEM	*dc_item_prev = NULL;

		min = zbx_binary_heap_find_min(queue);
		dc_item = (ZBX_DC_ITEM *)min->data;

		if (dc_item->nextcheck > now)
			break;

		if (0 != num)
		{
			if (SUCCEED == is_snmp_type(dc_item_prev->type))
			{
				if (0 != __config_snmp_item_compare(dc_item_prev, dc_item))
					break;
			}
			else if (ITEM_TYPE_JMX == dc_item_prev->type)
			{
				if (0 != __config_java_item_compare(dc_item_prev, dc_item))
					break;
			}
		}

		zbx_binary_heap_remove_min(queue);
		dc_item->location = ZBX_LOC_NOWHERE;

		if (0 == config->config->refresh_unsupported && ITEM_STATE_NOTSUPPORTED == dc_item->state)
			continue;

		if (NULL == (dc_host = zbx_hashset_search(&config->hosts, &dc_item->hostid)))
			continue;

		if (HOST_STATUS_MONITORED != dc_host->status)
			continue;

		if (SUCCEED == DCin_maintenance_without_data_collection(dc_host, dc_item))
		{
			old_nextcheck = dc_item->nextcheck;
			dc_item->nextcheck = DCget_reachable_nextcheck(dc_item, dc_host, now);

			DCupdate_item_queue(dc_item, dc_item->poller_type, old_nextcheck);
			continue;
		}

		if (0 == (disable_until = DCget_disable_until(dc_item, dc_host)))
		{
			/* move reachable items on reachable hosts to normal pollers */
			if (ZBX_POLLER_TYPE_UNREACHABLE == poller_type && 0 == dc_item->unreachable)
			{
				old_poller_type = dc_item->poller_type;
				dc_item->poller_type = poller_by_item(dc_host->proxy_hostid, dc_item->type,
						dc_item->key);

				old_nextcheck = dc_item->nextcheck;
				dc_item->nextcheck = DCget_reachable_nextcheck(dc_item, dc_host, now);

				DCupdate_item_queue(dc_item, old_poller_type, old_nextcheck);
				continue;
			}
		}
		else
		{
			if (ZBX_POLLER_TYPE_NORMAL == poller_type ||
					ZBX_POLLER_TYPE_IPMI == poller_type ||
					ZBX_POLLER_TYPE_JAVA == poller_type)
			{
				old_poller_type = dc_item->poller_type;
				dc_item->poller_type = ZBX_POLLER_TYPE_UNREACHABLE;

				old_nextcheck = dc_item->nextcheck;
				if (disable_until > now)
					dc_item->nextcheck = DCget_unreachable_nextcheck(dc_item, dc_host);

				DCupdate_item_queue(dc_item, old_poller_type, old_nextcheck);
				continue;
			}
			else if (disable_until > now)
			{
				old_nextcheck = dc_item->nextcheck;
				dc_item->nextcheck = DCget_unreachable_nextcheck(dc_item, dc_host);

				DCupdate_item_queue(dc_item, dc_item->poller_type, old_nextcheck);
				continue;
			}

			DCincrease_disable_until(dc_item, dc_host, now);
		}

		dc_item_prev = dc_item;
		dc_item->location = ZBX_LOC_POLLER;
		DCget_host(&items[num].host, dc_host);
		DCget_item(&items[num], dc_item);
		num++;

		if (1 == num && ZBX_POLLER_TYPE_NORMAL == poller_type && SUCCEED == is_snmp_type(dc_item->type) &&
				0 == (ZBX_FLAG_DISCOVERY_RULE & dc_item->flags))
		{
			ZBX_DC_SNMPITEM	*snmpitem;

			snmpitem = zbx_hashset_search(&config->snmpitems, &dc_item->itemid);

			if (ZBX_SNMP_OID_TYPE_NORMAL == snmpitem->snmp_oid_type ||
					ZBX_SNMP_OID_TYPE_DYNAMIC == snmpitem->snmp_oid_type)
			{
				max_items = DCconfig_get_suggested_snmp_vars_nolock(dc_item->interfaceid, NULL);
			}
		}
	}

	UNLOCK_CACHE;

	zabbix_log(LOG_LEVEL_DEBUG, "End of %s():%d", __function_name, num);

	return num;
}

/******************************************************************************
 *                                                                            *
 * Function: DCconfig_get_snmp_interfaceids_by_addr                           *
 *                                                                            *
 * Purpose: get array of interface IDs for the specified address              *
 *                                                                            *
 * Return value: number of interface IDs returned                             *
 *                                                                            *
 * Author: Rudolfs Kreicbergs                                                 *
 *                                                                            *
 ******************************************************************************/
int	DCconfig_get_snmp_interfaceids_by_addr(const char *addr, zbx_uint64_t **interfaceids)
{
	const char		*__function_name = "DCconfig_get_snmp_interfaceids_by_addr";

	int			count = 0, i;
	ZBX_DC_INTERFACE_ADDR	*dc_interface_snmpaddr, dc_interface_snmpaddr_local;

	zabbix_log(LOG_LEVEL_DEBUG, "In %s() addr:'%s'", __function_name, addr);

	dc_interface_snmpaddr_local.addr = addr;

	LOCK_CACHE;

	if (NULL == (dc_interface_snmpaddr = zbx_hashset_search(&config->interface_snmpaddrs, &dc_interface_snmpaddr_local)))
		goto unlock;

	*interfaceids = zbx_malloc(*interfaceids, dc_interface_snmpaddr->interfaceids.values_num * sizeof(zbx_uint64_t));

	for (i = 0; i < dc_interface_snmpaddr->interfaceids.values_num; i++)
		(*interfaceids)[i] = dc_interface_snmpaddr->interfaceids.values[i];

	count = i;
unlock:
	UNLOCK_CACHE;

	zabbix_log(LOG_LEVEL_DEBUG, "End of %s():%d", __function_name, count);

	return count;
}

/******************************************************************************
 *                                                                            *
 * Function: DCconfig_get_snmp_items_by_interfaceid                           *
 *                                                                            *
 * Purpose: get array of snmp trap items for the specified interfaceid        *
 *                                                                            *
 * Return value: number of items returned                                     *
 *                                                                            *
 * Author: Rudolfs Kreicbergs                                                 *
 *                                                                            *
 ******************************************************************************/
size_t	DCconfig_get_snmp_items_by_interfaceid(zbx_uint64_t interfaceid, DC_ITEM **items)
{
	const char		*__function_name = "DCconfig_get_snmp_items_by_interface";

	size_t			items_num = 0, items_alloc = 8;
	int			i;
	ZBX_DC_ITEM		*dc_item;
	ZBX_DC_INTERFACE_ITEM	*dc_interface_snmpitem;
	ZBX_DC_INTERFACE	*dc_interface;
	ZBX_DC_HOST		*dc_host;

	zabbix_log(LOG_LEVEL_DEBUG, "In %s() interfaceid:" ZBX_FS_UI64, __function_name, interfaceid);

	LOCK_CACHE;

	if (NULL == (dc_interface = zbx_hashset_search(&config->interfaces, &interfaceid)))
		goto unlock;

	if (NULL == (dc_host = zbx_hashset_search(&config->hosts, &dc_interface->hostid)))
		goto unlock;

	if (HOST_STATUS_MONITORED != dc_host->status)
		goto unlock;

	if (NULL == (dc_interface_snmpitem = zbx_hashset_search(&config->interface_snmpitems, &interfaceid)))
		goto unlock;

	*items = zbx_malloc(*items, items_alloc * sizeof(DC_ITEM));

	for (i = 0; i < dc_interface_snmpitem->itemids.values_num; i++)
	{
		if (NULL == (dc_item = zbx_hashset_search(&config->items, &dc_interface_snmpitem->itemids.values[i])))
			continue;

		if (ITEM_STATUS_ACTIVE != dc_item->status)
			continue;

		if (SUCCEED == DCin_maintenance_without_data_collection(dc_host, dc_item))
			continue;

		if (0 == config->config->refresh_unsupported && ITEM_STATE_NOTSUPPORTED == dc_item->state)
			continue;

		if (items_num == items_alloc)
		{
			items_alloc += 8;
			*items = zbx_realloc(*items, items_alloc * sizeof(DC_ITEM));
		}

		DCget_host(&(*items)[items_num].host, dc_host);
		DCget_item(&(*items)[items_num], dc_item);
		items_num++;
	}
unlock:
	UNLOCK_CACHE;

	zabbix_log(LOG_LEVEL_DEBUG, "End of %s():" ZBX_FS_SIZE_T, __function_name, (zbx_fs_size_t)items_num);

	return items_num;
}

static void	DCrequeue_reachable_item(ZBX_DC_ITEM *dc_item, const ZBX_DC_HOST *dc_host, int lastclock)
{
	unsigned char	old_poller_type;
	int		old_nextcheck;

	old_nextcheck = dc_item->nextcheck;
	dc_item->nextcheck = DCget_reachable_nextcheck(dc_item, dc_host, lastclock);

	dc_item->unreachable = 0;

	if (ZBX_NO_POLLER == dc_item->poller_type)
		return;

	old_poller_type = dc_item->poller_type;

	if (ZBX_POLLER_TYPE_UNREACHABLE == dc_item->poller_type)
		dc_item->poller_type = poller_by_item(dc_host->proxy_hostid, dc_item->type, dc_item->key);

	DCupdate_item_queue(dc_item, old_poller_type, old_nextcheck);
}

static void	DCrequeue_unreachable_item(ZBX_DC_ITEM *dc_item, const ZBX_DC_HOST *dc_host)
{
	unsigned char	old_poller_type;
	int		old_nextcheck;

	old_nextcheck = dc_item->nextcheck;
	dc_item->nextcheck = DCget_unreachable_nextcheck(dc_item, dc_host);

	dc_item->unreachable = 1;

	if (ZBX_NO_POLLER == dc_item->poller_type)
		return;

	old_poller_type = dc_item->poller_type;

	if (ZBX_POLLER_TYPE_NORMAL == dc_item->poller_type ||
			ZBX_POLLER_TYPE_IPMI == dc_item->poller_type ||
			ZBX_POLLER_TYPE_JAVA == dc_item->poller_type)
	{
		dc_item->poller_type = ZBX_POLLER_TYPE_UNREACHABLE;
	}

	DCupdate_item_queue(dc_item, old_poller_type, old_nextcheck);
}

static void	dc_requeue_items(zbx_uint64_t *itemids, unsigned char *states, int *lastclocks,
		zbx_uint64_t *lastlogsizes, int *mtimes, int *errcodes, size_t num)
{
	size_t		i;
	ZBX_DC_ITEM	*dc_item;
	ZBX_DC_HOST	*dc_host;

	for (i = 0; i < num; i++)
	{
		if (FAIL == errcodes[i])
			continue;

		if (NULL == (dc_item = zbx_hashset_search(&config->items, &itemids[i])))
			continue;

		if (ZBX_LOC_POLLER == dc_item->location)
			dc_item->location = ZBX_LOC_NOWHERE;

		if (ITEM_STATUS_ACTIVE != dc_item->status)
			continue;

		if (NULL == (dc_host = zbx_hashset_search(&config->hosts, &dc_item->hostid)))
			continue;

		if (HOST_STATUS_MONITORED != dc_host->status)
			continue;

		dc_item->state = states[i];
		dc_item->lastclock = lastclocks[i];
		if (NULL != lastlogsizes)
			dc_item->lastlogsize = lastlogsizes[i];
		if (NULL != mtimes)
			dc_item->mtime = mtimes[i];

		if (SUCCEED != is_counted_in_item_queue(dc_item->type, dc_item->key))
			continue;

		switch (errcodes[i])
		{
			case SUCCEED:
			case NOTSUPPORTED:
			case AGENT_ERROR:
			case CONFIG_ERROR:
				DCrequeue_reachable_item(dc_item, dc_host, lastclocks[i]);
				break;
			case NETWORK_ERROR:
			case GATEWAY_ERROR:
			case TIMEOUT_ERROR:
				DCrequeue_unreachable_item(dc_item, dc_host);
				break;
			default:
				THIS_SHOULD_NEVER_HAPPEN;
		}
	}
}

void	DCrequeue_items(zbx_uint64_t *itemids, unsigned char *states, int *lastclocks, zbx_uint64_t *lastlogsizes,
		int *mtimes, int *errcodes, size_t num)
{
	LOCK_CACHE;

	dc_requeue_items(itemids, states, lastclocks, lastlogsizes, mtimes, errcodes, num);

	UNLOCK_CACHE;
}

void	DCpoller_requeue_items(zbx_uint64_t *itemids, unsigned char *states, int *lastclocks, zbx_uint64_t *lastlogsizes,
		int *mtimes, int *errcodes, size_t num, unsigned char poller_type, int *nextcheck)
{
	LOCK_CACHE;

	dc_requeue_items(itemids, states, lastclocks, lastlogsizes, mtimes, errcodes, num);
	*nextcheck = dc_config_get_queue_nextcheck(&config->queues[poller_type]);

	UNLOCK_CACHE;
}

/******************************************************************************
 *                                                                            *
 * Function: DChost_get_agent_availability                                    *
 *                                                                            *
 * Purpose: get host availability data for the specified agent                *
 *                                                                            *
 * Parameters: dc_host      - [IN] the host                                   *
 *             agent        - [IN] the agent (see ZBX_FLAGS_AGENT_STATUS_*    *
 *                                 defines                                    *
 *             availability - [OUT] the host availability data                *
 *                                                                            *
 * Comments: The configuration cache must be locked already.                  *
 *                                                                            *
 ******************************************************************************/
static void	DChost_get_agent_availability(const ZBX_DC_HOST *dc_host, unsigned char agent_type,
		zbx_agent_availability_t *agent)
{

	agent->flags = ZBX_FLAGS_AGENT_STATUS;

	switch (agent_type)
	{
		case ZBX_AGENT_ZABBIX:
			agent->available = dc_host->available;
			agent->error = zbx_strdup(agent->error, dc_host->error);
			agent->errors_from = dc_host->errors_from;
			agent->disable_until = dc_host->disable_until;
			break;
		case ZBX_AGENT_SNMP:
			agent->available = dc_host->snmp_available;
			agent->error = zbx_strdup(agent->error, dc_host->snmp_error);
			agent->errors_from = dc_host->snmp_errors_from;
			agent->disable_until = dc_host->snmp_disable_until;
			break;
		case ZBX_AGENT_IPMI:
			agent->available = dc_host->ipmi_available;
			agent->error = zbx_strdup(agent->error, dc_host->ipmi_error);
			agent->errors_from = dc_host->ipmi_errors_from;
			agent->disable_until = dc_host->ipmi_disable_until;
			break;
		case ZBX_AGENT_JMX:
			agent->available = dc_host->jmx_available;
			agent->error = zbx_strdup(agent->error, dc_host->jmx_error);
			agent->errors_from = dc_host->jmx_errors_from;
			agent->disable_until = dc_host->jmx_disable_until;
			break;
	}
}

static void	DCagent_set_availability(zbx_agent_availability_t *av,  unsigned char *available, const char **error,
		int *errors_from, int *disable_until)
{
#define AGENT_AVAILABILITY_ASSIGN(flags, mask, dst, src)	\
	if (0 != (flags & mask))				\
	{							\
		if (dst != src)					\
			dst = src;				\
		else						\
			flags &= (~(mask));			\
	}

#define AGENT_AVAILABILITY_ASSIGN_STR(flags, mask, dst, src)	\
	if (0 != (flags & mask))				\
	{							\
		if (0 != strcmp(dst, src))			\
			DCstrpool_replace(1, &dst, src);	\
		else						\
			flags &= (~(mask));			\
	}

	AGENT_AVAILABILITY_ASSIGN(av->flags, ZBX_FLAGS_AGENT_STATUS_AVAILABLE, *available, av->available);
	AGENT_AVAILABILITY_ASSIGN_STR(av->flags, ZBX_FLAGS_AGENT_STATUS_ERROR, *error, av->error);
	AGENT_AVAILABILITY_ASSIGN(av->flags, ZBX_FLAGS_AGENT_STATUS_ERRORS_FROM, *errors_from, av->errors_from);
	AGENT_AVAILABILITY_ASSIGN(av->flags, ZBX_FLAGS_AGENT_STATUS_DISABLE_UNTIL, *disable_until, av->disable_until);

#undef AGENT_AVAILABILITY_ASSIGN_STR
#undef AGENT_AVAILABILITY_ASSIGN
}

/******************************************************************************
 *                                                                            *
 * Function: DChost_set_availability                                          *
 *                                                                            *
 * Purpose: set host availability data in configuration cache                 *
 *                                                                            *
 * Parameters: dc_host      - [OUT] the host                                  *
 *             availability - [IN/OUT] the host availability data             *
 *                                                                            *
 * Return value: SUCCEED - at least one availability field was updated        *
 *               FAIL    - no availability fields were updated                *
 *                                                                            *
 * Comments: The configuration cache must be locked already.                  *
 *                                                                            *
 *           This function clears availability flags of non updated fields    *
 *           updated leaving only flags identifying changed fields.           *
 *                                                                            *
 ******************************************************************************/
static int	DChost_set_agent_availability(ZBX_DC_HOST *dc_host, int now, unsigned char agent_type,
		zbx_agent_availability_t *agent)
{
	switch (agent_type)
	{
		case ZBX_AGENT_ZABBIX:
			DCagent_set_availability(agent, &dc_host->available,
					&dc_host->error, &dc_host->errors_from, &dc_host->disable_until);
			break;
		case ZBX_AGENT_SNMP:
			DCagent_set_availability(agent, &dc_host->snmp_available,
					&dc_host->snmp_error, &dc_host->snmp_errors_from, &dc_host->snmp_disable_until);
			break;
		case ZBX_AGENT_IPMI:
			DCagent_set_availability(agent, &dc_host->ipmi_available,
					&dc_host->ipmi_error, &dc_host->ipmi_errors_from, &dc_host->ipmi_disable_until);
			break;
		case ZBX_AGENT_JMX:
			DCagent_set_availability(agent, &dc_host->jmx_available,
					&dc_host->jmx_error, &dc_host->jmx_errors_from, &dc_host->jmx_disable_until);
			break;
	}

	if (ZBX_FLAGS_AGENT_STATUS_NONE == agent->flags)
		return FAIL;

	if (0 != (agent->flags & (ZBX_FLAGS_AGENT_STATUS_AVAILABLE | ZBX_FLAGS_AGENT_STATUS_ERROR)))
		dc_host->availability_ts = now;

	return SUCCEED;
}

/******************************************************************************
 *                                                                            *
 * Function: DChost_set_availability                                          *
 *                                                                            *
 * Purpose: set host availability data in configuration cache                 *
 *                                                                            *
 * Parameters: dc_host      - [OUT] the host                                  *
 *             availability - [IN/OUT] the host availability data             *
 *                                                                            *
 * Return value: SUCCEED - at least one availability field was updated        *
 *               FAIL    - no availability fields were updated                *
 *                                                                            *
 * Comments: The configuration cache must be locked already.                  *
 *                                                                            *
 *           This function clears availability flags of non updated fields    *
 *           updated leaving only flags identifying changed fields.           *
 *                                                                            *
 ******************************************************************************/
static int	DChost_set_availability(ZBX_DC_HOST *dc_host, int now, zbx_host_availability_t *ha)
{
	int		i;
	unsigned char	flags = ZBX_FLAGS_AGENT_STATUS_NONE;

	DCagent_set_availability(&ha->agents[ZBX_AGENT_ZABBIX], &dc_host->available, &dc_host->error,
			&dc_host->errors_from, &dc_host->disable_until);
	DCagent_set_availability(&ha->agents[ZBX_AGENT_SNMP], &dc_host->snmp_available, &dc_host->snmp_error,
			&dc_host->snmp_errors_from, &dc_host->snmp_disable_until);
	DCagent_set_availability(&ha->agents[ZBX_AGENT_IPMI], &dc_host->ipmi_available, &dc_host->ipmi_error,
			&dc_host->ipmi_errors_from, &dc_host->ipmi_disable_until);
	DCagent_set_availability(&ha->agents[ZBX_AGENT_JMX], &dc_host->jmx_available, &dc_host->jmx_error,
			&dc_host->jmx_errors_from, &dc_host->jmx_disable_until);

	for (i = 0; i < ZBX_AGENT_MAX; i++)
		flags |= ha->agents[i].flags;

	if (ZBX_FLAGS_AGENT_STATUS_NONE == flags)
		return FAIL;

	if (0 != (flags & (ZBX_FLAGS_AGENT_STATUS_AVAILABLE | ZBX_FLAGS_AGENT_STATUS_ERROR)))
		dc_host->availability_ts = now;

	return SUCCEED;
}

/******************************************************************************
 *                                                                            *
 * Function: zbx_host_availability_init                                       *
 *                                                                            *
 * Purpose: initializes host availability data                                *
 *                                                                            *
 * Parameters: availability - [IN/OUT] host availability data                 *
 *                                                                            *
 ******************************************************************************/
void	zbx_host_availability_init(zbx_host_availability_t *availability, zbx_uint64_t hostid)
{
	memset(availability, 0, sizeof(zbx_host_availability_t));
	availability->hostid = hostid;
}

/******************************************************************************
 *                                                                            *
 * Function: zbx_host_availability_clean                                      *
 *                                                                            *
 * Purpose: releases resources allocated to store host availability data      *
 *                                                                            *
 * Parameters: availability - [IN] host availability data                     *
 *                                                                            *
 ******************************************************************************/
void	zbx_host_availability_clean(zbx_host_availability_t *ha)
{
	int	i;

	for (i = 0; i < ZBX_AGENT_MAX; i++)
		zbx_free(ha->agents[i].error);
}

/******************************************************************************
 *                                                                            *
 * Function: zbx_host_availability_free                                       *
 *                                                                            *
 * Purpose: frees host availability data                                      *
 *                                                                            *
 * Parameters: availability - [IN] host availability data                     *
 *                                                                            *
 ******************************************************************************/
void	zbx_host_availability_free(zbx_host_availability_t *availability)
{
	zbx_host_availability_clean(availability);
	zbx_free(availability);
}

/******************************************************************************
 *                                                                            *
 * Function: zbx_agent_availability_init                                      *
 *                                                                            *
 * Purpose: initializes agent availability with the specified data            *
 *                                                                            *
 * Parameters: availability  - [IN/OUT] agent availability data               *
 *             hostid        - [IN] the host identifier                       *
 *             flags         - [IN] the availability flags indicating which   *
 *                                  availability fields to set                *
 *             available     - [IN] the availability data                     *
 *             error         - [IN]                                           *
 *             errors_from   - [IN]                                           *
 *             disable_until - [IN]                                           *
 *                                                                            *
 ******************************************************************************/
static void	zbx_agent_availability_init(zbx_agent_availability_t *agent, unsigned char available, const char *error,
		int errors_from, int disable_until)
{
	agent->flags = ZBX_FLAGS_AGENT_STATUS;
	agent->available = available;
	agent->error = zbx_strdup(agent->error, error);
	agent->errors_from = errors_from;
	agent->disable_until = disable_until;
}

/******************************************************************************
 *                                                                            *
 * Function: zbx_host_availability_init                                       *
 *                                                                            *
 * Purpose: checks host availability if any agent availability field is set   *
 *                                                                            *
 * Parameters: availability - [IN] host availability data                     *
 *                                                                            *
 * Return value: SUCCEED - an agent availability field is set                 *
 *               FAIL - no agent availability fields are set                  *
 *                                                                            *
 ******************************************************************************/
int	zbx_host_availability_is_set(const zbx_host_availability_t *ha)
{
	int	i;

	for (i = 0; i < ZBX_AGENT_MAX; i++)
	{
		if (ZBX_FLAGS_AGENT_STATUS_NONE != ha->agents[i].flags)
			return SUCCEED;
	}

	return FAIL;
}

/**************************************************************************************
 *                                                                                    *
 * Host availability update example                                                   *
 *                                                                                    *
 *                                                                                    *
 *               |            UnreachablePeriod                                       *
 *               |               (conf file)                                          *
 *               |              ______________                                        *
 *               |             /              \                                       *
 *               |             p     p     p     p       p       p                    *
 *               |             o     o     o     o       o       o                    *
 *               |             l     l     l     l       l       l                    *
 *               |             l     l     l     l       l       l                    *
 *               | n                                                                  *
 *               | e           e     e     e     e       e       e                    *
 *     agent     | w   p   p   r     r     r     r       r       r       p   p   p    *
 *       polls   |     o   o   r     r     r     r       r       r       o   o   o    *
 *               | h   l   l   o     o     o     o       o       o       l   l   l    *
 *               | o   l   l   r     r     r     r       r       r       l   l   l    *
 *               | s                                                                  *
 *               | t   ok  ok  E1    E1    E2    E1      E1      E2      ok  ok  ok   *
 *  --------------------------------------------------------------------------------  *
 *  available    | 0   1   1   1     1     1     2       2       2       0   0   0    *
 *               |                                                                    *
 *  error        | ""  ""  ""  ""    ""    ""    E1      E1      E2      ""  ""  ""   *
 *               |                                                                    *
 *  errors_from  | 0   0   0   T4    T4    T4    T4      T4      T4      0   0   0    *
 *               |                                                                    *
 *  disable_until| 0   0   0   T5    T6    T7    T8      T9      T10     0   0   0    *
 *  --------------------------------------------------------------------------------  *
 *   timestamps  | T1  T2  T3  T4    T5    T6    T7      T8      T9     T10 T11 T12   *
 *               |  \_/ \_/ \_/ \___/ \___/ \___/ \_____/ \_____/ \_____/ \_/ \_/     *
 *               |   |   |   |    |     |     |      |       |       |     |   |      *
 *  polling      |  item delay   UnreachableDelay    UnavailableDelay     item |      *
 *      periods  |                 (conf file)         (conf file)         delay      *
 *                                                                                    *
 *                                                                                    *
 **************************************************************************************/

/******************************************************************************
 *                                                                            *
 * Function: DChost_activate                                                  *
 *                                                                            *
 * Purpose: set host as available based on the agent availability data        *
 *                                                                            *
 * Parameters: hostid     - [IN] the host identifier                          *
 *             agent_type - [IN] the agent type (see ZBX_AGENT_* defines)     *
 *             ts         - [IN] the last timestamp                           *
 *             in         - [IN/OUT] IN: the caller's agent availability data *
 *                                  OUT: the agent availability data in cache *
 *                                       before changes                       *
 *             out        - [OUT] the agent availability data after changes   *
 *                                                                            *
 * Return value: SUCCEED - the host was activated successfully                *
 *               FAIL    - the host was already activated or activation       *
 *                         failed                                             *
 *                                                                            *
 * Comments: The host availability fields are updated according to the above  *
 *           schema.                                                          *
 *                                                                            *
 ******************************************************************************/
int	DChost_activate(zbx_uint64_t hostid, unsigned char agent_type, const zbx_timespec_t *ts,
		zbx_agent_availability_t *in, zbx_agent_availability_t *out)
{
	int		ret = FAIL;
	ZBX_DC_HOST	*dc_host;

	/* don't try activating host if there were no errors detected */
	if (0 == in->errors_from && HOST_AVAILABLE_TRUE == in->available)
		goto out;

	LOCK_CACHE;

	if (NULL == (dc_host = zbx_hashset_search(&config->hosts, &hostid)))
		goto unlock;

	/* Don't try activating host if:                  */
	/* - (server, proxy) it's not monitored any more; */
	/* - (server) it's monitored by proxy.            */
	if ((0 != (program_type & ZBX_PROGRAM_TYPE_SERVER) && 0 != dc_host->proxy_hostid) ||
			HOST_STATUS_MONITORED != dc_host->status)
	{
		goto unlock;
	}

	DChost_get_agent_availability(dc_host, agent_type, in);
	zbx_agent_availability_init(out, HOST_AVAILABLE_TRUE, "", 0, 0);
	DChost_set_agent_availability(dc_host, ts->sec, agent_type, out);

	if (ZBX_FLAGS_AGENT_STATUS_NONE != out->flags)
		ret = SUCCEED;
unlock:
	UNLOCK_CACHE;
out:
	return ret;
}

/******************************************************************************
 *                                                                            *
 * Function: DChost_deactivate                                                *
 *                                                                            *
 * Purpose: attempt to set host as unavailable based on agent availability    *
 *                                                                            *
 * Parameters: hostid     - [IN] the host identifier                          *
 *             agent_type - [IN] the agent type (see ZBX_AGENT_* defines)     *
 *             ts         - [IN] the last timestamp                           *
 *             in         - [IN/OUT] IN: the caller's host availability data  *
 *                                  OUT: the host availability data in cache  *
 *                                       before changes                       *
 *             out        - [OUT] the host availability data after changes    *
 *             error      - [IN] the error message                            *
 *                                                                            *
 * Return value: SUCCEED - the host was deactivated successfully              *
 *               FAIL    - the host was already deactivated or deactivation   *
 *                         failed                                             *
 *                                                                            *
 * Comments: The host availability fields are updated according to the above  *
 *           schema.                                                          *
 *                                                                            *
 ******************************************************************************/
int	DChost_deactivate(zbx_uint64_t hostid, unsigned char agent_type, const zbx_timespec_t *ts,
		zbx_agent_availability_t *in, zbx_agent_availability_t *out, const char *error_msg)
{
	int		ret = FAIL, errors_from,disable_until;
	const char	*error;
	unsigned char	available;
	ZBX_DC_HOST	*dc_host;


	/* don't try deactivating host if the unreachable delay has not passed since the first error */
	if (CONFIG_UNREACHABLE_DELAY > ts->sec - in->errors_from)
		goto out;

	LOCK_CACHE;

	if (NULL == (dc_host = zbx_hashset_search(&config->hosts, &hostid)))
		goto unlock;

	/* Don't try deactivating host if:                */
	/* - (server, proxy) it's not monitored any more; */
	/* - (server) it's monitored by proxy.            */
	if ((0 != (program_type & ZBX_PROGRAM_TYPE_SERVER) && 0 != dc_host->proxy_hostid) ||
			HOST_STATUS_MONITORED != dc_host->status)
	{
		goto unlock;
	}

	DChost_get_agent_availability(dc_host, agent_type, in);

	available = in->available;
	error = in->error;

	if (0 == in->errors_from)
	{
		/* first error, schedule next unreachable check */
		errors_from = ts->sec;
		disable_until = ts->sec + CONFIG_UNREACHABLE_DELAY;
	}
	else
	{
		errors_from = in->errors_from;
		disable_until = in->disable_until;

		/* Check if other pollers haven't already attempted deactivating host. */
		/* In that case should wait the initial unreachable delay before       */
		/* trying to make it unavailable.                                      */
		if (CONFIG_UNREACHABLE_DELAY <= ts->sec - errors_from)
		{
			/* repeating error */
			if (CONFIG_UNREACHABLE_PERIOD > ts->sec - errors_from)
			{
				/* leave host available, schedule next unreachable check */
				disable_until = ts->sec + CONFIG_UNREACHABLE_DELAY;
			}
			else
			{
				/* make host unavailable, schedule next unavailable check */
				disable_until = ts->sec + CONFIG_UNAVAILABLE_DELAY;
				available = HOST_AVAILABLE_FALSE;
				error = error_msg;
			}
		}
	}

	zbx_agent_availability_init(out, available, error, errors_from, disable_until);
	DChost_set_agent_availability(dc_host, ts->sec, agent_type, out);

	if (ZBX_FLAGS_AGENT_STATUS_NONE != out->flags)
		ret = SUCCEED;
unlock:
	UNLOCK_CACHE;
out:
	return ret;
}

/******************************************************************************
 *                                                                            *
 * Function: DCset_hosts_availability                                         *
 *                                                                            *
 * Purpose: update availability of hosts in configuration cache and return    *
 *          the updated field flags                                           *
 *                                                                            *
 * Parameters: availabilities - [IN/OUT] the hosts availability data          *
 *                                                                            *
 * Return value: SUCCEED - at least one host availability data was updated    *
 *               FAIL    - no hosts were updated                              *
 *                                                                            *
 ******************************************************************************/
int	DCset_hosts_availability(zbx_vector_ptr_t *availabilities)
{
	int			i;
	ZBX_DC_HOST		*dc_host;
	zbx_host_availability_t	*ha;
	int			ret = FAIL, now;

	now = time(NULL);

	LOCK_CACHE;

	for (i = 0; i < availabilities->values_num; i++)
	{
		ha = (zbx_host_availability_t *)availabilities->values[i];

		if (NULL == (dc_host = zbx_hashset_search(&config->hosts, &ha->hostid)) ||
				HOST_STATUS_MONITORED != dc_host->status)
		{
			int	j;

			/* reset availability flags so this host is ignored when saving availability diff to DB */
			for (j = 0; j < ZBX_AGENT_MAX; j++)
				ha->agents[j].flags = ZBX_FLAGS_AGENT_STATUS_NONE;

			continue;
		}

		if (SUCCEED == DChost_set_availability(dc_host, now, ha))
			ret = SUCCEED;
	}

	UNLOCK_CACHE;

	return ret;
}

/******************************************************************************
 *                                                                            *
 * Comments: helper function for DCconfig_check_trigger_dependencies()        *
 *                                                                            *
 ******************************************************************************/
static int	DCconfig_check_trigger_dependencies_rec(const ZBX_DC_TRIGGER_DEPLIST *trigdep, int level)
{
	int				i;
	const ZBX_DC_TRIGGER		*next_trigger;
	const ZBX_DC_TRIGGER_DEPLIST	*next_trigdep;

	if (ZBX_TRIGGER_DEPENDENCY_LEVELS_MAX < level)
	{
		zabbix_log(LOG_LEVEL_CRIT, "recursive trigger dependency is too deep (triggerid:" ZBX_FS_UI64 ")",
				trigdep->triggerid);
		return SUCCEED;
	}

	if (NULL != trigdep->dependencies)
	{
		for (i = 0; NULL != (next_trigdep = trigdep->dependencies[i]); i++)
		{
			if (NULL != (next_trigger = next_trigdep->trigger) &&
					TRIGGER_VALUE_PROBLEM == next_trigger->value &&
					TRIGGER_STATE_NORMAL == next_trigger->state &&
					TRIGGER_STATUS_ENABLED == next_trigger->status &&
					TRIGGER_FUNCTIONAL_TRUE == next_trigger->functional)
			{
				return FAIL;
			}

			if (FAIL == DCconfig_check_trigger_dependencies_rec(next_trigdep, level + 1))
				return FAIL;
		}
	}

	return SUCCEED;
}

/******************************************************************************
 *                                                                            *
 * Function: DCconfig_check_trigger_dependencies                              *
 *                                                                            *
 * Purpose: check whether any of trigger dependencies have value PROBLEM      *
 *                                                                            *
 * Return value: SUCCEED - trigger can change its value                       *
 *               FAIL - otherwise                                             *
 *                                                                            *
 * Author: Alexei Vladishev, Aleksandrs Saveljevs                             *
 *                                                                            *
 ******************************************************************************/
int	DCconfig_check_trigger_dependencies(zbx_uint64_t triggerid)
{
	int				ret = SUCCEED;
	const ZBX_DC_TRIGGER_DEPLIST	*trigdep;

	LOCK_CACHE;

	if (NULL != (trigdep = zbx_hashset_search(&config->trigdeps, &triggerid)))
		ret = DCconfig_check_trigger_dependencies_rec(trigdep, 0);

	UNLOCK_CACHE;

	return ret;
}

/******************************************************************************
 *                                                                            *
 * Comments: helper function for DCconfig_sort_triggers_topologically()       *
 *                                                                            *
 ******************************************************************************/
static unsigned char	DCconfig_sort_triggers_topologically_rec(const ZBX_DC_TRIGGER_DEPLIST *trigdep, int level)
{
	int				i;
	unsigned char			topoindex = 2, next_topoindex;
	ZBX_DC_TRIGGER			*trigger;
	const ZBX_DC_TRIGGER		*next_trigger;
	const ZBX_DC_TRIGGER_DEPLIST	*next_trigdep;

	if (32 < level)
	{
		zabbix_log(LOG_LEVEL_CRIT, "recursive trigger dependency is too deep (triggerid:" ZBX_FS_UI64 ")",
				trigdep->triggerid);
		goto exit;
	}

	trigger = trigdep->trigger;

	if (NULL != trigger && 0 == trigger->topoindex)
	{
		zabbix_log(LOG_LEVEL_CRIT, "trigger dependencies contain a cycle (triggerid:" ZBX_FS_UI64 ")",
				trigdep->triggerid);
		goto exit;
	}

	if (NULL != trigger)
		trigger->topoindex = 0;

	for (i = 0; NULL != (next_trigdep = trigdep->dependencies[i]); i++)
	{
		if (NULL != (next_trigger = next_trigdep->trigger) && 1 < (next_topoindex = next_trigger->topoindex))
			goto next;

		if (NULL == next_trigdep->dependencies)
			continue;

		next_topoindex = DCconfig_sort_triggers_topologically_rec(next_trigdep, level + 1);
next:
		if (topoindex < next_topoindex + 1)
			topoindex = next_topoindex + 1;
	}

	if (NULL != trigger)
		trigger->topoindex = topoindex;
exit:
	return topoindex;
}

/******************************************************************************
 *                                                                            *
 * Function: DCconfig_sort_triggers_topologically                             *
 *                                                                            *
 * Purpose: assign each trigger an index based on trigger dependency topology *
 *                                                                            *
 * Author: Aleksandrs Saveljevs                                               *
 *                                                                            *
 ******************************************************************************/
static void	DCconfig_sort_triggers_topologically(void)
{
	zbx_hashset_iter_t		iter;
	ZBX_DC_TRIGGER			*trigger;
	const ZBX_DC_TRIGGER_DEPLIST	*trigdep;

	zbx_hashset_iter_reset(&config->trigdeps, &iter);

	while (NULL != (trigdep = zbx_hashset_iter_next(&iter)))
	{
		trigger = trigdep->trigger;

		if ((NULL != trigger && 1 < trigger->topoindex) || NULL == trigdep->dependencies)
			continue;

		DCconfig_sort_triggers_topologically_rec(trigdep, 0);
	}
}

/******************************************************************************
 *                                                                            *
 * Function: DCconfig_set_trigger_value                                       *
 *                                                                            *
 * Purpose: set trigger value, value flags, and error                         *
 *                                                                            *
 * Author: Aleksandrs Saveljevs                                               *
 *                                                                            *
 ******************************************************************************/
void	DCconfig_set_trigger_value(zbx_uint64_t triggerid, unsigned char value,
		unsigned char state, const char *error, int *lastchange)
{
	ZBX_DC_TRIGGER	*dc_trigger;

	LOCK_CACHE;

	if (NULL != (dc_trigger = zbx_hashset_search(&config->triggers, &triggerid)))
	{
		DCstrpool_replace(1, &dc_trigger->error, error);
		dc_trigger->value = value;
		dc_trigger->state = state;
		if (NULL != lastchange)
			dc_trigger->lastchange = *lastchange;
	}

	UNLOCK_CACHE;
}

/******************************************************************************
 *                                                                            *
 * Function: DCconfig_set_maintenance                                         *
 *                                                                            *
 * Purpose: set host maintenance status                                       *
 *                                                                            *
 * Author: Alexander Vladishev, Aleksandrs Saveljevs                          *
 *                                                                            *
 ******************************************************************************/
void	DCconfig_set_maintenance(const zbx_uint64_t *hostids, int hostids_num, int maintenance_status,
		int maintenance_type, int maintenance_from)
{
	int		i, now;
	ZBX_DC_HOST	*dc_host;

	now = time(NULL);

	LOCK_CACHE;

	for (i = 0; i < hostids_num; i++)
	{
		if (NULL == (dc_host = zbx_hashset_search(&config->hosts, &hostids[i])))
			continue;

		if (HOST_STATUS_MONITORED != dc_host->status)
			continue;

		if (dc_host->maintenance_status != maintenance_status)
			dc_host->maintenance_from = maintenance_from;

		if (MAINTENANCE_TYPE_NODATA == dc_host->maintenance_type && MAINTENANCE_TYPE_NODATA != maintenance_type)
		{
			/* Store time at which no-data maintenance ended for the host (either */
			/* because no-data maintenance ended or because maintenance type was */
			/* changed to normal), this is needed for nodata() trigger function. */
			/* Also, recalculate "nextcheck" time for items for which we usually */
			/* update it upon receiving a value (i.e., items without a poller). */

			ZBX_DC_ITEM		*dc_item;
			zbx_hashset_iter_t	iter;

			dc_host->data_expected_from = now;

			zbx_hashset_iter_reset(&config->items, &iter);

			while (NULL != (dc_item = zbx_hashset_iter_next(&iter)))
			{
				if (SUCCEED != uint64_array_exists(hostids, hostids_num, dc_item->hostid))
					continue;

				if (ITEM_STATUS_ACTIVE != dc_item->status || ZBX_NO_POLLER != dc_item->poller_type)
					continue;

				dc_item->nextcheck = DCget_reachable_nextcheck(dc_item, dc_host, now);
			}
		}

		dc_host->maintenance_status = maintenance_status;
		dc_host->maintenance_type = maintenance_type;
	}

	UNLOCK_CACHE;
}

/******************************************************************************
 *                                                                            *
 * Function: DCconfig_get_stats                                               *
 *                                                                            *
 * Purpose: get statistics of the database cache                              *
 *                                                                            *
 * Author: Alexander Vladishev, Aleksandrs Saveljevs                          *
 *                                                                            *
 ******************************************************************************/
void	*DCconfig_get_stats(int request)
{
	static zbx_uint64_t	value_uint;
	static double		value_double;

	const zbx_mem_info_t	*strpool_mem;

	strpool_mem = zbx_strpool_info()->mem_info;

	switch (request)
	{
		case ZBX_CONFSTATS_BUFFER_TOTAL:
			value_uint = config_mem->orig_size + strpool_mem->orig_size;
			return &value_uint;
		case ZBX_CONFSTATS_BUFFER_USED:
			value_uint = (config_mem->orig_size + strpool_mem->orig_size) -
					(config_mem->free_size + strpool_mem->free_size);
			return &value_uint;
		case ZBX_CONFSTATS_BUFFER_FREE:
			value_uint = config_mem->free_size + strpool_mem->free_size;
			return &value_uint;
		case ZBX_CONFSTATS_BUFFER_PFREE:
			value_double = 100.0 * ((double)(config_mem->free_size + strpool_mem->free_size) /
							(config_mem->orig_size + strpool_mem->orig_size));
			return &value_double;
		default:
			return NULL;
	}
}

static void	DCget_proxy(DC_PROXY *dst_proxy, ZBX_DC_PROXY *src_proxy)
{
	ZBX_DC_HOST		*host;
	ZBX_DC_INTERFACE_HT	*interface_ht, interface_ht_local;

	dst_proxy->hostid = src_proxy->hostid;
	dst_proxy->proxy_config_nextcheck = src_proxy->proxy_config_nextcheck;
	dst_proxy->proxy_data_nextcheck = src_proxy->proxy_data_nextcheck;

	if (NULL != (host = zbx_hashset_search(&config->hosts, &src_proxy->hostid)))
	{
		strscpy(dst_proxy->host, host->host);
		dst_proxy->tls_connect = host->tls_connect;

#if defined(HAVE_POLARSSL) || defined(HAVE_GNUTLS) || defined(HAVE_OPENSSL)
		if (ZBX_TCP_SEC_TLS_CERT == host->tls_connect)
		{
			strscpy(dst_proxy->tls_arg1, host->tls_issuer);
			strscpy(dst_proxy->tls_arg2, host->tls_subject);
		}
		else if (ZBX_TCP_SEC_TLS_PSK == host->tls_connect && NULL != host->tls_dc_psk)
		{
			strscpy(dst_proxy->tls_arg1, host->tls_dc_psk->tls_psk_identity);
			strscpy(dst_proxy->tls_arg2, host->tls_dc_psk->tls_psk);
		}
		else	/* ZBX_TCP_SEC_UNENCRYPTED */
#endif
		{
			*dst_proxy->tls_arg1 = '\0';
			*dst_proxy->tls_arg2 = '\0';
		}
	}
	else
	{
		/* DCget_proxy() is called only from DCconfig_get_proxypoller_hosts(), which is called only from */
		/* process_proxy(). So, this branch should never happen. */
		*dst_proxy->host = '\0';
		dst_proxy->tls_connect = ZBX_TCP_SEC_TLS_PSK;	/* set PSK to deliberately fail in this case */
#if defined(HAVE_POLARSSL) || defined(HAVE_GNUTLS) || defined(HAVE_OPENSSL)
		*dst_proxy->tls_arg1 = '\0';
		*dst_proxy->tls_arg2 = '\0';
#endif
		THIS_SHOULD_NEVER_HAPPEN;
	}

	interface_ht_local.hostid = src_proxy->hostid;
	interface_ht_local.type = INTERFACE_TYPE_UNKNOWN;

	if (NULL != (interface_ht = zbx_hashset_search(&config->interfaces_ht, &interface_ht_local)))
	{
		const ZBX_DC_INTERFACE	*interface = interface_ht->interface_ptr;

		strscpy(dst_proxy->addr_orig, interface->useip ? interface->ip : interface->dns);
		strscpy(dst_proxy->port_orig, interface->port);
	}
	else
	{
		*dst_proxy->addr_orig = '\0';
		*dst_proxy->port_orig = '\0';
	}

	dst_proxy->addr = NULL;
	dst_proxy->port = 0;
}

/******************************************************************************
 *                                                                            *
 * Function: DCconfig_get_proxypoller_hosts                                   *
 *                                                                            *
 * Purpose: Get array of proxies for proxy poller                             *
 *                                                                            *
 * Parameters: hosts - [OUT] array of hosts                                   *
 *             max_hosts - [IN] elements in hosts array                       *
 *                                                                            *
 * Return value: number of proxies in hosts array                             *
 *                                                                            *
 * Author: Alexander Vladishev                                                *
 *                                                                            *
 * Comments: Proxies leave the queue only through this function. Pollers must *
 *           always return the proxies they have taken using DCrequeue_proxy. *
 *                                                                            *
 ******************************************************************************/
int	DCconfig_get_proxypoller_hosts(DC_PROXY *proxies, int max_hosts)
{
	const char		*__function_name = "DCconfig_get_proxypoller_hosts";
	int			now, num = 0;
	zbx_binary_heap_t	*queue;

	zabbix_log(LOG_LEVEL_DEBUG, "In %s()", __function_name);

	now = time(NULL);

	queue = &config->pqueue;

	LOCK_CACHE;

	while (num < max_hosts && FAIL == zbx_binary_heap_empty(queue))
	{
		const zbx_binary_heap_elem_t	*min;
		ZBX_DC_PROXY			*dc_proxy;

		min = zbx_binary_heap_find_min(queue);
		dc_proxy = (ZBX_DC_PROXY *)min->data;

		if (dc_proxy->proxy_config_nextcheck > now && dc_proxy->proxy_data_nextcheck > now)
			break;

		zbx_binary_heap_remove_min(queue);
		dc_proxy->location = ZBX_LOC_POLLER;

		DCget_proxy(&proxies[num], dc_proxy);
		num++;
	}

	UNLOCK_CACHE;

	zabbix_log(LOG_LEVEL_DEBUG, "End of %s():%d", __function_name, num);

	return num;
}

/******************************************************************************
 *                                                                            *
 * Function: DCconfig_get_proxypoller_nextcheck                               *
 *                                                                            *
 * Purpose: Get nextcheck for passive proxies                                 *
 *                                                                            *
 * Return value: nextcheck or FAIL if no passive proxies in queue             *
 *                                                                            *
 * Author: Alexander Vladishev                                                *
 *                                                                            *
 ******************************************************************************/
int	DCconfig_get_proxypoller_nextcheck(void)
{
	const char		*__function_name = "DCconfig_get_proxypoller_nextcheck";

	int			nextcheck;
	zbx_binary_heap_t	*queue;

	zabbix_log(LOG_LEVEL_DEBUG, "In %s()", __function_name);

	queue = &config->pqueue;

	LOCK_CACHE;

	if (FAIL == zbx_binary_heap_empty(queue))
	{
		const zbx_binary_heap_elem_t	*min;
		const ZBX_DC_PROXY		*dc_proxy;

		min = zbx_binary_heap_find_min(queue);
		dc_proxy = (const ZBX_DC_PROXY *)min->data;

		nextcheck = (dc_proxy->proxy_config_nextcheck < dc_proxy->proxy_data_nextcheck) ?
				dc_proxy->proxy_config_nextcheck : dc_proxy->proxy_data_nextcheck;
	}
	else
		nextcheck = FAIL;

	UNLOCK_CACHE;

	zabbix_log(LOG_LEVEL_DEBUG, "End of %s():%d", __function_name, nextcheck);

	return nextcheck;
}

void	DCrequeue_proxy(zbx_uint64_t hostid, unsigned char update_nextcheck)
{
	const char	*__function_name = "DCrequeue_proxy";

	time_t		now;
	ZBX_DC_HOST	*dc_host;
	ZBX_DC_PROXY	*dc_proxy;

	zabbix_log(LOG_LEVEL_DEBUG, "In %s() update_nextcheck:%d", __function_name, (int)update_nextcheck);

	now = time(NULL);

	LOCK_CACHE;

	if (NULL != (dc_host = zbx_hashset_search(&config->hosts, &hostid)) &&
			NULL != (dc_proxy = zbx_hashset_search(&config->proxies, &hostid)))
	{
		if (ZBX_LOC_POLLER == dc_proxy->location)
			dc_proxy->location = ZBX_LOC_NOWHERE;

		if (HOST_STATUS_PROXY_PASSIVE == dc_host->status)
		{
			if (0 != (0x01 & update_nextcheck))
			{
				dc_proxy->proxy_config_nextcheck = (int)calculate_proxy_nextcheck(
						hostid, CONFIG_PROXYCONFIG_FREQUENCY, now);
			}
			if (0 != (0x02 & update_nextcheck))
			{
				dc_proxy->proxy_data_nextcheck = (int)calculate_proxy_nextcheck(
						hostid, CONFIG_PROXYDATA_FREQUENCY, now);
			}

			DCupdate_proxy_queue(dc_proxy);
		}
	}

	UNLOCK_CACHE;

	zabbix_log(LOG_LEVEL_DEBUG, "End of %s()", __function_name);
}

/******************************************************************************
 *                                                                            *
 * Function: DCconfig_set_proxy_timediff                                      *
 *                                                                            *
 * Purpose: set rounded time difference between server clock and proxy clock  *
 *                                                                            *
 * Comments: When we calculate "nextcheck" for items on proxied hosts, we     *
 *           take the time difference between server and proxy into account.  *
 *                                                                            *
 *           For instance, suppose an item was processed on the proxy at 10   *
 *           seconds and there is a time difference between server and proxy  *
 *           of -2 seconds (that is, proxy's time is 2 seconds in front). In  *
 *           the server's database, we will store the timestamp of 8 seconds. *
 *           However, when we calculate "nextcheck" on the server side, we    *
 *           should calculate it from 10 seconds. Otherwise, if we calculate  *
 *           it from 8 seconds, we will probably get those 10 seconds as the  *
 *           "nextcheck". Finally, after calculating "nextcheck", we should   *
 *           utilize the time difference again to get Zabbix server's time.   *
 *                                                                            *
 *           Now, suppose we have a non-integer time difference, say, of -1.5 *
 *           seconds. Suppose also that one item on the proxy was checked at  *
 *           4.7 seconds, whereas a second item was checked at 5.2 seconds,   *
 *           which corresponds to server times of 3.2 and 3.7 seconds. Since  *
 *           "nextcheck" calculation only uses the integer part, server will  *
 *           use 3 seconds as the basis, before using the time difference.    *
 *           However, it is very likely that the first item was scheduled for *
 *           4 seconds on the proxy and the second item for 5 seconds, so in  *
 *           order to be precise we would need to store time differences for  *
 *           each individual item. That would lead to a significant increase  *
 *           in memory consumption, which we rather avoid. For this reason    *
 *           we only store a single time difference between server and proxy, *
 *           and use it for all items. However, the way time difference is    *
 *           used is different before and after "nextcheck" calculation.      *
 *                                                                            *
 *           Consider the example above. Server uses 3 seconds as the basis,  *
 *           and subtracts a unified difference of -2 (rounded down) to both  *
 *           items, yielding 5. It then calculates "nextcheck" for these two  *
 *           items, yielding 4 and 5 (assuming a one-minute delay). It then   *
 *           adds a unified difference of -1 (rounded up), to get Zabbix      *
 *           server's time of 3 and 4.                                        *
 *                                                                            *
 *           This has the effect that items will get into the delayed item    *
 *           queue at most one second later, but this is feasible: in proxy   *
 *           to server communication there is a communication latency, which  *
 *           also has the effect of putting items into the delayed item queue *
 *           a bit later, and we do not account for that anyway.              *
 *                                                                            *
 *           As described above, we subtract a rounded down difference before *
 *           "nextcheck" calculation and a rounded up difference after. Since *
 *           we have a 1/10^9 chance of hitting an integer "timediff" value,  *
 *           which would yield the same value rounded down and rounded up, in *
 *           the proxy structure we only store the difference rounded down to *
 *           save space. This is achieved by discarding the "ns" part of the  *
 *           "timediff" structure. We then assume that the rounded down value *
 *           and the rounded up values are different.                         *
 *                                                                            *
 *           Calculations of "nextchecks" themselves are done in functions    *
 *           DCget_reachable_nextcheck() and DCsync_items() functions.        *
 *                                                                            *
 ******************************************************************************/
void	DCconfig_set_proxy_timediff(zbx_uint64_t hostid, const zbx_timespec_t *timediff)
{
	ZBX_DC_PROXY	*dc_proxy;

	LOCK_CACHE;

	if (NULL != (dc_proxy = zbx_hashset_search(&config->proxies, &hostid)))
		dc_proxy->timediff = timediff->sec;

	UNLOCK_CACHE;
}

static void	DCget_host_macro(zbx_uint64_t *hostids, int host_num, const char *macro, const char *context,
		char **value, char **value_default)
{
	const char	*__function_name = "DCget_host_macro";

	int			i, j;
	ZBX_DC_HMACRO_HM	*hmacro_hm, hmacro_hm_local;
	ZBX_DC_HTMPL		*htmpl;
	zbx_vector_uint64_t	templateids;

	zabbix_log(LOG_LEVEL_DEBUG, "In %s() macro:'%s' context:'%s'", __function_name, macro, ZBX_NULL2STR(context));

	if (0 == host_num)
		goto out;

	hmacro_hm_local.macro = macro;

	for (i = 0; i < host_num; i++)
	{
		hmacro_hm_local.hostid = hostids[i];

		if (NULL != (hmacro_hm = zbx_hashset_search(&config->hmacros_hm, &hmacro_hm_local)))
		{
			for (j = 0; j < hmacro_hm->hmacros.values_num; j++)
			{
				ZBX_DC_HMACRO	*hmacro = (ZBX_DC_HMACRO *)hmacro_hm->hmacros.values[j];

				if (0 == strcmp(hmacro->macro, macro))
				{
					if (0 == zbx_strcmp_null(hmacro->context, context))
					{
						*value = zbx_strdup(*value, hmacro->value);
						goto out;
					}

					/* check for the default (without parameters) macro value */
					if (NULL == *value_default && NULL != context && NULL == hmacro->context)
						*value_default = zbx_strdup(*value_default, hmacro->value);
				}
			}
		}
	}

	zbx_vector_uint64_create(&templateids);
	zbx_vector_uint64_reserve(&templateids, 32);

	for (i = 0; i < host_num; i++)
	{
		if (NULL != (htmpl = zbx_hashset_search(&config->htmpls, &hostids[i])))
		{
			for (j = 0; j < htmpl->templateids.values_num; j++)
				zbx_vector_uint64_append(&templateids, htmpl->templateids.values[j]);
		}
	}

	if (0 != templateids.values_num)
	{
		zbx_vector_uint64_sort(&templateids, ZBX_DEFAULT_UINT64_COMPARE_FUNC);
		DCget_host_macro(templateids.values, templateids.values_num, macro, context, value, value_default);
	}

	zbx_vector_uint64_destroy(&templateids);
out:
	zabbix_log(LOG_LEVEL_DEBUG, "End of %s()", __function_name);
}

static void	DCget_global_macro(const char *macro, const char *context, char **value, char **value_default)
{
	const char	*__function_name = "DCget_global_macro";
	int		i;

	ZBX_DC_GMACRO_M	*gmacro_m, gmacro_m_local;

	zabbix_log(LOG_LEVEL_DEBUG, "In %s() macro:'%s' context:'%s'", __function_name, macro, ZBX_NULL2STR(context));

	gmacro_m_local.macro = macro;

	if (NULL != (gmacro_m = zbx_hashset_search(&config->gmacros_m, &gmacro_m_local)))
	{
		for (i = 0; i < gmacro_m->gmacros.values_num; i++)
		{
			ZBX_DC_GMACRO	*gmacro = (ZBX_DC_GMACRO *)gmacro_m->gmacros.values[i];

			if (0 == strcmp(gmacro->macro, macro))
			{
				if (0 == zbx_strcmp_null(gmacro->context, context))
				{
					*value = zbx_strdup(*value, gmacro->value);
					break;
				}

				/* check for the default (without parameters) macro value */
				if (NULL == *value_default && NULL != context && NULL == gmacro->context)
					*value_default = zbx_strdup(*value_default, gmacro->value);
			}
		}
	}

	zabbix_log(LOG_LEVEL_DEBUG, "End of %s()", __function_name);
}

void	DCget_user_macro(zbx_uint64_t *hostids, int host_num, const char *macro, char **replace_to)
{
	const char	*__function_name = "DCget_user_macro";
	char		*name = NULL, *context = NULL, *value = NULL, *value_default = NULL;

	zabbix_log(LOG_LEVEL_DEBUG, "In %s() macro:'%s'", __function_name, macro);

	if (SUCCEED != zbx_user_macro_parse_dyn(macro, &name, &context, NULL))
		goto out;

	LOCK_CACHE;

	/* User macros should be expanded according to the following priority: */
	/*                                                                     */
	/*  1) host context macro                                              */
	/*  2) global context macro                                            */
	/*  3) host base (default) macro                                       */
	/*  4) global base (default) macro                                     */
	/*                                                                     */
	/* We try to expand host macros first. If there is no perfect match on */
	/* the host level, we try to expand global macros, passing the default */
	/* macro value found on the host level, if any.                        */

	DCget_host_macro(hostids, host_num, name, context, &value, &value_default);

	if (NULL == value)
		DCget_global_macro(name, context, &value, &value_default);

	UNLOCK_CACHE;

	if (NULL != value)
	{
		zbx_free(*replace_to);
		*replace_to = value;

		zbx_free(value_default);
	}
	else if (NULL != value_default)
	{
		zbx_free(*replace_to);
		*replace_to = value_default;
	}

	zbx_free(context);
	zbx_free(name);
out:
	zabbix_log(LOG_LEVEL_DEBUG, "End of %s()", __function_name);
}

/******************************************************************************
 *                                                                            *
 * Function: DCget_delta_items                                                *
 *                                                                            *
 * Purpose: Get a copy of delta item history stored in configuration cache    *
 *                                                                            *
 * Parameters: items - [OUT] the copy of item history                         *
 *             ids   - [IN] a vector of item ids to get the history for       *
 *                                                                            *
 * Comments: The hashset must be created by the caller like:                  *
 *            zbx_hashset_create(items, 1000, ZBX_DEFAULT_UINT64_HASH_FUNC,   *
 *                               ZBX_DEFAULT_UINT64_COMPARE_FUNC)             *
 *                                                                            *
 ******************************************************************************/
void	DCget_delta_items(zbx_hashset_t *items, const zbx_vector_uint64_t *ids)
{
	ZBX_DC_DELTAITEM	*deltaitem;
	int			i;

	LOCK_CACHE;

	/* only FLOAT and UINT64 value types can be used for delta calculations, */
	/* so just copying data is safe                                          */
	for (i = 0; i < ids->values_num; i++)
	{
		if (NULL != (deltaitem = zbx_hashset_search(&config->deltaitems, &ids->values[i])))
			zbx_hashset_insert(items, deltaitem, sizeof(ZBX_DC_DELTAITEM));
	}

	UNLOCK_CACHE;
}

/******************************************************************************
 *                                                                            *
 * Function: DCset_delta_items                                                *
 *                                                                            *
 * Purpose: Updates delta item history data in cache                          *
 *                                                                            *
 * Parameters: items - [IN] the new delta item history data. If the timestamp *
 *                          seconds is set to 0 then item history data is     *
 *                          removed from cache.                               *
 *                                                                            *
 ******************************************************************************/
void	DCset_delta_items(zbx_hashset_t *items)
{
	zbx_hashset_iter_t	iter;
	ZBX_DC_DELTAITEM	*deltaitem, *item;

	zbx_hashset_iter_reset(items, &iter);

	LOCK_CACHE;

	while (NULL != (item = zbx_hashset_iter_next(&iter)))
	{
		if (NULL == (deltaitem = zbx_hashset_search(&config->deltaitems, &item->itemid)))
		{
			if (0 != item->timestamp.sec)
				zbx_hashset_insert(&config->deltaitems, item, sizeof(ZBX_DC_DELTAITEM));
		}
		else
		{
			if (0 != item->timestamp.sec)
			{
				if (0 < zbx_timespec_compare(&item->timestamp, &deltaitem->timestamp))
				{
					deltaitem->timestamp = item->timestamp;
					deltaitem->value = item->value;
				}
			}
			else
				zbx_hashset_remove_direct(&config->deltaitems, deltaitem);
		}
	}

	UNLOCK_CACHE;
}

/******************************************************************************
 *                                                                            *
 * Function: DCfree_item_queue                                                *
 *                                                                            *
 * Purpose: frees the item queue data vector created by DCget_item_queue()    *
 *                                                                            *
 * Parameters: queue - [IN] the item queue data vector to free                *
 *                                                                            *
 ******************************************************************************/
void	DCfree_item_queue(zbx_vector_ptr_t *queue)
{
	int	i;

	for (i = 0; i < queue->values_num; i++)
		zbx_free(queue->values[i]);
}

/******************************************************************************
 *                                                                            *
 * Function: DCget_item_queue                                                 *
 *                                                                            *
 * Purpose: retrieves vector of delayed items                                 *
 *                                                                            *
 * Parameters: queue - [OUT] the vector of delayed items (optional)           *
 *             from  - [IN] the minimum delay time in seconds or -1 if there  *
 *                          is no minimum limit                               *
 *             to    - [IN] the maximum delay time in seconds or -1 if there  *
 *                          is no maximum limit                               *
 *                                                                            *
 * Return value: the number of delayed items                                  *
 *                                                                            *
 ******************************************************************************/
int	DCget_item_queue(zbx_vector_ptr_t *queue, int from, int to)
{
	zbx_hashset_iter_t	iter;
	const ZBX_DC_ITEM	*dc_item;
	int			now, nitems = 0;
	zbx_queue_item_t	*queue_item;

	now = time(NULL);

	LOCK_CACHE;

	zbx_hashset_iter_reset(&config->items, &iter);

	while (NULL != (dc_item = zbx_hashset_iter_next(&iter)))
	{
		const ZBX_DC_HOST	*dc_host;

		if (ITEM_STATUS_ACTIVE != dc_item->status)
			continue;

		if (SUCCEED != is_counted_in_item_queue(dc_item->type, dc_item->key))
			continue;

		if (NULL == (dc_host = zbx_hashset_search(&config->hosts, &dc_item->hostid)))
			continue;

		if (HOST_STATUS_MONITORED != dc_host->status)
			continue;

		if (SUCCEED == DCin_maintenance_without_data_collection(dc_host, dc_item))
			continue;

		switch (dc_item->type)
		{
			case ITEM_TYPE_ZABBIX:
				if (HOST_AVAILABLE_TRUE != dc_host->available)
					continue;
				break;
			case ITEM_TYPE_SNMPv1:
			case ITEM_TYPE_SNMPv2c:
			case ITEM_TYPE_SNMPv3:
				if (HOST_AVAILABLE_TRUE != dc_host->snmp_available)
					continue;
				break;
			case ITEM_TYPE_IPMI:
				if (HOST_AVAILABLE_TRUE != dc_host->ipmi_available)
					continue;
				break;
			case ITEM_TYPE_JMX:
				if (HOST_AVAILABLE_TRUE != dc_host->jmx_available)
					continue;
				break;
		}

		if ((-1 != from && from > now - dc_item->nextcheck) || (-1 != to && now - dc_item->nextcheck >= to))
			continue;

		if (NULL != queue)
		{
			queue_item = zbx_malloc(NULL, sizeof(zbx_queue_item_t));
			queue_item->itemid = dc_item->itemid;
			queue_item->type = dc_item->type;
			queue_item->nextcheck = dc_item->nextcheck;
			queue_item->proxy_hostid = dc_host->proxy_hostid;

			zbx_vector_ptr_append(queue, queue_item);
		}
		nitems++;
	}

	UNLOCK_CACHE;

	return nitems;
}

/******************************************************************************
 *                                                                            *
 * Function: DCget_item_count                                                 *
 *                                                                            *
 * Purpose: return the number of active items                                 *
 *                                                                            *
 * Parameters: hostid - [IN] the host id, pass 0 to specify all hosts         *
 *                                                                            *
 * Return value: the number of active items                                   *
 *                                                                            *
 ******************************************************************************/
int	DCget_item_count(zbx_uint64_t hostid)
{
	int			count = 0;
	zbx_hashset_iter_t	iter;
	const ZBX_DC_ITEM	*dc_item;

	LOCK_CACHE;

	zbx_hashset_iter_reset(&config->items, &iter);

	while (NULL != (dc_item = zbx_hashset_iter_next(&iter)))
	{
		const ZBX_DC_HOST	*dc_host;

		if (ITEM_STATUS_ACTIVE != dc_item->status)
			continue;

		if (ZBX_FLAG_DISCOVERY_NORMAL != dc_item->flags && ZBX_FLAG_DISCOVERY_CREATED != dc_item->flags)
			continue;

		if (0 != hostid && hostid != dc_item->hostid)
			continue;

		if (NULL == (dc_host = zbx_hashset_search(&config->hosts, &dc_item->hostid)))
			continue;

		if (HOST_STATUS_MONITORED != dc_host->status)
			continue;

		count++;
	}

	UNLOCK_CACHE;

	return count;
}

/******************************************************************************
 *                                                                            *
 * Function: DCget_item_unsupported_count                                     *
 *                                                                            *
 * Purpose: return the number of active unsupported items                     *
 *                                                                            *
 * Parameters: hostid - [IN] the host id, pass 0 to specify all hosts         *
 *                                                                            *
 * Return value: the number of active unsupported items                       *
 *                                                                            *
 ******************************************************************************/
int	DCget_item_unsupported_count(zbx_uint64_t hostid)
{
	int			count = 0;
	zbx_hashset_iter_t	iter;
	const ZBX_DC_ITEM	*dc_item;

	LOCK_CACHE;

	zbx_hashset_iter_reset(&config->items, &iter);

	while (NULL != (dc_item = zbx_hashset_iter_next(&iter)))
	{
		const ZBX_DC_HOST	*dc_host;

		if (ITEM_STATUS_ACTIVE != dc_item->status || ITEM_STATE_NOTSUPPORTED != dc_item->state)
			continue;

		if (ZBX_FLAG_DISCOVERY_NORMAL != dc_item->flags && ZBX_FLAG_DISCOVERY_CREATED != dc_item->flags)
			continue;

		if (0 != hostid && hostid != dc_item->hostid)
			continue;

		if (NULL == (dc_host = zbx_hashset_search(&config->hosts, &dc_item->hostid)))
			continue;

		if (HOST_STATUS_MONITORED != dc_host->status)
			continue;

		count++;
	}

	UNLOCK_CACHE;

	return count;
}

/******************************************************************************
 *                                                                            *
 * Function: DCget_trigger_count                                              *
 *                                                                            *
 * Purpose: return the number of active triggers                              *
 *                                                                            *
 * Return value: the number of active triggers                                *
 *                                                                            *
 ******************************************************************************/
int	DCget_trigger_count(void)
{
	zbx_hashset_iter_t	iter;
	zbx_uint64_t		functionid;
	const ZBX_DC_ITEM	*dc_item;
	const ZBX_DC_FUNCTION	*dc_function;
	const ZBX_DC_TRIGGER	*dc_trigger;
	const ZBX_DC_HOST	*dc_host;
	const char		*p, *q;
	int			count = 0;

	LOCK_CACHE;

	zbx_hashset_iter_reset(&config->triggers, &iter);

	while (NULL != (dc_trigger = zbx_hashset_iter_next(&iter)))
	{
		if (TRIGGER_STATUS_ENABLED != dc_trigger->status)
			continue;

		for (p = dc_trigger->expression; '\0' != *p; p++)
		{
			if ('{' != *p)
				continue;

			if ('$' == p[1])
			{
				int	macro_r, context_l, context_r;

				if (SUCCEED == zbx_user_macro_parse(p, &macro_r, &context_l, &context_r))
					p += macro_r;
				else
					p++;

				continue;
			}

			if (NULL == (q = strchr(p + 1, '}')))
				goto next;

			if (SUCCEED != is_uint64_n(p + 1, q - p - 1, &functionid))
					continue;

			if (NULL == (dc_function = zbx_hashset_search(&config->functions, &functionid)) ||
					NULL == (dc_item = zbx_hashset_search(&config->items, &dc_function->itemid)) ||
					ITEM_STATUS_ACTIVE != dc_item->status ||
					NULL == (dc_host = zbx_hashset_search(&config->hosts, &dc_item->hostid)) ||
					HOST_STATUS_MONITORED != dc_host->status)
			{
				goto next;
			}

			p = q;
		}

		count++;
next:;
	}

	UNLOCK_CACHE;

	return count;
}

/******************************************************************************
 *                                                                            *
 * Function: DCget_host_count                                                 *
 *                                                                            *
 * Purpose: return the number of monitored hosts                              *
 *                                                                            *
 * Return value: the number of monitored hosts                                *
 *                                                                            *
 ******************************************************************************/
int	DCget_host_count(void)
{
	int			nhosts = 0;
	zbx_hashset_iter_t	iter;
	const ZBX_DC_HOST	*dc_host;

	LOCK_CACHE;

	zbx_hashset_iter_reset(&config->hosts, &iter);

	while (NULL != (dc_host = zbx_hashset_iter_next(&iter)))
	{
		if (HOST_STATUS_MONITORED == dc_host->status)
			nhosts++;
	}

	UNLOCK_CACHE;

	return nhosts;
}

/******************************************************************************
 *                                                                            *
 * Function: DCget_required_performance                                       *
 *                                                                            *
 * Purpose: calculate the required server performance (values per second)     *
 *                                                                            *
 * Return value: the required nvps number                                     *
 *                                                                            *
 ******************************************************************************/
double	DCget_required_performance(void)
{
	double			nvps = 0;
	zbx_hashset_iter_t	iter;
	const ZBX_DC_ITEM	*dc_item;

	LOCK_CACHE;

	zbx_hashset_iter_reset(&config->items, &iter);

	while (NULL != (dc_item = zbx_hashset_iter_next(&iter)))
	{
		const ZBX_DC_HOST	*dc_host;

		if (ITEM_STATUS_ACTIVE != dc_item->status || 0 == dc_item->delay)
			continue;

		if (NULL == (dc_host = zbx_hashset_search(&config->hosts, &dc_item->hostid)))
			continue;

		if (HOST_STATUS_MONITORED != dc_host->status)
			continue;

		nvps += 1.0 / dc_item->delay;
	}

	UNLOCK_CACHE;

	return nvps;
}

/******************************************************************************
 *                                                                            *
 * Function: DCget_expressions_by_names                                       *
 *                                                                            *
 * Purpose: retrieves global expression data from cache                       *
 *                                                                            *
 * Parameters: expressions  - [OUT] a vector of expression data pointers      *
 *             names        - [IN] a vector containing expression names       *
 *             names_num    - [IN] the number of items in names vector        *
 *                                                                            *
 * Comment: The expressions vector contains allocated data, which must be     *
 *          freed afterwards with zbx_regexp_clean_expressions() function.    *
 *                                                                            *
 ******************************************************************************/
void	DCget_expressions_by_names(zbx_vector_ptr_t *expressions, const char * const *names, int names_num)
{
	int			i, iname;
	ZBX_DC_EXPRESSION	*expression;
	ZBX_DC_REGEXP		*regexp, search_regexp;

	LOCK_CACHE;

	for (iname = 0; iname < names_num; iname++)
	{
		search_regexp.name = names[iname];

		if (NULL != (regexp = zbx_hashset_search(&config->regexps, &search_regexp)))
		{
			for (i = 0; i < regexp->expressionids.values_num; i++)
			{
				zbx_uint64_t		expressionid = regexp->expressionids.values[i];
				zbx_expression_t	*rxp;

				if (NULL == (expression = zbx_hashset_search(&config->expressions, &expressionid)))
					continue;

				rxp = zbx_malloc(NULL, sizeof(zbx_expression_t));
				rxp->name = zbx_strdup(NULL, regexp->name);
				rxp->expression = zbx_strdup(NULL, expression->expression);
				rxp->exp_delimiter = expression->delimiter;
				rxp->case_sensitive = expression->case_sensitive;
				rxp->expression_type = expression->type;

				zbx_vector_ptr_append(expressions, rxp);
			}
		}
	}

	UNLOCK_CACHE;
}

/******************************************************************************
 *                                                                            *
 * Function: DCget_expression                                                 *
 *                                                                            *
 * Purpose: retrieves regular expression data from cache                      *
 *                                                                            *
 * Parameters: expressions  - [OUT] a vector of expression data pointers      *
 *             name         - [IN] the regular expression name                *
 *                                                                            *
 * Comment: The expressions vector contains allocated data, which must be     *
 *          freed afterwards with zbx_regexp_clean_expressions() function.    *
 *                                                                            *
 ******************************************************************************/
void	DCget_expressions_by_name(zbx_vector_ptr_t *expressions, const char *name)
{
	DCget_expressions_by_names(expressions, &name, 1);
}

/******************************************************************************
 *                                                                            *
 * Function: DCget_data_expected_from                                         *
 *                                                                            *
 * Purpose: Returns time since which data is expected for the given item. We  *
 *          would not mind not having data for the item before that time, but *
 *          since that time we expect data to be coming.                      *
 *                                                                            *
 * Parameters: itemid  - [IN] the item id                                     *
 *             seconds - [OUT] the time data is expected as a Unix timestamp  *
 *                                                                            *
 ******************************************************************************/
int	DCget_data_expected_from(zbx_uint64_t itemid, int *seconds)
{
	ZBX_DC_ITEM	*dc_item;
	ZBX_DC_HOST	*dc_host;
	int		ret = FAIL;

	LOCK_CACHE;

	if (NULL == (dc_item = zbx_hashset_search(&config->items, &itemid)))
		goto unlock;

	if (ITEM_STATUS_ACTIVE != dc_item->status)
		goto unlock;

	if (NULL == (dc_host = zbx_hashset_search(&config->hosts, &dc_item->hostid)))
		goto unlock;

	if (HOST_STATUS_MONITORED != dc_host->status)
		goto unlock;

	*seconds = MAX(dc_item->data_expected_from, dc_host->data_expected_from);

	ret = SUCCEED;
unlock:
	UNLOCK_CACHE;

	return ret;
}

/******************************************************************************
 *                                                                            *
 * Function: zbx_umc_resolve                                                  *
 *                                                                            *
 * Purpose: resolve user macros in user macro cache                           *
 *                                                                            *
 * Parameters: cache  - [IN] the user macro cache                             *
 *                                                                            *
 * Comments: assumes macros have not been expanded yet (macro->value is NULL) *
 *                                                                            *
 ******************************************************************************/
void	zbx_umc_resolve(zbx_hashset_t *cache)
{
	const char		*__function_name = "zbx_umc_resolve";
	zbx_hashset_iter_t	iter;
	zbx_umc_object_t	*object;
	int			i, resolved = 0, total = 0;

	zabbix_log(LOG_LEVEL_DEBUG, "In %s()", __function_name);

	zbx_hashset_iter_reset(cache, &iter);

	LOCK_CACHE;

	while (NULL != (object = zbx_hashset_iter_next(&iter)))
	{
		for (i = 0; i < object->macros.values_num; i++)
		{
			zbx_umc_macro_t	*macro = (zbx_umc_macro_t *)object->macros.values[i];
			char		*value = NULL, *value_default = NULL;

			/* User macros should be expanded according to the following priority: */
			/*                                                                     */
			/*  1) host context macro                                              */
			/*  2) global context macro                                            */
			/*  3) host base (default) macro                                       */
			/*  4) global base (default) macro                                     */
			/*                                                                     */
			/* We try to expand host macros first. If there is no perfect match on */
			/* the host level, we try to expand global macros, passing the default */
			/* macro value found on the host level, if any.                        */

			DCget_host_macro(object->hostids.values, object->hostids.values_num, macro->name,
					macro->context, &value, &value_default);

			if (NULL == value)
				DCget_global_macro(macro->name, macro->context, &value, &value_default);

			if (NULL != value)
			{
				macro->value = value;
				zbx_free(value_default);
			}
			else if (NULL != value_default)
			{
				macro->value = value_default;
			}

			total++;
			if (NULL != macro->value)
				resolved++;
		}

		zbx_vector_ptr_sort(&object->macros, zbx_umc_compare_macro);
	}

	UNLOCK_CACHE;

	zabbix_log(LOG_LEVEL_DEBUG, "End of %s(): resolved %d/%d user macro(s)", __function_name, resolved, total);
}

/******************************************************************************
 *                                                                            *
 * Function: DCget_bulk_hostids_by_functionids                                *
 *                                                                            *
 * Purpose: get function host ids grouped by an object (trigger) id           *
 *                                                                            *
 * Parameters: functionids - [IN] the function ids                            *
 *             hostids     - [OUT] the host ids                               *
 *                                                                            *
 ******************************************************************************/
void	DCget_bulk_hostids_by_functionids(zbx_vector_ptr_t *functionids, zbx_vector_ptr_t *hostids)
{
	const char	*__function_name = "DCget_bulk_hostids_by_functionids";
	zbx_idset_t	*fset, *hset;
	ZBX_DC_FUNCTION	*function;
	ZBX_DC_ITEM	*item;
	int		i, j, hosts = 0;

	zabbix_log(LOG_LEVEL_DEBUG, "In %s() groups:%d", __function_name, functionids->values_num);

	LOCK_CACHE;

	for (i = 0; i < functionids->values_num; i++)
	{
		fset = (zbx_idset_t *)functionids->values[i];
		hset = (zbx_idset_t *)zbx_malloc(NULL, sizeof(zbx_idset_t));

		hset->id = fset->id;
		zbx_vector_uint64_create(&hset->ids);
		zbx_vector_ptr_append(hostids, hset);

		for (j = 0; j < fset->ids.values_num; j++)
		{
			if (NULL == (function = zbx_hashset_search(&config->functions, &fset->ids.values[j])))
				continue;

			if (NULL != (item = zbx_hashset_search(&config->items, &function->itemid)))
				zbx_vector_uint64_append(&hset->ids, item->hostid);
		}

		zbx_vector_uint64_sort(&hset->ids, ZBX_DEFAULT_UINT64_COMPARE_FUNC);
		zbx_vector_uint64_uniq(&hset->ids, ZBX_DEFAULT_UINT64_COMPARE_FUNC);

		hosts += hset->ids.values_num;
	}

	UNLOCK_CACHE;

	zabbix_log(LOG_LEVEL_DEBUG, "End of %s(): found %d hosts", __function_name, hosts);
}

/******************************************************************************
 *                                                                            *
 * Function: DCget_hostids_by_functionids                                     *
 *                                                                            *
 * Purpose: get function host ids g                                           *
 *                                                                            *
 * Parameters: functionids - [IN] the function ids                            *
 *             hostids     - [OUT] the host ids                               *
 *                                                                            *
 ******************************************************************************/
void	DCget_hostids_by_functionids(zbx_vector_uint64_t *functionids, zbx_vector_uint64_t *hostids)
{
	zbx_vector_ptr_t	fset, hset;
	zbx_idset_t		*idset;

	zbx_vector_ptr_create(&fset);
	zbx_vector_ptr_create(&hset);

	/* prepare function idset vector */
	idset = (zbx_idset_t *)zbx_malloc(NULL, sizeof(zbx_idset_t));
	idset->id = 0;
	idset->ids = *functionids;
	zbx_vector_ptr_append(&fset, idset);

	DCget_bulk_hostids_by_functionids(&fset, &hset);

	/* copy the result to output vector */
	idset = (zbx_idset_t *)hset.values[0];
	*hostids = idset->ids;

	/* don't perform idset cleanup as idset->ids vector ownership was transferred to hostids vector */
	zbx_vector_ptr_clear_ext(&hset, (zbx_mem_free_func_t)zbx_ptr_free);
	zbx_vector_ptr_destroy(&hset);

	/* don't perform idset cleanup as functionids vector sill has ownership over idset->ids vector */
	zbx_vector_ptr_clear_ext(&fset, (zbx_mem_free_func_t)zbx_ptr_free);
	zbx_vector_ptr_destroy(&fset);
}

/******************************************************************************
 *                                                                            *
 * Function: zbx_idset_free                                                   *
 *                                                                            *
 * Purpose: free idset data structure                                         *
 *                                                                            *
 ******************************************************************************/
void	zbx_idset_free(zbx_idset_t *idset)
{
	zbx_vector_uint64_destroy(&idset->ids);
	zbx_free(idset);
}

/******************************************************************************
 *                                                                            *
 * Function: zbx_config_get                                                   *
 *                                                                            *
 * Purpose: get global configuration data                                     *
 *                                                                            *
 * Parameters: cfg   - [OUT] the global configuration data                    *
 *             flags - [IN] the flags specifying fields to set,               *
 *                          see ZBX_CONFIG_FLAGS_ defines                     *
 *                                                                            *
 * Comments: It's recommended to cleanup this structure with zbx_config_clean *
 *           function even if only simple fields are requested.               *
 *                                                                            *
 ******************************************************************************/
void	zbx_config_get(zbx_config_t *cfg, zbx_uint64_t flags)
{
	LOCK_CACHE;

	if (0 != (flags & ZBX_CONFIG_FLAGS_SEVERITY_NAME))
	{
		int	i;

		cfg->severity_name = zbx_malloc(NULL, TRIGGER_SEVERITY_COUNT * sizeof(char *));

		for (i = 0; i < TRIGGER_SEVERITY_COUNT; i++)
			cfg->severity_name[i] = zbx_strdup(NULL, config->config->severity_name[i]);
	}

	if (0 != (flags & ZBX_CONFIG_FLAGS_DISCOVERY_GROUPID))
		cfg->discovery_groupid = config->config->discovery_groupid;

	if (0 != (flags & ZBX_CONFIG_FLAGS_DEFAULT_INVENTORY_MODE))
		cfg->default_inventory_mode = config->config->default_inventory_mode;

	if (0 != (flags & ZBX_CONFIG_FLAGS_REFRESH_UNSUPPORTED))
		cfg->refresh_unsupported = config->config->refresh_unsupported;

	if (0 != (flags & ZBX_CONFIG_FLAGS_SNMPTRAP_LOGGING))
		cfg->snmptrap_logging = config->config->snmptrap_logging;

	if (0 != (flags & ZBX_CONFIG_FLAGS_HOUSEKEEPER))
		cfg->hk = config->config->hk;

	UNLOCK_CACHE;

	cfg->flags = flags;
}

/******************************************************************************
 *                                                                            *
 * Function: zbx_config_clean                                                 *
 *                                                                            *
 * Purpose: cleans global configuration data structure filled                 *
 *          by zbx_config_get() function                                      *
 *                                                                            *
 * Parameters: cfg   - [IN] the global configuration data                     *
 *                                                                            *
 ******************************************************************************/
void	zbx_config_clean(zbx_config_t *cfg)
{
	if (0 != (cfg->flags & ZBX_CONFIG_FLAGS_SEVERITY_NAME))
	{
		int	i;

		for (i = 0; i < TRIGGER_SEVERITY_COUNT; i++)
			zbx_free(cfg->severity_name[i]);

		zbx_free(cfg->severity_name);
	}
}

/******************************************************************************
 *                                                                            *
 * Function: DCreset_hosts_availability                                       *
 *                                                                            *
 * Purpose: resets host availability for disabled hosts and hosts without     *
 *          enabled items for the corresponding interface                     *
 *                                                                            *
 * Parameters: hosts - [OUT] changed host availability data                   *
 *                                                                            *
 * Return value: SUCCEED - host availability was reset for at least one host  *
 *               FAIL    - no hosts required availability reset               *
 *                                                                            *
 * Comments: This function resets host availability in configuration cache.   *
 *           The caller must perform corresponding database updates based     *
 *           on returned host availability reset data. On server the function *
 *           skips hosts handled by proxies.                                  *
 *                                                                            *
 ******************************************************************************/
int	DCreset_hosts_availability(zbx_vector_ptr_t *hosts)
{
	const char		*__function_name = "DCreset_hosts_availability";
	ZBX_DC_HOST		*host;
	zbx_hashset_iter_t	iter;
	zbx_host_availability_t	*ha = NULL;
	int			now;

	zabbix_log(LOG_LEVEL_DEBUG, "In %s()", __function_name);

	now = time(NULL);

	LOCK_CACHE;

	zbx_hashset_iter_reset(&config->hosts, &iter);

	while (NULL != (host = (ZBX_DC_HOST *)zbx_hashset_iter_next(&iter)))
	{
		/* On server skip hosts handled by proxies. They are handled directly */
		/* when receiving hosts' availability data from proxies.              */
		/* Unless a host was just (re)assigned to a proxy or the proxy has    */
		/* not updated its status during the maximum proxy heartbeat period.  */
		/* In this case reset all interfaces to unknown status.               */
		if (0 != (program_type & ZBX_PROGRAM_TYPE_SERVER) && 0 != host->proxy_hostid)
		{
			if (ZBX_FLAG_INTERFACE_UNKNOWN != host->used_interfaces)
			{
				ZBX_DC_PROXY	*proxy;

				if (NULL != (proxy = zbx_hashset_search(&config->proxies, &host->proxy_hostid)))
				{
					/* SEC_PER_MIN is a tolerance interval, it was chosen arbitrarily */
					if (ZBX_PROXY_HEARTBEAT_FREQUENCY_MAX + SEC_PER_MIN >= now - proxy->lastaccess)
						continue;
				}
				host->used_interfaces = ZBX_FLAG_INTERFACE_UNKNOWN;
			}
		}

		if (NULL == ha)
			ha = (zbx_host_availability_t *)zbx_malloc(NULL, sizeof(zbx_host_availability_t));

		zbx_host_availability_init(ha, host->hostid);

		if (0 == (host->used_interfaces & ZBX_FLAG_INTERFACE_ZABBIX) &&
				HOST_AVAILABLE_UNKNOWN != host->available)
		{
			zbx_agent_availability_init(&ha->agents[ZBX_AGENT_ZABBIX], HOST_AVAILABLE_UNKNOWN, "", 0, 0);
		}

		if (0 == (host->used_interfaces & ZBX_FLAG_INTERFACE_SNMP) &&
				HOST_AVAILABLE_UNKNOWN != host->snmp_available)
		{
			zbx_agent_availability_init(&ha->agents[ZBX_AGENT_SNMP], HOST_AVAILABLE_UNKNOWN, "", 0, 0);
		}

		if (0 == (host->used_interfaces & ZBX_FLAG_INTERFACE_IPMI) &&
				HOST_AVAILABLE_UNKNOWN != host->ipmi_available)
		{
			zbx_agent_availability_init(&ha->agents[ZBX_AGENT_IPMI], HOST_AVAILABLE_UNKNOWN, "", 0, 0);
		}

		if (0 == (host->used_interfaces & ZBX_FLAG_INTERFACE_JMX) &&
				HOST_AVAILABLE_UNKNOWN != host->jmx_available)
		{
			zbx_agent_availability_init(&ha->agents[ZBX_AGENT_JMX], HOST_AVAILABLE_UNKNOWN, "", 0, 0);
		}

		if (SUCCEED == zbx_host_availability_is_set(ha))
		{
			if (SUCCEED == DChost_set_availability(host, now, ha))
			{
				zbx_vector_ptr_append(hosts, ha);
				ha = NULL;
			}
			else
				zbx_host_availability_clean(ha);
		}
	}
	UNLOCK_CACHE;

	zbx_free(ha);

	zbx_vector_ptr_sort(hosts, ZBX_DEFAULT_UINT64_PTR_COMPARE_FUNC);

	zabbix_log(LOG_LEVEL_DEBUG, "End of %s() hosts:%d", __function_name, hosts->values_num);

	return 0 == hosts->values_num ? FAIL : SUCCEED;
}

/******************************************************************************
 *                                                                            *
 * Function: DCget_hosts_availability                                         *
 *                                                                            *
 * Purpose: gets availability data for hosts with availability data changed   *
 *          in period from last availability update to the specified          *
 *          timestamp                                                         *
 *                                                                            *
 * Parameters: hosts - [OUT] changed host availability data                   *
 *             ts    - [OUT] the availability diff timestamp                  *
 *                                                                            *
 * Return value: SUCCEED - availability was changed for at least one host     *
 *               FAIL    - no host availability was changed                   *
 *                                                                            *
 ******************************************************************************/
int	DCget_hosts_availability(zbx_vector_ptr_t *hosts, int *ts)
{
	const char		*__function_name = "DCget_hosts_availability";
	ZBX_DC_HOST		*host;
	zbx_hashset_iter_t	iter;
	zbx_host_availability_t	*ha = NULL;

	zabbix_log(LOG_LEVEL_DEBUG, "In %s()", __function_name);

	LOCK_CACHE;

	*ts = time(NULL);

	zbx_hashset_iter_reset(&config->hosts, &iter);

	while (NULL != (host = (ZBX_DC_HOST *)zbx_hashset_iter_next(&iter)))
	{
		if (config->availability_diff_ts <= host->availability_ts && host->availability_ts < *ts)
		{
			ha = (zbx_host_availability_t *)zbx_malloc(NULL, sizeof(zbx_host_availability_t));
			zbx_host_availability_init(ha, host->hostid);

			zbx_agent_availability_init(&ha->agents[ZBX_AGENT_ZABBIX], host->available, host->error,
					host->errors_from, host->disable_until);
			zbx_agent_availability_init(&ha->agents[ZBX_AGENT_SNMP], host->snmp_available, host->snmp_error,
					host->snmp_errors_from, host->snmp_disable_until);
			zbx_agent_availability_init(&ha->agents[ZBX_AGENT_IPMI], host->ipmi_available, host->ipmi_error,
					host->ipmi_errors_from, host->ipmi_disable_until);
			zbx_agent_availability_init(&ha->agents[ZBX_AGENT_JMX], host->jmx_available, host->jmx_error,
					host->jmx_errors_from, host->jmx_disable_until);

			zbx_vector_ptr_append(hosts, ha);
		}
	}

	UNLOCK_CACHE;

	zbx_vector_ptr_sort(hosts, ZBX_DEFAULT_UINT64_PTR_COMPARE_FUNC);

	zabbix_log(LOG_LEVEL_DEBUG, "End of %s() hosts:%d", __function_name, hosts->values_num);

	return 0 == hosts->values_num ? FAIL : SUCCEED;
}

/******************************************************************************
 *                                                                            *
 * Function: zbx_set_availability_update_ts                                   *
 *                                                                            *
 * Purpose: sets timestamp of the last availability update                    *
 *                                                                            *
 * Parameter: ts - [IN] the last availability update timestamp                *
 *                                                                            *
 * Comments: This function is used only by proxies when preparing host        *
 *           availability data to be sent to server.                          *
 *                                                                            *
 ******************************************************************************/
void	zbx_set_availability_diff_ts(int ts)
{
	/* this data can't be accessed simultaneously from multiple processes - locking is not necessary */
	config->availability_diff_ts = ts;
}
<|MERGE_RESOLUTION|>--- conflicted
+++ resolved
@@ -1454,11 +1454,7 @@
 		if ('\0' != *row[33] && '\0' == *row[34])
 		{
 			zabbix_log(LOG_LEVEL_WARNING, "empty PSK for PSK identity \"%s\" configured for host \"%s\""
-<<<<<<< HEAD
-					" (hostid %s)", row[29], row[2], row[0]);
-=======
-					" (hostid %s)", row[32], row[2], row[0]);
->>>>>>> 4eacf78a
+					" (hostid %s)", row[33], row[2], row[0]);
 			THIS_SHOULD_NEVER_HAPPEN;
 			goto done;
 		}
@@ -1512,19 +1508,13 @@
 				if (0 != strcmp(host->tls_dc_psk->tls_psk, row[34]))	/* new PSK value */
 											/* differs from old */
 				{
-<<<<<<< HEAD
 					if (0 == host->tls_dc_psk->changes++)
 					{
 						/* change underlying PSK value and 'config->psks' is updated, too */
-						DCstrpool_replace(1, &host->tls_dc_psk->tls_psk, row[30]);
+						DCstrpool_replace(1, &host->tls_dc_psk->tls_psk, row[34]);
 						zabbix_log(LOG_LEVEL_WARNING, "PSK value changed for identity \"%s\"",
-								row[29]);
+								row[33]);
 					}
-=======
-					/* change underlying PSK value and 'config->psks' is updated, too */
-					DCstrpool_replace(1, &host->tls_dc_psk->tls_psk, row[34]);
-					zabbix_log(LOG_LEVEL_WARNING, "PSK value changed for identity \"%s\"", row[33]);
->>>>>>> 4eacf78a
 				}
 
 				goto done;
@@ -1555,16 +1545,11 @@
 
 			if (0 != strcmp(psk_i->tls_psk, row[34]))	/* PSKid stored but PSK value is different */
 			{
-<<<<<<< HEAD
 				if (0 == psk_i->changes++)
 				{
-					DCstrpool_replace(1, &psk_i->tls_psk, row[30]);
-					zabbix_log(LOG_LEVEL_WARNING, "PSK value changed for identity \"%s\"", row[29]);
+					DCstrpool_replace(1, &psk_i->tls_psk, row[34]);
+					zabbix_log(LOG_LEVEL_WARNING, "PSK value changed for identity \"%s\"", row[33]);
 				}
-=======
-				DCstrpool_replace(1, &psk_i->tls_psk, row[34]);
-				zabbix_log(LOG_LEVEL_WARNING, "PSK value changed for identity \"%s\"", row[33]);
->>>>>>> 4eacf78a
 			}
 
 			host->tls_dc_psk = psk_i;
@@ -8276,4 +8261,4 @@
 {
 	/* this data can't be accessed simultaneously from multiple processes - locking is not necessary */
 	config->availability_diff_ts = ts;
-}
+}