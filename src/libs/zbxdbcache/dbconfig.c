/*
** Zabbix
** Copyright (C) 2001-2022 Zabbix SIA
**
** This program is free software; you can redistribute it and/or modify
** it under the terms of the GNU General Public License as published by
** the Free Software Foundation; either version 2 of the License, or
** (at your option) any later version.
**
** This program is distributed in the hope that it will be useful,
** but WITHOUT ANY WARRANTY; without even the implied warranty of
** MERCHANTABILITY or FITNESS FOR A PARTICULAR PURPOSE. See the
** GNU General Public License for more details.
**
** You should have received a copy of the GNU General Public License
** along with this program; if not, write to the Free Software
** Foundation, Inc., 51 Franklin Street, Fifth Floor, Boston, MA  02110-1301, USA.
**/

#include "dbconfig.h"

#include "log.h"
#include "zbxtasks.h"
#include "zbxserver.h"
#include "zbxregexp.h"
#include "cfg.h"
#include "zbxhash.h"
#include "../zbxcrypto/tls_tcp_active.h"
#include "../zbxkvs/kvs.h"
#include "../zbxvault/vault.h"
#include "base64.h"
#include "db.h"
#include "dbsync.h"
#include "actions.h"
#include "zbxtrends.h"
#include "zbxserialize.h"
#include "user_macro.h"
#include "zbxavailability.h"

int	sync_in_progress = 0;

#define START_SYNC	WRLOCK_CACHE; sync_in_progress = 1
#define FINISH_SYNC	sync_in_progress = 0; UNLOCK_CACHE

#define ZBX_LOC_NOWHERE	0
#define ZBX_LOC_QUEUE	1
#define ZBX_LOC_POLLER	2

#define ZBX_SNMP_OID_TYPE_NORMAL	0
#define ZBX_SNMP_OID_TYPE_DYNAMIC	1
#define ZBX_SNMP_OID_TYPE_MACRO		2

/* trigger is functional unless its expression contains disabled or not monitored items */
#define TRIGGER_FUNCTIONAL_TRUE		0
#define TRIGGER_FUNCTIONAL_FALSE	1

/* trigger contains time functions and is also scheduled by timer queue */
#define ZBX_TRIGGER_TIMER_UNKNOWN	0
#define ZBX_TRIGGER_TIMER_QUEUE		1

/* item priority in poller queue */
#define ZBX_QUEUE_PRIORITY_HIGH		0
#define ZBX_QUEUE_PRIORITY_NORMAL	1
#define ZBX_QUEUE_PRIORITY_LOW		2

#define ZBX_DEFAULT_ITEM_UPDATE_INTERVAL	60

#define ZBX_TRIGGER_POLL_INTERVAL		(SEC_PER_MIN * 10)

/* shorthand macro for calling in_maintenance_without_data_collection() */
#define DCin_maintenance_without_data_collection(dc_host, dc_item)			\
		in_maintenance_without_data_collection(dc_host->maintenance_status,	\
				dc_host->maintenance_type, dc_item->type)

ZBX_PTR_VECTOR_IMPL(cached_proxy, zbx_cached_proxy_t *)

/******************************************************************************
 *                                                                            *
 * Purpose: validate macro value when expanding user macros                   *
 *                                                                            *
 * Parameters: macro   - [IN] the user macro                                  *
 *             value   - [IN] the macro value                                 *
 *             error   - [OUT] the error message                              *
 *                                                                            *
 * Return value: SUCCEED - the value is valid                                 *
 *               FAIL    - otherwise                                          *
 *                                                                            *
 ******************************************************************************/
typedef int (*zbx_value_validator_func_t)(const char *macro, const char *value, char **error);

ZBX_DC_CONFIG		*config = NULL;
zbx_rwlock_t		config_lock = ZBX_RWLOCK_NULL;
zbx_shmem_info_t	*config_mem;

extern unsigned char	program_type;
extern int		CONFIG_TIMER_FORKS;

ZBX_SHMEM_FUNC_IMPL(__config, config_mem)

static void	dc_maintenance_precache_nested_groups(void);
static void	dc_item_reset_triggers(ZBX_DC_ITEM *item, ZBX_DC_TRIGGER *trigger_exclude);

static char	*dc_expand_user_macros_dyn(const char *text, const zbx_uint64_t *hostids, int hostids_num);

static void	dc_reschedule_items();

extern char		*CONFIG_VAULTTOKEN;
extern char		*CONFIG_VAULT;
/******************************************************************************
 *                                                                            *
 * Purpose: copies string into configuration cache shared memory              *
 *                                                                            *
 ******************************************************************************/
static char	*dc_strdup(const char *source)
{
	char	*dst;
	size_t	len;

	len = strlen(source) + 1;
	dst = (char *)__config_shmem_malloc_func(NULL, len);
	memcpy(dst, source, len);
	return dst;
}

/* user macro cache */

struct zbx_dc_um_handle_t
{
	zbx_dc_um_handle_t	*prev;
	zbx_um_cache_t		**cache;
	unsigned char		macro_env;
};

static zbx_dc_um_handle_t	*dc_um_handle = NULL;

/******************************************************************************
 *                                                                            *
 * Parameters: type - [IN] item type [ITEM_TYPE_* flag]                       *
 *             key  - [IN] item key                                           *
 *                                                                            *
 * Return value: SUCCEED when an item should be processed by server           *
 *               FAIL otherwise                                               *
 *                                                                            *
 * Comments: list of the items, always processed by server                    *
 *           ,------------------+--------------------------------------,      *
 *           | type             | key                                  |      *
 *           +------------------+--------------------------------------+      *
 *           | Zabbix internal  | zabbix[host,,items]                  |      *
 *           | Zabbix internal  | zabbix[host,,items_unsupported]      |      *
 *           | Zabbix internal  | zabbix[host,discovery,interfaces]    |      *
 *           | Zabbix internal  | zabbix[host,,maintenance]            |      *
 *           | Zabbix internal  | zabbix[proxy,<proxyname>,lastaccess] |      *
 *           | Zabbix internal  | zabbix[proxy,<proxyname>,delay]      |      *
 *           | Zabbix aggregate | *                                    |      *
 *           | Calculated       | *                                    |      *
 *           '------------------+--------------------------------------'      *
 *                                                                            *
 ******************************************************************************/
int	is_item_processed_by_server(unsigned char type, const char *key)
{
	int	ret = FAIL;

	switch (type)
	{
		case ITEM_TYPE_CALCULATED:
			ret = SUCCEED;
			break;

		case ITEM_TYPE_INTERNAL:
			if (0 == strncmp(key, "zabbix[", 7))
			{
				AGENT_REQUEST	request;
				char		*arg1, *arg2, *arg3;

				init_request(&request);

				if (SUCCEED != parse_item_key(key, &request) || 3 != request.nparam)
					goto clean;

				arg1 = get_rparam(&request, 0);
				arg2 = get_rparam(&request, 1);
				arg3 = get_rparam(&request, 2);

				if (0 == strcmp(arg1, "host"))
				{
					if ('\0' == *arg2)
					{
						if (0 == strcmp(arg3, "maintenance") || 0 == strcmp(arg3, "items") ||
								0 == strcmp(arg3, "items_unsupported"))
						{
							ret = SUCCEED;
						}
					}
					else if (0 == strcmp(arg2, "discovery") && 0 == strcmp(arg3, "interfaces"))
						ret = SUCCEED;
				}
				else if (0 == strcmp(arg1, "proxy") &&
						(0 == strcmp(arg3, "lastaccess") || 0 == strcmp(arg3, "delay")))
					ret = SUCCEED;
clean:
				free_request(&request);
			}
			break;
	}

	return ret;
}

static unsigned char	poller_by_item(unsigned char type, const char *key)
{
	switch (type)
	{
		case ITEM_TYPE_SIMPLE:
			if (SUCCEED == cmp_key_id(key, SERVER_ICMPPING_KEY) ||
					SUCCEED == cmp_key_id(key, SERVER_ICMPPINGSEC_KEY) ||
					SUCCEED == cmp_key_id(key, SERVER_ICMPPINGLOSS_KEY))
			{
				if (0 == CONFIG_PINGER_FORKS)
					break;

				return ZBX_POLLER_TYPE_PINGER;
			}
			ZBX_FALLTHROUGH;
		case ITEM_TYPE_ZABBIX:
		case ITEM_TYPE_SNMP:
		case ITEM_TYPE_EXTERNAL:
		case ITEM_TYPE_SSH:
		case ITEM_TYPE_TELNET:
		case ITEM_TYPE_HTTPAGENT:
		case ITEM_TYPE_SCRIPT:
		case ITEM_TYPE_INTERNAL:
			if (0 == CONFIG_POLLER_FORKS)
				break;

			return ZBX_POLLER_TYPE_NORMAL;
		case ITEM_TYPE_DB_MONITOR:
			if (0 == CONFIG_ODBCPOLLER_FORKS)
				break;

			return ZBX_POLLER_TYPE_ODBC;
		case ITEM_TYPE_CALCULATED:
			if (0 == CONFIG_HISTORYPOLLER_FORKS)
				break;

			return ZBX_POLLER_TYPE_HISTORY;
		case ITEM_TYPE_IPMI:
			if (0 == CONFIG_IPMIPOLLER_FORKS)
				break;

			return ZBX_POLLER_TYPE_IPMI;
		case ITEM_TYPE_JMX:
			if (0 == CONFIG_JAVAPOLLER_FORKS)
				break;

			return ZBX_POLLER_TYPE_JAVA;
	}

	return ZBX_NO_POLLER;
}

/******************************************************************************
 *                                                                            *
 * Purpose: determine whether the given item type is counted in item queue    *
 *                                                                            *
 * Return value: SUCCEED if item is counted in the queue, FAIL otherwise      *
 *                                                                            *
 ******************************************************************************/
int	zbx_is_counted_in_item_queue(unsigned char type, const char *key)
{
	switch (type)
	{
		case ITEM_TYPE_ZABBIX_ACTIVE:
			if (0 == strncmp(key, "log[", 4) ||
					0 == strncmp(key, "logrt[", 6) ||
					0 == strncmp(key, "eventlog[", 9) ||
					0 == strncmp(key, "mqtt.get[", ZBX_CONST_STRLEN("mqtt.get[")))
			{
				return FAIL;
			}
			break;
		case ITEM_TYPE_TRAPPER:
		case ITEM_TYPE_DEPENDENT:
		case ITEM_TYPE_HTTPTEST:
		case ITEM_TYPE_SNMPTRAP:
			return FAIL;
	}

	return SUCCEED;
}

/******************************************************************************
 *                                                                            *
 * Purpose: get the seed value to be used for item nextcheck calculations     *
 *                                                                            *
 * Return value: the seed for nextcheck calculations                          *
 *                                                                            *
 * Comments: The seed value is used to spread multiple item nextchecks over   *
 *           the item delay period to even the system load.                   *
 *           Items with the same delay period and seed value will have the    *
 *           same nextcheck values.                                           *
 *                                                                            *
 ******************************************************************************/
static zbx_uint64_t	get_item_nextcheck_seed(zbx_uint64_t itemid, zbx_uint64_t interfaceid, unsigned char type,
		const char *key)
{
	if (ITEM_TYPE_JMX == type)
		return interfaceid;

	if (ITEM_TYPE_SNMP == type)
	{
		ZBX_DC_SNMPINTERFACE	*snmp;

		if (NULL == (snmp = (ZBX_DC_SNMPINTERFACE *)zbx_hashset_search(&config->interfaces_snmp, &interfaceid))
				|| SNMP_BULK_ENABLED != snmp->bulk)
		{
			return itemid;
		}

		return interfaceid;
	}

	if (ITEM_TYPE_SIMPLE == type)
	{
		if (SUCCEED == cmp_key_id(key, SERVER_ICMPPING_KEY) ||
				SUCCEED == cmp_key_id(key, SERVER_ICMPPINGSEC_KEY) ||
				SUCCEED == cmp_key_id(key, SERVER_ICMPPINGLOSS_KEY))
		{
			return interfaceid;
		}
	}

	return itemid;
}

#define ZBX_ITEM_COLLECTED		0x01	/* force item rescheduling after new value collection */
#define ZBX_HOST_UNREACHABLE		0x02
#define ZBX_ITEM_KEY_CHANGED		0x04
#define ZBX_ITEM_TYPE_CHANGED		0x08
#define ZBX_ITEM_DELAY_CHANGED		0x10
#define ZBX_ITEM_NEW			0x20

static int	DCget_disable_until(const ZBX_DC_ITEM *item, const ZBX_DC_INTERFACE *interface)
{
	switch (item->type)
	{
		case ITEM_TYPE_ZABBIX:
		case ITEM_TYPE_SNMP:
		case ITEM_TYPE_IPMI:
		case ITEM_TYPE_JMX:
			return (NULL == interface) ? 0 : interface->disable_until;
		default:
			return 0;
	}
}

static int	DCitem_nextcheck_update(ZBX_DC_ITEM *item, const ZBX_DC_INTERFACE *interface, int flags, int now,
		char **error)
{
	zbx_uint64_t		seed;
	int			simple_interval, disable_until, ret;
	zbx_custom_interval_t	*custom_intervals;
	char			*delay_s;

	if (0 == (flags & ZBX_ITEM_COLLECTED) && 0 != item->nextcheck &&
			0 == (flags & ZBX_ITEM_KEY_CHANGED) && 0 == (flags & ZBX_ITEM_TYPE_CHANGED) &&
			0 == (flags & ZBX_ITEM_DELAY_CHANGED))
	{
		return SUCCEED;	/* avoid unnecessary nextcheck updates when syncing items in cache */
	}

	seed = get_item_nextcheck_seed(item->itemid, item->interfaceid, item->type, item->key);

	delay_s = dc_expand_user_macros_dyn(item->delay, &item->hostid, 1);
	ret = zbx_interval_preproc(delay_s, &simple_interval, &custom_intervals, error);
	zbx_free(delay_s);

	if (SUCCEED != ret)
	{
		/* Polling items with invalid update intervals repeatedly does not make sense because they */
		/* can only be healed by editing configuration (either update interval or macros involved) */
		/* and such changes will be detected during configuration synchronization. DCsync_items()  */
		/* detects item configuration changes affecting check scheduling and passes them in flags. */

		item->nextcheck = ZBX_JAN_2038;
		return FAIL;
	}

	if (0 != (flags & ZBX_HOST_UNREACHABLE) && NULL != interface && 0 != (disable_until =
			DCget_disable_until(item, interface)))
	{
		item->nextcheck = calculate_item_nextcheck_unreachable(simple_interval,
				custom_intervals, disable_until);
	}
	else
	{
		if (0 != (flags & ZBX_ITEM_NEW) &&
				FAIL == zbx_custom_interval_is_scheduling(custom_intervals) &&
				ITEM_TYPE_ZABBIX_ACTIVE != item->type &&
				ZBX_DEFAULT_ITEM_UPDATE_INTERVAL < simple_interval)
		{
			item->nextcheck = calculate_item_nextcheck(seed, item->type, ZBX_DEFAULT_ITEM_UPDATE_INTERVAL,
					NULL, now);
		}
		else
		{
			/* supported items and items that could not have been scheduled previously, but had */
			/* their update interval fixed, should be scheduled using their update intervals */
			item->nextcheck = calculate_item_nextcheck(seed, item->type, simple_interval, custom_intervals,
					now);
		}
	}

	zbx_custom_interval_free(custom_intervals);

	return SUCCEED;
}

static void	DCitem_poller_type_update(ZBX_DC_ITEM *dc_item, const ZBX_DC_HOST *dc_host, int flags)
{
	unsigned char	poller_type;

	if (0 != dc_host->proxy_hostid && SUCCEED != is_item_processed_by_server(dc_item->type, dc_item->key))
	{
		dc_item->poller_type = ZBX_NO_POLLER;
		return;
	}

	poller_type = poller_by_item(dc_item->type, dc_item->key);

	if (0 != (flags & ZBX_HOST_UNREACHABLE))
	{
		if (ZBX_POLLER_TYPE_NORMAL == poller_type || ZBX_POLLER_TYPE_JAVA == poller_type)
			poller_type = ZBX_POLLER_TYPE_UNREACHABLE;

		dc_item->poller_type = poller_type;
		return;
	}

	if (0 != (flags & ZBX_ITEM_COLLECTED))
	{
		dc_item->poller_type = poller_type;
		return;
	}

	if (ZBX_POLLER_TYPE_UNREACHABLE != dc_item->poller_type ||
			(ZBX_POLLER_TYPE_NORMAL != poller_type && ZBX_POLLER_TYPE_JAVA != poller_type))
	{
		dc_item->poller_type = poller_type;
	}
}

static void	DCincrease_disable_until(ZBX_DC_INTERFACE *interface, int now)
{
	if (NULL != interface && 0 != interface->errors_from)
		interface->disable_until = now + CONFIG_TIMEOUT;
}

/******************************************************************************
 *                                                                            *
 * Purpose: Find an element in a hashset by its 'id' or create the element if *
 *          it does not exist                                                 *
 *                                                                            *
 * Parameters:                                                                *
 *     hashset - [IN] hashset to search                                       *
 *     id      - [IN] id of element to search for                             *
 *     size    - [IN] size of element to search for                           *
 *     found   - [OUT flag. 0 - element did not exist, it was created.        *
 *                          1 - existing element was found.                   *
 *                                                                            *
 * Return value: pointer to the found or created element                      *
 *                                                                            *
 ******************************************************************************/
void	*DCfind_id(zbx_hashset_t *hashset, zbx_uint64_t id, size_t size, int *found)
{
	void		*ptr;
	zbx_uint64_t	buffer[1024];	/* adjust buffer size to accommodate any type DCfind_id() can be called for */

	if (NULL == (ptr = zbx_hashset_search(hashset, &id)))
	{
		*found = 0;

		buffer[0] = id;
		ptr = zbx_hashset_insert(hashset, &buffer[0], size);
	}
	else
	{
		*found = 1;
	}

	return ptr;
}

static ZBX_DC_ITEM	*DCfind_item(zbx_uint64_t hostid, const char *key)
{
	ZBX_DC_ITEM_HK	*item_hk, item_hk_local;

	item_hk_local.hostid = hostid;
	item_hk_local.key = key;

	if (NULL == (item_hk = (ZBX_DC_ITEM_HK *)zbx_hashset_search(&config->items_hk, &item_hk_local)))
		return NULL;
	else
		return item_hk->item_ptr;
}

static ZBX_DC_HOST	*DCfind_host(const char *host)
{
	ZBX_DC_HOST_H	*host_h, host_h_local;

	host_h_local.host = host;

	if (NULL == (host_h = (ZBX_DC_HOST_H *)zbx_hashset_search(&config->hosts_h, &host_h_local)))
		return NULL;
	else
		return host_h->host_ptr;
}

/******************************************************************************
 *                                                                            *
 * Purpose: Find a record with proxy details in configuration cache using the *
 *          proxy name                                                        *
 *                                                                            *
 * Parameters: host - [IN] proxy name                                         *
 *                                                                            *
 * Return value: pointer to record if found or NULL otherwise                 *
 *                                                                            *
 ******************************************************************************/
static ZBX_DC_HOST	*DCfind_proxy(const char *host)
{
	ZBX_DC_HOST_H	*host_p, host_p_local;

	host_p_local.host = host;

	if (NULL == (host_p = (ZBX_DC_HOST_H *)zbx_hashset_search(&config->hosts_p, &host_p_local)))
		return NULL;
	else
		return host_p->host_ptr;
}

/* private strpool functions */

#define	REFCOUNT_FIELD_SIZE	sizeof(zbx_uint32_t)

static zbx_hash_t	__config_strpool_hash(const void *data)
{
	return ZBX_DEFAULT_STRING_HASH_FUNC((char *)data + REFCOUNT_FIELD_SIZE);
}

static int	__config_strpool_compare(const void *d1, const void *d2)
{
	return strcmp((char *)d1 + REFCOUNT_FIELD_SIZE, (char *)d2 + REFCOUNT_FIELD_SIZE);
}

const char	*dc_strpool_intern(const char *str)
{
	void		*record;
	zbx_uint32_t	*refcount;

	if (NULL == str)
		return NULL;

	record = zbx_hashset_search(&config->strpool, str - REFCOUNT_FIELD_SIZE);

	if (NULL == record)
	{
		record = zbx_hashset_insert_ext(&config->strpool, str - REFCOUNT_FIELD_SIZE,
				REFCOUNT_FIELD_SIZE + strlen(str) + 1, REFCOUNT_FIELD_SIZE);
		*(zbx_uint32_t *)record = 0;
	}

	refcount = (zbx_uint32_t *)record;
	(*refcount)++;

	return (char *)record + REFCOUNT_FIELD_SIZE;
}

void	dc_strpool_release(const char *str)
{
	zbx_uint32_t	*refcount;

	refcount = (zbx_uint32_t *)(str - REFCOUNT_FIELD_SIZE);
	if (0 == --(*refcount))
		zbx_hashset_remove(&config->strpool, str - REFCOUNT_FIELD_SIZE);
}

const char	*dc_strpool_acquire(const char *str)
{
	zbx_uint32_t	*refcount;

	if (NULL == str)
		return NULL;

	refcount = (zbx_uint32_t *)(str - REFCOUNT_FIELD_SIZE);
	(*refcount)++;

	return str;
}

int	dc_strpool_replace(int found, const char **curr, const char *new_str)
{
	if (1 == found)
	{
		if (0 == strcmp(*curr, new_str))
			return FAIL;

		dc_strpool_release(*curr);
	}

	*curr = dc_strpool_intern(new_str);

	return SUCCEED;	/* indicate that the string has been replaced */
}

static void	DCupdate_item_queue(ZBX_DC_ITEM *item, unsigned char old_poller_type, int old_nextcheck)
{
	zbx_binary_heap_elem_t	elem;

	if (ZBX_LOC_POLLER == item->location)
		return;

	if (ZBX_LOC_QUEUE == item->location && old_poller_type != item->poller_type)
	{
		item->location = ZBX_LOC_NOWHERE;
		zbx_binary_heap_remove_direct(&config->queues[old_poller_type], item->itemid);
	}

	if (item->poller_type == ZBX_NO_POLLER)
		return;

	if (ZBX_LOC_QUEUE == item->location && old_nextcheck == item->nextcheck)
		return;

	elem.key = item->itemid;
	elem.data = (const void *)item;

	if (ZBX_LOC_QUEUE != item->location)
	{
		item->location = ZBX_LOC_QUEUE;
		zbx_binary_heap_insert(&config->queues[item->poller_type], &elem);
	}
	else
		zbx_binary_heap_update_direct(&config->queues[item->poller_type], &elem);
}

static void	DCupdate_proxy_queue(ZBX_DC_PROXY *proxy)
{
	zbx_binary_heap_elem_t	elem;

	if (ZBX_LOC_POLLER == proxy->location)
		return;

	proxy->nextcheck = proxy->proxy_tasks_nextcheck;
	if (proxy->proxy_data_nextcheck < proxy->nextcheck)
		proxy->nextcheck = proxy->proxy_data_nextcheck;
	if (proxy->proxy_config_nextcheck < proxy->nextcheck)
		proxy->nextcheck = proxy->proxy_config_nextcheck;

	elem.key = proxy->hostid;
	elem.data = (const void *)proxy;

	if (ZBX_LOC_QUEUE != proxy->location)
	{
		proxy->location = ZBX_LOC_QUEUE;
		zbx_binary_heap_insert(&config->pqueue, &elem);
	}
	else
		zbx_binary_heap_update_direct(&config->pqueue, &elem);
}

/******************************************************************************
 *                                                                            *
 * Purpose: sets and validates global housekeeping option                     *
 *                                                                            *
 * Parameters: value     - [OUT] housekeeping setting                         *
 *             non_zero  - [IN] 0 if value is allowed to be zero, 1 otherwise *
 *             value_min - [IN] minimal acceptable setting value              *
 *             value_raw - [IN] setting value to validate                     *
 *                                                                            *
 ******************************************************************************/
static int	set_hk_opt(int *value, int non_zero, int value_min, const char *value_raw)
{
	if (SUCCEED != is_time_suffix(value_raw, value, ZBX_LENGTH_UNLIMITED))
		return FAIL;

	if (0 != non_zero && 0 == *value)
		return FAIL;

	if (0 != *value && (value_min > *value || ZBX_HK_PERIOD_MAX < *value))
		return FAIL;

	return SUCCEED;
}

static int	DCsync_config(zbx_dbsync_t *sync, int *flags)
{
	const ZBX_TABLE	*config_table;

	/* sync with zbx_dbsync_compare_config() */
	const char	*selected_fields[] = {"discovery_groupid", "snmptrap_logging",
					"severity_name_0", "severity_name_1", "severity_name_2", "severity_name_3",
					"severity_name_4", "severity_name_5", "hk_events_mode", "hk_events_trigger",
					"hk_events_internal", "hk_events_discovery", "hk_events_autoreg",
					"hk_services_mode", "hk_services", "hk_audit_mode", "hk_audit",
					"hk_sessions_mode", "hk_sessions", "hk_history_mode", "hk_history_global",
					"hk_history", "hk_trends_mode", "hk_trends_global", "hk_trends",
					"default_inventory_mode", "db_extension", "autoreg_tls_accept",
					"compression_status", "compress_older", "instanceid",
					"default_timezone", "hk_events_service", "auditlog_enabled"};

	const char	*row[ARRSIZE(selected_fields)];
	size_t		i;
	int		j, found = 1, ret;
	char		**db_row;
	zbx_uint64_t	rowid;
	unsigned char	tag;

	zabbix_log(LOG_LEVEL_DEBUG, "In %s()", __func__);

	*flags = 0;

	if (NULL == config->config)
	{
		found = 0;
		config->config = (ZBX_DC_CONFIG_TABLE *)__config_shmem_malloc_func(NULL, sizeof(ZBX_DC_CONFIG_TABLE));
	}

	if (SUCCEED != (ret = zbx_dbsync_next(sync, &rowid, &db_row, &tag)))
	{
		/* load default config data */

		if (0 != (program_type & ZBX_PROGRAM_TYPE_SERVER))
			zabbix_log(LOG_LEVEL_ERR, "no records in table 'config'");

		config_table = DBget_table("config");

		for (i = 0; i < ARRSIZE(selected_fields); i++)
			row[i] = DBget_field(config_table, selected_fields[i])->default_value;
	}
	else
	{
		for (i = 0; i < ARRSIZE(selected_fields); i++)
			row[i] = db_row[i];
	}

	/* store the config data */

	if (NULL != row[0])
		ZBX_STR2UINT64(config->config->discovery_groupid, row[0]);
	else
		config->config->discovery_groupid = ZBX_DISCOVERY_GROUPID_UNDEFINED;

	ZBX_STR2UCHAR(config->config->snmptrap_logging, row[1]);
	config->config->default_inventory_mode = atoi(row[25]);
	dc_strpool_replace(found, (const char **)&config->config->db.extension, row[26]);
	ZBX_STR2UCHAR(config->config->autoreg_tls_accept, row[27]);
	ZBX_STR2UCHAR(config->config->db.history_compression_status, row[28]);

	if (SUCCEED != is_time_suffix(row[29], &config->config->db.history_compress_older, ZBX_LENGTH_UNLIMITED))
	{
		zabbix_log(LOG_LEVEL_WARNING, "invalid history compression age: %s", row[29]);
		config->config->db.history_compress_older = 0;
	}

	for (j = 0; TRIGGER_SEVERITY_COUNT > j; j++)
		dc_strpool_replace(found, &config->config->severity_name[j], row[2 + j]);

	/* instance id cannot be changed - update it only at first sync to avoid read locks later */
	if (0 == found)
		dc_strpool_replace(found, &config->config->instanceid, row[30]);

#if TRIGGER_SEVERITY_COUNT != 6
#	error "row indexes below are based on assumption of six trigger severity levels"
#endif

	/* read housekeeper configuration */

	if (ZBX_HK_OPTION_ENABLED == (config->config->hk.events_mode = atoi(row[8])) &&
			(SUCCEED != set_hk_opt(&config->config->hk.events_trigger, 1, SEC_PER_DAY, row[9]) ||
			SUCCEED != set_hk_opt(&config->config->hk.events_internal, 1, SEC_PER_DAY, row[10]) ||
			SUCCEED != set_hk_opt(&config->config->hk.events_discovery, 1, SEC_PER_DAY, row[11]) ||
			SUCCEED != set_hk_opt(&config->config->hk.events_autoreg, 1, SEC_PER_DAY, row[12]) ||
			SUCCEED != set_hk_opt(&config->config->hk.events_service, 1, SEC_PER_DAY, row[32])))
	{
		zabbix_log(LOG_LEVEL_WARNING, "trigger, internal, network discovery and auto-registration data"
				" housekeeping will be disabled due to invalid settings");
		config->config->hk.events_mode = ZBX_HK_OPTION_DISABLED;
	}

	if (ZBX_HK_OPTION_ENABLED == (config->config->hk.services_mode = atoi(row[13])) &&
			SUCCEED != set_hk_opt(&config->config->hk.services, 1, SEC_PER_DAY, row[14]))
	{
		zabbix_log(LOG_LEVEL_WARNING, "IT services data housekeeping will be disabled due to invalid"
				" settings");
		config->config->hk.services_mode = ZBX_HK_OPTION_DISABLED;
	}

	if (ZBX_HK_OPTION_ENABLED == (config->config->hk.audit_mode = atoi(row[15])) &&
			SUCCEED != set_hk_opt(&config->config->hk.audit, 1, SEC_PER_DAY, row[16]))
	{
		zabbix_log(LOG_LEVEL_WARNING, "audit data housekeeping will be disabled due to invalid"
				" settings");
		config->config->hk.audit_mode = ZBX_HK_OPTION_DISABLED;
	}

	if (ZBX_HK_OPTION_ENABLED == (config->config->hk.sessions_mode = atoi(row[17])) &&
			SUCCEED != set_hk_opt(&config->config->hk.sessions, 1, SEC_PER_DAY, row[18]))
	{
		zabbix_log(LOG_LEVEL_WARNING, "user sessions data housekeeping will be disabled due to invalid"
				" settings");
		config->config->hk.sessions_mode = ZBX_HK_OPTION_DISABLED;
	}

	config->config->hk.history_mode = atoi(row[19]);
	if (ZBX_HK_OPTION_ENABLED == (config->config->hk.history_global = atoi(row[20])) &&
			SUCCEED != set_hk_opt(&config->config->hk.history, 0, ZBX_HK_HISTORY_MIN, row[21]))
	{
		zabbix_log(LOG_LEVEL_WARNING, "history data housekeeping will be disabled and all items will"
				" store their history due to invalid global override settings");
		config->config->hk.history_mode = ZBX_HK_MODE_DISABLED;
		config->config->hk.history = 1;	/* just enough to make 0 == items[i].history condition fail */
	}

#ifdef HAVE_POSTGRESQL
	if (ZBX_HK_MODE_DISABLED != config->config->hk.history_mode &&
			ZBX_HK_OPTION_ENABLED == config->config->hk.history_global &&
			0 == zbx_strcmp_null(config->config->db.extension, ZBX_CONFIG_DB_EXTENSION_TIMESCALE))
	{
		config->config->hk.history_mode = ZBX_HK_MODE_PARTITION;
	}
#endif

	config->config->hk.trends_mode = atoi(row[22]);
	if (ZBX_HK_OPTION_ENABLED == (config->config->hk.trends_global = atoi(row[23])) &&
			SUCCEED != set_hk_opt(&config->config->hk.trends, 0, ZBX_HK_TRENDS_MIN, row[24]))
	{
		zabbix_log(LOG_LEVEL_WARNING, "trends data housekeeping will be disabled and all numeric items"
				" will store their history due to invalid global override settings");
		config->config->hk.trends_mode = ZBX_HK_MODE_DISABLED;
		config->config->hk.trends = 1;	/* just enough to make 0 == items[i].trends condition fail */
	}

#ifdef HAVE_POSTGRESQL
	if (ZBX_HK_MODE_DISABLED != config->config->hk.trends_mode &&
			ZBX_HK_OPTION_ENABLED == config->config->hk.trends_global &&
			0 == zbx_strcmp_null(config->config->db.extension, ZBX_CONFIG_DB_EXTENSION_TIMESCALE))
	{
		config->config->hk.trends_mode = ZBX_HK_MODE_PARTITION;
	}
#endif
	dc_strpool_replace(found, &config->config->default_timezone, row[31]);

	config->config->auditlog_enabled = atoi(row[33]);

	if (SUCCEED == ret && SUCCEED == zbx_dbsync_next(sync, &rowid, &db_row, &tag))	/* table must have */
		zabbix_log(LOG_LEVEL_ERR, "table 'config' has multiple records");	/* only one record */

	zabbix_log(LOG_LEVEL_DEBUG, "End of %s()", __func__);

	return SUCCEED;
}

static void	DCsync_autoreg_config(zbx_dbsync_t *sync)
{
	/* sync this function with zbx_dbsync_compare_autoreg_psk() */
	char		**db_row;
	zbx_uint64_t	rowid;
	unsigned char	tag;

	zabbix_log(LOG_LEVEL_DEBUG, "In %s()", __func__);

	if (SUCCEED == zbx_dbsync_next(sync, &rowid, &db_row, &tag))
	{
		switch (tag)
		{
			case ZBX_DBSYNC_ROW_ADD:
			case ZBX_DBSYNC_ROW_UPDATE:
				zbx_strlcpy(config->autoreg_psk_identity, db_row[0],
						sizeof(config->autoreg_psk_identity));
				zbx_strlcpy(config->autoreg_psk, db_row[1], sizeof(config->autoreg_psk));
				break;
			case ZBX_DBSYNC_ROW_REMOVE:
				config->autoreg_psk_identity[0] = '\0';
				zbx_guaranteed_memset(config->autoreg_psk, 0, sizeof(config->autoreg_psk));
				break;
			default:
				THIS_SHOULD_NEVER_HAPPEN;
		}
	}

	zabbix_log(LOG_LEVEL_DEBUG, "End of %s()", __func__);
}

static void	DCsync_proxy_remove(ZBX_DC_PROXY *proxy)
{
	if (ZBX_LOC_QUEUE == proxy->location)
	{
		zbx_binary_heap_remove_direct(&config->pqueue, proxy->hostid);
		proxy->location = ZBX_LOC_NOWHERE;
	}

	dc_strpool_release(proxy->proxy_address);
	zbx_hashset_remove_direct(&config->proxies, proxy);
}

static void	DCsync_hosts(zbx_dbsync_t *sync, zbx_vector_uint64_t *active_avail_diff)
{
	char		**row;
	zbx_uint64_t	rowid;
	unsigned char	tag;

	ZBX_DC_HOST	*host;
	ZBX_DC_IPMIHOST	*ipmihost;
	ZBX_DC_PROXY	*proxy;
	ZBX_DC_HOST_H	*host_h, host_h_local, *host_p, host_p_local;

	int		found;
	int		update_index_h, update_index_p, ret;
	zbx_uint64_t	hostid, proxy_hostid;
	unsigned char	status;
	time_t		now;
	signed char	ipmi_authtype;
	unsigned char	ipmi_privilege;
#if defined(HAVE_GNUTLS) || defined(HAVE_OPENSSL)
	ZBX_DC_PSK	*psk_i, psk_i_local;
	zbx_ptr_pair_t	*psk_owner, psk_owner_local;
	zbx_hashset_t	psk_owners;
#endif
	zabbix_log(LOG_LEVEL_DEBUG, "In %s()", __func__);

#if defined(HAVE_GNUTLS) || defined(HAVE_OPENSSL)
	zbx_hashset_create(&psk_owners, 0, ZBX_DEFAULT_PTR_HASH_FUNC, ZBX_DEFAULT_PTR_COMPARE_FUNC);
#endif
	now = time(NULL);

	while (SUCCEED == (ret = zbx_dbsync_next(sync, &rowid, &row, &tag)))
	{
		/* removed rows will be always added at the end */
		if (ZBX_DBSYNC_ROW_REMOVE == tag)
			break;

		ZBX_STR2UINT64(hostid, row[0]);
		ZBX_DBROW2UINT64(proxy_hostid, row[1]);
		ZBX_STR2UCHAR(status, row[10]);

		host = (ZBX_DC_HOST *)DCfind_id(&config->hosts, hostid, sizeof(ZBX_DC_HOST), &found);

		/* see whether we should and can update 'hosts_h' and 'hosts_p' indexes at this point */

		update_index_h = 0;
		update_index_p = 0;

		if ((HOST_STATUS_MONITORED == status || HOST_STATUS_NOT_MONITORED == status) &&
				(0 == found || 0 != strcmp(host->host, row[2])))
		{
			if (1 == found)
			{
				host_h_local.host = host->host;
				host_h = (ZBX_DC_HOST_H *)zbx_hashset_search(&config->hosts_h, &host_h_local);

				if (NULL != host_h && host == host_h->host_ptr)	/* see ZBX-4045 for NULL check */
				{
					dc_strpool_release(host_h->host);
					zbx_hashset_remove_direct(&config->hosts_h, host_h);
				}
			}

			host_h_local.host = row[2];
			host_h = (ZBX_DC_HOST_H *)zbx_hashset_search(&config->hosts_h, &host_h_local);

			if (NULL != host_h)
				host_h->host_ptr = host;
			else
				update_index_h = 1;
		}
		else if ((HOST_STATUS_PROXY_ACTIVE == status || HOST_STATUS_PROXY_PASSIVE == status) &&
				(0 == found || 0 != strcmp(host->host, row[2])))
		{
			if (1 == found)
			{
				host_p_local.host = host->host;
				host_p = (ZBX_DC_HOST_H *)zbx_hashset_search(&config->hosts_p, &host_p_local);

				if (NULL != host_p && host == host_p->host_ptr)
				{
					dc_strpool_release(host_p->host);
					zbx_hashset_remove_direct(&config->hosts_p, host_p);
				}
			}

			host_p_local.host = row[2];
			host_p = (ZBX_DC_HOST_H *)zbx_hashset_search(&config->hosts_p, &host_p_local);

			if (NULL != host_p)
				host_p->host_ptr = host;
			else
				update_index_p = 1;
		}

		/* store new information in host structure */

		dc_strpool_replace(found, &host->host, row[2]);
		dc_strpool_replace(found, &host->name, row[11]);
#if defined(HAVE_GNUTLS) || defined(HAVE_OPENSSL)
		dc_strpool_replace(found, &host->tls_issuer, row[15]);
		dc_strpool_replace(found, &host->tls_subject, row[16]);

		/* maintain 'config->psks' in configuration cache */

		/*****************************************************************************/
		/*                                                                           */
		/* cases to cover (PSKid means PSK identity):                                */
		/*                                                                           */
		/*                                  Incoming data record                     */
		/*                                  /                   \                    */
		/*                                new                   new                  */
		/*                               PSKid                 PSKid                 */
		/*                             non-empty               empty                 */
		/*                             /      \                /    \                */
		/*                            /        \              /      \               */
		/*                       'host'        'host'      'host'    'host'          */
		/*                       record        record      record    record          */
		/*                        has           has         has       has            */
		/*                     non-empty       empty     non-empty  empty PSK        */
		/*                        PSK           PSK         PSK      |     \         */
		/*                       /   \           |           |       |      \        */
		/*                      /     \          |           |       |       \       */
		/*                     /       \         |           |       |        \      */
		/*            new PSKid       new PSKid  |           |   existing     new    */
		/*             same as         differs   |           |    record     record  */
		/*            old PSKid         from     |           |      |          |     */
		/*           /    |           old PSKid  |           |     done        |     */
		/*          /     |              |       |           |                 |     */
		/*   new PSK    new PSK        delete    |        delete               |     */
		/*    value      value        old PSKid  |       old PSKid             |     */
		/*   same as    differs       and value  |       and value             |     */
		/*     old       from         from psks  |       from psks             |     */
		/*      |        old          hashset    |        hashset              |     */
		/*     done       /           (if ref    |        (if ref              |     */
		/*               /            count=0)   |        count=0)             |     */
		/*              /              /     \  /|           \                /      */
		/*             /              /--------- |            \              /       */
		/*            /              /         \ |             \            /        */
		/*       delete          new PSKid   new PSKid         set pointer in        */
		/*       old PSK          already     not in           'hosts' record        */
		/*        value           in psks      psks             to NULL PSK          */
		/*        from            hashset     hashset                |               */
		/*       string            /   \          \                 done             */
		/*        pool            /     \          \                                 */
		/*         |             /       \          \                                */
		/*       change    PSK value   PSK value    insert                           */
		/*      PSK value  in hashset  in hashset  new PSKid                         */
		/*      for this    same as     differs    and value                         */
		/*       PSKid      new PSK     from new   into psks                         */
		/*         |        value      PSK value    hashset                          */
		/*        done        \           |            /                             */
		/*                     \       replace        /                              */
		/*                      \      PSK value     /                               */
		/*                       \     in hashset   /                                */
		/*                        \    with new    /                                 */
		/*                         \   PSK value  /                                  */
		/*                          \     |      /                                   */
		/*                           \    |     /                                    */
		/*                            set pointer                                    */
		/*                            in 'host'                                      */
		/*                            record to                                      */
		/*                            new PSKid                                      */
		/*                                |                                          */
		/*                               done                                        */
		/*                                                                           */
		/*****************************************************************************/

		psk_owner = NULL;

		if ('\0' == *row[17] || '\0' == *row[18])	/* new PSKid or value empty */
		{
			/* In case of "impossible" errors ("PSK value without identity" or "PSK identity without */
			/* value") assume empty PSK identity and value. These errors should have been prevented */
			/* by validation in frontend/API. Be prepared when making a connection requiring PSK - */
			/* the PSK might not be available. */

			if (1 == found)
			{
				if (NULL == host->tls_dc_psk)	/* 'host' record has empty PSK */
					goto done;

				/* 'host' record has non-empty PSK. Unlink and delete PSK. */

				psk_i_local.tls_psk_identity = host->tls_dc_psk->tls_psk_identity;

				if (NULL != (psk_i = (ZBX_DC_PSK *)zbx_hashset_search(&config->psks, &psk_i_local)) &&
						0 == --(psk_i->refcount))
				{
					dc_strpool_release(psk_i->tls_psk_identity);
					dc_strpool_release(psk_i->tls_psk);
					zbx_hashset_remove_direct(&config->psks, psk_i);
				}
			}

			host->tls_dc_psk = NULL;
			goto done;
		}

		/* new PSKid and value non-empty */

		zbx_strlower(row[18]);

		if (1 == found && NULL != host->tls_dc_psk)	/* 'host' record has non-empty PSK */
		{
			if (0 == strcmp(host->tls_dc_psk->tls_psk_identity, row[17]))	/* new PSKid same as */
											/* old PSKid */
			{
				if (0 != strcmp(host->tls_dc_psk->tls_psk, row[18]))	/* new PSK value */
											/* differs from old */
				{
					if (NULL == (psk_owner = (zbx_ptr_pair_t *)zbx_hashset_search(&psk_owners,
							&host->tls_dc_psk->tls_psk_identity)))
					{
						/* change underlying PSK value and 'config->psks' is updated, too */
						dc_strpool_replace(1, &host->tls_dc_psk->tls_psk, row[18]);
					}
					else
					{
						zabbix_log(LOG_LEVEL_WARNING, "conflicting PSK values for PSK identity"
								" \"%s\" on hosts \"%s\" and \"%s\" (and maybe others)",
								(char *)psk_owner->first, (char *)psk_owner->second,
								host->host);
					}
				}

				goto done;
			}

			/* New PSKid differs from old PSKid. Unlink and delete old PSK. */

			psk_i_local.tls_psk_identity = host->tls_dc_psk->tls_psk_identity;

			if (NULL != (psk_i = (ZBX_DC_PSK *)zbx_hashset_search(&config->psks, &psk_i_local)) &&
					0 == --(psk_i->refcount))
			{
				dc_strpool_release(psk_i->tls_psk_identity);
				dc_strpool_release(psk_i->tls_psk);
				zbx_hashset_remove_direct(&config->psks, psk_i);
			}

			host->tls_dc_psk = NULL;
		}

		/* new PSK identity already stored? */

		psk_i_local.tls_psk_identity = row[17];

		if (NULL != (psk_i = (ZBX_DC_PSK *)zbx_hashset_search(&config->psks, &psk_i_local)))
		{
			/* new PSKid already in psks hashset */

			if (0 != strcmp(psk_i->tls_psk, row[18]))	/* PSKid stored but PSK value is different */
			{
				if (NULL == (psk_owner = (zbx_ptr_pair_t *)zbx_hashset_search(&psk_owners, &psk_i->tls_psk_identity)))
				{
					dc_strpool_replace(1, &psk_i->tls_psk, row[18]);
				}
				else
				{
					zabbix_log(LOG_LEVEL_WARNING, "conflicting PSK values for PSK identity"
							" \"%s\" on hosts \"%s\" and \"%s\" (and maybe others)",
							(char *)psk_owner->first, (char *)psk_owner->second,
							host->host);
				}
			}

			host->tls_dc_psk = psk_i;
			psk_i->refcount++;
			goto done;
		}

		/* insert new PSKid and value into psks hashset */

		dc_strpool_replace(0, &psk_i_local.tls_psk_identity, row[17]);
		dc_strpool_replace(0, &psk_i_local.tls_psk, row[18]);
		psk_i_local.refcount = 1;
		host->tls_dc_psk = zbx_hashset_insert(&config->psks, &psk_i_local, sizeof(ZBX_DC_PSK));
done:
		if (NULL != host->tls_dc_psk && NULL == psk_owner)
		{
			if (NULL == zbx_hashset_search(&psk_owners, &host->tls_dc_psk->tls_psk_identity))
			{
				/* register this host as the PSK identity owner, against which to report conflicts */

				psk_owner_local.first = (char *)host->tls_dc_psk->tls_psk_identity;
				psk_owner_local.second = (char *)host->host;

				zbx_hashset_insert(&psk_owners, &psk_owner_local, sizeof(psk_owner_local));
			}
		}
#endif
		ZBX_STR2UCHAR(host->tls_connect, row[13]);
		ZBX_STR2UCHAR(host->tls_accept, row[14]);

		if ((HOST_STATUS_PROXY_PASSIVE == status && 0 != (ZBX_TCP_SEC_UNENCRYPTED & host->tls_connect)) ||
				(HOST_STATUS_PROXY_ACTIVE == status && 0 != (ZBX_TCP_SEC_UNENCRYPTED & host->tls_accept)))
		{
			if (NULL != CONFIG_VAULTTOKEN || NULL != CONFIG_VAULT)
			{
				zabbix_log(LOG_LEVEL_WARNING, "connection with Zabbix proxy \"%s\" should not be"
						" unencrypted when using Vault", host->host);
			}
		}

		if (0 == found)
		{
			ZBX_DBROW2UINT64(host->maintenanceid, row[17 + ZBX_HOST_TLS_OFFSET]);
			host->maintenance_status = (unsigned char)atoi(row[7]);
			host->maintenance_type = (unsigned char)atoi(row[8]);
			host->maintenance_from = atoi(row[9]);
			host->data_expected_from = now;
			host->update_items = 0;

			zbx_vector_ptr_create_ext(&host->interfaces_v, __config_shmem_malloc_func,
					__config_shmem_realloc_func, __config_shmem_free_func);
		}
		else
		{
			int reset_availability = 0;

			if (HOST_STATUS_MONITORED == status && HOST_STATUS_MONITORED != host->status)
				host->data_expected_from = now;

			/* reset host status if host status has been changed (e.g., if host has been disabled) */
			if (status != host->status)
			{
				zbx_vector_uint64_append(active_avail_diff, host->hostid);

				reset_availability = 1;
			}

			/* reset host status if host proxy assignment has been changed */
			if (proxy_hostid != host->proxy_hostid)
			{
				zbx_vector_uint64_append(active_avail_diff, host->hostid);

				reset_availability = 1;
			}

			if (0 != reset_availability)
			{
				int			i;
				ZBX_DC_INTERFACE	*interface;

				for (i = 0; i < host->interfaces_v.values_num; i++)
				{
					interface = (ZBX_DC_INTERFACE *)host->interfaces_v.values[i];
					interface->reset_availability = 1;
				}
			}

		}

		host->proxy_hostid = proxy_hostid;

		/* update 'hosts_h' and 'hosts_p' indexes using new data, if not done already */

		if (1 == update_index_h)
		{
			host_h_local.host = dc_strpool_acquire(host->host);
			host_h_local.host_ptr = host;
			zbx_hashset_insert(&config->hosts_h, &host_h_local, sizeof(ZBX_DC_HOST_H));
		}

		if (1 == update_index_p)
		{
			host_p_local.host = dc_strpool_acquire(host->host);
			host_p_local.host_ptr = host;
			zbx_hashset_insert(&config->hosts_p, &host_p_local, sizeof(ZBX_DC_HOST_H));
		}

		/* IPMI hosts */

		ipmi_authtype = (signed char)atoi(row[3]);
		ipmi_privilege = (unsigned char)atoi(row[4]);

		if (ZBX_IPMI_DEFAULT_AUTHTYPE != ipmi_authtype || ZBX_IPMI_DEFAULT_PRIVILEGE != ipmi_privilege ||
				'\0' != *row[5] || '\0' != *row[6])	/* useipmi */
		{
			ipmihost = (ZBX_DC_IPMIHOST *)DCfind_id(&config->ipmihosts, hostid, sizeof(ZBX_DC_IPMIHOST), &found);

			ipmihost->ipmi_authtype = ipmi_authtype;
			ipmihost->ipmi_privilege = ipmi_privilege;
			dc_strpool_replace(found, &ipmihost->ipmi_username, row[5]);
			dc_strpool_replace(found, &ipmihost->ipmi_password, row[6]);
		}
		else if (NULL != (ipmihost = (ZBX_DC_IPMIHOST *)zbx_hashset_search(&config->ipmihosts, &hostid)))
		{
			/* remove IPMI connection parameters for hosts without IPMI */

			dc_strpool_release(ipmihost->ipmi_username);
			dc_strpool_release(ipmihost->ipmi_password);

			zbx_hashset_remove_direct(&config->ipmihosts, ipmihost);
		}

		/* proxies */

		if (HOST_STATUS_PROXY_ACTIVE == status || HOST_STATUS_PROXY_PASSIVE == status)
		{
			proxy = (ZBX_DC_PROXY *)DCfind_id(&config->proxies, hostid, sizeof(ZBX_DC_PROXY), &found);

			if (0 == found)
			{
				proxy->location = ZBX_LOC_NOWHERE;
				proxy->version = 0;
				proxy->lastaccess = atoi(row[12]);
				proxy->last_cfg_error_time = 0;
				proxy->proxy_delay = 0;
				proxy->nodata_win.flags = ZBX_PROXY_SUPPRESS_DISABLE;
				proxy->nodata_win.values_num = 0;
				proxy->nodata_win.period_end = 0;
			}

			proxy->auto_compress = atoi(row[16 + ZBX_HOST_TLS_OFFSET]);
			dc_strpool_replace(found, &proxy->proxy_address, row[15 + ZBX_HOST_TLS_OFFSET]);

			if (HOST_STATUS_PROXY_PASSIVE == status && (0 == found || status != host->status))
			{
				proxy->proxy_config_nextcheck = (int)calculate_proxy_nextcheck(
						hostid, CONFIG_PROXYCONFIG_FREQUENCY, now);
				proxy->proxy_data_nextcheck = (int)calculate_proxy_nextcheck(
						hostid, CONFIG_PROXYDATA_FREQUENCY, now);
				proxy->proxy_tasks_nextcheck = (int)calculate_proxy_nextcheck(
						hostid, ZBX_TASK_UPDATE_FREQUENCY, now);

				DCupdate_proxy_queue(proxy);
			}
			else if (HOST_STATUS_PROXY_ACTIVE == status && ZBX_LOC_QUEUE == proxy->location)
			{
				zbx_binary_heap_remove_direct(&config->pqueue, proxy->hostid);
				proxy->location = ZBX_LOC_NOWHERE;
			}
			proxy->last_version_error_time = time(NULL);
		}
		else if (NULL != (proxy = (ZBX_DC_PROXY *)zbx_hashset_search(&config->proxies, &hostid)))
			DCsync_proxy_remove(proxy);

		host->status = status;
	}

	/* remove deleted hosts from buffer */
	for (; SUCCEED == ret; ret = zbx_dbsync_next(sync, &rowid, &row, &tag))
	{
		if (NULL == (host = (ZBX_DC_HOST *)zbx_hashset_search(&config->hosts, &rowid)))
			continue;

		hostid = host->hostid;

		/* IPMI hosts */

		if (NULL != (ipmihost = (ZBX_DC_IPMIHOST *)zbx_hashset_search(&config->ipmihosts, &hostid)))
		{
			dc_strpool_release(ipmihost->ipmi_username);
			dc_strpool_release(ipmihost->ipmi_password);

			zbx_hashset_remove_direct(&config->ipmihosts, ipmihost);
		}

		/* proxies */

		if (NULL != (proxy = (ZBX_DC_PROXY *)zbx_hashset_search(&config->proxies, &hostid)))
			DCsync_proxy_remove(proxy);

		/* hosts */

		if (HOST_STATUS_MONITORED == host->status || HOST_STATUS_NOT_MONITORED == host->status)
		{
			host_h_local.host = host->host;
			host_h = (ZBX_DC_HOST_H *)zbx_hashset_search(&config->hosts_h, &host_h_local);

			if (NULL != host_h && host == host_h->host_ptr)	/* see ZBX-4045 for NULL check */
			{
				dc_strpool_release(host_h->host);
				zbx_hashset_remove_direct(&config->hosts_h, host_h);
			}

			zbx_vector_uint64_append(active_avail_diff, host->hostid);
		}
		else if (HOST_STATUS_PROXY_ACTIVE == host->status || HOST_STATUS_PROXY_PASSIVE == host->status)
		{
			host_p_local.host = host->host;
			host_p = (ZBX_DC_HOST_H *)zbx_hashset_search(&config->hosts_p, &host_p_local);

			if (NULL != host_p && host == host_p->host_ptr)
			{
				dc_strpool_release(host_p->host);
				zbx_hashset_remove_direct(&config->hosts_p, host_p);
			}
		}

		dc_strpool_release(host->host);
		dc_strpool_release(host->name);

#if defined(HAVE_GNUTLS) || defined(HAVE_OPENSSL)
		dc_strpool_release(host->tls_issuer);
		dc_strpool_release(host->tls_subject);

		/* Maintain 'psks' index. Unlink and delete the PSK identity. */
		if (NULL != host->tls_dc_psk)
		{
			psk_i_local.tls_psk_identity = host->tls_dc_psk->tls_psk_identity;

			if (NULL != (psk_i = (ZBX_DC_PSK *)zbx_hashset_search(&config->psks, &psk_i_local)) &&
					0 == --(psk_i->refcount))
			{
				dc_strpool_release(psk_i->tls_psk_identity);
				dc_strpool_release(psk_i->tls_psk);
				zbx_hashset_remove_direct(&config->psks, psk_i);
			}
		}
#endif
		zbx_vector_ptr_destroy(&host->interfaces_v);
		zbx_hashset_remove_direct(&config->hosts, host);
	}

#if defined(HAVE_GNUTLS) || defined(HAVE_OPENSSL)
	zbx_hashset_destroy(&psk_owners);
#endif

	zabbix_log(LOG_LEVEL_DEBUG, "End of %s()", __func__);
}

static void	DCsync_host_inventory(zbx_dbsync_t *sync)
{
	ZBX_DC_HOST_INVENTORY	*host_inventory, *host_inventory_auto;
	zbx_uint64_t		rowid, hostid;
	int			found, ret, i;
	char			**row;
	unsigned char		tag;

	zabbix_log(LOG_LEVEL_DEBUG, "In %s()", __func__);

	while (SUCCEED == (ret = zbx_dbsync_next(sync, &rowid, &row, &tag)))
	{
		/* removed rows will be always added at the end */
		if (ZBX_DBSYNC_ROW_REMOVE == tag)
			break;

		ZBX_STR2UINT64(hostid, row[0]);

		host_inventory = (ZBX_DC_HOST_INVENTORY *)DCfind_id(&config->host_inventories, hostid, sizeof(ZBX_DC_HOST_INVENTORY), &found);

		ZBX_STR2UCHAR(host_inventory->inventory_mode, row[1]);

		/* store new information in host_inventory structure */
		for (i = 0; i < HOST_INVENTORY_FIELD_COUNT; i++)
			dc_strpool_replace(found, &(host_inventory->values[i]), row[i + 2]);

		host_inventory_auto = (ZBX_DC_HOST_INVENTORY *)DCfind_id(&config->host_inventories_auto, hostid, sizeof(ZBX_DC_HOST_INVENTORY),
				&found);

		host_inventory_auto->inventory_mode = host_inventory->inventory_mode;

		if (1 == found)
		{
			for (i = 0; i < HOST_INVENTORY_FIELD_COUNT; i++)
			{
				if (NULL == host_inventory_auto->values[i])
					continue;

				dc_strpool_release(host_inventory_auto->values[i]);
				host_inventory_auto->values[i] = NULL;
			}
		}
		else
		{
			for (i = 0; i < HOST_INVENTORY_FIELD_COUNT; i++)
				host_inventory_auto->values[i] = NULL;
		}
	}

	/* remove deleted host inventory from cache */
	for (; SUCCEED == ret; ret = zbx_dbsync_next(sync, &rowid, &row, &tag))
	{
		if (NULL == (host_inventory = (ZBX_DC_HOST_INVENTORY *)zbx_hashset_search(&config->host_inventories, &rowid)))
			continue;

		for (i = 0; i < HOST_INVENTORY_FIELD_COUNT; i++)
			dc_strpool_release(host_inventory->values[i]);

		zbx_hashset_remove_direct(&config->host_inventories, host_inventory);

		if (NULL == (host_inventory_auto = (ZBX_DC_HOST_INVENTORY *)zbx_hashset_search(&config->host_inventories_auto, &rowid)))
		{
			THIS_SHOULD_NEVER_HAPPEN;
			continue;
		}

		for (i = 0; i < HOST_INVENTORY_FIELD_COUNT; i++)
		{
			if (NULL != host_inventory_auto->values[i])
				dc_strpool_release(host_inventory_auto->values[i]);
		}

		zbx_hashset_remove_direct(&config->host_inventories_auto, host_inventory_auto);
	}

	zabbix_log(LOG_LEVEL_DEBUG, "End of %s()", __func__);
}

void	DCsync_kvs_paths(const struct zbx_json_parse *jp_kvs_paths)
{
	zbx_dc_kvs_path_t	*dc_kvs_path;
	zbx_dc_kv_t		*dc_kv;
	zbx_kvs_t		kvs;
	zbx_hashset_iter_t	iter;
	int			i, j;
	zbx_vector_ptr_pair_t	diff;

	zabbix_log(LOG_LEVEL_DEBUG, "In %s()", __func__);

	zbx_vector_ptr_pair_create(&diff);
	zbx_kvs_create(&kvs, 100);

	for (i = 0; i < config->kvs_paths.values_num; i++)
	{
		char	*error = NULL;

		dc_kvs_path = (zbx_dc_kvs_path_t *)config->kvs_paths.values[i];

		if (NULL != jp_kvs_paths)
		{
			if (FAIL == zbx_kvs_from_json_by_path_get(dc_kvs_path->path, jp_kvs_paths, &kvs, &error))
			{
				zabbix_log(LOG_LEVEL_WARNING, "cannot get secrets for path \"%s\": %s",
						dc_kvs_path->path, error);
				zbx_free(error);
				continue;
			}

		}
		else if (FAIL == zbx_vault_kvs_get(dc_kvs_path->path, &kvs, &error))
		{
			zabbix_log(LOG_LEVEL_WARNING, "cannot get secrets for path \"%s\": %s", dc_kvs_path->path,
					error);
			zbx_free(error);
			continue;
		}

		zbx_hashset_iter_reset(&dc_kvs_path->kvs, &iter);
		while (NULL != (dc_kv = (zbx_dc_kv_t *)zbx_hashset_iter_next(&iter)))
		{
			zbx_kv_t	*kv, kv_local;
			zbx_ptr_pair_t	pair;

			kv_local.key = (char *)dc_kv->key;
			if (NULL != (kv = zbx_kvs_search(&kvs, &kv_local)))
			{
				if (0 == zbx_strcmp_null(dc_kv->value, kv->value) && 0 == dc_kv->update)
					continue;
			}
			else if (NULL == dc_kv->value)
				continue;

			pair.first = dc_kv;
			pair.second = kv;
			zbx_vector_ptr_pair_append(&diff, pair);
		}

		if (0 != diff.values_num)
		{
			START_SYNC;

			for (j = 0; j < diff.values_num; j++)
			{
				zbx_kv_t	*kv;

				dc_kv = (zbx_dc_kv_t *)diff.values[j].first;
				kv = (zbx_kv_t *)diff.values[j].second;

				if (NULL != kv)
				{
					dc_strpool_replace(dc_kv->value != NULL ? 1 : 0, &dc_kv->value, kv->value);
				}
				else
				{
					dc_strpool_release(dc_kv->value);
					dc_kv->value = NULL;
				}

				config->um_cache = um_cache_set_value_to_macros(config->um_cache, &dc_kv->macros,
						dc_kv->value);

				dc_kv->update = 0;
			}

			FINISH_SYNC;
		}

		zbx_vector_ptr_pair_clear(&diff);
		zbx_kvs_clear(&kvs);
	}

	zbx_vector_ptr_pair_destroy(&diff);
	zbx_kvs_destroy(&kvs);
	zabbix_log(LOG_LEVEL_DEBUG, "End of %s()", __func__);
}

/******************************************************************************
 *                                                                            *
 * Purpose: trying to resolve the macros in host interface                    *
 *                                                                            *
 ******************************************************************************/
static void	substitute_host_interface_macros(ZBX_DC_INTERFACE *interface)
{
	int	macros;
	char	*addr;
	DC_HOST	host;

#define STR_CONTAINS_MACROS(str)	(NULL != strchr(str, '{'))

	macros = STR_CONTAINS_MACROS(interface->ip) ? 0x01 : 0;
	macros |= STR_CONTAINS_MACROS(interface->dns) ? 0x02 : 0;

	if (0 != macros)
	{
		DCget_host_by_hostid(&host, interface->hostid);

		if (0 != (macros & 0x01))
		{
			addr = zbx_strdup(NULL, interface->ip);
			zbx_substitute_simple_macros(NULL, NULL, NULL, NULL, NULL, &host, NULL, NULL, NULL, NULL, NULL,
					NULL, &addr, MACRO_TYPE_INTERFACE_ADDR, NULL, 0);
			if (SUCCEED == is_ip(addr) || SUCCEED == zbx_validate_hostname(addr))
				dc_strpool_replace(1, &interface->ip, addr);
			zbx_free(addr);
		}

		if (0 != (macros & 0x02))
		{
			addr = zbx_strdup(NULL, interface->dns);
			zbx_substitute_simple_macros(NULL, NULL, NULL, NULL, NULL, &host, NULL, NULL, NULL, NULL, NULL, NULL,
					&addr, MACRO_TYPE_INTERFACE_ADDR, NULL, 0);
			if (SUCCEED == is_ip(addr) || SUCCEED == zbx_validate_hostname(addr))
				dc_strpool_replace(1, &interface->dns, addr);
			zbx_free(addr);
		}
	}
#undef STR_CONTAINS_MACROS
}

/******************************************************************************
 *                                                                            *
 * Purpose: remove interface from SNMP address -> interfaceid index           *
 *                                                                            *
 * Parameters: interface - [IN]                                               *
 *                                                                            *
 ******************************************************************************/
static void	dc_interface_snmpaddrs_remove(ZBX_DC_INTERFACE *interface)
{
	ZBX_DC_INTERFACE_ADDR	*ifaddr, ifaddr_local;
	int			index;

	ifaddr_local.addr = (0 != interface->useip ? interface->ip : interface->dns);

	if ('\0' == *ifaddr_local.addr)
		return;

	if (NULL == (ifaddr = (ZBX_DC_INTERFACE_ADDR *)zbx_hashset_search(&config->interface_snmpaddrs, &ifaddr_local)))
		return;

	if (FAIL == (index = zbx_vector_uint64_search(&ifaddr->interfaceids, interface->interfaceid,
			ZBX_DEFAULT_UINT64_COMPARE_FUNC)))
	{
		return;
	}

	zbx_vector_uint64_remove_noorder(&ifaddr->interfaceids, index);

	if (0 == ifaddr->interfaceids.values_num)
	{
		dc_strpool_release(ifaddr->addr);
		zbx_vector_uint64_destroy(&ifaddr->interfaceids);
		zbx_hashset_remove_direct(&config->interface_snmpaddrs, ifaddr);
	}
}

/******************************************************************************
 *                                                                            *
 * Purpose: setup SNMP attributes for interface with interfaceid index        *
 *                                                                            *
 * Parameters: interfaceid  - [IN]                                            *
 *             row          - [IN] the row data from DB                       *
 *             bulk_changed - [IN]                                            *
 *                                                                            *
 ******************************************************************************/
static ZBX_DC_SNMPINTERFACE	*dc_interface_snmp_set(zbx_uint64_t interfaceid, const char **row,
		unsigned char *bulk_changed)
{
	int			found;
	ZBX_DC_SNMPINTERFACE	*snmp;
	unsigned char		bulk;

	snmp = (ZBX_DC_SNMPINTERFACE *)DCfind_id(&config->interfaces_snmp, interfaceid, sizeof(ZBX_DC_SNMPINTERFACE),
			&found);

	ZBX_STR2UCHAR(bulk, row[13]);

	if (0 == found)
		*bulk_changed = 1;
	else if (snmp->bulk != bulk)
		*bulk_changed = 1;
	else
		*bulk_changed = 0;

	if (0 != *bulk_changed)
		snmp->bulk = bulk;

	ZBX_STR2UCHAR(snmp->version, row[12]);
	dc_strpool_replace(found, &snmp->community, row[14]);
	dc_strpool_replace(found, &snmp->securityname, row[15]);
	ZBX_STR2UCHAR(snmp->securitylevel, row[16]);
	dc_strpool_replace(found, &snmp->authpassphrase, row[17]);
	dc_strpool_replace(found, &snmp->privpassphrase, row[18]);
	ZBX_STR2UCHAR(snmp->authprotocol, row[19]);
	ZBX_STR2UCHAR(snmp->privprotocol, row[20]);
	dc_strpool_replace(found, &snmp->contextname, row[21]);

	return snmp;
}

/******************************************************************************
 *                                                                            *
 * Purpose: remove interface from SNMP address -> interfaceid index           *
 *                                                                            *
 * Parameters: interfaceid - [IN]                                             *
 *                                                                            *
 ******************************************************************************/
static void	dc_interface_snmp_remove(zbx_uint64_t interfaceid)
{
	ZBX_DC_SNMPINTERFACE	*snmp;

	if (NULL == (snmp = (ZBX_DC_SNMPINTERFACE *)zbx_hashset_search(&config->interfaces_snmp, &interfaceid)))
		return;

	dc_strpool_release(snmp->community);
	dc_strpool_release(snmp->securityname);
	dc_strpool_release(snmp->authpassphrase);
	dc_strpool_release(snmp->privpassphrase);
	dc_strpool_release(snmp->contextname);

	zbx_hashset_remove_direct(&config->interfaces_snmp, snmp);

	return;
}

static void	DCsync_interfaces(zbx_dbsync_t *sync)
{
	char			**row;
	zbx_uint64_t		rowid;
	unsigned char		tag;

	ZBX_DC_INTERFACE	*interface;
	ZBX_DC_INTERFACE_HT	*interface_ht, interface_ht_local;
	ZBX_DC_INTERFACE_ADDR	*interface_snmpaddr, interface_snmpaddr_local;
	ZBX_DC_HOST		*host;

	int			found, update_index, ret, i;
	zbx_uint64_t		interfaceid, hostid;
	unsigned char		type, main_, useip;
	unsigned char		reset_snmp_stats;
	zbx_vector_ptr_t	interfaces;

	zabbix_log(LOG_LEVEL_DEBUG, "In %s()", __func__);

	zbx_vector_ptr_create(&interfaces);

	while (SUCCEED == (ret = zbx_dbsync_next(sync, &rowid, &row, &tag)))
	{
		/* removed rows will be always added at the end */
		if (ZBX_DBSYNC_ROW_REMOVE == tag)
			break;

		ZBX_STR2UINT64(interfaceid, row[0]);
		ZBX_STR2UINT64(hostid, row[1]);
		ZBX_STR2UCHAR(type, row[2]);
		ZBX_STR2UCHAR(main_, row[3]);
		ZBX_STR2UCHAR(useip, row[4]);

		/* If there is no host for this interface, skip it. */
		/* This may be possible if the host was added after we synced config for hosts. */
		if (NULL == (host = (ZBX_DC_HOST *)zbx_hashset_search(&config->hosts, &hostid)))
			continue;

		interface = (ZBX_DC_INTERFACE *)DCfind_id(&config->interfaces, interfaceid, sizeof(ZBX_DC_INTERFACE), &found);
		zbx_vector_ptr_append(&interfaces, interface);

		/* remove old address->interfaceid index */
		if (0 != found && INTERFACE_TYPE_SNMP == interface->type)
			dc_interface_snmpaddrs_remove(interface);

		/* see whether we should and can update interfaces_ht index at this point */

		update_index = 0;

		if (0 == found || interface->hostid != hostid || interface->type != type || interface->main != main_)
		{
			if (1 == found && 1 == interface->main)
			{
				interface_ht_local.hostid = interface->hostid;
				interface_ht_local.type = interface->type;
				interface_ht = (ZBX_DC_INTERFACE_HT *)zbx_hashset_search(&config->interfaces_ht, &interface_ht_local);

				if (NULL != interface_ht && interface == interface_ht->interface_ptr)
				{
					/* see ZBX-4045 for NULL check in the conditional */
					zbx_hashset_remove(&config->interfaces_ht, &interface_ht_local);
				}
			}

			if (1 == main_)
			{
				interface_ht_local.hostid = hostid;
				interface_ht_local.type = type;
				interface_ht = (ZBX_DC_INTERFACE_HT *)zbx_hashset_search(&config->interfaces_ht, &interface_ht_local);

				if (NULL != interface_ht)
					interface_ht->interface_ptr = interface;
				else
					update_index = 1;
			}
		}

		/* store new information in interface structure */

		reset_snmp_stats = (0 == found || interface->hostid != hostid || interface->type != type ||
				interface->useip != useip);

		interface->hostid = hostid;
		interface->type = type;
		interface->main = main_;
		interface->useip = useip;
		reset_snmp_stats |= (SUCCEED == dc_strpool_replace(found, &interface->ip, row[5]));
		reset_snmp_stats |= (SUCCEED == dc_strpool_replace(found, &interface->dns, row[6]));
		reset_snmp_stats |= (SUCCEED == dc_strpool_replace(found, &interface->port, row[7]));
		reset_snmp_stats |= (SUCCEED == dc_strpool_replace(found, &interface->error, row[10]));

		if (0 == found)
		{
			interface->errors_from = atoi(row[11]);
			interface->available = (unsigned char)atoi(row[8]);
			interface->disable_until = atoi(row[9]);
			interface->availability_ts = time(NULL);
			interface->reset_availability = 0;
			interface->items_num = 0;
		}

		/* update interfaces_ht index using new data, if not done already */

		if (1 == update_index)
		{
			interface_ht_local.hostid = interface->hostid;
			interface_ht_local.type = interface->type;
			interface_ht_local.interface_ptr = interface;
			zbx_hashset_insert(&config->interfaces_ht, &interface_ht_local, sizeof(ZBX_DC_INTERFACE_HT));
		}

		/* update interface_snmpaddrs for SNMP traps or reset bulk request statistics */

		if (INTERFACE_TYPE_SNMP == interface->type)
		{
			ZBX_DC_SNMPINTERFACE	*snmp;
			unsigned char		bulk_changed;

			interface_snmpaddr_local.addr = (0 != interface->useip ? interface->ip : interface->dns);

			if ('\0' != *interface_snmpaddr_local.addr)
			{
				if (NULL == (interface_snmpaddr = (ZBX_DC_INTERFACE_ADDR *)zbx_hashset_search(&config->interface_snmpaddrs,
						&interface_snmpaddr_local)))
				{
					dc_strpool_acquire(interface_snmpaddr_local.addr);

					interface_snmpaddr = (ZBX_DC_INTERFACE_ADDR *)zbx_hashset_insert(&config->interface_snmpaddrs,
							&interface_snmpaddr_local, sizeof(ZBX_DC_INTERFACE_ADDR));
					zbx_vector_uint64_create_ext(&interface_snmpaddr->interfaceids,
							__config_shmem_malloc_func,
							__config_shmem_realloc_func,
							__config_shmem_free_func);
				}

				zbx_vector_uint64_append(&interface_snmpaddr->interfaceids, interfaceid);
			}

			if (FAIL == DBis_null(row[12]))
			{
				snmp = dc_interface_snmp_set(interfaceid, (const char **)row, &bulk_changed);

				if (1 == reset_snmp_stats || 0 != bulk_changed)
				{
					snmp->max_succeed = 0;
					snmp->min_fail = MAX_SNMP_ITEMS + 1;
				}
			}
			else
				THIS_SHOULD_NEVER_HAPPEN;
		}

		/* first resolve macros for ip and dns fields in main agent interface  */
		/* because other interfaces might reference main interfaces ip and dns */
		/* with {HOST.IP} and {HOST.DNS} macros                                */
		if (1 == interface->main && INTERFACE_TYPE_AGENT == interface->type)
			substitute_host_interface_macros(interface);

		if (0 == found)
		{
			/* new interface - add it to a list of host interfaces in 'config->hosts' hashset */

			int	exists = 0;

			/* It is an error if the pointer is already in the list. Detect it. */

			for (i = 0; i < host->interfaces_v.values_num; i++)
			{
				if (interface == host->interfaces_v.values[i])
				{
					exists = 1;
					break;
				}
			}

			if (0 == exists)
				zbx_vector_ptr_append(&host->interfaces_v, interface);
			else
				THIS_SHOULD_NEVER_HAPPEN;
		}
	}

	/* resolve macros in other interfaces */

	for (i = 0; i < interfaces.values_num; i++)
	{
		interface = (ZBX_DC_INTERFACE *)interfaces.values[i];

		if (1 != interface->main || INTERFACE_TYPE_AGENT != interface->type)
			substitute_host_interface_macros(interface);
	}

	/* remove deleted interfaces from buffer */

	for (; SUCCEED == ret; ret = zbx_dbsync_next(sync, &rowid, &row, &tag))
	{
		if (NULL == (interface = (ZBX_DC_INTERFACE *)zbx_hashset_search(&config->interfaces, &rowid)))
			continue;

		/* remove interface from the list of host interfaces in 'config->hosts' hashset */

		if (NULL != (host = (ZBX_DC_HOST *)zbx_hashset_search(&config->hosts, &interface->hostid)))
		{
			for (i = 0; i < host->interfaces_v.values_num; i++)
			{
				if (interface == host->interfaces_v.values[i])
				{
					zbx_vector_ptr_remove(&host->interfaces_v, i);
					break;
				}
			}
		}

		if (INTERFACE_TYPE_SNMP == interface->type)
		{
			dc_interface_snmpaddrs_remove(interface);
			dc_interface_snmp_remove(interface->interfaceid);
		}

		if (1 == interface->main)
		{
			interface_ht_local.hostid = interface->hostid;
			interface_ht_local.type = interface->type;
			interface_ht = (ZBX_DC_INTERFACE_HT *)zbx_hashset_search(&config->interfaces_ht, &interface_ht_local);

			if (NULL != interface_ht && interface == interface_ht->interface_ptr)
			{
				/* see ZBX-4045 for NULL check in the conditional */
				zbx_hashset_remove(&config->interfaces_ht, &interface_ht_local);
			}
		}

		dc_strpool_release(interface->ip);
		dc_strpool_release(interface->dns);
		dc_strpool_release(interface->port);
		dc_strpool_release(interface->error);

		zbx_hashset_remove_direct(&config->interfaces, interface);
	}

	zbx_vector_ptr_destroy(&interfaces);

	zabbix_log(LOG_LEVEL_DEBUG, "End of %s()", __func__);
}

/******************************************************************************
 *                                                                            *
 * Purpose: remove item from interfaceid -> itemid index                      *
 *                                                                            *
 * Parameters: interface - [IN] the item                                      *
 *                                                                            *
 ******************************************************************************/
static void	dc_interface_snmpitems_remove(ZBX_DC_ITEM *item)
{
	ZBX_DC_INTERFACE_ITEM	*ifitem;
	int			index;
	zbx_uint64_t		interfaceid;

	if (0 == (interfaceid = item->interfaceid))
		return;

	if (NULL == (ifitem = (ZBX_DC_INTERFACE_ITEM *)zbx_hashset_search(&config->interface_snmpitems, &interfaceid)))
		return;

	if (FAIL == (index = zbx_vector_uint64_search(&ifitem->itemids, item->itemid, ZBX_DEFAULT_UINT64_COMPARE_FUNC)))
		return;

	zbx_vector_uint64_remove_noorder(&ifitem->itemids, index);

	if (0 == ifitem->itemids.values_num)
	{
		zbx_vector_uint64_destroy(&ifitem->itemids);
		zbx_hashset_remove_direct(&config->interface_snmpitems, ifitem);
	}
}

/******************************************************************************
 *                                                                            *
 * Purpose: remove itemid from master item dependent itemid vector            *
 *                                                                            *
 * Parameters: master_itemid - [IN] the master item identifier                *
 *             dep_itemid    - [IN] the dependent item identifier             *
 *                                                                            *
 ******************************************************************************/
static void	dc_masteritem_remove_depitem(zbx_uint64_t master_itemid, zbx_uint64_t dep_itemid)
{
	ZBX_DC_MASTERITEM	*masteritem;
	int			index;
	zbx_uint64_pair_t	pair;

	if (NULL == (masteritem = (ZBX_DC_MASTERITEM *)zbx_hashset_search(&config->masteritems, &master_itemid)))
		return;

	pair.first = dep_itemid;
	if (FAIL == (index = zbx_vector_uint64_pair_search(&masteritem->dep_itemids, pair,
			ZBX_DEFAULT_UINT64_COMPARE_FUNC)))
	{
		return;
	}

	zbx_vector_uint64_pair_remove_noorder(&masteritem->dep_itemids, index);

	if (0 == masteritem->dep_itemids.values_num)
	{
		zbx_vector_uint64_pair_destroy(&masteritem->dep_itemids);
		zbx_hashset_remove_direct(&config->masteritems, masteritem);
	}
}

/******************************************************************************
 *                                                                            *
 * Purpose: update number of items per agent statistics                       *
 *                                                                            *
 * Parameters: interface - [IN/OUT] the interface                             *
 * *           type      - [IN] the item type (ITEM_TYPE_*)                   *
 *             num       - [IN] the number of items (+) added, (-) removed    *
 *                                                                            *
 ******************************************************************************/
static void	dc_interface_update_agent_stats(ZBX_DC_INTERFACE *interface, unsigned char type, int num)
{
	if ((NULL != interface) && ((ITEM_TYPE_ZABBIX == type && INTERFACE_TYPE_AGENT == interface->type) ||
			(ITEM_TYPE_SNMP == type && INTERFACE_TYPE_SNMP == interface->type) ||
			(ITEM_TYPE_JMX == type && INTERFACE_TYPE_JMX == interface->type) ||
			(ITEM_TYPE_IPMI == type && INTERFACE_TYPE_IPMI == interface->type)))
		interface->items_num += num;
}

static unsigned char	*dup_serialized_expression(const unsigned char *src)
{
	zbx_uint32_t	offset, len;
	unsigned char	*dst;

	if (NULL == src || '\0' == *src)
		return NULL;

	offset = zbx_deserialize_uint31_compact(src, &len);
	if (0 == len)
		return NULL;

	dst = (unsigned char *)zbx_malloc(NULL, offset + len);
	memcpy(dst, src, offset + len);

	return dst;
}

static unsigned char	*config_decode_serialized_expression(const char *src)
{
	unsigned char	*dst;
	int		data_len, src_len;

	if (NULL == src || '\0' == *src)
		return NULL;

	src_len = strlen(src) * 3 / 4;
	dst = __config_shmem_malloc_func(NULL, src_len);
	str_base64_decode(src, (char *)dst, src_len, &data_len);

	return dst;
}

static void	DCsync_items(zbx_dbsync_t *sync, int flags, zbx_synced_new_config_t synced)
{
	char			**row;
	zbx_uint64_t		rowid;
	unsigned char		tag;

	ZBX_DC_HOST		*host;

	ZBX_DC_ITEM		*item;
	ZBX_DC_NUMITEM		*numitem;
	ZBX_DC_SNMPITEM		*snmpitem;
	ZBX_DC_IPMIITEM		*ipmiitem;
	ZBX_DC_TRAPITEM		*trapitem;
	ZBX_DC_DEPENDENTITEM	*depitem;
	ZBX_DC_LOGITEM		*logitem;
	ZBX_DC_DBITEM		*dbitem;
	ZBX_DC_SSHITEM		*sshitem;
	ZBX_DC_TELNETITEM	*telnetitem;
	ZBX_DC_SIMPLEITEM	*simpleitem;
	ZBX_DC_JMXITEM		*jmxitem;
	ZBX_DC_CALCITEM		*calcitem;
	ZBX_DC_INTERFACE_ITEM	*interface_snmpitem;
	ZBX_DC_MASTERITEM	*master;
	ZBX_DC_PREPROCITEM	*preprocitem;
	ZBX_DC_HTTPITEM		*httpitem;
	ZBX_DC_SCRIPTITEM	*scriptitem;
	ZBX_DC_ITEM_HK		*item_hk, item_hk_local;
	ZBX_DC_INTERFACE	*interface;

	time_t			now;
	unsigned char		status, type, value_type, old_poller_type;
	int			found, update_index, ret, i,  old_nextcheck;
	zbx_uint64_t		itemid, hostid, interfaceid;
	zbx_vector_ptr_t	dep_items;

	zbx_vector_ptr_create(&dep_items);

	zabbix_log(LOG_LEVEL_DEBUG, "In %s()", __func__);

	now = time(NULL);

	while (SUCCEED == (ret = zbx_dbsync_next(sync, &rowid, &row, &tag)))
	{
		/* removed rows will be always added at the end */
		if (ZBX_DBSYNC_ROW_REMOVE == tag)
			break;

		ZBX_STR2UINT64(itemid, row[0]);
		ZBX_STR2UINT64(hostid, row[1]);
		ZBX_STR2UCHAR(status, row[2]);
		ZBX_STR2UCHAR(type, row[3]);

		if (NULL == (host = (ZBX_DC_HOST *)zbx_hashset_search(&config->hosts, &hostid)))
		{
			zbx_dbsync_skip(sync);
			continue;
		}

		item = (ZBX_DC_ITEM *)DCfind_id(&config->items, itemid, sizeof(ZBX_DC_ITEM), &found);

		/* template item */
		ZBX_DBROW2UINT64(item->templateid, row[48]);

		if (0 != found && ITEM_TYPE_SNMPTRAP == item->type)
			dc_interface_snmpitems_remove(item);

		/* see whether we should and can update items_hk index at this point */

		update_index = 0;

		if (0 == found || item->hostid != hostid || 0 != strcmp(item->key, row[5]))
		{
			if (1 == found)
			{
				item_hk_local.hostid = item->hostid;
				item_hk_local.key = item->key;

				if (NULL == (item_hk = (ZBX_DC_ITEM_HK *)zbx_hashset_search(&config->items_hk,
						&item_hk_local)))
				{
					/* item keys should be unique for items within a host, otherwise items with  */
					/* same key share index and removal of last added item already cleared index */
					THIS_SHOULD_NEVER_HAPPEN;
				}
				else if (item == item_hk->item_ptr)
				{
					dc_strpool_release(item_hk->key);
					zbx_hashset_remove_direct(&config->items_hk, item_hk);
				}
			}

			item_hk_local.hostid = hostid;
			item_hk_local.key = row[5];
			item_hk = (ZBX_DC_ITEM_HK *)zbx_hashset_search(&config->items_hk, &item_hk_local);

			if (NULL != item_hk)
				item_hk->item_ptr = item;
			else
				update_index = 1;
		}

		/* store new information in item structure */

		item->hostid = hostid;
		item->flags = (unsigned char)atoi(row[18]);
		ZBX_DBROW2UINT64(interfaceid, row[19]);

		dc_strpool_replace(found, &item->history_period, row[22]);

		ZBX_STR2UCHAR(item->inventory_link, row[24]);
		ZBX_DBROW2UINT64(item->valuemapid, row[25]);

		if (0 != (ZBX_FLAG_DISCOVERY_RULE & item->flags))
			value_type = ITEM_VALUE_TYPE_TEXT;
		else
			ZBX_STR2UCHAR(value_type, row[4]);

		if (SUCCEED == dc_strpool_replace(found, &item->key, row[5]))
			flags |= ZBX_ITEM_KEY_CHANGED;

		if (0 == found)
		{
			item->triggers = NULL;
			item->update_triggers = 0;
			item->nextcheck = 0;
			item->state = (unsigned char)atoi(row[12]);
			ZBX_STR2UINT64(item->lastlogsize, row[20]);
			item->mtime = atoi(row[21]);
			dc_strpool_replace(found, &item->error, row[27]);
			item->data_expected_from = now;
			item->location = ZBX_LOC_NOWHERE;
			item->poller_type = ZBX_NO_POLLER;
			item->queue_priority = ZBX_QUEUE_PRIORITY_NORMAL;
			item->delay_ex = NULL;

			if (ZBX_SYNCED_NEW_CONFIG_YES == synced && 0 == host->proxy_hostid)
				flags |= ZBX_ITEM_NEW;

			zbx_vector_ptr_create_ext(&item->tags, __config_shmem_malloc_func, __config_shmem_realloc_func,
					__config_shmem_free_func);
		}
		else
		{
			if (item->type != type)
				flags |= ZBX_ITEM_TYPE_CHANGED;

			if (ITEM_STATUS_ACTIVE == status && ITEM_STATUS_ACTIVE != item->status)
				item->data_expected_from = now;

			if (ITEM_STATUS_ACTIVE == item->status)
			{
				ZBX_DC_INTERFACE	*interface_old;

				interface_old = (ZBX_DC_INTERFACE *)zbx_hashset_search(&config->interfaces,
						&item->interfaceid);
				dc_interface_update_agent_stats(interface_old, item->type, -1);
			}
		}

		if (ITEM_STATUS_ACTIVE == status)
		{
			interface = (ZBX_DC_INTERFACE *)zbx_hashset_search(&config->interfaces, &interfaceid);
			dc_interface_update_agent_stats(interface, type, 1);
		}

		item->type = type;
		item->status = status;
		item->value_type = value_type;
		item->interfaceid = interfaceid;

		/* update items_hk index using new data, if not done already */

		if (1 == update_index)
		{
			item_hk_local.hostid = item->hostid;
			item_hk_local.key = dc_strpool_acquire(item->key);
			item_hk_local.item_ptr = item;
			zbx_hashset_insert(&config->items_hk, &item_hk_local, sizeof(ZBX_DC_ITEM_HK));
		}

		/* process item intervals and update item nextcheck */

		if (SUCCEED == dc_strpool_replace(found, &item->delay, row[8]))
		{
			flags |= ZBX_ITEM_DELAY_CHANGED;

			/* reset expanded delay if raw value was changed */
			if (NULL != item->delay_ex)
			{
				dc_strpool_release(item->delay_ex);
				item->delay_ex = NULL;
			}
		}

		/* numeric items */

		if (ITEM_VALUE_TYPE_FLOAT == item->value_type || ITEM_VALUE_TYPE_UINT64 == item->value_type)
		{
			numitem = (ZBX_DC_NUMITEM *)DCfind_id(&config->numitems, itemid, sizeof(ZBX_DC_NUMITEM), &found);

			dc_strpool_replace(found, &numitem->trends_period, row[23]);
			dc_strpool_replace(found, &numitem->units, row[26]);
		}
		else if (NULL != (numitem = (ZBX_DC_NUMITEM *)zbx_hashset_search(&config->numitems, &itemid)))
		{
			/* remove parameters for non-numeric item */

			dc_strpool_release(numitem->units);
			dc_strpool_release(numitem->trends_period);

			zbx_hashset_remove_direct(&config->numitems, numitem);
		}

		/* SNMP items */

		if (ITEM_TYPE_SNMP == item->type)
		{
			snmpitem = (ZBX_DC_SNMPITEM *)DCfind_id(&config->snmpitems, itemid, sizeof(ZBX_DC_SNMPITEM), &found);

			if (SUCCEED == dc_strpool_replace(found, &snmpitem->snmp_oid, row[6]))
			{
				if (NULL != strchr(snmpitem->snmp_oid, '{'))
					snmpitem->snmp_oid_type = ZBX_SNMP_OID_TYPE_MACRO;
				else if (NULL != strchr(snmpitem->snmp_oid, '['))
					snmpitem->snmp_oid_type = ZBX_SNMP_OID_TYPE_DYNAMIC;
				else
					snmpitem->snmp_oid_type = ZBX_SNMP_OID_TYPE_NORMAL;
			}
		}
		else if (NULL != (snmpitem = (ZBX_DC_SNMPITEM *)zbx_hashset_search(&config->snmpitems, &itemid)))
		{
			/* remove SNMP parameters for non-SNMP item */

			dc_strpool_release(snmpitem->snmp_oid);
			zbx_hashset_remove_direct(&config->snmpitems, snmpitem);
		}

		/* IPMI items */

		if (ITEM_TYPE_IPMI == item->type)
		{
			ipmiitem = (ZBX_DC_IPMIITEM *)DCfind_id(&config->ipmiitems, itemid, sizeof(ZBX_DC_IPMIITEM), &found);

			dc_strpool_replace(found, &ipmiitem->ipmi_sensor, row[7]);
		}
		else if (NULL != (ipmiitem = (ZBX_DC_IPMIITEM *)zbx_hashset_search(&config->ipmiitems, &itemid)))
		{
			/* remove IPMI parameters for non-IPMI item */
			dc_strpool_release(ipmiitem->ipmi_sensor);
			zbx_hashset_remove_direct(&config->ipmiitems, ipmiitem);
		}

		/* trapper items */

		if (ITEM_TYPE_TRAPPER == item->type && '\0' != *row[9])
		{
			trapitem = (ZBX_DC_TRAPITEM *)DCfind_id(&config->trapitems, itemid, sizeof(ZBX_DC_TRAPITEM), &found);
			dc_strpool_replace(found, &trapitem->trapper_hosts, row[9]);
		}
		else if (NULL != (trapitem = (ZBX_DC_TRAPITEM *)zbx_hashset_search(&config->trapitems, &itemid)))
		{
			/* remove trapper_hosts parameter */
			dc_strpool_release(trapitem->trapper_hosts);
			zbx_hashset_remove_direct(&config->trapitems, trapitem);
		}

		/* dependent items */

		if (ITEM_TYPE_DEPENDENT == item->type && SUCCEED != DBis_null(row[29]))
		{
			depitem = (ZBX_DC_DEPENDENTITEM *)DCfind_id(&config->dependentitems, itemid,
					sizeof(ZBX_DC_DEPENDENTITEM), &found);

			if (1 == found)
				depitem->last_master_itemid = depitem->master_itemid;
			else
				depitem->last_master_itemid = 0;

			depitem->flags = item->flags;
			ZBX_STR2UINT64(depitem->master_itemid, row[29]);

			if (depitem->last_master_itemid != depitem->master_itemid)
				zbx_vector_ptr_append(&dep_items, depitem);
		}
		else if (NULL != (depitem = (ZBX_DC_DEPENDENTITEM *)zbx_hashset_search(&config->dependentitems, &itemid)))
		{
			dc_masteritem_remove_depitem(depitem->master_itemid, itemid);
			zbx_hashset_remove_direct(&config->dependentitems, depitem);
		}

		/* log items */

		if (ITEM_VALUE_TYPE_LOG == item->value_type && '\0' != *row[10])
		{
			logitem = (ZBX_DC_LOGITEM *)DCfind_id(&config->logitems, itemid, sizeof(ZBX_DC_LOGITEM), &found);

			dc_strpool_replace(found, &logitem->logtimefmt, row[10]);
		}
		else if (NULL != (logitem = (ZBX_DC_LOGITEM *)zbx_hashset_search(&config->logitems, &itemid)))
		{
			/* remove logtimefmt parameter */
			dc_strpool_release(logitem->logtimefmt);
			zbx_hashset_remove_direct(&config->logitems, logitem);
		}

		/* db items */

		if (ITEM_TYPE_DB_MONITOR == item->type && '\0' != *row[11])
		{
			dbitem = (ZBX_DC_DBITEM *)DCfind_id(&config->dbitems, itemid, sizeof(ZBX_DC_DBITEM), &found);

			dc_strpool_replace(found, &dbitem->params, row[11]);
			dc_strpool_replace(found, &dbitem->username, row[14]);
			dc_strpool_replace(found, &dbitem->password, row[15]);
		}
		else if (NULL != (dbitem = (ZBX_DC_DBITEM *)zbx_hashset_search(&config->dbitems, &itemid)))
		{
			/* remove db item parameters */
			dc_strpool_release(dbitem->params);
			dc_strpool_release(dbitem->username);
			dc_strpool_release(dbitem->password);

			zbx_hashset_remove_direct(&config->dbitems, dbitem);
		}

		/* SSH items */

		if (ITEM_TYPE_SSH == item->type)
		{
			sshitem = (ZBX_DC_SSHITEM *)DCfind_id(&config->sshitems, itemid, sizeof(ZBX_DC_SSHITEM), &found);

			sshitem->authtype = (unsigned short)atoi(row[13]);
			dc_strpool_replace(found, &sshitem->username, row[14]);
			dc_strpool_replace(found, &sshitem->password, row[15]);
			dc_strpool_replace(found, &sshitem->publickey, row[16]);
			dc_strpool_replace(found, &sshitem->privatekey, row[17]);
			dc_strpool_replace(found, &sshitem->params, row[11]);
		}
		else if (NULL != (sshitem = (ZBX_DC_SSHITEM *)zbx_hashset_search(&config->sshitems, &itemid)))
		{
			/* remove SSH item parameters */

			dc_strpool_release(sshitem->username);
			dc_strpool_release(sshitem->password);
			dc_strpool_release(sshitem->publickey);
			dc_strpool_release(sshitem->privatekey);
			dc_strpool_release(sshitem->params);

			zbx_hashset_remove_direct(&config->sshitems, sshitem);
		}

		/* TELNET items */

		if (ITEM_TYPE_TELNET == item->type)
		{
			telnetitem = (ZBX_DC_TELNETITEM *)DCfind_id(&config->telnetitems, itemid, sizeof(ZBX_DC_TELNETITEM), &found);

			dc_strpool_replace(found, &telnetitem->username, row[14]);
			dc_strpool_replace(found, &telnetitem->password, row[15]);
			dc_strpool_replace(found, &telnetitem->params, row[11]);
		}
		else if (NULL != (telnetitem = (ZBX_DC_TELNETITEM *)zbx_hashset_search(&config->telnetitems, &itemid)))
		{
			/* remove TELNET item parameters */

			dc_strpool_release(telnetitem->username);
			dc_strpool_release(telnetitem->password);
			dc_strpool_release(telnetitem->params);

			zbx_hashset_remove_direct(&config->telnetitems, telnetitem);
		}

		/* simple items */

		if (ITEM_TYPE_SIMPLE == item->type)
		{
			simpleitem = (ZBX_DC_SIMPLEITEM *)DCfind_id(&config->simpleitems, itemid, sizeof(ZBX_DC_SIMPLEITEM), &found);

			dc_strpool_replace(found, &simpleitem->username, row[14]);
			dc_strpool_replace(found, &simpleitem->password, row[15]);
		}
		else if (NULL != (simpleitem = (ZBX_DC_SIMPLEITEM *)zbx_hashset_search(&config->simpleitems, &itemid)))
		{
			/* remove simple item parameters */

			dc_strpool_release(simpleitem->username);
			dc_strpool_release(simpleitem->password);

			zbx_hashset_remove_direct(&config->simpleitems, simpleitem);
		}

		/* JMX items */

		if (ITEM_TYPE_JMX == item->type)
		{
			jmxitem = (ZBX_DC_JMXITEM *)DCfind_id(&config->jmxitems, itemid, sizeof(ZBX_DC_JMXITEM), &found);

			dc_strpool_replace(found, &jmxitem->username, row[14]);
			dc_strpool_replace(found, &jmxitem->password, row[15]);
			dc_strpool_replace(found, &jmxitem->jmx_endpoint, row[28]);
		}
		else if (NULL != (jmxitem = (ZBX_DC_JMXITEM *)zbx_hashset_search(&config->jmxitems, &itemid)))
		{
			/* remove JMX item parameters */

			dc_strpool_release(jmxitem->username);
			dc_strpool_release(jmxitem->password);
			dc_strpool_release(jmxitem->jmx_endpoint);

			zbx_hashset_remove_direct(&config->jmxitems, jmxitem);
		}

		/* SNMP trap items for current server/proxy */

		if (ITEM_TYPE_SNMPTRAP == item->type && 0 == host->proxy_hostid)
		{
			interface_snmpitem = (ZBX_DC_INTERFACE_ITEM *)DCfind_id(&config->interface_snmpitems,
					item->interfaceid, sizeof(ZBX_DC_INTERFACE_ITEM), &found);

			if (0 == found)
			{
				zbx_vector_uint64_create_ext(&interface_snmpitem->itemids,
						__config_shmem_malloc_func,
						__config_shmem_realloc_func,
						__config_shmem_free_func);
			}

			zbx_vector_uint64_append(&interface_snmpitem->itemids, itemid);
		}

		/* calculated items */

		if (ITEM_TYPE_CALCULATED == item->type)
		{
			calcitem = (ZBX_DC_CALCITEM *)DCfind_id(&config->calcitems, itemid, sizeof(ZBX_DC_CALCITEM),
					&found);

			dc_strpool_replace(found, &calcitem->params, row[11]);

			if (1 == found && NULL != calcitem->formula_bin)
				__config_shmem_free_func((void *)calcitem->formula_bin);

			calcitem->formula_bin = config_decode_serialized_expression(row[49]);
		}
		else if (NULL != (calcitem = (ZBX_DC_CALCITEM *)zbx_hashset_search(&config->calcitems, &itemid)))
		{
			/* remove calculated item parameters */

			if (NULL != calcitem->formula_bin)
				__config_shmem_free_func((void *)calcitem->formula_bin);
			dc_strpool_release(calcitem->params);
			zbx_hashset_remove_direct(&config->calcitems, calcitem);
		}

		/* HTTP agent items */

		if (ITEM_TYPE_HTTPAGENT == item->type)
		{
			httpitem = (ZBX_DC_HTTPITEM *)DCfind_id(&config->httpitems, itemid, sizeof(ZBX_DC_HTTPITEM),
					&found);

			dc_strpool_replace(found, &httpitem->timeout, row[30]);
			dc_strpool_replace(found, &httpitem->url, row[31]);
			dc_strpool_replace(found, &httpitem->query_fields, row[32]);
			dc_strpool_replace(found, &httpitem->posts, row[33]);
			dc_strpool_replace(found, &httpitem->status_codes, row[34]);
			httpitem->follow_redirects = (unsigned char)atoi(row[35]);
			httpitem->post_type = (unsigned char)atoi(row[36]);
			dc_strpool_replace(found, &httpitem->http_proxy, row[37]);
			dc_strpool_replace(found, &httpitem->headers, row[38]);
			httpitem->retrieve_mode = (unsigned char)atoi(row[39]);
			httpitem->request_method = (unsigned char)atoi(row[40]);
			httpitem->output_format = (unsigned char)atoi(row[41]);
			dc_strpool_replace(found, &httpitem->ssl_cert_file, row[42]);
			dc_strpool_replace(found, &httpitem->ssl_key_file, row[43]);
			dc_strpool_replace(found, &httpitem->ssl_key_password, row[44]);
			httpitem->verify_peer = (unsigned char)atoi(row[45]);
			httpitem->verify_host = (unsigned char)atoi(row[46]);
			httpitem->allow_traps = (unsigned char)atoi(row[47]);

			httpitem->authtype = (unsigned char)atoi(row[13]);
			dc_strpool_replace(found, &httpitem->username, row[14]);
			dc_strpool_replace(found, &httpitem->password, row[15]);
			dc_strpool_replace(found, &httpitem->trapper_hosts, row[9]);
		}
		else if (NULL != (httpitem = (ZBX_DC_HTTPITEM *)zbx_hashset_search(&config->httpitems, &itemid)))
		{
			dc_strpool_release(httpitem->timeout);
			dc_strpool_release(httpitem->url);
			dc_strpool_release(httpitem->query_fields);
			dc_strpool_release(httpitem->posts);
			dc_strpool_release(httpitem->status_codes);
			dc_strpool_release(httpitem->http_proxy);
			dc_strpool_release(httpitem->headers);
			dc_strpool_release(httpitem->ssl_cert_file);
			dc_strpool_release(httpitem->ssl_key_file);
			dc_strpool_release(httpitem->ssl_key_password);
			dc_strpool_release(httpitem->username);
			dc_strpool_release(httpitem->password);
			dc_strpool_release(httpitem->trapper_hosts);

			zbx_hashset_remove_direct(&config->httpitems, httpitem);
		}

		/* Script items */

		if (ITEM_TYPE_SCRIPT == item->type)
		{
			scriptitem = (ZBX_DC_SCRIPTITEM *)DCfind_id(&config->scriptitems, itemid,
					sizeof(ZBX_DC_SCRIPTITEM), &found);

			dc_strpool_replace(found, &scriptitem->timeout, row[30]);
			dc_strpool_replace(found, &scriptitem->script, row[11]);

			if (0 == found)
			{
				zbx_vector_ptr_create_ext(&scriptitem->params, __config_shmem_malloc_func,
						__config_shmem_realloc_func, __config_shmem_free_func);
			}
		}
		else if (NULL != (scriptitem = (ZBX_DC_SCRIPTITEM *)zbx_hashset_search(&config->scriptitems, &itemid)))
		{
			dc_strpool_release(scriptitem->timeout);
			dc_strpool_release(scriptitem->script);

			zbx_vector_ptr_destroy(&scriptitem->params);
			zbx_hashset_remove_direct(&config->scriptitems, scriptitem);
		}

		/* it is crucial to update type specific (config->snmpitems, config->ipmiitems, etc.) hashsets before */
		/* attempting to requeue an item because type specific properties are used to arrange items in queues */

		old_poller_type = item->poller_type;
		old_nextcheck = item->nextcheck;

		if (ITEM_STATUS_ACTIVE == item->status && HOST_STATUS_MONITORED == host->status)
		{
			DCitem_poller_type_update(item, host, flags);

			if (SUCCEED == zbx_is_counted_in_item_queue(item->type, item->key))
			{
				char	*error = NULL;

				if (FAIL == DCitem_nextcheck_update(item, interface, flags, now, &error))
				{
					zbx_timespec_t	ts = {now, 0};

					/* Usual way for an item to become not supported is to receive an error     */
					/* instead of value. Item state and error will be updated by history syncer */
					/* during history sync following a regular procedure with item update in    */
					/* database and config cache, logging etc. There is no need to set          */
					/* ITEM_STATE_NOTSUPPORTED here.                                            */

					if (0 == host->proxy_hostid)
					{
						dc_add_history(item->itemid, item->value_type, 0, NULL, &ts,
								ITEM_STATE_NOTSUPPORTED, error);
					}
					zbx_free(error);
				}
			}
		}
		else
		{
			item->nextcheck = 0;
			item->queue_priority = ZBX_QUEUE_PRIORITY_NORMAL;
			item->poller_type = ZBX_NO_POLLER;
		}

		DCupdate_item_queue(item, old_poller_type, old_nextcheck);
	}

	/* update dependent item vectors within master items */

	for (i = 0; i < dep_items.values_num; i++)
	{
		zbx_uint64_pair_t	pair;

		depitem = (ZBX_DC_DEPENDENTITEM *)dep_items.values[i];
		dc_masteritem_remove_depitem(depitem->last_master_itemid, depitem->itemid);
		pair.first = depitem->itemid;
		pair.second = depitem->flags;

		/* append item to dependent item vector of master item */
		if (NULL == (master = (ZBX_DC_MASTERITEM *)zbx_hashset_search(&config->masteritems, &depitem->master_itemid)))
		{
			ZBX_DC_MASTERITEM	master_local;

			master_local.itemid = depitem->master_itemid;
			master = (ZBX_DC_MASTERITEM *)zbx_hashset_insert(&config->masteritems, &master_local, sizeof(master_local));

			zbx_vector_uint64_pair_create_ext(&master->dep_itemids, __config_shmem_malloc_func,
					__config_shmem_realloc_func, __config_shmem_free_func);
		}

		zbx_vector_uint64_pair_append(&master->dep_itemids, pair);
	}

	zbx_vector_ptr_destroy(&dep_items);

	/* remove deleted items from buffer */
	for (; SUCCEED == ret; ret = zbx_dbsync_next(sync, &rowid, &row, &tag))
	{
		if (NULL == (item = (ZBX_DC_ITEM *)zbx_hashset_search(&config->items, &rowid)))
			continue;

		if (ITEM_STATUS_ACTIVE == item->status)
		{
			interface = (ZBX_DC_INTERFACE *)zbx_hashset_search(&config->interfaces, &item->interfaceid);
			dc_interface_update_agent_stats(interface, item->type, -1);
		}


		itemid = item->itemid;

		if (ITEM_TYPE_SNMPTRAP == item->type)
			dc_interface_snmpitems_remove(item);

		/* numeric items */

		if (ITEM_VALUE_TYPE_FLOAT == item->value_type || ITEM_VALUE_TYPE_UINT64 == item->value_type)
		{
			numitem = (ZBX_DC_NUMITEM *)zbx_hashset_search(&config->numitems, &itemid);

			dc_strpool_release(numitem->units);
			dc_strpool_release(numitem->trends_period);

			zbx_hashset_remove_direct(&config->numitems, numitem);
		}

		/* SNMP items */

		if (ITEM_TYPE_SNMP == item->type)
		{
			snmpitem = (ZBX_DC_SNMPITEM *)zbx_hashset_search(&config->snmpitems, &itemid);
			dc_strpool_release(snmpitem->snmp_oid);
			zbx_hashset_remove_direct(&config->snmpitems, snmpitem);
		}

		/* IPMI items */

		if (ITEM_TYPE_IPMI == item->type)
		{
			ipmiitem = (ZBX_DC_IPMIITEM *)zbx_hashset_search(&config->ipmiitems, &itemid);
			dc_strpool_release(ipmiitem->ipmi_sensor);
			zbx_hashset_remove_direct(&config->ipmiitems, ipmiitem);
		}

		/* trapper items */

		if (ITEM_TYPE_TRAPPER == item->type &&
				NULL != (trapitem = (ZBX_DC_TRAPITEM *)zbx_hashset_search(&config->trapitems, &itemid)))
		{
			dc_strpool_release(trapitem->trapper_hosts);
			zbx_hashset_remove_direct(&config->trapitems, trapitem);
		}

		/* dependent items */

		if (NULL != (depitem = (ZBX_DC_DEPENDENTITEM *)zbx_hashset_search(&config->dependentitems, &itemid)))
		{
			dc_masteritem_remove_depitem(depitem->master_itemid, itemid);
			zbx_hashset_remove_direct(&config->dependentitems, depitem);
		}

		/* log items */

		if (ITEM_VALUE_TYPE_LOG == item->value_type &&
				NULL != (logitem = (ZBX_DC_LOGITEM *)zbx_hashset_search(&config->logitems, &itemid)))
		{
			dc_strpool_release(logitem->logtimefmt);
			zbx_hashset_remove_direct(&config->logitems, logitem);
		}

		/* db items */

		if (ITEM_TYPE_DB_MONITOR == item->type &&
				NULL != (dbitem = (ZBX_DC_DBITEM *)zbx_hashset_search(&config->dbitems, &itemid)))
		{
			dc_strpool_release(dbitem->params);
			dc_strpool_release(dbitem->username);
			dc_strpool_release(dbitem->password);

			zbx_hashset_remove_direct(&config->dbitems, dbitem);
		}

		/* SSH items */

		if (ITEM_TYPE_SSH == item->type)
		{
			sshitem = (ZBX_DC_SSHITEM *)zbx_hashset_search(&config->sshitems, &itemid);

			dc_strpool_release(sshitem->username);
			dc_strpool_release(sshitem->password);
			dc_strpool_release(sshitem->publickey);
			dc_strpool_release(sshitem->privatekey);
			dc_strpool_release(sshitem->params);

			zbx_hashset_remove_direct(&config->sshitems, sshitem);
		}

		/* TELNET items */

		if (ITEM_TYPE_TELNET == item->type)
		{
			telnetitem = (ZBX_DC_TELNETITEM *)zbx_hashset_search(&config->telnetitems, &itemid);

			dc_strpool_release(telnetitem->username);
			dc_strpool_release(telnetitem->password);
			dc_strpool_release(telnetitem->params);

			zbx_hashset_remove_direct(&config->telnetitems, telnetitem);
		}

		/* simple items */

		if (ITEM_TYPE_SIMPLE == item->type)
		{
			simpleitem = (ZBX_DC_SIMPLEITEM *)zbx_hashset_search(&config->simpleitems, &itemid);

			dc_strpool_release(simpleitem->username);
			dc_strpool_release(simpleitem->password);

			zbx_hashset_remove_direct(&config->simpleitems, simpleitem);
		}

		/* JMX items */

		if (ITEM_TYPE_JMX == item->type)
		{
			jmxitem = (ZBX_DC_JMXITEM *)zbx_hashset_search(&config->jmxitems, &itemid);

			dc_strpool_release(jmxitem->username);
			dc_strpool_release(jmxitem->password);
			dc_strpool_release(jmxitem->jmx_endpoint);

			zbx_hashset_remove_direct(&config->jmxitems, jmxitem);
		}

		/* calculated items */

		if (ITEM_TYPE_CALCULATED == item->type)
		{
			calcitem = (ZBX_DC_CALCITEM *)zbx_hashset_search(&config->calcitems, &itemid);
			dc_strpool_release(calcitem->params);

			if (NULL != calcitem->formula_bin)
				__config_shmem_free_func((void *)calcitem->formula_bin);

			zbx_hashset_remove_direct(&config->calcitems, calcitem);
		}

		/* HTTP agent items */

		if (ITEM_TYPE_HTTPAGENT == item->type)
		{
			httpitem = (ZBX_DC_HTTPITEM *)zbx_hashset_search(&config->httpitems, &itemid);

			dc_strpool_release(httpitem->timeout);
			dc_strpool_release(httpitem->url);
			dc_strpool_release(httpitem->query_fields);
			dc_strpool_release(httpitem->posts);
			dc_strpool_release(httpitem->status_codes);
			dc_strpool_release(httpitem->http_proxy);
			dc_strpool_release(httpitem->headers);
			dc_strpool_release(httpitem->ssl_cert_file);
			dc_strpool_release(httpitem->ssl_key_file);
			dc_strpool_release(httpitem->ssl_key_password);
			dc_strpool_release(httpitem->username);
			dc_strpool_release(httpitem->password);
			dc_strpool_release(httpitem->trapper_hosts);

			zbx_hashset_remove_direct(&config->httpitems, httpitem);
		}

		/* Script items */

		if (ITEM_TYPE_SCRIPT == item->type)
		{
			scriptitem = (ZBX_DC_SCRIPTITEM *)zbx_hashset_search(&config->scriptitems, &itemid);

			dc_strpool_release(scriptitem->timeout);
			dc_strpool_release(scriptitem->script);

			zbx_vector_ptr_destroy(&scriptitem->params);
			zbx_hashset_remove_direct(&config->scriptitems, scriptitem);
		}

		/* items */

		item_hk_local.hostid = item->hostid;
		item_hk_local.key = item->key;

		if (NULL == (item_hk = (ZBX_DC_ITEM_HK *)zbx_hashset_search(&config->items_hk, &item_hk_local)))
		{
			/* item keys should be unique for items within a host, otherwise items with  */
			/* same key share index and removal of last added item already cleared index */
			THIS_SHOULD_NEVER_HAPPEN;
		}
		else if (item == item_hk->item_ptr)
		{
			dc_strpool_release(item_hk->key);
			zbx_hashset_remove_direct(&config->items_hk, item_hk);
		}

		if (ZBX_LOC_QUEUE == item->location)
			zbx_binary_heap_remove_direct(&config->queues[item->poller_type], item->itemid);

		dc_strpool_release(item->key);
		dc_strpool_release(item->error);
		dc_strpool_release(item->delay);
		dc_strpool_release(item->history_period);

		if (NULL != item->delay_ex)
			dc_strpool_release(item->delay_ex);

		if (NULL != item->triggers)
			config->items.mem_free_func(item->triggers);

		zbx_vector_ptr_destroy(&item->tags);

		if (NULL != (preprocitem = (ZBX_DC_PREPROCITEM *)zbx_hashset_search(&config->preprocitems, &item->itemid)))
		{
			zbx_vector_ptr_destroy(&preprocitem->preproc_ops);
			zbx_hashset_remove_direct(&config->preprocitems, preprocitem);
		}

		zbx_hashset_remove_direct(&config->items, item);
	}

	zabbix_log(LOG_LEVEL_DEBUG, "End of %s()", __func__);
}

static void	DCsync_item_discovery(zbx_dbsync_t *sync)
{
	char			**row;
	zbx_uint64_t		rowid, itemid;
	unsigned char		tag;
	int			ret, found;
	ZBX_DC_ITEM_DISCOVERY	*item_discovery;

	zabbix_log(LOG_LEVEL_DEBUG, "In %s()", __func__);

	while (SUCCEED == (ret = zbx_dbsync_next(sync, &rowid, &row, &tag)))
	{
		/* removed rows will be always added at the end */
		if (ZBX_DBSYNC_ROW_REMOVE == tag)
			break;

		ZBX_STR2UINT64(itemid, row[0]);
		item_discovery = (ZBX_DC_ITEM_DISCOVERY *)DCfind_id(&config->item_discovery, itemid,
				sizeof(ZBX_DC_ITEM_DISCOVERY), &found);

		/* LLD item prototype */
		ZBX_STR2UINT64(item_discovery->parent_itemid, row[1]);
	}

	for (; SUCCEED == ret; ret = zbx_dbsync_next(sync, &rowid, &row, &tag))
	{
		if (NULL == (item_discovery = (ZBX_DC_ITEM_DISCOVERY *)zbx_hashset_search(&config->item_discovery,
				&rowid)))
		{
			continue;
		}

		zbx_hashset_remove_direct(&config->item_discovery, item_discovery);
	}

	zabbix_log(LOG_LEVEL_DEBUG, "End of %s()", __func__);
}

static void	DCsync_template_items(zbx_dbsync_t *sync)
{
	char			**row;
	zbx_uint64_t		rowid, itemid;
	unsigned char		tag;
	int			ret, found;
	ZBX_DC_TEMPLATE_ITEM	*item;

	zabbix_log(LOG_LEVEL_DEBUG, "In %s()", __func__);

	while (SUCCEED == (ret = zbx_dbsync_next(sync, &rowid, &row, &tag)))
	{
		/* removed rows will be always added at the end */
		if (ZBX_DBSYNC_ROW_REMOVE == tag)
			break;

		ZBX_STR2UINT64(itemid, row[0]);
		item = (ZBX_DC_TEMPLATE_ITEM *)DCfind_id(&config->template_items, itemid, sizeof(ZBX_DC_TEMPLATE_ITEM),
				&found);

		ZBX_STR2UINT64(item->hostid, row[1]);
		ZBX_DBROW2UINT64(item->templateid, row[2]);
	}

	/* remove deleted template items from buffer */
	for (; SUCCEED == ret; ret = zbx_dbsync_next(sync, &rowid, &row, &tag))
	{
		if (NULL == (item = (ZBX_DC_TEMPLATE_ITEM *)zbx_hashset_search(&config->template_items, &rowid)))
			continue;

		zbx_hashset_remove_direct(&config->template_items, item);
	}

	zabbix_log(LOG_LEVEL_DEBUG, "End of %s()", __func__);
}

static void	DCsync_prototype_items(zbx_dbsync_t *sync)
{
	char			**row;
	zbx_uint64_t		rowid, itemid;
	unsigned char		tag;
	int			ret, found;
	ZBX_DC_PROTOTYPE_ITEM	*item;

	zabbix_log(LOG_LEVEL_DEBUG, "In %s()", __func__);

	while (SUCCEED == (ret = zbx_dbsync_next(sync, &rowid, &row, &tag)))
	{
		/* removed rows will be always added at the end */
		if (ZBX_DBSYNC_ROW_REMOVE == tag)
			break;

		ZBX_STR2UINT64(itemid, row[0]);
		item = (ZBX_DC_PROTOTYPE_ITEM *)DCfind_id(&config->prototype_items, itemid,
				sizeof(ZBX_DC_PROTOTYPE_ITEM), &found);

		ZBX_STR2UINT64(item->hostid, row[1]);
		ZBX_DBROW2UINT64(item->templateid, row[2]);
	}

	/* remove deleted prototype items from buffer */
	for (; SUCCEED == ret; ret = zbx_dbsync_next(sync, &rowid, &row, &tag))
	{
		if (NULL == (item = (ZBX_DC_PROTOTYPE_ITEM *)zbx_hashset_search(&config->prototype_items, &rowid)))
			continue;

		zbx_hashset_remove_direct(&config->prototype_items, item);
	}

	zabbix_log(LOG_LEVEL_DEBUG, "End of %s()", __func__);
}

static void	DCsync_triggers(zbx_dbsync_t *sync)
{
	char		**row;
	zbx_uint64_t	rowid;
	unsigned char	tag;

	ZBX_DC_TRIGGER	*trigger;

	int		found, ret;
	zbx_uint64_t	triggerid;

	zabbix_log(LOG_LEVEL_DEBUG, "In %s()", __func__);

	while (SUCCEED == (ret = zbx_dbsync_next(sync, &rowid, &row, &tag)))
	{
		/* removed rows will be always added at the end */
		if (ZBX_DBSYNC_ROW_REMOVE == tag)
			break;

		ZBX_STR2UINT64(triggerid, row[0]);

		trigger = (ZBX_DC_TRIGGER *)DCfind_id(&config->triggers, triggerid, sizeof(ZBX_DC_TRIGGER), &found);

		/* store new information in trigger structure */

		ZBX_STR2UCHAR(trigger->flags, row[19]);

		if (ZBX_FLAG_DISCOVERY_PROTOTYPE == trigger->flags)
			continue;

		dc_strpool_replace(found, &trigger->description, row[1]);
		dc_strpool_replace(found, &trigger->expression, row[2]);
		dc_strpool_replace(found, &trigger->recovery_expression, row[11]);
		dc_strpool_replace(found, &trigger->correlation_tag, row[13]);
		dc_strpool_replace(found, &trigger->opdata, row[14]);
		dc_strpool_replace(found, &trigger->event_name, row[15]);
		ZBX_STR2UCHAR(trigger->priority, row[4]);
		ZBX_STR2UCHAR(trigger->type, row[5]);
		ZBX_STR2UCHAR(trigger->status, row[9]);
		ZBX_STR2UCHAR(trigger->recovery_mode, row[10]);
		ZBX_STR2UCHAR(trigger->correlation_mode, row[12]);

		if (0 == found)
		{
			dc_strpool_replace(found, &trigger->error, row[3]);
			ZBX_STR2UCHAR(trigger->value, row[6]);
			ZBX_STR2UCHAR(trigger->state, row[7]);
			trigger->lastchange = atoi(row[8]);
			trigger->locked = 0;
			trigger->timer_revision = 0;

			zbx_vector_ptr_create_ext(&trigger->tags, __config_shmem_malloc_func,
					__config_shmem_realloc_func, __config_shmem_free_func);
			trigger->topoindex = 1;
			trigger->itemids = NULL;
		}
		else
		{
			if (NULL != trigger->expression_bin)
				__config_shmem_free_func((void *)trigger->expression_bin);
			if (NULL != trigger->recovery_expression_bin)
				__config_shmem_free_func((void *)trigger->recovery_expression_bin);
		}

		trigger->expression_bin = config_decode_serialized_expression(row[16]);
		trigger->recovery_expression_bin = config_decode_serialized_expression(row[17]);
		trigger->timer = atoi(row[18]);
		trigger->revision = config->sync_start_ts;
	}

	/* remove deleted triggers from buffer */
	if (SUCCEED == ret)
	{
		ZBX_DC_ITEM	*item;
		zbx_uint64_t	*itemid;

		for (; SUCCEED == ret; ret = zbx_dbsync_next(sync, &rowid, &row, &tag))
		{
			if (NULL == (trigger = (ZBX_DC_TRIGGER *)zbx_hashset_search(&config->triggers, &rowid)))
				continue;

			if (ZBX_FLAG_DISCOVERY_PROTOTYPE != trigger->flags)
			{
				/* force trigger list update for items used in removed trigger */
				if (NULL != trigger->itemids)
				{
					for (itemid = trigger->itemids; 0 != *itemid; itemid++)
					{
						if (NULL != (item = (ZBX_DC_ITEM *)zbx_hashset_search(&config->items,
								itemid)))
						{
							dc_item_reset_triggers(item, trigger);
						}
					}
				}

				dc_strpool_release(trigger->description);
				dc_strpool_release(trigger->expression);
				dc_strpool_release(trigger->recovery_expression);
				dc_strpool_release(trigger->error);
				dc_strpool_release(trigger->correlation_tag);
				dc_strpool_release(trigger->opdata);
				dc_strpool_release(trigger->event_name);

				zbx_vector_ptr_destroy(&trigger->tags);

				if (NULL != trigger->expression_bin)
					__config_shmem_free_func((void *)trigger->expression_bin);
				if (NULL != trigger->recovery_expression_bin)
					__config_shmem_free_func((void *)trigger->recovery_expression_bin);

				if (NULL != trigger->itemids)
					__config_shmem_free_func((void *)trigger->itemids);
			}

			zbx_hashset_remove_direct(&config->triggers, trigger);
		}
	}

	zabbix_log(LOG_LEVEL_DEBUG, "End of %s()", __func__);
}

static void	DCconfig_sort_triggers_topologically(void);

/******************************************************************************
 *                                                                            *
 * Purpose: releases trigger dependency list, removing it if necessary        *
 *                                                                            *
 ******************************************************************************/
static int	dc_trigger_deplist_release(ZBX_DC_TRIGGER_DEPLIST *trigdep)
{
	if (0 == --trigdep->refcount)
	{
		zbx_vector_ptr_destroy(&trigdep->dependencies);
		zbx_hashset_remove_direct(&config->trigdeps, trigdep);
		return SUCCEED;
	}

	return FAIL;
}

/******************************************************************************
 *                                                                            *
 * Purpose: initializes trigger dependency list                               *
 *                                                                            *
 ******************************************************************************/
static void	dc_trigger_deplist_init(ZBX_DC_TRIGGER_DEPLIST *trigdep, ZBX_DC_TRIGGER *trigger)
{
	trigdep->refcount = 1;
	trigdep->trigger = trigger;
	zbx_vector_ptr_create_ext(&trigdep->dependencies, __config_shmem_malloc_func, __config_shmem_realloc_func,
			__config_shmem_free_func);
}

/******************************************************************************
 *                                                                            *
 * Purpose: resets trigger dependency list to release memory allocated by     *
 *          dependencies vector                                               *
 *                                                                            *
 ******************************************************************************/
static void	dc_trigger_deplist_reset(ZBX_DC_TRIGGER_DEPLIST *trigdep)
{
	zbx_vector_ptr_destroy(&trigdep->dependencies);
	zbx_vector_ptr_create_ext(&trigdep->dependencies, __config_shmem_malloc_func, __config_shmem_realloc_func,
			__config_shmem_free_func);
}

static void	DCsync_trigdeps(zbx_dbsync_t *sync)
{
	char			**row;
	zbx_uint64_t		rowid;
	unsigned char		tag;

	ZBX_DC_TRIGGER_DEPLIST	*trigdep_down, *trigdep_up;

	int			found, index, ret;
	zbx_uint64_t		triggerid_down, triggerid_up;
	ZBX_DC_TRIGGER		*trigger_up, *trigger_down;

	zabbix_log(LOG_LEVEL_DEBUG, "In %s()", __func__);

	while (SUCCEED == (ret = zbx_dbsync_next(sync, &rowid, &row, &tag)))
	{
		/* removed rows will be always added at the end */
		if (ZBX_DBSYNC_ROW_REMOVE == tag)
			break;

		/* find trigdep_down pointer */

		ZBX_STR2UINT64(triggerid_down, row[0]);
		if (NULL == (trigger_down = (ZBX_DC_TRIGGER *)zbx_hashset_search(&config->triggers, &triggerid_down)))
			continue;

		ZBX_STR2UINT64(triggerid_up, row[1]);
		if (NULL == (trigger_up = (ZBX_DC_TRIGGER *)zbx_hashset_search(&config->triggers, &triggerid_up)))
			continue;

		trigdep_down = (ZBX_DC_TRIGGER_DEPLIST *)DCfind_id(&config->trigdeps, triggerid_down, sizeof(ZBX_DC_TRIGGER_DEPLIST), &found);
		if (0 == found)
			dc_trigger_deplist_init(trigdep_down, trigger_down);
		else
			trigdep_down->refcount++;

		trigdep_up = (ZBX_DC_TRIGGER_DEPLIST *)DCfind_id(&config->trigdeps, triggerid_up, sizeof(ZBX_DC_TRIGGER_DEPLIST), &found);
		if (0 == found)
			dc_trigger_deplist_init(trigdep_up, trigger_up);
		else
			trigdep_up->refcount++;

		zbx_vector_ptr_append(&trigdep_down->dependencies, trigdep_up);
	}

	/* remove deleted trigger dependencies from buffer */
	for (; SUCCEED == ret; ret = zbx_dbsync_next(sync, &rowid, &row, &tag))
	{
		ZBX_STR2UINT64(triggerid_down, row[0]);
		if (NULL == (trigdep_down = (ZBX_DC_TRIGGER_DEPLIST *)zbx_hashset_search(&config->trigdeps,
				&triggerid_down)))
		{
			continue;
		}

		ZBX_STR2UINT64(triggerid_up, row[1]);
		if (NULL != (trigdep_up = (ZBX_DC_TRIGGER_DEPLIST *)zbx_hashset_search(&config->trigdeps,
				&triggerid_up)))
		{
			dc_trigger_deplist_release(trigdep_up);
		}

		if (SUCCEED != dc_trigger_deplist_release(trigdep_down))
		{
			if (FAIL == (index = zbx_vector_ptr_search(&trigdep_down->dependencies, &triggerid_up,
					ZBX_DEFAULT_UINT64_PTR_COMPARE_FUNC)))
			{
				continue;
			}

			if (1 == trigdep_down->dependencies.values_num)
				dc_trigger_deplist_reset(trigdep_down);
			else
				zbx_vector_ptr_remove_noorder(&trigdep_down->dependencies, index);
		}
	}

	zabbix_log(LOG_LEVEL_DEBUG, "End of %s()", __func__);
}

#define ZBX_TIMER_DELAY		30

static int	dc_function_calculate_trends_nextcheck(const zbx_dc_um_handle_t *um_handle,
		const zbx_trigger_timer_t *timer, zbx_uint64_t seed, time_t *nextcheck, char **error)
{
	int		offsets[ZBX_TIME_UNIT_COUNT] = {0, 0, 0, SEC_PER_MIN * 10,
			SEC_PER_HOUR + SEC_PER_MIN * 10, SEC_PER_HOUR + SEC_PER_MIN * 10,
			SEC_PER_HOUR + SEC_PER_MIN * 10, SEC_PER_HOUR + SEC_PER_MIN * 10,
			SEC_PER_HOUR + SEC_PER_MIN * 10};
	int		periods[ZBX_TIME_UNIT_COUNT] = {0, 0, 0, SEC_PER_MIN * 10, SEC_PER_HOUR,
			SEC_PER_HOUR * 11, SEC_PER_DAY - SEC_PER_HOUR, SEC_PER_DAY - SEC_PER_HOUR,
			SEC_PER_DAY - SEC_PER_HOUR};

	time_t		next;
	struct tm	tm;
	char		*param, *period_shift;
	int		ret = FAIL;
	zbx_time_unit_t trend_base;

	if (NULL == (param = zbx_function_get_param_dyn(timer->parameter, 1)))
	{
		*error = zbx_strdup(NULL, "no first parameter");
		return FAIL;
	}

	if (NULL != um_handle)
	{
		(void)zbx_dc_expand_user_macros(um_handle, &param, &timer->hostid, 1, NULL);
	}
	else
	{
		char	*tmp;

		tmp = dc_expand_user_macros_dyn(param, &timer->hostid, 1);
		zbx_free(param);
		param = tmp;
	}

	if (FAIL == zbx_trends_parse_base(param, &trend_base, error))
		goto out;

	if (trend_base < ZBX_TIME_UNIT_HOUR)
	{
		*error = zbx_strdup(NULL, "invalid first parameter");
		goto out;
	}

	localtime_r(&timer->lastcheck, &tm);

	if (ZBX_TIME_UNIT_HOUR == trend_base)
	{
		zbx_tm_round_up(&tm, trend_base);

		if (-1 == (*nextcheck = mktime(&tm)))
		{
			*error = zbx_strdup(NULL, zbx_strerror(errno));
			goto out;
		}

		ret = SUCCEED;
		goto out;
	}

	if (NULL == (period_shift = strchr(param, ':')))
	{
		*error = zbx_strdup(NULL, "invalid first parameter");
		goto out;

	}

	period_shift++;
	next = timer->lastcheck;

	while (SUCCEED == zbx_trends_parse_nextcheck(next, period_shift, nextcheck, error))
	{
		if (*nextcheck > timer->lastcheck)
		{
			ret = SUCCEED;
			break;
		}

		zbx_tm_add(&tm, 1, trend_base);
		if (-1 == (next = mktime(&tm)))
		{
			*error = zbx_strdup(*error, zbx_strerror(errno));
			break;
		}
	}
out:
	if (SUCCEED == ret)
		*nextcheck += offsets[trend_base] + seed % periods[trend_base];

	zbx_free(param);

	return ret;
}

/******************************************************************************
 *                                                                            *
 * Purpose: calculate nextcheck for trigger timer                             *
 *                                                                            *
 * Parameters: um_handle - [IN] user macro cache handle (optional)            *
 *             timer     - [IN] the timer                                     *
 *             from      - [IN] the time from which the nextcheck must be     *
 *                              calculated                                    *
 *             seed      - [IN] timer seed to spread out the nextchecks       *
 *                                                                            *
 * Comments: When called within configuration cache lock pass NULL um_handle  *
 *           to directly use user macro cache                                 *
 *                                                                            *
 ******************************************************************************/
static int	dc_function_calculate_nextcheck(const zbx_dc_um_handle_t *um_handle, const zbx_trigger_timer_t *timer,
		time_t from, zbx_uint64_t seed)
{
	if (ZBX_TRIGGER_TIMER_FUNCTION_TIME == timer->type || ZBX_TRIGGER_TIMER_TRIGGER == timer->type)
	{
		int	nextcheck;

		nextcheck = ZBX_TIMER_DELAY * (int)(from / (time_t)ZBX_TIMER_DELAY) +
				(int)(seed % (zbx_uint64_t)ZBX_TIMER_DELAY);

		while (nextcheck <= from)
			nextcheck += ZBX_TIMER_DELAY;

		return nextcheck;
	}
	else if (ZBX_TRIGGER_TIMER_FUNCTION_TREND == timer->type)
	{
		time_t	nextcheck;
		char	*error = NULL;

		if (SUCCEED != dc_function_calculate_trends_nextcheck(um_handle, timer, seed, &nextcheck, &error))
		{
			zabbix_log(LOG_LEVEL_WARNING, "cannot calculate trend function \"" ZBX_FS_UI64
					"\" schedule: %s", timer->objectid, error);
			zbx_free(error);

			return 0;
		}

		return nextcheck;
	}

	THIS_SHOULD_NEVER_HAPPEN;

	return 0;
}

/******************************************************************************
 *                                                                            *
 * Purpose: create trigger timer based on the trend function                  *
 *                                                                            *
 * Return value:  Created timer or NULL in the case of error.                 *
 *                                                                            *
 ******************************************************************************/
static zbx_trigger_timer_t	*dc_trigger_function_timer_create(ZBX_DC_FUNCTION *function, int now)
{
	zbx_trigger_timer_t	*timer;
	zbx_uint32_t		type;
	ZBX_DC_ITEM		*item;

	if (ZBX_FUNCTION_TYPE_TRENDS == function->type)
	{
		if (NULL == (item = (ZBX_DC_ITEM *)zbx_hashset_search(&config->items, &function->itemid)))
			return NULL;

		type = ZBX_TRIGGER_TIMER_FUNCTION_TREND;
	}
	else
	{
		type = ZBX_TRIGGER_TIMER_FUNCTION_TIME;
	}

	timer = (zbx_trigger_timer_t *)__config_shmem_malloc_func(NULL, sizeof(zbx_trigger_timer_t));

	timer->objectid = function->functionid;
	timer->triggerid = function->triggerid;
	timer->revision = function->revision;
	timer->lock = 0;
	timer->type = type;
	timer->lastcheck = (time_t)now;

	function->timer_revision = function->revision;

	if (ZBX_FUNCTION_TYPE_TRENDS == function->type)
	{
		dc_strpool_replace(0, &timer->parameter, function->parameter);
		timer->hostid = item->hostid;
	}
	else
	{
		timer->parameter = NULL;
		timer->hostid = 0;
	}

	return timer;
}

/******************************************************************************
 *                                                                            *
 * Purpose: create trigger timer based on the specified trigger               *
 *                                                                            *
 * Return value:  Created timer or NULL in the case of error.                 *
 *                                                                            *
 ******************************************************************************/
static zbx_trigger_timer_t	*dc_trigger_timer_create(ZBX_DC_TRIGGER *trigger)
{
	zbx_trigger_timer_t	*timer;

	timer = (zbx_trigger_timer_t *)__config_shmem_malloc_func(NULL, sizeof(zbx_trigger_timer_t));
	timer->type = ZBX_TRIGGER_TIMER_TRIGGER;
	timer->objectid = trigger->triggerid;
	timer->triggerid = trigger->triggerid;
	timer->revision = trigger->revision;
	timer->lock = 0;
	timer->parameter = NULL;

	trigger->timer_revision = trigger->revision;

	return timer;
}

/******************************************************************************
 *                                                                            *
 * Purpose: free trigger timer                                                *
 *                                                                            *
 ******************************************************************************/
static void	dc_trigger_timer_free(zbx_trigger_timer_t *timer)
{
	if (NULL != timer->parameter)
		dc_strpool_release(timer->parameter);

	__config_shmem_free_func(timer);
}

/******************************************************************************
 *                                                                            *
 * Purpose: schedule trigger timer to be executed at the specified time       *
 *                                                                            *
 * Parameter: timer   - [IN] the timer to schedule                            *
 *            now     - [IN] current time                                     *
 *            eval_ts - [IN] the history snapshot time, by default (NULL)     *
 *                           execution time will be used.                     *
 *            exec_ts - [IN] the tiemer execution time                        *
 *                                                                            *
 ******************************************************************************/
static void	dc_schedule_trigger_timer(zbx_trigger_timer_t *timer, int now, const zbx_timespec_t *eval_ts,
		const zbx_timespec_t *exec_ts)
{
	zbx_binary_heap_elem_t	elem;

	if (NULL == eval_ts)
		timer->eval_ts = *exec_ts;
	else
		timer->eval_ts = *eval_ts;

	timer->exec_ts = *exec_ts;
	timer->check_ts.sec = MIN(exec_ts->sec, now + ZBX_TRIGGER_POLL_INTERVAL);
	timer->check_ts.ns = 0;

	elem.key = 0;
	elem.data = (void *)timer;
	zbx_binary_heap_insert(&config->trigger_queue, &elem);
}

/******************************************************************************
 *                                                                            *
 * Purpose: set timer schedule and evaluation times based on functions and    *
 *          old trend function queue                                          *
 *                                                                            *
 ******************************************************************************/
static void	dc_schedule_trigger_timers(zbx_hashset_t *trend_queue, int now)
{
	ZBX_DC_FUNCTION		*function;
	ZBX_DC_TRIGGER		*trigger;
	zbx_trigger_timer_t	*timer, *old;
	zbx_timespec_t		ts;
	zbx_hashset_iter_t	iter;

	ts.ns = 0;

	zbx_hashset_iter_reset(&config->functions, &iter);
	while (NULL != (function = (ZBX_DC_FUNCTION *)zbx_hashset_iter_next(&iter)))
	{
		if (ZBX_FUNCTION_TYPE_TIMER != function->type && ZBX_FUNCTION_TYPE_TRENDS != function->type)
			continue;

		if (function->timer_revision == function->revision)
			continue;

		if (NULL == (trigger = (ZBX_DC_TRIGGER *)zbx_hashset_search(&config->triggers, &function->triggerid)))
			continue;

		if (ZBX_FLAG_DISCOVERY_PROTOTYPE == trigger->flags)
			continue;

		if (TRIGGER_STATUS_ENABLED != trigger->status || TRIGGER_FUNCTIONAL_TRUE != trigger->functional)
			continue;

		if (NULL == (timer = dc_trigger_function_timer_create(function, now)))
			continue;

		if (NULL != trend_queue && NULL != (old = (zbx_trigger_timer_t *)zbx_hashset_search(trend_queue,
				&timer->objectid)) && old->eval_ts.sec < now + 10 * SEC_PER_MIN)
		{
			/* if the trigger was scheduled during next 10 minutes         */
			/* schedule its evaluation later to reduce server startup load */
			if (old->eval_ts.sec < now + 10 * SEC_PER_MIN)
				ts.sec = now + 10 * SEC_PER_MIN + timer->triggerid % (10 * SEC_PER_MIN);
			else
				ts.sec = old->eval_ts.sec;

			dc_schedule_trigger_timer(timer, now, &old->eval_ts, &ts);
		}
		else
		{
			if (0 == (ts.sec = dc_function_calculate_nextcheck(NULL, timer, now, timer->triggerid)))
			{
				dc_trigger_timer_free(timer);
				function->timer_revision = 0;
			}
			else
				dc_schedule_trigger_timer(timer, now, NULL, &ts);
		}
	}

	zbx_hashset_iter_reset(&config->triggers, &iter);
	while (NULL != (trigger = (ZBX_DC_TRIGGER *)zbx_hashset_iter_next(&iter)))
	{
		if (ZBX_FLAG_DISCOVERY_PROTOTYPE == trigger->flags)
			continue;

		if (NULL == trigger->itemids)
			continue;

		if (ZBX_TRIGGER_TIMER_DEFAULT == trigger->timer)
			continue;

		if (trigger->timer_revision == trigger->revision)
			continue;

		if (NULL == (timer = dc_trigger_timer_create(trigger)))
			continue;

		if (0 == (ts.sec = dc_function_calculate_nextcheck(NULL, timer, now, timer->triggerid)))
		{
			dc_trigger_timer_free(timer);
			trigger->timer_revision = 0;
		}
		else
			dc_schedule_trigger_timer(timer, now, NULL, &ts);
	}
}

static void	DCsync_functions(zbx_dbsync_t *sync)
{
	char		**row;
	zbx_uint64_t	rowid;
	unsigned char	tag;

	ZBX_DC_ITEM	*item;
	ZBX_DC_FUNCTION	*function;

	int		found, ret;
	zbx_uint64_t	itemid, functionid, triggerid;

	zabbix_log(LOG_LEVEL_DEBUG, "In %s()", __func__);

	while (SUCCEED == (ret = zbx_dbsync_next(sync, &rowid, &row, &tag)))
	{
		/* removed rows will be always added at the end */
		if (ZBX_DBSYNC_ROW_REMOVE == tag)
			break;

		ZBX_STR2UINT64(itemid, row[1]);
		ZBX_STR2UINT64(functionid, row[0]);
		ZBX_STR2UINT64(triggerid, row[4]);

		if (NULL == (item = (ZBX_DC_ITEM *)zbx_hashset_search(&config->items, &itemid)))
		{
			/* Item could have been created after we have selected them in the             */
			/* previous queries. However, we shall avoid the check for functions being the */
			/* same as in the trigger expression, because that is somewhat expensive, not  */
			/* 100% (think functions keeping their functionid, but changing their function */
			/* or parameters), and even if there is an inconsistency, we can live with it. */

			zbx_dbsync_skip(sync);
			continue;
		}

		/* process function information */

		function = (ZBX_DC_FUNCTION *)DCfind_id(&config->functions, functionid, sizeof(ZBX_DC_FUNCTION), &found);

		if (1 == found)
		{
			if (function->itemid != itemid)
			{
				ZBX_DC_ITEM	*item_last;

				if (NULL != (item_last = zbx_hashset_search(&config->items, &function->itemid)))
					dc_item_reset_triggers(item_last, NULL);
			}
		}
		else
			function->timer_revision = 0;

		function->triggerid = triggerid;
		function->itemid = itemid;
		dc_strpool_replace(found, &function->function, row[2]);
		dc_strpool_replace(found, &function->parameter, row[3]);

		function->type = zbx_get_function_type(function->function);
		function->revision = config->sync_start_ts;

		dc_item_reset_triggers(item, NULL);
	}

	for (; SUCCEED == ret; ret = zbx_dbsync_next(sync, &rowid, &row, &tag))
	{
		if (NULL == (function = (ZBX_DC_FUNCTION *)zbx_hashset_search(&config->functions, &rowid)))
			continue;

		if (NULL != (item = (ZBX_DC_ITEM *)zbx_hashset_search(&config->items, &function->itemid)))
			dc_item_reset_triggers(item, NULL);

		dc_strpool_release(function->function);
		dc_strpool_release(function->parameter);

		zbx_hashset_remove_direct(&config->functions, function);
	}

	zabbix_log(LOG_LEVEL_DEBUG, "End of %s()", __func__);
}

/******************************************************************************
 *                                                                            *
 * Purpose: removes expression from regexp                                    *
 *                                                                            *
 ******************************************************************************/
static ZBX_DC_REGEXP	*dc_regexp_remove_expression(const char *regexp_name, zbx_uint64_t expressionid)
{
	ZBX_DC_REGEXP	*regexp, regexp_local;
	int		index;

	regexp_local.name = regexp_name;

	if (NULL == (regexp = (ZBX_DC_REGEXP *)zbx_hashset_search(&config->regexps, &regexp_local)))
		return NULL;

	if (FAIL == (index = zbx_vector_uint64_search(&regexp->expressionids, expressionid,
			ZBX_DEFAULT_UINT64_COMPARE_FUNC)))
	{
		return NULL;
	}

	zbx_vector_uint64_remove_noorder(&regexp->expressionids, index);

	return regexp;
}

/******************************************************************************
 *                                                                            *
 * Purpose: Updates expressions configuration cache                           *
 *                                                                            *
 * Parameters: result - [IN] the result of expressions database select        *
 *                                                                            *
 ******************************************************************************/
static void	DCsync_expressions(zbx_dbsync_t *sync)
{
	char			**row;
	zbx_uint64_t		rowid;
	unsigned char		tag;
	zbx_hashset_iter_t	iter;
	ZBX_DC_EXPRESSION	*expression;
	ZBX_DC_REGEXP		*regexp, regexp_local;
	zbx_uint64_t		expressionid;
	int			found, ret;

	zabbix_log(LOG_LEVEL_DEBUG, "In %s()", __func__);

	while (SUCCEED == (ret = zbx_dbsync_next(sync, &rowid, &row, &tag)))
	{
		/* removed rows will be always added at the end */
		if (ZBX_DBSYNC_ROW_REMOVE == tag)
			break;

		ZBX_STR2UINT64(expressionid, row[1]);
		expression = (ZBX_DC_EXPRESSION *)DCfind_id(&config->expressions, expressionid, sizeof(ZBX_DC_EXPRESSION), &found);

		if (0 != found)
			dc_regexp_remove_expression(expression->regexp, expressionid);

		dc_strpool_replace(found, &expression->regexp, row[0]);
		dc_strpool_replace(found, &expression->expression, row[2]);
		ZBX_STR2UCHAR(expression->type, row[3]);
		ZBX_STR2UCHAR(expression->case_sensitive, row[5]);
		expression->delimiter = *row[4];

		regexp_local.name = row[0];

		if (NULL == (regexp = (ZBX_DC_REGEXP *)zbx_hashset_search(&config->regexps, &regexp_local)))
		{
			dc_strpool_replace(0, &regexp_local.name, row[0]);
			zbx_vector_uint64_create_ext(&regexp_local.expressionids,
					__config_shmem_malloc_func,
					__config_shmem_realloc_func,
					__config_shmem_free_func);

			regexp = (ZBX_DC_REGEXP *)zbx_hashset_insert(&config->regexps, &regexp_local, sizeof(ZBX_DC_REGEXP));
		}

		zbx_vector_uint64_append(&regexp->expressionids, expressionid);
	}

	/* remove regexps with no expressions related to it */
	zbx_hashset_iter_reset(&config->regexps, &iter);

	while (NULL != (regexp = (ZBX_DC_REGEXP *)zbx_hashset_iter_next(&iter)))
	{
		if (0 < regexp->expressionids.values_num)
			continue;

		dc_strpool_release(regexp->name);
		zbx_vector_uint64_destroy(&regexp->expressionids);
		zbx_hashset_iter_remove(&iter);
	}

	/* remove unused expressions */
	for (; SUCCEED == ret; ret = zbx_dbsync_next(sync, &rowid, &row, &tag))
	{
		if (NULL == (expression = (ZBX_DC_EXPRESSION *)zbx_hashset_search(&config->expressions, &rowid)))
			continue;

		if (NULL != (regexp = dc_regexp_remove_expression(expression->regexp, expression->expressionid)))
		{
			if (0 == regexp->expressionids.values_num)
			{
				dc_strpool_release(regexp->name);
				zbx_vector_uint64_destroy(&regexp->expressionids);
				zbx_hashset_remove_direct(&config->regexps, regexp);
			}
		}

		dc_strpool_release(expression->expression);
		dc_strpool_release(expression->regexp);
		zbx_hashset_remove_direct(&config->expressions, expression);
	}

	zabbix_log(LOG_LEVEL_DEBUG, "End of %s()", __func__);
}

/******************************************************************************
 *                                                                            *
 * Purpose: Updates actions configuration cache                               *
 *                                                                            *
 * Parameters: sync - [IN] the db synchronization data                        *
 *                                                                            *
 * Comments: The result contains the following fields:                        *
 *           0 - actionid                                                     *
 *           1 - eventsource                                                  *
 *           2 - evaltype                                                     *
 *           3 - formula                                                      *
 *                                                                            *
 ******************************************************************************/
static void	DCsync_actions(zbx_dbsync_t *sync)
{
	char		**row;
	zbx_uint64_t	rowid;
	unsigned char	tag;
	zbx_uint64_t	actionid;
	zbx_dc_action_t	*action;
	int		found, ret;

	zabbix_log(LOG_LEVEL_DEBUG, "In %s()", __func__);

	while (SUCCEED == (ret = zbx_dbsync_next(sync, &rowid, &row, &tag)))
	{
		/* removed rows will be always added at the end */
		if (ZBX_DBSYNC_ROW_REMOVE == tag)
			break;

		ZBX_STR2UINT64(actionid, row[0]);
		action = (zbx_dc_action_t *)DCfind_id(&config->actions, actionid, sizeof(zbx_dc_action_t), &found);

		ZBX_STR2UCHAR(action->eventsource, row[1]);
		ZBX_STR2UCHAR(action->evaltype, row[2]);

		dc_strpool_replace(found, &action->formula, row[3]);

		if (0 == found)
		{
			if (EVENT_SOURCE_INTERNAL == action->eventsource)
				config->internal_actions++;

			zbx_vector_ptr_create_ext(&action->conditions, __config_shmem_malloc_func,
					__config_shmem_realloc_func, __config_shmem_free_func);

			zbx_vector_ptr_reserve(&action->conditions, 1);

			action->opflags = ZBX_ACTION_OPCLASS_NONE;
		}
	}

	/* remove deleted actions */
	for (; SUCCEED == ret; ret = zbx_dbsync_next(sync, &rowid, &row, &tag))
	{
		if (NULL == (action = (zbx_dc_action_t *)zbx_hashset_search(&config->actions, &rowid)))
			continue;

		if (EVENT_SOURCE_INTERNAL == action->eventsource)
			config->internal_actions--;

		dc_strpool_release(action->formula);
		zbx_vector_ptr_destroy(&action->conditions);

		zbx_hashset_remove_direct(&config->actions, action);
	}

	zabbix_log(LOG_LEVEL_DEBUG, "End of %s()", __func__);
}

/******************************************************************************
 *                                                                            *
 * Purpose: Updates action operation class flags in configuration cache       *
 *                                                                            *
 * Parameters: sync - [IN] the db synchronization data                        *
 *                                                                            *
 * Comments: The result contains the following fields:                        *
 *           0 - actionid                                                     *
 *           1 - action operation class flags                                 *
 *                                                                            *
 ******************************************************************************/
static void	DCsync_action_ops(zbx_dbsync_t *sync)
{
	char		**row;
	zbx_uint64_t	rowid;
	unsigned char	tag;
	zbx_uint64_t	actionid;
	zbx_dc_action_t	*action;

	zabbix_log(LOG_LEVEL_DEBUG, "In %s()", __func__);

	while (SUCCEED == zbx_dbsync_next(sync, &rowid, &row, &tag))
	{
		ZBX_STR2UINT64(actionid, row[0]);

		if (NULL == (action = (zbx_dc_action_t *)zbx_hashset_search(&config->actions, &actionid)))
			continue;

		action->opflags = atoi(row[1]);
	}

	zabbix_log(LOG_LEVEL_DEBUG, "End of %s()", __func__);
}

/******************************************************************************
 *                                                                            *
 * Purpose: compare two action conditions by their type                       *
 *                                                                            *
 * Comments: This function is used to sort action conditions by type.         *
 *                                                                            *
 ******************************************************************************/
static int	dc_compare_action_conditions_by_type(const void *d1, const void *d2)
{
	zbx_dc_action_condition_t	*c1 = *(zbx_dc_action_condition_t **)d1;
	zbx_dc_action_condition_t	*c2 = *(zbx_dc_action_condition_t **)d2;

	ZBX_RETURN_IF_NOT_EQUAL(c1->conditiontype, c2->conditiontype);

	return 0;
}

/******************************************************************************
 *                                                                            *
 * Purpose: Updates action conditions configuration cache                     *
 *                                                                            *
 * Parameters: sync - [IN] the db synchronization data                        *
 *                                                                            *
 * Comments: The result contains the following fields:                        *
 *           0 - conditionid                                                  *
 *           1 - actionid                                                     *
 *           2 - conditiontype                                                *
 *           3 - operator                                                     *
 *           4 - value                                                        *
 *                                                                            *
 ******************************************************************************/
static void	DCsync_action_conditions(zbx_dbsync_t *sync)
{
	char				**row;
	zbx_uint64_t			rowid;
	unsigned char			tag;
	zbx_uint64_t			actionid, conditionid;
	zbx_dc_action_t			*action;
	zbx_dc_action_condition_t	*condition;
	int				found, i, index, ret;
	zbx_vector_ptr_t		actions;

	zabbix_log(LOG_LEVEL_DEBUG, "In %s()", __func__);

	zbx_vector_ptr_create(&actions);

	while (SUCCEED == (ret = zbx_dbsync_next(sync, &rowid, &row, &tag)))
	{
		/* removed rows will be always added at the end */
		if (ZBX_DBSYNC_ROW_REMOVE == tag)
			break;

		ZBX_STR2UINT64(actionid, row[1]);

		if (NULL == (action = (zbx_dc_action_t *)zbx_hashset_search(&config->actions, &actionid)))
			continue;

		ZBX_STR2UINT64(conditionid, row[0]);

		condition = (zbx_dc_action_condition_t *)DCfind_id(&config->action_conditions, conditionid, sizeof(zbx_dc_action_condition_t),
				&found);

		ZBX_STR2UCHAR(condition->conditiontype, row[2]);
		ZBX_STR2UCHAR(condition->op, row[3]);

		dc_strpool_replace(found, &condition->value, row[4]);
		dc_strpool_replace(found, &condition->value2, row[5]);

		if (0 == found)
		{
			condition->actionid = actionid;
			zbx_vector_ptr_append(&action->conditions, condition);
		}

		if (CONDITION_EVAL_TYPE_AND_OR == action->evaltype)
			zbx_vector_ptr_append(&actions, action);
	}

	/* remove deleted conditions */
	for (; SUCCEED == ret; ret = zbx_dbsync_next(sync, &rowid, &row, &tag))
	{
		if (NULL == (condition = (zbx_dc_action_condition_t *)zbx_hashset_search(&config->action_conditions, &rowid)))
			continue;

		if (NULL != (action = (zbx_dc_action_t *)zbx_hashset_search(&config->actions, &condition->actionid)))
		{
			if (FAIL != (index = zbx_vector_ptr_search(&action->conditions, condition,
					ZBX_DEFAULT_PTR_COMPARE_FUNC)))
			{
				zbx_vector_ptr_remove_noorder(&action->conditions, index);

				if (CONDITION_EVAL_TYPE_AND_OR == action->evaltype)
					zbx_vector_ptr_append(&actions, action);
			}
		}

		dc_strpool_release(condition->value);
		dc_strpool_release(condition->value2);

		zbx_hashset_remove_direct(&config->action_conditions, condition);
	}

	/* sort conditions by type */

	zbx_vector_ptr_sort(&actions, ZBX_DEFAULT_PTR_COMPARE_FUNC);
	zbx_vector_ptr_uniq(&actions, ZBX_DEFAULT_PTR_COMPARE_FUNC);

	for (i = 0; i < actions.values_num; i++)
	{
		action = (zbx_dc_action_t *)actions.values[i];

		if (CONDITION_EVAL_TYPE_AND_OR == action->evaltype)
			zbx_vector_ptr_sort(&action->conditions, dc_compare_action_conditions_by_type);
	}

	zbx_vector_ptr_destroy(&actions);

	zabbix_log(LOG_LEVEL_DEBUG, "End of %s()", __func__);
}

/******************************************************************************
 *                                                                            *
 * Purpose: Updates correlations configuration cache                          *
 *                                                                            *
 * Parameters: sync - [IN] the db synchronization data                        *
 *                                                                            *
 * Comments: The result contains the following fields:                        *
 *           0 - correlationid                                                *
 *           1 - name                                                         *
 *           2 - evaltype                                                     *
 *           3 - formula                                                      *
 *                                                                            *
 ******************************************************************************/
static void	DCsync_correlations(zbx_dbsync_t *sync)
{
	char			**row;
	zbx_uint64_t		rowid;
	unsigned char		tag;
	zbx_uint64_t		correlationid;
	zbx_dc_correlation_t	*correlation;
	int			found, ret;

	zabbix_log(LOG_LEVEL_DEBUG, "In %s()", __func__);

	while (SUCCEED == (ret = zbx_dbsync_next(sync, &rowid, &row, &tag)))
	{
		/* removed rows will be always added at the end */
		if (ZBX_DBSYNC_ROW_REMOVE == tag)
			break;

		ZBX_STR2UINT64(correlationid, row[0]);

		correlation = (zbx_dc_correlation_t *)DCfind_id(&config->correlations, correlationid, sizeof(zbx_dc_correlation_t), &found);

		if (0 == found)
		{
			zbx_vector_ptr_create_ext(&correlation->conditions, __config_shmem_malloc_func,
					__config_shmem_realloc_func, __config_shmem_free_func);

			zbx_vector_ptr_create_ext(&correlation->operations, __config_shmem_malloc_func,
					__config_shmem_realloc_func, __config_shmem_free_func);
		}

		dc_strpool_replace(found, &correlation->name, row[1]);
		dc_strpool_replace(found, &correlation->formula, row[3]);

		ZBX_STR2UCHAR(correlation->evaltype, row[2]);
	}

	/* remove deleted correlations */

	for (; SUCCEED == ret; ret = zbx_dbsync_next(sync, &rowid, &row, &tag))
	{
		if (NULL == (correlation = (zbx_dc_correlation_t *)zbx_hashset_search(&config->correlations, &rowid)))
			continue;

		dc_strpool_release(correlation->name);
		dc_strpool_release(correlation->formula);

		zbx_vector_ptr_destroy(&correlation->conditions);
		zbx_vector_ptr_destroy(&correlation->operations);

		zbx_hashset_remove_direct(&config->correlations, correlation);
	}

	zabbix_log(LOG_LEVEL_DEBUG, "End of %s()", __func__);
}

/******************************************************************************
 *                                                                            *
 * Purpose: get the actual size of correlation condition data depending on    *
 *          its type                                                          *
 *                                                                            *
 * Parameters: type - [IN] the condition type                                 *
 *                                                                            *
 ******************************************************************************/
static size_t	dc_corr_condition_get_size(unsigned char type)
{
	switch (type)
	{
		case ZBX_CORR_CONDITION_OLD_EVENT_TAG:
			/* break; is not missing here */
		case ZBX_CORR_CONDITION_NEW_EVENT_TAG:
			return offsetof(zbx_dc_corr_condition_t, data) + sizeof(zbx_dc_corr_condition_tag_t);
		case ZBX_CORR_CONDITION_NEW_EVENT_HOSTGROUP:
			return offsetof(zbx_dc_corr_condition_t, data) + sizeof(zbx_dc_corr_condition_group_t);
		case ZBX_CORR_CONDITION_EVENT_TAG_PAIR:
			return offsetof(zbx_dc_corr_condition_t, data) + sizeof(zbx_dc_corr_condition_tag_pair_t);
		case ZBX_CORR_CONDITION_OLD_EVENT_TAG_VALUE:
			/* break; is not missing here */
		case ZBX_CORR_CONDITION_NEW_EVENT_TAG_VALUE:
			return offsetof(zbx_dc_corr_condition_t, data) + sizeof(zbx_dc_corr_condition_tag_value_t);
	}

	THIS_SHOULD_NEVER_HAPPEN;
	return 0;
}

/******************************************************************************
 *                                                                            *
 * Purpose: initializes correlation condition data from database row          *
 *                                                                            *
 * Parameters: condition - [IN] the condition to initialize                   *
 *             found     - [IN] 0 - new condition, 1 - cached condition       *
 *             row       - [IN] the database row containing condition data    *
 *                                                                            *
 ******************************************************************************/
static void	dc_corr_condition_init_data(zbx_dc_corr_condition_t *condition, int found,  DB_ROW row)
{
	if (ZBX_CORR_CONDITION_OLD_EVENT_TAG == condition->type || ZBX_CORR_CONDITION_NEW_EVENT_TAG == condition->type)
	{
		dc_strpool_replace(found, &condition->data.tag.tag, row[0]);
		return;
	}

	row++;

	if (ZBX_CORR_CONDITION_OLD_EVENT_TAG_VALUE == condition->type ||
			ZBX_CORR_CONDITION_NEW_EVENT_TAG_VALUE == condition->type)
	{
		dc_strpool_replace(found, &condition->data.tag_value.tag, row[0]);
		dc_strpool_replace(found, &condition->data.tag_value.value, row[1]);
		ZBX_STR2UCHAR(condition->data.tag_value.op, row[2]);
		return;
	}

	row += 3;

	if (ZBX_CORR_CONDITION_NEW_EVENT_HOSTGROUP == condition->type)
	{
		ZBX_STR2UINT64(condition->data.group.groupid, row[0]);
		ZBX_STR2UCHAR(condition->data.group.op, row[1]);
		return;
	}

	row += 2;

	if (ZBX_CORR_CONDITION_EVENT_TAG_PAIR == condition->type)
	{
		dc_strpool_replace(found, &condition->data.tag_pair.oldtag, row[0]);
		dc_strpool_replace(found, &condition->data.tag_pair.newtag, row[1]);
		return;
	}
}

/******************************************************************************
 *                                                                            *
 * Purpose: frees correlation condition data                                  *
 *                                                                            *
 * Parameters: condition - [IN] the condition                                 *
 *                                                                            *
 ******************************************************************************/
static void	corr_condition_free_data(zbx_dc_corr_condition_t *condition)
{
	switch (condition->type)
	{
		case ZBX_CORR_CONDITION_OLD_EVENT_TAG:
			/* break; is not missing here */
		case ZBX_CORR_CONDITION_NEW_EVENT_TAG:
			dc_strpool_release(condition->data.tag.tag);
			break;
		case ZBX_CORR_CONDITION_EVENT_TAG_PAIR:
			dc_strpool_release(condition->data.tag_pair.oldtag);
			dc_strpool_release(condition->data.tag_pair.newtag);
			break;
		case ZBX_CORR_CONDITION_OLD_EVENT_TAG_VALUE:
			/* break; is not missing here */
		case ZBX_CORR_CONDITION_NEW_EVENT_TAG_VALUE:
			dc_strpool_release(condition->data.tag_value.tag);
			dc_strpool_release(condition->data.tag_value.value);
			break;
	}
}

/******************************************************************************
 *                                                                            *
 * Purpose: compare two correlation conditions by their type                  *
 *                                                                            *
 * Comments: This function is used to sort correlation conditions by type.    *
 *                                                                            *
 ******************************************************************************/
static int	dc_compare_corr_conditions_by_type(const void *d1, const void *d2)
{
	zbx_dc_corr_condition_t	*c1 = *(zbx_dc_corr_condition_t **)d1;
	zbx_dc_corr_condition_t	*c2 = *(zbx_dc_corr_condition_t **)d2;

	ZBX_RETURN_IF_NOT_EQUAL(c1->type, c2->type);

	return 0;
}

/******************************************************************************
 *                                                                            *
 * Purpose: Updates correlation conditions configuration cache                *
 *                                                                            *
 * Parameters: sync - [IN] the db synchronization data                        *
 *                                                                            *
 * Comments: The result contains the following fields:                        *
 *           0 - corr_conditionid                                             *
 *           1 - correlationid                                                *
 *           2 - type                                                         *
 *           3 - corr_condition_tag.tag                                       *
 *           4 - corr_condition_tagvalue.tag                                  *
 *           5 - corr_condition_tagvalue.value                                *
 *           6 - corr_condition_tagvalue.operator                             *
 *           7 - corr_condition_group.groupid                                 *
 *           8 - corr_condition_group.operator                                *
 *           9 - corr_condition_tagpair.oldtag                                *
 *          10 - corr_condition_tagpair.newtag                                *
 *                                                                            *
 ******************************************************************************/
static void	DCsync_corr_conditions(zbx_dbsync_t *sync)
{
	char			**row;
	zbx_uint64_t		rowid;
	unsigned char		tag;
	zbx_uint64_t		conditionid, correlationid;
	zbx_dc_corr_condition_t	*condition;
	zbx_dc_correlation_t	*correlation;
	int			found, ret, i, index;
	unsigned char		type;
	size_t			condition_size;
	zbx_vector_ptr_t	correlations;

	zabbix_log(LOG_LEVEL_DEBUG, "In %s()", __func__);

	zbx_vector_ptr_create(&correlations);

	while (SUCCEED == (ret = zbx_dbsync_next(sync, &rowid, &row, &tag)))
	{
		/* removed rows will be always added at the end */
		if (ZBX_DBSYNC_ROW_REMOVE == tag)
			break;

		ZBX_STR2UINT64(correlationid, row[1]);

		if (NULL == (correlation = (zbx_dc_correlation_t *)zbx_hashset_search(&config->correlations, &correlationid)))
			continue;

		ZBX_STR2UINT64(conditionid, row[0]);
		ZBX_STR2UCHAR(type, row[2]);

		condition_size = dc_corr_condition_get_size(type);
		condition = (zbx_dc_corr_condition_t *)DCfind_id(&config->corr_conditions, conditionid, condition_size, &found);

		condition->correlationid = correlationid;
		condition->type = type;
		dc_corr_condition_init_data(condition, found, row + 3);

		if (0 == found)
			zbx_vector_ptr_append(&correlation->conditions, condition);

		/* sort the conditions later */
		if (CONDITION_EVAL_TYPE_AND_OR == correlation->evaltype)
			zbx_vector_ptr_append(&correlations, correlation);
	}

	/* remove deleted correlation conditions */

	for (; SUCCEED == ret; ret = zbx_dbsync_next(sync, &rowid, &row, &tag))
	{
		if (NULL == (condition = (zbx_dc_corr_condition_t *)zbx_hashset_search(&config->corr_conditions, &rowid)))
			continue;

		/* remove condition from correlation->conditions vector */
		if (NULL != (correlation = (zbx_dc_correlation_t *)zbx_hashset_search(&config->correlations, &condition->correlationid)))
		{
			if (FAIL != (index = zbx_vector_ptr_search(&correlation->conditions, condition,
					ZBX_DEFAULT_PTR_COMPARE_FUNC)))
			{
				/* sort the conditions later */
				if (CONDITION_EVAL_TYPE_AND_OR == correlation->evaltype)
					zbx_vector_ptr_append(&correlations, correlation);

				zbx_vector_ptr_remove_noorder(&correlation->conditions, index);
			}
		}

		corr_condition_free_data(condition);
		zbx_hashset_remove_direct(&config->corr_conditions, condition);
	}

	/* sort conditions by type */

	zbx_vector_ptr_sort(&correlations, ZBX_DEFAULT_PTR_COMPARE_FUNC);
	zbx_vector_ptr_uniq(&correlations, ZBX_DEFAULT_PTR_COMPARE_FUNC);

	for (i = 0; i < correlations.values_num; i++)
	{
		correlation = (zbx_dc_correlation_t *)correlations.values[i];
		zbx_vector_ptr_sort(&correlation->conditions, dc_compare_corr_conditions_by_type);
	}

	zbx_vector_ptr_destroy(&correlations);

	zabbix_log(LOG_LEVEL_DEBUG, "End of %s()", __func__);
}

/******************************************************************************
 *                                                                            *
 * Purpose: Updates correlation operations configuration cache                *
 *                                                                            *
 * Parameters: result - [IN] the result of correlation operations database    *
 *                           select                                           *
 *                                                                            *
 * Comments: The result contains the following fields:                        *
 *           0 - corr_operationid                                             *
 *           1 - correlationid                                                *
 *           2 - type                                                         *
 *                                                                            *
 ******************************************************************************/
static void	DCsync_corr_operations(zbx_dbsync_t *sync)
{
	char			**row;
	zbx_uint64_t		rowid;
	unsigned char		tag;
	zbx_uint64_t		operationid, correlationid;
	zbx_dc_corr_operation_t	*operation;
	zbx_dc_correlation_t	*correlation;
	int			found, ret, index;
	unsigned char		type;

	zabbix_log(LOG_LEVEL_DEBUG, "In %s()", __func__);

	while (SUCCEED == (ret = zbx_dbsync_next(sync, &rowid, &row, &tag)))
	{
		/* removed rows will be always added at the end */
		if (ZBX_DBSYNC_ROW_REMOVE == tag)
			break;

		ZBX_STR2UINT64(correlationid, row[1]);

		if (NULL == (correlation = (zbx_dc_correlation_t *)zbx_hashset_search(&config->correlations, &correlationid)))
			continue;

		ZBX_STR2UINT64(operationid, row[0]);
		ZBX_STR2UCHAR(type, row[2]);

		operation = (zbx_dc_corr_operation_t *)DCfind_id(&config->corr_operations, operationid, sizeof(zbx_dc_corr_operation_t), &found);

		operation->type = type;

		if (0 == found)
		{
			operation->correlationid = correlationid;
			zbx_vector_ptr_append(&correlation->operations, operation);
		}
	}

	/* remove deleted correlation operations */

	/* remove deleted actions */
	for (; SUCCEED == ret; ret = zbx_dbsync_next(sync, &rowid, &row, &tag))
	{
		if (NULL == (operation = (zbx_dc_corr_operation_t *)zbx_hashset_search(&config->corr_operations, &rowid)))
			continue;

		/* remove operation from correlation->conditions vector */
		if (NULL != (correlation = (zbx_dc_correlation_t *)zbx_hashset_search(&config->correlations, &operation->correlationid)))
		{
			if (FAIL != (index = zbx_vector_ptr_search(&correlation->operations, operation,
					ZBX_DEFAULT_PTR_COMPARE_FUNC)))
			{
				zbx_vector_ptr_remove_noorder(&correlation->operations, index);
			}
		}
		zbx_hashset_remove_direct(&config->corr_operations, operation);
	}

	zabbix_log(LOG_LEVEL_DEBUG, "End of %s()", __func__);
}

static int	dc_compare_hgroups(const void *d1, const void *d2)
{
	const zbx_dc_hostgroup_t	*g1 = *((const zbx_dc_hostgroup_t **)d1);
	const zbx_dc_hostgroup_t	*g2 = *((const zbx_dc_hostgroup_t **)d2);

	return strcmp(g1->name, g2->name);
}

/******************************************************************************
 *                                                                            *
 * Purpose: Updates host groups configuration cache                           *
 *                                                                            *
 * Parameters: sync - [IN] the db synchronization data                        *
 *                                                                            *
 * Comments: The result contains the following fields:                        *
 *           0 - groupid                                                      *
 *           1 - name                                                         *
 *                                                                            *
 ******************************************************************************/
static void	DCsync_hostgroups(zbx_dbsync_t *sync)
{
	char			**row;
	zbx_uint64_t		rowid;
	unsigned char		tag;
	zbx_uint64_t		groupid;
	zbx_dc_hostgroup_t	*group;
	int			found, ret, index;

	zabbix_log(LOG_LEVEL_DEBUG, "In %s()", __func__);

	while (SUCCEED == (ret = zbx_dbsync_next(sync, &rowid, &row, &tag)))
	{
		/* removed rows will be always added at the end */
		if (ZBX_DBSYNC_ROW_REMOVE == tag)
			break;

		ZBX_STR2UINT64(groupid, row[0]);

		group = (zbx_dc_hostgroup_t *)DCfind_id(&config->hostgroups, groupid, sizeof(zbx_dc_hostgroup_t), &found);

		if (0 == found)
		{
			group->flags = ZBX_DC_HOSTGROUP_FLAGS_NONE;
			zbx_vector_ptr_append(&config->hostgroups_name, group);

			zbx_hashset_create_ext(&group->hostids, 0, ZBX_DEFAULT_UINT64_HASH_FUNC,
					ZBX_DEFAULT_UINT64_COMPARE_FUNC, NULL, __config_shmem_malloc_func,
					__config_shmem_realloc_func, __config_shmem_free_func);
		}

		dc_strpool_replace(found, &group->name, row[1]);
	}

	/* remove deleted host groups */

	for (; SUCCEED == ret; ret = zbx_dbsync_next(sync, &rowid, &row, &tag))
	{
		if (NULL == (group = (zbx_dc_hostgroup_t *)zbx_hashset_search(&config->hostgroups, &rowid)))
			continue;

		if (FAIL != (index = zbx_vector_ptr_search(&config->hostgroups_name, group, ZBX_DEFAULT_PTR_COMPARE_FUNC)))
			zbx_vector_ptr_remove_noorder(&config->hostgroups_name, index);

		if (ZBX_DC_HOSTGROUP_FLAGS_NONE != group->flags)
			zbx_vector_uint64_destroy(&group->nested_groupids);

		dc_strpool_release(group->name);
		zbx_hashset_destroy(&group->hostids);
		zbx_hashset_remove_direct(&config->hostgroups, group);
	}

	zabbix_log(LOG_LEVEL_DEBUG, "End of %s()", __func__);
}

/******************************************************************************
 *                                                                            *
 * Purpose: Updates trigger tags in configuration cache                       *
 *                                                                            *
 * Parameters: sync - [IN] the db synchronization data                        *
 *                                                                            *
 * Comments: The result contains the following fields:                        *
 *           0 - triggertagid                                                 *
 *           1 - triggerid                                                    *
 *           2 - tag                                                          *
 *           3 - value                                                        *
 *                                                                            *
 ******************************************************************************/
static void	DCsync_trigger_tags(zbx_dbsync_t *sync)
{
	char			**row;
	zbx_uint64_t		rowid;
	unsigned char		tag;
	int			found, ret, index;
	zbx_uint64_t		triggerid, triggertagid;
	ZBX_DC_TRIGGER		*trigger;
	zbx_dc_trigger_tag_t	*trigger_tag;

	zabbix_log(LOG_LEVEL_DEBUG, "In %s()", __func__);

	while (SUCCEED == (ret = zbx_dbsync_next(sync, &rowid, &row, &tag)))
	{
		/* removed rows will be always added at the end */
		if (ZBX_DBSYNC_ROW_REMOVE == tag)
			break;

		ZBX_STR2UINT64(triggerid, row[1]);

		if (NULL == (trigger = (ZBX_DC_TRIGGER *)zbx_hashset_search(&config->triggers, &triggerid)))
		{
			zbx_dbsync_skip(sync);
			continue;
		}

		ZBX_STR2UINT64(triggertagid, row[0]);

		trigger_tag = (zbx_dc_trigger_tag_t *)DCfind_id(&config->trigger_tags, triggertagid,
				sizeof(zbx_dc_trigger_tag_t), &found);
		dc_strpool_replace(found, &trigger_tag->tag, row[2]);
		dc_strpool_replace(found, &trigger_tag->value, row[3]);

		if (0 == found)
		{
			trigger_tag->triggerid = triggerid;
			if (ZBX_FLAG_DISCOVERY_PROTOTYPE != trigger->flags)
				zbx_vector_ptr_append(&trigger->tags, trigger_tag);
		}
	}

	/* remove unused trigger tags */

	for (; SUCCEED == ret; ret = zbx_dbsync_next(sync, &rowid, &row, &tag))
	{
		if (NULL == (trigger_tag = (zbx_dc_trigger_tag_t *)zbx_hashset_search(&config->trigger_tags, &rowid)))
			continue;

		if (NULL != (trigger = (ZBX_DC_TRIGGER *)zbx_hashset_search(&config->triggers, &trigger_tag->triggerid)))
		{
			if (ZBX_FLAG_DISCOVERY_PROTOTYPE != trigger->flags)
			{
				if (FAIL != (index = zbx_vector_ptr_search(&trigger->tags, trigger_tag,
						ZBX_DEFAULT_PTR_COMPARE_FUNC)))
				{
					zbx_vector_ptr_remove_noorder(&trigger->tags, index);

					/* recreate empty tags vector to release used memory */
					if (0 == trigger->tags.values_num)
					{
						zbx_vector_ptr_destroy(&trigger->tags);
						zbx_vector_ptr_create_ext(&trigger->tags, __config_shmem_malloc_func,
								__config_shmem_realloc_func, __config_shmem_free_func);
					}
				}
			}
		}

		dc_strpool_release(trigger_tag->tag);
		dc_strpool_release(trigger_tag->value);

		zbx_hashset_remove_direct(&config->trigger_tags, trigger_tag);
	}

	zabbix_log(LOG_LEVEL_DEBUG, "End of %s()", __func__);
}

/******************************************************************************
 *                                                                            *
 * Purpose: Updates item tags in configuration cache                          *
 *                                                                            *
 * Parameters: sync - [IN] the db synchronization data                        *
 *                                                                            *
 * Comments: The result contains the following fields:                        *
 *           0 - itemtagid                                                    *
 *           1 - itemid                                                       *
 *           2 - tag                                                          *
 *           3 - value                                                        *
 *                                                                            *
 ******************************************************************************/
static void	DCsync_item_tags(zbx_dbsync_t *sync)
{
	char			**row;
	zbx_uint64_t		rowid;
	unsigned char		tag;
	int			found, ret, index;
	zbx_uint64_t		itemid, itemtagid;
	ZBX_DC_ITEM		*item;
	zbx_dc_item_tag_t	*item_tag;

	zabbix_log(LOG_LEVEL_DEBUG, "In %s()", __func__);

	while (SUCCEED == (ret = zbx_dbsync_next(sync, &rowid, &row, &tag)))
	{
		/* removed rows will be always added at the end */
		if (ZBX_DBSYNC_ROW_REMOVE == tag)
			break;

		ZBX_STR2UINT64(itemid, row[1]);

		if (NULL == (item = (ZBX_DC_ITEM *)zbx_hashset_search(&config->items, &itemid)))
		{
			zbx_dbsync_skip(sync);
			continue;
		}

		ZBX_STR2UINT64(itemtagid, row[0]);

		item_tag = (zbx_dc_item_tag_t *)DCfind_id(&config->item_tags, itemtagid, sizeof(zbx_dc_item_tag_t),
				&found);
		dc_strpool_replace(found, &item_tag->tag, row[2]);
		dc_strpool_replace(found, &item_tag->value, row[3]);

		if (0 == found)
		{
			item_tag->itemid = itemid;
			zbx_vector_ptr_append(&item->tags, item_tag);
		}
	}

	/* remove unused item tags */

	for (; SUCCEED == ret; ret = zbx_dbsync_next(sync, &rowid, &row, &tag))
	{
		if (NULL == (item_tag = (zbx_dc_item_tag_t *)zbx_hashset_search(&config->item_tags, &rowid)))
			continue;

		if (NULL != (item = (ZBX_DC_ITEM *)zbx_hashset_search(&config->items, &item_tag->itemid)))
		{
			if (FAIL != (index = zbx_vector_ptr_search(&item->tags, item_tag,
					ZBX_DEFAULT_PTR_COMPARE_FUNC)))
			{
				zbx_vector_ptr_remove_noorder(&item->tags, index);

				/* recreate empty tags vector to release used memory */
				if (0 == item->tags.values_num)
				{
					zbx_vector_ptr_destroy(&item->tags);
					zbx_vector_ptr_create_ext(&item->tags, __config_shmem_malloc_func,
							__config_shmem_realloc_func, __config_shmem_free_func);
				}
			}
		}

		dc_strpool_release(item_tag->tag);
		dc_strpool_release(item_tag->value);

		zbx_hashset_remove_direct(&config->item_tags, item_tag);
	}

	zabbix_log(LOG_LEVEL_DEBUG, "End of %s()", __func__);
}

/******************************************************************************
 *                                                                            *
 * Purpose: Updates host tags in configuration cache                          *
 *                                                                            *
 * Parameters: sync - [IN] the db synchronization data                        *
 *                                                                            *
 * Comments: The result contains the following fields:                        *
 *           0 - hosttagid                                                    *
 *           1 - hostid                                                       *
 *           2 - tag                                                          *
 *           3 - value                                                        *
 *                                                                            *
 ******************************************************************************/
static void	DCsync_host_tags(zbx_dbsync_t *sync)
{
	char		**row;
	zbx_uint64_t	rowid;
	unsigned char	tag;

	zbx_dc_host_tag_t		*host_tag;
	zbx_dc_host_tag_index_t		*host_tag_index_entry;

	int		found, index, ret;
	zbx_uint64_t	hosttagid, hostid;

	zabbix_log(LOG_LEVEL_DEBUG, "In %s()", __func__);

	while (SUCCEED == (ret = zbx_dbsync_next(sync, &rowid, &row, &tag)))
	{
		/* removed rows will be always added at the end */
		if (ZBX_DBSYNC_ROW_REMOVE == tag)
			break;

		ZBX_STR2UINT64(hosttagid, row[0]);
		ZBX_STR2UINT64(hostid, row[1]);

		host_tag = (zbx_dc_host_tag_t *)DCfind_id(&config->host_tags, hosttagid,
				sizeof(zbx_dc_host_tag_t), &found);

		/* store new information in host_tag structure */
		host_tag->hostid = hostid;
		dc_strpool_replace(found, &host_tag->tag, row[2]);
		dc_strpool_replace(found, &host_tag->value, row[3]);

		/* update host_tags_index*/
		if (tag == ZBX_DBSYNC_ROW_ADD)
		{
			host_tag_index_entry = (zbx_dc_host_tag_index_t *)DCfind_id(&config->host_tags_index, hostid,
					sizeof(zbx_dc_host_tag_index_t), &found);

			if (0 == found)
			{
				zbx_vector_ptr_create_ext(&host_tag_index_entry->tags, __config_shmem_malloc_func,
						__config_shmem_realloc_func, __config_shmem_free_func);
			}

			zbx_vector_ptr_append(&host_tag_index_entry->tags, host_tag);
		}
	}

	/* remove deleted host tags from buffer */
	for (; SUCCEED == ret; ret = zbx_dbsync_next(sync, &rowid, &row, &tag))
	{
		if (NULL == (host_tag = (zbx_dc_host_tag_t *)zbx_hashset_search(&config->host_tags, &rowid)))
			continue;

		/* update host_tags_index*/
		host_tag_index_entry = (zbx_dc_host_tag_index_t *)zbx_hashset_search(&config->host_tags_index,
				&host_tag->hostid);

		if (NULL != host_tag_index_entry)
		{
			if (FAIL != (index = zbx_vector_ptr_search(&host_tag_index_entry->tags, host_tag,
					ZBX_DEFAULT_PTR_COMPARE_FUNC)))
			{
				zbx_vector_ptr_remove(&host_tag_index_entry->tags, index);
			}

			/* remove index entry if it's empty */
			if (0 == host_tag_index_entry->tags.values_num)
			{
				zbx_vector_ptr_destroy(&host_tag_index_entry->tags);
				zbx_hashset_remove_direct(&config->host_tags_index, host_tag_index_entry);
			}
		}

		/* clear host_tag structure */
		dc_strpool_release(host_tag->tag);
		dc_strpool_release(host_tag->value);

		zbx_hashset_remove_direct(&config->host_tags, host_tag);
	}

	zabbix_log(LOG_LEVEL_DEBUG, "End of %s()", __func__);
}

/******************************************************************************
 *                                                                            *
 * Purpose: compare two item script parameters                                *
 *                                                                            *
 ******************************************************************************/
static int	dc_compare_itemscript_param(const void *d1, const void *d2)
{
	zbx_dc_scriptitem_param_t	*p1 = *(zbx_dc_scriptitem_param_t **)d1;
	zbx_dc_scriptitem_param_t	*p2 = *(zbx_dc_scriptitem_param_t **)d2;

	ZBX_RETURN_IF_NOT_EQUAL(p1->name, p2->name);
	ZBX_RETURN_IF_NOT_EQUAL(p1->value, p2->value);

	return 0;
}

/******************************************************************************
 *                                                                            *
 * Purpose: compare two item preprocessing operations by step                 *
 *                                                                            *
 * Comments: This function is used to sort correlation conditions by type.    *
 *                                                                            *
 ******************************************************************************/
static int	dc_compare_preprocops_by_step(const void *d1, const void *d2)
{
	zbx_dc_preproc_op_t	*p1 = *(zbx_dc_preproc_op_t **)d1;
	zbx_dc_preproc_op_t	*p2 = *(zbx_dc_preproc_op_t **)d2;

	if (ZBX_PREPROC_VALIDATE_NOT_SUPPORTED == p1->type)
		return -1;

	if (ZBX_PREPROC_VALIDATE_NOT_SUPPORTED == p2->type)
		return 1;

	ZBX_RETURN_IF_NOT_EQUAL(p1->step, p2->step);

	return 0;
}

/******************************************************************************
 *                                                                            *
 * Purpose: Updates item preprocessing steps in configuration cache           *
 *                                                                            *
 * Parameters: sync - [IN] the db synchronization data                        *
 *                                                                            *
 * Comments: The result contains the following fields:                        *
 *           0 - item_preprocid                                               *
 *           1 - itemid                                                       *
 *           2 - type                                                         *
 *           3 - params                                                       *
 *                                                                            *
 ******************************************************************************/
static void	DCsync_item_preproc(zbx_dbsync_t *sync, int timestamp)
{
	char			**row;
	zbx_uint64_t		rowid;
	unsigned char		tag;
	zbx_uint64_t		item_preprocid, itemid;
	int			found, ret, i, index;
	ZBX_DC_PREPROCITEM	*preprocitem = NULL;
	zbx_dc_preproc_op_t	*op;
	zbx_vector_ptr_t	items;

	zabbix_log(LOG_LEVEL_DEBUG, "In %s()", __func__);

	zbx_vector_ptr_create(&items);

	while (SUCCEED == (ret = zbx_dbsync_next(sync, &rowid, &row, &tag)))
	{
		/* removed rows will be always added at the end */
		if (ZBX_DBSYNC_ROW_REMOVE == tag)
			break;

		ZBX_STR2UINT64(itemid, row[1]);

		if (NULL == preprocitem || itemid != preprocitem->itemid)
		{
			if (NULL == (preprocitem = (ZBX_DC_PREPROCITEM *)zbx_hashset_search(&config->preprocitems,
					&itemid)))
			{
				ZBX_DC_PREPROCITEM	preprocitem_local;

				preprocitem_local.itemid = itemid;
				preprocitem_local.update_time = timestamp;

				zbx_vector_ptr_create_ext(&preprocitem_local.preproc_ops, __config_shmem_malloc_func,
						__config_shmem_realloc_func, __config_shmem_free_func);

				preprocitem = (ZBX_DC_PREPROCITEM *)zbx_hashset_insert(&config->preprocitems,
						&preprocitem_local, sizeof(preprocitem_local));
			}
			else
				preprocitem->update_time = timestamp;
		}

		ZBX_STR2UINT64(item_preprocid, row[0]);

		op = (zbx_dc_preproc_op_t *)DCfind_id(&config->preprocops, item_preprocid, sizeof(zbx_dc_preproc_op_t),
				&found);

		ZBX_STR2UCHAR(op->type, row[2]);
		dc_strpool_replace(found, &op->params, row[3]);
		op->step = atoi(row[4]);
		op->error_handler = atoi(row[5]);
		dc_strpool_replace(found, &op->error_handler_params, row[6]);

		if (0 == found)
		{
			op->itemid = itemid;
			zbx_vector_ptr_append(&preprocitem->preproc_ops, op);
		}

		zbx_vector_ptr_append(&items, preprocitem);
	}

	/* remove deleted item preprocessing operations */

	for (; SUCCEED == ret; ret = zbx_dbsync_next(sync, &rowid, &row, &tag))
	{
		if (NULL == (op = (zbx_dc_preproc_op_t *)zbx_hashset_search(&config->preprocops, &rowid)))
			continue;

		if (NULL != (preprocitem = (ZBX_DC_PREPROCITEM *)zbx_hashset_search(&config->preprocitems,
				&op->itemid)))
		{
			if (FAIL != (index = zbx_vector_ptr_search(&preprocitem->preproc_ops, op,
					ZBX_DEFAULT_PTR_COMPARE_FUNC)))
			{
				zbx_vector_ptr_remove_noorder(&preprocitem->preproc_ops, index);
				zbx_vector_ptr_append(&items, preprocitem);
			}
		}

		dc_strpool_release(op->params);
		dc_strpool_release(op->error_handler_params);
		zbx_hashset_remove_direct(&config->preprocops, op);
	}

	/* sort item preprocessing operations by step */

	zbx_vector_ptr_sort(&items, ZBX_DEFAULT_PTR_COMPARE_FUNC);
	zbx_vector_ptr_uniq(&items, ZBX_DEFAULT_PTR_COMPARE_FUNC);

	for (i = 0; i < items.values_num; i++)
	{
		preprocitem = (ZBX_DC_PREPROCITEM *)items.values[i];

		if (0 == preprocitem->preproc_ops.values_num)
		{
			zbx_vector_ptr_destroy(&preprocitem->preproc_ops);
			zbx_hashset_remove_direct(&config->preprocitems, preprocitem);
		}
		else
			zbx_vector_ptr_sort(&preprocitem->preproc_ops, dc_compare_preprocops_by_step);
	}

	zbx_vector_ptr_destroy(&items);

	zabbix_log(LOG_LEVEL_DEBUG, "End of %s()", __func__);
}

/******************************************************************************
 *                                                                            *
 * Purpose: Updates item script parameters in configuration cache             *
 *                                                                            *
 * Parameters: sync - [IN] the db synchronization data                        *
 *                                                                            *
 * Comments: The result contains the following fields:                        *
 *           0 - item_script_paramid                                          *
 *           1 - itemid                                                       *
 *           2 - name                                                         *
 *           3 - value                                                        *
 *                                                                            *
 ******************************************************************************/
static void	DCsync_itemscript_param(zbx_dbsync_t *sync)
{
	char				**row;
	zbx_uint64_t			rowid;
	unsigned char			tag;
	zbx_uint64_t			item_script_paramid, itemid;
	int				found, ret, i, index;
	ZBX_DC_SCRIPTITEM		*scriptitem;
	zbx_dc_scriptitem_param_t	*scriptitem_params;
	zbx_vector_ptr_t		items;

	zabbix_log(LOG_LEVEL_DEBUG, "In %s()", __func__);

	zbx_vector_ptr_create(&items);

	while (SUCCEED == (ret = zbx_dbsync_next(sync, &rowid, &row, &tag)))
	{
		/* removed rows will be always added at the end */
		if (ZBX_DBSYNC_ROW_REMOVE == tag)
			break;

		ZBX_STR2UINT64(itemid, row[1]);

		if (NULL == (scriptitem = (ZBX_DC_SCRIPTITEM *) zbx_hashset_search(&config->scriptitems, &itemid)))
		{
			zabbix_log(LOG_LEVEL_DEBUG,
					"cannot find parent item for item parameters (itemid=" ZBX_FS_UI64")", itemid);
			continue;
		}

		ZBX_STR2UINT64(item_script_paramid, row[0]);
		scriptitem_params = (zbx_dc_scriptitem_param_t *)DCfind_id(&config->itemscript_params,
				item_script_paramid, sizeof(zbx_dc_scriptitem_param_t), &found);

		dc_strpool_replace(found, &scriptitem_params->name, row[2]);
		dc_strpool_replace(found, &scriptitem_params->value, row[3]);

		if (0 == found)
		{
			scriptitem_params->itemid = itemid;
			zbx_vector_ptr_append(&scriptitem->params, scriptitem_params);
		}

		zbx_vector_ptr_append(&items, scriptitem);
	}

	/* remove deleted item script parameters */

	for (; SUCCEED == ret; ret = zbx_dbsync_next(sync, &rowid, &row, &tag))
	{
		if (NULL == (scriptitem_params =
				(zbx_dc_scriptitem_param_t *)zbx_hashset_search(&config->itemscript_params, &rowid)))
		{
			continue;
		}

		if (NULL != (scriptitem = (ZBX_DC_SCRIPTITEM *)zbx_hashset_search(&config->scriptitems,
				&scriptitem_params->itemid)))
		{
			if (FAIL != (index = zbx_vector_ptr_search(&scriptitem->params, scriptitem_params,
					ZBX_DEFAULT_PTR_COMPARE_FUNC)))
			{
				zbx_vector_ptr_remove_noorder(&scriptitem->params, index);
				zbx_vector_ptr_append(&items, scriptitem);
			}
		}

		dc_strpool_release(scriptitem_params->name);
		dc_strpool_release(scriptitem_params->value);
		zbx_hashset_remove_direct(&config->itemscript_params, scriptitem_params);
	}

	/* sort item script parameters */

	zbx_vector_ptr_sort(&items, ZBX_DEFAULT_PTR_COMPARE_FUNC);
	zbx_vector_ptr_uniq(&items, ZBX_DEFAULT_PTR_COMPARE_FUNC);

	for (i = 0; i < items.values_num; i++)
	{
		scriptitem = (ZBX_DC_SCRIPTITEM *)items.values[i];

		if (0 == scriptitem->params.values_num)
		{
			zbx_vector_ptr_destroy(&scriptitem->params);
			zbx_hashset_remove_direct(&config->scriptitems, scriptitem);
		}
		else
			zbx_vector_ptr_sort(&scriptitem->params, dc_compare_itemscript_param);
	}

	zbx_vector_ptr_destroy(&items);

	zabbix_log(LOG_LEVEL_DEBUG, "End of %s()", __func__);
}

/******************************************************************************
 *                                                                            *
 * Purpose: Updates group hosts in configuration cache                        *
 *                                                                            *
 * Parameters: sync - [IN] the db synchronization data                        *
 *                                                                            *
 * Comments: The result contains the following fields:                        *
 *           0 - groupid                                                      *
 *           1 - hostid                                                       *
 *                                                                            *
 ******************************************************************************/
static void	DCsync_hostgroup_hosts(zbx_dbsync_t *sync)
{
	char			**row;
	zbx_uint64_t		rowid;
	unsigned char		tag;

	zbx_dc_hostgroup_t	*group = NULL;

	int			ret;
	zbx_uint64_t		last_groupid = 0, groupid, hostid;

	zabbix_log(LOG_LEVEL_DEBUG, "In %s()", __func__);

	while (SUCCEED == (ret = zbx_dbsync_next(sync, &rowid, &row, &tag)))
	{
		config->maintenance_update = ZBX_MAINTENANCE_UPDATE_TRUE;

		/* removed rows will be always added at the end */
		if (ZBX_DBSYNC_ROW_REMOVE == tag)
			break;

		ZBX_STR2UINT64(groupid, row[0]);

		if (last_groupid != groupid)
		{
			group = (zbx_dc_hostgroup_t *)zbx_hashset_search(&config->hostgroups, &groupid);
			last_groupid = groupid;
		}

		if (NULL == group)
			continue;

		ZBX_STR2UINT64(hostid, row[1]);
		zbx_hashset_insert(&group->hostids, &hostid, sizeof(hostid));
	}

	/* remove deleted group hostids from cache */
	for (; SUCCEED == ret; ret = zbx_dbsync_next(sync, &rowid, &row, &tag))
	{
		ZBX_STR2UINT64(groupid, row[0]);

		if (NULL == (group = (zbx_dc_hostgroup_t *)zbx_hashset_search(&config->hostgroups, &groupid)))
			continue;

		ZBX_STR2UINT64(hostid, row[1]);
		zbx_hashset_remove(&group->hostids, &hostid);
	}

	zabbix_log(LOG_LEVEL_DEBUG, "End of %s()", __func__);
}

/******************************************************************************
 *                                                                            *
 * Purpose: updates trigger topology after trigger dependency changes         *
 *                                                                            *
 ******************************************************************************/
static void	dc_trigger_update_topology(void)
{
	zbx_hashset_iter_t	iter;
	ZBX_DC_TRIGGER		*trigger;

	zbx_hashset_iter_reset(&config->triggers, &iter);
	while (NULL != (trigger = (ZBX_DC_TRIGGER *)zbx_hashset_iter_next(&iter)))
	{
		if (ZBX_FLAG_DISCOVERY_PROTOTYPE == trigger->flags)
			continue;

		trigger->topoindex = 1;
	}

	DCconfig_sort_triggers_topologically();
}

static int	zbx_default_ptr_pair_ptr_compare_func(const void *d1, const void *d2)
{
	const zbx_ptr_pair_t	*p1 = (const zbx_ptr_pair_t *)d1;
	const zbx_ptr_pair_t	*p2 = (const zbx_ptr_pair_t *)d2;

	ZBX_RETURN_IF_NOT_EQUAL(p1->first, p2->first);
	ZBX_RETURN_IF_NOT_EQUAL(p1->second, p2->second);

	return 0;
}

static int	zbx_default_ptr_pair_ptr_second_compare_func(const void *d1, const void *d2)
{
	const zbx_ptr_pair_t	*p1 = (const zbx_ptr_pair_t *)d1;
	const zbx_ptr_pair_t	*p2 = (const zbx_ptr_pair_t *)d2;

	ZBX_RETURN_IF_NOT_EQUAL(p1->second, p2->second);
	ZBX_RETURN_IF_NOT_EQUAL(p1->first, p2->first);

	return 0;
}

/******************************************************************************
 *                                                                            *
 * Purpose: add new itemids into trigger itemids array                        *
 *                                                                            *
 * Comments: If trigger is already linked to an item and a new function       *
 *           linking the trigger to that item is being added, then the item   *
 *           triggers will be reset causing itemid to be removed from trigger.*
 *           Because of that itemids always can be simply appended to the     *
 *           existing list without checking for duplicates.                   *
 *                                                                            *
 ******************************************************************************/
static void	dc_trigger_add_itemids(ZBX_DC_TRIGGER *trigger, const zbx_vector_uint64_t *itemids)
{
	zbx_uint64_t	*itemid;
	int		i;

	if (NULL != trigger->itemids)
	{
		int	itemids_num = 0;

		for (itemid = trigger->itemids; 0 != *itemid; itemid++)
			itemids_num++;

		trigger->itemids = (zbx_uint64_t *)__config_shmem_realloc_func(trigger->itemids,
				sizeof(zbx_uint64_t) * (size_t)(itemids->values_num + itemids_num + 1));
	}
	else
	{
		trigger->itemids = (zbx_uint64_t *)__config_shmem_malloc_func(trigger->itemids,
				sizeof(zbx_uint64_t) * (size_t)(itemids->values_num + 1));
		trigger->itemids[0] = 0;
	}

	for (itemid = trigger->itemids; 0 != *itemid; itemid++)
		;

	for (i = 0; i < itemids->values_num; i++)
		*itemid++ = itemids->values[i];

	*itemid = 0;
}

/******************************************************************************
 *                                                                            *
 * Purpose: reset item trigger links and remove corresponding itemids from    *
 *          affected triggers                                                 *
 *                                                                            *
 * Parameters: item    - the item to reset                                    *
 *             trigger - the trigger to exclude                               *
 *                                                                            *
 ******************************************************************************/
static void	dc_item_reset_triggers(ZBX_DC_ITEM *item, ZBX_DC_TRIGGER *trigger_exclude)
{
	ZBX_DC_TRIGGER	**trigger;

	item->update_triggers = 1;

	if (NULL == item->triggers)
		return;

	for (trigger = item->triggers; NULL != *trigger; trigger++)
	{
		zbx_uint64_t	*itemid;

		if (*trigger == trigger_exclude)
			continue;

		if (NULL != (*trigger)->itemids)
		{
			for (itemid = (*trigger)->itemids; 0 != *itemid; itemid++)
			{
				if (item->itemid == *itemid)
				{
					while (0 != (*itemid = itemid[1]))
						itemid++;

					break;
				}
			}
		}
	}

	config->items.mem_free_func(item->triggers);
	item->triggers = NULL;
}

/******************************************************************************
 *                                                                            *
 * Purpose: updates trigger related cache data;                               *
 *              1) time triggers assigned to timer processes                  *
 *              2) trigger functionality (if it uses contain disabled         *
 *                 items/hosts)                                               *
 *              3) list of triggers each item is used by                      *
 *                                                                            *
 ******************************************************************************/
static void	dc_trigger_update_cache(void)
{
	zbx_hashset_iter_t	iter;
	ZBX_DC_TRIGGER		*trigger;
	ZBX_DC_FUNCTION		*function;
	ZBX_DC_ITEM		*item;
	int			i, j, k;
	zbx_ptr_pair_t		itemtrig;
	zbx_vector_ptr_pair_t	itemtrigs;
	ZBX_DC_HOST		*host;

	zbx_hashset_iter_reset(&config->triggers, &iter);
	while (NULL != (trigger = (ZBX_DC_TRIGGER *)zbx_hashset_iter_next(&iter)))
		trigger->functional = TRIGGER_FUNCTIONAL_TRUE;

	zbx_vector_ptr_pair_create(&itemtrigs);
	zbx_hashset_iter_reset(&config->functions, &iter);
	while (NULL != (function = (ZBX_DC_FUNCTION *)zbx_hashset_iter_next(&iter)))
	{
		if (NULL == (item = (ZBX_DC_ITEM *)zbx_hashset_search(&config->items, &function->itemid)) ||
				NULL == (trigger = (ZBX_DC_TRIGGER *)zbx_hashset_search(&config->triggers, &function->triggerid)))
		{
			continue;
		}

		if (ZBX_FLAG_DISCOVERY_PROTOTYPE == trigger->flags)
		{
			trigger->functional = TRIGGER_FUNCTIONAL_FALSE;
			continue;
		}

		/* cache item - trigger link */
		if (0 != item->update_triggers)
		{
			itemtrig.first = item;
			itemtrig.second = trigger;
			zbx_vector_ptr_pair_append(&itemtrigs, itemtrig);
		}

		/* disable functionality for triggers with expression containing */
		/* disabled or not monitored items                               */

		if (TRIGGER_FUNCTIONAL_FALSE == trigger->functional)
			continue;

		if (ITEM_STATUS_DISABLED == item->status ||
				(NULL == (host = (ZBX_DC_HOST *)zbx_hashset_search(&config->hosts, &item->hostid)) ||
						HOST_STATUS_NOT_MONITORED == host->status))
		{
			trigger->functional = TRIGGER_FUNCTIONAL_FALSE;
		}
	}

	if (0 != itemtrigs.values_num)
	{
		zbx_vector_uint64_t	itemids;

		zbx_vector_ptr_pair_sort(&itemtrigs, zbx_default_ptr_pair_ptr_compare_func);
		zbx_vector_ptr_pair_uniq(&itemtrigs, zbx_default_ptr_pair_ptr_compare_func);

		/* update links from items to triggers */
		for (i = 0; i < itemtrigs.values_num; i++)
		{
			for (j = i + 1; j < itemtrigs.values_num; j++)
			{
				if (itemtrigs.values[i].first != itemtrigs.values[j].first)
					break;
			}

			item = (ZBX_DC_ITEM *)itemtrigs.values[i].first;
			item->update_triggers = 0;
			item->triggers = (ZBX_DC_TRIGGER **)config->items.mem_realloc_func(item->triggers,
					(size_t)(j - i + 1) * sizeof(ZBX_DC_TRIGGER *));

			for (k = i; k < j; k++)
				item->triggers[k - i] = (ZBX_DC_TRIGGER *)itemtrigs.values[k].second;

			item->triggers[j - i] = NULL;

			i = j - 1;
		}

		/* update reverse links from trigger to items */

		zbx_vector_uint64_create(&itemids);
		zbx_vector_ptr_pair_sort(&itemtrigs, zbx_default_ptr_pair_ptr_second_compare_func);

		trigger = (ZBX_DC_TRIGGER *)itemtrigs.values[0].second;
		for (i = 0; i < itemtrigs.values_num; i++)
		{
			if (trigger != itemtrigs.values[i].second)
			{
				dc_trigger_add_itemids(trigger, &itemids);
				trigger = (ZBX_DC_TRIGGER *)itemtrigs.values[i].second;
				zbx_vector_uint64_clear(&itemids);
			}

			item = (ZBX_DC_ITEM *)itemtrigs.values[i].first;
			zbx_vector_uint64_append(&itemids, item->itemid);
		}

		if (0 != itemids.values_num)
			dc_trigger_add_itemids(trigger, &itemids);

		zbx_vector_uint64_destroy(&itemids);
	}

	zbx_vector_ptr_pair_destroy(&itemtrigs);
}

/******************************************************************************
 *                                                                            *
 * Purpose: updates hostgroup name index and resets nested group lists        *
 *                                                                            *
 ******************************************************************************/
static void	dc_hostgroups_update_cache(void)
{
	zbx_hashset_iter_t	iter;
	zbx_dc_hostgroup_t	*group;

	zbx_vector_ptr_sort(&config->hostgroups_name, dc_compare_hgroups);

	zbx_hashset_iter_reset(&config->hostgroups, &iter);
	while (NULL != (group = (zbx_dc_hostgroup_t *)zbx_hashset_iter_next(&iter)))
	{
		if (ZBX_DC_HOSTGROUP_FLAGS_NONE != group->flags)
		{
			group->flags = ZBX_DC_HOSTGROUP_FLAGS_NONE;
			zbx_vector_uint64_destroy(&group->nested_groupids);
		}
	}
}

/******************************************************************************
 *                                                                            *
 * Purpose: load trigger queue from database                                  *
 *                                                                            *
 * Comments: This function is called when syncing configuration cache for the *
 *           first time after server start. After loading trigger queue it    *
 *           will clear the corresponding data in database.                   *
 *                                                                            *
 ******************************************************************************/
static void	dc_load_trigger_queue(zbx_hashset_t *trend_functions)
{
	DB_RESULT	result;
	DB_ROW		row;

	result = DBselect("select objectid,type,clock,ns from trigger_queue");

	while (NULL != (row = DBfetch(result)))
	{
		zbx_trigger_timer_t	timer_local, *timer;

		if (ZBX_TRIGGER_TIMER_FUNCTION_TREND != atoi(row[1]))
		{
			THIS_SHOULD_NEVER_HAPPEN;
			continue;
		}

		ZBX_STR2UINT64(timer_local.objectid, row[0]);

		timer_local.eval_ts.sec = atoi(row[2]);
		timer_local.eval_ts.ns =  atoi(row[3]);
		timer = zbx_hashset_insert(trend_functions, &timer_local, sizeof(timer_local));

		/* in the case function was scheduled multiple times use the latest data */
		if (0 > zbx_timespec_compare(&timer->eval_ts, &timer_local.eval_ts))
			timer->eval_ts = timer_local.eval_ts;

	}
	DBfree_result(result);
}

static void	zbx_dbsync_process_active_avail_diff(zbx_vector_uint64_t *diff)
{
	zbx_ipc_message_t	message;
	unsigned char		*data = NULL;
	zbx_uint32_t		data_len = 0;


	if (0 == diff->values_num)
		return;

	zbx_ipc_message_init(&message);
	data_len = zbx_availability_serialize_hostids(&data, diff);
	zbx_availability_send(ZBX_IPC_AVAILMAN_CONFSYNC_DIFF, data, data_len, NULL);

	zbx_ipc_message_clean(&message);
	zbx_free(data);
}

/******************************************************************************
 *                                                                            *
 * Purpose: Synchronize configuration data from database                      *
 *                                                                            *
 ******************************************************************************/
void	DCsync_configuration(unsigned char mode, zbx_synced_new_config_t synced)
{
	static int	sync_status = ZBX_DBSYNC_STATUS_UNKNOWN;

	int		i, flags, changelog_num, ret = FAIL;
	double		sec, csec, hsec, hisec, htsec, gmsec, hmsec, ifsec, idsec, isec, tisec, pisec, tsec, dsec, fsec, expr_sec,
			csec2, hsec2, hisec2, ifsec2, idsec2, isec2, tisec2, pisec2, tsec2, dsec2, fsec2, expr_sec2,
			action_sec, action_sec2, action_op_sec, action_op_sec2, action_condition_sec,
			action_condition_sec2, trigger_tag_sec, trigger_tag_sec2, host_tag_sec, host_tag_sec2,
			correlation_sec, correlation_sec2, corr_condition_sec, corr_condition_sec2, corr_operation_sec,
			corr_operation_sec2, hgroups_sec, hgroups_sec2, itempp_sec, itempp_sec2, itemscrp_sec,
			itemscrp_sec2, total, total2, update_sec, maintenance_sec, maintenance_sec2, item_tag_sec,
			item_tag_sec2, um_cache_sec, queues_sec, changelog_sec;

	zbx_dbsync_t	config_sync, hosts_sync, hi_sync, htmpl_sync, gmacro_sync, hmacro_sync, if_sync, items_sync,
			template_items_sync, prototype_items_sync, item_discovery_sync, triggers_sync, tdep_sync,
			func_sync, expr_sync, action_sync, action_op_sync, action_condition_sync, trigger_tag_sync,
			item_tag_sync, host_tag_sync, correlation_sync, corr_condition_sync, corr_operation_sync,
			hgroups_sync, itempp_sync, itemscrp_sync, maintenance_sync, maintenance_period_sync,
			maintenance_tag_sync, maintenance_group_sync, maintenance_host_sync, hgroup_host_sync;

	double		autoreg_csec, autoreg_csec2;
	zbx_dbsync_t	autoreg_config_sync;
	zbx_uint64_t	update_flags = 0;
	unsigned char	changelog_sync_mode = mode;	/* sync mode for objects using incremental sync */

<<<<<<< HEAD
	zbx_hashset_t	trend_queue;
=======
	zbx_hashset_t			trend_queue;
	zbx_vector_uint64_t		active_avail_diff;
>>>>>>> f306b27a

	zabbix_log(LOG_LEVEL_DEBUG, "In %s()", __func__);

	config->sync_start_ts = time(NULL);

	sec = zbx_time();
	changelog_num = zbx_dbsync_env_prepare(mode);
	changelog_sec = zbx_time() - sec;

	if (ZBX_DBSYNC_INIT == mode)
	{
		zbx_hashset_create(&trend_queue, 1000, ZBX_DEFAULT_UINT64_HASH_FUNC, ZBX_DEFAULT_UINT64_COMPARE_FUNC);
		dc_load_trigger_queue(&trend_queue);
	}
	else if (ZBX_DBSYNC_STATUS_INITIALIZED != sync_status)
		changelog_sync_mode = ZBX_DBSYNC_INIT;

	/* global configuration must be synchronized directly with database */
	zbx_dbsync_init(&config_sync, ZBX_DBSYNC_INIT);
	zbx_dbsync_init(&autoreg_config_sync, mode);
	zbx_dbsync_init(&hosts_sync, changelog_sync_mode);
	zbx_dbsync_init(&hi_sync, mode);
	zbx_dbsync_init(&htmpl_sync, mode);
	zbx_dbsync_init(&gmacro_sync, mode);
	zbx_dbsync_init(&hmacro_sync, mode);
	zbx_dbsync_init(&if_sync, mode);
	zbx_dbsync_init(&items_sync, changelog_sync_mode);
	zbx_dbsync_init(&template_items_sync, mode);
	zbx_dbsync_init(&prototype_items_sync, mode);
	zbx_dbsync_init(&item_discovery_sync, mode);
	zbx_dbsync_init(&triggers_sync, changelog_sync_mode);
	zbx_dbsync_init(&tdep_sync, mode);
	zbx_dbsync_init(&func_sync, changelog_sync_mode);
	zbx_dbsync_init(&expr_sync, mode);
	zbx_dbsync_init(&action_sync, mode);

	/* Action operation sync produces virtual rows with two columns - actionid, opflags. */
	/* Because of this it cannot return the original database select and must always be  */
	/* initialized in update mode.                                                       */
	zbx_dbsync_init(&action_op_sync, ZBX_DBSYNC_UPDATE);

	zbx_dbsync_init(&action_condition_sync, mode);
	zbx_dbsync_init(&trigger_tag_sync, changelog_sync_mode);
	zbx_dbsync_init(&item_tag_sync, changelog_sync_mode);
	zbx_dbsync_init(&host_tag_sync, changelog_sync_mode);
	zbx_dbsync_init(&correlation_sync, mode);
	zbx_dbsync_init(&corr_condition_sync, mode);
	zbx_dbsync_init(&corr_operation_sync, mode);
	zbx_dbsync_init(&hgroups_sync, mode);
	zbx_dbsync_init(&hgroup_host_sync, mode);
	zbx_dbsync_init(&itempp_sync, changelog_sync_mode);
	zbx_dbsync_init(&itemscrp_sync, mode);

	zbx_dbsync_init(&maintenance_sync, mode);
	zbx_dbsync_init(&maintenance_period_sync, mode);
	zbx_dbsync_init(&maintenance_tag_sync, mode);
	zbx_dbsync_init(&maintenance_group_sync, mode);
	zbx_dbsync_init(&maintenance_host_sync, mode);

	DBbegin();

	sec = zbx_time();
	if (FAIL == zbx_dbsync_compare_config(&config_sync))
		goto out;
	csec = zbx_time() - sec;

	sec = zbx_time();
	if (FAIL == zbx_dbsync_compare_autoreg_psk(&autoreg_config_sync))
		goto out;
	autoreg_csec = zbx_time() - sec;

	/* sync global configuration settings */
	START_SYNC;
	sec = zbx_time();
	DCsync_config(&config_sync, &flags);
	csec2 = zbx_time() - sec;

	sec = zbx_time();
	DCsync_autoreg_config(&autoreg_config_sync);	/* must be done in the same cache locking with config sync */
	autoreg_csec2 = zbx_time() - sec;
	FINISH_SYNC;

	/* sync macro related data, to support macro resolving during configuration sync */

	sec = zbx_time();
	if (FAIL == zbx_dbsync_compare_host_templates(&htmpl_sync))
		goto out;
	htsec = zbx_time() - sec;

	sec = zbx_time();
	if (FAIL == zbx_dbsync_compare_global_macros(&gmacro_sync))
		goto out;
	gmsec = zbx_time() - sec;

	sec = zbx_time();
	if (FAIL == zbx_dbsync_compare_host_macros(&hmacro_sync))
		goto out;
	hmsec = zbx_time() - sec;

	sec = zbx_time();
	if (FAIL == zbx_dbsync_compare_host_tags(&host_tag_sync))
		goto out;
	host_tag_sec = zbx_time() - sec;

	START_SYNC;
	sec = zbx_time();
	config->um_cache = um_cache_sync(config->um_cache, &gmacro_sync, &hmacro_sync, &htmpl_sync);
	um_cache_sec = zbx_time() - sec;

	sec = zbx_time();
	DCsync_host_tags(&host_tag_sync);
	host_tag_sec2 = zbx_time() - sec;

	/* postpone configuration sync until macro secrets are received from Zabbix server */
	if (0 == (program_type & ZBX_PROGRAM_TYPE_SERVER) && 0 != config->kvs_paths.values_num &&
			ZBX_DBSYNC_INIT == mode)
	{
		goto out;
	}

	FINISH_SYNC;

	/* sync host data to support host lookups when resolving macros during configuration sync */

	sec = zbx_time();
	if (FAIL == zbx_dbsync_compare_hosts(&hosts_sync))
		goto out;
	hsec = zbx_time() - sec;

	sec = zbx_time();
	if (FAIL == zbx_dbsync_compare_host_inventory(&hi_sync))
		goto out;
	hisec = zbx_time() - sec;

	sec = zbx_time();
	if (FAIL == zbx_dbsync_compare_host_groups(&hgroups_sync))
		goto out;
	if (FAIL == zbx_dbsync_compare_host_group_hosts(&hgroup_host_sync))
		goto out;
	hgroups_sec = zbx_time() - sec;

	sec = zbx_time();
	if (FAIL == zbx_dbsync_compare_maintenances(&maintenance_sync))
		goto out;
	if (FAIL == zbx_dbsync_compare_maintenance_tags(&maintenance_tag_sync))
		goto out;
	if (FAIL == zbx_dbsync_compare_maintenance_periods(&maintenance_period_sync))
		goto out;
	if (FAIL == zbx_dbsync_compare_maintenance_groups(&maintenance_group_sync))
		goto out;
	if (FAIL == zbx_dbsync_compare_maintenance_hosts(&maintenance_host_sync))
		goto out;
	maintenance_sec = zbx_time() - sec;

	START_SYNC;
	sec = zbx_time();
	zbx_vector_uint64_create(&active_avail_diff);
	DCsync_hosts(&hosts_sync, &active_avail_diff);
	hsec2 = zbx_time() - sec;

	sec = zbx_time();
	DCsync_host_inventory(&hi_sync);
	hisec2 = zbx_time() - sec;

	sec = zbx_time();
	DCsync_hostgroups(&hgroups_sync);
	DCsync_hostgroup_hosts(&hgroup_host_sync);
	hgroups_sec2 = zbx_time() - sec;

	sec = zbx_time();
	DCsync_maintenances(&maintenance_sync);
	DCsync_maintenance_tags(&maintenance_tag_sync);
	DCsync_maintenance_groups(&maintenance_group_sync);
	DCsync_maintenance_hosts(&maintenance_host_sync);
	DCsync_maintenance_periods(&maintenance_period_sync);
	maintenance_sec2 = zbx_time() - sec;

	if (0 != hgroups_sync.add_num + hgroups_sync.update_num + hgroups_sync.remove_num)
		update_flags |= ZBX_DBSYNC_UPDATE_HOST_GROUPS;

	if (0 != maintenance_group_sync.add_num + maintenance_group_sync.update_num + maintenance_group_sync.remove_num)
		update_flags |= ZBX_DBSYNC_UPDATE_MAINTENANCE_GROUPS;

	if (0 != (update_flags & ZBX_DBSYNC_UPDATE_HOST_GROUPS))
		dc_hostgroups_update_cache();

	/* pre-cache nested groups used in maintenances to allow read lock */
	/* during host maintenance update calculations                     */
	if (0 != (update_flags & (ZBX_DBSYNC_UPDATE_HOST_GROUPS | ZBX_DBSYNC_UPDATE_MAINTENANCE_GROUPS)))
		dc_maintenance_precache_nested_groups();

	FINISH_SYNC;

	zbx_dbsync_process_active_avail_diff(&active_avail_diff);
	zbx_vector_uint64_destroy(&active_avail_diff);

	/* sync item data to support item lookups when resolving macros during configuration sync */

	sec = zbx_time();
	if (FAIL == zbx_dbsync_compare_interfaces(&if_sync))
		goto out;
	ifsec = zbx_time() - sec;

	sec = zbx_time();
	if (FAIL == zbx_dbsync_compare_items(&items_sync))
		goto out;
	isec = zbx_time() - sec;

	sec = zbx_time();
	if (FAIL == zbx_dbsync_compare_template_items(&template_items_sync))
		goto out;
	tisec = zbx_time() - sec;

	sec = zbx_time();
	if (FAIL == zbx_dbsync_compare_prototype_items(&prototype_items_sync))
		goto out;
	pisec = zbx_time() - sec;

	sec = zbx_time();
	if (FAIL == zbx_dbsync_compare_item_discovery(&item_discovery_sync))
		goto out;
	idsec = zbx_time() - sec;

	sec = zbx_time();
	if (FAIL == zbx_dbsync_compare_item_preprocs(&itempp_sync))
		goto out;
	itempp_sec = zbx_time() - sec;

	sec = zbx_time();
	if (FAIL == zbx_dbsync_compare_item_script_param(&itemscrp_sync))
		goto out;
	itemscrp_sec = zbx_time() - sec;

	START_SYNC;

	/* resolves macros for interface_snmpaddrs, must be after DCsync_hmacros() */
	sec = zbx_time();
	DCsync_interfaces(&if_sync);
	ifsec2 = zbx_time() - sec;

	/* relies on hosts, proxies and interfaces, must be after DCsync_{hosts,interfaces}() */

	sec = zbx_time();
	DCsync_items(&items_sync, flags, synced);
	isec2 = zbx_time() - sec;

	sec = zbx_time();
	DCsync_template_items(&template_items_sync);
	tisec2 = zbx_time() - sec;

	sec = zbx_time();
	DCsync_prototype_items(&prototype_items_sync);
	pisec2 = zbx_time() - sec;

	sec = zbx_time();
	DCsync_item_discovery(&item_discovery_sync);
	idsec2 = zbx_time() - sec;

	/* relies on items, must be after DCsync_items() */
	sec = zbx_time();
	DCsync_item_preproc(&itempp_sync, sec);
	itempp_sec2 = zbx_time() - sec;

	/* relies on items, must be after DCsync_items() */
	sec = zbx_time();
	DCsync_itemscript_param(&itemscrp_sync);
	itemscrp_sec2 = zbx_time() - sec;

	config->item_sync_ts = time(NULL);
	FINISH_SYNC;

	dc_flush_history();	/* misconfigured items generate pseudo-historic values to become notsupported */

	/* sync function data to support function lookups when resolving macros during configuration sync */

	/* relies on items, must be after DCsync_items() */
	sec = zbx_time();
	if (FAIL == zbx_dbsync_compare_item_tags(&item_tag_sync))
		goto out;
	item_tag_sec = zbx_time() - sec;

	sec = zbx_time();
	if (FAIL == zbx_dbsync_compare_functions(&func_sync))
		goto out;
	fsec = zbx_time() - sec;

	START_SYNC;
	sec = zbx_time();
	DCsync_functions(&func_sync);
	fsec2 = zbx_time() - sec;
	FINISH_SYNC;

	/* sync rest of the data */

	sec = zbx_time();
	if (FAIL == zbx_dbsync_compare_triggers(&triggers_sync))
		goto out;
	tsec = zbx_time() - sec;

	sec = zbx_time();
	if (FAIL == zbx_dbsync_compare_trigger_dependency(&tdep_sync))
		goto out;
	dsec = zbx_time() - sec;

	sec = zbx_time();
	if (FAIL == zbx_dbsync_compare_expressions(&expr_sync))
		goto out;
	expr_sec = zbx_time() - sec;

	sec = zbx_time();
	if (FAIL == zbx_dbsync_compare_actions(&action_sync))
		goto out;
	action_sec = zbx_time() - sec;

	sec = zbx_time();
	if (FAIL == zbx_dbsync_compare_action_ops(&action_op_sync))
		goto out;
	action_op_sec = zbx_time() - sec;

	sec = zbx_time();
	if (FAIL == zbx_dbsync_compare_action_conditions(&action_condition_sync))
		goto out;
	action_condition_sec = zbx_time() - sec;

	sec = zbx_time();
	if (FAIL == zbx_dbsync_compare_trigger_tags(&trigger_tag_sync))
		goto out;
	trigger_tag_sec = zbx_time() - sec;

	sec = zbx_time();
	if (FAIL == zbx_dbsync_compare_correlations(&correlation_sync))
		goto out;
	correlation_sec = zbx_time() - sec;

	sec = zbx_time();
	if (FAIL == zbx_dbsync_compare_corr_conditions(&corr_condition_sync))
		goto out;
	corr_condition_sec = zbx_time() - sec;

	sec = zbx_time();
	if (FAIL == zbx_dbsync_compare_corr_operations(&corr_operation_sync))
		goto out;
	corr_operation_sec = zbx_time() - sec;

	START_SYNC;

	sec = zbx_time();
	DCsync_triggers(&triggers_sync);
	tsec2 = zbx_time() - sec;

	sec = zbx_time();
	DCsync_trigdeps(&tdep_sync);
	dsec2 = zbx_time() - sec;

	sec = zbx_time();
	DCsync_expressions(&expr_sync);
	expr_sec2 = zbx_time() - sec;

	sec = zbx_time();
	DCsync_actions(&action_sync);
	action_sec2 = zbx_time() - sec;

	sec = zbx_time();
	DCsync_action_ops(&action_op_sync);
	action_op_sec2 = zbx_time() - sec;

	sec = zbx_time();
	DCsync_action_conditions(&action_condition_sync);
	action_condition_sec2 = zbx_time() - sec;

	sec = zbx_time();
	/* relies on triggers, must be after DCsync_triggers() */
	DCsync_trigger_tags(&trigger_tag_sync);
	trigger_tag_sec2 = zbx_time() - sec;

	sec = zbx_time();
	DCsync_item_tags(&item_tag_sync);
	item_tag_sec2 = zbx_time() - sec;

	sec = zbx_time();
	DCsync_correlations(&correlation_sync);
	correlation_sec2 = zbx_time() - sec;

	sec = zbx_time();
	/* relies on correlation rules, must be after DCsync_correlations() */
	DCsync_corr_conditions(&corr_condition_sync);
	corr_condition_sec2 = zbx_time() - sec;

	sec = zbx_time();
	/* relies on correlation rules, must be after DCsync_correlations() */
	DCsync_corr_operations(&corr_operation_sync);
	corr_operation_sec2 = zbx_time() - sec;

	sec = zbx_time();

	if (0 != hosts_sync.add_num + hosts_sync.update_num + hosts_sync.remove_num)
		update_flags |= ZBX_DBSYNC_UPDATE_HOSTS;

	if (0 != items_sync.add_num + items_sync.update_num + items_sync.remove_num)
		update_flags |= ZBX_DBSYNC_UPDATE_ITEMS;

	if (0 != func_sync.add_num + func_sync.update_num + func_sync.remove_num)
		update_flags |= ZBX_DBSYNC_UPDATE_FUNCTIONS;

	if (0 != triggers_sync.add_num + triggers_sync.update_num + triggers_sync.remove_num)
		update_flags |= ZBX_DBSYNC_UPDATE_TRIGGERS;

	if (0 != tdep_sync.add_num + tdep_sync.update_num + tdep_sync.remove_num)
		update_flags |= ZBX_DBSYNC_UPDATE_TRIGGER_DEPENDENCY;

	if (0 != gmacro_sync.add_num + gmacro_sync.update_num + gmacro_sync.remove_num)
		update_flags |= ZBX_DBSYNC_UPDATE_MACROS;

	if (0 != hmacro_sync.add_num + hmacro_sync.update_num + hmacro_sync.remove_num)
		update_flags |= ZBX_DBSYNC_UPDATE_MACROS;

	if (0 != htmpl_sync.add_num + htmpl_sync.update_num + htmpl_sync.remove_num)
		update_flags |= ZBX_DBSYNC_UPDATE_MACROS;

	/* update trigger topology if trigger dependency was changed */
	if (0 != (update_flags & ZBX_DBSYNC_UPDATE_TRIGGER_DEPENDENCY))
		dc_trigger_update_topology();

	/* update various trigger related links in cache */
	if (0 != (update_flags & (ZBX_DBSYNC_UPDATE_HOSTS | ZBX_DBSYNC_UPDATE_ITEMS | ZBX_DBSYNC_UPDATE_FUNCTIONS |
			ZBX_DBSYNC_UPDATE_TRIGGERS | ZBX_DBSYNC_UPDATE_MACROS)))
	{
		dc_trigger_update_cache();
		dc_schedule_trigger_timers((ZBX_DBSYNC_INIT == mode ? &trend_queue : NULL), time(NULL));
	}

	update_sec = zbx_time() - sec;

	if (SUCCEED == ZBX_CHECK_LOG_LEVEL(LOG_LEVEL_DEBUG))
	{
		total = csec + hsec + hisec + htsec + gmsec + hmsec + ifsec + idsec + isec +  tisec + pisec + tsec + dsec + fsec + expr_sec +
				action_sec + action_op_sec + action_condition_sec + trigger_tag_sec + correlation_sec +
				corr_condition_sec + corr_operation_sec + hgroups_sec + itempp_sec + maintenance_sec +
				item_tag_sec;
		total2 = csec2 + hsec2 + hisec2 + ifsec2 + idsec2 + isec2 + tisec2 + pisec2 + tsec2 + dsec2 + fsec2 +
				expr_sec2 + action_op_sec2 + action_sec2 + action_condition_sec2 + trigger_tag_sec2 +
				correlation_sec2 + corr_condition_sec2 + corr_operation_sec2 + hgroups_sec2 +
				itempp_sec2 + maintenance_sec2 + item_tag_sec2 + update_sec + um_cache_sec;

		zabbix_log(LOG_LEVEL_DEBUG, "%s() changelog  : sql:" ZBX_FS_DBL " sec (%d records)",
				__func__, changelog_sec, changelog_num);

		zabbix_log(LOG_LEVEL_DEBUG, "%s() config     : sql:" ZBX_FS_DBL " sync:" ZBX_FS_DBL " sec ("
				ZBX_FS_UI64 "/" ZBX_FS_UI64 "/" ZBX_FS_UI64 ").",
				__func__, csec, csec2, config_sync.add_num, config_sync.update_num,
				config_sync.remove_num);

		total += autoreg_csec;
		total2 += autoreg_csec2;
		zabbix_log(LOG_LEVEL_DEBUG, "%s() autoreg    : sql:" ZBX_FS_DBL " sync:" ZBX_FS_DBL " sec ("
				ZBX_FS_UI64 "/" ZBX_FS_UI64 "/" ZBX_FS_UI64 ").",
				__func__, autoreg_csec, autoreg_csec2, autoreg_config_sync.add_num,
				autoreg_config_sync.update_num, autoreg_config_sync.remove_num);

		zabbix_log(LOG_LEVEL_DEBUG, "%s() hosts      : sql:" ZBX_FS_DBL " sync:" ZBX_FS_DBL " sec ("
				ZBX_FS_UI64 "/" ZBX_FS_UI64 "/" ZBX_FS_UI64 ").",
				__func__, hsec, hsec2, hosts_sync.add_num, hosts_sync.update_num,
				hosts_sync.remove_num);
		zabbix_log(LOG_LEVEL_DEBUG, "%s() host_invent: sql:" ZBX_FS_DBL " sync:" ZBX_FS_DBL " sec ("
				ZBX_FS_UI64 "/" ZBX_FS_UI64 "/" ZBX_FS_UI64 ").",
				__func__, hisec, hisec2, hi_sync.add_num, hi_sync.update_num,
				hi_sync.remove_num);
		zabbix_log(LOG_LEVEL_DEBUG, "%s() templates  : sql:" ZBX_FS_DBL " sec ("
				ZBX_FS_UI64 "/" ZBX_FS_UI64 "/" ZBX_FS_UI64 ").",
				__func__, htsec, htmpl_sync.add_num, htmpl_sync.update_num,
				htmpl_sync.remove_num);
		zabbix_log(LOG_LEVEL_DEBUG, "%s() globmacros : sql:" ZBX_FS_DBL " sec ("
				ZBX_FS_UI64 "/" ZBX_FS_UI64 "/" ZBX_FS_UI64 ").",
				__func__, gmsec, gmacro_sync.add_num, gmacro_sync.update_num,
				gmacro_sync.remove_num);
		zabbix_log(LOG_LEVEL_DEBUG, "%s() hostmacros : sql:" ZBX_FS_DBL " sec ("
				ZBX_FS_UI64 "/" ZBX_FS_UI64 "/" ZBX_FS_UI64 ").",
				__func__, hmsec, hmacro_sync.add_num, hmacro_sync.update_num,
				hmacro_sync.remove_num);
		zabbix_log(LOG_LEVEL_DEBUG, "%s() interfaces : sql:" ZBX_FS_DBL " sync:" ZBX_FS_DBL " sec ("
				ZBX_FS_UI64 "/" ZBX_FS_UI64 "/" ZBX_FS_UI64 ").",
				__func__, ifsec, ifsec2, if_sync.add_num, if_sync.update_num,
				if_sync.remove_num);
		zabbix_log(LOG_LEVEL_DEBUG, "%s() items      : sql:" ZBX_FS_DBL " sync:" ZBX_FS_DBL " sec ("
				ZBX_FS_UI64 "/" ZBX_FS_UI64 "/" ZBX_FS_UI64 ").",
				__func__, isec, isec2, items_sync.add_num, items_sync.update_num,
				items_sync.remove_num);
		zabbix_log(LOG_LEVEL_DEBUG, "%s() template_items      : sql:" ZBX_FS_DBL " sync:" ZBX_FS_DBL " sec ("
				ZBX_FS_UI64 "/" ZBX_FS_UI64 "/" ZBX_FS_UI64 ").",
				__func__, tisec, tisec2, template_items_sync.add_num,
				template_items_sync.update_num, template_items_sync.remove_num);
		zabbix_log(LOG_LEVEL_DEBUG, "%s() prototype_items      : sql:" ZBX_FS_DBL " sync:" ZBX_FS_DBL " sec ("
				ZBX_FS_UI64 "/" ZBX_FS_UI64 "/" ZBX_FS_UI64 ").",
				__func__, pisec, pisec2, prototype_items_sync.add_num,
				prototype_items_sync.update_num, prototype_items_sync.remove_num);
		zabbix_log(LOG_LEVEL_DEBUG, "%s() item_discovery      : sql:" ZBX_FS_DBL " sync:" ZBX_FS_DBL " sec ("
				ZBX_FS_UI64 "/" ZBX_FS_UI64 "/" ZBX_FS_UI64 ").",
				__func__, idsec, idsec2, item_discovery_sync.add_num, item_discovery_sync.update_num,
				item_discovery_sync.remove_num);
		zabbix_log(LOG_LEVEL_DEBUG, "%s() triggers   : sql:" ZBX_FS_DBL " sync:" ZBX_FS_DBL " sec ("
				ZBX_FS_UI64 "/" ZBX_FS_UI64 "/" ZBX_FS_UI64 ").",
				__func__, tsec, tsec2, triggers_sync.add_num, triggers_sync.update_num,
				triggers_sync.remove_num);
		zabbix_log(LOG_LEVEL_DEBUG, "%s() trigdeps   : sql:" ZBX_FS_DBL " sync:" ZBX_FS_DBL " sec ("
				ZBX_FS_UI64 "/" ZBX_FS_UI64 "/" ZBX_FS_UI64 ").",
				__func__, dsec, dsec2, tdep_sync.add_num, tdep_sync.update_num,
				tdep_sync.remove_num);
		zabbix_log(LOG_LEVEL_DEBUG, "%s() trig. tags : sql:" ZBX_FS_DBL " sync:" ZBX_FS_DBL " sec ("
				ZBX_FS_UI64 "/" ZBX_FS_UI64 "/" ZBX_FS_UI64 ").",
				__func__, trigger_tag_sec, trigger_tag_sec2, trigger_tag_sync.add_num,
				trigger_tag_sync.update_num, trigger_tag_sync.remove_num);
		zabbix_log(LOG_LEVEL_DEBUG, "%s() host tags : sql:" ZBX_FS_DBL " sync:" ZBX_FS_DBL " sec ("
				ZBX_FS_UI64 "/" ZBX_FS_UI64 "/" ZBX_FS_UI64 ").",
				__func__, host_tag_sec, host_tag_sec2, host_tag_sync.add_num,
				host_tag_sync.update_num, host_tag_sync.remove_num);
		zabbix_log(LOG_LEVEL_DEBUG, "%s() item tags : sql:" ZBX_FS_DBL " sync:" ZBX_FS_DBL " sec ("
				ZBX_FS_UI64 "/" ZBX_FS_UI64 "/" ZBX_FS_UI64 ").",
				__func__, item_tag_sec, item_tag_sec2, item_tag_sync.add_num,
				item_tag_sync.update_num, item_tag_sync.remove_num);
		zabbix_log(LOG_LEVEL_DEBUG, "%s() functions  : sql:" ZBX_FS_DBL " sync:" ZBX_FS_DBL " sec ("
				ZBX_FS_UI64 "/" ZBX_FS_UI64 "/" ZBX_FS_UI64 ").",
				__func__, fsec, fsec2, func_sync.add_num, func_sync.update_num,
				func_sync.remove_num);
		zabbix_log(LOG_LEVEL_DEBUG, "%s() expressions: sql:" ZBX_FS_DBL " sync:" ZBX_FS_DBL " sec ("
				ZBX_FS_UI64 "/" ZBX_FS_UI64 "/" ZBX_FS_UI64 ").",
				__func__, expr_sec, expr_sec2, expr_sync.add_num, expr_sync.update_num,
				expr_sync.remove_num);
		zabbix_log(LOG_LEVEL_DEBUG, "%s() actions    : sql:" ZBX_FS_DBL " sync:" ZBX_FS_DBL " sec ("
				ZBX_FS_UI64 "/" ZBX_FS_UI64 "/" ZBX_FS_UI64 ").",
				__func__, action_sec, action_sec2, action_sync.add_num, action_sync.update_num,
				action_sync.remove_num);
		zabbix_log(LOG_LEVEL_DEBUG, "%s() operations : sql:" ZBX_FS_DBL " sync:" ZBX_FS_DBL " sec ("
				ZBX_FS_UI64 "/" ZBX_FS_UI64 "/" ZBX_FS_UI64 ").",
				__func__, action_op_sec, action_op_sec2, action_op_sync.add_num,
				action_op_sync.update_num, action_op_sync.remove_num);
		zabbix_log(LOG_LEVEL_DEBUG, "%s() conditions : sql:" ZBX_FS_DBL " sync:" ZBX_FS_DBL " sec ("
				ZBX_FS_UI64 "/" ZBX_FS_UI64 "/" ZBX_FS_UI64 ").",
				__func__, action_condition_sec, action_condition_sec2,
				action_condition_sync.add_num, action_condition_sync.update_num,
				action_condition_sync.remove_num);
		zabbix_log(LOG_LEVEL_DEBUG, "%s() corr       : sql:" ZBX_FS_DBL " sync:" ZBX_FS_DBL " sec ("
				ZBX_FS_UI64 "/" ZBX_FS_UI64 "/" ZBX_FS_UI64 ").",
				__func__, correlation_sec, correlation_sec2, correlation_sync.add_num,
				correlation_sync.update_num, correlation_sync.remove_num);
		zabbix_log(LOG_LEVEL_DEBUG, "%s() corr_cond  : sql:" ZBX_FS_DBL " sync:" ZBX_FS_DBL " sec ("
				ZBX_FS_UI64 "/" ZBX_FS_UI64 "/" ZBX_FS_UI64 ").",
				__func__, corr_condition_sec, corr_condition_sec2, corr_condition_sync.add_num,
				corr_condition_sync.update_num, corr_condition_sync.remove_num);
		zabbix_log(LOG_LEVEL_DEBUG, "%s() corr_op    : sql:" ZBX_FS_DBL " sync:" ZBX_FS_DBL " sec ("
				ZBX_FS_UI64 "/" ZBX_FS_UI64 "/" ZBX_FS_UI64 ").",
				__func__, corr_operation_sec, corr_operation_sec2, corr_operation_sync.add_num,
				corr_operation_sync.update_num, corr_operation_sync.remove_num);
		zabbix_log(LOG_LEVEL_DEBUG, "%s() hgroups    : sql:" ZBX_FS_DBL " sync:" ZBX_FS_DBL " sec ("
				ZBX_FS_UI64 "/" ZBX_FS_UI64 "/" ZBX_FS_UI64 ").",
				__func__, hgroups_sec, hgroups_sec2, hgroups_sync.add_num,
				hgroups_sync.update_num, hgroups_sync.remove_num);
		zabbix_log(LOG_LEVEL_DEBUG, "%s() item pproc : sql:" ZBX_FS_DBL " sync:" ZBX_FS_DBL " sec ("
				ZBX_FS_UI64 "/" ZBX_FS_UI64 "/" ZBX_FS_UI64 ").",
				__func__, itempp_sec, itempp_sec2, itempp_sync.add_num, itempp_sync.update_num,
				itempp_sync.remove_num);
		zabbix_log(LOG_LEVEL_DEBUG, "%s() item script param: sql:" ZBX_FS_DBL " sync:" ZBX_FS_DBL " sec ("
				ZBX_FS_UI64 "/" ZBX_FS_UI64 "/" ZBX_FS_UI64 ").",
				__func__, itemscrp_sec, itemscrp_sec2, itemscrp_sync.add_num,
				itemscrp_sync.update_num, itemscrp_sync.remove_num);
		zabbix_log(LOG_LEVEL_DEBUG, "%s() maintenance: sql:" ZBX_FS_DBL " sync:" ZBX_FS_DBL " sec ("
				ZBX_FS_UI64 "/" ZBX_FS_UI64 "/" ZBX_FS_UI64 ").",
				__func__, maintenance_sec, maintenance_sec2, maintenance_sync.add_num,
				maintenance_sync.update_num, maintenance_sync.remove_num);

		zabbix_log(LOG_LEVEL_DEBUG, "%s() macro cache: " ZBX_FS_DBL " sec.", __func__, um_cache_sec);
		zabbix_log(LOG_LEVEL_DEBUG, "%s() reindex    : " ZBX_FS_DBL " sec.", __func__, update_sec);

		zabbix_log(LOG_LEVEL_DEBUG, "%s() total sql  : " ZBX_FS_DBL " sec.", __func__, total);
		zabbix_log(LOG_LEVEL_DEBUG, "%s() total sync : " ZBX_FS_DBL " sec.", __func__, total2);

		zabbix_log(LOG_LEVEL_DEBUG, "%s() proxies    : %d (%d slots)", __func__,
				config->proxies.num_data, config->proxies.num_slots);
		zabbix_log(LOG_LEVEL_DEBUG, "%s() hosts      : %d (%d slots)", __func__,
				config->hosts.num_data, config->hosts.num_slots);
		zabbix_log(LOG_LEVEL_DEBUG, "%s() hosts_h    : %d (%d slots)", __func__,
				config->hosts_h.num_data, config->hosts_h.num_slots);
		zabbix_log(LOG_LEVEL_DEBUG, "%s() hosts_p    : %d (%d slots)", __func__,
				config->hosts_p.num_data, config->hosts_p.num_slots);
#if defined(HAVE_GNUTLS) || defined(HAVE_OPENSSL)
		zabbix_log(LOG_LEVEL_DEBUG, "%s() psks       : %d (%d slots)", __func__,
				config->psks.num_data, config->psks.num_slots);
#endif
		zabbix_log(LOG_LEVEL_DEBUG, "%s() ipmihosts  : %d (%d slots)", __func__,
				config->ipmihosts.num_data, config->ipmihosts.num_slots);
		zabbix_log(LOG_LEVEL_DEBUG, "%s() host_invent: %d (%d slots)", __func__,
				config->host_inventories.num_data, config->host_inventories.num_slots);
		zabbix_log(LOG_LEVEL_DEBUG, "%s() glob macros: %d (%d slots)", __func__,
				config->gmacros.num_data, config->gmacros.num_slots);
		zabbix_log(LOG_LEVEL_DEBUG, "%s() host macros: %d (%d slots)", __func__,
				config->hmacros.num_data, config->hmacros.num_slots);
		zabbix_log(LOG_LEVEL_DEBUG, "%s() kvs_paths : %d", __func__, config->kvs_paths.values_num);
		zabbix_log(LOG_LEVEL_DEBUG, "%s() interfaces : %d (%d slots)", __func__,
				config->interfaces.num_data, config->interfaces.num_slots);
		zabbix_log(LOG_LEVEL_DEBUG, "%s() interfaces_snmp : %d (%d slots)", __func__,
				config->interfaces_snmp.num_data, config->interfaces_snmp.num_slots);
		zabbix_log(LOG_LEVEL_DEBUG, "%s() interfac_ht: %d (%d slots)", __func__,
				config->interfaces_ht.num_data, config->interfaces_ht.num_slots);
		zabbix_log(LOG_LEVEL_DEBUG, "%s() if_snmpitms: %d (%d slots)", __func__,
				config->interface_snmpitems.num_data, config->interface_snmpitems.num_slots);
		zabbix_log(LOG_LEVEL_DEBUG, "%s() if_snmpaddr: %d (%d slots)", __func__,
				config->interface_snmpaddrs.num_data, config->interface_snmpaddrs.num_slots);
		zabbix_log(LOG_LEVEL_DEBUG, "%s() item_discovery : %d (%d slots)", __func__,
				config->item_discovery.num_data, config->item_discovery.num_slots);
		zabbix_log(LOG_LEVEL_DEBUG, "%s() items      : %d (%d slots)", __func__,
				config->items.num_data, config->items.num_slots);
		zabbix_log(LOG_LEVEL_DEBUG, "%s() items_hk   : %d (%d slots)", __func__,
				config->items_hk.num_data, config->items_hk.num_slots);
		zabbix_log(LOG_LEVEL_DEBUG, "%s() numitems   : %d (%d slots)", __func__,
				config->numitems.num_data, config->numitems.num_slots);
		zabbix_log(LOG_LEVEL_DEBUG, "%s() preprocitems: %d (%d slots)", __func__,
				config->preprocitems.num_data, config->preprocitems.num_slots);
		zabbix_log(LOG_LEVEL_DEBUG, "%s() preprocops : %d (%d slots)", __func__,
				config->preprocops.num_data, config->preprocops.num_slots);
		zabbix_log(LOG_LEVEL_DEBUG, "%s() snmpitems  : %d (%d slots)", __func__,
				config->snmpitems.num_data, config->snmpitems.num_slots);
		zabbix_log(LOG_LEVEL_DEBUG, "%s() ipmiitems  : %d (%d slots)", __func__,
				config->ipmiitems.num_data, config->ipmiitems.num_slots);
		zabbix_log(LOG_LEVEL_DEBUG, "%s() trapitems  : %d (%d slots)", __func__,
				config->trapitems.num_data, config->trapitems.num_slots);
		zabbix_log(LOG_LEVEL_DEBUG, "%s() dependentitems  : %d (%d slots)", __func__,
				config->dependentitems.num_data, config->dependentitems.num_slots);
		zabbix_log(LOG_LEVEL_DEBUG, "%s() logitems   : %d (%d slots)", __func__,
				config->logitems.num_data, config->logitems.num_slots);
		zabbix_log(LOG_LEVEL_DEBUG, "%s() dbitems    : %d (%d slots)", __func__,
				config->dbitems.num_data, config->dbitems.num_slots);
		zabbix_log(LOG_LEVEL_DEBUG, "%s() sshitems   : %d (%d slots)", __func__,
				config->sshitems.num_data, config->sshitems.num_slots);
		zabbix_log(LOG_LEVEL_DEBUG, "%s() telnetitems: %d (%d slots)", __func__,
				config->telnetitems.num_data, config->telnetitems.num_slots);
		zabbix_log(LOG_LEVEL_DEBUG, "%s() simpleitems: %d (%d slots)", __func__,
				config->simpleitems.num_data, config->simpleitems.num_slots);
		zabbix_log(LOG_LEVEL_DEBUG, "%s() jmxitems   : %d (%d slots)", __func__,
				config->jmxitems.num_data, config->jmxitems.num_slots);
		zabbix_log(LOG_LEVEL_DEBUG, "%s() calcitems  : %d (%d slots)", __func__,
				config->calcitems.num_data, config->calcitems.num_slots);
		zabbix_log(LOG_LEVEL_DEBUG, "%s() httpitems  : %d (%d slots)", __func__,
				config->httpitems.num_data, config->httpitems.num_slots);
		zabbix_log(LOG_LEVEL_DEBUG, "%s() scriptitems  : %d (%d slots)", __func__,
				config->scriptitems.num_data, config->scriptitems.num_slots);
		zabbix_log(LOG_LEVEL_DEBUG, "%s() functions  : %d (%d slots)", __func__,
				config->functions.num_data, config->functions.num_slots);
		zabbix_log(LOG_LEVEL_DEBUG, "%s() triggers   : %d (%d slots)", __func__,
				config->triggers.num_data, config->triggers.num_slots);
		zabbix_log(LOG_LEVEL_DEBUG, "%s() trigdeps   : %d (%d slots)", __func__,
				config->trigdeps.num_data, config->trigdeps.num_slots);
		zabbix_log(LOG_LEVEL_DEBUG, "%s() trig. tags : %d (%d slots)", __func__,
				config->trigger_tags.num_data, config->trigger_tags.num_slots);
		zabbix_log(LOG_LEVEL_DEBUG, "%s() expressions: %d (%d slots)", __func__,
				config->expressions.num_data, config->expressions.num_slots);

		zabbix_log(LOG_LEVEL_DEBUG, "%s() actions    : %d (%d slots)", __func__,
				config->actions.num_data, config->actions.num_slots);
		zabbix_log(LOG_LEVEL_DEBUG, "%s() conditions : %d (%d slots)", __func__,
				config->action_conditions.num_data, config->action_conditions.num_slots);

		zabbix_log(LOG_LEVEL_DEBUG, "%s() corr.      : %d (%d slots)", __func__,
				config->correlations.num_data, config->correlations.num_slots);
		zabbix_log(LOG_LEVEL_DEBUG, "%s() corr. conds: %d (%d slots)", __func__,
				config->corr_conditions.num_data, config->corr_conditions.num_slots);
		zabbix_log(LOG_LEVEL_DEBUG, "%s() corr. ops  : %d (%d slots)", __func__,
				config->corr_operations.num_data, config->corr_operations.num_slots);
		zabbix_log(LOG_LEVEL_DEBUG, "%s() hgroups    : %d (%d slots)", __func__,
				config->hostgroups.num_data, config->hostgroups.num_slots);
		zabbix_log(LOG_LEVEL_DEBUG, "%s() item procs : %d (%d slots)", __func__,
				config->preprocops.num_data, config->preprocops.num_slots);

		zabbix_log(LOG_LEVEL_DEBUG, "%s() maintenance: %d (%d slots)", __func__,
				config->maintenances.num_data, config->maintenances.num_slots);
		zabbix_log(LOG_LEVEL_DEBUG, "%s() maint tags : %d (%d slots)", __func__,
				config->maintenance_tags.num_data, config->maintenance_tags.num_slots);
		zabbix_log(LOG_LEVEL_DEBUG, "%s() maint time : %d (%d slots)", __func__,
				config->maintenance_periods.num_data, config->maintenance_periods.num_slots);

		for (i = 0; ZBX_POLLER_TYPE_COUNT > i; i++)
		{
			zabbix_log(LOG_LEVEL_DEBUG, "%s() queue[%d]   : %d (%d allocated)", __func__,
					i, config->queues[i].elems_num, config->queues[i].elems_alloc);
		}

		zabbix_log(LOG_LEVEL_DEBUG, "%s() pqueue     : %d (%d allocated)", __func__,
				config->pqueue.elems_num, config->pqueue.elems_alloc);

		zabbix_log(LOG_LEVEL_DEBUG, "%s() timer queue: %d (%d allocated)", __func__,
				config->trigger_queue.elems_num, config->trigger_queue.elems_alloc);

		zabbix_log(LOG_LEVEL_DEBUG, "%s() configfree : " ZBX_FS_DBL "%%", __func__,
				100 * ((double)config_mem->free_size / config_mem->orig_size));

		zabbix_log(LOG_LEVEL_DEBUG, "%s() strings    : %d (%d slots)", __func__,
				config->strpool.num_data, config->strpool.num_slots);

		zbx_shmem_dump_stats(LOG_LEVEL_DEBUG, config_mem);
	}

	ret = SUCCEED;
out:
	if (0 == sync_in_progress)
	{
		/* non recoverable database error is encountered */
		THIS_SHOULD_NEVER_HAPPEN;
		START_SYNC;
	}

	config->status->last_update = 0;
	config->sync_ts = time(NULL);

	FINISH_SYNC;

	if (ZBX_DB_OK != DBcommit())
		ret = FAIL;

	if (SUCCEED == ret)
	{
		if (SUCCEED == zbx_dbsync_env_prepare_changelog(changelog_sync_mode))
		{
			WRLOCK_CACHE;
			zbx_dbsync_env_flush_changelog();
			UNLOCK_CACHE;
		}

		sync_status = ZBX_DBSYNC_STATUS_INITIALIZED;
	}

	if (0 != (update_flags & (ZBX_DBSYNC_UPDATE_HOSTS | ZBX_DBSYNC_UPDATE_ITEMS | ZBX_DBSYNC_UPDATE_MACROS)))
	{
		sec = zbx_time();
		dc_reschedule_items();
		queues_sec = zbx_time() - sec;
		zabbix_log(LOG_LEVEL_DEBUG, "%s() reschedule : " ZBX_FS_DBL " sec.", __func__, queues_sec);
	}

	zbx_dbsync_clear(&config_sync);
	zbx_dbsync_clear(&autoreg_config_sync);
	zbx_dbsync_clear(&hosts_sync);
	zbx_dbsync_clear(&hi_sync);
	zbx_dbsync_clear(&htmpl_sync);
	zbx_dbsync_clear(&gmacro_sync);
	zbx_dbsync_clear(&hmacro_sync);
	zbx_dbsync_clear(&host_tag_sync);
	zbx_dbsync_clear(&if_sync);
	zbx_dbsync_clear(&items_sync);
	zbx_dbsync_clear(&template_items_sync);
	zbx_dbsync_clear(&prototype_items_sync);
	zbx_dbsync_clear(&item_discovery_sync);
	zbx_dbsync_clear(&triggers_sync);
	zbx_dbsync_clear(&tdep_sync);
	zbx_dbsync_clear(&func_sync);
	zbx_dbsync_clear(&expr_sync);
	zbx_dbsync_clear(&action_sync);
	zbx_dbsync_clear(&action_op_sync);
	zbx_dbsync_clear(&action_condition_sync);
	zbx_dbsync_clear(&trigger_tag_sync);
	zbx_dbsync_clear(&correlation_sync);
	zbx_dbsync_clear(&corr_condition_sync);
	zbx_dbsync_clear(&corr_operation_sync);
	zbx_dbsync_clear(&hgroups_sync);
	zbx_dbsync_clear(&itempp_sync);
	zbx_dbsync_clear(&itemscrp_sync);
	zbx_dbsync_clear(&item_tag_sync);
	zbx_dbsync_clear(&maintenance_sync);
	zbx_dbsync_clear(&maintenance_period_sync);
	zbx_dbsync_clear(&maintenance_tag_sync);
	zbx_dbsync_clear(&maintenance_group_sync);
	zbx_dbsync_clear(&maintenance_host_sync);
	zbx_dbsync_clear(&hgroup_host_sync);

	if (ZBX_DBSYNC_INIT == mode)
		zbx_hashset_destroy(&trend_queue);

	zbx_dbsync_env_clear();

	if (SUCCEED == ZBX_CHECK_LOG_LEVEL(LOG_LEVEL_TRACE))
		DCdump_configuration();

	zabbix_log(LOG_LEVEL_DEBUG, "End of %s()", __func__);
}

/******************************************************************************
 *                                                                            *
 * Helper functions for configuration cache data structure element comparison *
 * and hash value calculation.                                                *
 *                                                                            *
 * The __config_shmem_XXX_func(), __config_XXX_hash and __config_XXX_compare    *
 * functions are used only inside init_configuration_cache() function to      *
 * initialize internal data structures.                                       *
 *                                                                            *
 ******************************************************************************/

static zbx_hash_t	__config_item_hk_hash(const void *data)
{
	const ZBX_DC_ITEM_HK	*item_hk = (const ZBX_DC_ITEM_HK *)data;

	zbx_hash_t		hash;

	hash = ZBX_DEFAULT_UINT64_HASH_FUNC(&item_hk->hostid);
	hash = ZBX_DEFAULT_STRING_HASH_ALGO(item_hk->key, strlen(item_hk->key), hash);

	return hash;
}

static int	__config_item_hk_compare(const void *d1, const void *d2)
{
	const ZBX_DC_ITEM_HK	*item_hk_1 = (const ZBX_DC_ITEM_HK *)d1;
	const ZBX_DC_ITEM_HK	*item_hk_2 = (const ZBX_DC_ITEM_HK *)d2;

	ZBX_RETURN_IF_NOT_EQUAL(item_hk_1->hostid, item_hk_2->hostid);

	return item_hk_1->key == item_hk_2->key ? 0 : strcmp(item_hk_1->key, item_hk_2->key);
}

static zbx_hash_t	__config_host_h_hash(const void *data)
{
	const ZBX_DC_HOST_H	*host_h = (const ZBX_DC_HOST_H *)data;

	return ZBX_DEFAULT_STRING_HASH_ALGO(host_h->host, strlen(host_h->host), ZBX_DEFAULT_HASH_SEED);
}

static int	__config_host_h_compare(const void *d1, const void *d2)
{
	const ZBX_DC_HOST_H	*host_h_1 = (const ZBX_DC_HOST_H *)d1;
	const ZBX_DC_HOST_H	*host_h_2 = (const ZBX_DC_HOST_H *)d2;

	return host_h_1->host == host_h_2->host ? 0 : strcmp(host_h_1->host, host_h_2->host);
}

static zbx_hash_t	__config_interface_ht_hash(const void *data)
{
	const ZBX_DC_INTERFACE_HT	*interface_ht = (const ZBX_DC_INTERFACE_HT *)data;

	zbx_hash_t			hash;

	hash = ZBX_DEFAULT_UINT64_HASH_FUNC(&interface_ht->hostid);
	hash = ZBX_DEFAULT_STRING_HASH_ALGO((char *)&interface_ht->type, 1, hash);

	return hash;
}

static int	__config_interface_ht_compare(const void *d1, const void *d2)
{
	const ZBX_DC_INTERFACE_HT	*interface_ht_1 = (const ZBX_DC_INTERFACE_HT *)d1;
	const ZBX_DC_INTERFACE_HT	*interface_ht_2 = (const ZBX_DC_INTERFACE_HT *)d2;

	ZBX_RETURN_IF_NOT_EQUAL(interface_ht_1->hostid, interface_ht_2->hostid);
	ZBX_RETURN_IF_NOT_EQUAL(interface_ht_1->type, interface_ht_2->type);

	return 0;
}

static zbx_hash_t	__config_interface_addr_hash(const void *data)
{
	const ZBX_DC_INTERFACE_ADDR	*interface_addr = (const ZBX_DC_INTERFACE_ADDR *)data;

	return ZBX_DEFAULT_STRING_HASH_ALGO(interface_addr->addr, strlen(interface_addr->addr), ZBX_DEFAULT_HASH_SEED);
}

static int	__config_interface_addr_compare(const void *d1, const void *d2)
{
	const ZBX_DC_INTERFACE_ADDR	*interface_addr_1 = (const ZBX_DC_INTERFACE_ADDR *)d1;
	const ZBX_DC_INTERFACE_ADDR	*interface_addr_2 = (const ZBX_DC_INTERFACE_ADDR *)d2;

	return (interface_addr_1->addr == interface_addr_2->addr ? 0 : strcmp(interface_addr_1->addr, interface_addr_2->addr));
}

static int	__config_snmp_item_compare(const ZBX_DC_ITEM *i1, const ZBX_DC_ITEM *i2)
{
	const ZBX_DC_SNMPITEM	*s1;
	const ZBX_DC_SNMPITEM	*s2;

	unsigned char		f1;
	unsigned char		f2;

	ZBX_RETURN_IF_NOT_EQUAL(i1->interfaceid, i2->interfaceid);
	ZBX_RETURN_IF_NOT_EQUAL(i1->type, i2->type);

	f1 = ZBX_FLAG_DISCOVERY_RULE & i1->flags;
	f2 = ZBX_FLAG_DISCOVERY_RULE & i2->flags;

	ZBX_RETURN_IF_NOT_EQUAL(f1, f2);

	s1 = (ZBX_DC_SNMPITEM *)zbx_hashset_search(&config->snmpitems, &i1->itemid);
	s2 = (ZBX_DC_SNMPITEM *)zbx_hashset_search(&config->snmpitems, &i2->itemid);

	ZBX_RETURN_IF_NOT_EQUAL(s1->snmp_oid_type, s2->snmp_oid_type);

	return 0;
}

static int	__config_heap_elem_compare(const void *d1, const void *d2)
{
	const zbx_binary_heap_elem_t	*e1 = (const zbx_binary_heap_elem_t *)d1;
	const zbx_binary_heap_elem_t	*e2 = (const zbx_binary_heap_elem_t *)d2;

	const ZBX_DC_ITEM		*i1 = (const ZBX_DC_ITEM *)e1->data;
	const ZBX_DC_ITEM		*i2 = (const ZBX_DC_ITEM *)e2->data;

	ZBX_RETURN_IF_NOT_EQUAL(i1->nextcheck, i2->nextcheck);
	ZBX_RETURN_IF_NOT_EQUAL(i1->queue_priority, i2->queue_priority);

	if (ITEM_TYPE_SNMP != i1->type)
	{
		if (ITEM_TYPE_SNMP != i2->type)
			return 0;

		return -1;
	}
	else
	{
		if (ITEM_TYPE_SNMP != i2->type)
			return +1;

		return __config_snmp_item_compare(i1, i2);
	}
}

static int	__config_pinger_elem_compare(const void *d1, const void *d2)
{
	const zbx_binary_heap_elem_t	*e1 = (const zbx_binary_heap_elem_t *)d1;
	const zbx_binary_heap_elem_t	*e2 = (const zbx_binary_heap_elem_t *)d2;

	const ZBX_DC_ITEM		*i1 = (const ZBX_DC_ITEM *)e1->data;
	const ZBX_DC_ITEM		*i2 = (const ZBX_DC_ITEM *)e2->data;

	ZBX_RETURN_IF_NOT_EQUAL(i1->nextcheck, i2->nextcheck);
	ZBX_RETURN_IF_NOT_EQUAL(i1->queue_priority, i2->queue_priority);
	ZBX_RETURN_IF_NOT_EQUAL(i1->interfaceid, i2->interfaceid);

	return 0;
}

static int	__config_java_item_compare(const ZBX_DC_ITEM *i1, const ZBX_DC_ITEM *i2)
{
	const ZBX_DC_JMXITEM	*j1;
	const ZBX_DC_JMXITEM	*j2;

	ZBX_RETURN_IF_NOT_EQUAL(i1->interfaceid, i2->interfaceid);

	j1 = (ZBX_DC_JMXITEM *)zbx_hashset_search(&config->jmxitems, &i1->itemid);
	j2 = (ZBX_DC_JMXITEM *)zbx_hashset_search(&config->jmxitems, &i2->itemid);

	ZBX_RETURN_IF_NOT_EQUAL(j1->username, j2->username);
	ZBX_RETURN_IF_NOT_EQUAL(j1->password, j2->password);
	ZBX_RETURN_IF_NOT_EQUAL(j1->jmx_endpoint, j2->jmx_endpoint);

	return 0;
}

static int	__config_java_elem_compare(const void *d1, const void *d2)
{
	const zbx_binary_heap_elem_t	*e1 = (const zbx_binary_heap_elem_t *)d1;
	const zbx_binary_heap_elem_t	*e2 = (const zbx_binary_heap_elem_t *)d2;

	const ZBX_DC_ITEM		*i1 = (const ZBX_DC_ITEM *)e1->data;
	const ZBX_DC_ITEM		*i2 = (const ZBX_DC_ITEM *)e2->data;

	ZBX_RETURN_IF_NOT_EQUAL(i1->nextcheck, i2->nextcheck);
	ZBX_RETURN_IF_NOT_EQUAL(i1->queue_priority, i2->queue_priority);

	return __config_java_item_compare(i1, i2);
}

static int	__config_proxy_compare(const void *d1, const void *d2)
{
	const zbx_binary_heap_elem_t	*e1 = (const zbx_binary_heap_elem_t *)d1;
	const zbx_binary_heap_elem_t	*e2 = (const zbx_binary_heap_elem_t *)d2;

	const ZBX_DC_PROXY		*p1 = (const ZBX_DC_PROXY *)e1->data;
	const ZBX_DC_PROXY		*p2 = (const ZBX_DC_PROXY *)e2->data;

	ZBX_RETURN_IF_NOT_EQUAL(p1->nextcheck, p2->nextcheck);

	return 0;
}

/* hash and compare functions for expressions hashset */

static zbx_hash_t	__config_regexp_hash(const void *data)
{
	const ZBX_DC_REGEXP	*regexp = (const ZBX_DC_REGEXP *)data;

	return ZBX_DEFAULT_STRING_HASH_FUNC(regexp->name);
}

static int	__config_regexp_compare(const void *d1, const void *d2)
{
	const ZBX_DC_REGEXP	*r1 = (const ZBX_DC_REGEXP *)d1;
	const ZBX_DC_REGEXP	*r2 = (const ZBX_DC_REGEXP *)d2;

	return r1->name == r2->name ? 0 : strcmp(r1->name, r2->name);
}

#if defined(HAVE_GNUTLS) || defined(HAVE_OPENSSL)
static zbx_hash_t	__config_psk_hash(const void *data)
{
	const ZBX_DC_PSK	*psk_i = (const ZBX_DC_PSK *)data;

	return ZBX_DEFAULT_STRING_HASH_ALGO(psk_i->tls_psk_identity, strlen(psk_i->tls_psk_identity),
			ZBX_DEFAULT_HASH_SEED);
}

static int	__config_psk_compare(const void *d1, const void *d2)
{
	const ZBX_DC_PSK	*psk_1 = (const ZBX_DC_PSK *)d1;
	const ZBX_DC_PSK	*psk_2 = (const ZBX_DC_PSK *)d2;

	return psk_1->tls_psk_identity == psk_2->tls_psk_identity ? 0 : strcmp(psk_1->tls_psk_identity,
			psk_2->tls_psk_identity);
}
#endif

static int	__config_timer_compare(const void *d1, const void *d2)
{
	const zbx_binary_heap_elem_t	*e1 = (const zbx_binary_heap_elem_t *)d1;
	const zbx_binary_heap_elem_t	*e2 = (const zbx_binary_heap_elem_t *)d2;

	const zbx_trigger_timer_t	*t1 = (const zbx_trigger_timer_t *)e1->data;
	const zbx_trigger_timer_t	*t2 = (const zbx_trigger_timer_t *)e2->data;

	int	ret;

	if (0 != (ret = zbx_timespec_compare(&t1->check_ts, &t2->check_ts)))
		return ret;

	ZBX_RETURN_IF_NOT_EQUAL(t1->triggerid, t2->triggerid);

	if (0 != (ret = zbx_timespec_compare(&t1->eval_ts, &t2->eval_ts)))
		return ret;

	return 0;
}

static zbx_hash_t	__config_data_session_hash(const void *data)
{
	const zbx_data_session_t	*session = (const zbx_data_session_t *)data;
	zbx_hash_t			hash;

	hash = ZBX_DEFAULT_UINT64_HASH_FUNC(&session->hostid);
	return ZBX_DEFAULT_STRING_HASH_ALGO(session->token, strlen(session->token), hash);
}

static int	__config_data_session_compare(const void *d1, const void *d2)
{
	const zbx_data_session_t	*s1 = (const zbx_data_session_t *)d1;
	const zbx_data_session_t	*s2 = (const zbx_data_session_t *)d2;

	ZBX_RETURN_IF_NOT_EQUAL(s1->hostid, s2->hostid);
	return strcmp(s1->token, s2->token);
}

/******************************************************************************
 *                                                                            *
 * Purpose: Allocate shared memory for configuration cache                    *
 *                                                                            *
 ******************************************************************************/
int	init_configuration_cache(char **error)
{
	int	i, ret;

	zabbix_log(LOG_LEVEL_DEBUG, "In %s() size:" ZBX_FS_UI64, __func__, CONFIG_CONF_CACHE_SIZE);

	if (SUCCEED != (ret = zbx_rwlock_create(&config_lock, ZBX_RWLOCK_CONFIG, error)))
		goto out;

	if (SUCCEED != (ret = zbx_shmem_create(&config_mem, CONFIG_CONF_CACHE_SIZE, "configuration cache",
			"CacheSize", 0, error)))
	{
		goto out;
	}

	config = (ZBX_DC_CONFIG *)__config_shmem_malloc_func(NULL, sizeof(ZBX_DC_CONFIG) +
			CONFIG_TIMER_FORKS * sizeof(zbx_vector_ptr_t));

#define CREATE_HASHSET(hashset, hashset_size)									\
														\
	CREATE_HASHSET_EXT(hashset, hashset_size, ZBX_DEFAULT_UINT64_HASH_FUNC, ZBX_DEFAULT_UINT64_COMPARE_FUNC)

#define CREATE_HASHSET_EXT(hashset, hashset_size, hash_func, compare_func)					\
														\
	zbx_hashset_create_ext(&hashset, hashset_size, hash_func, compare_func, NULL,				\
			__config_shmem_malloc_func, __config_shmem_realloc_func, __config_shmem_free_func)

	CREATE_HASHSET(config->items, 100);
	CREATE_HASHSET(config->numitems, 0);
	CREATE_HASHSET(config->snmpitems, 0);
	CREATE_HASHSET(config->ipmiitems, 0);
	CREATE_HASHSET(config->trapitems, 0);
	CREATE_HASHSET(config->dependentitems, 0);
	CREATE_HASHSET(config->logitems, 0);
	CREATE_HASHSET(config->dbitems, 0);
	CREATE_HASHSET(config->sshitems, 0);
	CREATE_HASHSET(config->telnetitems, 0);
	CREATE_HASHSET(config->simpleitems, 0);
	CREATE_HASHSET(config->jmxitems, 0);
	CREATE_HASHSET(config->calcitems, 0);
	CREATE_HASHSET(config->masteritems, 0);
	CREATE_HASHSET(config->preprocitems, 0);
	CREATE_HASHSET(config->httpitems, 0);
	CREATE_HASHSET(config->scriptitems, 0);
	CREATE_HASHSET(config->itemscript_params, 0);
	CREATE_HASHSET(config->template_items, 0);
	CREATE_HASHSET(config->item_discovery, 0);
	CREATE_HASHSET(config->prototype_items, 0);
	CREATE_HASHSET(config->functions, 100);
	CREATE_HASHSET(config->triggers, 100);
	CREATE_HASHSET(config->trigdeps, 0);
	CREATE_HASHSET(config->hosts, 10);
	CREATE_HASHSET(config->proxies, 0);
	CREATE_HASHSET(config->host_inventories, 0);
	CREATE_HASHSET(config->host_inventories_auto, 0);
	CREATE_HASHSET(config->ipmihosts, 0);

	CREATE_HASHSET_EXT(config->gmacros, 0, um_macro_hash, um_macro_compare);
	CREATE_HASHSET_EXT(config->hmacros, 0, um_macro_hash, um_macro_compare);

	CREATE_HASHSET(config->interfaces, 10);
	CREATE_HASHSET(config->interfaces_snmp, 0);
	CREATE_HASHSET(config->interface_snmpitems, 0);
	CREATE_HASHSET(config->expressions, 0);
	CREATE_HASHSET(config->actions, 0);
	CREATE_HASHSET(config->action_conditions, 0);
	CREATE_HASHSET(config->trigger_tags, 0);
	CREATE_HASHSET(config->item_tags, 0);
	CREATE_HASHSET(config->host_tags, 0);
	CREATE_HASHSET(config->host_tags_index, 0);
	CREATE_HASHSET(config->correlations, 0);
	CREATE_HASHSET(config->corr_conditions, 0);
	CREATE_HASHSET(config->corr_operations, 0);
	CREATE_HASHSET(config->hostgroups, 0);
	zbx_vector_ptr_create_ext(&config->hostgroups_name, __config_shmem_malloc_func, __config_shmem_realloc_func,
			__config_shmem_free_func);

	zbx_vector_ptr_create_ext(&config->kvs_paths, __config_shmem_malloc_func, __config_shmem_realloc_func,
			__config_shmem_free_func);
	CREATE_HASHSET(config->gmacro_kv, 0);
	CREATE_HASHSET(config->hmacro_kv, 0);

	CREATE_HASHSET(config->preprocops, 0);

	CREATE_HASHSET(config->maintenances, 0);
	CREATE_HASHSET(config->maintenance_periods, 0);
	CREATE_HASHSET(config->maintenance_tags, 0);

	CREATE_HASHSET_EXT(config->items_hk, 100, __config_item_hk_hash, __config_item_hk_compare);
	CREATE_HASHSET_EXT(config->hosts_h, 10, __config_host_h_hash, __config_host_h_compare);
	CREATE_HASHSET_EXT(config->hosts_p, 0, __config_host_h_hash, __config_host_h_compare);
	CREATE_HASHSET_EXT(config->interfaces_ht, 10, __config_interface_ht_hash, __config_interface_ht_compare);
	CREATE_HASHSET_EXT(config->interface_snmpaddrs, 0, __config_interface_addr_hash, __config_interface_addr_compare);
	CREATE_HASHSET_EXT(config->regexps, 0, __config_regexp_hash, __config_regexp_compare);

	CREATE_HASHSET_EXT(config->strpool, 100, __config_strpool_hash, __config_strpool_compare);

#if defined(HAVE_GNUTLS) || defined(HAVE_OPENSSL)
	CREATE_HASHSET_EXT(config->psks, 0, __config_psk_hash, __config_psk_compare);
#endif

	for (i = 0; i < ZBX_POLLER_TYPE_COUNT; i++)
	{
		switch (i)
		{
			case ZBX_POLLER_TYPE_JAVA:
				zbx_binary_heap_create_ext(&config->queues[i],
						__config_java_elem_compare,
						ZBX_BINARY_HEAP_OPTION_DIRECT,
						__config_shmem_malloc_func,
						__config_shmem_realloc_func,
						__config_shmem_free_func);
				break;
			case ZBX_POLLER_TYPE_PINGER:
				zbx_binary_heap_create_ext(&config->queues[i],
						__config_pinger_elem_compare,
						ZBX_BINARY_HEAP_OPTION_DIRECT,
						__config_shmem_malloc_func,
						__config_shmem_realloc_func,
						__config_shmem_free_func);
				break;
			default:
				zbx_binary_heap_create_ext(&config->queues[i],
						__config_heap_elem_compare,
						ZBX_BINARY_HEAP_OPTION_DIRECT,
						__config_shmem_malloc_func,
						__config_shmem_realloc_func,
						__config_shmem_free_func);
				break;
		}
	}

	zbx_binary_heap_create_ext(&config->pqueue,
					__config_proxy_compare,
					ZBX_BINARY_HEAP_OPTION_DIRECT,
					__config_shmem_malloc_func,
					__config_shmem_realloc_func,
					__config_shmem_free_func);

	zbx_binary_heap_create_ext(&config->trigger_queue,
					__config_timer_compare,
					ZBX_BINARY_HEAP_OPTION_EMPTY,
					__config_shmem_malloc_func,
					__config_shmem_realloc_func,
					__config_shmem_free_func);

	CREATE_HASHSET_EXT(config->data_sessions, 0, __config_data_session_hash, __config_data_session_compare);

	config->config = NULL;

	config->status = (ZBX_DC_STATUS *)__config_shmem_malloc_func(NULL, sizeof(ZBX_DC_STATUS));
	config->status->last_update = 0;

	config->availability_diff_ts = 0;
	config->sync_ts = 0;
	config->item_sync_ts = 0;
	config->sync_start_ts = 0;

	config->internal_actions = 0;

	config->um_cache = um_cache_create();

	/* maintenance data are used only when timers are defined (server) */
	if (0 != CONFIG_TIMER_FORKS)
	{
		config->maintenance_update = ZBX_MAINTENANCE_UPDATE_FALSE;
		config->maintenance_update_flags = (zbx_uint64_t *)__config_shmem_malloc_func(NULL,
				sizeof(zbx_uint64_t) * ZBX_MAINTENANCE_UPDATE_FLAGS_NUM());
		memset(config->maintenance_update_flags, 0, sizeof(zbx_uint64_t) * ZBX_MAINTENANCE_UPDATE_FLAGS_NUM());
	}

	config->proxy_lastaccess_ts = time(NULL);

	/* create data session token for proxies */
	if (0 != (program_type & ZBX_PROGRAM_TYPE_PROXY))
	{
		char	*token;

		token = zbx_create_token(0);
		config->session_token = dc_strdup(token);
		zbx_free(token);
	}
	else
		config->session_token = NULL;

	zbx_dbsync_env_init(config);

#undef CREATE_HASHSET
#undef CREATE_HASHSET_EXT
out:
	zabbix_log(LOG_LEVEL_DEBUG, "End of %s()", __func__);

	return ret;
}

/******************************************************************************
 *                                                                            *
 * Purpose: Free memory allocated for configuration cache                     *
 *                                                                            *
 ******************************************************************************/
void	free_configuration_cache(void)
{
	zabbix_log(LOG_LEVEL_DEBUG, "In %s()", __func__);

	WRLOCK_CACHE;

	config = NULL;

	UNLOCK_CACHE;

	zbx_shmem_destroy(config_mem);
	config_mem = NULL;
	zbx_rwlock_destroy(&config_lock);

	zabbix_log(LOG_LEVEL_DEBUG, "End of %s()", __func__);
}

/******************************************************************************
 *                                                                            *
 * Parameters: maintenance_status - [IN] maintenance status                   *
 *                                       HOST_MAINTENANCE_STATUS_* flag       *
 *             maintenance_type   - [IN] maintenance type                     *
 *                                       MAINTENANCE_TYPE_* flag              *
 *             type               - [IN] item type                            *
 *                                       ITEM_TYPE_* flag                     *
 *                                                                            *
 * Return value: SUCCEED if host in maintenance without data collection       *
 *               FAIL otherwise                                               *
 *                                                                            *
 ******************************************************************************/
int	in_maintenance_without_data_collection(unsigned char maintenance_status, unsigned char maintenance_type,
		unsigned char type)
{
	if (HOST_MAINTENANCE_STATUS_ON != maintenance_status)
		return FAIL;

	if (MAINTENANCE_TYPE_NODATA != maintenance_type)
		return FAIL;

	if (ITEM_TYPE_INTERNAL == type)
		return FAIL;

	return SUCCEED;
}

static void	DCget_host(DC_HOST *dst_host, const ZBX_DC_HOST *src_host, unsigned int mode)
{
	const ZBX_DC_IPMIHOST		*ipmihost;
	const ZBX_DC_HOST_INVENTORY	*host_inventory;

	dst_host->hostid = src_host->hostid;
	dst_host->proxy_hostid = src_host->proxy_hostid;
	dst_host->status = src_host->status;

	strscpy(dst_host->host, src_host->host);

	if (ZBX_ITEM_GET_HOSTNAME & mode)
		zbx_strlcpy_utf8(dst_host->name, src_host->name, sizeof(dst_host->name));

	if (ZBX_ITEM_GET_MAINTENANCE & mode)
	{
		dst_host->maintenance_status = src_host->maintenance_status;
		dst_host->maintenance_type = src_host->maintenance_type;
		dst_host->maintenance_from = src_host->maintenance_from;
	}

	if (ZBX_ITEM_GET_HOSTINFO & mode)
	{
		dst_host->tls_connect = src_host->tls_connect;
		dst_host->tls_accept = src_host->tls_accept;
	#if defined(HAVE_GNUTLS) || defined(HAVE_OPENSSL)
		strscpy(dst_host->tls_issuer, src_host->tls_issuer);
		strscpy(dst_host->tls_subject, src_host->tls_subject);

		if (NULL == src_host->tls_dc_psk)
		{
			*dst_host->tls_psk_identity = '\0';
			*dst_host->tls_psk = '\0';
		}
		else
		{
			strscpy(dst_host->tls_psk_identity, src_host->tls_dc_psk->tls_psk_identity);
			strscpy(dst_host->tls_psk, src_host->tls_dc_psk->tls_psk);
		}
	#endif
		if (NULL != (ipmihost = (ZBX_DC_IPMIHOST *)zbx_hashset_search(&config->ipmihosts, &src_host->hostid)))
		{
			dst_host->ipmi_authtype = ipmihost->ipmi_authtype;
			dst_host->ipmi_privilege = ipmihost->ipmi_privilege;
			strscpy(dst_host->ipmi_username, ipmihost->ipmi_username);
			strscpy(dst_host->ipmi_password, ipmihost->ipmi_password);
		}
		else
		{
			dst_host->ipmi_authtype = ZBX_IPMI_DEFAULT_AUTHTYPE;
			dst_host->ipmi_privilege = ZBX_IPMI_DEFAULT_PRIVILEGE;
			*dst_host->ipmi_username = '\0';
			*dst_host->ipmi_password = '\0';
		}
	}

	if (ZBX_ITEM_GET_INVENTORY & mode)
	{
		if (NULL != (host_inventory = (ZBX_DC_HOST_INVENTORY *)zbx_hashset_search(&config->host_inventories, &src_host->hostid)))
			dst_host->inventory_mode = (char)host_inventory->inventory_mode;
		else
			dst_host->inventory_mode = HOST_INVENTORY_DISABLED;
	}
}

/******************************************************************************
 *                                                                            *
 * Purpose: Locate host in configuration cache                                *
 *                                                                            *
 * Parameters: host - [OUT] pointer to DC_HOST structure                      *
 *             hostid - [IN] host ID from database                            *
 *                                                                            *
 * Return value: SUCCEED if record located and FAIL otherwise                 *
 *                                                                            *
 ******************************************************************************/
int	DCget_host_by_hostid(DC_HOST *host, zbx_uint64_t hostid)
{
	int			ret = FAIL;
	const ZBX_DC_HOST	*dc_host;

	RDLOCK_CACHE;

	if (NULL != (dc_host = (ZBX_DC_HOST *)zbx_hashset_search(&config->hosts, &hostid)))
	{
		DCget_host(host, dc_host, ZBX_ITEM_GET_ALL);
		ret = SUCCEED;
	}

	UNLOCK_CACHE;

	return ret;
}

/******************************************************************************
 *                                                                            *
 * Purpose:                                                                   *
 *     Check access rights for an active proxy and get the proxy ID           *
 *                                                                            *
 * Parameters:                                                                *
 *     host   - [IN] proxy name                                               *
 *     sock   - [IN] connection socket context                                *
 *     hostid - [OUT] proxy ID found in configuration cache                   *
 *     error  - [OUT] error message why access was denied                     *
 *                                                                            *
 * Return value:                                                              *
 *     SUCCEED - access is allowed, FAIL - access denied                      *
 *                                                                            *
 * Comments:                                                                  *
 *     Generating of error messages is done outside of configuration cache    *
 *     locking.                                                               *
 *                                                                            *
 ******************************************************************************/
int	DCcheck_proxy_permissions(const char *host, const zbx_socket_t *sock, zbx_uint64_t *hostid, char **error)
{
	const ZBX_DC_HOST	*dc_host;
#if defined(HAVE_GNUTLS) || defined(HAVE_OPENSSL)
	zbx_tls_conn_attr_t	attr;

	if (ZBX_TCP_SEC_TLS_CERT == sock->connection_type)
	{
		if (SUCCEED != zbx_tls_get_attr_cert(sock, &attr))
		{
			*error = zbx_strdup(*error, "internal error: cannot get connection attributes");
			THIS_SHOULD_NEVER_HAPPEN;
			return FAIL;
		}
	}
#if defined(HAVE_GNUTLS) || (defined(HAVE_OPENSSL) && defined(HAVE_OPENSSL_WITH_PSK))
	else if (ZBX_TCP_SEC_TLS_PSK == sock->connection_type)
	{
		if (SUCCEED != zbx_tls_get_attr_psk(sock, &attr))
		{
			*error = zbx_strdup(*error, "internal error: cannot get connection attributes");
			THIS_SHOULD_NEVER_HAPPEN;
			return FAIL;
		}
	}
#endif
	else if (ZBX_TCP_SEC_UNENCRYPTED != sock->connection_type)
	{
		*error = zbx_strdup(*error, "internal error: invalid connection type");
		THIS_SHOULD_NEVER_HAPPEN;
		return FAIL;
	}
#endif
	RDLOCK_CACHE;

	if (NULL == (dc_host = DCfind_proxy(host)))
	{
		UNLOCK_CACHE;
		*error = zbx_dsprintf(*error, "proxy \"%s\" not found", host);
		return FAIL;
	}

	if (HOST_STATUS_PROXY_ACTIVE != dc_host->status)
	{
		UNLOCK_CACHE;
		*error = zbx_dsprintf(*error, "proxy \"%s\" is configured in passive mode", host);
		return FAIL;
	}

	if (0 == ((unsigned int)dc_host->tls_accept & sock->connection_type))
	{
		UNLOCK_CACHE;
		*error = zbx_dsprintf(NULL, "connection of type \"%s\" is not allowed for proxy \"%s\"",
				zbx_tcp_connection_type_name(sock->connection_type), host);
		return FAIL;
	}

#if defined(HAVE_GNUTLS) || defined(HAVE_OPENSSL)
	if (ZBX_TCP_SEC_TLS_CERT == sock->connection_type)
	{
		/* simplified match, not compliant with RFC 4517, 4518 */
		if ('\0' != *dc_host->tls_issuer && 0 != strcmp(dc_host->tls_issuer, attr.issuer))
		{
			UNLOCK_CACHE;
			*error = zbx_dsprintf(*error, "proxy \"%s\" certificate issuer does not match", host);
			return FAIL;
		}

		/* simplified match, not compliant with RFC 4517, 4518 */
		if ('\0' != *dc_host->tls_subject && 0 != strcmp(dc_host->tls_subject, attr.subject))
		{
			UNLOCK_CACHE;
			*error = zbx_dsprintf(*error, "proxy \"%s\" certificate subject does not match", host);
			return FAIL;
		}
	}
#if defined(HAVE_GNUTLS) || (defined(HAVE_OPENSSL) && defined(HAVE_OPENSSL_WITH_PSK))
	else if (ZBX_TCP_SEC_TLS_PSK == sock->connection_type)
	{
		if (NULL != dc_host->tls_dc_psk)
		{
			if (strlen(dc_host->tls_dc_psk->tls_psk_identity) != attr.psk_identity_len ||
					0 != memcmp(dc_host->tls_dc_psk->tls_psk_identity, attr.psk_identity,
					attr.psk_identity_len))
			{
				UNLOCK_CACHE;
				*error = zbx_dsprintf(*error, "proxy \"%s\" is using false PSK identity", host);
				return FAIL;
			}
		}
		else
		{
			UNLOCK_CACHE;
			*error = zbx_dsprintf(*error, "active proxy \"%s\" is connecting with PSK but there is no PSK"
					" in the database for this proxy", host);
			return FAIL;
		}
	}
#endif
#endif
	*hostid = dc_host->hostid;

	UNLOCK_CACHE;

	return SUCCEED;
}

#if defined(HAVE_GNUTLS) || defined(HAVE_OPENSSL)
/******************************************************************************
 *                                                                            *
 * Purpose:                                                                   *
 *     Find PSK with the specified identity in configuration cache            *
 *                                                                            *
 * Parameters:                                                                *
 *     psk_identity - [IN] PSK identity to search for ('\0' terminated)       *
 *     psk_buf      - [OUT] output buffer for PSK value with size             *
 *                    HOST_TLS_PSK_LEN_MAX                                    *
 *     psk_usage    - [OUT] 0 - PSK not found, 1 - found in host PSKs,        *
 *                          2 - found in autoregistration PSK, 3 - found in   *
 *                          both                                              *
 * Return value:                                                              *
 *     PSK length in bytes if PSK found. 0 - if PSK not found.                *
 *                                                                            *
 * Comments:                                                                  *
 *     ATTENTION! This function's address and arguments are described and     *
 *     used in file src/libs/zbxcrypto/tls.c for calling this function by     *
 *     pointer. If you ever change this DCget_psk_by_identity() function      *
 *     arguments or return value do not forget to synchronize changes with    *
 *     the src/libs/zbxcrypto/tls.c.                                          *
 *                                                                            *
 ******************************************************************************/
size_t	DCget_psk_by_identity(const unsigned char *psk_identity, unsigned char *psk_buf, unsigned int *psk_usage)
{
	const ZBX_DC_PSK	*psk_i;
	ZBX_DC_PSK		psk_i_local;
	size_t			psk_len = 0;
	unsigned char		autoreg_psk_tmp[HOST_TLS_PSK_LEN_MAX];

	*psk_usage = 0;

	psk_i_local.tls_psk_identity = (const char *)psk_identity;

	RDLOCK_CACHE;

	/* Is it among host PSKs? */
	if (NULL != (psk_i = (ZBX_DC_PSK *)zbx_hashset_search(&config->psks, &psk_i_local)))
	{
		psk_len = zbx_strlcpy((char *)psk_buf, psk_i->tls_psk, HOST_TLS_PSK_LEN_MAX);
		*psk_usage |= ZBX_PSK_FOR_HOST;
	}

	/* Does it match autoregistration PSK? */
	if (0 != strcmp(config->autoreg_psk_identity, (const char *)psk_identity))
	{
		UNLOCK_CACHE;
		return psk_len;
	}

	if (0 == *psk_usage)	/* only as autoregistration PSK */
	{
		psk_len = zbx_strlcpy((char *)psk_buf, config->autoreg_psk, HOST_TLS_PSK_LEN_MAX);
		UNLOCK_CACHE;
		*psk_usage |= ZBX_PSK_FOR_AUTOREG;

		return psk_len;
	}

	/* the requested PSK is used as host PSK and as autoregistration PSK */
	zbx_strlcpy((char *)autoreg_psk_tmp, config->autoreg_psk, sizeof(autoreg_psk_tmp));

	UNLOCK_CACHE;

	if (0 == strcmp((const char *)psk_buf, (const char *)autoreg_psk_tmp))
	{
		*psk_usage |= ZBX_PSK_FOR_AUTOREG;
		return psk_len;
	}

	zabbix_log(LOG_LEVEL_WARNING, "host PSK and autoregistration PSK have the same identity \"%s\" but"
			" different PSK values, autoregistration will not be allowed", psk_identity);
	return psk_len;
}
#endif

/******************************************************************************
 *                                                                            *
 * Purpose:                                                                   *
 *     Copy autoregistration PSK identity and value from configuration cache  *
 *     into caller's buffers                                                  *
 *                                                                            *
 * Parameters:                                                                *
 *     psk_identity_buf     - [OUT] buffer for PSK identity                   *
 *     psk_identity_buf_len - [IN] buffer length for PSK identity             *
 *     psk_buf              - [OUT] buffer for PSK value                      *
 *     psk_buf_len          - [IN] buffer length for PSK value                *
 *                                                                            *
 * Comments: if autoregistration PSK is not configured then empty strings     *
 *           will be copied into buffers                                      *
 *                                                                            *
 ******************************************************************************/
void	DCget_autoregistration_psk(char *psk_identity_buf, size_t psk_identity_buf_len,
		unsigned char *psk_buf, size_t psk_buf_len)
{
	RDLOCK_CACHE;

	zbx_strlcpy((char *)psk_identity_buf, config->autoreg_psk_identity, psk_identity_buf_len);
	zbx_strlcpy((char *)psk_buf, config->autoreg_psk, psk_buf_len);

	UNLOCK_CACHE;
}

static void	DCget_interface(DC_INTERFACE *dst_interface, const ZBX_DC_INTERFACE *src_interface)
{
	if (NULL != src_interface)
	{
		dst_interface->interfaceid = src_interface->interfaceid;
		strscpy(dst_interface->ip_orig, src_interface->ip);
		strscpy(dst_interface->dns_orig, src_interface->dns);
		strscpy(dst_interface->port_orig, src_interface->port);
		dst_interface->useip = src_interface->useip;
		dst_interface->type = src_interface->type;
		dst_interface->main = src_interface->main;
		dst_interface->available = src_interface->available;
		dst_interface->disable_until = src_interface->disable_until;
		dst_interface->errors_from = src_interface->errors_from;
		strscpy(dst_interface->error, src_interface->error);
	}
	else
	{
		dst_interface->interfaceid = 0;
		*dst_interface->ip_orig = '\0';
		*dst_interface->dns_orig = '\0';
		*dst_interface->port_orig = '\0';
		dst_interface->useip = 1;
		dst_interface->type = INTERFACE_TYPE_UNKNOWN;
		dst_interface->main = 0;
		dst_interface->available = INTERFACE_AVAILABLE_UNKNOWN;
		dst_interface->disable_until = 0;
		dst_interface->errors_from = 0;
		*dst_interface->error = '\0';
	}

	dst_interface->addr = (1 == dst_interface->useip ? dst_interface->ip_orig : dst_interface->dns_orig);
	dst_interface->port = 0;
}

static void	DCget_item(DC_ITEM *dst_item, const ZBX_DC_ITEM *src_item, unsigned int mode)
{
	const ZBX_DC_NUMITEM		*numitem;
	const ZBX_DC_LOGITEM		*logitem;
	const ZBX_DC_SNMPITEM		*snmpitem;
	const ZBX_DC_SNMPINTERFACE	*snmp;
	const ZBX_DC_TRAPITEM		*trapitem;
	const ZBX_DC_IPMIITEM		*ipmiitem;
	const ZBX_DC_DBITEM		*dbitem;
	const ZBX_DC_SSHITEM		*sshitem;
	const ZBX_DC_TELNETITEM		*telnetitem;
	const ZBX_DC_SIMPLEITEM		*simpleitem;
	const ZBX_DC_JMXITEM		*jmxitem;
	const ZBX_DC_CALCITEM		*calcitem;
	const ZBX_DC_INTERFACE		*dc_interface;
	const ZBX_DC_HTTPITEM		*httpitem;
	const ZBX_DC_SCRIPTITEM		*scriptitem;

	dst_item->type = src_item->type;
	dst_item->value_type = src_item->value_type;

	dst_item->state = src_item->state;
	dst_item->lastlogsize = src_item->lastlogsize;
	dst_item->mtime = src_item->mtime;

	dst_item->inventory_link = src_item->inventory_link;
	dst_item->valuemapid = src_item->valuemapid;
	dst_item->status = src_item->status;

	if (0 != (mode & ZBX_ITEM_GET_HOUSEKEEPING))
		dst_item->history_period = zbx_strdup(NULL, src_item->history_period);
	else
		dst_item->history_period = NULL;
	dst_item->trends_period = NULL;

	strscpy(dst_item->key_orig, src_item->key);

	if (ZBX_ITEM_GET_MISC & mode)
	{
		dst_item->itemid = src_item->itemid;			/* set after lock */
		dst_item->flags = src_item->flags;
		dst_item->key = NULL;					/* set during initialization */
	}

	if (ZBX_ITEM_GET_DELAY & mode)
		dst_item->delay = zbx_strdup(NULL, src_item->delay);	/* not used, should be initialized */

	if ((ZBX_ITEM_GET_EMPTY_ERROR & mode) || '\0' != *src_item->error)		/* allocate after lock */
		dst_item->error = zbx_strdup(NULL, src_item->error);

	switch (src_item->value_type)
	{
		case ITEM_VALUE_TYPE_FLOAT:
		case ITEM_VALUE_TYPE_UINT64:
			if (0 != (ZBX_ITEM_GET_NUM & mode))
			{
				numitem = (ZBX_DC_NUMITEM *)zbx_hashset_search(&config->numitems, &src_item->itemid);

				if (0 != (mode & ZBX_ITEM_GET_HOUSEKEEPING))
					dst_item->trends_period = zbx_strdup(NULL, numitem->trends_period);

				/* allocate after lock */
				if (0 != (ZBX_ITEM_GET_EMPTY_UNITS & mode) || '\0' != *numitem->units)
					dst_item->units = zbx_strdup(NULL, numitem->units);
			}
			break;
		case ITEM_VALUE_TYPE_LOG:
			if (ZBX_ITEM_GET_LOGTIMEFMT & mode)
			{
				if (NULL != (logitem = (ZBX_DC_LOGITEM *)zbx_hashset_search(&config->logitems,
						&src_item->itemid)))
				{
					strscpy(dst_item->logtimefmt, logitem->logtimefmt);
				}
				else
					*dst_item->logtimefmt = '\0';
			}
			break;
	}

	if (ZBX_ITEM_GET_INTERFACE & mode)	/* not used by history syncer */
	{
		dc_interface = (ZBX_DC_INTERFACE *)zbx_hashset_search(&config->interfaces, &src_item->interfaceid);

		DCget_interface(&dst_item->interface, dc_interface);
	}

	if (0 == (ZBX_ITEM_GET_POLLINFO & mode))	/* not used by history syncer */
		return;

	switch (src_item->type)
	{
		case ITEM_TYPE_SNMP:
			snmpitem = (ZBX_DC_SNMPITEM *)zbx_hashset_search(&config->snmpitems, &src_item->itemid);
			snmp = (ZBX_DC_SNMPINTERFACE *)zbx_hashset_search(&config->interfaces_snmp, &src_item->interfaceid);

			if (NULL != snmpitem && NULL != snmp)
			{
				strscpy(dst_item->snmp_community_orig, snmp->community);
				strscpy(dst_item->snmp_oid_orig, snmpitem->snmp_oid);
				strscpy(dst_item->snmpv3_securityname_orig, snmp->securityname);
				dst_item->snmpv3_securitylevel = snmp->securitylevel;
				strscpy(dst_item->snmpv3_authpassphrase_orig, snmp->authpassphrase);
				strscpy(dst_item->snmpv3_privpassphrase_orig, snmp->privpassphrase);
				dst_item->snmpv3_authprotocol = snmp->authprotocol;
				dst_item->snmpv3_privprotocol = snmp->privprotocol;
				strscpy(dst_item->snmpv3_contextname_orig, snmp->contextname);
				dst_item->snmp_version = snmp->version;
			}
			else
			{
				*dst_item->snmp_community_orig = '\0';
				*dst_item->snmp_oid_orig = '\0';
				*dst_item->snmpv3_securityname_orig = '\0';
				dst_item->snmpv3_securitylevel = ITEM_SNMPV3_SECURITYLEVEL_NOAUTHNOPRIV;
				*dst_item->snmpv3_authpassphrase_orig = '\0';
				*dst_item->snmpv3_privpassphrase_orig = '\0';
				dst_item->snmpv3_authprotocol = 0;
				dst_item->snmpv3_privprotocol = 0;
				*dst_item->snmpv3_contextname_orig = '\0';
				dst_item->snmp_version = ZBX_IF_SNMP_VERSION_2;
			}

			dst_item->snmp_community = NULL;
			dst_item->snmp_oid = NULL;
			dst_item->snmpv3_securityname = NULL;
			dst_item->snmpv3_authpassphrase = NULL;
			dst_item->snmpv3_privpassphrase = NULL;
			dst_item->snmpv3_contextname = NULL;
			break;
		case ITEM_TYPE_TRAPPER:
			if (NULL != (trapitem = (ZBX_DC_TRAPITEM *)zbx_hashset_search(&config->trapitems, &src_item->itemid)))
				strscpy(dst_item->trapper_hosts, trapitem->trapper_hosts);
			else
				*dst_item->trapper_hosts = '\0';
			break;
		case ITEM_TYPE_IPMI:
			if (NULL != (ipmiitem = (ZBX_DC_IPMIITEM *)zbx_hashset_search(&config->ipmiitems, &src_item->itemid)))
				strscpy(dst_item->ipmi_sensor, ipmiitem->ipmi_sensor);
			else
				*dst_item->ipmi_sensor = '\0';
			break;
		case ITEM_TYPE_DB_MONITOR:
			if (NULL != (dbitem = (ZBX_DC_DBITEM *)zbx_hashset_search(&config->dbitems, &src_item->itemid)))
			{
				dst_item->params = zbx_strdup(NULL, dbitem->params);
				strscpy(dst_item->username_orig, dbitem->username);
				strscpy(dst_item->password_orig, dbitem->password);
			}
			else
			{
				dst_item->params = zbx_strdup(NULL, "");
				*dst_item->username_orig = '\0';
				*dst_item->password_orig = '\0';
			}
			dst_item->username = NULL;
			dst_item->password = NULL;

			break;
		case ITEM_TYPE_SSH:
			if (NULL != (sshitem = (ZBX_DC_SSHITEM *)zbx_hashset_search(&config->sshitems, &src_item->itemid)))
			{
				dst_item->authtype = sshitem->authtype;
				strscpy(dst_item->username_orig, sshitem->username);
				strscpy(dst_item->publickey_orig, sshitem->publickey);
				strscpy(dst_item->privatekey_orig, sshitem->privatekey);
				strscpy(dst_item->password_orig, sshitem->password);
				dst_item->params = zbx_strdup(NULL, sshitem->params);
			}
			else
			{
				dst_item->authtype = 0;
				*dst_item->username_orig = '\0';
				*dst_item->publickey_orig = '\0';
				*dst_item->privatekey_orig = '\0';
				*dst_item->password_orig = '\0';
				dst_item->params = zbx_strdup(NULL, "");
			}
			dst_item->username = NULL;
			dst_item->publickey = NULL;
			dst_item->privatekey = NULL;
			dst_item->password = NULL;
			break;
		case ITEM_TYPE_HTTPAGENT:
			if (NULL != (httpitem = (ZBX_DC_HTTPITEM *)zbx_hashset_search(&config->httpitems, &src_item->itemid)))
			{
				strscpy(dst_item->timeout_orig, httpitem->timeout);
				strscpy(dst_item->url_orig, httpitem->url);
				strscpy(dst_item->query_fields_orig, httpitem->query_fields);
				strscpy(dst_item->status_codes_orig, httpitem->status_codes);
				dst_item->follow_redirects = httpitem->follow_redirects;
				dst_item->post_type = httpitem->post_type;
				strscpy(dst_item->http_proxy_orig, httpitem->http_proxy);
				dst_item->headers = zbx_strdup(NULL, httpitem->headers);
				dst_item->retrieve_mode = httpitem->retrieve_mode;
				dst_item->request_method = httpitem->request_method;
				dst_item->output_format = httpitem->output_format;
				strscpy(dst_item->ssl_cert_file_orig, httpitem->ssl_cert_file);
				strscpy(dst_item->ssl_key_file_orig, httpitem->ssl_key_file);
				strscpy(dst_item->ssl_key_password_orig, httpitem->ssl_key_password);
				dst_item->verify_peer = httpitem->verify_peer;
				dst_item->verify_host = httpitem->verify_host;
				dst_item->authtype = httpitem->authtype;
				strscpy(dst_item->username_orig, httpitem->username);
				strscpy(dst_item->password_orig, httpitem->password);
				dst_item->posts = zbx_strdup(NULL, httpitem->posts);
				dst_item->allow_traps = httpitem->allow_traps;
				strscpy(dst_item->trapper_hosts, httpitem->trapper_hosts);
			}
			else
			{
				*dst_item->timeout_orig = '\0';
				*dst_item->url_orig = '\0';
				*dst_item->query_fields_orig = '\0';
				*dst_item->status_codes_orig = '\0';
				dst_item->follow_redirects = 0;
				dst_item->post_type = 0;
				*dst_item->http_proxy_orig = '\0';
				dst_item->headers = zbx_strdup(NULL, "");
				dst_item->retrieve_mode = 0;
				dst_item->request_method = 0;
				dst_item->output_format = 0;
				*dst_item->ssl_cert_file_orig = '\0';
				*dst_item->ssl_key_file_orig = '\0';
				*dst_item->ssl_key_password_orig = '\0';
				dst_item->verify_peer = 0;
				dst_item->verify_host = 0;
				dst_item->authtype = 0;
				*dst_item->username_orig = '\0';
				*dst_item->password_orig = '\0';
				dst_item->posts = zbx_strdup(NULL, "");
				dst_item->allow_traps = 0;
				*dst_item->trapper_hosts = '\0';
			}
			dst_item->timeout = NULL;
			dst_item->url = NULL;
			dst_item->query_fields = NULL;
			dst_item->status_codes = NULL;
			dst_item->http_proxy = NULL;
			dst_item->ssl_cert_file = NULL;
			dst_item->ssl_key_file = NULL;
			dst_item->ssl_key_password = NULL;
			dst_item->username = NULL;
			dst_item->password = NULL;
			break;
		case ITEM_TYPE_SCRIPT:
			if (NULL != (scriptitem = (ZBX_DC_SCRIPTITEM *)zbx_hashset_search(&config->scriptitems,
					&src_item->itemid)))
			{
				int		i;
				struct zbx_json	json;

				zbx_json_init(&json, ZBX_JSON_STAT_BUF_LEN);

				strscpy(dst_item->timeout_orig, scriptitem->timeout);
				dst_item->params = zbx_strdup(NULL, scriptitem->script);

				for (i = 0; i < scriptitem->params.values_num; i++)
				{
					zbx_dc_scriptitem_param_t	*params =
							(zbx_dc_scriptitem_param_t*)(scriptitem->params.values[i]);

					zbx_json_addstring(&json, params->name, params->value, ZBX_JSON_TYPE_STRING);
				}

				dst_item->script_params = zbx_strdup(NULL, json.buffer);
				zbx_json_free(&json);
			}
			else
			{
				*dst_item->timeout_orig = '\0';
				dst_item->params = zbx_strdup(NULL, "");
				dst_item->script_params = zbx_strdup(NULL, "");
			}

			dst_item->timeout = NULL;
			break;
		case ITEM_TYPE_TELNET:
			if (NULL != (telnetitem = (ZBX_DC_TELNETITEM *)zbx_hashset_search(&config->telnetitems, &src_item->itemid)))
			{
				strscpy(dst_item->username_orig, telnetitem->username);
				strscpy(dst_item->password_orig, telnetitem->password);
				dst_item->params = zbx_strdup(NULL, telnetitem->params);
			}
			else
			{
				*dst_item->username_orig = '\0';
				*dst_item->password_orig = '\0';
				dst_item->params = zbx_strdup(NULL, "");
			}
			dst_item->username = NULL;
			dst_item->password = NULL;
			break;
		case ITEM_TYPE_SIMPLE:
			if (NULL != (simpleitem = (ZBX_DC_SIMPLEITEM *)zbx_hashset_search(&config->simpleitems, &src_item->itemid)))
			{
				strscpy(dst_item->username_orig, simpleitem->username);
				strscpy(dst_item->password_orig, simpleitem->password);
			}
			else
			{
				*dst_item->username_orig = '\0';
				*dst_item->password_orig = '\0';
			}
			dst_item->username = NULL;
			dst_item->password = NULL;
			break;
		case ITEM_TYPE_JMX:
			if (NULL != (jmxitem = (ZBX_DC_JMXITEM *)zbx_hashset_search(&config->jmxitems, &src_item->itemid)))
			{
				strscpy(dst_item->username_orig, jmxitem->username);
				strscpy(dst_item->password_orig, jmxitem->password);
				strscpy(dst_item->jmx_endpoint_orig, jmxitem->jmx_endpoint);
			}
			else
			{
				*dst_item->username_orig = '\0';
				*dst_item->password_orig = '\0';
				*dst_item->jmx_endpoint_orig = '\0';
			}
			dst_item->username = NULL;
			dst_item->password = NULL;
			dst_item->jmx_endpoint = NULL;
			break;
		case ITEM_TYPE_CALCULATED:
			if (NULL != (calcitem = (ZBX_DC_CALCITEM *)zbx_hashset_search(&config->calcitems,
					&src_item->itemid)))
			{
				dst_item->params = zbx_strdup(NULL, calcitem->params);
				dst_item->formula_bin = dup_serialized_expression(calcitem->formula_bin);
			}
			else
			{
				dst_item->params = zbx_strdup(NULL, "");
				dst_item->formula_bin = NULL;
			}

			break;
		default:
			/* nothing to do */;
	}
}

void	DCconfig_clean_items(DC_ITEM *items, int *errcodes, size_t num)
{
	size_t	i;

	for (i = 0; i < num; i++)
	{
		if (NULL != errcodes && SUCCEED != errcodes[i])
			continue;

		if (ITEM_VALUE_TYPE_FLOAT == items[i].value_type || ITEM_VALUE_TYPE_UINT64 == items[i].value_type)
		{
			zbx_free(items[i].units);
		}

		switch (items[i].type)
		{
			case ITEM_TYPE_HTTPAGENT:
				zbx_free(items[i].headers);
				zbx_free(items[i].posts);
				break;
			case ITEM_TYPE_SCRIPT:
				zbx_free(items[i].script_params);
				ZBX_FALLTHROUGH;
			case ITEM_TYPE_DB_MONITOR:
			case ITEM_TYPE_SSH:
			case ITEM_TYPE_TELNET:
				zbx_free(items[i].params);
				break;
			case ITEM_TYPE_CALCULATED:
				zbx_free(items[i].params);
				zbx_free(items[i].formula_bin);
				break;
		}

		zbx_free(items[i].delay);
		zbx_free(items[i].error);
		zbx_free(items[i].history_period);
		zbx_free(items[i].trends_period);
	}
}

static void	DCget_function(DC_FUNCTION *dst_function, const ZBX_DC_FUNCTION *src_function)
{
	size_t	sz_function, sz_parameter;

	dst_function->functionid = src_function->functionid;
	dst_function->triggerid = src_function->triggerid;
	dst_function->itemid = src_function->itemid;
	dst_function->type = src_function->type;

	sz_function = strlen(src_function->function) + 1;
	sz_parameter = strlen(src_function->parameter) + 1;
	dst_function->function = (char *)zbx_malloc(NULL, sz_function + sz_parameter);
	dst_function->parameter = dst_function->function + sz_function;
	memcpy(dst_function->function, src_function->function, sz_function);
	memcpy(dst_function->parameter, src_function->parameter, sz_parameter);
}

static void	DCget_trigger(DC_TRIGGER *dst_trigger, const ZBX_DC_TRIGGER *src_trigger, unsigned int flags)
{
	int	i;

	dst_trigger->triggerid = src_trigger->triggerid;
	dst_trigger->description = zbx_strdup(NULL, src_trigger->description);
	dst_trigger->error = zbx_strdup(NULL, src_trigger->error);
	dst_trigger->timespec.sec = 0;
	dst_trigger->timespec.ns = 0;
	dst_trigger->priority = src_trigger->priority;
	dst_trigger->type = src_trigger->type;
	dst_trigger->value = src_trigger->value;
	dst_trigger->state = src_trigger->state;
	dst_trigger->new_value = TRIGGER_VALUE_UNKNOWN;
	dst_trigger->lastchange = src_trigger->lastchange;
	dst_trigger->topoindex = src_trigger->topoindex;
	dst_trigger->status = src_trigger->status;
	dst_trigger->recovery_mode = src_trigger->recovery_mode;
	dst_trigger->correlation_mode = src_trigger->correlation_mode;
	dst_trigger->correlation_tag = zbx_strdup(NULL, src_trigger->correlation_tag);
	dst_trigger->opdata = zbx_strdup(NULL, src_trigger->opdata);
	dst_trigger->event_name = ('\0' != *src_trigger->event_name ? zbx_strdup(NULL, src_trigger->event_name) : NULL);
	dst_trigger->flags = 0;
	dst_trigger->new_error = NULL;

	dst_trigger->expression = zbx_strdup(NULL, src_trigger->expression);
	dst_trigger->recovery_expression = zbx_strdup(NULL, src_trigger->recovery_expression);

	dst_trigger->expression_bin = dup_serialized_expression(src_trigger->expression_bin);
	dst_trigger->recovery_expression_bin = dup_serialized_expression(src_trigger->recovery_expression_bin);

	dst_trigger->eval_ctx = NULL;
	dst_trigger->eval_ctx_r = NULL;

	zbx_vector_ptr_create(&dst_trigger->tags);

	if (0 != src_trigger->tags.values_num)
	{
		zbx_vector_ptr_reserve(&dst_trigger->tags, src_trigger->tags.values_num);

		for (i = 0; i < src_trigger->tags.values_num; i++)
		{
			const zbx_dc_trigger_tag_t	*dc_trigger_tag = (const zbx_dc_trigger_tag_t *)src_trigger->tags.values[i];
			zbx_tag_t			*tag;

			tag = (zbx_tag_t *)zbx_malloc(NULL, sizeof(zbx_tag_t));
			tag->tag = zbx_strdup(NULL, dc_trigger_tag->tag);
			tag->value = zbx_strdup(NULL, dc_trigger_tag->value);

			zbx_vector_ptr_append(&dst_trigger->tags, tag);
		}
	}

	zbx_vector_uint64_create(&dst_trigger->itemids);

	if (0 != (flags & ZBX_TRIGGER_GET_ITEMIDS) && NULL != src_trigger->itemids)
	{
		zbx_uint64_t	*itemid;

		for (itemid = src_trigger->itemids; 0 != *itemid; itemid++)
			;

		zbx_vector_uint64_append_array(&dst_trigger->itemids, src_trigger->itemids,
				(int)(itemid - src_trigger->itemids));
	}
}

void	zbx_free_item_tag(zbx_item_tag_t *item_tag)
{
	zbx_free(item_tag->tag.tag);
	zbx_free(item_tag->tag.value);
	zbx_free(item_tag);
}

static void	DCclean_trigger(DC_TRIGGER *trigger)
{
	zbx_free(trigger->new_error);
	zbx_free(trigger->error);
	zbx_free(trigger->expression);
	zbx_free(trigger->recovery_expression);
	zbx_free(trigger->description);
	zbx_free(trigger->correlation_tag);
	zbx_free(trigger->opdata);
	zbx_free(trigger->event_name);
	zbx_free(trigger->expression_bin);
	zbx_free(trigger->recovery_expression_bin);

	zbx_vector_ptr_clear_ext(&trigger->tags, (zbx_clean_func_t)zbx_free_tag);
	zbx_vector_ptr_destroy(&trigger->tags);

	if (NULL != trigger->eval_ctx)
	{
		zbx_eval_clear(trigger->eval_ctx);
		zbx_free(trigger->eval_ctx);
	}

	if (NULL != trigger->eval_ctx_r)
	{
		zbx_eval_clear(trigger->eval_ctx_r);
		zbx_free(trigger->eval_ctx_r);
	}

	zbx_vector_uint64_destroy(&trigger->itemids);
}

/******************************************************************************
 *                                                                            *
 * Purpose: locate item in configuration cache by host and key                *
 *                                                                            *
 * Parameters: items    - [OUT] pointer to array of DC_ITEM structures        *
 *             keys     - [IN] list of item keys with host names              *
 *             errcodes - [OUT] SUCCEED if record located and FAIL otherwise  *
 *             num      - [IN] number of elements in items, keys, errcodes    *
 *                                                                            *
 ******************************************************************************/
void	DCconfig_get_items_by_keys(DC_ITEM *items, zbx_host_key_t *keys, int *errcodes, size_t num)
{
	size_t			i;
	const ZBX_DC_ITEM	*dc_item;
	const ZBX_DC_HOST	*dc_host;

	RDLOCK_CACHE;

	for (i = 0; i < num; i++)
	{
		if (NULL == (dc_host = DCfind_host(keys[i].host)) ||
				NULL == (dc_item = DCfind_item(dc_host->hostid, keys[i].key)))
		{
			errcodes[i] = FAIL;
			continue;
		}

		DCget_host(&items[i].host, dc_host, ZBX_ITEM_GET_ALL);
		DCget_item(&items[i], dc_item, ZBX_ITEM_GET_DEFAULT);
		errcodes[i] = SUCCEED;
	}

	UNLOCK_CACHE;
}

int	DCconfig_get_hostid_by_name(const char *host, zbx_uint64_t *hostid)
{
	const ZBX_DC_HOST	*dc_host;
	int			ret;

	RDLOCK_CACHE;

	if (NULL != (dc_host = DCfind_host(host)))
	{
		*hostid = dc_host->hostid;
		ret = SUCCEED;
	}
	else
		ret = FAIL;

	UNLOCK_CACHE;

	return ret;
}

/******************************************************************************
 *                                                                            *
 * Purpose: Get item with specified ID                                        *
 *                                                                            *
 * Parameters: items    - [OUT] pointer to DC_ITEM structures                 *
 *             itemids  - [IN] array of item IDs                              *
 *             errcodes - [OUT] SUCCEED if item found, otherwise FAIL         *
 *             num      - [IN] number of elements                             *
 *                                                                            *
 ******************************************************************************/
void	DCconfig_get_items_by_itemids(DC_ITEM *items, const zbx_uint64_t *itemids, int *errcodes, size_t num)
{
	size_t			i;
	const ZBX_DC_ITEM	*dc_item;
	const ZBX_DC_HOST	*dc_host;

	RDLOCK_CACHE;

	for (i = 0; i < num; i++)
	{
		if (NULL == (dc_item = (ZBX_DC_ITEM *)zbx_hashset_search(&config->items, &itemids[i])) ||
				NULL == (dc_host = (ZBX_DC_HOST *)zbx_hashset_search(&config->hosts, &dc_item->hostid)))
		{
			errcodes[i] = FAIL;
			continue;
		}

		DCget_host(&items[i].host, dc_host, ZBX_ITEM_GET_ALL);
		DCget_item(&items[i], dc_item, ZBX_ITEM_GET_DEFAULT);
		errcodes[i] = SUCCEED;
	}

	UNLOCK_CACHE;
}

/******************************************************************************
 *                                                                            *
 * Purpose: convert item history/trends housekeeping period to numeric values *
 *          expanding user macros and applying global housekeeping settings   *
 *                                                                            *
 ******************************************************************************/
static void	dc_items_convert_hk_periods(const zbx_config_hk_t *config_hk, DC_ITEM *item)
{
	if (NULL != item->trends_period)
	{
		zbx_substitute_simple_macros(NULL, NULL, NULL, NULL, &item->host.hostid, NULL, NULL, NULL, NULL, NULL,
				NULL, NULL, &item->trends_period, MACRO_TYPE_COMMON, NULL, 0);

		if (SUCCEED != is_time_suffix(item->trends_period, &item->trends_sec, ZBX_LENGTH_UNLIMITED))
			item->trends_sec = ZBX_HK_PERIOD_MAX;

		if (0 != item->trends_sec && ZBX_HK_OPTION_ENABLED == config_hk->history_global)
			item->trends_sec = config_hk->trends;

		item->trends = (0 != item->trends_sec);
	}

	if (NULL != item->history_period)
	{
		zbx_substitute_simple_macros(NULL, NULL, NULL, NULL, &item->host.hostid, NULL, NULL, NULL, NULL, NULL,
				NULL, NULL, &item->history_period, MACRO_TYPE_COMMON, NULL, 0);

		if (SUCCEED != is_time_suffix(item->history_period, &item->history_sec, ZBX_LENGTH_UNLIMITED))
			item->history_sec = ZBX_HK_PERIOD_MAX;

		if (0 != item->history_sec && ZBX_HK_OPTION_ENABLED == config_hk->history_global)
			item->history_sec = config_hk->history;

		item->history = (0 != item->history_sec);
	}
}

void	DCconfig_get_items_by_itemids_partial(DC_ITEM *items, const zbx_uint64_t *itemids, int *errcodes, size_t num,
		unsigned int mode)
{
	size_t			i;
	const ZBX_DC_ITEM	*dc_item;
	const ZBX_DC_HOST	*dc_host = NULL;
	zbx_config_hk_t		config_hk;
	zbx_dc_um_handle_t	*um_handle;

	memset(items, 0, sizeof(DC_ITEM) * (size_t)num);
	memset(errcodes, 0, sizeof(int) * (size_t)num);

	RDLOCK_CACHE;

	for (i = 0; i < num; i++)
	{
		if (NULL == (dc_item = (ZBX_DC_ITEM *)zbx_hashset_search(&config->items, &itemids[i])))
		{
			errcodes[i] = FAIL;
			continue;
		}

		if (NULL == dc_host || dc_host->hostid != dc_item->hostid)
		{
			if (NULL == (dc_host = (ZBX_DC_HOST *)zbx_hashset_search(&config->hosts, &dc_item->hostid)))
			{
				errcodes[i] = FAIL;
				continue;
			}
		}

		DCget_host(&items[i].host, dc_host, mode);
		DCget_item(&items[i], dc_item, mode);

		if (0 != (mode & ZBX_ITEM_GET_HOUSEKEEPING))
			config_hk = config->config->hk;
	}

	UNLOCK_CACHE;

	um_handle = zbx_dc_open_user_macros();

	/* avoid unnecessary allocations inside lock if there are no error or units */
	for (i = 0; i < num; i++)
	{
		if (FAIL == errcodes[i])
			continue;

		items[i].itemid = itemids[i];

		if (NULL == items[i].error)
			items[i].error = zbx_strdup(NULL, "");

		if (ITEM_VALUE_TYPE_FLOAT == items[i].value_type || ITEM_VALUE_TYPE_UINT64 == items[i].value_type)
		{
			if (NULL == items[i].units)
				items[i].units = zbx_strdup(NULL, "");
		}

		if (0 != (mode & ZBX_ITEM_GET_HOUSEKEEPING))
			dc_items_convert_hk_periods(&config_hk, &items[i]);
	}

	zbx_dc_close_user_macros(um_handle);
}

/******************************************************************************
 *                                                                            *
 * Purpose: initialize new preprocessor item from configuration cache         *
 *                                                                            *
 * Parameters: item   - [OUT] the item to initialize                          *
 *             itemid - [IN] the item identifier                              *
 *                                                                            *
 * Return value: SUCCEED - the item was initialized successfully              *
 *               FAIL    - item with the specified itemid is not cached or    *
 *                         monitored                                          *
 *                                                                            *
 ******************************************************************************/
static int	dc_preproc_item_init(zbx_preproc_item_t *item, zbx_uint64_t itemid)
{
	const ZBX_DC_ITEM	*dc_item;
	const ZBX_DC_HOST	*dc_host;

	if (NULL == (dc_item = (const ZBX_DC_ITEM *)zbx_hashset_search(&config->items, &itemid)))
		return FAIL;

	if (ITEM_STATUS_ACTIVE != dc_item->status)
		return FAIL;

	if (NULL == (dc_host = (const ZBX_DC_HOST *)zbx_hashset_search(&config->hosts, &dc_item->hostid)))
		return FAIL;

	if (HOST_STATUS_MONITORED != dc_host->status)
		return FAIL;

	item->itemid = itemid;
	item->hostid = dc_item->hostid;
	item->type = dc_item->type;
	item->value_type = dc_item->value_type;

	item->dep_itemids = NULL;
	item->dep_itemids_num = 0;

	item->preproc_ops = NULL;
	item->preproc_ops_num = 0;
	item->update_time = 0;

	return SUCCEED;
}

/******************************************************************************
 *                                                                            *
 * Purpose: get preprocessable items:                                         *
 *              * items with preprocessing steps                              *
 *              * items with dependent items                                  *
 *              * internal items                                              *
 *                                                                            *
 * Parameters: items       - [IN/OUT] hashset with DC_ITEMs                   *
 *             timestamp   - [IN/OUT] timestamp of a last update              *
 *                                                                            *
 ******************************************************************************/
void	DCconfig_get_preprocessable_items(zbx_hashset_t *items, int *timestamp)
{
	const ZBX_DC_PREPROCITEM	*dc_preprocitem;
	const ZBX_DC_MASTERITEM		*dc_masteritem;
	const ZBX_DC_ITEM		*dc_item;
	const zbx_dc_preproc_op_t	*dc_op;
	zbx_preproc_item_t		*item, item_local;
	zbx_hashset_iter_t		iter;
	zbx_preproc_op_t		*op;
	int				i;
	zbx_dc_um_handle_t		*um_handle;

	zabbix_log(LOG_LEVEL_DEBUG, "In %s()", __func__);

	/* no changes */
	if (0 != *timestamp && *timestamp == config->item_sync_ts)
		goto out;

	zbx_hashset_clear(items);
	*timestamp = config->item_sync_ts;

	RDLOCK_CACHE;

	zbx_hashset_iter_reset(&config->preprocitems, &iter);
	while (NULL != (dc_preprocitem = (const ZBX_DC_PREPROCITEM *)zbx_hashset_iter_next(&iter)))
	{
		if (FAIL == dc_preproc_item_init(&item_local, dc_preprocitem->itemid))
			continue;

		item = (zbx_preproc_item_t *)zbx_hashset_insert(items, &item_local, sizeof(item_local));

		item->preproc_ops_num = dc_preprocitem->preproc_ops.values_num;
		item->preproc_ops = (zbx_preproc_op_t *)zbx_malloc(NULL, sizeof(zbx_preproc_op_t) * item->preproc_ops_num);
		item->update_time = dc_preprocitem->update_time;

		for (i = 0; i < dc_preprocitem->preproc_ops.values_num; i++)
		{
			dc_op = (const zbx_dc_preproc_op_t *)dc_preprocitem->preproc_ops.values[i];
			op = &item->preproc_ops[i];
			op->type = dc_op->type;
			op->params = zbx_strdup(NULL, dc_op->params);
			op->error_handler = dc_op->error_handler;
			op->error_handler_params = zbx_strdup(NULL, dc_op->error_handler_params);
		}
	}

	zbx_hashset_iter_reset(&config->masteritems, &iter);
	while (NULL != (dc_masteritem = (const ZBX_DC_MASTERITEM *)zbx_hashset_iter_next(&iter)))
	{
		if (NULL == (item = (zbx_preproc_item_t *)zbx_hashset_search(items, &dc_masteritem->itemid)))
		{
			if (FAIL == dc_preproc_item_init(&item_local, dc_masteritem->itemid))
				continue;

			item = (zbx_preproc_item_t *)zbx_hashset_insert(items, &item_local, sizeof(item_local));
		}

		item->dep_itemids_num = 0;
		item->dep_itemids = (zbx_uint64_pair_t *)zbx_malloc(NULL, sizeof(zbx_uint64_pair_t) *
				dc_masteritem->dep_itemids.values_num);

		for (i = 0; i < dc_masteritem->dep_itemids.values_num; i++)
		{
			if (NULL == (dc_item = (ZBX_DC_ITEM *)zbx_hashset_search(&config->items,
					&dc_masteritem->dep_itemids.values[i].first)) ||
					ITEM_STATUS_ACTIVE != dc_item->status)
			{
				continue;
			}
			item->dep_itemids[item->dep_itemids_num++] = dc_masteritem->dep_itemids.values[i];
		}
	}

	zbx_hashset_iter_reset(&config->items, &iter);
	while (NULL != (dc_item = (const ZBX_DC_ITEM *)zbx_hashset_iter_next(&iter)))
	{
		if (ITEM_TYPE_INTERNAL != dc_item->type)
			continue;

		if (NULL == zbx_hashset_search(items, &dc_item->itemid))
		{
			if (FAIL == dc_preproc_item_init(&item_local, dc_item->itemid))
				continue;

			zbx_hashset_insert(items, &item_local, sizeof(item_local));
		}
	}

	UNLOCK_CACHE;

	um_handle = zbx_dc_open_user_macros();

	zbx_hashset_iter_reset(items, &iter);
	while (NULL != (item = (zbx_preproc_item_t *)zbx_hashset_iter_next(&iter)))
	{

		for (i = 0; i < item->preproc_ops_num; i++)
		{
			(void)zbx_dc_expand_user_macros(um_handle, &item->preproc_ops[i].params, &item->hostid, 1,
					NULL);
			(void)zbx_dc_expand_user_macros(um_handle, &item->preproc_ops[i].error_handler_params,
					&item->hostid, 1, NULL);
		}

	}

	zbx_dc_close_user_macros(um_handle);
out:
	zabbix_log(LOG_LEVEL_DEBUG, "End of %s() items:%d", __func__, items->num_data);
}

void	DCconfig_get_hosts_by_itemids(DC_HOST *hosts, const zbx_uint64_t *itemids, int *errcodes, size_t num)
{
	size_t			i;
	const ZBX_DC_ITEM	*dc_item;
	const ZBX_DC_HOST	*dc_host;

	RDLOCK_CACHE;

	for (i = 0; i < num; i++)
	{
		if (NULL == (dc_item = (ZBX_DC_ITEM *)zbx_hashset_search(&config->items, &itemids[i])) ||
				NULL == (dc_host = (ZBX_DC_HOST *)zbx_hashset_search(&config->hosts, &dc_item->hostid)))
		{
			errcodes[i] = FAIL;
			continue;
		}

		DCget_host(&hosts[i], dc_host, ZBX_ITEM_GET_ALL);
		errcodes[i] = SUCCEED;
	}

	UNLOCK_CACHE;
}

void	DCconfig_get_hosts_by_hostids(DC_HOST *hosts, const zbx_uint64_t *hostids, int *errcodes, int num)
{
	int			i;
	const ZBX_DC_HOST	*dc_host;

	RDLOCK_CACHE;

	for (i = 0; i < num; i++)
	{
		if (NULL == (dc_host = (ZBX_DC_HOST *)zbx_hashset_search(&config->hosts, &hostids[i])))
		{
			errcodes[i] = FAIL;
			continue;
		}

		DCget_host(&hosts[i], dc_host, ZBX_ITEM_GET_ALL);
		errcodes[i] = SUCCEED;
	}

	UNLOCK_CACHE;
}

int	DCconfig_trigger_exists(zbx_uint64_t triggerid)
{
	int	ret = SUCCEED;

	RDLOCK_CACHE;

	if (NULL == zbx_hashset_search(&config->triggers, &triggerid))
		ret = FAIL;

	UNLOCK_CACHE;

	return ret;
}

void	DCconfig_get_triggers_by_triggerids(DC_TRIGGER *triggers, const zbx_uint64_t *triggerids, int *errcode,
		size_t num)
{
	size_t			i;
	const ZBX_DC_TRIGGER	*dc_trigger;

	RDLOCK_CACHE;

	for (i = 0; i < num; i++)
	{
		if (NULL == (dc_trigger = (const ZBX_DC_TRIGGER *)zbx_hashset_search(&config->triggers, &triggerids[i])))
		{
			errcode[i] = FAIL;
			continue;
		}

		DCget_trigger(&triggers[i], dc_trigger, ZBX_TRIGGER_GET_DEFAULT);
		errcode[i] = SUCCEED;
	}

	UNLOCK_CACHE;
}

/******************************************************************************
 *                                                                            *
 * Purpose: Get functions by IDs                                              *
 *                                                                            *
 * Parameters: functions   - [OUT] pointer to DC_FUNCTION structures          *
 *             functionids - [IN] array of function IDs                       *
 *             errcodes    - [OUT] SUCCEED if item found, otherwise FAIL      *
 *             num         - [IN] number of elements                          *
 *                                                                            *
 ******************************************************************************/
void	DCconfig_get_functions_by_functionids(DC_FUNCTION *functions, zbx_uint64_t *functionids, int *errcodes,
		size_t num)
{
	size_t			i;
	const ZBX_DC_FUNCTION	*dc_function;

	RDLOCK_CACHE;

	for (i = 0; i < num; i++)
	{
		if (NULL == (dc_function = (ZBX_DC_FUNCTION *)zbx_hashset_search(&config->functions, &functionids[i])))
		{
			errcodes[i] = FAIL;
			continue;
		}

		DCget_function(&functions[i], dc_function);
		errcodes[i] = SUCCEED;
	}

	UNLOCK_CACHE;
}

void	DCconfig_clean_functions(DC_FUNCTION *functions, int *errcodes, size_t num)
{
	size_t	i;

	for (i = 0; i < num; i++)
	{
		if (SUCCEED != errcodes[i])
			continue;

		zbx_free(functions[i].function);
	}
}

void	DCconfig_clean_triggers(DC_TRIGGER *triggers, int *errcodes, size_t num)
{
	size_t	i;

	for (i = 0; i < num; i++)
	{
		if (SUCCEED != errcodes[i])
			continue;

		DCclean_trigger(&triggers[i]);
	}
}

/******************************************************************************
 *                                                                            *
 * Purpose: Lock triggers for specified items so that multiple processes do   *
 *          not process one trigger simultaneously. Otherwise, this leads to  *
 *          problems like multiple successive OK events or escalations being  *
 *          started and not cancelled, because they are not seen in parallel  *
 *          transactions.                                                     *
 *                                                                            *
 * Parameters: history_items - [IN/OUT] list of history items history syncer  *
 *                                    wishes to take for processing; on       *
 *                                    output, the item locked field is set    *
 *                                    to 0 if the corresponding item cannot   *
 *                                    be taken                                *
 *             triggerids  - [OUT] list of trigger IDs that this function has *
 *                                 locked for processing; unlock those using  *
 *                                 DCconfig_unlock_triggers() function        *
 *                                                                            *
 * Comments: This does not solve the problem fully (e.g., ZBX-7484). There is *
 *           a significant time period between the place where we lock the    *
 *           triggers and the place where we process them. So it could happen *
 *           that a configuration cache update happens after we have locked   *
 *           the triggers and it turns out that in the updated configuration  *
 *           there is a new trigger for two of the items that two different   *
 *           history syncers have taken for processing. In that situation,    *
 *           the problem we are solving here might still happen. However,     *
 *           locking triggers makes this problem much less likely and only in *
 *           case configuration changes. On a stable configuration, it should *
 *           work without any problems.                                       *
 *                                                                            *
 * Return value: the number of items available for processing (unlocked).     *
 *                                                                            *
 ******************************************************************************/
int	DCconfig_lock_triggers_by_history_items(zbx_vector_ptr_t *history_items, zbx_vector_uint64_t *triggerids)
{
	int			i, j, locked_num = 0;
	const ZBX_DC_ITEM	*dc_item;
	ZBX_DC_TRIGGER		*dc_trigger;
	zbx_hc_item_t		*history_item;

	WRLOCK_CACHE;

	for (i = 0; i < history_items->values_num; i++)
	{
		history_item = (zbx_hc_item_t *)history_items->values[i];

		if (0 != (ZBX_DC_FLAG_NOVALUE & history_item->tail->flags))
			continue;

		if (NULL == (dc_item = (ZBX_DC_ITEM *)zbx_hashset_search(&config->items, &history_item->itemid)))
			continue;

		if (NULL == dc_item->triggers)
			continue;

		for (j = 0; NULL != (dc_trigger = dc_item->triggers[j]); j++)
		{
			if (TRIGGER_STATUS_ENABLED != dc_trigger->status)
				continue;

			if (1 == dc_trigger->locked)
			{
				locked_num++;
				history_item->status = ZBX_HC_ITEM_STATUS_BUSY;
				goto next;
			}
		}

		for (j = 0; NULL != (dc_trigger = dc_item->triggers[j]); j++)
		{
			if (TRIGGER_STATUS_ENABLED != dc_trigger->status)
				continue;

			dc_trigger->locked = 1;
			zbx_vector_uint64_append(triggerids, dc_trigger->triggerid);
		}
next:;
	}

	UNLOCK_CACHE;

	return history_items->values_num - locked_num;
}

/******************************************************************************
 *                                                                            *
 * Purpose: Lock triggers so that multiple processes do not process one       *
 *          trigger simultaneously.                                           *
 *                                                                            *
 * Parameters: triggerids_in  - [IN] ids of triggers to lock                  *
 *             triggerids_out - [OUT] ids of locked triggers                  *
 *                                                                            *
 ******************************************************************************/
void	DCconfig_lock_triggers_by_triggerids(zbx_vector_uint64_t *triggerids_in, zbx_vector_uint64_t *triggerids_out)
{
	int		i;
	ZBX_DC_TRIGGER	*dc_trigger;

	if (0 == triggerids_in->values_num)
		return;

	WRLOCK_CACHE;

	for (i = 0; i < triggerids_in->values_num; i++)
	{
		if (NULL == (dc_trigger = (ZBX_DC_TRIGGER *)zbx_hashset_search(&config->triggers, &triggerids_in->values[i])))
			continue;

		if (1 == dc_trigger->locked)
			continue;

		dc_trigger->locked = 1;
		zbx_vector_uint64_append(triggerids_out, dc_trigger->triggerid);
	}

	UNLOCK_CACHE;
}

void	DCconfig_unlock_triggers(const zbx_vector_uint64_t *triggerids)
{
	int		i;
	ZBX_DC_TRIGGER	*dc_trigger;

	/* no other process can modify already locked triggers without write lock */
	RDLOCK_CACHE;

	for (i = 0; i < triggerids->values_num; i++)
	{
		if (NULL == (dc_trigger = (ZBX_DC_TRIGGER *)zbx_hashset_search(&config->triggers, &triggerids->values[i])))
			continue;

		dc_trigger->locked = 0;
	}

	UNLOCK_CACHE;
}

/******************************************************************************
 *                                                                            *
 * Purpose: Unlocks all locked triggers before doing full history sync at     *
 *          program exit                                                      *
 *                                                                            *
 ******************************************************************************/
void	DCconfig_unlock_all_triggers(void)
{
	ZBX_DC_TRIGGER		*dc_trigger;
	zbx_hashset_iter_t	iter;

	WRLOCK_CACHE;

	zbx_hashset_iter_reset(&config->triggers, &iter);

	while (NULL != (dc_trigger = (ZBX_DC_TRIGGER *)zbx_hashset_iter_next(&iter)))
		dc_trigger->locked = 0;

	UNLOCK_CACHE;
}

/******************************************************************************
 *                                                                            *
 * Purpose: get enabled triggers for specified items                          *
 *                                                                            *
 ******************************************************************************/
void	DCconfig_get_triggers_by_itemids(zbx_hashset_t *trigger_info, zbx_vector_ptr_t *trigger_order,
		const zbx_uint64_t *itemids, const zbx_timespec_t *timespecs, int itemids_num)
{
	int			i, j, found;
	const ZBX_DC_ITEM	*dc_item;
	const ZBX_DC_TRIGGER	*dc_trigger;
	DC_TRIGGER		*trigger;

	RDLOCK_CACHE;

	for (i = 0; i < itemids_num; i++)
	{
		/* skip items which are not in configuration cache and items without triggers */

		if (NULL == (dc_item = (ZBX_DC_ITEM *)zbx_hashset_search(&config->items, &itemids[i])) || NULL == dc_item->triggers)
			continue;

		/* process all triggers for the specified item */

		for (j = 0; NULL != (dc_trigger = dc_item->triggers[j]); j++)
		{
			if (TRIGGER_STATUS_ENABLED != dc_trigger->status)
				continue;

			/* find trigger by id or create a new record in hashset if not found */
			trigger = (DC_TRIGGER *)DCfind_id(trigger_info, dc_trigger->triggerid, sizeof(DC_TRIGGER), &found);

			if (0 == found)
			{
				DCget_trigger(trigger, dc_trigger, ZBX_TRIGGER_GET_ALL);
				zbx_vector_ptr_append(trigger_order, trigger);
			}

			/* copy latest change timestamp */

			if (trigger->timespec.sec < timespecs[i].sec ||
					(trigger->timespec.sec == timespecs[i].sec &&
					trigger->timespec.ns < timespecs[i].ns))
			{
				/* DCconfig_get_triggers_by_itemids() function is called during trigger processing */
				/* when syncing history cache. A trigger cannot be processed by two syncers at the */
				/* same time, so it is safe to update trigger timespec within read lock.           */
				trigger->timespec = timespecs[i];
			}
		}
	}

	UNLOCK_CACHE;
}

/******************************************************************************
 *                                                                            *
 * Purpose: check if the expression contains time based functions             *
 *                                                                            *
 * Parameters: expression    - [IN] the original expression                   *
 *             data          - [IN] the parsed and serialized expression      *
 *             trigger_timer - [IN] the trigger time function flags           *
 *                                                                            *
 ******************************************************************************/
static int	DCconfig_find_active_time_function(const char *expression, const unsigned char *data,
		unsigned char trigger_timer)
{
	int			i, ret = SUCCEED;
	const ZBX_DC_FUNCTION	*dc_function;
	const ZBX_DC_HOST	*dc_host;
	const ZBX_DC_ITEM	*dc_item;
	zbx_vector_uint64_t	functionids;

	zbx_vector_uint64_create(&functionids);
	zbx_get_serialized_expression_functionids(expression, data, &functionids);

	for (i = 0; i < functionids.values_num; i++)
	{
		if (NULL == (dc_function = (ZBX_DC_FUNCTION *)zbx_hashset_search(&config->functions,
				&functionids.values[i])))
		{
			continue;
		}

		if (ZBX_TRIGGER_TIMER_DEFAULT != trigger_timer || ZBX_FUNCTION_TYPE_TRENDS == dc_function->type ||
				ZBX_FUNCTION_TYPE_TIMER == dc_function->type)
		{
			if (NULL == (dc_item = zbx_hashset_search(&config->items, &dc_function->itemid)))
				continue;

			if (NULL == (dc_host = zbx_hashset_search(&config->hosts, &dc_item->hostid)))
				continue;

			if (SUCCEED != DCin_maintenance_without_data_collection(dc_host, dc_item))
				goto out;
		}
	}

	ret = (ZBX_TRIGGER_TIMER_DEFAULT != trigger_timer ? SUCCEED : FAIL);
out:
	zbx_vector_uint64_destroy(&functionids);

	return ret;
}

/******************************************************************************
 *                                                                            *
 * Purpose: gets timer triggers from cache                                    *
 *                                                                            *
 * Parameters: trigger_info  - [IN/OUT] triggers                              *
 *             trigger_order - [IN/OUT] triggers in processing order          *
 *             timers        - [IN] timers of triggers to retrieve            *
 *                                                                            *
 ******************************************************************************/
void	zbx_dc_get_triggers_by_timers(zbx_hashset_t *trigger_info, zbx_vector_ptr_t *trigger_order,
		const zbx_vector_ptr_t *timers)
{
	int		i;
	ZBX_DC_TRIGGER	*dc_trigger;

	RDLOCK_CACHE;

	for (i = 0; i < timers->values_num; i++)
	{
		zbx_trigger_timer_t	*timer = (zbx_trigger_timer_t *)timers->values[i];

		/* skip timers of 'busy' (being processed) triggers */
		if (0 == timer->lock)
			continue;

		if (NULL != (dc_trigger = (ZBX_DC_TRIGGER *)zbx_hashset_search(&config->triggers, &timer->triggerid)))
		{
			DC_TRIGGER	*trigger, trigger_local;
			unsigned char	flags;

			if (SUCCEED == DCconfig_find_active_time_function(dc_trigger->expression,
					dc_trigger->expression_bin, dc_trigger->timer & ZBX_TRIGGER_TIMER_EXPRESSION))
			{
				flags = ZBX_DC_TRIGGER_PROBLEM_EXPRESSION;
			}
			else
			{
				if (TRIGGER_RECOVERY_MODE_RECOVERY_EXPRESSION != dc_trigger->recovery_mode)
					continue;

				if (TRIGGER_VALUE_PROBLEM != dc_trigger->value)
					continue;

				if (SUCCEED != DCconfig_find_active_time_function(dc_trigger->recovery_expression,
						dc_trigger->recovery_expression_bin,
						dc_trigger->timer & ZBX_TRIGGER_TIMER_RECOVERY_EXPRESSION))
				{
					continue;
				}

				flags = 0;
			}

			trigger_local.triggerid = dc_trigger->triggerid;
			trigger = (DC_TRIGGER *)zbx_hashset_insert(trigger_info, &trigger_local, sizeof(trigger_local));
			DCget_trigger(trigger, dc_trigger, ZBX_TRIGGER_GET_ALL);

			trigger->timespec = timer->eval_ts;
			trigger->flags = flags;

			zbx_vector_ptr_append(trigger_order, trigger);
		}
	}

	UNLOCK_CACHE;
}

/******************************************************************************
 *                                                                            *
 * Purpose: validate trigger timer                                            *
 *                                                                            *
 * Parameters: timer      - [IN] trigger timer                                *
 *             dc_trigger - [OUT] the trigger data                            *
 *                                                                            *
 * Return value: SUCCEED - the timer is valid                                 *
 *               FAIL    - otherwise                                          *
 *                                                                            *
 ******************************************************************************/
static int	trigger_timer_validate(zbx_trigger_timer_t *timer, ZBX_DC_TRIGGER **dc_trigger)
{
	ZBX_DC_FUNCTION		*dc_function;

	*dc_trigger = (ZBX_DC_TRIGGER *)zbx_hashset_search(&config->triggers, &timer->triggerid);

	if (0 != (timer->type & ZBX_TRIGGER_TIMER_FUNCTION))
	{
		if (NULL == (dc_function = (ZBX_DC_FUNCTION *)zbx_hashset_search(&config->functions, &timer->objectid)))
			return FAIL;

		if (dc_function->revision > timer->revision ||
				NULL == *dc_trigger ||
				TRIGGER_STATUS_ENABLED != (*dc_trigger)->status ||
				TRIGGER_FUNCTIONAL_TRUE != (*dc_trigger)->functional)
		{
			if (dc_function->timer_revision == timer->revision)
				dc_function->timer_revision = 0;
			return FAIL;
		}
	}
	else
	{
		if (NULL == (*dc_trigger))
			return FAIL;

		if ((*dc_trigger)->revision > timer->revision ||
				TRIGGER_STATUS_ENABLED != (*dc_trigger)->status ||
				TRIGGER_FUNCTIONAL_TRUE != (*dc_trigger)->functional)
		{
			if ((*dc_trigger)->timer_revision == timer->revision)
				(*dc_trigger)->timer_revision = 0;
			return FAIL;
		}
	}

	return SUCCEED;
}

static void	dc_remove_invalid_timer(zbx_trigger_timer_t *timer)
{
	if (0 != (timer->type & ZBX_TRIGGER_TIMER_FUNCTION))
	{
		ZBX_DC_FUNCTION	*function;

		if (NULL != (function = (ZBX_DC_FUNCTION *)zbx_hashset_search(&config->functions,
				&timer->objectid)) && function->timer_revision == timer->revision)
		{
			function->timer_revision = 0;
		}
	}
	else if (ZBX_TRIGGER_TIMER_TRIGGER == timer->type)
	{
		ZBX_DC_TRIGGER	*trigger;

		if (NULL != (trigger = (ZBX_DC_TRIGGER *)zbx_hashset_search(&config->triggers,
				&timer->objectid)) && trigger->timer_revision == timer->revision)
		{
			trigger->timer_revision = 0;
		}
	}

	dc_trigger_timer_free(timer);
}

/******************************************************************************
 *                                                                            *
 * Purpose: gets timers from trigger queue                                    *
 *                                                                            *
 * Parameters: timers     - [OUT] the timer triggers that must be processed   *
 *             now        - [IN] current time                                 *
 *             soft_limit - [IN] the number of timers to return unless timers *
 *                               of the same trigger are split over multiple  *
 *                               batches.                                     *
 *                                                                            *
 *             hard_limit - [IN] the maximum number of timers to return       *
 *                                                                            *
 * Comments: This function locks corresponding triggers in configuration      *
 *           cache.                                                           *
 *           If the returned timer has lock field set, then trigger is        *
 *           already being processed and should not be recalculated.          *
 *                                                                            *
 ******************************************************************************/
void	zbx_dc_get_trigger_timers(zbx_vector_ptr_t *timers, int now, int soft_limit, int hard_limit)
{
	zbx_trigger_timer_t	*first_timer = NULL, *timer;
	int			found = 0;
	zbx_binary_heap_elem_t	*elem;

	RDLOCK_CACHE;

	if (SUCCEED != zbx_binary_heap_empty(&config->trigger_queue))
	{
		elem = zbx_binary_heap_find_min(&config->trigger_queue);
		timer = (zbx_trigger_timer_t *)elem->data;

		if (timer->check_ts.sec <= now)
			found = 1;
	}

	UNLOCK_CACHE;

	if (0 == found)
		return;

	WRLOCK_CACHE;

	while (SUCCEED != zbx_binary_heap_empty(&config->trigger_queue) && timers->values_num < hard_limit)
	{
		ZBX_DC_TRIGGER	*dc_trigger;

		elem = zbx_binary_heap_find_min(&config->trigger_queue);
		timer = (zbx_trigger_timer_t *)elem->data;

		if (timer->check_ts.sec > now)
			break;

		/* first_timer stores the first timer from a list of timers of the same trigger with the same */
		/* evaluation timestamp. Reset first_timer if the conditions do not apply.                    */
		if (NULL != first_timer && (timer->triggerid != first_timer->triggerid ||
				0 != zbx_timespec_compare(&timer->eval_ts, &first_timer->eval_ts)))
		{
			first_timer = NULL;
		}

		/* use soft limit to avoid (mostly) splitting multiple functions of the same trigger */
		/* over consequent batches                                                           */
		if (timers->values_num >= soft_limit && NULL == first_timer)
			break;

		zbx_binary_heap_remove_min(&config->trigger_queue);

		if (SUCCEED != trigger_timer_validate(timer, &dc_trigger))
		{
			dc_remove_invalid_timer(timer);
			continue;
		}

		zbx_vector_ptr_append(timers, timer);

		/* timers scheduled to executed in future are taken from queue only */
		/* for rescheduling later - skip locking                            */
		if (timer->exec_ts.sec > now)
		{
			/* recalculate next execution time only for timers */
			/* scheduled to evaluate future data period        */
			if (timer->eval_ts.sec > now)
				timer->check_ts.sec = 0;
			continue;
		}

		/* Trigger expression must be calculated using function evaluation time. If a trigger is locked   */
		/* keep rescheduling its timer until trigger is unlocked and can be calculated using the required */
		/* evaluation time. However there are exceptions when evaluation time of a locked trigger is      */
		/* acceptable to evaluate other functions:                                                        */
		/*  1) time functions uses current time, so trigger evaluation time does not affect their results */
		/*  2) trend function of the same trigger with the same evaluation timestamp is being             */
		/*     evaluated by the same process                                                              */
		if (0 == dc_trigger->locked || ZBX_TRIGGER_TIMER_FUNCTION_TREND != timer->type ||
				(NULL != first_timer && 1 == first_timer->lock))
		{
			/* resetting execution timer will cause a new execution time to be set */
			/* when timer is put back into queue                                   */
			timer->check_ts.sec = 0;

			timer->lastcheck = (time_t)now;
		}

		/* remember if the timer locked trigger, so it would unlock during rescheduling */
		if (0 == dc_trigger->locked)
			dc_trigger->locked = timer->lock = 1;

		if (NULL == first_timer)
			first_timer = timer;
	}

	UNLOCK_CACHE;
}

/******************************************************************************
 *                                                                            *
 * Purpose: reschedule trigger timers                                         *
 *                                                                            *
 * Comments: Triggers are unlocked by DCconfig_unlock_triggers()              *
 *                                                                            *
 ******************************************************************************/
static void	dc_reschedule_trigger_timers(zbx_vector_ptr_t *timers, int now)
{
	int	i;

	for (i = 0; i < timers->values_num; i++)
	{
		zbx_trigger_timer_t	*timer = (zbx_trigger_timer_t *)timers->values[i];

		timer->lock = 0;

		/* schedule calculation error can result in 0 execution time */
		if (0 == timer->check_ts.sec)
			dc_remove_invalid_timer(timer);
		else
			dc_schedule_trigger_timer(timer, now, &timer->eval_ts, &timer->check_ts);
	}
}

/******************************************************************************
 *                                                                            *
 * Purpose: reschedule trigger timers while locking configuration cache       *
 *                                                                            *
 * Comments: Triggers are unlocked by DCconfig_unlock_triggers()              *
 *                                                                            *
 ******************************************************************************/
void	zbx_dc_reschedule_trigger_timers(zbx_vector_ptr_t *timers, int now)
{
	int			i;
	zbx_dc_um_handle_t	*um_handle;

	um_handle = zbx_dc_open_user_macros();

	/* calculate new execution/evaluation time for the evaluated triggers */
	/* (timers with reset execution time)                                 */
	for (i = 0; i < timers->values_num; i++)
	{
		zbx_trigger_timer_t	*timer = (zbx_trigger_timer_t *)timers->values[i];

		if (0 == timer->check_ts.sec)
		{
			if (0 != (timer->check_ts.sec = dc_function_calculate_nextcheck(um_handle, timer, now,
					timer->triggerid)))
			{
				timer->eval_ts = timer->check_ts;
			}
		}
	}

	zbx_dc_close_user_macros(um_handle);

	WRLOCK_CACHE;
	dc_reschedule_trigger_timers(timers, now);
	UNLOCK_CACHE;
}

/******************************************************************************
 *                                                                            *
 * Purpose: clears timer trigger queue                                        *
 *                                                                            *
 ******************************************************************************/
void	zbx_dc_clear_timer_queue(zbx_vector_ptr_t *timers)
{
	ZBX_DC_FUNCTION	*function;
	int		i;

	zbx_vector_ptr_reserve(timers, config->trigger_queue.elems_num);

	WRLOCK_CACHE;

	for (i = 0; i < config->trigger_queue.elems_num; i++)
	{
		zbx_trigger_timer_t	*timer = (zbx_trigger_timer_t *)config->trigger_queue.elems[i].data;

		if (ZBX_TRIGGER_TIMER_FUNCTION_TREND == timer->type &&
				NULL != (function = (ZBX_DC_FUNCTION *)zbx_hashset_search(&config->functions,
						&timer->objectid)) &&
				function->timer_revision == timer->revision)
		{
			zbx_vector_ptr_append(timers, timer);
		}
		else
			dc_trigger_timer_free(timer);
	}

	zbx_binary_heap_clear(&config->trigger_queue);

	UNLOCK_CACHE;
}

void	zbx_dc_free_timers(zbx_vector_ptr_t *timers)
{
	int	i;

	WRLOCK_CACHE;

	for (i = 0; i < timers->values_num; i++)
		dc_trigger_timer_free(timers->values[i]);

	UNLOCK_CACHE;
}

void	DCfree_triggers(zbx_vector_ptr_t *triggers)
{
	int	i;

	for (i = 0; i < triggers->values_num; i++)
		DCclean_trigger((DC_TRIGGER *)triggers->values[i]);

	zbx_vector_ptr_clear(triggers);
}

void	DCconfig_update_interface_snmp_stats(zbx_uint64_t interfaceid, int max_snmp_succeed, int min_snmp_fail)
{
	ZBX_DC_SNMPINTERFACE	*dc_snmp;

	WRLOCK_CACHE;

	if (NULL != (dc_snmp = (ZBX_DC_SNMPINTERFACE *)zbx_hashset_search(&config->interfaces_snmp, &interfaceid)) &&
			SNMP_BULK_ENABLED == dc_snmp->bulk)
	{
		if (dc_snmp->max_succeed < max_snmp_succeed)
			dc_snmp->max_succeed = (unsigned char)max_snmp_succeed;

		if (dc_snmp->min_fail > min_snmp_fail)
			dc_snmp->min_fail = (unsigned char)min_snmp_fail;
	}

	UNLOCK_CACHE;
}

static int	DCconfig_get_suggested_snmp_vars_nolock(zbx_uint64_t interfaceid, int *bulk)
{
	int				num;
	const ZBX_DC_SNMPINTERFACE	*dc_snmp;

	dc_snmp = (const ZBX_DC_SNMPINTERFACE *)zbx_hashset_search(&config->interfaces_snmp, &interfaceid);

	if (NULL != bulk)
		*bulk = (NULL == dc_snmp ? SNMP_BULK_DISABLED : dc_snmp->bulk);

	if (NULL == dc_snmp || SNMP_BULK_ENABLED != dc_snmp->bulk)
		return 1;

	/* The general strategy is to multiply request size by 3/2 in order to approach the limit faster. */
	/* However, once we are over the limit, we change the strategy to increasing the value by 1. This */
	/* is deemed better than going backwards from the error because less timeouts are going to occur. */

	if (1 >= dc_snmp->max_succeed || MAX_SNMP_ITEMS + 1 != dc_snmp->min_fail)
		num = dc_snmp->max_succeed + 1;
	else
		num = dc_snmp->max_succeed * 3 / 2;

	if (num < dc_snmp->min_fail)
		return num;

	/* If we have already found the optimal number of variables to query, we wish to base our suggestion on that */
	/* number. If we occasionally get a timeout in this area, it can mean two things: either the device's actual */
	/* limit is a bit lower than that (it can process requests above it, but only sometimes) or a UDP packet in  */
	/* one of the directions was lost. In order to account for the former, we allow ourselves to lower the count */
	/* of variables, but only up to two times. Otherwise, performance will gradually degrade due to the latter.  */

	return MAX(dc_snmp->max_succeed - 2, dc_snmp->min_fail - 1);
}

int	DCconfig_get_suggested_snmp_vars(zbx_uint64_t interfaceid, int *bulk)
{
	int	ret;

	RDLOCK_CACHE;

	ret = DCconfig_get_suggested_snmp_vars_nolock(interfaceid, bulk);

	UNLOCK_CACHE;

	return ret;
}

static int	dc_get_interface_by_type(DC_INTERFACE *interface, zbx_uint64_t hostid, unsigned char type)
{
	int				res = FAIL;
	const ZBX_DC_INTERFACE		*dc_interface;
	const ZBX_DC_INTERFACE_HT	*interface_ht;
	ZBX_DC_INTERFACE_HT		interface_ht_local;

	interface_ht_local.hostid = hostid;
	interface_ht_local.type = type;

	if (NULL != (interface_ht = (const ZBX_DC_INTERFACE_HT *)zbx_hashset_search(&config->interfaces_ht, &interface_ht_local)))
	{
		dc_interface = interface_ht->interface_ptr;
		DCget_interface(interface, dc_interface);
		res = SUCCEED;
	}

	return res;
}

/******************************************************************************
 *                                                                            *
 * Purpose: Locate main interface of specified type in configuration cache    *
 *                                                                            *
 * Parameters: interface - [OUT] pointer to DC_INTERFACE structure            *
 *             hostid - [IN] host ID                                          *
 *             type - [IN] interface type                                     *
 *                                                                            *
 * Return value: SUCCEED if record located and FAIL otherwise                 *
 *                                                                            *
 ******************************************************************************/
int	DCconfig_get_interface_by_type(DC_INTERFACE *interface, zbx_uint64_t hostid, unsigned char type)
{
	int	res;

	RDLOCK_CACHE;

	res = dc_get_interface_by_type(interface, hostid, type);

	UNLOCK_CACHE;

	return res;
}

/******************************************************************************
 *                                                                            *
 * Purpose: Locate interface in configuration cache                           *
 *                                                                            *
 * Parameters: interface - [OUT] pointer to DC_INTERFACE structure            *
 *             hostid - [IN] host ID                                          *
 *             itemid - [IN] item ID                                          *
 *                                                                            *
 * Return value: SUCCEED if record located and FAIL otherwise                 *
 *                                                                            *
 ******************************************************************************/
int	DCconfig_get_interface(DC_INTERFACE *interface, zbx_uint64_t hostid, zbx_uint64_t itemid)
{
	int			res = FAIL, i;
	const ZBX_DC_ITEM	*dc_item;
	const ZBX_DC_INTERFACE	*dc_interface;

	RDLOCK_CACHE;

	if (0 != itemid)
	{
		if (NULL == (dc_item = (const ZBX_DC_ITEM *)zbx_hashset_search(&config->items, &itemid)))
			goto unlock;

		if (0 != dc_item->interfaceid)
		{
			if (NULL == (dc_interface = (const ZBX_DC_INTERFACE *)zbx_hashset_search(&config->interfaces,
					&dc_item->interfaceid)))
			{
				goto unlock;
			}

			DCget_interface(interface, dc_interface);
			res = SUCCEED;
			goto unlock;
		}

		hostid = dc_item->hostid;
	}

	if (0 == hostid)
		goto unlock;

	for (i = 0; i < (int)ARRSIZE(INTERFACE_TYPE_PRIORITY); i++)
	{
		if (SUCCEED == (res = dc_get_interface_by_type(interface, hostid, INTERFACE_TYPE_PRIORITY[i])))
			break;
	}

unlock:
	UNLOCK_CACHE;

	return res;
}

/******************************************************************************
 *                                                                            *
 * Purpose: Get nextcheck for selected queue                                  *
 *                                                                            *
 * Parameters: queue - [IN]                                                   *
 *                                                                            *
 * Return value: nextcheck or FAIL if no items for the specified queue        *
 *                                                                            *
 ******************************************************************************/
static int	dc_config_get_queue_nextcheck(zbx_binary_heap_t *queue)
{
	int				nextcheck;
	const zbx_binary_heap_elem_t	*min;
	const ZBX_DC_ITEM		*dc_item;

	if (FAIL == zbx_binary_heap_empty(queue))
	{
		min = zbx_binary_heap_find_min(queue);
		dc_item = (const ZBX_DC_ITEM *)min->data;

		nextcheck = dc_item->nextcheck;
	}
	else
		nextcheck = FAIL;

	return nextcheck;
}

/******************************************************************************
 *                                                                            *
 * Purpose: Get nextcheck for selected poller                                 *
 *                                                                            *
 * Parameters: poller_type - [IN] poller type (ZBX_POLLER_TYPE_...)           *
 *                                                                            *
 * Return value: nextcheck or FAIL if no items for selected poller            *
 *                                                                            *
 ******************************************************************************/
int	DCconfig_get_poller_nextcheck(unsigned char poller_type)
{
	int			nextcheck;
	zbx_binary_heap_t	*queue;

	zabbix_log(LOG_LEVEL_DEBUG, "In %s() poller_type:%d", __func__, (int)poller_type);

	queue = &config->queues[poller_type];

	RDLOCK_CACHE;

	nextcheck = dc_config_get_queue_nextcheck(queue);

	UNLOCK_CACHE;

	zabbix_log(LOG_LEVEL_DEBUG, "End of %s():%d", __func__, nextcheck);

	return nextcheck;
}

static void	dc_requeue_item(ZBX_DC_ITEM *dc_item, const ZBX_DC_HOST *dc_host, const ZBX_DC_INTERFACE *dc_interface,
		int flags, int lastclock)
{
	unsigned char	old_poller_type;
	int		old_nextcheck;

	old_nextcheck = dc_item->nextcheck;
	DCitem_nextcheck_update(dc_item, dc_interface, flags, lastclock, NULL);

	old_poller_type = dc_item->poller_type;
	DCitem_poller_type_update(dc_item, dc_host, flags);

	DCupdate_item_queue(dc_item, old_poller_type, old_nextcheck);
}

/******************************************************************************
 *                                                                            *
 * Purpose: requeues items at the specified time                              *
 *                                                                            *
 * Parameters: dc_item   - [IN] the item to reque                             *
 *             dc_host   - [IN] item's host                                   *
 *             nextcheck - [IN] the scheduled time                            *
 *                                                                            *
 ******************************************************************************/
static void	dc_requeue_item_at(ZBX_DC_ITEM *dc_item, ZBX_DC_HOST *dc_host, int nextcheck)
{
	unsigned char	old_poller_type;
	int		old_nextcheck;

	dc_item->queue_priority = ZBX_QUEUE_PRIORITY_HIGH;

	old_nextcheck = dc_item->nextcheck;
	dc_item->nextcheck = nextcheck;

	old_poller_type = dc_item->poller_type;
	DCitem_poller_type_update(dc_item, dc_host, ZBX_ITEM_COLLECTED);

	DCupdate_item_queue(dc_item, old_poller_type, old_nextcheck);
}

/******************************************************************************
 *                                                                            *
 * Purpose: Get array of items for selected poller                            *
 *                                                                            *
 * Parameters: poller_type - [IN] poller type (ZBX_POLLER_TYPE_...)           *
 *             items       - [OUT] array of items                             *
 *                                                                            *
 * Return value: number of items in items array                               *
 *                                                                            *
 * Comments: Items leave the queue only through this function. Pollers must   *
 *           always return the items they have taken using DCrequeue_items()  *
 *           or DCpoller_requeue_items().                                     *
 *                                                                            *
 *           Currently batch polling is supported only for JMX, SNMP and      *
 *           icmpping* simple checks. In other cases only single item is      *
 *           retrieved.                                                       *
 *                                                                            *
 *           IPMI poller queue are handled by DCconfig_get_ipmi_poller_items()*
 *           function.                                                        *
 *                                                                            *
 ******************************************************************************/
int	DCconfig_get_poller_items(unsigned char poller_type, DC_ITEM **items)
{
	int			now, num = 0, max_items;
	zbx_binary_heap_t	*queue;

	zabbix_log(LOG_LEVEL_DEBUG, "In %s() poller_type:%d", __func__, (int)poller_type);

	now = time(NULL);

	queue = &config->queues[poller_type];

	switch (poller_type)
	{
		case ZBX_POLLER_TYPE_JAVA:
			max_items = MAX_JAVA_ITEMS;
			break;
		case ZBX_POLLER_TYPE_PINGER:
			max_items = MAX_PINGER_ITEMS;
			break;
		default:
			max_items = 1;
	}

	WRLOCK_CACHE;

	while (num < max_items && FAIL == zbx_binary_heap_empty(queue))
	{
		int				disable_until;
		const zbx_binary_heap_elem_t	*min;
		ZBX_DC_HOST			*dc_host;
		ZBX_DC_INTERFACE		*dc_interface;
		ZBX_DC_ITEM			*dc_item;
		static const ZBX_DC_ITEM	*dc_item_prev = NULL;

		min = zbx_binary_heap_find_min(queue);
		dc_item = (ZBX_DC_ITEM *)min->data;

		if (dc_item->nextcheck > now)
			break;

		if (0 != num)
		{
			if (ITEM_TYPE_SNMP == dc_item_prev->type)
			{
				if (0 != __config_snmp_item_compare(dc_item_prev, dc_item))
					break;
			}
			else if (ITEM_TYPE_JMX == dc_item_prev->type)
			{
				if (0 != __config_java_item_compare(dc_item_prev, dc_item))
					break;
			}
		}

		zbx_binary_heap_remove_min(queue);
		dc_item->location = ZBX_LOC_NOWHERE;

		if (NULL == (dc_host = (ZBX_DC_HOST *)zbx_hashset_search(&config->hosts, &dc_item->hostid)))
			continue;

		dc_interface = (ZBX_DC_INTERFACE *)zbx_hashset_search(&config->interfaces, &dc_item->interfaceid);

		if (HOST_STATUS_MONITORED != dc_host->status)
			continue;

		if (SUCCEED == DCin_maintenance_without_data_collection(dc_host, dc_item))
		{
			dc_requeue_item(dc_item, dc_host, dc_interface, ZBX_ITEM_COLLECTED, now);
			continue;
		}

		/* don't apply unreachable item/host throttling for prioritized items */
		if (ZBX_QUEUE_PRIORITY_HIGH != dc_item->queue_priority)
		{
			if (0 == (disable_until = DCget_disable_until(dc_item, dc_interface)))
			{
				/* move reachable items on reachable hosts to normal pollers */
				if (ZBX_POLLER_TYPE_UNREACHABLE == poller_type &&
						ZBX_QUEUE_PRIORITY_LOW != dc_item->queue_priority)
				{
					dc_requeue_item(dc_item, dc_host, dc_interface, ZBX_ITEM_COLLECTED, now);
					continue;
				}
			}
			else
			{
				/* move items on unreachable hosts to unreachable pollers or    */
				/* postpone checks on hosts that have been checked recently and */
				/* are still unreachable                                        */
				if (ZBX_POLLER_TYPE_NORMAL == poller_type || ZBX_POLLER_TYPE_JAVA == poller_type ||
						disable_until > now)
				{
					dc_requeue_item(dc_item, dc_host, dc_interface,
							ZBX_ITEM_COLLECTED | ZBX_HOST_UNREACHABLE, now);
					continue;
				}

				DCincrease_disable_until(dc_interface, now);
			}
		}

		if (0 == num)
		{
			if (ZBX_POLLER_TYPE_NORMAL == poller_type && ITEM_TYPE_SNMP == dc_item->type &&
					0 == (ZBX_FLAG_DISCOVERY_RULE & dc_item->flags))
			{
				ZBX_DC_SNMPITEM	*snmpitem;

				snmpitem = (ZBX_DC_SNMPITEM *)zbx_hashset_search(&config->snmpitems, &dc_item->itemid);

				if (ZBX_SNMP_OID_TYPE_NORMAL == snmpitem->snmp_oid_type ||
						ZBX_SNMP_OID_TYPE_DYNAMIC == snmpitem->snmp_oid_type)
				{
					max_items = DCconfig_get_suggested_snmp_vars_nolock(dc_item->interfaceid, NULL);
				}
			}

			if (1 < max_items)
				*items = zbx_malloc(NULL, sizeof(DC_ITEM) * max_items);
		}

		dc_item_prev = dc_item;
		dc_item->location = ZBX_LOC_POLLER;
		DCget_host(&(*items)[num].host, dc_host, ZBX_ITEM_GET_ALL);
		DCget_item(&(*items)[num], dc_item, ZBX_ITEM_GET_DEFAULT);
		num++;
	}

	UNLOCK_CACHE;

	zabbix_log(LOG_LEVEL_DEBUG, "End of %s():%d", __func__, num);

	return num;
}

/******************************************************************************
 *                                                                            *
 * Purpose: Get array of items for IPMI poller                                *
 *                                                                            *
 * Parameters: now       - [IN] current timestamp                             *
 *             items     - [OUT] array of items                               *
 *             items_num - [IN] the number of items to get                    *
 *             nextcheck - [OUT] the next scheduled check                     *
 *                                                                            *
 * Return value: number of items in items array                               *
 *                                                                            *
 * Comments: IPMI items leave the queue only through this function. IPMI      *
 *           manager must always return the items they have taken using       *
 *           DCrequeue_items() or DCpoller_requeue_items().                   *
 *                                                                            *
 ******************************************************************************/
int	DCconfig_get_ipmi_poller_items(int now, DC_ITEM *items, int items_num, int *nextcheck)
{
	int			num = 0;
	zbx_binary_heap_t	*queue;

	zabbix_log(LOG_LEVEL_DEBUG, "In %s()", __func__);

	queue = &config->queues[ZBX_POLLER_TYPE_IPMI];

	WRLOCK_CACHE;

	while (num < items_num && FAIL == zbx_binary_heap_empty(queue))
	{
		int				disable_until;
		const zbx_binary_heap_elem_t	*min;
		ZBX_DC_HOST			*dc_host;
		ZBX_DC_INTERFACE		*dc_interface;
		ZBX_DC_ITEM			*dc_item;

		min = zbx_binary_heap_find_min(queue);
		dc_item = (ZBX_DC_ITEM *)min->data;

		if (dc_item->nextcheck > now)
			break;

		zbx_binary_heap_remove_min(queue);
		dc_item->location = ZBX_LOC_NOWHERE;

		if (NULL == (dc_host = (ZBX_DC_HOST *)zbx_hashset_search(&config->hosts, &dc_item->hostid)))
			continue;

		if (HOST_STATUS_MONITORED != dc_host->status)
			continue;

		if (NULL == (dc_interface = (ZBX_DC_INTERFACE *)zbx_hashset_search(&config->interfaces,
				&dc_item->interfaceid)))
		{
			continue;
		}

		if (SUCCEED == DCin_maintenance_without_data_collection(dc_host, dc_item))
		{
			dc_requeue_item(dc_item, dc_host, dc_interface, ZBX_ITEM_COLLECTED, now);
			continue;
		}

		/* don't apply unreachable item/host throttling for prioritized items */
		if (ZBX_QUEUE_PRIORITY_HIGH != dc_item->queue_priority)
		{
			if (0 != (disable_until = DCget_disable_until(dc_item, dc_interface)))
			{
				if (disable_until > now)
				{
					dc_requeue_item(dc_item, dc_host, dc_interface,
							ZBX_ITEM_COLLECTED | ZBX_HOST_UNREACHABLE, now);
					continue;
				}

				DCincrease_disable_until(dc_interface, now);
			}
		}

		dc_item->location = ZBX_LOC_POLLER;
		DCget_host(&items[num].host, dc_host, ZBX_ITEM_GET_ALL);
		DCget_item(&items[num], dc_item, ZBX_ITEM_GET_DEFAULT);
		num++;
	}

	*nextcheck = dc_config_get_queue_nextcheck(&config->queues[ZBX_POLLER_TYPE_IPMI]);

	UNLOCK_CACHE;

	zabbix_log(LOG_LEVEL_DEBUG, "End of %s():%d", __func__, num);

	return num;
}

/******************************************************************************
 *                                                                            *
 * Purpose: get array of interface IDs for the specified address              *
 *                                                                            *
 * Return value: number of interface IDs returned                             *
 *                                                                            *
 ******************************************************************************/
int	DCconfig_get_snmp_interfaceids_by_addr(const char *addr, zbx_uint64_t **interfaceids)
{
	int				count = 0, i;
	const ZBX_DC_INTERFACE_ADDR	*dc_interface_snmpaddr;
	ZBX_DC_INTERFACE_ADDR		dc_interface_snmpaddr_local;

	zabbix_log(LOG_LEVEL_DEBUG, "In %s() addr:'%s'", __func__, addr);

	dc_interface_snmpaddr_local.addr = addr;

	RDLOCK_CACHE;

	if (NULL == (dc_interface_snmpaddr = (const ZBX_DC_INTERFACE_ADDR *)zbx_hashset_search(&config->interface_snmpaddrs, &dc_interface_snmpaddr_local)))
		goto unlock;

	*interfaceids = (zbx_uint64_t *)zbx_malloc(*interfaceids, dc_interface_snmpaddr->interfaceids.values_num * sizeof(zbx_uint64_t));

	for (i = 0; i < dc_interface_snmpaddr->interfaceids.values_num; i++)
		(*interfaceids)[i] = dc_interface_snmpaddr->interfaceids.values[i];

	count = i;
unlock:
	UNLOCK_CACHE;

	zabbix_log(LOG_LEVEL_DEBUG, "End of %s():%d", __func__, count);

	return count;
}

/******************************************************************************
 *                                                                            *
 * Purpose: get array of snmp trap items for the specified interfaceid        *
 *                                                                            *
 * Return value: number of items returned                                     *
 *                                                                            *
 ******************************************************************************/
size_t	DCconfig_get_snmp_items_by_interfaceid(zbx_uint64_t interfaceid, DC_ITEM **items)
{
	size_t				items_num = 0, items_alloc = 8;
	int				i;
	const ZBX_DC_ITEM		*dc_item;
	const ZBX_DC_INTERFACE_ITEM	*dc_interface_snmpitem;
	const ZBX_DC_INTERFACE		*dc_interface;
	const ZBX_DC_HOST		*dc_host;

	zabbix_log(LOG_LEVEL_DEBUG, "In %s() interfaceid:" ZBX_FS_UI64, __func__, interfaceid);

	RDLOCK_CACHE;

	if (NULL == (dc_interface = (const ZBX_DC_INTERFACE *)zbx_hashset_search(&config->interfaces, &interfaceid)))
		goto unlock;

	if (NULL == (dc_host = (const ZBX_DC_HOST *)zbx_hashset_search(&config->hosts, &dc_interface->hostid)))
		goto unlock;

	if (HOST_STATUS_MONITORED != dc_host->status)
		goto unlock;

	if (NULL == (dc_interface_snmpitem = (const ZBX_DC_INTERFACE_ITEM *)zbx_hashset_search(&config->interface_snmpitems, &interfaceid)))
		goto unlock;

	*items = (DC_ITEM *)zbx_malloc(*items, items_alloc * sizeof(DC_ITEM));

	for (i = 0; i < dc_interface_snmpitem->itemids.values_num; i++)
	{
		if (NULL == (dc_item = (ZBX_DC_ITEM *)zbx_hashset_search(&config->items, &dc_interface_snmpitem->itemids.values[i])))
			continue;

		if (ITEM_STATUS_ACTIVE != dc_item->status)
			continue;

		if (SUCCEED == DCin_maintenance_without_data_collection(dc_host, dc_item))
			continue;

		if (items_num == items_alloc)
		{
			items_alloc += 8;
			*items = (DC_ITEM *)zbx_realloc(*items, items_alloc * sizeof(DC_ITEM));
		}

		DCget_host(&(*items)[items_num].host, dc_host, ZBX_ITEM_GET_ALL);
		DCget_item(&(*items)[items_num], dc_item, ZBX_ITEM_GET_DEFAULT);
		items_num++;
	}
unlock:
	UNLOCK_CACHE;

	zabbix_log(LOG_LEVEL_DEBUG, "End of %s():" ZBX_FS_SIZE_T, __func__, (zbx_fs_size_t)items_num);

	return items_num;
}

static void	dc_requeue_items(const zbx_uint64_t *itemids, const int *lastclocks, const int *errcodes, size_t num)
{
	size_t			i;
	ZBX_DC_ITEM		*dc_item;
	ZBX_DC_HOST		*dc_host;
	ZBX_DC_INTERFACE	*dc_interface;

	for (i = 0; i < num; i++)
	{
		if (FAIL == errcodes[i])
			continue;

		if (NULL == (dc_item = (ZBX_DC_ITEM *)zbx_hashset_search(&config->items, &itemids[i])))
			continue;

		if (ZBX_LOC_POLLER == dc_item->location)
			dc_item->location = ZBX_LOC_NOWHERE;

		if (ITEM_STATUS_ACTIVE != dc_item->status)
			continue;

		if (NULL == (dc_host = (ZBX_DC_HOST *)zbx_hashset_search(&config->hosts, &dc_item->hostid)))
			continue;

		if (HOST_STATUS_MONITORED != dc_host->status)
			continue;

		if (SUCCEED != zbx_is_counted_in_item_queue(dc_item->type, dc_item->key))
			continue;

		dc_interface = (ZBX_DC_INTERFACE *)zbx_hashset_search(&config->interfaces, &dc_item->interfaceid);

		switch (errcodes[i])
		{
			case SUCCEED:
			case NOTSUPPORTED:
			case AGENT_ERROR:
			case CONFIG_ERROR:
			case SIG_ERROR:
				dc_item->queue_priority = ZBX_QUEUE_PRIORITY_NORMAL;
				dc_requeue_item(dc_item, dc_host, dc_interface, ZBX_ITEM_COLLECTED, lastclocks[i]);
				break;
			case NETWORK_ERROR:
			case GATEWAY_ERROR:
			case TIMEOUT_ERROR:
				dc_item->queue_priority = ZBX_QUEUE_PRIORITY_LOW;
				dc_requeue_item(dc_item, dc_host, dc_interface,
						ZBX_ITEM_COLLECTED | ZBX_HOST_UNREACHABLE, time(NULL));
				break;
			default:
				THIS_SHOULD_NEVER_HAPPEN;
		}
	}
}

void	DCrequeue_items(const zbx_uint64_t *itemids, const int *lastclocks,
		const int *errcodes, size_t num)
{
	WRLOCK_CACHE;

	dc_requeue_items(itemids, lastclocks, errcodes, num);

	UNLOCK_CACHE;
}

void	DCpoller_requeue_items(const zbx_uint64_t *itemids, const int *lastclocks,
		const int *errcodes, size_t num, unsigned char poller_type, int *nextcheck)
{
	WRLOCK_CACHE;

	dc_requeue_items(itemids, lastclocks, errcodes, num);
	*nextcheck = dc_config_get_queue_nextcheck(&config->queues[poller_type]);

	UNLOCK_CACHE;
}

/******************************************************************************
 *                                                                            *
 * Purpose: requeue unreachable items                                         *
 *                                                                            *
 * Parameters: itemids     - [IN] the item id array                           *
 *             itemids_num - [IN] the number of values in itemids array       *
 *                                                                            *
 * Comments: This function is used when items must be put back in the queue   *
 *           without polling them. For example if a poller has taken a batch  *
 *           of items from queue, host becomes unreachable during while       *
 *           polling the items, so the unpolled items of the same host must   *
 *           be returned to queue without updating their status.              *
 *                                                                            *
 ******************************************************************************/
void	zbx_dc_requeue_unreachable_items(zbx_uint64_t *itemids, size_t itemids_num)
{
	size_t			i;
	ZBX_DC_ITEM		*dc_item;
	ZBX_DC_HOST		*dc_host;
	ZBX_DC_INTERFACE	*dc_interface;

	WRLOCK_CACHE;

	for (i = 0; i < itemids_num; i++)
	{
		if (NULL == (dc_item = (ZBX_DC_ITEM *)zbx_hashset_search(&config->items, &itemids[i])))
			continue;

		if (ZBX_LOC_POLLER == dc_item->location)
			dc_item->location = ZBX_LOC_NOWHERE;

		if (ITEM_STATUS_ACTIVE != dc_item->status)
			continue;

		if (NULL == (dc_host = (ZBX_DC_HOST *)zbx_hashset_search(&config->hosts, &dc_item->hostid)))
			continue;

		if (HOST_STATUS_MONITORED != dc_host->status)
			continue;

		dc_interface = (ZBX_DC_INTERFACE *)zbx_hashset_search(&config->interfaces, &dc_item->interfaceid);

		dc_requeue_item(dc_item, dc_host, dc_interface, ZBX_ITEM_COLLECTED | ZBX_HOST_UNREACHABLE,
				time(NULL));
	}

	UNLOCK_CACHE;
}

/******************************************************************************
 *                                                                            *
 * Purpose: get interface availability data for the specified agent           *
 *                                                                            *
 * Parameters: dc_interface - [IN] the interface                              *
 *             availability - [OUT] the interface availability data           *
 *                                                                            *
 * Comments: The configuration cache must be locked already.                  *
 *                                                                            *
 ******************************************************************************/
static void	DCinterface_get_agent_availability(const ZBX_DC_INTERFACE *dc_interface,
		zbx_agent_availability_t *agent)
{

	agent->flags = ZBX_FLAGS_AGENT_STATUS;

	agent->available = dc_interface->available;
	agent->error = zbx_strdup(agent->error, dc_interface->error);
	agent->errors_from = dc_interface->errors_from;
	agent->disable_until = dc_interface->disable_until;
}

static void	DCagent_set_availability(zbx_agent_availability_t *av,  unsigned char *available, const char **error,
		int *errors_from, int *disable_until)
{
#define AGENT_AVAILABILITY_ASSIGN(flags, mask, dst, src)	\
	if (0 != (flags & mask))				\
	{							\
		if (dst != src)					\
			dst = src;				\
		else						\
			flags &= (unsigned char)(~(mask));	\
	}

#define AGENT_AVAILABILITY_ASSIGN_STR(flags, mask, dst, src)	\
	if (0 != (flags & mask))				\
	{							\
		if (0 != strcmp(dst, src))			\
			dc_strpool_replace(1, &dst, src);	\
		else						\
			flags &= (unsigned char)(~(mask));	\
	}

	AGENT_AVAILABILITY_ASSIGN(av->flags, ZBX_FLAGS_AGENT_STATUS_AVAILABLE, *available, av->available);
	AGENT_AVAILABILITY_ASSIGN_STR(av->flags, ZBX_FLAGS_AGENT_STATUS_ERROR, *error, av->error);
	AGENT_AVAILABILITY_ASSIGN(av->flags, ZBX_FLAGS_AGENT_STATUS_ERRORS_FROM, *errors_from, av->errors_from);
	AGENT_AVAILABILITY_ASSIGN(av->flags, ZBX_FLAGS_AGENT_STATUS_DISABLE_UNTIL, *disable_until, av->disable_until);

#undef AGENT_AVAILABILITY_ASSIGN_STR
#undef AGENT_AVAILABILITY_ASSIGN
}

/******************************************************************************
 *                                                                            *
 * Purpose: set interface availability data in configuration cache            *
 *                                                                            *
 * Parameters: dc_interface - [OUT] the interface                             *
 *             now          - [IN] current timestamp                          *
 *             agent        - [IN/OUT] the agent availability data            *
 *                                                                            *
 * Return value: SUCCEED - at least one availability field was updated        *
 *               FAIL    - no availability fields were updated                *
 *                                                                            *
 * Comments: The configuration cache must be locked already.                  *
 *                                                                            *
 *           This function clears availability flags of non updated fields    *
 *           updated leaving only flags identifying changed fields.           *
 *                                                                            *
 ******************************************************************************/
static int	DCinterface_set_agent_availability(ZBX_DC_INTERFACE *dc_interface, int now,
		zbx_agent_availability_t *agent)
{
	DCagent_set_availability(agent, &dc_interface->available, &dc_interface->error,
			&dc_interface->errors_from, &dc_interface->disable_until);

	if (ZBX_FLAGS_AGENT_STATUS_NONE == agent->flags)
		return FAIL;

	if (0 != (agent->flags & (ZBX_FLAGS_AGENT_STATUS_AVAILABLE | ZBX_FLAGS_AGENT_STATUS_ERROR)))
		dc_interface->availability_ts = now;

	return SUCCEED;
}

/******************************************************************************
 *                                                                            *
 * Purpose: set interface availability data in configuration cache            *
 *                                                                            *
 * Parameters: dc_interface - [OUT] the interface                             *
 *             ia           - [IN/OUT] the interface availability data        *
 *                                                                            *
 * Return value: SUCCEED - at least one availability field was updated        *
 *               FAIL    - no availability fields were updated                *
 *                                                                            *
 * Comments: The configuration cache must be locked already.                  *
 *                                                                            *
 *           This function clears availability flags of non updated fields    *
 *           updated leaving only flags identifying changed fields.           *
 *                                                                            *
 ******************************************************************************/
static int	DCinterface_set_availability(ZBX_DC_INTERFACE *dc_interface, int now, zbx_interface_availability_t *ia)
{
	unsigned char	flags = ZBX_FLAGS_AGENT_STATUS_NONE;

	DCagent_set_availability(&ia->agent, &dc_interface->available, &dc_interface->error,
			&dc_interface->errors_from, &dc_interface->disable_until);

	flags |= ia->agent.flags;

	if (ZBX_FLAGS_AGENT_STATUS_NONE == flags)
		return FAIL;

	if (0 != (flags & (ZBX_FLAGS_AGENT_STATUS_AVAILABLE | ZBX_FLAGS_AGENT_STATUS_ERROR)))
		dc_interface->availability_ts = now;

	return SUCCEED;
}

/**************************************************************************************
 *                                                                                    *
 * Host availability update example                                                   *
 *                                                                                    *
 *                                                                                    *
 *               |            UnreachablePeriod                                       *
 *               |               (conf file)                                          *
 *               |              ______________                                        *
 *               |             /              \                                       *
 *               |             p     p     p     p       p       p                    *
 *               |             o     o     o     o       o       o                    *
 *               |             l     l     l     l       l       l                    *
 *               |             l     l     l     l       l       l                    *
 *               | n                                                                  *
 *               | e           e     e     e     e       e       e                    *
 *     agent     | w   p   p   r     r     r     r       r       r       p   p   p    *
 *       polls   |     o   o   r     r     r     r       r       r       o   o   o    *
 *               | h   l   l   o     o     o     o       o       o       l   l   l    *
 *               | o   l   l   r     r     r     r       r       r       l   l   l    *
 *               | s                                                                  *
 *               | t   ok  ok  E1    E1    E2    E1      E1      E2      ok  ok  ok   *
 *  --------------------------------------------------------------------------------  *
 *  available    | 0   1   1   1     1     1     2       2       2       0   0   0    *
 *               |                                                                    *
 *  error        | ""  ""  ""  ""    ""    ""    E1      E1      E2      ""  ""  ""   *
 *               |                                                                    *
 *  errors_from  | 0   0   0   T4    T4    T4    T4      T4      T4      0   0   0    *
 *               |                                                                    *
 *  disable_until| 0   0   0   T5    T6    T7    T8      T9      T10     0   0   0    *
 *  --------------------------------------------------------------------------------  *
 *   timestamps  | T1  T2  T3  T4    T5    T6    T7      T8      T9     T10 T11 T12   *
 *               |  \_/ \_/ \_/ \___/ \___/ \___/ \_____/ \_____/ \_____/ \_/ \_/     *
 *               |   |   |   |    |     |     |      |       |       |     |   |      *
 *  polling      |  item delay   UnreachableDelay    UnavailableDelay     item |      *
 *      periods  |                 (conf file)         (conf file)         delay      *
 *                                                                                    *
 *                                                                                    *
 **************************************************************************************/

/*******************************************************************************
 *                                                                             *
 * Purpose: set interface as available based on the agent availability data    *
 *                                                                             *
 * Parameters: interfaceid - [IN] the interface identifier                     *
 *             ts          - [IN] the last timestamp                           *
 *             in          - [IN/OUT] IN: the caller's agent availability data *
 *                                   OUT: the agent availability data in cache *
 *                                        before changes                       *
 *             out         - [OUT] the agent availability data after changes   *
 *                                                                             *
 * Return value: SUCCEED - the interface was activated successfully            *
 *               FAIL    - the interface was already activated or activation   *
 *                         failed                                              *
 *                                                                             *
 * Comments: The interface availability fields are updated according to the    *
 *           above schema.                                                     *
 *                                                                             *
 *******************************************************************************/
int	DCinterface_activate(zbx_uint64_t interfaceid, const zbx_timespec_t *ts,
		zbx_agent_availability_t *in, zbx_agent_availability_t *out)
{
	int			ret = FAIL;
	ZBX_DC_HOST		*dc_host;
	ZBX_DC_INTERFACE	*dc_interface;

	/* don't try activating interface if there were no errors detected */
	if (0 == in->errors_from && INTERFACE_AVAILABLE_TRUE == in->available)
		goto out;

	WRLOCK_CACHE;

	if (NULL == (dc_interface = (ZBX_DC_INTERFACE *)zbx_hashset_search(&config->interfaces, &interfaceid)))
		goto unlock;

	if (NULL == (dc_host = (ZBX_DC_HOST *)zbx_hashset_search(&config->hosts, &dc_interface->hostid)))
		goto unlock;

	/* Don't try activating interface if:                */
	/* - (server, proxy) host is not monitored any more; */
	/* - (server) host is monitored by proxy.            */
	if ((0 != (program_type & ZBX_PROGRAM_TYPE_SERVER) && 0 != dc_host->proxy_hostid) ||
			HOST_STATUS_MONITORED != dc_host->status)
	{
		goto unlock;
	}

	DCinterface_get_agent_availability(dc_interface, in);
	zbx_agent_availability_init(out, INTERFACE_AVAILABLE_TRUE, "", 0, 0);

	if (SUCCEED == DCinterface_set_agent_availability(dc_interface, ts->sec, out) &&
			ZBX_FLAGS_AGENT_STATUS_NONE != out->flags)
	{
		ret = SUCCEED;
	}
unlock:
	UNLOCK_CACHE;
out:
	return ret;
}

/************************************************************************************
 *                                                                                  *
 * Purpose: attempt to set interface as unavailable based on agent availability     *
 *                                                                                  *
 * Parameters: interfaceid - [IN] the interface identifier                          *
 *             ts          - [IN] the last timestamp                                *
 *             in          - [IN/OUT] IN: the caller's interface availability data  *
 *                                   OUT: the interface availability data in cache  *
 *                                        before changes                            *
 *             out         - [OUT] the interface availability data after changes    *
 *             error_msg   - [IN] the error message                                 *
 *                                                                                  *
 * Return value: SUCCEED - the interface was deactivated successfully               *
 *               FAIL    - the interface was already deactivated or deactivation    *
 *                         failed                                                   *
 *                                                                                  *
 * Comments: The interface availability fields are updated according to the above   *
 *           schema.                                                                *
 *                                                                                  *
 ***********************************************************************************/
int	DCinterface_deactivate(zbx_uint64_t interfaceid, const zbx_timespec_t *ts, zbx_agent_availability_t *in,
		zbx_agent_availability_t *out, const char *error_msg)
{
	int			ret = FAIL, errors_from, disable_until;
	const char		*error;
	unsigned char		available;
	ZBX_DC_HOST		*dc_host;
	ZBX_DC_INTERFACE	*dc_interface;

	/* don't try deactivating interface if the unreachable delay has not passed since the first error */
	if (CONFIG_UNREACHABLE_DELAY > ts->sec - in->errors_from)
		goto out;

	WRLOCK_CACHE;

	if (NULL == (dc_interface = (ZBX_DC_INTERFACE *)zbx_hashset_search(&config->interfaces, &interfaceid)))
		goto unlock;

	if (NULL == (dc_host = (ZBX_DC_HOST *)zbx_hashset_search(&config->hosts, &dc_interface->hostid)))
		goto unlock;

	/* Don't try deactivating interface if:               */
	/* - (server, proxy) host is not monitored any more;  */
	/* - (server) host is monitored by proxy.             */
	if ((0 != (program_type & ZBX_PROGRAM_TYPE_SERVER) && 0 != dc_host->proxy_hostid) ||
			HOST_STATUS_MONITORED != dc_host->status)
	{
		goto unlock;
	}

	DCinterface_get_agent_availability(dc_interface, in);

	available = in->available;
	error = in->error;

	if (0 == in->errors_from)
	{
		/* first error, schedule next unreachable check */
		errors_from = ts->sec;
		disable_until = ts->sec + CONFIG_UNREACHABLE_DELAY;
	}
	else
	{
		errors_from = in->errors_from;
		disable_until = in->disable_until;

		/* Check if other pollers haven't already attempted deactivating host. */
		/* In that case should wait the initial unreachable delay before       */
		/* trying to make it unavailable.                                      */
		if (CONFIG_UNREACHABLE_DELAY <= ts->sec - errors_from)
		{
			/* repeating error */
			if (CONFIG_UNREACHABLE_PERIOD > ts->sec - errors_from)
			{
				/* leave host available, schedule next unreachable check */
				disable_until = ts->sec + CONFIG_UNREACHABLE_DELAY;
			}
			else
			{
				/* make host unavailable, schedule next unavailable check */
				disable_until = ts->sec + CONFIG_UNAVAILABLE_DELAY;
				available = INTERFACE_AVAILABLE_FALSE;
				error = error_msg;
			}
		}
	}

	zbx_agent_availability_init(out, available, error, errors_from, disable_until);

	if (SUCCEED == DCinterface_set_agent_availability(dc_interface, ts->sec, out) &&
			ZBX_FLAGS_AGENT_STATUS_NONE != out->flags)
	{
		ret = SUCCEED;
	}
unlock:
	UNLOCK_CACHE;
out:
	return ret;
}

/******************************************************************************
 *                                                                            *
 * Purpose: update availability of interfaces in configuration cache and      *
 *          return the updated field flags                                    *
 *                                                                            *
 * Parameters: availabilities - [IN/OUT] the interfaces availability data     *
 *                                                                            *
 * Return value: SUCCEED - at least one interface availability data           *
 *                         was updated                                        *
 *               FAIL    - no interfaces were updated                         *
 *                                                                            *
 ******************************************************************************/
int	DCset_interfaces_availability(zbx_vector_availability_ptr_t *availabilities)
{
	int				i;
	ZBX_DC_INTERFACE		*dc_interface;
	zbx_interface_availability_t	*ia;
	int				ret = FAIL, now;

	now = time(NULL);

	WRLOCK_CACHE;

	for (i = 0; i < availabilities->values_num; i++)
	{
		ia = availabilities->values[i];

		if (NULL == (dc_interface = (ZBX_DC_INTERFACE *)zbx_hashset_search(&config->interfaces,
				&ia->interfaceid)))
		{
			int	j;

			/* reset availability flag so this host is ignored when saving availability diff to DB */
			for (j = 0; j < ZBX_AGENT_MAX; j++)
				ia->agent.flags = ZBX_FLAGS_AGENT_STATUS_NONE;

			continue;
		}

		if (SUCCEED == DCinterface_set_availability(dc_interface, now, ia))
			ret = SUCCEED;
	}

	UNLOCK_CACHE;

	return ret;
}

/******************************************************************************
 *                                                                            *
 * Comments: helper function for trigger dependency checking                  *
 *                                                                            *
 * Parameters: trigdep        - [IN] the trigger dependency data              *
 *             level          - [IN] the trigger dependency level             *
 *             triggerids     - [IN] the currently processing trigger ids     *
 *                                   for bulk trigger operations              *
 *                                   (optional, can be NULL)                  *
 *             master_triggerids - [OUT] unresolved master trigger ids        *
 *                                   for bulk trigger operations              *
 *                                   (optional together with triggerids       *
 *                                   parameter)                               *
 *                                                                            *
 * Return value: SUCCEED - trigger dependency check succeed / was unresolved  *
 *               FAIL    - otherwise                                          *
 *                                                                            *
 * Comments: With bulk trigger processing a master trigger can be in the same *
 *           batch as dependent trigger. In this case it might be impossible  *
 *           to perform dependency check based on cashed trigger values. The  *
 *           unresolved master trigger ids will be added to master_triggerids *
 *           vector, so the dependency check can be performed after a new     *
 *           master trigger value has been calculated.                        *
 *                                                                            *
 ******************************************************************************/
static int	DCconfig_check_trigger_dependencies_rec(const ZBX_DC_TRIGGER_DEPLIST *trigdep, int level,
		const zbx_vector_uint64_t *triggerids, zbx_vector_uint64_t *master_triggerids)
{
	int				i;
	const ZBX_DC_TRIGGER		*next_trigger;
	const ZBX_DC_TRIGGER_DEPLIST	*next_trigdep;

	if (ZBX_TRIGGER_DEPENDENCY_LEVELS_MAX < level)
	{
		zabbix_log(LOG_LEVEL_CRIT, "recursive trigger dependency is too deep (triggerid:" ZBX_FS_UI64 ")",
				trigdep->triggerid);
		return SUCCEED;
	}

	if (0 != trigdep->dependencies.values_num)
	{
		for (i = 0; i < trigdep->dependencies.values_num; i++)
		{
			next_trigdep = (const ZBX_DC_TRIGGER_DEPLIST *)trigdep->dependencies.values[i];

			if (NULL != (next_trigger = next_trigdep->trigger) &&
					TRIGGER_STATUS_ENABLED == next_trigger->status &&
					TRIGGER_FUNCTIONAL_TRUE == next_trigger->functional)
			{

				if (NULL == triggerids || FAIL == zbx_vector_uint64_bsearch(triggerids,
						next_trigger->triggerid, ZBX_DEFAULT_UINT64_COMPARE_FUNC))
				{
					if (TRIGGER_VALUE_PROBLEM == next_trigger->value)
						return FAIL;
				}
				else
					zbx_vector_uint64_append(master_triggerids, next_trigger->triggerid);
			}

			if (FAIL == DCconfig_check_trigger_dependencies_rec(next_trigdep, level + 1, triggerids,
					master_triggerids))
			{
				return FAIL;
			}
		}
	}

	return SUCCEED;
}

/******************************************************************************
 *                                                                            *
 * Purpose: check whether any of trigger dependencies have value PROBLEM      *
 *                                                                            *
 * Return value: SUCCEED - trigger can change its value                       *
 *               FAIL - otherwise                                             *
 *                                                                            *
 ******************************************************************************/
int	DCconfig_check_trigger_dependencies(zbx_uint64_t triggerid)
{
	int				ret = SUCCEED;
	const ZBX_DC_TRIGGER_DEPLIST	*trigdep;

	RDLOCK_CACHE;

	if (NULL != (trigdep = (const ZBX_DC_TRIGGER_DEPLIST *)zbx_hashset_search(&config->trigdeps, &triggerid)))
		ret = DCconfig_check_trigger_dependencies_rec(trigdep, 0, NULL, NULL);

	UNLOCK_CACHE;

	return ret;
}

/******************************************************************************
 *                                                                            *
 * Comments: helper function for DCconfig_sort_triggers_topologically()       *
 *                                                                            *
 ******************************************************************************/
static unsigned char	DCconfig_sort_triggers_topologically_rec(const ZBX_DC_TRIGGER_DEPLIST *trigdep, int level)
{
	int				i;
	unsigned char			topoindex = 2, next_topoindex;
	const ZBX_DC_TRIGGER_DEPLIST	*next_trigdep;

	if (32 < level)
	{
		zabbix_log(LOG_LEVEL_CRIT, "recursive trigger dependency is too deep (triggerid:" ZBX_FS_UI64 ")",
				trigdep->triggerid);
		goto exit;
	}

	if (0 == trigdep->trigger->topoindex)
	{
		zabbix_log(LOG_LEVEL_CRIT, "trigger dependencies contain a cycle (triggerid:" ZBX_FS_UI64 ")",
				trigdep->triggerid);
		goto exit;
	}

	trigdep->trigger->topoindex = 0;

	for (i = 0; i < trigdep->dependencies.values_num; i++)
	{
		next_trigdep = (const ZBX_DC_TRIGGER_DEPLIST *)trigdep->dependencies.values[i];

		if (1 < (next_topoindex = next_trigdep->trigger->topoindex))
			goto next;

		if (0 == next_trigdep->dependencies.values_num)
			continue;

		next_topoindex = DCconfig_sort_triggers_topologically_rec(next_trigdep, level + 1);
next:
		if (topoindex < next_topoindex + 1)
			topoindex = next_topoindex + 1;
	}

	trigdep->trigger->topoindex = topoindex;
exit:
	return topoindex;
}

/******************************************************************************
 *                                                                            *
 * Purpose: assign each trigger an index based on trigger dependency topology *
 *                                                                            *
 ******************************************************************************/
static void	DCconfig_sort_triggers_topologically(void)
{
	zbx_hashset_iter_t		iter;
	ZBX_DC_TRIGGER			*trigger;
	const ZBX_DC_TRIGGER_DEPLIST	*trigdep;

	zbx_hashset_iter_reset(&config->trigdeps, &iter);

	while (NULL != (trigdep = (ZBX_DC_TRIGGER_DEPLIST *)zbx_hashset_iter_next(&iter)))
	{
		trigger = trigdep->trigger;

		if (NULL == trigger || 1 < trigger->topoindex || 0 == trigdep->dependencies.values_num)
			continue;

		DCconfig_sort_triggers_topologically_rec(trigdep, 0);
	}
}

/******************************************************************************
 *                                                                            *
 * Purpose: apply trigger value,state,lastchange or error changes to          *
 *          configuration cache after committed to database                   *
 *                                                                            *
 ******************************************************************************/
void	DCconfig_triggers_apply_changes(zbx_vector_ptr_t *trigger_diff)
{
	int			i;
	zbx_trigger_diff_t	*diff;
	ZBX_DC_TRIGGER		*dc_trigger;

	if (0 == trigger_diff->values_num)
		return;

	WRLOCK_CACHE;

	for (i = 0; i < trigger_diff->values_num; i++)
	{
		diff = (zbx_trigger_diff_t *)trigger_diff->values[i];

		if (NULL == (dc_trigger = (ZBX_DC_TRIGGER *)zbx_hashset_search(&config->triggers, &diff->triggerid)))
			continue;

		if (0 != (diff->flags & ZBX_FLAGS_TRIGGER_DIFF_UPDATE_LASTCHANGE))
			dc_trigger->lastchange = diff->lastchange;

		if (0 != (diff->flags & ZBX_FLAGS_TRIGGER_DIFF_UPDATE_VALUE))
			dc_trigger->value = diff->value;

		if (0 != (diff->flags & ZBX_FLAGS_TRIGGER_DIFF_UPDATE_STATE))
			dc_trigger->state = diff->state;

		if (0 != (diff->flags & ZBX_FLAGS_TRIGGER_DIFF_UPDATE_ERROR))
			dc_strpool_replace(1, &dc_trigger->error, diff->error);
	}

	UNLOCK_CACHE;
}

/******************************************************************************
 *                                                                            *
 * Purpose: get statistics of the database cache                              *
 *                                                                            *
 ******************************************************************************/
void	*DCconfig_get_stats(int request)
{
	static zbx_uint64_t	value_uint;
	static double		value_double;

	switch (request)
	{
		case ZBX_CONFSTATS_BUFFER_TOTAL:
			value_uint = config_mem->orig_size;
			return &value_uint;
		case ZBX_CONFSTATS_BUFFER_USED:
			value_uint = config_mem->orig_size - config_mem->free_size;
			return &value_uint;
		case ZBX_CONFSTATS_BUFFER_FREE:
			value_uint = config_mem->free_size;
			return &value_uint;
		case ZBX_CONFSTATS_BUFFER_PUSED:
			value_double = 100 * (double)(config_mem->orig_size - config_mem->free_size) /
					config_mem->orig_size;
			return &value_double;
		case ZBX_CONFSTATS_BUFFER_PFREE:
			value_double = 100 * (double)config_mem->free_size / config_mem->orig_size;
			return &value_double;
		default:
			return NULL;
	}
}

static void	DCget_proxy(DC_PROXY *dst_proxy, const ZBX_DC_PROXY *src_proxy)
{
	const ZBX_DC_HOST	*host;
	ZBX_DC_INTERFACE_HT	*interface_ht, interface_ht_local;

	dst_proxy->hostid = src_proxy->hostid;
	dst_proxy->proxy_config_nextcheck = src_proxy->proxy_config_nextcheck;
	dst_proxy->proxy_data_nextcheck = src_proxy->proxy_data_nextcheck;
	dst_proxy->proxy_tasks_nextcheck = src_proxy->proxy_tasks_nextcheck;
	dst_proxy->last_cfg_error_time = src_proxy->last_cfg_error_time;
	dst_proxy->version = src_proxy->version;
	dst_proxy->lastaccess = src_proxy->lastaccess;
	dst_proxy->auto_compress = src_proxy->auto_compress;
	dst_proxy->last_version_error_time = src_proxy->last_version_error_time;

	if (NULL != (host = (const ZBX_DC_HOST *)zbx_hashset_search(&config->hosts, &src_proxy->hostid)))
	{
		strscpy(dst_proxy->host, host->host);
		strscpy(dst_proxy->proxy_address, src_proxy->proxy_address);

		dst_proxy->tls_connect = host->tls_connect;
		dst_proxy->tls_accept = host->tls_accept;
#if defined(HAVE_GNUTLS) || defined(HAVE_OPENSSL)
		strscpy(dst_proxy->tls_issuer, host->tls_issuer);
		strscpy(dst_proxy->tls_subject, host->tls_subject);

		if (NULL == host->tls_dc_psk)
		{
			*dst_proxy->tls_psk_identity = '\0';
			*dst_proxy->tls_psk = '\0';
		}
		else
		{
			strscpy(dst_proxy->tls_psk_identity, host->tls_dc_psk->tls_psk_identity);
			strscpy(dst_proxy->tls_psk, host->tls_dc_psk->tls_psk);
		}
#endif
	}
	else
	{
		/* DCget_proxy() is called only from DCconfig_get_proxypoller_hosts(), which is called only from */
		/* process_proxy(). So, this branch should never happen. */
		*dst_proxy->host = '\0';
		*dst_proxy->proxy_address = '\0';
		dst_proxy->tls_connect = ZBX_TCP_SEC_TLS_PSK;	/* set PSK to deliberately fail in this case */
#if defined(HAVE_GNUTLS) || defined(HAVE_OPENSSL)
		*dst_proxy->tls_psk_identity = '\0';
		*dst_proxy->tls_psk = '\0';
#endif
		THIS_SHOULD_NEVER_HAPPEN;
	}

	interface_ht_local.hostid = src_proxy->hostid;
	interface_ht_local.type = INTERFACE_TYPE_UNKNOWN;

	if (NULL != (interface_ht = (ZBX_DC_INTERFACE_HT *)zbx_hashset_search(&config->interfaces_ht, &interface_ht_local)))
	{
		const ZBX_DC_INTERFACE	*interface = interface_ht->interface_ptr;

		strscpy(dst_proxy->addr_orig, interface->useip ? interface->ip : interface->dns);
		strscpy(dst_proxy->port_orig, interface->port);
	}
	else
	{
		*dst_proxy->addr_orig = '\0';
		*dst_proxy->port_orig = '\0';
	}

	dst_proxy->addr = NULL;
	dst_proxy->port = 0;
}

int	DCconfig_get_last_sync_time(void)
{
	return config->sync_ts;
}

/******************************************************************************
 *                                                                            *
 * Purpose: Get array of proxies for proxy poller                             *
 *                                                                            *
 * Parameters: hosts - [OUT] array of hosts                                   *
 *             max_hosts - [IN] elements in hosts array                       *
 *                                                                            *
 * Return value: number of proxies in hosts array                             *
 *                                                                            *
 * Comments: Proxies leave the queue only through this function. Pollers must *
 *           always return the proxies they have taken using DCrequeue_proxy. *
 *                                                                            *
 ******************************************************************************/
int	DCconfig_get_proxypoller_hosts(DC_PROXY *proxies, int max_hosts)
{
	int			now, num = 0;
	zbx_binary_heap_t	*queue;

	zabbix_log(LOG_LEVEL_DEBUG, "In %s()", __func__);

	now = time(NULL);

	queue = &config->pqueue;

	WRLOCK_CACHE;

	while (num < max_hosts && FAIL == zbx_binary_heap_empty(queue))
	{
		const zbx_binary_heap_elem_t	*min;
		ZBX_DC_PROXY			*dc_proxy;

		min = zbx_binary_heap_find_min(queue);
		dc_proxy = (ZBX_DC_PROXY *)min->data;

		if (dc_proxy->nextcheck > now)
			break;

		zbx_binary_heap_remove_min(queue);
		dc_proxy->location = ZBX_LOC_POLLER;

		DCget_proxy(&proxies[num], dc_proxy);
		num++;
	}

	UNLOCK_CACHE;

	zabbix_log(LOG_LEVEL_DEBUG, "End of %s():%d", __func__, num);

	return num;
}

/******************************************************************************
 *                                                                            *
 * Purpose: Get nextcheck for passive proxies                                 *
 *                                                                            *
 * Return value: nextcheck or FAIL if no passive proxies in queue             *
 *                                                                            *
 ******************************************************************************/
int	DCconfig_get_proxypoller_nextcheck(void)
{
	int			nextcheck;
	zbx_binary_heap_t	*queue;

	zabbix_log(LOG_LEVEL_DEBUG, "In %s()", __func__);

	queue = &config->pqueue;

	RDLOCK_CACHE;

	if (FAIL == zbx_binary_heap_empty(queue))
	{
		const zbx_binary_heap_elem_t	*min;
		const ZBX_DC_PROXY		*dc_proxy;

		min = zbx_binary_heap_find_min(queue);
		dc_proxy = (const ZBX_DC_PROXY *)min->data;

		nextcheck = dc_proxy->nextcheck;
	}
	else
		nextcheck = FAIL;

	UNLOCK_CACHE;

	zabbix_log(LOG_LEVEL_DEBUG, "End of %s():%d", __func__, nextcheck);

	return nextcheck;
}

void	DCrequeue_proxy(zbx_uint64_t hostid, unsigned char update_nextcheck, int proxy_conn_err)
{
	time_t		now;
	ZBX_DC_HOST	*dc_host;
	ZBX_DC_PROXY	*dc_proxy;

	zabbix_log(LOG_LEVEL_DEBUG, "In %s() update_nextcheck:%d", __func__, (int)update_nextcheck);

	now = time(NULL);

	WRLOCK_CACHE;

	if (NULL != (dc_host = (ZBX_DC_HOST *)zbx_hashset_search(&config->hosts, &hostid)) &&
			NULL != (dc_proxy = (ZBX_DC_PROXY *)zbx_hashset_search(&config->proxies, &hostid)))
	{
		if (ZBX_LOC_POLLER == dc_proxy->location)
			dc_proxy->location = ZBX_LOC_NOWHERE;

		/* set or clear passive proxy misconfiguration error timestamp */
		if (SUCCEED == proxy_conn_err)
			dc_proxy->last_cfg_error_time = 0;
		else if (CONFIG_ERROR == proxy_conn_err)
			dc_proxy->last_cfg_error_time = (int)now;

		if (HOST_STATUS_PROXY_PASSIVE == dc_host->status)
		{
			if (0 != (update_nextcheck & ZBX_PROXY_CONFIG_NEXTCHECK))
			{
				dc_proxy->proxy_config_nextcheck = (int)calculate_proxy_nextcheck(
						hostid, CONFIG_PROXYCONFIG_FREQUENCY, now);
			}

			if (0 != (update_nextcheck & ZBX_PROXY_DATA_NEXTCHECK))
			{
				dc_proxy->proxy_data_nextcheck = (int)calculate_proxy_nextcheck(
						hostid, CONFIG_PROXYDATA_FREQUENCY, now);
			}
			if (0 != (update_nextcheck & ZBX_PROXY_TASKS_NEXTCHECK))
			{
				dc_proxy->proxy_tasks_nextcheck = (int)calculate_proxy_nextcheck(
						hostid, ZBX_TASK_UPDATE_FREQUENCY, now);
			}

			DCupdate_proxy_queue(dc_proxy);
		}
	}

	UNLOCK_CACHE;

	zabbix_log(LOG_LEVEL_DEBUG, "End of %s()", __func__);
}

/******************************************************************************
 *                                                                            *
 * Purpose: expand user macros in string returning new string with resolved   *
 *          macros                                                            *
 *                                                                            *
 ******************************************************************************/
static char	*dc_expand_user_macros_dyn(const char *text, const zbx_uint64_t *hostids, int hostids_num)
{
	zbx_token_t	token;
	int		pos = 0, last_pos = 0;
	char		*str = NULL, *name = NULL, *context = NULL;
	size_t		str_alloc = 0, str_offset = 0;

	if ('\0' == *text)
		return zbx_strdup(NULL, text);

	for (; SUCCEED == zbx_token_find(text, pos, &token, ZBX_TOKEN_SEARCH_BASIC); pos++)
	{
		const char	*value = NULL;

		if (ZBX_TOKEN_USER_MACRO != token.type)
			continue;

		zbx_strncpy_alloc(&str, &str_alloc, &str_offset, text + last_pos, token.loc.l - last_pos);
		um_cache_resolve_const(config->um_cache, hostids, hostids_num, text + token.loc.l, &value);

		if (NULL != value)
		{
			zbx_strcpy_alloc(&str, &str_alloc, &str_offset, value);
		}
		else
		{
			zbx_strncpy_alloc(&str, &str_alloc, &str_offset, text + token.loc.l,
					token.loc.r - token.loc.l + 1);
		}

		zbx_free(name);
		zbx_free(context);

		pos = token.loc.r;
		last_pos = pos + 1;
	}

	zbx_strcpy_alloc(&str, &str_alloc, &str_offset, text + last_pos);

	return str;
}

/******************************************************************************
 *                                                                            *
 * Purpose: frees the item queue data vector created by DCget_item_queue()    *
 *                                                                            *
 * Parameters: queue - [IN] the item queue data vector to free                *
 *                                                                            *
 ******************************************************************************/
void	DCfree_item_queue(zbx_vector_ptr_t *queue)
{
	int	i;

	for (i = 0; i < queue->values_num; i++)
		zbx_free(queue->values[i]);
}

/******************************************************************************
 *                                                                            *
 * Purpose: retrieves vector of delayed items                                 *
 *                                                                            *
 * Parameters: queue - [OUT] the vector of delayed items (optional)           *
 *             from  - [IN] the minimum delay time in seconds (non-negative)  *
 *             to    - [IN] the maximum delay time in seconds or              *
 *                          ZBX_QUEUE_TO_INFINITY if there is no limit        *
 *                                                                            *
 * Return value: the number of delayed items                                  *
 *                                                                            *
 ******************************************************************************/
int	DCget_item_queue(zbx_vector_ptr_t *queue, int from, int to)
{
	zbx_hashset_iter_t	iter;
	const ZBX_DC_ITEM	*dc_item;
	int			now, nitems = 0, data_expected_from, delay;
	zbx_queue_item_t	*queue_item;

	now = time(NULL);

	RDLOCK_CACHE;

	zbx_hashset_iter_reset(&config->items, &iter);

	while (NULL != (dc_item = (const ZBX_DC_ITEM *)zbx_hashset_iter_next(&iter)))
	{
		const ZBX_DC_HOST	*dc_host;
		const ZBX_DC_INTERFACE	*dc_interface;
		char			*delay_s;
		int			ret;

		if (ITEM_STATUS_ACTIVE != dc_item->status)
			continue;

		if (SUCCEED != zbx_is_counted_in_item_queue(dc_item->type, dc_item->key))
			continue;

		if (NULL == (dc_host = (const ZBX_DC_HOST *)zbx_hashset_search(&config->hosts, &dc_item->hostid)))
			continue;

		if (HOST_STATUS_MONITORED != dc_host->status)
			continue;


		if (SUCCEED == DCin_maintenance_without_data_collection(dc_host, dc_item))
			continue;

		switch (dc_item->type)
		{
			case ITEM_TYPE_ZABBIX:
			case ITEM_TYPE_SNMP:
			case ITEM_TYPE_IPMI:
			case ITEM_TYPE_JMX:
				if (NULL == (dc_interface = (const ZBX_DC_INTERFACE *)zbx_hashset_search(
						&config->interfaces, &dc_item->interfaceid)))
				{
					continue;
				}

				if (INTERFACE_AVAILABLE_TRUE != dc_interface->available)
					continue;
				break;
			case ITEM_TYPE_ZABBIX_ACTIVE:
				if (dc_host->data_expected_from > (data_expected_from = dc_item->data_expected_from))
					data_expected_from = dc_host->data_expected_from;

				delay_s = dc_expand_user_macros_dyn(dc_item->delay, &dc_item->hostid, 1);
				ret = zbx_interval_preproc(delay_s, &delay, NULL, NULL);
				zbx_free(delay_s);

				if (SUCCEED != ret)
					continue;
				if (data_expected_from + delay > now)
					continue;
				break;

		}

		if (now - dc_item->nextcheck < from || (ZBX_QUEUE_TO_INFINITY != to && now - dc_item->nextcheck >= to))
			continue;

		if (NULL != queue)
		{
			queue_item = (zbx_queue_item_t *)zbx_malloc(NULL, sizeof(zbx_queue_item_t));
			queue_item->itemid = dc_item->itemid;
			queue_item->type = dc_item->type;
			queue_item->nextcheck = dc_item->nextcheck;
			queue_item->proxy_hostid = dc_host->proxy_hostid;

			zbx_vector_ptr_append(queue, queue_item);
		}
		nitems++;
	}

	UNLOCK_CACHE;

	return nitems;
}

/******************************************************************************
 *                                                                            *
 * Purpose: check that functionids in trigger (recovery) expression           *
 *                                                                            *
 * Parameters: expression - [IN] trigger (recovery) expression                *
 *             data       - [IN] parsed and serialized expression             *
 *                                                                            *
 * Return value: SUCCEED - all functionids correspond to enabled items and    *
 *                           enabled hosts                                    *
 *               FAIL    - at least one item or host is disabled              *
 *                                                                            *
 ******************************************************************************/
static int	dc_trigger_items_hosts_enabled(const char *expression, const unsigned char *data)
{
	zbx_uint64_t		functionid;
	const ZBX_DC_ITEM	*dc_item;
	const ZBX_DC_FUNCTION	*dc_function;
	const ZBX_DC_HOST	*dc_host;
	int			i, ret = FAIL;
	zbx_vector_uint64_t	functionids;

	zbx_vector_uint64_create(&functionids);
	zbx_get_serialized_expression_functionids(expression, data, &functionids);

	for (i = 0; i < functionids.values_num; i++)
	{
		functionid = functionids.values[i];

		if (NULL == (dc_function = (ZBX_DC_FUNCTION *)zbx_hashset_search(&config->functions, &functionid)))
			goto out;

		if (NULL == (dc_item = (ZBX_DC_ITEM *)zbx_hashset_search(&config->items, &dc_function->itemid)))
			goto out;

		if (ITEM_STATUS_ACTIVE != dc_item->status)
			goto out;

		if (NULL == (dc_host = (ZBX_DC_HOST *)zbx_hashset_search(&config->hosts, &dc_item->hostid)))
			goto out;

		if (HOST_STATUS_MONITORED != dc_host->status)
			goto out;
	}

	ret = SUCCEED;
out:
	zbx_vector_uint64_destroy(&functionids);

	return ret;
}

/******************************************************************************
 *                                                                            *
 * Purpose: check when status information stored in configuration cache was   *
 *          updated last time and update it if necessary                      *
 *                                                                            *
 * Comments: This function gathers the following information:                 *
 *             - number of enabled hosts (total and per proxy)                *
 *             - number of disabled hosts (total and per proxy)               *
 *             - number of enabled and supported items (total, per host and   *
 *                                                                 per proxy) *
 *             - number of enabled and not supported items (total, per host   *
 *                                                             and per proxy) *
 *             - number of disabled items (total and per proxy)               *
 *             - number of enabled triggers with value OK                     *
 *             - number of enabled triggers with value PROBLEM                *
 *             - number of disabled triggers                                  *
 *             - required performance (total and per proxy)                   *
 *           Gathered information can then be displayed in the frontend (see  *
 *           "status.get" request) and used in calculation of zabbix[] items. *
 *                                                                            *
 * NOTE: Always call this function before accessing information stored in     *
 *       config->status as well as host and required performance counters     *
 *       stored in elements of config->proxies and item counters in elements  *
 *       of config->hosts.                                                    *
 *                                                                            *
 ******************************************************************************/
static void	dc_status_update(void)
{
#define ZBX_STATUS_LIFETIME	SEC_PER_MIN

	zbx_hashset_iter_t	iter;
	ZBX_DC_PROXY		*dc_proxy;
	ZBX_DC_HOST		*dc_host, *dc_proxy_host;
	const ZBX_DC_ITEM	*dc_item;
	const ZBX_DC_TRIGGER	*dc_trigger;

	if (0 != config->status->last_update && config->status->last_update + ZBX_STATUS_LIFETIME > time(NULL))
		return;

	/* reset global counters */

	config->status->hosts_monitored = 0;
	config->status->hosts_not_monitored = 0;
	config->status->items_active_normal = 0;
	config->status->items_active_notsupported = 0;
	config->status->items_disabled = 0;
	config->status->triggers_enabled_ok = 0;
	config->status->triggers_enabled_problem = 0;
	config->status->triggers_disabled = 0;
	config->status->required_performance = 0.0;

	/* loop over proxies to reset per-proxy host and required performance counters */

	zbx_hashset_iter_reset(&config->proxies, &iter);

	while (NULL != (dc_proxy = (ZBX_DC_PROXY *)zbx_hashset_iter_next(&iter)))
	{
		dc_proxy->hosts_monitored = 0;
		dc_proxy->hosts_not_monitored = 0;
		dc_proxy->required_performance = 0.0;
	}

	/* loop over hosts */

	zbx_hashset_iter_reset(&config->hosts, &iter);

	while (NULL != (dc_host = (ZBX_DC_HOST *)zbx_hashset_iter_next(&iter)))
	{
		/* reset per-host/per-proxy item counters */

		dc_host->items_active_normal = 0;
		dc_host->items_active_notsupported = 0;
		dc_host->items_disabled = 0;

		/* gather per-proxy statistics of enabled and disabled hosts */
		switch (dc_host->status)
		{
			case HOST_STATUS_MONITORED:
				config->status->hosts_monitored++;
				if (0 == dc_host->proxy_hostid)
					break;
				if (NULL == (dc_proxy = (ZBX_DC_PROXY *)zbx_hashset_search(&config->proxies, &dc_host->proxy_hostid)))
					break;
				dc_proxy->hosts_monitored++;
				break;
			case HOST_STATUS_NOT_MONITORED:
				config->status->hosts_not_monitored++;
				if (0 == dc_host->proxy_hostid)
					break;
				if (NULL == (dc_proxy = (ZBX_DC_PROXY *)zbx_hashset_search(&config->proxies, &dc_host->proxy_hostid)))
					break;
				dc_proxy->hosts_not_monitored++;
				break;
		}
	}

	/* loop over items to gather per-host and per-proxy statistics */

	zbx_hashset_iter_reset(&config->items, &iter);

	while (NULL != (dc_item = (ZBX_DC_ITEM *)zbx_hashset_iter_next(&iter)))
	{
		dc_proxy = NULL;
		dc_proxy_host = NULL;

		if (ZBX_FLAG_DISCOVERY_NORMAL != dc_item->flags && ZBX_FLAG_DISCOVERY_CREATED != dc_item->flags)
			continue;

		if (NULL == (dc_host = (ZBX_DC_HOST *)zbx_hashset_search(&config->hosts, &dc_item->hostid)))
			continue;

		if (0 != dc_host->proxy_hostid)
		{
			dc_proxy = (ZBX_DC_PROXY *)zbx_hashset_search(&config->proxies, &dc_host->proxy_hostid);
			dc_proxy_host = (ZBX_DC_HOST *)zbx_hashset_search(&config->hosts, &dc_host->proxy_hostid);
		}

		switch (dc_item->status)
		{
			case ITEM_STATUS_ACTIVE:
				if (HOST_STATUS_MONITORED == dc_host->status)
				{
					int	delay;
					char	*delay_s;

					delay_s = dc_expand_user_macros_dyn(dc_item->delay, &dc_item->hostid, 1);

					if (SUCCEED == zbx_interval_preproc(delay_s, &delay, NULL, NULL) &&
							0 != delay)
					{
						config->status->required_performance += 1.0 / delay;

						if (NULL != dc_proxy)
							dc_proxy->required_performance += 1.0 / delay;
					}

					zbx_free(delay_s);

					switch (dc_item->state)
					{
						case ITEM_STATE_NORMAL:
							config->status->items_active_normal++;
							dc_host->items_active_normal++;
							if (NULL != dc_proxy_host)
								dc_proxy_host->items_active_normal++;
							break;
						case ITEM_STATE_NOTSUPPORTED:
							config->status->items_active_notsupported++;
							dc_host->items_active_notsupported++;
							if (NULL != dc_proxy_host)
								dc_proxy_host->items_active_notsupported++;
							break;
						default:
							THIS_SHOULD_NEVER_HAPPEN;
					}

					break;
				}
				ZBX_FALLTHROUGH;
			case ITEM_STATUS_DISABLED:
				config->status->items_disabled++;
				if (NULL != dc_proxy_host)
					dc_proxy_host->items_disabled++;
				break;
			default:
				THIS_SHOULD_NEVER_HAPPEN;
		}
	}

	/* loop over triggers to gather enabled and disabled trigger statistics */

	zbx_hashset_iter_reset(&config->triggers, &iter);

	while (NULL != (dc_trigger = (ZBX_DC_TRIGGER *)zbx_hashset_iter_next(&iter)))
	{
		if (ZBX_FLAG_DISCOVERY_PROTOTYPE == dc_trigger->flags || NULL == dc_trigger->itemids)
			continue;

		switch (dc_trigger->status)
		{
			case TRIGGER_STATUS_ENABLED:
				if (SUCCEED == dc_trigger_items_hosts_enabled(dc_trigger->expression,
						dc_trigger->expression_bin) &&
						(TRIGGER_RECOVERY_MODE_RECOVERY_EXPRESSION != dc_trigger->recovery_mode ||
						SUCCEED == dc_trigger_items_hosts_enabled(dc_trigger->recovery_expression,
								dc_trigger->recovery_expression_bin)))
				{
					switch (dc_trigger->value)
					{
						case TRIGGER_VALUE_OK:
							config->status->triggers_enabled_ok++;
							break;
						case TRIGGER_VALUE_PROBLEM:
							config->status->triggers_enabled_problem++;
							break;
						default:
							THIS_SHOULD_NEVER_HAPPEN;
					}

					break;
				}
				ZBX_FALLTHROUGH;
			case TRIGGER_STATUS_DISABLED:
				config->status->triggers_disabled++;
				break;
			default:
				THIS_SHOULD_NEVER_HAPPEN;
		}
	}

	config->status->last_update = time(NULL);

#undef ZBX_STATUS_LIFETIME
}

/******************************************************************************
 *                                                                            *
 * Purpose: return the number of active items                                 *
 *                                                                            *
 * Parameters: hostid - [IN] the host id, pass 0 to specify all hosts         *
 *                                                                            *
 * Return value: the number of active items                                   *
 *                                                                            *
 ******************************************************************************/
zbx_uint64_t	DCget_item_count(zbx_uint64_t hostid)
{
	zbx_uint64_t		count;
	const ZBX_DC_HOST	*dc_host;

	WRLOCK_CACHE;

	dc_status_update();

	if (0 == hostid)
		count = config->status->items_active_normal + config->status->items_active_notsupported;
	else if (NULL != (dc_host = (ZBX_DC_HOST *)zbx_hashset_search(&config->hosts, &hostid)))
		count = dc_host->items_active_normal + dc_host->items_active_notsupported;
	else
		count = 0;

	UNLOCK_CACHE;

	return count;
}

/******************************************************************************
 *                                                                            *
 * Purpose: return the number of active unsupported items                     *
 *                                                                            *
 * Parameters: hostid - [IN] the host id, pass 0 to specify all hosts         *
 *                                                                            *
 * Return value: the number of active unsupported items                       *
 *                                                                            *
 ******************************************************************************/
zbx_uint64_t	DCget_item_unsupported_count(zbx_uint64_t hostid)
{
	zbx_uint64_t		count;
	const ZBX_DC_HOST	*dc_host;

	WRLOCK_CACHE;

	dc_status_update();

	if (0 == hostid)
		count = config->status->items_active_notsupported;
	else if (NULL != (dc_host = (ZBX_DC_HOST *)zbx_hashset_search(&config->hosts, &hostid)))
		count = dc_host->items_active_notsupported;
	else
		count = 0;

	UNLOCK_CACHE;

	return count;
}

/******************************************************************************
 *                                                                            *
 * Purpose: count active triggers                                             *
 *                                                                            *
 ******************************************************************************/
zbx_uint64_t	DCget_trigger_count(void)
{
	zbx_uint64_t	count;

	WRLOCK_CACHE;

	dc_status_update();

	count = config->status->triggers_enabled_ok + config->status->triggers_enabled_problem;

	UNLOCK_CACHE;

	return count;
}

/******************************************************************************
 *                                                                            *
 * Purpose: count monitored and not monitored hosts                           *
 *                                                                            *
 ******************************************************************************/
zbx_uint64_t	DCget_host_count(void)
{
	zbx_uint64_t	nhosts;

	WRLOCK_CACHE;

	dc_status_update();

	nhosts = config->status->hosts_monitored;

	UNLOCK_CACHE;

	return nhosts;
}

/******************************************************************************
 *                                                                            *
 * Return value: the required nvps number                                     *
 *                                                                            *
 ******************************************************************************/
double	DCget_required_performance(void)
{
	double	nvps;

	WRLOCK_CACHE;

	dc_status_update();

	nvps = config->status->required_performance;

	UNLOCK_CACHE;

	return nvps;
}

/******************************************************************************
 *                                                                            *
 * Purpose: retrieves all internal metrics of the configuration cache         *
 *                                                                            *
 * Parameters: stats - [OUT] the configuration cache statistics               *
 *                                                                            *
 ******************************************************************************/
void	DCget_count_stats_all(zbx_config_cache_info_t *stats)
{
	WRLOCK_CACHE;

	dc_status_update();

	stats->hosts = config->status->hosts_monitored;
	stats->items = config->status->items_active_normal + config->status->items_active_notsupported;
	stats->items_unsupported = config->status->items_active_notsupported;
	stats->requiredperformance = config->status->required_performance;

	UNLOCK_CACHE;
}

static void	proxy_counter_ui64_push(zbx_vector_ptr_t *vector, zbx_uint64_t proxyid, zbx_uint64_t counter)
{
	zbx_proxy_counter_t	*proxy_counter;

	proxy_counter = (zbx_proxy_counter_t *)zbx_malloc(NULL, sizeof(zbx_proxy_counter_t));
	proxy_counter->proxyid = proxyid;
	proxy_counter->counter_value.ui64 = counter;
	zbx_vector_ptr_append(vector, proxy_counter);
}

static void	proxy_counter_dbl_push(zbx_vector_ptr_t *vector, zbx_uint64_t proxyid, double counter)
{
	zbx_proxy_counter_t	*proxy_counter;

	proxy_counter = (zbx_proxy_counter_t *)zbx_malloc(NULL, sizeof(zbx_proxy_counter_t));
	proxy_counter->proxyid = proxyid;
	proxy_counter->counter_value.dbl = counter;
	zbx_vector_ptr_append(vector, proxy_counter);
}

void	DCget_status(zbx_vector_ptr_t *hosts_monitored, zbx_vector_ptr_t *hosts_not_monitored,
		zbx_vector_ptr_t *items_active_normal, zbx_vector_ptr_t *items_active_notsupported,
		zbx_vector_ptr_t *items_disabled, zbx_uint64_t *triggers_enabled_ok,
		zbx_uint64_t *triggers_enabled_problem, zbx_uint64_t *triggers_disabled,
		zbx_vector_ptr_t *required_performance)
{
	zbx_hashset_iter_t	iter;
	const ZBX_DC_PROXY	*dc_proxy;
	const ZBX_DC_HOST	*dc_proxy_host;

	WRLOCK_CACHE;

	dc_status_update();

	proxy_counter_ui64_push(hosts_monitored, 0, config->status->hosts_monitored);
	proxy_counter_ui64_push(hosts_not_monitored, 0, config->status->hosts_not_monitored);
	proxy_counter_ui64_push(items_active_normal, 0, config->status->items_active_normal);
	proxy_counter_ui64_push(items_active_notsupported, 0, config->status->items_active_notsupported);
	proxy_counter_ui64_push(items_disabled, 0, config->status->items_disabled);
	*triggers_enabled_ok = config->status->triggers_enabled_ok;
	*triggers_enabled_problem = config->status->triggers_enabled_problem;
	*triggers_disabled = config->status->triggers_disabled;
	proxy_counter_dbl_push(required_performance, 0, config->status->required_performance);

	zbx_hashset_iter_reset(&config->proxies, &iter);

	while (NULL != (dc_proxy = (ZBX_DC_PROXY *)zbx_hashset_iter_next(&iter)))
	{
		proxy_counter_ui64_push(hosts_monitored, dc_proxy->hostid, dc_proxy->hosts_monitored);
		proxy_counter_ui64_push(hosts_not_monitored, dc_proxy->hostid, dc_proxy->hosts_not_monitored);

		if (NULL != (dc_proxy_host = (ZBX_DC_HOST *)zbx_hashset_search(&config->hosts, &dc_proxy->hostid)))
		{
			proxy_counter_ui64_push(items_active_normal, dc_proxy->hostid,
					dc_proxy_host->items_active_normal);
			proxy_counter_ui64_push(items_active_notsupported, dc_proxy->hostid,
					dc_proxy_host->items_active_notsupported);
			proxy_counter_ui64_push(items_disabled, dc_proxy->hostid, dc_proxy_host->items_disabled);
		}

		proxy_counter_dbl_push(required_performance, dc_proxy->hostid, dc_proxy->required_performance);
	}

	UNLOCK_CACHE;
}

/******************************************************************************
 *                                                                            *
 * Purpose: retrieves global expression data from cache                       *
 *                                                                            *
 * Parameters: expressions  - [OUT] a vector of expression data pointers      *
 *             names        - [IN] a vector containing expression names       *
 *             names_num    - [IN] the number of items in names vector        *
 *                                                                            *
 * Comment: The expressions vector contains allocated data, which must be     *
 *          freed afterwards with zbx_regexp_clean_expressions() function.    *
 *                                                                            *
 ******************************************************************************/
void	DCget_expressions_by_names(zbx_vector_ptr_t *expressions, const char * const *names, int names_num)
{
	int			i, iname;
	const ZBX_DC_EXPRESSION	*expression;
	const ZBX_DC_REGEXP	*regexp;
	ZBX_DC_REGEXP		search_regexp;

	RDLOCK_CACHE;

	for (iname = 0; iname < names_num; iname++)
	{
		search_regexp.name = names[iname];

		if (NULL != (regexp = (const ZBX_DC_REGEXP *)zbx_hashset_search(&config->regexps, &search_regexp)))
		{
			for (i = 0; i < regexp->expressionids.values_num; i++)
			{
				zbx_uint64_t		expressionid = regexp->expressionids.values[i];
				zbx_expression_t	*rxp;

				if (NULL == (expression = (const ZBX_DC_EXPRESSION *)zbx_hashset_search(&config->expressions, &expressionid)))
					continue;

				rxp = (zbx_expression_t *)zbx_malloc(NULL, sizeof(zbx_expression_t));
				rxp->name = zbx_strdup(NULL, regexp->name);
				rxp->expression = zbx_strdup(NULL, expression->expression);
				rxp->exp_delimiter = expression->delimiter;
				rxp->case_sensitive = expression->case_sensitive;
				rxp->expression_type = expression->type;

				zbx_vector_ptr_append(expressions, rxp);
			}
		}
	}

	UNLOCK_CACHE;
}

/******************************************************************************
 *                                                                            *
 * Purpose: retrieves regular expression data from cache                      *
 *                                                                            *
 * Parameters: expressions  - [OUT] a vector of expression data pointers      *
 *             name         - [IN] the regular expression name                *
 *                                                                            *
 * Comment: The expressions vector contains allocated data, which must be     *
 *          freed afterwards with zbx_regexp_clean_expressions() function.    *
 *                                                                            *
 ******************************************************************************/
void	DCget_expressions_by_name(zbx_vector_ptr_t *expressions, const char *name)
{
	DCget_expressions_by_names(expressions, &name, 1);
}

/******************************************************************************
 *                                                                            *
 * Purpose: Returns time since which data is expected for the given item. We  *
 *          would not mind not having data for the item before that time, but *
 *          since that time we expect data to be coming.                      *
 *                                                                            *
 * Parameters: itemid  - [IN]                                                 *
 *             seconds - [OUT] the time data is expected as a Unix timestamp  *
 *                                                                            *
 ******************************************************************************/
int	DCget_data_expected_from(zbx_uint64_t itemid, int *seconds)
{
	const ZBX_DC_ITEM	*dc_item;
	const ZBX_DC_HOST	*dc_host;
	int			ret = FAIL;

	RDLOCK_CACHE;

	if (NULL == (dc_item = (const ZBX_DC_ITEM *)zbx_hashset_search(&config->items, &itemid)))
		goto unlock;

	if (ITEM_STATUS_ACTIVE != dc_item->status)
		goto unlock;

	if (NULL == (dc_host = (const ZBX_DC_HOST *)zbx_hashset_search(&config->hosts, &dc_item->hostid)))
		goto unlock;

	if (HOST_STATUS_MONITORED != dc_host->status)
		goto unlock;

	*seconds = MAX(dc_item->data_expected_from, dc_host->data_expected_from);

	ret = SUCCEED;
unlock:
	UNLOCK_CACHE;

	return ret;
}

/******************************************************************************
 *                                                                            *
 * Purpose: get host identifiers for the specified list of functions          *
 *                                                                            *
 * Parameters: functionids     - [IN]                                         *
 *             functionids_num - [IN]                                         *
 *             hostids         - [OUT]                                        *
 *                                                                            *
 * Comments: this function must be used only by configuration syncer          *
 *                                                                            *
 ******************************************************************************/
void	dc_get_hostids_by_functionids(const zbx_uint64_t *functionids, int functionids_num,
		zbx_vector_uint64_t *hostids)
{
	const ZBX_DC_FUNCTION	*function;
	const ZBX_DC_ITEM	*item;
	int			i;

	for (i = 0; i < functionids_num; i++)
	{
		if (NULL == (function = (const ZBX_DC_FUNCTION *)zbx_hashset_search(&config->functions, &functionids[i])))
				continue;

		if (NULL != (item = (const ZBX_DC_ITEM *)zbx_hashset_search(&config->items, &function->itemid)))
			zbx_vector_uint64_append(hostids, item->hostid);
	}

	zbx_vector_uint64_sort(hostids, ZBX_DEFAULT_UINT64_COMPARE_FUNC);
	zbx_vector_uint64_uniq(hostids, ZBX_DEFAULT_UINT64_COMPARE_FUNC);
}

/******************************************************************************
 *                                                                            *
 * Purpose: get function host ids grouped by an object (trigger) id           *
 *                                                                            *
 * Parameters: functionids - [IN]                                             *
 *             hostids     - [OUT]                                            *
 *                                                                            *
 ******************************************************************************/
void	DCget_hostids_by_functionids(zbx_vector_uint64_t *functionids, zbx_vector_uint64_t *hostids)
{
	zabbix_log(LOG_LEVEL_DEBUG, "In %s()", __func__);

	RDLOCK_CACHE;

	dc_get_hostids_by_functionids(functionids->values, functionids->values_num, hostids);

	UNLOCK_CACHE;

	zabbix_log(LOG_LEVEL_DEBUG, "End of %s(): found %d hosts", __func__, hostids->values_num);
}

/******************************************************************************
 *                                                                            *
 * Purpose: get hosts for the specified list of functions                     *
 *                                                                            *
 * Parameters: functionids     - [IN]                                         *
 *             functionids_num - [IN]                                         *
 *             hosts           - [OUT]                                        *
 *                                                                            *
 ******************************************************************************/
static void	dc_get_hosts_by_functionids(const zbx_uint64_t *functionids, int functionids_num, zbx_hashset_t *hosts)
{
	const ZBX_DC_FUNCTION	*dc_function;
	const ZBX_DC_ITEM	*dc_item;
	const ZBX_DC_HOST	*dc_host;
	DC_HOST			host;
	int			i;

	for (i = 0; i < functionids_num; i++)
	{
		if (NULL == (dc_function = (const ZBX_DC_FUNCTION *)zbx_hashset_search(&config->functions, &functionids[i])))
			continue;

		if (NULL == (dc_item = (const ZBX_DC_ITEM *)zbx_hashset_search(&config->items, &dc_function->itemid)))
			continue;

		if (NULL == (dc_host = (const ZBX_DC_HOST *)zbx_hashset_search(&config->hosts, &dc_item->hostid)))
			continue;

		DCget_host(&host, dc_host, ZBX_ITEM_GET_ALL);
		zbx_hashset_insert(hosts, &host, sizeof(host));
	}
}

/******************************************************************************
 *                                                                            *
 * Purpose: get hosts for the specified list of functions                     *
 *                                                                            *
 * Parameters: functionids - [IN]                                             *
 *             hosts       - [OUT]                                            *
 *                                                                            *
 ******************************************************************************/
void	DCget_hosts_by_functionids(const zbx_vector_uint64_t *functionids, zbx_hashset_t *hosts)
{
	zabbix_log(LOG_LEVEL_DEBUG, "In %s()", __func__);

	RDLOCK_CACHE;

	dc_get_hosts_by_functionids(functionids->values, functionids->values_num, hosts);

	UNLOCK_CACHE;

	zabbix_log(LOG_LEVEL_DEBUG, "End of %s(): found %d hosts", __func__, hosts->num_data);
}

/******************************************************************************
 *                                                                            *
 * Purpose: get number of enabled internal actions                            *
 *                                                                            *
 * Return value: number of enabled internal actions                           *
 *                                                                            *
 ******************************************************************************/
unsigned int	DCget_internal_action_count(void)
{
	unsigned int count;

	RDLOCK_CACHE;

	count = config->internal_actions;

	UNLOCK_CACHE;

	return count;
}

/******************************************************************************
 *                                                                            *
 * Purpose: get global configuration data                                     *
 *                                                                            *
 * Parameters: cfg   - [OUT] the global configuration data                    *
 *             flags - [IN] the flags specifying fields to get,               *
 *                          see ZBX_CONFIG_FLAGS_ defines                     *
 *                                                                            *
 * Comments: It's recommended to cleanup 'cfg' structure after use with       *
 *           zbx_config_clean() function even if only simple fields were      *
 *           requested.                                                       *
 *                                                                            *
 ******************************************************************************/
void	zbx_config_get(zbx_config_t *cfg, zbx_uint64_t flags)
{
	RDLOCK_CACHE;

	if (0 != (flags & ZBX_CONFIG_FLAGS_SEVERITY_NAME))
	{
		int	i;

		cfg->severity_name = (char **)zbx_malloc(NULL, TRIGGER_SEVERITY_COUNT * sizeof(char *));

		for (i = 0; i < TRIGGER_SEVERITY_COUNT; i++)
			cfg->severity_name[i] = zbx_strdup(NULL, config->config->severity_name[i]);
	}

	if (0 != (flags & ZBX_CONFIG_FLAGS_DISCOVERY_GROUPID))
		cfg->discovery_groupid = config->config->discovery_groupid;

	if (0 != (flags & ZBX_CONFIG_FLAGS_DEFAULT_INVENTORY_MODE))
		cfg->default_inventory_mode = config->config->default_inventory_mode;

	if (0 != (flags & ZBX_CONFIG_FLAGS_SNMPTRAP_LOGGING))
		cfg->snmptrap_logging = config->config->snmptrap_logging;

	if (0 != (flags & ZBX_CONFIG_FLAGS_HOUSEKEEPER))
		cfg->hk = config->config->hk;

	if (0 != (flags & ZBX_CONFIG_FLAGS_DB_EXTENSION))
	{
		cfg->db.extension = zbx_strdup(NULL, config->config->db.extension);
		cfg->db.history_compression_status = config->config->db.history_compression_status;
		cfg->db.history_compress_older = config->config->db.history_compress_older;
	}

	if (0 != (flags & ZBX_CONFIG_FLAGS_AUTOREG_TLS_ACCEPT))
		cfg->autoreg_tls_accept = config->config->autoreg_tls_accept;

	if (0 != (flags & ZBX_CONFIG_FLAGS_DEFAULT_TIMEZONE))
		cfg->default_timezone = zbx_strdup(NULL, config->config->default_timezone);

	if (0 != (flags & ZBX_CONFIG_FLAGS_AUDITLOG_ENABLED))
		cfg->auditlog_enabled = config->config->auditlog_enabled;

	UNLOCK_CACHE;

	cfg->flags = flags;
}

/******************************************************************************
 *                                                                            *
 * Purpose: get housekeeping mode for history and trends tables               *
 *                                                                            *
 * Parameters: history_mode - [OUT] history housekeeping mode, can be either  *
 *                                  disabled, enabled or partitioning         *
 *             trends_mode  - [OUT] trends housekeeping mode, can be either   *
 *                                  disabled, enabled or partitioning         *
 *                                                                            *
 ******************************************************************************/
void	zbx_config_get_hk_mode(unsigned char *history_mode, unsigned char *trends_mode)
{
	RDLOCK_CACHE;
	*history_mode = config->config->hk.history_mode;
	*trends_mode = config->config->hk.trends_mode;
	UNLOCK_CACHE;
}

/******************************************************************************
 *                                                                            *
 * Purpose: cleans global configuration data structure filled                 *
 *          by zbx_config_get() function                                      *
 *                                                                            *
 * Parameters: cfg   - [IN] the global configuration data                     *
 *                                                                            *
 ******************************************************************************/
void	zbx_config_clean(zbx_config_t *cfg)
{
	if (0 != (cfg->flags & ZBX_CONFIG_FLAGS_SEVERITY_NAME))
	{
		int	i;

		for (i = 0; i < TRIGGER_SEVERITY_COUNT; i++)
			zbx_free(cfg->severity_name[i]);

		zbx_free(cfg->severity_name);
	}

	if (0 != (cfg->flags & ZBX_CONFIG_FLAGS_DB_EXTENSION))
		zbx_free(cfg->db.extension);

	if (0 != (cfg->flags & ZBX_CONFIG_FLAGS_DEFAULT_TIMEZONE))
		zbx_free(cfg->default_timezone);
}

/*********************************************************************************
 *                                                                               *
 * Purpose: resets interfaces availability for disabled hosts and hosts          *
 *          without enabled items for the corresponding interface                *
 *                                                                               *
 * Parameters: interfaces - [OUT] changed interface availability data            *
 *                                                                               *
 * Return value: SUCCEED - interface availability was reset for at least one     *
 *                         interface                                             *
 *               FAIL    - no interfaces required availability reset             *
 *                                                                               *
 * Comments: This function resets interface availability in configuration cache. *
 *           The caller must perform corresponding database updates based on     *
 *           returned interface availability reset data. On server the function  *
 *           skips hosts handled by proxies.                                     *
 *                                                                               *
 ********************************************************************************/
int	DCreset_interfaces_availability(zbx_vector_availability_ptr_t *interfaces)
{
	ZBX_DC_HOST			*host;
	ZBX_DC_INTERFACE		*interface;
	zbx_hashset_iter_t		iter;
	zbx_interface_availability_t	*ia = NULL;
	int				now;

	zabbix_log(LOG_LEVEL_DEBUG, "In %s()", __func__);

	now = time(NULL);

	WRLOCK_CACHE;

	zbx_hashset_iter_reset(&config->interfaces, &iter);

	while (NULL != (interface = (ZBX_DC_INTERFACE *)zbx_hashset_iter_next(&iter)))
	{
		int	items_num = 0;

		if (NULL == (host = (ZBX_DC_HOST *)zbx_hashset_search(&config->hosts, &interface->hostid)))
			continue;

		/* On server skip hosts handled by proxies. They are handled directly */
		/* when receiving hosts' availability data from proxies.              */
		/* Unless a host was just (re)assigned to a proxy or the proxy has    */
		/* not updated its status during the maximum proxy heartbeat period.  */
		/* In this case reset all interfaces to unknown status.               */
		if (0 == interface->reset_availability &&
				0 != (program_type & ZBX_PROGRAM_TYPE_SERVER) && 0 != host->proxy_hostid)
		{
			ZBX_DC_PROXY	*proxy;

			if (NULL != (proxy = (ZBX_DC_PROXY *)zbx_hashset_search(&config->proxies, &host->proxy_hostid)))
			{
				/* SEC_PER_MIN is a tolerance interval, it was chosen arbitrarily */
				if (ZBX_PROXY_HEARTBEAT_FREQUENCY_MAX + SEC_PER_MIN >= now - proxy->lastaccess)
					continue;
			}

			interface->reset_availability = 1;
		}

		if (NULL == ia)
			ia = (zbx_interface_availability_t *)zbx_malloc(NULL, sizeof(zbx_interface_availability_t));

		zbx_interface_availability_init(ia, interface->interfaceid);

		if (0 == interface->reset_availability)
			items_num = interface->items_num;

		if (0 == items_num && INTERFACE_AVAILABLE_UNKNOWN != interface->available)
			zbx_agent_availability_init(&ia->agent, INTERFACE_AVAILABLE_UNKNOWN, "", 0, 0);

		if (SUCCEED == zbx_interface_availability_is_set(ia))
		{
			if (SUCCEED == DCinterface_set_availability(interface, now, ia))
			{
				zbx_vector_availability_ptr_append(interfaces, ia);
				ia = NULL;
			}
			else
				zbx_interface_availability_clean(ia);
		}

		interface->reset_availability = 0;
	}
	UNLOCK_CACHE;

	zbx_free(ia);

	zbx_vector_availability_ptr_sort(interfaces, ZBX_DEFAULT_UINT64_PTR_COMPARE_FUNC);

	zabbix_log(LOG_LEVEL_DEBUG, "End of %s() interfaces:%d", __func__, interfaces->values_num);

	return 0 == interfaces->values_num ? FAIL : SUCCEED;
}

/*******************************************************************************
 *                                                                             *
 * Purpose: gets availability data for interfaces with availability data       *
 *          changed in period from last availability update to the specified   *
 *          timestamp                                                          *
 *                                                                             *
 * Parameters: interfaces - [OUT] changed interfaces availability data         *
 *             ts    - [OUT] the availability diff timestamp                   *
 *                                                                             *
 * Return value: SUCCEED - availability was changed for at least one interface *
 *               FAIL    - no interface availability was changed               *
 *                                                                             *
 *******************************************************************************/
int	DCget_interfaces_availability(zbx_vector_ptr_t *interfaces, int *ts)
{
	const ZBX_DC_INTERFACE		*interface;
	zbx_hashset_iter_t		iter;
	zbx_interface_availability_t	*ia = NULL;

	zabbix_log(LOG_LEVEL_DEBUG, "In %s()", __func__);

	RDLOCK_CACHE;

	*ts = time(NULL);

	zbx_hashset_iter_reset(&config->interfaces, &iter);

	while (NULL != (interface = (const ZBX_DC_INTERFACE *)zbx_hashset_iter_next(&iter)))
	{
		if (config->availability_diff_ts <= interface->availability_ts && interface->availability_ts < *ts)
		{
			ia = (zbx_interface_availability_t *)zbx_malloc(NULL, sizeof(zbx_interface_availability_t));
			zbx_interface_availability_init(ia, interface->interfaceid);

			zbx_agent_availability_init(&ia->agent, interface->available, interface->error,
					interface->errors_from, interface->disable_until);

			zbx_vector_ptr_append(interfaces, ia);
		}
	}

	UNLOCK_CACHE;

	zbx_vector_ptr_sort(interfaces, ZBX_DEFAULT_UINT64_PTR_COMPARE_FUNC);

	zabbix_log(LOG_LEVEL_DEBUG, "End of %s() interfaces:%d", __func__, interfaces->values_num);

	return 0 == interfaces->values_num ? FAIL : SUCCEED;
}

/******************************************************************************
 *                                                                            *
 * Purpose: sets availability timestamp to current time for the specified     *
 *          interfaces                                                        *
 *                                                                            *
 * Parameters: interfaceids - [IN] the interfaces identifiers                 *
 *                                                                            *
 ******************************************************************************/
void	DCtouch_interfaces_availability(const zbx_vector_uint64_t *interfaceids)
{
	ZBX_DC_INTERFACE	*dc_interface;
	int			i, now;

	zabbix_log(LOG_LEVEL_DEBUG, "In %s() interfaceids:%d", __func__, interfaceids->values_num);

	now = time(NULL);

	WRLOCK_CACHE;

	for (i = 0; i < interfaceids->values_num; i++)
	{
		if (NULL != (dc_interface = zbx_hashset_search(&config->interfaces, &interfaceids->values[i])))
			dc_interface->availability_ts = now;
	}

	UNLOCK_CACHE;

	zabbix_log(LOG_LEVEL_DEBUG, "End of %s()", __func__);
}

/******************************************************************************
 *                                                                            *
 * Purpose: copies configuration cache action conditions to the specified     *
 *          vector                                                            *
 *                                                                            *
 * Parameters: dc_action  - [IN] the source action                            *
 *             conditions - [OUT] the conditions vector                       *
 *                                                                            *
 ******************************************************************************/
static void	dc_action_copy_conditions(const zbx_dc_action_t *dc_action, zbx_vector_ptr_t *conditions)
{
	int				i;
	zbx_condition_t			*condition;
	zbx_dc_action_condition_t	*dc_condition;

	zbx_vector_ptr_reserve(conditions, dc_action->conditions.values_num);

	for (i = 0; i < dc_action->conditions.values_num; i++)
	{
		dc_condition = (zbx_dc_action_condition_t *)dc_action->conditions.values[i];

		condition = (zbx_condition_t *)zbx_malloc(NULL, sizeof(zbx_condition_t));

		condition->conditionid = dc_condition->conditionid;
		condition->actionid = dc_action->actionid;
		condition->conditiontype = dc_condition->conditiontype;
		condition->op = dc_condition->op;
		condition->value = zbx_strdup(NULL, dc_condition->value);
		condition->value2 = zbx_strdup(NULL, dc_condition->value2);
		zbx_vector_uint64_create(&condition->eventids);

		zbx_vector_ptr_append(conditions, condition);
	}
}

/******************************************************************************
 *                                                                            *
 * Purpose: creates action evaluation data from configuration cache action    *
 *                                                                            *
 * Parameters: dc_action - [IN] the source action                             *
 *                                                                            *
 * Return value: the action evaluation data                                   *
 *                                                                            *
 * Comments: The returned value must be freed with zbx_action_eval_free()     *
 *           function later.                                                  *
 *                                                                            *
 ******************************************************************************/
static zbx_action_eval_t	*dc_action_eval_create(const zbx_dc_action_t *dc_action)
{
	zbx_action_eval_t		*action;

	action = (zbx_action_eval_t *)zbx_malloc(NULL, sizeof(zbx_action_eval_t));

	action->actionid = dc_action->actionid;
	action->eventsource = dc_action->eventsource;
	action->evaltype = dc_action->evaltype;
	action->opflags = dc_action->opflags;
	action->formula = zbx_strdup(NULL, dc_action->formula);
	zbx_vector_ptr_create(&action->conditions);

	dc_action_copy_conditions(dc_action, &action->conditions);

	return action;
}

/******************************************************************************
 *                                                                            *
 * Purpose: gets action evaluation data                                       *
 *                                                                            *
 * Parameters: actions         - [OUT] the action evaluation data             *
 *             uniq_conditions - [OUT] unique conditions that actions         *
 *                                     point to (several sources)             *
 *             opflags         - [IN] flags specifying which actions to get   *
 *                                    based on their operation classes        *
 *                                    (see ZBX_ACTION_OPCLASS_* defines)      *
 *                                                                            *
 * Comments: The returned actions and conditions must be freed with           *
 *           zbx_action_eval_free() function later.                           *
 *                                                                            *
 ******************************************************************************/
void	zbx_dc_get_actions_eval(zbx_vector_ptr_t *actions, unsigned char opflags)
{
	const zbx_dc_action_t		*dc_action;
	zbx_hashset_iter_t		iter;

	zabbix_log(LOG_LEVEL_DEBUG, "In %s()", __func__);

	RDLOCK_CACHE;

	zbx_hashset_iter_reset(&config->actions, &iter);

	while (NULL != (dc_action = (const zbx_dc_action_t *)zbx_hashset_iter_next(&iter)))
	{
		if (0 != (opflags & dc_action->opflags))
			zbx_vector_ptr_append(actions, dc_action_eval_create(dc_action));
	}

	UNLOCK_CACHE;

	zabbix_log(LOG_LEVEL_DEBUG, "End of %s() actions:%d", __func__, actions->values_num);
}

/******************************************************************************
 *                                                                            *
 * Purpose: sets timestamp of the last availability update                    *
 *                                                                            *
 * Parameter: ts - [IN] the last availability update timestamp                *
 *                                                                            *
 * Comments: This function is used only by proxies when preparing host        *
 *           availability data to be sent to server.                          *
 *                                                                            *
 ******************************************************************************/
void	zbx_set_availability_diff_ts(int ts)
{
	/* this data can't be accessed simultaneously from multiple processes - locking is not necessary */
	config->availability_diff_ts = ts;
}

/******************************************************************************
 *                                                                            *
 * Purpose: frees correlation condition                                       *
 *                                                                            *
 * Parameter: condition - [IN] the condition to free                          *
 *                                                                            *
 ******************************************************************************/
static void	corr_condition_clean(zbx_corr_condition_t *condition)
{
	switch (condition->type)
	{
		case ZBX_CORR_CONDITION_OLD_EVENT_TAG:
			/* break; is not missing here */
		case ZBX_CORR_CONDITION_NEW_EVENT_TAG:
			zbx_free(condition->data.tag.tag);
			break;
		case ZBX_CORR_CONDITION_EVENT_TAG_PAIR:
			zbx_free(condition->data.tag_pair.oldtag);
			zbx_free(condition->data.tag_pair.newtag);
			break;
		case ZBX_CORR_CONDITION_OLD_EVENT_TAG_VALUE:
			/* break; is not missing here */
		case ZBX_CORR_CONDITION_NEW_EVENT_TAG_VALUE:
			zbx_free(condition->data.tag_value.tag);
			zbx_free(condition->data.tag_value.value);
			break;
	}
}

/******************************************************************************
 *                                                                            *
 * Purpose: frees global correlation rule                                     *
 *                                                                            *
 * Parameter: condition - [IN] the condition to free                          *
 *                                                                            *
 ******************************************************************************/
static void	dc_correlation_free(zbx_correlation_t *correlation)
{
	zbx_free(correlation->name);
	zbx_free(correlation->formula);

	zbx_vector_ptr_clear_ext(&correlation->operations, zbx_ptr_free);
	zbx_vector_ptr_destroy(&correlation->operations);
	zbx_vector_ptr_destroy(&correlation->conditions);

	zbx_free(correlation);
}

/******************************************************************************
 *                                                                            *
 * Purpose: copies cached correlation condition to memory                     *
 *                                                                            *
 * Parameter: dc_condition - [IN] the condition to copy                       *
 *            condition    - [OUT] the destination condition                  *
 *                                                                            *
 * Return value: The cloned correlation condition.                            *
 *                                                                            *
 ******************************************************************************/
static void	dc_corr_condition_copy(const zbx_dc_corr_condition_t *dc_condition, zbx_corr_condition_t *condition)
{
	condition->type = dc_condition->type;

	switch (condition->type)
	{
		case ZBX_CORR_CONDITION_OLD_EVENT_TAG:
			/* break; is not missing here */
		case ZBX_CORR_CONDITION_NEW_EVENT_TAG:
			condition->data.tag.tag = zbx_strdup(NULL, dc_condition->data.tag.tag);
			break;
		case ZBX_CORR_CONDITION_EVENT_TAG_PAIR:
			condition->data.tag_pair.oldtag = zbx_strdup(NULL, dc_condition->data.tag_pair.oldtag);
			condition->data.tag_pair.newtag = zbx_strdup(NULL, dc_condition->data.tag_pair.newtag);
			break;
		case ZBX_CORR_CONDITION_OLD_EVENT_TAG_VALUE:
			/* break; is not missing here */
		case ZBX_CORR_CONDITION_NEW_EVENT_TAG_VALUE:
			condition->data.tag_value.tag = zbx_strdup(NULL, dc_condition->data.tag_value.tag);
			condition->data.tag_value.value = zbx_strdup(NULL, dc_condition->data.tag_value.value);
			condition->data.tag_value.op = dc_condition->data.tag_value.op;
			break;
		case ZBX_CORR_CONDITION_NEW_EVENT_HOSTGROUP:
			condition->data.group.groupid = dc_condition->data.group.groupid;
			condition->data.group.op = dc_condition->data.group.op;
			break;
	}
}

/******************************************************************************
 *                                                                            *
 * Purpose: clones cached correlation operation to memory                     *
 *                                                                            *
 * Parameter: operation - [IN] the operation to clone                         *
 *                                                                            *
 * Return value: The cloned correlation operation.                            *
 *                                                                            *
 ******************************************************************************/
static zbx_corr_operation_t	*zbx_dc_corr_operation_dup(const zbx_dc_corr_operation_t *dc_operation)
{
	zbx_corr_operation_t	*operation;

	operation = (zbx_corr_operation_t *)zbx_malloc(NULL, sizeof(zbx_corr_operation_t));
	operation->type = dc_operation->type;

	return operation;
}

/******************************************************************************
 *                                                                            *
 * Purpose: clones cached correlation formula, generating it if necessary     *
 *                                                                            *
 * Parameter: correlation - [IN] the correlation                              *
 *                                                                            *
 * Return value: The cloned correlation formula.                              *
 *                                                                            *
 ******************************************************************************/
static char	*dc_correlation_formula_dup(const zbx_dc_correlation_t *dc_correlation)
{
#define ZBX_OPERATION_TYPE_UNKNOWN	0
#define ZBX_OPERATION_TYPE_OR		1
#define ZBX_OPERATION_TYPE_AND		2

	char				*formula = NULL;
	const char			*op = NULL;
	size_t				formula_alloc = 0, formula_offset = 0;
	int				i, last_type = -1, last_op = ZBX_OPERATION_TYPE_UNKNOWN;
	const zbx_dc_corr_condition_t	*dc_condition;
	zbx_uint64_t			last_id;

	if (CONDITION_EVAL_TYPE_EXPRESSION == dc_correlation->evaltype || 0 == dc_correlation->conditions.values_num)
		return zbx_strdup(NULL, dc_correlation->formula);

	dc_condition = (const zbx_dc_corr_condition_t *)dc_correlation->conditions.values[0];

	switch (dc_correlation->evaltype)
	{
		case CONDITION_EVAL_TYPE_OR:
			op = " or";
			break;
		case CONDITION_EVAL_TYPE_AND:
			op = " and";
			break;
	}

	if (NULL != op)
	{
		zbx_snprintf_alloc(&formula, &formula_alloc, &formula_offset, "{" ZBX_FS_UI64 "}",
				dc_condition->corr_conditionid);

		for (i = 1; i < dc_correlation->conditions.values_num; i++)
		{
			dc_condition = (const zbx_dc_corr_condition_t *)dc_correlation->conditions.values[i];

			zbx_strcpy_alloc(&formula, &formula_alloc, &formula_offset, op);
			zbx_snprintf_alloc(&formula, &formula_alloc, &formula_offset, " {" ZBX_FS_UI64 "}",
					dc_condition->corr_conditionid);
		}

		return formula;
	}

	last_id = dc_condition->corr_conditionid;
	last_type = dc_condition->type;

	for (i = 1; i < dc_correlation->conditions.values_num; i++)
	{
		dc_condition = (const zbx_dc_corr_condition_t *)dc_correlation->conditions.values[i];

		if (last_type == dc_condition->type)
		{
			if (last_op != ZBX_OPERATION_TYPE_OR)
				zbx_chrcpy_alloc(&formula, &formula_alloc, &formula_offset, '(');

			zbx_snprintf_alloc(&formula, &formula_alloc, &formula_offset, "{" ZBX_FS_UI64 "} or ", last_id);
			last_op = ZBX_OPERATION_TYPE_OR;
		}
		else
		{
			zbx_snprintf_alloc(&formula, &formula_alloc, &formula_offset, "{" ZBX_FS_UI64 "}", last_id);

			if (last_op == ZBX_OPERATION_TYPE_OR)
				zbx_chrcpy_alloc(&formula, &formula_alloc, &formula_offset, ')');

			zbx_strcpy_alloc(&formula, &formula_alloc, &formula_offset, " and ");

			last_op = ZBX_OPERATION_TYPE_AND;
		}

		last_type = dc_condition->type;
		last_id = dc_condition->corr_conditionid;
	}

	zbx_snprintf_alloc(&formula, &formula_alloc, &formula_offset, "{" ZBX_FS_UI64 "}", last_id);

	if (last_op == ZBX_OPERATION_TYPE_OR)
		zbx_chrcpy_alloc(&formula, &formula_alloc, &formula_offset, ')');

	return formula;

#undef ZBX_OPERATION_TYPE_UNKNOWN
#undef ZBX_OPERATION_TYPE_OR
#undef ZBX_OPERATION_TYPE_AND
}

void	zbx_dc_correlation_rules_init(zbx_correlation_rules_t *rules)
{
	zbx_vector_ptr_create(&rules->correlations);
	zbx_hashset_create_ext(&rules->conditions, 0, ZBX_DEFAULT_UINT64_HASH_FUNC, ZBX_DEFAULT_UINT64_COMPARE_FUNC,
			(zbx_clean_func_t)corr_condition_clean, ZBX_DEFAULT_MEM_MALLOC_FUNC,
			ZBX_DEFAULT_MEM_REALLOC_FUNC, ZBX_DEFAULT_MEM_FREE_FUNC);

	rules->sync_ts = 0;
}

void	zbx_dc_correlation_rules_clean(zbx_correlation_rules_t *rules)
{
	zbx_vector_ptr_clear_ext(&rules->correlations, (zbx_clean_func_t)dc_correlation_free);
	zbx_hashset_clear(&rules->conditions);
}

void	zbx_dc_correlation_rules_free(zbx_correlation_rules_t *rules)
{
	zbx_dc_correlation_rules_clean(rules);
	zbx_vector_ptr_destroy(&rules->correlations);
	zbx_hashset_destroy(&rules->conditions);
}

/******************************************************************************
 *                                                                            *
 * Purpose: gets correlation rules from configuration cache                   *
 *                                                                            *
 * Parameter: rules   - [IN/OUT] the correlation rules                        *
 *                                                                            *
 ******************************************************************************/
void	zbx_dc_correlation_rules_get(zbx_correlation_rules_t *rules)
{
	int				i;
	zbx_hashset_iter_t		iter;
	const zbx_dc_correlation_t	*dc_correlation;
	const zbx_dc_corr_condition_t	*dc_condition;
	zbx_correlation_t		*correlation;
	zbx_corr_condition_t		*condition, condition_local;

	RDLOCK_CACHE;

	/* The correlation rules are refreshed only if the sync timestamp   */
	/* does not match current configuration cache sync timestamp. This  */
	/* allows to locally cache the correlation rules.                   */
	if (config->sync_ts == rules->sync_ts)
	{
		UNLOCK_CACHE;
		return;
	}

	zbx_dc_correlation_rules_clean(rules);

	zbx_hashset_iter_reset(&config->correlations, &iter);
	while (NULL != (dc_correlation = (const zbx_dc_correlation_t *)zbx_hashset_iter_next(&iter)))
	{
		correlation = (zbx_correlation_t *)zbx_malloc(NULL, sizeof(zbx_correlation_t));
		correlation->correlationid = dc_correlation->correlationid;
		correlation->evaltype = dc_correlation->evaltype;
		correlation->name = zbx_strdup(NULL, dc_correlation->name);
		correlation->formula = dc_correlation_formula_dup(dc_correlation);
		zbx_vector_ptr_create(&correlation->conditions);
		zbx_vector_ptr_create(&correlation->operations);

		for (i = 0; i < dc_correlation->conditions.values_num; i++)
		{
			dc_condition = (const zbx_dc_corr_condition_t *)dc_correlation->conditions.values[i];
			condition_local.corr_conditionid = dc_condition->corr_conditionid;
			condition = (zbx_corr_condition_t *)zbx_hashset_insert(&rules->conditions, &condition_local, sizeof(condition_local));
			dc_corr_condition_copy(dc_condition, condition);
			zbx_vector_ptr_append(&correlation->conditions, condition);
		}

		for (i = 0; i < dc_correlation->operations.values_num; i++)
		{
			zbx_vector_ptr_append(&correlation->operations,
					zbx_dc_corr_operation_dup((const zbx_dc_corr_operation_t *)dc_correlation->operations.values[i]));
		}

		zbx_vector_ptr_append(&rules->correlations, correlation);
	}

	rules->sync_ts = config->sync_ts;

	UNLOCK_CACHE;

	zbx_vector_ptr_sort(&rules->correlations, ZBX_DEFAULT_UINT64_PTR_COMPARE_FUNC);
}

/******************************************************************************
 *                                                                            *
 * Purpose: cache nested group identifiers                                    *
 *                                                                            *
 ******************************************************************************/
void	dc_hostgroup_cache_nested_groupids(zbx_dc_hostgroup_t *parent_group)
{
	zbx_dc_hostgroup_t	*group;

	if (0 == (parent_group->flags & ZBX_DC_HOSTGROUP_FLAGS_NESTED_GROUPIDS))
	{
		int	index, len;

		zbx_vector_uint64_create_ext(&parent_group->nested_groupids, __config_shmem_malloc_func,
				__config_shmem_realloc_func, __config_shmem_free_func);

		index = zbx_vector_ptr_bsearch(&config->hostgroups_name, parent_group, dc_compare_hgroups);
		len = strlen(parent_group->name);

		while (++index < config->hostgroups_name.values_num)
		{
			group = (zbx_dc_hostgroup_t *)config->hostgroups_name.values[index];

			if (0 != strncmp(group->name, parent_group->name, len))
				break;

			if ('\0' == group->name[len] || '/' == group->name[len])
				zbx_vector_uint64_append(&parent_group->nested_groupids, group->groupid);
		}

		parent_group->flags |= ZBX_DC_HOSTGROUP_FLAGS_NESTED_GROUPIDS;
	}
}

/******************************************************************************
 *                                                                            *
 * Purpose: pre-caches nested groups for groups used in running maintenances  *
 *                                                                            *
 ******************************************************************************/
static void	dc_maintenance_precache_nested_groups(void)
{
	zbx_hashset_iter_t	iter;
	zbx_dc_maintenance_t	*maintenance;
	zbx_vector_uint64_t	groupids;
	int			i;
	zbx_dc_hostgroup_t	*group;

	if (0 == config->maintenances.num_data)
		return;

	zbx_vector_uint64_create(&groupids);
	zbx_hashset_iter_reset(&config->maintenances, &iter);
	while (NULL != (maintenance = (zbx_dc_maintenance_t *)zbx_hashset_iter_next(&iter)))
	{
		if (ZBX_MAINTENANCE_RUNNING != maintenance->state)
			continue;

		zbx_vector_uint64_append_array(&groupids, maintenance->groupids.values,
				maintenance->groupids.values_num);
	}

	zbx_vector_uint64_sort(&groupids, ZBX_DEFAULT_UINT64_COMPARE_FUNC);
	zbx_vector_uint64_uniq(&groupids, ZBX_DEFAULT_UINT64_COMPARE_FUNC);

	for (i = 0; i < groupids.values_num; i++)
	{
		if (NULL != (group = (zbx_dc_hostgroup_t *)zbx_hashset_search(&config->hostgroups,
				&groupids.values[i])))
		{
			dc_hostgroup_cache_nested_groupids(group);
		}
	}

	zbx_vector_uint64_destroy(&groupids);
}

/******************************************************************************
 *                                                                            *
 * Purpose: gets nested group ids for the specified host group                *
 *          (including the target group id)                                   *
 *                                                                            *
 * Parameter: groupid         - [IN] the parent group identifier              *
 *            nested_groupids - [OUT] the nested + parent group ids           *
 *                                                                            *
 ******************************************************************************/
void	dc_get_nested_hostgroupids(zbx_uint64_t groupid, zbx_vector_uint64_t *nested_groupids)
{
	zbx_dc_hostgroup_t	*parent_group;

	zbx_vector_uint64_append(nested_groupids, groupid);

	/* The target group id will not be found in the configuration cache if target group was removed */
	/* between call to this function and the configuration cache look-up below. The target group id */
	/* is nevertheless returned so that the SELECT statements of the callers work even if no group  */
	/* was found.                                                                                   */

	if (NULL != (parent_group = (zbx_dc_hostgroup_t *)zbx_hashset_search(&config->hostgroups, &groupid)))
	{
		dc_hostgroup_cache_nested_groupids(parent_group);

		if (0 != parent_group->nested_groupids.values_num)
		{
			zbx_vector_uint64_append_array(nested_groupids, parent_group->nested_groupids.values,
					parent_group->nested_groupids.values_num);
		}
	}
}

/******************************************************************************
 *                                                                            *
 * Purpose: gets nested group ids for the specified host groups               *
 *                                                                            *
 * Parameter: groupids        - [IN] the parent group identifiers             *
 *            groupids_num    - [IN] the number of parent groups              *
 *            nested_groupids - [OUT] the nested + parent group ids           *
 *                                                                            *
 ******************************************************************************/
void	zbx_dc_get_nested_hostgroupids(zbx_uint64_t *groupids, int groupids_num, zbx_vector_uint64_t *nested_groupids)
{
	int	i;

	WRLOCK_CACHE;

	for (i = 0; i < groupids_num; i++)
		dc_get_nested_hostgroupids(groupids[i], nested_groupids);

	UNLOCK_CACHE;

	zbx_vector_uint64_sort(nested_groupids, ZBX_DEFAULT_UINT64_COMPARE_FUNC);
	zbx_vector_uint64_uniq(nested_groupids, ZBX_DEFAULT_UINT64_COMPARE_FUNC);
}

/******************************************************************************
 *                                                                            *
 * Purpose: gets hostids belonging to the group and its nested groups         *
 *                                                                            *
 * Parameter: name    - [IN] the group name                                   *
 *            hostids - [OUT] the hostids                                     *
 *                                                                            *
 ******************************************************************************/
void	zbx_dc_get_hostids_by_group_name(const char *name, zbx_vector_uint64_t *hostids)
{
	int			i;
	zbx_vector_uint64_t	groupids;
	zbx_dc_hostgroup_t	group_local, *group;

	zbx_vector_uint64_create(&groupids);

	group_local.name = name;

	WRLOCK_CACHE;

	if (FAIL != (i = zbx_vector_ptr_bsearch(&config->hostgroups_name, &group_local, dc_compare_hgroups)))
	{
		group = (zbx_dc_hostgroup_t *)config->hostgroups_name.values[i];
		dc_get_nested_hostgroupids(group->groupid, &groupids);
	}

	UNLOCK_CACHE;

	zbx_vector_uint64_sort(&groupids, ZBX_DEFAULT_UINT64_COMPARE_FUNC);
	zbx_vector_uint64_uniq(&groupids, ZBX_DEFAULT_UINT64_COMPARE_FUNC);

	RDLOCK_CACHE;

	for (i = 0; i < groupids.values_num; i++)
	{
		zbx_hashset_iter_t	iter;
		zbx_uint64_t		*phostid;

		if (NULL == (group = (zbx_dc_hostgroup_t *)zbx_hashset_search(&config->hostgroups,
				&groupids.values[i])))
		{
			continue;
		}

		zbx_hashset_iter_reset(&group->hostids, &iter);

		while (NULL != (phostid = (zbx_uint64_t *)zbx_hashset_iter_next(&iter)))
			zbx_vector_uint64_append(hostids, *phostid);
	}

	UNLOCK_CACHE;

	zbx_vector_uint64_destroy(&groupids);

	zbx_vector_uint64_sort(hostids, ZBX_DEFAULT_UINT64_COMPARE_FUNC);
	zbx_vector_uint64_uniq(hostids, ZBX_DEFAULT_UINT64_COMPARE_FUNC);
}

/******************************************************************************
 *                                                                            *
 * Purpose: gets active proxy data by its name from configuration cache       *
 *                                                                            *
 * Parameters:                                                                *
 *     name  - [IN] the proxy name                                            *
 *     proxy - [OUT] the proxy data                                           *
 *     error - [OUT] error message                                            *
 *                                                                            *
 * Return value:                                                              *
 *     SUCCEED - proxy data were retrieved successfully                       *
 *     FAIL    - failed to retrieve proxy data, error message is set          *
 *                                                                            *
 ******************************************************************************/
int	zbx_dc_get_active_proxy_by_name(const char *name, DC_PROXY *proxy, char **error)
{
	int			ret = FAIL;
	const ZBX_DC_HOST	*dc_host;
	const ZBX_DC_PROXY	*dc_proxy;

	RDLOCK_CACHE;

	if (NULL == (dc_host = DCfind_proxy(name)))
	{
		*error = zbx_dsprintf(*error, "proxy \"%s\" not found", name);
		goto out;
	}

	if (HOST_STATUS_PROXY_ACTIVE != dc_host->status)
	{
		*error = zbx_dsprintf(*error, "proxy \"%s\" is configured for passive mode", name);
		goto out;
	}

	if (NULL == (dc_proxy = (const ZBX_DC_PROXY *)zbx_hashset_search(&config->proxies, &dc_host->hostid)))
	{
		*error = zbx_dsprintf(*error, "proxy \"%s\" not found in configuration cache", name);
		goto out;
	}

	DCget_proxy(proxy, dc_proxy);
	ret = SUCCEED;
out:
	UNLOCK_CACHE;

	return ret;
}

/******************************************************************************
 *                                                                            *
 * Purpose: find proxyid and type for given proxy name                        *
 *                                                                            *
 * Parameters:                                                                *
 *     name    - [IN] the proxy name                                          *
 *     proxyid - [OUT] the proxyid                                            *
 *     type    - [OUT] the type of a proxy                                    *
 *                                                                            *
 * Return value:                                                              *
 *     SUCCEED - id/type were retrieved successfully                          *
 *     FAIL    - failed to find proxy in cache                                *
 *                                                                            *
 ******************************************************************************/
int	zbx_dc_get_proxyid_by_name(const char *name, zbx_uint64_t *proxyid, unsigned char *type)
{
	int			ret = FAIL;
	const ZBX_DC_HOST	*dc_host;

	RDLOCK_CACHE;

	if (NULL != (dc_host = DCfind_proxy(name)))
	{
		if (NULL != type)
			*type = dc_host->status;

		*proxyid = dc_host->hostid;

		ret = SUCCEED;
	}

	UNLOCK_CACHE;

	return ret;
}

int	zbx_dc_update_passive_proxy_nextcheck(zbx_uint64_t proxyid)
{
	int		ret = SUCCEED;
	ZBX_DC_PROXY	*dc_proxy;

	WRLOCK_CACHE;

	if (NULL == (dc_proxy = (ZBX_DC_PROXY *)zbx_hashset_search(&config->proxies, &proxyid)))
		ret = FAIL;
	else
		dc_proxy->proxy_config_nextcheck = (int)time(NULL);

	UNLOCK_CACHE;

	return ret;
}

/******************************************************************************
 *                                                                            *
 * Purpose: retrieve proxyids for all cached proxies                          *
 *                                                                            *
 ******************************************************************************/
void	zbx_dc_get_all_proxies(zbx_vector_cached_proxy_t *proxies)
{
	ZBX_DC_HOST_H		*dc_host;
	zbx_hashset_iter_t	iter;

	RDLOCK_CACHE;

	zbx_vector_cached_proxy_reserve(proxies, (size_t)config->hosts_p.num_data);
	zbx_hashset_iter_reset(&config->hosts_p, &iter);

	while (NULL != (dc_host = (ZBX_DC_HOST_H *)zbx_hashset_iter_next(&iter)))
	{
		zbx_cached_proxy_t	*proxy;

		proxy = (zbx_cached_proxy_t *)zbx_malloc(NULL, sizeof(zbx_cached_proxy_t));

		proxy->name = zbx_strdup(NULL, dc_host->host_ptr->host);
		proxy->hostid = dc_host->host_ptr->hostid;
		proxy->status = dc_host->host_ptr->status;

		zbx_vector_cached_proxy_append(proxies, proxy);
	}

	UNLOCK_CACHE;
}

int	zbx_dc_get_proxy_name_type_by_id(zbx_uint64_t proxyid, int *status, char **name)
{
	int		ret = SUCCEED;
	ZBX_DC_HOST	*dc_host;

	RDLOCK_CACHE;

	if (NULL == (dc_host = (ZBX_DC_HOST *)zbx_hashset_search(&config->hosts, &proxyid)))
		ret = FAIL;
	else
	{
		*status = dc_host->status;
		*name = zbx_strdup(NULL, dc_host->host);
	}

	UNLOCK_CACHE;

	return ret;
}

/******************************************************************************
 *                                                                            *
 * Purpose: updates item nextcheck values in configuration cache              *
 *                                                                            *
 * Parameters: items      - [IN] the items to update                          *
 *             values     - [IN] the items values containing new properties   *
 *             errcodes   - [IN] item error codes. Update only items with     *
 *                               SUCCEED code                                 *
 *             values_num - [IN] the number of elements in items,values and   *
 *                               errcodes arrays                              *
 *                                                                            *
 ******************************************************************************/
void	zbx_dc_items_update_nextcheck(DC_ITEM *items, zbx_agent_value_t *values, int *errcodes, size_t values_num)
{
	size_t			i;
	ZBX_DC_ITEM		*dc_item;
	ZBX_DC_HOST		*dc_host;
	ZBX_DC_INTERFACE	*dc_interface;

	RDLOCK_CACHE;

	for (i = 0; i < values_num; i++)
	{
		if (FAIL == errcodes[i])
			continue;

		/* update nextcheck for items that are counted in queue for monitoring purposes */
		if (FAIL == zbx_is_counted_in_item_queue(items[i].type, items[i].key_orig))
			continue;

		if (NULL == (dc_item = (ZBX_DC_ITEM *)zbx_hashset_search(&config->items, &items[i].itemid)))
			continue;

		if (ITEM_STATUS_ACTIVE != dc_item->status)
			continue;

		if (NULL == (dc_host = (ZBX_DC_HOST *)zbx_hashset_search(&config->hosts, &dc_item->hostid)))
			continue;

		if (HOST_STATUS_MONITORED != dc_host->status)
			continue;

		if (ZBX_LOC_NOWHERE != dc_item->location)
			continue;

		dc_interface = (ZBX_DC_INTERFACE *)zbx_hashset_search(&config->interfaces, &dc_item->interfaceid);

		/* update nextcheck for items that are counted in queue for monitoring purposes */
		DCitem_nextcheck_update(dc_item, dc_interface, ZBX_ITEM_COLLECTED, values[i].ts.sec,
				NULL);
	}

	UNLOCK_CACHE;
}

/******************************************************************************
 *                                                                            *
 * Purpose: get data of all network interfaces for a host in configuration    *
 *          cache                                                             *
 *                                                                            *
 * Parameter: hostid     - [IN] the host identifier                           *
 *            interfaces - [OUT] array with interface data                    *
 *            n          - [OUT] number of allocated 'interfaces' elements    *
 *                                                                            *
 * Return value: SUCCEED - interface data retrieved successfully              *
 *               FAIL    - host not found                                     *
 *                                                                            *
 * Comments: if host is found but has no interfaces (should not happen) this  *
 *           function sets 'n' to 0 and no memory is allocated for            *
 *           'interfaces'. It is a caller responsibility to deallocate        *
 *           memory of 'interfaces' and its components.                       *
 *                                                                            *
 ******************************************************************************/
int	zbx_dc_get_host_interfaces(zbx_uint64_t hostid, DC_INTERFACE2 **interfaces, int *n)
{
	const ZBX_DC_HOST	*host;
	int			i, ret = FAIL;

	if (0 == hostid)
		return FAIL;

	RDLOCK_CACHE;

	/* find host entry in 'config->hosts' hashset */

	if (NULL == (host = (const ZBX_DC_HOST *)zbx_hashset_search(&config->hosts, &hostid)))
		goto unlock;

	/* allocate memory for results */

	if (0 < (*n = host->interfaces_v.values_num))
		*interfaces = (DC_INTERFACE2 *)zbx_malloc(NULL, sizeof(DC_INTERFACE2) * (size_t)*n);

	/* copy data about all host interfaces */

	for (i = 0; i < *n; i++)
	{
		const ZBX_DC_INTERFACE	*src = (const ZBX_DC_INTERFACE *)host->interfaces_v.values[i];
		DC_INTERFACE2		*dst = *interfaces + i;

		dst->interfaceid = src->interfaceid;
		dst->type = src->type;
		dst->main = src->main;
		dst->useip = src->useip;
		strscpy(dst->ip_orig, src->ip);
		strscpy(dst->dns_orig, src->dns);
		strscpy(dst->port_orig, src->port);
		dst->addr = (1 == src->useip ? dst->ip_orig : dst->dns_orig);

		if (INTERFACE_TYPE_SNMP == dst->type)
		{
			ZBX_DC_SNMPINTERFACE *snmp;

			if (NULL == (snmp = (ZBX_DC_SNMPINTERFACE *)zbx_hashset_search(&config->interfaces_snmp,
					&dst->interfaceid)))
			{
				zbx_free(*interfaces);
				goto unlock;
			}

			dst->bulk = snmp->bulk;
			dst->snmp_version= snmp->version;
		}
	}

	ret = SUCCEED;
unlock:
	UNLOCK_CACHE;

	return ret;
}

/******************************************************************************
 *                                                                            *
 * Purpose: apply item state, error, mtime, lastlogsize changes to            *
 *          configuration cache                                               *
 *                                                                            *
 ******************************************************************************/
void	DCconfig_items_apply_changes(const zbx_vector_ptr_t *item_diff)
{
	int			i;
	const zbx_item_diff_t	*diff;
	ZBX_DC_ITEM		*dc_item;

	if (0 == item_diff->values_num)
		return;

	WRLOCK_CACHE;

	for (i = 0; i < item_diff->values_num; i++)
	{
		diff = (const zbx_item_diff_t *)item_diff->values[i];

		if (NULL == (dc_item = (ZBX_DC_ITEM *)zbx_hashset_search(&config->items, &diff->itemid)))
			continue;

		if (0 != (ZBX_FLAGS_ITEM_DIFF_UPDATE_LASTLOGSIZE & diff->flags))
			dc_item->lastlogsize = diff->lastlogsize;

		if (0 != (ZBX_FLAGS_ITEM_DIFF_UPDATE_MTIME & diff->flags))
			dc_item->mtime = diff->mtime;

		if (0 != (ZBX_FLAGS_ITEM_DIFF_UPDATE_ERROR & diff->flags))
			dc_strpool_replace(1, &dc_item->error, diff->error);

		if (0 != (ZBX_FLAGS_ITEM_DIFF_UPDATE_STATE & diff->flags))
			dc_item->state = diff->state;
	}

	UNLOCK_CACHE;
}

/******************************************************************************
 *                                                                            *
 * Purpose: update automatic inventory in configuration cache                 *
 *                                                                            *
 ******************************************************************************/
void	DCconfig_update_inventory_values(const zbx_vector_ptr_t *inventory_values)
{
	ZBX_DC_HOST_INVENTORY	*host_inventory = NULL;
	int			i;

	WRLOCK_CACHE;

	for (i = 0; i < inventory_values->values_num; i++)
	{
		const zbx_inventory_value_t	*inventory_value = (zbx_inventory_value_t *)inventory_values->values[i];
		const char			**value;

		if (NULL == host_inventory || inventory_value->hostid != host_inventory->hostid)
		{
			host_inventory = (ZBX_DC_HOST_INVENTORY *)zbx_hashset_search(&config->host_inventories_auto, &inventory_value->hostid);

			if (NULL == host_inventory)
				continue;
		}

		value = &host_inventory->values[inventory_value->idx];

		dc_strpool_replace((NULL != *value ? 1 : 0), value, inventory_value->value);
	}

	UNLOCK_CACHE;
}

/******************************************************************************
 *                                                                            *
 * Purpose: find inventory value in automatically populated cache, if not     *
 *          found then look in main inventory cache                           *
 *                                                                            *
 * Comments: This function must be called inside configuration cache read     *
 *           (or write) lock.                                                 *
 *                                                                            *
 ******************************************************************************/
static int	dc_get_host_inventory_value_by_hostid(zbx_uint64_t hostid, char **replace_to, int value_idx)
{
	const ZBX_DC_HOST_INVENTORY	*dc_inventory;

	if (NULL != (dc_inventory = (const ZBX_DC_HOST_INVENTORY *)zbx_hashset_search(&config->host_inventories_auto,
			&hostid)) && NULL != dc_inventory->values[value_idx])
	{
		*replace_to = zbx_strdup(*replace_to, dc_inventory->values[value_idx]);
		return SUCCEED;
	}

	if (NULL != (dc_inventory = (const ZBX_DC_HOST_INVENTORY *)zbx_hashset_search(&config->host_inventories,
			&hostid)))
	{
		*replace_to = zbx_strdup(*replace_to, dc_inventory->values[value_idx]);
		return SUCCEED;
	}

	return FAIL;
}

/******************************************************************************
 *                                                                            *
 * Purpose: find inventory value in automatically populated cache, if not     *
 *          found then look in main inventory cache                           *
 *                                                                            *
 ******************************************************************************/
int	DCget_host_inventory_value_by_itemid(zbx_uint64_t itemid, char **replace_to, int value_idx)
{
	const ZBX_DC_ITEM	*dc_item;
	int			ret = FAIL;

	RDLOCK_CACHE;

	if (NULL != (dc_item = (ZBX_DC_ITEM *)zbx_hashset_search(&config->items, &itemid)))
		ret = dc_get_host_inventory_value_by_hostid(dc_item->hostid, replace_to, value_idx);

	UNLOCK_CACHE;

	return ret;
}

/******************************************************************************
 *                                                                            *
 * Purpose: find inventory value in automatically populated cache, if not     *
 *          found then look in main inventory cache                           *
 *                                                                            *
 ******************************************************************************/
int	DCget_host_inventory_value_by_hostid(zbx_uint64_t hostid, char **replace_to, int value_idx)
{
	int	ret;

	RDLOCK_CACHE;

	ret = dc_get_host_inventory_value_by_hostid(hostid, replace_to, value_idx);

	UNLOCK_CACHE;

	return ret;
}

/******************************************************************************
 *                                                                            *
 * Purpose: checks/returns trigger dependencies for a set of triggers         *
 *                                                                            *
 * Parameter: triggerids  - [IN] the currently processing trigger ids         *
 *            deps        - [OUT] list of dependency check results for failed *
 *                                or unresolved dependencies                  *
 *                                                                            *
 * Comments: This function returns list of zbx_trigger_dep_t structures       *
 *           for failed or unresolved dependency checks.                      *
 *           Dependency check is failed if any of the master triggers that    *
 *           are not being processed in this batch (present in triggerids     *
 *           vector) has a problem value.                                     *
 *           Dependency check is unresolved if a master trigger is being      *
 *           processed in this batch (present in triggerids vector) and no    *
 *           other master triggers have problem value.                        *
 *           Dependency check is successful if all master triggers (if any)   *
 *           have OK value and are not being processed in this batch.         *
 *                                                                            *
 ******************************************************************************/
void	zbx_dc_get_trigger_dependencies(const zbx_vector_uint64_t *triggerids, zbx_vector_ptr_t *deps)
{
	int				i, ret;
	const ZBX_DC_TRIGGER_DEPLIST	*trigdep;
	zbx_vector_uint64_t		masterids;
	zbx_trigger_dep_t		*dep;

	zbx_vector_uint64_create(&masterids);
	zbx_vector_uint64_reserve(&masterids, 64);

	RDLOCK_CACHE;

	for (i = 0; i < triggerids->values_num; i++)
	{
		if (NULL == (trigdep = (ZBX_DC_TRIGGER_DEPLIST *)zbx_hashset_search(&config->trigdeps, &triggerids->values[i])))
			continue;

		if (FAIL == (ret = DCconfig_check_trigger_dependencies_rec(trigdep, 0, triggerids, &masterids)) ||
				0 != masterids.values_num)
		{
			dep = (zbx_trigger_dep_t *)zbx_malloc(NULL, sizeof(zbx_trigger_dep_t));
			dep->triggerid = triggerids->values[i];
			zbx_vector_uint64_create(&dep->masterids);

			if (SUCCEED == ret)
			{
				dep->status = ZBX_TRIGGER_DEPENDENCY_UNRESOLVED;
				zbx_vector_uint64_append_array(&dep->masterids, masterids.values, masterids.values_num);
			}
			else
				dep->status = ZBX_TRIGGER_DEPENDENCY_FAIL;

			zbx_vector_ptr_append(deps, dep);
		}

		zbx_vector_uint64_clear(&masterids);
	}

	UNLOCK_CACHE;

	zbx_vector_uint64_destroy(&masterids);
}

/******************************************************************************
 *                                                                            *
 * Purpose: reschedules items that are processed by the target daemon         *
 *                                                                            *
 * Parameter: itemids       - [IN] the item identifiers                       *
 *            nextcheck     - [IN] the schedueld time                         *
 *            proxy_hostids - [OUT] the proxy_hostids of the given itemids    *
 *                                  (optional, can be NULL)                   *
 *                                                                            *
 * Comments: On server this function reschedules items monitored by server.   *
 *           On proxy only items monitored by the proxy is accessible, so     *
 *           all items can be safely rescheduled.                             *
 *                                                                            *
 ******************************************************************************/
void	zbx_dc_reschedule_items(const zbx_vector_uint64_t *itemids, int nextcheck, zbx_uint64_t *proxy_hostids)
{
	int		i;
	ZBX_DC_ITEM	*dc_item;
	ZBX_DC_HOST	*dc_host;
	zbx_uint64_t	proxy_hostid;

	WRLOCK_CACHE;

	for (i = 0; i < itemids->values_num; i++)
	{
		if (NULL == (dc_item = (ZBX_DC_ITEM *)zbx_hashset_search(&config->items, &itemids->values[i])) ||
				NULL == (dc_host = (ZBX_DC_HOST *)zbx_hashset_search(&config->hosts, &dc_item->hostid)))
		{
			zabbix_log(LOG_LEVEL_WARNING, "cannot perform check now for itemid [" ZBX_FS_UI64 "]"
					": item is not in cache", itemids->values[i]);

			proxy_hostid = 0;
		}
		else if (ZBX_JAN_2038 == dc_item->nextcheck)
		{
			zabbix_log(LOG_LEVEL_WARNING, "cannot perform check now for item \"%s\" on host \"%s\""
					": item configuration error", dc_item->key, dc_host->host);

			proxy_hostid = 0;
		}
		else if (0 == (proxy_hostid = dc_host->proxy_hostid) ||
				SUCCEED == is_item_processed_by_server(dc_item->type, dc_item->key))
		{
			dc_requeue_item_at(dc_item, dc_host, nextcheck);
			proxy_hostid = 0;
		}

		if (NULL != proxy_hostids)
			proxy_hostids[i] = proxy_hostid;
	}

	UNLOCK_CACHE;
}

/******************************************************************************
 *                                                                            *
 * Purpose: stop suppress mode of the nodata() trigger                        *
 *                                                                            *
 * Parameter: subscriptions - [IN] the array of trigger id and time of values *
 *                                                                            *
 ******************************************************************************/
void	zbx_dc_proxy_update_nodata(zbx_vector_uint64_pair_t *subscriptions)
{
	ZBX_DC_PROXY		*proxy = NULL;
	int			i;
	zbx_uint64_pair_t	p;

	WRLOCK_CACHE;

	for (i = 0; i < subscriptions->values_num; i++)
	{
		p = subscriptions->values[i];

		if ((NULL == proxy || p.first != proxy->hostid) &&
				NULL == (proxy = (ZBX_DC_PROXY *)zbx_hashset_search(&config->proxies, &p.first)))
		{
			continue;
		}

		if (0 == (proxy->nodata_win.flags & ZBX_PROXY_SUPPRESS_ACTIVE))
			continue;

		if (0 != (proxy->nodata_win.flags & ZBX_PROXY_SUPPRESS_MORE) &&
				(int)p.second > proxy->nodata_win.period_end)
		{
			continue;
		}

		proxy->nodata_win.values_num --;

		if (0 < proxy->nodata_win.values_num || 0 != (proxy->nodata_win.flags & ZBX_PROXY_SUPPRESS_MORE))
			continue;

		proxy->nodata_win.flags = ZBX_PROXY_SUPPRESS_DISABLE;
		proxy->nodata_win.period_end = 0;
		proxy->nodata_win.values_num = 0;
	}

	UNLOCK_CACHE;
}

/******************************************************************************
 *                                                                            *
 * Purpose: updates changed proxy data in configuration cache and updates     *
 *          diff flags to reflect the updated data                            *
 *                                                                            *
 * Parameter: diff - [IN/OUT] the properties to update                        *
 *                                                                            *
 ******************************************************************************/
void	zbx_dc_update_proxy(zbx_proxy_diff_t *diff)
{
	ZBX_DC_PROXY	*proxy;

	WRLOCK_CACHE;

	if (diff->lastaccess < config->proxy_lastaccess_ts)
		diff->lastaccess = config->proxy_lastaccess_ts;

	if (NULL != (proxy = (ZBX_DC_PROXY *)zbx_hashset_search(&config->proxies, &diff->hostid)))
	{
		if (0 != (diff->flags & ZBX_FLAGS_PROXY_DIFF_UPDATE_LASTACCESS))
		{
			int	lost = 0;	/* communication lost */

			if (0 != (diff->flags &
					(ZBX_FLAGS_PROXY_DIFF_UPDATE_HEARTBEAT | ZBX_FLAGS_PROXY_DIFF_UPDATE_CONFIG)))
			{
				int	delay = diff->lastaccess - proxy->lastaccess;

				if (NET_DELAY_MAX < delay)
					lost = 1;
			}

			if (0 == lost && proxy->lastaccess != diff->lastaccess)
				proxy->lastaccess = diff->lastaccess;

			/* proxy last access in database is updated separately in  */
			/* every ZBX_PROXY_LASTACCESS_UPDATE_FREQUENCY seconds     */
			diff->flags &= (~ZBX_FLAGS_PROXY_DIFF_UPDATE_LASTACCESS);
		}

		if (0 != (diff->flags & ZBX_FLAGS_PROXY_DIFF_UPDATE_VERSION))
		{
			if (proxy->version != diff->version)
				proxy->version = diff->version;
			else
				diff->flags &= (~ZBX_FLAGS_PROXY_DIFF_UPDATE_VERSION);
		}

		if (0 != (diff->flags & ZBX_FLAGS_PROXY_DIFF_UPDATE_COMPRESS))
		{
			if (proxy->auto_compress == diff->compress)
				diff->flags &= (~ZBX_FLAGS_PROXY_DIFF_UPDATE_COMPRESS);
			proxy->auto_compress = diff->compress;
		}
		if (0 != (diff->flags & ZBX_FLAGS_PROXY_DIFF_UPDATE_LASTERROR))
		{
			proxy->last_version_error_time = diff->last_version_error_time;
			diff->flags &= (~ZBX_FLAGS_PROXY_DIFF_UPDATE_LASTERROR);
		}

		if (0 != (diff->flags & ZBX_FLAGS_PROXY_DIFF_UPDATE_PROXYDELAY))
		{
			proxy->proxy_delay = diff->proxy_delay;
			diff->flags &= (~ZBX_FLAGS_PROXY_DIFF_UPDATE_PROXYDELAY);
		}

		if (0 != (diff->flags & ZBX_FLAGS_PROXY_DIFF_UPDATE_SUPPRESS_WIN))
		{
			zbx_proxy_suppress_t	*ps_win = &proxy->nodata_win, *ds_win = &diff->nodata_win;

			if ((ps_win->flags & ZBX_PROXY_SUPPRESS_ACTIVE) != (ds_win->flags & ZBX_PROXY_SUPPRESS_ACTIVE))
			{
				ps_win->period_end = ds_win->period_end;
			}

			ps_win->flags = ds_win->flags;

			if (0 > ps_win->values_num)	/* some new values were processed faster than old */
				ps_win->values_num = 0;	/* we will suppress more                          */

			ps_win->values_num += ds_win->values_num;
			diff->flags &= (~ZBX_FLAGS_PROXY_DIFF_UPDATE_SUPPRESS_WIN);
		}
	}

	UNLOCK_CACHE;
}

/******************************************************************************
 *                                                                            *
 * Purpose: returns proxy lastaccess changes since last lastaccess request    *
 *                                                                            *
 * Parameter: lastaccess - [OUT] last access updates for proxies that need    *
 *                               to be synced with database, sorted by        *
 *                               hostid                                       *
 *                                                                            *
 ******************************************************************************/
void	zbx_dc_get_proxy_lastaccess(zbx_vector_uint64_pair_t *lastaccess)
{
	ZBX_DC_PROXY	*proxy;
	int		now;

	if (ZBX_PROXY_LASTACCESS_UPDATE_FREQUENCY < (now = time(NULL)) - config->proxy_lastaccess_ts)
	{
		zbx_hashset_iter_t	iter;

		WRLOCK_CACHE;

		zbx_hashset_iter_reset(&config->proxies, &iter);

		while (NULL != (proxy = (ZBX_DC_PROXY *)zbx_hashset_iter_next(&iter)))
		{
			if (proxy->lastaccess >= config->proxy_lastaccess_ts)
			{
				zbx_uint64_pair_t	pair = {proxy->hostid, proxy->lastaccess};

				zbx_vector_uint64_pair_append(lastaccess, pair);
			}
		}

		config->proxy_lastaccess_ts = now;

		UNLOCK_CACHE;

		zbx_vector_uint64_pair_sort(lastaccess, ZBX_DEFAULT_UINT64_COMPARE_FUNC);
	}
}

/******************************************************************************
 *                                                                            *
 * Purpose: returns session token                                             *
 *                                                                            *
 * Return value: pointer to session token (NULL for server).                  *
 *                                                                            *
 * Comments: The session token is generated during configuration cache        *
 *           initialization and is not changed later. Therefore no locking    *
 *           is required.                                                     *
 *                                                                            *
 ******************************************************************************/
const char	*zbx_dc_get_session_token(void)
{
	return config->session_token;
}

/******************************************************************************
 *                                                                            *
 * Purpose: returns data session, creates a new session if none found         *
 *                                                                            *
 * Parameter: hostid - [IN] the host (proxy) identifier                       *
 *            token  - [IN] the session token (not NULL)                      *
 *                                                                            *
 * Return value: pointer to data session.                                     *
 *                                                                            *
 * Comments: The last_valueid property of the returned session object can be  *
 *           updated directly without locking cache because only one data     *
 *           session is updated at the same time and after retrieving the     *
 *           session object will not be deleted for 24 hours.                 *
 *                                                                            *
 ******************************************************************************/
zbx_data_session_t	*zbx_dc_get_or_create_data_session(zbx_uint64_t hostid, const char *token)
{
	zbx_data_session_t	*session, session_local;
	time_t			now;

	now = time(NULL);
	session_local.hostid = hostid;
	session_local.token = token;

	RDLOCK_CACHE;
	session = (zbx_data_session_t *)zbx_hashset_search(&config->data_sessions, &session_local);
	UNLOCK_CACHE;

	if (NULL == session)
	{
		session_local.last_valueid = 0;
		session_local.lastaccess = now;
		session_local.token = dc_strdup(token);

		WRLOCK_CACHE;

		session = (zbx_data_session_t *)zbx_hashset_insert(&config->data_sessions, &session_local,
				sizeof(session_local));
		UNLOCK_CACHE;
	}
	else
		session->lastaccess = now;

	return session;
}

/******************************************************************************
 *                                                                            *
 * Purpose: removes data sessions not accessed for 24 hours                   *
 *                                                                            *
 ******************************************************************************/
void	zbx_dc_cleanup_data_sessions(void)
{
	zbx_data_session_t	*session;
	zbx_hashset_iter_t	iter;
	time_t			now;

	now = time(NULL);

	WRLOCK_CACHE;

	zbx_hashset_iter_reset(&config->data_sessions, &iter);
	while (NULL != (session = (zbx_data_session_t *)zbx_hashset_iter_next(&iter)))
	{
		if (session->lastaccess + SEC_PER_DAY <= now)
		{
			__config_shmem_free_func((char *)session->token);
			zbx_hashset_iter_remove(&iter);
		}
	}

	UNLOCK_CACHE;
}

static void	zbx_gather_item_tags(ZBX_DC_ITEM *item, zbx_vector_ptr_t *item_tags)
{
	zbx_dc_item_tag_t	*dc_tag;
	zbx_item_tag_t		*tag;
	int			i;

	for (i = 0; i < item->tags.values_num; i++)
	{
		dc_tag = (zbx_dc_item_tag_t *)item->tags.values[i];
		tag = (zbx_item_tag_t *) zbx_malloc(NULL, sizeof(zbx_item_tag_t));
		tag->tag.tag = zbx_strdup(NULL, dc_tag->tag);
		tag->tag.value = zbx_strdup(NULL, dc_tag->value);
		zbx_vector_ptr_append(item_tags, tag);
	}
}

static void	zbx_gather_tags_from_host(zbx_uint64_t hostid, zbx_vector_ptr_t *item_tags)
{
	zbx_dc_host_tag_index_t 	*dc_tag_index;
	zbx_dc_host_tag_t		*dc_tag;
	zbx_item_tag_t			*tag;
	int				i;

	if (NULL != (dc_tag_index = zbx_hashset_search(&config->host_tags_index, &hostid)))
	{
		for (i = 0; i < dc_tag_index->tags.values_num; i++)
		{
			dc_tag = (zbx_dc_host_tag_t *)dc_tag_index->tags.values[i];
			tag = (zbx_item_tag_t *) zbx_malloc(NULL, sizeof(zbx_item_tag_t));
			tag->tag.tag = zbx_strdup(NULL, dc_tag->tag);
			tag->tag.value = zbx_strdup(NULL, dc_tag->value);
			zbx_vector_ptr_append(item_tags, tag);
		}
	}
}

static void	zbx_gather_tags_from_template_chain(zbx_uint64_t itemid, zbx_vector_ptr_t *item_tags)
{
	ZBX_DC_TEMPLATE_ITEM	*item;

	if (NULL != (item = (ZBX_DC_TEMPLATE_ITEM *)zbx_hashset_search(&config->template_items, &itemid)))
	{
		zbx_gather_tags_from_host(item->hostid, item_tags);

		if (0 != item->templateid)
			zbx_gather_tags_from_template_chain(item->templateid, item_tags);
	}
}

static void	zbx_get_item_tags(zbx_uint64_t itemid, zbx_vector_ptr_t *item_tags)
{
	ZBX_DC_ITEM		*item;
	zbx_item_tag_t		*tag;
	int			n, i;

	if (NULL == (item = (ZBX_DC_ITEM *)zbx_hashset_search(&config->items, &itemid)))
		return;

	n = item_tags->values_num;

	zbx_gather_item_tags(item, item_tags);

	zbx_gather_tags_from_host(item->hostid, item_tags);

	if (0 != item->templateid)
		zbx_gather_tags_from_template_chain(item->templateid, item_tags);

	/* check for discovered item */
	if (ZBX_FLAG_DISCOVERY_CREATED == item->flags)
	{
		ZBX_DC_ITEM_DISCOVERY	*item_discovery;

		if (NULL != (item_discovery = (ZBX_DC_ITEM_DISCOVERY *)zbx_hashset_search(&config->item_discovery,
				&itemid)))
		{
			ZBX_DC_PROTOTYPE_ITEM	*prototype_item;

			if (NULL != (prototype_item = (ZBX_DC_PROTOTYPE_ITEM *)zbx_hashset_search(&config->prototype_items,
					&item_discovery->parent_itemid)))
			{
				if (0 != prototype_item->templateid)
					zbx_gather_tags_from_template_chain(prototype_item->templateid, item_tags);
			}
		}
	}

	/* assign hostid and itemid values to newly gathered tags */
	for (i = n; i < item_tags->values_num; i++)
	{
		tag = (zbx_item_tag_t *)item_tags->values[i];
		tag->hostid = item->hostid;
		tag->itemid = item->itemid;
	}
}

void	zbx_dc_get_item_tags(zbx_uint64_t itemid, zbx_vector_ptr_t *item_tags)
{
	RDLOCK_CACHE;

	zbx_get_item_tags(itemid, item_tags);

	UNLOCK_CACHE;
}

void	zbx_dc_get_item_tags_by_functionids(const zbx_uint64_t *functionids, size_t functionids_num,
		zbx_vector_ptr_t *item_tags)
{
	const ZBX_DC_FUNCTION	*dc_function;
	size_t			i;

	RDLOCK_CACHE;

	for (i = 0; i < functionids_num; i++)
	{
		if (NULL == (dc_function = (const ZBX_DC_FUNCTION *)zbx_hashset_search(&config->functions,
				&functionids[i])))
		{
			continue;
		}

		zbx_get_item_tags(dc_function->itemid, item_tags);
	}

	UNLOCK_CACHE;
}

/******************************************************************************
 *                                                                            *
 * Purpose: retrieves proxy suppress window data from the cache               *
 *                                                                            *
 * Parameters: hostid     - [IN] proxy host id                                *
 *             nodata_win - [OUT] suppress window data                        *
 *             lastaccess - [OUT] proxy last access time                      *
 *                                                                            *
 * Return value: SUCCEED - the data is retrieved                              *
 *               FAIL    - the data cannot be retrieved, proxy not found in   *
 *                         configuration cache                                *
 *                                                                            *
 ******************************************************************************/
int	DCget_proxy_nodata_win(zbx_uint64_t hostid, zbx_proxy_suppress_t *nodata_win, int *lastaccess)
{
	const ZBX_DC_PROXY	*dc_proxy;
	int			ret;

	RDLOCK_CACHE;

	if (NULL != (dc_proxy = (const ZBX_DC_PROXY *)zbx_hashset_search(&config->proxies, &hostid)))
	{
		const zbx_proxy_suppress_t	*proxy_nodata_win = &dc_proxy->nodata_win;

		nodata_win->period_end = proxy_nodata_win->period_end;
		nodata_win->values_num = proxy_nodata_win->values_num;
		nodata_win->flags = proxy_nodata_win->flags;
		*lastaccess = dc_proxy->lastaccess;
		ret = SUCCEED;
	}
	else
		ret = FAIL;

	UNLOCK_CACHE;

	return ret;
}

/******************************************************************************
 *                                                                            *
 * Purpose: retrieves proxy delay from the cache                              *
 *                                                                            *
 * Parameters: name  - [IN] proxy host name                                   *
 *             delay - [OUT] proxy delay                                      *
 *             error - [OUT]                                                  *
 *                                                                            *
 * Return value: SUCCEED - proxy delay is retrieved                           *
 *               FAIL    - proxy delay cannot be retrieved                    *
 *                                                                            *
 ******************************************************************************/
int	DCget_proxy_delay_by_name(const char *name, int *delay, char **error)
{
	const ZBX_DC_HOST	*dc_host;
	const ZBX_DC_PROXY	*dc_proxy;
	int			ret;

	RDLOCK_CACHE;
	dc_host = DCfind_proxy(name);

	if (NULL == dc_host)
	{
		*error = zbx_dsprintf(*error, "Proxy \"%s\" not found in configuration cache.", name);
		ret = FAIL;
	}
	else
	{
		if (NULL != (dc_proxy = (const ZBX_DC_PROXY *)zbx_hashset_search(&config->proxies, &dc_host->hostid)))
		{
			*delay = dc_proxy->proxy_delay;
			ret = SUCCEED;
		}
		else
		{
			*error = zbx_dsprintf(*error, "Proxy \"%s\" not found in configuration cache.", name);
			ret = FAIL;
		}
	}

	UNLOCK_CACHE;

	return ret;
}

/******************************************************************************
 *                                                                            *
 * Purpose: retrieves proxy lastaccess from the cache by name                 *
 *                                                                            *
 * Parameters: name       - [IN] proxy host name                              *
 *             lastaccess - [OUT] proxy lastaccess                            *
 *             error      - [OUT]                                             *
 *                                                                            *
 * Return value: SUCCEED - proxy lastaccess is retrieved                      *
 *               FAIL    - proxy lastaccess cannot be retrieved               *
 *                                                                            *
 ******************************************************************************/
int	DCget_proxy_lastaccess_by_name(const char *name, int *lastaccess, char **error)
{
	const ZBX_DC_HOST	*dc_host;
	const ZBX_DC_PROXY	*dc_proxy;
	int			ret;

	RDLOCK_CACHE;
	dc_host = DCfind_proxy(name);

	if (NULL == dc_host)
	{
		*error = zbx_dsprintf(*error, "Proxy \"%s\" not found in configuration cache.", name);
		ret = FAIL;
	}
	else
	{
		if (NULL != (dc_proxy = (const ZBX_DC_PROXY *)zbx_hashset_search(&config->proxies, &dc_host->hostid)))
		{
			*lastaccess = dc_proxy->lastaccess;
			ret = SUCCEED;
		}
		else
		{
			*error = zbx_dsprintf(*error, "Proxy \"%s\" not found in configuration cache.", name);
			ret = FAIL;
		}
	}

	UNLOCK_CACHE;

	return ret;
}

/******************************************************************************
 *                                                                            *
 * Purpose: returns server/proxy instance id                                  *
 *                                                                            *
 * Return value: the instance id                                              *
 *                                                                            *
 ******************************************************************************/
const char	*zbx_dc_get_instanceid(void)
{
	/* instanceid is initialized during the first configuration cache synchronization */
	/* and is never updated - so it can be accessed without locking cache             */
	return config->config->instanceid;
}

/******************************************************************************
 *                                                                            *
 * Parameters: params - [IN] the function parameters                          *
 *             hostid - [IN] host of the item used in function                *
 *                                                                            *
 * Return value: The function parameters with expanded user macros.           *
 *                                                                            *
 ******************************************************************************/
char	*zbx_dc_expand_user_macros_in_func_params(const char *params, zbx_uint64_t hostid)
{
	const char		*ptr;
	size_t			params_len;
	char			*buf;
	size_t			buf_alloc, buf_offset = 0, sep_pos;
	zbx_dc_um_handle_t	*um_handle;

	if ('\0' == *params)
		return zbx_strdup(NULL, "");

	buf_alloc = params_len = strlen(params);
	buf = zbx_malloc(NULL, buf_alloc);

	um_handle = zbx_dc_open_user_macros();

	for (ptr = params; ptr < params + params_len; ptr += sep_pos + 1)
	{
		size_t	param_pos, param_len;
		int	quoted;
		char	*param;

		zbx_function_param_parse(ptr, &param_pos, &param_len, &sep_pos);

		param = zbx_function_param_unquote_dyn(ptr + param_pos, param_len, &quoted);
		(void)zbx_dc_expand_user_macros(um_handle, &param, &hostid, 1, NULL);

		if (SUCCEED == zbx_function_param_quote(&param, quoted))
			zbx_strcpy_alloc(&buf, &buf_alloc, &buf_offset, param);
		else
			zbx_strncpy_alloc(&buf, &buf_alloc, &buf_offset, ptr + param_pos, param_len);

		if (',' == ptr[sep_pos])
			zbx_chrcpy_alloc(&buf, &buf_alloc, &buf_offset, ',');

		zbx_free(param);
	}

	zbx_dc_close_user_macros(um_handle);

	return buf;
}

/*********************************************************************************
 *                                                                               *
 * Parameters: hostid               - [IN]                                       *
 *             agents               - [OUT] Zabbix agent availability            *
 *                                                                               *
 ********************************************************************************/
void	zbx_get_host_interfaces_availability(zbx_uint64_t hostid, zbx_agent_availability_t *agents)
{
	const ZBX_DC_INTERFACE		*interface;
	zbx_hashset_iter_t		iter;
	int				i;

	for (i = 0; i < ZBX_AGENT_MAX; i++)
		zbx_agent_availability_init(&agents[i], INTERFACE_AVAILABLE_UNKNOWN, "", 0, 0);

	RDLOCK_CACHE;

	zbx_hashset_iter_reset(&config->interfaces, &iter);

	while (NULL != (interface = (const ZBX_DC_INTERFACE *)zbx_hashset_iter_next(&iter)))
	{
		if (1 != interface->main)
			continue;

		if (hostid != interface->hostid)
			continue;

		i = ZBX_AGENT_UNKNOWN;

		if (INTERFACE_TYPE_AGENT == interface->type)
			i = ZBX_AGENT_ZABBIX;
		else if (INTERFACE_TYPE_IPMI == interface->type)
			i = ZBX_AGENT_IPMI;
		else if (INTERFACE_TYPE_JMX == interface->type)
			i = ZBX_AGENT_JMX;
		else if (INTERFACE_TYPE_SNMP == interface->type)
			i = ZBX_AGENT_SNMP;

		if (ZBX_AGENT_UNKNOWN != i)
			DCinterface_get_agent_availability(interface, &agents[i]);
	}

	UNLOCK_CACHE;

}

int	zbx_dc_maintenance_has_tags(void)
{
	int	ret;

	RDLOCK_CACHE;
	ret = config->maintenance_tags.num_data != 0 ? SUCCEED : FAIL;
	UNLOCK_CACHE;

	return ret;
}

/* external user macro cache API */

/******************************************************************************
 *                                                                            *
 * Purpose: open handle for user macro resolving in the specified security    *
 *          level                                                             *
 *                                                                            *
 * Parameters: macro_env - [IN] - the macro resolving environment:            *
 *                                  ZBX_MACRO_ENV_NONSECURE                   *
 *                                  ZBX_MACRO_ENV_SECURE                      *
 *                                  ZBX_MACRO_ENV_DEFAULT (last opened or     *
 *                                    nonsecure evironment)                   *
 *                                                                            *
 * Return value: the handle for macro resolving, must be closed with          *
 *        zbx_dc_close_user_macros()                                          *
 *                                                                            *
 * Comments: First handle will lock user macro cache in configuration cache.  *
 *           Consequent openings within the same process without closing will *
 *           reuse the locked cache until all opened caches are closed.       *
 *                                                                            *
 ******************************************************************************/
static zbx_dc_um_handle_t	*dc_open_user_macros(unsigned char macro_env)
{
	zbx_dc_um_handle_t	*handle;
	static zbx_um_cache_t	*um_cache = NULL;

	handle = (zbx_dc_um_handle_t *)zbx_malloc(NULL, sizeof(zbx_dc_um_handle_t));

	if (NULL != dc_um_handle)
	{
		if (ZBX_MACRO_ENV_DEFAULT == macro_env)
			macro_env = dc_um_handle->macro_env;
	}
	else
	{
		if (ZBX_MACRO_ENV_DEFAULT == macro_env)
			macro_env = ZBX_MACRO_ENV_NONSECURE;
	}

	handle->macro_env = macro_env;
	handle->prev = dc_um_handle;
	handle->cache = &um_cache;

	dc_um_handle = handle;

	return handle;
}

zbx_dc_um_handle_t	*zbx_dc_open_user_macros(void)
{
	return dc_open_user_macros(ZBX_MACRO_ENV_DEFAULT);
}

zbx_dc_um_handle_t	*zbx_dc_open_user_macros_secure(void)
{
	return dc_open_user_macros(ZBX_MACRO_ENV_SECURE);
}

zbx_dc_um_handle_t	*zbx_dc_open_user_macros_masked(void)
{
	return dc_open_user_macros(ZBX_MACRO_ENV_NONSECURE);
}

static const zbx_um_cache_t	*dc_um_get_cache(const zbx_dc_um_handle_t *um_handle)
{
	if (NULL == *um_handle->cache)
	{
		WRLOCK_CACHE;
		*um_handle->cache = config->um_cache;
		config->um_cache->refcount++;
		UNLOCK_CACHE;
	}

	return *um_handle->cache;
}

/******************************************************************************
 *                                                                            *
 * Purpose: closes user macro resolving handle                                *
 *                                                                            *
 * Comments: Closing the last opened handle within process will release locked*
 *           user macro cache in the configuration cache.                     *
 *                                                                            *
 ******************************************************************************/
void	zbx_dc_close_user_macros(zbx_dc_um_handle_t *handle)
{
	if (NULL == handle->prev && NULL != *handle->cache)
	{
		WRLOCK_CACHE;
		um_cache_release(*handle->cache);
		UNLOCK_CACHE;

		*handle->cache = NULL;
	}

	dc_um_handle = handle->prev;
	zbx_free(handle);
}

/******************************************************************************
 *                                                                            *
 * Purpose: get user macro using the specified hosts                          *
 *                                                                            *
 ******************************************************************************/
void	zbx_dc_get_user_macro(const zbx_dc_um_handle_t *um_handle, const char *macro, const zbx_uint64_t *hostids,
		int hostids_num, char **value)
{
	um_cache_resolve(dc_um_get_cache(um_handle), hostids, hostids_num, macro, um_handle->macro_env, value);
}

/******************************************************************************
 *                                                                            *
 * Purpose: expand user macros in the specified text value                    *
 *                                                                            *
 * Parameters: um_handle   - [IN] the user macro cache handle                 *
 *             text        - [IN/OUT] the text value with macros to expand    *
 *             hostids     - [IN] an array of host identifiers                *
 *             hostids_num - [IN] the number of host identifiers              *
 *                                                                            *
 ******************************************************************************/
int	zbx_dc_expand_user_macros(const zbx_dc_um_handle_t *um_handle, char **text, const zbx_uint64_t *hostids,
		int hostids_num, char **error)
{
	zbx_token_t	token;
	int		pos = 0, ret = FAIL;

	zabbix_log(LOG_LEVEL_DEBUG, "In %s() '%s'", __func__, *text);

	for (; SUCCEED == zbx_token_find(*text, pos, &token, ZBX_TOKEN_SEARCH_BASIC); pos++)
	{
		const char	*value = NULL;

		if (ZBX_TOKEN_USER_MACRO != token.type)
			continue;

		um_cache_resolve_const(dc_um_get_cache(um_handle), hostids, hostids_num, *text + token.loc.l, &value);

		if (NULL == value)
		{
			if (NULL != error)
			{
				*error = zbx_dsprintf(NULL, "unknown user macro \"%.*s\"",
						(int)(token.loc.r - token.loc.l + 1), *text + token.loc.l);
				goto out;
			}
		}
		else
			zbx_replace_string(text, token.loc.l, &token.loc.r, value);

		pos = token.loc.r;
	}

	ret = SUCCEED;
out:
	zabbix_log(LOG_LEVEL_DEBUG, "End of %s() '%s'", __func__, *text);

	return ret;
}

typedef struct
{
	ZBX_DC_ITEM	*item;
	char		*delay_ex;
	zbx_uint64_t	proxy_hostid;
}
zbx_item_delay_t;

ZBX_PTR_VECTOR_DECL(item_delay, zbx_item_delay_t *)
ZBX_PTR_VECTOR_IMPL(item_delay, zbx_item_delay_t *)

static void	zbx_item_delay_free(zbx_item_delay_t *item_delay)
{
	zbx_free(item_delay->delay_ex);
	zbx_free(item_delay);
}

/******************************************************************************
 *                                                                            *
 * Purpose: get items with changed expanded delay value                       *
 *                                                                            *
 * Comments: This function is used only by configuration syncer, so it cache  *
 *           locking is not needed to access data changed only by the syncer  *
 *           itself.                                                          *
 *                                                                            *
 ******************************************************************************/
static void	dc_get_items_to_reschedule(zbx_vector_item_delay_t *items)
{
	zbx_hashset_iter_t	iter;
	ZBX_DC_ITEM		*item;
	ZBX_DC_HOST		*host;
	char			*delay_ex;

	zabbix_log(LOG_LEVEL_DEBUG, "In %s()", __func__);

	zbx_hashset_iter_reset(&config->items, &iter);
	while (NULL != (item = (ZBX_DC_ITEM *)zbx_hashset_iter_next(&iter)))
	{
		if (ITEM_STATUS_ACTIVE != item->status ||
				SUCCEED != zbx_is_counted_in_item_queue(item->type, item->key))
		{
			continue;
		}

		if (NULL == (host = (ZBX_DC_HOST *)zbx_hashset_search(&config->hosts, &item->hostid)))
			continue;

		if (HOST_STATUS_MONITORED != host->status)
			continue;

		if (NULL == strstr(item->delay, "{$"))
		{
			if (NULL == item->delay_ex)
				continue;

			delay_ex = NULL;
		}
		else
			delay_ex = dc_expand_user_macros_dyn(item->delay, &item->hostid, 1);

		if (0 != zbx_strcmp_null(item->delay_ex, delay_ex))
		{
			zbx_item_delay_t	*item_delay;

			item_delay = (zbx_item_delay_t *)zbx_malloc(NULL, sizeof(zbx_item_delay_t));
			item_delay->item = item;
			item_delay->delay_ex = delay_ex;
			item_delay->proxy_hostid = host->proxy_hostid;

			zbx_vector_item_delay_append(items, item_delay);
		}
		else
			zbx_free(delay_ex);
	}

	zabbix_log(LOG_LEVEL_DEBUG, "End of %s() items:%d", __func__, items->values_num);
}

/******************************************************************************
 *                                                                            *
 * Purpose: reschedule items with macros in delay/period that will not be     *
 *          checked in next minute                                            *
 *                                                                            *
 * Comments: This must be done after configuration cache sync to ensure that  *
 *           user macro changes affects item queues.                          *
 *                                                                            *
 ******************************************************************************/
static void	dc_reschedule_items()
{
	zbx_vector_item_delay_t	items;

	zbx_vector_item_delay_create(&items);
	dc_get_items_to_reschedule(&items);

	if (0 != items.values_num)
	{
		int	i, now;

		now = (int)time(NULL);

		WRLOCK_CACHE;

		for (i = 0; i < items.values_num; i++)
		{
			ZBX_DC_ITEM	*item = items.values[i]->item;

			if (NULL == items.values[i]->delay_ex)
			{
				/* Macro is removed form item delay, which means item was already */
				/* rescheduled by syncer. Just reset the delay_ex in cache.       */
				dc_strpool_release(item->delay_ex);
				item->delay_ex = NULL;
				continue;
			}

			if (0 != items.values[i]->proxy_hostid)
			{
				/* update nextcheck for active and monitored by proxy items */
				/* for queue requests by frontend.                          */
				if (NULL != item->delay_ex)
					(void)DCitem_nextcheck_update(item, NULL, ZBX_ITEM_DELAY_CHANGED, now, NULL);
			}
			else if (NULL != item->delay_ex)
			{
				int	old_nextcheck = item->nextcheck;
				char	*error = NULL;

				if (SUCCEED == DCitem_nextcheck_update(item, NULL, ZBX_ITEM_DELAY_CHANGED, now, &error))
				{
					DCupdate_item_queue(item, item->poller_type, old_nextcheck);
				}
				else
				{
					zbx_timespec_t	ts = {now, 0};
					dc_add_history(item->itemid, item->value_type, 0, NULL, &ts,
							ITEM_STATE_NOTSUPPORTED, error);
					zbx_free(error);
				}
			}

			dc_strpool_replace(NULL != item->delay_ex, &item->delay_ex, items.values[i]->delay_ex);
		}

		UNLOCK_CACHE;

		dc_flush_history();
	}

	zbx_vector_item_delay_clear_ext(&items, zbx_item_delay_free);
	zbx_vector_item_delay_destroy(&items);
}

#ifdef HAVE_TESTS
#	include "../../../tests/libs/zbxdbcache/dc_item_poller_type_update_test.c"
#	include "../../../tests/libs/zbxdbcache/dc_function_calculate_nextcheck_test.c"
#endif<|MERGE_RESOLUTION|>--- conflicted
+++ resolved
@@ -5485,12 +5485,8 @@
 	zbx_uint64_t	update_flags = 0;
 	unsigned char	changelog_sync_mode = mode;	/* sync mode for objects using incremental sync */
 
-<<<<<<< HEAD
-	zbx_hashset_t	trend_queue;
-=======
 	zbx_hashset_t			trend_queue;
 	zbx_vector_uint64_t		active_avail_diff;
->>>>>>> f306b27a
 
 	zabbix_log(LOG_LEVEL_DEBUG, "In %s()", __func__);
 
