--- conflicted
+++ resolved
@@ -218,14 +218,7 @@
 
 static size_t	vch_item_free_cache(zbx_vc_item_t *item);
 static size_t	vch_item_free_chunk(zbx_vc_item_t *item, zbx_vc_chunk_t *chunk);
-<<<<<<< HEAD
-static int	vch_init(zbx_vc_item_t *item, zbx_vector_history_record_t *values, int seconds, int count,
-		int timestamp, const zbx_timespec_t *ts);
-static int	vch_item_add_values_at_beginning(zbx_vc_item_t *item, const zbx_history_record_t *values,
-		int values_num);
-=======
 static int	vch_item_add_values_at_tail(zbx_vc_item_t *item, const zbx_history_record_t *values, int values_num);
->>>>>>> a5a5763f
 static void	vch_item_clean_cache(zbx_vc_item_t *item);
 
 /******************************************************************************************************************
@@ -530,12 +523,12 @@
 
 static zbx_hash_t	vc_strpool_hash_func(const void *data)
 {
-	return ZBX_DEFAULT_STRING_HASH_FUNC(data + REFCOUNT_FIELD_SIZE);
+	return ZBX_DEFAULT_STRING_HASH_FUNC((char *)data + REFCOUNT_FIELD_SIZE);
 }
 
 static int	vc_strpool_compare_func(const void *d1, const void *d2)
 {
-	return strcmp(d1 + REFCOUNT_FIELD_SIZE, d2 + REFCOUNT_FIELD_SIZE);
+	return strcmp((char *)d1 + REFCOUNT_FIELD_SIZE, (char *)d2 + REFCOUNT_FIELD_SIZE);
 }
 
 /******************************************************************************
@@ -600,11 +593,7 @@
  ******************************************************************************/
 static int	vc_item_weight_compare_func(const zbx_vc_item_weight_t *d1, const zbx_vc_item_weight_t *d2)
 {
-	if (d1->weight > d2->weight)
-		return 1;
-
-	if (d1->weight < d2->weight)
-		return -1;
+	ZBX_RETURN_IF_NOT_EQUAL(d1->weight, d2->weight);
 
 	return 0;
 }
@@ -872,61 +861,6 @@
 
 	vc_history_record_copy(&record, value, value_type);
 	zbx_vector_history_record_append_ptr(vector, &record);
-}
-
-/******************************************************************************
- *                                                                            *
- * Function: vc_history_record_vector_copy                                    *
- *                                                                            *
- * Purpose: copies cache value array into value vector                        *
- *                                                                            *
- * Parameters:  vector     - [OUT] the target vector                          *
- *              value_type - [IN] the value type                              *
- *              values     - [IN] the array to copy                           *
- *              values_num - [IN] the number of values in the array           *
- *                                                                            *
- * Comments: Additional memory is allocated to store string, text and log     *
- *           value contents. This memory must be freed by the caller.         *
- *           zbx_history_record_vector_destroy() function properly frees the  *
- *           value vector together with memory allocated to store value       *
- *           contents.                                                        *
- *                                                                            *
- ******************************************************************************/
-static void	vc_history_record_vector_copy(zbx_vector_history_record_t *vector, int value_type,
-		const zbx_history_record_t *values, int values_num)
-{
-	int	i;
-
-	switch (value_type)
-	{
-		case ITEM_VALUE_TYPE_STR:
-		case ITEM_VALUE_TYPE_TEXT:
-			for (i = 0; i < values_num; i++)
-			{
-				zbx_history_record_t	value;
-
-				value.value.str = zbx_strdup(NULL, values[i].value.str);
-				value.timestamp = values[i].timestamp;
-				zbx_vector_history_record_append_ptr(vector, &value);
-			}
-
-			break;
-		case ITEM_VALUE_TYPE_LOG:
-			for (i = 0; i < values_num; i++)
-			{
-				zbx_history_record_t	value;
-
-				value.value.log = vc_history_logdup(values[i].value.log);
-				value.timestamp = values[i].timestamp;
-				zbx_vector_history_record_append_ptr(vector, &value);
-			}
-
-			break;
-		default:
-			zbx_vector_history_record_reserve(vector, vector->values_num + values_num);
-			memcpy(vector->values + vector->values_num, values, sizeof(zbx_history_record_t) * values_num);
-			vector->values_num += values_num;
-	}
 }
 
 /******************************************************************************
@@ -1012,7 +946,7 @@
 
 	(*(uint32_t *)ptr)++;
 
-	return ptr + REFCOUNT_FIELD_SIZE;
+	return (char *)ptr + REFCOUNT_FIELD_SIZE;
 }
 
 /******************************************************************************
@@ -1034,13 +968,17 @@
  ******************************************************************************/
 static size_t	vc_item_strfree(char *str)
 {
-	void	*ptr = str - REFCOUNT_FIELD_SIZE;
 	size_t	freed = 0;
 
-	if (0 == --(*(uint32_t *)ptr))
-	{
-		freed = strlen(str) + REFCOUNT_FIELD_SIZE + 1;
-		zbx_hashset_remove(&vc_cache->strpool, ptr);
+	if (NULL != str)
+	{
+		void	*ptr = str - REFCOUNT_FIELD_SIZE;
+
+		if (0 == --(*(uint32_t *)ptr))
+		{
+			freed = strlen(str) + REFCOUNT_FIELD_SIZE + 1;
+			zbx_hashset_remove(&vc_cache->strpool, ptr);
+		}
 	}
 
 	return freed;
@@ -1088,8 +1026,7 @@
 
 	return plog;
 fail:
-	if (NULL != plog->source)
-		vc_item_strfree(plog->source);
+	vc_item_strfree(plog->source);
 
 	__vc_mem_free_func(plog);
 
@@ -1114,15 +1051,16 @@
 {
 	size_t	freed = 0;
 
-	if (NULL != log->source)
+	if (NULL != log)
+	{
 		freed += vc_item_strfree(log->source);
-
-	if (NULL != log->value)
 		freed += vc_item_strfree(log->value);
 
-	__vc_mem_free_func(log);
-
-	return freed + sizeof(zbx_log_value_t);
+		__vc_mem_free_func(log);
+		freed += sizeof(zbx_log_value_t);
+	}
+
+	return freed;
 }
 
 /******************************************************************************
@@ -1220,77 +1158,6 @@
 	}
 }
 
-<<<<<<< HEAD
-/******************************************************************************
- *                                                                            *
- * Function: vc_add_item                                                      *
- *                                                                            *
- * Purpose: adds a new item to the cache with the requested history data      *
- *                                                                            *
- * Parameters: itemid     - [IN] the item id                                  *
- *             value_type - [IN] the item value type                          *
- *             seconds    - [IN] the time period to retrieve data for         *
- *             count      - [IN] the number of history values to retrieve     *
- *             timestamp  - [IN] the period end timestamp                     *
- *             ts         - [IN] the value timestamp                          *
- *             values     - [OUT] the cached values                           *
- *                                                                            *
- * Return value:  the prepared item or NULL if item could not be added        *
- *                (not enough memory to store item data)                      *
- *                                                                            *
- ******************************************************************************/
-static zbx_vc_item_t	*vc_add_item(zbx_uint64_t itemid, int value_type, int seconds, int count,
-		int timestamp, const zbx_timespec_t *ts, zbx_vector_history_record_t *values)
-{
-	int		ret = FAIL, now;
-	zbx_vc_item_t	*item = NULL;
-
-	now = ZBX_VC_TIME();
-
-	/* Read the item values from database */
-	if (NULL != ts)
-	{
-		ret = vc_db_read_values_by_count(itemid, value_type, values, 1, now, ts, 0);
-	}
-	else if (0 == count)
-	{
-		ret = vc_db_read_values_by_time(itemid, value_type, values, now - timestamp + seconds, now);
-	}
-	else
-	{
-		zbx_timespec_t	ts = {timestamp, VC_MAX_NANOSECONDS};
-
-		if (1 == count)
-			count++;
-
-		ret = vc_db_read_values_by_count(itemid, value_type, values, count, now, &ts, 0);
-	}
-
-	if (SUCCEED == ret)
-	{
-		zbx_vector_history_record_sort(values, (zbx_compare_func_t)vc_history_record_compare_asc_func);
-
-		/* check if during data retrieval from DB the item was not already added to cache */
-		if (NULL == (item = zbx_hashset_search(&vc_cache->items, &itemid)))
-		{
-			zbx_vc_item_t   new_item = {itemid, value_type};
-
-			if (NULL == (item = zbx_hashset_insert(&vc_cache->items, &new_item, sizeof(zbx_vc_item_t))))
-				goto out;
-
-			vc_item_addref(item);
-
-			vch_init(item, values, seconds, count, timestamp, ts);
-		}
-		else
-			vch_item_add_values_at_beginning(item, values->values, values->values_num);
-	}
-out:
-	return item;
-}
-
-=======
->>>>>>> a5a5763f
 /******************************************************************************************************************
  *                                                                                                                *
  * History storage API                                                                                            *
@@ -1531,60 +1398,60 @@
 
 /******************************************************************************
  *                                                                            *
-<<<<<<< HEAD
- * Function: vch_item_get_last_value_by_timespec                              *
- *                                                                            *
- * Purpose: gets the chunk and index of the last value with a timestamp less  *
- *          or equal to the specified timestamp                               *
- *                                                                            *
- * Parameters:  item          - [IN] the item                                 *
- *              timestamp     - [IN] the target timestamp                     *
- *              pchunk        - [OUT] the chunk containing the target value   *
- *              pindex        - [OUT] the index of the target value           *
- *                                                                            *
- * Return value: SUCCEED - the last value was found successfully              *
- *               FAIL - all values in cache have timestamps greater than the  *
- *                      target (timeshift) timestamp.                         *
- *                                                                            *
- * Comments: This function is similar to vch_item_get_last_value() with       *
- *           increased resolution to nanoseconds.                             *
- *                                                                            *
- ******************************************************************************/
-static int	vch_item_get_last_value_by_timespec(const zbx_vc_item_t *item, const zbx_timespec_t *timestamp,
-		zbx_vc_chunk_t **pchunk, int *pindex)
-{
-	int	ret = FAIL;
-
-	if (SUCCEED == vch_item_get_last_value(item, timestamp->sec, pchunk, pindex))
-	{
-		while (0 < zbx_timespec_compare(&(*pchunk)->slots[*pindex].timestamp, timestamp))
-		{
-			if (--(*pindex) < (*pchunk)->first_value)
-			{
-				if (NULL == (*pchunk = (*pchunk)->prev))
-					goto out;
-
-				*pindex = (*pchunk)->last_value;
-			}
-		}
-		ret = SUCCEED;
-	}
+ * Function: vch_item_copy_value                                              *
+ *                                                                            *
+ * Purpose: copies value in the specified item's chunk slot                   *
+ *                                                                            *
+ * Parameters: chunk        - [IN/OUT] the target chunk                       *
+ *             index        - [IN] the target slot                            *
+ *             source_value - [IN] the value to copy                          *
+ *                                                                            *
+ * Return value: SUCCEED - the value was copied successfully                  *
+ *               FAIL    - the value copying failed (not enough space for     *
+ *                         string, text or log type data)                     *
+ *                                                                            *
+ * Comments: This function is used to copy data to cache. The contents of     *
+ *           str, text and log type values are stored in cache string pool.   *
+ *                                                                            *
+ ******************************************************************************/
+static int	vch_item_copy_value(zbx_vc_item_t *item, zbx_vc_chunk_t *chunk, int index,
+		const zbx_history_record_t *source_value)
+{
+	zbx_history_record_t	*value;
+	int			ret = FAIL;
+
+	value = &chunk->slots[index];
+
+	switch (item->value_type)
+	{
+		case ITEM_VALUE_TYPE_STR:
+		case ITEM_VALUE_TYPE_TEXT:
+			if (NULL == (value->value.str = vc_item_strdup(item, source_value->value.str)))
+				goto out;
+			break;
+		case ITEM_VALUE_TYPE_LOG:
+			if (NULL == (value->value.log = vc_item_logdup(item, source_value->value.log)))
+				goto out;
+			break;
+		default:
+			value->value = source_value->value;
+	}
+	value->timestamp = source_value->timestamp;
+
+	ret = SUCCEED;
 out:
 	return ret;
 }
 
 /******************************************************************************
  *                                                                            *
- * Function: vch_item_copy_values_at_end                                      *
-=======
- * Function: vch_item_copy_value                                              *
->>>>>>> a5a5763f
- *                                                                            *
- * Purpose: copies values at the end of the item head chunk                   *
- *                                                                            *
- * Parameters: item    - [IN/OUT] the target item                             *
- *             values  - [IN] the values to copy                              *
- *             nvalues - [IN] the number of values to copy                    *
+ * Function: vch_item_copy_values_at_beginning                                *
+ *                                                                            *
+ * Purpose: copies values at the beginning of item tail chunk                 *
+ *                                                                            *
+ * Parameters: item       - [IN/OUT] the target item                          *
+ *             values     - [IN] the values to copy                           *
+ *             values_num - [IN] the number of values to copy                 *
  *                                                                            *
  * Return value: SUCCEED - the values were copied successfully                *
  *               FAIL    - the value copying failed (not enough space for     *
@@ -1594,80 +1461,15 @@
  *           str, text and log type values are stored in cache string pool.   *
  *                                                                            *
  ******************************************************************************/
-static int	vch_item_copy_values_at_end(zbx_vc_item_t *item, const zbx_history_record_t *values, int nvalues)
-{
-	int	i, ret = FAIL, last_value = item->head->last_value;
+static int	vch_item_copy_values_at_tail(zbx_vc_item_t *item, const zbx_history_record_t *values, int values_num)
+{
+	int	i, ret = FAIL, first_value = item->tail->first_value;
 
 	switch (item->value_type)
 	{
 		case ITEM_VALUE_TYPE_STR:
 		case ITEM_VALUE_TYPE_TEXT:
-			for (i = 0; i < nvalues; i++)
-			{
-				zbx_history_record_t	*value = &item->head->slots[item->head->last_value + 1];
-
-				if (NULL == (value->value.str = vc_item_strdup(item, values[i].value.str)))
-					goto out;
-
-				value->timestamp = values[i].timestamp;
-				item->head->last_value++;
-			}
-			ret = SUCCEED;
-
-			break;
-		case ITEM_VALUE_TYPE_LOG:
-			for (i = 0; i < nvalues; i++)
-			{
-				zbx_history_record_t	*value = &item->head->slots[item->head->last_value + 1];
-
-				if (NULL == (value->value.log = vc_item_logdup(item, values[i].value.log)))
-					goto out;
-
-				value->timestamp = values[i].timestamp;
-				item->head->last_value++;
-			}
-			ret = SUCCEED;
-
-			break;
-		default:
-			memcpy(&item->head->slots[item->head->last_value + 1], values,
-					nvalues * sizeof(zbx_history_record_t));
-			item->head->last_value += nvalues;
-			ret = SUCCEED;
-	}
-out:
-	item->values_total += item->head->last_value - last_value;
-
-	return ret;
-}
-
-/******************************************************************************
- *                                                                            *
- * Function: vch_item_copy_values_at_beginning                                *
- *                                                                            *
- * Purpose: copies values at the beginning of item tail chunk                 *
- *                                                                            *
- * Parameters: item    - [IN/OUT] the target item                             *
- *             values  - [IN] the values to copy                              *
- *             nvalues - [IN] the number of values to copy                    *
- *                                                                            *
- * Return value: SUCCEED - the values were copied successfully                *
- *               FAIL    - the value copying failed (not enough space for     *
- *                         string, text or log type data)                     *
- *                                                                            *
- * Comments: This function is used to copy data to cache. The contents of     *
- *           str, text and log type values are stored in cache string pool.   *
- *                                                                            *
- ******************************************************************************/
-static int	vch_item_copy_values_at_beginning(zbx_vc_item_t *item, const zbx_history_record_t *values, int nvalues)
-{
-	int	i, ret = FAIL, first_value = item->tail->first_value;
-
-	switch (item->value_type)
-	{
-		case ITEM_VALUE_TYPE_STR:
-		case ITEM_VALUE_TYPE_TEXT:
-			for (i = nvalues - 1; i >= 0; i--)
+			for (i = values_num - 1; i >= 0; i--)
 			{
 				zbx_history_record_t	*value = &item->tail->slots[item->tail->first_value - 1];
 
@@ -1681,7 +1483,7 @@
 
 			break;
 		case ITEM_VALUE_TYPE_LOG:
-			for (i = nvalues - 1; i >= 0; i--)
+			for (i = values_num - 1; i >= 0; i--)
 			{
 				zbx_history_record_t	*value = &item->tail->slots[item->tail->first_value - 1];
 
@@ -1695,102 +1497,15 @@
 
 			break;
 		default:
-			memcpy(&item->tail->slots[item->tail->first_value - nvalues], values,
-					nvalues * sizeof(zbx_history_record_t));
-			item->tail->first_value -= nvalues;
+			memcpy(&item->tail->slots[item->tail->first_value - values_num], values,
+					values_num * sizeof(zbx_history_record_t));
+			item->tail->first_value -= values_num;
 			ret = SUCCEED;
 	}
 out:
 	item->values_total += first_value - item->tail->first_value;
 
 	return ret;
-}
-
-/******************************************************************************
- *                                                                            *
- * Function: vch_item_get_values_from                                         *
- *                                                                            *
- * Purpose: get all item values starting with the specified chunk and index   *
- *                                                                            *
- * Parameters:  item     - [IN] the item                                      *
- *              chunk    - [IN] the starting chunk                            *
- *              index    - [IN] the starting index in the specified chunk     *
- *              values   - [OUT] the output vector                            *
- *                                                                            *
- * Comments: Additional memory is allocated to store string, text and log     *
- *           value contents. This memory must be freed by the caller.         *
- *           zbx_history_record_vector_destroy() function properly frees the  *
- *           value vector together with memory allocated to store value       *
- *           contents.                                                        *
- *                                                                            *
- ******************************************************************************/
-static void	vch_item_get_values_from(const zbx_vc_item_t *item, const zbx_vc_chunk_t *chunk, int index,
-		zbx_vector_history_record_t *values)
-{
-	while (1)
-	{
-		while (index <= chunk->last_value)
-		{
-			zbx_history_record_t	value;
-
-			vc_history_record_copy(&value, chunk->slots + index, item->value_type);
-			zbx_vector_history_record_append_ptr(values, &value);
-			index++;
-		}
-
-		if (NULL == (chunk = chunk->next))
-			break;
-
-		index = chunk->first_value;
-	}
-}
-
-/******************************************************************************
- *                                                                            *
- * Function: vch_item_remove_values_from                                      *
- *                                                                            *
- * Purpose: removes all item history values starting with the specified chunk *
- *          and index                                                         *
- *                                                                            *
- * Parameters:  item     - [IN] the item                                      *
- *              chunk    - [IN] the starting chunk                            *
- *              index    - [IN] the starting index in the specified chunk     *
- *                                                                            *
- ******************************************************************************/
-static void	vch_item_remove_values_from(zbx_vc_item_t *item, zbx_vc_chunk_t *chunk, int index)
-{
-	zbx_vc_chunk_t	*head;
-
-	/* find the last value to keep in cache (the previous value of the specified chunk/index) */
-	if (--index < chunk->first_value)
-	{
-		if (NULL == chunk->prev)
-		{
-			/* the specified value is the first value in cache - all data must be dropped */
-			vch_item_free_cache(item);
-			return;
-		}
-		chunk = chunk->prev;
-		index = chunk->last_value;
-	}
-
-	/* free the resources allocated by removable values in the new head chunk */
-	vc_item_free_values(item, chunk->slots, index + 1, chunk->last_value);
-
-	/* free the chunks following the new head chunk */
-	head = chunk->next;
-	while (NULL != head)
-	{
-		zbx_vc_chunk_t	*next = head->next;
-
-		vch_item_free_chunk(item, head);
-		head = next;
-	}
-
-	/* set the new head chunk and last value */
-	item->head = chunk;
-	chunk->last_value = index;
-	chunk->next = NULL;
 }
 
 /******************************************************************************
@@ -1945,137 +1660,100 @@
 
 /******************************************************************************
  *                                                                            *
- * Function: vch_item_add_values_at_end                                       *
- *                                                                            *
- * Purpose: adds item history values at the end of current item's history     *
+ * Function: vch_item_add_value_at_head                                       *
+ *                                                                            *
+ * Purpose: adds one item history value at the end of current item's history  *
  *          data                                                              *
  *                                                                            *
  * Parameters:  item   - [IN] the item to add history data to                 *
- *              values - [IN] the item history data values                    *
- *              num    - [IN] the number of history data values to add        *
- *                                                                            *
- * Return value: SUCCEED - the history data values were added successfully    *
- *               FAIL - failed to add history data values (not enough memory) *
- *                                                                            *
- * Comments: In the case of failure the item is removed from cache.           *
- *                                                                            *
- ******************************************************************************/
-static int	vch_item_add_values_at_end(zbx_vc_item_t *item, const zbx_history_record_t *values, int values_num)
-{
-	int				copied = 0, ret = FAIL, count = values_num;
-	zbx_vector_history_record_t	values_ext = {NULL};
-	zbx_vc_chunk_t			*head = item->head;
-
-	if (NULL != item->head && 0 < vc_history_record_compare_asc_func(&item->head->slots[item->head->last_value], values))
-	{
-		zbx_vc_chunk_t	*chunk;
-		int		index, start = 0, now;
-
-		/* To avoid creating potential holes in cache skip adding values with timestamps */
-		/* lower than the first value in cache.                                          */
-		for (start = 0; start < values_num; start++)
+ *              value  - [IN] the item history data value                     *
+ *                                                                            *
+ * Return value: SUCCEED - the history data value was added successfully      *
+ *               FAIL - failed to add history data value (not enough memory)  *
+ *                                                                            *
+ * Comments: In the case of failure the item will be removed from cache       *
+ *           later.                                                           *
+ *                                                                            *
+ ******************************************************************************/
+static int	vch_item_add_value_at_head(zbx_vc_item_t *item, const zbx_history_record_t *value)
+{
+	int		ret = FAIL, index, sindex, nslots = 0;
+	zbx_vc_chunk_t	*head = item->head, *chunk, *schunk;
+
+	if (NULL != item->head &&
+			0 < vc_history_record_compare_asc_func(&item->head->slots[item->head->last_value], value))
+	{
+		if (0 < vc_history_record_compare_asc_func(&item->tail->slots[item->tail->first_value], value))
 		{
-			if (0 >= vc_history_record_compare_asc_func(&item->tail->slots[item->tail->first_value], &values[start]))
-				break;
-		}
-
-		if (0 < start)
-		{
-<<<<<<< HEAD
-			/* if some of values were not added to cache, the cached_all flag */
-			/* must be reset and the maximum request range adjusted           */
-			item->cached_all = 0;
-=======
 			/* If the added value has the same or older timestamp as the first value in cache */
 			/* we can't add it to keep cache consistency. In this case reset the cached all   */
 			/* flag and return success.                                                       */
 			if (ZBX_ITEM_STATUS_CACHED_ALL == item->status)
 				item->status = 0;
->>>>>>> a5a5763f
-
-			now = ZBX_VC_TIME();
-			if (now - values[start - 1].timestamp.sec <= item->range)
-			{
-				item->range = now - values[start - 1].timestamp.sec - 1;
-
-				if (SEC_PER_MIN > item->range)
-					item->range = SEC_PER_MIN;
-			}
-		}
-
-		if (start >= values_num)
-		{
+
 			ret = SUCCEED;
 			goto out;
 		}
 
-		zbx_vector_history_record_create(&values_ext);
-
-		vc_history_record_vector_copy(&values_ext, item->value_type, values + start, values_num - start);
-
-		/* found the first value that is in the new values timestamp range */
-		if (FAIL == vch_item_get_last_value(item, values[0].timestamp.sec, &chunk, &index))
+		sindex = item->head->last_value;
+		schunk = item->head;
+
+		if (0 == item->head->slots_num - item->head->last_value - 1)
 		{
-			chunk = item->tail;
-			index = chunk->first_value;
+			if (FAIL == vch_item_add_chunk(item, vch_item_chunk_slot_count(item, 1), NULL))
+				goto out;
 		}
 		else
+			item->head->last_value++;
+
+		item->values_total++;
+
+		chunk = item->head;
+		index = item->head->last_value;
+
+		do
 		{
-			int		iindex = index;
-			zbx_vc_chunk_t	*ichunk = chunk;
-
-			while (0 < zbx_timespec_compare(&ichunk->slots[iindex].timestamp, &values[0].timestamp))
+			chunk->slots[index] = schunk->slots[sindex];
+
+			chunk = schunk;
+			index = sindex;
+
+			if (--sindex < schunk->first_value)
 			{
-				index = iindex--;
-				if (iindex < ichunk->first_value)
+				if (NULL == (schunk = schunk->prev))
 				{
-					if (NULL == (chunk = ichunk->prev))
-					{
-						chunk = ichunk;
-						break;
-					}
-					ichunk = chunk;
-					iindex = ichunk->last_value;
+					memset(&chunk->slots[index], 0, sizeof(zbx_vc_chunk_t));
+					THIS_SHOULD_NEVER_HAPPEN;
+
+					goto out;
 				}
+
+				sindex = schunk->last_value;
 			}
-
-		}
-		vch_item_get_values_from(item, chunk, index, &values_ext);
-		vch_item_remove_values_from(item, chunk, index);
-
-		zbx_vector_history_record_sort(&values_ext, (zbx_compare_func_t)vc_history_record_compare_asc_func);
-
-		values = values_ext.values;
-		count = values_ext.values_num;
-	}
-
-	while (0 != count)
-	{
-		int	copy_slots, nslots = 0;
-
+		} while (0 < zbx_timespec_compare(&schunk->slots[sindex].timestamp, &value->timestamp));
+	}
+	else
+	{
 		/* find the number of free slots on the right side in last (head) chunk */
 		if (NULL != item->head)
 			nslots = item->head->slots_num - item->head->last_value - 1;
 
 		if (0 == nslots)
 		{
-			nslots = vch_item_chunk_slot_count(item, count);
-
-			if (FAIL == vch_item_add_chunk(item, nslots, NULL))
+			if (FAIL == vch_item_add_chunk(item, vch_item_chunk_slot_count(item, 1), NULL))
 				goto out;
-
-			item->head->first_value = 0;
-			item->head->last_value = -1;
 		}
-		/* copy values to chunk */
-		copy_slots = MIN(nslots, count);
-
-		if (FAIL == vch_item_copy_values_at_end(item, values + copied, copy_slots))
-			goto out;
-
-		copied += copy_slots;
-		count -= copy_slots;
-	}
+		else
+			item->head->last_value++;
+
+		item->values_total++;
+
+		chunk = item->head;
+		index = item->head->last_value;
+	}
+
+	if (SUCCEED != vch_item_copy_value(item, chunk, index, value))
+		goto out;
 
 	/* try to remove old (unused) chunks if a new chunk was added */
 	if (head != item->head)
@@ -2083,15 +1761,12 @@
 
 	ret = SUCCEED;
 out:
-	if (NULL != values_ext.values)
-		zbx_history_record_vector_destroy(&values_ext, item->value_type);
-
 	return ret;
 }
 
 /******************************************************************************
  *                                                                            *
- * Function: vch_item_add_values_at_beginning                                 *
+ * Function: vch_item_add_values_at_tail                                      *
  *                                                                            *
  * Purpose: adds item history values at the beginning of current item's       *
  *          history data                                                      *
@@ -2107,8 +1782,7 @@
  *           Overlapping values (by timestamp seconds) are ignored.           *
  *                                                                            *
  ******************************************************************************/
-static int	vch_item_add_values_at_beginning(zbx_vc_item_t *item, const zbx_history_record_t *values,
-		int values_num)
+static int	vch_item_add_values_at_tail(zbx_vc_item_t *item, const zbx_history_record_t *values, int values_num)
 {
 	int 	count = values_num, ret = FAIL;
 
@@ -2145,7 +1819,7 @@
 		copy_slots = MIN(nslots, count);
 		count -= copy_slots;
 
-		if (FAIL == vch_item_copy_values_at_beginning(item, values + count, copy_slots))
+		if (FAIL == vch_item_copy_values_at_tail(item, values + count, copy_slots))
 			goto out;
 	}
 
@@ -2215,11 +1889,6 @@
 
 		if (SUCCEED == ret)
 		{
-<<<<<<< HEAD
-			zbx_vector_history_record_sort(&records, (zbx_compare_func_t)vc_history_record_compare_asc_func);
-			if (SUCCEED == (ret = vch_item_add_values_at_beginning(item, records.values, records.values_num)))
-				ret = records.values_num;
-=======
 			if (0 < records.values_num)
 			{
 				zbx_vector_history_record_sort(&records,
@@ -2233,7 +1902,6 @@
 			/* when updating cache with time based request we can always reset status flags */
 			/* flag even if the requested period contains no data                           */
 			item->status = 0;
->>>>>>> a5a5763f
 		}
 		zbx_history_record_vector_destroy(&records, item->value_type);
 	}
@@ -2312,16 +1980,11 @@
 
 		if (SUCCEED == ret && 0 < records.values_num)
 		{
-<<<<<<< HEAD
-			zbx_vector_history_record_sort(&records, (zbx_compare_func_t)vc_history_record_compare_asc_func);
-			if (SUCCEED == (ret = vch_item_add_values_at_beginning(item, records.values, records.values_num)))
-=======
 			zbx_vector_history_record_sort(&records,
 					(zbx_compare_func_t)vc_history_record_compare_asc_func);
 
 			if (SUCCEED == (ret = vch_item_add_values_at_tail(item, records.values, records.values_num)))
 			{
->>>>>>> a5a5763f
 				ret = records.values_num;
 				item->status = ZBX_ITEM_STATUS_RELOAD_FIRST;
 			}
@@ -2696,78 +2359,7 @@
 	*found = 1;
 out:
 	if (0 == *found)
-<<<<<<< HEAD
-		item->cached_all = 1;
-
-	return ret;
-}
-
-/******************************************************************************
- *                                                                            *
- * Function: vch_init                                                         *
- *                                                                            *
- * Purpose: initializes cache item with historical data                       *
- *                                                                            *
- * Parameters: item       - [IN] the item                                     *
- *             values     - [IN] the initial history data                     *
- *             seconds    - [IN] the request time period                      *
- *             count      - [IN] the number of values to get                  *
- *             timestamp  - [IN] the request period end timestamp             *
- *             ts         - [IN] the value timestamp for single request, can  *
- *                               be NULL                                      *
- *                                                                            *
- * Return value: SUCCEED - item initialized successfully                      *
- *               FAIL    - otherwise                                          *
- *                                                                            *
- ******************************************************************************/
-static int	vch_init(zbx_vc_item_t *item, zbx_vector_history_record_t *values, int seconds, int count,
-		int timestamp, const zbx_timespec_t *ts)
-{
-	int	ret, now;
-
-	if (0 < values->values_num)
-	{
-		if (NULL != ts)
-		{
-			/* check if the init value vector contains the requested value */
-			if (0 < zbx_timespec_compare(&values->values->timestamp, ts))
-				item->cached_all = 1;
-		}
-		else if (0 != count)
-		{
-			int	i;
-
-			/* check if the init value vector contains the requested number of values before timestamp */
-			for (i = 0; i < values->values_num && 0 < count; i++)
-			{
-				if (values->values[i].timestamp.sec > timestamp)
-					break;
-
-				count--;
-			}
-			if (0 < count)
-				item->cached_all = 1;
-		}
-
-		now = ZBX_VC_TIME();
-
-		if (0 != seconds)
-		{
-			item->range = now - timestamp + seconds;
-		}
-		else
-		{
-			/* don't set the range if all data was cached by the initial request */
-			if (0 == item->cached_all)
-				item->range = now - values->values->timestamp.sec;
-		}
-	}
-
-	if (SUCCEED == (ret = vch_item_add_values_at_beginning(item, values->values, values->values_num)))
-		vc_update_statistics(item, 0, values->values_num);
-=======
 		item->status = ZBX_ITEM_STATUS_CACHED_ALL;
->>>>>>> a5a5763f
 
 	return ret;
 }
@@ -2950,7 +2542,7 @@
 		/* Also mark it for removal if the value adding failed. In this case we    */
 		/* won't have the latest data in cache - so the requests must go directly  */
 		/* to the database.                                                        */
-		if (item->value_type != value_type || FAIL == (ret = vch_item_add_values_at_end(item, &record, 1)))
+		if (item->value_type != value_type || FAIL == (ret = vch_item_add_value_at_head(item, &record)))
 			item->state |= ZBX_ITEM_STATE_REMOVE_PENDING;
 
 		vc_item_release(item);
@@ -3175,8 +2767,8 @@
 	stats->misses = vc_cache->misses;
 	stats->low_memory = vc_cache->low_memory;
 
-	stats->total = vc_mem->total_size;
-	stats->used = vc_mem->used_size;
+	stats->total_size = vc_mem->total_size;
+	stats->free_size = vc_mem->free_size;
 
 	vc_try_unlock();
 
