/*
** Zabbix
** Copyright (C) 2001-2022 Zabbix SIA
**
** This program is free software; you can redistribute it and/or modify
** it under the terms of the GNU General Public License as published by
** the Free Software Foundation; either version 2 of the License, or
** (at your option) any later version.
**
** This program is distributed in the hope that it will be useful,
** but WITHOUT ANY WARRANTY; without even the implied warranty of
** MERCHANTABILITY or FITNESS FOR A PARTICULAR PURPOSE. See the
** GNU General Public License for more details.
**
** You should have received a copy of the GNU General Public License
** along with this program; if not, write to the Free Software
** Foundation, Inc., 51 Franklin Street, Fifth Floor, Boston, MA  02110-1301, USA.
**/

#ifndef ZABBIX_DBCONFIG_H
#define ZABBIX_DBCONFIG_H

#include "zbxmutexs.h"
#include "zbxalgo.h"
#include "dbcache.h"
#include "user_macro.h"
#include "zbxversion.h"

#define ZBX_MAINTENANCE_IDLE		0
#define ZBX_MAINTENANCE_RUNNING		1

typedef struct
{
	zbx_uint64_t		triggerid;
	const char		*description;
	const char		*expression;
	const char		*recovery_expression;
	const char		*error;
	const char		*correlation_tag;
	const char		*opdata;
	const char		*event_name;
	const unsigned char	*expression_bin;
	const unsigned char	*recovery_expression_bin;
	int			lastchange;
	zbx_uint64_t		revision;
	zbx_uint64_t		timer_revision;
	unsigned char		topoindex;
	unsigned char		priority;
	unsigned char		type;
	unsigned char		value;
	unsigned char		state;
	unsigned char		locked;
	unsigned char		status;
	unsigned char		functional;		/* see TRIGGER_FUNCTIONAL_* defines      */
	unsigned char		recovery_mode;		/* see TRIGGER_RECOVERY_MODE_* defines   */
	unsigned char		correlation_mode;	/* see ZBX_TRIGGER_CORRELATION_* defines */
	unsigned char		timer;
	unsigned char		flags;

	zbx_uint64_t		*itemids;

	zbx_vector_ptr_t	tags;
}
ZBX_DC_TRIGGER;

/* specifies if trigger expression/recovery expression has timer functions */
/* (date, time, now, dayofweek or dayofmonth)                              */
#define ZBX_TRIGGER_TIMER_DEFAULT		0x00
#define ZBX_TRIGGER_TIMER_EXPRESSION		0x01
#define ZBX_TRIGGER_TIMER_RECOVERY_EXPRESSION	0x02

typedef struct zbx_dc_trigger_deplist
{
	zbx_uint64_t		triggerid;
	int			refcount;
	ZBX_DC_TRIGGER		*trigger;
	zbx_vector_ptr_t	dependencies;
}
ZBX_DC_TRIGGER_DEPLIST;

typedef struct
{
	zbx_uint64_t	functionid;
	zbx_uint64_t	triggerid;
	zbx_uint64_t	itemid;
	const char	*function;
	const char	*parameter;
	zbx_uint64_t	revision;
	zbx_uint64_t	timer_revision;
	unsigned char	type;
}
ZBX_DC_FUNCTION;

typedef struct
{
	zbx_uint64_t		itemid;
	zbx_uint64_t		hostid;
	zbx_uint64_t		interfaceid;
	zbx_uint64_t		lastlogsize;
	zbx_uint64_t		valuemapid;
	const char		*key;
	const char		*port;
	const char		*error;
	const char		*delay;
	const char		*delay_ex;
	const char		*history_period;
	ZBX_DC_TRIGGER		**triggers;
	int			nextcheck;
	int			mtime;
	int			data_expected_from;
	zbx_uint64_t		revision;
	unsigned char		type;
	unsigned char		value_type;
	unsigned char		poller_type;
	unsigned char		state;
	unsigned char		db_state;
	unsigned char		inventory_link;
	unsigned char		location;
	unsigned char		flags;
	unsigned char		status;
	unsigned char		queue_priority;
	unsigned char		update_triggers;
	zbx_uint64_t		templateid;

	zbx_vector_ptr_t	tags;
}
ZBX_DC_ITEM;

typedef struct
{
	zbx_uint64_t	itemid;
	zbx_uint64_t	parent_itemid;
}
ZBX_DC_ITEM_DISCOVERY;

typedef struct
{
	zbx_uint64_t		itemid;
	zbx_uint64_t		hostid;
	zbx_uint64_t		templateid;
}
ZBX_DC_TEMPLATE_ITEM;

typedef struct
{
	zbx_uint64_t		itemid;
	zbx_uint64_t		hostid;
	zbx_uint64_t		templateid;
}
ZBX_DC_PROTOTYPE_ITEM;

typedef struct
{
	zbx_uint64_t	hostid;
	const char	*key;
	ZBX_DC_ITEM	*item_ptr;
}
ZBX_DC_ITEM_HK;

typedef struct
{
	zbx_uint64_t	itemid;
	const char	*units;
	const char	*trends_period;
}
ZBX_DC_NUMITEM;

typedef struct
{
	zbx_uint64_t	itemid;
	const char	*snmp_oid;
	unsigned char	snmp_oid_type;
}
ZBX_DC_SNMPITEM;

typedef struct
{
	zbx_uint64_t	itemid;
	const char	*ipmi_sensor;
}
ZBX_DC_IPMIITEM;

typedef struct
{
	zbx_uint64_t	itemid;
	const char	*trapper_hosts;
}
ZBX_DC_TRAPITEM;

typedef struct
{
	zbx_uint64_t	itemid;
	zbx_uint64_t	master_itemid;
	zbx_uint64_t	last_master_itemid;
	unsigned char	flags;
}
ZBX_DC_DEPENDENTITEM;

typedef struct
{
	zbx_uint64_t	itemid;
	const char	*logtimefmt;
}
ZBX_DC_LOGITEM;

typedef struct
{
	zbx_uint64_t	itemid;
	const char	*params;
	const char	*username;
	const char	*password;
}
ZBX_DC_DBITEM;

typedef struct
{
	zbx_uint64_t	itemid;
	const char	*username;
	const char	*publickey;
	const char	*privatekey;
	const char	*password;
	const char	*params;
	unsigned char	authtype;
}
ZBX_DC_SSHITEM;

typedef struct
{
	zbx_uint64_t	itemid;
	const char	*username;
	const char	*password;
	const char	*params;
}
ZBX_DC_TELNETITEM;

typedef struct
{
	zbx_uint64_t	itemid;
	const char	*username;
	const char	*password;
}
ZBX_DC_SIMPLEITEM;

typedef struct
{
	zbx_uint64_t	itemid;
	const char	*username;
	const char	*password;
	const char	*jmx_endpoint;
}
ZBX_DC_JMXITEM;

typedef struct
{
	zbx_uint64_t		itemid;
	const char		*params;
	const unsigned char	*formula_bin;
}
ZBX_DC_CALCITEM;

typedef struct
{
	zbx_uint64_t			itemid;
	zbx_vector_uint64_pair_t	dep_itemids;
}
ZBX_DC_MASTERITEM;

typedef struct
{
	zbx_uint64_t		itemid;
	int			update_time;
	zbx_vector_ptr_t	preproc_ops;
}
ZBX_DC_PREPROCITEM;

typedef struct
{
	zbx_uint64_t	itemid;
	const char	*timeout;
	const char	*url;
	const char	*query_fields;
	const char	*status_codes;
	const char	*http_proxy;
	const char	*headers;
	const char	*username;
	const char	*ssl_cert_file;
	const char	*ssl_key_file;
	const char	*ssl_key_password;
	const char	*password;
	const char	*posts;
	const char	*trapper_hosts;
	unsigned char	authtype;
	unsigned char	follow_redirects;
	unsigned char	post_type;
	unsigned char	retrieve_mode;
	unsigned char	request_method;
	unsigned char	output_format;
	unsigned char	verify_peer;
	unsigned char	verify_host;
	unsigned char	allow_traps;
}
ZBX_DC_HTTPITEM;

typedef struct
{
	zbx_uint64_t		itemid;
	const char		*script;
	const char		*timeout;
	zbx_vector_ptr_t	params;
}
ZBX_DC_SCRIPTITEM;

typedef struct
{
	const char	*tls_psk_identity;	/* pre-shared key identity           */
	const char	*tls_psk;		/* pre-shared key value (hex-string) */
	unsigned int	refcount;		/* reference count                   */
}
ZBX_DC_PSK;

ZBX_PTR_VECTOR_DECL(dc_item_ptr, ZBX_DC_ITEM *)

typedef struct
{
	zbx_uint64_t	httptestid;
	zbx_uint64_t	hostid;
	time_t		nextcheck;
	int		delay;
	unsigned char	status;
	unsigned char	location;
	zbx_uint64_t	revision;
}
zbx_dc_httptest_t;

typedef struct
{
	zbx_uint64_t	httptest_fieldid;
	zbx_uint64_t	httptestid;
}
zbx_dc_httptest_field_t;

typedef struct
{
	zbx_uint64_t	httpstepid;
	zbx_uint64_t	httptestid;
	zbx_uint64_t	revision;
}
zbx_dc_httpstep_t;

typedef struct
{
	zbx_uint64_t	httpstep_fieldid;
	zbx_uint64_t	httpstepid;
}
zbx_dc_httpstep_field_t;

ZBX_PTR_VECTOR_DECL(dc_httptest_ptr, zbx_dc_httptest_t *)

typedef struct
{
	zbx_uint64_t	hostid;
	zbx_uint64_t	proxy_hostid;
	zbx_uint64_t	items_active_normal;		/* On enabled hosts these two fields store number of enabled */
	zbx_uint64_t	items_active_notsupported;	/* and supported items and enabled and not supported items.  */
	zbx_uint64_t	items_disabled;			/* On "hosts" corresponding to proxies this and two fields   */
							/* above store cumulative statistics for all hosts monitored */
							/* by a particular proxy. */
							/* NOTE: On disabled hosts all items are counted as disabled. */
	zbx_uint64_t	maintenanceid;

	const char	*host;
	const char	*name;
	int		maintenance_from;
	int		data_expected_from;
	zbx_uint64_t	revision;

	unsigned char	maintenance_status;
	unsigned char	maintenance_type;
	unsigned char	status;

	/* 'tls_connect' and 'tls_accept' must be respected even if encryption support is not compiled in */
	unsigned char	tls_connect;
	unsigned char	tls_accept;
#if defined(HAVE_GNUTLS) || defined(HAVE_OPENSSL)
	const char	*tls_issuer;
	const char	*tls_subject;
	ZBX_DC_PSK	*tls_dc_psk;
#endif

	zbx_vector_ptr_t		interfaces_v;	/* for quick finding of all host interfaces in */
						/* 'config->interfaces' hashset */

	zbx_vector_dc_httptest_ptr_t	httptests;
	zbx_vector_dc_item_ptr_t	active_items;
}
ZBX_DC_HOST;

ZBX_PTR_VECTOR_DECL(dc_host_ptr, ZBX_DC_HOST *)

typedef struct
{
	const char	*host;
	const char	*listen_ip;
	const char	*listen_dns;
	const char	*host_metadata;
	int		flags;
	int		timestamp;
	unsigned short	listen_port;
}
ZBX_DC_AUTOREG_HOST;

typedef struct
{
	zbx_uint64_t	hostid;
	unsigned char	inventory_mode;
	const char	*values[HOST_INVENTORY_FIELD_COUNT];
}
ZBX_DC_HOST_INVENTORY;

typedef struct
{
	const char	*host;
	ZBX_DC_HOST	*host_ptr;
}
ZBX_DC_HOST_H;

typedef struct
{
<<<<<<< HEAD
	zbx_uint64_t	hostid;
	zbx_uint64_t	revision;
}
zbx_host_rev_t;

ZBX_VECTOR_DECL(host_rev, zbx_host_rev_t)

typedef struct
{
	zbx_uint64_t		hostid;
	zbx_uint64_t		hosts_monitored;	/* number of enabled hosts assigned to proxy */
	zbx_uint64_t		hosts_not_monitored;	/* number of disabled hosts assigned to proxy */
	double			required_performance;
	int			proxy_config_nextcheck;
	int			proxy_data_nextcheck;
	int			proxy_tasks_nextcheck;
	int			nextcheck;
	int			lastaccess;
	int			proxy_delay;
	zbx_proxy_suppress_t	nodata_win;
	int			last_cfg_error_time;	/* time when passive proxy misconfiguration error was seen */
							/* or 0 if no error */
	int			version;
	unsigned char		location;
	unsigned char		auto_compress;
	const char		*proxy_address;
	int			last_version_error_time;
	zbx_uint64_t		revision;

	zbx_vector_dc_host_ptr_t	hosts;
	zbx_vector_host_rev_t		removed_hosts;
=======
	zbx_uint64_t			hostid;
	zbx_uint64_t			hosts_monitored;	/* number of enabled hosts assigned to proxy */
	zbx_uint64_t			hosts_not_monitored;	/* number of disabled hosts assigned to proxy */
	double				required_performance;
	int				proxy_config_nextcheck;
	int				proxy_data_nextcheck;
	int				proxy_tasks_nextcheck;
	int				nextcheck;
	int				lastaccess;
	int				proxy_delay;
	zbx_proxy_suppress_t		nodata_win;
	int				last_cfg_error_time;	/* time when passive proxy misconfiguration error was */
								/* seen or 0 if no error */
	const char			*version_str;
	int				version_int;
	zbx_proxy_compatibility_t	compatibility;
	unsigned char			location;
	unsigned char			auto_compress;
	const char			*proxy_address;
	int				last_version_error_time;
>>>>>>> 5b9ab82f
}
ZBX_DC_PROXY;

typedef struct
{
	zbx_uint64_t	hostid;
	const char	*ipmi_username;
	const char	*ipmi_password;
	signed char	ipmi_authtype;
	unsigned char	ipmi_privilege;
}
ZBX_DC_IPMIHOST;

typedef struct
{
	const char			*key;
	const char			*value;
	zbx_vector_uint64_pair_t	macros;
	unsigned char			update;
}
zbx_dc_kv_t;

typedef struct
{
	const char	*path;
	zbx_hashset_t	kvs;
}
zbx_dc_kvs_path_t;

typedef struct
{
	zbx_uint64_t	interfaceid;
	zbx_uint64_t	hostid;
	const char	*ip;
	const char	*dns;
	const char	*port;
	const char	*error;
	unsigned char	type;
	unsigned char	main;
	unsigned char	useip;
	unsigned char	available;
	int		disable_until;
	int		errors_from;
	/* timestamp of last availability status (available/error) field change on interface */
	int		availability_ts;
	/* flag to reset interface availability to unknown */
	unsigned char	reset_availability;
	/* item statistics per interface */
	int		items_num;
}
ZBX_DC_INTERFACE;

typedef struct
{
	zbx_uint64_t	interfaceid;
	const char	*community;
	const char	*securityname;
	const char	*authpassphrase;
	const char	*privpassphrase;
	const char	*contextname;
	unsigned char	securitylevel;
	unsigned char	authprotocol;
	unsigned char	privprotocol;
	unsigned char	version;
	unsigned char	bulk;
	unsigned char	max_succeed;
	unsigned char	min_fail;
}
ZBX_DC_SNMPINTERFACE;

typedef struct
{
	zbx_uint64_t		hostid;
	ZBX_DC_INTERFACE	*interface_ptr;
	unsigned char		type;
}
ZBX_DC_INTERFACE_HT;

typedef struct
{
	const char		*addr;
	zbx_vector_uint64_t	interfaceids;
}
ZBX_DC_INTERFACE_ADDR;

typedef struct
{
	zbx_uint64_t		interfaceid;
	zbx_vector_uint64_t	itemids;
}
ZBX_DC_INTERFACE_ITEM;

typedef struct
{
	const char		*name;
	zbx_vector_uint64_t	expressionids;
}
ZBX_DC_REGEXP;

typedef struct
{
	zbx_uint64_t	expressionid;
	const char	*expression;
	const char	*regexp;
	char		delimiter;
	unsigned char	type;
	unsigned char	case_sensitive;
}
ZBX_DC_EXPRESSION;

typedef struct
{
	const char	*severity_name[TRIGGER_SEVERITY_COUNT];
	const char	*instanceid;
	zbx_uint64_t	discovery_groupid;
	int		default_inventory_mode;
	unsigned char	snmptrap_logging;
	unsigned char	autoreg_tls_accept;
	const char	*default_timezone;
	int		auditlog_enabled;

	/* database configuration data for ZBX_CONFIG_DB_EXTENSION_* extensions */
	zbx_config_db_t	db;

	/* housekeeping related configuration data */
	zbx_config_hk_t	hk;
}
ZBX_DC_CONFIG_TABLE;

typedef struct
{
	zbx_uint64_t	hosts_monitored;		/* total number of enabled hosts */
	zbx_uint64_t	hosts_not_monitored;		/* total number of disabled hosts */
	zbx_uint64_t	items_active_normal;		/* total number of enabled and supported items */
	zbx_uint64_t	items_active_notsupported;	/* total number of enabled and not supported items */
	zbx_uint64_t	items_disabled;			/* total number of disabled items */
							/* (all items of disabled host are counted as disabled) */
	zbx_uint64_t	triggers_enabled_ok;		/* total number of enabled triggers with value OK */
	zbx_uint64_t	triggers_enabled_problem;	/* total number of enabled triggers with value PROBLEM */
	zbx_uint64_t	triggers_disabled;		/* total number of disabled triggers */
							/* (if at least one item or host involved in trigger is */
							/* disabled then trigger is counted as disabled) */
	double		required_performance;		/* required performance of server (values per second) */
	time_t		last_update;
}
ZBX_DC_STATUS;

typedef struct
{
	zbx_uint64_t	conditionid;
	zbx_uint64_t	actionid;
	unsigned char	conditiontype;
	unsigned char	op;
	const char	*value;
	const char	*value2;
}
zbx_dc_action_condition_t;

typedef struct
{
	zbx_uint64_t		actionid;
	const char		*formula;
	unsigned char		eventsource;
	unsigned char		evaltype;
	unsigned char		opflags;
	zbx_vector_ptr_t	conditions;
}
zbx_dc_action_t;

typedef struct
{
	zbx_uint64_t	triggertagid;
	zbx_uint64_t	triggerid;
	const char	*tag;
	const char	*value;
}
zbx_dc_trigger_tag_t;

typedef struct
{
	zbx_uint64_t	itemtagid;
	zbx_uint64_t	itemid;
	const char	*tag;
	const char	*value;
}
zbx_dc_item_tag_t;

typedef struct
{
	zbx_uint64_t	hosttagid;
	zbx_uint64_t	hostid;
	const char	*tag;
	const char	*value;
}
zbx_dc_host_tag_t;

typedef struct
{
	zbx_uint64_t		hostid;
	zbx_vector_ptr_t	tags;
		/* references to zbx_dc_host_tag_t records cached in config-> host_tags hashset */
}
zbx_dc_host_tag_index_t;

typedef struct
{
	const char	*tag;
}
zbx_dc_corr_condition_tag_t;

typedef struct
{
	const char	*tag;
	const char	*value;
	unsigned char	op;
}
zbx_dc_corr_condition_tag_value_t;

typedef struct
{
	zbx_uint64_t	groupid;
	unsigned char	op;
}
zbx_dc_corr_condition_group_t;

typedef struct
{
	const char	*oldtag;
	const char	*newtag;
}
zbx_dc_corr_condition_tag_pair_t;

typedef union
{
	zbx_dc_corr_condition_tag_t		tag;
	zbx_dc_corr_condition_tag_value_t	tag_value;
	zbx_dc_corr_condition_group_t		group;
	zbx_dc_corr_condition_tag_pair_t	tag_pair;
}
zbx_dc_corr_condition_data_t;

typedef struct
{
	zbx_uint64_t			corr_conditionid;
	zbx_uint64_t			correlationid;
	int				type;

	zbx_dc_corr_condition_data_t	data;
}
zbx_dc_corr_condition_t;

typedef struct
{
	zbx_uint64_t	corr_operationid;
	zbx_uint64_t	correlationid;
	unsigned char	type;
}
zbx_dc_corr_operation_t;

typedef struct
{
	zbx_uint64_t		correlationid;
	const char		*name;
	const char		*formula;
	unsigned char		evaltype;

	zbx_vector_ptr_t	conditions;
	zbx_vector_ptr_t	operations;
}
zbx_dc_correlation_t;

#define ZBX_DC_HOSTGROUP_FLAGS_NONE		0
#define ZBX_DC_HOSTGROUP_FLAGS_NESTED_GROUPIDS	1

typedef struct
{
	zbx_uint64_t		groupid;
	const char		*name;

	zbx_vector_uint64_t	nested_groupids;
	zbx_hashset_t		hostids;
	unsigned char		flags;
}
zbx_dc_hostgroup_t;

typedef struct
{
	zbx_uint64_t	item_preprocid;
	zbx_uint64_t	itemid;
	int		step;
	int		error_handler;
	unsigned char	type;
	const char	*params;
	const char	*error_handler_params;
}
zbx_dc_preproc_op_t;

typedef struct
{
	zbx_uint64_t	item_script_paramid;
	zbx_uint64_t	itemid;
	const char	*name;
	const char	*value;
}
zbx_dc_scriptitem_param_t;

typedef struct
{
	zbx_uint64_t		maintenanceid;
	unsigned char		type;
	unsigned char		tags_evaltype;
	unsigned char		state;
	int			active_since;
	int			active_until;
	int			running_since;
	int			running_until;
	zbx_vector_uint64_t	groupids;
	zbx_vector_uint64_t	hostids;
	zbx_vector_ptr_t	tags;
	zbx_vector_ptr_t	periods;
}
zbx_dc_maintenance_t;

typedef struct
{
	zbx_uint64_t	maintenancetagid;
	zbx_uint64_t	maintenanceid;
	unsigned char	op;		/* condition operator */
	const char	*tag;
	const char	*value;
}
zbx_dc_maintenance_tag_t;

typedef struct
{
	zbx_uint64_t	timeperiodid;
	zbx_uint64_t	maintenanceid;
	unsigned char	type;
	int		every;
	int		month;
	int		dayofweek;
	int		day;
	int		start_time;
	int		period;
	int		start_date;
}
zbx_dc_maintenance_period_t;

typedef struct
{
	zbx_uint64_t	triggerid;
	int		nextcheck;
}
zbx_dc_timer_trigger_t;

typedef struct
{
	zbx_uint64_t		macroid;
	zbx_dc_kv_t		*kv;
	zbx_dc_kvs_path_t	*kv_path;
}
zbx_dc_macro_kv_t;

typedef struct
{
	zbx_uint64_t	druleid;
	zbx_uint64_t	proxy_hostid;
	time_t		nextcheck;
	int		delay;
	unsigned char	status;
	unsigned char	location;
	zbx_uint64_t	revision;
}
zbx_dc_drule_t;

typedef struct
{
	zbx_uint64_t	dcheckid;
	zbx_uint64_t	druleid;
}
zbx_dc_dcheck_t;

typedef struct
{
	/* timestamp of the last host availability diff sent to sever, used only by proxies */
	int			availability_diff_ts;
	int			proxy_lastaccess_ts;
	int			sync_ts;
	int			item_sync_ts;

	unsigned int		internal_actions;		/* number of enabled internal actions */
	unsigned int		auto_registration_actions;	/* number of enabled auto resistration actions */

	zbx_dc_revision_t	revision;

	/* maintenance processing management */
	unsigned char		maintenance_update;		/* flag to trigger maintenance update by timers  */
	zbx_uint64_t		*maintenance_update_flags;	/* Array of flags to manage timer maintenance updates.*/
								/* Each array member contains 0/1 flag for 64 timers  */
								/* indicating if the timer must process maintenance.  */

	char			*session_token;

	zbx_hashset_t		items;
	zbx_hashset_t		items_hk;		/* hostid, key */
	zbx_hashset_t		item_discovery;
	zbx_hashset_t		template_items;		/* template items selected from items table */
	zbx_hashset_t		prototype_items;	/* item prototypes selected from items table */
	zbx_hashset_t		numitems;
	zbx_hashset_t		snmpitems;
	zbx_hashset_t		ipmiitems;
	zbx_hashset_t		trapitems;
	zbx_hashset_t		dependentitems;
	zbx_hashset_t		logitems;
	zbx_hashset_t		dbitems;
	zbx_hashset_t		sshitems;
	zbx_hashset_t		telnetitems;
	zbx_hashset_t		simpleitems;
	zbx_hashset_t		jmxitems;
	zbx_hashset_t		calcitems;
	zbx_hashset_t		masteritems;
	zbx_hashset_t		preprocitems;
	zbx_hashset_t		httpitems;
	zbx_hashset_t		scriptitems;
	zbx_hashset_t		functions;
	zbx_hashset_t		triggers;
	zbx_hashset_t		trigdeps;
	zbx_hashset_t		hosts;
	zbx_hashset_t		hosts_h;		/* for searching hosts by 'host' name */
	zbx_hashset_t		hosts_p;		/* for searching proxies by 'host' name */
	zbx_hashset_t		proxies;
	zbx_hashset_t		autoreg_hosts;
	zbx_hashset_t		host_inventories;
	zbx_hashset_t		host_inventories_auto;	/* For caching of automatically populated host inventories. */
	 	 	 	 	 	 	/* Configuration syncer will read host_inventories without  */
							/* locking cache and therefore it cannot be updated by      */
							/* by history syncers when new data is received.	    */
	zbx_hashset_t		ipmihosts;
	zbx_hashset_t		gmacros;
	zbx_hashset_t		hmacros;
	zbx_hashset_t		interfaces;
	zbx_hashset_t		interfaces_snmp;
	zbx_hashset_t		interfaces_ht;		/* hostid, type */
	zbx_hashset_t		interface_snmpaddrs;	/* addr, interfaceids for SNMP interfaces */
	zbx_hashset_t		interface_snmpitems;	/* interfaceid, itemids for SNMP trap items */
	zbx_hashset_t		regexps;
	zbx_hashset_t		expressions;
	zbx_hashset_t		actions;
	zbx_hashset_t		action_conditions;
	zbx_hashset_t		trigger_tags;
	zbx_hashset_t		item_tags;
	zbx_hashset_t		host_tags;
	zbx_hashset_t		host_tags_index;	/* host tag index by hostid */
	zbx_hashset_t		correlations;
	zbx_hashset_t		corr_conditions;
	zbx_hashset_t		corr_operations;
	zbx_hashset_t		hostgroups;
	zbx_vector_ptr_t	hostgroups_name;	/* host groups sorted by name */
	zbx_vector_ptr_t	kvs_paths;
	zbx_hashset_t		gmacro_kv;
	zbx_hashset_t		hmacro_kv;
	zbx_hashset_t		preprocops;
	zbx_hashset_t		itemscript_params;
	zbx_hashset_t		maintenances;
	zbx_hashset_t		maintenance_periods;
	zbx_hashset_t		maintenance_tags;
#if defined(HAVE_GNUTLS) || defined(HAVE_OPENSSL)
	zbx_hashset_t		psks;			/* for keeping PSK-identity and PSK pairs and for searching */
							/* by PSK identity */
#endif
	zbx_hashset_t		data_sessions;
	zbx_hashset_t		drules;
	zbx_hashset_t		dchecks;
	zbx_hashset_t		httptests;
	zbx_hashset_t		httptest_fields;
	zbx_hashset_t		httpsteps;
	zbx_hashset_t		httpstep_fields;
	zbx_hashset_t		sessions[ZBX_SESSION_TYPE_COUNT];
	zbx_binary_heap_t	queues[ZBX_POLLER_TYPE_COUNT];
	zbx_binary_heap_t	pqueue;
	zbx_binary_heap_t	trigger_queue;
	zbx_binary_heap_t	drule_queue;
	zbx_binary_heap_t	httptest_queue;		/* web scenario queue */
	ZBX_DC_CONFIG_TABLE	*config;
	ZBX_DC_STATUS		*status;
	zbx_hashset_t		strpool;
	zbx_um_cache_t		*um_cache;
	char			autoreg_psk_identity[HOST_TLS_PSK_IDENTITY_LEN_MAX];	/* autoregistration PSK */
	char			autoreg_psk[HOST_TLS_PSK_LEN_MAX];
}
ZBX_DC_CONFIG;

extern int	sync_in_progress;
extern ZBX_DC_CONFIG	*config;
extern zbx_rwlock_t	config_lock;

#define	RDLOCK_CACHE	if (0 == sync_in_progress) zbx_rwlock_rdlock(config_lock)
#define	WRLOCK_CACHE	if (0 == sync_in_progress) zbx_rwlock_wrlock(config_lock)
#define	UNLOCK_CACHE	if (0 == sync_in_progress) zbx_rwlock_unlock(config_lock)

#define ZBX_IPMI_DEFAULT_AUTHTYPE	-1
#define ZBX_IPMI_DEFAULT_PRIVILEGE	2

void	dc_get_hostids_by_functionids(const zbx_uint64_t *functionids, int functionids_num,
		zbx_vector_uint64_t *hostids);

void	DCdump_configuration(void);

/* utility functions */
void	*DCfind_id(zbx_hashset_t *hashset, zbx_uint64_t id, size_t size, int *found);

/* string pool */
const char	*dc_strpool_intern(const char *str);
const char	*dc_strpool_acquire(const char *str);
void	dc_strpool_release(const char *str);
int	dc_strpool_replace(int found, const char **curr, const char *new_str);

/* host groups */
void	dc_get_nested_hostgroupids(zbx_uint64_t groupid, zbx_vector_uint64_t *nested_groupids);
void	dc_hostgroup_cache_nested_groupids(zbx_dc_hostgroup_t *parent_group);

/* synchronization */
typedef struct zbx_dbsync zbx_dbsync_t;

void	DCsync_maintenances(zbx_dbsync_t *sync);
void	DCsync_maintenance_tags(zbx_dbsync_t *sync);
void	DCsync_maintenance_periods(zbx_dbsync_t *sync);
void	DCsync_maintenance_groups(zbx_dbsync_t *sync);
void	DCsync_maintenance_hosts(zbx_dbsync_t *sync);

/* maintenance support */

/* number of slots to store maintenance update flags */
#define ZBX_MAINTENANCE_UPDATE_FLAGS_NUM()	\
		((CONFIG_TIMER_FORKS + sizeof(uint64_t) * 8 - 1) / (sizeof(uint64_t) * 8))

char	*dc_expand_user_macros_in_expression(const char *text, zbx_uint64_t *hostids, int hostids_num);
char	*dc_expand_user_macros_in_func_params(const char *params, zbx_uint64_t itemid);
char	*dc_expand_user_macros_in_calcitem(const char *formula, zbx_uint64_t hostid);

char	*dc_expand_user_macros(const char *text, const zbx_uint64_t *hostids, int hostids_num);

#define ZBX_TRIGGER_TIMER_NONE			0x0000
#define ZBX_TRIGGER_TIMER_TRIGGER		0x0001
#define ZBX_TRIGGER_TIMER_FUNCTION_TIME		0x0002
#define ZBX_TRIGGER_TIMER_FUNCTION_TREND	0x0004
#define ZBX_TRIGGER_TIMER_FUNCTION		(ZBX_TRIGGER_TIMER_FUNCTION_TIME | ZBX_TRIGGER_TIMER_FUNCTION_TREND)

zbx_um_cache_t	*um_cache_sync(zbx_um_cache_t *cache, zbx_uint64_t revision, zbx_dbsync_t *gmacros,
		zbx_dbsync_t *hmacros, zbx_dbsync_t *htmpls);

#endif<|MERGE_RESOLUTION|>--- conflicted
+++ resolved
@@ -426,7 +426,6 @@
 
 typedef struct
 {
-<<<<<<< HEAD
 	zbx_uint64_t	hostid;
 	zbx_uint64_t	revision;
 }
@@ -436,29 +435,6 @@
 
 typedef struct
 {
-	zbx_uint64_t		hostid;
-	zbx_uint64_t		hosts_monitored;	/* number of enabled hosts assigned to proxy */
-	zbx_uint64_t		hosts_not_monitored;	/* number of disabled hosts assigned to proxy */
-	double			required_performance;
-	int			proxy_config_nextcheck;
-	int			proxy_data_nextcheck;
-	int			proxy_tasks_nextcheck;
-	int			nextcheck;
-	int			lastaccess;
-	int			proxy_delay;
-	zbx_proxy_suppress_t	nodata_win;
-	int			last_cfg_error_time;	/* time when passive proxy misconfiguration error was seen */
-							/* or 0 if no error */
-	int			version;
-	unsigned char		location;
-	unsigned char		auto_compress;
-	const char		*proxy_address;
-	int			last_version_error_time;
-	zbx_uint64_t		revision;
-
-	zbx_vector_dc_host_ptr_t	hosts;
-	zbx_vector_host_rev_t		removed_hosts;
-=======
 	zbx_uint64_t			hostid;
 	zbx_uint64_t			hosts_monitored;	/* number of enabled hosts assigned to proxy */
 	zbx_uint64_t			hosts_not_monitored;	/* number of disabled hosts assigned to proxy */
@@ -470,8 +446,8 @@
 	int				lastaccess;
 	int				proxy_delay;
 	zbx_proxy_suppress_t		nodata_win;
-	int				last_cfg_error_time;	/* time when passive proxy misconfiguration error was */
-								/* seen or 0 if no error */
+	int				last_cfg_error_time;	/* time when passive proxy misconfiguration error was seen */
+								/* or 0 if no error */
 	const char			*version_str;
 	int				version_int;
 	zbx_proxy_compatibility_t	compatibility;
@@ -479,7 +455,10 @@
 	unsigned char			auto_compress;
 	const char			*proxy_address;
 	int				last_version_error_time;
->>>>>>> 5b9ab82f
+	zbx_uint64_t			revision;
+
+	zbx_vector_dc_host_ptr_t	hosts;
+	zbx_vector_host_rev_t		removed_hosts;
 }
 ZBX_DC_PROXY;
 
