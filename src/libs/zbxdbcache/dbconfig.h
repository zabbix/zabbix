--- conflicted
+++ resolved
@@ -419,50 +419,6 @@
 
 typedef struct
 {
-<<<<<<< HEAD
-	zbx_uint64_t	globalmacroid;
-	const char	*macro;
-	const char	*context;
-	const char	*value;
-	zbx_dc_kv_t	*kv;
-	unsigned char	type;
-	unsigned char	context_op;
-}
-ZBX_DC_GMACRO;
-
-typedef struct
-{
-	const char		*macro;
-	zbx_vector_ptr_t	gmacros;
-}
-ZBX_DC_GMACRO_M;
-
-typedef struct
-{
-	zbx_uint64_t	hostmacroid;
-	zbx_uint64_t	hostid;
-	const char	*macro;
-	const char	*context;
-	const char	*value;
-	zbx_dc_kv_t	*kv;
-	unsigned char	type;
-	unsigned char	state;
-	unsigned char	context_op;
-}
-ZBX_DC_HMACRO;
-
-typedef struct
-{
-	zbx_uint64_t		hostid;
-	const char		*macro;
-	zbx_vector_ptr_t	hmacros;
-}
-ZBX_DC_HMACRO_HM;
-
-typedef struct
-{
-=======
->>>>>>> b6255cca
 	zbx_uint64_t	interfaceid;
 	zbx_uint64_t	hostid;
 	const char	*ip;
