--- conflicted
+++ resolved
@@ -690,15 +690,13 @@
 	int			sync_ts;
 	int			item_sync_ts;
 
-<<<<<<< HEAD
 	/* maintenance processing management */
 	unsigned char		maintenance_update;		/* flag to trigger maintenance update by timers  */
 	zbx_uint64_t		*maintenance_update_flags;	/* Array of flags to manage timer maintenance updates.*/
 								/* Each array member contains 0/1 flag for 64 timers  */
 								/* indicating if the timer must process maintenance.  */
-=======
+
 	char			*session_token;
->>>>>>> f752f068
 
 	zbx_hashset_t		items;
 	zbx_hashset_t		items_hk;		/* hostid, key */
