--- conflicted
+++ resolved
@@ -93,6 +93,14 @@
 	unsigned char	state;
 }
 ZBX_DC_HISTORY;
+
+typedef struct
+{
+	zbx_uint64_t	hostid;
+	const char	*field_name;
+	char		*value_esc;
+}
+zbx_inventory_value_t;
 
 /* value_avg_t structure is used for item average value trend calculations. */
 /*                                                                          */
@@ -274,13 +282,13 @@
 	DB_RESULT	result;
 	DB_ROW		row;
 	size_t		sql_offset;
-	int		num, i, clock;
+	int		num, i, clock, inserts_num = 0, ids_alloc, ids_num = 0, trends_to = *trends_num;
 	history_value_t	value_min, value_avg, value_max;
 	unsigned char	value_type;
 	zbx_uint64_t	*ids = NULL, itemid;
-	int		ids_alloc, ids_num = 0, trends_to = *trends_num;
 	ZBX_DC_TREND	*trend = NULL;
 	const char	*table_name;
+	zbx_db_insert_t	db_insert;
 
 	zabbix_log(LOG_LEVEL_DEBUG, "In %s() trends_num:%d", __function_name, *trends_num);
 
@@ -308,6 +316,8 @@
 
 		if (clock != trend->clock || value_type != trend->value_type)
 			continue;
+
+		inserts_num++;
 
 		if (0 != trend->disable_from)
 			continue;
@@ -472,6 +482,8 @@
 
 			trend->itemid = 0;
 
+			inserts_num--;
+
 			DBexecute_overflowed_sql(&sql, &sql_alloc, &sql_offset);
 		}
 		DBfree_result(result);
@@ -508,10 +520,11 @@
 		UNLOCK_TRENDS;
 	}
 
-	sql_offset = 0;
-
-	if (value_type == ITEM_VALUE_TYPE_FLOAT)
-	{
+	if (0 != inserts_num)
+	{
+		zbx_db_insert_prepare(&db_insert, table_name, "itemid", "clock", "num", "value_min", "value_avg",
+				"value_max", NULL);
+
 		for (i = 0; i < trends_to; i++)
 		{
 			trend = &trends[i];
@@ -522,100 +535,27 @@
 			if (clock != trend->clock || value_type != trend->value_type)
 				continue;
 
-			if (0 == sql_offset)
+			if (ITEM_VALUE_TYPE_FLOAT == value_type)
 			{
-				DBbegin_multiple_update(&sql, &sql_alloc, &sql_offset);
-#ifdef HAVE_MULTIROW_INSERT
-				zbx_strcpy_alloc(&sql, &sql_alloc, &sql_offset,
-						"insert into trends (itemid,clock,num,value_min,value_avg,value_max) values ");
-#endif
+				zbx_db_insert_add_values(&db_insert, trend->itemid, trend->clock, trend->num,
+						trend->value_min.dbl, trend->value_avg.dbl, trend->value_max.dbl);
 			}
-
-#ifdef HAVE_MULTIROW_INSERT
-			zbx_snprintf_alloc(&sql, &sql_alloc, &sql_offset,
-					"(" ZBX_FS_UI64 ",%d,%d," ZBX_FS_DBL "," ZBX_FS_DBL "," ZBX_FS_DBL "),",
-					trend->itemid,
-					trend->clock,
-					trend->num,
-					trend->value_min.dbl,
-					trend->value_avg.dbl,
-					trend->value_max.dbl);
-#else
-			zbx_snprintf_alloc(&sql, &sql_alloc, &sql_offset,
-					"insert into trends (itemid,clock,num,value_min,value_avg,value_max)"
-					" values (" ZBX_FS_UI64 ",%d,%d," ZBX_FS_DBL "," ZBX_FS_DBL "," ZBX_FS_DBL ");\n",
-					trend->itemid,
-					trend->clock,
-					trend->num,
-					trend->value_min.dbl,
-					trend->value_avg.dbl,
-					trend->value_max.dbl);
-#endif
+			else
+			{
+				zbx_uint128_t	avg;
+
+				/* calculate the trend average value */
+				udiv128_64(&avg, &trend->value_avg.ui64, trend->num);
+
+				zbx_db_insert_add_values(&db_insert, trend->itemid, trend->clock, trend->num,
+						trend->value_min.ui64, avg.lo, trend->value_max.ui64);
+			}
+
 			trend->itemid = 0;
-
-			DBexecute_overflowed_sql(&sql, &sql_alloc, &sql_offset);
-		}
-	}
-	else
-	{
-		for (i = 0; i < trends_to; i++)
-		{
-			zbx_uint128_t	avg;
-
-			trend = &trends[i];
-
-			if (0 == trend->itemid)
-				continue;
-
-			if (clock != trend->clock || value_type != trend->value_type)
-				continue;
-
-			/* calculate the trend average value */
-			udiv128_64(&avg, &trend->value_avg.ui64, trend->num);
-
-			if (0 == sql_offset)
-			{
-				DBbegin_multiple_update(&sql, &sql_alloc, &sql_offset);
-#ifdef HAVE_MULTIROW_INSERT
-				zbx_strcpy_alloc(&sql, &sql_alloc, &sql_offset,
-						"insert into trends_uint (itemid,clock,num,value_min,value_avg,value_max) values ");
-#endif
-			}
-
-#ifdef HAVE_MULTIROW_INSERT
-			zbx_snprintf_alloc(&sql, &sql_alloc, &sql_offset,
-					"(" ZBX_FS_UI64 ",%d,%d," ZBX_FS_UI64 "," ZBX_FS_UI64 "," ZBX_FS_UI64 "),",
-					trend->itemid,
-					trend->clock,
-					trend->num,
-					trend->value_min.ui64,
-					avg.lo,
-					trend->value_max.ui64);
-#else
-			zbx_snprintf_alloc(&sql, &sql_alloc, &sql_offset,
-					"insert into trends_uint (itemid,clock,num,value_min,value_avg,value_max)"
-					" values (" ZBX_FS_UI64 ",%d,%d," ZBX_FS_UI64 "," ZBX_FS_UI64 "," ZBX_FS_UI64 ");\n",
-					trend->itemid,
-					trend->clock,
-					trend->num,
-					trend->value_min.ui64,
-					avg.lo,
-					trend->value_max.ui64);
-#endif
-			trend->itemid = 0;
-
-			DBexecute_overflowed_sql(&sql, &sql_alloc, &sql_offset);
-		}
-	}
-
-	if (0 != sql_offset)
-	{
-#ifdef HAVE_MULTIROW_INSERT
-		sql_offset--;
-		zbx_strcpy_alloc(&sql, &sql_alloc, &sql_offset, ";\n");
-#endif
-		DBend_multiple_update(&sql, &sql_alloc, &sql_offset);
-		DBexecute("%s", sql);
+		}
+
+		zbx_db_insert_execute(&db_insert);
+		zbx_db_insert_clean(&db_insert);
 	}
 
 	/* clean trends */
@@ -780,6 +720,8 @@
 
 	DBcommit();
 
+	zbx_free(trends);
+
 	zabbix_log(LOG_LEVEL_WARNING, "syncing trends data done");
 
 	zabbix_log(LOG_LEVEL_DEBUG, "End of %s()", __function_name);
@@ -1157,16 +1099,12 @@
 		zbx_snprintf_alloc(&sql, &sql_alloc, sql_offset, " where itemid=" ZBX_FS_UI64 ";\n", item->itemid);
 }
 
-<<<<<<< HEAD
-static void	DCadd_update_inventory_sql(size_t *sql_offset, DB_ITEM *item, ZBX_DC_HISTORY *h, unsigned char inventory_link)
-=======
 static void	DCinventory_value_add(zbx_vector_ptr_t *inventory_values, DC_ITEM *item, ZBX_DC_HISTORY *h)
->>>>>>> a5a5763f
-{
-	const char	*inventory_field;
-	char		value[MAX_BUFFER_LEN], *value_esc;
-	int		update_inventory = 0;
-	unsigned short	inventory_field_len;
+{
+	char			value[MAX_BUFFER_LEN];
+	const char		*inventory_field;
+	unsigned short		inventory_field_len;
+	zbx_inventory_value_t	*inventory_value;
 
 	if (ITEM_STATE_NOTSUPPORTED == h->state)
 		return;
@@ -1181,22 +1119,18 @@
 	{
 		case ITEM_VALUE_TYPE_FLOAT:
 			zbx_snprintf(value, sizeof(value), ZBX_FS_DBL, h->value.dbl);
-			update_inventory = 1;
 			break;
 		case ITEM_VALUE_TYPE_UINT64:
 			zbx_snprintf(value, sizeof(value), ZBX_FS_UI64, h->value.ui64);
-			update_inventory = 1;
 			break;
 		case ITEM_VALUE_TYPE_STR:
 		case ITEM_VALUE_TYPE_TEXT:
 			strscpy(value, h->value_orig.str);
-			update_inventory = 1;
 			break;
-	}
-
-<<<<<<< HEAD
-	if (1 != update_inventory)
-=======
+		default:
+			return;
+	}
+
 	zbx_format_value(value, sizeof(value), item->valuemapid, item->units, h->value_type);
 
 	inventory_field_len = DBget_inventory_field_len(item->inventory_link);
@@ -1215,17 +1149,24 @@
 	int	i;
 
 	if (0 == inventory_values->values_num)
->>>>>>> a5a5763f
 		return;
 
-	zbx_format_value(value, sizeof(value), item->valuemapid, item->units, h->value_type);
-
-	inventory_field_len = DBget_inventory_field_len(inventory_link);
-	value_esc = DBdyn_escape_string_len(value, inventory_field_len);
-	zbx_snprintf_alloc(&sql, &sql_alloc, sql_offset,
-			"update host_inventory set %s='%s' where hostid=" ZBX_FS_UI64 ";\n",
-			inventory_field, value_esc, item->hostid);
-	zbx_free(value_esc);
+	for (i = 0; i < inventory_values->values_num; i++)
+	{
+		zbx_inventory_value_t	*inventory_value = (zbx_inventory_value_t *)inventory_values->values[i];
+
+		zbx_snprintf_alloc(&sql, &sql_alloc, sql_offset,
+				"update host_inventory set %s='%s' where hostid=" ZBX_FS_UI64 ";\n",
+				inventory_value->field_name, inventory_value->value_esc, inventory_value->hostid);
+
+		DBexecute_overflowed_sql(&sql, &sql_alloc, sql_offset);
+	}
+}
+
+static void	DCinventory_value_free(zbx_inventory_value_t *inventory_value)
+{
+	zbx_free(inventory_value->value_esc);
+	zbx_free(inventory_value);
 }
 
 /******************************************************************************
@@ -1242,20 +1183,6 @@
  ******************************************************************************/
 static void	DCmass_update_items(ZBX_DC_HISTORY *history, int history_num)
 {
-<<<<<<< HEAD
-	const char			*__function_name = "DCmass_update_items";
-	DB_RESULT			result;
-	DB_ROW				row;
-	DB_ITEM				item;
-	size_t				sql_offset = 0;
-	ZBX_DC_HISTORY			*h;
-	zbx_vector_uint64_t		ids;
-	int				i;
-	unsigned char			inventory_link;
-	zbx_config_hk_t			config_hk;
-	zbx_hashset_t			delta_history = {NULL};
-	zbx_item_history_value_t	*deltaitem;
-=======
 	const char		*__function_name = "DCmass_update_items";
 
 	size_t			sql_offset = 0;
@@ -1265,7 +1192,6 @@
 	int			i, j, *errcodes = NULL;
 	zbx_hashset_t		delta_history = {NULL};
 	zbx_vector_ptr_t	inventory_values;
->>>>>>> a5a5763f
 
 	zabbix_log(LOG_LEVEL_DEBUG, "In %s()", __function_name);
 
@@ -1273,6 +1199,7 @@
 	errcodes = zbx_malloc(errcodes, sizeof(int) * history_num);
 	zbx_hashset_create(&delta_history, 1000, ZBX_DEFAULT_UINT64_HASH_FUNC, ZBX_DEFAULT_UINT64_COMPARE_FUNC);
 
+	zbx_vector_ptr_create(&inventory_values);
 	zbx_vector_uint64_create(&ids);
 	zbx_vector_uint64_reserve(&ids, history_num);
 
@@ -1296,62 +1223,22 @@
 		if (ITEM_STATUS_ACTIVE != items[i].status)
 			continue;
 
-<<<<<<< HEAD
-		h = NULL;
-
-		for (i = 0; i < history_num; i++)
-		{
-			if (item.itemid == history[i].itemid)
-			{
-				h = &history[i];
-=======
 		if (HOST_STATUS_MONITORED != items[i].host.status)
 			continue;
 
 		for (j = 0; j < history_num; j++)
 		{
 			if (items[i].itemid == history[j].itemid)
->>>>>>> a5a5763f
 				break;
-			}
-		}
-
-<<<<<<< HEAD
-		if (NULL == h)
-=======
+		}
+
 		if (history_num == j)
 		{
 			THIS_SHOULD_NEVER_HAPPEN;
->>>>>>> a5a5763f
 			continue;
 		}
 
-<<<<<<< HEAD
-		item.state = (unsigned char)atoi(row[1]);
-		item.delta = atoi(row[2]);
-		item.multiplier = atoi(row[3]);
-		item.formula = row[4];
-
-		item.history = (ZBX_HK_OPTION_ENABLED == config_hk.history_global ? config_hk.history : atoi(row[5]));
-		item.trends = (ZBX_HK_OPTION_ENABLED == config_hk.trends_global ? config_hk.trends : atoi(row[6]));
-
-		ZBX_STR2UINT64(item.hostid, row[7]);
-
-		if (SUCCEED != DBis_null(row[9]) && HOST_INVENTORY_AUTOMATIC == (unsigned char)atoi(row[9]))
-			inventory_link = (unsigned char)atoi(row[8]);
-		else
-			inventory_link = 0;
-
-		ZBX_DBROW2UINT64(item.valuemapid, row[10]);
-		item.units = row[11];
-		item.error = row[12];
-		item.flags = (unsigned char)atoi(row[13]);
-
-		h->keep_history = (0 != item.history ? 1 : 0);
-		h->keep_trends = (0 != item.trends ? 1 : 0);
-=======
 		h = &history[j];
->>>>>>> a5a5763f
 
 		if (ITEM_STATE_NORMAL == h->state && h->value_type != items[i].value_type)
 			continue;
@@ -1360,24 +1247,14 @@
 		if (ITEM_VALUE_TYPE_FLOAT == items[i].value_type || ITEM_VALUE_TYPE_UINT64 == items[i].value_type)
 			h->keep_trends = (0 != items[i].trends);
 
-<<<<<<< HEAD
-		DCadd_update_item_sql(&sql_offset, &item, h, deltaitem);
-		DCadd_update_inventory_sql(&sql_offset, &item, h, inventory_link);
-
-		DBexecute_overflowed_sql(&sql, &sql_alloc, &sql_offset);
-=======
 		DCadd_update_item_sql(&sql_offset, &items[i], h, &delta_history);
 		DBexecute_overflowed_sql(&sql, &sql_alloc, &sql_offset);
 
 		DCinventory_value_add(&inventory_values, &items[i], h);
 
 		zbx_vector_uint64_append(&ids, items[i].itemid);
->>>>>>> a5a5763f
-	}
-
-<<<<<<< HEAD
-	/* disable processing of deleted and disabled history items by setting value_null */
-=======
+	}
+
 	zbx_vector_ptr_sort(&inventory_values, ZBX_DEFAULT_UINT64_PTR_COMPARE_FUNC);
 
 	DCadd_update_inventory_sql(&sql_offset, &inventory_values);
@@ -1386,7 +1263,6 @@
 	zbx_vector_ptr_destroy(&inventory_values);
 
 	/* disable processing of deleted and disabled items by setting value_null */
->>>>>>> a5a5763f
 	for (i = 0; i < history_num; i++)
 	{
 		if (FAIL == zbx_vector_uint64_bsearch(&ids, history[i].itemid, ZBX_DEFAULT_UINT64_COMPARE_FUNC))
@@ -1403,10 +1279,11 @@
 	zbx_free(errcodes);
 	zbx_free(items);
 
-	DBend_multiple_update(&sql, &sql_alloc, &sql_offset);
-
 	if (sql_offset > 16)	/* In ORACLE always present begin..end; */
+	{
+		DBend_multiple_update(&sql, &sql_alloc, &sql_offset);
 		DBexecute("%s", sql);
+	}
 
 	zabbix_log(LOG_LEVEL_DEBUG, "End of %s()", __function_name);
 }
@@ -1481,21 +1358,18 @@
 
 /******************************************************************************
  *                                                                            *
- * Function: dc_add_history_sql                                               *
+ * Function: dc_add_history_dbl                                               *
  *                                                                            *
  * Purpose: helper function for DCmass_add_history()                          *
  *          for writing float-type items into history/history_sync tables.    *
  *                                                                            *
  ******************************************************************************/
-static void	dc_add_history_sql(ZBX_DC_HISTORY *history, int history_num, size_t *sql_offset)
+static void	dc_add_history_dbl(ZBX_DC_HISTORY *history, int history_num)
 {
 	int		i;
-	const char	*ins_history_sql = "insert into history (itemid,clock,ns,value) values ";
-	const char	*ins_history_sync_sql = "insert into history_sync (nodeid,itemid,clock,ns,value) values ";
-
-#ifdef HAVE_MULTIROW_INSERT
-	zbx_strcpy_alloc(&sql, &sql_alloc, sql_offset, ins_history_sql);
-#endif
+	zbx_db_insert_t	db_insert;
+
+	zbx_db_insert_prepare(&db_insert, "history", "itemid", "clock", "ns", "value", NULL);
 
 	for (i = 0; i < history_num; i++)
 	{
@@ -1505,23 +1379,16 @@
 		if (0 != history[i].value_null || 0 == history[i].keep_history)
 			continue;
 
-#ifndef HAVE_MULTIROW_INSERT
-		zbx_strcpy_alloc(&sql, &sql_alloc, sql_offset, ins_history_sql);
-#endif
-		zbx_snprintf_alloc(&sql, &sql_alloc, sql_offset, "(" ZBX_FS_UI64 ",%d,%d," ZBX_FS_DBL ")" ZBX_ROW_DL,
-				history[i].itemid, history[i].ts.sec, history[i].ts.ns, history[i].value.dbl);
-	}
-
-#ifdef HAVE_MULTIROW_INSERT
-	(*sql_offset)--;
-	zbx_strcpy_alloc(&sql, &sql_alloc, sql_offset, ";\n");
-#endif
+		zbx_db_insert_add_values(&db_insert, history[i].itemid, history[i].ts.sec, history[i].ts.ns,
+				history[i].value.dbl);
+	}
+
+	zbx_db_insert_execute(&db_insert);
+	zbx_db_insert_clean(&db_insert);
 
 	if (0 == CONFIG_NODE_NOHISTORY && 0 != CONFIG_MASTER_NODEID)
 	{
-#ifdef HAVE_MULTIROW_INSERT
-		zbx_strcpy_alloc(&sql, &sql_alloc, sql_offset, ins_history_sync_sql);
-#endif
+		zbx_db_insert_prepare(&db_insert, "history_sync", "nodeid", "itemid", "clock", "ns", "value", NULL);
 
 		for (i = 0; i < history_num; i++)
 		{
@@ -1531,39 +1398,27 @@
 			if (0 != history[i].value_null || 0 == history[i].keep_history)
 				continue;
 
-#ifndef HAVE_MULTIROW_INSERT
-			zbx_strcpy_alloc(&sql, &sql_alloc, sql_offset, ins_history_sync_sql);
-#endif
-			zbx_snprintf_alloc(&sql, &sql_alloc, sql_offset,
-					"(%d," ZBX_FS_UI64 ",%d,%d," ZBX_FS_DBL ")" ZBX_ROW_DL,
-					get_nodeid_by_id(history[i].itemid), history[i].itemid,
+			zbx_db_insert_add_values(&db_insert, get_nodeid_by_id(history[i].itemid), history[i].itemid,
 					history[i].ts.sec, history[i].ts.ns, history[i].value.dbl);
 		}
-
-#ifdef HAVE_MULTIROW_INSERT
-		(*sql_offset)--;
-		zbx_strcpy_alloc(&sql, &sql_alloc, sql_offset, ";\n");
-#endif
+		zbx_db_insert_execute(&db_insert);
+		zbx_db_insert_clean(&db_insert);
 	}
 }
 
 /******************************************************************************
  *                                                                            *
- * Function: dc_add_history_uint_sql                                          *
+ * Function: dc_add_history_uint                                              *
  *                                                                            *
  * Purpose: helper function for DCmass_add_history()                          *
  *                                                                            *
  ******************************************************************************/
-static void	dc_add_history_uint_sql(ZBX_DC_HISTORY *history, int history_num, size_t *sql_offset)
+static void	dc_add_history_uint(ZBX_DC_HISTORY *history, int history_num)
 {
 	int		i;
-	const char	*ins_history_uint_sql = "insert into history_uint (itemid,clock,ns,value) values ";
-	const char	*ins_history_uint_sync_sql =
-			"insert into history_uint_sync (nodeid,itemid,clock,ns,value) values ";
-
-#ifdef HAVE_MULTIROW_INSERT
-	zbx_strcpy_alloc(&sql, &sql_alloc, sql_offset, ins_history_uint_sql);
-#endif
+	zbx_db_insert_t	db_insert;
+
+	zbx_db_insert_prepare(&db_insert, "history_uint", "itemid", "clock", "ns", "value", NULL);
 
 	for (i = 0; i < history_num; i++)
 	{
@@ -1573,23 +1428,16 @@
 		if (0 != history[i].value_null || 0 == history[i].keep_history)
 			continue;
 
-#ifndef HAVE_MULTIROW_INSERT
-		zbx_strcpy_alloc(&sql, &sql_alloc, sql_offset, ins_history_uint_sql);
-#endif
-		zbx_snprintf_alloc(&sql, &sql_alloc, sql_offset, "(" ZBX_FS_UI64 ",%d,%d," ZBX_FS_UI64 ")" ZBX_ROW_DL,
-				history[i].itemid, history[i].ts.sec, history[i].ts.ns, history[i].value.ui64);
-	}
-
-#ifdef HAVE_MULTIROW_INSERT
-	(*sql_offset)--;
-	zbx_strcpy_alloc(&sql, &sql_alloc, sql_offset, ";\n");
-#endif
+		zbx_db_insert_add_values(&db_insert, history[i].itemid, history[i].ts.sec, history[i].ts.ns,
+				history[i].value.ui64);
+	}
+
+	zbx_db_insert_execute(&db_insert);
+	zbx_db_insert_clean(&db_insert);
 
 	if (0 == CONFIG_NODE_NOHISTORY && 0 != CONFIG_MASTER_NODEID)
 	{
-#ifdef HAVE_MULTIROW_INSERT
-		zbx_strcpy_alloc(&sql, &sql_alloc, sql_offset, ins_history_uint_sync_sql);
-#endif
+		zbx_db_insert_prepare(&db_insert, "history_uint_sync", "nodeid", "itemid", "clock", "ns", "value", NULL);
 
 		for (i = 0; i < history_num; i++)
 		{
@@ -1599,40 +1447,28 @@
 			if (0 != history[i].value_null || 0 == history[i].keep_history)
 				continue;
 
-#ifndef HAVE_MULTIROW_INSERT
-			zbx_strcpy_alloc(&sql, &sql_alloc, sql_offset, ins_history_uint_sync_sql);
-#endif
-			zbx_snprintf_alloc(&sql, &sql_alloc, sql_offset,
-					"(%d," ZBX_FS_UI64 ",%d,%d," ZBX_FS_UI64 ")" ZBX_ROW_DL,
-					get_nodeid_by_id(history[i].itemid), history[i].itemid,
+			zbx_db_insert_add_values(&db_insert, get_nodeid_by_id(history[i].itemid), history[i].itemid,
 					history[i].ts.sec, history[i].ts.ns, history[i].value.ui64);
 		}
 
-#ifdef HAVE_MULTIROW_INSERT
-		(*sql_offset)--;
-		zbx_strcpy_alloc(&sql, &sql_alloc, sql_offset, ";\n");
-#endif
+		zbx_db_insert_execute(&db_insert);
+		zbx_db_insert_clean(&db_insert);
 	}
 }
 
 /******************************************************************************
  *                                                                            *
- * Function: dc_add_history_str_sql                                           *
+ * Function: dc_add_history_str                                               *
  *                                                                            *
  * Purpose: helper function for DCmass_add_history()                          *
  *                                                                            *
  ******************************************************************************/
-static void	dc_add_history_str_sql(ZBX_DC_HISTORY *history, int history_num, size_t *sql_offset)
+static void	dc_add_history_str(ZBX_DC_HISTORY *history, int history_num)
 {
 	int		i;
-	const char	*ins_history_str_sql = "insert into history_str (itemid,clock,ns,value) values ";
-	const char	*ins_history_str_sync_sql =
-			"insert into history_str_sync (nodeid,itemid,clock,ns,value) values ";
-	char		*value_esc;
-
-#ifdef HAVE_MULTIROW_INSERT
-	zbx_strcpy_alloc(&sql, &sql_alloc, sql_offset, ins_history_str_sql);
-#endif
+	zbx_db_insert_t	db_insert;
+
+	zbx_db_insert_prepare(&db_insert, "history_str", "itemid", "clock", "ns", "value", NULL);
 
 	for (i = 0; i < history_num; i++)
 	{
@@ -1642,25 +1478,16 @@
 		if (0 != history[i].value_null || 0 == history[i].keep_history)
 			continue;
 
-		value_esc = DBdyn_escape_string(history[i].value_orig.str);
-#ifndef HAVE_MULTIROW_INSERT
-		zbx_strcpy_alloc(&sql, &sql_alloc, sql_offset, ins_history_str_sql);
-#endif
-		zbx_snprintf_alloc(&sql, &sql_alloc, sql_offset, "(" ZBX_FS_UI64 ",%d,%d,'%s')" ZBX_ROW_DL,
-				history[i].itemid, history[i].ts.sec, history[i].ts.ns, value_esc);
-		zbx_free(value_esc);
-	}
-
-#ifdef HAVE_MULTIROW_INSERT
-	(*sql_offset)--;
-	zbx_strcpy_alloc(&sql, &sql_alloc, sql_offset, ";\n");
-#endif
+		zbx_db_insert_add_values(&db_insert, history[i].itemid, history[i].ts.sec, history[i].ts.ns,
+				history[i].value_orig.str);
+	}
+
+	zbx_db_insert_execute(&db_insert);
+	zbx_db_insert_clean(&db_insert);
 
 	if (0 == CONFIG_NODE_NOHISTORY && 0 != CONFIG_MASTER_NODEID)
 	{
-#ifdef HAVE_MULTIROW_INSERT
-		zbx_strcpy_alloc(&sql, &sql_alloc, sql_offset, ins_history_str_sync_sql);
-#endif
+		zbx_db_insert_prepare(&db_insert, "history_str_sync", "nodeid", "itemid", "clock", "ns", "value", NULL);
 
 		for (i = 0; i < history_num; i++)
 		{
@@ -1670,190 +1497,82 @@
 			if (0 != history[i].value_null || 0 == history[i].keep_history)
 				continue;
 
-			value_esc = DBdyn_escape_string(history[i].value_orig.str);
-#ifndef HAVE_MULTIROW_INSERT
-			zbx_strcpy_alloc(&sql, &sql_alloc, sql_offset, ins_history_str_sync_sql);
-#endif
-			zbx_snprintf_alloc(&sql, &sql_alloc, sql_offset,
-					"(%d," ZBX_FS_UI64 ",%d,%d,'%s')" ZBX_ROW_DL,
-					get_nodeid_by_id(history[i].itemid), history[i].itemid,
-					history[i].ts.sec, history[i].ts.ns, value_esc);
-			zbx_free(value_esc);
-		}
-
-#ifdef HAVE_MULTIROW_INSERT
-		(*sql_offset)--;
-		zbx_strcpy_alloc(&sql, &sql_alloc, sql_offset, ";\n");
-#endif
+			zbx_db_insert_add_values(&db_insert, get_nodeid_by_id(history[i].itemid), history[i].itemid,
+					history[i].ts.sec, history[i].ts.ns, history[i].value_orig.str);
+		}
+
+		zbx_db_insert_execute(&db_insert);
+		zbx_db_insert_clean(&db_insert);
 	}
 }
 
 /******************************************************************************
  *                                                                            *
- * Function: dc_add_history_text_sql                                          *
+ * Function: dc_add_history_text                                              *
  *                                                                            *
  * Purpose: helper function for DCmass_add_history()                          *
  *                                                                            *
  ******************************************************************************/
-#ifdef HAVE_ORACLE
-static void	dc_add_history_text_sql(ZBX_DC_HISTORY *history, int history_num, size_t *sql_offset, int htext_num)
+static void	dc_add_history_text(ZBX_DC_HISTORY *history, int history_num, int htext_num)
 {
 	int		i;
-	const char	*ins_history_text_sql =
-			"insert into history_text (id,itemid,clock,ns,value) values (:1,:2,:3,:4,:5)";
 	zbx_uint64_t	id;
+	zbx_db_insert_t	db_insert;
+
+	zbx_db_insert_prepare(&db_insert, "history_text", "id", "itemid", "clock", "ns", "value", NULL);
 
 	id = DBget_maxid_num("history_text", htext_num);
-
-	DBstatement_prepare(ins_history_text_sql);
 
 	for (i = 0; i < history_num; i++)
 	{
 		if (ITEM_VALUE_TYPE_TEXT != history[i].value_type)
 			continue;
 
-		if (0 == history[i].keep_history || 0 != history[i].value_null)
-			continue;
-
-		DBbind_parameter(1, &id, ZBX_TYPE_ID);
-		DBbind_parameter(2, &history[i].itemid, ZBX_TYPE_ID);
-		DBbind_parameter(3, &history[i].ts.sec, ZBX_TYPE_INT);
-		DBbind_parameter(4, &history[i].ts.ns, ZBX_TYPE_INT);
-		DBbind_parameter(5, history[i].value_orig.str, ZBX_TYPE_TEXT);
-
-		DBstatement_execute();
-		id++;
-	}
-}
-#else
-static void	dc_add_history_text_sql(ZBX_DC_HISTORY *history, int history_num, size_t *sql_offset, int htext_num)
-{
-	int		i;
-	const char	*ins_history_text_sql = "insert into history_text (id,itemid,clock,ns,value) values ";
-	zbx_uint64_t	id;
-	char		*value_esc;
-
-	id = DBget_maxid_num("history_text", htext_num);
-
-#ifdef HAVE_MULTIROW_INSERT
-	zbx_strcpy_alloc(&sql, &sql_alloc, sql_offset, ins_history_text_sql);
-#endif
-
-	for (i = 0; i < history_num; i++)
-	{
-		if (ITEM_VALUE_TYPE_TEXT != history[i].value_type)
-			continue;
-
 		if (0 != history[i].value_null || 0 == history[i].keep_history)
 			continue;
 
-		value_esc = DBdyn_escape_string(history[i].value_orig.str);
-#ifndef HAVE_MULTIROW_INSERT
-		zbx_strcpy_alloc(&sql, &sql_alloc, sql_offset, ins_history_text_sql);
-#endif
-		zbx_snprintf_alloc(&sql, &sql_alloc, sql_offset,
-				"(" ZBX_FS_UI64 "," ZBX_FS_UI64 ",%d,%d,'%s')" ZBX_ROW_DL,
-				id, history[i].itemid, history[i].ts.sec, history[i].ts.ns, value_esc);
-		zbx_free(value_esc);
-		id++;
-	}
-
-#ifdef HAVE_MULTIROW_INSERT
-	(*sql_offset)--;
-	zbx_strcpy_alloc(&sql, &sql_alloc, sql_offset, ";\n");
-#endif
-}
-#endif
+		zbx_db_insert_add_values(&db_insert, id++, history[i].itemid, history[i].ts.sec, history[i].ts.ns,
+				history[i].value_orig.str);
+	}
+
+	zbx_db_insert_execute(&db_insert);
+	zbx_db_insert_clean(&db_insert);
+}
 
 /******************************************************************************
  *                                                                            *
- * Function: dc_add_history_log_sql                                           *
+ * Function: dc_add_history_log                                               *
  *                                                                            *
  * Purpose: helper function for DCmass_add_history()                          *
  *                                                                            *
  ******************************************************************************/
-#ifdef HAVE_ORACLE
-static void	dc_add_history_log_sql(ZBX_DC_HISTORY *history, int history_num, size_t *sql_offset, int hlog_num)
+static void	dc_add_history_log(ZBX_DC_HISTORY *history, int history_num, int hlog_num)
 {
 	int		i;
-	const char	*ins_history_log_sql =
-			"insert into history_log"
-			" (id,itemid,clock,ns,timestamp,source,severity,value,logeventid)"
-			" values"
-			" (:1,:2,:3,:4,:5,:6,:7,:8,:9)";
 	zbx_uint64_t	id;
+	zbx_db_insert_t	db_insert;
+
+	zbx_db_insert_prepare(&db_insert, "history_log", "id", "itemid", "clock", "ns", "timestamp", "source",
+			"severity", "value", "logeventid", NULL);
 
 	id = DBget_maxid_num("history_log", hlog_num);
-
-	DBstatement_prepare(ins_history_log_sql);
 
 	for (i = 0; i < history_num; i++)
 	{
 		if (ITEM_VALUE_TYPE_LOG != history[i].value_type)
 			continue;
 
-		if (0 == history[i].keep_history || 0 != history[i].value_null)
-			continue;
-
-		DBbind_parameter(1, &id, ZBX_TYPE_ID);
-		DBbind_parameter(2, &history[i].itemid, ZBX_TYPE_ID);
-		DBbind_parameter(3, &history[i].ts.sec, ZBX_TYPE_INT);
-		DBbind_parameter(4, &history[i].ts.ns, ZBX_TYPE_INT);
-		DBbind_parameter(5, &history[i].timestamp, ZBX_TYPE_INT);
-		DBbind_parameter(6, NULL == history[i].value.str ? "" : history[i].value.str, ZBX_TYPE_TEXT);
-		DBbind_parameter(7, &history[i].severity, ZBX_TYPE_INT);
-		DBbind_parameter(8, history[i].value_orig.str, ZBX_TYPE_TEXT);
-		DBbind_parameter(9, &history[i].logeventid, ZBX_TYPE_INT);
-
-		DBstatement_execute();
-		id++;
-	}
-}
-#else
-static void	dc_add_history_log_sql(ZBX_DC_HISTORY *history, int history_num, size_t *sql_offset, int hlog_num)
-{
-	int		i;
-	const char	*ins_history_log_sql =
-			"insert into history_log"
-			" (id,itemid,clock,ns,timestamp,source,severity,value,logeventid)"
-			" values ";
-	zbx_uint64_t	id;
-	char		*value_esc, *source_esc;
-
-	id = DBget_maxid_num("history_log", hlog_num);
-
-#ifdef HAVE_MULTIROW_INSERT
-	zbx_strcpy_alloc(&sql, &sql_alloc, sql_offset, ins_history_log_sql);
-#endif
-
-	for (i = 0; i < history_num; i++)
-	{
-		if (ITEM_VALUE_TYPE_LOG != history[i].value_type)
-			continue;
-
 		if (0 != history[i].value_null || 0 == history[i].keep_history)
 			continue;
 
-		source_esc = DBdyn_escape_string_len(history[i].value.str, HISTORY_LOG_SOURCE_LEN);
-		value_esc = DBdyn_escape_string(history[i].value_orig.str);
-#ifndef HAVE_MULTIROW_INSERT
-		zbx_strcpy_alloc(&sql, &sql_alloc, sql_offset, ins_history_log_sql);
-#endif
-		zbx_snprintf_alloc(&sql, &sql_alloc, sql_offset,
-				"(" ZBX_FS_UI64 "," ZBX_FS_UI64 ",%d,%d,%d,'%s',%d,'%s',%d)" ZBX_ROW_DL,
-				id, history[i].itemid, history[i].ts.sec, history[i].ts.ns, history[i].timestamp,
-				source_esc, history[i].severity, value_esc, history[i].logeventid);
-		zbx_free(value_esc);
-		zbx_free(source_esc);
-		id++;
-	}
-
-#ifdef HAVE_MULTIROW_INSERT
-	(*sql_offset)--;
-	zbx_strcpy_alloc(&sql, &sql_alloc, sql_offset, ";\n");
-#endif
-}
-#endif
+		zbx_db_insert_add_values(&db_insert, id++, history[i].itemid, history[i].ts.sec, history[i].ts.ns,
+				history[i].timestamp, (NULL != history[i].value.str ? history[i].value.str : ""),
+				history[i].severity, history[i].value_orig.str, history[i].logeventid);
+	}
+
+	zbx_db_insert_execute(&db_insert);
+	zbx_db_insert_clean(&db_insert);
+}
 
 /******************************************************************************
  *                                                                            *
@@ -1870,7 +1589,6 @@
 static void	DCmass_add_history(ZBX_DC_HISTORY *history, int history_num)
 {
 	const char	*__function_name = "DCmass_add_history";
-	size_t		sql_offset = 0;
 	int		i, h_num = 0, huint_num = 0, hstr_num = 0, htext_num = 0, hlog_num = 0, rc = ZBX_DB_OK;
 
 	zabbix_log(LOG_LEVEL_DEBUG, "In %s()", __function_name);
@@ -1900,37 +1618,27 @@
 		}
 	}
 
-	DBbegin_multiple_update(&sql, &sql_alloc, &sql_offset);
-
 	/* history */
 	if (0 != h_num)
-		dc_add_history_sql(history, history_num, &sql_offset);
+		dc_add_history_dbl(history, history_num);
 
 	/* history_uint */
 	if (0 != huint_num)
-		dc_add_history_uint_sql(history, history_num, &sql_offset);
+		dc_add_history_uint(history, history_num);
 
 	/* history_str */
 	if (0 != hstr_num)
-		dc_add_history_str_sql(history, history_num, &sql_offset);
+		dc_add_history_str(history, history_num);
 
 	/* history_text */
 	if (0 != htext_num)
-		dc_add_history_text_sql(history, history_num, &sql_offset, htext_num);
+		dc_add_history_text(history, history_num, htext_num);
 
 	/* history_log */
 	if (0 != hlog_num)
-		dc_add_history_log_sql(history, history_num, &sql_offset, hlog_num);
-
-#ifdef HAVE_MULTIROW_INSERT
-	sql[sql_offset] = '\0';
-#endif
-
-	DBend_multiple_update(&sql, &sql_alloc, &sql_offset);
-
-	if (sql_offset > 16)	/* In ORACLE always present begin..end; */
-		rc = DBexecute("%s", sql);
-
+		dc_add_history_log(history, history_num, hlog_num);
+
+	/* update value cache */
 	if (ZBX_DB_OK <= rc && 0 != (daemon_type & ZBX_DAEMON_TYPE_SERVER) &&
 			0 != h_num + huint_num + hstr_num + htext_num + hlog_num)
 	{
@@ -1980,250 +1688,104 @@
 
 /******************************************************************************
  *                                                                            *
- * Function: dc_add_proxy_history_sql                                         *
+ * Function: dc_add_proxy_history                                             *
  *                                                                            *
  * Purpose: helper function for DCmass_proxy_add_history()                    *
  *                                                                            *
  ******************************************************************************/
-static void	dc_add_proxy_history_sql(ZBX_DC_HISTORY *history, int history_num, size_t *sql_offset)
+static void	dc_add_proxy_history(ZBX_DC_HISTORY *history, int history_num)
 {
 	int		i;
-	const char	*ins_proxy_history_sql = "insert into proxy_history (itemid,clock,ns,value) values ";
-	char		*value_esc;
-
-#ifdef HAVE_MULTIROW_INSERT
-	zbx_strcpy_alloc(&sql, &sql_alloc, sql_offset, ins_proxy_history_sql);
-#endif
+	char		buffer[64], *pvalue;
+	zbx_db_insert_t	db_insert;
+
+	zbx_db_insert_prepare(&db_insert, "proxy_history", "itemid", "clock", "ns", "value", NULL);
 
 	for (i = 0; i < history_num; i++)
 	{
 		if (ITEM_STATE_NOTSUPPORTED == history[i].state)
 			continue;
 
-#ifndef HAVE_MULTIROW_INSERT
-		zbx_strcpy_alloc(&sql, &sql_alloc, sql_offset, ins_proxy_history_sql);
-#endif
 		switch (history[i].value_type)
 		{
 			case ITEM_VALUE_TYPE_FLOAT:
-				zbx_snprintf_alloc(&sql, &sql_alloc, sql_offset,
-						"(" ZBX_FS_UI64 ",%d,%d,'" ZBX_FS_DBL "')" ZBX_ROW_DL,
-						history[i].itemid, history[i].ts.sec, history[i].ts.ns,
-						history[i].value_orig.dbl);
+				zbx_snprintf(pvalue = buffer, sizeof(buffer), ZBX_FS_DBL, history[i].value_orig.dbl);
 				break;
 			case ITEM_VALUE_TYPE_UINT64:
-				zbx_snprintf_alloc(&sql, &sql_alloc, sql_offset,
-						"(" ZBX_FS_UI64 ",%d,%d,'" ZBX_FS_UI64 "')" ZBX_ROW_DL,
-						history[i].itemid, history[i].ts.sec, history[i].ts.ns,
-						history[i].value_orig.ui64);
+				zbx_snprintf(pvalue = buffer, sizeof(buffer), ZBX_FS_UI64, history[i].value_orig.ui64);
 				break;
 			case ITEM_VALUE_TYPE_STR:
-				value_esc = DBdyn_escape_string(history[i].value_orig.str);
-				zbx_snprintf_alloc(&sql, &sql_alloc, sql_offset,
-						"(" ZBX_FS_UI64 ",%d,%d,'%s')" ZBX_ROW_DL,
-						history[i].itemid, history[i].ts.sec, history[i].ts.ns, value_esc);
-				zbx_free(value_esc);
+			case ITEM_VALUE_TYPE_TEXT:
+				pvalue = history[i].value_orig.str;
 				break;
 			default:
 				continue;
 		}
-<<<<<<< HEAD
-=======
 
 		zbx_db_insert_add_values(&db_insert, history[i].itemid, history[i].ts.sec, history[i].ts.ns, pvalue);
->>>>>>> a5a5763f
-	}
-
-#ifdef HAVE_MULTIROW_INSERT
-	(*sql_offset)--;
-	zbx_strcpy_alloc(&sql, &sql_alloc, sql_offset, ";\n");
-#endif
+	}
+
+	zbx_db_insert_execute(&db_insert);
+	zbx_db_insert_clean(&db_insert);
 }
 
 /******************************************************************************
  *                                                                            *
- * Function: dc_add_proxy_history_text_sql                                    *
+ * Function: dc_add_proxy_history_log                                         *
  *                                                                            *
  * Purpose: helper function for DCmass_proxy_add_history()                    *
  *                                                                            *
  ******************************************************************************/
-#ifdef HAVE_ORACLE
-static void	dc_add_proxy_history_text_sql(ZBX_DC_HISTORY *history, int history_num, size_t *sql_offset)
+static void	dc_add_proxy_history_log(ZBX_DC_HISTORY *history, int history_num)
 {
 	int		i;
-	const char	*ins_proxy_history_sql =
-			"insert into proxy_history (itemid,clock,ns,value) values (:1,:2,:3,:4)";
-
-	DBstatement_prepare(ins_proxy_history_sql);
+	zbx_db_insert_t	db_insert;
+
+	zbx_db_insert_prepare(&db_insert, "proxy_history", "itemid", "clock", "ns", "timestamp", "source", "severity",
+			"value", "logeventid", NULL);
 
 	for (i = 0; i < history_num; i++)
 	{
-		if (ITEM_VALUE_TYPE_TEXT != history[i].value_type)
+		if (ITEM_VALUE_TYPE_LOG != history[i].value_type)
 			continue;
 
 		if (ITEM_STATE_NOTSUPPORTED == history[i].state)
 			continue;
 
-		DBbind_parameter(1, &history[i].itemid, ZBX_TYPE_ID);
-		DBbind_parameter(2, &history[i].ts.sec, ZBX_TYPE_INT);
-		DBbind_parameter(3, &history[i].ts.ns, ZBX_TYPE_INT);
-		DBbind_parameter(4, history[i].value_orig.str, ZBX_TYPE_LONGTEXT);
-
-		DBstatement_execute();
-	}
-}
-#else
-static void	dc_add_proxy_history_text_sql(ZBX_DC_HISTORY *history, int history_num, size_t *sql_offset)
+		zbx_db_insert_add_values(&db_insert, history[i].itemid, history[i].ts.sec, history[i].ts.ns,
+				history[i].timestamp, NULL !=  history[i].value.str ? history[i].value.str : "",
+				history[i].severity, history[i].value_orig.str, history[i].logeventid);
+	}
+
+	zbx_db_insert_execute(&db_insert);
+	zbx_db_insert_clean(&db_insert);
+}
+
+/******************************************************************************
+ *                                                                            *
+ * Function: dc_add_proxy_history_notsupported                                *
+ *                                                                            *
+ * Purpose: helper function for DCmass_proxy_add_history()                    *
+ *                                                                            *
+ ******************************************************************************/
+static void	dc_add_proxy_history_notsupported(ZBX_DC_HISTORY *history, int history_num)
 {
 	int		i;
-	const char	*ins_proxy_history_sql = "insert into proxy_history (itemid,clock,ns,value) values ";
-	char		*value_esc;
-
-#ifdef HAVE_MULTIROW_INSERT
-	zbx_strcpy_alloc(&sql, &sql_alloc, sql_offset, ins_proxy_history_sql);
-#endif
-
-	for (i = 0; i < history_num; i++)
-	{
-		if (ITEM_VALUE_TYPE_TEXT != history[i].value_type)
-			continue;
-
-		if (ITEM_STATE_NOTSUPPORTED == history[i].state)
-			continue;
-
-#ifndef HAVE_MULTIROW_INSERT
-		zbx_strcpy_alloc(&sql, &sql_alloc, sql_offset, ins_proxy_history_sql);
-#endif
-		value_esc = DBdyn_escape_string(history[i].value_orig.str);
-		zbx_snprintf_alloc(&sql, &sql_alloc, sql_offset, "(" ZBX_FS_UI64 ",%d,%d,'%s')" ZBX_ROW_DL,
-				history[i].itemid, history[i].ts.sec, history[i].ts.ns, value_esc);
-		zbx_free(value_esc);
-	}
-
-#ifdef HAVE_MULTIROW_INSERT
-	(*sql_offset)--;
-	zbx_strcpy_alloc(&sql, &sql_alloc, sql_offset, ";\n");
-#endif
-}
-#endif
-
-/******************************************************************************
- *                                                                            *
- * Function: dc_add_proxy_history_log_sql                                     *
- *                                                                            *
- * Purpose: helper function for DCmass_proxy_add_history()                    *
- *                                                                            *
- ******************************************************************************/
-#ifdef HAVE_ORACLE
-static void	dc_add_proxy_history_log_sql(ZBX_DC_HISTORY *history, int history_num, size_t *sql_offset)
-{
-	int		i;
-	const char	*ins_proxy_history_sql =
-			"insert into proxy_history"
-			" (itemid,clock,ns,timestamp,source,severity,value,logeventid)"
-			" values"
-			" (:1,:2,:3,:4,:5,:6,:7,:8)";
-
-	DBstatement_prepare(ins_proxy_history_sql);
-
-	for (i = 0; i < history_num; i++)
-	{
-		if (ITEM_VALUE_TYPE_LOG != history[i].value_type)
-			continue;
-
-		if (ITEM_STATE_NOTSUPPORTED == history[i].state)
-			continue;
-
-		DBbind_parameter(1, &history[i].itemid, ZBX_TYPE_ID);
-		DBbind_parameter(2, &history[i].ts.sec, ZBX_TYPE_INT);
-		DBbind_parameter(3, &history[i].ts.ns, ZBX_TYPE_INT);
-		DBbind_parameter(4, &history[i].timestamp, ZBX_TYPE_INT);
-		DBbind_parameter(5, NULL == history[i].value.str ? "" : history[i].value.str, ZBX_TYPE_TEXT);
-		DBbind_parameter(6, &history[i].severity, ZBX_TYPE_INT);
-		DBbind_parameter(7, history[i].value_orig.str, ZBX_TYPE_LONGTEXT);
-		DBbind_parameter(8, &history[i].logeventid, ZBX_TYPE_INT);
-
-		DBstatement_execute();
-	}
-}
-#else
-static void	dc_add_proxy_history_log_sql(ZBX_DC_HISTORY *history, int history_num, size_t *sql_offset)
-{
-	int		i;
-	const char      *ins_proxy_history_sql =
-			"insert into proxy_history"
-			" (itemid,clock,ns,timestamp,source,severity,value,logeventid)"
-			" values ";
-	char		*source_esc, *value_esc;
-
-#ifdef HAVE_MULTIROW_INSERT
-	zbx_strcpy_alloc(&sql, &sql_alloc, sql_offset, ins_proxy_history_sql);
-#endif
-
-	for (i = 0; i < history_num; i++)
-	{
-		if (ITEM_VALUE_TYPE_LOG != history[i].value_type)
-			continue;
-
-		if (ITEM_STATE_NOTSUPPORTED == history[i].state)
-			continue;
-
-#ifndef HAVE_MULTIROW_INSERT
-		zbx_strcpy_alloc(&sql, &sql_alloc, sql_offset, ins_proxy_history_sql);
-#endif
-		source_esc = DBdyn_escape_string_len(history[i].value.str, HISTORY_LOG_SOURCE_LEN);
-		value_esc = DBdyn_escape_string(history[i].value_orig.str);
-		zbx_snprintf_alloc(&sql, &sql_alloc, sql_offset,
-				"(" ZBX_FS_UI64 ",%d,%d,%d,'%s',%d,'%s',%d)" ZBX_ROW_DL,
-				history[i].itemid, history[i].ts.sec, history[i].ts.ns, history[i].timestamp,
-				source_esc, history[i].severity, value_esc, history[i].logeventid);
-		zbx_free(value_esc);
-		zbx_free(source_esc);
-	}
-
-#ifdef HAVE_MULTIROW_INSERT
-	(*sql_offset)--;
-	zbx_strcpy_alloc(&sql, &sql_alloc, sql_offset, ";\n");
-#endif
-}
-#endif
-
-/******************************************************************************
- *                                                                            *
- * Function: dc_add_proxy_history_notsupported_sql                            *
- *                                                                            *
- * Purpose: helper function for DCmass_proxy_add_history()                    *
- *                                                                            *
- ******************************************************************************/
-static void	dc_add_proxy_history_notsupported_sql(ZBX_DC_HISTORY *history, int history_num, size_t *sql_offset)
-{
-	int		i;
-	const char	*ins_proxy_history_sql = "insert into proxy_history (itemid,clock,ns,value,state) values ";
-	char		*value_esc;
-
-#ifdef HAVE_MULTIROW_INSERT
-	zbx_strcpy_alloc(&sql, &sql_alloc, sql_offset, ins_proxy_history_sql);
-#endif
+	zbx_db_insert_t	db_insert;
+
+	zbx_db_insert_prepare(&db_insert, "proxy_history", "itemid", "clock", "ns", "value", "state", NULL);
 
 	for (i = 0; i < history_num; i++)
 	{
 		if (ITEM_STATE_NOTSUPPORTED != history[i].state)
 			continue;
 
-#ifndef HAVE_MULTIROW_INSERT
-		zbx_strcpy_alloc(&sql, &sql_alloc, sql_offset, ins_proxy_history_sql);
-#endif
-		value_esc = DBdyn_escape_string(history[i].value_orig.err);
-		zbx_snprintf_alloc(&sql, &sql_alloc, sql_offset, "(" ZBX_FS_UI64 ",%d,%d,'%s',%d)" ZBX_ROW_DL,
-				history[i].itemid, history[i].ts.sec, history[i].ts.ns, value_esc,
-				(int)history[i].state);
-		zbx_free(value_esc);
-	}
-
-#ifdef HAVE_MULTIROW_INSERT
-	(*sql_offset)--;
-	zbx_strcpy_alloc(&sql, &sql_alloc, sql_offset, ";\n");
-#endif
+		zbx_db_insert_add_values(&db_insert, history[i].itemid, history[i].ts.sec, history[i].ts.ns,
+				history[i].value_orig.err, (int)history[i].state);
+	}
+
+	zbx_db_insert_execute(&db_insert);
+	zbx_db_insert_clean(&db_insert);
 }
 
 /******************************************************************************
@@ -2241,8 +1803,7 @@
 static void	DCmass_proxy_add_history(ZBX_DC_HISTORY *history, int history_num)
 {
 	const char	*__function_name = "DCmass_proxy_add_history";
-	size_t		sql_offset = 0;
-	int		i, h_num = 0, htext_num = 0, hlog_num = 0, notsupported_num = 0;
+	int		i, h_num = 0, hlog_num = 0, notsupported_num = 0;
 
 	zabbix_log(LOG_LEVEL_DEBUG, "In %s()", __function_name);
 
@@ -2256,15 +1817,13 @@
 
 		switch (history[i].value_type)
 		{
-			case ITEM_VALUE_TYPE_TEXT:
-				htext_num++;
-				break;
 			case ITEM_VALUE_TYPE_LOG:
 				hlog_num++;
 				break;
 			case ITEM_VALUE_TYPE_FLOAT:
 			case ITEM_VALUE_TYPE_UINT64:
 			case ITEM_VALUE_TYPE_STR:
+			case ITEM_VALUE_TYPE_TEXT:
 				h_num++;
 				break;
 			default:
@@ -2272,28 +1831,14 @@
 		}
 	}
 
-	DBbegin_multiple_update(&sql, &sql_alloc, &sql_offset);
-
 	if (0 != h_num)
-		dc_add_proxy_history_sql(history, history_num, &sql_offset);
-
-	if (0 != htext_num)
-		dc_add_proxy_history_text_sql(history, history_num, &sql_offset);
+		dc_add_proxy_history(history, history_num);
 
 	if (0 != hlog_num)
-		dc_add_proxy_history_log_sql(history, history_num, &sql_offset);
+		dc_add_proxy_history_log(history, history_num);
 
 	if (0 != notsupported_num)
-		dc_add_proxy_history_notsupported_sql(history, history_num, &sql_offset);
-
-#ifdef HAVE_MULTIROW_INSERT
-	sql[sql_offset] = '\0';
-#endif
-
-	DBend_multiple_update(&sql, &sql_alloc, &sql_offset);
-
-	if (sql_offset > 16)	/* In ORACLE always present begin..end; */
-		DBexecute("%s", sql);
+		dc_add_proxy_history_notsupported(history, history_num);
 
 	zabbix_log(LOG_LEVEL_DEBUG, "End of %s()", __function_name);
 }
