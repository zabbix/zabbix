--- conflicted
+++ resolved
@@ -2525,35 +2525,6 @@
 
 		hc_get_item_values(history, &history_items);	/* copy item data from history cache */
 
-<<<<<<< HEAD
-=======
-		DBbegin();
-
-		if (0 != (program_type & ZBX_PROGRAM_TYPE_SERVER))
-		{
-			DCmass_update_items(history, history_num);
-			DCmass_add_history(history, history_num);
-			DCmass_update_triggers(history, history_num, &trigger_diff);
-			DCmass_update_trends(history, history_num);
-
-			/* processing of events, generated in functions: */
-			/*   DCmass_update_items() */
-			/*   DCmass_update_triggers() */
-			if (0 != zbx_process_events(&trigger_diff, &triggerids))
-			{
-				DCconfig_triggers_apply_changes(&trigger_diff);
-				zbx_save_trigger_changes(&trigger_diff);
-			}
-		}
-		else
-		{
-			DCmass_proxy_add_history(history, history_num);
-			DCmass_proxy_update_items(history, history_num);
-		}
-
-		DBcommit();
-
->>>>>>> 40bd9cfa
 		if (0 != (program_type & ZBX_PROGRAM_TYPE_SERVER))
 		{
 			int			i, trends_num = 0, *errcodes;
@@ -2598,9 +2569,8 @@
 					/* processing of events, generated in functions: */
 					/* DBmass_update_items() */
 					/* DBmass_update_triggers() */
-					process_trigger_events(&trigger_diff, &triggerids,
-							ZBX_EVENTS_PROCESS_CORRELATION);
-					zbx_db_save_trigger_changes(&trigger_diff);
+					if (0 != zbx_process_events(&trigger_diff, &triggerids))
+						zbx_db_save_trigger_changes(&trigger_diff);
 
 					if (ZBX_DB_OK == (txn_error = DBcommit()))
 					{
