/*
** Zabbix
** Copyright (C) 2001-2022 Zabbix SIA
**
** This program is free software; you can redistribute it and/or modify
** it under the terms of the GNU General Public License as published by
** the Free Software Foundation; either version 2 of the License, or
** (at your option) any later version.
**
** This program is distributed in the hope that it will be useful,
** but WITHOUT ANY WARRANTY; without even the implied warranty of
** MERCHANTABILITY or FITNESS FOR A PARTICULAR PURPOSE. See the
** GNU General Public License for more details.
**
** You should have received a copy of the GNU General Public License
** along with this program; if not, write to the Free Software
** Foundation, Inc., 51 Franklin Street, Fifth Floor, Boston, MA  02110-1301, USA.
**/

#include "dbconfig.h"

#include "common.h"
#include "log.h"
#include "zbxalgo.h"
#include "dbcache.h"

static void	DCdump_config(void)
{
	int	i;

	zabbix_log(LOG_LEVEL_TRACE, "In %s()", __func__);

	if (NULL == config->config)
		goto out;

	zabbix_log(LOG_LEVEL_TRACE, "revision:%u", config->config->revision);
	zabbix_log(LOG_LEVEL_TRACE, "discovery_groupid:" ZBX_FS_UI64, config->config->discovery_groupid);
	zabbix_log(LOG_LEVEL_TRACE, "snmptrap_logging:%hhu", config->config->snmptrap_logging);
	zabbix_log(LOG_LEVEL_TRACE, "default_inventory_mode:%d", config->config->default_inventory_mode);

	zabbix_log(LOG_LEVEL_TRACE, "db:");
	zabbix_log(LOG_LEVEL_TRACE, "  extension: %s", config->config->db.extension);
	zabbix_log(LOG_LEVEL_TRACE, "  history_compression_status: %d",
			config->config->db.history_compression_status);
	zabbix_log(LOG_LEVEL_TRACE, "  history_compress_older: %d", config->config->db.history_compress_older);

	zabbix_log(LOG_LEVEL_TRACE, "autoreg_tls_accept:%hhu", config->config->autoreg_tls_accept);

	zabbix_log(LOG_LEVEL_TRACE, "severity names:");
	for (i = 0; TRIGGER_SEVERITY_COUNT > i; i++)
		zabbix_log(LOG_LEVEL_TRACE, "  %s", config->config->severity_name[i]);

	zabbix_log(LOG_LEVEL_TRACE, "housekeeping:");
	zabbix_log(LOG_LEVEL_TRACE, "  events, mode:%u period:[trigger:%d internal:%d autoreg:%d discovery:%d]",
			config->config->hk.events_mode, config->config->hk.events_trigger,
			config->config->hk.events_internal, config->config->hk.events_autoreg,
			config->config->hk.events_discovery);

	zabbix_log(LOG_LEVEL_TRACE, "  audit, mode:%u period:%d", config->config->hk.audit_mode,
			config->config->hk.audit);

	zabbix_log(LOG_LEVEL_TRACE, "  it services, mode:%u period:%d", config->config->hk.services_mode,
			config->config->hk.services);

	zabbix_log(LOG_LEVEL_TRACE, "  user sessions, mode:%u period:%d", config->config->hk.sessions_mode,
			config->config->hk.sessions);

	zabbix_log(LOG_LEVEL_TRACE, "  history, mode:%u global:%u period:%d", config->config->hk.history_mode,
			config->config->hk.history_global, config->config->hk.history);

	zabbix_log(LOG_LEVEL_TRACE, "  trends, mode:%u global:%u period:%d", config->config->hk.trends_mode,
			config->config->hk.trends_global, config->config->hk.trends);

	zabbix_log(LOG_LEVEL_TRACE, "  default timezone '%s'", config->config->default_timezone);

	zabbix_log(LOG_LEVEL_TRACE, "  auditlog_enabled: %d", config->config->auditlog_enabled);
out:
	zabbix_log(LOG_LEVEL_TRACE, "End of %s()", __func__);
}

static void	DCdump_hosts(void)
{
	ZBX_DC_HOST		*host;
	zbx_hashset_iter_t	iter;
	zbx_vector_ptr_t	index;
	int			i;

	zabbix_log(LOG_LEVEL_TRACE, "In %s()", __func__);

	zbx_vector_ptr_create(&index);
	zbx_hashset_iter_reset(&config->hosts, &iter);

	while (NULL != (host = (ZBX_DC_HOST *)zbx_hashset_iter_next(&iter)))
		zbx_vector_ptr_append(&index, host);

	zbx_vector_ptr_sort(&index, ZBX_DEFAULT_UINT64_PTR_COMPARE_FUNC);

	for (i = 0; i < index.values_num; i++)
	{
		int	j;

		host = (ZBX_DC_HOST *)index.values[i];
		zabbix_log(LOG_LEVEL_TRACE, "hostid:" ZBX_FS_UI64 " host:'%s' name:'%s' status:%u revision:%u",
				host->hostid, host->host, host->name, host->status, host->revision);

		zabbix_log(LOG_LEVEL_TRACE, "  proxy_hostid:" ZBX_FS_UI64, host->proxy_hostid);
		zabbix_log(LOG_LEVEL_TRACE, "  data_expected_from:%d", host->data_expected_from);

		zabbix_log(LOG_LEVEL_TRACE, "  maintenanceid:" ZBX_FS_UI64 " maintenance_status:%u maintenance_type:%u"
				" maintenance_from:%d", host->maintenanceid, host->maintenance_status,
				host->maintenance_type, host->maintenance_from);

		/* 'tls_connect' and 'tls_accept' must be respected even if encryption support is not compiled in */
		zabbix_log(LOG_LEVEL_TRACE, "  tls:[connect:%u accept:%u]", host->tls_connect, host->tls_accept);
#if defined(HAVE_GNUTLS) || defined(HAVE_OPENSSL)
		zabbix_log(LOG_LEVEL_TRACE, "  tls:[issuer:'%s' subject:'%s']", host->tls_issuer, host->tls_subject);

		if (NULL != host->tls_dc_psk)
		{
			zabbix_log(LOG_LEVEL_TRACE, "  tls:[psk_identity:'%s' psk:'%s' dc_psk:%u]",
					host->tls_dc_psk->tls_psk_identity, host->tls_dc_psk->tls_psk,
					host->tls_dc_psk->refcount);
		}
#endif
		for (j = 0; j < host->interfaces_v.values_num; j++)
		{
			ZBX_DC_INTERFACE	*interface = (ZBX_DC_INTERFACE *)host->interfaces_v.values[j];

			zabbix_log(LOG_LEVEL_TRACE, "  interfaceid:" ZBX_FS_UI64, interface->interfaceid);
		}

<<<<<<< HEAD
		zabbix_log(LOG_LEVEL_TRACE, "  httptests:");
		for (j = 0; j < host->httptests.values_num; j++)
		{
			zabbix_log(LOG_LEVEL_TRACE, "    httptestid:" ZBX_FS_UI64,
					host->httptests.values[j]->httptestid);
=======
		for (j = 0; j < host->active_items.values_num; j++)
		{
			ZBX_DC_ITEM	*item = host->active_items.values[j];

			zabbix_log(LOG_LEVEL_TRACE, "  itemid:" ZBX_FS_UI64, item->itemid);
>>>>>>> ea59006d
		}
	}

	zbx_vector_ptr_destroy(&index);

	zabbix_log(LOG_LEVEL_TRACE, "End of %s()", __func__);
}

static void	DCdump_autoreg_hosts(void)
{
	ZBX_DC_AUTOREG_HOST	*autoreg_host;
	zbx_hashset_iter_t	iter;

	zabbix_log(LOG_LEVEL_TRACE, "In %s()", __func__);

	zbx_hashset_iter_reset(&config->autoreg_hosts, &iter);

	while (NULL != (autoreg_host = (ZBX_DC_AUTOREG_HOST *)zbx_hashset_iter_next(&iter)))
	{
		zabbix_log(LOG_LEVEL_TRACE, " host:'%s' listen_ip:'%s' listen_dns:'%s' host_metadata:'%s' flags:%d"
				" timestamp:%d listen_port:%u",
				autoreg_host->host, autoreg_host->listen_ip, autoreg_host->listen_dns,
				autoreg_host->host_metadata, autoreg_host->flags, autoreg_host->timestamp,
				autoreg_host->listen_port);
	}

	zabbix_log(LOG_LEVEL_TRACE, "End of %s()", __func__);
}

static void	DCdump_host_tags(void)
{
	zbx_dc_host_tag_t	*host_tag;
	zbx_dc_host_tag_index_t	*host_tag_index;
	zbx_hashset_iter_t	iter;
	zbx_vector_ptr_t	index;
	int			i;

	zabbix_log(LOG_LEVEL_TRACE, "In %s()", __func__);

	zbx_vector_ptr_create(&index);
	zbx_hashset_iter_reset(&config->host_tags_index, &iter);

	while (NULL != (host_tag_index = (zbx_dc_host_tag_index_t *)zbx_hashset_iter_next(&iter)))
		zbx_vector_ptr_append(&index, host_tag_index);

	zbx_vector_ptr_sort(&index, ZBX_DEFAULT_UINT64_PTR_COMPARE_FUNC);

	for (i = 0; i < index.values_num; i++)
	{
		int	j;

		host_tag_index = (zbx_dc_host_tag_index_t *)index.values[i];
		zabbix_log(LOG_LEVEL_TRACE, "hostid:" ZBX_FS_UI64,  host_tag_index->hostid);

		for (j = 0; j < host_tag_index->tags.values_num; j++)
		{
			host_tag = (zbx_dc_host_tag_t *)host_tag_index->tags.values[j];
			zabbix_log(LOG_LEVEL_TRACE, "  '%s':'%s'", host_tag->tag, host_tag->value);
		}
	}

	zbx_vector_ptr_destroy(&index);

	zabbix_log(LOG_LEVEL_TRACE, "End of %s()", __func__);
}

static void	DCdump_proxies(void)
{
	ZBX_DC_PROXY		*proxy;
	zbx_hashset_iter_t	iter;
	zbx_vector_ptr_t	index;
	int			i, j;

	zabbix_log(LOG_LEVEL_TRACE, "In %s()", __func__);

	zbx_vector_ptr_create(&index);
	zbx_hashset_iter_reset(&config->proxies, &iter);

	while (NULL != (proxy = (ZBX_DC_PROXY *)zbx_hashset_iter_next(&iter)))
		zbx_vector_ptr_append(&index, proxy);

	zbx_vector_ptr_sort(&index, ZBX_DEFAULT_UINT64_PTR_COMPARE_FUNC);

	for (i = 0; i < index.values_num; i++)
	{
		proxy = (ZBX_DC_PROXY *)index.values[i];
		zabbix_log(LOG_LEVEL_TRACE, "hostid:" ZBX_FS_UI64 " location:%u revision:%u", proxy->hostid,
				proxy->location, proxy->revision);
		zabbix_log(LOG_LEVEL_TRACE, "  proxy_address:'%s'", proxy->proxy_address);
		zabbix_log(LOG_LEVEL_TRACE, "  compress:%d", proxy->auto_compress);
		zabbix_log(LOG_LEVEL_TRACE, "  lastaccess:%d", proxy->lastaccess);

		zabbix_log(LOG_LEVEL_TRACE, "  hosts:%d", proxy->hosts.values_num);
		for (j = 0; j < proxy->hosts.values_num; j++)
			zabbix_log(LOG_LEVEL_TRACE, "    hostid:" ZBX_FS_UI64, proxy->hosts.values[j]->hostid);

		zabbix_log(LOG_LEVEL_TRACE, "  removed hosts:%d", proxy->removed_hosts.values_num);
				for (j = 0; j < proxy->removed_hosts.values_num; j++)
			zabbix_log(LOG_LEVEL_TRACE, "    hostid:" ZBX_FS_UI64 " revision:%u",
					proxy->removed_hosts.values[j].hostid, proxy->removed_hosts.values[j].revision);
	}

	zbx_vector_ptr_destroy(&index);

	zabbix_log(LOG_LEVEL_TRACE, "End of %s()", __func__);
}

static void	DCdump_ipmihosts(void)
{
	ZBX_DC_IPMIHOST		*ipmihost;
	zbx_hashset_iter_t	iter;
	zbx_vector_ptr_t	index;
	int			i;

	zabbix_log(LOG_LEVEL_TRACE, "In %s()", __func__);

	zbx_vector_ptr_create(&index);
	zbx_hashset_iter_reset(&config->ipmihosts, &iter);

	while (NULL != (ipmihost = (ZBX_DC_IPMIHOST *)zbx_hashset_iter_next(&iter)))
		zbx_vector_ptr_append(&index, ipmihost);

	zbx_vector_ptr_sort(&index, ZBX_DEFAULT_UINT64_PTR_COMPARE_FUNC);

	for (i = 0; i < index.values_num; i++)
	{
		ipmihost = (ZBX_DC_IPMIHOST *)index.values[i];
		zabbix_log(LOG_LEVEL_TRACE, "hostid:" ZBX_FS_UI64 " ipmi:[username:'%s' password:'%s' authtype:%d"
				" privilege:%u]", ipmihost->hostid, ipmihost->ipmi_username, ipmihost->ipmi_password,
				ipmihost->ipmi_authtype, ipmihost->ipmi_privilege);
	}

	zbx_vector_ptr_destroy(&index);

	zabbix_log(LOG_LEVEL_TRACE, "End of %s()", __func__);
}

static void	DCdump_host_inventories(void)
{
	ZBX_DC_HOST_INVENTORY	*host_inventory;
	zbx_hashset_iter_t	iter;
	zbx_vector_ptr_t	index;
	int			i, j;

	zabbix_log(LOG_LEVEL_TRACE, "In %s()", __func__);

	zbx_vector_ptr_create(&index);
	zbx_hashset_iter_reset(&config->host_inventories, &iter);

	while (NULL != (host_inventory = (ZBX_DC_HOST_INVENTORY *)zbx_hashset_iter_next(&iter)))
		zbx_vector_ptr_append(&index, host_inventory);

	zbx_vector_ptr_sort(&index, ZBX_DEFAULT_UINT64_PTR_COMPARE_FUNC);

	for (i = 0; i < index.values_num; i++)
	{
		host_inventory = (ZBX_DC_HOST_INVENTORY *)index.values[i];
		zabbix_log(LOG_LEVEL_TRACE, "hostid:" ZBX_FS_UI64 " inventory_mode:%u", host_inventory->hostid,
				host_inventory->inventory_mode);

		for (j = 0; j < HOST_INVENTORY_FIELD_COUNT; j++)
		{
			zabbix_log(LOG_LEVEL_TRACE, "  %s: '%s'", DBget_inventory_field(j + 1),
					host_inventory->values[j]);
		}
	}

	zbx_vector_ptr_destroy(&index);

	zabbix_log(LOG_LEVEL_TRACE, "  End of %s()", __func__);
}

static void	DCdump_kvs_paths(void)
{
	zbx_dc_kvs_path_t	*kvs_path;
	zbx_dc_kv_t		*kvs;
	zbx_hashset_iter_t	iter;
	int			i;

	zabbix_log(LOG_LEVEL_TRACE, "In %s()", __func__);

	for (i = 0; i < config->kvs_paths.values_num; i++)
	{
		kvs_path = (zbx_dc_kvs_path_t *)config->kvs_paths.values[i];
		zabbix_log(LOG_LEVEL_TRACE, "kvs_path:'%s'", kvs_path->path);

		zbx_hashset_iter_reset(&kvs_path->kvs, &iter);
		while (NULL != (kvs = (zbx_dc_kv_t *)zbx_hashset_iter_next(&iter)))
		{
			int	j;

			zabbix_log(LOG_LEVEL_TRACE, "  key:'%s'", kvs->key);

			for (j = 0; j < kvs->macros.values_num; j++)
			{
				zabbix_log(LOG_LEVEL_TRACE, "    hostid:" ZBX_FS_UI64 " macroid:" ZBX_FS_UI64,
						kvs->macros.values[j].first, kvs->macros.values[j].second);
			}
		}
	}

	zabbix_log(LOG_LEVEL_TRACE, "End of %s()", __func__);
}

static void	DCdump_interfaces(void)
{
	ZBX_DC_INTERFACE	*interface;
	ZBX_DC_SNMPINTERFACE	*snmp;
	zbx_hashset_iter_t	iter;
	zbx_vector_ptr_t	index;
	char			*if_msg = NULL;
	size_t			alloc, offset;
	int			i;

	zabbix_log(LOG_LEVEL_TRACE, "In %s()", __func__);

	zbx_vector_ptr_create(&index);
	zbx_hashset_iter_reset(&config->interfaces, &iter);

	while (NULL != (interface = (ZBX_DC_INTERFACE *)zbx_hashset_iter_next(&iter)))
		zbx_vector_ptr_append(&index, interface);

	zbx_vector_ptr_sort(&index, ZBX_DEFAULT_UINT64_PTR_COMPARE_FUNC);

	for (i = 0; i < index.values_num; i++)
	{
		interface = (ZBX_DC_INTERFACE *)index.values[i];

		zbx_snprintf_alloc(&if_msg, &alloc, &offset, "interfaceid:" ZBX_FS_UI64 " hostid:" ZBX_FS_UI64
				" ip:'%s' dns:'%s' port:'%s' type:%u main:%u useip:%u"
				" available:%u errors_from:%d disable_until:%d error:'%s' availability_ts:%d"
				" reset_availability:%d items_num %d",
				interface->interfaceid, interface->hostid, interface->ip, interface->dns,
				interface->port, interface->type, interface->main, interface->useip,
				interface->available, interface->errors_from, interface->disable_until,
				interface->error, interface->availability_ts, interface->reset_availability,
				interface->items_num);

		if (INTERFACE_TYPE_SNMP == interface->type &&
				NULL != (snmp = (ZBX_DC_SNMPINTERFACE *)zbx_hashset_search(&config->interfaces_snmp,
				&interface->interfaceid)))
		{
			zbx_snprintf_alloc(&if_msg, &alloc, &offset, "snmp:[bulk:%u snmp_type:%u community:'%s']",
					snmp->bulk, snmp->version, snmp->community);

			if (ZBX_IF_SNMP_VERSION_3 == snmp->version)
			{
				zbx_snprintf_alloc(&if_msg, &alloc, &offset," snmpv3:["
					"securityname:'%s' securitylevel:%u authprotocol:%u privprotocol:%u"
					" contextname:'%s']", snmp->securityname, snmp->securitylevel,
					snmp->authprotocol, snmp->privprotocol, snmp->contextname);
			}
		}

		zabbix_log(LOG_LEVEL_TRACE, "%s", if_msg);

		offset = 0;
	}

	zbx_free(if_msg);
	zbx_vector_ptr_destroy(&index);

	zabbix_log(LOG_LEVEL_TRACE, "End of %s()", __func__);
}

static void	DCdump_numitem(const ZBX_DC_NUMITEM *numitem)
{
	zabbix_log(LOG_LEVEL_TRACE, "  units:'%s' trends:%s", numitem->units, numitem->trends_period);
}

static void	DCdump_snmpitem(const ZBX_DC_SNMPITEM *snmpitem)
{
	zabbix_log(LOG_LEVEL_TRACE, "  snmp:[oid:'%s' oid_type:%u]", snmpitem->snmp_oid, snmpitem->snmp_oid_type);
}

static void	DCdump_ipmiitem(const ZBX_DC_IPMIITEM *ipmiitem)
{
	zabbix_log(LOG_LEVEL_TRACE, "  ipmi_sensor:'%s'", ipmiitem->ipmi_sensor);
}

static void	DCdump_trapitem(const ZBX_DC_TRAPITEM *trapitem)
{
	zabbix_log(LOG_LEVEL_TRACE, "  trapper_hosts:'%s'", trapitem->trapper_hosts);
}

static void	DCdump_logitem(ZBX_DC_LOGITEM *logitem)
{
	zabbix_log(LOG_LEVEL_TRACE, "  logtimefmt:'%s'", logitem->logtimefmt);
}

static void	DCdump_dbitem(const ZBX_DC_DBITEM *dbitem)
{
	zabbix_log(LOG_LEVEL_TRACE, "  db:[params:'%s' username:'%s' password:'%s']", dbitem->params,
			dbitem->username, dbitem->password);
}

static void	DCdump_sshitem(const ZBX_DC_SSHITEM *sshitem)
{
	zabbix_log(LOG_LEVEL_TRACE, "  ssh:[username:'%s' password:'%s' authtype:%u params:'%s']",
			sshitem->username, sshitem->password, sshitem->authtype, sshitem->params);
	zabbix_log(LOG_LEVEL_TRACE, "  ssh:[publickey:'%s' privatekey:'%s']", sshitem->publickey,
			sshitem->privatekey);
}

static void	DCdump_httpitem(const ZBX_DC_HTTPITEM *httpitem)
{
	zabbix_log(LOG_LEVEL_TRACE, "  http:[url:'%s']", httpitem->url);
	zabbix_log(LOG_LEVEL_TRACE, "  http:[query fields:'%s']", httpitem->query_fields);
	zabbix_log(LOG_LEVEL_TRACE, "  http:[headers:'%s']", httpitem->headers);
	zabbix_log(LOG_LEVEL_TRACE, "  http:[posts:'%s']", httpitem->posts);

	zabbix_log(LOG_LEVEL_TRACE, "  http:[timeout:'%s' status codes:'%s' follow redirects:%u post type:%u"
			" http proxy:'%s' retrieve mode:%u request method:%u output format:%u allow traps:%u"
			" trapper_hosts:'%s']",
			httpitem->timeout, httpitem->status_codes, httpitem->follow_redirects, httpitem->post_type,
			httpitem->http_proxy, httpitem->retrieve_mode, httpitem->request_method,
			httpitem->output_format, httpitem->allow_traps, httpitem->trapper_hosts);

	zabbix_log(LOG_LEVEL_TRACE, "  http:[username:'%s' password:'%s' authtype:%u]",
			httpitem->username, httpitem->password, httpitem->authtype);
	zabbix_log(LOG_LEVEL_TRACE, "  http:[publickey:'%s' privatekey:'%s' ssl key password:'%s' verify peer:%u"
			" verify host:%u]", httpitem->ssl_cert_file, httpitem->ssl_key_file, httpitem->ssl_key_password,
			httpitem->verify_peer, httpitem->verify_host);
}

static void	DCdump_scriptitem(const ZBX_DC_SCRIPTITEM *scriptitem)
{
	int	i;

	zabbix_log(LOG_LEVEL_TRACE, "  script:[timeout:'%s' script:'%s']", scriptitem->timeout, scriptitem->script);

	for (i = 0; i < scriptitem->params.values_num; i++)
	{
		zbx_dc_scriptitem_param_t	*params = (zbx_dc_scriptitem_param_t *)scriptitem->params.values[i];

		zabbix_log(LOG_LEVEL_TRACE, "      item_script_paramid:" ZBX_FS_UI64 " name: '%s' value:'%s'",
				params->item_script_paramid, params->name, params->value);
	}
}

static void	DCdump_telnetitem(const ZBX_DC_TELNETITEM *telnetitem)
{
	zabbix_log(LOG_LEVEL_TRACE, "  telnet:[username:'%s' password:'%s' params:'%s']", telnetitem->username,
			telnetitem->password, telnetitem->params);
}

static void	DCdump_simpleitem(const ZBX_DC_SIMPLEITEM *simpleitem)
{
	zabbix_log(LOG_LEVEL_TRACE, "  simple:[username:'%s' password:'%s']", simpleitem->username,
			simpleitem->password);
}

static void	DCdump_jmxitem(const ZBX_DC_JMXITEM *jmxitem)
{
	zabbix_log(LOG_LEVEL_TRACE, "  jmx:[username:'%s' password:'%s' endpoint:'%s']",
			jmxitem->username, jmxitem->password, jmxitem->jmx_endpoint);
}

static void	DCdump_calcitem(const ZBX_DC_CALCITEM *calcitem)
{
	zabbix_log(LOG_LEVEL_TRACE, "  calc:[params:'%s']", calcitem->params);
}

static void	DCdump_masteritem(const ZBX_DC_MASTERITEM *masteritem)
{
	int	i;

	zabbix_log(LOG_LEVEL_TRACE, "  dependent:");
	for (i = 0; i < masteritem->dep_itemids.values_num; i++)
	{
		zabbix_log(LOG_LEVEL_TRACE, "    itemid:" ZBX_FS_UI64 " flags:" ZBX_FS_UI64,
				masteritem->dep_itemids.values[i].first, masteritem->dep_itemids.values[i].second);
	}
}

static void	DCdump_preprocitem(const ZBX_DC_PREPROCITEM *preprocitem)
{
	int	i;

	zabbix_log(LOG_LEVEL_TRACE, "  preprocessing:");
	zabbix_log(LOG_LEVEL_TRACE, "  update_time:%d", preprocitem->update_time);

	for (i = 0; i < preprocitem->preproc_ops.values_num; i++)
	{
		zbx_dc_preproc_op_t	*op = (zbx_dc_preproc_op_t *)preprocitem->preproc_ops.values[i];
		zabbix_log(LOG_LEVEL_TRACE, "      opid:" ZBX_FS_UI64 " step:%d type:%u params:'%s'"
				" error_handler:%d error_handler_params:'%s'",
				op->item_preprocid, op->step, op->type, op->params, op->error_handler, op->error_handler_params);
	}
}

/* item type specific information debug logging support */

typedef void (*zbx_dc_dump_func_t)(void *);

typedef struct
{
	zbx_hashset_t		*hashset;
	zbx_dc_dump_func_t	dump_func;
}
zbx_trace_item_t;

static void	DCdump_item_tags(const ZBX_DC_ITEM *item)
{
	int			i;
	zbx_vector_ptr_t	index;

	zbx_vector_ptr_create(&index);

	zbx_vector_ptr_append_array(&index, item->tags.values, item->tags.values_num);
	zbx_vector_ptr_sort(&index, ZBX_DEFAULT_UINT64_PTR_COMPARE_FUNC);

	zabbix_log(LOG_LEVEL_TRACE, "  tags:");

	for (i = 0; i < index.values_num; i++)
	{
		zbx_dc_item_tag_t	*tag = (zbx_dc_item_tag_t *)index.values[i];
		zabbix_log(LOG_LEVEL_TRACE, "      tagid:" ZBX_FS_UI64 " tag:'%s' value:'%s'",
				tag->itemtagid, tag->tag, tag->value);
	}

	zbx_vector_ptr_destroy(&index);
}

static void	DCdump_items(void)
{
	ZBX_DC_ITEM		*item;
	zbx_hashset_iter_t	iter;
	int			i, j;
	zbx_vector_ptr_t	index;
	void			*ptr;
	zbx_trace_item_t	trace_items[] =
	{
		{&config->numitems, (zbx_dc_dump_func_t)DCdump_numitem},
		{&config->snmpitems, (zbx_dc_dump_func_t)DCdump_snmpitem},
		{&config->ipmiitems, (zbx_dc_dump_func_t)DCdump_ipmiitem},
		{&config->trapitems, (zbx_dc_dump_func_t)DCdump_trapitem},
		{&config->logitems, (zbx_dc_dump_func_t)DCdump_logitem},
		{&config->dbitems, (zbx_dc_dump_func_t)DCdump_dbitem},
		{&config->sshitems, (zbx_dc_dump_func_t)DCdump_sshitem},
		{&config->telnetitems, (zbx_dc_dump_func_t)DCdump_telnetitem},
		{&config->simpleitems, (zbx_dc_dump_func_t)DCdump_simpleitem},
		{&config->jmxitems, (zbx_dc_dump_func_t)DCdump_jmxitem},
		{&config->calcitems, (zbx_dc_dump_func_t)DCdump_calcitem},
		{&config->masteritems, (zbx_dc_dump_func_t)DCdump_masteritem},
		{&config->preprocitems, (zbx_dc_dump_func_t)DCdump_preprocitem},
		{&config->httpitems, (zbx_dc_dump_func_t)DCdump_httpitem},
		{&config->scriptitems, (zbx_dc_dump_func_t)DCdump_scriptitem},
	};

	zabbix_log(LOG_LEVEL_TRACE, "In %s()", __func__);

	zbx_vector_ptr_create(&index);
	zbx_hashset_iter_reset(&config->items, &iter);

	while (NULL != (item = (ZBX_DC_ITEM *)zbx_hashset_iter_next(&iter)))
		zbx_vector_ptr_append(&index, item);

	zbx_vector_ptr_sort(&index, ZBX_DEFAULT_UINT64_PTR_COMPARE_FUNC);

	for (i = 0; i < index.values_num; i++)
	{
		item = (ZBX_DC_ITEM *)index.values[i];
		zabbix_log(LOG_LEVEL_TRACE, "itemid:" ZBX_FS_UI64 " hostid:" ZBX_FS_UI64 " key:'%s' revision:%u",
				item->itemid, item->hostid, item->key, item->revision);
		zabbix_log(LOG_LEVEL_TRACE, "  type:%u value_type:%u", item->type, item->value_type);
		zabbix_log(LOG_LEVEL_TRACE, "  interfaceid:" ZBX_FS_UI64, item->interfaceid);
		zabbix_log(LOG_LEVEL_TRACE, "  state:%u error:'%s'", item->state, item->error);
		zabbix_log(LOG_LEVEL_TRACE, "  flags:%u status:%u", item->flags, item->status);
		zabbix_log(LOG_LEVEL_TRACE, "  valuemapid:" ZBX_FS_UI64, item->valuemapid);
		zabbix_log(LOG_LEVEL_TRACE, "  lastlogsize:" ZBX_FS_UI64 " mtime:%d", item->lastlogsize, item->mtime);
		zabbix_log(LOG_LEVEL_TRACE, "  delay:'%s' nextcheck:%d", item->delay, item->nextcheck);
		zabbix_log(LOG_LEVEL_TRACE, "  data_expected_from:%d", item->data_expected_from);
		zabbix_log(LOG_LEVEL_TRACE, "  history:%s", item->history_period);
		zabbix_log(LOG_LEVEL_TRACE, "  poller_type:%u location:%u", item->poller_type, item->location);
		zabbix_log(LOG_LEVEL_TRACE, "  inventory_link:%u", item->inventory_link);
		zabbix_log(LOG_LEVEL_TRACE, "  priority:%u", item->queue_priority);

		for (j = 0; j < (int)ARRSIZE(trace_items); j++)
		{
			if (NULL != (ptr = zbx_hashset_search(trace_items[j].hashset, &item->itemid)))
				trace_items[j].dump_func(ptr);
		}

		if (0 != item->tags.values_num)
			DCdump_item_tags(item);

		if (NULL != item->triggers)
		{
			ZBX_DC_TRIGGER	*trigger;

			zabbix_log(LOG_LEVEL_TRACE, "  triggers:");

			for (j = 0; NULL != (trigger = item->triggers[j]); j++)
				zabbix_log(LOG_LEVEL_TRACE, "    triggerid:" ZBX_FS_UI64, trigger->triggerid);
		}
	}

	zbx_vector_ptr_destroy(&index);

	zabbix_log(LOG_LEVEL_TRACE, "End of %s()", __func__);
}

static void	DCdump_interface_snmpitems(void)
{
	ZBX_DC_INTERFACE_ITEM	*interface_snmpitem;
	zbx_hashset_iter_t	iter;
	int			i, j;
	zbx_vector_ptr_t	index;

	zabbix_log(LOG_LEVEL_TRACE, "In %s()", __func__);

	zbx_vector_ptr_create(&index);
	zbx_hashset_iter_reset(&config->interface_snmpitems, &iter);

	while (NULL != (interface_snmpitem = (ZBX_DC_INTERFACE_ITEM *)zbx_hashset_iter_next(&iter)))
		zbx_vector_ptr_append(&index, interface_snmpitem);

	zbx_vector_ptr_sort(&index, ZBX_DEFAULT_UINT64_PTR_COMPARE_FUNC);

	for (i = 0; i < index.values_num; i++)
	{
		interface_snmpitem = (ZBX_DC_INTERFACE_ITEM *)index.values[i];
		zabbix_log(LOG_LEVEL_TRACE, "interfaceid:" ZBX_FS_UI64, interface_snmpitem->interfaceid);

		for (j = 0; j < interface_snmpitem->itemids.values_num; j++)
			zabbix_log(LOG_LEVEL_TRACE, "  itemid:" ZBX_FS_UI64, interface_snmpitem->itemids.values[j]);
	}

	zbx_vector_ptr_destroy(&index);

	zabbix_log(LOG_LEVEL_TRACE, "End of %s()", __func__);
}

static void	DCdump_template_items(void)
{
	ZBX_DC_TEMPLATE_ITEM	*template_item;
	zbx_hashset_iter_t	iter;
	int			i;
	zbx_vector_ptr_t	index;

	zabbix_log(LOG_LEVEL_TRACE, "In %s()", __func__);

	zbx_vector_ptr_create(&index);
	zbx_hashset_iter_reset(&config->template_items, &iter);

	while (NULL != (template_item = (ZBX_DC_TEMPLATE_ITEM *)zbx_hashset_iter_next(&iter)))
		zbx_vector_ptr_append(&index, template_item);

	zbx_vector_ptr_sort(&index, ZBX_DEFAULT_UINT64_PTR_COMPARE_FUNC);

	for (i = 0; i < index.values_num; i++)
	{
		template_item = (ZBX_DC_TEMPLATE_ITEM *)index.values[i];
		zabbix_log(LOG_LEVEL_TRACE, "itemid:" ZBX_FS_UI64 " hostid:" ZBX_FS_UI64 " templateid:" ZBX_FS_UI64,
				template_item->itemid, template_item->hostid, template_item->templateid);
	}

	zbx_vector_ptr_destroy(&index);

	zabbix_log(LOG_LEVEL_TRACE, "End of %s()", __func__);
}

static void	DCdump_item_discovery(void)
{
	ZBX_DC_ITEM_DISCOVERY	*item_discovery;
	zbx_hashset_iter_t	iter;
	int			i;
	zbx_vector_ptr_t	index;

	zabbix_log(LOG_LEVEL_TRACE, "In %s()", __func__);

	zbx_vector_ptr_create(&index);
	zbx_hashset_iter_reset(&config->item_discovery, &iter);

	while (NULL != (item_discovery = (ZBX_DC_ITEM_DISCOVERY *)zbx_hashset_iter_next(&iter)))
		zbx_vector_ptr_append(&index, item_discovery);

	zbx_vector_ptr_sort(&index, ZBX_DEFAULT_UINT64_PTR_COMPARE_FUNC);

	for (i = 0; i < index.values_num; i++)
	{
		item_discovery = (ZBX_DC_ITEM_DISCOVERY *)index.values[i];
		zabbix_log(LOG_LEVEL_TRACE, "itemid:" ZBX_FS_UI64 " parent_itemid:" ZBX_FS_UI64,
				item_discovery->itemid, item_discovery->parent_itemid);
	}

	zbx_vector_ptr_destroy(&index);

	zabbix_log(LOG_LEVEL_TRACE, "End of %s()", __func__);
}

static void	DCdump_master_items(void)
{
	ZBX_DC_MASTERITEM	*master_item;
	zbx_hashset_iter_t	iter;
	int			i, j;
	zbx_vector_ptr_t	index;

	zabbix_log(LOG_LEVEL_TRACE, "In %s()", __func__);

	zbx_vector_ptr_create(&index);
	zbx_hashset_iter_reset(&config->masteritems, &iter);

	while (NULL != (master_item = (ZBX_DC_MASTERITEM *)zbx_hashset_iter_next(&iter)))
		zbx_vector_ptr_append(&index, master_item);

	zbx_vector_ptr_sort(&index, ZBX_DEFAULT_UINT64_PTR_COMPARE_FUNC);

	for (i = 0; i < index.values_num; i++)
	{
		master_item = (ZBX_DC_MASTERITEM *)index.values[i];
		zabbix_log(LOG_LEVEL_TRACE, "master itemid:" ZBX_FS_UI64, master_item->itemid);

		for (j = 0; j < master_item->dep_itemids.values_num; j++)
		{
			zabbix_log(LOG_LEVEL_TRACE, "  itemid:" ZBX_FS_UI64 " flags:" ZBX_FS_UI64,
					master_item->dep_itemids.values[j].first,
					master_item->dep_itemids.values[j].second);
		}
	}

	zbx_vector_ptr_destroy(&index);

	zabbix_log(LOG_LEVEL_TRACE, "End of %s()", __func__);
}

static void	DCdump_prototype_items(void)
{
	ZBX_DC_PROTOTYPE_ITEM	*proto_item;
	zbx_hashset_iter_t	iter;
	int			i;
	zbx_vector_ptr_t	index;

	zabbix_log(LOG_LEVEL_TRACE, "In %s()", __func__);

	zbx_vector_ptr_create(&index);
	zbx_hashset_iter_reset(&config->template_items, &iter);

	while (NULL != (proto_item = (ZBX_DC_PROTOTYPE_ITEM *)zbx_hashset_iter_next(&iter)))
		zbx_vector_ptr_append(&index, proto_item);

	zbx_vector_ptr_sort(&index, ZBX_DEFAULT_UINT64_PTR_COMPARE_FUNC);

	for (i = 0; i < index.values_num; i++)
	{
		proto_item = (ZBX_DC_PROTOTYPE_ITEM *)index.values[i];
		zabbix_log(LOG_LEVEL_TRACE, "itemid:" ZBX_FS_UI64 " hostid:" ZBX_FS_UI64 " templateid:" ZBX_FS_UI64,
				proto_item->itemid, proto_item->hostid, proto_item->templateid);
	}

	zbx_vector_ptr_destroy(&index);

	zabbix_log(LOG_LEVEL_TRACE, "End of %s()", __func__);
}

static void	DCdump_functions(void)
{
	ZBX_DC_FUNCTION		*function;
	zbx_hashset_iter_t	iter;
	int			i;
	zbx_vector_ptr_t	index;

	zabbix_log(LOG_LEVEL_TRACE, "In %s()", __func__);

	zbx_vector_ptr_create(&index);
	zbx_hashset_iter_reset(&config->functions, &iter);

	while (NULL != (function = (ZBX_DC_FUNCTION *)zbx_hashset_iter_next(&iter)))
		zbx_vector_ptr_append(&index, function);

	zbx_vector_ptr_sort(&index, ZBX_DEFAULT_UINT64_PTR_COMPARE_FUNC);

	for (i = 0; i < index.values_num; i++)
	{
		function = (ZBX_DC_FUNCTION *)index.values[i];
		zabbix_log(LOG_LEVEL_DEBUG, "functionid:" ZBX_FS_UI64 " triggerid:" ZBX_FS_UI64 " itemid:"
				ZBX_FS_UI64 " function:'%s' parameter:'%s' type:%u timer_revision:%u",
				function->functionid, function->triggerid, function->itemid, function->function,
				function->parameter, function->type, function->timer_revision);

	}

	zbx_vector_ptr_destroy(&index);

	zabbix_log(LOG_LEVEL_TRACE, "End of %s()", __func__);
}

static void	DCdump_trigger_tags(const ZBX_DC_TRIGGER *trigger)
{
	int			i;
	zbx_vector_ptr_t	index;

	zbx_vector_ptr_create(&index);

	zbx_vector_ptr_append_array(&index, trigger->tags.values, trigger->tags.values_num);
	zbx_vector_ptr_sort(&index, ZBX_DEFAULT_UINT64_PTR_COMPARE_FUNC);

	zabbix_log(LOG_LEVEL_TRACE, "  tags:");

	for (i = 0; i < index.values_num; i++)
	{
		zbx_dc_trigger_tag_t	*tag = (zbx_dc_trigger_tag_t *)index.values[i];
		zabbix_log(LOG_LEVEL_TRACE, "      tagid:" ZBX_FS_UI64 " tag:'%s' value:'%s'",
				tag->triggertagid, tag->tag, tag->value);
	}

	zbx_vector_ptr_destroy(&index);
}

static void	DCdump_triggers(void)
{
	ZBX_DC_TRIGGER		*trigger;
	zbx_hashset_iter_t	iter;
	int			i;
	zbx_vector_ptr_t	index;

	zabbix_log(LOG_LEVEL_TRACE, "In %s()", __func__);

	zbx_vector_ptr_create(&index);
	zbx_hashset_iter_reset(&config->triggers, &iter);

	while (NULL != (trigger = (ZBX_DC_TRIGGER *)zbx_hashset_iter_next(&iter)))
		zbx_vector_ptr_append(&index, trigger);

	zbx_vector_ptr_sort(&index, ZBX_DEFAULT_UINT64_PTR_COMPARE_FUNC);

	for (i = 0; i < index.values_num; i++)
	{
		zbx_uint64_t	*itemid;

		trigger = (ZBX_DC_TRIGGER *)index.values[i];
		if (ZBX_FLAG_DISCOVERY_PROTOTYPE == trigger->flags)
		{
			zabbix_log(LOG_LEVEL_TRACE, "triggerid:" ZBX_FS_UI64 " flags:%u", trigger->triggerid,
					trigger->flags);
			continue;
		}

		zabbix_log(LOG_LEVEL_TRACE, "triggerid:" ZBX_FS_UI64 " description:'%s' event_name:'%s' type:%u"
				" status:%u priority:%u flags:%u", trigger->triggerid, trigger->description,
				trigger->event_name, trigger->type, trigger->status, trigger->priority, trigger->flags);
		zabbix_log(LOG_LEVEL_TRACE, "  expression:'%s' recovery_expression:'%s'", trigger->expression,
				trigger->recovery_expression);
		zabbix_log(LOG_LEVEL_TRACE, "  value:%u state:%u error:'%s' lastchange:%d", trigger->value,
				trigger->state, ZBX_NULL2EMPTY_STR(trigger->error), trigger->lastchange);
		zabbix_log(LOG_LEVEL_TRACE, "  correlation_tag:'%s' recovery_mode:'%u' correlation_mode:'%u'",
				trigger->correlation_tag, trigger->recovery_mode, trigger->correlation_mode);
		zabbix_log(LOG_LEVEL_TRACE, "  topoindex:%u functional:%u locked:%u", trigger->topoindex,
				trigger->functional, trigger->locked);
		zabbix_log(LOG_LEVEL_TRACE, "  opdata:'%s'", trigger->opdata);

		if (NULL != trigger->itemids)
		{
			zabbix_log(LOG_LEVEL_TRACE, "  itemids:");

			for (itemid = trigger->itemids; 0 != *itemid; itemid++)
				zabbix_log(LOG_LEVEL_TRACE, "    " ZBX_FS_UI64, *itemid);
		}

		if (0 != trigger->tags.values_num)
			DCdump_trigger_tags(trigger);
	}

	zbx_vector_ptr_destroy(&index);

	zabbix_log(LOG_LEVEL_TRACE, "End of %s()", __func__);
}

static void	DCdump_trigdeps(void)
{
	ZBX_DC_TRIGGER_DEPLIST	*trigdep;
	zbx_hashset_iter_t	iter;
	int			i, j;
	zbx_vector_ptr_t	index;

	zabbix_log(LOG_LEVEL_TRACE, "In %s()", __func__);

	zbx_vector_ptr_create(&index);
	zbx_hashset_iter_reset(&config->trigdeps, &iter);

	while (NULL != (trigdep = (ZBX_DC_TRIGGER_DEPLIST *)zbx_hashset_iter_next(&iter)))
		zbx_vector_ptr_append(&index, trigdep);

	zbx_vector_ptr_sort(&index, ZBX_DEFAULT_UINT64_PTR_COMPARE_FUNC);

	for (i = 0; i < index.values_num; i++)
	{
		trigdep = (ZBX_DC_TRIGGER_DEPLIST *)index.values[i];
		zabbix_log(LOG_LEVEL_TRACE, "triggerid:" ZBX_FS_UI64 " refcount:%d", trigdep->triggerid,
				trigdep->refcount);

		for (j = 0; j < trigdep->dependencies.values_num; j++)
		{
			const ZBX_DC_TRIGGER_DEPLIST	*trigdep_up = (ZBX_DC_TRIGGER_DEPLIST *)trigdep->dependencies.values[j];

			zabbix_log(LOG_LEVEL_TRACE, "  triggerid:" ZBX_FS_UI64, trigdep_up->triggerid);
		}
	}

	zbx_vector_ptr_destroy(&index);

	zabbix_log(LOG_LEVEL_TRACE, "End of %s()", __func__);
}

static void	DCdump_expressions(void)
{
	ZBX_DC_EXPRESSION	*expression;
	zbx_hashset_iter_t	iter;
	int			i;
	zbx_vector_ptr_t	index;

	zabbix_log(LOG_LEVEL_TRACE, "In %s()", __func__);

	zabbix_log(LOG_LEVEL_TRACE, "expression_revision:%u", config->expression_revision);

	zbx_vector_ptr_create(&index);
	zbx_hashset_iter_reset(&config->expressions, &iter);

	while (NULL != (expression = (ZBX_DC_EXPRESSION *)zbx_hashset_iter_next(&iter)))
		zbx_vector_ptr_append(&index, expression);

	zbx_vector_ptr_sort(&index, ZBX_DEFAULT_UINT64_PTR_COMPARE_FUNC);

	for (i = 0; i < index.values_num; i++)
	{
		expression = (ZBX_DC_EXPRESSION *)index.values[i];
		zabbix_log(LOG_LEVEL_TRACE, "expressionid:" ZBX_FS_UI64 " regexp:'%s' expression:'%s delimiter:%d"
				" type:%u case_sensitive:%u", expression->expressionid, expression->regexp,
				expression->expression, expression->delimiter, expression->type,
				expression->case_sensitive);
	}

	zbx_vector_ptr_destroy(&index);

	zabbix_log(LOG_LEVEL_TRACE, "End of %s()", __func__);
}

static void	DCdump_actions(void)
{
	zbx_dc_action_t		*action;
	zbx_hashset_iter_t	iter;
	int			i, j;
	zbx_vector_ptr_t	index;

	zabbix_log(LOG_LEVEL_TRACE, "In %s()", __func__);

	zbx_vector_ptr_create(&index);
	zbx_hashset_iter_reset(&config->actions, &iter);

	while (NULL != (action = (zbx_dc_action_t *)zbx_hashset_iter_next(&iter)))
		zbx_vector_ptr_append(&index, action);

	zbx_vector_ptr_sort(&index, ZBX_DEFAULT_UINT64_PTR_COMPARE_FUNC);

	for (i = 0; i < index.values_num; i++)
	{
		action = (zbx_dc_action_t *)index.values[i];
		zabbix_log(LOG_LEVEL_TRACE, "actionid:" ZBX_FS_UI64 " formula:'%s' eventsource:%u evaltype:%u"
				" opflags:%x", action->actionid, action->formula, action->eventsource, action->evaltype,
				action->opflags);

		for (j = 0; j < action->conditions.values_num; j++)
		{
			zbx_dc_action_condition_t	*condition = (zbx_dc_action_condition_t *)action->conditions.values[j];

			zabbix_log(LOG_LEVEL_TRACE, "  conditionid:" ZBX_FS_UI64 " conditiontype:%u operator:%u"
					" value:'%s' value2:'%s'", condition->conditionid, condition->conditiontype,
					condition->op, condition->value, condition->value2);
		}
	}

	zbx_vector_ptr_destroy(&index);

	zabbix_log(LOG_LEVEL_TRACE, "End of %s()", __func__);
}

static void	DCdump_corr_conditions(zbx_dc_correlation_t *correlation)
{
	int			i;
	zbx_vector_ptr_t	index;

	zbx_vector_ptr_create(&index);

	zbx_vector_ptr_append_array(&index, correlation->conditions.values, correlation->conditions.values_num);
	zbx_vector_ptr_sort(&index, ZBX_DEFAULT_UINT64_PTR_COMPARE_FUNC);

	zabbix_log(LOG_LEVEL_TRACE, "  conditions:");

	for (i = 0; i < index.values_num; i++)
	{
		zbx_dc_corr_condition_t	*condition = (zbx_dc_corr_condition_t *)index.values[i];
		zabbix_log(LOG_LEVEL_TRACE, "      conditionid:" ZBX_FS_UI64 " type:%d",
				condition->corr_conditionid, condition->type);

		switch (condition->type)
		{
			case ZBX_CORR_CONDITION_EVENT_TAG_PAIR:
				zabbix_log(LOG_LEVEL_TRACE, "        oldtag:'%s' newtag:'%s'",
						condition->data.tag_pair.oldtag, condition->data.tag_pair.newtag);
				break;
			case ZBX_CORR_CONDITION_NEW_EVENT_HOSTGROUP:
				zabbix_log(LOG_LEVEL_TRACE, "        groupid:" ZBX_FS_UI64 " op:%u",
						condition->data.group.groupid, condition->data.group.op);
				break;
			case ZBX_CORR_CONDITION_NEW_EVENT_TAG:
			case ZBX_CORR_CONDITION_OLD_EVENT_TAG:
				zabbix_log(LOG_LEVEL_TRACE, "        tag:'%s'", condition->data.tag.tag);
				break;
			case ZBX_CORR_CONDITION_NEW_EVENT_TAG_VALUE:
			case ZBX_CORR_CONDITION_OLD_EVENT_TAG_VALUE:
				zabbix_log(LOG_LEVEL_TRACE, "        tag:'%s' value:'%s'",
						condition->data.tag_value.tag, condition->data.tag_value.value);
				break;
		}
	}

	zbx_vector_ptr_destroy(&index);
}

static void	DCdump_corr_operations(zbx_dc_correlation_t *correlation)
{
	int			i;
	zbx_vector_ptr_t	index;

	zbx_vector_ptr_create(&index);

	zbx_vector_ptr_append_array(&index, correlation->operations.values, correlation->operations.values_num);
	zbx_vector_ptr_sort(&index, ZBX_DEFAULT_UINT64_PTR_COMPARE_FUNC);

	zabbix_log(LOG_LEVEL_TRACE, "  operations:");

	for (i = 0; i < index.values_num; i++)
	{
		zbx_dc_corr_operation_t	*operation = (zbx_dc_corr_operation_t *)index.values[i];
		zabbix_log(LOG_LEVEL_TRACE, "      operetionid:" ZBX_FS_UI64 " type:%d",
				operation->corr_operationid, operation->type);
	}

	zbx_vector_ptr_destroy(&index);
}

static void	DCdump_correlations(void)
{
	zbx_dc_correlation_t	*correlation;
	zbx_hashset_iter_t	iter;
	int			i;
	zbx_vector_ptr_t	index;

	zabbix_log(LOG_LEVEL_TRACE, "In %s()", __func__);

	zbx_vector_ptr_create(&index);
	zbx_hashset_iter_reset(&config->correlations, &iter);

	while (NULL != (correlation = (zbx_dc_correlation_t *)zbx_hashset_iter_next(&iter)))
		zbx_vector_ptr_append(&index, correlation);

	zbx_vector_ptr_sort(&index, ZBX_DEFAULT_UINT64_PTR_COMPARE_FUNC);

	for (i = 0; i < index.values_num; i++)
	{
		correlation = (zbx_dc_correlation_t *)index.values[i];
		zabbix_log(LOG_LEVEL_TRACE, "correlationid:" ZBX_FS_UI64 " name:'%s' evaltype:%u formula:'%s'",
				correlation->correlationid, correlation->name, correlation->evaltype,
				correlation->formula);

		DCdump_corr_conditions(correlation);
		DCdump_corr_operations(correlation);
	}

	zbx_vector_ptr_destroy(&index);

	zabbix_log(LOG_LEVEL_TRACE, "End of %s()", __func__);
}

static void	DCdump_host_group_hosts(zbx_dc_hostgroup_t *group)
{
	zbx_hashset_iter_t	iter;
	int			i;
	zbx_vector_uint64_t	index;
	zbx_uint64_t		*phostid;

	zbx_vector_uint64_create(&index);
	zbx_hashset_iter_reset(&group->hostids, &iter);

	while (NULL != (phostid = (zbx_uint64_t *)zbx_hashset_iter_next(&iter)))
		zbx_vector_uint64_append_ptr(&index, phostid);

	zbx_vector_uint64_sort(&index, ZBX_DEFAULT_UINT64_COMPARE_FUNC);

	zabbix_log(LOG_LEVEL_TRACE, "  hosts:");

	for (i = 0; i < index.values_num; i++)
		zabbix_log(LOG_LEVEL_TRACE, "    hostid:" ZBX_FS_UI64, index.values[i]);

	zbx_vector_uint64_destroy(&index);
}

static void	DCdump_host_groups(void)
{
	zbx_dc_hostgroup_t	*group;
	zbx_hashset_iter_t	iter;
	int			i;
	zbx_vector_ptr_t	index;

	zabbix_log(LOG_LEVEL_TRACE, "In %s()", __func__);

	zbx_vector_ptr_create(&index);
	zbx_hashset_iter_reset(&config->hostgroups, &iter);

	while (NULL != (group = (zbx_dc_hostgroup_t *)zbx_hashset_iter_next(&iter)))
		zbx_vector_ptr_append(&index, group);

	zbx_vector_ptr_sort(&index, ZBX_DEFAULT_UINT64_PTR_COMPARE_FUNC);

	for (i = 0; i < index.values_num; i++)
	{
		group = (zbx_dc_hostgroup_t *)index.values[i];
		zabbix_log(LOG_LEVEL_TRACE, "groupid:" ZBX_FS_UI64 " name:'%s'", group->groupid, group->name);

		if (0 != group->hostids.num_data)
			DCdump_host_group_hosts(group);
	}

	zbx_vector_ptr_destroy(&index);

	zabbix_log(LOG_LEVEL_TRACE, "End of %s()", __func__);
}

static void	DCdump_host_group_index(void)
{
	zbx_dc_hostgroup_t	*group;
	int			i;

	zabbix_log(LOG_LEVEL_TRACE, "In %s()", __func__);

	zabbix_log(LOG_LEVEL_TRACE, "group index:");

	for (i = 0; i < config->hostgroups_name.values_num; i++)
	{
		group = (zbx_dc_hostgroup_t *)config->hostgroups_name.values[i];
		zabbix_log(LOG_LEVEL_TRACE, "  %s", group->name);
	}

	zabbix_log(LOG_LEVEL_TRACE, "End of %s()", __func__);
}

static void	DCdump_maintenance_groups(zbx_dc_maintenance_t *maintenance)
{
	int			i;
	zbx_vector_uint64_t	index;

	zbx_vector_uint64_create(&index);

	if (0 != maintenance->groupids.values_num)
	{
		zbx_vector_uint64_append_array(&index, maintenance->groupids.values, maintenance->groupids.values_num);
		zbx_vector_uint64_sort(&index, ZBX_DEFAULT_UINT64_COMPARE_FUNC);
	}

	zabbix_log(LOG_LEVEL_TRACE, "  groups:");

	for (i = 0; i < index.values_num; i++)
		zabbix_log(LOG_LEVEL_TRACE, "    groupid:" ZBX_FS_UI64, index.values[i]);

	zbx_vector_uint64_destroy(&index);
}

static void	DCdump_maintenance_hosts(zbx_dc_maintenance_t *maintenance)
{
	int			i;
	zbx_vector_uint64_t	index;

	zbx_vector_uint64_create(&index);

	if (0 != maintenance->hostids.values_num)
	{
		zbx_vector_uint64_append_array(&index, maintenance->hostids.values, maintenance->hostids.values_num);
		zbx_vector_uint64_sort(&index, ZBX_DEFAULT_UINT64_COMPARE_FUNC);
	}

	zabbix_log(LOG_LEVEL_TRACE, "  hosts:");

	for (i = 0; i < index.values_num; i++)
		zabbix_log(LOG_LEVEL_TRACE, "    hostid:" ZBX_FS_UI64, index.values[i]);

	zbx_vector_uint64_destroy(&index);
}

static int	maintenance_tag_compare(const void *v1, const void *v2)
{
	const zbx_dc_maintenance_tag_t	*tag1 = *(const zbx_dc_maintenance_tag_t **)v1;
	const zbx_dc_maintenance_tag_t	*tag2 = *(const zbx_dc_maintenance_tag_t **)v2;
	int				ret;

	if (0 != (ret = (strcmp(tag1->tag, tag2->tag))))
		return ret;

	if (0 != (ret = (strcmp(tag1->value, tag2->value))))
		return ret;

	ZBX_RETURN_IF_NOT_EQUAL(tag1->op, tag2->op);

	return 0;
}

static void	DCdump_maintenance_tags(zbx_dc_maintenance_t *maintenance)
{
	int			i;
	zbx_vector_ptr_t	index;

	zbx_vector_ptr_create(&index);

	if (0 != maintenance->tags.values_num)
	{
		zbx_vector_ptr_append_array(&index, maintenance->tags.values, maintenance->tags.values_num);
		zbx_vector_ptr_sort(&index, maintenance_tag_compare);
	}

	zabbix_log(LOG_LEVEL_TRACE, "  tags:");

	for (i = 0; i < index.values_num; i++)
	{
		zbx_dc_maintenance_tag_t	*tag = (zbx_dc_maintenance_tag_t *)index.values[i];
		zabbix_log(LOG_LEVEL_TRACE, "    maintenancetagid:" ZBX_FS_UI64 " operator:%u tag:'%s' value:'%s'",
				tag->maintenancetagid, tag->op, tag->tag, tag->value);
	}

	zbx_vector_ptr_destroy(&index);
}

static void	DCdump_maintenance_periods(zbx_dc_maintenance_t *maintenance)
{
	int			i;
	zbx_vector_ptr_t	index;

	zbx_vector_ptr_create(&index);

	zbx_vector_ptr_append_array(&index, maintenance->periods.values, maintenance->periods.values_num);
	zbx_vector_ptr_sort(&index, ZBX_DEFAULT_UINT64_PTR_COMPARE_FUNC);

	zabbix_log(LOG_LEVEL_TRACE, "  periods:");

	for (i = 0; i < index.values_num; i++)
	{
		zbx_dc_maintenance_period_t	*period = (zbx_dc_maintenance_period_t *)index.values[i];
		zabbix_log(LOG_LEVEL_TRACE, "    timeperiodid:" ZBX_FS_UI64 " type:%u every:%d month:%d dayofweek:%d"
				" day:%d start_time:%d period:%d start_date:%d",
				period->timeperiodid, period->type, period->every, period->month, period->dayofweek,
				period->day, period->start_time, period->period, period->start_date);
	}

	zbx_vector_ptr_destroy(&index);
}

static void	DCdump_maintenances(void)
{
	zbx_dc_maintenance_t	*maintenance;
	zbx_hashset_iter_t	iter;
	int			i;
	zbx_vector_ptr_t	index;

	zabbix_log(LOG_LEVEL_TRACE, "In %s()", __func__);

	zbx_vector_ptr_create(&index);
	zbx_hashset_iter_reset(&config->maintenances, &iter);

	while (NULL != (maintenance = (zbx_dc_maintenance_t *)zbx_hashset_iter_next(&iter)))
		zbx_vector_ptr_append(&index, maintenance);

	zbx_vector_ptr_sort(&index, ZBX_DEFAULT_UINT64_PTR_COMPARE_FUNC);

	for (i = 0; i < index.values_num; i++)
	{
		maintenance = (zbx_dc_maintenance_t *)index.values[i];
		zabbix_log(LOG_LEVEL_TRACE, "maintenanceid:" ZBX_FS_UI64 " type:%u tag_evaltype:%u active_since:%d"
				" active_until:%d", maintenance->maintenanceid, maintenance->type,
				maintenance->tags_evaltype, maintenance->active_since, maintenance->active_until);
		zabbix_log(LOG_LEVEL_TRACE, "  state:%u running_since:%d running_until:%d",
				maintenance->state, maintenance->running_since, maintenance->running_until);

		DCdump_maintenance_groups(maintenance);
		DCdump_maintenance_hosts(maintenance);
		DCdump_maintenance_tags(maintenance);
		DCdump_maintenance_periods(maintenance);
	}

	zbx_vector_ptr_destroy(&index);

	zabbix_log(LOG_LEVEL_TRACE, "End of %s()", __func__);
}

static void	DCdump_drules(void)
{
	zbx_hashset_iter_t	iter;
	zbx_dc_drule_t		*drule;

	zabbix_log(LOG_LEVEL_TRACE, "In %s()", __func__);

	zbx_hashset_iter_reset(&config->drules, &iter);
	while (NULL != (drule = (zbx_dc_drule_t *)zbx_hashset_iter_next(&iter)))
	{
		zabbix_log(LOG_LEVEL_TRACE, "druleid:" ZBX_FS_UI64 " proxy_hostid:" ZBX_FS_UI64 " revision:%u",
				drule->druleid, drule->proxy_hostid, drule->revision);
		zabbix_log(LOG_LEVEL_TRACE, "  status:%u delay:%d location:%d nextcheck:%ld",
				drule->status, drule->delay, drule->location, (long int)drule->nextcheck);
	}

	zabbix_log(LOG_LEVEL_TRACE, "End of %s()", __func__);
}

static void	DCdump_dchecks(void)
{
	zbx_hashset_iter_t	iter;
	zbx_dc_dcheck_t		*dcheck;

	zabbix_log(LOG_LEVEL_TRACE, "In %s()", __func__);

	zbx_hashset_iter_reset(&config->dchecks, &iter);
	while (NULL != (dcheck = (zbx_dc_dcheck_t *)zbx_hashset_iter_next(&iter)))
	{
		zabbix_log(LOG_LEVEL_TRACE, "dcheckid:" ZBX_FS_UI64 " druleid:" ZBX_FS_UI64,
				dcheck->dcheckid, dcheck->druleid);
	}

	zabbix_log(LOG_LEVEL_TRACE, "End of %s()", __func__);
}

static void	DCdump_httptests(void)
{
	zbx_hashset_iter_t	iter;
	zbx_dc_httptest_t		*httptest;

	zabbix_log(LOG_LEVEL_TRACE, "In %s()", __func__);

	zbx_hashset_iter_reset(&config->httptests, &iter);
	while (NULL != (httptest = (zbx_dc_httptest_t *)zbx_hashset_iter_next(&iter)))
	{
		zabbix_log(LOG_LEVEL_TRACE, "httptestid:" ZBX_FS_UI64 " hostid:" ZBX_FS_UI64 " revision:%u",
				httptest->httptestid, httptest->hostid, httptest->revision);
		zabbix_log(LOG_LEVEL_TRACE, "  status:%u delay:%d location:%d nextcheck:%ld",
				httptest->status, httptest->delay, httptest->location, (long int)httptest->nextcheck);
	}

	zabbix_log(LOG_LEVEL_TRACE, "End of %s()", __func__);
}

static void	DCdump_httptest_fields(void)
{
	zbx_hashset_iter_t	iter;
	zbx_dc_httptest_field_t	*httptest_field;

	zabbix_log(LOG_LEVEL_TRACE, "In %s()", __func__);

	zbx_hashset_iter_reset(&config->httptest_fields, &iter);
	while (NULL != (httptest_field = (zbx_dc_httptest_field_t *)zbx_hashset_iter_next(&iter)))
	{
		zabbix_log(LOG_LEVEL_TRACE, "httptest_fieldid:" ZBX_FS_UI64 " httptestid:" ZBX_FS_UI64,
				httptest_field->httptest_fieldid, httptest_field->httptestid);
	}

	zabbix_log(LOG_LEVEL_TRACE, "End of %s()", __func__);
}

static void	DCdump_httpsteps(void)
{
	zbx_hashset_iter_t	iter;
	zbx_dc_httpstep_t	*httpstep;

	zabbix_log(LOG_LEVEL_TRACE, "In %s()", __func__);

	zbx_hashset_iter_reset(&config->httpsteps, &iter);
	while (NULL != (httpstep = (zbx_dc_httpstep_t *)zbx_hashset_iter_next(&iter)))
	{
		zabbix_log(LOG_LEVEL_TRACE, "httpstepid:" ZBX_FS_UI64 " httptestid:" ZBX_FS_UI64,
				httpstep->httpstepid, httpstep->httptestid);
	}

	zabbix_log(LOG_LEVEL_TRACE, "End of %s()", __func__);
}

static void	DCdump_httpstep_fields(void)
{
	zbx_hashset_iter_t	iter;
	zbx_dc_httpstep_field_t	*httpstep_field;

	zabbix_log(LOG_LEVEL_TRACE, "In %s()", __func__);

	zbx_hashset_iter_reset(&config->httpstep_fields, &iter);
	while (NULL != (httpstep_field = (zbx_dc_httpstep_field_t *)zbx_hashset_iter_next(&iter)))
	{
		zabbix_log(LOG_LEVEL_TRACE, "httpstep_fieldid:" ZBX_FS_UI64 " httpstepid:" ZBX_FS_UI64,
				httpstep_field->httpstep_fieldid, httpstep_field->httpstepid);
	}

	zabbix_log(LOG_LEVEL_TRACE, "End of %s()", __func__);
}

void	DCdump_configuration(void)
{
	zabbix_log(LOG_LEVEL_TRACE, "=== Configuration cache contents (revision:%u) ===", config->revision);

	DCdump_config();
	DCdump_hosts();
	DCdump_host_tags();
	DCdump_proxies();
	DCdump_ipmihosts();
	DCdump_host_inventories();
	DCdump_kvs_paths();
	um_cache_dump(config->um_cache);
	DCdump_interfaces();
	DCdump_items();
	DCdump_item_discovery();
	DCdump_interface_snmpitems();
	DCdump_template_items();
	DCdump_master_items();
	DCdump_prototype_items();
	DCdump_triggers();
	DCdump_trigdeps();
	DCdump_functions();
	DCdump_expressions();
	DCdump_actions();
	DCdump_correlations();
	DCdump_host_groups();
	DCdump_host_group_index();
	DCdump_maintenances();
<<<<<<< HEAD
	DCdump_drules();
	DCdump_dchecks();
	DCdump_httptests();
	DCdump_httptest_fields();
	DCdump_httpsteps();
	DCdump_httpstep_fields();
=======
	DCdump_autoreg_hosts();
>>>>>>> ea59006d
}<|MERGE_RESOLUTION|>--- conflicted
+++ resolved
@@ -129,19 +129,19 @@
 			zabbix_log(LOG_LEVEL_TRACE, "  interfaceid:" ZBX_FS_UI64, interface->interfaceid);
 		}
 
-<<<<<<< HEAD
 		zabbix_log(LOG_LEVEL_TRACE, "  httptests:");
 		for (j = 0; j < host->httptests.values_num; j++)
 		{
 			zabbix_log(LOG_LEVEL_TRACE, "    httptestid:" ZBX_FS_UI64,
 					host->httptests.values[j]->httptestid);
-=======
+		}
+
+		zabbix_log(LOG_LEVEL_TRACE, "  active items:");
 		for (j = 0; j < host->active_items.values_num; j++)
 		{
 			ZBX_DC_ITEM	*item = host->active_items.values[j];
 
-			zabbix_log(LOG_LEVEL_TRACE, "  itemid:" ZBX_FS_UI64, item->itemid);
->>>>>>> ea59006d
+			zabbix_log(LOG_LEVEL_TRACE, "    itemid:" ZBX_FS_UI64, item->itemid);
 		}
 	}
 
@@ -1468,14 +1468,11 @@
 	DCdump_host_groups();
 	DCdump_host_group_index();
 	DCdump_maintenances();
-<<<<<<< HEAD
 	DCdump_drules();
 	DCdump_dchecks();
 	DCdump_httptests();
 	DCdump_httptest_fields();
 	DCdump_httpsteps();
 	DCdump_httpstep_fields();
-=======
 	DCdump_autoreg_hosts();
->>>>>>> ea59006d
 }