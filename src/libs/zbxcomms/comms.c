--- conflicted
+++ resolved
@@ -395,13 +395,8 @@
  *                                                                            *
  ******************************************************************************/
 #if defined(HAVE_IPV6)
-<<<<<<< HEAD
-static int	zbx_sock_connect(zbx_sock_t *s, int type, const char *source_ip, const char *ip, unsigned short port,
+static int	zbx_socket_create(zbx_socket_t *s, int type, const char *source_ip, const char *ip, unsigned short port,
 		int timeout, unsigned int tls_connect, char *tls_arg1, char *tls_arg2)
-=======
-static int	zbx_socket_create(zbx_socket_t *s, int type, const char *source_ip, const char *ip, unsigned short port,
-		int timeout)
->>>>>>> 649f51eb
 {
 	int		ret = FAIL;
 	struct addrinfo	*ai = NULL, hints;
@@ -473,13 +468,13 @@
 		if (SUCCEED != zbx_tls_connect(s, &error, tls_connect, tls_arg1, tls_arg2))
 		{
 			zbx_tcp_close(s);
-			zbx_set_tcp_strerror("%s", error);
+			zbx_set_socket_strerror("%s", error);
 			zbx_free(error);
 			goto out;
 		}
 #else
 		zbx_tcp_close(s);
-		zbx_set_tcp_strerror("Support for TLS was not compiled in.");
+		zbx_set_socket_strerror("Support for TLS was not compiled in.");
 		goto out;
 #endif
 	}
@@ -495,13 +490,8 @@
 	return ret;
 }
 #else
-<<<<<<< HEAD
-static int	zbx_sock_connect(zbx_sock_t *s, int type, const char *source_ip, const char *ip, unsigned short port,
+static int	zbx_socket_create(zbx_socket_t *s, int type, const char *source_ip, const char *ip, unsigned short port,
 		int timeout, unsigned int tls_connect, char *tls_arg1, char *tls_arg2)
-=======
-static int	zbx_socket_create(zbx_socket_t *s, int type, const char *source_ip, const char *ip, unsigned short port,
-		int timeout)
->>>>>>> 649f51eb
 {
 	ZBX_SOCKADDR	servaddr_in;
 	struct hostent	*hp;
@@ -575,13 +565,13 @@
 		if (SUCCEED != zbx_tls_connect(s, &error, tls_connect, tls_arg1, tls_arg2))
 		{
 			zbx_tcp_close(s);
-			zbx_set_tcp_strerror("%s", error);
+			zbx_set_socket_strerror("%s", error);
 			zbx_free(error);
 			return FAIL;
 		}
 #else
 		zbx_tcp_close(s);
-		zbx_set_tcp_strerror("Support for TLS was not compiled in.");
+		zbx_set_socket_strerror("Support for TLS was not compiled in.");
 		return FAIL;
 #endif
 	}
@@ -590,14 +580,13 @@
 }
 #endif	/* HAVE_IPV6 */
 
-<<<<<<< HEAD
-int	zbx_tcp_connect(zbx_sock_t *s, const char *source_ip, const char *ip, unsigned short port, int timeout,
+int	zbx_tcp_connect(zbx_socket_t *s, const char *source_ip, const char *ip, unsigned short port, int timeout,
 		unsigned int tls_connect, char *tls_arg1, char *tls_arg2)
 {
-	return zbx_sock_connect(s, SOCK_STREAM, source_ip, ip, port, timeout, tls_connect, tls_arg1, tls_arg2);
-}
-
-static ssize_t	zbx_tls_write(zbx_sock_t *s, const char *buf, size_t len)
+	return zbx_socket_create(s, SOCK_STREAM, source_ip, ip, port, timeout, tls_connect, tls_arg1, tls_arg2);
+}
+
+static ssize_t	zbx_tls_write(zbx_socket_t *s, const char *buf, size_t len)
 {
 #if defined(HAVE_POLARSSL) || defined(HAVE_GNUTLS) || defined(HAVE_OPENSSL)
 	if (NULL == s->tls_ctx)		/* unencrypted connection */
@@ -605,10 +594,10 @@
 #endif
 		ssize_t	res;
 
-		if (ZBX_TCP_ERROR == (res = ZBX_TCP_WRITE(s->socket, buf, len)))
-		{
-			zbx_set_tcp_strerror("ZBX_TCP_WRITE() failed: %s",
-					strerror_from_system((unsigned long)zbx_sock_last_error()));
+		if (ZBX_PROTO_ERROR == (res = ZBX_TCP_WRITE(s->socket, buf, len)))
+		{
+			zbx_set_socket_strerror("ZBX_TCP_WRITE() failed: %s",
+					strerror_from_system((unsigned long)zbx_socket_last_error()));
 		}
 
 		return res;
@@ -630,12 +619,12 @@
 			char	err[128];	/* 128 bytes are enough for PolarSSL error messages */
 
 			polarssl_strerror(res, err, sizeof(err));
-			zbx_set_tcp_strerror("ssl_write() failed: %s", err);
+			zbx_set_socket_strerror("ssl_write() failed: %s", err);
 
 			/* TODO propagate 'close notify' to caller ? Close socket ? */
 			/* if (POLARSSL_ERR_SSL_PEER_CLOSE_NOTIFY == res) */
 
-			return ZBX_TCP_ERROR;
+			return ZBX_PROTO_ERROR;
 		}
 		else
 			return (ssize_t)res;
@@ -651,14 +640,14 @@
 		if (0 > res)
 		{
 #if defined(_WINDOWS)
-			zbx_set_tcp_strerror("gnutls_record_send() failed: %Id %s", res, gnutls_strerror(res));
-#else
-			zbx_set_tcp_strerror("gnutls_record_send() failed: %zd %s", res, gnutls_strerror(res));
+			zbx_set_socket_strerror("gnutls_record_send() failed: %Id %s", res, gnutls_strerror(res));
+#else
+			zbx_set_socket_strerror("gnutls_record_send() failed: %zd %s", res, gnutls_strerror(res));
 #endif
 
 			/* TODO propagate 'close notify' to caller ? Close socket ? */
 
-			return ZBX_TCP_ERROR;
+			return ZBX_PROTO_ERROR;
 		}
 		else
 			return (ssize_t)res;
@@ -680,9 +669,9 @@
 
 			if (0 == res && SSL_ERROR_ZERO_RETURN == error_code)
 			{
-				zbx_set_tcp_strerror("connection closed during write");
-
-				return ZBX_TCP_ERROR;
+				zbx_set_socket_strerror("connection closed during write");
+
+				return ZBX_PROTO_ERROR;
 			}
 			else
 			{
@@ -693,20 +682,15 @@
 				zbx_snprintf_alloc(&error, &error_alloc, &error_offset, "TLS write returned error code "
 						"%d:", error_code);
 				zbx_tls_error_msg(&error, &error_alloc, &error_offset);
-				zbx_set_tcp_strerror("%s: %s", error, info_buf);
+				zbx_set_socket_strerror("%s: %s", error, info_buf);
 				zbx_free(error);
 
-				return ZBX_TCP_ERROR;
+				return ZBX_PROTO_ERROR;
 			}
 		}
 #endif
 	}
 #endif
-=======
-int	zbx_tcp_connect(zbx_socket_t *s, const char *source_ip, const char *ip, unsigned short port, int timeout)
-{
-	return zbx_socket_create(s, SOCK_STREAM, source_ip, ip, port, timeout);
->>>>>>> 649f51eb
 }
 
 /******************************************************************************
@@ -742,12 +726,7 @@
 #define ZBX_TCP_MAX_FIRST_MSG_LEN	16384
 
 	zbx_uint64_t	len64_le;
-<<<<<<< HEAD
-	ssize_t		i = 0;
-	size_t		written = 0;
-=======
-	ssize_t		written = 0;
->>>>>>> 649f51eb
+	ssize_t		i = 0, written = 0;
 	int		ret = SUCCEED;
 
 	if (0 != timeout)
@@ -755,65 +734,37 @@
 
 	if (0 != (flags & ZBX_TCP_PROTOCOL))
 	{
-<<<<<<< HEAD
 		char	header_buf[ZBX_TCP_MAX_FIRST_MSG_LEN];	/* Buffer is allocated on stack with a hope that it   */
 								/* will be short-lived in CPU cache. Static buffer is */
 								/* not used on purpose.				      */
 		size_t	take_bytes;
 
 		memcpy(header_buf, ZBX_TCP_HEADER, ZBX_TCP_HEADER_LEN);
-=======
-		/* write header */
-		if (ZBX_PROTO_ERROR == ZBX_TCP_WRITE(s->socket, ZBX_TCP_HEADER, ZBX_TCP_HEADER_LEN))
-		{
-			zbx_set_socket_strerror("ZBX_TCP_WRITE() failed: %s",
-					strerror_from_system(zbx_socket_last_error()));
+
+		len64_le = zbx_htole_uint64((zbx_uint64_t)len);
+		memcpy(header_buf + ZBX_TCP_HEADER_LEN, &len64_le, sizeof(len64_le));
+
+		take_bytes = MIN(len, ZBX_TCP_MAX_FIRST_MSG_LEN - ZBX_TCP_HEADER_LEN - sizeof(len64_le));
+		memcpy(header_buf + ZBX_TCP_HEADER_LEN + sizeof(len64_le), data, take_bytes);
+
+		if (ZBX_PROTO_ERROR == (i = zbx_tls_write(s, header_buf, ZBX_TCP_HEADER_LEN + sizeof(len64_le) +
+				take_bytes)))
+		{
 			ret = FAIL;
 			goto cleanup;
 		}
->>>>>>> 649f51eb
-
-		len64_le = zbx_htole_uint64((zbx_uint64_t)len);
-		memcpy(header_buf + ZBX_TCP_HEADER_LEN, &len64_le, sizeof(len64_le));
-
-		take_bytes = MIN(len, ZBX_TCP_MAX_FIRST_MSG_LEN - ZBX_TCP_HEADER_LEN - sizeof(len64_le));
-		memcpy(header_buf + ZBX_TCP_HEADER_LEN + sizeof(len64_le), data, take_bytes);
-
-<<<<<<< HEAD
-		if (ZBX_TCP_ERROR == (i = zbx_tls_write(s, header_buf, ZBX_TCP_HEADER_LEN + sizeof(len64_le) +
-				take_bytes)))
-		{
-=======
-		/* write data length */
-		if (ZBX_PROTO_ERROR == ZBX_TCP_WRITE(s->socket, (char *)&len64_le, sizeof(len64_le)))
-		{
-			zbx_set_socket_strerror("ZBX_TCP_WRITE() failed: %s",
-					strerror_from_system(zbx_socket_last_error()));
->>>>>>> 649f51eb
+
+		written += i - ZBX_TCP_HEADER_LEN - (ssize_t)sizeof(len64_le);
+	}
+
+	while (written < (ssize_t)len)
+	{
+		if (ZBX_PROTO_ERROR == (i = zbx_tls_write(s, data + written, len - (size_t)written)))
+		{
 			ret = FAIL;
 			goto cleanup;
 		}
-
-		written += (size_t)i - ZBX_TCP_HEADER_LEN - sizeof(len64_le);
-	}
-
-	while (written < len)
-	{
-<<<<<<< HEAD
-		if (ZBX_TCP_ERROR == (i = zbx_tls_write(s, data + written, len - written)))
-		{
-=======
-		ssize_t	i;
-
-		if (ZBX_PROTO_ERROR == (i = ZBX_TCP_WRITE(s->socket, data + written, (int)(len - written))))
-		{
-			zbx_set_socket_strerror("ZBX_TCP_WRITE() failed: %s",
-					strerror_from_system(zbx_socket_last_error()));
->>>>>>> 649f51eb
-			ret = FAIL;
-			goto cleanup;
-		}
-		written += (size_t)i;
+		written += i;
 	}
 cleanup:
 	if (0 != timeout)
@@ -1169,11 +1120,7 @@
  * Author: Eugene Grigorjev, Aleksandrs Saveljevs                             *
  *                                                                            *
  ******************************************************************************/
-<<<<<<< HEAD
-int	zbx_tcp_accept(zbx_sock_t *s, unsigned int tls_accept)
-=======
-int	zbx_tcp_accept(zbx_socket_t *s)
->>>>>>> 649f51eb
+int	zbx_tcp_accept(zbx_socket_t *s, unsigned int tls_accept)
 {
 	ZBX_SOCKADDR	serv_addr;
 	fd_set		sock_set;
@@ -1231,7 +1178,7 @@
 
 			if (SUCCEED != zbx_tls_accept(s, &error, tls_accept))
 			{
-				zbx_set_tcp_strerror("from %s: %s", get_ip_by_socket(s), error);
+				zbx_set_socket_strerror("from %s: %s", get_ip_by_socket(s), error);
 				zbx_tcp_unaccept(s);
 				zbx_free(error);
 				return FAIL;
@@ -1239,13 +1186,13 @@
 		}
 		else
 		{
-			zbx_set_tcp_strerror("from %s: TLS connections are not allowed by configuration.",
+			zbx_set_socket_strerror("from %s: TLS connections are not allowed by configuration.",
 					get_ip_by_socket(s));
 			zbx_tcp_unaccept(s);
 			return FAIL;
 		}
 #else
-		zbx_set_tcp_strerror("from %s: support for TLS was not compiled in.", get_ip_by_socket(s));
+		zbx_set_socket_strerror("from %s: support for TLS was not compiled in.", get_ip_by_socket(s));
 		zbx_tcp_unaccept(s);
 		return FAIL;
 #endif
@@ -1254,7 +1201,8 @@
 	{
 		if (0 == (tls_accept & ZBX_TCP_SEC_UNENCRYPTED))
 		{
-			zbx_set_tcp_strerror("from %s: unencrypted connections are not allowed.", get_ip_by_socket(s));
+			zbx_set_socket_strerror("from %s: unencrypted connections are not allowed.",
+					get_ip_by_socket(s));
 			zbx_tcp_unaccept(s);
 			return FAIL;
 		}
@@ -1451,7 +1399,7 @@
 	return line;
 }
 
-static ssize_t	zbx_tls_read(zbx_sock_t *s, char *buf, size_t len)
+static ssize_t	zbx_tls_read(zbx_socket_t *s, char *buf, size_t len)
 {
 #if defined(HAVE_POLARSSL) || defined(HAVE_GNUTLS) || defined(HAVE_OPENSSL)
 	if (NULL == s->tls_ctx)		/* unencrypted connection */
@@ -1459,10 +1407,10 @@
 #endif
 		ssize_t	res;
 
-		if (ZBX_TCP_ERROR == (res = ZBX_TCP_READ(s->socket, buf, len)))
-		{
-			zbx_set_tcp_strerror("ZBX_TCP_READ() failed: %s",
-					strerror_from_system((unsigned long)zbx_sock_last_error()));
+		if (ZBX_PROTO_ERROR == (res = ZBX_TCP_READ(s->socket, buf, len)))
+		{
+			zbx_set_socket_strerror("ZBX_TCP_READ() failed: %s",
+					strerror_from_system((unsigned long)zbx_socket_last_error()));
 		}
 
 		return res;
@@ -1485,12 +1433,12 @@
 			char	err[128];	/* 128 bytes are enough for PolarSSL error messages */
 
 			polarssl_strerror(res, err, sizeof(err));
-			zbx_set_tcp_strerror("ssl_read() failed: %s", err);
+			zbx_set_socket_strerror("ssl_read() failed: %s", err);
 
 			/* TODO propagate 'close notify' to caller ? Close socket ? */
 			/* if (POLARSSL_ERR_SSL_PEER_CLOSE_NOTIFY == res) */
 
-			return ZBX_TCP_ERROR;
+			return ZBX_PROTO_ERROR;
 		}
 		else
 			return (ssize_t)res;
@@ -1506,13 +1454,13 @@
 		if (0 > res)
 		{
 #if defined(_WINDOWS)
-			zbx_set_tcp_strerror("gnutls_record_recv() failed: %Id %s", res, gnutls_strerror(res));
-#else
-			zbx_set_tcp_strerror("gnutls_record_recv() failed: %zd %s", res, gnutls_strerror(res));
+			zbx_set_socket_strerror("gnutls_record_recv() failed: %Id %s", res, gnutls_strerror(res));
+#else
+			zbx_set_socket_strerror("gnutls_record_recv() failed: %zd %s", res, gnutls_strerror(res));
 #endif
 			/* TODO propagate 'close notify' to caller ? Close socket ? */
 
-			return ZBX_TCP_ERROR;
+			return ZBX_PROTO_ERROR;
 		}
 		else
 			return (ssize_t)res;
@@ -1534,9 +1482,9 @@
 
 			if (0 == res && SSL_ERROR_ZERO_RETURN == error_code)
 			{
-				zbx_set_tcp_strerror("connection closed during read");
-
-				return ZBX_TCP_ERROR;
+				zbx_set_socket_strerror("connection closed during read");
+
+				return ZBX_PROTO_ERROR;
 			}
 			else
 			{
@@ -1547,10 +1495,10 @@
 				zbx_snprintf_alloc(&error, &error_alloc, &error_offset, "TLS read returned error code "
 						"%d:", error_code);
 				zbx_tls_error_msg(&error, &error_alloc, &error_offset);
-				zbx_set_tcp_strerror("%s: %s", error, info_buf);
+				zbx_set_socket_strerror("%s: %s", error, info_buf);
 				zbx_free(error);
 
-				return ZBX_TCP_ERROR;
+				return ZBX_PROTO_ERROR;
 			}
 		}
 #endif
@@ -1590,11 +1538,7 @@
 
 	left = ZBX_TCP_HEADER_LEN;
 
-<<<<<<< HEAD
-	if (ZBX_TCP_ERROR == (nbytes = zbx_tls_read(s, s->buf_stat, left)))
-=======
-	if (ZBX_PROTO_ERROR == (nbytes = ZBX_TCP_READ(s->socket, s->buf_stat, left)))
->>>>>>> 649f51eb
+	if (ZBX_PROTO_ERROR == (nbytes = zbx_tls_read(s, s->buf_stat, left)))
 		goto out;
 
 	if (ZBX_TCP_HEADER_LEN == nbytes && 0 == strncmp(s->buf_stat, ZBX_TCP_HEADER, ZBX_TCP_HEADER_LEN))
@@ -1647,11 +1591,7 @@
 	{
 		/* fill static buffer */
 		while (read_bytes < expected_len && 0 < left &&
-<<<<<<< HEAD
-				ZBX_TCP_ERROR != (nbytes = zbx_tls_read(s, s->buf_stat + read_bytes, left)))
-=======
-				ZBX_PROTO_ERROR != (nbytes = ZBX_TCP_READ(s->socket, s->buf_stat + read_bytes, left)))
->>>>>>> 649f51eb
+				ZBX_PROTO_ERROR != (nbytes = zbx_tls_read(s, s->buf_stat + read_bytes, left)))
 		{
 			read_bytes += nbytes;
 
@@ -1696,11 +1636,7 @@
 
 		/* fill dynamic buffer */
 		while (read_bytes < expected_len &&
-<<<<<<< HEAD
-				ZBX_TCP_ERROR != (nbytes = zbx_tls_read(s, s->buf_stat, sizeof(s->buf_stat))))
-=======
-				ZBX_PROTO_ERROR != (nbytes = ZBX_TCP_READ(s->socket, s->buf_stat, sizeof(s->buf_stat))))
->>>>>>> 649f51eb
+				ZBX_PROTO_ERROR != (nbytes = zbx_tls_read(s, s->buf_stat, sizeof(s->buf_stat))))
 		{
 			zbx_strncpy_alloc(&s->buffer, &allocated, &offset, s->buf_stat, nbytes);
 			read_bytes += nbytes;
@@ -1728,13 +1664,7 @@
 		}
 	}
 out:
-<<<<<<< HEAD
-	if (ZBX_TCP_ERROR == nbytes)
-=======
 	if (ZBX_PROTO_ERROR == nbytes)
-	{
-		zbx_set_socket_strerror("ZBX_TCP_READ() failed: %s", strerror_from_system(zbx_socket_last_error()));
->>>>>>> 649f51eb
 		total_bytes = FAIL;
 cleanup:
 	if (0 != timeout)
@@ -1955,11 +1885,7 @@
 
 int	zbx_udp_connect(zbx_socket_t *s, const char *source_ip, const char *ip, unsigned short port, int timeout)
 {
-<<<<<<< HEAD
-	return zbx_sock_connect(s, SOCK_DGRAM, source_ip, ip, port, timeout, ZBX_TCP_SEC_UNENCRYPTED, NULL, NULL);
-=======
-	return zbx_socket_create(s, SOCK_DGRAM, source_ip, ip, port, timeout);
->>>>>>> 649f51eb
+	return zbx_socket_create(s, SOCK_DGRAM, source_ip, ip, port, timeout, ZBX_TCP_SEC_UNENCRYPTED, NULL, NULL);
 }
 
 int	zbx_udp_send(zbx_socket_t *s, const char *data, size_t data_len, int timeout)
