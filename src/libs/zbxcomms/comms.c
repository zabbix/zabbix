--- conflicted
+++ resolved
@@ -393,16 +393,6 @@
 	int		rc;
 	zbx_pollfd_t	pd;
 
-<<<<<<< HEAD
-=======
-	if (ZBX_PROTO_ERROR == connect(s->socket, addr, addrlen) && SUCCEED != zbx_socket_had_nonblocking_error())
-	{
-		*error = zbx_dsprintf(*error, "cannot connect to address: %s",
-				zbx_strerror_from_system(zbx_socket_last_error()));
-		return FAIL;
-	}
-
->>>>>>> ac956ee2
 	pd.fd = s->socket;
 	pd.events = POLLOUT;
 
@@ -529,7 +519,7 @@
 			SUCCEED != zbx_socket_had_nonblocking_error())
 	{
 		zbx_set_socket_strerror("cannot connect to address: %s",
-				strerror_from_system(zbx_socket_last_error()));
+				zbx_strerror_from_system(zbx_socket_last_error()));
 		func_socket_close(s);
 		goto out;
 	}
