/*
** Copyright (C) 2001-2025 Zabbix SIA
**
** This program is free software: you can redistribute it and/or modify it under the terms of
** the GNU Affero General Public License as published by the Free Software Foundation, version 3.
**
** This program is distributed in the hope that it will be useful, but WITHOUT ANY WARRANTY;
** without even the implied warranty of MERCHANTABILITY or FITNESS FOR A PARTICULAR PURPOSE.
** See the GNU Affero General Public License for more details.
**
** You should have received a copy of the GNU Affero General Public License along with this program.
** If not, see <https://www.gnu.org/licenses/>.
**/

#include "zbxcachevalue.h"

#include "zbxmutexs.h"
#include "zbxtime.h"
#include "zbxvariant.h"
#include "zbxalgo.h"
#include "zbxhistory.h"
#include "zbxshmem.h"

/*
 * The cache (zbx_vc_cache_t) is organized as a hashset of item records (zbx_vc_item_t).
 *
 * Each record holds item data (itemid, value_type), statistics (hits, last access time,...)
 * and the historical data (timestamp,value pairs in ascending order).
 *
 * The historical data are stored from largest request (+timeshift) range to the
 * current time. The data is automatically fetched from DB whenever a request
 * exceeds cached value range.
 *
 * In addition to active range value cache tracks item range for last 24 hours. Once
 * per day the active range is updated with daily range and the daily range is reset.
 *
 * If an item is already being cached the new values are automatically added to the cache
 * after being written into database.
 *
 * When cache runs out of memory to store new items it enters in low memory mode.
 * In low memory mode cache continues to function as before with few restrictions:
 *   1) items that weren't accessed during the last day are removed from cache.
 *   2) items with worst hits/values ratio might be removed from cache to free the space.
 *   3) no new items are added to the cache.
 *
 * The low memory mode can't be turned off - it will persist until server is rebooted.
 * In low memory mode a warning message is written into log every 5 minutes.
 */

ZBX_PTR_VECTOR_IMPL(vc_item_stats_ptr, zbx_vc_item_stats_t *)

void	zbx_vc_item_stats_free(zbx_vc_item_stats_t * vc_item_stats)
{
	zbx_free(vc_item_stats);
}

/* the period of low memory warning messages */
#define ZBX_VC_LOW_MEMORY_WARNING_PERIOD	(5 * SEC_PER_MIN)

/* time period after which value cache will switch back to normal mode */
#define ZBX_VC_LOW_MEMORY_RESET_PERIOD		SEC_PER_DAY

#define ZBX_VC_LOW_MEMORY_ITEM_PRINT_LIMIT	25

static zbx_shmem_info_t	*vc_mem = NULL;

zbx_rwlock_t	vc_lock = ZBX_RWLOCK_NULL;

/* value cache enable/disable flags */
#define ZBX_VC_DISABLED		0
#define ZBX_VC_ENABLED		1

/* value cache state, after initialization value cache is always disabled */
static int	vc_state = ZBX_VC_DISABLED;

ZBX_SHMEM_FUNC_IMPL(__vc, vc_mem)

#define VC_STRPOOL_INIT_SIZE	(1000)
#define VC_ITEMS_INIT_SIZE	(1000)

#define VC_MAX_NANOSECONDS	999999999

#define VC_MIN_RANGE			SEC_PER_MIN

/* the range synchronization period in hours */
#define ZBX_VC_RANGE_SYNC_PERIOD	24

#define ZBX_VC_ITEM_EXPIRE_PERIOD	SEC_PER_DAY

/* the data chunk used to store data fragment */
typedef struct zbx_vc_chunk
{
	/* a pointer to the previous chunk or NULL if this is the tail chunk */
	struct zbx_vc_chunk	*prev;

	/* a pointer to the next chunk or NULL if this is the head chunk */
	struct zbx_vc_chunk	*next;

	/* the index of first (oldest) value in chunk */
	int			first_value;

	/* the index of last (newest) value in chunk */
	int			last_value;

	/* the number of item value slots in chunk */
	int			slots_num;

	/* the item value data */
	zbx_history_record_t	slots[1];
}
zbx_vc_chunk_t;

/* min/max number of item history values to store in chunk */

#define ZBX_VC_MIN_CHUNK_RECORDS	2

/* the maximum number is calculated so that the chunk size does not exceed 64KB */
#define ZBX_VC_MAX_CHUNK_RECORDS	((64 * ZBX_KIBIBYTE - sizeof(zbx_vc_chunk_t)) / \
		sizeof(zbx_history_record_t) + 1)

/* the value cache item data */
typedef struct
{
	/* the item id */
	zbx_uint64_t	itemid;

	/* the item value type */
	unsigned char	value_type;

	/* the item status flags (ZBX_ITEM_STATUS_*)                  */
	unsigned char	status;

	/* the hour when the current/global range sync was done       */
	unsigned char	range_sync_hour;

	/* The total number of item values in cache.                  */
	/* Used to evaluate if the item must be dropped from cache    */
	/* in low memory situation.                                   */
	int		values_total;

	/* The last time when item cache was accessed.                */
	/* Used to evaluate if the item must be dropped from cache    */
	/* in low memory situation.                                   */
	int		last_accessed;

	/* The range of the largest request in seconds.               */
	/* Used to determine if data can be removed from cache.       */
	int		active_range;

	/* The range for last 24 hours since active_range update.     */
	/* Once per day the active_range is synchronized (updated)    */
	/* with daily_range and the daily range is reset.             */
	int		daily_range;

	/* The timestamp marking the oldest value that is guaranteed  */
	/* to be cached.                                              */
	/* The db_cached_from value is based on actual requests made  */
	/* to database and is used to check if the requested time     */
	/* interval should be cached.                                 */
	int		db_cached_from;

	/* The maximum number of values returned by one request       */
	/* during last hourly interval.                               */
	int		last_hourly_num;

	/* The maximum number of values returned by one request       */
	/* during current hourly interval.                            */
	int		hourly_num;

	/* The hour of hourly_num                                     */
	int		hour;

	/* The number of cache hits for this item.                    */
	/* Used to evaluate if the item must be dropped from cache    */
	/* in low memory situation.                                   */
	zbx_uint64_t	hits;

	/* the last (newest) chunk of item history data               */
	zbx_vc_chunk_t	*head;

	/* the first (oldest) chunk of item history data              */
	zbx_vc_chunk_t	*tail;
}
zbx_vc_item_t;

/* the value cache data  */
typedef struct
{
	/* the number of cache hits, used for statistics */
	zbx_uint64_t	hits;

	/* the number of cache misses, used for statistics */
	zbx_uint64_t	misses;

	/* value cache operating mode - see ZBX_VC_MODE_* defines */
	int		mode;

	/* time when cache operating mode was changed */
	int		mode_time;

	/* timestamp of the last low memory warning message */
	int		last_warning_time;

	/* timestamp of the last warning message when item couldn't be allocated due to insufficient space */
	time_t		last_alloc_warning_time;

	/* the minimum number of bytes to be freed when cache runs out of space */
	size_t		min_free_request;

	/* the cached items */
	zbx_hashset_t	items;

	/* the string pool for str, text and log item values */
	zbx_hashset_t	strpool;
}
zbx_vc_cache_t;

/* the item weight data, used to determine if item can be removed from cache */
typedef struct
{
	/* a pointer to the value cache item */
	zbx_vc_item_t	*item;

	/* the item 'weight' - <number of hits> / <number of cache records> */
	double		weight;
}
zbx_vc_item_weight_t;

ZBX_VECTOR_DECL(vc_itemweight, zbx_vc_item_weight_t)
ZBX_VECTOR_IMPL(vc_itemweight, zbx_vc_item_weight_t)

typedef enum
{
	ZBX_VC_UPDATE_STATS,
	ZBX_VC_UPDATE_RANGE
}
zbx_vc_item_update_type_t;

enum
{
	ZBX_VC_UPDATE_STATS_HITS,
	ZBX_VC_UPDATE_STATS_MISSES
};

enum
{
	ZBX_VC_UPDATE_RANGE_SECONDS,
	ZBX_VC_UPDATE_RANGE_NOW
};

typedef struct
{
	zbx_uint64_t			itemid;
	zbx_vc_item_update_type_t	type;
	int				data[2];
}
zbx_vc_item_update_t;

ZBX_VECTOR_DECL(vc_itemupdate, zbx_vc_item_update_t)
ZBX_VECTOR_IMPL(vc_itemupdate, zbx_vc_item_update_t)

static zbx_vector_vc_itemupdate_t	vc_itemupdates;

static void	vc_cache_item_update(zbx_uint64_t itemid, zbx_vc_item_update_type_t type, int arg1, int arg2)
{
	zbx_vc_item_update_t	*update;

	if (vc_itemupdates.values_num == vc_itemupdates.values_alloc)
		zbx_vector_vc_itemupdate_reserve(&vc_itemupdates, (size_t)(vc_itemupdates.values_alloc * 1.5));

	update = &vc_itemupdates.values[vc_itemupdates.values_num++];
	update->itemid = itemid;
	update->type = type;
	update->data[0] = arg1;
	update->data[1] = arg2;
}

/* the value cache */
static zbx_vc_cache_t	*vc_cache = NULL;

#define	RDLOCK_CACHE	zbx_rwlock_rdlock(vc_lock)
#define	WRLOCK_CACHE	zbx_rwlock_wrlock(vc_lock)
#define	UNLOCK_CACHE	zbx_rwlock_unlock(vc_lock)

/* function prototypes */
static void	vc_history_record_copy(zbx_history_record_t *dst, const zbx_history_record_t *src, int value_type);
static void	vc_history_record_vector_clean(zbx_vector_history_record_t *vector, int value_type);

static size_t	vch_item_free_cache(zbx_vc_item_t *item);
static size_t	vch_item_free_chunk(zbx_vc_item_t *item, zbx_vc_chunk_t *chunk);
static int	vch_item_add_values_at_tail(zbx_vc_item_t *item, const zbx_history_record_t *values, int values_num);
static void	vch_item_clean_cache(zbx_vc_item_t *item, int timestamp);

/*********************************************************************************
 *                                                                               *
 * Purpose: reads item history data from database                                *
 *                                                                               *
 * Parameters:  itemid        - [IN] the itemid                                  *
 *              value_type    - [IN] the value type (see ITEM_VALUE_TYPE_* defs) *
 *              values        - [OUT] the item history data values               *
 *              range_start   - [IN] the interval start time                     *
 *              range_end     - [IN] the interval end time                       *
 *                                                                               *
 * Return value: SUCCEED - the history data were read successfully               *
 *               FAIL - otherwise                                                *
 *                                                                               *
 * Comments: This function reads all values from the specified range             *
 *           [range_start, range_end]                                            *
 *                                                                               *
 *********************************************************************************/
static int	vc_db_read_values_by_time(zbx_uint64_t itemid, int value_type, zbx_vector_history_record_t *values,
		int range_start, int range_end)
{
	/* decrement interval start point because interval starting point is excluded by history backend */
	if (0 != range_start)
		range_start--;

	return zbx_history_get_values(itemid, value_type, range_start, 0, range_end, values);
}

/************************************************************************************
 *                                                                                  *
 * Purpose: reads item history data from database                                   *
 *                                                                                  *
 * Parameters:  itemid      - [IN] the itemid                                       *
 *              value_type  - [IN] the value type (see ITEM_VALUE_TYPE_* defs)      *
 *              values      - [OUT] the item history data values                    *
 *              range_start - [IN] the interval start time                          *
 *              count       - [IN] the number of values to read                     *
 *              range_end   - [IN] the interval end time                            *
 *              ts          - [IN] the requested timestamp                          *
 *                                                                                  *
 * Return value: SUCCEED - the history data were read successfully                  *
 *               FAIL - otherwise                                                   *
 *                                                                                  *
 * Comments: This function will return the smallest data interval on seconds scale  *
 *           that includes the requested values.                                    *
 *                                                                                  *
 ************************************************************************************/
static int	vc_db_read_values_by_time_and_count(zbx_uint64_t itemid, int value_type,
		zbx_vector_history_record_t *values, int range_start, int count, int range_end,
		const zbx_timespec_t *ts)
{
	int	first_timestamp, last_timestamp, i, left = 0, values_start;

	/* remember the number of values already stored in values vector */
	values_start = values->values_num;

	if (0 != range_start)
		range_start--;

	/* Count based requests can 'split' the data of oldest second. For example if we have    */
	/* values with timestamps Ta.0 Tb.0, Tb.5, Tc.0 then requesting 2 values from [0, Tc]    */
	/* range will return Tb.5, Tc.0,leaving Tb.0 value in database. However because          */
	/* second is the smallest time unit history backends can work with, data must be cached  */
	/* by second intervals - it cannot have some values from Tb cached and some not.         */
	/* This is achieved by two means:                                                        */
	/*   1) request more (by one) values than we need. In most cases there will be no        */
	/*      multiple values per second (exceptions are logs and trapper items) - for example */
	/*      Ta.0, Tb.0, Tc.0. We need 2 values from Tc. Requesting 3 values gets us          */
	/*      Ta.0, Tb.0, Tc.0. As Ta != Tb we can be sure that all values from the last       */
	/*      timestamp (Tb) have been cached. So we can drop Ta.0 and return Tb.0, Tc.0.      */
	/*   2) Re-read the last second. For example if we have values with timestamps           */
	/*      Ta.0 Tb.0, Tb.5, Tc.0, then requesting 3 values from Tc gets us Tb.0, Tb.5, Tc.0.*/
	/*      Now we cannot be sure that there are no more values with Tb.* timestamp. So the  */
	/*      only thing we can do is to:                                                      */
	/*        a) remove values with Tb.* timestamp from result,                              */
	/*        b) read all values with Tb.* timestamp from database,                          */
	/*        c) add read values to the result.                                              */
	if (FAIL == zbx_history_get_values(itemid, value_type, range_start, count + 1, range_end, values))
		return FAIL;

	/* returned less than requested - all values are read */
	if (count > values->values_num - values_start)
		return SUCCEED;

	/* Check if some of values aren't past the required range. For example we have values    */
	/* with timestamps Ta.0, Tb.0, Tb.5. As history backends work on seconds interval we     */
	/* can only request values from Tb which would include Tb.5, even if the requested       */
	/* end timestamp was less (for example Tb.0);                                            */

	/* values from history backend are sorted in descending order by timestamp seconds */
	first_timestamp = values->values[values->values_num - 1].timestamp.sec;
	last_timestamp = values->values[values_start].timestamp.sec;

	for (i = values_start; i < values->values_num && values->values[i].timestamp.sec == last_timestamp; i++)
	{
		if (0 > zbx_timespec_compare(ts, &values->values[i].timestamp))
			left++;
	}

	/* read missing data */
	if (0 != left)
	{
		int	offset;

		/* drop the first (oldest) second to ensure range cutoff at full second */
		while (0 < values->values_num && values->values[values->values_num - 1].timestamp.sec == first_timestamp)
		{
			values->values_num--;
			zbx_history_record_clear(&values->values[values->values_num], value_type);
			left++;
		}

		offset = values->values_num;

		if (FAIL == zbx_history_get_values(itemid, value_type, range_start, left, first_timestamp, values))
			return FAIL;

		/* returned less than requested - all values are read */
		if (left > values->values_num - offset)
			return SUCCEED;

		first_timestamp = values->values[values->values_num - 1].timestamp.sec;
	}

	/* drop the first (oldest) second to ensure range cutoff at full second */
	while (0 < values->values_num && values->values[values->values_num - 1].timestamp.sec == first_timestamp)
	{
		values->values_num--;
		zbx_history_record_clear(&values->values[values->values_num], value_type);
	}

	/* check if there are enough values matching the request range */

	for (i = values_start; i < values->values_num; i++)
	{
		if (0 <= zbx_timespec_compare(ts, &values->values[i].timestamp))
			count--;
	}

	if (0 >= count)
		return SUCCEED;

	/* re-read the first (oldest) second */
	return zbx_history_get_values(itemid, value_type, first_timestamp - 1, 0, first_timestamp, values);
}

/******************************************************************************
 *                                                                            *
 * Purpose: get item history data for the specified time period directly from *
 *          database                                                          *
 *                                                                            *
 * Parameters: itemid     - [IN] the item id                                  *
 *             value_type - [IN] the item value type                          *
 *             values     - [OUT] the item history data stored time/value     *
 *                          pairs in descending order                         *
 *             seconds    - [IN] the time period to retrieve data for         *
 *             count      - [IN] the number of history values to retrieve     *
 *             ts         - [IN] the period end timestamp                     *
 *                                                                            *
 * Return value:  SUCCEED - the item history data was retrieved successfully  *
 *                FAIL    - the item history data was not retrieved           *
 *                                                                            *
 ******************************************************************************/
static int	vc_db_get_values(zbx_uint64_t itemid, int value_type, zbx_vector_history_record_t *values, int seconds,
		int count, const zbx_timespec_t *ts)
{
	int	ret = FAIL, i, j, range_start;

	if (0 == count)
	{
		/* read one more second to cover for possible nanosecond shift */
		ret = vc_db_read_values_by_time(itemid, value_type, values, ts->sec - seconds, ts->sec);
	}
	else
	{
		/* read one more second to cover for possible nanosecond shift */
		range_start = (0 == seconds ? 0 : ts->sec - seconds);
		ret = vc_db_read_values_by_time_and_count(itemid, value_type, values, range_start, count, ts->sec, ts);
	}

	if (SUCCEED != ret)
		return ret;

	zbx_vector_history_record_sort(values, (zbx_compare_func_t)zbx_history_record_compare_desc_func);

	/* History backend returns values by full second intervals. With nanosecond resolution */
	/* some of returned values might be outside the requested range, for example:          */
	/*   returned values: |.o...o..o.|.o...o..o.|.o...o..o.|.o...o..o.|                    */
	/*   request range:        \_______________________________/                           */
	/* Check if there are any values before and past the requested range and remove them.  */

	/* find the last value with timestamp less or equal to the requested range end point */
	for (i = 0; i < values->values_num; i++)
	{
		if (0 >= zbx_timespec_compare(&values->values[i].timestamp, ts))
			break;
	}

	/* all values are past requested range (timestamp greater than requested), return empty vector */
	if (i == values->values_num)
	{
		vc_history_record_vector_clean(values, value_type);
		return SUCCEED;
	}

	/* remove values with timestamp greater than the requested */
	if (0 != i)
	{
		for (j = 0; j < i; j++)
			zbx_history_record_clear(&values->values[j], value_type);

		for (j = 0; i < values->values_num; i++, j++)
			values->values[j] = values->values[i];

		values->values_num = j;
	}

	/* for count based requests remove values exceeding requested count */
	if (0 != count)
	{
		while (count < values->values_num)
			zbx_history_record_clear(&values->values[--values->values_num], value_type);
	}

	/* for time based requests remove values with timestamp outside requested range */
	if (0 != seconds)
	{
		zbx_timespec_t	start = {ts->sec - seconds, ts->ns};

		while (0 < values->values_num &&
				0 >= zbx_timespec_compare(&values->values[values->values_num - 1].timestamp, &start))
		{
			zbx_history_record_clear(&values->values[--values->values_num], value_type);
		}
	}

	return SUCCEED;
}

/******************************************************************************************************************
 *                                                                                                                *
 * Common API                                                                                                     *
 *                                                                                                                *
 ******************************************************************************************************************/

/******************************************************************************
 *                                                                            *
 * String pool definitions & functions                                        *
 *                                                                            *
 ******************************************************************************/

#define REFCOUNT_FIELD_SIZE	sizeof(zbx_uint32_t)

static zbx_hash_t	vc_strpool_hash_func(const void *data)
{
	return ZBX_DEFAULT_STRING_HASH_FUNC((const char *)data + REFCOUNT_FIELD_SIZE);
}

static int	vc_strpool_compare_func(const void *d1, const void *d2)
{
	return strcmp((const char *)d1 + REFCOUNT_FIELD_SIZE, (const char *)d2 + REFCOUNT_FIELD_SIZE);
}

/******************************************************************************
 *                                                                            *
 * Purpose: compares two item weight data structures by their 'weight'        *
 *                                                                            *
 * Parameters: d1   - [IN] the first item weight data structure               *
 *             d2   - [IN] the second item weight data structure              *
 *                                                                            *
 ******************************************************************************/
static int	vc_item_weight_compare_func(const zbx_vc_item_weight_t *d1, const zbx_vc_item_weight_t *d2)
{
	ZBX_RETURN_IF_NOT_EQUAL(d1->weight, d2->weight);

	return 0;
}

/******************************************************************************
 *                                                                            *
 * Purpose: frees history log and all resources allocated for it              *
 *                                                                            *
 * Parameters: log   - [IN] the history log to free                           *
 *                                                                            *
 ******************************************************************************/
static void	vc_history_logfree(zbx_log_value_t *log)
{
	zbx_free(log->source);
	zbx_free(log->value);
	zbx_free(log);
}

/******************************************************************************
 *                                                                            *
 * Purpose: duplicates history log by allocating necessary resources and      *
 *          copying the target log values.                                    *
 *                                                                            *
 * Parameters: log   - [IN] the history log to duplicate                      *
 *                                                                            *
 * Return value: the duplicated history log                                   *
 *                                                                            *
 ******************************************************************************/
static zbx_log_value_t	*vc_history_logdup(const zbx_log_value_t *log)
{
	zbx_log_value_t	*plog;

	plog = (zbx_log_value_t *)zbx_malloc(NULL, sizeof(zbx_log_value_t));

	plog->timestamp = log->timestamp;
	plog->logeventid = log->logeventid;
	plog->severity = log->severity;
	plog->source = (NULL == log->source ? NULL : zbx_strdup(NULL, log->source));
	plog->value = zbx_strdup(NULL, log->value);

	return plog;
}

/******************************************************************************
 *                                                                            *
 * Purpose: releases resources allocated to store history records             *
 *                                                                            *
 * Parameters: vector      - [IN] the history record vector                   *
 *             value_type  - [IN] the type of vector values                   *
 *                                                                            *
 ******************************************************************************/
static void	vc_history_record_vector_clean(zbx_vector_history_record_t *vector, int value_type)
{
	int	i;

	switch (value_type)
	{
		case ITEM_VALUE_TYPE_STR:
		case ITEM_VALUE_TYPE_TEXT:
			for (i = 0; i < vector->values_num; i++)
				zbx_free(vector->values[i].value.str);

			break;
		case ITEM_VALUE_TYPE_LOG:
			for (i = 0; i < vector->values_num; i++)
				vc_history_logfree(vector->values[i].value.log);
			break;
		case ITEM_VALUE_TYPE_UINT64:
		case ITEM_VALUE_TYPE_FLOAT:
			break;
		case ITEM_VALUE_TYPE_BIN:
		case ITEM_VALUE_TYPE_NONE:
		default:
			THIS_SHOULD_NEVER_HAPPEN;
			exit(EXIT_FAILURE);
	}

	zbx_vector_history_record_clear(vector);
}

/******************************************************************************
 *                                                                            *
 * Purpose: updates cache and item statistics                                 *
 *                                                                            *
 * Parameters: item    - [IN] the item (optional)                             *
 *             hits    - [IN] the number of hits to add                       *
 *             misses  - [IN] the number of misses to add                     *
 *                                                                            *
 * Comments: The misses are added only to cache statistics, while hits are    *
 *           added to both - item and cache statistics.                       *
 *                                                                            *
 ******************************************************************************/
static void	vc_update_statistics(zbx_vc_item_t *item, int hits, int misses, int now)
{
	if (NULL != item)
	{
		int	hour;

		item->hits += (zbx_uint64_t)hits;
		item->last_accessed = now;

		hour = item->last_accessed / SEC_PER_HOUR;
		if (hour != item->hour)
		{
			item->last_hourly_num = item->hourly_num;
			item->hourly_num = 0;
			item->hour = hour;
		}

		if (hits + misses > item->hourly_num)
			item->hourly_num = hits + misses;
	}

	if (ZBX_VC_ENABLED == vc_state)
	{
		vc_cache->hits += (zbx_uint64_t)hits;
		vc_cache->misses += (zbx_uint64_t)misses;
	}
}

/******************************************************************************
 *                                                                            *
 * Purpose: is used to sort items by value count in descending order          *
 *                                                                            *
 ******************************************************************************/
static int	vc_compare_items_by_total_values(const void *d1, const void *d2)
{
	const zbx_vc_item_t	*c1 = *(const zbx_vc_item_t * const *)d1;
	const zbx_vc_item_t	*c2 = *(const zbx_vc_item_t * const *)d2;

	ZBX_RETURN_IF_NOT_EQUAL(c2->values_total, c1->values_total);

	return 0;
}

/******************************************************************************
 *                                                                            *
 * Purpose: find out items responsible for low memory                         *
 *                                                                            *
 ******************************************************************************/
static void	vc_dump_items_statistics(void)
{
	zbx_vc_item_t		*item;
	zbx_hashset_iter_t	iter;
	int			i, total = 0, limit;
	zbx_vector_ptr_t	items;

	zabbix_log(LOG_LEVEL_WARNING, "=== most used items statistics for value cache ===");

	zbx_vector_ptr_create(&items);

	zbx_hashset_iter_reset(&vc_cache->items, &iter);

	while (NULL != (item = (zbx_vc_item_t *)zbx_hashset_iter_next(&iter)))
	{
		zbx_vector_ptr_append(&items, item);
		total += item->values_total;
	}

	zbx_vector_ptr_sort(&items, vc_compare_items_by_total_values);

	for (i = 0, limit = MIN(items.values_num, ZBX_VC_LOW_MEMORY_ITEM_PRINT_LIMIT); i < limit; i++)
	{
		item = (zbx_vc_item_t *)items.values[i];

		zabbix_log(LOG_LEVEL_WARNING, "itemid:" ZBX_FS_UI64 " active range:%d hits:" ZBX_FS_UI64 " count:%d"
				" perc:" ZBX_FS_DBL "%%", item->itemid, item->active_range, item->hits,
				item->values_total, 100 * (double)item->values_total / total);
	}

	zbx_vector_ptr_destroy(&items);

	zabbix_log(LOG_LEVEL_WARNING, "==================================================");
}

/******************************************************************************
 *                                                                            *
 * Purpose: logs warning when item allocation in cache failed due to          *
 *          insufficient space.                                               *
 *                                                                            *
 * Comments: The failed alloc warning is written to log every 5 minutes.      *
 *                                                                            *
 ******************************************************************************/
static void	vc_warn_alloc(const zbx_vc_item_t *item, size_t requested_bytes)
{
	time_t	now;

	now = time(NULL);

	if (now - vc_cache->last_alloc_warning_time > ZBX_VC_LOW_MEMORY_WARNING_PERIOD)
	{
		vc_cache->last_alloc_warning_time = now;

<<<<<<< HEAD
		zabbix_log(LOG_LEVEL_WARNING, "cannot allocate " ZBX_FS_UI64 " bytes for itemid:" ZBX_FS_UI64
				" in value cache", requested_bytes, item->itemid);
=======
		zabbix_log(LOG_LEVEL_WARNING, "cannot allocate " ZBX_FS_SIZE_T " bytes for itemid:" ZBX_FS_UI64
				" in value cache", (zbx_fs_size_t)requested_bytes, item->itemid);
>>>>>>> 1e370d2b
	}
}

/******************************************************************************
 *                                                                            *
 * Purpose: logs low memory warning                                           *
 *                                                                            *
 * Comments: The low memory warning is written to log every 5 minutes when    *
 *           cache is working in the low memory mode.                         *
 *                                                                            *
 ******************************************************************************/
static void	vc_warn_low_memory(void)
{
	int	now;

	now = (int)time(NULL);

	if (now - vc_cache->mode_time > ZBX_VC_LOW_MEMORY_RESET_PERIOD)
	{
		vc_cache->mode = ZBX_VC_MODE_NORMAL;
		vc_cache->mode_time = now;

		zabbix_log(LOG_LEVEL_WARNING, "value cache has been switched from low memory to normal operation mode");
	}
	else if (now - vc_cache->last_warning_time > ZBX_VC_LOW_MEMORY_WARNING_PERIOD)
	{
		vc_cache->last_warning_time = now;
		vc_dump_items_statistics();
		zbx_shmem_dump_stats(LOG_LEVEL_WARNING, vc_mem);

		zabbix_log(LOG_LEVEL_WARNING, "value cache is fully used: please increase ValueCacheSize"
				" configuration parameter");
	}
}

/******************************************************************************
 *                                                                            *
 * Purpose: frees space in cache by dropping items not accessed for more than *
 *          24 hours                                                          *
 *                                                                            *
 * Parameters: source_item - [IN] the item requesting more space to store its *
 *                                data                                        *
 *                                                                            *
 * Return value:  number of bytes freed                                       *
 *                                                                            *
 ******************************************************************************/
static size_t	vc_release_unused_items(const zbx_vc_item_t *source_item)
{
	int			timestamp;
	zbx_hashset_iter_t	iter;
	zbx_vc_item_t		*item;
	size_t			freed = 0;

	if (NULL == vc_cache)
		return freed;

	timestamp = (int)time(NULL) - ZBX_VC_ITEM_EXPIRE_PERIOD;

	zbx_hashset_iter_reset(&vc_cache->items, &iter);

	while (NULL != (item = (zbx_vc_item_t *)zbx_hashset_iter_next(&iter)))
	{
		if (0 != item->last_accessed && item->last_accessed < timestamp && source_item != item)
		{
			freed += vch_item_free_cache(item) + sizeof(zbx_vc_item_t);
			zbx_hashset_iter_remove(&iter);
		}
	}

	return freed;
}

/******************************************************************************
 *                                                                            *
 * Purpose: frees space in cache to store the specified number of bytes by    *
 *          dropping the least accessed items                                 *
 *                                                                            *
 * Parameters: item  - [IN] the item requesting more space to store its data  *
 *             space - [IN] the number of bytes to free                       *
 *                                                                            *
 * Comments: The caller item must not be removed from cache to avoid          *
 *           complications (ie - checking if item still is in cache every     *
 *           time after calling vc_free_space() function).                    *
 *           vc_free_space() attempts to free at least min_free_request       *
 *           bytes of space to reduce number of space release requests.       *
 *                                                                            *
 ******************************************************************************/
static void	vc_release_space(zbx_vc_item_t *source_item, size_t space)
{
	zbx_hashset_iter_t		iter;
	zbx_vc_item_t			*item;
	int				i;
	size_t				freed;
	zbx_vector_vc_itemweight_t	items;

	/* reserve at least min_free_request bytes to avoid spamming with free space requests */
	if (space < vc_cache->min_free_request)
		space = vc_cache->min_free_request;

	/* first remove items with the last accessed time older than a day */
	if ((freed = vc_release_unused_items(source_item)) >= space)
		return;

	/* failed to free enough space by removing old items, entering low memory mode */
	vc_cache->mode = ZBX_VC_MODE_LOWMEM;
	vc_cache->mode_time = (int)time(NULL);

	vc_warn_low_memory();
	vc_warn_alloc(source_item, space);

	/* remove items with least hits/size ratio */
	zbx_vector_vc_itemweight_create(&items);

	zbx_hashset_iter_reset(&vc_cache->items, &iter);

	while (NULL != (item = (zbx_vc_item_t *)zbx_hashset_iter_next(&iter)))
	{
		/* don't remove the item that requested the space and also keep */
		/* items currently being accessed                               */
		if (item != source_item)
		{
			zbx_vc_item_weight_t	weight = {.item = item};

			if (0 < item->values_total)
				weight.weight = (double)item->hits / item->values_total;

			zbx_vector_vc_itemweight_append_ptr(&items, &weight);
		}
	}

	zbx_vector_vc_itemweight_sort(&items, (zbx_compare_func_t)vc_item_weight_compare_func);

	for (i = 0; i < items.values_num && freed < space; i++)
	{
		item = items.values[i].item;

		freed += vch_item_free_cache(item) + sizeof(zbx_vc_item_t);
		zbx_hashset_remove_direct(&vc_cache->items, item);
	}
	zbx_vector_vc_itemweight_destroy(&items);
}

/******************************************************************************
 *                                                                            *
 * Purpose: copies history value                                              *
 *                                                                            *
 * Parameters: dst        - [OUT] a pointer to the destination value          *
 *             src        - [IN] a pointer to the source value                *
 *             value_type - [IN] the value type (see ITEM_VALUE_TYPE_* defs)  *
 *                                                                            *
 * Comments: Additional memory is allocated to store string, text and log     *
 *           value contents. This memory must be freed by the caller.         *
 *                                                                            *
 ******************************************************************************/
static void	vc_history_record_copy(zbx_history_record_t *dst, const zbx_history_record_t *src, int value_type)
{
	dst->timestamp = src->timestamp;

	switch (value_type)
	{
		case ITEM_VALUE_TYPE_STR:
		case ITEM_VALUE_TYPE_TEXT:
			dst->value.str = zbx_strdup(NULL, src->value.str);
			break;
		case ITEM_VALUE_TYPE_LOG:
			dst->value.log = vc_history_logdup(src->value.log);
			break;
		default:
			dst->value = src->value;
	}
}

/******************************************************************************
 *                                                                            *
 * Purpose: appends the specified value to value vector                       *
 *                                                                            *
 * Parameters: vector     - [IN/OUT] the value vector                         *
 *             value_type - [IN] the type of value to append                  *
 *             value      - [IN] the value to append                          *
 *                                                                            *
 * Comments: Additional memory is allocated to store string, text and log     *
 *           value contents. This memory must be freed by the caller.         *
 *                                                                            *
 ******************************************************************************/
static void	vc_history_record_vector_append(zbx_vector_history_record_t *vector, int value_type,
		zbx_history_record_t *value)
{
	zbx_history_record_t	record;

	vc_history_record_copy(&record, value, value_type);
	zbx_vector_history_record_append_ptr(vector, &record);
}

/******************************************************************************
 *                                                                            *
 * Purpose: allocate cache memory to store item's resources                   *
 *                                                                            *
 * Parameters: item   - [IN] the item                                         *
 *             size   - [IN] the number of bytes to allocate                  *
 *                                                                            *
 * Return value:  The pointer to allocated memory or NULL if there is not     *
 *                enough shared memory.                                       *
 *                                                                            *
 * Comments: If allocation fails this function attempts to free the required  *
 *           space in cache by calling vc_free_space() and tries again. If it *
 *           still fails a NULL value is returned.                            *
 *                                                                            *
 ******************************************************************************/
static void	*vc_item_malloc(zbx_vc_item_t *item, size_t size)
{
	char	*ptr;

	if (NULL == (ptr = (char *)__vc_shmem_malloc_func(NULL, size)))
	{
		/* If failed to allocate required memory, try to free space in      */
		/* cache and allocate again. If there still is not enough space -   */
		/* return NULL as failure.                                          */
		vc_release_space(item, size);
		ptr = (char *)__vc_shmem_malloc_func(NULL, size);
	}

	return ptr;
}

/******************************************************************************
 *                                                                            *
 * Purpose: copies string to the cache memory                                 *
 *                                                                            *
 * Parameters: item  - [IN] the item                                          *
 *             str   - [IN] the string to copy                                *
 *                                                                            *
 * Return value:  The pointer to the copied string or NULL if there was not   *
 *                enough space in cache.                                      *
 *                                                                            *
 * Comments: If the string pool already contains matching string, then its    *
 *           reference counter is incremented and the string returned.        *
 *                                                                            *
 *           Otherwise cache memory is allocated to store the specified       *
 *           string. If the allocation fails this function attempts to free   *
 *           the required space in cache by calling vc_release_space() and    *
 *           tries again. If it still fails then a NULL value is returned.    *
 *                                                                            *
 ******************************************************************************/
static char	*vc_item_strdup(zbx_vc_item_t *item, const char *str)
{
	void	*ptr;
	int	tries = 0;
	size_t	len;

	len = strlen(str) + 1;

	while (NULL == (ptr = zbx_hashset_insert_ext(&vc_cache->strpool, str - REFCOUNT_FIELD_SIZE,
			REFCOUNT_FIELD_SIZE + len, REFCOUNT_FIELD_SIZE, REFCOUNT_FIELD_SIZE + len,
			ZBX_HASHSET_UNIQ_FALSE)))
	{
		/* If there is not enough space - free enough to store string + hashset entry overhead */
		/* and try inserting one more time. If it fails again, then fail the function.         */
		if (0 == tries++)
			vc_release_space(item, len + REFCOUNT_FIELD_SIZE + sizeof(ZBX_HASHSET_ENTRY_T));
		else
			return NULL;
	}

	(*(zbx_uint32_t *)ptr)++;

	return (char *)ptr + REFCOUNT_FIELD_SIZE;
}

/******************************************************************************
 *                                                                            *
 * Purpose: removes string from cache string pool                             *
 *                                                                            *
 * Parameters: str   - [IN] the string to remove                              *
 *                                                                            *
 * Return value: the number of bytes freed                                    *
 *                                                                            *
 * Comments: This function decrements the string reference counter and        *
 *           removes it from the string pool when counter becomes zero.       *
 *                                                                            *
 *           Note - only strings created with vc_item_strdup() function must  *
 *           be freed with vc_item_strfree().                                 *
 *                                                                            *
 ******************************************************************************/
static size_t	vc_item_strfree(char *str)
{
	size_t	freed = 0;

	if (NULL != str)
	{
		void	*ptr = str - REFCOUNT_FIELD_SIZE;

		if (0 == --(*(zbx_uint32_t *)ptr))
		{
			freed = strlen(str) + REFCOUNT_FIELD_SIZE + 1;
			zbx_hashset_remove_direct(&vc_cache->strpool, ptr);
		}
	}

	return freed;
}

/******************************************************************************
 *                                                                            *
 * Purpose: copies log value to the cache memory                              *
 *                                                                            *
 * Parameters: item  - [IN] the item                                          *
 *             log   - [IN] the log value to copy                             *
 *                                                                            *
 * Return value:  The pointer to the copied log value or NULL if there was    *
 *                not enough space in cache.                                  *
 *                                                                            *
 * Comments: Cache memory is allocated to store the log value. If the         *
 *           allocation fails this function attempts to free the required     *
 *           space in cache by calling vc_release_space() and tries again.    *
 *           If it still fails then a NULL value is returned.                 *
 *                                                                            *
 ******************************************************************************/
static zbx_log_value_t	*vc_item_logdup(zbx_vc_item_t *item, const zbx_log_value_t *log)
{
	zbx_log_value_t	*plog = NULL;

	if (NULL == (plog = (zbx_log_value_t *)vc_item_malloc(item, sizeof(zbx_log_value_t))))
		return NULL;

	plog->timestamp = log->timestamp;
	plog->logeventid = log->logeventid;
	plog->severity = log->severity;

	if (NULL != log->source)
	{
		if (NULL == (plog->source = vc_item_strdup(item, log->source)))
			goto fail;
	}
	else
		plog->source = NULL;

	if (NULL == (plog->value = vc_item_strdup(item, log->value)))
		goto fail;

	return plog;
fail:
	vc_item_strfree(plog->source);

	__vc_shmem_free_func(plog);

	return NULL;
}

/******************************************************************************
 *                                                                            *
 * Purpose: removes log resource from cache memory                            *
 *                                                                            *
 * Parameters: str   - [IN] the log to remove                                 *
 *                                                                            *
 * Return value: the number of bytes freed                                    *
 *                                                                            *
 * Comments: Note - only logs created with vc_item_logdup() function must     *
 *           be freed with vc_item_logfree().                                 *
 *                                                                            *
 ******************************************************************************/
static size_t	vc_item_logfree(zbx_log_value_t *log)
{
	size_t	freed = 0;

	if (NULL != log)
	{
		freed += vc_item_strfree(log->source);
		freed += vc_item_strfree(log->value);

		__vc_shmem_free_func(log);
		freed += sizeof(zbx_log_value_t);
	}

	return freed;
}

/******************************************************************************
 *                                                                            *
 * Purpose: frees cache resources of the specified item value range           *
 *                                                                            *
 * Parameters: item    - [IN] the item                                        *
 *             values  - [IN] the target value array                          *
 *             first   - [IN] the first value to free                         *
 *             last    - [IN] the last value to free                          *
 *                                                                            *
 * Return value: the number of bytes freed                                    *
 *                                                                            *
 ******************************************************************************/
static size_t	vc_item_free_values(zbx_vc_item_t *item, zbx_history_record_t *values, int first, int last)
{
	size_t	freed = 0;
	int 	i;

	switch (item->value_type)
	{
		case ITEM_VALUE_TYPE_STR:
		case ITEM_VALUE_TYPE_TEXT:
			for (i = first; i <= last; i++)
				freed += vc_item_strfree(values[i].value.str);
			break;
		case ITEM_VALUE_TYPE_LOG:
			for (i = first; i <= last; i++)
				freed += vc_item_logfree(values[i].value.log);
			break;
		case ITEM_VALUE_TYPE_UINT64:
		case ITEM_VALUE_TYPE_FLOAT:
			break;
		case ITEM_VALUE_TYPE_BIN:
		case ITEM_VALUE_TYPE_NONE:
		default:
			THIS_SHOULD_NEVER_HAPPEN;
			exit(EXIT_FAILURE);
	}

	item->values_total -= (last - first + 1);

	return freed;
}

/******************************************************************************
 *                                                                            *
 * Purpose: removes item from cache and frees resources allocated for it      *
 *                                                                            *
 * Parameters: item    - [IN] the item                                        *
 *                                                                            *
 ******************************************************************************/
static void	vc_remove_item(zbx_vc_item_t *item)
{
	vch_item_free_cache(item);
	zbx_hashset_remove_direct(&vc_cache->items, item);
}

/******************************************************************************
 *                                                                            *
 * Purpose: removes item from cache and frees resources allocated for it      *
 *                                                                            *
 * Parameters: itemid - [IN] the item identifier                              *
 *                                                                            *
 ******************************************************************************/
static void	vc_remove_item_by_id(zbx_uint64_t itemid)
{
	zbx_vc_item_t	*item;

	if (NULL == (item = (zbx_vc_item_t *)zbx_hashset_search(&vc_cache->items, &itemid)))
		return;

	vch_item_free_cache(item);
	zbx_hashset_remove_direct(&vc_cache->items, item);
}

/******************************************************************************
 *                                                                            *
 * Purpose: removes items from cache and frees resources allocated for them   *
 *                                                                            *
 * Parameters: itemids - [IN] the item identifiers                            *
 *                                                                            *
 * Comments: If unused items are not cleared from value cache periodically    *
 *           then they will only be cleared when value cache is full, see     *
 *           vc_release_space(). Cleared items can be cached again.           *
 *                                                                            *
 ******************************************************************************/
void	zbx_vc_remove_items_by_ids(zbx_vector_uint64_t *itemids)
{
	int	i;

	if (ZBX_VC_DISABLED == vc_state)
		return;

	if (0 == itemids->values_num)
		return;

	WRLOCK_CACHE;

	for (i = 0; i < itemids->values_num; i++)
		vc_remove_item_by_id(itemids->values[i]);

	UNLOCK_CACHE;
}

/******************************************************************************
 *                                                                            *
 * Purpose: updates the timestamp from which the item is being cached         *
 *                                                                            *
 * Parameters: item      - [IN] the item                                      *
 *             timestamp - [IN] the timestamp from which all item values are  *
 *                              guaranteed to be cached                       *
 *                                                                            *
 ******************************************************************************/
static void	vc_item_update_db_cached_from(zbx_vc_item_t *item, int timestamp)
{
	if (0 == item->db_cached_from || timestamp < item->db_cached_from)
		item->db_cached_from = timestamp;
}

/******************************************************************************************************************
 *                                                                                                                *
 * History storage API                                                                                            *
 *                                                                                                                *
 ******************************************************************************************************************/
/*
 * The value cache caches all values from the largest request range to
 * the current time. The history data are stored in variable size chunks
 * as illustrated in the following diagram:
 *
 *  .----------------.
 *  | zbx_vc_cache_t |
 *  |----------------|      .---------------.
 *  | items          |----->| zbx_vc_item_t |-.
 *  '----------------'      |---------------| |-.
 *  .-----------------------| tail          | | |
 *  |                   .---| head          | | |
 *  |                   |   '---------------' | |
 *  |                   |     '---------------' |
 *  |                   |       '---------------'
 *  |                   |
 *  |                   '-------------------------------------------------.
 *  |                                                                     |
 *  |  .----------------.                                                 |
 *  '->| zbx_vc_chunk_t |<-.                                              |
 *     |----------------|  |  .----------------.                          |
 *     | next           |---->| zbx_vc_chunk_t |<-.                       |
 *     | prev           |  |  |----------------|  |  .----------------.   |
 *     '----------------'  |  | next           |---->| zbx_vc_chunk_t |<--'
 *                         '--| prev           |  |  |----------------|
 *                            '----------------'  |  | next           |
 *                                                '--| prev           |
 *                                                   '----------------'
 *
 * The history values are stored in a double linked list of data chunks, holding
 * variable number of records (depending on largest request size).
 *
 * After adding a new chunk, the older chunks (outside the largest request
 * range) are automatically removed from cache.
 */

/******************************************************************************
 *                                                                            *
 * Purpose: updates item range with current request range                     *
 *                                                                            *
 * Parameters: item   - [IN] the item                                         *
 *             range  - [IN] the request range                                *
 *             now    - [IN] the current timestamp                            *
 *                                                                            *
 ******************************************************************************/
static void	vch_item_update_range(zbx_vc_item_t *item, int range, int now)
{
	int		diff, last_value_timestamp;
	unsigned char	hour;

	if (VC_MIN_RANGE > range)
		range = VC_MIN_RANGE;

	if (item->daily_range < range)
		item->daily_range = range;

	hour = (unsigned char)((now / SEC_PER_HOUR) & 0xff);

	if (0 > (diff = hour - item->range_sync_hour))
		diff += 0xff;

	if (NULL != item->head)
		last_value_timestamp = item->head->slots[item->head->last_value].timestamp.sec;
	else
		last_value_timestamp = now;

	if (item->active_range < item->daily_range || (ZBX_VC_RANGE_SYNC_PERIOD < diff &&
			(now - last_value_timestamp) / SEC_PER_HOUR < ZBX_VC_RANGE_SYNC_PERIOD))
	{
		item->active_range = item->daily_range;
		item->daily_range = range;
		item->range_sync_hour = hour;
	}
}

/******************************************************************************
 *                                                                            *
 * Purpose: calculates optimal number of slots for an item data chunk         *
 *                                                                            *
 * Parameters:  item        - [IN] the item                                   *
 *              values_new  - [IN] the number of values to be added           *
 *                                                                            *
 * Return value: the number of slots for a new item data chunk                *
 *                                                                            *
 * Comments: From size perspective the optimal slot count per chunk is        *
 *           approximately square root of the number of cached values.        *
 *           Still creating too many chunks might affect timeshift request    *
 *           performance, so don't try creating more than 32 chunks unless    *
 *           the calculated slot count exceeds the maximum limit.             *
 *                                                                            *
 ******************************************************************************/
static int	vch_item_chunk_slot_count(zbx_vc_item_t *item, int values_new)
{
	int	nslots, values;

	values = item->values_total + values_new;

	nslots = (int)zbx_isqrt32((unsigned int)values);

	if ((values + nslots - 1) / nslots + 1 > 32)
		nslots = values / 32;

	if (nslots > (int)ZBX_VC_MAX_CHUNK_RECORDS)
		nslots = ZBX_VC_MAX_CHUNK_RECORDS;
	if (nslots < (int)ZBX_VC_MIN_CHUNK_RECORDS)
		nslots = ZBX_VC_MIN_CHUNK_RECORDS;

	return nslots;
}

/******************************************************************************
 *                                                                            *
 * Purpose: adds a new data chunk at the end of item's history data list      *
 *                                                                            *
 * Parameters: item          - [IN/OUT] the item to add chunk to              *
 *             nslots        - [IN] the number of slots in the new chunk      *
 *             insert_before - [IN] the target chunk before which the new     *
 *                             chunk must be inserted. If this value is NULL  *
 *                             then the new chunk is appended at the end of   *
 *                             chunk list (making it the newest chunk).       *
 *                                                                            *
 * Return value:  SUCCEED - the chunk was added successfully                  *
 *                FAIL - failed to create a new chunk (not enough memory)     *
 *                                                                            *
 ******************************************************************************/
static int	vch_item_add_chunk(zbx_vc_item_t *item, int nslots, zbx_vc_chunk_t *insert_before)
{
	zbx_vc_chunk_t	*chunk;
	size_t		chunk_size;

	chunk_size =sizeof(zbx_vc_chunk_t) + sizeof(zbx_history_record_t) * (size_t)(nslots - 1);

	if (NULL == (chunk = (zbx_vc_chunk_t *)vc_item_malloc(item, chunk_size)))
		return FAIL;

	memset(chunk, 0, sizeof(zbx_vc_chunk_t));
	chunk->slots_num = nslots;

	chunk->next = insert_before;

	if (NULL == insert_before)
	{
		chunk->prev = item->head;

		if (NULL != item->head)
			item->head->next = chunk;
		else
			item->tail = chunk;

		item->head = chunk;
	}
	else
	{
		chunk->prev = insert_before->prev;
		insert_before->prev = chunk;

		if (item->tail == insert_before)
			item->tail = chunk;
		else
			chunk->prev->next = chunk;
	}

	return SUCCEED;
}

/******************************************************************************
 *                                                                            *
 * Purpose: find the index of the last value in chunk with timestamp less or  *
 *          equal to the specified timestamp.                                 *
 *                                                                            *
 * Parameters:  chunk - [IN] the chunk                                        *
 *              ts    - [IN] the target timestamp                             *
 *                                                                            *
 * Return value: The index of the last value in chunk with timestamp less or  *
 *               equal to the specified timestamp.                            *
 *               -1 is returned in the case of failure (meaning that all      *
 *               values have timestamps greater than the target timestamp).   *
 *                                                                            *
 ******************************************************************************/
static int	vch_chunk_find_last_value_before(const zbx_vc_chunk_t *chunk, const zbx_timespec_t *ts)
{
	int	start = chunk->first_value, end = chunk->last_value, middle;

	/* check if the last value timestamp is already greater or equal to the specified timestamp */
	if (0 >= zbx_timespec_compare(&chunk->slots[end].timestamp, ts))
		return end;

	/* chunk contains only one value, which did not pass the above check, return failure */
	if (start == end)
		return -1;

	/* perform value lookup using binary search */
	while (start != end)
	{
		middle = start + (end - start) / 2;

		if (0 < zbx_timespec_compare(&chunk->slots[middle].timestamp, ts))
		{
			end = middle;
			continue;
		}

		if (0 >= zbx_timespec_compare(&chunk->slots[middle + 1].timestamp, ts))
		{
			start = middle;
			continue;
		}

		return middle;
	}

	return -1;
}

/******************************************************************************
 *                                                                            *
 * Purpose: gets the chunk and index of the last value with a timestamp less  *
 *          or equal to the specified timestamp                               *
 *                                                                            *
 * Parameters:  item          - [IN] the item                                 *
 *              ts            - [IN] the target timestamp                     *
 *                                   (NULL - current time)                    *
 *              pchunk        - [OUT] the chunk containing the target value   *
 *              pindex        - [OUT] the index of the target value           *
 *                                                                            *
 * Return value: SUCCEED - the last value was found successfully              *
 *               FAIL - all values in cache have timestamps greater than the  *
 *                      target (timeshift) timestamp.                         *
 *                                                                            *
 * Comments: If end_timestamp value is 0, then simply the last item value in  *
 *           cache is returned.                                               *
 *                                                                            *
 ******************************************************************************/
static int	vch_item_get_last_value(const zbx_vc_item_t *item, const zbx_timespec_t *ts, zbx_vc_chunk_t **pchunk,
		int *pindex)
{
	zbx_vc_chunk_t	*chunk = item->head;
	int		index;

	if (NULL == chunk)
		return FAIL;

	index = chunk->last_value;

	if (0 < zbx_timespec_compare(&chunk->slots[index].timestamp, ts))
	{
		while (0 < zbx_timespec_compare(&chunk->slots[chunk->first_value].timestamp, ts))
		{
			chunk = chunk->prev;
			/* there are no values for requested range, return failure */
			if (NULL == chunk)
				return FAIL;
		}
		index = vch_chunk_find_last_value_before(chunk, ts);
	}

	*pchunk = chunk;
	*pindex = index;

	return SUCCEED;
}

/******************************************************************************
 *                                                                            *
 * Purpose: copies value in the specified item's chunk slot                   *
 *                                                                            *
 * Parameters: chunk        - [IN/OUT] the target chunk                       *
 *             index        - [IN] the target slot                            *
 *             source_value - [IN] the value to copy                          *
 *                                                                            *
 * Return value: SUCCEED - the value was copied successfully                  *
 *               FAIL    - the value copying failed (not enough space for     *
 *                         string, text or log type data)                     *
 *                                                                            *
 * Comments: This function is used to copy data to cache. The contents of     *
 *           str, text and log type values are stored in cache string pool.   *
 *                                                                            *
 ******************************************************************************/
static int	vch_item_copy_value(zbx_vc_item_t *item, zbx_vc_chunk_t *chunk, int index,
		const zbx_history_record_t *source_value)
{
	zbx_history_record_t	*value;
	int			ret = FAIL;

	value = &chunk->slots[index];

	switch (item->value_type)
	{
		case ITEM_VALUE_TYPE_STR:
		case ITEM_VALUE_TYPE_TEXT:
			if (NULL == (value->value.str = vc_item_strdup(item, source_value->value.str)))
				goto out;
			break;
		case ITEM_VALUE_TYPE_LOG:
			if (NULL == (value->value.log = vc_item_logdup(item, source_value->value.log)))
				goto out;
			break;
		default:
			value->value = source_value->value;
	}
	value->timestamp = source_value->timestamp;

	ret = SUCCEED;
out:
	return ret;
}

/******************************************************************************
 *                                                                            *
 * Purpose: copies values at the beginning of item tail chunk                 *
 *                                                                            *
 * Parameters: item       - [IN/OUT] the target item                          *
 *             values     - [IN] the values to copy                           *
 *             values_num - [IN] the number of values to copy                 *
 *                                                                            *
 * Return value: SUCCEED - the values were copied successfully                *
 *               FAIL    - the value copying failed (not enough space for     *
 *                         string, text or log type data)                     *
 *                                                                            *
 * Comments: This function is used to copy data to cache. The contents of     *
 *           str, text and log type values are stored in cache string pool.   *
 *                                                                            *
 ******************************************************************************/
static int	vch_item_copy_values_at_tail(zbx_vc_item_t *item, const zbx_history_record_t *values, int values_num)
{
	int	i, ret = FAIL, first_value = item->tail->first_value;

	switch (item->value_type)
	{
		case ITEM_VALUE_TYPE_STR:
		case ITEM_VALUE_TYPE_TEXT:
			for (i = values_num - 1; i >= 0; i--)
			{
				zbx_history_record_t	*value = &item->tail->slots[item->tail->first_value - 1];

				if (NULL == (value->value.str = vc_item_strdup(item, values[i].value.str)))
					goto out;

				value->timestamp = values[i].timestamp;
				item->tail->first_value--;
			}
			ret = SUCCEED;

			break;
		case ITEM_VALUE_TYPE_LOG:
			for (i = values_num - 1; i >= 0; i--)
			{
				zbx_history_record_t	*value = &item->tail->slots[item->tail->first_value - 1];

				if (NULL == (value->value.log = vc_item_logdup(item, values[i].value.log)))
					goto out;

				value->timestamp = values[i].timestamp;
				item->tail->first_value--;
			}
			ret = SUCCEED;

			break;
		default:
			memcpy(&item->tail->slots[item->tail->first_value - values_num], values,
					(size_t)values_num * sizeof(zbx_history_record_t));
			item->tail->first_value -= values_num;
			ret = SUCCEED;
	}
out:
	item->values_total += first_value - item->tail->first_value;

	return ret;
}

/******************************************************************************
 *                                                                            *
 * Purpose: frees chunk and all resources allocated to store its values       *
 *                                                                            *
 * Parameters: item    - [IN] the chunk owner item                            *
 *             chunk   - [IN] the chunk to free                               *
 *                                                                            *
 * Return value: the number of bytes freed                                    *
 *                                                                            *
 ******************************************************************************/
static size_t	vch_item_free_chunk(zbx_vc_item_t *item, zbx_vc_chunk_t *chunk)
{
	size_t	freed;

	freed = sizeof(zbx_vc_chunk_t) + (size_t)(chunk->slots_num - 1) * sizeof(zbx_history_record_t);
	freed += vc_item_free_values(item, chunk->slots, chunk->first_value, chunk->last_value);

	__vc_shmem_free_func(chunk);

	return freed;
}

/******************************************************************************
 *                                                                            *
 * Purpose: removes item history data chunk                                   *
 *                                                                            *
 * Parameters: item    - [IN ] the chunk owner item                           *
 *             chunk   - [IN] the chunk to remove                             *
 *                                                                            *
 ******************************************************************************/
static void	vch_item_remove_chunk(zbx_vc_item_t *item, zbx_vc_chunk_t *chunk)
{
	if (NULL != chunk->next)
		chunk->next->prev = chunk->prev;

	if (NULL != chunk->prev)
		chunk->prev->next = chunk->next;

	if (chunk == item->head)
		item->head = chunk->prev;

	if (chunk == item->tail)
		item->tail = chunk->next;

	vch_item_free_chunk(item, chunk);
}

/******************************************************************************
 *                                                                            *
 * Purpose: removes item history data that are outside (older) the maximum    *
 *          request range                                                     *
 *                                                                            *
 * Parameters:  item      - [IN] the target item                              *
 *              timestamp - [IN] last timestamp in active range               *
 *                                                                            *
 ******************************************************************************/
static void	vch_item_clean_cache(zbx_vc_item_t *item, int timestamp)
{
	zbx_vc_chunk_t	*next;

	if (0 != item->active_range)
	{
		zbx_vc_chunk_t	*tail = item->tail;
		zbx_vc_chunk_t	*chunk = tail;

		timestamp -= item->active_range;

		/* Try to remove chunks with all history values older than maximum request range, maximum */
		/* request range should be calculated from last received value with which active range    */
		/* was calculated to avoid dropping of chunks that might be still used in count request.  */
		while (NULL != chunk && chunk->slots[chunk->last_value].timestamp.sec < timestamp &&
				chunk->slots[chunk->last_value].timestamp.sec !=
						item->head->slots[item->head->last_value].timestamp.sec)
		{
			/* don't remove the head chunk */
			if (NULL == (next = chunk->next))
				break;

			/* Values with the same timestamps (seconds resolution) always should be either   */
			/* kept in cache or removed together. There should not be a case when one of them */
			/* is in cache and the second is dropped.                                         */
			/* Here we are handling rare case, when the last value of first chunk has the     */
			/* same timestamp (seconds resolution) as the first value in the second chunk.    */
			/* In this case increase the first value index of the next chunk until the first  */
			/* value timestamp is greater.                                                    */

			if (next->slots[next->first_value].timestamp.sec != next->slots[next->last_value].timestamp.sec)
			{
				while (next->slots[next->first_value].timestamp.sec ==
						chunk->slots[chunk->last_value].timestamp.sec)
				{
					vc_item_free_values(item, next->slots, next->first_value, next->first_value);
					next->first_value++;
				}
			}

			/* set the database cached from timestamp to the last (oldest) removed value timestamp + 1 */
			item->db_cached_from = chunk->slots[chunk->last_value].timestamp.sec + 1;

			vch_item_remove_chunk(item, chunk);

			chunk = next;
		}

		/* reset the status flags if data was removed from cache */
		if (tail != item->tail)
			item->status = 0;
	}
}

/******************************************************************************
 *                                                                            *
 * Purpose: removes item history data that are older than the specified       *
 *          timestamp                                                         *
 *                                                                            *
 * Parameters:  item      - [IN] the target item                              *
 *              timestamp - [IN] the timestamp (number of seconds since the   *
 *                               Epoch)                                       *
 *                                                                            *
 ******************************************************************************/
static void	vch_item_remove_values(zbx_vc_item_t *item, int timestamp)
{
	zbx_vc_chunk_t	*chunk = item->tail;

	if (ZBX_ITEM_STATUS_CACHED_ALL == item->status)
		item->status = 0;

	/* try to remove chunks with all history values older than the timestamp */
	while (NULL != chunk && chunk->slots[chunk->first_value].timestamp.sec < timestamp)
	{
		zbx_vc_chunk_t	*next;

		/* If chunk contains values with timestamp greater or equal - remove */
		/* only the values with less timestamp. Otherwise remove the while   */
		/* chunk and check next one.                                         */
		if (chunk->slots[chunk->last_value].timestamp.sec >= timestamp)
		{
			while (chunk->slots[chunk->first_value].timestamp.sec < timestamp)
			{
				vc_item_free_values(item, chunk->slots, chunk->first_value, chunk->first_value);
				chunk->first_value++;
			}

			break;
		}

		next = chunk->next;
		vch_item_remove_chunk(item, chunk);
		chunk = next;
	}
}

/******************************************************************************
 *                                                                            *
 * Purpose: adds one item history value at the end of current item's history  *
 *          data                                                              *
 *                                                                            *
 * Parameters:  item   - [IN] the item to add history data to                 *
 *              value  - [IN] the item history data value                     *
 *                                                                            *
 * Return value: SUCCEED - the history data value was added successfully      *
 *               FAIL - failed to add history data value (not enough memory)  *
 *                                                                            *
 * Comments: In the case of failure the item will be removed from cache       *
 *           later.                                                           *
 *                                                                            *
 ******************************************************************************/
static int	vch_item_add_value_at_head(zbx_vc_item_t *item, const zbx_history_record_t *value)
{
	int		ret = FAIL, index, sindex, nslots = 0;
	zbx_vc_chunk_t	*chunk, *schunk;

	if (NULL != item->head &&
			0 < zbx_history_record_compare_asc_func(&item->head->slots[item->head->last_value], value))
	{
		if (0 < zbx_history_record_compare_asc_func(&item->tail->slots[item->tail->first_value], value))
		{
			/* If the added value has the same or older timestamp as the first value in cache */
			/* we can't add it to keep cache consistency. Additionally we must make sure no   */
			/* values with matching timestamp seconds are kept in cache.                      */
			vch_item_remove_values(item, value->timestamp.sec + 1);

			/* empty items must be removed to avoid situation when a new value is added to cache */
			/* while other values with matching timestamp seconds are not cached                 */
			if (NULL == item->head)
				goto out;

			/* if the value is newer than the database cached from timestamp we must */
			/* adjust the cached from timestamp to exclude this value                */
			if (item->db_cached_from <= value->timestamp.sec)
				item->db_cached_from = value->timestamp.sec + 1;

			ret = SUCCEED;
			goto out;
		}

		sindex = item->head->last_value;
		schunk = item->head;

		if (0 == item->head->slots_num - item->head->last_value - 1)
		{
			if (FAIL == vch_item_add_chunk(item, vch_item_chunk_slot_count(item, 1), NULL))
				goto out;
		}
		else
			item->head->last_value++;

		item->values_total++;

		chunk = item->head;
		index = item->head->last_value;

		do
		{
			chunk->slots[index] = schunk->slots[sindex];

			chunk = schunk;
			index = sindex;

			if (--sindex < schunk->first_value)
			{
				if (NULL == (schunk = schunk->prev))
				{
					memset(&chunk->slots[index], 0, sizeof(zbx_vc_chunk_t));
					THIS_SHOULD_NEVER_HAPPEN;

					goto out;
				}

				sindex = schunk->last_value;
			}
		}
		while (0 < zbx_timespec_compare(&schunk->slots[sindex].timestamp, &value->timestamp));
	}
	else
	{
		/* find the number of free slots on the right side in last (head) chunk */
		if (NULL != item->head)
			nslots = item->head->slots_num - item->head->last_value - 1;

		if (0 == nslots)
		{
			if (FAIL == vch_item_add_chunk(item, vch_item_chunk_slot_count(item, 1), NULL))
				goto out;
		}
		else
			item->head->last_value++;

		item->values_total++;

		chunk = item->head;
		index = item->head->last_value;
	}

	if (SUCCEED != vch_item_copy_value(item, chunk, index, value))
		goto out;

	ret = SUCCEED;
out:
	return ret;
}

/******************************************************************************
 *                                                                            *
 * Purpose: adds item history values at the beginning of current item's       *
 *          history data                                                      *
 *                                                                            *
 * Parameters:  item   - [IN] the item to add history data to                 *
 *              values - [IN] the item history data values                    *
 *              num    - [IN] the number of history data values to add        *
 *                                                                            *
 * Return value: SUCCEED - the history data values were added successfully    *
 *               FAIL - failed to add history data values (not enough memory) *
 *                                                                            *
 * Comments: In the case of failure the item is removed from cache.           *
 *           Overlapping values (by timestamp seconds) are ignored.           *
 *                                                                            *
 ******************************************************************************/
static int	vch_item_add_values_at_tail(zbx_vc_item_t *item, const zbx_history_record_t *values, int values_num)
{
	int 	count = values_num, ret = FAIL;

	/* skip values already added to the item cache by another process */
	if (NULL != item->tail)
	{
		int	sec = item->tail->slots[item->tail->first_value].timestamp.sec;

		while (--count >= 0 && values[count].timestamp.sec >= sec)
			;
		++count;
	}

	while (0 != count)
	{
		int	copy_slots, nslots = 0;

		/* find the number of free slots on the left side in first (tail) chunk */
		if (NULL != item->tail)
			nslots = item->tail->first_value;

		if (0 == nslots)
		{
			nslots = vch_item_chunk_slot_count(item, count);

			if (FAIL == vch_item_add_chunk(item, nslots, item->tail))
				goto out;

			item->tail->last_value = nslots - 1;
			item->tail->first_value = nslots;
		}

		/* copy values to chunk */
		copy_slots = MIN(nslots, count);
		count -= copy_slots;

		if (FAIL == vch_item_copy_values_at_tail(item, values + count, copy_slots))
			goto out;
	}

	ret = SUCCEED;
out:
	return ret;
}

/******************************************************************************
 *                                                                            *
 * Purpose: cache item history data for the specified time period             *
 *                                                                            *
 * Parameters: item        - [IN] the item                                    *
 *             range_start - [IN] the interval start time                     *
 *                                                                            *
 * Return value:  >=0    - the number of values read from database            *
 *                FAIL   - an error occurred while trying to cache values     *
 *                                                                            *
 * Comments: This function checks if the requested value range is cached and  *
 *           updates cache from database if necessary.                        *
 *                                                                            *
 ******************************************************************************/
static int	vch_item_cache_values_by_time(zbx_vc_item_t **item, int range_start)
{
	int				ret, range_end;
	zbx_vector_history_record_t	records;
	zbx_uint64_t			itemid;
	unsigned char			value_type;

	if (ZBX_ITEM_STATUS_CACHED_ALL == (*item)->status)
		return SUCCEED;

	/* check if the requested period is in the cached range */
	if (0 != (*item)->db_cached_from && range_start >= (*item)->db_cached_from)
		return SUCCEED;

	/* find if the cache should be updated to cover the required range */
	if (NULL != (*item)->tail)
	{
		/* we need to get item values before the first cached value, but not including it */
		range_end = (*item)->tail->slots[(*item)->tail->first_value].timestamp.sec - 1;
	}
	else
		range_end = ZBX_JAN_2038;

	/* update cache if necessary */
	if (range_start >= range_end)
		return SUCCEED;

	zbx_vector_history_record_create(&records);
	itemid = (*item)->itemid;
	value_type = (*item)->value_type;

	UNLOCK_CACHE;

	if (SUCCEED == (ret = vc_db_read_values_by_time(itemid, value_type, &records, range_start, range_end)))
	{
		zbx_vector_history_record_sort(&records,
				(zbx_compare_func_t)zbx_history_record_compare_asc_func);
	}

	WRLOCK_CACHE;

	if (SUCCEED != ret)
		goto out;

	if (NULL == (*item = (zbx_vc_item_t *)zbx_hashset_search(&vc_cache->items, &itemid)))
	{
		zbx_vc_item_t	new_item = {.itemid = itemid, .value_type = value_type};

		if (NULL == (*item = (zbx_vc_item_t *)zbx_hashset_insert(&vc_cache->items, &new_item,
				sizeof(new_item))))
		{
			ret = FAIL;
			goto out;
		}
	}

	/* when updating cache with time based request we can always reset status flags */
	/* flag even if the requested period contains no data                           */
	(*item)->status = 0;

	if (0 < records.values_num)
	{
		if (SUCCEED != (ret = vch_item_add_values_at_tail(*item, records.values, records.values_num)))
			goto out;
	}

	ret = records.values_num;
	vc_item_update_db_cached_from(*item, range_start);
out:
	zbx_history_record_vector_destroy(&records, value_type);

	return ret;
}

/******************************************************************************
 *                                                                            *
 * Purpose: cache the specified number of history data values for time period *
 *          since timestamp                                                   *
 *                                                                            *
 * Parameters: item        - [IN] the item                                    *
 *             range_start - [IN] the interval start time                     *
 *             count       - [IN] the number of history values to retrieve    *
 *             ts          - [IN] the target timestamp                        *
 *                                                                            *
 * Return value:  >=0    - the number of values read from database            *
 *                FAIL   - an error occurred while trying to cache values     *
 *                                                                            *
 * Comments: This function checks if the requested number of values is cached *
 *           and updates cache from database if necessary.                    *
 *                                                                            *
 ******************************************************************************/
static int	vch_item_cache_values_by_time_and_count(zbx_vc_item_t **item, int range_start, int count,
		const zbx_timespec_t *ts)
{
	int				ret = SUCCEED, cached_records = 0, range_end, records_offset;
	zbx_vector_history_record_t	records;
	zbx_uint64_t			itemid;
	unsigned char			value_type;

	if (ZBX_ITEM_STATUS_CACHED_ALL == (*item)->status)
		return SUCCEED;

	/* check if the requested period is in the cached range */
	if (0 != (*item)->db_cached_from && range_start >= (*item)->db_cached_from)
		return SUCCEED;

	/* find if the cache should be updated to cover the required count */
	if (0 != (*item)->db_cached_from && NULL != (*item)->head)
	{
		zbx_vc_chunk_t	*chunk;
		int		index;

		if (SUCCEED == vch_item_get_last_value(*item, ts, &chunk, &index))
		{
			cached_records = index - chunk->first_value + 1;

			while (NULL != (chunk = chunk->prev) && cached_records < count)
				cached_records += chunk->last_value - chunk->first_value + 1;
		}
	}

	/* update cache if necessary */
	if (cached_records >= count)
		return SUCCEED;

	/* get the end timestamp to which (including) the values should be cached */
	if (0 != (*item)->db_cached_from && NULL != (*item)->head)
		range_end = (*item)->tail->slots[(*item)->tail->first_value].timestamp.sec - 1;
	else
		range_end = ZBX_JAN_2038;

	itemid = (*item)->itemid;
	value_type = (*item)->value_type;
	UNLOCK_CACHE;

	zbx_vector_history_record_create(&records);

	if (range_end > ts->sec)
	{
		ret = vc_db_read_values_by_time(itemid, value_type, &records, ts->sec + 1, range_end);
		range_end = ts->sec;
	}

	records_offset = records.values_num;

	if (SUCCEED == ret && SUCCEED == (ret = vc_db_read_values_by_time_and_count(itemid, value_type, &records,
			range_start, count - cached_records, range_end, ts)))
	{
		zbx_vector_history_record_sort(&records,
				(zbx_compare_func_t)zbx_history_record_compare_asc_func);
	}

	WRLOCK_CACHE;

	if (SUCCEED != ret)
		goto out;

	if (NULL == (*item = (zbx_vc_item_t *)zbx_hashset_search(&vc_cache->items, &itemid)))
	{
		zbx_vc_item_t	new_item = {.itemid = itemid, .value_type = value_type};

		if (NULL == (*item = (zbx_vc_item_t *)zbx_hashset_insert(&vc_cache->items, &new_item, sizeof(new_item))))
		{
			ret = FAIL;
			goto out;
		}
	}

	if (0 < records.values_num)
		ret = vch_item_add_values_at_tail(*item, records.values, records.values_num);

	if (SUCCEED != ret)
		goto out;

	ret = records.values_num;

	if (0 == range_start && count - cached_records > records.values_num - records_offset)
	{
		(*item)->active_range = 0;
		(*item)->daily_range = 0;
		(*item)->status = ZBX_ITEM_STATUS_CACHED_ALL;
	}

	if ((count <= records.values_num || 0 == range_start) && 0 != records.values_num)
	{
		vc_item_update_db_cached_from(*item,
				(*item)->tail->slots[(*item)->tail->first_value].timestamp.sec);
	}
	else if (0 != range_start)
		vc_item_update_db_cached_from(*item, range_start);

out:
	zbx_history_record_vector_destroy(&records, value_type);

	return ret;
}

/******************************************************************************
 *                                                                            *
 * Purpose: retrieves item history data from cache                            *
 *                                                                            *
 * Parameters: item      - [IN] the item                                      *
 *             values    - [OUT] the item history data stored time/value      *
 *                         pairs in undefined order                           *
 *             seconds   - [IN] the time period to retrieve data for          *
 *             ts        - [IN] the requested period end timestamp            *
 *                                                                            *
 ******************************************************************************/
static void	vch_item_get_values_by_time(const zbx_vc_item_t *item, zbx_vector_history_record_t *values, int seconds,
		const zbx_timespec_t *ts)
{
	int		index, now;
	zbx_timespec_t	start = {ts->sec - seconds, ts->ns};
	zbx_vc_chunk_t	*chunk;

	now = (int)time(NULL);
	/* add another second to include nanosecond shifts */
	vc_cache_item_update(item->itemid, ZBX_VC_UPDATE_RANGE, seconds + now - ts->sec + 1, now);

	if (FAIL == vch_item_get_last_value(item, ts, &chunk, &index))
	{
		/* Cache does not contain records for the specified timeshift & seconds range. */
		/* Return empty vector with success.                                           */
		return;
	}

	/* fill the values vector with item history values until the start timestamp is reached */
	while (0 < zbx_timespec_compare(&chunk->slots[chunk->last_value].timestamp, &start))
	{
		while (index >= chunk->first_value && 0 < zbx_timespec_compare(&chunk->slots[index].timestamp, &start))
			vc_history_record_vector_append(values, item->value_type, &chunk->slots[index--]);

		if (NULL == (chunk = chunk->prev))
			break;

		index = chunk->last_value;
	}
}

/******************************************************************************
 *                                                                            *
 * Purpose: retrieves item history data from cache                            *
 *                                                                            *
 * Parameters: item      - [IN] the item                                      *
 *             values    - [OUT] the item history data stored time/value      *
 *                         pairs in undefined order, optional                 *
 *                         If null then cache is updated if necessary, but no *
 *                         values are returned. Used to ensure that cache     *
 *                         contains a value of the specified timestamp.       *
 *             seconds   - [IN] the time period                               *
 *             count     - [IN] the number of history values to retrieve      *
 *             timestamp - [IN] the target timestamp                          *
 *                                                                            *
 ******************************************************************************/
static void	vch_item_get_values_by_time_and_count(zbx_vc_item_t *item, zbx_vector_history_record_t *values,
		int seconds, int count, const zbx_timespec_t *ts)
{
	int		index, now, range_timestamp;
	zbx_vc_chunk_t	*chunk;
	zbx_timespec_t	start;

	/* set start timestamp of the requested time period */
	if (0 != seconds)
	{
		start.sec = ts->sec - seconds;
		start.ns = ts->ns;
	}
	else
	{
		start.sec = 0;
		start.ns = 0;
	}

	if (FAIL == vch_item_get_last_value(item, ts, &chunk, &index))
	{
		/* return empty vector with success */
		goto out;
	}

	/* fill the values vector with item history values until the <count> values are read    */
	/* or no more values within specified time period                                       */
	/* fill the values vector with item history values until the start timestamp is reached */
	while (0 < zbx_timespec_compare(&chunk->slots[chunk->last_value].timestamp, &start))
	{
		while (index >= chunk->first_value && 0 < zbx_timespec_compare(&chunk->slots[index].timestamp, &start))
		{
			vc_history_record_vector_append(values, item->value_type, &chunk->slots[index--]);

			if (values->values_num == count)
				goto out;
		}

		if (NULL == (chunk = chunk->prev))
			break;

		index = chunk->last_value;
	}
out:
	if (count > values->values_num)
	{
		if (0 == seconds)
			return;

		/* set the range equal to the period plus one second to include nanosecond shifts */
		range_timestamp = ts->sec - seconds;
	}
	else
	{
		/* the requested number of values was retrieved, set the range to the oldest value timestamp */
		range_timestamp = values->values[values->values_num - 1].timestamp.sec - 1;
	}

	now = (int)time(NULL);
	vc_cache_item_update(item->itemid, ZBX_VC_UPDATE_RANGE, now - range_timestamp, now);
}

/******************************************************************************
 *                                                                            *
 * Purpose: get item values for the specified range                           *
 *                                                                            *
 * Parameters: item      - [IN] the item                                      *
 *             values    - [OUT] the item history data stored time/value      *
 *                         pairs in undefined order, optional                 *
 *                         If null then cache is updated if necessary, but no *
 *                         values are returned. Used to ensure that cache     *
 *                         contains a value of the specified timestamp.       *
 *             seconds   - [IN] the time period to retrieve data for          *
 *             count     - [IN] the number of history values to retrieve      *
 *             ts        - [IN] the target timestamp                          *
 *                                                                            *
 * Return value:  SUCCEED - the item history data was retrieved successfully  *
 *                FAIL    - the item history data was not retrieved           *
 *                                                                            *
 * Comments: This function returns data from cache if necessary updating it   *
 *           from DB. If cache update was required and failed (not enough     *
 *           memory to cache DB values), then this function also fails.       *
 *                                                                            *
 *           If <count> is set then value range is defined as <count> values  *
 *           before <timestamp>. Otherwise the range is defined as <seconds>  *
 *           seconds before <timestamp>.                                      *
 *                                                                            *
 ******************************************************************************/
static int	vch_item_get_values(zbx_vc_item_t *item, zbx_vector_history_record_t *values, int seconds,
		int count, const zbx_timespec_t *ts)
{
	int	ret, records_read, hits, misses, range_start;

	zbx_vector_history_record_clear(values);

	if (0 == count)
	{
		if (0 > (range_start = ts->sec - seconds))
			range_start = 0;

		if (FAIL == (ret = vch_item_cache_values_by_time(&item, range_start)))
			goto out;

		records_read = ret;

		vch_item_get_values_by_time(item, values, seconds, ts);

		if (records_read > values->values_num)
			records_read = values->values_num;
	}
	else
	{
		range_start = (0 == seconds ? 0 : ts->sec - seconds);

		if (FAIL == (ret = vch_item_cache_values_by_time_and_count(&item, range_start, count, ts)))
			goto out;

		records_read = ret;

		vch_item_get_values_by_time_and_count(item, values, seconds, count, ts);

		if (records_read > values->values_num)
			records_read = values->values_num;
	}

	hits = values->values_num - records_read;
	misses = records_read;

	vc_cache_item_update(item->itemid, ZBX_VC_UPDATE_STATS, hits, misses);

	ret = SUCCEED;
out:
	return ret;
}

/******************************************************************************
 *                                                                            *
 * Purpose: frees resources allocated for item history data                   *
 *                                                                            *
 * Parameters: item    - [IN] the item                                        *
 *                                                                            *
 * Return value: the size of freed memory (bytes)                             *
 *                                                                            *
 ******************************************************************************/
static size_t	vch_item_free_cache(zbx_vc_item_t *item)
{
	size_t	freed = 0;

	zbx_vc_chunk_t	*chunk = item->tail;

	while (NULL != chunk)
	{
		zbx_vc_chunk_t	*next = chunk->next;

		freed += vch_item_free_chunk(item, chunk);
		chunk = next;
	}
	item->values_total = 0;
	item->head = NULL;
	item->tail = NULL;

	return freed;
}

/******************************************************************************************************************
 *                                                                                                                *
 * Public API                                                                                                     *
 *                                                                                                                *
 ******************************************************************************************************************/

/******************************************************************************
 *                                                                            *
 * Purpose: initializes value cache                                           *
 *                                                                            *
 ******************************************************************************/
int	zbx_vc_init(zbx_uint64_t value_cache_size, char **error)
{
	zbx_uint64_t	size_reserved;
	int		ret = FAIL;

	if (0 == value_cache_size)
		return SUCCEED;

	zabbix_log(LOG_LEVEL_DEBUG, "In %s()", __func__);

	if (SUCCEED != (ret = zbx_rwlock_create(&vc_lock, ZBX_RWLOCK_VALUECACHE, error)))
		goto out;

	size_reserved = zbx_shmem_required_size(1, "value cache size", "ValueCacheSize");

	if (SUCCEED != zbx_shmem_create(&vc_mem, value_cache_size, "value cache size", "ValueCacheSize", 1,
			error))
	{
		goto out;
	}

	value_cache_size -= size_reserved;

	vc_cache = (zbx_vc_cache_t *)__vc_shmem_malloc_func(vc_cache, sizeof(zbx_vc_cache_t));

	if (NULL == vc_cache)
	{
		*error = zbx_strdup(*error, "cannot allocate value cache header");
		goto out;
	}
	memset(vc_cache, 0, sizeof(zbx_vc_cache_t));

	zbx_hashset_create_ext(&vc_cache->items, VC_ITEMS_INIT_SIZE,
			ZBX_DEFAULT_UINT64_HASH_FUNC, ZBX_DEFAULT_UINT64_COMPARE_FUNC, NULL,
			__vc_shmem_malloc_func, __vc_shmem_realloc_func, __vc_shmem_free_func);

	if (NULL == vc_cache->items.slots)
	{
		*error = zbx_strdup(*error, "cannot allocate value cache data storage");
		goto out;
	}

	zbx_hashset_create_ext(&vc_cache->strpool, VC_STRPOOL_INIT_SIZE,
			vc_strpool_hash_func, vc_strpool_compare_func, NULL,
			__vc_shmem_malloc_func, __vc_shmem_realloc_func, __vc_shmem_free_func);

	if (NULL == vc_cache->strpool.slots)
	{
		*error = zbx_strdup(*error, "cannot allocate string pool for value cache data storage");
		goto out;
	}

	/* the free space request should be 5% of cache size, but no more than 128KB */
	vc_cache->min_free_request = (value_cache_size / 100) * 5;
	if (vc_cache->min_free_request > 128 * ZBX_KIBIBYTE)
		vc_cache->min_free_request = 128 * ZBX_KIBIBYTE;

	zbx_vector_vc_itemupdate_create(&vc_itemupdates);
	zbx_vector_vc_itemupdate_reserve(&vc_itemupdates, 256);

	ret = SUCCEED;
out:
	zbx_vc_disable();

	zabbix_log(LOG_LEVEL_DEBUG, "End of %s()", __func__);

	return ret;
}

/******************************************************************************
 *                                                                            *
 * Purpose: destroys value cache                                              *
 *                                                                            *
 ******************************************************************************/
void	zbx_vc_destroy(void)
{
	zabbix_log(LOG_LEVEL_DEBUG, "In %s()", __func__);

	if (NULL != vc_cache)
	{
		zbx_vector_vc_itemupdate_destroy(&vc_itemupdates);

		zbx_hashset_destroy(&vc_cache->items);
		zbx_hashset_destroy(&vc_cache->strpool);

		__vc_shmem_free_func(vc_cache);
		vc_cache = NULL;

		zbx_shmem_destroy(vc_mem);
		vc_mem = NULL;
		zbx_rwlock_destroy(&vc_lock);
	}

	zabbix_log(LOG_LEVEL_DEBUG, "End of %s()", __func__);
}

/******************************************************************************
 *                                                                            *
 * Purpose: resets value cache                                                *
 *                                                                            *
 * Comments: All items and their historical data are removed,                 *
 *           cache working mode, statistics reset.                            *
 *                                                                            *
 ******************************************************************************/
void	zbx_vc_reset(void)
{
	zabbix_log(LOG_LEVEL_DEBUG, "In %s()", __func__);

	if (NULL != vc_cache)
	{
		zbx_vc_item_t		*item;
		zbx_hashset_iter_t	iter;

		WRLOCK_CACHE;

		zbx_hashset_iter_reset(&vc_cache->items, &iter);
		while (NULL != (item = (zbx_vc_item_t *)zbx_hashset_iter_next(&iter)))
		{
			vch_item_free_cache(item);
			zbx_hashset_iter_remove(&iter);
		}

		vc_cache->hits = 0;
		vc_cache->misses = 0;
		vc_cache->min_free_request = 0;
		vc_cache->mode = ZBX_VC_MODE_NORMAL;
		vc_cache->mode_time = 0;
		vc_cache->last_warning_time = 0;
		vc_cache->last_alloc_warning_time = 0;

		UNLOCK_CACHE;
	}

	zabbix_log(LOG_LEVEL_DEBUG, "End of %s()", __func__);
}

/******************************************************************************
 *                                                                            *
 * Purpose: adds item values to history and value cache                       *
 *                                                                            *
 * Parameters:                                                                *
 *   history                          - [IN] item history values              *
 *   ret_flush                        - [OUT]                                 *
 *   config_history_storage_pipelines - [IN]                                  *
 *                                                                            *
 * Return value: SUCCEED - values were added successfully                     *
 *               FAIL    - otherwise                                          *
 *                                                                            *
 ******************************************************************************/
int	zbx_vc_add_values(zbx_vector_dc_history_ptr_t *history, int *ret_flush, int config_history_storage_pipelines)
{
	zbx_vc_item_t		*item;
	int			i;
	zbx_dc_history_t	*h;

	if (SUCCEED != zbx_history_add_values(history, ret_flush, config_history_storage_pipelines))
		return FAIL;

	if (ZBX_VC_DISABLED == vc_state)
		return SUCCEED;

	WRLOCK_CACHE;

	for (i = 0; i < history->values_num; i++)
	{
		h = history->values[i];

		item = (zbx_vc_item_t *)zbx_hashset_search(&vc_cache->items, &h->itemid);

		if (NULL == item && 0 != (h->flags & ZBX_DC_FLAG_HASTRIGGER) && ZBX_VC_MODE_NORMAL == vc_cache->mode)
		{
			zbx_vc_item_t	item_local = {
					.itemid = h->itemid,
					.value_type = h->value_type,
					.last_accessed = (int)time(NULL),
					.active_range = VC_MIN_RANGE

			};

			item = (zbx_vc_item_t *)zbx_hashset_insert(&vc_cache->items, &item_local, sizeof(item_local));
		}

		/* cache new values only after the item history database status is known */
		if (NULL != item)
		{
			zbx_history_record_t	record = {h->ts, h->value};
			zbx_vc_chunk_t		*head = item->head;
			int			last_value_timestamp;

			if (NULL != head)
				last_value_timestamp = head->slots[head->last_value].timestamp.sec;
			else
				last_value_timestamp = (int)time(NULL);

			/* If the new value type does not match the item's type in cache remove it, */
			/* so it's cached with the correct type from correct tables when accessed   */
			/* next time.                                                               */
			/* Also remove item if the value adding failed. In this case we             */
			/* won't have the latest data in cache - so the requests must go directly   */
			/* to the database.                                                         */
			if (item->value_type != h->value_type || FAIL == vch_item_add_value_at_head(item, &record))
			{
				vc_remove_item(item);
				continue;
			}

			/* try to remove old (unused) chunks if a new chunk was added */
			if (head != item->head)
				vch_item_clean_cache(item, last_value_timestamp);
		}
	}

	UNLOCK_CACHE;

	return SUCCEED;
}

/******************************************************************************
 *                                                                            *
 * Purpose: get item history data for the specified time period               *
 *                                                                            *
 * Parameters: itemid     - [IN] the item id                                  *
 *             value_type - [IN] the item value type                          *
 *             values     - [OUT] the item history data stored time/value     *
 *                          pairs in descending order                         *
 *             seconds    - [IN] the time period to retrieve data for         *
 *             count      - [IN] the number of history values to retrieve     *
 *             ts         - [IN] the period end timestamp                     *
 *                                                                            *
 * Return value:  SUCCEED - the item history data was retrieved successfully  *
 *                FAIL    - the item history data was not retrieved           *
 *                                                                            *
 * Comments: If the data is not in cache, it's read from DB, so this function *
 *           will always return the requested data, unless some error occurs. *
 *                                                                            *
 *           If <count> is set then value range is defined as <count> values  *
 *           before <timestamp>. Otherwise the range is defined as <seconds>  *
 *           seconds before <timestamp>.                                      *
 *                                                                            *
 ******************************************************************************/
int	zbx_vc_get_values(zbx_uint64_t itemid, unsigned char value_type, zbx_vector_history_record_t *values,
		int seconds, int count, const zbx_timespec_t *ts)
{
	zbx_vc_item_t	*item, new_item;
	int 		ret = FAIL, cache_used = 1;

	zabbix_log(LOG_LEVEL_DEBUG, "In %s() itemid:" ZBX_FS_UI64 " value_type:%d count:%d period:%d end_timestamp"
			" '%s'", __func__, itemid, value_type, count, seconds, zbx_timespec_str(ts));

	if (ITEM_VALUE_TYPE_BIN == value_type)
		return FAIL;

	RDLOCK_CACHE;

	if (ZBX_VC_DISABLED == vc_state)
		goto out;

	if (ZBX_VC_MODE_LOWMEM == vc_cache->mode)
		vc_warn_low_memory();

	if (NULL == (item = (zbx_vc_item_t *)zbx_hashset_search(&vc_cache->items, &itemid)))
	{
		if (ZBX_VC_MODE_NORMAL != vc_cache->mode)
			goto out;

		memset(&new_item, 0, sizeof(new_item));
		new_item.itemid = itemid;
		new_item.value_type = value_type;
		item = &new_item;
	}
	else if (item->value_type != value_type)
		goto out;

	ret = vch_item_get_values(item, values, seconds, count, ts);
out:
	if (FAIL == ret)
	{
		cache_used = 0;

		UNLOCK_CACHE;
		ret = vc_db_get_values(itemid, value_type, values, seconds, count, ts);
		WRLOCK_CACHE;

		if (ZBX_VC_DISABLED != vc_state)
			vc_remove_item_by_id(itemid);

		if (SUCCEED == ret)
			vc_update_statistics(NULL, 0, values->values_num, (int)time(NULL));
	}

	UNLOCK_CACHE;

	zabbix_log(LOG_LEVEL_DEBUG, "End of %s():%s count:%d cached:%d",
			__func__, zbx_result_string(ret), values->values_num, cache_used);

	return ret;
}

/******************************************************************************
 *                                                                            *
 * Purpose: get the last history value with a timestamp less or equal to the  *
 *          target timestamp                                                  *
 *                                                                            *
 * Parameters: itemid     - [IN] the item id                                  *
 *             value_type - [IN] the item value type                          *
 *             ts         - [IN] the target timestamp                         *
 *             value      - [OUT] the value found                             *
 *                                                                            *
 * Return Value: SUCCEED - the item was retrieved                             *
 *               FAIL    - otherwise                                          *
 *                                                                            *
 * Comments: Depending on the value type this function might allocate memory  *
 *           to store value data. To free it use zbx_vc_history_value_clear() *
 *           function.                                                        *
 *                                                                            *
 ******************************************************************************/
int	zbx_vc_get_value(zbx_uint64_t itemid, unsigned char value_type, const zbx_timespec_t *ts,
		zbx_history_record_t *value)
{
	zbx_vector_history_record_t	values;
	int				ret = FAIL;

	zbx_history_record_vector_create(&values);

	if (SUCCEED != zbx_vc_get_values(itemid, value_type, &values, ts->sec, 1, ts) || 0 == values.values_num)
		goto out;

	*value = values.values[0];

	/* reset values vector size so the returned value is not cleared when destroying the vector */
	values.values_num = 0;

	ret = SUCCEED;
out:
	zbx_history_record_vector_destroy(&values, value_type);

	return ret;
}

/******************************************************************************
 *                                                                            *
 * Purpose: retrieves usage cache statistics                                  *
 *                                                                            *
 * Parameters: stats     - [OUT] the cache usage statistics                   *
 *                                                                            *
 * Return value:  SUCCEED - the cache statistics were retrieved successfully  *
 *                FAIL    - failed to retrieve cache statistics               *
 *                          (cache was not initialized)                       *
 *                                                                            *
 ******************************************************************************/
int	zbx_vc_get_statistics(zbx_vc_stats_t *stats)
{
	if (ZBX_VC_DISABLED == vc_state)
		return FAIL;

	RDLOCK_CACHE;

	stats->hits = vc_cache->hits;
	stats->misses = vc_cache->misses;
	stats->mode = vc_cache->mode;

	stats->total_size = vc_mem->total_size;
	stats->free_size = vc_mem->free_size;

	UNLOCK_CACHE;

	return SUCCEED;
}

/******************************************************************************
 *                                                                            *
 * Purpose: enables value caching for current process                         *
 *                                                                            *
 ******************************************************************************/
void	zbx_vc_enable(void)
{
	if (NULL != vc_cache)
		vc_state = ZBX_VC_ENABLED;
}

/******************************************************************************
 *                                                                            *
 * Purpose: disables value caching for current process                        *
 *                                                                            *
 ******************************************************************************/
void	zbx_vc_disable(void)
{
	vc_state = ZBX_VC_DISABLED;
}

/******************************************************************************
 *                                                                            *
 * Purpose: get value cache diagnostic statistics                             *
 *                                                                            *
 ******************************************************************************/
void	zbx_vc_get_diag_stats(zbx_uint64_t *items_num, zbx_uint64_t *values_num, int *mode)
{
	zbx_hashset_iter_t	iter;
	zbx_vc_item_t		*item;

	*values_num = 0;

	if (ZBX_VC_DISABLED == vc_state)
	{
		*items_num = 0;
		*mode = -1;
		return;
	}

	RDLOCK_CACHE;

	*items_num = (zbx_uint64_t)vc_cache->items.num_data;
	*mode = vc_cache->mode;

	zbx_hashset_iter_reset(&vc_cache->items, &iter);
	while (NULL != (item = (zbx_vc_item_t *)zbx_hashset_iter_next(&iter)))
		*values_num += (zbx_uint64_t)item->values_total;

	UNLOCK_CACHE;
}

/******************************************************************************
 *                                                                            *
 * Purpose: get value cache shared memory statistics                          *
 *                                                                            *
 ******************************************************************************/
void	zbx_vc_get_mem_stats(zbx_shmem_stats_t *mem)
{
	if (ZBX_VC_DISABLED == vc_state)
	{
		memset(mem, 0, sizeof(zbx_shmem_stats_t));
		return;
	}

	RDLOCK_CACHE;
	zbx_shmem_get_stats(vc_mem, mem);
	UNLOCK_CACHE;
}

/******************************************************************************
 *                                                                            *
 * Purpose: get statistics of cached items                                    *
 *                                                                            *
 ******************************************************************************/
void	zbx_vc_get_item_stats(zbx_vector_vc_item_stats_ptr_t *stats)
{
	zbx_hashset_iter_t	iter;
	zbx_vc_item_t		*item;
	zbx_vc_item_stats_t	*item_stats;

	if (ZBX_VC_DISABLED == vc_state)
		return;

	RDLOCK_CACHE;

	zbx_vector_vc_item_stats_ptr_reserve(stats, (size_t)vc_cache->items.num_data);

	zbx_hashset_iter_reset(&vc_cache->items, &iter);
	while (NULL != (item = (zbx_vc_item_t *)zbx_hashset_iter_next(&iter)))
	{
		item_stats = (zbx_vc_item_stats_t *)zbx_malloc(NULL, sizeof(zbx_vc_item_stats_t));
		item_stats->itemid = item->itemid;
		item_stats->values_num = item->values_total;
		item_stats->hourly_num = item->last_hourly_num;
		zbx_vector_vc_item_stats_ptr_append(stats, item_stats);
	}

	UNLOCK_CACHE;
}

/******************************************************************************
 *                                                                            *
 * Purpose: flush locally cached statistics                                   *
 *                                                                            *
 ******************************************************************************/
void	zbx_vc_flush_stats(void)
{
	int		i, now;
	zbx_vc_item_t	*item = NULL;
	zbx_uint64_t	itemid = 0;

	if (ZBX_VC_DISABLED == vc_state || 0 == vc_itemupdates.values_num)
		return;

	zbx_vector_vc_itemupdate_sort(&vc_itemupdates, ZBX_DEFAULT_UINT64_COMPARE_FUNC);

	now = (int)time(NULL);

	WRLOCK_CACHE;

	for (i = 0; i < vc_itemupdates.values_num; i++)
	{
		zbx_vc_item_update_t	*update = &vc_itemupdates.values[i];

		if (itemid != update->itemid)
		{
			itemid = update->itemid;
			item = (zbx_vc_item_t *)zbx_hashset_search(&vc_cache->items, &itemid);
		}

		if (NULL == item)
			continue;

		switch (update->type)
		{
			case ZBX_VC_UPDATE_RANGE:
				vch_item_update_range(item, update->data[ZBX_VC_UPDATE_RANGE_SECONDS],
						update->data[ZBX_VC_UPDATE_RANGE_NOW]);
				break;
			case ZBX_VC_UPDATE_STATS:
				vc_update_statistics(item, update->data[ZBX_VC_UPDATE_STATS_HITS],
						update->data[ZBX_VC_UPDATE_STATS_MISSES], now);
				break;
		}
	}

	UNLOCK_CACHE;

	zbx_vector_vc_itemupdate_clear(&vc_itemupdates);
}

/******************************************************************************
 *                                                                            *
 * Purpose: add newly created items with triggers to value cachel              *
 *                                                                            *
 ******************************************************************************/
void	zbx_vc_add_new_items(const zbx_vector_uint64_pair_t *items)
{
	if (ZBX_VC_DISABLED == vc_state)
		return;

	WRLOCK_CACHE;

	if (ZBX_VC_MODE_NORMAL == vc_cache->mode)
	{
		int	i;

		for (i = 0; i < items->values_num; i++)
		{
			if (NULL != zbx_hashset_search(&vc_cache->items, &items->values[i]))
				continue;

			zbx_vc_item_t	item_local = {
					.itemid = items->values[i].first,
					.value_type = (unsigned char)items->values[i].second,
					.status = ZBX_ITEM_STATUS_CACHED_ALL,
					.active_range = VC_MIN_RANGE,
					.last_accessed = (int)time(NULL)

			};

			if (NULL == zbx_hashset_insert(&vc_cache->items, &item_local, sizeof(item_local)))
			{
				/* out of memory - cache will switch to low memory mode on next caching request */
				break;
			}
		}
	}

	UNLOCK_CACHE;
}<|MERGE_RESOLUTION|>--- conflicted
+++ resolved
@@ -757,13 +757,8 @@
 	{
 		vc_cache->last_alloc_warning_time = now;
 
-<<<<<<< HEAD
-		zabbix_log(LOG_LEVEL_WARNING, "cannot allocate " ZBX_FS_UI64 " bytes for itemid:" ZBX_FS_UI64
-				" in value cache", requested_bytes, item->itemid);
-=======
 		zabbix_log(LOG_LEVEL_WARNING, "cannot allocate " ZBX_FS_SIZE_T " bytes for itemid:" ZBX_FS_UI64
 				" in value cache", (zbx_fs_size_t)requested_bytes, item->itemid);
->>>>>>> 1e370d2b
 	}
 }
 
