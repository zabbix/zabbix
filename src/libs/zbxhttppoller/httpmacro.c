/*
** Copyright (C) 2001-2024 Zabbix SIA
**
** This program is free software: you can redistribute it and/or modify it under the terms of
** the GNU Affero General Public License as published by the Free Software Foundation, version 3.
**
** This program is distributed in the hope that it will be useful, but WITHOUT ANY WARRANTY;
** without even the implied warranty of MERCHANTABILITY or FITNESS FOR A PARTICULAR PURPOSE.
** See the GNU Affero General Public License for more details.
**
** You should have received a copy of the GNU Affero General Public License along with this program.
** If not, see <https://www.gnu.org/licenses/>.
**/

#include "httpmacro.h"
#include "zbxregexp.h"
#include "zbxstr.h"
#include "zbxexpr.h"
#include "zbxvariant.h"
#include "zbxxml.h"

/******************************************************************************
 *                                                                            *
 * Purpose: compares two macros by name                                       *
 *                                                                            *
 * Parameters: d1 - [IN] first macro                                          *
 *             d2 - [IN] second macro                                         *
 *                                                                            *
 * Return value: <0 - first macro name is 'less' than second                  *
 *                0 - macro names are equal                                   *
 *               >0 - first macro name is 'greater' than second               *
 *                                                                            *
 ******************************************************************************/
static int 	httpmacro_cmp_func(const void *d1, const void *d2)
{
	const zbx_ptr_pair_t	*pair1 = (const zbx_ptr_pair_t *)d1;
	const zbx_ptr_pair_t	*pair2 = (const zbx_ptr_pair_t *)d2;

	return strcmp((char *)pair1->first, (char *)pair2->first);
}

/******************************************************************************
 *                                                                            *
 * Purpose: find macros                                                       *
 *                                                                            *
 * Parameters: pmacro - [IN] macro values                                     *
 *             key    - [IN] searching value data                             *
 *             loc    - [IN] searching value location in key                  *
 *                                                                            *
 * Return value: index in pmacro                                              *
 *                   FAIL - not found                                         *
 *                                                                            *
 ******************************************************************************/
static int	zbx_macro_variable_search(const zbx_vector_ptr_pair_t *pmacro, const char *key, const zbx_strloc_t loc)
{
	for (int i = 0; i < pmacro->values_num; i++)
	{
		if (SUCCEED == zbx_strloc_cmp(key, &loc, pmacro->values[i].first, strlen(pmacro->values[i].first)))
			return i;
	}

	return FAIL;
}

/******************************************************************************
 *                                                                            *
 * Purpose: Appends key/value pair to the HTTP test macro cache.              *
 *          If the value format is 'regex:<pattern>', then regular expression *
 *          match is performed against the supplied data value and specified  *
 *          pattern. The first captured group is assigned to the macro value. *
 *                                                                            *
 * Parameters: httptest - [IN/OUT] HTTP test data                             *
 *             pkey     - [IN] pointer to macro name (key) data               *
 *             nkey     - [IN] macro name (key) size                          *
 *             pvalue   - [IN] pointer to macro value data                    *
 *             nvalue   - [IN] value size                                     *
 *             data     - [IN] data for regexp matching (optional)            *
 *             err_str  - [OUT] error message (optional)                      *
 *                                                                            *
 * Return value:  SUCCEED - key/value pair was added successfully             *
 *                   FAIL - key/value pair adding to cache failed             *
 *                          The failure reason can be either empty key/value, *
 *                          wrong key format or failed regular expression     *
 *                          match.                                            *
 *                                                                            *
 ******************************************************************************/
static int	httpmacro_append_pair(zbx_httptest_t *httptest, const char *pkey, size_t nkey,
			const char *pvalue, size_t nvalue, const char *data, char **err_str)
{
#define REGEXP_PREFIX		"regex:"
#define REGEXP_PREFIX_SIZE	ZBX_CONST_STRLEN(REGEXP_PREFIX)
#define JSONPATH_PREFIX		"jsonpath:"
#define JSONPATH_PREFIX_SIZE	ZBX_CONST_STRLEN(JSONPATH_PREFIX)
#define XMLXPATH_PREFIX		"xmlxpath:"
#define XMLXPATH_PREFIX_SIZE	ZBX_CONST_STRLEN(XMLXPATH_PREFIX)
	char 		*value_str = NULL, *errmsg = NULL;
	size_t		key_size = 0, key_offset = 0, value_size = 0, value_offset = 0;
	zbx_ptr_pair_t	pair = {NULL, NULL};
	int		index, ret = FAIL, rc;

	zabbix_log(LOG_LEVEL_DEBUG, "In %s() pkey:'%.*s' pvalue:'%.*s'",
			__func__, (int)nkey, pkey, (int)nvalue, pvalue);

	if (0 == nkey && 0 != nvalue)
	{
		zabbix_log(LOG_LEVEL_DEBUG, "%s() missing variable name (only value provided): \"%.*s\"",
				__func__, (int)nvalue, pvalue);

		if (NULL != err_str && NULL == *err_str)
		{
			*err_str = zbx_dsprintf(*err_str, "missing variable name (only value provided):"
					" \"%.*s\"", (int)nvalue, pvalue);
		}

		goto out;
	}

	if ('{' != pkey[0] || '}' != pkey[nkey - 1])
	{
		zabbix_log(LOG_LEVEL_DEBUG, "%s() \"%.*s\" not enclosed in {}", __func__, (int)nkey, pkey);

		if (NULL != err_str && NULL == *err_str)
			*err_str = zbx_dsprintf(*err_str, "\"%.*s\" not enclosed in {}", (int)nkey, pkey);

		goto out;
	}

	/* get macro value */
	zbx_strncpy_alloc(&value_str, &value_size, &value_offset, pvalue, nvalue);
	if (0 == strncmp(REGEXP_PREFIX, value_str, REGEXP_PREFIX_SIZE))
	{
<<<<<<< HEAD
		int	rc;
		/* The value contains regexp pattern, retrieve the first captured group or fail. */
		rc = zbx_mregexp_sub(data, value_str + REGEXP_PREFIX_SIZE, "\\1", ZBX_REGEXP_GROUP_CHECK_ENABLE,
				(char **)&pair.second);

=======
		/* The value contains regexp pattern, retrieve the first captured group or fail.  */
		/* The \@ sequence is a special construct to fail if the pattern matches but does */
		/* not contain groups to capture.                                                 */

		zbx_mregexp_sub(data, value_str + REGEXP_PREFIX_SIZE, "\\@", (char **)&pair.second);
>>>>>>> 7f4dbf81
		zbx_free(value_str);
	}
	else if (0 == strncmp(JSONPATH_PREFIX, value_str, JSONPATH_PREFIX_SIZE))
	{
		zbx_jsonobj_t	obj;

		if (SUCCEED == (rc = zbx_jsonobj_open(data, &obj)))
			rc = zbx_jsonobj_query(&obj, value_str + JSONPATH_PREFIX_SIZE, (char **)&pair.second);

		if (SUCCEED != rc)
		{
			errmsg = zbx_strdup(NULL, zbx_json_strerror());
			zabbix_log(LOG_LEVEL_DEBUG, "%s() cannot parse json: %s", __func__, errmsg);
			zbx_free(pair.second);
		}

		zbx_jsonobj_clear(&obj);
		zbx_free(value_str);
	}
	else if (0 == strncmp(XMLXPATH_PREFIX, value_str, XMLXPATH_PREFIX_SIZE))
	{
		zbx_variant_t	value;
		int		is_empty;

		zbx_variant_set_str(&value, zbx_strdup(NULL, data));
		rc = zbx_query_xpath_contents(&value, value_str + XMLXPATH_PREFIX_SIZE, &is_empty, &errmsg);
		if (SUCCEED == rc && SUCCEED != is_empty)
		{
			pair.second = zbx_strdup(NULL, value.data.str);
		}
		else
		{
			if (NULL != errmsg)
				zabbix_log(LOG_LEVEL_DEBUG, "%s() %s", __func__, errmsg);
			else
				zabbix_log(LOG_LEVEL_DEBUG, "%s() cannot parse xml", __func__);
		}
		zbx_free(value_str);
		zbx_variant_clear(&value);
	}
	else
		pair.second = value_str;

	if (NULL == pair.second)
	{
		zabbix_log(LOG_LEVEL_DEBUG, "%s() cannot extract the value of \"%.*s\" from response",
				__func__, (int)nkey, pkey);

		if (NULL != err_str && NULL == *err_str)
		{
			if (NULL != errmsg)
			{
				*err_str = zbx_dsprintf(*err_str, "cannot extract the value of \"%.*s\""
						" from response\n%s", (int)nkey, pkey, errmsg);
			}
			else
			{
				*err_str = zbx_dsprintf(*err_str, "cannot extract the value of \"%.*s\""
						" from response", (int)nkey, pkey);
			}
		}
		goto out;
	}

	/* get macro name */
	zbx_strncpy_alloc((char **)&pair.first, &key_size, &key_offset, pkey, nkey);

	/* remove existing macro if necessary */
	index = zbx_vector_ptr_pair_search(&httptest->macros, pair, httpmacro_cmp_func);
	if (FAIL != index)
	{
		zbx_ptr_pair_t	*ppair = &httptest->macros.values[index];

		zbx_free(ppair->first);
		zbx_free(ppair->second);
		zbx_vector_ptr_pair_remove_noorder(&httptest->macros, index);
	}
	zbx_vector_ptr_pair_append(&httptest->macros, pair);

	zabbix_log(LOG_LEVEL_DEBUG, "append macro '%s'='%s' in cache", (char *)pair.first, (char *)pair.second);

	ret = SUCCEED;
out:
	zabbix_log(LOG_LEVEL_DEBUG, "End of %s():%s", __func__, zbx_result_string(ret));
	zbx_free(errmsg);

	return ret;
#undef REGEXP_PREFIX
#undef REGEXP_PREFIX_SIZE
#undef JSONPATH_PREFIX
#undef JSONPATH_PREFIX_SIZE
#undef XMLXPATH_PREFIX
#undef XMLXPATH_PREFIX_SIZE
}

/******************************************************************************
 *                                                                            *
 * Purpose: substitutes variables in input string with their values from HTTP *
 *          test config                                                       *
 *                                                                            *
 * Parameters: httptest - [IN] HTTP test data                                 *
 *             data     - [IN/OUT] string to substitute macros in             *
 *                                                                            *
 ******************************************************************************/
int	http_substitute_variables(const zbx_httptest_t *httptest, char **data)
{
#define ZBX_MACRO_UNKNOWN	"*UNKNOWN*"
	int		index, ret = SUCCEED;
	size_t		pos = 0;
	zbx_token_t	token;

	zabbix_log(LOG_LEVEL_DEBUG, "In %s() data:'%s'", __func__, *data);
	for (; SUCCEED == zbx_token_find(*data, (int)pos, &token, ZBX_TOKEN_SEARCH_VAR_MACRO); pos++)
	{
		if (ZBX_TOKEN_VAR_FUNC_MACRO == token.type)
		{
			char	*substitute;

			index = zbx_macro_variable_search(&httptest->macros, *data, token.data.var_func_macro.macro);
			if (FAIL == index)
				continue;
			substitute = zbx_strdup(NULL, httptest->macros.values[index].second);
			if (SUCCEED != zbx_calculate_macro_function(*data, &token.data.var_func_macro,
					&substitute))
			{
				zbx_replace_string(data, token.loc.l, &token.loc.r, ZBX_MACRO_UNKNOWN);
				ret = FAIL;
			}
			else
			{
				zbx_replace_string(data, token.loc.l, &token.loc.r, substitute);
			}
			zbx_free(substitute);
			pos = token.loc.r;
		}
		else if (ZBX_TOKEN_VAR_MACRO == token.type)
		{
			index = zbx_macro_variable_search(&httptest->macros, *data, token.loc);
			if (FAIL == index)
				continue;

			zbx_replace_string(data, token.loc.l, &token.loc.r,
					(char *)httptest->macros.values[index].second);
			pos = token.loc.r;
		}
	}

	zabbix_log(LOG_LEVEL_DEBUG, "End of %s() data:'%s'", __func__, *data);

	return ret;
#undef ZBX_MACRO_UNKNOWN
}

/******************************************************************************
 *                                                                            *
 * Purpose: Parses HTTP test/step variable string and stores results into     *
 *          httptest macro cache.                                             *
 *          The variables are specified as {<key>}=><value> pairs             *
 *          If the value format is 'regex:<pattern>', then regular expression *
 *          match is performed against the supplied data value and specified  *
 *          pattern. The first captured group is assigned to the macro value. *
 *                                                                            *
 * Parameters: httptest  - [IN/OUT] HTTP test data                            *
 *             variables - [IN] variable vector                               *
 *             data      - [IN] data for variable regexp matching (optional)  *
 *             err_str   - [OUT] error message (optional)                     *
 *                                                                            *
 * Return value: SUCCEED - variables were processed successfully              *
 *               FAIL    - variable processing failed (regexp match failed)   *
 *                                                                            *
 ******************************************************************************/
int	http_process_variables(zbx_httptest_t *httptest, zbx_vector_ptr_pair_t *variables, const char *data,
		char **err_str)
{
	int	ret = FAIL;

	zabbix_log(LOG_LEVEL_DEBUG, "In %s() %d variables", __func__, variables->values_num);

	for (int i = 0; i < variables->values_num; i++)
	{
		char	*key = (char *)variables->values[i].first, *value = (char *)variables->values[i].second;

		if (FAIL == httpmacro_append_pair(httptest, key, strlen(key), value, strlen(value), data, err_str))
			goto out;
	}

	ret = SUCCEED;
out:
	zabbix_log(LOG_LEVEL_DEBUG, "End of %s():%s", __func__, zbx_result_string(ret));

	return ret;
}<|MERGE_RESOLUTION|>--- conflicted
+++ resolved
@@ -129,19 +129,9 @@
 	zbx_strncpy_alloc(&value_str, &value_size, &value_offset, pvalue, nvalue);
 	if (0 == strncmp(REGEXP_PREFIX, value_str, REGEXP_PREFIX_SIZE))
 	{
-<<<<<<< HEAD
-		int	rc;
 		/* The value contains regexp pattern, retrieve the first captured group or fail. */
-		rc = zbx_mregexp_sub(data, value_str + REGEXP_PREFIX_SIZE, "\\1", ZBX_REGEXP_GROUP_CHECK_ENABLE,
+		zbx_mregexp_sub(data, value_str + REGEXP_PREFIX_SIZE, "\\1", ZBX_REGEXP_GROUP_CHECK_ENABLE,
 				(char **)&pair.second);
-
-=======
-		/* The value contains regexp pattern, retrieve the first captured group or fail.  */
-		/* The \@ sequence is a special construct to fail if the pattern matches but does */
-		/* not contain groups to capture.                                                 */
-
-		zbx_mregexp_sub(data, value_str + REGEXP_PREFIX_SIZE, "\\@", (char **)&pair.second);
->>>>>>> 7f4dbf81
 		zbx_free(value_str);
 	}
 	else if (0 == strncmp(JSONPATH_PREFIX, value_str, JSONPATH_PREFIX_SIZE))
