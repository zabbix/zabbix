--- conflicted
+++ resolved
@@ -5174,21 +5174,12 @@
  ******************************************************************************/
 zbx_uint64_t	DCget_nextid(const char *table_name, int num)
 {
-<<<<<<< HEAD
 	int			i;
-	DB_RESULT		result;
-	DB_ROW			row;
+	zbx_db_result_t		result;
+	zbx_db_row_t		row;
 	const zbx_db_table_t	*table;
 	ZBX_DC_ID		*id;
 	zbx_uint64_t		min = 0, max = ZBX_DB_MAX_ID, nextid, lastid;
-=======
-	int		i;
-	zbx_db_result_t	result;
-	zbx_db_row_t	row;
-	const ZBX_TABLE	*table;
-	ZBX_DC_ID	*id;
-	zbx_uint64_t	min = 0, max = ZBX_DB_MAX_ID, nextid, lastid;
->>>>>>> edfdb90a
 
 	zabbix_log(LOG_LEVEL_DEBUG, "In %s() table:'%s' num:%d", __func__, table_name, num);
 
