/*
** Zabbix
** Copyright (C) 2001-2023 Zabbix SIA
**
** This program is free software; you can redistribute it and/or modify
** it under the terms of the GNU General Public License as published by
** the Free Software Foundation; either version 2 of the License, or
** (at your option) any later version.
**
** This program is distributed in the hope that it will be useful,
** but WITHOUT ANY WARRANTY; without even the implied warranty of
** MERCHANTABILITY or FITNESS FOR A PARTICULAR PURPOSE. See the
** GNU General Public License for more details.
**
** You should have received a copy of the GNU General Public License
** along with this program; if not, write to the Free Software
** Foundation, Inc., 51 Franklin Street, Fifth Floor, Boston, MA  02110-1301, USA.
**/

#include "zbxcachehistory.h"
#include "zbxcachevalue.h"

#include "log.h"
#include "zbxmutexs.h"
#include "zbxserver.h"
#include "zbxmodules.h"
#include "module.h"
#include "zbxexport.h"
#include "zbxnix.h"
#include "zbxavailability.h"
#include "zbxconnector.h"
#include "zbxtrends.h"
#include "zbxnum.h"
#include "zbxsysinfo.h"
#include "zbx_host_constants.h"
#include "zbx_trigger_constants.h"
#include "zbx_item_constants.h"
#include "zbxpreproc.h"
#include "zbxtagfilter.h"

static zbx_shmem_info_t	*hc_index_mem = NULL;
static zbx_shmem_info_t	*hc_mem = NULL;
static zbx_shmem_info_t	*trend_mem = NULL;

#define	LOCK_CACHE	zbx_mutex_lock(cache_lock)
#define	UNLOCK_CACHE	zbx_mutex_unlock(cache_lock)
#define	LOCK_TRENDS	zbx_mutex_lock(trends_lock)
#define	UNLOCK_TRENDS	zbx_mutex_unlock(trends_lock)
#define	LOCK_CACHE_IDS		zbx_mutex_lock(cache_ids_lock)
#define	UNLOCK_CACHE_IDS	zbx_mutex_unlock(cache_ids_lock)

static zbx_mutex_t	cache_lock = ZBX_MUTEX_NULL;
static zbx_mutex_t	trends_lock = ZBX_MUTEX_NULL;
static zbx_mutex_t	cache_ids_lock = ZBX_MUTEX_NULL;

static char		*sql = NULL;
static size_t		sql_alloc = 4 * ZBX_KIBIBYTE;

extern unsigned char	program_type;
extern int		CONFIG_DOUBLE_PRECISION;

#define ZBX_IDS_SIZE	10

#define ZBX_HC_ITEMS_INIT_SIZE	1000

#define ZBX_TRENDS_CLEANUP_TIME	(SEC_PER_MIN * 55)

/* the maximum time spent synchronizing history */
#define ZBX_HC_SYNC_TIME_MAX	10

/* the maximum number of items in one synchronization batch */
#define ZBX_HC_SYNC_MAX		1000
#define ZBX_HC_TIMER_MAX	(ZBX_HC_SYNC_MAX / 2)
#define ZBX_HC_TIMER_SOFT_MAX	(ZBX_HC_TIMER_MAX - 10)

/* the minimum processed item percentage of item candidates to continue synchronizing */
#define ZBX_HC_SYNC_MIN_PCNT	10

/* the maximum number of characters for history cache values */
#define ZBX_HISTORY_VALUE_LEN	(1024 * 64)

#define ZBX_DC_FLAGS_NOT_FOR_HISTORY	(ZBX_DC_FLAG_NOVALUE | ZBX_DC_FLAG_UNDEF | ZBX_DC_FLAG_NOHISTORY)
#define ZBX_DC_FLAGS_NOT_FOR_TRENDS	(ZBX_DC_FLAG_NOVALUE | ZBX_DC_FLAG_UNDEF | ZBX_DC_FLAG_NOTRENDS)
#define ZBX_DC_FLAGS_NOT_FOR_MODULES	(ZBX_DC_FLAGS_NOT_FOR_HISTORY | ZBX_DC_FLAG_LLD)
#define ZBX_DC_FLAGS_NOT_FOR_EXPORT	(ZBX_DC_FLAG_NOVALUE | ZBX_DC_FLAG_UNDEF)

#define ZBX_HC_PROXYQUEUE_STATE_NORMAL 0
#define ZBX_HC_PROXYQUEUE_STATE_WAIT 1

typedef struct
{
	char		table_name[ZBX_TABLENAME_LEN_MAX];
	zbx_uint64_t	lastid;
}
ZBX_DC_ID;

typedef struct
{
	ZBX_DC_ID	id[ZBX_IDS_SIZE];
}
ZBX_DC_IDS;

static ZBX_DC_IDS	*ids = NULL;

typedef struct
{
	zbx_list_t	list;
	zbx_hashset_t	index;
	int		state;
}
zbx_hc_proxyqueue_t;

typedef struct
{
	zbx_hashset_t		trends;
	zbx_dc_stats_t		stats;

	zbx_hashset_t		history_items;
	zbx_binary_heap_t	history_queue;

	int			history_num;
	int			trends_num;
	int			trends_last_cleanup_hour;
	int			history_num_total;
	int			history_progress_ts;

	unsigned char		db_trigger_queue_lock;

	zbx_hc_proxyqueue_t	proxyqueue;
	int			proxy_history_count;
}
ZBX_DC_CACHE;

static ZBX_DC_CACHE	*cache = NULL;

/* local history cache */
#define ZBX_MAX_VALUES_LOCAL	256
#define ZBX_STRUCT_REALLOC_STEP	8
#define ZBX_STRING_REALLOC_STEP	ZBX_KIBIBYTE

typedef struct
{
	size_t	pvalue;
	size_t	len;
}
dc_value_str_t;

typedef struct
{
	double		value_dbl;
	zbx_uint64_t	value_uint;
	dc_value_str_t	value_str;
}
dc_value_t;

typedef struct
{
	zbx_uint64_t	itemid;
	dc_value_t	value;
	zbx_timespec_t	ts;
	dc_value_str_t	source;		/* for log items only */
	zbx_uint64_t	lastlogsize;
	int		timestamp;	/* for log items only */
	int		severity;	/* for log items only */
	int		logeventid;	/* for log items only */
	int		mtime;
	unsigned char	item_value_type;
	unsigned char	value_type;
	unsigned char	state;
	unsigned char	flags;		/* see ZBX_DC_FLAG_* above */
}
dc_item_value_t;

static char		*string_values = NULL;
static size_t		string_values_alloc = 0, string_values_offset = 0;
static dc_item_value_t	*item_values = NULL;
static size_t		item_values_alloc = 0, item_values_num = 0;

static void	hc_add_item_values(dc_item_value_t *values, int values_num);
static void	hc_pop_items(zbx_vector_ptr_t *history_items);
static void	hc_get_item_values(zbx_dc_history_t *history, zbx_vector_ptr_t *history_items);
static void	hc_push_items(zbx_vector_ptr_t *history_items);
static void	hc_free_item_values(zbx_dc_history_t *history, int history_num);
static void	hc_queue_item(zbx_hc_item_t *item);
static int	hc_queue_elem_compare_func(const void *d1, const void *d2);
static int	hc_queue_get_size(void);
static int	hc_get_history_compression_age(void);

/******************************************************************************
 *                                                                            *
 * Purpose: retrieves all internal metrics of the database cache              *
 *                                                                            *
 * Parameters: stats - [OUT] write cache metrics                              *
 *                                                                            *
 ******************************************************************************/
void	zbx_dc_get_stats_all(zbx_wcache_info_t *wcache_info)
{
	LOCK_CACHE;

	wcache_info->stats = cache->stats;
	wcache_info->history_free = hc_mem->free_size;
	wcache_info->history_total = hc_mem->total_size;
	wcache_info->index_free = hc_index_mem->free_size;
	wcache_info->index_total = hc_index_mem->total_size;

	if (0 != (program_type & ZBX_PROGRAM_TYPE_SERVER))
	{
		wcache_info->trend_free = trend_mem->free_size;
		wcache_info->trend_total = trend_mem->orig_size;
	}

	UNLOCK_CACHE;
}

/******************************************************************************
 *                                                                            *
 * Purpose: get statistics of the database cache                              *
 *                                                                            *
 ******************************************************************************/
void	*zbx_dc_get_stats(int request)
{
	static zbx_uint64_t	value_uint;
	static double		value_double;
	void			*ret;

	LOCK_CACHE;

	switch (request)
	{
		case ZBX_STATS_HISTORY_COUNTER:
			value_uint = cache->stats.history_counter;
			ret = (void *)&value_uint;
			break;
		case ZBX_STATS_HISTORY_FLOAT_COUNTER:
			value_uint = cache->stats.history_float_counter;
			ret = (void *)&value_uint;
			break;
		case ZBX_STATS_HISTORY_UINT_COUNTER:
			value_uint = cache->stats.history_uint_counter;
			ret = (void *)&value_uint;
			break;
		case ZBX_STATS_HISTORY_STR_COUNTER:
			value_uint = cache->stats.history_str_counter;
			ret = (void *)&value_uint;
			break;
		case ZBX_STATS_HISTORY_LOG_COUNTER:
			value_uint = cache->stats.history_log_counter;
			ret = (void *)&value_uint;
			break;
		case ZBX_STATS_HISTORY_TEXT_COUNTER:
			value_uint = cache->stats.history_text_counter;
			ret = (void *)&value_uint;
			break;
		case ZBX_STATS_NOTSUPPORTED_COUNTER:
			value_uint = cache->stats.notsupported_counter;
			ret = (void *)&value_uint;
			break;
		case ZBX_STATS_HISTORY_TOTAL:
			value_uint = hc_mem->total_size;
			ret = (void *)&value_uint;
			break;
		case ZBX_STATS_HISTORY_USED:
			value_uint = hc_mem->total_size - hc_mem->free_size;
			ret = (void *)&value_uint;
			break;
		case ZBX_STATS_HISTORY_FREE:
			value_uint = hc_mem->free_size;
			ret = (void *)&value_uint;
			break;
		case ZBX_STATS_HISTORY_PUSED:
			value_double = 100 * (double)(hc_mem->total_size - hc_mem->free_size) / hc_mem->total_size;
			ret = (void *)&value_double;
			break;
		case ZBX_STATS_HISTORY_PFREE:
			value_double = 100 * (double)hc_mem->free_size / hc_mem->total_size;
			ret = (void *)&value_double;
			break;
		case ZBX_STATS_TREND_TOTAL:
			value_uint = trend_mem->orig_size;
			ret = (void *)&value_uint;
			break;
		case ZBX_STATS_TREND_USED:
			value_uint = trend_mem->orig_size - trend_mem->free_size;
			ret = (void *)&value_uint;
			break;
		case ZBX_STATS_TREND_FREE:
			value_uint = trend_mem->free_size;
			ret = (void *)&value_uint;
			break;
		case ZBX_STATS_TREND_PUSED:
			value_double = 100 * (double)(trend_mem->orig_size - trend_mem->free_size) /
					trend_mem->orig_size;
			ret = (void *)&value_double;
			break;
		case ZBX_STATS_TREND_PFREE:
			value_double = 100 * (double)trend_mem->free_size / trend_mem->orig_size;
			ret = (void *)&value_double;
			break;
		case ZBX_STATS_HISTORY_INDEX_TOTAL:
			value_uint = hc_index_mem->total_size;
			ret = (void *)&value_uint;
			break;
		case ZBX_STATS_HISTORY_INDEX_USED:
			value_uint = hc_index_mem->total_size - hc_index_mem->free_size;
			ret = (void *)&value_uint;
			break;
		case ZBX_STATS_HISTORY_INDEX_FREE:
			value_uint = hc_index_mem->free_size;
			ret = (void *)&value_uint;
			break;
		case ZBX_STATS_HISTORY_INDEX_PUSED:
			value_double = 100 * (double)(hc_index_mem->total_size - hc_index_mem->free_size) /
					hc_index_mem->total_size;
			ret = (void *)&value_double;
			break;
		case ZBX_STATS_HISTORY_INDEX_PFREE:
			value_double = 100 * (double)hc_index_mem->free_size / hc_index_mem->total_size;
			ret = (void *)&value_double;
			break;
		default:
			ret = NULL;
	}

	UNLOCK_CACHE;

	return ret;
}

/******************************************************************************
 *                                                                            *
 * Purpose: find existing or add new structure and return pointer             *
 *                                                                            *
 * Return value: pointer to a trend structure                                 *
 *                                                                            *
 ******************************************************************************/
static ZBX_DC_TREND	*DCget_trend(zbx_uint64_t itemid)
{
	ZBX_DC_TREND	*ptr, trend;

	if (NULL != (ptr = (ZBX_DC_TREND *)zbx_hashset_search(&cache->trends, &itemid)))
		return ptr;

	memset(&trend, 0, sizeof(ZBX_DC_TREND));
	trend.itemid = itemid;

	return (ZBX_DC_TREND *)zbx_hashset_insert(&cache->trends, &trend, sizeof(ZBX_DC_TREND));
}

/******************************************************************************
 *                                                                            *
 * Purpose: apply disable_from changes to cache                               *
 *                                                                            *
 ******************************************************************************/
static void	DCupdate_trends(zbx_vector_uint64_pair_t *trends_diff)
{
	int	i;

	zabbix_log(LOG_LEVEL_DEBUG, "In %s()", __func__);

	LOCK_TRENDS;

	for (i = 0; i < trends_diff->values_num; i++)
	{
		ZBX_DC_TREND	*trend;

		if (NULL != (trend = (ZBX_DC_TREND *)zbx_hashset_search(&cache->trends, &trends_diff->values[i].first)))
			trend->disable_from = trends_diff->values[i].second;
	}

	UNLOCK_TRENDS;

	zabbix_log(LOG_LEVEL_DEBUG, "End of %s()", __func__);
}

/******************************************************************************
 *                                                                            *
 * Purpose: helper function for DCflush trends                                *
 *                                                                            *
 ******************************************************************************/
static void	dc_insert_trends_in_db(ZBX_DC_TREND *trends, int trends_num, unsigned char value_type,
		const char *table_name, int clock)
{
	ZBX_DC_TREND	*trend;
	int		i;
	zbx_db_insert_t	db_insert;

	zbx_db_insert_prepare(&db_insert, table_name, "itemid", "clock", "num", "value_min", "value_avg",
			"value_max", NULL);

	for (i = 0; i < trends_num; i++)
	{
		trend = &trends[i];

		if (0 == trend->itemid)
			continue;

		if (clock != trend->clock || value_type != trend->value_type)
			continue;

		if (ITEM_VALUE_TYPE_FLOAT == value_type)
		{
			zbx_db_insert_add_values(&db_insert, trend->itemid, trend->clock, trend->num,
					trend->value_min.dbl, trend->value_avg.dbl, trend->value_max.dbl);
		}
		else
		{
			zbx_uint128_t	avg;

			/* calculate the trend average value */
			zbx_udiv128_64(&avg, &trend->value_avg.ui64, trend->num);

			zbx_db_insert_add_values(&db_insert, trend->itemid, trend->clock, trend->num,
					trend->value_min.ui64, avg.lo, trend->value_max.ui64);
		}

		trend->itemid = 0;
	}

	zbx_db_insert_execute(&db_insert);
	zbx_db_insert_clean(&db_insert);
}

/******************************************************************************
 *                                                                            *
 * Purpose: Update trends disable_until for items without trends data past or *
 *          equal the specified clock                                         *
 *                                                                            *
 * Comments: A helper function for DCflush trends                             *
 *                                                                            *
 ******************************************************************************/
static void	dc_remove_updated_trends(ZBX_DC_TREND *trends, int trends_num, const char *table_name,
		int value_type, zbx_uint64_t *itemids, int *itemids_num, int clock)
{
	int		i, j, clocks_num, now, age;
	ZBX_DC_TREND	*trend;
	zbx_uint64_t	itemid;
	size_t		sql_offset;
	zbx_db_result_t	result;
	zbx_db_row_t	row;
	int		clocks[] = {SEC_PER_DAY, SEC_PER_WEEK, SEC_PER_MONTH, SEC_PER_YEAR, INT_MAX};

	now = time(NULL);
	age = now - clock;
	for (clocks_num = 0; age > clocks[clocks_num]; clocks_num++)
		clocks[clocks_num] = now - clocks[clocks_num];
	clocks[clocks_num] = clock;

	/* remove itemids with trends data past or equal the clock */
	for (j = 0; j <= clocks_num && 0 < *itemids_num; j++)
	{
		sql_offset = 0;
		zbx_snprintf_alloc(&sql, &sql_alloc, &sql_offset,
				"select distinct itemid"
				" from %s"
				" where clock>=%d and",
				table_name, clocks[j]);

		if (0 < j)
			zbx_snprintf_alloc(&sql, &sql_alloc, &sql_offset, " clock<%d and", clocks[j - 1]);

		zbx_db_add_condition_alloc(&sql, &sql_alloc, &sql_offset, "itemid", itemids, *itemids_num);

		result = zbx_db_select("%s", sql);

		while (NULL != (row = zbx_db_fetch(result)))
		{
			ZBX_STR2UINT64(itemid, row[0]);
			uint64_array_remove(itemids, itemids_num, &itemid, 1);
		}
		zbx_db_free_result(result);
	}

	/* update trends disable_until for the leftover itemids */
	while (0 != *itemids_num)
	{
		itemid = itemids[--*itemids_num];

		for (i = 0; i < trends_num; i++)
		{
			trend = &trends[i];

			if (itemid != trend->itemid)
				continue;

			if (clock != trend->clock || value_type != trend->value_type)
				continue;

			trend->disable_from = clock;
			break;
		}
	}
}

/******************************************************************************
 *                                                                            *
 * Purpose: helper function for DCflush trends                                *
 *                                                                            *
 ******************************************************************************/
static void	dc_trends_update_float(ZBX_DC_TREND *trend, zbx_db_row_t row, int num, size_t *sql_offset)
{
	zbx_history_value_t	value_min, value_avg, value_max;

	value_min.dbl = atof(row[2]);
	value_avg.dbl = atof(row[3]);
	value_max.dbl = atof(row[4]);

	if (value_min.dbl < trend->value_min.dbl)
		trend->value_min.dbl = value_min.dbl;

	if (value_max.dbl > trend->value_max.dbl)
		trend->value_max.dbl = value_max.dbl;

	trend->value_avg.dbl = trend->value_avg.dbl / (trend->num + num) * trend->num +
			value_avg.dbl / (trend->num + num) * num;
	trend->num += num;

	zbx_snprintf_alloc(&sql, &sql_alloc, sql_offset, "update trends set"
			" num=%d,value_min=" ZBX_FS_DBL64_SQL ",value_avg=" ZBX_FS_DBL64_SQL
			",value_max=" ZBX_FS_DBL64_SQL
			" where itemid=" ZBX_FS_UI64 " and clock=%d;\n",
			trend->num, trend->value_min.dbl, trend->value_avg.dbl, trend->value_max.dbl,
			trend->itemid, trend->clock);
}

/******************************************************************************
 *                                                                            *
 * Purpose: helper function for DCflush trends                                *
 *                                                                            *
 ******************************************************************************/
static void	dc_trends_update_uint(ZBX_DC_TREND *trend, zbx_db_row_t row, int num, size_t *sql_offset)
{
	zbx_history_value_t	value_min, value_avg, value_max;
	zbx_uint128_t		avg;

	ZBX_STR2UINT64(value_min.ui64, row[2]);
	ZBX_STR2UINT64(value_avg.ui64, row[3]);
	ZBX_STR2UINT64(value_max.ui64, row[4]);

	if (value_min.ui64 < trend->value_min.ui64)
		trend->value_min.ui64 = value_min.ui64;
	if (value_max.ui64 > trend->value_max.ui64)
		trend->value_max.ui64 = value_max.ui64;

	/* calculate the trend average value */
	zbx_umul64_64(&avg, num, value_avg.ui64);
	zbx_uinc128_128(&trend->value_avg.ui64, &avg);
	zbx_udiv128_64(&avg, &trend->value_avg.ui64, trend->num + num);

	trend->num += num;

	zbx_snprintf_alloc(&sql, &sql_alloc, sql_offset,
			"update trends_uint set num=%d,value_min=" ZBX_FS_UI64 ",value_avg="
			ZBX_FS_UI64 ",value_max=" ZBX_FS_UI64 " where itemid=" ZBX_FS_UI64
			" and clock=%d;\n",
			trend->num,
			trend->value_min.ui64,
			avg.lo,
			trend->value_max.ui64,
			trend->itemid,
			trend->clock);
}

/******************************************************************************
 *                                                                            *
 * Purpose: helper function for DCflush trends                                *
 *                                                                            *
 ******************************************************************************/
static void	dc_trends_fetch_and_update(ZBX_DC_TREND *trends, int trends_num, zbx_uint64_t *itemids,
		int itemids_num, int *inserts_num, unsigned char value_type,
		const char *table_name, int clock)
{

	int		i, num;
	zbx_db_result_t	result;
	zbx_db_row_t	row;
	zbx_uint64_t	itemid;
	ZBX_DC_TREND	*trend;
	size_t		sql_offset;

	sql_offset = 0;
	zbx_snprintf_alloc(&sql, &sql_alloc, &sql_offset,
			"select itemid,num,value_min,value_avg,value_max"
			" from %s"
			" where clock=%d and",
			table_name, clock);

	zbx_db_add_condition_alloc(&sql, &sql_alloc, &sql_offset, "itemid", itemids, itemids_num);

	result = zbx_db_select("%s order by itemid,clock", sql);

	sql_offset = 0;
	zbx_db_begin_multiple_update(&sql, &sql_alloc, &sql_offset);

	while (NULL != (row = zbx_db_fetch(result)))
	{
		ZBX_STR2UINT64(itemid, row[0]);

		for (i = 0; i < trends_num; i++)
		{
			trend = &trends[i];

			if (itemid != trend->itemid)
				continue;

			if (clock != trend->clock || value_type != trend->value_type)
				continue;

			break;
		}

		if (i == trends_num)
		{
			THIS_SHOULD_NEVER_HAPPEN;
			continue;
		}

		num = atoi(row[1]);

		if (value_type == ITEM_VALUE_TYPE_FLOAT)
			dc_trends_update_float(trend, row, num, &sql_offset);
		else
			dc_trends_update_uint(trend, row, num, &sql_offset);

		trend->itemid = 0;

		--*inserts_num;

		zbx_db_execute_overflowed_sql(&sql, &sql_alloc, &sql_offset);
	}

	zbx_db_free_result(result);

	zbx_db_end_multiple_update(&sql, &sql_alloc, &sql_offset);

	if (sql_offset > 16)	/* In ORACLE always present begin..end; */
		zbx_db_execute("%s", sql);
}

/******************************************************************************
 *                                                                            *
 * Purpose: flush trend to the database                                       *
 *                                                                            *
 ******************************************************************************/
static void	DBflush_trends(ZBX_DC_TREND *trends, int *trends_num, zbx_vector_uint64_pair_t *trends_diff)
{
	int		num, i, clock, inserts_num = 0, itemids_alloc, itemids_num = 0, trends_to = *trends_num;
	unsigned char	value_type;
	zbx_uint64_t	*itemids = NULL;
	ZBX_DC_TREND	*trend = NULL;
	const char	*table_name;

	zabbix_log(LOG_LEVEL_DEBUG, "In %s() trends_num:%d", __func__, *trends_num);

	clock = trends[0].clock;
	value_type = trends[0].value_type;

	switch (value_type)
	{
		case ITEM_VALUE_TYPE_FLOAT:
			table_name = "trends";
			break;
		case ITEM_VALUE_TYPE_UINT64:
			table_name = "trends_uint";
			break;
		default:
			assert(0);
	}

	itemids_alloc = MIN(ZBX_HC_SYNC_MAX, *trends_num);
	itemids = (zbx_uint64_t *)zbx_malloc(itemids, itemids_alloc * sizeof(zbx_uint64_t));

	for (i = 0; i < *trends_num; i++)
	{
		trend = &trends[i];

		if (clock != trend->clock || value_type != trend->value_type)
			continue;

		inserts_num++;

		if (0 != trend->disable_from)
			continue;

		uint64_array_add(&itemids, &itemids_alloc, &itemids_num, trend->itemid, 64);

		if (ZBX_HC_SYNC_MAX == itemids_num)
		{
			trends_to = i + 1;
			break;
		}
	}

	if (0 != itemids_num)
	{
		dc_remove_updated_trends(trends, trends_to, table_name, value_type, itemids,
				&itemids_num, clock);
	}

	for (i = 0; i < trends_to; i++)
	{
		trend = &trends[i];

		if (clock != trend->clock || value_type != trend->value_type)
			continue;

		if (0 != trend->disable_from && clock >= trend->disable_from)
			continue;

		uint64_array_add(&itemids, &itemids_alloc, &itemids_num, trend->itemid, 64);
	}

	if (0 != itemids_num)
	{
		dc_trends_fetch_and_update(trends, trends_to, itemids, itemids_num,
				&inserts_num, value_type, table_name, clock);
	}

	zbx_free(itemids);

	/* if 'trends' is not a primary trends buffer */
	if (NULL != trends_diff)
	{
		/* we update it too */
		for (i = 0; i < trends_to; i++)
		{
			zbx_uint64_pair_t	pair;

			if (0 == trends[i].itemid)
				continue;

			if (clock != trends[i].clock || value_type != trends[i].value_type)
				continue;

			if (0 == trends[i].disable_from || trends[i].disable_from > clock)
				continue;

			pair.first = trends[i].itemid;
			pair.second = clock + SEC_PER_HOUR;
			zbx_vector_uint64_pair_append(trends_diff, pair);
		}
	}

	if (0 != inserts_num)
		dc_insert_trends_in_db(trends, trends_to, value_type, table_name, clock);

	/* clean trends */
	for (i = 0, num = 0; i < *trends_num; i++)
	{
		if (0 == trends[i].itemid)
			continue;

		memcpy(&trends[num++], &trends[i], sizeof(ZBX_DC_TREND));
	}
	*trends_num = num;

	zabbix_log(LOG_LEVEL_DEBUG, "End of %s()", __func__);
}

/******************************************************************************
 *                                                                            *
 * Purpose: move trend to the array of trends for flushing to DB              *
 *                                                                            *
 ******************************************************************************/
static void	DCflush_trend(ZBX_DC_TREND *trend, ZBX_DC_TREND **trends, int *trends_alloc, int *trends_num)
{
	if (*trends_num == *trends_alloc)
	{
		*trends_alloc += 256;
		*trends = (ZBX_DC_TREND *)zbx_realloc(*trends, *trends_alloc * sizeof(ZBX_DC_TREND));
	}

	memcpy(&(*trends)[*trends_num], trend, sizeof(ZBX_DC_TREND));
	(*trends_num)++;

	trend->clock = 0;
	trend->num = 0;
	memset(&trend->value_min, 0, sizeof(zbx_history_value_t));
	memset(&trend->value_avg, 0, sizeof(zbx_value_avg_t));
	memset(&trend->value_max, 0, sizeof(zbx_history_value_t));
}

/******************************************************************************
 *                                                                            *
 * Purpose: add new value to the trends                                       *
 *                                                                            *
 ******************************************************************************/
static void	DCadd_trend(const zbx_dc_history_t *history, ZBX_DC_TREND **trends, int *trends_alloc, int *trends_num)
{
	ZBX_DC_TREND	*trend = NULL;
	int		hour;

	hour = history->ts.sec - history->ts.sec % SEC_PER_HOUR;

	trend = DCget_trend(history->itemid);

	if (trend->num > 0 && (trend->clock != hour || trend->value_type != history->value_type) &&
			SUCCEED == zbx_history_requires_trends(trend->value_type))
	{
		DCflush_trend(trend, trends, trends_alloc, trends_num);
	}

	trend->value_type = history->value_type;
	trend->clock = hour;

	switch (trend->value_type)
	{
		case ITEM_VALUE_TYPE_FLOAT:
			if (trend->num == 0 || history->value.dbl < trend->value_min.dbl)
				trend->value_min.dbl = history->value.dbl;
			if (trend->num == 0 || history->value.dbl > trend->value_max.dbl)
				trend->value_max.dbl = history->value.dbl;
			trend->value_avg.dbl += history->value.dbl / (trend->num + 1) -
					trend->value_avg.dbl / (trend->num + 1);
			break;
		case ITEM_VALUE_TYPE_UINT64:
			if (trend->num == 0 || history->value.ui64 < trend->value_min.ui64)
				trend->value_min.ui64 = history->value.ui64;
			if (trend->num == 0 || history->value.ui64 > trend->value_max.ui64)
				trend->value_max.ui64 = history->value.ui64;
			zbx_uinc128_64(&trend->value_avg.ui64, history->value.ui64);
			break;
	}
	trend->num++;
}

/******************************************************************************
 *                                                                            *
 * Purpose: update trends cache and get list of trends to flush into database *
 *                                                                            *
 * Parameters: history         - [IN]  array of history data                  *
 *             history_num     - [IN]  number of history structures           *
 *             trends          - [OUT] list of trends to flush into database  *
 *             trends_num      - [OUT] number of trends                       *
 *             compression_age - [IN]  history compression age                *
 *                                                                            *
 ******************************************************************************/
static void	DCmass_update_trends(const zbx_dc_history_t *history, int history_num, ZBX_DC_TREND **trends,
		int *trends_num, int compression_age)
{
	static int		last_trend_discard = 0;
	zbx_timespec_t		ts;
	int			trends_alloc = 0, i, hour, seconds;
	zbx_vector_uint64_t	del_itemids;

	zabbix_log(LOG_LEVEL_DEBUG, "In %s()", __func__);

	zbx_vector_uint64_create(&del_itemids);

	zbx_timespec(&ts);
	seconds = ts.sec % SEC_PER_HOUR;
	hour = ts.sec - seconds;

	LOCK_TRENDS;

	for (i = 0; i < history_num; i++)
	{
		const zbx_dc_history_t	*h = &history[i];

		if (0 != (ZBX_DC_FLAGS_NOT_FOR_TRENDS & h->flags))
			continue;

		DCadd_trend(h, trends, &trends_alloc, trends_num);
	}

	if (cache->trends_last_cleanup_hour < hour && ZBX_TRENDS_CLEANUP_TIME < seconds)
	{
		zbx_hashset_iter_t	iter;
		ZBX_DC_TREND		*trend;

		zbx_hashset_iter_reset(&cache->trends, &iter);

		while (NULL != (trend = (ZBX_DC_TREND *)zbx_hashset_iter_next(&iter)))
		{
			if (trend->clock == hour)
				continue;

			/* discard trend items that are older than compression age */
			if (0 != compression_age && trend->clock < compression_age)
			{
				if (SEC_PER_HOUR < (ts.sec - last_trend_discard)) /* log once per hour */
				{
					zabbix_log(LOG_LEVEL_TRACE, "discarding trends that are pointing to"
							" compressed history period");
					last_trend_discard = ts.sec;
				}

				zbx_hashset_iter_remove(&iter);
			}
			else
			{
				if (SUCCEED == zbx_history_requires_trends(trend->value_type) && 0 != trend->num)
					DCflush_trend(trend, trends, &trends_alloc, trends_num);

				zbx_vector_uint64_append(&del_itemids, trend->itemid);
			}
		}

		cache->trends_last_cleanup_hour = hour;
	}

	UNLOCK_TRENDS;

	if (0 != del_itemids.values_num)
	{
		zbx_dc_config_history_sync_unset_existing_itemids(&del_itemids);

		if (0 != del_itemids.values_num)
		{
			LOCK_TRENDS;

			for (i = 0; i < del_itemids.values_num; i++)
			{
				ZBX_DC_TREND	*trend;

				if (NULL == (trend = (ZBX_DC_TREND *)zbx_hashset_search(&cache->trends,
						&del_itemids.values[i])))
				{
					continue;
				}

				zbx_hashset_remove_direct(&cache->trends, trend);
			}

			UNLOCK_TRENDS;
		}
	}

	zbx_vector_uint64_destroy(&del_itemids);

	zabbix_log(LOG_LEVEL_DEBUG, "End of %s()", __func__);
}

static int	zbx_trend_compare(const void *d1, const void *d2)
{
	const ZBX_DC_TREND	*p1 = (const ZBX_DC_TREND *)d1;
	const ZBX_DC_TREND	*p2 = (const ZBX_DC_TREND *)d2;

	ZBX_RETURN_IF_NOT_EQUAL(p1->itemid, p2->itemid);
	ZBX_RETURN_IF_NOT_EQUAL(p1->clock, p2->clock);

	return 0;
}

/******************************************************************************
 *                                                                            *
 * Purpose: prepare history data using items from configuration cache         *
 *                                                                            *
 * Parameters: trends      - [IN] trends from cache to be added to database   *
 *             trends_num  - [IN] number of trends to add to database         *
 *             trends_diff - [OUT] disable_from updates                       *
 *                                                                            *
 ******************************************************************************/
static void	DBmass_update_trends(const ZBX_DC_TREND *trends, int trends_num,
		zbx_vector_uint64_pair_t *trends_diff)
{
	ZBX_DC_TREND	*trends_tmp;

	if (0 != trends_num)
	{
		trends_tmp = (ZBX_DC_TREND *)zbx_malloc(NULL, trends_num * sizeof(ZBX_DC_TREND));
		memcpy(trends_tmp, trends, trends_num * sizeof(ZBX_DC_TREND));
		qsort(trends_tmp, trends_num, sizeof(ZBX_DC_TREND), zbx_trend_compare);

		while (0 < trends_num)
			DBflush_trends(trends_tmp, &trends_num, trends_diff);

		zbx_free(trends_tmp);
	}
}

typedef struct
{
	zbx_uint64_t		hostid;
	zbx_vector_ptr_t	groups;
}
zbx_host_info_t;

/******************************************************************************
 *                                                                            *
 * Purpose: frees resources allocated to store host groups names              *
 *                                                                            *
 * Parameters: host_info - [IN] host information                              *
 *                                                                            *
 ******************************************************************************/
static void	zbx_host_info_clean(zbx_host_info_t *host_info)
{
	zbx_vector_ptr_clear_ext(&host_info->groups, zbx_ptr_free);
	zbx_vector_ptr_destroy(&host_info->groups);
}

/******************************************************************************
 *                                                                            *
 * Purpose: get hosts groups names                                            *
 *                                                                            *
 * Parameters: hosts_info - [IN/OUT] output names of host groups for a host   *
 *             hostids    - [IN] hosts identifiers                            *
 *                                                                            *
 ******************************************************************************/
static void	db_get_hosts_info_by_hostid(zbx_hashset_t *hosts_info, const zbx_vector_uint64_t *hostids)
{
	int		i;
	size_t		sql_offset = 0;
	zbx_db_result_t	result;
	zbx_db_row_t	row;

	for (i = 0; i < hostids->values_num; i++)
	{
		zbx_host_info_t	host_info = {.hostid = hostids->values[i]};

		zbx_vector_ptr_create(&host_info.groups);
		zbx_hashset_insert(hosts_info, &host_info, sizeof(host_info));
	}

	zbx_snprintf_alloc(&sql, &sql_alloc, &sql_offset,
				"select distinct hg.hostid,g.name"
				" from hstgrp g,hosts_groups hg"
				" where g.groupid=hg.groupid"
					" and");

	zbx_db_add_condition_alloc(&sql, &sql_alloc, &sql_offset, "hg.hostid", hostids->values, hostids->values_num);

	result = zbx_db_select("%s", sql);

	while (NULL != (row = zbx_db_fetch(result)))
	{
		zbx_uint64_t	hostid;
		zbx_host_info_t	*host_info;

		ZBX_DBROW2UINT64(hostid, row[0]);

		if (NULL == (host_info = (zbx_host_info_t *)zbx_hashset_search(hosts_info, &hostid)))
		{
			THIS_SHOULD_NEVER_HAPPEN;
			continue;
		}

		zbx_vector_ptr_append(&host_info->groups, zbx_strdup(NULL, row[1]));
	}
	zbx_db_free_result(result);
}

typedef struct
{
	zbx_uint64_t		itemid;
	char			*name;
	zbx_history_sync_item_t	*item;
	zbx_vector_tags_t	item_tags;
}
zbx_item_info_t;

/******************************************************************************
 *                                                                            *
 * Purpose: get item names                                                    *
 *                                                                            *
 * Parameters: items_info - [IN/OUT] output item names                        *
 *             itemids    - [IN] the item identifiers                         *
 *                                                                            *
 ******************************************************************************/
static void	db_get_item_names_by_itemid(zbx_hashset_t *items_info, const zbx_vector_uint64_t *itemids)
{
	size_t		sql_offset = 0;
	zbx_db_result_t	result;
	zbx_db_row_t	row;

	zbx_snprintf_alloc(&sql, &sql_alloc, &sql_offset, "select itemid,name from items where");
	zbx_db_add_condition_alloc(&sql, &sql_alloc, &sql_offset, "itemid", itemids->values, itemids->values_num);

	result = zbx_db_select("%s", sql);

	while (NULL != (row = zbx_db_fetch(result)))
	{
		zbx_uint64_t	itemid;
		zbx_item_info_t	*item_info;

		ZBX_DBROW2UINT64(itemid, row[0]);

		if (NULL == (item_info = (zbx_item_info_t *)zbx_hashset_search(items_info, &itemid)))
		{
			THIS_SHOULD_NEVER_HAPPEN;
			continue;
		}

		item_info->name = zbx_strdup(item_info->name, row[1]);
	}

	zbx_db_free_result(result);
}

/******************************************************************************
 *                                                                            *
 * Purpose: get item tags                                                     *
 *                                                                            *
 * Parameters: items_info - [IN/OUT] output item tags                         *
 *             itemids    - [IN] the item identifiers                         *
 *                                                                            *
 ******************************************************************************/
static void	db_get_item_tags_by_itemid(zbx_hashset_t *items_info, const zbx_vector_uint64_t *itemids)
{
	size_t		sql_offset = 0;
	zbx_db_result_t	result;
	zbx_db_row_t	row;
	zbx_item_info_t	*item_info = NULL;

	zbx_snprintf_alloc(&sql, &sql_alloc, &sql_offset, "select itemid,tag,value from item_tag where");
	zbx_db_add_condition_alloc(&sql, &sql_alloc, &sql_offset, "itemid", itemids->values, itemids->values_num);
	zbx_strcpy_alloc(&sql, &sql_alloc, &sql_offset, " order by itemid");

	result = zbx_db_select("%s", sql);

	while (NULL != (row = zbx_db_fetch(result)))
	{
		zbx_uint64_t	itemid;
		zbx_tag_t	*item_tag;

		ZBX_DBROW2UINT64(itemid, row[0]);

		if (NULL == item_info || item_info->itemid != itemid)
		{
			if (NULL != item_info)
			{
				zbx_vector_tags_sort(&item_info->item_tags, zbx_compare_tags);
			}
			if (NULL == (item_info = (zbx_item_info_t *)zbx_hashset_search(items_info, &itemid)))
			{
				THIS_SHOULD_NEVER_HAPPEN;
				continue;
			}
		}

		item_tag = (zbx_tag_t *)zbx_malloc(NULL, sizeof(*item_tag));
		item_tag->tag = zbx_strdup(NULL, row[1]);
		item_tag->value = zbx_strdup(NULL, row[2]);
		zbx_vector_tags_append(&item_info->item_tags, item_tag);
	}

	if (NULL != item_info)
	{
		zbx_vector_tags_sort(&item_info->item_tags, zbx_compare_tags);
	}

	zbx_db_free_result(result);
}

/******************************************************************************
 *                                                                            *
 * Purpose: get item names and item tags                                      *
 *                                                                            *
 * Parameters: items_info - [IN/OUT] output item name and item tags           *
 *             itemids    - [IN] the item identifiers                         *
 *                                                                            *
 ******************************************************************************/
static void	db_get_items_info_by_itemid(zbx_hashset_t *items_info, const zbx_vector_uint64_t *itemids)
{
	db_get_item_names_by_itemid(items_info, itemids);
	db_get_item_tags_by_itemid(items_info, itemids);
}

/******************************************************************************
 *                                                                            *
 * Purpose: frees resources allocated to store item tags and name             *
 *                                                                            *
 * Parameters: item_info - [IN] item information                              *
 *                                                                            *
 ******************************************************************************/
static void	zbx_item_info_clean(zbx_item_info_t *item_info)
{
	zbx_vector_tags_clear_ext(&item_info->item_tags, zbx_free_tag);
	zbx_vector_tags_destroy(&item_info->item_tags);
	zbx_free(item_info->name);
}

/******************************************************************************
 *                                                                            *
 * Purpose: export trends                                                     *
 *                                                                            *
 * Parameters: trends     - [IN] trends from cache                            *
 *             trends_num - [IN] number of trends                             *
 *             hosts_info - [IN] hosts groups names                           *
 *             items_info - [IN] item names and tags                          *
 *                                                                            *
 ******************************************************************************/
static void	DCexport_trends(const ZBX_DC_TREND *trends, int trends_num, zbx_hashset_t *hosts_info,
		zbx_hashset_t *items_info)
{
	struct zbx_json			json;
	const ZBX_DC_TREND		*trend = NULL;
	int				i, j;
	const zbx_history_sync_item_t	*item;
	zbx_host_info_t			*host_info;
	zbx_item_info_t			*item_info;
	zbx_uint128_t			avg;	/* calculate the trend average value */

	zbx_json_init(&json, ZBX_JSON_STAT_BUF_LEN);

	for (i = 0; i < trends_num; i++)
	{
		trend = &trends[i];

		if (NULL == (item_info = (zbx_item_info_t *)zbx_hashset_search(items_info, &trend->itemid)))
			continue;

		item = item_info->item;

		if (NULL == (host_info = (zbx_host_info_t *)zbx_hashset_search(hosts_info, &item->host.hostid)))
		{
			THIS_SHOULD_NEVER_HAPPEN;
			continue;
		}

		zbx_json_clean(&json);

		zbx_json_addobject(&json,ZBX_PROTO_TAG_HOST);
		zbx_json_addstring(&json, ZBX_PROTO_TAG_HOST, item->host.host, ZBX_JSON_TYPE_STRING);
		zbx_json_addstring(&json, ZBX_PROTO_TAG_NAME, item->host.name, ZBX_JSON_TYPE_STRING);
		zbx_json_close(&json);

		zbx_json_addarray(&json, ZBX_PROTO_TAG_GROUPS);

		for (j = 0; j < host_info->groups.values_num; j++)
			zbx_json_addstring(&json, NULL, host_info->groups.values[j], ZBX_JSON_TYPE_STRING);

		zbx_json_close(&json);

		zbx_json_addarray(&json, ZBX_PROTO_TAG_ITEM_TAGS);

		for (j = 0; j < item_info->item_tags.values_num; j++)
		{
			zbx_tag_t	*item_tag = item_info->item_tags.values[j];

			zbx_json_addobject(&json, NULL);
			zbx_json_addstring(&json, ZBX_PROTO_TAG_TAG, item_tag->tag, ZBX_JSON_TYPE_STRING);
			zbx_json_addstring(&json, ZBX_PROTO_TAG_VALUE, item_tag->value, ZBX_JSON_TYPE_STRING);
			zbx_json_close(&json);
		}

		zbx_json_close(&json);
		zbx_json_adduint64(&json, ZBX_PROTO_TAG_ITEMID, item->itemid);

		if (NULL != item_info->name)
			zbx_json_addstring(&json, ZBX_PROTO_TAG_NAME, item_info->name, ZBX_JSON_TYPE_STRING);

		zbx_json_addint64(&json, ZBX_PROTO_TAG_CLOCK, trend->clock);
		zbx_json_addint64(&json, ZBX_PROTO_TAG_COUNT, trend->num);

		switch (trend->value_type)
		{
			case ITEM_VALUE_TYPE_FLOAT:
				zbx_json_addfloat(&json, ZBX_PROTO_TAG_MIN, trend->value_min.dbl);
				zbx_json_addfloat(&json, ZBX_PROTO_TAG_AVG, trend->value_avg.dbl);
				zbx_json_addfloat(&json, ZBX_PROTO_TAG_MAX, trend->value_max.dbl);
				break;
			case ITEM_VALUE_TYPE_UINT64:
				zbx_json_adduint64(&json, ZBX_PROTO_TAG_MIN, trend->value_min.ui64);
				zbx_udiv128_64(&avg, &trend->value_avg.ui64, trend->num);
				zbx_json_adduint64(&json, ZBX_PROTO_TAG_AVG, avg.lo);
				zbx_json_adduint64(&json, ZBX_PROTO_TAG_MAX, trend->value_max.ui64);
				break;
			default:
				THIS_SHOULD_NEVER_HAPPEN;
		}

		zbx_json_adduint64(&json, ZBX_PROTO_TAG_TYPE, trend->value_type);
		zbx_trends_export_write(json.buffer, json.buffer_size);
	}

	zbx_trends_export_flush();
	zbx_json_free(&json);
}

/******************************************************************************
 *                                                                            *
 * Purpose: export history                                                    *
 *                                                                            *
 * Parameters: history     - [IN/OUT] array of history data                   *
 *             history_num - [IN] number of history structures                *
 *             hosts_info  - [IN] hosts groups names                          *
 *             items_info  - [IN] item names and tags                         *
 *                                                                            *
 ******************************************************************************/
static void	DCexport_history(const zbx_dc_history_t *history, int history_num, zbx_hashset_t *hosts_info,
		zbx_hashset_t *items_info, int history_export_enabled, zbx_vector_connector_filter_t *connector_filters,
		unsigned char **data, size_t *data_alloc, size_t *data_offset)
{
	const zbx_dc_history_t		*h;
	const zbx_history_sync_item_t	*item;
	int				i, j;
	zbx_host_info_t			*host_info;
	zbx_item_info_t			*item_info;
	struct zbx_json			json;
	zbx_connector_object_t		connector_object;

	zbx_json_init(&json, ZBX_JSON_STAT_BUF_LEN);
	zbx_vector_uint64_create(&connector_object.ids);

	for (i = 0; i < history_num; i++)
	{
		h = &history[i];

		if (0 != (ZBX_DC_FLAGS_NOT_FOR_MODULES & h->flags))
			continue;

		if (NULL == (item_info = (zbx_item_info_t *)zbx_hashset_search(items_info, &h->itemid)))
		{
			THIS_SHOULD_NEVER_HAPPEN;
			continue;
		}

		item = item_info->item;

		if (NULL == (host_info = (zbx_host_info_t *)zbx_hashset_search(hosts_info, &item->host.hostid)))
		{
			THIS_SHOULD_NEVER_HAPPEN;
			continue;
		}

		if (0 != connector_filters->values_num)
		{
			int	k;

			for (k = 0; k < connector_filters->values_num; k++)
			{
				if (SUCCEED == zbx_match_tags(connector_filters->values[k].tags_evaltype,
						&connector_filters->values[k].connector_tags, &item_info->item_tags))
				{
					zbx_vector_uint64_append(&connector_object.ids,
							connector_filters->values[k].connectorid);
				}
			}

			if (0 == connector_object.ids.values_num && FAIL == history_export_enabled)
				continue;
		}

		zbx_json_clean(&json);

		zbx_json_addobject(&json,ZBX_PROTO_TAG_HOST);
		zbx_json_addstring(&json, ZBX_PROTO_TAG_HOST, item->host.host, ZBX_JSON_TYPE_STRING);
		zbx_json_addstring(&json, ZBX_PROTO_TAG_NAME, item->host.name, ZBX_JSON_TYPE_STRING);
		zbx_json_close(&json);

		zbx_json_addarray(&json, ZBX_PROTO_TAG_GROUPS);

		for (j = 0; j < host_info->groups.values_num; j++)
			zbx_json_addstring(&json, NULL, host_info->groups.values[j], ZBX_JSON_TYPE_STRING);

		zbx_json_close(&json);

		zbx_json_addarray(&json, ZBX_PROTO_TAG_ITEM_TAGS);

		for (j = 0; j < item_info->item_tags.values_num; j++)
		{
			zbx_tag_t	*item_tag = item_info->item_tags.values[j];

			zbx_json_addobject(&json, NULL);
			zbx_json_addstring(&json, ZBX_PROTO_TAG_TAG, item_tag->tag, ZBX_JSON_TYPE_STRING);
			zbx_json_addstring(&json, ZBX_PROTO_TAG_VALUE, item_tag->value, ZBX_JSON_TYPE_STRING);
			zbx_json_close(&json);
		}

		zbx_json_close(&json);
		zbx_json_adduint64(&json, ZBX_PROTO_TAG_ITEMID, item->itemid);

		if (NULL != item_info->name)
			zbx_json_addstring(&json, ZBX_PROTO_TAG_NAME, item_info->name, ZBX_JSON_TYPE_STRING);

		zbx_json_addint64(&json, ZBX_PROTO_TAG_CLOCK, h->ts.sec);
		zbx_json_addint64(&json, ZBX_PROTO_TAG_NS, h->ts.ns);

		switch (h->value_type)
		{
			case ITEM_VALUE_TYPE_FLOAT:
				zbx_json_adddouble(&json, ZBX_PROTO_TAG_VALUE, h->value.dbl);
				break;
			case ITEM_VALUE_TYPE_UINT64:
				zbx_json_adduint64(&json, ZBX_PROTO_TAG_VALUE, h->value.ui64);
				break;
			case ITEM_VALUE_TYPE_STR:
				zbx_json_addstring(&json, ZBX_PROTO_TAG_VALUE, h->value.str, ZBX_JSON_TYPE_STRING);
				break;
			case ITEM_VALUE_TYPE_TEXT:
				zbx_json_addstring(&json, ZBX_PROTO_TAG_VALUE, h->value.str, ZBX_JSON_TYPE_STRING);
				break;
			case ITEM_VALUE_TYPE_LOG:
				zbx_json_addint64(&json, ZBX_PROTO_TAG_LOGTIMESTAMP, h->value.log->timestamp);
				zbx_json_addstring(&json, ZBX_PROTO_TAG_LOGSOURCE,
						ZBX_NULL2EMPTY_STR(h->value.log->source), ZBX_JSON_TYPE_STRING);
				zbx_json_addint64(&json, ZBX_PROTO_TAG_LOGSEVERITY, h->value.log->severity);
				zbx_json_addint64(&json, ZBX_PROTO_TAG_LOGEVENTID, h->value.log->logeventid);
				zbx_json_addstring(&json, ZBX_PROTO_TAG_VALUE, h->value.log->value,
						ZBX_JSON_TYPE_STRING);
				break;
			default:
				THIS_SHOULD_NEVER_HAPPEN;
		}

		zbx_json_adduint64(&json, ZBX_PROTO_TAG_TYPE, h->value_type);

		if (0 != connector_object.ids.values_num)
		{
			connector_object.objectid = item->itemid;
			connector_object.ts = h->ts;
			connector_object.str = json.buffer;

			zbx_connector_serialize_object(data, data_alloc, data_offset, &connector_object);

			zbx_vector_uint64_clear(&connector_object.ids);
		}

		if (SUCCEED == history_export_enabled)
			zbx_history_export_write(json.buffer, json.buffer_size);
	}

	if (SUCCEED == history_export_enabled)
		zbx_history_export_flush();

	zbx_vector_uint64_destroy(&connector_object.ids);
	zbx_json_free(&json);
}

/******************************************************************************
 *                                                                            *
 * Purpose: export history and trends                                         *
 *                                                                            *
 * Parameters: history     - [IN/OUT] array of history data                   *
 *             history_num - [IN] number of history structures                *
 *             itemids     - [IN] the item identifiers                        *
 *                                (used for item lookup)                      *
 *             items       - [IN] the items                                   *
 *             errcodes    - [IN] item error codes                            *
 *             trends      - [IN] trends from cache                           *
 *             trends_num  - [IN] number of trends                            *
 *                                                                            *
 ******************************************************************************/
static void	DCexport_history_and_trends(const zbx_dc_history_t *history, int history_num,
		const zbx_vector_uint64_t *itemids, zbx_history_sync_item_t *items, const int *errcodes,
		const ZBX_DC_TREND *trends, int trends_num, int history_export_enabled,
		zbx_vector_connector_filter_t *connector_filters, unsigned char **data, size_t *data_alloc,
		size_t *data_offset)
{
	int			i, index;
	zbx_vector_uint64_t	hostids, item_info_ids;
	zbx_hashset_t		hosts_info, items_info;
	zbx_history_sync_item_t	*item;
	zbx_item_info_t		item_info;

	zabbix_log(LOG_LEVEL_DEBUG, "In %s() history_num:%d trends_num:%d", __func__, history_num, trends_num);

	zbx_vector_uint64_create(&hostids);
	zbx_vector_uint64_create(&item_info_ids);
	zbx_hashset_create_ext(&items_info, itemids->values_num, ZBX_DEFAULT_UINT64_HASH_FUNC,
			ZBX_DEFAULT_UINT64_COMPARE_FUNC, (zbx_clean_func_t)zbx_item_info_clean,
			ZBX_DEFAULT_MEM_MALLOC_FUNC, ZBX_DEFAULT_MEM_REALLOC_FUNC, ZBX_DEFAULT_MEM_FREE_FUNC);

	for (i = 0; i < history_num; i++)
	{
		const zbx_dc_history_t	*h = &history[i];

		if (0 != (ZBX_DC_FLAGS_NOT_FOR_EXPORT & h->flags))
			continue;

		if (FAIL == (index = zbx_vector_uint64_bsearch(itemids, h->itemid, ZBX_DEFAULT_UINT64_COMPARE_FUNC)))
		{
			THIS_SHOULD_NEVER_HAPPEN;
			continue;
		}

		if (SUCCEED != errcodes[index])
			continue;

		item = &items[index];

		zbx_vector_uint64_append(&hostids, item->host.hostid);
		zbx_vector_uint64_append(&item_info_ids, item->itemid);

		item_info.itemid = item->itemid;
		item_info.name = NULL;
		item_info.item = item;
		zbx_vector_tags_create(&item_info.item_tags);
		zbx_hashset_insert(&items_info, &item_info, sizeof(item_info));
	}

	if (0 == history_num)
	{
		for (i = 0; i < trends_num; i++)
		{
			const ZBX_DC_TREND	*trend = &trends[i];

			if (FAIL == (index = zbx_vector_uint64_bsearch(itemids, trend->itemid,
					ZBX_DEFAULT_UINT64_COMPARE_FUNC)))
			{
				THIS_SHOULD_NEVER_HAPPEN;
				continue;
			}

			if (SUCCEED != errcodes[index])
				continue;

			item = &items[index];

			zbx_vector_uint64_append(&hostids, item->host.hostid);
			zbx_vector_uint64_append(&item_info_ids, item->itemid);

			item_info.itemid = item->itemid;
			item_info.name = NULL;
			item_info.item = item;
			zbx_vector_tags_create(&item_info.item_tags);
			zbx_hashset_insert(&items_info, &item_info, sizeof(item_info));
		}
	}

	if (0 == item_info_ids.values_num)
		goto clean;

	zbx_vector_uint64_sort(&item_info_ids, ZBX_DEFAULT_UINT64_COMPARE_FUNC);
	zbx_vector_uint64_sort(&hostids, ZBX_DEFAULT_UINT64_COMPARE_FUNC);
	zbx_vector_uint64_uniq(&hostids, ZBX_DEFAULT_UINT64_COMPARE_FUNC);

	zbx_hashset_create_ext(&hosts_info, hostids.values_num, ZBX_DEFAULT_UINT64_HASH_FUNC,
			ZBX_DEFAULT_UINT64_COMPARE_FUNC, (zbx_clean_func_t)zbx_host_info_clean,
			ZBX_DEFAULT_MEM_MALLOC_FUNC, ZBX_DEFAULT_MEM_REALLOC_FUNC, ZBX_DEFAULT_MEM_FREE_FUNC);

	db_get_hosts_info_by_hostid(&hosts_info, &hostids);

	db_get_items_info_by_itemid(&items_info, &item_info_ids);

	if (0 != history_num)
	{
		DCexport_history(history, history_num, &hosts_info, &items_info, history_export_enabled,
				connector_filters, data, data_alloc, data_offset);
	}

	if (0 != trends_num)
		DCexport_trends(trends, trends_num, &hosts_info, &items_info);

	zbx_hashset_destroy(&hosts_info);
clean:
	zbx_hashset_destroy(&items_info);
	zbx_vector_uint64_destroy(&item_info_ids);
	zbx_vector_uint64_destroy(&hostids);

	zabbix_log(LOG_LEVEL_DEBUG, "End of %s()", __func__);
}

/******************************************************************************
 *                                                                            *
 * Purpose: export all trends                                                 *
 *                                                                            *
 * Parameters: trends     - [IN] trends from cache                            *
 *             trends_num - [IN] number of trends                             *
 *                                                                            *
 ******************************************************************************/
static void	DCexport_all_trends(const ZBX_DC_TREND *trends, int trends_num)
{
	zbx_history_sync_item_t	*items;
	zbx_vector_uint64_t	itemids;
	int			*errcodes;
	size_t			i, num;

	zabbix_log(LOG_LEVEL_WARNING, "exporting trend data...");

	while (0 < trends_num)
	{
		num = (size_t)MIN(ZBX_HC_SYNC_MAX, trends_num);

		items = (zbx_history_sync_item_t *)zbx_malloc(NULL, sizeof(zbx_history_sync_item_t) * num);
		errcodes = (int *)zbx_malloc(NULL, sizeof(int) * num);

		zbx_vector_uint64_create(&itemids);
		zbx_vector_uint64_reserve(&itemids, num);

		for (i = 0; i < num; i++)
			zbx_vector_uint64_append(&itemids, trends[i].itemid);

		zbx_vector_uint64_sort(&itemids, ZBX_DEFAULT_UINT64_COMPARE_FUNC);

		zbx_dc_config_history_sync_get_items_by_itemids(items, itemids.values, errcodes, num,
				ZBX_ITEM_GET_SYNC_EXPORT);

		DCexport_history_and_trends(NULL, 0, &itemids, items, errcodes, trends, (int)num, FAIL, NULL, NULL, 0,
				0);

		zbx_dc_config_clean_history_sync_items(items, errcodes, num);
		zbx_vector_uint64_destroy(&itemids);
		zbx_free(items);
		zbx_free(errcodes);

		trends += num;
		trends_num -= (int)num;
	}

	zabbix_log(LOG_LEVEL_WARNING, "exporting trend data done");
}

/******************************************************************************
 *                                                                            *
 * Purpose: flush all trends to the database                                  *
 *                                                                            *
 ******************************************************************************/
static void	DCsync_trends(void)
{
	zbx_hashset_iter_t	iter;
	ZBX_DC_TREND		*trends = NULL, *trend;
	int			trends_alloc = 0, trends_num = 0, compression_age;

	zabbix_log(LOG_LEVEL_DEBUG, "In %s() trends_num:%d", __func__, cache->trends_num);

	compression_age = hc_get_history_compression_age();

	zabbix_log(LOG_LEVEL_WARNING, "syncing trend data...");

	LOCK_TRENDS;

	zbx_hashset_iter_reset(&cache->trends, &iter);

	while (NULL != (trend = (ZBX_DC_TREND *)zbx_hashset_iter_next(&iter)))
	{
		if (SUCCEED == zbx_history_requires_trends(trend->value_type) && trend->clock >= compression_age &&
				0 != trend->num)
		{
			DCflush_trend(trend, &trends, &trends_alloc, &trends_num);
		}
	}

	UNLOCK_TRENDS;

	if (SUCCEED == zbx_is_export_enabled(ZBX_FLAG_EXPTYPE_TRENDS) && 0 != trends_num)
		DCexport_all_trends(trends, trends_num);

	if (0 < trends_num)
		qsort(trends, trends_num, sizeof(ZBX_DC_TREND), zbx_trend_compare);

	zbx_db_begin();

	while (trends_num > 0)
		DBflush_trends(trends, &trends_num, NULL);

	zbx_db_commit();

	zbx_free(trends);

	zabbix_log(LOG_LEVEL_WARNING, "syncing trend data done");

	zabbix_log(LOG_LEVEL_DEBUG, "End of %s()", __func__);
}

#define ZBX_FLAGS_TRIGGER_CREATE_NOTHING		0x00
#define ZBX_FLAGS_TRIGGER_CREATE_TRIGGER_EVENT		0x01
#define ZBX_FLAGS_TRIGGER_CREATE_INTERNAL_EVENT		0x02
#define ZBX_FLAGS_TRIGGER_CREATE_EVENT										\
		(ZBX_FLAGS_TRIGGER_CREATE_TRIGGER_EVENT | ZBX_FLAGS_TRIGGER_CREATE_INTERNAL_EVENT)

/******************************************************************************
 *                                                                            *
 * Purpose: 1) calculate changeset of trigger fields to be updated            *
 *          2) generate events                                                *
 *                                                                            *
 * Parameters: trigger      - [IN] trigger to process                         *
 *             add_event_cb - [IN]                                            *
 *             diffs        - [OUT] vector with trigger changes               *
 *                                                                            *
 * Return value: SUCCEED - trigger processed successfully                     *
 *               FAIL    - no changes                                         *
 *                                                                            *
 * Comments: Trigger dependency checks will be done during event processing.  *
 *                                                                            *
 * Event generation depending on trigger value/state changes:                 *
 *                                                                            *
 * From \ To  | OK         | OK(?)      | PROBLEM    | PROBLEM(?) | NONE      *
 *----------------------------------------------------------------------------*
 * OK         | .          | I          | E          | I          | .         *
 *            |            |            |            |            |           *
 * OK(?)      | I          | .          | E,I        | -          | I         *
 *            |            |            |            |            |           *
 * PROBLEM    | E          | I          | E(m)       | I          | .         *
 *            |            |            |            |            |           *
 * PROBLEM(?) | E,I        | -          | E(m),I     | .          | I         *
 *                                                                            *
 * Legend:                                                                    *
 *        'E' - trigger event                                                 *
 *        'I' - internal event                                                *
 *        '.' - nothing                                                       *
 *        '-' - should never happen                                           *
 *                                                                            *
 ******************************************************************************/
<<<<<<< HEAD
static int	process_trigger(struct _DC_TRIGGER *trigger, zbx_add_event_func_t add_event_cb,
		zbx_vector_ptr_t *diffs)
=======
static int	zbx_process_trigger(zbx_dc_trigger_t *trigger, zbx_vector_ptr_t *diffs)
>>>>>>> f69433e6
{
	const char		*new_error;
	int			new_state, new_value, ret = FAIL;
	zbx_uint64_t		flags = ZBX_FLAGS_TRIGGER_DIFF_UNSET, event_flags = ZBX_FLAGS_TRIGGER_CREATE_NOTHING;

	zabbix_log(LOG_LEVEL_DEBUG, "In %s() triggerid:" ZBX_FS_UI64 " value:%d(%d) new_value:%d",
			__func__, trigger->triggerid, trigger->value, trigger->state, trigger->new_value);

	if (TRIGGER_VALUE_UNKNOWN == trigger->new_value)
	{
		new_state = TRIGGER_STATE_UNKNOWN;
		new_value = trigger->value;
	}
	else
	{
		new_state = TRIGGER_STATE_NORMAL;
		new_value = trigger->new_value;
	}
	new_error = (NULL == trigger->new_error ? "" : trigger->new_error);

	if (trigger->state != new_state)
	{
		flags |= ZBX_FLAGS_TRIGGER_DIFF_UPDATE_STATE;
		event_flags |= ZBX_FLAGS_TRIGGER_CREATE_INTERNAL_EVENT;
	}

	if (0 != strcmp(trigger->error, new_error))
		flags |= ZBX_FLAGS_TRIGGER_DIFF_UPDATE_ERROR;

	if (TRIGGER_STATE_NORMAL == new_state)
	{
		if (TRIGGER_VALUE_PROBLEM == new_value)
		{
			if (TRIGGER_VALUE_OK == trigger->value || TRIGGER_TYPE_MULTIPLE_TRUE == trigger->type)
				event_flags |= ZBX_FLAGS_TRIGGER_CREATE_TRIGGER_EVENT;
		}
		else if (TRIGGER_VALUE_OK == new_value)
		{
			if (TRIGGER_VALUE_PROBLEM == trigger->value || 0 == trigger->lastchange)
				event_flags |= ZBX_FLAGS_TRIGGER_CREATE_TRIGGER_EVENT;
		}
	}

	/* check if there is something to be updated */
	if (0 == (flags & ZBX_FLAGS_TRIGGER_DIFF_UPDATE) && 0 == (event_flags & ZBX_FLAGS_TRIGGER_CREATE_EVENT))
		goto out;

	if (NULL != add_event_cb)
	{
		if (0 != (event_flags & ZBX_FLAGS_TRIGGER_CREATE_TRIGGER_EVENT))
		{
			add_event_cb(EVENT_SOURCE_TRIGGERS, EVENT_OBJECT_TRIGGER, trigger->triggerid,
					&trigger->timespec, new_value, trigger->description, trigger->expression,
					trigger->recovery_expression, trigger->priority, trigger->type, &trigger->tags,
					trigger->correlation_mode, trigger->correlation_tag, trigger->value,
					trigger->opdata, trigger->event_name, NULL);
		}

		if (0 != (event_flags & ZBX_FLAGS_TRIGGER_CREATE_INTERNAL_EVENT))
		{
			add_event_cb(EVENT_SOURCE_INTERNAL, EVENT_OBJECT_TRIGGER, trigger->triggerid,
					&trigger->timespec, new_state, NULL, trigger->expression,
					trigger->recovery_expression, 0, 0, &trigger->tags, 0, NULL, 0, NULL, NULL,
					new_error);
		}
	}

	zbx_append_trigger_diff(diffs, trigger->triggerid, trigger->priority, flags, trigger->value, new_state,
			trigger->timespec.sec, new_error);

	ret = SUCCEED;
out:
	zabbix_log(LOG_LEVEL_DEBUG, "End of %s():%s flags:" ZBX_FS_UI64, __func__, zbx_result_string(ret),
			flags);

	return ret;
}

/******************************************************************************
 *                                                                            *
 * Comments: helper function for process_triggers()                           *
 *                                                                            *
 ******************************************************************************/
static int	zbx_trigger_topoindex_compare(const void *d1, const void *d2)
{
	const zbx_dc_trigger_t	*t1 = *(const zbx_dc_trigger_t * const *)d1;
	const zbx_dc_trigger_t	*t2 = *(const zbx_dc_trigger_t * const *)d2;

	ZBX_RETURN_IF_NOT_EQUAL(t1->topoindex, t2->topoindex);

	return 0;
}

/******************************************************************************
 *                                                                            *
 * Purpose: process triggers - calculates property changeset and generates    *
 *          events                                                            *
 *                                                                            *
 * Parameters: triggers     - [IN] triggers to process                        *
 *             add_event_cb - [IN]                                            *
 *             trigger_diff - [OUT] trigger changeset                         *
 *                                                                            *
 * Comments: The trigger_diff changeset must be cleaned by the caller:        *
 *                zbx_vector_ptr_clear_ext(trigger_diff,                      *
 *                              (zbx_clean_func_t)zbx_trigger_diff_free);     *
 *                                                                            *
 ******************************************************************************/
static void	process_triggers(zbx_vector_ptr_t *triggers, zbx_add_event_func_t add_event_cb,
		zbx_vector_ptr_t *trigger_diff)
{
	int	i;

	zabbix_log(LOG_LEVEL_DEBUG, "In %s() values_num:%d", __func__, triggers->values_num);

	if (0 == triggers->values_num)
		goto out;

	zbx_vector_ptr_sort(triggers, zbx_trigger_topoindex_compare);

	for (i = 0; i < triggers->values_num; i++)
<<<<<<< HEAD
		process_trigger((struct _DC_TRIGGER *)triggers->values[i], add_event_cb, trigger_diff);
=======
		zbx_process_trigger((zbx_dc_trigger_t *)triggers->values[i], trigger_diff);
>>>>>>> f69433e6

	zbx_vector_ptr_sort(trigger_diff, ZBX_DEFAULT_UINT64_PTR_COMPARE_FUNC);
out:
	zabbix_log(LOG_LEVEL_DEBUG, "End of %s()", __func__);
}

/******************************************************************************
 *                                                                            *
 * Purpose: re-calculate and update values of triggers related to the items   *
 *                                                                            *
 * Parameters: history           - [IN] array of history data                 *
 *             history_num       - [IN] number of history structures          *
 *             history_itemids   - [IN] the item identifiers                  *
 *                                      (used for item lookup)                *
 *             history_items     - [IN] the items                             *
 *             history_errcodes  - [IN] item error codes                      *
 *             timers            - [IN] trigger timers                        *
 *             add_event_cb      - [IN]                                       *
 *             trigger_diff      - [OUT] trigger updates                      *
 *             itemids           - [OUT] the item identifiers                 *
 *                                      (used for item lookup)                *
 *             timespecs         - [OUT] timestamp for item identifiers       *
 *             trigger_info      - [OUT] triggers                             *
 *             trigger_order     - [OUT] pointer to the list of triggers      *
 *                                                                            *
 ******************************************************************************/
static void	recalculate_triggers(const zbx_dc_history_t *history, int history_num,
		const zbx_vector_uint64_t *history_itemids, const zbx_history_sync_item_t *history_items,
		const int *history_errcodes, const zbx_vector_ptr_t *timers, zbx_add_event_func_t add_event_cb,
		zbx_vector_ptr_t *trigger_diff, zbx_uint64_t *itemids, zbx_timespec_t *timespecs,
		zbx_hashset_t *trigger_info, zbx_vector_ptr_t *trigger_order)
{
	int			i, item_num = 0, timers_num = 0;

	zabbix_log(LOG_LEVEL_DEBUG, "In %s()", __func__);

	if (0 != history_num)
	{
		for (i = 0; i < history_num; i++)
		{
			const zbx_dc_history_t	*h = &history[i];

			if (0 != (ZBX_DC_FLAG_NOVALUE & h->flags))
				continue;

			itemids[item_num] = h->itemid;
			timespecs[item_num] = h->ts;
			item_num++;
		}
	}

	for (i = 0; i < timers->values_num; i++)
	{
		zbx_trigger_timer_t	*timer = (zbx_trigger_timer_t *)timers->values[i];

		if (0 != timer->lock)
			timers_num++;
	}

	if (0 == item_num && 0 == timers_num)
		goto out;

	if (SUCCEED != zbx_hashset_reserve(trigger_info, MAX(100, 2 * item_num + timers_num)))
	{
		THIS_SHOULD_NEVER_HAPPEN;
	}

	zbx_vector_ptr_reserve(trigger_order, trigger_info->num_slots);

	if (0 != item_num)
	{
		zbx_dc_config_history_sync_get_triggers_by_itemids(trigger_info, trigger_order, itemids, timespecs,
				item_num);
		zbx_prepare_triggers((zbx_dc_trigger_t **)trigger_order->values, trigger_order->values_num);
		zbx_determine_items_in_expressions(trigger_order, itemids, item_num);
	}

	if (0 != timers_num)
	{
		int	offset = trigger_order->values_num;

		zbx_dc_get_triggers_by_timers(trigger_info, trigger_order, timers);

		if (offset != trigger_order->values_num)
		{
			zbx_prepare_triggers((zbx_dc_trigger_t **)trigger_order->values + offset,
					trigger_order->values_num - offset);
		}
	}

	zbx_vector_ptr_sort(trigger_order, ZBX_DEFAULT_UINT64_PTR_COMPARE_FUNC);
	zbx_evaluate_expressions(trigger_order, history_itemids, history_items, history_errcodes);
	process_triggers(trigger_order, add_event_cb, trigger_diff);

	zbx_dc_free_triggers(trigger_order);

	zbx_hashset_clear(trigger_info);
	zbx_vector_ptr_clear(trigger_order);
out:
	zabbix_log(LOG_LEVEL_DEBUG, "End of %s()", __func__);
}

static void	DCinventory_value_add(zbx_vector_ptr_t *inventory_values, const zbx_history_sync_item_t *item,
		zbx_dc_history_t *h)
{
	char			value[MAX_BUFFER_LEN];
	const char		*inventory_field;
	zbx_inventory_value_t	*inventory_value;

	if (ITEM_STATE_NOTSUPPORTED == h->state)
		return;

	if (HOST_INVENTORY_AUTOMATIC != item->host.inventory_mode)
		return;

	if (0 != (ZBX_DC_FLAG_UNDEF & h->flags) || 0 != (ZBX_DC_FLAG_NOVALUE & h->flags) ||
			NULL == (inventory_field = zbx_db_get_inventory_field(item->inventory_link)))
	{
		return;
	}

	switch (h->value_type)
	{
		case ITEM_VALUE_TYPE_FLOAT:
			zbx_print_double(value, sizeof(value), h->value.dbl);
			break;
		case ITEM_VALUE_TYPE_UINT64:
			zbx_snprintf(value, sizeof(value), ZBX_FS_UI64, h->value.ui64);
			break;
		case ITEM_VALUE_TYPE_STR:
		case ITEM_VALUE_TYPE_TEXT:
			zbx_strscpy(value, h->value.str);
			break;
		default:
			return;
	}

	zbx_format_value(value, sizeof(value), item->valuemapid, ZBX_NULL2EMPTY_STR(item->units), h->value_type);

	inventory_value = (zbx_inventory_value_t *)zbx_malloc(NULL, sizeof(zbx_inventory_value_t));

	inventory_value->hostid = item->host.hostid;
	inventory_value->idx = item->inventory_link - 1;
	inventory_value->field_name = inventory_field;
	inventory_value->value = zbx_strdup(NULL, value);

	zbx_vector_ptr_append(inventory_values, inventory_value);
}

static void	DCadd_update_inventory_sql(size_t *sql_offset, const zbx_vector_ptr_t *inventory_values)
{
	char	*value_esc;
	int	i;

	for (i = 0; i < inventory_values->values_num; i++)
	{
		const zbx_inventory_value_t	*inventory_value = (zbx_inventory_value_t *)inventory_values->values[i];

		value_esc = zbx_db_dyn_escape_field("host_inventory", inventory_value->field_name, inventory_value->value);

		zbx_snprintf_alloc(&sql, &sql_alloc, sql_offset,
				"update host_inventory set %s='%s' where hostid=" ZBX_FS_UI64 ";\n",
				inventory_value->field_name, value_esc, inventory_value->hostid);

		zbx_db_execute_overflowed_sql(&sql, &sql_alloc, sql_offset);

		zbx_free(value_esc);
	}
}

static void	DCinventory_value_free(zbx_inventory_value_t *inventory_value)
{
	zbx_free(inventory_value->value);
	zbx_free(inventory_value);
}

/******************************************************************************
 *                                                                            *
 * Purpose: frees resources allocated to store str/text/log value             *
 *                                                                            *
 * Parameters: history     - [IN] the history data                            *
 *             history_num - [IN] the number of values in history data        *
 *                                                                            *
 ******************************************************************************/
static void	dc_history_clean_value(zbx_dc_history_t *history)
{
	if (ITEM_STATE_NOTSUPPORTED == history->state)
	{
		zbx_free(history->value.err);
		return;
	}

	if (0 != (ZBX_DC_FLAG_NOVALUE & history->flags))
		return;

	switch (history->value_type)
	{
		case ITEM_VALUE_TYPE_LOG:
			zbx_free(history->value.log->value);
			zbx_free(history->value.log->source);
			zbx_free(history->value.log);
			break;
		case ITEM_VALUE_TYPE_STR:
		case ITEM_VALUE_TYPE_TEXT:
			zbx_free(history->value.str);
			break;
	}
}

/******************************************************************************
 *                                                                            *
 * Purpose: frees resources allocated to store str/text/log values            *
 *                                                                            *
 * Parameters: history     - [IN] the history data                            *
 *             history_num - [IN] the number of values in history data        *
 *                                                                            *
 ******************************************************************************/
static void	hc_free_item_values(zbx_dc_history_t *history, int history_num)
{
	int	i;

	for (i = 0; i < history_num; i++)
		dc_history_clean_value(&history[i]);
}

/******************************************************************************
 *                                                                            *
 * Purpose: sets history data to notsupported                                 *
 *                                                                            *
 * Parameters: history  - [IN] the history data                               *
 *             errmsg   - [IN] the error message                              *
 *                                                                            *
 * Comments: The error message is stored directly and freed with when history *
 *           data is cleaned.                                                 *
 *                                                                            *
 ******************************************************************************/
static void	dc_history_set_error(zbx_dc_history_t *hdata, char *errmsg)
{
	dc_history_clean_value(hdata);
	hdata->value.err = errmsg;
	hdata->state = ITEM_STATE_NOTSUPPORTED;
	hdata->flags |= ZBX_DC_FLAG_UNDEF;
}

/******************************************************************************
 *                                                                            *
 * Purpose: sets history data value                                           *
 *                                                                            *
 * Parameters: hdata      - [IN/OUT] the history data                         *
 *             value_type - [IN] the item value type                          *
 *             value      - [IN] the value to set                             *
 *                                                                            *
 ******************************************************************************/
static void	dc_history_set_value(zbx_dc_history_t *hdata, unsigned char value_type, zbx_variant_t *value)
{
	char	*errmsg = NULL;

	if (FAIL == zbx_variant_to_value_type(value, value_type, CONFIG_DOUBLE_PRECISION, &errmsg))
	{
		dc_history_set_error(hdata, errmsg);
		return;
	}

	switch (value_type)
	{
		case ITEM_VALUE_TYPE_FLOAT:
			dc_history_clean_value(hdata);
			hdata->value.dbl = value->data.dbl;
			break;
		case ITEM_VALUE_TYPE_UINT64:
			dc_history_clean_value(hdata);
			hdata->value.ui64 = value->data.ui64;
			break;
		case ITEM_VALUE_TYPE_STR:
			dc_history_clean_value(hdata);
			hdata->value.str = value->data.str;
			hdata->value.str[zbx_db_strlen_n(hdata->value.str, ZBX_HISTORY_STR_VALUE_LEN)] = '\0';
			break;
		case ITEM_VALUE_TYPE_TEXT:
			dc_history_clean_value(hdata);
			hdata->value.str = value->data.str;
			hdata->value.str[zbx_db_strlen_n(hdata->value.str, ZBX_HISTORY_TEXT_VALUE_LEN)] = '\0';
			break;
		case ITEM_VALUE_TYPE_LOG:
			if (ITEM_VALUE_TYPE_LOG != hdata->value_type)
			{
				dc_history_clean_value(hdata);
				hdata->value.log = (zbx_log_value_t *)zbx_malloc(NULL, sizeof(zbx_log_value_t));
				memset(hdata->value.log, 0, sizeof(zbx_log_value_t));
			}
			hdata->value.log->value = value->data.str;
			hdata->value.str[zbx_db_strlen_n(hdata->value.str, ZBX_HISTORY_LOG_VALUE_LEN)] = '\0';
	}

	hdata->value_type = value_type;
	zbx_variant_set_none(value);
}

/******************************************************************************
 *                                                                            *
 * Purpose: normalize item value by performing truncation of long text        *
 *          values and changes value format according to the item value type  *
 *                                                                            *
 * Parameters: item          - [IN] the item                                  *
 *             hdata         - [IN/OUT] the historical data to process        *
 *                                                                            *
 ******************************************************************************/
static void	normalize_item_value(const zbx_history_sync_item_t *item, zbx_dc_history_t *hdata)
{
	char		*logvalue;
	zbx_variant_t	value_var;

	if (0 != (hdata->flags & ZBX_DC_FLAG_NOVALUE))
		return;

	if (ITEM_STATE_NOTSUPPORTED == hdata->state)
		return;

	if (0 == (hdata->flags & ZBX_DC_FLAG_NOHISTORY))
		hdata->ttl = item->history_sec;

	if (item->value_type == hdata->value_type)
	{
		/* truncate text based values if necessary */
		switch (hdata->value_type)
		{
			case ITEM_VALUE_TYPE_STR:
				hdata->value.str[zbx_db_strlen_n(hdata->value.str, ZBX_HISTORY_STR_VALUE_LEN)] = '\0';
				break;
			case ITEM_VALUE_TYPE_TEXT:
				hdata->value.str[zbx_db_strlen_n(hdata->value.str, ZBX_HISTORY_TEXT_VALUE_LEN)] = '\0';
				break;
			case ITEM_VALUE_TYPE_LOG:
				logvalue = hdata->value.log->value;
				logvalue[zbx_db_strlen_n(logvalue, ZBX_HISTORY_LOG_VALUE_LEN)] = '\0';
				break;
			case ITEM_VALUE_TYPE_FLOAT:
				if (FAIL == zbx_validate_value_dbl(hdata->value.dbl, CONFIG_DOUBLE_PRECISION))
				{
					char	buffer[ZBX_MAX_DOUBLE_LEN + 1];

					dc_history_set_error(hdata, zbx_dsprintf(NULL,
							"Value %s is too small or too large.",
							zbx_print_double(buffer, sizeof(buffer), hdata->value.dbl)));
				}
				break;
		}
		return;
	}

	switch (hdata->value_type)
	{
		case ITEM_VALUE_TYPE_FLOAT:
			zbx_variant_set_dbl(&value_var, hdata->value.dbl);
			break;
		case ITEM_VALUE_TYPE_UINT64:
			zbx_variant_set_ui64(&value_var, hdata->value.ui64);
			break;
		case ITEM_VALUE_TYPE_STR:
		case ITEM_VALUE_TYPE_TEXT:
			zbx_variant_set_str(&value_var, hdata->value.str);
			hdata->value.str = NULL;
			break;
		case ITEM_VALUE_TYPE_LOG:
			zbx_variant_set_str(&value_var, hdata->value.log->value);
			hdata->value.log->value = NULL;
			break;
		default:
			THIS_SHOULD_NEVER_HAPPEN;
			return;
	}

	dc_history_set_value(hdata, item->value_type, &value_var);
	zbx_variant_clear(&value_var);
}

/******************************************************************************
 *                                                                            *
 * Purpose: calculates what item fields must be updated                       *
 *                                                                            *
 * Parameters: item         - [IN/OUT]                                        *
 *             h            - [IN] historical data to process                 *
 *             add_event_cb - [IN]                                            *
 *                                                                            *
 * Return value: The update data. This data must be freed by the caller.      *
 *                                                                            *
 * Comments: Will generate internal events when item state switches.          *
 *                                                                            *
 ******************************************************************************/
<<<<<<< HEAD
static zbx_item_diff_t	*calculate_item_update(zbx_history_sync_item_t *item, const ZBX_DC_HISTORY *h,
		zbx_add_event_func_t add_event_cb)
=======
static zbx_item_diff_t	*calculate_item_update(zbx_history_sync_item_t *item, const zbx_dc_history_t *h)
>>>>>>> f69433e6
{
	zbx_uint64_t	flags = 0;
	const char	*item_error = NULL;
	zbx_item_diff_t	*diff;

	if (0 != (ZBX_DC_FLAG_META & h->flags))
	{
		if (item->lastlogsize != h->lastlogsize)
			flags |= ZBX_FLAGS_ITEM_DIFF_UPDATE_LASTLOGSIZE;

		if (item->mtime != h->mtime)
			flags |= ZBX_FLAGS_ITEM_DIFF_UPDATE_MTIME;
	}

	if (h->state != item->state)
	{
		flags |= ZBX_FLAGS_ITEM_DIFF_UPDATE_STATE;

		if (ITEM_STATE_NOTSUPPORTED == h->state)
		{
			zabbix_log(LOG_LEVEL_WARNING, "item \"%s:%s\" became not supported: %s",
					item->host.host, item->key_orig, h->value.str);

			if (NULL != add_event_cb)
			{
				add_event_cb(EVENT_SOURCE_INTERNAL, EVENT_OBJECT_ITEM, item->itemid, &h->ts, h->state,
						NULL, NULL, NULL, 0, 0, NULL, 0, NULL, 0, NULL, NULL, h->value.err);
			}

			if (0 != strcmp(ZBX_NULL2EMPTY_STR(item->error), h->value.err))
				item_error = h->value.err;
		}
		else
		{
			zabbix_log(LOG_LEVEL_WARNING, "item \"%s:%s\" became supported",
					item->host.host, item->key_orig);

			if (NULL != add_event_cb)
			{
				/* we know it's EVENT_OBJECT_ITEM because LLDRULE that becomes */
				/* supported is handled in lld_process_discovery_rule()        */
				add_event_cb(EVENT_SOURCE_INTERNAL, EVENT_OBJECT_ITEM, item->itemid, &h->ts, h->state,
						NULL, NULL, NULL, 0, 0, NULL, 0, NULL, 0, NULL, NULL, NULL);
			}

			item_error = "";
		}
	}
	else if (ITEM_STATE_NOTSUPPORTED == h->state && 0 != strcmp(ZBX_NULL2EMPTY_STR(item->error), h->value.err))
	{
		zabbix_log(LOG_LEVEL_WARNING, "error reason for \"%s:%s\" changed: %s", item->host.host,
				item->key_orig, h->value.err);

		item_error = h->value.err;
	}

	if (NULL != item_error)
		flags |= ZBX_FLAGS_ITEM_DIFF_UPDATE_ERROR;

	if (0 == flags)
		return NULL;

	diff = (zbx_item_diff_t *)zbx_malloc(NULL, sizeof(zbx_item_diff_t));
	diff->itemid = item->itemid;
	diff->flags = flags;

	if (0 != (ZBX_FLAGS_ITEM_DIFF_UPDATE_LASTLOGSIZE & flags))
		diff->lastlogsize = h->lastlogsize;

	if (0 != (ZBX_FLAGS_ITEM_DIFF_UPDATE_MTIME & flags))
		diff->mtime = h->mtime;

	if (0 != (ZBX_FLAGS_ITEM_DIFF_UPDATE_STATE & flags))
	{
		diff->state = h->state;
		item->state = h->state;
	}

	if (0 != (ZBX_FLAGS_ITEM_DIFF_UPDATE_ERROR & flags))
		diff->error = item_error;

	return diff;
}

/******************************************************************************
 *                                                                            *
 * Purpose: update item data and inventory in database                        *
 *                                                                            *
 * Parameters: item_diff        - item changes                                *
 *             inventory_values - inventory values                            *
 *                                                                            *
 ******************************************************************************/
static void	DBmass_update_items(const zbx_vector_ptr_t *item_diff, const zbx_vector_ptr_t *inventory_values)
{
	size_t	sql_offset = 0;
	int	i;

	zabbix_log(LOG_LEVEL_DEBUG, "In %s()", __func__);

	for (i = 0; i < item_diff->values_num; i++)
	{
		zbx_item_diff_t	*diff;

		diff = (zbx_item_diff_t *)item_diff->values[i];
		if (0 != (ZBX_FLAGS_ITEM_DIFF_UPDATE_DB & diff->flags))
			break;
	}

	if (i != item_diff->values_num || 0 != inventory_values->values_num)
	{
		zbx_db_begin_multiple_update(&sql, &sql_alloc, &sql_offset);

		if (i != item_diff->values_num)
		{
			zbx_db_save_item_changes(&sql, &sql_alloc, &sql_offset, item_diff,
					ZBX_FLAGS_ITEM_DIFF_UPDATE_DB);
		}

		if (0 != inventory_values->values_num)
			DCadd_update_inventory_sql(&sql_offset, inventory_values);

		zbx_db_end_multiple_update(&sql, &sql_alloc, &sql_offset);

		if (sql_offset > 16)	/* In ORACLE always present begin..end; */
			zbx_db_execute("%s", sql);

		zbx_dc_config_update_inventory_values(inventory_values);
	}

	zabbix_log(LOG_LEVEL_DEBUG, "End of %s()", __func__);
}

/******************************************************************************
 *                                                                            *
 * Purpose: prepare itemdiff after receiving new values                       *
 *                                                                            *
 * Parameters: history     - array of history data                            *
 *             history_num - number of history structures                     *
 *             item_diff   - vector to store prepared diff                    *
 *                                                                            *
 ******************************************************************************/
static void	DCmass_proxy_prepare_itemdiff(zbx_dc_history_t *history, int history_num, zbx_vector_ptr_t *item_diff)
{
	int	i;

	zabbix_log(LOG_LEVEL_DEBUG, "In %s()", __func__);

	zbx_vector_ptr_reserve(item_diff, history_num);

	for (i = 0; i < history_num; i++)
	{
		zbx_item_diff_t	*diff = (zbx_item_diff_t *)zbx_malloc(NULL, sizeof(zbx_item_diff_t));

		diff->itemid = history[i].itemid;
		diff->state = history[i].state;
		diff->flags = ZBX_FLAGS_ITEM_DIFF_UPDATE_STATE;

		if (0 != (ZBX_DC_FLAG_META & history[i].flags))
		{
			diff->lastlogsize = history[i].lastlogsize;
			diff->mtime = history[i].mtime;
			diff->flags |= ZBX_FLAGS_ITEM_DIFF_UPDATE_LASTLOGSIZE | ZBX_FLAGS_ITEM_DIFF_UPDATE_MTIME;
		}

		zbx_vector_ptr_append(item_diff, diff);
	}

	zabbix_log(LOG_LEVEL_DEBUG, "End of %s()", __func__);
}

/******************************************************************************
 *                                                                            *
 * Purpose: update items info after new value is received                     *
 *                                                                            *
 * Parameters: item_diff - diff of items to be updated                        *
 *                                                                            *
 ******************************************************************************/
static void	DBmass_proxy_update_items(zbx_vector_ptr_t *item_diff)
{
	zabbix_log(LOG_LEVEL_DEBUG, "In %s()", __func__);

	if (0 != item_diff->values_num)
	{
		size_t	sql_offset = 0;

		zbx_vector_ptr_sort(item_diff, ZBX_DEFAULT_UINT64_PTR_COMPARE_FUNC);

		zbx_db_begin_multiple_update(&sql, &sql_alloc, &sql_offset);

		zbx_db_save_item_changes(&sql, &sql_alloc, &sql_offset, item_diff,
				ZBX_FLAGS_ITEM_DIFF_UPDATE_LASTLOGSIZE | ZBX_FLAGS_ITEM_DIFF_UPDATE_MTIME);

		zbx_db_end_multiple_update(&sql, &sql_alloc, &sql_offset);

		if (sql_offset > 16)	/* In ORACLE always present begin..end; */
			zbx_db_execute("%s", sql);
	}

	zabbix_log(LOG_LEVEL_DEBUG, "End of %s()", __func__);
}

typedef struct
{
	char	*table_name;
	char	*sql;
	size_t	sql_alloc, sql_offset;
}
zbx_history_dupl_select_t;

static int	history_value_compare_func(const void *d1, const void *d2)
{
	const zbx_dc_history_t	*i1 = *(const zbx_dc_history_t * const *)d1;
	const zbx_dc_history_t	*i2 = *(const zbx_dc_history_t * const *)d2;

	ZBX_RETURN_IF_NOT_EQUAL(i1->itemid, i2->itemid);
	ZBX_RETURN_IF_NOT_EQUAL(i1->value_type, i2->value_type);
	ZBX_RETURN_IF_NOT_EQUAL(i1->ts.sec, i2->ts.sec);
	ZBX_RETURN_IF_NOT_EQUAL(i1->ts.ns, i2->ts.ns);

	return 0;
}

static void	vc_flag_duplicates(zbx_vector_ptr_t *history_index, zbx_vector_ptr_t *duplicates)
{
	int	i;

	zabbix_log(LOG_LEVEL_DEBUG, "In %s()", __func__);

	for (i = 0; i < duplicates->values_num; i++)
	{
		int	idx_cached;

		if (FAIL != (idx_cached = zbx_vector_ptr_bsearch(history_index, duplicates->values[i],
				history_value_compare_func)))
		{
			zbx_dc_history_t	*cached_value = (zbx_dc_history_t *)history_index->values[idx_cached];

			dc_history_clean_value(cached_value);
			cached_value->flags |= ZBX_DC_FLAGS_NOT_FOR_HISTORY;
		}
	}

	zabbix_log(LOG_LEVEL_DEBUG, "End of %s()", __func__);
}

static void	db_fetch_duplicates(zbx_history_dupl_select_t *query, unsigned char value_type,
		zbx_vector_ptr_t *duplicates)
{
	zbx_db_result_t	result;
	zbx_db_row_t	row;

	if (NULL == query->sql)
		return;

	result = zbx_db_select("%s", query->sql);

	while (NULL != (row = zbx_db_fetch(result)))
	{
		zbx_dc_history_t	*d = (zbx_dc_history_t *)zbx_malloc(NULL, sizeof(zbx_dc_history_t));

		ZBX_STR2UINT64(d->itemid, row[0]);
		d->ts.sec = atoi(row[1]);
		d->ts.ns = atoi(row[2]);

		d->value_type = value_type;

		zbx_vector_ptr_append(duplicates, d);
	}
	zbx_db_free_result(result);

	zbx_free(query->sql);
}

static void	remove_history_duplicates(zbx_vector_ptr_t *history)
{
	int				i;
	zbx_history_dupl_select_t	select_flt = {.table_name = "history"},
					select_uint = {.table_name = "history_uint"},
					select_str = {.table_name = "history_str"},
					select_log = {.table_name = "history_log"},
					select_text = {.table_name = "history_text"};
	zbx_vector_ptr_t		duplicates, history_index;

	zabbix_log(LOG_LEVEL_DEBUG, "In %s()", __func__);

	zbx_vector_ptr_create(&duplicates);
	zbx_vector_ptr_create(&history_index);

	zbx_vector_ptr_append_array(&history_index, history->values, history->values_num);
	zbx_vector_ptr_sort(&history_index, history_value_compare_func);

	for (i = 0; i < history_index.values_num; i++)
	{
		zbx_dc_history_t		*h = history_index.values[i];
		zbx_history_dupl_select_t	*select_ptr;
		char				*separator = " or";

		if (h->value_type == ITEM_VALUE_TYPE_FLOAT)
			select_ptr = &select_flt;
		else if (h->value_type == ITEM_VALUE_TYPE_UINT64)
			select_ptr = &select_uint;
		else if (h->value_type == ITEM_VALUE_TYPE_STR)
			select_ptr = &select_str;
		else if (h->value_type == ITEM_VALUE_TYPE_LOG)
			select_ptr = &select_log;
		else if (h->value_type == ITEM_VALUE_TYPE_TEXT)
			select_ptr = &select_text;
		else
			continue;

		if (NULL == select_ptr->sql)
		{
			zbx_snprintf_alloc(&select_ptr->sql, &select_ptr->sql_alloc, &select_ptr->sql_offset,
					"select itemid,clock,ns"
					" from %s"
					" where", select_ptr->table_name);
			separator = "";
		}

		zbx_snprintf_alloc(&select_ptr->sql, &select_ptr->sql_alloc, &select_ptr->sql_offset,
				"%s (itemid=" ZBX_FS_UI64 " and clock=%d and ns=%d)", separator , h->itemid,
				h->ts.sec, h->ts.ns);
	}

	db_fetch_duplicates(&select_flt, ITEM_VALUE_TYPE_FLOAT, &duplicates);
	db_fetch_duplicates(&select_uint, ITEM_VALUE_TYPE_UINT64, &duplicates);
	db_fetch_duplicates(&select_str, ITEM_VALUE_TYPE_STR, &duplicates);
	db_fetch_duplicates(&select_log, ITEM_VALUE_TYPE_LOG, &duplicates);
	db_fetch_duplicates(&select_text, ITEM_VALUE_TYPE_TEXT, &duplicates);

	vc_flag_duplicates(&history_index, &duplicates);

	zbx_vector_ptr_clear_ext(&duplicates, (zbx_clean_func_t)zbx_ptr_free);
	zbx_vector_ptr_destroy(&duplicates);
	zbx_vector_ptr_destroy(&history_index);

	zabbix_log(LOG_LEVEL_DEBUG, "End of %s()", __func__);
}

static int	add_history(zbx_dc_history_t *history, int history_num, zbx_vector_ptr_t *history_values, int *ret_flush)
{
	int	i, ret = SUCCEED;

	for (i = 0; i < history_num; i++)
	{
		zbx_dc_history_t	*h = &history[i];

		if (0 != (ZBX_DC_FLAGS_NOT_FOR_HISTORY & h->flags))
			continue;

		zbx_vector_ptr_append(history_values, h);
	}

	if (0 != history_values->values_num)
		ret = zbx_vc_add_values(history_values, ret_flush);

	return ret;
}

/******************************************************************************
 *                                                                            *
 * Purpose: inserting new history data after new value is received            *
 *                                                                            *
 * Parameters: history     - array of history data                            *
 *             history_num - number of history structures                     *
 *                                                                            *
 ******************************************************************************/
static int	DBmass_add_history(zbx_dc_history_t *history, int history_num)
{
	int			ret, ret_flush = FLUSH_SUCCEED, num;
	zbx_vector_ptr_t	history_values;

	zabbix_log(LOG_LEVEL_DEBUG, "In %s()", __func__);

	zbx_vector_ptr_create(&history_values);
	zbx_vector_ptr_reserve(&history_values, history_num);

	if (FAIL == (ret = add_history(history, history_num, &history_values, &ret_flush)) &&
			FLUSH_DUPL_REJECTED == ret_flush)
	{
		num = history_values.values_num;
		remove_history_duplicates(&history_values);
		zbx_vector_ptr_clear(&history_values);

		if (SUCCEED == (ret = add_history(history, history_num, &history_values, &ret_flush)))
			zabbix_log(LOG_LEVEL_WARNING, "skipped %d duplicates", num - history_values.values_num);
	}

	zbx_vector_ptr_destroy(&history_values);

	zabbix_log(LOG_LEVEL_DEBUG, "End of %s()", __func__);

	return ret;
}

/******************************************************************************
 *                                                                            *
 * Purpose: helper function for DCmass_proxy_add_history()                    *
 *                                                                            *
 * Comment: this function is meant for items with value_type other than       *
 *          ITEM_VALUE_TYPE_LOG not containing meta information in result     *
 *                                                                            *
 ******************************************************************************/
static void	dc_add_proxy_history(zbx_dc_history_t *history, int history_num)
{
	int		i, now, history_count = 0;
	unsigned int	flags;
	char		buffer[64], *pvalue;
	zbx_db_insert_t	db_insert;

	now = (int)time(NULL);
	zbx_db_insert_prepare(&db_insert, "proxy_history", "itemid", "clock", "ns", "value", "flags", "write_clock",
			NULL);

	for (i = 0; i < history_num; i++)
	{
		const zbx_dc_history_t	*h = &history[i];

		if (0 != (h->flags & ZBX_DC_FLAG_UNDEF))
			continue;

		if (0 != (h->flags & ZBX_DC_FLAG_META))
			continue;

		if (ITEM_STATE_NOTSUPPORTED == h->state)
			continue;

		if (0 == (h->flags & ZBX_DC_FLAG_NOVALUE))
		{
			switch (h->value_type)
			{
				case ITEM_VALUE_TYPE_FLOAT:
					zbx_snprintf(pvalue = buffer, sizeof(buffer), ZBX_FS_DBL64, h->value.dbl);
					break;
				case ITEM_VALUE_TYPE_UINT64:
					zbx_snprintf(pvalue = buffer, sizeof(buffer), ZBX_FS_UI64, h->value.ui64);
					break;
				case ITEM_VALUE_TYPE_STR:
				case ITEM_VALUE_TYPE_TEXT:
					pvalue = h->value.str;
					break;
				case ITEM_VALUE_TYPE_LOG:
					continue;
				default:
					THIS_SHOULD_NEVER_HAPPEN;
					continue;
			}
			flags = 0;
		}
		else
		{
			flags = ZBX_PROXY_HISTORY_FLAG_NOVALUE;
			pvalue = (char *)"";
		}

		history_count++;
		zbx_db_insert_add_values(&db_insert, h->itemid, h->ts.sec, h->ts.ns, pvalue, flags, now);
	}

	zbx_change_proxy_history_count(history_count);
	zbx_db_insert_execute(&db_insert);
	zbx_db_insert_clean(&db_insert);
}

/******************************************************************************
 *                                                                            *
 * Purpose: helper function for DCmass_proxy_add_history()                    *
 *                                                                            *
 * Comment: this function is meant for items with value_type other than       *
 *          ITEM_VALUE_TYPE_LOG containing meta information in result         *
 *                                                                            *
 ******************************************************************************/
static void	dc_add_proxy_history_meta(zbx_dc_history_t *history, int history_num)
{
	int		i, now, history_count = 0;
	char		buffer[64], *pvalue;
	zbx_db_insert_t	db_insert;

	now = (int)time(NULL);
	zbx_db_insert_prepare(&db_insert, "proxy_history", "itemid", "clock", "ns", "value", "lastlogsize", "mtime",
			"flags", "write_clock", NULL);

	for (i = 0; i < history_num; i++)
	{
		unsigned int		flags = ZBX_PROXY_HISTORY_FLAG_META;
		const zbx_dc_history_t	*h = &history[i];

		if (ITEM_STATE_NOTSUPPORTED == h->state)
			continue;

		if (0 != (h->flags & ZBX_DC_FLAG_UNDEF))
			continue;

		if (0 == (h->flags & ZBX_DC_FLAG_META))
			continue;

		if (ITEM_VALUE_TYPE_LOG == h->value_type)
			continue;

		if (0 == (h->flags & ZBX_DC_FLAG_NOVALUE))
		{
			switch (h->value_type)
			{
				case ITEM_VALUE_TYPE_FLOAT:
					zbx_snprintf(pvalue = buffer, sizeof(buffer), ZBX_FS_DBL64, h->value.dbl);
					break;
				case ITEM_VALUE_TYPE_UINT64:
					zbx_snprintf(pvalue = buffer, sizeof(buffer), ZBX_FS_UI64, h->value.ui64);
					break;
				case ITEM_VALUE_TYPE_STR:
				case ITEM_VALUE_TYPE_TEXT:
					pvalue = h->value.str;
					break;
				default:
					THIS_SHOULD_NEVER_HAPPEN;
					continue;
			}
		}
		else
		{
			flags |= ZBX_PROXY_HISTORY_FLAG_NOVALUE;
			pvalue = (char *)"";
		}

		history_count++;
		zbx_db_insert_add_values(&db_insert, h->itemid, h->ts.sec, h->ts.ns, pvalue, h->lastlogsize, h->mtime,
				flags, now);
	}

	zbx_change_proxy_history_count(history_count);
	zbx_db_insert_execute(&db_insert);
	zbx_db_insert_clean(&db_insert);
}

/******************************************************************************
 *                                                                            *
 * Purpose: helper function for DCmass_proxy_add_history()                    *
 *                                                                            *
 * Comment: this function is meant for items with value_type                  *
 *          ITEM_VALUE_TYPE_LOG                                               *
 *                                                                            *
 ******************************************************************************/
static void	dc_add_proxy_history_log(zbx_dc_history_t *history, int history_num)
{
	int		i, now, history_count = 0;
	zbx_db_insert_t	db_insert;

	now = (int)time(NULL);

	/* see hc_copy_history_data() for fields that might be uninitialized and need special handling here */
	zbx_db_insert_prepare(&db_insert, "proxy_history", "itemid", "clock", "ns", "timestamp", "source", "severity",
			"value", "logeventid", "lastlogsize", "mtime", "flags", "write_clock", NULL);

	for (i = 0; i < history_num; i++)
	{
		unsigned int		flags;
		zbx_uint64_t		lastlogsize;
		int			mtime;
		const zbx_dc_history_t	*h = &history[i];

		if (ITEM_STATE_NOTSUPPORTED == h->state)
			continue;

		if (ITEM_VALUE_TYPE_LOG != h->value_type)
			continue;

		if (0 == (h->flags & ZBX_DC_FLAG_NOVALUE))
		{
			zbx_log_value_t *log = h->value.log;

			if (0 != (h->flags & ZBX_DC_FLAG_META))
			{
				flags = ZBX_PROXY_HISTORY_FLAG_META;
				lastlogsize = h->lastlogsize;
				mtime = h->mtime;
			}
			else
			{
				flags = 0;
				lastlogsize = 0;
				mtime = 0;
			}

			zbx_db_insert_add_values(&db_insert, h->itemid, h->ts.sec, h->ts.ns, log->timestamp,
					ZBX_NULL2EMPTY_STR(log->source), log->severity, log->value, log->logeventid,
					lastlogsize, mtime, flags, now);
		}
		else
		{
			/* sent to server only if not 0, see proxy_get_history_data() */
			const int	unset_if_novalue = 0;

			flags = ZBX_PROXY_HISTORY_FLAG_META | ZBX_PROXY_HISTORY_FLAG_NOVALUE;

			zbx_db_insert_add_values(&db_insert, h->itemid, h->ts.sec, h->ts.ns, unset_if_novalue, "",
					unset_if_novalue, "", unset_if_novalue, h->lastlogsize, h->mtime, flags, now);
		}
		history_count++;
	}

	zbx_change_proxy_history_count(history_count);
	zbx_db_insert_execute(&db_insert);
	zbx_db_insert_clean(&db_insert);
}

/******************************************************************************
 *                                                                            *
 * Purpose: helper function for DCmass_proxy_add_history()                    *
 *                                                                            *
 ******************************************************************************/
static void	dc_add_proxy_history_notsupported(zbx_dc_history_t *history, int history_num)
{
	int		i, now, history_count = 0;
	zbx_db_insert_t	db_insert;

	now = (int)time(NULL);
	zbx_db_insert_prepare(&db_insert, "proxy_history", "itemid", "clock", "ns", "value", "state", "write_clock",
			NULL);

	for (i = 0; i < history_num; i++)
	{
		const zbx_dc_history_t	*h = &history[i];

		if (ITEM_STATE_NOTSUPPORTED != h->state)
			continue;

		history_count++;
		zbx_db_insert_add_values(&db_insert, h->itemid, h->ts.sec, h->ts.ns, ZBX_NULL2EMPTY_STR(h->value.err),
				(int)h->state, now);
	}

	zbx_change_proxy_history_count(history_count);
	zbx_db_insert_execute(&db_insert);
	zbx_db_insert_clean(&db_insert);
}

/******************************************************************************
 *                                                                            *
 * Purpose: inserting new history data after new value is received            *
 *                                                                            *
 * Parameters: history     - array of history data                            *
 *             history_num - number of history structures                     *
 *                                                                            *
 ******************************************************************************/
static void	DBmass_proxy_add_history(zbx_dc_history_t *history, int history_num)
{
	int	i, h_num = 0, h_meta_num = 0, hlog_num = 0, notsupported_num = 0;

	zabbix_log(LOG_LEVEL_DEBUG, "In %s()", __func__);

	for (i = 0; i < history_num; i++)
	{
		const zbx_dc_history_t	*h = &history[i];

		if (ITEM_STATE_NOTSUPPORTED == h->state)
		{
			notsupported_num++;
			continue;
		}

		switch (h->value_type)
		{
			case ITEM_VALUE_TYPE_LOG:
				hlog_num++;
				break;
			case ITEM_VALUE_TYPE_FLOAT:
			case ITEM_VALUE_TYPE_UINT64:
			case ITEM_VALUE_TYPE_STR:
			case ITEM_VALUE_TYPE_TEXT:
				if (0 != (h->flags & ZBX_DC_FLAG_META))
					h_meta_num++;
				else
					h_num++;
				break;
			case ITEM_VALUE_TYPE_NONE:
				h_num++;
				break;
			default:
				THIS_SHOULD_NEVER_HAPPEN;
		}
	}

	if (0 != h_num)
		dc_add_proxy_history(history, history_num);

	if (0 != h_meta_num)
		dc_add_proxy_history_meta(history, history_num);

	if (0 != hlog_num)
		dc_add_proxy_history_log(history, history_num);

	if (0 != notsupported_num)
		dc_add_proxy_history_notsupported(history, history_num);

	zabbix_log(LOG_LEVEL_DEBUG, "End of %s()", __func__);
}

/******************************************************************************
 *                                                                            *
 * Purpose: prepare history data using items from configuration cache and     *
 *          generate item changes to be applied and host inventory values to  *
 *          be added                                                          *
 *                                                                            *
 * Parameters: history             - [IN/OUT] array of history data           *
 *             itemids             - [IN] the item identifiers                *
 *                                        (used for item lookup)              *
 *             items               - [IN]                                     *
 *             errcodes            - [IN] item error codes                    *
 *             history_num         - [IN] number of history structures        *
 *             add_event_cb        - [IN]                                     *
 *             item_diff           - [OUT] the changes in item data           *
 *             inventory_values    - [OUT] the inventory values to add        *
 *             compression_age     - [IN] history compression age             *
 *             proxy_subscriptions - [IN]                                     *
 *                                                                            *
 ******************************************************************************/
<<<<<<< HEAD
static void	DCmass_prepare_history(ZBX_DC_HISTORY *history, zbx_history_sync_item_t *items, const int *errcodes,
		int history_num, zbx_add_event_func_t add_event_cb, zbx_vector_ptr_t *item_diff,
		zbx_vector_ptr_t *inventory_values, int compression_age, zbx_vector_uint64_pair_t *proxy_subscriptions)
=======
static void	DCmass_prepare_history(zbx_dc_history_t *history, zbx_history_sync_item_t *items, const int *errcodes,
		int history_num, zbx_vector_ptr_t *item_diff, zbx_vector_ptr_t *inventory_values, int compression_age,
		zbx_vector_uint64_pair_t *proxy_subscribtions)
>>>>>>> f69433e6
{
	static time_t	last_history_discard = 0;
	time_t		now;
	int		i;

	zabbix_log(LOG_LEVEL_DEBUG, "In %s() history_num:%d", __func__, history_num);

	now = time(NULL);

	for (i = 0; i < history_num; i++)
	{
		zbx_dc_history_t	*h = &history[i];
		zbx_history_sync_item_t	*item;
		zbx_item_diff_t		*diff;

		/* discard history items that are older than compression age */
		if (0 != compression_age && h->ts.sec < compression_age)
		{
			if (SEC_PER_HOUR < (now - last_history_discard)) /* log once per hour */
			{
				zabbix_log(LOG_LEVEL_TRACE, "discarding history that is pointing to"
							" compressed history period");
				last_history_discard = now;
			}

			h->flags |= ZBX_DC_FLAG_UNDEF;
			continue;
		}

		if (SUCCEED != errcodes[i])
		{
			h->flags |= ZBX_DC_FLAG_UNDEF;
			continue;
		}

		item = &items[i];

		if (ITEM_STATUS_ACTIVE != item->status || HOST_STATUS_MONITORED != item->host.status)
		{
			h->flags |= ZBX_DC_FLAG_UNDEF;
			continue;
		}

		if (0 == item->history)
		{
			h->flags |= ZBX_DC_FLAG_NOHISTORY;
		}
		else if (now - h->ts.sec > item->history_sec)
		{
			h->flags |= ZBX_DC_FLAG_NOHISTORY;
			zabbix_log(LOG_LEVEL_WARNING, "item \"%s:%s\" value timestamp \"%s %s\" is outside history "
					"storage period", item->host.host, item->key_orig,
					zbx_date2str(h->ts.sec, NULL), zbx_time2str(h->ts.sec, NULL));
		}

		if (ITEM_VALUE_TYPE_FLOAT == item->value_type || ITEM_VALUE_TYPE_UINT64 == item->value_type)
		{
			if (0 == item->trends)
			{
				h->flags |= ZBX_DC_FLAG_NOTRENDS;
			}
			else if (now - h->ts.sec > item->trends_sec)
			{
				h->flags |= ZBX_DC_FLAG_NOTRENDS;
				zabbix_log(LOG_LEVEL_WARNING, "item \"%s:%s\" value timestamp \"%s %s\" is outside "
						"trends storage period", item->host.host, item->key_orig,
						zbx_date2str(h->ts.sec, NULL), zbx_time2str(h->ts.sec, NULL));
			}
		}
		else
			h->flags |= ZBX_DC_FLAG_NOTRENDS;

		normalize_item_value(item, h);

		/* calculate item update and update already retrieved item status for trigger calculation */
		if (NULL != (diff = calculate_item_update(item, h, add_event_cb)))
			zbx_vector_ptr_append(item_diff, diff);

		DCinventory_value_add(inventory_values, item, h);

		if (0 != item->host.proxy_hostid && FAIL == zbx_is_item_processed_by_server(item->type, item->key_orig))
		{
			zbx_uint64_pair_t	p = {item->host.proxy_hostid, h->ts.sec};

			zbx_vector_uint64_pair_append(proxy_subscriptions, p);
		}
	}

	zbx_vector_ptr_sort(inventory_values, ZBX_DEFAULT_UINT64_PTR_COMPARE_FUNC);
	zbx_vector_ptr_sort(item_diff, ZBX_DEFAULT_UINT64_PTR_COMPARE_FUNC);

	zabbix_log(LOG_LEVEL_DEBUG, "End of %s()", __func__);
}

/******************************************************************************
 *                                                                            *
 * Purpose: prepare history data to share them with loadable modules, sort    *
 *          data by type skipping low-level discovery data, meta information  *
 *          updates and notsupported items                                    *
 *                                                                            *
 * Parameters: history            - [IN] array of history data                *
 *             history_num        - [IN] number of history structures         *
 *             history_<type>     - [OUT] array of historical data of a       *
 *                                  specific data type                        *
 *             history_<type>_num - [OUT] number of values of a specific      *
 *                                  data type                                 *
 *                                                                            *
 ******************************************************************************/
static void	DCmodule_prepare_history(zbx_dc_history_t *history, int history_num, ZBX_HISTORY_FLOAT *history_float,
		int *history_float_num, ZBX_HISTORY_INTEGER *history_integer, int *history_integer_num,
		ZBX_HISTORY_STRING *history_string, int *history_string_num, ZBX_HISTORY_TEXT *history_text,
		int *history_text_num, ZBX_HISTORY_LOG *history_log, int *history_log_num)
{
	zbx_dc_history_t	*h;
	ZBX_HISTORY_FLOAT	*h_float;
	ZBX_HISTORY_INTEGER	*h_integer;
	ZBX_HISTORY_STRING	*h_string;
	ZBX_HISTORY_TEXT	*h_text;
	ZBX_HISTORY_LOG		*h_log;
	int			i;
	const zbx_log_value_t	*log;

	*history_float_num = 0;
	*history_integer_num = 0;
	*history_string_num = 0;
	*history_text_num = 0;
	*history_log_num = 0;

	for (i = 0; i < history_num; i++)
	{
		h = &history[i];

		if (0 != (ZBX_DC_FLAGS_NOT_FOR_MODULES & h->flags))
			continue;

		switch (h->value_type)
		{
			case ITEM_VALUE_TYPE_FLOAT:
				if (NULL == history_float_cbs)
					continue;

				h_float = &history_float[(*history_float_num)++];
				h_float->itemid = h->itemid;
				h_float->clock = h->ts.sec;
				h_float->ns = h->ts.ns;
				h_float->value = h->value.dbl;
				break;
			case ITEM_VALUE_TYPE_UINT64:
				if (NULL == history_integer_cbs)
					continue;

				h_integer = &history_integer[(*history_integer_num)++];
				h_integer->itemid = h->itemid;
				h_integer->clock = h->ts.sec;
				h_integer->ns = h->ts.ns;
				h_integer->value = h->value.ui64;
				break;
			case ITEM_VALUE_TYPE_STR:
				if (NULL == history_string_cbs)
					continue;

				h_string = &history_string[(*history_string_num)++];
				h_string->itemid = h->itemid;
				h_string->clock = h->ts.sec;
				h_string->ns = h->ts.ns;
				h_string->value = h->value.str;
				break;
			case ITEM_VALUE_TYPE_TEXT:
				if (NULL == history_text_cbs)
					continue;

				h_text = &history_text[(*history_text_num)++];
				h_text->itemid = h->itemid;
				h_text->clock = h->ts.sec;
				h_text->ns = h->ts.ns;
				h_text->value = h->value.str;
				break;
			case ITEM_VALUE_TYPE_LOG:
				if (NULL == history_log_cbs)
					continue;

				log = h->value.log;
				h_log = &history_log[(*history_log_num)++];
				h_log->itemid = h->itemid;
				h_log->clock = h->ts.sec;
				h_log->ns = h->ts.ns;
				h_log->value = log->value;
				h_log->source = ZBX_NULL2EMPTY_STR(log->source);
				h_log->timestamp = log->timestamp;
				h_log->logeventid = log->logeventid;
				h_log->severity = log->severity;
				break;
			default:
				THIS_SHOULD_NEVER_HAPPEN;
		}
	}
}

static void	DCmodule_sync_history(int history_float_num, int history_integer_num, int history_string_num,
		int history_text_num, int history_log_num, ZBX_HISTORY_FLOAT *history_float,
		ZBX_HISTORY_INTEGER *history_integer, ZBX_HISTORY_STRING *history_string,
		ZBX_HISTORY_TEXT *history_text, ZBX_HISTORY_LOG *history_log)
{
	if (0 != history_float_num)
	{
		int	i;

		zabbix_log(LOG_LEVEL_DEBUG, "syncing float history data with modules...");

		for (i = 0; NULL != history_float_cbs[i].module; i++)
		{
			zabbix_log(LOG_LEVEL_DEBUG, "... module \"%s\"", history_float_cbs[i].module->name);
			history_float_cbs[i].history_float_cb(history_float, history_float_num);
		}

		zabbix_log(LOG_LEVEL_DEBUG, "synced %d float values with modules", history_float_num);
	}

	if (0 != history_integer_num)
	{
		int	i;

		zabbix_log(LOG_LEVEL_DEBUG, "syncing integer history data with modules...");

		for (i = 0; NULL != history_integer_cbs[i].module; i++)
		{
			zabbix_log(LOG_LEVEL_DEBUG, "... module \"%s\"", history_integer_cbs[i].module->name);
			history_integer_cbs[i].history_integer_cb(history_integer, history_integer_num);
		}

		zabbix_log(LOG_LEVEL_DEBUG, "synced %d integer values with modules", history_integer_num);
	}

	if (0 != history_string_num)
	{
		int	i;

		zabbix_log(LOG_LEVEL_DEBUG, "syncing string history data with modules...");

		for (i = 0; NULL != history_string_cbs[i].module; i++)
		{
			zabbix_log(LOG_LEVEL_DEBUG, "... module \"%s\"", history_string_cbs[i].module->name);
			history_string_cbs[i].history_string_cb(history_string, history_string_num);
		}

		zabbix_log(LOG_LEVEL_DEBUG, "synced %d string values with modules", history_string_num);
	}

	if (0 != history_text_num)
	{
		int	i;

		zabbix_log(LOG_LEVEL_DEBUG, "syncing text history data with modules...");

		for (i = 0; NULL != history_text_cbs[i].module; i++)
		{
			zabbix_log(LOG_LEVEL_DEBUG, "... module \"%s\"", history_text_cbs[i].module->name);
			history_text_cbs[i].history_text_cb(history_text, history_text_num);
		}

		zabbix_log(LOG_LEVEL_DEBUG, "synced %d text values with modules", history_text_num);
	}

	if (0 != history_log_num)
	{
		int	i;

		zabbix_log(LOG_LEVEL_DEBUG, "syncing log history data with modules...");

		for (i = 0; NULL != history_log_cbs[i].module; i++)
		{
			zabbix_log(LOG_LEVEL_DEBUG, "... module \"%s\"", history_log_cbs[i].module->name);
			history_log_cbs[i].history_log_cb(history_log, history_log_num);
		}

		zabbix_log(LOG_LEVEL_DEBUG, "synced %d log values with modules", history_log_num);
	}
}

/******************************************************************************
 *                                                                            *
 * Purpose: prepares history update by checking which values must be stored   *
 *                                                                            *
 * Parameters: history     - [IN/OUT] the history values                      *
 *             history_num - [IN] the number of history values                *
 *                                                                            *
 ******************************************************************************/
static void	proxy_prepare_history(zbx_dc_history_t *history, int history_num)
{
	int			i, *errcodes;
	zbx_history_sync_item_t	*items;
	zbx_vector_uint64_t	itemids;

	zbx_vector_uint64_create(&itemids);
	zbx_vector_uint64_reserve(&itemids, history_num);

	for (i = 0; i < history_num; i++)
		zbx_vector_uint64_append(&itemids, history[i].itemid);

	items = (zbx_history_sync_item_t *)zbx_malloc(NULL, sizeof(zbx_history_sync_item_t) * (size_t)history_num);
	errcodes = (int *)zbx_malloc(NULL, sizeof(int) * (size_t)history_num);

	zbx_dc_config_history_sync_get_items_by_itemids(items, itemids.values, errcodes, (size_t)itemids.values_num,
			ZBX_ITEM_GET_SYNC);

	for (i = 0; i < history_num; i++)
	{
		if (SUCCEED != errcodes[i])
			continue;

		/* store items with enabled history  */
		if (0 != items[i].history)
			continue;

		/* store numeric items to handle data conversion errors on server and trends */
		if (ITEM_VALUE_TYPE_FLOAT == items[i].value_type || ITEM_VALUE_TYPE_UINT64 == items[i].value_type)
			continue;

		/* store discovery rules */
		if (0 != (items[i].flags & ZBX_FLAG_DISCOVERY_RULE))
			continue;

		/* store errors or first value after an error */
		if (ITEM_STATE_NOTSUPPORTED == history[i].state || ITEM_STATE_NOTSUPPORTED == items[i].state)
			continue;

		/* store items linked to host inventory */
		if (0 != items[i].inventory_link)
			continue;

		dc_history_clean_value(history + i);

		/* all checks passed, item value must not be stored in proxy history/sent to server */
		history[i].flags |= ZBX_DC_FLAG_NOVALUE;
	}

	zbx_dc_config_clean_history_sync_items(items, errcodes, (size_t)history_num);
	zbx_free(items);
	zbx_free(errcodes);
	zbx_vector_uint64_destroy(&itemids);
}

static void	sync_proxy_history(int *total_num, int *more)
{
	int			history_num, txn_rc;
	time_t			sync_start;
	zbx_vector_ptr_t	history_items;
	zbx_vector_ptr_t	item_diff;
	zbx_dc_history_t		history[ZBX_HC_SYNC_MAX];

	zbx_vector_ptr_create(&history_items);
	zbx_vector_ptr_reserve(&history_items, ZBX_HC_SYNC_MAX);
	zbx_vector_ptr_create(&item_diff);

	sync_start = time(NULL);

	do
	{
		*more = ZBX_SYNC_DONE;

		LOCK_CACHE;

		hc_pop_items(&history_items);		/* select and take items out of history cache */
		history_num = history_items.values_num;

		UNLOCK_CACHE;

		if (0 == history_num)
			break;

		hc_get_item_values(history, &history_items);	/* copy item data from history cache */
		proxy_prepare_history(history, history_items.values_num);

		DCmass_proxy_prepare_itemdiff(history, history_num, &item_diff);

		do
		{
			zbx_db_begin();

			DBmass_proxy_add_history(history, history_num);
			DBmass_proxy_update_items(&item_diff);
		}
		while (ZBX_DB_DOWN == (txn_rc = zbx_db_commit()));

		LOCK_CACHE;

		hc_push_items(&history_items);	/* return items to history cache */

		if (ZBX_DB_FAIL != txn_rc)
		{
			if (0 != item_diff.values_num)
				zbx_dc_config_items_apply_changes(&item_diff);

			cache->history_num -= history_num;

			if (0 != hc_queue_get_size())
				*more = ZBX_SYNC_MORE;

			UNLOCK_CACHE;

			*total_num += history_num;

			hc_free_item_values(history, history_num);
		}
		else
		{
			*more = ZBX_SYNC_MORE;
			UNLOCK_CACHE;
		}

		zbx_vector_ptr_clear(&history_items);
		zbx_vector_ptr_clear_ext(&item_diff, zbx_default_mem_free_func);

		/* Exit from sync loop if we have spent too much time here */
		/* unless we are doing full sync. This is done to allow    */
		/* syncer process to update their statistics.              */
	}
	while (ZBX_SYNC_MORE == *more && ZBX_HC_SYNC_TIME_MAX >= time(NULL) - sync_start);

	zbx_vector_ptr_destroy(&item_diff);
	zbx_vector_ptr_destroy(&history_items);
}

/******************************************************************************
 *                                                                            *
 * Purpose: flush history cache to database, process triggers of flushed      *
 *          and timer triggers from timer queue                               *
 *                                                                            *
 * Parameters:                                                                *
 *             values_num   - [IN/OUT] the number of synced values            *
 *             triggers_num - [IN/OUT] the number of processed timers         *
 *             events_cbs   - [IN]                                            *
 *             more         - [OUT] a flag indicating the cache emptiness:    *
 *                               ZBX_SYNC_DONE - nothing to sync, go idle     *
 *                               ZBX_SYNC_MORE - more data to sync            *
 *                                                                            *
 * Comments: This function loops syncing history values by 1k batches and     *
 *           processing timer triggers by batches of 500 triggers.            *
 *           Unless full sync is being done the loop is aborted if either     *
 *           timeout has passed or there are no more data to process.         *
 *           The last is assumed when the following is true:                  *
 *            a) history cache is empty or less than 10% of batch values were *
 *               processed (the other items were locked by triggers)          *
 *            b) less than 500 (full batch) timer triggers were processed     *
 *                                                                            *
 ******************************************************************************/
static void	sync_server_history(int *values_num, int *triggers_num,
		const zbx_events_funcs_t *events_cbs, int *more)
{
	static ZBX_HISTORY_FLOAT	*history_float;
	static ZBX_HISTORY_INTEGER	*history_integer;
	static ZBX_HISTORY_STRING	*history_string;
	static ZBX_HISTORY_TEXT		*history_text;
	static ZBX_HISTORY_LOG		*history_log;
	static int			module_enabled = FAIL;
	int				i, history_num, history_float_num, history_integer_num, history_string_num,
					history_text_num, history_log_num, txn_error, compression_age,
					connectors_retrieved = FAIL;
	unsigned int			item_retrieve_mode;
	time_t				sync_start;
	zbx_vector_uint64_t		triggerids ;
	zbx_vector_ptr_t		history_items, trigger_diff, item_diff, inventory_values, trigger_timers,
					trigger_order;
<<<<<<< HEAD
	zbx_vector_uint64_pair_t	trends_diff, proxy_subscriptions;
	ZBX_DC_HISTORY			history[ZBX_HC_SYNC_MAX];
=======
	zbx_vector_uint64_pair_t	trends_diff, proxy_subscribtions;
	zbx_dc_history_t			history[ZBX_HC_SYNC_MAX];
>>>>>>> f69433e6
	zbx_uint64_t			trigger_itemids[ZBX_HC_SYNC_MAX];
	zbx_timespec_t			trigger_timespecs[ZBX_HC_SYNC_MAX];
	zbx_history_sync_item_t		*items = NULL;
	int				*errcodes = NULL;
	zbx_vector_uint64_t		itemids;
	zbx_hashset_t			trigger_info;
	unsigned char			*data = NULL;
	size_t				data_alloc = 0, data_offset;
	zbx_vector_connector_filter_t	connector_filters_history, connector_filters_events;

	if (NULL == history_float && NULL != history_float_cbs)
	{
		module_enabled = SUCCEED;
		history_float = (ZBX_HISTORY_FLOAT *)zbx_malloc(history_float,
				ZBX_HC_SYNC_MAX * sizeof(ZBX_HISTORY_FLOAT));
	}

	if (NULL == history_integer && NULL != history_integer_cbs)
	{
		module_enabled = SUCCEED;
		history_integer = (ZBX_HISTORY_INTEGER *)zbx_malloc(history_integer,
				ZBX_HC_SYNC_MAX * sizeof(ZBX_HISTORY_INTEGER));
	}

	if (NULL == history_string && NULL != history_string_cbs)
	{
		module_enabled = SUCCEED;
		history_string = (ZBX_HISTORY_STRING *)zbx_malloc(history_string,
				ZBX_HC_SYNC_MAX * sizeof(ZBX_HISTORY_STRING));
	}

	if (NULL == history_text && NULL != history_text_cbs)
	{
		module_enabled = SUCCEED;
		history_text = (ZBX_HISTORY_TEXT *)zbx_malloc(history_text,
				ZBX_HC_SYNC_MAX * sizeof(ZBX_HISTORY_TEXT));
	}

	if (NULL == history_log && NULL != history_log_cbs)
	{
		module_enabled = SUCCEED;
		history_log = (ZBX_HISTORY_LOG *)zbx_malloc(history_log,
				ZBX_HC_SYNC_MAX * sizeof(ZBX_HISTORY_LOG));
	}

	compression_age = hc_get_history_compression_age();

	zbx_vector_connector_filter_create(&connector_filters_history);
	zbx_vector_connector_filter_create(&connector_filters_events);
	zbx_vector_ptr_create(&inventory_values);
	zbx_vector_ptr_create(&item_diff);
	zbx_vector_ptr_create(&trigger_diff);
	zbx_vector_uint64_pair_create(&trends_diff);
	zbx_vector_uint64_pair_create(&proxy_subscriptions);

	zbx_vector_uint64_create(&triggerids);
	zbx_vector_uint64_reserve(&triggerids, ZBX_HC_SYNC_MAX);

	zbx_vector_ptr_create(&trigger_timers);
	zbx_vector_ptr_reserve(&trigger_timers, ZBX_HC_TIMER_MAX);

	zbx_vector_ptr_create(&history_items);
	zbx_vector_ptr_reserve(&history_items, ZBX_HC_SYNC_MAX);

	zbx_vector_ptr_create(&trigger_order);
	zbx_hashset_create(&trigger_info, 100, ZBX_DEFAULT_UINT64_HASH_FUNC, ZBX_DEFAULT_UINT64_COMPARE_FUNC);

	zbx_vector_uint64_create(&itemids);

	sync_start = time(NULL);

	item_retrieve_mode = 0 == zbx_has_export_dir() ? ZBX_ITEM_GET_SYNC : ZBX_ITEM_GET_SYNC_EXPORT;

	do
	{
		int			trends_num = 0, timers_num = 0, ret = SUCCEED;
		ZBX_DC_TREND		*trends = NULL;

		*more = ZBX_SYNC_DONE;

		LOCK_CACHE;
		hc_pop_items(&history_items);		/* select and take items out of history cache */
		UNLOCK_CACHE;

		if (0 != history_items.values_num)
		{
			if (0 == (history_num = zbx_dc_config_lock_triggers_by_history_items(&history_items, &triggerids)))
			{
				LOCK_CACHE;
				hc_push_items(&history_items);
				UNLOCK_CACHE;
				zbx_vector_ptr_clear(&history_items);
			}
		}
		else
			history_num = 0;

		if (0 != history_num)
		{
			zbx_dc_um_handle_t	*um_handle;

			if (FAIL == connectors_retrieved)
			{
				zbx_dc_config_history_sync_get_connector_filters(&connector_filters_history,
						&connector_filters_events);

				connectors_retrieved = SUCCEED;

				if (0 != connector_filters_history.values_num)
					item_retrieve_mode = ZBX_ITEM_GET_SYNC_EXPORT;
			}

			zbx_vector_ptr_sort(&history_items, ZBX_DEFAULT_UINT64_PTR_COMPARE_FUNC);
			hc_get_item_values(history, &history_items);	/* copy item data from history cache */

			if (NULL == items)
			{
				items = (zbx_history_sync_item_t *)zbx_malloc(NULL, sizeof(zbx_history_sync_item_t) *
						(size_t)ZBX_HC_SYNC_MAX);
			}

			if (NULL == errcodes)
				errcodes = (int *)zbx_malloc(NULL, sizeof(int) * (size_t)ZBX_HC_SYNC_MAX);

			zbx_vector_uint64_reserve(&itemids, history_num);

			for (i = 0; i < history_num; i++)
				zbx_vector_uint64_append(&itemids, history[i].itemid);

			zbx_dc_config_history_sync_get_items_by_itemids(items, itemids.values, errcodes,
					(size_t)history_num, item_retrieve_mode);

			um_handle = zbx_dc_open_user_macros();

			DCmass_prepare_history(history, items, errcodes, history_num,
					events_cbs->add_event_cb, &item_diff,
					&inventory_values, compression_age, &proxy_subscriptions);

			if (FAIL != (ret = DBmass_add_history(history, history_num)))
			{
				zbx_dc_config_items_apply_changes(&item_diff);
				DCmass_update_trends(history, history_num, &trends, &trends_num, compression_age);

				if (0 != trends_num)
					zbx_tfc_invalidate_trends(trends, trends_num);

				do
				{
					zbx_db_begin();

					DBmass_update_items(&item_diff, &inventory_values);
					DBmass_update_trends(trends, trends_num, &trends_diff);

					if (NULL != events_cbs->process_events_cb)
					{
						/* process internal events generated by DCmass_prepare_history() */
						events_cbs->process_events_cb(NULL, NULL);
					}

					if (ZBX_DB_OK == (txn_error = zbx_db_commit()))
					{
						DCupdate_trends(&trends_diff);
					}
					else
					{
						if (NULL != events_cbs->reset_event_recovery_cb)
							events_cbs->reset_event_recovery_cb();
					}
					zbx_vector_uint64_pair_clear(&trends_diff);
				}
				while (ZBX_DB_DOWN == txn_error);
			}

			zbx_dc_close_user_macros(um_handle);

			if (NULL != events_cbs->clean_events_cb)
				events_cbs->clean_events_cb();

			zbx_vector_ptr_clear_ext(&inventory_values, (zbx_clean_func_t)DCinventory_value_free);
			zbx_vector_ptr_clear_ext(&item_diff, (zbx_clean_func_t)zbx_ptr_free);
		}

		if (FAIL != ret)
		{
			/* don't process trigger timers when server is shutting down */
			if (ZBX_IS_RUNNING())
			{
				zbx_dc_get_trigger_timers(&trigger_timers, time(NULL), ZBX_HC_TIMER_SOFT_MAX,
						ZBX_HC_TIMER_MAX);
			}

			timers_num = trigger_timers.values_num;

			if (ZBX_HC_TIMER_SOFT_MAX <= timers_num)
				*more = ZBX_SYNC_MORE;

			if (0 != history_num || 0 != timers_num)
			{
				for (i = 0; i < trigger_timers.values_num; i++)
				{
					zbx_trigger_timer_t	*timer = (zbx_trigger_timer_t *)trigger_timers.values[i];

					if (0 != timer->lock)
						zbx_vector_uint64_append(&triggerids, timer->triggerid);
				}

				do
				{
					zbx_db_begin();

					recalculate_triggers(history, history_num, &itemids, items, errcodes,
							&trigger_timers, events_cbs->add_event_cb, &trigger_diff,
							trigger_itemids,
							trigger_timespecs, &trigger_info, &trigger_order);

					if (NULL != events_cbs->process_events_cb)
					{
						/* process trigger events generated by recalculate_triggers() */
						events_cbs->process_events_cb(&trigger_diff, &triggerids);
					}

					if (0 != trigger_diff.values_num)
						zbx_db_save_trigger_changes(&trigger_diff);

					if (ZBX_DB_OK == (txn_error = zbx_db_commit()))
<<<<<<< HEAD
						DCconfig_triggers_apply_changes(&trigger_diff);
					else if (NULL != events_cbs->clean_events_cb)
						events_cbs->clean_events_cb();
=======
						zbx_dc_config_triggers_apply_changes(&trigger_diff);
					else
						zbx_clean_events();
>>>>>>> f69433e6

					zbx_vector_ptr_clear_ext(&trigger_diff,
							(zbx_clean_func_t)zbx_trigger_diff_free);
				}
				while (ZBX_DB_DOWN == txn_error);

				if (ZBX_DB_OK == txn_error && NULL != events_cbs->events_update_itservices_cb)
					events_cbs->events_update_itservices_cb();
			}
		}

		if (0 != triggerids.values_num)
		{
			*triggers_num += triggerids.values_num;
			zbx_dc_config_unlock_triggers(&triggerids);
			zbx_vector_uint64_clear(&triggerids);
		}

		if (0 != trigger_timers.values_num)
		{
			zbx_dc_reschedule_trigger_timers(&trigger_timers, time(NULL));
			zbx_vector_ptr_clear(&trigger_timers);
		}

		if (0 != proxy_subscriptions.values_num)
		{
			zbx_vector_uint64_pair_sort(&proxy_subscriptions, ZBX_DEFAULT_UINT64_COMPARE_FUNC);
			zbx_dc_proxy_update_nodata(&proxy_subscriptions);
			zbx_vector_uint64_pair_clear(&proxy_subscriptions);
		}

		if (0 != history_num)
		{
			LOCK_CACHE;
			hc_push_items(&history_items);	/* return items to history cache */
			cache->history_num -= history_num;

			if (0 != hc_queue_get_size())
			{
				/* Continue sync if enough of sync candidates were processed       */
				/* (meaning most of sync candidates are not locked by triggers).   */
				/* Otherwise better to wait a bit for other syncers to unlock      */
				/* items rather than trying and failing to sync locked items over  */
				/* and over again.                                                 */
				if (ZBX_HC_SYNC_MIN_PCNT <= history_num * 100 / history_items.values_num)
					*more = ZBX_SYNC_MORE;
			}

			UNLOCK_CACHE;

			*values_num += history_num;
		}

		if (FAIL != ret)
		{
			int	event_export_enabled = FAIL;

			if (0 != history_num)
			{
				const zbx_dc_history_t	*phistory = NULL;
				const ZBX_DC_TREND	*ptrends = NULL;
				int			history_num_loc = 0, trends_num_loc = 0;
				int			history_export_enabled = FAIL;

				if (SUCCEED == module_enabled)
				{
					DCmodule_prepare_history(history, history_num, history_float, &history_float_num,
							history_integer, &history_integer_num, history_string,
							&history_string_num, history_text, &history_text_num, history_log,
							&history_log_num);

					DCmodule_sync_history(history_float_num, history_integer_num, history_string_num,
							history_text_num, history_log_num, history_float, history_integer,
							history_string, history_text, history_log);
				}

				if (SUCCEED == (history_export_enabled =
						zbx_is_export_enabled(ZBX_FLAG_EXPTYPE_HISTORY)) ||
						0 != connector_filters_history.values_num)
				{
					phistory = history;
					history_num_loc = history_num;
				}

				if (SUCCEED == zbx_is_export_enabled(ZBX_FLAG_EXPTYPE_TRENDS))
				{
					ptrends = trends;
					trends_num_loc = trends_num;
				}

				if (NULL != phistory || NULL != ptrends)
				{
					data_offset = 0;
					DCexport_history_and_trends(phistory, history_num_loc, &itemids, items,
							errcodes, ptrends, trends_num_loc, history_export_enabled,
							&connector_filters_history, &data, &data_alloc, &data_offset);

					if (0 != data_offset)
					{
						zbx_connector_send(ZBX_IPC_CONNECTOR_REQUEST, data,
								(zbx_uint32_t)data_offset);
					}
				}
			}
			else if (0 != timers_num)
			{
				if (FAIL == connectors_retrieved)
				{
					zbx_dc_config_history_sync_get_connector_filters(&connector_filters_history,
								&connector_filters_events);
					connectors_retrieved = SUCCEED;

					if (0 != connector_filters_history.values_num)
						item_retrieve_mode = ZBX_ITEM_GET_SYNC_EXPORT;
				}
			}

			if (SUCCEED == (event_export_enabled = zbx_is_export_enabled(ZBX_FLAG_EXPTYPE_EVENTS)) ||
					0 != connector_filters_events.values_num)
			{
				data_offset = 0;

				if (NULL != events_cbs->export_events_cb)
				{
					events_cbs->export_events_cb(event_export_enabled, &connector_filters_events,
							&data, &data_alloc, &data_offset);
				}

				if (0 != data_offset)
				{
					zbx_connector_send(ZBX_IPC_CONNECTOR_REQUEST, data,
							(zbx_uint32_t)data_offset);
				}
			}
		}

		if (0 != history_num || 0 != timers_num)
		{
			if (NULL != events_cbs->clean_events_cb)
				events_cbs->clean_events_cb();
		}

		if (0 != history_num)
		{
			zbx_free(trends);
			zbx_dc_config_clean_history_sync_items(items, errcodes, (size_t)history_num);

			zbx_vector_ptr_clear(&history_items);
			hc_free_item_values(history, history_num);
		}

		zbx_vector_uint64_clear(&itemids);

		/* Exit from sync loop if we have spent too much time here.       */
		/* This is done to allow syncer process to update its statistics. */
	}
	while (ZBX_SYNC_MORE == *more && ZBX_HC_SYNC_TIME_MAX >= time(NULL) - sync_start);

	zbx_free(items);
	zbx_free(errcodes);
	zbx_free(data);

	zbx_vector_connector_filter_clear_ext(&connector_filters_events, zbx_connector_filter_free);
	zbx_vector_connector_filter_clear_ext(&connector_filters_history, zbx_connector_filter_free);
	zbx_vector_connector_filter_destroy(&connector_filters_events);
	zbx_vector_connector_filter_destroy(&connector_filters_history);
	zbx_vector_ptr_destroy(&trigger_order);
	zbx_hashset_destroy(&trigger_info);

	zbx_vector_uint64_destroy(&itemids);
	zbx_vector_ptr_destroy(&history_items);
	zbx_vector_ptr_destroy(&inventory_values);
	zbx_vector_ptr_destroy(&item_diff);
	zbx_vector_ptr_destroy(&trigger_diff);
	zbx_vector_uint64_pair_destroy(&trends_diff);
	zbx_vector_uint64_pair_destroy(&proxy_subscriptions);

	zbx_vector_ptr_destroy(&trigger_timers);
	zbx_vector_uint64_destroy(&triggerids);
}

/******************************************************************************
 *                                                                            *
 * Purpose: writes updates and new data from history cache to database        *
 *                                                                            *
 * Comments: This function is used to flush history cache at server/proxy     *
 *           exit.                                                            *
 *           Other processes are already terminated, so cache locking is      *
 *           unnecessary.                                                     *
 *                                                                            *
 ******************************************************************************/
static void	sync_history_cache_full(const zbx_events_funcs_t *events_cbs)
{
	int			values_num = 0, triggers_num = 0, more;
	zbx_hashset_iter_t	iter;
	zbx_hc_item_t		*item;
	zbx_binary_heap_t	tmp_history_queue;

	zabbix_log(LOG_LEVEL_DEBUG, "In %s() history_num:%d", __func__, cache->history_num);

	/* History index cache might be full without any space left for queueing items from history index to  */
	/* history queue. The solution: replace the shared-memory history queue with heap-allocated one. Add  */
	/* all items from history index to the new history queue.                                             */
	/*                                                                                                    */
	/* Assertions that must be true.                                                                      */
	/*   * This is the main server or proxy process,                                                      */
	/*   * There are no other users of history index cache stored in shared memory. Other processes       */
	/*     should have quit by this point.                                                                */
	/*   * other parts of the program do not hold pointers to the elements of history queue that is       */
	/*     stored in the shared memory.                                                                   */

	if (0 != (program_type & ZBX_PROGRAM_TYPE_SERVER))
	{
		/* unlock all triggers before full sync so no items are locked by triggers */
		zbx_dc_config_unlock_all_triggers();
	}

	tmp_history_queue = cache->history_queue;

	zbx_binary_heap_create(&cache->history_queue, hc_queue_elem_compare_func, ZBX_BINARY_HEAP_OPTION_EMPTY);
	zbx_hashset_iter_reset(&cache->history_items, &iter);

	/* add all items from history index to the new history queue */
	while (NULL != (item = (zbx_hc_item_t *)zbx_hashset_iter_next(&iter)))
	{
		if (NULL != item->tail)
		{
			item->status = ZBX_HC_ITEM_STATUS_NORMAL;
			hc_queue_item(item);
		}
	}

	if (0 != hc_queue_get_size())
	{
		zabbix_log(LOG_LEVEL_WARNING, "syncing history data...");

		do
		{
			if (0 != (program_type & ZBX_PROGRAM_TYPE_SERVER))
				sync_server_history(&values_num, &triggers_num, events_cbs, &more);
			else
				sync_proxy_history(&values_num, &more);

			zabbix_log(LOG_LEVEL_WARNING, "syncing history data... " ZBX_FS_DBL "%%",
					(double)values_num / (cache->history_num + values_num) * 100);
		}
		while (0 != hc_queue_get_size());

		zabbix_log(LOG_LEVEL_WARNING, "syncing history data done");
	}

	zbx_binary_heap_destroy(&cache->history_queue);
	cache->history_queue = tmp_history_queue;

	zabbix_log(LOG_LEVEL_DEBUG, "End of %s()", __func__);
}

/******************************************************************************
 *                                                                            *
 * Purpose: log progress of syncing history data                              *
 *                                                                            *
 ******************************************************************************/
void	zbx_log_sync_history_cache_progress(void)
{
	double		pcnt = -1.0;
	int		ts_last, ts_next, sec;

	LOCK_CACHE;

	if (INT_MAX == cache->history_progress_ts)
	{
		UNLOCK_CACHE;
		return;
	}

	ts_last = cache->history_progress_ts;
	sec = time(NULL);

	if (0 == cache->history_progress_ts)
	{
		cache->history_num_total = cache->history_num;
		cache->history_progress_ts = sec;
	}

	if (ZBX_HC_SYNC_TIME_MAX <= sec - cache->history_progress_ts || 0 == cache->history_num)
	{
		if (0 != cache->history_num_total)
			pcnt = 100 * (double)(cache->history_num_total - cache->history_num) / cache->history_num_total;

		cache->history_progress_ts = (0 == cache->history_num ? INT_MAX : sec);
	}

	ts_next = cache->history_progress_ts;

	UNLOCK_CACHE;

	if (0 == ts_last)
		zabbix_log(LOG_LEVEL_WARNING, "syncing history data in progress... ");

	if (-1.0 != pcnt)
		zabbix_log(LOG_LEVEL_WARNING, "syncing history data... " ZBX_FS_DBL "%%", pcnt);

	if (INT_MAX == ts_next)
		zabbix_log(LOG_LEVEL_WARNING, "syncing history data done");
}

/******************************************************************************
 *                                                                            *
 * Purpose: writes updates and new data from history cache to database        *
 *                                                                            *
 * Parameters:                                                                *
 *             events_cbs   - [IN]                                            *
 *             values_num   - [OUT] the number of synced values               *
 *             triggers_num - [OUT]                                           *
 *             more         - [OUT] a flag indicating the cache emptiness:    *
 *                                ZBX_SYNC_DONE - nothing to sync, go idle    *
 *                                ZBX_SYNC_MORE - more data to sync           *
 *                                                                            *
 ******************************************************************************/
void	zbx_sync_history_cache(const zbx_events_funcs_t *events_cbs, int *values_num, int *triggers_num, int *more)
{
	zabbix_log(LOG_LEVEL_DEBUG, "In %s() history_num:%d", __func__, cache->history_num);

	*values_num = 0;
	*triggers_num = 0;

	if (0 != (program_type & ZBX_PROGRAM_TYPE_SERVER))
		sync_server_history(values_num, triggers_num, events_cbs, more);
	else
		sync_proxy_history(values_num, more);
}

/******************************************************************************
 *                                                                            *
 * local history cache                                                        *
 *                                                                            *
 ******************************************************************************/
static void	dc_string_buffer_realloc(size_t len)
{
	if (string_values_alloc >= string_values_offset + len)
		return;

	do
	{
		string_values_alloc += ZBX_STRING_REALLOC_STEP;
	}
	while (string_values_alloc < string_values_offset + len);

	string_values = (char *)zbx_realloc(string_values, string_values_alloc);
}

static dc_item_value_t	*dc_local_get_history_slot(void)
{
	if (ZBX_MAX_VALUES_LOCAL == item_values_num)
		zbx_dc_flush_history();

	if (item_values_alloc == item_values_num)
	{
		item_values_alloc += ZBX_STRUCT_REALLOC_STEP;
		item_values = (dc_item_value_t *)zbx_realloc(item_values, item_values_alloc * sizeof(dc_item_value_t));
	}

	return &item_values[item_values_num++];
}

static void	dc_local_add_history_dbl(zbx_uint64_t itemid, unsigned char item_value_type, const zbx_timespec_t *ts,
		double value_orig, zbx_uint64_t lastlogsize, int mtime, unsigned char flags)
{
	dc_item_value_t	*item_value;

	item_value = dc_local_get_history_slot();

	item_value->itemid = itemid;
	item_value->ts = *ts;
	item_value->item_value_type = item_value_type;
	item_value->value_type = ITEM_VALUE_TYPE_FLOAT;
	item_value->state = ITEM_STATE_NORMAL;
	item_value->flags = flags;

	if (0 != (item_value->flags & ZBX_DC_FLAG_META))
	{
		item_value->lastlogsize = lastlogsize;
		item_value->mtime = mtime;
	}

	if (0 == (item_value->flags & ZBX_DC_FLAG_NOVALUE))
		item_value->value.value_dbl = value_orig;
}

static void	dc_local_add_history_uint(zbx_uint64_t itemid, unsigned char item_value_type, const zbx_timespec_t *ts,
		zbx_uint64_t value_orig, zbx_uint64_t lastlogsize, int mtime, unsigned char flags)
{
	dc_item_value_t	*item_value;

	item_value = dc_local_get_history_slot();

	item_value->itemid = itemid;
	item_value->ts = *ts;
	item_value->item_value_type = item_value_type;
	item_value->value_type = ITEM_VALUE_TYPE_UINT64;
	item_value->state = ITEM_STATE_NORMAL;
	item_value->flags = flags;

	if (0 != (item_value->flags & ZBX_DC_FLAG_META))
	{
		item_value->lastlogsize = lastlogsize;
		item_value->mtime = mtime;
	}

	if (0 == (item_value->flags & ZBX_DC_FLAG_NOVALUE))
		item_value->value.value_uint = value_orig;
}

static void	dc_local_add_history_text(zbx_uint64_t itemid, unsigned char item_value_type, const zbx_timespec_t *ts,
		const char *value_orig, zbx_uint64_t lastlogsize, int mtime, unsigned char flags)
{
	dc_item_value_t	*item_value;

	item_value = dc_local_get_history_slot();

	item_value->itemid = itemid;
	item_value->ts = *ts;
	item_value->item_value_type = item_value_type;
	item_value->value_type = ITEM_VALUE_TYPE_TEXT;
	item_value->state = ITEM_STATE_NORMAL;
	item_value->flags = flags;

	if (0 != (item_value->flags & ZBX_DC_FLAG_META))
	{
		item_value->lastlogsize = lastlogsize;
		item_value->mtime = mtime;
	}

	if (0 == (item_value->flags & ZBX_DC_FLAG_NOVALUE))
	{
		item_value->value.value_str.len = zbx_db_strlen_n(value_orig, ZBX_HISTORY_VALUE_LEN) + 1;
		dc_string_buffer_realloc(item_value->value.value_str.len);

		item_value->value.value_str.pvalue = string_values_offset;
		memcpy(&string_values[string_values_offset], value_orig, item_value->value.value_str.len);
		string_values_offset += item_value->value.value_str.len;
	}
	else
		item_value->value.value_str.len = 0;
}

static void	dc_local_add_history_log(zbx_uint64_t itemid, unsigned char item_value_type, const zbx_timespec_t *ts,
		const zbx_log_t *log, zbx_uint64_t lastlogsize, int mtime, unsigned char flags)
{
	dc_item_value_t	*item_value;

	item_value = dc_local_get_history_slot();

	item_value->itemid = itemid;
	item_value->ts = *ts;
	item_value->item_value_type = item_value_type;
	item_value->value_type = ITEM_VALUE_TYPE_LOG;
	item_value->state = ITEM_STATE_NORMAL;

	item_value->flags = flags;

	if (0 != (item_value->flags & ZBX_DC_FLAG_META))
	{
		item_value->lastlogsize = lastlogsize;
		item_value->mtime = mtime;
	}

	if (0 == (item_value->flags & ZBX_DC_FLAG_NOVALUE))
	{
		item_value->severity = log->severity;
		item_value->logeventid = log->logeventid;
		item_value->timestamp = log->timestamp;

		item_value->value.value_str.len = zbx_db_strlen_n(log->value, ZBX_HISTORY_VALUE_LEN) + 1;

		if (NULL != log->source && '\0' != *log->source)
			item_value->source.len = zbx_db_strlen_n(log->source, ZBX_HISTORY_LOG_SOURCE_LEN) + 1;
		else
			item_value->source.len = 0;
	}
	else
	{
		item_value->value.value_str.len = 0;
		item_value->source.len = 0;
	}

	if (0 != item_value->value.value_str.len + item_value->source.len)
	{
		dc_string_buffer_realloc(item_value->value.value_str.len + item_value->source.len);

		if (0 != item_value->value.value_str.len)
		{
			item_value->value.value_str.pvalue = string_values_offset;
			memcpy(&string_values[string_values_offset], log->value, item_value->value.value_str.len);
			string_values_offset += item_value->value.value_str.len;
		}

		if (0 != item_value->source.len)
		{
			item_value->source.pvalue = string_values_offset;
			memcpy(&string_values[string_values_offset], log->source, item_value->source.len);
			string_values_offset += item_value->source.len;
		}
	}
}

static void	dc_local_add_history_notsupported(zbx_uint64_t itemid, const zbx_timespec_t *ts, const char *error,
		zbx_uint64_t lastlogsize, int mtime, unsigned char flags)
{
	dc_item_value_t	*item_value;

	item_value = dc_local_get_history_slot();

	item_value->itemid = itemid;
	item_value->ts = *ts;
	item_value->state = ITEM_STATE_NOTSUPPORTED;
	item_value->flags = flags;

	if (0 != (item_value->flags & ZBX_DC_FLAG_META))
	{
		item_value->lastlogsize = lastlogsize;
		item_value->mtime = mtime;
	}

	item_value->value.value_str.len = zbx_db_strlen_n(error, ZBX_ITEM_ERROR_LEN) + 1;
	dc_string_buffer_realloc(item_value->value.value_str.len);
	item_value->value.value_str.pvalue = string_values_offset;
	memcpy(&string_values[string_values_offset], error, item_value->value.value_str.len);
	string_values_offset += item_value->value.value_str.len;
}

static void	dc_local_add_history_lld(zbx_uint64_t itemid, const zbx_timespec_t *ts, const char *value_orig)
{
	dc_item_value_t	*item_value;

	item_value = dc_local_get_history_slot();

	item_value->itemid = itemid;
	item_value->ts = *ts;
	item_value->state = ITEM_STATE_NORMAL;
	item_value->flags = ZBX_DC_FLAG_LLD;
	item_value->value.value_str.len = strlen(value_orig) + 1;

	dc_string_buffer_realloc(item_value->value.value_str.len);
	item_value->value.value_str.pvalue = string_values_offset;
	memcpy(&string_values[string_values_offset], value_orig, item_value->value.value_str.len);
	string_values_offset += item_value->value.value_str.len;
}

static void	dc_local_add_history_empty(zbx_uint64_t itemid, unsigned char item_value_type, const zbx_timespec_t *ts,
		unsigned char flags)
{
	dc_item_value_t	*item_value;

	item_value = dc_local_get_history_slot();

	item_value->itemid = itemid;
	item_value->ts = *ts;
	item_value->item_value_type = item_value_type;
	item_value->value_type = ITEM_VALUE_TYPE_NONE;
	item_value->state = ITEM_STATE_NORMAL;
	item_value->flags = flags;
}

/******************************************************************************
 *                                                                            *
 * Purpose: add new value to the cache                                        *
 *                                                                            *
 * Parameters:  itemid          - [IN] the itemid                             *
 *              item_value_type - [IN] the item value type                    *
 *              item_flags      - [IN] the item flags (e. g. lld rule)        *
 *              result          - [IN] agent result containing the value      *
 *                                to add                                      *
 *              ts              - [IN] the value timestamp                    *
 *              state           - [IN] the item state                         *
 *              error           - [IN] the error message in case item state   *
 *                                is ITEM_STATE_NOTSUPPORTED                  *
 *                                                                            *
 ******************************************************************************/
void	zbx_dc_add_history(zbx_uint64_t itemid, unsigned char item_value_type, unsigned char item_flags,
		AGENT_RESULT *result, const zbx_timespec_t *ts, unsigned char state, const char *error)
{
	unsigned char	value_flags;

	if (ITEM_STATE_NOTSUPPORTED == state)
	{
		zbx_uint64_t	lastlogsize;
		int		mtime;

		if (NULL != result && 0 != ZBX_ISSET_META(result))
		{
			value_flags = ZBX_DC_FLAG_META;
			lastlogsize = result->lastlogsize;
			mtime = result->mtime;
		}
		else
		{
			value_flags = 0;
			lastlogsize = 0;
			mtime = 0;
		}
		dc_local_add_history_notsupported(itemid, ts, error, lastlogsize, mtime, value_flags);
		return;
	}

	if (NULL == result)
		return;

	/* allow proxy to send timestamps of empty (throttled etc) values to update nextchecks for queue */
	if (!ZBX_ISSET_VALUE(result) && !ZBX_ISSET_META(result) && 0 != (program_type & ZBX_PROGRAM_TYPE_SERVER))
		return;

	value_flags = 0;

	if (!ZBX_ISSET_VALUE(result))
		value_flags |= ZBX_DC_FLAG_NOVALUE;

	if (ZBX_ISSET_META(result))
		value_flags |= ZBX_DC_FLAG_META;

	/* Add data to the local history cache if:                                           */
	/*   1) the NOVALUE flag is set (data contains either meta information or timestamp) */
	/*   2) the NOVALUE flag is not set and value conversion succeeded                   */

	if (0 == (value_flags & ZBX_DC_FLAG_NOVALUE))
	{
		if (0 != (ZBX_FLAG_DISCOVERY_RULE & item_flags))
		{
			if (NULL == ZBX_GET_TEXT_RESULT(result))
				return;

			/* proxy stores low-level discovery (lld) values in db */
			if (0 == (ZBX_PROGRAM_TYPE_SERVER & program_type))
				dc_local_add_history_lld(itemid, ts, result->text);

			return;
		}

		if (ZBX_ISSET_LOG(result))
		{
			dc_local_add_history_log(itemid, item_value_type, ts, result->log, result->lastlogsize,
					result->mtime, value_flags);
		}
		else if (ZBX_ISSET_UI64(result))
		{
			dc_local_add_history_uint(itemid, item_value_type, ts, result->ui64, result->lastlogsize,
					result->mtime, value_flags);
		}
		else if (ZBX_ISSET_DBL(result))
		{
			dc_local_add_history_dbl(itemid, item_value_type, ts, result->dbl, result->lastlogsize,
					result->mtime, value_flags);
		}
		else if (ZBX_ISSET_STR(result))
		{
			dc_local_add_history_text(itemid, item_value_type, ts, result->str, result->lastlogsize,
					result->mtime, value_flags);
		}
		else if (ZBX_ISSET_TEXT(result))
		{
			dc_local_add_history_text(itemid, item_value_type, ts, result->text, result->lastlogsize,
					result->mtime, value_flags);
		}
		else
		{
			THIS_SHOULD_NEVER_HAPPEN;
		}
	}
	else
	{
		if (0 != (value_flags & ZBX_DC_FLAG_META))
		{
			dc_local_add_history_log(itemid, item_value_type, ts, NULL, result->lastlogsize, result->mtime,
					value_flags);
		}
		else
			dc_local_add_history_empty(itemid, item_value_type, ts, value_flags);
	}
}

/******************************************************************************
 *                                                                            *
 * Purpose: add new variant value to the cache                                *
 *                                                                            *
 * Parameters:  itemid          - [IN] the itemid                             *
 *              item_value_type - [IN] the item value type                    *
 *              item_flags      - [IN] the item flags (e. g. lld rule)        *
 *              result          - [IN] agent result containing the value      *
 *                                to add                                      *
 *              ts              - [IN] the value timestamp                    *
 *              state           - [IN] the item state                         *
 *              error           - [IN] the error message in case item state   *
 *                                is ITEM_STATE_NOTSUPPORTED                  *
 *                                                                            *
 ******************************************************************************/
void	zbx_dc_add_history_variant(zbx_uint64_t itemid, unsigned char value_type, unsigned char item_flags,
		zbx_variant_t *value, zbx_timespec_t ts, const zbx_pp_value_opt_t *value_opt)
{
	unsigned char	value_flags = 0;
	zbx_uint64_t	lastlogsize;
	int		mtime;

	if (0 != (value_opt->flags & ZBX_PP_VALUE_OPT_META))
	{
		value_flags = ZBX_DC_FLAG_META;
		lastlogsize = value_opt->lastlogsize;
		mtime = value_opt->mtime;

		value_flags |= ZBX_DC_FLAG_META;
	}
	else
	{
		value_flags = 0;
		lastlogsize = 0;
		mtime = 0;
	}

	if (ZBX_VARIANT_ERR == value->type)
	{
		dc_local_add_history_notsupported(itemid, &ts, value->data.err, lastlogsize, mtime, value_flags);

		return;
	}

	if (ZBX_VARIANT_NONE == value->type)
		value_flags |= ZBX_DC_FLAG_NOVALUE;

	/* allow proxy to send timestamps of empty (throttled etc) values to update nextchecks for queue */
	if (ZBX_DC_FLAG_NOVALUE == (value_flags & (ZBX_DC_FLAG_NOVALUE | ZBX_DC_FLAG_META)) &&
			0 != (program_type & ZBX_PROGRAM_TYPE_SERVER))
	{
		return;
	}

	/* Add data to the local history cache if:                                           */
	/*   1) the NOVALUE flag is set (data contains either meta information or timestamp) */
	/*   2) the NOVALUE flag is not set and value conversion succeeded                   */

	if (0 != (value_flags & ZBX_DC_FLAG_NOVALUE))
	{
		if (0 != (value_flags & ZBX_DC_FLAG_META))
			dc_local_add_history_log(itemid, value_type, &ts, NULL, lastlogsize, mtime, value_flags);
		else
			dc_local_add_history_empty(itemid, value_type, &ts, value_flags);

		return;
	}

	if (0 != (ZBX_FLAG_DISCOVERY_RULE & item_flags))
	{
		if (ZBX_VARIANT_STR != value->type)
			return;

		/* proxy stores low-level discovery (lld) values in db */
		if (0 == (ZBX_PROGRAM_TYPE_SERVER & program_type))
			dc_local_add_history_lld(itemid, &ts, value->data.str);

		return;
	}

	if (0 != (value_opt->flags & ZBX_PP_VALUE_OPT_LOG))
	{
		zbx_log_t	log;

		zbx_variant_convert(value, ZBX_VARIANT_STR);

		log.logeventid = value_opt->logeventid;
		log.severity = value_opt->severity;
		log.timestamp = value_opt->timestamp;
		log.source = value_opt->source;
		log.value = value->data.str;

		dc_local_add_history_log(itemid, value_type, &ts, &log, lastlogsize, mtime, value_flags);

		return;
	}

	switch (value->type)
	{
		case ZBX_VARIANT_UI64:
			dc_local_add_history_uint(itemid, value_type, &ts, value->data.ui64, lastlogsize, mtime,
					value_flags);
			break;
		case ZBX_VARIANT_DBL:
			dc_local_add_history_dbl(itemid, value_type, &ts, value->data.dbl, lastlogsize, mtime,
					value_flags);
			break;
		case ZBX_VARIANT_STR:
			dc_local_add_history_text(itemid, value_type, &ts, value->data.str, lastlogsize, mtime,
					value_flags);
			break;
		default:
			THIS_SHOULD_NEVER_HAPPEN;
	}
}

void	zbx_dc_flush_history(void)
{
	if (0 == item_values_num)
		return;

	LOCK_CACHE;

	hc_add_item_values(item_values, item_values_num);

	cache->history_num += item_values_num;

	UNLOCK_CACHE;

	item_values_num = 0;
	string_values_offset = 0;
}

/******************************************************************************
 *                                                                            *
 * history cache storage                                                      *
 *                                                                            *
 ******************************************************************************/
ZBX_SHMEM_FUNC_IMPL(__hc_index, hc_index_mem)
ZBX_SHMEM_FUNC_IMPL(__hc, hc_mem)

/******************************************************************************
 *                                                                            *
 * Purpose: compares history queue elements                                   *
 *                                                                            *
 ******************************************************************************/
static int	hc_queue_elem_compare_func(const void *d1, const void *d2)
{
	const zbx_binary_heap_elem_t	*e1 = (const zbx_binary_heap_elem_t *)d1;
	const zbx_binary_heap_elem_t	*e2 = (const zbx_binary_heap_elem_t *)d2;

	const zbx_hc_item_t	*item1 = (const zbx_hc_item_t *)e1->data;
	const zbx_hc_item_t	*item2 = (const zbx_hc_item_t *)e2->data;

	/* compare by timestamp of the oldest value */
	return zbx_timespec_compare(&item1->tail->ts, &item2->tail->ts);
}

/******************************************************************************
 *                                                                            *
 * Purpose: free history item data allocated in history cache                 *
 *                                                                            *
 * Parameters: data - [IN] history item data                                  *
 *                                                                            *
 ******************************************************************************/
static void	hc_free_data(zbx_hc_data_t *data)
{
	if (ITEM_STATE_NOTSUPPORTED == data->state)
	{
		__hc_shmem_free_func(data->value.str);
	}
	else
	{
		if (0 == (data->flags & ZBX_DC_FLAG_NOVALUE))
		{
			switch (data->value_type)
			{
				case ITEM_VALUE_TYPE_STR:
				case ITEM_VALUE_TYPE_TEXT:
					__hc_shmem_free_func(data->value.str);
					break;
				case ITEM_VALUE_TYPE_LOG:
					__hc_shmem_free_func(data->value.log->value);

					if (NULL != data->value.log->source)
						__hc_shmem_free_func(data->value.log->source);

					__hc_shmem_free_func(data->value.log);
					break;
			}
		}
	}

	__hc_shmem_free_func(data);
}

/******************************************************************************
 *                                                                            *
 * Purpose: put back item into history queue                                  *
 *                                                                            *
 * Parameters: data - [IN] history item data                                  *
 *                                                                            *
 ******************************************************************************/
static void	hc_queue_item(zbx_hc_item_t *item)
{
	zbx_binary_heap_elem_t	elem = {item->itemid, (const void *)item};

	zbx_binary_heap_insert(&cache->history_queue, &elem);
}

/******************************************************************************
 *                                                                            *
 * Purpose: returns history item by itemid                                    *
 *                                                                            *
 * Parameters: itemid - [IN] the item id                                      *
 *                                                                            *
 * Return value: the history item or NULL if the requested item is not in     *
 *               history cache                                                *
 *                                                                            *
 ******************************************************************************/
static zbx_hc_item_t	*hc_get_item(zbx_uint64_t itemid)
{
	return (zbx_hc_item_t *)zbx_hashset_search(&cache->history_items, &itemid);
}

/******************************************************************************
 *                                                                            *
 * Purpose: adds a new item to history cache                                  *
 *                                                                            *
 * Parameters: itemid - [IN] the item id                                      *
 *                      [IN] the item data                                    *
 *                                                                            *
 * Return value: the added history item                                       *
 *                                                                            *
 ******************************************************************************/
static zbx_hc_item_t	*hc_add_item(zbx_uint64_t itemid, zbx_hc_data_t *data)
{
	zbx_hc_item_t	item_local = {itemid, ZBX_HC_ITEM_STATUS_NORMAL, 0, data, data};

	return (zbx_hc_item_t *)zbx_hashset_insert(&cache->history_items, &item_local, sizeof(item_local));
}

/******************************************************************************
 *                                                                            *
 * Purpose: copies string value to history cache                              *
 *                                                                            *
 * Parameters: str - [IN] the string value                                    *
 *                                                                            *
 * Return value: the copied string or NULL if there was not enough memory     *
 *                                                                            *
 ******************************************************************************/
static char	*hc_mem_value_str_dup(const dc_value_str_t *str)
{
	char	*ptr;

	if (NULL == (ptr = (char *)__hc_shmem_malloc_func(NULL, str->len)))
		return NULL;

	memcpy(ptr, &string_values[str->pvalue], str->len - 1);
	ptr[str->len - 1] = '\0';

	return ptr;
}

/******************************************************************************
 *                                                                            *
 * Purpose: clones string value into history data memory                      *
 *                                                                            *
 * Parameters: dst - [IN/OUT] a reference to the cloned value                 *
 *             str - [IN] the string value to clone                           *
 *                                                                            *
 * Return value: SUCCESS - either there was no need to clone the string       *
 *                         (it was empty or already cloned) or the string was *
 *                          cloned successfully                               *
 *               FAIL    - not enough memory                                  *
 *                                                                            *
 * Comments: This function can be called in loop with the same dst value      *
 *           until it finishes cloning string value.                          *
 *                                                                            *
 ******************************************************************************/
static int	hc_clone_history_str_data(char **dst, const dc_value_str_t *str)
{
	if (0 == str->len)
		return SUCCEED;

	if (NULL != *dst)
		return SUCCEED;

	if (NULL != (*dst = hc_mem_value_str_dup(str)))
		return SUCCEED;

	return FAIL;
}

/******************************************************************************
 *                                                                            *
 * Purpose: clones log value into history data memory                         *
 *                                                                            *
 * Parameters: dst        - [IN/OUT] a reference to the cloned value          *
 *             item_value - [IN] the log value to clone                       *
 *                                                                            *
 * Return value: SUCCESS - the log value was cloned successfully              *
 *               FAIL    - not enough memory                                  *
 *                                                                            *
 * Comments: This function can be called in loop with the same dst value      *
 *           until it finishes cloning log value.                             *
 *                                                                            *
 ******************************************************************************/
static int	hc_clone_history_log_data(zbx_log_value_t **dst, const dc_item_value_t *item_value)
{
	if (NULL == *dst)
	{
		/* using realloc instead of malloc just to suppress 'not used' warning for realloc */
		if (NULL == (*dst = (zbx_log_value_t *)__hc_shmem_realloc_func(NULL, sizeof(zbx_log_value_t))))
			return FAIL;

		memset(*dst, 0, sizeof(zbx_log_value_t));
	}

	if (SUCCEED != hc_clone_history_str_data(&(*dst)->value, &item_value->value.value_str))
		return FAIL;

	if (SUCCEED != hc_clone_history_str_data(&(*dst)->source, &item_value->source))
		return FAIL;

	(*dst)->logeventid = item_value->logeventid;
	(*dst)->severity = item_value->severity;
	(*dst)->timestamp = item_value->timestamp;

	return SUCCEED;
}

/******************************************************************************
 *                                                                            *
 * Purpose: clones item value from local cache into history cache             *
 *                                                                            *
 * Parameters: data       - [IN/OUT] a reference to the cloned value          *
 *             item_value - [IN] the item value                               *
 *                                                                            *
 * Return value: SUCCESS - the item value was cloned successfully             *
 *               FAIL    - not enough memory                                  *
 *                                                                            *
 * Comments: This function can be called in loop with the same data value     *
 *           until it finishes cloning item value.                            *
 *                                                                            *
 ******************************************************************************/
static int	hc_clone_history_data(zbx_hc_data_t **data, const dc_item_value_t *item_value)
{
	if (NULL == *data)
	{
		if (NULL == (*data = (zbx_hc_data_t *)__hc_shmem_malloc_func(NULL, sizeof(zbx_hc_data_t))))
			return FAIL;

		memset(*data, 0, sizeof(zbx_hc_data_t));

		(*data)->state = item_value->state;
		(*data)->ts = item_value->ts;
		(*data)->flags = item_value->flags;
	}

	if (0 != (ZBX_DC_FLAG_META & item_value->flags))
	{
		(*data)->lastlogsize = item_value->lastlogsize;
		(*data)->mtime = item_value->mtime;
	}

	if (ITEM_STATE_NOTSUPPORTED == item_value->state)
	{
		if (NULL == ((*data)->value.str = hc_mem_value_str_dup(&item_value->value.value_str)))
			return FAIL;

		(*data)->value_type = item_value->value_type;
		cache->stats.notsupported_counter++;

		return SUCCEED;
	}

	if (0 != (ZBX_DC_FLAG_LLD & item_value->flags))
	{
		if (NULL == ((*data)->value.str = hc_mem_value_str_dup(&item_value->value.value_str)))
			return FAIL;

		(*data)->value_type = ITEM_VALUE_TYPE_TEXT;

		cache->stats.history_text_counter++;
		cache->stats.history_counter++;

		return SUCCEED;
	}

	if (0 == (ZBX_DC_FLAG_NOVALUE & item_value->flags))
	{
		switch (item_value->value_type)
		{
			case ITEM_VALUE_TYPE_FLOAT:
				(*data)->value.dbl = item_value->value.value_dbl;
				break;
			case ITEM_VALUE_TYPE_UINT64:
				(*data)->value.ui64 = item_value->value.value_uint;
				break;
			case ITEM_VALUE_TYPE_STR:
				if (SUCCEED != hc_clone_history_str_data(&(*data)->value.str,
						&item_value->value.value_str))
				{
					return FAIL;
				}
				break;
			case ITEM_VALUE_TYPE_TEXT:
				if (SUCCEED != hc_clone_history_str_data(&(*data)->value.str,
						&item_value->value.value_str))
				{
					return FAIL;
				}
				break;
			case ITEM_VALUE_TYPE_LOG:
				if (SUCCEED != hc_clone_history_log_data(&(*data)->value.log, item_value))
					return FAIL;
				break;
		}

		switch (item_value->item_value_type)
		{
			case ITEM_VALUE_TYPE_FLOAT:
				cache->stats.history_float_counter++;
				break;
			case ITEM_VALUE_TYPE_UINT64:
				cache->stats.history_uint_counter++;
				break;
			case ITEM_VALUE_TYPE_STR:
				cache->stats.history_str_counter++;
				break;
			case ITEM_VALUE_TYPE_TEXT:
				cache->stats.history_text_counter++;
				break;
			case ITEM_VALUE_TYPE_LOG:
				cache->stats.history_log_counter++;
				break;
		}

		cache->stats.history_counter++;
	}

	(*data)->value_type = item_value->value_type;

	return SUCCEED;
}

/******************************************************************************
 *                                                                            *
 * Purpose: adds item values to the history cache                             *
 *                                                                            *
 * Parameters: values     - [IN] the item values to add                       *
 *             values_num - [IN] the number of item values to add             *
 *                                                                            *
 * Comments: If the history cache is full this function will wait until       *
 *           history syncers processes values freeing enough space to store   *
 *           the new value.                                                   *
 *                                                                            *
 ******************************************************************************/
static void	hc_add_item_values(dc_item_value_t *values, int values_num)
{
	dc_item_value_t	*item_value;
	int		i;
	zbx_hc_item_t	*item;

	for (i = 0; i < values_num; i++)
	{
		zbx_hc_data_t	*data = NULL;

		item_value = &values[i];

		/* a record with metadata and no value can be dropped if  */
		/* the metadata update is copied to the last queued value */
		if (NULL != (item = hc_get_item(item_value->itemid)) &&
				0 != (item_value->flags & ZBX_DC_FLAG_NOVALUE) &&
				0 != (item_value->flags & ZBX_DC_FLAG_META))
		{
			/* skip metadata updates when only one value is queued, */
			/* because the item might be already being processed    */
			if (item->head != item->tail)
			{
				item->head->lastlogsize = item_value->lastlogsize;
				item->head->mtime = item_value->mtime;
				item->head->flags |= ZBX_DC_FLAG_META;
				continue;
			}
		}

		if (SUCCEED != hc_clone_history_data(&data, item_value))
		{
			do
			{
				UNLOCK_CACHE;

				zabbix_log(LOG_LEVEL_DEBUG, "History cache is full. Sleeping for 1 second.");
				sleep(1);

				LOCK_CACHE;
			}
			while (SUCCEED != hc_clone_history_data(&data, item_value));

			item = hc_get_item(item_value->itemid);
		}

		if (NULL == item)
		{
			item = hc_add_item(item_value->itemid, data);
			hc_queue_item(item);
		}
		else
		{
			item->head->next = data;
			item->head = data;
		}
		item->values_num++;
	}
}

/******************************************************************************
 *                                                                            *
 * Purpose: copies item value from history cache into the specified history   *
 *          value                                                             *
 *                                                                            *
 * Parameters: history - [OUT] the history value                              *
 *             itemid  - [IN] the item identifier                             *
 *             data    - [IN] the history data to copy                        *
 *                                                                            *
 * Comments: handling of uninitialized fields in dc_add_proxy_history_log()   *
 *                                                                            *
 ******************************************************************************/
static void	hc_copy_history_data(zbx_dc_history_t *history, zbx_uint64_t itemid, zbx_hc_data_t *data)
{
	history->itemid = itemid;
	history->ts = data->ts;
	history->state = data->state;
	history->flags = data->flags;
	history->lastlogsize = data->lastlogsize;
	history->mtime = data->mtime;

	if (ITEM_STATE_NOTSUPPORTED == data->state)
	{
		history->value.err = zbx_strdup(NULL, data->value.str);
		history->flags |= ZBX_DC_FLAG_UNDEF;
		return;
	}

	history->value_type = data->value_type;

	if (0 == (ZBX_DC_FLAG_NOVALUE & data->flags))
	{
		switch (data->value_type)
		{
			case ITEM_VALUE_TYPE_FLOAT:
				history->value.dbl = data->value.dbl;
				break;
			case ITEM_VALUE_TYPE_UINT64:
				history->value.ui64 = data->value.ui64;
				break;
			case ITEM_VALUE_TYPE_STR:
			case ITEM_VALUE_TYPE_TEXT:
				history->value.str = zbx_strdup(NULL, data->value.str);
				break;
			case ITEM_VALUE_TYPE_LOG:
				history->value.log = (zbx_log_value_t *)zbx_malloc(NULL, sizeof(zbx_log_value_t));
				history->value.log->value = zbx_strdup(NULL, data->value.log->value);

				if (NULL != data->value.log->source)
					history->value.log->source = zbx_strdup(NULL, data->value.log->source);
				else
					history->value.log->source = NULL;

				history->value.log->timestamp = data->value.log->timestamp;
				history->value.log->severity = data->value.log->severity;
				history->value.log->logeventid = data->value.log->logeventid;

				break;
		}
	}
}

/******************************************************************************
 *                                                                            *
 * Purpose: pops the next batch of history items from cache for processing    *
 *                                                                            *
 * Parameters: history_items - [OUT] the locked history items                 *
 *                                                                            *
 * Comments: The history_items must be returned back to history cache with    *
 *           hc_push_items() function after they have been processed.         *
 *                                                                            *
 ******************************************************************************/
static void	hc_pop_items(zbx_vector_ptr_t *history_items)
{
	zbx_binary_heap_elem_t	*elem;
	zbx_hc_item_t		*item;

	while (ZBX_HC_SYNC_MAX > history_items->values_num && FAIL == zbx_binary_heap_empty(&cache->history_queue))
	{
		elem = zbx_binary_heap_find_min(&cache->history_queue);
		item = (zbx_hc_item_t *)elem->data;
		zbx_vector_ptr_append(history_items, item);

		zbx_binary_heap_remove_min(&cache->history_queue);
	}
}

/******************************************************************************
 *                                                                            *
 * Purpose: gets item history values                                          *
 *                                                                            *
 * Parameters: history       - [OUT] the history values                       *
 *             history_items - [IN] the history items                         *
 *                                                                            *
 ******************************************************************************/
static void	hc_get_item_values(zbx_dc_history_t *history, zbx_vector_ptr_t *history_items)
{
	int		i, history_num = 0;
	zbx_hc_item_t	*item;

	/* we don't need to lock history cache because no other processes can  */
	/* change item's history data until it is pushed back to history queue */
	for (i = 0; i < history_items->values_num; i++)
	{
		item = (zbx_hc_item_t *)history_items->values[i];

		if (ZBX_HC_ITEM_STATUS_BUSY == item->status)
			continue;

		hc_copy_history_data(&history[history_num++], item->itemid, item->tail);
	}
}

/******************************************************************************
 *                                                                            *
 * Purpose: push back the processed history items into history cache          *
 *                                                                            *
 * Parameters: history_items - [IN] the history items containing processed    *
 *                                  (available) and busy items                *
 *                                                                            *
 * Comments: This function removes processed value from history cache.        *
 *           If there is no more data for this item, then the item itself is  *
 *           removed from history index.                                      *
 *                                                                            *
 ******************************************************************************/
void	hc_push_items(zbx_vector_ptr_t *history_items)
{
	int		i;
	zbx_hc_item_t	*item;
	zbx_hc_data_t	*data_free;

	for (i = 0; i < history_items->values_num; i++)
	{
		item = (zbx_hc_item_t *)history_items->values[i];

		switch (item->status)
		{
			case ZBX_HC_ITEM_STATUS_BUSY:
				/* reset item status before returning it to queue */
				item->status = ZBX_HC_ITEM_STATUS_NORMAL;
				hc_queue_item(item);
				break;
			case ZBX_HC_ITEM_STATUS_NORMAL:
				item->values_num--;
				data_free = item->tail;
				item->tail = item->tail->next;
				hc_free_data(data_free);
				if (NULL == item->tail)
					zbx_hashset_remove(&cache->history_items, item);
				else
					hc_queue_item(item);
				break;
		}
	}
}

/******************************************************************************
 *                                                                            *
 * Purpose: retrieve the size of history queue                                *
 *                                                                            *
 ******************************************************************************/
int	hc_queue_get_size(void)
{
	return cache->history_queue.elems_num;
}

int	hc_get_history_compression_age(void)
{
#if defined(HAVE_POSTGRESQL)
	zbx_config_t	cfg;
	int		compression_age = 0;

	zbx_config_get(&cfg, ZBX_CONFIG_FLAGS_DB_EXTENSION);

	if (ON == cfg.db.history_compression_status && 0 != cfg.db.history_compress_older)
	{
		compression_age = (int)time(NULL) - cfg.db.history_compress_older;
	}

	zbx_config_clean(&cfg);

	return compression_age;
#else
	return 0;
#endif
}

/******************************************************************************
 *                                                                            *
 * Purpose: Allocate shared memory for trend cache (part of database cache)   *
 *                                                                            *
 * Comments: Is optionally called from zbx_init_database_cache()              *
 *                                                                            *
 ******************************************************************************/

ZBX_SHMEM_FUNC_IMPL(__trend, trend_mem)

static int	init_trend_cache(char **error)
{
	size_t	sz;
	int	ret;

	zabbix_log(LOG_LEVEL_DEBUG, "In %s()", __func__);

	if (SUCCEED != (ret = zbx_mutex_create(&trends_lock, ZBX_MUTEX_TRENDS, error)))
		goto out;

	sz = zbx_shmem_required_size(1, "trend cache", "TrendCacheSize");
	if (SUCCEED != (ret = zbx_shmem_create(&trend_mem, CONFIG_TRENDS_CACHE_SIZE, "trend cache", "TrendCacheSize", 0,
			error)))
	{
		goto out;
	}

	CONFIG_TRENDS_CACHE_SIZE -= sz;

	cache->trends_num = 0;
	cache->trends_last_cleanup_hour = 0;

#define INIT_HASHSET_SIZE	100	/* Should be calculated dynamically based on trends size? */
					/* Still does not make sense to have it more than initial */
					/* item hashset size in configuration cache.              */

	zbx_hashset_create_ext(&cache->trends, INIT_HASHSET_SIZE,
			ZBX_DEFAULT_UINT64_HASH_FUNC, ZBX_DEFAULT_UINT64_COMPARE_FUNC, NULL,
			__trend_shmem_malloc_func, __trend_shmem_realloc_func, __trend_shmem_free_func);

#undef INIT_HASHSET_SIZE
out:
	zabbix_log(LOG_LEVEL_DEBUG, "End of %s()", __func__);

	return ret;
}

/******************************************************************************
 *                                                                            *
 * Purpose: Allocate shared memory for database cache                         *
 *                                                                            *
 ******************************************************************************/
int	zbx_init_database_cache(char **error)
{
	int	ret;

	zabbix_log(LOG_LEVEL_DEBUG, "In %s()", __func__);

	if (NULL != cache)
	{
		ret = SUCCEED;
		goto out;
	}

	if (SUCCEED != (ret = zbx_mutex_create(&cache_lock, ZBX_MUTEX_CACHE, error)))
		goto out;

	if (SUCCEED != (ret = zbx_mutex_create(&cache_ids_lock, ZBX_MUTEX_CACHE_IDS, error)))
		goto out;

	if (SUCCEED != (ret = zbx_shmem_create(&hc_mem, CONFIG_HISTORY_CACHE_SIZE, "history cache",
			"HistoryCacheSize", 1, error)))
	{
		goto out;
	}

	if (SUCCEED != (ret = zbx_shmem_create(&hc_index_mem, CONFIG_HISTORY_INDEX_CACHE_SIZE, "history index cache",
			"HistoryIndexCacheSize", 0, error)))
	{
		goto out;
	}

	cache = (ZBX_DC_CACHE *)__hc_index_shmem_malloc_func(NULL, sizeof(ZBX_DC_CACHE));
	memset(cache, 0, sizeof(ZBX_DC_CACHE));

	ids = (ZBX_DC_IDS *)__hc_index_shmem_malloc_func(NULL, sizeof(ZBX_DC_IDS));
	memset(ids, 0, sizeof(ZBX_DC_IDS));

	zbx_hashset_create_ext(&cache->history_items, ZBX_HC_ITEMS_INIT_SIZE,
			ZBX_DEFAULT_UINT64_HASH_FUNC, ZBX_DEFAULT_UINT64_COMPARE_FUNC, NULL,
			__hc_index_shmem_malloc_func, __hc_index_shmem_realloc_func, __hc_index_shmem_free_func);

	zbx_binary_heap_create_ext(&cache->history_queue, hc_queue_elem_compare_func, ZBX_BINARY_HEAP_OPTION_EMPTY,
			__hc_index_shmem_malloc_func, __hc_index_shmem_realloc_func, __hc_index_shmem_free_func);

	if (0 != (program_type & ZBX_PROGRAM_TYPE_SERVER))
	{
		zbx_hashset_create_ext(&(cache->proxyqueue.index), ZBX_HC_SYNC_MAX,
			ZBX_DEFAULT_UINT64_HASH_FUNC, ZBX_DEFAULT_UINT64_COMPARE_FUNC, NULL,
			__hc_index_shmem_malloc_func, __hc_index_shmem_realloc_func, __hc_index_shmem_free_func);

		zbx_list_create_ext(&(cache->proxyqueue.list), __hc_index_shmem_malloc_func,
				__hc_index_shmem_free_func);

		cache->proxyqueue.state = ZBX_HC_PROXYQUEUE_STATE_NORMAL;

		if (SUCCEED != (ret = init_trend_cache(error)))
			goto out;
	}

	cache->history_num_total = 0;
	cache->history_progress_ts = 0;

	cache->db_trigger_queue_lock = 1;

	cache->proxy_history_count = 0;

	if (NULL == sql)
		sql = (char *)zbx_malloc(sql, sql_alloc);
out:
	zabbix_log(LOG_LEVEL_DEBUG, "End of %s()", __func__);

	return ret;
}

/******************************************************************************
 *                                                                            *
 * Purpose: change proxy_history_count by count                               *
 *                                                                            *
 ******************************************************************************/
void	zbx_change_proxy_history_count(int change_count)
{
	LOCK_CACHE;

	cache->proxy_history_count += change_count;

	UNLOCK_CACHE;
}

/******************************************************************************
 *                                                                            *
 * Purpose: change proxy_history_count by count                               *
 *                                                                            *
 ******************************************************************************/
void	zbx_reset_proxy_history_count(int reset)
{
	LOCK_CACHE;

	cache->proxy_history_count = reset;

	UNLOCK_CACHE;
}

/******************************************************************************
 *                                                                            *
 * Purpose: get proxy_history_count value                                     *
 *                                                                            *
 ******************************************************************************/
int	zbx_get_proxy_history_count(void)
{
	int	proxy_history_count;

	LOCK_CACHE;
	proxy_history_count = cache->proxy_history_count;
	UNLOCK_CACHE;

	return proxy_history_count;
}
/******************************************************************************
 *                                                                            *
 * Purpose: writes updates and new data from pool and cache data to database  *
 *                                                                            *
 ******************************************************************************/
static void	DCsync_all(const zbx_events_funcs_t *events_cbs)
{
	zabbix_log(LOG_LEVEL_DEBUG, "In DCsync_all()");

	sync_history_cache_full(events_cbs);

	if (0 != (program_type & ZBX_PROGRAM_TYPE_SERVER))
		DCsync_trends();

	zabbix_log(LOG_LEVEL_DEBUG, "End of DCsync_all()");
}

/******************************************************************************
 *                                                                            *
 * Purpose: Free memory allocated for database cache                          *
 *                                                                            *
 ******************************************************************************/
<<<<<<< HEAD
void	free_database_cache(int sync, const zbx_events_funcs_t *events_cbs)

=======
void	zbx_free_database_cache(int sync)
>>>>>>> f69433e6
{
	zabbix_log(LOG_LEVEL_DEBUG, "In %s()", __func__);

	if (ZBX_SYNC_ALL == sync)
		DCsync_all(events_cbs);

	cache = NULL;

	zbx_shmem_destroy(hc_mem);
	hc_mem = NULL;
	zbx_shmem_destroy(hc_index_mem);
	hc_index_mem = NULL;

	zbx_mutex_destroy(&cache_lock);
	zbx_mutex_destroy(&cache_ids_lock);

	if (0 != (program_type & ZBX_PROGRAM_TYPE_SERVER))
	{
		zbx_shmem_destroy(trend_mem);
		trend_mem = NULL;
		zbx_mutex_destroy(&trends_lock);
	}

	zabbix_log(LOG_LEVEL_DEBUG, "End of %s()", __func__);
}

/******************************************************************************
 *                                                                            *
 * Purpose: Return next id for requested table                                *
 *                                                                            *
 ******************************************************************************/
zbx_uint64_t	zbx_dc_get_nextid(const char *table_name, int num)
{
	int			i;
	zbx_db_result_t		result;
	zbx_db_row_t		row;
	const zbx_db_table_t	*table;
	ZBX_DC_ID		*id;
	zbx_uint64_t		min = 0, max = ZBX_DB_MAX_ID, nextid, lastid;

	zabbix_log(LOG_LEVEL_DEBUG, "In %s() table:'%s' num:%d", __func__, table_name, num);

	LOCK_CACHE_IDS;

	for (i = 0; i < ZBX_IDS_SIZE; i++)
	{
		id = &ids->id[i];
		if ('\0' == *id->table_name)
			break;

		if (0 == strcmp(id->table_name, table_name))
		{
			nextid = id->lastid + 1;
			id->lastid += num;
			lastid = id->lastid;

			UNLOCK_CACHE_IDS;

			zabbix_log(LOG_LEVEL_DEBUG, "End of %s() table:'%s' [" ZBX_FS_UI64 ":" ZBX_FS_UI64 "]",
					__func__, table_name, nextid, lastid);

			return nextid;
		}
	}

	if (i == ZBX_IDS_SIZE)
	{
		zabbix_log(LOG_LEVEL_ERR, "insufficient shared memory for ids");
		exit(EXIT_FAILURE);
	}

	table = zbx_db_get_table(table_name);

	result = zbx_db_select("select max(%s) from %s where %s between " ZBX_FS_UI64 " and " ZBX_FS_UI64,
			table->recid, table_name, table->recid, min, max);

	if (NULL != result)
	{
		zbx_strlcpy(id->table_name, table_name, sizeof(id->table_name));

		if (NULL == (row = zbx_db_fetch(result)) || SUCCEED == zbx_db_is_null(row[0]))
			id->lastid = min;
		else
			ZBX_STR2UINT64(id->lastid, row[0]);

		nextid = id->lastid + 1;
		id->lastid += num;
		lastid = id->lastid;
	}
	else
		nextid = lastid = 0;

	UNLOCK_CACHE_IDS;

	zbx_db_free_result(result);

	zabbix_log(LOG_LEVEL_DEBUG, "End of %s() table:'%s' [" ZBX_FS_UI64 ":" ZBX_FS_UI64 "]",
			__func__, table_name, nextid, lastid);

	return nextid;
}

/******************************************************************************
 *                                                                            *
 * Purpose: performs interface availability reset for hosts with              *
 *          availability set on interfaces without enabled items              *
 *                                                                            *
 ******************************************************************************/
void	zbx_dc_update_interfaces_availability(void)
{
	zbx_vector_availability_ptr_t		interfaces;

	zabbix_log(LOG_LEVEL_DEBUG, "In %s()", __func__);

	zbx_vector_availability_ptr_create(&interfaces);

	if (SUCCEED != zbx_dc_reset_interfaces_availability(&interfaces))
		goto out;

	zbx_availabilities_flush(&interfaces);
out:
	zbx_vector_availability_ptr_clear_ext(&interfaces, zbx_interface_availability_free);
	zbx_vector_availability_ptr_destroy(&interfaces);

	zabbix_log(LOG_LEVEL_DEBUG, "End of %s()", __func__);
}

/******************************************************************************
 *                                                                            *
 * Purpose: get history cache diagnostics statistics                          *
 *                                                                            *
 ******************************************************************************/
void	zbx_hc_get_diag_stats(zbx_uint64_t *items_num, zbx_uint64_t *values_num)
{
	LOCK_CACHE;

	*values_num = cache->history_num;
	*items_num = cache->history_items.num_data;

	UNLOCK_CACHE;
}

/******************************************************************************
 *                                                                            *
 * Purpose: get shared memory allocator statistics                            *
 *                                                                            *
 ******************************************************************************/
void	zbx_hc_get_mem_stats(zbx_shmem_stats_t *data, zbx_shmem_stats_t *index)
{
	LOCK_CACHE;

	if (NULL != data)
		zbx_shmem_get_stats(hc_mem, data);

	if (NULL != index)
		zbx_shmem_get_stats(hc_index_mem, index);

	UNLOCK_CACHE;
}

/******************************************************************************
 *                                                                            *
 * Purpose: get statistics of cached items                                    *
 *                                                                            *
 ******************************************************************************/
void	zbx_hc_get_items(zbx_vector_uint64_pair_t *items)
{
	zbx_hashset_iter_t	iter;
	zbx_hc_item_t		*item;

	LOCK_CACHE;

	zbx_vector_uint64_pair_reserve(items, cache->history_items.num_data);

	zbx_hashset_iter_reset(&cache->history_items, &iter);
	while (NULL != (item = (zbx_hc_item_t *)zbx_hashset_iter_next(&iter)))
	{
		zbx_uint64_pair_t	pair = {item->itemid, item->values_num};
		zbx_vector_uint64_pair_append_ptr(items, &pair);
	}

	UNLOCK_CACHE;
}

/******************************************************************************
 *                                                                            *
 * Purpose: checks if database trigger queue table is locked                  *
 *                                                                            *
 ******************************************************************************/
int	zbx_db_trigger_queue_locked(void)
{
	return 0 == cache->db_trigger_queue_lock ? FAIL : SUCCEED;
}

/******************************************************************************
 *                                                                            *
 * Purpose: unlocks database trigger queue table                              *
 *                                                                            *
 ******************************************************************************/
void	zbx_db_trigger_queue_unlock(void)
{
	cache->db_trigger_queue_lock = 0;
}

/******************************************************************************
 *                                                                            *
 * Purpose: return first proxy in a queue, function assumes that a queue is   *
 *          not empty                                                         *
 *                                                                            *
 * Return value: proxyid at the top a queue                                   *
 *                                                                            *
 ******************************************************************************/
static zbx_uint64_t	zbx_hc_proxyqueue_peek(void)
{
	zbx_uint64_t	*p_val;

	if (NULL == cache->proxyqueue.list.head)
		return 0;

	p_val = (zbx_uint64_t *)(cache->proxyqueue.list.head->data);

	return *p_val;
}

/******************************************************************************
 *                                                                            *
 * Purpose: add new proxyid to a queue                                        *
 *                                                                            *
 * Parameters: proxyid   - [IN] the proxy id                                  *
 *                                                                            *
 ******************************************************************************/
static void	zbx_hc_proxyqueue_enqueue(zbx_uint64_t proxyid)
{
	if (NULL == zbx_hashset_search(&cache->proxyqueue.index, &proxyid))
	{
		zbx_uint64_t *ptr;

		ptr = zbx_hashset_insert(&cache->proxyqueue.index, &proxyid, sizeof(proxyid));
		zbx_list_append(&cache->proxyqueue.list, ptr, NULL);
	}
}

/******************************************************************************
 *                                                                            *
 * Purpose: try to dequeue proxyid from a proxy queue                         *
 *                                                                            *
 * Parameters: chk_proxyid  - [IN] the proxyid                                *
 *                                                                            *
 * Return value: SUCCEED - retrieval successful                               *
 *               FAIL    - otherwise                                          *
 *                                                                            *
 ******************************************************************************/
static int	zbx_hc_proxyqueue_dequeue(zbx_uint64_t proxyid)
{
	zbx_uint64_t	top_val;
	void		*rem_val = 0;

	top_val = zbx_hc_proxyqueue_peek();

	if (proxyid != top_val)
		return FAIL;

	if (FAIL == zbx_list_pop(&cache->proxyqueue.list, &rem_val))
		return FAIL;

	zbx_hashset_remove_direct(&cache->proxyqueue.index, rem_val);

	return SUCCEED;
}

/******************************************************************************
 *                                                                            *
 * Purpose: remove all proxies from proxy priority queue                      *
 *                                                                            *
 ******************************************************************************/
static void	zbx_hc_proxyqueue_clear(void)
{
	zbx_list_destroy(&cache->proxyqueue.list);
	zbx_hashset_clear(&cache->proxyqueue.index);
}

/******************************************************************************
 *                                                                            *
 * Purpose: check status of a history cache usage, enqueue/dequeue proxy      *
 *          from priority list and accordingly enable or disable wait mode    *
 *                                                                            *
 * Parameters: proxyid   - [IN] the proxyid                                   *
 *                                                                            *
 * Return value: SUCCEED - proxy can be processed now                         *
 *               FAIL    - proxy cannot be processed now, it got enqueued     *
 *                                                                            *
 ******************************************************************************/
int	zbx_hc_check_proxy(zbx_uint64_t proxyid)
{
	double	hc_pused;
	int	ret;

	zabbix_log(LOG_LEVEL_DEBUG, "In %s() proxyid:"ZBX_FS_UI64, __func__, proxyid);

	LOCK_CACHE;

	hc_pused = 100 * (double)(hc_mem->total_size - hc_mem->free_size) / hc_mem->total_size;

	if (20 >= hc_pused)
	{
		cache->proxyqueue.state = ZBX_HC_PROXYQUEUE_STATE_NORMAL;

		zbx_hc_proxyqueue_clear();

		ret = SUCCEED;
		goto out;
	}

	if (ZBX_HC_PROXYQUEUE_STATE_WAIT == cache->proxyqueue.state)
	{
		zbx_hc_proxyqueue_enqueue(proxyid);

		if (60 < hc_pused)
		{
			ret = FAIL;
			goto out;
		}

		cache->proxyqueue.state = ZBX_HC_PROXYQUEUE_STATE_NORMAL;
	}
	else
	{
		if (80 <= hc_pused)
		{
			cache->proxyqueue.state = ZBX_HC_PROXYQUEUE_STATE_WAIT;
			zbx_hc_proxyqueue_enqueue(proxyid);

			ret = FAIL;
			goto out;
		}
	}

	if (0 == zbx_hc_proxyqueue_peek())
	{
		ret = SUCCEED;
		goto out;
	}

	ret = zbx_hc_proxyqueue_dequeue(proxyid);

out:
	UNLOCK_CACHE;

	zabbix_log(LOG_LEVEL_DEBUG, "End of %s():%s", __func__, zbx_result_string(ret));

	return ret;
}<|MERGE_RESOLUTION|>--- conflicted
+++ resolved
@@ -1682,12 +1682,7 @@
  *        '-' - should never happen                                           *
  *                                                                            *
  ******************************************************************************/
-<<<<<<< HEAD
-static int	process_trigger(struct _DC_TRIGGER *trigger, zbx_add_event_func_t add_event_cb,
-		zbx_vector_ptr_t *diffs)
-=======
-static int	zbx_process_trigger(zbx_dc_trigger_t *trigger, zbx_vector_ptr_t *diffs)
->>>>>>> f69433e6
+static int	process_trigger(zbx_dc_trigger_t *trigger, zbx_add_event_func_t add_event_cb, zbx_vector_ptr_t *diffs)
 {
 	const char		*new_error;
 	int			new_state, new_value, ret = FAIL;
@@ -1808,11 +1803,7 @@
 	zbx_vector_ptr_sort(triggers, zbx_trigger_topoindex_compare);
 
 	for (i = 0; i < triggers->values_num; i++)
-<<<<<<< HEAD
-		process_trigger((struct _DC_TRIGGER *)triggers->values[i], add_event_cb, trigger_diff);
-=======
-		zbx_process_trigger((zbx_dc_trigger_t *)triggers->values[i], trigger_diff);
->>>>>>> f69433e6
+		process_trigger((zbx_dc_trigger_t *)triggers->values[i], add_event_cb, trigger_diff);
 
 	zbx_vector_ptr_sort(trigger_diff, ZBX_DEFAULT_UINT64_PTR_COMPARE_FUNC);
 out:
@@ -2202,12 +2193,8 @@
  * Comments: Will generate internal events when item state switches.          *
  *                                                                            *
  ******************************************************************************/
-<<<<<<< HEAD
-static zbx_item_diff_t	*calculate_item_update(zbx_history_sync_item_t *item, const ZBX_DC_HISTORY *h,
+static zbx_item_diff_t	*calculate_item_update(zbx_history_sync_item_t *item, const zbx_dc_history_t *h,
 		zbx_add_event_func_t add_event_cb)
-=======
-static zbx_item_diff_t	*calculate_item_update(zbx_history_sync_item_t *item, const zbx_dc_history_t *h)
->>>>>>> f69433e6
 {
 	zbx_uint64_t	flags = 0;
 	const char	*item_error = NULL;
@@ -2924,15 +2911,9 @@
  *             proxy_subscriptions - [IN]                                     *
  *                                                                            *
  ******************************************************************************/
-<<<<<<< HEAD
-static void	DCmass_prepare_history(ZBX_DC_HISTORY *history, zbx_history_sync_item_t *items, const int *errcodes,
+static void	DCmass_prepare_history(zbx_dc_history_t *history, zbx_history_sync_item_t *items, const int *errcodes,
 		int history_num, zbx_add_event_func_t add_event_cb, zbx_vector_ptr_t *item_diff,
 		zbx_vector_ptr_t *inventory_values, int compression_age, zbx_vector_uint64_pair_t *proxy_subscriptions)
-=======
-static void	DCmass_prepare_history(zbx_dc_history_t *history, zbx_history_sync_item_t *items, const int *errcodes,
-		int history_num, zbx_vector_ptr_t *item_diff, zbx_vector_ptr_t *inventory_values, int compression_age,
-		zbx_vector_uint64_pair_t *proxy_subscribtions)
->>>>>>> f69433e6
 {
 	static time_t	last_history_discard = 0;
 	time_t		now;
@@ -3396,13 +3377,8 @@
 	zbx_vector_uint64_t		triggerids ;
 	zbx_vector_ptr_t		history_items, trigger_diff, item_diff, inventory_values, trigger_timers,
 					trigger_order;
-<<<<<<< HEAD
 	zbx_vector_uint64_pair_t	trends_diff, proxy_subscriptions;
-	ZBX_DC_HISTORY			history[ZBX_HC_SYNC_MAX];
-=======
-	zbx_vector_uint64_pair_t	trends_diff, proxy_subscribtions;
-	zbx_dc_history_t			history[ZBX_HC_SYNC_MAX];
->>>>>>> f69433e6
+	zbx_dc_history_t		history[ZBX_HC_SYNC_MAX];
 	zbx_uint64_t			trigger_itemids[ZBX_HC_SYNC_MAX];
 	zbx_timespec_t			trigger_timespecs[ZBX_HC_SYNC_MAX];
 	zbx_history_sync_item_t		*items = NULL;
@@ -3628,15 +3604,9 @@
 						zbx_db_save_trigger_changes(&trigger_diff);
 
 					if (ZBX_DB_OK == (txn_error = zbx_db_commit()))
-<<<<<<< HEAD
-						DCconfig_triggers_apply_changes(&trigger_diff);
+						zbx_dc_config_triggers_apply_changes(&trigger_diff);
 					else if (NULL != events_cbs->clean_events_cb)
 						events_cbs->clean_events_cb();
-=======
-						zbx_dc_config_triggers_apply_changes(&trigger_diff);
-					else
-						zbx_clean_events();
->>>>>>> f69433e6
 
 					zbx_vector_ptr_clear_ext(&trigger_diff,
 							(zbx_clean_func_t)zbx_trigger_diff_free);
@@ -5212,12 +5182,7 @@
  * Purpose: Free memory allocated for database cache                          *
  *                                                                            *
  ******************************************************************************/
-<<<<<<< HEAD
-void	free_database_cache(int sync, const zbx_events_funcs_t *events_cbs)
-
-=======
-void	zbx_free_database_cache(int sync)
->>>>>>> f69433e6
+void	zbx_free_database_cache(int sync, const zbx_events_funcs_t *events_cbs)
 {
 	zabbix_log(LOG_LEVEL_DEBUG, "In %s()", __func__);
 
