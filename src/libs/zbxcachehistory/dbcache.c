/*
** Zabbix
** Copyright (C) 2001-2023 Zabbix SIA
**
** This program is free software; you can redistribute it and/or modify
** it under the terms of the GNU General Public License as published by
** the Free Software Foundation; either version 2 of the License, or
** (at your option) any later version.
**
** This program is distributed in the hope that it will be useful,
** but WITHOUT ANY WARRANTY; without even the implied warranty of
** MERCHANTABILITY or FITNESS FOR A PARTICULAR PURPOSE. See the
** GNU General Public License for more details.
**
** You should have received a copy of the GNU General Public License
** along with this program; if not, write to the Free Software
** Foundation, Inc., 51 Franklin Street, Fifth Floor, Boston, MA  02110-1301, USA.
**/

#include "zbxcachehistory.h"
#include "zbxcachevalue.h"

#include "log.h"
#include "zbxmutexs.h"
#include "zbxserver.h"
#include "events.h"
#include "zbxmodules.h"
#include "module.h"
#include "zbxexport.h"
#include "zbxnix.h"
#include "zbxavailability.h"
#include "zbxconnector.h"
#include "zbxtrends.h"
#include "zbxnum.h"
#include "zbxsysinfo.h"
#include "zbx_host_constants.h"
#include "zbx_trigger_constants.h"
#include "zbx_item_constants.h"

static zbx_shmem_info_t	*hc_index_mem = NULL;
static zbx_shmem_info_t	*hc_mem = NULL;
static zbx_shmem_info_t	*trend_mem = NULL;

#define	LOCK_CACHE	zbx_mutex_lock(cache_lock)
#define	UNLOCK_CACHE	zbx_mutex_unlock(cache_lock)
#define	LOCK_TRENDS	zbx_mutex_lock(trends_lock)
#define	UNLOCK_TRENDS	zbx_mutex_unlock(trends_lock)
#define	LOCK_CACHE_IDS		zbx_mutex_lock(cache_ids_lock)
#define	UNLOCK_CACHE_IDS	zbx_mutex_unlock(cache_ids_lock)

static zbx_mutex_t	cache_lock = ZBX_MUTEX_NULL;
static zbx_mutex_t	trends_lock = ZBX_MUTEX_NULL;
static zbx_mutex_t	cache_ids_lock = ZBX_MUTEX_NULL;

static char		*sql = NULL;
static size_t		sql_alloc = 4 * ZBX_KIBIBYTE;

extern unsigned char	program_type;
extern int		CONFIG_DOUBLE_PRECISION;

#define ZBX_IDS_SIZE	10

#define ZBX_HC_ITEMS_INIT_SIZE	1000

#define ZBX_TRENDS_CLEANUP_TIME	(SEC_PER_MIN * 55)

/* the maximum time spent synchronizing history */
#define ZBX_HC_SYNC_TIME_MAX	10

/* the maximum number of items in one synchronization batch */
#define ZBX_HC_SYNC_MAX		1000
#define ZBX_HC_TIMER_MAX	(ZBX_HC_SYNC_MAX / 2)
#define ZBX_HC_TIMER_SOFT_MAX	(ZBX_HC_TIMER_MAX - 10)

/* the minimum processed item percentage of item candidates to continue synchronizing */
#define ZBX_HC_SYNC_MIN_PCNT	10

/* the maximum number of characters for history cache values */
#define ZBX_HISTORY_VALUE_LEN	(1024 * 64)

#define ZBX_DC_FLAGS_NOT_FOR_HISTORY	(ZBX_DC_FLAG_NOVALUE | ZBX_DC_FLAG_UNDEF | ZBX_DC_FLAG_NOHISTORY)
#define ZBX_DC_FLAGS_NOT_FOR_TRENDS	(ZBX_DC_FLAG_NOVALUE | ZBX_DC_FLAG_UNDEF | ZBX_DC_FLAG_NOTRENDS)
#define ZBX_DC_FLAGS_NOT_FOR_MODULES	(ZBX_DC_FLAGS_NOT_FOR_HISTORY | ZBX_DC_FLAG_LLD)
#define ZBX_DC_FLAGS_NOT_FOR_EXPORT	(ZBX_DC_FLAG_NOVALUE | ZBX_DC_FLAG_UNDEF)

#define ZBX_HC_PROXYQUEUE_STATE_NORMAL 0
#define ZBX_HC_PROXYQUEUE_STATE_WAIT 1

typedef struct
{
	char		table_name[ZBX_TABLENAME_LEN_MAX];
	zbx_uint64_t	lastid;
}
ZBX_DC_ID;

typedef struct
{
	ZBX_DC_ID	id[ZBX_IDS_SIZE];
}
ZBX_DC_IDS;

static ZBX_DC_IDS	*ids = NULL;

typedef struct
{
	zbx_list_t	list;
	zbx_hashset_t	index;
	int		state;
}
zbx_hc_proxyqueue_t;

typedef struct
{
	zbx_hashset_t		trends;
	ZBX_DC_STATS		stats;

	zbx_hashset_t		history_items;
	zbx_binary_heap_t	history_queue;

	int			history_num;
	int			trends_num;
	int			trends_last_cleanup_hour;
	int			history_num_total;
	int			history_progress_ts;

	unsigned char		db_trigger_queue_lock;

	zbx_hc_proxyqueue_t	proxyqueue;
	int			proxy_history_count;
}
ZBX_DC_CACHE;

static ZBX_DC_CACHE	*cache = NULL;

/* local history cache */
#define ZBX_MAX_VALUES_LOCAL	256
#define ZBX_STRUCT_REALLOC_STEP	8
#define ZBX_STRING_REALLOC_STEP	ZBX_KIBIBYTE

typedef struct
{
	size_t	pvalue;
	size_t	len;
}
dc_value_str_t;

typedef struct
{
	double		value_dbl;
	zbx_uint64_t	value_uint;
	dc_value_str_t	value_str;
}
dc_value_t;

typedef struct
{
	zbx_uint64_t	itemid;
	dc_value_t	value;
	zbx_timespec_t	ts;
	dc_value_str_t	source;		/* for log items only */
	zbx_uint64_t	lastlogsize;
	int		timestamp;	/* for log items only */
	int		severity;	/* for log items only */
	int		logeventid;	/* for log items only */
	int		mtime;
	unsigned char	item_value_type;
	unsigned char	value_type;
	unsigned char	state;
	unsigned char	flags;		/* see ZBX_DC_FLAG_* above */
}
dc_item_value_t;

static char		*string_values = NULL;
static size_t		string_values_alloc = 0, string_values_offset = 0;
static dc_item_value_t	*item_values = NULL;
static size_t		item_values_alloc = 0, item_values_num = 0;

static void	hc_add_item_values(dc_item_value_t *values, int values_num);
static void	hc_pop_items(zbx_vector_ptr_t *history_items);
static void	hc_get_item_values(ZBX_DC_HISTORY *history, zbx_vector_ptr_t *history_items);
static void	hc_push_items(zbx_vector_ptr_t *history_items);
static void	hc_free_item_values(ZBX_DC_HISTORY *history, int history_num);
static void	hc_queue_item(zbx_hc_item_t *item);
static int	hc_queue_elem_compare_func(const void *d1, const void *d2);
static int	hc_queue_get_size(void);
static int	hc_get_history_compression_age(void);

/******************************************************************************
 *                                                                            *
 * Purpose: retrieves all internal metrics of the database cache              *
 *                                                                            *
 * Parameters: stats - [OUT] write cache metrics                              *
 *                                                                            *
 ******************************************************************************/
void	DCget_stats_all(zbx_wcache_info_t *wcache_info)
{
	LOCK_CACHE;

	wcache_info->stats = cache->stats;
	wcache_info->history_free = hc_mem->free_size;
	wcache_info->history_total = hc_mem->total_size;
	wcache_info->index_free = hc_index_mem->free_size;
	wcache_info->index_total = hc_index_mem->total_size;

	if (0 != (program_type & ZBX_PROGRAM_TYPE_SERVER))
	{
		wcache_info->trend_free = trend_mem->free_size;
		wcache_info->trend_total = trend_mem->orig_size;
	}

	UNLOCK_CACHE;
}

/******************************************************************************
 *                                                                            *
 * Purpose: get statistics of the database cache                              *
 *                                                                            *
 ******************************************************************************/
void	*DCget_stats(int request)
{
	static zbx_uint64_t	value_uint;
	static double		value_double;
	void			*ret;

	LOCK_CACHE;

	switch (request)
	{
		case ZBX_STATS_HISTORY_COUNTER:
			value_uint = cache->stats.history_counter;
			ret = (void *)&value_uint;
			break;
		case ZBX_STATS_HISTORY_FLOAT_COUNTER:
			value_uint = cache->stats.history_float_counter;
			ret = (void *)&value_uint;
			break;
		case ZBX_STATS_HISTORY_UINT_COUNTER:
			value_uint = cache->stats.history_uint_counter;
			ret = (void *)&value_uint;
			break;
		case ZBX_STATS_HISTORY_STR_COUNTER:
			value_uint = cache->stats.history_str_counter;
			ret = (void *)&value_uint;
			break;
		case ZBX_STATS_HISTORY_LOG_COUNTER:
			value_uint = cache->stats.history_log_counter;
			ret = (void *)&value_uint;
			break;
		case ZBX_STATS_HISTORY_TEXT_COUNTER:
			value_uint = cache->stats.history_text_counter;
			ret = (void *)&value_uint;
			break;
		case ZBX_STATS_NOTSUPPORTED_COUNTER:
			value_uint = cache->stats.notsupported_counter;
			ret = (void *)&value_uint;
			break;
		case ZBX_STATS_HISTORY_TOTAL:
			value_uint = hc_mem->total_size;
			ret = (void *)&value_uint;
			break;
		case ZBX_STATS_HISTORY_USED:
			value_uint = hc_mem->total_size - hc_mem->free_size;
			ret = (void *)&value_uint;
			break;
		case ZBX_STATS_HISTORY_FREE:
			value_uint = hc_mem->free_size;
			ret = (void *)&value_uint;
			break;
		case ZBX_STATS_HISTORY_PUSED:
			value_double = 100 * (double)(hc_mem->total_size - hc_mem->free_size) / hc_mem->total_size;
			ret = (void *)&value_double;
			break;
		case ZBX_STATS_HISTORY_PFREE:
			value_double = 100 * (double)hc_mem->free_size / hc_mem->total_size;
			ret = (void *)&value_double;
			break;
		case ZBX_STATS_TREND_TOTAL:
			value_uint = trend_mem->orig_size;
			ret = (void *)&value_uint;
			break;
		case ZBX_STATS_TREND_USED:
			value_uint = trend_mem->orig_size - trend_mem->free_size;
			ret = (void *)&value_uint;
			break;
		case ZBX_STATS_TREND_FREE:
			value_uint = trend_mem->free_size;
			ret = (void *)&value_uint;
			break;
		case ZBX_STATS_TREND_PUSED:
			value_double = 100 * (double)(trend_mem->orig_size - trend_mem->free_size) /
					trend_mem->orig_size;
			ret = (void *)&value_double;
			break;
		case ZBX_STATS_TREND_PFREE:
			value_double = 100 * (double)trend_mem->free_size / trend_mem->orig_size;
			ret = (void *)&value_double;
			break;
		case ZBX_STATS_HISTORY_INDEX_TOTAL:
			value_uint = hc_index_mem->total_size;
			ret = (void *)&value_uint;
			break;
		case ZBX_STATS_HISTORY_INDEX_USED:
			value_uint = hc_index_mem->total_size - hc_index_mem->free_size;
			ret = (void *)&value_uint;
			break;
		case ZBX_STATS_HISTORY_INDEX_FREE:
			value_uint = hc_index_mem->free_size;
			ret = (void *)&value_uint;
			break;
		case ZBX_STATS_HISTORY_INDEX_PUSED:
			value_double = 100 * (double)(hc_index_mem->total_size - hc_index_mem->free_size) /
					hc_index_mem->total_size;
			ret = (void *)&value_double;
			break;
		case ZBX_STATS_HISTORY_INDEX_PFREE:
			value_double = 100 * (double)hc_index_mem->free_size / hc_index_mem->total_size;
			ret = (void *)&value_double;
			break;
		default:
			ret = NULL;
	}

	UNLOCK_CACHE;

	return ret;
}

/******************************************************************************
 *                                                                            *
 * Purpose: find existing or add new structure and return pointer             *
 *                                                                            *
 * Return value: pointer to a trend structure                                 *
 *                                                                            *
 ******************************************************************************/
static ZBX_DC_TREND	*DCget_trend(zbx_uint64_t itemid)
{
	ZBX_DC_TREND	*ptr, trend;

	if (NULL != (ptr = (ZBX_DC_TREND *)zbx_hashset_search(&cache->trends, &itemid)))
		return ptr;

	memset(&trend, 0, sizeof(ZBX_DC_TREND));
	trend.itemid = itemid;

	return (ZBX_DC_TREND *)zbx_hashset_insert(&cache->trends, &trend, sizeof(ZBX_DC_TREND));
}

/******************************************************************************
 *                                                                            *
 * Purpose: apply disable_from changes to cache                               *
 *                                                                            *
 ******************************************************************************/
static void	DCupdate_trends(zbx_vector_uint64_pair_t *trends_diff)
{
	int	i;

	zabbix_log(LOG_LEVEL_DEBUG, "In %s()", __func__);

	LOCK_TRENDS;

	for (i = 0; i < trends_diff->values_num; i++)
	{
		ZBX_DC_TREND	*trend;

		if (NULL != (trend = (ZBX_DC_TREND *)zbx_hashset_search(&cache->trends, &trends_diff->values[i].first)))
			trend->disable_from = trends_diff->values[i].second;
	}

	UNLOCK_TRENDS;

	zabbix_log(LOG_LEVEL_DEBUG, "End of %s()", __func__);
}

/******************************************************************************
 *                                                                            *
 * Purpose: helper function for DCflush trends                                *
 *                                                                            *
 ******************************************************************************/
static void	dc_insert_trends_in_db(ZBX_DC_TREND *trends, int trends_num, unsigned char value_type,
		const char *table_name, int clock)
{
	ZBX_DC_TREND	*trend;
	int		i;
	zbx_db_insert_t	db_insert;

	zbx_db_insert_prepare(&db_insert, table_name, "itemid", "clock", "num", "value_min", "value_avg",
			"value_max", NULL);

	for (i = 0; i < trends_num; i++)
	{
		trend = &trends[i];

		if (0 == trend->itemid)
			continue;

		if (clock != trend->clock || value_type != trend->value_type)
			continue;

		if (ITEM_VALUE_TYPE_FLOAT == value_type)
		{
			zbx_db_insert_add_values(&db_insert, trend->itemid, trend->clock, trend->num,
					trend->value_min.dbl, trend->value_avg.dbl, trend->value_max.dbl);
		}
		else
		{
			zbx_uint128_t	avg;

			/* calculate the trend average value */
			zbx_udiv128_64(&avg, &trend->value_avg.ui64, trend->num);

			zbx_db_insert_add_values(&db_insert, trend->itemid, trend->clock, trend->num,
					trend->value_min.ui64, avg.lo, trend->value_max.ui64);
		}

		trend->itemid = 0;
	}

	zbx_db_insert_execute(&db_insert);
	zbx_db_insert_clean(&db_insert);
}

/******************************************************************************
 *                                                                            *
 * Purpose: Update trends disable_until for items without trends data past or *
 *          equal the specified clock                                         *
 *                                                                            *
 * Comments: A helper function for DCflush trends                             *
 *                                                                            *
 ******************************************************************************/
static void	dc_remove_updated_trends(ZBX_DC_TREND *trends, int trends_num, const char *table_name,
		int value_type, zbx_uint64_t *itemids, int *itemids_num, int clock)
{
	int		i, j, clocks_num, now, age;
	ZBX_DC_TREND	*trend;
	zbx_uint64_t	itemid;
	size_t		sql_offset;
	DB_RESULT	result;
	DB_ROW		row;
	int		clocks[] = {SEC_PER_DAY, SEC_PER_WEEK, SEC_PER_MONTH, SEC_PER_YEAR, INT_MAX};

	now = time(NULL);
	age = now - clock;
	for (clocks_num = 0; age > clocks[clocks_num]; clocks_num++)
		clocks[clocks_num] = now - clocks[clocks_num];
	clocks[clocks_num] = clock;

	/* remove itemids with trends data past or equal the clock */
	for (j = 0; j <= clocks_num && 0 < *itemids_num; j++)
	{
		sql_offset = 0;
		zbx_snprintf_alloc(&sql, &sql_alloc, &sql_offset,
				"select distinct itemid"
				" from %s"
				" where clock>=%d and",
				table_name, clocks[j]);

		if (0 < j)
			zbx_snprintf_alloc(&sql, &sql_alloc, &sql_offset, " clock<%d and", clocks[j - 1]);

		DBadd_condition_alloc(&sql, &sql_alloc, &sql_offset, "itemid", itemids, *itemids_num);

		result = DBselect("%s", sql);

		while (NULL != (row = DBfetch(result)))
		{
			ZBX_STR2UINT64(itemid, row[0]);
			uint64_array_remove(itemids, itemids_num, &itemid, 1);
		}
		zbx_db_free_result(result);
	}

	/* update trends disable_until for the leftover itemids */
	while (0 != *itemids_num)
	{
		itemid = itemids[--*itemids_num];

		for (i = 0; i < trends_num; i++)
		{
			trend = &trends[i];

			if (itemid != trend->itemid)
				continue;

			if (clock != trend->clock || value_type != trend->value_type)
				continue;

			trend->disable_from = clock;
			break;
		}
	}
}

/******************************************************************************
 *                                                                            *
 * Purpose: helper function for DCflush trends                                *
 *                                                                            *
 ******************************************************************************/
static void	dc_trends_update_float(ZBX_DC_TREND *trend, DB_ROW row, int num, size_t *sql_offset)
{
	zbx_history_value_t	value_min, value_avg, value_max;

	value_min.dbl = atof(row[2]);
	value_avg.dbl = atof(row[3]);
	value_max.dbl = atof(row[4]);

	if (value_min.dbl < trend->value_min.dbl)
		trend->value_min.dbl = value_min.dbl;

	if (value_max.dbl > trend->value_max.dbl)
		trend->value_max.dbl = value_max.dbl;

	trend->value_avg.dbl = trend->value_avg.dbl / (trend->num + num) * trend->num +
			value_avg.dbl / (trend->num + num) * num;
	trend->num += num;

	zbx_snprintf_alloc(&sql, &sql_alloc, sql_offset, "update trends set"
			" num=%d,value_min=" ZBX_FS_DBL64_SQL ",value_avg=" ZBX_FS_DBL64_SQL
			",value_max=" ZBX_FS_DBL64_SQL
			" where itemid=" ZBX_FS_UI64 " and clock=%d;\n",
			trend->num, trend->value_min.dbl, trend->value_avg.dbl, trend->value_max.dbl,
			trend->itemid, trend->clock);
}

/******************************************************************************
 *                                                                            *
 * Purpose: helper function for DCflush trends                                *
 *                                                                            *
 ******************************************************************************/
static void	dc_trends_update_uint(ZBX_DC_TREND *trend, DB_ROW row, int num, size_t *sql_offset)
{
	zbx_history_value_t	value_min, value_avg, value_max;
	zbx_uint128_t		avg;

	ZBX_STR2UINT64(value_min.ui64, row[2]);
	ZBX_STR2UINT64(value_avg.ui64, row[3]);
	ZBX_STR2UINT64(value_max.ui64, row[4]);

	if (value_min.ui64 < trend->value_min.ui64)
		trend->value_min.ui64 = value_min.ui64;
	if (value_max.ui64 > trend->value_max.ui64)
		trend->value_max.ui64 = value_max.ui64;

	/* calculate the trend average value */
	zbx_umul64_64(&avg, num, value_avg.ui64);
	zbx_uinc128_128(&trend->value_avg.ui64, &avg);
	zbx_udiv128_64(&avg, &trend->value_avg.ui64, trend->num + num);

	trend->num += num;

	zbx_snprintf_alloc(&sql, &sql_alloc, sql_offset,
			"update trends_uint set num=%d,value_min=" ZBX_FS_UI64 ",value_avg="
			ZBX_FS_UI64 ",value_max=" ZBX_FS_UI64 " where itemid=" ZBX_FS_UI64
			" and clock=%d;\n",
			trend->num,
			trend->value_min.ui64,
			avg.lo,
			trend->value_max.ui64,
			trend->itemid,
			trend->clock);
}

/******************************************************************************
 *                                                                            *
 * Purpose: helper function for DCflush trends                                *
 *                                                                            *
 ******************************************************************************/
static void	dc_trends_fetch_and_update(ZBX_DC_TREND *trends, int trends_num, zbx_uint64_t *itemids,
		int itemids_num, int *inserts_num, unsigned char value_type,
		const char *table_name, int clock)
{

	int		i, num;
	DB_RESULT	result;
	DB_ROW		row;
	zbx_uint64_t	itemid;
	ZBX_DC_TREND	*trend;
	size_t		sql_offset;

	sql_offset = 0;
	zbx_snprintf_alloc(&sql, &sql_alloc, &sql_offset,
			"select itemid,num,value_min,value_avg,value_max"
			" from %s"
			" where clock=%d and",
			table_name, clock);

	DBadd_condition_alloc(&sql, &sql_alloc, &sql_offset, "itemid", itemids, itemids_num);

	result = DBselect("%s order by itemid,clock", sql);

	sql_offset = 0;
	zbx_DBbegin_multiple_update(&sql, &sql_alloc, &sql_offset);

	while (NULL != (row = DBfetch(result)))
	{
		ZBX_STR2UINT64(itemid, row[0]);

		for (i = 0; i < trends_num; i++)
		{
			trend = &trends[i];

			if (itemid != trend->itemid)
				continue;

			if (clock != trend->clock || value_type != trend->value_type)
				continue;

			break;
		}

		if (i == trends_num)
		{
			THIS_SHOULD_NEVER_HAPPEN;
			continue;
		}

		num = atoi(row[1]);

		if (value_type == ITEM_VALUE_TYPE_FLOAT)
			dc_trends_update_float(trend, row, num, &sql_offset);
		else
			dc_trends_update_uint(trend, row, num, &sql_offset);

		trend->itemid = 0;

		--*inserts_num;

		DBexecute_overflowed_sql(&sql, &sql_alloc, &sql_offset);
	}

	zbx_db_free_result(result);

	zbx_DBend_multiple_update(&sql, &sql_alloc, &sql_offset);

	if (sql_offset > 16)	/* In ORACLE always present begin..end; */
		DBexecute("%s", sql);
}

/******************************************************************************
 *                                                                            *
 * Purpose: flush trend to the database                                       *
 *                                                                            *
 ******************************************************************************/
static void	DBflush_trends(ZBX_DC_TREND *trends, int *trends_num, zbx_vector_uint64_pair_t *trends_diff)
{
	int		num, i, clock, inserts_num = 0, itemids_alloc, itemids_num = 0, trends_to = *trends_num;
	unsigned char	value_type;
	zbx_uint64_t	*itemids = NULL;
	ZBX_DC_TREND	*trend = NULL;
	const char	*table_name;

	zabbix_log(LOG_LEVEL_DEBUG, "In %s() trends_num:%d", __func__, *trends_num);

	clock = trends[0].clock;
	value_type = trends[0].value_type;

	switch (value_type)
	{
		case ITEM_VALUE_TYPE_FLOAT:
			table_name = "trends";
			break;
		case ITEM_VALUE_TYPE_UINT64:
			table_name = "trends_uint";
			break;
		default:
			assert(0);
	}

	itemids_alloc = MIN(ZBX_HC_SYNC_MAX, *trends_num);
	itemids = (zbx_uint64_t *)zbx_malloc(itemids, itemids_alloc * sizeof(zbx_uint64_t));

	for (i = 0; i < *trends_num; i++)
	{
		trend = &trends[i];

		if (clock != trend->clock || value_type != trend->value_type)
			continue;

		inserts_num++;

		if (0 != trend->disable_from)
			continue;

		uint64_array_add(&itemids, &itemids_alloc, &itemids_num, trend->itemid, 64);

		if (ZBX_HC_SYNC_MAX == itemids_num)
		{
			trends_to = i + 1;
			break;
		}
	}

	if (0 != itemids_num)
	{
		dc_remove_updated_trends(trends, trends_to, table_name, value_type, itemids,
				&itemids_num, clock);
	}

	for (i = 0; i < trends_to; i++)
	{
		trend = &trends[i];

		if (clock != trend->clock || value_type != trend->value_type)
			continue;

		if (0 != trend->disable_from && clock >= trend->disable_from)
			continue;

		uint64_array_add(&itemids, &itemids_alloc, &itemids_num, trend->itemid, 64);
	}

	if (0 != itemids_num)
	{
		dc_trends_fetch_and_update(trends, trends_to, itemids, itemids_num,
				&inserts_num, value_type, table_name, clock);
	}

	zbx_free(itemids);

	/* if 'trends' is not a primary trends buffer */
	if (NULL != trends_diff)
	{
		/* we update it too */
		for (i = 0; i < trends_to; i++)
		{
			zbx_uint64_pair_t	pair;

			if (0 == trends[i].itemid)
				continue;

			if (clock != trends[i].clock || value_type != trends[i].value_type)
				continue;

			if (0 == trends[i].disable_from || trends[i].disable_from > clock)
				continue;

			pair.first = trends[i].itemid;
			pair.second = clock + SEC_PER_HOUR;
			zbx_vector_uint64_pair_append(trends_diff, pair);
		}
	}

	if (0 != inserts_num)
		dc_insert_trends_in_db(trends, trends_to, value_type, table_name, clock);

	/* clean trends */
	for (i = 0, num = 0; i < *trends_num; i++)
	{
		if (0 == trends[i].itemid)
			continue;

		memcpy(&trends[num++], &trends[i], sizeof(ZBX_DC_TREND));
	}
	*trends_num = num;

	zabbix_log(LOG_LEVEL_DEBUG, "End of %s()", __func__);
}

/******************************************************************************
 *                                                                            *
 * Purpose: move trend to the array of trends for flushing to DB              *
 *                                                                            *
 ******************************************************************************/
static void	DCflush_trend(ZBX_DC_TREND *trend, ZBX_DC_TREND **trends, int *trends_alloc, int *trends_num)
{
	if (*trends_num == *trends_alloc)
	{
		*trends_alloc += 256;
		*trends = (ZBX_DC_TREND *)zbx_realloc(*trends, *trends_alloc * sizeof(ZBX_DC_TREND));
	}

	memcpy(&(*trends)[*trends_num], trend, sizeof(ZBX_DC_TREND));
	(*trends_num)++;

	trend->clock = 0;
	trend->num = 0;
	memset(&trend->value_min, 0, sizeof(zbx_history_value_t));
	memset(&trend->value_avg, 0, sizeof(zbx_value_avg_t));
	memset(&trend->value_max, 0, sizeof(zbx_history_value_t));
}

/******************************************************************************
 *                                                                            *
 * Purpose: add new value to the trends                                       *
 *                                                                            *
 ******************************************************************************/
static void	DCadd_trend(const ZBX_DC_HISTORY *history, ZBX_DC_TREND **trends, int *trends_alloc, int *trends_num)
{
	ZBX_DC_TREND	*trend = NULL;
	int		hour;

	hour = history->ts.sec - history->ts.sec % SEC_PER_HOUR;

	trend = DCget_trend(history->itemid);

	if (trend->num > 0 && (trend->clock != hour || trend->value_type != history->value_type) &&
			SUCCEED == zbx_history_requires_trends(trend->value_type))
	{
		DCflush_trend(trend, trends, trends_alloc, trends_num);
	}

	trend->value_type = history->value_type;
	trend->clock = hour;

	switch (trend->value_type)
	{
		case ITEM_VALUE_TYPE_FLOAT:
			if (trend->num == 0 || history->value.dbl < trend->value_min.dbl)
				trend->value_min.dbl = history->value.dbl;
			if (trend->num == 0 || history->value.dbl > trend->value_max.dbl)
				trend->value_max.dbl = history->value.dbl;
			trend->value_avg.dbl += history->value.dbl / (trend->num + 1) -
					trend->value_avg.dbl / (trend->num + 1);
			break;
		case ITEM_VALUE_TYPE_UINT64:
			if (trend->num == 0 || history->value.ui64 < trend->value_min.ui64)
				trend->value_min.ui64 = history->value.ui64;
			if (trend->num == 0 || history->value.ui64 > trend->value_max.ui64)
				trend->value_max.ui64 = history->value.ui64;
			zbx_uinc128_64(&trend->value_avg.ui64, history->value.ui64);
			break;
	}
	trend->num++;
}

/******************************************************************************
 *                                                                            *
 * Purpose: update trends cache and get list of trends to flush into database *
 *                                                                            *
 * Parameters: history         - [IN]  array of history data                  *
 *             history_num     - [IN]  number of history structures           *
 *             trends          - [OUT] list of trends to flush into database  *
 *             trends_num      - [OUT] number of trends                       *
 *             compression_age - [IN]  history compression age                *
 *                                                                            *
 ******************************************************************************/
static void	DCmass_update_trends(const ZBX_DC_HISTORY *history, int history_num, ZBX_DC_TREND **trends,
		int *trends_num, int compression_age)
{
	static int		last_trend_discard = 0;
	zbx_timespec_t		ts;
	int			trends_alloc = 0, i, hour, seconds;
	zbx_vector_uint64_t	del_itemids;

	zabbix_log(LOG_LEVEL_DEBUG, "In %s()", __func__);

	zbx_vector_uint64_create(&del_itemids);

	zbx_timespec(&ts);
	seconds = ts.sec % SEC_PER_HOUR;
	hour = ts.sec - seconds;

	LOCK_TRENDS;

	for (i = 0; i < history_num; i++)
	{
		const ZBX_DC_HISTORY	*h = &history[i];

		if (0 != (ZBX_DC_FLAGS_NOT_FOR_TRENDS & h->flags))
			continue;

		DCadd_trend(h, trends, &trends_alloc, trends_num);
	}

	if (cache->trends_last_cleanup_hour < hour && ZBX_TRENDS_CLEANUP_TIME < seconds)
	{
		zbx_hashset_iter_t	iter;
		ZBX_DC_TREND		*trend;

		zbx_hashset_iter_reset(&cache->trends, &iter);

		while (NULL != (trend = (ZBX_DC_TREND *)zbx_hashset_iter_next(&iter)))
		{
			if (trend->clock == hour)
				continue;

			/* discard trend items that are older than compression age */
			if (0 != compression_age && trend->clock < compression_age)
			{
				if (SEC_PER_HOUR < (ts.sec - last_trend_discard)) /* log once per hour */
				{
					zabbix_log(LOG_LEVEL_TRACE, "discarding trends that are pointing to"
							" compressed history period");
					last_trend_discard = ts.sec;
				}

				zbx_hashset_iter_remove(&iter);
			}
			else
			{
				if (SUCCEED == zbx_history_requires_trends(trend->value_type) && 0 != trend->num)
					DCflush_trend(trend, trends, &trends_alloc, trends_num);

				zbx_vector_uint64_append(&del_itemids, trend->itemid);
			}
		}

		cache->trends_last_cleanup_hour = hour;
	}

	UNLOCK_TRENDS;

	if (0 != del_itemids.values_num)
	{
		zbx_dc_config_history_sync_unset_existing_itemids(&del_itemids);

		if (0 != del_itemids.values_num)
		{
			LOCK_TRENDS;

			for (i = 0; i < del_itemids.values_num; i++)
			{
				ZBX_DC_TREND	*trend;

				if (NULL == (trend = (ZBX_DC_TREND *)zbx_hashset_search(&cache->trends,
						&del_itemids.values[i])))
				{
					continue;
				}

				zbx_hashset_remove_direct(&cache->trends, trend);
			}

			UNLOCK_TRENDS;
		}
	}

	zbx_vector_uint64_destroy(&del_itemids);

	zabbix_log(LOG_LEVEL_DEBUG, "End of %s()", __func__);
}

static int	zbx_trend_compare(const void *d1, const void *d2)
{
	const ZBX_DC_TREND	*p1 = (const ZBX_DC_TREND *)d1;
	const ZBX_DC_TREND	*p2 = (const ZBX_DC_TREND *)d2;

	ZBX_RETURN_IF_NOT_EQUAL(p1->itemid, p2->itemid);
	ZBX_RETURN_IF_NOT_EQUAL(p1->clock, p2->clock);

	return 0;
}

/******************************************************************************
 *                                                                            *
 * Purpose: prepare history data using items from configuration cache         *
 *                                                                            *
 * Parameters: trends      - [IN] trends from cache to be added to database   *
 *             trends_num  - [IN] number of trends to add to database         *
 *             trends_diff - [OUT] disable_from updates                       *
 *                                                                            *
 ******************************************************************************/
static void	DBmass_update_trends(const ZBX_DC_TREND *trends, int trends_num,
		zbx_vector_uint64_pair_t *trends_diff)
{
	ZBX_DC_TREND	*trends_tmp;

	if (0 != trends_num)
	{
		trends_tmp = (ZBX_DC_TREND *)zbx_malloc(NULL, trends_num * sizeof(ZBX_DC_TREND));
		memcpy(trends_tmp, trends, trends_num * sizeof(ZBX_DC_TREND));
		qsort(trends_tmp, trends_num, sizeof(ZBX_DC_TREND), zbx_trend_compare);

		while (0 < trends_num)
			DBflush_trends(trends_tmp, &trends_num, trends_diff);

		zbx_free(trends_tmp);
	}
}

typedef struct
{
	zbx_uint64_t		hostid;
	zbx_vector_ptr_t	groups;
}
zbx_host_info_t;

/******************************************************************************
 *                                                                            *
 * Purpose: frees resources allocated to store host groups names              *
 *                                                                            *
 * Parameters: host_info - [IN] host information                              *
 *                                                                            *
 ******************************************************************************/
static void	zbx_host_info_clean(zbx_host_info_t *host_info)
{
	zbx_vector_ptr_clear_ext(&host_info->groups, zbx_ptr_free);
	zbx_vector_ptr_destroy(&host_info->groups);
}

/******************************************************************************
 *                                                                            *
 * Purpose: get hosts groups names                                            *
 *                                                                            *
 * Parameters: hosts_info - [IN/OUT] output names of host groups for a host   *
 *             hostids    - [IN] hosts identifiers                            *
 *                                                                            *
 ******************************************************************************/
static void	db_get_hosts_info_by_hostid(zbx_hashset_t *hosts_info, const zbx_vector_uint64_t *hostids)
{
	int		i;
	size_t		sql_offset = 0;
	DB_RESULT	result;
	DB_ROW		row;

	for (i = 0; i < hostids->values_num; i++)
	{
		zbx_host_info_t	host_info = {.hostid = hostids->values[i]};

		zbx_vector_ptr_create(&host_info.groups);
		zbx_hashset_insert(hosts_info, &host_info, sizeof(host_info));
	}

	zbx_snprintf_alloc(&sql, &sql_alloc, &sql_offset,
				"select distinct hg.hostid,g.name"
				" from hstgrp g,hosts_groups hg"
				" where g.groupid=hg.groupid"
					" and");

	DBadd_condition_alloc(&sql, &sql_alloc, &sql_offset, "hg.hostid", hostids->values, hostids->values_num);

	result = DBselect("%s", sql);

	while (NULL != (row = DBfetch(result)))
	{
		zbx_uint64_t	hostid;
		zbx_host_info_t	*host_info;

		ZBX_DBROW2UINT64(hostid, row[0]);

		if (NULL == (host_info = (zbx_host_info_t *)zbx_hashset_search(hosts_info, &hostid)))
		{
			THIS_SHOULD_NEVER_HAPPEN;
			continue;
		}

		zbx_vector_ptr_append(&host_info->groups, zbx_strdup(NULL, row[1]));
	}
	zbx_db_free_result(result);
}

typedef struct
{
	zbx_uint64_t		itemid;
	char			*name;
	zbx_history_sync_item_t	*item;
	zbx_vector_tags_t	item_tags;
}
zbx_item_info_t;

/******************************************************************************
 *                                                                            *
 * Purpose: get item names                                                    *
 *                                                                            *
 * Parameters: items_info - [IN/OUT] output item names                        *
 *             itemids    - [IN] the item identifiers                         *
 *                                                                            *
 ******************************************************************************/
static void	db_get_item_names_by_itemid(zbx_hashset_t *items_info, const zbx_vector_uint64_t *itemids)
{
	size_t		sql_offset = 0;
	DB_RESULT	result;
	DB_ROW		row;

	zbx_snprintf_alloc(&sql, &sql_alloc, &sql_offset, "select itemid,name from items where");
	DBadd_condition_alloc(&sql, &sql_alloc, &sql_offset, "itemid", itemids->values, itemids->values_num);

	result = DBselect("%s", sql);

	while (NULL != (row = DBfetch(result)))
	{
		zbx_uint64_t	itemid;
		zbx_item_info_t	*item_info;

		ZBX_DBROW2UINT64(itemid, row[0]);

		if (NULL == (item_info = (zbx_item_info_t *)zbx_hashset_search(items_info, &itemid)))
		{
			THIS_SHOULD_NEVER_HAPPEN;
			continue;
		}

		item_info->name = zbx_strdup(item_info->name, row[1]);
	}
<<<<<<< HEAD

	DBfree_result(result);
}
=======
	zbx_db_free_result(result);
>>>>>>> 24c7608b

/******************************************************************************
 *                                                                            *
 * Purpose: get item tags                                                     *
 *                                                                            *
 * Parameters: items_info - [IN/OUT] output item tags                         *
 *             itemids    - [IN] the item identifiers                         *
 *                                                                            *
 ******************************************************************************/
static void	db_get_item_tags_by_itemid(zbx_hashset_t *items_info, const zbx_vector_uint64_t *itemids)
{
	size_t		sql_offset = 0;
	DB_RESULT	result;
	DB_ROW		row;
	zbx_item_info_t	*item_info = NULL;

	zbx_snprintf_alloc(&sql, &sql_alloc, &sql_offset, "select itemid,tag,value from item_tag where");
	DBadd_condition_alloc(&sql, &sql_alloc, &sql_offset, "itemid", itemids->values, itemids->values_num);
	zbx_strcpy_alloc(&sql, &sql_alloc, &sql_offset, " order by itemid");

	result = DBselect("%s", sql);

	while (NULL != (row = DBfetch(result)))
	{
		zbx_uint64_t	itemid;
		zbx_tag_t	*item_tag;

		ZBX_DBROW2UINT64(itemid, row[0]);

		if (NULL == item_info || item_info->itemid != itemid)
		{
			if (NULL != item_info)
			{
				zbx_vector_tags_sort(&item_info->item_tags, zbx_compare_tags);
			}
			if (NULL == (item_info = (zbx_item_info_t *)zbx_hashset_search(items_info, &itemid)))
			{
				THIS_SHOULD_NEVER_HAPPEN;
				continue;
			}
		}

		item_tag = (zbx_tag_t *)zbx_malloc(NULL, sizeof(*item_tag));
		item_tag->tag = zbx_strdup(NULL, row[1]);
		item_tag->value = zbx_strdup(NULL, row[2]);
		zbx_vector_tags_append(&item_info->item_tags, item_tag);
	}
<<<<<<< HEAD

	if (NULL != item_info)
	{
		zbx_vector_tags_sort(&item_info->item_tags, zbx_compare_tags);
	}

	DBfree_result(result);
=======
	zbx_db_free_result(result);
>>>>>>> 24c7608b
}

/******************************************************************************
 *                                                                            *
 * Purpose: get item names and item tags                                      *
 *                                                                            *
 * Parameters: items_info - [IN/OUT] output item name and item tags           *
 *             itemids    - [IN] the item identifiers                         *
 *                                                                            *
 ******************************************************************************/
static void	db_get_items_info_by_itemid(zbx_hashset_t *items_info, const zbx_vector_uint64_t *itemids)
{
	db_get_item_names_by_itemid(items_info, itemids);
	db_get_item_tags_by_itemid(items_info, itemids);
}

/******************************************************************************
 *                                                                            *
 * Purpose: frees resources allocated to store item tags and name             *
 *                                                                            *
 * Parameters: item_info - [IN] item information                              *
 *                                                                            *
 ******************************************************************************/
static void	zbx_item_info_clean(zbx_item_info_t *item_info)
{
	zbx_vector_tags_clear_ext(&item_info->item_tags, zbx_free_tag);
	zbx_vector_tags_destroy(&item_info->item_tags);
	zbx_free(item_info->name);
}

/******************************************************************************
 *                                                                            *
 * Purpose: export trends                                                     *
 *                                                                            *
 * Parameters: trends     - [IN] trends from cache                            *
 *             trends_num - [IN] number of trends                             *
 *             hosts_info - [IN] hosts groups names                           *
 *             items_info - [IN] item names and tags                          *
 *                                                                            *
 ******************************************************************************/
static void	DCexport_trends(const ZBX_DC_TREND *trends, int trends_num, zbx_hashset_t *hosts_info,
		zbx_hashset_t *items_info)
{
	struct zbx_json			json;
	const ZBX_DC_TREND		*trend = NULL;
	int				i, j;
	const zbx_history_sync_item_t	*item;
	zbx_host_info_t			*host_info;
	zbx_item_info_t			*item_info;
	zbx_uint128_t			avg;	/* calculate the trend average value */

	zbx_json_init(&json, ZBX_JSON_STAT_BUF_LEN);

	for (i = 0; i < trends_num; i++)
	{
		trend = &trends[i];

		if (NULL == (item_info = (zbx_item_info_t *)zbx_hashset_search(items_info, &trend->itemid)))
			continue;

		item = item_info->item;

		if (NULL == (host_info = (zbx_host_info_t *)zbx_hashset_search(hosts_info, &item->host.hostid)))
		{
			THIS_SHOULD_NEVER_HAPPEN;
			continue;
		}

		zbx_json_clean(&json);

		zbx_json_addobject(&json,ZBX_PROTO_TAG_HOST);
		zbx_json_addstring(&json, ZBX_PROTO_TAG_HOST, item->host.host, ZBX_JSON_TYPE_STRING);
		zbx_json_addstring(&json, ZBX_PROTO_TAG_NAME, item->host.name, ZBX_JSON_TYPE_STRING);
		zbx_json_close(&json);

		zbx_json_addarray(&json, ZBX_PROTO_TAG_GROUPS);

		for (j = 0; j < host_info->groups.values_num; j++)
			zbx_json_addstring(&json, NULL, host_info->groups.values[j], ZBX_JSON_TYPE_STRING);

		zbx_json_close(&json);

		zbx_json_addarray(&json, ZBX_PROTO_TAG_ITEM_TAGS);

		for (j = 0; j < item_info->item_tags.values_num; j++)
		{
			zbx_tag_t	*item_tag = item_info->item_tags.values[j];

			zbx_json_addobject(&json, NULL);
			zbx_json_addstring(&json, ZBX_PROTO_TAG_TAG, item_tag->tag, ZBX_JSON_TYPE_STRING);
			zbx_json_addstring(&json, ZBX_PROTO_TAG_VALUE, item_tag->value, ZBX_JSON_TYPE_STRING);
			zbx_json_close(&json);
		}

		zbx_json_close(&json);
		zbx_json_adduint64(&json, ZBX_PROTO_TAG_ITEMID, item->itemid);

		if (NULL != item_info->name)
			zbx_json_addstring(&json, ZBX_PROTO_TAG_NAME, item_info->name, ZBX_JSON_TYPE_STRING);

		zbx_json_addint64(&json, ZBX_PROTO_TAG_CLOCK, trend->clock);
		zbx_json_addint64(&json, ZBX_PROTO_TAG_COUNT, trend->num);

		switch (trend->value_type)
		{
			case ITEM_VALUE_TYPE_FLOAT:
				zbx_json_addfloat(&json, ZBX_PROTO_TAG_MIN, trend->value_min.dbl);
				zbx_json_addfloat(&json, ZBX_PROTO_TAG_AVG, trend->value_avg.dbl);
				zbx_json_addfloat(&json, ZBX_PROTO_TAG_MAX, trend->value_max.dbl);
				break;
			case ITEM_VALUE_TYPE_UINT64:
				zbx_json_adduint64(&json, ZBX_PROTO_TAG_MIN, trend->value_min.ui64);
				zbx_udiv128_64(&avg, &trend->value_avg.ui64, trend->num);
				zbx_json_adduint64(&json, ZBX_PROTO_TAG_AVG, avg.lo);
				zbx_json_adduint64(&json, ZBX_PROTO_TAG_MAX, trend->value_max.ui64);
				break;
			default:
				THIS_SHOULD_NEVER_HAPPEN;
		}

		zbx_json_adduint64(&json, ZBX_PROTO_TAG_TYPE, trend->value_type);
		zbx_trends_export_write(json.buffer, json.buffer_size);
	}

	zbx_trends_export_flush();
	zbx_json_free(&json);
}

/******************************************************************************
 *                                                                            *
 * Purpose: export history                                                    *
 *                                                                            *
 * Parameters: history     - [IN/OUT] array of history data                   *
 *             history_num - [IN] number of history structures                *
 *             hosts_info  - [IN] hosts groups names                          *
 *             items_info  - [IN] item names and tags                         *
 *                                                                            *
 ******************************************************************************/
static void	DCexport_history(const ZBX_DC_HISTORY *history, int history_num, zbx_hashset_t *hosts_info,
		zbx_hashset_t *items_info, int history_export_enabled, zbx_vector_connector_filter_t *connector_filters,
		unsigned char **data, size_t *data_alloc, size_t *data_offset)
{
	const ZBX_DC_HISTORY		*h;
	const zbx_history_sync_item_t	*item;
	int				i, j;
	zbx_host_info_t			*host_info;
	zbx_item_info_t			*item_info;
	struct zbx_json			json;
	zbx_connector_object_t		connector_object;

	zbx_json_init(&json, ZBX_JSON_STAT_BUF_LEN);
	zbx_vector_uint64_create(&connector_object.ids);

	for (i = 0; i < history_num; i++)
	{
		h = &history[i];

		if (0 != (ZBX_DC_FLAGS_NOT_FOR_MODULES & h->flags))
			continue;

		if (NULL == (item_info = (zbx_item_info_t *)zbx_hashset_search(items_info, &h->itemid)))
		{
			THIS_SHOULD_NEVER_HAPPEN;
			continue;
		}

		item = item_info->item;

		if (NULL == (host_info = (zbx_host_info_t *)zbx_hashset_search(hosts_info, &item->host.hostid)))
		{
			THIS_SHOULD_NEVER_HAPPEN;
			continue;
		}

		if (0 != connector_filters->values_num)
		{
			int	k;

			for (k = 0; k < connector_filters->values_num; k++)
			{
				if (SUCCEED == zbx_match_tags(connector_filters->values[k].tags_evaltype,
						&connector_filters->values[k].connector_tags, &item_info->item_tags))
				{
					zbx_vector_uint64_append(&connector_object.ids,
							connector_filters->values[k].connectorid);
				}
			}

			if (0 == connector_object.ids.values_num && FAIL == history_export_enabled)
				continue;
		}

		zbx_json_clean(&json);

		zbx_json_addobject(&json,ZBX_PROTO_TAG_HOST);
		zbx_json_addstring(&json, ZBX_PROTO_TAG_HOST, item->host.host, ZBX_JSON_TYPE_STRING);
		zbx_json_addstring(&json, ZBX_PROTO_TAG_NAME, item->host.name, ZBX_JSON_TYPE_STRING);
		zbx_json_close(&json);

		zbx_json_addarray(&json, ZBX_PROTO_TAG_GROUPS);

		for (j = 0; j < host_info->groups.values_num; j++)
			zbx_json_addstring(&json, NULL, host_info->groups.values[j], ZBX_JSON_TYPE_STRING);

		zbx_json_close(&json);

		zbx_json_addarray(&json, ZBX_PROTO_TAG_ITEM_TAGS);

		for (j = 0; j < item_info->item_tags.values_num; j++)
		{
			zbx_tag_t	*item_tag = item_info->item_tags.values[j];

			zbx_json_addobject(&json, NULL);
			zbx_json_addstring(&json, ZBX_PROTO_TAG_TAG, item_tag->tag, ZBX_JSON_TYPE_STRING);
			zbx_json_addstring(&json, ZBX_PROTO_TAG_VALUE, item_tag->value, ZBX_JSON_TYPE_STRING);
			zbx_json_close(&json);
		}

		zbx_json_close(&json);
		zbx_json_adduint64(&json, ZBX_PROTO_TAG_ITEMID, item->itemid);

		if (NULL != item_info->name)
			zbx_json_addstring(&json, ZBX_PROTO_TAG_NAME, item_info->name, ZBX_JSON_TYPE_STRING);

		zbx_json_addint64(&json, ZBX_PROTO_TAG_CLOCK, h->ts.sec);
		zbx_json_addint64(&json, ZBX_PROTO_TAG_NS, h->ts.ns);

		switch (h->value_type)
		{
			case ITEM_VALUE_TYPE_FLOAT:
				zbx_json_addfloat(&json, ZBX_PROTO_TAG_VALUE, h->value.dbl);
				break;
			case ITEM_VALUE_TYPE_UINT64:
				zbx_json_adduint64(&json, ZBX_PROTO_TAG_VALUE, h->value.ui64);
				break;
			case ITEM_VALUE_TYPE_STR:
				zbx_json_addstring(&json, ZBX_PROTO_TAG_VALUE, h->value.str, ZBX_JSON_TYPE_STRING);
				break;
			case ITEM_VALUE_TYPE_TEXT:
				zbx_json_addstring(&json, ZBX_PROTO_TAG_VALUE, h->value.str, ZBX_JSON_TYPE_STRING);
				break;
			case ITEM_VALUE_TYPE_LOG:
				zbx_json_addint64(&json, ZBX_PROTO_TAG_LOGTIMESTAMP, h->value.log->timestamp);
				zbx_json_addstring(&json, ZBX_PROTO_TAG_LOGSOURCE,
						ZBX_NULL2EMPTY_STR(h->value.log->source), ZBX_JSON_TYPE_STRING);
				zbx_json_addint64(&json, ZBX_PROTO_TAG_LOGSEVERITY, h->value.log->severity);
				zbx_json_addint64(&json, ZBX_PROTO_TAG_LOGEVENTID, h->value.log->logeventid);
				zbx_json_addstring(&json, ZBX_PROTO_TAG_VALUE, h->value.log->value,
						ZBX_JSON_TYPE_STRING);
				break;
			default:
				THIS_SHOULD_NEVER_HAPPEN;
		}

		zbx_json_adduint64(&json, ZBX_PROTO_TAG_TYPE, h->value_type);

		if (0 != connector_object.ids.values_num)
		{
			connector_object.objectid = item->itemid;
			connector_object.ts = h->ts;
			connector_object.str = json.buffer;

			zbx_connector_serialize_object(data, data_alloc, data_offset, &connector_object);

			zbx_vector_uint64_clear(&connector_object.ids);
		}

		if (SUCCEED == history_export_enabled)
			zbx_history_export_write(json.buffer, json.buffer_size);
	}

	if (SUCCEED == history_export_enabled)
		zbx_history_export_flush();

	zbx_vector_uint64_destroy(&connector_object.ids);
	zbx_json_free(&json);
}

/******************************************************************************
 *                                                                            *
 * Purpose: export history and trends                                         *
 *                                                                            *
 * Parameters: history     - [IN/OUT] array of history data                   *
 *             history_num - [IN] number of history structures                *
 *             itemids     - [IN] the item identifiers                        *
 *                                (used for item lookup)                      *
 *             items       - [IN] the items                                   *
 *             errcodes    - [IN] item error codes                            *
 *             trends      - [IN] trends from cache                           *
 *             trends_num  - [IN] number of trends                            *
 *                                                                            *
 ******************************************************************************/
static void	DCexport_history_and_trends(const ZBX_DC_HISTORY *history, int history_num,
		const zbx_vector_uint64_t *itemids, zbx_history_sync_item_t *items, const int *errcodes,
		const ZBX_DC_TREND *trends, int trends_num, int history_export_enabled,
		zbx_vector_connector_filter_t *connector_filters, unsigned char **data, size_t *data_alloc,
		size_t *data_offset)
{
	int			i, index;
	zbx_vector_uint64_t	hostids, item_info_ids;
	zbx_hashset_t		hosts_info, items_info;
	zbx_history_sync_item_t	*item;
	zbx_item_info_t		item_info;

	zabbix_log(LOG_LEVEL_DEBUG, "In %s() history_num:%d trends_num:%d", __func__, history_num, trends_num);

	zbx_vector_uint64_create(&hostids);
	zbx_vector_uint64_create(&item_info_ids);
	zbx_hashset_create_ext(&items_info, itemids->values_num, ZBX_DEFAULT_UINT64_HASH_FUNC,
			ZBX_DEFAULT_UINT64_COMPARE_FUNC, (zbx_clean_func_t)zbx_item_info_clean,
			ZBX_DEFAULT_MEM_MALLOC_FUNC, ZBX_DEFAULT_MEM_REALLOC_FUNC, ZBX_DEFAULT_MEM_FREE_FUNC);

	for (i = 0; i < history_num; i++)
	{
		const ZBX_DC_HISTORY	*h = &history[i];

		if (0 != (ZBX_DC_FLAGS_NOT_FOR_EXPORT & h->flags))
			continue;

		if (FAIL == (index = zbx_vector_uint64_bsearch(itemids, h->itemid, ZBX_DEFAULT_UINT64_COMPARE_FUNC)))
		{
			THIS_SHOULD_NEVER_HAPPEN;
			continue;
		}

		if (SUCCEED != errcodes[index])
			continue;

		item = &items[index];

		zbx_vector_uint64_append(&hostids, item->host.hostid);
		zbx_vector_uint64_append(&item_info_ids, item->itemid);

		item_info.itemid = item->itemid;
		item_info.name = NULL;
		item_info.item = item;
		zbx_vector_tags_create(&item_info.item_tags);
		zbx_hashset_insert(&items_info, &item_info, sizeof(item_info));
	}

	if (0 == history_num)
	{
		for (i = 0; i < trends_num; i++)
		{
			const ZBX_DC_TREND	*trend = &trends[i];

			if (FAIL == (index = zbx_vector_uint64_bsearch(itemids, trend->itemid,
					ZBX_DEFAULT_UINT64_COMPARE_FUNC)))
			{
				THIS_SHOULD_NEVER_HAPPEN;
				continue;
			}

			if (SUCCEED != errcodes[index])
				continue;

			item = &items[index];

			zbx_vector_uint64_append(&hostids, item->host.hostid);
			zbx_vector_uint64_append(&item_info_ids, item->itemid);

			item_info.itemid = item->itemid;
			item_info.name = NULL;
			item_info.item = item;
			zbx_vector_tags_create(&item_info.item_tags);
			zbx_hashset_insert(&items_info, &item_info, sizeof(item_info));
		}
	}

	if (0 == item_info_ids.values_num)
		goto clean;

	zbx_vector_uint64_sort(&item_info_ids, ZBX_DEFAULT_UINT64_COMPARE_FUNC);
	zbx_vector_uint64_sort(&hostids, ZBX_DEFAULT_UINT64_COMPARE_FUNC);
	zbx_vector_uint64_uniq(&hostids, ZBX_DEFAULT_UINT64_COMPARE_FUNC);

	zbx_hashset_create_ext(&hosts_info, hostids.values_num, ZBX_DEFAULT_UINT64_HASH_FUNC,
			ZBX_DEFAULT_UINT64_COMPARE_FUNC, (zbx_clean_func_t)zbx_host_info_clean,
			ZBX_DEFAULT_MEM_MALLOC_FUNC, ZBX_DEFAULT_MEM_REALLOC_FUNC, ZBX_DEFAULT_MEM_FREE_FUNC);

	db_get_hosts_info_by_hostid(&hosts_info, &hostids);

	db_get_items_info_by_itemid(&items_info, &item_info_ids);

	if (0 != history_num)
	{
		DCexport_history(history, history_num, &hosts_info, &items_info, history_export_enabled,
				connector_filters, data, data_alloc, data_offset);
	}

	if (0 != trends_num)
		DCexport_trends(trends, trends_num, &hosts_info, &items_info);

	zbx_hashset_destroy(&hosts_info);
clean:
	zbx_hashset_destroy(&items_info);
	zbx_vector_uint64_destroy(&item_info_ids);
	zbx_vector_uint64_destroy(&hostids);

	zabbix_log(LOG_LEVEL_DEBUG, "End of %s()", __func__);
}

/******************************************************************************
 *                                                                            *
 * Purpose: export all trends                                                 *
 *                                                                            *
 * Parameters: trends     - [IN] trends from cache                            *
 *             trends_num - [IN] number of trends                             *
 *                                                                            *
 ******************************************************************************/
static void	DCexport_all_trends(const ZBX_DC_TREND *trends, int trends_num)
{
	zbx_history_sync_item_t	*items;
	zbx_vector_uint64_t	itemids;
	int			*errcodes;
	size_t			i, num;

	zabbix_log(LOG_LEVEL_WARNING, "exporting trend data...");

	while (0 < trends_num)
	{
		num = (size_t)MIN(ZBX_HC_SYNC_MAX, trends_num);

		items = (zbx_history_sync_item_t *)zbx_malloc(NULL, sizeof(zbx_history_sync_item_t) * num);
		errcodes = (int *)zbx_malloc(NULL, sizeof(int) * num);

		zbx_vector_uint64_create(&itemids);
		zbx_vector_uint64_reserve(&itemids, num);

		for (i = 0; i < num; i++)
			zbx_vector_uint64_append(&itemids, trends[i].itemid);

		zbx_vector_uint64_sort(&itemids, ZBX_DEFAULT_UINT64_COMPARE_FUNC);

		zbx_dc_config_history_sync_get_items_by_itemids(items, itemids.values, errcodes, num,
				ZBX_ITEM_GET_SYNC_EXPORT);

		DCexport_history_and_trends(NULL, 0, &itemids, items, errcodes, trends, (int)num, FAIL, NULL, NULL, 0,
				0);

		zbx_dc_config_clean_history_sync_items(items, errcodes, num);
		zbx_vector_uint64_destroy(&itemids);
		zbx_free(items);
		zbx_free(errcodes);

		trends += num;
		trends_num -= (int)num;
	}

	zabbix_log(LOG_LEVEL_WARNING, "exporting trend data done");
}

/******************************************************************************
 *                                                                            *
 * Purpose: flush all trends to the database                                  *
 *                                                                            *
 ******************************************************************************/
static void	DCsync_trends(void)
{
	zbx_hashset_iter_t	iter;
	ZBX_DC_TREND		*trends = NULL, *trend;
	int			trends_alloc = 0, trends_num = 0, compression_age;

	zabbix_log(LOG_LEVEL_DEBUG, "In %s() trends_num:%d", __func__, cache->trends_num);

	compression_age = hc_get_history_compression_age();

	zabbix_log(LOG_LEVEL_WARNING, "syncing trend data...");

	LOCK_TRENDS;

	zbx_hashset_iter_reset(&cache->trends, &iter);

	while (NULL != (trend = (ZBX_DC_TREND *)zbx_hashset_iter_next(&iter)))
	{
		if (SUCCEED == zbx_history_requires_trends(trend->value_type) && trend->clock >= compression_age &&
				0 != trend->num)
		{
			DCflush_trend(trend, &trends, &trends_alloc, &trends_num);
		}
	}

	UNLOCK_TRENDS;

	if (SUCCEED == zbx_is_export_enabled(ZBX_FLAG_EXPTYPE_TRENDS) && 0 != trends_num)
		DCexport_all_trends(trends, trends_num);

	if (0 < trends_num)
		qsort(trends, trends_num, sizeof(ZBX_DC_TREND), zbx_trend_compare);

	DBbegin();

	while (trends_num > 0)
		DBflush_trends(trends, &trends_num, NULL);

	DBcommit();

	zbx_free(trends);

	zabbix_log(LOG_LEVEL_WARNING, "syncing trend data done");

	zabbix_log(LOG_LEVEL_DEBUG, "End of %s()", __func__);
}

#define ZBX_FLAGS_TRIGGER_CREATE_NOTHING		0x00
#define ZBX_FLAGS_TRIGGER_CREATE_TRIGGER_EVENT		0x01
#define ZBX_FLAGS_TRIGGER_CREATE_INTERNAL_EVENT		0x02
#define ZBX_FLAGS_TRIGGER_CREATE_EVENT										\
		(ZBX_FLAGS_TRIGGER_CREATE_TRIGGER_EVENT | ZBX_FLAGS_TRIGGER_CREATE_INTERNAL_EVENT)

/******************************************************************************
 *                                                                            *
 * Purpose: 1) calculate changeset of trigger fields to be updated            *
 *          2) generate events                                                *
 *                                                                            *
 * Parameters: trigger - [IN] the trigger to process                          *
 *             diffs   - [OUT] the vector with trigger changes                *
 *                                                                            *
 * Return value: SUCCEED - trigger processed successfully                     *
 *               FAIL    - no changes                                         *
 *                                                                            *
 * Comments: Trigger dependency checks will be done during event processing.  *
 *                                                                            *
 * Event generation depending on trigger value/state changes:                 *
 *                                                                            *
 * From \ To  | OK         | OK(?)      | PROBLEM    | PROBLEM(?) | NONE      *
 *----------------------------------------------------------------------------*
 * OK         | .          | I          | E          | I          | .         *
 *            |            |            |            |            |           *
 * OK(?)      | I          | .          | E,I        | -          | I         *
 *            |            |            |            |            |           *
 * PROBLEM    | E          | I          | E(m)       | I          | .         *
 *            |            |            |            |            |           *
 * PROBLEM(?) | E,I        | -          | E(m),I     | .          | I         *
 *                                                                            *
 * Legend:                                                                    *
 *        'E' - trigger event                                                 *
 *        'I' - internal event                                                *
 *        '.' - nothing                                                       *
 *        '-' - should never happen                                           *
 *                                                                            *
 ******************************************************************************/
static int	zbx_process_trigger(struct _DC_TRIGGER *trigger, zbx_vector_ptr_t *diffs)
{
	const char		*new_error;
	int			new_state, new_value, ret = FAIL;
	zbx_uint64_t		flags = ZBX_FLAGS_TRIGGER_DIFF_UNSET, event_flags = ZBX_FLAGS_TRIGGER_CREATE_NOTHING;

	zabbix_log(LOG_LEVEL_DEBUG, "In %s() triggerid:" ZBX_FS_UI64 " value:%d(%d) new_value:%d",
			__func__, trigger->triggerid, trigger->value, trigger->state, trigger->new_value);

	if (TRIGGER_VALUE_UNKNOWN == trigger->new_value)
	{
		new_state = TRIGGER_STATE_UNKNOWN;
		new_value = trigger->value;
	}
	else
	{
		new_state = TRIGGER_STATE_NORMAL;
		new_value = trigger->new_value;
	}
	new_error = (NULL == trigger->new_error ? "" : trigger->new_error);

	if (trigger->state != new_state)
	{
		flags |= ZBX_FLAGS_TRIGGER_DIFF_UPDATE_STATE;
		event_flags |= ZBX_FLAGS_TRIGGER_CREATE_INTERNAL_EVENT;
	}

	if (0 != strcmp(trigger->error, new_error))
		flags |= ZBX_FLAGS_TRIGGER_DIFF_UPDATE_ERROR;

	if (TRIGGER_STATE_NORMAL == new_state)
	{
		if (TRIGGER_VALUE_PROBLEM == new_value)
		{
			if (TRIGGER_VALUE_OK == trigger->value || TRIGGER_TYPE_MULTIPLE_TRUE == trigger->type)
				event_flags |= ZBX_FLAGS_TRIGGER_CREATE_TRIGGER_EVENT;
		}
		else if (TRIGGER_VALUE_OK == new_value)
		{
			if (TRIGGER_VALUE_PROBLEM == trigger->value || 0 == trigger->lastchange)
				event_flags |= ZBX_FLAGS_TRIGGER_CREATE_TRIGGER_EVENT;
		}
	}

	/* check if there is something to be updated */
	if (0 == (flags & ZBX_FLAGS_TRIGGER_DIFF_UPDATE) && 0 == (event_flags & ZBX_FLAGS_TRIGGER_CREATE_EVENT))
		goto out;

	if (0 != (event_flags & ZBX_FLAGS_TRIGGER_CREATE_TRIGGER_EVENT))
	{
		zbx_add_event(EVENT_SOURCE_TRIGGERS, EVENT_OBJECT_TRIGGER, trigger->triggerid,
				&trigger->timespec, new_value, trigger->description,
				trigger->expression, trigger->recovery_expression,
				trigger->priority, trigger->type, &trigger->tags,
				trigger->correlation_mode, trigger->correlation_tag, trigger->value, trigger->opdata,
				trigger->event_name, NULL);
	}

	if (0 != (event_flags & ZBX_FLAGS_TRIGGER_CREATE_INTERNAL_EVENT))
	{
		zbx_add_event(EVENT_SOURCE_INTERNAL, EVENT_OBJECT_TRIGGER, trigger->triggerid,
				&trigger->timespec, new_state, NULL, trigger->expression,
				trigger->recovery_expression, 0, 0, &trigger->tags, 0, NULL, 0, NULL, NULL,
				new_error);
	}

	zbx_append_trigger_diff(diffs, trigger->triggerid, trigger->priority, flags, trigger->value, new_state,
			trigger->timespec.sec, new_error);

	ret = SUCCEED;
out:
	zabbix_log(LOG_LEVEL_DEBUG, "End of %s():%s flags:" ZBX_FS_UI64, __func__, zbx_result_string(ret),
			flags);

	return ret;
}

/******************************************************************************
 *                                                                            *
 * Comments: helper function for zbx_process_triggers()                       *
 *                                                                            *
 ******************************************************************************/
static int	zbx_trigger_topoindex_compare(const void *d1, const void *d2)
{
	const DC_TRIGGER	*t1 = *(const DC_TRIGGER * const *)d1;
	const DC_TRIGGER	*t2 = *(const DC_TRIGGER * const *)d2;

	ZBX_RETURN_IF_NOT_EQUAL(t1->topoindex, t2->topoindex);

	return 0;
}

/******************************************************************************
 *                                                                            *
 * Purpose: process triggers - calculates property changeset and generates    *
 *          events                                                            *
 *                                                                            *
 * Parameters: triggers     - [IN] the triggers to process                    *
 *             trigger_diff - [OUT] the trigger changeset                     *
 *                                                                            *
 * Comments: The trigger_diff changeset must be cleaned by the caller:        *
 *                zbx_vector_ptr_clear_ext(trigger_diff,                      *
 *                              (zbx_clean_func_t)zbx_trigger_diff_free);     *
 *                                                                            *
 ******************************************************************************/
static void	zbx_process_triggers(zbx_vector_ptr_t *triggers, zbx_vector_ptr_t *trigger_diff)
{
	int	i;

	zabbix_log(LOG_LEVEL_DEBUG, "In %s() values_num:%d", __func__, triggers->values_num);

	if (0 == triggers->values_num)
		goto out;

	zbx_vector_ptr_sort(triggers, zbx_trigger_topoindex_compare);

	for (i = 0; i < triggers->values_num; i++)
		zbx_process_trigger((struct _DC_TRIGGER *)triggers->values[i], trigger_diff);

	zbx_vector_ptr_sort(trigger_diff, ZBX_DEFAULT_UINT64_PTR_COMPARE_FUNC);
out:
	zabbix_log(LOG_LEVEL_DEBUG, "End of %s()", __func__);
}

/******************************************************************************
 *                                                                            *
 * Purpose: re-calculate and update values of triggers related to the items   *
 *                                                                            *
 * Parameters: history           - [IN] array of history data                 *
 *             history_num       - [IN] number of history structures          *
 *             history_itemids   - [IN] the item identifiers                  *
 *                                      (used for item lookup)                *
 *             history_items     - [IN] the items                             *
 *             history_errcodes  - [IN] item error codes                      *
 *             timers            - [IN] the trigger timers                    *
 *             trigger_diff      - [OUT] trigger updates                      *
 *             itemids           - [OUT] the item identifiers                 *
 *                                      (used for item lookup)                *
 *             timespecs         - [OUT] timestamp for item identifiers       *
 *             trigger_info      - [OUT] triggers                             *
 *             trigger_order     - [OUT] pointer to the list of triggers      *
 *                                                                            *
 ******************************************************************************/
static void	recalculate_triggers(const ZBX_DC_HISTORY *history, int history_num,
		const zbx_vector_uint64_t *history_itemids, const zbx_history_sync_item_t *history_items,
		const int *history_errcodes, const zbx_vector_ptr_t *timers, zbx_vector_ptr_t *trigger_diff,
		zbx_uint64_t *itemids, zbx_timespec_t *timespecs, zbx_hashset_t *trigger_info,
		zbx_vector_ptr_t *trigger_order)
{
	int			i, item_num = 0, timers_num = 0;

	zabbix_log(LOG_LEVEL_DEBUG, "In %s()", __func__);

	if (0 != history_num)
	{
		for (i = 0; i < history_num; i++)
		{
			const ZBX_DC_HISTORY	*h = &history[i];

			if (0 != (ZBX_DC_FLAG_NOVALUE & h->flags))
				continue;

			itemids[item_num] = h->itemid;
			timespecs[item_num] = h->ts;
			item_num++;
		}
	}

	for (i = 0; i < timers->values_num; i++)
	{
		zbx_trigger_timer_t	*timer = (zbx_trigger_timer_t *)timers->values[i];

		if (0 != timer->lock)
			timers_num++;
	}

	if (0 == item_num && 0 == timers_num)
		goto out;

	if (SUCCEED != zbx_hashset_reserve(trigger_info, MAX(100, 2 * item_num + timers_num)))
	{
		THIS_SHOULD_NEVER_HAPPEN;
	}

	zbx_vector_ptr_reserve(trigger_order, trigger_info->num_slots);

	if (0 != item_num)
	{
		zbx_dc_config_history_sync_get_triggers_by_itemids(trigger_info, trigger_order, itemids, timespecs,
				item_num);
		zbx_prepare_triggers((DC_TRIGGER **)trigger_order->values, trigger_order->values_num);
		zbx_determine_items_in_expressions(trigger_order, itemids, item_num);
	}

	if (0 != timers_num)
	{
		int	offset = trigger_order->values_num;

		zbx_dc_get_triggers_by_timers(trigger_info, trigger_order, timers);

		if (offset != trigger_order->values_num)
		{
			zbx_prepare_triggers((DC_TRIGGER **)trigger_order->values + offset,
					trigger_order->values_num - offset);
		}
	}

	zbx_vector_ptr_sort(trigger_order, ZBX_DEFAULT_UINT64_PTR_COMPARE_FUNC);
	zbx_evaluate_expressions(trigger_order, history_itemids, history_items, history_errcodes);
	zbx_process_triggers(trigger_order, trigger_diff);

	DCfree_triggers(trigger_order);

	zbx_hashset_clear(trigger_info);
	zbx_vector_ptr_clear(trigger_order);
out:
	zabbix_log(LOG_LEVEL_DEBUG, "End of %s()", __func__);
}

static void	DCinventory_value_add(zbx_vector_ptr_t *inventory_values, const zbx_history_sync_item_t *item,
		ZBX_DC_HISTORY *h)
{
	char			value[MAX_BUFFER_LEN];
	const char		*inventory_field;
	zbx_inventory_value_t	*inventory_value;

	if (ITEM_STATE_NOTSUPPORTED == h->state)
		return;

	if (HOST_INVENTORY_AUTOMATIC != item->host.inventory_mode)
		return;

	if (0 != (ZBX_DC_FLAG_UNDEF & h->flags) || 0 != (ZBX_DC_FLAG_NOVALUE & h->flags) ||
			NULL == (inventory_field = DBget_inventory_field(item->inventory_link)))
	{
		return;
	}

	switch (h->value_type)
	{
		case ITEM_VALUE_TYPE_FLOAT:
			zbx_print_double(value, sizeof(value), h->value.dbl);
			break;
		case ITEM_VALUE_TYPE_UINT64:
			zbx_snprintf(value, sizeof(value), ZBX_FS_UI64, h->value.ui64);
			break;
		case ITEM_VALUE_TYPE_STR:
		case ITEM_VALUE_TYPE_TEXT:
			zbx_strscpy(value, h->value.str);
			break;
		default:
			return;
	}

	zbx_format_value(value, sizeof(value), item->valuemapid, ZBX_NULL2EMPTY_STR(item->units), h->value_type);

	inventory_value = (zbx_inventory_value_t *)zbx_malloc(NULL, sizeof(zbx_inventory_value_t));

	inventory_value->hostid = item->host.hostid;
	inventory_value->idx = item->inventory_link - 1;
	inventory_value->field_name = inventory_field;
	inventory_value->value = zbx_strdup(NULL, value);

	zbx_vector_ptr_append(inventory_values, inventory_value);
}

static void	DCadd_update_inventory_sql(size_t *sql_offset, const zbx_vector_ptr_t *inventory_values)
{
	char	*value_esc;
	int	i;

	for (i = 0; i < inventory_values->values_num; i++)
	{
		const zbx_inventory_value_t	*inventory_value = (zbx_inventory_value_t *)inventory_values->values[i];

		value_esc = DBdyn_escape_field("host_inventory", inventory_value->field_name, inventory_value->value);

		zbx_snprintf_alloc(&sql, &sql_alloc, sql_offset,
				"update host_inventory set %s='%s' where hostid=" ZBX_FS_UI64 ";\n",
				inventory_value->field_name, value_esc, inventory_value->hostid);

		DBexecute_overflowed_sql(&sql, &sql_alloc, sql_offset);

		zbx_free(value_esc);
	}
}

static void	DCinventory_value_free(zbx_inventory_value_t *inventory_value)
{
	zbx_free(inventory_value->value);
	zbx_free(inventory_value);
}

/******************************************************************************
 *                                                                            *
 * Purpose: frees resources allocated to store str/text/log value             *
 *                                                                            *
 * Parameters: history     - [IN] the history data                            *
 *             history_num - [IN] the number of values in history data        *
 *                                                                            *
 ******************************************************************************/
static void	dc_history_clean_value(ZBX_DC_HISTORY *history)
{
	if (ITEM_STATE_NOTSUPPORTED == history->state)
	{
		zbx_free(history->value.err);
		return;
	}

	if (0 != (ZBX_DC_FLAG_NOVALUE & history->flags))
		return;

	switch (history->value_type)
	{
		case ITEM_VALUE_TYPE_LOG:
			zbx_free(history->value.log->value);
			zbx_free(history->value.log->source);
			zbx_free(history->value.log);
			break;
		case ITEM_VALUE_TYPE_STR:
		case ITEM_VALUE_TYPE_TEXT:
			zbx_free(history->value.str);
			break;
	}
}

/******************************************************************************
 *                                                                            *
 * Purpose: frees resources allocated to store str/text/log values            *
 *                                                                            *
 * Parameters: history     - [IN] the history data                            *
 *             history_num - [IN] the number of values in history data        *
 *                                                                            *
 ******************************************************************************/
static void	hc_free_item_values(ZBX_DC_HISTORY *history, int history_num)
{
	int	i;

	for (i = 0; i < history_num; i++)
		dc_history_clean_value(&history[i]);
}

/******************************************************************************
 *                                                                            *
 * Purpose: sets history data to notsupported                                 *
 *                                                                            *
 * Parameters: history  - [IN] the history data                               *
 *             errmsg   - [IN] the error message                              *
 *                                                                            *
 * Comments: The error message is stored directly and freed with when history *
 *           data is cleaned.                                                 *
 *                                                                            *
 ******************************************************************************/
static void	dc_history_set_error(ZBX_DC_HISTORY *hdata, char *errmsg)
{
	dc_history_clean_value(hdata);
	hdata->value.err = errmsg;
	hdata->state = ITEM_STATE_NOTSUPPORTED;
	hdata->flags |= ZBX_DC_FLAG_UNDEF;
}

/******************************************************************************
 *                                                                            *
 * Purpose: sets history data value                                           *
 *                                                                            *
 * Parameters: hdata      - [IN/OUT] the history data                         *
 *             value_type - [IN] the item value type                          *
 *             value      - [IN] the value to set                             *
 *                                                                            *
 ******************************************************************************/
static void	dc_history_set_value(ZBX_DC_HISTORY *hdata, unsigned char value_type, zbx_variant_t *value)
{
	char	*errmsg = NULL;

	if (FAIL == zbx_variant_to_value_type(value, value_type, CONFIG_DOUBLE_PRECISION, &errmsg))
	{
		dc_history_set_error(hdata, errmsg);
		return;
	}

	switch (value_type)
	{
		case ITEM_VALUE_TYPE_FLOAT:
			dc_history_clean_value(hdata);
			hdata->value.dbl = value->data.dbl;
			break;
		case ITEM_VALUE_TYPE_UINT64:
			dc_history_clean_value(hdata);
			hdata->value.ui64 = value->data.ui64;
			break;
		case ITEM_VALUE_TYPE_STR:
			dc_history_clean_value(hdata);
			hdata->value.str = value->data.str;
			hdata->value.str[zbx_db_strlen_n(hdata->value.str, ZBX_HISTORY_STR_VALUE_LEN)] = '\0';
			break;
		case ITEM_VALUE_TYPE_TEXT:
			dc_history_clean_value(hdata);
			hdata->value.str = value->data.str;
			hdata->value.str[zbx_db_strlen_n(hdata->value.str, ZBX_HISTORY_TEXT_VALUE_LEN)] = '\0';
			break;
		case ITEM_VALUE_TYPE_LOG:
			if (ITEM_VALUE_TYPE_LOG != hdata->value_type)
			{
				dc_history_clean_value(hdata);
				hdata->value.log = (zbx_log_value_t *)zbx_malloc(NULL, sizeof(zbx_log_value_t));
				memset(hdata->value.log, 0, sizeof(zbx_log_value_t));
			}
			hdata->value.log->value = value->data.str;
			hdata->value.str[zbx_db_strlen_n(hdata->value.str, ZBX_HISTORY_LOG_VALUE_LEN)] = '\0';
	}

	hdata->value_type = value_type;
	zbx_variant_set_none(value);
}

/******************************************************************************
 *                                                                            *
 * Purpose: normalize item value by performing truncation of long text        *
 *          values and changes value format according to the item value type  *
 *                                                                            *
 * Parameters: item          - [IN] the item                                  *
 *             hdata         - [IN/OUT] the historical data to process        *
 *                                                                            *
 ******************************************************************************/
static void	normalize_item_value(const zbx_history_sync_item_t *item, ZBX_DC_HISTORY *hdata)
{
	char		*logvalue;
	zbx_variant_t	value_var;

	if (0 != (hdata->flags & ZBX_DC_FLAG_NOVALUE))
		return;

	if (ITEM_STATE_NOTSUPPORTED == hdata->state)
		return;

	if (0 == (hdata->flags & ZBX_DC_FLAG_NOHISTORY))
		hdata->ttl = item->history_sec;

	if (item->value_type == hdata->value_type)
	{
		/* truncate text based values if necessary */
		switch (hdata->value_type)
		{
			case ITEM_VALUE_TYPE_STR:
				hdata->value.str[zbx_db_strlen_n(hdata->value.str, ZBX_HISTORY_STR_VALUE_LEN)] = '\0';
				break;
			case ITEM_VALUE_TYPE_TEXT:
				hdata->value.str[zbx_db_strlen_n(hdata->value.str, ZBX_HISTORY_TEXT_VALUE_LEN)] = '\0';
				break;
			case ITEM_VALUE_TYPE_LOG:
				logvalue = hdata->value.log->value;
				logvalue[zbx_db_strlen_n(logvalue, ZBX_HISTORY_LOG_VALUE_LEN)] = '\0';
				break;
			case ITEM_VALUE_TYPE_FLOAT:
				if (FAIL == zbx_validate_value_dbl(hdata->value.dbl, CONFIG_DOUBLE_PRECISION))
				{
					char	buffer[ZBX_MAX_DOUBLE_LEN + 1];

					dc_history_set_error(hdata, zbx_dsprintf(NULL,
							"Value %s is too small or too large.",
							zbx_print_double(buffer, sizeof(buffer), hdata->value.dbl)));
				}
				break;
		}
		return;
	}

	switch (hdata->value_type)
	{
		case ITEM_VALUE_TYPE_FLOAT:
			zbx_variant_set_dbl(&value_var, hdata->value.dbl);
			break;
		case ITEM_VALUE_TYPE_UINT64:
			zbx_variant_set_ui64(&value_var, hdata->value.ui64);
			break;
		case ITEM_VALUE_TYPE_STR:
		case ITEM_VALUE_TYPE_TEXT:
			zbx_variant_set_str(&value_var, hdata->value.str);
			hdata->value.str = NULL;
			break;
		case ITEM_VALUE_TYPE_LOG:
			zbx_variant_set_str(&value_var, hdata->value.log->value);
			hdata->value.log->value = NULL;
			break;
		default:
			THIS_SHOULD_NEVER_HAPPEN;
			return;
	}

	dc_history_set_value(hdata, item->value_type, &value_var);
	zbx_variant_clear(&value_var);
}

/******************************************************************************
 *                                                                            *
 * Purpose: calculates what item fields must be updated                       *
 *                                                                            *
 * Parameters: item      - [IN] the item                                      *
 *             h         - [IN] the historical data to process                *
 *                                                                            *
 * Return value: The update data. This data must be freed by the caller.      *
 *                                                                            *
 * Comments: Will generate internal events when item state switches.          *
 *                                                                            *
 ******************************************************************************/
static zbx_item_diff_t	*calculate_item_update(zbx_history_sync_item_t *item, const ZBX_DC_HISTORY *h)
{
	zbx_uint64_t	flags = 0;
	const char	*item_error = NULL;
	zbx_item_diff_t	*diff;

	if (0 != (ZBX_DC_FLAG_META & h->flags))
	{
		if (item->lastlogsize != h->lastlogsize)
			flags |= ZBX_FLAGS_ITEM_DIFF_UPDATE_LASTLOGSIZE;

		if (item->mtime != h->mtime)
			flags |= ZBX_FLAGS_ITEM_DIFF_UPDATE_MTIME;
	}

	if (h->state != item->state)
	{
		flags |= ZBX_FLAGS_ITEM_DIFF_UPDATE_STATE;

		if (ITEM_STATE_NOTSUPPORTED == h->state)
		{
			zabbix_log(LOG_LEVEL_WARNING, "item \"%s:%s\" became not supported: %s",
					item->host.host, item->key_orig, h->value.str);

			zbx_add_event(EVENT_SOURCE_INTERNAL, EVENT_OBJECT_ITEM, item->itemid, &h->ts, h->state, NULL,
					NULL, NULL, 0, 0, NULL, 0, NULL, 0, NULL, NULL, h->value.err);

			if (0 != strcmp(ZBX_NULL2EMPTY_STR(item->error), h->value.err))
				item_error = h->value.err;
		}
		else
		{
			zabbix_log(LOG_LEVEL_WARNING, "item \"%s:%s\" became supported",
					item->host.host, item->key_orig);

			/* we know it's EVENT_OBJECT_ITEM because LLDRULE that becomes */
			/* supported is handled in lld_process_discovery_rule()        */
			zbx_add_event(EVENT_SOURCE_INTERNAL, EVENT_OBJECT_ITEM, item->itemid, &h->ts, h->state,
					NULL, NULL, NULL, 0, 0, NULL, 0, NULL, 0, NULL, NULL, NULL);

			item_error = "";
		}
	}
	else if (ITEM_STATE_NOTSUPPORTED == h->state && 0 != strcmp(ZBX_NULL2EMPTY_STR(item->error), h->value.err))
	{
		zabbix_log(LOG_LEVEL_WARNING, "error reason for \"%s:%s\" changed: %s", item->host.host,
				item->key_orig, h->value.err);

		item_error = h->value.err;
	}

	if (NULL != item_error)
		flags |= ZBX_FLAGS_ITEM_DIFF_UPDATE_ERROR;

	if (0 == flags)
		return NULL;

	diff = (zbx_item_diff_t *)zbx_malloc(NULL, sizeof(zbx_item_diff_t));
	diff->itemid = item->itemid;
	diff->flags = flags;

	if (0 != (ZBX_FLAGS_ITEM_DIFF_UPDATE_LASTLOGSIZE & flags))
		diff->lastlogsize = h->lastlogsize;

	if (0 != (ZBX_FLAGS_ITEM_DIFF_UPDATE_MTIME & flags))
		diff->mtime = h->mtime;

	if (0 != (ZBX_FLAGS_ITEM_DIFF_UPDATE_STATE & flags))
	{
		diff->state = h->state;
		item->state = h->state;
	}

	if (0 != (ZBX_FLAGS_ITEM_DIFF_UPDATE_ERROR & flags))
		diff->error = item_error;

	return diff;
}

/******************************************************************************
 *                                                                            *
 * Purpose: update item data and inventory in database                        *
 *                                                                            *
 * Parameters: item_diff        - item changes                                *
 *             inventory_values - inventory values                            *
 *                                                                            *
 ******************************************************************************/
static void	DBmass_update_items(const zbx_vector_ptr_t *item_diff, const zbx_vector_ptr_t *inventory_values)
{
	size_t	sql_offset = 0;
	int	i;

	zabbix_log(LOG_LEVEL_DEBUG, "In %s()", __func__);

	for (i = 0; i < item_diff->values_num; i++)
	{
		zbx_item_diff_t	*diff;

		diff = (zbx_item_diff_t *)item_diff->values[i];
		if (0 != (ZBX_FLAGS_ITEM_DIFF_UPDATE_DB & diff->flags))
			break;
	}

	if (i != item_diff->values_num || 0 != inventory_values->values_num)
	{
		zbx_DBbegin_multiple_update(&sql, &sql_alloc, &sql_offset);

		if (i != item_diff->values_num)
		{
			zbx_db_save_item_changes(&sql, &sql_alloc, &sql_offset, item_diff,
					ZBX_FLAGS_ITEM_DIFF_UPDATE_DB);
		}

		if (0 != inventory_values->values_num)
			DCadd_update_inventory_sql(&sql_offset, inventory_values);

		zbx_DBend_multiple_update(&sql, &sql_alloc, &sql_offset);

		if (sql_offset > 16)	/* In ORACLE always present begin..end; */
			DBexecute("%s", sql);

		DCconfig_update_inventory_values(inventory_values);
	}

	zabbix_log(LOG_LEVEL_DEBUG, "End of %s()", __func__);
}

/******************************************************************************
 *                                                                            *
 * Purpose: prepare itemdiff after receiving new values                       *
 *                                                                            *
 * Parameters: history     - array of history data                            *
 *             history_num - number of history structures                     *
 *             item_diff   - vector to store prepared diff                    *
 *                                                                            *
 ******************************************************************************/
static void	DCmass_proxy_prepare_itemdiff(ZBX_DC_HISTORY *history, int history_num, zbx_vector_ptr_t *item_diff)
{
	int	i;

	zabbix_log(LOG_LEVEL_DEBUG, "In %s()", __func__);

	zbx_vector_ptr_reserve(item_diff, history_num);

	for (i = 0; i < history_num; i++)
	{
		zbx_item_diff_t	*diff = (zbx_item_diff_t *)zbx_malloc(NULL, sizeof(zbx_item_diff_t));

		diff->itemid = history[i].itemid;
		diff->state = history[i].state;
		diff->flags = ZBX_FLAGS_ITEM_DIFF_UPDATE_STATE;

		if (0 != (ZBX_DC_FLAG_META & history[i].flags))
		{
			diff->lastlogsize = history[i].lastlogsize;
			diff->mtime = history[i].mtime;
			diff->flags |= ZBX_FLAGS_ITEM_DIFF_UPDATE_LASTLOGSIZE | ZBX_FLAGS_ITEM_DIFF_UPDATE_MTIME;
		}

		zbx_vector_ptr_append(item_diff, diff);
	}

	zabbix_log(LOG_LEVEL_DEBUG, "End of %s()", __func__);
}

/******************************************************************************
 *                                                                            *
 * Purpose: update items info after new value is received                     *
 *                                                                            *
 * Parameters: item_diff - diff of items to be updated                        *
 *                                                                            *
 ******************************************************************************/
static void	DBmass_proxy_update_items(zbx_vector_ptr_t *item_diff)
{
	zabbix_log(LOG_LEVEL_DEBUG, "In %s()", __func__);

	if (0 != item_diff->values_num)
	{
		size_t	sql_offset = 0;

		zbx_vector_ptr_sort(item_diff, ZBX_DEFAULT_UINT64_PTR_COMPARE_FUNC);

		zbx_DBbegin_multiple_update(&sql, &sql_alloc, &sql_offset);

		zbx_db_save_item_changes(&sql, &sql_alloc, &sql_offset, item_diff,
				ZBX_FLAGS_ITEM_DIFF_UPDATE_LASTLOGSIZE | ZBX_FLAGS_ITEM_DIFF_UPDATE_MTIME);

		zbx_DBend_multiple_update(&sql, &sql_alloc, &sql_offset);

		if (sql_offset > 16)	/* In ORACLE always present begin..end; */
			DBexecute("%s", sql);
	}

	zabbix_log(LOG_LEVEL_DEBUG, "End of %s()", __func__);
}

typedef struct
{
	char	*table_name;
	char	*sql;
	size_t	sql_alloc, sql_offset;
}
zbx_history_dupl_select_t;

static int	history_value_compare_func(const void *d1, const void *d2)
{
	const ZBX_DC_HISTORY	*i1 = *(const ZBX_DC_HISTORY **)d1;
	const ZBX_DC_HISTORY	*i2 = *(const ZBX_DC_HISTORY **)d2;

	ZBX_RETURN_IF_NOT_EQUAL(i1->itemid, i2->itemid);
	ZBX_RETURN_IF_NOT_EQUAL(i1->value_type, i2->value_type);
	ZBX_RETURN_IF_NOT_EQUAL(i1->ts.sec, i2->ts.sec);
	ZBX_RETURN_IF_NOT_EQUAL(i1->ts.ns, i2->ts.ns);

	return 0;
}

static void	vc_flag_duplicates(zbx_vector_ptr_t *history_index, zbx_vector_ptr_t *duplicates)
{
	int	i;

	zabbix_log(LOG_LEVEL_DEBUG, "In %s()", __func__);

	for (i = 0; i < duplicates->values_num; i++)
	{
		int	idx_cached;

		if (FAIL != (idx_cached = zbx_vector_ptr_bsearch(history_index, duplicates->values[i],
				history_value_compare_func)))
		{
			ZBX_DC_HISTORY	*cached_value = (ZBX_DC_HISTORY *)history_index->values[idx_cached];

			dc_history_clean_value(cached_value);
			cached_value->flags |= ZBX_DC_FLAGS_NOT_FOR_HISTORY;
		}
	}

	zabbix_log(LOG_LEVEL_DEBUG, "End of %s()", __func__);
}

static void	db_fetch_duplicates(zbx_history_dupl_select_t *query, unsigned char value_type,
		zbx_vector_ptr_t *duplicates)
{
	DB_RESULT	result;
	DB_ROW		row;

	if (NULL == query->sql)
		return;

	result = DBselect("%s", query->sql);

	while (NULL != (row = DBfetch(result)))
	{
		ZBX_DC_HISTORY	*d = (ZBX_DC_HISTORY *)zbx_malloc(NULL, sizeof(ZBX_DC_HISTORY));

		ZBX_STR2UINT64(d->itemid, row[0]);
		d->ts.sec = atoi(row[1]);
		d->ts.ns = atoi(row[2]);

		d->value_type = value_type;

		zbx_vector_ptr_append(duplicates, d);
	}
	zbx_db_free_result(result);

	zbx_free(query->sql);
}

static void	remove_history_duplicates(zbx_vector_ptr_t *history)
{
	int				i;
	zbx_history_dupl_select_t	select_flt = {.table_name = "history"},
					select_uint = {.table_name = "history_uint"},
					select_str = {.table_name = "history_str"},
					select_log = {.table_name = "history_log"},
					select_text = {.table_name = "history_text"};
	zbx_vector_ptr_t		duplicates, history_index;

	zabbix_log(LOG_LEVEL_DEBUG, "In %s()", __func__);

	zbx_vector_ptr_create(&duplicates);
	zbx_vector_ptr_create(&history_index);

	zbx_vector_ptr_append_array(&history_index, history->values, history->values_num);
	zbx_vector_ptr_sort(&history_index, history_value_compare_func);

	for (i = 0; i < history_index.values_num; i++)
	{
		ZBX_DC_HISTORY			*h = history_index.values[i];
		zbx_history_dupl_select_t	*select_ptr;
		char				*separator = " or";

		if (h->value_type == ITEM_VALUE_TYPE_FLOAT)
			select_ptr = &select_flt;
		else if (h->value_type == ITEM_VALUE_TYPE_UINT64)
			select_ptr = &select_uint;
		else if (h->value_type == ITEM_VALUE_TYPE_STR)
			select_ptr = &select_str;
		else if (h->value_type == ITEM_VALUE_TYPE_LOG)
			select_ptr = &select_log;
		else if (h->value_type == ITEM_VALUE_TYPE_TEXT)
			select_ptr = &select_text;
		else
			continue;

		if (NULL == select_ptr->sql)
		{
			zbx_snprintf_alloc(&select_ptr->sql, &select_ptr->sql_alloc, &select_ptr->sql_offset,
					"select itemid,clock,ns"
					" from %s"
					" where", select_ptr->table_name);
			separator = "";
		}

		zbx_snprintf_alloc(&select_ptr->sql, &select_ptr->sql_alloc, &select_ptr->sql_offset,
				"%s (itemid=" ZBX_FS_UI64 " and clock=%d and ns=%d)", separator , h->itemid,
				h->ts.sec, h->ts.ns);
	}

	db_fetch_duplicates(&select_flt, ITEM_VALUE_TYPE_FLOAT, &duplicates);
	db_fetch_duplicates(&select_uint, ITEM_VALUE_TYPE_UINT64, &duplicates);
	db_fetch_duplicates(&select_str, ITEM_VALUE_TYPE_STR, &duplicates);
	db_fetch_duplicates(&select_log, ITEM_VALUE_TYPE_LOG, &duplicates);
	db_fetch_duplicates(&select_text, ITEM_VALUE_TYPE_TEXT, &duplicates);

	vc_flag_duplicates(&history_index, &duplicates);

	zbx_vector_ptr_clear_ext(&duplicates, (zbx_clean_func_t)zbx_ptr_free);
	zbx_vector_ptr_destroy(&duplicates);
	zbx_vector_ptr_destroy(&history_index);

	zabbix_log(LOG_LEVEL_DEBUG, "End of %s()", __func__);
}

static int	add_history(ZBX_DC_HISTORY *history, int history_num, zbx_vector_ptr_t *history_values, int *ret_flush)
{
	int	i, ret = SUCCEED;

	for (i = 0; i < history_num; i++)
	{
		ZBX_DC_HISTORY	*h = &history[i];

		if (0 != (ZBX_DC_FLAGS_NOT_FOR_HISTORY & h->flags))
			continue;

		zbx_vector_ptr_append(history_values, h);
	}

	if (0 != history_values->values_num)
		ret = zbx_vc_add_values(history_values, ret_flush);

	return ret;
}

/******************************************************************************
 *                                                                            *
 * Purpose: inserting new history data after new value is received            *
 *                                                                            *
 * Parameters: history     - array of history data                            *
 *             history_num - number of history structures                     *
 *                                                                            *
 ******************************************************************************/
static int	DBmass_add_history(ZBX_DC_HISTORY *history, int history_num)
{
	int			ret, ret_flush = FLUSH_SUCCEED, num;
	zbx_vector_ptr_t	history_values;

	zabbix_log(LOG_LEVEL_DEBUG, "In %s()", __func__);

	zbx_vector_ptr_create(&history_values);
	zbx_vector_ptr_reserve(&history_values, history_num);

	if (FAIL == (ret = add_history(history, history_num, &history_values, &ret_flush)) &&
			FLUSH_DUPL_REJECTED == ret_flush)
	{
		num = history_values.values_num;
		remove_history_duplicates(&history_values);
		zbx_vector_ptr_clear(&history_values);

		if (SUCCEED == (ret = add_history(history, history_num, &history_values, &ret_flush)))
			zabbix_log(LOG_LEVEL_WARNING, "skipped %d duplicates", num - history_values.values_num);
	}

	zbx_vector_ptr_destroy(&history_values);

	zabbix_log(LOG_LEVEL_DEBUG, "End of %s()", __func__);

	return ret;
}

/******************************************************************************
 *                                                                            *
 * Purpose: helper function for DCmass_proxy_add_history()                    *
 *                                                                            *
 * Comment: this function is meant for items with value_type other than       *
 *          ITEM_VALUE_TYPE_LOG not containing meta information in result     *
 *                                                                            *
 ******************************************************************************/
static void	dc_add_proxy_history(ZBX_DC_HISTORY *history, int history_num)
{
	int		i, now, history_count = 0;
	unsigned int	flags;
	char		buffer[64], *pvalue;
	zbx_db_insert_t	db_insert;

	now = (int)time(NULL);
	zbx_db_insert_prepare(&db_insert, "proxy_history", "itemid", "clock", "ns", "value", "flags", "write_clock",
			NULL);

	for (i = 0; i < history_num; i++)
	{
		const ZBX_DC_HISTORY	*h = &history[i];

		if (0 != (h->flags & ZBX_DC_FLAG_UNDEF))
			continue;

		if (0 != (h->flags & ZBX_DC_FLAG_META))
			continue;

		if (ITEM_STATE_NOTSUPPORTED == h->state)
			continue;

		if (0 == (h->flags & ZBX_DC_FLAG_NOVALUE))
		{
			switch (h->value_type)
			{
				case ITEM_VALUE_TYPE_FLOAT:
					zbx_snprintf(pvalue = buffer, sizeof(buffer), ZBX_FS_DBL64, h->value.dbl);
					break;
				case ITEM_VALUE_TYPE_UINT64:
					zbx_snprintf(pvalue = buffer, sizeof(buffer), ZBX_FS_UI64, h->value.ui64);
					break;
				case ITEM_VALUE_TYPE_STR:
				case ITEM_VALUE_TYPE_TEXT:
					pvalue = h->value.str;
					break;
				case ITEM_VALUE_TYPE_LOG:
					continue;
				default:
					THIS_SHOULD_NEVER_HAPPEN;
					continue;
			}
			flags = 0;
		}
		else
		{
			flags = PROXY_HISTORY_FLAG_NOVALUE;
			pvalue = (char *)"";
		}

		history_count++;
		zbx_db_insert_add_values(&db_insert, h->itemid, h->ts.sec, h->ts.ns, pvalue, flags, now);
	}

	change_proxy_history_count(history_count);
	zbx_db_insert_execute(&db_insert);
	zbx_db_insert_clean(&db_insert);
}

/******************************************************************************
 *                                                                            *
 * Purpose: helper function for DCmass_proxy_add_history()                    *
 *                                                                            *
 * Comment: this function is meant for items with value_type other than       *
 *          ITEM_VALUE_TYPE_LOG containing meta information in result         *
 *                                                                            *
 ******************************************************************************/
static void	dc_add_proxy_history_meta(ZBX_DC_HISTORY *history, int history_num)
{
	int		i, now, history_count = 0;
	char		buffer[64], *pvalue;
	zbx_db_insert_t	db_insert;

	now = (int)time(NULL);
	zbx_db_insert_prepare(&db_insert, "proxy_history", "itemid", "clock", "ns", "value", "lastlogsize", "mtime",
			"flags", "write_clock", NULL);

	for (i = 0; i < history_num; i++)
	{
		unsigned int		flags = PROXY_HISTORY_FLAG_META;
		const ZBX_DC_HISTORY	*h = &history[i];

		if (ITEM_STATE_NOTSUPPORTED == h->state)
			continue;

		if (0 != (h->flags & ZBX_DC_FLAG_UNDEF))
			continue;

		if (0 == (h->flags & ZBX_DC_FLAG_META))
			continue;

		if (ITEM_VALUE_TYPE_LOG == h->value_type)
			continue;

		if (0 == (h->flags & ZBX_DC_FLAG_NOVALUE))
		{
			switch (h->value_type)
			{
				case ITEM_VALUE_TYPE_FLOAT:
					zbx_snprintf(pvalue = buffer, sizeof(buffer), ZBX_FS_DBL64, h->value.dbl);
					break;
				case ITEM_VALUE_TYPE_UINT64:
					zbx_snprintf(pvalue = buffer, sizeof(buffer), ZBX_FS_UI64, h->value.ui64);
					break;
				case ITEM_VALUE_TYPE_STR:
				case ITEM_VALUE_TYPE_TEXT:
					pvalue = h->value.str;
					break;
				default:
					THIS_SHOULD_NEVER_HAPPEN;
					continue;
			}
		}
		else
		{
			flags |= PROXY_HISTORY_FLAG_NOVALUE;
			pvalue = (char *)"";
		}

		history_count++;
		zbx_db_insert_add_values(&db_insert, h->itemid, h->ts.sec, h->ts.ns, pvalue, h->lastlogsize, h->mtime,
				flags, now);
	}

	change_proxy_history_count(history_count);
	zbx_db_insert_execute(&db_insert);
	zbx_db_insert_clean(&db_insert);
}

/******************************************************************************
 *                                                                            *
 * Purpose: helper function for DCmass_proxy_add_history()                    *
 *                                                                            *
 * Comment: this function is meant for items with value_type                  *
 *          ITEM_VALUE_TYPE_LOG                                               *
 *                                                                            *
 ******************************************************************************/
static void	dc_add_proxy_history_log(ZBX_DC_HISTORY *history, int history_num)
{
	int		i, now, history_count = 0;
	zbx_db_insert_t	db_insert;

	now = (int)time(NULL);

	/* see hc_copy_history_data() for fields that might be uninitialized and need special handling here */
	zbx_db_insert_prepare(&db_insert, "proxy_history", "itemid", "clock", "ns", "timestamp", "source", "severity",
			"value", "logeventid", "lastlogsize", "mtime", "flags", "write_clock", NULL);

	for (i = 0; i < history_num; i++)
	{
		unsigned int		flags;
		zbx_uint64_t		lastlogsize;
		int			mtime;
		const ZBX_DC_HISTORY	*h = &history[i];

		if (ITEM_STATE_NOTSUPPORTED == h->state)
			continue;

		if (ITEM_VALUE_TYPE_LOG != h->value_type)
			continue;

		if (0 == (h->flags & ZBX_DC_FLAG_NOVALUE))
		{
			zbx_log_value_t *log = h->value.log;

			if (0 != (h->flags & ZBX_DC_FLAG_META))
			{
				flags = PROXY_HISTORY_FLAG_META;
				lastlogsize = h->lastlogsize;
				mtime = h->mtime;
			}
			else
			{
				flags = 0;
				lastlogsize = 0;
				mtime = 0;
			}

			zbx_db_insert_add_values(&db_insert, h->itemid, h->ts.sec, h->ts.ns, log->timestamp,
					ZBX_NULL2EMPTY_STR(log->source), log->severity, log->value, log->logeventid,
					lastlogsize, mtime, flags, now);
		}
		else
		{
			/* sent to server only if not 0, see proxy_get_history_data() */
			const int	unset_if_novalue = 0;

			flags = PROXY_HISTORY_FLAG_META | PROXY_HISTORY_FLAG_NOVALUE;

			zbx_db_insert_add_values(&db_insert, h->itemid, h->ts.sec, h->ts.ns, unset_if_novalue, "",
					unset_if_novalue, "", unset_if_novalue, h->lastlogsize, h->mtime, flags, now);
		}
		history_count++;
	}

	change_proxy_history_count(history_count);
	zbx_db_insert_execute(&db_insert);
	zbx_db_insert_clean(&db_insert);
}

/******************************************************************************
 *                                                                            *
 * Purpose: helper function for DCmass_proxy_add_history()                    *
 *                                                                            *
 ******************************************************************************/
static void	dc_add_proxy_history_notsupported(ZBX_DC_HISTORY *history, int history_num)
{
	int		i, now, history_count = 0;
	zbx_db_insert_t	db_insert;

	now = (int)time(NULL);
	zbx_db_insert_prepare(&db_insert, "proxy_history", "itemid", "clock", "ns", "value", "state", "write_clock",
			NULL);

	for (i = 0; i < history_num; i++)
	{
		const ZBX_DC_HISTORY	*h = &history[i];

		if (ITEM_STATE_NOTSUPPORTED != h->state)
			continue;

		history_count++;
		zbx_db_insert_add_values(&db_insert, h->itemid, h->ts.sec, h->ts.ns, ZBX_NULL2EMPTY_STR(h->value.err),
				(int)h->state, now);
	}

	change_proxy_history_count(history_count);
	zbx_db_insert_execute(&db_insert);
	zbx_db_insert_clean(&db_insert);
}

/******************************************************************************
 *                                                                            *
 * Purpose: inserting new history data after new value is received            *
 *                                                                            *
 * Parameters: history     - array of history data                            *
 *             history_num - number of history structures                     *
 *                                                                            *
 ******************************************************************************/
static void	DBmass_proxy_add_history(ZBX_DC_HISTORY *history, int history_num)
{
	int	i, h_num = 0, h_meta_num = 0, hlog_num = 0, notsupported_num = 0;

	zabbix_log(LOG_LEVEL_DEBUG, "In %s()", __func__);

	for (i = 0; i < history_num; i++)
	{
		const ZBX_DC_HISTORY	*h = &history[i];

		if (ITEM_STATE_NOTSUPPORTED == h->state)
		{
			notsupported_num++;
			continue;
		}

		switch (h->value_type)
		{
			case ITEM_VALUE_TYPE_LOG:
				hlog_num++;
				break;
			case ITEM_VALUE_TYPE_FLOAT:
			case ITEM_VALUE_TYPE_UINT64:
			case ITEM_VALUE_TYPE_STR:
			case ITEM_VALUE_TYPE_TEXT:
				if (0 != (h->flags & ZBX_DC_FLAG_META))
					h_meta_num++;
				else
					h_num++;
				break;
			case ITEM_VALUE_TYPE_NONE:
				h_num++;
				break;
			default:
				THIS_SHOULD_NEVER_HAPPEN;
		}
	}

	if (0 != h_num)
		dc_add_proxy_history(history, history_num);

	if (0 != h_meta_num)
		dc_add_proxy_history_meta(history, history_num);

	if (0 != hlog_num)
		dc_add_proxy_history_log(history, history_num);

	if (0 != notsupported_num)
		dc_add_proxy_history_notsupported(history, history_num);

	zabbix_log(LOG_LEVEL_DEBUG, "End of %s()", __func__);
}

/******************************************************************************
 *                                                                            *
 * Purpose: prepare history data using items from configuration cache and     *
 *          generate item changes to be applied and host inventory values to  *
 *          be added                                                          *
 *                                                                            *
 * Parameters: history             - [IN/OUT] array of history data           *
 *             itemids             - [IN] the item identifiers                *
 *                                        (used for item lookup)              *
 *             items               - [IN] the items                           *
 *             errcodes            - [IN] item error codes                    *
 *             history_num         - [IN] number of history structures        *
 *             item_diff           - [OUT] the changes in item data           *
 *             inventory_values    - [OUT] the inventory values to add        *
 *             compression_age     - [IN] history compression age             *
 *             proxy_subscribtions - [IN] history compression age             *
 *                                                                            *
 ******************************************************************************/
static void	DCmass_prepare_history(ZBX_DC_HISTORY *history, zbx_history_sync_item_t *items, const int *errcodes,
		int history_num, zbx_vector_ptr_t *item_diff, zbx_vector_ptr_t *inventory_values, int compression_age,
		zbx_vector_uint64_pair_t *proxy_subscribtions)
{
	static time_t	last_history_discard = 0;
	time_t		now;
	int		i;

	zabbix_log(LOG_LEVEL_DEBUG, "In %s() history_num:%d", __func__, history_num);

	now = time(NULL);

	for (i = 0; i < history_num; i++)
	{
		ZBX_DC_HISTORY		*h = &history[i];
		zbx_history_sync_item_t	*item;
		zbx_item_diff_t		*diff;

		/* discard history items that are older than compression age */
		if (0 != compression_age && h->ts.sec < compression_age)
		{
			if (SEC_PER_HOUR < (now - last_history_discard)) /* log once per hour */
			{
				zabbix_log(LOG_LEVEL_TRACE, "discarding history that is pointing to"
							" compressed history period");
				last_history_discard = now;
			}

			h->flags |= ZBX_DC_FLAG_UNDEF;
			continue;
		}

		if (SUCCEED != errcodes[i])
		{
			h->flags |= ZBX_DC_FLAG_UNDEF;
			continue;
		}

		item = &items[i];

		if (ITEM_STATUS_ACTIVE != item->status || HOST_STATUS_MONITORED != item->host.status)
		{
			h->flags |= ZBX_DC_FLAG_UNDEF;
			continue;
		}

		if (0 == item->history)
		{
			h->flags |= ZBX_DC_FLAG_NOHISTORY;
		}
		else if (now - h->ts.sec > item->history_sec)
		{
			h->flags |= ZBX_DC_FLAG_NOHISTORY;
			zabbix_log(LOG_LEVEL_WARNING, "item \"%s:%s\" value timestamp \"%s %s\" is outside history "
					"storage period", item->host.host, item->key_orig,
					zbx_date2str(h->ts.sec, NULL), zbx_time2str(h->ts.sec, NULL));
		}

		if (ITEM_VALUE_TYPE_FLOAT == item->value_type || ITEM_VALUE_TYPE_UINT64 == item->value_type)
		{
			if (0 == item->trends)
			{
				h->flags |= ZBX_DC_FLAG_NOTRENDS;
			}
			else if (now - h->ts.sec > item->trends_sec)
			{
				h->flags |= ZBX_DC_FLAG_NOTRENDS;
				zabbix_log(LOG_LEVEL_WARNING, "item \"%s:%s\" value timestamp \"%s %s\" is outside "
						"trends storage period", item->host.host, item->key_orig,
						zbx_date2str(h->ts.sec, NULL), zbx_time2str(h->ts.sec, NULL));
			}
		}
		else
			h->flags |= ZBX_DC_FLAG_NOTRENDS;

		normalize_item_value(item, h);

		/* calculate item update and update already retrieved item status for trigger calculation */
		if (NULL != (diff = calculate_item_update(item, h)))
			zbx_vector_ptr_append(item_diff, diff);

		DCinventory_value_add(inventory_values, item, h);

		if (0 != item->host.proxy_hostid && FAIL == is_item_processed_by_server(item->type, item->key_orig))
		{
			zbx_uint64_pair_t	p = {item->host.proxy_hostid, h->ts.sec};

			zbx_vector_uint64_pair_append(proxy_subscribtions, p);
		}
	}

	zbx_vector_ptr_sort(inventory_values, ZBX_DEFAULT_UINT64_PTR_COMPARE_FUNC);
	zbx_vector_ptr_sort(item_diff, ZBX_DEFAULT_UINT64_PTR_COMPARE_FUNC);

	zabbix_log(LOG_LEVEL_DEBUG, "End of %s()", __func__);
}

/******************************************************************************
 *                                                                            *
 * Purpose: prepare history data to share them with loadable modules, sort    *
 *          data by type skipping low-level discovery data, meta information  *
 *          updates and notsupported items                                    *
 *                                                                            *
 * Parameters: history            - [IN] array of history data                *
 *             history_num        - [IN] number of history structures         *
 *             history_<type>     - [OUT] array of historical data of a       *
 *                                  specific data type                        *
 *             history_<type>_num - [OUT] number of values of a specific      *
 *                                  data type                                 *
 *                                                                            *
 ******************************************************************************/
static void	DCmodule_prepare_history(ZBX_DC_HISTORY *history, int history_num, ZBX_HISTORY_FLOAT *history_float,
		int *history_float_num, ZBX_HISTORY_INTEGER *history_integer, int *history_integer_num,
		ZBX_HISTORY_STRING *history_string, int *history_string_num, ZBX_HISTORY_TEXT *history_text,
		int *history_text_num, ZBX_HISTORY_LOG *history_log, int *history_log_num)
{
	ZBX_DC_HISTORY		*h;
	ZBX_HISTORY_FLOAT	*h_float;
	ZBX_HISTORY_INTEGER	*h_integer;
	ZBX_HISTORY_STRING	*h_string;
	ZBX_HISTORY_TEXT	*h_text;
	ZBX_HISTORY_LOG		*h_log;
	int			i;
	const zbx_log_value_t	*log;

	*history_float_num = 0;
	*history_integer_num = 0;
	*history_string_num = 0;
	*history_text_num = 0;
	*history_log_num = 0;

	for (i = 0; i < history_num; i++)
	{
		h = &history[i];

		if (0 != (ZBX_DC_FLAGS_NOT_FOR_MODULES & h->flags))
			continue;

		switch (h->value_type)
		{
			case ITEM_VALUE_TYPE_FLOAT:
				if (NULL == history_float_cbs)
					continue;

				h_float = &history_float[(*history_float_num)++];
				h_float->itemid = h->itemid;
				h_float->clock = h->ts.sec;
				h_float->ns = h->ts.ns;
				h_float->value = h->value.dbl;
				break;
			case ITEM_VALUE_TYPE_UINT64:
				if (NULL == history_integer_cbs)
					continue;

				h_integer = &history_integer[(*history_integer_num)++];
				h_integer->itemid = h->itemid;
				h_integer->clock = h->ts.sec;
				h_integer->ns = h->ts.ns;
				h_integer->value = h->value.ui64;
				break;
			case ITEM_VALUE_TYPE_STR:
				if (NULL == history_string_cbs)
					continue;

				h_string = &history_string[(*history_string_num)++];
				h_string->itemid = h->itemid;
				h_string->clock = h->ts.sec;
				h_string->ns = h->ts.ns;
				h_string->value = h->value.str;
				break;
			case ITEM_VALUE_TYPE_TEXT:
				if (NULL == history_text_cbs)
					continue;

				h_text = &history_text[(*history_text_num)++];
				h_text->itemid = h->itemid;
				h_text->clock = h->ts.sec;
				h_text->ns = h->ts.ns;
				h_text->value = h->value.str;
				break;
			case ITEM_VALUE_TYPE_LOG:
				if (NULL == history_log_cbs)
					continue;

				log = h->value.log;
				h_log = &history_log[(*history_log_num)++];
				h_log->itemid = h->itemid;
				h_log->clock = h->ts.sec;
				h_log->ns = h->ts.ns;
				h_log->value = log->value;
				h_log->source = ZBX_NULL2EMPTY_STR(log->source);
				h_log->timestamp = log->timestamp;
				h_log->logeventid = log->logeventid;
				h_log->severity = log->severity;
				break;
			default:
				THIS_SHOULD_NEVER_HAPPEN;
		}
	}
}

static void	DCmodule_sync_history(int history_float_num, int history_integer_num, int history_string_num,
		int history_text_num, int history_log_num, ZBX_HISTORY_FLOAT *history_float,
		ZBX_HISTORY_INTEGER *history_integer, ZBX_HISTORY_STRING *history_string,
		ZBX_HISTORY_TEXT *history_text, ZBX_HISTORY_LOG *history_log)
{
	if (0 != history_float_num)
	{
		int	i;

		zabbix_log(LOG_LEVEL_DEBUG, "syncing float history data with modules...");

		for (i = 0; NULL != history_float_cbs[i].module; i++)
		{
			zabbix_log(LOG_LEVEL_DEBUG, "... module \"%s\"", history_float_cbs[i].module->name);
			history_float_cbs[i].history_float_cb(history_float, history_float_num);
		}

		zabbix_log(LOG_LEVEL_DEBUG, "synced %d float values with modules", history_float_num);
	}

	if (0 != history_integer_num)
	{
		int	i;

		zabbix_log(LOG_LEVEL_DEBUG, "syncing integer history data with modules...");

		for (i = 0; NULL != history_integer_cbs[i].module; i++)
		{
			zabbix_log(LOG_LEVEL_DEBUG, "... module \"%s\"", history_integer_cbs[i].module->name);
			history_integer_cbs[i].history_integer_cb(history_integer, history_integer_num);
		}

		zabbix_log(LOG_LEVEL_DEBUG, "synced %d integer values with modules", history_integer_num);
	}

	if (0 != history_string_num)
	{
		int	i;

		zabbix_log(LOG_LEVEL_DEBUG, "syncing string history data with modules...");

		for (i = 0; NULL != history_string_cbs[i].module; i++)
		{
			zabbix_log(LOG_LEVEL_DEBUG, "... module \"%s\"", history_string_cbs[i].module->name);
			history_string_cbs[i].history_string_cb(history_string, history_string_num);
		}

		zabbix_log(LOG_LEVEL_DEBUG, "synced %d string values with modules", history_string_num);
	}

	if (0 != history_text_num)
	{
		int	i;

		zabbix_log(LOG_LEVEL_DEBUG, "syncing text history data with modules...");

		for (i = 0; NULL != history_text_cbs[i].module; i++)
		{
			zabbix_log(LOG_LEVEL_DEBUG, "... module \"%s\"", history_text_cbs[i].module->name);
			history_text_cbs[i].history_text_cb(history_text, history_text_num);
		}

		zabbix_log(LOG_LEVEL_DEBUG, "synced %d text values with modules", history_text_num);
	}

	if (0 != history_log_num)
	{
		int	i;

		zabbix_log(LOG_LEVEL_DEBUG, "syncing log history data with modules...");

		for (i = 0; NULL != history_log_cbs[i].module; i++)
		{
			zabbix_log(LOG_LEVEL_DEBUG, "... module \"%s\"", history_log_cbs[i].module->name);
			history_log_cbs[i].history_log_cb(history_log, history_log_num);
		}

		zabbix_log(LOG_LEVEL_DEBUG, "synced %d log values with modules", history_log_num);
	}
}

/******************************************************************************
 *                                                                            *
 * Purpose: prepares history update by checking which values must be stored   *
 *                                                                            *
 * Parameters: history     - [IN/OUT] the history values                      *
 *             history_num - [IN] the number of history values                *
 *                                                                            *
 ******************************************************************************/
static void	proxy_prepare_history(ZBX_DC_HISTORY *history, int history_num)
{
	int			i, *errcodes;
	zbx_history_sync_item_t	*items;
	zbx_vector_uint64_t	itemids;

	zbx_vector_uint64_create(&itemids);
	zbx_vector_uint64_reserve(&itemids, history_num);

	for (i = 0; i < history_num; i++)
		zbx_vector_uint64_append(&itemids, history[i].itemid);

	items = (zbx_history_sync_item_t *)zbx_malloc(NULL, sizeof(zbx_history_sync_item_t) * (size_t)history_num);
	errcodes = (int *)zbx_malloc(NULL, sizeof(int) * (size_t)history_num);

	zbx_dc_config_history_sync_get_items_by_itemids(items, itemids.values, errcodes, (size_t)itemids.values_num,
			ZBX_ITEM_GET_SYNC);

	for (i = 0; i < history_num; i++)
	{
		if (SUCCEED != errcodes[i])
			continue;

		/* store items with enabled history  */
		if (0 != items[i].history)
			continue;

		/* store numeric items to handle data conversion errors on server and trends */
		if (ITEM_VALUE_TYPE_FLOAT == items[i].value_type || ITEM_VALUE_TYPE_UINT64 == items[i].value_type)
			continue;

		/* store discovery rules */
		if (0 != (items[i].flags & ZBX_FLAG_DISCOVERY_RULE))
			continue;

		/* store errors or first value after an error */
		if (ITEM_STATE_NOTSUPPORTED == history[i].state || ITEM_STATE_NOTSUPPORTED == items[i].state)
			continue;

		/* store items linked to host inventory */
		if (0 != items[i].inventory_link)
			continue;

		dc_history_clean_value(history + i);

		/* all checks passed, item value must not be stored in proxy history/sent to server */
		history[i].flags |= ZBX_DC_FLAG_NOVALUE;
	}

	zbx_dc_config_clean_history_sync_items(items, errcodes, (size_t)history_num);
	zbx_free(items);
	zbx_free(errcodes);
	zbx_vector_uint64_destroy(&itemids);
}

static void	sync_proxy_history(int *total_num, int *more)
{
	int			history_num, txn_rc;
	time_t			sync_start;
	zbx_vector_ptr_t	history_items;
	zbx_vector_ptr_t	item_diff;
	ZBX_DC_HISTORY		history[ZBX_HC_SYNC_MAX];

	zbx_vector_ptr_create(&history_items);
	zbx_vector_ptr_reserve(&history_items, ZBX_HC_SYNC_MAX);
	zbx_vector_ptr_create(&item_diff);

	sync_start = time(NULL);

	do
	{
		*more = ZBX_SYNC_DONE;

		LOCK_CACHE;

		hc_pop_items(&history_items);		/* select and take items out of history cache */
		history_num = history_items.values_num;

		UNLOCK_CACHE;

		if (0 == history_num)
			break;

		hc_get_item_values(history, &history_items);	/* copy item data from history cache */
		proxy_prepare_history(history, history_items.values_num);

		DCmass_proxy_prepare_itemdiff(history, history_num, &item_diff);

		do
		{
			DBbegin();

			DBmass_proxy_add_history(history, history_num);
			DBmass_proxy_update_items(&item_diff);
		}
		while (ZBX_DB_DOWN == (txn_rc = DBcommit()));

		LOCK_CACHE;

		hc_push_items(&history_items);	/* return items to history cache */

		if (ZBX_DB_FAIL != txn_rc)
		{
			if (0 != item_diff.values_num)
				DCconfig_items_apply_changes(&item_diff);

			cache->history_num -= history_num;

			if (0 != hc_queue_get_size())
				*more = ZBX_SYNC_MORE;

			UNLOCK_CACHE;

			*total_num += history_num;

			hc_free_item_values(history, history_num);
		}
		else
		{
			*more = ZBX_SYNC_MORE;
			UNLOCK_CACHE;
		}

		zbx_vector_ptr_clear(&history_items);
		zbx_vector_ptr_clear_ext(&item_diff, zbx_default_mem_free_func);

		/* Exit from sync loop if we have spent too much time here */
		/* unless we are doing full sync. This is done to allow    */
		/* syncer process to update their statistics.              */
	}
	while (ZBX_SYNC_MORE == *more && ZBX_HC_SYNC_TIME_MAX >= time(NULL) - sync_start);

	zbx_vector_ptr_destroy(&item_diff);
	zbx_vector_ptr_destroy(&history_items);
}

/******************************************************************************
 *                                                                            *
 * Purpose: flush history cache to database, process triggers of flushed      *
 *          and timer triggers from timer queue                               *
 *                                                                            *
 * Parameters: sync_timeout - [IN] the timeout in seconds                     *
 *             values_num   - [IN/OUT] the number of synced values            *
 *             triggers_num - [IN/OUT] the number of processed timers         *
 *             more         - [OUT] a flag indicating the cache emptiness:    *
 *                               ZBX_SYNC_DONE - nothing to sync, go idle     *
 *                               ZBX_SYNC_MORE - more data to sync            *
 *                                                                            *
 * Comments: This function loops syncing history values by 1k batches and     *
 *           processing timer triggers by batches of 500 triggers.            *
 *           Unless full sync is being done the loop is aborted if either     *
 *           timeout has passed or there are no more data to process.         *
 *           The last is assumed when the following is true:                  *
 *            a) history cache is empty or less than 10% of batch values were *
 *               processed (the other items were locked by triggers)          *
 *            b) less than 500 (full batch) timer triggers were processed     *
 *                                                                            *
 ******************************************************************************/
static void	sync_server_history(int *values_num, int *triggers_num, int *more)
{
	static ZBX_HISTORY_FLOAT	*history_float;
	static ZBX_HISTORY_INTEGER	*history_integer;
	static ZBX_HISTORY_STRING	*history_string;
	static ZBX_HISTORY_TEXT		*history_text;
	static ZBX_HISTORY_LOG		*history_log;
	static int			module_enabled = FAIL;
	int				i, history_num, history_float_num, history_integer_num, history_string_num,
					history_text_num, history_log_num, txn_error, compression_age,
					connectors_retrieved = FAIL;
	unsigned int			item_retrieve_mode;
	time_t				sync_start;
	zbx_vector_uint64_t		triggerids ;
	zbx_vector_ptr_t		history_items, trigger_diff, item_diff, inventory_values, trigger_timers,
					trigger_order;
	zbx_vector_uint64_pair_t	trends_diff, proxy_subscribtions;
	ZBX_DC_HISTORY			history[ZBX_HC_SYNC_MAX];
	zbx_uint64_t			trigger_itemids[ZBX_HC_SYNC_MAX];
	zbx_timespec_t			trigger_timespecs[ZBX_HC_SYNC_MAX];
	zbx_history_sync_item_t		*items = NULL;
	int				*errcodes = NULL;
	zbx_vector_uint64_t		itemids;
	zbx_hashset_t			trigger_info;
	unsigned char			*data = NULL;
	size_t				data_alloc = 0, data_offset = 0;
	zbx_vector_connector_filter_t	connector_filters_history, connector_filters_events;

	if (NULL == history_float && NULL != history_float_cbs)
	{
		module_enabled = SUCCEED;
		history_float = (ZBX_HISTORY_FLOAT *)zbx_malloc(history_float,
				ZBX_HC_SYNC_MAX * sizeof(ZBX_HISTORY_FLOAT));
	}

	if (NULL == history_integer && NULL != history_integer_cbs)
	{
		module_enabled = SUCCEED;
		history_integer = (ZBX_HISTORY_INTEGER *)zbx_malloc(history_integer,
				ZBX_HC_SYNC_MAX * sizeof(ZBX_HISTORY_INTEGER));
	}

	if (NULL == history_string && NULL != history_string_cbs)
	{
		module_enabled = SUCCEED;
		history_string = (ZBX_HISTORY_STRING *)zbx_malloc(history_string,
				ZBX_HC_SYNC_MAX * sizeof(ZBX_HISTORY_STRING));
	}

	if (NULL == history_text && NULL != history_text_cbs)
	{
		module_enabled = SUCCEED;
		history_text = (ZBX_HISTORY_TEXT *)zbx_malloc(history_text,
				ZBX_HC_SYNC_MAX * sizeof(ZBX_HISTORY_TEXT));
	}

	if (NULL == history_log && NULL != history_log_cbs)
	{
		module_enabled = SUCCEED;
		history_log = (ZBX_HISTORY_LOG *)zbx_malloc(history_log,
				ZBX_HC_SYNC_MAX * sizeof(ZBX_HISTORY_LOG));
	}

	compression_age = hc_get_history_compression_age();

	zbx_vector_connector_filter_create(&connector_filters_history);
	zbx_vector_connector_filter_create(&connector_filters_events);
	zbx_vector_ptr_create(&inventory_values);
	zbx_vector_ptr_create(&item_diff);
	zbx_vector_ptr_create(&trigger_diff);
	zbx_vector_uint64_pair_create(&trends_diff);
	zbx_vector_uint64_pair_create(&proxy_subscribtions);

	zbx_vector_uint64_create(&triggerids);
	zbx_vector_uint64_reserve(&triggerids, ZBX_HC_SYNC_MAX);

	zbx_vector_ptr_create(&trigger_timers);
	zbx_vector_ptr_reserve(&trigger_timers, ZBX_HC_TIMER_MAX);

	zbx_vector_ptr_create(&history_items);
	zbx_vector_ptr_reserve(&history_items, ZBX_HC_SYNC_MAX);

	zbx_vector_ptr_create(&trigger_order);
	zbx_hashset_create(&trigger_info, 100, ZBX_DEFAULT_UINT64_HASH_FUNC, ZBX_DEFAULT_UINT64_COMPARE_FUNC);

	zbx_vector_uint64_create(&itemids);

	sync_start = time(NULL);

	item_retrieve_mode = 0 == zbx_has_export_dir() ? ZBX_ITEM_GET_SYNC : ZBX_ITEM_GET_SYNC_EXPORT;

	do
	{
		int			trends_num = 0, timers_num = 0, ret = SUCCEED;
		ZBX_DC_TREND		*trends = NULL;

		*more = ZBX_SYNC_DONE;

		LOCK_CACHE;
		hc_pop_items(&history_items);		/* select and take items out of history cache */
		UNLOCK_CACHE;

		if (0 != history_items.values_num)
		{
			if (0 == (history_num = DCconfig_lock_triggers_by_history_items(&history_items, &triggerids)))
			{
				LOCK_CACHE;
				hc_push_items(&history_items);
				UNLOCK_CACHE;
				zbx_vector_ptr_clear(&history_items);
			}
		}
		else
			history_num = 0;

		if (0 != history_num)
		{
			zbx_dc_um_handle_t	*um_handle;

			if (FAIL == connectors_retrieved)
			{
				zbx_dc_config_history_sync_get_connector_filters(&connector_filters_history,
						&connector_filters_events);

				connectors_retrieved = SUCCEED;

				if (0 != connector_filters_history.values_num)
					item_retrieve_mode = ZBX_ITEM_GET_SYNC_EXPORT;
			}

			zbx_vector_ptr_sort(&history_items, ZBX_DEFAULT_UINT64_PTR_COMPARE_FUNC);
			hc_get_item_values(history, &history_items);	/* copy item data from history cache */

			if (NULL == items)
			{
				items = (zbx_history_sync_item_t *)zbx_malloc(NULL, sizeof(zbx_history_sync_item_t) *
						(size_t)ZBX_HC_SYNC_MAX);
			}

			if (NULL == errcodes)
				errcodes = (int *)zbx_malloc(NULL, sizeof(int) * (size_t)ZBX_HC_SYNC_MAX);

			zbx_vector_uint64_reserve(&itemids, history_num);

			for (i = 0; i < history_num; i++)
				zbx_vector_uint64_append(&itemids, history[i].itemid);

			zbx_dc_config_history_sync_get_items_by_itemids(items, itemids.values, errcodes,
					(size_t)history_num, item_retrieve_mode);

			um_handle = zbx_dc_open_user_macros();

			DCmass_prepare_history(history, items, errcodes, history_num, &item_diff,
					&inventory_values, compression_age, &proxy_subscribtions);

			if (FAIL != (ret = DBmass_add_history(history, history_num)))
			{
				DCconfig_items_apply_changes(&item_diff);
				DCmass_update_trends(history, history_num, &trends, &trends_num, compression_age);

				if (0 != trends_num)
					zbx_tfc_invalidate_trends(trends, trends_num);

				do
				{
					DBbegin();

					DBmass_update_items(&item_diff, &inventory_values);
					DBmass_update_trends(trends, trends_num, &trends_diff);

					/* process internal events generated by DCmass_prepare_history() */
					zbx_process_events(NULL, NULL);

					if (ZBX_DB_OK == (txn_error = DBcommit()))
						DCupdate_trends(&trends_diff);
					else
						zbx_reset_event_recovery();

					zbx_vector_uint64_pair_clear(&trends_diff);
				}
				while (ZBX_DB_DOWN == txn_error);
			}

			zbx_dc_close_user_macros(um_handle);

			zbx_clean_events();

			zbx_vector_ptr_clear_ext(&inventory_values, (zbx_clean_func_t)DCinventory_value_free);
			zbx_vector_ptr_clear_ext(&item_diff, (zbx_clean_func_t)zbx_ptr_free);
		}

		if (FAIL != ret)
		{
			/* don't process trigger timers when server is shutting down */
			if (ZBX_IS_RUNNING())
			{
				zbx_dc_get_trigger_timers(&trigger_timers, time(NULL), ZBX_HC_TIMER_SOFT_MAX,
						ZBX_HC_TIMER_MAX);
			}

			timers_num = trigger_timers.values_num;

			if (ZBX_HC_TIMER_SOFT_MAX <= timers_num)
				*more = ZBX_SYNC_MORE;

			if (0 != history_num || 0 != timers_num)
			{
				for (i = 0; i < trigger_timers.values_num; i++)
				{
					zbx_trigger_timer_t	*timer = (zbx_trigger_timer_t *)trigger_timers.values[i];

					if (0 != timer->lock)
						zbx_vector_uint64_append(&triggerids, timer->triggerid);
				}

				do
				{
					DBbegin();

					recalculate_triggers(history, history_num, &itemids, items, errcodes,
							&trigger_timers, &trigger_diff, trigger_itemids,
							trigger_timespecs, &trigger_info, &trigger_order);

					/* process trigger events generated by recalculate_triggers() */
					zbx_process_events(&trigger_diff, &triggerids);
					if (0 != trigger_diff.values_num)
						zbx_db_save_trigger_changes(&trigger_diff);

					if (ZBX_DB_OK == (txn_error = DBcommit()))
						DCconfig_triggers_apply_changes(&trigger_diff);
					else
						zbx_clean_events();

					zbx_vector_ptr_clear_ext(&trigger_diff, (zbx_clean_func_t)zbx_trigger_diff_free);
				}
				while (ZBX_DB_DOWN == txn_error);

				if (ZBX_DB_OK == txn_error)
					zbx_events_update_itservices();
			}
		}

		if (0 != triggerids.values_num)
		{
			*triggers_num += triggerids.values_num;
			DCconfig_unlock_triggers(&triggerids);
			zbx_vector_uint64_clear(&triggerids);
		}

		if (0 != trigger_timers.values_num)
		{
			zbx_dc_reschedule_trigger_timers(&trigger_timers, time(NULL));
			zbx_vector_ptr_clear(&trigger_timers);
		}

		if (0 != proxy_subscribtions.values_num)
		{
			zbx_vector_uint64_pair_sort(&proxy_subscribtions, ZBX_DEFAULT_UINT64_COMPARE_FUNC);
			zbx_dc_proxy_update_nodata(&proxy_subscribtions);
			zbx_vector_uint64_pair_clear(&proxy_subscribtions);
		}

		if (0 != history_num)
		{
			LOCK_CACHE;
			hc_push_items(&history_items);	/* return items to history cache */
			cache->history_num -= history_num;

			if (0 != hc_queue_get_size())
			{
				/* Continue sync if enough of sync candidates were processed       */
				/* (meaning most of sync candidates are not locked by triggers).   */
				/* Otherwise better to wait a bit for other syncers to unlock      */
				/* items rather than trying and failing to sync locked items over  */
				/* and over again.                                                 */
				if (ZBX_HC_SYNC_MIN_PCNT <= history_num * 100 / history_items.values_num)
					*more = ZBX_SYNC_MORE;
			}

			UNLOCK_CACHE;

			*values_num += history_num;
		}

		if (FAIL != ret)
		{
			int	event_export_enabled = FAIL;

			if (0 != history_num)
			{
				const ZBX_DC_HISTORY	*phistory = NULL;
				const ZBX_DC_TREND	*ptrends = NULL;
				int			history_num_loc = 0, trends_num_loc = 0;
				int			history_export_enabled = FAIL;

				if (SUCCEED == module_enabled)
				{
					DCmodule_prepare_history(history, history_num, history_float, &history_float_num,
							history_integer, &history_integer_num, history_string,
							&history_string_num, history_text, &history_text_num, history_log,
							&history_log_num);

					DCmodule_sync_history(history_float_num, history_integer_num, history_string_num,
							history_text_num, history_log_num, history_float, history_integer,
							history_string, history_text, history_log);
				}

				if (SUCCEED == (history_export_enabled =
						zbx_is_export_enabled(ZBX_FLAG_EXPTYPE_HISTORY)) ||
						0 != connector_filters_history.values_num)
				{
					phistory = history;
					history_num_loc = history_num;
				}

				if (SUCCEED == zbx_is_export_enabled(ZBX_FLAG_EXPTYPE_TRENDS))
				{
					ptrends = trends;
					trends_num_loc = trends_num;
				}

				if (NULL != phistory || NULL != ptrends)
				{
					data_offset = 0;
					DCexport_history_and_trends(phistory, history_num_loc, &itemids, items,
							errcodes, ptrends, trends_num_loc, history_export_enabled,
							&connector_filters_history, &data, &data_alloc, &data_offset);

					if (0 != data_offset)
					{
						zbx_connector_send(ZBX_IPC_CONNECTOR_REQUEST, data,
								(zbx_uint32_t)data_offset);
					}
				}
			}
			else if (0 != timers_num)
			{
				if (FAIL == connectors_retrieved)
				{
					zbx_dc_config_history_sync_get_connector_filters(&connector_filters_history,
								&connector_filters_events);
					connectors_retrieved = SUCCEED;

					if (0 != connector_filters_history.values_num)
						item_retrieve_mode = ZBX_ITEM_GET_SYNC_EXPORT;
				}
			}

			if (SUCCEED == (event_export_enabled = zbx_is_export_enabled(ZBX_FLAG_EXPTYPE_EVENTS)) ||
					0 != connector_filters_events.values_num)
			{
				data_offset = 0;
				zbx_export_events(event_export_enabled, &connector_filters_events, &data, &data_alloc,
						&data_offset);

				if (0 != data_offset)
				{
					zbx_connector_send(ZBX_IPC_CONNECTOR_REQUEST, data,
							(zbx_uint32_t)data_offset);
				}
			}
		}

		if (0 != history_num || 0 != timers_num)
			zbx_clean_events();

		if (0 != history_num)
		{
			zbx_free(trends);
			zbx_dc_config_clean_history_sync_items(items, errcodes, (size_t)history_num);

			zbx_vector_ptr_clear(&history_items);
			hc_free_item_values(history, history_num);
		}

		zbx_vector_uint64_clear(&itemids);

		/* Exit from sync loop if we have spent too much time here.       */
		/* This is done to allow syncer process to update its statistics. */
	}
	while (ZBX_SYNC_MORE == *more && ZBX_HC_SYNC_TIME_MAX >= time(NULL) - sync_start);

	zbx_free(items);
	zbx_free(errcodes);
	zbx_free(data);

	zbx_vector_connector_filter_clear_ext(&connector_filters_events, zbx_connector_filter_free);
	zbx_vector_connector_filter_clear_ext(&connector_filters_history, zbx_connector_filter_free);
	zbx_vector_connector_filter_destroy(&connector_filters_events);
	zbx_vector_connector_filter_destroy(&connector_filters_history);
	zbx_vector_ptr_destroy(&trigger_order);
	zbx_hashset_destroy(&trigger_info);

	zbx_vector_uint64_destroy(&itemids);
	zbx_vector_ptr_destroy(&history_items);
	zbx_vector_ptr_destroy(&inventory_values);
	zbx_vector_ptr_destroy(&item_diff);
	zbx_vector_ptr_destroy(&trigger_diff);
	zbx_vector_uint64_pair_destroy(&trends_diff);
	zbx_vector_uint64_pair_destroy(&proxy_subscribtions);

	zbx_vector_ptr_destroy(&trigger_timers);
	zbx_vector_uint64_destroy(&triggerids);
}

/******************************************************************************
 *                                                                            *
 * Purpose: writes updates and new data from history cache to database        *
 *                                                                            *
 * Comments: This function is used to flush history cache at server/proxy     *
 *           exit.                                                            *
 *           Other processes are already terminated, so cache locking is      *
 *           unnecessary.                                                     *
 *                                                                            *
 ******************************************************************************/
static void	sync_history_cache_full(void)
{
	int			values_num = 0, triggers_num = 0, more;
	zbx_hashset_iter_t	iter;
	zbx_hc_item_t		*item;
	zbx_binary_heap_t	tmp_history_queue;

	zabbix_log(LOG_LEVEL_DEBUG, "In %s() history_num:%d", __func__, cache->history_num);

	/* History index cache might be full without any space left for queueing items from history index to  */
	/* history queue. The solution: replace the shared-memory history queue with heap-allocated one. Add  */
	/* all items from history index to the new history queue.                                             */
	/*                                                                                                    */
	/* Assertions that must be true.                                                                      */
	/*   * This is the main server or proxy process,                                                      */
	/*   * There are no other users of history index cache stored in shared memory. Other processes       */
	/*     should have quit by this point.                                                                */
	/*   * other parts of the program do not hold pointers to the elements of history queue that is       */
	/*     stored in the shared memory.                                                                   */

	if (0 != (program_type & ZBX_PROGRAM_TYPE_SERVER))
	{
		/* unlock all triggers before full sync so no items are locked by triggers */
		DCconfig_unlock_all_triggers();
	}

	tmp_history_queue = cache->history_queue;

	zbx_binary_heap_create(&cache->history_queue, hc_queue_elem_compare_func, ZBX_BINARY_HEAP_OPTION_EMPTY);
	zbx_hashset_iter_reset(&cache->history_items, &iter);

	/* add all items from history index to the new history queue */
	while (NULL != (item = (zbx_hc_item_t *)zbx_hashset_iter_next(&iter)))
	{
		if (NULL != item->tail)
		{
			item->status = ZBX_HC_ITEM_STATUS_NORMAL;
			hc_queue_item(item);
		}
	}

	if (0 != hc_queue_get_size())
	{
		zabbix_log(LOG_LEVEL_WARNING, "syncing history data...");

		do
		{
			if (0 != (program_type & ZBX_PROGRAM_TYPE_SERVER))
				sync_server_history(&values_num, &triggers_num, &more);
			else
				sync_proxy_history(&values_num, &more);

			zabbix_log(LOG_LEVEL_WARNING, "syncing history data... " ZBX_FS_DBL "%%",
					(double)values_num / (cache->history_num + values_num) * 100);
		}
		while (0 != hc_queue_get_size());

		zabbix_log(LOG_LEVEL_WARNING, "syncing history data done");
	}

	zbx_binary_heap_destroy(&cache->history_queue);
	cache->history_queue = tmp_history_queue;

	zabbix_log(LOG_LEVEL_DEBUG, "End of %s()", __func__);
}

/******************************************************************************
 *                                                                            *
 * Purpose: log progress of syncing history data                              *
 *                                                                            *
 ******************************************************************************/
void	zbx_log_sync_history_cache_progress(void)
{
	double		pcnt = -1.0;
	int		ts_last, ts_next, sec;

	LOCK_CACHE;

	if (INT_MAX == cache->history_progress_ts)
	{
		UNLOCK_CACHE;
		return;
	}

	ts_last = cache->history_progress_ts;
	sec = time(NULL);

	if (0 == cache->history_progress_ts)
	{
		cache->history_num_total = cache->history_num;
		cache->history_progress_ts = sec;
	}

	if (ZBX_HC_SYNC_TIME_MAX <= sec - cache->history_progress_ts || 0 == cache->history_num)
	{
		if (0 != cache->history_num_total)
			pcnt = 100 * (double)(cache->history_num_total - cache->history_num) / cache->history_num_total;

		cache->history_progress_ts = (0 == cache->history_num ? INT_MAX : sec);
	}

	ts_next = cache->history_progress_ts;

	UNLOCK_CACHE;

	if (0 == ts_last)
		zabbix_log(LOG_LEVEL_WARNING, "syncing history data in progress... ");

	if (-1.0 != pcnt)
		zabbix_log(LOG_LEVEL_WARNING, "syncing history data... " ZBX_FS_DBL "%%", pcnt);

	if (INT_MAX == ts_next)
		zabbix_log(LOG_LEVEL_WARNING, "syncing history data done");
}

/******************************************************************************
 *                                                                            *
 * Purpose: writes updates and new data from history cache to database        *
 *                                                                            *
 * Parameters: values_num - [OUT] the number of synced values                  *
 *             more      - [OUT] a flag indicating the cache emptiness:       *
 *                                ZBX_SYNC_DONE - nothing to sync, go idle    *
 *                                ZBX_SYNC_MORE - more data to sync           *
 *                                                                            *
 ******************************************************************************/
void	zbx_sync_history_cache(int *values_num, int *triggers_num, int *more)
{
	zabbix_log(LOG_LEVEL_DEBUG, "In %s() history_num:%d", __func__, cache->history_num);

	*values_num = 0;
	*triggers_num = 0;

	if (0 != (program_type & ZBX_PROGRAM_TYPE_SERVER))
		sync_server_history(values_num, triggers_num, more);
	else
		sync_proxy_history(values_num, more);
}

/******************************************************************************
 *                                                                            *
 * local history cache                                                        *
 *                                                                            *
 ******************************************************************************/
static void	dc_string_buffer_realloc(size_t len)
{
	if (string_values_alloc >= string_values_offset + len)
		return;

	do
	{
		string_values_alloc += ZBX_STRING_REALLOC_STEP;
	}
	while (string_values_alloc < string_values_offset + len);

	string_values = (char *)zbx_realloc(string_values, string_values_alloc);
}

static dc_item_value_t	*dc_local_get_history_slot(void)
{
	if (ZBX_MAX_VALUES_LOCAL == item_values_num)
		dc_flush_history();

	if (item_values_alloc == item_values_num)
	{
		item_values_alloc += ZBX_STRUCT_REALLOC_STEP;
		item_values = (dc_item_value_t *)zbx_realloc(item_values, item_values_alloc * sizeof(dc_item_value_t));
	}

	return &item_values[item_values_num++];
}

static void	dc_local_add_history_dbl(zbx_uint64_t itemid, unsigned char item_value_type, const zbx_timespec_t *ts,
		double value_orig, zbx_uint64_t lastlogsize, int mtime, unsigned char flags)
{
	dc_item_value_t	*item_value;

	item_value = dc_local_get_history_slot();

	item_value->itemid = itemid;
	item_value->ts = *ts;
	item_value->item_value_type = item_value_type;
	item_value->value_type = ITEM_VALUE_TYPE_FLOAT;
	item_value->state = ITEM_STATE_NORMAL;
	item_value->flags = flags;

	if (0 != (item_value->flags & ZBX_DC_FLAG_META))
	{
		item_value->lastlogsize = lastlogsize;
		item_value->mtime = mtime;
	}

	if (0 == (item_value->flags & ZBX_DC_FLAG_NOVALUE))
		item_value->value.value_dbl = value_orig;
}

static void	dc_local_add_history_uint(zbx_uint64_t itemid, unsigned char item_value_type, const zbx_timespec_t *ts,
		zbx_uint64_t value_orig, zbx_uint64_t lastlogsize, int mtime, unsigned char flags)
{
	dc_item_value_t	*item_value;

	item_value = dc_local_get_history_slot();

	item_value->itemid = itemid;
	item_value->ts = *ts;
	item_value->item_value_type = item_value_type;
	item_value->value_type = ITEM_VALUE_TYPE_UINT64;
	item_value->state = ITEM_STATE_NORMAL;
	item_value->flags = flags;

	if (0 != (item_value->flags & ZBX_DC_FLAG_META))
	{
		item_value->lastlogsize = lastlogsize;
		item_value->mtime = mtime;
	}

	if (0 == (item_value->flags & ZBX_DC_FLAG_NOVALUE))
		item_value->value.value_uint = value_orig;
}

static void	dc_local_add_history_text(zbx_uint64_t itemid, unsigned char item_value_type, const zbx_timespec_t *ts,
		const char *value_orig, zbx_uint64_t lastlogsize, int mtime, unsigned char flags)
{
	dc_item_value_t	*item_value;

	item_value = dc_local_get_history_slot();

	item_value->itemid = itemid;
	item_value->ts = *ts;
	item_value->item_value_type = item_value_type;
	item_value->value_type = ITEM_VALUE_TYPE_TEXT;
	item_value->state = ITEM_STATE_NORMAL;
	item_value->flags = flags;

	if (0 != (item_value->flags & ZBX_DC_FLAG_META))
	{
		item_value->lastlogsize = lastlogsize;
		item_value->mtime = mtime;
	}

	if (0 == (item_value->flags & ZBX_DC_FLAG_NOVALUE))
	{
		item_value->value.value_str.len = zbx_db_strlen_n(value_orig, ZBX_HISTORY_VALUE_LEN) + 1;
		dc_string_buffer_realloc(item_value->value.value_str.len);

		item_value->value.value_str.pvalue = string_values_offset;
		memcpy(&string_values[string_values_offset], value_orig, item_value->value.value_str.len);
		string_values_offset += item_value->value.value_str.len;
	}
	else
		item_value->value.value_str.len = 0;
}

static void	dc_local_add_history_log(zbx_uint64_t itemid, unsigned char item_value_type, const zbx_timespec_t *ts,
		const zbx_log_t *log, zbx_uint64_t lastlogsize, int mtime, unsigned char flags)
{
	dc_item_value_t	*item_value;

	item_value = dc_local_get_history_slot();

	item_value->itemid = itemid;
	item_value->ts = *ts;
	item_value->item_value_type = item_value_type;
	item_value->value_type = ITEM_VALUE_TYPE_LOG;
	item_value->state = ITEM_STATE_NORMAL;

	item_value->flags = flags;

	if (0 != (item_value->flags & ZBX_DC_FLAG_META))
	{
		item_value->lastlogsize = lastlogsize;
		item_value->mtime = mtime;
	}

	if (0 == (item_value->flags & ZBX_DC_FLAG_NOVALUE))
	{
		item_value->severity = log->severity;
		item_value->logeventid = log->logeventid;
		item_value->timestamp = log->timestamp;

		item_value->value.value_str.len = zbx_db_strlen_n(log->value, ZBX_HISTORY_VALUE_LEN) + 1;

		if (NULL != log->source && '\0' != *log->source)
			item_value->source.len = zbx_db_strlen_n(log->source, ZBX_HISTORY_LOG_SOURCE_LEN) + 1;
		else
			item_value->source.len = 0;
	}
	else
	{
		item_value->value.value_str.len = 0;
		item_value->source.len = 0;
	}

	if (0 != item_value->value.value_str.len + item_value->source.len)
	{
		dc_string_buffer_realloc(item_value->value.value_str.len + item_value->source.len);

		if (0 != item_value->value.value_str.len)
		{
			item_value->value.value_str.pvalue = string_values_offset;
			memcpy(&string_values[string_values_offset], log->value, item_value->value.value_str.len);
			string_values_offset += item_value->value.value_str.len;
		}

		if (0 != item_value->source.len)
		{
			item_value->source.pvalue = string_values_offset;
			memcpy(&string_values[string_values_offset], log->source, item_value->source.len);
			string_values_offset += item_value->source.len;
		}
	}
}

static void	dc_local_add_history_notsupported(zbx_uint64_t itemid, const zbx_timespec_t *ts, const char *error,
		zbx_uint64_t lastlogsize, int mtime, unsigned char flags)
{
	dc_item_value_t	*item_value;

	item_value = dc_local_get_history_slot();

	item_value->itemid = itemid;
	item_value->ts = *ts;
	item_value->state = ITEM_STATE_NOTSUPPORTED;
	item_value->flags = flags;

	if (0 != (item_value->flags & ZBX_DC_FLAG_META))
	{
		item_value->lastlogsize = lastlogsize;
		item_value->mtime = mtime;
	}

	item_value->value.value_str.len = zbx_db_strlen_n(error, ZBX_ITEM_ERROR_LEN) + 1;
	dc_string_buffer_realloc(item_value->value.value_str.len);
	item_value->value.value_str.pvalue = string_values_offset;
	memcpy(&string_values[string_values_offset], error, item_value->value.value_str.len);
	string_values_offset += item_value->value.value_str.len;
}

static void	dc_local_add_history_lld(zbx_uint64_t itemid, const zbx_timespec_t *ts, const char *value_orig)
{
	dc_item_value_t	*item_value;

	item_value = dc_local_get_history_slot();

	item_value->itemid = itemid;
	item_value->ts = *ts;
	item_value->state = ITEM_STATE_NORMAL;
	item_value->flags = ZBX_DC_FLAG_LLD;
	item_value->value.value_str.len = strlen(value_orig) + 1;

	dc_string_buffer_realloc(item_value->value.value_str.len);
	item_value->value.value_str.pvalue = string_values_offset;
	memcpy(&string_values[string_values_offset], value_orig, item_value->value.value_str.len);
	string_values_offset += item_value->value.value_str.len;
}

static void	dc_local_add_history_empty(zbx_uint64_t itemid, unsigned char item_value_type, const zbx_timespec_t *ts,
		unsigned char flags)
{
	dc_item_value_t	*item_value;

	item_value = dc_local_get_history_slot();

	item_value->itemid = itemid;
	item_value->ts = *ts;
	item_value->item_value_type = item_value_type;
	item_value->value_type = ITEM_VALUE_TYPE_NONE;
	item_value->state = ITEM_STATE_NORMAL;
	item_value->flags = flags;
}

/******************************************************************************
 *                                                                            *
 * Purpose: add new value to the cache                                        *
 *                                                                            *
 * Parameters:  itemid          - [IN] the itemid                             *
 *              item_value_type - [IN] the item value type                    *
 *              item_flags      - [IN] the item flags (e. g. lld rule)        *
 *              result          - [IN] agent result containing the value      *
 *                                to add                                      *
 *              ts              - [IN] the value timestamp                    *
 *              state           - [IN] the item state                         *
 *              error           - [IN] the error message in case item state   *
 *                                is ITEM_STATE_NOTSUPPORTED                  *
 *                                                                            *
 ******************************************************************************/
void	dc_add_history(zbx_uint64_t itemid, unsigned char item_value_type, unsigned char item_flags,
		AGENT_RESULT *result, const zbx_timespec_t *ts, unsigned char state, const char *error)
{
	unsigned char	value_flags;

	if (ITEM_STATE_NOTSUPPORTED == state)
	{
		zbx_uint64_t	lastlogsize;
		int		mtime;

		if (NULL != result && 0 != ZBX_ISSET_META(result))
		{
			value_flags = ZBX_DC_FLAG_META;
			lastlogsize = result->lastlogsize;
			mtime = result->mtime;
		}
		else
		{
			value_flags = 0;
			lastlogsize = 0;
			mtime = 0;
		}
		dc_local_add_history_notsupported(itemid, ts, error, lastlogsize, mtime, value_flags);
		return;
	}

	if (NULL == result)
		return;

	/* allow proxy to send timestamps of empty (throttled etc) values to update nextchecks for queue */
	if (!ZBX_ISSET_VALUE(result) && !ZBX_ISSET_META(result) && 0 != (program_type & ZBX_PROGRAM_TYPE_SERVER))
		return;

	value_flags = 0;

	if (!ZBX_ISSET_VALUE(result))
		value_flags |= ZBX_DC_FLAG_NOVALUE;

	if (ZBX_ISSET_META(result))
		value_flags |= ZBX_DC_FLAG_META;

	/* Add data to the local history cache if:                                           */
	/*   1) the NOVALUE flag is set (data contains either meta information or timestamp) */
	/*   2) the NOVALUE flag is not set and value conversion succeeded                   */

	if (0 == (value_flags & ZBX_DC_FLAG_NOVALUE))
	{
		if (0 != (ZBX_FLAG_DISCOVERY_RULE & item_flags))
		{
			if (NULL == ZBX_GET_TEXT_RESULT(result))
				return;

			/* proxy stores low-level discovery (lld) values in db */
			if (0 == (ZBX_PROGRAM_TYPE_SERVER & program_type))
				dc_local_add_history_lld(itemid, ts, result->text);

			return;
		}

		if (ZBX_ISSET_LOG(result))
		{
			dc_local_add_history_log(itemid, item_value_type, ts, result->log, result->lastlogsize,
					result->mtime, value_flags);
		}
		else if (ZBX_ISSET_UI64(result))
		{
			dc_local_add_history_uint(itemid, item_value_type, ts, result->ui64, result->lastlogsize,
					result->mtime, value_flags);
		}
		else if (ZBX_ISSET_DBL(result))
		{
			dc_local_add_history_dbl(itemid, item_value_type, ts, result->dbl, result->lastlogsize,
					result->mtime, value_flags);
		}
		else if (ZBX_ISSET_STR(result))
		{
			dc_local_add_history_text(itemid, item_value_type, ts, result->str, result->lastlogsize,
					result->mtime, value_flags);
		}
		else if (ZBX_ISSET_TEXT(result))
		{
			dc_local_add_history_text(itemid, item_value_type, ts, result->text, result->lastlogsize,
					result->mtime, value_flags);
		}
		else
		{
			THIS_SHOULD_NEVER_HAPPEN;
		}
	}
	else
	{
		if (0 != (value_flags & ZBX_DC_FLAG_META))
		{
			dc_local_add_history_log(itemid, item_value_type, ts, NULL, result->lastlogsize, result->mtime,
					value_flags);
		}
		else
			dc_local_add_history_empty(itemid, item_value_type, ts, value_flags);
	}
}

void	dc_flush_history(void)
{
	if (0 == item_values_num)
		return;

	LOCK_CACHE;

	hc_add_item_values(item_values, item_values_num);

	cache->history_num += item_values_num;

	UNLOCK_CACHE;

	item_values_num = 0;
	string_values_offset = 0;
}

/******************************************************************************
 *                                                                            *
 * history cache storage                                                      *
 *                                                                            *
 ******************************************************************************/
ZBX_SHMEM_FUNC_IMPL(__hc_index, hc_index_mem)
ZBX_SHMEM_FUNC_IMPL(__hc, hc_mem)

/******************************************************************************
 *                                                                            *
 * Purpose: compares history queue elements                                   *
 *                                                                            *
 ******************************************************************************/
static int	hc_queue_elem_compare_func(const void *d1, const void *d2)
{
	const zbx_binary_heap_elem_t	*e1 = (const zbx_binary_heap_elem_t *)d1;
	const zbx_binary_heap_elem_t	*e2 = (const zbx_binary_heap_elem_t *)d2;

	const zbx_hc_item_t	*item1 = (const zbx_hc_item_t *)e1->data;
	const zbx_hc_item_t	*item2 = (const zbx_hc_item_t *)e2->data;

	/* compare by timestamp of the oldest value */
	return zbx_timespec_compare(&item1->tail->ts, &item2->tail->ts);
}

/******************************************************************************
 *                                                                            *
 * Purpose: free history item data allocated in history cache                 *
 *                                                                            *
 * Parameters: data - [IN] history item data                                  *
 *                                                                            *
 ******************************************************************************/
static void	hc_free_data(zbx_hc_data_t *data)
{
	if (ITEM_STATE_NOTSUPPORTED == data->state)
	{
		__hc_shmem_free_func(data->value.str);
	}
	else
	{
		if (0 == (data->flags & ZBX_DC_FLAG_NOVALUE))
		{
			switch (data->value_type)
			{
				case ITEM_VALUE_TYPE_STR:
				case ITEM_VALUE_TYPE_TEXT:
					__hc_shmem_free_func(data->value.str);
					break;
				case ITEM_VALUE_TYPE_LOG:
					__hc_shmem_free_func(data->value.log->value);

					if (NULL != data->value.log->source)
						__hc_shmem_free_func(data->value.log->source);

					__hc_shmem_free_func(data->value.log);
					break;
			}
		}
	}

	__hc_shmem_free_func(data);
}

/******************************************************************************
 *                                                                            *
 * Purpose: put back item into history queue                                  *
 *                                                                            *
 * Parameters: data - [IN] history item data                                  *
 *                                                                            *
 ******************************************************************************/
static void	hc_queue_item(zbx_hc_item_t *item)
{
	zbx_binary_heap_elem_t	elem = {item->itemid, (const void *)item};

	zbx_binary_heap_insert(&cache->history_queue, &elem);
}

/******************************************************************************
 *                                                                            *
 * Purpose: returns history item by itemid                                    *
 *                                                                            *
 * Parameters: itemid - [IN] the item id                                      *
 *                                                                            *
 * Return value: the history item or NULL if the requested item is not in     *
 *               history cache                                                *
 *                                                                            *
 ******************************************************************************/
static zbx_hc_item_t	*hc_get_item(zbx_uint64_t itemid)
{
	return (zbx_hc_item_t *)zbx_hashset_search(&cache->history_items, &itemid);
}

/******************************************************************************
 *                                                                            *
 * Purpose: adds a new item to history cache                                  *
 *                                                                            *
 * Parameters: itemid - [IN] the item id                                      *
 *                      [IN] the item data                                    *
 *                                                                            *
 * Return value: the added history item                                       *
 *                                                                            *
 ******************************************************************************/
static zbx_hc_item_t	*hc_add_item(zbx_uint64_t itemid, zbx_hc_data_t *data)
{
	zbx_hc_item_t	item_local = {itemid, ZBX_HC_ITEM_STATUS_NORMAL, 0, data, data};

	return (zbx_hc_item_t *)zbx_hashset_insert(&cache->history_items, &item_local, sizeof(item_local));
}

/******************************************************************************
 *                                                                            *
 * Purpose: copies string value to history cache                              *
 *                                                                            *
 * Parameters: str - [IN] the string value                                    *
 *                                                                            *
 * Return value: the copied string or NULL if there was not enough memory     *
 *                                                                            *
 ******************************************************************************/
static char	*hc_mem_value_str_dup(const dc_value_str_t *str)
{
	char	*ptr;

	if (NULL == (ptr = (char *)__hc_shmem_malloc_func(NULL, str->len)))
		return NULL;

	memcpy(ptr, &string_values[str->pvalue], str->len - 1);
	ptr[str->len - 1] = '\0';

	return ptr;
}

/******************************************************************************
 *                                                                            *
 * Purpose: clones string value into history data memory                      *
 *                                                                            *
 * Parameters: dst - [IN/OUT] a reference to the cloned value                 *
 *             str - [IN] the string value to clone                           *
 *                                                                            *
 * Return value: SUCCESS - either there was no need to clone the string       *
 *                         (it was empty or already cloned) or the string was *
 *                          cloned successfully                               *
 *               FAIL    - not enough memory                                  *
 *                                                                            *
 * Comments: This function can be called in loop with the same dst value      *
 *           until it finishes cloning string value.                          *
 *                                                                            *
 ******************************************************************************/
static int	hc_clone_history_str_data(char **dst, const dc_value_str_t *str)
{
	if (0 == str->len)
		return SUCCEED;

	if (NULL != *dst)
		return SUCCEED;

	if (NULL != (*dst = hc_mem_value_str_dup(str)))
		return SUCCEED;

	return FAIL;
}

/******************************************************************************
 *                                                                            *
 * Purpose: clones log value into history data memory                         *
 *                                                                            *
 * Parameters: dst        - [IN/OUT] a reference to the cloned value          *
 *             item_value - [IN] the log value to clone                       *
 *                                                                            *
 * Return value: SUCCESS - the log value was cloned successfully              *
 *               FAIL    - not enough memory                                  *
 *                                                                            *
 * Comments: This function can be called in loop with the same dst value      *
 *           until it finishes cloning log value.                             *
 *                                                                            *
 ******************************************************************************/
static int	hc_clone_history_log_data(zbx_log_value_t **dst, const dc_item_value_t *item_value)
{
	if (NULL == *dst)
	{
		/* using realloc instead of malloc just to suppress 'not used' warning for realloc */
		if (NULL == (*dst = (zbx_log_value_t *)__hc_shmem_realloc_func(NULL, sizeof(zbx_log_value_t))))
			return FAIL;

		memset(*dst, 0, sizeof(zbx_log_value_t));
	}

	if (SUCCEED != hc_clone_history_str_data(&(*dst)->value, &item_value->value.value_str))
		return FAIL;

	if (SUCCEED != hc_clone_history_str_data(&(*dst)->source, &item_value->source))
		return FAIL;

	(*dst)->logeventid = item_value->logeventid;
	(*dst)->severity = item_value->severity;
	(*dst)->timestamp = item_value->timestamp;

	return SUCCEED;
}

/******************************************************************************
 *                                                                            *
 * Purpose: clones item value from local cache into history cache             *
 *                                                                            *
 * Parameters: data       - [IN/OUT] a reference to the cloned value          *
 *             item_value - [IN] the item value                               *
 *                                                                            *
 * Return value: SUCCESS - the item value was cloned successfully             *
 *               FAIL    - not enough memory                                  *
 *                                                                            *
 * Comments: This function can be called in loop with the same data value     *
 *           until it finishes cloning item value.                            *
 *                                                                            *
 ******************************************************************************/
static int	hc_clone_history_data(zbx_hc_data_t **data, const dc_item_value_t *item_value)
{
	if (NULL == *data)
	{
		if (NULL == (*data = (zbx_hc_data_t *)__hc_shmem_malloc_func(NULL, sizeof(zbx_hc_data_t))))
			return FAIL;

		memset(*data, 0, sizeof(zbx_hc_data_t));

		(*data)->state = item_value->state;
		(*data)->ts = item_value->ts;
		(*data)->flags = item_value->flags;
	}

	if (0 != (ZBX_DC_FLAG_META & item_value->flags))
	{
		(*data)->lastlogsize = item_value->lastlogsize;
		(*data)->mtime = item_value->mtime;
	}

	if (ITEM_STATE_NOTSUPPORTED == item_value->state)
	{
		if (NULL == ((*data)->value.str = hc_mem_value_str_dup(&item_value->value.value_str)))
			return FAIL;

		(*data)->value_type = item_value->value_type;
		cache->stats.notsupported_counter++;

		return SUCCEED;
	}

	if (0 != (ZBX_DC_FLAG_LLD & item_value->flags))
	{
		if (NULL == ((*data)->value.str = hc_mem_value_str_dup(&item_value->value.value_str)))
			return FAIL;

		(*data)->value_type = ITEM_VALUE_TYPE_TEXT;

		cache->stats.history_text_counter++;
		cache->stats.history_counter++;

		return SUCCEED;
	}

	if (0 == (ZBX_DC_FLAG_NOVALUE & item_value->flags))
	{
		switch (item_value->value_type)
		{
			case ITEM_VALUE_TYPE_FLOAT:
				(*data)->value.dbl = item_value->value.value_dbl;
				break;
			case ITEM_VALUE_TYPE_UINT64:
				(*data)->value.ui64 = item_value->value.value_uint;
				break;
			case ITEM_VALUE_TYPE_STR:
				if (SUCCEED != hc_clone_history_str_data(&(*data)->value.str,
						&item_value->value.value_str))
				{
					return FAIL;
				}
				break;
			case ITEM_VALUE_TYPE_TEXT:
				if (SUCCEED != hc_clone_history_str_data(&(*data)->value.str,
						&item_value->value.value_str))
				{
					return FAIL;
				}
				break;
			case ITEM_VALUE_TYPE_LOG:
				if (SUCCEED != hc_clone_history_log_data(&(*data)->value.log, item_value))
					return FAIL;
				break;
		}

		switch (item_value->item_value_type)
		{
			case ITEM_VALUE_TYPE_FLOAT:
				cache->stats.history_float_counter++;
				break;
			case ITEM_VALUE_TYPE_UINT64:
				cache->stats.history_uint_counter++;
				break;
			case ITEM_VALUE_TYPE_STR:
				cache->stats.history_str_counter++;
				break;
			case ITEM_VALUE_TYPE_TEXT:
				cache->stats.history_text_counter++;
				break;
			case ITEM_VALUE_TYPE_LOG:
				cache->stats.history_log_counter++;
				break;
		}

		cache->stats.history_counter++;
	}

	(*data)->value_type = item_value->value_type;

	return SUCCEED;
}

/******************************************************************************
 *                                                                            *
 * Purpose: adds item values to the history cache                             *
 *                                                                            *
 * Parameters: values     - [IN] the item values to add                       *
 *             values_num - [IN] the number of item values to add             *
 *                                                                            *
 * Comments: If the history cache is full this function will wait until       *
 *           history syncers processes values freeing enough space to store   *
 *           the new value.                                                   *
 *                                                                            *
 ******************************************************************************/
static void	hc_add_item_values(dc_item_value_t *values, int values_num)
{
	dc_item_value_t	*item_value;
	int		i;
	zbx_hc_item_t	*item;

	for (i = 0; i < values_num; i++)
	{
		zbx_hc_data_t	*data = NULL;

		item_value = &values[i];

		/* a record with metadata and no value can be dropped if  */
		/* the metadata update is copied to the last queued value */
		if (NULL != (item = hc_get_item(item_value->itemid)) &&
				0 != (item_value->flags & ZBX_DC_FLAG_NOVALUE) &&
				0 != (item_value->flags & ZBX_DC_FLAG_META))
		{
			/* skip metadata updates when only one value is queued, */
			/* because the item might be already being processed    */
			if (item->head != item->tail)
			{
				item->head->lastlogsize = item_value->lastlogsize;
				item->head->mtime = item_value->mtime;
				item->head->flags |= ZBX_DC_FLAG_META;
				continue;
			}
		}

		if (SUCCEED != hc_clone_history_data(&data, item_value))
		{
			do
			{
				UNLOCK_CACHE;

				zabbix_log(LOG_LEVEL_DEBUG, "History cache is full. Sleeping for 1 second.");
				sleep(1);

				LOCK_CACHE;
			}
			while (SUCCEED != hc_clone_history_data(&data, item_value));

			item = hc_get_item(item_value->itemid);
		}

		if (NULL == item)
		{
			item = hc_add_item(item_value->itemid, data);
			hc_queue_item(item);
		}
		else
		{
			item->head->next = data;
			item->head = data;
		}
		item->values_num++;
	}
}

/******************************************************************************
 *                                                                            *
 * Purpose: copies item value from history cache into the specified history   *
 *          value                                                             *
 *                                                                            *
 * Parameters: history - [OUT] the history value                              *
 *             itemid  - [IN] the item identifier                             *
 *             data    - [IN] the history data to copy                        *
 *                                                                            *
 * Comments: handling of uninitialized fields in dc_add_proxy_history_log()   *
 *                                                                            *
 ******************************************************************************/
static void	hc_copy_history_data(ZBX_DC_HISTORY *history, zbx_uint64_t itemid, zbx_hc_data_t *data)
{
	history->itemid = itemid;
	history->ts = data->ts;
	history->state = data->state;
	history->flags = data->flags;
	history->lastlogsize = data->lastlogsize;
	history->mtime = data->mtime;

	if (ITEM_STATE_NOTSUPPORTED == data->state)
	{
		history->value.err = zbx_strdup(NULL, data->value.str);
		history->flags |= ZBX_DC_FLAG_UNDEF;
		return;
	}

	history->value_type = data->value_type;

	if (0 == (ZBX_DC_FLAG_NOVALUE & data->flags))
	{
		switch (data->value_type)
		{
			case ITEM_VALUE_TYPE_FLOAT:
				history->value.dbl = data->value.dbl;
				break;
			case ITEM_VALUE_TYPE_UINT64:
				history->value.ui64 = data->value.ui64;
				break;
			case ITEM_VALUE_TYPE_STR:
			case ITEM_VALUE_TYPE_TEXT:
				history->value.str = zbx_strdup(NULL, data->value.str);
				break;
			case ITEM_VALUE_TYPE_LOG:
				history->value.log = (zbx_log_value_t *)zbx_malloc(NULL, sizeof(zbx_log_value_t));
				history->value.log->value = zbx_strdup(NULL, data->value.log->value);

				if (NULL != data->value.log->source)
					history->value.log->source = zbx_strdup(NULL, data->value.log->source);
				else
					history->value.log->source = NULL;

				history->value.log->timestamp = data->value.log->timestamp;
				history->value.log->severity = data->value.log->severity;
				history->value.log->logeventid = data->value.log->logeventid;

				break;
		}
	}
}

/******************************************************************************
 *                                                                            *
 * Purpose: pops the next batch of history items from cache for processing    *
 *                                                                            *
 * Parameters: history_items - [OUT] the locked history items                 *
 *                                                                            *
 * Comments: The history_items must be returned back to history cache with    *
 *           hc_push_items() function after they have been processed.         *
 *                                                                            *
 ******************************************************************************/
static void	hc_pop_items(zbx_vector_ptr_t *history_items)
{
	zbx_binary_heap_elem_t	*elem;
	zbx_hc_item_t		*item;

	while (ZBX_HC_SYNC_MAX > history_items->values_num && FAIL == zbx_binary_heap_empty(&cache->history_queue))
	{
		elem = zbx_binary_heap_find_min(&cache->history_queue);
		item = (zbx_hc_item_t *)elem->data;
		zbx_vector_ptr_append(history_items, item);

		zbx_binary_heap_remove_min(&cache->history_queue);
	}
}

/******************************************************************************
 *                                                                            *
 * Purpose: gets item history values                                          *
 *                                                                            *
 * Parameters: history       - [OUT] the history values                       *
 *             history_items - [IN] the history items                         *
 *                                                                            *
 ******************************************************************************/
static void	hc_get_item_values(ZBX_DC_HISTORY *history, zbx_vector_ptr_t *history_items)
{
	int		i, history_num = 0;
	zbx_hc_item_t	*item;

	/* we don't need to lock history cache because no other processes can  */
	/* change item's history data until it is pushed back to history queue */
	for (i = 0; i < history_items->values_num; i++)
	{
		item = (zbx_hc_item_t *)history_items->values[i];

		if (ZBX_HC_ITEM_STATUS_BUSY == item->status)
			continue;

		hc_copy_history_data(&history[history_num++], item->itemid, item->tail);
	}
}

/******************************************************************************
 *                                                                            *
 * Purpose: push back the processed history items into history cache          *
 *                                                                            *
 * Parameters: history_items - [IN] the history items containing processed    *
 *                                  (available) and busy items                *
 *                                                                            *
 * Comments: This function removes processed value from history cache.        *
 *           If there is no more data for this item, then the item itself is  *
 *           removed from history index.                                      *
 *                                                                            *
 ******************************************************************************/
void	hc_push_items(zbx_vector_ptr_t *history_items)
{
	int		i;
	zbx_hc_item_t	*item;
	zbx_hc_data_t	*data_free;

	for (i = 0; i < history_items->values_num; i++)
	{
		item = (zbx_hc_item_t *)history_items->values[i];

		switch (item->status)
		{
			case ZBX_HC_ITEM_STATUS_BUSY:
				/* reset item status before returning it to queue */
				item->status = ZBX_HC_ITEM_STATUS_NORMAL;
				hc_queue_item(item);
				break;
			case ZBX_HC_ITEM_STATUS_NORMAL:
				item->values_num--;
				data_free = item->tail;
				item->tail = item->tail->next;
				hc_free_data(data_free);
				if (NULL == item->tail)
					zbx_hashset_remove(&cache->history_items, item);
				else
					hc_queue_item(item);
				break;
		}
	}
}

/******************************************************************************
 *                                                                            *
 * Purpose: retrieve the size of history queue                                *
 *                                                                            *
 ******************************************************************************/
int	hc_queue_get_size(void)
{
	return cache->history_queue.elems_num;
}

int	hc_get_history_compression_age(void)
{
#if defined(HAVE_POSTGRESQL)
	zbx_config_t	cfg;
	int		compression_age = 0;

	zbx_config_get(&cfg, ZBX_CONFIG_FLAGS_DB_EXTENSION);

	if (ON == cfg.db.history_compression_status && 0 != cfg.db.history_compress_older)
	{
		compression_age = (int)time(NULL) - cfg.db.history_compress_older;
	}

	zbx_config_clean(&cfg);

	return compression_age;
#else
	return 0;
#endif
}

/******************************************************************************
 *                                                                            *
 * Purpose: Allocate shared memory for trend cache (part of database cache)   *
 *                                                                            *
 * Comments: Is optionally called from init_database_cache()                  *
 *                                                                            *
 ******************************************************************************/

ZBX_SHMEM_FUNC_IMPL(__trend, trend_mem)

static int	init_trend_cache(char **error)
{
	size_t	sz;
	int	ret;

	zabbix_log(LOG_LEVEL_DEBUG, "In %s()", __func__);

	if (SUCCEED != (ret = zbx_mutex_create(&trends_lock, ZBX_MUTEX_TRENDS, error)))
		goto out;

	sz = zbx_shmem_required_size(1, "trend cache", "TrendCacheSize");
	if (SUCCEED != (ret = zbx_shmem_create(&trend_mem, CONFIG_TRENDS_CACHE_SIZE, "trend cache", "TrendCacheSize", 0,
			error)))
	{
		goto out;
	}

	CONFIG_TRENDS_CACHE_SIZE -= sz;

	cache->trends_num = 0;
	cache->trends_last_cleanup_hour = 0;

#define INIT_HASHSET_SIZE	100	/* Should be calculated dynamically based on trends size? */
					/* Still does not make sense to have it more than initial */
					/* item hashset size in configuration cache.              */

	zbx_hashset_create_ext(&cache->trends, INIT_HASHSET_SIZE,
			ZBX_DEFAULT_UINT64_HASH_FUNC, ZBX_DEFAULT_UINT64_COMPARE_FUNC, NULL,
			__trend_shmem_malloc_func, __trend_shmem_realloc_func, __trend_shmem_free_func);

#undef INIT_HASHSET_SIZE
out:
	zabbix_log(LOG_LEVEL_DEBUG, "End of %s()", __func__);

	return ret;
}

/******************************************************************************
 *                                                                            *
 * Purpose: Allocate shared memory for database cache                         *
 *                                                                            *
 ******************************************************************************/
int	init_database_cache(char **error)
{
	int	ret;

	zabbix_log(LOG_LEVEL_DEBUG, "In %s()", __func__);

	if (NULL != cache)
	{
		ret = SUCCEED;
		goto out;
	}

	if (SUCCEED != (ret = zbx_mutex_create(&cache_lock, ZBX_MUTEX_CACHE, error)))
		goto out;

	if (SUCCEED != (ret = zbx_mutex_create(&cache_ids_lock, ZBX_MUTEX_CACHE_IDS, error)))
		goto out;

	if (SUCCEED != (ret = zbx_shmem_create(&hc_mem, CONFIG_HISTORY_CACHE_SIZE, "history cache",
			"HistoryCacheSize", 1, error)))
	{
		goto out;
	}

	if (SUCCEED != (ret = zbx_shmem_create(&hc_index_mem, CONFIG_HISTORY_INDEX_CACHE_SIZE, "history index cache",
			"HistoryIndexCacheSize", 0, error)))
	{
		goto out;
	}

	cache = (ZBX_DC_CACHE *)__hc_index_shmem_malloc_func(NULL, sizeof(ZBX_DC_CACHE));
	memset(cache, 0, sizeof(ZBX_DC_CACHE));

	ids = (ZBX_DC_IDS *)__hc_index_shmem_malloc_func(NULL, sizeof(ZBX_DC_IDS));
	memset(ids, 0, sizeof(ZBX_DC_IDS));

	zbx_hashset_create_ext(&cache->history_items, ZBX_HC_ITEMS_INIT_SIZE,
			ZBX_DEFAULT_UINT64_HASH_FUNC, ZBX_DEFAULT_UINT64_COMPARE_FUNC, NULL,
			__hc_index_shmem_malloc_func, __hc_index_shmem_realloc_func, __hc_index_shmem_free_func);

	zbx_binary_heap_create_ext(&cache->history_queue, hc_queue_elem_compare_func, ZBX_BINARY_HEAP_OPTION_EMPTY,
			__hc_index_shmem_malloc_func, __hc_index_shmem_realloc_func, __hc_index_shmem_free_func);

	if (0 != (program_type & ZBX_PROGRAM_TYPE_SERVER))
	{
		zbx_hashset_create_ext(&(cache->proxyqueue.index), ZBX_HC_SYNC_MAX,
			ZBX_DEFAULT_UINT64_HASH_FUNC, ZBX_DEFAULT_UINT64_COMPARE_FUNC, NULL,
			__hc_index_shmem_malloc_func, __hc_index_shmem_realloc_func, __hc_index_shmem_free_func);

		zbx_list_create_ext(&(cache->proxyqueue.list), __hc_index_shmem_malloc_func,
				__hc_index_shmem_free_func);

		cache->proxyqueue.state = ZBX_HC_PROXYQUEUE_STATE_NORMAL;

		if (SUCCEED != (ret = init_trend_cache(error)))
			goto out;
	}

	cache->history_num_total = 0;
	cache->history_progress_ts = 0;

	cache->db_trigger_queue_lock = 1;

	cache->proxy_history_count = 0;

	if (NULL == sql)
		sql = (char *)zbx_malloc(sql, sql_alloc);
out:
	zabbix_log(LOG_LEVEL_DEBUG, "End of %s()", __func__);

	return ret;
}

/******************************************************************************
 *                                                                            *
 * Purpose: change proxy_history_count by count                               *
 *                                                                            *
 ******************************************************************************/
void	change_proxy_history_count(int change_count)
{
	LOCK_CACHE;

	cache->proxy_history_count += change_count;

	UNLOCK_CACHE;
}

/******************************************************************************
 *                                                                            *
 * Purpose: change proxy_history_count by count                               *
 *                                                                            *
 ******************************************************************************/
void	reset_proxy_history_count(int reset)
{
	LOCK_CACHE;

	cache->proxy_history_count = reset;

	UNLOCK_CACHE;
}

/******************************************************************************
 *                                                                            *
 * Purpose: get proxy_history_count value                                     *
 *                                                                            *
 ******************************************************************************/
int	get_proxy_history_count(void)
{
	int	proxy_history_count;

	LOCK_CACHE;
	proxy_history_count = cache->proxy_history_count;
	UNLOCK_CACHE;

	return proxy_history_count;
}
/******************************************************************************
 *                                                                            *
 * Purpose: writes updates and new data from pool and cache data to database  *
 *                                                                            *
 ******************************************************************************/
static void	DCsync_all(void)
{
	zabbix_log(LOG_LEVEL_DEBUG, "In DCsync_all()");

	sync_history_cache_full();
	if (0 != (program_type & ZBX_PROGRAM_TYPE_SERVER))
		DCsync_trends();

	zabbix_log(LOG_LEVEL_DEBUG, "End of DCsync_all()");
}

/******************************************************************************
 *                                                                            *
 * Purpose: Free memory allocated for database cache                          *
 *                                                                            *
 ******************************************************************************/
void	free_database_cache(int sync)
{
	zabbix_log(LOG_LEVEL_DEBUG, "In %s()", __func__);

	if (ZBX_SYNC_ALL == sync)
		DCsync_all();

	cache = NULL;

	zbx_shmem_destroy(hc_mem);
	hc_mem = NULL;
	zbx_shmem_destroy(hc_index_mem);
	hc_index_mem = NULL;

	zbx_mutex_destroy(&cache_lock);
	zbx_mutex_destroy(&cache_ids_lock);

	if (0 != (program_type & ZBX_PROGRAM_TYPE_SERVER))
	{
		zbx_shmem_destroy(trend_mem);
		trend_mem = NULL;
		zbx_mutex_destroy(&trends_lock);
	}

	zabbix_log(LOG_LEVEL_DEBUG, "End of %s()", __func__);
}

/******************************************************************************
 *                                                                            *
 * Purpose: Return next id for requested table                                *
 *                                                                            *
 ******************************************************************************/
zbx_uint64_t	DCget_nextid(const char *table_name, int num)
{
	int		i;
	DB_RESULT	result;
	DB_ROW		row;
	const ZBX_TABLE	*table;
	ZBX_DC_ID	*id;
	zbx_uint64_t	min = 0, max = ZBX_DB_MAX_ID, nextid, lastid;

	zabbix_log(LOG_LEVEL_DEBUG, "In %s() table:'%s' num:%d", __func__, table_name, num);

	LOCK_CACHE_IDS;

	for (i = 0; i < ZBX_IDS_SIZE; i++)
	{
		id = &ids->id[i];
		if ('\0' == *id->table_name)
			break;

		if (0 == strcmp(id->table_name, table_name))
		{
			nextid = id->lastid + 1;
			id->lastid += num;
			lastid = id->lastid;

			UNLOCK_CACHE_IDS;

			zabbix_log(LOG_LEVEL_DEBUG, "End of %s() table:'%s' [" ZBX_FS_UI64 ":" ZBX_FS_UI64 "]",
					__func__, table_name, nextid, lastid);

			return nextid;
		}
	}

	if (i == ZBX_IDS_SIZE)
	{
		zabbix_log(LOG_LEVEL_ERR, "insufficient shared memory for ids");
		exit(EXIT_FAILURE);
	}

	table = DBget_table(table_name);

	result = DBselect("select max(%s) from %s where %s between " ZBX_FS_UI64 " and " ZBX_FS_UI64,
			table->recid, table_name, table->recid, min, max);

	if (NULL != result)
	{
		zbx_strlcpy(id->table_name, table_name, sizeof(id->table_name));

		if (NULL == (row = DBfetch(result)) || SUCCEED == DBis_null(row[0]))
			id->lastid = min;
		else
			ZBX_STR2UINT64(id->lastid, row[0]);

		nextid = id->lastid + 1;
		id->lastid += num;
		lastid = id->lastid;
	}
	else
		nextid = lastid = 0;

	UNLOCK_CACHE_IDS;

	zbx_db_free_result(result);

	zabbix_log(LOG_LEVEL_DEBUG, "End of %s() table:'%s' [" ZBX_FS_UI64 ":" ZBX_FS_UI64 "]",
			__func__, table_name, nextid, lastid);

	return nextid;
}

/******************************************************************************
 *                                                                            *
 * Purpose: performs interface availability reset for hosts with              *
 *          availability set on interfaces without enabled items              *
 *                                                                            *
 ******************************************************************************/
void	DCupdate_interfaces_availability(void)
{
	zbx_vector_availability_ptr_t		interfaces;

	zabbix_log(LOG_LEVEL_DEBUG, "In %s()", __func__);

	zbx_vector_availability_ptr_create(&interfaces);

	if (SUCCEED != DCreset_interfaces_availability(&interfaces))
		goto out;

	zbx_availabilities_flush(&interfaces);
out:
	zbx_vector_availability_ptr_clear_ext(&interfaces, zbx_interface_availability_free);
	zbx_vector_availability_ptr_destroy(&interfaces);

	zabbix_log(LOG_LEVEL_DEBUG, "End of %s()", __func__);
}

/******************************************************************************
 *                                                                            *
 * Purpose: get history cache diagnostics statistics                          *
 *                                                                            *
 ******************************************************************************/
void	zbx_hc_get_diag_stats(zbx_uint64_t *items_num, zbx_uint64_t *values_num)
{
	LOCK_CACHE;

	*values_num = cache->history_num;
	*items_num = cache->history_items.num_data;

	UNLOCK_CACHE;
}

/******************************************************************************
 *                                                                            *
 * Purpose: get shared memory allocator statistics                            *
 *                                                                            *
 ******************************************************************************/
void	zbx_hc_get_mem_stats(zbx_shmem_stats_t *data, zbx_shmem_stats_t *index)
{
	LOCK_CACHE;

	if (NULL != data)
		zbx_shmem_get_stats(hc_mem, data);

	if (NULL != index)
		zbx_shmem_get_stats(hc_index_mem, index);

	UNLOCK_CACHE;
}

/******************************************************************************
 *                                                                            *
 * Purpose: get statistics of cached items                                    *
 *                                                                            *
 ******************************************************************************/
void	zbx_hc_get_items(zbx_vector_uint64_pair_t *items)
{
	zbx_hashset_iter_t	iter;
	zbx_hc_item_t		*item;

	LOCK_CACHE;

	zbx_vector_uint64_pair_reserve(items, cache->history_items.num_data);

	zbx_hashset_iter_reset(&cache->history_items, &iter);
	while (NULL != (item = (zbx_hc_item_t *)zbx_hashset_iter_next(&iter)))
	{
		zbx_uint64_pair_t	pair = {item->itemid, item->values_num};
		zbx_vector_uint64_pair_append_ptr(items, &pair);
	}

	UNLOCK_CACHE;
}

/******************************************************************************
 *                                                                            *
 * Purpose: checks if database trigger queue table is locked                  *
 *                                                                            *
 ******************************************************************************/
int	zbx_db_trigger_queue_locked(void)
{
	return 0 == cache->db_trigger_queue_lock ? FAIL : SUCCEED;
}

/******************************************************************************
 *                                                                            *
 * Purpose: unlocks database trigger queue table                              *
 *                                                                            *
 ******************************************************************************/
void	zbx_db_trigger_queue_unlock(void)
{
	cache->db_trigger_queue_lock = 0;
}

/******************************************************************************
 *                                                                            *
 * Purpose: return first proxy in a queue, function assumes that a queue is   *
 *          not empty                                                         *
 *                                                                            *
 * Return value: proxyid at the top a queue                                   *
 *                                                                            *
 ******************************************************************************/
static zbx_uint64_t	zbx_hc_proxyqueue_peek(void)
{
	zbx_uint64_t	*p_val;

	if (NULL == cache->proxyqueue.list.head)
		return 0;

	p_val = (zbx_uint64_t *)(cache->proxyqueue.list.head->data);

	return *p_val;
}

/******************************************************************************
 *                                                                            *
 * Purpose: add new proxyid to a queue                                        *
 *                                                                            *
 * Parameters: proxyid   - [IN] the proxy id                                  *
 *                                                                            *
 ******************************************************************************/
static void	zbx_hc_proxyqueue_enqueue(zbx_uint64_t proxyid)
{
	if (NULL == zbx_hashset_search(&cache->proxyqueue.index, &proxyid))
	{
		zbx_uint64_t *ptr;

		ptr = zbx_hashset_insert(&cache->proxyqueue.index, &proxyid, sizeof(proxyid));
		zbx_list_append(&cache->proxyqueue.list, ptr, NULL);
	}
}

/******************************************************************************
 *                                                                            *
 * Purpose: try to dequeue proxyid from a proxy queue                         *
 *                                                                            *
 * Parameters: chk_proxyid  - [IN] the proxyid                                *
 *                                                                            *
 * Return value: SUCCEED - retrieval successful                               *
 *               FAIL    - otherwise                                          *
 *                                                                            *
 ******************************************************************************/
static int	zbx_hc_proxyqueue_dequeue(zbx_uint64_t proxyid)
{
	zbx_uint64_t	top_val;
	void		*rem_val = 0;

	top_val = zbx_hc_proxyqueue_peek();

	if (proxyid != top_val)
		return FAIL;

	if (FAIL == zbx_list_pop(&cache->proxyqueue.list, &rem_val))
		return FAIL;

	zbx_hashset_remove_direct(&cache->proxyqueue.index, rem_val);

	return SUCCEED;
}

/******************************************************************************
 *                                                                            *
 * Purpose: remove all proxies from proxy priority queue                      *
 *                                                                            *
 ******************************************************************************/
static void	zbx_hc_proxyqueue_clear(void)
{
	zbx_list_destroy(&cache->proxyqueue.list);
	zbx_hashset_clear(&cache->proxyqueue.index);
}

/******************************************************************************
 *                                                                            *
 * Purpose: check status of a history cache usage, enqueue/dequeue proxy      *
 *          from priority list and accordingly enable or disable wait mode    *
 *                                                                            *
 * Parameters: proxyid   - [IN] the proxyid                                   *
 *                                                                            *
 * Return value: SUCCEED - proxy can be processed now                         *
 *               FAIL    - proxy cannot be processed now, it got enqueued     *
 *                                                                            *
 ******************************************************************************/
int	zbx_hc_check_proxy(zbx_uint64_t proxyid)
{
	double	hc_pused;
	int	ret;

	zabbix_log(LOG_LEVEL_DEBUG, "In %s() proxyid:"ZBX_FS_UI64, __func__, proxyid);

	LOCK_CACHE;

	hc_pused = 100 * (double)(hc_mem->total_size - hc_mem->free_size) / hc_mem->total_size;

	if (20 >= hc_pused)
	{
		cache->proxyqueue.state = ZBX_HC_PROXYQUEUE_STATE_NORMAL;

		zbx_hc_proxyqueue_clear();

		ret = SUCCEED;
		goto out;
	}

	if (ZBX_HC_PROXYQUEUE_STATE_WAIT == cache->proxyqueue.state)
	{
		zbx_hc_proxyqueue_enqueue(proxyid);

		if (60 < hc_pused)
		{
			ret = FAIL;
			goto out;
		}

		cache->proxyqueue.state = ZBX_HC_PROXYQUEUE_STATE_NORMAL;
	}
	else
	{
		if (80 <= hc_pused)
		{
			cache->proxyqueue.state = ZBX_HC_PROXYQUEUE_STATE_WAIT;
			zbx_hc_proxyqueue_enqueue(proxyid);

			ret = FAIL;
			goto out;
		}
	}

	if (0 == zbx_hc_proxyqueue_peek())
	{
		ret = SUCCEED;
		goto out;
	}

	ret = zbx_hc_proxyqueue_dequeue(proxyid);

out:
	UNLOCK_CACHE;

	zabbix_log(LOG_LEVEL_DEBUG, "End of %s():%s", __func__, zbx_result_string(ret));

	return ret;
}<|MERGE_RESOLUTION|>--- conflicted
+++ resolved
@@ -1081,13 +1081,9 @@
 
 		item_info->name = zbx_strdup(item_info->name, row[1]);
 	}
-<<<<<<< HEAD
-
-	DBfree_result(result);
-}
-=======
+
 	zbx_db_free_result(result);
->>>>>>> 24c7608b
+}
 
 /******************************************************************************
  *                                                                            *
@@ -1135,17 +1131,13 @@
 		item_tag->value = zbx_strdup(NULL, row[2]);
 		zbx_vector_tags_append(&item_info->item_tags, item_tag);
 	}
-<<<<<<< HEAD
 
 	if (NULL != item_info)
 	{
 		zbx_vector_tags_sort(&item_info->item_tags, zbx_compare_tags);
 	}
 
-	DBfree_result(result);
-=======
 	zbx_db_free_result(result);
->>>>>>> 24c7608b
 }
 
 /******************************************************************************
