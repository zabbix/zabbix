--- conflicted
+++ resolved
@@ -297,228 +297,18 @@
 
 int	expr_get_item_key(zbx_uint64_t itemid, char **replace_to)
 {
-<<<<<<< HEAD
-	zbx_uint64_t	itemid;
-	int		ret = FAIL;
-
-	zabbix_log(LOG_LEVEL_DEBUG, "In %s()", __func__);
-
-	if (SUCCEED == zbx_db_trigger_get_itemid(trigger, N_functionid, &itemid))
-		ret = expr_db_get_item_value(itemid, replace_to, request);
-
-	zabbix_log(LOG_LEVEL_DEBUG, "End of %s():%s", __func__, zbx_result_string(ret));
-
-	return ret;
-}
-
-/******************************************************************************
- *                                                                            *
- * Purpose: retrieve a particular attribute of a log value.                   *
- *                                                                            *
- * Return value: upon successful completion return SUCCEED                    *
- *               otherwise FAIL                                               *
- *                                                                            *
- ******************************************************************************/
-int	expr_db_get_history_log_value(zbx_uint64_t itemid, char **replace_to, int request, int clock, int ns,
-		const char *tz)
-{
-	zbx_dc_item_t		item;
-	int			ret = FAIL, errcode = FAIL;
-	zbx_timespec_t		ts = {clock, ns};
-	zbx_history_record_t	value;
-
-	zabbix_log(LOG_LEVEL_DEBUG, "In %s()", __func__);
-
-	zbx_dc_config_get_items_by_itemids(&item, &itemid, &errcode, 1);
-
-	if (SUCCEED != errcode || ITEM_VALUE_TYPE_LOG != item.value_type)
-		goto out;
-
-	if (SUCCEED != zbx_vc_get_value(itemid, item.value_type, &ts, &value))
-		goto out;
-
-	zbx_vc_flush_stats();
-
-	switch (request)
-	{
-		case ZBX_REQUEST_ITEM_LOG_DATE:
-			*replace_to = zbx_strdup(*replace_to, zbx_date2str((time_t)value.value.log->timestamp, tz));
-			goto success;
-		case ZBX_REQUEST_ITEM_LOG_TIME:
-			*replace_to = zbx_strdup(*replace_to, zbx_time2str((time_t)value.value.log->timestamp, tz));
-			goto success;
-		case ZBX_REQUEST_ITEM_LOG_AGE:
-			*replace_to = zbx_strdup(*replace_to, zbx_age2str(time(NULL) - value.value.log->timestamp));
-			goto success;
-		case ZBX_REQUEST_ITEM_LOG_TIMESTAMP:
-			*replace_to = zbx_dsprintf(*replace_to, "%d", value.value.log->timestamp);
-			goto success;
-	}
-
-	/* the following attributes are set only for windows eventlog items */
-	if (0 != strncmp(item.key_orig, "eventlog[", 9))
-		goto clean;
-
-	switch (request)
-	{
-		case ZBX_REQUEST_ITEM_LOG_SOURCE:
-			*replace_to = zbx_strdup(*replace_to, (NULL == value.value.log->source ? "" :
-					value.value.log->source));
-			break;
-		case ZBX_REQUEST_ITEM_LOG_SEVERITY:
-			*replace_to = zbx_strdup(*replace_to,
-					item_logtype_string((unsigned char)value.value.log->severity));
-			break;
-		case ZBX_REQUEST_ITEM_LOG_NSEVERITY:
-			*replace_to = zbx_dsprintf(*replace_to, "%d", value.value.log->severity);
-			break;
-		case ZBX_REQUEST_ITEM_LOG_EVENTID:
-			*replace_to = zbx_dsprintf(*replace_to, "%d", value.value.log->logeventid);
-			break;
-	}
-success:
-	ret = SUCCEED;
-clean:
-	zbx_history_record_clear(&value, ITEM_VALUE_TYPE_LOG);
-out:
-	zbx_dc_config_clean_items(&item, &errcode, 1);
-
-	zabbix_log(LOG_LEVEL_DEBUG, "End of %s():%s", __func__, zbx_result_string(ret));
-
-	return ret;
-}
-
-/******************************************************************************
- *                                                                            *
- * Purpose: retrieve item value and timestamp by item id.                     *
- *                                                                            *
- * Return value: upon successful completion return SUCCEED                    *
- *               otherwise FAIL                                               *
- *                                                                            *
- ******************************************************************************/
-int	expr_db_item_get_value(zbx_uint64_t itemid, int raw, zbx_timespec_t *ts, char **lastvalue, time_t *tstamp)
-{
-	zbx_db_result_t	result;
-	zbx_db_row_t	row;
-	int		ret = FAIL;
-
-	zabbix_log(LOG_LEVEL_DEBUG, "In %s()", __func__);
-=======
 	zbx_dc_item_t	dc_item;
 	int		ret = FAIL, errcode;
->>>>>>> d204c960
 
 	zbx_dc_config_get_items_by_itemids(&dc_item, &itemid, &errcode, 1);
 
 	if (SUCCEED == errcode)
 	{
-<<<<<<< HEAD
-		unsigned char		value_type;
-		zbx_uint64_t		valuemapid;
-		zbx_history_record_t	vc_value;
-
-		value_type = (unsigned char)atoi(row[0]);
-		ZBX_DBROW2UINT64(valuemapid, row[1]);
-
-		if (SUCCEED == zbx_vc_get_value(itemid, value_type, ts, &vc_value))
-		{
-			char	tmp[MAX_BUFFER_LEN];
-
-			zbx_vc_flush_stats();
-			zbx_history_value_print(tmp, sizeof(tmp), &vc_value.value, value_type);
-			zbx_history_record_clear(&vc_value, value_type);
-
-			if (0 == raw)
-				zbx_format_value(tmp, sizeof(tmp), valuemapid, row[2], value_type);
-
-			*lastvalue = zbx_strdup(*lastvalue, tmp);
-
-			if (NULL != tstamp)
-				*tstamp = (time_t)vc_value.timestamp.sec;
-
-			ret = SUCCEED;
-		}
-=======
 		zbx_substitute_macros_in_item_key(&dc_item, replace_to);
 		ret = SUCCEED;
->>>>>>> d204c960
-	}
-
-<<<<<<< HEAD
-	zabbix_log(LOG_LEVEL_DEBUG, "End of %s():%s", __func__, zbx_result_string(ret));
-
-	return ret;
-}
-
-/******************************************************************************
- *                                                                            *
- * Purpose: retrieve item value by trigger expression and number of function, *
- *          retrieved value depends from value property.                      *
- *                                                                            *
- * Return value: upon successful completion return SUCCEED                    *
- *               otherwise FAIL                                               *
- *                                                                            *
- ******************************************************************************/
-int	expr_db_item_value(const zbx_db_trigger *trigger, char **value, int N_functionid, int clock, int ns, int raw,
-		const char *tz, zbx_expr_db_item_value_property_t value_property)
-{
-	zbx_uint64_t	itemid;
-	zbx_timespec_t	ts = {clock, ns};
-	int		ret;
-	time_t		timestamp;
-
-	zabbix_log(LOG_LEVEL_DEBUG, "In %s()", __func__);
-
-	if (SUCCEED == (ret = zbx_db_trigger_get_itemid(trigger, N_functionid, &itemid)) &&
-		SUCCEED == (ret = expr_db_item_get_value(itemid, raw, &ts, value, &timestamp)))
-	{
-		switch (value_property)
-		{
-			case ZBX_VALUE_PROPERTY_TIME:
-				*value = zbx_strdup(*value, zbx_time2str(timestamp, tz));
-				break;
-			case ZBX_VALUE_PROPERTY_TIMESTAMP:
-				*value = zbx_dsprintf(*value, ZBX_FS_UI64, (uint64_t)timestamp);
-				break;
-			case ZBX_VALUE_PROPERTY_DATE:
-				*value = zbx_strdup(*value, zbx_date2str(timestamp, tz));
-				break;
-			case ZBX_VALUE_PROPERTY_AGE:
-				*value = zbx_strdup(*value, zbx_age2str(time(NULL) - timestamp));
-				break;
-			default:
-				break;
-		}
-	}
-
-	zabbix_log(LOG_LEVEL_DEBUG, "End of %s():%s", __func__, zbx_result_string(ret));
-
-	return ret;
-}
-
-/******************************************************************************
- *                                                                            *
- * Purpose: retrieve item lastvalue by trigger expression                     *
- *          and number of function,                                           *
- *          retrieved value depends from value property.                      *
- *                                                                            *
- * Return value: upon successful completion return SUCCEED                    *
- *               otherwise FAIL                                               *
- *                                                                            *
- ******************************************************************************/
-int	expr_db_item_lastvalue(const zbx_db_trigger *trigger, char **lastvalue, int N_functionid, int raw,
-		const char *tz, zbx_expr_db_item_value_property_t value_property)
-{
-	int		ret;
-
-	zabbix_log(LOG_LEVEL_DEBUG, "In %s()", __func__);
-
-	ret = expr_db_item_value(trigger, lastvalue, N_functionid, (int)time(NULL), 999999999, raw, tz, value_property);
-
-	zabbix_log(LOG_LEVEL_DEBUG, "End of %s():%s", __func__, zbx_result_string(ret));
-=======
+	}
+
 	zbx_dc_config_clean_items(&dc_item, &errcode, 1);
->>>>>>> d204c960
 
 	return ret;
 }
