--- conflicted
+++ resolved
@@ -2508,126 +2508,6 @@
 				}
 			}
 		}
-<<<<<<< HEAD
-=======
-		else if (0 == indexed_macro &&
-				0 != (macro_type & (ZBX_MACRO_TYPE_ITEM_KEY)))
-		{
-			zbx_uint64_t			c_hostid, c_itemid;
-			const char			*host, *name;
-			const zbx_dc_interface_t	*c_interface;
-
-			if (NULL != history_data_item)
-			{
-				c_hostid = history_data_item->host.hostid;
-				c_itemid = history_data_item->itemid;
-				host = history_data_item->host.host;
-				name = history_data_item->host.name;
-				c_interface = &history_data_item->interface;
-			}
-			else
-			{
-				c_hostid = dc_item->host.hostid;
-				c_itemid = dc_item->itemid;
-				host = dc_item->host.host;
-				name = dc_item->host.name;
-				c_interface = &dc_item->interface;
-			}
-
-			if (SUCCEED == token_is_user_macro(m, &token))
-			{
-				zbx_dc_get_user_macro(um_handle, m, &c_hostid, 1, &replace_to);
-
-				pos = token.loc.r;
-			}
-			else if (0 == strcmp(m, MVAR_HOST_HOST) || 0 == strcmp(m, MVAR_HOSTNAME))
-			{
-				replace_to = zbx_strdup(replace_to, host);
-			}
-			else if (0 == strcmp(m, MVAR_HOST_NAME))
-			{
-				replace_to = zbx_strdup(replace_to, name);
-			}
-			else if (0 == strcmp(m, MVAR_HOST_IP) || 0 == strcmp(m, MVAR_IPADDRESS))
-			{
-				if (INTERFACE_TYPE_UNKNOWN != c_interface->type)
-				{
-					if ('\0' != *c_interface->ip_orig && FAIL == zbx_is_ip(c_interface->ip_orig))
-					{
-						ret = FAIL;
-					}
-					else
-						replace_to = zbx_strdup(replace_to, c_interface->ip_orig);
-				}
-				else
-				{
-					ret = zbx_dc_get_interface_value(c_hostid, c_itemid, &replace_to,
-							ZBX_DC_REQUEST_HOST_IP);
-				}
-			}
-			else if	(0 == strcmp(m, MVAR_HOST_DNS))
-			{
-				if (INTERFACE_TYPE_UNKNOWN != c_interface->type)
-				{
-					if ('\0' != *c_interface->dns_orig &&
-							FAIL == zbx_is_ip(c_interface->dns_orig) &&
-							FAIL == zbx_validate_hostname(c_interface->dns_orig))
-					{
-						ret = FAIL;
-					}
-					else
-						replace_to = zbx_strdup(replace_to, c_interface->dns_orig);
-				}
-				else
-				{
-					ret = zbx_dc_get_interface_value(c_hostid, c_itemid, &replace_to,
-							ZBX_DC_REQUEST_HOST_DNS);
-				}
-			}
-			else if (0 == strcmp(m, MVAR_HOST_CONN))
-			{
-				if (INTERFACE_TYPE_UNKNOWN != c_interface->type)
-				{
-					if (FAIL == zbx_is_ip(c_interface->addr) &&
-							FAIL == zbx_validate_hostname(c_interface->addr))
-					{
-						ret = FAIL;
-					}
-					else
-						replace_to = zbx_strdup(replace_to, c_interface->addr);
-				}
-				else
-				{
-					ret = zbx_dc_get_interface_value(c_hostid, c_itemid, &replace_to,
-							ZBX_DC_REQUEST_HOST_CONN);
-				}
-			}
-			else if (0 == strcmp(m, MVAR_HOST_PORT))
-			{
-				if (INTERFACE_TYPE_UNKNOWN != c_interface->type)
-				{
-					zbx_dsprintf(replace_to, "%u", c_interface->port);
-				}
-				else
-				{
-					ret = zbx_dc_get_interface_value(c_hostid, c_itemid, &replace_to,
-							ZBX_DC_REQUEST_HOST_PORT);
-				}
-			}
-		}
-		else if (0 != (macro_type & (ZBX_MACRO_TYPE_COMMON | ZBX_MACRO_TYPE_SNMP_OID)))
-		{
-			if (SUCCEED == token_is_user_macro(m, &token))
-			{
-				if (NULL != hostid)
-					zbx_dc_get_user_macro(um_handle, m, hostid, 1, &replace_to);
-				else
-					zbx_dc_get_user_macro(um_handle, m, NULL, 0, &replace_to);
-
-				pos = token.loc.r;
-			}
-		}
->>>>>>> 01521696
 		else if (0 == indexed_macro && 0 != (macro_type & ZBX_MACRO_TYPE_SCRIPT))
 		{
 			if (SUCCEED == token_is_user_macro(m, &token))
