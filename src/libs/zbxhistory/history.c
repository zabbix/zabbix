/*
** Zabbix
** Copyright (C) 2001-2021 Zabbix SIA
**
** This program is free software; you can redistribute it and/or modify
** it under the terms of the GNU General Public License as published by
** the Free Software Foundation; either version 2 of the License, or
** (at your option) any later version.
**
** This program is distributed in the hope that it will be useful,
** but WITHOUT ANY WARRANTY; without even the implied warranty of
** MERCHANTABILITY or FITNESS FOR A PARTICULAR PURPOSE. See the
** GNU General Public License for more details.
**
** You should have received a copy of the GNU General Public License
** along with this program; if not, write to the Free Software
** Foundation, Inc., 51 Franklin Street, Fifth Floor, Boston, MA  02110-1301, USA.
**/

#include "common.h"
#include "log.h"
#include "zbxalgo.h"
#include "zbxhistory.h"
#include "history.h"

#include "../zbxalgo/vectorimpl.h"

ZBX_VECTOR_IMPL(history_record, zbx_history_record_t)

extern char	*CONFIG_HISTORY_STORAGE_URL;
extern char	*CONFIG_HISTORY_STORAGE_OPTS;

zbx_history_iface_t	history_ifaces[ITEM_VALUE_TYPE_MAX];

/************************************************************************************
 *                                                                                  *
 * Function: zbx_history_init                                                       *
 *                                                                                  *
 * Purpose: initializes history storage                                             *
 *                                                                                  *
 * Comments: History interfaces are created for all values types based on           *
 *           configuration. Every value type can have different history storage     *
 *           backend.                                                               *
 *                                                                                  *
 ************************************************************************************/
int	zbx_history_init(char **error)
{
	int		i, ret;

	/* TODO: support per value type specific configuration */

	const char	*opts[] = {"dbl", "str", "log", "uint", "text"};

	for (i = 0; i < ITEM_VALUE_TYPE_MAX; i++)
	{
		if (NULL == CONFIG_HISTORY_STORAGE_URL || NULL == strstr(CONFIG_HISTORY_STORAGE_OPTS, opts[i]))
			ret = zbx_history_sql_init(&history_ifaces[i], i, error);
		else
			ret = zbx_history_elastic_init(&history_ifaces[i], i, error);

		if (FAIL == ret)
			return FAIL;
	}

	return SUCCEED;
}

/************************************************************************************
 *                                                                                  *
 * Function: zbx_history_destroy                                                    *
 *                                                                                  *
 * Purpose: destroys history storage                                                *
 *                                                                                  *
 * Comments: All interfaces created by zbx_history_init() function are destroyed    *
 *           here.                                                                  *
 *                                                                                  *
 ************************************************************************************/
void	zbx_history_destroy(void)
{
	int	i;

	for (i = 0; i < ITEM_VALUE_TYPE_MAX; i++)
	{
		zbx_history_iface_t	*writer = &history_ifaces[i];

		writer->destroy(writer);
	}
}

/************************************************************************************
 *                                                                                  *
 * Function: zbx_history_add_values                                                 *
 *                                                                                  *
 * Purpose: Sends values to the history storage                                     *
 *                                                                                  *
 * Parameters: history - [IN] the values to store                                   *
 *                                                                                  *
 * Comments: add history values to the configured storage backends                  *
 *                                                                                  *
 ************************************************************************************/
int	zbx_history_add_values(const zbx_vector_ptr_t *history)
{
	int	i, flags = 0, ret = SUCCEED;

	zabbix_log(LOG_LEVEL_DEBUG, "In %s()", __func__);

	for (i = 0; i < ITEM_VALUE_TYPE_MAX; i++)
	{
		zbx_history_iface_t	*writer = &history_ifaces[i];

		if (0 < writer->add_values(writer, history))
			flags |= (1 << i);
	}

	for (i = 0; i < ITEM_VALUE_TYPE_MAX; i++)
	{
		zbx_history_iface_t	*writer = &history_ifaces[i];

		if (0 != (flags & (1 << i)))
			ret = writer->flush(writer);
	}

	zabbix_log(LOG_LEVEL_DEBUG, "End of %s()", __func__);

	return ret;
}

/************************************************************************************
 *                                                                                  *
 * Function: zbx_history_get_values                                                 *
 *                                                                                  *
 * Purpose: gets item values from history storage                                   *
 *                                                                                  *
 * Parameters:  itemid     - [IN] the itemid                                        *
 *              value_type - [IN] the item value type                               *
 *              start      - [IN] the period start timestamp                        *
 *              count      - [IN] the number of values to read                      *
 *              end        - [IN] the period end timestamp                          *
 *              values     - [OUT] the item history data values                     *
 *                                                                                  *
 * Return value: SUCCEED - the history data were read successfully                  *
 *               FAIL - otherwise                                                   *
 *                                                                                  *
 * Comments: This function reads <count> values from ]<start>,<end>] interval or    *
 *           all values from the specified interval if count is zero.               *
 *                                                                                  *
 ************************************************************************************/
int	zbx_history_get_values(zbx_uint64_t itemid, int value_type, int start, int count, int end,
		zbx_vector_history_record_t *values)
{
	int			ret, pos;
	zbx_history_iface_t	*writer = &history_ifaces[value_type];

	zabbix_log(LOG_LEVEL_DEBUG, "In %s() itemid:" ZBX_FS_UI64 " value_type:%d start:%d count:%d end:%d",
			__func__, itemid, value_type, start, count, end);

	pos = values->values_num;
	ret = writer->get_values(writer, itemid, start, count, end, values);

	if (SUCCEED == ret && SUCCEED == ZBX_CHECK_LOG_LEVEL(LOG_LEVEL_TRACE))
	{
		int	i;
		char	buffer[MAX_STRING_LEN];

		for (i = pos; i < values->values_num; i++)
		{
			zbx_history_record_t	*h = &values->values[i];

			zbx_history_value2str(buffer, sizeof(buffer), &h->value, value_type);
			zabbix_log(LOG_LEVEL_TRACE, "  %d.%09d %s", h->timestamp.sec, h->timestamp.ns, buffer);
		}
	}

	zabbix_log(LOG_LEVEL_DEBUG, "End of %s():%s values:%d", __func__, zbx_result_string(ret),
			values->values_num - pos);

	return ret;
}

/************************************************************************************
 *                                                                                  *
 * Function: zbx_history_requires_trends                                            *
 *                                                                                  *
 * Purpose: checks if the value type requires trends data calculations              *
 *                                                                                  *
 * Parameters: value_type - [IN] the value type                                     *
 *                                                                                  *
 * Return value: SUCCEED - trends must be calculated for this value type            *
 *               FAIL - otherwise                                                   *
 *                                                                                  *
 * Comments: This function is used to check if the trends must be calculated for    *
 *           the specified value type based on the history storage used.            *
 *                                                                                  *
 ************************************************************************************/
int	zbx_history_requires_trends(int value_type)
{
	zbx_history_iface_t	*writer = &history_ifaces[value_type];

	return 0 != writer->requires_trends ? SUCCEED : FAIL;
}

/******************************************************************************
 *                                                                            *
 * Function: history_logfree                                                  *
 *                                                                            *
 * Purpose: frees history log and all resources allocated for it              *
 *                                                                            *
 * Parameters: log   - [IN] the history log to free                           *
 *                                                                            *
 ******************************************************************************/
static void	history_logfree(zbx_log_value_t *log)
{
	zbx_free(log->source);
	zbx_free(log->value);
	zbx_free(log);
}

/******************************************************************************
 *                                                                            *
 * Function: zbx_history_record_vector_destroy                                *
 *                                                                            *
 * Purpose: destroys value vector and frees resources allocated for it        *
 *                                                                            *
 * Parameters: vector    - [IN] the value vector                              *
 *                                                                            *
 * Comments: Use this function to destroy value vectors created by            *
 *           zbx_vc_get_values_by_* functions.                                *
 *                                                                            *
 ******************************************************************************/
void	zbx_history_record_vector_destroy(zbx_vector_history_record_t *vector, int value_type)
{
	if (NULL != vector->values)
	{
		zbx_history_record_vector_clean(vector, value_type);
		zbx_vector_history_record_destroy(vector);
	}
}

/******************************************************************************
 *                                                                            *
 * Function: zbx_history_record_clear                                         *
 *                                                                            *
 * Purpose: frees resources allocated by a cached value                       *
 *                                                                            *
 * Parameters: value      - [IN] the cached value to clear                    *
 *             value_type - [IN] the history value type                       *
 *                                                                            *
 ******************************************************************************/
void	zbx_history_record_clear(zbx_history_record_t *value, int value_type)
{
	switch (value_type)
	{
		case ITEM_VALUE_TYPE_STR:
		case ITEM_VALUE_TYPE_TEXT:
			zbx_free(value->value.str);
			break;
		case ITEM_VALUE_TYPE_LOG:
			history_logfree(value->value.log);
	}
}

/******************************************************************************
 *                                                                            *
 * Function: zbx_history_value2str                                            *
 *                                                                            *
 * Purpose: converts history value to string format                           *
 *                                                                            *
 * Parameters: buffer     - [OUT] the output buffer                           *
 *             size       - [IN] the output buffer size                       *
 *             value      - [IN] the value to convert                         *
 *             value_type - [IN] the history value type                       *
 *                                                                            *
 ******************************************************************************/
void	zbx_history_value2str(char *buffer, size_t size, const history_value_t *value, int value_type)
{
	switch (value_type)
	{
		case ITEM_VALUE_TYPE_FLOAT:
			zbx_snprintf(buffer, size, ZBX_FS_DBL64, value->dbl);
			break;
		case ITEM_VALUE_TYPE_UINT64:
			zbx_snprintf(buffer, size, ZBX_FS_UI64, value->ui64);
			break;
		case ITEM_VALUE_TYPE_STR:
		case ITEM_VALUE_TYPE_TEXT:
			zbx_strlcpy_utf8(buffer, value->str, size);
			break;
		case ITEM_VALUE_TYPE_LOG:
			zbx_strlcpy_utf8(buffer, value->log->value, size);
	}
}

/******************************************************************************
 *                                                                            *
 * Function: zbx_history_value2str_dyn                                        *
 *                                                                            *
 * Purpose: converts history value to string format (with dynamic buffer)     *
 *                                                                            *
 * Parameters: value      - [IN] the value to convert                         *
 *             value_type - [IN] the history value type                       *
 *                                                                            *
 * Return value: The value in text format.                                    *
 *                                                                            *
 ******************************************************************************/
char	*zbx_history_value2str_dyn(const history_value_t *value, int value_type)
{
	char	*str = NULL;
	size_t	str_alloc = 0, str_offset = 0;

	switch (value_type)
	{
		case ITEM_VALUE_TYPE_FLOAT:
			zbx_snprintf_alloc(&str, &str_alloc, &str_offset, ZBX_FS_DBL, value->dbl);
			break;
		case ITEM_VALUE_TYPE_UINT64:
			zbx_snprintf_alloc(&str, &str_alloc, &str_offset, ZBX_FS_UI64, value->ui64);
			break;
		case ITEM_VALUE_TYPE_STR:
		case ITEM_VALUE_TYPE_TEXT:
			str = zbx_strdup(NULL, value->str);
			break;
		case ITEM_VALUE_TYPE_LOG:
			str = zbx_strdup(NULL, value->log->value);
	}
	return str;
}

/******************************************************************************
 *                                                                            *
 * Function: zbx_history_value_print                                          *
 *                                                                            *
 * Purpose: converts history value to string format (double type printed in   *
 *          human friendly format)                                            *
 *                                                                            *
 * Parameters: buffer     - [OUT] the output buffer                           *
 *             size       - [IN] the output buffer size                       *
 *             value      - [IN] the value to convert                         *
 *             value_type - [IN] the history value type                       *
 *                                                                            *
 ******************************************************************************/
void	zbx_history_value_print(char *buffer, size_t size, const history_value_t *value, int value_type)
{
	if (ITEM_VALUE_TYPE_FLOAT == value_type)
		zbx_print_double(buffer, size, value->dbl);
	else
		zbx_history_value2str(buffer, size, value, value_type);
}

/******************************************************************************
 *                                                                            *
 * Function: zbx_history_record_vector_clean                                  *
 *                                                                            *
 * Purpose: releases resources allocated to store history records             *
 *                                                                            *
 * Parameters: vector      - [IN] the history record vector                   *
 *             value_type  - [IN] the type of vector values                   *
 *                                                                            *
 ******************************************************************************/
void	zbx_history_record_vector_clean(zbx_vector_history_record_t *vector, int value_type)
{
	int	i;

	switch (value_type)
	{
		case ITEM_VALUE_TYPE_STR:
		case ITEM_VALUE_TYPE_TEXT:
			for (i = 0; i < vector->values_num; i++)
				zbx_free(vector->values[i].value.str);

			break;
		case ITEM_VALUE_TYPE_LOG:
			for (i = 0; i < vector->values_num; i++)
				history_logfree(vector->values[i].value.log);
	}

	zbx_vector_history_record_clear(vector);
}

/******************************************************************************
 *                                                                            *
 * Function: zbx_history_record_compare_asc_func                              *
 *                                                                            *
 * Purpose: compares two cache values by their timestamps                     *
 *                                                                            *
 * Parameters: d1   - [IN] the first value                                    *
 *             d2   - [IN] the second value                                   *
 *                                                                            *
 * Return value:   <0 - the first value timestamp is less than second         *
 *                 =0 - the first value timestamp is equal to the second      *
 *                 >0 - the first value timestamp is greater than second      *
 *                                                                            *
 * Comments: This function is commonly used to sort value vector in ascending *
 *           order.                                                           *
 *                                                                            *
 ******************************************************************************/
int	zbx_history_record_compare_asc_func(const zbx_history_record_t *d1, const zbx_history_record_t *d2)
{
	if (d1->timestamp.sec == d2->timestamp.sec)
		return d1->timestamp.ns - d2->timestamp.ns;

	return d1->timestamp.sec - d2->timestamp.sec;
}

/******************************************************************************
 *                                                                            *
 * Function: vc_history_record_compare_desc_func                              *
 *                                                                            *
 * Purpose: compares two cache values by their timestamps                     *
 *                                                                            *
 * Parameters: d1   - [IN] the first value                                    *
 *             d2   - [IN] the second value                                   *
 *                                                                            *
 * Return value:   >0 - the first value timestamp is less than second         *
 *                 =0 - the first value timestamp is equal to the second      *
 *                 <0 - the first value timestamp is greater than second      *
 *                                                                            *
 * Comments: This function is commonly used to sort value vector in descending*
 *           order.                                                           *
 *                                                                            *
 ******************************************************************************/
int	zbx_history_record_compare_desc_func(const zbx_history_record_t *d1, const zbx_history_record_t *d2)
{
	if (d1->timestamp.sec == d2->timestamp.sec)
		return d2->timestamp.ns - d1->timestamp.ns;

	return d2->timestamp.sec - d1->timestamp.sec;
}

/******************************************************************************
 *                                                                            *
<<<<<<< HEAD
 * Function: zbx_history_value2variant                                        *
 *                                                                            *
 * Purpose: converts history value to variant value                           *
 *                                                                            *
 * Parameters: value      - [IN] the value to convert                         *
 *             value_type - [IN] the history value type                       *
 *             var        - [IN] the output value                             *
 *                                                                            *
 ******************************************************************************/
void	zbx_history_value2variant(const history_value_t *value, unsigned char value_type, zbx_variant_t *var)
{
	switch (value_type)
	{
		case ITEM_VALUE_TYPE_FLOAT:
			zbx_variant_set_dbl(var, value->dbl);
			break;
		case ITEM_VALUE_TYPE_UINT64:
			zbx_variant_set_ui64(var, value->ui64);
			break;
		case ITEM_VALUE_TYPE_STR:
		case ITEM_VALUE_TYPE_TEXT:
			zbx_variant_set_str(var, zbx_strdup(NULL, value->str));
			break;
		case ITEM_VALUE_TYPE_LOG:
			zbx_variant_set_str(var, zbx_strdup(NULL, value->log->value));
	}
}
=======
 * Function: zbx_history_check_version                                        *
 *                                                                            *
 * Purpose: relays the version retrieval logic to the history implementation  *
 *          functions                                                         *
 *                                                                            *
 ******************************************************************************/
void	zbx_history_check_version(struct zbx_json *json)
{
	if (NULL != CONFIG_HISTORY_STORAGE_URL)
		zbx_elastic_version_extract(json);
}
>>>>>>> 6ef36762
<|MERGE_RESOLUTION|>--- conflicted
+++ resolved
@@ -428,7 +428,6 @@
 
 /******************************************************************************
  *                                                                            *
-<<<<<<< HEAD
  * Function: zbx_history_value2variant                                        *
  *                                                                            *
  * Purpose: converts history value to variant value                           *
@@ -456,7 +455,9 @@
 			zbx_variant_set_str(var, zbx_strdup(NULL, value->log->value));
 	}
 }
-=======
+
+/******************************************************************************
+ *                                                                            *
  * Function: zbx_history_check_version                                        *
  *                                                                            *
  * Purpose: relays the version retrieval logic to the history implementation  *
@@ -467,5 +468,4 @@
 {
 	if (NULL != CONFIG_HISTORY_STORAGE_URL)
 		zbx_elastic_version_extract(json);
-}
->>>>>>> 6ef36762
+}