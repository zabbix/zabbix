--- conflicted
+++ resolved
@@ -435,17 +435,8 @@
  *          functions                                                         *
  *                                                                            *
  ******************************************************************************/
-<<<<<<< HEAD
-void zbx_history_check_version(struct zbx_json *json, int *result)
-{
-	if (NULL != CONFIG_HISTORY_STORAGE_URL)
-	{
-		zbx_elastic_version_extract(json, result);
-	}
-=======
 void	zbx_history_check_version(struct zbx_json *json, int *result)
 {
 	if (NULL != CONFIG_HISTORY_STORAGE_URL)
 		zbx_elastic_version_extract(json, result);
->>>>>>> 3536dbb2
 }