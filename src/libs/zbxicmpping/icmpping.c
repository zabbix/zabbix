--- conflicted
+++ resolved
@@ -59,6 +59,7 @@
 	int		hosts_count;
 	int		requests_count;
 	unsigned char	allow_redirect;
+	int		rdns;
 #ifdef HAVE_IPV6
 #	define FPING_EXISTS	0x1
 #	define FPING6_EXISTS	0x2
@@ -110,7 +111,6 @@
 
 /******************************************************************************
  *                                                                            *
-<<<<<<< HEAD
  * Purpose: execute external program and return stdout and stderr values      *
  *                                                                            *
  * Parameters: fping         - [IN] the location of fping program             *
@@ -156,7 +156,10 @@
 	*out = buffer;
 
 	return SUCCEED;
-=======
+}
+
+/******************************************************************************
+ *                                                                            *
  * Purpose: Detect if response was redirected or not and if redirected        *
  *          response is treated as host down.                                 *
  *                                                                            *
@@ -251,7 +254,6 @@
 	zabbix_log(LOG_LEVEL_DEBUG, "End of %s():%s", __func__, zbx_result_string(ret));
 
 	return ret;
->>>>>>> fe0bb862
 }
 
 /******************************************************************************
@@ -427,7 +429,6 @@
 
 /******************************************************************************
  *                                                                            *
-<<<<<<< HEAD
  * Purpose: check fping response                                              *
  *                                                                            *
  * Parameters: resp        - [IN] fping stdout                                *
@@ -485,7 +486,12 @@
 	}
 
 	*c = (0 == rdns) ? ' ' : ')';
-=======
+
+	return ret;
+}
+
+/******************************************************************************
+ *                                                                            *
  * Purpose: get ICMP pinged host by host address in fping output line         *
  *                                                                            *
  * Parameters: resp - [IN] fping output                                       *
@@ -505,23 +511,7 @@
 
 	*host = NULL;
 
-	if (NULL != (p_end = strchr(resp->linebuf, ' ')))
-	{
-		*p_end = '\0';
-
-		for (i = 0; i < args->hosts_count; i++)
-		{
-			if (0 == strcmp(resp->linebuf, args->hosts[i].addr))
-			{
-				*host = &(args->hosts[i]);
-				break;
-			}
-		}
-
-		*p_end = ' ';
-	}
-
-	ret = (NULL == *host) ? FAIL : SUCCEED;
+	ret = check_hostip_response(resp->linebuf, args->hosts, args->hosts_count, args->rdns, &dnsname_len, &host))
 
 	zabbix_log(LOG_LEVEL_DEBUG, "End of %s():%s", __func__, zbx_result_string(ret));
 
@@ -717,18 +707,12 @@
 	}
 
 	zabbix_log(LOG_LEVEL_DEBUG, "End of %s():%s", __func__, zbx_result_string(ret));
->>>>>>> fe0bb862
 
 	return ret;
 }
 
-<<<<<<< HEAD
-static int	process_ping(ZBX_FPING_HOST *hosts, int hosts_count, int count, int interval, int size, int timeout,
-		int rdns, char *error, size_t max_error_len)
-=======
 static int	hosts_ping(ZBX_FPING_HOST *hosts, int hosts_count, int requests_count, int interval, int size,
-		int timeout, unsigned char allow_redirect, char *error, size_t max_error_len)
->>>>>>> fe0bb862
+		int timeout, int rdns, unsigned char allow_redirect, char *error, size_t max_error_len)
 {
 	const int	response_time_chars_max = 20;
 	FILE		*f;
@@ -1062,107 +1046,6 @@
 		goto out;
 	}
 
-<<<<<<< HEAD
-	if (NULL == zbx_fgets(tmp, (int)tmp_size, f))
-	{
-		zbx_snprintf(tmp, tmp_size, "no output");
-	}
-	else
-	{
-		for (i = 0; i < hosts_count; i++)
-		{
-			hosts[i].status = (char *)zbx_malloc(NULL, (size_t)count);
-			memset(hosts[i].status, 0, (size_t)count);
-		}
-
-		do
-		{
-			ZBX_FPING_HOST	*host = NULL;
-			char		*c;
-			size_t		dnsname_len;
-
-			zbx_rtrim(tmp, "\n");
-			zabbix_log(LOG_LEVEL_DEBUG, "read line [%s]", tmp);
-
-
-			if (FAIL == check_hostip_response(tmp, hosts, hosts_count, rdns, &dnsname_len, &host))
-				continue;
-
-			if (NULL == (c = strstr(tmp, " : ")))
-				continue;
-
-			/* when NIC bonding is used, there are also lines like */
-			/* 192.168.1.2 : duplicate for [0], 96 bytes, 0.19 ms */
-
-			if (NULL != strstr(tmp, "duplicate for"))
-				continue;
-
-			c += 3;
-
-			/* There were two issues with processing only the fping's final status line: */
-			/*   1) pinging broadcast addresses could have resulted in responses from    */
-			/*      different hosts, which were counted as the target host responses;    */
-			/*   2) there is a bug in fping (v3.8 at least) where pinging broadcast      */
-			/*      address will result in no individual responses, but the final        */
-			/*      status line might contain a bogus value.                             */
-			/* Because of the above issues we must monitor the individual responses      */
-			/* and mark the valid ones.                                                  */
-			if ('[' == *c)
-			{
-				/* Fping appends response source address in format '[<- 10.3.0.10]' */
-				/* if it does not match the target address. Ignore such responses.  */
-				if (NULL != strstr(c + 1, "[<-"))
-					continue;
-
-				/* get the index of individual ping response */
-				index = atoi(c + 1);
-
-				if (0 > index || index >= count)
-					continue;
-
-				/* since 5.0 Fping outputs individual failed packages in additional to successful: */
-				/*                                                                                 */
-				/*   fping -C3 -i0 7.7.7.7 8.8.8.8                                                 */
-				/*   8.8.8.8 : [0], 64 bytes, 9.37 ms (9.37 avg, 0% loss)                          */
-				/*   7.7.7.7 : [0], timed out (NaN avg, 100% loss)                                 */
-				/*   8.8.8.8 : [1], 64 bytes, 8.72 ms (9.05 avg, 0% loss)                          */
-				/*   7.7.7.7 : [1], timed out (NaN avg, 100% loss)                                 */
-				/*   8.8.8.8 : [2], 64 bytes, 7.28 ms (8.46 avg, 0% loss)                          */
-				/*   7.7.7.7 : [2], timed out (NaN avg, 100% loss)                                 */
-				/*                                                                                 */
-				/*   7.7.7.7 : - - -                                                               */
-				/*   8.8.8.8 : 9.37 8.72 7.28                                                      */
-				/*                                                                                 */
-				/* Judging by Fping source code we can disregard lines reporting "timed out".      */
-
-				if (NULL != strstr(c + 2, " timed out "))
-					continue;
-
-				host->status[index] = 1;
-
-				continue;
-			}
-
-			/* process status line for a host */
-			index = 0;
-			do
-			{
-				if (1 == host->status[index])
-				{
-					sec = atof(c) / 1000; /* convert ms to seconds */
-
-					if (0 == host->rcv || host->min > sec)
-						host->min = sec;
-					if (0 == host->rcv || host->max < sec)
-						host->max = sec;
-					host->sum += sec;
-					host->rcv++;
-				}
-			}
-			while (++index < count && NULL != (c = strchr(c + 1, ' ')));
-
-			host->cnt += count;
-=======
 	fping_resp.input_pipe = f;
 	fping_resp.linebuf = linebuf;
 	fping_resp.linebuf_size = linebuf_size;
@@ -1171,27 +1054,12 @@
 	fping_args.hosts_count = hosts_count;
 	fping_args.requests_count = requests_count;
 	fping_args.allow_redirect = allow_redirect;
->>>>>>> fe0bb862
 #ifdef HAVE_IPV6
 	fping_args.fping_existence = fping_existence;
 #endif
-<<<<<<< HEAD
-			if (0 != rdns)
-			{
-				host->dnsname = zbx_dsprintf(NULL, "%.*s", (int)dnsname_len, tmp);
-			}
-
-			ret = SUCCEED;
-		}
-		while (NULL != zbx_fgets(tmp, (int)tmp_size, f));
-
-		for (i = 0; i < hosts_count; i++)
-			zbx_free(hosts[i].status);
-=======
 	if (SUCCEED == fping_output_process(&fping_resp, &fping_args))
 	{
 		ret = SUCCEED;
->>>>>>> fe0bb862
 	}
 
 	rc = pclose(f);
@@ -1252,23 +1120,15 @@
  *                                    (fping option -p)                       *
  *             size           - [IN]  amount of ping data to send, in bytes   *
  *                                   (fping option -b)                        *
-<<<<<<< HEAD
- *             timeout       - [IN]  individual target initial timeout except *
- *                                   when count > 1, where it's the -p period *
- *                                   (fping option -t)                        *
- *             rdns          - [IN]  flag required rdns option                *
- *                                   (fping option -dA)                       *
- *             error         - [OUT] error string if function fails           *
- *             max_error_len - [IN]  length of error buffer                   *
-=======
  *             timeout        - [IN]  individual target initial timeout       *
  *                                    except when count > 1, where it's the   *
  *                                    -p period (fping option -t)             *
  *             allow_redirect - [IN]  treat redirected response as host up:   *
  *                                    0 - no, 1 - yes                         *
+ *             rdns          - [IN]  flag required rdns option                *
+ *                                   (fping option -dA)  
  *             error          - [OUT] error string if function fails          *
  *             max_error_len  - [IN]  length of error buffer                  *
->>>>>>> fe0bb862
  *                                                                            *
  * Return value: SUCCEED - successfully processed hosts                       *
  *               NOTSUPPORTED - otherwise                                     *
@@ -1276,26 +1136,16 @@
  * Comments: use external binary 'fping' to avoid superuser privileges        *
  *                                                                            *
  ******************************************************************************/
-<<<<<<< HEAD
-int	zbx_ping(ZBX_FPING_HOST *hosts, int hosts_count, int count, int period, int size, int timeout, int rdns,
-		char *error, size_t max_error_len)
-=======
 int	zbx_ping(ZBX_FPING_HOST *hosts, int hosts_count, int requests_count, int period, int size, int timeout,
-		unsigned char allow_redirect, char *error, size_t max_error_len)
->>>>>>> fe0bb862
+		unsigned char allow_redirect, int rdns, char *error, size_t max_error_len)
 {
 	int	ret;
 
 	zabbix_log(LOG_LEVEL_DEBUG, "In %s() hosts_count:%d", __func__, hosts_count);
 
-<<<<<<< HEAD
-	if (NOTSUPPORTED == (ret = process_ping(hosts, hosts_count, count, period, size, timeout, rdns, error,
-			max_error_len)))
-=======
 	if (NOTSUPPORTED == (ret = hosts_ping(hosts, hosts_count, requests_count, period, size, timeout,
-			allow_redirect, error, max_error_len)))
-	{
->>>>>>> fe0bb862
+			allow_redirect, rdns, error, max_error_len)))
+	{
 		zabbix_log(LOG_LEVEL_ERR, "%s", error);
 	}
 
