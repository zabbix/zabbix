--- conflicted
+++ resolved
@@ -23,11 +23,8 @@
 
 #include "log.h"
 #include "zbxcomms.h"
-<<<<<<< HEAD
+#include "zbxexec.h"
 #include "zbxip.h"
-=======
-#include "zbxexec.h"
->>>>>>> 2b84696d
 #include "zbxstr.h"
 #include "zbxip.h"
 #include "zbxthreads.h"
