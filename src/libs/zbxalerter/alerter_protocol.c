/*
** Copyright (C) 2001-2025 Zabbix SIA
**
** This program is free software: you can redistribute it and/or modify it under the terms of
** the GNU Affero General Public License as published by the Free Software Foundation, version 3.
**
** This program is distributed in the hope that it will be useful, but WITHOUT ANY WARRANTY;
** without even the implied warranty of MERCHANTABILITY or FITNESS FOR A PARTICULAR PURPOSE.
** See the GNU Affero General Public License for more details.
**
** You should have received a copy of the GNU Affero General Public License along with this program.
** If not, see <https://www.gnu.org/licenses/>.
**/

#include "zbxalerter.h"
#include "alerter_defs.h"

#include "alerter_protocol.h"
#include "zbxipcservice.h"
#include "zbxserialize.h"
#include "zbxstr.h"

ZBX_PTR_VECTOR_IMPL(am_mediatype_ptr, zbx_am_mediatype_t *)
ZBX_PTR_VECTOR_IMPL(am_media_ptr, zbx_am_media_t *)
ZBX_PTR_VECTOR_IMPL(am_db_mediatype_ptr, zbx_am_db_mediatype_t *)
ZBX_PTR_VECTOR_IMPL(am_db_alert_ptr, zbx_am_db_alert_t *)
ZBX_PTR_VECTOR_IMPL(am_result_ptr, zbx_am_result_t *)

void	zbx_am_db_mediatype_clear(zbx_am_db_mediatype_t *mediatype)
{
	zbx_free(mediatype->name);
	zbx_free(mediatype->smtp_server);
	zbx_free(mediatype->smtp_helo);
	zbx_free(mediatype->smtp_email);
	zbx_free(mediatype->exec_path);
	zbx_free(mediatype->gsm_modem);
	zbx_free(mediatype->username);
	zbx_free(mediatype->passwd);
	zbx_free(mediatype->script);
	zbx_free(mediatype->attempt_interval);
	zbx_free(mediatype->timeout);
}

/******************************************************************************
 *                                                                            *
 * Purpose: frees the alert object                                            *
 *                                                                            *
 * Parameters: alert - [IN]                                                   *
 *                                                                            *
 ******************************************************************************/
void	zbx_am_db_alert_free(zbx_am_db_alert_t *alert)
{
	zbx_free(alert->sendto);
	zbx_free(alert->subject);
	zbx_free(alert->message);
	zbx_free(alert->params);
	zbx_free(alert->expression);
	zbx_free(alert->recovery_expression);
	zbx_free(alert);
}

void	zbx_am_media_clear(zbx_am_media_t *media)
{
	zbx_free(media->sendto);
}

void	zbx_am_media_free(zbx_am_media_t *media)
{
	zbx_am_media_clear(media);
	zbx_free(media);
}

zbx_uint32_t	zbx_alerter_serialize_result(unsigned char **data, const char *value, int errcode, const char *error,
		const char *debug)
{
	unsigned char	*ptr;
	zbx_uint32_t	data_len = 0, value_len, error_len, debug_len;

	zbx_serialize_prepare_str(data_len, value);
	zbx_serialize_prepare_value(data_len, errcode);
	zbx_serialize_prepare_str(data_len, error);
	zbx_serialize_prepare_str(data_len, debug);

	*data = (unsigned char *)zbx_malloc(NULL, data_len);

	ptr = *data;
	ptr += zbx_serialize_str(ptr, value, value_len);
	ptr += zbx_serialize_value(ptr, errcode);
	ptr += zbx_serialize_str(ptr, error, error_len);
	(void)zbx_serialize_str(ptr, debug, debug_len);

	return data_len;
}

void	zbx_alerter_deserialize_result(const unsigned char *data, char **value, int *errcode, char **error,
		char **debug)
{
	zbx_uint32_t	len;

	data += zbx_deserialize_str(data, value, len);
	data += zbx_deserialize_value(data, errcode);
	data += zbx_deserialize_str(data, error, len);
	(void)zbx_deserialize_str(data, debug, len);
}

zbx_uint32_t	zbx_alerter_serialize_result_ext(unsigned char **data, const char *recipient, const char *value,
		int errcode, const char *error, const char *debug)
{
	unsigned char	*ptr;
	zbx_uint32_t	data_len = 0, value_len, error_len, debug_len, recipient_len;

	zbx_serialize_prepare_str(data_len, recipient);
	zbx_serialize_prepare_str(data_len, value);
	zbx_serialize_prepare_value(data_len, errcode);
	zbx_serialize_prepare_str(data_len, error);
	zbx_serialize_prepare_str(data_len, debug);

	*data = (unsigned char *)zbx_malloc(NULL, data_len);

	ptr = *data;
	ptr += zbx_serialize_str(ptr, recipient, recipient_len);
	ptr += zbx_serialize_str(ptr, value, value_len);
	ptr += zbx_serialize_value(ptr, errcode);
	ptr += zbx_serialize_str(ptr, error, error_len);
	(void)zbx_serialize_str(ptr, debug, debug_len);

	return data_len;
}

void	zbx_alerter_deserialize_result_ext(const unsigned char *data, char **recipient, char **value, int *errcode,
		char **error, char **debug)
{
	zbx_uint32_t	len;

	data += zbx_deserialize_str(data, recipient, len);
	data += zbx_deserialize_str(data, value, len);
	data += zbx_deserialize_value(data, errcode);
	data += zbx_deserialize_str(data, error, len);
	(void)zbx_deserialize_str(data, debug, len);
}

zbx_uint32_t	zbx_alerter_serialize_email(unsigned char **data, zbx_uint64_t alertid, zbx_uint64_t mediatypeid,
		const char *name, int maxattempts, zbx_uint64_t eventid, int source, int object, zbx_uint64_t objectid,
		const char *sendto, const char *subject, const char *message, const char *smtp_server,
		unsigned short smtp_port, const char *smtp_helo, const char *smtp_email, unsigned char smtp_security,
		unsigned char smtp_verify_peer, unsigned char smtp_verify_host, unsigned char smtp_authentication,
		const char *username, const char *password, unsigned char message_format, const char *expression,
		const char *recovery_expression)
{
	unsigned char	*ptr;
	zbx_uint32_t	data_len = 0, sendto_len, subject_len, message_len, smtp_server_len, smtp_helo_len,
			smtp_email_len, username_len, password_len, expression_len, recovery_expression_len, name_len;

	zbx_serialize_prepare_value(data_len, alertid);
	zbx_serialize_prepare_value(data_len, mediatypeid);
	zbx_serialize_prepare_str(data_len, name);
	zbx_serialize_prepare_value(data_len, maxattempts);
	zbx_serialize_prepare_value(data_len, eventid);
	zbx_serialize_prepare_value(data_len, source);
	zbx_serialize_prepare_value(data_len, object);
	zbx_serialize_prepare_value(data_len, objectid);
	zbx_serialize_prepare_str(data_len, sendto);
	zbx_serialize_prepare_str(data_len, subject);
	zbx_serialize_prepare_str(data_len, message);
	zbx_serialize_prepare_str(data_len, smtp_server);
	zbx_serialize_prepare_value(data_len, smtp_port);
	zbx_serialize_prepare_str(data_len, smtp_helo);
	zbx_serialize_prepare_str(data_len, smtp_email);
	zbx_serialize_prepare_value(data_len, smtp_security);
	zbx_serialize_prepare_value(data_len, smtp_verify_peer);
	zbx_serialize_prepare_value(data_len, smtp_verify_host);
	zbx_serialize_prepare_value(data_len, smtp_authentication);
	zbx_serialize_prepare_str(data_len, username);
	zbx_serialize_prepare_str(data_len, password);
	zbx_serialize_prepare_value(data_len, message_format);
	zbx_serialize_prepare_str(data_len, expression);
	zbx_serialize_prepare_str(data_len, recovery_expression);

	*data = (unsigned char *)zbx_malloc(NULL, data_len);

	ptr = *data;
	ptr += zbx_serialize_value(ptr, alertid);
	ptr += zbx_serialize_value(ptr, mediatypeid);
	ptr += zbx_serialize_str(ptr, name, name_len);
	ptr += zbx_serialize_value(ptr, maxattempts);
	ptr += zbx_serialize_value(ptr, eventid);
	ptr += zbx_serialize_value(ptr, source);
	ptr += zbx_serialize_value(ptr, object);
	ptr += zbx_serialize_value(ptr, objectid);
	ptr += zbx_serialize_str(ptr, sendto, sendto_len);
	ptr += zbx_serialize_str(ptr, subject, subject_len);
	ptr += zbx_serialize_str(ptr, message, message_len);
	ptr += zbx_serialize_str(ptr, smtp_server, smtp_server_len);
	ptr += zbx_serialize_value(ptr, smtp_port);
	ptr += zbx_serialize_str(ptr, smtp_helo, smtp_helo_len);
	ptr += zbx_serialize_str(ptr, smtp_email, smtp_email_len);
	ptr += zbx_serialize_value(ptr, smtp_security);
	ptr += zbx_serialize_value(ptr, smtp_verify_peer);
	ptr += zbx_serialize_value(ptr, smtp_verify_host);
	ptr += zbx_serialize_value(ptr, smtp_authentication);
	ptr += zbx_serialize_str(ptr, username, username_len);
	ptr += zbx_serialize_str(ptr, password, password_len);
	ptr += zbx_serialize_value(ptr, message_format);
	ptr += zbx_serialize_str(ptr, expression, expression_len);
	(void)zbx_serialize_str(ptr, recovery_expression, recovery_expression_len);

	return data_len;
}

void	zbx_alerter_deserialize_email(const unsigned char *data, zbx_uint64_t *alertid, zbx_uint64_t *mediatypeid,
		char **name, int *maxattempts, zbx_uint64_t *eventid, int *source, int *object, zbx_uint64_t *objectid,
		char **sendto, char **subject, char **message, char **smtp_server, unsigned short *smtp_port,
		char **smtp_helo, char **smtp_email, unsigned char *smtp_security, unsigned char *smtp_verify_peer,
		unsigned char *smtp_verify_host, unsigned char *smtp_authentication, char **username, char **password,
		unsigned char *message_format, char **expression, char **recovery_expression)
{
	zbx_uint32_t	len;

	data += zbx_deserialize_value(data, alertid);
	data += zbx_deserialize_value(data, mediatypeid);
	data += zbx_deserialize_str(data, name, len);
	data += zbx_deserialize_value(data, maxattempts);
	data += zbx_deserialize_value(data, eventid);
	data += zbx_deserialize_value(data, source);
	data += zbx_deserialize_value(data, object);
	data += zbx_deserialize_value(data, objectid);
	data += zbx_deserialize_str(data, sendto, len);
	data += zbx_deserialize_str(data, subject, len);
	data += zbx_deserialize_str(data, message, len);
	data += zbx_deserialize_str(data, smtp_server, len);
	data += zbx_deserialize_value(data, smtp_port);
	data += zbx_deserialize_str(data, smtp_helo, len);
	data += zbx_deserialize_str(data, smtp_email, len);
	data += zbx_deserialize_value(data, smtp_security);
	data += zbx_deserialize_value(data, smtp_verify_peer);
	data += zbx_deserialize_value(data, smtp_verify_host);
	data += zbx_deserialize_value(data, smtp_authentication);
	data += zbx_deserialize_str(data, username, len);
	data += zbx_deserialize_str(data, password, len);
	data += zbx_deserialize_value(data, message_format);
	data += zbx_deserialize_str(data, expression, len);
	data += zbx_deserialize_str(data, recovery_expression, len);
}

zbx_uint32_t	zbx_alerter_serialize_sms(unsigned char **data, zbx_uint64_t alertid,  const char *sendto,
		const char *message, const char *gsm_modem)
{
	unsigned char	*ptr;
	zbx_uint32_t	data_len = 0, sendto_len, gsm_modem_len, message_len;

	zbx_serialize_prepare_value(data_len, alertid);
	zbx_serialize_prepare_str(data_len, sendto);
	zbx_serialize_prepare_str(data_len, message);
	zbx_serialize_prepare_str(data_len, gsm_modem);

	*data = (unsigned char *)zbx_malloc(NULL, data_len);

	ptr = *data;
	ptr += zbx_serialize_value(ptr, alertid);
	ptr += zbx_serialize_str(ptr, sendto, sendto_len);
	ptr += zbx_serialize_str(ptr, message, message_len);
	(void)zbx_serialize_str(ptr, gsm_modem, gsm_modem_len);

	return data_len;
}

void	zbx_alerter_deserialize_sms(const unsigned char *data, zbx_uint64_t *alertid, char **sendto, char **message,
		char **gsm_modem)
{
	zbx_uint32_t	len;

	data += zbx_deserialize_value(data, alertid);
	data += zbx_deserialize_str(data, sendto, len);
	data += zbx_deserialize_str(data, message, len);
	(void)zbx_deserialize_str(data, gsm_modem, len);
}

zbx_uint32_t	zbx_alerter_serialize_exec(unsigned char **data, zbx_uint64_t alertid, const char *command)
{
	unsigned char	*ptr;
	zbx_uint32_t	data_len = 0, command_len;

	zbx_serialize_prepare_value(data_len, alertid);
	zbx_serialize_prepare_str(data_len, command);

	*data = (unsigned char *)zbx_malloc(NULL, data_len);

	ptr = *data;
	ptr += zbx_serialize_value(ptr, alertid);
	(void)zbx_serialize_str(ptr, command, command_len);

	return data_len;
}

void	zbx_alerter_deserialize_exec(const unsigned char *data, zbx_uint64_t *alertid, char **command)
{
	zbx_uint32_t	len;

	data += zbx_deserialize_value(data, alertid);
	(void)zbx_deserialize_str(data, command, len);
}

static void	alerter_serialize_mediatype(unsigned char **data, zbx_uint32_t *data_alloc, zbx_uint32_t *data_offset,
		zbx_uint64_t mediatypeid, unsigned char type, const char *name, const char *smtp_server,
		const char *smtp_helo, const char *smtp_email, const char *exec_path, const char *gsm_modem,
		const char *username, const char *passwd, unsigned short smtp_port, unsigned char smtp_security,
		unsigned char smtp_verify_peer, unsigned char smtp_verify_host, unsigned char smtp_authentication,
		int maxsessions, int maxattempts, const char *attempt_interval, unsigned char message_format,
		const char *script, const char *timeout)
{
	zbx_uint32_t	data_len = 0, name_len, smtp_server_len, smtp_helo_len, smtp_email_len, exec_path_len,
			gsm_modem_len, username_len, passwd_len, script_len, attempt_interval_len, timeout_len;
	unsigned char	*ptr;

	zbx_serialize_prepare_value(data_len, mediatypeid);
	zbx_serialize_prepare_value(data_len, type);
	zbx_serialize_prepare_str_len(data_len, name, name_len);
	zbx_serialize_prepare_str_len(data_len, smtp_server, smtp_server_len);
	zbx_serialize_prepare_str_len(data_len, smtp_helo, smtp_helo_len);
	zbx_serialize_prepare_str_len(data_len, smtp_email, smtp_email_len);
	zbx_serialize_prepare_str_len(data_len, exec_path, exec_path_len);
	zbx_serialize_prepare_str_len(data_len, gsm_modem, gsm_modem_len);
	zbx_serialize_prepare_str_len(data_len, username, username_len);
	zbx_serialize_prepare_str_len(data_len, passwd, passwd_len);
	zbx_serialize_prepare_value(data_len, smtp_port);
	zbx_serialize_prepare_value(data_len, smtp_security);
	zbx_serialize_prepare_value(data_len, smtp_verify_peer);
	zbx_serialize_prepare_value(data_len, smtp_verify_host);
	zbx_serialize_prepare_value(data_len, smtp_authentication);
	zbx_serialize_prepare_value(data_len, maxsessions);
	zbx_serialize_prepare_value(data_len, maxattempts);
	zbx_serialize_prepare_str_len(data_len, attempt_interval, attempt_interval_len);
	zbx_serialize_prepare_value(data_len, message_format);
	zbx_serialize_prepare_str_len(data_len, script, script_len);
	zbx_serialize_prepare_str_len(data_len, timeout, timeout_len);

	while (data_len > *data_alloc - *data_offset)
	{
		*data_alloc *= 2;
		*data = (unsigned char *)zbx_realloc(*data, *data_alloc);
	}

	ptr = *data + *data_offset;
	ptr += zbx_serialize_value(ptr, mediatypeid);
	ptr += zbx_serialize_value(ptr, type);
	ptr += zbx_serialize_str(ptr, name, name_len);
	ptr += zbx_serialize_str(ptr, smtp_server, smtp_server_len);
	ptr += zbx_serialize_str(ptr, smtp_helo, smtp_helo_len);
	ptr += zbx_serialize_str(ptr, smtp_email, smtp_email_len);
	ptr += zbx_serialize_str(ptr, exec_path, exec_path_len);
	ptr += zbx_serialize_str(ptr, gsm_modem, gsm_modem_len);
	ptr += zbx_serialize_str(ptr, username, username_len);
	ptr += zbx_serialize_str(ptr, passwd, passwd_len);
	ptr += zbx_serialize_value(ptr, smtp_port);
	ptr += zbx_serialize_value(ptr, smtp_security);
	ptr += zbx_serialize_value(ptr, smtp_verify_peer);
	ptr += zbx_serialize_value(ptr, smtp_verify_host);
	ptr += zbx_serialize_value(ptr, smtp_authentication);
	ptr += zbx_serialize_value(ptr, maxsessions);
	ptr += zbx_serialize_value(ptr, maxattempts);
	ptr += zbx_serialize_str(ptr, attempt_interval, attempt_interval_len);
	ptr += zbx_serialize_value(ptr, message_format);
	ptr += zbx_serialize_str(ptr, script, script_len);
	(void)zbx_serialize_str(ptr, timeout, timeout_len);

	*data_offset += data_len;
}

static zbx_uint32_t	alerter_deserialize_mediatype(const unsigned char *data, zbx_uint64_t *mediatypeid,
		unsigned char *type, char **name, char **smtp_server, char **smtp_helo, char **smtp_email,
		char **exec_path, char **gsm_modem, char **username, char **passwd, unsigned short *smtp_port,
		unsigned char *smtp_security, unsigned char *smtp_verify_peer, unsigned char *smtp_verify_host,
		unsigned char *smtp_authentication, int *maxsessions, int *maxattempts, char **attempt_interval,
		unsigned char *message_format, char **script, char **timeout)
{
	zbx_uint32_t		len;
	const unsigned char	*start = data;

	data += zbx_deserialize_value(data, mediatypeid);
	data += zbx_deserialize_value(data, type);
	data += zbx_deserialize_str(data, name, len);
	data += zbx_deserialize_str(data, smtp_server, len);
	data += zbx_deserialize_str(data, smtp_helo, len);
	data += zbx_deserialize_str(data, smtp_email, len);
	data += zbx_deserialize_str(data, exec_path, len);
	data += zbx_deserialize_str(data, gsm_modem, len);
	data += zbx_deserialize_str(data, username, len);
	data += zbx_deserialize_str(data, passwd, len);
	data += zbx_deserialize_value(data, smtp_port);
	data += zbx_deserialize_value(data, smtp_security);
	data += zbx_deserialize_value(data, smtp_verify_peer);
	data += zbx_deserialize_value(data, smtp_verify_host);
	data += zbx_deserialize_value(data, smtp_authentication);
	data += zbx_deserialize_value(data, maxsessions);
	data += zbx_deserialize_value(data, maxattempts);
	data += zbx_deserialize_str(data, attempt_interval, len);
	data += zbx_deserialize_value(data, message_format);
	data += zbx_deserialize_str(data, script, len);
	data += zbx_deserialize_str(data, timeout, len);

	return data - start;
}

zbx_uint32_t	zbx_alerter_serialize_alert_send(unsigned char **data, zbx_uint64_t mediatypeid, unsigned char type,
		const char *name, const char *smtp_server, const char *smtp_helo, const char *smtp_email,
		const char *exec_path, const char *gsm_modem, const char *username, const char *passwd,
		unsigned short smtp_port, unsigned char smtp_security, unsigned char smtp_verify_peer,
		unsigned char smtp_verify_host, unsigned char smtp_authentication, int maxsessions, int maxattempts,
		const char *attempt_interval, unsigned char message_format, const char *script, const char *timeout,
		const char *sendto, const char *subject, const char *message, const char *params)
{
	unsigned char	*ptr;
	zbx_uint32_t	data_len = 0, data_alloc = 1024, data_offset = 0, sendto_len, subject_len, message_len,
			params_len;

	*data = zbx_malloc(0, data_alloc);
	alerter_serialize_mediatype(data, &data_alloc, &data_offset, mediatypeid, type, name, smtp_server, smtp_helo,
			smtp_email, exec_path, gsm_modem, username, passwd, smtp_port, smtp_security, smtp_verify_peer,
			smtp_verify_host, smtp_authentication, maxsessions, maxattempts, attempt_interval,
			message_format, script, timeout);

	zbx_serialize_prepare_str(data_len, sendto);
	zbx_serialize_prepare_str(data_len, subject);
	zbx_serialize_prepare_str(data_len, message);
	zbx_serialize_prepare_str(data_len, params);

	if (data_alloc - data_offset < data_len)
	{
		data_alloc = data_offset + data_len;
		*data = (unsigned char *)zbx_realloc(*data, data_alloc);
	}

	ptr = *data + data_offset;
	ptr += zbx_serialize_str(ptr, sendto, sendto_len);
	ptr += zbx_serialize_str(ptr, subject, subject_len);
	ptr += zbx_serialize_str(ptr, message, message_len);
	(void)zbx_serialize_str(ptr, params, params_len);

	return data_len + data_offset;
}

void	zbx_alerter_deserialize_alert_send(const unsigned char *data, zbx_uint64_t *mediatypeid, unsigned char *type,
		char **name, char **smtp_server, char **smtp_helo, char **smtp_email, char **exec_path,
		char **gsm_modem, char **username, char **passwd, unsigned short *smtp_port,
		unsigned char *smtp_security, unsigned char *smtp_verify_peer, unsigned char *smtp_verify_host,
		unsigned char *smtp_authentication, int *maxsessions, int *maxattempts, char **attempt_interval,
		unsigned char *message_format, char **script, char **timeout, char **sendto, char **subject,
		char **message, char **params)
{
	zbx_uint32_t	len;

	data += alerter_deserialize_mediatype(data, mediatypeid, type, name, smtp_server, smtp_helo, smtp_email,
			exec_path, gsm_modem, username, passwd, smtp_port, smtp_security, smtp_verify_peer,
			smtp_verify_host, smtp_authentication, maxsessions, maxattempts, attempt_interval,
			message_format, script, timeout);

	data += zbx_deserialize_str(data, sendto, len);
	data += zbx_deserialize_str(data, subject, len);
	data += zbx_deserialize_str(data, message, len);
	(void)zbx_deserialize_str(data, params, len);
}

zbx_uint32_t	zbx_alerter_serialize_webhook(unsigned char **data, const char *script_bin, int script_sz,
		int timeout, const char *params, unsigned char debug)
{
	unsigned char	*ptr;
	zbx_uint32_t	data_len = 0, params_len;

	data_len += script_sz + sizeof(zbx_uint32_t);
	zbx_serialize_prepare_value(data_len, script_sz);
	zbx_serialize_prepare_value(data_len, timeout);
	zbx_serialize_prepare_str(data_len, params);
	zbx_serialize_prepare_value(data_len, debug);

	*data = (unsigned char *)zbx_malloc(NULL, data_len);

	ptr = *data;
	ptr += zbx_serialize_str(ptr, script_bin, script_sz);
	ptr += zbx_serialize_value(ptr, script_sz);
	ptr += zbx_serialize_value(ptr, timeout);
	ptr += zbx_serialize_str(ptr, params, params_len);
	(void)zbx_serialize_value(ptr, debug);

	return data_len;
}

void	zbx_alerter_deserialize_webhook(const unsigned char *data, char **script_bin, int *script_sz, int *timeout,
		char **params, unsigned char *debug)
{
	zbx_uint32_t	len;

	data += zbx_deserialize_str(data, script_bin, len);
	data += zbx_deserialize_value(data, script_sz);
	data += zbx_deserialize_value(data, timeout);
	data += zbx_deserialize_str(data, params, len);
	(void)zbx_deserialize_value(data, debug);
}

zbx_uint32_t	zbx_alerter_serialize_mediatypes(unsigned char **data, zbx_am_db_mediatype_t **mediatypes,
		int mediatypes_num)
{
	unsigned char	*ptr;
	zbx_uint32_t	data_alloc = 1024, data_offset = 0;

	ptr = *data = (unsigned char *)zbx_malloc(NULL, data_alloc);
	zbx_serialize_prepare_value(data_offset, mediatypes_num);
	(void)zbx_serialize_value(ptr, mediatypes_num);

	for (int i = 0; i < mediatypes_num; i++)
	{
		zbx_am_db_mediatype_t	*mt = mediatypes[i];

		alerter_serialize_mediatype(data, &data_alloc, &data_offset, mt->mediatypeid, mt->type, mt->name,
				mt->smtp_server, mt->smtp_helo, mt->smtp_email, mt->exec_path, mt->gsm_modem,
				mt->username, mt->passwd, mt->smtp_port, mt->smtp_security, mt->smtp_verify_peer,
				mt->smtp_verify_host, mt->smtp_authentication, mt->maxsessions, mt->maxattempts,
				mt->attempt_interval, mt->message_format, mt->script, mt->timeout);
	}

	return data_offset;
}

void	zbx_alerter_deserialize_mediatypes(const unsigned char *data, zbx_am_db_mediatype_t ***mediatypes,
		int *mediatypes_num)
{
	data += zbx_deserialize_value(data, mediatypes_num);
	*mediatypes = (zbx_am_db_mediatype_t **)zbx_malloc(NULL, *mediatypes_num * sizeof(zbx_am_db_mediatype_t *));

	for (int i = 0; i < *mediatypes_num; i++)
	{
		zbx_am_db_mediatype_t	*mt = (zbx_am_db_mediatype_t *)zbx_malloc(NULL, sizeof(zbx_am_db_mediatype_t));

		data += alerter_deserialize_mediatype(data, &mt->mediatypeid, &mt->type, &mt->name, &mt->smtp_server,
				&mt->smtp_helo, &mt->smtp_email, &mt->exec_path, &mt->gsm_modem, &mt->username,
				&mt->passwd, &mt->smtp_port, &mt->smtp_security, &mt->smtp_verify_peer,
				&mt->smtp_verify_host, &mt->smtp_authentication, &mt->maxsessions, &mt->maxattempts,
				&mt->attempt_interval, &mt->message_format, &mt->script, &mt->timeout);

		(*mediatypes)[i] = mt;
	}
}

zbx_uint32_t	zbx_alerter_serialize_alerts(unsigned char **data, zbx_am_db_alert_t **alerts, int alerts_num)
{
	unsigned char	*ptr;
	zbx_uint32_t	data_alloc = 1024, data_offset = 0;

	ptr = *data = (unsigned char *)zbx_malloc(NULL, data_alloc);
	zbx_serialize_prepare_value(data_offset, alerts_num);
	(void)zbx_serialize_value(ptr, alerts_num);

	for (int i = 0; i < alerts_num; i++)
	{
		zbx_uint32_t		data_len = 0, sendto_len, subject_len, message_len, params_len, expression_len,
					recovery_expression_len;
		zbx_am_db_alert_t	*alert = alerts[i];

		zbx_serialize_prepare_value(data_len, alert->alertid);
		zbx_serialize_prepare_value(data_len, alert->mediatypeid);
		zbx_serialize_prepare_value(data_len, alert->eventid);
		zbx_serialize_prepare_value(data_len, alert->p_eventid);
		zbx_serialize_prepare_value(data_len, alert->source);
		zbx_serialize_prepare_value(data_len, alert->object);
		zbx_serialize_prepare_value(data_len, alert->objectid);
		zbx_serialize_prepare_str_len(data_len, alert->sendto, sendto_len);
		zbx_serialize_prepare_str_len(data_len, alert->subject, subject_len);
		zbx_serialize_prepare_str_len(data_len, alert->message, message_len);
		zbx_serialize_prepare_str_len(data_len, alert->params, params_len);
		zbx_serialize_prepare_value(data_len, alert->status);
		zbx_serialize_prepare_value(data_len, alert->retries);
		zbx_serialize_prepare_str_len(data_len, alert->expression, expression_len);
		zbx_serialize_prepare_str_len(data_len, alert->recovery_expression, recovery_expression_len);

		while (data_len > data_alloc - data_offset)
		{
			data_alloc *= 2;
			*data = (unsigned char *)zbx_realloc(*data, data_alloc);
		}
		ptr = *data + data_offset;
		ptr += zbx_serialize_value(ptr, alert->alertid);
		ptr += zbx_serialize_value(ptr, alert->mediatypeid);
		ptr += zbx_serialize_value(ptr, alert->eventid);
		ptr += zbx_serialize_value(ptr, alert->p_eventid);
		ptr += zbx_serialize_value(ptr, alert->source);
		ptr += zbx_serialize_value(ptr, alert->object);
		ptr += zbx_serialize_value(ptr, alert->objectid);
		ptr += zbx_serialize_str(ptr, alert->sendto, sendto_len);
		ptr += zbx_serialize_str(ptr, alert->subject, subject_len);
		ptr += zbx_serialize_str(ptr, alert->message, message_len);
		ptr += zbx_serialize_str(ptr, alert->params, params_len);
		ptr += zbx_serialize_value(ptr, alert->status);
		ptr += zbx_serialize_value(ptr, alert->retries);
		ptr += zbx_serialize_str(ptr, alert->expression, expression_len);
		(void)zbx_serialize_str(ptr, alert->recovery_expression, recovery_expression_len);

		data_offset += data_len;
	}

	return data_offset;
}

void	zbx_alerter_deserialize_alerts(const unsigned char *data, zbx_am_db_alert_t ***alerts, int *alerts_num)
{
	zbx_uint32_t	len;

	data += zbx_deserialize_value(data, alerts_num);
	*alerts = (zbx_am_db_alert_t **)zbx_malloc(NULL, *alerts_num * sizeof(zbx_am_db_alert_t *));

	for (int i = 0; i < *alerts_num; i++)
	{
		zbx_am_db_alert_t	*alert;
		alert = (zbx_am_db_alert_t *)zbx_malloc(NULL, sizeof(zbx_am_db_alert_t));

		data += zbx_deserialize_value(data, &alert->alertid);
		data += zbx_deserialize_value(data, &alert->mediatypeid);
		data += zbx_deserialize_value(data, &alert->eventid);
		data += zbx_deserialize_value(data, &alert->p_eventid);
		data += zbx_deserialize_value(data, &alert->source);
		data += zbx_deserialize_value(data, &alert->object);
		data += zbx_deserialize_value(data, &alert->objectid);
		data += zbx_deserialize_str(data, &alert->sendto, len);
		data += zbx_deserialize_str(data, &alert->subject, len);
		data += zbx_deserialize_str(data, &alert->message, len);
		data += zbx_deserialize_str(data, &alert->params, len);
		data += zbx_deserialize_value(data, &alert->status);
		data += zbx_deserialize_value(data, &alert->retries);
		data += zbx_deserialize_str(data, &alert->expression, len);
		data += zbx_deserialize_str(data, &alert->recovery_expression, len);

		(*alerts)[i] = alert;
	}
}

zbx_uint32_t	zbx_alerter_serialize_medias(unsigned char **data, zbx_am_media_t **medias, int medias_num)
{
	unsigned char	*ptr;
	zbx_uint32_t	data_alloc = 1024, data_offset = 0;

	ptr = *data = (unsigned char *)zbx_malloc(NULL, data_alloc);
	zbx_serialize_prepare_value(data_offset, medias_num);
	(void)zbx_serialize_value(ptr, medias_num);

	for (int i = 0; i < medias_num; i++)
	{
		zbx_uint32_t	data_len = 0, sendto_len;
		zbx_am_media_t	*media = medias[i];

		zbx_serialize_prepare_value(data_len, media->mediaid);
		zbx_serialize_prepare_value(data_len, media->mediatypeid);
		zbx_serialize_prepare_str_len(data_len, media->sendto, sendto_len);

		while (data_len > data_alloc - data_offset)
		{
			data_alloc *= 2;
			*data = (unsigned char *)zbx_realloc(*data, data_alloc);
		}
		ptr = *data + data_offset;
		ptr += zbx_serialize_value(ptr, media->mediaid);
		ptr += zbx_serialize_value(ptr, media->mediatypeid);
		(void)zbx_serialize_str(ptr, media->sendto, sendto_len);

		data_offset += data_len;
	}

	return data_offset;
}

void	zbx_alerter_deserialize_medias(const unsigned char *data, zbx_am_media_t ***medias, int *medias_num)
{
	zbx_uint32_t	len;

	data += zbx_deserialize_value(data, medias_num);

	if (0 == *medias_num)
	{
		zabbix_log(LOG_LEVEL_CRIT, "Unexpectedly received 0 medias");
		THIS_SHOULD_NEVER_HAPPEN;
		return;
	}

	*medias = (zbx_am_media_t **)zbx_malloc(NULL, *medias_num * sizeof(zbx_am_media_t *));
	for (int i = 0; i < *medias_num; i++)
	{
		zbx_am_media_t	*media;
		media = (zbx_am_media_t *)zbx_malloc(NULL, sizeof(zbx_am_media_t));

		data += zbx_deserialize_value(data, &media->mediaid);
		data += zbx_deserialize_value(data, &media->mediatypeid);
		data += zbx_deserialize_str(data, &media->sendto, len);

		(*medias)[i] = media;
	}
}

zbx_uint32_t	zbx_alerter_serialize_results(unsigned char **data, zbx_am_result_t **results, int results_num)
{
	unsigned char	*ptr;
	zbx_uint32_t	data_alloc = 1024, data_offset = 0;

	ptr = *data = (unsigned char *)zbx_malloc(NULL, data_alloc);
	zbx_serialize_prepare_value(data_offset, results_num);
	(void)zbx_serialize_value(ptr, results_num);

	for (int i = 0; i < results_num; i++)
	{
		zbx_uint32_t	data_len = 0, value_len, error_len;
		zbx_am_result_t	*result = results[i];

		zbx_serialize_prepare_value(data_len, result->alertid);
		zbx_serialize_prepare_value(data_len, result->eventid);
		zbx_serialize_prepare_value(data_len, result->mediatypeid);
		zbx_serialize_prepare_value(data_len, result->source);
		zbx_serialize_prepare_value(data_len, result->status);
		zbx_serialize_prepare_value(data_len, result->retries);
		zbx_serialize_prepare_str_len(data_len, result->value, value_len);
		zbx_serialize_prepare_str_len(data_len, result->error, error_len);

		while (data_len > data_alloc - data_offset)
		{
			data_alloc *= 2;
			*data = (unsigned char *)zbx_realloc(*data, data_alloc);
		}
		ptr = *data + data_offset;
		ptr += zbx_serialize_value(ptr, result->alertid);
		ptr += zbx_serialize_value(ptr, result->eventid);
		ptr += zbx_serialize_value(ptr, result->mediatypeid);
		ptr += zbx_serialize_value(ptr, result->source);
		ptr += zbx_serialize_value(ptr, result->status);
		ptr += zbx_serialize_value(ptr, result->retries);
		ptr += zbx_serialize_str(ptr, result->value, value_len);
		(void)zbx_serialize_str(ptr, result->error, error_len);

		data_offset += data_len;
	}

	return data_offset;
}

void	zbx_alerter_deserialize_results(const unsigned char *data, zbx_am_result_t ***results, int *results_num)
{
	zbx_uint32_t	len;
	data += zbx_deserialize_value(data, results_num);
<<<<<<< HEAD

	/* *results num can be 0 in the message, when request for results is sent */
	if (0 == *results_num)
		return;

	*results = (zbx_am_result_t **)zbx_malloc(NULL, *results_num * sizeof(zbx_am_result_t *));
=======
>>>>>>> af4e4aac

	if (0 != *results_num)
	{
		*results = (zbx_am_result_t **)zbx_malloc(NULL, (size_t)*results_num * sizeof(zbx_am_result_t *));

		for (int i = 0; i < *results_num; i++)
		{
			zbx_am_result_t	*result;
			result = (zbx_am_result_t *)zbx_malloc(NULL, sizeof(zbx_am_result_t));

			data += zbx_deserialize_value(data, &result->alertid);
			data += zbx_deserialize_value(data, &result->eventid);
			data += zbx_deserialize_value(data, &result->mediatypeid);
			data += zbx_deserialize_value(data, &result->source);
			data += zbx_deserialize_value(data, &result->status);
			data += zbx_deserialize_value(data, &result->retries);
			data += zbx_deserialize_str(data, &result->value, len);
			data += zbx_deserialize_str(data, &result->error, len);

			(*results)[i] = result;
		}
	}
	else
		*results = NULL;
}

zbx_uint32_t	zbx_alerter_serialize_ids(unsigned char **data, zbx_uint64_t *ids, int ids_num)
{
	unsigned char	*ptr;
	zbx_uint32_t	data_alloc = 128, data_offset = 0;

	ptr = *data = (unsigned char *)zbx_malloc(NULL, data_alloc);
	zbx_serialize_prepare_value(data_offset, ids_num);
	(void)zbx_serialize_value(ptr, ids_num);

	for (int i = 0; i < ids_num; i++)
	{
		zbx_uint32_t	data_len = 0;

		zbx_serialize_prepare_value(data_len, ids[i]);

		while (data_len > data_alloc - data_offset)
		{
			data_alloc *= 2;
			*data = (unsigned char *)zbx_realloc(*data, data_alloc);
		}
		ptr = *data + data_offset;
		(void)zbx_serialize_value(ptr, ids[i]);
		data_offset += data_len;
	}

	return data_offset;
}

void	zbx_alerter_deserialize_ids(const unsigned char *data, zbx_uint64_t **ids, int *ids_num)
{
	data += zbx_deserialize_value(data, ids_num);
	*ids = (zbx_uint64_t *)zbx_malloc(NULL, *ids_num * sizeof(zbx_uint64_t));

	for (int i = 0; i < *ids_num; i++)
		data += zbx_deserialize_value(data, &(*ids)[i]);
}

zbx_uint32_t	zbx_alerter_serialize_diag_stats(unsigned char **data, zbx_uint64_t alerts_num)
{
	zbx_uint32_t	data_len = 0;

	zbx_serialize_prepare_value(data_len, alerts_num);
	*data = (unsigned char *)zbx_malloc(NULL, data_len);
	(void)zbx_serialize_value(*data, alerts_num);

	return data_len;
}

static void	zbx_alerter_deserialize_diag_stats(const unsigned char *data, zbx_uint64_t *alerts_num)
{
	(void)zbx_deserialize_value(data, alerts_num);
}

static zbx_uint32_t	zbx_alerter_serialize_top_request(unsigned char **data, int limit)
{
	zbx_uint32_t	len;

	*data = (unsigned char *)zbx_malloc(NULL, sizeof(limit));
	len = zbx_serialize_value(*data, limit);

	return len;
}

void	zbx_alerter_deserialize_top_request(const unsigned char *data, int *limit)
{
	(void)zbx_deserialize_value(data, limit);
}

zbx_uint32_t	zbx_alerter_serialize_top_mediatypes_result(unsigned char **data, zbx_am_mediatype_t **mediatypes,
		int mediatypes_num)
{
	unsigned char	*ptr;
	zbx_uint32_t	data_len = 0, mediatype_len = 0;

	if (0 != mediatypes_num)
	{
		zbx_serialize_prepare_value(mediatype_len, mediatypes[0]->mediatypeid);
		zbx_serialize_prepare_value(mediatype_len, mediatypes[0]->refcount);
	}

	zbx_serialize_prepare_value(data_len, mediatypes_num);
	data_len += mediatype_len * mediatypes_num;
	*data = (unsigned char *)zbx_malloc(NULL, data_len);

	ptr = *data;
	ptr += zbx_serialize_value(ptr, mediatypes_num);

	for (int i = 0; i < mediatypes_num; i++)
	{
		ptr += zbx_serialize_value(ptr, mediatypes[0]->mediatypeid);
		ptr += zbx_serialize_value(ptr, mediatypes[0]->refcount);
	}

	return data_len;
}

static void	zbx_alerter_deserialize_top_mediatypes_result(const unsigned char *data,
		zbx_vector_uint64_pair_t *mediatypes)
{
	int	mediatypes_num;

	data += zbx_deserialize_value(data, &mediatypes_num);

	if (0 != mediatypes_num)
	{
		zbx_vector_uint64_pair_reserve(mediatypes, (size_t)mediatypes_num);

		for (int i = 0; i < mediatypes_num; i++)
		{
			zbx_uint64_pair_t	pair;
			int			value;

			data += zbx_deserialize_value(data, &pair.first);
			data += zbx_deserialize_value(data, &value);
			pair.second = value;
			zbx_vector_uint64_pair_append_ptr(mediatypes, &pair);
		}
	}
}

zbx_uint32_t	zbx_alerter_serialize_top_sources_result(unsigned char **data, zbx_am_source_stats_t **sources,
		int sources_num)
{
	unsigned char	*ptr;
	zbx_uint32_t	data_len = 0, source_len = 0;

	if (0 != sources_num)
	{
		zbx_serialize_prepare_value(source_len, sources[0]->source);
		zbx_serialize_prepare_value(source_len, sources[0]->object);
		zbx_serialize_prepare_value(source_len, sources[0]->objectid);
		zbx_serialize_prepare_value(source_len, sources[0]->alerts_num);
	}

	zbx_serialize_prepare_value(data_len, sources_num);
	data_len += source_len * sources_num;
	*data = (unsigned char *)zbx_malloc(NULL, data_len);

	ptr = *data;
	ptr += zbx_serialize_value(ptr, sources_num);

	for (int i = 0; i < sources_num; i++)
	{
		ptr += zbx_serialize_value(ptr, sources[i]->source);
		ptr += zbx_serialize_value(ptr, sources[i]->object);
		ptr += zbx_serialize_value(ptr, sources[i]->objectid);
		ptr += zbx_serialize_value(ptr, sources[i]->alerts_num);
	}

	return data_len;
}

static void	zbx_alerter_deserialize_top_sources_result(const unsigned char *data,
		zbx_vector_am_source_stats_ptr_t *sources)
{
	int	sources_num;

	data += zbx_deserialize_value(data, &sources_num);

	if (0 != sources_num)
	{
		zbx_vector_am_source_stats_ptr_reserve(sources, (size_t)sources_num);

		for (int i = 0; i < sources_num; i++)
		{
			zbx_am_source_stats_t	*source;

			source = (zbx_am_source_stats_t *)zbx_malloc(NULL, sizeof(zbx_am_source_stats_t));
			data += zbx_deserialize_value(data, &source->source);
			data += zbx_deserialize_value(data, &source->object);
			data += zbx_deserialize_value(data, &source->objectid);
			data += zbx_deserialize_value(data, &source->alerts_num);
			zbx_vector_am_source_stats_ptr_append(sources, source);
		}
	}
}

/******************************************************************************
 *                                                                            *
 * Purpose: gets alerter manager diagnostic statistics                        *
 *                                                                            *
 * Parameters: alerts_num - [IN] alert count                                  *
 *             error      - [OUT]                                             *
 *                                                                            *
 * Return value: SUCCEED - the statistics were returned successfully          *
 *               FAIL    - otherwise                                          *
 *                                                                            *
 ******************************************************************************/
int	zbx_alerter_get_diag_stats(zbx_uint64_t *alerts_num, char **error)
{
	unsigned char	*result;

	if (SUCCEED != zbx_ipc_async_exchange(ZBX_IPC_SERVICE_ALERTER, ZBX_IPC_ALERTER_DIAG_STATS, SEC_PER_MIN, NULL, 0,
			&result, error))
	{
		return FAIL;
	}

	zbx_alerter_deserialize_diag_stats(result, alerts_num);
	zbx_free(result);

	return SUCCEED;
}

/******************************************************************************
 *                                                                            *
 * Purpose: gets the top N mediatypes by the number of queued alerts          *
 *                                                                            *
 * Parameters limit      - [IN] number of top records to retrieve             *
 *            mediatypes - [OUT] vector of top mediatypeid,alerts_num pairs   *
 *            error      - [OUT]                                              *
 *                                                                            *
 * Return value: SUCCEED - the top n mediatypes were returned successfully    *
 *               FAIL    - otherwise                                          *
 *                                                                            *
 ******************************************************************************/
int	zbx_alerter_get_top_mediatypes(int limit, zbx_vector_uint64_pair_t *mediatypes, char **error)
{
	int		ret;
	unsigned char	*data, *result;
	zbx_uint32_t	data_len;

	data_len = zbx_alerter_serialize_top_request(&data, limit);

	if (SUCCEED != (ret = zbx_ipc_async_exchange(ZBX_IPC_SERVICE_ALERTER, ZBX_IPC_ALERTER_DIAG_TOP_MEDIATYPES,
			SEC_PER_MIN, data, data_len, &result, error)))
	{
		goto out;
	}

	zbx_alerter_deserialize_top_mediatypes_result(result, mediatypes);
	zbx_free(result);
out:
	zbx_free(data);

	return ret;
}

/******************************************************************************
 *                                                                            *
 * Purpose: gets the top N sources by the number of queued alerts             *
 *                                                                            *
 * Parameters limit   - [IN] number of top records to retrieve                *
 *            sources - [OUT] vector of top zbx_alerter_source_stats_t        *
 *                             structure                                      *
 *            error   - [OUT]                                                 *
 *                                                                            *
 * Return value: SUCCEED - the top n sources were returned successfully       *
 *               FAIL    - otherwise                                          *
 *                                                                            *
 ******************************************************************************/
int	zbx_alerter_get_top_sources(int limit, zbx_vector_am_source_stats_ptr_t *sources, char **error)
{
	int		ret;
	unsigned char	*data, *result;
	zbx_uint32_t	data_len;

	data_len = zbx_alerter_serialize_top_request(&data, limit);

	if (SUCCEED != (ret = zbx_ipc_async_exchange(ZBX_IPC_SERVICE_ALERTER, ZBX_IPC_ALERTER_DIAG_TOP_SOURCES,
			SEC_PER_MIN, data, data_len, &result, error)))
	{
		goto out;
	}

	zbx_alerter_deserialize_top_sources_result(result, sources);
	zbx_free(result);
out:
	zbx_free(data);

	return ret;
}

/******************************************************************************
 *                                                                            *
 * ZBX_IPC_ALERTER_BEGIN_DISPATCH message serialization/deserialization       *
 *                                                                            *
 ******************************************************************************/
zbx_uint32_t	zbx_alerter_serialize_begin_dispatch(unsigned char **data, const char *subject, const char *message,
		const char *content_name, const char *content_type, const char *content, zbx_uint32_t content_size)
{
	unsigned char	*ptr;
	zbx_uint32_t	data_len = 0, subject_len, message_len, content_name_len, content_type_len;

	zbx_serialize_prepare_str(data_len, subject);
	zbx_serialize_prepare_str(data_len, message);
	zbx_serialize_prepare_value(data_len, content_size);

	if (0 != content_size)
	{
		data_len += content_size;
		zbx_serialize_prepare_str(data_len, content_name);
		zbx_serialize_prepare_str(data_len, content_type);
	}

	*data = (unsigned char *)zbx_malloc(NULL, data_len);

	ptr = *data;
	ptr += zbx_serialize_str(ptr, subject, subject_len);
	ptr += zbx_serialize_str(ptr, message, message_len);
	ptr += zbx_serialize_value(ptr, content_size);

	if (0 != content_size)
	{
		memcpy(ptr, content, content_size);
		ptr += content_size;
		ptr += zbx_serialize_str(ptr, content_name, content_name_len);
		(void)zbx_serialize_str(ptr, content_type, content_type_len);
	}

	return data_len;
}

void	zbx_alerter_deserialize_begin_dispatch(const unsigned char *data, char **subject, char **message,
		char **content_name, char **content_type, char **content, zbx_uint32_t *content_size)
{
	zbx_uint32_t	len;

	data += zbx_deserialize_str(data, subject, len);
	data += zbx_deserialize_str(data, message, len);
	data += zbx_deserialize_value(data, content_size);

	if (0 != *content_size)
	{
		*content = zbx_malloc(NULL, *content_size);
		memcpy(*content, data, *content_size);
		data += *content_size;

		data += zbx_deserialize_str(data, content_name, len);
		(void)zbx_deserialize_str(data, content_type, len);
	}
}

/******************************************************************************
 *                                                                            *
 * ZBX_IPC_ALERTER_SEND_DISPATCH message serialization/deserialization        *
 *                                                                            *
 ******************************************************************************/

zbx_uint32_t	zbx_alerter_serialize_send_dispatch(unsigned char **data, const zbx_db_mediatype *mt,
		const zbx_vector_str_t *recipients)
{
	unsigned char	*ptr;
	zbx_uint32_t	data_len = 0, data_alloc = 1024, data_offset = 0, *recipients_len;

	*data = zbx_malloc(NULL, data_alloc);
	zbx_serialize_mediatype(data, &data_alloc, &data_offset, mt);

	zbx_serialize_prepare_value(data_len, recipients->values_num);

	recipients_len = (zbx_uint32_t *)zbx_malloc(NULL, sizeof(zbx_uint32_t) * recipients->values_num);
	for (int i = 0; i < recipients->values_num; i++)
		zbx_serialize_prepare_str_len(data_len, recipients->values[i], recipients_len[i]);

	if (data_alloc - data_offset < data_len)
	{
		data_alloc = data_offset + data_len;
		*data = (unsigned char *)zbx_realloc(*data, data_alloc);
	}

	ptr = *data + data_offset;
	ptr += zbx_serialize_value(ptr, recipients->values_num);

	for (int i = 0; i < recipients->values_num; i++)
		ptr += zbx_serialize_str(ptr, recipients->values[i], recipients_len[i]);

	zbx_free(recipients_len);

	return data_len + data_offset;
}

void	zbx_alerter_deserialize_send_dispatch(const unsigned char *data, zbx_db_mediatype *mt,
		zbx_vector_str_t *recipients)
{
	zbx_uint32_t	len;
	int		recipients_num;

	data += zbx_deserialize_mediatype(data, mt);
	data += zbx_deserialize_value(data, &recipients_num);

	zbx_vector_str_reserve(recipients, (size_t)recipients_num);
	for (int i = 0; i < recipients_num; i++)
	{
		char	*recipient;

		data += zbx_deserialize_str(data, &recipient, len);
		zbx_vector_str_append(recipients, recipient);
	}
}

/******************************************************************************
 *                                                                            *
 * Purpose: begin data dispatch                                               *
 *                                                                            *
 * Parameters: dispatch     - [IN]                                            *
 *             subject      - [IN]                                            *
 *             message      - [IN]                                            *
 *             content_name - [IN]                                            *
 *             content_type - [IN]                                            *
 *             content      - [IN] additional content to dispatch             *
 *             content_size - [IN] additional content size                    *
 *             error          [OUT]                                           *
 *                                                                            *
 * Return value: SUCCEED - the dispatch was started successfully              *
 *               FAIL    - otherwise                                          *
 *                                                                            *
 ******************************************************************************/
int	zbx_alerter_begin_dispatch(zbx_alerter_dispatch_t *dispatch, const char *subject, const char *message,
		const char *content_name, const char *content_type, const char *content, zbx_uint32_t content_size,
		char **error)
{
	unsigned char	*data;
	zbx_uint32_t	size;
	int		ret = FAIL;

	zabbix_log(LOG_LEVEL_DEBUG, "In %s() subject:\"%s\" content_name:%s content_size:%u message:%s", __func__,
			subject, ZBX_NULL2EMPTY_STR(content_type), content_size, message);

	if (SUCCEED == zbx_ipc_async_socket_connected(&dispatch->alerter))
	{
		THIS_SHOULD_NEVER_HAPPEN;
		zbx_ipc_async_socket_close(&dispatch->alerter);
	}

	if (FAIL == zbx_ipc_async_socket_open(&dispatch->alerter, ZBX_IPC_SERVICE_ALERTER, SEC_PER_MIN, error))
	{
		THIS_SHOULD_NEVER_HAPPEN;
		exit(EXIT_FAILURE);
	}

	size = zbx_alerter_serialize_begin_dispatch(&data, subject, message, content_name, content_type, content,
			content_size);

	if (FAIL == zbx_ipc_async_socket_send(&dispatch->alerter, ZBX_IPC_ALERTER_BEGIN_DISPATCH, data, size))
	{
		*error = zbx_strdup(NULL, "cannot send request");
		goto out;
	}

	zbx_vector_alerter_dispatch_result_create(&dispatch->results);
	dispatch->total_num = 0;
	ret = SUCCEED;
out:
	zbx_free(data);

	zabbix_log(LOG_LEVEL_DEBUG, "End of %s():%s", __func__, zbx_result_string(ret));

	return ret;
}

/******************************************************************************
 *                                                                            *
 * Purpose: dispatch data                                                     *
 *                                                                            *
 * Parameters: dispatch   - [IN] dispatcher                                   *
 *             mediatype  - [IN] media type to use for sending                *
 *             recipients - [IN] dispatch recipients                          *
 *             error      - [OUT]                                             *
 *                                                                            *
 * Return value: SUCCEED - the dispatch sent successfully                     *
 *               FAIL    - otherwise                                          *
 *                                                                            *
 ******************************************************************************/
int	zbx_alerter_send_dispatch(zbx_alerter_dispatch_t *dispatch, const zbx_db_mediatype *mediatype,
		const zbx_vector_str_t *recipients, char **error)
{
	unsigned char	*data;
	zbx_uint32_t	size;
	int		ret = FAIL;

	zabbix_log(LOG_LEVEL_DEBUG, "In %s() mediatypeid:" ZBX_FS_UI64 " recipients_num:%d", __func__,
			mediatype->mediatypeid, recipients->values_num);

	size = zbx_alerter_serialize_send_dispatch(&data, mediatype, recipients);

	if (FAIL == zbx_ipc_async_socket_send(&dispatch->alerter, ZBX_IPC_ALERTER_SEND_DISPATCH, data, size))
	{
		*error = zbx_strdup(NULL, "cannot send request");
		goto out;
	}

	dispatch->total_num += recipients->values_num;

	ret = SUCCEED;
out:
	zbx_free(data);

	zabbix_log(LOG_LEVEL_DEBUG, "End of %s():%s", __func__, zbx_result_string(ret));

	return ret;
}

/******************************************************************************
 *                                                                            *
 * Purpose: finish data dispatch                                              *
 *                                                                            *
 * Parameters: dispatch  - [IN] dispatcher                                    *
 *             error     - [OUT]                                              *
 *                                                                            *
 * Return value: SUCCEED - the dispatch was finished successfully             *
 *               FAIL    - otherwise                                          *
 *                                                                            *
 ******************************************************************************/
int	zbx_alerter_end_dispatch(zbx_alerter_dispatch_t *dispatch, char **error)
{
	int				ret = FAIL;
	time_t				time_stop;
	zbx_alerter_dispatch_result_t	*result;

	zabbix_log(LOG_LEVEL_DEBUG, "In %s()", __func__);

	if (FAIL == zbx_ipc_async_socket_send(&dispatch->alerter, ZBX_IPC_ALERTER_END_DISPATCH, NULL, 0))
	{
		*error = zbx_strdup(NULL, "cannot send request");
		goto out;
	}

	if (FAIL == zbx_ipc_async_socket_flush(&dispatch->alerter, SEC_PER_MIN))
	{
		*error = zbx_strdup(NULL, "cannot flush request");
		goto out;
	}

#define ZBX_ALERTER_REPORT_TIMEOUT	SEC_PER_MIN * 10

	/* wait for the send alert responses for all recipients */

	time_stop = time(NULL) + ZBX_ALERTER_REPORT_TIMEOUT;

#undef ZBX_ALERTER_REPORT_TIMEOUT

	for (int i = 0; i < dispatch->total_num; i++)
	{
		char			*value = NULL, *errmsg = NULL, *debug = NULL;
		zbx_ipc_message_t	*message;
		time_t			now;

		if (time_stop <= (now = time(NULL)))
		{
			*error = zbx_strdup(NULL, "timeout while waiting for dispatches to be sent");
			goto out;
		}

		if (FAIL == zbx_ipc_async_socket_recv(&dispatch->alerter, time_stop - (int)now, &message))
		{
			*error = zbx_strdup(NULL, "cannot receive response");
			goto out;
		}

		if (NULL == message)
		{
			*error = zbx_strdup(NULL, "timeout while waiting for response");
			goto out;
		}

		switch (message->code)
		{
			case ZBX_IPC_ALERTER_SEND_ALERT:
				result = (zbx_alerter_dispatch_result_t *)zbx_malloc(NULL,
						sizeof(zbx_alerter_dispatch_result_t));
				memset(result, 0, sizeof(zbx_alerter_dispatch_result_t));

				zbx_alerter_deserialize_result_ext(message->data, &result->recipient, &value,
						&result->status, &errmsg, &debug);

				if (SUCCEED != result->status)
				{
					zabbix_log(LOG_LEVEL_DEBUG, "failed to send report to \"%s\": %s",
							result->recipient, ZBX_NULL2EMPTY_STR(errmsg));

					result->info = errmsg;
					errmsg = NULL;
				}
				else
				{
					result->info = value;
					value = NULL;
				}

				zbx_vector_alerter_dispatch_result_append(&dispatch->results, result);

				zbx_free(value);
				zbx_free(errmsg);
				zbx_free(debug);

				break;
			case ZBX_IPC_ALERTER_ABORT_DISPATCH:
				*error = zbx_strdup(NULL, "the dispatch was aborted");
				zbx_ipc_message_free(message);
				goto out;
		}

		zbx_ipc_message_free(message);
	}

	ret = SUCCEED;
out:
	zabbix_log(LOG_LEVEL_DEBUG, "End of %s():%s error:%s", __func__, zbx_result_string(ret),
			ZBX_NULL2EMPTY_STR(*error));

	return ret;
}

void	zbx_alerter_clear_dispatch(zbx_alerter_dispatch_t *dispatch)
{
	if (SUCCEED == zbx_ipc_async_socket_connected(&dispatch->alerter))
		zbx_ipc_async_socket_close(&dispatch->alerter);

	zbx_vector_alerter_dispatch_result_clear_ext(&dispatch->results, zbx_alerter_dispatch_result_free);
	zbx_vector_alerter_dispatch_result_destroy(&dispatch->results);
}

zbx_uint32_t	zbx_alerter_send_alert_code(void)
{
	return ZBX_IPC_ALERTER_SEND_ALERT;
}<|MERGE_RESOLUTION|>--- conflicted
+++ resolved
@@ -740,39 +740,29 @@
 {
 	zbx_uint32_t	len;
 	data += zbx_deserialize_value(data, results_num);
-<<<<<<< HEAD
 
 	/* *results num can be 0 in the message, when request for results is sent */
 	if (0 == *results_num)
 		return;
 
-	*results = (zbx_am_result_t **)zbx_malloc(NULL, *results_num * sizeof(zbx_am_result_t *));
-=======
->>>>>>> af4e4aac
-
-	if (0 != *results_num)
-	{
-		*results = (zbx_am_result_t **)zbx_malloc(NULL, (size_t)*results_num * sizeof(zbx_am_result_t *));
-
-		for (int i = 0; i < *results_num; i++)
-		{
-			zbx_am_result_t	*result;
-			result = (zbx_am_result_t *)zbx_malloc(NULL, sizeof(zbx_am_result_t));
-
-			data += zbx_deserialize_value(data, &result->alertid);
-			data += zbx_deserialize_value(data, &result->eventid);
-			data += zbx_deserialize_value(data, &result->mediatypeid);
-			data += zbx_deserialize_value(data, &result->source);
-			data += zbx_deserialize_value(data, &result->status);
-			data += zbx_deserialize_value(data, &result->retries);
-			data += zbx_deserialize_str(data, &result->value, len);
-			data += zbx_deserialize_str(data, &result->error, len);
-
-			(*results)[i] = result;
-		}
-	}
-	else
-		*results = NULL;
+	*results = (zbx_am_result_t **)zbx_malloc(NULL, (size_t)*results_num * sizeof(zbx_am_result_t *));
+
+	for (int i = 0; i < *results_num; i++)
+	{
+		zbx_am_result_t	*result;
+		result = (zbx_am_result_t *)zbx_malloc(NULL, sizeof(zbx_am_result_t));
+
+		data += zbx_deserialize_value(data, &result->alertid);
+		data += zbx_deserialize_value(data, &result->eventid);
+		data += zbx_deserialize_value(data, &result->mediatypeid);
+		data += zbx_deserialize_value(data, &result->source);
+		data += zbx_deserialize_value(data, &result->status);
+		data += zbx_deserialize_value(data, &result->retries);
+		data += zbx_deserialize_str(data, &result->value, len);
+		data += zbx_deserialize_str(data, &result->error, len);
+
+		(*results)[i] = result;
+	}
 }
 
 zbx_uint32_t	zbx_alerter_serialize_ids(unsigned char **data, zbx_uint64_t *ids, int ids_num)
