--- conflicted
+++ resolved
@@ -144,20 +144,12 @@
 }
 
 zbx_uint32_t	zbx_alerter_serialize_email(unsigned char **data, zbx_uint64_t alertid, zbx_uint64_t mediatypeid,
-<<<<<<< HEAD
-		zbx_uint64_t eventid, const char *sendto, const char *subject, const char *message,
-		const char *smtp_server, unsigned short smtp_port, const char *smtp_helo, const char *smtp_email,
-		unsigned char smtp_security, unsigned char smtp_verify_peer, unsigned char smtp_verify_host,
-		unsigned char smtp_authentication, const char *username, const char *password,
-		unsigned char message_format)
-=======
 		zbx_uint64_t eventid, int source, int object, zbx_uint64_t objectid, const char *sendto,
 		const char *subject, const char *message, const char *smtp_server, unsigned short smtp_port,
 		const char *smtp_helo, const char *smtp_email, unsigned char smtp_security,
 		unsigned char smtp_verify_peer, unsigned char smtp_verify_host, unsigned char smtp_authentication,
-		const char *username, const char *password, unsigned char content_type, const char *expression,
+		const char *username, const char *password, unsigned char message_format, const char *expression,
 		const char *recovery_expression)
->>>>>>> 8d0d1570
 {
 	unsigned char	*ptr;
 	zbx_uint32_t	data_len = 0, sendto_len, subject_len, message_len, smtp_server_len, smtp_helo_len,
@@ -182,13 +174,9 @@
 	zbx_serialize_prepare_value(data_len, smtp_authentication);
 	zbx_serialize_prepare_str(data_len, username);
 	zbx_serialize_prepare_str(data_len, password);
-<<<<<<< HEAD
 	zbx_serialize_prepare_value(data_len, message_format);
-=======
-	zbx_serialize_prepare_value(data_len, content_type);
 	zbx_serialize_prepare_str(data_len, expression);
 	zbx_serialize_prepare_str(data_len, recovery_expression);
->>>>>>> 8d0d1570
 
 	*data = (unsigned char *)zbx_malloc(NULL, data_len);
 
@@ -212,30 +200,19 @@
 	ptr += zbx_serialize_value(ptr, smtp_authentication);
 	ptr += zbx_serialize_str(ptr, username, username_len);
 	ptr += zbx_serialize_str(ptr, password, password_len);
-<<<<<<< HEAD
-	(void)zbx_serialize_value(ptr, message_format);
-=======
-	ptr += zbx_serialize_value(ptr, content_type);
+	ptr += zbx_serialize_value(ptr, message_format);
 	ptr += zbx_serialize_str(ptr, expression, expression_len);
 	(void)zbx_serialize_str(ptr, recovery_expression, recovery_expression_len);
->>>>>>> 8d0d1570
 
 	return data_len;
 }
 
 void	zbx_alerter_deserialize_email(const unsigned char *data, zbx_uint64_t *alertid, zbx_uint64_t *mediatypeid,
-<<<<<<< HEAD
-		zbx_uint64_t *eventid, char **sendto, char **subject, char **message, char **smtp_server,
-		unsigned short *smtp_port, char **smtp_helo, char **smtp_email, unsigned char *smtp_security,
-		unsigned char *smtp_verify_peer, unsigned char *smtp_verify_host, unsigned char *smtp_authentication,
-		char **username, char **password, unsigned char *message_format)
-=======
 		zbx_uint64_t *eventid, int *source, int *object, zbx_uint64_t *objectid, char **sendto, char **subject,
 		char **message, char **smtp_server, unsigned short *smtp_port, char **smtp_helo, char **smtp_email,
 		unsigned char *smtp_security, unsigned char *smtp_verify_peer, unsigned char *smtp_verify_host,
-		unsigned char *smtp_authentication, char **username, char **password, unsigned char *content_type,
+		unsigned char *smtp_authentication, char **username, char **password, unsigned char *message_format,
 		char **expression, char **recovery_expression)
->>>>>>> 8d0d1570
 {
 	zbx_uint32_t	len;
 
@@ -258,13 +235,9 @@
 	data += zbx_deserialize_value(data, smtp_authentication);
 	data += zbx_deserialize_str(data, username, len);
 	data += zbx_deserialize_str(data, password, len);
-<<<<<<< HEAD
-	(void)zbx_deserialize_value(data, message_format);
-=======
-	data += zbx_deserialize_value(data, content_type);
+	data += zbx_deserialize_value(data, message_format);
 	data += zbx_deserialize_str(data, expression, len);
 	data += zbx_deserialize_str(data, recovery_expression, len);
->>>>>>> 8d0d1570
 }
 
 zbx_uint32_t	zbx_alerter_serialize_sms(unsigned char **data, zbx_uint64_t alertid,  const char *sendto,
