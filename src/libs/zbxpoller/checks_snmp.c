/*
** Copyright (C) 2001-2025 Zabbix SIA
**
** This program is free software: you can redistribute it and/or modify it under the terms of
** the GNU Affero General Public License as published by the Free Software Foundation, version 3.
**
** This program is distributed in the hope that it will be useful, but WITHOUT ANY WARRANTY;
** without even the implied warranty of MERCHANTABILITY or FITNESS FOR A PARTICULAR PURPOSE.
** See the GNU Affero General Public License for more details.
**
** You should have received a copy of the GNU Affero General Public License along with this program.
** If not, see <https://www.gnu.org/licenses/>.
**/

#include "checks_snmp.h"

#ifdef HAVE_NETSNMP

#define SNMP_NO_DEBUGGING

#include "zbxasyncpoller.h"
#include "zbxpoller.h"

#include "zbxtimekeeper.h"
#include "zbxcacheconfig.h"
#include "zbxip.h"
#include "zbxcomms.h"
#include "zbxalgo.h"
#include "zbxjson.h"
#include "zbxparam.h"
#include "zbxsysinfo.h"
#include "zbxdbhigh.h"
#include "zbxexpr.h"
#include "zbxstr.h"

#include <event2/event.h>
#include <event2/util.h>
#include <event2/dns.h>
#include <net-snmp/net-snmp-config.h>
#include <net-snmp/net-snmp-includes.h>
#include <net-snmp/library/large_fd_set.h>
#include "zbxself.h"

#ifndef EVDNS_BASE_INITIALIZE_NAMESERVERS
#	define EVDNS_BASE_INITIALIZE_NAMESERVERS	1
#endif

/*
 * SNMP Dynamic Index Cache
 * ========================
 *
 * Description
 * -----------
 *
 * Zabbix caches the whole index table for the particular OID separately based on:
 *   * IP address;
 *   * port;
 *   * community string (SNMPv2c);
 *   * context, security name (SNMPv3).
 *
 * Zabbix revalidates each index before using it to get a value and rebuilds the index cache for the OID if the
 * index is invalid.
 *
 * Example
 * -------
 *
 * OID for getting memory usage of process by PID (index):
 *   HOST-RESOURCES-MIB::hrSWRunPerfMem:<PID>
 *
 * OID for getting PID (index) by process name (value):
 *   HOST-RESOURCES-MIB::hrSWRunPath:<PID> <NAME>
 *
 * SNMP OID as configured in Zabbix to get memory usage of "snmpd" process:
 *   HOST-RESOURCES-MIB::hrSWRunPerfMem["index","HOST-RESOURCES-MIB::hrSWRunPath","snmpd"]
 *
 * 1. Zabbix walks hrSWRunPath table and caches all <PID> and <NAME> pairs of particular SNMP agent/user.
 * 2. Before each GET request Zabbix revalidates the cached <PID> by getting its <NAME> from hrSWRunPath table.
 * 3. If the names match then Zabbix uses the cached <PID> in the GET request for the hrSWRunPerfMem.
 *    Otherwise Zabbix rebuilds the hrSWRunPath cache for the particular agent/user (see 1.).
 *
 * Implementation
 * --------------
 *
 * The cache is implemented using hash tables. In ERD:
 * zbx_snmpidx_main_key_t -------------------------------------------0< zbx_snmpidx_mapping_t
 * (OID, host, <v2c: community|v3: (context, security name)>)           (index, value)
 */

/******************************************************************************
 *                                                                            *
 * This is zbx_snmp_walk() callback function prototype.                       *
 *                                                                            *
 * Parameters: arg      - [IN] user argument passed to zbx_snmp_walk()        *
 *             snmp_oid - [IN] OID walk function is looking for               *
 *             index    - [IN] index of found OID                             *
 *             value    - [IN] OID value                                      *
 *                                                                            *
 ******************************************************************************/
typedef void (zbx_snmp_walk_cb_func)(void *arg, const char *snmp_oid, const char *index, const char *value);

typedef enum
{
	ZBX_ASN_OCTET_STR_UTF_8,
	ZBX_ASN_OCTET_STR_HEX
}
zbx_snmp_asn_octet_str_t;

typedef struct
{
	char		*addr;
	unsigned short	port;
	char		*oid;
	char		*community_context;	/* community (SNMPv1 or v2c) or contextName (SNMPv3) */
	char		*security_name;		/* only SNMPv3, empty string in case of other versions */
	zbx_hashset_t	*mappings;
}
zbx_snmpidx_main_key_t;

typedef struct
{
	char		*value;
	char		*index;
}
zbx_snmpidx_mapping_t;

typedef struct
{
	oid	root_oid[MAX_OID_LEN];
	size_t	root_oid_len;
	char	*str_oid;
}
zbx_snmp_oid_t;

ZBX_PTR_VECTOR_DECL(snmp_oid, zbx_snmp_oid_t *)
ZBX_PTR_VECTOR_IMPL(snmp_oid, zbx_snmp_oid_t *)

typedef void*	zbx_snmp_sess_t;

typedef struct
{
	int			reqid;
	int			waiting;
	int			pdu_type;
	int			operation;
	zbx_snmp_oid_t		*p_oid;
	oid			name[MAX_OID_LEN];
	size_t			name_length;
	int			running;
	int			vars_num;
	void			*arg;
	char			*error;
	netsnmp_large_fd_set	fdset;
}
zbx_bulkwalk_context_t;

ZBX_PTR_VECTOR_DECL(bulkwalk_context, zbx_bulkwalk_context_t*)
ZBX_PTR_VECTOR_IMPL(bulkwalk_context, zbx_bulkwalk_context_t*)

struct zbx_snmp_context
{
	void				*arg;
	void				*arg_action;
	zbx_dc_item_context_t		item;
	zbx_snmp_sess_t			ssp;
	int				snmp_max_repetitions;
	int				retries;
	char				*results;
	size_t				results_alloc;
	size_t				results_offset;
	zbx_vector_snmp_oid_t		param_oids;
	zbx_vector_bulkwalk_context_t	bulkwalk_contexts;
	int				i;
	int				config_timeout;
	int				probe;
	unsigned char			snmp_version;
	char				*snmp_community;
	char				*snmpv3_securityname;
	char				*snmpv3_contextname;
	unsigned char			snmpv3_securitylevel;
	unsigned char			snmpv3_authprotocol;
	char				*snmpv3_authpassphrase;
	unsigned char			snmpv3_privprotocol;
	char				*snmpv3_privpassphrase;
	const char			*config_source_ip;
	unsigned char			snmp_oid_type;
	zbx_async_resolve_reverse_dns_t	resolve_reverse_dns;
	zbx_async_rdns_step_t		step;
	char				*reverse_dns;
};

typedef struct
{
	AGENT_RESULT		*result;
	int			errcode;
	struct event_base	*base;
	int			finished;
}
zbx_snmp_result_t;

static ZBX_THREAD_LOCAL zbx_hashset_t	snmpidx;		/* Dynamic Index Cache */
static char				zbx_snmp_init_done;
static char				zbx_snmp_init_bulkwalk_done;
static pthread_rwlock_t			snmp_exec_rwlock;
static char				snmp_rwlock_init_done;
static zbx_hashset_t	engineid_cache;
static int		engineid_cache_initialized = 0;

#define ZBX_SNMP_GET	0
#define ZBX_SNMP_WALK	1

#define	SNMP_MT_EXECLOCK					\
	if (0 != snmp_rwlock_init_done)				\
		pthread_rwlock_rdlock(&snmp_exec_rwlock)
#define	SNMP_MT_INITLOCK					\
	if (0 != snmp_rwlock_init_done)				\
		pthread_rwlock_wrlock(&snmp_exec_rwlock)
#define	SNMP_MT_UNLOCK						\
	if (0 != snmp_rwlock_init_done)				\
		pthread_rwlock_unlock(&snmp_exec_rwlock)

static void	zbx_init_snmp(const char *progname);

#define ZBX_SNMP_MAX_ENGINEID_LEN	32

typedef struct
{
	char	*address;
	char	*hostname;
	u_int	engineboots;
}
zbx_snmp_engineid_device_t;

ZBX_VECTOR_DECL(engineid_device, zbx_snmp_engineid_device_t)
ZBX_VECTOR_IMPL(engineid_device, zbx_snmp_engineid_device_t)

typedef struct
{
	unsigned char			engineid[ZBX_SNMP_MAX_ENGINEID_LEN];
	size_t				engineid_len;
	zbx_vector_engineid_device_t	devices;
	time_t				lastlog;
}
zbx_snmp_engineid_record_t;

static zbx_hash_t	snmp_engineid_cache_hash(const void *data)
{
	const zbx_snmp_engineid_record_t	*hv = (const zbx_snmp_engineid_record_t *)data;

	return ZBX_DEFAULT_STRING_HASH_ALGO(hv->engineid, hv->engineid_len, ZBX_DEFAULT_HASH_SEED);
}

static int	snmp_engineid_cache_compare(const void *d1, const void *d2)
{
	const zbx_snmp_engineid_record_t	*hv1 = (const zbx_snmp_engineid_record_t *)d1;
	const zbx_snmp_engineid_record_t	*hv2 = (const zbx_snmp_engineid_record_t *)d2;

	ZBX_RETURN_IF_NOT_EQUAL(hv1->engineid_len, hv2->engineid_len);

	return memcmp(hv1->engineid, hv2->engineid, hv1->engineid_len);
}

static void	zbx_clear_snmp_engineid_devices(zbx_vector_engineid_device_t *d)
{
	for (int i = 0; i < d->values_num; i++)
	{
		zbx_free(d->values[i].address);
		zbx_free(d->values[i].hostname);
	}

	zbx_vector_engineid_device_clear(d);
	zbx_vector_engineid_device_destroy(d);
}

void	zbx_clear_snmp_engineid_cache(void)
{
	zbx_hashset_iter_t		iter;
	zbx_snmp_engineid_record_t	*engineid;

	zbx_hashset_iter_reset(&engineid_cache, &iter);
	while (NULL != (engineid = (zbx_snmp_engineid_record_t *)zbx_hashset_iter_next(&iter)))
	{
		zbx_clear_snmp_engineid_devices(&engineid->devices);
		zbx_hashset_iter_remove(&iter);
	}
}

void	zbx_destroy_snmp_engineid_cache(void)
{
	zbx_clear_snmp_engineid_cache();
	zbx_hashset_destroy(&engineid_cache);
}

static int	zbx_snmp_cache_handle_engineid(netsnmp_session *session, zbx_dc_item_context_t *item_context)
{
	zbx_snmp_engineid_record_t	*ptr, local_record;
	zbx_snmp_engineid_device_t	d;
	u_int				current_engineboots = 0;
	int				ret = SUCCEED;

	if (0 == engineid_cache_initialized)
		return SUCCEED;

	if (ZBX_SNMP_MAX_ENGINEID_LEN < session->securityEngineIDLen)
	{
		ret = FAIL;
		item_context->ret = NOTSUPPORTED;
		SET_MSG_RESULT(&item_context->result, zbx_dsprintf(NULL, "Invalid SNMP engineId length "
				"\"" ZBX_FS_UI64 "\"", session->securityEngineIDLen));

		goto out;
	}

	local_record.engineid_len = session->securityEngineIDLen;
	memcpy(&local_record.engineid, session->securityEngineID, session->securityEngineIDLen);

	if (0 == (current_engineboots = session->engineBoots))
	{
		Enginetime et;

		et = search_enginetime_list(session->securityEngineID, (u_int)session->securityEngineIDLen);

		while (NULL != et)
		{
			current_engineboots = et->engineBoot;
			et = et->next;
		}
	}

	if (NULL == (ptr = zbx_hashset_search(&engineid_cache, &local_record)))
	{
		zbx_vector_engineid_device_create(&local_record.devices);
		d.address = zbx_strdup(NULL, item_context->interface.addr);
		d.hostname = zbx_strdup(NULL, item_context->host);
		d.engineboots = current_engineboots;

		zbx_vector_engineid_device_append(&local_record.devices, d);
		local_record.lastlog = 0;
		zbx_hashset_insert(&engineid_cache, &local_record, sizeof(local_record));

		goto out;
	}
	else
	{
		char	*hosts = NULL;
		size_t	hosts_alloc = 0, hosts_offset = 0;
		int	diff_engineboots = 0, found = 0;

		for (int i = 0; i < ptr->devices.values_num; i++)
		{
			if ((0 == strcmp(item_context->interface.addr, ptr->devices.values[i].address) &&
					0 == strcmp(item_context->host, ptr->devices.values[i].hostname)))
			{
				ptr->devices.values[i].engineboots = current_engineboots;
				found = 1;
				continue;
			}

			if (ptr->devices.values[i].engineboots != current_engineboots)
			{
				diff_engineboots = 1;

				if (0 != hosts_alloc)
					zbx_snprintf_alloc(&hosts, &hosts_alloc, &hosts_offset, ", ");

				zbx_snprintf_alloc(&hosts, &hosts_alloc, &hosts_offset, "%s (%s)",
						ptr->devices.values[i].address, ptr->devices.values[i].hostname);
			}
		}

		if (0 == found)
		{
			d.address = zbx_strdup(NULL, item_context->interface.addr);
			d.hostname = zbx_strdup(NULL, item_context->host);
			d.engineboots = current_engineboots;

			zbx_vector_engineid_device_append(&ptr->devices, d);
		}

		if (1 == diff_engineboots)
		{
#define	ZBX_SNMP_ENGINEID_WARNING_PERIOD	300
			time_t	now = time(NULL);

			if (now >= ptr->lastlog + ZBX_SNMP_ENGINEID_WARNING_PERIOD)
			{
				zabbix_log(LOG_LEVEL_WARNING, "SNMP engineId is not unique across following "
						"interfaces: %s (%s), %s", item_context->interface.addr,
						item_context->host, hosts);

				ptr->lastlog = now;
			}

			zbx_free(hosts);

			ret = FAIL;
			item_context->ret = NOTSUPPORTED;
			SET_MSG_RESULT(&item_context->result, zbx_dsprintf(NULL, "SNMP engineId is not unique"));

			goto out;
#undef	ZBX_SNMP_ENGINEID_WARNING_PERIOD
		}
	}
out:
	return ret;
}

#undef ZBX_SNMP_MAX_ENGINEID_LEN

void	zbx_housekeep_snmp_engineid_cache(void)
{
#define	ZBX_SNMP_ENGINEID_RETENTION_PERIOD	86400 + 3600
	zbx_hashset_iter_t		iter;
	zbx_snmp_engineid_record_t	*engineid;

	zbx_hashset_iter_reset(&engineid_cache, &iter);
	while (NULL != (engineid = (zbx_snmp_engineid_record_t *)zbx_hashset_iter_next(&iter)))
	{
		if (engineid->lastlog + ZBX_SNMP_ENGINEID_RETENTION_PERIOD <= time(NULL))
		{
			zbx_clear_snmp_engineid_devices(&engineid->devices);
			zbx_hashset_iter_remove(&iter);
		}
	}
#undef	ZBX_SNMP_ENGINEID_RETENTION_PERIOD
}

void	zbx_init_snmp_engineid_cache(void)
{
	zbx_hashset_create(&engineid_cache, 100, snmp_engineid_cache_hash, snmp_engineid_cache_compare);
	engineid_cache_initialized = 1;
}

static zbx_hash_t	__snmpidx_main_key_hash(const void *data)
{
	const zbx_snmpidx_main_key_t	*main_key = (const zbx_snmpidx_main_key_t *)data;

	zbx_hash_t			hash;

	hash = ZBX_DEFAULT_STRING_HASH_FUNC(main_key->addr);
	hash = ZBX_DEFAULT_STRING_HASH_ALGO(&main_key->port, sizeof(main_key->port), hash);
	hash = ZBX_DEFAULT_STRING_HASH_ALGO(main_key->oid, strlen(main_key->oid), hash);
	hash = ZBX_DEFAULT_STRING_HASH_ALGO(main_key->community_context, strlen(main_key->community_context), hash);
	hash = ZBX_DEFAULT_STRING_HASH_ALGO(main_key->security_name, strlen(main_key->security_name), hash);

	return hash;
}

static int	__snmpidx_main_key_compare(const void *d1, const void *d2)
{
	const zbx_snmpidx_main_key_t	*main_key1 = (const zbx_snmpidx_main_key_t *)d1;
	const zbx_snmpidx_main_key_t	*main_key2 = (const zbx_snmpidx_main_key_t *)d2;

	int				ret;

	if (0 != (ret = strcmp(main_key1->addr, main_key2->addr)))
		return ret;

	ZBX_RETURN_IF_NOT_EQUAL(main_key1->port, main_key2->port);

	if (0 != (ret = strcmp(main_key1->community_context, main_key2->community_context)))
		return ret;

	if (0 != (ret = strcmp(main_key1->security_name, main_key2->security_name)))
		return ret;

	return strcmp(main_key1->oid, main_key2->oid);
}

static void	__snmpidx_main_key_clean(void *data)
{
	zbx_snmpidx_main_key_t	*main_key = (zbx_snmpidx_main_key_t *)data;

	zbx_free(main_key->addr);
	zbx_free(main_key->oid);
	zbx_free(main_key->community_context);
	zbx_free(main_key->security_name);
	zbx_hashset_destroy(main_key->mappings);
	zbx_free(main_key->mappings);
}

static zbx_hash_t	__snmpidx_mapping_hash(const void *data)
{
	const zbx_snmpidx_mapping_t	*mapping = (const zbx_snmpidx_mapping_t *)data;

	return ZBX_DEFAULT_STRING_HASH_FUNC(mapping->value);
}

static int	__snmpidx_mapping_compare(const void *d1, const void *d2)
{
	const zbx_snmpidx_mapping_t	*mapping1 = (const zbx_snmpidx_mapping_t *)d1;
	const zbx_snmpidx_mapping_t	*mapping2 = (const zbx_snmpidx_mapping_t *)d2;

	return strcmp(mapping1->value, mapping2->value);
}

static void	__snmpidx_mapping_clean(void *data)
{
	zbx_snmpidx_mapping_t	*mapping = (zbx_snmpidx_mapping_t *)data;

	zbx_free(mapping->value);
	zbx_free(mapping->index);
}

static int	zbx_snmp_oid_compare(const zbx_snmp_oid_t **s1, const zbx_snmp_oid_t **s2)
{
	return strcmp((*s1)->str_oid, (*s2)->str_oid);
}

static void	vector_snmp_oid_free(zbx_snmp_oid_t *ptr)
{
	zbx_free(ptr->str_oid);
	zbx_free(ptr);
}

static char	*get_item_community_context(const zbx_dc_item_t *item)
{
	if (ZBX_IF_SNMP_VERSION_1 == item->snmp_version || ZBX_IF_SNMP_VERSION_2 == item->snmp_version)
		return item->snmp_community;
	else if (ZBX_IF_SNMP_VERSION_3 == item->snmp_version)
		return item->snmpv3_contextname;

	THIS_SHOULD_NEVER_HAPPEN;
	exit(EXIT_FAILURE);
}

static char	*get_item_security_name(const zbx_dc_item_t *item)
{
	if (ZBX_IF_SNMP_VERSION_3 == item->snmp_version)
		return item->snmpv3_securityname;

	return "";
}

/******************************************************************************
 *                                                                            *
 * Purpose: retrieves index that matches value from relevant index cache      *
 *                                                                            *
 * Parameters: item      - [IN] Configuration of Zabbix item, contains        *
 *                              IP address, port, community string, context,  *
 *                              security name.                                *
 *             snmp_oid  - [IN] OID of table which contains indexes           *
 *             value     - [IN] value for which to look up index              *
 *             idx       - [IN/OUT] destination pointer for                   *
 *                                  heap-(re)allocated index                  *
 *             idx_alloc - [IN/OUT] size of (re)allocated index               *
 *                                                                            *
 * Return value: FAIL    - dynamic index cache is empty or cache does not     *
 *                         contain index matching value                       *
 *               SUCCEED - idx contains found index,                          *
 *                         idx_alloc contains current size of                 *
 *                         heap-(re)allocated idx                             *
 *                                                                            *
 ******************************************************************************/
static int	cache_get_snmp_index(const zbx_dc_item_t *item, const char *snmp_oid, const char *value, char **idx,
		size_t *idx_alloc)
{
	int			ret = FAIL;
	zbx_snmpidx_main_key_t	*main_key, main_key_local;
	zbx_snmpidx_mapping_t	*mapping;
	size_t			idx_offset = 0;

	zabbix_log(LOG_LEVEL_DEBUG, "In %s() OID:'%s' value:'%s'", __func__, snmp_oid, value);

	if (NULL == snmpidx.slots)
		goto end;

	main_key_local.addr = item->interface.addr;
	main_key_local.port = item->interface.port;
	main_key_local.oid = (char *)snmp_oid;

	main_key_local.community_context = get_item_community_context(item);
	main_key_local.security_name = get_item_security_name(item);

	if (NULL == (main_key = (zbx_snmpidx_main_key_t *)zbx_hashset_search(&snmpidx, &main_key_local)))
		goto end;

	if (NULL == (mapping = (zbx_snmpidx_mapping_t *)zbx_hashset_search(main_key->mappings, &value)))
		goto end;

	zbx_strcpy_alloc(idx, idx_alloc, &idx_offset, mapping->index);
	ret = SUCCEED;
end:
	zabbix_log(LOG_LEVEL_DEBUG, "End of %s():%s idx:'%s'", __func__, zbx_result_string(ret),
			SUCCEED == ret ? *idx : "");

	return ret;
}

/******************************************************************************
 *                                                                            *
 * Purpose: stores index-value pair in relevant index cache                   *
 *                                                                            *
 * Parameters: item      - [IN] Configuration of Zabbix item, contains        *
 *                              IP address, port, community string, context,  *
 *                              security name.                                *
 *             snmp_oid  - [IN] OID of table which contains indexes           *
 *             index     - [IN] index part of index-value pair                *
 *             value     - [IN] value part of index-value pair                *
 *                                                                            *
 ******************************************************************************/
static void	cache_put_snmp_index(const zbx_dc_item_t *item, const char *snmp_oid, const char *index,
		const char *value)
{
	zbx_snmpidx_main_key_t	*main_key, main_key_local;
	zbx_snmpidx_mapping_t	*mapping, mapping_local;

	zabbix_log(LOG_LEVEL_DEBUG, "In %s() OID:'%s' index:'%s' value:'%s'", __func__, snmp_oid, index, value);

	if (NULL == snmpidx.slots)
	{
		zbx_hashset_create_ext(&snmpidx, 100,
				__snmpidx_main_key_hash, __snmpidx_main_key_compare, __snmpidx_main_key_clean,
				ZBX_DEFAULT_MEM_MALLOC_FUNC, ZBX_DEFAULT_MEM_REALLOC_FUNC, ZBX_DEFAULT_MEM_FREE_FUNC);
	}

	main_key_local.addr = item->interface.addr;
	main_key_local.port = item->interface.port;
	main_key_local.oid = (char *)snmp_oid;

	main_key_local.community_context = get_item_community_context(item);
	main_key_local.security_name = get_item_security_name(item);

	if (NULL == (main_key = (zbx_snmpidx_main_key_t *)zbx_hashset_search(&snmpidx, &main_key_local)))
	{
		main_key_local.addr = zbx_strdup(NULL, item->interface.addr);
		main_key_local.oid = zbx_strdup(NULL, snmp_oid);

		main_key_local.community_context = zbx_strdup(NULL, get_item_community_context(item));
		main_key_local.security_name = zbx_strdup(NULL, get_item_security_name(item));

		main_key_local.mappings = (zbx_hashset_t *)zbx_malloc(NULL, sizeof(zbx_hashset_t));
		zbx_hashset_create_ext(main_key_local.mappings, 100,
				__snmpidx_mapping_hash, __snmpidx_mapping_compare, __snmpidx_mapping_clean,
				ZBX_DEFAULT_MEM_MALLOC_FUNC, ZBX_DEFAULT_MEM_REALLOC_FUNC, ZBX_DEFAULT_MEM_FREE_FUNC);

		main_key = (zbx_snmpidx_main_key_t *)zbx_hashset_insert(&snmpidx, &main_key_local,
				sizeof(main_key_local));
	}

	if (NULL == (mapping = (zbx_snmpidx_mapping_t *)zbx_hashset_search(main_key->mappings, &value)))
	{
		mapping_local.value = zbx_strdup(NULL, value);
		mapping_local.index = zbx_strdup(NULL, index);

		zbx_hashset_insert(main_key->mappings, &mapping_local, sizeof(mapping_local));
	}
	else if (0 != strcmp(mapping->index, index))
	{
		zbx_free(mapping->index);
		mapping->index = zbx_strdup(NULL, index);
	}

	zabbix_log(LOG_LEVEL_DEBUG, "End of %s()", __func__);
}

/******************************************************************************
 *                                                                            *
 * Purpose: deletes index-value mappings from specified index cache           *
 *                                                                            *
 * Parameters: item      - [IN] Configuration of Zabbix item, contains        *
 *                              IP address, port, community string, context,  *
 *                              security name.                                *
 *             snmp_oid  - [IN] OID of table which contains indexes           *
 *                                                                            *
 * Comments: Does nothing if the index cache is empty or if it does not       *
 *           contain the cache for the specified OID.                         *
 *                                                                            *
 ******************************************************************************/
static void	cache_del_snmp_index_subtree(const zbx_dc_item_t *item, const char *snmp_oid)
{
	zbx_snmpidx_main_key_t	*main_key, main_key_local;

	zabbix_log(LOG_LEVEL_DEBUG, "In %s() OID:'%s'", __func__, snmp_oid);

	if (NULL == snmpidx.slots)
		goto end;

	main_key_local.addr = item->interface.addr;
	main_key_local.port = item->interface.port;
	main_key_local.oid = (char *)snmp_oid;

	main_key_local.community_context = get_item_community_context(item);
	main_key_local.security_name = get_item_security_name(item);

	if (NULL == (main_key = (zbx_snmpidx_main_key_t *)zbx_hashset_search(&snmpidx, &main_key_local)))
		goto end;

	zbx_hashset_clear(main_key->mappings);
end:
	zabbix_log(LOG_LEVEL_DEBUG, "End of %s()", __func__);
}

static int	zbx_snmpv3_set_auth_protocol(unsigned char snmpv3_authprotocol, struct snmp_session *session)
{
/* item snmpv3 authentication protocol */
/* SYNC WITH PHP!                      */
#define ITEM_SNMPV3_AUTHPROTOCOL_MD5		0
#define ITEM_SNMPV3_AUTHPROTOCOL_SHA1		1
#define ITEM_SNMPV3_AUTHPROTOCOL_SHA224		2
#define ITEM_SNMPV3_AUTHPROTOCOL_SHA256		3
#define ITEM_SNMPV3_AUTHPROTOCOL_SHA384		4
#define ITEM_SNMPV3_AUTHPROTOCOL_SHA512		5
	int	ret = SUCCEED;

	switch (snmpv3_authprotocol)
	{
		case ITEM_SNMPV3_AUTHPROTOCOL_MD5:
			session->securityAuthProto = usmHMACMD5AuthProtocol;
			session->securityAuthProtoLen = USM_AUTH_PROTO_MD5_LEN;
			break;
		case ITEM_SNMPV3_AUTHPROTOCOL_SHA1:
			session->securityAuthProto = usmHMACSHA1AuthProtocol;
			session->securityAuthProtoLen = USM_AUTH_PROTO_SHA_LEN;
			break;
#ifdef HAVE_NETSNMP_STRONG_AUTH
		case ITEM_SNMPV3_AUTHPROTOCOL_SHA224:
			session->securityAuthProto = usmHMAC128SHA224AuthProtocol;
			session->securityAuthProtoLen = OID_LENGTH(usmHMAC128SHA224AuthProtocol);
			break;
		case ITEM_SNMPV3_AUTHPROTOCOL_SHA256:
			session->securityAuthProto = usmHMAC192SHA256AuthProtocol;
			session->securityAuthProtoLen = OID_LENGTH(usmHMAC192SHA256AuthProtocol);
			break;
		case ITEM_SNMPV3_AUTHPROTOCOL_SHA384:
			session->securityAuthProto = usmHMAC256SHA384AuthProtocol;
			session->securityAuthProtoLen = OID_LENGTH(usmHMAC256SHA384AuthProtocol);
			break;
		case ITEM_SNMPV3_AUTHPROTOCOL_SHA512:
			session->securityAuthProto = usmHMAC384SHA512AuthProtocol;
			session->securityAuthProtoLen = OID_LENGTH(usmHMAC384SHA512AuthProtocol);
			break;
#endif
		default:
			ret = FAIL;
	}

	return ret;
#undef ITEM_SNMPV3_AUTHPROTOCOL_MD5
#undef ITEM_SNMPV3_AUTHPROTOCOL_SHA1
#undef ITEM_SNMPV3_AUTHPROTOCOL_SHA224
#undef ITEM_SNMPV3_AUTHPROTOCOL_SHA256
#undef ITEM_SNMPV3_AUTHPROTOCOL_SHA384
#undef ITEM_SNMPV3_AUTHPROTOCOL_SHA512
}

static char	*zbx_get_snmp_type_error(u_char type)
{
	switch (type)
	{
		case SNMP_NOSUCHOBJECT:
			return zbx_strdup(NULL, "No Such Object available on this agent at this OID");
		case SNMP_NOSUCHINSTANCE:
			return zbx_strdup(NULL, "No Such Instance currently exists at this OID");
		case SNMP_ENDOFMIBVIEW:
			return zbx_strdup(NULL, "No more variables left in this MIB View"
					" (it is past the end of the MIB tree)");
		default:
			return zbx_dsprintf(NULL, "Value has unknown type 0x%02X", (unsigned int)type);
	}
}

static int	zbx_get_snmp_response_error(const zbx_snmp_sess_t ssp, const zbx_dc_interface_t *interface, int status,
		const struct snmp_pdu *response, char *error, size_t max_error_len, int got_vars)
{
	int	ret;

	if (STAT_SUCCESS == status)
	{
		zbx_snprintf(error, max_error_len, "SNMP error: %s", snmp_errstring(response->errstat));
		ret = NOTSUPPORTED;
	}
	else if (STAT_ERROR == status)
	{
		char	*tmp_err_str;
		int	snmp_err;

		snmp_sess_error(ssp, NULL, &snmp_err, &tmp_err_str);

		if (SNMPERR_AUTHENTICATION_FAILURE == snmp_err)
		{
			tmp_err_str = zbx_strdup(tmp_err_str, "Authentication failure (incorrect password, community, "
					"key or duplicate engineID)");
		}

		zbx_snprintf(error, max_error_len, "Cannot connect to \"%s:%hu\": %s.",
				interface->addr, interface->port, tmp_err_str);
		zbx_free(tmp_err_str);
		ret = NETWORK_ERROR;
	}
	else if (STAT_TIMEOUT == status)
	{
		if (0 == got_vars)
		{
			zbx_snprintf(error, max_error_len, "Timeout while connecting to \"%s:%hu\".",
					interface->addr, interface->port);
			ret = NETWORK_ERROR;
		}
		else
		{
			zbx_snprintf(error, max_error_len, "Timeout while retrieving data from \"%s:%hu\".",
					interface->addr, interface->port);
			ret = NOTSUPPORTED;
		}
	}
	else
	{
		zbx_snprintf(error, max_error_len, "SNMP error: [%d]", status);
		ret = NOTSUPPORTED;
	}

	return ret;
}

static zbx_snmp_sess_t	zbx_snmp_open_session(unsigned char snmp_version, const char *ip, unsigned short port,
		char *snmp_community, char *snmpv3_securityname, char *snmpv3_contextname,
		unsigned char snmpv3_securitylevel, unsigned char snmpv3_authprotocol, char *snmpv3_authpassphrase,
		unsigned char snmpv3_privprotocol, char *snmpv3_privpassphrase, char *error, size_t max_error_len,
		int timeout, const char *config_source_ip, zbx_uint64_t itemid)
{
/* item snmpv3 privacy protocol */
/* SYNC WITH PHP!               */
#define ITEM_SNMPV3_PRIVPROTOCOL_DES		0
#define ITEM_SNMPV3_PRIVPROTOCOL_AES128		1
#define ITEM_SNMPV3_PRIVPROTOCOL_AES192		2
#define ITEM_SNMPV3_PRIVPROTOCOL_AES256		3
#define ITEM_SNMPV3_PRIVPROTOCOL_AES192C	4
#define ITEM_SNMPV3_PRIVPROTOCOL_AES256C	5
	struct snmp_session	session;
	zbx_snmp_sess_t		ssp = NULL;
	char			addr[128];

	zabbix_log(LOG_LEVEL_DEBUG, "In %s() itemid:" ZBX_FS_UI64, __func__, itemid);

	snmp_sess_init(&session);

	/* Allow using sub-OIDs higher than MAX_INT, like in 'snmpwalk -Ir'. */
	/* Disables the validation of varbind values against the MIB definition for the relevant OID. */
	if (SNMPERR_SUCCESS != netsnmp_ds_set_boolean(NETSNMP_DS_LIBRARY_ID, NETSNMP_DS_LIB_DONT_CHECK_RANGE, 1))
	{
		/* This error is not fatal and should never happen (see netsnmp_ds_set_boolean() implementation). */
		/* Only items with sub-OIDs higher than MAX_INT will be unsupported. */
		zabbix_log(LOG_LEVEL_WARNING, "cannot set \"DontCheckRange\" option for Net-SNMP");
	}

	switch (snmp_version)
	{
		case ZBX_IF_SNMP_VERSION_1:
			session.version = SNMP_VERSION_1;
			break;
		case ZBX_IF_SNMP_VERSION_2:
			session.version = SNMP_VERSION_2c;
			break;
		case ZBX_IF_SNMP_VERSION_3:
			session.version = SNMP_VERSION_3;
			break;
		default:
			THIS_SHOULD_NEVER_HAPPEN;
			break;
	}

	session.timeout = timeout * 1000 * 1000;	/* timeout of one attempt in microseconds */
							/* (net-snmp default = 1 second) */
	if (SUCCEED == zbx_is_ip4(ip))
		zbx_snprintf(addr, sizeof(addr), "%s:%hu", ip, port);
	else
		zbx_snprintf(addr, sizeof(addr), "udp6:[%s]:%hu", ip, port);

	session.peername = addr;

	if (SNMP_VERSION_1 == session.version || SNMP_VERSION_2c == session.version)
	{
		session.community = (u_char *)snmp_community;
		session.community_len = strlen((char *)session.community);
		zabbix_log(LOG_LEVEL_DEBUG, "itemid:" ZBX_FS_UI64 " SNMP [%s@%s]", itemid,
				session.community, session.peername);
	}
	else if (SNMP_VERSION_3 == session.version)
	{
		/* set SNMPv3 user name */
		session.securityName = snmpv3_securityname;
		session.securityNameLen = strlen(session.securityName);

		/* set SNMPv3 context if specified */
		if ('\0' != *snmpv3_contextname)
		{
			session.contextName = snmpv3_contextname;
			session.contextNameLen = strlen(session.contextName);
		}

		/* set security level to authenticated, but not encrypted */
		switch (snmpv3_securitylevel)
		{
			case ZBX_ITEM_SNMPV3_SECURITYLEVEL_NOAUTHNOPRIV:
				session.securityLevel = SNMP_SEC_LEVEL_NOAUTH;
				break;
			case ZBX_ITEM_SNMPV3_SECURITYLEVEL_AUTHNOPRIV:
				session.securityLevel = SNMP_SEC_LEVEL_AUTHNOPRIV;

				if (FAIL == zbx_snmpv3_set_auth_protocol(snmpv3_authprotocol, &session))
				{
					zbx_snprintf(error, max_error_len, "Unsupported authentication protocol [%d]",
							snmpv3_authprotocol);
					goto end;
				}

				session.securityAuthKeyLen = USM_AUTH_KU_LEN;

				if (SNMPERR_SUCCESS != generate_Ku(session.securityAuthProto,
						session.securityAuthProtoLen, (u_char *)snmpv3_authpassphrase,
						strlen(snmpv3_authpassphrase), session.securityAuthKey,
						&session.securityAuthKeyLen))
				{
					zbx_strlcpy(error, "Error generating Ku from authentication pass phrase",
							max_error_len);
					goto end;
				}
				break;
			case ZBX_ITEM_SNMPV3_SECURITYLEVEL_AUTHPRIV:
				session.securityLevel = SNMP_SEC_LEVEL_AUTHPRIV;

				if (FAIL == zbx_snmpv3_set_auth_protocol(snmpv3_authprotocol, &session))
				{
					zbx_snprintf(error, max_error_len, "Unsupported authentication protocol [%d]",
							snmpv3_authprotocol);
					goto end;
				}

				session.securityAuthKeyLen = USM_AUTH_KU_LEN;

				if (SNMPERR_SUCCESS != generate_Ku(session.securityAuthProto,
						session.securityAuthProtoLen, (u_char *)snmpv3_authpassphrase,
						strlen(snmpv3_authpassphrase), session.securityAuthKey,
						&session.securityAuthKeyLen))
				{
					zbx_strlcpy(error, "Error generating Ku from authentication pass phrase",
							max_error_len);
					goto end;
				}

				switch (snmpv3_privprotocol)
				{
#ifdef HAVE_NETSNMP_SESSION_DES
					case ITEM_SNMPV3_PRIVPROTOCOL_DES:
						/* set privacy protocol to DES */
						session.securityPrivProto = usmDESPrivProtocol;
						session.securityPrivProtoLen = USM_PRIV_PROTO_DES_LEN;
						break;
#endif
					case ITEM_SNMPV3_PRIVPROTOCOL_AES128:
						/* set privacy protocol to AES128 */
						session.securityPrivProto = usmAESPrivProtocol;
						session.securityPrivProtoLen = USM_PRIV_PROTO_AES_LEN;
						break;
#ifdef HAVE_NETSNMP_STRONG_PRIV
					case ITEM_SNMPV3_PRIVPROTOCOL_AES192:
						/* set privacy protocol to AES192 */
						session.securityPrivProto = usmAES192PrivProtocol;
						session.securityPrivProtoLen = OID_LENGTH(usmAES192PrivProtocol);
						break;
					case ITEM_SNMPV3_PRIVPROTOCOL_AES256:
						/* set privacy protocol to AES256 */
						session.securityPrivProto = usmAES256PrivProtocol;
						session.securityPrivProtoLen = OID_LENGTH(usmAES256PrivProtocol);
						break;
					case ITEM_SNMPV3_PRIVPROTOCOL_AES192C:
						/* set privacy protocol to AES192 (Cisco version) */
						session.securityPrivProto = usmAES192CiscoPrivProtocol;
						session.securityPrivProtoLen = OID_LENGTH(usmAES192CiscoPrivProtocol);
						break;
					case ITEM_SNMPV3_PRIVPROTOCOL_AES256C:
						/* set privacy protocol to AES256 (Cisco version) */
						session.securityPrivProto = usmAES256CiscoPrivProtocol;
						session.securityPrivProtoLen = OID_LENGTH(usmAES256CiscoPrivProtocol);
						break;
#endif
					default:
						zbx_snprintf(error, max_error_len,
								"Unsupported privacy protocol [%d]",
								snmpv3_privprotocol);
						goto end;
				}

				session.securityPrivKeyLen = USM_PRIV_KU_LEN;

				if (SNMPERR_SUCCESS != generate_Ku(session.securityAuthProto,
						session.securityAuthProtoLen, (u_char *)snmpv3_privpassphrase,
						strlen(snmpv3_privpassphrase), session.securityPrivKey,
						&session.securityPrivKeyLen))
				{
					zbx_strlcpy(error, "Error generating Ku from privacy pass phrase",
							max_error_len);
					goto end;
				}
				break;
		}

		zabbix_log(LOG_LEVEL_DEBUG, "itemid:" ZBX_FS_UI64 " SNMPv3 [%s@%s]", itemid, session.securityName,
				session.peername);
	}

#ifdef HAVE_NETSNMP_SESSION_LOCALNAME
	if (NULL != config_source_ip)
	{
		/* In some cases specifying just local host (without local port) is not enough. We do */
		/* not care about the port number though so we let the OS select one by specifying 0. */
		/* See marc.info/?l=net-snmp-bugs&m=115624676507760 for details. */

		static ZBX_THREAD_LOCAL char	localname[64];

		zbx_snprintf(localname, sizeof(localname), "%s:0", config_source_ip);
		session.localname = localname;
	}
#endif

	SOCK_STARTUP;

	if (NULL == (ssp = snmp_sess_open(&session)))
	{
		SOCK_CLEANUP;

		zbx_strlcpy(error, "Cannot open SNMP session", max_error_len);
	}
end:
	zabbix_log(LOG_LEVEL_DEBUG, "End of %s() itemid:" ZBX_FS_UI64, __func__, itemid);

	return ssp;
#undef ITEM_SNMPV3_PRIVPROTOCOL_DES
#undef ITEM_SNMPV3_PRIVPROTOCOL_AES128
#undef ITEM_SNMPV3_PRIVPROTOCOL_AES192
#undef ITEM_SNMPV3_PRIVPROTOCOL_AES256
#undef ITEM_SNMPV3_PRIVPROTOCOL_AES192C
#undef ITEM_SNMPV3_PRIVPROTOCOL_AES256C
}

static void	zbx_snmp_close_session(zbx_snmp_sess_t session, zbx_uint64_t itemid)
{
	zabbix_log(LOG_LEVEL_DEBUG, "In %s() itemid:" ZBX_FS_UI64, __func__, itemid);

	snmp_sess_close(session);
	SOCK_CLEANUP;

	zabbix_log(LOG_LEVEL_DEBUG, "End of %s() itemid:" ZBX_FS_UI64, __func__, itemid);
}

static char	*zbx_sprint_asn_octet_str_dyn(const struct variable_list *var)
{
#define ZBX_MAC_ADDRESS_LEN	6
	/* don't guess output format if length is equal to MAC address to avoid false positive UTF-8 */
	if (var->type != ASN_OCTET_STR || NULL != memchr(var->val.string, '\0', var->val_len) ||
			ZBX_MAC_ADDRESS_LEN == var->val_len)
	{
		return NULL;
	}

	char	*strval_dyn = (char *)zbx_malloc(NULL, var->val_len + 1);

	memcpy(strval_dyn, var->val.string, var->val_len);
	strval_dyn[var->val_len] = '\0';

	if (FAIL == zbx_is_ascii_printable(strval_dyn) || FAIL == zbx_is_utf8(strval_dyn))
		zbx_free(strval_dyn);
	else
		zabbix_log(LOG_LEVEL_DEBUG, "%s() full value:'%s'", __func__, strval_dyn);

	return strval_dyn;
#undef ZBX_MAC_ADDRESS_LEN
}

static char	*zbx_snmp_get_octet_string(const struct variable_list *var, unsigned char *string_type,
		zbx_snmp_asn_octet_str_t snmp_asn_octet_str)
{
	struct tree	*subtree;
	const char	*hint;
	char		buffer[MAX_BUFFER_LEN];
	char		*strval_dyn = NULL;
	unsigned char	type;

	zabbix_log(LOG_LEVEL_DEBUG, "In %s()", __func__);

	/* find the subtree to get display hint */
	subtree = get_tree(var->name, var->name_length, get_tree_head());
	hint = (NULL != subtree ? subtree->hint : NULL);

	if (ZBX_ASN_OCTET_STR_UTF_8 == snmp_asn_octet_str && NULL == hint)
	{
		/* avoid conversion to Hex-STRING for valid UTF-8 strings without hints */
		if (NULL != (strval_dyn = zbx_sprint_asn_octet_str_dyn(var)))
		{
			type = ZBX_SNMP_STR_ASCII;
			goto end;
		}
	}

	/* we will decide if we want the value from var->val or what snprint_value() returned later */
	if (-1 == snprint_value(buffer, sizeof(buffer), var->name, var->name_length, var))
		goto end;

	zabbix_log(LOG_LEVEL_DEBUG, "%s() full value:'%s' hint:'%s'", __func__, buffer, ZBX_NULL2STR(hint));

	if (0 == strncmp(buffer, "Hex-STRING: ", 12))
	{
		strval_dyn = zbx_strdup(strval_dyn, buffer + 12);
		type = ZBX_SNMP_STR_HEX;
	}
	else if (NULL != hint && 0 == strncmp(buffer, "STRING: ", 8))
	{
		strval_dyn = zbx_strdup(strval_dyn, buffer + 8);
		type = ZBX_SNMP_STR_STRING;
	}
	else if (0 == strncmp(buffer, "OID: ", 5))
	{
		strval_dyn = zbx_strdup(strval_dyn, buffer + 5);
		type = ZBX_SNMP_STR_OID;
	}
	else if (0 == strncmp(buffer, "BITS: ", 6))
	{
		strval_dyn = zbx_strdup(strval_dyn, buffer + 6);
		type = ZBX_SNMP_STR_BITS;
	}
	else
	{
		/* snprint_value() escapes hintless ASCII strings, so */
		/* we are copying the raw unescaped value in this case */

		strval_dyn = (char *)zbx_malloc(strval_dyn, var->val_len + 1);
		memcpy(strval_dyn, var->val.string, var->val_len);
		strval_dyn[var->val_len] = '\0';
		type = ZBX_SNMP_STR_ASCII;
	}
end:
	if (NULL != string_type && NULL != strval_dyn)
		*string_type = type;

	zabbix_log(LOG_LEVEL_DEBUG, "End of %s():'%s'", __func__, ZBX_NULL2STR(strval_dyn));

	return strval_dyn;
}

static int	zbx_snmp_set_result(const struct variable_list *var, AGENT_RESULT *result, unsigned char *string_type,
		zbx_snmp_asn_octet_str_t snmp_asn_octet_str)
{
	char		*strval_dyn;
	int		ret = SUCCEED;

	zabbix_log(LOG_LEVEL_DEBUG, "In %s() type:%d", __func__, (int)var->type);

	*string_type = ZBX_SNMP_STR_UNDEFINED;

	if (ASN_OCTET_STR == var->type || ASN_OBJECT_ID == var->type)
	{
		if (NULL == (strval_dyn = zbx_snmp_get_octet_string(var, string_type, snmp_asn_octet_str)))
		{
			SET_MSG_RESULT(result, zbx_strdup(NULL, "Cannot receive string value: out of memory."));
			ret = NOTSUPPORTED;
		}
		else
		{
			zbx_set_agent_result_type(result, ITEM_VALUE_TYPE_TEXT, strval_dyn);
			zbx_free(strval_dyn);
		}
	}
#ifdef OPAQUE_SPECIAL_TYPES
	else if (ASN_UINTEGER == var->type || ASN_COUNTER == var->type || ASN_OPAQUE_U64 == var->type ||
			ASN_TIMETICKS == var->type || ASN_GAUGE == var->type)
#else
	else if (ASN_UINTEGER == var->type || ASN_COUNTER == var->type ||
			ASN_TIMETICKS == var->type || ASN_GAUGE == var->type)
#endif
	{
		SET_UI64_RESULT(result, (unsigned long)*var->val.integer);
	}
#ifdef OPAQUE_SPECIAL_TYPES
	else if (ASN_COUNTER64 == var->type || ASN_OPAQUE_COUNTER64 == var->type)
#else
	else if (ASN_COUNTER64 == var->type)
#endif
	{
		SET_UI64_RESULT(result, (((zbx_uint64_t)var->val.counter64->high) << 32) +
				(zbx_uint64_t)var->val.counter64->low);
	}
#ifdef OPAQUE_SPECIAL_TYPES
	else if (ASN_INTEGER == var->type || ASN_OPAQUE_I64 == var->type)
#else
	else if (ASN_INTEGER == var->type)
#endif
	{
		char	buffer[21];

		zbx_snprintf(buffer, sizeof(buffer), "%ld", *var->val.integer);

		zbx_set_agent_result_type(result, ITEM_VALUE_TYPE_TEXT, buffer);
	}
#ifdef OPAQUE_SPECIAL_TYPES
	else if (ASN_OPAQUE_FLOAT == var->type)
	{
		SET_DBL_RESULT(result, *var->val.floatVal);
	}
	else if (ASN_OPAQUE_DOUBLE == var->type)
	{
		SET_DBL_RESULT(result, *var->val.doubleVal);
	}
#endif
	else if (ASN_IPADDRESS == var->type)
	{
		SET_STR_RESULT(result, zbx_dsprintf(NULL, "%u.%u.%u.%u",
				(unsigned int)var->val.string[0],
				(unsigned int)var->val.string[1],
				(unsigned int)var->val.string[2],
				(unsigned int)var->val.string[3]));
	}
	else if (ASN_NULL == var->type)
	{
		SET_STR_RESULT(result, zbx_strdup(NULL, "NULL"));
	}
	else
	{
		SET_MSG_RESULT(result, zbx_get_snmp_type_error(var->type));
		ret = NOTSUPPORTED;
	}

	zabbix_log(LOG_LEVEL_DEBUG, "End of %s():%s", __func__, zbx_result_string(ret));

	return ret;
}

static void	zbx_snmp_dump_oid(char *buffer, size_t buffer_len, const oid *objid, size_t objid_len)
{
	size_t	offset = 0;

	*buffer = '\0';

	for (size_t i = 0; i < objid_len; i++)
		offset += zbx_snprintf(buffer + offset, buffer_len - offset, ".%lu", (unsigned long)objid[i]);
}

#define ZBX_OID_INDEX_STRING	0
#define ZBX_OID_INDEX_NUMERIC	1

static int	zbx_snmp_print_oid(char *buffer, size_t buffer_len, const oid *objid, size_t objid_len, int format)
{
	if (SNMPERR_SUCCESS != netsnmp_ds_set_boolean(NETSNMP_DS_LIBRARY_ID, NETSNMP_DS_LIB_DONT_BREAKDOWN_OIDS,
			format))
	{
		zabbix_log(LOG_LEVEL_WARNING, "cannot set \"dontBreakdownOids\" option to %d for Net-SNMP", format);
		return -1;
	}

	return snprint_objid(buffer, buffer_len, objid, objid_len);
}

static int	zbx_snmp_choose_index(char *buffer, size_t buffer_len, const oid *objid, size_t objid_len,
		size_t root_string_len, size_t root_numeric_len, char *root_oid)
{
	oid	parsed_oid[MAX_OID_LEN];
	size_t	parsed_oid_len = MAX_OID_LEN;
	char	printed_oid[MAX_STRING_LEN];
	char	*printed_oid_escaped;

	/**************************************************************************************************************/
	/*                                                                                                            */
	/* When we are providing a value for {#SNMPINDEX}, we would like to provide a pretty value. This is only a    */
	/* concern for OIDs with string indices. For instance, suppose we are walking the following OID:              */
	/*                                                                                                            */
	/*   SNMP-VIEW-BASED-ACM-MIB::vacmGroupName                                                                   */
	/*                                                                                                            */
	/* Suppose also that we are currently looking at this OID:                                                    */
	/*                                                                                                            */
	/*   SNMP-VIEW-BASED-ACM-MIB::vacmGroupName.3."authOnlyUser"                                                  */
	/*                                                                                                            */
	/* Then, we would like to provide {#SNMPINDEX} with this value:                                               */
	/*                                                                                                            */
	/*   3."authOnlyUser"                                                                                         */
	/*                                                                                                            */
	/* An alternative approach would be to provide {#SNMPINDEX} with numeric value. While it is equivalent to the */
	/* string representation above, the string representation is more readable and thus more useful to users:     */
	/*                                                                                                            */
	/*   3.12.97.117.116.104.79.110.108.121.85.115.101.114                                                        */
	/*                                                                                                            */
	/* Here, 12 is the length of "authOnlyUser" and the rest is the string encoding using ASCII characters.       */
	/*                                                                                                            */
	/* There are two problems with always providing {#SNMPINDEX} that has an index representation as a string.    */
	/*                                                                                                            */
	/* The first problem is indices of type InetAddress. The Net-SNMP library has code for pretty-printing IP     */
	/* addresses, but no way to parse them back. As an example, consider the following OID:                       */
	/*                                                                                                            */
	/*   .1.3.6.1.2.1.4.34.1.4.1.4.192.168.3.255                                                                  */
	/*                                                                                                            */
	/* Its pretty representation is like this:                                                                    */
	/*                                                                                                            */
	/*   IP-MIB::ipAddressType.ipv4."192.168.3.255"                                                               */
	/*                                                                                                            */
	/* However, when trying to parse it, it turns into this OID:                                                  */
	/*                                                                                                            */
	/*   .1.3.6.1.2.1.4.34.1.4.1.13.49.57.50.46.49.54.56.46.51.46.50.53.53                                        */
	/*                                                                                                            */
	/* Apparently, this is different than the original.                                                           */
	/*                                                                                                            */
	/* The second problem is indices of type OCTET STRING, which might contain unprintable characters:            */
	/*                                                                                                            */
	/*   1.3.6.1.2.1.17.4.3.1.1.0.0.240.122.113.21                                                                */
	/*                                                                                                            */
	/* Its pretty representation is like this (note the single quotes which stand for a fixed-length string):     */
	/*                                                                                                            */
	/*   BRIDGE-MIB::dot1dTpFdbAddress.'...zq.'                                                                   */
	/*                                                                                                            */
	/* Here, '...zq.' stands for 0.0.240.122.113.21, where only 'z' (122) and 'q' (113) are printable.            */
	/*                                                                                                            */
	/* Apparently, this cannot be turned back into the numeric representation.                                    */
	/*                                                                                                            */
	/* So what we try to do is first print it pretty. If there is no string-looking index, return it as output.   */
	/* If there is such an index, we check that it can be parsed and that the result is the same as the original. */
	/*                                                                                                            */
	/**************************************************************************************************************/

	if (-1 == zbx_snmp_print_oid(printed_oid, sizeof(printed_oid), objid, objid_len, ZBX_OID_INDEX_STRING))
	{
		zabbix_log(LOG_LEVEL_DEBUG, "%s(): cannot print OID with string indices", __func__);
		goto numeric;
	}

	if (NULL == strchr(printed_oid, '"') && NULL == strchr(printed_oid, '\''))
	{
		if (0 != strncmp(printed_oid, root_oid, strlen(root_oid)))
		{
			size_t	offset = 0;
			char	*sep;

			if (NULL != (sep = strstr(printed_oid, "::")))
				offset = sep - printed_oid + 2;

			zbx_strlcpy(buffer, printed_oid + offset, buffer_len);
		}
		else
			zbx_strlcpy(buffer, printed_oid + root_string_len + 1, buffer_len);

		return SUCCEED;
	}

	printed_oid_escaped = zbx_dyn_escape_string(printed_oid, "\\");

	if (NULL == snmp_parse_oid(printed_oid_escaped, parsed_oid, &parsed_oid_len))
	{
		zabbix_log(LOG_LEVEL_DEBUG, "%s(): cannot parse OID '%s'", __func__, printed_oid_escaped);
		zbx_free(printed_oid_escaped);
		goto numeric;
	}
	zbx_free(printed_oid_escaped);

	if (parsed_oid_len == objid_len && 0 == memcmp(parsed_oid, objid, parsed_oid_len * sizeof(oid)))
	{
		zbx_strlcpy(buffer, printed_oid + root_string_len + 1, buffer_len);
		return SUCCEED;
	}
numeric:
	if (-1 == zbx_snmp_print_oid(printed_oid, sizeof(printed_oid), objid, objid_len, ZBX_OID_INDEX_NUMERIC))
	{
		zabbix_log(LOG_LEVEL_DEBUG, "%s(): cannot print OID with numeric indices", __func__);
		return FAIL;
	}

	zbx_strlcpy(buffer, printed_oid + root_numeric_len + 1, buffer_len);
	return SUCCEED;
}

/******************************************************************************
 *                                                                            *
 * Functions for detecting looping in SNMP OID sequence using hashset         *
 *                                                                            *
 * Once there is a possibility of looping we start putting OIDs into hashset. *
 * We do it until a duplicate OID shows up or ZBX_OIDS_MAX_NUM OIDs have been *
 * collected.                                                                 *
 *                                                                            *
 * The hashset key is array of elements of type 'oid'. Element 0 holds the    *
 * number of OID components (sub-OIDs), element 1 and so on - OID components  *
 * themselves.                                                                *
 *                                                                            *
 * OIDs may contain up to 128 sub-OIDs, so 1 byte is sufficient to keep the   *
 * number of them. On the other hand, sub-OIDs are of type 'oid' which can be *
 * defined in NetSNMP as 'uint8_t' or 'u_long'. Sub-OIDs are compared as      *
 * numbers, so some platforms may require they to be properly aligned in      *
 * memory. To ensure proper alignment we keep number of elements in element 0 *
 * instead of using a separate structure element for it.                      *
 *                                                                            *
 ******************************************************************************/

static zbx_hash_t	__oids_seen_key_hash(const void *data)
{
	const oid	*key = (const oid *)data;

	return ZBX_DEFAULT_HASH_ALGO(key, (key[0] + 1) * sizeof(oid), ZBX_DEFAULT_HASH_SEED);
}

static int	__oids_seen_key_compare(const void *d1, const void *d2)
{
	const oid	*k1 = (const oid *)d1;
	const oid	*k2 = (const oid *)d2;

	if (d1 == d2)
		return 0;

	return snmp_oid_compare(k1 + 1, k1[0], k2 + 1, k2[0]);
}

static void	zbx_detect_loop_init(zbx_hashset_t *hs)
{
#define ZBX_OIDS_SEEN_INIT_SIZE	500		/* minimum initial number of slots in hashset */

	zbx_hashset_create(hs, ZBX_OIDS_SEEN_INIT_SIZE, __oids_seen_key_hash, __oids_seen_key_compare);

#undef ZBX_OIDS_SEEN_INIT_SIZE
}

static int	zbx_oid_is_new(zbx_hashset_t *hs, size_t root_len, const oid *p_oid, size_t oid_len)
{
#define ZBX_OIDS_MAX_NUM	1000000		/* max number of OIDs to store for checking duplicates */

	const oid	*var_oid;		/* points to the first element in the variable part */
	size_t		var_len;		/* number of elements in the variable part */
	oid		oid_k[MAX_OID_LEN + 1];	/* array for constructing a hashset key */

	/* OIDs share a common initial part. Save space by storing only the variable part. */

	var_oid = p_oid + root_len;
	var_len = oid_len - root_len;

	if (ZBX_OIDS_MAX_NUM == hs->num_data)
		return FAIL;

	oid_k[0] = var_len;
	memcpy(oid_k + 1, var_oid, var_len * sizeof(oid));

	if (NULL != zbx_hashset_search(hs, oid_k))
		return FAIL;					/* OID already seen */

	if (NULL != zbx_hashset_insert(hs, oid_k, (var_len + 1) * sizeof(oid)))
		return SUCCEED;					/* new OID */

	THIS_SHOULD_NEVER_HAPPEN;
	return FAIL;						/* hashset fail */

#undef ZBX_OIDS_MAX_NUM
}

/******************************************************************************
 *                                                                            *
 * Purpose: retrieves information by walking OID tree                         *
 *                                                                            *
 * Parameters: ssp           - [IN] SNMP session handle                       *
 *             item          - [IN] configuration of Zabbix item              *
 *             snmp_oid      - [IN] OID of table with values of interest      *
 *             error         - [OUT] buffer to store error message            *
 *             max_error_len - [IN] maximum error message length              *
 *             max_succeed   - [OUT] value of "max_repetitions" that succeeded*
 *             min_fail      - [OUT] value of "max_repetitions" that failed   *
 *             max_vars      - [IN] suggested value of "max_repetitions"      *
 *             bulk          - [IN] whether GetBulkRequest-PDU should be used *
 *             walk_cb_func  - [IN] callback function to process discovered   *
 *                                  OIDs and their values                     *
 *             walk_cb_arg   - [IN] argument to pass to callback function     *
 *                                                                            *
 * Return value: NOTSUPPORTED - OID does not exist, any other critical error  *
 *               NETWORK_ERROR - recoverable network error                    *
 *               CONFIG_ERROR - item configuration error                      *
 *               SUCCEED - if function successfully completed                 *
 *                                                                            *
 ******************************************************************************/
static int	zbx_snmp_walk(zbx_snmp_sess_t ssp, const zbx_dc_item_t *item, const char *snmp_oid, char *error,
		size_t max_error_len, int *max_succeed, int *min_fail, int max_vars, int bulk,
		zbx_snmp_walk_cb_func walk_cb_func, void *walk_cb_arg)
{
	struct snmp_pdu		*pdu, *response;
	oid			anOID[MAX_OID_LEN], rootOID[MAX_OID_LEN];
	size_t			anOID_len = MAX_OID_LEN, rootOID_len = MAX_OID_LEN, root_string_len, root_numeric_len;
	char			oid_index[MAX_STRING_LEN], root_oid[MAX_STRING_LEN];
	struct variable_list	*var;
	int			status, level, running, num_vars, got_vars = 0, check_oid_increase = 1, ret = SUCCEED;
	AGENT_RESULT		snmp_result;
	zbx_hashset_t		oids_seen;
	struct snmp_session	*ss;

	zabbix_log(LOG_LEVEL_DEBUG, "In %s() type:%d OID:'%s' bulk:%d", __func__, (int)item->type, snmp_oid, bulk);

	if (ZBX_IF_SNMP_VERSION_1 == item->snmp_version)	/* GetBulkRequest-PDU available since SNMPv2 */
		bulk = SNMP_BULK_DISABLED;

	/* create OID from string */
	if (NULL == snmp_parse_oid(snmp_oid, rootOID, &rootOID_len))
	{
		zbx_snprintf(error, max_error_len, "snmp_parse_oid(): cannot parse OID \"%s\".", snmp_oid);
		ret = CONFIG_ERROR;
		goto out;
	}

	if (-1 == zbx_snmp_print_oid(oid_index, sizeof(oid_index), rootOID, rootOID_len, ZBX_OID_INDEX_STRING))
	{
		zbx_snprintf(error, max_error_len, "zbx_snmp_print_oid(): cannot print OID \"%s\" with string indices.",
				snmp_oid);
		ret = CONFIG_ERROR;
		goto out;
	}

	root_string_len = strlen(oid_index);

	if (-1 == zbx_snmp_print_oid(oid_index, sizeof(oid_index), rootOID, rootOID_len, ZBX_OID_INDEX_NUMERIC))
	{
		zbx_snprintf(error, max_error_len, "zbx_snmp_print_oid(): cannot print OID \"%s\""
				" with numeric indices.", snmp_oid);
		ret = CONFIG_ERROR;
		goto out;
	}

	root_numeric_len = strlen(oid_index);

	zbx_strlcpy(root_oid, oid_index, sizeof(root_oid));

	/* copy rootOID to anOID */
	memcpy(anOID, rootOID, rootOID_len * sizeof(oid));
	anOID_len = rootOID_len;

	/* initialize variables */
	level = 0;
	running = 1;

	while (1 == running)
	{
		/* create PDU */
		if (NULL == (pdu = snmp_pdu_create(SNMP_BULK_ENABLED == bulk ? SNMP_MSG_GETBULK : SNMP_MSG_GETNEXT)))
		{
			zbx_strlcpy(error, "snmp_pdu_create(): cannot create PDU object.", max_error_len);
			ret = CONFIG_ERROR;
			break;
		}

		if (NULL == snmp_add_null_var(pdu, anOID, anOID_len))	/* add OID as variable to PDU */
		{
			zbx_strlcpy(error, "snmp_add_null_var(): cannot add null variable.", max_error_len);
			ret = CONFIG_ERROR;
			snmp_free_pdu(pdu);
			break;
		}

		if (SNMP_BULK_ENABLED == bulk)
		{
			pdu->non_repeaters = 0;
			pdu->max_repetitions = max_vars;
		}

		ss = snmp_sess_session(ssp);
		ss->retries = (0 == bulk || (1 == max_vars && 0 == level) ? 1 : 0);

		/* communicate with agent */
		status = snmp_sess_synch_response(ssp, pdu, &response);

		zabbix_log(LOG_LEVEL_DEBUG, "%s() snmp_sess_synch_response() status:%d s_snmp_errno:%d errstat:%ld"
				" max_vars:%d", __func__, status, ss->s_snmp_errno,
				NULL == response ? (long)-1 : response->errstat, max_vars);

		if (1 < max_vars &&
			((STAT_SUCCESS == status && SNMP_ERR_TOOBIG == response->errstat) || STAT_TIMEOUT == status))
		{
			/* The logic of iteratively reducing request size here is the same as in function */
			/* zbx_snmp_get_values(). Please refer to the description there for explanation.  */
reduce_max_vars:
			if (*min_fail > max_vars)
				*min_fail = max_vars;

			if (0 == level)
			{
				max_vars /= 2;
			}
			else if (1 == level)
			{
				max_vars = 1;
			}

			level++;

			goto next;
		}
		else if (STAT_SUCCESS != status || SNMP_ERR_NOERROR != response->errstat)
		{
			if (1 >= level && 1 < max_vars)
				goto reduce_max_vars;

			ret = zbx_get_snmp_response_error(ssp, &item->interface, status, response, error,
					max_error_len, got_vars);
			running = 0;
			goto next;
		}

		if (NULL == response->variables)
		{
			if (1 >= level && 1 < max_vars)
				goto reduce_max_vars;

			zbx_strlcpy(error, "No values received.", max_error_len);
			ret = NOTSUPPORTED;
			running = 0;
			goto next;
		}

		/* process response */
		for (num_vars = 0, var = response->variables; NULL != var; num_vars++, var = var->next_variable)
		{
			char		**str_res;
			unsigned char	val_type;

			got_vars = 1;

			/* verify if we are in the same subtree */
			if (SNMP_ENDOFMIBVIEW == var->type || var->name_length < rootOID_len ||
					0 != memcmp(rootOID, var->name, rootOID_len * sizeof(oid)))
			{
				/* reached the end or past this subtree */
				running = 0;
				break;
			}
			else if (SNMP_NOSUCHOBJECT != var->type && SNMP_NOSUCHINSTANCE != var->type)
			{
				/* not an exception value */

				if (1 == check_oid_increase)	/* typical case */
				{
					int	res;

					/* normally devices return OIDs in increasing order, */
					/* snmp_oid_compare() will return -1 in this case */

					if (-1 != (res = snmp_oid_compare(anOID, anOID_len, var->name,
							var->name_length)))
					{
						if (0 == res)	/* got the same OID */
						{
							zbx_strlcpy(error, "OID not changing.", max_error_len);
							ret = NOTSUPPORTED;
							running = 0;
							break;
						}
						else	/* 1 == res */
						{
							/* OID decreased. Disable further checks of increasing */
							/* and set up a protection against endless looping. */

							check_oid_increase = 0;
							zbx_detect_loop_init(&oids_seen);
						}
					}
				}

				if (0 == check_oid_increase && FAIL == zbx_oid_is_new(&oids_seen, rootOID_len,
						var->name, var->name_length))
				{
					zbx_strlcpy(error, "OID loop detected or too many OIDs.", max_error_len);
					ret = NOTSUPPORTED;
					running = 0;
					break;
				}

				if (SUCCEED != zbx_snmp_choose_index(oid_index, sizeof(oid_index), var->name,
						var->name_length, root_string_len, root_numeric_len, root_oid))
				{
					zbx_snprintf(error, max_error_len, "zbx_snmp_choose_index():"
							" cannot choose appropriate index while walking for"
							" OID \"%s\".", snmp_oid);
					ret = NOTSUPPORTED;
					running = 0;
					break;
				}

				str_res = NULL;
				zbx_init_agent_result(&snmp_result);

				if (SUCCEED == zbx_snmp_set_result(var, &snmp_result, &val_type, ZBX_ASN_OCTET_STR_HEX))
				{
					if (ZBX_ISSET_TEXT(&snmp_result) && ZBX_SNMP_STR_HEX == val_type)
						zbx_remove_chars(snmp_result.text, "\r\n");

					str_res = ZBX_GET_STR_RESULT(&snmp_result);
				}

				if (NULL == str_res)
				{
					char	**msg;

					msg = ZBX_GET_MSG_RESULT(&snmp_result);

					zabbix_log(LOG_LEVEL_DEBUG, "cannot get index '%s' string value: %s",
							oid_index, NULL != msg && NULL != *msg ? *msg : "(null)");
				}
				else
					walk_cb_func(walk_cb_arg, snmp_oid, oid_index, snmp_result.str);

				zbx_free_agent_result(&snmp_result);

				/* go to next variable */
				memcpy((char *)anOID, (char *)var->name, var->name_length * sizeof(oid));
				anOID_len = var->name_length;
			}
			else
			{
				/* an exception value, so stop */
				char	*errmsg;

				errmsg = zbx_get_snmp_type_error(var->type);
				zbx_strlcpy(error, errmsg, max_error_len);
				zbx_free(errmsg);
				ret = NOTSUPPORTED;
				running = 0;
				break;
			}
		}

		if (*max_succeed < num_vars)
			*max_succeed = num_vars;
next:
		if (NULL != response)
			snmp_free_pdu(response);
	}

	if (0 == check_oid_increase)
		zbx_hashset_destroy(&oids_seen);
out:
	zabbix_log(LOG_LEVEL_DEBUG, "End of %s():%s", __func__, zbx_result_string(ret));

	return ret;
}

#undef ZBX_OID_INDEX_STRING
#undef ZBX_OID_INDEX_NUMERIC

static int	zbx_snmp_get_values(zbx_snmp_sess_t ssp, const zbx_dc_item_t *items,
		char oids[][ZBX_ITEM_SNMP_OID_LEN_MAX], AGENT_RESULT *results, int *errcodes,
		unsigned char *query_and_ignore_type, int num, int level, char *error, size_t max_error_len,
		int *max_succeed, int *min_fail, unsigned char poller_type)
{
	int			status, ret = SUCCEED, mapping_num = 0;
	int			mapping[ZBX_MAX_SNMP_ITEMS];
	oid			parsed_oids[ZBX_MAX_SNMP_ITEMS][MAX_OID_LEN];
	size_t			parsed_oid_lens[ZBX_MAX_SNMP_ITEMS];
	struct snmp_pdu		*pdu, *response;
	struct snmp_session	*ss;

	zabbix_log(LOG_LEVEL_DEBUG, "In %s() num:%d level:%d", __func__, num, level);

	if (NULL == (pdu = snmp_pdu_create(SNMP_MSG_GET)))
	{
		zbx_strlcpy(error, "snmp_pdu_create(): cannot create PDU object.", max_error_len);
		ret = CONFIG_ERROR;
		goto out;
	}

	for (int i = 0; i < num; i++)
	{
		if (SUCCEED != errcodes[i])
			continue;

		if (NULL != query_and_ignore_type && 0 == query_and_ignore_type[i])
			continue;

		parsed_oid_lens[i] = MAX_OID_LEN;

		if (NULL == snmp_parse_oid(oids[i], parsed_oids[i], &parsed_oid_lens[i]))
		{
			SET_MSG_RESULT(&results[i], zbx_dsprintf(NULL, "snmp_parse_oid(): cannot parse OID \"%s\".",
					oids[i]));
			errcodes[i] = CONFIG_ERROR;
			continue;
		}

		if (NULL == snmp_add_null_var(pdu, parsed_oids[i], parsed_oid_lens[i]))
		{
			SET_MSG_RESULT(&results[i], zbx_strdup(NULL, "snmp_add_null_var(): cannot add null variable."));
			errcodes[i] = CONFIG_ERROR;
			continue;
		}

		mapping[mapping_num++] = i;
	}

	if (0 == mapping_num)
	{
		snmp_free_pdu(pdu);
		goto out;
	}

	ss = snmp_sess_session(ssp);
	ss->retries = (1 == mapping_num && 0 == level && ZBX_POLLER_TYPE_UNREACHABLE != poller_type ? 1 : 0);
retry:
	status = snmp_sess_synch_response(ssp, pdu, &response);

	zabbix_log(LOG_LEVEL_DEBUG, "%s() snmp_sess_synch_response() status:%d s_snmp_errno:%d errstat:%ld "
			"mapping_num:%d", __func__, status, ss->s_snmp_errno, NULL == response ? (long)-1 :
			response->errstat, mapping_num);

	if (STAT_SUCCESS == status && SNMP_ERR_NOERROR == response->errstat)
	{
		struct variable_list	*var;
		int			i;

		for (i = 0, var = response->variables;; i++, var = var->next_variable)
		{
			/* check that response variable binding matches the request variable binding */

			if (i == mapping_num)
			{
				if (NULL != var)
				{
					zabbix_log(LOG_LEVEL_WARNING, "SNMP response from host \"%s\" contains"
							" too many variable bindings", items[0].host.host);

					if (1 != mapping_num)	/* give device a chance to handle a smaller request */
						goto halve;

					zbx_strlcpy(error, "Invalid SNMP response: too many variable bindings.",
							max_error_len);

					ret = NOTSUPPORTED;
				}

				break;
			}

			if (NULL == var)
			{
				zabbix_log(LOG_LEVEL_WARNING, "SNMP response from host \"%s\" contains"
						" too few variable bindings", items[0].host.host);

				if (1 != mapping_num)	/* give device a chance to handle a smaller request */
					goto halve;

				zbx_strlcpy(error, "Invalid SNMP response: too few variable bindings.", max_error_len);

				ret = NOTSUPPORTED;
				break;
			}

			int	j = mapping[i];

			if (parsed_oid_lens[j] != var->name_length ||
					0 != memcmp(parsed_oids[j], var->name, parsed_oid_lens[j] * sizeof(oid)))
			{
				char	sent_oid[ZBX_ITEM_SNMP_OID_LEN_MAX], received_oid[ZBX_ITEM_SNMP_OID_LEN_MAX];

				zbx_snmp_dump_oid(sent_oid, sizeof(sent_oid), parsed_oids[j], parsed_oid_lens[j]);
				zbx_snmp_dump_oid(received_oid, sizeof(received_oid), var->name, var->name_length);

				if (1 != mapping_num)
				{
					zabbix_log(LOG_LEVEL_WARNING, "SNMP response from host \"%s\" contains"
							" variable bindings that do not match the request:"
							" sent \"%s\", received \"%s\"",
							items[0].host.host, sent_oid, received_oid);

					goto halve;	/* give device a chance to handle a smaller request */
				}
				else
				{
					zabbix_log(LOG_LEVEL_DEBUG, "SNMP response from host \"%s\" contains"
							" variable bindings that do not match the request:"
							" sent \"%s\", received \"%s\"",
							items[0].host.host, sent_oid, received_oid);
				}
			}

			/* process received data */
			unsigned char	val_type;

			if (NULL != query_and_ignore_type && 1 == query_and_ignore_type[j])
				(void)zbx_snmp_set_result(var, &results[j], &val_type, ZBX_ASN_OCTET_STR_HEX);
			else
				errcodes[j] = zbx_snmp_set_result(var, &results[j], &val_type, ZBX_ASN_OCTET_STR_HEX);

			if (ZBX_ISSET_TEXT(&results[j]) && ZBX_SNMP_STR_HEX == val_type)
				zbx_remove_chars(results[j].text, "\r\n");
		}

		if (SUCCEED == ret)
		{
			if (*max_succeed < mapping_num)
				*max_succeed = mapping_num;
		}
		/* min_fail value is updated when bulk request is halved in the case of failure */
	}
	else if (STAT_SUCCESS == status && SNMP_ERR_NOSUCHNAME == response->errstat && 0 != response->errindex)
	{
		/* If a request PDU contains a bad variable, the specified behavior is different between SNMPv1 and */
		/* later versions. In SNMPv1, the whole PDU is rejected and "response->errindex" is set to indicate */
		/* the bad variable. In SNMPv2 and later, the SNMP agent processes the PDU by filling values for the */
		/* known variables and marking unknown variables individually in the variable binding list. However, */
		/* SNMPv2 allows SNMPv1 behavior, too. So regardless of the SNMP version used, if we get this error, */
		/* then we fix the PDU by removing the bad variable and retry the request. */

		int	i = response->errindex - 1;

		if (0 > i || i >= mapping_num)
		{
			zabbix_log(LOG_LEVEL_WARNING, "SNMP response from host \"%s\" contains"
					" an out of bounds error index: %ld", items[0].host.host, response->errindex);

			zbx_strlcpy(error, "Invalid SNMP response: error index out of bounds.", max_error_len);

			ret = NOTSUPPORTED;
			goto exit;
		}

		int	j = mapping[i];

		zabbix_log(LOG_LEVEL_DEBUG, "%s() snmp_sess_synch_response() errindex:%ld OID:'%s'", __func__,
				response->errindex, oids[j]);

		if (NULL == query_and_ignore_type || 0 == query_and_ignore_type[j])
		{
			errcodes[j] = zbx_get_snmp_response_error(ssp, &items[0].interface, status, response, error,
					max_error_len, 0);
			SET_MSG_RESULT(&results[j], zbx_strdup(NULL, error));
			*error = '\0';
		}

		if (1 < mapping_num)
		{
			if (NULL != (pdu = snmp_fix_pdu(response, SNMP_MSG_GET)))
			{
				memmove(mapping + i, mapping + i + 1, sizeof(int) * (mapping_num - i - 1));
				mapping_num--;

				snmp_free_pdu(response);
				goto retry;
			}
			else
			{
				zbx_strlcpy(error, "snmp_fix_pdu(): cannot fix PDU object.", max_error_len);
				ret = NOTSUPPORTED;
			}
		}
	}
	else if (1 < mapping_num &&
			((STAT_SUCCESS == status && SNMP_ERR_TOOBIG == response->errstat) || STAT_TIMEOUT == status ||
			(STAT_ERROR == status && SNMPERR_TOO_LONG == ss->s_snmp_errno)))
	{
		/* Since we are trying to obtain multiple values from the SNMP agent, the response that it has to  */
		/* generate might be too big. It seems to be required by the SNMP standard that in such cases the  */
		/* error status should be set to "tooBig(1)". However, some devices simply do not respond to such  */
		/* queries and we get a timeout. Moreover, some devices exhibit both behaviors - they either send  */
		/* "tooBig(1)" or do not respond at all. So what we do is halve the number of variables to query - */
		/* it should work in the vast majority of cases, because, since we are now querying "num" values,  */
		/* we know that querying "num/2" values succeeded previously. The case where it can still fail due */
		/* to exceeded maximum response size is if we are now querying values that are unusually large. So */
		/* if querying with half the number of the last values does not work either, we resort to querying */
		/* values one by one, and the next time configuration cache gives us items to query, it will give  */
		/* us less. */

		/* The explanation above is for the first two conditions. The third condition comes from SNMPv3, */
		/* where the size of the request that we are trying to send exceeds device's "msgMaxSize" limit. */
halve:
		if (*min_fail > mapping_num)
			*min_fail = mapping_num;

		if (0 == level)
		{
			/* halve the number of items */

			ret = zbx_snmp_get_values(ssp, items, oids, results, errcodes, query_and_ignore_type, num / 2,
					level + 1, error, max_error_len, max_succeed, min_fail, poller_type);

			if (SUCCEED != ret)
				goto exit;

			int	base = num / 2;

			ret = zbx_snmp_get_values(ssp, items + base, oids + base, results + base, errcodes + base,
					NULL == query_and_ignore_type ? NULL : query_and_ignore_type + base, num - base,
					level + 1, error, max_error_len, max_succeed, min_fail, poller_type);
		}
		else if (1 == level)
		{
			/* resort to querying items one by one */

			for (int i = 0; i < num; i++)
			{
				if (SUCCEED != errcodes[i])
					continue;

				ret = zbx_snmp_get_values(ssp, items + i, oids + i, results + i, errcodes + i,
						NULL == query_and_ignore_type ? NULL : query_and_ignore_type + i, 1,
						level + 1, error, max_error_len, max_succeed, min_fail, poller_type);

				if (SUCCEED != ret)
					goto exit;
			}
		}
	}
	else
	{
		if (1 <= level)
			goto halve;

		ret = zbx_get_snmp_response_error(ssp, &items[0].interface, status, response, error, max_error_len, 0);
	}
exit:
	if (NULL != response)
		snmp_free_pdu(response);
out:
	zabbix_log(LOG_LEVEL_DEBUG, "End of %s():%s", __func__, zbx_result_string(ret));

	return ret;
}

/******************************************************************************
 *                                                                            *
 * Purpose: translates well-known object identifiers into numeric form        *
 *                                                                            *
 ******************************************************************************/
static void	zbx_snmp_translate(char *oid_translated, const char *snmp_oid, size_t max_oid_len)
{
	typedef struct
	{
		const size_t	sz;
		const char	*mib;
		const char	*replace;
	}
	zbx_mib_norm_t;

#define LEN_STR(x)	ZBX_CONST_STRLEN(x), x
	static ZBX_THREAD_LOCAL zbx_mib_norm_t	mibs[] =
	{
		/* the most popular items first */
		{LEN_STR("ifDescr"),		".1.3.6.1.2.1.2.2.1.2"},
		{LEN_STR("ifInOctets"),		".1.3.6.1.2.1.2.2.1.10"},
		{LEN_STR("ifOutOctets"),	".1.3.6.1.2.1.2.2.1.16"},
		{LEN_STR("ifAdminStatus"),	".1.3.6.1.2.1.2.2.1.7"},
		{LEN_STR("ifOperStatus"),	".1.3.6.1.2.1.2.2.1.8"},
		{LEN_STR("ifIndex"),		".1.3.6.1.2.1.2.2.1.1"},
		{LEN_STR("ifType"),		".1.3.6.1.2.1.2.2.1.3"},
		{LEN_STR("ifMtu"),		".1.3.6.1.2.1.2.2.1.4"},
		{LEN_STR("ifSpeed"),		".1.3.6.1.2.1.2.2.1.5"},
		{LEN_STR("ifPhysAddress"),	".1.3.6.1.2.1.2.2.1.6"},
		{LEN_STR("ifInUcastPkts"),	".1.3.6.1.2.1.2.2.1.11"},
		{LEN_STR("ifInNUcastPkts"),	".1.3.6.1.2.1.2.2.1.12"},
		{LEN_STR("ifInDiscards"),	".1.3.6.1.2.1.2.2.1.13"},
		{LEN_STR("ifInErrors"),		".1.3.6.1.2.1.2.2.1.14"},
		{LEN_STR("ifInUnknownProtos"),	".1.3.6.1.2.1.2.2.1.15"},
		{LEN_STR("ifOutUcastPkts"),	".1.3.6.1.2.1.2.2.1.17"},
		{LEN_STR("ifOutNUcastPkts"),	".1.3.6.1.2.1.2.2.1.18"},
		{LEN_STR("ifOutDiscards"),	".1.3.6.1.2.1.2.2.1.19"},
		{LEN_STR("ifOutErrors"),	".1.3.6.1.2.1.2.2.1.20"},
		{LEN_STR("ifOutQLen"),		".1.3.6.1.2.1.2.2.1.21"},
		{0}
	};
#undef LEN_STR

	int	found = 0;

	zabbix_log(LOG_LEVEL_DEBUG, "In %s() OID:'%s'", __func__, snmp_oid);

	for (int i = 0; 0 != mibs[i].sz; i++)
	{
		if (0 == strncmp(mibs[i].mib, snmp_oid, mibs[i].sz))
		{
			found = 1;
			zbx_snprintf(oid_translated, max_oid_len, "%s%s", mibs[i].replace, snmp_oid + mibs[i].sz);
			break;
		}
	}

	if (0 == found)
		zbx_strlcpy(oid_translated, snmp_oid, max_oid_len);

	zabbix_log(LOG_LEVEL_DEBUG, "End of %s() oid_translated:'%s'", __func__, oid_translated);
}

/* discovered SNMP object, identified by its index */
typedef struct
{
	/* object index returned by zbx_snmp_walk */
	char	*index;

	/* an array of OID values stored in the same order as defined in OID key */
	char	**values;
}
zbx_snmp_dobject_t;

ZBX_PTR_VECTOR_DECL(snmp_dobject_ptr, zbx_snmp_dobject_t*)
ZBX_PTR_VECTOR_IMPL(snmp_dobject_ptr, zbx_snmp_dobject_t*)

/* helper data structure used by snmp discovery */
typedef struct
{
	/* index of OID being currently processed (walked) */
	int			num;

	/* discovered SNMP objects */
	zbx_hashset_t		objects;

	/* index (order) of discovered SNMP objects */
	zbx_vector_snmp_dobject_ptr_t	index;

	/* request data structure used to parse discovery OID key */
	AGENT_REQUEST		request;
}
zbx_snmp_ddata_t;

/* discovery objects hashset support */
static zbx_hash_t	zbx_snmp_dobject_hash(const void *data)
{
	const char	*index = *(const char **)data;

	return ZBX_DEFAULT_STRING_HASH_ALGO(index, strlen(index), ZBX_DEFAULT_HASH_SEED);
}

static int	zbx_snmp_dobject_compare(const void *d1, const void *d2)
{
	const char	*i1 = *(const char **)d1;
	const char	*i2 = *(const char **)d2;

	return strcmp(i1, i2);
}

/******************************************************************************
 *                                                                            *
 * Purpose: initializes snmp discovery data object                            *
 *                                                                            *
 * Parameters: data          - [IN] snmp discovery data object                *
 *             key           - [IN] discovery OID key                         *
 *             error         - [OUT] buffer to store error message            *
 *             max_error_len - [IN] maximum error message length              *
 *                                                                            *
 * Return value: CONFIG_ERROR - OID key configuration error                   *
 *               SUCCEED - if function successfully completed                 *
 *                                                                            *
 ******************************************************************************/
static int	zbx_snmp_ddata_init(zbx_snmp_ddata_t *data, const char *key, char *error, size_t max_error_len)
{
	int	ret = CONFIG_ERROR;

	zbx_init_agent_request(&data->request);

	if (SUCCEED != zbx_parse_item_key(key, &data->request))
	{
		zbx_strlcpy(error, "Invalid SNMP OID: cannot parse expression.", max_error_len);
		goto out;
	}

	if (0 == data->request.nparam || 0 != (data->request.nparam & 1))
	{
		zbx_strlcpy(error, "Invalid SNMP OID: pairs of macro and OID are expected.", max_error_len);
		goto out;
	}

	for (int i = 0; i < data->request.nparam; i += 2)
	{
		if (SUCCEED != zbx_is_discovery_macro(data->request.params[i]))
		{
			zbx_snprintf(error, max_error_len, "Invalid SNMP OID: macro \"%s\" is invalid",
					data->request.params[i]);
			goto out;
		}

		if (0 == strcmp(data->request.params[i], "{#SNMPINDEX}"))
		{
			zbx_strlcpy(error, "Invalid SNMP OID: macro \"{#SNMPINDEX}\" is not allowed.", max_error_len);
			goto out;
		}
	}

	for (int i = 2; i < data->request.nparam; i += 2)
	{
		for (int j = 0; j < i; j += 2)
		{
			if (0 == strcmp(data->request.params[i], data->request.params[j]))
			{
				zbx_strlcpy(error, "Invalid SNMP OID: unique macros are expected.", max_error_len);
				goto out;
			}
		}
	}

	zbx_hashset_create(&data->objects, 10, zbx_snmp_dobject_hash, zbx_snmp_dobject_compare);
	zbx_vector_snmp_dobject_ptr_create(&data->index);

	ret = SUCCEED;
out:
	if (SUCCEED != ret)
		zbx_free_agent_request(&data->request);

	return ret;
}

/******************************************************************************
 *                                                                            *
 * Purpose: releases data allocated by snmp discovery                         *
 *                                                                            *
 * Parameters: data - [IN] snmp discovery data object                         *
 *                                                                            *
 ******************************************************************************/
static void	zbx_snmp_ddata_clean(zbx_snmp_ddata_t *data)
{
	zbx_hashset_iter_t	iter;
	zbx_snmp_dobject_t	*obj;

	zbx_vector_snmp_dobject_ptr_destroy(&data->index);

	zbx_hashset_iter_reset(&data->objects, &iter);
	while (NULL != (obj = (zbx_snmp_dobject_t *)zbx_hashset_iter_next(&iter)))
	{
		for (int i = 0; i < data->request.nparam / 2; i++)
			zbx_free(obj->values[i]);

		zbx_free(obj->index);
		zbx_free(obj->values);
	}

	zbx_hashset_destroy(&data->objects);

	zbx_free_agent_request(&data->request);
}

static void	zbx_snmp_walk_discovery_cb(void *arg, const char *snmp_oid, const char *index, const char *value)
{
	zbx_snmp_ddata_t	*data = (zbx_snmp_ddata_t *)arg;
	zbx_snmp_dobject_t	*obj;

	ZBX_UNUSED(snmp_oid);

	if (NULL == (obj = (zbx_snmp_dobject_t *)zbx_hashset_search(&data->objects, &index)))
	{
		zbx_snmp_dobject_t	new_obj;

		new_obj.index = zbx_strdup(NULL, index);
		new_obj.values = (char **)zbx_malloc(NULL, sizeof(char *) * data->request.nparam / 2);
		memset(new_obj.values, 0, sizeof(char *) * data->request.nparam / 2);

		obj = (zbx_snmp_dobject_t *)zbx_hashset_insert(&data->objects, &new_obj, sizeof(new_obj));
		zbx_vector_snmp_dobject_ptr_append(&data->index, obj);
	}

	obj->values[data->num] = zbx_strdup(NULL, value);
}

static int	zbx_snmp_process_discovery(zbx_snmp_sess_t ssp, const zbx_dc_item_t *item, AGENT_RESULT *result,
		int *errcode, char *error, size_t max_error_len, int *max_succeed, int *min_fail, int max_vars,
		int bulk)
{
	int			ret;
	char			oid_translated[ZBX_ITEM_SNMP_OID_LEN_MAX];
	struct zbx_json		js;
	zbx_snmp_ddata_t	data;
	zbx_snmp_dobject_t	*obj;

	zabbix_log(LOG_LEVEL_DEBUG, "In %s()", __func__);

	if (SUCCEED != (ret = zbx_snmp_ddata_init(&data, item->snmp_oid, error, max_error_len)))
		goto out;

	for (data.num = 0; data.num < data.request.nparam / 2; data.num++)
	{
		zbx_snmp_translate(oid_translated, data.request.params[data.num * 2 + 1], sizeof(oid_translated));

		if (SUCCEED != (ret = zbx_snmp_walk(ssp, item, oid_translated, error, max_error_len,
				max_succeed, min_fail, max_vars, bulk, zbx_snmp_walk_discovery_cb, (void *)&data)))
		{
			goto clean;
		}
	}

	zbx_json_initarray(&js, ZBX_JSON_STAT_BUF_LEN);

	for (int i = 0; i < data.index.values_num; i++)
	{
		obj = (zbx_snmp_dobject_t *)data.index.values[i];

		zbx_json_addobject(&js, NULL);
		zbx_json_addstring(&js, "{#SNMPINDEX}", obj->index, ZBX_JSON_TYPE_STRING);

		for (int j = 0; j < data.request.nparam / 2; j++)
		{
			if (NULL == obj->values[j])
				continue;

			zbx_json_addstring(&js, data.request.params[j * 2], obj->values[j], ZBX_JSON_TYPE_STRING);
		}
		zbx_json_close(&js);
	}

	zbx_json_close(&js);

	SET_TEXT_RESULT(result, zbx_strdup(NULL, js.buffer));

	zbx_json_free(&js);
clean:
	zbx_snmp_ddata_clean(&data);
out:
	if (SUCCEED != (*errcode = ret))
		SET_MSG_RESULT(result, zbx_strdup(NULL, error));

	zabbix_log(LOG_LEVEL_DEBUG, "End of %s():%s", __func__, zbx_result_string(ret));

	return ret;
}

static void	zbx_snmp_walk_cache_cb(void *arg, const char *snmp_oid, const char *index, const char *value)
{
	cache_put_snmp_index((const zbx_dc_item_t *)arg, snmp_oid, index, value);
}

typedef struct
{
	int	numeric_oids;
	int	numeric_enum;
	int	numeric_ts;
	int	oid_format;
	int	no_print_units;
}
zbx_snmp_format_opts_t;

static void	snmp_bulkwalk_get_options(zbx_snmp_format_opts_t *opts)
{
	opts->numeric_oids = netsnmp_ds_get_boolean(NETSNMP_DS_LIBRARY_ID, NETSNMP_DS_LIB_PRINT_NUMERIC_OIDS);
	opts->numeric_enum = netsnmp_ds_get_boolean(NETSNMP_DS_LIBRARY_ID, NETSNMP_DS_LIB_PRINT_NUMERIC_ENUM);
	opts->numeric_ts = netsnmp_ds_get_boolean(NETSNMP_DS_LIBRARY_ID, NETSNMP_DS_LIB_NUMERIC_TIMETICKS);
	opts->oid_format = netsnmp_ds_get_int(NETSNMP_DS_LIBRARY_ID, NETSNMP_DS_LIB_OID_OUTPUT_FORMAT);
	opts->no_print_units = netsnmp_ds_get_boolean(NETSNMP_DS_LIBRARY_ID, NETSNMP_DS_LIB_DONT_PRINT_UNITS);
}

static void	snmp_bulkwalk_set_options(zbx_snmp_format_opts_t *opts)
{
	netsnmp_ds_set_boolean(NETSNMP_DS_LIBRARY_ID, NETSNMP_DS_LIB_PRINT_NUMERIC_OIDS, opts->numeric_oids);
	netsnmp_ds_set_boolean(NETSNMP_DS_LIBRARY_ID, NETSNMP_DS_LIB_PRINT_NUMERIC_ENUM, opts->numeric_enum);
	netsnmp_ds_set_boolean(NETSNMP_DS_LIBRARY_ID, NETSNMP_DS_LIB_NUMERIC_TIMETICKS, opts->numeric_ts);
	netsnmp_ds_set_int(NETSNMP_DS_LIBRARY_ID, NETSNMP_DS_LIB_OID_OUTPUT_FORMAT, opts->oid_format);
	netsnmp_ds_set_boolean(NETSNMP_DS_LIBRARY_ID, NETSNMP_DS_LIB_DONT_PRINT_UNITS, opts->no_print_units);
}

static void	snmp_bulkwalk_remove_matching_oids(zbx_vector_snmp_oid_t *oids)
{
	zbx_vector_snmp_oid_sort(oids, (zbx_compare_func_t)zbx_snmp_oid_compare);

	for (int i = 1; i < oids->values_num; i++)
	{
		size_t len = strlen(oids->values[i - 1]->str_oid);

		while (0 == strncmp(oids->values[i - 1]->str_oid, oids->values[i]->str_oid, len))
		{
			if ('.' != oids->values[i]->str_oid[len] && '\0' != oids->values[i]->str_oid[len])
				break;

			vector_snmp_oid_free(oids->values[i]);
			zbx_vector_snmp_oid_remove(oids, i);

			if (i == oids->values_num)
				return;
		}
	}
}

static int	snmp_bulkwalk_parse_param(const char *snmp_oid, zbx_vector_snmp_oid_t *oids_out,
		char *error, size_t max_error_len)
{
	char		oid_translated[ZBX_ITEM_SNMP_OID_LEN_MAX], buffer[MAX_OID_LEN];
	zbx_snmp_oid_t	*root_oid;

	zbx_snmp_translate(oid_translated, snmp_oid, sizeof(oid_translated));

	root_oid = (zbx_snmp_oid_t *)zbx_malloc(NULL, sizeof(zbx_snmp_oid_t));
	root_oid->root_oid_len = MAX_OID_LEN;

	if (NULL == snmp_parse_oid(oid_translated, root_oid->root_oid, &root_oid->root_oid_len))
	{
		zbx_free(root_oid);
		zbx_snprintf(error, max_error_len, "snmp_parse_oid(): cannot parse OID \"%s\": %s",
				oid_translated, snmp_api_errstring(SNMPERR_GENERR));
		return FAIL;
	}

	snprint_objid(buffer, sizeof(buffer), root_oid->root_oid, root_oid->root_oid_len);

	root_oid->str_oid = zbx_strdup(NULL, buffer);
	zbx_vector_snmp_oid_append(oids_out, root_oid);

	zabbix_log(LOG_LEVEL_DEBUG, "%s() oids_num:%d", __func__, oids_out->values_num);

	return SUCCEED;
}

static int	snmp_bulkwalk_parse_params(AGENT_REQUEST *request, zbx_vector_snmp_oid_t *oids_out,
		char *error, size_t max_error_len)
{
	for (int i = 0; i < request->nparam; i++)
	{
		if (FAIL == snmp_bulkwalk_parse_param(request->params[i], oids_out, error, max_error_len))
			return FAIL;
	}

	if (1 < oids_out->values_num)
	{
		zbx_vector_snmp_oid_sort(oids_out, (zbx_compare_func_t)zbx_snmp_oid_compare);
		snmp_bulkwalk_remove_matching_oids(oids_out);
	}

	zabbix_log(LOG_LEVEL_DEBUG, "%s() oids_num:%d", __func__, oids_out->values_num);

	return SUCCEED;
}

static int	snmp_get_value_from_var(struct variable_list *var, char **results, size_t *results_alloc,
		size_t *results_offset, char *error, size_t max_error_len)
{
	char		**str_res = NULL;
	AGENT_RESULT	result;
	unsigned char	val_type;
	int		ret = SUCCEED;

	zbx_init_agent_result(&result);

	if (SUCCEED == zbx_snmp_set_result(var, &result, &val_type, ZBX_ASN_OCTET_STR_UTF_8))
	{
		if (ZBX_ISSET_TEXT(&result) && ZBX_SNMP_STR_HEX == val_type)
			zbx_remove_chars(result.text, "\r\n");

		str_res = ZBX_GET_STR_RESULT(&result);
	}

	if (NULL == str_res)
	{
		char	**msg;

		msg = ZBX_GET_MSG_RESULT(&result);

		zbx_snprintf(error, max_error_len, "cannot get SNMP result: %s", *msg);
		ret = NOTSUPPORTED;
	}
	else
		zbx_strcpy_alloc(results, results_alloc, results_offset, *str_res);

	zbx_free_agent_result(&result);

	return ret;
}

/******************************************************************************
 *                                                                            *
 * Purpose: quotes string value same way Net-SNMP library does it             *
 *                                                                            *
 * Parameters: buffer      - [OUT] output buffer                              *
 *             buffer_size - [IN] output buffer size                          *
 *             str         - [IN] SNMP variable                               *
 *             len         - [IN]                                             *
 *                                                                            *
 * Return value: SUCCEED - string was quoted successfully                     *
 *               FAIL    - output buffer is too small                         *
 *                                                                            *
 ******************************************************************************/
static int	snmp_native_quote_string_value(char *buffer, size_t buffer_size, char *str, size_t len)
{
	size_t output_len = 0;

	if (!snmp_cstrcat((unsigned char **)&buffer, &buffer_size, &output_len, 0, "\""))
	{
		return FAIL;
	}
	if (!sprint_realloc_asciistring((unsigned char **)&buffer, &buffer_size, &output_len, 0, (unsigned char *)str,
			len))
	{
		return FAIL;
	}
	if (!snmp_cstrcat((unsigned char **)&buffer, &buffer_size, &output_len, 0, "\""))
	{
		return FAIL;
	}

	return SUCCEED;
}

/******************************************************************************
 *                                                                            *
 * Purpose: quotes string value if Net-SNMP library hasn't quoted it          *
 *                                                                            *
 * Parameters: buffer      - [OUT]                                            *
 *             buffer_size - [IN] output buffer size                          *
 *             var         - [IN] SNMP variable                               *
 *                                                                            *
 * Return value: SUCCEED - string was quoted successfully                     *
 *               FAIL    - output buffer is too small                         *
 *                                                                            *
 * Comments: When producing the output, Net-SNMP library sometimes quotes     *
 *           string values, sometimes it doesn't quote them. This makes it    *
 *           impossible to correctly parse string values, because there is    *
 *           no way for parser to tell if string value was quoted - quote     *
 *           character in the beginning of the value can either indicate that *
 *           the value was quoted, or be a part of the actual value. To deal  *
 *           with this issue, we can analyze the output that was produced by  *
 *           the library, compare it to raw value and try to guess if the     *
 *           value was quoted. If it wasn't, we can manually quote the value. *
 *           This way, string values will always be quoted and parser should  *
 *           not have issues with parsing them.                               *
 *                                                                            *
 *           When formatting string values, Net-SNMP library checks if        *
 *           display hint is available for specific OID. If yes, then value   *
 *           is not quoted. If hint is not used, then library outputs it      *
 *           either as unoquoted Hex-STRING value, or as quoted STRING value, *
 *           or as quoted empty string without specifying the type.           *
 *           See sprint_realloc_octet_string() for exact implementation.      *
 *                                                                            *
 ******************************************************************************/
static int	snmp_quote_string_value(char *buffer, size_t buffer_size, struct variable_list *var)
{
#define TYPE_STR_HEX_STRING	"Hex-STRING: "
#define TYPE_STR_STRING		"STRING: "
	int	ret;
	char	*buf;
	char	quoted_buf[MAX_STRING_LEN];

	buf = strstr(buffer, " = ");
	if (NULL == buf)
	{
		zabbix_log(LOG_LEVEL_WARNING, "%s() ' = ' not found in buffer '%s'", __func__, buffer);
		THIS_SHOULD_NEVER_HAPPEN;
		ret = FAIL;
		goto out;
	}
	buf += 3;

	if (0 == var->val_len && 0 == strcmp(buf, "\"\""))
	{
		ret = SUCCEED;
		goto out;
	}

	if (0 == strncmp(buf, TYPE_STR_HEX_STRING, sizeof(TYPE_STR_HEX_STRING) - 1))
	{
		char		*strval_dyn;
		struct tree	*subtree;
		const char	*hint;

		subtree = get_tree(var->name, var->name_length, get_tree_head());
		hint = (NULL != subtree ? subtree->hint : NULL);

		if (NULL == hint && NULL != (strval_dyn = zbx_sprint_asn_octet_str_dyn(var)))
		{
			char	*str = NULL;
			size_t	str_alloc = 0, str_offset = 0;

			zbx_strncpy_alloc(&str, &str_alloc, &str_offset, buffer, buf - buffer);
			zbx_strcpy_alloc(&str, &str_alloc, &str_offset, TYPE_STR_STRING);
			zbx_strquote_alloc_opt(&str, &str_alloc, &str_offset, strval_dyn, ZBX_STRQUOTE_DEFAULT);

			zbx_strlcpy(buffer, str, buffer_size);

			zbx_free(strval_dyn);
			zbx_free(str);
		}

		ret = SUCCEED;
		goto out;
	}

	if (0 != strncmp(buf, TYPE_STR_STRING, sizeof(TYPE_STR_STRING) - 1))
	{
		zabbix_log(LOG_LEVEL_WARNING, "%s() expected 'STRING' type in buffer '%s'", __func__, buffer);
		THIS_SHOULD_NEVER_HAPPEN;
		ret = FAIL;
		goto out;
	}
	buf += sizeof(TYPE_STR_STRING) - 1;

	buffer_size -= (size_t)(buf - buffer);

	if ('"' == *buf)
	{
		if (SUCCEED != snmp_native_quote_string_value(quoted_buf, buffer_size, (char *) var->val.string,
				var->val_len))
		{
			zabbix_log(LOG_LEVEL_WARNING, "%s() quoting value failed, buffer too small", __func__);
			ret = FAIL;
			goto out;
		}

		/* If value produced by Net-SNMP library is the same as "manually quoted string", then we can assume  */
		/* that the library quoted the value and no further actions are needed.                               */
		/* If values are different, quote character is probably part of the value, but we cannot just use     */
		/* quoted_buf as the final result, because value might have been altered to produce the output        */
		/* because of the display hints. We have to quote the value that was produced by Net-SNMP library,    */
		/* not the raw value.                                                                                 */
		if (0 == strcmp(buf, quoted_buf))
		{
			ret = SUCCEED;
			goto out;
		}
	}

	if (SUCCEED != snmp_native_quote_string_value(quoted_buf, buffer_size, buf, strlen(buf)))
	{
		zabbix_log(LOG_LEVEL_WARNING, "%s() quoting value failed, buffer too small", __func__);
		ret = FAIL;
		goto out;
	}

	zbx_strlcpy(buf, quoted_buf, buffer_size);

	ret = SUCCEED;
out:
	return ret;
#undef TYPE_STR_HEX_STRING
#undef TYPE_STR_STRING
}

static void	snmp_bulkwalk_trace_variable(zbx_uint64_t itemid, const struct variable_list *var)
{
		if (SUCCEED == ZBX_CHECK_LOG_LEVEL(LOG_LEVEL_TRACE))
		{
			char	oid_resp[MAX_OID_LEN] = {0};

			snprint_objid(oid_resp, sizeof(oid_resp), var->name, var->name_length);
			zabbix_log(LOG_LEVEL_TRACE, "itemid:" ZBX_FS_UI64 " var type:%d name '%s'", itemid, var->type,
					oid_resp);
		}
}

static int	snmp_bulkwalk_handle_response(int status, struct snmp_pdu *response,
		zbx_bulkwalk_context_t *bulkwalk_context, char **results, size_t *results_alloc,
		size_t *results_offset, const zbx_snmp_sess_t ssp, const zbx_dc_interface_t *interface,
		unsigned char snmp_oid_type, zbx_uint64_t itemid, char *error, size_t max_error_len)
{
	struct variable_list	*var;
	int			ret = SUCCEED;

	zabbix_log(LOG_LEVEL_DEBUG, "In %s() itemid:" ZBX_FS_UI64, __func__, itemid);

	if (STAT_SUCCESS != status || SNMP_ERR_NOERROR != response->errstat)
	{
		ret = zbx_get_snmp_response_error(ssp, interface, status, response, error, max_error_len,
				(int)*results_offset);

		zabbix_log(LOG_LEVEL_DEBUG, "itemid:" ZBX_FS_UI64 " response error: %s", itemid, error);

		bulkwalk_context->running = 0;
		goto out;
	}

	if (NULL == response->variables)
	{
		zabbix_log(LOG_LEVEL_DEBUG, "itemid:" ZBX_FS_UI64 " response contains no variables, status:%i",
				itemid, status);

		if (ZBX_SNMP_GET == snmp_oid_type)
		{
			zbx_snprintf(error, max_error_len, "No variables");
			ret = NOTSUPPORTED;
		}

		bulkwalk_context->running = 0;

		goto out;
	}

	for (var = response->variables; NULL != var; var = var->next_variable)
	{
		if (var->name_length < bulkwalk_context->p_oid->root_oid_len ||
				0 != memcmp(bulkwalk_context->p_oid->root_oid, var->name,
				bulkwalk_context->p_oid->root_oid_len * sizeof(oid)))
		{
			if (ZBX_SNMP_GET == snmp_oid_type)
			{
				if (SUCCEED == ZBX_CHECK_LOG_LEVEL(LOG_LEVEL_DEBUG))
				{
					char	oid_resp[MAX_OID_LEN], oid_req[MAX_OID_LEN];

					snprint_objid(oid_resp, sizeof(oid_req), var->name, var->name_length);
					snprint_objid(oid_req, sizeof(oid_resp), bulkwalk_context->name,
							bulkwalk_context->name_length);

					zabbix_log(LOG_LEVEL_DEBUG, "itemid:" ZBX_FS_UI64 " OID mismatch, GET response"
							" OID (%s) doesn't match request OID (%s)", itemid, oid_resp,
							oid_req);
				}
			}
			else
			{
				snmp_bulkwalk_trace_variable(itemid, var);
				zabbix_log(LOG_LEVEL_DEBUG, "itemid:" ZBX_FS_UI64 " received OID is shorter than"
						" requested", itemid);
				bulkwalk_context->running = 0;
				break;
			}
		}

		if (ZBX_SNMP_GET == snmp_oid_type)
		{
			ret = snmp_get_value_from_var(var, results, results_alloc, results_offset, error,
					max_error_len);

			if (SUCCEED == ZBX_CHECK_LOG_LEVEL(LOG_LEVEL_TRACE) && SUCCEED == ret)
			{
				zabbix_log(LOG_LEVEL_TRACE, "itemid:" ZBX_FS_UI64 " var type:%d value '%s'", itemid,
						var->type, *results);
			}

			zabbix_log(LOG_LEVEL_DEBUG, "itemid:" ZBX_FS_UI64 " received GET response", itemid);

			bulkwalk_context->running = 0;
			break;
		}

		if (SNMP_ENDOFMIBVIEW != var->type && SNMP_NOSUCHOBJECT != var->type &&
				SNMP_NOSUCHINSTANCE != var->type)
		{
			char	buffer[MAX_STRING_LEN];

			bulkwalk_context->vars_num++;

			if (SNMP_MSG_GET != bulkwalk_context->pdu_type)
			{
				if (0 <= snmp_oid_compare(bulkwalk_context->name, bulkwalk_context->name_length,
						var->name, var->name_length))
				{
					zabbix_log(LOG_LEVEL_DEBUG, "itemid:" ZBX_FS_UI64 " received variable"
							" name mismatch request", itemid);
					snmp_bulkwalk_trace_variable(itemid, var);
					bulkwalk_context->running = 0;
					break;
				}
			}
			else
			{
				zabbix_log(LOG_LEVEL_DEBUG, "itemid:" ZBX_FS_UI64 " retrieved GET response for walk",
						itemid);
				bulkwalk_context->running = 0;
			}

			snprint_variable(buffer, sizeof(buffer), var->name, var->name_length, var);

			if (SUCCEED == ZBX_CHECK_LOG_LEVEL(LOG_LEVEL_TRACE))
			{
				zabbix_log(LOG_LEVEL_TRACE, "itemid:" ZBX_FS_UI64 " type:%d value '%s'", itemid,
						var->type, buffer);
			}

			if (ASN_OCTET_STR == var->type)
				snmp_quote_string_value(buffer, sizeof(buffer), var);

			if (NULL != *results)
				zbx_chrcpy_alloc(results, results_alloc, results_offset, '\n');

			zbx_strcpy_alloc(results, results_alloc, results_offset, buffer);

			if (NULL == var->next_variable)
			{
				memcpy(bulkwalk_context->name, var->name, var->name_length * sizeof(oid));
				bulkwalk_context->name_length = var->name_length;
			}
		}
		else
		{
			if (SUCCEED == ZBX_CHECK_LOG_LEVEL(LOG_LEVEL_DEBUG))
			{
				char	*errmsg = zbx_get_snmp_type_error(var->type);

				zabbix_log(LOG_LEVEL_DEBUG, "itemid:" ZBX_FS_UI64 " cannot retrieve OID: %s",
						itemid, errmsg);
				zbx_free(errmsg);
			}

			bulkwalk_context->running = 0;
			break;
		}
	}
out:
	zabbix_log(LOG_LEVEL_DEBUG, "End of %s():%s itemid:" ZBX_FS_UI64 " running:%d count:%d snmp_error:%s", __func__,
			zbx_result_string(ret), itemid, bulkwalk_context->running, bulkwalk_context->vars_num,
			snmp_api_errstring(status));

	return ret;
}

static int	asynch_response(int operation, struct snmp_session *sp, int reqid, struct snmp_pdu *pdu, void *magic)
{
	zbx_bulkwalk_context_t	*bulkwalk_context;
	zbx_snmp_context_t	*snmp_context;
	int			stat, ret = FAIL;

	ZBX_UNUSED(sp);

	bulkwalk_context = (zbx_bulkwalk_context_t *)magic;
	snmp_context = (zbx_snmp_context_t *)bulkwalk_context->arg;

	zabbix_log(LOG_LEVEL_DEBUG, "In %s() itemid:" ZBX_FS_UI64, __func__, snmp_context->item.itemid);

	bulkwalk_context->operation = operation;

	if (reqid != bulkwalk_context->reqid && NULL != pdu && SNMP_MSG_REPORT != pdu->command)
	{
		zabbix_log(LOG_LEVEL_DEBUG, "itemid:" ZBX_FS_UI64 " unexpected response request id:%d expected"
				" request id:%d command:%d operation:%d snmp_error:%s", snmp_context->item.itemid,
				reqid, bulkwalk_context->reqid, pdu->command, operation,
				snmp_api_errstring(SNMPERR_GENERR));

		return 0;
	}

	zabbix_log(LOG_LEVEL_DEBUG, "itemid:" ZBX_FS_UI64 " operation:%d response id:%d command:%d probe:%d",
			snmp_context->item.itemid, operation, reqid, pdu ? pdu->command : -1,
			snmp_context->probe);

	bulkwalk_context->waiting = 0;

	if (1 == snmp_context->probe)
	{
		zabbix_log(LOG_LEVEL_DEBUG, "itemid:" ZBX_FS_UI64 " probe response", snmp_context->item.itemid);
		ret = SUCCEED;
		goto out;
	}

	switch (operation)
	{
		case NETSNMP_CALLBACK_OP_RECEIVED_MESSAGE:
			if (NULL != pdu && SNMP_MSG_REPORT == pdu->command)
			{
				zabbix_log(LOG_LEVEL_DEBUG, "itemid:" ZBX_FS_UI64 " report received instead of message",
						snmp_context->item.itemid);
				goto out;
			}

			stat = STAT_SUCCESS;
			break;
		case NETSNMP_CALLBACK_OP_TIMED_OUT:
			stat = STAT_TIMEOUT;
			zabbix_log(LOG_LEVEL_DEBUG, "itemid:" ZBX_FS_UI64 " timed out, snmp_error:%s",
					snmp_context->item.itemid, snmp_api_errstring(SNMPERR_TIMEOUT));
			break;
		case NETSNMP_CALLBACK_OP_SEND_FAILED:
			stat = STAT_ERROR;
			zabbix_log(LOG_LEVEL_DEBUG, "itemid:" ZBX_FS_UI64 " sending failed, snmp_error:%s",
					snmp_context->item.itemid, snmp_api_errstring(SNMPERR_GENERR));
			break;
		case NETSNMP_CALLBACK_OP_DISCONNECT:
			stat = STAT_ERROR;
			zabbix_log(LOG_LEVEL_DEBUG, "itemid:" ZBX_FS_UI64 " disconnected, snmp_error:%s",
					snmp_context->item.itemid, snmp_api_errstring(SNMPERR_GENERR));
			break;
		case NETSNMP_CALLBACK_OP_SEC_ERROR:
			stat = STAT_ERROR;
			zabbix_log(LOG_LEVEL_DEBUG, "itemid:" ZBX_FS_UI64 " security error, snmp_error:%s",
					snmp_context->item.itemid, snmp_api_errstring(SNMPERR_GENERR));
			break;
		case NETSNMP_CALLBACK_OP_RESEND:
			zabbix_log(LOG_LEVEL_DEBUG, "itemid:" ZBX_FS_UI64 " resend, snmp_error:%s",
					snmp_context->item.itemid, snmp_api_errstring(SNMPERR_GENERR));
			bulkwalk_context->reqid = reqid;
			bulkwalk_context->waiting = 1;
			goto out;
		case NETSNMP_CALLBACK_OP_CONNECT:
			zabbix_log(LOG_LEVEL_DEBUG, "itemid:" ZBX_FS_UI64 " connect, snmp_error:%s",
					snmp_context->item.itemid, snmp_api_errstring(SNMPERR_GENERR));
		default:
			goto out;
	}

	if (NULL != pdu)
	{
		char	error[MAX_STRING_LEN];

		if (SUCCEED != (ret = snmp_bulkwalk_handle_response(stat, pdu, bulkwalk_context, &snmp_context->results,
				&snmp_context->results_alloc, &snmp_context->results_offset, snmp_context->ssp,
				&snmp_context->item.interface, snmp_context->snmp_oid_type, snmp_context->item.itemid,
				error, sizeof(error))))
		{
			bulkwalk_context->error = zbx_strdup(bulkwalk_context->error, error);
		}
	}
	else
	{
		zbx_free(bulkwalk_context->error);
		bulkwalk_context->error = zbx_dsprintf(bulkwalk_context->error, "SNMP error: [%d]", stat);
	}
out:
	zabbix_log(LOG_LEVEL_DEBUG, "End of %s() itemid:" ZBX_FS_UI64 " result:%s", __func__,
			snmp_context->item.itemid, zbx_result_string(ret));

	return 1;
}

static netsnmp_pdu	*usm_probe_pdu_create(void)
{
	netsnmp_pdu	*pdu;

	if (NULL == (pdu = snmp_pdu_create(SNMP_MSG_GET)))
		return NULL;

	pdu->version = SNMP_VERSION_3;
	pdu->securityName = strdup("");
	pdu->securityNameLen = 0;
	pdu->securityLevel = SNMP_SEC_LEVEL_NOAUTH;
	pdu->securityModel = SNMP_SEC_MODEL_USM;

	return pdu;
}

static zbx_bulkwalk_context_t	*snmp_bulkwalk_context_create(zbx_snmp_context_t *snmp_context,
		int pdu_type, zbx_snmp_oid_t *p_oid)
{
	zbx_bulkwalk_context_t	*bulkwalk_context;

	bulkwalk_context = zbx_malloc(NULL, sizeof(zbx_bulkwalk_context_t));

	bulkwalk_context->p_oid = p_oid;
	memcpy(bulkwalk_context->name, p_oid->root_oid, p_oid->root_oid_len * sizeof(oid));
	bulkwalk_context->name_length = p_oid->root_oid_len;
	bulkwalk_context->pdu_type = pdu_type;
	bulkwalk_context->running = 1;
	bulkwalk_context->vars_num = 0;
	bulkwalk_context->arg = snmp_context;
	bulkwalk_context->error = NULL;

	netsnmp_large_fd_set_init(&bulkwalk_context->fdset, FD_SETSIZE);

	return bulkwalk_context;
}

static void	snmp_bulkwalk_context_free(zbx_bulkwalk_context_t *bulkwalk_context)
{
	netsnmp_large_fd_set_cleanup(&bulkwalk_context->fdset);
	zbx_free(bulkwalk_context->error);
	zbx_free(bulkwalk_context);
}

static int	snmp_bulkwalk_add(zbx_snmp_context_t *snmp_context, int *fd, char *error, size_t max_error_len)
{
	struct snmp_pdu			*pdu;
	zbx_bulkwalk_context_t		*bulkwalk_context = snmp_context->bulkwalk_contexts.values[snmp_context->i];
	struct netsnmp_transport_s	*transport;
	int				ret, numfds = 0, block = 0;
	struct timeval			timeout = {0};
	fd_set				fdset;

	zabbix_log(LOG_LEVEL_DEBUG, "In %s() itemid:" ZBX_FS_UI64 " fd:%d", __func__, snmp_context->item.itemid, *fd);

	if (1 == snmp_context->probe)
	{
		netsnmp_session	*session = snmp_sess_session(snmp_context->ssp);

		session->flags |= SNMP_FLAGS_DONT_PROBE;

		if (NULL == (pdu = usm_probe_pdu_create()))
		{
			zbx_strlcpy(error, "snmp_pdu_create(): cannot create PDU object.", max_error_len);
			ret = CONFIG_ERROR;
			goto out;
		}

		zabbix_log(LOG_LEVEL_DEBUG, "itemid:" ZBX_FS_UI64 " sending probe", snmp_context->item.itemid);
	}
	else
	{
		if (SUCCEED == ZBX_CHECK_LOG_LEVEL(LOG_LEVEL_DEBUG))
		{
			char	buffer[MAX_OID_LEN];

			snprint_objid(buffer, sizeof(buffer), bulkwalk_context->name,  bulkwalk_context->name_length);

			zabbix_log(LOG_LEVEL_DEBUG, "itemid:" ZBX_FS_UI64 " OID: '%s'", snmp_context->item.itemid,
					buffer);
		}

		/* create PDU */
		if (NULL == (pdu = snmp_pdu_create(bulkwalk_context->pdu_type)))
		{
			zbx_strlcpy(error, "snmp_pdu_create(): cannot create PDU object.", max_error_len);
			ret = CONFIG_ERROR;
			goto out;
		}

		if (SNMP_MSG_GETBULK == bulkwalk_context->pdu_type)
		{
			pdu->non_repeaters = 0;
			pdu->max_repetitions = snmp_context->snmp_max_repetitions;
		}

		if (NULL == snmp_add_null_var(pdu, bulkwalk_context->name, bulkwalk_context->name_length))
		{
			zbx_strlcpy(error, "snmp_add_null_var(): cannot add null variable.", max_error_len);
			ret = CONFIG_ERROR;
			snmp_free_pdu(pdu);
			goto out;
		}
	}

	bulkwalk_context->reqid = -1;
	bulkwalk_context->operation = 0;

	if (0 == (bulkwalk_context->reqid = snmp_sess_async_send(snmp_context->ssp, pdu, asynch_response,
			bulkwalk_context)))
	{
		ret = zbx_get_snmp_response_error(snmp_context->ssp, &snmp_context->item.interface, STAT_ERROR, NULL,
				error, max_error_len, 0);
		snmp_free_pdu(pdu);
		goto out;
	}

	zabbix_log(LOG_LEVEL_DEBUG, "itemid:" ZBX_FS_UI64 " assigned request id:%d", snmp_context->item.itemid,
			bulkwalk_context->reqid);

	FD_ZERO(&fdset);

	netsnmp_copy_fd_set_to_large_fd_set(&bulkwalk_context->fdset, &fdset);

	if (1 > snmp_sess_select_info2(snmp_context->ssp, &numfds, &bulkwalk_context->fdset, &timeout, &block))
	{
		zbx_strlcpy(error, "snmp_sess_select_info2(): cannot get socket.", max_error_len);
		ret = NETWORK_ERROR;
		snmp_sess_timeout(snmp_context->ssp);
		goto out;
	}

	if (NULL == (transport = snmp_sess_transport(snmp_context->ssp)) || -1 == transport->sock)
	{
		zbx_strlcpy(error, "snmp_sess_transport(): cannot get socket.", max_error_len);
		ret = NETWORK_ERROR;
		snmp_sess_timeout(snmp_context->ssp);
		goto out;
	}

	*fd = transport->sock;

	ret = SUCCEED;
out:
	zabbix_log(LOG_LEVEL_DEBUG, "End of %s():%s itemid:" ZBX_FS_UI64 " fd:%d", __func__, zbx_result_string(ret),
			snmp_context->item.itemid, *fd);

	return ret;
}

static ZBX_THREAD_LOCAL zbx_snmp_format_opts_t	default_opts;

void	zbx_set_snmp_bulkwalk_options(const char *progname)
{
	zbx_snmp_format_opts_t	bulk_opts;

	zbx_init_snmp(progname);

	if (1 == zbx_snmp_init_bulkwalk_done)
		return;

	zbx_snmp_init_bulkwalk_done = 1;

	snmp_bulkwalk_get_options(&default_opts);

	bulk_opts.numeric_oids = 1;
	bulk_opts.numeric_enum = 1;
	bulk_opts.numeric_ts = 1;
	bulk_opts.no_print_units = 1;
	bulk_opts.oid_format = NETSNMP_OID_OUTPUT_NUMERIC;

	snmp_bulkwalk_set_options(&bulk_opts);
}

void	zbx_unset_snmp_bulkwalk_options(void)
{
	if (0 == zbx_snmp_init_bulkwalk_done)
		return;

	zbx_snmp_init_bulkwalk_done = 0;
	snmp_bulkwalk_set_options(&default_opts);
}

static int	snmp_task_process(short event, void *data, int *fd, struct evutil_addrinfo **current_ai,
	const char *addr, char *dnserr, struct event *timeout_event)
{
	zbx_bulkwalk_context_t	*bulkwalk_context;
	zbx_snmp_context_t	*snmp_context = (zbx_snmp_context_t *)data;
	char			error[MAX_STRING_LEN];
	const char		*snmp_error;
	int			ret, task_ret = ZBX_ASYNC_TASK_STOP;
	zbx_poller_config_t	*poller_config = (zbx_poller_config_t *)snmp_context->arg_action;

<<<<<<< HEAD
	ZBX_UNUSED(current_ai);

	zabbix_log(LOG_LEVEL_DEBUG, "In %s() %s event:%d fd:%d itemid:" ZBX_FS_UI64, __func__,
			zbx_get_event_string(event), event, *fd, snmp_context->item.itemid);
=======
	zabbix_log(LOG_LEVEL_DEBUG, "In %s() itemid:" ZBX_FS_UI64 " %s event:%d fd:%d", __func__,
			snmp_context->item.itemid, zbx_get_event_string(event), event, *fd);
>>>>>>> 4641f6f0

	bulkwalk_context = snmp_context->bulkwalk_contexts.values[snmp_context->i];

	if (NULL != poller_config && ZBX_PROCESS_STATE_IDLE == poller_config->state)
	{
		zbx_update_selfmon_counter(poller_config->info, ZBX_PROCESS_STATE_BUSY);
		poller_config->state = ZBX_PROCESS_STATE_BUSY;
	}

	if (ZABBIX_ASYNC_STEP_REVERSE_DNS == snmp_context->step)
	{
		if (NULL != addr)
			snmp_context->reverse_dns = zbx_strdup(NULL, addr);

		goto stop;
	}

	if (0 != (event & EV_TIMEOUT))
	{
		if (NULL != dnserr)
		{
			SET_MSG_RESULT(&snmp_context->item.result, zbx_dsprintf(NULL,
					"cannot resolve address [[%s]:%hu]: timed out: %s",
					snmp_context->item.interface.addr, snmp_context->item.interface.port,
					dnserr));
			snmp_context->item.ret = TIMEOUT_ERROR;
			goto stop;
		}

		if (0 < snmp_context->retries--)
		{
			zabbix_log(LOG_LEVEL_DEBUG, "itemid:" ZBX_FS_UI64 " cannot receive response from [[%s]:%hu]:"
					" timed out, retrying", snmp_context->item.itemid,
					snmp_context->item.interface.addr, snmp_context->item.interface.port);

			snmp_sess_timeout(snmp_context->ssp);

			if (NETSNMP_CALLBACK_OP_RESEND == bulkwalk_context->operation)
			{
				/* reset timeout and retry if read is requested after timeout */
				struct timeval	tv = {snmp_context->config_timeout, 0};

				evtimer_add(timeout_event, &tv);

				task_ret = ZBX_ASYNC_TASK_READ;
				goto stop;
			}
		}

		char		buffer[MAX_OID_LEN];
		const char	*err_detail;

		snprint_objid(buffer, sizeof(buffer), bulkwalk_context->name, bulkwalk_context->name_length);

		if (SNMP_MSG_GETBULK == bulkwalk_context->pdu_type && 0 < snmp_context->results_offset)
		{
			err_detail = "only partial data received, cannot retrieve OID";
			snmp_context->item.ret = NOTSUPPORTED;
		}
		else
		{
			err_detail = "cannot retrieve OID";
			snmp_context->item.ret = TIMEOUT_ERROR;
		}

		if (ZBX_IF_SNMP_VERSION_3 == snmp_context->snmp_version && 0 == snmp_context->probe)
		{
			SET_MSG_RESULT(&snmp_context->item.result, zbx_dsprintf(NULL,
					"Probe successful, %s: '%s' from [[%s]:%hu]:"
					" timed out", err_detail, buffer, snmp_context->item.interface.addr,
					snmp_context->item.interface.port));
		}
		else
		{
			SET_MSG_RESULT(&snmp_context->item.result, zbx_dsprintf(NULL,
					"%s: '%s' from [[%s]:%hu]:"
					" timed out", err_detail, buffer, snmp_context->item.interface.addr,
					snmp_context->item.interface.port));
		}

		goto stop;
	}
	else if (0 != event)
	{
		bulkwalk_context->waiting = 1;

		if (0 != snmp_sess_read2(snmp_context->ssp, &bulkwalk_context->fdset))
		{
			char		*tmp_err_str = NULL;

			snmp_context->item.ret = NOTSUPPORTED;

			snmp_sess_error(snmp_context->ssp, NULL, NULL, &tmp_err_str);
			if (NULL != snmp_context->ssp)
			{
				SET_MSG_RESULT(&snmp_context->item.result, zbx_dsprintf(NULL, "cannot read from"
						" session: %s", tmp_err_str));
			}
			else
			{
				SET_MSG_RESULT(&snmp_context->item.result, zbx_dsprintf(NULL, "cannot read from"
						" session"));
			}

			zbx_free(tmp_err_str);
			goto stop;
		}

		/* socket became readable but callback was not invoked, this can mean that response to previous */
		/* request arrived after retry and was ignored by the library, continue waiting for response    */
		if (1 == bulkwalk_context->waiting)
		{
			int		numfds = 0, block = 0;
			struct timeval	timeout = {0};

			zabbix_log(LOG_LEVEL_DEBUG, "itemid:" ZBX_FS_UI64 " cannot process PDU result",
					snmp_context->item.itemid);

			if (1 > snmp_sess_select_info2(snmp_context->ssp, &numfds, &bulkwalk_context->fdset, &timeout,
					&block))
			{
				snmp_context->item.ret = NOTSUPPORTED;
				SET_MSG_RESULT(&snmp_context->item.result,
						zbx_strdup(NULL, "snmp_sess_select_info2(): cannot get socket."));
				goto stop;
			}

			task_ret = ZBX_ASYNC_TASK_READ;
			goto stop;
		}

		if (1 == snmp_context->probe)
		{
			netsnmp_session	*session = snmp_sess_session(snmp_context->ssp);

			if (0 != session->engineBoots || 0 != session->engineTime)
			{
				set_enginetime(session->securityEngineID, (u_int)session->securityEngineIDLen,
						session->engineBoots, session->engineTime, TRUE);
			}

			if (FAIL == zbx_snmp_cache_handle_engineid(session, &snmp_context->item))
				goto stop;

			if (SNMPERR_SUCCESS != create_user_from_session(session))
			{
				zabbix_log(LOG_LEVEL_DEBUG, "%s() itemid:" ZBX_FS_UI64 " cannot process probing"
						" result:", __func__, snmp_context->item.itemid);
			}

			snmp_context->probe = 0;
		}

		if (NULL != bulkwalk_context->error)
		{
			snmp_context->item.ret = NOTSUPPORTED;
			SET_MSG_RESULT(&snmp_context->item.result, bulkwalk_context->error);
			bulkwalk_context->error = NULL;
			goto stop;
		}

		if (0 == bulkwalk_context->running)
		{
			if (0 == bulkwalk_context->vars_num && SNMP_MSG_GETBULK == bulkwalk_context->pdu_type)
			{
				bulkwalk_context->pdu_type = SNMP_MSG_GET;
			}
			else
			{
				snmp_context->i++;

				if (snmp_context->i >= snmp_context->bulkwalk_contexts.values_num)
				{
					if (NULL == snmp_context->results)
						SET_TEXT_RESULT(&snmp_context->item.result, zbx_strdup(NULL, ""));
					else
						SET_TEXT_RESULT(&snmp_context->item.result, snmp_context->results);

					snmp_context->results = NULL;
					snmp_context->item.ret = SUCCEED;

					if (ZABBIX_ASYNC_RESOLVE_REVERSE_DNS_YES == snmp_context->resolve_reverse_dns)
					{
						task_ret = ZBX_ASYNC_TASK_RESOLVE_REVERSE;
						snmp_context->step = ZABBIX_ASYNC_STEP_REVERSE_DNS;
					}

					goto stop;
				}
			}
		}
	}
	else
	{
		if (NULL == (snmp_context->ssp = zbx_snmp_open_session(snmp_context->snmp_version, addr,
				snmp_context->item.interface.port, snmp_context->snmp_community,
				snmp_context->snmpv3_securityname, snmp_context->snmpv3_contextname,
				snmp_context->snmpv3_securitylevel, snmp_context->snmpv3_authprotocol,
				snmp_context->snmpv3_authpassphrase, snmp_context->snmpv3_privprotocol,
				snmp_context->snmpv3_privpassphrase, error, sizeof(error),
				0, snmp_context->config_source_ip, snmp_context->item.itemid)))
		{
			snmp_context->item.ret = NOTSUPPORTED;
			SET_MSG_RESULT(&snmp_context->item.result, zbx_dsprintf(NULL,
					"zbx_snmp_open_session() failed"));
			goto stop;
		}
	}

	if (SUCCEED != (ret = snmp_bulkwalk_add(snmp_context, fd, error, sizeof(error))))
	{
		snmp_context->item.ret = ret;
		SET_MSG_RESULT(&snmp_context->item.result, zbx_dsprintf(NULL, "Get value failed: %s", error));
	}
	else
		task_ret = ZBX_ASYNC_TASK_READ;
stop:
	snmp_error = snmp_api_errstring(SNMPERR_SUCCESS);

	if ('\0' != *snmp_error)
	{
		zabbix_log(LOG_LEVEL_DEBUG, "itemid: " ZBX_FS_UI64 " unhandled snmp error:'%s'",
				snmp_context->item.itemid, snmp_error);
	}

	if (ZBX_ASYNC_TASK_STOP == task_ret && ZBX_ISSET_MSG(&snmp_context->item.result))
	{
		zabbix_log(LOG_LEVEL_DEBUG, "End of %s():%s itemid:" ZBX_FS_UI64 " %s event:%d fd:%d size:%d error:%s",
				__func__, zbx_result_string(snmp_context->item.ret), snmp_context->item.itemid,
				zbx_get_event_string(event), event, *fd, snmp_context->results_offset,
				snmp_context->item.result.msg);
	}
	else
	{
		zabbix_log(LOG_LEVEL_DEBUG, "End of %s() itemid:" ZBX_FS_UI64 " %s event:%d fd:%d size:%d state:%s",
				__func__, snmp_context->item.itemid, zbx_get_event_string(event), event, *fd,
				snmp_context->results_offset, zbx_task_state_to_str(task_ret));
	}

	return task_ret;
}

zbx_dc_item_context_t	*zbx_async_check_snmp_get_item_context(zbx_snmp_context_t *snmp_context)
{
	return &snmp_context->item;
}

char	*zbx_async_check_snmp_get_reverse_dns(zbx_snmp_context_t *snmp_context)
{
	return snmp_context->reverse_dns;
}

void	*zbx_async_check_snmp_get_arg(zbx_snmp_context_t *snmp_context)
{
	return snmp_context->arg;
}

void	zbx_async_check_snmp_clean(zbx_snmp_context_t *snmp_context)
{
	if (NULL != snmp_context->ssp)
		zbx_snmp_close_session(snmp_context->ssp, snmp_context->item.itemid);

	zbx_free(snmp_context->snmp_community);
	zbx_free(snmp_context->snmpv3_securityname);
	zbx_free(snmp_context->snmpv3_contextname);
	zbx_free(snmp_context->snmpv3_authpassphrase);
	zbx_free(snmp_context->snmpv3_privpassphrase);

	zbx_free(snmp_context->item.key);
	zbx_free(snmp_context->item.key_orig);
	zbx_free(snmp_context->results);
	zbx_free(snmp_context->reverse_dns);
	zbx_free_agent_result(&snmp_context->item.result);

	zbx_vector_bulkwalk_context_clear_ext(&snmp_context->bulkwalk_contexts, snmp_bulkwalk_context_free);
	zbx_vector_bulkwalk_context_destroy(&snmp_context->bulkwalk_contexts);
	zbx_vector_snmp_oid_clear_ext(&snmp_context->param_oids, vector_snmp_oid_free);
	zbx_vector_snmp_oid_destroy(&snmp_context->param_oids);
	zbx_free(snmp_context);
}

int	zbx_async_check_snmp(zbx_dc_item_t *item, AGENT_RESULT *result, zbx_async_task_clear_cb_t clear_cb,
		void *arg, void *arg_action, struct event_base *base, struct evdns_base *dnsbase,
		const char *config_source_ip, zbx_async_resolve_reverse_dns_t resolve_reverse_dns, int retries)
{
	int			ret = SUCCEED, pdu_type, is_oid_plain = 0;
	AGENT_REQUEST		request;
	zbx_snmp_context_t	*snmp_context;
	char			error[MAX_STRING_LEN];

	zabbix_log(LOG_LEVEL_DEBUG, "In %s() itemid:" ZBX_FS_UI64 " key:'%s' host:'%s' addr:'%s' timeout:%d retries:%d"
			" max_repetitions:%d", __func__, item->itemid, item->key, item->host.host,
			item->interface.addr, item->timeout, retries, item->snmp_max_repetitions);

	snmp_context = zbx_malloc(NULL, sizeof(zbx_snmp_context_t));

	snmp_context->resolve_reverse_dns = resolve_reverse_dns;
	snmp_context->step = ZABBIX_ASYNC_STEP_DEFAULT;
	snmp_context->reverse_dns = NULL;

	snmp_context->ssp = NULL;
	snmp_context->item.interface = item->interface;
	snmp_context->item.interface.addr = (item->interface.addr == item->interface.dns_orig ?
			snmp_context->item.interface.dns_orig : snmp_context->item.interface.ip_orig);
	zbx_strlcpy(snmp_context->item.host, item->host.host, sizeof(snmp_context->item.host));
	snmp_context->item.itemid = item->itemid;
	snmp_context->item.hostid = item->host.hostid;
	snmp_context->item.value_type = item->value_type;
	snmp_context->item.flags = item->flags;
	snmp_context->item.key_orig = zbx_strdup(NULL, item->key_orig);

	if (item->key != item->key_orig)
	{
		snmp_context->item.key = item->key;
		item->key = NULL;
	}
	else
		snmp_context->item.key = zbx_strdup(NULL, item->key);

	snmp_context->item.version = item->interface.version;

	zbx_init_agent_result(&snmp_context->item.result);

	snmp_context->config_timeout = item->timeout;

	snmp_context->snmp_max_repetitions = item->snmp_max_repetitions;
	snmp_context->retries = retries;
	snmp_context->arg = arg;
	snmp_context->arg_action = arg_action;
	snmp_context->results = NULL;
	snmp_context->results_alloc = 0;
	snmp_context->results_offset = 0;
	snmp_context->i = 0;

	snmp_context->snmp_version = item->snmp_version;
	snmp_context->snmp_community = item->snmp_community;
	item->snmp_community = NULL;
	snmp_context->snmpv3_securityname = item->snmpv3_securityname;
	item->snmpv3_securityname = NULL;
	snmp_context->snmpv3_contextname = item->snmpv3_contextname;
	item->snmpv3_contextname = NULL;
	snmp_context->snmpv3_securitylevel = item->snmpv3_securitylevel;
	snmp_context->snmpv3_authprotocol = item->snmpv3_authprotocol;
	snmp_context->snmpv3_authpassphrase = item->snmpv3_authpassphrase;
	item->snmpv3_authpassphrase = NULL;
	snmp_context->snmpv3_privprotocol = item->snmpv3_privprotocol;
	snmp_context->snmpv3_privpassphrase = item->snmpv3_privpassphrase;
	item->snmpv3_privpassphrase = NULL;
	snmp_context->config_source_ip = config_source_ip;

	zbx_vector_bulkwalk_context_create(&snmp_context->bulkwalk_contexts);

	zbx_init_agent_request(&request);
	zbx_vector_snmp_oid_create(&snmp_context->param_oids);

	if (0 == strncmp(item->snmp_oid, "walk[", ZBX_CONST_STRLEN("walk[")))
	{
		snmp_context->snmp_oid_type = ZBX_SNMP_WALK;
		pdu_type = ZBX_IF_SNMP_VERSION_1 == item->snmp_version ? SNMP_MSG_GETNEXT : SNMP_MSG_GETBULK;
	}
	else if (0 == strncmp(item->snmp_oid, "get[", ZBX_CONST_STRLEN("get[")))
	{
		snmp_context->snmp_oid_type = ZBX_SNMP_GET;
		pdu_type = SNMP_MSG_GET;
	}
	else if (ZABBIX_ASYNC_RESOLVE_REVERSE_DNS_YES == resolve_reverse_dns)
	{
		/* OIDs without key are supported in case of network discovery */
		snmp_context->snmp_oid_type = ZBX_SNMP_GET;
		pdu_type = SNMP_MSG_GET;
		is_oid_plain = 1;
	}
	else
	{
		SET_MSG_RESULT(result, zbx_strdup(NULL, "Invalid SNMP OID: unsupported parameter."));
		ret = CONFIG_ERROR;
		goto out;
	}

	snmp_context->probe = ZBX_IF_SNMP_VERSION_3 == item->snmp_version ? 1 : 0;

	if (SNMP_MSG_GETBULK == pdu_type && 1 > item->snmp_max_repetitions)
	{
		SET_MSG_RESULT(result, zbx_strdup(NULL, "Invalid max repetition count: it should be at least 1."));
		ret = CONFIG_ERROR;
		goto out;
	}

	if (0 == is_oid_plain && SUCCEED != zbx_parse_item_key(item->snmp_oid, &request))
	{
		SET_MSG_RESULT(result, zbx_strdup(NULL, "Invalid SNMP OID: cannot parse parameter."));
		ret = CONFIG_ERROR;
		goto out;
	}

	if (0 == request.nparam || (1 == request.nparam && '\0' == *(request.params[0])))
	{
		if (ZBX_SNMP_WALK == snmp_context->snmp_oid_type)
		{
			SET_MSG_RESULT(result, zbx_strdup(NULL, "Invalid parameters: at least one OID is expected."));
			ret = CONFIG_ERROR;
			goto out;
		}

		if (SUCCEED != snmp_bulkwalk_parse_param(item->snmp_oid, &snmp_context->param_oids, error,
				sizeof(error)))
		{
			SET_MSG_RESULT(result, zbx_strdup(NULL, error));
			ret = CONFIG_ERROR;
			goto out;
		}
	}
	else if (SUCCEED != snmp_bulkwalk_parse_params(&request, &snmp_context->param_oids, error, sizeof(error)))
	{
		SET_MSG_RESULT(result, zbx_strdup(NULL, error));
		ret = CONFIG_ERROR;
		goto out;
	}

	for (int i = 0; i < snmp_context->param_oids.values_num; i++)
	{
		zbx_bulkwalk_context_t	*bulkwalk_context;

		bulkwalk_context = snmp_bulkwalk_context_create(snmp_context, pdu_type,
				snmp_context->param_oids.values[i]);

		zbx_vector_bulkwalk_context_append(&snmp_context->bulkwalk_contexts, bulkwalk_context);
	}

	zbx_async_poller_add_task(base, dnsbase, snmp_context->item.interface.addr, snmp_context, item->timeout,
			snmp_task_process, clear_cb);

	ret = SUCCEED;
out:
	if (SUCCEED != ret)
		zbx_async_check_snmp_clean(snmp_context);

	zbx_free_agent_request(&request);

	zabbix_log(LOG_LEVEL_DEBUG, "End of %s():%s itemid:" ZBX_FS_UI64, __func__, zbx_result_string(ret),
			item->itemid);

	return ret;
}

static int	zbx_snmp_process_dynamic(zbx_snmp_sess_t ssp, const zbx_dc_item_t *items, AGENT_RESULT *results,
		int *errcodes, int num, char *error, size_t max_error_len, int *max_succeed, int *min_fail, int bulk,
		unsigned char poller_type)
{
	int		ret, to_walk[ZBX_MAX_SNMP_ITEMS], to_walk_num = 0, to_verify[ZBX_MAX_SNMP_ITEMS],
			to_verify_num = 0;
	unsigned char	query_and_ignore_type[ZBX_MAX_SNMP_ITEMS];
	char		to_verify_oids[ZBX_MAX_SNMP_ITEMS][ZBX_ITEM_SNMP_OID_LEN_MAX],
			index_oids[ZBX_MAX_SNMP_ITEMS][ZBX_ITEM_SNMP_OID_LEN_MAX],
			index_values[ZBX_MAX_SNMP_ITEMS][ZBX_ITEM_SNMP_OID_LEN_MAX],
			oids_translated[ZBX_MAX_SNMP_ITEMS][ZBX_ITEM_SNMP_OID_LEN_MAX];
	char		*idx = NULL;
	size_t		idx_alloc = 32;

	zabbix_log(LOG_LEVEL_DEBUG, "In %s()", __func__);

	idx = (char *)zbx_malloc(idx, idx_alloc);

	/* perform initial item validation */

	for (int i = 0; i < num; i++)
	{
		char	method[8];

		if (SUCCEED != errcodes[i])
			continue;

		if (3 != zbx_num_key_param(items[i].snmp_oid))
		{
			SET_MSG_RESULT(&results[i], zbx_dsprintf(NULL, "OID \"%s\" contains unsupported parameters.",
					items[i].snmp_oid));
			errcodes[i] = CONFIG_ERROR;
			continue;
		}

		zbx_get_key_param(items[i].snmp_oid, 1, method, sizeof(method));
		zbx_get_key_param(items[i].snmp_oid, 2, index_oids[i], sizeof(index_oids[i]));
		zbx_get_key_param(items[i].snmp_oid, 3, index_values[i], sizeof(index_values[i]));

		if (0 != strcmp("index", method))
		{
			SET_MSG_RESULT(&results[i], zbx_dsprintf(NULL, "Unsupported method \"%s\" in the OID \"%s\".",
					method, items[i].snmp_oid));
			errcodes[i] = CONFIG_ERROR;
			continue;
		}

		zbx_snmp_translate(oids_translated[i], index_oids[i], sizeof(oids_translated[i]));

		if (SUCCEED == cache_get_snmp_index(&items[i], oids_translated[i], index_values[i], &idx, &idx_alloc))
		{
			zbx_snprintf(to_verify_oids[i], sizeof(to_verify_oids[i]), "%s.%s", oids_translated[i], idx);

			to_verify[to_verify_num++] = i;
			query_and_ignore_type[i] = 1;
		}
		else
		{
			to_walk[to_walk_num++] = i;
			query_and_ignore_type[i] = 0;
		}
	}

	/* verify that cached indices are still valid */

	if (0 != to_verify_num)
	{
		ret = zbx_snmp_get_values(ssp, items, to_verify_oids, results, errcodes, query_and_ignore_type, num, 0,
				error, max_error_len, max_succeed, min_fail, poller_type);

		if (SUCCEED != ret && NOTSUPPORTED != ret)
			goto exit;

		for (int i = 0; i < to_verify_num; i++)
		{
			int	j = to_verify[i];

			if (SUCCEED != errcodes[j])
				continue;

			if (NULL == ZBX_GET_STR_RESULT(&results[j]) || 0 != strcmp(results[j].str, index_values[j]))
			{
				to_walk[to_walk_num++] = j;
			}
			else
			{
				/* ready to construct the final OID with index */
				size_t	len = strlen(oids_translated[j]);

				char	*pl = strchr(items[j].snmp_oid, '[');

				*pl = '\0';
				zbx_snmp_translate(oids_translated[j], items[j].snmp_oid, sizeof(oids_translated[j]));
				*pl = '[';

				zbx_strlcat(oids_translated[j], to_verify_oids[j] + len, sizeof(oids_translated[j]));
			}

			zbx_free_agent_result(&results[j]);
		}
	}

	/* walk OID trees to build index cache for cache misses */

	if (0 != to_walk_num)
	{
		for (int i = 0; i < to_walk_num; i++)
		{
			int	k, j = to_walk[i];

			/* see whether this OID tree was already walked for another item */

			for (k = 0; k < i; k++)
			{
				if (0 == strcmp(oids_translated[to_walk[k]], oids_translated[j]))
					break;
			}

			if (k != i)
				continue;

			/* walk */

			cache_del_snmp_index_subtree(&items[j], oids_translated[j]);

			int	errcode = zbx_snmp_walk(ssp, &items[j], oids_translated[j], error, max_error_len,
					max_succeed, min_fail, num, bulk, zbx_snmp_walk_cache_cb, (void *)&items[j]);

			if (NETWORK_ERROR == errcode)
			{
				/* consider a network error as relating to all items passed to */
				/* this function, including those we did not just try to walk for */

				ret = NETWORK_ERROR;
				goto exit;
			}

			if (CONFIG_ERROR == errcode || NOTSUPPORTED == errcode)
			{
				/* consider a configuration or "not supported" error as */
				/* relating only to the items we have just tried to walk for */

				for (k = i; k < to_walk_num; k++)
				{
					if (0 == strcmp(oids_translated[to_walk[k]], oids_translated[j]))
					{
						SET_MSG_RESULT(&results[to_walk[k]], zbx_strdup(NULL, error));
						errcodes[to_walk[k]] = errcode;
					}
				}
			}
		}

		for (int i = 0; i < to_walk_num; i++)
		{
			int	j = to_walk[i];

			if (SUCCEED != errcodes[j])
				continue;

			if (SUCCEED == cache_get_snmp_index(&items[j], oids_translated[j], index_values[j], &idx,
						&idx_alloc))
			{
				/* ready to construct the final OID with index */

				char	*pl = strchr(items[j].snmp_oid, '[');

				*pl = '\0';
				zbx_snmp_translate(oids_translated[j], items[j].snmp_oid, sizeof(oids_translated[j]));
				*pl = '[';

				zbx_strlcat(oids_translated[j], ".", sizeof(oids_translated[j]));
				zbx_strlcat(oids_translated[j], idx, sizeof(oids_translated[j]));
			}
			else
			{
				SET_MSG_RESULT(&results[j], zbx_dsprintf(NULL,
						"Cannot find index of \"%s\" in \"%s\".",
						index_values[j], index_oids[j]));
				errcodes[j] = NOTSUPPORTED;
			}
		}
	}

	/* query values based on the indices verified and/or determined above */

	ret = zbx_snmp_get_values(ssp, items, oids_translated, results, errcodes, NULL, num, 0, error, max_error_len,
			max_succeed, min_fail, poller_type);
exit:
	zbx_free(idx);

	zabbix_log(LOG_LEVEL_DEBUG, "End of %s():%s", __func__, zbx_result_string(ret));

	return ret;
}

static int	zbx_snmp_process_standard(struct snmp_session *ss, const zbx_dc_item_t *items, AGENT_RESULT *results,
		int *errcodes, int num, char *error, size_t max_error_len, int *max_succeed, int *min_fail,
		unsigned char poller_type)
{
	int	ret;
	char	oids_translated[ZBX_MAX_SNMP_ITEMS][ZBX_ITEM_SNMP_OID_LEN_MAX];

	zabbix_log(LOG_LEVEL_DEBUG, "In %s()", __func__);

	for (int i = 0; i < num; i++)
	{
		if (SUCCEED != errcodes[i])
			continue;

		if (0 != zbx_num_key_param(items[i].snmp_oid))
		{
			SET_MSG_RESULT(&results[i], zbx_dsprintf(NULL, "OID \"%s\" contains unsupported parameters.",
					items[i].snmp_oid));
			errcodes[i] = CONFIG_ERROR;
			continue;
		}

		zbx_snmp_translate(oids_translated[i], items[i].snmp_oid, sizeof(oids_translated[i]));
	}

	ret = zbx_snmp_get_values(ss, items, oids_translated, results, errcodes, NULL, num, 0, error, max_error_len,
			max_succeed, min_fail, poller_type);

	zabbix_log(LOG_LEVEL_DEBUG, "End of %s():%s", __func__, zbx_result_string(ret));

	return ret;
}

/*******************************************************************************************
 *                                                                                         *
 * Comment: Actually this could be called by discoverer, without poller being initialized, *
 *          so cannot call poller_get_progname(), need progname to be passed directly.     *
 *                                                                                         *
 *******************************************************************************************/
static void	zbx_init_snmp(const char *progname)
{
	sigset_t	mask, orig_mask;

	if (1 == zbx_snmp_init_done)
		return;

	sigemptyset(&mask);
	sigaddset(&mask, SIGTERM);
	sigaddset(&mask, SIGUSR2);
	sigaddset(&mask, SIGHUP);
	sigaddset(&mask, SIGQUIT);
	zbx_sigmask(SIG_BLOCK, &mask, &orig_mask);

	netsnmp_ds_set_boolean(NETSNMP_DS_LIBRARY_ID, NETSNMP_DS_LIB_DISABLE_PERSISTENT_LOAD, 1);
	netsnmp_ds_set_boolean(NETSNMP_DS_LIBRARY_ID, NETSNMP_DS_LIB_DISABLE_PERSISTENT_SAVE, 1);

	init_snmp(progname);
	zbx_snmp_init_done = 1;

	zbx_sigmask(SIG_SETMASK, &orig_mask, NULL);
}

/*******************************************************************************************
 *                                                                                         *
 * Comment: Actually this could be called by discoverer, without poller being initialized, *
 *          so cannot call poller_get_progname(), need progname to be passed directly.     *
 *                                                                                         *
 *******************************************************************************************/
static void	zbx_shutdown_snmp(const char *progname)
{
	sigset_t	mask, orig_mask;

	sigemptyset(&mask);
	sigaddset(&mask, SIGTERM);
	sigaddset(&mask, SIGUSR2);
	sigaddset(&mask, SIGHUP);
	sigaddset(&mask, SIGQUIT);
	zbx_sigmask(SIG_BLOCK, &mask, &orig_mask);

	snmp_shutdown(progname);

	zbx_snmp_init_done = 0;

	zbx_sigmask(SIG_SETMASK, &orig_mask, NULL);
}

/******************************************************************************
 *                                                                            *
 * Purpose: initializes snmp and loads mibs files for multithread environment *
 *                                                                            *
 ******************************************************************************/
void	zbx_init_library_mt_snmp(const char *progname)
{
	zbx_init_snmp(progname);

	if (0 == snmp_rwlock_init_done)
	{
		int	err;

		if (0 != (err = pthread_rwlock_init(&snmp_exec_rwlock, NULL)))
			zabbix_log(LOG_LEVEL_WARNING, "cannot initialize snmp execute mutex: %s", zbx_strerror(err));
		else
			snmp_rwlock_init_done = 1;
	}
}

void	zbx_shutdown_library_mt_snmp(const char *progname)
{
	if (1 == snmp_rwlock_init_done)
	{
		int	err;

		pthread_rwlock_wrlock(&snmp_exec_rwlock);

		if (0 != (err = pthread_rwlock_destroy(&snmp_exec_rwlock)))
			zabbix_log(LOG_LEVEL_WARNING, "cannot destroy snmp execute mutex: %s", zbx_strerror(err));
		else
			snmp_rwlock_init_done = 0;
	}
	zbx_shutdown_snmp(progname);
}

static void	process_snmp_result(void *data)
{
	zbx_snmp_context_t	*snmp_context = (zbx_snmp_context_t *)data;
	zbx_snmp_result_t	*snmp_result = (zbx_snmp_result_t *)snmp_context->arg;

	zabbix_log(LOG_LEVEL_DEBUG, "In %s() key:'%s' host:'%s' addr:'%s'", __func__, snmp_context->item.key,
			snmp_context->item.host, snmp_context->item.interface.addr);
	*snmp_result->result = snmp_context->item.result;
	zbx_init_agent_result(&snmp_context->item.result);
	snmp_result->errcode = snmp_context->item.ret;
	event_base_loopbreak(snmp_result->base);
	snmp_result->finished = 1;

	zbx_async_check_snmp_clean(snmp_context);

	zabbix_log(LOG_LEVEL_DEBUG, "End of %s()", __func__);
}

void	get_values_snmp(zbx_dc_item_t *items, AGENT_RESULT *results, int *errcodes, int num,
		unsigned char poller_type, const char *config_source_ip, const int config_timeout,
		const char *progname)
{
	zbx_snmp_sess_t		ssp;
	char			error[MAX_STRING_LEN];
	int			i, j, err = SUCCEED, max_succeed = 0, min_fail = ZBX_MAX_SNMP_ITEMS + 1,
				bulk = SNMP_BULK_ENABLED;

	zabbix_log(LOG_LEVEL_DEBUG, "In %s() host:'%s' addr:'%s' num:%d",
			__func__, items[0].host.host, items[0].interface.addr, num);

	zbx_init_snmp(progname);	/* avoid high CPU usage by only initializing SNMP once used */

	for (j = 0; j < num; j++)	/* locate first supported item to use as a reference */
	{
		if (SUCCEED == errcodes[j])
			break;
	}

	if (j == num)	/* all items already NOTSUPPORTED (with invalid key, port or SNMP parameters) */
		goto out;

	SNMP_MT_EXECLOCK;

	if (0 == strncmp(items[j].snmp_oid, "walk[", ZBX_CONST_STRLEN("walk[")) ||
			(0 == strncmp(items[j].snmp_oid, "get[", ZBX_CONST_STRLEN("get["))))
	{
		struct evdns_base	*dnsbase;
		zbx_snmp_result_t	snmp_result = {.result = &results[j]};

		if (NULL == (snmp_result.base = event_base_new()))
		{
			SET_MSG_RESULT(&results[j], zbx_strdup(NULL, "cannot initialize event base"));
			errcodes[j] = CONFIG_ERROR;
			goto out;
		}

		if (NULL == (dnsbase = evdns_base_new(snmp_result.base, EVDNS_BASE_INITIALIZE_NAMESERVERS)))
		{
			int	ret;

			zabbix_log(LOG_LEVEL_ERR, "cannot initialize asynchronous DNS library with resolv.conf");

			if (NULL == (dnsbase = evdns_base_new(snmp_result.base, 0)))
			{
				event_base_free(snmp_result.base);
				SET_MSG_RESULT(&results[j], zbx_strdup(NULL,
						"cannot initialize asynchronous DNS library"));
				errcodes[j] = CONFIG_ERROR;
				goto out;
			}

			if (0 != (ret = evdns_base_resolv_conf_parse(dnsbase, DNS_OPTIONS_ALL, ZBX_RES_CONF_FILE)))
			{
				zabbix_log(LOG_LEVEL_ERR, "cannot parse resolv.conf result: %s",
						zbx_resolv_conf_errstr(ret));
			}
		}

		zbx_set_snmp_bulkwalk_options(progname);

		if (SUCCEED == (errcodes[j] = zbx_async_check_snmp(&items[j], &results[j], process_snmp_result,
				&snmp_result, NULL, snmp_result.base, dnsbase, config_source_ip,
				ZABBIX_ASYNC_RESOLVE_REVERSE_DNS_NO, ZBX_SNMP_DEFAULT_NUMBER_OF_RETRIES)))
		{
			if (1 == snmp_result.finished || -1 != event_base_dispatch(snmp_result.base))
			{
				errcodes[j] = snmp_result.errcode;
			}
			else
			{
				SET_MSG_RESULT(&results[j], zbx_strdup(NULL, "cannot process event base"));
				errcodes[j] = CONFIG_ERROR;
			}
		}

		evdns_base_free(dnsbase, 0);
		event_base_free(snmp_result.base);

		zbx_unset_snmp_bulkwalk_options();
		goto out;
	}
	else if (0 != (ZBX_FLAG_DISCOVERY_RULE & items[j].flags) || 0 == strncmp(items[j].snmp_oid, "discovery[", 10))
	{
		int		max_vars;
		zbx_dc_item_t	*item = &items[j];
		char		ip_addr[ZBX_INTERFACE_IP_LEN_MAX];

		zbx_getip_by_host(item->interface.addr, ip_addr, sizeof(ip_addr));

		if (NULL == (ssp = zbx_snmp_open_session(item->snmp_version, ip_addr, item->interface.port,
			item->snmp_community, item->snmpv3_securityname, item->snmpv3_contextname,
			item->snmpv3_securitylevel, item->snmpv3_authprotocol, item->snmpv3_authpassphrase,
			item->snmpv3_privprotocol, item->snmpv3_privpassphrase, error, sizeof(error),
			config_timeout, config_source_ip, item->itemid)))
		{
			err = NETWORK_ERROR;
			goto exit;
		}

		max_vars = zbx_dc_config_get_suggested_snmp_vars(items[j].interface.interfaceid, &bulk);

		err = zbx_snmp_process_discovery(ssp, &items[j], &results[j], &errcodes[j], error, sizeof(error),
				&max_succeed, &min_fail, max_vars, bulk);

		zbx_snmp_close_session(ssp, item->itemid);
	}
	else if (NULL != strchr(items[j].snmp_oid, '['))
	{
		zbx_dc_item_t	*item = &items[j];
		char		ip_addr[ZBX_INTERFACE_IP_LEN_MAX];

		zbx_getip_by_host(item->interface.addr, ip_addr, sizeof(ip_addr));

		if (NULL == (ssp = zbx_snmp_open_session(item->snmp_version, ip_addr, item->interface.port,
			item->snmp_community, item->snmpv3_securityname, item->snmpv3_contextname,
			item->snmpv3_securitylevel, item->snmpv3_authprotocol, item->snmpv3_authpassphrase,
			item->snmpv3_privprotocol, item->snmpv3_privpassphrase, error, sizeof(error),
			config_timeout, config_source_ip, item->itemid)))
		{
			err = NETWORK_ERROR;
			goto exit;
		}

		(void)zbx_dc_config_get_suggested_snmp_vars(items[j].interface.interfaceid, &bulk);

		err = zbx_snmp_process_dynamic(ssp, items + j, results + j, errcodes + j, num - j, error, sizeof(error),
				&max_succeed, &min_fail, bulk, poller_type);

		zbx_snmp_close_session(ssp, item->itemid);
	}
	else
	{
		zbx_dc_item_t	*item = &items[j];
		char		ip_addr[ZBX_INTERFACE_IP_LEN_MAX];

		zbx_getip_by_host(item->interface.addr, ip_addr, sizeof(ip_addr));

		if (NULL == (ssp = zbx_snmp_open_session(item->snmp_version, ip_addr, item->interface.port,
			item->snmp_community, item->snmpv3_securityname, item->snmpv3_contextname,
			item->snmpv3_securitylevel, item->snmpv3_authprotocol, item->snmpv3_authpassphrase,
			item->snmpv3_privprotocol, item->snmpv3_privpassphrase, error, sizeof(error),
			config_timeout, config_source_ip, item->itemid)))
		{
			err = NETWORK_ERROR;
			goto exit;
		}

		err = zbx_snmp_process_standard(ssp, items + j, results + j, errcodes + j, num - j, error,
				sizeof(error), &max_succeed, &min_fail, poller_type);

		zbx_snmp_close_session(ssp, item->itemid);
	}
exit:
	if (SUCCEED != err)
	{
		zabbix_log(LOG_LEVEL_DEBUG, "getting SNMP values failed: %s", error);

		for (i = j; i < num; i++)
		{
			if (SUCCEED != errcodes[i])
				continue;

			SET_MSG_RESULT(&results[i], zbx_strdup(NULL, error));
			errcodes[i] = err;
		}
	}
	else if (SNMP_BULK_ENABLED == bulk && (0 != max_succeed || ZBX_MAX_SNMP_ITEMS + 1 != min_fail))
	{
		zbx_dc_config_update_interface_snmp_stats(items[j].interface.interfaceid, max_succeed, min_fail);
	}
out:
	SNMP_MT_UNLOCK;

	zabbix_log(LOG_LEVEL_DEBUG, "End of %s()", __func__);
}

/******************************************************************************
 *                                                                            *
 * Purpose: clears snmpv3 user authentication cache                           *
 *                                                                            *
 * Parameters: process_type - [IN]                                            *
 *             process_num  - [IN] unique id of process                       *
 *                                                                            *
 ******************************************************************************/
void	zbx_clear_cache_snmp(unsigned char process_type, int process_num)
{
	if (FAIL != process_num)
	{
		zabbix_log(LOG_LEVEL_WARNING, "forced reloading of the snmp cache on [%s #%d]",
				get_process_type_string(process_type), process_num);
	}

	if (0 == zbx_snmp_init_done)
		return;

	SNMP_MT_INITLOCK;

	shutdown_usm();

	if (ZBX_PROCESS_TYPE_SNMP_POLLER == process_type)
		zbx_clear_snmp_engineid_cache();

	SNMP_MT_UNLOCK;
}

#endif	/* HAVE_NETSNMP */<|MERGE_RESOLUTION|>--- conflicted
+++ resolved
@@ -3071,15 +3071,10 @@
 	int			ret, task_ret = ZBX_ASYNC_TASK_STOP;
 	zbx_poller_config_t	*poller_config = (zbx_poller_config_t *)snmp_context->arg_action;
 
-<<<<<<< HEAD
 	ZBX_UNUSED(current_ai);
 
-	zabbix_log(LOG_LEVEL_DEBUG, "In %s() %s event:%d fd:%d itemid:" ZBX_FS_UI64, __func__,
-			zbx_get_event_string(event), event, *fd, snmp_context->item.itemid);
-=======
 	zabbix_log(LOG_LEVEL_DEBUG, "In %s() itemid:" ZBX_FS_UI64 " %s event:%d fd:%d", __func__,
 			snmp_context->item.itemid, zbx_get_event_string(event), event, *fd);
->>>>>>> 4641f6f0
 
 	bulkwalk_context = snmp_context->bulkwalk_contexts.values[snmp_context->i];
 
