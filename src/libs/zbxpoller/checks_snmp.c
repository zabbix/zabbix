--- conflicted
+++ resolved
@@ -3061,13 +3061,8 @@
 	snmp_bulkwalk_set_options(&default_opts);
 }
 
-<<<<<<< HEAD
-static int	async_task_process_task_snmp_cb(short event, void *data, int *fd, const char *addr, char *dnserr,
-		struct event *timeout_event)
-=======
-static int	snmp_task_process(short event, void *data, int *fd, struct evutil_addrinfo **current_ai,
-	const char *addr, char *dnserr, struct event *timeout_event)
->>>>>>> 1aaf2ea3
+static int	async_task_process_task_snmp_cb(short event, void *data, int *fd, struct evutil_addrinfo **current_ai,
+		const char *addr, char *dnserr, struct event *timeout_event)
 {
 	zbx_bulkwalk_context_t	*bulkwalk_context;
 	zbx_snmp_context_t	*snmp_context = (zbx_snmp_context_t *)data;
