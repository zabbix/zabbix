--- conflicted
+++ resolved
@@ -2715,14 +2715,9 @@
 		}
 	}
 out:
-<<<<<<< HEAD
-	zabbix_log(LOG_LEVEL_DEBUG, "End of %s():%s running:%d itemid:" ZBX_FS_UI64 " snmp_error:%s", __func__,
-			zbx_result_string(ret), bulkwalk_context->running, itemid, snmp_api_errstring(status));
-=======
-	zabbix_log(LOG_LEVEL_DEBUG, "End of %s():%s running:%d count:%d snmp_error:%s", __func__,
-			zbx_result_string(ret), bulkwalk_context->running, bulkwalk_context->vars_num,
+	zabbix_log(LOG_LEVEL_DEBUG, "End of %s():%s running:%d itemid:" ZBX_FS_UI64 " count:%d snmp_error:%s", __func__,
+			zbx_result_string(ret), itemid, bulkwalk_context->running, bulkwalk_context->vars_num,
 			snmp_api_errstring(status));
->>>>>>> 0dbc95f0
 
 	return ret;
 }
@@ -3306,14 +3301,9 @@
 	zbx_snmp_context_t	*snmp_context;
 	char			error[MAX_STRING_LEN];
 
-<<<<<<< HEAD
-	zabbix_log(LOG_LEVEL_DEBUG, "In %s() key:'%s' host:'%s' addr:'%s' itemid:" ZBX_FS_UI64, __func__, item->key,
-			item->host.host, item->interface.addr, item->itemid);
-=======
-	zabbix_log(LOG_LEVEL_DEBUG, "In %s() key:'%s' host:'%s' addr:'%s' timeout:%d retries:%d max_repetitions:%d",
-			__func__, item->key, item->host.host, item->interface.addr, item->timeout, retries,
-			item->snmp_max_repetitions);
->>>>>>> 0dbc95f0
+	zabbix_log(LOG_LEVEL_DEBUG, "In %s() itemid:" ZBX_FS_UI64 " key:'%s' host:'%s' addr:'%s' timeout:%d retries:%d"
+			" max_repetitions:%d", __func__, item->itemid, item->key, item->host.host,
+			item->interface.addr, item->timeout, retries, item->snmp_max_repetitions);
 
 	snmp_context = zbx_malloc(NULL, sizeof(zbx_snmp_context_t));
 
