/*
** Copyright (C) 2001-2025 Zabbix SIA
**
** This program is free software: you can redistribute it and/or modify it under the terms of
** the GNU Affero General Public License as published by the Free Software Foundation, version 3.
**
** This program is distributed in the hope that it will be useful, but WITHOUT ANY WARRANTY;
** without even the implied warranty of MERCHANTABILITY or FITNESS FOR A PARTICULAR PURPOSE.
** See the GNU Affero General Public License for more details.
**
** You should have received a copy of the GNU Affero General Public License along with this program.
** If not, see <https://www.gnu.org/licenses/>.
**/

#include "checks_snmp.h"
#include "zbxcacheconfig.h"
#include "zbxip.h"
#include "zbxtypes.h"

#ifdef HAVE_NETSNMP

#define SNMP_NO_DEBUGGING

#include "zbxasyncpoller.h"
#include "async_poller.h"
#include "zbxpoller.h"

#include "zbxcomms.h"
#include "zbxalgo.h"
#include "zbxjson.h"
#include "zbxparam.h"
#include "zbxsysinfo.h"
#include "zbxdbhigh.h"
#include "zbxexpr.h"
#include "zbxstr.h"

#include <event2/event.h>
#include <event2/util.h>
#include <event2/dns.h>
#include <net-snmp/net-snmp-config.h>
#include <net-snmp/net-snmp-includes.h>
#include <net-snmp/library/large_fd_set.h>
#include <net-snmp/library/snmpusm.h>
#include "zbxself.h"

#ifndef EVDNS_BASE_INITIALIZE_NAMESERVERS
#	define EVDNS_BASE_INITIALIZE_NAMESERVERS	1
#endif

/*
 * SNMP Dynamic Index Cache
 * ========================
 *
 * Description
 * -----------
 *
 * Zabbix caches the whole index table for the particular OID separately based on:
 *   * IP address;
 *   * port;
 *   * community string (SNMPv2c);
 *   * context, security name (SNMPv3).
 *
 * Zabbix revalidates each index before using it to get a value and rebuilds the index cache for the OID if the
 * index is invalid.
 *
 * Example
 * -------
 *
 * OID for getting memory usage of process by PID (index):
 *   HOST-RESOURCES-MIB::hrSWRunPerfMem:<PID>
 *
 * OID for getting PID (index) by process name (value):
 *   HOST-RESOURCES-MIB::hrSWRunPath:<PID> <NAME>
 *
 * SNMP OID as configured in Zabbix to get memory usage of "snmpd" process:
 *   HOST-RESOURCES-MIB::hrSWRunPerfMem["index","HOST-RESOURCES-MIB::hrSWRunPath","snmpd"]
 *
 * 1. Zabbix walks hrSWRunPath table and caches all <PID> and <NAME> pairs of particular SNMP agent/user.
 * 2. Before each GET request Zabbix revalidates the cached <PID> by getting its <NAME> from hrSWRunPath table.
 * 3. If the names match then Zabbix uses the cached <PID> in the GET request for the hrSWRunPerfMem.
 *    Otherwise Zabbix rebuilds the hrSWRunPath cache for the particular agent/user (see 1.).
 *
 * Implementation
 * --------------
 *
 * The cache is implemented using hash tables. In ERD:
 * zbx_snmpidx_main_key_t -------------------------------------------0< zbx_snmpidx_mapping_t
 * (OID, host, <v2c: community|v3: (context, security name)>)           (index, value)
 */

/******************************************************************************
 *                                                                            *
 * This is zbx_snmp_walk() callback function prototype.                       *
 *                                                                            *
 * Parameters: arg      - [IN] user argument passed to zbx_snmp_walk()        *
 *             snmp_oid - [IN] OID walk function is looking for               *
 *             index    - [IN] index of found OID                             *
 *             value    - [IN] OID value                                      *
 *                                                                            *
 ******************************************************************************/
typedef void (zbx_snmp_walk_cb_func)(void *arg, const char *snmp_oid, const char *index, const char *value);

typedef enum
{
	ZBX_ASN_OCTET_STR_UTF_8,
	ZBX_ASN_OCTET_STR_HEX
}
zbx_snmp_asn_octet_str_t;

typedef struct
{
	char		*addr;
	unsigned short	port;
	char		*oid;
	char		*community_context;	/* community (SNMPv1 or v2c) or contextName (SNMPv3) */
	char		*security_name;		/* only SNMPv3, empty string in case of other versions */
	zbx_hashset_t	*mappings;
}
zbx_snmpidx_main_key_t;

typedef struct
{
	char		*value;
	char		*index;
}
zbx_snmpidx_mapping_t;

typedef struct
{
	oid	root_oid[MAX_OID_LEN];
	size_t	root_oid_len;
	char	*str_oid;
}
zbx_snmp_oid_t;

ZBX_PTR_VECTOR_DECL(snmp_oid, zbx_snmp_oid_t *)
ZBX_PTR_VECTOR_IMPL(snmp_oid, zbx_snmp_oid_t *)

typedef void*	zbx_snmp_sess_t;

typedef struct
{
	int			reqid;
	int			waiting;
	int			pdu_type;
	int			operation;
	zbx_snmp_oid_t		*p_oid;
	oid			name[MAX_OID_LEN];
	size_t			name_length;
	int			running;
	int			vars_num;
	void			*arg;
	char			*error;
	netsnmp_large_fd_set	fdset;
}
zbx_bulkwalk_context_t;

ZBX_PTR_VECTOR_DECL(bulkwalk_context, zbx_bulkwalk_context_t*)
ZBX_PTR_VECTOR_IMPL(bulkwalk_context, zbx_bulkwalk_context_t*)

struct zbx_snmp_context
{
	void				*arg;
	void				*arg_action;
	zbx_dc_item_context_t		item;
	zbx_snmp_sess_t			ssp;
	int				snmp_max_repetitions;
	int				retries;
	char				*results;
	size_t				results_alloc;
	size_t				results_offset;
	zbx_vector_snmp_oid_t		param_oids;
	zbx_vector_bulkwalk_context_t	bulkwalk_contexts;
	int				i;
	int				config_timeout;
	int				probe;
	unsigned char			snmp_version;
	char				*snmp_community;
	char				*snmpv3_securityname;
	char				*snmpv3_contextname;
	unsigned char			snmpv3_securitylevel;
	unsigned char			snmpv3_authprotocol;
	char				*snmpv3_authpassphrase;
	unsigned char			snmpv3_privprotocol;
	char				*snmpv3_privpassphrase;
	const char			*config_source_ip;
	unsigned char			snmp_oid_type;
	zbx_async_resolve_reverse_dns_t	resolve_reverse_dns;
	zbx_async_rdns_step_t		step;
	char				*reverse_dns;
};

typedef struct
{
	AGENT_RESULT		*result;
	int			errcode;
	struct event_base	*base;
	int			finished;
}
zbx_snmp_result_t;

static ZBX_THREAD_LOCAL zbx_hashset_t	snmpidx;		/* Dynamic Index Cache */
static char				zbx_snmp_init_done;
static char				zbx_snmp_init_bulkwalk_done;
static pthread_rwlock_t			snmp_exec_rwlock;
static char				snmp_rwlock_init_done;
static zbx_hashset_t	engineid_cache;
static int		engineid_cache_initialized = 0;

#define ZBX_SNMP_GET	0
#define ZBX_SNMP_WALK	1

#define	SNMP_MT_EXECLOCK					\
	if (0 != snmp_rwlock_init_done)				\
		pthread_rwlock_rdlock(&snmp_exec_rwlock)
#define	SNMP_MT_INITLOCK					\
	if (0 != snmp_rwlock_init_done)				\
		pthread_rwlock_wrlock(&snmp_exec_rwlock)
#define	SNMP_MT_UNLOCK						\
	if (0 != snmp_rwlock_init_done)				\
		pthread_rwlock_unlock(&snmp_exec_rwlock)

static void	zbx_init_snmp(const char *progname);

#define ZBX_SNMP_MAX_ENGINEID_LEN	32

typedef struct
{
	char		*address;
	char		*hostname;
	u_int		engineboots;
	zbx_uint64_t	revision;
}
zbx_snmp_engineid_device_t;

ZBX_VECTOR_DECL(engineid_device, zbx_snmp_engineid_device_t)
ZBX_VECTOR_IMPL(engineid_device, zbx_snmp_engineid_device_t)

typedef struct
{
	unsigned char			engineid[ZBX_SNMP_MAX_ENGINEID_LEN];
	size_t				engineid_len;
	zbx_vector_engineid_device_t	devices;
	time_t				lastlog;
	time_t				lastseen;
}
zbx_snmp_engineid_record_t;

static zbx_hash_t	snmp_engineid_cache_hash(const void *data)
{
	const zbx_snmp_engineid_record_t	*hv = (const zbx_snmp_engineid_record_t *)data;

	return ZBX_DEFAULT_STRING_HASH_ALGO(hv->engineid, hv->engineid_len, ZBX_DEFAULT_HASH_SEED);
}

static int	snmp_engineid_cache_compare(const void *d1, const void *d2)
{
	const zbx_snmp_engineid_record_t	*hv1 = (const zbx_snmp_engineid_record_t *)d1;
	const zbx_snmp_engineid_record_t	*hv2 = (const zbx_snmp_engineid_record_t *)d2;

	ZBX_RETURN_IF_NOT_EQUAL(hv1->engineid_len, hv2->engineid_len);

	return memcmp(hv1->engineid, hv2->engineid, hv1->engineid_len);
}

static void	zbx_clear_snmp_engineid_devices(zbx_vector_engineid_device_t *d)
{
	for (int i = 0; i < d->values_num; i++)
	{
		zbx_free(d->values[i].address);
		zbx_free(d->values[i].hostname);
	}

	zbx_vector_engineid_device_clear(d);
	zbx_vector_engineid_device_destroy(d);
}

int	zbx_clear_snmp_engineid_cache(void)
{
	zbx_hashset_iter_t		iter;
	zbx_snmp_engineid_record_t	*engineid;
	int				count;

	count = engineid_cache.num_data;

	zbx_hashset_iter_reset(&engineid_cache, &iter);
	while (NULL != (engineid = (zbx_snmp_engineid_record_t *)zbx_hashset_iter_next(&iter)))
	{
		zbx_clear_snmp_engineid_devices(&engineid->devices);
		zbx_hashset_iter_remove(&iter);
	}

	return count;
}

void	zbx_destroy_snmp_engineid_cache(void)
{
	zbx_clear_snmp_engineid_cache();
	zbx_hashset_destroy(&engineid_cache);
}

static void	snmp_remove_user_by_engineid(const zbx_snmp_engineid_record_t *target_engineid)
{
	struct usmUser	*current_user;

	current_user = usm_get_userList();

	while (NULL != current_user)
	{
		if (target_engineid->engineid_len == current_user->engineIDLen &&
				0 == memcmp(target_engineid->engineid, current_user->engineID,
				current_user->engineIDLen))
		{
			struct usmUser	*user_to_remove = current_user;

			current_user = user_to_remove->next;
			usm_remove_user(user_to_remove);
			free_enginetime(user_to_remove->engineID, user_to_remove->engineIDLen);
			usm_free_user(user_to_remove);
		}
		else
			current_user = current_user->next;
	}
}

static int	zbx_snmp_cache_handle_engineid(netsnmp_session *session, zbx_dc_item_context_t *item_context)
{
	zbx_snmp_engineid_record_t	*ptr, local_record;
	zbx_snmp_engineid_device_t	d;
	u_int				current_engineboots = 0;
	int				ret = SUCCEED;

	if (0 == engineid_cache_initialized)
		return SUCCEED;

	if (ZBX_SNMP_MAX_ENGINEID_LEN < session->securityEngineIDLen)
	{
		ret = FAIL;
		item_context->ret = NOTSUPPORTED;
		SET_MSG_RESULT(&item_context->result, zbx_dsprintf(NULL, "Invalid SNMP engineId length "
				"\"" ZBX_FS_SIZE_T "\"", (zbx_fs_size_t)session->securityEngineIDLen));

		goto out;
	}

	local_record.engineid_len = session->securityEngineIDLen;
	memcpy(&local_record.engineid, session->securityEngineID, session->securityEngineIDLen);

	if (0 == (current_engineboots = session->engineBoots))
	{
		Enginetime et;

		et = search_enginetime_list(session->securityEngineID, (u_int)session->securityEngineIDLen);

		while (NULL != et)
		{
			current_engineboots = et->engineBoot;
			et = et->next;
		}
	}

	if (NULL == (ptr = zbx_hashset_search(&engineid_cache, &local_record)))
	{
		zbx_vector_engineid_device_create(&local_record.devices);
		d.address = zbx_strdup(NULL, item_context->interface.addr);
		d.hostname = zbx_strdup(NULL, item_context->host);
		d.engineboots = current_engineboots;
		d.revision = item_context->interface.revision;

		zbx_vector_engineid_device_append(&local_record.devices, d);
		local_record.lastlog = 0;
		local_record.lastseen = time(NULL);
		zbx_hashset_insert(&engineid_cache, &local_record, sizeof(local_record));
		snmp_remove_user_by_engineid(ptr);

		goto out;
	}
	else
	{
		char		*hosts = NULL;
		size_t		hosts_alloc = 0, hosts_offset = 0;
		int		diff_engineboots = 0, found = 0;
		zbx_uint64_t	revision = 0;

		ptr->lastseen = time(NULL);

		for (int i = 0; i < ptr->devices.values_num; i++)
		{
			revision = MAX(revision, ptr->devices.values[i].revision);

			if ((0 == strcmp(item_context->interface.addr, ptr->devices.values[i].address) &&
					0 == strcmp(item_context->host, ptr->devices.values[i].hostname)))
			{
				ptr->devices.values[i].engineboots = current_engineboots;
				found = 1;
				continue;
			}

			if (ptr->devices.values[i].engineboots != current_engineboots)
			{
				diff_engineboots = 1;

				if (0 != hosts_alloc)
					zbx_snprintf_alloc(&hosts, &hosts_alloc, &hosts_offset, ", ");

				zbx_snprintf_alloc(&hosts, &hosts_alloc, &hosts_offset, "%s (%s)",
						ptr->devices.values[i].address, ptr->devices.values[i].hostname);
			}
		}

		if (revision < item_context->interface.revision)
		{
			for (int i = 0; i < ptr->devices.values_num; i++)
			{
				zbx_free(ptr->devices.values[i].address);
				zbx_free(ptr->devices.values[i].hostname);
			}

			zbx_vector_engineid_device_clear(&ptr->devices);
			found = 0;

			snmp_remove_user_by_engineid(ptr);
		}

		if (0 == found)
		{
			d.address = zbx_strdup(NULL, item_context->interface.addr);
			d.hostname = zbx_strdup(NULL, item_context->host);
			d.engineboots = current_engineboots;
			d.revision = item_context->interface.revision;

			zbx_vector_engineid_device_append(&ptr->devices, d);
		}

		if (1 == diff_engineboots)
		{
#define	ZBX_SNMP_ENGINEID_WARNING_PERIOD	300
			time_t	now = time(NULL);

			if (now >= ptr->lastlog + ZBX_SNMP_ENGINEID_WARNING_PERIOD)
			{
				zabbix_log(LOG_LEVEL_WARNING, "SNMP engineId is not unique across following "
						"interfaces: %s (%s), %s", item_context->interface.addr,
						item_context->host, hosts);

				ptr->lastlog = now;
			}

			zbx_free(hosts);

			ret = FAIL;
			item_context->ret = NOTSUPPORTED;
			SET_MSG_RESULT(&item_context->result, zbx_dsprintf(NULL, "SNMP engineId is not unique"));

			goto out;
#undef	ZBX_SNMP_ENGINEID_WARNING_PERIOD
		}
	}
out:
	return ret;
}

#undef ZBX_SNMP_MAX_ENGINEID_LEN

void	zbx_housekeep_snmp_engineid_cache(void)
{
#define	ZBX_SNMP_ENGINEID_RETENTION_PERIOD	86400 + 3600
	zbx_hashset_iter_t		iter;
	zbx_snmp_engineid_record_t	*engineid;
	zbx_snmp_engineid_record_t	engineid_local;
	struct usmUser			*user, *prev_user;
	int				engineids_total = 0, engineids_removed = 0;

	zabbix_log(LOG_LEVEL_DEBUG, "In %s()", __func__);

	user = usm_get_userList();

	while (NULL != user)
	{
		engineids_total++;
		engineid_local.engineid_len = user->engineIDLen;
		memcpy(&engineid_local.engineid, user->engineID, user->engineIDLen);

		if (NULL == zbx_hashset_search(&engineid_cache, &engineid_local))
		{
			prev_user = user;
			user = user->next;
			usm_remove_user(prev_user);

			if (NULL != prev_user->engineID)
				free_enginetime(prev_user->engineID, prev_user->engineIDLen);

			usm_free_user(prev_user);
			engineids_removed++;
		}
		else
			user = user->next;
	}

	zabbix_log(LOG_LEVEL_DEBUG, "%s() engineids in net-snmp cache: total:%d removed:%d remaining:%d",
			__func__, engineids_total, engineids_removed, engineids_total - engineids_removed);

	engineids_total = engineids_removed = 0;

	zbx_hashset_iter_reset(&engineid_cache, &iter);
	while (NULL != (engineid = (zbx_snmp_engineid_record_t *)zbx_hashset_iter_next(&iter)))
	{
		engineids_total++;

		if (engineid->lastseen + ZBX_SNMP_ENGINEID_RETENTION_PERIOD <= time(NULL))
		{
			zbx_clear_snmp_engineid_devices(&engineid->devices);
			zbx_hashset_iter_remove(&iter);
			engineids_removed++;
		}
	}

	zabbix_log(LOG_LEVEL_DEBUG, "%s() engineids in snmp poller cache: total:%d removed:%d remaining:%d",
			__func__, engineids_total, engineids_removed, engineids_total - engineids_removed);

	zabbix_log(LOG_LEVEL_DEBUG, "End of %s()", __func__);
#undef	ZBX_SNMP_ENGINEID_RETENTION_PERIOD
}

void	zbx_init_snmp_engineid_cache(void)
{
	zbx_hashset_create(&engineid_cache, 100, snmp_engineid_cache_hash, snmp_engineid_cache_compare);
	engineid_cache_initialized = 1;
}

static zbx_hash_t	__snmpidx_main_key_hash(const void *data)
{
	const zbx_snmpidx_main_key_t	*main_key = (const zbx_snmpidx_main_key_t *)data;

	zbx_hash_t			hash;

	hash = ZBX_DEFAULT_STRING_HASH_FUNC(main_key->addr);
	hash = ZBX_DEFAULT_STRING_HASH_ALGO(&main_key->port, sizeof(main_key->port), hash);
	hash = ZBX_DEFAULT_STRING_HASH_ALGO(main_key->oid, strlen(main_key->oid), hash);
	hash = ZBX_DEFAULT_STRING_HASH_ALGO(main_key->community_context, strlen(main_key->community_context), hash);
	hash = ZBX_DEFAULT_STRING_HASH_ALGO(main_key->security_name, strlen(main_key->security_name), hash);

	return hash;
}

static int	__snmpidx_main_key_compare(const void *d1, const void *d2)
{
	const zbx_snmpidx_main_key_t	*main_key1 = (const zbx_snmpidx_main_key_t *)d1;
	const zbx_snmpidx_main_key_t	*main_key2 = (const zbx_snmpidx_main_key_t *)d2;

	int				ret;

	if (0 != (ret = strcmp(main_key1->addr, main_key2->addr)))
		return ret;

	ZBX_RETURN_IF_NOT_EQUAL(main_key1->port, main_key2->port);

	if (0 != (ret = strcmp(main_key1->community_context, main_key2->community_context)))
		return ret;

	if (0 != (ret = strcmp(main_key1->security_name, main_key2->security_name)))
		return ret;

	return strcmp(main_key1->oid, main_key2->oid);
}

static void	__snmpidx_main_key_clean(void *data)
{
	zbx_snmpidx_main_key_t	*main_key = (zbx_snmpidx_main_key_t *)data;

	zbx_free(main_key->addr);
	zbx_free(main_key->oid);
	zbx_free(main_key->community_context);
	zbx_free(main_key->security_name);
	zbx_hashset_destroy(main_key->mappings);
	zbx_free(main_key->mappings);
}

static zbx_hash_t	__snmpidx_mapping_hash(const void *data)
{
	const zbx_snmpidx_mapping_t	*mapping = (const zbx_snmpidx_mapping_t *)data;

	return ZBX_DEFAULT_STRING_HASH_FUNC(mapping->value);
}

static int	__snmpidx_mapping_compare(const void *d1, const void *d2)
{
	const zbx_snmpidx_mapping_t	*mapping1 = (const zbx_snmpidx_mapping_t *)d1;
	const zbx_snmpidx_mapping_t	*mapping2 = (const zbx_snmpidx_mapping_t *)d2;

	return strcmp(mapping1->value, mapping2->value);
}

static void	__snmpidx_mapping_clean(void *data)
{
	zbx_snmpidx_mapping_t	*mapping = (zbx_snmpidx_mapping_t *)data;

	zbx_free(mapping->value);
	zbx_free(mapping->index);
}

static int	zbx_snmp_oid_compare(const zbx_snmp_oid_t **s1, const zbx_snmp_oid_t **s2)
{
	return strcmp((*s1)->str_oid, (*s2)->str_oid);
}

static void	vector_snmp_oid_free(zbx_snmp_oid_t *ptr)
{
	zbx_free(ptr->str_oid);
	zbx_free(ptr);
}

static char	*get_item_community_context(const zbx_dc_item_t *item)
{
	if (ZBX_IF_SNMP_VERSION_1 == item->snmp_version || ZBX_IF_SNMP_VERSION_2 == item->snmp_version)
		return item->snmp_community;
	else if (ZBX_IF_SNMP_VERSION_3 == item->snmp_version)
		return item->snmpv3_contextname;

	THIS_SHOULD_NEVER_HAPPEN;
	exit(EXIT_FAILURE);
}

static char	*get_item_security_name(const zbx_dc_item_t *item)
{
	if (ZBX_IF_SNMP_VERSION_3 == item->snmp_version)
		return item->snmpv3_securityname;

	return "";
}

/******************************************************************************
 *                                                                            *
 * Purpose: retrieves index that matches value from relevant index cache      *
 *                                                                            *
 * Parameters: item      - [IN] Configuration of Zabbix item, contains        *
 *                              IP address, port, community string, context,  *
 *                              security name.                                *
 *             snmp_oid  - [IN] OID of table which contains indexes           *
 *             value     - [IN] value for which to look up index              *
 *             idx       - [IN/OUT] destination pointer for                   *
 *                                  heap-(re)allocated index                  *
 *             idx_alloc - [IN/OUT] size of (re)allocated index               *
 *                                                                            *
 * Return value: FAIL    - dynamic index cache is empty or cache does not     *
 *                         contain index matching value                       *
 *               SUCCEED - idx contains found index,                          *
 *                         idx_alloc contains current size of                 *
 *                         heap-(re)allocated idx                             *
 *                                                                            *
 ******************************************************************************/
static int	cache_get_snmp_index(const zbx_dc_item_t *item, const char *snmp_oid, const char *value, char **idx,
		size_t *idx_alloc)
{
	int			ret = FAIL;
	zbx_snmpidx_main_key_t	*main_key, main_key_local;
	zbx_snmpidx_mapping_t	*mapping;
	size_t			idx_offset = 0;

	zabbix_log(LOG_LEVEL_DEBUG, "In %s() OID:'%s' value:'%s'", __func__, snmp_oid, value);

	if (NULL == snmpidx.slots)
		goto end;

	main_key_local.addr = item->interface.addr;
	main_key_local.port = item->interface.port;
	main_key_local.oid = (char *)snmp_oid;

	main_key_local.community_context = get_item_community_context(item);
	main_key_local.security_name = get_item_security_name(item);

	if (NULL == (main_key = (zbx_snmpidx_main_key_t *)zbx_hashset_search(&snmpidx, &main_key_local)))
		goto end;

	if (NULL == (mapping = (zbx_snmpidx_mapping_t *)zbx_hashset_search(main_key->mappings, &value)))
		goto end;

	zbx_strcpy_alloc(idx, idx_alloc, &idx_offset, mapping->index);
	ret = SUCCEED;
end:
	zabbix_log(LOG_LEVEL_DEBUG, "End of %s():%s idx:'%s'", __func__, zbx_result_string(ret),
			SUCCEED == ret ? *idx : "");

	return ret;
}

/******************************************************************************
 *                                                                            *
 * Purpose: stores index-value pair in relevant index cache                   *
 *                                                                            *
 * Parameters: item      - [IN] Configuration of Zabbix item, contains        *
 *                              IP address, port, community string, context,  *
 *                              security name.                                *
 *             snmp_oid  - [IN] OID of table which contains indexes           *
 *             index     - [IN] index part of index-value pair                *
 *             value     - [IN] value part of index-value pair                *
 *                                                                            *
 ******************************************************************************/
static void	cache_put_snmp_index(const zbx_dc_item_t *item, const char *snmp_oid, const char *index,
		const char *value)
{
	zbx_snmpidx_main_key_t	*main_key, main_key_local;
	zbx_snmpidx_mapping_t	*mapping, mapping_local;

	zabbix_log(LOG_LEVEL_DEBUG, "In %s() OID:'%s' index:'%s' value:'%s'", __func__, snmp_oid, index, value);

	if (NULL == snmpidx.slots)
	{
		zbx_hashset_create_ext(&snmpidx, 100,
				__snmpidx_main_key_hash, __snmpidx_main_key_compare, __snmpidx_main_key_clean,
				ZBX_DEFAULT_MEM_MALLOC_FUNC, ZBX_DEFAULT_MEM_REALLOC_FUNC, ZBX_DEFAULT_MEM_FREE_FUNC);
	}

	main_key_local.addr = item->interface.addr;
	main_key_local.port = item->interface.port;
	main_key_local.oid = (char *)snmp_oid;

	main_key_local.community_context = get_item_community_context(item);
	main_key_local.security_name = get_item_security_name(item);

	if (NULL == (main_key = (zbx_snmpidx_main_key_t *)zbx_hashset_search(&snmpidx, &main_key_local)))
	{
		main_key_local.addr = zbx_strdup(NULL, item->interface.addr);
		main_key_local.oid = zbx_strdup(NULL, snmp_oid);

		main_key_local.community_context = zbx_strdup(NULL, get_item_community_context(item));
		main_key_local.security_name = zbx_strdup(NULL, get_item_security_name(item));

		main_key_local.mappings = (zbx_hashset_t *)zbx_malloc(NULL, sizeof(zbx_hashset_t));
		zbx_hashset_create_ext(main_key_local.mappings, 100,
				__snmpidx_mapping_hash, __snmpidx_mapping_compare, __snmpidx_mapping_clean,
				ZBX_DEFAULT_MEM_MALLOC_FUNC, ZBX_DEFAULT_MEM_REALLOC_FUNC, ZBX_DEFAULT_MEM_FREE_FUNC);

		main_key = (zbx_snmpidx_main_key_t *)zbx_hashset_insert(&snmpidx, &main_key_local,
				sizeof(main_key_local));
	}

	if (NULL == (mapping = (zbx_snmpidx_mapping_t *)zbx_hashset_search(main_key->mappings, &value)))
	{
		mapping_local.value = zbx_strdup(NULL, value);
		mapping_local.index = zbx_strdup(NULL, index);

		zbx_hashset_insert(main_key->mappings, &mapping_local, sizeof(mapping_local));
	}
	else if (0 != strcmp(mapping->index, index))
	{
		zbx_free(mapping->index);
		mapping->index = zbx_strdup(NULL, index);
	}

	zabbix_log(LOG_LEVEL_DEBUG, "End of %s()", __func__);
}

/******************************************************************************
 *                                                                            *
 * Purpose: deletes index-value mappings from specified index cache           *
 *                                                                            *
 * Parameters: item      - [IN] Configuration of Zabbix item, contains        *
 *                              IP address, port, community string, context,  *
 *                              security name.                                *
 *             snmp_oid  - [IN] OID of table which contains indexes           *
 *                                                                            *
 * Comments: Does nothing if the index cache is empty or if it does not       *
 *           contain the cache for the specified OID.                         *
 *                                                                            *
 ******************************************************************************/
static void	cache_del_snmp_index_subtree(const zbx_dc_item_t *item, const char *snmp_oid)
{
	zbx_snmpidx_main_key_t	*main_key, main_key_local;

	zabbix_log(LOG_LEVEL_DEBUG, "In %s() OID:'%s'", __func__, snmp_oid);

	if (NULL == snmpidx.slots)
		goto end;

	main_key_local.addr = item->interface.addr;
	main_key_local.port = item->interface.port;
	main_key_local.oid = (char *)snmp_oid;

	main_key_local.community_context = get_item_community_context(item);
	main_key_local.security_name = get_item_security_name(item);

	if (NULL == (main_key = (zbx_snmpidx_main_key_t *)zbx_hashset_search(&snmpidx, &main_key_local)))
		goto end;

	zbx_hashset_clear(main_key->mappings);
end:
	zabbix_log(LOG_LEVEL_DEBUG, "End of %s()", __func__);
}

static int	zbx_snmpv3_set_auth_protocol(unsigned char snmpv3_authprotocol, struct snmp_session *session)
{
/* item snmpv3 authentication protocol */
/* SYNC WITH PHP!                      */
#define ITEM_SNMPV3_AUTHPROTOCOL_MD5		0
#define ITEM_SNMPV3_AUTHPROTOCOL_SHA1		1
#define ITEM_SNMPV3_AUTHPROTOCOL_SHA224		2
#define ITEM_SNMPV3_AUTHPROTOCOL_SHA256		3
#define ITEM_SNMPV3_AUTHPROTOCOL_SHA384		4
#define ITEM_SNMPV3_AUTHPROTOCOL_SHA512		5
	int	ret = SUCCEED;

	switch (snmpv3_authprotocol)
	{
		case ITEM_SNMPV3_AUTHPROTOCOL_MD5:
			session->securityAuthProto = usmHMACMD5AuthProtocol;
			session->securityAuthProtoLen = USM_AUTH_PROTO_MD5_LEN;
			break;
		case ITEM_SNMPV3_AUTHPROTOCOL_SHA1:
			session->securityAuthProto = usmHMACSHA1AuthProtocol;
			session->securityAuthProtoLen = USM_AUTH_PROTO_SHA_LEN;
			break;
#ifdef HAVE_NETSNMP_STRONG_AUTH
		case ITEM_SNMPV3_AUTHPROTOCOL_SHA224:
			session->securityAuthProto = usmHMAC128SHA224AuthProtocol;
			session->securityAuthProtoLen = OID_LENGTH(usmHMAC128SHA224AuthProtocol);
			break;
		case ITEM_SNMPV3_AUTHPROTOCOL_SHA256:
			session->securityAuthProto = usmHMAC192SHA256AuthProtocol;
			session->securityAuthProtoLen = OID_LENGTH(usmHMAC192SHA256AuthProtocol);
			break;
		case ITEM_SNMPV3_AUTHPROTOCOL_SHA384:
			session->securityAuthProto = usmHMAC256SHA384AuthProtocol;
			session->securityAuthProtoLen = OID_LENGTH(usmHMAC256SHA384AuthProtocol);
			break;
		case ITEM_SNMPV3_AUTHPROTOCOL_SHA512:
			session->securityAuthProto = usmHMAC384SHA512AuthProtocol;
			session->securityAuthProtoLen = OID_LENGTH(usmHMAC384SHA512AuthProtocol);
			break;
#endif
		default:
			ret = FAIL;
	}

	return ret;
#undef ITEM_SNMPV3_AUTHPROTOCOL_MD5
#undef ITEM_SNMPV3_AUTHPROTOCOL_SHA1
#undef ITEM_SNMPV3_AUTHPROTOCOL_SHA224
#undef ITEM_SNMPV3_AUTHPROTOCOL_SHA256
#undef ITEM_SNMPV3_AUTHPROTOCOL_SHA384
#undef ITEM_SNMPV3_AUTHPROTOCOL_SHA512
}

static char	*zbx_get_snmp_type_error(u_char type)
{
	switch (type)
	{
		case SNMP_NOSUCHOBJECT:
			return zbx_strdup(NULL, "No Such Object available on this agent at this OID");
		case SNMP_NOSUCHINSTANCE:
			return zbx_strdup(NULL, "No Such Instance currently exists at this OID");
		case SNMP_ENDOFMIBVIEW:
			return zbx_strdup(NULL, "No more variables left in this MIB View"
					" (it is past the end of the MIB tree)");
		default:
			return zbx_dsprintf(NULL, "Value has unknown type 0x%02X", (unsigned int)type);
	}
}

static int	zbx_get_snmp_response_error(const zbx_snmp_sess_t ssp, const zbx_dc_interface_t *interface, int status,
		const struct snmp_pdu *response, char *error, size_t max_error_len, int got_vars)
{
	int	ret;

	if (STAT_SUCCESS == status)
	{
		zbx_snprintf(error, max_error_len, "SNMP error: %s", snmp_errstring(response->errstat));
		ret = NOTSUPPORTED;
	}
	else if (STAT_ERROR == status)
	{
		char	*tmp_err_str, addr_port[MAX_STRING_LEN];
		int	snmp_err;

		snmp_sess_error(ssp, NULL, &snmp_err, &tmp_err_str);

<<<<<<< HEAD
		zbx_snprintf(error, max_error_len, "Cannot connect to \"%s:%hu\": %s.",
				interface->addr, interface->port, tmp_err_str);
=======
		if (SNMPERR_AUTHENTICATION_FAILURE == snmp_err)
		{
			tmp_err_str = zbx_strdup(tmp_err_str, "Authentication failure (incorrect password, community, "
					"key or duplicate engineID)");
		}

		zbx_snprintf(error, max_error_len, "Cannot connect to \"%s\": %s.",
				zbx_join_hostport(addr_port, sizeof(addr_port), interface->addr, interface->port),
				tmp_err_str);
>>>>>>> ae651e68
		zbx_free(tmp_err_str);
		ret = NETWORK_ERROR;
	}
	else if (STAT_TIMEOUT == status)
	{
		char	addr_port[MAX_STRING_LEN];

		if (0 == got_vars)
		{
			zbx_snprintf(error, max_error_len, "Timeout while connecting to \"%s\".",
					zbx_join_hostport(addr_port, sizeof(addr_port), interface->addr,
					interface->port));
			ret = NETWORK_ERROR;
		}
		else
		{
			zbx_snprintf(error, max_error_len, "Timeout while retrieving data from \"%s\".",
					zbx_join_hostport(addr_port, sizeof(addr_port), interface->addr,
					interface->port));
			ret = NOTSUPPORTED;
		}
	}
	else
	{
		zbx_snprintf(error, max_error_len, "SNMP error: [%d]", status);
		ret = NOTSUPPORTED;
	}

	return ret;
}

static zbx_snmp_sess_t	zbx_snmp_open_session(unsigned char snmp_version, const char *ip, unsigned short port,
		char *snmp_community, char *snmpv3_securityname, char *snmpv3_contextname,
		unsigned char snmpv3_securitylevel, unsigned char snmpv3_authprotocol, char *snmpv3_authpassphrase,
		unsigned char snmpv3_privprotocol, char *snmpv3_privpassphrase, char *error, size_t max_error_len,
		int timeout, const char *config_source_ip, zbx_uint64_t itemid)
{
/* item snmpv3 privacy protocol */
/* SYNC WITH PHP!               */
#define ITEM_SNMPV3_PRIVPROTOCOL_DES		0
#define ITEM_SNMPV3_PRIVPROTOCOL_AES128		1
#define ITEM_SNMPV3_PRIVPROTOCOL_AES192		2
#define ITEM_SNMPV3_PRIVPROTOCOL_AES256		3
#define ITEM_SNMPV3_PRIVPROTOCOL_AES192C	4
#define ITEM_SNMPV3_PRIVPROTOCOL_AES256C	5
	struct snmp_session	session;
	zbx_snmp_sess_t		ssp = NULL;
	char			addr[128];

	zabbix_log(LOG_LEVEL_DEBUG, "In %s() itemid:" ZBX_FS_UI64, __func__, itemid);

	snmp_sess_init(&session);

	/* Allow using sub-OIDs higher than MAX_INT, like in 'snmpwalk -Ir'. */
	/* Disables the validation of varbind values against the MIB definition for the relevant OID. */
	if (SNMPERR_SUCCESS != netsnmp_ds_set_boolean(NETSNMP_DS_LIBRARY_ID, NETSNMP_DS_LIB_DONT_CHECK_RANGE, 1))
	{
		/* This error is not fatal and should never happen (see netsnmp_ds_set_boolean() implementation). */
		/* Only items with sub-OIDs higher than MAX_INT will be unsupported. */
		zabbix_log(LOG_LEVEL_WARNING, "cannot set \"DontCheckRange\" option for Net-SNMP");
	}

	switch (snmp_version)
	{
		case ZBX_IF_SNMP_VERSION_1:
			session.version = SNMP_VERSION_1;
			break;
		case ZBX_IF_SNMP_VERSION_2:
			session.version = SNMP_VERSION_2c;
			break;
		case ZBX_IF_SNMP_VERSION_3:
			session.version = SNMP_VERSION_3;
			break;
		default:
			THIS_SHOULD_NEVER_HAPPEN;
			break;
	}

	session.timeout = timeout * 1000 * 1000;	/* timeout of one attempt in microseconds */
							/* (net-snmp default = 1 second) */
	if (SUCCEED == zbx_is_ip4(ip))
		zbx_snprintf(addr, sizeof(addr), "%s:%hu", ip, port);
	else
		zbx_snprintf(addr, sizeof(addr), "udp6:[%s]:%hu", ip, port);

	session.peername = addr;

	if (SNMP_VERSION_1 == session.version || SNMP_VERSION_2c == session.version)
	{
		session.community = (u_char *)snmp_community;
		session.community_len = strlen((char *)session.community);
		zabbix_log(LOG_LEVEL_DEBUG, "itemid:" ZBX_FS_UI64 " SNMP [%s@%s]", itemid,
				session.community, session.peername);
	}
	else if (SNMP_VERSION_3 == session.version)
	{
		/* set SNMPv3 user name */
		session.securityName = snmpv3_securityname;
		session.securityNameLen = strlen(session.securityName);

		/* set SNMPv3 context if specified */
		if ('\0' != *snmpv3_contextname)
		{
			session.contextName = snmpv3_contextname;
			session.contextNameLen = strlen(session.contextName);
		}

		/* set security level to authenticated, but not encrypted */
		switch (snmpv3_securitylevel)
		{
			case ZBX_ITEM_SNMPV3_SECURITYLEVEL_NOAUTHNOPRIV:
				session.securityLevel = SNMP_SEC_LEVEL_NOAUTH;
				break;
			case ZBX_ITEM_SNMPV3_SECURITYLEVEL_AUTHNOPRIV:
				session.securityLevel = SNMP_SEC_LEVEL_AUTHNOPRIV;

				if (FAIL == zbx_snmpv3_set_auth_protocol(snmpv3_authprotocol, &session))
				{
					zbx_snprintf(error, max_error_len, "Unsupported authentication protocol [%d]",
							snmpv3_authprotocol);
					goto end;
				}

				session.securityAuthKeyLen = USM_AUTH_KU_LEN;

				if (SNMPERR_SUCCESS != generate_Ku(session.securityAuthProto,
						session.securityAuthProtoLen, (u_char *)snmpv3_authpassphrase,
						strlen(snmpv3_authpassphrase), session.securityAuthKey,
						&session.securityAuthKeyLen))
				{
					zbx_strlcpy(error, "Error generating Ku from authentication pass phrase",
							max_error_len);
					goto end;
				}
				break;
			case ZBX_ITEM_SNMPV3_SECURITYLEVEL_AUTHPRIV:
				session.securityLevel = SNMP_SEC_LEVEL_AUTHPRIV;

				if (FAIL == zbx_snmpv3_set_auth_protocol(snmpv3_authprotocol, &session))
				{
					zbx_snprintf(error, max_error_len, "Unsupported authentication protocol [%d]",
							snmpv3_authprotocol);
					goto end;
				}

				session.securityAuthKeyLen = USM_AUTH_KU_LEN;

				if (SNMPERR_SUCCESS != generate_Ku(session.securityAuthProto,
						session.securityAuthProtoLen, (u_char *)snmpv3_authpassphrase,
						strlen(snmpv3_authpassphrase), session.securityAuthKey,
						&session.securityAuthKeyLen))
				{
					zbx_strlcpy(error, "Error generating Ku from authentication pass phrase",
							max_error_len);
					goto end;
				}

				switch (snmpv3_privprotocol)
				{
#ifdef HAVE_NETSNMP_SESSION_DES
					case ITEM_SNMPV3_PRIVPROTOCOL_DES:
						/* set privacy protocol to DES */
						session.securityPrivProto = usmDESPrivProtocol;
						session.securityPrivProtoLen = USM_PRIV_PROTO_DES_LEN;
						break;
#endif
					case ITEM_SNMPV3_PRIVPROTOCOL_AES128:
						/* set privacy protocol to AES128 */
						session.securityPrivProto = usmAESPrivProtocol;
						session.securityPrivProtoLen = USM_PRIV_PROTO_AES_LEN;
						break;
#ifdef HAVE_NETSNMP_STRONG_PRIV
					case ITEM_SNMPV3_PRIVPROTOCOL_AES192:
						/* set privacy protocol to AES192 */
						session.securityPrivProto = usmAES192PrivProtocol;
						session.securityPrivProtoLen = OID_LENGTH(usmAES192PrivProtocol);
						break;
					case ITEM_SNMPV3_PRIVPROTOCOL_AES256:
						/* set privacy protocol to AES256 */
						session.securityPrivProto = usmAES256PrivProtocol;
						session.securityPrivProtoLen = OID_LENGTH(usmAES256PrivProtocol);
						break;
					case ITEM_SNMPV3_PRIVPROTOCOL_AES192C:
						/* set privacy protocol to AES192 (Cisco version) */
						session.securityPrivProto = usmAES192CiscoPrivProtocol;
						session.securityPrivProtoLen = OID_LENGTH(usmAES192CiscoPrivProtocol);
						break;
					case ITEM_SNMPV3_PRIVPROTOCOL_AES256C:
						/* set privacy protocol to AES256 (Cisco version) */
						session.securityPrivProto = usmAES256CiscoPrivProtocol;
						session.securityPrivProtoLen = OID_LENGTH(usmAES256CiscoPrivProtocol);
						break;
#endif
					default:
						zbx_snprintf(error, max_error_len,
								"Unsupported privacy protocol [%d]",
								snmpv3_privprotocol);
						goto end;
				}

				session.securityPrivKeyLen = USM_PRIV_KU_LEN;

				if (SNMPERR_SUCCESS != generate_Ku(session.securityAuthProto,
						session.securityAuthProtoLen, (u_char *)snmpv3_privpassphrase,
						strlen(snmpv3_privpassphrase), session.securityPrivKey,
						&session.securityPrivKeyLen))
				{
					zbx_strlcpy(error, "Error generating Ku from privacy pass phrase",
							max_error_len);
					goto end;
				}
				break;
		}

		zabbix_log(LOG_LEVEL_DEBUG, "itemid:" ZBX_FS_UI64 " SNMPv3 [%s@%s]", itemid, session.securityName,
				session.peername);
	}

#ifdef HAVE_NETSNMP_SESSION_LOCALNAME
	if (NULL != config_source_ip)
	{
		/* In some cases specifying just local host (without local port) is not enough. We do */
		/* not care about the port number though so we let the OS select one by specifying 0. */
		/* See marc.info/?l=net-snmp-bugs&m=115624676507760 for details. */

		static ZBX_THREAD_LOCAL char	localname[64];

		zbx_snprintf(localname, sizeof(localname), "%s:0", config_source_ip);
		session.localname = localname;
	}
#endif

	SOCK_STARTUP;

	if (NULL == (ssp = snmp_sess_open(&session)))
	{
		SOCK_CLEANUP;

		zbx_strlcpy(error, "Cannot open SNMP session", max_error_len);
	}
end:
	zabbix_log(LOG_LEVEL_DEBUG, "End of %s() itemid:" ZBX_FS_UI64, __func__, itemid);

	return ssp;
#undef ITEM_SNMPV3_PRIVPROTOCOL_DES
#undef ITEM_SNMPV3_PRIVPROTOCOL_AES128
#undef ITEM_SNMPV3_PRIVPROTOCOL_AES192
#undef ITEM_SNMPV3_PRIVPROTOCOL_AES256
#undef ITEM_SNMPV3_PRIVPROTOCOL_AES192C
#undef ITEM_SNMPV3_PRIVPROTOCOL_AES256C
}

static void	zbx_snmp_close_session(zbx_snmp_sess_t session, zbx_uint64_t itemid)
{
	zabbix_log(LOG_LEVEL_DEBUG, "In %s() itemid:" ZBX_FS_UI64, __func__, itemid);

	snmp_sess_close(session);
	SOCK_CLEANUP;

	zabbix_log(LOG_LEVEL_DEBUG, "End of %s() itemid:" ZBX_FS_UI64, __func__, itemid);
}

static char	*zbx_sprint_asn_octet_str_dyn(const struct variable_list *var)
{
#define ZBX_MAC_ADDRESS_LEN	6
	/* don't guess output format if length is equal to MAC address to avoid false positive UTF-8 */
	if (var->type != ASN_OCTET_STR || NULL != memchr(var->val.string, '\0', var->val_len) ||
			ZBX_MAC_ADDRESS_LEN == var->val_len)
	{
		return NULL;
	}

	char	*strval_dyn = (char *)zbx_malloc(NULL, var->val_len + 1);

	memcpy(strval_dyn, var->val.string, var->val_len);
	strval_dyn[var->val_len] = '\0';

	if (FAIL == zbx_is_ascii_printable(strval_dyn) || FAIL == zbx_is_utf8(strval_dyn))
		zbx_free(strval_dyn);
	else
		zabbix_log(LOG_LEVEL_DEBUG, "%s() full value:'%s'", __func__, strval_dyn);

	return strval_dyn;
#undef ZBX_MAC_ADDRESS_LEN
}

static char	*zbx_snmp_get_octet_string(const struct variable_list *var, unsigned char *string_type,
		zbx_snmp_asn_octet_str_t snmp_asn_octet_str)
{
	struct tree	*subtree;
	const char	*hint;
	char		buffer[MAX_BUFFER_LEN];
	char		*strval_dyn = NULL;
	unsigned char	type;

	zabbix_log(LOG_LEVEL_DEBUG, "In %s()", __func__);

	/* find the subtree to get display hint */
	subtree = get_tree(var->name, var->name_length, get_tree_head());
	hint = (NULL != subtree ? subtree->hint : NULL);

	if (ZBX_ASN_OCTET_STR_UTF_8 == snmp_asn_octet_str && NULL == hint)
	{
		/* avoid conversion to Hex-STRING for valid UTF-8 strings without hints */
		if (NULL != (strval_dyn = zbx_sprint_asn_octet_str_dyn(var)))
		{
			type = ZBX_SNMP_STR_ASCII;
			goto end;
		}
	}

	/* we will decide if we want the value from var->val or what snprint_value() returned later */
	if (-1 == snprint_value(buffer, sizeof(buffer), var->name, var->name_length, var))
		goto end;

	zabbix_log(LOG_LEVEL_DEBUG, "%s() full value:'%s' hint:'%s'", __func__, buffer, ZBX_NULL2STR(hint));

	if (0 == strncmp(buffer, "Hex-STRING: ", 12))
	{
		strval_dyn = zbx_strdup(strval_dyn, buffer + 12);
		type = ZBX_SNMP_STR_HEX;
	}
	else if (NULL != hint && 0 == strncmp(buffer, "STRING: ", 8))
	{
		strval_dyn = zbx_strdup(strval_dyn, buffer + 8);
		type = ZBX_SNMP_STR_STRING;
	}
	else if (0 == strncmp(buffer, "OID: ", 5))
	{
		strval_dyn = zbx_strdup(strval_dyn, buffer + 5);
		type = ZBX_SNMP_STR_OID;
	}
	else if (0 == strncmp(buffer, "BITS: ", 6))
	{
		strval_dyn = zbx_strdup(strval_dyn, buffer + 6);
		type = ZBX_SNMP_STR_BITS;
	}
	else
	{
		/* snprint_value() escapes hintless ASCII strings, so */
		/* we are copying the raw unescaped value in this case */

		strval_dyn = (char *)zbx_malloc(strval_dyn, var->val_len + 1);
		memcpy(strval_dyn, var->val.string, var->val_len);
		strval_dyn[var->val_len] = '\0';
		type = ZBX_SNMP_STR_ASCII;
	}
end:
	if (NULL != string_type && NULL != strval_dyn)
		*string_type = type;

	zabbix_log(LOG_LEVEL_DEBUG, "End of %s():'%s'", __func__, ZBX_NULL2STR(strval_dyn));

	return strval_dyn;
}

static int	zbx_snmp_set_result(const struct variable_list *var, AGENT_RESULT *result, unsigned char *string_type,
		zbx_snmp_asn_octet_str_t snmp_asn_octet_str)
{
	char		*strval_dyn;
	int		ret = SUCCEED;

	zabbix_log(LOG_LEVEL_DEBUG, "In %s() type:%d", __func__, (int)var->type);

	*string_type = ZBX_SNMP_STR_UNDEFINED;

	if (ASN_OCTET_STR == var->type || ASN_OBJECT_ID == var->type)
	{
		if (NULL == (strval_dyn = zbx_snmp_get_octet_string(var, string_type, snmp_asn_octet_str)))
		{
			SET_MSG_RESULT(result, zbx_strdup(NULL, "Cannot receive string value: out of memory."));
			ret = NOTSUPPORTED;
		}
		else
		{
			zbx_set_agent_result_type(result, ITEM_VALUE_TYPE_TEXT, strval_dyn);
			zbx_free(strval_dyn);
		}
	}
#ifdef OPAQUE_SPECIAL_TYPES
	else if (ASN_UINTEGER == var->type || ASN_COUNTER == var->type || ASN_OPAQUE_U64 == var->type ||
			ASN_TIMETICKS == var->type || ASN_GAUGE == var->type)
#else
	else if (ASN_UINTEGER == var->type || ASN_COUNTER == var->type ||
			ASN_TIMETICKS == var->type || ASN_GAUGE == var->type)
#endif
	{
		SET_UI64_RESULT(result, (unsigned long)*var->val.integer);
	}
#ifdef OPAQUE_SPECIAL_TYPES
	else if (ASN_COUNTER64 == var->type || ASN_OPAQUE_COUNTER64 == var->type)
#else
	else if (ASN_COUNTER64 == var->type)
#endif
	{
		SET_UI64_RESULT(result, (((zbx_uint64_t)var->val.counter64->high) << 32) +
				(zbx_uint64_t)var->val.counter64->low);
	}
#ifdef OPAQUE_SPECIAL_TYPES
	else if (ASN_INTEGER == var->type || ASN_OPAQUE_I64 == var->type)
#else
	else if (ASN_INTEGER == var->type)
#endif
	{
		char	buffer[21];

		zbx_snprintf(buffer, sizeof(buffer), "%ld", *var->val.integer);

		zbx_set_agent_result_type(result, ITEM_VALUE_TYPE_TEXT, buffer);
	}
#ifdef OPAQUE_SPECIAL_TYPES
	else if (ASN_OPAQUE_FLOAT == var->type)
	{
		SET_DBL_RESULT(result, *var->val.floatVal);
	}
	else if (ASN_OPAQUE_DOUBLE == var->type)
	{
		SET_DBL_RESULT(result, *var->val.doubleVal);
	}
#endif
	else if (ASN_IPADDRESS == var->type)
	{
		SET_STR_RESULT(result, zbx_dsprintf(NULL, "%u.%u.%u.%u",
				(unsigned int)var->val.string[0],
				(unsigned int)var->val.string[1],
				(unsigned int)var->val.string[2],
				(unsigned int)var->val.string[3]));
	}
	else if (ASN_NULL == var->type)
	{
		SET_STR_RESULT(result, zbx_strdup(NULL, "NULL"));
	}
	else
	{
		SET_MSG_RESULT(result, zbx_get_snmp_type_error(var->type));
		ret = NOTSUPPORTED;
	}

	zabbix_log(LOG_LEVEL_DEBUG, "End of %s():%s", __func__, zbx_result_string(ret));

	return ret;
}

static void	zbx_snmp_dump_oid(char *buffer, size_t buffer_len, const oid *objid, size_t objid_len)
{
	size_t	offset = 0;

	*buffer = '\0';

	for (size_t i = 0; i < objid_len; i++)
		offset += zbx_snprintf(buffer + offset, buffer_len - offset, ".%lu", (unsigned long)objid[i]);
}

#define ZBX_OID_INDEX_STRING	0
#define ZBX_OID_INDEX_NUMERIC	1

static int	zbx_snmp_print_oid(char *buffer, size_t buffer_len, const oid *objid, size_t objid_len, int format)
{
	if (SNMPERR_SUCCESS != netsnmp_ds_set_boolean(NETSNMP_DS_LIBRARY_ID, NETSNMP_DS_LIB_DONT_BREAKDOWN_OIDS,
			format))
	{
		zabbix_log(LOG_LEVEL_WARNING, "cannot set \"dontBreakdownOids\" option to %d for Net-SNMP", format);
		return -1;
	}

	return snprint_objid(buffer, buffer_len, objid, objid_len);
}

static int	zbx_snmp_choose_index(char *buffer, size_t buffer_len, const oid *objid, size_t objid_len,
		size_t root_string_len, size_t root_numeric_len, char *root_oid)
{
	oid	parsed_oid[MAX_OID_LEN];
	size_t	parsed_oid_len = MAX_OID_LEN;
	char	printed_oid[MAX_STRING_LEN];
	char	*printed_oid_escaped;

	/**************************************************************************************************************/
	/*                                                                                                            */
	/* When we are providing a value for {#SNMPINDEX}, we would like to provide a pretty value. This is only a    */
	/* concern for OIDs with string indices. For instance, suppose we are walking the following OID:              */
	/*                                                                                                            */
	/*   SNMP-VIEW-BASED-ACM-MIB::vacmGroupName                                                                   */
	/*                                                                                                            */
	/* Suppose also that we are currently looking at this OID:                                                    */
	/*                                                                                                            */
	/*   SNMP-VIEW-BASED-ACM-MIB::vacmGroupName.3."authOnlyUser"                                                  */
	/*                                                                                                            */
	/* Then, we would like to provide {#SNMPINDEX} with this value:                                               */
	/*                                                                                                            */
	/*   3."authOnlyUser"                                                                                         */
	/*                                                                                                            */
	/* An alternative approach would be to provide {#SNMPINDEX} with numeric value. While it is equivalent to the */
	/* string representation above, the string representation is more readable and thus more useful to users:     */
	/*                                                                                                            */
	/*   3.12.97.117.116.104.79.110.108.121.85.115.101.114                                                        */
	/*                                                                                                            */
	/* Here, 12 is the length of "authOnlyUser" and the rest is the string encoding using ASCII characters.       */
	/*                                                                                                            */
	/* There are two problems with always providing {#SNMPINDEX} that has an index representation as a string.    */
	/*                                                                                                            */
	/* The first problem is indices of type InetAddress. The Net-SNMP library has code for pretty-printing IP     */
	/* addresses, but no way to parse them back. As an example, consider the following OID:                       */
	/*                                                                                                            */
	/*   .1.3.6.1.2.1.4.34.1.4.1.4.192.168.3.255                                                                  */
	/*                                                                                                            */
	/* Its pretty representation is like this:                                                                    */
	/*                                                                                                            */
	/*   IP-MIB::ipAddressType.ipv4."192.168.3.255"                                                               */
	/*                                                                                                            */
	/* However, when trying to parse it, it turns into this OID:                                                  */
	/*                                                                                                            */
	/*   .1.3.6.1.2.1.4.34.1.4.1.13.49.57.50.46.49.54.56.46.51.46.50.53.53                                        */
	/*                                                                                                            */
	/* Apparently, this is different than the original.                                                           */
	/*                                                                                                            */
	/* The second problem is indices of type OCTET STRING, which might contain unprintable characters:            */
	/*                                                                                                            */
	/*   1.3.6.1.2.1.17.4.3.1.1.0.0.240.122.113.21                                                                */
	/*                                                                                                            */
	/* Its pretty representation is like this (note the single quotes which stand for a fixed-length string):     */
	/*                                                                                                            */
	/*   BRIDGE-MIB::dot1dTpFdbAddress.'...zq.'                                                                   */
	/*                                                                                                            */
	/* Here, '...zq.' stands for 0.0.240.122.113.21, where only 'z' (122) and 'q' (113) are printable.            */
	/*                                                                                                            */
	/* Apparently, this cannot be turned back into the numeric representation.                                    */
	/*                                                                                                            */
	/* So what we try to do is first print it pretty. If there is no string-looking index, return it as output.   */
	/* If there is such an index, we check that it can be parsed and that the result is the same as the original. */
	/*                                                                                                            */
	/**************************************************************************************************************/

	if (-1 == zbx_snmp_print_oid(printed_oid, sizeof(printed_oid), objid, objid_len, ZBX_OID_INDEX_STRING))
	{
		zabbix_log(LOG_LEVEL_DEBUG, "%s(): cannot print OID with string indices", __func__);
		goto numeric;
	}

	if (NULL == strchr(printed_oid, '"') && NULL == strchr(printed_oid, '\''))
	{
		if (0 != strncmp(printed_oid, root_oid, strlen(root_oid)))
		{
			size_t	offset = 0;
			char	*sep;

			if (NULL != (sep = strstr(printed_oid, "::")))
				offset = sep - printed_oid + 2;

			zbx_strlcpy(buffer, printed_oid + offset, buffer_len);
		}
		else
			zbx_strlcpy(buffer, printed_oid + root_string_len + 1, buffer_len);

		return SUCCEED;
	}

	printed_oid_escaped = zbx_dyn_escape_string(printed_oid, "\\");

	if (NULL == snmp_parse_oid(printed_oid_escaped, parsed_oid, &parsed_oid_len))
	{
		zabbix_log(LOG_LEVEL_DEBUG, "%s(): cannot parse OID '%s'", __func__, printed_oid_escaped);
		zbx_free(printed_oid_escaped);
		goto numeric;
	}
	zbx_free(printed_oid_escaped);

	if (parsed_oid_len == objid_len && 0 == memcmp(parsed_oid, objid, parsed_oid_len * sizeof(oid)))
	{
		zbx_strlcpy(buffer, printed_oid + root_string_len + 1, buffer_len);
		return SUCCEED;
	}
numeric:
	if (-1 == zbx_snmp_print_oid(printed_oid, sizeof(printed_oid), objid, objid_len, ZBX_OID_INDEX_NUMERIC))
	{
		zabbix_log(LOG_LEVEL_DEBUG, "%s(): cannot print OID with numeric indices", __func__);
		return FAIL;
	}

	zbx_strlcpy(buffer, printed_oid + root_numeric_len + 1, buffer_len);
	return SUCCEED;
}

/******************************************************************************
 *                                                                            *
 * Functions for detecting looping in SNMP OID sequence using hashset         *
 *                                                                            *
 * Once there is a possibility of looping we start putting OIDs into hashset. *
 * We do it until a duplicate OID shows up or ZBX_OIDS_MAX_NUM OIDs have been *
 * collected.                                                                 *
 *                                                                            *
 * The hashset key is array of elements of type 'oid'. Element 0 holds the    *
 * number of OID components (sub-OIDs), element 1 and so on - OID components  *
 * themselves.                                                                *
 *                                                                            *
 * OIDs may contain up to 128 sub-OIDs, so 1 byte is sufficient to keep the   *
 * number of them. On the other hand, sub-OIDs are of type 'oid' which can be *
 * defined in NetSNMP as 'uint8_t' or 'u_long'. Sub-OIDs are compared as      *
 * numbers, so some platforms may require they to be properly aligned in      *
 * memory. To ensure proper alignment we keep number of elements in element 0 *
 * instead of using a separate structure element for it.                      *
 *                                                                            *
 ******************************************************************************/

static zbx_hash_t	__oids_seen_key_hash(const void *data)
{
	const oid	*key = (const oid *)data;

	return ZBX_DEFAULT_HASH_ALGO(key, (key[0] + 1) * sizeof(oid), ZBX_DEFAULT_HASH_SEED);
}

static int	__oids_seen_key_compare(const void *d1, const void *d2)
{
	const oid	*k1 = (const oid *)d1;
	const oid	*k2 = (const oid *)d2;

	if (d1 == d2)
		return 0;

	return snmp_oid_compare(k1 + 1, k1[0], k2 + 1, k2[0]);
}

static void	zbx_detect_loop_init(zbx_hashset_t *hs)
{
#define ZBX_OIDS_SEEN_INIT_SIZE	500		/* minimum initial number of slots in hashset */

	zbx_hashset_create(hs, ZBX_OIDS_SEEN_INIT_SIZE, __oids_seen_key_hash, __oids_seen_key_compare);

#undef ZBX_OIDS_SEEN_INIT_SIZE
}

static int	zbx_oid_is_new(zbx_hashset_t *hs, size_t root_len, const oid *p_oid, size_t oid_len)
{
#define ZBX_OIDS_MAX_NUM	1000000		/* max number of OIDs to store for checking duplicates */

	const oid	*var_oid;		/* points to the first element in the variable part */
	size_t		var_len;		/* number of elements in the variable part */
	oid		oid_k[MAX_OID_LEN + 1];	/* array for constructing a hashset key */

	/* OIDs share a common initial part. Save space by storing only the variable part. */

	var_oid = p_oid + root_len;
	var_len = oid_len - root_len;

	if (ZBX_OIDS_MAX_NUM == hs->num_data)
		return FAIL;

	oid_k[0] = var_len;
	memcpy(oid_k + 1, var_oid, var_len * sizeof(oid));

	if (NULL != zbx_hashset_search(hs, oid_k))
		return FAIL;					/* OID already seen */

	if (NULL != zbx_hashset_insert(hs, oid_k, (var_len + 1) * sizeof(oid)))
		return SUCCEED;					/* new OID */

	THIS_SHOULD_NEVER_HAPPEN;
	return FAIL;						/* hashset fail */

#undef ZBX_OIDS_MAX_NUM
}

/******************************************************************************
 *                                                                            *
 * Purpose: retrieves information by walking OID tree                         *
 *                                                                            *
 * Parameters: ssp           - [IN] SNMP session handle                       *
 *             item          - [IN] configuration of Zabbix item              *
 *             snmp_oid      - [IN] OID of table with values of interest      *
 *             error         - [OUT] buffer to store error message            *
 *             max_error_len - [IN] maximum error message length              *
 *             max_succeed   - [OUT] value of "max_repetitions" that succeeded*
 *             min_fail      - [OUT] value of "max_repetitions" that failed   *
 *             max_vars      - [IN] suggested value of "max_repetitions"      *
 *             bulk          - [IN] whether GetBulkRequest-PDU should be used *
 *             walk_cb_func  - [IN] callback function to process discovered   *
 *                                  OIDs and their values                     *
 *             walk_cb_arg   - [IN] argument to pass to callback function     *
 *                                                                            *
 * Return value: NOTSUPPORTED - OID does not exist, any other critical error  *
 *               NETWORK_ERROR - recoverable network error                    *
 *               CONFIG_ERROR - item configuration error                      *
 *               SUCCEED - if function successfully completed                 *
 *                                                                            *
 ******************************************************************************/
static int	zbx_snmp_walk(zbx_snmp_sess_t ssp, const zbx_dc_item_t *item, const char *snmp_oid, char *error,
		size_t max_error_len, int *max_succeed, int *min_fail, int max_vars, int bulk,
		zbx_snmp_walk_cb_func walk_cb_func, void *walk_cb_arg)
{
	struct snmp_pdu		*pdu, *response;
	oid			anOID[MAX_OID_LEN], rootOID[MAX_OID_LEN];
	size_t			anOID_len = MAX_OID_LEN, rootOID_len = MAX_OID_LEN, root_string_len, root_numeric_len;
	char			oid_index[MAX_STRING_LEN], root_oid[MAX_STRING_LEN];
	struct variable_list	*var;
	int			status, level, running, num_vars, got_vars = 0, check_oid_increase = 1, ret = SUCCEED;
	AGENT_RESULT		snmp_result;
	zbx_hashset_t		oids_seen;
	struct snmp_session	*ss;

	zabbix_log(LOG_LEVEL_DEBUG, "In %s() type:%d OID:'%s' bulk:%d", __func__, (int)item->type, snmp_oid, bulk);

	if (ZBX_IF_SNMP_VERSION_1 == item->snmp_version)	/* GetBulkRequest-PDU available since SNMPv2 */
		bulk = SNMP_BULK_DISABLED;

	/* create OID from string */
	if (NULL == snmp_parse_oid(snmp_oid, rootOID, &rootOID_len))
	{
		zbx_snprintf(error, max_error_len, "snmp_parse_oid(): cannot parse OID \"%s\".", snmp_oid);
		ret = CONFIG_ERROR;
		goto out;
	}

	if (-1 == zbx_snmp_print_oid(oid_index, sizeof(oid_index), rootOID, rootOID_len, ZBX_OID_INDEX_STRING))
	{
		zbx_snprintf(error, max_error_len, "zbx_snmp_print_oid(): cannot print OID \"%s\" with string indices.",
				snmp_oid);
		ret = CONFIG_ERROR;
		goto out;
	}

	root_string_len = strlen(oid_index);

	if (-1 == zbx_snmp_print_oid(oid_index, sizeof(oid_index), rootOID, rootOID_len, ZBX_OID_INDEX_NUMERIC))
	{
		zbx_snprintf(error, max_error_len, "zbx_snmp_print_oid(): cannot print OID \"%s\""
				" with numeric indices.", snmp_oid);
		ret = CONFIG_ERROR;
		goto out;
	}

	root_numeric_len = strlen(oid_index);

	zbx_strlcpy(root_oid, oid_index, sizeof(root_oid));

	/* copy rootOID to anOID */
	memcpy(anOID, rootOID, rootOID_len * sizeof(oid));
	anOID_len = rootOID_len;

	/* initialize variables */
	level = 0;
	running = 1;

	while (1 == running)
	{
		/* create PDU */
		if (NULL == (pdu = snmp_pdu_create(SNMP_BULK_ENABLED == bulk ? SNMP_MSG_GETBULK : SNMP_MSG_GETNEXT)))
		{
			zbx_strlcpy(error, "snmp_pdu_create(): cannot create PDU object.", max_error_len);
			ret = CONFIG_ERROR;
			break;
		}

		if (NULL == snmp_add_null_var(pdu, anOID, anOID_len))	/* add OID as variable to PDU */
		{
			zbx_strlcpy(error, "snmp_add_null_var(): cannot add null variable.", max_error_len);
			ret = CONFIG_ERROR;
			snmp_free_pdu(pdu);
			break;
		}

		if (SNMP_BULK_ENABLED == bulk)
		{
			pdu->non_repeaters = 0;
			pdu->max_repetitions = max_vars;
		}

		ss = snmp_sess_session(ssp);
		ss->retries = (0 == bulk || (1 == max_vars && 0 == level) ? 1 : 0);

		/* communicate with agent */
		status = snmp_sess_synch_response(ssp, pdu, &response);

		zabbix_log(LOG_LEVEL_DEBUG, "%s() snmp_sess_synch_response() status:%d s_snmp_errno:%d errstat:%ld"
				" max_vars:%d", __func__, status, ss->s_snmp_errno,
				NULL == response ? (long)-1 : response->errstat, max_vars);

		if (1 < max_vars &&
			((STAT_SUCCESS == status && SNMP_ERR_TOOBIG == response->errstat) || STAT_TIMEOUT == status))
		{
			/* The logic of iteratively reducing request size here is the same as in function */
			/* zbx_snmp_get_values(). Please refer to the description there for explanation.  */
reduce_max_vars:
			if (*min_fail > max_vars)
				*min_fail = max_vars;

			if (0 == level)
			{
				max_vars /= 2;
			}
			else if (1 == level)
			{
				max_vars = 1;
			}

			level++;

			goto next;
		}
		else if (STAT_SUCCESS != status || SNMP_ERR_NOERROR != response->errstat)
		{
			if (1 >= level && 1 < max_vars)
				goto reduce_max_vars;

			ret = zbx_get_snmp_response_error(ssp, &item->interface, status, response, error,
					max_error_len, got_vars);
			running = 0;
			goto next;
		}

		if (NULL == response->variables)
		{
			if (1 >= level && 1 < max_vars)
				goto reduce_max_vars;

			zbx_strlcpy(error, "No values received.", max_error_len);
			ret = NOTSUPPORTED;
			running = 0;
			goto next;
		}

		/* process response */
		for (num_vars = 0, var = response->variables; NULL != var; num_vars++, var = var->next_variable)
		{
			char		**str_res;
			unsigned char	val_type;

			got_vars = 1;

			/* verify if we are in the same subtree */
			if (SNMP_ENDOFMIBVIEW == var->type || var->name_length < rootOID_len ||
					0 != memcmp(rootOID, var->name, rootOID_len * sizeof(oid)))
			{
				/* reached the end or past this subtree */
				running = 0;
				break;
			}
			else if (SNMP_NOSUCHOBJECT != var->type && SNMP_NOSUCHINSTANCE != var->type)
			{
				/* not an exception value */

				if (1 == check_oid_increase)	/* typical case */
				{
					int	res;

					/* normally devices return OIDs in increasing order, */
					/* snmp_oid_compare() will return -1 in this case */

					if (-1 != (res = snmp_oid_compare(anOID, anOID_len, var->name,
							var->name_length)))
					{
						if (0 == res)	/* got the same OID */
						{
							zbx_strlcpy(error, "OID not changing.", max_error_len);
							ret = NOTSUPPORTED;
							running = 0;
							break;
						}
						else	/* 1 == res */
						{
							/* OID decreased. Disable further checks of increasing */
							/* and set up a protection against endless looping. */

							check_oid_increase = 0;
							zbx_detect_loop_init(&oids_seen);
						}
					}
				}

				if (0 == check_oid_increase && FAIL == zbx_oid_is_new(&oids_seen, rootOID_len,
						var->name, var->name_length))
				{
					zbx_strlcpy(error, "OID loop detected or too many OIDs.", max_error_len);
					ret = NOTSUPPORTED;
					running = 0;
					break;
				}

				if (SUCCEED != zbx_snmp_choose_index(oid_index, sizeof(oid_index), var->name,
						var->name_length, root_string_len, root_numeric_len, root_oid))
				{
					zbx_snprintf(error, max_error_len, "zbx_snmp_choose_index():"
							" cannot choose appropriate index while walking for"
							" OID \"%s\".", snmp_oid);
					ret = NOTSUPPORTED;
					running = 0;
					break;
				}

				str_res = NULL;
				zbx_init_agent_result(&snmp_result);

				if (SUCCEED == zbx_snmp_set_result(var, &snmp_result, &val_type, ZBX_ASN_OCTET_STR_HEX))
				{
					if (ZBX_ISSET_TEXT(&snmp_result) && ZBX_SNMP_STR_HEX == val_type)
						zbx_remove_chars(snmp_result.text, "\r\n");

					str_res = ZBX_GET_STR_RESULT(&snmp_result);
				}

				if (NULL == str_res)
				{
					char	**msg;

					msg = ZBX_GET_MSG_RESULT(&snmp_result);

					zabbix_log(LOG_LEVEL_DEBUG, "cannot get index '%s' string value: %s",
							oid_index, NULL != msg && NULL != *msg ? *msg : "(null)");
				}
				else
					walk_cb_func(walk_cb_arg, snmp_oid, oid_index, snmp_result.str);

				zbx_free_agent_result(&snmp_result);

				/* go to next variable */
				memcpy((char *)anOID, (char *)var->name, var->name_length * sizeof(oid));
				anOID_len = var->name_length;
			}
			else
			{
				/* an exception value, so stop */
				char	*errmsg;

				errmsg = zbx_get_snmp_type_error(var->type);
				zbx_strlcpy(error, errmsg, max_error_len);
				zbx_free(errmsg);
				ret = NOTSUPPORTED;
				running = 0;
				break;
			}
		}

		if (*max_succeed < num_vars)
			*max_succeed = num_vars;
next:
		if (NULL != response)
			snmp_free_pdu(response);
	}

	if (0 == check_oid_increase)
		zbx_hashset_destroy(&oids_seen);
out:
	zabbix_log(LOG_LEVEL_DEBUG, "End of %s():%s", __func__, zbx_result_string(ret));

	return ret;
}

#undef ZBX_OID_INDEX_STRING
#undef ZBX_OID_INDEX_NUMERIC

static int	zbx_snmp_get_values(zbx_snmp_sess_t ssp, const zbx_dc_item_t *items,
		char oids[][ZBX_ITEM_SNMP_OID_LEN_MAX], AGENT_RESULT *results, int *errcodes,
		unsigned char *query_and_ignore_type, int num, int level, char *error, size_t max_error_len,
		int *max_succeed, int *min_fail, unsigned char poller_type)
{
	int			status, ret = SUCCEED, mapping_num = 0;
	int			mapping[ZBX_MAX_SNMP_ITEMS];
	oid			parsed_oids[ZBX_MAX_SNMP_ITEMS][MAX_OID_LEN];
	size_t			parsed_oid_lens[ZBX_MAX_SNMP_ITEMS];
	struct snmp_pdu		*pdu, *response;
	struct snmp_session	*ss;

	zabbix_log(LOG_LEVEL_DEBUG, "In %s() num:%d level:%d", __func__, num, level);

	if (NULL == (pdu = snmp_pdu_create(SNMP_MSG_GET)))
	{
		zbx_strlcpy(error, "snmp_pdu_create(): cannot create PDU object.", max_error_len);
		ret = CONFIG_ERROR;
		goto out;
	}

	for (int i = 0; i < num; i++)
	{
		if (SUCCEED != errcodes[i])
			continue;

		if (NULL != query_and_ignore_type && 0 == query_and_ignore_type[i])
			continue;

		parsed_oid_lens[i] = MAX_OID_LEN;

		if (NULL == snmp_parse_oid(oids[i], parsed_oids[i], &parsed_oid_lens[i]))
		{
			SET_MSG_RESULT(&results[i], zbx_dsprintf(NULL, "snmp_parse_oid(): cannot parse OID \"%s\".",
					oids[i]));
			errcodes[i] = CONFIG_ERROR;
			continue;
		}

		if (NULL == snmp_add_null_var(pdu, parsed_oids[i], parsed_oid_lens[i]))
		{
			SET_MSG_RESULT(&results[i], zbx_strdup(NULL, "snmp_add_null_var(): cannot add null variable."));
			errcodes[i] = CONFIG_ERROR;
			continue;
		}

		mapping[mapping_num++] = i;
	}

	if (0 == mapping_num)
	{
		snmp_free_pdu(pdu);
		goto out;
	}

	ss = snmp_sess_session(ssp);
	ss->retries = (1 == mapping_num && 0 == level && ZBX_POLLER_TYPE_UNREACHABLE != poller_type ? 1 : 0);
retry:
	status = snmp_sess_synch_response(ssp, pdu, &response);

	zabbix_log(LOG_LEVEL_DEBUG, "%s() snmp_sess_synch_response() status:%d s_snmp_errno:%d errstat:%ld "
			"mapping_num:%d", __func__, status, ss->s_snmp_errno, NULL == response ? (long)-1 :
			response->errstat, mapping_num);

	if (STAT_SUCCESS == status && SNMP_ERR_NOERROR == response->errstat)
	{
		struct variable_list	*var;
		int			i;

		for (i = 0, var = response->variables;; i++, var = var->next_variable)
		{
			/* check that response variable binding matches the request variable binding */

			if (i == mapping_num)
			{
				if (NULL != var)
				{
					zabbix_log(LOG_LEVEL_WARNING, "SNMP response from host \"%s\" contains"
							" too many variable bindings", items[0].host.host);

					if (1 != mapping_num)	/* give device a chance to handle a smaller request */
						goto halve;

					zbx_strlcpy(error, "Invalid SNMP response: too many variable bindings.",
							max_error_len);

					ret = NOTSUPPORTED;
				}

				break;
			}

			if (NULL == var)
			{
				zabbix_log(LOG_LEVEL_WARNING, "SNMP response from host \"%s\" contains"
						" too few variable bindings", items[0].host.host);

				if (1 != mapping_num)	/* give device a chance to handle a smaller request */
					goto halve;

				zbx_strlcpy(error, "Invalid SNMP response: too few variable bindings.", max_error_len);

				ret = NOTSUPPORTED;
				break;
			}

			int	j = mapping[i];

			if (parsed_oid_lens[j] != var->name_length ||
					0 != memcmp(parsed_oids[j], var->name, parsed_oid_lens[j] * sizeof(oid)))
			{
				char	sent_oid[ZBX_ITEM_SNMP_OID_LEN_MAX], received_oid[ZBX_ITEM_SNMP_OID_LEN_MAX];

				zbx_snmp_dump_oid(sent_oid, sizeof(sent_oid), parsed_oids[j], parsed_oid_lens[j]);
				zbx_snmp_dump_oid(received_oid, sizeof(received_oid), var->name, var->name_length);

				if (1 != mapping_num)
				{
					zabbix_log(LOG_LEVEL_WARNING, "SNMP response from host \"%s\" contains"
							" variable bindings that do not match the request:"
							" sent \"%s\", received \"%s\"",
							items[0].host.host, sent_oid, received_oid);

					goto halve;	/* give device a chance to handle a smaller request */
				}
				else
				{
					zabbix_log(LOG_LEVEL_DEBUG, "SNMP response from host \"%s\" contains"
							" variable bindings that do not match the request:"
							" sent \"%s\", received \"%s\"",
							items[0].host.host, sent_oid, received_oid);
				}
			}

			/* process received data */
			unsigned char	val_type;

			if (NULL != query_and_ignore_type && 1 == query_and_ignore_type[j])
				(void)zbx_snmp_set_result(var, &results[j], &val_type, ZBX_ASN_OCTET_STR_HEX);
			else
				errcodes[j] = zbx_snmp_set_result(var, &results[j], &val_type, ZBX_ASN_OCTET_STR_HEX);

			if (ZBX_ISSET_TEXT(&results[j]) && ZBX_SNMP_STR_HEX == val_type)
				zbx_remove_chars(results[j].text, "\r\n");
		}

		if (SUCCEED == ret)
		{
			if (*max_succeed < mapping_num)
				*max_succeed = mapping_num;
		}
		/* min_fail value is updated when bulk request is halved in the case of failure */
	}
	else if (STAT_SUCCESS == status && SNMP_ERR_NOSUCHNAME == response->errstat && 0 != response->errindex)
	{
		/* If a request PDU contains a bad variable, the specified behavior is different between SNMPv1 and */
		/* later versions. In SNMPv1, the whole PDU is rejected and "response->errindex" is set to indicate */
		/* the bad variable. In SNMPv2 and later, the SNMP agent processes the PDU by filling values for the */
		/* known variables and marking unknown variables individually in the variable binding list. However, */
		/* SNMPv2 allows SNMPv1 behavior, too. So regardless of the SNMP version used, if we get this error, */
		/* then we fix the PDU by removing the bad variable and retry the request. */

		int	i = response->errindex - 1;

		if (0 > i || i >= mapping_num)
		{
			zabbix_log(LOG_LEVEL_WARNING, "SNMP response from host \"%s\" contains"
					" an out of bounds error index: %ld", items[0].host.host, response->errindex);

			zbx_strlcpy(error, "Invalid SNMP response: error index out of bounds.", max_error_len);

			ret = NOTSUPPORTED;
			goto exit;
		}

		int	j = mapping[i];

		zabbix_log(LOG_LEVEL_DEBUG, "%s() snmp_sess_synch_response() errindex:%ld OID:'%s'", __func__,
				response->errindex, oids[j]);

		if (NULL == query_and_ignore_type || 0 == query_and_ignore_type[j])
		{
			errcodes[j] = zbx_get_snmp_response_error(ssp, &items[0].interface, status, response, error,
					max_error_len, 0);
			SET_MSG_RESULT(&results[j], zbx_strdup(NULL, error));
			*error = '\0';
		}

		if (1 < mapping_num)
		{
			if (NULL != (pdu = snmp_fix_pdu(response, SNMP_MSG_GET)))
			{
				memmove(mapping + i, mapping + i + 1, sizeof(int) * (mapping_num - i - 1));
				mapping_num--;

				snmp_free_pdu(response);
				goto retry;
			}
			else
			{
				zbx_strlcpy(error, "snmp_fix_pdu(): cannot fix PDU object.", max_error_len);
				ret = NOTSUPPORTED;
			}
		}
	}
	else if (1 < mapping_num &&
			((STAT_SUCCESS == status && SNMP_ERR_TOOBIG == response->errstat) || STAT_TIMEOUT == status ||
			(STAT_ERROR == status && SNMPERR_TOO_LONG == ss->s_snmp_errno)))
	{
		/* Since we are trying to obtain multiple values from the SNMP agent, the response that it has to  */
		/* generate might be too big. It seems to be required by the SNMP standard that in such cases the  */
		/* error status should be set to "tooBig(1)". However, some devices simply do not respond to such  */
		/* queries and we get a timeout. Moreover, some devices exhibit both behaviors - they either send  */
		/* "tooBig(1)" or do not respond at all. So what we do is halve the number of variables to query - */
		/* it should work in the vast majority of cases, because, since we are now querying "num" values,  */
		/* we know that querying "num/2" values succeeded previously. The case where it can still fail due */
		/* to exceeded maximum response size is if we are now querying values that are unusually large. So */
		/* if querying with half the number of the last values does not work either, we resort to querying */
		/* values one by one, and the next time configuration cache gives us items to query, it will give  */
		/* us less. */

		/* The explanation above is for the first two conditions. The third condition comes from SNMPv3, */
		/* where the size of the request that we are trying to send exceeds device's "msgMaxSize" limit. */
halve:
		if (*min_fail > mapping_num)
			*min_fail = mapping_num;

		if (0 == level)
		{
			/* halve the number of items */

			ret = zbx_snmp_get_values(ssp, items, oids, results, errcodes, query_and_ignore_type, num / 2,
					level + 1, error, max_error_len, max_succeed, min_fail, poller_type);

			if (SUCCEED != ret)
				goto exit;

			int	base = num / 2;

			ret = zbx_snmp_get_values(ssp, items + base, oids + base, results + base, errcodes + base,
					NULL == query_and_ignore_type ? NULL : query_and_ignore_type + base, num - base,
					level + 1, error, max_error_len, max_succeed, min_fail, poller_type);
		}
		else if (1 == level)
		{
			/* resort to querying items one by one */

			for (int i = 0; i < num; i++)
			{
				if (SUCCEED != errcodes[i])
					continue;

				ret = zbx_snmp_get_values(ssp, items + i, oids + i, results + i, errcodes + i,
						NULL == query_and_ignore_type ? NULL : query_and_ignore_type + i, 1,
						level + 1, error, max_error_len, max_succeed, min_fail, poller_type);

				if (SUCCEED != ret)
					goto exit;
			}
		}
	}
	else
	{
		if (1 <= level)
			goto halve;

		ret = zbx_get_snmp_response_error(ssp, &items[0].interface, status, response, error, max_error_len, 0);
	}
exit:
	if (NULL != response)
		snmp_free_pdu(response);
out:
	zabbix_log(LOG_LEVEL_DEBUG, "End of %s():%s", __func__, zbx_result_string(ret));

	return ret;
}

/******************************************************************************
 *                                                                            *
 * Purpose: translates well-known object identifiers into numeric form        *
 *                                                                            *
 ******************************************************************************/
static void	zbx_snmp_translate(char *oid_translated, const char *snmp_oid, size_t max_oid_len)
{
	typedef struct
	{
		const size_t	sz;
		const char	*mib;
		const char	*replace;
	}
	zbx_mib_norm_t;

#define LEN_STR(x)	ZBX_CONST_STRLEN(x), x
	static ZBX_THREAD_LOCAL zbx_mib_norm_t	mibs[] =
	{
		/* the most popular items first */
		{LEN_STR("ifDescr"),		".1.3.6.1.2.1.2.2.1.2"},
		{LEN_STR("ifInOctets"),		".1.3.6.1.2.1.2.2.1.10"},
		{LEN_STR("ifOutOctets"),	".1.3.6.1.2.1.2.2.1.16"},
		{LEN_STR("ifAdminStatus"),	".1.3.6.1.2.1.2.2.1.7"},
		{LEN_STR("ifOperStatus"),	".1.3.6.1.2.1.2.2.1.8"},
		{LEN_STR("ifIndex"),		".1.3.6.1.2.1.2.2.1.1"},
		{LEN_STR("ifType"),		".1.3.6.1.2.1.2.2.1.3"},
		{LEN_STR("ifMtu"),		".1.3.6.1.2.1.2.2.1.4"},
		{LEN_STR("ifSpeed"),		".1.3.6.1.2.1.2.2.1.5"},
		{LEN_STR("ifPhysAddress"),	".1.3.6.1.2.1.2.2.1.6"},
		{LEN_STR("ifInUcastPkts"),	".1.3.6.1.2.1.2.2.1.11"},
		{LEN_STR("ifInNUcastPkts"),	".1.3.6.1.2.1.2.2.1.12"},
		{LEN_STR("ifInDiscards"),	".1.3.6.1.2.1.2.2.1.13"},
		{LEN_STR("ifInErrors"),		".1.3.6.1.2.1.2.2.1.14"},
		{LEN_STR("ifInUnknownProtos"),	".1.3.6.1.2.1.2.2.1.15"},
		{LEN_STR("ifOutUcastPkts"),	".1.3.6.1.2.1.2.2.1.17"},
		{LEN_STR("ifOutNUcastPkts"),	".1.3.6.1.2.1.2.2.1.18"},
		{LEN_STR("ifOutDiscards"),	".1.3.6.1.2.1.2.2.1.19"},
		{LEN_STR("ifOutErrors"),	".1.3.6.1.2.1.2.2.1.20"},
		{LEN_STR("ifOutQLen"),		".1.3.6.1.2.1.2.2.1.21"},
		{0}
	};
#undef LEN_STR

	int	found = 0;

	zabbix_log(LOG_LEVEL_DEBUG, "In %s() OID:'%s'", __func__, snmp_oid);

	for (int i = 0; 0 != mibs[i].sz; i++)
	{
		if (0 == strncmp(mibs[i].mib, snmp_oid, mibs[i].sz))
		{
			found = 1;
			zbx_snprintf(oid_translated, max_oid_len, "%s%s", mibs[i].replace, snmp_oid + mibs[i].sz);
			break;
		}
	}

	if (0 == found)
		zbx_strlcpy(oid_translated, snmp_oid, max_oid_len);

	zabbix_log(LOG_LEVEL_DEBUG, "End of %s() oid_translated:'%s'", __func__, oid_translated);
}

/* discovered SNMP object, identified by its index */
typedef struct
{
	/* object index returned by zbx_snmp_walk */
	char	*index;

	/* an array of OID values stored in the same order as defined in OID key */
	char	**values;
}
zbx_snmp_dobject_t;

ZBX_PTR_VECTOR_DECL(snmp_dobject_ptr, zbx_snmp_dobject_t*)
ZBX_PTR_VECTOR_IMPL(snmp_dobject_ptr, zbx_snmp_dobject_t*)

/* helper data structure used by snmp discovery */
typedef struct
{
	/* index of OID being currently processed (walked) */
	int			num;

	/* discovered SNMP objects */
	zbx_hashset_t		objects;

	/* index (order) of discovered SNMP objects */
	zbx_vector_snmp_dobject_ptr_t	index;

	/* request data structure used to parse discovery OID key */
	AGENT_REQUEST		request;
}
zbx_snmp_ddata_t;

/* discovery objects hashset support */
static zbx_hash_t	zbx_snmp_dobject_hash(const void *data)
{
	const char	*index = *(const char **)data;

	return ZBX_DEFAULT_STRING_HASH_ALGO(index, strlen(index), ZBX_DEFAULT_HASH_SEED);
}

static int	zbx_snmp_dobject_compare(const void *d1, const void *d2)
{
	const char	*i1 = *(const char **)d1;
	const char	*i2 = *(const char **)d2;

	return strcmp(i1, i2);
}

/******************************************************************************
 *                                                                            *
 * Purpose: initializes snmp discovery data object                            *
 *                                                                            *
 * Parameters: data          - [IN] snmp discovery data object                *
 *             key           - [IN] discovery OID key                         *
 *             error         - [OUT] buffer to store error message            *
 *             max_error_len - [IN] maximum error message length              *
 *                                                                            *
 * Return value: CONFIG_ERROR - OID key configuration error                   *
 *               SUCCEED - if function successfully completed                 *
 *                                                                            *
 ******************************************************************************/
static int	zbx_snmp_ddata_init(zbx_snmp_ddata_t *data, const char *key, char *error, size_t max_error_len)
{
	int	ret = CONFIG_ERROR;

	zbx_init_agent_request(&data->request);

	if (SUCCEED != zbx_parse_item_key(key, &data->request))
	{
		zbx_strlcpy(error, "Invalid SNMP OID: cannot parse expression.", max_error_len);
		goto out;
	}

	if (0 == data->request.nparam || 0 != (data->request.nparam & 1))
	{
		zbx_strlcpy(error, "Invalid SNMP OID: pairs of macro and OID are expected.", max_error_len);
		goto out;
	}

	for (int i = 0; i < data->request.nparam; i += 2)
	{
		if (SUCCEED != zbx_is_discovery_macro(data->request.params[i]))
		{
			zbx_snprintf(error, max_error_len, "Invalid SNMP OID: macro \"%s\" is invalid",
					data->request.params[i]);
			goto out;
		}

		if (0 == strcmp(data->request.params[i], "{#SNMPINDEX}"))
		{
			zbx_strlcpy(error, "Invalid SNMP OID: macro \"{#SNMPINDEX}\" is not allowed.", max_error_len);
			goto out;
		}
	}

	for (int i = 2; i < data->request.nparam; i += 2)
	{
		for (int j = 0; j < i; j += 2)
		{
			if (0 == strcmp(data->request.params[i], data->request.params[j]))
			{
				zbx_strlcpy(error, "Invalid SNMP OID: unique macros are expected.", max_error_len);
				goto out;
			}
		}
	}

	zbx_hashset_create(&data->objects, 10, zbx_snmp_dobject_hash, zbx_snmp_dobject_compare);
	zbx_vector_snmp_dobject_ptr_create(&data->index);

	ret = SUCCEED;
out:
	if (SUCCEED != ret)
		zbx_free_agent_request(&data->request);

	return ret;
}

/******************************************************************************
 *                                                                            *
 * Purpose: releases data allocated by snmp discovery                         *
 *                                                                            *
 * Parameters: data - [IN] snmp discovery data object                         *
 *                                                                            *
 ******************************************************************************/
static void	zbx_snmp_ddata_clean(zbx_snmp_ddata_t *data)
{
	zbx_hashset_iter_t	iter;
	zbx_snmp_dobject_t	*obj;

	zbx_vector_snmp_dobject_ptr_destroy(&data->index);

	zbx_hashset_iter_reset(&data->objects, &iter);
	while (NULL != (obj = (zbx_snmp_dobject_t *)zbx_hashset_iter_next(&iter)))
	{
		for (int i = 0; i < data->request.nparam / 2; i++)
			zbx_free(obj->values[i]);

		zbx_free(obj->index);
		zbx_free(obj->values);
	}

	zbx_hashset_destroy(&data->objects);

	zbx_free_agent_request(&data->request);
}

static void	zbx_snmp_walk_discovery_cb(void *arg, const char *snmp_oid, const char *index, const char *value)
{
	zbx_snmp_ddata_t	*data = (zbx_snmp_ddata_t *)arg;
	zbx_snmp_dobject_t	*obj;

	ZBX_UNUSED(snmp_oid);

	if (NULL == (obj = (zbx_snmp_dobject_t *)zbx_hashset_search(&data->objects, &index)))
	{
		zbx_snmp_dobject_t	new_obj;

		new_obj.index = zbx_strdup(NULL, index);
		new_obj.values = (char **)zbx_malloc(NULL, sizeof(char *) * data->request.nparam / 2);
		memset(new_obj.values, 0, sizeof(char *) * data->request.nparam / 2);

		obj = (zbx_snmp_dobject_t *)zbx_hashset_insert(&data->objects, &new_obj, sizeof(new_obj));
		zbx_vector_snmp_dobject_ptr_append(&data->index, obj);
	}

	obj->values[data->num] = zbx_strdup(NULL, value);
}

static int	zbx_snmp_process_discovery(zbx_snmp_sess_t ssp, const zbx_dc_item_t *item, AGENT_RESULT *result,
		int *errcode, char *error, size_t max_error_len, int *max_succeed, int *min_fail, int max_vars,
		int bulk)
{
	int			ret;
	char			oid_translated[ZBX_ITEM_SNMP_OID_LEN_MAX];
	struct zbx_json		js;
	zbx_snmp_ddata_t	data;
	zbx_snmp_dobject_t	*obj;

	zabbix_log(LOG_LEVEL_DEBUG, "In %s()", __func__);

	if (SUCCEED != (ret = zbx_snmp_ddata_init(&data, item->snmp_oid, error, max_error_len)))
		goto out;

	for (data.num = 0; data.num < data.request.nparam / 2; data.num++)
	{
		zbx_snmp_translate(oid_translated, data.request.params[data.num * 2 + 1], sizeof(oid_translated));

		if (SUCCEED != (ret = zbx_snmp_walk(ssp, item, oid_translated, error, max_error_len,
				max_succeed, min_fail, max_vars, bulk, zbx_snmp_walk_discovery_cb, (void *)&data)))
		{
			goto clean;
		}
	}

	zbx_json_initarray(&js, ZBX_JSON_STAT_BUF_LEN);

	for (int i = 0; i < data.index.values_num; i++)
	{
		obj = (zbx_snmp_dobject_t *)data.index.values[i];

		zbx_json_addobject(&js, NULL);
		zbx_json_addstring(&js, "{#SNMPINDEX}", obj->index, ZBX_JSON_TYPE_STRING);

		for (int j = 0; j < data.request.nparam / 2; j++)
		{
			if (NULL == obj->values[j])
				continue;

			zbx_json_addstring(&js, data.request.params[j * 2], obj->values[j], ZBX_JSON_TYPE_STRING);
		}
		zbx_json_close(&js);
	}

	zbx_json_close(&js);

	SET_TEXT_RESULT(result, zbx_strdup(NULL, js.buffer));

	zbx_json_free(&js);
clean:
	zbx_snmp_ddata_clean(&data);
out:
	if (SUCCEED != (*errcode = ret))
		SET_MSG_RESULT(result, zbx_strdup(NULL, error));

	zabbix_log(LOG_LEVEL_DEBUG, "End of %s():%s", __func__, zbx_result_string(ret));

	return ret;
}

static void	zbx_snmp_walk_cache_cb(void *arg, const char *snmp_oid, const char *index, const char *value)
{
	cache_put_snmp_index((const zbx_dc_item_t *)arg, snmp_oid, index, value);
}

typedef struct
{
	int	numeric_oids;
	int	numeric_enum;
	int	numeric_ts;
	int	oid_format;
	int	no_print_units;
}
zbx_snmp_format_opts_t;

static void	snmp_bulkwalk_get_options(zbx_snmp_format_opts_t *opts)
{
	opts->numeric_oids = netsnmp_ds_get_boolean(NETSNMP_DS_LIBRARY_ID, NETSNMP_DS_LIB_PRINT_NUMERIC_OIDS);
	opts->numeric_enum = netsnmp_ds_get_boolean(NETSNMP_DS_LIBRARY_ID, NETSNMP_DS_LIB_PRINT_NUMERIC_ENUM);
	opts->numeric_ts = netsnmp_ds_get_boolean(NETSNMP_DS_LIBRARY_ID, NETSNMP_DS_LIB_NUMERIC_TIMETICKS);
	opts->oid_format = netsnmp_ds_get_int(NETSNMP_DS_LIBRARY_ID, NETSNMP_DS_LIB_OID_OUTPUT_FORMAT);
	opts->no_print_units = netsnmp_ds_get_boolean(NETSNMP_DS_LIBRARY_ID, NETSNMP_DS_LIB_DONT_PRINT_UNITS);
}

static void	snmp_bulkwalk_set_options(zbx_snmp_format_opts_t *opts)
{
	netsnmp_ds_set_boolean(NETSNMP_DS_LIBRARY_ID, NETSNMP_DS_LIB_PRINT_NUMERIC_OIDS, opts->numeric_oids);
	netsnmp_ds_set_boolean(NETSNMP_DS_LIBRARY_ID, NETSNMP_DS_LIB_PRINT_NUMERIC_ENUM, opts->numeric_enum);
	netsnmp_ds_set_boolean(NETSNMP_DS_LIBRARY_ID, NETSNMP_DS_LIB_NUMERIC_TIMETICKS, opts->numeric_ts);
	netsnmp_ds_set_int(NETSNMP_DS_LIBRARY_ID, NETSNMP_DS_LIB_OID_OUTPUT_FORMAT, opts->oid_format);
	netsnmp_ds_set_boolean(NETSNMP_DS_LIBRARY_ID, NETSNMP_DS_LIB_DONT_PRINT_UNITS, opts->no_print_units);
}

static void	snmp_bulkwalk_remove_matching_oids(zbx_vector_snmp_oid_t *oids)
{
	zbx_vector_snmp_oid_sort(oids, (zbx_compare_func_t)zbx_snmp_oid_compare);

	for (int i = 1; i < oids->values_num; i++)
	{
		size_t len = strlen(oids->values[i - 1]->str_oid);

		while (0 == strncmp(oids->values[i - 1]->str_oid, oids->values[i]->str_oid, len))
		{
			if ('.' != oids->values[i]->str_oid[len] && '\0' != oids->values[i]->str_oid[len])
				break;

			vector_snmp_oid_free(oids->values[i]);
			zbx_vector_snmp_oid_remove(oids, i);

			if (i == oids->values_num)
				return;
		}
	}
}

static int	snmp_bulkwalk_parse_param(const char *snmp_oid, zbx_vector_snmp_oid_t *oids_out,
		char *error, size_t max_error_len)
{
	char		oid_translated[ZBX_ITEM_SNMP_OID_LEN_MAX], buffer[MAX_OID_LEN];
	zbx_snmp_oid_t	*root_oid;

	zbx_snmp_translate(oid_translated, snmp_oid, sizeof(oid_translated));

	root_oid = (zbx_snmp_oid_t *)zbx_malloc(NULL, sizeof(zbx_snmp_oid_t));
	root_oid->root_oid_len = MAX_OID_LEN;

	if (NULL == snmp_parse_oid(oid_translated, root_oid->root_oid, &root_oid->root_oid_len))
	{
		zbx_free(root_oid);
		zbx_snprintf(error, max_error_len, "snmp_parse_oid(): cannot parse OID \"%s\": %s",
				oid_translated, snmp_api_errstring(SNMPERR_GENERR));
		return FAIL;
	}

	snprint_objid(buffer, sizeof(buffer), root_oid->root_oid, root_oid->root_oid_len);

	root_oid->str_oid = zbx_strdup(NULL, buffer);
	zbx_vector_snmp_oid_append(oids_out, root_oid);

	zabbix_log(LOG_LEVEL_DEBUG, "%s() oids_num:%d", __func__, oids_out->values_num);

	return SUCCEED;
}

static int	snmp_bulkwalk_parse_params(AGENT_REQUEST *request, zbx_vector_snmp_oid_t *oids_out,
		char *error, size_t max_error_len)
{
	for (int i = 0; i < request->nparam; i++)
	{
		if (FAIL == snmp_bulkwalk_parse_param(request->params[i], oids_out, error, max_error_len))
			return FAIL;
	}

	if (1 < oids_out->values_num)
	{
		zbx_vector_snmp_oid_sort(oids_out, (zbx_compare_func_t)zbx_snmp_oid_compare);
		snmp_bulkwalk_remove_matching_oids(oids_out);
	}

	zabbix_log(LOG_LEVEL_DEBUG, "%s() oids_num:%d", __func__, oids_out->values_num);

	return SUCCEED;
}

static int	snmp_get_value_from_var(struct variable_list *var, char **results, size_t *results_alloc,
		size_t *results_offset, char *error, size_t max_error_len)
{
	char		**str_res = NULL;
	AGENT_RESULT	result;
	unsigned char	val_type;
	int		ret = SUCCEED;

	zbx_init_agent_result(&result);

	if (SUCCEED == zbx_snmp_set_result(var, &result, &val_type, ZBX_ASN_OCTET_STR_UTF_8))
	{
		if (ZBX_ISSET_TEXT(&result) && ZBX_SNMP_STR_HEX == val_type)
			zbx_remove_chars(result.text, "\r\n");

		str_res = ZBX_GET_TEXT_RESULT(&result);
	}

	if (NULL == str_res)
	{
		char	**msg;

		msg = ZBX_GET_MSG_RESULT(&result);

		zbx_snprintf(error, max_error_len, "cannot get SNMP result: %s", *msg);
		ret = NOTSUPPORTED;
	}
	else
		zbx_strcpy_alloc(results, results_alloc, results_offset, *str_res);

	zbx_free_agent_result(&result);

	return ret;
}

/******************************************************************************
 *                                                                            *
 * Purpose: quotes string value same way Net-SNMP library does it             *
 *                                                                            *
 * Parameters: buffer      - [OUT] output buffer                              *
 *             buffer_size - [IN] output buffer size                          *
 *             str         - [IN] SNMP variable                               *
 *             len         - [IN]                                             *
 *                                                                            *
 * Return value: SUCCEED - string was quoted successfully                     *
 *               FAIL    - output buffer is too small                         *
 *                                                                            *
 ******************************************************************************/
static int	snmp_native_quote_string_value(char *buffer, size_t buffer_size, char *str, size_t len)
{
	size_t output_len = 0;

	if (!snmp_cstrcat((unsigned char **)&buffer, &buffer_size, &output_len, 0, "\""))
	{
		return FAIL;
	}
	if (!sprint_realloc_asciistring((unsigned char **)&buffer, &buffer_size, &output_len, 0, (unsigned char *)str,
			len))
	{
		return FAIL;
	}
	if (!snmp_cstrcat((unsigned char **)&buffer, &buffer_size, &output_len, 0, "\""))
	{
		return FAIL;
	}

	return SUCCEED;
}

/******************************************************************************
 *                                                                            *
 * Purpose: quotes string value if Net-SNMP library hasn't quoted it          *
 *                                                                            *
 * Parameters: buffer      - [OUT]                                            *
 *             buffer_size - [IN] output buffer size                          *
 *             var         - [IN] SNMP variable                               *
 *                                                                            *
 * Return value: SUCCEED - string was quoted successfully                     *
 *               FAIL    - output buffer is too small                         *
 *                                                                            *
 * Comments: When producing the output, Net-SNMP library sometimes quotes     *
 *           string values, sometimes it doesn't quote them. This makes it    *
 *           impossible to correctly parse string values, because there is    *
 *           no way for parser to tell if string value was quoted - quote     *
 *           character in the beginning of the value can either indicate that *
 *           the value was quoted, or be a part of the actual value. To deal  *
 *           with this issue, we can analyze the output that was produced by  *
 *           the library, compare it to raw value and try to guess if the     *
 *           value was quoted. If it wasn't, we can manually quote the value. *
 *           This way, string values will always be quoted and parser should  *
 *           not have issues with parsing them.                               *
 *                                                                            *
 *           When formatting string values, Net-SNMP library checks if        *
 *           display hint is available for specific OID. If yes, then value   *
 *           is not quoted. If hint is not used, then library outputs it      *
 *           either as unoquoted Hex-STRING value, or as quoted STRING value, *
 *           or as quoted empty string without specifying the type.           *
 *           See sprint_realloc_octet_string() for exact implementation.      *
 *                                                                            *
 ******************************************************************************/
static int	snmp_quote_string_value(char *buffer, size_t buffer_size, struct variable_list *var)
{
#define TYPE_STR_HEX_STRING	"Hex-STRING: "
#define TYPE_STR_STRING		"STRING: "
	int	ret;
	char	*buf;
	char	quoted_buf[MAX_STRING_LEN];

	buf = strstr(buffer, " = ");
	if (NULL == buf)
	{
		zabbix_log(LOG_LEVEL_WARNING, "%s() ' = ' not found in buffer '%s'", __func__, buffer);
		THIS_SHOULD_NEVER_HAPPEN;
		ret = FAIL;
		goto out;
	}
	buf += 3;

	if (0 == var->val_len && 0 == strcmp(buf, "\"\""))
	{
		ret = SUCCEED;
		goto out;
	}

	if (0 == strncmp(buf, TYPE_STR_HEX_STRING, sizeof(TYPE_STR_HEX_STRING) - 1))
	{
		char		*strval_dyn;
		struct tree	*subtree;
		const char	*hint;

		subtree = get_tree(var->name, var->name_length, get_tree_head());
		hint = (NULL != subtree ? subtree->hint : NULL);

		if (NULL == hint && NULL != (strval_dyn = zbx_sprint_asn_octet_str_dyn(var)))
		{
			char	*str = NULL;
			size_t	str_alloc = 0, str_offset = 0;

			zbx_strncpy_alloc(&str, &str_alloc, &str_offset, buffer, buf - buffer);
			zbx_strcpy_alloc(&str, &str_alloc, &str_offset, TYPE_STR_STRING);
			zbx_strquote_alloc_opt(&str, &str_alloc, &str_offset, strval_dyn, ZBX_STRQUOTE_DEFAULT);

			zbx_strlcpy(buffer, str, buffer_size);

			zbx_free(strval_dyn);
			zbx_free(str);
		}

		ret = SUCCEED;
		goto out;
	}

	if (0 != strncmp(buf, TYPE_STR_STRING, sizeof(TYPE_STR_STRING) - 1))
	{
		zabbix_log(LOG_LEVEL_WARNING, "%s() expected 'STRING' type in buffer '%s'", __func__, buffer);
		THIS_SHOULD_NEVER_HAPPEN;
		ret = FAIL;
		goto out;
	}
	buf += sizeof(TYPE_STR_STRING) - 1;

	buffer_size -= (size_t)(buf - buffer);

	if ('"' == *buf)
	{
		if (SUCCEED != snmp_native_quote_string_value(quoted_buf, buffer_size, (char *) var->val.string,
				var->val_len))
		{
			zabbix_log(LOG_LEVEL_WARNING, "%s() quoting value failed, buffer too small", __func__);
			ret = FAIL;
			goto out;
		}

		/* If value produced by Net-SNMP library is the same as "manually quoted string", then we can assume  */
		/* that the library quoted the value and no further actions are needed.                               */
		/* If values are different, quote character is probably part of the value, but we cannot just use     */
		/* quoted_buf as the final result, because value might have been altered to produce the output        */
		/* because of the display hints. We have to quote the value that was produced by Net-SNMP library,    */
		/* not the raw value.                                                                                 */
		if (0 == strcmp(buf, quoted_buf))
		{
			ret = SUCCEED;
			goto out;
		}
	}

	if (SUCCEED != snmp_native_quote_string_value(quoted_buf, buffer_size, buf, strlen(buf)))
	{
		zabbix_log(LOG_LEVEL_WARNING, "%s() quoting value failed, buffer too small", __func__);
		ret = FAIL;
		goto out;
	}

	zbx_strlcpy(buf, quoted_buf, buffer_size);

	ret = SUCCEED;
out:
	return ret;
#undef TYPE_STR_HEX_STRING
#undef TYPE_STR_STRING
}

static void	snmp_bulkwalk_trace_variable(zbx_uint64_t itemid, const struct variable_list *var)
{
		if (SUCCEED == ZBX_CHECK_LOG_LEVEL(LOG_LEVEL_TRACE))
		{
			char	oid_resp[MAX_OID_LEN] = {0};

			snprint_objid(oid_resp, sizeof(oid_resp), var->name, var->name_length);
			zabbix_log(LOG_LEVEL_TRACE, "itemid:" ZBX_FS_UI64 " var type:%d name '%s'", itemid, var->type,
					oid_resp);
		}
}

static int	snmp_bulkwalk_handle_response(int status, struct snmp_pdu *response,
		zbx_bulkwalk_context_t *bulkwalk_context, char **results, size_t *results_alloc,
		size_t *results_offset, const zbx_snmp_sess_t ssp, const zbx_dc_interface_t *interface,
		unsigned char snmp_oid_type, zbx_uint64_t itemid, char *error, size_t max_error_len)
{
	struct variable_list	*var;
	int			ret = SUCCEED;

	zabbix_log(LOG_LEVEL_DEBUG, "In %s() itemid:" ZBX_FS_UI64, __func__, itemid);

	if (STAT_SUCCESS != status || SNMP_ERR_NOERROR != response->errstat)
	{
		ret = zbx_get_snmp_response_error(ssp, interface, status, response, error, max_error_len,
				(int)*results_offset);

		zabbix_log(LOG_LEVEL_DEBUG, "itemid:" ZBX_FS_UI64 " response error: %s", itemid, error);

		bulkwalk_context->running = 0;
		goto out;
	}

	if (NULL == response->variables)
	{
		zabbix_log(LOG_LEVEL_DEBUG, "itemid:" ZBX_FS_UI64 " response contains no variables, status:%i",
				itemid, status);

		if (ZBX_SNMP_GET == snmp_oid_type)
		{
			zbx_snprintf(error, max_error_len, "No variables");
			ret = NOTSUPPORTED;
		}

		bulkwalk_context->running = 0;

		goto out;
	}

	for (var = response->variables; NULL != var; var = var->next_variable)
	{
		if (var->name_length < bulkwalk_context->p_oid->root_oid_len ||
				0 != memcmp(bulkwalk_context->p_oid->root_oid, var->name,
				bulkwalk_context->p_oid->root_oid_len * sizeof(oid)))
		{
			if (ZBX_SNMP_GET == snmp_oid_type)
			{
				if (SUCCEED == ZBX_CHECK_LOG_LEVEL(LOG_LEVEL_DEBUG))
				{
					char	oid_resp[MAX_OID_LEN], oid_req[MAX_OID_LEN];

					snprint_objid(oid_resp, sizeof(oid_req), var->name, var->name_length);
					snprint_objid(oid_req, sizeof(oid_resp), bulkwalk_context->name,
							bulkwalk_context->name_length);

					zabbix_log(LOG_LEVEL_DEBUG, "itemid:" ZBX_FS_UI64 " OID mismatch, GET response"
							" OID (%s) doesn't match request OID (%s)", itemid, oid_resp,
							oid_req);
				}
			}
			else
			{
				snmp_bulkwalk_trace_variable(itemid, var);
				zabbix_log(LOG_LEVEL_DEBUG, "itemid:" ZBX_FS_UI64 " received OID is shorter than"
						" requested", itemid);
				bulkwalk_context->running = 0;
				break;
			}
		}

		if (ZBX_SNMP_GET == snmp_oid_type)
		{
			ret = snmp_get_value_from_var(var, results, results_alloc, results_offset, error,
					max_error_len);

			if (SUCCEED == ZBX_CHECK_LOG_LEVEL(LOG_LEVEL_TRACE) && SUCCEED == ret)
			{
				zabbix_log(LOG_LEVEL_TRACE, "itemid:" ZBX_FS_UI64 " var type:%d value '%s'", itemid,
						var->type, *results);
			}

			zabbix_log(LOG_LEVEL_DEBUG, "itemid:" ZBX_FS_UI64 " received GET response", itemid);

			bulkwalk_context->running = 0;
			break;
		}

		if (SNMP_ENDOFMIBVIEW != var->type && SNMP_NOSUCHOBJECT != var->type &&
				SNMP_NOSUCHINSTANCE != var->type)
		{
			char	buffer[MAX_STRING_LEN];

			bulkwalk_context->vars_num++;

			if (SNMP_MSG_GET != bulkwalk_context->pdu_type)
			{
				if (0 <= snmp_oid_compare(bulkwalk_context->name, bulkwalk_context->name_length,
						var->name, var->name_length))
				{
					zabbix_log(LOG_LEVEL_DEBUG, "itemid:" ZBX_FS_UI64 " received variable"
							" name mismatch request", itemid);
					snmp_bulkwalk_trace_variable(itemid, var);
					bulkwalk_context->running = 0;
					break;
				}
			}
			else
			{
				zabbix_log(LOG_LEVEL_DEBUG, "itemid:" ZBX_FS_UI64 " retrieved GET response for walk",
						itemid);
				bulkwalk_context->running = 0;
			}

			snprint_variable(buffer, sizeof(buffer), var->name, var->name_length, var);

			if (SUCCEED == ZBX_CHECK_LOG_LEVEL(LOG_LEVEL_TRACE))
			{
				zabbix_log(LOG_LEVEL_TRACE, "itemid:" ZBX_FS_UI64 " type:%d value '%s'", itemid,
						var->type, buffer);
			}

			if (ASN_OCTET_STR == var->type)
				snmp_quote_string_value(buffer, sizeof(buffer), var);

			if (NULL != *results)
				zbx_chrcpy_alloc(results, results_alloc, results_offset, '\n');

			zbx_strcpy_alloc(results, results_alloc, results_offset, buffer);

			if (NULL == var->next_variable)
			{
				memcpy(bulkwalk_context->name, var->name, var->name_length * sizeof(oid));
				bulkwalk_context->name_length = var->name_length;
			}
		}
		else
		{
			if (SUCCEED == ZBX_CHECK_LOG_LEVEL(LOG_LEVEL_DEBUG))
			{
				char	*errmsg = zbx_get_snmp_type_error(var->type);

				zabbix_log(LOG_LEVEL_DEBUG, "itemid:" ZBX_FS_UI64 " cannot retrieve OID: %s",
						itemid, errmsg);
				zbx_free(errmsg);
			}

			bulkwalk_context->running = 0;
			break;
		}
	}
out:
	zabbix_log(LOG_LEVEL_DEBUG, "End of %s():%s itemid:" ZBX_FS_UI64 " running:%d count:%d snmp_error:%s", __func__,
			zbx_result_string(ret), itemid, bulkwalk_context->running, bulkwalk_context->vars_num,
			snmp_api_errstring(status));

	return ret;
}

static int	asynch_response(int operation, struct snmp_session *sp, int reqid, struct snmp_pdu *pdu, void *magic)
{
	zbx_bulkwalk_context_t	*bulkwalk_context;
	zbx_snmp_context_t	*snmp_context;
	int			stat, ret = FAIL;

	ZBX_UNUSED(sp);

	bulkwalk_context = (zbx_bulkwalk_context_t *)magic;
	snmp_context = (zbx_snmp_context_t *)bulkwalk_context->arg;

	zabbix_log(LOG_LEVEL_DEBUG, "In %s() itemid:" ZBX_FS_UI64, __func__, snmp_context->item.itemid);

	bulkwalk_context->operation = operation;

	if (reqid != bulkwalk_context->reqid && NULL != pdu && SNMP_MSG_REPORT != pdu->command)
	{
		zabbix_log(LOG_LEVEL_DEBUG, "itemid:" ZBX_FS_UI64 " unexpected response request id:%d expected"
				" request id:%d command:%d operation:%d snmp_error:%s", snmp_context->item.itemid,
				reqid, bulkwalk_context->reqid, pdu->command, operation,
				snmp_api_errstring(SNMPERR_GENERR));

		return 0;
	}

	zabbix_log(LOG_LEVEL_DEBUG, "itemid:" ZBX_FS_UI64 " operation:%d response id:%d command:%d probe:%d",
			snmp_context->item.itemid, operation, reqid, pdu ? pdu->command : -1,
			snmp_context->probe);

	bulkwalk_context->waiting = 0;

	if (1 == snmp_context->probe)
	{
		zabbix_log(LOG_LEVEL_DEBUG, "itemid:" ZBX_FS_UI64 " probe response", snmp_context->item.itemid);
		ret = SUCCEED;
		goto out;
	}

	if (NULL != pdu && SNMP_MSG_REPORT == pdu->command)
	{
		int	report_type = snmpv3_get_report_type(pdu);

		if (SNMPERR_UNKNOWN_REPORT != report_type)
			sp->s_snmp_errno = report_type;

		zabbix_log(LOG_LEVEL_DEBUG, "itemid:" ZBX_FS_UI64 " api_error:%s", snmp_context->item.itemid,
				snmp_api_errstring(sp->s_snmp_errno));
	}

	switch (operation)
	{
		case NETSNMP_CALLBACK_OP_RECEIVED_MESSAGE:
			if (NULL != pdu && SNMP_MSG_REPORT == pdu->command)
			{
				zabbix_log(LOG_LEVEL_DEBUG, "itemid:" ZBX_FS_UI64 " report received instead of message",
						snmp_context->item.itemid);
				goto out;
			}

			stat = STAT_SUCCESS;
			break;
		case NETSNMP_CALLBACK_OP_TIMED_OUT:
			stat = STAT_TIMEOUT;
			zabbix_log(LOG_LEVEL_DEBUG, "itemid:" ZBX_FS_UI64 " timed out, snmp_error:%s",
					snmp_context->item.itemid, snmp_api_errstring(SNMPERR_TIMEOUT));
			break;
		case NETSNMP_CALLBACK_OP_SEND_FAILED:
			stat = STAT_ERROR;
			zabbix_log(LOG_LEVEL_DEBUG, "itemid:" ZBX_FS_UI64 " sending failed, snmp_error:%s",
					snmp_context->item.itemid, snmp_api_errstring(SNMPERR_GENERR));
			break;
		case NETSNMP_CALLBACK_OP_DISCONNECT:
			stat = STAT_ERROR;
			zabbix_log(LOG_LEVEL_DEBUG, "itemid:" ZBX_FS_UI64 " disconnected, snmp_error:%s",
					snmp_context->item.itemid, snmp_api_errstring(SNMPERR_GENERR));
			break;
		case NETSNMP_CALLBACK_OP_SEC_ERROR:
			stat = STAT_ERROR;
			zabbix_log(LOG_LEVEL_DEBUG, "itemid:" ZBX_FS_UI64 " security error, snmp_error:%s",
					snmp_context->item.itemid, snmp_api_errstring(SNMPERR_GENERR));
			break;
		case NETSNMP_CALLBACK_OP_RESEND:
			zabbix_log(LOG_LEVEL_DEBUG, "itemid:" ZBX_FS_UI64 " resend, snmp_error:%s",
					snmp_context->item.itemid, snmp_api_errstring(SNMPERR_GENERR));
			bulkwalk_context->reqid = reqid;
			bulkwalk_context->waiting = 1;
			goto out;
		case NETSNMP_CALLBACK_OP_CONNECT:
			zabbix_log(LOG_LEVEL_DEBUG, "itemid:" ZBX_FS_UI64 " connect, snmp_error:%s",
					snmp_context->item.itemid, snmp_api_errstring(SNMPERR_GENERR));
		default:
			goto out;
	}

	if (NULL != pdu)
	{
		char	error[MAX_STRING_LEN];

		if (SUCCEED != (ret = snmp_bulkwalk_handle_response(stat, pdu, bulkwalk_context, &snmp_context->results,
				&snmp_context->results_alloc, &snmp_context->results_offset, snmp_context->ssp,
				&snmp_context->item.interface, snmp_context->snmp_oid_type, snmp_context->item.itemid,
				error, sizeof(error))))
		{
			bulkwalk_context->error = zbx_strdup(bulkwalk_context->error, error);
		}
	}
	else
	{
		zbx_free(bulkwalk_context->error);
		bulkwalk_context->error = zbx_dsprintf(bulkwalk_context->error, "SNMP error: [%d]", stat);
	}
out:
	zabbix_log(LOG_LEVEL_DEBUG, "End of %s() itemid:" ZBX_FS_UI64 " result:%s", __func__,
			snmp_context->item.itemid, zbx_result_string(ret));

	return 1;
}

static netsnmp_pdu	*usm_probe_pdu_create(void)
{
	netsnmp_pdu	*pdu;

	if (NULL == (pdu = snmp_pdu_create(SNMP_MSG_GET)))
		return NULL;

	pdu->version = SNMP_VERSION_3;
	pdu->securityName = strdup("");
	pdu->securityNameLen = 0;
	pdu->securityLevel = SNMP_SEC_LEVEL_NOAUTH;
	pdu->securityModel = SNMP_SEC_MODEL_USM;

	return pdu;
}

static zbx_bulkwalk_context_t	*snmp_bulkwalk_context_create(zbx_snmp_context_t *snmp_context,
		int pdu_type, zbx_snmp_oid_t *p_oid)
{
	zbx_bulkwalk_context_t	*bulkwalk_context;

	bulkwalk_context = zbx_malloc(NULL, sizeof(zbx_bulkwalk_context_t));

	bulkwalk_context->p_oid = p_oid;
	memcpy(bulkwalk_context->name, p_oid->root_oid, p_oid->root_oid_len * sizeof(oid));
	bulkwalk_context->name_length = p_oid->root_oid_len;
	bulkwalk_context->pdu_type = pdu_type;
	bulkwalk_context->running = 1;
	bulkwalk_context->vars_num = 0;
	bulkwalk_context->arg = snmp_context;
	bulkwalk_context->error = NULL;

	netsnmp_large_fd_set_init(&bulkwalk_context->fdset, FD_SETSIZE);

	return bulkwalk_context;
}

static void	snmp_bulkwalk_context_free(zbx_bulkwalk_context_t *bulkwalk_context)
{
	netsnmp_large_fd_set_cleanup(&bulkwalk_context->fdset);
	zbx_free(bulkwalk_context->error);
	zbx_free(bulkwalk_context);
}

static int	snmp_bulkwalk_add(zbx_snmp_context_t *snmp_context, int *fd, char *error, size_t max_error_len)
{
	struct snmp_pdu			*pdu;
	zbx_bulkwalk_context_t		*bulkwalk_context = snmp_context->bulkwalk_contexts.values[snmp_context->i];
	struct netsnmp_transport_s	*transport;
	int				ret, numfds = 0, block = 0;
	struct timeval			timeout = {0};
	fd_set				fdset;

	zabbix_log(LOG_LEVEL_DEBUG, "In %s() itemid:" ZBX_FS_UI64 " fd:%d", __func__, snmp_context->item.itemid, *fd);

	if (1 == snmp_context->probe)
	{
		netsnmp_session	*session = snmp_sess_session(snmp_context->ssp);

		session->flags |= SNMP_FLAGS_DONT_PROBE;

		if (NULL == (pdu = usm_probe_pdu_create()))
		{
			zbx_strlcpy(error, "snmp_pdu_create(): cannot create PDU object.", max_error_len);
			ret = CONFIG_ERROR;
			goto out;
		}

		zabbix_log(LOG_LEVEL_DEBUG, "itemid:" ZBX_FS_UI64 " sending probe", snmp_context->item.itemid);
	}
	else
	{
		if (SUCCEED == ZBX_CHECK_LOG_LEVEL(LOG_LEVEL_DEBUG))
		{
			char	buffer[MAX_OID_LEN];

			snprint_objid(buffer, sizeof(buffer), bulkwalk_context->name,  bulkwalk_context->name_length);

			zabbix_log(LOG_LEVEL_DEBUG, "itemid:" ZBX_FS_UI64 " OID: '%s'", snmp_context->item.itemid,
					buffer);
		}

		/* create PDU */
		if (NULL == (pdu = snmp_pdu_create(bulkwalk_context->pdu_type)))
		{
			zbx_strlcpy(error, "snmp_pdu_create(): cannot create PDU object.", max_error_len);
			ret = CONFIG_ERROR;
			goto out;
		}

		if (SNMP_MSG_GETBULK == bulkwalk_context->pdu_type)
		{
			pdu->non_repeaters = 0;
			pdu->max_repetitions = snmp_context->snmp_max_repetitions;
		}

		if (NULL == snmp_add_null_var(pdu, bulkwalk_context->name, bulkwalk_context->name_length))
		{
			zbx_strlcpy(error, "snmp_add_null_var(): cannot add null variable.", max_error_len);
			ret = CONFIG_ERROR;
			snmp_free_pdu(pdu);
			goto out;
		}
	}

	bulkwalk_context->reqid = -1;
	bulkwalk_context->operation = 0;

	if (0 == (bulkwalk_context->reqid = snmp_sess_async_send(snmp_context->ssp, pdu, asynch_response,
			bulkwalk_context)))
	{
		ret = zbx_get_snmp_response_error(snmp_context->ssp, &snmp_context->item.interface, STAT_ERROR, NULL,
				error, max_error_len, 0);
		snmp_free_pdu(pdu);
		goto out;
	}

	zabbix_log(LOG_LEVEL_DEBUG, "itemid:" ZBX_FS_UI64 " assigned request id:%d", snmp_context->item.itemid,
			bulkwalk_context->reqid);

	FD_ZERO(&fdset);

	netsnmp_copy_fd_set_to_large_fd_set(&bulkwalk_context->fdset, &fdset);

	if (1 > snmp_sess_select_info2(snmp_context->ssp, &numfds, &bulkwalk_context->fdset, &timeout, &block))
	{
		zbx_strlcpy(error, "snmp_sess_select_info2(): cannot get socket.", max_error_len);
		ret = NETWORK_ERROR;
		snmp_sess_timeout(snmp_context->ssp);
		goto out;
	}

	if (NULL == (transport = snmp_sess_transport(snmp_context->ssp)) || -1 == transport->sock)
	{
		zbx_strlcpy(error, "snmp_sess_transport(): cannot get socket.", max_error_len);
		ret = NETWORK_ERROR;
		snmp_sess_timeout(snmp_context->ssp);
		goto out;
	}

	*fd = transport->sock;

	ret = SUCCEED;
out:
	zabbix_log(LOG_LEVEL_DEBUG, "End of %s():%s itemid:" ZBX_FS_UI64 " fd:%d", __func__, zbx_result_string(ret),
			snmp_context->item.itemid, *fd);

	return ret;
}

static ZBX_THREAD_LOCAL zbx_snmp_format_opts_t	default_opts;

void	zbx_set_snmp_bulkwalk_options(const char *progname)
{
	zbx_snmp_format_opts_t	bulk_opts;

	zbx_init_snmp(progname);

	if (1 == zbx_snmp_init_bulkwalk_done)
		return;

	zbx_snmp_init_bulkwalk_done = 1;

	snmp_bulkwalk_get_options(&default_opts);

	bulk_opts.numeric_oids = 1;
	bulk_opts.numeric_enum = 1;
	bulk_opts.numeric_ts = 1;
	bulk_opts.no_print_units = 1;
	bulk_opts.oid_format = NETSNMP_OID_OUTPUT_NUMERIC;

	snmp_bulkwalk_set_options(&bulk_opts);
}

void	zbx_unset_snmp_bulkwalk_options(void)
{
	if (0 == zbx_snmp_init_bulkwalk_done)
		return;

	zbx_snmp_init_bulkwalk_done = 0;
	snmp_bulkwalk_set_options(&default_opts);
}

static int	snmp_task_process(short event, void *data, int *fd, zbx_vector_address_t *addresses,
		const char *reverse_dns, char *dnserr, struct event *timeout_event)
{
	zbx_bulkwalk_context_t	*bulkwalk_context;
	zbx_snmp_context_t	*snmp_context = (zbx_snmp_context_t *)data;
	char			error[MAX_STRING_LEN];
	const char		*snmp_error;
	int			ret, task_ret = ZBX_ASYNC_TASK_STOP;
	zbx_poller_config_t	*poller_config = (zbx_poller_config_t *)snmp_context->arg_action;

	zabbix_log(LOG_LEVEL_DEBUG, "In %s() itemid:" ZBX_FS_UI64 " %s event:%d fd:%d", __func__,
			snmp_context->item.itemid, zbx_get_event_string(event), event, *fd);

	bulkwalk_context = snmp_context->bulkwalk_contexts.values[snmp_context->i];

	if (NULL != poller_config && ZBX_PROCESS_STATE_IDLE == poller_config->state)
	{
		zbx_update_selfmon_counter(poller_config->info, ZBX_PROCESS_STATE_BUSY);
		poller_config->state = ZBX_PROCESS_STATE_BUSY;
	}

	if (ZABBIX_ASYNC_STEP_REVERSE_DNS == snmp_context->step)
	{
		if (NULL != reverse_dns)
			snmp_context->reverse_dns = zbx_strdup(NULL, reverse_dns);

		goto stop;
	}

	if (0 != (event & EV_TIMEOUT))
	{
		if (NULL != dnserr)
		{
			SET_MSG_RESULT(&snmp_context->item.result, zbx_dsprintf(NULL,
					"cannot resolve address [[%s]:%hu]: timed out: %s",
					snmp_context->item.interface.addr, snmp_context->item.interface.port,
					dnserr));
			snmp_context->item.ret = TIMEOUT_ERROR;
			goto stop;
		}

		if (0 < snmp_context->retries--)
		{
			zabbix_log(LOG_LEVEL_DEBUG, "itemid:" ZBX_FS_UI64 " cannot receive response from [[%s]:%hu]:"
					" timed out, retrying", snmp_context->item.itemid,
					snmp_context->item.interface.addr, snmp_context->item.interface.port);

			snmp_sess_timeout(snmp_context->ssp);

			if (NETSNMP_CALLBACK_OP_RESEND == bulkwalk_context->operation)
			{
				/* reset timeout and retry if read is requested after timeout */
				struct timeval	tv = {snmp_context->config_timeout, 0};

				evtimer_add(timeout_event, &tv);

				task_ret = ZBX_ASYNC_TASK_READ;
				goto stop;
			}
		}

		char		buffer[MAX_OID_LEN];
		const char	*err_detail;

		snprint_objid(buffer, sizeof(buffer), bulkwalk_context->name, bulkwalk_context->name_length);

		if (SNMP_MSG_GETBULK == bulkwalk_context->pdu_type && 0 < snmp_context->results_offset)
		{
			err_detail = "only partial data received, cannot retrieve OID";
			snmp_context->item.ret = NOTSUPPORTED;
		}
		else
		{
			if (ZBX_IF_SNMP_VERSION_3 == snmp_context->snmp_version && 0 == snmp_context->probe)
			{
				err_detail = "Probe successful, cannot retrieve OID";
				snmp_context->item.ret = CONFIG_ERROR;
			}
			else
			{
				err_detail = "cannot retrieve OID";
				snmp_context->item.ret = TIMEOUT_ERROR;
			}
		}

		SET_MSG_RESULT(&snmp_context->item.result, zbx_dsprintf(NULL,
				"%s: '%s' from [[%s]:%hu]:"
				" timed out", err_detail, buffer, snmp_context->item.interface.addr,
				snmp_context->item.interface.port));

		goto stop;
	}
	else if (0 != event)
	{
		bulkwalk_context->waiting = 1;

		if (0 != snmp_sess_read2(snmp_context->ssp, &bulkwalk_context->fdset))
		{
			char		*tmp_err_str = NULL;

			snmp_context->item.ret = NOTSUPPORTED;

			snmp_sess_error(snmp_context->ssp, NULL, NULL, &tmp_err_str);
			if (NULL != snmp_context->ssp)
			{
				SET_MSG_RESULT(&snmp_context->item.result, zbx_dsprintf(NULL, "cannot read from"
						" session: %s", tmp_err_str));
			}
			else
			{
				SET_MSG_RESULT(&snmp_context->item.result, zbx_dsprintf(NULL, "cannot read from"
						" session"));
			}

			zbx_free(tmp_err_str);
			goto stop;
		}

		/* socket became readable but callback was not invoked, this can mean that response to previous */
		/* request arrived after retry and was ignored by the library, continue waiting for response    */
		if (1 == bulkwalk_context->waiting)
		{
			int		numfds = 0, block = 0;
			struct timeval	timeout = {0};

			zabbix_log(LOG_LEVEL_DEBUG, "itemid:" ZBX_FS_UI64 " cannot process PDU result",
					snmp_context->item.itemid);

			if (1 > snmp_sess_select_info2(snmp_context->ssp, &numfds, &bulkwalk_context->fdset, &timeout,
					&block))
			{
				snmp_context->item.ret = NOTSUPPORTED;
				SET_MSG_RESULT(&snmp_context->item.result,
						zbx_strdup(NULL, "snmp_sess_select_info2(): cannot get socket."));
				goto stop;
			}

			task_ret = ZBX_ASYNC_TASK_READ;
			goto stop;
		}

		if (1 == snmp_context->probe)
		{
			netsnmp_session	*session = snmp_sess_session(snmp_context->ssp);

			if (0 != session->engineBoots || 0 != session->engineTime)
			{
				set_enginetime(session->securityEngineID, (u_int)session->securityEngineIDLen,
						session->engineBoots, session->engineTime, TRUE);
			}

			if (FAIL == zbx_snmp_cache_handle_engineid(session, &snmp_context->item))
				goto stop;

			if (SNMPERR_SUCCESS != create_user_from_session(session))
			{
				zabbix_log(LOG_LEVEL_DEBUG, "%s() itemid:" ZBX_FS_UI64 " cannot process probing"
						" result:", __func__, snmp_context->item.itemid);
			}

			snmp_context->probe = 0;
		}

		if (NULL != bulkwalk_context->error)
		{
			snmp_context->item.ret = NOTSUPPORTED;
			SET_MSG_RESULT(&snmp_context->item.result, bulkwalk_context->error);
			bulkwalk_context->error = NULL;
			goto stop;
		}

		if (0 == bulkwalk_context->running)
		{
			if (0 == bulkwalk_context->vars_num && SNMP_MSG_GETBULK == bulkwalk_context->pdu_type)
			{
				bulkwalk_context->pdu_type = SNMP_MSG_GET;
			}
			else
			{
				snmp_context->i++;

				if (snmp_context->i >= snmp_context->bulkwalk_contexts.values_num)
				{
					if (NULL == snmp_context->results)
						SET_TEXT_RESULT(&snmp_context->item.result, zbx_strdup(NULL, ""));
					else
						SET_TEXT_RESULT(&snmp_context->item.result, snmp_context->results);

					snmp_context->results = NULL;
					snmp_context->item.ret = SUCCEED;

					if (ZABBIX_ASYNC_RESOLVE_REVERSE_DNS_YES == snmp_context->resolve_reverse_dns)
					{
						task_ret = ZBX_ASYNC_TASK_RESOLVE_REVERSE;
						snmp_context->step = ZABBIX_ASYNC_STEP_REVERSE_DNS;
					}

					goto stop;
				}
			}
		}
	}
	else
	{
		if (NULL == (snmp_context->ssp = zbx_snmp_open_session(snmp_context->snmp_version,
				addresses->values[0].ip, snmp_context->item.interface.port,
				snmp_context->snmp_community, snmp_context->snmpv3_securityname,
				snmp_context->snmpv3_contextname, snmp_context->snmpv3_securitylevel,
				snmp_context->snmpv3_authprotocol, snmp_context->snmpv3_authpassphrase,
				snmp_context->snmpv3_privprotocol,
				snmp_context->snmpv3_privpassphrase, error, sizeof(error),
				0, snmp_context->config_source_ip, snmp_context->item.itemid)))
		{
			snmp_context->item.ret = NOTSUPPORTED;
			SET_MSG_RESULT(&snmp_context->item.result, zbx_dsprintf(NULL,
					"zbx_snmp_open_session() failed"));
			goto stop;
		}
	}

	if (SUCCEED != (ret = snmp_bulkwalk_add(snmp_context, fd, error, sizeof(error))))
	{
		snmp_context->item.ret = ret;
		SET_MSG_RESULT(&snmp_context->item.result, zbx_dsprintf(NULL, "Get value failed: %s", error));
	}
	else
		task_ret = ZBX_ASYNC_TASK_READ;
stop:
	snmp_error = snmp_api_errstring(SNMPERR_SUCCESS);

	if ('\0' != *snmp_error)
	{
		zabbix_log(LOG_LEVEL_DEBUG, "itemid: " ZBX_FS_UI64 " unhandled snmp error:'%s'",
				snmp_context->item.itemid, snmp_error);
	}

	if (ZBX_ASYNC_TASK_STOP == task_ret && ZBX_ISSET_MSG(&snmp_context->item.result))
	{
		zabbix_log(LOG_LEVEL_DEBUG, "End of %s():%s itemid:" ZBX_FS_UI64 " %s event:%d fd:%d size:"
				ZBX_FS_SIZE_T " error:%s",
				__func__, zbx_result_string(snmp_context->item.ret), snmp_context->item.itemid,
				zbx_get_event_string(event), event, *fd, (zbx_fs_size_t)snmp_context->results_offset,
				snmp_context->item.result.msg);
	}
	else
	{
		zabbix_log(LOG_LEVEL_DEBUG, "End of %s() itemid:" ZBX_FS_UI64 " %s event:%d fd:%d size:" ZBX_FS_SIZE_T
				" state:%s",
				__func__, snmp_context->item.itemid, zbx_get_event_string(event), event, *fd,
				(zbx_fs_size_t)snmp_context->results_offset, zbx_task_state_to_str(task_ret));
	}

	return task_ret;
}

zbx_dc_item_context_t	*zbx_async_check_snmp_get_item_context(zbx_snmp_context_t *snmp_context)
{
	return &snmp_context->item;
}

char	*zbx_async_check_snmp_get_reverse_dns(zbx_snmp_context_t *snmp_context)
{
	return snmp_context->reverse_dns;
}

void	*zbx_async_check_snmp_get_arg(zbx_snmp_context_t *snmp_context)
{
	return snmp_context->arg;
}

void	zbx_async_check_snmp_clean(zbx_snmp_context_t *snmp_context)
{
	if (NULL != snmp_context->ssp)
		zbx_snmp_close_session(snmp_context->ssp, snmp_context->item.itemid);

	zbx_free(snmp_context->snmp_community);
	zbx_free(snmp_context->snmpv3_securityname);
	zbx_free(snmp_context->snmpv3_contextname);
	zbx_free(snmp_context->snmpv3_authpassphrase);
	zbx_free(snmp_context->snmpv3_privpassphrase);

	zbx_free(snmp_context->item.key);
	zbx_free(snmp_context->item.key_orig);
	zbx_free(snmp_context->results);
	zbx_free(snmp_context->reverse_dns);
	zbx_free_agent_result(&snmp_context->item.result);

	zbx_vector_bulkwalk_context_clear_ext(&snmp_context->bulkwalk_contexts, snmp_bulkwalk_context_free);
	zbx_vector_bulkwalk_context_destroy(&snmp_context->bulkwalk_contexts);
	zbx_vector_snmp_oid_clear_ext(&snmp_context->param_oids, vector_snmp_oid_free);
	zbx_vector_snmp_oid_destroy(&snmp_context->param_oids);
	zbx_free(snmp_context);
}

int	zbx_async_check_snmp(zbx_dc_item_t *item, AGENT_RESULT *result, zbx_async_task_clear_cb_t clear_cb,
		void *arg, void *arg_action, struct event_base *base, zbx_channel_t *channel,
		struct evdns_base *dnsbase, const char *config_source_ip,
		zbx_async_resolve_reverse_dns_t resolve_reverse_dns, int retries)
{
	int			ret = SUCCEED, pdu_type, is_oid_plain = 0;
	AGENT_REQUEST		request;
	zbx_snmp_context_t	*snmp_context;
	char			error[MAX_STRING_LEN];

	zabbix_log(LOG_LEVEL_DEBUG, "In %s() itemid:" ZBX_FS_UI64 " key:'%s' host:'%s' addr:'%s' timeout:%d retries:%d"
			" max_repetitions:%d", __func__, item->itemid, item->key, item->host.host,
			item->interface.addr, item->timeout, retries, item->snmp_max_repetitions);

	snmp_context = zbx_malloc(NULL, sizeof(zbx_snmp_context_t));

	snmp_context->resolve_reverse_dns = resolve_reverse_dns;
	snmp_context->step = ZABBIX_ASYNC_STEP_DEFAULT;
	snmp_context->reverse_dns = NULL;

	snmp_context->ssp = NULL;
	snmp_context->item.interface = item->interface;
	snmp_context->item.interface.addr = (item->interface.addr == item->interface.dns_orig ?
			snmp_context->item.interface.dns_orig : snmp_context->item.interface.ip_orig);
	zbx_strlcpy(snmp_context->item.host, item->host.host, sizeof(snmp_context->item.host));
	snmp_context->item.itemid = item->itemid;
	snmp_context->item.hostid = item->host.hostid;
	snmp_context->item.value_type = item->value_type;
	snmp_context->item.flags = item->flags;
	snmp_context->item.key_orig = zbx_strdup(NULL, item->key_orig);

	if (item->key != item->key_orig)
	{
		snmp_context->item.key = item->key;
		item->key = NULL;
	}
	else
		snmp_context->item.key = zbx_strdup(NULL, item->key);

	snmp_context->item.version = item->interface.version;

	zbx_init_agent_result(&snmp_context->item.result);

	snmp_context->config_timeout = item->timeout;

	snmp_context->snmp_max_repetitions = item->snmp_max_repetitions;
	snmp_context->retries = retries;
	snmp_context->arg = arg;
	snmp_context->arg_action = arg_action;
	snmp_context->results = NULL;
	snmp_context->results_alloc = 0;
	snmp_context->results_offset = 0;
	snmp_context->i = 0;

	snmp_context->snmp_version = item->snmp_version;
	snmp_context->snmp_community = item->snmp_community;
	item->snmp_community = NULL;
	snmp_context->snmpv3_securityname = item->snmpv3_securityname;
	item->snmpv3_securityname = NULL;
	snmp_context->snmpv3_contextname = item->snmpv3_contextname;
	item->snmpv3_contextname = NULL;
	snmp_context->snmpv3_securitylevel = item->snmpv3_securitylevel;
	snmp_context->snmpv3_authprotocol = item->snmpv3_authprotocol;
	snmp_context->snmpv3_authpassphrase = item->snmpv3_authpassphrase;
	item->snmpv3_authpassphrase = NULL;
	snmp_context->snmpv3_privprotocol = item->snmpv3_privprotocol;
	snmp_context->snmpv3_privpassphrase = item->snmpv3_privpassphrase;
	item->snmpv3_privpassphrase = NULL;
	snmp_context->config_source_ip = config_source_ip;

	zbx_vector_bulkwalk_context_create(&snmp_context->bulkwalk_contexts);

	zbx_init_agent_request(&request);
	zbx_vector_snmp_oid_create(&snmp_context->param_oids);

	if (0 == strncmp(item->snmp_oid, "walk[", ZBX_CONST_STRLEN("walk[")))
	{
		snmp_context->snmp_oid_type = ZBX_SNMP_WALK;
		pdu_type = ZBX_IF_SNMP_VERSION_1 == item->snmp_version ? SNMP_MSG_GETNEXT : SNMP_MSG_GETBULK;
	}
	else if (0 == strncmp(item->snmp_oid, "get[", ZBX_CONST_STRLEN("get[")))
	{
		snmp_context->snmp_oid_type = ZBX_SNMP_GET;
		pdu_type = SNMP_MSG_GET;
	}
	else if (ZABBIX_ASYNC_RESOLVE_REVERSE_DNS_YES == resolve_reverse_dns)
	{
		/* OIDs without key are supported in case of network discovery */
		snmp_context->snmp_oid_type = ZBX_SNMP_GET;
		pdu_type = SNMP_MSG_GET;
		is_oid_plain = 1;
	}
	else
	{
		SET_MSG_RESULT(result, zbx_strdup(NULL, "Invalid SNMP OID: unsupported parameter."));
		ret = CONFIG_ERROR;
		goto out;
	}

	snmp_context->probe = ZBX_IF_SNMP_VERSION_3 == item->snmp_version ? 1 : 0;

	if (SNMP_MSG_GETBULK == pdu_type && 1 > item->snmp_max_repetitions)
	{
		SET_MSG_RESULT(result, zbx_strdup(NULL, "Invalid max repetition count: it should be at least 1."));
		ret = CONFIG_ERROR;
		goto out;
	}

	if (0 == is_oid_plain && SUCCEED != zbx_parse_item_key(item->snmp_oid, &request))
	{
		SET_MSG_RESULT(result, zbx_strdup(NULL, "Invalid SNMP OID: cannot parse parameter."));
		ret = CONFIG_ERROR;
		goto out;
	}

	if (0 == request.nparam || (1 == request.nparam && '\0' == *(request.params[0])))
	{
		if (ZBX_SNMP_WALK == snmp_context->snmp_oid_type)
		{
			SET_MSG_RESULT(result, zbx_strdup(NULL, "Invalid parameters: at least one OID is expected."));
			ret = CONFIG_ERROR;
			goto out;
		}

		if (SUCCEED != snmp_bulkwalk_parse_param(item->snmp_oid, &snmp_context->param_oids, error,
				sizeof(error)))
		{
			SET_MSG_RESULT(result, zbx_strdup(NULL, error));
			ret = CONFIG_ERROR;
			goto out;
		}
	}
	else if (SUCCEED != snmp_bulkwalk_parse_params(&request, &snmp_context->param_oids, error, sizeof(error)))
	{
		SET_MSG_RESULT(result, zbx_strdup(NULL, error));
		ret = CONFIG_ERROR;
		goto out;
	}

	for (int i = 0; i < snmp_context->param_oids.values_num; i++)
	{
		zbx_bulkwalk_context_t	*bulkwalk_context;

		bulkwalk_context = snmp_bulkwalk_context_create(snmp_context, pdu_type,
				snmp_context->param_oids.values[i]);

		zbx_vector_bulkwalk_context_append(&snmp_context->bulkwalk_contexts, bulkwalk_context);
	}

	zbx_async_poller_add_task(base, channel, dnsbase, snmp_context->item.interface.addr, snmp_context,
			item->timeout, snmp_task_process, clear_cb);

	ret = SUCCEED;
out:
	if (SUCCEED != ret)
		zbx_async_check_snmp_clean(snmp_context);

	zbx_free_agent_request(&request);

	zabbix_log(LOG_LEVEL_DEBUG, "End of %s():%s itemid:" ZBX_FS_UI64, __func__, zbx_result_string(ret),
			item->itemid);

	return ret;
}

static int	zbx_snmp_process_dynamic(zbx_snmp_sess_t ssp, const zbx_dc_item_t *items, AGENT_RESULT *results,
		int *errcodes, int num, char *error, size_t max_error_len, int *max_succeed, int *min_fail, int bulk,
		unsigned char poller_type)
{
	int		ret, to_walk[ZBX_MAX_SNMP_ITEMS], to_walk_num = 0, to_verify[ZBX_MAX_SNMP_ITEMS],
			to_verify_num = 0;
	unsigned char	query_and_ignore_type[ZBX_MAX_SNMP_ITEMS];
	char		to_verify_oids[ZBX_MAX_SNMP_ITEMS][ZBX_ITEM_SNMP_OID_LEN_MAX],
			index_oids[ZBX_MAX_SNMP_ITEMS][ZBX_ITEM_SNMP_OID_LEN_MAX],
			index_values[ZBX_MAX_SNMP_ITEMS][ZBX_ITEM_SNMP_OID_LEN_MAX],
			oids_translated[ZBX_MAX_SNMP_ITEMS][ZBX_ITEM_SNMP_OID_LEN_MAX];
	char		*idx = NULL;
	size_t		idx_alloc = 32;

	zabbix_log(LOG_LEVEL_DEBUG, "In %s()", __func__);

	idx = (char *)zbx_malloc(idx, idx_alloc);

	/* perform initial item validation */

	for (int i = 0; i < num; i++)
	{
		char	method[8];

		if (SUCCEED != errcodes[i])
			continue;

		if (3 != zbx_num_key_param(items[i].snmp_oid))
		{
			SET_MSG_RESULT(&results[i], zbx_dsprintf(NULL, "OID \"%s\" contains unsupported parameters.",
					items[i].snmp_oid));
			errcodes[i] = CONFIG_ERROR;
			continue;
		}

		zbx_get_key_param(items[i].snmp_oid, 1, method, sizeof(method));
		zbx_get_key_param(items[i].snmp_oid, 2, index_oids[i], sizeof(index_oids[i]));
		zbx_get_key_param(items[i].snmp_oid, 3, index_values[i], sizeof(index_values[i]));

		if (0 != strcmp("index", method))
		{
			SET_MSG_RESULT(&results[i], zbx_dsprintf(NULL, "Unsupported method \"%s\" in the OID \"%s\".",
					method, items[i].snmp_oid));
			errcodes[i] = CONFIG_ERROR;
			continue;
		}

		zbx_snmp_translate(oids_translated[i], index_oids[i], sizeof(oids_translated[i]));

		if (SUCCEED == cache_get_snmp_index(&items[i], oids_translated[i], index_values[i], &idx, &idx_alloc))
		{
			zbx_snprintf(to_verify_oids[i], sizeof(to_verify_oids[i]), "%s.%s", oids_translated[i], idx);

			to_verify[to_verify_num++] = i;
			query_and_ignore_type[i] = 1;
		}
		else
		{
			to_walk[to_walk_num++] = i;
			query_and_ignore_type[i] = 0;
		}
	}

	/* verify that cached indices are still valid */

	if (0 != to_verify_num)
	{
		ret = zbx_snmp_get_values(ssp, items, to_verify_oids, results, errcodes, query_and_ignore_type, num, 0,
				error, max_error_len, max_succeed, min_fail, poller_type);

		if (SUCCEED != ret && NOTSUPPORTED != ret)
			goto exit;

		for (int i = 0; i < to_verify_num; i++)
		{
			int	j = to_verify[i];

			if (SUCCEED != errcodes[j])
				continue;

			if (NULL == ZBX_GET_STR_RESULT(&results[j]) || 0 != strcmp(results[j].str, index_values[j]))
			{
				to_walk[to_walk_num++] = j;
			}
			else
			{
				/* ready to construct the final OID with index */
				size_t	len = strlen(oids_translated[j]);

				char	*pl = strchr(items[j].snmp_oid, '[');

				*pl = '\0';
				zbx_snmp_translate(oids_translated[j], items[j].snmp_oid, sizeof(oids_translated[j]));
				*pl = '[';

				zbx_strlcat(oids_translated[j], to_verify_oids[j] + len, sizeof(oids_translated[j]));
			}

			zbx_free_agent_result(&results[j]);
		}
	}

	/* walk OID trees to build index cache for cache misses */

	if (0 != to_walk_num)
	{
		for (int i = 0; i < to_walk_num; i++)
		{
			int	k, j = to_walk[i];

			/* see whether this OID tree was already walked for another item */

			for (k = 0; k < i; k++)
			{
				if (0 == strcmp(oids_translated[to_walk[k]], oids_translated[j]))
					break;
			}

			if (k != i)
				continue;

			/* walk */

			cache_del_snmp_index_subtree(&items[j], oids_translated[j]);

			int	errcode = zbx_snmp_walk(ssp, &items[j], oids_translated[j], error, max_error_len,
					max_succeed, min_fail, num, bulk, zbx_snmp_walk_cache_cb, (void *)&items[j]);

			if (NETWORK_ERROR == errcode)
			{
				/* consider a network error as relating to all items passed to */
				/* this function, including those we did not just try to walk for */

				ret = NETWORK_ERROR;
				goto exit;
			}

			if (CONFIG_ERROR == errcode || NOTSUPPORTED == errcode)
			{
				/* consider a configuration or "not supported" error as */
				/* relating only to the items we have just tried to walk for */

				for (k = i; k < to_walk_num; k++)
				{
					if (0 == strcmp(oids_translated[to_walk[k]], oids_translated[j]))
					{
						SET_MSG_RESULT(&results[to_walk[k]], zbx_strdup(NULL, error));
						errcodes[to_walk[k]] = errcode;
					}
				}
			}
		}

		for (int i = 0; i < to_walk_num; i++)
		{
			int	j = to_walk[i];

			if (SUCCEED != errcodes[j])
				continue;

			if (SUCCEED == cache_get_snmp_index(&items[j], oids_translated[j], index_values[j], &idx,
						&idx_alloc))
			{
				/* ready to construct the final OID with index */

				char	*pl = strchr(items[j].snmp_oid, '[');

				*pl = '\0';
				zbx_snmp_translate(oids_translated[j], items[j].snmp_oid, sizeof(oids_translated[j]));
				*pl = '[';

				zbx_strlcat(oids_translated[j], ".", sizeof(oids_translated[j]));
				zbx_strlcat(oids_translated[j], idx, sizeof(oids_translated[j]));
			}
			else
			{
				SET_MSG_RESULT(&results[j], zbx_dsprintf(NULL,
						"Cannot find index of \"%s\" in \"%s\".",
						index_values[j], index_oids[j]));
				errcodes[j] = NOTSUPPORTED;
			}
		}
	}

	/* query values based on the indices verified and/or determined above */

	ret = zbx_snmp_get_values(ssp, items, oids_translated, results, errcodes, NULL, num, 0, error, max_error_len,
			max_succeed, min_fail, poller_type);
exit:
	zbx_free(idx);

	zabbix_log(LOG_LEVEL_DEBUG, "End of %s():%s", __func__, zbx_result_string(ret));

	return ret;
}

static int	zbx_snmp_process_standard(struct snmp_session *ss, const zbx_dc_item_t *items, AGENT_RESULT *results,
		int *errcodes, int num, char *error, size_t max_error_len, int *max_succeed, int *min_fail,
		unsigned char poller_type)
{
	int	ret;
	char	oids_translated[ZBX_MAX_SNMP_ITEMS][ZBX_ITEM_SNMP_OID_LEN_MAX];

	zabbix_log(LOG_LEVEL_DEBUG, "In %s()", __func__);

	for (int i = 0; i < num; i++)
	{
		if (SUCCEED != errcodes[i])
			continue;

		if (0 != zbx_num_key_param(items[i].snmp_oid))
		{
			SET_MSG_RESULT(&results[i], zbx_dsprintf(NULL, "OID \"%s\" contains unsupported parameters.",
					items[i].snmp_oid));
			errcodes[i] = CONFIG_ERROR;
			continue;
		}

		zbx_snmp_translate(oids_translated[i], items[i].snmp_oid, sizeof(oids_translated[i]));
	}

	ret = zbx_snmp_get_values(ss, items, oids_translated, results, errcodes, NULL, num, 0, error, max_error_len,
			max_succeed, min_fail, poller_type);

	zabbix_log(LOG_LEVEL_DEBUG, "End of %s():%s", __func__, zbx_result_string(ret));

	return ret;
}

/*******************************************************************************************
 *                                                                                         *
 * Comment: Actually this could be called by discoverer, without poller being initialized, *
 *          so cannot call poller_get_progname(), need progname to be passed directly.     *
 *                                                                                         *
 *******************************************************************************************/
static void	zbx_init_snmp(const char *progname)
{
	sigset_t	mask, orig_mask;

	if (1 == zbx_snmp_init_done)
		return;

	sigemptyset(&mask);
	sigaddset(&mask, SIGTERM);
	sigaddset(&mask, SIGUSR2);
	sigaddset(&mask, SIGHUP);
	sigaddset(&mask, SIGQUIT);
	zbx_sigmask(SIG_BLOCK, &mask, &orig_mask);

	netsnmp_ds_set_boolean(NETSNMP_DS_LIBRARY_ID, NETSNMP_DS_LIB_DISABLE_PERSISTENT_LOAD, 1);
	netsnmp_ds_set_boolean(NETSNMP_DS_LIBRARY_ID, NETSNMP_DS_LIB_DISABLE_PERSISTENT_SAVE, 1);

	init_snmp(progname);
	zbx_snmp_init_done = 1;

	zbx_sigmask(SIG_SETMASK, &orig_mask, NULL);
}

/*******************************************************************************************
 *                                                                                         *
 * Comment: Actually this could be called by discoverer, without poller being initialized, *
 *          so cannot call poller_get_progname(), need progname to be passed directly.     *
 *                                                                                         *
 *******************************************************************************************/
static void	zbx_shutdown_snmp(const char *progname)
{
	sigset_t	mask, orig_mask;

	sigemptyset(&mask);
	sigaddset(&mask, SIGTERM);
	sigaddset(&mask, SIGUSR2);
	sigaddset(&mask, SIGHUP);
	sigaddset(&mask, SIGQUIT);
	zbx_sigmask(SIG_BLOCK, &mask, &orig_mask);

	snmp_shutdown(progname);

	zbx_snmp_init_done = 0;

	zbx_sigmask(SIG_SETMASK, &orig_mask, NULL);
}

/******************************************************************************
 *                                                                            *
 * Purpose: initializes snmp and loads mibs files for multithread environment *
 *                                                                            *
 ******************************************************************************/
void	zbx_init_library_mt_snmp(const char *progname)
{
	zbx_init_snmp(progname);

	if (0 == snmp_rwlock_init_done)
	{
		int	err;

		if (0 != (err = pthread_rwlock_init(&snmp_exec_rwlock, NULL)))
			zabbix_log(LOG_LEVEL_WARNING, "cannot initialize snmp execute mutex: %s", zbx_strerror(err));
		else
			snmp_rwlock_init_done = 1;
	}
}

void	zbx_shutdown_library_mt_snmp(const char *progname)
{
	if (1 == snmp_rwlock_init_done)
	{
		int	err;

		pthread_rwlock_wrlock(&snmp_exec_rwlock);

		if (0 != (err = pthread_rwlock_destroy(&snmp_exec_rwlock)))
			zabbix_log(LOG_LEVEL_WARNING, "cannot destroy snmp execute mutex: %s", zbx_strerror(err));
		else
			snmp_rwlock_init_done = 0;
	}
	zbx_shutdown_snmp(progname);
}

static void	process_snmp_result(void *data)
{
	zbx_snmp_context_t	*snmp_context = (zbx_snmp_context_t *)data;
	zbx_snmp_result_t	*snmp_result = (zbx_snmp_result_t *)snmp_context->arg;

	zabbix_log(LOG_LEVEL_DEBUG, "In %s() key:'%s' host:'%s' addr:'%s'", __func__, snmp_context->item.key,
			snmp_context->item.host, snmp_context->item.interface.addr);
	*snmp_result->result = snmp_context->item.result;
	zbx_init_agent_result(&snmp_context->item.result);
	snmp_result->errcode = snmp_context->item.ret;
	event_base_loopbreak(snmp_result->base);
	snmp_result->finished = 1;

	zbx_async_check_snmp_clean(snmp_context);

	zabbix_log(LOG_LEVEL_DEBUG, "End of %s()", __func__);
}

void	get_values_snmp(zbx_dc_item_t *items, AGENT_RESULT *results, int *errcodes, int num,
		unsigned char poller_type, const char *config_source_ip, const int config_timeout,
		const char *progname)
{
	zbx_snmp_sess_t		ssp;
	char			error[MAX_STRING_LEN];
	int			i, j, err = SUCCEED, max_succeed = 0, min_fail = ZBX_MAX_SNMP_ITEMS + 1,
				bulk = SNMP_BULK_ENABLED;

	zabbix_log(LOG_LEVEL_DEBUG, "In %s() host:'%s' addr:'%s' num:%d",
			__func__, items[0].host.host, items[0].interface.addr, num);

	zbx_init_snmp(progname);	/* avoid high CPU usage by only initializing SNMP once used */

	for (j = 0; j < num; j++)	/* locate first supported item to use as a reference */
	{
		if (SUCCEED == errcodes[j])
			break;
	}

	if (j == num)	/* all items already NOTSUPPORTED (with invalid key, port or SNMP parameters) */
		goto out;

	SNMP_MT_EXECLOCK;

	if (0 == strncmp(items[j].snmp_oid, "walk[", ZBX_CONST_STRLEN("walk[")) ||
			(0 == strncmp(items[j].snmp_oid, "get[", ZBX_CONST_STRLEN("get["))))
	{
		struct evdns_base	*dnsbase;
		zbx_snmp_result_t	snmp_result = {.result = &results[j]};

		if (NULL == (snmp_result.base = event_base_new()))
		{
			SET_MSG_RESULT(&results[j], zbx_strdup(NULL, "cannot initialize event base"));
			errcodes[j] = CONFIG_ERROR;
			goto out;
		}

		if (NULL == (dnsbase = evdns_base_new(snmp_result.base, EVDNS_BASE_INITIALIZE_NAMESERVERS)))
		{
			int	ret;

			zabbix_log(LOG_LEVEL_ERR, "cannot initialize asynchronous DNS library with resolv.conf");

			if (NULL == (dnsbase = evdns_base_new(snmp_result.base, 0)))
			{
				event_base_free(snmp_result.base);
				SET_MSG_RESULT(&results[j], zbx_strdup(NULL,
						"cannot initialize asynchronous DNS library"));
				errcodes[j] = CONFIG_ERROR;
				goto out;
			}

			if (0 != (ret = evdns_base_resolv_conf_parse(dnsbase, DNS_OPTIONS_ALL, ZBX_RES_CONF_FILE)))
			{
				zabbix_log(LOG_LEVEL_ERR, "cannot parse resolv.conf result: %s",
						zbx_resolv_conf_errstr(ret));
			}
		}

		zbx_set_snmp_bulkwalk_options(progname);

		if (SUCCEED == (errcodes[j] = zbx_async_check_snmp(&items[j], &results[j], process_snmp_result,
				&snmp_result, NULL, snmp_result.base, NULL, dnsbase, config_source_ip,
				ZABBIX_ASYNC_RESOLVE_REVERSE_DNS_NO, ZBX_SNMP_DEFAULT_NUMBER_OF_RETRIES)))
		{
			if (1 == snmp_result.finished || -1 != event_base_dispatch(snmp_result.base))
			{
				errcodes[j] = snmp_result.errcode;
			}
			else
			{
				SET_MSG_RESULT(&results[j], zbx_strdup(NULL, "cannot process event base"));
				errcodes[j] = CONFIG_ERROR;
			}
		}

		evdns_base_free(dnsbase, 0);
		event_base_free(snmp_result.base);

		zbx_unset_snmp_bulkwalk_options();
		goto out;
	}
	else if (0 != (ZBX_FLAG_DISCOVERY_RULE & items[j].flags) || 0 == strncmp(items[j].snmp_oid, "discovery[", 10))
	{
		int		max_vars;
		zbx_dc_item_t	*item = &items[j];
		char		ip_addr[ZBX_INTERFACE_IP_LEN_MAX];

		zbx_getip_by_host(item->interface.addr, ip_addr, sizeof(ip_addr));

		if (NULL == (ssp = zbx_snmp_open_session(item->snmp_version, ip_addr, item->interface.port,
			item->snmp_community, item->snmpv3_securityname, item->snmpv3_contextname,
			item->snmpv3_securitylevel, item->snmpv3_authprotocol, item->snmpv3_authpassphrase,
			item->snmpv3_privprotocol, item->snmpv3_privpassphrase, error, sizeof(error),
			config_timeout, config_source_ip, item->itemid)))
		{
			err = NETWORK_ERROR;
			goto exit;
		}

		max_vars = zbx_dc_config_get_suggested_snmp_vars(items[j].interface.interfaceid, &bulk);

		err = zbx_snmp_process_discovery(ssp, &items[j], &results[j], &errcodes[j], error, sizeof(error),
				&max_succeed, &min_fail, max_vars, bulk);

		zbx_snmp_close_session(ssp, item->itemid);
	}
	else if (NULL != strchr(items[j].snmp_oid, '['))
	{
		zbx_dc_item_t	*item = &items[j];
		char		ip_addr[ZBX_INTERFACE_IP_LEN_MAX];

		zbx_getip_by_host(item->interface.addr, ip_addr, sizeof(ip_addr));

		if (NULL == (ssp = zbx_snmp_open_session(item->snmp_version, ip_addr, item->interface.port,
			item->snmp_community, item->snmpv3_securityname, item->snmpv3_contextname,
			item->snmpv3_securitylevel, item->snmpv3_authprotocol, item->snmpv3_authpassphrase,
			item->snmpv3_privprotocol, item->snmpv3_privpassphrase, error, sizeof(error),
			config_timeout, config_source_ip, item->itemid)))
		{
			err = NETWORK_ERROR;
			goto exit;
		}

		(void)zbx_dc_config_get_suggested_snmp_vars(items[j].interface.interfaceid, &bulk);

		err = zbx_snmp_process_dynamic(ssp, items + j, results + j, errcodes + j, num - j, error, sizeof(error),
				&max_succeed, &min_fail, bulk, poller_type);

		zbx_snmp_close_session(ssp, item->itemid);
	}
	else
	{
		zbx_dc_item_t	*item = &items[j];
		char		ip_addr[ZBX_INTERFACE_IP_LEN_MAX];

		zbx_getip_by_host(item->interface.addr, ip_addr, sizeof(ip_addr));

		if (NULL == (ssp = zbx_snmp_open_session(item->snmp_version, ip_addr, item->interface.port,
			item->snmp_community, item->snmpv3_securityname, item->snmpv3_contextname,
			item->snmpv3_securitylevel, item->snmpv3_authprotocol, item->snmpv3_authpassphrase,
			item->snmpv3_privprotocol, item->snmpv3_privpassphrase, error, sizeof(error),
			config_timeout, config_source_ip, item->itemid)))
		{
			err = NETWORK_ERROR;
			goto exit;
		}

		err = zbx_snmp_process_standard(ssp, items + j, results + j, errcodes + j, num - j, error,
				sizeof(error), &max_succeed, &min_fail, poller_type);

		zbx_snmp_close_session(ssp, item->itemid);
	}
exit:
	if (SUCCEED != err)
	{
		zabbix_log(LOG_LEVEL_DEBUG, "getting SNMP values failed: %s", error);

		for (i = j; i < num; i++)
		{
			if (SUCCEED != errcodes[i])
				continue;

			SET_MSG_RESULT(&results[i], zbx_strdup(NULL, error));
			errcodes[i] = err;
		}
	}
	else if (SNMP_BULK_ENABLED == bulk && (0 != max_succeed || ZBX_MAX_SNMP_ITEMS + 1 != min_fail))
	{
		zbx_dc_config_update_interface_snmp_stats(items[j].interface.interfaceid, max_succeed, min_fail);
	}
out:
	SNMP_MT_UNLOCK;

	zabbix_log(LOG_LEVEL_DEBUG, "End of %s()", __func__);
}

/******************************************************************************
 *                                                                            *
 * Purpose: clears snmpv3 user authentication cache                           *
 *                                                                            *
 * Parameters: process_type - [IN]                                            *
 *             process_num  - [IN] unique id of process                       *
 *                                                                            *
 ******************************************************************************/
void	zbx_clear_cache_snmp(unsigned char process_type, int process_num)
{
	int	cached_dev_count;

	if (0 == zbx_snmp_init_done)
		return;

	SNMP_MT_INITLOCK;

	shutdown_usm();

	if (ZBX_PROCESS_TYPE_SNMP_POLLER == process_type)
		cached_dev_count = zbx_clear_snmp_engineid_cache();

	SNMP_MT_UNLOCK;

	if (FAIL != process_num)
	{
		const char	*process_type_s = get_process_type_string(process_type);

		if (ZBX_PROCESS_TYPE_SNMP_POLLER == process_type)
		{
			zabbix_log(LOG_LEVEL_WARNING, "forced reloading of the snmp cache on [%s #%d, "
					"deleted %d device(s) from cache]", process_type_s, process_num,
					cached_dev_count);
		}
		else
		{
			zabbix_log(LOG_LEVEL_WARNING, "forced reloading of the snmp cache on [%s #%d]",
					process_type_s, process_num);
		}
	}
}

#endif	/* HAVE_NETSNMP */<|MERGE_RESOLUTION|>--- conflicted
+++ resolved
@@ -874,20 +874,9 @@
 
 		snmp_sess_error(ssp, NULL, &snmp_err, &tmp_err_str);
 
-<<<<<<< HEAD
-		zbx_snprintf(error, max_error_len, "Cannot connect to \"%s:%hu\": %s.",
-				interface->addr, interface->port, tmp_err_str);
-=======
-		if (SNMPERR_AUTHENTICATION_FAILURE == snmp_err)
-		{
-			tmp_err_str = zbx_strdup(tmp_err_str, "Authentication failure (incorrect password, community, "
-					"key or duplicate engineID)");
-		}
-
 		zbx_snprintf(error, max_error_len, "Cannot connect to \"%s\": %s.",
 				zbx_join_hostport(addr_port, sizeof(addr_port), interface->addr, interface->port),
 				tmp_err_str);
->>>>>>> ae651e68
 		zbx_free(tmp_err_str);
 		ret = NETWORK_ERROR;
 	}
