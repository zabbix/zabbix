--- conflicted
+++ resolved
@@ -948,14 +948,8 @@
 			if (0 == add_results.values_num)
 			{
 				items[i].state = ITEM_STATE_NORMAL;
-<<<<<<< HEAD
 				zbx_preprocess_item_value(items[i].itemid, items[i].value_type, items[i].flags,
-						&results[i], &timespec, items[i].state, NULL);
-=======
-				zbx_preprocess_item_value(items[i].itemid, items[i].host.hostid, items[i].value_type,
-						items[i].flags, items[i].preprocessing, &results[i], &timespec,
-						items[i].state, NULL);
->>>>>>> 6e98508a
+						items[i].preprocessing, &results[i], &timespec, items[i].state, NULL);
 			}
 			else
 			{
@@ -970,29 +964,16 @@
 					if (ZBX_ISSET_MSG(add_result))
 					{
 						items[i].state = ITEM_STATE_NOTSUPPORTED;
-<<<<<<< HEAD
 						zbx_preprocess_item_value(items[i].itemid, items[i].value_type,
-								items[i].flags, NULL, &ts_tmp, items[i].state,
-=======
-						zbx_preprocess_item_value(items[i].itemid, items[i].host.hostid,
-								items[i].value_type, items[i].flags,
-								items[i].preprocessing, NULL, &ts_tmp, items[i].state,
->>>>>>> 6e98508a
-								add_result->msg);
+								items[i].flags, items[i].preprocessing, NULL, &ts_tmp,
+								items[i].state, add_result->msg);
 					}
 					else
 					{
 						items[i].state = ITEM_STATE_NORMAL;
-<<<<<<< HEAD
 						zbx_preprocess_item_value(items[i].itemid, items[i].value_type,
-								items[i].flags, add_result, &ts_tmp, items[i].state,
-								NULL);
-=======
-						zbx_preprocess_item_value(items[i].itemid, items[i].host.hostid,
-								items[i].value_type, items[i].flags,
-								items[i].preprocessing, add_result, &ts_tmp,
-								items[i].state, NULL);
->>>>>>> 6e98508a
+								items[i].flags, items[i].preprocessing, add_result,
+								&ts_tmp, items[i].state, NULL);
 					}
 
 					/* ensure that every log item value timestamp is unique */
@@ -1007,13 +988,8 @@
 		else if (NOTSUPPORTED == errcodes[i] || AGENT_ERROR == errcodes[i] || CONFIG_ERROR == errcodes[i])
 		{
 			items[i].state = ITEM_STATE_NOTSUPPORTED;
-<<<<<<< HEAD
-			zbx_preprocess_item_value(items[i].itemid, items[i].value_type, items[i].flags, NULL, &timespec,
-=======
-			zbx_preprocess_item_value(items[i].itemid, items[i].host.hostid, items[i].value_type,
-					items[i].flags, items[i].preprocessing, NULL, &timespec,
->>>>>>> 6e98508a
-					items[i].state, results[i].msg);
+			zbx_preprocess_item_value(items[i].itemid, items[i].value_type, items[i].flags,
+					items[i].preprocessing, NULL, &timespec, items[i].state, results[i].msg);
 		}
 
 		zbx_dc_poller_requeue_items(&items[i].itemid, &timespec.sec, &errcodes[i], 1, poller_type,
