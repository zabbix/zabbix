/*
** Zabbix
** Copyright (C) 2001-2024 Zabbix SIA
**
** This program is free software; you can redistribute it and/or modify
** it under the terms of the GNU General Public License as published by
** the Free Software Foundation; either version 2 of the License, or
** (at your option) any later version.
**
** This program is distributed in the hope that it will be useful,
** but WITHOUT ANY WARRANTY; without even the implied warranty of
** MERCHANTABILITY or FITNESS FOR A PARTICULAR PURPOSE.  See the
** GNU General Public License for more details.
**
** You should have received a copy of the GNU General Public License
** along with this program; if not, write to the Free Software
** Foundation, Inc., 51 Franklin Street, Fifth Floor, Boston, MA  02110-1301, USA.
**/

#include "checks_simple_vmware.h"

#include "config.h"

#if defined(HAVE_LIBXML2) && defined(HAVE_LIBCURL)

#include "zbxvmware.h"
#include "zbxxml.h"
#include "zbxsysinfo.h"
#include "zbxparam.h"
#include "zbxjson.h"
#include "zbxnum.h"
#include "zbxstr.h"

#define ZBX_VMWARE_DATASTORE_SIZE_TOTAL		0
#define ZBX_VMWARE_DATASTORE_SIZE_FREE		1
#define ZBX_VMWARE_DATASTORE_SIZE_PFREE		2
#define ZBX_VMWARE_DATASTORE_SIZE_UNCOMMITTED	3

#define ZBX_DATASTORE_TOTAL			""
#define ZBX_DATASTORE_COUNTER_CAPACITY		0x01
#define ZBX_DATASTORE_COUNTER_USED		0x02
#define ZBX_DATASTORE_COUNTER_PROVISIONED	0x04

#define ZBX_DATASTORE_DIRECTION_READ		0
#define ZBX_DATASTORE_DIRECTION_WRITE		1

#define ZBX_IF_DIRECTION_IN			0
#define ZBX_IF_DIRECTION_OUT			1

static int	vmware_set_powerstate_result(AGENT_RESULT *result)
{
	int	ret = SYSINFO_RET_OK;

	if (NULL != ZBX_GET_STR_RESULT(result))
	{
		if (0 == strcmp(result->str, "poweredOff"))
			SET_UI64_RESULT(result, 0);
		else if (0 == strcmp(result->str, "poweredOn"))
			SET_UI64_RESULT(result, 1);
		else if (0 == strcmp(result->str, "suspended"))
			SET_UI64_RESULT(result, 2);
		else
			ret = SYSINFO_RET_FAIL;

		ZBX_UNSET_STR_RESULT(result);
	}

	return ret;
}

/******************************************************************************
 *                                                                            *
 * Purpose: returns pointer to Hypervisor data from hashset with uuid         *
 *                                                                            *
 * Parameters: hvs  - [IN] hashset with all Hypervisors                       *
 *             uuid - [IN] uuid of Hypervisor                                 *
 *                                                                            *
 * Return value: zbx_vmware_hv_t* - operation has completed successfully      *
 *               NULL             - operation has failed                      *
 *                                                                            *
 ******************************************************************************/
static zbx_vmware_hv_t	*hv_get(const zbx_hashset_t *hvs, const char *uuid)
{
	zbx_vmware_hv_t	*hv, hv_local = {.uuid = (char *)uuid};

	zabbix_log(LOG_LEVEL_DEBUG, "In %s() uuid:'%s'", __func__, uuid);

	hv = (zbx_vmware_hv_t *)zbx_hashset_search(hvs, &hv_local);

	zabbix_log(LOG_LEVEL_DEBUG, "End of %s():%p", __func__, (void *)hv);

	return hv;
}

/******************************************************************************
 *                                                                            *
 * Purpose: returns pointer to Datastore data from vector with id             *
 *                                                                            *
 * Parameters: dss     - [IN] vector with all Datastores                      *
 *             ds_uuid - [IN] id of Datastore                                 *
 *                                                                            *
 * Return value:                                                              *
 *        zbx_vmware_datastore_t* - operation has completed successfully      *
 *        NULL                    - operation has failed                      *
 *                                                                            *
 ******************************************************************************/
static zbx_vmware_datastore_t	*ds_get(const zbx_vector_vmware_datastore_ptr_t *dss, const char *ds_uuid)
{
	int			i;
	zbx_vmware_datastore_t	ds_cmp;

	ds_cmp.uuid = (char *)ds_uuid;

	if (FAIL == (i = zbx_vector_vmware_datastore_ptr_bsearch(dss, &ds_cmp, zbx_vmware_ds_uuid_compare)))
		return NULL;

	return dss->values[i];
}

/******************************************************************************
 *                                                                            *
 * Purpose: returns pointer to DVSwitch data from vector with uuid            *
 *                                                                            *
 * Parameters: dvss - [IN] vector with all DVSwitches                         *
 *             uuid - [IN] id of dvswitch                                     *
 *                                                                            *
 * Return value:                                                              *
 *        zbx_vmware_dvswitch_t* - operation completed successfully           *
 *        NULL                   - operation failed                           *
 *                                                                            *
 ******************************************************************************/
static zbx_vmware_dvswitch_t	*dvs_get(const zbx_vector_vmware_dvswitch_ptr_t *dvss, const char *uuid)
{
	zbx_vmware_dvswitch_t	dvs_cmp;
	int			i;

	dvs_cmp.uuid = (char *)uuid;

	if (FAIL == (i = zbx_vector_vmware_dvswitch_ptr_bsearch(dvss, &dvs_cmp, zbx_vmware_dvs_uuid_compare)))
		return NULL;

	return dvss->values[i];
}

/******************************************************************************
 *                                                                            *
 * Purpose: returns pointer to Datacenter data from vector with id            *
 *                                                                            *
 * Parameters: dcs - [IN] vector with all Datacenters                         *
 *             id  - [IN] id of Datacenter                                    *
 *                                                                            *
 * Return value:                                                              *
 *        zbx_vmware_datacenter_t* - operation completed successfully         *
 *        NULL                     - operation failed                         *
 *                                                                            *
 ******************************************************************************/
static zbx_vmware_datacenter_t	*dc_get(const zbx_vector_vmware_datacenter_ptr_t *dcs, const char *id)
{
	int			i;
	zbx_vmware_datacenter_t	cmp;

	cmp.id = (char *)id;

	if (FAIL == (i = zbx_vector_vmware_datacenter_ptr_bsearch(dcs, &cmp, zbx_vmware_dc_id_compare)))
		return NULL;

	return dcs->values[i];
}

static zbx_vmware_hv_t	*service_hv_get_by_vm_uuid(zbx_vmware_service_t *service, const char *uuid)
{
	zbx_vmware_vm_t		vm_local = {.uuid = (char *)uuid};
	zbx_vmware_vm_index_t	vmi_local = {&vm_local, NULL}, *vmi;
	zbx_vmware_hv_t		*hv = NULL;

	zabbix_log(LOG_LEVEL_DEBUG, "In %s() uuid:'%s'", __func__, uuid);

	if (NULL != (vmi = (zbx_vmware_vm_index_t *)zbx_hashset_search(&service->data->vms_index, &vmi_local)))
		hv = vmi->hv;
	else
		hv = NULL;

	zabbix_log(LOG_LEVEL_DEBUG, "End of %s():%p", __func__, (void *)hv);

	return hv;
}

static zbx_vmware_vm_t	*service_vm_get(zbx_vmware_service_t *service, const char *uuid)
{
	zbx_vmware_vm_t		vm_local = {.uuid = (char *)uuid}, *vm;
	zbx_vmware_vm_index_t	vmi_local = {&vm_local, NULL}, *vmi;

	zabbix_log(LOG_LEVEL_DEBUG, "In %s() uuid:'%s'", __func__, uuid);

	if (NULL != (vmi = (zbx_vmware_vm_index_t *)zbx_hashset_search(&service->data->vms_index, &vmi_local)))
		vm = vmi->vm;
	else
		vm = NULL;

	zabbix_log(LOG_LEVEL_DEBUG, "End of %s():%p", __func__, (void *)vm);

	return vm;
}

static zbx_vmware_cluster_t	*cluster_get(zbx_vector_vmware_cluster_ptr_t *clusters, const char *clusterid)
{
	zbx_vmware_cluster_t	*cluster;

	zabbix_log(LOG_LEVEL_DEBUG, "In %s() uuid:'%s'", __func__, clusterid);

	for (int i = 0; i < clusters->values_num; i++)
	{
		cluster = clusters->values[i];

		if (0 == strcmp(cluster->id, clusterid))
			goto out;
	}

	cluster = NULL;
out:
	zabbix_log(LOG_LEVEL_DEBUG, "End of %s():%p", __func__, (void *)cluster);

	return cluster;
}

static zbx_vmware_cluster_t	*cluster_get_by_name(zbx_vector_vmware_cluster_ptr_t *clusters, const char *name)
{
	zbx_vmware_cluster_t	*cluster;

	zabbix_log(LOG_LEVEL_DEBUG, "In %s() name:'%s'", __func__, name);

	for (int i = 0; i < clusters->values_num; i++)
	{
		cluster = clusters->values[i];

		if (0 == strcmp(cluster->name, name))
			goto out;
	}

	cluster = NULL;
out:
	zabbix_log(LOG_LEVEL_DEBUG, "End of %s():%p", __func__, (void *)cluster);

	return cluster;
}

/******************************************************************************
 *                                                                            *
 * Purpose: gets vmware performance counter value by its identifier           *
 *                                                                            *
 * Parameters: service   - [IN] vmware service                                *
 *             type      - [IN] performance entity type (HostSystem,          *
 *                              VirtualMachine, Datastore)                    *
 *             id        - [IN] performance entity identifier                 *
 *             counterid - [IN] performance counter identifier                *
 *             instance  - [IN] performance counter instance or "" for        *
 *                              aggregate data                                *
 *             coeff     - [IN] coefficient to apply to value                 *
 *             unit      - [IN] counter unit info (kilo, mega, % etc)         *
 *             result    - [OUT] output result                                *
 *                                                                            *
 * Return value: SYSINFO_RET_OK, result has value - performance counter value *
 *                               was successfully retrieved                   *
 *               SYSINFO_RET_OK, result has no value - performance counter    *
 *                               was found without a value                    *
 *               SYSINFO_RET_FAIL - otherwise, error message is set in result *
 *                                                                            *
 * Comments: There can be situation when performance counter is configured    *
 *           to be read but the collector has not yet processed it. In this   *
 *           case return SYSINFO_RET_OK with empty result so that it is       *
 *           ignored by server rather than generating error.                  *
 *                                                                            *
 ******************************************************************************/
static int	vmware_service_get_counter_value_by_id(const zbx_vmware_service_t *service, const char *type,
		const char *id, zbx_uint64_t counterid, const char *instance, unsigned int coeff, int unit,
		AGENT_RESULT *result)
{
	zbx_vmware_perf_entity_t	*entity;
	zbx_vmware_perf_counter_t	*perfcounter;
	zbx_str_uint64_pair_t		*perfvalue;
	int				i, ret = SYSINFO_RET_FAIL;

	zabbix_log(LOG_LEVEL_DEBUG, "In %s() type:%s id:%s counterid:" ZBX_FS_UI64 " instance:%s", __func__,
			type, id, counterid, instance);

	zbx_vmware_perf_counter_t	loc = {.counterid = counterid};

	if (NULL == (entity = zbx_vmware_service_get_perf_entity(service, type, id)))
	{
		/* requested counter has not been queried yet */
		zabbix_log(LOG_LEVEL_DEBUG, "performance data is not yet ready, ignoring request");
		ret = SYSINFO_RET_OK;
		goto out;
	}

	if (NULL != entity->error)
	{
		SET_MSG_RESULT(result, zbx_strdup(NULL, entity->error));
		goto out;
	}

	if (FAIL == (i = zbx_vector_vmware_perf_counter_ptr_bsearch(&entity->counters, &loc,
			ZBX_DEFAULT_UINT64_PTR_COMPARE_FUNC)))
	{
		SET_MSG_RESULT(result, zbx_strdup(NULL, "Performance counter data was not found."));
		goto out;
	}

	perfcounter = (zbx_vmware_perf_counter_t *)entity->counters.values[i];

	if (0 != (perfcounter->state & ZBX_VMWARE_COUNTER_NOTSUPPORTED))
	{
		SET_MSG_RESULT(result, zbx_strdup(NULL, "Performance counter not supported or data not ready."));
		goto out;
	}

	if (0 != (ZBX_VMWARE_COUNTER_CUSTOM & perfcounter->state) &&
			0 != (ZBX_VMWARE_COUNTER_READY & perfcounter->state))
	{
		perfcounter->last_used = time(NULL);
	}

	if (0 == (perfcounter->state & ZBX_VMWARE_COUNTER_READY))
	{
		ret = SYSINFO_RET_OK;
		goto out;
	}

	if (0 == perfcounter->values.values_num)
	{
		SET_MSG_RESULT(result, zbx_strdup(NULL, "Performance counter data is not available."));
		goto out;
	}

	for (i = 0; i < perfcounter->values.values_num; i++)
	{
		perfvalue = &perfcounter->values.values[i];

		if (0 == strcmp(perfvalue->name, instance))
			break;
	}

	if (i == perfcounter->values.values_num)
	{
		SET_MSG_RESULT(result, zbx_strdup(NULL, "Performance counter instance was not found."));
		goto out;
	}

	/* VMware returns -1 value if the performance data for the specified period is not ready - ignore it. */
	if (ZBX_MAX_UINT64 == perfvalue->value)
	{
		ret = SYSINFO_RET_OK;
		goto out;
	}

	if (0 != coeff)
	{
		SET_UI64_RESULT(result, perfvalue->value * coeff);
	}
	else
	{
		switch (unit)
		{
		case ZBX_VMWARE_UNIT_KILOBYTES:
		case ZBX_VMWARE_UNIT_KILOBYTESPERSECOND:
			SET_UI64_RESULT(result, perfvalue->value * ZBX_KIBIBYTE);
			break;
		case ZBX_VMWARE_UNIT_MEGABYTES:
		case ZBX_VMWARE_UNIT_MEGABYTESPERSECOND:
			SET_UI64_RESULT(result, perfvalue->value * ZBX_MEBIBYTE);
			break;
		case ZBX_VMWARE_UNIT_TERABYTES:
			SET_UI64_RESULT(result, perfvalue->value * ZBX_TEBIBYTE);
			break;
		case ZBX_VMWARE_UNIT_PERCENT:
			SET_DBL_RESULT(result, (double)perfvalue->value / 100.0);
			break;
		case ZBX_VMWARE_UNIT_MEGAHERTZ:
			SET_UI64_RESULT(result, perfvalue->value * 1000000);
			break;
		case ZBX_VMWARE_UNIT_JOULE:
		case ZBX_VMWARE_UNIT_NANOSECOND:
		case ZBX_VMWARE_UNIT_MICROSECOND:
		case ZBX_VMWARE_UNIT_MILLISECOND:
		case ZBX_VMWARE_UNIT_NUMBER:
		case ZBX_VMWARE_UNIT_SECOND:
		case ZBX_VMWARE_UNIT_WATT:
		case ZBX_VMWARE_UNIT_CELSIUS:
			SET_UI64_RESULT(result, perfvalue->value);
			break;
		default:
			SET_MSG_RESULT(result, zbx_dsprintf(NULL, "Performance counter type of unitInfo is unknown. "
					"Counter id:" ZBX_FS_UI64, counterid));
			goto out;
		}
	}

	ret = SYSINFO_RET_OK;
out:
	zabbix_log(LOG_LEVEL_DEBUG, "End of %s():%s", __func__, zbx_sysinfo_ret_string(ret));

	return ret;
}

/******************************************************************************
 *                                                                            *
 * Purpose: gets vmware performance counter value by path                     *
 *                                                                            *
 * Parameters: service  - [IN] vmware service                                 *
 *             type     - [IN] performance entity type (HostSystem,           *
 *                             VirtualMachine, Datastore)                     *
 *             id       - [IN] performance entity identifier                  *
 *             path     - [IN] performance counter path                       *
 *                             (<group>/<key>[<rollup type>])                 *
 *             instance - [IN] performance counter instance or "" for         *
 *                             aggregate data                                 *
 *             coeff    - [IN] coefficient to apply to value                  *
 *             result   - [OUT] output result                                 *
 *                                                                            *
 * Return value: SYSINFO_RET_OK, result has value - performance counter value *
 *                               was successfully retrieved                   *
 *               SYSINFO_RET_OK, result has no value - performance counter    *
 *                               was found without a value                    *
 *               SYSINFO_RET_FAIL - otherwise, error message is set in result *
 *                                                                            *
 * Comments: There can be situation when performance counter is configured    *
 *           to be read but the collector has not yet processed it. In this   *
 *           case return SYSINFO_RET_OK with empty result so that it is       *
 *           ignored by server rather than generating error.                  *
 *                                                                            *
 ******************************************************************************/
static int	vmware_service_get_counter_value_by_path(const zbx_vmware_service_t *service, const char *type,
		const char *id, const char *path, const char *instance, unsigned int coeff, AGENT_RESULT *result)
{
	zbx_uint64_t	counterid;
	int		unit;

	if (FAIL == zbx_vmware_service_get_counterid(service, path, &counterid, &unit))
	{
		SET_MSG_RESULT(result, zbx_strdup(NULL, "Performance counter is not available."));
		return SYSINFO_RET_FAIL;
	}

	return vmware_service_get_counter_value_by_id(service, type, id, counterid, instance, coeff, unit, result);
}

static int	vmware_service_get_vm_counter(zbx_vmware_service_t *service, const char *uuid, const char *instance,
		const char *path, unsigned int coeff, AGENT_RESULT *result)
{
	zbx_vmware_vm_t	*vm;
	int		ret = SYSINFO_RET_FAIL;

	zabbix_log(LOG_LEVEL_DEBUG, "In %s() uuid:%s instance:%s path:%s", __func__, uuid, instance, path);

	if (NULL == (vm = service_vm_get(service, uuid)))
	{
		SET_MSG_RESULT(result, zbx_strdup(NULL, "Unknown virtual machine uuid."));
		goto out;
	}

	ret = vmware_service_get_counter_value_by_path(service, "VirtualMachine", vm->id, path, instance, coeff,
			result);
out:
	zabbix_log(LOG_LEVEL_DEBUG, "End of %s():%s", __func__, zbx_sysinfo_ret_string(ret));

	return ret;
}

/******************************************************************************
 *                                                                            *
 * Purpose: gets vmware service object                                        *
 *                                                                            *
 * Parameters: url       - [IN] vmware service URL                            *
 *             username  - [IN] vmware service username                       *
 *             password  - [IN] vmware service password                       *
 *             result    - [OUT]                                              *
 *             ret       - [OUT] operation result code                        *
 *                                                                            *
 * Return value: The vmware service object or NULL if the service was not     *
 *               found, did not have data or any error occurred. In the last  *
 *               case the error message will be stored in agent result.       *
 *                                                                            *
 * Comments: There are three possible cases:                                  *
 *             1) The vmware service is not ready. This can happen when       *
 *                service was added, but not yet processed by collector.      *
 *                In this case NULL is returned and result code is set to     *
 *                SYSINFO_RET_OK.                                             *
 *             2) The vmware service update failed. This can happen if there  *
 *                was a network problem, authentication failure or any error  *
 *                that prevented from obtaining and parsing vmware data.      *
 *                In this case NULL is returned and result code is set to     *
 *                SYSINFO_RET_FAIL.                                           *
 *             3) The vmware service has been updated successfully.           *
 *                In this case the service object is returned and result code *
 *                is not set.                                                 *
 *                                                                            *
 ******************************************************************************/
static zbx_vmware_service_t	*get_vmware_service(const char *url, const char *username, const char *password,
		AGENT_RESULT *result, int *ret)
{
	zbx_vmware_service_t	*service;

	zabbix_log(LOG_LEVEL_DEBUG, "In %s() '%s'@'%s'", __func__, username, url);

	if (NULL == (service = zbx_vmware_get_service(url, username, password)))
	{
		*ret = SYSINFO_RET_OK;
		goto out;
	}

	if (0 != (service->state & ZBX_VMWARE_STATE_FAILED))
	{
		SET_MSG_RESULT(result, zbx_strdup(NULL, NULL != service->data->error ? service->data->error :
				"Unknown VMware service error."));

		zabbix_log(LOG_LEVEL_DEBUG, "failed to query VMware service: %s",
				NULL != service->data->error ? service->data->error : "unknown error");

		*ret = SYSINFO_RET_FAIL;
		service = NULL;
	}
out:
	zabbix_log(LOG_LEVEL_DEBUG, "End of %s():%p", __func__, (void *)service);

	return service;
}

/******************************************************************************
 *                                                                            *
 * Purpose: retrieves data from virtual machine details                       *
 *                                                                            *
 * Parameters: request   - [IN] The original request. The first parameter is  *
 *                              vmware service URL and the second parameter.  *
 *                              is virtual machine uuid.                      *
 *             username  - [IN] vmware service user name                      *
 *             password  - [IN] vmware service password                       *
 *             propid    - [IN]                                               *
 *             xpath     - [IN] xpath describing data to retrieve             *
 *             result    - [OUT] request result                               *
 *                                                                            *
 ******************************************************************************/
static int	get_vcenter_vmprop(const AGENT_REQUEST *request, const char *username, const char *password,
		int propid, AGENT_RESULT *result)
{
	zbx_vmware_service_t	*service;
	zbx_vmware_vm_t		*vm = NULL;
	const char		*url, *uuid, *value;
	int			ret = SYSINFO_RET_FAIL;

	zabbix_log(LOG_LEVEL_DEBUG, "In %s() propid:%d", __func__, propid);

	if (2 != request->nparam)
	{
		SET_MSG_RESULT(result, zbx_strdup(NULL, "Invalid number of parameters."));
		goto out;
	}

	url = get_rparam(request, 0);
	uuid = get_rparam(request, 1);

	if ('\0' == *uuid)
	{
		SET_MSG_RESULT(result, zbx_strdup(NULL, "Invalid second parameter."));
		goto out;
	}

	zbx_vmware_lock();

	if (NULL == (service = get_vmware_service(url, username, password, result, &ret)))
		goto unlock;

	if (NULL == (vm = service_vm_get(service, uuid)))
	{
		SET_MSG_RESULT(result, zbx_strdup(NULL, "Unknown virtual machine uuid."));
		goto unlock;
	}

	if (NULL == (value = vm->props[propid]))
	{
		SET_MSG_RESULT(result, zbx_strdup(NULL, "Value is not available."));
		goto unlock;
	}

	SET_STR_RESULT(result, zbx_strdup(NULL, value));

	ret = SYSINFO_RET_OK;
unlock:
	zbx_vmware_unlock();
out:
	zabbix_log(LOG_LEVEL_DEBUG, "End of %s():%s", __func__, zbx_sysinfo_ret_string(ret));

	return ret;
}

/******************************************************************************
 *                                                                            *
 * Purpose: retrieves hypervisor property                                     *
 *                                                                            *
 * Parameters: request  - [IN] The original request. The first parameter is   *
 *                             vmware service URL and the second parameter.   *
 *                             is hypervisor uuid.                            *
 *             username - [IN] vmware service user name                       *
 *             password - [IN] vmware service password                        *
 *             propid   - [IN] property id                                    *
 *             result   - [OUT] request result                                *
 *                                                                            *
 ******************************************************************************/
static int	get_vcenter_hvprop(const AGENT_REQUEST *request, const char *username, const char *password, int propid,
		AGENT_RESULT *result)
{
	zbx_vmware_service_t	*service;
	const char		*uuid, *url, *value;
	zbx_vmware_hv_t		*hv;
	int			ret = SYSINFO_RET_FAIL;

	zabbix_log(LOG_LEVEL_DEBUG, "In %s() propid:%d", __func__, propid);

	if (2 != request->nparam)
	{
		SET_MSG_RESULT(result, zbx_strdup(NULL, "Invalid number of parameters."));
		goto out;
	}

	url = get_rparam(request, 0);
	uuid = get_rparam(request, 1);

	if ('\0' == *uuid)
	{
		SET_MSG_RESULT(result, zbx_strdup(NULL, "Invalid second parameter."));
		goto out;
	}

	zbx_vmware_lock();

	if (NULL == (service = get_vmware_service(url, username, password, result, &ret)))
		goto unlock;

	if (NULL == (hv = hv_get(&service->data->hvs, uuid)))
	{
		SET_MSG_RESULT(result, zbx_strdup(NULL, "Unknown hypervisor uuid."));
		goto unlock;
	}

	if (NULL == (value = hv->props[propid]))
	{
		SET_MSG_RESULT(result, zbx_strdup(NULL, "Value is not available."));
		goto unlock;
	}

	SET_STR_RESULT(result, zbx_strdup(NULL, value));
	ret = SYSINFO_RET_OK;
unlock:
	zbx_vmware_unlock();
out:
	zabbix_log(LOG_LEVEL_DEBUG, "End of %s():%s", __func__, zbx_sysinfo_ret_string(ret));

	return ret;
}

static int	custquery_read_result(zbx_vmware_cust_query_t *custom_query, AGENT_RESULT *result)
{
	if (0 != (custom_query->state & ZBX_VMWARE_CQ_ERROR))
	{
		SET_MSG_RESULT(result, zbx_dsprintf(NULL, "Custom query error: %s", custom_query->error));
		return SYSINFO_RET_FAIL;
	}

	if (0 != (custom_query->state & ZBX_VMWARE_CQ_READY))
	{
		SET_STR_RESULT(result, zbx_strdup(NULL, ZBX_NULL2EMPTY_STR(custom_query->value)));

		if (0 != (custom_query->state & ZBX_VMWARE_CQ_PAUSED))
			custom_query->state &= (unsigned char)~ZBX_VMWARE_CQ_PAUSED;

		if (NULL != custom_query->value && '\0' != *custom_query->value &&
				0 != (custom_query->state & ZBX_VMWARE_CQ_SEPARATE))
		{
			custom_query->state &= (unsigned char)~ZBX_VMWARE_CQ_SEPARATE;
		}

		custom_query->last_pooled = time(NULL);
	}

	return SYSINFO_RET_OK;
}

/******************************************************************************
 *                                                                            *
 * Purpose: updates json document with tags info                              *
 *                                                                            *
 * Parameters:                                                                *
 *             data_tags   - [IN] all tags and linked objects                 *
 *             uuid        - [IN] vmware object uuid                          *
 *             tag_name    - [IN] name of tags array                          *
 *             json_data   - [OUT] json document                              *
 *             error       - [OUT] error of tags receiving (optional)         *
 *                                                                            *
 ******************************************************************************/
static void	vmware_tags_uuid_json(const zbx_vmware_data_tags_t *data_tags, const char *uuid, const char *tag_name,
		struct zbx_json *json_data, char **error)
{
	int				i;
	zbx_vmware_entity_tags_t	entity_cmp;
	zbx_vector_vmware_tag_ptr_t	*tags;

	if (NULL != data_tags->error)
	{
		if (NULL != error)
			*error = zbx_strdup(NULL, data_tags->error);

		return;
	}

	entity_cmp.uuid = (char *)uuid;

	if (FAIL == (i = zbx_vector_vmware_entity_tags_ptr_bsearch(&data_tags->entity_tags, &entity_cmp,
			ZBX_DEFAULT_STR_PTR_COMPARE_FUNC)))
	{
		return;
	}

	if (NULL != error && NULL != data_tags->entity_tags.values[i]->error)
	{
		*error = zbx_strdup(NULL, data_tags->entity_tags.values[i]->error);
		return;
	}

	tags = &data_tags->entity_tags.values[i]->tags;

	if (NULL != tag_name)
		zbx_json_addarray(json_data, tag_name);

	for (i = 0; i < tags->values_num; i++)
	{
		zbx_vmware_tag_t	*tag = tags->values[i];

		zbx_json_addobject(json_data, NULL);
		zbx_json_addstring(json_data, "name", tag->name, ZBX_JSON_TYPE_STRING);
		zbx_json_addstring(json_data, "description", tag->description, ZBX_JSON_TYPE_STRING);
		zbx_json_addstring(json_data, "category", tag->category, ZBX_JSON_TYPE_STRING);
		zbx_json_close(json_data);
	}

	if (NULL != tag_name)
		zbx_json_close(json_data);

}

/******************************************************************************
 *                                                                            *
 * Purpose: updates json document with tags info by object id                 *
 *                                                                            *
 * Parameters:                                                                *
 *             data_tags   - [IN]                                             *
 *             type        - [IN] HostSystem, VirtualMachine etc              *
 *             id          - [IN] id of hv, vm etc                            *
 *             tag_name    - [IN] name of tags array                          *
 *             json_data   - [OUT] json document                              *
 *             error       - [OUT] error of tags receiving (optional)         *
 *                                                                            *
 ******************************************************************************/
static void	vmware_tags_id_json(const zbx_vmware_data_tags_t *data_tags, const char *type,
		const char *id, const char *tag_name, struct zbx_json *json_data, char **error)
{
	char	uuid[MAX_STRING_LEN / 8];

	zbx_snprintf(uuid, sizeof(uuid),"%s:%s", type, id);
	vmware_tags_uuid_json(data_tags, uuid, tag_name, json_data, error);
}

int	check_vcenter_cluster_discovery(AGENT_REQUEST *request, const char *username, const char *password,
		AGENT_RESULT *result)
{
	struct zbx_json		json_data;
	const char		*url;
	zbx_vmware_service_t	*service;
	int			ret = SYSINFO_RET_FAIL;

	zabbix_log(LOG_LEVEL_DEBUG, "In %s()", __func__);

	if (1 != request->nparam)
	{
		SET_MSG_RESULT(result, zbx_strdup(NULL, "Invalid number of parameters."));
		goto out;
	}

	url = get_rparam(request, 0);

	zbx_vmware_lock();

	if (NULL == (service = get_vmware_service(url, username, password, result, &ret)))
		goto unlock;

	zbx_json_initarray(&json_data, ZBX_JSON_STAT_BUF_LEN);

	for (int i = 0; i < service->data->clusters.values_num; i++)
	{
		zbx_vmware_cluster_t	*cluster = (zbx_vmware_cluster_t *)service->data->clusters.values[i];

		zbx_json_addobject(&json_data, NULL);
		zbx_json_addstring(&json_data, "{#CLUSTER.ID}", cluster->id, ZBX_JSON_TYPE_STRING);
		zbx_json_addstring(&json_data, "{#CLUSTER.NAME}", cluster->name, ZBX_JSON_TYPE_STRING);
		zbx_json_addarray(&json_data, "resource_pool");

		for (int j = 0; j < service->data->resourcepools.values_num; j++)
		{
			zbx_vmware_resourcepool_t	*rp = service->data->resourcepools.values[j];

			if (0 != strcmp(rp->parentid, cluster->id))
				continue;

			zbx_json_addobject(&json_data, NULL);
			zbx_json_addstring(&json_data, "rpid", rp->id, ZBX_JSON_TYPE_STRING);
			zbx_json_addstring(&json_data, "rpath", rp->path, ZBX_JSON_TYPE_STRING);
			zbx_json_adduint64(&json_data, "vm_count", rp->vm_num);
			vmware_tags_id_json(&service->data_tags, ZBX_VMWARE_SOAP_RESOURCEPOOL, rp->id, "tags",
					&json_data, NULL);
			zbx_json_close(&json_data);
		}

		zbx_json_close(&json_data);
		vmware_tags_id_json(&service->data_tags, ZBX_VMWARE_SOAP_CLUSTER, cluster->id, "tags", &json_data,
				NULL);
		zbx_json_addarray(&json_data, "datastore_uuid");

		for (int j = 0; j < cluster->dss_uuid.values_num; j++)
			zbx_json_addstring(&json_data, NULL, cluster->dss_uuid.values[j], ZBX_JSON_TYPE_STRING);

		zbx_json_close(&json_data);
		zbx_json_close(&json_data);
	}

	zbx_json_close(&json_data);

	SET_STR_RESULT(result, zbx_strdup(NULL, json_data.buffer));

	zbx_json_free(&json_data);

	ret = SYSINFO_RET_OK;
unlock:
	zbx_vmware_unlock();
out:
	zabbix_log(LOG_LEVEL_DEBUG, "End of %s():%s", __func__, zbx_sysinfo_ret_string(ret));

	return ret;
}

int	check_vcenter_cluster_property(AGENT_REQUEST *request, const char *username, const char *password,
		AGENT_RESULT *result)
{
	const char			*url, *id, *key, *type = ZBX_VMWARE_SOAP_CLUSTER, *mode = "";
	int				ret = SYSINFO_RET_FAIL;
	char				*key_esc = NULL;
	zbx_vmware_service_t		*service;
	zbx_vmware_cluster_t		*cl;
	zbx_vmware_cust_query_t		*custom_query;
	zbx_vmware_custom_query_type_t	query_type = VMWARE_OBJECT_PROPERTY;

	zabbix_log(LOG_LEVEL_DEBUG, "In %s()", __func__);

	if (3 != request->nparam)
	{
		SET_MSG_RESULT(result, zbx_strdup(NULL, "Invalid number of parameters."));
		goto out;
	}

	url = get_rparam(request, 0);
	id = get_rparam(request, 1);
	key = get_rparam(request, 2);

	if (NULL == key || '\0' == *key)
	{
		SET_MSG_RESULT(result, zbx_strdup(NULL, "Invalid third parameter."));
		goto out;
	}

	key_esc = zbx_xml_escape_dyn(key);

	zbx_vmware_lock();

	if (NULL == (service = get_vmware_service(url, username, password, result, &ret)))
		goto unlock;

	if (NULL == (cl = cluster_get(&service->data->clusters, id)))
	{
		SET_MSG_RESULT(result, zbx_strdup(NULL, "Unknown cluster id."));
		goto unlock;
	}

	/* FAIL is returned if custom query exists */
	if (NULL == (custom_query = zbx_vmware_service_get_cust_query(service, type, cl->id, key_esc, query_type, mode))
			&& NULL != (custom_query = zbx_vmware_service_add_cust_query(service, type, cl->id, key_esc,
			query_type, mode, NULL)))
	{
		ret = SYSINFO_RET_OK;
		goto unlock;
	}
	else if (NULL == custom_query)
	{
		SET_MSG_RESULT(result, zbx_strdup(NULL, "Unknown vmware property query."));
		goto unlock;
	}

	ret = custquery_read_result(custom_query, result);
unlock:
	zbx_vmware_unlock();
out:
	zbx_str_free(key_esc);
	zabbix_log(LOG_LEVEL_DEBUG, "End of %s():%s", __func__, zbx_sysinfo_ret_string(ret));

	return ret;
}

int	check_vcenter_cluster_status(AGENT_REQUEST *request, const char *username, const char *password,
		AGENT_RESULT *result)
{
	const char		*url, *name;
	zbx_vmware_service_t	*service;
	zbx_vmware_cluster_t	*cluster;
	int			ret = SYSINFO_RET_FAIL;

	zabbix_log(LOG_LEVEL_DEBUG, "In %s()", __func__);

	if (2 != request->nparam)
	{
		SET_MSG_RESULT(result, zbx_strdup(NULL, "Invalid number of parameters."));
		goto out;
	}

	url = get_rparam(request, 0);
	name = get_rparam(request, 1);

	if ('\0' == *name)
		goto out;

	zbx_vmware_lock();

	if (NULL == (service = get_vmware_service(url, username, password, result, &ret)))
		goto unlock;

	if (NULL == (cluster = cluster_get_by_name(&service->data->clusters, name)))
	{
		SET_MSG_RESULT(result, zbx_strdup(NULL, "Unknown cluster name."));
		goto unlock;
	}

	if (NULL == cluster->status)
		goto unlock;

	ret = SYSINFO_RET_OK;

	if (0 == strcmp(cluster->status, "gray"))
		SET_UI64_RESULT(result, 0);
	else if (0 == strcmp(cluster->status, "green"))
		SET_UI64_RESULT(result, 1);
	else if (0 == strcmp(cluster->status, "yellow"))
		SET_UI64_RESULT(result, 2);
	else if (0 == strcmp(cluster->status, "red"))
		SET_UI64_RESULT(result, 3);
	else
		ret = SYSINFO_RET_FAIL;

unlock:
	zbx_vmware_unlock();
out:
	zabbix_log(LOG_LEVEL_DEBUG, "End of %s():%s", __func__, zbx_sysinfo_ret_string(ret));

	return ret;
}

int	check_vcenter_cluster_tags_get(AGENT_REQUEST *request, const char *username, const char *password,
		AGENT_RESULT *result)
{
	zbx_vmware_service_t		*service;
	zbx_vmware_cluster_t		*cl = NULL;
	int				ret = SYSINFO_RET_FAIL;
	const char			*url, *id;
	struct zbx_json			json_data;
	char				*error = NULL;

	if (2 != request->nparam)
	{
		SET_MSG_RESULT(result, zbx_strdup(NULL, "Invalid number of parameters."));
		goto out;
	}

	url = get_rparam(request, 0);
	id = get_rparam(request, 1);

	if ('\0' == *id)
	{
		SET_MSG_RESULT(result, zbx_strdup(NULL, "Invalid second parameter."));
		goto out;
	}

	zbx_vmware_lock();

	if (NULL == (service = get_vmware_service(url, username, password, result, &ret)))
		goto unlock;

	if (NULL == (cl = cluster_get(&service->data->clusters, id)))
	{
		SET_MSG_RESULT(result, zbx_strdup(NULL, "Unknown cluster id."));
		goto unlock;
	}

	if (NULL != service->data_tags.error)
	{
		SET_MSG_RESULT(result, zbx_strdup(NULL, service->data_tags.error));
		goto unlock;
	}

	zbx_json_initarray(&json_data, ZBX_JSON_STAT_BUF_LEN);
	vmware_tags_id_json(&service->data_tags, ZBX_VMWARE_SOAP_CLUSTER, cl->id, NULL, &json_data, &error);
	zbx_json_close(&json_data);

	if (NULL == error)
	{
		SET_TEXT_RESULT(result, zbx_strdup(NULL, json_data.buffer));
		ret = SYSINFO_RET_OK;
	}
	else
		SET_STR_RESULT(result, error);

	zbx_json_free(&json_data);
unlock:
	zbx_vmware_unlock();
out:
	zabbix_log(LOG_LEVEL_DEBUG, "End of %s():%s", __func__, zbx_sysinfo_ret_string(ret));

	return ret;
}

static void	vmware_get_events(const zbx_vector_vmware_event_ptr_t *events, zbx_uint64_t eventlog_last_key,
		const zbx_dc_item_t *item, zbx_vector_agent_result_ptr_t *add_results)
{
	zabbix_log(LOG_LEVEL_DEBUG, "In %s() eventlog_last_key:" ZBX_FS_UI64, __func__, eventlog_last_key);

	/* events were retrieved in reverse chronological order */
	for (int i = events->values_num - 1; i >= 0; i--)
	{
		const zbx_vmware_event_t	*event = (zbx_vmware_event_t *)events->values[i];
		AGENT_RESULT			*add_result = NULL;

		if (event->key <= eventlog_last_key)
			continue;

		add_result = (AGENT_RESULT *)zbx_malloc(add_result, sizeof(AGENT_RESULT));
		zbx_init_agent_result(add_result);

		if (SUCCEED == zbx_set_agent_result_type(add_result, item->value_type, event->message))
		{
			zbx_set_agent_result_meta(add_result, event->key, 0);

			if (ITEM_VALUE_TYPE_LOG == item->value_type)
			{
				add_result->log->logeventid = event->key;
				add_result->log->timestamp = event->timestamp;
			}

			zbx_vector_agent_result_ptr_append(add_results, add_result);
		}
		else
			zbx_free(add_result);
	}

	zabbix_log(LOG_LEVEL_DEBUG, "End of %s(): events:%d", __func__, add_results->values_num);
}

/******************************************************************************
 *                                                                            *
 * Purpose: Converts a single value of VMware event log level from string to  *
 *          bitmask.                                                          *
 *                                                                            *
 * Parameters: level         - [IN]                                           *
 *             severity_mask - [OUT]                                          *
 *                                                                            *
 * Return value: SUCCEED - if no errors were detected                         *
 *               FAIL    - otherwise                                          *
 *                                                                            *
 ******************************************************************************/
static int	severity_to_mask(const char *level, unsigned char *severity_mask)
{
	size_t			i;
	static const char	*levels[] = {ZBX_VMWARE_EVTLOG_SEVERITIES};

	for (i = 0; i < ARRSIZE(levels); i++)
	{
		if (0 == strcmp(level, levels[i]))
			break;
	}

	*severity_mask = (unsigned char)(1 << i);

	return (i < ARRSIZE(levels)) ? SUCCEED : FAIL;
}

/******************************************************************************
 *                                                                            *
 * Purpose: converts VMware event log level severity to bitmask               *
 *                                                                            *
 * Parameters: severity - [IN] event severity value from item parameter,      *
 *                             which might contain multiple severity levels   *
 *             mask     - [OUT] result of conversion                          *
 *             error    - [OUT] error message in case of an error             *
 *                                                                            *
 * Return value: SUCCEED - if no errors were detected                         *
 *               FAIL    - otherwise                                          *
 *                                                                            *
 ******************************************************************************/
static int	evt_severities_to_mask(const char *severity, unsigned char *mask, char **error)
{
	*mask = 0;

	for (int i = 1; i <= zbx_num_param(severity); i++)
	{
		unsigned char	level_mask;
		char		*level;

		if (NULL == (level = zbx_get_param_dyn(severity, i, NULL)))
			continue;

		if (SUCCEED != severity_to_mask(level, &level_mask))
		{
			*error = zbx_dsprintf(*error, "Invalid event severity level \"%s\".", level);
			zbx_free(level);
			return FAIL;
		}

		*mask |= level_mask;
		zbx_free(level);
	}

	return SUCCEED;
}

int	check_vcenter_eventlog(AGENT_REQUEST *request, const zbx_dc_item_t *item, AGENT_RESULT *result,
		zbx_vector_agent_result_ptr_t *add_results)
{
	const char		*url, *skip, *severity_str;
	unsigned char		skip_old, severity = 0;
	zbx_vmware_service_t	*service;
	int			ret = SYSINFO_RET_FAIL;

	zabbix_log(LOG_LEVEL_DEBUG, "In %s()", __func__);

	if (3 < request->nparam || 0 == request->nparam)
	{
		SET_MSG_RESULT(result, zbx_strdup(NULL, "Invalid number of parameters."));
		goto out;
	}

	url = get_rparam(request, 0);

	if (NULL == (skip = get_rparam(request, 1)) || '\0' == *skip || 0 == strcmp(skip, "all"))
	{
		skip_old = 0;
	}
	else if (0 == strcmp(skip, "skip"))
	{
		skip_old = (0 == request->lastlogsize ? 1 : 0);
	}
	else
	{
		SET_MSG_RESULT(result, zbx_strdup(NULL, "Invalid second parameter."));
		goto out;
	}

	if (3 == request->nparam && NULL != (severity_str = get_rparam(request, 2)) && '\0' != *severity_str)
	{
		char	*error = NULL;

		if (FAIL == evt_severities_to_mask(severity_str, &severity, &error))
		{
			SET_MSG_RESULT(result, zbx_dsprintf(NULL, "Invalid third parameter. %s", error));
			zbx_free(error);
			goto out;
		}
	}

	zbx_vmware_lock();

	if (NULL == (service = get_vmware_service(url, item->username, item->password, result, &ret)))
		goto unlock;

	if (severity != service->eventlog.severity)
		service->eventlog.severity = severity;

	if (ZBX_VMWARE_EVENT_KEY_UNINITIALIZED == service->eventlog.last_key ||
			(0 != skip_old && 0 != service->eventlog.last_key ))
	{
		/* this may happen if recreate item vmware.eventlog for same service URL */
		service->eventlog.last_key = request->lastlogsize;
		service->eventlog.skip_old = skip_old;
	}
	else if (0 != service->eventlog.oom)
	{
		SET_MSG_RESULT(result, zbx_strdup(NULL, "Not enough shared memory to store VMware events."));
		goto unlock;
	}
	else if (request->lastlogsize < service->eventlog.last_key && 0 != request->lastlogsize)
	{
		/* This may happen if there are multiple vmware.eventlog items for the same service URL or item has   */
		/* been polled, but values got stuck in history cache and item's lastlogsize hasn't been updated yet. */
		SET_MSG_RESULT(result, zbx_strdup(NULL, "Too old events requested."));
		goto unlock;
	}
	else if (0 < service->data->events.values_num)
	{
		vmware_get_events(&service->data->events, request->lastlogsize, item, add_results);
		service->eventlog.last_key = ((const zbx_vmware_event_t *)service->data->events.values[0])->key;
	}

	ret = SYSINFO_RET_OK;
unlock:
	zbx_vmware_unlock();
out:
	zabbix_log(LOG_LEVEL_DEBUG, "End of %s():%s", __func__, zbx_sysinfo_ret_string(ret));

	return ret;
}

int	check_vcenter_version(AGENT_REQUEST *request, const char *username, const char *password,
		AGENT_RESULT *result)
{
	const char		*url;
	zbx_vmware_service_t	*service;
	int			ret = SYSINFO_RET_FAIL;

	zabbix_log(LOG_LEVEL_DEBUG, "In %s()", __func__);

	if (1 != request->nparam)
	{
		SET_MSG_RESULT(result, zbx_strdup(NULL, "Invalid number of parameters."));
		goto out;
	}

	url = get_rparam(request, 0);

	zbx_vmware_lock();

	if (NULL == (service = get_vmware_service(url, username, password, result, &ret)))
		goto unlock;

	if (NULL == service->version)
		goto unlock;

	SET_STR_RESULT(result, zbx_strdup(NULL, service->version));

	ret = SYSINFO_RET_OK;
unlock:
	zbx_vmware_unlock();
out:
	zabbix_log(LOG_LEVEL_DEBUG, "End of %s():%s", __func__, zbx_sysinfo_ret_string(ret));

	return ret;
}

int	check_vcenter_fullname(AGENT_REQUEST *request, const char *username, const char *password,
		AGENT_RESULT *result)
{
	char			*url;
	zbx_vmware_service_t	*service;
	int			ret = SYSINFO_RET_FAIL;

	zabbix_log(LOG_LEVEL_DEBUG, "In %s()", __func__);

	if (1 != request->nparam)
	{
		SET_MSG_RESULT(result, zbx_strdup(NULL, "Invalid number of parameters."));
		goto out;
	}

	url = get_rparam(request, 0);

	zbx_vmware_lock();

	if (NULL == (service = get_vmware_service(url, username, password, result, &ret)))
		goto unlock;

	if (NULL == service->fullname)
		goto unlock;

	SET_STR_RESULT(result, zbx_strdup(NULL, service->fullname));

	ret = SYSINFO_RET_OK;
unlock:
	zbx_vmware_unlock();
out:
	zabbix_log(LOG_LEVEL_DEBUG, "End of %s():%s", __func__, zbx_sysinfo_ret_string(ret));

	return ret;
}

int	check_vcenter_hv_cluster_name(AGENT_REQUEST *request, const char *username, const char *password,
		AGENT_RESULT *result)
{
	const char		*url, *uuid;
	zbx_vmware_hv_t		*hv;
	zbx_vmware_service_t	*service;
	zbx_vmware_cluster_t	*cluster = NULL;
	int			ret = SYSINFO_RET_FAIL;

	zabbix_log(LOG_LEVEL_DEBUG, "In %s()", __func__);

	if (2 != request->nparam)
	{
		SET_MSG_RESULT(result, zbx_strdup(NULL, "Invalid number of parameters."));
		goto out;
	}

	url = get_rparam(request, 0);
	uuid = get_rparam(request, 1);

	if ('\0' == *uuid)
	{
		SET_MSG_RESULT(result, zbx_strdup(NULL, "Invalid second parameter."));
		goto out;
	}

	zbx_vmware_lock();

	if (NULL == (service = get_vmware_service(url, username, password, result, &ret)))
		goto unlock;

	if (NULL == (hv = hv_get(&service->data->hvs, uuid)))
	{
		SET_MSG_RESULT(result, zbx_strdup(NULL, "Unknown hypervisor uuid."));
		goto unlock;
	}

	if (NULL != hv->clusterid)
		cluster = cluster_get(&service->data->clusters, hv->clusterid);

	SET_STR_RESULT(result, zbx_strdup(NULL, NULL != cluster ? cluster->name : ""));

	ret = SYSINFO_RET_OK;
unlock:
	zbx_vmware_unlock();
out:
	zabbix_log(LOG_LEVEL_DEBUG, "End of %s():%s", __func__, zbx_sysinfo_ret_string(ret));

	return ret;
}

int	check_vcenter_hv_connectionstate(AGENT_REQUEST *request, const char *username, const char *password,
		AGENT_RESULT *result)
{
	int	ret;

	zabbix_log(LOG_LEVEL_DEBUG, "In %s()", __func__);

	ret = get_vcenter_hvprop(request, username, password, ZBX_VMWARE_HVPROP_CONNECTIONSTATE, result);

	zabbix_log(LOG_LEVEL_DEBUG, "End of %s():%s", __func__, zbx_sysinfo_ret_string(ret));

	return ret;
}

int	check_vcenter_hv_cpu_usage(AGENT_REQUEST *request, const char *username, const char *password,
		AGENT_RESULT *result)
{
	int	ret;

	zabbix_log(LOG_LEVEL_DEBUG, "In %s()", __func__);

	ret = get_vcenter_hvprop(request, username, password, ZBX_VMWARE_HVPROP_OVERALL_CPU_USAGE, result);

	if (SYSINFO_RET_OK == ret && NULL != ZBX_GET_UI64_RESULT(result))
		result->ui64 = result->ui64 * 1000000;

	zabbix_log(LOG_LEVEL_DEBUG, "End of %s():%s", __func__, zbx_sysinfo_ret_string(ret));

	return ret;
}

int	check_vcenter_hv_cpu_usage_perf(AGENT_REQUEST *request, const char *username, const char *password,
		AGENT_RESULT *result)
{
	const char		*url, *uuid;
	zbx_vmware_service_t	*service;
	zbx_vmware_hv_t		*hv;
	int			ret = SYSINFO_RET_FAIL;

	zabbix_log(LOG_LEVEL_DEBUG, "In %s()", __func__);

	if (2 != request->nparam)
	{
		SET_MSG_RESULT(result, zbx_strdup(NULL, "Invalid number of parameters."));
		goto out;
	}

	url = get_rparam(request, 0);
	uuid = get_rparam(request, 1);

	if ('\0' == *uuid)
	{
		SET_MSG_RESULT(result, zbx_strdup(NULL, "Invalid second parameter."));
		goto out;
	}

	zbx_vmware_lock();

	if (NULL == (service = get_vmware_service(url, username, password, result, &ret)))
		goto unlock;

	if (NULL == (hv = hv_get(&service->data->hvs, uuid)))
	{
		SET_MSG_RESULT(result, zbx_strdup(NULL, "Unknown hypervisor uuid."));
		goto unlock;
	}

	ret = vmware_service_get_counter_value_by_path(service, "HostSystem", hv->id, "cpu/usage[average]", "", 0,
			result);
unlock:
	zbx_vmware_unlock();
out:
	zabbix_log(LOG_LEVEL_DEBUG, "End of %s():%s", __func__, zbx_sysinfo_ret_string(ret));

	return ret;
}

int	check_vcenter_hv_cpu_utilization(AGENT_REQUEST *request, const char *username, const char *password,
		AGENT_RESULT *result)
{
	const char		*url, *uuid;
	zbx_vmware_service_t	*service;
	zbx_vmware_hv_t		*hv;
	int			ret = SYSINFO_RET_FAIL;

	zabbix_log(LOG_LEVEL_DEBUG, "In %s()", __func__);

	if (2 != request->nparam)
	{
		SET_MSG_RESULT(result, zbx_strdup(NULL, "Invalid number of parameters."));
		goto out;
	}

	url = get_rparam(request, 0);
	uuid = get_rparam(request, 1);

	zbx_vmware_lock();

	if (NULL == (service = get_vmware_service(url, username, password, result, &ret)))
		goto unlock;

	if (NULL == (hv = hv_get(&service->data->hvs, uuid)))
	{
		SET_MSG_RESULT(result, zbx_strdup(NULL, "Unknown hypervisor uuid."));
		goto unlock;
	}

	ret = vmware_service_get_counter_value_by_path(service, "HostSystem", hv->id, "cpu/utilization[average]", "",
			0, result);
unlock:
	zbx_vmware_unlock();
out:
	zabbix_log(LOG_LEVEL_DEBUG, "End of %s():%s", __func__, zbx_sysinfo_ret_string(ret));

	return ret;
}

int	check_vcenter_hv_power(AGENT_REQUEST *request, const char *username, const char *password,
		AGENT_RESULT *result)
{
	const char		*path, *url, *uuid, *max;
	zbx_vmware_service_t	*service;
	zbx_vmware_hv_t		*hv;
	int			ret = SYSINFO_RET_FAIL;

	zabbix_log(LOG_LEVEL_DEBUG, "In %s()", __func__);

	if (2 > request->nparam || request->nparam > 3)
	{
		SET_MSG_RESULT(result, zbx_strdup(NULL, "Invalid number of parameters."));
		goto out;
	}

	url = get_rparam(request, 0);
	uuid = get_rparam(request, 1);
	max = get_rparam(request, 2);

	if ('\0' == *uuid)
	{
		SET_MSG_RESULT(result, zbx_strdup(NULL, "Invalid second parameter."));
		goto out;
	}

	if (NULL != max && '\0' != *max)
	{
		if (0 != strcmp(max, "max"))
		{
			SET_MSG_RESULT(result, zbx_strdup(NULL, "Invalid third parameter."));
			goto out;
		}

		path = "power/powerCap[average]";
	}
	else
		path = "power/power[average]";

	zbx_vmware_lock();

	if (NULL == (service = get_vmware_service(url, username, password, result, &ret)))
		goto unlock;

	if (NULL == (hv = hv_get(&service->data->hvs, uuid)))
	{
		SET_MSG_RESULT(result, zbx_strdup(NULL, "Unknown hypervisor uuid."));
		goto unlock;
	}

	ret = vmware_service_get_counter_value_by_path(service, "HostSystem", hv->id, path, "", 1, result);
unlock:
	zbx_vmware_unlock();
out:
	zabbix_log(LOG_LEVEL_DEBUG, "End of %s():%s", __func__, zbx_sysinfo_ret_string(ret));

	return ret;
}

int	check_vcenter_hv_discovery(AGENT_REQUEST *request, const char *username, const char *password,
		AGENT_RESULT *result)
{
	struct zbx_json		json_data;
	const char		*url;
	zbx_vmware_service_t	*service;
	int			ret = SYSINFO_RET_FAIL;
	zbx_vmware_hv_t		*hv;
	zbx_hashset_iter_t	iter;

	zabbix_log(LOG_LEVEL_DEBUG, "In %s()", __func__);

	if (1 != request->nparam)
	{
		SET_MSG_RESULT(result, zbx_strdup(NULL, "Invalid number of parameters."));
		goto out;
	}

	url = get_rparam(request, 0);

	zbx_vmware_lock();

	if (NULL == (service = get_vmware_service(url, username, password, result, &ret)))
		goto unlock;

	zbx_json_initarray(&json_data, ZBX_JSON_STAT_BUF_LEN);

	zbx_hashset_iter_reset(&service->data->hvs, &iter);
	while (NULL != (hv = (zbx_vmware_hv_t *)zbx_hashset_iter_next(&iter)))
	{
		const char		*name;
		zbx_vmware_cluster_t	*cluster = NULL;

		if (NULL == (name = hv->props[ZBX_VMWARE_HVPROP_NAME]))
			continue;

		if (NULL != hv->clusterid)
			cluster = cluster_get(&service->data->clusters, hv->clusterid);

		zbx_json_addobject(&json_data, NULL);
		zbx_json_addstring(&json_data, "{#HV.UUID}", hv->uuid, ZBX_JSON_TYPE_STRING);
		zbx_json_addstring(&json_data, "{#HV.ID}", hv->id, ZBX_JSON_TYPE_STRING);
		zbx_json_addstring(&json_data, "{#HV.NAME}", name, ZBX_JSON_TYPE_STRING);
		zbx_json_addstring(&json_data, "{#HV.IP}", ZBX_NULL2EMPTY_STR(hv->ip), ZBX_JSON_TYPE_STRING);
		zbx_json_addstring(&json_data, "{#DATACENTER.NAME}", hv->datacenter_name, ZBX_JSON_TYPE_STRING);
		zbx_json_addstring(&json_data, "{#CLUSTER.NAME}",
				NULL != cluster ? cluster->name : "", ZBX_JSON_TYPE_STRING);
		zbx_json_addstring(&json_data, "{#PARENT.NAME}", hv->parent_name, ZBX_JSON_TYPE_STRING);
		zbx_json_addstring(&json_data, "{#PARENT.TYPE}", hv->parent_type, ZBX_JSON_TYPE_STRING);
		zbx_json_addstring(&json_data, "{#HV.NETNAME}",
				ZBX_NULL2EMPTY_STR(hv->props[ZBX_VMWARE_HVPROP_NET_NAME]), ZBX_JSON_TYPE_STRING);
		zbx_json_addarray(&json_data, "resource_pool");

		for (int i = 0; NULL == cluster && i < service->data->resourcepools.values_num; i++)
		{
			zbx_vmware_resourcepool_t	*rp = service->data->resourcepools.values[i];

			if (0 != strcmp(rp->parentid, hv->props[ZBX_VMWARE_HVPROP_PARENT]))
				continue;

			zbx_json_addobject(&json_data, NULL);
			zbx_json_addstring(&json_data, "rpid", rp->id, ZBX_JSON_TYPE_STRING);
			zbx_json_addstring(&json_data, "rpath", rp->path, ZBX_JSON_TYPE_STRING);
			zbx_json_adduint64(&json_data, "vm_count", rp->vm_num);
			vmware_tags_id_json(&service->data_tags, ZBX_VMWARE_SOAP_RESOURCEPOOL, rp->id, "tags",
					&json_data, NULL);
			zbx_json_close(&json_data);
		}

		zbx_json_close(&json_data);
		vmware_tags_uuid_json(&service->data_tags, hv->uuid, "tags", &json_data, NULL);
		zbx_json_close(&json_data);
	}

	zbx_json_close(&json_data);

	SET_STR_RESULT(result, zbx_strdup(NULL, json_data.buffer));

	zbx_json_free(&json_data);

	ret = SYSINFO_RET_OK;
unlock:
	zbx_vmware_unlock();
out:
	zabbix_log(LOG_LEVEL_DEBUG, "End of %s():%s", __func__, zbx_sysinfo_ret_string(ret));

	return ret;
}

int	check_vcenter_hv_diskinfo_get(AGENT_REQUEST *request, const char *username, const char *password,
		AGENT_RESULT *result)
{
	struct zbx_json		json_data;
	const char		*url, *uuid;
	zbx_vmware_service_t	*service;
	int			ret = SYSINFO_RET_FAIL;
	zbx_vmware_hv_t		*hv;

	zabbix_log(LOG_LEVEL_DEBUG, "In %s()", __func__);

	if (2 != request->nparam)
	{
		SET_MSG_RESULT(result, zbx_strdup(NULL, "Invalid number of parameters."));
		goto out;
	}

	url = get_rparam(request, 0);
	uuid = get_rparam(request, 1);

	if ('\0' == *uuid)
	{
		SET_MSG_RESULT(result, zbx_strdup(NULL, "Invalid second parameter."));
		goto out;
	}

	zbx_vmware_lock();

	if (NULL == (service = get_vmware_service(url, username, password, result, &ret)))
		goto unlock;

	if (NULL == (hv = hv_get(&service->data->hvs, uuid)))
	{
		SET_MSG_RESULT(result, zbx_strdup(NULL, "Unknown hypervisor uuid."));
		goto unlock;
	}

	zbx_json_initarray(&json_data, ZBX_JSON_STAT_BUF_LEN);

	for (int i = 0; i < hv->diskinfo.values_num; i++)
	{
		zbx_vmware_diskinfo_t	*di = hv->diskinfo.values[i];

		zbx_json_addobject(&json_data, NULL);
		zbx_json_addstring(&json_data, "instance", di->diskname,
				ZBX_JSON_TYPE_STRING);
		zbx_json_addstring(&json_data, "hv_uuid", hv->uuid, ZBX_JSON_TYPE_STRING);
		zbx_json_addstring(&json_data, "datastore_uuid", ZBX_NULL2EMPTY_STR(di->ds_uuid),
				ZBX_JSON_TYPE_STRING);
		zbx_json_addraw(&json_data, "operational_state", ZBX_NULL2EMPTY_STR(di->operational_state));
		zbx_json_addstring(&json_data, "lun_type", ZBX_NULL2EMPTY_STR(di->lun_type),
				ZBX_JSON_TYPE_STRING);
		zbx_json_addint64(&json_data, "queue_depth", di->queue_depth);
		zbx_json_addstring(&json_data, "model", ZBX_NULL2EMPTY_STR(di->model),
				ZBX_JSON_TYPE_STRING);
		zbx_json_addstring(&json_data, "vendor", ZBX_NULL2EMPTY_STR(di->vendor),
				ZBX_JSON_TYPE_STRING);
		zbx_json_addstring(&json_data, "revision", ZBX_NULL2EMPTY_STR(di->revision),
				ZBX_JSON_TYPE_STRING);
		zbx_json_addstring(&json_data, "serial_number", ZBX_NULL2EMPTY_STR(di->serial_number),
				ZBX_JSON_TYPE_STRING);
		zbx_json_addobject(&json_data, "vsan");

		if (NULL != di->vsan)
		{
			zbx_json_addstring(&json_data, "ssd", ZBX_NULL2EMPTY_STR(di->vsan->ssd),
					ZBX_JSON_TYPE_STRING);
			zbx_json_addstring(&json_data, "local_disk", ZBX_NULL2EMPTY_STR(di->vsan->local_disk),
					ZBX_JSON_TYPE_STRING);
			zbx_json_adduint64(&json_data, "block", di->vsan->block);
			zbx_json_adduint64(&json_data, "block_size", di->vsan->block_size);
		}

		zbx_json_close(&json_data);
		zbx_json_close(&json_data);
	}

	zbx_json_close(&json_data);

	SET_STR_RESULT(result, zbx_strdup(NULL, json_data.buffer));

	zbx_json_free(&json_data);

	ret = SYSINFO_RET_OK;
unlock:
	zbx_vmware_unlock();
out:
	zabbix_log(LOG_LEVEL_DEBUG, "End of %s():%s", __func__, zbx_sysinfo_ret_string(ret));

	return ret;
}

int	check_vcenter_hv_fullname(AGENT_REQUEST *request, const char *username, const char *password,
		AGENT_RESULT *result)
{
	int	ret;

	zabbix_log(LOG_LEVEL_DEBUG, "In %s()", __func__);

	ret = get_vcenter_hvprop(request, username, password, ZBX_VMWARE_HVPROP_FULL_NAME, result);

	zabbix_log(LOG_LEVEL_DEBUG, "End of %s():%s", __func__, zbx_sysinfo_ret_string(ret));

	return ret;
}

int	check_vcenter_hv_hw_cpu_num(AGENT_REQUEST *request, const char *username, const char *password,
		AGENT_RESULT *result)
{
	int	ret;

	zabbix_log(LOG_LEVEL_DEBUG, "In %s()", __func__);

	ret = get_vcenter_hvprop(request, username, password, ZBX_VMWARE_HVPROP_HW_NUM_CPU_CORES, result);

	zabbix_log(LOG_LEVEL_DEBUG, "End of %s():%s", __func__, zbx_sysinfo_ret_string(ret));

	return ret;
}

int	check_vcenter_hv_hw_cpu_freq(AGENT_REQUEST *request, const char *username, const char *password,
		AGENT_RESULT *result)
{
	int	ret;

	zabbix_log(LOG_LEVEL_DEBUG, "In %s()", __func__);

	ret = get_vcenter_hvprop(request, username, password, ZBX_VMWARE_HVPROP_HW_CPU_MHZ, result);

	if (SYSINFO_RET_OK == ret && NULL != ZBX_GET_UI64_RESULT(result))
		result->ui64 = result->ui64 * 1000000;

	zabbix_log(LOG_LEVEL_DEBUG, "End of %s():%s", __func__, zbx_sysinfo_ret_string(ret));

	return ret;
}

int	check_vcenter_hv_hw_cpu_model(AGENT_REQUEST *request, const char *username, const char *password,
		AGENT_RESULT *result)
{
	int	ret;

	zabbix_log(LOG_LEVEL_DEBUG, "In %s()", __func__);

	ret = get_vcenter_hvprop(request, username, password, ZBX_VMWARE_HVPROP_HW_CPU_MODEL, result);

	zabbix_log(LOG_LEVEL_DEBUG, "End of %s():%s", __func__, zbx_sysinfo_ret_string(ret));

	return ret;
}

int	check_vcenter_hv_hw_cpu_threads(AGENT_REQUEST *request, const char *username, const char *password,
		AGENT_RESULT *result)
{
	int	ret;

	zabbix_log(LOG_LEVEL_DEBUG, "In %s()", __func__);

	ret = get_vcenter_hvprop(request, username, password, ZBX_VMWARE_HVPROP_HW_NUM_CPU_THREADS, result);

	zabbix_log(LOG_LEVEL_DEBUG, "End of %s():%s", __func__, zbx_sysinfo_ret_string(ret));

	return ret;
}

int	check_vcenter_hv_hw_memory(AGENT_REQUEST *request, const char *username, const char *password,
		AGENT_RESULT *result)
{
	int	ret;

	zabbix_log(LOG_LEVEL_DEBUG, "In %s()", __func__);

	ret = get_vcenter_hvprop(request, username, password, ZBX_VMWARE_HVPROP_HW_MEMORY_SIZE, result);

	zabbix_log(LOG_LEVEL_DEBUG, "End of %s():%s", __func__, zbx_sysinfo_ret_string(ret));

	return ret;
}

int	check_vcenter_hv_hw_model(AGENT_REQUEST *request, const char *username, const char *password,
		AGENT_RESULT *result)
{
	int	ret;

	zabbix_log(LOG_LEVEL_DEBUG, "In %s()", __func__);

	ret = get_vcenter_hvprop(request, username, password, ZBX_VMWARE_HVPROP_HW_MODEL, result);

	zabbix_log(LOG_LEVEL_DEBUG, "End of %s():%s", __func__, zbx_sysinfo_ret_string(ret));

	return ret;
}

int	check_vcenter_hv_hw_serialnumber(AGENT_REQUEST *request, const char *username, const char *password,
		AGENT_RESULT *result)
{
	int	ret;

	zabbix_log(LOG_LEVEL_DEBUG, "In %s()", __func__);

	ret = get_vcenter_hvprop(request, username, password, ZBX_VMWARE_HVPROP_HW_SERIALNUMBER, result);

	zabbix_log(LOG_LEVEL_DEBUG, "End of %s():%s", __func__, zbx_sysinfo_ret_string(ret));

	return ret;
}

int	check_vcenter_hv_hw_uuid(AGENT_REQUEST *request, const char *username, const char *password,
		AGENT_RESULT *result)
{
	int	ret;

	zabbix_log(LOG_LEVEL_DEBUG, "In %s()", __func__);

	ret = get_vcenter_hvprop(request, username, password, ZBX_VMWARE_HVPROP_HW_UUID, result);

	zabbix_log(LOG_LEVEL_DEBUG, "End of %s():%s", __func__, zbx_sysinfo_ret_string(ret));

	return ret;
}

int	check_vcenter_hv_hw_vendor(AGENT_REQUEST *request, const char *username, const char *password,
		AGENT_RESULT *result)
{
	int	ret;

	zabbix_log(LOG_LEVEL_DEBUG, "In %s()", __func__);

	ret = get_vcenter_hvprop(request, username, password, ZBX_VMWARE_HVPROP_HW_VENDOR, result);

	zabbix_log(LOG_LEVEL_DEBUG, "End of %s():%s", __func__, zbx_sysinfo_ret_string(ret));

	return ret;
}

int	check_vcenter_hv_memory_size_ballooned(AGENT_REQUEST *request, const char *username, const char *password,
		AGENT_RESULT *result)
{
	int			ret = SYSINFO_RET_FAIL;
	zbx_vmware_service_t	*service;
	const char		*uuid, *url;
	zbx_vmware_hv_t		*hv;
	zbx_uint64_t		value = 0;

	zabbix_log(LOG_LEVEL_DEBUG, "In %s()", __func__);

	if (2 != request->nparam)
	{
		SET_MSG_RESULT(result, zbx_strdup(NULL, "Invalid number of parameters."));
		goto out;
	}

	url = get_rparam(request, 0);
	uuid = get_rparam(request, 1);

	if ('\0' == *uuid)
	{
		SET_MSG_RESULT(result, zbx_strdup(NULL, "Invalid second parameter."));
		goto out;
	}

	zbx_vmware_lock();

	if (NULL == (service = get_vmware_service(url, username, password, result, &ret)))
		goto unlock;

	if (NULL == (hv = hv_get(&service->data->hvs, uuid)))
	{
		SET_MSG_RESULT(result, zbx_strdup(NULL, "Unknown hypervisor uuid."));
		goto unlock;
	}

	for (int i = 0; i < hv->vms.values_num; i++)
	{
		zbx_uint64_t	mem;
		const char	*value_str;
		zbx_vmware_vm_t	*vm = (zbx_vmware_vm_t *)hv->vms.values[i];

		if (NULL == (value_str = vm->props[ZBX_VMWARE_VMPROP_MEMORY_SIZE_BALLOONED]))
			continue;

		if (SUCCEED != zbx_is_uint64(value_str, &mem))
			continue;

		value += mem;
	}

	value *= ZBX_MEBIBYTE;
	SET_UI64_RESULT(result, value);

	ret = SYSINFO_RET_OK;
unlock:
	zbx_vmware_unlock();
out:
	zabbix_log(LOG_LEVEL_DEBUG, "End of %s():%s", __func__, zbx_sysinfo_ret_string(ret));

	return ret;
}

int	check_vcenter_hv_memory_used(AGENT_REQUEST *request, const char *username, const char *password,
		AGENT_RESULT *result)
{
	int	ret;

	zabbix_log(LOG_LEVEL_DEBUG, "In %s()", __func__);

	ret = get_vcenter_hvprop(request, username, password, ZBX_VMWARE_HVPROP_MEMORY_USED, result);

	if (SYSINFO_RET_OK == ret && NULL != ZBX_GET_UI64_RESULT(result))
		result->ui64 = result->ui64 * ZBX_MEBIBYTE;

	zabbix_log(LOG_LEVEL_DEBUG, "End of %s():%s", __func__, zbx_sysinfo_ret_string(ret));

	return ret;
}

int	check_vcenter_hv_property(AGENT_REQUEST *request, const char *username, const char *password,
		AGENT_RESULT *result)
{
	const char			*url, *uuid, *key, *type = ZBX_VMWARE_SOAP_HV, *mode = "";
	int				ret = SYSINFO_RET_FAIL;
	char				*key_esc = NULL;
	zbx_vmware_service_t		*service;
	zbx_vmware_hv_t			*hv;
	zbx_vmware_cust_query_t		*custom_query;
	zbx_vmware_custom_query_type_t	query_type = VMWARE_OBJECT_PROPERTY;

	zabbix_log(LOG_LEVEL_DEBUG, "In %s()", __func__);

	if (3 != request->nparam)
	{
		SET_MSG_RESULT(result, zbx_strdup(NULL, "Invalid number of parameters."));
		goto out;
	}

	url = get_rparam(request, 0);
	uuid = get_rparam(request, 1);
	key = get_rparam(request, 2);

	if (NULL == key || '\0' == *key)
	{
		SET_MSG_RESULT(result, zbx_strdup(NULL, "Invalid third parameter."));
		goto out;
	}

	key_esc = zbx_xml_escape_dyn(key);

	zbx_vmware_lock();

	if (NULL == (service = get_vmware_service(url, username, password, result, &ret)))
		goto unlock;

	if (NULL == (hv = hv_get(&service->data->hvs, uuid)))
	{
		SET_MSG_RESULT(result, zbx_strdup(NULL, "Unknown hypervisor uuid."));
		goto unlock;
	}

	/* FAIL is returned if custom query exists */
	if (NULL == (custom_query = zbx_vmware_service_get_cust_query(service, type, hv->id, key_esc, query_type, mode))
			&& NULL != (custom_query = zbx_vmware_service_add_cust_query(service, type, hv->id, key_esc,
			query_type, mode, NULL)))
	{
		ret = SYSINFO_RET_OK;
		goto unlock;
	}
	else if (NULL == custom_query)
	{
		SET_MSG_RESULT(result, zbx_strdup(NULL, "Unknown vmware property query."));
		goto unlock;
	}

	ret = custquery_read_result(custom_query, result);
unlock:
	zbx_vmware_unlock();
out:
	zbx_str_free(key_esc);
	zabbix_log(LOG_LEVEL_DEBUG, "End of %s():%s", __func__, zbx_sysinfo_ret_string(ret));

	return ret;
}

int	check_vcenter_hv_sensor_health_state(AGENT_REQUEST *request, const char *username, const char *password,
		AGENT_RESULT *result)
{
	int	ret;

	zabbix_log(LOG_LEVEL_DEBUG, "In %s()", __func__);

	ret = get_vcenter_hvprop(request, username, password, ZBX_VMWARE_HVPROP_HEALTH_STATE, result);

	if (SYSINFO_RET_OK == ret && NULL != ZBX_GET_STR_RESULT(result))
	{
		if (0 == strcmp(result->str, "gray") || 0 == strcmp(result->str, "unknown"))
			SET_UI64_RESULT(result, 0);
		else if (0 == strcmp(result->str, "green"))
			SET_UI64_RESULT(result, 1);
		else if (0 == strcmp(result->str, "yellow"))
			SET_UI64_RESULT(result, 2);
		else if (0 == strcmp(result->str, "red"))
			SET_UI64_RESULT(result, 3);
		else
			ret = SYSINFO_RET_FAIL;

		ZBX_UNSET_STR_RESULT(result);
	}

	zabbix_log(LOG_LEVEL_DEBUG, "End of %s():%s", __func__, zbx_sysinfo_ret_string(ret));

	return ret;
}

int	check_vcenter_hv_status(AGENT_REQUEST *request, const char *username, const char *password,
		AGENT_RESULT *result)
{
	int	ret;

	zabbix_log(LOG_LEVEL_DEBUG, "In %s()", __func__);

	ret = get_vcenter_hvprop(request, username, password, ZBX_VMWARE_HVPROP_STATUS, result);

	if (SYSINFO_RET_OK == ret && NULL != ZBX_GET_STR_RESULT(result))
	{
		if (0 == strcmp(result->str, "gray") || 0 == strcmp(result->str, "unknown"))
			SET_UI64_RESULT(result, 0);
		else if (0 == strcmp(result->str, "green"))
			SET_UI64_RESULT(result, 1);
		else if (0 == strcmp(result->str, "yellow"))
			SET_UI64_RESULT(result, 2);
		else if (0 == strcmp(result->str, "red"))
			SET_UI64_RESULT(result, 3);
		else
			ret = SYSINFO_RET_FAIL;

		ZBX_UNSET_STR_RESULT(result);
	}

	zabbix_log(LOG_LEVEL_DEBUG, "End of %s():%s", __func__, zbx_sysinfo_ret_string(ret));

	return ret;
}

int	check_vcenter_hv_maintenance(AGENT_REQUEST *request, const char *username, const char *password,
		AGENT_RESULT *result)
{
	int	ret;

	zabbix_log(LOG_LEVEL_DEBUG, "In %s()", __func__);

	ret = get_vcenter_hvprop(request, username, password, ZBX_VMWARE_HVPROP_MAINTENANCE, result);

	if (SYSINFO_RET_OK == ret && NULL != ZBX_GET_STR_RESULT(result))
	{
		if (0 == strcmp(result->str, "false"))
			SET_UI64_RESULT(result, 0);
		else
			SET_UI64_RESULT(result, 1);

		ZBX_UNSET_STR_RESULT(result);
	}

	zabbix_log(LOG_LEVEL_DEBUG, "End of %s():%s", __func__, zbx_sysinfo_ret_string(ret));

	return ret;
}

int	check_vcenter_hv_uptime(AGENT_REQUEST *request, const char *username, const char *password,
		AGENT_RESULT *result)
{
	int	ret;

	zabbix_log(LOG_LEVEL_DEBUG, "In %s()", __func__);

	ret = get_vcenter_hvprop(request, username, password, ZBX_VMWARE_HVPROP_UPTIME, result);

	zabbix_log(LOG_LEVEL_DEBUG, "End of %s():%s", __func__, zbx_sysinfo_ret_string(ret));

	return ret;
}

int	check_vcenter_hv_version(AGENT_REQUEST *request, const char *username, const char *password,
		AGENT_RESULT *result)
{
	int	ret;

	zabbix_log(LOG_LEVEL_DEBUG, "In %s()", __func__);

	ret = get_vcenter_hvprop(request, username, password, ZBX_VMWARE_HVPROP_VERSION, result);

	zabbix_log(LOG_LEVEL_DEBUG, "End of %s():%s", __func__, zbx_sysinfo_ret_string(ret));

	return ret;
}

int	check_vcenter_hv_sensors_get(AGENT_REQUEST *request, const char *username, const char *password,
		AGENT_RESULT *result)
{
	int	ret;

	zabbix_log(LOG_LEVEL_DEBUG, "In %s()", __func__);

	ret = get_vcenter_hvprop(request, username, password, ZBX_VMWARE_HVPROP_SENSOR, result);

	zabbix_log(LOG_LEVEL_DEBUG, "End of %s():%s", __func__, zbx_sysinfo_ret_string(ret));

	return ret;
}

int	check_vcenter_hv_hw_sensors_get(AGENT_REQUEST *request, const char *username, const char *password,
		AGENT_RESULT *result)
{
	int	ret;

	zabbix_log(LOG_LEVEL_DEBUG, "In %s()", __func__);

	ret = get_vcenter_hvprop(request, username, password, ZBX_VMWARE_HVPROP_HW_SENSOR, result);

	zabbix_log(LOG_LEVEL_DEBUG, "End of %s():%s", __func__, zbx_sysinfo_ret_string(ret));

	return ret;
}

int	check_vcenter_hv_vm_num(AGENT_REQUEST *request, const char *username, const char *password,
		AGENT_RESULT *result)
{
	int			ret = SYSINFO_RET_FAIL;
	zbx_vmware_service_t	*service;
	const char		*uuid, *url;
	zbx_vmware_hv_t		*hv;

	zabbix_log(LOG_LEVEL_DEBUG, "In %s()", __func__);

	if (2 != request->nparam)
	{
		SET_MSG_RESULT(result, zbx_strdup(NULL, "Invalid number of parameters."));
		goto out;
	}

	url = get_rparam(request, 0);
	uuid = get_rparam(request, 1);

	if ('\0' == *uuid)
	{
		SET_MSG_RESULT(result, zbx_strdup(NULL, "Invalid second parameter."));
		goto out;
	}

	zbx_vmware_lock();

	if (NULL == (service = get_vmware_service(url, username, password, result, &ret)))
		goto unlock;

	if (NULL == (hv = hv_get(&service->data->hvs, uuid)))
	{
		SET_MSG_RESULT(result, zbx_strdup(NULL, "Unknown hypervisor uuid."));
		goto unlock;
	}

	SET_UI64_RESULT(result, hv->vms.values_num);
	ret = SYSINFO_RET_OK;
unlock:
	zbx_vmware_unlock();
out:
	zabbix_log(LOG_LEVEL_DEBUG, "End of %s():%s", __func__, zbx_sysinfo_ret_string(ret));

	return ret;
}

static int	check_vcenter_hv_network_common(AGENT_REQUEST *request, const char *username, const char *password,
		AGENT_RESULT *result, int direction, const char *func_parent)
{
	const char		*url, *mode, *uuid, *counter_name;
	unsigned int		coeff = 0;
	zbx_vmware_service_t	*service;
	zbx_vmware_hv_t		*hv;
	int			ret = SYSINFO_RET_FAIL;

	zabbix_log(LOG_LEVEL_DEBUG, "In %s(), func_parent:'%s'", __func__, func_parent);

	if (2 > request->nparam || request->nparam > 3)
	{
		SET_MSG_RESULT(result, zbx_strdup(NULL, "Invalid number of parameters."));
		goto out;
	}

	url = get_rparam(request, 0);
	uuid = get_rparam(request, 1);
	mode = get_rparam(request, 2);

	if (NULL == mode || '\0' == *mode || 0 == strcmp(mode, "bps"))
	{
		counter_name = ZBX_IF_DIRECTION_IN == direction ? "net/received[average]" : "net/transmitted[average]";
		coeff = ZBX_KIBIBYTE;
	}
	else if (0 == strcmp(mode, "packets"))
	{
		counter_name = ZBX_IF_DIRECTION_IN ==
				direction ? "net/packetsRx[summation]" : "net/packetsTx[summation]";
	}
	else if (0 == strcmp(mode, "dropped"))
	{
		counter_name = ZBX_IF_DIRECTION_IN ==
				direction ? "net/droppedRx[summation]" : "net/droppedTx[summation]";
	}
	else if (0 == strcmp(mode, "errors"))
	{
		counter_name = ZBX_IF_DIRECTION_IN == direction ? "net/errorsRx[summation]" : "net/errorsTx[summation]";
	}
	else if (0 == strcmp(mode, "broadcast"))
	{
		counter_name = ZBX_IF_DIRECTION_IN ==
				direction ? "net/broadcastRx[summation]" : "net/broadcastTx[summation]";
	}
	else
	{
		SET_MSG_RESULT(result, zbx_strdup(NULL, "Invalid third parameter."));
		goto out;
	}

	zbx_vmware_lock();

	if (NULL == (service = get_vmware_service(url, username, password, result, &ret)))
		goto unlock;

	if (NULL == (hv = hv_get(&service->data->hvs, uuid)))
	{
		SET_MSG_RESULT(result, zbx_strdup(NULL, "Unknown hypervisor uuid."));
		goto unlock;
	}

	ret = vmware_service_get_counter_value_by_path(service, "HostSystem", hv->id, counter_name, "",
			coeff, result);
unlock:
	zbx_vmware_unlock();
out:
	zabbix_log(LOG_LEVEL_DEBUG, "End of %s(), func_parent:'%s', ret: %s", __func__, func_parent,
			zbx_sysinfo_ret_string(ret));

	return ret;
}

int	check_vcenter_hv_network_in(AGENT_REQUEST *request, const char *username, const char *password,
		AGENT_RESULT *result)
{
	return	check_vcenter_hv_network_common(request, username, password, result, ZBX_IF_DIRECTION_IN, __func__);
}

int	check_vcenter_hv_network_out(AGENT_REQUEST *request, const char *username, const char *password,
		AGENT_RESULT *result)
{
	return	check_vcenter_hv_network_common(request, username, password, result, ZBX_IF_DIRECTION_OUT, __func__);
}

int	check_vcenter_hv_net_if_discovery(AGENT_REQUEST *request, const char *username, const char *password,
		AGENT_RESULT *result)
{
	int			ret = SYSINFO_RET_FAIL;
	const char		*url, *uuid;
	struct zbx_json		json_data;
	zbx_vmware_service_t	*service;
	zbx_vmware_hv_t		*hv;
	zbx_vmware_pnic_t	*nic;

	zabbix_log(LOG_LEVEL_DEBUG, "In %s()", __func__);

	if (2 != request->nparam)
	{
		SET_MSG_RESULT(result, zbx_strdup(NULL, "Invalid number of parameters."));
		goto out;
	}

	url = get_rparam(request, 0);
	uuid = get_rparam(request, 1);

	zbx_vmware_lock();

	if (NULL == (service = get_vmware_service(url, username, password, result, &ret)))
		goto unlock;

	if (NULL == (hv = hv_get(&service->data->hvs, uuid)))
	{
		SET_MSG_RESULT(result, zbx_strdup(NULL, "Unknown hypervisor uuid."));
		goto unlock;
	}

	zbx_json_initarray(&json_data, ZBX_JSON_STAT_BUF_LEN);

	for (int i = 0; i < hv->pnics.values_num; i++)
	{
		nic = hv->pnics.values[i];

		zbx_json_addobject(&json_data, NULL);
		zbx_json_addstring(&json_data, "{#IFNAME}", nic->name, ZBX_JSON_TYPE_STRING);
		zbx_json_addstring(&json_data, "{#IFDRIVER}", ZBX_NULL2EMPTY_STR(nic->driver), ZBX_JSON_TYPE_STRING);
		zbx_json_adduint64(&json_data, "{#IFSPEED}", nic->speed);
		zbx_json_addstring(&json_data, "{#IFDUPLEX}", ZBX_DUPLEX_FULL == nic->duplex ? "full" : "half",
				ZBX_JSON_TYPE_STRING);
		zbx_json_addstring(&json_data, "{#IFMAC}", ZBX_NULL2EMPTY_STR(nic->mac), ZBX_JSON_TYPE_STRING);

		zbx_json_close(&json_data);
	}

	zbx_json_close(&json_data);

	SET_STR_RESULT(result, zbx_strdup(NULL, json_data.buffer));
	zbx_json_free(&json_data);

	ret = SYSINFO_RET_OK;
unlock:
	zbx_vmware_unlock();
out:
	zabbix_log(LOG_LEVEL_DEBUG, "End of %s(), ret: %s", __func__, zbx_sysinfo_ret_string(ret));

	return ret;
}

int	check_vcenter_hv_network_linkspeed(AGENT_REQUEST *request, const char *username, const char *password,
		AGENT_RESULT *result)
{
	int			i, ret = SYSINFO_RET_FAIL;
	const char		*url, *uuid, *if_name;
	zbx_vmware_service_t	*service;
	zbx_vmware_hv_t		*hv;
	zbx_vmware_pnic_t	nic_cmp;

	zabbix_log(LOG_LEVEL_DEBUG, "In %s()", __func__);

	if (3 != request->nparam)
	{
		SET_MSG_RESULT(result, zbx_strdup(NULL, "Invalid number of parameters."));
		goto out;
	}

	url = get_rparam(request, 0);
	uuid = get_rparam(request, 1);
	if_name = get_rparam(request, 2);

	zbx_vmware_lock();

	if (NULL == (service = get_vmware_service(url, username, password, result, &ret)))
		goto unlock;

	if (NULL == (hv = hv_get(&service->data->hvs, uuid)))
	{
		SET_MSG_RESULT(result, zbx_strdup(NULL, "Unknown hypervisor uuid."));
		goto unlock;
	}

	nic_cmp.name = (char *)if_name;

	if (FAIL == (i = zbx_vector_vmware_pnic_ptr_bsearch(&hv->pnics, &nic_cmp, zbx_vmware_pnic_compare)))
	{
		SET_MSG_RESULT(result, zbx_strdup(NULL, "Unknown physical network interface name"));
		goto out;
	}

	SET_UI64_RESULT(result, hv->pnics.values[i]->speed);
	ret = SYSINFO_RET_OK;
unlock:
	zbx_vmware_unlock();
out:
	zabbix_log(LOG_LEVEL_DEBUG, "End of %s(), ret: %s", __func__, zbx_sysinfo_ret_string(ret));

	return ret;
}

int	check_vcenter_hv_tags_get(AGENT_REQUEST *request, const char *username, const char *password,
		AGENT_RESULT *result)
{
	zbx_vmware_service_t		*service;
	zbx_vmware_hv_t			*hv = NULL;
	int				ret = SYSINFO_RET_FAIL;
	const char			*url, *uuid;
	struct zbx_json			json_data;
	char				*error = NULL;

	if (2 != request->nparam)
	{
		SET_MSG_RESULT(result, zbx_strdup(NULL, "Invalid number of parameters."));
		goto out;
	}

	url = get_rparam(request, 0);
	uuid = get_rparam(request, 1);

	if ('\0' == *uuid)
	{
		SET_MSG_RESULT(result, zbx_strdup(NULL, "Invalid second parameter."));
		goto out;
	}

	zbx_vmware_lock();

	if (NULL == (service = get_vmware_service(url, username, password, result, &ret)))
		goto unlock;

	if (NULL == (hv = hv_get(&service->data->hvs, uuid)))
	{
		SET_MSG_RESULT(result, zbx_strdup(NULL, "Unknown hypervisor uuid."));
		goto unlock;
	}

	if (NULL != service->data_tags.error)
	{
		SET_MSG_RESULT(result, zbx_strdup(NULL, service->data_tags.error));
		goto unlock;
	}

	zbx_json_initarray(&json_data, ZBX_JSON_STAT_BUF_LEN);
	vmware_tags_uuid_json(&service->data_tags, hv->uuid, NULL, &json_data, &error);
	zbx_json_close(&json_data);

	if (NULL == error)
	{
		SET_TEXT_RESULT(result, zbx_strdup(NULL, json_data.buffer));
		ret = SYSINFO_RET_OK;
	}
	else
		SET_STR_RESULT(result, error);

	zbx_json_free(&json_data);
unlock:
	zbx_vmware_unlock();
out:
	zabbix_log(LOG_LEVEL_DEBUG, "End of %s():%s", __func__, zbx_sysinfo_ret_string(ret));

	return ret;
}

int	check_vcenter_hv_datacenter_name(AGENT_REQUEST *request, const char *username, const char *password,
		AGENT_RESULT *result)
{
	const char		*url, *uuid;
	zbx_vmware_service_t	*service;
	zbx_vmware_hv_t		*hv;
	int			ret = SYSINFO_RET_FAIL;

	zabbix_log(LOG_LEVEL_DEBUG, "In %s()", __func__);

	if (2 != request->nparam)
	{
		SET_MSG_RESULT(result, zbx_strdup(NULL, "Invalid number of parameters."));
		goto out;
	}

	url = get_rparam(request, 0);
	uuid = get_rparam(request, 1);

	zbx_vmware_lock();

	if (NULL == (service = get_vmware_service(url, username, password, result, &ret)))
		goto unlock;

	if (NULL == (hv = hv_get(&service->data->hvs, uuid)))
	{
		SET_MSG_RESULT(result, zbx_strdup(NULL, "Unknown hypervisor uuid."));
		goto unlock;
	}

	SET_STR_RESULT(result, zbx_strdup(NULL, hv->datacenter_name));

	ret = SYSINFO_RET_OK;
unlock:
	zbx_vmware_unlock();
out:
	zabbix_log(LOG_LEVEL_DEBUG, "End of %s():%s", __func__, zbx_sysinfo_ret_string(ret));

	return ret;
}

int	check_vcenter_hv_datastore_discovery(AGENT_REQUEST *request, const char *username, const char *password,
		AGENT_RESULT *result)
{
	const char		*url, *uuid;
	zbx_vmware_service_t	*service;
	zbx_vmware_hv_t		*hv;
	struct zbx_json		json_data;
	int			ret = SYSINFO_RET_FAIL;

	zabbix_log(LOG_LEVEL_DEBUG, "In %s()", __func__);

	if (2 != request->nparam)
	{
		SET_MSG_RESULT(result, zbx_strdup(NULL, "Invalid number of parameters."));
		goto out;
	}

	url = get_rparam(request, 0);
	uuid = get_rparam(request, 1);

	zbx_vmware_lock();

	if (NULL == (service = get_vmware_service(url, username, password, result, &ret)))
		goto unlock;

	if (NULL == (hv = hv_get(&service->data->hvs, uuid)))
	{
		SET_MSG_RESULT(result, zbx_strdup(NULL, "Unknown hypervisor uuid."));
		goto unlock;
	}

	zbx_json_initarray(&json_data, ZBX_JSON_STAT_BUF_LEN);

	for (int i = 0; i < hv->dsnames.values_num; i++)
	{
		zbx_vmware_dsname_t	*dsname = hv->dsnames.values[i];
		zbx_vmware_datastore_t	*datastore;
		int			total = 0;

		if (NULL == (datastore = ds_get(&service->data->datastores, dsname->uuid)))
		{
			zbx_json_free(&json_data);
			SET_MSG_RESULT(result, zbx_strdup(NULL, "Unknown datastore uuid."));
			goto unlock;
		}

		for (int j = 0; j < dsname->hvdisks.values_num; j++)
			total += dsname->hvdisks.values[j].multipath_total;

		zbx_json_addobject(&json_data, NULL);
		zbx_json_addstring(&json_data, "{#DATASTORE}", dsname->name, ZBX_JSON_TYPE_STRING);
		zbx_json_addstring(&json_data, "{#DATASTORE.UUID}", dsname->uuid, ZBX_JSON_TYPE_STRING);
		zbx_json_addstring(&json_data, "{#DATASTORE.TYPE}", ZBX_NULL2EMPTY_STR(datastore->type),
				ZBX_JSON_TYPE_STRING);
		zbx_json_adduint64(&json_data, "{#MULTIPATH.COUNT}", (unsigned int)total);
		zbx_json_adduint64(&json_data, "{#MULTIPATH.PARTITION.COUNT}",
				(unsigned int)dsname->hvdisks.values_num);
		zbx_json_addarray(&json_data, "datastore_extent");

		for (int j = 0; j < datastore->diskextents.values_num; j++)
		{
			zbx_vmware_diskextent_t	*ext = datastore->diskextents.values[j];

			zbx_json_addobject(&json_data, NULL);
			zbx_json_adduint64(&json_data, "partitionid", ext->partitionid);
			zbx_json_addstring(&json_data, "instance", ext->diskname,
					ZBX_JSON_TYPE_STRING);
			zbx_json_close(&json_data);
		}

		zbx_json_close(&json_data);
		vmware_tags_uuid_json(&service->data_tags, dsname->uuid, "tags", &json_data, NULL);
		zbx_json_close(&json_data);
	}

	zbx_json_close(&json_data);

	SET_STR_RESULT(result, zbx_strdup(NULL, json_data.buffer));

	zbx_json_free(&json_data);

	ret = SYSINFO_RET_OK;
unlock:
	zbx_vmware_unlock();
out:
	zabbix_log(LOG_LEVEL_DEBUG, "End of %s():%s", __func__, zbx_sysinfo_ret_string(ret));

	return ret;
}

#define DATASTORE_METRIC_MODE_LATENCY		0
#define	DATASTORE_METRIC_MODE_MAX_LATENCY	1
#define DATASTORE_METRIC_MODE_RPS		2

static int	check_vcenter_hv_datastore_metrics(AGENT_REQUEST *request, const char *username, const char *password,
		int direction, AGENT_RESULT *result)
{
	const char		*url, *mode, *hv_uuid, *ds_name, *perfcounter;
	zbx_uint64_t		access_filter;
	zbx_vmware_service_t	*service;
	zbx_vmware_hv_t		*hv;
	zbx_vmware_datastore_t	*datastore;
	zbx_vmware_dsname_t	dsname_cmp;
	int			i, metric_mode, ret = SYSINFO_RET_FAIL;
	zbx_str_uint64_pair_t	uuid_cmp = {.value = 0};

	zabbix_log(LOG_LEVEL_DEBUG, "In %s()", __func__);

	if (3 > request->nparam || request->nparam > 4)
	{
		SET_MSG_RESULT(result, zbx_strdup(NULL, "Invalid number of parameters."));
		goto out;
	}

	url = get_rparam(request, 0);
	hv_uuid = get_rparam(request, 1);
	ds_name = get_rparam(request, 2);
	mode = get_rparam(request, 3);

	if (NULL == mode || '\0' == *mode || (0 == strcmp(mode, "latency")))
	{
		metric_mode = DATASTORE_METRIC_MODE_LATENCY;
	}
	else if (0 == strcmp(mode, "rps"))
	{
		metric_mode = DATASTORE_METRIC_MODE_RPS;
	}
	else
	{
		SET_MSG_RESULT(result, zbx_strdup(NULL, "Invalid fourth parameter."));
		goto out;
	}

	zbx_vmware_lock();

	if (NULL == (service = get_vmware_service(url, username, password, result, &ret)))
		goto unlock;

	if (NULL == (hv = hv_get(&service->data->hvs, hv_uuid)))
	{
		SET_MSG_RESULT(result, zbx_strdup(NULL, "Unknown hypervisor uuid."));
		goto unlock;
	}

	dsname_cmp.name = (char *)ds_name;

	if (FAIL == (i = zbx_vector_vmware_dsname_ptr_bsearch(&hv->dsnames, &dsname_cmp, zbx_vmware_dsname_compare)))
	{
		SET_MSG_RESULT(result, zbx_dsprintf(NULL, "Datastore \"%s\" not found on this hypervisor.", ds_name));
		goto unlock;
	}

	if (NULL == (datastore = ds_get(&service->data->datastores, hv->dsnames.values[i]->uuid)))
	{
		SET_MSG_RESULT(result, zbx_strdup(NULL, "Unknown datastore uuid."));
		goto unlock;
	}

	uuid_cmp.name = hv->uuid;

	if (FAIL == (i = zbx_vector_str_uint64_pair_bsearch(&datastore->hv_uuids_access, uuid_cmp,
			zbx_str_uint64_pair_name_compare)))
	{
		SET_MSG_RESULT(result, zbx_dsprintf(NULL, "Unknown hypervisor \"%s\" for datastore \"%s\".",
				hv->props[ZBX_VMWARE_HVPROP_NAME], datastore->name));
		goto unlock;
	}

	switch (direction)
	{
		case ZBX_DATASTORE_DIRECTION_READ:
			access_filter = ZBX_VMWARE_DS_READ_FILTER;

			switch (metric_mode)
			{
				case DATASTORE_METRIC_MODE_RPS:
					perfcounter = "datastore/numberReadAveraged[average]";
					break;
				default:
					perfcounter = "datastore/totalReadLatency[average]";
			}
			break;
		case ZBX_DATASTORE_DIRECTION_WRITE:
			access_filter = ZBX_VMWARE_DS_WRITE_FILTER;

			switch (metric_mode)
			{
				case DATASTORE_METRIC_MODE_RPS:
					perfcounter = "datastore/numberWriteAveraged[average]";
					break;
				default:
					perfcounter = "datastore/totalWriteLatency[average]";
			}
			break;
		default:
			THIS_SHOULD_NEVER_HAPPEN;
			goto unlock;
	}

	zabbix_log(LOG_LEVEL_DEBUG, "%s(): perfcounter:%s", __func__, perfcounter);

	if (access_filter != (datastore->hv_uuids_access.values[i].value & access_filter))
	{
		zbx_uint64_t	mi = datastore->hv_uuids_access.values[i].value;

		SET_MSG_RESULT(result, zbx_dsprintf(NULL, "Datastore is not available for hypervisor: %s",
				0 == (ZBX_VMWARE_DS_MOUNTED & mi) ? "unmounted" : (
				0 == (ZBX_VMWARE_DS_ACCESSIBLE & mi) ? "inaccessible" : (
				ZBX_VMWARE_DS_READ == (ZBX_VMWARE_DS_READWRITE & mi)? "readOnly" :
				"unknown"))));
		goto unlock;
	}

	ret = vmware_service_get_counter_value_by_path(service, ZBX_VMWARE_SOAP_HV, hv->id, perfcounter,
			datastore->uuid, 1, result);
unlock:
	zbx_vmware_unlock();
out:
	zabbix_log(LOG_LEVEL_DEBUG, "End of %s():%s", __func__, zbx_sysinfo_ret_string(ret));

	return ret;
}

static int	check_vcenter_datastore_metrics(AGENT_REQUEST *request, const char *username, const char *password,
		int direction, AGENT_RESULT *result)
{
	const char		*url, *mode, *ds_name, *perfcounter;
	zbx_vmware_service_t	*service;
	zbx_vmware_hv_t		*hv;
	zbx_vmware_datastore_t	*datastore;
	int			i, metric_mode, ret = SYSINFO_RET_FAIL, unit, count = 0, ds_count = 0;
	zbx_uint64_t		access_filter, counterid, value = 0;

	zabbix_log(LOG_LEVEL_DEBUG, "In %s()", __func__);

	if (2 > request->nparam || request->nparam > 3)
	{
		SET_MSG_RESULT(result, zbx_strdup(NULL, "Invalid number of parameters."));
		goto out;
	}

	url = get_rparam(request, 0);
	ds_name = get_rparam(request, 1);
	mode = get_rparam(request, 2);

	if (NULL == mode || '\0' == *mode || (0 == strcmp(mode, "latency")))
	{
		metric_mode = DATASTORE_METRIC_MODE_LATENCY;
	}
	else if (0 == strcmp(mode, "maxlatency"))
	{
		metric_mode = DATASTORE_METRIC_MODE_MAX_LATENCY;
	}
	else if (0 == strcmp(mode, "rps"))
	{
		metric_mode = DATASTORE_METRIC_MODE_RPS;
	}
	else
	{
		SET_MSG_RESULT(result, zbx_strdup(NULL, "Invalid third parameter."));
		goto out;
	}

	zbx_vmware_lock();

	if (NULL == (service = get_vmware_service(url, username, password, result, &ret)))
		goto unlock;

	/* allow passing ds uuid or name for backwards compatibility */
	if (NULL == (datastore = ds_get(&service->data->datastores, ds_name)))
	{
		zbx_vmware_datastore_t	ds_cmp = {.name = (char *)ds_name};

		if (FAIL == (i = zbx_vector_vmware_datastore_ptr_search(&service->data->datastores, &ds_cmp,
				zbx_vmware_ds_name_compare)))
		{
			SET_MSG_RESULT(result, zbx_strdup(NULL, "Unknown datastore name."));
			goto unlock;
		}

		datastore = service->data->datastores.values[i];
	}

	switch (direction)
	{
		case ZBX_DATASTORE_DIRECTION_READ:
			access_filter = ZBX_VMWARE_DS_READ_FILTER;

			switch (metric_mode)
			{
				case DATASTORE_METRIC_MODE_RPS:
					perfcounter = "datastore/numberReadAveraged[average]";
					break;
				default:
					perfcounter = "datastore/totalReadLatency[average]";
			}
			break;
		case ZBX_DATASTORE_DIRECTION_WRITE:
			access_filter = ZBX_VMWARE_DS_WRITE_FILTER;

			switch (metric_mode)
			{
				case DATASTORE_METRIC_MODE_RPS:
					perfcounter = "datastore/numberWriteAveraged[average]";
					break;
				default:
					perfcounter = "datastore/totalWriteLatency[average]";
			}
			break;
		default:
			THIS_SHOULD_NEVER_HAPPEN;
			goto unlock;
	}

	zabbix_log(LOG_LEVEL_DEBUG, "%s(): perfcounter:%s", __func__, perfcounter);

	if (FAIL == zbx_vmware_service_get_counterid(service, perfcounter, &counterid, &unit))
	{
		SET_MSG_RESULT(result, zbx_strdup(NULL, "Performance counter is not available."));
		goto unlock;
	}

	for (i = 0; i < datastore->hv_uuids_access.values_num; i++)
	{
		if (access_filter != (datastore->hv_uuids_access.values[i].value & access_filter))
		{
			zbx_uint64_t	mi = datastore->hv_uuids_access.values[i].value;

			zabbix_log(LOG_LEVEL_DEBUG, "Datastore %s is not available for hypervisor %s: %s",
					datastore->name, datastore->hv_uuids_access.values[i].name,
					0 == (ZBX_VMWARE_DS_MOUNTED & mi) ? "unmounted" : (
					0 == (ZBX_VMWARE_DS_ACCESSIBLE & mi) ? "inaccessible" : (
					ZBX_VMWARE_DS_READ == (ZBX_VMWARE_DS_READWRITE & mi)? "readOnly" :
					"unknown")));
			continue;
		}

		if (NULL == (hv = hv_get(&service->data->hvs, datastore->hv_uuids_access.values[i].name)))
		{
			SET_MSG_RESULT(result, zbx_strdup(NULL, "Unknown hypervisor uuid."));
			goto unlock;
		}

		ds_count++;

		if (0 == strcmp(hv->props[ZBX_VMWARE_HVPROP_MAINTENANCE], "true"))
			continue;

		if (SYSINFO_RET_OK != vmware_service_get_counter_value_by_id(service, "HostSystem", hv->id,
				counterid, datastore->uuid, 1, unit, result))
		{
			char	*err, *msg = *ZBX_GET_MSG_RESULT(result);

			*msg = (char)tolower(*msg);
			err = zbx_dsprintf(NULL, "Counter %s for datastore %s is not available for hypervisor %s: %s",
					perfcounter, datastore->name,
					ZBX_NULL2EMPTY_STR(hv->props[ZBX_VMWARE_HVPROP_NAME]), msg);
			ZBX_UNSET_MSG_RESULT(result);
			SET_MSG_RESULT(result, err);
			goto unlock;
		}

		if (0 == ZBX_ISSET_VALUE(result))
			continue;

		if (DATASTORE_METRIC_MODE_MAX_LATENCY != metric_mode)
		{
			value += *ZBX_GET_UI64_RESULT(result);
			count++;
		}
		else if (value < *ZBX_GET_UI64_RESULT(result))
			value = *ZBX_GET_UI64_RESULT(result);

		ZBX_UNSET_UI64_RESULT(result);
	}

	if (0 == ds_count)
	{
		SET_MSG_RESULT(result, zbx_strdup(NULL, "No datastores available."));
		goto unlock;
	}

	if (DATASTORE_METRIC_MODE_MAX_LATENCY != metric_mode && 0 != count)
		value = value / count;

	SET_UI64_RESULT(result, value);
	ret = SYSINFO_RET_OK;
unlock:
	zbx_vmware_unlock();
out:
	zabbix_log(LOG_LEVEL_DEBUG, "End of %s():%s", __func__, zbx_sysinfo_ret_string(ret));

	return ret;
}

#undef DATASTORE_METRIC_MODE_LATENCY
#undef DATASTORE_METRIC_MODE_MAX_LATENCY
#undef DATASTORE_METRIC_MODE_RPS

int	check_vcenter_hv_datastore_read(AGENT_REQUEST *request, const char *username, const char *password,
		AGENT_RESULT *result)
{
	return check_vcenter_hv_datastore_metrics(request, username, password, ZBX_DATASTORE_DIRECTION_READ, result);
}

int	check_vcenter_hv_datastore_write(AGENT_REQUEST *request, const char *username, const char *password,
		AGENT_RESULT *result)
{
	return check_vcenter_hv_datastore_metrics(request, username, password, ZBX_DATASTORE_DIRECTION_WRITE, result);
}

int	check_vcenter_datastore_read(AGENT_REQUEST *request, const char *username, const char *password,
		AGENT_RESULT *result)
{
	return check_vcenter_datastore_metrics(request, username, password, ZBX_DATASTORE_DIRECTION_READ, result);
}

int	check_vcenter_datastore_write(AGENT_REQUEST *request, const char *username, const char *password,
		AGENT_RESULT *result)
{
	return check_vcenter_datastore_metrics(request, username, password, ZBX_DATASTORE_DIRECTION_WRITE, result);
}

static int	check_vcenter_hv_datastore_size_vsphere(int mode, const zbx_vmware_datastore_t *datastore,
		AGENT_RESULT *result)
{
	switch (mode)
	{
		case ZBX_VMWARE_DATASTORE_SIZE_TOTAL:
			if (ZBX_MAX_UINT64 == datastore->capacity)
			{
				SET_MSG_RESULT(result, zbx_strdup(NULL, "Datastore \"capacity\" is not available."));
				return SYSINFO_RET_FAIL;
			}
			SET_UI64_RESULT(result, datastore->capacity);
			break;
		case ZBX_VMWARE_DATASTORE_SIZE_FREE:
			if (ZBX_MAX_UINT64 == datastore->free_space)
			{
				SET_MSG_RESULT(result, zbx_strdup(NULL, "Datastore \"free space\" is not available."));
				return SYSINFO_RET_FAIL;
			}
			SET_UI64_RESULT(result, datastore->free_space);
			break;
		case ZBX_VMWARE_DATASTORE_SIZE_UNCOMMITTED:
			if (ZBX_MAX_UINT64 == datastore->uncommitted)
			{
				SET_MSG_RESULT(result, zbx_strdup(NULL, "Datastore \"uncommitted\" is not available."));
				return SYSINFO_RET_FAIL;
			}
			SET_UI64_RESULT(result, datastore->uncommitted);
			break;
		case ZBX_VMWARE_DATASTORE_SIZE_PFREE:
			if (ZBX_MAX_UINT64 == datastore->capacity)
			{
				SET_MSG_RESULT(result, zbx_strdup(NULL, "Datastore \"capacity\" is not available."));
				return SYSINFO_RET_FAIL;
			}
			if (ZBX_MAX_UINT64 == datastore->free_space)
			{
				SET_MSG_RESULT(result, zbx_strdup(NULL, "Datastore \"free space\" is not available."));
				return SYSINFO_RET_FAIL;
			}
			if (0 == datastore->capacity)
			{
				SET_MSG_RESULT(result, zbx_strdup(NULL, "Datastore \"capacity\" is zero."));
				return SYSINFO_RET_FAIL;
			}
			SET_DBL_RESULT(result, (double)datastore->free_space / datastore->capacity * 100);
			break;
	}

	return SYSINFO_RET_OK;
}

static int	check_vcenter_ds_param(const char *param, int *mode)
{

	if (NULL == param || '\0' == *param || 0 == strcmp(param, "total"))
	{
		*mode = ZBX_VMWARE_DATASTORE_SIZE_TOTAL;
	}
	else if (0 == strcmp(param, "free"))
	{
		*mode = ZBX_VMWARE_DATASTORE_SIZE_FREE;
	}
	else if (0 == strcmp(param, "pfree"))
	{
		*mode = ZBX_VMWARE_DATASTORE_SIZE_PFREE;
	}
	else if (0 == strcmp(param, "uncommitted"))
	{
		*mode = ZBX_VMWARE_DATASTORE_SIZE_UNCOMMITTED;
	}
	else
		return FAIL;

	return SUCCEED;
}

static int	check_vcenter_ds_size(const char *url, const char *hv_uuid, const char *name, const int mode,
		const char *username, const char *password, AGENT_RESULT *result)
{
	zbx_vmware_service_t	*service;
	int			i, ret = SYSINFO_RET_FAIL;
	zbx_vmware_datastore_t	*datastore;
	zbx_vmware_hv_t		*hv;
	zbx_uint64_t		disk_used, disk_provisioned, disk_capacity;
	unsigned int		flags;
	zbx_str_uint64_pair_t	uuid_cmp = {.name = (char *)hv_uuid, .value = 0};

	zabbix_log(LOG_LEVEL_DEBUG, "In %s()", __func__);

	zbx_vmware_lock();

	if (NULL == (service = get_vmware_service(url, username, password, result, &ret)))
		goto unlock;

	if (NULL != hv_uuid)
	{
		zbx_vmware_dsname_t	dsname_cmp = {.name = (char *)name};

		if (NULL == (hv = hv_get(&service->data->hvs, hv_uuid)))
		{
			SET_MSG_RESULT(result, zbx_strdup(NULL, "Unknown hypervisor uuid."));
			goto unlock;
		}

<<<<<<< HEAD
		if (FAIL == (i = zbx_vector_vmware_dsname_ptr_bsearch(&hv->dsnames, &dsname_cmp, zbx_vmware_dsname_compare)))
=======
		if (FAIL == (i = zbx_vector_vmware_dsname_ptr_bsearch(&hv->dsnames, &dsname_cmp,
				vmware_dsname_compare)))
>>>>>>> ca9e5e01
		{
			SET_MSG_RESULT(result, zbx_dsprintf(NULL, "Datastore \"%s\" not found on this hypervisor.",
					name));
			goto unlock;
		}

		if (NULL == (datastore = ds_get(&service->data->datastores, hv->dsnames.values[i]->uuid)))
		{
			SET_MSG_RESULT(result, zbx_strdup(NULL, "Unknown datastore uuid."));
			goto unlock;
		}
	}
	else if (NULL == (datastore = ds_get(&service->data->datastores, name)))
	{
		zbx_vmware_datastore_t	ds_cmp = {.name = (char *)name};

		if (FAIL == (i = zbx_vector_vmware_datastore_ptr_search(&service->data->datastores, &ds_cmp,
				zbx_vmware_ds_name_compare)))
		{
			SET_MSG_RESULT(result, zbx_strdup(NULL, "Unknown datastore name."));
			goto unlock;
		}

		datastore = service->data->datastores.values[i];
	}

	if (NULL != hv_uuid &&
			FAIL == zbx_vector_str_uint64_pair_bsearch(&datastore->hv_uuids_access, uuid_cmp,
			zbx_str_uint64_pair_name_compare))
	{
		SET_MSG_RESULT(result, zbx_dsprintf(NULL, "Hypervisor '%s' not found on this datastore.", hv_uuid));
		goto unlock;
	}

	if (ZBX_VMWARE_TYPE_VSPHERE == service->type)
	{
		ret = check_vcenter_hv_datastore_size_vsphere(mode, datastore, result);
		goto unlock;
	}

	switch (mode)
	{
		case ZBX_VMWARE_DATASTORE_SIZE_TOTAL:
			flags = ZBX_DATASTORE_COUNTER_CAPACITY;
			break;
		case ZBX_VMWARE_DATASTORE_SIZE_FREE:
			flags = ZBX_DATASTORE_COUNTER_CAPACITY | ZBX_DATASTORE_COUNTER_USED;
			break;
		case ZBX_VMWARE_DATASTORE_SIZE_PFREE:
			flags = ZBX_DATASTORE_COUNTER_CAPACITY | ZBX_DATASTORE_COUNTER_USED;
			break;
		case ZBX_VMWARE_DATASTORE_SIZE_UNCOMMITTED:
			flags = ZBX_DATASTORE_COUNTER_PROVISIONED | ZBX_DATASTORE_COUNTER_USED;
			break;
	}

	if (0 != (flags & ZBX_DATASTORE_COUNTER_PROVISIONED))
	{
		ret = vmware_service_get_counter_value_by_path(service, "Datastore", datastore->id,
				"disk/provisioned[latest]", ZBX_DATASTORE_TOTAL, ZBX_KIBIBYTE, result);

		if (SYSINFO_RET_OK != ret || NULL == ZBX_GET_UI64_RESULT(result))
			goto unlock;

		disk_provisioned = *ZBX_GET_UI64_RESULT(result);
		ZBX_UNSET_UI64_RESULT(result);
	}

	if (0 != (flags & ZBX_DATASTORE_COUNTER_USED))
	{
		ret = vmware_service_get_counter_value_by_path(service, "Datastore", datastore->id,
				"disk/used[latest]", ZBX_DATASTORE_TOTAL, ZBX_KIBIBYTE, result);

		if (SYSINFO_RET_OK != ret || NULL == ZBX_GET_UI64_RESULT(result))
			goto unlock;

		disk_used = *ZBX_GET_UI64_RESULT(result);
		ZBX_UNSET_UI64_RESULT(result);
	}

	if (0 != (flags & ZBX_DATASTORE_COUNTER_CAPACITY))
	{
		ret = vmware_service_get_counter_value_by_path(service, "Datastore", datastore->id,
				"disk/capacity[latest]", ZBX_DATASTORE_TOTAL, ZBX_KIBIBYTE, result);

		if (SYSINFO_RET_OK != ret || NULL == ZBX_GET_UI64_RESULT(result))
			goto unlock;

		disk_capacity = *ZBX_GET_UI64_RESULT(result);
		ZBX_UNSET_UI64_RESULT(result);
	}

	switch (mode)
	{
		case ZBX_VMWARE_DATASTORE_SIZE_TOTAL:
			SET_UI64_RESULT(result, disk_capacity);
			break;
		case ZBX_VMWARE_DATASTORE_SIZE_FREE:
			SET_UI64_RESULT(result, disk_capacity - disk_used);
			break;
		case ZBX_VMWARE_DATASTORE_SIZE_UNCOMMITTED:
			SET_UI64_RESULT(result, disk_provisioned - disk_used);
			break;
		case ZBX_VMWARE_DATASTORE_SIZE_PFREE:
			SET_DBL_RESULT(result, 0 != disk_capacity ?
					(double) (disk_capacity - disk_used) / disk_capacity * 100 : 0);
			break;
	}

	ret = SYSINFO_RET_OK;
unlock:
	zbx_vmware_unlock();

	zabbix_log(LOG_LEVEL_DEBUG, "End of %s():%s", __func__, zbx_sysinfo_ret_string(ret));

	return ret;
}

int	check_vcenter_hv_datastore_size(AGENT_REQUEST *request, const char *username, const char *password,
		AGENT_RESULT *result)
{
	const char	*url, *uuid, *name, *param;
	int		ret = SYSINFO_RET_FAIL, mode;

	zabbix_log(LOG_LEVEL_DEBUG, "In %s()", __func__);

	if (3 > request->nparam || request->nparam > 4)
	{
		SET_MSG_RESULT(result, zbx_strdup(NULL, "Invalid number of parameters."));
		goto out;
	}

	url = get_rparam(request, 0);
	uuid = get_rparam(request, 1);
	name = get_rparam(request, 2);
	param = get_rparam(request, 3);

	if (SUCCEED == check_vcenter_ds_param(param, &mode))
		ret = check_vcenter_ds_size(url, uuid, name, mode, username, password, result);
	else
		SET_MSG_RESULT(result, zbx_strdup(NULL, "Invalid fourth parameter."));
out:
	zabbix_log(LOG_LEVEL_DEBUG, "End of %s():%s", __func__, zbx_sysinfo_ret_string(ret));

	return ret;
}

int	check_vcenter_cl_perfcounter(AGENT_REQUEST *request, const char *username, const char *password,
		AGENT_RESULT *result)
{
	char			*url, *path, *clusterid;
	const char 		*instance;
	zbx_vmware_service_t	*service;
	zbx_vmware_cluster_t	*cluster;
	zbx_uint64_t		counterid;
	int			unit, ret = SYSINFO_RET_FAIL;

	zabbix_log(LOG_LEVEL_DEBUG, "In %s()", __func__);

	if (3 > request->nparam || request->nparam > 4)
	{
		SET_MSG_RESULT(result, zbx_strdup(NULL, "Invalid number of parameters."));
		goto out;
	}

	url = get_rparam(request, 0);
	clusterid = get_rparam(request, 1);
	path = get_rparam(request, 2);
	instance = get_rparam(request, 3);

	if (NULL == instance)
		instance = "";

	zbx_vmware_lock();

	if (NULL == (service = get_vmware_service(url, username, password, result, &ret)))
		goto unlock;

	if (FAIL == zbx_vmware_service_get_counterid(service, path, &counterid, &unit))
	{
		SET_MSG_RESULT(result, zbx_strdup(NULL, "Performance counter is not available."));
		goto unlock;
	}

	if (NULL == (cluster = cluster_get(&service->data->clusters, clusterid)))
	{
		SET_MSG_RESULT(result, zbx_strdup(NULL, "Invalid cluster id."));
		goto unlock;
	}

	/* FAIL is returned if counter already exists */
	if (SUCCEED == zbx_vmware_service_add_perf_counter(service, ZBX_VMWARE_SOAP_CLUSTER, cluster->id,
			counterid, ZBX_VMWARE_PERF_QUERY_ALL))
	{
		ret = SYSINFO_RET_OK;
		goto unlock;
	}

	/* The performance counter is already being monitored, try to get the results from statistics. */
	ret = vmware_service_get_counter_value_by_id(service, ZBX_VMWARE_SOAP_CLUSTER, cluster->id, counterid,
			instance, 1, unit, result);
unlock:
	zbx_vmware_unlock();
out:
	zabbix_log(LOG_LEVEL_DEBUG, "End of %s():%s", __func__, zbx_sysinfo_ret_string(ret));

	return ret;
}

int	check_vcenter_hv_perfcounter(AGENT_REQUEST *request, const char *username, const char *password,
		AGENT_RESULT *result)
{
	const char		*instance, *url, *uuid, *path;
	zbx_vmware_service_t	*service;
	zbx_vmware_hv_t		*hv;
	zbx_uint64_t		counterid;
	int			unit, ret = SYSINFO_RET_FAIL;

	zabbix_log(LOG_LEVEL_DEBUG, "In %s()", __func__);

	if (3 > request->nparam || request->nparam > 4)
	{
		SET_MSG_RESULT(result, zbx_strdup(NULL, "Invalid number of parameters."));
		goto out;
	}

	url = get_rparam(request, 0);
	uuid = get_rparam(request, 1);
	path = get_rparam(request, 2);
	instance = get_rparam(request, 3);

	if (NULL == instance)
		instance = "";

	zbx_vmware_lock();

	if (NULL == (service = get_vmware_service(url, username, password, result, &ret)))
		goto unlock;

	if (NULL == (hv = hv_get(&service->data->hvs, uuid)))
	{
		SET_MSG_RESULT(result, zbx_strdup(NULL, "Unknown hypervisor uuid."));
		goto unlock;
	}

	if (FAIL == zbx_vmware_service_get_counterid(service, path, &counterid, &unit))
	{
		SET_MSG_RESULT(result, zbx_strdup(NULL, "Performance counter is not available."));
		goto unlock;
	}

	/* FAIL is returned if counter already exists */
	if (SUCCEED == zbx_vmware_service_add_perf_counter(service, ZBX_VMWARE_SOAP_HV, hv->id, counterid,
			ZBX_VMWARE_PERF_QUERY_ALL))
	{
		ret = SYSINFO_RET_OK;
		goto unlock;
	}

	/* The performance counter is already being monitored, try to get the results from statistics. */
	ret = vmware_service_get_counter_value_by_id(service, ZBX_VMWARE_SOAP_HV, hv->id, counterid, instance, 1, unit,
			result);
unlock:
	zbx_vmware_unlock();
out:
	zabbix_log(LOG_LEVEL_DEBUG, "End of %s():%s", __func__, zbx_sysinfo_ret_string(ret));

	return ret;
}

int	check_vcenter_hv_datastore_list(AGENT_REQUEST *request, const char *username, const char *password,
		AGENT_RESULT *result)
{
	const char		*url, *hv_uuid;
	char			*ds_list = NULL;
	zbx_vmware_service_t	*service;
	zbx_vmware_hv_t		*hv;
	int			ret = SYSINFO_RET_FAIL;

	zabbix_log(LOG_LEVEL_DEBUG, "In %s()", __func__);

	if (2 != request->nparam )
	{
		SET_MSG_RESULT(result, zbx_strdup(NULL, "Invalid number of parameters."));
		goto out;
	}

	url = get_rparam(request, 0);
	hv_uuid = get_rparam(request, 1);
	zbx_vmware_lock();

	if (NULL == (service = get_vmware_service(url, username, password, result, &ret)))
		goto unlock;

	if (NULL == (hv = hv_get(&service->data->hvs, hv_uuid)))
	{
		SET_MSG_RESULT(result, zbx_strdup(NULL, "Unknown hypervisor uuid."));
		goto unlock;
	}

	for (int i = 0; i < hv->dsnames.values_num; i++)
	{
		zbx_vmware_dsname_t	*dsname = hv->dsnames.values[i];

		ds_list = zbx_strdcatf(ds_list, "%s\n", dsname->name);
	}

	if (NULL != ds_list)
		ds_list[strlen(ds_list)-1] = '\0';
	else
		ds_list = zbx_strdup(NULL, "");

	SET_TEXT_RESULT(result, ds_list);

	ret = SYSINFO_RET_OK;
unlock:
	zbx_vmware_unlock();
out:
	zabbix_log(LOG_LEVEL_DEBUG, "End of %s():%s", __func__, zbx_sysinfo_ret_string(ret));

	return ret;
}

int	check_vcenter_hv_datastore_multipath(AGENT_REQUEST *request, const char *username, const char *password,
		AGENT_RESULT *result)
{
	const char		*url, *hv_uuid, *ds_name, *partition;
	zbx_vmware_service_t	*service;
	zbx_vmware_hv_t		*hv;
	zbx_vmware_dsname_t	*dsname;
	int			ret = SYSINFO_RET_FAIL, i, multipath_count = 0;
	zbx_uint64_t		partitionid = 0;

	zabbix_log(LOG_LEVEL_DEBUG, "In %s()", __func__);

	if (2 > request->nparam || request->nparam > 4)
	{
		SET_MSG_RESULT(result, zbx_strdup(NULL, "Invalid number of parameters."));
		goto out;
	}

	url = get_rparam(request, 0);
	hv_uuid = get_rparam(request, 1);
	ds_name = get_rparam(request, 2);
	partition = get_rparam(request, 3);

	if ('\0' == *hv_uuid)
	{
		SET_MSG_RESULT(result, zbx_strdup(NULL, "Invalid second parameter."));
		goto out;
	}

	if (NULL != partition && '\0' != *partition)
	{
		if (NULL == ds_name || '\0' == *ds_name)
		{
			SET_MSG_RESULT(result, zbx_strdup(NULL, "Invalid fourth parameter."));
			goto out;
		}

		partitionid = (unsigned int) atoi(partition);
	}

	zbx_vmware_lock();

	if (NULL == (service = get_vmware_service(url, username, password, result, &ret)))
		goto unlock;

	if (NULL == (hv = hv_get(&service->data->hvs, hv_uuid)))
	{
		SET_MSG_RESULT(result, zbx_strdup(NULL, "Unknown hypervisor uuid."));
		goto unlock;
	}

	if (NULL != ds_name && '\0' != *ds_name)
	{
		zbx_vmware_dsname_t	dsname_cmp;
		zbx_vmware_hvdisk_t	hvdisk_cmp;

		dsname_cmp.name = (char *)ds_name;

		if (FAIL == (i = zbx_vector_vmware_dsname_ptr_bsearch(&hv->dsnames, &dsname_cmp,
<<<<<<< HEAD
				zbx_vmware_dsname_compare)))
=======
				vmware_dsname_compare)))
>>>>>>> ca9e5e01
		{
			SET_MSG_RESULT(result, zbx_dsprintf(NULL, "Datastore \"%s\" not found on this hypervisor.",
					ds_name));
			goto unlock;
		}

		dsname = hv->dsnames.values[i];

		if (NULL != partition)
		{
			hvdisk_cmp.partitionid = partitionid;

			if (FAIL == (i = zbx_vector_vmware_hvdisk_bsearch(&dsname->hvdisks, hvdisk_cmp,
					ZBX_DEFAULT_UINT64_COMPARE_FUNC)))
			{
				SET_MSG_RESULT(result, zbx_dsprintf(NULL, "Unknown partition id:" ZBX_FS_UI64,
						partitionid));
				goto unlock;
			}

			multipath_count = dsname->hvdisks.values[i].multipath_active;
		}
		else
		{
			for (int j = 0; j < dsname->hvdisks.values_num; j++)
				multipath_count += dsname->hvdisks.values[j].multipath_active;
		}
	}
	else
	{
		for (i = 0; i < hv->dsnames.values_num; i++)
		{
			dsname = hv->dsnames.values[i];

			for (int j = 0; j < dsname->hvdisks.values_num; j++)
				multipath_count += dsname->hvdisks.values[j].multipath_active;
		}
	}

	SET_UI64_RESULT(result, (unsigned int)multipath_count);
	ret = SYSINFO_RET_OK;
unlock:
	zbx_vmware_unlock();
out:
	zabbix_log(LOG_LEVEL_DEBUG, "End of %s():%s", __func__, zbx_sysinfo_ret_string(ret));

	return ret;
}

int	check_vcenter_datastore_hv_list(AGENT_REQUEST *request, const char *username, const char *password,
		AGENT_RESULT *result)
{
	const char		*url, *ds_name, *hv_name;
	char			*hv_list = NULL;
	zbx_vmware_service_t	*service;
	int			i, ret = SYSINFO_RET_FAIL;
	zbx_vmware_datastore_t	*datastore = NULL;
	zbx_vmware_hv_t		*hv;

	zabbix_log(LOG_LEVEL_DEBUG, "In %s()", __func__);

	if (2 != request->nparam )
	{
		SET_MSG_RESULT(result, zbx_strdup(NULL, "Invalid number of parameters."));
		goto out;
	}

	url = get_rparam(request, 0);
	ds_name = get_rparam(request, 1);
	zbx_vmware_lock();

	if (NULL == (service = get_vmware_service(url, username, password, result, &ret)))
		goto unlock;

	if (NULL == (datastore = ds_get(&service->data->datastores, ds_name)))
	{
		zbx_vmware_datastore_t	ds_cmp =  {.name = (char *)ds_name};

		if (FAIL == (i = zbx_vector_vmware_datastore_ptr_search(&service->data->datastores, &ds_cmp,
				zbx_vmware_ds_name_compare)))
		{
			SET_MSG_RESULT(result, zbx_strdup(NULL, "Unknown datastore name."));
			goto unlock;
		}

		datastore = service->data->datastores.values[i];
	}

	for (i = 0; i < datastore->hv_uuids_access.values_num; i++)
	{
		if (NULL == (hv = hv_get(&service->data->hvs, datastore->hv_uuids_access.values[i].name)))
		{
			SET_MSG_RESULT(result, zbx_strdup(NULL, "Unknown hypervisor uuid."));
			zbx_free(hv_list);
			goto unlock;
		}

		if (NULL == (hv_name = hv->props[ZBX_VMWARE_HVPROP_NAME]))
			hv_name = datastore->hv_uuids_access.values[i].name;

		hv_list = zbx_strdcatf(hv_list, "%s\n", hv_name);
	}

	if (NULL != hv_list)
		hv_list[strlen(hv_list)-1] = '\0';
	else
		hv_list = zbx_strdup(NULL, "");

	SET_TEXT_RESULT(result, hv_list);

	ret = SYSINFO_RET_OK;
unlock:
	zbx_vmware_unlock();
out:
	zabbix_log(LOG_LEVEL_DEBUG, "End of %s():%s", __func__, zbx_sysinfo_ret_string(ret));

	return ret;
}

int	check_vcenter_datastore_perfcounter(AGENT_REQUEST *request, const char *username, const char *password,
		AGENT_RESULT *result)
{
	const char		*instance, *url, *uuid, *path;
	zbx_vmware_service_t	*service;
	zbx_vmware_datastore_t	*ds;
	zbx_uint64_t		counterid;
	int			unit, ret = SYSINFO_RET_FAIL;

	zabbix_log(LOG_LEVEL_DEBUG, "In %s()", __func__);

	if (3 > request->nparam || request->nparam > 4)
	{
		SET_MSG_RESULT(result, zbx_strdup(NULL, "Invalid number of parameters."));
		goto out;
	}

	url = get_rparam(request, 0);
	uuid = get_rparam(request, 1);
	path = get_rparam(request, 2);
	instance = get_rparam(request, 3);

	if (NULL == instance)
		instance = "";

	zbx_vmware_lock();

	if (NULL == (service = get_vmware_service(url, username, password, result, &ret)))
		goto unlock;

	if (NULL == (ds = ds_get(&service->data->datastores, uuid)))
	{
		SET_MSG_RESULT(result, zbx_strdup(NULL, "Unknown datastore uuid."));
		goto unlock;
	}

	if (FAIL == zbx_vmware_service_get_counterid(service, path, &counterid, &unit))
	{
		SET_MSG_RESULT(result, zbx_strdup(NULL, "Performance counter is not available."));
		goto unlock;
	}

	/* FAIL is returned if counter already exists */
	if (SUCCEED == zbx_vmware_service_add_perf_counter(service, ZBX_VMWARE_SOAP_DS, ds->id, counterid,
			ZBX_VMWARE_PERF_QUERY_ALL))
	{
		ret = SYSINFO_RET_OK;
		goto unlock;
	}

	/* The performance counter is already being monitored, try to get the results from statistics. */
	ret = vmware_service_get_counter_value_by_id(service, ZBX_VMWARE_SOAP_DS, ds->id, counterid, instance, 1, unit,
			result);
unlock:
	zbx_vmware_unlock();
out:
	zabbix_log(LOG_LEVEL_DEBUG, "End of %s():%s", __func__, zbx_sysinfo_ret_string(ret));

	return ret;
}

int	check_vcenter_datastore_property(AGENT_REQUEST *request, const char *username, const char *password,
		AGENT_RESULT *result)
{
	const char			*url, *uuid, *key, *type = ZBX_VMWARE_SOAP_DS, *mode = "";
	int				ret = SYSINFO_RET_FAIL;
	char				*key_esc = NULL;
	zbx_vmware_service_t		*service;
	zbx_vmware_datastore_t		*ds;
	zbx_vmware_cust_query_t		*custom_query;
	zbx_vmware_custom_query_type_t	query_type = VMWARE_OBJECT_PROPERTY;

	zabbix_log(LOG_LEVEL_DEBUG, "In %s()", __func__);

	if (3 != request->nparam)
	{
		SET_MSG_RESULT(result, zbx_strdup(NULL, "Invalid number of parameters."));
		goto out;
	}

	url = get_rparam(request, 0);
	uuid = get_rparam(request, 1);
	key = get_rparam(request, 2);

	if (NULL == key || '\0' == *key)
	{
		SET_MSG_RESULT(result, zbx_strdup(NULL, "Invalid third parameter."));
		goto out;
	}

	key_esc = zbx_xml_escape_dyn(key);

	zbx_vmware_lock();

	if (NULL == (service = get_vmware_service(url, username, password, result, &ret)))
		goto unlock;

	if (NULL == (ds = ds_get(&service->data->datastores, uuid)))
	{
		int			i;
		zbx_vmware_datastore_t	ds_cmp = {.name = (char *)uuid};

		if (FAIL == (i = zbx_vector_vmware_datastore_ptr_search(&service->data->datastores, &ds_cmp,
				zbx_vmware_ds_name_compare)))
		{
			SET_MSG_RESULT(result, zbx_strdup(NULL, "Unknown datastore name."));
			goto unlock;
		}

		ds = service->data->datastores.values[i];
	}

	/* FAIL is returned if custom query exists */
	if (NULL == (custom_query = zbx_vmware_service_get_cust_query(service, type, ds->id, key_esc, query_type, mode))
			&& NULL != (custom_query = zbx_vmware_service_add_cust_query(service, type, ds->id, key_esc,
			query_type, mode, NULL)))
	{
		ret = SYSINFO_RET_OK;
		goto unlock;
	}
	else if (NULL == custom_query)
	{
		SET_MSG_RESULT(result, zbx_strdup(NULL, "Unknown vmware property query."));
		goto unlock;
	}

	ret = custquery_read_result(custom_query, result);
unlock:
	zbx_vmware_unlock();
out:
	zbx_str_free(key_esc);
	zabbix_log(LOG_LEVEL_DEBUG, "End of %s():%s", __func__, zbx_sysinfo_ret_string(ret));

	return ret;
}

int	check_vcenter_datastore_size(AGENT_REQUEST *request, const char *username, const char *password,
		AGENT_RESULT *result)
{
	const char	*url, *name, *param;
	int		ret = SYSINFO_RET_FAIL, mode;

	zabbix_log(LOG_LEVEL_DEBUG, "In %s()", __func__);

	if (2 > request->nparam || request->nparam > 3)
	{
		SET_MSG_RESULT(result, zbx_strdup(NULL, "Invalid number of parameters."));
		goto out;
	}

	url = get_rparam(request, 0);
	name = get_rparam(request, 1);
	param = get_rparam(request, 2);

	if (SUCCEED == check_vcenter_ds_param(param, &mode))
		ret = check_vcenter_ds_size(url, NULL, name, mode, username, password, result);
	else
		SET_MSG_RESULT(result, zbx_strdup(NULL, "Invalid third parameter."));
out:
	zabbix_log(LOG_LEVEL_DEBUG, "End of %s():%s", __func__, zbx_sysinfo_ret_string(ret));

	return ret;
}

int	check_vcenter_datastore_discovery(AGENT_REQUEST *request, const char *username, const char *password,
		AGENT_RESULT *result)
{
	const char		*url;
	zbx_vmware_service_t	*service;
	struct zbx_json		json_data;
	int			i, j, ret = SYSINFO_RET_FAIL;

	zabbix_log(LOG_LEVEL_DEBUG, "In %s()", __func__);

	if (1 != request->nparam)
	{
		SET_MSG_RESULT(result, zbx_strdup(NULL, "Invalid number of parameters."));
		goto out;
	}

	url = get_rparam(request, 0);

	zbx_vmware_lock();

	if (NULL == (service = get_vmware_service(url, username, password, result, &ret)))
		goto unlock;

	zbx_json_initarray(&json_data, ZBX_JSON_STAT_BUF_LEN);

	for (i = 0; i < service->data->datastores.values_num; i++)
	{
		zbx_vmware_datastore_t	*datastore = service->data->datastores.values[i];

		zbx_json_addobject(&json_data, NULL);
		zbx_json_addstring(&json_data, "{#DATASTORE}", datastore->name, ZBX_JSON_TYPE_STRING);
		zbx_json_addstring(&json_data, "{#DATASTORE.UUID}", datastore->uuid, ZBX_JSON_TYPE_STRING);
		zbx_json_addstring(&json_data, "{#DATASTORE.TYPE}", ZBX_NULL2EMPTY_STR(datastore->type),
				ZBX_JSON_TYPE_STRING);
		zbx_json_addarray(&json_data, "datastore_extent");

		for (j = 0; j < datastore->diskextents.values_num; j++)
		{
			zbx_vmware_diskextent_t	*ext = datastore->diskextents.values[j];

			zbx_json_addobject(&json_data, NULL);
			zbx_json_adduint64(&json_data, "partitionid", ext->partitionid);
			zbx_json_addstring(&json_data, "instance", ext->diskname,
					ZBX_JSON_TYPE_STRING);
			zbx_json_close(&json_data);
		}

		zbx_json_close(&json_data);
		vmware_tags_uuid_json(&service->data_tags, datastore->uuid, "tags", &json_data, NULL);
		zbx_json_close(&json_data);
	}

	zbx_json_close(&json_data);

	SET_STR_RESULT(result, zbx_strdup(NULL, json_data.buffer));

	zbx_json_free(&json_data);

	ret = SYSINFO_RET_OK;
unlock:
	zbx_vmware_unlock();
out:
	zabbix_log(LOG_LEVEL_DEBUG, "End of %s():%s", __func__, zbx_sysinfo_ret_string(ret));

	return ret;
}

int	check_vcenter_datastore_tags_get(AGENT_REQUEST *request, const char *username, const char *password,
		AGENT_RESULT *result)
{
	zbx_vmware_service_t		*service;
	zbx_vmware_datastore_t		*ds = NULL;
	int				ret = SYSINFO_RET_FAIL;
	const char			*url, *uuid;
	struct zbx_json			json_data;
	char				*error = NULL;

	if (2 != request->nparam)
	{
		SET_MSG_RESULT(result, zbx_strdup(NULL, "Invalid number of parameters."));
		goto out;
	}

	url = get_rparam(request, 0);
	uuid = get_rparam(request, 1);

	if ('\0' == *uuid)
	{
		SET_MSG_RESULT(result, zbx_strdup(NULL, "Invalid second parameter."));
		goto out;
	}

	zbx_vmware_lock();

	if (NULL == (service = get_vmware_service(url, username, password, result, &ret)))
		goto unlock;

	if (NULL == (ds = ds_get(&service->data->datastores, uuid)))
	{
		SET_MSG_RESULT(result, zbx_strdup(NULL, "Unknown datastore uuid."));
		goto unlock;
	}

	if (NULL != service->data_tags.error)
	{
		SET_MSG_RESULT(result, zbx_strdup(NULL, service->data_tags.error));
		goto unlock;
	}

	zbx_json_initarray(&json_data, ZBX_JSON_STAT_BUF_LEN);
	vmware_tags_uuid_json(&service->data_tags, ds->uuid, NULL, &json_data, &error);
	zbx_json_close(&json_data);

	if (NULL == error)
	{
		SET_TEXT_RESULT(result, zbx_strdup(NULL, json_data.buffer));
		ret = SYSINFO_RET_OK;
	}
	else
		SET_STR_RESULT(result, error);

	zbx_json_free(&json_data);
unlock:
	zbx_vmware_unlock();
out:
	zabbix_log(LOG_LEVEL_DEBUG, "End of %s():%s", __func__, zbx_sysinfo_ret_string(ret));

	return ret;
}

int	check_vcenter_dvswitch_discovery(AGENT_REQUEST *request, const char *username, const char *password,
		AGENT_RESULT *result)
{
	const char		*url;
	int			ret = SYSINFO_RET_FAIL;
	zbx_vmware_service_t	*service;
	struct zbx_json		json_data;

	zabbix_log(LOG_LEVEL_DEBUG, "In %s()", __func__);

	if (1 != request->nparam)
	{
		SET_MSG_RESULT(result, zbx_strdup(NULL, "Invalid number of parameters."));
		goto out;
	}

	url = get_rparam(request, 0);

	zbx_vmware_lock();

	if (NULL == (service = get_vmware_service(url, username, password, result, &ret)))
		goto unlock;

	zbx_json_initarray(&json_data, ZBX_JSON_STAT_BUF_LEN);

	for (int i = 0; i < service->data->dvswitches.values_num; i++)
	{
		zbx_vmware_dvswitch_t	*dvswitch = (zbx_vmware_dvswitch_t *)service->data->dvswitches.values[i];

		zbx_json_addobject(&json_data, NULL);
		zbx_json_addstring(&json_data, "{#DVSWITCH.UUID}", dvswitch->uuid, ZBX_JSON_TYPE_STRING);
		zbx_json_addstring(&json_data, "{#DVSWITCH.NAME}", dvswitch->name, ZBX_JSON_TYPE_STRING);
		zbx_json_close(&json_data);
	}

	zbx_json_close(&json_data);

	SET_STR_RESULT(result, zbx_strdup(NULL, json_data.buffer));

	zbx_json_free(&json_data);

	ret = SYSINFO_RET_OK;
unlock:
	zbx_vmware_unlock();
out:
	zabbix_log(LOG_LEVEL_DEBUG, "End of %s():%s", __func__, zbx_sysinfo_ret_string(ret));

	return ret;
}

static int	dvs_param_validate(zbx_vector_custquery_param_t *query_params, unsigned int vc_version)
{
	for (int i = 0; i < query_params->values_num; i++)
	{
		zbx_vmware_custquery_param_t	*p = &query_params->values[i];

		if (0 == strcmp("active", p->name) || 0 == strcmp("connected", p->name) ||
				0 == strcmp("inside", p->name) || 0 == strcmp("nsxPort", p->name) ||
				0 == strcmp("uplinkPort", p->name))
		{
			if (0 != strcmp("true", p->value) && 0 != strcmp("false", p->value))
				return FAIL;
		}
		else if (0 != strcmp("host", p->name) && 0 != strcmp("portgroupKey", p->name) &&
				0 != strcmp("portKey", p->name))
		{
			return FAIL;
		}

		if (0 == strcmp("host", p->name) && vc_version < 65)
			return FAIL;

		if (0 == strcmp("nsxPort", p->name) && vc_version < 70)
			return FAIL;
	}

	return SUCCEED;
}

static int	custquery_param_create(const char *key, zbx_vector_custquery_param_t *query_params)
{
	char				*left, *right, *src;
	zbx_vmware_custquery_param_t	param = {NULL, NULL};
	int				ret = SUCCEED;

	if ('\0' == *key)
		return ret;

	src = zbx_strdup(NULL, key);

	while (1)
	{
		zbx_strsplit_first(src, ',', &left, &right);

		if (NULL == left || '\0' == *left)
		{
			ret = FAIL;
			break;
		}

		zbx_strsplit_first(left, ':', &param.name, &param.value);

		if (NULL == param.name || '\0' == *param.name || NULL == param.value)
		{
			ret = FAIL;
			break;
		}

		zbx_vector_custquery_param_append(query_params, param);
		param.name = NULL;
		param.value = NULL;

		if (NULL == right || '\0' == *right)
			break;

		zbx_free(src);
		src = right;
		right = NULL;
		zbx_free(left);
	}

	zbx_free(param.name);
	zbx_free(param.value);
	zbx_free(left);
	zbx_free(right);
	zbx_free(src);

	return ret;
}

int	check_vcenter_dvswitch_fetchports_get(AGENT_REQUEST *request, const char *username, const char *password,
		AGENT_RESULT *result)
{
	const char			*mode, *url, *uuid, *key, *type = ZBX_VMWARE_SOAP_DVS;
	int				ret = SYSINFO_RET_FAIL;
	char				*key_esc = NULL;
	zbx_vmware_service_t		*service;
	zbx_vmware_dvswitch_t		*dvs;
	zbx_vmware_cust_query_t		*custom_query;
	zbx_vector_custquery_param_t	query_params;
	zbx_vmware_custom_query_type_t	query_type = VMWARE_DVSWITCH_FETCH_DV_PORTS;

	zabbix_log(LOG_LEVEL_DEBUG, "In %s()", __func__);

	zbx_vector_custquery_param_create(&query_params);

	if (2 > request->nparam || request->nparam > 4)
	{
		SET_MSG_RESULT(result, zbx_strdup(NULL, "Invalid number of parameters."));
		goto out;
	}

	url = get_rparam(request, 0);
	uuid = get_rparam(request, 1);
	key = get_rparam(request, 2);
	mode = get_rparam(request, 3);

	if (NULL == mode)
	{
		mode = "state";
	}
	else if (0 != strcmp(mode, "state") && 0 != strcmp(mode, "full"))
	{
		SET_MSG_RESULT(result, zbx_strdup(NULL, "Invalid fourth parameter."));
		goto out;
	}

	if (NULL == key)
		key = "";

	key_esc = zbx_xml_escape_dyn(key);

	zbx_vmware_lock();

	if (NULL == (service = get_vmware_service(url, username, password, result, &ret)))
		goto unlock;

	if (NULL == (dvs = dvs_get(&service->data->dvswitches, uuid)))
	{
		SET_MSG_RESULT(result, zbx_strdup(NULL, "Unknown DVSwitch uuid."));
		goto unlock;
	}

	if (NULL == (custom_query =
			zbx_vmware_service_get_cust_query(service, type, dvs->id, key_esc, query_type, mode))
			&& (SUCCEED != custquery_param_create(key_esc, &query_params)
			|| SUCCEED != dvs_param_validate(&query_params,
			service->major_version * 10 + service->minor_version)))
	{
		SET_MSG_RESULT(result, zbx_strdup(NULL,
				"Unknown format of vmware DistributedVirtualSwitchPortCriteria."));
		goto unlock;
	}

	/* FAIL is returned if custom query exists */
	if (NULL == custom_query && NULL != (custom_query = zbx_vmware_service_add_cust_query(service, type, dvs->id,
			key_esc, query_type, mode, &query_params)))
	{
		ret = SYSINFO_RET_OK;
		goto unlock;
	}
	else if (NULL == custom_query)
	{
		SET_MSG_RESULT(result, zbx_strdup(NULL, "Unknown DVSwitch query."));
		goto unlock;
	}

	if (0 != (custom_query->state & ZBX_VMWARE_CQ_ERROR))
	{
		SET_MSG_RESULT(result, zbx_dsprintf(NULL, "Custom query error: %s", custom_query->error));
		goto unlock;
	}

	if (0 != (custom_query->state & ZBX_VMWARE_CQ_READY))
		SET_STR_RESULT(result, zbx_strdup(NULL, custom_query->value));

	if (0 != (custom_query->state & ZBX_VMWARE_CQ_PAUSED))
		custom_query->state &= ~(unsigned char)ZBX_VMWARE_CQ_PAUSED;

	custom_query->last_pooled = time(NULL);
	ret = SYSINFO_RET_OK;
unlock:
	zbx_vmware_unlock();
out:
	zbx_str_free(key_esc);
	zbx_vector_custquery_param_clear_ext(&query_params, zbx_vmware_cq_param_free);
	zbx_vector_custquery_param_destroy(&query_params);
	zabbix_log(LOG_LEVEL_DEBUG, "End of %s():%s", __func__, zbx_sysinfo_ret_string(ret));

	return ret;
}

int	check_vcenter_vm_attribute(AGENT_REQUEST *request, const char *username, const char *password,
		AGENT_RESULT *result)
{
	zbx_vmware_service_t		*service;
	zbx_vmware_vm_t			*vm;
	zbx_vmware_custom_attr_t	custom_attr;
	const char			*url, *vm_uuid, *attr_name;
	int				index, ret = SYSINFO_RET_FAIL;

	zabbix_log(LOG_LEVEL_DEBUG, "In %s()", __func__);

	if (3 != request->nparam)
	{
		SET_MSG_RESULT(result, zbx_strdup(NULL, "Invalid number of parameters."));
		goto out;
	}

	url = get_rparam(request, 0);
	vm_uuid = get_rparam(request, 1);
	attr_name = get_rparam(request, 2);

	if ('\0' == *vm_uuid)
	{
		SET_MSG_RESULT(result, zbx_strdup(NULL, "Invalid second parameter."));
		goto out;
	}

	zbx_vmware_lock();

	if (NULL == (service = get_vmware_service(url, username, password, result, &ret)))
		goto unlock;

	if (NULL == (vm = service_vm_get(service, vm_uuid)))
	{
		SET_MSG_RESULT(result, zbx_strdup(NULL, "Unknown virtual machine uuid."));
		goto unlock;
	}

	custom_attr.name = (char *)attr_name;

	if (FAIL == (index = zbx_vector_vmware_custom_attr_ptr_bsearch(&vm->custom_attrs, &custom_attr,
			vmware_custom_attr_compare_name)))
	{
		SET_MSG_RESULT(result, zbx_strdup(NULL, "Custom attribute is not available."));
		goto unlock;
	}

	SET_STR_RESULT(result, zbx_strdup(NULL, vm->custom_attrs.values[index]->value));
	ret = SYSINFO_RET_OK;
unlock:
	zbx_vmware_unlock();
out:
	zabbix_log(LOG_LEVEL_DEBUG, "End of %s():%s", __func__, zbx_sysinfo_ret_string(ret));

	return ret;
}

int	check_vcenter_vm_cpu_num(AGENT_REQUEST *request, const char *username, const char *password,
		AGENT_RESULT *result)
{
	int	ret;

	zabbix_log(LOG_LEVEL_DEBUG, "In %s()", __func__);

	ret = get_vcenter_vmprop(request, username, password, ZBX_VMWARE_VMPROP_CPU_NUM, result);

	zabbix_log(LOG_LEVEL_DEBUG, "End of %s():%s", __func__, zbx_sysinfo_ret_string(ret));

	return ret;
}

int	check_vcenter_vm_consolidationneeded(AGENT_REQUEST *request, const char *username, const char *password,
		AGENT_RESULT *result)
{
	int	ret;

	zabbix_log(LOG_LEVEL_DEBUG, "In %s()", __func__);

	ret = get_vcenter_vmprop(request, username, password, ZBX_VMWARE_VMPROP_CONSOLIDATION_NEEDED, result);

	zabbix_log(LOG_LEVEL_DEBUG, "End of %s():%s", __func__, zbx_sysinfo_ret_string(ret));

	return ret;
}

int	check_vcenter_vm_cluster_name(AGENT_REQUEST *request, const char *username, const char *password,
		AGENT_RESULT *result)
{
	const char		*url, *uuid;
	zbx_vmware_service_t	*service;
	zbx_vmware_cluster_t	*cluster = NULL;
	int			ret = SYSINFO_RET_FAIL;
	zbx_vmware_hv_t		*hv;

	zabbix_log(LOG_LEVEL_DEBUG, "In %s()", __func__);

	if (2 != request->nparam)
	{
		SET_MSG_RESULT(result, zbx_strdup(NULL, "Invalid number of parameters."));
		goto out;
	}

	url = get_rparam(request, 0);
	uuid = get_rparam(request, 1);

	if ('\0' == *uuid)
	{
		SET_MSG_RESULT(result, zbx_strdup(NULL, "Invalid second parameter."));
		goto out;
	}

	zbx_vmware_lock();

	if (NULL == (service = get_vmware_service(url, username, password, result, &ret)))
		goto unlock;

	if (NULL == (hv = service_hv_get_by_vm_uuid(service, uuid)))
	{
		SET_MSG_RESULT(result, zbx_strdup(NULL, "Unknown virtual machine uuid."));
		goto unlock;
	}
	if (NULL != hv->clusterid)
		cluster = cluster_get(&service->data->clusters, hv->clusterid);

	SET_STR_RESULT(result, zbx_strdup(NULL, NULL != cluster ? cluster->name : ""));

	ret = SYSINFO_RET_OK;
unlock:
	zbx_vmware_unlock();
out:
	zabbix_log(LOG_LEVEL_DEBUG, "End of %s():%s", __func__, zbx_sysinfo_ret_string(ret));

	return ret;
}

int	check_vcenter_vm_cpu_ready(AGENT_REQUEST *request, const char *username, const char *password,
		AGENT_RESULT *result)
{
	zbx_vmware_service_t	*service;
	int			ret = SYSINFO_RET_FAIL;
	const char		*url, *uuid;

	zabbix_log(LOG_LEVEL_DEBUG, "In %s()", __func__);

	if (2 != request->nparam)
	{
		SET_MSG_RESULT(result, zbx_strdup(NULL, "Invalid number of parameters."));
		goto out;
	}

	url = get_rparam(request, 0);
	uuid = get_rparam(request, 1);

	if ('\0' == *uuid)
	{
		SET_MSG_RESULT(result, zbx_strdup(NULL, "Invalid second parameter."));
		goto out;
	}

	zbx_vmware_lock();

	if (NULL == (service = get_vmware_service(url, username, password, result, &ret)))
		goto unlock;

	ret = vmware_service_get_vm_counter(service, uuid, "", "cpu/ready[summation]", 1, result);
unlock:
	zbx_vmware_unlock();
out:
	zabbix_log(LOG_LEVEL_DEBUG, "End of %s():%s", __func__, zbx_sysinfo_ret_string(ret));

	return ret;
}

int	check_vcenter_vm_cpu_usage(AGENT_REQUEST *request, const char *username, const char *password,
		AGENT_RESULT *result)
{
	int	ret;

	zabbix_log(LOG_LEVEL_DEBUG, "In %s()", __func__);

	ret = get_vcenter_vmprop(request, username, password, ZBX_VMWARE_VMPROP_CPU_USAGE, result);

	if (SYSINFO_RET_OK == ret && NULL != ZBX_GET_UI64_RESULT(result))
		result->ui64 = result->ui64 * 1000000;

	zabbix_log(LOG_LEVEL_DEBUG, "End of %s():%s", __func__, zbx_sysinfo_ret_string(ret));

	return ret;
}

int	check_vcenter_vm_datacenter_name(AGENT_REQUEST *request, const char *username, const char *password,
		AGENT_RESULT *result)
{
	zbx_vmware_service_t	*service;
	zbx_vmware_hv_t		*hv;
	const char		*url, *uuid;
	int			ret = SYSINFO_RET_FAIL;

	zabbix_log(LOG_LEVEL_DEBUG, "In %s()", __func__);

	if (2 != request->nparam)
	{
		SET_MSG_RESULT(result, zbx_strdup(NULL, "Invalid number of parameters."));
		goto out;
	}

	url = get_rparam(request, 0);
	uuid = get_rparam(request, 1);

	if ('\0' == *uuid)
	{
		SET_MSG_RESULT(result, zbx_strdup(NULL, "Invalid second parameter."));
		goto out;
	}

	zbx_vmware_lock();

	if (NULL == (service = get_vmware_service(url, username, password, result, &ret)))
		goto unlock;

	if (NULL == (hv = service_hv_get_by_vm_uuid(service, uuid)))
	{
		SET_MSG_RESULT(result, zbx_strdup(NULL, "Unknown virtual machine uuid."));
		goto unlock;
	}

	SET_STR_RESULT(result, zbx_strdup(NULL, hv->datacenter_name));
	ret = SYSINFO_RET_OK;
unlock:
	zbx_vmware_unlock();
out:
	zabbix_log(LOG_LEVEL_DEBUG, "End of %s():%s", __func__, zbx_sysinfo_ret_string(ret));

	return ret;
}

int	check_vcenter_vm_discovery(AGENT_REQUEST *request, const char *username, const char *password,
		AGENT_RESULT *result)
{
	struct zbx_json		json_data;
	const char		*url, *vm_name, *hv_name, *hv_uuid;
	zbx_vmware_service_t	*service;
	zbx_vmware_hv_t		*hv;
	zbx_vmware_vm_t		*vm;
	zbx_hashset_iter_t	iter;
	int			ret = SYSINFO_RET_FAIL;

	zabbix_log(LOG_LEVEL_DEBUG, "In %s()", __func__);

	if (1 != request->nparam)
	{
		SET_MSG_RESULT(result, zbx_strdup(NULL, "Invalid number of parameters."));
		goto out;
	}

	url = get_rparam(request, 0);

	zbx_vmware_lock();

	if (NULL == (service = get_vmware_service(url, username, password, result, &ret)))
		goto unlock;

	zbx_json_initarray(&json_data, ZBX_JSON_STAT_BUF_LEN);

	zbx_hashset_iter_reset(&service->data->hvs, &iter);
	while (NULL != (hv = (zbx_vmware_hv_t *)zbx_hashset_iter_next(&iter)))
	{
		zbx_vmware_cluster_t	*cluster = NULL;

		if (NULL != hv->clusterid)
			cluster = cluster_get(&service->data->clusters, hv->clusterid);

		for (int i = 0; i < hv->vms.values_num; i++)
		{
			zbx_vmware_datastore_t	*datastore = NULL;

			vm = (zbx_vmware_vm_t *)hv->vms.values[i];

			if (NULL == (vm_name = vm->props[ZBX_VMWARE_VMPROP_NAME]))
				continue;

			if (NULL == (hv_name = hv->props[ZBX_VMWARE_HVPROP_NAME]))
				continue;

			if (NULL == (hv_uuid = hv->props[ZBX_VMWARE_HVPROP_HW_UUID]))
				continue;

			for (int j = 0; NULL != vm->props[ZBX_VMWARE_VMPROP_DATASTOREID] &&
					j < service->data->datastores.values_num; j++)
			{
				if (0 != strcmp(vm->props[ZBX_VMWARE_VMPROP_DATASTOREID],
						service->data->datastores.values[j]->id))
				{
					continue;
				}

				datastore = service->data->datastores.values[j];
				break;
			}

			if (NULL == datastore)
			{
				zabbix_log(LOG_LEVEL_WARNING, "%s() Unknown datastore id:%s", __func__,
						ZBX_NULL2EMPTY_STR(vm->props[ZBX_VMWARE_VMPROP_DATASTOREID]));
				continue;
			}

			zbx_json_addobject(&json_data, NULL);
			zbx_json_addstring(&json_data, "{#VM.UUID}", vm->uuid, ZBX_JSON_TYPE_STRING);
			zbx_json_addstring(&json_data, "{#VM.ID}", vm->id, ZBX_JSON_TYPE_STRING);
			zbx_json_addstring(&json_data, "{#VM.NAME}", vm_name, ZBX_JSON_TYPE_STRING);
			zbx_json_addstring(&json_data, "{#HV.NAME}", hv_name, ZBX_JSON_TYPE_STRING);
			zbx_json_addstring(&json_data, "{#HV.UUID}", hv_uuid, ZBX_JSON_TYPE_STRING);
			zbx_json_addstring(&json_data, "{#HV.ID}", hv->id, ZBX_JSON_TYPE_STRING);
			zbx_json_addstring(&json_data, "{#DATACENTER.NAME}", hv->datacenter_name, ZBX_JSON_TYPE_STRING);
			zbx_json_addstring(&json_data, "{#CLUSTER.NAME}",
					NULL != cluster ? cluster->name : "", ZBX_JSON_TYPE_STRING);
			zbx_json_addstring(&json_data, "{#VM.IP}",
					ZBX_NULL2EMPTY_STR(vm->props[ZBX_VMWARE_VMPROP_IPADDRESS]),
					ZBX_JSON_TYPE_STRING);
			zbx_json_addstring(&json_data, "{#VM.DNS}",
					ZBX_NULL2EMPTY_STR(vm->props[ZBX_VMWARE_VMPROP_GUESTHOSTNAME]),
					ZBX_JSON_TYPE_STRING);
			zbx_json_addstring(&json_data, "{#VM.GUESTFAMILY}",
					ZBX_NULL2EMPTY_STR(vm->props[ZBX_VMWARE_VMPROP_GUESTFAMILY]),
					ZBX_JSON_TYPE_STRING);
			zbx_json_addstring(&json_data, "{#VM.GUESTFULLNAME}",
					ZBX_NULL2EMPTY_STR(vm->props[ZBX_VMWARE_VMPROP_GUESTFULLNAME]),
					ZBX_JSON_TYPE_STRING);
			zbx_json_addstring(&json_data, "{#VM.FOLDER}",
					ZBX_NULL2EMPTY_STR(vm->props[ZBX_VMWARE_VMPROP_FOLDER]), ZBX_JSON_TYPE_STRING);
			zbx_json_adduint64(&json_data, "{#VM.SNAPSHOT.COUNT}", vm->snapshot_count);
			zbx_json_addstring(&json_data, "{#VM.TOOLS.STATUS}",
					ZBX_NULL2EMPTY_STR(vm->props[ZBX_VMWARE_VMPROP_TOOLS_RUNNING_STATUS]),
					ZBX_JSON_TYPE_STRING);
			zbx_json_addstring(&json_data, "{#VM.POWERSTATE}",
					ZBX_NULL2EMPTY_STR(vm->props[ZBX_VMWARE_VMPROP_POWER_STATE]),
					ZBX_JSON_TYPE_STRING);
			zbx_json_addstring(&json_data, "{#DATASTORE.NAME}", datastore->name, ZBX_JSON_TYPE_STRING);
			zbx_json_addstring(&json_data, "{#DATASTORE.UUID}", datastore->uuid, ZBX_JSON_TYPE_STRING);

			zbx_json_addstring(&json_data, "{#VM.RPOOL.ID}",
					ZBX_NULL2EMPTY_STR(vm->props[ZBX_VMWARE_VMPROP_RESOURCEPOOL]),
					ZBX_JSON_TYPE_STRING);

			if (NULL != vm->props[ZBX_VMWARE_VMPROP_RESOURCEPOOL])
			{
				zbx_vmware_resourcepool_t	rpool_cmp;
				int				idx;

				rpool_cmp.id = vm->props[ZBX_VMWARE_VMPROP_RESOURCEPOOL];

				if (FAIL != (idx = zbx_vector_vmware_resourcepool_ptr_bsearch(
						&service->data->resourcepools, &rpool_cmp,
						ZBX_DEFAULT_STR_PTR_COMPARE_FUNC)))
				{
					zbx_json_addstring(&json_data, "{#VM.RPOOL.PATH}", ZBX_NULL2EMPTY_STR(
							service->data->resourcepools.values[idx]->path),
							ZBX_JSON_TYPE_STRING);
				}
				else
					zbx_json_addstring(&json_data, "{#VM.RPOOL.PATH}", "", ZBX_JSON_TYPE_STRING);
			}
			else
				zbx_json_addstring(&json_data, "{#VM.RPOOL.PATH}", "", ZBX_JSON_TYPE_STRING);

			zbx_json_addarray(&json_data, "vm_customattribute");

			for (int j = 0; j < vm->custom_attrs.values_num; j++)
			{
				zbx_json_addobject(&json_data, NULL);
				zbx_json_addstring(&json_data, "name",
						vm->custom_attrs.values[j]->name, ZBX_JSON_TYPE_STRING);
				zbx_json_addstring(&json_data, "value",
						vm->custom_attrs.values[j]->value, ZBX_JSON_TYPE_STRING);
				zbx_json_close(&json_data);
			}

			zbx_json_close(&json_data);

			vmware_tags_uuid_json(&service->data_tags, vm->uuid, "tags", &json_data, NULL);

			zbx_json_addarray(&json_data, "net_if");

			for (int j = 0; j < vm->devs.values_num; j++)
			{
				zbx_vmware_dev_t	*dev;

				dev = (zbx_vmware_dev_t *)vm->devs.values[j];

				if (ZBX_VMWARE_DEV_TYPE_NIC != dev->type)
					continue;

				zbx_json_addobject(&json_data, NULL);
				zbx_json_addstring(&json_data, "ifname", ZBX_NULL2EMPTY_STR(dev->instance),
						ZBX_JSON_TYPE_STRING);
				zbx_json_addstring(&json_data, "ifdesc", ZBX_NULL2EMPTY_STR(dev->label),
						ZBX_JSON_TYPE_STRING);
				zbx_json_addstring(&json_data, "ifmac", ZBX_NULL2EMPTY_STR(
						dev->props[ZBX_VMWARE_DEV_PROPS_IFMAC]), ZBX_JSON_TYPE_STRING);
				zbx_json_addstring(&json_data, "ifconnected", ZBX_NULL2EMPTY_STR(
						dev->props[ZBX_VMWARE_DEV_PROPS_IFCONNECTED]), ZBX_JSON_TYPE_INT);
				zbx_json_addstring(&json_data, "iftype", ZBX_NULL2EMPTY_STR(
						dev->props[ZBX_VMWARE_DEV_PROPS_IFTYPE]), ZBX_JSON_TYPE_STRING);
				zbx_json_addstring(&json_data, "ifbackingdevice", ZBX_NULL2EMPTY_STR(
						dev->props[ZBX_VMWARE_DEV_PROPS_IFBACKINGDEVICE]),
						ZBX_JSON_TYPE_STRING);
				zbx_json_addstring(&json_data, "ifdvswitch_uuid", ZBX_NULL2EMPTY_STR(
						dev->props[ZBX_VMWARE_DEV_PROPS_IFDVSWITCH_UUID]),
						ZBX_JSON_TYPE_STRING);
				zbx_json_addstring(&json_data, "ifdvswitch_portgroup", ZBX_NULL2EMPTY_STR(
						dev->props[ZBX_VMWARE_DEV_PROPS_IFDVSWITCH_PORTGROUP]),
						ZBX_JSON_TYPE_STRING);
				zbx_json_addstring(&json_data, "ifdvswitch_port", ZBX_NULL2EMPTY_STR(
						dev->props[ZBX_VMWARE_DEV_PROPS_IFDVSWITCH_PORT]),
						ZBX_JSON_TYPE_STRING);
				zbx_json_addraw(&json_data, "ifip", NULL == dev->props[ZBX_VMWARE_DEV_PROPS_IFIPS] ?
						"[]" : dev->props[ZBX_VMWARE_DEV_PROPS_IFIPS]);
				zbx_json_close(&json_data);
			}

			zbx_json_close(&json_data);
			zbx_json_close(&json_data);
		}
	}

	zbx_json_close(&json_data);
	SET_STR_RESULT(result, zbx_strdup(NULL, json_data.buffer));
	zbx_json_free(&json_data);

	ret = SYSINFO_RET_OK;
unlock:
	zbx_vmware_unlock();
out:
	zabbix_log(LOG_LEVEL_DEBUG, "End of %s():%s", __func__, zbx_sysinfo_ret_string(ret));

	return ret;
}

int	check_vcenter_vm_hv_name(AGENT_REQUEST *request, const char *username, const char *password,
		AGENT_RESULT *result)
{
	zbx_vmware_service_t	*service;
	zbx_vmware_hv_t		*hv;
	const char		*url, *uuid, *name;
	int			ret = SYSINFO_RET_FAIL;

	zabbix_log(LOG_LEVEL_DEBUG, "In %s()", __func__);

	if (2 != request->nparam)
	{
		SET_MSG_RESULT(result, zbx_strdup(NULL, "Invalid number of parameters."));
		goto out;
	}

	url = get_rparam(request, 0);
	uuid = get_rparam(request, 1);

	if ('\0' == *uuid)
	{
		SET_MSG_RESULT(result, zbx_strdup(NULL, "Invalid second parameter."));
		goto out;
	}

	zbx_vmware_lock();

	if (NULL == (service = get_vmware_service(url, username, password, result, &ret)))
		goto unlock;

	if (NULL == (hv = service_hv_get_by_vm_uuid(service, uuid)))
	{
		SET_MSG_RESULT(result, zbx_strdup(NULL, "Unknown virtual machine uuid."));
		goto unlock;
	}

	if (NULL == (name = hv->props[ZBX_VMWARE_HVPROP_NAME]))
	{
		SET_MSG_RESULT(result, zbx_strdup(NULL, "No hypervisor name found."));
		goto unlock;
	}

	SET_STR_RESULT(result, zbx_strdup(NULL, name));
	ret = SYSINFO_RET_OK;
unlock:
	zbx_vmware_unlock();
out:
	zabbix_log(LOG_LEVEL_DEBUG, "End of %s():%s", __func__, zbx_sysinfo_ret_string(ret));

	return ret;
}

int	check_vcenter_vm_memory_size(AGENT_REQUEST *request, const char *username, const char *password,
		AGENT_RESULT *result)
{
	int	ret;

	zabbix_log(LOG_LEVEL_DEBUG, "In %s()", __func__);

	ret = get_vcenter_vmprop(request, username, password, ZBX_VMWARE_VMPROP_MEMORY_SIZE, result);

	if (SYSINFO_RET_OK == ret && NULL != ZBX_GET_UI64_RESULT(result))
		result->ui64 = result->ui64 * ZBX_MEBIBYTE;

	zabbix_log(LOG_LEVEL_DEBUG, "End of %s():%s", __func__, zbx_sysinfo_ret_string(ret));

	return ret;
}

int	check_vcenter_vm_memory_size_ballooned(AGENT_REQUEST *request, const char *username, const char *password,
		AGENT_RESULT *result)
{
	int	ret;

	zabbix_log(LOG_LEVEL_DEBUG, "In %s()", __func__);

	ret = get_vcenter_vmprop(request, username, password, ZBX_VMWARE_VMPROP_MEMORY_SIZE_BALLOONED, result);

	if (SYSINFO_RET_OK == ret && NULL != ZBX_GET_UI64_RESULT(result))
		result->ui64 = result->ui64 * ZBX_MEBIBYTE;

	zabbix_log(LOG_LEVEL_DEBUG, "End of %s():%s", __func__, zbx_sysinfo_ret_string(ret));

	return ret;
}

int	check_vcenter_vm_memory_size_compressed(AGENT_REQUEST *request, const char *username, const char *password,
		AGENT_RESULT *result)
{
	int	ret;

	zabbix_log(LOG_LEVEL_DEBUG, "In %s()", __func__);

	ret = get_vcenter_vmprop(request, username, password, ZBX_VMWARE_VMPROP_MEMORY_SIZE_COMPRESSED, result);

	if (SYSINFO_RET_OK == ret && NULL != ZBX_GET_UI64_RESULT(result))
		result->ui64 = result->ui64 * ZBX_MEBIBYTE;

	zabbix_log(LOG_LEVEL_DEBUG, "End of %s():%s", __func__, zbx_sysinfo_ret_string(ret));

	return ret;
}

int	check_vcenter_vm_memory_size_swapped(AGENT_REQUEST *request, const char *username, const char *password,
		AGENT_RESULT *result)
{
	int	ret;

	zabbix_log(LOG_LEVEL_DEBUG, "In %s()", __func__);

	ret = get_vcenter_vmprop(request, username, password, ZBX_VMWARE_VMPROP_MEMORY_SIZE_SWAPPED, result);

	if (SYSINFO_RET_OK == ret && NULL != ZBX_GET_UI64_RESULT(result))
		result->ui64 = result->ui64 * ZBX_MEBIBYTE;

	zabbix_log(LOG_LEVEL_DEBUG, "End of %s():%s", __func__, zbx_sysinfo_ret_string(ret));

	return ret;
}

int	check_vcenter_vm_memory_size_usage_guest(AGENT_REQUEST *request, const char *username, const char *password,
		AGENT_RESULT *result)
{
	int	ret;

	zabbix_log(LOG_LEVEL_DEBUG, "In %s()", __func__);

	ret = get_vcenter_vmprop(request, username, password, ZBX_VMWARE_VMPROP_MEMORY_SIZE_USAGE_GUEST, result);

	if (SYSINFO_RET_OK == ret && NULL != ZBX_GET_UI64_RESULT(result))
		result->ui64 = result->ui64 * ZBX_MEBIBYTE;

	zabbix_log(LOG_LEVEL_DEBUG, "End of %s():%s", __func__, zbx_sysinfo_ret_string(ret));

	return ret;
}

int	check_vcenter_vm_memory_size_usage_host(AGENT_REQUEST *request, const char *username, const char *password,
		AGENT_RESULT *result)
{
	int	ret;

	zabbix_log(LOG_LEVEL_DEBUG, "In %s()", __func__);

	ret = get_vcenter_vmprop(request, username, password, ZBX_VMWARE_VMPROP_MEMORY_SIZE_USAGE_HOST, result);

	if (SYSINFO_RET_OK == ret && NULL != ZBX_GET_UI64_RESULT(result))
		result->ui64 = result->ui64 * ZBX_MEBIBYTE;

	zabbix_log(LOG_LEVEL_DEBUG, "End of %s():%s", __func__, zbx_sysinfo_ret_string(ret));

	return ret;
}

int	check_vcenter_vm_memory_size_private(AGENT_REQUEST *request, const char *username, const char *password,
		AGENT_RESULT *result)
{
	int	ret;

	zabbix_log(LOG_LEVEL_DEBUG, "In %s()", __func__);

	ret = get_vcenter_vmprop(request, username, password, ZBX_VMWARE_VMPROP_MEMORY_SIZE_PRIVATE, result);

	if (SYSINFO_RET_OK == ret && NULL != ZBX_GET_UI64_RESULT(result))
		result->ui64 = result->ui64 * ZBX_MEBIBYTE;

	zabbix_log(LOG_LEVEL_DEBUG, "End of %s():%s", __func__, zbx_sysinfo_ret_string(ret));

	return ret;
}

int	check_vcenter_vm_memory_size_shared(AGENT_REQUEST *request, const char *username, const char *password,
		AGENT_RESULT *result)
{
	int	ret;

	zabbix_log(LOG_LEVEL_DEBUG, "In %s()", __func__);

	ret = get_vcenter_vmprop(request, username, password, ZBX_VMWARE_VMPROP_MEMORY_SIZE_SHARED, result);

	if (SYSINFO_RET_OK == ret && NULL != ZBX_GET_UI64_RESULT(result))
		result->ui64 = result->ui64 * ZBX_MEBIBYTE;

	zabbix_log(LOG_LEVEL_DEBUG, "End of %s():%s", __func__, zbx_sysinfo_ret_string(ret));

	return ret;
}

int	check_vcenter_vm_property(AGENT_REQUEST *request, const char *username, const char *password,
		AGENT_RESULT *result)
{
	const char			*url, *uuid, *key, *type = ZBX_VMWARE_SOAP_VM, *mode = "";
	int				ret = SYSINFO_RET_FAIL;
	char				*key_esc = NULL;
	zbx_vmware_service_t		*service;
	zbx_vmware_vm_t			*vm;
	zbx_vmware_cust_query_t		*custom_query;
	zbx_vmware_custom_query_type_t	query_type = VMWARE_OBJECT_PROPERTY;

	zabbix_log(LOG_LEVEL_DEBUG, "In %s()", __func__);

	if (3 != request->nparam)
	{
		SET_MSG_RESULT(result, zbx_strdup(NULL, "Invalid number of parameters."));
		goto out;
	}

	url = get_rparam(request, 0);
	uuid = get_rparam(request, 1);
	key = get_rparam(request, 2);

	if (NULL == key || '\0' == *key)
	{
		SET_MSG_RESULT(result, zbx_strdup(NULL, "Invalid third parameter."));
		goto out;
	}

	key_esc = zbx_xml_escape_dyn(key);

	zbx_vmware_lock();

	if (NULL == (service = get_vmware_service(url, username, password, result, &ret)))
		goto unlock;

	if (NULL == (vm = service_vm_get(service, uuid)))
	{
		SET_MSG_RESULT(result, zbx_strdup(NULL, "Unknown virtual machine uuid."));
		goto unlock;
	}

	/* FAIL is returned if custom query exists */
	if (NULL == (custom_query = zbx_vmware_service_get_cust_query(service, type, vm->id, key_esc, query_type, mode))
			&& NULL != (custom_query = zbx_vmware_service_add_cust_query(service, type, vm->id, key_esc,
			query_type, mode, NULL)))
	{
		ret = SYSINFO_RET_OK;
		goto unlock;
	}
	else if (NULL == custom_query)
	{
		SET_MSG_RESULT(result, zbx_strdup(NULL, "Unknown vmware property query."));
		goto unlock;
	}

	ret = custquery_read_result(custom_query, result);
unlock:
	zbx_vmware_unlock();
out:
	zbx_str_free(key_esc);
	zabbix_log(LOG_LEVEL_DEBUG, "End of %s():%s", __func__, zbx_sysinfo_ret_string(ret));

	return ret;
}

int	check_vcenter_vm_powerstate(AGENT_REQUEST *request, const char *username, const char *password,
		AGENT_RESULT *result)
{
	int	ret;

	zabbix_log(LOG_LEVEL_DEBUG, "In %s()", __func__);

	ret = get_vcenter_vmprop(request, username, password, ZBX_VMWARE_VMPROP_POWER_STATE, result);

	if (SYSINFO_RET_OK == ret)
		ret = vmware_set_powerstate_result(result);

	zabbix_log(LOG_LEVEL_DEBUG, "End of %s():%s", __func__, zbx_sysinfo_ret_string(ret));

	return ret;
}

int	check_vcenter_vm_snapshot_get(AGENT_REQUEST *request, const char *username, const char *password,
		AGENT_RESULT *result)
{
	int	ret;

	zabbix_log(LOG_LEVEL_DEBUG, "In %s()", __func__);

	ret = get_vcenter_vmprop(request, username, password, ZBX_VMWARE_VMPROP_SNAPSHOT, result);

	zabbix_log(LOG_LEVEL_DEBUG, "End of %s():%s", __func__, zbx_sysinfo_ret_string(ret));

	return ret;
}

typedef void	(*vmpropfunc_t)(struct zbx_json *j, zbx_vmware_dev_t *dev);

static void	check_vcenter_vm_discovery_nic_props_cb(struct zbx_json *j, zbx_vmware_dev_t *dev)
{
	zbx_json_addstring(j, "{#IFNAME}", ZBX_NULL2EMPTY_STR(dev->instance), ZBX_JSON_TYPE_STRING);
	zbx_json_addstring(j, "{#IFDESC}", ZBX_NULL2EMPTY_STR(dev->label), ZBX_JSON_TYPE_STRING);
	zbx_json_addstring(j, "{#IFMAC}", ZBX_NULL2EMPTY_STR(dev->props[ZBX_VMWARE_DEV_PROPS_IFMAC]),
			ZBX_JSON_TYPE_STRING);
	zbx_json_addstring(j, "{#IFCONNECTED}", ZBX_NULL2EMPTY_STR(dev->props[ZBX_VMWARE_DEV_PROPS_IFCONNECTED]),
			ZBX_JSON_TYPE_INT);
	zbx_json_addstring(j, "{#IFTYPE}", ZBX_NULL2EMPTY_STR(dev->props[ZBX_VMWARE_DEV_PROPS_IFTYPE]),
			ZBX_JSON_TYPE_STRING);
	zbx_json_addstring(j, "{#IFBACKINGDEVICE}",
			ZBX_NULL2EMPTY_STR(dev->props[ZBX_VMWARE_DEV_PROPS_IFBACKINGDEVICE]),
			ZBX_JSON_TYPE_STRING);
	zbx_json_addstring(j, "{#IFDVSWITCH.UUID}", ZBX_NULL2EMPTY_STR(
			dev->props[ZBX_VMWARE_DEV_PROPS_IFDVSWITCH_UUID]), ZBX_JSON_TYPE_STRING);
	zbx_json_addstring(j, "{#IFDVSWITCH.PORTGROUP}", ZBX_NULL2EMPTY_STR(
			dev->props[ZBX_VMWARE_DEV_PROPS_IFDVSWITCH_PORTGROUP]), ZBX_JSON_TYPE_STRING);
	zbx_json_addstring(j, "{#IFDVSWITCH.PORT}", ZBX_NULL2EMPTY_STR(
			dev->props[ZBX_VMWARE_DEV_PROPS_IFDVSWITCH_PORT]), ZBX_JSON_TYPE_STRING);
	zbx_json_addraw(j, "ifip", NULL == dev->props[ZBX_VMWARE_DEV_PROPS_IFIPS] ? "[]" :
			dev->props[ZBX_VMWARE_DEV_PROPS_IFIPS]);
}

static void	check_vcenter_vm_discovery_disk_props_cb(struct zbx_json *j, zbx_vmware_dev_t *dev)
{
	zbx_json_addstring(j, "{#DISKNAME}", ZBX_NULL2EMPTY_STR(dev->instance), ZBX_JSON_TYPE_STRING);
	zbx_json_addstring(j, "{#DISKDESC}", ZBX_NULL2EMPTY_STR(dev->label), ZBX_JSON_TYPE_STRING);
}

static int	check_vcenter_vm_discovery_common(AGENT_REQUEST *request, const char *username, const char *password,
		AGENT_RESULT *result, int dev_type, const char *func_parent, vmpropfunc_t props_cb)
{
	struct zbx_json		json_data;
	zbx_vmware_service_t	*service;
	zbx_vmware_vm_t		*vm = NULL;
	zbx_vmware_dev_t	*dev;
	const char		*url, *uuid;
	int			ret = SYSINFO_RET_FAIL;

	zabbix_log(LOG_LEVEL_DEBUG, "In %s(), func_parent:'%s'", __func__, func_parent);

	if (2 != request->nparam)
	{
		SET_MSG_RESULT(result, zbx_strdup(NULL, "Invalid number of parameters."));
		goto out;
	}

	url = get_rparam(request, 0);
	uuid = get_rparam(request, 1);

	if ('\0' == *uuid)
	{
		SET_MSG_RESULT(result, zbx_strdup(NULL, "Invalid second parameter."));
		goto out;
	}

	zbx_vmware_lock();

	if (NULL == (service = get_vmware_service(url, username, password, result, &ret)))
		goto unlock;

	if (NULL == (vm = service_vm_get(service, uuid)))
	{
		SET_MSG_RESULT(result, zbx_strdup(NULL, "Unknown virtual machine uuid."));
		goto unlock;
	}

	zbx_json_initarray(&json_data, ZBX_JSON_STAT_BUF_LEN);

	for (int i = 0; i < vm->devs.values_num; i++)
	{
		dev = (zbx_vmware_dev_t *)vm->devs.values[i];

		if (dev_type != dev->type)
			continue;

		zbx_json_addobject(&json_data, NULL);
		props_cb(&json_data, dev);
		zbx_json_close(&json_data);
	}

	zbx_json_close(&json_data);

	SET_STR_RESULT(result, zbx_strdup(NULL, json_data.buffer));

	zbx_json_free(&json_data);

	ret = SYSINFO_RET_OK;
unlock:
	zbx_vmware_unlock();
out:
	zabbix_log(LOG_LEVEL_DEBUG, "End of %s(), func_parent:'%s', ret: %s", __func__, func_parent,
			zbx_sysinfo_ret_string(ret));

	return ret;
}

int	check_vcenter_vm_net_if_discovery(AGENT_REQUEST *request, const char *username, const char *password,
		AGENT_RESULT *result)
{
	return check_vcenter_vm_discovery_common(request, username, password, result, ZBX_VMWARE_DEV_TYPE_NIC, __func__,
			check_vcenter_vm_discovery_nic_props_cb);
}

static int	check_vcenter_vm_common(AGENT_REQUEST *request, const char *username, const char *password,
		AGENT_RESULT *result, const char *mode_in, const char *countername_mode, const char *countername_def,
		const char *func_parent)
{
	zbx_vmware_service_t	*service;
	const char		*path, *url, *uuid, *instance, *mode;
	unsigned int		coeff;
	int			ret = SYSINFO_RET_FAIL;

	zabbix_log(LOG_LEVEL_DEBUG, "In %s(), func_parent:'%s'", __func__, func_parent);

	if (3 > request->nparam || request->nparam > 4)
	{
		SET_MSG_RESULT(result, zbx_strdup(NULL, "Invalid number of parameters."));
		goto out;
	}

	url = get_rparam(request, 0);
	uuid = get_rparam(request, 1);
	instance = get_rparam(request, 2);
	mode = get_rparam(request, 3);

	if ('\0' == *uuid)
	{
		SET_MSG_RESULT(result, zbx_strdup(NULL, "Invalid second parameter."));
		goto out;
	}

	if ('\0' == *instance)
	{
		SET_MSG_RESULT(result, zbx_strdup(NULL, "Invalid third parameter."));
		goto out;
	}

	zbx_vmware_lock();

	if (NULL == (service = get_vmware_service(url, username, password, result, &ret)))
		goto unlock;

	if (NULL == mode || '\0' == *mode || 0 == strcmp(mode, "bps"))
	{
		path = countername_def;
		coeff = ZBX_KIBIBYTE;
	}
	else if (0 == strcmp(mode, mode_in))
	{
		path = countername_mode;
		coeff = 1;
	}
	else
	{
		SET_MSG_RESULT(result, zbx_strdup(NULL, "Invalid fourth parameter."));
		goto unlock;
	}

	ret = vmware_service_get_vm_counter(service, uuid, instance, path, coeff, result);
unlock:
	zbx_vmware_unlock();
out:
	zabbix_log(LOG_LEVEL_DEBUG, "End of %s(), func_parent:'%s', ret: %s", __func__, func_parent,
			zbx_sysinfo_ret_string(ret));

	return ret;
}

int	check_vcenter_vm_net_if_in(AGENT_REQUEST *request, const char *username, const char *password,
		AGENT_RESULT *result)
{
	return check_vcenter_vm_common(request, username, password, result, "pps", "net/packetsRx[summation]",
			"net/received[average]", __func__);
}

int	check_vcenter_vm_net_if_out(AGENT_REQUEST *request, const char *username, const char *password,
		AGENT_RESULT *result)
{
	return check_vcenter_vm_common(request, username, password, result, "pps", "net/packetsTx[summation]",
			"net/transmitted[average]",  __func__);
}

int	check_vcenter_vm_state(AGENT_REQUEST *request, const char *username, const char *password,
		AGENT_RESULT *result)
{
	int ret;

	zabbix_log(LOG_LEVEL_DEBUG, "In %s()", __func__);

	ret = get_vcenter_vmprop(request, username, password, ZBX_VMWARE_VMPROP_STATE, result);

	zabbix_log(LOG_LEVEL_DEBUG, "End of %s():%s", __func__, zbx_sysinfo_ret_string(ret));

	return ret;
}

int	check_vcenter_vm_storage_committed(AGENT_REQUEST *request, const char *username, const char *password,
		AGENT_RESULT *result)
{
	int	ret;

	zabbix_log(LOG_LEVEL_DEBUG, "In %s()", __func__);

	ret = get_vcenter_vmprop(request, username, password, ZBX_VMWARE_VMPROP_STORAGE_COMMITED, result);

	zabbix_log(LOG_LEVEL_DEBUG, "End of %s():%s", __func__, zbx_sysinfo_ret_string(ret));

	return ret;
}

int	check_vcenter_vm_storage_unshared(AGENT_REQUEST *request, const char *username, const char *password,
		AGENT_RESULT *result)
{
	int	ret;

	zabbix_log(LOG_LEVEL_DEBUG, "In %s()", __func__);

	ret = get_vcenter_vmprop(request, username, password, ZBX_VMWARE_VMPROP_STORAGE_UNSHARED, result);

	zabbix_log(LOG_LEVEL_DEBUG, "End of %s():%s", __func__, zbx_sysinfo_ret_string(ret));

	return ret;
}

int	check_vcenter_vm_storage_uncommitted(AGENT_REQUEST *request, const char *username, const char *password,
		AGENT_RESULT *result)
{
	int	ret;

	zabbix_log(LOG_LEVEL_DEBUG, "In %s()", __func__);

	ret = get_vcenter_vmprop(request, username, password, ZBX_VMWARE_VMPROP_STORAGE_UNCOMMITTED, result);

	zabbix_log(LOG_LEVEL_DEBUG, "End of %s():%s", __func__, zbx_sysinfo_ret_string(ret));

	return ret;
}

int	check_vcenter_vm_tags_get(AGENT_REQUEST *request, const char *username, const char *password,
		AGENT_RESULT *result)
{
	zbx_vmware_service_t		*service;
	zbx_vmware_vm_t			*vm = NULL;
	int				ret = SYSINFO_RET_FAIL;
	const char			*url, *uuid;
	struct zbx_json			json_data;
	char				*error = NULL;

	if (2 != request->nparam)
	{
		SET_MSG_RESULT(result, zbx_strdup(NULL, "Invalid number of parameters."));
		goto out;
	}

	url = get_rparam(request, 0);
	uuid = get_rparam(request, 1);

	if ('\0' == *uuid)
	{
		SET_MSG_RESULT(result, zbx_strdup(NULL, "Invalid second parameter."));
		goto out;
	}

	zbx_vmware_lock();

	if (NULL == (service = get_vmware_service(url, username, password, result, &ret)))
		goto unlock;

	if (NULL == (vm = service_vm_get(service, uuid)))
	{
		SET_MSG_RESULT(result, zbx_strdup(NULL, "Unknown virtual machine uuid."));
		goto unlock;
	}

	if (NULL != service->data_tags.error)
	{
		SET_MSG_RESULT(result, zbx_strdup(NULL, service->data_tags.error));
		goto unlock;
	}

	zbx_json_initarray(&json_data, ZBX_JSON_STAT_BUF_LEN);
	vmware_tags_uuid_json(&service->data_tags, vm->uuid, NULL, &json_data, &error);
	zbx_json_close(&json_data);

	if (NULL == error)
	{
		SET_TEXT_RESULT(result, zbx_strdup(NULL, json_data.buffer));
		ret = SYSINFO_RET_OK;
	}
	else
		SET_STR_RESULT(result, error);

	zbx_json_free(&json_data);

unlock:
	zbx_vmware_unlock();
out:
	zabbix_log(LOG_LEVEL_DEBUG, "End of %s():%s", __func__, zbx_sysinfo_ret_string(ret));

	return ret;
}

int	check_vcenter_vm_tools(AGENT_REQUEST *request, const char *username, const char *password,
		AGENT_RESULT *result)
{
	zbx_vmware_service_t	*service;
	zbx_vmware_vm_t		*vm = NULL;
	int			propid, ret = SYSINFO_RET_FAIL;
	const char		*url, *uuid, *mode, *value;

	if (3 != request->nparam)
	{
		SET_MSG_RESULT(result, zbx_strdup(NULL, "Invalid number of parameters."));
		goto out;
	}

	url = get_rparam(request, 0);
	uuid = get_rparam(request, 1);
	mode = get_rparam(request, 2);

	if ('\0' == *uuid)
	{
		SET_MSG_RESULT(result, zbx_strdup(NULL, "Invalid second parameter."));
		goto out;
	}

	if (NULL == mode || '\0' == *mode)
	{
		SET_MSG_RESULT(result, zbx_strdup(NULL, "Invalid third parameter."));
		goto out;
	}
	else if (0 == strcmp(mode, "version"))
	{
		propid = ZBX_VMWARE_VMPROP_TOOLS_VERSION;
	}
	else if (0 == strcmp(mode, "status"))
	{
		propid = ZBX_VMWARE_VMPROP_TOOLS_RUNNING_STATUS;
	}
	else
	{
		SET_MSG_RESULT(result, zbx_strdup(NULL, "Invalid third parameter value."));
		goto out;
	}

	zbx_vmware_lock();

	if (NULL == (service = get_vmware_service(url, username, password, result, &ret)))
		goto unlock;

	if (NULL == (vm = service_vm_get(service, uuid)))
	{
		SET_MSG_RESULT(result, zbx_strdup(NULL, "Unknown virtual machine uuid."));
		goto unlock;
	}

	if (NULL == (value = vm->props[propid]))
	{
		SET_MSG_RESULT(result, zbx_strdup(NULL, "Value is not available."));
		goto unlock;
	}

	if (ZBX_VMWARE_VMPROP_TOOLS_VERSION == propid)
		SET_UI64_RESULT(result, atoi(value));
	else
		SET_STR_RESULT(result, zbx_strdup(NULL, value));

	ret = SYSINFO_RET_OK;
unlock:
	zbx_vmware_unlock();
out:
	zabbix_log(LOG_LEVEL_DEBUG, "End of %s():%s", __func__, zbx_sysinfo_ret_string(ret));

	return ret;
}

int	check_vcenter_vm_uptime(AGENT_REQUEST *request, const char *username, const char *password,
		AGENT_RESULT *result)
{
	int	ret;

	zabbix_log(LOG_LEVEL_DEBUG, "In %s()", __func__);

	ret = get_vcenter_vmprop(request, username, password, ZBX_VMWARE_VMPROP_UPTIME, result);

	zabbix_log(LOG_LEVEL_DEBUG, "End of %s():%s", __func__, zbx_sysinfo_ret_string(ret));

	return ret;
}

int	check_vcenter_vm_vfs_dev_discovery(AGENT_REQUEST *request, const char *username, const char *password,
		AGENT_RESULT *result)
{
	return check_vcenter_vm_discovery_common(request, username, password, result, ZBX_VMWARE_DEV_TYPE_DISK,
			__func__, check_vcenter_vm_discovery_disk_props_cb);
}

int	check_vcenter_vm_vfs_dev_read(AGENT_REQUEST *request, const char *username, const char *password,
		AGENT_RESULT *result)
{
	return check_vcenter_vm_common(request, username, password, result, "ops",
			"virtualDisk/numberReadAveraged[average]", "virtualDisk/read[average]", __func__);
}

int	check_vcenter_vm_vfs_dev_write(AGENT_REQUEST *request, const char *username, const char *password,
		AGENT_RESULT *result)
{
	return check_vcenter_vm_common(request, username, password, result, "ops",
			"virtualDisk/numberWriteAveraged[average]", "virtualDisk/write[average]", __func__);
}

int	check_vcenter_vm_vfs_fs_discovery(AGENT_REQUEST *request, const char *username, const char *password,
		AGENT_RESULT *result)
{
	struct zbx_json		json_data;
	zbx_vmware_service_t	*service;
	zbx_vmware_vm_t		*vm = NULL;
	const char		*url, *uuid;
	int			ret = SYSINFO_RET_FAIL;

	zabbix_log(LOG_LEVEL_DEBUG, "In %s()", __func__);

	if (2 != request->nparam)
	{
		SET_MSG_RESULT(result, zbx_strdup(NULL, "Invalid number of parameters."));
		goto out;
	}

	url = get_rparam(request, 0);
	uuid = get_rparam(request, 1);

	if ('\0' == *uuid)
	{
		SET_MSG_RESULT(result, zbx_strdup(NULL, "Invalid second parameter."));
		goto out;
	}

	zbx_vmware_lock();

	if (NULL == (service = get_vmware_service(url, username, password, result, &ret)))
		goto unlock;

	if (NULL == (vm = service_vm_get(service, uuid)))
	{
		SET_MSG_RESULT(result, zbx_strdup(NULL, "Unknown virtual machine uuid."));
		goto unlock;
	}

	zbx_json_initarray(&json_data, ZBX_JSON_STAT_BUF_LEN);

	for (int i = 0; i < vm->file_systems.values_num; i++)
	{
		zbx_vmware_fs_t	*fs = (zbx_vmware_fs_t *)vm->file_systems.values[i];

		zbx_json_addobject(&json_data, NULL);
		zbx_json_addstring(&json_data, "{#FSNAME}", fs->path, ZBX_JSON_TYPE_STRING);
		zbx_json_close(&json_data);
	}

	zbx_json_close(&json_data);

	SET_STR_RESULT(result, zbx_strdup(NULL, json_data.buffer));

	zbx_json_free(&json_data);

	ret = SYSINFO_RET_OK;
unlock:
	zbx_vmware_unlock();
out:
	zabbix_log(LOG_LEVEL_DEBUG, "End of %s():%s", __func__, zbx_sysinfo_ret_string(ret));

	return ret;
}

int	check_vcenter_vm_vfs_fs_size(AGENT_REQUEST *request, const char *username, const char *password,
		AGENT_RESULT *result)
{
	zbx_vmware_service_t	*service;
	zbx_vmware_vm_t		*vm;
	const char		*url, *uuid, *fsname, *mode;
	int			ret = SYSINFO_RET_FAIL;
	zbx_vmware_fs_t		*fs = NULL;

	zabbix_log(LOG_LEVEL_DEBUG, "In %s()", __func__);

	if (3 > request->nparam || request->nparam > 4)
	{
		SET_MSG_RESULT(result, zbx_strdup(NULL, "Invalid number of parameters."));
		goto out;
	}

	url = get_rparam(request, 0);
	uuid = get_rparam(request, 1);
	fsname = get_rparam(request, 2);
	mode = get_rparam(request, 3);

	if ('\0' == *uuid)
	{
		SET_MSG_RESULT(result, zbx_strdup(NULL, "Invalid second parameter."));
		goto out;
	}

	zbx_vmware_lock();

	if (NULL == (service = get_vmware_service(url, username, password, result, &ret)))
		goto unlock;

	if (NULL == (vm = service_vm_get(service, uuid)))
	{
		SET_MSG_RESULT(result, zbx_strdup(NULL, "Unknown virtual machine uuid."));
		goto unlock;
	}

	for (int i = 0; i < vm->file_systems.values_num; i++)
	{
		fs = (zbx_vmware_fs_t *)vm->file_systems.values[i];

		if (0 == strcmp(fs->path, fsname))
			break;
	}

	if (NULL == fs)
	{
		SET_MSG_RESULT(result, zbx_strdup(NULL, "Unknown file system path."));
		goto unlock;
	}

	ret = SYSINFO_RET_OK;

	if (NULL == mode || '\0' == *mode || 0 == strcmp(mode, "total"))
		SET_UI64_RESULT(result, fs->capacity);
	else if (0 == strcmp(mode, "free"))
		SET_UI64_RESULT(result, fs->free_space);
	else if (0 == strcmp(mode, "used"))
		SET_UI64_RESULT(result, fs->capacity - fs->free_space);
	else if (0 == strcmp(mode, "pfree"))
		SET_DBL_RESULT(result, 0 != fs->capacity ? (double)(100.0 * fs->free_space) / fs->capacity : 0);
	else if (0 == strcmp(mode, "pused"))
		SET_DBL_RESULT(result, 100.0 - (0 != fs->capacity ? 100.0 * fs->free_space / fs->capacity : 0));
	else
	{
		SET_MSG_RESULT(result, zbx_strdup(NULL, "Invalid fourth parameter."));
		ret = SYSINFO_RET_FAIL;
	}
unlock:
	zbx_vmware_unlock();
out:
	zabbix_log(LOG_LEVEL_DEBUG, "End of %s():%s", __func__, zbx_sysinfo_ret_string(ret));

	return ret;
}

int	check_vcenter_vm_perfcounter(AGENT_REQUEST *request, const char *username, const char *password,
		AGENT_RESULT *result)
{
	const char		*instance, *url, *uuid, *path;
	zbx_vmware_service_t	*service;
	zbx_vmware_vm_t		*vm;
	zbx_uint64_t		counterid;
	int			unit, ret = SYSINFO_RET_FAIL;

	zabbix_log(LOG_LEVEL_DEBUG, "In %s()", __func__);

	if (3 > request->nparam || request->nparam > 4)
	{
		SET_MSG_RESULT(result, zbx_strdup(NULL, "Invalid number of parameters."));
		goto out;
	}

	url = get_rparam(request, 0);
	uuid = get_rparam(request, 1);
	path = get_rparam(request, 2);
	instance = get_rparam(request, 3);

	if (NULL == instance)
		instance = "";

	zbx_vmware_lock();

	if (NULL == (service = get_vmware_service(url, username, password, result, &ret)))
		goto unlock;

	if (NULL == (vm = service_vm_get(service, uuid)))
	{
		SET_MSG_RESULT(result, zbx_strdup(NULL, "Unknown virtual machine uuid."));
		goto unlock;
	}

	if (FAIL == zbx_vmware_service_get_counterid(service, path, &counterid, &unit))
	{
		SET_MSG_RESULT(result, zbx_strdup(NULL, "Performance counter is not available."));
		goto unlock;
	}

	/* FAIL is returned if counter already exists */
	if (SUCCEED == zbx_vmware_service_add_perf_counter(service, ZBX_VMWARE_SOAP_VM, vm->id, counterid,
			ZBX_VMWARE_PERF_QUERY_ALL))
	{
		ret = SYSINFO_RET_OK;
		goto unlock;
	}

	/* The performance counter is already being monitored, try to get the results from statistics. */
	ret = vmware_service_get_counter_value_by_id(service, ZBX_VMWARE_SOAP_VM, vm->id, counterid, instance, 1, unit,
			result);
unlock:
	zbx_vmware_unlock();
out:
	zabbix_log(LOG_LEVEL_DEBUG, "End of %s():%s", __func__, zbx_sysinfo_ret_string(ret));

	return ret;
}

int	check_vcenter_dc_discovery(AGENT_REQUEST *request, const char *username, const char *password,
		AGENT_RESULT *result)
{
	const char		*url;
	zbx_vmware_service_t	*service;
	struct zbx_json		json_data;
	int			ret = SYSINFO_RET_FAIL;

	zabbix_log(LOG_LEVEL_DEBUG, "In %s()", __func__);

	if (1 != request->nparam)
	{
		SET_MSG_RESULT(result, zbx_strdup(NULL, "Invalid number of parameters."));
		goto out;
	}

	url = get_rparam(request, 0);

	zbx_vmware_lock();

	if (NULL == (service = get_vmware_service(url, username, password, result, &ret)))
		goto unlock;

	zbx_json_initarray(&json_data, ZBX_JSON_STAT_BUF_LEN);

	for (int i = 0; i < service->data->datacenters.values_num; i++)
	{
		zbx_vmware_datacenter_t	*datacenter = service->data->datacenters.values[i];

		zbx_json_addobject(&json_data, NULL);
		zbx_json_addstring(&json_data, "{#DATACENTER}", datacenter->name, ZBX_JSON_TYPE_STRING);
		zbx_json_addstring(&json_data, "{#DATACENTERID}", datacenter->id, ZBX_JSON_TYPE_STRING);
		vmware_tags_id_json(&service->data_tags, ZBX_VMWARE_SOAP_DC, datacenter->id, "tags", &json_data, NULL);
		zbx_json_close(&json_data);
	}

	zbx_json_close(&json_data);

	SET_STR_RESULT(result, zbx_strdup(NULL, json_data.buffer));

	zbx_json_free(&json_data);

	ret = SYSINFO_RET_OK;
unlock:
	zbx_vmware_unlock();
out:
	zabbix_log(LOG_LEVEL_DEBUG, "End of %s():%s", __func__, zbx_sysinfo_ret_string(ret));

	return ret;
}

int	check_vcenter_dc_tags_get(AGENT_REQUEST *request, const char *username, const char *password,
		AGENT_RESULT *result)
{
	zbx_vmware_service_t		*service;
	zbx_vmware_datacenter_t		*dc = NULL;
	int				ret = SYSINFO_RET_FAIL;
	const char			*url, *id;
	struct zbx_json			json_data;
	char				*error = NULL;

	if (2 != request->nparam)
	{
		SET_MSG_RESULT(result, zbx_strdup(NULL, "Invalid number of parameters."));
		goto out;
	}

	url = get_rparam(request, 0);
	id = get_rparam(request, 1);

	if ('\0' == *id)
	{
		SET_MSG_RESULT(result, zbx_strdup(NULL, "Invalid second parameter."));
		goto out;
	}

	zbx_vmware_lock();

	if (NULL == (service = get_vmware_service(url, username, password, result, &ret)))
		goto unlock;

	for (int i = 0; i < service->data->datacenters.values_num; i++)
	{
		if (0 == strcmp(service->data->datacenters.values[i]->id, id))
		{
			dc = service->data->datacenters.values[i];
			break;
		}
	}

	if (NULL == dc)
	{
		SET_MSG_RESULT(result, zbx_strdup(NULL, "Unknown datacenter id."));
		goto unlock;
	}

	if (NULL != service->data_tags.error)
	{
		SET_MSG_RESULT(result, zbx_strdup(NULL, service->data_tags.error));
		goto unlock;
	}

	zbx_json_initarray(&json_data, ZBX_JSON_STAT_BUF_LEN);
	vmware_tags_id_json(&service->data_tags, ZBX_VMWARE_SOAP_DC, dc->id, NULL, &json_data, &error);
	zbx_json_close(&json_data);

	if (NULL == error)
	{
		SET_TEXT_RESULT(result, zbx_strdup(NULL, json_data.buffer));
		ret = SYSINFO_RET_OK;
	}
	else
		SET_STR_RESULT(result, error);

	zbx_json_free(&json_data);
unlock:
	zbx_vmware_unlock();
out:
	zabbix_log(LOG_LEVEL_DEBUG, "End of %s():%s", __func__, zbx_sysinfo_ret_string(ret));

	return ret;
}

int	check_vcenter_vm_net_if_usage(AGENT_REQUEST *request, const char *username, const char *password,
		AGENT_RESULT *result)
{
	zbx_vmware_service_t	*service;
	int			ret = SYSINFO_RET_FAIL;
	const char		*url, *uuid, *instance;

	zabbix_log(LOG_LEVEL_DEBUG, "In %s()", __func__);

	if (2 > request->nparam || request->nparam > 3)
	{
		SET_MSG_RESULT(result, zbx_strdup(NULL, "Invalid number of parameters."));
		goto out;
	}

	url = get_rparam(request, 0);
	uuid = get_rparam(request, 1);
	instance = get_rparam(request, 2);

	if (NULL == instance)
		instance = "";

	if ('\0' == *uuid)
	{
		SET_MSG_RESULT(result, zbx_strdup(NULL, "Invalid second parameter."));
		goto out;
	}

	zbx_vmware_lock();

	if (NULL == (service = get_vmware_service(url, username, password, result, &ret)))
		goto unlock;

	ret = vmware_service_get_vm_counter(service, uuid, instance, "net/usage[average]", ZBX_KIBIBYTE, result);
unlock:
	zbx_vmware_unlock();
out:
	zabbix_log(LOG_LEVEL_DEBUG, "End of %s():%s", __func__, zbx_sysinfo_ret_string(ret));

	return ret;
}

int	check_vcenter_vm_guest_memory_size_swapped(AGENT_REQUEST *request, const char *username, const char *password,
		AGENT_RESULT *result)
{
	zbx_vmware_service_t	*service;
	int			ret = SYSINFO_RET_FAIL;
	const char		*url, *uuid;

	zabbix_log(LOG_LEVEL_DEBUG, "In %s()", __func__);

	if (2 != request->nparam)
	{
		SET_MSG_RESULT(result, zbx_strdup(NULL, "Invalid number of parameters."));
		goto out;
	}

	url = get_rparam(request, 0);
	uuid = get_rparam(request, 1);

	if ('\0' == *uuid)
	{
		SET_MSG_RESULT(result, zbx_strdup(NULL, "Invalid second parameter."));
		goto out;
	}

	zbx_vmware_lock();

	if (NULL == (service = get_vmware_service(url, username, password, result, &ret)))
		goto unlock;

	ret = vmware_service_get_vm_counter(service, uuid, "", "mem/swapped[average]", ZBX_KIBIBYTE, result);
unlock:
	zbx_vmware_unlock();
out:
	zabbix_log(LOG_LEVEL_DEBUG, "End of %s():%s", __func__, zbx_sysinfo_ret_string(ret));

	return ret;
}

int	check_vcenter_vm_memory_size_consumed(AGENT_REQUEST *request, const char *username, const char *password,
		AGENT_RESULT *result)
{
	zbx_vmware_service_t	*service;
	int			ret = SYSINFO_RET_FAIL;
	const char		*url, *uuid;

	zabbix_log(LOG_LEVEL_DEBUG, "In %s()", __func__);

	if (2 != request->nparam)
	{
		SET_MSG_RESULT(result, zbx_strdup(NULL, "Invalid number of parameters."));
		goto out;
	}

	url = get_rparam(request, 0);
	uuid = get_rparam(request, 1);

	if ('\0' == *uuid)
	{
		SET_MSG_RESULT(result, zbx_strdup(NULL, "Invalid second parameter."));
		goto out;
	}

	zbx_vmware_lock();

	if (NULL == (service = get_vmware_service(url, username, password, result, &ret)))
		goto unlock;

	ret = vmware_service_get_vm_counter(service, uuid, "", "mem/consumed[average]", ZBX_KIBIBYTE, result);
unlock:
	zbx_vmware_unlock();
out:
	zabbix_log(LOG_LEVEL_DEBUG, "End of %s():%s", __func__, zbx_sysinfo_ret_string(ret));

	return ret;
}

int	check_vcenter_vm_memory_usage(AGENT_REQUEST *request, const char *username, const char *password,
		AGENT_RESULT *result)
{
	zbx_vmware_service_t	*service;
	int			ret = SYSINFO_RET_FAIL;
	const char		*url, *uuid;

	zabbix_log(LOG_LEVEL_DEBUG, "In %s()", __func__);

	if (2 != request->nparam)
	{
		SET_MSG_RESULT(result, zbx_strdup(NULL, "Invalid number of parameters."));
		goto out;
	}

	url = get_rparam(request, 0);
	uuid = get_rparam(request, 1);

	if ('\0' == *uuid)
	{
		SET_MSG_RESULT(result, zbx_strdup(NULL, "Invalid second parameter."));
		goto out;
	}

	zbx_vmware_lock();

	if (NULL == (service = get_vmware_service(url, username, password, result, &ret)))
		goto unlock;

	ret = vmware_service_get_vm_counter(service, uuid, "", "mem/usage[average]", 0, result);
unlock:
	zbx_vmware_unlock();
out:
	zabbix_log(LOG_LEVEL_DEBUG, "End of %s():%s", __func__, zbx_sysinfo_ret_string(ret));

	return ret;
}

int	check_vcenter_vm_cpu_latency(AGENT_REQUEST *request, const char *username, const char *password,
		AGENT_RESULT *result)
{
	zbx_vmware_service_t	*service;
	int			ret = SYSINFO_RET_FAIL;
	const char		*url, *uuid;

	zabbix_log(LOG_LEVEL_DEBUG, "In %s()", __func__);

	if (2 != request->nparam)
	{
		SET_MSG_RESULT(result, zbx_strdup(NULL, "Invalid number of parameters."));
		goto out;
	}

	url = get_rparam(request, 0);
	uuid = get_rparam(request, 1);

	if ('\0' == *uuid)
	{
		SET_MSG_RESULT(result, zbx_strdup(NULL, "Invalid second parameter."));
		goto out;
	}

	zbx_vmware_lock();

	if (NULL == (service = get_vmware_service(url, username, password, result, &ret)))
		goto unlock;

	ret = vmware_service_get_vm_counter(service, uuid, "", "cpu/latency[average]", 0, result);
unlock:
	zbx_vmware_unlock();
out:
	zabbix_log(LOG_LEVEL_DEBUG, "End of %s():%s", __func__, zbx_sysinfo_ret_string(ret));

	return ret;
}

int	check_vcenter_vm_cpu_readiness(AGENT_REQUEST *request, const char *username, const char *password,
		AGENT_RESULT *result)
{
	zbx_vmware_service_t	*service;
	int			ret = SYSINFO_RET_FAIL;
	const char		*url, *uuid, *instance;

	zabbix_log(LOG_LEVEL_DEBUG, "In %s()", __func__);

	if (2 > request->nparam || request->nparam > 3)
	{
		SET_MSG_RESULT(result, zbx_strdup(NULL, "Invalid number of parameters."));
		goto out;
	}

	url = get_rparam(request, 0);
	uuid = get_rparam(request, 1);
	instance = get_rparam(request, 2);

	if (NULL == instance)
		instance = "";

	if ('\0' == *uuid)
	{
		SET_MSG_RESULT(result, zbx_strdup(NULL, "Invalid second parameter."));
		goto out;
	}

	zbx_vmware_lock();

	if (NULL == (service = get_vmware_service(url, username, password, result, &ret)))
		goto unlock;

	ret = vmware_service_get_vm_counter(service, uuid, instance, "cpu/readiness[average]", 0, result);
unlock:
	zbx_vmware_unlock();
out:
	zabbix_log(LOG_LEVEL_DEBUG, "End of %s():%s", __func__, zbx_sysinfo_ret_string(ret));

	return ret;
}

int	check_vcenter_vm_cpu_swapwait(AGENT_REQUEST *request, const char *username, const char *password,
		AGENT_RESULT *result)
{
	zbx_vmware_service_t	*service;
	int			ret = SYSINFO_RET_FAIL;
	const char		*url, *uuid, *instance;

	zabbix_log(LOG_LEVEL_DEBUG, "In %s()", __func__);

	if (2 > request->nparam || request->nparam > 3)
	{
		SET_MSG_RESULT(result, zbx_strdup(NULL, "Invalid number of parameters."));
		goto out;
	}

	url = get_rparam(request, 0);
	uuid = get_rparam(request, 1);
	instance = get_rparam(request, 2);

	if (NULL == instance)
		instance = "";

	if ('\0' == *uuid)
	{
		SET_MSG_RESULT(result, zbx_strdup(NULL, "Invalid second parameter."));
		goto out;
	}

	zbx_vmware_lock();

	if (NULL == (service = get_vmware_service(url, username, password, result, &ret)))
		goto unlock;

	ret = vmware_service_get_vm_counter(service, uuid, instance, "cpu/swapwait[summation]", 0, result);
unlock:
	zbx_vmware_unlock();
out:
	zabbix_log(LOG_LEVEL_DEBUG, "End of %s():%s", __func__, zbx_sysinfo_ret_string(ret));

	return ret;
}

int	check_vcenter_vm_cpu_usage_perf(AGENT_REQUEST *request, const char *username, const char *password,
		AGENT_RESULT *result)
{
	zbx_vmware_service_t	*service;
	int			ret = SYSINFO_RET_FAIL;
	const char		*url, *uuid;

	zabbix_log(LOG_LEVEL_DEBUG, "In %s()", __func__);

	if (2 != request->nparam)
	{
		SET_MSG_RESULT(result, zbx_strdup(NULL, "Invalid number of parameters."));
		goto out;
	}

	url = get_rparam(request, 0);
	uuid = get_rparam(request, 1);

	if ('\0' == *uuid)
	{
		SET_MSG_RESULT(result, zbx_strdup(NULL, "Invalid second parameter."));
		goto out;
	}

	zbx_vmware_lock();

	if (NULL == (service = get_vmware_service(url, username, password, result, &ret)))
		goto unlock;

	ret = vmware_service_get_vm_counter(service, uuid, "", "cpu/usage[average]", 0, result);
unlock:
	zbx_vmware_unlock();
out:
	zabbix_log(LOG_LEVEL_DEBUG, "End of %s():%s", __func__, zbx_sysinfo_ret_string(ret));

	return ret;
}

static int	check_vcenter_vm_storage_common(AGENT_REQUEST *request, const char *username, const char *password,
		AGENT_RESULT *result, const char *counter_name,  const char *func_parent)
{
	zbx_vmware_service_t	*service;
	int			ret = SYSINFO_RET_FAIL;
	const char		*url, *uuid, *instance;

	zabbix_log(LOG_LEVEL_DEBUG, "In %s(), func_parent:'%s'", __func__, func_parent);

	if (3 != request->nparam)
	{
		SET_MSG_RESULT(result, zbx_strdup(NULL, "Invalid number of parameters."));
		goto out;
	}

	url = get_rparam(request, 0);
	uuid = get_rparam(request, 1);
	instance = get_rparam(request, 2);

	if ('\0' == *uuid)
	{
		SET_MSG_RESULT(result, zbx_strdup(NULL, "Invalid second parameter."));
		goto out;
	}

	if ('\0' == *instance)
	{
		SET_MSG_RESULT(result, zbx_strdup(NULL, "Invalid third parameter."));
		goto out;
	}

	zbx_vmware_lock();

	if (NULL == (service = get_vmware_service(url, username, password, result, &ret)))
		goto unlock;

	ret = vmware_service_get_vm_counter(service, uuid, instance, counter_name, 1, result);
unlock:
	zbx_vmware_unlock();
out:
	zabbix_log(LOG_LEVEL_DEBUG, "End of %s(), func_parent:'%s', ret: %s", __func__, func_parent,
			zbx_sysinfo_ret_string(ret));

	return ret;
}

int	check_vcenter_vm_storage_readoio(AGENT_REQUEST *request, const char *username, const char *password,
		AGENT_RESULT *result)
{
	return check_vcenter_vm_storage_common(request, username, password, result, "virtualDisk/readOIO[latest]",
			__func__);
}

int	check_vcenter_vm_storage_writeoio(AGENT_REQUEST *request, const char *username, const char *password,
		AGENT_RESULT *result)
{
	return check_vcenter_vm_storage_common(request, username, password, result, "virtualDisk/writeOIO[latest]",
			__func__);
}

int	check_vcenter_vm_storage_totalwritelatency(AGENT_REQUEST *request, const char *username, const char *password,
		AGENT_RESULT *result)
{
	return check_vcenter_vm_storage_common(request, username, password, result,
			"virtualDisk/totalWriteLatency[average]", __func__);
}

int	check_vcenter_vm_storage_totalreadlatency(AGENT_REQUEST *request, const char *username, const char *password,
		AGENT_RESULT *result)
{
	return check_vcenter_vm_storage_common(request, username, password, result,
			"virtualDisk/totalReadLatency[average]", __func__);
}

int	check_vcenter_vm_guest_uptime(AGENT_REQUEST *request, const char *username, const char *password,
		AGENT_RESULT *result)
{
	zbx_vmware_service_t	*service;
	int			ret = SYSINFO_RET_FAIL;
	const char		*url, *uuid;

	zabbix_log(LOG_LEVEL_DEBUG, "In %s()", __func__);

	if (2 != request->nparam)
	{
		SET_MSG_RESULT(result, zbx_strdup(NULL, "Invalid number of parameters."));
		goto out;
	}

	url = get_rparam(request, 0);
	uuid = get_rparam(request, 1);

	if ('\0' == *uuid)
	{
		SET_MSG_RESULT(result, zbx_strdup(NULL, "Invalid second parameter."));
		goto out;
	}

	zbx_vmware_lock();

	if (NULL == (service = get_vmware_service(url, username, password, result, &ret)))
		goto unlock;

	ret = vmware_service_get_vm_counter(service, uuid, "", "sys/osUptime[latest]", 1, result);
unlock:
	zbx_vmware_unlock();
out:
	zabbix_log(LOG_LEVEL_DEBUG, "End of %s():%s", __func__, zbx_sysinfo_ret_string(ret));

	return ret;
}

static int	check_vcenter_rp_common(const char *url, const char *username, const char *password,
		const char *counter, const char *rpid, AGENT_RESULT *result)
{
	zbx_vmware_service_t		*service;
	zbx_vmware_resourcepool_t	rp_cmp;
	zbx_uint64_t			counterid;
	int				unit, ret = SYSINFO_RET_FAIL;

	zbx_vmware_lock();

	if (NULL == (service = get_vmware_service(url, username, password, result, &ret)))
		goto unlock;

	if (FAIL == zbx_vmware_service_get_counterid(service, counter, &counterid, &unit))
	{
		SET_MSG_RESULT(result, zbx_strdup(NULL, "Performance counter is not available."));
		goto unlock;
	}

	rp_cmp.id = (char *)rpid;

	if (FAIL == zbx_vector_vmware_resourcepool_ptr_bsearch(&service->data->resourcepools, &rp_cmp,
			ZBX_DEFAULT_STR_PTR_COMPARE_FUNC))
	{
		SET_MSG_RESULT(result, zbx_strdup(NULL, "Unknown resource pool id."));
		goto unlock;
	}

	/* FAIL is returned if counter already exists */
	if (SUCCEED == zbx_vmware_service_add_perf_counter(service, ZBX_VMWARE_SOAP_RESOURCEPOOL, rpid, counterid,
			ZBX_VMWARE_PERF_QUERY_TOTAL))
	{
		ret = SYSINFO_RET_OK;
		goto unlock;
	}

	/* The performance counter is already being monitored, try to get the results from statistics. */
	ret = vmware_service_get_counter_value_by_id(service, ZBX_VMWARE_SOAP_RESOURCEPOOL, rpid, counterid, "", 0,
			unit, result);
unlock:
	zbx_vmware_unlock();
	zabbix_log(LOG_LEVEL_DEBUG, "End of %s():%s", __func__, zbx_sysinfo_ret_string(ret));

	return ret;
}

int	check_vcenter_rp_cpu_usage(AGENT_REQUEST *request, const char *username, const char *password,
		AGENT_RESULT *result)
{
	const char	*rpid, *url;
	int		ret = SYSINFO_RET_FAIL;

	zabbix_log(LOG_LEVEL_DEBUG, "In %s()", __func__);

	if (2 != request->nparam)
	{
		SET_MSG_RESULT(result, zbx_strdup(NULL, "Invalid number of parameters."));
		goto out;
	}

	url = get_rparam(request, 0);

	if (NULL == (rpid = get_rparam(request, 1)) || '\0' == *rpid)
	{
		SET_MSG_RESULT(result, zbx_strdup(NULL, "Invalid second parameter."));
		goto out;
	}

	ret = check_vcenter_rp_common(url, username, password, "cpu/usagemhz[average]", rpid, result);
out:
	zabbix_log(LOG_LEVEL_DEBUG, "End of %s():%s", __func__, zbx_sysinfo_ret_string(ret));

	return ret;
}

int	check_vcenter_rp_memory(AGENT_REQUEST *request, const char *username, const char *password,
		AGENT_RESULT *result)
{
	const char	*rpid, *url, *mode, *counter;
	int		ret = SYSINFO_RET_FAIL;

	zabbix_log(LOG_LEVEL_DEBUG, "In %s()", __func__);

	if (2 > request->nparam || 3 < request->nparam )
	{
		SET_MSG_RESULT(result, zbx_strdup(NULL, "Invalid number of parameters."));
		goto out;
	}

	url = get_rparam(request, 0);
	rpid = get_rparam(request, 1);
	mode = get_rparam(request, 2);

	if (NULL == rpid || '\0' == *rpid)
	{
		SET_MSG_RESULT(result, zbx_strdup(NULL, "Invalid second parameter."));
		goto out;
	}

	if (NULL == mode || '\0' == *mode)
	{
		mode = "consumed";
	}

	if (0 == strcmp(mode, "consumed"))
	{
		counter = "mem/consumed[average]";
	}
	else if (0 == strcmp(mode, "ballooned"))
	{
		counter = "mem/vmmemctl[average]";
	}
	else if (0 == strcmp(mode, "overhead"))
	{
		counter = "mem/overhead[average]";
	}
	else
	{
		SET_MSG_RESULT(result, zbx_strdup(NULL, "Invalid third parameter."));
		goto out;
	}

	ret = check_vcenter_rp_common(url, username, password, counter, rpid, result);
out:
	zabbix_log(LOG_LEVEL_DEBUG, "End of %s():%s", __func__, zbx_sysinfo_ret_string(ret));

	return ret;
}


static int	check_vcenter_alarm_get_common(zbx_vector_vmware_alarm_ptr_t *alarms, zbx_vector_str_t *ids,
		AGENT_RESULT *result)
{
	int		ret = SYSINFO_RET_OK;
	struct zbx_json	json_data;

	zbx_json_initarray(&json_data, ZBX_JSON_STAT_BUF_LEN);

	for (int i = 0; i < ids->values_num; i++)
	{
		zbx_vmware_alarm_t	*alarm, cmp = {.key = ids->values[i]};
		int			j;

		if (FAIL == (j = zbx_vector_vmware_alarm_ptr_bsearch(alarms, &cmp, ZBX_DEFAULT_STR_PTR_COMPARE_FUNC)))
		{
			SET_MSG_RESULT(result, zbx_dsprintf(NULL, "Alarm not found:%s", cmp.key));
			ret = SYSINFO_RET_FAIL;
			break;
		}

		alarm = alarms->values[j];

		zbx_json_addobject(&json_data, NULL);
		zbx_json_addstring(&json_data, "name", alarm->name, ZBX_JSON_TYPE_STRING);
		zbx_json_addstring(&json_data, "system_name", alarm->system_name, ZBX_JSON_TYPE_STRING);
		zbx_json_addstring(&json_data, "description", alarm->description, ZBX_JSON_TYPE_STRING);
		zbx_json_addstring(&json_data, "enabled", (1 == alarm->enabled ? "true" : "false"), ZBX_JSON_TYPE_INT);
		zbx_json_addstring(&json_data, "key", alarm->key, ZBX_JSON_TYPE_STRING);
		zbx_json_addstring(&json_data, "time", alarm->time, ZBX_JSON_TYPE_STRING);
		zbx_json_addstring(&json_data, "overall_status", alarm->overall_status, ZBX_JSON_TYPE_STRING);
		zbx_json_addstring(&json_data, "acknowledged", (0 == alarm->acknowledged ? "false" : "true"),
				ZBX_JSON_TYPE_INT);
		zbx_json_close(&json_data);
	}

	zbx_json_close(&json_data);

	if (SYSINFO_RET_OK == ret)
		SET_STR_RESULT(result, zbx_strdup(NULL, json_data.buffer));

	zbx_json_free(&json_data);

	return ret;
}

#define	ALARMS_GET_START(num)									\
	const char		*uuid_or_id, *url;						\
	int			ret = SYSINFO_RET_FAIL;						\
	zbx_vmware_service_t	*service;							\
												\
	zabbix_log(LOG_LEVEL_DEBUG, "In %s()", __func__);					\
												\
	if (num != request->nparam)								\
	{											\
		SET_MSG_RESULT(result, zbx_strdup(NULL, "Invalid number of parameters."));	\
		goto out;									\
	}											\
												\
	url = get_rparam(request, 0);								\
												\
	if (num > 1 && (NULL == (uuid_or_id = get_rparam(request, 1)) || '\0' == *uuid_or_id))	\
	{											\
		SET_MSG_RESULT(result, zbx_strdup(NULL, "Invalid second parameter."));		\
		goto out;									\
	}											\
												\
	zbx_vmware_lock();									\
												\
	if (NULL == (service = get_vmware_service(url, username, password, result, &ret)))	\
		goto unlock

#define	ALARMS_GET_END(ids)									\
	ret = check_vcenter_alarm_get_common(&service->data->alarms, &ids, result);		\
unlock:												\
	zbx_vmware_unlock();									\
out:												\
	zabbix_log(LOG_LEVEL_DEBUG, "End of %s():%s", __func__, zbx_sysinfo_ret_string(ret));	\
												\
	return ret

int	check_vcenter_hv_alarms_get(AGENT_REQUEST *request, const char *username, const char *password,
		AGENT_RESULT *result)
{
	zbx_vmware_hv_t	*hv;

	ALARMS_GET_START(2);

	if (NULL == (hv = hv_get(&service->data->hvs, uuid_or_id)))
	{
		SET_MSG_RESULT(result, zbx_strdup(NULL, "Unknown hypervisor uuid."));
		goto unlock;
	}

	ALARMS_GET_END(hv->alarm_ids);
}

int	check_vcenter_vm_alarms_get(AGENT_REQUEST *request, const char *username, const char *password,
		AGENT_RESULT *result)
{
	zbx_vmware_vm_t	*vm;

	ALARMS_GET_START(2);

	if (NULL == (vm = service_vm_get(service, uuid_or_id)))
	{
		SET_MSG_RESULT(result, zbx_strdup(NULL, "Unknown virtual machine uuid."));
		goto unlock;
	}

	ALARMS_GET_END(vm->alarm_ids);
}

int	check_vcenter_datastore_alarms_get(AGENT_REQUEST *request, const char *username, const char *password,
		AGENT_RESULT *result)
{
	zbx_vmware_datastore_t	*ds;

	ALARMS_GET_START(2);

	if (NULL == (ds = ds_get(&service->data->datastores, uuid_or_id)))
	{
		SET_MSG_RESULT(result, zbx_strdup(NULL, "Unknown datastore uuid."));
		goto unlock;
	}

	ALARMS_GET_END(ds->alarm_ids);
}

int	check_vcenter_dc_alarms_get(AGENT_REQUEST *request, const char *username, const char *password,
		AGENT_RESULT *result)
{
	zbx_vmware_datacenter_t	*dc;

	ALARMS_GET_START(2);

	if (NULL == (dc = dc_get(&service->data->datacenters, uuid_or_id)))
	{
		SET_MSG_RESULT(result, zbx_strdup(NULL, "Unknown datacenter id."));
		goto unlock;
	}

	ALARMS_GET_END(dc->alarm_ids);
}

int	check_vcenter_cluster_alarms_get(AGENT_REQUEST *request, const char *username, const char *password,
		AGENT_RESULT *result)
{
	zbx_vmware_cluster_t	*cl;

	ALARMS_GET_START(2);

	if (NULL == (cl = cluster_get(&service->data->clusters, uuid_or_id)))
	{
		SET_MSG_RESULT(result, zbx_strdup(NULL, "Unknown cluster id."));
		goto unlock;
	}

	ALARMS_GET_END(cl->alarm_ids);
}

int	check_vcenter_alarms_get(AGENT_REQUEST *request, const char *username, const char *password,
		AGENT_RESULT *result)
{
	ALARMS_GET_START(1);
	ALARMS_GET_END(service->data->alarm_ids);
}

#undef	ALARMS_GET_START
#undef	ALARMS_GET_END

#undef	ZBX_VMWARE_DATASTORE_SIZE_TOTAL
#undef	ZBX_VMWARE_DATASTORE_SIZE_FREE
#undef	ZBX_VMWARE_DATASTORE_SIZE_PFREE
#undef	ZBX_VMWARE_DATASTORE_SIZE_UNCOMMITTED

#undef	ZBX_DATASTORE_TOTAL
#undef	ZBX_DATASTORE_COUNTER_CAPACITY
#undef	ZBX_DATASTORE_COUNTER_USED
#undef	ZBX_DATASTORE_COUNTER_PROVISIONED

#undef	ZBX_DATASTORE_DIRECTION_READ
#undef	ZBX_DATASTORE_DIRECTION_WRITE

#undef	ZBX_IF_DIRECTION_IN
#undef	ZBX_IF_DIRECTION_OUT

#endif	/* defined(HAVE_LIBXML2) && defined(HAVE_LIBCURL) */<|MERGE_RESOLUTION|>--- conflicted
+++ resolved
@@ -3006,12 +3006,8 @@
 			goto unlock;
 		}
 
-<<<<<<< HEAD
-		if (FAIL == (i = zbx_vector_vmware_dsname_ptr_bsearch(&hv->dsnames, &dsname_cmp, zbx_vmware_dsname_compare)))
-=======
 		if (FAIL == (i = zbx_vector_vmware_dsname_ptr_bsearch(&hv->dsnames, &dsname_cmp,
-				vmware_dsname_compare)))
->>>>>>> ca9e5e01
+				zbx_vmware_dsname_compare)))
 		{
 			SET_MSG_RESULT(result, zbx_dsprintf(NULL, "Datastore \"%s\" not found on this hypervisor.",
 					name));
@@ -3394,11 +3390,7 @@
 		dsname_cmp.name = (char *)ds_name;
 
 		if (FAIL == (i = zbx_vector_vmware_dsname_ptr_bsearch(&hv->dsnames, &dsname_cmp,
-<<<<<<< HEAD
 				zbx_vmware_dsname_compare)))
-=======
-				vmware_dsname_compare)))
->>>>>>> ca9e5e01
 		{
 			SET_MSG_RESULT(result, zbx_dsprintf(NULL, "Datastore \"%s\" not found on this hypervisor.",
 					ds_name));
