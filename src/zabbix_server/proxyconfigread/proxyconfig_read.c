--- conflicted
+++ resolved
@@ -1103,12 +1103,8 @@
  *          (for active proxies)                                              *
  *                                                                            *
  ******************************************************************************/
-<<<<<<< HEAD
 void	zbx_send_proxyconfig(zbx_socket_t *sock, const struct zbx_json_parse *jp,
-		const zbx_config_vault_t *config_vault)
-=======
-void	zbx_send_proxyconfig(zbx_socket_t *sock, const struct zbx_json_parse *jp, int config_timeout)
->>>>>>> 0f548374
+		const zbx_config_vault_t *config_vault, int config_timeout)
 {
 	char				*error = NULL, *buffer = NULL, *version_str = NULL;
 	struct zbx_json			j;
