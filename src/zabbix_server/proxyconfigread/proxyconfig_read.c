/*
** Zabbix
** Copyright (C) 2001-2023 Zabbix SIA
**
** This program is free software; you can redistribute it and/or modify
** it under the terms of the GNU General Public License as published by
** the Free Software Foundation; either version 2 of the License, or
** (at your option) any later version.
**
** This program is distributed in the hope that it will be useful,
** but WITHOUT ANY WARRANTY; without even the implied warranty of
** MERCHANTABILITY or FITNESS FOR A PARTICULAR PURPOSE. See the
** GNU General Public License for more details.
**
** You should have received a copy of the GNU General Public License
** along with this program; if not, write to the Free Software
** Foundation, Inc., 51 Franklin Street, Fifth Floor, Boston, MA  02110-1301, USA.
**/

#include "proxyconfig_read.h"

#include "zbxdbwrap.h"
#include "zbxdbhigh.h"
#include "zbxkvs.h"
#include "zbxvault.h"
#include "log.h"
#include "zbxcommshigh.h"
#include "zbxcompress.h"
#include "zbxcrypto.h"
#include "zbx_item_constants.h"

extern int	CONFIG_TRAPPER_TIMEOUT;

typedef struct
{
	char		*path;
	zbx_hashset_t	keys;
}
zbx_keys_path_t;


static int	keys_path_compare(const void *d1, const void *d2)
{
	const zbx_keys_path_t	*ptr1 = *((const zbx_keys_path_t * const *)d1);
	const zbx_keys_path_t	*ptr2 = *((const zbx_keys_path_t * const *)d2);

	return strcmp(ptr1->path, ptr2->path);
}

static zbx_hash_t	keys_hash(const void *data)
{
	return ZBX_DEFAULT_STRING_HASH_ALGO(*(const char * const *)data, strlen(*(const char * const *)data),
			ZBX_DEFAULT_HASH_SEED);
}

static int	keys_compare(const void *d1, const void *d2)
{
	return strcmp(*(const char * const *)d1, *(const char * const *)d2);
}

static void	key_path_free(void *data)
{
	zbx_hashset_iter_t	iter;
	char			**ptr;
	zbx_keys_path_t		*keys_path = (zbx_keys_path_t *)data;

	zbx_hashset_iter_reset(&keys_path->keys, &iter);
	while (NULL != (ptr = (char **)zbx_hashset_iter_next(&iter)))
		zbx_free(*ptr);
	zbx_hashset_destroy(&keys_path->keys);

	zbx_free(keys_path->path);
	zbx_free(keys_path);
}

static void	get_macro_secrets(const zbx_vector_ptr_t *keys_paths, struct zbx_json *j,
		const zbx_config_vault_t *config_vault)
{
	int		i;
	zbx_kvs_t	kvs;

	zabbix_log(LOG_LEVEL_DEBUG, "In %s()", __func__);

	zbx_kvs_create(&kvs, 100);

	zbx_json_addobject(j, ZBX_PROTO_TAG_MACRO_SECRETS);

	for (i = 0; i < keys_paths->values_num; i++)
	{
		zbx_keys_path_t		*keys_path;
		char			*error = NULL, **ptr;
		zbx_hashset_iter_t	iter;

		keys_path = (zbx_keys_path_t *)keys_paths->values[i];
		if (FAIL == zbx_vault_kvs_get(keys_path->path, &kvs, config_vault, &error))
		{
			zabbix_log(LOG_LEVEL_WARNING, "cannot get secrets for path \"%s\": %s", keys_path->path, error);
			zbx_free(error);
			continue;
		}

		zbx_json_addobject(j, keys_path->path);

		zbx_hashset_iter_reset(&keys_path->keys, &iter);
		while (NULL != (ptr = (char **)zbx_hashset_iter_next(&iter)))
		{
			zbx_kv_t	*kv, kv_local;

			kv_local.key = *ptr;

			if (NULL != (kv = zbx_kvs_search(&kvs, &kv_local)))
				zbx_json_addstring(j, kv->key, kv->value, ZBX_JSON_TYPE_STRING);
		}
		zbx_json_close(j);

		zbx_kvs_clear(&kvs);
	}

	zbx_json_close(j);
	zbx_kvs_destroy(&kvs);

	zabbix_log(LOG_LEVEL_DEBUG, "End of %s()", __func__);
}

/******************************************************************************
 *                                                                            *
 * Purpose: add database row to the proxy config json data                    *
 *                                                                            *
 * Parameters: j      - [OUT] the output json                                 *
 *             row    - [IN] the database row to add                          *
 *             table  - [IN] the table configuration                          *
 *             recids - [OUT] the record identifiers (optional)               *
 *                                                                            *
 ******************************************************************************/
<<<<<<< HEAD
static void	proxyconfig_add_row(struct zbx_json *j, const DB_ROW row, const zbx_db_table_t *table,
=======
static void	proxyconfig_add_row(struct zbx_json *j, const zbx_db_row_t row, const ZBX_TABLE *table,
>>>>>>> edfdb90a
		zbx_vector_uint64_t *recids)
{
	int	fld = 0, i;

	zbx_json_addstring(j, NULL, row[fld++], ZBX_JSON_TYPE_INT);

	if (NULL != recids)
	{
		zbx_uint64_t	recid;

		ZBX_STR2UINT64(recid, row[0]);
		zbx_vector_uint64_append(recids, recid);
	}

	for (i = 0; 0 != table->fields[i].name; i++)
	{
		if (0 == (table->fields[i].flags & ZBX_PROXY))
			continue;

		switch (table->fields[i].type)
		{
			case ZBX_TYPE_INT:
			case ZBX_TYPE_UINT:
			case ZBX_TYPE_ID:
				if (SUCCEED != zbx_db_is_null(row[fld]))
					zbx_json_addstring(j, NULL, row[fld], ZBX_JSON_TYPE_INT);
				else
					zbx_json_addstring(j, NULL, NULL, ZBX_JSON_TYPE_NULL);
				break;
			default:
				zbx_json_addstring(j, NULL, row[fld], ZBX_JSON_TYPE_STRING);
				break;
		}
		fld++;
	}
}

/******************************************************************************
 *                                                                            *
 * Purpose: get table fields, add them to output json and sql select          *
 *                                                                            *
 * Parameters: sql        - [IN/OUT] the sql select string                    *
 *             sql_alloc  - [IN/OUT]                                          *
 *             sql_offset - [IN/OUT]                                          *
 *             table      - [IN] the table                                    *
 *             j          - [OUT] the output json                             *
 *                                                                            *
 ******************************************************************************/
static void	proxyconfig_get_fields(char **sql, size_t *sql_alloc, size_t *sql_offset, const zbx_db_table_t *table,
		struct zbx_json *j)
{
	int	i;

	zabbix_log(LOG_LEVEL_DEBUG, "In %s()", __func__);

	zbx_snprintf_alloc(sql, sql_alloc, sql_offset, "select %s", table->recid);

	zbx_json_addarray(j, "fields");
	zbx_json_addstring(j, NULL, table->recid, ZBX_JSON_TYPE_STRING);

	for (i = 0; 0 != table->fields[i].name; i++)
	{
		if (0 == (table->fields[i].flags & ZBX_PROXY))
			continue;

		zbx_chrcpy_alloc(sql, sql_alloc, sql_offset, ',');
		zbx_strcpy_alloc(sql, sql_alloc, sql_offset, table->fields[i].name);

		zbx_json_addstring(j, NULL, table->fields[i].name, ZBX_JSON_TYPE_STRING);
	}

	zbx_json_close(j);

	zabbix_log(LOG_LEVEL_DEBUG, "End of %s()", __func__);
}

/**************************************************************************************
 *                                                                                    *
 * Purpose: get global/host macro data of the specified hosts from database           *
 *                                                                                    *
 * Parameters: table_name           - [IN] table name - globalmacro/hostmacro         *
 *             hostids              - [IN] the target hostids for hostmacro table and *
 *                                         NULL for globalmacro table                 *
 *             config_vault_db_path - [IN]                                            *
 *             keys_paths           - [OUT] the vault macro path/key                  *
 *             j                    - [OUT] the output json                           *
 *             error                - [OUT] the error message                         *
 *                                                                                    *
 * Return value: SUCCEED - the data was read successfully                             *
 *               FAIL    - otherwise                                                  *
 *                                                                                    *
 **************************************************************************************/
static int	proxyconfig_get_macro_updates(const char *table_name, const zbx_vector_uint64_t *hostids,
		const char *config_vault_db_path, zbx_vector_ptr_t *keys_paths, struct zbx_json *j, char **error)
{
<<<<<<< HEAD
	DB_RESULT		result;
	DB_ROW			row;
	const zbx_db_table_t	*table;
	char			*sql;
	size_t			sql_alloc =  4 * ZBX_KIBIBYTE, sql_offset = 0;
	int			i, ret = FAIL, offset;
=======
	zbx_db_result_t	result;
	zbx_db_row_t	row;
	const ZBX_TABLE	*table;
	char		*sql;
	size_t		sql_alloc =  4 * ZBX_KIBIBYTE, sql_offset = 0;
	int		i, ret = FAIL, offset;
>>>>>>> edfdb90a

	zabbix_log(LOG_LEVEL_DEBUG, "In %s()", __func__);

	table = zbx_db_get_table(table_name);
	zbx_json_addobject(j, table->table);

	sql = (char *)zbx_malloc(NULL, sql_alloc);

	proxyconfig_get_fields(&sql, &sql_alloc, &sql_offset, table, j);
	zbx_json_addarray(j, "data");

	zbx_snprintf_alloc(&sql, &sql_alloc, &sql_offset, " from %s", table->table);

	if (NULL != hostids)
	{
		/* no hosts to get macros from, send empty data */
		if (0 == hostids->values_num)
			goto end;

		zbx_strcpy_alloc(&sql, &sql_alloc, &sql_offset, " where");
		zbx_db_add_condition_alloc(&sql, &sql_alloc, &sql_offset, "hostid", hostids->values, hostids->values_num);
		offset = 1;
	}
	else
		offset = 0;

	zbx_strcpy_alloc(&sql, &sql_alloc, &sql_offset, " order by ");
	zbx_strcpy_alloc(&sql, &sql_alloc, &sql_offset, table->recid);

	if (NULL == (result = zbx_db_select("%s", sql)))
	{
		*error = zbx_dsprintf(*error, "failed to get data from table \"%s\"", table->table);
		goto out;
	}

	zbx_snprintf_alloc(&sql, &sql_alloc, &sql_offset, " from %s", table->table);

	while (NULL != (row = zbx_db_fetch(result)))
	{
		zbx_keys_path_t	*keys_path, keys_path_local;
		unsigned char	type;
		char		*path, *key;

		zbx_json_addarray(j, NULL);
		proxyconfig_add_row(j, row, table, NULL);
		zbx_json_close(j);

		ZBX_STR2UCHAR(type, row[3 + offset]);

		if (ZBX_MACRO_VALUE_VAULT != type)
			continue;

		zbx_strsplit_last(row[2 + offset], ':', &path, &key);

		if (NULL == key)
		{
			zabbix_log(LOG_LEVEL_WARNING, "cannot parse macro \"%s\" value \"%s\"",
					row[1 + offset], row[2 + offset]);
			goto next;
		}

		if (NULL != config_vault_db_path && 0 == strcasecmp(config_vault_db_path, path) &&
				(0 == strcasecmp(key, ZBX_PROTO_TAG_PASSWORD)
						|| 0 == strcasecmp(key, ZBX_PROTO_TAG_USERNAME)))
		{
			zabbix_log(LOG_LEVEL_WARNING, "cannot parse macro \"%s\" value \"%s\":"
					" database credentials should not be used with Vault macros",
					row[1 + offset], row[2 + offset]);
			goto next;
		}

		keys_path_local.path = path;

		if (FAIL == (i = zbx_vector_ptr_search(keys_paths, &keys_path_local, keys_path_compare)))
		{
			keys_path = zbx_malloc(NULL, sizeof(zbx_keys_path_t));
			keys_path->path = path;

			zbx_hashset_create(&keys_path->keys, 0, keys_hash, keys_compare);
			zbx_hashset_insert(&keys_path->keys, &key, sizeof(char *));

			zbx_vector_ptr_append(keys_paths, keys_path);
			path = key = NULL;
		}
		else
		{
			keys_path = (zbx_keys_path_t *)keys_paths->values[i];
			if (NULL == zbx_hashset_search(&keys_path->keys, &key))
			{
				zbx_hashset_insert(&keys_path->keys, &key, sizeof(char **));
				key = NULL;
			}
		}
next:
		zbx_free(key);
		zbx_free(path);
	}
	zbx_db_free_result(result);
end:
	zbx_json_close(j);
	zbx_json_close(j);

	ret = SUCCEED;
out:
	zbx_free(sql);

	zabbix_log(LOG_LEVEL_DEBUG, "End of %s()", __func__);

	return ret;
}

/******************************************************************************
 *                                                                            *
 * Purpose: get table data from database                                      *
 *                                                                            *
 * Parameters: table_name - [IN] table name -                                 *
 *             key_name   - [IN] the key field name used to select rows       *
 *                               (all rows selected when NULL)                *
 *             key_ids    - [IN] the key values used to select rows (optional)*
 *             filter     - [IN] custom filter to apply when selecting rows   *
 *                               (optional)                                   *
 *             recids     - [OUT] the selected record identifiers, sorted     *
 *                                (optional)                                  *
 *             j          - [OUT] the output json                             *
 *             error      - [OUT] the error message                           *
 *                                                                            *
 * Return value: SUCCEED - the data was read successfully                     *
 *               FAIL    - otherwise                                          *
 *                                                                            *
 ******************************************************************************/
static int	proxyconfig_get_table_data(const char *table_name, const char *key_name,
		const zbx_vector_uint64_t *key_ids, const char *filter, zbx_vector_uint64_t *recids, struct zbx_json *j,
		char **error)
{
<<<<<<< HEAD
	DB_RESULT		result;
	DB_ROW			row;
	const zbx_db_table_t	*table;
	char			*sql = NULL;
	size_t			sql_alloc =  4 * ZBX_KIBIBYTE, sql_offset = 0;
	int			ret = FAIL;
=======
	zbx_db_result_t	result;
	zbx_db_row_t	row;
	const ZBX_TABLE	*table;
	char		*sql = NULL;
	size_t		sql_alloc =  4 * ZBX_KIBIBYTE, sql_offset = 0;
	int		ret = FAIL;
>>>>>>> edfdb90a

	zabbix_log(LOG_LEVEL_DEBUG, "In %s()", __func__);

	table = zbx_db_get_table(table_name);
	zbx_json_addobject(j, table->table);

	sql = (char *)zbx_malloc(NULL, sql_alloc);
	proxyconfig_get_fields(&sql, &sql_alloc, &sql_offset, table, j);

	zbx_json_addarray(j, ZBX_PROTO_TAG_DATA);

	if (NULL == key_ids || 0 != key_ids->values_num)
	{
		zbx_snprintf_alloc(&sql, &sql_alloc, &sql_offset, " from %s", table->table);

		if (NULL != key_ids || NULL != filter)
		{
			const char	*keyword = " where";

			if (NULL != key_ids)
			{
				zbx_strcpy_alloc(&sql, &sql_alloc, &sql_offset, keyword);
				zbx_db_add_condition_alloc(&sql, &sql_alloc, &sql_offset, key_name, key_ids->values,
						key_ids->values_num);
				keyword = " and";
			}

			if (NULL != filter)
			{
				zbx_strcpy_alloc(&sql, &sql_alloc, &sql_offset, keyword);
				zbx_strcpy_alloc(&sql, &sql_alloc, &sql_offset, filter);
			}
		}

		zbx_strcpy_alloc(&sql, &sql_alloc, &sql_offset, " order by ");
		zbx_strcpy_alloc(&sql, &sql_alloc, &sql_offset, table->recid);

		if (NULL == (result = zbx_db_select("%s", sql)))
		{
			*error = zbx_dsprintf(*error, "failed to get data from table \"%s\"", table->table);
			goto out;
		}

		zbx_snprintf_alloc(&sql, &sql_alloc, &sql_offset, " from %s", table->table);

		while (NULL != (row = zbx_db_fetch(result)))
		{
			zbx_json_addarray(j, NULL);
			proxyconfig_add_row(j, row, table, recids);
			zbx_json_close(j);
		}
		zbx_db_free_result(result);
	}

	zbx_json_close(j);
	zbx_json_close(j);

	if (NULL != recids)
		zbx_vector_uint64_sort(recids, ZBX_DEFAULT_UINT64_COMPARE_FUNC);

	ret = SUCCEED;
out:
	zbx_free(sql);

	zabbix_log(LOG_LEVEL_DEBUG, "End of %s()", __func__);

	return ret;
}

typedef struct
{
	zbx_uint64_t	itemid;
	zbx_uint64_t	master_itemid;
	zbx_db_row_t	row;
	int		cols_num;
}
zbx_proxyconfig_dep_item_t;

ZBX_PTR_VECTOR_DECL(proxyconfig_dep_item_ptr, zbx_proxyconfig_dep_item_t *)
ZBX_PTR_VECTOR_IMPL(proxyconfig_dep_item_ptr, zbx_proxyconfig_dep_item_t *)

static void	proxyconfig_dep_item_free(zbx_proxyconfig_dep_item_t *item)
{
	int	i;

	for (i = 0; i < item->cols_num; i++)
		zbx_free(item->row[i]);

	zbx_free(item->row);
	zbx_free(item);
}

static zbx_proxyconfig_dep_item_t	*proxyconfig_dep_item_create(zbx_uint64_t itemid, zbx_uint64_t master_itemid,
		const zbx_db_row_t row, int cols_num)
{
	zbx_proxyconfig_dep_item_t	*item;
	int				i;

	item = (zbx_proxyconfig_dep_item_t *)zbx_malloc(NULL, sizeof(zbx_proxyconfig_dep_item_t));
	item->itemid = itemid;
	item->master_itemid = master_itemid;
	item->cols_num = cols_num;
	item->row = (zbx_db_row_t)zbx_malloc(NULL, sizeof(char *) * (size_t)cols_num);

	for (i = 0; i < cols_num; i++)
	{
		if (NULL == row[i])
			item->row[i] = NULL;
		else
			item->row[i] = zbx_strdup(NULL, row[i]);
	}

	return item;
}

/******************************************************************************
 *                                                                            *
 * Purpose: get item data from items table                                    *
 *                                                                            *
 * Parameters: hostids    - [IN] the target host identifiers                  *
 *             itemids    - [IN] the selected item identifiers, sorted        *
 *             j          - [OUT] the output json                             *
 *             error      - [OUT] the error message                           *
 *                                                                            *
 * Return value: SUCCEED - the data was read successfully                     *
 *               FAIL    - otherwise                                          *
 *                                                                            *
 ******************************************************************************/
static int	proxyconfig_get_item_data(const zbx_vector_uint64_t *hostids, zbx_vector_uint64_t *itemids,
		struct zbx_json *j, char **error)
{
<<<<<<< HEAD
	DB_RESULT		result;
	DB_ROW			row;
	const zbx_db_table_t	*table;
	char			*sql;
	size_t			sql_alloc =  4 * ZBX_KIBIBYTE, sql_offset = 0;
	int			ret = FAIL, fld_key = -1, fld_type = -1, fld_master_itemid = -1, i, fld, dep_items_num;
	zbx_uint64_t		itemid, master_itemid;
=======
	zbx_db_result_t	result;
	zbx_db_row_t	row;
	const ZBX_TABLE	*table;
	char		*sql;
	size_t		sql_alloc =  4 * ZBX_KIBIBYTE, sql_offset = 0;
	int		ret = FAIL, fld_key = -1, fld_type = -1, fld_master_itemid = -1, i, fld, dep_items_num;
	zbx_uint64_t	itemid, master_itemid;
>>>>>>> edfdb90a

	zbx_vector_proxyconfig_dep_item_ptr_t	dep_items;
	zbx_hashset_t				items;
	zbx_proxyconfig_dep_item_t		*dep_item;

	zabbix_log(LOG_LEVEL_DEBUG, "In %s()", __func__);

	zbx_hashset_create(&items, 1000, ZBX_DEFAULT_UINT64_HASH_FUNC, ZBX_DEFAULT_UINT64_COMPARE_FUNC);
	zbx_vector_proxyconfig_dep_item_ptr_create(&dep_items);

	table = zbx_db_get_table("items");

	/* get type, key_ field indexes used to check if item is processed by server */
	for (i = 0, fld = 1; 0 != table->fields[i].name; i++)
	{
		if (0 == (table->fields[i].flags & ZBX_PROXY))
			continue;

		if (0 == strcmp(table->fields[i].name, "type"))
			fld_type = fld;
		else if (0 == strcmp(table->fields[i].name, "key_"))
			fld_key = fld;
		else if (0 == strcmp(table->fields[i].name, "master_itemid"))
			fld_master_itemid = fld;
		fld++;
	}

	if (-1 == fld_type || -1 == fld_key || -1 == fld_master_itemid)
	{
		THIS_SHOULD_NEVER_HAPPEN;
		exit(EXIT_FAILURE);
	}

	zbx_json_addobject(j, table->table);

	sql = (char *)zbx_malloc(NULL, sql_alloc);
	proxyconfig_get_fields(&sql, &sql_alloc, &sql_offset, table, j);

	zbx_json_addarray(j, ZBX_PROTO_TAG_DATA);

	if (0 != hostids->values_num)
	{
		zbx_snprintf_alloc(&sql, &sql_alloc, &sql_offset, " from %s where", table->table);
		zbx_db_add_condition_alloc(&sql, &sql_alloc, &sql_offset, "hostid", hostids->values, hostids->values_num);
		zbx_snprintf_alloc(&sql, &sql_alloc, &sql_offset, " and flags<>%d and type<>%d",
				ZBX_FLAG_DISCOVERY_PROTOTYPE, ITEM_TYPE_CALCULATED);

		if (NULL == (result = zbx_db_select("%s", sql)))
		{
			*error = zbx_dsprintf(*error, "failed to get data from table \"%s\"", table->table);
			goto out;
		}

		zbx_snprintf_alloc(&sql, &sql_alloc, &sql_offset, " from %s", table->table);

		while (NULL != (row = zbx_db_fetch(result)))
		{
			unsigned char	type;

			ZBX_STR2UCHAR(type, row[fld_type]);
			if (SUCCEED == is_item_processed_by_server(type, row[fld_key]))
					continue;

			ZBX_DBROW2UINT64(itemid, row[0]);

			if (ITEM_TYPE_DEPENDENT != atoi(row[fld_type]))
			{
				zbx_json_addarray(j, NULL);
				proxyconfig_add_row(j, row, table, itemids);
				zbx_json_close(j);

				zbx_hashset_insert(&items, &itemid, sizeof(itemid));
			}
			else
			{
				ZBX_DBROW2UINT64(master_itemid, row[fld_master_itemid]);
				dep_item = proxyconfig_dep_item_create(itemid, master_itemid, row, fld);
				zbx_vector_proxyconfig_dep_item_ptr_append(&dep_items, dep_item);
			}
		}
		zbx_db_free_result(result);

		/* add dependent items processed by proxy */
		if (0 != dep_items.values_num)
		{
			do
			{
				dep_items_num = dep_items.values_num;

				for (i = 0; i < dep_items.values_num; )
				{
					dep_item = dep_items.values[i];

					if (NULL != zbx_hashset_search(&items, &dep_item->master_itemid))
					{
						zbx_json_addarray(j, NULL);
						proxyconfig_add_row(j, dep_item->row, table, itemids);
						zbx_json_close(j);

						zbx_hashset_insert(&items, &dep_item->itemid, sizeof(zbx_uint64_t));
						proxyconfig_dep_item_free(dep_item);
						zbx_vector_proxyconfig_dep_item_ptr_remove_noorder(&dep_items, i);
					}
					else
						i++;
				}
			}
			while (dep_items_num != dep_items.values_num);
		}
	}

	zbx_json_close(j);
	zbx_json_close(j);

	zbx_vector_uint64_sort(itemids, ZBX_DEFAULT_UINT64_COMPARE_FUNC);

	ret = SUCCEED;
out:
	zbx_free(sql);

	zbx_vector_proxyconfig_dep_item_ptr_clear_ext(&dep_items, proxyconfig_dep_item_free);
	zbx_vector_proxyconfig_dep_item_ptr_destroy(&dep_items);
	zbx_hashset_destroy(&items);

	zabbix_log(LOG_LEVEL_DEBUG, "End of %s()", __func__);

	return ret;
}

/******************************************************************************
 *                                                                            *
 * Purpose: get host and related table data from database                     *
 *                                                                            *
 * Parameters: hostids    - [IN] the target host identifiers                  *
 *             j          - [OUT] the output json                             *
 *             error      - [OUT] the error message                           *
 *                                                                            *
 * Return value: SUCCEED - the data was read successfully                     *
 *               FAIL    - otherwise                                          *
 *                                                                            *
 ******************************************************************************/
static int	proxyconfig_get_host_data(const zbx_vector_uint64_t *hostids, struct zbx_json *j, char **error)
{
	zbx_vector_uint64_t	interfaceids, itemids;
	int			ret = FAIL;

	zabbix_log(LOG_LEVEL_DEBUG, "In %s()", __func__);

	zbx_vector_uint64_create(&interfaceids);
	zbx_vector_uint64_create(&itemids);

	if (SUCCEED != proxyconfig_get_table_data("hosts", "hostid", hostids, NULL, NULL, j, error))
		goto out;

	if (SUCCEED != proxyconfig_get_table_data("interface",  "hostid", hostids, NULL, &interfaceids, j, error))
		goto out;

	if (SUCCEED != proxyconfig_get_table_data("interface_snmp",  "interfaceid", &interfaceids, NULL, NULL,
			j, error))
	{
		goto out;
	}

	if (SUCCEED != proxyconfig_get_table_data("host_inventory", "hostid", hostids, NULL, NULL, j, error))
		goto out;

	if (SUCCEED != proxyconfig_get_item_data(hostids, &itemids, j, error))
		goto out;

	if (SUCCEED != proxyconfig_get_table_data("item_rtdata", "itemid", &itemids, NULL, NULL, j, error))
		goto out;

	if (SUCCEED != proxyconfig_get_table_data("item_preproc", "itemid", &itemids, NULL, NULL, j, error))
		goto out;

	if (SUCCEED != proxyconfig_get_table_data("item_parameter", "itemid", &itemids, NULL, NULL, j, error))
		goto out;

	ret = SUCCEED;
out:
	zbx_vector_uint64_destroy(&itemids);
	zbx_vector_uint64_destroy(&interfaceids);

	zabbix_log(LOG_LEVEL_DEBUG, "End of %s()", __func__);

	return ret;
}

/******************************************************************************
 *                                                                            *
 * Purpose: get discovery rule and checks data from database                  *
 *                                                                            *
 * Parameters: proxy - [IN] the target proxy                                  *
 *             j     - [OUT] the output json                                  *
 *             error - [OUT] the error message                                *
 *                                                                            *
 * Return value: SUCCEED - the data was read successfully                     *
 *               FAIL    - otherwise                                          *
 *                                                                            *
 ******************************************************************************/
static int	proxyconfig_get_drules_data(const DC_PROXY *proxy, struct zbx_json *j, char **error)
{
	zbx_vector_uint64_t	druleids;
	zbx_vector_uint64_t	proxy_hostids;
	int			ret = FAIL;
	char			*filter = NULL;
	size_t			filter_alloc = 0, filter_offset = 0;

	zabbix_log(LOG_LEVEL_DEBUG, "In %s()", __func__);

	zbx_vector_uint64_create(&druleids);
	zbx_vector_uint64_create(&proxy_hostids);

	zbx_vector_uint64_append(&proxy_hostids, proxy->hostid);

	zbx_snprintf_alloc(&filter, &filter_alloc, &filter_offset, " status=%d", DRULE_STATUS_MONITORED);

	if (SUCCEED != proxyconfig_get_table_data("drules", "proxy_hostid", &proxy_hostids, filter, &druleids, j,
			error))
	{
		goto out;
	}

	if (SUCCEED != proxyconfig_get_table_data("dchecks", "druleid", &druleids, NULL, NULL, j, error))
		goto out;

	ret = SUCCEED;
out:
	zbx_free(filter);
	zbx_vector_uint64_destroy(&proxy_hostids);
	zbx_vector_uint64_destroy(&druleids);

	zabbix_log(LOG_LEVEL_DEBUG, "End of %s()", __func__);

	return ret;
}

/******************************************************************************
 *                                                                            *
 * Purpose: get global regular expression (regexps/expressions) data from     *
 *          database                                                          *
 *                                                                            *
 * Parameters: j     - [OUT] the output json                                  *
 *             error - [OUT] the error message                                *
 *                                                                            *
 * Return value: SUCCEED - the data was read successfully                     *
 *               FAIL    - otherwise                                          *
 *                                                                            *
 ******************************************************************************/
static int	proxyconfig_get_expression_data(struct zbx_json *j, char **error)
{
	zbx_vector_uint64_t	regexpids;
	int			ret = FAIL;

	zabbix_log(LOG_LEVEL_DEBUG, "In %s()", __func__);

	zbx_vector_uint64_create(&regexpids);

	if (SUCCEED != proxyconfig_get_table_data("regexps", NULL, NULL, NULL, &regexpids, j, error))
		goto out;

	if (SUCCEED != proxyconfig_get_table_data("expressions", "regexpid", &regexpids, NULL, NULL, j, error))
		goto out;

	ret = SUCCEED;
out:
	zbx_vector_uint64_destroy(&regexpids);

	zabbix_log(LOG_LEVEL_DEBUG, "End of %s()", __func__);

	return ret;
}

/******************************************************************************
 *                                                                            *
 * Purpose: get httptest and related data from database                       *
 *                                                                            *
 * Parameters: httptestids - [IN] the httptest identifiers                    *
 *             j           - [OUT] the output json                            *
 *             error       - [OUT] the error message                          *
 *                                                                            *
 * Return value: SUCCEED - the data was read successfully                     *
 *               FAIL    - otherwise                                          *
 *                                                                            *
 ******************************************************************************/
static int	proxyconfig_get_httptest_data(const zbx_vector_uint64_t *httptestids, struct zbx_json *j, char **error)
{
	zbx_vector_uint64_t	httpstepids;
	int			ret = FAIL;

	zabbix_log(LOG_LEVEL_DEBUG, "In %s()", __func__);

	zbx_vector_uint64_create(&httpstepids);

	if (SUCCEED != proxyconfig_get_table_data("httptest", "httptestid", httptestids, NULL, NULL, j, error))
		goto out;

	if (SUCCEED != proxyconfig_get_table_data("httptestitem", "httptestid", httptestids, NULL, NULL, j, error))
		goto out;

	if (SUCCEED != proxyconfig_get_table_data("httptest_field", "httptestid", httptestids, NULL, NULL, j, error))
		goto out;

	if (SUCCEED != proxyconfig_get_table_data("httpstep", "httptestid", httptestids, NULL, &httpstepids, j, error))
		goto out;

	if (SUCCEED != proxyconfig_get_table_data("httpstepitem", "httpstepid", &httpstepids, NULL, NULL, j, error))
		goto out;

	if (SUCCEED != proxyconfig_get_table_data("httpstep_field", "httpstepid", &httpstepids, NULL, NULL, j, error))
		goto out;

	ret = SUCCEED;
out:
	zbx_vector_uint64_destroy(&httpstepids);

	zabbix_log(LOG_LEVEL_DEBUG, "End of %s()", __func__);

	return ret;
}

static int	proxyconfig_get_tables(const DC_PROXY *proxy, zbx_uint64_t proxy_config_revision,
		const zbx_dc_revision_t *dc_revision, struct zbx_json *j, zbx_proxyconfig_status_t *status,
		const zbx_config_vault_t *config_vault, char **error)
{
#define ZBX_PROXYCONFIG_SYNC_HOSTS		0x0001
#define ZBX_PROXYCONFIG_SYNC_GMACROS		0x0002
#define ZBX_PROXYCONFIG_SYNC_HMACROS		0x0004
#define ZBX_PROXYCONFIG_SYNC_DRULES		0x0008
#define ZBX_PROXYCONFIG_SYNC_EXPRESSIONS	0x0010
#define ZBX_PROXYCONFIG_SYNC_CONFIG		0x0020
#define ZBX_PROXYCONFIG_SYNC_HTTPTESTS		0x0040
#define ZBX_PROXYCONFIG_SYNC_AUTOREG		0x0080

#define ZBX_PROXYCONFIG_SYNC_ALL	(ZBX_PROXYCONFIG_SYNC_HOSTS | ZBX_PROXYCONFIG_SYNC_GMACROS | 		\
					ZBX_PROXYCONFIG_SYNC_HMACROS |ZBX_PROXYCONFIG_SYNC_DRULES |		\
					ZBX_PROXYCONFIG_SYNC_EXPRESSIONS | ZBX_PROXYCONFIG_SYNC_CONFIG | 	\
					ZBX_PROXYCONFIG_SYNC_HTTPTESTS | ZBX_PROXYCONFIG_SYNC_AUTOREG)

	zbx_vector_uint64_t	hostids, httptestids, updated_hostids, removed_hostids, del_macro_hostids,
				macro_hostids;
	zbx_vector_ptr_t	keys_paths;
	int			global_macros = FAIL, ret = FAIL, i;
	zbx_uint64_t		flags = 0;

	zbx_vector_uint64_create(&hostids);
	zbx_vector_uint64_create(&updated_hostids);
	zbx_vector_uint64_create(&removed_hostids);
	zbx_vector_uint64_create(&httptestids);
	zbx_vector_uint64_create(&macro_hostids);
	zbx_vector_uint64_create(&del_macro_hostids);
	zbx_vector_ptr_create(&keys_paths);

	if (proxy_config_revision < proxy->revision || proxy_config_revision < proxy->macro_revision)
	{
		zbx_vector_uint64_reserve(&hostids, 1000);
		zbx_vector_uint64_reserve(&updated_hostids, 1000);
		zbx_vector_uint64_reserve(&removed_hostids, 100);
		zbx_vector_uint64_reserve(&httptestids, 100);
		zbx_vector_uint64_reserve(&macro_hostids, 1000);
		zbx_vector_uint64_reserve(&del_macro_hostids, 100);

		zbx_dc_get_proxy_config_updates(proxy->hostid, proxy_config_revision, &hostids, &updated_hostids,
				&removed_hostids, &httptestids);

		zbx_dc_get_macro_updates(&hostids, &updated_hostids, proxy_config_revision, &macro_hostids,
				&global_macros, &del_macro_hostids);
	}

	if (0 != proxy_config_revision)
	{
		if (0 != updated_hostids.values_num)
			flags |= ZBX_PROXYCONFIG_SYNC_HOSTS;

		if (SUCCEED == global_macros)
			flags |= ZBX_PROXYCONFIG_SYNC_GMACROS;

		if(0 != macro_hostids.values_num)
			flags |= ZBX_PROXYCONFIG_SYNC_HMACROS;

		if (proxy_config_revision < proxy->revision)
			flags |= ZBX_PROXYCONFIG_SYNC_DRULES;

		if (proxy_config_revision < dc_revision->expression)
			flags |= ZBX_PROXYCONFIG_SYNC_EXPRESSIONS;

		if (proxy_config_revision < dc_revision->config_table)
			flags |= ZBX_PROXYCONFIG_SYNC_CONFIG;

		if (0 != httptestids.values_num)
			flags |= ZBX_PROXYCONFIG_SYNC_HTTPTESTS;

		if (proxy_config_revision < dc_revision->autoreg_tls)
			flags |= ZBX_PROXYCONFIG_SYNC_AUTOREG;
	}
	else
		flags = ZBX_PROXYCONFIG_SYNC_ALL;

	zbx_json_addobject(j, ZBX_PROTO_TAG_DATA);

	if (0 != flags)
	{
		zbx_db_begin();

		if (0 != (flags & ZBX_PROXYCONFIG_SYNC_HOSTS) &&
				SUCCEED != proxyconfig_get_host_data(&updated_hostids, j, error))
		{
			goto out;
		}

		if (0 != (flags & ZBX_PROXYCONFIG_SYNC_GMACROS) && SUCCEED !=
				proxyconfig_get_macro_updates("globalmacro", NULL, config_vault->db_path, &keys_paths,
				j, error))
		{
			goto out;
		}

		if (0 != (flags & ZBX_PROXYCONFIG_SYNC_HMACROS))
		{
			if (SUCCEED != proxyconfig_get_table_data("hosts_templates", "hostid", &macro_hostids, NULL,
					NULL, j, error))
			{
				goto out;
			}

			if (SUCCEED != proxyconfig_get_macro_updates("hostmacro", &macro_hostids, config_vault->db_path,
					&keys_paths, j, error))
			{
				goto out;
			}
		}

		if (0 != (flags & ZBX_PROXYCONFIG_SYNC_DRULES) &&
				SUCCEED != proxyconfig_get_drules_data(proxy, j, error))
		{
			goto out;
		}

		if (0 != (flags & ZBX_PROXYCONFIG_SYNC_EXPRESSIONS) &&
				SUCCEED != proxyconfig_get_expression_data(j, error))
		{
			goto out;
		}

		if (0 != (flags & ZBX_PROXYCONFIG_SYNC_CONFIG) &&
				SUCCEED != proxyconfig_get_table_data("config", NULL, NULL, NULL, NULL, j, error))
		{
			goto out;
		}

		if (0 != (flags & ZBX_PROXYCONFIG_SYNC_HTTPTESTS) &&
				SUCCEED != proxyconfig_get_httptest_data(&httptestids, j, error))
		{
			goto out;
		}

		if (0 != (flags & ZBX_PROXYCONFIG_SYNC_AUTOREG) &&
				SUCCEED != proxyconfig_get_table_data("config_autoreg_tls", NULL, NULL, NULL, NULL, j,
						error))
		{
			goto out;
		}
	}

	zbx_json_close(j);

	if (0 != removed_hostids.values_num)
	{
		zbx_json_addarray(j, ZBX_PROTO_TAG_REMOVED_HOSTIDS);

		for (i = 0; i < removed_hostids.values_num; i++)
			zbx_json_adduint64(j, NULL, removed_hostids.values[i]);

		zbx_json_close(j);
	}

	if (0 != del_macro_hostids.values_num)
	{
		zbx_json_addarray(j, ZBX_PROTO_TAG_REMOVED_MACRO_HOSTIDS);

		for (i = 0; i < del_macro_hostids.values_num; i++)
			zbx_json_adduint64(j, NULL, del_macro_hostids.values[i]);

		zbx_json_close(j);
	}

	if (0 != keys_paths.values_num)
		get_macro_secrets(&keys_paths, j, config_vault);

	if (0 == flags && 0 == removed_hostids.values_num && 0 == del_macro_hostids.values_num)
		*status = ZBX_PROXYCONFIG_STATUS_EMPTY;
	else
		*status = ZBX_PROXYCONFIG_STATUS_DATA;

	ret = SUCCEED;
out:
	if (0 != flags)
		zbx_db_commit();

	zbx_vector_ptr_clear_ext(&keys_paths, key_path_free);
	zbx_vector_ptr_destroy(&keys_paths);
	zbx_vector_uint64_destroy(&httptestids);
	zbx_vector_uint64_destroy(&macro_hostids);
	zbx_vector_uint64_destroy(&del_macro_hostids);
	zbx_vector_uint64_destroy(&removed_hostids);
	zbx_vector_uint64_destroy(&updated_hostids);
	zbx_vector_uint64_destroy(&hostids);

	return ret;

#undef ZBX_PROXYCONFIG_SYNC_HOSTS
#undef ZBX_PROXYCONFIG_SYNC_GMACROS
#undef ZBX_PROXYCONFIG_SYNC_HMACROS
#undef ZBX_PROXYCONFIG_SYNC_DRULES
#undef ZBX_PROXYCONFIG_SYNC_EXPRESSIONS
#undef ZBX_PROXYCONFIG_SYNC_CONFIG
#undef ZBX_PROXYCONFIG_SYNC_HTTPTESTS
#undef ZBX_PROXYCONFIG_SYNC_AUTOREG
}

/******************************************************************************
 *                                                                            *
 * Purpose: prepare proxy configuration data                                  *
 *                                                                            *
 ******************************************************************************/
int	zbx_proxyconfig_get_data(DC_PROXY *proxy, const struct zbx_json_parse *jp_request, struct zbx_json *j,
		zbx_proxyconfig_status_t *status, const zbx_config_vault_t *config_vault, char **error)
{
	int			ret = FAIL;
	char			token[ZBX_SESSION_TOKEN_SIZE + 1], tmp[ZBX_MAX_UINT64_LEN + 1];
	zbx_uint64_t		proxy_config_revision;
	zbx_dc_revision_t	dc_revision;

	zabbix_log(LOG_LEVEL_DEBUG, "In %s() proxy_hostid:" ZBX_FS_UI64, __func__, proxy->hostid);

	if (SUCCEED != zbx_json_value_by_name(jp_request, ZBX_PROTO_TAG_SESSION, token, sizeof(token), NULL))
	{
		*error = zbx_strdup(NULL, "cannot get session from proxy configuration request");
		goto out;
	}

	if (SUCCEED != zbx_json_value_by_name(jp_request, ZBX_PROTO_TAG_CONFIG_REVISION, tmp, sizeof(tmp), NULL))
	{
		*error = zbx_strdup(NULL, "cannot get revision from proxy configuration request");
		goto out;
	}

	if (SUCCEED != zbx_is_uint64(tmp, &proxy_config_revision))
	{
		*error = zbx_dsprintf(NULL, "invalid proxy configuration revision: %s", tmp);
		goto out;
	}

	if (0 != zbx_dc_register_config_session(proxy->hostid, token, proxy_config_revision, &dc_revision) ||
			0 == proxy_config_revision)
	{
		zabbix_log(LOG_LEVEL_DEBUG, "%s() forcing full proxy configuration sync", __func__);
		proxy_config_revision = 0;
		zbx_json_addint64(j, ZBX_PROTO_TAG_FULL_SYNC, 1);
	}
	else
	{
		zabbix_log(LOG_LEVEL_DEBUG, "%s() updating proxy configuration " ZBX_FS_UI64 "->" ZBX_FS_UI64,
				__func__, proxy_config_revision, dc_revision.config);
	}

	if (proxy_config_revision != dc_revision.config)
	{
		if (SUCCEED != (ret = proxyconfig_get_tables(proxy, proxy_config_revision, &dc_revision, j, status,
				config_vault, error)))
		{
			goto out;
		}

		zbx_json_adduint64(j, ZBX_PROTO_TAG_CONFIG_REVISION, dc_revision.config);

		zabbix_log(LOG_LEVEL_TRACE, "%s() configuration: %s", __func__, j->buffer);
	}
	else
	{
		*status = ZBX_PROXYCONFIG_STATUS_EMPTY;
		ret = SUCCEED;
	}
out:
	zabbix_log(LOG_LEVEL_DEBUG, "End of %s():%s", __func__, zbx_result_string(ret));

	return ret;
}

/******************************************************************************
 *                                                                            *
 * Purpose: send configuration tables to the proxy from server                *
 *          (for active proxies)                                              *
 *                                                                            *
 ******************************************************************************/
void	zbx_send_proxyconfig(zbx_socket_t *sock, const struct zbx_json_parse *jp,
		const zbx_config_vault_t *config_vault, int config_timeout)
{
	char				*error = NULL, *buffer = NULL, *version_str = NULL;
	struct zbx_json			j;
	DC_PROXY			proxy;
	int				ret, flags = ZBX_TCP_PROTOCOL, loglevel, version_int;
	size_t				buffer_size, reserved = 0;
	zbx_proxyconfig_status_t	status;

	zabbix_log(LOG_LEVEL_DEBUG, "In %s()", __func__);

	if (SUCCEED != zbx_get_active_proxy_from_request(jp, &proxy, &error))
	{
		zabbix_log(LOG_LEVEL_WARNING, "cannot parse proxy configuration data request from active proxy at"
				" \"%s\": %s", sock->peer, error);
		goto out;
	}

	if (SUCCEED != zbx_proxy_check_permissions(&proxy, sock, &error))
	{
		zabbix_log(LOG_LEVEL_WARNING, "cannot accept connection from proxy \"%s\" at \"%s\", allowed address:"
				" \"%s\": %s", proxy.host, sock->peer, proxy.proxy_address, error);
		goto out;
	}

	version_str = zbx_get_proxy_protocol_version_str(jp);
	version_int = zbx_get_proxy_protocol_version_int(version_str);

	zbx_update_proxy_data(&proxy, version_str, version_int, (int)time(NULL),
				(0 != (sock->protocol & ZBX_TCP_COMPRESS) ? 1 : 0), ZBX_FLAGS_PROXY_DIFF_UPDATE_CONFIG);

	if (0 != proxy.auto_compress)
		flags |= ZBX_TCP_COMPRESS;

	if (ZBX_PROXY_VERSION_CURRENT != proxy.compatibility)
	{
		error = zbx_strdup(error, "proxy and server major versions do not match");
		(void)zbx_send_response_ext(sock, NOTSUPPORTED, error, ZABBIX_VERSION, flags, config_timeout);
		zabbix_log(LOG_LEVEL_WARNING, "configuration update is disabled for this version of proxy \"%s\" at"
				" \"%s\": %s", proxy.host, sock->peer, error);
		goto out;
	}

	zbx_json_init(&j, ZBX_JSON_STAT_BUF_LEN);

	if (SUCCEED != zbx_proxyconfig_get_data(&proxy, jp, &j, &status, config_vault, &error))
	{
		(void)zbx_send_response_ext(sock, FAIL, error, NULL, flags, config_timeout);
		zabbix_log(LOG_LEVEL_WARNING, "cannot collect configuration data for proxy \"%s\" at \"%s\": %s",
				proxy.host, sock->peer, error);
		goto clean;
	}

	loglevel = (ZBX_PROXYCONFIG_STATUS_DATA == status ? LOG_LEVEL_WARNING : LOG_LEVEL_DEBUG);

	if (0 != proxy.auto_compress)
	{
		if (SUCCEED != zbx_compress(j.buffer, j.buffer_size, &buffer, &buffer_size))
		{
			zabbix_log(LOG_LEVEL_ERR,"cannot compress data: %s", zbx_compress_strerror());
			goto clean;
		}

		reserved = j.buffer_size;

		zbx_json_free(&j);	/* json buffer can be large, free as fast as possible */

		zabbix_log(loglevel, "sending configuration data to proxy \"%s\" at \"%s\", datalen "
				ZBX_FS_SIZE_T ", bytes " ZBX_FS_SIZE_T " with compression ratio %.1f", proxy.host,
				sock->peer, (zbx_fs_size_t)reserved, (zbx_fs_size_t)buffer_size,
				(double)reserved / (double)buffer_size);

		ret = zbx_tcp_send_ext(sock, buffer, buffer_size, reserved, (unsigned char)flags,
				CONFIG_TRAPPER_TIMEOUT);
	}
	else
	{
		zabbix_log(loglevel, "sending configuration data to proxy \"%s\" at \"%s\", datalen "
				ZBX_FS_SIZE_T, proxy.host, sock->peer, (zbx_fs_size_t)j.buffer_size);

		ret = zbx_tcp_send_ext(sock, j.buffer, strlen(j.buffer), 0, (unsigned char)flags,
				CONFIG_TRAPPER_TIMEOUT);
	}

	if (SUCCEED != ret)
	{
		zabbix_log(LOG_LEVEL_WARNING, "cannot send configuration data to proxy \"%s\" at \"%s\": %s",
				proxy.host, sock->peer, zbx_socket_strerror());
	}
clean:
	zbx_json_free(&j);
out:
	zbx_free(error);
	zbx_free(buffer);
	zbx_free(version_str);

	zabbix_log(LOG_LEVEL_DEBUG, "End of %s()", __func__);
}<|MERGE_RESOLUTION|>--- conflicted
+++ resolved
@@ -132,11 +132,7 @@
  *             recids - [OUT] the record identifiers (optional)               *
  *                                                                            *
  ******************************************************************************/
-<<<<<<< HEAD
-static void	proxyconfig_add_row(struct zbx_json *j, const DB_ROW row, const zbx_db_table_t *table,
-=======
-static void	proxyconfig_add_row(struct zbx_json *j, const zbx_db_row_t row, const ZBX_TABLE *table,
->>>>>>> edfdb90a
+static void	proxyconfig_add_row(struct zbx_json *j, const zbx_db_row_t row, const zbx_db_table_t *table,
 		zbx_vector_uint64_t *recids)
 {
 	int	fld = 0, i;
@@ -232,21 +228,12 @@
 static int	proxyconfig_get_macro_updates(const char *table_name, const zbx_vector_uint64_t *hostids,
 		const char *config_vault_db_path, zbx_vector_ptr_t *keys_paths, struct zbx_json *j, char **error)
 {
-<<<<<<< HEAD
-	DB_RESULT		result;
-	DB_ROW			row;
+	zbx_db_result_t		result;
+	zbx_db_row_t		row;
 	const zbx_db_table_t	*table;
 	char			*sql;
 	size_t			sql_alloc =  4 * ZBX_KIBIBYTE, sql_offset = 0;
 	int			i, ret = FAIL, offset;
-=======
-	zbx_db_result_t	result;
-	zbx_db_row_t	row;
-	const ZBX_TABLE	*table;
-	char		*sql;
-	size_t		sql_alloc =  4 * ZBX_KIBIBYTE, sql_offset = 0;
-	int		i, ret = FAIL, offset;
->>>>>>> edfdb90a
 
 	zabbix_log(LOG_LEVEL_DEBUG, "In %s()", __func__);
 
@@ -381,21 +368,12 @@
 		const zbx_vector_uint64_t *key_ids, const char *filter, zbx_vector_uint64_t *recids, struct zbx_json *j,
 		char **error)
 {
-<<<<<<< HEAD
-	DB_RESULT		result;
-	DB_ROW			row;
+	zbx_db_result_t		result;
+	zbx_db_row_t		row;
 	const zbx_db_table_t	*table;
 	char			*sql = NULL;
 	size_t			sql_alloc =  4 * ZBX_KIBIBYTE, sql_offset = 0;
 	int			ret = FAIL;
-=======
-	zbx_db_result_t	result;
-	zbx_db_row_t	row;
-	const ZBX_TABLE	*table;
-	char		*sql = NULL;
-	size_t		sql_alloc =  4 * ZBX_KIBIBYTE, sql_offset = 0;
-	int		ret = FAIL;
->>>>>>> edfdb90a
 
 	zabbix_log(LOG_LEVEL_DEBUG, "In %s()", __func__);
 
@@ -527,23 +505,13 @@
 static int	proxyconfig_get_item_data(const zbx_vector_uint64_t *hostids, zbx_vector_uint64_t *itemids,
 		struct zbx_json *j, char **error)
 {
-<<<<<<< HEAD
-	DB_RESULT		result;
-	DB_ROW			row;
+	zbx_db_result_t		result;
+	zbx_db_row_t		row;
 	const zbx_db_table_t	*table;
 	char			*sql;
 	size_t			sql_alloc =  4 * ZBX_KIBIBYTE, sql_offset = 0;
 	int			ret = FAIL, fld_key = -1, fld_type = -1, fld_master_itemid = -1, i, fld, dep_items_num;
 	zbx_uint64_t		itemid, master_itemid;
-=======
-	zbx_db_result_t	result;
-	zbx_db_row_t	row;
-	const ZBX_TABLE	*table;
-	char		*sql;
-	size_t		sql_alloc =  4 * ZBX_KIBIBYTE, sql_offset = 0;
-	int		ret = FAIL, fld_key = -1, fld_type = -1, fld_master_itemid = -1, i, fld, dep_items_num;
-	zbx_uint64_t	itemid, master_itemid;
->>>>>>> edfdb90a
 
 	zbx_vector_proxyconfig_dep_item_ptr_t	dep_items;
 	zbx_hashset_t				items;
