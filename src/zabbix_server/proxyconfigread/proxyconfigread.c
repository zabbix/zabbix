/*
** Copyright (C) 2001-2025 Zabbix SIA
**
** This program is free software: you can redistribute it and/or modify it under the terms of
** the GNU Affero General Public License as published by the Free Software Foundation, version 3.
**
** This program is distributed in the hope that it will be useful, but WITHOUT ANY WARRANTY;
** without even the implied warranty of MERCHANTABILITY or FITNESS FOR A PARTICULAR PURPOSE.
** See the GNU Affero General Public License for more details.
**
** You should have received a copy of the GNU Affero General Public License along with this program.
** If not, see <https://www.gnu.org/licenses/>.
**/

#include "proxyconfigread.h"

#include "zbxdbwrap.h"
#include "zbxdbhigh.h"
#include "zbxkvs.h"
#include "zbxvault.h"
#include "zbxcommshigh.h"
#include "zbxcompress.h"
#include "zbxcrypto.h"
#include "zbx_item_constants.h"
#include "zbxpgservice.h"
#include "zbxserialize.h"
#include "zbxalgo.h"
#include "zbxdb.h"
#include "zbxdbschema.h"
#include "zbxjson.h"
#include "zbxnum.h"
#include "zbxstr.h"
#include "zbxversion.h"
#include "zbxcomms.h"
#include "zbxipcservice.h"

typedef struct
{
	char		*path;
	zbx_hashset_t	keys;
}
zbx_keys_path_t;

ZBX_PTR_VECTOR_DECL(keys_path_ptr, zbx_keys_path_t *)
ZBX_PTR_VECTOR_IMPL(keys_path_ptr, zbx_keys_path_t *)

static int	keys_path_compare(const void *d1, const void *d2)
{
	const zbx_keys_path_t	*ptr1 = *((const zbx_keys_path_t * const *)d1);
	const zbx_keys_path_t	*ptr2 = *((const zbx_keys_path_t * const *)d2);

	return strcmp(ptr1->path, ptr2->path);
}

static zbx_hash_t	keys_hash(const void *data)
{
	return ZBX_DEFAULT_STRING_HASH_ALGO(*(const char * const *)data, strlen(*(const char * const *)data),
			ZBX_DEFAULT_HASH_SEED);
}

static int	keys_compare(const void *d1, const void *d2)
{
	return strcmp(*(const char * const *)d1, *(const char * const *)d2);
}

static void	key_path_free(zbx_keys_path_t *keys_path)
{
	zbx_hashset_iter_t	iter;
	char			**ptr;

	zbx_hashset_iter_reset(&keys_path->keys, &iter);
	while (NULL != (ptr = (char **)zbx_hashset_iter_next(&iter)))
		zbx_free(*ptr);
	zbx_hashset_destroy(&keys_path->keys);

	zbx_free(keys_path->path);
	zbx_free(keys_path);
}

static void	get_macro_secrets(const zbx_vector_keys_path_ptr_t *keys_paths, struct zbx_json *j,
		const zbx_config_vault_t *config_vault, const char *config_source_ip,
		const char *config_ssl_ca_location, const char *config_ssl_cert_location,
		const char *config_ssl_key_location)
{
	zbx_kvs_t	kvs;

	zabbix_log(LOG_LEVEL_DEBUG, "In %s()", __func__);

	zbx_kvs_create(&kvs, 100);

	zbx_json_addobject(j, ZBX_PROTO_TAG_MACRO_SECRETS);

	for (int i = 0; i < keys_paths->values_num; i++)
	{
		zbx_keys_path_t		*keys_path = keys_paths->values[i];
		char			*error = NULL, **ptr;
		zbx_hashset_iter_t	iter;

		if (FAIL == zbx_vault_kvs_get(keys_path->path, &kvs, config_vault, config_source_ip,
				config_ssl_ca_location, config_ssl_cert_location, config_ssl_key_location, &error))
		{
			zabbix_log(LOG_LEVEL_WARNING, "cannot get secrets for path \"%s\": %s", keys_path->path, error);
			zbx_free(error);
			continue;
		}

		zbx_json_addobject(j, keys_path->path);

		zbx_hashset_iter_reset(&keys_path->keys, &iter);
		while (NULL != (ptr = (char **)zbx_hashset_iter_next(&iter)))
		{
			zbx_kv_t	*kv, kv_local;

			kv_local.key = *ptr;

			if (NULL != (kv = zbx_kvs_search(&kvs, &kv_local)))
				zbx_json_addstring(j, kv->key, kv->value, ZBX_JSON_TYPE_STRING);
		}
		zbx_json_close(j);

		zbx_kvs_clear(&kvs);
	}

	zbx_json_close(j);
	zbx_kvs_destroy(&kvs);

	zabbix_log(LOG_LEVEL_DEBUG, "End of %s()", __func__);
}

/******************************************************************************
 *                                                                            *
 * Purpose: adds database row to proxy config json data                       *
 *                                                                            *
 * Parameters: row    - [IN] database row to add                              *
 *             table  - [IN] table configuration                              *
 *             recids - [OUT] record identifiers (optional)                   *
 *             j      - [OUT] output json                                     *
 *                                                                            *
 ******************************************************************************/
static void	proxyconfig_add_row(const zbx_db_row_t row, const zbx_db_table_t *table,
		zbx_vector_uint64_t *recids, struct zbx_json *j)
{
	int	fld = 0;

	zbx_json_addstring(j, NULL, row[fld++], ZBX_JSON_TYPE_INT);

	if (NULL != recids)
	{
		zbx_uint64_t	recid;

		ZBX_STR2UINT64(recid, row[0]);
		zbx_vector_uint64_append(recids, recid);
	}

	for (int i = 0; 0 != table->fields[i].name; i++)
	{
		if (0 == (table->fields[i].flags & ZBX_PROXY))
			continue;

		switch (table->fields[i].type)
		{
			case ZBX_TYPE_INT:
			case ZBX_TYPE_UINT:
			case ZBX_TYPE_ID:
				if (SUCCEED != zbx_db_is_null(row[fld]))
					zbx_json_addstring(j, NULL, row[fld], ZBX_JSON_TYPE_INT);
				else
					zbx_json_addstring(j, NULL, NULL, ZBX_JSON_TYPE_NULL);
				break;
			default:
				zbx_json_addstring(j, NULL, row[fld], ZBX_JSON_TYPE_STRING);
				break;
		}
		fld++;
	}
}

/******************************************************************************
 *                                                                            *
 * Purpose: gets table fields, adds them to output json and sql select        *
 *                                                                            *
 * Parameters: sql        - [IN/OUT] sql select string                        *
 *             sql_alloc  - [IN/OUT]                                          *
 *             sql_offset - [IN/OUT]                                          *
 *             table      - [IN]                                              *
 *             alias      - [IN] table alias                                  *
 *             j          - [OUT] output json                                 *
 *                                                                            *
 ******************************************************************************/
static void	proxyconfig_get_fields(char **sql, size_t *sql_alloc, size_t *sql_offset, const zbx_db_table_t *table,
		const char *alias, struct zbx_json *j)
{
	zabbix_log(LOG_LEVEL_DEBUG, "In %s()", __func__);

	zbx_snprintf_alloc(sql, sql_alloc, sql_offset, "select %s%s", alias, table->recid);

	zbx_json_addarray(j, "fields");
	zbx_json_addstring(j, NULL, table->recid, ZBX_JSON_TYPE_STRING);

	for (int i = 0; 0 != table->fields[i].name; i++)
	{
		if (0 == (table->fields[i].flags & ZBX_PROXY))
			continue;

		zbx_chrcpy_alloc(sql, sql_alloc, sql_offset, ',');
		zbx_strcpy_alloc(sql, sql_alloc, sql_offset, alias);
		zbx_strcpy_alloc(sql, sql_alloc, sql_offset, table->fields[i].name);

		zbx_json_addstring(j, NULL, table->fields[i].name, ZBX_JSON_TYPE_STRING);
	}

	zbx_json_close(j);

	zabbix_log(LOG_LEVEL_DEBUG, "End of %s()", __func__);
}

/**************************************************************************************
 *                                                                                    *
 * Purpose: gets global/host macro data of specified hosts from database              *
 *                                                                                    *
 * Parameters: table_name           - [IN] globalmacro/hostmacro                      *
 *             hostids              - [IN] target hostids for hostmacro table and     *
 *                                         NULL for globalmacro table                 *
 *             config_vault_db_path - [IN]                                            *
 *             keys_paths           - [OUT] vault macro path/key                      *
 *             j                    - [OUT] output json                               *
 *             error                - [OUT] error message                             *
 *                                                                                    *
 * Return value: SUCCEED - data was read successfully                                 *
 *               FAIL    - otherwise                                                  *
 *                                                                                    *
 **************************************************************************************/
static int	proxyconfig_get_macro_updates(const char *table_name, const zbx_vector_uint64_t *hostids,
		const char *config_vault_db_path, zbx_vector_keys_path_ptr_t *keys_paths, struct zbx_json *j,
		char **error)
{
	zbx_db_result_t		result;
	zbx_db_row_t		row;
	const zbx_db_table_t	*table;
	char			*sql;
	size_t			sql_alloc =  4 * ZBX_KIBIBYTE, sql_offset = 0;
	int			offset, ret = FAIL;

	zabbix_log(LOG_LEVEL_DEBUG, "In %s()", __func__);

	table = zbx_db_get_table(table_name);
	zbx_json_addobject(j, table->table);

	sql = (char *)zbx_malloc(NULL, sql_alloc);

	proxyconfig_get_fields(&sql, &sql_alloc, &sql_offset, table, "", j);
	zbx_json_addarray(j, "data");

	zbx_snprintf_alloc(&sql, &sql_alloc, &sql_offset, " from %s", table->table);

	if (NULL != hostids)
	{
		/* no hosts to get macros from, send empty data */
		if (0 == hostids->values_num)
			goto end;

		zbx_strcpy_alloc(&sql, &sql_alloc, &sql_offset, " where");
		zbx_db_add_condition_alloc(&sql, &sql_alloc, &sql_offset, "hostid", hostids->values,
				hostids->values_num);
		offset = 1;
	}
	else
		offset = 0;

	zbx_strcpy_alloc(&sql, &sql_alloc, &sql_offset, " order by ");
	zbx_strcpy_alloc(&sql, &sql_alloc, &sql_offset, table->recid);

	if (NULL == (result = zbx_db_select("%s", sql)))
	{
		*error = zbx_dsprintf(*error, "failed to get data from table \"%s\"", table->table);
		goto out;
	}

	zbx_snprintf_alloc(&sql, &sql_alloc, &sql_offset, " from %s", table->table);

	while (NULL != (row = zbx_db_fetch(result)))
	{
		zbx_keys_path_t	*keys_path, keys_path_local;
		unsigned char	type;
		char		*path, *key;
		int		i;

		zbx_json_addarray(j, NULL);
		proxyconfig_add_row(row, table, NULL, j);
		zbx_json_close(j);

		ZBX_STR2UCHAR(type, row[3 + offset]);

		if (ZBX_MACRO_VALUE_VAULT != type)
			continue;

		zbx_strsplit_last(row[2 + offset], ':', &path, &key);

		if (NULL == key)
		{
			zabbix_log(LOG_LEVEL_WARNING, "cannot parse macro \"%s\" value \"%s\"",
					row[1 + offset], row[2 + offset]);
			goto next;
		}

		if (NULL != config_vault_db_path && 0 == strcasecmp(config_vault_db_path, path) &&
				(0 == strcasecmp(key, ZBX_PROTO_TAG_PASSWORD)
						|| 0 == strcasecmp(key, ZBX_PROTO_TAG_USERNAME)))
		{
			zabbix_log(LOG_LEVEL_WARNING, "cannot parse macro \"%s\" value \"%s\":"
					" database credentials should not be used with Vault macros",
					row[1 + offset], row[2 + offset]);
			goto next;
		}

		keys_path_local.path = path;

		if (FAIL == (i = zbx_vector_keys_path_ptr_search(keys_paths, &keys_path_local, keys_path_compare)))
		{
			keys_path = zbx_malloc(NULL, sizeof(zbx_keys_path_t));
			keys_path->path = path;

			zbx_hashset_create(&keys_path->keys, 0, keys_hash, keys_compare);
			zbx_hashset_insert(&keys_path->keys, &key, sizeof(key));

			zbx_vector_keys_path_ptr_append(keys_paths, keys_path);
			path = key = NULL;
		}
		else
		{
			keys_path = keys_paths->values[i];
			if (NULL == zbx_hashset_search(&keys_path->keys, &key))
			{
				zbx_hashset_insert(&keys_path->keys, &key, sizeof(key));
				key = NULL;
			}
		}
next:
		zbx_free(key);
		zbx_free(path);
	}
	zbx_db_free_result(result);
end:
	zbx_json_close(j);
	zbx_json_close(j);

	ret = SUCCEED;
out:
	zbx_free(sql);

	zabbix_log(LOG_LEVEL_DEBUG, "End of %s()", __func__);

	return ret;
}

<<<<<<< HEAD
static int	proxyconfig_get_settings_table_data(const zbx_dc_proxy_t *proxy, struct zbx_json *j, char **error)
=======
static int	proxyconfig_get_config_table_data(const zbx_dc_proxy_t *proxy, struct zbx_json *j, char **error,
		zbx_uint64_t proxy_secrets_provider)
>>>>>>> bf7f7560
{
	zbx_db_result_t			result;
	zbx_db_row_t			row;
	const zbx_db_table_t		*table;
	char				*sql = NULL;
	size_t				sql_alloc =  4 * ZBX_KIBIBYTE, sql_offset = 0;
	int				ret = FAIL;
	const char			*alias = "t.", *alias_from = " t";
	zbx_dc_item_type_timeouts_t	timeouts;

	zabbix_log(LOG_LEVEL_DEBUG, "In %s()", __func__);

	table = zbx_db_get_table("settings");
	zbx_json_addobject(j, table->table);

	sql = (char *)zbx_malloc(NULL, sql_alloc);

	proxyconfig_get_fields(&sql, &sql_alloc, &sql_offset, table, alias, j);

	zbx_json_addarray(j, ZBX_PROTO_TAG_DATA);

	zbx_snprintf_alloc(&sql, &sql_alloc, &sql_offset, " from %s%s", table->table, alias_from);

	if (NULL == (result = zbx_db_select("%s", sql)))
	{
		*error = zbx_dsprintf(*error, "failed to get data from table \"settings\"");
		goto out;
	}

	zbx_dc_get_proxy_timeouts(proxy->proxyid, &timeouts);

	while (NULL != (row = zbx_db_fetch(result)))
	{
		const char			*name = row[0];
		const zbx_setting_entry_t	*e = zbx_settings_descr_get(name, NULL);

		if (NULL == e || 0 == (e->flags & ZBX_PROXY))
			continue;

		zbx_json_addarray(j, NULL);

		zbx_json_addstring(j, NULL, row[0], ZBX_JSON_TYPE_STRING);

		for (int i = 0; 0 != table->fields[i].name; i++)
		{
			if (0 == (table->fields[i].flags & ZBX_PROXY))
				continue;

<<<<<<< HEAD
			if (0 == strncmp(name, "timeout_", ZBX_CONST_STRLEN("timeout_")) &&
				0 == strcmp(table->fields[i].name, "value_str"))
=======
			if (0 == strncmp(table->fields[i].name, ZBX_PROTO_TAG_PROXY_SECRETS_PROVIDER,
					ZBX_CONST_STRLEN(ZBX_PROTO_TAG_PROXY_SECRETS_PROVIDER)))
			{
				zbx_json_adduint64(j, NULL, proxy_secrets_provider);
				fld++;
				continue;
			}

			if (0 == strncmp(table->fields[i].name, "timeout_", ZBX_CONST_STRLEN("timeout_")))
>>>>>>> bf7f7560
			{
				char		*timeout_value;
				const char	*item_type;

				item_type = name + ZBX_CONST_STRLEN("timeout_");

				if (0 == strcmp(item_type, "zabbix_agent"))
				{
					timeout_value = timeouts.agent;
				}
				else if (0 == strcmp(item_type, "simple_check"))
				{
					timeout_value = timeouts.simple;
				}
				else if (0 == strcmp(item_type, "snmp_agent"))
				{
					timeout_value = timeouts.snmp;
				}
				else if (0 == strcmp(item_type, "external_check"))
				{
					timeout_value = timeouts.external;
				}
				else if (0 == strcmp(item_type, "db_monitor"))
				{
					timeout_value = timeouts.odbc;
				}
				else if (0 == strcmp(item_type, "ssh_agent"))
				{
					timeout_value = timeouts.ssh;
				}
				else if (0 == strcmp(item_type, "http_agent"))
				{
					timeout_value = timeouts.http;
				}
				else if (0 == strcmp(item_type, "telnet_agent"))
				{
					timeout_value = timeouts.telnet;
				}
				else if (0 == strcmp(item_type, "script"))
				{
					timeout_value = timeouts.script;
				}
				else if (0 == strcmp(item_type, "browser"))
				{
					timeout_value = timeouts.browser;
				}
				else
				{
					*error = zbx_dsprintf(*error, "unknown item type timeout field \"%s\"",
							table->fields[i].name);

					goto out;
				}

				zbx_json_addstring(j, NULL, timeout_value, ZBX_JSON_TYPE_STRING);
<<<<<<< HEAD
=======
				fld++;
				continue;
>>>>>>> bf7f7560
			}
			else
			{
				switch (table->fields[i].type)
				{
					case ZBX_TYPE_INT:
					case ZBX_TYPE_UINT:
					case ZBX_TYPE_ID:
						if (SUCCEED != zbx_db_is_null(row[i]))
							zbx_json_addstring(j, NULL, row[i], ZBX_JSON_TYPE_INT);
						else
							zbx_json_addstring(j, NULL, NULL, ZBX_JSON_TYPE_NULL);
						break;
					default:
						zbx_json_addstring(j, NULL, row[i], ZBX_JSON_TYPE_STRING);
						break;
				}
			}
		}

		zbx_json_close(j);
	}

	zbx_json_close(j);
	zbx_json_close(j);

	ret = SUCCEED;
out:
	zbx_free(sql);
	zbx_db_free_result(result);

	zabbix_log(LOG_LEVEL_DEBUG, "End of %s()", __func__);

	return ret;
}

/******************************************************************************
 *                                                                            *
 * Purpose: gets table data from database                                     *
 *                                                                            *
 * Parameters: table_name  - [IN]                                             *
 *             key_name    - [IN] key field name used to select rows          *
 *                                (all rows selected when NULL)               *
 *             key_ids     - [IN] key values used to select rows (optional)   *
 *             condition   - [IN] custom condition to apply when selecting    *
 *                                rows (optional)                             *
 *             join        - [IN] custom join to apply when selecting rows    *
 *                                (optional)                                  *
 *             ids_filter  - [IN] key values used to filter rows              *
 *                               (optional)                                   *
 *             filter_name - [IN] filter field name used to filter rows       *
 *                                (optional)                                  *
 *             recids      - [OUT] selected record identifiers, sorted        *
 *             j           - [OUT] output json                                *
 *             error       - [OUT] error message                              *
 *                                                                            *
 * Return value: SUCCEED - data was read successfully                         *
 *               FAIL    - otherwise                                          *
 *                                                                            *
 ******************************************************************************/
static int	proxyconfig_get_table_data_ext(const char *table_name, const char *key_name,
		const zbx_vector_uint64_t *key_ids, const char *condition, const char *join,
		const zbx_hashset_t *ids_filter, const char *filter_name, zbx_vector_uint64_t *recids,
		struct zbx_json *j, char **error)
{
	const zbx_db_table_t	*table;
	char			*sql = NULL;
	size_t			sql_alloc =  4 * ZBX_KIBIBYTE, sql_offset = 0;
	int			ret = FAIL, fld_ids_filter = -1;
	const char		*alias = "t.", *alias_from = " t";

	zabbix_log(LOG_LEVEL_DEBUG, "In %s()", __func__);

	table = zbx_db_get_table(table_name);
	zbx_json_addobject(j, table->table);

	if (NULL != ids_filter)
	{
		for (int i = 0; 0 != table->fields[i].name; i++)
		{
			if (0 == strcmp(filter_name, table->fields[i].name))
			{
				fld_ids_filter = i;
				break;
			}
		}

		if (-1 == fld_ids_filter)
			THIS_SHOULD_NEVER_HAPPEN;
	}

	sql = (char *)zbx_malloc(NULL, sql_alloc);
	proxyconfig_get_fields(&sql, &sql_alloc, &sql_offset, table, alias, j);

	zbx_json_addarray(j, ZBX_PROTO_TAG_DATA);

	if ((NULL == key_ids || 0 != key_ids->values_num) && (NULL == ids_filter || 0 != ids_filter->num_data))
	{
		zbx_db_result_t	result;
		zbx_db_row_t	row;

		zbx_snprintf_alloc(&sql, &sql_alloc, &sql_offset, " from %s%s", table->table, alias_from);

		if (NULL != join)
			zbx_strcpy_alloc(&sql, &sql_alloc, &sql_offset, join);

		if (NULL != key_ids || NULL != condition)
		{
			const char	*keyword = " where";

			if (NULL != key_ids)
			{
				char	*key_name_aliased = zbx_dsprintf(NULL, "%s%s", alias, key_name);

				zbx_strcpy_alloc(&sql, &sql_alloc, &sql_offset, keyword);
				zbx_db_add_condition_alloc(&sql, &sql_alloc, &sql_offset, key_name_aliased,
						key_ids->values, key_ids->values_num);
				keyword = " and";

				zbx_free(key_name_aliased);
			}

			if (NULL != condition)
			{
				zbx_strcpy_alloc(&sql, &sql_alloc, &sql_offset, keyword);
				zbx_strcpy_alloc(&sql, &sql_alloc, &sql_offset, condition);
			}
		}

		zbx_strcpy_alloc(&sql, &sql_alloc, &sql_offset, " order by ");
		zbx_strcpy_alloc(&sql, &sql_alloc, &sql_offset, alias);
		zbx_strcpy_alloc(&sql, &sql_alloc, &sql_offset, table->recid);

		if (NULL == (result = zbx_db_select("%s", sql)))
		{
			*error = zbx_dsprintf(*error, "failed to get data from table \"%s\"", table->table);
			goto out;
		}

		while (NULL != (row = zbx_db_fetch(result)))
		{
			if (-1 != fld_ids_filter)
			{
				zbx_uint64_t	recid;

				ZBX_STR2UINT64(recid, row[fld_ids_filter]);

				if (NULL == zbx_hashset_search(ids_filter, &recid))
					continue;
			}

			zbx_json_addarray(j, NULL);
			proxyconfig_add_row(row, table, recids, j);
			zbx_json_close(j);
		}
		zbx_db_free_result(result);
	}

	zbx_json_close(j);
	zbx_json_close(j);

	if (NULL != recids)
		zbx_vector_uint64_sort(recids, ZBX_DEFAULT_UINT64_COMPARE_FUNC);

	ret = SUCCEED;
out:
	zbx_free(sql);

	zabbix_log(LOG_LEVEL_DEBUG, "End of %s()", __func__);

	return ret;
}

static int	proxyconfig_get_table_data(const char *table_name, const char *key_name,
		const zbx_vector_uint64_t *key_ids, const char *condition, zbx_vector_uint64_t *recids,
		struct zbx_json *j, char **error)
{
	return proxyconfig_get_table_data_ext(table_name, key_name, key_ids, condition, NULL, NULL, NULL, recids, j,
			error);
}

typedef struct
{
	zbx_uint64_t	itemid;
	zbx_uint64_t	master_itemid;
	zbx_db_row_t	row;
	int		cols_num;
}
zbx_proxyconfig_dep_item_t;

ZBX_PTR_VECTOR_DECL(proxyconfig_dep_item_ptr, zbx_proxyconfig_dep_item_t *)
ZBX_PTR_VECTOR_IMPL(proxyconfig_dep_item_ptr, zbx_proxyconfig_dep_item_t *)

static void	proxyconfig_dep_item_free(zbx_proxyconfig_dep_item_t *item)
{
	for (int i = 0; i < item->cols_num; i++)
		zbx_free(item->row[i]);

	zbx_free(item->row);
	zbx_free(item);
}

static zbx_proxyconfig_dep_item_t	*proxyconfig_dep_item_create(zbx_uint64_t itemid, zbx_uint64_t master_itemid,
		const zbx_db_row_t row, int cols_num)
{
	zbx_proxyconfig_dep_item_t	*item = (zbx_proxyconfig_dep_item_t *)
			zbx_malloc(NULL, sizeof(zbx_proxyconfig_dep_item_t));

	item->itemid = itemid;
	item->master_itemid = master_itemid;
	item->cols_num = cols_num;
	item->row = (zbx_db_row_t)zbx_malloc(NULL, sizeof(char *) * (size_t)cols_num);

	for (int i = 0; i < cols_num; i++)
	{
		if (NULL == row[i])
			item->row[i] = NULL;
		else
			item->row[i] = zbx_strdup(NULL, row[i]);
	}

	return item;
}

/******************************************************************************
 *                                                                            *
 * Purpose: gets item data from items table                                   *
 *                                                                            *
 * Parameters: hostids - [IN] target host identifiers                         *
 *             items   - [IN] selected item identifiers                       *
 *             j       - [OUT] output json                                    *
 *             error   - [OUT] error message                                  *
 *                                                                            *
 * Return value: SUCCEED - data was read successfully                         *
 *               FAIL    - otherwise                                          *
 *                                                                            *
 ******************************************************************************/
static int	proxyconfig_get_item_data(const zbx_vector_uint64_t *hostids, zbx_hashset_t *items, struct zbx_json *j,
		char **error)
{
	const zbx_db_table_t	*table;
	char			*sql;
	size_t			sql_alloc = 4 * ZBX_KIBIBYTE, sql_offset = 0;
	int			fld = 1, ret = FAIL, fld_key = -1, fld_type = -1, fld_master_itemid = -1;

	zbx_vector_proxyconfig_dep_item_ptr_t	dep_items;
	zbx_proxyconfig_dep_item_t		*dep_item;

	zabbix_log(LOG_LEVEL_DEBUG, "In %s()", __func__);

	zbx_vector_proxyconfig_dep_item_ptr_create(&dep_items);

	table = zbx_db_get_table("items");

	/* get type, key_ field indexes used to check if item is processed by server */
	for (int i = 0; 0 != table->fields[i].name; i++)
	{
		if (0 == (table->fields[i].flags & ZBX_PROXY))
			continue;

		if (0 == strcmp(table->fields[i].name, "type"))
			fld_type = fld;
		else if (0 == strcmp(table->fields[i].name, "key_"))
			fld_key = fld;
		else if (0 == strcmp(table->fields[i].name, "master_itemid"))
			fld_master_itemid = fld;
		fld++;
	}

	if (-1 == fld_type || -1 == fld_key || -1 == fld_master_itemid)
	{
		THIS_SHOULD_NEVER_HAPPEN;
		exit(EXIT_FAILURE);
	}

	zbx_json_addobject(j, table->table);

	sql = (char *)zbx_malloc(NULL, sql_alloc);
	proxyconfig_get_fields(&sql, &sql_alloc, &sql_offset, table, "", j);

	zbx_json_addarray(j, ZBX_PROTO_TAG_DATA);

	if (0 != hostids->values_num)
	{
		zbx_db_result_t	result;
		zbx_db_row_t	row;

		zbx_snprintf_alloc(&sql, &sql_alloc, &sql_offset, " from %s where", table->table);
		zbx_db_add_condition_alloc(&sql, &sql_alloc, &sql_offset, "hostid", hostids->values,
				hostids->values_num);
		zbx_snprintf_alloc(&sql, &sql_alloc, &sql_offset, " and flags<>%d and type<>%d",
				ZBX_FLAG_DISCOVERY_PROTOTYPE, ITEM_TYPE_CALCULATED);

		if (NULL == (result = zbx_db_select("%s", sql)))
		{
			*error = zbx_dsprintf(*error, "failed to get data from table \"%s\"", table->table);
			goto out;
		}

		zbx_snprintf_alloc(&sql, &sql_alloc, &sql_offset, " from %s", table->table);

		while (NULL != (row = zbx_db_fetch(result)))
		{
			unsigned char	type;
			zbx_uint64_t	itemid, master_itemid;

			ZBX_STR2UCHAR(type, row[fld_type]);
			if (SUCCEED == zbx_is_item_processed_by_server(type, row[fld_key]))
					continue;

			ZBX_DBROW2UINT64(itemid, row[0]);

			if (ITEM_TYPE_DEPENDENT != atoi(row[fld_type]))
			{
				zbx_json_addarray(j, NULL);
				proxyconfig_add_row(row, table, NULL, j);
				zbx_json_close(j);

				zbx_hashset_insert(items, &itemid, sizeof(itemid));
			}
			else
			{
				ZBX_DBROW2UINT64(master_itemid, row[fld_master_itemid]);
				dep_item = proxyconfig_dep_item_create(itemid, master_itemid, row, fld);
				zbx_vector_proxyconfig_dep_item_ptr_append(&dep_items, dep_item);
			}
		}
		zbx_db_free_result(result);

		/* add dependent items processed by proxy */
		if (0 != dep_items.values_num)
		{
			int	dep_items_num;

			do
			{
				dep_items_num = dep_items.values_num;

				for (int i = 0; i < dep_items.values_num; )
				{
					dep_item = dep_items.values[i];

					if (NULL != zbx_hashset_search(items, &dep_item->master_itemid))
					{
						zbx_json_addarray(j, NULL);
						proxyconfig_add_row(dep_item->row, table, NULL, j);
						zbx_json_close(j);

						zbx_hashset_insert(items, &dep_item->itemid, sizeof(zbx_uint64_t));
						proxyconfig_dep_item_free(dep_item);
						zbx_vector_proxyconfig_dep_item_ptr_remove_noorder(&dep_items, i);
					}
					else
						i++;
				}
			}
			while (dep_items_num != dep_items.values_num);
		}
	}

	zbx_json_close(j);
	zbx_json_close(j);

	ret = SUCCEED;
out:
	zbx_free(sql);

	zbx_vector_proxyconfig_dep_item_ptr_clear_ext(&dep_items, proxyconfig_dep_item_free);
	zbx_vector_proxyconfig_dep_item_ptr_destroy(&dep_items);

	zabbix_log(LOG_LEVEL_DEBUG, "End of %s()", __func__);

	return ret;
}

/******************************************************************************
 *                                                                            *
 * Purpose: gets host and related table data from database                    *
 *                                                                            *
 * Parameters: hostids    - [IN] target host identifiers                      *
 *             j          - [OUT] output json                                 *
 *             error      - [OUT] error message                               *
 *                                                                            *
 * Return value: SUCCEED - data was read successfully                         *
 *               FAIL    - otherwise                                          *
 *                                                                            *
 ******************************************************************************/
static int	proxyconfig_get_host_data(const zbx_vector_uint64_t *hostids, struct zbx_json *j, char **error)
{
	zbx_vector_uint64_t	interfaceids;
	int			ret = FAIL;
	char			*sql = NULL;
	size_t			sql_alloc =  0, sql_offset = 0;
	zbx_hashset_t		items;

	zabbix_log(LOG_LEVEL_DEBUG, "In %s()", __func__);

	zbx_vector_uint64_create(&interfaceids);
	zbx_hashset_create(&items, 1000, ZBX_DEFAULT_UINT64_HASH_FUNC, ZBX_DEFAULT_UINT64_COMPARE_FUNC);

	if (SUCCEED != proxyconfig_get_table_data("hosts", "hostid", hostids, NULL, NULL, j, error))
		goto out;

	if (SUCCEED != proxyconfig_get_table_data("interface",  "hostid", hostids, NULL, &interfaceids, j, error))
		goto out;

	if (SUCCEED != proxyconfig_get_table_data("interface_snmp",  "interfaceid", &interfaceids, NULL, NULL,
			j, error))
	{
		goto out;
	}

	if (SUCCEED != proxyconfig_get_table_data("host_inventory", "hostid", hostids, NULL, NULL, j, error))
		goto out;

	if (SUCCEED != proxyconfig_get_item_data(hostids, &items, j, error))
		goto out;

	if (0 != items.num_data)
	{
		zbx_strcpy_alloc(&sql, &sql_alloc, &sql_offset, " join items i on i.itemid=t.itemid and");
		zbx_db_add_condition_alloc(&sql, &sql_alloc, &sql_offset, "i.hostid", hostids->values,
				hostids->values_num);
	}

	if (SUCCEED != proxyconfig_get_table_data_ext("item_rtdata", NULL, NULL, NULL, sql, &items, "itemid", NULL, j,
			error))
	{
		goto out;
	}

	if (SUCCEED != proxyconfig_get_table_data_ext("item_preproc", NULL, NULL, NULL, sql, &items, "itemid", NULL, j,
			error))
	{
		goto out;
	}

	if (SUCCEED != proxyconfig_get_table_data_ext("item_parameter", NULL, NULL, NULL, sql, &items, "itemid", NULL,
			j, error))
	{
		goto out;
	}

	ret = SUCCEED;
out:
	zbx_vector_uint64_destroy(&interfaceids);
	zbx_hashset_destroy(&items);
	zbx_free(sql);

	zabbix_log(LOG_LEVEL_DEBUG, "End of %s()", __func__);

	return ret;
}

/******************************************************************************
 *                                                                            *
 * Purpose: gets discovery rule and checks data from database                 *
 *                                                                            *
 * Parameters: proxy - [IN] target proxy                                      *
 *             j     - [OUT] output json                                      *
 *             error - [OUT] error message                                    *
 *                                                                            *
 * Return value: SUCCEED - data was read successfully                         *
 *               FAIL    - otherwise                                          *
 *                                                                            *
 ******************************************************************************/
static int	proxyconfig_get_drules_data(const zbx_dc_proxy_t *proxy, struct zbx_json *j, char **error)
{
	zbx_vector_uint64_t	druleids;
	zbx_vector_uint64_t	proxyids;
	int			ret = FAIL;
	char			*filter = NULL;
	size_t			filter_alloc = 0, filter_offset = 0;

	zabbix_log(LOG_LEVEL_DEBUG, "In %s()", __func__);

	zbx_vector_uint64_create(&druleids);
	zbx_vector_uint64_create(&proxyids);

	zbx_vector_uint64_append(&proxyids, proxy->proxyid);

	zbx_snprintf_alloc(&filter, &filter_alloc, &filter_offset, " status=%d", DRULE_STATUS_MONITORED);

	if (SUCCEED != proxyconfig_get_table_data("drules", "proxyid", &proxyids, filter, &druleids, j,
			error))
	{
		goto out;
	}

	if (SUCCEED != proxyconfig_get_table_data("dchecks", "druleid", &druleids, NULL, NULL, j, error))
		goto out;

	ret = SUCCEED;
out:
	zbx_free(filter);
	zbx_vector_uint64_destroy(&proxyids);
	zbx_vector_uint64_destroy(&druleids);

	zabbix_log(LOG_LEVEL_DEBUG, "End of %s()", __func__);

	return ret;
}

/******************************************************************************
 *                                                                            *
 * Purpose: gets global regular expression (regexps/expressions) data from    *
 *          database                                                          *
 *                                                                            *
 * Parameters: j     - [OUT] output json                                      *
 *             error - [OUT] error message                                    *
 *                                                                            *
 * Return value: SUCCEED - data was read successfully                         *
 *               FAIL    - otherwise                                          *
 *                                                                            *
 ******************************************************************************/
static int	proxyconfig_get_expression_data(struct zbx_json *j, char **error)
{
	zbx_vector_uint64_t	regexpids;
	int			ret = FAIL;

	zabbix_log(LOG_LEVEL_DEBUG, "In %s()", __func__);

	zbx_vector_uint64_create(&regexpids);

	if (SUCCEED != proxyconfig_get_table_data("regexps", NULL, NULL, NULL, &regexpids, j, error))
		goto out;

	if (SUCCEED != proxyconfig_get_table_data("expressions", "regexpid", &regexpids, NULL, NULL, j, error))
		goto out;

	ret = SUCCEED;
out:
	zbx_vector_uint64_destroy(&regexpids);

	zabbix_log(LOG_LEVEL_DEBUG, "End of %s()", __func__);

	return ret;
}

/******************************************************************************
 *                                                                            *
 * Purpose: gets httptest and related data from database                      *
 *                                                                            *
 * Parameters: httptestids - [IN] httptest identifiers                        *
 *             j           - [OUT] output json                                *
 *             error       - [OUT] error message                              *
 *                                                                            *
 * Return value: SUCCEED - data was read successfully                         *
 *               FAIL    - otherwise                                          *
 *                                                                            *
 ******************************************************************************/
static int	proxyconfig_get_httptest_data(const zbx_vector_uint64_t *httptestids, struct zbx_json *j, char **error)
{
	zbx_vector_uint64_t	httpstepids;
	int			ret = FAIL;

	zabbix_log(LOG_LEVEL_DEBUG, "In %s()", __func__);

	zbx_vector_uint64_create(&httpstepids);

	if (SUCCEED != proxyconfig_get_table_data("httptest", "httptestid", httptestids, NULL, NULL, j, error))
		goto out;

	if (SUCCEED != proxyconfig_get_table_data("httptestitem", "httptestid", httptestids, NULL, NULL, j, error))
		goto out;

	if (SUCCEED != proxyconfig_get_table_data("httptest_field", "httptestid", httptestids, NULL, NULL, j, error))
		goto out;

	if (SUCCEED != proxyconfig_get_table_data("httpstep", "httptestid", httptestids, NULL, &httpstepids, j, error))
		goto out;

	if (SUCCEED != proxyconfig_get_table_data("httpstepitem", "httpstepid", &httpstepids, NULL, NULL, j, error))
		goto out;

	if (SUCCEED != proxyconfig_get_table_data("httpstep_field", "httpstepid", &httpstepids, NULL, NULL, j, error))
		goto out;

	ret = SUCCEED;
out:
	zbx_vector_uint64_destroy(&httpstepids);

	zabbix_log(LOG_LEVEL_DEBUG, "End of %s()", __func__);

	return ret;
}

/******************************************************************************
 *                                                                            *
 * Purpose: get proxy group updates from proxy group service to sync with     *
 *          a proxy                                                           *
 *                                                                            *
 * Parameters: proxy            - [IN] syncing proxy                          *
 *             proxy_hostmap_revision - [IN/OUT] proxy host mapping revision  *
 *             sync_mode        - [OUT] sync mode, see ZBX_PG_PROXY_SYNC_     *
 *                                      defines                               *
 *             failover_delay   - [OUT] proxy group failover delay            *
 *                                      (must be freed by caller)             *
 *             del_hostproxyids - [OUT] identifiers of deleted host_proxy     *
 *                                      records                               *
 *                                                                            *
 * Return value: SUCCEED - the data was read successfully                     *
 *               FAIL    - otherwise                                          *
 *                                                                            *
 ******************************************************************************/
static void	proxyconfig_get_proxy_group_updates(const zbx_dc_proxy_t *proxy, zbx_uint64_t *proxy_hostmap_revision,
		unsigned char *sync_mode, char **failover_delay, zbx_vector_uint64_t *del_hostproxyids)
{
	static zbx_ipc_socket_t	pg_socket = {.fd = -1};

	if (-1 == pg_socket.fd)
	{
		char	*error = NULL;

		if (FAIL == zbx_ipc_socket_open(&pg_socket, ZBX_IPC_SERVICE_PGSERVICE, ZBX_PG_SERVICE_TIMEOUT, &error))
		{
			zabbix_log(LOG_LEVEL_WARNING, "Cannot connect to proxy group manager service: %s", error);
			*sync_mode = ZBX_PROXY_SYNC_FULL;
			return;
		}
	}

	unsigned char	data[sizeof(zbx_uint64_t) * 2], *ptr = data;

	ptr += zbx_serialize_value(ptr, proxy->proxyid);
	(void)zbx_serialize_value(ptr, *proxy_hostmap_revision);

	if (FAIL == zbx_ipc_socket_write(&pg_socket, ZBX_IPC_PGM_GET_PROXY_SYNC_DATA, data, sizeof(data)))
	{
		zabbix_log(LOG_LEVEL_WARNING, "Cannot send request to proxy group manager service");
		*sync_mode = ZBX_PROXY_SYNC_FULL;
		return;
	}

	zbx_ipc_message_t	message;
	zbx_uint32_t		failover_delay_len;

	if (FAIL == zbx_ipc_socket_read(&pg_socket, &message))
	{
		zabbix_log(LOG_LEVEL_WARNING, "Cannot send request to proxy group manager service");
		*sync_mode = ZBX_PROXY_SYNC_FULL;
		return;
	}

	ptr = message.data;

	ptr += zbx_deserialize_value(ptr, sync_mode);
	ptr += zbx_deserialize_value(ptr, proxy_hostmap_revision);
	ptr += zbx_deserialize_str(ptr, failover_delay, failover_delay_len);

	if (ZBX_PROXY_SYNC_PARTIAL == *sync_mode)
	{
		int	hostproxyids_num;

		ptr += zbx_deserialize_value(ptr, &hostproxyids_num);

		if (0 < hostproxyids_num)
		{
			zbx_uint64_t	hostproxyid;

			zbx_vector_uint64_reserve(del_hostproxyids, (size_t)hostproxyids_num);

			for (int i = 0; i < hostproxyids_num; i++)
			{
				ptr += zbx_deserialize_value(ptr, &hostproxyid);
				zbx_vector_uint64_append(del_hostproxyids, hostproxyid);
			}
		}
	}

	zbx_ipc_message_clean(&message);
}

/******************************************************************************
 *                                                                            *
 * Purpose: fetch host_proxy records to sync with proxy                       *
 *                                                                            *
 * Parameters: proxy            - [IN] syncing proxy                          *
 *             revision         - [IN] host mapping revision                  *
 *             j                - [OUT] output json                           *
 *             error            - [OUT] error message                         *
 *                                                                            *
 ******************************************************************************/
static int	proxyconfig_get_hostmap(const zbx_dc_proxy_t *proxy, zbx_uint64_t revision, struct zbx_json *j,
		char **error)
{
	char			*sql = NULL;
	size_t			sql_alloc = 0, sql_offset = 0;
	const zbx_db_table_t	*table;
	zbx_db_result_t		result;
	zbx_db_row_t		row;
	int			ret = FAIL;

	table = zbx_db_get_table("host_proxy");
	zbx_json_addobject(j, table->table);

	proxyconfig_get_fields(&sql, &sql_alloc, &sql_offset, table, "", j);
	sql_offset = 0;

	zbx_snprintf_alloc(&sql, &sql_alloc, &sql_offset,
			"select hp.hostproxyid,h.host,hp.proxyid,hp.revision,h.tls_accept,h.tls_issuer,h.tls_subject,"
				"h.tls_psk_identity,h.tls_psk"
			" from proxy p,host_proxy hp"
			" join hosts h on"
				" h.hostid=hp.hostid"
			" where hp.proxyid=p.proxyid"
				" and h.proxy_groupid=" ZBX_FS_UI64
				" and p.proxy_groupid=" ZBX_FS_UI64,
				proxy->proxy_groupid, proxy->proxy_groupid);

	if (0 < revision)
		zbx_snprintf_alloc(&sql, &sql_alloc, &sql_offset, " and revision>" ZBX_FS_UI64, revision);

	if (NULL == (result = zbx_db_select("%s", sql)))
	{
		*error = zbx_dsprintf(*error, "failed to get data from table \"%s\"", table->table);
		goto out;
	}

	zbx_json_addarray(j, ZBX_PROTO_TAG_DATA);

	while (NULL != (row = zbx_db_fetch(result)))
	{
		zbx_json_addarray(j, NULL);
		proxyconfig_add_row(row, table, NULL, j);
		zbx_json_close(j);
	}
	zbx_db_free_result(result);

	zbx_json_close(j);
	zbx_json_close(j);

	ret = SUCCEED;
out:
	zbx_free(sql);

	return ret;
}

static int	proxyconfig_get_tables(zbx_dc_proxy_t *proxy, zbx_uint64_t proxy_config_revision,
		const zbx_dc_revision_t *dc_revision, unsigned char hostmap_sync, zbx_uint64_t proxy_hostmap_revision,
		zbx_uint64_t hostmap_revision, const char *failover_delay, const zbx_vector_uint64_t *del_hostproxyids,
		const zbx_config_vault_t *config_vault, const char *config_source_ip,
		const char *config_ssl_ca_location, const char *config_ssl_cert_location,
		const char *config_ssl_key_location, struct zbx_json *j, zbx_proxyconfig_status_t *status,
		zbx_uint64_t proxy_secrets_provider, char **error)
{
#define ZBX_PROXYCONFIG_SYNC_HOSTS		0x0001
#define ZBX_PROXYCONFIG_SYNC_GMACROS		0x0002
#define ZBX_PROXYCONFIG_SYNC_HMACROS		0x0004
#define ZBX_PROXYCONFIG_SYNC_DRULES		0x0008
#define ZBX_PROXYCONFIG_SYNC_EXPRESSIONS	0x0010
#define ZBX_PROXYCONFIG_SYNC_CONFIG		0x0020
#define ZBX_PROXYCONFIG_SYNC_HTTPTESTS		0x0040
#define ZBX_PROXYCONFIG_SYNC_AUTOREG		0x0080
#define ZBX_PROXYCONFIG_SYNC_PROXY_LIST		0x0100
#define ZBX_PROXYCONFIG_SYNC_HOSTMAP		0x0200

#define ZBX_PROXYCONFIG_SYNC_ALL	(ZBX_PROXYCONFIG_SYNC_HOSTS | ZBX_PROXYCONFIG_SYNC_GMACROS | 		\
					ZBX_PROXYCONFIG_SYNC_HMACROS |ZBX_PROXYCONFIG_SYNC_DRULES |		\
					ZBX_PROXYCONFIG_SYNC_EXPRESSIONS | ZBX_PROXYCONFIG_SYNC_CONFIG | 	\
					ZBX_PROXYCONFIG_SYNC_HTTPTESTS | ZBX_PROXYCONFIG_SYNC_AUTOREG |		\
					ZBX_PROXYCONFIG_SYNC_PROXY_LIST | ZBX_PROXYCONFIG_SYNC_HOSTMAP)

	zbx_vector_uint64_t		hostids, httptestids, updated_hostids, removed_hostids, del_macro_hostids,
					macro_hostids;
	zbx_vector_keys_path_ptr_t	keys_paths;
	int				global_macros = FAIL, ret = FAIL;
	zbx_uint64_t			flags = 0, proxy_group_revision = 0;

	zbx_vector_uint64_create(&hostids);
	zbx_vector_uint64_create(&updated_hostids);
	zbx_vector_uint64_create(&removed_hostids);
	zbx_vector_uint64_create(&httptestids);
	zbx_vector_uint64_create(&macro_hostids);
	zbx_vector_uint64_create(&del_macro_hostids);
	zbx_vector_keys_path_ptr_create(&keys_paths);

	if (proxy_config_revision < proxy->revision || proxy_config_revision < proxy->macro_revision)
	{
		zbx_vector_uint64_reserve(&hostids, 1000);
		zbx_vector_uint64_reserve(&updated_hostids, 1000);
		zbx_vector_uint64_reserve(&removed_hostids, 100);
		zbx_vector_uint64_reserve(&httptestids, 100);
		zbx_vector_uint64_reserve(&macro_hostids, 1000);
		zbx_vector_uint64_reserve(&del_macro_hostids, 100);

		zbx_dc_get_proxy_config_updates(proxy->proxyid, proxy_config_revision, &hostids, &updated_hostids,
				&removed_hostids, &httptestids, &proxy_group_revision);

		zbx_dc_get_macro_updates(&hostids, &updated_hostids, proxy_config_revision, &macro_hostids,
				&global_macros, &del_macro_hostids);
	}
	else if (0 != proxy->proxy_groupid)
		proxy_group_revision = zbx_dc_get_proxy_group_revision(proxy->proxy_groupid);

	if (0 == proxy_group_revision)
		proxy->proxy_groupid = 0;

	if (0 != proxy_config_revision)
	{
		if (0 != updated_hostids.values_num)
			flags |= ZBX_PROXYCONFIG_SYNC_HOSTS;

		if (SUCCEED == global_macros)
			flags |= ZBX_PROXYCONFIG_SYNC_GMACROS;

		if(0 != macro_hostids.values_num)
			flags |= ZBX_PROXYCONFIG_SYNC_HMACROS;

		/* config sync is required because of possible proxy timeout changes overriding global timeouts */
		if (proxy_config_revision < proxy->revision)
			flags |= ZBX_PROXYCONFIG_SYNC_DRULES | ZBX_PROXYCONFIG_SYNC_CONFIG;

		if (proxy_config_revision < dc_revision->expression)
			flags |= ZBX_PROXYCONFIG_SYNC_EXPRESSIONS;

		if (proxy_config_revision < dc_revision->settings_table)
			flags |= ZBX_PROXYCONFIG_SYNC_CONFIG;

		if (0 != httptestids.values_num)
			flags |= ZBX_PROXYCONFIG_SYNC_HTTPTESTS;

		if (proxy_config_revision < dc_revision->autoreg_tls)
			flags |= ZBX_PROXYCONFIG_SYNC_AUTOREG;

		if (0 != proxy->proxy_groupid)
		{
			if (proxy_config_revision < proxy_group_revision)
				flags |= ZBX_PROXYCONFIG_SYNC_PROXY_LIST;
		}
	}
	else
		flags = ZBX_PROXYCONFIG_SYNC_ALL;

	if (ZBX_PROXY_SYNC_NONE != hostmap_sync && 0 != proxy->proxy_groupid)
		flags |= ZBX_PROXYCONFIG_SYNC_PROXY_LIST | ZBX_PROXYCONFIG_SYNC_HOSTMAP;

	zbx_json_addobject(j, ZBX_PROTO_TAG_DATA);

	if (0 != flags)
	{
		zbx_db_begin();

		if (0 != (flags & ZBX_PROXYCONFIG_SYNC_HOSTS) &&
				SUCCEED != proxyconfig_get_host_data(&updated_hostids, j, error))
		{
			goto out;
		}

		if (0 != (flags & ZBX_PROXYCONFIG_SYNC_GMACROS) && SUCCEED !=
				proxyconfig_get_macro_updates("globalmacro", NULL, config_vault->db_path, &keys_paths,
				j, error))
		{
			goto out;
		}

		if (0 != (flags & ZBX_PROXYCONFIG_SYNC_HMACROS))
		{
			if (SUCCEED != proxyconfig_get_table_data("hosts_templates", "hostid", &macro_hostids, NULL,
					NULL, j, error))
			{
				goto out;
			}

			if (SUCCEED != proxyconfig_get_macro_updates("hostmacro", &macro_hostids, config_vault->db_path,
					&keys_paths, j, error))
			{
				goto out;
			}
		}

		if (0 != (flags & ZBX_PROXYCONFIG_SYNC_DRULES) &&
				SUCCEED != proxyconfig_get_drules_data(proxy, j, error))
		{
			goto out;
		}

		if (0 != (flags & ZBX_PROXYCONFIG_SYNC_EXPRESSIONS) &&
				SUCCEED != proxyconfig_get_expression_data(j, error))
		{
			goto out;
		}

		if (0 != (flags & ZBX_PROXYCONFIG_SYNC_CONFIG) &&
<<<<<<< HEAD
				SUCCEED != proxyconfig_get_settings_table_data(proxy, j, error))
=======
				SUCCEED != proxyconfig_get_config_table_data(proxy, j, error, proxy_secrets_provider))
>>>>>>> bf7f7560
		{
			goto out;
		}

		if (0 != (flags & ZBX_PROXYCONFIG_SYNC_HTTPTESTS) &&
				SUCCEED != proxyconfig_get_httptest_data(&httptestids, j, error))
		{
			goto out;
		}

		if (0 != (flags & ZBX_PROXYCONFIG_SYNC_AUTOREG) &&
				SUCCEED != proxyconfig_get_table_data("config_autoreg_tls", NULL, NULL, NULL, NULL, j,
						error))
		{
			goto out;
		}

		if (0 != (flags & ZBX_PROXYCONFIG_SYNC_PROXY_LIST))
		{
			zbx_vector_uint64_t	proxy_groupids;

			zbx_vector_uint64_create(&proxy_groupids);
			zbx_vector_uint64_append(&proxy_groupids, proxy->proxy_groupid);

			if (SUCCEED != proxyconfig_get_table_data("proxy", "proxy_groupid", &proxy_groupids,
					NULL, NULL, j, error))
			{
				zbx_vector_uint64_destroy(&proxy_groupids);
				goto out;
			}

			zbx_vector_uint64_destroy(&proxy_groupids);
		}

		if (0 != (flags & ZBX_PROXYCONFIG_SYNC_HOSTMAP))
		{
			zbx_uint64_t	rev;

			rev = (ZBX_PROXY_SYNC_FULL == hostmap_sync ? 0 : proxy_hostmap_revision);

			if (FAIL == proxyconfig_get_hostmap(proxy, rev, j, error))
				goto out;
		}
	}

	zbx_json_close(j);

	if (0 != proxy->proxy_groupid)
	{
		zbx_json_addobject(j, ZBX_PROTO_TAG_PROXY_GROUP);

		if (ZBX_PROXY_SYNC_FULL == hostmap_sync)
			zbx_json_addint64(j, ZBX_PROTO_TAG_FULL_SYNC, 1);

		zbx_json_adduint64(j, ZBX_PROTO_TAG_HOSTMAP_REVISION, hostmap_revision);
		zbx_json_addstring(j, ZBX_PROTO_TAG_FAILOVER_DELAY, failover_delay, ZBX_JSON_TYPE_STRING);

		if (0 != del_hostproxyids->values_num)
		{
			zbx_json_addarray(j, ZBX_PROTO_TAG_DEL_HOSTPROXYIDS);

			for (int i = 0; i < del_hostproxyids->values_num; i++)
				zbx_json_adduint64(j, NULL, del_hostproxyids->values[i]);

			zbx_json_close(j);
		}

		zbx_json_close(j);
	}

	if (0 != removed_hostids.values_num)
	{
		zbx_json_addarray(j, ZBX_PROTO_TAG_REMOVED_HOSTIDS);

		for (int i = 0; i < removed_hostids.values_num; i++)
			zbx_json_adduint64(j, NULL, removed_hostids.values[i]);

		zbx_json_close(j);
	}

	if (0 != del_macro_hostids.values_num)
	{
		zbx_json_addarray(j, ZBX_PROTO_TAG_REMOVED_MACRO_HOSTIDS);

		for (int i = 0; i < del_macro_hostids.values_num; i++)
			zbx_json_adduint64(j, NULL, del_macro_hostids.values[i]);

		zbx_json_close(j);
	}

	if (0 != keys_paths.values_num)
	{
		if (ZBX_PROXY_SECRETS_PROVIDER_SERVER == proxy_secrets_provider)
		{
			get_macro_secrets(&keys_paths, j, config_vault, config_source_ip, config_ssl_ca_location,
					config_ssl_cert_location, config_ssl_key_location);
		}
	}

	if (0 == flags && 0 == removed_hostids.values_num && 0 == del_macro_hostids.values_num)
		*status = ZBX_PROXYCONFIG_STATUS_EMPTY;
	else
		*status = ZBX_PROXYCONFIG_STATUS_DATA;

	ret = SUCCEED;
out:
	if (0 != flags)
		zbx_db_commit();

	zbx_vector_keys_path_ptr_clear_ext(&keys_paths, key_path_free);
	zbx_vector_keys_path_ptr_destroy(&keys_paths);
	zbx_vector_uint64_destroy(&httptestids);
	zbx_vector_uint64_destroy(&macro_hostids);
	zbx_vector_uint64_destroy(&del_macro_hostids);
	zbx_vector_uint64_destroy(&removed_hostids);
	zbx_vector_uint64_destroy(&updated_hostids);
	zbx_vector_uint64_destroy(&hostids);

	return ret;

#undef ZBX_PROXYCONFIG_SYNC_HOSTS
#undef ZBX_PROXYCONFIG_SYNC_GMACROS
#undef ZBX_PROXYCONFIG_SYNC_HMACROS
#undef ZBX_PROXYCONFIG_SYNC_DRULES
#undef ZBX_PROXYCONFIG_SYNC_EXPRESSIONS
#undef ZBX_PROXYCONFIG_SYNC_CONFIG
#undef ZBX_PROXYCONFIG_SYNC_HTTPTESTS
#undef ZBX_PROXYCONFIG_SYNC_AUTOREG
#undef ZBX_PROXYCONFIG_SYNC_ALL
}

/******************************************************************************
 *                                                                            *
 * Purpose: prepares proxy configuration data                                 *
 *                                                                            *
 ******************************************************************************/
int	zbx_proxyconfig_get_data(zbx_dc_proxy_t *proxy, const struct zbx_json_parse *jp_request, struct zbx_json *j,
		zbx_proxyconfig_status_t *status, const zbx_config_vault_t *config_vault,
		const char *config_source_ip, const char *config_ssl_ca_location, const char *config_ssl_cert_location,
		const char *config_ssl_key_location, char **error)
{
	int			ret = FAIL;
	char			token[ZBX_SESSION_TOKEN_SIZE + 1], tmp[ZBX_MAX_UINT64_LEN + 1], *failover_delay = NULL;
	zbx_uint64_t		proxy_config_revision, proxy_hostmap_revision, hostmap_revision, proxy_secrets_provider;
	zbx_dc_revision_t	dc_revision;
	zbx_vector_uint64_t	del_hostproxyids;
	unsigned char		hostmap_sync;
	zbx_config_t		cfg;

	zabbix_log(LOG_LEVEL_DEBUG, "In %s() proxyid:" ZBX_FS_UI64, __func__, proxy->proxyid);

	zbx_vector_uint64_create(&del_hostproxyids);

	if (SUCCEED != zbx_json_value_by_name(jp_request, ZBX_PROTO_TAG_SESSION, token, sizeof(token), NULL))
	{
		*error = zbx_strdup(NULL, "cannot get session from proxy configuration request");
		goto out;
	}

	if (SUCCEED != zbx_json_value_by_name(jp_request, ZBX_PROTO_TAG_CONFIG_REVISION, tmp, sizeof(tmp), NULL))
	{
		*error = zbx_strdup(NULL, "cannot get revision from proxy configuration request");
		goto out;
	}

	if (SUCCEED != zbx_is_uint64(tmp, &proxy_config_revision))
	{
		*error = zbx_dsprintf(NULL, "invalid proxy configuration revision: %s", tmp);
		goto out;
	}

	if (SUCCEED == zbx_json_value_by_name(jp_request, ZBX_PROTO_TAG_HOSTMAP_REVISION, tmp, sizeof(tmp), NULL))
	{
		if (SUCCEED != zbx_is_uint64(tmp, &proxy_hostmap_revision))
		{
			*error = zbx_dsprintf(NULL, "invalid proxy host-proxy map revision: %s", tmp);
			goto out;
		}
	}
	else
		proxy_hostmap_revision = 0;

	if (SUCCEED == zbx_json_value_by_name(jp_request, ZBX_PROTO_TAG_PROXY_SECRETS_PROVIDER, tmp, sizeof(tmp), NULL))
	{
		if (SUCCEED != zbx_is_uint64(tmp, &proxy_secrets_provider))
		{
			*error = zbx_dsprintf(NULL, "invalid proxy_secrets_provider: %s", tmp);
			goto out;
		}
	}
	else
		proxy_secrets_provider = ZBX_PROXY_SECRETS_PROVIDER_SERVER;

	zbx_config_get(&cfg, ZBX_CONFIG_FLAGS_PROXY_SECRETS_PROVIDER);

	if (0 != zbx_dc_register_config_session(proxy->proxyid, token, proxy_config_revision, &dc_revision) ||
			0 == proxy_config_revision || ((int)proxy_secrets_provider != cfg.proxy_secrets_provider &&
			proxy_secrets_provider == ZBX_PROXY_SECRETS_PROVIDER_PROXY))
	{
		zabbix_log(LOG_LEVEL_DEBUG, "%s() forcing full proxy configuration sync", __func__);
		proxy_config_revision = 0;
		proxy_hostmap_revision = 0;
		zbx_json_addint64(j, ZBX_PROTO_TAG_FULL_SYNC, 1);
	}
	else
	{
		zabbix_log(LOG_LEVEL_DEBUG, "%s() updating proxy configuration " ZBX_FS_UI64 "->" ZBX_FS_UI64,
				__func__, proxy_config_revision, dc_revision.config);
	}

	hostmap_sync = ZBX_PROXY_SYNC_NONE;
	hostmap_revision = proxy_hostmap_revision;

	if (0 != proxy->proxy_groupid)
	{
		proxyconfig_get_proxy_group_updates(proxy, &hostmap_revision, &hostmap_sync, &failover_delay,
				&del_hostproxyids);
	}

	if (proxy_config_revision != dc_revision.config || proxy_hostmap_revision != hostmap_revision)
	{
		if (SUCCEED != (ret = proxyconfig_get_tables(proxy, proxy_config_revision, &dc_revision,
				hostmap_sync, proxy_hostmap_revision, hostmap_revision, failover_delay,
				&del_hostproxyids, config_vault, config_source_ip, config_ssl_ca_location,
				config_ssl_cert_location, config_ssl_key_location, j, status,
				(zbx_uint64_t)cfg.proxy_secrets_provider, error)))
		{
			goto out;
		}

		zbx_json_adduint64(j, ZBX_PROTO_TAG_CONFIG_REVISION, dc_revision.config);

		zabbix_log(LOG_LEVEL_TRACE, "%s() configuration: %s", __func__, j->buffer);
	}
	else
	{
		*status = ZBX_PROXYCONFIG_STATUS_EMPTY;
		ret = SUCCEED;
	}
out:
	zbx_vector_uint64_destroy(&del_hostproxyids);

	zbx_free(failover_delay);

	zabbix_log(LOG_LEVEL_DEBUG, "End of %s():%s", __func__, zbx_result_string(ret));

	return ret;
}

/******************************************************************************
 *                                                                            *
 * Purpose: sends configuration tables to proxy from server                   *
 *          (for active proxies)                                              *
 *                                                                            *
 ******************************************************************************/
void	zbx_send_proxyconfig(zbx_socket_t *sock, const struct zbx_json_parse *jp,
		const zbx_config_vault_t *config_vault, int config_timeout, int config_trapper_timeout,
		const char *config_source_ip, const char *config_ssl_ca_location, const char *config_ssl_cert_location,
		const char *config_ssl_key_location)
{
	char				*error = NULL, *buffer = NULL, *version_str = NULL;
	struct zbx_json			j;
	zbx_dc_proxy_t			proxy;
	int				ret, flags = ZBX_TCP_PROTOCOL, loglevel, version_int;
	size_t				buffer_size, reserved = 0;
	zbx_proxyconfig_status_t	status = ZBX_PROXYCONFIG_STATUS_DATA;

	zabbix_log(LOG_LEVEL_DEBUG, "In %s()", __func__);

	if (SUCCEED != zbx_get_active_proxy_from_request(jp, &proxy, &error))
	{
		zabbix_log(LOG_LEVEL_WARNING, "cannot parse proxy configuration data request from active proxy at"
				" \"%s\": %s", sock->peer, error);
		goto out;
	}

	if (SUCCEED != zbx_proxy_check_permissions(&proxy, sock, &error))
	{
		zabbix_log(LOG_LEVEL_WARNING, "cannot accept connection from proxy \"%s\" at \"%s\", allowed address:"
				" \"%s\": %s", proxy.name, sock->peer, proxy.allowed_addresses, error);
		goto out;
	}

	version_str = zbx_get_proxy_protocol_version_str(jp);
	version_int = zbx_get_proxy_protocol_version_int(version_str);

	zbx_update_proxy_data(&proxy, version_str, version_int, time(NULL), ZBX_FLAGS_PROXY_DIFF_UPDATE_CONFIG);

	flags |= ZBX_TCP_COMPRESS;

	if (ZBX_PROXY_VERSION_CURRENT != proxy.compatibility)
	{
		error = zbx_strdup(error, "proxy and server major versions do not match");
		(void)zbx_send_response_ext(sock, NOTSUPPORTED, error, ZABBIX_VERSION, flags, config_timeout);
		zabbix_log(LOG_LEVEL_WARNING, "configuration update is disabled for this version of proxy \"%s\" at"
				" \"%s\": %s", proxy.name, sock->peer, error);
		goto out;
	}

	zbx_json_init(&j, ZBX_JSON_STAT_BUF_LEN);

	if (SUCCEED != zbx_proxyconfig_get_data(&proxy, jp, &j, &status, config_vault, config_source_ip,
			config_ssl_ca_location, config_ssl_cert_location, config_ssl_key_location, &error))
	{
		(void)zbx_send_response_ext(sock, FAIL, error, NULL, flags, config_timeout);
		zabbix_log(LOG_LEVEL_WARNING, "cannot collect configuration data for proxy \"%s\" at \"%s\": %s",
				proxy.name, sock->peer, error);
		goto clean;
	}

	loglevel = (ZBX_PROXYCONFIG_STATUS_DATA == status ? LOG_LEVEL_WARNING : LOG_LEVEL_DEBUG);

	if (SUCCEED != zbx_compress(j.buffer, j.buffer_size, &buffer, &buffer_size))
	{
		zabbix_log(LOG_LEVEL_ERR,"cannot compress data: %s", zbx_compress_strerror());
		goto clean;
	}

	reserved = j.buffer_size;

	zbx_json_free(&j);	/* json buffer can be large, free as fast as possible */

	zabbix_log(loglevel, "sending configuration data to proxy \"%s\" at \"%s\", datalen "
			ZBX_FS_SIZE_T ", bytes " ZBX_FS_SIZE_T " with compression ratio %.1f", proxy.name,
			sock->peer, (zbx_fs_size_t)reserved, (zbx_fs_size_t)buffer_size,
			(double)reserved / (double)buffer_size);

	ret = zbx_tcp_send_ext(sock, buffer, buffer_size, reserved, (unsigned char)flags,
			config_trapper_timeout);

	if (SUCCEED != ret)
	{
		zabbix_log(LOG_LEVEL_WARNING, "cannot send configuration data to proxy \"%s\" at \"%s\": %s",
				proxy.name, sock->peer, zbx_socket_strerror());
	}
clean:
	zbx_json_free(&j);
out:
	zbx_free(error);
	zbx_free(buffer);
	zbx_free(version_str);
#ifdef	HAVE_MALLOC_TRIM
	/* avoid memory not being released back to the system if large proxy configuration is retrieved from database */
	if (ZBX_PROXYCONFIG_STATUS_DATA == status)
		malloc_trim(ZBX_MALLOC_TRIM);
#endif
	zabbix_log(LOG_LEVEL_DEBUG, "End of %s()", __func__);
}<|MERGE_RESOLUTION|>--- conflicted
+++ resolved
@@ -353,19 +353,15 @@
 	return ret;
 }
 
-<<<<<<< HEAD
-static int	proxyconfig_get_settings_table_data(const zbx_dc_proxy_t *proxy, struct zbx_json *j, char **error)
-=======
-static int	proxyconfig_get_config_table_data(const zbx_dc_proxy_t *proxy, struct zbx_json *j, char **error,
+static int	proxyconfig_get_settings_table_data(const zbx_dc_proxy_t *proxy, struct zbx_json *j, char **error,
 		zbx_uint64_t proxy_secrets_provider)
->>>>>>> bf7f7560
 {
 	zbx_db_result_t			result;
 	zbx_db_row_t			row;
 	const zbx_db_table_t		*table;
 	char				*sql = NULL;
 	size_t				sql_alloc =  4 * ZBX_KIBIBYTE, sql_offset = 0;
-	int				ret = FAIL;
+	int				ret = FAIL, fld = 0;
 	const char			*alias = "t.", *alias_from = " t";
 	zbx_dc_item_type_timeouts_t	timeouts;
 
@@ -406,11 +402,7 @@
 		{
 			if (0 == (table->fields[i].flags & ZBX_PROXY))
 				continue;
-
-<<<<<<< HEAD
-			if (0 == strncmp(name, "timeout_", ZBX_CONST_STRLEN("timeout_")) &&
-				0 == strcmp(table->fields[i].name, "value_str"))
-=======
+			// TODO
 			if (0 == strncmp(table->fields[i].name, ZBX_PROTO_TAG_PROXY_SECRETS_PROVIDER,
 					ZBX_CONST_STRLEN(ZBX_PROTO_TAG_PROXY_SECRETS_PROVIDER)))
 			{
@@ -419,8 +411,8 @@
 				continue;
 			}
 
-			if (0 == strncmp(table->fields[i].name, "timeout_", ZBX_CONST_STRLEN("timeout_")))
->>>>>>> bf7f7560
+			if (0 == strncmp(name, "timeout_", ZBX_CONST_STRLEN("timeout_")) &&
+				0 == strcmp(table->fields[i].name, "value_str"))
 			{
 				char		*timeout_value;
 				const char	*item_type;
@@ -476,11 +468,6 @@
 				}
 
 				zbx_json_addstring(j, NULL, timeout_value, ZBX_JSON_TYPE_STRING);
-<<<<<<< HEAD
-=======
-				fld++;
-				continue;
->>>>>>> bf7f7560
 			}
 			else
 			{
@@ -1366,11 +1353,7 @@
 		}
 
 		if (0 != (flags & ZBX_PROXYCONFIG_SYNC_CONFIG) &&
-<<<<<<< HEAD
-				SUCCEED != proxyconfig_get_settings_table_data(proxy, j, error))
-=======
-				SUCCEED != proxyconfig_get_config_table_data(proxy, j, error, proxy_secrets_provider))
->>>>>>> bf7f7560
+				SUCCEED != proxyconfig_get_settings_table_data(proxy, j, error, proxy_secrets_provider))
 		{
 			goto out;
 		}
