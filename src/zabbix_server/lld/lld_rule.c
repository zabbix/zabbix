/*
** Copyright (C) 2001-2025 Zabbix SIA
**
** This program is free software: you can redistribute it and/or modify it under the terms of
** the GNU Affero General Public License as published by the Free Software Foundation, version 3.
**
** This program is distributed in the hope that it will be useful, but WITHOUT ANY WARRANTY;
** without even the implied warranty of MERCHANTABILITY or FITNESS FOR A PARTICULAR PURPOSE.
** See the GNU Affero General Public License for more details.
**
** You should have received a copy of the GNU Affero General Public License along with this program.
** If not, see <https://www.gnu.org/licenses/>.
**/

#include "lld.h"
#include "zbxalgo.h"
#include "lld_audit.h"
#include "audit/zbxaudit.h"
#include "audit/zbxaudit_item.h"
#include "zbxdb.h"
#include "zbxdbhigh.h"
#include "zbx_item_constants.h"
#include "zbxpreproc.h"
#include "zbxeval.h"
#include "zbxexpr.h"
#include "zbxnum.h"
#include "zbxstr.h"
#include "zbxtime.h"
#include "zbxvariant.h"
#include "zbxcacheconfig.h"

/* lld_override table columns */
#define LLD_OVERRIDE_COL_NAME			0
#define LLD_OVERRIDE_COL_EVALTYPE		3
#define LLD_OVERRIDE_COL_FORMULA		4

/* lld_override_operation table columns */
#define LLD_OVERRIDE_OPERATION_COL_OPERATIONOBJECT	0
#define LLD_OVERRIDE_OPERATION_COL_OPERATOR		1
#define LLD_OVERRIDE_OPERATION_COL_VALUE		2
#define LLD_OVERRIDE_OPERATION_COL_OFFSET		LLD_OVERRIDE_OPERATION_COL_VALUE + 1

#define LLD_OVERRIDE_OPERATION_UPDATE_MASK		((UINT64_C(1) << (LLD_OVERRIDE_OPERATION_COL_OFFSET)) - 1)

/* lld_override_op* data tables */
#define LLD_OVERRIDE_OPERATION_COL_DISCOVER		3
#define LLD_OVERRIDE_OPERATION_COL_HISTORY		4
#define LLD_OVERRIDE_OPERATION_COL_INVENTORY		5
#define LLD_OVERRIDE_OPERATION_COL_PERIOD		6
#define LLD_OVERRIDE_OPERATION_COL_SEVERITY		7
#define LLD_OVERRIDE_OPERATION_COL_STATUS		8
#define LLD_OVERRIDE_OPERATION_COL_TRENDS		9

/* lld_override_condition table columns */
#define LLD_OVERRIDE_CONDITION_COL_OPERATOR		0

/* lld_override_optag table columns */
#define LLD_OVERRIDE_OPTAG_COL_OPID		0
#define LLD_OVERRIDE_OPTAG_COL_TAG		1
#define LLD_OVERRIDE_OPTAG_COL_VALUE		2

/* lld_override_optemplate table columns */
#define LLD_OVERRIDE_OPTEMPLATE_COL_OPID	0
#define LLD_OVERRIDE_OPTEMPLATE_COL_TEMPLATE	1

typedef enum
{
	LLD_OVERRIDE_DATA_DISCOVER = 0,
	LLD_OVERRIDE_DATA_HISTORY,
	LLD_OVERRIDE_DATA_INVENTORY,
	LLD_OVERRIDE_DATA_PERIOD,
	LLD_OVERRIDE_DATA_SEVERITY,
	LLD_OVERRIDE_DATA_STATUS,
	LLD_OVERRIDE_DATA_TRENDS,
	LLD_OVERRIDE_DATA_TAG,
	LLD_OVERRIDE_DATA_TEMPLATE,
	LLD_OVERRIDE_DATA_CONDITION,
	LLD_OVERRIDE_DATA_OPERATION,
	LLD_OVERRIDE_DATA_COUNT
}
zbx_lld_override_data_index_t;

#define LLD_OVERRIDE_SYNC_UPDATE		0x40000000
#define LLD_OVERRIDE_SYNC_DELETE		0x80000000

ZBX_PTR_VECTOR_IMPL(lld_override_data_ptr, zbx_lld_override_data_t *)

typedef struct
{
	zbx_uint64_t		itemid;
	zbx_sync_rowset_t	macros;
}
zbx_lld_rule_macros_t;

static void    lld_rule_macros_clear(void *d)
{
	zbx_lld_rule_macros_t   *rule_macros = (zbx_lld_rule_macros_t *)d;

	zbx_sync_rowset_clear(&rule_macros->macros);
}

/******************************************************************************
 *                                                                            *
 * Purpose: merge exported macros for LLD rule                                *
 *                                                                            *
 * Parameters: rule_macros - [IN/OUT] LLD rule macros                         *
 *             entry       - [IN] LLD entry                                   *
 *                                                                            *
 ******************************************************************************/
static void	lld_rule_merge_exported_macros(zbx_lld_rule_macros_t *rule_macros,
		const zbx_lld_entry_t *entry)
{
	zbx_sync_rowset_t	src;

	zbx_sync_rowset_init(&src, 2);

	for (int i = 0; i < entry->exported_macros->values_num; i++)
	{
		const zbx_lld_macro_t	*macro = &entry->exported_macros->values[i];

		zbx_sync_rowset_add_row(&src, NULL, macro->macro, macro->value);
	}

	for (int i = 0; i < entry->macros.values_num; i++)
	{
		const zbx_lld_macro_t	*macro = &entry->macros.values[i];

		zbx_sync_rowset_add_row(&src, NULL, macro->macro, macro->value);
	}

	zbx_sync_rowset_sort_by_rows(&src);
	zbx_sync_rowset_sort_by_rows(&rule_macros->macros);

	zbx_sync_rowset_merge(&rule_macros->macros, &src);

	for (int i = 0; i < rule_macros->macros.rows.values_num; )
	{
		zbx_sync_row_t	*row = rule_macros->macros.rows.values[i];

		if (ZBX_SYNC_ROW_NONE == row->flags)
		{
			zbx_sync_row_free(row);
			zbx_vector_sync_row_ptr_remove(&rule_macros->macros.rows, i);
		}
		else
			i++;
	}

	zbx_sync_rowset_sort_by_id(&rule_macros->macros);

	zbx_sync_rowset_clear(&src);
}

/******************************************************************************
 *                                                                            *
 * Purpose: fetch exported macros for LLD rules from database                 *
 *                                                                            *
 * Parameters: ruleids   - [IN] vector of LLD rule IDs                        *
 *             lld_rules - [OUT] hashset to store fetched macros              *
 *                                                                            *
 ******************************************************************************/
static void	lld_fetch_exported_macros(const zbx_vector_uint64_t *ruleids, zbx_hashset_t *lld_rules)
{
	zbx_db_row_t		row;
	char			*sql = NULL;
	size_t			sql_alloc = 0, sql_offset = 0;
	zbx_db_large_query_t	query;

	for (int i = 0; i < ruleids->values_num; i++)
	{
		zbx_lld_rule_macros_t	rule_macros_local;

		rule_macros_local.itemid = ruleids->values[i];
		zbx_sync_rowset_init(&rule_macros_local.macros, 2);
		zbx_hashset_insert(lld_rules, &rule_macros_local, sizeof(rule_macros_local));
	}

	zbx_strcpy_alloc(&sql, &sql_alloc, &sql_offset, "select lld_macro_exportid,itemid,lld_macro,value"
			" from lld_macro_export where");
	zbx_db_large_query_prepare_uint(&query, &sql, &sql_alloc, &sql_offset, "itemid", ruleids);

	while (NULL != (row = zbx_db_large_query_fetch(&query)))
	{
		zbx_lld_rule_macros_t	*rule_macros, rule_macros_local;

		ZBX_STR2UINT64(rule_macros_local.itemid, row[1]);
		if (NULL == (rule_macros = (zbx_lld_rule_macros_t *)zbx_hashset_search(lld_rules, &rule_macros_local)))
		{
			THIS_SHOULD_NEVER_HAPPEN;
			continue;
		}

		zbx_sync_rowset_add_row(&rule_macros->macros, row[0], row[2], row[3]);
	}
	zbx_db_large_query_clear(&query);
	zbx_free(sql);
}

/******************************************************************************
 *                                                                            *
 * Purpose: flush exported macros for LLD rules to database                   *
 *                                                                            *
 * Parameters: lld_rules - [IN] rule based hashset with macros to be flushed  *
 *                                                                            *
 ******************************************************************************/
static void	lld_flush_exported_macros(zbx_hashset_t *lld_rules)
{
	zbx_db_insert_t		db_insert;
	char			*sql = NULL;
	size_t			sql_alloc = 1024, sql_offset = 0;
	zbx_hashset_iter_t	iter;
	zbx_lld_rule_macros_t	*rule_macros;
	zbx_vector_uint64_t	deleted_ids;

	sql = (char *)zbx_malloc(NULL, sql_alloc);
	zbx_vector_uint64_create(&deleted_ids);

	zbx_db_insert_prepare(&db_insert, "lld_macro_export", "lld_macro_exportid", "itemid", "lld_macro", "value",
			NULL);

	zbx_hashset_iter_reset(lld_rules, &iter);
	while (NULL != (rule_macros = (zbx_lld_rule_macros_t *)zbx_hashset_iter_next(&iter)))
	{
		for (int i = 0; i < rule_macros->macros.rows.values_num; i++)
		{
			zbx_sync_row_t	*row = rule_macros->macros.rows.values[i];

			if (ZBX_SYNC_ROW_NONE == row->flags)
				continue;

			if (0 != (row->flags & ZBX_SYNC_ROW_INSERT))
			{
				zbx_db_insert_add_values(&db_insert, row->rowid, rule_macros->itemid,
						row->cols[0], row->cols[1]);
				continue;
			}

			if (0 != (row->flags & ZBX_SYNC_ROW_DELETE))
			{
				zbx_vector_uint64_append(&deleted_ids, row->rowid);
				continue;
			}

			const char	*fields[] = {"lld_macro", "value"};
			char		delim = ' ';

			zbx_strcpy_alloc(&sql, &sql_alloc, &sql_offset, "update lld_macro_export set");

			for (int j = 0; j < row->cols_num; j++)
			{
				if (0 == (row->flags & (UINT32_C(1) << j)))
					continue;

				char	*value_esc;

				value_esc = zbx_db_dyn_escape_string(row->cols[j]);
				zbx_snprintf_alloc(&sql, &sql_alloc, &sql_offset, "%c%s='%s'", delim, fields[j],
						value_esc);

				delim = ',';

				zbx_free(value_esc);
			}

			zbx_snprintf_alloc(&sql, &sql_alloc, &sql_offset, " where lld_macro_exportid=" ZBX_FS_UI64
					";\n", row->rowid);

			zbx_db_execute_overflowed_sql(&sql, &sql_alloc, &sql_offset);
		}
	}

	(void)zbx_db_flush_overflowed_sql(sql, sql_offset);

	if (0 != deleted_ids.values_num)
		zbx_db_execute_multiple_query("delete from lld_macro_export where", "lld_macro_exportid", &deleted_ids);

	if (0 != zbx_db_insert_get_row_count(&db_insert))
	{
		zbx_db_insert_autoincrement(&db_insert, "lld_macro_exportid");
		zbx_db_insert_execute(&db_insert);
	}

	zbx_db_insert_clean(&db_insert);

	zbx_vector_uint64_destroy(&deleted_ids);
	zbx_free(sql);
}

/******************************************************************************
 *                                                                            *
 * Purpose: synchronize exported macros for LLD rules with database           *
 *                                                                            *
 * Parameters: ruleids - [IN] vector of LLD rule IDs                          *
 *             entry   - [IN/OUT] LLD entry                                   *
 *                                                                            *
 ******************************************************************************/
void	lld_sync_exported_macros(const zbx_vector_uint64_t *ruleids, const zbx_lld_entry_t *entry)
{
	zbx_hashset_t		lld_rules;
	zbx_hashset_iter_t	iter;
	zbx_lld_rule_macros_t	*rule_macros;

	zbx_hashset_create_ext(&lld_rules, (size_t)ruleids->values_num, ZBX_DEFAULT_UINT64_HASH_FUNC,
			ZBX_DEFAULT_UINT64_COMPARE_FUNC, lld_rule_macros_clear, ZBX_DEFAULT_MEM_MALLOC_FUNC,
			ZBX_DEFAULT_MEM_REALLOC_FUNC, ZBX_DEFAULT_MEM_FREE_FUNC);

	lld_fetch_exported_macros(ruleids, &lld_rules);

	zbx_hashset_iter_reset(&lld_rules, &iter);
	while (NULL != (rule_macros = (zbx_lld_rule_macros_t *)zbx_hashset_iter_next(&iter)))
	{
		lld_rule_merge_exported_macros(rule_macros, entry);

		if (0 == rule_macros->macros.rows.values_num)
			zbx_hashset_iter_remove(&iter);
	}

	lld_flush_exported_macros(&lld_rules);

	zbx_hashset_destroy(&lld_rules);
}

/******************************************************************************
 *                                                                            *
 * Purpose: retrieve exported macros for a specific LLD rule                  *
 *                                                                            *
 * Parameters: ruleid - [IN] ID of the LLD rule                               *
 *             macros - [OUT] vector to store retrieved macros                *
 *                                                                            *
 ******************************************************************************/
void	lld_rule_get_exported_macros(zbx_uint64_t ruleid, zbx_vector_lld_macro_t *macros)
{
	zbx_db_row_t	row;
	zbx_db_result_t	result;

	result = zbx_db_select("select lld_macro,value from lld_macro_export where itemid=" ZBX_FS_UI64, ruleid);

	while (NULL!= (row = zbx_db_fetch(result)))
	{
		zbx_lld_macro_t	macro;

		macro.macro = zbx_strdup(NULL, row[0]);
		macro.value = zbx_strdup(NULL, row[1]);

		zbx_vector_lld_macro_append(macros, macro);
	}
	zbx_db_free_result(result);

	zbx_vector_lld_macro_sort(macros, lld_macro_compare);
}

/******************************************************************************
 *                                                                            *
 * Purpose: Updates existing lld rule macro paths and creates new ones based  *
 *          on rule prototypes.                                               *
 *                                                                            *
 * Parameters: item_prototypes - [IN]                                         *
 *             items           - [IN/OUT] sorted list of items                *
 *                                                                            *
 ******************************************************************************/
void	lld_rule_macro_paths_make(zbx_vector_lld_item_full_ptr_t *items)
{
	zabbix_log(LOG_LEVEL_DEBUG, "In %s()", __func__);

	for (int i = 0; i < items->values_num; i++)
	{
		zbx_lld_item_full_t	*item = items->values[i];

		if (0 == (item->flags & ZBX_FLAG_LLD_ITEM_DISCOVERED))
			continue;

		if (0 == (item->prototype->item_flags & ZBX_FLAG_DISCOVERY_RULE))
			continue;

		zbx_sync_rowset_merge(&item->macro_paths, &item->prototype->macro_paths);
	}

	zabbix_log(LOG_LEVEL_DEBUG, "End of %s()", __func__);
}

/******************************************************************************
 *                                                                            *
 * Purpose: saves/update/remove lld rule macro paths                          *
 *                                                                            *
 * Parameters: hostid      - [IN] parent host id                              *
 *             items       - [IN]                                             *
 *             host_locked - [IN/OUT] host record is locked                   *
 *                                                                            *
 ******************************************************************************/
int	lld_rule_macro_paths_save(zbx_uint64_t hostid, zbx_vector_lld_item_full_ptr_t *items, int *host_locked)
{
	int			ret = SUCCEED, new_num = 0, update_num = 0, delete_num = 0;
	zbx_lld_item_full_t	*item;
	zbx_vector_uint64_t	deleteids;
	zbx_db_insert_t		db_insert;
	char			*sql = NULL;
	size_t			sql_alloc = 0, sql_offset = 0;
	zbx_uint64_t		new_macroid = 0;

	zabbix_log(LOG_LEVEL_DEBUG, "In %s()", __func__);

	zbx_vector_uint64_create(&deleteids);

	for (int i = 0; i < items->values_num; i++)
	{
		zbx_audit_entry_t	*audit_entry = NULL;

		item = items->values[i];

		if (0 == (item->flags & ZBX_FLAG_LLD_ITEM_DISCOVERED))
			continue;

		if (0 == (item->prototype->item_flags & ZBX_FLAG_DISCOVERY_RULE))
			continue;

		for (int j = 0; j < item->macro_paths.rows.values_num; j++)
		{
			zbx_sync_row_t	*row = item->macro_paths.rows.values[j];

			if (0 != (row->flags & ZBX_SYNC_ROW_DELETE))
			{
				zbx_vector_uint64_append(&deleteids, row->rowid);

				if (NULL == audit_entry)
					audit_entry = zbx_audit_item_get_entry(ZBX_AUDIT_LLD_CONTEXT, item->itemid);

				zbx_audit_audit_entry_update_json_delete_lld_macro_path(audit_entry, row->rowid);
			}
			else if (0 != (row->flags & ZBX_SYNC_ROW_INSERT))
			{
				new_num++;
			}
			else if (0 != (row->flags & ZBX_SYNC_ROW_UPDATE))
				update_num++;

		}
	}

	if (0 == update_num && 0 == new_num && 0 == deleteids.values_num)
		goto out;

	if (0 == *host_locked)
	{
		if (SUCCEED != zbx_db_lock_hostid(hostid))
		{
			/* the host was removed while processing lld rule */
			ret = FAIL;
			goto out;
		}

		*host_locked = 1;
	}

	if (0 != new_num)
	{
		new_macroid = zbx_db_get_maxid_num("lld_macro_path", new_num);
		zbx_db_insert_prepare(&db_insert, "lld_macro_path", "lld_macro_pathid", "itemid", "lld_macro", "path",
				(char *)NULL);
	}

	for (int i = 0; i < items->values_num; i++)
	{
		zbx_audit_entry_t	*audit_entry = NULL;

		item = items->values[i];

		if (0 == (item->flags & ZBX_FLAG_LLD_ITEM_DISCOVERED))
			continue;

		for (int j = 0; j < item->macro_paths.rows.values_num; j++)
		{
			#define KEY(s)	zbx_audit_lldrule_macro_path(row->rowid, s, key, sizeof(key))

			char		key[AUDIT_DETAILS_KEY_LEN], delim = ' ';
			zbx_sync_row_t	*row = item->macro_paths.rows.values[j];

			if (0 == (row->flags & (ZBX_SYNC_ROW_INSERT | ZBX_SYNC_ROW_UPDATE)))
				continue;

			if (NULL == audit_entry)
				audit_entry = zbx_audit_item_get_entry(ZBX_AUDIT_LLD_CONTEXT, item->itemid);

			if (0 != (row->flags & ZBX_SYNC_ROW_INSERT))
			{
				zbx_db_insert_add_values(&db_insert, new_macroid, item->itemid, row->cols[0],
						row->cols[1]);

				zbx_audit_entry_update_json_add_lld_macro_path(audit_entry, new_macroid, row->cols[0],
						row->cols[1]);
				new_macroid++;

				continue;
			}

			zbx_strcpy_alloc(&sql, &sql_alloc, &sql_offset, "update lld_macro_path set");

			const char	*fields[] = {"lld_macro", "path"};

			for (int k = 0; k < row->cols_num; k++)
			{
				if (0 == (row->flags & (UINT32_C(1) << k)))
					continue;

				char	*value_esc;

				value_esc = zbx_db_dyn_escape_string(row->cols[k]);
				zbx_snprintf_alloc(&sql, &sql_alloc, &sql_offset, "%c%s='%s'", delim, fields[k],
						value_esc);
				zbx_free(value_esc);
				delim = ',';

				zbx_audit_entry_update_string(audit_entry, KEY(fields[k]), row->cols_orig[k],
						row->cols[k]);

			}

			zbx_snprintf_alloc(&sql, &sql_alloc, &sql_offset, " where lld_macro_pathid=" ZBX_FS_UI64 ";\n",
					row->rowid);

			zbx_db_execute_overflowed_sql(&sql, &sql_alloc, &sql_offset);

			#undef KEY
		}
	}

	if (0 != update_num)
		(void)zbx_db_flush_overflowed_sql(sql, sql_offset);

	if (0 != new_num)
	{
		zbx_db_insert_execute(&db_insert);
		zbx_db_insert_clean(&db_insert);
	}

	if (0 != deleteids.values_num)
	{
		zbx_vector_uint64_sort(&deleteids, ZBX_DEFAULT_UINT64_COMPARE_FUNC);
		zbx_db_execute_multiple_query("delete from lld_macro_path where", "lld_macro_pathid", &deleteids);
		delete_num = deleteids.values_num;
	}
out:
	zbx_free(sql);
	zbx_vector_uint64_destroy(&deleteids);

	zabbix_log(LOG_LEVEL_DEBUG, "End of %s() added:%d updated:%d removed:%d", __func__, new_num,
			update_num, delete_num);

	return ret;
}

/******************************************************************************
 *                                                                            *
 * Purpose: assign new IDs to LLD rule filters that are being inserted        *
 *                                                                            *
 * Parameters: items - [IN/OUT] vector of LLD item structures                 *
 *                                                                            *
 ******************************************************************************/
static void	lld_rule_filters_set_ids(zbx_vector_lld_item_full_ptr_t *items)
{
	int	new_num = 0;

	for (int i = 0; i < items->values_num; i++)
	{
		zbx_lld_item_full_t	*item = items->values[i];

		if (0 == (item->flags & ZBX_FLAG_LLD_ITEM_DISCOVERED))
			continue;

		for (int j = 0; j < item->filters.rows.values_num; j++)
		{
			zbx_sync_row_t	*row = item->filters.rows.values[j];

			if (0 != (row->flags & ZBX_SYNC_ROW_INSERT))
				new_num++;
		}
	}

	if (0 != new_num)
	{
		zbx_uint64_t	new_conditionid = zbx_db_get_maxid_num("item_condition", new_num);

		for (int i = 0; i < items->values_num; i++)
		{
			zbx_lld_item_full_t	*item = items->values[i];

			if (0 == (item->flags & ZBX_FLAG_LLD_ITEM_DISCOVERED))
				continue;

			for (int j = 0; j < item->filters.rows.values_num; j++)
			{
				zbx_sync_row_t	*row = item->filters.rows.values[j];

				if (0 != (ZBX_SYNC_ROW_INSERT & row->flags))
					row->rowid = new_conditionid++;
			}
		}
	}
}

/******************************************************************************
 *                                                                            *
 * Purpose: revert changes made to LLD rule filter                            *
 *                                                                            *
 * Parameters: item - [IN/OUT] LLD item structure                             *
 *                                                                            *
 * Comments: New LLD rules are marked at not discovered instead.              *
 *                                                                            *
 ******************************************************************************/
static void	lld_rule_rollback_filter(zbx_lld_item_full_t *item)
{
	if (0 != item->itemid)
	{
		item->flags &= ~ZBX_FLAG_LLD_ITEM_DISCOVERED;
	}
	else
	{
		item->flags &= ~(ZBX_FLAG_LLD_ITEM_UPDATE_FORMULA | ZBX_FLAG_LLD_ITEM_UPDATE_EVALTYPE);
		for (int i = 0; i < item->filters.rows.values_num; i++)
			item->filters.rows.values[i]->flags = ZBX_SYNC_ROW_NONE;
	}
}

/******************************************************************************
 *                                                                            *
 * Purpose: update LLD rule filter formulas by replacing prototype condition  *
 *          IDs with actual condition IDs                                     *
 *                                                                            *
 * Parameters: items           - [IN/OUT] vector of LLD items                 *
 *             info            - [OUT] LLD error message                      *
 *                                                                            *
 ******************************************************************************/
static void	lld_rule_update_item_formula(zbx_vector_lld_item_full_ptr_t *items, char **info)
{
	for (int i = 0; i < items->values_num; i++)
	{
		zbx_lld_item_full_t	*item = items->values[i];
		int			j;
		zbx_eval_context_t	ctx;
		char			*error = NULL;

		if (0 == (item->flags & ZBX_FLAG_LLD_ITEM_DISCOVERED))
			continue;

		if (ZBX_CONDITION_EVAL_TYPE_EXPRESSION != item->prototype->evaltype)
		{
			if (0 != strcmp(item->formula, item->prototype->formula))
			{
				item->formula_orig = item->formula;
				item->formula = zbx_strdup(NULL, item->prototype->formula);
				item->flags |= ZBX_FLAG_LLD_ITEM_UPDATE_FORMULA;
			}

			continue;
		}

		/* update custom LLD filter formula */

		if (SUCCEED != zbx_eval_parse_expression(&ctx, item->prototype->formula,
				ZBX_EVAL_PARSE_LLD_FILTER_EXPRESSION, &error))
		{
			*info = zbx_strdcatf(*info, "Cannot parse LLD filter expression for item \"%s\": %s.\n",
					item->name, error);
			zbx_free(error);

			lld_rule_rollback_filter(item);

			continue;
		}

		for (j = 0; j < ctx.stack.values_num; j++)
		{
			zbx_eval_token_t	*token = &ctx.stack.values[j];
			zbx_uint64_t		conditionid;
			int			k;

			if (ZBX_EVAL_TOKEN_FUNCTIONID != token->type)
				continue;

			if (SUCCEED != zbx_is_uint64_n(ctx.expression + token->loc.l + 1,
					token->loc.r - token->loc.l - 1, &conditionid))
			{
				*info = zbx_strdcatf(*info, "Invalid LLD filter formula starting with \"%s\".\n",
						ctx.expression + token->loc.l);

				lld_rule_rollback_filter(item);
				break;
			}

			for (k = 0; k < item->filters.rows.values_num; k++)
			{
				zbx_sync_row_t        *row = item->filters.rows.values[k];

				if (row->parent_rowid == conditionid)
				{
					zbx_variant_set_str(&token->value, zbx_dsprintf(NULL, "{" ZBX_FS_UI64 "}",
							row->rowid));
					break;
				}
			}

			if (k == item->filters.rows.values_num)
			{
				*info = zbx_strdcat(*info, "Cannot update custom LLD filter.\n");
				lld_rule_rollback_filter(item);
				break;
			}
		}

		if (j == ctx.stack.values_num)
		{
			char	*formula = NULL;

			zbx_eval_compose_expression(&ctx, &formula);

			if (0 != strcmp(item->formula, formula))
			{
				item->formula_orig = item->formula;
				item->formula = formula;
				item->flags |= ZBX_FLAG_LLD_ITEM_UPDATE_FORMULA;
			}
			else
				zbx_free(formula);
		}

		zbx_eval_clear(&ctx);
	}
}

/******************************************************************************
 *                                                                            *
 * Purpose: update existing LLD rule filters and creates new ones based       *
 *          on rule prototypes.                                               *
 *                                                                            *
 * Parameters: items           - [IN/OUT] sorted list of items                *
 *             info            - [OUT] error message                          *
 *                                                                            *
 ******************************************************************************/
void	lld_rule_filters_make(zbx_vector_lld_item_full_ptr_t *items, char **info)
{
	zabbix_log(LOG_LEVEL_DEBUG, "In %s()", __func__);

	for (int i = 0; i < items->values_num; i++)
	{
		zbx_lld_item_full_t	*item = items->values[i];

		if (0 == (item->flags & ZBX_FLAG_LLD_ITEM_DISCOVERED))
			continue;

		if (0 == (item->prototype->item_flags & ZBX_FLAG_DISCOVERY_RULE))
			continue;


		zbx_sync_rowset_merge(&item->filters, &item->prototype->filters);
	}

	lld_rule_filters_set_ids(items);
	lld_rule_update_item_formula(items, info);

	zabbix_log(LOG_LEVEL_DEBUG, "End of %s()", __func__);
}

/******************************************************************************
 *                                                                            *
 * Purpose: save/update/remove LLD rule filters                               *
 *                                                                            *
 * Parameters: hostid      - [IN] parent host id                              *
 *             items       - [IN]                                             *
 *             host_locked - [IN/OUT] host record is locked                   *
 *                                                                            *
 ******************************************************************************/
int	lld_rule_filters_save(zbx_uint64_t hostid, zbx_vector_lld_item_full_ptr_t *items, int *host_locked)
{
	int			ret = SUCCEED, new_num = 0, update_num = 0, delete_num = 0;
	zbx_lld_item_full_t	*item;
	zbx_vector_uint64_t	deleteids;
	zbx_db_insert_t		db_insert;
	char			*sql = NULL;
	size_t			sql_alloc = 0, sql_offset = 0;

	zabbix_log(LOG_LEVEL_DEBUG, "In %s()", __func__);

	zbx_vector_uint64_create(&deleteids);

	for (int i = 0; i < items->values_num; i++)
	{
		zbx_audit_entry_t	*audit_entry = NULL;

		item = items->values[i];

		if (0 == (item->flags & ZBX_FLAG_LLD_ITEM_DISCOVERED))
			continue;

		if (0 == (item->prototype->item_flags & ZBX_FLAG_DISCOVERY_RULE))
			continue;

		for (int j = 0; j < item->filters.rows.values_num; j++)
		{
			zbx_sync_row_t	*row = item->filters.rows.values[j];

			if (0 != (row->flags & ZBX_SYNC_ROW_DELETE))
			{
				zbx_vector_uint64_append(&deleteids, row->rowid);

				if (NULL == audit_entry)
					audit_entry = zbx_audit_item_get_entry(ZBX_AUDIT_LLD_CONTEXT, item->itemid);

				zbx_audit_entry_update_json_delete_filter_conditions(audit_entry, row->rowid);
			}
			else if (0 != (row->flags & ZBX_SYNC_ROW_INSERT))
			{
				new_num++;
			}
			else if (0 != (row->flags & ZBX_SYNC_ROW_UPDATE))
				update_num++;
		}
	}

	if (0 == update_num && 0 == new_num && 0 == deleteids.values_num)
		goto out;

	if (0 == *host_locked)
	{
		if (SUCCEED != zbx_db_lock_hostid(hostid))
		{
			/* the host was removed while processing lld rule */
			ret = FAIL;
			goto out;
		}

		*host_locked = 1;
	}

	if (0 != new_num)
	{
		zbx_db_insert_prepare(&db_insert, "item_condition", "item_conditionid", "itemid", "operator",
				"macro", "value", (char *)NULL);
	}

	for (int i = 0; i < items->values_num; i++)
	{
		zbx_audit_entry_t	*audit_entry = NULL;

		item = items->values[i];

		if (0 == (item->flags & ZBX_FLAG_LLD_ITEM_DISCOVERED))
			continue;

		for (int j = 0; j < item->filters.rows.values_num; j++)
		{
			#define KEY(s)	zbx_audit_lldrule_filter_condition(row->rowid, s, key, sizeof(key))

			char		key[AUDIT_DETAILS_KEY_LEN], delim = ' ';
			zbx_sync_row_t	*row = item->filters.rows.values[j];

			if (0 == (row->flags & (ZBX_SYNC_ROW_INSERT | ZBX_SYNC_ROW_UPDATE)))
				continue;

			if (NULL == audit_entry)
				audit_entry = zbx_audit_item_get_entry(ZBX_AUDIT_LLD_CONTEXT, item->itemid);

			if (0 != (row->flags & ZBX_SYNC_ROW_INSERT))
			{
				zbx_db_insert_add_values(&db_insert, row->rowid, item->itemid, atoi(row->cols[0]),
						row->cols[1], row->cols[2]);

				zbx_audit_entry_update_json_add_filter_conditions(audit_entry, row->rowid,
						atoi(row->cols[0]), row->cols[1], row->cols[2]);

				continue;
			}

			zbx_strcpy_alloc(&sql, &sql_alloc, &sql_offset, "update item_condition set");

			const char	*fields[] = {"operator", "macro", "value"};

			if (0 != (row->flags & (UINT32_C(1) << 0)))
			{
				zbx_snprintf_alloc(&sql, &sql_alloc, &sql_offset, "%coperator=%s", delim, row->cols[0]);
				delim = ',';

				zbx_audit_entry_update_int(audit_entry, KEY(fields[0]), atoi(row->cols_orig[0]),
						atoi(row->cols[0]));

			}

			for (int k = 1; k < row->cols_num; k++)
			{
				if (0 == (row->flags & (UINT32_C(1) << k)))
					continue;

				char	*value_esc;

				value_esc = zbx_db_dyn_escape_string(row->cols[k]);
				zbx_snprintf_alloc(&sql, &sql_alloc, &sql_offset, "%c%s='%s'", delim, fields[k],
						value_esc);
				zbx_free(value_esc);

				delim = ',';

				zbx_audit_entry_update_string(audit_entry, KEY(fields[k]), row->cols_orig[k],
						row->cols[k]);
			}

			zbx_snprintf_alloc(&sql, &sql_alloc, &sql_offset, " where item_conditionid=" ZBX_FS_UI64 ";\n",
					row->rowid);

			zbx_db_execute_overflowed_sql(&sql, &sql_alloc, &sql_offset);

			#undef KEY
		}
	}

	if (0 != update_num)
		(void)zbx_db_flush_overflowed_sql(sql, sql_offset);

	if (0 != new_num)
	{
		zbx_db_insert_execute(&db_insert);
		zbx_db_insert_clean(&db_insert);
	}

	if (0 != deleteids.values_num)
	{
		zbx_vector_uint64_sort(&deleteids, ZBX_DEFAULT_UINT64_COMPARE_FUNC);
		zbx_db_execute_multiple_query("delete from item_condition where", "item_conditionid", &deleteids);
		delete_num = deleteids.values_num;
	}
out:
	zbx_free(sql);
	zbx_vector_uint64_destroy(&deleteids);

	zabbix_log(LOG_LEVEL_DEBUG, "End of %s() added:%d updated:%d removed:%d", __func__, new_num,
			update_num, delete_num);

	return ret;
}

/******************************************************************************
 *                                                                            *
 * Purpose: get synchronization flags for lld_override_op* tables             *
 *                                                                            *
 * Parameters: row   - [IN] row                                               *
 *             index - [IN] column index                                      *
 *                                                                            *
 * Return value: synchronization flags                                        *
 *                                                                            *
 ******************************************************************************/
static zbx_uint64_t	lld_operation_get_col_sync_flags(zbx_sync_row_t *row, int index)
{
	int	col = index + LLD_OVERRIDE_OPERATION_COL_OFFSET;

	if (0 != (row->flags & ZBX_SYNC_ROW_DELETE))
	{
		if (NULL != row->cols[col])
			return LLD_OVERRIDE_SYNC_DELETE;

		return 0;
	}

	if (0 != (row->flags & ZBX_SYNC_ROW_INSERT))
	{
		if (NULL != row->cols[col])
			return UINT64_C(1) << index;

		return 0;
	}

	if (0 != (row->flags & (UINT64_C(1) << col)))
	{
		if (NULL == row->cols[col])
			return LLD_OVERRIDE_SYNC_DELETE;

		if (NULL == row->cols_orig[col])
			return UINT64_C(1) << index;

		return LLD_OVERRIDE_SYNC_UPDATE;
	}

	return 0;
}

/******************************************************************************
 *                                                                            *
 * Purpose: get synchronization flags for LLD override data                   *
 *                                                                            *
 * Parameters: data              - [IN] override data                         *
 *             itemid            - [IN] item ID                               *
 *             delids_condition  - [OUT] condition IDs to delete              *
 *             delids_operation  - [OUT] operation IDs to delete              *
 *             delids_optag      - [OUT] operation tag IDs to delete          *
 *             delids_optemplate - [OUT] operation template IDs to delete     *
 *                                                                            *
 * Return value: synchronization flags                                        *
 *               - For table specific inserts - corresponding                 *
 *                 LLD_OVERRIDE_DATA_* enum bit set                           *
 *               - For any updates: LLD_OVERRIDE_SYNC_UPDATE bit set          *
 *               - For any deletes: LLD_OVERRIDE_SYNC_DELETE bit set          *
 *                                                                            *
 ******************************************************************************/
static zbx_uint64_t	lld_override_data_get_sync_flags(const zbx_lld_override_data_t *data, zbx_uint64_t itemid,
		zbx_vector_uint64_t *delids_condition, zbx_vector_uint64_t *delids_operation,
		zbx_vector_uint64_t *delids_optag, zbx_vector_uint64_t *delids_optemplate)
{
	zbx_audit_entry_t	*audit_entry = zbx_audit_item_get_entry(ZBX_AUDIT_LLD_CONTEXT, itemid);

	zbx_uint64_t	flags = 0;

	for (int i = 0; i < data->conditions.rows.values_num; i++)
	{
		zbx_sync_row_t	*row = data->conditions.rows.values[i];

		if (0 != (row->flags & ZBX_SYNC_ROW_INSERT))
		{
			flags |= UINT64_C(1) << LLD_OVERRIDE_DATA_CONDITION;
		}
		else if (0 != (row->flags & ZBX_SYNC_ROW_UPDATE))
		{
			flags |= LLD_OVERRIDE_SYNC_UPDATE;
		}
		else if (0 != (row->flags & ZBX_SYNC_ROW_DELETE))
		{
			flags |= LLD_OVERRIDE_SYNC_DELETE;
			zbx_vector_uint64_append(delids_condition, row->rowid);

			zbx_audit_entry_update_json_delete_lld_override_filter(audit_entry, data->overrideid,
					row->rowid);
		}
	}

	for (int i = 0; i < data->operations.rows.values_num; i++)
	{
		zbx_sync_row_t	*row = data->operations.rows.values[i];

		if (0 != (row->flags & ZBX_SYNC_ROW_INSERT))
		{
			flags |= UINT64_C(1) << LLD_OVERRIDE_DATA_OPERATION;
		}
		else if (0 != (row->flags & ZBX_SYNC_ROW_UPDATE))
		{
			flags |= LLD_OVERRIDE_SYNC_UPDATE;
		}
		else if (0 != (row->flags & ZBX_SYNC_ROW_DELETE))
		{
			flags |= LLD_OVERRIDE_SYNC_DELETE;
			zbx_vector_uint64_append(delids_operation, row->rowid);

			zbx_audit_entry_update_json_delete_lld_override_operation(audit_entry, data->overrideid,
					row->rowid);
			continue;
		}

		for (int j = 0; j <= LLD_OVERRIDE_DATA_TRENDS; j++)
			flags |= lld_operation_get_col_sync_flags(row, j);
	}

	for (int i = 0; i < data->optags.rows.values_num; i++)
	{
		zbx_sync_row_t	*row = data->optags.rows.values[i];

		if (0 != (row->flags & ZBX_SYNC_ROW_INSERT))
		{
			flags |= UINT64_C(1) << LLD_OVERRIDE_DATA_TAG;
		}
		else if (0 != (row->flags & ZBX_SYNC_ROW_UPDATE))
		{
			flags |= LLD_OVERRIDE_SYNC_UPDATE;
		}
		else if (0 != (row->flags & ZBX_SYNC_ROW_DELETE))
		{
			zbx_uint64_t	operationid;

			flags |= LLD_OVERRIDE_SYNC_DELETE;
			zbx_vector_uint64_append(delids_optag, row->rowid);

			ZBX_STR2UINT64(operationid, row->cols[LLD_OVERRIDE_OPTAG_COL_OPID]);

			zbx_audit_entry_update_json_delete_lld_override_operation_optag(audit_entry, data->overrideid,
					operationid, row->rowid);
		}
	}

	for (int i = 0; i < data->optemplates.rows.values_num; i++)
	{
		zbx_sync_row_t	*row = data->optemplates.rows.values[i];

		if (0 != (row->flags & ZBX_SYNC_ROW_INSERT))
		{
			flags |= UINT64_C(1) << LLD_OVERRIDE_DATA_TEMPLATE;
		}
		else if (0 != (row->flags & ZBX_SYNC_ROW_UPDATE))
		{
			flags |= LLD_OVERRIDE_SYNC_UPDATE;
		}
		else if (0 != (row->flags & ZBX_SYNC_ROW_DELETE))
		{
			zbx_uint64_t	operationid;

			flags |= LLD_OVERRIDE_SYNC_DELETE;
			zbx_vector_uint64_append(delids_optemplate, row->rowid);

			ZBX_STR2UINT64(operationid, row->cols[LLD_OVERRIDE_OPTEMPLATE_COL_OPID]);

			zbx_audit_entry_update_json_delete_lld_override_operation_optemplate(audit_entry,
					data->overrideid, operationid, row->rowid);
		}
	}

	return flags;
}

/******************************************************************************
 *                                                                            *
 * Purpose: save new/updated LLD override conditions to database              *
 *                                                                            *
 * Parameters: itemid         - [IN] item ID                                  *
 *             lld_overrideid - [IN] LLD override ID                          *
 *             conditions     - [IN] conditions to save                       *
 *             db_insert      - [IN] prepared database insert                 *
 *             sql            - [IN/OUT] sql buffer                           *
 *             sql_alloc      - [IN/OUT] sql buffer allocated size            *
 *             sql_offset     - [IN/OUT] sql buffer used size                 *
 *                                                                            *
 ******************************************************************************/
static void	lld_override_data_save_conditions(zbx_uint64_t itemid, zbx_uint64_t lld_overrideid,
		const zbx_sync_rowset_t *conditions, zbx_db_insert_t *db_insert, char **sql, size_t *sql_alloc,
		size_t *sql_offset)
{
	zbx_audit_entry_t	*audit_entry = zbx_audit_item_get_entry(ZBX_AUDIT_LLD_CONTEXT, itemid);

	for (int i = 0; i < conditions->rows.values_num; i++)
	{
		#define KEY(s) zbx_audit_lldrule_override_filter_condition(lld_overrideid, row->rowid, s, key, \
				sizeof(key))
		char	key[AUDIT_DETAILS_KEY_LEN];

		zbx_sync_row_t	*row = conditions->rows.values[i];

		if (0 != (row->flags & ZBX_SYNC_ROW_INSERT))
		{
			zbx_db_insert_add_values(db_insert, row->rowid, lld_overrideid, atoi(row->cols[0]),
					row->cols[1], row->cols[2]);

			zbx_audit_entry_update_json_add_lld_override_condition(audit_entry, lld_overrideid, row->rowid,
					atoi(row->cols[0]), row->cols[1], row->cols[2]);
			continue;
		}

		if (0 == (row->flags & ZBX_SYNC_ROW_UPDATE))
			continue;

		const char	*fields[] = {"operator", "macro", "value"};
		char		delim = ' ';

		zbx_strcpy_alloc(sql, sql_alloc, sql_offset, "update lld_override_condition set");

		for (int k = 0; k < row->cols_num; k++)
		{
			if (0 == (row->flags & (UINT32_C(1) << k)))
				continue;

			zbx_snprintf_alloc(sql, sql_alloc, sql_offset, "%c%s=", delim, fields[k]);
			delim = ',';


			if (LLD_OVERRIDE_CONDITION_COL_OPERATOR != k)
			{
				char	*value_esc;

				value_esc = zbx_db_dyn_escape_string(row->cols[k]);
				zbx_snprintf_alloc(sql, sql_alloc, sql_offset, "'%s'", value_esc);
				zbx_free(value_esc);
			}
			else
				zbx_snprintf_alloc(sql, sql_alloc, sql_offset, "%s", row->cols[k]);

			zbx_audit_entry_update_string(audit_entry, KEY(fields[k]), row->cols_orig[k], row->cols[k]);
		}

		zbx_snprintf_alloc(sql, sql_alloc, sql_offset, " where lld_override_conditionid=" ZBX_FS_UI64 ";\n",
				row->rowid);
		zbx_db_execute_overflowed_sql(sql, sql_alloc, sql_offset);

		#undef KEY
	}
}

/******************************************************************************
 *                                                                            *
 * Purpose: save new/updated LLD override operations to database              *
 *                                                                            *
 * Parameters: itemid         - [IN] item ID                                  *
 *             lld_overrideid - [IN] LLD override ID                          *
 *             operations     - [IN] operations to save                       *
 *             db_insert      - [IN] prepared database insert                 *
 *             sql            - [IN/OUT] sql buffer                           *
 *             sql_alloc      - [IN/OUT] sql buffer allocated size            *
 *             sql_offset     - [IN/OUT] sql buffer used size                 *
 *                                                                            *
 ******************************************************************************/
static void	lld_override_data_save_operations(zbx_uint64_t itemid, zbx_uint64_t lld_overrideid,
		const zbx_sync_rowset_t *operations, zbx_db_insert_t *db_insert, char **sql, size_t *sql_alloc,
		size_t *sql_offset)
{
	zbx_audit_entry_t	*audit_entry = zbx_audit_item_get_entry(ZBX_AUDIT_LLD_CONTEXT, itemid);

	for (int i = 0; i < operations->rows.values_num; i++)
	{
		#define KEY(s) zbx_audit_lldrule_override_operation(lld_overrideid, row->rowid, s, key, \
				sizeof(key))
		char	key[AUDIT_DETAILS_KEY_LEN];

		zbx_sync_row_t	*row = operations->rows.values[i];

		if (0 != (row->flags & ZBX_SYNC_ROW_INSERT))
		{
			zbx_db_insert_add_values(db_insert, row->rowid, lld_overrideid, atoi(row->cols[0]),
					atoi(row->cols[1]), row->cols[2]);

			zbx_audit_entry_update_json_add_lld_override_operation(audit_entry, lld_overrideid, row->rowid,
					atoi(row->cols[0]), atoi(row->cols[1]), row->cols[2]);
			continue;
		}

		if (0 == (row->flags & LLD_OVERRIDE_OPERATION_UPDATE_MASK))
			continue;

		const char	*fields[] = {"operationobject", "operator", "value"};
		char		delim = ' ';

		zbx_strcpy_alloc(sql, sql_alloc, sql_offset, "update lld_override_operation set");

		for (int k = 0; k <= LLD_OVERRIDE_OPERATION_COL_VALUE; k++)
		{
			if (0 == (row->flags & (UINT32_C(1) << k)))
				continue;

			zbx_snprintf_alloc(sql, sql_alloc, sql_offset, "%c%s=", delim, fields[k]);
			delim = ',';

			if (LLD_OVERRIDE_OPERATION_COL_VALUE == k)
			{
				char	*value_esc;

				value_esc = zbx_db_dyn_escape_string(row->cols[k]);
				zbx_snprintf_alloc(sql, sql_alloc, sql_offset, "'%s'", value_esc);

				zbx_free(value_esc);
			}
			else
				zbx_snprintf_alloc(sql, sql_alloc, sql_offset, "%s", row->cols[k]);

			zbx_audit_entry_update_string(audit_entry, KEY(fields[k]), row->cols_orig[k], row->cols[k]);
		}

		zbx_snprintf_alloc(sql, sql_alloc, sql_offset, " where lld_override_operationid=" ZBX_FS_UI64 ";\n",
				row->rowid);
		zbx_db_execute_overflowed_sql(sql, sql_alloc, sql_offset);

		#undef KEY
	}
}

/******************************************************************************
 *                                                                            *
 * Purpose: save new/updated LLD override operation tags to database          *
 *                                                                            *
 * Parameters: itemid         - [IN] item ID                                  *
 *             lld_overrideid - [IN] LLD override ID                          *
 *             optags     - [IN] operation tags to save                       *
 *             db_insert  - [IN] prepared database insert                     *
 *             sql        - [IN/OUT] sql buffer                               *
 *             sql_alloc  - [IN/OUT] sql buffer allocated size                *
 *             sql_offset - [IN/OUT] sql buffer used size                     *
 *                                                                            *
 ******************************************************************************/
static void	lld_override_data_save_optags(zbx_uint64_t itemid, zbx_uint64_t overrideid,
		const zbx_sync_rowset_t *optags, zbx_db_insert_t *db_insert, char **sql, size_t *sql_alloc,
		size_t *sql_offset)
{
	zbx_audit_entry_t	*audit_entry = zbx_audit_item_get_entry(ZBX_AUDIT_LLD_CONTEXT, itemid);

	for (int i = 0; i < optags->rows.values_num; i++)
	{
		#define KEY(s)	zbx_audit_lldrule_override_operation_optag(overrideid, operationid, row->rowid, s, \
				key, sizeof(key))

		char		key[AUDIT_DETAILS_KEY_LEN];
		zbx_uint64_t	operationid;
		zbx_sync_row_t	*row = optags->rows.values[i];

		if (0 != (row->flags & ZBX_SYNC_ROW_INSERT))
		{
			ZBX_DBROW2UINT64(operationid, row->cols[LLD_OVERRIDE_OPTAG_COL_OPID]);
			zbx_db_insert_add_values(db_insert, row->rowid, operationid,
					row->cols[LLD_OVERRIDE_OPTAG_COL_TAG], row->cols[LLD_OVERRIDE_OPTAG_COL_VALUE]);

			zbx_audit_entry_update_json_add_lld_override_optag(audit_entry, overrideid, operationid,
					row->rowid, row->cols[LLD_OVERRIDE_OPTAG_COL_TAG],
					row->cols[LLD_OVERRIDE_OPTAG_COL_VALUE]);
			continue;
		}

		if (0 == (row->flags & ZBX_SYNC_ROW_UPDATE))
			continue;

		const char	*fields[] = {"lld_override_operationid", "tag", "value"};
		char		delim = ' ';

		if (NULL != row->cols_orig[LLD_OVERRIDE_OPTAG_COL_OPID])
			ZBX_STR2UINT64(operationid, row->cols_orig[LLD_OVERRIDE_OPTAG_COL_OPID]);
		else
			ZBX_STR2UINT64(operationid, row->cols[LLD_OVERRIDE_OPTAG_COL_OPID]);

		zbx_strcpy_alloc(sql, sql_alloc, sql_offset, "update lld_override_optag set");

		for (int k = 0; k < row->cols_num; k++)
		{
			if (0 == (row->flags & (UINT32_C(1) << k)))
				continue;

			zbx_snprintf_alloc(sql, sql_alloc, sql_offset, "%c%s=", delim, fields[k]);
			delim = ',';

			if (LLD_OVERRIDE_OPTAG_COL_OPID != k)
			{
				char	*value_esc;

				value_esc = zbx_db_dyn_escape_string(row->cols[k]);
				zbx_snprintf_alloc(sql, sql_alloc, sql_offset, "'%s'", value_esc);

				zbx_free(value_esc);
			}
			else
				zbx_snprintf_alloc(sql, sql_alloc, sql_offset, "%s", row->cols[k]);

			zbx_audit_entry_update_string(audit_entry, KEY(fields[k]), row->cols_orig[k], row->cols[k]);
		}

		zbx_snprintf_alloc(sql, sql_alloc, sql_offset, " where lld_override_optagid=" ZBX_FS_UI64 ";\n",
				row->rowid);
		zbx_db_execute_overflowed_sql(sql, sql_alloc, sql_offset);

		#undef KEY
	}
}

/******************************************************************************
 *                                                                            *
 * Purpose: save new/updated LLD override operation template links to database*
 *                                                                            *
 * Parameters: itemid         - [IN] item ID                                  *
 *             lld_overrideid - [IN] LLD override ID                          *
 *             optemplates - [IN] operation templates to save                 *
 *             db_insert   - [IN] prepared database insert                    *
 *             sql         - [IN/OUT] sql buffer                              *
 *             sql_alloc   - [IN/OUT] sql buffer allocated size               *
 *             sql_offset  - [IN/OUT] sql buffer used size                    *
 *                                                                            *
 ******************************************************************************/
static void	lld_override_data_save_optemplates(zbx_uint64_t itemid, zbx_uint64_t overrideid,
		const zbx_sync_rowset_t *optemplates, zbx_db_insert_t *db_insert, char **sql, size_t *sql_alloc,
		size_t *sql_offset)
{
	zbx_audit_entry_t	*audit_entry = zbx_audit_item_get_entry(ZBX_AUDIT_LLD_CONTEXT, itemid);

	for (int i = 0; i < optemplates->rows.values_num; i++)
	{
		#define KEY(s)	zbx_audit_lldrule_override_operation_optemplate(overrideid, operationid, row->rowid, \
				s, key, sizeof(key))

		char		key[AUDIT_DETAILS_KEY_LEN];
		zbx_uint64_t	operationid;
		zbx_sync_row_t	*row = optemplates->rows.values[i];

		if (0 != (row->flags & ZBX_SYNC_ROW_INSERT))
		{
			zbx_uint64_t	templateid;

			ZBX_DBROW2UINT64(operationid, row->cols[LLD_OVERRIDE_OPTEMPLATE_COL_OPID]);
			ZBX_DBROW2UINT64(templateid, row->cols[LLD_OVERRIDE_OPTEMPLATE_COL_TEMPLATE]);
			zbx_db_insert_add_values(db_insert, row->rowid, operationid, templateid);

			zbx_audit_entry_update_json_add_lld_override_optemplate(audit_entry, overrideid, operationid,
					row->rowid, templateid);

			continue;
		}

		if (0 == (row->flags & ZBX_SYNC_ROW_UPDATE))
			continue;

		const char	*fields[] = {"lld_override_operationid", "templateid"};
		char		delim = ' ';

		if (NULL != row->cols_orig[LLD_OVERRIDE_OPTEMPLATE_COL_OPID])
			ZBX_STR2UINT64(operationid, row->cols_orig[LLD_OVERRIDE_OPTEMPLATE_COL_OPID]);
		else
			ZBX_STR2UINT64(operationid, row->cols[LLD_OVERRIDE_OPTEMPLATE_COL_OPID]);

		zbx_strcpy_alloc(sql, sql_alloc, sql_offset, "update lld_override_optemplate set");

		for (int k = 0; k < row->cols_num; k++)
		{
			zbx_uint64_t	id;

			if (0 == (row->flags & (UINT32_C(1) << k)))
				continue;

			zbx_snprintf_alloc(sql, sql_alloc, sql_offset, "%c%s=", delim, fields[k]);
			delim = ',';

			ZBX_DBROW2UINT64(id, row->cols[k]);
			zbx_snprintf_alloc(sql, sql_alloc, sql_offset, ZBX_FS_UI64, id);

			zbx_audit_entry_update_string(audit_entry, KEY(fields[k]), row->cols_orig[k], row->cols[k]);
		}

		zbx_snprintf_alloc(sql, sql_alloc, sql_offset, " where lld_override_optemplateid=" ZBX_FS_UI64 ";\n",
				row->rowid);
		zbx_db_execute_overflowed_sql(sql, sql_alloc, sql_offset);

		#undef KEY
	}
}

/******************************************************************************
 *                                                                            *
 * Purpose: save or update integer operation data for LLD override            *
 *                                                                            *
 * Parameters: itemid     - [IN] associated item ID                           *
 *             overrideid - [IN] override ID                                  *
 *             row        - [IN] row data                                     *
 *             col        - [IN] column index                                 *
 *             table_name - [IN] target table name                            *
 *             field_name - [IN] field name in the target table               *
 *             resource   - [IN] resource name for auditing                   *
 *             db_insert  - [IN] database insert object                       *
 *             sql        - [IN/OUT] SQL query buffer                         *
 *             sql_alloc  - [IN/OUT] allocated SQL buffer size                *
 *             sql_offset - [IN/OUT] current position in SQL buffer           *
 *                                                                            *
 ******************************************************************************/
static void	lld_override_data_save_opint(zbx_uint64_t itemid, zbx_uint64_t overrideid, zbx_sync_row_t *row,
		int col, const char *table_name, const char *field_name, const char *resource,
		zbx_db_insert_t *db_insert, char **sql, size_t *sql_alloc, size_t *sql_offset)
{
	if (0 == (row->flags & (UINT32_C(1) << col)) &&
			(0 == (row->flags & ZBX_SYNC_ROW_INSERT) || NULL == row->cols[col]))
	{
		return;
	}

	#define KEY(s)	zbx_audit_lldrule_override_operation(overrideid, row->rowid, s, key, sizeof(key))

	char			key[AUDIT_DETAILS_KEY_LEN];
	zbx_audit_entry_t	*audit_entry = zbx_audit_item_get_entry(ZBX_AUDIT_LLD_CONTEXT, itemid);

	if (NULL == row->cols_orig[col])
	{
		zbx_db_insert_add_values(db_insert, row->rowid, atoi(row->cols[col]));

		zbx_audit_entry_add(audit_entry, KEY(resource));
		zbx_audit_entry_add_string(audit_entry, table_name, field_name, KEY(resource), row->cols[col]);
	}
	else if (NULL != row->cols[col])
	{
		zbx_snprintf_alloc(sql, sql_alloc, sql_offset, "update %s set %s=%d"
				" where lld_override_operationid=" ZBX_FS_UI64 ";\n",
				table_name, field_name, atoi(row->cols[col]), row->rowid);
		zbx_db_execute_overflowed_sql(sql, sql_alloc, sql_offset);

		zbx_audit_entry_update_string(audit_entry, KEY(resource), row->cols_orig[col], row->cols[col]);
	}
	else
	{
		zbx_snprintf_alloc(sql, sql_alloc, sql_offset, "delete from %s"
				" where lld_override_operationid=" ZBX_FS_UI64 ";\n",
				table_name, row->rowid);
		zbx_db_execute_overflowed_sql(sql, sql_alloc, sql_offset);

		zbx_audit_entry_delete(audit_entry, KEY(resource));
	}

	#undef KEY
}

/******************************************************************************
 *                                                                            *
 * Purpose: save or update string operation data for LLD override             *
 *                                                                            *
 * Parameters: itemid     - [IN] associated item ID                           *
 *             overrideid - [IN] override ID                                  *
 *             row        - [IN] row data                                     *
 *             col        - [IN] column index                                 *
 *             table_name - [IN] target table name                            *
 *             field_name - [IN] field name in the target table               *
 *             resource   - [IN] resource name for auditing                   *
 *             db_insert  - [IN] database insert object                       *
 *             sql        - [IN/OUT] SQL query buffer                         *
 *             sql_alloc  - [IN/OUT] allocated SQL buffer size                *
 *             sql_offset - [IN/OUT] current position in SQL buffer           *
 *                                                                            *
 ******************************************************************************/
static void	lld_override_data_save_opstr(zbx_uint64_t itemid, zbx_uint64_t overrideid, zbx_sync_row_t *row,
		int col, const char *table_name, const char *field_name, const char *resource,
		zbx_db_insert_t *db_insert, char **sql, size_t *sql_alloc, size_t *sql_offset)
{
	if (0 == (row->flags & (UINT32_C(1) << col)) &&
			(0 == (row->flags & ZBX_SYNC_ROW_INSERT) || NULL == row->cols[col]))
	{
		return;
	}

	#define KEY(s)	zbx_audit_lldrule_override_operation(overrideid, row->rowid, s, key, sizeof(key))

	char			key[AUDIT_DETAILS_KEY_LEN];
	zbx_audit_entry_t	*audit_entry = zbx_audit_item_get_entry(ZBX_AUDIT_LLD_CONTEXT, itemid);

	if (NULL == row->cols_orig[col])
	{
		zbx_db_insert_add_values(db_insert, row->rowid, row->cols[col]);

		zbx_audit_entry_add(audit_entry, KEY(resource));
		zbx_audit_entry_add_string(audit_entry, table_name, field_name, KEY(resource), row->cols[col]);
	}
	else if (NULL != row->cols[col])
	{
		char	*value_esc = zbx_db_dyn_escape_string(row->cols[col]);

		zbx_snprintf_alloc(sql, sql_alloc, sql_offset, "update %s set %s='%s'"
				" where lld_override_operationid=" ZBX_FS_UI64 ";\n",
				table_name, field_name, value_esc, row->rowid);

		zbx_free(value_esc);
		zbx_db_execute_overflowed_sql(sql, sql_alloc, sql_offset);

		zbx_audit_entry_update_string(audit_entry, KEY(resource), row->cols_orig[col], row->cols[col]);
	}
	else
	{
		zbx_snprintf_alloc(sql, sql_alloc, sql_offset, "delete from %s"
				" where lld_override_operationid=" ZBX_FS_UI64 ";\n",
				table_name, row->rowid);
		zbx_db_execute_overflowed_sql(sql, sql_alloc, sql_offset);

		zbx_audit_entry_delete(audit_entry, KEY(resource));
	}

	#undef KEY
}

/******************************************************************************
 *                                                                            *
 * Purpose: save LLD override data to database                                *
 *                                                                            *
 * Parameters: lld_overrideid  - [IN] LLD override identifier                 *
 *              itemid         - [IN] item ID                                 *
 *             data            - [IN] override data to save                   *
 *             db_insert_data  - [IN] prepared database inserts               *
 *             sql             - [IN/OUT] sql buffer                          *
 *             sql_alloc       - [IN/OUT] sql buffer allocated size           *
 *             sql_offset      - [IN/OUT] sql buffer used size                *
 *                                                                            *
 ******************************************************************************/
static void 	lld_override_data_save(zbx_uint64_t itemid, const zbx_lld_override_data_t *data,
		zbx_db_insert_t *db_insert_data, char **sql, size_t *sql_alloc, size_t *sql_offset)
{
	lld_override_data_save_conditions(itemid, data->overrideid, &data->conditions,
			&db_insert_data[LLD_OVERRIDE_DATA_CONDITION], sql, sql_alloc, sql_offset);

	lld_override_data_save_operations(itemid, data->overrideid, &data->operations,
			&db_insert_data[LLD_OVERRIDE_DATA_OPERATION], sql, sql_alloc, sql_offset);

	lld_override_data_save_optags(itemid, data->overrideid, &data->optags, &db_insert_data[LLD_OVERRIDE_DATA_TAG],
			sql, sql_alloc, sql_offset);

	lld_override_data_save_optemplates(itemid, data->overrideid, &data->optemplates,
			&db_insert_data[LLD_OVERRIDE_DATA_TEMPLATE], sql, sql_alloc, sql_offset);

	for (int i = 0; i < data->operations.rows.values_num; i++)
	{
		zbx_sync_row_t	*row = data->operations.rows.values[i];

		if (0 == (row->flags & (ZBX_SYNC_ROW_INSERT | ZBX_SYNC_ROW_UPDATE)))
			continue;

		lld_override_data_save_opint(itemid, data->overrideid, row,
				LLD_OVERRIDE_OPERATION_COL_DISCOVER, "lld_override_opdiscover", "discover",
				"opdiscover", &db_insert_data[LLD_OVERRIDE_DATA_DISCOVER], sql, sql_alloc, sql_offset);

		lld_override_data_save_opstr(itemid, data->overrideid, row,
				LLD_OVERRIDE_OPERATION_COL_HISTORY, "lld_override_ophistory", "history", "ophistory",
				&db_insert_data[LLD_OVERRIDE_DATA_HISTORY], sql, sql_alloc, sql_offset);

		lld_override_data_save_opint(itemid, data->overrideid, row,
				LLD_OVERRIDE_OPERATION_COL_INVENTORY, "lld_override_opinventory", "inventory_mode",
				"opinventory", &db_insert_data[LLD_OVERRIDE_DATA_INVENTORY], sql, sql_alloc,
				sql_offset);

		lld_override_data_save_opstr(itemid, data->overrideid, row,
				LLD_OVERRIDE_OPERATION_COL_PERIOD, "lld_override_opperiod", "delay", "opperiod",
				&db_insert_data[LLD_OVERRIDE_DATA_PERIOD], sql, sql_alloc, sql_offset);

		lld_override_data_save_opint(itemid, data->overrideid, row,
				LLD_OVERRIDE_OPERATION_COL_SEVERITY, "lld_override_opseverity", "severity",
				"opseverity", &db_insert_data[LLD_OVERRIDE_DATA_SEVERITY], sql, sql_alloc, sql_offset);

		lld_override_data_save_opint(itemid, data->overrideid, row,
				LLD_OVERRIDE_OPERATION_COL_STATUS, "lld_override_opstatus", "status", "opstatus",
				&db_insert_data[LLD_OVERRIDE_DATA_STATUS], sql, sql_alloc, sql_offset);

		lld_override_data_save_opstr(itemid, data->overrideid, row,
				LLD_OVERRIDE_OPERATION_COL_TRENDS, "lld_override_optrends", "trends", "optrends",
				&db_insert_data[LLD_OVERRIDE_DATA_TRENDS], sql, sql_alloc, sql_offset);
	}
}

/******************************************************************************
 *                                                                            *
 * Purpose: update LLD override in database                                   *
 *                                                                            *
 * Parameters: sql        - [IN/OUT] SQL string buffer                        *
 *             sql_alloc  - [IN/OUT] allocated size of SQL string buffer      *
 *             sql_offset - [IN/OUT] current position in SQL string buffer    *
 *             itemid     - [IN] LLD rule ID                                  *
 *             row        - [IN] override row                                 *
 *                                                                            *
 ******************************************************************************/
static void	lld_rule_override_update_sql(char **sql, size_t *sql_alloc, size_t *sql_offset, zbx_uint64_t itemid,
		zbx_sync_row_t *row)
{
	#define KEY(s)	zbx_audit_lldrule_override(row->rowid, s, key, sizeof(key))
	#define KEY_FILTER(s)	zbx_audit_lldrule_override_filter(row->rowid, s, key, sizeof(key))

	char			key[AUDIT_DETAILS_KEY_LEN], delim = ' ';
	zbx_audit_entry_t	*audit_entry;

	audit_entry = zbx_audit_item_get_entry(ZBX_AUDIT_LLD_CONTEXT, itemid);

	zbx_strcpy_alloc(sql, sql_alloc, sql_offset, "update lld_override set");

	const char	*fields[] = {"name", "step", "stop", "evaltype", "formula"};

	for (int i = 0; i < row->cols_num; i++)
	{
		if (0 == (row->flags & (UINT32_C(1) << i)))
			continue;

		zbx_snprintf_alloc(sql, sql_alloc, sql_offset, "%c%s=", delim, fields[i]);
		delim = ',';

		if (LLD_OVERRIDE_COL_NAME == i || LLD_OVERRIDE_COL_FORMULA == i)
		{
			char	*value_esc;

			value_esc = zbx_db_dyn_escape_string(row->cols[i]);
			zbx_snprintf_alloc(sql, sql_alloc, sql_offset, "'%s'", value_esc);
			zbx_free(value_esc);

			zbx_audit_entry_update_string(audit_entry, KEY(fields[i]), row->cols_orig[i], row->cols[i]);
		}
		else
		{
			zbx_snprintf_alloc(sql, sql_alloc, sql_offset, "%d", atoi(row->cols[i]));
			zbx_audit_entry_update_string(audit_entry, KEY_FILTER(fields[i]), row->cols_orig[i],
					row->cols[i]);
		}

		zbx_audit_entry_update_string(audit_entry, KEY(fields[i]), row->cols_orig[i], row->cols[i]);
	}

	zbx_snprintf_alloc(sql, sql_alloc, sql_offset, " where lld_overrideid=" ZBX_FS_UI64
			";\n", row->rowid);

	zbx_db_execute_overflowed_sql(sql, sql_alloc, sql_offset);

#undef KEY
}

/******************************************************************************
 *                                                                            *
 * Purpose: save/update/remove lld rule overrides                             *
 *                                                                            *
 * Parameters: hostid      - [IN] parent host id                              *
 *             items       - [IN]                                             *
 *             host_locked - [IN/OUT] host record is locked                   *
 *                                                                            *
 ******************************************************************************/
int	lld_items_overrides_save(zbx_uint64_t hostid, zbx_vector_lld_item_full_ptr_t *items, int *host_locked)
{
	int			ret = SUCCEED, new_num = 0, update_num = 0, delete_num = 0;
	zbx_lld_item_full_t	*item;
	zbx_vector_uint64_t	delids_override, delids_condition, delids_operation, delids_optag, delids_optemplate;
	zbx_db_insert_t		db_insert, db_insert_data[LLD_OVERRIDE_DATA_COUNT];
	char			*sql = NULL;
	size_t			sql_alloc = 0, sql_offset = 0;
	zbx_uint64_t		overrideid = 0, data_flags = 0;

	zabbix_log(LOG_LEVEL_DEBUG, "In %s()", __func__);

	zbx_vector_uint64_create(&delids_override);
	zbx_vector_uint64_create(&delids_condition);
	zbx_vector_uint64_create(&delids_operation);
	zbx_vector_uint64_create(&delids_optag);
	zbx_vector_uint64_create(&delids_optemplate);

	for (int i = 0; i < items->values_num; i++)
	{
		zbx_audit_entry_t	*audit_entry = NULL;

		item = items->values[i];

		if (0 == (item->flags & ZBX_FLAG_LLD_ITEM_DISCOVERED))
			continue;

		if (0 == (item->prototype->item_flags & ZBX_FLAG_DISCOVERY_RULE))
			continue;

		for (int j = 0; j < item->overrides.rows.values_num; j++)
		{
			zbx_sync_row_t	*row = item->overrides.rows.values[j];

			if (0 != (row->flags & ZBX_SYNC_ROW_DELETE))
			{
				zbx_vector_uint64_append(&delids_override, row->rowid);

				if (NULL == audit_entry)
					audit_entry = zbx_audit_item_get_entry(ZBX_AUDIT_LLD_CONTEXT, item->itemid);

				zbx_audit_entry_update_json_delete_lld_override(audit_entry, row->rowid);
			}
			else if (0 != (row->flags & ZBX_SYNC_ROW_INSERT))
			{
				new_num++;
			}
			else if (0 != (row->flags & ZBX_SYNC_ROW_UPDATE))
				update_num++;

			data_flags |= lld_override_data_get_sync_flags((zbx_lld_override_data_t *)row->data,
					item->itemid, &delids_condition, &delids_operation, &delids_optag,
					&delids_optemplate);
		}
	}

	if (0 == update_num && 0 == new_num && 0 == delids_override.values_num && 0 == data_flags)
		goto out;

	if (0 == *host_locked)
	{
		if (SUCCEED != zbx_db_lock_hostid(hostid))
		{
			/* the host was removed while processing lld rule */
			ret = FAIL;
			goto out;
		}

		*host_locked = 1;
	}

	if (0 != new_num)
	{
		overrideid = zbx_db_get_maxid_num("lld_override", new_num);
		zbx_db_insert_prepare(&db_insert, "lld_override", "lld_overrideid", "itemid", "name", "step", "stop",
				"evaltype", "formula", (char *)NULL);
	}

	if (0 != (data_flags & (UINT64_C(1) << LLD_OVERRIDE_DATA_DISCOVER)))
	{
		zbx_db_insert_prepare(&db_insert_data[LLD_OVERRIDE_DATA_DISCOVER], "lld_override_opdiscover",
				"lld_override_operationid", "discover", NULL);
	}

	if (0 != (data_flags & (UINT64_C(1) << LLD_OVERRIDE_DATA_HISTORY)))
	{
		zbx_db_insert_prepare(&db_insert_data[LLD_OVERRIDE_DATA_HISTORY], "lld_override_ophistory",
				"lld_override_operationid", "history", NULL);
	}

	if (0 != (data_flags & (UINT64_C(1) << LLD_OVERRIDE_DATA_INVENTORY)))
	{
		zbx_db_insert_prepare(&db_insert_data[LLD_OVERRIDE_DATA_INVENTORY], "lld_override_opinventory",
				"lld_override_operationid", "inventory_mode", NULL);
	}

	if (0 != (data_flags & (UINT64_C(1) << LLD_OVERRIDE_DATA_PERIOD)))
	{
		zbx_db_insert_prepare(&db_insert_data[LLD_OVERRIDE_DATA_PERIOD], "lld_override_opperiod",
				"lld_override_operationid", "delay", NULL);
	}

	if (0 != (data_flags & (UINT64_C(1) << LLD_OVERRIDE_DATA_SEVERITY)))
	{
		zbx_db_insert_prepare(&db_insert_data[LLD_OVERRIDE_DATA_SEVERITY], "lld_override_opseverity",
				"lld_override_operationid", "severity", NULL);
	}

	if (0 != (data_flags & (UINT64_C(1) << LLD_OVERRIDE_DATA_STATUS)))
	{
		zbx_db_insert_prepare(&db_insert_data[LLD_OVERRIDE_DATA_STATUS], "lld_override_opstatus",
				"lld_override_operationid", "status", NULL);
	}

	if (0 != (data_flags & (UINT64_C(1) << LLD_OVERRIDE_DATA_TRENDS)))
	{
		zbx_db_insert_prepare(&db_insert_data[LLD_OVERRIDE_DATA_TRENDS], "lld_override_optrends",
				"lld_override_operationid", "trends", NULL);
	}

	if (0 != (data_flags & (UINT64_C(1) << LLD_OVERRIDE_DATA_TAG)))
	{
		zbx_db_insert_prepare(&db_insert_data[LLD_OVERRIDE_DATA_TAG], "lld_override_optag",
				"lld_override_optagid", "lld_override_operationid", "tag", "value", NULL);
		zbx_db_insert_autoincrement(&db_insert_data[LLD_OVERRIDE_DATA_TAG], "lld_override_optagid");
	}

	if (0 != (data_flags & (UINT64_C(1) << LLD_OVERRIDE_DATA_TEMPLATE)))
	{
		zbx_db_insert_prepare(&db_insert_data[LLD_OVERRIDE_DATA_TEMPLATE], "lld_override_optemplate",
				"lld_override_optemplateid", "lld_override_operationid", "templateid", NULL);
		zbx_db_insert_autoincrement(&db_insert_data[LLD_OVERRIDE_DATA_TEMPLATE], "lld_override_optemplateid");
	}

	if (0 != (data_flags & (UINT64_C(1) << LLD_OVERRIDE_DATA_CONDITION)))
	{
		zbx_db_insert_prepare(&db_insert_data[LLD_OVERRIDE_DATA_CONDITION], "lld_override_condition",
				"lld_override_conditionid", "lld_overrideid", "operator", "macro", "value", NULL);
	}

	if (0 != (data_flags & (UINT64_C(1) << LLD_OVERRIDE_DATA_OPERATION)))
	{
		zbx_db_insert_prepare(&db_insert_data[LLD_OVERRIDE_DATA_OPERATION], "lld_override_operation",
				"lld_override_operationid", "lld_overrideid", "operationobject", "operator", "value",
				NULL);
	}

	for (int i = 0; i < items->values_num; i++)
	{
		item = items->values[i];

		if (0 == (item->flags & ZBX_FLAG_LLD_ITEM_DISCOVERED))
			continue;

		for (int j = 0; j < item->overrides.rows.values_num; j++)
		{
			zbx_sync_row_t	*row = item->overrides.rows.values[j];

			if (0 != (row->flags & ZBX_SYNC_ROW_INSERT))
			{
				zbx_audit_entry_t	*audit_entry;

				row->rowid = ((zbx_lld_override_data_t *)row->data)->overrideid = overrideid++;

				zbx_db_insert_add_values(&db_insert, row->rowid, item->itemid, row->cols[0],
						atoi(row->cols[1]), atoi(row->cols[2]), atoi(row->cols[3]),
						row->cols[4]);

				audit_entry = zbx_audit_item_get_entry(ZBX_AUDIT_LLD_CONTEXT, item->itemid);
				zbx_audit_entry_update_json_add_lld_override(audit_entry, row->rowid, row->cols[0],
						atoi(row->cols[1]), atoi(row->cols[2]));
			}
			else if (0 != (row->flags & ZBX_SYNC_ROW_UPDATE))
			{
				lld_rule_override_update_sql(&sql, &sql_alloc, &sql_offset, item->itemid, row);
			}

			lld_override_data_save(item->itemid, (zbx_lld_override_data_t *)row->data, db_insert_data,
					&sql, &sql_alloc, &sql_offset);
		}
	}

	if (0 != update_num || 0 != (data_flags & LLD_OVERRIDE_SYNC_UPDATE))
		(void)zbx_db_flush_overflowed_sql(sql, sql_offset);

	if (0 != new_num)
	{
		zbx_db_insert_execute(&db_insert);
		zbx_db_insert_clean(&db_insert);
	}

	if (0 != (data_flags & (UINT64_C(1) << LLD_OVERRIDE_DATA_CONDITION)))
	{
		zbx_db_insert_execute(&db_insert_data[LLD_OVERRIDE_DATA_CONDITION]);
		zbx_db_insert_clean(&db_insert_data[LLD_OVERRIDE_DATA_CONDITION]);
	}

	if (0 != (data_flags & (UINT64_C(1) << LLD_OVERRIDE_DATA_OPERATION)))
	{
		zbx_db_insert_execute(&db_insert_data[LLD_OVERRIDE_DATA_OPERATION]);
		zbx_db_insert_clean(&db_insert_data[LLD_OVERRIDE_DATA_OPERATION]);
	}

	for (int i = 0; i <= LLD_OVERRIDE_DATA_TEMPLATE; i++)
	{
		if (0 != (data_flags & (UINT64_C(1) << i)))
		{
			zbx_db_insert_execute(&db_insert_data[i]);
			zbx_db_insert_clean(&db_insert_data[i]);
		}
	}

	if (0 != delids_condition.values_num)
	{
		zbx_vector_uint64_sort(&delids_condition, ZBX_DEFAULT_UINT64_COMPARE_FUNC);
		zbx_db_execute_multiple_query("delete from lld_override_condition where", "lld_override_conditionid",
				&delids_condition);
	}

	if (0 != delids_operation.values_num)
	{
		zbx_vector_uint64_sort(&delids_operation, ZBX_DEFAULT_UINT64_COMPARE_FUNC);
		zbx_db_execute_multiple_query("delete from lld_override_operation where", "lld_override_operationid",
				&delids_operation);

	}

	if (0 != delids_optag.values_num)
	{
		zbx_vector_uint64_sort(&delids_optag, ZBX_DEFAULT_UINT64_COMPARE_FUNC);
		zbx_db_execute_multiple_query("delete from lld_override_optag where", "lld_override_optagid",
				&delids_optag);
	}

	if (0 != delids_optemplate.values_num)
	{
		zbx_vector_uint64_sort(&delids_optemplate, ZBX_DEFAULT_UINT64_COMPARE_FUNC);
		zbx_db_execute_multiple_query("delete from lld_override_optemplate where", "lld_override_optemplateid",
				&delids_optemplate);
	}

	if (0 != delids_override.values_num)
	{
		zbx_vector_uint64_sort(&delids_override, ZBX_DEFAULT_UINT64_COMPARE_FUNC);
		zbx_db_execute_multiple_query("delete from lld_override where", "lld_overrideid", &delids_override);
		delete_num = delids_override.values_num;
	}
out:
	zbx_free(sql);
	zbx_vector_uint64_destroy(&delids_optemplate);
	zbx_vector_uint64_destroy(&delids_optag);
	zbx_vector_uint64_destroy(&delids_operation);
	zbx_vector_uint64_destroy(&delids_condition);
	zbx_vector_uint64_destroy(&delids_override);

	zabbix_log(LOG_LEVEL_DEBUG, "End of %s() added:%d updated:%d removed:%d", __func__, new_num,
			update_num, delete_num);

	return ret;
}

zbx_lld_override_data_t *lld_override_data_create(zbx_uint64_t overrideid)
{
	zbx_lld_override_data_t	*data;

	data = (zbx_lld_override_data_t *)zbx_malloc(NULL, sizeof(zbx_lld_override_data_t));

	data->overrideid = overrideid;
	zbx_sync_rowset_init(&data->conditions, 3);
	zbx_sync_rowset_init(&data->operations, 10);
	zbx_sync_rowset_init(&data->optags, 3);
	zbx_sync_rowset_init(&data->optemplates, 2);

	return data;
}

void	lld_override_data_free(void *v)
{
	zbx_lld_override_data_t	*data = (zbx_lld_override_data_t *)v;

	zbx_sync_rowset_clear(&data->conditions);
	zbx_sync_rowset_clear(&data->operations);
	zbx_sync_rowset_clear(&data->optags);
	zbx_sync_rowset_clear(&data->optemplates);

	zbx_free(data);
}

int	lld_override_data_compare(const void *v1, const void *v2)
{
	const zbx_lld_override_data_t        *sync1 = *(const zbx_lld_override_data_t * const *)v1;
	const zbx_lld_override_data_t        *sync2 = *(const zbx_lld_override_data_t * const *)v2;

	ZBX_RETURN_IF_NOT_EQUAL(sync1->overrideid, sync2->overrideid);

	return 0;
}

/******************************************************************************
 *                                                                            *
 * Purpose: set IDs for new LLD rule override conditions and operations       *
 *                                                                            *
 * Parameters: items - [IN/OUT] vector of LLD items                           *
 *                                                                            *
 ******************************************************************************/
static void	lld_rule_overrides_set_base_ids(zbx_vector_lld_item_full_ptr_t *items)
{
	int	new_conditions_num = 0, new_operations_num = 0;

	/* calculate the number of new conditions and operations */
	for (int i = 0; i < items->values_num; i++)
	{
		zbx_lld_item_full_t	*item = items->values[i];

		if (0 == (item->flags & ZBX_FLAG_LLD_ITEM_DISCOVERED))
			continue;

		for (int j = 0; j < item->overrides.rows.values_num; j++)
		{
			zbx_lld_override_data_t	*data;

			data = (zbx_lld_override_data_t *)item->overrides.rows.values[j]->data;

			for (int k = 0; k < data->conditions.rows.values_num; k++)
			{
				zbx_sync_row_t 	*row = data->conditions.rows.values[k];

				if (0 != (row->flags & ZBX_SYNC_ROW_INSERT))
					new_conditions_num++;
			}

			for (int k = 0; k < data->operations.rows.values_num; k++)
			{
				zbx_sync_row_t 	*row = data->operations.rows.values[k];

				if (0 != (row->flags & ZBX_SYNC_ROW_INSERT))
					new_operations_num++;
			}
		}
	}

	/* reserve and assign IDs for new conditions, operations */
	if (0 != new_conditions_num || 0 != new_operations_num)
	{
		zbx_uint64_t	new_conditionid, new_operationid;

		if (0 != new_conditions_num)
			new_conditionid = zbx_db_get_maxid_num("lld_override_condition", new_conditions_num);

		if (0 != new_operations_num)
			new_operationid = zbx_db_get_maxid_num("lld_override_operation", new_operations_num);

		for (int i = 0; i < items->values_num; i++)
		{
			zbx_lld_item_full_t	*item = items->values[i];

			if (0 == (item->flags & ZBX_FLAG_LLD_ITEM_DISCOVERED))
				continue;

			for (int j = 0; j < item->overrides.rows.values_num; j++)
			{
				zbx_lld_override_data_t	*data;

				data = (zbx_lld_override_data_t *)item->overrides.rows.values[j]->data;

				for (int k = 0; k < data->conditions.rows.values_num; k++)
				{
					zbx_sync_row_t	*row = data->conditions.rows.values[k];

					if (0 != (row->flags & ZBX_SYNC_ROW_INSERT))
						row->rowid = new_conditionid++;
				}

				for (int k = 0; k < data->operations.rows.values_num; k++)
				{
					zbx_sync_row_t	*row = data->operations.rows.values[k];

					if (0 != (row->flags & ZBX_SYNC_ROW_INSERT))
						row->rowid = new_operationid++;
				}
			}
		}
	}
}

/******************************************************************************
 *                                                                            *
 * Purpose: set IDs for new LLD rule override operation tags and templates    *
 *                                                                            *
 * Parameters: items - [IN/OUT] vector of LLD items                           *
 *                                                                            *
 ******************************************************************************/
static void	lld_rule_overrides_set_dep_ids(zbx_vector_lld_item_full_ptr_t *items)
{
	int	new_optags_num = 0, new_optemplates_num = 0;

	/* calculate the number of new conditions and operations */
	for (int i = 0; i < items->values_num; i++)
	{
		zbx_lld_item_full_t	*item = items->values[i];

		if (0 == (item->flags & ZBX_FLAG_LLD_ITEM_DISCOVERED))
			continue;

		for (int j = 0; j < item->overrides.rows.values_num; j++)
		{
			zbx_lld_override_data_t	*data;

			data = (zbx_lld_override_data_t *)item->overrides.rows.values[j]->data;

			for (int k = 0; k < data->optags.rows.values_num; k++)
			{
				zbx_sync_row_t         *row = data->optags.rows.values[k];

				if (0 != (row->flags & ZBX_SYNC_ROW_INSERT))
					new_optags_num++;
			}

			for (int k = 0; k < data->optemplates.rows.values_num; k++)
			{
				zbx_sync_row_t         *row = data->optemplates.rows.values[k];

				if (0 != (row->flags & ZBX_SYNC_ROW_INSERT))
					new_optemplates_num++;
			}
		}
	}

	/* reserve and assign IDs for new optags and optemplates */
	if (0 != new_optags_num || 0 != new_optemplates_num)
	{
		zbx_uint64_t	new_optagid, new_optemplateid;

		if (0 != new_optags_num)
			new_optagid = zbx_db_get_maxid_num("lld_override_optag", new_optags_num);

		if (0 != new_optemplates_num)
			new_optemplateid = zbx_db_get_maxid_num("lld_override_optemplate", new_optemplates_num);

		for (int i = 0; i < items->values_num; i++)
		{
			zbx_lld_item_full_t	*item = items->values[i];

			if (0 == (item->flags & ZBX_FLAG_LLD_ITEM_DISCOVERED))
				continue;

			for (int j = 0; j < item->overrides.rows.values_num; j++)
			{
				zbx_lld_override_data_t	*data;

				data = (zbx_lld_override_data_t *)item->overrides.rows.values[j]->data;

				for (int k = 0; k < data->optags.rows.values_num; k++)
				{
					zbx_sync_row_t         *row = data->optags.rows.values[k];

					if (0 != (row->flags & ZBX_SYNC_ROW_INSERT))
						row->rowid = new_optagid++;
				}

				for (int k = 0; k < data->optemplates.rows.values_num; k++)
				{
					zbx_sync_row_t         *row = data->optemplates.rows.values[k];

					if (0 != (row->flags & ZBX_SYNC_ROW_INSERT))
						row->rowid = new_optemplateid++;
				}
			}
		}
	}
}

/* helper structure to remap prototype operation IDs to actual LLD rule operation IDs */
typedef struct
{
	zbx_uint64_t	src_opid;
	char		dst_opid[MAX_ID_LEN];
}
zbx_lld_operation_map_t;

/******************************************************************************
 *                                                                            *
 * Purpose: remap prototype operation ID to actual LLD rule operation ID      *
 *                                                                            *
 * Parameters: operations     - [IN] hashset with operation ID mappings       *
 *             operationid_db - [IN] source operation ID to remap             *
 *             info           - [OUT] error message                           *
 *                                                                            *
 * Return value: remapped operation ID or NULL if remapping failed            *
 *                                                                            *
 ******************************************************************************/
static const char	*lld_override_remap_operationid(const zbx_hashset_t *operations, const char *operationid_db,
		char **info)
{
	zbx_uint64_t		operationid;
	zbx_lld_operation_map_t	*opmap;

	if (SUCCEED != zbx_is_uint64(operationid_db, &operationid))
	{
		*info = zbx_strdcatf(*info, "Invalid LLD override operation id \"%s\".\n", operationid_db);
		return NULL;
	}

	if (NULL == (opmap = (zbx_lld_operation_map_t *)zbx_hashset_search(operations, &operationid)))
	{
		*info = zbx_strdcat(*info, "Cannot update LLD override operation id.\n");
		return NULL;
	}

	return opmap->dst_opid;
}

/******************************************************************************
 *                                                                            *
 * Purpose: merge LLD base override data from source to destination row       *
 *                                                                            *
 * Parameters: dst_row - [IN/OUT] destination row                             *
 *             src_row - [IN] source row                                      *
 *                                                                            *
 ******************************************************************************/
static void	lld_rule_override_merge_base(zbx_sync_row_t *dst_row, const zbx_sync_row_t *src_row)
{
	zbx_lld_override_data_t	*dst, *src;

	if (NULL == dst_row->data)
	{
		dst = lld_override_data_create(0);
		dst_row->data = dst;
	}
	else
		dst = (zbx_lld_override_data_t *)dst_row->data;

	src = (zbx_lld_override_data_t *)src_row->data;

	zbx_sync_rowset_merge(&dst->conditions, &src->conditions);
	zbx_sync_rowset_merge(&dst->operations, &src->operations);
}

static void	lld_rule_override_merge_rowset(zbx_sync_rowset_t *dst, const zbx_sync_rowset_t *src,
		int col, const zbx_hashset_t *opmap, char **info)
{
	zbx_sync_rowset_t	rowset;

	/* before merging make temporary rowset and replace prototype operation IDs with real operation IDs */

	zbx_sync_rowset_init(&rowset, dst->cols_num);
	zbx_sync_rowset_copy(&rowset, src);

	for (int i = 0; i < rowset.rows.values_num; i++)
	{
		zbx_sync_row_t	*row = rowset.rows.values[i];
		const char	*depid;

		if (0 == (row->flags & (ZBX_SYNC_ROW_INSERT | ZBX_SYNC_ROW_UPDATE)))
			continue;

		if (NULL == (depid = lld_override_remap_operationid(opmap, row->cols[col], info)))
			return;

		row->cols[col] = zbx_strdup(row->cols[col], depid);
	}

	zbx_sync_rowset_sort_by_rows(&rowset);
	zbx_sync_rowset_merge(dst, &rowset);
	zbx_sync_rowset_clear(&rowset);
}

/******************************************************************************
 *                                                                            *
 * Purpose: merge dependent LLD override data from source to destination row  *
 *                                                                            *
 * Parameters: dst_row - [IN/OUT] destination row                             *
 *             src_row - [IN] source row                                      *
 *                                                                            *
 ******************************************************************************/
static void	lld_rule_override_merge_deps(zbx_sync_row_t *dst_row, const zbx_sync_row_t *src_row, char **info)
{
	zbx_lld_override_data_t		*dst = (zbx_lld_override_data_t *)dst_row->data;
	const zbx_lld_override_data_t	*src = (const zbx_lld_override_data_t *)src_row->data;
	zbx_hashset_t			opmap;

	zbx_hashset_create(&opmap, (size_t)dst->operations.rows.values_num, ZBX_DEFAULT_UINT64_HASH_FUNC,
			ZBX_DEFAULT_UINT64_COMPARE_FUNC);

	for (int i = 0; i < dst->operations.rows.values_num; i++)
	{
		zbx_sync_row_t		*row = dst->operations.rows.values[i];
		zbx_lld_operation_map_t	map_local ;

		map_local.src_opid = row->parent_rowid;
		zbx_snprintf(map_local.dst_opid, sizeof(map_local.dst_opid), ZBX_FS_UI64, row->rowid);
		zbx_hashset_insert(&opmap, &map_local, sizeof(map_local));
	}

	lld_rule_override_merge_rowset(&dst->optags, &src->optags, LLD_OVERRIDE_OPTAG_COL_OPID, &opmap, info);
	lld_rule_override_merge_rowset(&dst->optemplates, &src->optemplates, LLD_OVERRIDE_OPTEMPLATE_COL_OPID, &opmap,
			info);

	zbx_hashset_destroy(&opmap);
}

/******************************************************************************
 *                                                                            *
 * Purpose: roll back changes to LLD override formula and related data        *
 *                                                                            *
 * Parameters: row - [IN/OUT] LLD override row to roll back                   *
 *                                                                            *
 * Return value: SUCCEED - formula was rolled back                            *
 *               FAIL    - formula cannot be rolled back (new override)       *
 *                                                                            *
 ******************************************************************************/
static int	lld_override_rollback_formula(zbx_sync_row_t *row)
{
	zbx_lld_override_data_t        *data = (zbx_lld_override_data_t *)row->data;

	if (0 != (row->flags & ZBX_SYNC_ROW_INSERT))
		return FAIL;

	row->flags = ZBX_SYNC_ROW_NONE;
	zbx_sync_rowset_rollback(&data->operations);
	zbx_sync_rowset_rollback(&data->conditions);
	zbx_sync_rowset_rollback(&data->optags);
	zbx_sync_rowset_rollback(&data->optemplates);

	return SUCCEED;
}

/******************************************************************************
 *                                                                            *
 * Purpose: update LLD override formula with remapped condition IDs           *
 *                                                                            *
 * Parameters: dst_row - [IN/OUT] destination override row                    *
 *             src_row - [IN] source override row                             *
 *             info    - [OUT] error message                                  *
 *                                                                            *
 * Return value: SUCCEED - formula was updated successfully                   *
 *               FAIL    - formula update failed                              *
 *                                                                            *
 * Comments: This function takes override formula copied from LLD rule        *
 *           prototype and replaces prototype condition IDs with actual LLD   *
 *           rule condition IDs. If the new formula matches the old, then     *
 *           the formula column update is discarded.                          *
 *                                                                            *
 ******************************************************************************/
static int	lld_override_update_formula(zbx_sync_row_t *dst_row, const zbx_sync_row_t *src_row, char **info)
{
	zbx_lld_override_data_t	*dst = (zbx_lld_override_data_t *)dst_row->data;
	char			*error = NULL, *formula = NULL;
	zbx_eval_context_t	ctx;
	int			ret;

	if (ZBX_CONDITION_EVAL_TYPE_EXPRESSION != atoi(src_row->cols[LLD_OVERRIDE_COL_EVALTYPE]))
		return SUCCEED;

	if (SUCCEED != zbx_eval_parse_expression(&ctx, src_row->cols[LLD_OVERRIDE_COL_FORMULA],
			ZBX_EVAL_PARSE_LLD_FILTER_EXPRESSION, &error))
	{
		*info = zbx_strdcatf(*info, "Cannot parse LLD override \"%s\" filter formula: %s.\n",
				src_row->cols[LLD_OVERRIDE_COL_NAME], error);
		zbx_free(error);

		return lld_override_rollback_formula(dst_row);
	}

	for (int j = 0; j < ctx.stack.values_num; j++)
	{
		zbx_eval_token_t	*token = &ctx.stack.values[j];
		zbx_uint64_t		conditionid;
		int			k;

		if (ZBX_EVAL_TOKEN_FUNCTIONID != token->type)
			continue;

		if (SUCCEED != zbx_is_uint64_n(ctx.expression + token->loc.l + 1,
				token->loc.r - token->loc.l - 1, &conditionid))
		{
			*info = zbx_strdcatf(*info, "Invalid LLD override filter formula starting with \"%s\".\n",
					ctx.expression + token->loc.l);

			ret = lld_override_rollback_formula(dst_row);
			goto out;
		}

		for (k = 0; k < dst->conditions.rows.values_num; k++)
		{
			zbx_sync_row_t        *row = dst->conditions.rows.values[k];

			if (row->parent_rowid == conditionid)
			{
				zbx_variant_set_str(&token->value, zbx_dsprintf(NULL, "{" ZBX_FS_UI64 "}", row->rowid));
				break;
			}
		}

		if (k == dst->conditions.rows.values_num)
		{
			*info = zbx_strdcat(*info, "Cannot update custom LLD filter.\n");
			ret = lld_override_rollback_formula(dst_row);
			goto out;
		}
	}

	zbx_eval_compose_expression(&ctx, &formula);

	/* when syncing rowsets the formula was copied from prototype, so need to check the original value */
	if (NULL == dst_row->cols_orig[LLD_OVERRIDE_COL_FORMULA] ||
			0 != strcmp(dst_row->cols_orig[LLD_OVERRIDE_COL_FORMULA], formula))
	{
		zbx_free(dst_row->cols[LLD_OVERRIDE_COL_FORMULA]);
		dst_row->cols[LLD_OVERRIDE_COL_FORMULA] = formula;
	}
	else
	{
		zbx_sync_row_rollback_col(dst_row, LLD_OVERRIDE_COL_FORMULA);
		zbx_free(formula);
	}

	ret = SUCCEED;
out:
	zbx_eval_clear(&ctx);

	return ret;
}

typedef struct
{
	zbx_sync_row_t		*dst;
	const zbx_sync_row_t	*src;
}
zbx_sync_row_pair_t;

ZBX_VECTOR_DECL(sync_row_pair, zbx_sync_row_pair_t)
ZBX_VECTOR_IMPL(sync_row_pair, zbx_sync_row_pair_t)

/******************************************************************************
 *                                                                            *
 * Purpose: updates existing LLD rule overrides and creates new ones based    *
 *          on rule prototypes.                                               *
 *                                                                            *
 * Parameters: items           - [IN/OUT] sorted list of items                *
 *             info            - [OUT] error message                          *
 *                                                                            *
 ******************************************************************************/
void	lld_rule_overrides_make(zbx_vector_lld_item_full_ptr_t *items, char **info)
{
	zbx_vector_sync_row_pair_t	overrides;

	zabbix_log(LOG_LEVEL_DEBUG, "In %s()", __func__);

	zbx_vector_sync_row_pair_create(&overrides);

	for (int i = 0; i < items->values_num; i++)
	{
		zbx_lld_item_full_t	*item = items->values[i];

		if (0 == (item->flags & ZBX_FLAG_LLD_ITEM_DISCOVERED))
			continue;

		if (0 == (item->prototype->item_flags & ZBX_FLAG_DISCOVERY_RULE))
			continue;

		zbx_sync_rowset_merge(&item->overrides, &item->prototype->overrides);

		for (int j = 0; j < item->prototype->overrides.rows.values_num; j++)
		{
			zbx_sync_row_pair_t	pair;

			pair.src = item->prototype->overrides.rows.values[j];

			if (NULL == (pair.dst = zbx_sync_rowset_search_by_parent(&item->overrides, pair.src->rowid)))
			{
				THIS_SHOULD_NEVER_HAPPEN;
				continue;
			}

			zbx_vector_sync_row_pair_append(&overrides, pair);
		}
	}

	for (int i = 0; i < overrides.values_num; i++)
		lld_rule_override_merge_base(overrides.values[i].dst, overrides.values[i].src);

	lld_rule_overrides_set_base_ids(items);

	for (int i = 0; i < overrides.values_num; i++)
	{
		lld_override_update_formula(overrides.values[i].dst, overrides.values[i].src, info);
		lld_rule_override_merge_deps(overrides.values[i].dst, overrides.values[i].src, info);
	}

	lld_rule_overrides_set_dep_ids(items);

	zbx_vector_sync_row_pair_destroy(&overrides);

	zabbix_log(LOG_LEVEL_DEBUG, "End of %s()", __func__);
}

/******************************************************************************
 *                                                                            *
 * Purpose: fetch LLD rule prototype macro paths from database                *
 *                                                                            *
 * Parameters: item_prototypes - [IN/OUT] vector of LLD rule prototypes       *
 *             protoids        - [IN] vector of prototype IDs to fetch        *
 *                                                                            *
 ******************************************************************************/
void	lld_rule_get_prototype_macro_paths(zbx_vector_lld_item_prototype_ptr_t *item_prototypes,
		zbx_vector_uint64_t *protoids)
{
	zbx_db_result_t	result;
	zbx_db_row_t	row;
	char		*sql = NULL;
	size_t		sql_alloc = 0, sql_offset = 0;

	zbx_strcpy_alloc(&sql, &sql_alloc, &sql_offset, "select lld_macro_pathid,itemid,lld_macro,path"
			" from lld_macro_path where");
	zbx_db_add_condition_alloc(&sql, &sql_alloc, &sql_offset, "itemid", protoids->values, protoids->values_num);

	result = zbx_db_select("%s", sql);
	zbx_free(sql);

	while (NULL != (row = zbx_db_fetch(result)))
	{
		zbx_lld_item_prototype_t	item_prototype_local;
		int				index;

		ZBX_STR2UINT64(item_prototype_local.itemid, row[1]);

		if (FAIL == (index = zbx_vector_lld_item_prototype_ptr_bsearch(item_prototypes, &item_prototype_local,
				lld_item_prototype_compare_func)))
		{
			THIS_SHOULD_NEVER_HAPPEN;
			continue;
		}

		zbx_sync_rowset_add_row(&item_prototypes->values[index]->macro_paths, row[0], row[2], row[3]);
	}
	zbx_db_free_result(result);

	for (int i = 0; i < item_prototypes->values_num; i++)
		zbx_sync_rowset_sort_by_rows(&item_prototypes->values[i]->macro_paths);
}

/******************************************************************************
 *                                                                            *
 * Purpose: fetch LLD rule prototype filters from database                    *
 *                                                                            *
 * Parameters: item_prototypes - [IN/OUT] vector of LLD rule prototypes       *
 *             protoids        - [IN] vector of prototype IDs to fetch        *
 *                                                                            *
 ******************************************************************************/
void	lld_rule_get_prototype_filters(zbx_vector_lld_item_prototype_ptr_t *item_prototypes,
		zbx_vector_uint64_t *protoids)
{
	zbx_db_result_t	result;
	zbx_db_row_t	row;
	char		*sql = NULL;
	size_t		sql_alloc = 0, sql_offset = 0;

	zbx_strcpy_alloc(&sql, &sql_alloc, &sql_offset, "select item_conditionid,itemid,operator,macro,value"
			" from item_condition where");
	zbx_db_add_condition_alloc(&sql, &sql_alloc, &sql_offset, "itemid", protoids->values, protoids->values_num);

	result = zbx_db_select("%s", sql);
	zbx_free(sql);

	while (NULL != (row = zbx_db_fetch(result)))
	{
		zbx_lld_item_prototype_t	item_prototype_local;
		int				index;

		ZBX_STR2UINT64(item_prototype_local.itemid, row[1]);

		if (FAIL == (index = zbx_vector_lld_item_prototype_ptr_bsearch(item_prototypes, &item_prototype_local,
				lld_item_prototype_compare_func)))
		{
			THIS_SHOULD_NEVER_HAPPEN;
			continue;
		}

		zbx_sync_rowset_add_row(&item_prototypes->values[index]->filters, row[0], row[2], row[3], row[4]);
	}
	zbx_db_free_result(result);

	for (int i = 0; i < item_prototypes->values_num; i++)
		zbx_sync_rowset_sort_by_rows(&item_prototypes->values[i]->filters);

}

/******************************************************************************
 *                                                                            *
 * Purpose: fetch additional LLD override data from database                  *
 *                                                                            *
 * Parameters: overrides - [IN/OUT] vector of override data to populate       *
 *                                                                            *
 ******************************************************************************/
void	lld_rule_fetch_override_data(zbx_vector_lld_override_data_ptr_t *overrides)
{
	zbx_db_result_t		result;
	zbx_db_row_t		row;
	char			*sql = NULL;
	size_t			sql_alloc = 0, sql_offset = 0;
	zbx_vector_uint64_t	overrideids;

	zbx_vector_uint64_create(&overrideids);

	zbx_vector_lld_override_data_ptr_sort(overrides, lld_override_data_compare);

	for (int i = 0; i < overrides->values_num; i++)
		zbx_vector_uint64_append(&overrideids, overrides->values[i]->overrideid);

	/* fetch override conditions */

	sql_offset = 0;
	zbx_strcpy_alloc(&sql, &sql_alloc, &sql_offset, "select lld_override_conditionid,lld_overrideid,operator,"
			"macro,value from lld_override_condition where");
	zbx_db_add_condition_alloc(&sql, &sql_alloc, &sql_offset, "lld_overrideid", overrideids.values,
			overrideids.values_num);

	result = zbx_db_select("%s", sql);

	while (NULL != (row = zbx_db_fetch(result)))
	{
		zbx_lld_override_data_t	override_local;
		int			index;

		ZBX_STR2UINT64(override_local.overrideid, row[1]);
		if (FAIL == (index = zbx_vector_lld_override_data_ptr_bsearch(overrides, &override_local,
				lld_override_data_compare)))
		{
			THIS_SHOULD_NEVER_HAPPEN;
			continue;
		}

		zbx_sync_rowset_add_row(&overrides->values[index]->conditions, row[0], row[2], row[3], row[4]);
	}
	zbx_db_free_result(result);

	/* fetch override operations */

	sql_offset = 0;
	zbx_strcpy_alloc(&sql, &sql_alloc, &sql_offset,
			"select o.lld_override_operationid,o.lld_overrideid,o.operationobject,o.operator,o.value,"
				"od.discover,oh.history,oi.inventory_mode,op.delay,os.severity,ost.status,ot.trends"
			" from lld_override_operation o"
				" left join lld_override_opdiscover od"
					" on o.lld_override_operationid=od.lld_override_operationid"
				" left join lld_override_ophistory oh"
					" on o.lld_override_operationid=oh.lld_override_operationid"
				" left join lld_override_opinventory oi"
					" on o.lld_override_operationid=oi.lld_override_operationid"
				" left join lld_override_opperiod op"
					" on o.lld_override_operationid=op.lld_override_operationid"
				" left join lld_override_opseverity os"
					" on o.lld_override_operationid=os.lld_override_operationid"
				" left join lld_override_opstatus ost"
					" on o.lld_override_operationid=ost.lld_override_operationid"
				" left join lld_override_optrends ot"
					" on o.lld_override_operationid=ot.lld_override_operationid"
			" where");

	zbx_db_add_condition_alloc(&sql, &sql_alloc, &sql_offset, "lld_overrideid", overrideids.values,
			overrideids.values_num);

	result = zbx_db_select("%s", sql);

	while (NULL != (row = zbx_db_fetch(result)))
	{
		zbx_lld_override_data_t	override_local;
		int			index;

		ZBX_STR2UINT64(override_local.overrideid, row[1]);
		if (FAIL == (index = zbx_vector_lld_override_data_ptr_bsearch(overrides, &override_local,
				lld_override_data_compare)))
		{
			THIS_SHOULD_NEVER_HAPPEN;
			continue;
		}

		zbx_sync_rowset_add_row(&overrides->values[index]->operations, row[0], row[2], row[3], row[4], row[5],
				row[6], row[7], row[8], row[9], row[10], row[11]);
	}
	zbx_db_free_result(result);

	/* fetch operation tags */

	sql_offset = 0;
	zbx_strcpy_alloc(&sql, &sql_alloc, &sql_offset,
			"select ot.lld_override_optagid,o.lld_overrideid,ot.lld_override_operationid,ot.tag,ot.value"
			" from lld_override_operation o"
				" join lld_override_optag ot"
					" on o.lld_override_operationid=ot.lld_override_operationid"
			" where");

	zbx_db_add_condition_alloc(&sql, &sql_alloc, &sql_offset, "o.lld_overrideid", overrideids.values,
			overrideids.values_num);

	result = zbx_db_select("%s", sql);

	while (NULL != (row = zbx_db_fetch(result)))
	{
		zbx_lld_override_data_t	override_local;
		int			index;

		ZBX_STR2UINT64(override_local.overrideid, row[1]);
		if (FAIL == (index = zbx_vector_lld_override_data_ptr_bsearch(overrides, &override_local,
				lld_override_data_compare)))
		{
			THIS_SHOULD_NEVER_HAPPEN;
			continue;
		}

		zbx_sync_rowset_add_row(&overrides->values[index]->optags, row[0], row[2], row[3], row[4]);
	}
	zbx_db_free_result(result);

	/* fetch operation templates */

	sql_offset = 0;
	zbx_strcpy_alloc(&sql, &sql_alloc, &sql_offset,
			"select ot.lld_override_optemplateid,o.lld_overrideid,ot.lld_override_operationid,ot.templateid"
			" from lld_override_operation o"
				" join lld_override_optemplate ot"
					" on o.lld_override_operationid=ot.lld_override_operationid"
			" where");

	zbx_db_add_condition_alloc(&sql, &sql_alloc, &sql_offset, "o.lld_overrideid", overrideids.values,
			overrideids.values_num);

	result = zbx_db_select("%s", sql);

	while (NULL != (row = zbx_db_fetch(result)))
	{
		zbx_lld_override_data_t	override_local;
		int			index;

		ZBX_STR2UINT64(override_local.overrideid, row[1]);
		if (FAIL == (index = zbx_vector_lld_override_data_ptr_bsearch(overrides, &override_local,
				lld_override_data_compare)))
		{
			THIS_SHOULD_NEVER_HAPPEN;
			continue;
		}

		zbx_sync_rowset_add_row(&overrides->values[index]->optemplates, row[0], row[2], row[3]);
	}
	zbx_db_free_result(result);

	for (int i = 0; i < overrides->values_num; i++)
	{
		zbx_sync_rowset_sort_by_rows(&overrides->values[i]->conditions);
		zbx_sync_rowset_sort_by_rows(&overrides->values[i]->operations);
		zbx_sync_rowset_sort_by_rows(&overrides->values[i]->optags);
		zbx_sync_rowset_sort_by_rows(&overrides->values[i]->optemplates);
	}

	zbx_free(sql);
	zbx_vector_uint64_destroy(&overrideids);
}

/******************************************************************************
 *                                                                            *
 * Purpose: fetch LLD rule prototype overrides from database                  *
 *                                                                            *
 * Parameters: item_prototypes - [IN/OUT] vector of LLD rule prototypes       *
 *             protoids        - [IN] vector of prototype IDs to fetch        *
 *                                                                            *
 ******************************************************************************/
void	lld_rule_get_prototype_overrides(zbx_vector_lld_item_prototype_ptr_t *item_prototypes,
		zbx_vector_uint64_t *protoids)
{
	zbx_db_result_t				result;
	zbx_db_row_t				row;
	char					*sql = NULL;
	size_t					sql_alloc = 0, sql_offset = 0;
	zbx_vector_lld_override_data_ptr_t	overrides;

	zbx_vector_lld_override_data_ptr_create(&overrides);

	zbx_strcpy_alloc(&sql, &sql_alloc, &sql_offset, "select lld_overrideid,itemid,name,step,stop,evaltype,formula"
			" from lld_override where");
	zbx_db_add_condition_alloc(&sql, &sql_alloc, &sql_offset, "itemid", protoids->values, protoids->values_num);

	result = zbx_db_select("%s", sql);

	while (NULL != (row = zbx_db_fetch(result)))
	{
		zbx_lld_item_prototype_t	item_prototype_local;
		int				index;
		zbx_sync_row_t			*sync_row;
		zbx_lld_override_data_t		*data;

		ZBX_STR2UINT64(item_prototype_local.itemid, row[1]);

		if (FAIL == (index = zbx_vector_lld_item_prototype_ptr_bsearch(item_prototypes, &item_prototype_local,
				lld_item_prototype_compare_func)))
		{
			THIS_SHOULD_NEVER_HAPPEN;
			continue;
		}

		sync_row = zbx_sync_rowset_add_row(&item_prototypes->values[index]->overrides, row[0], row[2], row[3],
				row[4], row[5], row[6]);
		data = lld_override_data_create(sync_row->rowid);
		sync_row->data = data;

		zbx_vector_lld_override_data_ptr_append(&overrides, data);
	}
	zbx_db_free_result(result);

	for (int i = 0; i < item_prototypes->values_num; i++)
		zbx_sync_rowset_sort_by_rows(&item_prototypes->values[i]->overrides);

	if (0 != overrides.values_num)
		lld_rule_fetch_override_data(&overrides);

	zbx_free(sql);
	zbx_vector_lld_override_data_ptr_destroy(&overrides);
}

static zbx_hash_t	lld_row_index_hash(const void *v)
{
	const zbx_lld_row_ruleid_t	*index = (const zbx_lld_row_ruleid_t *)v;

	return ZBX_DEFAULT_STRING_HASH_ALGO(&index->data, sizeof(index->data), 0);
}

static int	lld_row_index_compare(const void *v1, const void *v2)
{
	const zbx_lld_row_ruleid_t        *index1 = (const zbx_lld_row_ruleid_t *)v1;
	const zbx_lld_row_ruleid_t        *index2 = (const zbx_lld_row_ruleid_t *)v2;

	ZBX_RETURN_IF_NOT_EQUAL(index1->data, index2->data);

	return 0;
}

typedef struct
{
	zbx_uint64_t			itemid;
	zbx_hashset_t			rule_index;
	zbx_vector_lld_row_ptr_t	lld_rows;
	const zbx_lld_item_prototype_t	*prototype;
}
zbx_lld_prototype_rules_t;

ZBX_PTR_VECTOR_DECL(lld_prototype_rules_ptr, zbx_lld_prototype_rules_t *)
ZBX_PTR_VECTOR_IMPL(lld_prototype_rules_ptr, zbx_lld_prototype_rules_t *)

static int	lld_prototype_rules_compare(const void *v1, const void *v2)
{
	const zbx_lld_prototype_rules_t        *pi1 = *(const zbx_lld_prototype_rules_t * const *)v1;
	const zbx_lld_prototype_rules_t        *pi2 = *(const zbx_lld_prototype_rules_t * const *)v2;

	ZBX_RETURN_IF_NOT_EQUAL(pi1->itemid, pi2->itemid);

	return 0;
}

static void	lld_prototype_rules_clear(void *v)
{
	zbx_lld_prototype_rules_t	*pi = (zbx_lld_prototype_rules_t *)v;

	zbx_hashset_destroy(&pi->rule_index);

	zbx_vector_lld_row_ptr_clear_ext(&pi->lld_rows, lld_row_free);
	zbx_vector_lld_row_ptr_destroy(&pi->lld_rows);
}

/* lld rule index by lld rows for macro export */
typedef struct
{
	const zbx_lld_row_t	*lld_row;
	zbx_vector_uint64_t	itemids;
}
zbx_lld_row_itemids_t;

static zbx_hash_t	lld_row_itemids_hash(const void *v)
{
	const zbx_lld_row_itemids_t	*index = (const zbx_lld_row_itemids_t *)v;

	return ZBX_DEFAULT_STRING_HASH_ALGO(&index->lld_row, sizeof(index->lld_row), 0);
}

static int	lld_row_itemids_compare(const void *v1, const void *v2)
{
	const zbx_lld_row_itemids_t        *index1 = (const zbx_lld_row_itemids_t *)v1;
	const zbx_lld_row_itemids_t        *index2 = (const zbx_lld_row_itemids_t *)v2;

	ZBX_RETURN_IF_NOT_EQUAL(index1->lld_row, index2->lld_row);

	return 0;
}

/******************************************************************************
 *                                                                            *
 * Purpose: export LLD macros for discovered LLD rules                        *
 *                                                                            *
 * Parameters: items - [IN] vector of discovered LLD rules                    *
 *                                                                            *
 ******************************************************************************/
static void	lld_rule_export_lld_macros(const zbx_vector_lld_item_full_ptr_t *items)
{
	zbx_hashset_t		exported;
	zbx_hashset_iter_t	iter;
	zbx_lld_row_itemids_t	index_local, *index;

	zbx_hashset_create(&exported, (size_t )items->values_num, lld_row_itemids_hash, lld_row_itemids_compare);

	for (int i = 0; i < items->values_num; i++)
	{
		const zbx_lld_item_full_t	*item = items->values[i];

		if (0 == (item->flags & ZBX_FLAG_LLD_ITEM_DISCOVERED))
			continue;

		if (0 == (item->prototype->item_flags & ZBX_FLAG_DISCOVERY_RULE))
			continue;

		index_local.lld_row = item->lld_row;
		if (NULL == (index = (zbx_lld_row_itemids_t *)zbx_hashset_search(&exported, &index_local)))
		{
			index = (zbx_lld_row_itemids_t *)zbx_hashset_insert(&exported, &index_local,
					sizeof(index_local));
			zbx_vector_uint64_create(&index->itemids);
		}

		zbx_vector_uint64_append(&index->itemids, item->itemid);
	}

	zbx_hashset_iter_reset(&exported, &iter);
	while (NULL != (index = (zbx_lld_row_itemids_t *)zbx_hashset_iter_next(&iter)))
	{
		lld_sync_exported_macros(&index->itemids, index->lld_row->data);
		zbx_vector_uint64_destroy(&index->itemids);
	}

	zbx_hashset_destroy(&exported);
}

/******************************************************************************
 *                                                                            *
 * Purpose: process nested LLD rules                                          *
 *                                                                            *
 * Parameters: hostid          - [IN] host identifier                         *
 *             items           - [IN] vector of discovered LLD items          *
 *                                                                            *
 * Comments: Nested LLD in this scope is an LLD rule of nested item type      *
 *                                                                            *
 ******************************************************************************/
static void	lld_rule_process_nested_rules(zbx_uint64_t hostid, const zbx_vector_lld_item_full_ptr_t *items)
{
	for (int i = 0; i < items->values_num; i++)
	{
		const zbx_lld_item_full_t	*item = items->values[i];

		if (0 == (item->flags & ZBX_FLAG_LLD_ITEM_DISCOVERED))
			continue;

		if (ITEM_TYPE_NESTED_LLD != item->prototype->type ||
				0 == (item->prototype->item_flags & ZBX_FLAG_DISCOVERY_RULE))
		{
			continue;
		}

		lld_rule_process_nested_rule(item->itemid, item->lld_row);
	}
}

/******************************************************************************
 *                                                                            *
 * Purpose: perform LLD rule discovery                                        *
 *                                                                            *
 * Parameters: hostid           - [IN] host identifier                        *
 *             lld_ruleid       - [IN] LLD rule identifier                    *
 *             lld_rows         - [IN] discovery data rows                    *
 *             error            - [OUT] error message                         *
 *             lastcheck        - [IN] timestamp of the last check            *
 *             rule_index       - [IN] mapping of LLD rows to discovered LLD  *
 *                                    rules                                   *
 *                                                                            *
 * Return value: SUCCEED - rules updated successfully                         *
 *               FAIL    - an error occurred                                  *
 *                                                                            *
 ******************************************************************************/
int	lld_rule_discover_prototypes(zbx_uint64_t hostid, const zbx_vector_lld_row_ptr_t *lld_rows,
		const zbx_vector_lld_item_prototype_ptr_t *item_prototypes, zbx_vector_lld_item_full_ptr_t *items,
		char **error, int lastcheck, zbx_hashset_t *items_index)
{
	int					ret = SUCCEED;
	zbx_hashset_t				prototype_rules;
	zbx_hashset_iter_t			iter;
	zbx_vector_lld_prototype_rules_ptr_t	prototype_rules_sorted;

	zabbix_log(LOG_LEVEL_DEBUG, "In %s()", __func__);

	zbx_vector_lld_prototype_rules_ptr_create(&prototype_rules_sorted);

	zbx_hashset_create_ext(&prototype_rules, (size_t)item_prototypes->values_num, ZBX_DEFAULT_UINT64_HASH_FUNC,
			ZBX_DEFAULT_UINT64_COMPARE_FUNC, lld_prototype_rules_clear,
			ZBX_DEFAULT_MEM_MALLOC_FUNC, ZBX_DEFAULT_MEM_REALLOC_FUNC, ZBX_DEFAULT_MEM_FREE_FUNC);

	lld_rule_export_lld_macros(items);
	lld_rule_process_nested_rules(hostid, items);

	/* prepare remapping of prototype ids to lld rule ids for discovered item prototypes */

	zbx_lld_item_index_t	*item_index;

	zbx_hashset_iter_reset(items_index, &iter);
	while (NULL != (item_index = (zbx_lld_item_index_t *)zbx_hashset_iter_next(&iter)))
	{
		zbx_lld_prototype_rules_t	prules_local, *prules;
		zbx_lld_row_ruleid_t		row_ruleid_local;

		if (0 == (item_index->item->flags & ZBX_FLAG_LLD_ITEM_DISCOVERED))
			continue;

		if (0 == (item_index->item->prototype->item_flags & ZBX_FLAG_DISCOVERY_RULE))
			continue;

		prules_local.itemid = item_index->parent_itemid;
		if (NULL == (prules = (zbx_lld_prototype_rules_t *)zbx_hashset_search(&prototype_rules, &prules_local)))
		{
			prules = (zbx_lld_prototype_rules_t *)zbx_hashset_insert(&prototype_rules, &prules_local,
					sizeof(prules_local));
			zbx_hashset_create(&prules->rule_index, (size_t )lld_rows->values_num, lld_row_index_hash,
					lld_row_index_compare);

			prules->prototype = item_index->item->prototype;
			zbx_vector_lld_row_ptr_create(&prules->lld_rows);
			zbx_vector_lld_row_ptr_reserve(&prules->lld_rows, (size_t)lld_rows->values_num);

			zbx_vector_lld_prototype_rules_ptr_append(&prototype_rules_sorted, prules);
		}

		row_ruleid_local.ruleid = item_index->item->itemid;
		row_ruleid_local.data = item_index->lld_row->data;

		zbx_lld_row_t		*copy;

		copy = (zbx_lld_row_t *)zbx_malloc(NULL, sizeof(zbx_lld_row_t));
		copy->data = item_index->lld_row->data;
		zbx_vector_lld_item_link_ptr_create(&copy->item_links);
		zbx_vector_lld_override_ptr_create(&copy->overrides);
		zbx_vector_lld_row_ptr_append(&prules->lld_rows, copy);

		zbx_hashset_insert(&prules->rule_index, &row_ruleid_local, sizeof(row_ruleid_local));
	}

	/* discovery corresponding LLD rule prototypes */

	zbx_lld_lifetime_t	lifetime = {ZBX_LLD_LIFETIME_TYPE_IMMEDIATELY, 0},
				enabled_lifetime = {ZBX_LLD_LIFETIME_TYPE_NEVER, 0};
	zbx_vector_uint64_t	ruleids;

	zbx_vector_uint64_create(&ruleids);

	zbx_vector_lld_prototype_rules_ptr_sort(&prototype_rules_sorted, lld_prototype_rules_compare);
	for (int i = 0; i < prototype_rules_sorted.values_num; i++)
	{
		zbx_lld_prototype_rules_t	*prules = prototype_rules_sorted.values[i];
		const zbx_lld_item_prototype_t	*item_prototype = prules->prototype;
		zbx_lld_row_ruleid_t		*row_ruleid;

		zbx_hashset_iter_reset(&prules->rule_index, &iter);
		while (NULL != (row_ruleid = (zbx_lld_row_ruleid_t *)zbx_hashset_iter_next(&iter)))
			zbx_vector_uint64_append(&ruleids, row_ruleid->ruleid);

		zbx_vector_uint64_sort(&ruleids, ZBX_DEFAULT_UINT64_COMPARE_FUNC);

		if (FAIL == lld_update_items(hostid, item_prototype->itemid,  &prules->lld_rows, error, &lifetime,
				&enabled_lifetime, lastcheck, ZBX_FLAG_DISCOVERY_PROTOTYPE, &prules->rule_index,
				&ruleids))
		{
			zabbix_log(LOG_LEVEL_DEBUG, "cannot update/add items because parent host was removed while"
					" processing lld rule");
			goto out;
		}

		lld_item_links_sort(&prules->lld_rows);

		if (SUCCEED != lld_update_triggers(hostid, item_prototype->itemid, &prules->lld_rows, error, &lifetime,
				&enabled_lifetime, lastcheck, ZBX_FLAG_DISCOVERY_PROTOTYPE, &ruleids))
		{
			zabbix_log(LOG_LEVEL_DEBUG, "cannot update/add triggers because parent host was removed while"
					" processing lld rule");
			goto out;
		}

		if (SUCCEED != lld_update_graphs(hostid, item_prototype->itemid, &prules->lld_rows, error, &lifetime,
				lastcheck, ZBX_FLAG_DISCOVERY_PROTOTYPE, &ruleids))
		{
			zabbix_log(LOG_LEVEL_DEBUG, "cannot update/add graphs because parent host was removed while"
					" processing lld rule");
			goto out;
		}

		lld_update_hosts(item_prototype->itemid, &prules->lld_rows, error, &lifetime, &enabled_lifetime,
				lastcheck, ZBX_FLAG_DISCOVERY_PROTOTYPE, &prules->rule_index, &ruleids);

		zbx_vector_uint64_clear(&ruleids);
	}

	ret = SUCCEED;
out:
	zbx_vector_uint64_destroy(&ruleids);

	zbx_hashset_destroy(&prototype_rules);
	zbx_vector_lld_prototype_rules_ptr_destroy(&prototype_rules_sorted);

	zabbix_log(LOG_LEVEL_DEBUG, "End of %s()", __func__);

	return ret;
}

/******************************************************************************
 *                                                                            *
 * Purpose: Process a nseted LLD rule                                         *
 *                                                                            *
 * Parameters: itemid  - [IN] ID of the item to process                       *
 *             lld_row - [IN] LLD row containing discovery data               *
 *                                                                            *
 * Comments: Nested LLD in this scope is an LLD rule of nested item type      *
 *                                                                            *
 ******************************************************************************/
void	lld_rule_process_nested_rule(zbx_uint64_t itemid, const zbx_lld_row_t *lld_row)
{
	char		*value = NULL;
	size_t		value_alloc = 0, value_offset = 0;
	AGENT_RESULT	result;
	zbx_timespec_t	ts;

	zbx_jsonobj_to_string(&value, &value_alloc, &value_offset, lld_row->data->source);

	zbx_init_agent_result(&result);
	SET_TEXT_RESULT(&result, value);

	zbx_timespec(&ts);

<<<<<<< HEAD
	zbx_preprocess_item_value(itemid, ITEM_VALUE_TYPE_TEXT, ZBX_FLAG_DISCOVERY_RULE, &result, &ts,
			ITEM_STATE_NORMAL, NULL);
=======
	zbx_preprocess_item_value(itemid, hostid, ITEM_VALUE_TYPE_TEXT, ZBX_FLAG_DISCOVERY_RULE,
			ZBX_ITEM_REQUIRES_PREPROCESSING_YES, &result, &ts, ITEM_STATE_NORMAL, NULL);
>>>>>>> 6e98508a
	zbx_preprocessor_flush();

	zbx_free(value);
}<|MERGE_RESOLUTION|>--- conflicted
+++ resolved
@@ -2929,13 +2929,12 @@
  *                                                                            *
  * Purpose: process nested LLD rules                                          *
  *                                                                            *
- * Parameters: hostid          - [IN] host identifier                         *
- *             items           - [IN] vector of discovered LLD items          *
+ * Parameters: items           - [IN] vector of discovered LLD items          *
  *                                                                            *
  * Comments: Nested LLD in this scope is an LLD rule of nested item type      *
  *                                                                            *
  ******************************************************************************/
-static void	lld_rule_process_nested_rules(zbx_uint64_t hostid, const zbx_vector_lld_item_full_ptr_t *items)
+static void	lld_rule_process_nested_rules(const zbx_vector_lld_item_full_ptr_t *items)
 {
 	for (int i = 0; i < items->values_num; i++)
 	{
@@ -2988,7 +2987,7 @@
 			ZBX_DEFAULT_MEM_MALLOC_FUNC, ZBX_DEFAULT_MEM_REALLOC_FUNC, ZBX_DEFAULT_MEM_FREE_FUNC);
 
 	lld_rule_export_lld_macros(items);
-	lld_rule_process_nested_rules(hostid, items);
+	lld_rule_process_nested_rules(items);
 
 	/* prepare remapping of prototype ids to lld rule ids for discovered item prototypes */
 
@@ -3125,13 +3124,8 @@
 
 	zbx_timespec(&ts);
 
-<<<<<<< HEAD
-	zbx_preprocess_item_value(itemid, ITEM_VALUE_TYPE_TEXT, ZBX_FLAG_DISCOVERY_RULE, &result, &ts,
-			ITEM_STATE_NORMAL, NULL);
-=======
-	zbx_preprocess_item_value(itemid, hostid, ITEM_VALUE_TYPE_TEXT, ZBX_FLAG_DISCOVERY_RULE,
+	zbx_preprocess_item_value(itemid, ITEM_VALUE_TYPE_TEXT, ZBX_FLAG_DISCOVERY_RULE,
 			ZBX_ITEM_REQUIRES_PREPROCESSING_YES, &result, &ts, ITEM_STATE_NORMAL, NULL);
->>>>>>> 6e98508a
 	zbx_preprocessor_flush();
 
 	zbx_free(value);
