/*
** Copyright (C) 2001-2025 Zabbix SIA
**
** This program is free software: you can redistribute it and/or modify it under the terms of
** the GNU Affero General Public License as published by the Free Software Foundation, version 3.
**
** This program is distributed in the hope that it will be useful, but WITHOUT ANY WARRANTY;
** without even the implied warranty of MERCHANTABILITY or FITNESS FOR A PARTICULAR PURPOSE.
** See the GNU Affero General Public License for more details.
**
** You should have received a copy of the GNU Affero General Public License along with this program.
** If not, see <https://www.gnu.org/licenses/>.
**/

#include "lld.h"
#include "zbxexpression.h"

#include "zbxregexp.h"
#include "audit/zbxaudit.h"
#include "zbxnum.h"
#include "zbx_host_constants.h"
#include "zbx_trigger_constants.h"
#include "zbx_item_constants.h"
#include "zbxvariant.h"
#include "zbxdb.h"
#include "zbxexpr.h"
#include "zbxstr.h"
#include "zbxtime.h"

ZBX_PTR_VECTOR_IMPL(lld_item_link_ptr, zbx_lld_item_link_t*)
ZBX_PTR_VECTOR_IMPL(lld_row_ptr, zbx_lld_row_t*)
ZBX_PTR_VECTOR_IMPL(lld_item_ptr, zbx_lld_item_t*)
ZBX_PTR_VECTOR_IMPL(lld_item_prototype_ptr, zbx_lld_item_prototype_t*)
ZBX_PTR_VECTOR_IMPL(lld_entry_ptr, zbx_lld_entry_t *)

int	lld_item_compare_func(const void *d1, const void *d2)
{
	const zbx_lld_item_t	*item_1 = *(const zbx_lld_item_t * const *)d1;
	const zbx_lld_item_t	*item_2 = *(const zbx_lld_item_t * const *)d2;

	ZBX_RETURN_IF_NOT_EQUAL(item_1->itemid, item_2->itemid);

	return 0;
}

int	lld_item_link_compare_func(const void *d1, const void *d2)
{
	const zbx_lld_item_link_t	*link_1 = *(const zbx_lld_item_link_t * const *)d1;
	const zbx_lld_item_link_t	*link_2 = *(const zbx_lld_item_link_t * const *)d2;

	ZBX_RETURN_IF_NOT_EQUAL(link_1->parent_itemid, link_2->parent_itemid);

	return 0;
}

int	lld_item_full_compare_func(const void *d1, const void *d2)
{
	const zbx_lld_item_full_t	*item_1 = *(const zbx_lld_item_full_t * const *)d1;
	const zbx_lld_item_full_t	*item_2 = *(const zbx_lld_item_full_t * const *)d2;

	ZBX_RETURN_IF_NOT_EQUAL(item_1->itemid, item_2->itemid);

	return 0;
}

int	lld_item_prototype_compare_func(const void *d1, const void *d2)
{
	const zbx_lld_item_prototype_t	*proto_1 = *(const zbx_lld_item_prototype_t * const *)d1;
	const zbx_lld_item_prototype_t	*proto_2 = *(const zbx_lld_item_prototype_t * const *)d2;

	ZBX_RETURN_IF_NOT_EQUAL(proto_1->itemid, proto_2->itemid);

	return 0;
}

/******************************************************************************
 *                                                                            *
 * Purpose: compares two filter conditions by their macros                    *
 *                                                                            *
 ******************************************************************************/
static int	lld_condition_compare_by_macro(const void *cond1, const void *cond2)
{
	const zbx_lld_condition_t	*condition1 = *(zbx_lld_condition_t * const *)cond1;
	const zbx_lld_condition_t	*condition2 = *(zbx_lld_condition_t * const *)cond2;

	return strcmp(condition1->macro, condition2->macro);
}

static int	lld_filter_condition_add(zbx_vector_lld_condition_ptr_t *conditions, const char *id, const char *macro,
		const char *regexp, const char *op, const zbx_dc_item_t *item, char **error)
{
	zbx_lld_condition_t	*condition;

	condition = zbx_lld_filter_condition_create(id, op, macro, regexp);
	zbx_vector_lld_condition_ptr_append(conditions, condition);

	if ('@' == *condition->regexp)
	{
		zbx_dc_get_expressions_by_name(&condition->regexps, condition->regexp + 1);

		if (0 == condition->regexps.values_num)
		{
			*error = zbx_dsprintf(*error, "Global regular expression \"%s\" does not exist.",
					condition->regexp + 1);
			return FAIL;
		}
	}
	else
	{
		zbx_dc_um_handle_t	*um_handle = zbx_dc_open_user_macros();

		zbx_substitute_macros(&condition->regexp, NULL, 0, zbx_macro_field_params_resolv, um_handle, item);

		zbx_dc_close_user_macros(um_handle);
	}

	return SUCCEED;
}

/******************************************************************************
 *                                                                            *
 * Purpose: loads LLD filter data                                             *
 *                                                                            *
 * Parameters: filter     - [IN] LLD filter                                   *
 *             item       - [IN] LLD item                                     *
 *             error      - [OUT] error message                               *
 *                                                                            *
 ******************************************************************************/
static int	lld_filter_load(zbx_lld_filter_t *filter, const zbx_dc_item_t *item, char **error)
{
	zbx_db_result_t	result;
	zbx_db_row_t	row;
	int		ret = SUCCEED;

	zabbix_log(LOG_LEVEL_DEBUG, "In %s()", __func__);

	result = zbx_db_select(
			"select item_conditionid,macro,value,operator"
			" from item_condition"
			" where itemid=" ZBX_FS_UI64,
			item->itemid);

	while (NULL != (row = zbx_db_fetch(result)) && SUCCEED == (ret = lld_filter_condition_add(&filter->conditions,
			row[0], row[1], row[2], row[3], item, error)))
		;
	zbx_db_free_result(result);

	if (ZBX_CONDITION_EVAL_TYPE_AND_OR == filter->evaltype)
		zbx_vector_lld_condition_ptr_sort(&filter->conditions, lld_condition_compare_by_macro);

	zabbix_log(LOG_LEVEL_DEBUG, "End of %s():%s", __func__, zbx_result_string(ret));

	return ret;
}

/******************************************************************************
 *                                                                            *
 * Purpose: checks if LLD data passes filter evaluation                       *
 *                                                                            *
 * Parameters: lld_obj         - [IN] LLD data row                            *
 *             condition       - [IN] LLD filter condition                    *
 *             result          - [OUT] result of evaluation                   *
 *             err_msg         - [OUT]                                        *
 *                                                                            *
 * Return value: SUCCEED - LLD data passed filter evaluation                  *
 *               FAIL    - otherwise                                          *
 *                                                                            *
 ******************************************************************************/
static int	filter_condition_match(const zbx_lld_entry_t *lld_obj, const zbx_lld_condition_t *condition,
		int *result, char **err_msg)
{
	char	*value = NULL;
	int	ret = SUCCEED;

	if (SUCCEED == lld_macro_value_by_name(lld_obj, condition->macro, &value))
	{
		if (ZBX_CONDITION_OPERATOR_NOT_EXIST == condition->op)
		{
			*result = 0;
		}
		else if (ZBX_CONDITION_OPERATOR_EXIST == condition->op)
		{
			*result = 1;
		}
		else
		{
			switch (zbx_regexp_match_ex(&condition->regexps, value, condition->regexp, ZBX_CASE_SENSITIVE))
			{
				case ZBX_REGEXP_MATCH:
					*result = (ZBX_CONDITION_OPERATOR_REGEXP == condition->op ? 1 : 0);
					break;
				case ZBX_REGEXP_NO_MATCH:
					*result = (ZBX_CONDITION_OPERATOR_NOT_REGEXP == condition->op ? 1 : 0);
					break;
				default:
					*err_msg = zbx_strdcatf(*err_msg,
						"Cannot accurately apply filter: invalid regular expression \"%s\".\n",
						condition->regexp);
					ret = FAIL;
			}
		}
	}
	else
	{
		switch (condition->op)
		{
			case ZBX_CONDITION_OPERATOR_NOT_EXIST:
				*result = 1;
				break;
			case ZBX_CONDITION_OPERATOR_EXIST:
				*result = 0;
				break;
			default:
				*err_msg = zbx_strdcatf(*err_msg,
						"Cannot accurately apply filter: no value received for macro \"%s\".\n",
						condition->macro);
				ret = FAIL;
		}
	}

	zbx_free(value);

	return ret;
}

/****************************************************************************************
 *                                                                                      *
 * Purpose: checks if LLD data passes filter evaluation by and/or/andor rules           *
 *                                                                                      *
 * Parameters: filter          - [IN] LLD filter                                        *
 *             lld_obj         - [IN] LLD data row                                      *
 *             info            - [OUT] warning description                              *
 *                                                                                      *
 * Return value: SUCCEED - LLD data passed filter evaluation                            *
 *               FAIL    - otherwise                                                    *
 *                                                                                      *
 ****************************************************************************************/
static int	filter_evaluate_and_or_andor(const zbx_lld_filter_t *filter, const zbx_lld_entry_t *lld_obj,
		char **info)
{
	int			ret = SUCCEED, error_num = 0, res;
	double			result;
	zbx_lld_condition_t		*condition;
	char			*lastmacro = NULL, *ops[] = {NULL, "and", "or"}, error[256], *expression = NULL,
				*errmsg = NULL;
	size_t			expression_alloc = 0, expression_offset = 0;
	zbx_vector_str_t	errmsgs;

	zabbix_log(LOG_LEVEL_DEBUG, "In %s()", __func__);

	zbx_vector_str_create(&errmsgs);

	for (int i = 0; i < filter->conditions.values_num; i++)
	{
		condition = filter->conditions.values[i];

		switch (filter->evaltype)
		{
			case ZBX_CONDITION_EVAL_TYPE_AND_OR:
				if (NULL == lastmacro)
				{
					zbx_chrcpy_alloc(&expression, &expression_alloc, &expression_offset, '(');
				}
				else if (0 != strcmp(lastmacro, condition->macro))
				{
					zbx_strcpy_alloc(&expression, &expression_alloc, &expression_offset, ") and (");
				}
				else
					zbx_strcpy_alloc(&expression, &expression_alloc, &expression_offset, " or ");

				lastmacro = condition->macro;
				break;
			case ZBX_CONDITION_EVAL_TYPE_AND:
			case ZBX_CONDITION_EVAL_TYPE_OR:
				if (0 != i)
				{
					zbx_chrcpy_alloc(&expression, &expression_alloc, &expression_offset, ' ');
					zbx_strcpy_alloc(&expression, &expression_alloc, &expression_offset,
							ops[filter->evaltype]);
					zbx_chrcpy_alloc(&expression, &expression_alloc, &expression_offset, ' ');
				}
				break;
			default:
				*info = zbx_strdcatf(*info, "Cannot accurately apply filter: invalid condition "
						"type \"%d\".\n", filter->evaltype);
				goto out;
		}

		if (SUCCEED == (ret = filter_condition_match(lld_obj, condition, &res, &errmsg)))
		{
			zbx_snprintf_alloc(&expression, &expression_alloc, &expression_offset, "%d", res);
		}
		else
		{
			zbx_snprintf_alloc(&expression, &expression_alloc, &expression_offset, ZBX_UNKNOWN_STR "%d",
					error_num++);
			zbx_vector_str_append(&errmsgs, errmsg);
			errmsg = NULL;
		}
	}

	if (ZBX_CONDITION_EVAL_TYPE_AND_OR == filter->evaltype)
		zbx_chrcpy_alloc(&expression, &expression_alloc, &expression_offset, ')');

	if (SUCCEED == zbx_evaluate(&result, expression, error, sizeof(error), &errmsgs))
	{
		ret = (SUCCEED != zbx_double_compare(result, 0) ? SUCCEED : FAIL);
	}
	else
	{
		*info = zbx_strdcat(*info, error);
		ret = FAIL;
	}
out:
	zbx_free(expression);
	zbx_vector_str_clear_ext(&errmsgs, zbx_str_free);
	zbx_vector_str_destroy(&errmsgs);

	zabbix_log(LOG_LEVEL_DEBUG, "End of %s():%s", __func__, zbx_result_string(ret));

	return ret;
}

/******************************************************************************
 *                                                                            *
 * Purpose: checks if LLD data passes filter evaluation by custom expression  *
 *                                                                            *
 * Parameters: filter          - [IN] LLD filter                              *
 *             lld_obj         - [IN] LLD data row                            *
 *             err_msg         - [OUT]                                        *
 *                                                                            *
 * Return value: SUCCEED - LLD data passed filter evaluation                  *
 *               FAIL    - otherwise                                          *
 *                                                                            *
 * Comments: 1) replace {item_condition} references with action condition     *
 *              evaluation results (1 or 0)                                   *
 *           2) call zbx_evaluate() to calculate final result                 *
 *                                                                            *
 ******************************************************************************/
static int	filter_evaluate_expression(const zbx_lld_filter_t *filter, const zbx_lld_entry_t *lld_obj,
		char **err_msg)
{
	int			ret, res, error_num = 0;
	char			*expression = NULL, id[ZBX_MAX_UINT64_LEN + 2], *p, error[256], value[16],
				*errmsg = NULL;
	double			result;
	zbx_vector_str_t	errmsgs;
	size_t			expression_alloc = 0, expression_offset = 0, id_len, value_len;

	zabbix_log(LOG_LEVEL_DEBUG, "In %s() expression:%s", __func__, filter->expression);

	zbx_strcpy_alloc(&expression, &expression_alloc, &expression_offset, filter->expression);

	/* include trailing zero */
	expression_offset++;

	zbx_vector_str_create(&errmsgs);

	for (int i = 0; i < filter->conditions.values_num; i++)
	{
		const zbx_lld_condition_t	*condition = filter->conditions.values[i];

		if (SUCCEED == filter_condition_match(lld_obj, condition, &res, &errmsg))
		{
			zbx_snprintf(value, sizeof(value), "%d", res);
		}
		else
		{
			zbx_snprintf(value, sizeof(value), ZBX_UNKNOWN_STR "%d", error_num++);
			zbx_vector_str_append(&errmsgs, errmsg);
			errmsg = NULL;
		}

		zbx_snprintf(id, sizeof(id), "{" ZBX_FS_UI64 "}", condition->id);

		value_len = strlen(value);
		id_len = strlen(id);

		for (p = strstr(expression, id); NULL != p; p = strstr(p, id))
		{
			size_t	id_pos = p - expression;

			zbx_replace_mem_dyn(&expression, &expression_alloc, &expression_offset, id_pos, id_len,
					value, value_len);

			p = expression + id_pos + value_len;
		}
	}

	if (SUCCEED == zbx_evaluate(&result, expression, error, sizeof(error), &errmsgs))
	{
		ret = (SUCCEED != zbx_double_compare(result, 0) ? SUCCEED : FAIL);
	}
	else
	{
		*err_msg = zbx_strdcat(*err_msg, error);
		ret = FAIL;
	}

	zbx_free(expression);
	zbx_vector_str_clear_ext(&errmsgs, zbx_str_free);
	zbx_vector_str_destroy(&errmsgs);

	zabbix_log(LOG_LEVEL_DEBUG, "End of %s():%s", __func__, zbx_result_string(ret));

	return ret;
}

/******************************************************************************
 *                                                                            *
 * Purpose: checks if LLD data passes filter evaluation                       *
 *                                                                            *
 * Parameters: filter          - [IN] LLD filter                              *
 *             lld_obj         - [IN] LLD data row                            *
 *             info            - [OUT] warning description                    *
 *                                                                            *
 * Return value: SUCCEED - LLD data passed filter evaluation                  *
 *               FAIL    - otherwise                                          *
 *                                                                            *
 ******************************************************************************/
static int	filter_evaluate(const zbx_lld_filter_t *filter, const zbx_lld_entry_t *lld_obj, char **info)
{
	if (0 == filter->conditions.values_num)
		return SUCCEED;

	switch (filter->evaltype)
	{
		case ZBX_CONDITION_EVAL_TYPE_AND_OR:
		case ZBX_CONDITION_EVAL_TYPE_AND:
		case ZBX_CONDITION_EVAL_TYPE_OR:
			return filter_evaluate_and_or_andor(filter, lld_obj, info);
		case ZBX_CONDITION_EVAL_TYPE_EXPRESSION:
			return filter_evaluate_expression(filter, lld_obj, info);
	}

	return FAIL;
}

static int	lld_override_conditions_load(zbx_vector_lld_override_ptr_t *overrides,
		const zbx_vector_uint64_t *overrideids, char **sql, size_t *sql_alloc, const zbx_dc_item_t *item,
		char **error)
{
	size_t			sql_offset = 0;
	zbx_db_result_t		result;
	zbx_db_row_t		row;
	zbx_lld_override_t	*override;
	int			ret = SUCCEED, i;

	zabbix_log(LOG_LEVEL_DEBUG, "In %s()", __func__);

	zbx_strcpy_alloc(sql, sql_alloc, &sql_offset,
			"select lld_overrideid,lld_override_conditionid,macro,value,operator"
			" from lld_override_condition"
			" where");
	zbx_db_add_condition_alloc(sql, sql_alloc, &sql_offset, "lld_overrideid", overrideids->values,
			overrideids->values_num);

	result = zbx_db_select("%s", *sql);
	while (NULL != (row = zbx_db_fetch(result)))
	{
		zbx_uint64_t	overrideid;

		ZBX_STR2UINT64(overrideid, row[0]);

		const zbx_lld_override_t	cmp = {.overrideid = overrideid};

		if (FAIL == (i = zbx_vector_lld_override_ptr_bsearch(overrides, &cmp,
				zbx_lld_override_compare_func)))
		{
			THIS_SHOULD_NEVER_HAPPEN;
			continue;
		}

		override = overrides->values[i];
		if (FAIL == (ret = lld_filter_condition_add(&override->filter.conditions, row[1], row[2], row[3],
				row[4], item, error)))
		{
			break;
		}
	}
	zbx_db_free_result(result);

	for (i = 0; i < overrides->values_num; i++)
	{
		override = overrides->values[i];

		if (ZBX_CONDITION_EVAL_TYPE_AND_OR == override->filter.evaltype)
			zbx_vector_lld_condition_ptr_sort(&override->filter.conditions, lld_condition_compare_by_macro);
	}

	zabbix_log(LOG_LEVEL_DEBUG, "End of %s():%s", __func__, zbx_result_string(ret));

	return ret;
}

static void	lld_override_operations_load(zbx_vector_lld_override_ptr_t *overrides,
		const zbx_vector_uint64_t *overrideids, char **sql, size_t *sql_alloc)
{
	zbx_vector_lld_override_operation_t	ops;
	int					index;

	zabbix_log(LOG_LEVEL_DEBUG, "In %s()", __func__);

	zbx_vector_lld_override_operation_create(&ops);

	zbx_load_lld_override_operations(overrideids, sql, sql_alloc, &ops);

	for (int i = 0; i < ops.values_num; i++)
	{
		zbx_lld_override_operation_t	*op = ops.values[i];
		zbx_lld_override_t		*override, cmp = {.overrideid = op->overrideid};

		if (FAIL == (index = zbx_vector_lld_override_ptr_bsearch(overrides,
				&cmp, zbx_lld_override_compare_func)))
		{
			zbx_lld_override_operation_free(op);
			THIS_SHOULD_NEVER_HAPPEN;
			continue;
		}
		override = overrides->values[index];
		zbx_vector_lld_override_operation_append(&override->override_operations, op);
	}

	zbx_vector_lld_override_operation_destroy(&ops);

	zabbix_log(LOG_LEVEL_DEBUG, "End of %s()", __func__);
}

static int	lld_overrides_compare_by_step(const void *override1, const void *override2)
{
	ZBX_RETURN_IF_NOT_EQUAL((*(zbx_lld_override_t **)override1)->step, (*(zbx_lld_override_t **)override2)->step);

	return 0;
}

static void	lld_dump_overrides(const zbx_vector_lld_override_ptr_t *overrides)
{
	for (int i = 0; i < overrides->values_num; i++)
	{
		zbx_lld_override_t	*override = overrides->values[i];

		zabbix_log(LOG_LEVEL_TRACE, "overrideid: " ZBX_FS_UI64, override->overrideid);
		zabbix_log(LOG_LEVEL_TRACE, "  step: %d", override->step);
		zabbix_log(LOG_LEVEL_TRACE, "  stop: %d", override->stop);

		for (int j = 0; j < override->override_operations.values_num; j++)
		{
			zbx_lld_override_operation_t	*override_operation = override->override_operations.values[j];

			zabbix_log(LOG_LEVEL_TRACE, "    override_operationid:" ZBX_FS_UI64,
					override_operation->override_operationid);
			zabbix_log(LOG_LEVEL_TRACE, "    operationobject: %d", override_operation->operationtype);
			zabbix_log(LOG_LEVEL_TRACE, "    operator: %d", override_operation->operator);
			zabbix_log(LOG_LEVEL_TRACE, "    value '%s'", override_operation->value);
			zabbix_log(LOG_LEVEL_TRACE, "    status: %d", override_operation->status);
			zabbix_log(LOG_LEVEL_TRACE, "    discover: %d", override_operation->discover);
			zabbix_log(LOG_LEVEL_TRACE, "    delay '%s'", ZBX_NULL2STR(override_operation->delay));
			zabbix_log(LOG_LEVEL_TRACE, "    history '%s'", ZBX_NULL2STR(override_operation->history));
			zabbix_log(LOG_LEVEL_TRACE, "    trends '%s'", ZBX_NULL2STR(override_operation->trends));
			zabbix_log(LOG_LEVEL_TRACE, "    inventory_mode: %d", (int)override_operation->inventory_mode);

			for (int k = 0; k < override_operation->tags.values_num; k++)
			{
				zabbix_log(LOG_LEVEL_TRACE, "    tag:'%s' value:'%s'",
						override_operation->tags.values[k]->tag,
						override_operation->tags.values[k]->value);
			}

			for (int k = 0; k < override_operation->templateids.values_num; k++)
			{
				zabbix_log(LOG_LEVEL_TRACE, "    templateid: " ZBX_FS_UI64,
						override_operation->templateids.values[k]);
			}
		}
	}
}

static int	lld_overrides_load(zbx_vector_lld_override_ptr_t *overrides, const zbx_dc_item_t *item, char **error)
{
	zbx_db_result_t		result;
	zbx_db_row_t		row;
	zbx_vector_uint64_t	overrideids;
	char			*sql = NULL;
	size_t			sql_alloc = 0;
	int			ret = SUCCEED;

	zabbix_log(LOG_LEVEL_DEBUG, "In %s()", __func__);

	zbx_vector_uint64_create(&overrideids);

	zbx_db_begin();

	result = zbx_db_select(
			"select lld_overrideid,step,evaltype,formula,stop"
			" from lld_override"
			" where itemid=" ZBX_FS_UI64
			" order by lld_overrideid",
			item->itemid);

	while (NULL != (row = zbx_db_fetch(result)))
	{
		zbx_lld_override_t	*override;

		override = zbx_lld_override_create(row[0], NULL, NULL, row[1], row[2], row[3], row[4]);
		zbx_vector_lld_override_ptr_append(overrides, override);
		zbx_vector_uint64_append(&overrideids, override->overrideid);
	}

	zbx_db_free_result(result);

	if (0 != overrideids.values_num && SUCCEED == (ret = lld_override_conditions_load(overrides, &overrideids,
			&sql, &sql_alloc, item, error)))
	{
		lld_override_operations_load(overrides, &overrideids, &sql, &sql_alloc);
	}

	zbx_db_commit();
	zbx_free(sql);
	zbx_vector_uint64_destroy(&overrideids);

	zbx_vector_lld_override_ptr_sort(overrides, lld_overrides_compare_by_step);

	if (SUCCEED == ZBX_CHECK_LOG_LEVEL(LOG_LEVEL_TRACE))
		lld_dump_overrides(overrides);

	zabbix_log(LOG_LEVEL_DEBUG, "End of %s():%s", __func__, zbx_result_string(ret));

	return ret;
}

static int	regexp_strmatch_condition(const char *value, const char *pattern, unsigned char op)
{
	switch (op)
	{
		case ZBX_CONDITION_OPERATOR_REGEXP:
			if (NULL != zbx_regexp_match(value, pattern, NULL))
				return SUCCEED;
			break;
		case ZBX_CONDITION_OPERATOR_NOT_REGEXP:
			if (NULL == zbx_regexp_match(value, pattern, NULL))
				return SUCCEED;
			break;
		default:
			return zbx_strmatch_condition(value, pattern, op);
	}

	return FAIL;
}

void	lld_override_item(const zbx_vector_lld_override_ptr_t *overrides, const char *name, const char **delay,
		const char **history, const char **trends, zbx_vector_db_tag_ptr_t *override_tags,
		unsigned char *status, unsigned char *discover)
{
	zabbix_log(LOG_LEVEL_DEBUG, "In %s()", __func__);

	for (int i = 0; i < overrides->values_num; i++)
	{
		const zbx_lld_override_t	*override = overrides->values[i];

		for (int j = 0; j < override->override_operations.values_num; j++)
		{
			const zbx_lld_override_operation_t	*override_operation =
					override->override_operations.values[j];

			if (ZBX_LLD_OVERRIDE_OP_OBJECT_ITEM != override_operation->operationtype)
				continue;

			zabbix_log(LOG_LEVEL_TRACE, "%s() operationid:" ZBX_FS_UI64 " cond.value:'%s' name: '%s'",
					__func__, override_operation->override_operationid, override_operation->value,
					name);

			if (FAIL == regexp_strmatch_condition(name, override_operation->value,
					override_operation->operator))
			{
				zabbix_log(LOG_LEVEL_TRACE, "%s():FAIL", __func__);
				continue;
			}

			zabbix_log(LOG_LEVEL_TRACE, "%s():SUCCEED", __func__);

			if (NULL != override_operation->delay)
				*delay = override_operation->delay;

			if (NULL != override_operation->history)
				*history = override_operation->history;

			if (NULL != override_operation->trends)
				*trends = override_operation->trends;

			for (int k = 0; k < override_operation->tags.values_num; k++)
				zbx_vector_db_tag_ptr_append(override_tags, override_operation->tags.values[k]);

			if (NULL != status)
			{
				switch (override_operation->status)
				{
					case ZBX_PROTOTYPE_STATUS_ENABLED:
						*status = ITEM_STATUS_ACTIVE;
						break;
					case ZBX_PROTOTYPE_STATUS_DISABLED:
						*status = ITEM_STATUS_DISABLED;
						break;
					case ZBX_PROTOTYPE_STATUS_COUNT:
						break;
					default:
						THIS_SHOULD_NEVER_HAPPEN;
				}
			}

			if (ZBX_PROTOTYPE_DISCOVER_COUNT != override_operation->discover)
				*discover = override_operation->discover;
		}
	}

	zabbix_log(LOG_LEVEL_DEBUG, "End of %s()", __func__);
}

void	lld_override_lldrule(const zbx_vector_lld_override_ptr_t *overrides, const char *name, const char **delay,
		unsigned char *status, unsigned char *discover)
{
	zabbix_log(LOG_LEVEL_DEBUG, "In %s()", __func__);

	for (int i = 0; i < overrides->values_num; i++)
	{
		const zbx_lld_override_t	*override = overrides->values[i];

		for (int j = 0; j < override->override_operations.values_num; j++)
		{
			const zbx_lld_override_operation_t	*override_operation =
					override->override_operations.values[j];

			if (ZBX_LLD_OVERRIDE_OP_OBJECT_LLDRULE != override_operation->operationtype)
				continue;

			zabbix_log(LOG_LEVEL_TRACE, "%s() operationid:" ZBX_FS_UI64 " cond.value:'%s' name: '%s'",
					__func__, override_operation->override_operationid, override_operation->value,
					name);

			if (FAIL == regexp_strmatch_condition(name, override_operation->value,
					override_operation->operator))
			{
				zabbix_log(LOG_LEVEL_TRACE, "%s():FAIL", __func__);
				continue;
			}

			zabbix_log(LOG_LEVEL_TRACE, "%s():SUCCEED", __func__);

			if (NULL != override_operation->delay)
				*delay = override_operation->delay;

			if (NULL != status)
			{
				switch (override_operation->status)
				{
					case ZBX_PROTOTYPE_STATUS_ENABLED:
						*status = ITEM_STATUS_ACTIVE;
						break;
					case ZBX_PROTOTYPE_STATUS_DISABLED:
						*status = ITEM_STATUS_DISABLED;
						break;
					case ZBX_PROTOTYPE_STATUS_COUNT:
						break;
					default:
						THIS_SHOULD_NEVER_HAPPEN;
				}
			}

			if (ZBX_PROTOTYPE_DISCOVER_COUNT != override_operation->discover)
				*discover = override_operation->discover;
		}
	}

	zabbix_log(LOG_LEVEL_DEBUG, "End of %s()", __func__);
}

void	lld_override_trigger(const zbx_vector_lld_override_ptr_t *overrides, const char *name, unsigned char *severity,
		zbx_vector_db_tag_ptr_t *override_tags, unsigned char *status, unsigned char *discover)
{
	zabbix_log(LOG_LEVEL_DEBUG, "In %s()", __func__);

	for (int i = 0; i < overrides->values_num; i++)
	{
		const zbx_lld_override_t	*override = overrides->values[i];

		for (int j = 0; j < override->override_operations.values_num; j++)
		{
			const zbx_lld_override_operation_t	*override_operation =
					override->override_operations.values[j];

			if (ZBX_LLD_OVERRIDE_OP_OBJECT_TRIGGER != override_operation->operationtype)
				continue;

			zabbix_log(LOG_LEVEL_TRACE, "%s() operationid:" ZBX_FS_UI64 " cond.value:'%s' name: '%s'",
					__func__, override_operation->override_operationid, override_operation->value,
					name);

			if (FAIL == regexp_strmatch_condition(name, override_operation->value,
					override_operation->operator))
			{
				zabbix_log(LOG_LEVEL_TRACE, "%s():FAIL", __func__);
				continue;
			}

			zabbix_log(LOG_LEVEL_TRACE, "%s():SUCCEED", __func__);

			if (TRIGGER_SEVERITY_COUNT != override_operation->severity)
				*severity = override_operation->severity;

			for (int k = 0; k < override_operation->tags.values_num; k++)
				zbx_vector_db_tag_ptr_append(override_tags, override_operation->tags.values[k]);

			if (NULL != status)
			{
				switch (override_operation->status)
				{
					case ZBX_PROTOTYPE_STATUS_ENABLED:
						*status = TRIGGER_STATUS_ENABLED;
						break;
					case ZBX_PROTOTYPE_STATUS_DISABLED:
						*status = TRIGGER_STATUS_DISABLED;
						break;
					case ZBX_PROTOTYPE_STATUS_COUNT:
						break;
					default:
						THIS_SHOULD_NEVER_HAPPEN;
				}
			}

			if (ZBX_PROTOTYPE_DISCOVER_COUNT != override_operation->discover)
				*discover = override_operation->discover;
		}
	}

	zabbix_log(LOG_LEVEL_DEBUG, "End of %s()", __func__);
}

void	lld_override_host(const zbx_vector_lld_override_ptr_t *overrides, const char *name,
		zbx_vector_uint64_t *lnk_templateids, signed char *inventory_mode,
		zbx_vector_db_tag_ptr_t *override_tags, unsigned char *status, unsigned char *discover)
{
	zabbix_log(LOG_LEVEL_DEBUG, "In %s()", __func__);

	for (int i = 0; i < overrides->values_num; i++)
	{
		const zbx_lld_override_t	*override = overrides->values[i];

		for (int j = 0; j < override->override_operations.values_num; j++)
		{
			const zbx_lld_override_operation_t	*override_operation =
					override->override_operations.values[j];

			if (ZBX_LLD_OVERRIDE_OP_OBJECT_HOST != override_operation->operationtype)
				continue;

			zabbix_log(LOG_LEVEL_TRACE, "%s() operationid:" ZBX_FS_UI64 " cond.value:'%s' name: '%s'",
					__func__, override_operation->override_operationid, override_operation->value,
					name);

			if (FAIL == regexp_strmatch_condition(name, override_operation->value,
					override_operation->operator))
			{
				zabbix_log(LOG_LEVEL_TRACE, "%s():FAIL", __func__);
				continue;
			}

			zabbix_log(LOG_LEVEL_TRACE, "%s():SUCCEED", __func__);

			for (int k = 0; k < override_operation->templateids.values_num; k++)
				zbx_vector_uint64_append(lnk_templateids, override_operation->templateids.values[k]);

			if (HOST_INVENTORY_COUNT != override_operation->inventory_mode)
				*inventory_mode = override_operation->inventory_mode;

			for (int k = 0; k < override_operation->tags.values_num; k++)
				zbx_vector_db_tag_ptr_append(override_tags, override_operation->tags.values[k]);

			if (NULL != status)
			{
				switch (override_operation->status)
				{
					case ZBX_PROTOTYPE_STATUS_ENABLED:
						*status = HOST_STATUS_MONITORED;
						break;
					case ZBX_PROTOTYPE_STATUS_DISABLED:
						*status = HOST_STATUS_NOT_MONITORED;
						break;
					case ZBX_PROTOTYPE_STATUS_COUNT:
						break;
					default:
						THIS_SHOULD_NEVER_HAPPEN;
				}
			}

			if (ZBX_PROTOTYPE_DISCOVER_COUNT != override_operation->discover)
				*discover = override_operation->discover;
		}
	}

	zabbix_log(LOG_LEVEL_DEBUG, "End of %s()", __func__);
}

void	lld_override_graph(const zbx_vector_lld_override_ptr_t *overrides, const char *name, unsigned char *discover)
{
	zabbix_log(LOG_LEVEL_DEBUG, "In %s()", __func__);

	for (int i = 0; i < overrides->values_num; i++)
	{
		const zbx_lld_override_t	*override = overrides->values[i];

		for (int j = 0; j < override->override_operations.values_num; j++)
		{
			const zbx_lld_override_operation_t	*override_operation =
					override->override_operations.values[j];

			if (ZBX_LLD_OVERRIDE_OP_OBJECT_GRAPH != override_operation->operationtype)
				continue;

			zabbix_log(LOG_LEVEL_TRACE, "%s() operationid:" ZBX_FS_UI64 " cond.value:'%s' name: '%s'",
					__func__, override_operation->override_operationid, override_operation->value,
					name);

			if (FAIL == regexp_strmatch_condition(name, override_operation->value,
					override_operation->operator))
			{
				zabbix_log(LOG_LEVEL_TRACE, "%s():FAIL", __func__);
				continue;
			}

			zabbix_log(LOG_LEVEL_TRACE, "%s():SUCCEED", __func__);

			if (ZBX_PROTOTYPE_DISCOVER_COUNT != override_operation->discover)
				*discover = override_operation->discover;
		}
	}

	zabbix_log(LOG_LEVEL_DEBUG, "End of %s()", __func__);
}

int	lld_validate_item_override_no_discover(const zbx_vector_lld_override_ptr_t *overrides, const char *name,
		unsigned char override_default)
{
	for (int i = 0; i < overrides->values_num; i++)
	{
		const zbx_lld_override_t	*override = overrides->values[i];

		for (int j = 0; j < override->override_operations.values_num; j++)
		{
			const zbx_lld_override_operation_t	*override_operation =
					override->override_operations.values[j];

			if (ZBX_LLD_OVERRIDE_OP_OBJECT_ITEM == override_operation->operationtype &&
					SUCCEED == regexp_strmatch_condition(name, override_operation->value,
					override_operation->operator))
			{
				return ZBX_PROTOTYPE_NO_DISCOVER == override_operation->discover ? FAIL : SUCCEED;
			}
		}
	}

	return ZBX_PROTOTYPE_NO_DISCOVER == override_default ? FAIL : SUCCEED;
}

int	lld_validate_lldrule_override_no_discover(const zbx_vector_lld_override_ptr_t *overrides, const char *name,
		unsigned char override_default)
{
	for (int i = 0; i < overrides->values_num; i++)
	{
		const zbx_lld_override_t	*override = overrides->values[i];

		for (int j = 0; j < override->override_operations.values_num; j++)
		{
			const zbx_lld_override_operation_t	*override_operation =
					override->override_operations.values[j];

			if (ZBX_LLD_OVERRIDE_OP_OBJECT_LLDRULE == override_operation->operationtype &&
					SUCCEED == regexp_strmatch_condition(name, override_operation->value,
					override_operation->operator))
			{
				return ZBX_PROTOTYPE_NO_DISCOVER == override_operation->discover ? FAIL : SUCCEED;
			}
		}
	}

	return ZBX_PROTOTYPE_NO_DISCOVER == override_default ? FAIL : SUCCEED;
}

static int	lld_rows_get(zbx_vector_lld_entry_ptr_t *lld_entries, zbx_lld_filter_t *filter,
		zbx_vector_lld_row_ptr_t *lld_rows, const zbx_vector_lld_override_ptr_t *overrides, char **info)
{
	zbx_lld_row_t	*lld_row;
	int		ret = FAIL;

	zabbix_log(LOG_LEVEL_DEBUG, "In %s()", __func__);

	for (int i = 0; i < lld_entries->values_num; i++)
	{
		zbx_lld_entry_t	*lld_entry = (zbx_lld_entry_t *)lld_entries->values[i];

		if (SUCCEED != filter_evaluate(filter, lld_entry, info))
			continue;

		lld_row = (zbx_lld_row_t *)zbx_malloc(NULL, sizeof(zbx_lld_row_t));
		zbx_vector_lld_row_ptr_append(lld_rows, lld_row);

		lld_row->data = lld_entry;
		zbx_vector_lld_item_link_ptr_create(&lld_row->item_links);
		zbx_vector_lld_override_ptr_create(&lld_row->overrides);

#define OVERRIDE_STOP_TRUE	1

		for (int j = 0; j < overrides->values_num; j++)
		{
			zbx_lld_override_t	*override = overrides->values[j];

			if (SUCCEED != filter_evaluate(&override->filter, lld_entry, info))
				continue;

			zbx_vector_lld_override_ptr_append(&lld_row->overrides, override);

			if (OVERRIDE_STOP_TRUE == override->stop)
				break;
		}

#undef OVERRIDE_STOP_TRUE
	}

	ret = SUCCEED;

	if (SUCCEED == ZBX_CHECK_LOG_LEVEL(LOG_LEVEL_TRACE))
	{
		char	*str = NULL;
		size_t	str_alloc = 0;

		for (int i = 0; i < lld_rows->values_num; i++)
		{
			size_t	str_offset = 0;

			lld_row = lld_rows->values[i];

			lld_entry_snprintf_alloc(lld_row->data, &str, &str_alloc, &str_offset);

			zabbix_log(LOG_LEVEL_TRACE, "lld_row '%s' overrides:", str);

			for (int j = 0; j < lld_row->overrides.values_num; j++)
			{
				zabbix_log(LOG_LEVEL_TRACE, "  lld_overrideid: " ZBX_FS_UI64,
						*(const zbx_uint64_t *)lld_row->overrides.values[j]);
			}
		}

		zbx_free(str);
	}

	zabbix_log(LOG_LEVEL_DEBUG, "End of %s():%s", __func__, zbx_result_string(ret));

	return ret;
}

void	lld_item_link_free(zbx_lld_item_link_t *item_link)
{
	zbx_free(item_link);
}

void	lld_row_free(zbx_lld_row_t *lld_row)
{
	zbx_vector_lld_item_link_ptr_clear_ext(&lld_row->item_links, lld_item_link_free);
	zbx_vector_lld_item_link_ptr_destroy(&lld_row->item_links);
	zbx_vector_lld_override_ptr_destroy(&lld_row->overrides);
	zbx_free(lld_row);
}

void	lld_lifetime_init(zbx_lld_lifetime_t *lifetime, const char *key, zbx_uint64_t hostid, int type,
		const char *duration)
{
	if (ZBX_LLD_LIFETIME_TYPE_AFTER != (lifetime->type = (unsigned char)type))
	{
		lifetime->duration = 0;
		return;
	}

	char	*duration_res = zbx_strdup(NULL, duration);

	zbx_substitute_simple_macros(NULL, NULL, NULL, NULL, &hostid, NULL, NULL, NULL, NULL, NULL, NULL, NULL,
			&duration_res, ZBX_MACRO_TYPE_COMMON, NULL, 0);

	if (SUCCEED != zbx_is_time_suffix(duration_res, &lifetime->duration, ZBX_LENGTH_UNLIMITED))
	{
		zabbix_log(LOG_LEVEL_WARNING, "cannot process lost resources for the discovery rule "
				" \"%s:%s\": \"%s\" is not a valid value", zbx_host_string(hostid),
				key, duration_res);
		lifetime->duration = 25 * SEC_PER_YEAR;	/* max value for the field */
	}

	zbx_free(duration_res);
}

/******************************************************************************
 *                                                                            *
 * Purpose: adds or updates items, triggers and graphs for discovery item     *
 *                                                                            *
 * Parameters: item        - [IN] discovery rule                              *
 *             lld_entries - [IN] discovery entries (rows)                    *
 *             error       - [OUT] Error or informational message. Will be    *
 *                               set to empty string on successful discovery  *
 *                               without additional information.              *
 *                                                                            *
 ******************************************************************************/
int	lld_process_discovery_rule(zbx_dc_item_t *item, zbx_vector_lld_entry_ptr_t *lld_entries, char **error)
{
<<<<<<< HEAD
=======
#define LIFETIME_DURATION_GET(lt, lt_str)									\
	do													\
	{													\
		char	*lt_res;										\
														\
		if (ZBX_LLD_LIFETIME_TYPE_AFTER != lt.type)							\
			break;											\
														\
		lt_res = zbx_strdup(NULL, lt_str);								\
		zbx_dc_expand_user_and_func_macros(um_handle, &lt_res, &hostid, 1, NULL);			\
														\
		if (SUCCEED != zbx_is_time_suffix(lt_res, &lt.duration, ZBX_LENGTH_UNLIMITED))			\
		{												\
			zabbix_log(LOG_LEVEL_WARNING, "cannot process lost resources for the discovery rule "	\
					" \"%s:%s\": \"%s\" is not a valid value", zbx_host_string(hostid),	\
					discovery_key, lt_res);							\
			lt.duration = 25 * SEC_PER_YEAR;	/* max value for the field */			\
		}												\
		zbx_free(lt_res);										\
	}													\
	while(0)

>>>>>>> 4274d628
	zbx_db_result_t			result;
	zbx_db_row_t			row;
	zbx_uint64_t			hostid;
	char				*discovery_key = NULL, *info = NULL;
	int				ret = SUCCEED;
	zbx_lld_filter_t		filter;
	zbx_lld_lifetime_t		lifetime, enabled_lifetime;
	time_t				now;
	zbx_config_t			cfg;
	zbx_dc_um_handle_t		*um_handle;
	zbx_vector_lld_override_ptr_t	overrides;
	zbx_vector_lld_row_ptr_t	lld_rows;
	zbx_vector_lld_macro_t		exported_macros;

	zabbix_log(LOG_LEVEL_DEBUG, "In %s() itemid:" ZBX_FS_UI64, __func__, item->itemid);

	um_handle = zbx_dc_open_user_macros();
	zbx_config_get(&cfg, ZBX_CONFIG_FLAGS_AUDITLOG_ENABLED | ZBX_CONFIG_FLAGS_AUDITLOG_MODE);

	zbx_vector_lld_row_ptr_create(&lld_rows);
	zbx_vector_lld_override_ptr_create(&overrides);

	zbx_vector_lld_macro_create(&exported_macros);

	zbx_lld_filter_init(&filter);

	result = zbx_db_select(
			"select hostid,key_,evaltype,formula,lifetime_type,lifetime,enabled_lifetime_type,"
				"enabled_lifetime"
			" from items"
			" where itemid=" ZBX_FS_UI64,
			item->itemid);

	if (NULL != (row = zbx_db_fetch(result)))
	{
		ZBX_STR2UINT64(hostid, row[0]);
		discovery_key = zbx_strdup(discovery_key, row[1]);
		filter.evaltype = atoi(row[2]);
		filter.expression = zbx_strdup(NULL, row[3]);
		lld_lifetime_init(&lifetime, discovery_key, hostid, atoi(row[4]), row[5]);
		lld_lifetime_init(&enabled_lifetime, discovery_key, hostid, atoi(row[6]), row[7]);
	}
	zbx_db_free_result(result);

	if (NULL == row)
	{
		zabbix_log(LOG_LEVEL_WARNING, "invalid discovery rule ID [" ZBX_FS_UI64 "]", item->itemid);
		goto out;
	}

	if (SUCCEED != lld_filter_load(&filter, item, error))
	{
		ret = FAIL;
		goto out;
	}

	if (SUCCEED != (ret = lld_overrides_load(&overrides, item, error)))
		goto out;

	lld_rule_get_exported_macros(item->itemid, &exported_macros);
	for (int i = 0; i < lld_entries->values_num; i++)
		lld_entries->values[i]->exported_macros = &exported_macros;

	if (SUCCEED != lld_rows_get(lld_entries, &filter, &lld_rows, &overrides, &info))
	{
		ret = FAIL;
		goto out;
	}

	*error = zbx_strdup(*error, "");

	now = time(NULL);

	zbx_audit_init(cfg.auditlog_enabled, cfg.auditlog_mode, ZBX_AUDIT_LLD_CONTEXT);

	if (SUCCEED != lld_update_items(hostid, item->itemid, &lld_rows, error, &lifetime, &enabled_lifetime, now,
			ZBX_FLAG_DISCOVERY_NORMAL, NULL))
	{
		zabbix_log(LOG_LEVEL_DEBUG, "cannot update/add items because parent host was removed while"
				" processing lld rule");
		goto out;
	}

	lld_item_links_sort(&lld_rows);

	if (SUCCEED != lld_update_triggers(hostid, item->itemid, &lld_rows, error, &lifetime, &enabled_lifetime, now,
			ZBX_FLAG_DISCOVERY_NORMAL))
	{
		zabbix_log(LOG_LEVEL_DEBUG, "cannot update/add triggers because parent host was removed while"
				" processing lld rule");
		goto out;
	}

	if (SUCCEED != lld_update_graphs(hostid, item->itemid, &lld_rows, error, &lifetime, now,
			ZBX_FLAG_DISCOVERY_NORMAL))
	{
		zabbix_log(LOG_LEVEL_DEBUG, "cannot update/add graphs because parent host was removed while"
				" processing lld rule");
		goto out;
	}

	lld_update_hosts(item->itemid, &lld_rows, error, &lifetime, &enabled_lifetime, now, ZBX_FLAG_DISCOVERY_NORMAL,
			NULL);

	/* add informative warning to the error message about lack of data for macros used in filter */
	if (NULL != info)
		*error = zbx_strdcat(*error, info);
out:
	zbx_config_clean(&cfg);
	zbx_audit_flush(ZBX_AUDIT_LLD_CONTEXT);
	zbx_free(info);
	zbx_free(discovery_key);

	zbx_lld_filter_clean(&filter);

	for (int i = 0; i < lld_entries->values_num; i++)
		lld_entries->values[i]->exported_macros = NULL;

	for (int i = 0; i < exported_macros.values_num; i++)
		lld_macro_clear(&exported_macros.values[i]);

	zbx_vector_lld_macro_destroy(&exported_macros);

	zbx_vector_lld_override_ptr_clear_ext(&overrides, zbx_lld_override_free);
	zbx_vector_lld_override_ptr_destroy(&overrides);
	zbx_vector_lld_row_ptr_clear_ext(&lld_rows, lld_row_free);
	zbx_vector_lld_row_ptr_destroy(&lld_rows);

	zbx_dc_close_user_macros(um_handle);

#ifdef	HAVE_MALLOC_TRIM
	malloc_trim(128 * ZBX_MEBIBYTE);
#endif
	zabbix_log(LOG_LEVEL_DEBUG, "End of %s()", __func__);

	return ret;
#undef LIFETIME_DURATION_GET
}<|MERGE_RESOLUTION|>--- conflicted
+++ resolved
@@ -1069,8 +1069,8 @@
 	zbx_free(lld_row);
 }
 
-void	lld_lifetime_init(zbx_lld_lifetime_t *lifetime, const char *key, zbx_uint64_t hostid, int type,
-		const char *duration)
+static void	lld_lifetime_init(zbx_lld_lifetime_t *lifetime, const char *key, zbx_uint64_t hostid, int type,
+		const char *duration, zbx_dc_um_handle_t *um_handle)
 {
 	if (ZBX_LLD_LIFETIME_TYPE_AFTER != (lifetime->type = (unsigned char)type))
 	{
@@ -1080,8 +1080,7 @@
 
 	char	*duration_res = zbx_strdup(NULL, duration);
 
-	zbx_substitute_simple_macros(NULL, NULL, NULL, NULL, &hostid, NULL, NULL, NULL, NULL, NULL, NULL, NULL,
-			&duration_res, ZBX_MACRO_TYPE_COMMON, NULL, 0);
+	zbx_dc_expand_user_and_func_macros(um_handle, &duration_res, &hostid, 1, NULL);
 
 	if (SUCCEED != zbx_is_time_suffix(duration_res, &lifetime->duration, ZBX_LENGTH_UNLIMITED))
 	{
@@ -1107,31 +1106,6 @@
  ******************************************************************************/
 int	lld_process_discovery_rule(zbx_dc_item_t *item, zbx_vector_lld_entry_ptr_t *lld_entries, char **error)
 {
-<<<<<<< HEAD
-=======
-#define LIFETIME_DURATION_GET(lt, lt_str)									\
-	do													\
-	{													\
-		char	*lt_res;										\
-														\
-		if (ZBX_LLD_LIFETIME_TYPE_AFTER != lt.type)							\
-			break;											\
-														\
-		lt_res = zbx_strdup(NULL, lt_str);								\
-		zbx_dc_expand_user_and_func_macros(um_handle, &lt_res, &hostid, 1, NULL);			\
-														\
-		if (SUCCEED != zbx_is_time_suffix(lt_res, &lt.duration, ZBX_LENGTH_UNLIMITED))			\
-		{												\
-			zabbix_log(LOG_LEVEL_WARNING, "cannot process lost resources for the discovery rule "	\
-					" \"%s:%s\": \"%s\" is not a valid value", zbx_host_string(hostid),	\
-					discovery_key, lt_res);							\
-			lt.duration = 25 * SEC_PER_YEAR;	/* max value for the field */			\
-		}												\
-		zbx_free(lt_res);										\
-	}													\
-	while(0)
-
->>>>>>> 4274d628
 	zbx_db_result_t			result;
 	zbx_db_row_t			row;
 	zbx_uint64_t			hostid;
@@ -1171,8 +1145,8 @@
 		discovery_key = zbx_strdup(discovery_key, row[1]);
 		filter.evaltype = atoi(row[2]);
 		filter.expression = zbx_strdup(NULL, row[3]);
-		lld_lifetime_init(&lifetime, discovery_key, hostid, atoi(row[4]), row[5]);
-		lld_lifetime_init(&enabled_lifetime, discovery_key, hostid, atoi(row[6]), row[7]);
+		lld_lifetime_init(&lifetime, discovery_key, hostid, atoi(row[4]), row[5], um_handle);
+		lld_lifetime_init(&enabled_lifetime, discovery_key, hostid, atoi(row[6]), row[7], um_handle);
 	}
 	zbx_db_free_result(result);
 
