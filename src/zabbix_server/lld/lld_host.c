/*
** Copyright (C) 2001-2025 Zabbix SIA
**
** This program is free software: you can redistribute it and/or modify it under the terms of
** the GNU Affero General Public License as published by the Free Software Foundation, version 3.
**
** This program is distributed in the hope that it will be useful, but WITHOUT ANY WARRANTY;
** without even the implied warranty of MERCHANTABILITY or FITNESS FOR A PARTICULAR PURPOSE.
** See the GNU Affero General Public License for more details.
**
** You should have received a copy of the GNU Affero General Public License along with this program.
** If not, see <https://www.gnu.org/licenses/>.
**/

#include "lld.h"

#include "../db_lengths_constants.h"

#include "zbxexpression.h"
#include "zbx_availability_constants.h"
#include "audit/zbxaudit.h"
#include "audit/zbxaudit_host.h"
#include "zbxnum.h"
#include "zbxdbwrap.h"
#include "zbx_host_constants.h"
#include "zbxstr.h"
#include "zbxalgo.h"
#include "zbxcacheconfig.h"
#include "zbxdb.h"
#include "zbxdbhigh.h"
#include "zbxexpr.h"
#include "zbxhash.h"
#include "zbxinterface.h"
#include "../server_constants.h"
#include "zbx_item_constants.h"

/* host macro discovery state */
#define ZBX_USERMACRO_MANUAL	0
#define ZBX_USERMACRO_AUTOMATIC	1

/* group prototype sync columns */
#define LLD_GROUP_PROTOTYPE_COL_NAME	0
#define LLD_GROUP_PROTOTYPE_COL_GROUPID	1
#define LLD_GROUP_PROTOTYPE_COLS_NUM	2

typedef struct
{
	zbx_uint64_t	hostmacroid;
	char		*macro;
	char		*value;
	char		*value_orig;
	char		*description;
	char		*description_orig;
	unsigned char	type;
	unsigned char	type_orig;
	unsigned char	automatic;
#define ZBX_FLAG_LLD_HMACRO_UPDATE_VALUE		__UINT64_C(0x00000001)
#define ZBX_FLAG_LLD_HMACRO_UPDATE_DESCRIPTION		__UINT64_C(0x00000002)
#define ZBX_FLAG_LLD_HMACRO_UPDATE_TYPE			__UINT64_C(0x00000004)
#define ZBX_FLAG_LLD_HMACRO_UPDATE								\
		(ZBX_FLAG_LLD_HMACRO_UPDATE_VALUE | ZBX_FLAG_LLD_HMACRO_UPDATE_DESCRIPTION |	\
		ZBX_FLAG_LLD_HMACRO_UPDATE_TYPE)
#define ZBX_FLAG_LLD_HMACRO_REMOVE			__UINT64_C(0x00000008)
	zbx_uint64_t	flags;
}
zbx_lld_hostmacro_t;

ZBX_PTR_VECTOR_DECL(lld_hostmacro_ptr, zbx_lld_hostmacro_t*)
ZBX_PTR_VECTOR_IMPL(lld_hostmacro_ptr, zbx_lld_hostmacro_t*)

static void	lld_hostmacro_free(zbx_lld_hostmacro_t *hostmacro)
{
	zbx_free(hostmacro->macro);
	zbx_free(hostmacro->value);
	zbx_free(hostmacro->description);
	zbx_free(hostmacro->value_orig);
	zbx_free(hostmacro->description_orig);
	zbx_free(hostmacro);
}

typedef struct
{
	char		*community;
	char		*community_orig;
	char		*securityname;
	char		*securityname_orig;
	char		*authpassphrase;
	char		*authpassphrase_orig;
	char		*privpassphrase;
	char		*privpassphrase_orig;
	char		*contextname;
	char		*contextname_orig;
	unsigned char	securitylevel;
	unsigned char	securitylevel_orig;
	unsigned char	authprotocol;
	unsigned char	authprotocol_orig;
	unsigned char	privprotocol;
	unsigned char	privprotocol_orig;
	unsigned char	version;
	unsigned char	version_orig;
	unsigned char	bulk;
	unsigned char	bulk_orig;
	zbx_uint64_t	max_repetitions;
	zbx_uint64_t	max_repetitions_orig;
#define ZBX_FLAG_LLD_INTERFACE_SNMP_UPDATE_TYPE		__UINT64_C(0x00000001)	/* interface_snmp.type */
#define ZBX_FLAG_LLD_INTERFACE_SNMP_UPDATE_BULK		__UINT64_C(0x00000002)	/* interface_snmp.bulk */
#define ZBX_FLAG_LLD_INTERFACE_SNMP_UPDATE_COMMUNITY	__UINT64_C(0x00000004)	/* interface_snmp.community */
#define ZBX_FLAG_LLD_INTERFACE_SNMP_UPDATE_SECNAME	__UINT64_C(0x00000008)	/* interface_snmp.securityname */
#define ZBX_FLAG_LLD_INTERFACE_SNMP_UPDATE_SECLEVEL	__UINT64_C(0x00000010)	/* interface_snmp.securitylevel */
#define ZBX_FLAG_LLD_INTERFACE_SNMP_UPDATE_AUTHPASS	__UINT64_C(0x00000020)	/* interface_snmp.authpassphrase */
#define ZBX_FLAG_LLD_INTERFACE_SNMP_UPDATE_PRIVPASS	__UINT64_C(0x00000040)	/* interface_snmp.privpassphrase */
#define ZBX_FLAG_LLD_INTERFACE_SNMP_UPDATE_AUTHPROTOCOL	__UINT64_C(0x00000080)	/* interface_snmp.authprotocol */
#define ZBX_FLAG_LLD_INTERFACE_SNMP_UPDATE_PRIVPROTOCOL	__UINT64_C(0x00000100)	/* interface_snmp.privprotocol */
#define ZBX_FLAG_LLD_INTERFACE_SNMP_UPDATE_CONTEXT	__UINT64_C(0x00000200)	/* interface_snmp.contextname */
#define ZBX_FLAG_LLD_INTERFACE_SNMP_UPDATE_MAXREPS	__UINT64_C(0x00000400)	/* interface_snmp.max_repetitions */
#define ZBX_FLAG_LLD_INTERFACE_SNMP_UPDATE									\
		(ZBX_FLAG_LLD_INTERFACE_SNMP_UPDATE_TYPE | ZBX_FLAG_LLD_INTERFACE_SNMP_UPDATE_BULK |		\
		ZBX_FLAG_LLD_INTERFACE_SNMP_UPDATE_COMMUNITY | ZBX_FLAG_LLD_INTERFACE_SNMP_UPDATE_SECNAME |	\
		ZBX_FLAG_LLD_INTERFACE_SNMP_UPDATE_SECLEVEL | ZBX_FLAG_LLD_INTERFACE_SNMP_UPDATE_AUTHPASS |	\
		ZBX_FLAG_LLD_INTERFACE_SNMP_UPDATE_PRIVPASS | ZBX_FLAG_LLD_INTERFACE_SNMP_UPDATE_AUTHPROTOCOL |	\
		ZBX_FLAG_LLD_INTERFACE_SNMP_UPDATE_PRIVPROTOCOL | ZBX_FLAG_LLD_INTERFACE_SNMP_UPDATE_CONTEXT |	\
		ZBX_FLAG_LLD_INTERFACE_SNMP_UPDATE_MAXREPS)
#define ZBX_FLAG_LLD_INTERFACE_SNMP_CREATE		__UINT64_C(0x00000800)	/* new snmp data record*/
	zbx_uint64_t	flags;
}
zbx_lld_interface_snmp_t;

typedef struct
{
	zbx_uint64_t	interfaceid;
	zbx_uint64_t	parent_interfaceid;
	char		*ip;
	char		*ip_orig;
	char		*dns;
	char		*dns_orig;
	char		*port;
	char		*port_orig;
	unsigned char	main;
	unsigned char	main_orig;
	unsigned char	type;
	unsigned char	type_orig;
	unsigned char	useip;
	unsigned char	useip_orig;
#define ZBX_FLAG_LLD_INTERFACE_UPDATE_TYPE	__UINT64_C(0x00000001)	/* interface.type field should be updated  */
#define ZBX_FLAG_LLD_INTERFACE_UPDATE_MAIN	__UINT64_C(0x00000002)	/* interface.main field should be updated */
#define ZBX_FLAG_LLD_INTERFACE_UPDATE_USEIP	__UINT64_C(0x00000004)	/* interface.useip field should be updated */
#define ZBX_FLAG_LLD_INTERFACE_UPDATE_IP	__UINT64_C(0x00000008)	/* interface.ip field should be updated */
#define ZBX_FLAG_LLD_INTERFACE_UPDATE_DNS	__UINT64_C(0x00000010)	/* interface.dns field should be updated */
#define ZBX_FLAG_LLD_INTERFACE_UPDATE_PORT	__UINT64_C(0x00000020)	/* interface.port field should be updated */
#define ZBX_FLAG_LLD_INTERFACE_UPDATE								\
		(ZBX_FLAG_LLD_INTERFACE_UPDATE_TYPE | ZBX_FLAG_LLD_INTERFACE_UPDATE_MAIN |	\
		ZBX_FLAG_LLD_INTERFACE_UPDATE_USEIP | ZBX_FLAG_LLD_INTERFACE_UPDATE_IP |	\
		ZBX_FLAG_LLD_INTERFACE_UPDATE_DNS | ZBX_FLAG_LLD_INTERFACE_UPDATE_PORT)
#define ZBX_FLAG_LLD_INTERFACE_REMOVE		__UINT64_C(0x00000080)	/* interfaces which should be deleted */
#define ZBX_FLAG_LLD_INTERFACE_SNMP_REMOVE	__UINT64_C(0x00000100)	/* snmp data which should be deleted */
#define ZBX_FLAG_LLD_INTERFACE_SNMP_DATA_EXISTS	__UINT64_C(0x00000200)	/* there is snmp data */
	zbx_uint64_t	flags;
	union _data
	{
		zbx_lld_interface_snmp_t *snmp;
	}
	lld_row;
}
zbx_lld_interface_t;

ZBX_PTR_VECTOR_DECL(lld_interface_ptr, zbx_lld_interface_t *)
ZBX_PTR_VECTOR_IMPL(lld_interface_ptr, zbx_lld_interface_t *)

static void	lld_interface_free(zbx_lld_interface_t *interface)
{
	zbx_free(interface->port);
	zbx_free(interface->dns);
	zbx_free(interface->ip);
	zbx_free(interface->port_orig);
	zbx_free(interface->dns_orig);
	zbx_free(interface->ip_orig);

	if (0 != (interface->flags & ZBX_FLAG_LLD_INTERFACE_SNMP_DATA_EXISTS))
	{
		zbx_free(interface->lld_row.snmp->community);
		zbx_free(interface->lld_row.snmp->securityname);
		zbx_free(interface->lld_row.snmp->authpassphrase);
		zbx_free(interface->lld_row.snmp->privpassphrase);
		zbx_free(interface->lld_row.snmp->contextname);

		zbx_free(interface->lld_row.snmp->community_orig);
		zbx_free(interface->lld_row.snmp->securityname_orig);
		zbx_free(interface->lld_row.snmp->authpassphrase_orig);
		zbx_free(interface->lld_row.snmp->privpassphrase_orig);
		zbx_free(interface->lld_row.snmp->contextname_orig);

		zbx_free(interface->lld_row.snmp);
	}

	zbx_free(interface);
}

typedef struct
{
	zbx_uint64_t		hgsetid;
	char			hash_str[ZBX_SHA256_DIGEST_SIZE * 2 + 1];
	zbx_vector_uint64_t	hgroupids;
#define ZBX_LLD_HGSET_OPT_REUSE		0
#define ZBX_LLD_HGSET_OPT_DELETE	1
#define ZBX_LLD_HGSET_OPT_INSERT	2
	int			opt;
} zbx_lld_hgset_t;

ZBX_PTR_VECTOR_DECL(lld_hgset_ptr, zbx_lld_hgset_t*)
ZBX_PTR_VECTOR_IMPL(lld_hgset_ptr, zbx_lld_hgset_t*)

static int	lld_hgset_compare(const void *d1, const void *d2)
{
	const zbx_lld_hgset_t	*h1 = *((const zbx_lld_hgset_t * const *)d1);
	const zbx_lld_hgset_t	*h2 = *((const zbx_lld_hgset_t * const *)d2);

	return strcmp(h1->hash_str, h2->hash_str);
}

static void	lld_hgset_free(zbx_lld_hgset_t *hgset)
{
	zbx_vector_uint64_destroy(&hgset->hgroupids);
	zbx_free(hgset);
}

static int	lld_hgset_hash_search(const void *d1, const void *d2)
{
	const zbx_lld_hgset_t	*h1 = *((const zbx_lld_hgset_t * const *)d1);
	const char		*h2 = *((const char * const *)d2);

	return strcmp(h1->hash_str, h2);
}

typedef struct
{
	zbx_uint64_t			hostid;
	zbx_vector_uint64_t		old_groupids;		/* current host groups */
	zbx_vector_uint64_t		new_groupids;		/* host groups which should be added */
	zbx_vector_uint64_t		groupids;		/* resulting host groups */
	zbx_vector_uint64_t		lnk_templateids;	/* templates which should be linked */
	zbx_vector_uint64_t		del_templateids;	/* templates which should be unlinked */
	zbx_vector_lld_hostmacro_ptr_t	new_hostmacros;	/* host macros which should be added, deleted or updated */
	zbx_vector_lld_interface_ptr_t	interfaces;
	zbx_vector_db_tag_ptr_t		tags;
	char				*host_proto;
	char				*host;
	char				*host_orig;
	char				*name;
	char				*name_orig;
	int				lastcheck;
	unsigned char			discovery_status;
	int				ts_delete;
	int				ts_disable;
	unsigned char			disable_source;

#define ZBX_FLAG_LLD_HOST_DISCOVERED			__UINT64_C(0x00000001)	/* hosts which should be updated or */
										/* added */
#define ZBX_FLAG_LLD_HOST_UPDATE_HOST			__UINT64_C(0x00000002)	/* hosts.host and */
										/* host_discovery.host fields should */
										/* be updated */
#define ZBX_FLAG_LLD_HOST_UPDATE_NAME			__UINT64_C(0x00000004)	/* hosts.name field should be updated */
#define ZBX_FLAG_LLD_HOST_UPDATE_PROXY			__UINT64_C(0x00000008)	/* hosts.proxyid field should be */
										/* updated */
#define ZBX_FLAG_LLD_HOST_UPDATE_IPMI_AUTH		__UINT64_C(0x00000010)	/* hosts.ipmi_authtype field should */
										/* be updated */
#define ZBX_FLAG_LLD_HOST_UPDATE_IPMI_PRIV		__UINT64_C(0x00000020)	/* hosts.ipmi_privilege field should */
										/* be updated */
#define ZBX_FLAG_LLD_HOST_UPDATE_IPMI_USER		__UINT64_C(0x00000040)	/* hosts.ipmi_username field should */
										/* be updated */
#define ZBX_FLAG_LLD_HOST_UPDATE_IPMI_PASS		__UINT64_C(0x00000080)	/* hosts.ipmi_password field should */
										/* be updated */
#define ZBX_FLAG_LLD_HOST_UPDATE_TLS_CONNECT		__UINT64_C(0x00000100)	/* hosts.tls_connect field should be */
										/* updated */
#define ZBX_FLAG_LLD_HOST_UPDATE_TLS_ACCEPT		__UINT64_C(0x00000200)	/* hosts.tls_accept field should be */
										/* updated */
#define ZBX_FLAG_LLD_HOST_UPDATE_TLS_ISSUER		__UINT64_C(0x00000400)	/* hosts.tls_issuer field should be */
										/* updated */
#define ZBX_FLAG_LLD_HOST_UPDATE_TLS_SUBJECT		__UINT64_C(0x00000800)	/* hosts.tls_subject field should be */
										/* updated */
#define ZBX_FLAG_LLD_HOST_UPDATE_TLS_PSK_IDENTITY	__UINT64_C(0x00001000)	/* hosts.tls_psk_identity field */
										/* should be updated */
#define ZBX_FLAG_LLD_HOST_UPDATE_TLS_PSK		__UINT64_C(0x00002000)	/* hosts.tls_psk field should be */
										/* updated */
#define ZBX_FLAG_LLD_HOST_UPDATE_CUSTOM_INTERFACES	__UINT64_C(0x00004000)	/* hosts.custom_interfaces field */
										/* should be updated */
#define ZBX_FLAG_LLD_HOST_UPDATE_PROXY_GROUP		__UINT64_C(0x00008000)	/* hosts.proxy_groupid field */
										/* should be updated */
#define ZBX_FLAG_LLD_HOST_UPDATE_MONITORED_BY		__UINT64_C(0x00010000)	/* hosts.proxy_groupid field */
										/* should be updated */

#define ZBX_FLAG_LLD_HOST_UPDATE									\
		(ZBX_FLAG_LLD_HOST_UPDATE_HOST | ZBX_FLAG_LLD_HOST_UPDATE_NAME |			\
		ZBX_FLAG_LLD_HOST_UPDATE_PROXY | ZBX_FLAG_LLD_HOST_UPDATE_IPMI_AUTH |			\
		ZBX_FLAG_LLD_HOST_UPDATE_IPMI_PRIV | ZBX_FLAG_LLD_HOST_UPDATE_IPMI_USER |		\
		ZBX_FLAG_LLD_HOST_UPDATE_IPMI_PASS | ZBX_FLAG_LLD_HOST_UPDATE_TLS_CONNECT |		\
		ZBX_FLAG_LLD_HOST_UPDATE_TLS_ACCEPT | ZBX_FLAG_LLD_HOST_UPDATE_TLS_ISSUER |		\
		ZBX_FLAG_LLD_HOST_UPDATE_TLS_SUBJECT | ZBX_FLAG_LLD_HOST_UPDATE_TLS_PSK_IDENTITY |	\
		ZBX_FLAG_LLD_HOST_UPDATE_TLS_PSK | ZBX_FLAG_LLD_HOST_UPDATE_CUSTOM_INTERFACES |		\
		ZBX_FLAG_LLD_HOST_UPDATE_PROXY_GROUP | ZBX_FLAG_LLD_HOST_UPDATE_MONITORED_BY)
	zbx_uint64_t			flags;
	const zbx_lld_row_t		*lld_row;
	signed char			inventory_mode;
	signed char			inventory_mode_orig;
	unsigned char			status;
	unsigned char			custom_interfaces;
	unsigned char			custom_interfaces_orig;
	zbx_uint64_t			proxyid_orig;
	zbx_uint64_t			proxy_groupid_orig;
	signed char			ipmi_authtype_orig;
	unsigned char			ipmi_privilege_orig;
	unsigned char			monitored_by_orig;
	char				*ipmi_username_orig;
	char				*ipmi_password_orig;
	char				*tls_issuer_orig;
	char				*tls_subject_orig;
	char				*tls_psk_identity_orig;
	char				*tls_psk_orig;
	char				tls_connect_orig;
	char				tls_accept_orig;
	zbx_uint64_t			hgsetid_orig;
	zbx_lld_hgset_t			*hgset;
	zbx_sync_rowset_t		group_prototypes;		/* discovered group prototypes */

#define ZBX_LLD_HOST_HGSET_ACTION_IDLE		0
#define ZBX_LLD_HOST_HGSET_ACTION_ADD		1
#define ZBX_LLD_HOST_HGSET_ACTION_UPDATE	2
	unsigned char			hgset_action;
}
zbx_lld_host_t;

ZBX_PTR_VECTOR_DECL(lld_host_ptr, zbx_lld_host_t*)
ZBX_PTR_VECTOR_IMPL(lld_host_ptr, zbx_lld_host_t*)

static int	lld_host_compare_func(const void *d1, const void *d2)
{
	const zbx_lld_host_t	*host_1 = *(const zbx_lld_host_t **)d1;
	const zbx_lld_host_t	*host_2 = *(const zbx_lld_host_t **)d2;

	ZBX_RETURN_IF_NOT_EQUAL(host_1->hostid, host_2->hostid);

	return 0;
}

static void	lld_host_free(zbx_lld_host_t *host)
{
	zbx_sync_rowset_clear(&host->group_prototypes);
	zbx_vector_uint64_destroy(&host->new_groupids);
	zbx_vector_uint64_destroy(&host->old_groupids);
	zbx_vector_uint64_destroy(&host->groupids);
	zbx_vector_uint64_destroy(&host->lnk_templateids);
	zbx_vector_uint64_destroy(&host->del_templateids);
	zbx_vector_lld_hostmacro_ptr_clear_ext(&host->new_hostmacros, lld_hostmacro_free);
	zbx_vector_lld_hostmacro_ptr_destroy(&host->new_hostmacros);
	zbx_vector_db_tag_ptr_clear_ext(&host->tags, zbx_db_tag_free);
	zbx_vector_db_tag_ptr_destroy(&host->tags);
	zbx_vector_lld_interface_ptr_clear_ext(&host->interfaces, lld_interface_free);
	zbx_vector_lld_interface_ptr_destroy(&host->interfaces);
	zbx_free(host->host_proto);
	zbx_free(host->host);
	zbx_free(host->host_orig);
	zbx_free(host->name);
	zbx_free(host->name_orig);
	zbx_free(host->ipmi_username_orig);
	zbx_free(host->ipmi_password_orig);
	zbx_free(host->tls_issuer_orig);
	zbx_free(host->tls_subject_orig);
	zbx_free(host->tls_psk_identity_orig);
	zbx_free(host->tls_psk_orig);
	zbx_free(host);
}

typedef struct
{
	zbx_uint64_t	group_prototypeid;
	char		*name;
}
zbx_lld_group_prototype_t;

ZBX_PTR_VECTOR_DECL(lld_group_prototype_ptr, zbx_lld_group_prototype_t*)
ZBX_PTR_VECTOR_IMPL(lld_group_prototype_ptr, zbx_lld_group_prototype_t*)

static int	lld_group_prototype_compare_func(const void *d1, const void *d2)
{
	const zbx_lld_group_prototype_t	*group_prototype_1 = *(const zbx_lld_group_prototype_t **)d1;
	const zbx_lld_group_prototype_t	*group_prototype_2 = *(const zbx_lld_group_prototype_t **)d2;

	ZBX_RETURN_IF_NOT_EQUAL(group_prototype_1->group_prototypeid, group_prototype_2->group_prototypeid);

	return 0;
}

static void	lld_group_prototype_free(zbx_lld_group_prototype_t *group_prototype)
{
	zbx_free(group_prototype->name);
	zbx_free(group_prototype);
}

typedef struct
{
	zbx_uint64_t			groupdiscoveryid;
	zbx_uint64_t			parent_group_prototypeid;
	char				*name;
	unsigned char			discovery_status;
	int				ts_delete;
	int				lastcheck;
	const zbx_lld_entry_t		*lld_row;

#define ZBX_FLAG_LLD_GROUP_DISCOVERY_DISCOVERED		__UINT64_C(0x00000001)
#define ZBX_FLAG_LLD_GROUP_DISCOVERY_UPDATE_NAME	__UINT64_C(0x00000002)
#define ZBX_FLAG_LLD_GROUP_DISCOVERY_UPDATE_GROUPID	__UINT64_C(0x00000004)
#define ZBX_FLAG_LLD_GROUP_DISCOVERY_UPDATE		(ZBX_FLAG_LLD_GROUP_DISCOVERY_UPDATE_NAME |	\
							ZBX_FLAG_LLD_GROUP_DISCOVERY_UPDATE_GROUPID)
	zbx_uint64_t	flags;
}
zbx_lld_group_discovery_t;

static void	lld_group_discovery_free(zbx_lld_group_discovery_t *group_discovery)
{
	zbx_free(group_discovery->name);
	zbx_free(group_discovery);
}

ZBX_PTR_VECTOR_DECL(lld_group_discovery_ptr, zbx_lld_group_discovery_t *)
ZBX_PTR_VECTOR_IMPL(lld_group_discovery_ptr, zbx_lld_group_discovery_t *)

typedef struct
{
	zbx_uint64_t				groupid;
	zbx_vector_lld_group_discovery_ptr_t	discovery;
	zbx_vector_lld_host_ptr_t		hosts;
	char					*name;
	char					*name_orig;
	char					*name_inherit;	/* name of a group to inherit rights from */
#define ZBX_FLAG_LLD_GROUP_DISCOVERED		__UINT64_C(0x00000001)	/* groups which should be updated or added */
#define ZBX_FLAG_LLD_GROUP_UPDATE_NAME		__UINT64_C(0x00000002)	/* groups.name field should be updated */
#define ZBX_FLAG_LLD_GROUP_BLOCK_UPDATE		__UINT64_C(0x80000000)	/* group is discovered by other prototypes */
									/* and cannot be changed                   */
#define ZBX_FLAG_LLD_GROUP_UPDATE		ZBX_FLAG_LLD_GROUP_UPDATE_NAME
	zbx_uint64_t				flags;
}
zbx_lld_group_t;

ZBX_PTR_VECTOR_DECL(lld_group_ptr, zbx_lld_group_t *)
ZBX_PTR_VECTOR_IMPL(lld_group_ptr, zbx_lld_group_t *)

static void	lld_group_free(zbx_lld_group_t *group)
{
	zbx_vector_lld_group_discovery_ptr_clear_ext(&group->discovery, lld_group_discovery_free);
	zbx_vector_lld_group_discovery_ptr_destroy(&group->discovery);

	/* zbx_vector_ptr_clear_ext(&group->hosts, (zbx_clean_func_t)lld_host_free); is not missing here */
	zbx_vector_lld_host_ptr_destroy(&group->hosts);
	zbx_free(group->name);
	zbx_free(group->name_orig);
	zbx_free(group->name_inherit);
	zbx_free(group);
}

typedef struct
{
	char				*name;
	/* permission pair (usrgrpid, permission) */
	zbx_vector_uint64_pair_t	rights;
}
zbx_lld_group_rights_t;

ZBX_PTR_VECTOR_DECL(lld_group_rights_ptr, zbx_lld_group_rights_t*)
ZBX_PTR_VECTOR_IMPL(lld_group_rights_ptr, zbx_lld_group_rights_t*)

typedef struct
{
	zbx_uint64_t		ugsetid;
	int			permission;
	zbx_lld_hgset_t		*hgset;
} zbx_lld_permission_t;

ZBX_VECTOR_DECL(lld_permission, zbx_lld_permission_t)
ZBX_VECTOR_IMPL(lld_permission, zbx_lld_permission_t)

static int	lld_permission_compare(const void *d1, const void *d2)
{
	const zbx_lld_permission_t	*p1 = (const zbx_lld_permission_t * )d1;
	const zbx_lld_permission_t	*p2 = (const zbx_lld_permission_t * )d2;

	ZBX_RETURN_IF_NOT_EQUAL(p1->ugsetid, p2->ugsetid);
	ZBX_RETURN_IF_NOT_EQUAL(p1->hgset, p2->hgset);

	return 0;
}

static zbx_hash_t	zbx_ids_names_hash_func(const void *data)
{
	const zbx_id_name_pair_t	*id_name_pair_entry = (const zbx_id_name_pair_t *)data;

	return ZBX_DEFAULT_UINT64_HASH_ALGO(&(id_name_pair_entry->id), sizeof(id_name_pair_entry->id),
			ZBX_DEFAULT_HASH_SEED);
}

/******************************************************************************
 *                                                                            *
 * Purpose: retrieves tags of existing hosts                                  *
 *                                                                            *
 ******************************************************************************/
static void	lld_hosts_get_tags(zbx_vector_lld_host_ptr_t *hosts)
{
	zbx_vector_uint64_t	hostids;
	int			i;
	zbx_lld_host_t		*host;
	zbx_db_result_t		result;
	zbx_db_row_t		row;
	char			*sql = NULL;
	size_t			sql_alloc = 0, sql_offset = 0;
	zbx_uint64_t		hostid;
	zbx_db_tag_t		*tag;

	zbx_vector_lld_host_ptr_sort(hosts, ZBX_DEFAULT_UINT64_PTR_COMPARE_FUNC);
	zbx_vector_uint64_create(&hostids);

	for (i = 0; i < hosts->values_num; i++)
	{
		host = hosts->values[i];
		zbx_vector_uint64_append(&hostids, host->hostid);
	}

	zbx_strcpy_alloc(&sql, &sql_alloc, &sql_offset, "select hosttagid,hostid,tag,value,automatic from host_tag"
		" where");
	zbx_db_add_condition_alloc(&sql, &sql_alloc, &sql_offset, "hostid", hostids.values, hostids.values_num);
	zbx_strcpy_alloc(&sql, &sql_alloc, &sql_offset, " order by hostid");

	result = zbx_db_select("%s", sql);

	i = 0;
	host = hosts->values[i];

	while (NULL != (row = zbx_db_fetch(result)))
	{
		ZBX_STR2UINT64(hostid, row[1]);
		while (hostid != host->hostid)
		{
			if (++i == hosts->values_num)
			{
				THIS_SHOULD_NEVER_HAPPEN;
				goto out;
			}
			host = hosts->values[i];
		}

		tag = zbx_db_tag_create(row[2], row[3]);
		tag->automatic = atoi(row[4]);
		ZBX_STR2UINT64(tag->tagid, row[0]);

		zbx_vector_db_tag_ptr_append(&host->tags, tag);
	}
out:
	zbx_db_free_result(result);
	zbx_free(sql);
	zbx_vector_uint64_destroy(&hostids);
}

/******************************************************************************
 *                                                                            *
 * Purpose: retrieves existing hosts for specified host prototype             *
 *                                                                            *
 * Parameters: parent_hostid - [IN] host prototype id                         *
 *             hosts         - [OUT]                                          *
 *             ...           - [IN] new values which should be updated if     *
 *                                  different from original                   *
 *                                                                            *
 ******************************************************************************/
static void	lld_hosts_get(zbx_uint64_t parent_hostid, zbx_vector_lld_host_ptr_t *hosts, unsigned char monitored_by,
		zbx_uint64_t proxyid, zbx_uint64_t proxy_groupid, signed char ipmi_authtype,
		unsigned char ipmi_privilege, const char *ipmi_username, const char *ipmi_password,
		unsigned char tls_connect, unsigned char tls_accept, const char *tls_issuer, const char *tls_subject,
		const char *tls_psk_identity, const char *tls_psk)
{
	zbx_db_result_t		result;
	zbx_db_row_t		row;
	zbx_lld_host_t		*host;
	zbx_uint64_t		db_proxyid, db_proxy_groupid;
	unsigned char		db_monitored_by;

	zabbix_log(LOG_LEVEL_DEBUG, "In %s()", __func__);

	result = zbx_db_select(
			"select hd.hostid,hd.host,hd.lastcheck,hd.ts_delete,h.host,h.name,h.proxyid,"
				"h.ipmi_authtype,h.ipmi_privilege,h.ipmi_username,h.ipmi_password,hi.inventory_mode,"
				"h.tls_connect,h.tls_accept,h.tls_issuer,h.tls_subject,h.tls_psk_identity,h.tls_psk,"
				"h.custom_interfaces,hh.hgsetid,hd.status,hd.ts_disable,hd.disable_source,h.status,"
				"h.proxy_groupid,h.monitored_by"
			" from host_discovery hd"
				" join hosts h"
					" on hd.hostid=h.hostid"
				" left join host_hgset hh"
					" on hh.hostid=h.hostid"
				" left join host_inventory hi"
					" on hd.hostid=hi.hostid"
			" where hd.parent_hostid=" ZBX_FS_UI64,
			parent_hostid);

	while (NULL != (row = zbx_db_fetch(result)))
	{
		host = (zbx_lld_host_t *)zbx_malloc(NULL, sizeof(zbx_lld_host_t));

		ZBX_STR2UINT64(host->hostid, row[0]);
		host->host_proto = zbx_strdup(NULL, row[1]);
		host->lastcheck = atoi(row[2]);
		host->ts_delete = atoi(row[3]);
		host->host = zbx_strdup(NULL, row[4]);
		host->host_orig = NULL;
		host->name = zbx_strdup(NULL, row[5]);
		host->name_orig = NULL;
		host->ipmi_username_orig = NULL;
		host->ipmi_password_orig = NULL;
		host->tls_issuer_orig = NULL;
		host->tls_subject_orig = NULL;
		host->tls_psk_identity_orig = NULL;
		host->tls_psk_orig = NULL;
		host->lld_row = NULL;
		host->inventory_mode = HOST_INVENTORY_DISABLED;
		ZBX_STR2UCHAR(host->status, row[23]);
		host->custom_interfaces_orig = 0;
		host->monitored_by_orig = 0;
		host->proxyid_orig = 0;
		host->proxy_groupid_orig = 0;
		host->ipmi_authtype_orig = 0;
		host->ipmi_privilege_orig = 0;
		host->tls_connect_orig = 0;
		host->tls_accept_orig = 0;
		host->flags = 0x00;
		ZBX_STR2UCHAR(host->custom_interfaces, row[18]);
		host->hgset_action = ZBX_LLD_HOST_HGSET_ACTION_IDLE;
		ZBX_STR2UCHAR(host->discovery_status, row[20]);
		host->ts_disable = atoi(row[21]);
		ZBX_STR2UCHAR(host->disable_source, row[22]);

		ZBX_STR2UCHAR(db_monitored_by, row[25]);
		if (db_monitored_by != monitored_by)
		{
			host->monitored_by_orig = db_monitored_by;
			host->flags |= ZBX_FLAG_LLD_HOST_UPDATE_MONITORED_BY;
		}

		ZBX_DBROW2UINT64(db_proxyid, row[6]);
		if (db_proxyid != proxyid)
		{
			host->proxyid_orig = db_proxyid;
			host->flags |= ZBX_FLAG_LLD_HOST_UPDATE_PROXY;
		}

		ZBX_DBROW2UINT64(db_proxy_groupid, row[24]);
		if (db_proxy_groupid != proxy_groupid)
		{
			host->proxy_groupid_orig = db_proxy_groupid;
			host->flags |= ZBX_FLAG_LLD_HOST_UPDATE_PROXY_GROUP;
		}

		if ((signed char)atoi(row[7]) != ipmi_authtype)
		{
			host->ipmi_authtype_orig = (signed char)atoi(row[7]);
			host->flags |= ZBX_FLAG_LLD_HOST_UPDATE_IPMI_AUTH;
		}

		if ((unsigned char)atoi(row[8]) != ipmi_privilege)
		{
			host->ipmi_privilege_orig = (unsigned char)atoi(row[8]);
			host->flags |= ZBX_FLAG_LLD_HOST_UPDATE_IPMI_PRIV;
		}

		if (0 != strcmp(row[9], ipmi_username))
		{
			host->ipmi_username_orig = zbx_strdup(NULL, row[9]);
			host->flags |= ZBX_FLAG_LLD_HOST_UPDATE_IPMI_USER;
		}

		if (0 != strcmp(row[10], ipmi_password))
		{
			host->ipmi_password_orig = zbx_strdup(NULL, row[10]);
			host->flags |= ZBX_FLAG_LLD_HOST_UPDATE_IPMI_PASS;
		}

		if (atoi(row[12]) != tls_connect)
		{
			host->tls_connect_orig = (char)atoi(row[12]);
			host->flags |= ZBX_FLAG_LLD_HOST_UPDATE_TLS_CONNECT;
		}

		if (atoi(row[13]) != tls_accept)
		{
			host->tls_accept_orig = (char)atoi(row[13]);
			host->flags |= ZBX_FLAG_LLD_HOST_UPDATE_TLS_ACCEPT;
		}

		if (0 != strcmp(tls_issuer, row[14]))
		{
			host->tls_issuer_orig = zbx_strdup(NULL, row[14]);
			host->flags |= ZBX_FLAG_LLD_HOST_UPDATE_TLS_ISSUER;
		}

		if (0 != strcmp(tls_subject, row[15]))
		{
			host->tls_subject_orig = zbx_strdup(NULL, row[15]);
			host->flags |= ZBX_FLAG_LLD_HOST_UPDATE_TLS_SUBJECT;
		}

		if (0 != strcmp(tls_psk_identity, row[16]))
		{
			host->tls_psk_identity_orig = zbx_strdup(NULL, row[16]);
			host->flags |= ZBX_FLAG_LLD_HOST_UPDATE_TLS_PSK_IDENTITY;
		}

		if (0 != strcmp(tls_psk, row[17]))
		{
			host->tls_psk_orig = zbx_strdup(NULL, row[17]);
			host->flags |= ZBX_FLAG_LLD_HOST_UPDATE_TLS_PSK;
		}

		if (SUCCEED == zbx_db_is_null(row[11]))
			host->inventory_mode_orig = HOST_INVENTORY_DISABLED;
		else
			host->inventory_mode_orig = (signed char)atoi(row[11]);

		if (SUCCEED == zbx_db_is_null(row[19]))
			host->hgsetid_orig = 0;
		else
			ZBX_STR2UINT64(host->hgsetid_orig, row[19]);

		zbx_vector_uint64_create(&host->groupids);
		zbx_vector_uint64_create(&host->old_groupids);
		zbx_vector_uint64_create(&host->new_groupids);
		zbx_vector_uint64_create(&host->lnk_templateids);
		zbx_vector_uint64_create(&host->del_templateids);
		zbx_vector_lld_hostmacro_ptr_create(&host->new_hostmacros);
		zbx_vector_db_tag_ptr_create(&host->tags);
		zbx_vector_lld_interface_ptr_create(&host->interfaces);
		zbx_sync_rowset_init(&host->group_prototypes, LLD_GROUP_PROTOTYPE_COLS_NUM);

		zbx_vector_lld_host_ptr_append(hosts, host);
	}
	zbx_db_free_result(result);

	zabbix_log(LOG_LEVEL_DEBUG, "End of %s()", __func__);
}

static zbx_hash_t	lld_host_host_hash(const void *d)
{
	const zbx_lld_host_t	*host = *(const zbx_lld_host_t *const *)d;

	return ZBX_DEFAULT_STRING_HASH_FUNC(host->host);
}

static int	lld_host_host_compare(const void *d1, const void *d2)
{
	const zbx_lld_host_t	*host1 = *(const zbx_lld_host_t * const *)d1;
	const zbx_lld_host_t	*host2 = *(const zbx_lld_host_t * const *)d2;

	return strcmp(host1->host, host2->host);
}

static zbx_hash_t	lld_host_name_hash(const void *d)
{
	const zbx_lld_host_t	*host = *(const zbx_lld_host_t * const *)d;

	return ZBX_DEFAULT_STRING_HASH_FUNC(host->name);
}

static int	lld_host_name_compare(const void *d1, const void *d2)
{
	const zbx_lld_host_t	*host1 = *(const zbx_lld_host_t * const *)d1;
	const zbx_lld_host_t	*host2 = *(const zbx_lld_host_t * const *)d2;

	return strcmp(host1->name, host2->name);
}

/******************************************************************************
 *                                                                            *
 * Purpose: validates LLD hosts                                               *
 *                                                                            *
 * Parameters: hosts  - [IN] list of hosts; should be sorted by hostid        *
 *             dflags - [IN] discovery flags                                  *
 *             error  - [OUT]                                                 *
 *                                                                            *
 ******************************************************************************/
static void	lld_hosts_validate(zbx_vector_lld_host_ptr_t *hosts, int dflags, char **error)
{
	zbx_db_result_t		result;
	zbx_db_row_t		row;
	zbx_lld_host_t		*host;
	zbx_vector_uint64_t	hostids;
	zbx_vector_str_t	tnames, vnames;
	zbx_hashset_t		host_hosts, host_names;

	zabbix_log(LOG_LEVEL_DEBUG, "In %s()", __func__);

	zbx_hashset_create(&host_hosts, hosts->values_num, lld_host_host_hash, lld_host_host_compare);
	zbx_hashset_create(&host_names, hosts->values_num, lld_host_name_hash, lld_host_name_compare);

	zbx_vector_uint64_create(&hostids);
	zbx_vector_str_create(&tnames);		/* list of technical host names */
	zbx_vector_str_create(&vnames);		/* list of visible host names */

	/* checking a host name validity */
	for (int i = 0; i < hosts->values_num; i++)
	{
		char	*ch_error;
		char	name_trunc[VALUE_ERRMSG_MAX + 1];

		host = hosts->values[i];

		if (0 == (host->flags & ZBX_FLAG_LLD_HOST_DISCOVERED))
			continue;

		/* only new hosts or hosts with changed host name will be validated */
		if (0 != host->hostid && 0 == (host->flags & ZBX_FLAG_LLD_HOST_UPDATE_HOST))
			continue;

		/* check for valid host name unless it's a prototype */
		if (0 != (dflags & ZBX_FLAG_DISCOVERY_PROTOTYPE) ||
				SUCCEED == zbx_check_hostname(host->host, &ch_error))
		{
			continue;
		}

		zbx_strlcpy(name_trunc, host->host, sizeof(name_trunc));

		*error = zbx_strdcatf(*error, "Cannot %s host \"%s\": %s.\n",
				(0 != host->hostid ? "update" : "create"), name_trunc, ch_error);

		zbx_free(ch_error);

		if (0 != host->hostid)
		{
			lld_field_str_rollback(&host->host, &host->host_orig, &host->flags,
					ZBX_FLAG_LLD_HOST_UPDATE_HOST);
		}
		else
			host->flags &= ~ZBX_FLAG_LLD_HOST_DISCOVERED;
	}

	/* checking a visible host name validity */
	for (int i = 0; i < hosts->values_num; i++)
	{
		host = hosts->values[i];

		if (0 == (host->flags & ZBX_FLAG_LLD_HOST_DISCOVERED))
			continue;

		/* only new hosts or hosts with changed visible name will be validated */
		if (0 != host->hostid && 0 == (host->flags & ZBX_FLAG_LLD_HOST_UPDATE_NAME))
			continue;

		/* visible host name is valid utf8 sequence and has a valid length */
		if (SUCCEED != zbx_is_utf8(host->name) || '\0' == *host->name)
		{
			zbx_replace_invalid_utf8(host->name);
			*error = zbx_strdcatf(*error, "Cannot %s host \"%s\": invalid visible host name \"%s\".\n",
					(0 != host->hostid ? "update" : "create"), host->host, host->name);
		}
		else if (zbx_strlen_utf8(host->name) > ZBX_MAX_HOSTNAME_LEN)
		{
			*error = zbx_strdcatf(*error, "Cannot %s host \"%s\": visible name is too long.\n",
					(0 != host->hostid ? "update" : "create"), host->host);
		}
		else
			continue;

		if (0 != host->hostid)
		{
			lld_field_str_rollback(&host->name, &host->name_orig, &host->flags,
					ZBX_FLAG_LLD_HOST_UPDATE_NAME);
		}
		else
			host->flags &= ~ZBX_FLAG_LLD_HOST_DISCOVERED;
	}

	/* index existing hosts */
	for (int i = 0; i < hosts->values_num; i++)
	{
		host = hosts->values[i];

		if (0 == (host->flags & ZBX_FLAG_LLD_HOST_DISCOVERED))
			continue;

		if (0 != host->hostid && 0 == (host->flags & ZBX_FLAG_LLD_HOST_UPDATE_HOST))
			zbx_hashset_insert(&host_hosts, &host, sizeof(zbx_lld_host_t *));

		if (0 != host->hostid && 0 == (host->flags & ZBX_FLAG_LLD_HOST_UPDATE_NAME))
			zbx_hashset_insert(&host_names, &host, sizeof(zbx_lld_host_t *));
	}

	/* checking duplicated host names */
	for (int i = 0; i < hosts->values_num; i++)
	{
		int	num_data = host_hosts.num_data;

		host = hosts->values[i];

		if (0 == (host->flags & ZBX_FLAG_LLD_HOST_DISCOVERED))
			continue;

		/* only new hosts or hosts with changed host name will be validated */
		if (0 != host->hostid && 0 == (host->flags & ZBX_FLAG_LLD_HOST_UPDATE_HOST))
			continue;

		zbx_hashset_insert(&host_hosts, &host, sizeof(zbx_lld_host_t *));

		if (num_data != host_hosts.num_data)
			continue;

		*error = zbx_strdcatf(*error, "Cannot %s host:"
				" host with the same name \"%s\" (\"%s\") already exists.\n",
				(0 != host->hostid ? "update" : "create"), host->host, host->name);

		if (0 != host->hostid)
		{
			lld_field_str_rollback(&host->host, &host->host_orig, &host->flags,
					ZBX_FLAG_LLD_HOST_UPDATE_HOST);
		}
		else
			host->flags &= ~ZBX_FLAG_LLD_HOST_DISCOVERED;
	}

	/* checking duplicated visible host names */
	for (int i = 0; i < hosts->values_num; i++)
	{
		int	num_data = host_names.num_data;

		host = hosts->values[i];

		if (0 == (host->flags & ZBX_FLAG_LLD_HOST_DISCOVERED))
			continue;

		/* only new hosts or hosts with changed visible name will be validated */
		if (0 != host->hostid && 0 == (host->flags & ZBX_FLAG_LLD_HOST_UPDATE_NAME))
			continue;

		zbx_hashset_insert(&host_names, &host, sizeof(zbx_lld_host_t *));

		if (num_data != host_names.num_data)
			continue;

		*error = zbx_strdcatf(*error, "Cannot %s host \"%s\":"
				" host with the same visible name \"%s\" already exists.\n",
				(0 != host->hostid ? "update" : "create"), host->host, host->name);

		if (0 != host->hostid)
		{
			lld_field_str_rollback(&host->name, &host->name_orig, &host->flags,
					ZBX_FLAG_LLD_HOST_UPDATE_NAME);
		}
		else
			host->flags &= ~ZBX_FLAG_LLD_HOST_DISCOVERED;
	}

	/* checking duplicated host names and visible host names in DB */

	for (int i = 0; i < hosts->values_num; i++)
	{
		host = hosts->values[i];

		if (0 == (host->flags & ZBX_FLAG_LLD_HOST_DISCOVERED))
			continue;

		if (0 != host->hostid)
			zbx_vector_uint64_append(&hostids, host->hostid);

		if (0 == host->hostid || 0 != (host->flags & ZBX_FLAG_LLD_HOST_UPDATE_HOST))
			zbx_vector_str_append(&tnames, host->host);

		if (0 == host->hostid || 0 != (host->flags & ZBX_FLAG_LLD_HOST_UPDATE_NAME))
			zbx_vector_str_append(&vnames, host->name);
	}

	if (0 != tnames.values_num || 0 != vnames.values_num)
	{
		char	*sql = NULL;
		size_t	sql_alloc = 0, sql_offset = 0;

		zbx_snprintf_alloc(&sql, &sql_alloc, &sql_offset,
				"select host,name"
				" from hosts"
				" where status in (%d,%d,%d)"
					" and flags<>%d"
					" and",
				HOST_STATUS_MONITORED, HOST_STATUS_NOT_MONITORED, HOST_STATUS_TEMPLATE,
				ZBX_FLAG_DISCOVERY_PROTOTYPE);

		if (0 != tnames.values_num && 0 != vnames.values_num)
			zbx_strcpy_alloc(&sql, &sql_alloc, &sql_offset, " (");

		if (0 != tnames.values_num)
		{
			zbx_db_add_str_condition_alloc(&sql, &sql_alloc, &sql_offset, "host",
					(const char * const *)tnames.values, tnames.values_num);
		}

		if (0 != tnames.values_num && 0 != vnames.values_num)
			zbx_strcpy_alloc(&sql, &sql_alloc, &sql_offset, " or");

		if (0 != vnames.values_num)
		{
			zbx_db_add_str_condition_alloc(&sql, &sql_alloc, &sql_offset, "name",
					(const char * const *)vnames.values, vnames.values_num);
		}

		if (0 != tnames.values_num && 0 != vnames.values_num)
			zbx_chrcpy_alloc(&sql, &sql_alloc, &sql_offset, ')');

		if (0 != hostids.values_num)
		{
			zbx_vector_uint64_sort(&hostids, ZBX_DEFAULT_UINT64_COMPARE_FUNC);
			zbx_strcpy_alloc(&sql, &sql_alloc, &sql_offset, " and not");
			zbx_db_add_condition_alloc(&sql, &sql_alloc, &sql_offset, "hostid",
					hostids.values, hostids.values_num);
		}

		result = zbx_db_select("%s", sql);

		while (NULL != (row = zbx_db_fetch(result)))
		{
			zbx_lld_host_t	host_local = {.host = row[0], .name = row[1]}, *phost_local = &host_local,
					**phost;

			if (NULL != (phost = zbx_hashset_search(&host_hosts, &phost_local)))
			{
				host = *phost;

				*error = zbx_strdcatf(*error, "Cannot %s host:"
						" host with the same name \"%s\" (\"%s\") already exists.\n",
						(0 != host->hostid ? "update" : "create"), host->host,
						host->name);

				if (0 != host->hostid)
				{
					lld_field_str_rollback(&host->host, &host->host_orig, &host->flags,
							ZBX_FLAG_LLD_HOST_UPDATE_HOST);
				}
				else
					host->flags &= ~ZBX_FLAG_LLD_HOST_DISCOVERED;
			}

			if (NULL != (phost = zbx_hashset_search(&host_names, &phost_local)))
			{
				host = *phost;

				*error = zbx_strdcatf(*error, "Cannot %s host \"%s\":"
						" host with the same visible name \"%s\" already exists.\n",
						(0 != host->hostid ? "update" : "create"), host->host, host->name);

				if (0 != host->hostid)
				{
					lld_field_str_rollback(&host->name, &host->name_orig, &host->flags,
							ZBX_FLAG_LLD_HOST_UPDATE_NAME);
				}
				else
					host->flags &= ~ZBX_FLAG_LLD_HOST_DISCOVERED;
			}
		}
		zbx_db_free_result(result);

		zbx_free(sql);
	}

	zbx_vector_str_destroy(&vnames);
	zbx_vector_str_destroy(&tnames);
	zbx_vector_uint64_destroy(&hostids);
	zbx_hashset_destroy(&host_hosts);
	zbx_hashset_destroy(&host_names);

	zabbix_log(LOG_LEVEL_DEBUG, "End of %s()", __func__);
}

static zbx_lld_host_t	*lld_host_make(zbx_vector_lld_host_ptr_t *hosts, zbx_vector_lld_host_ptr_t *hosts_old,
		const char *host_proto, const char *name_proto,
		signed char inventory_mode_proto, unsigned char status_proto, unsigned char discover_proto,
		zbx_vector_db_tag_ptr_t *tags, const zbx_lld_row_t *lld_row, unsigned char custom_iface, char **error)
{
	char			*buffer = NULL;
	int			host_found = 0;
	zbx_lld_host_t		*host = NULL;
	zbx_vector_db_tag_ptr_t	override_tags;
	zbx_vector_uint64_t	lnk_templateids;
	zbx_vector_db_tag_ptr_t	new_tags;

	zabbix_log(LOG_LEVEL_DEBUG, "In %s()", __func__);

	zbx_vector_uint64_create(&lnk_templateids);
	zbx_vector_db_tag_ptr_create(&new_tags);

	for (int i = 0; i < hosts_old->values_num; i++)
	{
		host = hosts_old->values[i];

		if (0 != (host->flags & ZBX_FLAG_LLD_HOST_DISCOVERED))
			continue;

		if (0 == host->hostid)
			continue;

		buffer = zbx_strdup(buffer, host->host_proto);
		zbx_substitute_lld_macros(&buffer, lld_row->data, ZBX_MACRO_ANY, NULL, 0);
		zbx_lrtrim(buffer, ZBX_WHITESPACE);

		if (0 == strcmp(host->host, buffer))
		{
			zbx_vector_lld_host_ptr_remove(hosts_old, i);
			host_found = 1;
			break;
		}
	}

	zbx_vector_db_tag_ptr_create(&override_tags);

	if (0 == host_found)
	{
		host = (zbx_lld_host_t *)zbx_malloc(NULL, sizeof(zbx_lld_host_t));

		host->hostid = 0;
		host->host_proto = NULL;
		host->lastcheck = 0;
		host->discovery_status = ZBX_LLD_DISCOVERY_STATUS_NORMAL;
		host->ts_delete = 0;
		host->ts_disable = 0;
		host->disable_source = ZBX_DISABLE_SOURCE_DEFAULT;
		host->host = zbx_strdup(NULL, host_proto);
		host->host_orig = NULL;
		zbx_substitute_lld_macros(&host->host, lld_row->data, ZBX_MACRO_ANY, NULL, 0);
		zbx_lrtrim(host->host, ZBX_WHITESPACE);

		host->status = status_proto;
		host->inventory_mode = inventory_mode_proto;
		host->custom_interfaces = custom_iface;
		host->ipmi_username_orig = NULL;
		host->ipmi_password_orig = NULL;
		host->tls_issuer_orig = NULL;
		host->tls_subject_orig = NULL;
		host->tls_psk_identity_orig = NULL;
		host->tls_psk_orig = NULL;
		host->tls_connect_orig = 0;
		host->tls_accept_orig = 0;

		zbx_vector_uint64_create(&host->lnk_templateids);

		lld_override_host(&lld_row->overrides, host->host, &lnk_templateids, &host->inventory_mode,
				&override_tags, &host->status, &discover_proto);

		if (ZBX_PROTOTYPE_NO_DISCOVER == discover_proto)
		{
			zbx_vector_uint64_destroy(&host->lnk_templateids);
			zbx_free(host->host);
			zbx_free(host);
			goto out;
		}
		else
		{
			host->name = zbx_strdup(NULL, name_proto);
			zbx_substitute_lld_macros(&host->name, lld_row->data, ZBX_MACRO_ANY, NULL, 0);
			zbx_lrtrim(host->name, ZBX_WHITESPACE);
			host->name_orig = NULL;
			zbx_vector_uint64_create(&host->groupids);
			zbx_vector_uint64_create(&host->old_groupids);
			zbx_vector_uint64_create(&host->new_groupids);
			zbx_vector_uint64_create(&host->del_templateids);
			zbx_vector_lld_hostmacro_ptr_create(&host->new_hostmacros);
			zbx_vector_db_tag_ptr_create(&host->tags);
			zbx_vector_lld_interface_ptr_create(&host->interfaces);
			host->flags = ZBX_FLAG_LLD_HOST_DISCOVERED;
			host->lld_row = NULL;
			host->inventory_mode_orig = host->inventory_mode;
			host->custom_interfaces_orig = host->custom_interfaces;
			host->monitored_by_orig = 0;
			host->proxyid_orig = 0;
			host->proxy_groupid_orig = 0;
			host->ipmi_authtype_orig = 0;
			host->ipmi_privilege_orig = 0;
			host->hgsetid_orig = 0;
			host->hgset_action = ZBX_LLD_HOST_HGSET_ACTION_IDLE;

			zbx_sync_rowset_init(&host->group_prototypes, LLD_GROUP_PROTOTYPE_COLS_NUM);

			zbx_vector_lld_host_ptr_append(hosts, host);
		}
	}
	else
	{
		zbx_free(buffer);
		/* host technical name */
		if (0 != strcmp(host->host_proto, host_proto))	/* the new host prototype differs */
		{
			buffer = zbx_strdup(buffer, host_proto);
			zbx_substitute_lld_macros(&buffer, lld_row->data, ZBX_MACRO_ANY, NULL, 0);
			zbx_lrtrim(buffer, ZBX_WHITESPACE);
		}

		lld_override_host(&lld_row->overrides, NULL != buffer ? buffer : host->host, &lnk_templateids,
				&inventory_mode_proto, &override_tags, NULL, &discover_proto);

		if (ZBX_PROTOTYPE_NO_DISCOVER == discover_proto)
		{
			host = NULL;
			goto out;
		}

		if (NULL != buffer)
		{
			host->host_orig = host->host;
			host->host = buffer;
			buffer = NULL;
			host->flags |= ZBX_FLAG_LLD_HOST_UPDATE_HOST;
		}

		host->inventory_mode = inventory_mode_proto;

		if (host->custom_interfaces != custom_iface)
		{
			host->custom_interfaces_orig = host->custom_interfaces;
			host->custom_interfaces = custom_iface;
			host->flags |= ZBX_FLAG_LLD_HOST_UPDATE_CUSTOM_INTERFACES;
		}

		/* host visible name */
		buffer = zbx_strdup(buffer, name_proto);
		zbx_substitute_lld_macros(&buffer, lld_row->data, ZBX_MACRO_ANY, NULL, 0);
		zbx_lrtrim(buffer, ZBX_WHITESPACE);
		if (0 != strcmp(host->name, buffer))
		{
			host->name_orig = host->name;
			host->name = buffer;
			buffer = NULL;
			host->flags |= ZBX_FLAG_LLD_HOST_UPDATE_NAME;
		}

		host->flags |= ZBX_FLAG_LLD_HOST_DISCOVERED;
	}

	host->lld_row = lld_row;

	if (0 != (host->flags & ZBX_FLAG_LLD_HOST_DISCOVERED))
	{
		zbx_db_tag_t	*db_tag;

		for (int i = 0; i < tags->values_num; i++)
		{
			db_tag = zbx_db_tag_create(tags->values[i]->tag, tags->values[i]->value);
			zbx_vector_db_tag_ptr_append(&new_tags, db_tag);
		}

		for (int i = 0; i < override_tags.values_num; i++)
		{
			db_tag = zbx_db_tag_create(override_tags.values[i]->tag, override_tags.values[i]->value);
			zbx_vector_db_tag_ptr_append(&new_tags, db_tag);
		}

		for (int i = 0; i < new_tags.values_num; i++)
		{
			zbx_substitute_lld_macros(&new_tags.values[i]->tag, host->lld_row->data, ZBX_MACRO_FUNC, NULL,
					0);
			zbx_substitute_lld_macros(&new_tags.values[i]->value, host->lld_row->data, ZBX_MACRO_FUNC, NULL,
					0);
		}

		if (SUCCEED != zbx_merge_tags(&host->tags, &new_tags, "host", error))
		{
			if (0 == host->hostid)
			{
				host->flags &= ~ZBX_FLAG_LLD_HOST_DISCOVERED;
				*error = zbx_strdcatf(*error, "Cannot create host \"%s\": tag validation failed.\n",
						host->name);
			}
		}

		/* sort existing tags by their ids for update operations */
		zbx_vector_db_tag_ptr_sort(&host->tags, ZBX_DEFAULT_UINT64_PTR_COMPARE_FUNC);
		zbx_vector_db_tag_ptr_clear_ext(&new_tags, zbx_db_tag_free);

		if (0 != lnk_templateids.values_num)
		{
			zbx_vector_uint64_append_array(&host->lnk_templateids, lnk_templateids.values,
					lnk_templateids.values_num);
		}
	}
out:
	zbx_vector_db_tag_ptr_destroy(&new_tags);
	zbx_vector_db_tag_ptr_destroy(&override_tags);
	zbx_vector_uint64_destroy(&lnk_templateids);

	zbx_free(buffer);

	zabbix_log(LOG_LEVEL_DEBUG, "End of %s():%p", __func__, (void *)host);

	return host;
}

/******************************************************************************
 *                                                                            *
 * Purpose: retrieves list of host groups which should be present on each     *
 *          discovered host                                                   *
 *                                                                            *
 * Parameters: parent_hostid - [IN] host prototype id                         *
 *             groupids      - [OUT] sorted list of host groups               *
 *                                                                            *
 ******************************************************************************/
static void	lld_simple_groups_get(zbx_uint64_t parent_hostid, zbx_vector_uint64_t *groupids)
{
	zbx_db_result_t	result;
	zbx_db_row_t	row;
	zbx_uint64_t	groupid;

	result = zbx_db_select(
			"select groupid"
			" from group_prototype"
			" where groupid is not null"
				" and hostid=" ZBX_FS_UI64,
			parent_hostid);

	while (NULL != (row = zbx_db_fetch(result)))
	{
		ZBX_STR2UINT64(groupid, row[0]);
		zbx_vector_uint64_append(groupids, groupid);
	}
	zbx_db_free_result(result);

	zbx_vector_uint64_sort(groupids, ZBX_DEFAULT_UINT64_COMPARE_FUNC);
}

/*******************************************************************************
 *                                                                             *
 * Parameters: groupids         - [IN] Sorted list of host group ids which     *
 *                                     should be present on each discovered    *
 *                                     host (Groups).                          *
 *             hosts            - [IN/OUT] List of hosts which should be       *
 *                                         sorted by hostid.                   *
 *             groups           - [IN] list of host groups (Group prototypes)  *
 *             del_hostgroupids - [OUT] Sorted list of host groups which       *
 *                                      should be deleted.                     *
 *                                                                             *
 *******************************************************************************/
static void	lld_hostgroups_make(const zbx_vector_uint64_t *groupids, zbx_vector_lld_host_ptr_t *hosts,
		const zbx_vector_lld_group_ptr_t *groups, zbx_vector_uint64_t *del_hostgroupids)
{
	zbx_db_result_t		result;
	zbx_db_row_t		row;
	zbx_vector_uint64_t	hostids;
	zbx_uint64_t		hostgroupid, hostid, groupid;
	zbx_lld_host_t		*host;
	const zbx_lld_group_t	*group;

	zabbix_log(LOG_LEVEL_DEBUG, "In %s() groupids:%d hosts:%d", __func__, groupids->values_num, hosts->values_num);

	zbx_vector_uint64_create(&hostids);

	for (int i = 0; i < hosts->values_num; i++)
	{
		host = hosts->values[i];

		if (0 == (host->flags & ZBX_FLAG_LLD_HOST_DISCOVERED))
			continue;

		zbx_vector_uint64_reserve(&host->new_groupids, (size_t)groupids->values_num);

		for (int j = 0; j < groupids->values_num; j++)
			zbx_vector_uint64_append(&host->new_groupids, groupids->values[j]);

		if (0 != host->hostid)
			zbx_vector_uint64_append(&hostids, host->hostid);
	}

	for (int i = 0; i < groups->values_num; i++)
	{
		group = groups->values[i];

		if (0 == (group->flags & ZBX_FLAG_LLD_GROUP_DISCOVERED))
			continue;

		for (int j = 0; j < group->hosts.values_num; j++)
		{
			host = group->hosts.values[j];

			zbx_vector_uint64_append(&host->new_groupids, group->groupid);
		}
	}

	for (int i = 0; i < hosts->values_num; i++)
	{
		host = hosts->values[i];

		if (0 == (host->flags & ZBX_FLAG_LLD_HOST_DISCOVERED))
			continue;

		zbx_vector_uint64_sort(&host->new_groupids, ZBX_DEFAULT_UINT64_COMPARE_FUNC);
		zbx_vector_uint64_append_array(&host->groupids, host->new_groupids.values,
				host->new_groupids.values_num);
	}

	if (0 != hostids.values_num)
	{
		char	*sql = NULL;
		size_t	sql_alloc = 0, sql_offset = 0;

		zbx_strcpy_alloc(&sql, &sql_alloc, &sql_offset,
				"select hostid,groupid,hostgroupid"
				" from hosts_groups"
				" where");
		zbx_db_add_condition_alloc(&sql, &sql_alloc, &sql_offset, "hostid", hostids.values, hostids.values_num);

		result = zbx_db_select("%s", sql);

		zbx_free(sql);

		while (NULL != (row = zbx_db_fetch(result)))
		{
			ZBX_STR2UINT64(hostid, row[0]);
			ZBX_STR2UINT64(groupid, row[1]);

			zbx_lld_host_t	cmp = {.hostid = hostid};

			int	j;

			if (FAIL == (j = zbx_vector_lld_host_ptr_bsearch(hosts, &cmp, lld_host_compare_func)))
			{
				THIS_SHOULD_NEVER_HAPPEN;
				continue;
			}

			host = hosts->values[j];
			zbx_vector_uint64_append(&host->old_groupids, groupid);

			if (FAIL == (j = zbx_vector_uint64_bsearch(&host->new_groupids, groupid,
					ZBX_DEFAULT_UINT64_COMPARE_FUNC)))
			{
				/* host groups which should be unlinked */
				ZBX_STR2UINT64(hostgroupid, row[2]);
				zbx_vector_uint64_append(del_hostgroupids, hostgroupid);

				zbx_audit_host_create_entry(ZBX_AUDIT_LLD_CONTEXT, ZBX_AUDIT_ACTION_UPDATE, hostid,
						(NULL == host->host_orig) ? host->host : host->host_orig);

				zbx_audit_hostgroup_update_json_delete_group(ZBX_AUDIT_LLD_CONTEXT, hostid, hostgroupid,
						groupid);
			}
			else
			{
				/* host groups which are already added */
				zbx_vector_uint64_remove(&host->new_groupids, j);
			}
		}
		zbx_db_free_result(result);

		zbx_vector_uint64_sort(del_hostgroupids, ZBX_DEFAULT_UINT64_COMPARE_FUNC);
	}

	zbx_vector_uint64_destroy(&hostids);

	zabbix_log(LOG_LEVEL_DEBUG, "End of %s()", __func__);
}

static zbx_lld_hgset_t	*lld_hgset_make(zbx_vector_uint64_t *groupids)
{
	zbx_lld_hgset_t	*hgset;

	hgset = zbx_malloc(NULL, sizeof(zbx_lld_hgset_t));
	zbx_vector_uint64_create(&hgset->hgroupids);
	zbx_hgset_hash_calculate(groupids, hgset->hash_str, sizeof(hgset->hash_str));

	return hgset;
}

static void	lld_hgsets_make(zbx_uint64_t parent_hostid, zbx_vector_lld_host_ptr_t *hosts,
		zbx_vector_lld_hgset_ptr_t *hgsets, zbx_vector_uint64_t *del_hgsetids)
{
	char				*sql = NULL;
	size_t				sql_alloc = 0, sql_offset = 0;
	int				i;
	zbx_db_result_t			result;
	zbx_db_row_t			row;
	zbx_vector_str_t		hashes;
	zbx_vector_uint64_t		hostids;
	zbx_lld_host_t			*host;

	zabbix_log(LOG_LEVEL_DEBUG, "In %s()", __func__);

	zbx_vector_uint64_create(&hostids);

	/* make hgsets and assign them to hosts */

	for (i = 0; i < hosts->values_num; i++)
	{
		int		k;
		zbx_lld_hgset_t	*hgset;

		host = hosts->values[i];

		if (0 == (host->flags & ZBX_FLAG_LLD_HOST_DISCOVERED))
			continue;

		if (0 == host->groupids.values_num)
		{
			host->hgset = NULL;
			zabbix_log(LOG_LEVEL_WARNING, "%s() detected host without groups [parent_hostid=" ZBX_FS_UI64
					", hostid=" ZBX_FS_UI64 "], permissions will not be granted", __func__,
					parent_hostid, host->hostid);
			continue;
		}

		if (0 != host->hostid)
			zbx_vector_uint64_append(&hostids, host->hostid);

		if (0 < host->old_groupids.values_num)
		{
			zbx_vector_uint64_sort(&host->old_groupids, ZBX_DEFAULT_UINT64_COMPARE_FUNC);
			hgset = lld_hgset_make(&host->old_groupids);

			if (FAIL != (k = zbx_vector_lld_hgset_ptr_search(hgsets, hgset, lld_hgset_compare)))
			{
				lld_hgset_free(hgset);

				if (ZBX_LLD_HGSET_OPT_INSERT == hgsets->values[k]->opt)
				{
					hgsets->values[k]->hgsetid = host->hgsetid_orig;
					hgsets->values[k]->opt = ZBX_LLD_HGSET_OPT_REUSE;
				}
			}
			else
			{
				hgset->hgsetid = host->hgsetid_orig;
				hgset->opt = ZBX_LLD_HGSET_OPT_DELETE;
				zbx_vector_uint64_append_array(&hgset->hgroupids, host->old_groupids.values,
						host->old_groupids.values_num);
				zbx_vector_lld_hgset_ptr_append(hgsets, hgset);
			}
		}

		hgset = lld_hgset_make(&host->groupids);

		if (FAIL != (k = zbx_vector_lld_hgset_ptr_search(hgsets, hgset, lld_hgset_compare)))
		{
			lld_hgset_free(hgset);

			if (ZBX_LLD_HGSET_OPT_DELETE == hgsets->values[k]->opt)
				hgsets->values[k]->opt = ZBX_LLD_HGSET_OPT_REUSE;

			host->hgset = hgsets->values[k];
		}
		else
		{
			hgset->hgsetid = 0;
			hgset->opt = ZBX_LLD_HGSET_OPT_INSERT;
			host->hgset = hgset;
			zbx_vector_uint64_append_array(&hgset->hgroupids, host->groupids.values,
					host->groupids.values_num);
			zbx_vector_lld_hgset_ptr_append(hgsets, hgset);
		}

		if (0 != host->hostid && 0 == host->new_groupids.values_num &&
				host->groupids.values_num == host->old_groupids.values_num)
		{
			continue;
		}

		if (0 == host->hostid || 0 == host->old_groupids.values_num)
			host->hgset_action = ZBX_LLD_HOST_HGSET_ACTION_ADD;
		else
			host->hgset_action = ZBX_LLD_HOST_HGSET_ACTION_UPDATE;
	}

	zbx_vector_str_create(&hashes);

	for (i = 0; i < hgsets->values_num; i++)
	{
		if (ZBX_LLD_HGSET_OPT_INSERT == hgsets->values[i]->opt)
			zbx_vector_str_append(&hashes, hgsets->values[i]->hash_str);
		else if (ZBX_LLD_HGSET_OPT_DELETE == hgsets->values[i]->opt)
			zbx_vector_uint64_append(del_hgsetids, hgsets->values[i]->hgsetid);
	}

	/* get ids of existing hgsets which are marked for insert */
	if (0 < hashes.values_num)
	{
		zbx_strcpy_alloc(&sql, &sql_alloc, &sql_offset, "select hgsetid,hash from hgset where");
		zbx_db_add_str_condition_alloc(&sql, &sql_alloc, &sql_offset, "hash",
				(const char * const *)hashes.values, hashes.values_num);

		result = zbx_db_select("%s", sql);

		while (NULL != (row = zbx_db_fetch(result)))
		{
			if (FAIL != (i = zbx_vector_lld_hgset_ptr_search(hgsets, (void*)row[1],
					lld_hgset_hash_search)))
			{
				ZBX_STR2UINT64(hgsets->values[i]->hgsetid, row[0]);
				hgsets->values[i]->opt = ZBX_LLD_HGSET_OPT_REUSE;
			}
		}
		zbx_db_free_result(result);
	}

	zbx_vector_str_destroy(&hashes);

	/* get hgset ids to be deleted */
	if (0 < del_hgsetids->values_num)
	{
		zbx_vector_uint64_sort(del_hgsetids, ZBX_DEFAULT_UINT64_COMPARE_FUNC);

		sql_offset = 0;
		zbx_strcpy_alloc(&sql, &sql_alloc, &sql_offset, "select distinct hgsetid from host_hgset where");
		zbx_db_add_condition_alloc(&sql, &sql_alloc, &sql_offset, "hgsetid", del_hgsetids->values,
				del_hgsetids->values_num);
		zbx_strcpy_alloc(&sql, &sql_alloc, &sql_offset, " and not");
		zbx_db_add_condition_alloc(&sql, &sql_alloc, &sql_offset, "hostid", hostids.values, hostids.values_num);

		result = zbx_db_select("%s", sql);

		while (NULL != (row = zbx_db_fetch(result)))
		{
			zbx_uint64_t	hgsetid;

			ZBX_STR2UINT64(hgsetid, row[0]);

			if (FAIL == (i = zbx_vector_uint64_bsearch(del_hgsetids, hgsetid,
					ZBX_DEFAULT_UINT64_COMPARE_FUNC)))
			{
				THIS_SHOULD_NEVER_HAPPEN;
				continue;
			}

			zbx_vector_uint64_remove(del_hgsetids, i);
		}
		zbx_db_free_result(result);
	}

	zbx_vector_uint64_destroy(&hostids);
	zbx_free(sql);

	zabbix_log(LOG_LEVEL_DEBUG, "End of %s()", __func__);
}

static void	lld_permissions_make(zbx_vector_lld_permission_t *permissions, zbx_vector_lld_hgset_ptr_t *hgsets)
{
	char				*sql = NULL;
	size_t				sql_alloc = 0, sql_offset = 0;
	int				i;
	zbx_db_result_t			result;
	zbx_db_row_t			row;
	zbx_lld_hgset_t			*hgset;
	zbx_vector_uint64_t		hostgroupids;
	zbx_lld_permission_t		prm;

	zabbix_log(LOG_LEVEL_DEBUG, "In %s()", __func__);

	zbx_vector_uint64_create(&hostgroupids);

	for (i = 0; i < hgsets->values_num; i++)
	{
		hgset = hgsets->values[i];

		if (ZBX_LLD_HGSET_OPT_INSERT == hgset->opt)
		{
			zbx_vector_uint64_append_array(&hostgroupids, hgset->hgroupids.values,
					hgset->hgroupids.values_num);
		}
	}

	if (0 == hostgroupids.values_num)
	{
		zbx_vector_uint64_destroy(&hostgroupids);
		return;
	}

	zbx_vector_uint64_sort(&hostgroupids, ZBX_DEFAULT_UINT64_COMPARE_FUNC);
	zbx_vector_uint64_uniq(&hostgroupids, ZBX_DEFAULT_UINT64_COMPARE_FUNC);

	zbx_strcpy_alloc(&sql, &sql_alloc, &sql_offset,
			"select distinct u.ugsetid,r.id,r.permission from ugset_group u"
			" join rights r on u.usrgrpid=r.groupid"
			" where");
	zbx_db_add_condition_alloc(&sql, &sql_alloc, &sql_offset, "r.id", hostgroupids.values, hostgroupids.values_num);
	result = zbx_db_select("%s", sql);
	zbx_free(sql);
	zbx_vector_uint64_destroy(&hostgroupids);

	while (NULL != (row = zbx_db_fetch(result)))
	{
		zbx_uint64_t	hostgroupid;

		ZBX_STR2UINT64(prm.ugsetid, row[0]);
		ZBX_STR2UINT64(hostgroupid, row[1]);
		prm.permission = atoi(row[2]);

		for (i = 0; i < hgsets->values_num; i++)
		{
			int	j;

			hgset = hgsets->values[i];

			if (ZBX_LLD_HGSET_OPT_INSERT != hgset->opt ||
					FAIL == zbx_vector_uint64_bsearch(&hgset->hgroupids, hostgroupid,
					ZBX_DEFAULT_UINT64_COMPARE_FUNC))
			{
				continue;
			}

			prm.hgset = hgset;

			if (FAIL != (j = zbx_vector_lld_permission_search(permissions, prm, lld_permission_compare)))
			{
				int	*permission_old = &permissions->values[j].permission;

				if (PERM_DENY != *permission_old && (PERM_DENY == prm.permission ||
						*permission_old < prm.permission))
				{
					*permission_old = prm.permission;
				}
			}
			else
				zbx_vector_lld_permission_append(permissions, prm);
		}
	}
	zbx_db_free_result(result);

	for (i = 0; i < permissions->values_num; i++)
	{
		if (PERM_DENY == permissions->values[i].permission)
			zbx_vector_lld_permission_remove_noorder(permissions, i--);
	}

	zbx_vector_lld_permission_sort(permissions, lld_permission_compare);

	zabbix_log(LOG_LEVEL_DEBUG, "End of %s()", __func__);
}

/******************************************************************************
 *                                                                            *
 * Purpose: retrieves list of group prototypes                                *
 *                                                                            *
 * Parameters: parent_hostid    - [IN] host prototype id                      *
 *             group_prototypes - [OUT] sorted list of group prototypes       *
 *                                                                            *
 ******************************************************************************/
static void	lld_group_prototypes_get(zbx_uint64_t parent_hostid,
		zbx_vector_lld_group_prototype_ptr_t *group_prototypes)
{
	zbx_db_result_t			result;
	zbx_db_row_t			row;
	zbx_lld_group_prototype_t	*group_prototype;

	zabbix_log(LOG_LEVEL_DEBUG, "In %s()", __func__);

	result = zbx_db_select(
			"select group_prototypeid,name"
			" from group_prototype"
			" where groupid is null"
				" and hostid=" ZBX_FS_UI64,
			parent_hostid);

	while (NULL != (row = zbx_db_fetch(result)))
	{
		group_prototype = zbx_malloc(NULL, sizeof(zbx_lld_group_prototype_t));

		ZBX_STR2UINT64(group_prototype->group_prototypeid, row[0]);
		group_prototype->name = zbx_strdup(NULL, row[1]);

		zbx_vector_lld_group_prototype_ptr_append(group_prototypes, group_prototype);
	}
	zbx_db_free_result(result);

	zbx_vector_lld_group_prototype_ptr_sort(group_prototypes, lld_group_prototype_compare_func);

	zabbix_log(LOG_LEVEL_DEBUG, "End of %s()", __func__);
}

static int	lld_group_compare(const void *d1, const void *d2)
{
	const zbx_lld_group_t	*g1 = *(const zbx_lld_group_t * const *)d1;
	const zbx_lld_group_t	*g2 = *(const zbx_lld_group_t * const *)d2;

	ZBX_RETURN_IF_NOT_EQUAL(g1->groupid, g2->groupid);

	return 0;
}

/******************************************************************************
 *                                                                            *
 * Purpose: retrieves existing groups for specified host prototype            *
 *                                                                            *
 * Parameters: parent_hostid - [IN] host prototype id                         *
 *             groups        - [OUT] list of groups                           *
 *                                                                            *
 ******************************************************************************/
static void	lld_groups_get(zbx_uint64_t parent_hostid, zbx_vector_lld_group_ptr_t *groups)
{
	zbx_db_result_t		result;
	zbx_db_row_t		row;
	zbx_lld_group_t		*group = NULL;
	zbx_vector_uint64_t	groupids, discoveryids;
	zbx_uint64_t		groupid;

	zabbix_log(LOG_LEVEL_DEBUG, "In %s()", __func__);

	zbx_vector_uint64_create(&groupids);
	zbx_vector_uint64_create(&discoveryids);

	result = zbx_db_select(
			"select gd.groupid,gp.group_prototypeid,gd.name,gd.lastcheck,gd.status,gd.ts_delete,g.name,"
				"gd.groupdiscoveryid"
			" from group_prototype gp,group_discovery gd"
				" join hstgrp g"
					" on gd.groupid=g.groupid"
			" where gp.group_prototypeid=gd.parent_group_prototypeid"
				" and gp.hostid=" ZBX_FS_UI64
			" order by gd.groupid",
			parent_hostid);

	while (NULL != (row = zbx_db_fetch(result)))
	{
		zbx_lld_group_discovery_t	*discovery;

		ZBX_DBROW2UINT64(groupid, row[0]);
		if (NULL == group || group->groupid != groupid)
		{
			group = (zbx_lld_group_t *)zbx_malloc(NULL, sizeof(zbx_lld_group_t));

			group->groupid = groupid;
			group->name_inherit = NULL;
			group->name = zbx_strdup(NULL, row[6]);
			group->name_orig = NULL;
			group->flags = 0x0;
			zbx_vector_lld_host_ptr_create(&group->hosts);
			zbx_vector_lld_group_discovery_ptr_create(&group->discovery);

			zbx_vector_lld_group_ptr_append(groups, group);

			zbx_vector_uint64_append(&groupids, groupid);
		}

		discovery = (zbx_lld_group_discovery_t *)zbx_malloc(NULL, sizeof(zbx_lld_group_discovery_t));
		ZBX_DBROW2UINT64(discovery->groupdiscoveryid, row[7]);
		ZBX_DBROW2UINT64(discovery->parent_group_prototypeid, row[1]);
		discovery->name = zbx_strdup(NULL, row[2]);
		discovery->lastcheck = atoi(row[3]);
		ZBX_STR2UCHAR(discovery->discovery_status, row[4]);
		discovery->ts_delete = atoi(row[5]);
		discovery->flags = 0x0;
		discovery->lld_row = NULL;

		zbx_vector_lld_group_discovery_ptr_append(&group->discovery, discovery);

		zbx_vector_uint64_append(&discoveryids, discovery->groupdiscoveryid);
	}
	zbx_db_free_result(result);

	zbx_vector_lld_group_ptr_sort(groups, ZBX_DEFAULT_UINT64_PTR_COMPARE_FUNC);

	/* mark groups linked also to other prototypes as discovered */
	if (0 != groupids.values_num)
	{
		char		*sql = NULL;
		size_t		sql_alloc = 0, sql_offset = 0;
		int		i;

		zbx_vector_uint64_sort(&groupids, ZBX_DEFAULT_UINT64_COMPARE_FUNC);
		zbx_vector_uint64_sort(&discoveryids, ZBX_DEFAULT_UINT64_COMPARE_FUNC);

		zbx_strcpy_alloc(&sql, &sql_alloc, &sql_offset, "select distinct groupid from group_discovery where");
		zbx_db_add_condition_alloc(&sql, &sql_alloc, &sql_offset, "groupid", groupids.values,
				groupids.values_num);
		zbx_strcpy_alloc(&sql, &sql_alloc, &sql_offset, " and not");
		zbx_db_add_condition_alloc(&sql, &sql_alloc, &sql_offset, "groupdiscoveryid", discoveryids.values,
				discoveryids.values_num);

		result = zbx_db_select("%s", sql);
		zbx_free(sql);

		while (NULL != (row = zbx_db_fetch(result)))
		{
			zbx_lld_group_t	group_local;

			ZBX_DBROW2UINT64(group_local.groupid, row[0]);

			if (FAIL == (i = zbx_vector_lld_group_ptr_bsearch(groups, &group_local,
					lld_group_compare)))
			{
				THIS_SHOULD_NEVER_HAPPEN;
				continue;
			}

			groups->values[i]->flags |= ZBX_FLAG_LLD_GROUP_BLOCK_UPDATE;
		}
		zbx_db_free_result(result);
	}

	zbx_vector_uint64_destroy(&discoveryids);
	zbx_vector_uint64_destroy(&groupids);

	zabbix_log(LOG_LEVEL_DEBUG, "End of %s()", __func__);
}

static zbx_lld_group_t	*lld_group_make(zbx_uint64_t group_prototypeid, const char *name_proto,
		const zbx_lld_entry_t *lld_obj)
{
	zbx_lld_group_t			*group;
	zbx_lld_group_discovery_t	*discovery;

	zabbix_log(LOG_LEVEL_DEBUG, "In %s()", __func__);

	group = (zbx_lld_group_t *)zbx_malloc(NULL, sizeof(zbx_lld_group_t));

	group->groupid = 0;
	group->name_inherit = NULL;
	zbx_vector_lld_host_ptr_create(&group->hosts);
	zbx_vector_lld_group_discovery_ptr_create(&group->discovery);
	group->name = zbx_strdup(NULL, name_proto);
	zbx_substitute_lld_macros(&group->name, lld_obj, ZBX_MACRO_ANY, NULL, 0);
	zbx_lrtrim(group->name, ZBX_WHITESPACE);
	group->name_orig = NULL;
	group->flags = ZBX_FLAG_LLD_GROUP_DISCOVERED;

	discovery = (zbx_lld_group_discovery_t *)zbx_malloc(NULL, sizeof(zbx_lld_group_discovery_t));
	discovery->groupdiscoveryid = 0;
	discovery->parent_group_prototypeid = group_prototypeid;
	discovery->name = zbx_strdup(NULL, name_proto);
	discovery->discovery_status = ZBX_LLD_DISCOVERY_STATUS_NORMAL;
	discovery->ts_delete = 0;
	discovery->lastcheck = 0;
	discovery->flags = ZBX_FLAG_LLD_GROUP_DISCOVERED;
	discovery->lld_row = lld_obj;

	zbx_vector_lld_group_discovery_ptr_append(&group->discovery, discovery);

	zabbix_log(LOG_LEVEL_DEBUG, "End of %s():%p", __func__, (void *)group);

	return group;
}

static void	lld_groups_make(zbx_lld_host_t *host, zbx_vector_lld_group_ptr_t *groups,
		const zbx_vector_lld_group_prototype_ptr_t *group_prototypes, const zbx_lld_entry_t *lld_obj)
{
	int	i;

	zabbix_log(LOG_LEVEL_DEBUG, "In %s()", __func__);

	for (i = 0; i < group_prototypes->values_num; i++)
	{
		const zbx_lld_group_prototype_t	*group_prototype;
		zbx_lld_group_t			*group;

		group_prototype = group_prototypes->values[i];

		group = lld_group_make(group_prototype->group_prototypeid, group_prototype->name, lld_obj);

		zbx_vector_lld_host_ptr_append(&group->hosts, host);

		zbx_vector_lld_group_ptr_append(groups, group);
	}

	zabbix_log(LOG_LEVEL_DEBUG, "End of %s()", __func__);
}

/******************************************************************************
 *                                                                            *
 * Return value: SUCCEED - group name is valid                                *
 *               FAIL    - otherwise                                          *
 *                                                                            *
 ******************************************************************************/
static int	lld_validate_group_name(const char *name)
{
	/* group name cannot be empty */
	if ('\0' == *name)
		return FAIL;

	/* group name must contain valid utf8 characters */
	if (SUCCEED != zbx_is_utf8(name))
		return FAIL;

	/* group name cannot exceed field limits */
	if (GROUP_NAME_LEN < zbx_strlen_utf8(name))
		return FAIL;

	/* group name cannot contain trailing and leading slashes (/) */
	if ('/' == *name || '/' == name[strlen(name) - 1])
		return FAIL;

	/* group name cannot contain several slashes (/) in a row */
	if (NULL != strstr(name, "//"))
		return FAIL;

	return SUCCEED;
}

/******************************************************************************
 *                                                                            *
 * Purpose: merges old discovery links with discovered ones                   *
 *                                                                            *
 ******************************************************************************/
static  void	lld_group_merge_group_discovery(zbx_vector_lld_group_discovery_ptr_t *dst,
		zbx_vector_lld_group_discovery_ptr_t *src)
{
	int	i, j;

	for (i = 0; i < src->values_num; i++)
	{
		for (j = 0; j < dst->values_num; j++)
		{
			if (src->values[i]->parent_group_prototypeid == dst->values[j]->parent_group_prototypeid)
			{
				dst->values[j]->groupdiscoveryid = src->values[i]->groupdiscoveryid;
				dst->values[j]->lastcheck = src->values[i]->lastcheck;
				dst->values[j]->ts_delete = src->values[i]->ts_delete;
				dst->values[j]->discovery_status = src->values[i]->discovery_status;

				lld_group_discovery_free(src->values[i]);
				zbx_vector_lld_group_discovery_ptr_remove_noorder(src, i--);
				break;
			}
		}
	}
}

static int	lld_group_add_group_discovery(zbx_lld_group_t *group, zbx_lld_group_discovery_t *discovery)
{
	for (int i = 0; i < group->discovery.values_num; i++)
	{
		if (group->discovery.values[i]->parent_group_prototypeid == discovery->parent_group_prototypeid)
			return FAIL;
	}

	zbx_vector_lld_group_discovery_ptr_append(&group->discovery, discovery);

	return SUCCEED;
}

static void 	lld_group_add_host(zbx_vector_lld_host_ptr_t *hosts, zbx_lld_host_t *host)
{
	for (int i = 0; i < hosts->values_num; i++)
	{
		if (hosts->values[i] == host)
			return;
	}

	zbx_vector_lld_host_ptr_append(hosts, host);
}

/******************************************************************************
 *                                                                            *
 * Purpose: Merges group candidates with the same name by combining their     *
 *          host and discovery lists.                                         *
 *                                                                            *
 ******************************************************************************/
static void	lld_group_candidates_merge_by_name(zbx_vector_lld_group_ptr_t *groups_in)
{
	for (int i = 0; i < groups_in->values_num; i++)
	{
		zbx_lld_group_t	*left = groups_in->values[i];

		for (int j = i + 1; j < groups_in->values_num; )
		{
			zbx_lld_group_t	*right = groups_in->values[j];

			if (0 == strcmp(left->name, right->name))
			{
				/* unmerged group candidates have only one discovery link */
				if (FAIL == lld_group_add_group_discovery(left, right->discovery.values[0]))
					lld_group_discovery_free(right->discovery.values[0]);

				zbx_vector_lld_group_discovery_ptr_clear(&right->discovery);

				lld_group_add_host(&left->hosts, right->hosts.values[0]);

				lld_group_free(right);
				zbx_vector_lld_group_ptr_remove_noorder(groups_in, j);
			}
			else
				j++;
		}
	}
}

/******************************************************************************
 *                                                                            *
 * Purpose: validates group candidate names                                   *
 *                                                                            *
 ******************************************************************************/
static void	lld_group_candidates_validate(zbx_vector_lld_group_ptr_t *groups_in, char **error)
{
	/* validate syntax of group candidate names */
	for (int i = 0; i < groups_in->values_num; )
	{
		zbx_lld_group_t		*group = groups_in->values[i];

		if (SUCCEED != lld_validate_group_name(group->name))
		{
			zbx_replace_invalid_utf8(group->name);

			*error = zbx_strdcatf(*error, "Cannot discover group: invalid group name \"%s\".\n",
					group->name);

			zbx_vector_lld_group_ptr_remove_noorder(groups_in, i);
			lld_group_free(group);
		}
		else
			i++;
	}
}

/******************************************************************************
 *                                                                            *
 * Purpose: Merges groups with candidates by names and adds merged groups to  *
 *          discovered groups.                                                *
 *                                                                            *
 ******************************************************************************/
static void	lld_groups_merge_with_candidates(zbx_vector_lld_group_ptr_t *groups,
		zbx_vector_lld_group_ptr_t *groups_in, zbx_vector_lld_group_ptr_t *groups_out)
{
	for (int i = 0; i < groups->values_num; i++)
	{
		zbx_lld_group_t	*left = groups->values[i];

		for (int j = 0; j < groups_in->values_num; j++)
		{
			zbx_lld_group_t	*right = groups_in->values[j];

			if (0 == (strcmp(left->name, right->name)))
			{
				right->groupid = left->groupid;
				lld_group_merge_group_discovery(&right->discovery, &left->discovery);

				zbx_vector_lld_group_ptr_append(groups_out, right);
				zbx_vector_lld_group_ptr_remove_noorder(groups_in, j);

				/* The matched group_discovery links were removed from original group    */
				/* during merge. If there are more group_discovery link left - leave the */
				/* original group with group_discovery leftovers as undiscovered to      */
				/* track possible prototype renames.                                     */
				if (0 == left->discovery.values_num)
				{
					zbx_vector_lld_group_ptr_remove_noorder(groups, i--);
					lld_group_free(left);
				}
				else
					left->flags |= ZBX_FLAG_LLD_GROUP_BLOCK_UPDATE;

				break;
			}
		}
	}
}

/******************************************************************************
 *                                                                            *
 * Purpose: Checks database for groups having conflicting names with          *
 *          candidates.                                                       *
 *                                                                            *
 ******************************************************************************/
static void	lld_group_candidates_validate_db(zbx_vector_lld_group_ptr_t *groups_in,
		zbx_vector_lld_group_ptr_t *groups_out, char **error)
{

	zbx_vector_str_t	names;

	zbx_vector_str_create(&names);

	for (int i = 0; i < groups_in->values_num; i++)
		zbx_vector_str_append(&names, groups_in->values[i]->name);

	if (0 != names.values_num)
	{
		zbx_db_result_t	result;
		zbx_db_row_t	row;
		char		*sql = NULL;
		size_t		sql_alloc = 0, sql_offset = 0;

		zbx_snprintf_alloc(&sql, &sql_alloc, &sql_offset,
				"select name,flags,groupid from hstgrp"
				" where type=%d"
					" and",
				HOSTGROUP_TYPE_HOST);

		zbx_db_add_str_condition_alloc(&sql, &sql_alloc, &sql_offset, "name",
				(const char * const *)names.values, names.values_num);

		result = zbx_db_select("%s", sql);

		while (NULL != (row = zbx_db_fetch(result)))
		{
			for (int i = 0; i < groups_in->values_num; i++)
			{
				zbx_lld_group_t	*group = groups_in->values[i];

				if (0 == strcmp(group->name, row[0]))
				{
					if (ZBX_FLAG_DISCOVERY_NORMAL == atoi(row[1]))
					{
						*error = zbx_strdcatf(*error, "Cannot discover group:"
							" group with the same name \"%s\" already exists.\n",
							group->name);

						lld_group_free(group);
					}
					else
					{
						ZBX_STR2UINT64(group->groupid, row[2]);
						group->flags |= ZBX_FLAG_LLD_GROUP_BLOCK_UPDATE;
						zbx_vector_lld_group_ptr_append(groups_out, group);
					}

					zbx_vector_lld_group_ptr_remove_noorder(groups_in, i);

					break;
				}
			}
		}
		zbx_db_free_result(result);

		zbx_free(sql);
	}

	zbx_vector_str_destroy(&names);
}

/******************************************************************************
 *                                                                            *
 * Purpose: copies renamed discovery link to new group                        *
 *                                                                            *
 * Return value: SUCCEED - discovery link was copied                          *
 *               FAIL   - otherwise                                           *
 *                                                                            *
 ******************************************************************************/
static int	lld_group_rename_discovery_link(zbx_lld_group_t *dst, const zbx_lld_group_t *src,
		zbx_lld_group_discovery_t *gd_src)
{
	int	ret = FAIL;
	char	*name = NULL;

	for (int i = 0; i < dst->discovery.values_num; i++)
	{
		zbx_lld_group_discovery_t	*gd_dst = dst->discovery.values[i];

		if (gd_src->parent_group_prototypeid == gd_dst->parent_group_prototypeid &&
				0 == gd_dst->groupdiscoveryid)
		{
			name = zbx_strdup(name, gd_src->name);
			zbx_substitute_lld_macros(&name, gd_dst->lld_row, ZBX_MACRO_ANY, NULL, 0);

			if (0 == strcmp(name, src->name))
			{
				gd_dst->groupdiscoveryid = gd_src->groupdiscoveryid;
				gd_dst->lastcheck = gd_src->lastcheck;
				gd_dst->ts_delete = gd_src->ts_delete;
				gd_dst->discovery_status = gd_src->discovery_status;
				gd_dst->flags |= ZBX_FLAG_LLD_GROUP_DISCOVERY_UPDATE_NAME;

				if (dst->groupid != src->groupid)
					gd_dst->flags |= ZBX_FLAG_LLD_GROUP_DISCOVERY_UPDATE_GROUPID;

				ret = SUCCEED;
				goto out;
			}
		}
	}
out:
	zbx_free(name);

	return ret;
}

/******************************************************************************
 *                                                                            *
 * Purpose: copies renamed discovery link to new group                        *
 *                                                                            *
 * Return value: index of target group or FAIL                                *
 *                                                                            *
 * Comments: This function iterates through specified groups and looks for    *
 *           possible rename candidate. If found it copies the link to that   *
 *           group and returns.                                               *
 *                                                                            *
 ******************************************************************************/
static int	lld_groups_rename_discovery_link(zbx_vector_lld_group_ptr_t *groups, const zbx_lld_group_t *src,
		zbx_lld_group_discovery_t *discovery)
{
	for (int i = 0; i < groups->values_num; i++)
	{
		zbx_lld_group_t	*group = groups->values[i];

		if (SUCCEED == lld_group_rename_discovery_link(group, src, discovery))
			return i;
	}

	return FAIL;
}

/******************************************************************************
 *                                                                            *
 * Purpose: Detects prototype renames in group discovery links and copies the *
 *          old links to new groups.                                          *
 *                                                                            *
 * Comments: If possible the old group is renamed.                            *
 *                                                                            *
 ******************************************************************************/
static void	lld_groups_merge_renames(const zbx_vector_lld_group_prototype_ptr_t *group_prototypes,
		zbx_vector_lld_group_ptr_t *groups, zbx_vector_lld_group_ptr_t *groups_in,
		zbx_vector_lld_group_ptr_t *groups_out)
{
	for (int i = 0; i < groups->values_num; i++)
	{
		zbx_lld_group_t	*left = groups->values[i];
		int			k;

		for (int j = 0; j < left->discovery.values_num; j++)
		{
			zbx_lld_group_discovery_t	*discovery = left->discovery.values[j];

			zbx_lld_group_prototype_t	cmp = {.group_prototypeid =
					discovery->parent_group_prototypeid};

			if (FAIL == (k = zbx_vector_lld_group_prototype_ptr_bsearch(group_prototypes, &cmp,
					lld_group_prototype_compare_func)))
			{
				THIS_SHOULD_NEVER_HAPPEN;
				continue;
			}

			if (0 == strcmp((group_prototypes->values[k])->name, discovery->name))
			{
				continue;
			}

			if (FAIL != lld_groups_rename_discovery_link(groups_out, left, discovery))
			{
				lld_group_discovery_free(discovery);
				zbx_vector_lld_group_discovery_ptr_remove_noorder(&left->discovery, j--);
			}
			else if (FAIL != (k = lld_groups_rename_discovery_link(groups_in, left, discovery)))
			{
				zbx_lld_group_t	*right = groups_in->values[k];

				lld_group_discovery_free(discovery);
				zbx_vector_lld_group_discovery_ptr_remove_noorder(&left->discovery, j--);

				if (0 == (left->flags & ZBX_FLAG_LLD_GROUP_BLOCK_UPDATE))
				{
					left->flags |= ZBX_FLAG_LLD_GROUP_BLOCK_UPDATE;

					right->flags |= ZBX_FLAG_LLD_GROUP_UPDATE_NAME;
					right->name_orig = zbx_strdup(NULL, left->name);
					right->groupid = left->groupid;

					zbx_vector_lld_group_ptr_append(groups_out, right);
					zbx_vector_lld_group_ptr_remove_noorder(groups_in, k);
				}
				else
					right->name_inherit = zbx_strdup(NULL, left->name);
			}
		}
	}
}

/******************************************************************************
 *                                                                            *
 * Parameters:                                                                *
 *             group_prototypes - [IN]                                        *
 *             groups           - [IN] list of existing groups                *
 *             groups_in        - [IN] list of group candidates               *
 *             groups_out       - [IN] list of discovered groups              *
 *             error            - [OUT]                                       *
 *                                                                            *
 ******************************************************************************/
static void	lld_groups_validate(const zbx_vector_lld_group_prototype_ptr_t *group_prototypes,
		zbx_vector_lld_group_ptr_t *groups, zbx_vector_lld_group_ptr_t *groups_in,
		zbx_vector_lld_group_ptr_t *groups_out, char **error)
{
	zabbix_log(LOG_LEVEL_DEBUG, "In %s()", __func__);

	lld_group_candidates_merge_by_name(groups_in);
	lld_group_candidates_validate(groups_in, error);
	lld_groups_merge_with_candidates(groups, groups_in, groups_out);
	lld_group_candidates_validate_db(groups_in, groups_out, error);
	lld_groups_merge_renames(group_prototypes, groups, groups_in, groups_out);

	/* at this point candidate leftovers contains newly discovered groups */
	zbx_vector_lld_group_ptr_append_array(groups_out, groups_in->values, groups_in->values_num);
	zbx_vector_lld_group_ptr_clear(groups_in);

	/* at this point group leftovers contains lost groups and discovery links */
	zbx_vector_lld_group_ptr_append_array(groups_out, groups->values, groups->values_num);
	zbx_vector_lld_group_ptr_clear(groups);

	zabbix_log(LOG_LEVEL_DEBUG, "End of %s()", __func__);
}

/******************************************************************************
 *                                                                            *
 * Purpose: sorting function to sort group rights vector by name              *
 *                                                                            *
 ******************************************************************************/
static int	lld_group_rights_compare(const void *d1, const void *d2)
{
	const zbx_lld_group_rights_t	*r1 = *(const zbx_lld_group_rights_t * const *)d1;
	const zbx_lld_group_rights_t	*r2 = *(const zbx_lld_group_rights_t * const *)d2;

	return strcmp(r1->name, r2->name);
}

/******************************************************************************
 *                                                                            *
 * Purpose: appends new item to group rights vector                           *
 *                                                                            *
 * Return value: Index of the added item.                                     *
 *                                                                            *
 ******************************************************************************/
static int	lld_group_rights_append(zbx_vector_lld_group_rights_ptr_t *group_rights, const char *name)
{
	zbx_lld_group_rights_t	*rights;

	rights = (zbx_lld_group_rights_t *)zbx_malloc(NULL, sizeof(zbx_lld_group_rights_t));
	rights->name = zbx_strdup(NULL, name);
	zbx_vector_uint64_pair_create(&rights->rights);

	zbx_vector_lld_group_rights_ptr_append(group_rights, rights);

	return group_rights->values_num - 1;
}

/******************************************************************************
 *                                                                            *
 * Purpose: frees group rights data                                           *
 *                                                                            *
 ******************************************************************************/
static void	lld_group_rights_free(zbx_lld_group_rights_t *rights)
{
	zbx_free(rights->name);
	zbx_vector_uint64_pair_destroy(&rights->rights);
	zbx_free(rights);
}

/******************************************************************************
 *                                                                            *
 * Parameters: groups - [IN] list of new groups                               *
 *                                                                            *
 ******************************************************************************/
static void	lld_groups_save_rights(zbx_vector_lld_group_ptr_t *groups)
{
	int					i, j;
	zbx_db_row_t				row;
	zbx_db_result_t				result;
	char					*ptr, *name, *sql = NULL;
	size_t					sql_alloc = 0, sql_offset = 0;
	zbx_lld_group_t				*group;
	zbx_vector_str_t			group_names;
	zbx_vector_lld_group_rights_ptr_t	group_rights;
	zbx_db_insert_t				db_insert;
	zbx_lld_group_rights_t			*rights, rights_local;
	zbx_uint64_pair_t			pair;

	zabbix_log(LOG_LEVEL_DEBUG, "In %s()", __func__);

	zbx_vector_str_create(&group_names);
	zbx_vector_lld_group_rights_ptr_create(&group_rights);

	/* make a list of direct parent group rights */
	for (i = 0; i < groups->values_num; i++)
	{
		group = groups->values[i];

		if (NULL == group->name_inherit)
		{
			if (NULL == (ptr = strrchr(group->name, '/')))
				continue;

			name = zbx_strdup(NULL, group->name);
			name[ptr - group->name] = '\0';
		}
		else
			name = zbx_strdup(NULL, group->name_inherit);

		if (FAIL != zbx_vector_str_search(&group_names, name, ZBX_DEFAULT_STR_COMPARE_FUNC))
		{
			zbx_free(name);
			continue;
		}

		zbx_vector_str_append(&group_names, name);
	}

	if (0 == group_names.values_num)
		goto out;

	/* read the parent group rights */

	zbx_db_insert_prepare(&db_insert, "rights", "rightid", "id", "permission", "groupid", (char *)NULL);
	zbx_strcpy_alloc(&sql, &sql_alloc, &sql_offset,
			"select g.name,r.permission,r.groupid from hstgrp g,rights r"
				" where r.id=g.groupid"
				" and");

	zbx_db_add_str_condition_alloc(&sql, &sql_alloc, &sql_offset, "g.name",
			(const char * const *)group_names.values, group_names.values_num);
	result = zbx_db_select("%s", sql);

	while (NULL != (row = zbx_db_fetch(result)))
	{
		rights_local.name = row[0];

		if (FAIL == (i = zbx_vector_lld_group_rights_ptr_search(&group_rights, &rights_local,
				lld_group_rights_compare)))
		{
			i = lld_group_rights_append(&group_rights, row[0]);
		}

		rights = group_rights.values[i];

		ZBX_STR2UINT64(pair.first, row[2]);
		pair.second = (zbx_uint64_t)atoi(row[1]);

		zbx_vector_uint64_pair_append(&rights->rights, pair);
	}
	zbx_db_free_result(result);

	zbx_vector_lld_group_rights_ptr_sort(&group_rights, lld_group_rights_compare);

	/* save rights for the new groups */
	for (i = 0; i < groups->values_num; i++)
	{
		group = groups->values[i];

		if (NULL == group->name_inherit)
		{
			if (NULL == (ptr = strrchr(group->name, '/')))
				continue;

			name = zbx_strdup(NULL, group->name);
			name[ptr - group->name] = '\0';
		}
		else
			name = zbx_strdup(NULL, group->name_inherit);

		rights_local.name = name;

		if (FAIL != (j = zbx_vector_lld_group_rights_ptr_bsearch(&group_rights, &rights_local,
				lld_group_rights_compare)))
		{
			rights = group_rights.values[j];

			for (j = 0; j < rights->rights.values_num; j++)
			{
				zbx_db_insert_add_values(&db_insert, __UINT64_C(0), group->groupid,
						(int)rights->rights.values[j].second, rights->rights.values[j].first);
			}
		}

		zbx_free(name);
	}

	zbx_db_insert_autoincrement(&db_insert, "rightid");
	zbx_db_insert_execute(&db_insert);
	zbx_db_insert_clean(&db_insert);

	zbx_free(sql);
	zbx_vector_lld_group_rights_ptr_clear_ext(&group_rights, lld_group_rights_free);
	zbx_vector_str_clear_ext(&group_names, zbx_str_free);
out:
	zbx_vector_lld_group_rights_ptr_destroy(&group_rights);
	zbx_vector_str_destroy(&group_names);

	zabbix_log(LOG_LEVEL_DEBUG, "End of %s()", __func__);
}

/******************************************************************************
 *                                                                            *
 * Parameters: groups           - [IN/OUT] list of groups; should be sorted   *
 *                                         by groupid                         *
 *             group_prototypes - [IN] list of group prototypes; should be    *
 *                                     sorted by group_prototypeid            *
 *             error            - [OUT] error message                         *
 *                                                                            *
 ******************************************************************************/
static void	lld_groups_save(zbx_vector_lld_group_ptr_t *groups,
		const zbx_vector_lld_group_prototype_ptr_t *group_prototypes, char **error)
{
	int				groups_insert_num = 0, groups_update_num = 0, gd_insert_num = 0,
					gd_update_num = 0;
	zbx_db_insert_t			db_insert_group, db_insert_gdiscovery;
	zbx_vector_uint64_t		groupids;
	zbx_uint64_t			next_groupid, next_gdid;
	char				*sql = NULL;
	size_t				sql_alloc = 0, sql_offset = 0;
	zbx_vector_lld_group_ptr_t	new_groups;

	zabbix_log(LOG_LEVEL_DEBUG, "In %s()", __func__);

	/* check groups for any changed to be flushed to database */

	zbx_vector_uint64_create(&groupids);

	for (int i = 0; i < groups->values_num; i++)
	{
		zbx_lld_group_t	*group = groups->values[i];

		if (0 == (group->flags & ZBX_FLAG_LLD_GROUP_DISCOVERED))
			continue;

		if (0 == group->groupid)
		{
			groups_insert_num++;
		}
		else
		{
			zbx_vector_uint64_append(&groupids, group->groupid);

			if (0 != (group->flags & ZBX_FLAG_LLD_GROUP_UPDATE))
				groups_update_num++;
		}

		for (int j = 0; j < group->discovery.values_num; j++)
		{
			zbx_lld_group_discovery_t	*discovery = group->discovery.values[j];

			if (0 == (discovery->flags & ZBX_FLAG_LLD_GROUP_DISCOVERY_DISCOVERED))
				continue;

			if (0 == discovery->groupdiscoveryid)
				gd_insert_num++;
			else if (0 != (discovery->flags & ZBX_FLAG_LLD_GROUP_DISCOVERY_UPDATE))
				gd_update_num++;
		}
	}

	if (0 == groups_insert_num && 0 == groups_update_num && 0 == gd_insert_num && 0 == gd_update_num)
		goto out;

	/* flush discovery changes */

	zbx_db_begin();

	/* lock the groups so their discovery records can be safely added */
	if (0 != groupids.values_num)
	{
		zbx_db_result_t	result;
		zbx_db_row_t	row;
		int		index;

		zbx_vector_uint64_sort(&groupids, ZBX_DEFAULT_UINT64_COMPARE_FUNC);

		zbx_strcpy_alloc(&sql, &sql_alloc, &sql_offset, "select groupid from hstgrp where");
		zbx_db_add_condition_alloc(&sql, &sql_alloc, &sql_offset, "groupid", groupids.values,
				groupids.values_num);
		zbx_strcpy_alloc(&sql, &sql_alloc, &sql_offset, ZBX_FOR_UPDATE);

		result = zbx_db_select("%s", sql);

		while (NULL != (row = zbx_db_fetch(result)))
		{
			zbx_uint64_t	groupid;

			ZBX_STR2UINT64(groupid, row[0]);

			if (FAIL != (index = zbx_vector_uint64_search(&groupids, groupid,
					ZBX_DEFAULT_UINT64_COMPARE_FUNC)))
			{
				zbx_vector_uint64_remove_noorder(&groupids, index);
			}
		}
		zbx_db_free_result(result);

		/* if existing discovered groups were removed convert them to newly discovered - */
		for (int i = 0; i < groupids.values_num; i++)
		{
			for (int j = 0; j < groups->values_num; j++)
			{
				zbx_lld_group_t	*group = groups->values[j];

				if (group->groupid == groupids.values[i])
				{
					for (int k = 0; k > group->discovery.values_num; k++)
					{
						zbx_lld_group_discovery_t	*discovery = group->discovery.values[k];

						discovery->groupdiscoveryid = 0;
						gd_insert_num++;
					}

					group->groupid = 0;
					groups_insert_num++;

					if (0 != (group->flags & ZBX_FLAG_LLD_GROUP_UPDATE))
					{
						groups_update_num--;
						group->flags = ZBX_FLAG_LLD_GROUP_DISCOVERED;
					}

					break;
				}
			}
		}

		sql_offset = 0;
	}

	if (0 != groups_insert_num)
	{
		next_groupid = zbx_db_get_maxid_num("hstgrp", groups_insert_num);
		zbx_db_insert_prepare(&db_insert_group, "hstgrp", "groupid", "name", "flags", NULL);

		zbx_vector_lld_group_ptr_create(&new_groups);

		/* check if other process has not already created a group with the same name */

		zbx_vector_str_t	names;
		zbx_db_result_t		result;
		zbx_db_row_t		row;

		zbx_vector_str_create(&names);

		for (int i = 0; i < groups->values_num; i++)
		{
			if (0 == groups->values[i]->groupid)
				zbx_vector_str_append(&names, groups->values[i]->name);
		}

		zbx_snprintf_alloc(&sql, &sql_alloc, &sql_offset,
				"select groupid,name,flags from hstgrp"
					" where type=%d"
						" and",
				HOSTGROUP_TYPE_HOST);
		zbx_db_add_str_condition_alloc(&sql, &sql_alloc, &sql_offset, "name",
				(const char * const *)names.values, names.values_num);
		zbx_strcpy_alloc(&sql, &sql_alloc, &sql_offset, ZBX_FOR_UPDATE);

		result = zbx_db_select("%s", sql);

		while (NULL != (row = zbx_db_fetch(result)))
		{
			for (int i = 0; i < groups->values_num; i++)
			{
				zbx_lld_group_t	*group = groups->values[i];

				if (0 == group->groupid && 0 == strcmp(group->name, row[1]))
				{
					if (0 == (atoi(row[2]) & ZBX_FLAG_DISCOVERY_CREATED))
					{
						group->flags &= (~ZBX_FLAG_LLD_GROUP_DISCOVERED);

						*error = zbx_strdcatf(*error, "Cannot discover group:"
								" group with the same name \"%s\" already exists.\n",
								group->name);
					}
					else
						ZBX_STR2UINT64(group->groupid, row[0]);
				}
			}
		}
		zbx_db_free_result(result);

		zbx_vector_str_destroy(&names);
		sql_offset = 0;
	}

	if (0 != gd_insert_num)
	{
		next_gdid = zbx_db_get_maxid_num("group_discovery", gd_insert_num);

		zbx_db_insert_prepare(&db_insert_gdiscovery, "group_discovery", "groupdiscoveryid", "groupid",
				"parent_group_prototypeid", "name", NULL);
	}

	/* first handle groups before inserting group_discovery links */

	for (int i = 0; i < groups->values_num; i++)
	{
		zbx_lld_group_t	*group = groups->values[i];

		if (0 == (group->flags & ZBX_FLAG_LLD_GROUP_DISCOVERED))
			continue;

		if (0 == group->groupid)
		{
			group->groupid = next_groupid++;
			zbx_db_insert_add_values(&db_insert_group, group->groupid, group->name,
								(int)ZBX_FLAG_DISCOVERY_CREATED);

			zbx_audit_host_group_create_entry(ZBX_AUDIT_LLD_CONTEXT, ZBX_AUDIT_ACTION_ADD, group->groupid,
					group->name);
			zbx_audit_host_group_update_json_add_details(ZBX_AUDIT_LLD_CONTEXT, group->groupid, group->name,
					(int)ZBX_FLAG_DISCOVERY_CREATED);

			zbx_vector_lld_group_ptr_append(&new_groups, group);
		}
		else if (0 != (group->flags & ZBX_FLAG_LLD_GROUP_UPDATE))
		{
			zbx_strcpy_alloc(&sql, &sql_alloc, &sql_offset, "update hstgrp set ");
			zbx_audit_host_group_create_entry(ZBX_AUDIT_LLD_CONTEXT, ZBX_AUDIT_ACTION_UPDATE,
					group->groupid, group->name);

			if (0 != (group->flags & ZBX_FLAG_LLD_GROUP_UPDATE_NAME))
			{
				char	*name_esc = zbx_db_dyn_escape_string(group->name);

				zbx_snprintf_alloc(&sql, &sql_alloc, &sql_offset, "name='%s'", name_esc);
				zbx_audit_host_group_update_json_update_name(ZBX_AUDIT_LLD_CONTEXT, group->groupid,
						group->name_orig, name_esc);

				zbx_free(name_esc);
			}
			zbx_snprintf_alloc(&sql, &sql_alloc, &sql_offset, " where groupid=" ZBX_FS_UI64 ";\n",
					group->groupid);

			zbx_db_execute_overflowed_sql(&sql, &sql_alloc, &sql_offset);
		}
	}

	if (0 != groups_insert_num)
	{
		zbx_db_insert_execute(&db_insert_group);
		zbx_db_insert_clean(&db_insert_group);

		lld_groups_save_rights(&new_groups);
		zbx_vector_lld_group_ptr_destroy(&new_groups);
	}

	for (int i = 0; i < groups->values_num; i++)
	{
		zbx_lld_group_t	*group = groups->values[i];

		if (0 == (group->flags & ZBX_FLAG_LLD_GROUP_DISCOVERED))
			continue;

		for (int j = 0; j < group->discovery.values_num; j++)
		{
			zbx_lld_group_discovery_t	*discovery = group->discovery.values[j];

			if (0 == (discovery->flags & ZBX_FLAG_LLD_GROUP_DISCOVERY_DISCOVERED))
				continue;

			if (0 == discovery->groupdiscoveryid)
			{
				zbx_lld_group_prototype_t	*group_prototype, cmp =
						{.group_prototypeid = discovery->parent_group_prototypeid};
				int				k;

				if (FAIL != (k = zbx_vector_lld_group_prototype_ptr_bsearch(group_prototypes,
						&cmp, lld_group_prototype_compare_func)))
				{
					discovery->groupdiscoveryid = next_gdid++;
					group_prototype = group_prototypes->values[k];

					zbx_db_insert_add_values(&db_insert_gdiscovery, discovery->groupdiscoveryid,
							group->groupid, discovery->parent_group_prototypeid,
							group_prototype->name);
				}
				else
					THIS_SHOULD_NEVER_HAPPEN;
			}
			else if (0 != (discovery->flags & ZBX_FLAG_LLD_GROUP_DISCOVERY_UPDATE))
			{
				char	delim = ' ';

				zbx_strcpy_alloc(&sql, &sql_alloc, &sql_offset, "update group_discovery set");

				if (0 != (discovery->flags & ZBX_FLAG_LLD_GROUP_DISCOVERY_UPDATE_NAME))
				{
					char	*name_esc = zbx_db_dyn_escape_string(discovery->name);

					zbx_snprintf_alloc(&sql, &sql_alloc, &sql_offset, "%cname='%s'", delim,
							name_esc);

					zbx_free(name_esc);
					delim = ',';
				}

				if (0 != (discovery->flags & ZBX_FLAG_LLD_GROUP_DISCOVERY_UPDATE_NAME))
				{
					zbx_snprintf_alloc(&sql, &sql_alloc, &sql_offset, "%cgroupid=" ZBX_FS_UI64,
							delim, group->groupid);
				}

				zbx_snprintf_alloc(&sql, &sql_alloc, &sql_offset, " where groupdiscoveryid="
						ZBX_FS_UI64 ";\n", discovery->groupdiscoveryid);

				zbx_db_execute_overflowed_sql(&sql, &sql_alloc, &sql_offset);
			}
		}
	}

	if (0 != gd_insert_num)
	{
		zbx_db_insert_execute(&db_insert_gdiscovery);
		zbx_db_insert_clean(&db_insert_gdiscovery);
	}

	if (0 != groups_update_num || 0 != gd_update_num)
	{
		zbx_db_execute("%s", sql);
	}

	zbx_db_commit();

	zbx_free(sql);
out:
	zbx_vector_uint64_destroy(&groupids);

	zabbix_log(LOG_LEVEL_DEBUG, "End of %s()", __func__);
}

/******************************************************************************
 *                                                                            *
 * Purpose: Retrieves list of host macros which should be present on each     *
 *          discovered host.                                                  *
 *                                                                            *
 * Parameters: lld_ruleid - [IN]                                              *
 *             hostmacros - [OUT]                                             *
 *                                                                            *
 ******************************************************************************/
static void	lld_masterhostmacros_get(zbx_uint64_t lld_ruleid, zbx_vector_lld_hostmacro_ptr_t *hostmacros)
{
	zbx_db_result_t		result;
	zbx_db_row_t		row;
	zbx_lld_hostmacro_t	*hostmacro;

	zabbix_log(LOG_LEVEL_DEBUG, "In %s()", __func__);

	result = zbx_db_select(
			"select hm.macro,hm.value,hm.description,hm.type"
			" from hostmacro hm,items i"
			" where hm.hostid=i.hostid"
				" and i.itemid=" ZBX_FS_UI64,
			lld_ruleid);

	while (NULL != (row = zbx_db_fetch(result)))
	{
		hostmacro = (zbx_lld_hostmacro_t *)zbx_malloc(NULL, sizeof(zbx_lld_hostmacro_t));

		hostmacro->hostmacroid = 0;
		hostmacro->macro = zbx_strdup(NULL, row[0]);
		hostmacro->value = zbx_strdup(NULL, row[1]);
		hostmacro->value_orig = NULL;
		hostmacro->description = zbx_strdup(NULL, row[2]);
		hostmacro->description_orig = NULL;
		hostmacro->type_orig = 0;
		hostmacro->flags = 0;
		ZBX_STR2UCHAR(hostmacro->type, row[3]);
		hostmacro->automatic = ZBX_USERMACRO_AUTOMATIC;

		zbx_vector_lld_hostmacro_ptr_append(hostmacros, hostmacro);
	}
	zbx_db_free_result(result);

	zabbix_log(LOG_LEVEL_DEBUG, "End of %s()", __func__);
}

/******************************************************************************
 *                                                                            *
 * Purpose: compares name of host macros for search in vector                 *
 *                                                                            *
 * Parameters: d1 - [IN] first zbx_lld_hostmacro_t                            *
 *             d2 - [IN] second zbx_lld_hostmacro_t                           *
 *                                                                            *
 * Return value: 0 if name of macros are equal                                *
 *                                                                            *
 ******************************************************************************/
static int	macro_str_compare_func(const void *d1, const void *d2)
{
	const zbx_lld_hostmacro_t *hostmacro1 = *(const zbx_lld_hostmacro_t * const *)d1;
	const zbx_lld_hostmacro_t *hostmacro2 = *(const zbx_lld_hostmacro_t * const *)d2;

	return strcmp(hostmacro1->macro, hostmacro2->macro);
}

/******************************************************************************
 *                                                                            *
 * Purpose: Retrieves list of host macros which should be present on each     *
 *          discovered host.                                                  *
 *                                                                            *
 * Parameters: parent_hostid    - [IN] host prototype id                      *
 *             masterhostmacros - [IN]                                        *
 *             hostmacros       - [OUT]                                       *
 *                                                                            *
 ******************************************************************************/
static void	lld_hostmacros_get(zbx_uint64_t parent_hostid, zbx_vector_lld_hostmacro_ptr_t *masterhostmacros,
		zbx_vector_lld_hostmacro_ptr_t *hostmacros)
{
	zbx_db_result_t		result;
	zbx_db_row_t		row;
	zbx_lld_hostmacro_t	*hostmacro;
	int			i;

	zabbix_log(LOG_LEVEL_DEBUG, "In %s()", __func__);

	result = zbx_db_select(
			"select hm.macro,hm.value,hm.description,hm.type"
			" from hostmacro hm"
			" where hm.hostid=" ZBX_FS_UI64,
			parent_hostid);

	while (NULL != (row = zbx_db_fetch(result)))
	{
		hostmacro = (zbx_lld_hostmacro_t *)zbx_malloc(NULL, sizeof(zbx_lld_hostmacro_t));

		hostmacro->hostmacroid = 0;
		hostmacro->macro = zbx_strdup(NULL, row[0]);
		hostmacro->value = zbx_strdup(NULL, row[1]);
		hostmacro->value_orig = NULL;
		hostmacro->description = zbx_strdup(NULL, row[2]);
		hostmacro->description_orig = NULL;
		ZBX_STR2UCHAR(hostmacro->type, row[3]);
		hostmacro->type_orig = hostmacro->type;
		hostmacro->automatic = ZBX_USERMACRO_AUTOMATIC;
		hostmacro->flags = 0;

		zbx_vector_lld_hostmacro_ptr_append(hostmacros, hostmacro);
	}
	zbx_db_free_result(result);

	for (i = 0; i < masterhostmacros->values_num; i++)
	{
		const zbx_lld_hostmacro_t	*masterhostmacro;

		if (FAIL != zbx_vector_lld_hostmacro_ptr_search(hostmacros, masterhostmacros->values[i],
				macro_str_compare_func))
		{
			continue;
		}

		hostmacro = (zbx_lld_hostmacro_t *)zbx_malloc(NULL, sizeof(zbx_lld_hostmacro_t));

		masterhostmacro = masterhostmacros->values[i];
		hostmacro->hostmacroid = 0;
		hostmacro->macro = zbx_strdup(NULL, masterhostmacro->macro);
		hostmacro->value = zbx_strdup(NULL, masterhostmacro->value);
		hostmacro->value_orig = NULL;
		hostmacro->description = zbx_strdup(NULL, masterhostmacro->description);
		hostmacro->description_orig = NULL;
		hostmacro->type = masterhostmacro->type;
		hostmacro->type_orig = hostmacro->type;
		hostmacro->automatic = masterhostmacro->automatic;
		hostmacro->flags = 0;
		zbx_vector_lld_hostmacro_ptr_append(hostmacros, hostmacro);
	}

	zabbix_log(LOG_LEVEL_DEBUG, "End of %s()", __func__);
}

static void	lld_hostmacro_make(zbx_vector_lld_hostmacro_ptr_t *hostmacros, zbx_uint64_t hostmacroid,
		const char *macro, const char *value, const char *description, unsigned char type,
		unsigned char automatic)
{
	zbx_lld_hostmacro_t	*hostmacro;
	int			i;

	for (i = 0; i < hostmacros->values_num; i++)
	{
		hostmacro = hostmacros->values[i];

		/* check if host macro has already been added */
		if (0 == hostmacro->hostmacroid && 0 == strcmp(hostmacro->macro, macro))
		{
			hostmacro->hostmacroid = hostmacroid;

			/* do not update manual macros */
			if (ZBX_USERMACRO_MANUAL == automatic)
				return;

			if (0 != strcmp(hostmacro->value, value))
			{
				hostmacro->flags |= ZBX_FLAG_LLD_HMACRO_UPDATE_VALUE;
				hostmacro->value_orig = zbx_strdup(NULL, value);
			}
			if (0 != strcmp(hostmacro->description, description))
			{
				hostmacro->flags |= ZBX_FLAG_LLD_HMACRO_UPDATE_DESCRIPTION;
				hostmacro->description_orig = zbx_strdup(NULL, description);
			}
			if (hostmacro->type != type)
			{
				hostmacro->type_orig = type;
				hostmacro->flags |= ZBX_FLAG_LLD_HMACRO_UPDATE_TYPE;
			}
			return;
		}
	}

	/* do not remove manual macros */
	if (ZBX_USERMACRO_MANUAL == automatic)
		return;

	/* host macro is present on the host but not in new list, it should be removed */
	hostmacro = (zbx_lld_hostmacro_t *)zbx_malloc(NULL, sizeof(zbx_lld_hostmacro_t));
	hostmacro->hostmacroid = hostmacroid;
	hostmacro->macro = NULL;
	hostmacro->value = NULL;
	hostmacro->value_orig = NULL;
	hostmacro->description = NULL;
	hostmacro->description_orig = NULL;
	hostmacro->flags = ZBX_FLAG_LLD_HMACRO_REMOVE;
	hostmacro->type = 0;
	hostmacro->type_orig = 0;
	hostmacro->automatic = 0;

	zbx_vector_lld_hostmacro_ptr_append(hostmacros, hostmacro);
}

#undef ZBX_USERMACRO_MANUAL
#undef ZBX_USERMACRO_AUTOMATIC

/*******************************************************************************
 *                                                                             *
 * Parameters: hostmacros - [IN] List of host macros which should be present   *
 *                               on each discovered host.                      *
 *             hosts      - [IN/OUT] list of hosts, should be sorted by hostid *
 *                                                                             *
 ******************************************************************************/
static void	lld_hostmacros_make(const zbx_vector_lld_hostmacro_ptr_t *hostmacros, zbx_vector_lld_host_ptr_t *hosts)
{
	zbx_db_result_t		result;
	zbx_db_row_t		row;
	int			i, j;
	zbx_vector_uint64_t	hostids;
	zbx_uint64_t		hostmacroid, hostid;
	zbx_lld_host_t		*host;
	zbx_lld_hostmacro_t	*hostmacro = NULL;

	zabbix_log(LOG_LEVEL_DEBUG, "In %s()", __func__);

	zbx_vector_uint64_create(&hostids);

	for (i = 0; i < hosts->values_num; i++)
	{
		host = hosts->values[i];

		if (0 == (host->flags & ZBX_FLAG_LLD_HOST_DISCOVERED))
			continue;

		zbx_vector_lld_hostmacro_ptr_reserve(&host->new_hostmacros, (size_t)hostmacros->values_num);

		for (j = 0; j < hostmacros->values_num; j++)
		{
			hostmacro = (zbx_lld_hostmacro_t *)zbx_malloc(NULL, sizeof(zbx_lld_hostmacro_t));

			hostmacro->hostmacroid = 0;
			hostmacro->macro = zbx_strdup(NULL, (hostmacros->values[j])->macro);
			hostmacro->value = zbx_strdup(NULL, (hostmacros->values[j])->value);
			hostmacro->value_orig = NULL;
			hostmacro->type = (hostmacros->values[j])->type;
			hostmacro->type_orig = (hostmacros->values[j])->type_orig;
			hostmacro->description = zbx_strdup(NULL, (hostmacros->values[j])->description);
			hostmacro->description_orig = NULL;
			hostmacro->automatic = (hostmacros->values[j])->automatic;
			hostmacro->flags = 0x00;
			zbx_substitute_lld_macros(&hostmacro->value, host->lld_row->data, ZBX_MACRO_ANY, NULL, 0);
			zbx_substitute_lld_macros(&hostmacro->description, host->lld_row->data, ZBX_MACRO_ANY,
					NULL, 0);

			zbx_vector_lld_hostmacro_ptr_append(&host->new_hostmacros, hostmacro);
		}

		if (0 != host->hostid)
			zbx_vector_uint64_append(&hostids, host->hostid);
	}

	if (0 != hostids.values_num)
	{
		char	*sql = NULL;
		size_t	sql_alloc = 0, sql_offset = 0;

		zbx_strcpy_alloc(&sql, &sql_alloc, &sql_offset,
				"select hostmacroid,hostid,macro,value,description,type,automatic"
				" from hostmacro"
				" where");
		zbx_db_add_condition_alloc(&sql, &sql_alloc, &sql_offset, "hostid", hostids.values, hostids.values_num);

		result = zbx_db_select("%s", sql);

		zbx_free(sql);

		while (NULL != (row = zbx_db_fetch(result)))
		{
			unsigned char	type, automatic;

			ZBX_STR2UINT64(hostid, row[1]);

			zbx_lld_host_t	cmp = {.hostid = hostid};

			if (FAIL == (i = zbx_vector_lld_host_ptr_bsearch(hosts, &cmp, lld_host_compare_func)))
			{
				THIS_SHOULD_NEVER_HAPPEN;
				continue;
			}

			host = hosts->values[i];

			ZBX_STR2UINT64(hostmacroid, row[0]);
			ZBX_STR2UCHAR(type, row[5]);
			ZBX_STR2UCHAR(automatic, row[6]);

			lld_hostmacro_make(&host->new_hostmacros, hostmacroid, row[2], row[3], row[4], type, automatic);
		}
		zbx_db_free_result(result);
	}

	zbx_vector_uint64_destroy(&hostids);

	zabbix_log(LOG_LEVEL_DEBUG, "End of %s()", __func__);
}

/******************************************************************************
 *                                                                            *
 * Purpose: Retrieves list of host tags which should be present on each       *
 *          discovered host.                                                  *
 *                                                                            *
 * Parameters: parent_hostid - [IN] host prototype id                         *
 *             tags          - [OUT] list of host tags                        *
 *                                                                            *
 ******************************************************************************/
static void	lld_proto_tags_get(zbx_uint64_t parent_hostid, zbx_vector_db_tag_ptr_t *tags)
{
	zbx_db_result_t	result;
	zbx_db_row_t	row;
	zbx_db_tag_t	*tag;

	zabbix_log(LOG_LEVEL_DEBUG, "In %s()", __func__);

	result = zbx_db_select(
			"select tag,value"
			" from host_tag"
			" where hostid=" ZBX_FS_UI64,
			parent_hostid);

	while (NULL != (row = zbx_db_fetch(result)))
	{
		tag = zbx_db_tag_create(row[0], row[1]);
		zbx_vector_db_tag_ptr_append(tags, tag);
	}
	zbx_db_free_result(result);

	zabbix_log(LOG_LEVEL_DEBUG, "End of %s()", __func__);
}

/**********************************************************************************
 *                                                                                *
 * Purpose: gets templates from host prototype                                    *
 *                                                                                *
 * Parameters: parent_hostid - [IN] host prototype id                             *
 *             hosts         - [IN/OUT] list of hosts, should be sorted by hostid *
 *                                                                                *
 **********************************************************************************/
static void	lld_templates_make(zbx_uint64_t parent_hostid, zbx_vector_lld_host_ptr_t *hosts)
{
	zbx_db_result_t		result;
	zbx_db_row_t		row;
	zbx_vector_uint64_t	templateids, hostids;
	zbx_uint64_t		templateid, hostid;
	zbx_lld_host_t		*host;
	int			i, j;

	zabbix_log(LOG_LEVEL_DEBUG, "In %s()", __func__);

	zbx_vector_uint64_create(&templateids);
	zbx_vector_uint64_create(&hostids);

	/* select templates which should be linked */

	result = zbx_db_select("select templateid from hosts_templates where hostid=" ZBX_FS_UI64, parent_hostid);

	while (NULL != (row = zbx_db_fetch(result)))
	{
		ZBX_STR2UINT64(templateid, row[0]);
		zbx_vector_uint64_append(&templateids, templateid);
	}
	zbx_db_free_result(result);

	zbx_vector_uint64_sort(&templateids, ZBX_DEFAULT_UINT64_COMPARE_FUNC);

	/* select list of already created hosts */

	for (i = 0; i < hosts->values_num; i++)
	{
		host = hosts->values[i];

		if (0 == (host->flags & ZBX_FLAG_LLD_HOST_DISCOVERED))
			continue;

		zbx_vector_uint64_reserve(&host->lnk_templateids, (size_t)templateids.values_num);
		for (j = 0; j < templateids.values_num; j++)
			zbx_vector_uint64_append(&host->lnk_templateids, templateids.values[j]);

		/* sort templates which should be linked by override */
		zbx_vector_uint64_sort(&host->lnk_templateids, ZBX_DEFAULT_UINT64_COMPARE_FUNC);
		zbx_vector_uint64_uniq(&host->lnk_templateids, ZBX_DEFAULT_UINT64_COMPARE_FUNC);

		if (0 != host->hostid)
			zbx_vector_uint64_append(&hostids, host->hostid);
	}

	if (0 != hostids.values_num)
	{
		char	*sql = NULL;
		size_t	sql_alloc = 0, sql_offset = 0;

		/* select already linked templates */

		zbx_strcpy_alloc(&sql, &sql_alloc, &sql_offset,
				"select hostid,templateid,link_type"
				" from hosts_templates"
				" where");
		zbx_db_add_condition_alloc(&sql, &sql_alloc, &sql_offset, "hostid", hostids.values, hostids.values_num);

		result = zbx_db_select("%s", sql);

		zbx_free(sql);

		while (NULL != (row = zbx_db_fetch(result)))
		{
			int	link_type;

			ZBX_STR2UINT64(hostid, row[0]);
			ZBX_STR2UINT64(templateid, row[1]);
			link_type = atoi(row[2]);

			zbx_lld_host_t	cmp = {.hostid = hostid};

			if (FAIL == (i = zbx_vector_lld_host_ptr_bsearch(hosts, &cmp, lld_host_compare_func)))
			{
				THIS_SHOULD_NEVER_HAPPEN;
				continue;
			}

			host = hosts->values[i];

			if (FAIL == (i = zbx_vector_uint64_bsearch(&host->lnk_templateids, templateid,
					ZBX_DEFAULT_UINT64_COMPARE_FUNC)))
			{
				/* templates which should be unlinked */
				if (ZBX_TEMPLATE_LINK_LLD == link_type)
					zbx_vector_uint64_append(&host->del_templateids, templateid);
			}
			else
			{
				/* templates which are already linked */
				if (ZBX_TEMPLATE_LINK_MANUAL == link_type)
					zbx_vector_uint64_append(&host->del_templateids, templateid);
				else
					zbx_vector_uint64_remove(&host->lnk_templateids, i);
			}
		}
		zbx_db_free_result(result);

		for (i = 0; i < hosts->values_num; i++)
		{
			host = hosts->values[i];

			if (0 == (host->flags & ZBX_FLAG_LLD_HOST_DISCOVERED))
				continue;

			zbx_vector_uint64_sort(&host->del_templateids, ZBX_DEFAULT_UINT64_COMPARE_FUNC);
		}
	}

	zbx_vector_uint64_destroy(&hostids);
	zbx_vector_uint64_destroy(&templateids);

	zabbix_log(LOG_LEVEL_DEBUG, "End of %s()", __func__);
}

/******************************************************************************
 *                                                                            *
 * Purpose: prepares SQL for update record of interface_snmp table            *
 *                                                                            *
 * Parameters: hostid      - [IN]                                             *
 *             interfaceid - [IN] SNMP interface id                           *
 *             snmp        - [IN] SNMP values for update                      *
 *             sql         - [IN/OUT] SQL string                              *
 *             sql_alloc   - [IN/OUT] size of SQL string                      *
 *             sql_offset  - [IN/OUT] offset in SQL string                    *
 *                                                                            *
 ******************************************************************************/
static void	lld_interface_snmp_prepare_sql(zbx_uint64_t hostid, const zbx_uint64_t interfaceid,
		const zbx_lld_interface_snmp_t *snmp, char **sql, size_t *sql_alloc, size_t *sql_offset)
{
	const char	*d = "";
	char		*value_esc;

	zbx_strcpy_alloc(sql, sql_alloc, sql_offset, "update interface_snmp set ");

	if (0 != (snmp->flags & ZBX_FLAG_LLD_INTERFACE_SNMP_UPDATE_TYPE))
	{
		zbx_snprintf_alloc(sql, sql_alloc, sql_offset, "version=%d", (int)snmp->version);
		d = ",";

		zbx_audit_host_update_json_update_interface_version(ZBX_AUDIT_LLD_CONTEXT, hostid, interfaceid,
				snmp->version_orig, snmp->version);
	}

	if (0 != (snmp->flags & ZBX_FLAG_LLD_INTERFACE_SNMP_UPDATE_BULK))
	{
		zbx_snprintf_alloc(sql, sql_alloc, sql_offset, "%sbulk=%d", d, (int)snmp->bulk);
		d = ",";

		zbx_audit_host_update_json_update_interface_bulk(ZBX_AUDIT_LLD_CONTEXT, hostid, interfaceid,
				snmp->bulk_orig, snmp->bulk);
	}

	if (0 != (snmp->flags & ZBX_FLAG_LLD_INTERFACE_SNMP_UPDATE_COMMUNITY))
	{
		value_esc = zbx_db_dyn_escape_string(snmp->community);
		zbx_snprintf_alloc(sql, sql_alloc, sql_offset, "%scommunity='%s'", d, value_esc);
		zbx_free(value_esc);
		d = ",";

		zbx_audit_host_update_json_update_interface_community(ZBX_AUDIT_LLD_CONTEXT, hostid, interfaceid,
				snmp->community_orig, snmp->community);
	}

	if (0 != (snmp->flags & ZBX_FLAG_LLD_INTERFACE_SNMP_UPDATE_SECNAME))
	{
		value_esc = zbx_db_dyn_escape_string(snmp->securityname);
		zbx_snprintf_alloc(sql, sql_alloc, sql_offset, "%ssecurityname='%s'", d, value_esc);
		zbx_free(value_esc);
		d = ",";

		zbx_audit_host_update_json_update_interface_securityname(ZBX_AUDIT_LLD_CONTEXT, hostid, interfaceid,
				snmp->securityname_orig, snmp->securityname);
	}

	if (0 != (snmp->flags & ZBX_FLAG_LLD_INTERFACE_SNMP_UPDATE_SECLEVEL))
	{
		zbx_snprintf_alloc(sql, sql_alloc, sql_offset, "%ssecuritylevel=%d", d, (int)snmp->securitylevel);
		d = ",";

		zbx_audit_host_update_json_update_interface_securitylevel(ZBX_AUDIT_LLD_CONTEXT, hostid, interfaceid,
				snmp->securitylevel_orig, snmp->securitylevel);
	}

	if (0 != (snmp->flags & ZBX_FLAG_LLD_INTERFACE_SNMP_UPDATE_AUTHPASS))
	{
		value_esc = zbx_db_dyn_escape_string(snmp->authpassphrase);
		zbx_snprintf_alloc(sql, sql_alloc, sql_offset, "%sauthpassphrase='%s'", d, value_esc);
		zbx_free(value_esc);
		d = ",";

		zbx_audit_host_update_json_update_interface_authpassphrase(ZBX_AUDIT_LLD_CONTEXT, hostid, interfaceid,
						snmp->authpassphrase_orig, snmp->authpassphrase);
	}

	if (0 != (snmp->flags & ZBX_FLAG_LLD_INTERFACE_SNMP_UPDATE_PRIVPASS))
	{
		value_esc = zbx_db_dyn_escape_string(snmp->privpassphrase);
		zbx_snprintf_alloc(sql, sql_alloc, sql_offset, "%sprivpassphrase='%s'", d, value_esc);
		zbx_free(value_esc);
		d = ",";

		zbx_audit_host_update_json_update_interface_privpassphrase(ZBX_AUDIT_LLD_CONTEXT, hostid, interfaceid,
						snmp->privpassphrase_orig, snmp->privpassphrase);
	}

	if (0 != (snmp->flags & ZBX_FLAG_LLD_INTERFACE_SNMP_UPDATE_AUTHPROTOCOL))
	{
		zbx_snprintf_alloc(sql, sql_alloc, sql_offset, "%sauthprotocol=%d", d, (int)snmp->authprotocol);
		d = ",";

		zbx_audit_host_update_json_update_interface_authprotocol(ZBX_AUDIT_LLD_CONTEXT, hostid, interfaceid,
				snmp->authprotocol_orig, snmp->authprotocol);
	}

	if (0 != (snmp->flags & ZBX_FLAG_LLD_INTERFACE_SNMP_UPDATE_PRIVPROTOCOL))
	{
		zbx_snprintf_alloc(sql, sql_alloc, sql_offset, "%sprivprotocol=%d", d, (int)snmp->privprotocol);
		d = ",";

		zbx_audit_host_update_json_update_interface_privprotocol(ZBX_AUDIT_LLD_CONTEXT, hostid, interfaceid,
				snmp->privprotocol_orig, snmp->privprotocol);
	}

	if (0 != (snmp->flags & ZBX_FLAG_LLD_INTERFACE_SNMP_UPDATE_MAXREPS))
	{
		zbx_snprintf_alloc(sql, sql_alloc, sql_offset, "%smax_repetitions=" ZBX_FS_UI64, d,
				snmp->max_repetitions);
		d = ",";

		zbx_audit_host_update_json_update_interface_bulk(ZBX_AUDIT_LLD_CONTEXT, hostid, interfaceid,
				snmp->max_repetitions_orig, snmp->max_repetitions);
	}

	if (0 != (snmp->flags & ZBX_FLAG_LLD_INTERFACE_SNMP_UPDATE_CONTEXT))
	{
		value_esc = zbx_db_dyn_escape_string(snmp->contextname);
		zbx_snprintf_alloc(sql, sql_alloc, sql_offset, "%scontextname='%s'", d, value_esc);
		zbx_free(value_esc);

		zbx_audit_host_update_json_update_interface_contextname(ZBX_AUDIT_LLD_CONTEXT, hostid, interfaceid,
				snmp->contextname_orig, snmp->contextname);
	}

	zbx_snprintf_alloc(sql, sql_alloc, sql_offset, " where interfaceid=" ZBX_FS_UI64 ";\n", interfaceid);
}

/******************************************************************************
 *                                                                            *
 * Parameters: parent_hostid    - [IN]                                        *
 *             hosts            - [IN]                                        *
 *             host_proto       - [IN]                                        *
 *             monitored_by     - [IN]                                        *
 *             proxyid          - [IN]                                        *
 *             proxy_groupid    - [IN]                                        *
 *             ipmi_authtype    - [IN]                                        *
 *             ipmi_privilege   - [IN]                                        *
 *             ipmi_username    - [IN]                                        *
 *             ipmi_password    - [IN]                                        *
 *             tls_connect      - [IN]                                        *
 *             tls_accept       - [IN]                                        *
 *             tls_issuer       - [IN] TLS cert issuer                        *
 *             tls_subject      - [IN] TLS cert subject                       *
 *             tls_psk_identity - [IN]                                        *
 *             tls_psk          - [IN]                                        *
 *             hgsets           - [IN]                                        *
 *             permissions      - [IN]                                        *
 *             del_hostgroupids - [IN] host groups which should be deleted    *
 *             del_hgsetids     - [IN] host groups sets which should be       *
 *                                     deleted                                *
 *             dflags           - [IN] discovery flags                        *
 *             rule_index       - [IN] mapping of lld rows to discovered      *
 *                                     lld rules                              *
 *                                                                            *
 ******************************************************************************/
static void	lld_hosts_save(zbx_uint64_t parent_hostid, zbx_vector_lld_host_ptr_t *hosts, const char *host_proto,
		unsigned char monitored_by, zbx_uint64_t proxyid, zbx_uint64_t proxy_groupid, signed char ipmi_authtype,
		unsigned char ipmi_privilege, const char *ipmi_username, const char *ipmi_password,
		unsigned char tls_connect, unsigned char tls_accept, const char *tls_issuer, const char *tls_subject,
		const char *tls_psk_identity, const char *tls_psk, zbx_vector_lld_hgset_ptr_t *hgsets,
		zbx_vector_lld_permission_t *permissions, const zbx_vector_uint64_t *del_hostgroupids,
		const zbx_vector_uint64_t *del_hgsetids, int dflags, zbx_hashset_t *rule_index)
{
	int			i, j, new_hosts = 0, new_host_inventories = 0, upd_hosts = 0, new_hostgroups = 0,
				new_hostmacros = 0, upd_hostmacros = 0, new_interfaces = 0, upd_interfaces = 0,
				new_snmp = 0, upd_snmp = 0, new_tags = 0, upd_tags = 0, new_hgsets = 0,
				new_host_hgsets = 0, upd_host_hgsets = 0;
	zbx_uint64_t		hosttagid = 0;
	zbx_lld_host_t		*host;
	zbx_lld_hostmacro_t	*hostmacro;
	zbx_lld_interface_t	*interface;
	zbx_vector_uint64_t	upd_manual_host_inventory_hostids, upd_auto_host_inventory_hostids,
				del_host_inventory_hostids, del_interfaceids,
				del_snmp_ids, del_hostmacroids, del_tagids, used_hgsetids;
	zbx_uint64_t		hostid = 0, hostgroupid = 0, hostmacroid = 0, interfaceid = 0, hgsetid = 0;
	char			*sql1 = NULL, *sql2 = NULL, *value_esc;
	size_t			sql1_alloc = 0, sql1_offset = 0,
				sql2_alloc = 0, sql2_offset = 0;
	zbx_db_insert_t		db_insert, db_insert_hdiscovery, db_insert_hinventory, db_insert_hgroups,
				db_insert_hmacro, db_insert_interface, db_insert_idiscovery, db_insert_snmp,
				db_insert_tag, db_insert_host_rtdata, db_insert_hgset, db_insert_hgset_group,
				db_insert_host_hgset, db_insert_permission;

	zabbix_log(LOG_LEVEL_DEBUG, "In %s()", __func__);

	zbx_vector_uint64_create(&upd_manual_host_inventory_hostids);
	zbx_vector_uint64_create(&upd_auto_host_inventory_hostids);
	zbx_vector_uint64_create(&del_host_inventory_hostids);
	zbx_vector_uint64_create(&del_interfaceids);
	zbx_vector_uint64_create(&del_hostmacroids);
	zbx_vector_uint64_create(&del_snmp_ids);
	zbx_vector_uint64_create(&del_tagids);
	zbx_vector_uint64_create(&used_hgsetids);

	for (i = 0; i < hosts->values_num; i++)
	{
		host = hosts->values[i];

		if (0 == (host->flags & ZBX_FLAG_LLD_HOST_DISCOVERED))
			continue;

		if (0 == host->hostid)
		{
			new_hosts++;

			if (HOST_INVENTORY_DISABLED != host->inventory_mode)
				new_host_inventories++;
		}
		else
		{
			zbx_audit_host_create_entry(ZBX_AUDIT_LLD_CONTEXT, ZBX_AUDIT_ACTION_UPDATE, host->hostid,
					(NULL == host->host_orig) ? host->host : host->host_orig);

			if (0 != (host->flags & ZBX_FLAG_LLD_HOST_UPDATE))
				upd_hosts++;

			if (host->inventory_mode_orig != host->inventory_mode)
			{
				zbx_audit_host_update_json_update_inventory_mode(ZBX_AUDIT_LLD_CONTEXT, host->hostid,
						(int)host->inventory_mode_orig, (int)host->inventory_mode);

				if (HOST_INVENTORY_DISABLED == host->inventory_mode)
					zbx_vector_uint64_append(&del_host_inventory_hostids, host->hostid);
				else if (HOST_INVENTORY_DISABLED == host->inventory_mode_orig)
					new_host_inventories++;
				else
				{
					switch (host->inventory_mode)
					{
						case HOST_INVENTORY_MANUAL:
							zbx_vector_uint64_append(&upd_manual_host_inventory_hostids,
									host->hostid);
							break;
						case HOST_INVENTORY_AUTOMATIC:
							zbx_vector_uint64_append(&upd_auto_host_inventory_hostids,
									host->hostid);
							break;
					}
				}
			}
		}

		new_hostgroups += host->new_groupids.values_num;

		if (ZBX_LLD_HOST_HGSET_ACTION_ADD == host->hgset_action)
			new_host_hgsets++;
		else if (ZBX_LLD_HOST_HGSET_ACTION_UPDATE == host->hgset_action)
			upd_host_hgsets++;

		for (j = 0; j < host->interfaces.values_num; j++)
		{
			interface = host->interfaces.values[j];

			if (0 == interface->interfaceid)
			{
				new_interfaces++;
			}
			else if (0 != (interface->flags & ZBX_FLAG_LLD_INTERFACE_UPDATE))
			{
				upd_interfaces++;
			}
			else if (0 != (interface->flags & ZBX_FLAG_LLD_INTERFACE_REMOVE))
			{
				zbx_vector_uint64_append(&del_interfaceids, interface->interfaceid);

				zbx_audit_host_create_entry(ZBX_AUDIT_LLD_CONTEXT, ZBX_AUDIT_ACTION_UPDATE,
						host->hostid, (NULL == host->host_orig) ? host->host : host->host_orig);

				zbx_audit_host_update_json_delete_interface(ZBX_AUDIT_LLD_CONTEXT,
						host->hostid, interface->interfaceid);
			}

			if (0 != (interface->flags & ZBX_FLAG_LLD_INTERFACE_SNMP_REMOVE))
			{
				zbx_vector_uint64_append(&del_snmp_ids, interface->interfaceid);

				zbx_audit_host_create_entry(ZBX_AUDIT_LLD_CONTEXT, ZBX_AUDIT_ACTION_UPDATE,
						host->hostid, (NULL == host->host_orig) ? host->host : host->host_orig);

				zbx_audit_host_update_json_delete_interface(ZBX_AUDIT_LLD_CONTEXT,
						host->hostid, interface->interfaceid);
			}

			if (0 != (interface->flags & ZBX_FLAG_LLD_INTERFACE_SNMP_DATA_EXISTS))
			{
				if (0 == interface->interfaceid)
					interface->lld_row.snmp->flags |= ZBX_FLAG_LLD_INTERFACE_SNMP_CREATE;

				if (0 != (interface->lld_row.snmp->flags & ZBX_FLAG_LLD_INTERFACE_SNMP_CREATE))
					new_snmp++;
				else if (0 != (interface->lld_row.snmp->flags & ZBX_FLAG_LLD_INTERFACE_SNMP_UPDATE))
					upd_snmp++;
			}
		}

		for (j = 0; j < host->new_hostmacros.values_num; j++)
		{
			hostmacro = host->new_hostmacros.values[j];

			if (0 == hostmacro->hostmacroid)
			{
				new_hostmacros++;
			}
			else if (0 != (hostmacro->flags & ZBX_FLAG_LLD_HMACRO_UPDATE))
			{
				upd_hostmacros++;
			}
			else if (0 != (hostmacro->flags & ZBX_FLAG_LLD_HMACRO_REMOVE))
			{
				zbx_vector_uint64_append(&del_hostmacroids, hostmacro->hostmacroid);

				zbx_audit_host_create_entry(ZBX_AUDIT_LLD_CONTEXT, ZBX_AUDIT_ACTION_UPDATE,
						host->hostid, (NULL == host->host_orig) ? host->host : host->host_orig);

				zbx_audit_host_update_json_delete_hostmacro(ZBX_AUDIT_LLD_CONTEXT,
						host->hostid, hostmacro->hostmacroid);
			}
		}

		for (j = 0; j < host->tags.values_num; j++)
		{
			if (0 == host->tags.values[j]->tagid)
			{
				new_tags++;
			}
			else if (0 != (host->tags.values[j]->flags & ZBX_FLAG_DB_TAG_UPDATE))
			{
				upd_tags++;
			}
			else if (0 != (host->tags.values[j]->flags & ZBX_FLAG_DB_TAG_REMOVE))
			{
				zbx_vector_uint64_append(&del_tagids, host->tags.values[j]->tagid);

				zbx_audit_host_prototype_create_entry(ZBX_AUDIT_LLD_CONTEXT, ZBX_AUDIT_ACTION_UPDATE,
						host->hostid, host->host);
				zbx_audit_host_update_json_delete_tag(ZBX_AUDIT_LLD_CONTEXT, host->hostid,
						host->tags.values[j]->tagid);
			}
		}
	}

	for (i = 0; i < hgsets->values_num; i++)
	{
		zbx_lld_hgset_t	*hgset = hgsets->values[i];

		if (ZBX_LLD_HGSET_OPT_INSERT == hgset->opt)
			new_hgsets++;
		else if (ZBX_LLD_HGSET_OPT_REUSE == hgset->opt)
			zbx_vector_uint64_append(&used_hgsetids, hgset->hgsetid);
	}

	if (0 == new_hosts && 0 == new_host_inventories && 0 == upd_hosts && 0 == upd_interfaces &&
			0 == upd_hostmacros && 0 == new_hostgroups && 0 == new_hostmacros && 0 == new_interfaces &&
			0 == del_hostgroupids->values_num && 0 == del_hostmacroids.values_num &&
			0 == upd_auto_host_inventory_hostids.values_num &&
			0 == upd_manual_host_inventory_hostids.values_num &&
			0 == del_host_inventory_hostids.values_num && 0 == del_interfaceids.values_num &&
			0 == new_snmp && 0 == upd_snmp && 0 == del_snmp_ids.values_num &&
			0 == new_tags && 0 == upd_tags && 0 == del_tagids.values_num &&
			0 == new_hgsets && 0 == del_hgsetids->values_num && 0 == permissions->values_num &&
			0 == new_host_hgsets && 0 == upd_host_hgsets)
	{
		goto out;
	}

	zbx_db_begin();

	if (SUCCEED != zbx_db_lock_hostid(parent_hostid))
	{
		/* the host prototype was removed while processing lld rule */
		zbx_db_rollback();
		goto out;
	}

	if (0 != used_hgsetids.values_num && SUCCEED != zbx_db_lock_hgsetids(&used_hgsetids))
	{
		zbx_db_rollback();
		goto out;
	}

	if (0 != new_hosts)
	{
		hostid = zbx_db_get_maxid_num("hosts", new_hosts);

		zbx_db_insert_prepare(&db_insert, "hosts", "hostid", "host", "name", "proxyid", "proxy_groupid",
				"ipmi_authtype", "ipmi_privilege", "ipmi_username", "ipmi_password", "status", "flags",
				"tls_connect", "tls_accept", "tls_issuer", "tls_subject", "tls_psk_identity", "tls_psk",
				"custom_interfaces", "monitored_by", (char *)NULL);

		zbx_db_insert_prepare(&db_insert_hdiscovery, "host_discovery", "hostid", "parent_hostid", "host",
				"lldruleid", (char *)NULL);
		zbx_db_insert_prepare(&db_insert_host_rtdata, "host_rtdata", "hostid", "active_available",
				(char *)NULL);
	}

	if (0 != new_host_hgsets)
	{
		zbx_db_insert_prepare(&db_insert_host_hgset, "host_hgset", "hostid", "hgsetid", (char *)NULL);
	}

	if (0 != new_host_inventories)
	{
		zbx_db_insert_prepare(&db_insert_hinventory, "host_inventory", "hostid", "inventory_mode",
				(char *)NULL);
	}

	if (0 != new_hostgroups)
	{
		hostgroupid = zbx_db_get_maxid_num("hosts_groups", new_hostgroups);

		zbx_db_insert_prepare(&db_insert_hgroups, "hosts_groups", "hostgroupid", "hostid", "groupid",
				(char *)NULL);
	}

	if (0 != new_hgsets)
	{
		hgsetid = zbx_db_get_maxid_num("hgset", new_hgsets);

		zbx_db_insert_prepare(&db_insert_hgset, "hgset", "hgsetid", "hash", (char *)NULL);
		zbx_db_insert_prepare(&db_insert_hgset_group, "hgset_group", "hgsetid", "groupid", (char *)NULL);
	}

	if (0 != permissions->values_num)
	{
		zbx_db_insert_prepare(&db_insert_permission, "permission", "ugsetid", "hgsetid", "permission",
				(char *)NULL);
	}

	if (0 != new_hostmacros)
	{
		hostmacroid = zbx_db_get_maxid_num("hostmacro", new_hostmacros);

		zbx_db_insert_prepare(&db_insert_hmacro, "hostmacro", "hostmacroid", "hostid", "macro", "value",
				"description", "type", "automatic", (char *)NULL);
	}

	if (0 != new_interfaces)
	{
		interfaceid = zbx_db_get_maxid_num("interface", new_interfaces);

		zbx_db_insert_prepare(&db_insert_interface, "interface", "interfaceid", "hostid", "type", "main",
				"useip", "ip", "dns", "port", (char *)NULL);

		zbx_db_insert_prepare(&db_insert_idiscovery, "interface_discovery", "interfaceid",
				"parent_interfaceid", (char *)NULL);
	}

	if (0 != new_snmp)
	{
		zbx_db_insert_prepare(&db_insert_snmp, "interface_snmp", "interfaceid", "version", "bulk", "community",
				"securityname", "securitylevel", "authpassphrase", "privpassphrase", "authprotocol",
				"privprotocol", "contextname", "max_repetitions", (char *)NULL);
	}

	if (0 != new_tags)
	{
		hosttagid = zbx_db_get_maxid_num("host_tag", new_tags);

		zbx_db_insert_prepare(&db_insert_tag, "host_tag", "hosttagid", "hostid", "tag", "value", "automatic",
				(char *)NULL);
	}

	for (i = 0; i < hgsets->values_num; i++)
	{
		zbx_lld_hgset_t	*hgset = hgsets->values[i];

		if (ZBX_LLD_HGSET_OPT_INSERT != hgset->opt)
			continue;

		hgset->hgsetid = hgsetid++;
		zbx_db_insert_add_values(&db_insert_hgset, hgset->hgsetid, hgset->hash_str);

		for (j = 0; j < hgset->hgroupids.values_num; j++)
			zbx_db_insert_add_values(&db_insert_hgset_group, hgset->hgsetid, hgset->hgroupids.values[j]);
	}

	for (i = 0; i < permissions->values_num; i++)
	{
		zbx_lld_permission_t	*permission = &permissions->values[i];

		zbx_db_insert_add_values(&db_insert_permission, permission->ugsetid, permission->hgset->hgsetid,
				permission->permission);
	}

	for (i = 0; i < hosts->values_num; i++)
	{
		host = hosts->values[i];

		if (0 == (host->flags & ZBX_FLAG_LLD_HOST_DISCOVERED))
			continue;

		if (0 == host->hostid)
		{
			zbx_uint64_t	lldruleid = 0;

			host->hostid = hostid++;

			zbx_db_insert_add_values(&db_insert, host->hostid, host->host, host->name, proxyid,
					proxy_groupid, (int)ipmi_authtype, (int)ipmi_privilege, ipmi_username,
					ipmi_password, (int)host->status, (int)(ZBX_FLAG_DISCOVERY_CREATED | dflags),
					(int)tls_connect, (int)tls_accept, tls_issuer, tls_subject, tls_psk_identity,
					tls_psk, (int)host->custom_interfaces, (int)monitored_by);

			zbx_audit_host_create_entry(ZBX_AUDIT_LLD_CONTEXT, ZBX_AUDIT_ACTION_ADD, host->hostid,
					host->host);

			/* In the case of prototype host discovery find the discovered LLD rule id */
			if (NULL != rule_index)
			{
				zbx_lld_row_ruleid_t    row_ruleid_local, *row_ruleid;

				row_ruleid_local.data = host->lld_row->data;
				if (NULL != (row_ruleid = zbx_hashset_search(rule_index, &row_ruleid_local)))
					lldruleid = row_ruleid->ruleid;
			}

			zbx_db_insert_add_values(&db_insert_hdiscovery, host->hostid, parent_hostid, host_proto,
					lldruleid);
			zbx_db_insert_add_values(&db_insert_host_rtdata, host->hostid, ZBX_INTERFACE_AVAILABLE_UNKNOWN);

			if (HOST_INVENTORY_DISABLED != host->inventory_mode)
			{
				zbx_db_insert_add_values(&db_insert_hinventory, host->hostid,
						(int)host->inventory_mode);
			}

			zbx_audit_host_update_json_add_details(ZBX_AUDIT_LLD_CONTEXT, host->hostid, host->host,
					monitored_by, proxyid, proxy_groupid, (int)ipmi_authtype, (int)ipmi_privilege,
					ipmi_username, (int)host->status, (int)ZBX_FLAG_DISCOVERY_CREATED,
					(int)tls_connect, (int)tls_accept, tls_issuer, tls_subject,
					host->custom_interfaces, (int)host->inventory_mode);
		}
		else
		{
			if (0 != (host->flags & ZBX_FLAG_LLD_HOST_UPDATE))
			{
				const char	*d = "";

				zbx_strcpy_alloc(&sql1, &sql1_alloc, &sql1_offset, "update hosts set ");

				if (0 != (host->flags & ZBX_FLAG_LLD_HOST_UPDATE_HOST))
				{
					value_esc = zbx_db_dyn_escape_string(host->host);

					zbx_snprintf_alloc(&sql1, &sql1_alloc, &sql1_offset, "host='%s'", value_esc);
					d = ",";

					zbx_audit_host_update_json_update_host(ZBX_AUDIT_LLD_CONTEXT, host->hostid,
							host->host_orig, value_esc);

					zbx_free(value_esc);
				}
				if (0 != (host->flags & ZBX_FLAG_LLD_HOST_UPDATE_NAME))
				{
					value_esc = zbx_db_dyn_escape_string(host->name);

					zbx_snprintf_alloc(&sql1, &sql1_alloc, &sql1_offset,
							"%sname='%s'", d, value_esc);
					d = ",";

					zbx_audit_host_update_json_update_name(ZBX_AUDIT_LLD_CONTEXT, host->hostid,
							host->name_orig, value_esc);

					zbx_free(value_esc);
				}
				if (0 != (host->flags & ZBX_FLAG_LLD_HOST_UPDATE_MONITORED_BY))
				{
					zbx_snprintf_alloc(&sql1, &sql1_alloc, &sql1_offset,
							"%smonitored_by=%d", d, (int)monitored_by);
					d = ",";

					zbx_audit_host_update_json_update_monitored_by(ZBX_AUDIT_LLD_CONTEXT,
							host->hostid, (int)host->monitored_by_orig, (int)monitored_by);
				}
				if (0 != (host->flags & ZBX_FLAG_LLD_HOST_UPDATE_PROXY))
				{
					zbx_snprintf_alloc(&sql1, &sql1_alloc, &sql1_offset,
							"%sproxyid=%s", d, zbx_db_sql_id_ins(proxyid));
					d = ",";

					zbx_audit_host_update_json_update_proxyid(ZBX_AUDIT_LLD_CONTEXT, host->hostid,
							host->proxyid_orig, proxyid);
				}
				if (0 != (host->flags & ZBX_FLAG_LLD_HOST_UPDATE_PROXY_GROUP))
				{
					zbx_snprintf_alloc(&sql1, &sql1_alloc, &sql1_offset,
							"%sproxy_groupid=%s", d, zbx_db_sql_id_ins(proxy_groupid));
					d = ",";

					zbx_audit_host_update_json_update_proxy_groupid(ZBX_AUDIT_LLD_CONTEXT,
							host->hostid, host->proxy_groupid_orig, proxy_groupid);
				}
				if (0 != (host->flags & ZBX_FLAG_LLD_HOST_UPDATE_IPMI_AUTH))
				{
					zbx_snprintf_alloc(&sql1, &sql1_alloc, &sql1_offset,
							"%sipmi_authtype=%d", d, (int)ipmi_authtype);
					d = ",";

					zbx_audit_host_update_json_update_ipmi_authtype(ZBX_AUDIT_LLD_CONTEXT,
							host->hostid, (int)host->ipmi_authtype_orig,
							(int)ipmi_authtype);
				}
				if (0 != (host->flags & ZBX_FLAG_LLD_HOST_UPDATE_IPMI_PRIV))
				{
					zbx_snprintf_alloc(&sql1, &sql1_alloc, &sql1_offset,
							"%sipmi_privilege=%d", d, (int)ipmi_privilege);
					d = ",";

					zbx_audit_host_update_json_update_ipmi_privilege(ZBX_AUDIT_LLD_CONTEXT,
							host->hostid, host->ipmi_privilege_orig, (int)ipmi_privilege);
				}
				if (0 != (host->flags & ZBX_FLAG_LLD_HOST_UPDATE_IPMI_USER))
				{
					value_esc = zbx_db_dyn_escape_string(ipmi_username);

					zbx_snprintf_alloc(&sql1, &sql1_alloc, &sql1_offset,
							"%sipmi_username='%s'", d, value_esc);
					d = ",";

					zbx_audit_host_update_json_update_ipmi_username(ZBX_AUDIT_LLD_CONTEXT,
							host->hostid, host->ipmi_username_orig, value_esc);

					zbx_free(value_esc);
				}
				if (0 != (host->flags & ZBX_FLAG_LLD_HOST_UPDATE_IPMI_PASS))
				{
					value_esc = zbx_db_dyn_escape_string(ipmi_password);

					zbx_snprintf_alloc(&sql1, &sql1_alloc, &sql1_offset,
							"%sipmi_password='%s'", d, value_esc);
					d = ",";

					zbx_audit_host_update_json_update_ipmi_password(ZBX_AUDIT_LLD_CONTEXT,
							host->hostid, (0 == strcmp("", host->ipmi_password_orig) ?
							"" : ZBX_MACRO_SECRET_MASK),
							(0 == strcmp("", ipmi_password) ? "" : ZBX_MACRO_SECRET_MASK));

					zbx_free(value_esc);
				}
				if (0 != (host->flags & ZBX_FLAG_LLD_HOST_UPDATE_TLS_CONNECT))
				{
					zbx_snprintf_alloc(&sql1, &sql1_alloc, &sql1_offset,
							"%stls_connect=%d", d, tls_connect);
					d = ",";

					zbx_audit_host_update_json_update_tls_connect(ZBX_AUDIT_LLD_CONTEXT,
							host->hostid, host->tls_connect_orig, (int)tls_connect);
				}
				if (0 != (host->flags & ZBX_FLAG_LLD_HOST_UPDATE_TLS_ACCEPT))
				{
					zbx_snprintf_alloc(&sql1, &sql1_alloc, &sql1_offset,
							"%stls_accept=%d", d, tls_accept);
					d = ",";

					zbx_audit_host_update_json_update_tls_accept(ZBX_AUDIT_LLD_CONTEXT,
							host->hostid, host->tls_accept_orig, (int)tls_accept);
				}
				if (0 != (host->flags & ZBX_FLAG_LLD_HOST_UPDATE_TLS_ISSUER))
				{
					value_esc = zbx_db_dyn_escape_string(tls_issuer);

					zbx_snprintf_alloc(&sql1, &sql1_alloc, &sql1_offset,
							"%stls_issuer='%s'", d, value_esc);
					d = ",";

					zbx_audit_host_update_json_update_tls_issuer(ZBX_AUDIT_LLD_CONTEXT,
							host->hostid, host->tls_issuer_orig, value_esc);

					zbx_free(value_esc);
				}
				if (0 != (host->flags & ZBX_FLAG_LLD_HOST_UPDATE_TLS_SUBJECT))
				{
					value_esc = zbx_db_dyn_escape_string(tls_subject);

					zbx_snprintf_alloc(&sql1, &sql1_alloc, &sql1_offset,
							"%stls_subject='%s'", d, value_esc);
					d = ",";

					zbx_audit_host_update_json_update_tls_subject(ZBX_AUDIT_LLD_CONTEXT,
							host->hostid, host->tls_subject_orig, value_esc);

					zbx_free(value_esc);
				}
				if (0 != (host->flags & ZBX_FLAG_LLD_HOST_UPDATE_TLS_PSK_IDENTITY))
				{
					value_esc = zbx_db_dyn_escape_string(tls_psk_identity);

					zbx_snprintf_alloc(&sql1, &sql1_alloc, &sql1_offset,
							"%stls_psk_identity='%s'", d, value_esc);
					d = ",";
					zbx_free(value_esc);

					zbx_audit_host_update_json_update_tls_psk_identity(ZBX_AUDIT_LLD_CONTEXT,
							host->hostid, (0 == strcmp("", host->tls_psk_identity_orig) ?
							"" : ZBX_MACRO_SECRET_MASK),
							(0 == strcmp("", tls_psk_identity) ?
							"" : ZBX_MACRO_SECRET_MASK));
				}
				if (0 != (host->flags & ZBX_FLAG_LLD_HOST_UPDATE_TLS_PSK))
				{
					value_esc = zbx_db_dyn_escape_string(tls_psk);

					zbx_snprintf_alloc(&sql1, &sql1_alloc, &sql1_offset,
							"%stls_psk='%s'", d, value_esc);
					d = ",";
					zbx_free(value_esc);

					zbx_audit_host_update_json_update_tls_psk(ZBX_AUDIT_LLD_CONTEXT, host->hostid,
							(0 == strcmp("", host->tls_psk_orig) ?
							"" : ZBX_MACRO_SECRET_MASK),
							(0 == strcmp("", tls_psk) ? "" : ZBX_MACRO_SECRET_MASK));
				}
				if (0 != (host->flags & ZBX_FLAG_LLD_HOST_UPDATE_CUSTOM_INTERFACES))
				{
					zbx_snprintf_alloc(&sql1, &sql1_alloc, &sql1_offset,
							"%scustom_interfaces=%d", d, (int)host->custom_interfaces);

					zbx_audit_host_update_json_update_custom_interfaces(ZBX_AUDIT_LLD_CONTEXT,
							host->hostid, host->custom_interfaces_orig,
							(int)host->custom_interfaces);
				}

				zbx_snprintf_alloc(&sql1, &sql1_alloc, &sql1_offset, " where hostid=" ZBX_FS_UI64 ";\n",
						host->hostid);
			}

			if (host->inventory_mode_orig != host->inventory_mode &&
					HOST_INVENTORY_DISABLED == host->inventory_mode_orig)
			{
				zbx_db_insert_add_values(&db_insert_hinventory, host->hostid,
						(int)host->inventory_mode);
			}

			if (0 != (host->flags & ZBX_FLAG_LLD_HOST_UPDATE_HOST))
			{
				value_esc = zbx_db_dyn_escape_string(host_proto);

				zbx_snprintf_alloc(&sql1, &sql1_alloc, &sql1_offset,
						"update host_discovery"
						" set host='%s'"
						" where hostid=" ZBX_FS_UI64 ";\n",
						value_esc, host->hostid);

				zbx_free(value_esc);
			}
		}

		if (ZBX_LLD_HOST_HGSET_ACTION_ADD == host->hgset_action)
		{
			zbx_db_insert_add_values(&db_insert_host_hgset, host->hostid, host->hgset->hgsetid);
		}
		else if (ZBX_LLD_HOST_HGSET_ACTION_UPDATE == host->hgset_action)
		{
			zbx_snprintf_alloc(&sql1, &sql1_alloc, &sql1_offset,
					"update host_hgset"
					" set hgsetid=" ZBX_FS_UI64
					" where hostid=" ZBX_FS_UI64 ";\n",
					host->hgset->hgsetid, host->hostid);
		}

		for (j = 0; j < host->interfaces.values_num; j++)
		{
			interface = (zbx_lld_interface_t *)host->interfaces.values[j];

			if (0 == interface->interfaceid)
			{
				interface->interfaceid = interfaceid++;

				zbx_db_insert_add_values(&db_insert_interface, interface->interfaceid, host->hostid,
						(int)interface->type, (int)interface->main, (int)interface->useip,
						interface->ip, interface->dns, interface->port);

				zbx_audit_host_update_json_add_interfaces(ZBX_AUDIT_LLD_CONTEXT, host->hostid,
						interface->interfaceid, interface->main, interface->type,
						interface->useip, interface->ip, interface->dns, atoi(interface->port));

				zbx_db_insert_add_values(&db_insert_idiscovery, interface->interfaceid,
						interface->parent_interfaceid);
			}
			else if (0 != (interface->flags & ZBX_FLAG_LLD_INTERFACE_UPDATE))
			{
				const char	*d = "";

				zbx_strcpy_alloc(&sql1, &sql1_alloc, &sql1_offset, "update interface set ");
				if (0 != (interface->flags & ZBX_FLAG_LLD_INTERFACE_UPDATE_TYPE))
				{
					zbx_snprintf_alloc(&sql1, &sql1_alloc, &sql1_offset, "type=%d",
							(int)interface->type);
					d = ",";
					zbx_audit_host_update_json_update_interface_type(ZBX_AUDIT_LLD_CONTEXT,
							host->hostid, interface->interfaceid, interface->type_orig,
							interface->type);
				}
				if (0 != (interface->flags & ZBX_FLAG_LLD_INTERFACE_UPDATE_MAIN))
				{
					zbx_snprintf_alloc(&sql1, &sql1_alloc, &sql1_offset, "%smain=%d",
							d, (int)interface->main);
					d = ",";
					zbx_audit_host_update_json_update_interface_main(ZBX_AUDIT_LLD_CONTEXT,
							host->hostid, interface->interfaceid, interface->main_orig,
							interface->main);
				}
				if (0 != (interface->flags & ZBX_FLAG_LLD_INTERFACE_UPDATE_USEIP))
				{
					zbx_snprintf_alloc(&sql1, &sql1_alloc, &sql1_offset, "%suseip=%d",
							d, (int)interface->useip);
					d = ",";
					zbx_audit_host_update_json_update_interface_useip(ZBX_AUDIT_LLD_CONTEXT,
							host->hostid, interface->interfaceid,
							(uint64_t)interface->useip_orig, interface->useip);
				}
				if (0 != (interface->flags & ZBX_FLAG_LLD_INTERFACE_UPDATE_IP))
				{
					value_esc = zbx_db_dyn_escape_string(interface->ip);
					zbx_snprintf_alloc(&sql1, &sql1_alloc, &sql1_offset, "%sip='%s'", d, value_esc);
					zbx_free(value_esc);
					d = ",";
					zbx_audit_host_update_json_update_interface_ip(ZBX_AUDIT_LLD_CONTEXT,
							host->hostid, interface->interfaceid, interface->ip_orig,
							interface->ip);
				}
				if (0 != (interface->flags & ZBX_FLAG_LLD_INTERFACE_UPDATE_DNS))
				{
					value_esc = zbx_db_dyn_escape_string(interface->dns);
					zbx_snprintf_alloc(&sql1, &sql1_alloc, &sql1_offset, "%sdns='%s'", d,
							value_esc);
					zbx_free(value_esc);
					d = ",";
					zbx_audit_host_update_json_update_interface_dns(ZBX_AUDIT_LLD_CONTEXT,
							host->hostid, interface->interfaceid, interface->dns_orig,
							interface->dns);
				}
				if (0 != (interface->flags & ZBX_FLAG_LLD_INTERFACE_UPDATE_PORT))
				{
					value_esc = zbx_db_dyn_escape_string(interface->port);
					zbx_snprintf_alloc(&sql1, &sql1_alloc, &sql1_offset, "%sport='%s'",
							d, value_esc);
					zbx_audit_host_update_json_update_interface_port(ZBX_AUDIT_LLD_CONTEXT,
							host->hostid, interface->interfaceid,
							atoi(interface->port_orig), atoi(interface->port));
					zbx_free(value_esc);
				}
				zbx_snprintf_alloc(&sql1, &sql1_alloc, &sql1_offset,
						" where interfaceid=" ZBX_FS_UI64 ";\n", interface->interfaceid);
			}

			if (0 != (interface->flags & ZBX_FLAG_LLD_INTERFACE_SNMP_DATA_EXISTS))
			{
				if (0 != (interface->lld_row.snmp->flags & ZBX_FLAG_LLD_INTERFACE_SNMP_CREATE))
				{
					zbx_db_insert_add_values(&db_insert_snmp, interface->interfaceid,
<<<<<<< HEAD
							(int)interface->lld_row.snmp->version,
							(int)interface->lld_row.snmp->bulk,
							interface->lld_row.snmp->community,
							interface->lld_row.snmp->securityname,
							(int)interface->lld_row.snmp->securitylevel,
							interface->lld_row.snmp->authpassphrase,
							interface->lld_row.snmp->privpassphrase,
							(int)interface->lld_row.snmp->authprotocol,
							(int)interface->lld_row.snmp->privprotocol,
							interface->lld_row.snmp->contextname);
					zbx_audit_host_update_json_add_snmp_interface(ZBX_AUDIT_LLD_CONTEXT,
							host->hostid, interface->lld_row.snmp->version,
							interface->lld_row.snmp->bulk,
							interface->lld_row.snmp->community,
							interface->lld_row.snmp->securityname,
							interface->lld_row.snmp->securitylevel,
							interface->lld_row.snmp->authpassphrase,
							interface->lld_row.snmp->privpassphrase,
							interface->lld_row.snmp->authprotocol,
							interface->lld_row.snmp->privprotocol,
							interface->lld_row.snmp->contextname,
=======
							(int)interface->data.snmp->version,
							(int)interface->data.snmp->bulk,
							interface->data.snmp->community,
							interface->data.snmp->securityname,
							(int)interface->data.snmp->securitylevel,
							interface->data.snmp->authpassphrase,
							interface->data.snmp->privpassphrase,
							(int)interface->data.snmp->authprotocol,
							(int)interface->data.snmp->privprotocol,
							interface->data.snmp->contextname,
							interface->data.snmp->max_repetitions);
					zbx_audit_host_update_json_add_snmp_interface(ZBX_AUDIT_LLD_CONTEXT,
							host->hostid, interface->data.snmp->version,
							interface->data.snmp->bulk,
							interface->data.snmp->community,
							interface->data.snmp->securityname,
							interface->data.snmp->securitylevel,
							interface->data.snmp->authpassphrase,
							interface->data.snmp->privpassphrase,
							interface->data.snmp->authprotocol,
							interface->data.snmp->privprotocol,
							interface->data.snmp->contextname,
							interface->data.snmp->max_repetitions,
>>>>>>> 172093db
							interface->interfaceid);
				}
				else if (0 != (interface->lld_row.snmp->flags & ZBX_FLAG_LLD_INTERFACE_SNMP_UPDATE))
				{
					lld_interface_snmp_prepare_sql(host->hostid, interface->interfaceid,
							interface->lld_row.snmp, &sql1, &sql1_alloc, &sql1_offset);
				}
			}
		}

		for (j = 0; j < host->new_groupids.values_num; j++)
		{
			zbx_db_insert_add_values(&db_insert_hgroups, hostgroupid, host->hostid,
					host->new_groupids.values[j]);
			zbx_audit_hostgroup_update_json_add_group(ZBX_AUDIT_LLD_CONTEXT, host->hostid, hostgroupid,
					host->new_groupids.values[j]);
			hostgroupid++;
		}

		for (j = 0; j < host->new_hostmacros.values_num; j++)
		{
			hostmacro = host->new_hostmacros.values[j];

			if (0 == hostmacro->hostmacroid)
			{
				zbx_db_insert_add_values(&db_insert_hmacro, hostmacroid, host->hostid,
						hostmacro->macro, hostmacro->value, hostmacro->description,
						(int)hostmacro->type, (int)hostmacro->automatic);

				zbx_audit_host_update_json_add_hostmacro(ZBX_AUDIT_LLD_CONTEXT, host->hostid,
						ZBX_AUDIT_RESOURCE_HOST, hostmacroid, hostmacro->macro,
						(ZBX_MACRO_VALUE_SECRET == (int)hostmacro->type) ?
						ZBX_MACRO_SECRET_MASK : hostmacro->value, hostmacro->description,
						(int)hostmacro->type, (int)hostmacro->automatic);
				hostmacroid++;
			}
			else if (0 != (hostmacro->flags & ZBX_FLAG_LLD_HMACRO_UPDATE))
			{
				const char	*d = "";

				zbx_strcpy_alloc(&sql1, &sql1_alloc, &sql1_offset, "update hostmacro set ");

				zbx_audit_host_update_json_update_hostmacro_create_entry(ZBX_AUDIT_LLD_CONTEXT,
						host->hostid, hostmacro->hostmacroid);

				if (0 != (hostmacro->flags & ZBX_FLAG_LLD_HMACRO_UPDATE_VALUE))
				{
					value_esc = zbx_db_dyn_escape_string(hostmacro->value);
					zbx_snprintf_alloc(&sql1, &sql1_alloc, &sql1_offset, "value='%s'", value_esc);
					zbx_free(value_esc);
					d = ",";

					zbx_audit_host_update_json_update_hostmacro_value(
							ZBX_AUDIT_LLD_CONTEXT, host->hostid, hostmacro->hostmacroid,
							((0 != (hostmacro->flags & ZBX_FLAG_LLD_HMACRO_UPDATE_TYPE) &&
							ZBX_MACRO_VALUE_SECRET == (int)hostmacro->type_orig) ||
							(0 == (hostmacro->flags & ZBX_FLAG_LLD_HMACRO_UPDATE_TYPE) &&
							ZBX_MACRO_VALUE_SECRET == (int)hostmacro->type)) ?
							ZBX_MACRO_SECRET_MASK : hostmacro->value_orig,
							(ZBX_MACRO_VALUE_SECRET == (int)hostmacro->type) ?
							ZBX_MACRO_SECRET_MASK : hostmacro->value);
				}
				if (0 != (hostmacro->flags & ZBX_FLAG_LLD_HMACRO_UPDATE_DESCRIPTION))
				{
					value_esc = zbx_db_dyn_escape_string(hostmacro->description);
					zbx_snprintf_alloc(&sql1, &sql1_alloc, &sql1_offset, "%sdescription='%s'",
							d, value_esc);
					zbx_free(value_esc);
					d = ",";

					zbx_audit_host_update_json_update_hostmacro_description(ZBX_AUDIT_LLD_CONTEXT,
							host->hostid, hostmacro->hostmacroid,
							hostmacro->description_orig, hostmacro->description);
				}
				if (0 != (hostmacro->flags & ZBX_FLAG_LLD_HMACRO_UPDATE_TYPE))
				{
					zbx_snprintf_alloc(&sql1, &sql1_alloc, &sql1_offset, "%stype=%d",
							d, hostmacro->type);

					zbx_audit_host_update_json_update_hostmacro_type(ZBX_AUDIT_LLD_CONTEXT,
							host->hostid, hostmacro->hostmacroid,
							hostmacro->type_orig, hostmacro->type);
				}
				zbx_snprintf_alloc(&sql1, &sql1_alloc, &sql1_offset,
						" where hostmacroid=" ZBX_FS_UI64 ";\n", hostmacro->hostmacroid);
			}
		}

		for (j = 0; j < host->tags.values_num; j++)
		{
			zbx_db_tag_t	*tag = host->tags.values[j];

			if (0 == tag->tagid)
			{
				zbx_db_insert_add_values(&db_insert_tag, hosttagid, host->hostid, tag->tag, tag->value,
						tag->automatic);
				zbx_audit_host_update_json_add_tag(ZBX_AUDIT_LLD_CONTEXT, host->hostid, hosttagid,
						tag->tag, tag->value, tag->automatic);
				hosttagid++;
			}
			else if (0 != (tag->flags & ZBX_FLAG_DB_TAG_UPDATE))
			{
				char	delim = ' ';

				zbx_strcpy_alloc(&sql1, &sql1_alloc, &sql1_offset, "update host_tag set");

				zbx_audit_host_update_json_update_tag_create_entry(ZBX_AUDIT_LLD_CONTEXT, host->hostid,
						tag->tagid);

				if (0 != (tag->flags & ZBX_FLAG_DB_TAG_UPDATE_TAG))
				{
					value_esc = zbx_db_dyn_escape_string(tag->tag);
					zbx_snprintf_alloc(&sql1, &sql1_alloc, &sql1_offset, "%ctag='%s'", delim,
							value_esc);
					delim = ',';

					zbx_audit_host_update_json_update_tag_tag(ZBX_AUDIT_LLD_CONTEXT, host->hostid,
							tag->tagid, tag->tag_orig, value_esc);
					zbx_free(value_esc);
				}

				if (0 != (tag->flags & ZBX_FLAG_DB_TAG_UPDATE_VALUE))
				{
					value_esc = zbx_db_dyn_escape_string(tag->value);
					zbx_snprintf_alloc(&sql1, &sql1_alloc, &sql1_offset, "%cvalue='%s'", delim,
							value_esc);
					delim = ',';

					zbx_audit_host_update_json_update_tag_value(ZBX_AUDIT_LLD_CONTEXT, host->hostid,
							tag->tagid, tag->value_orig, value_esc);
					zbx_free(value_esc);
				}

				if (0 != (tag->flags & ZBX_FLAG_DB_TAG_UPDATE_AUTOMATIC))
				{
					zbx_snprintf_alloc(&sql1, &sql1_alloc, &sql1_offset, "%cautomatic=%d", delim,
							tag->automatic);

					zbx_audit_host_update_json_update_tag_type(ZBX_AUDIT_LLD_CONTEXT, host->hostid,
							tag->tagid, tag->automatic_orig, tag->automatic);
				}

				zbx_snprintf_alloc(&sql1, &sql1_alloc, &sql1_offset,
						" where hosttagid=" ZBX_FS_UI64 ";\n", tag->tagid);
			}
		}
	}

	if (0 != new_hgsets)
	{
		zbx_db_insert_execute(&db_insert_hgset);
		zbx_db_insert_clean(&db_insert_hgset);

		zbx_db_insert_execute(&db_insert_hgset_group);
		zbx_db_insert_clean(&db_insert_hgset_group);
	}

	if (0 != permissions->values_num)
	{
		zbx_db_insert_execute(&db_insert_permission);
		zbx_db_insert_clean(&db_insert_permission);
	}

	if (0 != new_hosts)
	{
		zbx_db_insert_execute(&db_insert);
		zbx_db_insert_clean(&db_insert);

		zbx_db_insert_execute(&db_insert_hdiscovery);
		zbx_db_insert_clean(&db_insert_hdiscovery);

		zbx_db_insert_execute(&db_insert_host_rtdata);
		zbx_db_insert_clean(&db_insert_host_rtdata);
	}

	if (0 != new_host_hgsets)
	{
		zbx_db_insert_execute(&db_insert_host_hgset);
		zbx_db_insert_clean(&db_insert_host_hgset);
	}

	if (0 != new_host_inventories)
	{
		zbx_db_insert_execute(&db_insert_hinventory);
		zbx_db_insert_clean(&db_insert_hinventory);
	}

	if (0 != new_hostgroups)
	{
		zbx_db_insert_execute(&db_insert_hgroups);
		zbx_db_insert_clean(&db_insert_hgroups);
	}

	if (0 != new_hostmacros)
	{
		zbx_db_insert_execute(&db_insert_hmacro);
		zbx_db_insert_clean(&db_insert_hmacro);
	}

	if (0 != new_interfaces)
	{
		zbx_db_insert_execute(&db_insert_interface);
		zbx_db_insert_clean(&db_insert_interface);

		zbx_db_insert_execute(&db_insert_idiscovery);
		zbx_db_insert_clean(&db_insert_idiscovery);
	}

	if (0 != new_snmp)
	{
		zbx_db_insert_execute(&db_insert_snmp);
		zbx_db_insert_clean(&db_insert_snmp);
	}

	if (0 != new_tags)
	{
		zbx_db_insert_execute(&db_insert_tag);
		zbx_db_insert_clean(&db_insert_tag);
	}

	if (NULL != sql1)
	{
		(void)zbx_db_flush_overflowed_sql(sql1, sql1_offset);
		zbx_free(sql1);
	}

	if (0 != del_hostgroupids->values_num || 0 != del_hostmacroids.values_num ||
			0 != upd_auto_host_inventory_hostids.values_num ||
			0 != upd_manual_host_inventory_hostids.values_num ||
			0 != del_host_inventory_hostids.values_num ||
			0 != del_interfaceids.values_num || 0 != del_snmp_ids.values_num ||
			0 != del_tagids.values_num || 0 != del_hgsetids->values_num)
	{

		if (0 != del_hgsetids->values_num)
		{
			zbx_strcpy_alloc(&sql2, &sql2_alloc, &sql2_offset, "delete from hgset where");
			zbx_db_add_condition_alloc(&sql2, &sql2_alloc, &sql2_offset, "hgsetid",
					del_hgsetids->values, del_hgsetids->values_num);
			zbx_strcpy_alloc(&sql2, &sql2_alloc, &sql2_offset, ";\n");
		}

		if (0 != del_hostgroupids->values_num)
		{
			zbx_strcpy_alloc(&sql2, &sql2_alloc, &sql2_offset, "delete from hosts_groups where");
			zbx_db_add_condition_alloc(&sql2, &sql2_alloc, &sql2_offset, "hostgroupid",
					del_hostgroupids->values, del_hostgroupids->values_num);
			zbx_strcpy_alloc(&sql2, &sql2_alloc, &sql2_offset, ";\n");
		}

		if (0 != del_hostmacroids.values_num)
		{
			zbx_vector_uint64_sort(&del_hostmacroids, ZBX_DEFAULT_UINT64_COMPARE_FUNC);
			zbx_strcpy_alloc(&sql2, &sql2_alloc, &sql2_offset, "delete from hostmacro where");
			zbx_db_add_condition_alloc(&sql2, &sql2_alloc, &sql2_offset, "hostmacroid",
					del_hostmacroids.values, del_hostmacroids.values_num);
			zbx_strcpy_alloc(&sql2, &sql2_alloc, &sql2_offset, ";\n");
		}

		if (0 != upd_manual_host_inventory_hostids.values_num)
		{
			zbx_snprintf_alloc(&sql2, &sql2_alloc, &sql2_offset,
				"update host_inventory set inventory_mode=%d where", HOST_INVENTORY_MANUAL);
			zbx_db_add_condition_alloc(&sql2, &sql2_alloc, &sql2_offset, "hostid",
					upd_manual_host_inventory_hostids.values,
					upd_manual_host_inventory_hostids.values_num);
			zbx_strcpy_alloc(&sql2, &sql2_alloc, &sql2_offset, ";\n");
		}

		if (0 != upd_auto_host_inventory_hostids.values_num)
		{
			zbx_snprintf_alloc(&sql2, &sql2_alloc, &sql2_offset,
				"update host_inventory set inventory_mode=%d where", HOST_INVENTORY_AUTOMATIC);
			zbx_db_add_condition_alloc(&sql2, &sql2_alloc, &sql2_offset, "hostid",
					upd_auto_host_inventory_hostids.values,
					upd_auto_host_inventory_hostids.values_num);
			zbx_strcpy_alloc(&sql2, &sql2_alloc, &sql2_offset, ";\n");
		}

		if (0 != del_host_inventory_hostids.values_num)
		{
			zbx_strcpy_alloc(&sql2, &sql2_alloc, &sql2_offset, "delete from host_inventory where");
			zbx_db_add_condition_alloc(&sql2, &sql2_alloc, &sql2_offset, "hostid",
					del_host_inventory_hostids.values, del_host_inventory_hostids.values_num);
			zbx_strcpy_alloc(&sql2, &sql2_alloc, &sql2_offset, ";\n");
		}

		if (0 != del_snmp_ids.values_num)
		{
			zbx_strcpy_alloc(&sql2, &sql2_alloc, &sql2_offset, "delete from interface_snmp where");
			zbx_db_add_condition_alloc(&sql2, &sql2_alloc, &sql2_offset, "interfaceid",
					del_snmp_ids.values, del_snmp_ids.values_num);
			zbx_strcpy_alloc(&sql2, &sql2_alloc, &sql2_offset, ";\n");
		}

		if (0 != del_interfaceids.values_num)
		{
			zbx_strcpy_alloc(&sql2, &sql2_alloc, &sql2_offset, "delete from interface where");
			zbx_db_add_condition_alloc(&sql2, &sql2_alloc, &sql2_offset, "interfaceid",
					del_interfaceids.values, del_interfaceids.values_num);
			zbx_strcpy_alloc(&sql2, &sql2_alloc, &sql2_offset, ";\n");
		}

		if (0 != del_tagids.values_num)
		{
			zbx_strcpy_alloc(&sql2, &sql2_alloc, &sql2_offset, "delete from host_tag where");
			zbx_db_add_condition_alloc(&sql2, &sql2_alloc, &sql2_offset, "hosttagid", del_tagids.values,
					del_tagids.values_num);
			zbx_strcpy_alloc(&sql2, &sql2_alloc, &sql2_offset, ";\n");
		}

		zbx_db_execute("%s", sql2);
		zbx_free(sql2);
	}

	zbx_db_commit();
out:
	zbx_vector_uint64_destroy(&used_hgsetids);
	zbx_vector_uint64_destroy(&del_tagids);
	zbx_vector_uint64_destroy(&del_snmp_ids);
	zbx_vector_uint64_destroy(&del_interfaceids);
	zbx_vector_uint64_destroy(&del_hostmacroids);
	zbx_vector_uint64_destroy(&del_host_inventory_hostids);
	zbx_vector_uint64_destroy(&upd_auto_host_inventory_hostids);
	zbx_vector_uint64_destroy(&upd_manual_host_inventory_hostids);

	zabbix_log(LOG_LEVEL_DEBUG, "End of %s()", __func__);
}

static void	lld_templates_link(const zbx_vector_lld_host_ptr_t *hosts, char **error)
{
	zbx_lld_host_t	*host;
	char		*err = NULL;

	zabbix_log(LOG_LEVEL_DEBUG, "In %s()", __func__);

	zbx_db_begin();

	for (int i = 0; i < hosts->values_num; i++)
	{
		host = hosts->values[i];

		if (0 == (host->flags & ZBX_FLAG_LLD_HOST_DISCOVERED))
			continue;

		if (0 != host->del_templateids.values_num)
		{
			if (SUCCEED != zbx_db_delete_template_elements(host->hostid, host->host,
					&host->del_templateids, ZBX_AUDIT_LLD_CONTEXT, &err))
			{
				*error = zbx_strdcatf(*error, "Cannot unlink template from host \"%s\": %s.\n",
						host->name, err);
				zbx_free(err);
			}
		}

		if (0 != host->lnk_templateids.values_num)
		{
			if (SUCCEED != zbx_db_copy_template_elements(host->hostid, &host->lnk_templateids,
					ZBX_TEMPLATE_LINK_LLD, ZBX_AUDIT_LLD_CONTEXT, &err))
			{
				*error = zbx_strdcatf(*error, "Cannot link template(s) to host \"%s\": %s.\n",
						host->name, err);
				zbx_free(err);
			}
		}
	}

	zbx_db_commit();

	zabbix_log(LOG_LEVEL_DEBUG, "End of %s()", __func__);
}

static int	lld_host_disable_validate(zbx_uint64_t hostid)
{
	int		ret;
	char		*sql;
	zbx_db_result_t	result;

	sql = zbx_dsprintf(NULL, "select null from hosts where status=%d and hostid=" ZBX_FS_UI64,
			HOST_STATUS_MONITORED, hostid);
	result = zbx_db_select_n(sql, 1);
	zbx_free(sql);

	if (NULL != zbx_db_fetch(result))
		ret = SUCCEED;
	else
		ret = FAIL;

	zbx_db_free_result(result);

	return ret;
}

static int	lld_host_enable_validate(zbx_uint64_t hostid)
{
	int		ret;
	char		*sql;
	zbx_db_result_t	result;

	sql = zbx_dsprintf(NULL, "select null"
			" from hosts h"
			" join host_discovery d on h.hostid=d.hostid"
			" where h.status=%d"
				" and d.disable_source=%d"
				" and h.hostid=" ZBX_FS_UI64,
				HOST_STATUS_NOT_MONITORED, ZBX_DISABLE_SOURCE_LLD_LOST, hostid);

	result = zbx_db_select_n(sql, 1);
	zbx_free(sql);

	if (NULL != zbx_db_fetch(result))
		ret = SUCCEED;
	else
		ret = FAIL;

	zbx_db_free_result(result);

	return ret;
}

static int	lld_host_delete_validate(zbx_uint64_t hostid)
{
	int		ret;
	char		*sql;
	zbx_db_result_t	result;

	sql = zbx_dsprintf(NULL, "select null"
			" from hosts h"
			" join host_discovery d on h.hostid=d.hostid"
			" where h.hostid=" ZBX_FS_UI64
				" and (h.status=%d or d.disable_source=%d)",
				hostid, HOST_STATUS_MONITORED, ZBX_DISABLE_SOURCE_LLD_LOST);

	result = zbx_db_select_n(sql, 1);
	zbx_free(sql);

	if (NULL != zbx_db_fetch(result))
		ret = SUCCEED;
	else
		ret = FAIL;

	zbx_db_free_result(result);

	return ret;
}

/*******************************************************************************
 *                                                                             *
 * Purpose: Updates host_discovery fields. Removes or disables lost resources. *
 *                                                                             *
 *******************************************************************************/
static void	lld_hosts_remove(const zbx_vector_lld_host_ptr_t *hosts, const zbx_lld_lifetime_t *lifetime,
		const zbx_lld_lifetime_t *enabled_lifetime, int lastcheck, int dflags)
{
	char			*sql = NULL;
	size_t			sql_alloc = 0, sql_offset = 0;
	const zbx_lld_host_t	*host;
	zbx_vector_uint64_t	del_hostids, lc_hostids, lost_hostids, discovered_hostids, dis_hostids, en_hostids;
	zbx_vector_str_t	del_hosts;
	zbx_hashset_t		ids_names;
	zbx_id_name_pair_t	local_id_name_pair;

	if (0 == hosts->values_num)
		return;

#define	IDS_NAMES_HASHSET_DEF_SIZE	100
	zbx_hashset_create(&ids_names, IDS_NAMES_HASHSET_DEF_SIZE,
			zbx_ids_names_hash_func,
			lld_ids_names_compare_func);
#undef IDS_NAMES_HASHSET_DEF_SIZE

	zbx_vector_uint64_create(&del_hostids);
	zbx_vector_str_create(&del_hosts);
	zbx_vector_uint64_create(&lc_hostids);
	zbx_vector_uint64_create(&lost_hostids);
	zbx_vector_uint64_create(&discovered_hostids);
	zbx_vector_uint64_create(&dis_hostids);
	zbx_vector_uint64_create(&en_hostids);

	zbx_db_begin();

	for (int i = 0; i < hosts->values_num; i++)
	{
		host = hosts->values[i];

		if (0 == host->hostid)
			continue;

		if (0 == (host->flags & ZBX_FLAG_LLD_HOST_DISCOVERED))
		{
			int	ts_disable, ts_delete = 0;

			if ((ZBX_LLD_LIFETIME_TYPE_IMMEDIATELY == lifetime->type ||
					(ZBX_LLD_LIFETIME_TYPE_AFTER == lifetime->type && lastcheck > (ts_delete =
					lld_end_of_life(host->lastcheck, lifetime->duration)))) &&
					SUCCEED == lld_host_delete_validate(host->hostid))
			{
				zbx_vector_uint64_append(&del_hostids, host->hostid);
				local_id_name_pair.id = host->hostid;
				local_id_name_pair.name = zbx_strdup(NULL, host->host);
				zbx_hashset_insert(&ids_names, &local_id_name_pair, sizeof(local_id_name_pair));
				continue;
			}

			if (ZBX_LLD_DISCOVERY_STATUS_LOST != host->discovery_status)
				zbx_vector_uint64_append(&lost_hostids, host->hostid);

			if (ZBX_LLD_LIFETIME_TYPE_NEVER == lifetime->type)
				ts_delete = 0;
			else if (ZBX_LLD_LIFETIME_TYPE_IMMEDIATELY == lifetime->type)
				ts_delete = 1;

			if (host->ts_delete != ts_delete)
			{
				zbx_snprintf_alloc(&sql, &sql_alloc, &sql_offset,
						"update host_discovery"
						" set ts_delete=%d"
						" where hostid=" ZBX_FS_UI64 ";\n",
						ts_delete, host->hostid);
			}

			if (ZBX_LLD_LIFETIME_TYPE_NEVER == enabled_lifetime->type)
				ts_disable = 0;
			else if (ZBX_LLD_LIFETIME_TYPE_IMMEDIATELY == enabled_lifetime->type)
				ts_disable = 1;
			else
				ts_disable = lld_end_of_life(host->lastcheck, enabled_lifetime->duration);

			if (host->ts_disable != ts_disable)
			{
				zbx_snprintf_alloc(&sql, &sql_alloc, &sql_offset,
						"update host_discovery"
						" set ts_disable=%d"
						" where hostid=" ZBX_FS_UI64 ";\n",
						ts_disable, host->hostid);
			}

			if ((ZBX_LLD_LIFETIME_TYPE_AFTER == enabled_lifetime->type && lastcheck <= ts_disable) ||
					ZBX_LLD_LIFETIME_TYPE_NEVER == enabled_lifetime->type ||
					HOST_STATUS_NOT_MONITORED == host->status ||
					SUCCEED != zbx_db_lock_hostid(host->hostid) ||
					FAIL == lld_host_disable_validate(host->hostid))
			{
				continue;
			}

			zbx_vector_uint64_append(&dis_hostids, host->hostid);
			zbx_audit_host_create_entry(ZBX_AUDIT_LLD_CONTEXT, ZBX_AUDIT_ACTION_UPDATE, host->hostid,
					host->host);
			zbx_audit_host_update_json_update_host_status(ZBX_AUDIT_LLD_CONTEXT, host->hostid,
					HOST_STATUS_MONITORED, HOST_STATUS_NOT_MONITORED);
		}
		else
		{
			zbx_vector_uint64_append(&lc_hostids, host->hostid);

			if (ZBX_LLD_DISCOVERY_STATUS_NORMAL != host->discovery_status)
				zbx_vector_uint64_append(&discovered_hostids, host->hostid);

			if (HOST_STATUS_MONITORED == host->status ||
					ZBX_DISABLE_SOURCE_LLD_LOST != host->disable_source ||
					SUCCEED != zbx_db_lock_hostid(host->hostid) ||
					SUCCEED != lld_host_enable_validate(host->hostid))
			{
				continue;
			}

			zbx_vector_uint64_append(&en_hostids, host->hostid);
			zbx_audit_host_create_entry(ZBX_AUDIT_LLD_CONTEXT, ZBX_AUDIT_ACTION_UPDATE, host->hostid,
					host->host);
			zbx_audit_host_update_json_update_host_status(ZBX_AUDIT_LLD_CONTEXT, host->hostid,
					HOST_STATUS_NOT_MONITORED, HOST_STATUS_MONITORED);
		}
	}

	if (0 != discovered_hostids.values_num)
	{
		zbx_snprintf_alloc(&sql, &sql_alloc, &sql_offset, "update host_discovery set status=%d where",
				ZBX_LLD_DISCOVERY_STATUS_NORMAL);
		zbx_db_add_condition_alloc(&sql, &sql_alloc, &sql_offset, "hostid",
				discovered_hostids.values, discovered_hostids.values_num);
		zbx_strcpy_alloc(&sql, &sql_alloc, &sql_offset, ";\n");

		zbx_db_execute_overflowed_sql(&sql, &sql_alloc, &sql_offset);
	}

	if (0 != lost_hostids.values_num)
	{
		zbx_snprintf_alloc(&sql, &sql_alloc, &sql_offset, "update host_discovery set status=%d where",
				ZBX_LLD_DISCOVERY_STATUS_LOST);
		zbx_db_add_condition_alloc(&sql, &sql_alloc, &sql_offset, "hostid",
				lost_hostids.values, lost_hostids.values_num);
		zbx_strcpy_alloc(&sql, &sql_alloc, &sql_offset, ";\n");

		zbx_db_execute_overflowed_sql(&sql, &sql_alloc, &sql_offset);
	}

	if (0 != lc_hostids.values_num)
	{
		zbx_snprintf_alloc(&sql, &sql_alloc, &sql_offset, "update host_discovery set lastcheck=%d where",
				lastcheck);
		zbx_db_add_condition_alloc(&sql, &sql_alloc, &sql_offset, "hostid",
				lc_hostids.values, lc_hostids.values_num);
		zbx_strcpy_alloc(&sql, &sql_alloc, &sql_offset, ";\n");

		zbx_db_execute_overflowed_sql(&sql, &sql_alloc, &sql_offset);
	}

	if (0 != en_hostids.values_num)
	{
		zbx_snprintf_alloc(&sql, &sql_alloc, &sql_offset, "update hosts set status=%d where",
				HOST_STATUS_MONITORED);
		zbx_db_add_condition_alloc(&sql, &sql_alloc, &sql_offset, "hostid",
				en_hostids.values, en_hostids.values_num);
		zbx_strcpy_alloc(&sql, &sql_alloc, &sql_offset, ";\n");

		zbx_db_execute_overflowed_sql(&sql, &sql_alloc, &sql_offset);
	}

	if (0 != dis_hostids.values_num)
	{
		zbx_snprintf_alloc(&sql, &sql_alloc, &sql_offset, "update host_discovery set disable_source=%d where",
				ZBX_DISABLE_SOURCE_LLD_LOST);
		zbx_db_add_condition_alloc(&sql, &sql_alloc, &sql_offset, "hostid",
				dis_hostids.values, dis_hostids.values_num);
		zbx_strcpy_alloc(&sql, &sql_alloc, &sql_offset, ";\n");

		zbx_db_execute_overflowed_sql(&sql, &sql_alloc, &sql_offset);

		zbx_snprintf_alloc(&sql, &sql_alloc, &sql_offset, "update hosts set status=%d where",
				HOST_STATUS_NOT_MONITORED);
		zbx_db_add_condition_alloc(&sql, &sql_alloc, &sql_offset, "hostid",
				dis_hostids.values, dis_hostids.values_num);
		zbx_strcpy_alloc(&sql, &sql_alloc, &sql_offset, ";\n");
	}

	(void)zbx_db_flush_overflowed_sql(sql, sql_offset);

	zbx_db_commit();

	zbx_free(sql);

	if (0 != del_hostids.values_num)
	{
		zbx_vector_uint64_sort(&del_hostids, ZBX_DEFAULT_UINT64_COMPARE_FUNC);

		for (int i = 0; i < del_hostids.values_num; i++)
		{
			zbx_id_name_pair_t	*found, temp_t;
			temp_t.id = del_hostids.values[i];

			if (NULL != (found = (zbx_id_name_pair_t *)zbx_hashset_search(&ids_names, &temp_t)))
			{
				zbx_vector_str_append(&del_hosts, zbx_strdup(NULL, found->name));
				zbx_free(found->name);
			}
			else
			{
				THIS_SHOULD_NEVER_HAPPEN;
			}
		}

		zbx_db_begin();

		if (0 == (dflags & ZBX_FLAG_DISCOVERY_PROTOTYPE))
			zbx_db_delete_hosts_with_prototypes(&del_hostids, &del_hosts, ZBX_AUDIT_LLD_CONTEXT);
		else
			zbx_db_delete_host_prototypes(&del_hostids, &del_hosts, ZBX_AUDIT_LLD_CONTEXT);


		zbx_db_commit();
	}

	zbx_vector_uint64_destroy(&en_hostids);
	zbx_vector_uint64_destroy(&dis_hostids);
	zbx_vector_uint64_destroy(&lost_hostids);
	zbx_vector_uint64_destroy(&discovered_hostids);
	zbx_vector_uint64_destroy(&lc_hostids);
	zbx_vector_uint64_destroy(&del_hostids);
	zbx_vector_str_clear_ext(&del_hosts, zbx_str_free);
	zbx_vector_str_destroy(&del_hosts);
	zbx_hashset_destroy(&ids_names);
}

/******************************************************************************
 *                                                                            *
 * Purpose: Updates group_discovery fields. Removes lost resources.           *
 *                                                                            *
 ******************************************************************************/
static void	lld_groups_remove(const zbx_vector_lld_group_ptr_t *groups, const zbx_lld_lifetime_t *lifetime,
		int lastcheck)
{
	char			*sql = NULL;
	size_t			sql_alloc = 0, sql_offset = 0;
	const zbx_lld_group_t	*group;
	zbx_vector_uint64_t	del_ids, lc_ids, groupids, discovered_ids, lost_ids;
	int			i, j;

	if (0 == groups->values_num)
		return;

	zbx_vector_uint64_create(&del_ids);
	zbx_vector_uint64_create(&lc_ids);
	zbx_vector_uint64_create(&groupids);
	zbx_vector_uint64_create(&discovered_ids);
	zbx_vector_uint64_create(&lost_ids);

	zbx_db_begin();

	for (i = 0; i < groups->values_num; i++)
	{
		group = groups->values[i];

		if (0 == group->discovery.values_num)
		{
			zbx_vector_uint64_append(&groupids, group->groupid);
			continue;
		}

		for (j = 0; j < group->discovery.values_num; j++)
		{
			zbx_lld_group_discovery_t	*discovery = group->discovery.values[j];

			if (0 == discovery->groupdiscoveryid)
				continue;

			if (0 == (discovery->flags & ZBX_FLAG_LLD_GROUP_DISCOVERY_DISCOVERED))
			{
				int	ts_delete = 0;

				if (0 != (group->flags & ZBX_FLAG_LLD_GROUP_DISCOVERED) ||
						ZBX_LLD_LIFETIME_TYPE_IMMEDIATELY == lifetime->type ||
						(ZBX_LLD_LIFETIME_TYPE_AFTER == lifetime->type && lastcheck >
						(ts_delete = lld_end_of_life(discovery->lastcheck,
						lifetime->duration))))
				{
					zbx_vector_uint64_append(&del_ids, discovery->groupdiscoveryid);
					zbx_vector_uint64_append(&groupids, group->groupid);
					continue;
				}

				if (ZBX_LLD_DISCOVERY_STATUS_LOST != discovery->discovery_status)
					zbx_vector_uint64_append(&lost_ids, discovery->groupdiscoveryid);

				if (discovery->ts_delete != ts_delete)
				{
					zbx_snprintf_alloc(&sql, &sql_alloc, &sql_offset,
							"update group_discovery"
							" set ts_delete=%d"
							" where groupdiscoveryid=" ZBX_FS_UI64 ";\n",
							ts_delete, discovery->groupdiscoveryid);
				}
			}
			else
			{
				zbx_vector_uint64_append(&lc_ids, discovery->groupdiscoveryid);

				if (ZBX_LLD_DISCOVERY_STATUS_NORMAL != discovery->discovery_status)
					zbx_vector_uint64_append(&discovered_ids, discovery->groupdiscoveryid);
			}
		}
	}

	if (0 != lc_ids.values_num)
	{
		zbx_snprintf_alloc(&sql, &sql_alloc, &sql_offset, "update group_discovery set lastcheck=%d where",
				lastcheck);
		zbx_db_add_condition_alloc(&sql, &sql_alloc, &sql_offset, "groupdiscoveryid",
				lc_ids.values, lc_ids.values_num);
		zbx_strcpy_alloc(&sql, &sql_alloc, &sql_offset, ";\n");

		zbx_db_execute_overflowed_sql(&sql, &sql_alloc, &sql_offset);
	}

	if (0 != lost_ids.values_num)
	{
		zbx_snprintf_alloc(&sql, &sql_alloc, &sql_offset, "update group_discovery set status=%d where",
				ZBX_LLD_DISCOVERY_STATUS_LOST);
		zbx_db_add_condition_alloc(&sql, &sql_alloc, &sql_offset, "groupdiscoveryid",
				lost_ids.values, lost_ids.values_num);
		zbx_strcpy_alloc(&sql, &sql_alloc, &sql_offset, ";\n");

		zbx_db_execute_overflowed_sql(&sql, &sql_alloc, &sql_offset);
	}

	if (0 != discovered_ids.values_num)
	{
		zbx_snprintf_alloc(&sql, &sql_alloc, &sql_offset, "update group_discovery set status=%d where",
				ZBX_LLD_DISCOVERY_STATUS_NORMAL);
		zbx_db_add_condition_alloc(&sql, &sql_alloc, &sql_offset, "groupdiscoveryid",
				discovered_ids.values, discovered_ids.values_num);
		zbx_strcpy_alloc(&sql, &sql_alloc, &sql_offset, ";\n");
	}

	(void)zbx_db_flush_overflowed_sql(sql, sql_offset);

	if (0 != del_ids.values_num)
	{
		zbx_vector_uint64_sort(&del_ids, ZBX_DEFAULT_UINT64_COMPARE_FUNC);

		/* remove group discovery records */

		sql_offset = 0;
		zbx_strcpy_alloc(&sql, &sql_alloc, &sql_offset, "delete from group_discovery where");
		zbx_db_add_condition_alloc(&sql, &sql_alloc, &sql_offset, "groupdiscoveryid", del_ids.values,
				del_ids.values_num);
		zbx_db_execute("%s", sql);
	}

	/* remove groups without group discovery records */

	if (0 != groupids.values_num)
	{
		zbx_vector_uint64_sort(&groupids, ZBX_DEFAULT_UINT64_COMPARE_FUNC);
		zbx_vector_uint64_uniq(&groupids, ZBX_DEFAULT_UINT64_COMPARE_FUNC);

		zbx_db_result_t	result;
		zbx_db_row_t	row;

		zbx_vector_uint64_clear(&del_ids);
		sql_offset = 0;

		zbx_strcpy_alloc(&sql, &sql_alloc, &sql_offset, "select groupid from hstgrp g where");

		zbx_db_add_condition_alloc(&sql, &sql_alloc, &sql_offset, "g.groupid", groupids.values,
				groupids.values_num);

		zbx_strcpy_alloc(&sql, &sql_alloc, &sql_offset,
				" and not exists"
					" (select null from group_discovery gd"
						" where g.groupid=gd.groupid)");

		result = zbx_db_select("%s", sql);

		while (NULL != (row = zbx_db_fetch(result)))
		{
			zbx_uint64_t	groupid;

			ZBX_DBROW2UINT64(groupid, row[0]);
			zbx_vector_uint64_append(&del_ids, groupid);
		}
		zbx_db_free_result(result);

		if (0 != del_ids.values_num)
		{
			zbx_vector_uint64_sort(&del_ids, ZBX_DEFAULT_UINT64_COMPARE_FUNC);
			zbx_vector_uint64_uniq(&del_ids, ZBX_DEFAULT_UINT64_COMPARE_FUNC);
			zbx_db_delete_groups(&del_ids);
		}
	}

	zbx_db_commit();

	zbx_free(sql);

	zbx_vector_uint64_destroy(&lost_ids);
	zbx_vector_uint64_destroy(&discovered_ids);
	zbx_vector_uint64_destroy(&groupids);
	zbx_vector_uint64_destroy(&lc_ids);
	zbx_vector_uint64_destroy(&del_ids);
}

/******************************************************************************
 *                                                                            *
 * Purpose: Retrieves either the list of interfaces from the LLD rule's host  *
 *          or the list of custom interfaces defined for the host prototype.  *
 *                                                                            *
 ******************************************************************************/
static void	lld_interfaces_get(zbx_uint64_t id, zbx_vector_lld_interface_ptr_t *interfaces,
		unsigned char custom_interfaces)
{
	zbx_db_result_t		result;
	zbx_db_row_t		row;
	zbx_lld_interface_t	*interface;

	if (ZBX_HOST_PROT_INTERFACES_INHERIT == custom_interfaces)
	{
		result = zbx_db_select(
				"select hi.interfaceid,hi.type,hi.main,hi.useip,hi.ip,hi.dns,hi.port,s.version,s.bulk,"
				"s.community,s.securityname,s.securitylevel,s.authpassphrase,s.privpassphrase,"
				"s.authprotocol,s.privprotocol,s.contextname,s.max_repetitions"
				" from interface hi"
				" inner join items i"
					" on hi.hostid=i.hostid "
				" left join interface_snmp s"
					" on hi.interfaceid=s.interfaceid"
				" where i.itemid=" ZBX_FS_UI64,
				id);
	}
	else
	{
		result = zbx_db_select(
				"select hi.interfaceid,hi.type,hi.main,hi.useip,hi.ip,hi.dns,hi.port,s.version,s.bulk,"
				"s.community,s.securityname,s.securitylevel,s.authpassphrase,s.privpassphrase,"
				"s.authprotocol,s.privprotocol,s.contextname,s.max_repetitions"
				" from interface hi"
				" left join interface_snmp s"
					" on hi.interfaceid=s.interfaceid"
				" where hi.hostid=" ZBX_FS_UI64,
				id);
	}

	while (NULL != (row = zbx_db_fetch(result)))
	{
		interface = (zbx_lld_interface_t *)zbx_malloc(NULL, sizeof(zbx_lld_interface_t));

		ZBX_STR2UINT64(interface->interfaceid, row[0]);
		interface->type = (unsigned char)atoi(row[1]);
		interface->type_orig = interface->type;
		interface->main = (unsigned char)atoi(row[2]);
		interface->main_orig = interface->main;
		interface->useip = (unsigned char)atoi(row[3]);
		interface->useip_orig = interface->useip;
		interface->ip = zbx_strdup(NULL, row[4]);
		interface->dns = zbx_strdup(NULL, row[5]);
		interface->port = zbx_strdup(NULL, row[6]);
		interface->ip_orig = NULL;
		interface->dns_orig = NULL;
		interface->port_orig = NULL;
		interface->parent_interfaceid = 0;

		if (INTERFACE_TYPE_SNMP == interface->type)
		{
			zbx_lld_interface_snmp_t	*snmp;

			snmp = (zbx_lld_interface_snmp_t *)zbx_malloc(NULL, sizeof(zbx_lld_interface_snmp_t));
			ZBX_STR2UCHAR(snmp->version, row[7]);
			snmp->version_orig = snmp->version;
			ZBX_STR2UCHAR(snmp->bulk, row[8]);
			snmp->bulk_orig = snmp->bulk;
			snmp->community = zbx_strdup(NULL, row[9]);
			snmp->community_orig = NULL;
			snmp->securityname = zbx_strdup(NULL, row[10]);
			snmp->securityname_orig = NULL;
			ZBX_STR2UCHAR(snmp->securitylevel, row[11]);
			snmp->securitylevel_orig = snmp->securitylevel;
			snmp->authpassphrase = zbx_strdup(NULL, row[12]);
			snmp->authpassphrase_orig = NULL;
			snmp->privpassphrase = zbx_strdup(NULL, row[13]);
			snmp->privpassphrase_orig = NULL;
			ZBX_STR2UCHAR(snmp->authprotocol, row[14]);
			snmp->authprotocol_orig = snmp->authprotocol;
			ZBX_STR2UCHAR(snmp->privprotocol, row[15]);
			snmp->privprotocol_orig = snmp->privprotocol;
			snmp->contextname = zbx_strdup(NULL, row[16]);
			snmp->contextname_orig = NULL;
			ZBX_STR2UINT64(snmp->max_repetitions, row[17]);
			snmp->max_repetitions_orig = snmp->max_repetitions;
			snmp->flags = 0;
			interface->lld_row.snmp = snmp;
			interface->flags = ZBX_FLAG_LLD_INTERFACE_SNMP_DATA_EXISTS;
		}
		else
		{
			interface->lld_row.snmp = NULL;
			interface->flags = 0x00;
		}

		zbx_vector_lld_interface_ptr_append(interfaces, interface);
	}
	zbx_db_free_result(result);

	zbx_vector_lld_interface_ptr_sort(interfaces, ZBX_DEFAULT_UINT64_PTR_COMPARE_FUNC);
}

/******************************************************************************
 *                                                                            *
 * Purpose: Checks if two interfaces match by comparing all fields (including *
 *          prototype interface id).                                          *
 *                                                                            *
 * Parameters: ifold - [IN] old (existing) interface                          *
 *             ifnew - [IN] new (discovered) interface                        *
 *                                                                            *
 * Return value: The interface fields update bitmask in low 32 bits and       *
 *               SNMP fields update bitmask in high 32 bits.                  *
 *                                                                            *
 ******************************************************************************/
static zbx_uint64_t	lld_interface_compare(const zbx_lld_interface_t *ifold, const zbx_lld_interface_t *ifnew)
{
	zbx_uint64_t	flags = 0, snmp_flags = 0;

	if (ifold->type != ifnew->type)
		flags |= ZBX_FLAG_LLD_INTERFACE_UPDATE_TYPE;

	if (ifold->main != ifnew->main)
		flags |= ZBX_FLAG_LLD_INTERFACE_UPDATE_MAIN;

	if (ifold->useip != ifnew->useip)
		flags |= ZBX_FLAG_LLD_INTERFACE_UPDATE_USEIP;

	if (0 != strcmp(ifold->ip, ifnew->ip))
		flags |= ZBX_FLAG_LLD_INTERFACE_UPDATE_IP;

	if (0 != strcmp(ifold->dns, ifnew->dns))
		flags |= ZBX_FLAG_LLD_INTERFACE_UPDATE_DNS;

	if (0 != strcmp(ifold->port, ifnew->port))
		flags |= ZBX_FLAG_LLD_INTERFACE_UPDATE_PORT;

	if (ifold->flags != ifnew->flags)
	{
		if (0 == ifold->flags)
			snmp_flags |= ZBX_FLAG_LLD_INTERFACE_SNMP_CREATE;
		else
			flags |= ZBX_FLAG_LLD_INTERFACE_SNMP_REMOVE;

		/* Add all field update to make snmp type change low priority match. */
		/* When saving create/remove flags are checked before update, so     */
		/* adding update flags won't affect interface saving.                */
		snmp_flags |= ZBX_FLAG_LLD_INTERFACE_SNMP_UPDATE;
	}

	if (INTERFACE_TYPE_SNMP == ifold->type && INTERFACE_TYPE_SNMP == ifnew->type)
	{
		if (ifold->lld_row.snmp->version != ifnew->lld_row.snmp->version)
			snmp_flags |= ZBX_FLAG_LLD_INTERFACE_SNMP_UPDATE_TYPE;

		if (ifold->lld_row.snmp->bulk != ifnew->lld_row.snmp->bulk)
			snmp_flags |= ZBX_FLAG_LLD_INTERFACE_SNMP_UPDATE_BULK;

		if (0 != strcmp(ifold->lld_row.snmp->community, ifnew->lld_row.snmp->community))
			snmp_flags |= ZBX_FLAG_LLD_INTERFACE_SNMP_UPDATE_COMMUNITY;

		if (0 != strcmp(ifold->lld_row.snmp->securityname, ifnew->lld_row.snmp->securityname))
			snmp_flags |= ZBX_FLAG_LLD_INTERFACE_SNMP_UPDATE_SECNAME;

		if (ifold->lld_row.snmp->securitylevel != ifnew->lld_row.snmp->securitylevel)
			snmp_flags |= ZBX_FLAG_LLD_INTERFACE_SNMP_UPDATE_SECLEVEL;

		if (0 != strcmp(ifold->lld_row.snmp->authpassphrase, ifnew->lld_row.snmp->authpassphrase))
			snmp_flags |= ZBX_FLAG_LLD_INTERFACE_SNMP_UPDATE_AUTHPASS;

		if (0 != strcmp(ifold->lld_row.snmp->privpassphrase, ifnew->lld_row.snmp->privpassphrase))
			snmp_flags |= ZBX_FLAG_LLD_INTERFACE_SNMP_UPDATE_PRIVPASS;

		if (ifold->lld_row.snmp->authprotocol != ifnew->lld_row.snmp->authprotocol)
			snmp_flags |= ZBX_FLAG_LLD_INTERFACE_SNMP_UPDATE_AUTHPROTOCOL;

		if (ifold->lld_row.snmp->privprotocol != ifnew->lld_row.snmp->privprotocol)
			snmp_flags |= ZBX_FLAG_LLD_INTERFACE_SNMP_UPDATE_PRIVPROTOCOL;

		if (0 != strcmp(ifold->lld_row.snmp->contextname, ifnew->lld_row.snmp->contextname))
			snmp_flags |= ZBX_FLAG_LLD_INTERFACE_SNMP_UPDATE_CONTEXT;

		if (ifold->data.snmp->max_repetitions != ifnew->data.snmp->max_repetitions)
			snmp_flags |= ZBX_FLAG_LLD_INTERFACE_SNMP_UPDATE_MAXREPS;
	}

	return (snmp_flags << 32) | flags;
}

typedef struct
{
	zbx_lld_interface_t	*ifold;
	zbx_lld_interface_t	*ifnew;
	int			diff_num;
	zbx_uint64_t		flags;
}
zbx_if_update_t;

ZBX_PTR_VECTOR_DECL(if_update, zbx_if_update_t *)
ZBX_PTR_VECTOR_IMPL(if_update, zbx_if_update_t *)

static int	lld_if_update_compare(const void *d1, const void *d2)
{
	const zbx_if_update_t *u1 = *(const zbx_if_update_t * const *)d1;
	const zbx_if_update_t *u2 = *(const zbx_if_update_t * const *)d2;

	return u1->diff_num - u2->diff_num;
}

static int	zbx_popcount64(zbx_uint64_t mask)
{
	mask -= (mask >> 1) & __UINT64_C(0x5555555555555555);
	mask = (mask & __UINT64_C(0x3333333333333333)) + (mask >> 2 & __UINT64_C(0x3333333333333333));
	return (int)(((mask + (mask >> 4)) & __UINT64_C(0xf0f0f0f0f0f0f0f)) * __UINT64_C(0x101010101010101) >> 56);
}

static void	lld_interfaces_link(const zbx_lld_interface_t *ifold, zbx_lld_interface_t *ifnew, zbx_uint64_t flags)
{
	ifnew->interfaceid = ifold->interfaceid;
	ifnew->flags |= (flags & 0xffffffff);

	if (0 != (ifnew->flags & ZBX_FLAG_LLD_INTERFACE_UPDATE_TYPE))
		ifnew->type_orig = ifold->type;

	if (0 != (ifnew->flags & ZBX_FLAG_LLD_INTERFACE_UPDATE_MAIN))
		ifnew->main_orig = ifold->main;

	if (0 != (ifnew->flags & ZBX_FLAG_LLD_INTERFACE_UPDATE_USEIP))
		ifnew->useip_orig = ifold->useip;

	if (0 != (ifnew->flags & ZBX_FLAG_LLD_INTERFACE_UPDATE_IP))
		ifnew->ip_orig = zbx_strdup(NULL, ifold->ip);

	if (0 != (ifnew->flags & ZBX_FLAG_LLD_INTERFACE_UPDATE_DNS))
		ifnew->dns_orig = zbx_strdup(NULL, ifold->dns);

	if (0 != (ifnew->flags & ZBX_FLAG_LLD_INTERFACE_UPDATE_PORT))
		ifnew->port_orig = zbx_strdup(NULL, ifold->port);

	if (0 != (ifnew->flags & ZBX_FLAG_LLD_INTERFACE_SNMP_DATA_EXISTS))
	{
		ifnew->lld_row.snmp->flags |= (flags >> 32);

		if (0 == (ifnew->flags & ZBX_FLAG_LLD_INTERFACE_SNMP_CREATE))
		{
			if (0 != (ifnew->lld_row.snmp->flags & ZBX_FLAG_LLD_INTERFACE_SNMP_UPDATE_TYPE))
				ifnew->lld_row.snmp->version_orig = ifold->lld_row.snmp->version;

			if (0 != (ifnew->lld_row.snmp->flags & ZBX_FLAG_LLD_INTERFACE_SNMP_UPDATE_BULK))
				ifnew->lld_row.snmp->bulk_orig = ifold->lld_row.snmp->bulk;

			if (0 != (ifnew->lld_row.snmp->flags & ZBX_FLAG_LLD_INTERFACE_SNMP_UPDATE_COMMUNITY))
				ifnew->lld_row.snmp->community_orig = zbx_strdup(NULL, ifold->lld_row.snmp->community);

			if (0 != (ifnew->lld_row.snmp->flags & ZBX_FLAG_LLD_INTERFACE_SNMP_UPDATE_SECNAME))
			{
				ifnew->lld_row.snmp->securityname_orig = zbx_strdup(NULL,
						ifold->lld_row.snmp->securityname);
			}

			if (0 != (ifnew->lld_row.snmp->flags & ZBX_FLAG_LLD_INTERFACE_SNMP_UPDATE_SECLEVEL))
				ifnew->lld_row.snmp->securitylevel_orig = ifold->lld_row.snmp->securitylevel;

			if (0 != (ifnew->lld_row.snmp->flags & ZBX_FLAG_LLD_INTERFACE_SNMP_UPDATE_AUTHPASS))
				ifnew->lld_row.snmp->authpassphrase_orig = zbx_strdup(NULL,
						ifold->lld_row.snmp->authpassphrase);

			if (0 != (ifnew->lld_row.snmp->flags & ZBX_FLAG_LLD_INTERFACE_SNMP_UPDATE_PRIVPASS))
				ifnew->lld_row.snmp->privpassphrase_orig = zbx_strdup(NULL,
						ifold->lld_row.snmp->privpassphrase);

			if (0 != (ifnew->lld_row.snmp->flags & ZBX_FLAG_LLD_INTERFACE_SNMP_UPDATE_AUTHPROTOCOL))
				ifnew->lld_row.snmp->authprotocol_orig = ifold->lld_row.snmp->authprotocol;

			if (0 != (ifnew->lld_row.snmp->flags & ZBX_FLAG_LLD_INTERFACE_SNMP_UPDATE_PRIVPROTOCOL))
				ifnew->lld_row.snmp->privprotocol_orig = ifold->lld_row.snmp->privprotocol;

<<<<<<< HEAD
			if (0 != (ifnew->lld_row.snmp->flags & ZBX_FLAG_LLD_INTERFACE_SNMP_UPDATE_CONTEXT))
			{
				ifnew->lld_row.snmp->contextname_orig = zbx_strdup(NULL,
						ifold->lld_row.snmp->contextname);
			}
=======
			if (0 != (ifnew->data.snmp->flags & ZBX_FLAG_LLD_INTERFACE_SNMP_UPDATE_CONTEXT))
				ifnew->data.snmp->contextname_orig = zbx_strdup(NULL, ifold->data.snmp->contextname);

			if (0 != (ifnew->data.snmp->flags & ZBX_FLAG_LLD_INTERFACE_SNMP_UPDATE_MAXREPS))
				ifnew->data.snmp->max_repetitions_orig = ifold->data.snmp->max_repetitions;
>>>>>>> 172093db
		}
	}
}

static void	lld_host_interfaces_make(zbx_uint64_t hostid, zbx_vector_lld_host_ptr_t *hosts,
		zbx_vector_lld_interface_ptr_t *interfaces)
{
	int			i, j;
	zbx_lld_host_t		*host;
	zbx_if_update_t		*update;
	zbx_vector_if_update_t	updates;
	zbx_lld_host_t		cmp = {.hostid = hostid};

	if (FAIL == (i = zbx_vector_lld_host_ptr_bsearch(hosts, &cmp, lld_host_compare_func)))
	{
		zbx_vector_lld_interface_ptr_clear_ext(interfaces, lld_interface_free);
		THIS_SHOULD_NEVER_HAPPEN;
		return;
	}

	host = hosts->values[i];

	/* prepare old-new interface match matrix as vector, sorted by least number of unmatched fields */

	zbx_vector_if_update_create(&updates);

	for (i = 0; i < host->interfaces.values_num; i++)
	{
		zbx_lld_interface_t	*ifnew = host->interfaces.values[i];

		for (j = 0; j < interfaces->values_num; j++)
		{
			if (ifnew->parent_interfaceid != interfaces->values[j]->parent_interfaceid)
				continue;

			update = (zbx_if_update_t *)zbx_malloc(NULL, sizeof(zbx_if_update_t));
			update->ifnew = ifnew;
			update->ifold = interfaces->values[j];
			update->flags = lld_interface_compare(update->ifold, update->ifnew);
			update->diff_num = zbx_popcount64(update->flags);

			zbx_vector_if_update_append(&updates, update);
		}
	}

	zbx_vector_if_update_sort(&updates, lld_if_update_compare);

	/* update new interface id to matching old interface id and set update flags accordingly */

	while (0 != updates.values_num)
	{
		update = updates.values[0];

		lld_interfaces_link(update->ifold, update->ifnew, update->flags);

		zbx_vector_if_update_remove(&updates, 0);

		for (i = 0; i < updates.values_num;)
		{
			if (update->ifnew == updates.values[i]->ifnew || update->ifold == updates.values[i]->ifold)
			{
				zbx_free(updates.values[i]);
				zbx_vector_if_update_remove(&updates, i);
			}
			else
				i++;
		}

		for (i = 0; i < interfaces->values_num;)
		{
			if (interfaces->values[i] == update->ifold)
			{
				lld_interface_free(interfaces->values[i]);
				zbx_vector_lld_interface_ptr_remove_noorder(interfaces, i);
				break;
			}
			else
				i++;
		}

		zbx_free(update);
	}

	/* mark leftover old interfaces to be removed */

	for (i = 0; i < interfaces->values_num; i++)
		interfaces->values[i]->flags |= ZBX_FLAG_LLD_INTERFACE_REMOVE;

	zbx_vector_lld_interface_ptr_append_array(&host->interfaces, interfaces->values,
			interfaces->values_num);
	zbx_vector_lld_interface_ptr_clear(interfaces);

	zbx_vector_if_update_destroy(&updates);
}

/******************************************************************************
 *                                                                            *
 * Parameters: interfaces - [IN] Sorted list of interfaces which should be    *
 *                               present on each discovered host.             *
 *             hosts      - [IN/OUT] sorted list of hosts                     *
 *                                                                            *
 ******************************************************************************/
static void	lld_interfaces_make(const zbx_vector_lld_interface_ptr_t *interfaces, zbx_vector_lld_host_ptr_t *hosts)
{
	zbx_db_result_t		result;
	zbx_db_row_t		row;
	int			i, j;
	zbx_vector_uint64_t	hostids;
	zbx_uint64_t		hostid;
	zbx_lld_host_t		*host;
	zbx_lld_interface_t	*new_interface, *interface;

	zabbix_log(LOG_LEVEL_DEBUG, "In %s()", __func__);

	zbx_vector_uint64_create(&hostids);

	for (i = 0; i < hosts->values_num; i++)
	{
		host = hosts->values[i];

		if (0 == (host->flags & ZBX_FLAG_LLD_HOST_DISCOVERED))
			continue;

		zbx_vector_lld_interface_ptr_reserve(&host->interfaces, (size_t)interfaces->values_num);

		for (j = 0; j < interfaces->values_num; j++)
		{
			interface = interfaces->values[j];

			new_interface = (zbx_lld_interface_t *)zbx_malloc(NULL, sizeof(zbx_lld_interface_t));

			new_interface->interfaceid = 0;
			new_interface->parent_interfaceid = interface->interfaceid;
			new_interface->type = interface->type;
			new_interface->type_orig = interface->type_orig;
			new_interface->main = interface->main;
			new_interface->main_orig = interface->main_orig;
			new_interface->useip = interface->useip;
			new_interface->useip_orig = interface->useip_orig;
			new_interface->ip = zbx_strdup(NULL, interface->ip);
			new_interface->ip_orig = NULL;
			new_interface->dns = zbx_strdup(NULL, interface->dns);
			new_interface->dns_orig = NULL;
			new_interface->port = zbx_strdup(NULL, interface->port);
			new_interface->port_orig = NULL;

			zbx_substitute_lld_macros(&new_interface->ip, host->lld_row->data, ZBX_MACRO_ANY, NULL, 0);
			zbx_substitute_lld_macros(&new_interface->dns, host->lld_row->data, ZBX_MACRO_ANY, NULL,
					0);
			zbx_substitute_lld_macros(&new_interface->port, host->lld_row->data, ZBX_MACRO_ANY, NULL,
					0);

			if (INTERFACE_TYPE_SNMP == interface->type)
			{
				zbx_lld_interface_snmp_t *snmp;

				snmp = (zbx_lld_interface_snmp_t *)zbx_malloc(NULL, sizeof(zbx_lld_interface_snmp_t));
				snmp->version = interface->lld_row.snmp->version;
				snmp->bulk = interface->lld_row.snmp->bulk;
				snmp->community = zbx_strdup(NULL, interface->lld_row.snmp->community);
				snmp->securityname = zbx_strdup(NULL, interface->lld_row.snmp->securityname);
				snmp->securitylevel = interface->lld_row.snmp->securitylevel;
				snmp->authpassphrase = zbx_strdup(NULL, interface->lld_row.snmp->authpassphrase);
				snmp->privpassphrase = zbx_strdup(NULL, interface->lld_row.snmp->privpassphrase);
				snmp->authprotocol = interface->lld_row.snmp->authprotocol;
				snmp->privprotocol = interface->lld_row.snmp->privprotocol;
				snmp->contextname = zbx_strdup(NULL, interface->lld_row.snmp->contextname);
				snmp->community_orig = NULL;
				snmp->securityname_orig = NULL;
				snmp->authpassphrase_orig = NULL;
				snmp->privpassphrase_orig = NULL;
				snmp->contextname_orig = NULL;
				snmp->securitylevel_orig = snmp->securitylevel;
				snmp->authprotocol_orig = snmp->authprotocol;
				snmp->privprotocol_orig = snmp->privprotocol;
				snmp->version_orig = snmp->version;
				snmp->bulk_orig = snmp->bulk;
				snmp->max_repetitions = interface->data.snmp->max_repetitions;
				snmp->max_repetitions_orig = snmp->max_repetitions;
				snmp->flags = 0x00;
				new_interface->flags = ZBX_FLAG_LLD_INTERFACE_SNMP_DATA_EXISTS;
				new_interface->lld_row.snmp = snmp;

				zbx_substitute_lld_macros(&snmp->community, host->lld_row->data, ZBX_MACRO_ANY, NULL,
						0);
				zbx_substitute_lld_macros(&snmp->securityname, host->lld_row->data, ZBX_MACRO_ANY, NULL,
						0);
				zbx_substitute_lld_macros(&snmp->authpassphrase, host->lld_row->data, ZBX_MACRO_ANY,
						NULL, 0);
				zbx_substitute_lld_macros(&snmp->privpassphrase, host->lld_row->data, ZBX_MACRO_ANY,
						NULL, 0);
				zbx_substitute_lld_macros(&snmp->contextname, host->lld_row->data, ZBX_MACRO_ANY, NULL,
						0);
			}
			else
			{
				new_interface->flags = 0x00;
				new_interface->lld_row.snmp = NULL;
			}

			zbx_vector_lld_interface_ptr_append(&host->interfaces, new_interface);
		}

		if (0 != host->hostid)
			zbx_vector_uint64_append(&hostids, host->hostid);
	}

	if (0 != hostids.values_num)
	{
		char				*sql = NULL;
		size_t				sql_alloc = 0, sql_offset = 0;
		zbx_vector_lld_interface_ptr_t	old_interfaces;
		zbx_uint64_t			last_hostid = 0;

		zbx_vector_lld_interface_ptr_create(&old_interfaces);

		zbx_strcpy_alloc(&sql, &sql_alloc, &sql_offset,
				"select hi.hostid,id.parent_interfaceid,hi.interfaceid,hi.type,hi.main,hi.useip,hi.ip,"
					"hi.dns,hi.port,s.version,s.bulk,s.community,s.securityname,s.securitylevel,"
					"s.authpassphrase,s.privpassphrase,s.authprotocol,s.privprotocol,"
					"s.contextname,s.max_repetitions"
				" from interface hi"
					" left join interface_discovery id"
						" on hi.interfaceid=id.interfaceid"
					" left join interface_snmp s"
						" on hi.interfaceid=s.interfaceid"
				" where");
		zbx_db_add_condition_alloc(&sql, &sql_alloc, &sql_offset, "hi.hostid", hostids.values,
				hostids.values_num);
		zbx_strcpy_alloc(&sql, &sql_alloc, &sql_offset, " order by hi.hostid");

		result = zbx_db_select("%s", sql);

		zbx_free(sql);

		while (NULL != (row = zbx_db_fetch(result)))
		{
			ZBX_STR2UINT64(hostid, row[0]);

			if (0 != last_hostid && hostid != last_hostid)
				lld_host_interfaces_make(last_hostid, hosts, &old_interfaces);

			last_hostid = hostid;

			interface = (zbx_lld_interface_t *)zbx_malloc(NULL, sizeof(zbx_lld_interface_t));
			memset(interface, 0, sizeof(zbx_lld_interface_t));

			ZBX_DBROW2UINT64(interface->parent_interfaceid, row[1]);
			ZBX_DBROW2UINT64(interface->interfaceid, row[2]);
			ZBX_STR2UCHAR(interface->type, row[3]);
			ZBX_STR2UCHAR(interface->main, row[4]);
			ZBX_STR2UCHAR(interface->useip, row[5]);
			interface->ip = zbx_strdup(NULL, row[6]);
			interface->dns = zbx_strdup(NULL, row[7]);
			interface->port = zbx_strdup(NULL, row[8]);

			if (INTERFACE_TYPE_SNMP == interface->type)
			{
				zbx_lld_interface_snmp_t *snmp;

				snmp = (zbx_lld_interface_snmp_t *)zbx_malloc(NULL, sizeof(zbx_lld_interface_snmp_t));
				memset(snmp, 0, sizeof(zbx_lld_interface_snmp_t));

				ZBX_STR2UCHAR(snmp->version, row[9]);
				ZBX_STR2UCHAR(snmp->bulk, row[10]);
				snmp->community = zbx_strdup(NULL, row[11]);
				snmp->securityname = zbx_strdup(NULL, row[12]);
				ZBX_STR2UCHAR(snmp->securitylevel, row[13]);
				snmp->authpassphrase = zbx_strdup(NULL, row[14]);
				snmp->privpassphrase = zbx_strdup(NULL, row[15]);
				ZBX_STR2UCHAR(snmp->authprotocol, row[16]);
				ZBX_STR2UCHAR(snmp->privprotocol, row[17]);
				snmp->contextname = zbx_strdup(NULL, row[18]);
				ZBX_STR2UINT64(snmp->max_repetitions, row[19]);

				snmp->flags = 0x00;
				interface->flags = ZBX_FLAG_LLD_INTERFACE_SNMP_DATA_EXISTS;
				interface->lld_row.snmp = snmp;
			}
			else
			{
				interface->flags = 0x00;
				interface->lld_row.snmp = NULL;
			}

			zbx_vector_lld_interface_ptr_append(&old_interfaces, interface);
		}
		zbx_db_free_result(result);

		if (0 != old_interfaces.values_num)
			lld_host_interfaces_make(last_hostid, hosts, &old_interfaces);

		zbx_vector_lld_interface_ptr_destroy(&old_interfaces);
	}

	zbx_vector_uint64_destroy(&hostids);

	zabbix_log(LOG_LEVEL_DEBUG, "End of %s()", __func__);
}

/******************************************************************************
 *                                                                            *
 * Return value: SUCCEED - if interface with same type exists in list of      *
 *                         interfaces                                         *
 *               FAIL    - otherwise                                          *
 *                                                                            *
 * Comments: interfaces with ZBX_FLAG_LLD_INTERFACE_REMOVE flag are ignored   *
 *           auxiliary function for lld_interfaces_validate()                 *
 *                                                                            *
 ******************************************************************************/
static int	another_main_interface_exists(const zbx_vector_lld_interface_ptr_t *interfaces,
		const zbx_lld_interface_t *interface)
{
	for (int i = 0; i < interfaces->values_num; i++)
	{
		const zbx_lld_interface_t	*interface_b = interfaces->values[i];

		if (interface_b == interface)
			continue;

		if (0 != (interface_b->flags & ZBX_FLAG_LLD_INTERFACE_REMOVE))
			continue;

		if (interface_b->type != interface->type)
			continue;

		if (1 == interface_b->main)
			return SUCCEED;
	}

	return FAIL;
}

/******************************************************************************
 *                                                                            *
 * Parameters: hosts - [IN/OUT]                                               *
 *             error - [OUT]                                                  *
 *                                                                            *
 ******************************************************************************/
static void	lld_interfaces_validate(zbx_vector_lld_host_ptr_t *hosts, char **error)
{
	zbx_db_result_t		result;
	zbx_db_row_t		row;
	zbx_vector_uint64_t	interfaceids;
	zbx_uint64_t		interfaceid;
	zbx_lld_host_t		*host;
	zbx_lld_interface_t	*interface;
	unsigned char		type;
	char			*sql = NULL;
	size_t			sql_alloc = 0, sql_offset = 0;

	zabbix_log(LOG_LEVEL_DEBUG, "In %s()", __func__);

	/* validate changed types */

	zbx_vector_uint64_create(&interfaceids);

	for (int i = 0; i < hosts->values_num; i++)
	{
		host = hosts->values[i];

		for (int j = 0; j < host->interfaces.values_num; j++)
		{
			interface = host->interfaces.values[j];

			if (0 == (interface->flags & ZBX_FLAG_LLD_INTERFACE_UPDATE_TYPE))
				continue;

			zbx_vector_uint64_append(&interfaceids, interface->interfaceid);
		}
	}

	if (0 != interfaceids.values_num)
	{
		zbx_vector_uint64_sort(&interfaceids, ZBX_DEFAULT_UINT64_COMPARE_FUNC);

		zbx_strcpy_alloc(&sql, &sql_alloc, &sql_offset, "select interfaceid,type from items where");
		zbx_db_add_condition_alloc(&sql, &sql_alloc, &sql_offset, "interfaceid",
				interfaceids.values, interfaceids.values_num);
		zbx_strcpy_alloc(&sql, &sql_alloc, &sql_offset, " group by interfaceid,type");

		result = zbx_db_select("%s", sql);

		while (NULL != (row = zbx_db_fetch(result)))
		{
			type = zbx_get_interface_type_by_item_type((unsigned char)atoi(row[1]));

			if (type != INTERFACE_TYPE_ANY && type != INTERFACE_TYPE_UNKNOWN && type != INTERFACE_TYPE_OPT)
			{
				ZBX_STR2UINT64(interfaceid, row[0]);

				for (int i = 0; i < hosts->values_num; i++)
				{
					host = hosts->values[i];

					for (int j = 0; j < host->interfaces.values_num; j++)
					{
						interface = host->interfaces.values[j];

						if (0 == (interface->flags & ZBX_FLAG_LLD_INTERFACE_UPDATE_TYPE))
							continue;

						if (interface->interfaceid != interfaceid)
							continue;

						*error = zbx_strdcatf(*error,
								"Cannot update \"%s\" interface on host \"%s\":"
								" the interface is used by items.\n",
								zbx_interface_type_string(interface->type_orig),
								host->host);

						/* return an original interface type and drop the corresponding flag */
						interface->type = interface->type_orig;
						interface->flags &= ~ZBX_FLAG_LLD_INTERFACE_UPDATE_TYPE;
					}
				}
			}
		}
		zbx_db_free_result(result);
	}

	/* validate interfaces which should be deleted */

	zbx_vector_uint64_clear(&interfaceids);

	for (int i = 0; i < hosts->values_num; i++)
	{
		host = hosts->values[i];

		for (int j = 0; j < host->interfaces.values_num; j++)
		{
			interface = host->interfaces.values[j];

			if (0 == (interface->flags & ZBX_FLAG_LLD_INTERFACE_REMOVE))
				continue;

			zbx_vector_uint64_append(&interfaceids, interface->interfaceid);
		}
	}

	if (0 != interfaceids.values_num)
	{
		zbx_vector_uint64_sort(&interfaceids, ZBX_DEFAULT_UINT64_COMPARE_FUNC);

		sql_offset = 0;
		zbx_strcpy_alloc(&sql, &sql_alloc, &sql_offset, "select interfaceid from items where");
		zbx_db_add_condition_alloc(&sql, &sql_alloc, &sql_offset, "interfaceid",
				interfaceids.values, interfaceids.values_num);
		zbx_strcpy_alloc(&sql, &sql_alloc, &sql_offset, " group by interfaceid");

		result = zbx_db_select("%s", sql);

		while (NULL != (row = zbx_db_fetch(result)))
		{
			ZBX_STR2UINT64(interfaceid, row[0]);

			for (int i = 0; i < hosts->values_num; i++)
			{
				host = hosts->values[i];

				for (int j = 0; j < host->interfaces.values_num; j++)
				{
					interface = host->interfaces.values[j];

					if (0 == (interface->flags & ZBX_FLAG_LLD_INTERFACE_REMOVE))
						continue;

					if (interface->interfaceid != interfaceid)
						continue;

					*error = zbx_strdcatf(*error, "Cannot delete \"%s\" interface on host \"%s\":"
							" the interface is used by items.\n",
							zbx_interface_type_string(interface->type), host->host);

					/* drop the corresponding flag */
					interface->flags &= ~ZBX_FLAG_LLD_INTERFACE_REMOVE;

					if (SUCCEED == another_main_interface_exists(&host->interfaces, interface))
					{
						if (1 == interface->main)
						{
							/* drop main flag */
							interface->main_orig = interface->main;
							interface->main = 0;
							interface->flags |= ZBX_FLAG_LLD_INTERFACE_UPDATE_MAIN;
						}
					}
					else if (1 != interface->main)
					{
						/* set main flag */
						interface->main_orig = interface->main;
						interface->main = 1;
						interface->flags |= ZBX_FLAG_LLD_INTERFACE_UPDATE_MAIN;
					}
				}
			}
		}
		zbx_db_free_result(result);
	}

	zbx_vector_uint64_destroy(&interfaceids);

	zbx_free(sql);

	zabbix_log(LOG_LEVEL_DEBUG, "End of %s()", __func__);
}

typedef struct
{
	zbx_lld_host_t	*host;
}
zbx_lld_host_ref_t;

static zbx_hash_t	lld_host_ref_hash(const void *d)
{
	const zbx_lld_host_ref_t        *ref = (const zbx_lld_host_ref_t *)d;

	return ZBX_DEFAULT_UINT64_HASH_FUNC(&ref->host->hostid);
}

static int	lld_host_ref_compare(const void *d1, const void *d2)
{
	const zbx_lld_host_ref_t        *ref1 = (const zbx_lld_host_ref_t *)d1;
	const zbx_lld_host_ref_t        *ref2 = (const zbx_lld_host_ref_t *)d2;

	ZBX_RETURN_IF_NOT_EQUAL(ref1->host->hostid, ref2->host->hostid);

	return 0;
}

static void	lld_host_sync_macros(zbx_hashset_t *host_refs, zbx_uint64_t hostid, const zbx_vector_uint64_t *ruleids)
{
	zbx_lld_host_t		host;
	zbx_lld_host_ref_t	*ref, ref_local = {.host = &host};

	ref_local.host->hostid = hostid;

	if (NULL != (ref = (zbx_lld_host_ref_t *)zbx_hashset_search(host_refs, &ref_local)))
		lld_sync_exported_macros(ruleids, ref->host->lld_row->data);
}

/******************************************************************************
 *                                                                            *
 * Purpose: export LLD macros for discovered host LLD rules                   *
 *                                                                            *
 * Parameters: hosts - [IN] vector of discovered hosts                        *
 *                                                                            *
 ******************************************************************************/
static void	lld_host_export_lld_macros(const zbx_vector_lld_host_ptr_t *hosts)
{
	zbx_db_row_t		row;
	zbx_db_result_t		result;
	zbx_vector_uint64_t	hostids, ruleids;
	char			*sql = NULL;
	size_t			sql_alloc = 0, sql_offset = 0;
	zbx_uint64_t		last_hostid = 0;
	zbx_hashset_t		host_refs;

	zabbix_log(LOG_LEVEL_DEBUG, "In %s()", __func__);

	zbx_vector_uint64_create(&hostids);
	zbx_vector_uint64_create(&ruleids);
	zbx_hashset_create(&host_refs, (size_t)hosts->values_num, lld_host_ref_hash, lld_host_ref_compare);

	for (int i = 0; i < hosts->values_num; i++)
	{
		zbx_lld_host_ref_t	ref_local;

		if (0 == (hosts->values[i]->flags & ZBX_FLAG_LLD_HOST_DISCOVERED))
			continue;

		zbx_vector_uint64_append(&hostids, hosts->values[i]->hostid);

		ref_local.host = hosts->values[i];
		zbx_hashset_insert(&host_refs, &ref_local, sizeof(ref_local));
	}

	if (0 == hostids.values_num)
		goto out;

	zbx_vector_uint64_sort(&hostids, ZBX_DEFAULT_UINT64_COMPARE_FUNC);

	zbx_snprintf_alloc(&sql, &sql_alloc, &sql_offset, "select hostid,itemid from items where flags&%d<>0 and",
			ZBX_FLAG_DISCOVERY_RULE);
	zbx_db_add_condition_alloc(&sql, &sql_alloc, &sql_offset, "hostid", hostids.values, hostids.values_num);

	result = zbx_db_select("%s", sql);
	zbx_free(sql);

	while (NULL != (row = zbx_db_fetch(result)))
	{
		zbx_uint64_t	ruleid, hostid;

		ZBX_STR2UINT64(hostid, row[0]);

		if (hostid != last_hostid)
		{
			if (0 != ruleids.values_num)
			{
				lld_host_sync_macros(&host_refs, last_hostid, &ruleids);
				zbx_vector_uint64_clear(&ruleids);
			}

			last_hostid = hostid;
		}

		ZBX_STR2UINT64(ruleid, row[1]);
		zbx_vector_uint64_append(&ruleids, ruleid);
	}
	zbx_db_free_result(result);

	if (0 != ruleids.values_num)
		lld_host_sync_macros(&host_refs, last_hostid, &ruleids);
out:
	zbx_hashset_destroy(&host_refs);
	zbx_vector_uint64_destroy(&ruleids);
	zbx_vector_uint64_destroy(&hostids);

	zabbix_log(LOG_LEVEL_DEBUG, "End of %s()", __func__);
}

/******************************************************************************
 *                                                                            *
 * Purpose: retrieve group prototypes for a given host prototype              *
 *                                                                            *
 * Parameters: parent_hostid - [IN] ID of the parent host                     *
 *             group_src     - [OUT] rowset to store retrieved group data     *
 *                                                                            *
 ******************************************************************************/
static void	lld_group_prototype_prototypes_get(zbx_uint64_t parent_hostid, zbx_sync_rowset_t *group_src)
{
	zbx_db_result_t			result;
	zbx_db_row_t			row;

	zabbix_log(LOG_LEVEL_DEBUG, "In %s()", __func__);

	result = zbx_db_select(
			"select group_prototypeid,name,groupid"
			" from group_prototype"
			" where hostid=" ZBX_FS_UI64,
			parent_hostid);

	while (NULL != (row = zbx_db_fetch(result)))
	{
		zbx_sync_rowset_add_row(group_src, row[0], row[1], row[2]);
	}
	zbx_db_free_result(result);

	zbx_sync_rowset_sort_by_rows(group_src);

	zabbix_log(LOG_LEVEL_DEBUG, "End of %s()", __func__);
}

/******************************************************************************
 *                                                                            *
 * Purpose: retrieve group prototypes for discovered hosts                    *
 *                                                                            *
 * Parameters: parent_hostid - [IN] host prototype ID                         *
 *             hosts         - [IN/OUT] vector of discovered hosts            *
 *                                                                            *
 ******************************************************************************/
static void	lld_host_group_prototypes_get(zbx_uint64_t parent_hostid, zbx_vector_lld_host_ptr_t *hosts)
{
	zbx_db_result_t		result;
	zbx_db_row_t		row;

	zabbix_log(LOG_LEVEL_DEBUG, "In %s()", __func__);

	zbx_vector_lld_host_ptr_sort(hosts, lld_host_compare_func);

	result = zbx_db_select(
			"select gp.group_prototypeid,gp.hostid,gp.name,gp.groupid"
			" from host_discovery hd"
				" join group_prototype gp"
				" on hd.hostid=gp.hostid"
			" where hd.parent_hostid=" ZBX_FS_UI64,
			parent_hostid);

	while (NULL != (row = zbx_db_fetch(result)))
	{
		int		index;
		zbx_lld_host_t	host_local;

		ZBX_STR2UINT64(host_local.hostid, row[1]);

		if (FAIL == (index = zbx_vector_lld_host_ptr_bsearch(hosts, &host_local, lld_host_compare_func)))
		{
			THIS_SHOULD_NEVER_HAPPEN;
			continue;
		}

		zbx_sync_rowset_add_row(&hosts->values[index]->group_prototypes, row[0], row[2], row[3]);
	}

	zbx_db_free_result(result);

}

/******************************************************************************
 *                                                                            *
 * Purpose: synchronize group prototypes for a discovered hosts with host     *
 *          prototype group prototypes                                        *
 *                                                                            *
 * Parameters: hosts     - [IN/OUT] discovered host                           *
 *             group_src - [IN] group prototypes of host prototype            *
 *             lld_obj   - [IN] LLD data row                                  *
 *                                                                            *
 ******************************************************************************/
static void	lld_host_group_prototypes_sync(zbx_lld_host_t *hosts, const zbx_sync_rowset_t *group_src,
		const zbx_lld_entry_t *lld_obj)
{
	zbx_sync_rowset_t	groups;

	zbx_sync_rowset_init(&groups, LLD_GROUP_PROTOTYPE_COLS_NUM);

	zbx_sync_rowset_copy(&groups, group_src);

	for (int i = 0; i < groups.rows.values_num; i++)
	{
		zbx_sync_row_t	 *row = groups.rows.values[i];

		zbx_substitute_lld_macros(&row->cols[LLD_GROUP_PROTOTYPE_COL_NAME], lld_obj, ZBX_MACRO_ANY, NULL, 0);
	}

	zbx_sync_rowset_merge(&hosts->group_prototypes, &groups);

	zbx_sync_rowset_clear(&groups);
}

/******************************************************************************
 *                                                                            *
 * Purpose: save group prototypes for discovered host prototypes              *
 *                                                                            *
 * Parameters: hosts - [IN/OUT] vector of discovered hosts                    *
 *                                                                            *
 ******************************************************************************/
static void	lld_group_prototypes_save(zbx_vector_lld_host_ptr_t *hosts)
{
	zbx_db_insert_t		db_insert;
	zbx_vector_uint64_t	deleteids;
	char			*sql = NULL;
	size_t			sql_alloc = 0, sql_offset = 0;

	zbx_vector_uint64_create(&deleteids);

	zbx_db_insert_prepare(&db_insert, "group_prototype", "group_prototypeid", "hostid", "name", "groupid", NULL);

	for (int i = 0; i < hosts->values_num; i++)
	{
		zbx_lld_host_t	*host = hosts->values[i];

		if (0 == (host->flags & ZBX_FLAG_LLD_HOST_DISCOVERED))
			continue;

		for (int j = 0; j < host->group_prototypes.rows.values_num; j++)
		{
			zbx_sync_row_t	*row = host->group_prototypes.rows.values[j];

			if (0 != (row->flags & ZBX_SYNC_ROW_INSERT))
			{
				zbx_uint64_t	groupid;

				ZBX_DBROW2UINT64(groupid, row->cols[LLD_GROUP_PROTOTYPE_COL_GROUPID]);

				zbx_db_insert_add_values(&db_insert, UINT64_C(0), host->hostid,
						row->cols[LLD_GROUP_PROTOTYPE_COL_NAME], groupid);
				continue;
			}

			if (0 != (row->flags & ZBX_SYNC_ROW_DELETE))
			{
				zbx_vector_uint64_append(&deleteids, row->rowid);
				continue;
			}

			if (0 == (row->flags & ZBX_SYNC_ROW_UPDATE))
				continue;

			char	delim = ' ';
			zbx_strcpy_alloc(&sql, &sql_alloc, &sql_offset, "update group_prototype set");

			if (0 != (row->flags & (UINT64_C(1) << LLD_GROUP_PROTOTYPE_COL_NAME)))
			{
				char	*value_esc;

				value_esc = zbx_db_dyn_escape_string(row->cols[LLD_GROUP_PROTOTYPE_COL_NAME]);
				zbx_snprintf_alloc(&sql, &sql_alloc, &sql_offset, "%cname='%s'", delim, value_esc);
				zbx_free(value_esc);
				delim = ',';
			}

			if (0 != (row->flags & (UINT64_C(1) << LLD_GROUP_PROTOTYPE_COL_GROUPID)))
			{
				if (NULL != row->cols[LLD_GROUP_PROTOTYPE_COL_GROUPID])
				{
					zbx_snprintf_alloc(&sql, &sql_alloc, &sql_offset, "%cgroupid=%s", delim,
							row->cols[LLD_GROUP_PROTOTYPE_COL_GROUPID]);
				}
				else
					zbx_snprintf_alloc(&sql, &sql_alloc, &sql_offset, "%cgroupid=null", delim);
			}

			zbx_snprintf_alloc(&sql, &sql_alloc, &sql_offset, " where group_prototypeid=" ZBX_FS_UI64 ";\n",
					row->rowid);
			zbx_db_execute_overflowed_sql(&sql, &sql_alloc, &sql_offset);
		}
	}

	zbx_db_flush_overflowed_sql(sql, sql_offset);

	zbx_db_insert_autoincrement(&db_insert, "group_prototypeid");
	zbx_db_insert_execute(&db_insert);
	zbx_db_insert_clean(&db_insert);

	sql_offset = 0;
	zbx_strcpy_alloc(&sql, &sql_alloc, &sql_offset, "delete from group_prototype where");
	zbx_db_execute_multiple_query(sql, "group_prototypeid", &deleteids);
	zbx_free(sql);

	zbx_vector_uint64_destroy(&deleteids);
}

/******************************************************************************
 *                                                                            *
 * Purpose: process nested LLD rules for discovered hosts                     *
 *                                                                            *
 * Parameters: hosts - [IN] vector of discovered hosts                        *
 *                                                                            *
 * Comments: Nested LLD in this scope is an LLD rule of nested item type      *
 *                                                                            *
 ******************************************************************************/
static void	lld_host_process_nested_lld_rules(const zbx_vector_lld_host_ptr_t *hosts)
{
	zbx_vector_uint64_t	hostids;
	char			*sql = NULL;
	size_t			sql_alloc = 0, sql_offset = 0;
	zbx_db_result_t		result;
	zbx_db_row_t		row;

	zabbix_log(LOG_LEVEL_DEBUG, "In %s()", __func__);

	zbx_vector_uint64_create(&hostids);

	for (int i = 0; i < hosts->values_num; i++)
	{
		const zbx_lld_host_t	*host = hosts->values[i];

		if (0 == (host->flags & ZBX_FLAG_LLD_HOST_DISCOVERED))
			continue;

		zbx_vector_uint64_append(&hostids, host->hostid);
	}

	if (0 == hostids.values_num)
		goto out;

	zbx_snprintf_alloc(&sql, &sql_alloc, &sql_offset,
			"select hostid,itemid"
			" from items"
			" where type=%d"
				" and status=%d"
				" and",
			ITEM_TYPE_NESTED_LLD, ITEM_STATUS_ACTIVE);
	zbx_db_add_condition_alloc(&sql, &sql_alloc, &sql_offset, "hostid", hostids.values, hostids.values_num);

	result = zbx_db_select("%s", sql);
	while (NULL != (row = zbx_db_fetch(result)))
	{
		zbx_lld_host_t	host_local;
		zbx_uint64_t	itemid;
		int		index;

		ZBX_STR2UINT64(host_local.hostid, row[0]);
		if (FAIL == (index = zbx_vector_lld_host_ptr_bsearch(hosts, &host_local, lld_host_compare_func)))
		{
			THIS_SHOULD_NEVER_HAPPEN;
			continue;
		}

		ZBX_STR2UINT64(itemid, row[1]);

		lld_rule_process_nested_rule(host_local.hostid, itemid, hosts->values[index]->lld_row);
	}
	zbx_db_free_result(result);
out:
	zbx_free(sql);
	zbx_vector_uint64_destroy(&hostids);

	zabbix_log(LOG_LEVEL_DEBUG, "End of %s()", __func__);
}

/******************************************************************************
 *                                                                            *
 * Purpose: adds or updates LLD hosts                                         *
 *                                                                            *
 ******************************************************************************/
void	lld_update_hosts(zbx_uint64_t lld_ruleid, const zbx_vector_lld_row_ptr_t *lld_rows, char **error,
		const zbx_lld_lifetime_t *lifetime, const zbx_lld_lifetime_t *enabled_lifetime, int lastcheck,
		int dflags, zbx_hashset_t *rule_index)
{
	zbx_db_result_t				result;
	zbx_db_row_t				row;
	zbx_vector_lld_host_ptr_t		hosts, hosts_old;
	zbx_vector_lld_group_prototype_ptr_t	group_prototypes;
	zbx_vector_lld_interface_ptr_t		interfaces;
	zbx_vector_lld_hostmacro_ptr_t		masterhostmacros, hostmacros;
	zbx_vector_lld_group_ptr_t		groups, groups_in, groups_out;
	zbx_vector_lld_hgset_ptr_t		hgsets;
	zbx_vector_lld_permission_t		permissions;
	zbx_vector_db_tag_ptr_t			tags;

	/* list of host groups which should be added */
	zbx_vector_uint64_t			groupids;

	/* list of host groups which should be deleted */
	zbx_vector_uint64_t			del_hostgroupids;

	/* list of host groups sets which should be deleted */
	zbx_vector_uint64_t			del_hgsetids;

	zbx_uint64_t				proxyid, proxy_groupid;
	char					*ipmi_username = NULL, *ipmi_password, *tls_issuer, *tls_subject,
						*tls_psk_identity, *tls_psk;
	signed char				ipmi_authtype, inventory_mode_proto;
	unsigned char				ipmi_privilege, tls_connect, tls_accept, monitored_by;

	zabbix_log(LOG_LEVEL_DEBUG, "In %s()", __func__);

	result = zbx_db_select(
			"select h.proxyid,h.ipmi_authtype,h.ipmi_privilege,h.ipmi_username,h.ipmi_password,"
				"h.tls_connect,h.tls_accept,h.tls_issuer,h.tls_subject,h.tls_psk_identity,h.tls_psk,"
				"h.proxy_groupid,h.monitored_by"
			" from hosts h,items i"
			" where h.hostid=i.hostid"
				" and i.itemid=" ZBX_FS_UI64,
			lld_ruleid);

	if (NULL != (row = zbx_db_fetch(result)))
	{
		ZBX_DBROW2UINT64(proxyid, row[0]);
		ipmi_authtype = (signed char)atoi(row[1]);
		ZBX_STR2UCHAR(ipmi_privilege, row[2]);
		ipmi_username = zbx_strdup(NULL, row[3]);
		ipmi_password = zbx_strdup(NULL, row[4]);

		ZBX_STR2UCHAR(tls_connect, row[5]);
		ZBX_STR2UCHAR(tls_accept, row[6]);
		tls_issuer = zbx_strdup(NULL, row[7]);
		tls_subject = zbx_strdup(NULL, row[8]);
		tls_psk_identity = zbx_strdup(NULL, row[9]);
		tls_psk = zbx_strdup(NULL, row[10]);

		ZBX_DBROW2UINT64(proxy_groupid, row[11]);
		ZBX_STR2UCHAR(monitored_by, row[12]);
	}
	zbx_db_free_result(result);

	if (NULL == row)
	{
		*error = zbx_strdcatf(*error, "Cannot process host prototypes: a parent host not found.\n");
		return;
	}

	zbx_vector_lld_host_ptr_create(&hosts);
	zbx_vector_lld_host_ptr_create(&hosts_old);
	zbx_vector_uint64_create(&groupids);
	zbx_vector_lld_group_prototype_ptr_create(&group_prototypes);
	zbx_vector_lld_group_ptr_create(&groups);
	zbx_vector_lld_group_ptr_create(&groups_in);
	zbx_vector_lld_group_ptr_create(&groups_out);
	zbx_vector_lld_hgset_ptr_create(&hgsets);
	zbx_vector_lld_permission_create(&permissions);
	zbx_vector_uint64_create(&del_hostgroupids);
	zbx_vector_uint64_create(&del_hgsetids);
	zbx_vector_lld_interface_ptr_create(&interfaces);
	zbx_vector_lld_hostmacro_ptr_create(&masterhostmacros);
	zbx_vector_lld_hostmacro_ptr_create(&hostmacros);
	zbx_vector_db_tag_ptr_create(&tags);

	lld_interfaces_get(lld_ruleid, &interfaces, 0);
	lld_masterhostmacros_get(lld_ruleid, &masterhostmacros);

	result = zbx_db_select(
			"select h.hostid,h.host,h.name,h.status,h.discover,hi.inventory_mode,h.custom_interfaces"
			" from hosts h,host_discovery hd"
				" left join host_inventory hi"
					" on hd.hostid=hi.hostid"
			" where h.hostid=hd.hostid"
				" and hd.lldruleid=" ZBX_FS_UI64,
			lld_ruleid);

	while (NULL != (row = zbx_db_fetch(result)))
	{
		zbx_uint64_t			parent_hostid;
		const char			*host_proto, *name_proto;
		zbx_lld_host_t			*host;
		unsigned char			status, discover, use_custom_interfaces;
		zbx_vector_lld_interface_ptr_t	interfaces_custom;
		zbx_sync_rowset_t		group_proto_prototypes;

		ZBX_STR2UINT64(parent_hostid, row[0]);
		host_proto = row[1];
		name_proto = row[2];
		ZBX_STR2UCHAR(status, row[3]);
		ZBX_STR2UCHAR(discover, row[4]);
		ZBX_STR2UCHAR(use_custom_interfaces, row[6]);

		if (SUCCEED == zbx_db_is_null(row[5]))
			inventory_mode_proto = HOST_INVENTORY_DISABLED;
		else
			inventory_mode_proto = (signed char)atoi(row[5]);

		lld_hosts_get(parent_hostid, &hosts, monitored_by, proxyid, proxy_groupid, ipmi_authtype, ipmi_privilege,
				ipmi_username, ipmi_password, tls_connect, tls_accept, tls_issuer, tls_subject,
				tls_psk_identity, tls_psk);

		if (0 != hosts.values_num)
		{
			lld_hosts_get_tags(&hosts);
			zbx_vector_lld_host_ptr_append_array(&hosts_old, hosts.values, hosts.values_num);
		}

		lld_proto_tags_get(parent_hostid, &tags);

		if (0 == (dflags & ZBX_FLAG_DISCOVERY_PROTOTYPE))
		{
			lld_simple_groups_get(parent_hostid, &groupids);
			lld_group_prototypes_get(parent_hostid, &group_prototypes);
			lld_groups_get(parent_hostid, &groups);
		}
		else
		{
			zbx_sync_rowset_init(&group_proto_prototypes, LLD_GROUP_PROTOTYPE_COLS_NUM);

			lld_group_prototype_prototypes_get(parent_hostid, &group_proto_prototypes);
			lld_host_group_prototypes_get(parent_hostid, &hosts);
		}

		lld_hostmacros_get(parent_hostid, &masterhostmacros, &hostmacros);

		for (int i = 0; i < lld_rows->values_num; i++)
		{
			const zbx_lld_row_t	*lld_row = lld_rows->values[i];

			if (NULL == (host = lld_host_make(&hosts, &hosts_old, host_proto, name_proto,
					inventory_mode_proto, status, discover, &tags, lld_row, use_custom_interfaces,
					error)))
			{
				continue;
			}

			if (0 == (dflags & ZBX_FLAG_DISCOVERY_PROTOTYPE))
				lld_groups_make(host, &groups_in, &group_prototypes, lld_row->data);
			else
				lld_host_group_prototypes_sync(host, &group_proto_prototypes, lld_row->data);
		}

		zbx_vector_lld_host_ptr_sort(&hosts, lld_host_compare_func);

		if (0 == (dflags & ZBX_FLAG_DISCOVERY_PROTOTYPE))
			lld_groups_validate(&group_prototypes, &groups, &groups_in, &groups_out, error);

		lld_hosts_validate(&hosts, dflags, error);

		if (ZBX_HOST_PROT_INTERFACES_CUSTOM == use_custom_interfaces)
		{
			zbx_vector_lld_interface_ptr_create(&interfaces_custom);
			lld_interfaces_get(parent_hostid, &interfaces_custom, 1);
			lld_interfaces_make(&interfaces_custom, &hosts);
		}
		else
			lld_interfaces_make(&interfaces, &hosts);

		lld_interfaces_validate(&hosts, error);

		if (0 == (dflags & ZBX_FLAG_DISCOVERY_PROTOTYPE))
		{
			/* save groups before making hosts_groups links  */
			/* because groupids could be updated during save */
			lld_groups_save(&groups_out, &group_prototypes, error);

			lld_hostgroups_make(&groupids, &hosts, &groups_out, &del_hostgroupids);

			if (0 != hosts.values_num)
			{
				lld_hgsets_make(parent_hostid, &hosts, &hgsets, &del_hgsetids);
				lld_permissions_make(&permissions, &hgsets);
			}
		}

		lld_templates_make(parent_hostid, &hosts);

		lld_hostmacros_make(&hostmacros, &hosts);

		lld_hosts_save(parent_hostid, &hosts, host_proto, monitored_by, proxyid, proxy_groupid, ipmi_authtype,
				ipmi_privilege, ipmi_username, ipmi_password, tls_connect, tls_accept, tls_issuer,
				tls_subject, tls_psk_identity, tls_psk, &hgsets, &permissions, &del_hostgroupids,
				&del_hgsetids, dflags, rule_index);

		if (0 != (dflags & ZBX_FLAG_DISCOVERY_PROTOTYPE))
			lld_group_prototypes_save(&hosts);

		/* linking of the templates */
		lld_templates_link(&hosts, error);

		zbx_vector_lld_host_ptr_sort(&hosts, lld_host_compare_func);

		lld_host_export_lld_macros(&hosts);
		lld_host_process_nested_lld_rules(&hosts);

		lld_hosts_remove(&hosts, lifetime, enabled_lifetime, lastcheck, dflags);
		lld_groups_remove(&groups_out, lifetime, lastcheck);

		zbx_vector_db_tag_ptr_clear_ext(&tags, zbx_db_tag_free);
		zbx_vector_lld_hostmacro_ptr_clear_ext(&hostmacros, lld_hostmacro_free);
		zbx_vector_lld_hgset_ptr_clear_ext(&hgsets, lld_hgset_free);
		zbx_vector_lld_group_ptr_clear_ext(&groups, lld_group_free);
		zbx_vector_lld_group_ptr_clear_ext(&groups_in, lld_group_free);
		zbx_vector_lld_group_ptr_clear_ext(&groups_out, lld_group_free);
		zbx_vector_lld_group_prototype_ptr_clear_ext(&group_prototypes, lld_group_prototype_free);
		zbx_vector_lld_host_ptr_clear_ext(&hosts, lld_host_free);
		zbx_vector_lld_host_ptr_clear(&hosts_old);

		zbx_vector_uint64_clear(&groupids);
		zbx_vector_uint64_clear(&del_hostgroupids);
		zbx_vector_uint64_clear(&del_hgsetids);
		zbx_vector_lld_permission_clear(&permissions);

		if (ZBX_HOST_PROT_INTERFACES_CUSTOM == use_custom_interfaces)
		{
			zbx_vector_lld_interface_ptr_clear_ext(&interfaces_custom, lld_interface_free);
			zbx_vector_lld_interface_ptr_destroy(&interfaces_custom);
		}

		if (0 != (dflags & ZBX_FLAG_DISCOVERY_PROTOTYPE))
			zbx_sync_rowset_clear(&group_proto_prototypes);
	}
	zbx_db_free_result(result);

	zbx_vector_lld_hostmacro_ptr_clear_ext(&masterhostmacros, lld_hostmacro_free);
	zbx_vector_lld_interface_ptr_clear_ext(&interfaces, lld_interface_free);

	zbx_vector_db_tag_ptr_clear_ext(&tags, zbx_db_tag_free);
	zbx_vector_db_tag_ptr_destroy(&tags);
	zbx_vector_lld_hostmacro_ptr_destroy(&hostmacros);
	zbx_vector_lld_hostmacro_ptr_destroy(&masterhostmacros);
	zbx_vector_lld_interface_ptr_destroy(&interfaces);
	zbx_vector_uint64_destroy(&del_hostgroupids);
	zbx_vector_uint64_destroy(&del_hgsetids);
	zbx_vector_lld_permission_destroy(&permissions);
	zbx_vector_lld_hgset_ptr_destroy(&hgsets);
	zbx_vector_lld_group_ptr_destroy(&groups);
	zbx_vector_lld_group_ptr_destroy(&groups_in);
	zbx_vector_lld_group_ptr_destroy(&groups_out);
	zbx_vector_lld_group_prototype_ptr_destroy(&group_prototypes);
	zbx_vector_uint64_destroy(&groupids);
	zbx_vector_lld_host_ptr_destroy(&hosts);
	zbx_vector_lld_host_ptr_destroy(&hosts_old);

	zbx_free(tls_psk);
	zbx_free(tls_psk_identity);
	zbx_free(tls_subject);
	zbx_free(tls_issuer);
	zbx_free(ipmi_password);
	zbx_free(ipmi_username);

	zabbix_log(LOG_LEVEL_DEBUG, "End of %s()", __func__);
}<|MERGE_RESOLUTION|>--- conflicted
+++ resolved
@@ -4213,7 +4213,6 @@
 				if (0 != (interface->lld_row.snmp->flags & ZBX_FLAG_LLD_INTERFACE_SNMP_CREATE))
 				{
 					zbx_db_insert_add_values(&db_insert_snmp, interface->interfaceid,
-<<<<<<< HEAD
 							(int)interface->lld_row.snmp->version,
 							(int)interface->lld_row.snmp->bulk,
 							interface->lld_row.snmp->community,
@@ -4223,7 +4222,9 @@
 							interface->lld_row.snmp->privpassphrase,
 							(int)interface->lld_row.snmp->authprotocol,
 							(int)interface->lld_row.snmp->privprotocol,
-							interface->lld_row.snmp->contextname);
+							interface->lld_row.snmp->contextname,
+							interface->lld_row.snmp->max_repetitions);
+
 					zbx_audit_host_update_json_add_snmp_interface(ZBX_AUDIT_LLD_CONTEXT,
 							host->hostid, interface->lld_row.snmp->version,
 							interface->lld_row.snmp->bulk,
@@ -4235,31 +4236,7 @@
 							interface->lld_row.snmp->authprotocol,
 							interface->lld_row.snmp->privprotocol,
 							interface->lld_row.snmp->contextname,
-=======
-							(int)interface->data.snmp->version,
-							(int)interface->data.snmp->bulk,
-							interface->data.snmp->community,
-							interface->data.snmp->securityname,
-							(int)interface->data.snmp->securitylevel,
-							interface->data.snmp->authpassphrase,
-							interface->data.snmp->privpassphrase,
-							(int)interface->data.snmp->authprotocol,
-							(int)interface->data.snmp->privprotocol,
-							interface->data.snmp->contextname,
-							interface->data.snmp->max_repetitions);
-					zbx_audit_host_update_json_add_snmp_interface(ZBX_AUDIT_LLD_CONTEXT,
-							host->hostid, interface->data.snmp->version,
-							interface->data.snmp->bulk,
-							interface->data.snmp->community,
-							interface->data.snmp->securityname,
-							interface->data.snmp->securitylevel,
-							interface->data.snmp->authpassphrase,
-							interface->data.snmp->privpassphrase,
-							interface->data.snmp->authprotocol,
-							interface->data.snmp->privprotocol,
-							interface->data.snmp->contextname,
-							interface->data.snmp->max_repetitions,
->>>>>>> 172093db
+							interface->lld_row.snmp->max_repetitions,
 							interface->interfaceid);
 				}
 				else if (0 != (interface->lld_row.snmp->flags & ZBX_FLAG_LLD_INTERFACE_SNMP_UPDATE))
@@ -5305,7 +5282,7 @@
 		if (0 != strcmp(ifold->lld_row.snmp->contextname, ifnew->lld_row.snmp->contextname))
 			snmp_flags |= ZBX_FLAG_LLD_INTERFACE_SNMP_UPDATE_CONTEXT;
 
-		if (ifold->data.snmp->max_repetitions != ifnew->data.snmp->max_repetitions)
+		if (ifold->lld_row.snmp->max_repetitions != ifnew->lld_row.snmp->max_repetitions)
 			snmp_flags |= ZBX_FLAG_LLD_INTERFACE_SNMP_UPDATE_MAXREPS;
 	}
 
@@ -5400,19 +5377,14 @@
 			if (0 != (ifnew->lld_row.snmp->flags & ZBX_FLAG_LLD_INTERFACE_SNMP_UPDATE_PRIVPROTOCOL))
 				ifnew->lld_row.snmp->privprotocol_orig = ifold->lld_row.snmp->privprotocol;
 
-<<<<<<< HEAD
 			if (0 != (ifnew->lld_row.snmp->flags & ZBX_FLAG_LLD_INTERFACE_SNMP_UPDATE_CONTEXT))
 			{
 				ifnew->lld_row.snmp->contextname_orig = zbx_strdup(NULL,
 						ifold->lld_row.snmp->contextname);
 			}
-=======
-			if (0 != (ifnew->data.snmp->flags & ZBX_FLAG_LLD_INTERFACE_SNMP_UPDATE_CONTEXT))
-				ifnew->data.snmp->contextname_orig = zbx_strdup(NULL, ifold->data.snmp->contextname);
-
-			if (0 != (ifnew->data.snmp->flags & ZBX_FLAG_LLD_INTERFACE_SNMP_UPDATE_MAXREPS))
-				ifnew->data.snmp->max_repetitions_orig = ifold->data.snmp->max_repetitions;
->>>>>>> 172093db
+
+			if (0 != (ifnew->lld_row.snmp->flags & ZBX_FLAG_LLD_INTERFACE_SNMP_UPDATE_MAXREPS))
+				ifnew->lld_row.snmp->max_repetitions_orig = ifold->lld_row.snmp->max_repetitions;
 		}
 	}
 }
@@ -5590,7 +5562,7 @@
 				snmp->privprotocol_orig = snmp->privprotocol;
 				snmp->version_orig = snmp->version;
 				snmp->bulk_orig = snmp->bulk;
-				snmp->max_repetitions = interface->data.snmp->max_repetitions;
+				snmp->max_repetitions = interface->lld_row.snmp->max_repetitions;
 				snmp->max_repetitions_orig = snmp->max_repetitions;
 				snmp->flags = 0x00;
 				new_interface->flags = ZBX_FLAG_LLD_INTERFACE_SNMP_DATA_EXISTS;
