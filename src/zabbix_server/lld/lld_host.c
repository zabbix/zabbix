--- conflicted
+++ resolved
@@ -250,22 +250,6 @@
 										/* host_discovery.host fields should */
 										/* be updated */
 #define ZBX_FLAG_LLD_HOST_UPDATE_NAME			__UINT64_C(0x00000004)	/* hosts.name field should be updated */
-<<<<<<< HEAD
-#define ZBX_FLAG_LLD_HOST_UPDATE_PROXY			__UINT64_C(0x00000008)	/* hosts.proxyid field should be updated */
-#define ZBX_FLAG_LLD_HOST_UPDATE_IPMI_AUTH		__UINT64_C(0x00000010)	/* hosts.ipmi_authtype field should be updated */
-#define ZBX_FLAG_LLD_HOST_UPDATE_IPMI_PRIV		__UINT64_C(0x00000020)	/* hosts.ipmi_privilege field should be updated */
-#define ZBX_FLAG_LLD_HOST_UPDATE_IPMI_USER		__UINT64_C(0x00000040)	/* hosts.ipmi_username field should be updated */
-#define ZBX_FLAG_LLD_HOST_UPDATE_IPMI_PASS		__UINT64_C(0x00000080)	/* hosts.ipmi_password field should be updated */
-#define ZBX_FLAG_LLD_HOST_UPDATE_TLS_CONNECT		__UINT64_C(0x00000100)	/* hosts.tls_connect field should be updated */
-#define ZBX_FLAG_LLD_HOST_UPDATE_TLS_ACCEPT		__UINT64_C(0x00000200)	/* hosts.tls_accept field should be updated */
-#define ZBX_FLAG_LLD_HOST_UPDATE_TLS_ISSUER		__UINT64_C(0x00000400)	/* hosts.tls_issuer field should be updated */
-#define ZBX_FLAG_LLD_HOST_UPDATE_TLS_SUBJECT		__UINT64_C(0x00000800)	/* hosts.tls_subject field should be updated */
-#define ZBX_FLAG_LLD_HOST_UPDATE_TLS_PSK_IDENTITY	__UINT64_C(0x00001000)	/* hosts.tls_psk_identity field should be updated */
-#define ZBX_FLAG_LLD_HOST_UPDATE_TLS_PSK		__UINT64_C(0x00002000)	/* hosts.tls_psk field should be updated */
-#define ZBX_FLAG_LLD_HOST_UPDATE_CUSTOM_INTERFACES	__UINT64_C(0x00004000)	/* hosts.custom_interfaces field should be updated */
-#define ZBX_FLAG_LLD_HOST_UPDATE_PROXY_GROUP		__UINT64_C(0x00008000)	/* hosts.proxy_groupid field should be updated */
-#define ZBX_FLAG_LLD_HOST_UPDATE_MONITORED_BY		__UINT64_C(0x00010000)	/* hosts.proxy_groupid field should be updated */
-=======
 #define ZBX_FLAG_LLD_HOST_UPDATE_PROXY			__UINT64_C(0x00000008)	/* hosts.proxyid field should be */
 										/* updated */
 #define ZBX_FLAG_LLD_HOST_UPDATE_IPMI_AUTH		__UINT64_C(0x00000010)	/* hosts.ipmi_authtype field should */
@@ -290,7 +274,10 @@
 										/* updated */
 #define ZBX_FLAG_LLD_HOST_UPDATE_CUSTOM_INTERFACES	__UINT64_C(0x00004000)	/* hosts.custom_interfaces field */
 										/* should be updated */
->>>>>>> de26246a
+#define ZBX_FLAG_LLD_HOST_UPDATE_PROXY_GROUP		__UINT64_C(0x00008000)	/* hosts.proxy_groupid field */
+										/* should be updated */
+#define ZBX_FLAG_LLD_HOST_UPDATE_MONITORED_BY		__UINT64_C(0x00010000)	/* hosts.proxy_groupid field */
+										/* should be updated */
 
 #define ZBX_FLAG_LLD_HOST_UPDATE									\
 		(ZBX_FLAG_LLD_HOST_UPDATE_HOST | ZBX_FLAG_LLD_HOST_UPDATE_NAME |			\
