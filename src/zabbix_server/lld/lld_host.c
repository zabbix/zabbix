/*
** Zabbix
** Copyright (C) 2001-2024 Zabbix SIA
**
** This program is free software; you can redistribute it and/or modify
** it under the terms of the GNU General Public License as published by
** the Free Software Foundation; either version 2 of the License, or
** (at your option) any later version.
**
** This program is distributed in the hope that it will be useful,
** but WITHOUT ANY WARRANTY; without even the implied warranty of
** MERCHANTABILITY or FITNESS FOR A PARTICULAR PURPOSE.  See the
** GNU General Public License for more details.
**
** You should have received a copy of the GNU General Public License
** along with this program; if not, write to the Free Software
** Foundation, Inc., 51 Franklin Street, Fifth Floor, Boston, MA  02110-1301, USA.
**/

#include "lld.h"

#include "../db_lengths_constants.h"

#include "zbxexpression.h"
#include "zbx_availability_constants.h"
#include "audit/zbxaudit.h"
#include "audit/zbxaudit_host.h"
#include "zbxnum.h"
#include "zbxdbwrap.h"
#include "zbx_host_constants.h"
#include "zbxstr.h"
#include "zbxalgo.h"
#include "zbxcacheconfig.h"
#include "zbxdb.h"
#include "zbxdbhigh.h"
#include "zbxexpr.h"
#include "zbxhash.h"
#include "../server_constants.h"

/* host macro discovery state */
#define ZBX_USERMACRO_MANUAL	0
#define ZBX_USERMACRO_AUTOMATIC	1

typedef struct
{
	zbx_uint64_t	hostmacroid;
	char		*macro;
	char		*value;
	char		*value_orig;
	char		*description;
	char		*description_orig;
	unsigned char	type;
	unsigned char	type_orig;
	unsigned char	automatic;
#define ZBX_FLAG_LLD_HMACRO_UPDATE_VALUE		__UINT64_C(0x00000001)
#define ZBX_FLAG_LLD_HMACRO_UPDATE_DESCRIPTION		__UINT64_C(0x00000002)
#define ZBX_FLAG_LLD_HMACRO_UPDATE_TYPE			__UINT64_C(0x00000004)
#define ZBX_FLAG_LLD_HMACRO_UPDATE								\
		(ZBX_FLAG_LLD_HMACRO_UPDATE_VALUE | ZBX_FLAG_LLD_HMACRO_UPDATE_DESCRIPTION |	\
		ZBX_FLAG_LLD_HMACRO_UPDATE_TYPE)
#define ZBX_FLAG_LLD_HMACRO_REMOVE			__UINT64_C(0x00000008)
	zbx_uint64_t	flags;
}
zbx_lld_hostmacro_t;

static void	lld_hostmacro_free(zbx_lld_hostmacro_t *hostmacro)
{
	zbx_free(hostmacro->macro);
	zbx_free(hostmacro->value);
	zbx_free(hostmacro->description);
	zbx_free(hostmacro->value_orig);
	zbx_free(hostmacro->description_orig);
	zbx_free(hostmacro);
}

typedef struct
{
	char		*community;
	char		*community_orig;
	char		*securityname;
	char		*securityname_orig;
	char		*authpassphrase;
	char		*authpassphrase_orig;
	char		*privpassphrase;
	char		*privpassphrase_orig;
	char		*contextname;
	char		*contextname_orig;
	unsigned char	securitylevel;
	unsigned char	securitylevel_orig;
	unsigned char	authprotocol;
	unsigned char	authprotocol_orig;
	unsigned char	privprotocol;
	unsigned char	privprotocol_orig;
	unsigned char	version;
	unsigned char	version_orig;
	unsigned char	bulk;
	unsigned char	bulk_orig;
#define ZBX_FLAG_LLD_INTERFACE_SNMP_UPDATE_TYPE		__UINT64_C(0x00000001)	/* interface_snmp.type */
#define ZBX_FLAG_LLD_INTERFACE_SNMP_UPDATE_BULK		__UINT64_C(0x00000002)	/* interface_snmp.bulk */
#define ZBX_FLAG_LLD_INTERFACE_SNMP_UPDATE_COMMUNITY	__UINT64_C(0x00000004)	/* interface_snmp.community */
#define ZBX_FLAG_LLD_INTERFACE_SNMP_UPDATE_SECNAME	__UINT64_C(0x00000008)	/* interface_snmp.securityname */
#define ZBX_FLAG_LLD_INTERFACE_SNMP_UPDATE_SECLEVEL	__UINT64_C(0x00000010)	/* interface_snmp.securitylevel */
#define ZBX_FLAG_LLD_INTERFACE_SNMP_UPDATE_AUTHPASS	__UINT64_C(0x00000020)	/* interface_snmp.authpassphrase */
#define ZBX_FLAG_LLD_INTERFACE_SNMP_UPDATE_PRIVPASS	__UINT64_C(0x00000040)	/* interface_snmp.privpassphrase */
#define ZBX_FLAG_LLD_INTERFACE_SNMP_UPDATE_AUTHPROTOCOL	__UINT64_C(0x00000080)	/* interface_snmp.authprotocol */
#define ZBX_FLAG_LLD_INTERFACE_SNMP_UPDATE_PRIVPROTOCOL	__UINT64_C(0x00000100)	/* interface_snmp.privprotocol */
#define ZBX_FLAG_LLD_INTERFACE_SNMP_UPDATE_CONTEXT	__UINT64_C(0x00000200)	/* interface_snmp.contextname */
#define ZBX_FLAG_LLD_INTERFACE_SNMP_UPDATE									\
		(ZBX_FLAG_LLD_INTERFACE_SNMP_UPDATE_TYPE | ZBX_FLAG_LLD_INTERFACE_SNMP_UPDATE_BULK |		\
		ZBX_FLAG_LLD_INTERFACE_SNMP_UPDATE_COMMUNITY | ZBX_FLAG_LLD_INTERFACE_SNMP_UPDATE_SECNAME |	\
		ZBX_FLAG_LLD_INTERFACE_SNMP_UPDATE_SECLEVEL | ZBX_FLAG_LLD_INTERFACE_SNMP_UPDATE_AUTHPASS |	\
		ZBX_FLAG_LLD_INTERFACE_SNMP_UPDATE_PRIVPASS | ZBX_FLAG_LLD_INTERFACE_SNMP_UPDATE_AUTHPROTOCOL |	\
		ZBX_FLAG_LLD_INTERFACE_SNMP_UPDATE_PRIVPROTOCOL | ZBX_FLAG_LLD_INTERFACE_SNMP_UPDATE_CONTEXT)
#define ZBX_FLAG_LLD_INTERFACE_SNMP_CREATE		__UINT64_C(0x00000400)	/* new snmp data record*/
	zbx_uint64_t	flags;
}
zbx_lld_interface_snmp_t;

typedef struct
{
	zbx_uint64_t	interfaceid;
	zbx_uint64_t	parent_interfaceid;
	char		*ip;
	char		*ip_orig;
	char		*dns;
	char		*dns_orig;
	char		*port;
	char		*port_orig;
	unsigned char	main;
	unsigned char	main_orig;
	unsigned char	type;
	unsigned char	type_orig;
	unsigned char	useip;
	unsigned char	useip_orig;
#define ZBX_FLAG_LLD_INTERFACE_UPDATE_TYPE	__UINT64_C(0x00000001)	/* interface.type field should be updated  */
#define ZBX_FLAG_LLD_INTERFACE_UPDATE_MAIN	__UINT64_C(0x00000002)	/* interface.main field should be updated */
#define ZBX_FLAG_LLD_INTERFACE_UPDATE_USEIP	__UINT64_C(0x00000004)	/* interface.useip field should be updated */
#define ZBX_FLAG_LLD_INTERFACE_UPDATE_IP	__UINT64_C(0x00000008)	/* interface.ip field should be updated */
#define ZBX_FLAG_LLD_INTERFACE_UPDATE_DNS	__UINT64_C(0x00000010)	/* interface.dns field should be updated */
#define ZBX_FLAG_LLD_INTERFACE_UPDATE_PORT	__UINT64_C(0x00000020)	/* interface.port field should be updated */
#define ZBX_FLAG_LLD_INTERFACE_UPDATE								\
		(ZBX_FLAG_LLD_INTERFACE_UPDATE_TYPE | ZBX_FLAG_LLD_INTERFACE_UPDATE_MAIN |	\
		ZBX_FLAG_LLD_INTERFACE_UPDATE_USEIP | ZBX_FLAG_LLD_INTERFACE_UPDATE_IP |	\
		ZBX_FLAG_LLD_INTERFACE_UPDATE_DNS | ZBX_FLAG_LLD_INTERFACE_UPDATE_PORT)
#define ZBX_FLAG_LLD_INTERFACE_REMOVE		__UINT64_C(0x00000080)	/* interfaces which should be deleted */
#define ZBX_FLAG_LLD_INTERFACE_SNMP_REMOVE	__UINT64_C(0x00000100)	/* snmp data which should be deleted */
#define ZBX_FLAG_LLD_INTERFACE_SNMP_DATA_EXISTS	__UINT64_C(0x00000200)	/* there is snmp data */
	zbx_uint64_t	flags;
	union _data
	{
		zbx_lld_interface_snmp_t *snmp;
	}
	data;
}
zbx_lld_interface_t;

ZBX_PTR_VECTOR_DECL(lld_interface, zbx_lld_interface_t *)
ZBX_PTR_VECTOR_IMPL(lld_interface, zbx_lld_interface_t *)

static void	lld_interface_free(zbx_lld_interface_t *interface)
{
	zbx_free(interface->port);
	zbx_free(interface->dns);
	zbx_free(interface->ip);
	zbx_free(interface->port_orig);
	zbx_free(interface->dns_orig);
	zbx_free(interface->ip_orig);

	if (0 != (interface->flags & ZBX_FLAG_LLD_INTERFACE_SNMP_DATA_EXISTS))
	{
		zbx_free(interface->data.snmp->community);
		zbx_free(interface->data.snmp->securityname);
		zbx_free(interface->data.snmp->authpassphrase);
		zbx_free(interface->data.snmp->privpassphrase);
		zbx_free(interface->data.snmp->contextname);

		zbx_free(interface->data.snmp->community_orig);
		zbx_free(interface->data.snmp->securityname_orig);
		zbx_free(interface->data.snmp->authpassphrase_orig);
		zbx_free(interface->data.snmp->privpassphrase_orig);
		zbx_free(interface->data.snmp->contextname_orig);

		zbx_free(interface->data.snmp);
	}

	zbx_free(interface);
}

typedef struct
{
	zbx_uint64_t		hgsetid;
	char			hash_str[ZBX_SHA256_DIGEST_SIZE * 2 + 1];
	zbx_vector_uint64_t	hgroupids;
#define ZBX_LLD_HGSET_OPT_REUSE		0
#define ZBX_LLD_HGSET_OPT_DELETE	1
#define ZBX_LLD_HGSET_OPT_INSERT	2
	int			opt;
} zbx_lld_hgset_t;

ZBX_PTR_VECTOR_DECL(lld_hgset_ptr, zbx_lld_hgset_t*)
ZBX_PTR_VECTOR_IMPL(lld_hgset_ptr, zbx_lld_hgset_t*)

static int	lld_hgset_compare(const void *d1, const void *d2)
{
	const zbx_lld_hgset_t	*h1 = *((const zbx_lld_hgset_t * const *)d1);
	const zbx_lld_hgset_t	*h2 = *((const zbx_lld_hgset_t * const *)d2);

	return strcmp(h1->hash_str, h2->hash_str);
}

static void	lld_hgset_free(zbx_lld_hgset_t *hgset)
{
	zbx_vector_uint64_destroy(&hgset->hgroupids);
	zbx_free(hgset);
}

static int	lld_hgset_hash_search(const void *d1, const void *d2)
{
	const zbx_lld_hgset_t	*h1 = *((const zbx_lld_hgset_t * const *)d1);
	const char		*h2 = *((const char * const *)d2);

	return strcmp(h1->hash_str, h2);
}

typedef struct
{
	zbx_uint64_t			hostid;
	zbx_vector_uint64_t		old_groupids;		/* current host groups */
	zbx_vector_uint64_t		new_groupids;		/* host groups which should be added */
	zbx_vector_uint64_t		groupids;		/* resulting host groups */
	zbx_vector_uint64_t		lnk_templateids;	/* templates which should be linked */
	zbx_vector_uint64_t		del_templateids;	/* templates which should be unlinked */
	zbx_vector_ptr_t		new_hostmacros;	/* host macros which should be added, deleted or updated */
	zbx_vector_ptr_t		interfaces;
	zbx_vector_db_tag_ptr_t		tags;
	char				*host_proto;
	char				*host;
	char				*host_orig;
	char				*name;
	char				*name_orig;
	int				lastcheck;
	unsigned char			discovery_status;
	int				ts_delete;
	int				ts_disable;
	unsigned char			disable_source;

#define ZBX_FLAG_LLD_HOST_DISCOVERED			__UINT64_C(0x00000001)	/* hosts which should be updated or added */
#define ZBX_FLAG_LLD_HOST_UPDATE_HOST			__UINT64_C(0x00000002)	/* hosts.host and host_discovery.host fields should be updated */
#define ZBX_FLAG_LLD_HOST_UPDATE_NAME			__UINT64_C(0x00000004)	/* hosts.name field should be updated */
#define ZBX_FLAG_LLD_HOST_UPDATE_PROXY			__UINT64_C(0x00000008)	/* hosts.proxyid field should be updated */
#define ZBX_FLAG_LLD_HOST_UPDATE_IPMI_AUTH		__UINT64_C(0x00000010)	/* hosts.ipmi_authtype field should be updated */
#define ZBX_FLAG_LLD_HOST_UPDATE_IPMI_PRIV		__UINT64_C(0x00000020)	/* hosts.ipmi_privilege field should be updated */
#define ZBX_FLAG_LLD_HOST_UPDATE_IPMI_USER		__UINT64_C(0x00000040)	/* hosts.ipmi_username field should be updated */
#define ZBX_FLAG_LLD_HOST_UPDATE_IPMI_PASS		__UINT64_C(0x00000080)	/* hosts.ipmi_password field should be updated */
#define ZBX_FLAG_LLD_HOST_UPDATE_TLS_CONNECT		__UINT64_C(0x00000100)	/* hosts.tls_connect field should be updated */
#define ZBX_FLAG_LLD_HOST_UPDATE_TLS_ACCEPT		__UINT64_C(0x00000200)	/* hosts.tls_accept field should be updated */
#define ZBX_FLAG_LLD_HOST_UPDATE_TLS_ISSUER		__UINT64_C(0x00000400)	/* hosts.tls_issuer field should be updated */
#define ZBX_FLAG_LLD_HOST_UPDATE_TLS_SUBJECT		__UINT64_C(0x00000800)	/* hosts.tls_subject field should be updated */
#define ZBX_FLAG_LLD_HOST_UPDATE_TLS_PSK_IDENTITY	__UINT64_C(0x00001000)	/* hosts.tls_psk_identity field should be updated */
#define ZBX_FLAG_LLD_HOST_UPDATE_TLS_PSK		__UINT64_C(0x00002000)	/* hosts.tls_psk field should be updated */
#define ZBX_FLAG_LLD_HOST_UPDATE_CUSTOM_INTERFACES	__UINT64_C(0x00004000)	/* hosts.custom_interfaces field should be updated */
#define ZBX_FLAG_LLD_HOST_UPDATE_PROXY_GROUP		__UINT64_C(0x00008000)	/* hosts.proxy_groupid field should be updated */
#define ZBX_FLAG_LLD_HOST_UPDATE_MONITORED_BY		__UINT64_C(0x00010000)	/* hosts.proxy_groupid field should be updated */

#define ZBX_FLAG_LLD_HOST_UPDATE									\
		(ZBX_FLAG_LLD_HOST_UPDATE_HOST | ZBX_FLAG_LLD_HOST_UPDATE_NAME |			\
		ZBX_FLAG_LLD_HOST_UPDATE_PROXY | ZBX_FLAG_LLD_HOST_UPDATE_IPMI_AUTH |			\
		ZBX_FLAG_LLD_HOST_UPDATE_IPMI_PRIV | ZBX_FLAG_LLD_HOST_UPDATE_IPMI_USER |		\
		ZBX_FLAG_LLD_HOST_UPDATE_IPMI_PASS | ZBX_FLAG_LLD_HOST_UPDATE_TLS_CONNECT |		\
		ZBX_FLAG_LLD_HOST_UPDATE_TLS_ACCEPT | ZBX_FLAG_LLD_HOST_UPDATE_TLS_ISSUER |		\
		ZBX_FLAG_LLD_HOST_UPDATE_TLS_SUBJECT | ZBX_FLAG_LLD_HOST_UPDATE_TLS_PSK_IDENTITY |	\
		ZBX_FLAG_LLD_HOST_UPDATE_TLS_PSK | ZBX_FLAG_LLD_HOST_UPDATE_CUSTOM_INTERFACES |		\
		ZBX_FLAG_LLD_HOST_UPDATE_PROXY_GROUP | ZBX_FLAG_LLD_HOST_UPDATE_MONITORED_BY)
	zbx_uint64_t			flags;
	const struct zbx_json_parse	*jp_row;
	signed char			inventory_mode;
	signed char			inventory_mode_orig;
	unsigned char			status;
	unsigned char			custom_interfaces;
	unsigned char			custom_interfaces_orig;
	zbx_uint64_t			proxyid_orig;
	zbx_uint64_t			proxy_groupid_orig;
	signed char			ipmi_authtype_orig;
	unsigned char			ipmi_privilege_orig;
	unsigned char			monitored_by_orig;
	char				*ipmi_username_orig;
	char				*ipmi_password_orig;
	char				*tls_issuer_orig;
	char				*tls_subject_orig;
	char				*tls_psk_identity_orig;
	char				*tls_psk_orig;
	char				tls_connect_orig;
	char				tls_accept_orig;
	zbx_uint64_t			hgsetid_orig;
	zbx_lld_hgset_t			*hgset;

#define ZBX_LLD_HOST_HGSET_ACTION_IDLE		0
#define ZBX_LLD_HOST_HGSET_ACTION_ADD		1
#define ZBX_LLD_HOST_HGSET_ACTION_UPDATE	2
	unsigned char			hgset_action;
}
zbx_lld_host_t;

static void	lld_host_free(zbx_lld_host_t *host)
{
	zbx_vector_uint64_destroy(&host->new_groupids);
	zbx_vector_uint64_destroy(&host->old_groupids);
	zbx_vector_uint64_destroy(&host->groupids);
	zbx_vector_uint64_destroy(&host->lnk_templateids);
	zbx_vector_uint64_destroy(&host->del_templateids);
	zbx_vector_ptr_clear_ext(&host->new_hostmacros, (zbx_clean_func_t)lld_hostmacro_free);
	zbx_vector_ptr_destroy(&host->new_hostmacros);
	zbx_vector_db_tag_ptr_clear_ext(&host->tags, zbx_db_tag_free);
	zbx_vector_db_tag_ptr_destroy(&host->tags);
	zbx_vector_ptr_clear_ext(&host->interfaces, (zbx_clean_func_t)lld_interface_free);
	zbx_vector_ptr_destroy(&host->interfaces);
	zbx_free(host->host_proto);
	zbx_free(host->host);
	zbx_free(host->host_orig);
	zbx_free(host->name);
	zbx_free(host->name_orig);
	zbx_free(host->ipmi_username_orig);
	zbx_free(host->ipmi_password_orig);
	zbx_free(host->tls_issuer_orig);
	zbx_free(host->tls_subject_orig);
	zbx_free(host->tls_psk_identity_orig);
	zbx_free(host->tls_psk_orig);
	zbx_free(host);
}

typedef struct
{
	zbx_uint64_t	group_prototypeid;
	char		*name;
}
zbx_lld_group_prototype_t;

static void	lld_group_prototype_free(zbx_lld_group_prototype_t *group_prototype)
{
	zbx_free(group_prototype->name);
	zbx_free(group_prototype);
}

typedef struct
{
	zbx_uint64_t			groupdiscoveryid;
	zbx_uint64_t			parent_group_prototypeid;
	char				*name;
	unsigned char			discovery_status;
	int				ts_delete;
	int				lastcheck;
	const struct zbx_json_parse	*lld_row;

#define ZBX_FLAG_LLD_GROUP_DISCOVERY_DISCOVERED		__UINT64_C(0x00000001)
#define ZBX_FLAG_LLD_GROUP_DISCOVERY_UPDATE_NAME	__UINT64_C(0x00000002)
#define ZBX_FLAG_LLD_GROUP_DISCOVERY_UPDATE_GROUPID	__UINT64_C(0x00000004)
#define ZBX_FLAG_LLD_GROUP_DISCOVERY_UPDATE		(ZBX_FLAG_LLD_GROUP_DISCOVERY_UPDATE_NAME |	\
							ZBX_FLAG_LLD_GROUP_DISCOVERY_UPDATE_GROUPID)
	zbx_uint64_t	flags;
}
zbx_lld_group_discovery_t;

static void	lld_group_discovery_free(zbx_lld_group_discovery_t *group_discovery)
{
	zbx_free(group_discovery->name);
	zbx_free(group_discovery);
}

ZBX_PTR_VECTOR_DECL(lld_group_discovery_ptr, zbx_lld_group_discovery_t *)
ZBX_PTR_VECTOR_IMPL(lld_group_discovery_ptr, zbx_lld_group_discovery_t *)

typedef struct
{
	zbx_uint64_t				groupid;
	zbx_vector_lld_group_discovery_ptr_t	discovery;
	zbx_vector_ptr_t			hosts;
	char					*name;
	char					*name_orig;
	char					*name_inherit;	/* name of a group to inherit rights from */
#define ZBX_FLAG_LLD_GROUP_DISCOVERED		__UINT64_C(0x00000001)	/* groups which should be updated or added */
#define ZBX_FLAG_LLD_GROUP_UPDATE_NAME		__UINT64_C(0x00000002)	/* groups.name field should be updated */
#define ZBX_FLAG_LLD_GROUP_BLOCK_UPDATE		__UINT64_C(0x80000000)	/* group is discovered by other prototypes */
									/* and cannot be changed                   */
#define ZBX_FLAG_LLD_GROUP_UPDATE		ZBX_FLAG_LLD_GROUP_UPDATE_NAME
	zbx_uint64_t				flags;
}
zbx_lld_group_t;

ZBX_PTR_VECTOR_DECL(lld_group_ptr, zbx_lld_group_t *)
ZBX_PTR_VECTOR_IMPL(lld_group_ptr, zbx_lld_group_t *)

static void	lld_group_free(zbx_lld_group_t *group)
{
	zbx_vector_lld_group_discovery_ptr_clear_ext(&group->discovery, lld_group_discovery_free);
	zbx_vector_lld_group_discovery_ptr_destroy(&group->discovery);

	/* zbx_vector_ptr_clear_ext(&group->hosts, (zbx_clean_func_t)lld_host_free); is not missing here */
	zbx_vector_ptr_destroy(&group->hosts);
	zbx_free(group->name);
	zbx_free(group->name_orig);
	zbx_free(group->name_inherit);
	zbx_free(group);
}

typedef struct
{
	char				*name;
	/* permission pair (usrgrpid, permission) */
	zbx_vector_uint64_pair_t	rights;
}
zbx_lld_group_rights_t;

typedef struct
{
	zbx_uint64_t		ugsetid;
	int			permission;
	zbx_lld_hgset_t		*hgset;
} zbx_lld_permission_t;

ZBX_VECTOR_DECL(lld_permission, zbx_lld_permission_t)
ZBX_VECTOR_IMPL(lld_permission, zbx_lld_permission_t)

static int	lld_permission_compare(const void *d1, const void *d2)
{
	const zbx_lld_permission_t	*p1 = (const zbx_lld_permission_t * )d1;
	const zbx_lld_permission_t	*p2 = (const zbx_lld_permission_t * )d2;

	ZBX_RETURN_IF_NOT_EQUAL(p1->ugsetid, p2->ugsetid);
	ZBX_RETURN_IF_NOT_EQUAL(p1->hgset, p2->hgset);

	return 0;
}

static zbx_hash_t	zbx_ids_names_hash_func(const void *data)
{
	const zbx_id_name_pair_t	*id_name_pair_entry = (const zbx_id_name_pair_t *)data;

	return ZBX_DEFAULT_UINT64_HASH_ALGO(&(id_name_pair_entry->id), sizeof(id_name_pair_entry->id),
			ZBX_DEFAULT_HASH_SEED);
}



/******************************************************************************
 *                                                                            *
 * Purpose: retrieves tags of the existing hosts                              *
 *                                                                            *
 ******************************************************************************/
static void	lld_hosts_get_tags(zbx_vector_ptr_t *hosts)
{
	zbx_vector_uint64_t	hostids;
	int			i;
	zbx_lld_host_t		*host;
	zbx_db_result_t		result;
	zbx_db_row_t		row;
	char			*sql = NULL;
	size_t			sql_alloc = 0, sql_offset = 0;
	zbx_uint64_t		hostid;
	zbx_db_tag_t		*tag;

	zbx_vector_ptr_sort(hosts, ZBX_DEFAULT_UINT64_PTR_COMPARE_FUNC);
	zbx_vector_uint64_create(&hostids);

	for (i = 0; i < hosts->values_num; i++)
	{
		host = (zbx_lld_host_t *)hosts->values[i];
		zbx_vector_uint64_append(&hostids, host->hostid);
	}

	zbx_strcpy_alloc(&sql, &sql_alloc, &sql_offset, "select hosttagid,hostid,tag,value,automatic from host_tag"
		" where");
	zbx_db_add_condition_alloc(&sql, &sql_alloc, &sql_offset, "hostid", hostids.values, hostids.values_num);
	zbx_strcpy_alloc(&sql, &sql_alloc, &sql_offset, " order by hostid");

	result = zbx_db_select("%s", sql);

	i = 0;
	host = (zbx_lld_host_t *)hosts->values[i];

	while (NULL != (row = zbx_db_fetch(result)))
	{
		ZBX_STR2UINT64(hostid, row[1]);
		while (hostid != host->hostid)
		{
			if (++i == hosts->values_num)
			{
				THIS_SHOULD_NEVER_HAPPEN;
				goto out;
			}
			host = (zbx_lld_host_t *)hosts->values[i];
		}

		tag = zbx_db_tag_create(row[2], row[3]);
		tag->automatic = atoi(row[4]);
		ZBX_STR2UINT64(tag->tagid, row[0]);

		zbx_vector_db_tag_ptr_append(&host->tags, tag);
	}
out:
	zbx_db_free_result(result);
	zbx_free(sql);
	zbx_vector_uint64_destroy(&hostids);
}

/******************************************************************************
 *                                                                            *
 * Purpose: retrieves existing hosts for the specified host prototype         *
 *                                                                            *
 * Parameters: parent_hostid - [IN] host prototype identifier                 *
 *             hosts         - [OUT] list of hosts                            *
 *             ...           - [IN] new values which should be updated if     *
 *                                  different from original                   *
 *                                                                            *
 ******************************************************************************/
static void	lld_hosts_get(zbx_uint64_t parent_hostid, zbx_vector_ptr_t *hosts, unsigned char monitored_by,
		zbx_uint64_t proxyid, zbx_uint64_t proxy_groupid, signed char ipmi_authtype,
		unsigned char ipmi_privilege, const char *ipmi_username, const char *ipmi_password,
		unsigned char tls_connect, unsigned char tls_accept, const char *tls_issuer, const char *tls_subject,
		const char *tls_psk_identity, const char *tls_psk)
{
	zbx_db_result_t		result;
	zbx_db_row_t		row;
	zbx_lld_host_t		*host;
	zbx_uint64_t		db_proxyid, db_proxy_groupid;
	unsigned char		db_monitored_by;

	zabbix_log(LOG_LEVEL_DEBUG, "In %s()", __func__);

	result = zbx_db_select(
			"select hd.hostid,hd.host,hd.lastcheck,hd.ts_delete,h.host,h.name,h.proxyid,"
				"h.ipmi_authtype,h.ipmi_privilege,h.ipmi_username,h.ipmi_password,hi.inventory_mode,"
				"h.tls_connect,h.tls_accept,h.tls_issuer,h.tls_subject,h.tls_psk_identity,h.tls_psk,"
<<<<<<< HEAD
				"h.custom_interfaces,hh.hgsetid,h.proxy_groupid,h.monitored_by"
=======
				"h.custom_interfaces,hh.hgsetid,hd.status,hd.ts_disable,hd.disable_source,h.status"
>>>>>>> 7d3cc0e3
			" from host_discovery hd"
				" join hosts h"
					" on hd.hostid=h.hostid"
				" left join host_hgset hh"
					" on hh.hostid=h.hostid"
				" left join host_inventory hi"
					" on hd.hostid=hi.hostid"
			" where hd.parent_hostid=" ZBX_FS_UI64,
			parent_hostid);

	while (NULL != (row = zbx_db_fetch(result)))
	{
		host = (zbx_lld_host_t *)zbx_malloc(NULL, sizeof(zbx_lld_host_t));

		ZBX_STR2UINT64(host->hostid, row[0]);
		host->host_proto = zbx_strdup(NULL, row[1]);
		host->lastcheck = atoi(row[2]);
		host->ts_delete = atoi(row[3]);
		host->host = zbx_strdup(NULL, row[4]);
		host->host_orig = NULL;
		host->name = zbx_strdup(NULL, row[5]);
		host->name_orig = NULL;
		host->ipmi_username_orig = NULL;
		host->ipmi_password_orig = NULL;
		host->tls_issuer_orig = NULL;
		host->tls_subject_orig = NULL;
		host->tls_psk_identity_orig = NULL;
		host->tls_psk_orig = NULL;
		host->jp_row = NULL;
		host->inventory_mode = HOST_INVENTORY_DISABLED;
		ZBX_STR2UCHAR(host->status, row[23]);
		host->custom_interfaces_orig = 0;
		host->monitored_by_orig = 0;
		host->proxyid_orig = 0;
		host->proxy_groupid_orig = 0;
		host->ipmi_authtype_orig = 0;
		host->ipmi_privilege_orig = 0;
		host->tls_connect_orig = 0;
		host->tls_accept_orig = 0;
		host->flags = 0x00;
		ZBX_STR2UCHAR(host->custom_interfaces, row[18]);
		host->hgset_action = ZBX_LLD_HOST_HGSET_ACTION_IDLE;
		ZBX_STR2UCHAR(host->discovery_status, row[20]);
		host->ts_disable = atoi(row[21]);
		ZBX_STR2UCHAR(host->disable_source, row[22]);

		ZBX_STR2UCHAR(db_monitored_by, row[21]);
		if (db_monitored_by != monitored_by)
		{
			host->monitored_by_orig = db_monitored_by;
			host->flags |= ZBX_FLAG_LLD_HOST_UPDATE_MONITORED_BY;
		}

		ZBX_DBROW2UINT64(db_proxyid, row[6]);
		if (db_proxyid != proxyid)
		{
			host->proxyid_orig = db_proxyid;
			host->flags |= ZBX_FLAG_LLD_HOST_UPDATE_PROXY;
		}

		ZBX_DBROW2UINT64(db_proxy_groupid, row[20]);
		if (db_proxy_groupid != proxy_groupid)
		{
			host->proxy_groupid_orig = db_proxy_groupid;
			host->flags |= ZBX_FLAG_LLD_HOST_UPDATE_PROXY_GROUP;
		}

		if ((signed char)atoi(row[7]) != ipmi_authtype)
		{
			host->ipmi_authtype_orig = (signed char)atoi(row[7]);
			host->flags |= ZBX_FLAG_LLD_HOST_UPDATE_IPMI_AUTH;
		}

		if ((unsigned char)atoi(row[8]) != ipmi_privilege)
		{
			host->ipmi_privilege_orig = (unsigned char)atoi(row[8]);
			host->flags |= ZBX_FLAG_LLD_HOST_UPDATE_IPMI_PRIV;
		}

		if (0 != strcmp(row[9], ipmi_username))
		{
			host->ipmi_username_orig = zbx_strdup(NULL, row[9]);
			host->flags |= ZBX_FLAG_LLD_HOST_UPDATE_IPMI_USER;
		}

		if (0 != strcmp(row[10], ipmi_password))
		{
			host->ipmi_password_orig = zbx_strdup(NULL, row[10]);
			host->flags |= ZBX_FLAG_LLD_HOST_UPDATE_IPMI_PASS;
		}

		if (atoi(row[12]) != tls_connect)
		{
			host->tls_connect_orig = (char)atoi(row[12]);
			host->flags |= ZBX_FLAG_LLD_HOST_UPDATE_TLS_CONNECT;
		}

		if (atoi(row[13]) != tls_accept)
		{
			host->tls_accept_orig = (char)atoi(row[13]);
			host->flags |= ZBX_FLAG_LLD_HOST_UPDATE_TLS_ACCEPT;
		}

		if (0 != strcmp(tls_issuer, row[14]))
		{
			host->tls_issuer_orig = zbx_strdup(NULL, row[14]);
			host->flags |= ZBX_FLAG_LLD_HOST_UPDATE_TLS_ISSUER;
		}

		if (0 != strcmp(tls_subject, row[15]))
		{
			host->tls_subject_orig = zbx_strdup(NULL, row[15]);
			host->flags |= ZBX_FLAG_LLD_HOST_UPDATE_TLS_SUBJECT;
		}

		if (0 != strcmp(tls_psk_identity, row[16]))
		{
			host->tls_psk_identity_orig = zbx_strdup(NULL, row[16]);
			host->flags |= ZBX_FLAG_LLD_HOST_UPDATE_TLS_PSK_IDENTITY;
		}

		if (0 != strcmp(tls_psk, row[17]))
		{
			host->tls_psk_orig = zbx_strdup(NULL, row[17]);
			host->flags |= ZBX_FLAG_LLD_HOST_UPDATE_TLS_PSK;
		}

		if (SUCCEED == zbx_db_is_null(row[11]))
			host->inventory_mode_orig = HOST_INVENTORY_DISABLED;
		else
			host->inventory_mode_orig = (signed char)atoi(row[11]);

		if (SUCCEED == zbx_db_is_null(row[19]))
			host->hgsetid_orig = 0;
		else
			ZBX_STR2UINT64(host->hgsetid_orig, row[19]);

		zbx_vector_uint64_create(&host->groupids);
		zbx_vector_uint64_create(&host->old_groupids);
		zbx_vector_uint64_create(&host->new_groupids);
		zbx_vector_uint64_create(&host->lnk_templateids);
		zbx_vector_uint64_create(&host->del_templateids);
		zbx_vector_ptr_create(&host->new_hostmacros);
		zbx_vector_db_tag_ptr_create(&host->tags);
		zbx_vector_ptr_create(&host->interfaces);

		zbx_vector_ptr_append(hosts, host);
	}
	zbx_db_free_result(result);

	zabbix_log(LOG_LEVEL_DEBUG, "End of %s()", __func__);
}

/******************************************************************************
 *                                                                            *
 * Purpose: validate low-level discovered hosts                               *
 *                                                                            *
 * Parameters: hosts - [IN] list of hosts; should be sorted by hostid         *
 *             error - [OUT]                                                  *
 *                                                                            *
 ******************************************************************************/
static void	lld_hosts_validate(zbx_vector_ptr_t *hosts, char **error)
{
	zbx_db_result_t		result;
	zbx_db_row_t		row;
	int			i, j;
	zbx_lld_host_t		*host, *host_b;
	zbx_vector_uint64_t	hostids;
	zbx_vector_str_t	tnames, vnames;

	zabbix_log(LOG_LEVEL_DEBUG, "In %s()", __func__);

	zbx_vector_uint64_create(&hostids);
	zbx_vector_str_create(&tnames);		/* list of technical host names */
	zbx_vector_str_create(&vnames);		/* list of visible host names */

	/* checking a host name validity */
	for (i = 0; i < hosts->values_num; i++)
	{
		char	*ch_error;

		host = (zbx_lld_host_t *)hosts->values[i];

		if (0 == (host->flags & ZBX_FLAG_LLD_HOST_DISCOVERED))
			continue;

		/* only new hosts or hosts with changed host name will be validated */
		if (0 != host->hostid && 0 == (host->flags & ZBX_FLAG_LLD_HOST_UPDATE_HOST))
			continue;

		/* host name is valid? */
		if (SUCCEED == zbx_check_hostname(host->host, &ch_error))
			continue;

		*error = zbx_strdcatf(*error, "Cannot %s host \"%s\": %s.\n",
				(0 != host->hostid ? "update" : "create"), host->host, ch_error);

		zbx_free(ch_error);

		if (0 != host->hostid)
		{
			lld_field_str_rollback(&host->host, &host->host_orig, &host->flags,
					ZBX_FLAG_LLD_HOST_UPDATE_HOST);
		}
		else
			host->flags &= ~ZBX_FLAG_LLD_HOST_DISCOVERED;
	}

	/* checking a visible host name validity */
	for (i = 0; i < hosts->values_num; i++)
	{
		host = (zbx_lld_host_t *)hosts->values[i];

		if (0 == (host->flags & ZBX_FLAG_LLD_HOST_DISCOVERED))
			continue;

		/* only new hosts or hosts with changed visible name will be validated */
		if (0 != host->hostid && 0 == (host->flags & ZBX_FLAG_LLD_HOST_UPDATE_NAME))
			continue;

		/* visible host name is valid utf8 sequence and has a valid length */
		if (SUCCEED == zbx_is_utf8(host->name) && '\0' != *host->name &&
				ZBX_MAX_HOSTNAME_LEN >= zbx_strlen_utf8(host->name))
		{
			continue;
		}

		zbx_replace_invalid_utf8(host->name);
		*error = zbx_strdcatf(*error, "Cannot %s host: invalid visible host name \"%s\".\n",
				(0 != host->hostid ? "update" : "create"), host->name);

		if (0 != host->hostid)
		{
			lld_field_str_rollback(&host->name, &host->name_orig, &host->flags,
					ZBX_FLAG_LLD_HOST_UPDATE_NAME);
		}
		else
			host->flags &= ~ZBX_FLAG_LLD_HOST_DISCOVERED;
	}

	/* checking duplicated host names */
	for (i = 0; i < hosts->values_num; i++)
	{
		host = (zbx_lld_host_t *)hosts->values[i];

		if (0 == (host->flags & ZBX_FLAG_LLD_HOST_DISCOVERED))
			continue;

		/* only new hosts or hosts with changed host name will be validated */
		if (0 != host->hostid && 0 == (host->flags & ZBX_FLAG_LLD_HOST_UPDATE_HOST))
			continue;

		for (j = 0; j < hosts->values_num; j++)
		{
			host_b = (zbx_lld_host_t *)hosts->values[j];

			if (0 == (host_b->flags & ZBX_FLAG_LLD_HOST_DISCOVERED) || i == j)
				continue;

			if (0 != strcmp(host->host, host_b->host))
				continue;

			*error = zbx_strdcatf(*error, "Cannot %s host:"
					" host with the same name \"%s\" (\"%s\") already exists.\n",
					(0 != host->hostid ? "update" : "create"), host->host, host->name);

			if (0 != host->hostid)
			{
				lld_field_str_rollback(&host->host, &host->host_orig, &host->flags,
						ZBX_FLAG_LLD_HOST_UPDATE_HOST);
			}
			else
				host->flags &= ~ZBX_FLAG_LLD_HOST_DISCOVERED;
		}
	}

	/* checking duplicated visible host names */
	for (i = 0; i < hosts->values_num; i++)
	{
		host = (zbx_lld_host_t *)hosts->values[i];

		if (0 == (host->flags & ZBX_FLAG_LLD_HOST_DISCOVERED))
			continue;

		/* only new hosts or hosts with changed visible name will be validated */
		if (0 != host->hostid && 0 == (host->flags & ZBX_FLAG_LLD_HOST_UPDATE_NAME))
			continue;

		for (j = 0; j < hosts->values_num; j++)
		{
			host_b = (zbx_lld_host_t *)hosts->values[j];

			if (0 == (host_b->flags & ZBX_FLAG_LLD_HOST_DISCOVERED) || i == j)
				continue;

			if (0 != strcmp(host->name, host_b->name))
				continue;

			*error = zbx_strdcatf(*error, "Cannot %s host:"
					" host with the same visible name \"%s\" already exists.\n",
					(0 != host->hostid ? "update" : "create"), host->name);

			if (0 != host->hostid)
			{
				lld_field_str_rollback(&host->name, &host->name_orig, &host->flags,
						ZBX_FLAG_LLD_HOST_UPDATE_NAME);
			}
			else
				host->flags &= ~ZBX_FLAG_LLD_HOST_DISCOVERED;
		}
	}

	/* checking duplicated host names and visible host names in DB */

	for (i = 0; i < hosts->values_num; i++)
	{
		host = (zbx_lld_host_t *)hosts->values[i];

		if (0 == (host->flags & ZBX_FLAG_LLD_HOST_DISCOVERED))
			continue;

		if (0 != host->hostid)
			zbx_vector_uint64_append(&hostids, host->hostid);

		if (0 == host->hostid || 0 != (host->flags & ZBX_FLAG_LLD_HOST_UPDATE_HOST))
			zbx_vector_str_append(&tnames, host->host);

		if (0 == host->hostid || 0 != (host->flags & ZBX_FLAG_LLD_HOST_UPDATE_NAME))
			zbx_vector_str_append(&vnames, host->name);
	}

	if (0 != tnames.values_num || 0 != vnames.values_num)
	{
		char	*sql = NULL;
		size_t	sql_alloc = 0, sql_offset = 0;

		zbx_snprintf_alloc(&sql, &sql_alloc, &sql_offset,
				"select host,name"
				" from hosts"
				" where status in (%d,%d,%d)"
					" and flags<>%d"
					" and",
				HOST_STATUS_MONITORED, HOST_STATUS_NOT_MONITORED, HOST_STATUS_TEMPLATE,
				ZBX_FLAG_DISCOVERY_PROTOTYPE);

		if (0 != tnames.values_num && 0 != vnames.values_num)
			zbx_strcpy_alloc(&sql, &sql_alloc, &sql_offset, " (");

		if (0 != tnames.values_num)
		{
			zbx_db_add_str_condition_alloc(&sql, &sql_alloc, &sql_offset, "host",
					(const char * const *)tnames.values, tnames.values_num);
		}

		if (0 != tnames.values_num && 0 != vnames.values_num)
			zbx_strcpy_alloc(&sql, &sql_alloc, &sql_offset, " or");

		if (0 != vnames.values_num)
		{
			zbx_db_add_str_condition_alloc(&sql, &sql_alloc, &sql_offset, "name",
					(const char * const *)vnames.values, vnames.values_num);
		}

		if (0 != tnames.values_num && 0 != vnames.values_num)
			zbx_chrcpy_alloc(&sql, &sql_alloc, &sql_offset, ')');

		if (0 != hostids.values_num)
		{
			zbx_vector_uint64_sort(&hostids, ZBX_DEFAULT_UINT64_COMPARE_FUNC);
			zbx_strcpy_alloc(&sql, &sql_alloc, &sql_offset, " and not");
			zbx_db_add_condition_alloc(&sql, &sql_alloc, &sql_offset, "hostid",
					hostids.values, hostids.values_num);
		}

		result = zbx_db_select("%s", sql);

		while (NULL != (row = zbx_db_fetch(result)))
		{
			for (i = 0; i < hosts->values_num; i++)
			{
				host = (zbx_lld_host_t *)hosts->values[i];

				if (0 == (host->flags & ZBX_FLAG_LLD_HOST_DISCOVERED))
					continue;

				if (0 == strcmp(host->host, row[0]))
				{
					*error = zbx_strdcatf(*error, "Cannot %s host:"
							" host with the same name \"%s\" (\"%s\") already exists.\n",
							(0 != host->hostid ? "update" : "create"), host->host,
							host->name);

					if (0 != host->hostid)
					{
						lld_field_str_rollback(&host->host, &host->host_orig, &host->flags,
								ZBX_FLAG_LLD_HOST_UPDATE_HOST);
					}
					else
						host->flags &= ~ZBX_FLAG_LLD_HOST_DISCOVERED;
				}

				if (0 == strcmp(host->name, row[1]))
				{
					*error = zbx_strdcatf(*error, "Cannot %s host:"
							" host with the same visible name \"%s\" already exists.\n",
							(0 != host->hostid ? "update" : "create"), host->name);

					if (0 != host->hostid)
					{
						lld_field_str_rollback(&host->name, &host->name_orig, &host->flags,
								ZBX_FLAG_LLD_HOST_UPDATE_NAME);
					}
					else
						host->flags &= ~ZBX_FLAG_LLD_HOST_DISCOVERED;
				}
			}
		}
		zbx_db_free_result(result);

		zbx_free(sql);
	}

	zbx_vector_str_destroy(&vnames);
	zbx_vector_str_destroy(&tnames);
	zbx_vector_uint64_destroy(&hostids);

	zabbix_log(LOG_LEVEL_DEBUG, "End of %s()", __func__);
}

static zbx_lld_host_t	*lld_host_make(zbx_vector_ptr_t *hosts, const char *host_proto, const char *name_proto,
		signed char inventory_mode_proto, unsigned char status_proto, unsigned char discover_proto,
		zbx_vector_db_tag_ptr_t *tags, const zbx_lld_row_t *lld_row,
		const zbx_vector_lld_macro_path_t *lld_macros, unsigned char custom_iface, char **error)
{
	char			*buffer = NULL;
	int			i, host_found = 0;
	zbx_lld_host_t		*host = NULL;
	zbx_vector_db_tag_ptr_t	override_tags;
	zbx_vector_uint64_t	lnk_templateids;
	zbx_vector_db_tag_ptr_t	new_tags;

	zabbix_log(LOG_LEVEL_DEBUG, "In %s()", __func__);

	zbx_vector_uint64_create(&lnk_templateids);
	zbx_vector_db_tag_ptr_create(&new_tags);

	for (i = 0; i < hosts->values_num; i++)
	{
		host = (zbx_lld_host_t *)hosts->values[i];

		if (0 != (host->flags & ZBX_FLAG_LLD_HOST_DISCOVERED))
			continue;

		if (0 == host->hostid)
			continue;

		buffer = zbx_strdup(buffer, host->host_proto);
		zbx_substitute_lld_macros(&buffer, &lld_row->jp_row, lld_macros, ZBX_MACRO_ANY, NULL, 0);
		zbx_lrtrim(buffer, ZBX_WHITESPACE);

		if (0 == strcmp(host->host, buffer))
		{
			host_found = 1;
			break;
		}
	}

	zbx_vector_db_tag_ptr_create(&override_tags);

	if (0 == host_found)
	{
		host = (zbx_lld_host_t *)zbx_malloc(NULL, sizeof(zbx_lld_host_t));

		host->hostid = 0;
		host->host_proto = NULL;
		host->lastcheck = 0;
		host->discovery_status = ZBX_LLD_DISCOVERY_STATUS_NORMAL;
		host->ts_delete = 0;
		host->ts_disable = 0;
		host->disable_source = ZBX_DISABLE_SOURCE_DEFAULT;
		host->host = zbx_strdup(NULL, host_proto);
		host->host_orig = NULL;
		zbx_substitute_lld_macros(&host->host, &lld_row->jp_row, lld_macros, ZBX_MACRO_ANY, NULL, 0);
		zbx_lrtrim(host->host, ZBX_WHITESPACE);

		host->status = status_proto;
		host->inventory_mode = inventory_mode_proto;
		host->custom_interfaces = custom_iface;
		host->ipmi_username_orig = NULL;
		host->ipmi_password_orig = NULL;
		host->tls_issuer_orig = NULL;
		host->tls_subject_orig = NULL;
		host->tls_psk_identity_orig = NULL;
		host->tls_psk_orig = NULL;
		host->tls_connect_orig = 0;
		host->tls_accept_orig = 0;

		zbx_vector_uint64_create(&host->lnk_templateids);

		lld_override_host(&lld_row->overrides, host->host, &lnk_templateids, &host->inventory_mode,
				&override_tags, &host->status, &discover_proto);

		if (ZBX_PROTOTYPE_NO_DISCOVER == discover_proto)
		{
			zbx_vector_uint64_destroy(&host->lnk_templateids);
			zbx_free(host->host);
			zbx_free(host);
			goto out;
		}
		else
		{
			host->name = zbx_strdup(NULL, name_proto);
			zbx_substitute_lld_macros(&host->name, &lld_row->jp_row, lld_macros, ZBX_MACRO_ANY, NULL, 0);
			zbx_lrtrim(host->name, ZBX_WHITESPACE);
			host->name_orig = NULL;
			zbx_vector_uint64_create(&host->groupids);
			zbx_vector_uint64_create(&host->old_groupids);
			zbx_vector_uint64_create(&host->new_groupids);
			zbx_vector_uint64_create(&host->del_templateids);
			zbx_vector_ptr_create(&host->new_hostmacros);
			zbx_vector_db_tag_ptr_create(&host->tags);
			zbx_vector_ptr_create(&host->interfaces);
			host->flags = ZBX_FLAG_LLD_HOST_DISCOVERED;
			host->jp_row = NULL;
			host->inventory_mode_orig = host->inventory_mode;
			host->custom_interfaces_orig = host->custom_interfaces;
			host->monitored_by_orig = 0;
			host->proxyid_orig = 0;
			host->proxy_groupid_orig = 0;
			host->ipmi_authtype_orig = 0;
			host->ipmi_privilege_orig = 0;
			host->hgsetid_orig = 0;
			host->hgset_action = ZBX_LLD_HOST_HGSET_ACTION_IDLE;

			zbx_vector_ptr_append(hosts, host);
		}
	}
	else
	{
		zbx_free(buffer);
		/* host technical name */
		if (0 != strcmp(host->host_proto, host_proto))	/* the new host prototype differs */
		{
			buffer = zbx_strdup(buffer, host_proto);
			zbx_substitute_lld_macros(&buffer, &lld_row->jp_row, lld_macros, ZBX_MACRO_ANY, NULL, 0);
			zbx_lrtrim(buffer, ZBX_WHITESPACE);
		}

		lld_override_host(&lld_row->overrides, NULL != buffer ? buffer : host->host, &lnk_templateids,
				&inventory_mode_proto, &override_tags, NULL, &discover_proto);

		if (ZBX_PROTOTYPE_NO_DISCOVER == discover_proto)
		{
			host = NULL;
			goto out;
		}

		if (NULL != buffer)
		{
			host->host_orig = host->host;
			host->host = buffer;
			buffer = NULL;
			host->flags |= ZBX_FLAG_LLD_HOST_UPDATE_HOST;
		}

		host->inventory_mode = inventory_mode_proto;

		if (host->custom_interfaces != custom_iface)
		{
			host->custom_interfaces_orig = host->custom_interfaces;
			host->custom_interfaces = custom_iface;
			host->flags |= ZBX_FLAG_LLD_HOST_UPDATE_CUSTOM_INTERFACES;
		}

		/* host visible name */
		buffer = zbx_strdup(buffer, name_proto);
		zbx_substitute_lld_macros(&buffer, &lld_row->jp_row, lld_macros, ZBX_MACRO_ANY, NULL, 0);
		zbx_lrtrim(buffer, ZBX_WHITESPACE);
		if (0 != strcmp(host->name, buffer))
		{
			host->name_orig = host->name;
			host->name = buffer;
			buffer = NULL;
			host->flags |= ZBX_FLAG_LLD_HOST_UPDATE_NAME;
		}

		host->flags |= ZBX_FLAG_LLD_HOST_DISCOVERED;
	}

	host->jp_row = &lld_row->jp_row;

	if (0 != (host->flags & ZBX_FLAG_LLD_HOST_DISCOVERED))
	{
		zbx_db_tag_t	*db_tag;

		for (i = 0; i < tags->values_num; i++)
		{
			db_tag = zbx_db_tag_create(tags->values[i]->tag, tags->values[i]->value);
			zbx_vector_db_tag_ptr_append(&new_tags, db_tag);
		}

		for (i = 0; i < override_tags.values_num; i++)
		{
			db_tag = zbx_db_tag_create(override_tags.values[i]->tag, override_tags.values[i]->value);
			zbx_vector_db_tag_ptr_append(&new_tags, db_tag);
		}

		for (i = 0; i < new_tags.values_num; i++)
		{
			zbx_substitute_lld_macros(&new_tags.values[i]->tag, host->jp_row, lld_macros, ZBX_MACRO_FUNC,
					NULL, 0);
			zbx_substitute_lld_macros(&new_tags.values[i]->value, host->jp_row, lld_macros, ZBX_MACRO_FUNC,
					NULL, 0);
		}

		if (SUCCEED != zbx_merge_tags(&host->tags, &new_tags, "host", error))
		{
			if (0 == host->hostid)
			{
				host->flags &= ~ZBX_FLAG_LLD_HOST_DISCOVERED;
				*error = zbx_strdcatf(*error, "Cannot create host: tag validation failed.\n");
			}
		}

		/* sort existing tags by their ids for update operations */
		zbx_vector_db_tag_ptr_sort(&host->tags, ZBX_DEFAULT_UINT64_PTR_COMPARE_FUNC);
		zbx_vector_db_tag_ptr_clear_ext(&new_tags, zbx_db_tag_free);

		if (0 != lnk_templateids.values_num)
		{
			zbx_vector_uint64_append_array(&host->lnk_templateids, lnk_templateids.values,
					lnk_templateids.values_num);
		}
	}
out:
	zbx_vector_db_tag_ptr_destroy(&new_tags);
	zbx_vector_db_tag_ptr_destroy(&override_tags);
	zbx_vector_uint64_destroy(&lnk_templateids);

	zbx_free(buffer);

	zabbix_log(LOG_LEVEL_DEBUG, "End of %s():%p", __func__, (void *)host);

	return host;
}

/******************************************************************************
 *                                                                            *
 * Purpose: retrieve list of host groups which should be present on the each  *
 *          discovered host                                                   *
 *                                                                            *
 * Parameters: parent_hostid - [IN] host prototype identifier                 *
 *             groupids      - [OUT] sorted list of host groups               *
 *                                                                            *
 ******************************************************************************/
static void	lld_simple_groups_get(zbx_uint64_t parent_hostid, zbx_vector_uint64_t *groupids)
{
	zbx_db_result_t	result;
	zbx_db_row_t	row;
	zbx_uint64_t	groupid;

	result = zbx_db_select(
			"select groupid"
			" from group_prototype"
			" where groupid is not null"
				" and hostid=" ZBX_FS_UI64,
			parent_hostid);

	while (NULL != (row = zbx_db_fetch(result)))
	{
		ZBX_STR2UINT64(groupid, row[0]);
		zbx_vector_uint64_append(groupids, groupid);
	}
	zbx_db_free_result(result);

	zbx_vector_uint64_sort(groupids, ZBX_DEFAULT_UINT64_COMPARE_FUNC);
}

/******************************************************************************
 *                                                                            *
 * Parameters: groupids         - [IN] sorted list of host group ids which    *
 *                                     should be present on the each          *
 *                                     discovered host (Groups)               *
 *             hosts            - [IN/OUT] list of hosts                      *
 *                                         should be sorted by hostid         *
 *             groups           - [IN]  list of host groups (Group prototypes)*
 *             del_hostgroupids - [OUT] sorted list of host groups which      *
 *                                      should be deleted                     *
 *                                                                            *
 ******************************************************************************/
static void	lld_hostgroups_make(const zbx_vector_uint64_t *groupids, zbx_vector_ptr_t *hosts,
		const zbx_vector_lld_group_ptr_t *groups, zbx_vector_uint64_t *del_hostgroupids)
{
	zbx_db_result_t		result;
	zbx_db_row_t		row;
	int			i, j;
	zbx_vector_uint64_t	hostids;
	zbx_uint64_t		hostgroupid, hostid, groupid;
	zbx_lld_host_t		*host;
	const zbx_lld_group_t	*group;

	zabbix_log(LOG_LEVEL_DEBUG, "In %s() groupids:%d hosts:%d", __func__, groupids->values_num, hosts->values_num);

	zbx_vector_uint64_create(&hostids);

	for (i = 0; i < hosts->values_num; i++)
	{
		host = (zbx_lld_host_t *)hosts->values[i];

		if (0 == (host->flags & ZBX_FLAG_LLD_HOST_DISCOVERED))
			continue;

		zbx_vector_uint64_reserve(&host->new_groupids, (size_t)groupids->values_num);
		for (j = 0; j < groupids->values_num; j++)
			zbx_vector_uint64_append(&host->new_groupids, groupids->values[j]);

		if (0 != host->hostid)
			zbx_vector_uint64_append(&hostids, host->hostid);
	}

	for (i = 0; i < groups->values_num; i++)
	{
		group = groups->values[i];

		if (0 == (group->flags & ZBX_FLAG_LLD_GROUP_DISCOVERED))
			continue;

		for (j = 0; j < group->hosts.values_num; j++)
		{
			host = (zbx_lld_host_t *)group->hosts.values[j];

			zbx_vector_uint64_append(&host->new_groupids, group->groupid);
		}
	}

	for (i = 0; i < hosts->values_num; i++)
	{
		host = (zbx_lld_host_t *)hosts->values[i];

		if (0 == (host->flags & ZBX_FLAG_LLD_HOST_DISCOVERED))
			continue;

		zbx_vector_uint64_sort(&host->new_groupids, ZBX_DEFAULT_UINT64_COMPARE_FUNC);
		zbx_vector_uint64_append_array(&host->groupids, host->new_groupids.values,
				host->new_groupids.values_num);
	}

	if (0 != hostids.values_num)
	{
		char	*sql = NULL;
		size_t	sql_alloc = 0, sql_offset = 0;

		zbx_strcpy_alloc(&sql, &sql_alloc, &sql_offset,
				"select hostid,groupid,hostgroupid"
				" from hosts_groups"
				" where");
		zbx_db_add_condition_alloc(&sql, &sql_alloc, &sql_offset, "hostid", hostids.values, hostids.values_num);

		result = zbx_db_select("%s", sql);

		zbx_free(sql);

		while (NULL != (row = zbx_db_fetch(result)))
		{
			ZBX_STR2UINT64(hostid, row[0]);
			ZBX_STR2UINT64(groupid, row[1]);

			if (FAIL == (i = zbx_vector_ptr_bsearch(hosts, &hostid, ZBX_DEFAULT_UINT64_PTR_COMPARE_FUNC)))
			{
				THIS_SHOULD_NEVER_HAPPEN;
				continue;
			}

			host = (zbx_lld_host_t *)hosts->values[i];
			zbx_vector_uint64_append(&host->old_groupids, groupid);

			if (FAIL == (i = zbx_vector_uint64_bsearch(&host->new_groupids, groupid,
					ZBX_DEFAULT_UINT64_COMPARE_FUNC)))
			{
				/* host groups which should be unlinked */
				ZBX_STR2UINT64(hostgroupid, row[2]);
				zbx_vector_uint64_append(del_hostgroupids, hostgroupid);

				zbx_audit_host_create_entry(ZBX_AUDIT_LLD_CONTEXT, ZBX_AUDIT_ACTION_UPDATE, hostid,
						(NULL == host->host_orig) ? host->host : host->host_orig);

				zbx_audit_hostgroup_update_json_delete_group(ZBX_AUDIT_LLD_CONTEXT, hostid, hostgroupid,
						groupid);
			}
			else
			{
				/* host groups which are already added */
				zbx_vector_uint64_remove(&host->new_groupids, i);
			}
		}
		zbx_db_free_result(result);

		zbx_vector_uint64_sort(del_hostgroupids, ZBX_DEFAULT_UINT64_COMPARE_FUNC);
	}

	zbx_vector_uint64_destroy(&hostids);

	zabbix_log(LOG_LEVEL_DEBUG, "End of %s()", __func__);
}

static zbx_lld_hgset_t	*lld_hgset_make(zbx_vector_uint64_t *groupids)
{
	zbx_lld_hgset_t	*hgset;

	hgset = zbx_malloc(NULL, sizeof(zbx_lld_hgset_t));
	zbx_vector_uint64_create(&hgset->hgroupids);
	zbx_hgset_hash_calculate(groupids, hgset->hash_str, sizeof(hgset->hash_str));

	return hgset;
}

static void	lld_hgsets_make(zbx_uint64_t parent_hostid, zbx_vector_ptr_t *hosts, zbx_vector_lld_hgset_ptr_t *hgsets,
		zbx_vector_uint64_t *del_hgsetids)
{
	char				*sql = NULL;
	size_t				sql_alloc = 0, sql_offset = 0;
	int				i;
	zbx_db_result_t			result;
	zbx_db_row_t			row;
	zbx_vector_str_t		hashes;
	zbx_vector_uint64_t		hostids;
	zbx_lld_host_t			*host;

	zabbix_log(LOG_LEVEL_DEBUG, "In %s()", __func__);

	zbx_vector_uint64_create(&hostids);

	/* make hgsets and assign them to hosts */

	for (i = 0; i < hosts->values_num; i++)
	{
		int		k;
		zbx_lld_hgset_t	*hgset;

		host = (zbx_lld_host_t *)hosts->values[i];

		if (0 == (host->flags & ZBX_FLAG_LLD_HOST_DISCOVERED))
			continue;

		if (0 == host->groupids.values_num)
		{
			host->hgset = NULL;
			zabbix_log(LOG_LEVEL_WARNING, "%s() detected host without groups [parent_hostid=" ZBX_FS_UI64
					", hostid=" ZBX_FS_UI64 "], permissions will not be granted", __func__,
					parent_hostid, host->hostid);
			continue;
		}

		if (0 != host->hostid)
			zbx_vector_uint64_append(&hostids, host->hostid);

		if (0 < host->old_groupids.values_num)
		{
			zbx_vector_uint64_sort(&host->old_groupids, ZBX_DEFAULT_UINT64_COMPARE_FUNC);
			hgset = lld_hgset_make(&host->old_groupids);

			if (FAIL != (k = zbx_vector_lld_hgset_ptr_search(hgsets, hgset, lld_hgset_compare)))
			{
				lld_hgset_free(hgset);

				if (ZBX_LLD_HGSET_OPT_INSERT == hgsets->values[k]->opt)
				{
					hgsets->values[k]->hgsetid = host->hgsetid_orig;
					hgsets->values[k]->opt = ZBX_LLD_HGSET_OPT_REUSE;
				}
			}
			else
			{
				hgset->hgsetid = host->hgsetid_orig;
				hgset->opt = ZBX_LLD_HGSET_OPT_DELETE;
				zbx_vector_uint64_append_array(&hgset->hgroupids, host->old_groupids.values,
						host->old_groupids.values_num);
				zbx_vector_lld_hgset_ptr_append(hgsets, hgset);
			}
		}

		hgset = lld_hgset_make(&host->groupids);

		if (FAIL != (k = zbx_vector_lld_hgset_ptr_search(hgsets, hgset, lld_hgset_compare)))
		{
			lld_hgset_free(hgset);

			if (ZBX_LLD_HGSET_OPT_DELETE == hgsets->values[k]->opt)
				hgsets->values[k]->opt = ZBX_LLD_HGSET_OPT_REUSE;

			host->hgset = hgsets->values[k];
		}
		else
		{
			hgset->hgsetid = 0;
			hgset->opt = ZBX_LLD_HGSET_OPT_INSERT;
			host->hgset = hgset;
			zbx_vector_uint64_append_array(&hgset->hgroupids, host->groupids.values,
					host->groupids.values_num);
			zbx_vector_lld_hgset_ptr_append(hgsets, hgset);
		}

		if (0 != host->hostid && 0 == host->new_groupids.values_num &&
				host->groupids.values_num == host->old_groupids.values_num)
		{
			continue;
		}

		if (0 == host->hostid || 0 == host->old_groupids.values_num)
			host->hgset_action = ZBX_LLD_HOST_HGSET_ACTION_ADD;
		else
			host->hgset_action = ZBX_LLD_HOST_HGSET_ACTION_UPDATE;
	}

	zbx_vector_str_create(&hashes);

	for (i = 0; i < hgsets->values_num; i++)
	{
		if (ZBX_LLD_HGSET_OPT_INSERT == hgsets->values[i]->opt)
			zbx_vector_str_append(&hashes, hgsets->values[i]->hash_str);
		else if (ZBX_LLD_HGSET_OPT_DELETE == hgsets->values[i]->opt)
			zbx_vector_uint64_append(del_hgsetids, hgsets->values[i]->hgsetid);
	}

	/* get ids of existing hgsets which are marked for insert */
	if (0 < hashes.values_num)
	{
		zbx_strcpy_alloc(&sql, &sql_alloc, &sql_offset, "select hgsetid,hash from hgset where");
		zbx_db_add_str_condition_alloc(&sql, &sql_alloc, &sql_offset, "hash",
				(const char * const *)hashes.values, hashes.values_num);

		result = zbx_db_select("%s", sql);

		while (NULL != (row = zbx_db_fetch(result)))
		{
			if (FAIL != (i = zbx_vector_lld_hgset_ptr_search(hgsets, (void*)row[1],
					lld_hgset_hash_search)))
			{
				ZBX_STR2UINT64(hgsets->values[i]->hgsetid, row[0]);
				hgsets->values[i]->opt = ZBX_LLD_HGSET_OPT_REUSE;
			}
		}
		zbx_db_free_result(result);
	}

	zbx_vector_str_destroy(&hashes);

	/* get hgset ids to be deleted */
	if (0 < del_hgsetids->values_num)
	{
		zbx_vector_uint64_sort(del_hgsetids, ZBX_DEFAULT_UINT64_COMPARE_FUNC);

		sql_offset = 0;
		zbx_strcpy_alloc(&sql, &sql_alloc, &sql_offset, "select distinct hgsetid from host_hgset where");
		zbx_db_add_condition_alloc(&sql, &sql_alloc, &sql_offset, "hgsetid", del_hgsetids->values,
				del_hgsetids->values_num);
		zbx_strcpy_alloc(&sql, &sql_alloc, &sql_offset, " and not");
		zbx_db_add_condition_alloc(&sql, &sql_alloc, &sql_offset, "hostid", hostids.values, hostids.values_num);

		result = zbx_db_select("%s", sql);

		while (NULL != (row = zbx_db_fetch(result)))
		{
			zbx_uint64_t	hgsetid;

			ZBX_STR2UINT64(hgsetid, row[0]);

			if (FAIL == (i = zbx_vector_uint64_bsearch(del_hgsetids, hgsetid, ZBX_DEFAULT_UINT64_COMPARE_FUNC)))
			{
				THIS_SHOULD_NEVER_HAPPEN;
				continue;
			}

			zbx_vector_uint64_remove(del_hgsetids, i);
		}
		zbx_db_free_result(result);
	}

	zbx_vector_uint64_destroy(&hostids);
	zbx_free(sql);

	zabbix_log(LOG_LEVEL_DEBUG, "End of %s()", __func__);
}

static void	lld_permissions_make(zbx_vector_lld_permission_t *permissions, zbx_vector_lld_hgset_ptr_t *hgsets)
{
	char				*sql = NULL;
	size_t				sql_alloc = 0, sql_offset = 0;
	int				i;
	zbx_db_result_t			result;
	zbx_db_row_t			row;
	zbx_lld_hgset_t			*hgset;
	zbx_vector_uint64_t		hostgroupids;
	zbx_lld_permission_t		prm;

	zabbix_log(LOG_LEVEL_DEBUG, "In %s()", __func__);

	zbx_vector_uint64_create(&hostgroupids);

	for (i = 0; i < hgsets->values_num; i++)
	{
		hgset = hgsets->values[i];

		if (ZBX_LLD_HGSET_OPT_INSERT == hgset->opt)
		{
			zbx_vector_uint64_append_array(&hostgroupids, hgset->hgroupids.values,
					hgset->hgroupids.values_num);
		}
	}

	if (0 == hostgroupids.values_num)
	{
		zbx_vector_uint64_destroy(&hostgroupids);
		return;
	}

	zbx_vector_uint64_sort(&hostgroupids, ZBX_DEFAULT_UINT64_COMPARE_FUNC);
	zbx_vector_uint64_uniq(&hostgroupids, ZBX_DEFAULT_UINT64_COMPARE_FUNC);

	zbx_strcpy_alloc(&sql, &sql_alloc, &sql_offset,
			"select distinct u.ugsetid,r.id,r.permission from ugset_group u"
			" join rights r on u.usrgrpid=r.groupid"
			" where");
	zbx_db_add_condition_alloc(&sql, &sql_alloc, &sql_offset, "r.id", hostgroupids.values, hostgroupids.values_num);
	result = zbx_db_select("%s", sql);
	zbx_free(sql);
	zbx_vector_uint64_destroy(&hostgroupids);

	while (NULL != (row = zbx_db_fetch(result)))
	{
		zbx_uint64_t	hostgroupid;

		ZBX_STR2UINT64(prm.ugsetid, row[0]);
		ZBX_STR2UINT64(hostgroupid, row[1]);
		prm.permission = atoi(row[2]);

		for (i = 0; i < hgsets->values_num; i++)
		{
			int	j;

			hgset = hgsets->values[i];

			if (ZBX_LLD_HGSET_OPT_INSERT != hgset->opt ||
					FAIL == zbx_vector_uint64_bsearch(&hgset->hgroupids, hostgroupid,
					ZBX_DEFAULT_UINT64_COMPARE_FUNC))
			{
				continue;
			}

			prm.hgset = hgset;

			if (FAIL != (j = zbx_vector_lld_permission_search(permissions, prm, lld_permission_compare)))
			{
				int	*permission_old = &permissions->values[j].permission;

				if (PERM_DENY != *permission_old && (PERM_DENY == prm.permission ||
						*permission_old < prm.permission))
				{
					*permission_old = prm.permission;
				}
			}
			else
				zbx_vector_lld_permission_append(permissions, prm);
		}
	}
	zbx_db_free_result(result);

	for (i = 0; i < permissions->values_num; i++)
	{
		if (PERM_DENY == permissions->values[i].permission)
			zbx_vector_lld_permission_remove_noorder(permissions, i--);
	}

	zbx_vector_lld_permission_sort(permissions, lld_permission_compare);

	zabbix_log(LOG_LEVEL_DEBUG, "End of %s()", __func__);
}

/******************************************************************************
 *                                                                            *
 * Purpose: retrieve list of group prototypes                                 *
 *                                                                            *
 * Parameters: parent_hostid    - [IN] host prototype identifier              *
 *             group_prototypes - [OUT] sorted list of group prototypes       *
 *                                                                            *
 ******************************************************************************/
static void	lld_group_prototypes_get(zbx_uint64_t parent_hostid, zbx_vector_ptr_t *group_prototypes)
{
	zbx_db_result_t			result;
	zbx_db_row_t			row;
	zbx_lld_group_prototype_t	*group_prototype;

	zabbix_log(LOG_LEVEL_DEBUG, "In %s()", __func__);

	result = zbx_db_select(
			"select group_prototypeid,name"
			" from group_prototype"
			" where groupid is null"
				" and hostid=" ZBX_FS_UI64,
			parent_hostid);

	while (NULL != (row = zbx_db_fetch(result)))
	{
		group_prototype = (zbx_lld_group_prototype_t *)zbx_malloc(NULL, sizeof(zbx_lld_group_prototype_t));

		ZBX_STR2UINT64(group_prototype->group_prototypeid, row[0]);
		group_prototype->name = zbx_strdup(NULL, row[1]);

		zbx_vector_ptr_append(group_prototypes, group_prototype);
	}
	zbx_db_free_result(result);

	zbx_vector_ptr_sort(group_prototypes, ZBX_DEFAULT_UINT64_PTR_COMPARE_FUNC);

	zabbix_log(LOG_LEVEL_DEBUG, "End of %s()", __func__);
}

static int	lld_group_compare(const void *d1, const void *d2)
{
	const zbx_lld_group_t	*g1 = *(const zbx_lld_group_t * const *)d1;
	const zbx_lld_group_t	*g2 = *(const zbx_lld_group_t * const *)d2;

	ZBX_RETURN_IF_NOT_EQUAL(g1->groupid, g2->groupid);

	return 0;
}

/******************************************************************************
 *                                                                            *
 * Purpose: retrieves existing groups for the specified host prototype        *
 *                                                                            *
 * Parameters: parent_hostid - [IN] host prototype identifier                 *
 *             groups        - [OUT] list of groups                           *
 *                                                                            *
 ******************************************************************************/
static void	lld_groups_get(zbx_uint64_t parent_hostid, zbx_vector_lld_group_ptr_t *groups)
{
	zbx_db_result_t		result;
	zbx_db_row_t		row;
	zbx_lld_group_t		*group = NULL;
	zbx_vector_uint64_t	groupids, discoveryids;
	zbx_uint64_t		groupid;

	zabbix_log(LOG_LEVEL_DEBUG, "In %s()", __func__);

	zbx_vector_uint64_create(&groupids);
	zbx_vector_uint64_create(&discoveryids);

	result = zbx_db_select(
			"select gd.groupid,gp.group_prototypeid,gd.name,gd.lastcheck,gd.status,gd.ts_delete,g.name,"
				"gd.groupdiscoveryid"
			" from group_prototype gp,group_discovery gd"
				" join hstgrp g"
					" on gd.groupid=g.groupid"
			" where gp.group_prototypeid=gd.parent_group_prototypeid"
				" and gp.hostid=" ZBX_FS_UI64
			" order by gd.groupid",
			parent_hostid);

	while (NULL != (row = zbx_db_fetch(result)))
	{
		zbx_lld_group_discovery_t	*discovery;

		ZBX_DBROW2UINT64(groupid, row[0]);
		if (NULL == group || group->groupid != groupid)
		{
			group = (zbx_lld_group_t *)zbx_malloc(NULL, sizeof(zbx_lld_group_t));

			group->groupid = groupid;
			group->name_inherit = NULL;
			group->name = zbx_strdup(NULL, row[6]);
			group->name_orig = NULL;
			group->flags = 0x0;
			zbx_vector_ptr_create(&group->hosts);
			zbx_vector_lld_group_discovery_ptr_create(&group->discovery);

			zbx_vector_lld_group_ptr_append(groups, group);

			zbx_vector_uint64_append(&groupids, groupid);
		}

		discovery = (zbx_lld_group_discovery_t *)zbx_malloc(NULL, sizeof(zbx_lld_group_discovery_t));
		ZBX_DBROW2UINT64(discovery->groupdiscoveryid, row[7]);
		ZBX_DBROW2UINT64(discovery->parent_group_prototypeid, row[1]);
		discovery->name = zbx_strdup(NULL, row[2]);
		discovery->lastcheck = atoi(row[3]);
		ZBX_STR2UCHAR(discovery->discovery_status, row[4]);
		discovery->ts_delete = atoi(row[5]);
		discovery->flags = 0x0;
		discovery->lld_row = NULL;

		zbx_vector_lld_group_discovery_ptr_append(&group->discovery, discovery);

		zbx_vector_uint64_append(&discoveryids, discovery->groupdiscoveryid);
	}
	zbx_db_free_result(result);

	zbx_vector_lld_group_ptr_sort(groups, ZBX_DEFAULT_UINT64_PTR_COMPARE_FUNC);

	/* mark groups linked also to other prototypes as discovered */
	if (0 != groupids.values_num)
	{
		char		*sql = NULL;
		size_t		sql_alloc = 0, sql_offset = 0;
		int		i;

		zbx_vector_uint64_sort(&groupids, ZBX_DEFAULT_UINT64_COMPARE_FUNC);
		zbx_vector_uint64_sort(&discoveryids, ZBX_DEFAULT_UINT64_COMPARE_FUNC);

		zbx_strcpy_alloc(&sql, &sql_alloc, &sql_offset, "select distinct groupid from group_discovery where");
		zbx_db_add_condition_alloc(&sql, &sql_alloc, &sql_offset, "groupid", groupids.values,
				groupids.values_num);
		zbx_strcpy_alloc(&sql, &sql_alloc, &sql_offset, " and not");
		zbx_db_add_condition_alloc(&sql, &sql_alloc, &sql_offset, "groupdiscoveryid", discoveryids.values,
				discoveryids.values_num);

		result = zbx_db_select("%s", sql);
		zbx_free(sql);

		while (NULL != (row = zbx_db_fetch(result)))
		{
			zbx_lld_group_t	group_local;

			ZBX_DBROW2UINT64(group_local.groupid, row[0]);

			if (FAIL == (i = zbx_vector_lld_group_ptr_bsearch(groups, &group_local,
					lld_group_compare)))
			{
				THIS_SHOULD_NEVER_HAPPEN;
				continue;
			}

			groups->values[i]->flags |= ZBX_FLAG_LLD_GROUP_BLOCK_UPDATE;
		}
		zbx_db_free_result(result);
	}

	zbx_vector_uint64_destroy(&discoveryids);
	zbx_vector_uint64_destroy(&groupids);

	zabbix_log(LOG_LEVEL_DEBUG, "End of %s()", __func__);
}

static zbx_lld_group_t	*lld_group_make(zbx_uint64_t group_prototypeid, const char *name_proto,
		const struct zbx_json_parse *jp_row, const zbx_vector_lld_macro_path_t *lld_macros)
{
	zbx_lld_group_t			*group;
	zbx_lld_group_discovery_t	*discovery;

	zabbix_log(LOG_LEVEL_DEBUG, "In %s()", __func__);

	group = (zbx_lld_group_t *)zbx_malloc(NULL, sizeof(zbx_lld_group_t));

	group->groupid = 0;
	group->name_inherit = NULL;
	zbx_vector_ptr_create(&group->hosts);
	zbx_vector_lld_group_discovery_ptr_create(&group->discovery);
	group->name = zbx_strdup(NULL, name_proto);
	zbx_substitute_lld_macros(&group->name, jp_row, lld_macros, ZBX_MACRO_ANY, NULL, 0);
	zbx_lrtrim(group->name, ZBX_WHITESPACE);
	group->name_orig = NULL;
	group->flags = ZBX_FLAG_LLD_GROUP_DISCOVERED;

	discovery = (zbx_lld_group_discovery_t *)zbx_malloc(NULL, sizeof(zbx_lld_group_discovery_t));
	discovery->groupdiscoveryid = 0;
	discovery->parent_group_prototypeid = group_prototypeid;
	discovery->name = zbx_strdup(NULL, name_proto);
	discovery->discovery_status = ZBX_LLD_DISCOVERY_STATUS_NORMAL;
	discovery->ts_delete = 0;
	discovery->lastcheck = 0;
	discovery->flags = ZBX_FLAG_LLD_GROUP_DISCOVERED;
	discovery->lld_row = jp_row;

	zbx_vector_lld_group_discovery_ptr_append(&group->discovery, discovery);

	zabbix_log(LOG_LEVEL_DEBUG, "End of %s():%p", __func__, (void *)group);

	return group;
}

static void	lld_groups_make(zbx_lld_host_t *host, zbx_vector_lld_group_ptr_t *groups,
		const zbx_vector_ptr_t *group_prototypes, const struct zbx_json_parse *jp_row,
		const zbx_vector_lld_macro_path_t *lld_macros)
{
	int	i;

	zabbix_log(LOG_LEVEL_DEBUG, "In %s()", __func__);

	for (i = 0; i < group_prototypes->values_num; i++)
	{
		const zbx_lld_group_prototype_t	*group_prototype;
		zbx_lld_group_t			*group;

		group_prototype = (zbx_lld_group_prototype_t *)group_prototypes->values[i];

		group = lld_group_make(group_prototype->group_prototypeid, group_prototype->name, jp_row, lld_macros);

		zbx_vector_ptr_append(&group->hosts, host);

		zbx_vector_lld_group_ptr_append(groups, group);
	}

	zabbix_log(LOG_LEVEL_DEBUG, "End of %s()", __func__);
}

/******************************************************************************
 *                                                                            *
 * Return value: SUCCEED - the group name is valid                            *
 *               FAIL    - otherwise                                          *
 *                                                                            *
 ******************************************************************************/
static int	lld_validate_group_name(const char *name)
{
	/* group name cannot be empty */
	if ('\0' == *name)
		return FAIL;

	/* group name must contain valid utf8 characters */
	if (SUCCEED != zbx_is_utf8(name))
		return FAIL;

	/* group name cannot exceed field limits */
	if (GROUP_NAME_LEN < zbx_strlen_utf8(name))
		return FAIL;

	/* group name cannot contain trailing and leading slashes (/) */
	if ('/' == *name || '/' == name[strlen(name) - 1])
		return FAIL;

	/* group name cannot contain several slashes (/) in a row */
	if (NULL != strstr(name, "//"))
		return FAIL;

	return SUCCEED;
}

/******************************************************************************
 *                                                                            *
 * Purpose: merge old discovery links with discovered ones                    *
 *                                                                            *
 ******************************************************************************/
static  void	lld_group_merge_group_discovery(zbx_vector_lld_group_discovery_ptr_t *dst,
		zbx_vector_lld_group_discovery_ptr_t *src)
{
	int	i, j;

	for (i = 0; i < src->values_num; i++)
	{
		for (j = 0; j < dst->values_num; j++)
		{
			if (src->values[i]->parent_group_prototypeid == dst->values[j]->parent_group_prototypeid)
			{
				dst->values[j]->groupdiscoveryid = src->values[i]->groupdiscoveryid;
				dst->values[j]->lastcheck = src->values[i]->lastcheck;
				dst->values[j]->ts_delete = src->values[i]->ts_delete;
				dst->values[j]->discovery_status = src->values[i]->discovery_status;

				lld_group_discovery_free(src->values[i]);
				zbx_vector_lld_group_discovery_ptr_remove_noorder(src, i--);
				break;
			}
		}
	}
}

static int	lld_group_add_group_discovery(zbx_lld_group_t *group, zbx_lld_group_discovery_t *discovery)
{
	for (int i = 0; i < group->discovery.values_num; i++)
	{
		if (group->discovery.values[i]->parent_group_prototypeid == discovery->parent_group_prototypeid)
			return FAIL;
	}

	zbx_vector_lld_group_discovery_ptr_append(&group->discovery, discovery);

	return SUCCEED;
}

static void 	lld_group_add_host(zbx_vector_ptr_t *hosts, zbx_lld_host_t *host)
{
	for (int i = 0; i < hosts->values_num; i++)
	{
		if (hosts->values[i] == host)
			return;
	}

	zbx_vector_ptr_append(hosts, host);
}

/******************************************************************************
 *                                                                            *
 * Purpose: merge group candidates with the same name by combining their      *
 *          host and discovery lists                                          *
 *                                                                            *
 ******************************************************************************/
static void	lld_group_candidates_merge_by_name(zbx_vector_lld_group_ptr_t *groups_in)
{
	for (int i = 0; i < groups_in->values_num; i++)
	{
		zbx_lld_group_t	*left = groups_in->values[i];

		for (int j = i + 1; j < groups_in->values_num; )
		{
			zbx_lld_group_t	*right = groups_in->values[j];

			if (0 == strcmp(left->name, right->name))
			{
				/* unmerged group candidates have only one discovery link */
				if (FAIL == lld_group_add_group_discovery(left, right->discovery.values[0]))
					lld_group_discovery_free(right->discovery.values[0]);

				zbx_vector_lld_group_discovery_ptr_clear(&right->discovery);

				lld_group_add_host(&left->hosts, right->hosts.values[0]);

				lld_group_free(right);
				zbx_vector_lld_group_ptr_remove_noorder(groups_in, j);
			}
			else
				j++;
		}
	}
}

/******************************************************************************
 *                                                                            *
 * Purpose: validate group candidate names                                    *
 *                                                                            *
 ******************************************************************************/
static void	lld_group_candidates_validate(zbx_vector_lld_group_ptr_t *groups_in, char **error)
{
	/* validate syntax of group candidate names */
	for (int i = 0; i < groups_in->values_num; )
	{
		zbx_lld_group_t		*group = groups_in->values[i];

		if (SUCCEED != lld_validate_group_name(group->name))
		{
			zbx_replace_invalid_utf8(group->name);

			*error = zbx_strdcatf(*error, "Cannot discover group: invalid group name \"%s\".\n",
					group->name);

			zbx_vector_lld_group_ptr_remove_noorder(groups_in, i);
			lld_group_free(group);
		}
		else
			i++;
	}
}

/******************************************************************************
 *                                                                            *
 * Purpose: merge groups with candidates by names and add merged groups to    *
 *          discovered groups                                                 *
 *                                                                            *
 ******************************************************************************/
static void	lld_groups_merge_with_candidates(zbx_vector_lld_group_ptr_t *groups,
		zbx_vector_lld_group_ptr_t *groups_in, zbx_vector_lld_group_ptr_t *groups_out)
{
	for (int i = 0; i < groups->values_num; i++)
	{
		zbx_lld_group_t	*left = groups->values[i];

		for (int j = 0; j < groups_in->values_num; j++)
		{
			zbx_lld_group_t	*right = groups_in->values[j];

			if (0 == (strcmp(left->name, right->name)))
			{
				right->groupid = left->groupid;
				lld_group_merge_group_discovery(&right->discovery, &left->discovery);

				zbx_vector_lld_group_ptr_append(groups_out, right);
				zbx_vector_lld_group_ptr_remove_noorder(groups_in, j);

				/* The matched group_discovery links were removed from original group    */
				/* during merge. If there are more group_discovery link left - leave the */
				/* original group with group_discovery leftovers as undiscovered to      */
				/* track possible prototype renames.                                     */
				if (0 == left->discovery.values_num)
				{
					zbx_vector_lld_group_ptr_remove_noorder(groups, i--);
					lld_group_free(left);
				}
				else
					left->flags |= ZBX_FLAG_LLD_GROUP_BLOCK_UPDATE;

				break;
			}
		}
	}
}

/******************************************************************************
 *                                                                            *
 * Purpose: check database for groups having conflicting names with           *
 *          candidates                                                        *
 *                                                                            *
 ******************************************************************************/
static void	lld_group_candidates_validate_db(zbx_vector_lld_group_ptr_t *groups_in,
		zbx_vector_lld_group_ptr_t *groups_out, char **error)
{

	zbx_vector_str_t	names;

	zbx_vector_str_create(&names);

	for (int i = 0; i < groups_in->values_num; i++)
		zbx_vector_str_append(&names, groups_in->values[i]->name);

	if (0 != names.values_num)
	{
		zbx_db_result_t	result;
		zbx_db_row_t	row;
		char		*sql = NULL;
		size_t		sql_alloc = 0, sql_offset = 0;

		zbx_snprintf_alloc(&sql, &sql_alloc, &sql_offset,
				"select name,flags,groupid from hstgrp"
				" where type=%d"
					" and",
				HOSTGROUP_TYPE_HOST);

		zbx_db_add_str_condition_alloc(&sql, &sql_alloc, &sql_offset, "name",
				(const char * const *)names.values, names.values_num);

		result = zbx_db_select("%s", sql);

		while (NULL != (row = zbx_db_fetch(result)))
		{
			for (int i = 0; i < groups_in->values_num; i++)
			{
				zbx_lld_group_t	*group = groups_in->values[i];

				if (0 == strcmp(group->name, row[0]))
				{
					if (ZBX_FLAG_DISCOVERY_NORMAL == atoi(row[1]))
					{
						*error = zbx_strdcatf(*error, "Cannot discover group:"
							" group with the same name \"%s\" already exists.\n",
							group->name);

						lld_group_free(group);
					}
					else
					{
						ZBX_STR2UINT64(group->groupid, row[2]);
						group->flags |= ZBX_FLAG_LLD_GROUP_BLOCK_UPDATE;
						zbx_vector_lld_group_ptr_append(groups_out, group);
					}

					zbx_vector_lld_group_ptr_remove_noorder(groups_in, i);

					break;
				}
			}
		}
		zbx_db_free_result(result);

		zbx_free(sql);
	}

	zbx_vector_str_destroy(&names);
}

/******************************************************************************
 *                                                                            *
 * Purpose: copy renamed discovery link to a new group                        *
 *                                                                            *
 * Return value: SUCCEED - discovery link was copied                          *
 *               FAIL   - otherwise                                           *
 *                                                                            *
 ******************************************************************************/
static int	lld_group_rename_discovery_link(zbx_lld_group_t *dst, const zbx_lld_group_t *src,
		zbx_lld_group_discovery_t *gd_src, const zbx_vector_lld_macro_path_t *lld_macros)
{
	int	ret = FAIL;
	char	*name = NULL;

	for (int i = 0; i < dst->discovery.values_num; i++)
	{
		zbx_lld_group_discovery_t	*gd_dst = dst->discovery.values[i];

		if (gd_src->parent_group_prototypeid == gd_dst->parent_group_prototypeid &&
				0 == gd_dst->groupdiscoveryid)
		{
			name = zbx_strdup(name, gd_src->name);
			zbx_substitute_lld_macros(&name, gd_dst->lld_row, lld_macros, ZBX_MACRO_ANY, NULL, 0);

			if (0 == strcmp(name, src->name))
			{
				gd_dst->groupdiscoveryid = gd_src->groupdiscoveryid;
				gd_dst->lastcheck = gd_src->lastcheck;
				gd_dst->ts_delete = gd_src->ts_delete;
				gd_dst->discovery_status = gd_src->discovery_status;
				gd_dst->flags |= ZBX_FLAG_LLD_GROUP_DISCOVERY_UPDATE_NAME;

				if (dst->groupid != src->groupid)
					gd_dst->flags |= ZBX_FLAG_LLD_GROUP_DISCOVERY_UPDATE_GROUPID;

				ret = SUCCEED;
				goto out;
			}
		}
	}
out:
	zbx_free(name);

	return ret;
}

/******************************************************************************
 *                                                                            *
 * Purpose: copy renamed discovery link to a new group                        *
 *                                                                            *
 * Return value: index of target group or FAIL                                *
 *                                                                            *
 * Comments: This function iterates through specified groups and looks for    *
 *           possible rename candidate. If found it copies the link to that   *
 *           group and returns.                                               *
 *                                                                            *
 ******************************************************************************/
static int	lld_groups_rename_discovery_link(zbx_vector_lld_group_ptr_t *groups, const zbx_lld_group_t *src,
		zbx_lld_group_discovery_t *discovery, const zbx_vector_lld_macro_path_t *lld_macros)
{
	for (int i = 0; i < groups->values_num; i++)
	{
		zbx_lld_group_t	*group = groups->values[i];

		if (SUCCEED == lld_group_rename_discovery_link(group, src, discovery, lld_macros))
			return i;
	}

	return FAIL;
}

/******************************************************************************
 *                                                                            *
 * Purpose: detect prototype renames in group discovery links and copy the    *
 *          old links to new groups                                           *
 *                                                                            *
 * Comments: If possible the old group is renamed.                            *
 *                                                                            *
 ******************************************************************************/
static void	lld_groups_merge_renames(const zbx_vector_ptr_t *group_prototypes, zbx_vector_lld_group_ptr_t *groups,
		zbx_vector_lld_group_ptr_t *groups_in, zbx_vector_lld_group_ptr_t *groups_out,
		const zbx_vector_lld_macro_path_t *lld_macros)
{
	for (int i = 0; i < groups->values_num; i++)
	{
		zbx_lld_group_t	*left = groups->values[i];
		int			k;

		for (int j = 0; j < left->discovery.values_num; j++)
		{
			zbx_lld_group_discovery_t	*discovery = left->discovery.values[j];

			if (FAIL == (k = zbx_vector_ptr_bsearch(group_prototypes, &discovery->parent_group_prototypeid,
					ZBX_DEFAULT_UINT64_PTR_COMPARE_FUNC)))
			{
				THIS_SHOULD_NEVER_HAPPEN;
				continue;
			}

			if (0 == strcmp(((zbx_lld_group_prototype_t *)group_prototypes->values[k])->name,
					discovery->name))
			{
				continue;
			}

			if (FAIL != lld_groups_rename_discovery_link(groups_out, left, discovery, lld_macros))
			{
				lld_group_discovery_free(discovery);
				zbx_vector_lld_group_discovery_ptr_remove_noorder(&left->discovery, j--);
			}
			else if (FAIL != (k = lld_groups_rename_discovery_link(groups_in, left, discovery, lld_macros)))
			{
				zbx_lld_group_t	*right = groups_in->values[k];

				lld_group_discovery_free(discovery);
				zbx_vector_lld_group_discovery_ptr_remove_noorder(&left->discovery, j--);

				if (0 == (left->flags & ZBX_FLAG_LLD_GROUP_BLOCK_UPDATE))
				{
					left->flags |= ZBX_FLAG_LLD_GROUP_BLOCK_UPDATE;

					right->flags |= ZBX_FLAG_LLD_GROUP_UPDATE_NAME;
					right->name_orig = zbx_strdup(NULL, left->name);
					right->groupid = left->groupid;

					zbx_vector_lld_group_ptr_append(groups_out, right);
					zbx_vector_lld_group_ptr_remove_noorder(groups_in, k);
				}
				else
					right->name_inherit = zbx_strdup(NULL, left->name);
			}
		}
	}
}

/******************************************************************************
 *                                                                            *
 * Parameters:                                                                *
 *             group_prototypes - [IN] group prototypes                       *
 *             groups           - [IN] list of existing groups                *
 *             groups_in        - [IN] list of group candidates               *
 *             groups_out       - [IN] list of discovered groups              *
 *             lld_macros       - [IN] lld macros defined in lld rule         *
 *             error            - [OUT]                                       *
 *                                                                            *
 ******************************************************************************/
static void	lld_groups_validate(const zbx_vector_ptr_t *group_prototypes, zbx_vector_lld_group_ptr_t *groups,
		zbx_vector_lld_group_ptr_t *groups_in, zbx_vector_lld_group_ptr_t *groups_out,
		const zbx_vector_lld_macro_path_t *lld_macros, char **error)
{
	zabbix_log(LOG_LEVEL_DEBUG, "In %s()", __func__);

	lld_group_candidates_merge_by_name(groups_in);
	lld_group_candidates_validate(groups_in, error);
	lld_groups_merge_with_candidates(groups, groups_in, groups_out);
	lld_group_candidates_validate_db(groups_in, groups_out, error);
	lld_groups_merge_renames(group_prototypes, groups, groups_in, groups_out, lld_macros);

	/* at this point candidate leftovers contains newly discovered groups */
	zbx_vector_lld_group_ptr_append_array(groups_out, groups_in->values, groups_in->values_num);
	zbx_vector_lld_group_ptr_clear(groups_in);

	/* at this point group leftovers contains lost groups and discovery links */
	zbx_vector_lld_group_ptr_append_array(groups_out, groups->values, groups->values_num);
	zbx_vector_lld_group_ptr_clear(groups);

	zabbix_log(LOG_LEVEL_DEBUG, "End of %s()", __func__);
}

/******************************************************************************
 *                                                                            *
 * Purpose: sorting function to sort group rights vector by name              *
 *                                                                            *
 ******************************************************************************/
static int	lld_group_rights_compare(const void *d1, const void *d2)
{
	const zbx_lld_group_rights_t	*r1 = *(const zbx_lld_group_rights_t * const *)d1;
	const zbx_lld_group_rights_t	*r2 = *(const zbx_lld_group_rights_t * const *)d2;

	return strcmp(r1->name, r2->name);
}

/******************************************************************************
 *                                                                            *
 * Purpose: append a new item to group rights vector                          *
 *                                                                            *
 * Return value: Index of the added item.                                     *
 *                                                                            *
 ******************************************************************************/
static int	lld_group_rights_append(zbx_vector_ptr_t *group_rights, const char *name)
{
	zbx_lld_group_rights_t	*rights;

	rights = (zbx_lld_group_rights_t *)zbx_malloc(NULL, sizeof(zbx_lld_group_rights_t));
	rights->name = zbx_strdup(NULL, name);
	zbx_vector_uint64_pair_create(&rights->rights);

	zbx_vector_ptr_append(group_rights, rights);

	return group_rights->values_num - 1;
}

/******************************************************************************
 *                                                                            *
 * Purpose: frees group rights data                                           *
 *                                                                            *
 ******************************************************************************/
static void	lld_group_rights_free(zbx_lld_group_rights_t *rights)
{
	zbx_free(rights->name);
	zbx_vector_uint64_pair_destroy(&rights->rights);
	zbx_free(rights);
}

/******************************************************************************
 *                                                                            *
 * Parameters: groups - [IN] list of new groups                               *
 *                                                                            *
 ******************************************************************************/
static void	lld_groups_save_rights(zbx_vector_lld_group_ptr_t *groups)
{
	int			i, j;
	zbx_db_row_t		row;
	zbx_db_result_t		result;
	char			*ptr, *name, *sql = NULL;
	size_t			sql_alloc = 0, sql_offset = 0;
	zbx_lld_group_t		*group;
	zbx_vector_str_t	group_names;
	zbx_vector_ptr_t	group_rights;
	zbx_db_insert_t		db_insert;
	zbx_lld_group_rights_t	*rights, rights_local;
	zbx_uint64_pair_t	pair;

	zabbix_log(LOG_LEVEL_DEBUG, "In %s()", __func__);

	zbx_vector_str_create(&group_names);
	zbx_vector_ptr_create(&group_rights);

	/* make a list of direct parent group rights */
	for (i = 0; i < groups->values_num; i++)
	{
		group = groups->values[i];

		if (NULL == group->name_inherit)
		{
			if (NULL == (ptr = strrchr(group->name, '/')))
				continue;

			name = zbx_strdup(NULL, group->name);
			name[ptr - group->name] = '\0';
		}
		else
			name = zbx_strdup(NULL, group->name_inherit);

		if (FAIL != zbx_vector_str_search(&group_names, name, ZBX_DEFAULT_STR_COMPARE_FUNC))
		{
			zbx_free(name);
			continue;
		}

		zbx_vector_str_append(&group_names, name);
	}

	if (0 == group_names.values_num)
		goto out;

	/* read the parent group rights */

	zbx_db_insert_prepare(&db_insert, "rights", "rightid", "id", "permission", "groupid", (char *)NULL);
	zbx_strcpy_alloc(&sql, &sql_alloc, &sql_offset,
			"select g.name,r.permission,r.groupid from hstgrp g,rights r"
				" where r.id=g.groupid"
				" and");

	zbx_db_add_str_condition_alloc(&sql, &sql_alloc, &sql_offset, "g.name",
			(const char * const *)group_names.values, group_names.values_num);
	result = zbx_db_select("%s", sql);

	while (NULL != (row = zbx_db_fetch(result)))
	{
		rights_local.name = row[0];

		if (FAIL == (i = zbx_vector_ptr_search(&group_rights, &rights_local, lld_group_rights_compare)))
			i = lld_group_rights_append(&group_rights, row[0]);

		rights = (zbx_lld_group_rights_t *)group_rights.values[i];

		ZBX_STR2UINT64(pair.first, row[2]);
		pair.second = (zbx_uint64_t)atoi(row[1]);

		zbx_vector_uint64_pair_append(&rights->rights, pair);
	}
	zbx_db_free_result(result);

	zbx_vector_ptr_sort(&group_rights, lld_group_rights_compare);

	/* save rights for the new groups */
	for (i = 0; i < groups->values_num; i++)
	{
		group = groups->values[i];

		if (NULL == group->name_inherit)
		{
			if (NULL == (ptr = strrchr(group->name, '/')))
				continue;

			name = zbx_strdup(NULL, group->name);
			name[ptr - group->name] = '\0';
		}
		else
			name = zbx_strdup(NULL, group->name_inherit);

		rights_local.name = name;
		if (FAIL != (j = zbx_vector_ptr_bsearch(&group_rights, &rights_local, lld_group_rights_compare)))
		{
			rights = (zbx_lld_group_rights_t *)group_rights.values[j];

			for (j = 0; j < rights->rights.values_num; j++)
			{
				zbx_db_insert_add_values(&db_insert, __UINT64_C(0), group->groupid,
						(int)rights->rights.values[j].second, rights->rights.values[j].first);
			}
		}

		zbx_free(name);
	}

	zbx_db_insert_autoincrement(&db_insert, "rightid");
	zbx_db_insert_execute(&db_insert);
	zbx_db_insert_clean(&db_insert);

	zbx_free(sql);
	zbx_vector_ptr_clear_ext(&group_rights, (zbx_clean_func_t)lld_group_rights_free);
	zbx_vector_str_clear_ext(&group_names, zbx_str_free);
out:
	zbx_vector_ptr_destroy(&group_rights);
	zbx_vector_str_destroy(&group_names);

	zabbix_log(LOG_LEVEL_DEBUG, "End of %s()", __func__);
}

/******************************************************************************
 *                                                                            *
 * Parameters: groups           - [IN/OUT] list of groups; should be sorted   *
 *                                         by groupid                         *
 *             group_prototypes - [IN] list of group prototypes; should be    *
 *                                     sorted by group_prototypeid            *
 *             error            - [OUT] error message                         *
 *                                                                            *
 ******************************************************************************/
static void	lld_groups_save(zbx_vector_lld_group_ptr_t *groups, const zbx_vector_ptr_t *group_prototypes,
		char **error)
{
	int				i, j, groups_insert_num = 0, groups_update_num = 0, gd_insert_num = 0,
					gd_update_num = 0;
	zbx_db_insert_t			db_insert_group, db_insert_gdiscovery;
	zbx_vector_uint64_t		groupids;
	zbx_uint64_t			next_groupid, next_gdid;
	char				*sql = NULL;
	size_t				sql_alloc = 0, sql_offset = 0;
	zbx_vector_lld_group_ptr_t	new_groups;

	zabbix_log(LOG_LEVEL_DEBUG, "In %s()", __func__);

	/* check groups for any changed to be flushed to database */

	zbx_vector_uint64_create(&groupids);

	for (i = 0; i < groups->values_num; i++)
	{
		zbx_lld_group_t	*group = groups->values[i];

		if (0 == (group->flags & ZBX_FLAG_LLD_GROUP_DISCOVERED))
			continue;

		if (0 == group->groupid)
		{
			groups_insert_num++;
		}
		else
		{
			zbx_vector_uint64_append(&groupids, group->groupid);

			if (0 != (group->flags & ZBX_FLAG_LLD_GROUP_UPDATE))
				groups_update_num++;
		}

		for (j = 0; j < group->discovery.values_num; j++)
		{
			zbx_lld_group_discovery_t	*discovery = group->discovery.values[j];

			if (0 == (discovery->flags & ZBX_FLAG_LLD_GROUP_DISCOVERY_DISCOVERED))
				continue;

			if (0 == discovery->groupdiscoveryid)
				gd_insert_num++;
			else if (0 != (discovery->flags & ZBX_FLAG_LLD_GROUP_DISCOVERY_UPDATE))
				gd_update_num++;
		}
	}

	if (0 == groups_insert_num && 0 == groups_update_num && 0 == gd_insert_num && 0 == gd_update_num)
		goto out;

	/* flush discovery changes */

	zbx_db_begin();

	/* lock the groups so their discovery records can be safely added */
	if (0 != groupids.values_num)
	{
		zbx_db_result_t	result;
		zbx_db_row_t	row;
		int		index;

		zbx_vector_uint64_sort(&groupids, ZBX_DEFAULT_UINT64_COMPARE_FUNC);

		zbx_strcpy_alloc(&sql, &sql_alloc, &sql_offset, "select groupid from hstgrp where");
		zbx_db_add_condition_alloc(&sql, &sql_alloc, &sql_offset, "groupid", groupids.values,
				groupids.values_num);
		zbx_strcpy_alloc(&sql, &sql_alloc, &sql_offset, ZBX_FOR_UPDATE);

		result = zbx_db_select("%s", sql);

		while (NULL != (row = zbx_db_fetch(result)))
		{
			zbx_uint64_t	groupid;

			ZBX_STR2UINT64(groupid, row[0]);

			if (FAIL != (index = zbx_vector_uint64_search(&groupids, groupid,
					ZBX_DEFAULT_UINT64_COMPARE_FUNC)))
			{
				zbx_vector_uint64_remove_noorder(&groupids, index);
			}
		}
		zbx_db_free_result(result);

		/* if existing discovered groups were removed convert them to newly discovered - */
		for (i = 0; i < groupids.values_num; i++)
		{
			for (j = 0; j < groups->values_num; j++)
			{
				zbx_lld_group_t	*group = groups->values[j];

				if (group->groupid == groupids.values[i])
				{
					for (int k = 0; k > group->discovery.values_num; k++)
					{
						zbx_lld_group_discovery_t	*discovery = group->discovery.values[k];

						discovery->groupdiscoveryid = 0;
						gd_insert_num++;
					}

					group->groupid = 0;
					groups_insert_num++;

					if (0 != (group->flags & ZBX_FLAG_LLD_GROUP_UPDATE))
					{
						groups_update_num--;
						group->flags = ZBX_FLAG_LLD_GROUP_DISCOVERED;
					}

					break;
				}
			}
		}

		sql_offset = 0;
	}

	if (0 != groups_insert_num)
	{
		next_groupid = zbx_db_get_maxid_num("hstgrp", groups_insert_num);
		zbx_db_insert_prepare(&db_insert_group, "hstgrp", "groupid", "name", "flags", NULL);

		zbx_vector_lld_group_ptr_create(&new_groups);

		/* check if other process has not already created a group with the same name */

		zbx_vector_str_t	names;
		zbx_db_result_t		result;
		zbx_db_row_t		row;

		zbx_vector_str_create(&names);

		for (i = 0; i < groups->values_num; i++)
		{
			if (0 == groups->values[i]->groupid)
				zbx_vector_str_append(&names, groups->values[i]->name);
		}

		zbx_snprintf_alloc(&sql, &sql_alloc, &sql_offset,
				"select groupid,name,flags from hstgrp"
					" where type=%d"
						" and",
				HOSTGROUP_TYPE_HOST);
		zbx_db_add_str_condition_alloc(&sql, &sql_alloc, &sql_offset, "name",
				(const char * const *)names.values, names.values_num);
		zbx_strcpy_alloc(&sql, &sql_alloc, &sql_offset, ZBX_FOR_UPDATE);

		result = zbx_db_select("%s", sql);

		while (NULL != (row = zbx_db_fetch(result)))
		{
			for (i = 0; i < groups->values_num; i++)
			{
				zbx_lld_group_t	*group = groups->values[i];

				if (0 == group->groupid && 0 == strcmp(group->name, row[1]))
				{
					if (0 == (atoi(row[2]) & ZBX_FLAG_DISCOVERY_CREATED))
					{
						group->flags &= (~ZBX_FLAG_LLD_GROUP_DISCOVERED);

						*error = zbx_strdcatf(*error, "Cannot discover group:"
								" group with the same name \"%s\" already exists.\n",
								group->name);
					}
					else
						ZBX_STR2UINT64(group->groupid, row[0]);
				}
			}
		}
		zbx_db_free_result(result);

		zbx_vector_str_destroy(&names);
		sql_offset = 0;
	}

	if (0 != gd_insert_num)
	{
		next_gdid = zbx_db_get_maxid_num("group_discovery", gd_insert_num);

		zbx_db_insert_prepare(&db_insert_gdiscovery, "group_discovery", "groupdiscoveryid", "groupid",
				"parent_group_prototypeid", "name", NULL);
	}

	if (0 != groups_update_num || 0 != gd_update_num)
		zbx_db_begin_multiple_update(&sql, &sql_alloc, &sql_offset);

	/* first handle groups before inserting group_discovery links */

	for (i = 0; i < groups->values_num; i++)
	{
		zbx_lld_group_t	*group = groups->values[i];

		if (0 == (group->flags & ZBX_FLAG_LLD_GROUP_DISCOVERED))
			continue;

		if (0 == group->groupid)
		{
			group->groupid = next_groupid++;
			zbx_db_insert_add_values(&db_insert_group, group->groupid, group->name,
								(int)ZBX_FLAG_DISCOVERY_CREATED);

			zbx_audit_host_group_create_entry(ZBX_AUDIT_LLD_CONTEXT, ZBX_AUDIT_ACTION_ADD, group->groupid,
					group->name);
			zbx_audit_host_group_update_json_add_details(ZBX_AUDIT_LLD_CONTEXT, group->groupid, group->name,
					(int)ZBX_FLAG_DISCOVERY_CREATED);

			zbx_vector_lld_group_ptr_append(&new_groups, group);
		}
		else if (0 != (group->flags & ZBX_FLAG_LLD_GROUP_UPDATE))
		{
			zbx_strcpy_alloc(&sql, &sql_alloc, &sql_offset, "update hstgrp set ");
			zbx_audit_host_group_create_entry(ZBX_AUDIT_LLD_CONTEXT, ZBX_AUDIT_ACTION_UPDATE,
					group->groupid, group->name);

			if (0 != (group->flags & ZBX_FLAG_LLD_GROUP_UPDATE_NAME))
			{
				char	*name_esc = zbx_db_dyn_escape_string(group->name);

				zbx_snprintf_alloc(&sql, &sql_alloc, &sql_offset, "name='%s'", name_esc);
				zbx_audit_host_group_update_json_update_name(ZBX_AUDIT_LLD_CONTEXT, group->groupid,
						group->name_orig, name_esc);

				zbx_free(name_esc);
			}
			zbx_snprintf_alloc(&sql, &sql_alloc, &sql_offset, " where groupid=" ZBX_FS_UI64 ";\n",
					group->groupid);

			zbx_db_execute_overflowed_sql(&sql, &sql_alloc, &sql_offset);
		}
	}

	if (0 != groups_insert_num)
	{
		zbx_db_insert_execute(&db_insert_group);
		zbx_db_insert_clean(&db_insert_group);

		lld_groups_save_rights(&new_groups);
		zbx_vector_lld_group_ptr_destroy(&new_groups);
	}

	for (i = 0; i < groups->values_num; i++)
	{
		zbx_lld_group_t	*group = groups->values[i];

		if (0 == (group->flags & ZBX_FLAG_LLD_GROUP_DISCOVERED))
			continue;

		for (j = 0; j < group->discovery.values_num; j++)
		{
			zbx_lld_group_discovery_t	*discovery = group->discovery.values[j];

			if (0 == (discovery->flags & ZBX_FLAG_LLD_GROUP_DISCOVERY_DISCOVERED))
				continue;

			if (0 == discovery->groupdiscoveryid)
			{
				zbx_lld_group_prototype_t	*group_prototype;
				int				k;

				if (FAIL != (k = zbx_vector_ptr_bsearch(group_prototypes,
						&discovery->parent_group_prototypeid,
						ZBX_DEFAULT_UINT64_PTR_COMPARE_FUNC)))
				{
					discovery->groupdiscoveryid = next_gdid++;
					group_prototype = (zbx_lld_group_prototype_t *)group_prototypes->values[k];

					zbx_db_insert_add_values(&db_insert_gdiscovery, discovery->groupdiscoveryid,
							group->groupid, discovery->parent_group_prototypeid,
							group_prototype->name);
				}
				else
					THIS_SHOULD_NEVER_HAPPEN;
			}
			else if (0 != (discovery->flags & ZBX_FLAG_LLD_GROUP_DISCOVERY_UPDATE))
			{
				char	delim = ' ';

				zbx_strcpy_alloc(&sql, &sql_alloc, &sql_offset, "update group_discovery set");

				if (0 != (discovery->flags & ZBX_FLAG_LLD_GROUP_DISCOVERY_UPDATE_NAME))
				{
					char	*name_esc = zbx_db_dyn_escape_string(discovery->name);

					zbx_snprintf_alloc(&sql, &sql_alloc, &sql_offset, "%cname='%s'", delim,
							name_esc);

					zbx_free(name_esc);
					delim = ',';
				}

				if (0 != (discovery->flags & ZBX_FLAG_LLD_GROUP_DISCOVERY_UPDATE_NAME))
				{
					zbx_snprintf_alloc(&sql, &sql_alloc, &sql_offset, "%cgroupid=" ZBX_FS_UI64,
							delim, group->groupid);
				}

				zbx_snprintf_alloc(&sql, &sql_alloc, &sql_offset, " where groupdiscoveryid="
						ZBX_FS_UI64 ";\n", discovery->groupdiscoveryid);

				zbx_db_execute_overflowed_sql(&sql, &sql_alloc, &sql_offset);
			}
		}
	}

	if (0 != gd_insert_num)
	{
		zbx_db_insert_execute(&db_insert_gdiscovery);
		zbx_db_insert_clean(&db_insert_gdiscovery);
	}

	if (0 != groups_update_num || 0 != gd_update_num)
	{
		zbx_db_end_multiple_update(&sql, &sql_alloc, &sql_offset);
		zbx_db_execute("%s", sql);
	}

	zbx_db_commit();

	zbx_free(sql);
out:
	zbx_vector_uint64_destroy(&groupids);

	zabbix_log(LOG_LEVEL_DEBUG, "End of %s()", __func__);
}

/******************************************************************************
 *                                                                            *
 * Purpose: retrieve list of host macros which should be present on the each  *
 *          discovered host                                                   *
 *                                                                            *
 * Parameters: lld_ruleid - [IN] low-level discovery rule identifier          *
 *             hostmacros - [OUT] list of host macros                         *
 *                                                                            *
 ******************************************************************************/
static void	lld_masterhostmacros_get(zbx_uint64_t lld_ruleid, zbx_vector_ptr_t *hostmacros)
{
	zbx_db_result_t		result;
	zbx_db_row_t		row;
	zbx_lld_hostmacro_t	*hostmacro;

	zabbix_log(LOG_LEVEL_DEBUG, "In %s()", __func__);

	result = zbx_db_select(
			"select hm.macro,hm.value,hm.description,hm.type"
			" from hostmacro hm,items i"
			" where hm.hostid=i.hostid"
				" and i.itemid=" ZBX_FS_UI64,
			lld_ruleid);

	while (NULL != (row = zbx_db_fetch(result)))
	{
		hostmacro = (zbx_lld_hostmacro_t *)zbx_malloc(NULL, sizeof(zbx_lld_hostmacro_t));

		hostmacro->hostmacroid = 0;
		hostmacro->macro = zbx_strdup(NULL, row[0]);
		hostmacro->value = zbx_strdup(NULL, row[1]);
		hostmacro->value_orig = NULL;
		hostmacro->description = zbx_strdup(NULL, row[2]);
		hostmacro->description_orig = NULL;
		hostmacro->type_orig = 0;
		hostmacro->flags = 0;
		ZBX_STR2UCHAR(hostmacro->type, row[3]);
		hostmacro->automatic = ZBX_USERMACRO_AUTOMATIC;

		zbx_vector_ptr_append(hostmacros, hostmacro);
	}
	zbx_db_free_result(result);

	zabbix_log(LOG_LEVEL_DEBUG, "End of %s()", __func__);
}

/******************************************************************************
 *                                                                            *
 * Purpose: compare the name of host macros for search in vector              *
 *                                                                            *
 * Parameters: d1 - [IN] first zbx_lld_hostmacro_t                            *
 *             d2 - [IN] second zbx_lld_hostmacro_t                           *
 *                                                                            *
 * Return value: 0 if name of macros are equal                                *
 *                                                                            *
 ******************************************************************************/
static int	macro_str_compare_func(const void *d1, const void *d2)
{
	const zbx_lld_hostmacro_t *hostmacro1 = *(const zbx_lld_hostmacro_t * const *)d1;
	const zbx_lld_hostmacro_t *hostmacro2 = *(const zbx_lld_hostmacro_t * const *)d2;

	return strcmp(hostmacro1->macro, hostmacro2->macro);
}

/******************************************************************************
 *                                                                            *
 * Purpose: retrieve list of host macros which should be present on the each  *
 *          discovered host                                                   *
 *                                                                            *
 * Parameters: parent_hostid    - [IN] host prototype id                      *
 *             masterhostmacros - [IN] list of master host macros             *
 *             hostmacros       - [OUT] list of host macros                   *
 *                                                                            *
 ******************************************************************************/
static void	lld_hostmacros_get(zbx_uint64_t parent_hostid, zbx_vector_ptr_t *masterhostmacros,
		zbx_vector_ptr_t *hostmacros)
{
	zbx_db_result_t		result;
	zbx_db_row_t		row;
	zbx_lld_hostmacro_t	*hostmacro;
	int			i;

	zabbix_log(LOG_LEVEL_DEBUG, "In %s()", __func__);

	result = zbx_db_select(
			"select hm.macro,hm.value,hm.description,hm.type"
			" from hostmacro hm"
			" where hm.hostid=" ZBX_FS_UI64,
			parent_hostid);

	while (NULL != (row = zbx_db_fetch(result)))
	{
		hostmacro = (zbx_lld_hostmacro_t *)zbx_malloc(NULL, sizeof(zbx_lld_hostmacro_t));

		hostmacro->hostmacroid = 0;
		hostmacro->macro = zbx_strdup(NULL, row[0]);
		hostmacro->value = zbx_strdup(NULL, row[1]);
		hostmacro->value_orig = NULL;
		hostmacro->description = zbx_strdup(NULL, row[2]);
		hostmacro->description_orig = NULL;
		ZBX_STR2UCHAR(hostmacro->type, row[3]);
		hostmacro->type_orig = hostmacro->type;
		hostmacro->automatic = ZBX_USERMACRO_AUTOMATIC;
		hostmacro->flags = 0;

		zbx_vector_ptr_append(hostmacros, hostmacro);
	}
	zbx_db_free_result(result);

	for (i = 0; i < masterhostmacros->values_num; i++)
	{
		const zbx_lld_hostmacro_t	*masterhostmacro;

		if (FAIL != zbx_vector_ptr_search(hostmacros, masterhostmacros->values[i], macro_str_compare_func))
			continue;

		hostmacro = (zbx_lld_hostmacro_t *)zbx_malloc(NULL, sizeof(zbx_lld_hostmacro_t));

		masterhostmacro = (const zbx_lld_hostmacro_t *)masterhostmacros->values[i];
		hostmacro->hostmacroid = 0;
		hostmacro->macro = zbx_strdup(NULL, masterhostmacro->macro);
		hostmacro->value = zbx_strdup(NULL, masterhostmacro->value);
		hostmacro->value_orig = NULL;
		hostmacro->description = zbx_strdup(NULL, masterhostmacro->description);
		hostmacro->description_orig = NULL;
		hostmacro->type = masterhostmacro->type;
		hostmacro->type_orig = hostmacro->type;
		hostmacro->automatic = masterhostmacro->automatic;
		hostmacro->flags = 0;
		zbx_vector_ptr_append(hostmacros, hostmacro);
	}

	zabbix_log(LOG_LEVEL_DEBUG, "End of %s()", __func__);
}

static void	lld_hostmacro_make(zbx_vector_ptr_t *hostmacros, zbx_uint64_t hostmacroid, const char *macro,
		const char *value, const char *description, unsigned char type, unsigned char automatic)
{
	zbx_lld_hostmacro_t	*hostmacro;
	int			i;

	for (i = 0; i < hostmacros->values_num; i++)
	{
		hostmacro = (zbx_lld_hostmacro_t *)hostmacros->values[i];

		/* check if host macro has already been added */
		if (0 == hostmacro->hostmacroid && 0 == strcmp(hostmacro->macro, macro))
		{
			hostmacro->hostmacroid = hostmacroid;

			/* do not update manual macros */
			if (ZBX_USERMACRO_MANUAL == automatic)
				return;

			if (0 != strcmp(hostmacro->value, value))
			{
				hostmacro->flags |= ZBX_FLAG_LLD_HMACRO_UPDATE_VALUE;
				hostmacro->value_orig = zbx_strdup(NULL, value);
			}
			if (0 != strcmp(hostmacro->description, description))
			{
				hostmacro->flags |= ZBX_FLAG_LLD_HMACRO_UPDATE_DESCRIPTION;
				hostmacro->description_orig = zbx_strdup(NULL, description);
			}
			if (hostmacro->type != type)
			{
				hostmacro->type_orig = type;
				hostmacro->flags |= ZBX_FLAG_LLD_HMACRO_UPDATE_TYPE;
			}
			return;
		}
	}

	/* do not remove manual macros */
	if (ZBX_USERMACRO_MANUAL == automatic)
		return;

	/* host macro is present on the host but not in new list, it should be removed */
	hostmacro = (zbx_lld_hostmacro_t *)zbx_malloc(NULL, sizeof(zbx_lld_hostmacro_t));
	hostmacro->hostmacroid = hostmacroid;
	hostmacro->macro = NULL;
	hostmacro->value = NULL;
	hostmacro->value_orig = NULL;
	hostmacro->description = NULL;
	hostmacro->description_orig = NULL;
	hostmacro->flags = ZBX_FLAG_LLD_HMACRO_REMOVE;
	hostmacro->type = 0;
	hostmacro->type_orig = 0;
	hostmacro->automatic = 0;

	zbx_vector_ptr_append(hostmacros, hostmacro);
}

/******************************************************************************
 *                                                                            *
 * Parameters: hostmacros       - [IN] list of host macros which              *
 *                                     should be present on the each          *
 *                                     discovered host                        *
 *             hosts            - [IN/OUT] list of hosts                      *
 *                                         should be sorted by hostid         *
 *             lld_macros       - [IN] list of low-level discovery macros     *
 *                                                                            *
 ******************************************************************************/
static void	lld_hostmacros_make(const zbx_vector_ptr_t *hostmacros, zbx_vector_ptr_t *hosts,
		const zbx_vector_lld_macro_path_t *lld_macros)
{
	zbx_db_result_t		result;
	zbx_db_row_t		row;
	int			i, j;
	zbx_vector_uint64_t	hostids;
	zbx_uint64_t		hostmacroid, hostid;
	zbx_lld_host_t		*host;
	zbx_lld_hostmacro_t	*hostmacro = NULL;

	zabbix_log(LOG_LEVEL_DEBUG, "In %s()", __func__);

	zbx_vector_uint64_create(&hostids);

	for (i = 0; i < hosts->values_num; i++)
	{
		host = (zbx_lld_host_t *)hosts->values[i];

		if (0 == (host->flags & ZBX_FLAG_LLD_HOST_DISCOVERED))
			continue;

		zbx_vector_ptr_reserve(&host->new_hostmacros, (size_t)hostmacros->values_num);
		for (j = 0; j < hostmacros->values_num; j++)
		{
			hostmacro = (zbx_lld_hostmacro_t *)zbx_malloc(NULL, sizeof(zbx_lld_hostmacro_t));

			hostmacro->hostmacroid = 0;
			hostmacro->macro = zbx_strdup(NULL, ((zbx_lld_hostmacro_t *)hostmacros->values[j])->macro);
			hostmacro->value = zbx_strdup(NULL, ((zbx_lld_hostmacro_t *)hostmacros->values[j])->value);
			hostmacro->value_orig = NULL;
			hostmacro->type = ((zbx_lld_hostmacro_t *)hostmacros->values[j])->type;
			hostmacro->type_orig = ((zbx_lld_hostmacro_t *)hostmacros->values[j])->type_orig;
			hostmacro->description = zbx_strdup(NULL,
					((zbx_lld_hostmacro_t *)hostmacros->values[j])->description);
			hostmacro->description_orig = NULL;
			hostmacro->automatic = ((zbx_lld_hostmacro_t *)hostmacros->values[j])->automatic;
			hostmacro->flags = 0x00;
			zbx_substitute_lld_macros(&hostmacro->value, host->jp_row, lld_macros, ZBX_MACRO_ANY, NULL, 0);
			zbx_substitute_lld_macros(&hostmacro->description, host->jp_row, lld_macros, ZBX_MACRO_ANY,
					NULL, 0);

			zbx_vector_ptr_append(&host->new_hostmacros, hostmacro);
		}

		if (0 != host->hostid)
			zbx_vector_uint64_append(&hostids, host->hostid);
	}

	if (0 != hostids.values_num)
	{
		char	*sql = NULL;
		size_t	sql_alloc = 0, sql_offset = 0;

		zbx_strcpy_alloc(&sql, &sql_alloc, &sql_offset,
				"select hostmacroid,hostid,macro,value,description,type,automatic"
				" from hostmacro"
				" where");
		zbx_db_add_condition_alloc(&sql, &sql_alloc, &sql_offset, "hostid", hostids.values, hostids.values_num);

		result = zbx_db_select("%s", sql);

		zbx_free(sql);

		while (NULL != (row = zbx_db_fetch(result)))
		{
			unsigned char	type, automatic;

			ZBX_STR2UINT64(hostid, row[1]);

			if (FAIL == (i = zbx_vector_ptr_bsearch(hosts, &hostid, ZBX_DEFAULT_UINT64_PTR_COMPARE_FUNC)))
			{
				THIS_SHOULD_NEVER_HAPPEN;
				continue;
			}

			host = (zbx_lld_host_t *)hosts->values[i];

			ZBX_STR2UINT64(hostmacroid, row[0]);
			ZBX_STR2UCHAR(type, row[5]);
			ZBX_STR2UCHAR(automatic, row[6]);

			lld_hostmacro_make(&host->new_hostmacros, hostmacroid, row[2], row[3], row[4], type, automatic);
		}
		zbx_db_free_result(result);
	}

	zbx_vector_uint64_destroy(&hostids);

	zabbix_log(LOG_LEVEL_DEBUG, "End of %s()", __func__);
}

/******************************************************************************
 *                                                                            *
 * Purpose: retrieve list of host tags which should be present on the each    *
 *          discovered host                                                   *
 *                                                                            *
 * Parameters: parent_hostid - [IN] host prototype id                         *
 *             tags          - [OUT] list of host tags                        *
 *                                                                            *
 ******************************************************************************/
static void	lld_proto_tags_get(zbx_uint64_t parent_hostid, zbx_vector_db_tag_ptr_t *tags)
{
	zbx_db_result_t	result;
	zbx_db_row_t	row;
	zbx_db_tag_t	*tag;

	zabbix_log(LOG_LEVEL_DEBUG, "In %s()", __func__);

	result = zbx_db_select(
			"select tag,value"
			" from host_tag"
			" where hostid=" ZBX_FS_UI64,
			parent_hostid);

	while (NULL != (row = zbx_db_fetch(result)))
	{
		tag = zbx_db_tag_create(row[0], row[1]);
		zbx_vector_db_tag_ptr_append(tags, tag);
	}
	zbx_db_free_result(result);

	zabbix_log(LOG_LEVEL_DEBUG, "End of %s()", __func__);
}

/******************************************************************************
 *                                                                            *
 * Purpose: gets templates from a host prototype                              *
 *                                                                            *
 * Parameters: parent_hostid - [IN] host prototype identifier                 *
 *             hosts         - [IN/OUT] list of hosts                         *
 *                                      should be sorted by hostid            *
 *                                                                            *
 ******************************************************************************/
static void	lld_templates_make(zbx_uint64_t parent_hostid, zbx_vector_ptr_t *hosts)
{
	zbx_db_result_t		result;
	zbx_db_row_t		row;
	zbx_vector_uint64_t	templateids, hostids;
	zbx_uint64_t		templateid, hostid;
	zbx_lld_host_t		*host;
	int			i, j;

	zabbix_log(LOG_LEVEL_DEBUG, "In %s()", __func__);

	zbx_vector_uint64_create(&templateids);
	zbx_vector_uint64_create(&hostids);

	/* select templates which should be linked */

	result = zbx_db_select("select templateid from hosts_templates where hostid=" ZBX_FS_UI64, parent_hostid);

	while (NULL != (row = zbx_db_fetch(result)))
	{
		ZBX_STR2UINT64(templateid, row[0]);
		zbx_vector_uint64_append(&templateids, templateid);
	}
	zbx_db_free_result(result);

	zbx_vector_uint64_sort(&templateids, ZBX_DEFAULT_UINT64_COMPARE_FUNC);

	/* select list of already created hosts */

	for (i = 0; i < hosts->values_num; i++)
	{
		host = (zbx_lld_host_t *)hosts->values[i];

		if (0 == (host->flags & ZBX_FLAG_LLD_HOST_DISCOVERED))
			continue;

		zbx_vector_uint64_reserve(&host->lnk_templateids, (size_t)templateids.values_num);
		for (j = 0; j < templateids.values_num; j++)
			zbx_vector_uint64_append(&host->lnk_templateids, templateids.values[j]);

		/* sort templates which should be linked by override */
		zbx_vector_uint64_sort(&host->lnk_templateids, ZBX_DEFAULT_UINT64_COMPARE_FUNC);
		zbx_vector_uint64_uniq(&host->lnk_templateids, ZBX_DEFAULT_UINT64_COMPARE_FUNC);

		if (0 != host->hostid)
			zbx_vector_uint64_append(&hostids, host->hostid);
	}

	if (0 != hostids.values_num)
	{
		char	*sql = NULL;
		size_t	sql_alloc = 0, sql_offset = 0;

		/* select already linked templates */

		zbx_strcpy_alloc(&sql, &sql_alloc, &sql_offset,
				"select hostid,templateid,link_type"
				" from hosts_templates"
				" where");
		zbx_db_add_condition_alloc(&sql, &sql_alloc, &sql_offset, "hostid", hostids.values, hostids.values_num);

		result = zbx_db_select("%s", sql);

		zbx_free(sql);

		while (NULL != (row = zbx_db_fetch(result)))
		{
			int	link_type;

			ZBX_STR2UINT64(hostid, row[0]);
			ZBX_STR2UINT64(templateid, row[1]);
			link_type = atoi(row[2]);

			if (FAIL == (i = zbx_vector_ptr_bsearch(hosts, &hostid, ZBX_DEFAULT_UINT64_PTR_COMPARE_FUNC)))
			{
				THIS_SHOULD_NEVER_HAPPEN;
				continue;
			}

			host = (zbx_lld_host_t *)hosts->values[i];

			if (FAIL == (i = zbx_vector_uint64_bsearch(&host->lnk_templateids, templateid,
					ZBX_DEFAULT_UINT64_COMPARE_FUNC)))
			{
				/* templates which should be unlinked */
				if (ZBX_TEMPLATE_LINK_LLD == link_type)
					zbx_vector_uint64_append(&host->del_templateids, templateid);
			}
			else
			{
				/* templates which are already linked */
				if (ZBX_TEMPLATE_LINK_MANUAL == link_type)
					zbx_vector_uint64_append(&host->del_templateids, templateid);
				else
					zbx_vector_uint64_remove(&host->lnk_templateids, i);
			}
		}
		zbx_db_free_result(result);

		for (i = 0; i < hosts->values_num; i++)
		{
			host = (zbx_lld_host_t *)hosts->values[i];

			if (0 == (host->flags & ZBX_FLAG_LLD_HOST_DISCOVERED))
				continue;

			zbx_vector_uint64_sort(&host->del_templateids, ZBX_DEFAULT_UINT64_COMPARE_FUNC);
		}
	}

	zbx_vector_uint64_destroy(&hostids);
	zbx_vector_uint64_destroy(&templateids);

	zabbix_log(LOG_LEVEL_DEBUG, "End of %s()", __func__);
}

/******************************************************************************
 *                                                                            *
 * Purpose: prepare sql for update record of interface_snmp table             *
 *                                                                            *
 * Parameters: hostid      - [IN] host identifier                             *
 *             interfaceid - [IN] snmp interface id;                          *
 *             snmp        - [IN] snmp values for update                      *
 *             sql         - [IN/OUT] sql string                              *
 *             sql_alloc   - [IN/OUT] size of sql string                      *
 *             sql_offset  - [IN/OUT] offset in sql string                    *
 *                                                                            *
 ******************************************************************************/
static void	lld_interface_snmp_prepare_sql(zbx_uint64_t hostid, const zbx_uint64_t interfaceid,
		const zbx_lld_interface_snmp_t *snmp, char **sql, size_t *sql_alloc, size_t *sql_offset)
{
	const char	*d = "";
	char		*value_esc;

	zbx_strcpy_alloc(sql, sql_alloc, sql_offset, "update interface_snmp set ");

	if (0 != (snmp->flags & ZBX_FLAG_LLD_INTERFACE_SNMP_UPDATE_TYPE))
	{
		zbx_snprintf_alloc(sql, sql_alloc, sql_offset, "version=%d", (int)snmp->version);
		d = ",";

		zbx_audit_host_update_json_update_interface_version(ZBX_AUDIT_LLD_CONTEXT, hostid, interfaceid,
				snmp->version_orig, snmp->version);
	}

	if (0 != (snmp->flags & ZBX_FLAG_LLD_INTERFACE_SNMP_UPDATE_BULK))
	{
		zbx_snprintf_alloc(sql, sql_alloc, sql_offset, "%sbulk=%d", d, (int)snmp->bulk);
		d = ",";

		zbx_audit_host_update_json_update_interface_bulk(ZBX_AUDIT_LLD_CONTEXT, hostid, interfaceid,
				snmp->bulk_orig, snmp->bulk);
	}

	if (0 != (snmp->flags & ZBX_FLAG_LLD_INTERFACE_SNMP_UPDATE_COMMUNITY))
	{
		value_esc = zbx_db_dyn_escape_string(snmp->community);
		zbx_snprintf_alloc(sql, sql_alloc, sql_offset, "%scommunity='%s'", d, value_esc);
		zbx_free(value_esc);
		d = ",";

		zbx_audit_host_update_json_update_interface_community(ZBX_AUDIT_LLD_CONTEXT, hostid, interfaceid,
				snmp->community_orig, snmp->community);
	}

	if (0 != (snmp->flags & ZBX_FLAG_LLD_INTERFACE_SNMP_UPDATE_SECNAME))
	{
		value_esc = zbx_db_dyn_escape_string(snmp->securityname);
		zbx_snprintf_alloc(sql, sql_alloc, sql_offset, "%ssecurityname='%s'", d, value_esc);
		zbx_free(value_esc);
		d = ",";

		zbx_audit_host_update_json_update_interface_securityname(ZBX_AUDIT_LLD_CONTEXT, hostid, interfaceid,
				snmp->securityname_orig, snmp->securityname);
	}

	if (0 != (snmp->flags & ZBX_FLAG_LLD_INTERFACE_SNMP_UPDATE_SECLEVEL))
	{
		zbx_snprintf_alloc(sql, sql_alloc, sql_offset, "%ssecuritylevel=%d", d, (int)snmp->securitylevel);
		d = ",";

		zbx_audit_host_update_json_update_interface_securitylevel(ZBX_AUDIT_LLD_CONTEXT, hostid, interfaceid,
				snmp->securitylevel_orig, snmp->securitylevel);
	}

	if (0 != (snmp->flags & ZBX_FLAG_LLD_INTERFACE_SNMP_UPDATE_AUTHPASS))
	{
		value_esc = zbx_db_dyn_escape_string(snmp->authpassphrase);
		zbx_snprintf_alloc(sql, sql_alloc, sql_offset, "%sauthpassphrase='%s'", d, value_esc);
		zbx_free(value_esc);
		d = ",";

		zbx_audit_host_update_json_update_interface_authpassphrase(ZBX_AUDIT_LLD_CONTEXT, hostid, interfaceid,
						snmp->authpassphrase_orig, snmp->authpassphrase);
	}

	if (0 != (snmp->flags & ZBX_FLAG_LLD_INTERFACE_SNMP_UPDATE_PRIVPASS))
	{
		value_esc = zbx_db_dyn_escape_string(snmp->privpassphrase);
		zbx_snprintf_alloc(sql, sql_alloc, sql_offset, "%sprivpassphrase='%s'", d, value_esc);
		zbx_free(value_esc);
		d = ",";

		zbx_audit_host_update_json_update_interface_privpassphrase(ZBX_AUDIT_LLD_CONTEXT, hostid, interfaceid,
						snmp->privpassphrase_orig, snmp->privpassphrase);
	}

	if (0 != (snmp->flags & ZBX_FLAG_LLD_INTERFACE_SNMP_UPDATE_AUTHPROTOCOL))
	{
		zbx_snprintf_alloc(sql, sql_alloc, sql_offset, "%sauthprotocol=%d", d, (int)snmp->authprotocol);
		d = ",";

		zbx_audit_host_update_json_update_interface_authprotocol(ZBX_AUDIT_LLD_CONTEXT, hostid, interfaceid,
				snmp->authprotocol_orig, snmp->authprotocol);
	}

	if (0 != (snmp->flags & ZBX_FLAG_LLD_INTERFACE_SNMP_UPDATE_PRIVPROTOCOL))
	{
		zbx_snprintf_alloc(sql, sql_alloc, sql_offset, "%sprivprotocol=%d", d, (int)snmp->privprotocol);
		d = ",";

		zbx_audit_host_update_json_update_interface_privprotocol(ZBX_AUDIT_LLD_CONTEXT, hostid, interfaceid,
				snmp->privprotocol_orig, snmp->privprotocol);
	}

	if (0 != (snmp->flags & ZBX_FLAG_LLD_INTERFACE_SNMP_UPDATE_CONTEXT))
	{
		value_esc = zbx_db_dyn_escape_string(snmp->contextname);
		zbx_snprintf_alloc(sql, sql_alloc, sql_offset, "%scontextname='%s'", d, value_esc);
		zbx_free(value_esc);

		zbx_audit_host_update_json_update_interface_contextname(ZBX_AUDIT_LLD_CONTEXT, hostid, interfaceid,
				snmp->contextname_orig, snmp->contextname);
	}

	zbx_snprintf_alloc(sql, sql_alloc, sql_offset, " where interfaceid=" ZBX_FS_UI64 ";\n", interfaceid);
}

/******************************************************************************
 *                                                                            *
 * Parameters: parent_hostid    - [IN]                                        *
 *             hosts            - [IN]                                        *
 *             host_proto       - [IN]                                        *
 *             monitored_by     - [IN]                                        *
 *             proxyid          - [IN]                                        *
 *             proxy_groupid    - [IN]                                        *
 *             ipmi_authtype    - [IN]                                        *
 *             ipmi_privilege   - [IN]                                        *
 *             ipmi_username    - [IN]                                        *
 *             ipmi_password    - [IN]                                        *
 *             tls_connect      - [IN]                                        *
 *             tls_accept       - [IN]                                        *
 *             tls_issuer       - [IN] tls cert issuer                        *
 *             tls_subject      - [IN] tls cert subject                       *
 *             tls_psk_identity - [IN]                                        *
 *             tls_psk          - [IN]                                        *
 *             hgsets           - [IN]                                        *
 *             permissions      - [IN]                                        *
 *             del_hostgroupids - [IN] host groups which should be deleted    *
 *             del_hgsetids     - [IN] host groups sets which should be       *
 *                                     deleted                                *
 *                                                                            *
 ******************************************************************************/
static void	lld_hosts_save(zbx_uint64_t parent_hostid, zbx_vector_ptr_t *hosts, const char *host_proto,
		unsigned char monitored_by, zbx_uint64_t proxyid, zbx_uint64_t proxy_groupid, signed char ipmi_authtype,
		unsigned char ipmi_privilege, const char *ipmi_username, const char *ipmi_password,
		unsigned char tls_connect, unsigned char tls_accept, const char *tls_issuer, const char *tls_subject,
		const char *tls_psk_identity, const char *tls_psk, zbx_vector_lld_hgset_ptr_t *hgsets,
		zbx_vector_lld_permission_t *permissions, const zbx_vector_uint64_t *del_hostgroupids,
		const zbx_vector_uint64_t *del_hgsetids)
{
	int			i, j, new_hosts = 0, new_host_inventories = 0, upd_hosts = 0, new_hostgroups = 0,
				new_hostmacros = 0, upd_hostmacros = 0, new_interfaces = 0, upd_interfaces = 0,
				new_snmp = 0, upd_snmp = 0, new_tags = 0, upd_tags = 0, new_hgsets = 0, new_host_hgsets = 0,
				upd_host_hgsets = 0;
	zbx_uint64_t		hosttagid = 0;
	zbx_lld_host_t		*host;
	zbx_lld_hostmacro_t	*hostmacro;
	zbx_lld_interface_t	*interface;
	zbx_vector_uint64_t	upd_manual_host_inventory_hostids, upd_auto_host_inventory_hostids,
				del_host_inventory_hostids, del_interfaceids,
				del_snmp_ids, del_hostmacroids, del_tagids, used_hgsetids;
	zbx_uint64_t		hostid = 0, hostgroupid = 0, hostmacroid = 0, interfaceid = 0, hgsetid = 0;
	char			*sql1 = NULL, *sql2 = NULL, *value_esc;
	size_t			sql1_alloc = 0, sql1_offset = 0,
				sql2_alloc = 0, sql2_offset = 0;
	zbx_db_insert_t		db_insert, db_insert_hdiscovery, db_insert_hinventory, db_insert_hgroups,
				db_insert_hmacro, db_insert_interface, db_insert_idiscovery, db_insert_snmp,
				db_insert_tag, db_insert_host_rtdata, db_insert_hgset, db_insert_hgset_group,
				db_insert_host_hgset, db_insert_permission;

	zabbix_log(LOG_LEVEL_DEBUG, "In %s()", __func__);

	zbx_vector_uint64_create(&upd_manual_host_inventory_hostids);
	zbx_vector_uint64_create(&upd_auto_host_inventory_hostids);
	zbx_vector_uint64_create(&del_host_inventory_hostids);
	zbx_vector_uint64_create(&del_interfaceids);
	zbx_vector_uint64_create(&del_hostmacroids);
	zbx_vector_uint64_create(&del_snmp_ids);
	zbx_vector_uint64_create(&del_tagids);
	zbx_vector_uint64_create(&used_hgsetids);

	for (i = 0; i < hosts->values_num; i++)
	{
		host = (zbx_lld_host_t *)hosts->values[i];

		if (0 == (host->flags & ZBX_FLAG_LLD_HOST_DISCOVERED))
			continue;

		if (0 == host->hostid)
		{
			new_hosts++;

			if (HOST_INVENTORY_DISABLED != host->inventory_mode)
				new_host_inventories++;
		}
		else
		{
			zbx_audit_host_create_entry(ZBX_AUDIT_LLD_CONTEXT, ZBX_AUDIT_ACTION_UPDATE, host->hostid,
					(NULL == host->host_orig) ? host->host : host->host_orig);

			if (0 != (host->flags & ZBX_FLAG_LLD_HOST_UPDATE))
				upd_hosts++;

			if (host->inventory_mode_orig != host->inventory_mode)
			{
				zbx_audit_host_update_json_update_inventory_mode(ZBX_AUDIT_LLD_CONTEXT, host->hostid,
						(int)host->inventory_mode_orig, (int)host->inventory_mode);

				if (HOST_INVENTORY_DISABLED == host->inventory_mode)
					zbx_vector_uint64_append(&del_host_inventory_hostids, host->hostid);
				else if (HOST_INVENTORY_DISABLED == host->inventory_mode_orig)
					new_host_inventories++;
				else
				{
					switch (host->inventory_mode)
					{
						case HOST_INVENTORY_MANUAL:
							zbx_vector_uint64_append(&upd_manual_host_inventory_hostids,
									host->hostid);
							break;
						case HOST_INVENTORY_AUTOMATIC:
							zbx_vector_uint64_append(&upd_auto_host_inventory_hostids,
									host->hostid);
							break;
					}
				}
			}
		}

		new_hostgroups += host->new_groupids.values_num;

		if (ZBX_LLD_HOST_HGSET_ACTION_ADD == host->hgset_action)
			new_host_hgsets++;
		else if (ZBX_LLD_HOST_HGSET_ACTION_UPDATE == host->hgset_action)
			upd_host_hgsets++;

		for (j = 0; j < host->interfaces.values_num; j++)
		{
			interface = (zbx_lld_interface_t *)host->interfaces.values[j];

			if (0 == interface->interfaceid)
			{
				new_interfaces++;
			}
			else if (0 != (interface->flags & ZBX_FLAG_LLD_INTERFACE_UPDATE))
			{
				upd_interfaces++;
			}
			else if (0 != (interface->flags & ZBX_FLAG_LLD_INTERFACE_REMOVE))
			{
				zbx_vector_uint64_append(&del_interfaceids, interface->interfaceid);

				zbx_audit_host_create_entry(ZBX_AUDIT_LLD_CONTEXT, ZBX_AUDIT_ACTION_UPDATE,
						host->hostid, (NULL == host->host_orig) ? host->host : host->host_orig);

				zbx_audit_host_update_json_delete_interface(ZBX_AUDIT_LLD_CONTEXT,
						host->hostid, interface->interfaceid);
			}

			if (0 != (interface->flags & ZBX_FLAG_LLD_INTERFACE_SNMP_REMOVE))
			{
				zbx_vector_uint64_append(&del_snmp_ids, interface->interfaceid);

				zbx_audit_host_create_entry(ZBX_AUDIT_LLD_CONTEXT, ZBX_AUDIT_ACTION_UPDATE,
						host->hostid, (NULL == host->host_orig) ? host->host : host->host_orig);

				zbx_audit_host_update_json_delete_interface(ZBX_AUDIT_LLD_CONTEXT,
						host->hostid, interface->interfaceid);
			}

			if (0 != (interface->flags & ZBX_FLAG_LLD_INTERFACE_SNMP_DATA_EXISTS))
			{
				if (0 == interface->interfaceid)
					interface->data.snmp->flags |= ZBX_FLAG_LLD_INTERFACE_SNMP_CREATE;

				if (0 != (interface->data.snmp->flags & ZBX_FLAG_LLD_INTERFACE_SNMP_CREATE))
					new_snmp++;
				else if (0 != (interface->data.snmp->flags & ZBX_FLAG_LLD_INTERFACE_SNMP_UPDATE))
					upd_snmp++;
			}
		}

		for (j = 0; j < host->new_hostmacros.values_num; j++)
		{
			hostmacro = (zbx_lld_hostmacro_t *)host->new_hostmacros.values[j];

			if (0 == hostmacro->hostmacroid)
			{
				new_hostmacros++;
			}
			else if (0 != (hostmacro->flags & ZBX_FLAG_LLD_HMACRO_UPDATE))
			{
				upd_hostmacros++;
			}
			else if (0 != (hostmacro->flags & ZBX_FLAG_LLD_HMACRO_REMOVE))
			{
				zbx_vector_uint64_append(&del_hostmacroids, hostmacro->hostmacroid);

				zbx_audit_host_create_entry(ZBX_AUDIT_LLD_CONTEXT, ZBX_AUDIT_ACTION_UPDATE,
						host->hostid, (NULL == host->host_orig) ? host->host : host->host_orig);

				zbx_audit_host_update_json_delete_hostmacro(ZBX_AUDIT_LLD_CONTEXT,
						host->hostid, hostmacro->hostmacroid);
			}
		}

		for (j = 0; j < host->tags.values_num; j++)
		{
			if (0 == host->tags.values[j]->tagid)
			{
				new_tags++;
			}
			else if (0 != (host->tags.values[j]->flags & ZBX_FLAG_DB_TAG_UPDATE))
			{
				upd_tags++;
			}
			else if (0 != (host->tags.values[j]->flags & ZBX_FLAG_DB_TAG_REMOVE))
			{
				zbx_vector_uint64_append(&del_tagids, host->tags.values[j]->tagid);

				zbx_audit_host_prototype_create_entry(ZBX_AUDIT_LLD_CONTEXT, ZBX_AUDIT_ACTION_UPDATE,
						host->hostid, host->host);
				zbx_audit_host_update_json_delete_tag(ZBX_AUDIT_LLD_CONTEXT, host->hostid,
						host->tags.values[j]->tagid);
			}
		}
	}

	for (i = 0; i < hgsets->values_num; i++)
	{
		zbx_lld_hgset_t	*hgset = hgsets->values[i];

		if (ZBX_LLD_HGSET_OPT_INSERT == hgset->opt)
			new_hgsets++;
		else if (ZBX_LLD_HGSET_OPT_REUSE == hgset->opt)
			zbx_vector_uint64_append(&used_hgsetids, hgset->hgsetid);
	}

	if (0 == new_hosts && 0 == new_host_inventories && 0 == upd_hosts && 0 == upd_interfaces &&
			0 == upd_hostmacros && 0 == new_hostgroups && 0 == new_hostmacros && 0 == new_interfaces &&
			0 == del_hostgroupids->values_num && 0 == del_hostmacroids.values_num &&
			0 == upd_auto_host_inventory_hostids.values_num &&
			0 == upd_manual_host_inventory_hostids.values_num &&
			0 == del_host_inventory_hostids.values_num && 0 == del_interfaceids.values_num &&
			0 == new_snmp && 0 == upd_snmp && 0 == del_snmp_ids.values_num &&
			0 == new_tags && 0 == upd_tags && 0 == del_tagids.values_num &&
			0 == new_hgsets && 0 == del_hgsetids->values_num && 0 == permissions->values_num &&
			0 == new_host_hgsets && 0 == upd_host_hgsets)
	{
		goto out;
	}

	zbx_db_begin();

	if (SUCCEED != zbx_db_lock_hostid(parent_hostid))
	{
		/* the host prototype was removed while processing lld rule */
		zbx_db_rollback();
		goto out;
	}

	if (0 != used_hgsetids.values_num && SUCCEED != zbx_db_lock_hgsetids(&used_hgsetids))
	{
		zbx_db_rollback();
		goto out;
	}

	if (0 != new_hosts)
	{
		hostid = zbx_db_get_maxid_num("hosts", new_hosts);

		zbx_db_insert_prepare(&db_insert, "hosts", "hostid", "host", "name", "proxyid", "proxy_groupid",
				"ipmi_authtype", "ipmi_privilege", "ipmi_username", "ipmi_password", "status", "flags",
				"tls_connect", "tls_accept", "tls_issuer", "tls_subject", "tls_psk_identity", "tls_psk",
				"custom_interfaces", "monitored_by", (char *)NULL);

		zbx_db_insert_prepare(&db_insert_hdiscovery, "host_discovery", "hostid", "parent_hostid", "host",
				(char *)NULL);
		zbx_db_insert_prepare(&db_insert_host_rtdata, "host_rtdata", "hostid", "active_available",
				(char *)NULL);
	}

	if (0 != new_host_hgsets)
	{
		zbx_db_insert_prepare(&db_insert_host_hgset, "host_hgset", "hostid", "hgsetid",
				(char *)NULL);
	}

	if (0 != new_host_inventories)
	{
		zbx_db_insert_prepare(&db_insert_hinventory, "host_inventory", "hostid", "inventory_mode",
				(char *)NULL);
	}

	if (0 != upd_hosts || 0 != upd_interfaces || 0 != upd_snmp || 0 != upd_hostmacros || 0 != upd_tags ||
			0 != upd_host_hgsets)
	{
		zbx_db_begin_multiple_update(&sql1, &sql1_alloc, &sql1_offset);
	}

	if (0 != new_hostgroups)
	{
		hostgroupid = zbx_db_get_maxid_num("hosts_groups", new_hostgroups);

		zbx_db_insert_prepare(&db_insert_hgroups, "hosts_groups", "hostgroupid", "hostid", "groupid",
				(char *)NULL);
	}

	if (0 != new_hgsets)
	{
		hgsetid = zbx_db_get_maxid_num("hgset", new_hgsets);

		zbx_db_insert_prepare(&db_insert_hgset, "hgset", "hgsetid", "hash", (char *)NULL);
		zbx_db_insert_prepare(&db_insert_hgset_group, "hgset_group", "hgsetid", "groupid", (char *)NULL);
	}

	if (0 != permissions->values_num)
	{
		zbx_db_insert_prepare(&db_insert_permission, "permission", "ugsetid", "hgsetid", "permission",
				(char *)NULL);
	}

	if (0 != new_hostmacros)
	{
		hostmacroid = zbx_db_get_maxid_num("hostmacro", new_hostmacros);

		zbx_db_insert_prepare(&db_insert_hmacro, "hostmacro", "hostmacroid", "hostid", "macro", "value",
				"description", "type", "automatic", (char *)NULL);
	}

	if (0 != new_interfaces)
	{
		interfaceid = zbx_db_get_maxid_num("interface", new_interfaces);

		zbx_db_insert_prepare(&db_insert_interface, "interface", "interfaceid", "hostid", "type", "main",
				"useip", "ip", "dns", "port", (char *)NULL);

		zbx_db_insert_prepare(&db_insert_idiscovery, "interface_discovery", "interfaceid",
				"parent_interfaceid", (char *)NULL);
	}

	if (0 != new_snmp)
	{
		zbx_db_insert_prepare(&db_insert_snmp, "interface_snmp", "interfaceid", "version", "bulk", "community",
				"securityname", "securitylevel", "authpassphrase", "privpassphrase", "authprotocol",
				"privprotocol", "contextname", (char *)NULL);
	}

	if (0 != new_tags)
	{
		hosttagid = zbx_db_get_maxid_num("host_tag", new_tags);

		zbx_db_insert_prepare(&db_insert_tag, "host_tag", "hosttagid", "hostid", "tag", "value", "automatic",
				(char *)NULL);
	}

	for (i = 0; i < hgsets->values_num; i++)
	{
		zbx_lld_hgset_t	*hgset = hgsets->values[i];

		if (ZBX_LLD_HGSET_OPT_INSERT != hgset->opt)
			continue;

		hgset->hgsetid = hgsetid++;
		zbx_db_insert_add_values(&db_insert_hgset, hgset->hgsetid, hgset->hash_str);

		for (j = 0; j < hgset->hgroupids.values_num; j++)
			zbx_db_insert_add_values(&db_insert_hgset_group, hgset->hgsetid, hgset->hgroupids.values[j]);
	}

	for (i = 0; i < permissions->values_num; i++)
	{
		zbx_lld_permission_t	*permission = &permissions->values[i];

		zbx_db_insert_add_values(&db_insert_permission, permission->ugsetid, permission->hgset->hgsetid,
				permission->permission);
	}

	for (i = 0; i < hosts->values_num; i++)
	{
		host = (zbx_lld_host_t *)hosts->values[i];

		if (0 == (host->flags & ZBX_FLAG_LLD_HOST_DISCOVERED))
			continue;

		if (0 == host->hostid)
		{
			host->hostid = hostid++;

			zbx_db_insert_add_values(&db_insert, host->hostid, host->host, host->name, proxyid,
					proxy_groupid, (int)ipmi_authtype, (int)ipmi_privilege, ipmi_username,
					ipmi_password, (int)host->status, (int)ZBX_FLAG_DISCOVERY_CREATED,
					(int)tls_connect, (int)tls_accept, tls_issuer, tls_subject, tls_psk_identity,
					tls_psk, (int)host->custom_interfaces, (int)monitored_by);

			zbx_audit_host_create_entry(ZBX_AUDIT_LLD_CONTEXT, ZBX_AUDIT_ACTION_ADD, host->hostid,
					host->host);

			zbx_db_insert_add_values(&db_insert_hdiscovery, host->hostid, parent_hostid, host_proto);
			zbx_db_insert_add_values(&db_insert_host_rtdata, host->hostid, ZBX_INTERFACE_AVAILABLE_UNKNOWN);

			if (HOST_INVENTORY_DISABLED != host->inventory_mode)
			{
				zbx_db_insert_add_values(&db_insert_hinventory, host->hostid,
						(int)host->inventory_mode);
			}

			zbx_audit_host_update_json_add_details(ZBX_AUDIT_LLD_CONTEXT, host->hostid, host->host,
					monitored_by, proxyid, proxy_groupid, (int)ipmi_authtype, (int)ipmi_privilege,
					ipmi_username, ipmi_password, (int)host->status,
					(int)ZBX_FLAG_DISCOVERY_CREATED, (int)tls_connect, (int)tls_accept, tls_issuer,
					tls_subject, tls_psk_identity, tls_psk, host->custom_interfaces,
					(int)host->inventory_mode);
		}
		else
		{
			if (0 != (host->flags & ZBX_FLAG_LLD_HOST_UPDATE))
			{
				const char	*d = "";

				zbx_strcpy_alloc(&sql1, &sql1_alloc, &sql1_offset, "update hosts set ");

				if (0 != (host->flags & ZBX_FLAG_LLD_HOST_UPDATE_HOST))
				{
					value_esc = zbx_db_dyn_escape_string(host->host);

					zbx_snprintf_alloc(&sql1, &sql1_alloc, &sql1_offset, "host='%s'", value_esc);
					d = ",";

					zbx_audit_host_update_json_update_host(ZBX_AUDIT_LLD_CONTEXT, host->hostid,
							host->host_orig, value_esc);

					zbx_free(value_esc);
				}
				if (0 != (host->flags & ZBX_FLAG_LLD_HOST_UPDATE_NAME))
				{
					value_esc = zbx_db_dyn_escape_string(host->name);

					zbx_snprintf_alloc(&sql1, &sql1_alloc, &sql1_offset,
							"%sname='%s'", d, value_esc);
					d = ",";

					zbx_audit_host_update_json_update_name(ZBX_AUDIT_LLD_CONTEXT, host->hostid,
							host->name_orig, value_esc);

					zbx_free(value_esc);
				}
				if (0 != (host->flags & ZBX_FLAG_LLD_HOST_UPDATE_MONITORED_BY))
				{
					zbx_snprintf_alloc(&sql1, &sql1_alloc, &sql1_offset,
							"%smonitored_by=%d", d, (int)monitored_by);
					d = ",";

					zbx_audit_host_update_json_update_monitored_by(ZBX_AUDIT_LLD_CONTEXT,
							host->hostid, (int)host->monitored_by_orig, (int)monitored_by);
				}
				if (0 != (host->flags & ZBX_FLAG_LLD_HOST_UPDATE_PROXY))
				{
					zbx_snprintf_alloc(&sql1, &sql1_alloc, &sql1_offset,
							"%sproxyid=%s", d, zbx_db_sql_id_ins(proxyid));
					d = ",";

					zbx_audit_host_update_json_update_proxyid(ZBX_AUDIT_LLD_CONTEXT, host->hostid,
							host->proxyid_orig, proxyid);
				}
				if (0 != (host->flags & ZBX_FLAG_LLD_HOST_UPDATE_PROXY_GROUP))
				{
					zbx_snprintf_alloc(&sql1, &sql1_alloc, &sql1_offset,
							"%sproxy_groupid=%s", d, zbx_db_sql_id_ins(proxy_groupid));
					d = ",";

					zbx_audit_host_update_json_update_proxy_groupid(ZBX_AUDIT_LLD_CONTEXT,
							host->hostid, host->proxy_groupid_orig, proxy_groupid);
				}
				if (0 != (host->flags & ZBX_FLAG_LLD_HOST_UPDATE_IPMI_AUTH))
				{
					zbx_snprintf_alloc(&sql1, &sql1_alloc, &sql1_offset,
							"%sipmi_authtype=%d", d, (int)ipmi_authtype);
					d = ",";

					zbx_audit_host_update_json_update_ipmi_authtype(ZBX_AUDIT_LLD_CONTEXT,
							host->hostid, (int)host->ipmi_authtype_orig,
							(int)ipmi_authtype);
				}
				if (0 != (host->flags & ZBX_FLAG_LLD_HOST_UPDATE_IPMI_PRIV))
				{
					zbx_snprintf_alloc(&sql1, &sql1_alloc, &sql1_offset,
							"%sipmi_privilege=%d", d, (int)ipmi_privilege);
					d = ",";

					zbx_audit_host_update_json_update_ipmi_privilege(ZBX_AUDIT_LLD_CONTEXT,
							host->hostid, host->ipmi_privilege_orig, (int)ipmi_privilege);
				}
				if (0 != (host->flags & ZBX_FLAG_LLD_HOST_UPDATE_IPMI_USER))
				{
					value_esc = zbx_db_dyn_escape_string(ipmi_username);

					zbx_snprintf_alloc(&sql1, &sql1_alloc, &sql1_offset,
							"%sipmi_username='%s'", d, value_esc);
					d = ",";

					zbx_audit_host_update_json_update_ipmi_username(ZBX_AUDIT_LLD_CONTEXT,
							host->hostid, host->ipmi_username_orig, value_esc);

					zbx_free(value_esc);
				}
				if (0 != (host->flags & ZBX_FLAG_LLD_HOST_UPDATE_IPMI_PASS))
				{
					value_esc = zbx_db_dyn_escape_string(ipmi_password);

					zbx_snprintf_alloc(&sql1, &sql1_alloc, &sql1_offset,
							"%sipmi_password='%s'", d, value_esc);
					d = ",";

					zbx_audit_host_update_json_update_ipmi_password(ZBX_AUDIT_LLD_CONTEXT,
							host->hostid, host->ipmi_password_orig, value_esc);

					zbx_free(value_esc);
				}
				if (0 != (host->flags & ZBX_FLAG_LLD_HOST_UPDATE_TLS_CONNECT))
				{
					zbx_snprintf_alloc(&sql1, &sql1_alloc, &sql1_offset,
							"%stls_connect=%d", d, tls_connect);
					d = ",";

					zbx_audit_host_update_json_update_tls_connect(ZBX_AUDIT_LLD_CONTEXT,
							host->hostid, host->tls_connect_orig, (int)tls_connect);
				}
				if (0 != (host->flags & ZBX_FLAG_LLD_HOST_UPDATE_TLS_ACCEPT))
				{
					zbx_snprintf_alloc(&sql1, &sql1_alloc, &sql1_offset,
							"%stls_accept=%d", d, tls_accept);
					d = ",";

					zbx_audit_host_update_json_update_tls_accept(ZBX_AUDIT_LLD_CONTEXT,
							host->hostid, host->tls_accept_orig, (int)tls_accept);
				}
				if (0 != (host->flags & ZBX_FLAG_LLD_HOST_UPDATE_TLS_ISSUER))
				{
					value_esc = zbx_db_dyn_escape_string(tls_issuer);

					zbx_snprintf_alloc(&sql1, &sql1_alloc, &sql1_offset,
							"%stls_issuer='%s'", d, value_esc);
					d = ",";

					zbx_audit_host_update_json_update_tls_issuer(ZBX_AUDIT_LLD_CONTEXT,
							host->hostid, host->tls_issuer_orig, value_esc);

					zbx_free(value_esc);
				}
				if (0 != (host->flags & ZBX_FLAG_LLD_HOST_UPDATE_TLS_SUBJECT))
				{
					value_esc = zbx_db_dyn_escape_string(tls_subject);

					zbx_snprintf_alloc(&sql1, &sql1_alloc, &sql1_offset,
							"%stls_subject='%s'", d, value_esc);
					d = ",";

					zbx_audit_host_update_json_update_tls_subject(ZBX_AUDIT_LLD_CONTEXT,
							host->hostid, host->tls_subject_orig, value_esc);

					zbx_free(value_esc);
				}
				if (0 != (host->flags & ZBX_FLAG_LLD_HOST_UPDATE_TLS_PSK_IDENTITY))
				{
					value_esc = zbx_db_dyn_escape_string(tls_psk_identity);

					zbx_snprintf_alloc(&sql1, &sql1_alloc, &sql1_offset,
							"%stls_psk_identity='%s'", d, value_esc);
					d = ",";
					zbx_free(value_esc);

					zbx_audit_host_update_json_update_tls_psk_identity(ZBX_AUDIT_LLD_CONTEXT,
							host->hostid, (0 == strcmp("", host->tls_psk_identity_orig) ?
							"" : ZBX_MACRO_SECRET_MASK),
							(0 == strcmp("", tls_psk_identity) ?
							"" : ZBX_MACRO_SECRET_MASK));
				}
				if (0 != (host->flags & ZBX_FLAG_LLD_HOST_UPDATE_TLS_PSK))
				{
					value_esc = zbx_db_dyn_escape_string(tls_psk);

					zbx_snprintf_alloc(&sql1, &sql1_alloc, &sql1_offset,
							"%stls_psk='%s'", d, value_esc);
					d = ",";
					zbx_free(value_esc);

					zbx_audit_host_update_json_update_tls_psk(ZBX_AUDIT_LLD_CONTEXT, host->hostid,
							(0 == strcmp("", host->tls_psk_orig) ?
							"" : ZBX_MACRO_SECRET_MASK),
							(0 == strcmp("", tls_psk) ? "" : ZBX_MACRO_SECRET_MASK));
				}
				if (0 != (host->flags & ZBX_FLAG_LLD_HOST_UPDATE_CUSTOM_INTERFACES))
				{
					zbx_snprintf_alloc(&sql1, &sql1_alloc, &sql1_offset,
							"%scustom_interfaces=%d", d, (int)host->custom_interfaces);

					zbx_audit_host_update_json_update_custom_interfaces(ZBX_AUDIT_LLD_CONTEXT,
							host->hostid, host->custom_interfaces_orig,
							(int)host->custom_interfaces);
				}

				zbx_snprintf_alloc(&sql1, &sql1_alloc, &sql1_offset, " where hostid=" ZBX_FS_UI64 ";\n",
						host->hostid);
			}

			if (host->inventory_mode_orig != host->inventory_mode &&
					HOST_INVENTORY_DISABLED == host->inventory_mode_orig)
			{
				zbx_db_insert_add_values(&db_insert_hinventory, host->hostid,
						(int)host->inventory_mode);
			}

			if (0 != (host->flags & ZBX_FLAG_LLD_HOST_UPDATE_HOST))
			{
				value_esc = zbx_db_dyn_escape_string(host_proto);

				zbx_snprintf_alloc(&sql1, &sql1_alloc, &sql1_offset,
						"update host_discovery"
						" set host='%s'"
						" where hostid=" ZBX_FS_UI64 ";\n",
						value_esc, host->hostid);

				zbx_free(value_esc);
			}
		}

		if (ZBX_LLD_HOST_HGSET_ACTION_ADD == host->hgset_action)
		{
			zbx_db_insert_add_values(&db_insert_host_hgset, host->hostid, host->hgset->hgsetid);
		}
		else if (ZBX_LLD_HOST_HGSET_ACTION_UPDATE == host->hgset_action)
		{
			zbx_snprintf_alloc(&sql1, &sql1_alloc, &sql1_offset,
					"update host_hgset"
					" set hgsetid=" ZBX_FS_UI64
					" where hostid=" ZBX_FS_UI64 ";\n",
					host->hgset->hgsetid, host->hostid);
		}

		for (j = 0; j < host->interfaces.values_num; j++)
		{
			interface = (zbx_lld_interface_t *)host->interfaces.values[j];

			if (0 == interface->interfaceid)
			{
				interface->interfaceid = interfaceid++;

				zbx_db_insert_add_values(&db_insert_interface, interface->interfaceid, host->hostid,
						(int)interface->type, (int)interface->main, (int)interface->useip,
						interface->ip, interface->dns, interface->port);

				zbx_audit_host_update_json_add_interfaces(ZBX_AUDIT_LLD_CONTEXT, host->hostid,
						interface->interfaceid, interface->main, interface->type,
						interface->useip, interface->ip, interface->dns, atoi(interface->port));

				zbx_db_insert_add_values(&db_insert_idiscovery, interface->interfaceid,
						interface->parent_interfaceid);
			}
			else if (0 != (interface->flags & ZBX_FLAG_LLD_INTERFACE_UPDATE))
			{
				const char	*d = "";

				zbx_strcpy_alloc(&sql1, &sql1_alloc, &sql1_offset, "update interface set ");
				if (0 != (interface->flags & ZBX_FLAG_LLD_INTERFACE_UPDATE_TYPE))
				{
					zbx_snprintf_alloc(&sql1, &sql1_alloc, &sql1_offset, "type=%d",
							(int)interface->type);
					d = ",";
					zbx_audit_host_update_json_update_interface_type(ZBX_AUDIT_LLD_CONTEXT,
							host->hostid, interface->interfaceid, interface->type_orig,
							interface->type);
				}
				if (0 != (interface->flags & ZBX_FLAG_LLD_INTERFACE_UPDATE_MAIN))
				{
					zbx_snprintf_alloc(&sql1, &sql1_alloc, &sql1_offset, "%smain=%d",
							d, (int)interface->main);
					d = ",";
					zbx_audit_host_update_json_update_interface_main(ZBX_AUDIT_LLD_CONTEXT,
							host->hostid, interface->interfaceid, interface->main_orig,
							interface->main);
				}
				if (0 != (interface->flags & ZBX_FLAG_LLD_INTERFACE_UPDATE_USEIP))
				{
					zbx_snprintf_alloc(&sql1, &sql1_alloc, &sql1_offset, "%suseip=%d",
							d, (int)interface->useip);
					d = ",";
					zbx_audit_host_update_json_update_interface_useip(ZBX_AUDIT_LLD_CONTEXT,
							host->hostid, interface->interfaceid,
							(uint64_t)interface->useip_orig, interface->useip);
				}
				if (0 != (interface->flags & ZBX_FLAG_LLD_INTERFACE_UPDATE_IP))
				{
					value_esc = zbx_db_dyn_escape_string(interface->ip);
					zbx_snprintf_alloc(&sql1, &sql1_alloc, &sql1_offset, "%sip='%s'", d, value_esc);
					zbx_free(value_esc);
					d = ",";
					zbx_audit_host_update_json_update_interface_ip(ZBX_AUDIT_LLD_CONTEXT,
							host->hostid, interface->interfaceid, interface->ip_orig,
							interface->ip);
				}
				if (0 != (interface->flags & ZBX_FLAG_LLD_INTERFACE_UPDATE_DNS))
				{
					value_esc = zbx_db_dyn_escape_string(interface->dns);
					zbx_snprintf_alloc(&sql1, &sql1_alloc, &sql1_offset, "%sdns='%s'", d,
							value_esc);
					zbx_free(value_esc);
					d = ",";
					zbx_audit_host_update_json_update_interface_dns(ZBX_AUDIT_LLD_CONTEXT,
							host->hostid, interface->interfaceid, interface->dns_orig,
							interface->dns);
				}
				if (0 != (interface->flags & ZBX_FLAG_LLD_INTERFACE_UPDATE_PORT))
				{
					value_esc = zbx_db_dyn_escape_string(interface->port);
					zbx_snprintf_alloc(&sql1, &sql1_alloc, &sql1_offset, "%sport='%s'",
							d, value_esc);
					zbx_audit_host_update_json_update_interface_port(ZBX_AUDIT_LLD_CONTEXT,
							host->hostid, interface->interfaceid,
							atoi(interface->port_orig), atoi(interface->port));
					zbx_free(value_esc);
				}
				zbx_snprintf_alloc(&sql1, &sql1_alloc, &sql1_offset,
						" where interfaceid=" ZBX_FS_UI64 ";\n", interface->interfaceid);
			}

			if (0 != (interface->flags & ZBX_FLAG_LLD_INTERFACE_SNMP_DATA_EXISTS))
			{
				if (0 != (interface->data.snmp->flags & ZBX_FLAG_LLD_INTERFACE_SNMP_CREATE))
				{
					zbx_db_insert_add_values(&db_insert_snmp, interface->interfaceid,
							(int)interface->data.snmp->version,
							(int)interface->data.snmp->bulk,
							interface->data.snmp->community,
							interface->data.snmp->securityname,
							(int)interface->data.snmp->securitylevel,
							interface->data.snmp->authpassphrase,
							interface->data.snmp->privpassphrase,
							(int)interface->data.snmp->authprotocol,
							(int)interface->data.snmp->privprotocol,
							interface->data.snmp->contextname);
					zbx_audit_host_update_json_add_snmp_interface(ZBX_AUDIT_LLD_CONTEXT,
							host->hostid, interface->data.snmp->version,
							interface->data.snmp->bulk,
							interface->data.snmp->community,
							interface->data.snmp->securityname,
							interface->data.snmp->securitylevel,
							interface->data.snmp->authpassphrase,
							interface->data.snmp->privpassphrase,
							interface->data.snmp->authprotocol,
							interface->data.snmp->privprotocol,
							interface->data.snmp->contextname,
							interface->interfaceid);
				}
				else if (0 != (interface->data.snmp->flags & ZBX_FLAG_LLD_INTERFACE_SNMP_UPDATE))
				{
					lld_interface_snmp_prepare_sql(host->hostid, interface->interfaceid,
							interface->data.snmp, &sql1, &sql1_alloc, &sql1_offset);
				}
			}
		}

		for (j = 0; j < host->new_groupids.values_num; j++)
		{
			zbx_db_insert_add_values(&db_insert_hgroups, hostgroupid, host->hostid,
					host->new_groupids.values[j]);
			zbx_audit_hostgroup_update_json_add_group(ZBX_AUDIT_LLD_CONTEXT, host->hostid, hostgroupid,
					host->new_groupids.values[j]);
			hostgroupid++;
		}

		for (j = 0; j < host->new_hostmacros.values_num; j++)
		{
			hostmacro = (zbx_lld_hostmacro_t *)host->new_hostmacros.values[j];

			if (0 == hostmacro->hostmacroid)
			{
				zbx_db_insert_add_values(&db_insert_hmacro, hostmacroid, host->hostid,
						hostmacro->macro, hostmacro->value, hostmacro->description,
						(int)hostmacro->type, (int)hostmacro->automatic);
				zbx_audit_host_update_json_add_hostmacro(ZBX_AUDIT_LLD_CONTEXT, host->hostid,
						hostmacroid, hostmacro->macro, (ZBX_MACRO_VALUE_SECRET ==
						(int)hostmacro->type) ? ZBX_MACRO_SECRET_MASK : hostmacro->value,
						hostmacro->description, (int)hostmacro->type,
						(int)hostmacro->automatic);
				hostmacroid++;
			}
			else if (0 != (hostmacro->flags & ZBX_FLAG_LLD_HMACRO_UPDATE))
			{
				const char	*d = "";

				zbx_strcpy_alloc(&sql1, &sql1_alloc, &sql1_offset, "update hostmacro set ");

				zbx_audit_host_update_json_update_hostmacro_create_entry(ZBX_AUDIT_LLD_CONTEXT,
						host->hostid, hostmacro->hostmacroid);

				if (0 != (hostmacro->flags & ZBX_FLAG_LLD_HMACRO_UPDATE_VALUE))
				{
					value_esc = zbx_db_dyn_escape_string(hostmacro->value);
					zbx_snprintf_alloc(&sql1, &sql1_alloc, &sql1_offset, "value='%s'", value_esc);
					zbx_free(value_esc);
					d = ",";

					zbx_audit_host_update_json_update_hostmacro_value(
							ZBX_AUDIT_LLD_CONTEXT, host->hostid, hostmacro->hostmacroid,
							((0 != (hostmacro->flags & ZBX_FLAG_LLD_HMACRO_UPDATE_TYPE) &&
							ZBX_MACRO_VALUE_SECRET == (int)hostmacro->type_orig) ||
							(0 == (hostmacro->flags & ZBX_FLAG_LLD_HMACRO_UPDATE_TYPE) &&
							ZBX_MACRO_VALUE_SECRET == (int)hostmacro->type)) ?
							ZBX_MACRO_SECRET_MASK : hostmacro->value_orig,
							(ZBX_MACRO_VALUE_SECRET == (int)hostmacro->type) ?
							ZBX_MACRO_SECRET_MASK : hostmacro->value);
				}
				if (0 != (hostmacro->flags & ZBX_FLAG_LLD_HMACRO_UPDATE_DESCRIPTION))
				{
					value_esc = zbx_db_dyn_escape_string(hostmacro->description);
					zbx_snprintf_alloc(&sql1, &sql1_alloc, &sql1_offset, "%sdescription='%s'",
							d, value_esc);
					zbx_free(value_esc);
					d = ",";

					zbx_audit_host_update_json_update_hostmacro_description(ZBX_AUDIT_LLD_CONTEXT,
							host->hostid, hostmacro->hostmacroid,
							hostmacro->description_orig, hostmacro->description);
				}
				if (0 != (hostmacro->flags & ZBX_FLAG_LLD_HMACRO_UPDATE_TYPE))
				{
					zbx_snprintf_alloc(&sql1, &sql1_alloc, &sql1_offset, "%stype=%d",
							d, hostmacro->type);

					zbx_audit_host_update_json_update_hostmacro_type(ZBX_AUDIT_LLD_CONTEXT,
							host->hostid, hostmacro->hostmacroid,
							hostmacro->type_orig, hostmacro->type);
				}
				zbx_snprintf_alloc(&sql1, &sql1_alloc, &sql1_offset,
						" where hostmacroid=" ZBX_FS_UI64 ";\n", hostmacro->hostmacroid);
			}
		}

		for (j = 0; j < host->tags.values_num; j++)
		{
			zbx_db_tag_t	*tag = host->tags.values[j];

			if (0 == tag->tagid)
			{
				zbx_db_insert_add_values(&db_insert_tag, hosttagid, host->hostid, tag->tag, tag->value,
						tag->automatic);
				zbx_audit_host_update_json_add_tag(ZBX_AUDIT_LLD_CONTEXT, host->hostid, hosttagid,
						tag->tag, tag->value, tag->automatic);
				hosttagid++;
			}
			else if (0 != (tag->flags & ZBX_FLAG_DB_TAG_UPDATE))
			{
				char	delim = ' ';

				zbx_strcpy_alloc(&sql1, &sql1_alloc, &sql1_offset, "update host_tag set");

				zbx_audit_host_update_json_update_tag_create_entry(ZBX_AUDIT_LLD_CONTEXT, host->hostid,
						tag->tagid);

				if (0 != (tag->flags & ZBX_FLAG_DB_TAG_UPDATE_TAG))
				{
					value_esc = zbx_db_dyn_escape_string(tag->tag);
					zbx_snprintf_alloc(&sql1, &sql1_alloc, &sql1_offset, "%ctag='%s'", delim,
							value_esc);
					delim = ',';

					zbx_audit_host_update_json_update_tag_tag(ZBX_AUDIT_LLD_CONTEXT, host->hostid,
							tag->tagid, tag->tag_orig, value_esc);
					zbx_free(value_esc);
				}

				if (0 != (tag->flags & ZBX_FLAG_DB_TAG_UPDATE_VALUE))
				{
					value_esc = zbx_db_dyn_escape_string(tag->value);
					zbx_snprintf_alloc(&sql1, &sql1_alloc, &sql1_offset, "%cvalue='%s'", delim,
							value_esc);
					delim = ',';

					zbx_audit_host_update_json_update_tag_value(ZBX_AUDIT_LLD_CONTEXT, host->hostid,
							tag->tagid, tag->value_orig, value_esc);
					zbx_free(value_esc);
				}

				if (0 != (tag->flags & ZBX_FLAG_DB_TAG_UPDATE_AUTOMATIC))
				{
					zbx_snprintf_alloc(&sql1, &sql1_alloc, &sql1_offset, "%cautomatic=%d", delim,
							tag->automatic);

					zbx_audit_host_update_json_update_tag_type(ZBX_AUDIT_LLD_CONTEXT, host->hostid,
							tag->tagid, tag->automatic_orig, tag->automatic);
				}

				zbx_snprintf_alloc(&sql1, &sql1_alloc, &sql1_offset,
						" where hosttagid=" ZBX_FS_UI64 ";\n", tag->tagid);
			}
		}
	}

	if (0 != new_hgsets)
	{
		zbx_db_insert_execute(&db_insert_hgset);
		zbx_db_insert_clean(&db_insert_hgset);

		zbx_db_insert_execute(&db_insert_hgset_group);
		zbx_db_insert_clean(&db_insert_hgset_group);
	}

	if (0 != permissions->values_num)
	{
		zbx_db_insert_execute(&db_insert_permission);
		zbx_db_insert_clean(&db_insert_permission);
	}

	if (0 != new_hosts)
	{
		zbx_db_insert_execute(&db_insert);
		zbx_db_insert_clean(&db_insert);

		zbx_db_insert_execute(&db_insert_hdiscovery);
		zbx_db_insert_clean(&db_insert_hdiscovery);

		zbx_db_insert_execute(&db_insert_host_rtdata);
		zbx_db_insert_clean(&db_insert_host_rtdata);
	}

	if (0 != new_host_hgsets)
	{
		zbx_db_insert_execute(&db_insert_host_hgset);
		zbx_db_insert_clean(&db_insert_host_hgset);
	}

	if (0 != new_host_inventories)
	{
		zbx_db_insert_execute(&db_insert_hinventory);
		zbx_db_insert_clean(&db_insert_hinventory);
	}

	if (0 != new_hostgroups)
	{
		zbx_db_insert_execute(&db_insert_hgroups);
		zbx_db_insert_clean(&db_insert_hgroups);
	}

	if (0 != new_hostmacros)
	{
		zbx_db_insert_execute(&db_insert_hmacro);
		zbx_db_insert_clean(&db_insert_hmacro);
	}

	if (0 != new_interfaces)
	{
		zbx_db_insert_execute(&db_insert_interface);
		zbx_db_insert_clean(&db_insert_interface);

		zbx_db_insert_execute(&db_insert_idiscovery);
		zbx_db_insert_clean(&db_insert_idiscovery);
	}

	if (0 != new_snmp)
	{
		zbx_db_insert_execute(&db_insert_snmp);
		zbx_db_insert_clean(&db_insert_snmp);
	}

	if (0 != new_tags)
	{
		zbx_db_insert_execute(&db_insert_tag);
		zbx_db_insert_clean(&db_insert_tag);
	}

	if (NULL != sql1)
	{
		zbx_db_end_multiple_update(&sql1, &sql1_alloc, &sql1_offset);

		/* in ORACLE always present begin..end; */
		if (16 < sql1_offset)
			zbx_db_execute("%s", sql1);

		zbx_free(sql1);
	}

	if (0 != del_hostgroupids->values_num || 0 != del_hostmacroids.values_num ||
			0 != upd_auto_host_inventory_hostids.values_num ||
			0 != upd_manual_host_inventory_hostids.values_num ||
			0 != del_host_inventory_hostids.values_num ||
			0 != del_interfaceids.values_num || 0 != del_snmp_ids.values_num ||
			0 != del_tagids.values_num || 0 != del_hgsetids->values_num)
	{
		zbx_db_begin_multiple_update(&sql2, &sql2_alloc, &sql2_offset);

		if (0 != del_hgsetids->values_num)
		{
			zbx_strcpy_alloc(&sql2, &sql2_alloc, &sql2_offset, "delete from hgset where");
			zbx_db_add_condition_alloc(&sql2, &sql2_alloc, &sql2_offset, "hgsetid",
					del_hgsetids->values, del_hgsetids->values_num);
			zbx_strcpy_alloc(&sql2, &sql2_alloc, &sql2_offset, ";\n");
		}

		if (0 != del_hostgroupids->values_num)
		{
			zbx_strcpy_alloc(&sql2, &sql2_alloc, &sql2_offset, "delete from hosts_groups where");
			zbx_db_add_condition_alloc(&sql2, &sql2_alloc, &sql2_offset, "hostgroupid",
					del_hostgroupids->values, del_hostgroupids->values_num);
			zbx_strcpy_alloc(&sql2, &sql2_alloc, &sql2_offset, ";\n");
		}

		if (0 != del_hostmacroids.values_num)
		{
			zbx_vector_uint64_sort(&del_hostmacroids, ZBX_DEFAULT_UINT64_COMPARE_FUNC);
			zbx_strcpy_alloc(&sql2, &sql2_alloc, &sql2_offset, "delete from hostmacro where");
			zbx_db_add_condition_alloc(&sql2, &sql2_alloc, &sql2_offset, "hostmacroid",
					del_hostmacroids.values, del_hostmacroids.values_num);
			zbx_strcpy_alloc(&sql2, &sql2_alloc, &sql2_offset, ";\n");
		}

		if (0 != upd_manual_host_inventory_hostids.values_num)
		{
			zbx_snprintf_alloc(&sql2, &sql2_alloc, &sql2_offset,
				"update host_inventory set inventory_mode=%d where", HOST_INVENTORY_MANUAL);
			zbx_db_add_condition_alloc(&sql2, &sql2_alloc, &sql2_offset, "hostid",
					upd_manual_host_inventory_hostids.values,
					upd_manual_host_inventory_hostids.values_num);
			zbx_strcpy_alloc(&sql2, &sql2_alloc, &sql2_offset, ";\n");
		}

		if (0 != upd_auto_host_inventory_hostids.values_num)
		{
			zbx_snprintf_alloc(&sql2, &sql2_alloc, &sql2_offset,
				"update host_inventory set inventory_mode=%d where", HOST_INVENTORY_AUTOMATIC);
			zbx_db_add_condition_alloc(&sql2, &sql2_alloc, &sql2_offset, "hostid",
					upd_auto_host_inventory_hostids.values,
					upd_auto_host_inventory_hostids.values_num);
			zbx_strcpy_alloc(&sql2, &sql2_alloc, &sql2_offset, ";\n");
		}

		if (0 != del_host_inventory_hostids.values_num)
		{
			zbx_strcpy_alloc(&sql2, &sql2_alloc, &sql2_offset, "delete from host_inventory where");
			zbx_db_add_condition_alloc(&sql2, &sql2_alloc, &sql2_offset, "hostid",
					del_host_inventory_hostids.values, del_host_inventory_hostids.values_num);
			zbx_strcpy_alloc(&sql2, &sql2_alloc, &sql2_offset, ";\n");
		}

		if (0 != del_snmp_ids.values_num)
		{
			zbx_strcpy_alloc(&sql2, &sql2_alloc, &sql2_offset, "delete from interface_snmp where");
			zbx_db_add_condition_alloc(&sql2, &sql2_alloc, &sql2_offset, "interfaceid",
					del_snmp_ids.values, del_snmp_ids.values_num);
			zbx_strcpy_alloc(&sql2, &sql2_alloc, &sql2_offset, ";\n");
		}

		if (0 != del_interfaceids.values_num)
		{
			zbx_strcpy_alloc(&sql2, &sql2_alloc, &sql2_offset, "delete from interface where");
			zbx_db_add_condition_alloc(&sql2, &sql2_alloc, &sql2_offset, "interfaceid",
					del_interfaceids.values, del_interfaceids.values_num);
			zbx_strcpy_alloc(&sql2, &sql2_alloc, &sql2_offset, ";\n");
		}

		if (0 != del_tagids.values_num)
		{
			zbx_strcpy_alloc(&sql2, &sql2_alloc, &sql2_offset, "delete from host_tag where");
			zbx_db_add_condition_alloc(&sql2, &sql2_alloc, &sql2_offset, "hosttagid", del_tagids.values,
					del_tagids.values_num);
			zbx_strcpy_alloc(&sql2, &sql2_alloc, &sql2_offset, ";\n");
		}

		zbx_db_end_multiple_update(&sql2, &sql2_alloc, &sql2_offset);
		zbx_db_execute("%s", sql2);
		zbx_free(sql2);
	}

	zbx_db_commit();
out:
	zbx_vector_uint64_destroy(&used_hgsetids);
	zbx_vector_uint64_destroy(&del_tagids);
	zbx_vector_uint64_destroy(&del_snmp_ids);
	zbx_vector_uint64_destroy(&del_interfaceids);
	zbx_vector_uint64_destroy(&del_hostmacroids);
	zbx_vector_uint64_destroy(&del_host_inventory_hostids);
	zbx_vector_uint64_destroy(&upd_auto_host_inventory_hostids);
	zbx_vector_uint64_destroy(&upd_manual_host_inventory_hostids);

	zabbix_log(LOG_LEVEL_DEBUG, "End of %s()", __func__);
}

static void	lld_templates_link(const zbx_vector_ptr_t *hosts, char **error)
{
	int		i;
	zbx_lld_host_t	*host;
	char		*err = NULL;

	zabbix_log(LOG_LEVEL_DEBUG, "In %s()", __func__);

	zbx_db_begin();

	for (i = 0; i < hosts->values_num; i++)
	{
		host = (zbx_lld_host_t *)hosts->values[i];

		if (0 == (host->flags & ZBX_FLAG_LLD_HOST_DISCOVERED))
			continue;

		if (0 != host->del_templateids.values_num)
		{
			if (SUCCEED != zbx_db_delete_template_elements(host->hostid, host->host,
					&host->del_templateids, ZBX_AUDIT_LLD_CONTEXT, &err))
			{
				*error = zbx_strdcatf(*error, "Cannot unlink template: %s.\n", err);
				zbx_free(err);
			}
		}

		if (0 != host->lnk_templateids.values_num)
		{
			if (SUCCEED != zbx_db_copy_template_elements(host->hostid, &host->lnk_templateids,
					ZBX_TEMPLATE_LINK_LLD, ZBX_AUDIT_LLD_CONTEXT, &err))
			{
				*error = zbx_strdcatf(*error, "Cannot link template(s) %s.\n", err);
				zbx_free(err);
			}
		}
	}

	zbx_db_commit();

	zabbix_log(LOG_LEVEL_DEBUG, "End of %s()", __func__);
}

static int	lld_host_disable_validate(zbx_uint64_t hostid)
{
	int		ret;
	char		*sql;
	zbx_db_result_t	result;

	sql = zbx_dsprintf(NULL, "select null from hosts where status=%d and hostid=" ZBX_FS_UI64,
			HOST_STATUS_MONITORED, hostid);
	result = zbx_db_select_n(sql, 1);
	zbx_free(sql);

	if (NULL != zbx_db_fetch(result))
		ret = SUCCEED;
	else
		ret = FAIL;

	zbx_db_free_result(result);

	return ret;
}

static int	lld_host_enable_validate(zbx_uint64_t hostid)
{
	int		ret;
	char		*sql;
	zbx_db_result_t	result;

	sql = zbx_dsprintf(NULL, "select null"
			" from hosts h"
			" join host_discovery d on h.hostid=d.hostid"
			" where h.status=%d"
				" and d.disable_source=%d"
				" and h.hostid=" ZBX_FS_UI64,
				HOST_STATUS_NOT_MONITORED, ZBX_DISABLE_SOURCE_LLD_LOST, hostid);

	result = zbx_db_select_n(sql, 1);
	zbx_free(sql);

	if (NULL != zbx_db_fetch(result))
		ret = SUCCEED;
	else
		ret = FAIL;

	zbx_db_free_result(result);

	return ret;
}

static int	lld_host_delete_validate(zbx_uint64_t hostid)
{
	int		ret;
	char		*sql;
	zbx_db_result_t	result;

	sql = zbx_dsprintf(NULL, "select null"
			" from hosts h"
			" join host_discovery d on h.hostid=d.hostid"
			" where h.hostid=" ZBX_FS_UI64
				" and (h.status=%d or d.disable_source=%d)",
				hostid, HOST_STATUS_MONITORED, ZBX_DISABLE_SOURCE_LLD_LOST);

	result = zbx_db_select_n(sql, 1);
	zbx_free(sql);

	if (NULL != zbx_db_fetch(result))
		ret = SUCCEED;
	else
		ret = FAIL;

	zbx_db_free_result(result);

	return ret;
}

/******************************************************************************
 *                                                                            *
 * Purpose: updates host_discovery fields; removes or disables lost resources *
 *                                                                            *
 ******************************************************************************/
static void	lld_hosts_remove(const zbx_vector_ptr_t *hosts, zbx_lld_lifetime_t *lifetime,
		zbx_lld_lifetime_t *enabled_lifetime, int lastcheck)
{
	int			i;
	char			*sql = NULL;
	size_t			sql_alloc = 0, sql_offset = 0;
	const zbx_lld_host_t	*host;
	zbx_vector_uint64_t	del_hostids, lc_hostids, lost_hostids, discovered_hostids, dis_hostids, en_hostids;
	zbx_vector_str_t	del_hosts;
	zbx_hashset_t		ids_names;
	zbx_id_name_pair_t	local_id_name_pair;

	if (0 == hosts->values_num)
		return;

#define	IDS_NAMES_HASHSET_DEF_SIZE	100
	zbx_hashset_create(&ids_names, IDS_NAMES_HASHSET_DEF_SIZE,
			zbx_ids_names_hash_func,
			lld_ids_names_compare_func);
#undef IDS_NAMES_HASHSET_DEF_SIZE

	zbx_vector_uint64_create(&del_hostids);
	zbx_vector_str_create(&del_hosts);
	zbx_vector_uint64_create(&lc_hostids);
	zbx_vector_uint64_create(&lost_hostids);
	zbx_vector_uint64_create(&discovered_hostids);
	zbx_vector_uint64_create(&dis_hostids);
	zbx_vector_uint64_create(&en_hostids);

	zbx_db_begin_multiple_update(&sql, &sql_alloc, &sql_offset);

	zbx_db_begin();

	for (i = 0; i < hosts->values_num; i++)
	{
		host = (zbx_lld_host_t *)hosts->values[i];

		if (0 == host->hostid)
			continue;

		if (0 == (host->flags & ZBX_FLAG_LLD_HOST_DISCOVERED))
		{
			int	ts_delete, ts_disable;

			if ((ZBX_LLD_LIFETIME_TYPE_IMMEDIATELY == lifetime->type ||
					(ZBX_LLD_LIFETIME_TYPE_AFTER == lifetime->type && lastcheck > (ts_delete =
					lld_end_of_life(host->lastcheck, lifetime->duration)))) &&
					SUCCEED == lld_host_delete_validate(host->hostid))
			{
				zbx_vector_uint64_append(&del_hostids, host->hostid);
				local_id_name_pair.id = host->hostid;
				local_id_name_pair.name = zbx_strdup(NULL, host->host);
				zbx_hashset_insert(&ids_names, &local_id_name_pair, sizeof(local_id_name_pair));
				continue;
			}

			if (ZBX_LLD_DISCOVERY_STATUS_LOST != host->discovery_status)
				zbx_vector_uint64_append(&lost_hostids, host->hostid);

			if (ZBX_LLD_LIFETIME_TYPE_NEVER == lifetime->type)
				ts_delete = 0;
			else if (ZBX_LLD_LIFETIME_TYPE_IMMEDIATELY == lifetime->type)
				ts_delete = 1;

			if (host->ts_delete != ts_delete)
			{
				zbx_snprintf_alloc(&sql, &sql_alloc, &sql_offset,
						"update host_discovery"
						" set ts_delete=%d"
						" where hostid=" ZBX_FS_UI64 ";\n",
						ts_delete, host->hostid);
			}

			if (ZBX_LLD_LIFETIME_TYPE_NEVER == enabled_lifetime->type)
				ts_disable = 0;
			else if (ZBX_LLD_LIFETIME_TYPE_IMMEDIATELY == enabled_lifetime->type)
				ts_disable = 1;
			else
				ts_disable = lld_end_of_life(host->lastcheck, enabled_lifetime->duration);

			if (host->ts_disable != ts_disable)
			{
				zbx_snprintf_alloc(&sql, &sql_alloc, &sql_offset,
						"update host_discovery"
						" set ts_disable=%d"
						" where hostid=" ZBX_FS_UI64 ";\n",
						ts_disable, host->hostid);
			}

			if ((ZBX_LLD_LIFETIME_TYPE_AFTER == enabled_lifetime->type && lastcheck <= ts_disable) ||
					ZBX_LLD_LIFETIME_TYPE_NEVER == enabled_lifetime->type ||
					HOST_STATUS_NOT_MONITORED == host->status ||
					SUCCEED != zbx_db_lock_hostid(host->hostid) ||
					FAIL == lld_host_disable_validate(host->hostid))
			{
				continue;
			}

			zbx_vector_uint64_append(&dis_hostids, host->hostid);
			zbx_audit_host_create_entry(ZBX_AUDIT_LLD_CONTEXT, ZBX_AUDIT_ACTION_UPDATE, host->hostid,
					host->host);
			zbx_audit_host_update_json_update_host_status(ZBX_AUDIT_LLD_CONTEXT, host->hostid,
					HOST_STATUS_MONITORED, HOST_STATUS_NOT_MONITORED);
		}
		else
		{
			zbx_vector_uint64_append(&lc_hostids, host->hostid);

			if (ZBX_LLD_DISCOVERY_STATUS_NORMAL != host->discovery_status)
				zbx_vector_uint64_append(&discovered_hostids, host->hostid);

			if (HOST_STATUS_MONITORED == host->status ||
					ZBX_DISABLE_SOURCE_LLD_LOST != host->disable_source ||
					SUCCEED != zbx_db_lock_hostid(host->hostid) ||
					SUCCEED != lld_host_enable_validate(host->hostid))
			{
				continue;
			}

			zbx_vector_uint64_append(&en_hostids, host->hostid);
			zbx_audit_host_create_entry(ZBX_AUDIT_LLD_CONTEXT, ZBX_AUDIT_ACTION_UPDATE, host->hostid,
					host->host);
			zbx_audit_host_update_json_update_host_status(ZBX_AUDIT_LLD_CONTEXT, host->hostid,
					HOST_STATUS_NOT_MONITORED, HOST_STATUS_MONITORED);
		}
	}

	if (0 != discovered_hostids.values_num)
	{
		zbx_snprintf_alloc(&sql, &sql_alloc, &sql_offset, "update host_discovery set status=%d where",
				ZBX_LLD_DISCOVERY_STATUS_NORMAL);
		zbx_db_add_condition_alloc(&sql, &sql_alloc, &sql_offset, "hostid",
				discovered_hostids.values, discovered_hostids.values_num);
		zbx_strcpy_alloc(&sql, &sql_alloc, &sql_offset, ";\n");

		zbx_db_execute_overflowed_sql(&sql, &sql_alloc, &sql_offset);
	}

	if (0 != lost_hostids.values_num)
	{
		zbx_snprintf_alloc(&sql, &sql_alloc, &sql_offset, "update host_discovery set status=%d where",
				ZBX_LLD_DISCOVERY_STATUS_LOST);
		zbx_db_add_condition_alloc(&sql, &sql_alloc, &sql_offset, "hostid",
				lost_hostids.values, lost_hostids.values_num);
		zbx_strcpy_alloc(&sql, &sql_alloc, &sql_offset, ";\n");

		zbx_db_execute_overflowed_sql(&sql, &sql_alloc, &sql_offset);
	}

	if (0 != lc_hostids.values_num)
	{
		zbx_snprintf_alloc(&sql, &sql_alloc, &sql_offset, "update host_discovery set lastcheck=%d where",
				lastcheck);
		zbx_db_add_condition_alloc(&sql, &sql_alloc, &sql_offset, "hostid",
				lc_hostids.values, lc_hostids.values_num);
		zbx_strcpy_alloc(&sql, &sql_alloc, &sql_offset, ";\n");

		zbx_db_execute_overflowed_sql(&sql, &sql_alloc, &sql_offset);
	}

	if (0 != en_hostids.values_num)
	{
		zbx_snprintf_alloc(&sql, &sql_alloc, &sql_offset, "update hosts set status=%d where",
				HOST_STATUS_MONITORED);
		zbx_db_add_condition_alloc(&sql, &sql_alloc, &sql_offset, "hostid",
				en_hostids.values, en_hostids.values_num);
		zbx_strcpy_alloc(&sql, &sql_alloc, &sql_offset, ";\n");

		zbx_db_execute_overflowed_sql(&sql, &sql_alloc, &sql_offset);
	}

	if (0 != dis_hostids.values_num)
	{
		zbx_snprintf_alloc(&sql, &sql_alloc, &sql_offset, "update host_discovery set disable_source=%d where",
				ZBX_DISABLE_SOURCE_LLD_LOST);
		zbx_db_add_condition_alloc(&sql, &sql_alloc, &sql_offset, "hostid",
				dis_hostids.values, dis_hostids.values_num);
		zbx_strcpy_alloc(&sql, &sql_alloc, &sql_offset, ";\n");

		zbx_db_execute_overflowed_sql(&sql, &sql_alloc, &sql_offset);

		zbx_snprintf_alloc(&sql, &sql_alloc, &sql_offset, "update hosts set status=%d where",
				HOST_STATUS_NOT_MONITORED);
		zbx_db_add_condition_alloc(&sql, &sql_alloc, &sql_offset, "hostid",
				dis_hostids.values, dis_hostids.values_num);
		zbx_strcpy_alloc(&sql, &sql_alloc, &sql_offset, ";\n");
	}

	if (16 < sql_offset)	/* in ORACLE always present begin..end; */
	{
		zbx_db_end_multiple_update(&sql, &sql_alloc, &sql_offset);

		zbx_db_execute("%s", sql);
	}

	zbx_db_commit();

	zbx_free(sql);

	if (0 != del_hostids.values_num)
	{
		zbx_vector_uint64_sort(&del_hostids, ZBX_DEFAULT_UINT64_COMPARE_FUNC);

		for (i = 0; i < del_hostids.values_num; i++)
		{
			zbx_id_name_pair_t	*found, temp_t;
			temp_t.id = del_hostids.values[i];

			if (NULL != (found = (zbx_id_name_pair_t *)zbx_hashset_search(&ids_names, &temp_t)))
			{
				zbx_vector_str_append(&del_hosts, zbx_strdup(NULL, found->name));
				zbx_free(found->name);
			}
			else
			{
				THIS_SHOULD_NEVER_HAPPEN;
			}
		}

		zbx_db_begin();

		zbx_db_delete_hosts(&del_hostids, &del_hosts, ZBX_AUDIT_LLD_CONTEXT);

		zbx_db_commit();
	}

	zbx_vector_uint64_destroy(&lost_hostids);
	zbx_vector_uint64_destroy(&discovered_hostids);
	zbx_vector_uint64_destroy(&lc_hostids);
	zbx_vector_uint64_destroy(&del_hostids);
	zbx_vector_str_clear_ext(&del_hosts, zbx_str_free);
	zbx_vector_str_destroy(&del_hosts);
	zbx_hashset_destroy(&ids_names);
}

/******************************************************************************
 *                                                                            *
 * Purpose: updates group_discovery fields; removes lost resources            *
 *                                                                            *
 ******************************************************************************/
static void	lld_groups_remove(const zbx_vector_lld_group_ptr_t *groups, zbx_lld_lifetime_t *lifetime, int lastcheck)
{
	char			*sql = NULL;
	size_t			sql_alloc = 0, sql_offset = 0;
	const zbx_lld_group_t	*group;
	zbx_vector_uint64_t	del_ids, lc_ids, groupids, discovered_ids, lost_ids;
	int			i, j;

	if (0 == groups->values_num)
		return;

	zbx_vector_uint64_create(&del_ids);
	zbx_vector_uint64_create(&lc_ids);
	zbx_vector_uint64_create(&groupids);
	zbx_vector_uint64_create(&discovered_ids);
	zbx_vector_uint64_create(&lost_ids);

	zbx_db_begin();

	zbx_db_begin_multiple_update(&sql, &sql_alloc, &sql_offset);

	for (i = 0; i < groups->values_num; i++)
	{
		group = groups->values[i];

		if (0 == group->discovery.values_num)
		{
			zbx_vector_uint64_append(&groupids, group->groupid);
			continue;
		}

		for (j = 0; j < group->discovery.values_num; j++)
		{
			zbx_lld_group_discovery_t	*discovery = group->discovery.values[j];

			if (0 == discovery->groupdiscoveryid)
				continue;

			if (0 == (discovery->flags & ZBX_FLAG_LLD_GROUP_DISCOVERY_DISCOVERED))
			{
				int	ts_delete = 0;

				if (0 != (group->flags & ZBX_FLAG_LLD_GROUP_DISCOVERED) ||
						ZBX_LLD_LIFETIME_TYPE_IMMEDIATELY == lifetime->type ||
						(ZBX_LLD_LIFETIME_TYPE_AFTER == lifetime->type && lastcheck >
						(ts_delete = lld_end_of_life(discovery->lastcheck,
						lifetime->duration))))
				{
					zbx_vector_uint64_append(&del_ids, discovery->groupdiscoveryid);
					zbx_vector_uint64_append(&groupids, group->groupid);
					continue;
				}

				if (ZBX_LLD_DISCOVERY_STATUS_LOST != discovery->discovery_status)
					zbx_vector_uint64_append(&lost_ids, discovery->groupdiscoveryid);

				if (discovery->ts_delete != ts_delete)
				{
					zbx_snprintf_alloc(&sql, &sql_alloc, &sql_offset,
							"update group_discovery"
							" set ts_delete=%d"
							" where groupdiscoveryid=" ZBX_FS_UI64 ";\n",
							ts_delete, discovery->groupdiscoveryid);
				}
			}
			else
			{
				zbx_vector_uint64_append(&lc_ids, discovery->groupdiscoveryid);

				if (ZBX_LLD_DISCOVERY_STATUS_NORMAL != discovery->discovery_status)
					zbx_vector_uint64_append(&discovered_ids, discovery->groupdiscoveryid);
			}
		}
	}

	if (0 != lc_ids.values_num)
	{
		zbx_snprintf_alloc(&sql, &sql_alloc, &sql_offset, "update group_discovery set lastcheck=%d where",
				lastcheck);
		zbx_db_add_condition_alloc(&sql, &sql_alloc, &sql_offset, "groupdiscoveryid",
				lc_ids.values, lc_ids.values_num);
		zbx_strcpy_alloc(&sql, &sql_alloc, &sql_offset, ";\n");

		zbx_db_execute_overflowed_sql(&sql, &sql_alloc, &sql_offset);
	}

	if (0 != lost_ids.values_num)
	{
		zbx_snprintf_alloc(&sql, &sql_alloc, &sql_offset, "update group_discovery set status=%d where",
				ZBX_LLD_DISCOVERY_STATUS_LOST);
		zbx_db_add_condition_alloc(&sql, &sql_alloc, &sql_offset, "groupdiscoveryid",
				lost_ids.values, lost_ids.values_num);
		zbx_strcpy_alloc(&sql, &sql_alloc, &sql_offset, ";\n");

		zbx_db_execute_overflowed_sql(&sql, &sql_alloc, &sql_offset);
	}

	if (0 != discovered_ids.values_num)
	{
		zbx_snprintf_alloc(&sql, &sql_alloc, &sql_offset, "update group_discovery set status=%d where",
				ZBX_LLD_DISCOVERY_STATUS_NORMAL);
		zbx_db_add_condition_alloc(&sql, &sql_alloc, &sql_offset, "groupdiscoveryid",
				discovered_ids.values, discovered_ids.values_num);
		zbx_strcpy_alloc(&sql, &sql_alloc, &sql_offset, ";\n");
	}

	if (16 < sql_offset)	/* in ORACLE always present begin..end; */
	{
		zbx_db_end_multiple_update(&sql, &sql_alloc, &sql_offset);

		zbx_db_execute("%s", sql);
	}

	if (0 != del_ids.values_num)
	{
		zbx_vector_uint64_sort(&del_ids, ZBX_DEFAULT_UINT64_COMPARE_FUNC);

		/* remove group discovery records */

		sql_offset = 0;
		zbx_strcpy_alloc(&sql, &sql_alloc, &sql_offset, "delete from group_discovery where");
		zbx_db_add_condition_alloc(&sql, &sql_alloc, &sql_offset, "groupdiscoveryid", del_ids.values,
				del_ids.values_num);
		zbx_db_execute("%s", sql);
	}

	/* remove groups without group discovery records */

	if (0 != groupids.values_num)
	{
		zbx_vector_uint64_sort(&groupids, ZBX_DEFAULT_UINT64_COMPARE_FUNC);
		zbx_vector_uint64_uniq(&groupids, ZBX_DEFAULT_UINT64_COMPARE_FUNC);

		zbx_db_result_t	result;
		zbx_db_row_t	row;

		zbx_vector_uint64_clear(&del_ids);
		sql_offset = 0;

		zbx_strcpy_alloc(&sql, &sql_alloc, &sql_offset, "select groupid from hstgrp g where");

		zbx_db_add_condition_alloc(&sql, &sql_alloc, &sql_offset, "g.groupid", groupids.values,
				groupids.values_num);

		zbx_strcpy_alloc(&sql, &sql_alloc, &sql_offset,
				" and not exists"
					" (select null from group_discovery gd"
						" where g.groupid=gd.groupid)");

		result = zbx_db_select("%s", sql);

		while (NULL != (row = zbx_db_fetch(result)))
		{
			zbx_uint64_t	groupid;

			ZBX_DBROW2UINT64(groupid, row[0]);
			zbx_vector_uint64_append(&del_ids, groupid);
		}
		zbx_db_free_result(result);

		if (0 != del_ids.values_num)
		{
			zbx_vector_uint64_sort(&del_ids, ZBX_DEFAULT_UINT64_COMPARE_FUNC);
			zbx_vector_uint64_uniq(&del_ids, ZBX_DEFAULT_UINT64_COMPARE_FUNC);
			zbx_db_delete_groups(&del_ids);
		}
	}

	zbx_db_commit();

	zbx_free(sql);

	zbx_vector_uint64_destroy(&lost_ids);
	zbx_vector_uint64_destroy(&discovered_ids);
	zbx_vector_uint64_destroy(&groupids);
	zbx_vector_uint64_destroy(&lc_ids);
	zbx_vector_uint64_destroy(&del_ids);
}

/******************************************************************************
 *                                                                            *
 * Purpose: retrieves either the list of interfaces from the lld rule's host  *
 *          or the list of custom interfaces defined for the host prototype   *
 *                                                                            *
 ******************************************************************************/
static void	lld_interfaces_get(zbx_uint64_t id, zbx_vector_ptr_t *interfaces, unsigned char custom_interfaces)
{
	zbx_db_result_t		result;
	zbx_db_row_t		row;
	zbx_lld_interface_t	*interface;

	if (ZBX_HOST_PROT_INTERFACES_INHERIT == custom_interfaces)
	{
		result = zbx_db_select(
				"select hi.interfaceid,hi.type,hi.main,hi.useip,hi.ip,hi.dns,hi.port,s.version,s.bulk,"
				"s.community,s.securityname,s.securitylevel,s.authpassphrase,s.privpassphrase,"
				"s.authprotocol,s.privprotocol,s.contextname"
				" from interface hi"
				" inner join items i"
					" on hi.hostid=i.hostid "
				" left join interface_snmp s"
					" on hi.interfaceid=s.interfaceid"
				" where i.itemid=" ZBX_FS_UI64,
				id);
	}
	else
	{
		result = zbx_db_select(
				"select hi.interfaceid,hi.type,hi.main,hi.useip,hi.ip,hi.dns,hi.port,s.version,s.bulk,"
				"s.community,s.securityname,s.securitylevel,s.authpassphrase,s.privpassphrase,"
				"s.authprotocol,s.privprotocol,s.contextname"
				" from interface hi"
				" left join interface_snmp s"
					" on hi.interfaceid=s.interfaceid"
				" where hi.hostid=" ZBX_FS_UI64,
				id);
	}

	while (NULL != (row = zbx_db_fetch(result)))
	{
		interface = (zbx_lld_interface_t *)zbx_malloc(NULL, sizeof(zbx_lld_interface_t));

		ZBX_STR2UINT64(interface->interfaceid, row[0]);
		interface->type = (unsigned char)atoi(row[1]);
		interface->type_orig = interface->type;
		interface->main = (unsigned char)atoi(row[2]);
		interface->main_orig = interface->main;
		interface->useip = (unsigned char)atoi(row[3]);
		interface->useip_orig = interface->useip;
		interface->ip = zbx_strdup(NULL, row[4]);
		interface->dns = zbx_strdup(NULL, row[5]);
		interface->port = zbx_strdup(NULL, row[6]);
		interface->ip_orig = NULL;
		interface->dns_orig = NULL;
		interface->port_orig = NULL;
		interface->parent_interfaceid = 0;

		if (INTERFACE_TYPE_SNMP == interface->type)
		{
			zbx_lld_interface_snmp_t	*snmp;

			snmp = (zbx_lld_interface_snmp_t *)zbx_malloc(NULL, sizeof(zbx_lld_interface_snmp_t));
			ZBX_STR2UCHAR(snmp->version, row[7]);
			snmp->version_orig = snmp->version;
			ZBX_STR2UCHAR(snmp->bulk, row[8]);
			snmp->bulk_orig = snmp->bulk;
			snmp->community = zbx_strdup(NULL, row[9]);
			snmp->community_orig = NULL;
			snmp->securityname = zbx_strdup(NULL, row[10]);
			snmp->securityname_orig = NULL;
			ZBX_STR2UCHAR(snmp->securitylevel, row[11]);
			snmp->securitylevel_orig = snmp->securitylevel;
			snmp->authpassphrase = zbx_strdup(NULL, row[12]);
			snmp->authpassphrase_orig = NULL;
			snmp->privpassphrase = zbx_strdup(NULL, row[13]);
			snmp->privpassphrase_orig = NULL;
			ZBX_STR2UCHAR(snmp->authprotocol, row[14]);
			snmp->authprotocol_orig = snmp->authprotocol;
			ZBX_STR2UCHAR(snmp->privprotocol, row[15]);
			snmp->privprotocol_orig = snmp->privprotocol;
			snmp->contextname = zbx_strdup(NULL, row[16]);
			snmp->contextname_orig = NULL;
			snmp->flags = 0;
			interface->data.snmp = snmp;
			interface->flags = ZBX_FLAG_LLD_INTERFACE_SNMP_DATA_EXISTS;
		}
		else
		{
			interface->data.snmp = NULL;
			interface->flags = 0x00;
		}

		zbx_vector_ptr_append(interfaces, interface);
	}
	zbx_db_free_result(result);

	zbx_vector_ptr_sort(interfaces, ZBX_DEFAULT_UINT64_PTR_COMPARE_FUNC);
}

/******************************************************************************
 *                                                                            *
 * Purpose: check if two interfaces match by comparing all fields (including  *
 *          prototype interface id)                                           *
 *                                                                            *
 * Parameters: ifold - [IN] old (existing) interface                          *
 *             ifnew - [IN] new (discovered) interface                        *
 *                                                                            *
 * Return value: The interface fields update bitmask in low 32 bits and       *
 *               snmp fields update bitmask in high 32 bits                   *
 *                                                                            *
 ******************************************************************************/
static zbx_uint64_t	lld_interface_compare(const zbx_lld_interface_t *ifold, const zbx_lld_interface_t *ifnew)
{
	zbx_uint64_t	flags = 0, snmp_flags = 0;

	if (ifold->type != ifnew->type)
		flags |= ZBX_FLAG_LLD_INTERFACE_UPDATE_TYPE;

	if (ifold->main != ifnew->main)
		flags |= ZBX_FLAG_LLD_INTERFACE_UPDATE_MAIN;

	if (ifold->useip != ifnew->useip)
		flags |= ZBX_FLAG_LLD_INTERFACE_UPDATE_USEIP;

	if (0 != strcmp(ifold->ip, ifnew->ip))
		flags |= ZBX_FLAG_LLD_INTERFACE_UPDATE_IP;

	if (0 != strcmp(ifold->dns, ifnew->dns))
		flags |= ZBX_FLAG_LLD_INTERFACE_UPDATE_DNS;

	if (0 != strcmp(ifold->port, ifnew->port))
		flags |= ZBX_FLAG_LLD_INTERFACE_UPDATE_PORT;

	if (ifold->flags != ifnew->flags)
	{
		if (0 == ifold->flags)
			snmp_flags |= ZBX_FLAG_LLD_INTERFACE_SNMP_CREATE;
		else
			flags |= ZBX_FLAG_LLD_INTERFACE_SNMP_REMOVE;

		/* Add all field update to make snmp type change low priority match. */
		/* When saving create/remove flags are checked before update, so     */
		/* adding update flags won't affect interface saving.                */
		snmp_flags |= ZBX_FLAG_LLD_INTERFACE_SNMP_UPDATE;
	}

	if (INTERFACE_TYPE_SNMP == ifold->type && INTERFACE_TYPE_SNMP == ifnew->type)
	{
		if (ifold->data.snmp->version != ifnew->data.snmp->version)
			snmp_flags |= ZBX_FLAG_LLD_INTERFACE_SNMP_UPDATE_TYPE;

		if (ifold->data.snmp->bulk != ifnew->data.snmp->bulk)
			snmp_flags |= ZBX_FLAG_LLD_INTERFACE_SNMP_UPDATE_BULK;

		if (0 != strcmp(ifold->data.snmp->community, ifnew->data.snmp->community))
			snmp_flags |= ZBX_FLAG_LLD_INTERFACE_SNMP_UPDATE_COMMUNITY;

		if (0 != strcmp(ifold->data.snmp->securityname, ifnew->data.snmp->securityname))
			snmp_flags |= ZBX_FLAG_LLD_INTERFACE_SNMP_UPDATE_SECNAME;

		if (ifold->data.snmp->securitylevel != ifnew->data.snmp->securitylevel)
			snmp_flags |= ZBX_FLAG_LLD_INTERFACE_SNMP_UPDATE_SECLEVEL;

		if (0 != strcmp(ifold->data.snmp->authpassphrase, ifnew->data.snmp->authpassphrase))
			snmp_flags |= ZBX_FLAG_LLD_INTERFACE_SNMP_UPDATE_AUTHPASS;

		if (0 != strcmp(ifold->data.snmp->privpassphrase, ifnew->data.snmp->privpassphrase))
			snmp_flags |= ZBX_FLAG_LLD_INTERFACE_SNMP_UPDATE_PRIVPASS;

		if (ifold->data.snmp->authprotocol != ifnew->data.snmp->authprotocol)
			snmp_flags |= ZBX_FLAG_LLD_INTERFACE_SNMP_UPDATE_AUTHPROTOCOL;

		if (ifold->data.snmp->privprotocol != ifnew->data.snmp->privprotocol)
			snmp_flags |= ZBX_FLAG_LLD_INTERFACE_SNMP_UPDATE_PRIVPROTOCOL;

		if (0 != strcmp(ifold->data.snmp->contextname, ifnew->data.snmp->contextname))
			snmp_flags |= ZBX_FLAG_LLD_INTERFACE_SNMP_UPDATE_CONTEXT;
	}

	return (snmp_flags << 32) | flags;
}

typedef struct
{
	zbx_lld_interface_t	*ifold;
	zbx_lld_interface_t	*ifnew;
	int			diff_num;
	zbx_uint64_t		flags;
}
zbx_if_update_t;

ZBX_PTR_VECTOR_DECL(if_update, zbx_if_update_t *)
ZBX_PTR_VECTOR_IMPL(if_update, zbx_if_update_t *)

static int	lld_if_update_compare(const void *d1, const void *d2)
{
	const zbx_if_update_t *u1 = *(const zbx_if_update_t * const *)d1;
	const zbx_if_update_t *u2 = *(const zbx_if_update_t * const *)d2;

	return u1->diff_num - u2->diff_num;
}

static int	zbx_popcount64(zbx_uint64_t mask)
{
	mask -= (mask >> 1) & __UINT64_C(0x5555555555555555);
	mask = (mask & __UINT64_C(0x3333333333333333)) + (mask >> 2 & __UINT64_C(0x3333333333333333));
	return (int)(((mask + (mask >> 4)) & __UINT64_C(0xf0f0f0f0f0f0f0f)) * __UINT64_C(0x101010101010101) >> 56);
}

static void	lld_interfaces_link(const zbx_lld_interface_t *ifold, zbx_lld_interface_t *ifnew, zbx_uint64_t flags)
{
	ifnew->interfaceid = ifold->interfaceid;
	ifnew->flags |= (flags & 0xffffffff);

	if (0 != (ifnew->flags & ZBX_FLAG_LLD_INTERFACE_UPDATE_TYPE))
		ifnew->type_orig = ifold->type;

	if (0 != (ifnew->flags & ZBX_FLAG_LLD_INTERFACE_UPDATE_MAIN))
		ifnew->main_orig = ifold->main;

	if (0 != (ifnew->flags & ZBX_FLAG_LLD_INTERFACE_UPDATE_USEIP))
		ifnew->useip_orig = ifold->useip;

	if (0 != (ifnew->flags & ZBX_FLAG_LLD_INTERFACE_UPDATE_IP))
		ifnew->ip_orig = zbx_strdup(NULL, ifold->ip);

	if (0 != (ifnew->flags & ZBX_FLAG_LLD_INTERFACE_UPDATE_DNS))
		ifnew->dns_orig = zbx_strdup(NULL, ifold->dns);

	if (0 != (ifnew->flags & ZBX_FLAG_LLD_INTERFACE_UPDATE_PORT))
		ifnew->port_orig = zbx_strdup(NULL, ifold->port);

	if (0 != (ifnew->flags & ZBX_FLAG_LLD_INTERFACE_SNMP_DATA_EXISTS))
	{
		ifnew->data.snmp->flags |= (flags >> 32);

		if (0 == (ifnew->flags & ZBX_FLAG_LLD_INTERFACE_SNMP_CREATE))
		{
			if (0 != (ifnew->data.snmp->flags & ZBX_FLAG_LLD_INTERFACE_SNMP_UPDATE_TYPE))
				ifnew->data.snmp->version_orig = ifold->data.snmp->version;

			if (0 != (ifnew->data.snmp->flags & ZBX_FLAG_LLD_INTERFACE_SNMP_UPDATE_BULK))
				ifnew->data.snmp->bulk_orig = ifold->data.snmp->bulk;

			if (0 != (ifnew->data.snmp->flags & ZBX_FLAG_LLD_INTERFACE_SNMP_UPDATE_COMMUNITY))
				ifnew->data.snmp->community_orig = zbx_strdup(NULL, ifold->data.snmp->community);

			if (0 != (ifnew->data.snmp->flags & ZBX_FLAG_LLD_INTERFACE_SNMP_UPDATE_SECNAME))
				ifnew->data.snmp->securityname_orig = zbx_strdup(NULL, ifold->data.snmp->securityname);

			if (0 != (ifnew->data.snmp->flags & ZBX_FLAG_LLD_INTERFACE_SNMP_UPDATE_SECLEVEL))
				ifnew->data.snmp->securitylevel_orig = ifold->data.snmp->securitylevel;

			if (0 != (ifnew->data.snmp->flags & ZBX_FLAG_LLD_INTERFACE_SNMP_UPDATE_AUTHPASS))
				ifnew->data.snmp->authpassphrase_orig = zbx_strdup(NULL,
						ifold->data.snmp->authpassphrase);

			if (0 != (ifnew->data.snmp->flags & ZBX_FLAG_LLD_INTERFACE_SNMP_UPDATE_PRIVPASS))
				ifnew->data.snmp->privpassphrase_orig = zbx_strdup(NULL,
						ifold->data.snmp->privpassphrase);

			if (0 != (ifnew->data.snmp->flags & ZBX_FLAG_LLD_INTERFACE_SNMP_UPDATE_AUTHPROTOCOL))
				ifnew->data.snmp->authprotocol_orig = ifold->data.snmp->authprotocol;

			if (0 != (ifnew->data.snmp->flags & ZBX_FLAG_LLD_INTERFACE_SNMP_UPDATE_PRIVPROTOCOL))
				ifnew->data.snmp->privprotocol_orig = ifold->data.snmp->privprotocol;

			if (0 != (ifnew->data.snmp->flags & ZBX_FLAG_LLD_INTERFACE_SNMP_UPDATE_CONTEXT))
				ifnew->data.snmp->contextname_orig = zbx_strdup(NULL, ifold->data.snmp->contextname);
		}
	}
}

static void	lld_host_interfaces_make(zbx_uint64_t hostid, zbx_vector_ptr_t *hosts,
		zbx_vector_lld_interface_t *interfaces)
{
	int			i, j;
	zbx_lld_host_t		*host;
	zbx_if_update_t		*update;
	zbx_vector_if_update_t	updates;

	if (FAIL == (i = zbx_vector_ptr_bsearch(hosts, &hostid, ZBX_DEFAULT_UINT64_PTR_COMPARE_FUNC)))
	{
		zbx_vector_lld_interface_clear_ext(interfaces, lld_interface_free);
		THIS_SHOULD_NEVER_HAPPEN;
		return;
	}

	host = (zbx_lld_host_t *)hosts->values[i];

	/* prepare old-new interface match matrix as vector, sorted by least number of unmatched fields */

	zbx_vector_if_update_create(&updates);

	for (i = 0; i < host->interfaces.values_num; i++)
	{
		zbx_lld_interface_t	*ifnew = (zbx_lld_interface_t *)host->interfaces.values[i];

		for (j = 0; j < interfaces->values_num; j++)
		{
			if (ifnew->parent_interfaceid != interfaces->values[j]->parent_interfaceid)
				continue;

			update = (zbx_if_update_t *)zbx_malloc(NULL, sizeof(zbx_if_update_t));
			update->ifnew = ifnew;
			update->ifold = interfaces->values[j];
			update->flags = lld_interface_compare(update->ifold, update->ifnew);
			update->diff_num = zbx_popcount64(update->flags);

			zbx_vector_if_update_append(&updates, update);
		}
	}

	zbx_vector_if_update_sort(&updates, lld_if_update_compare);

	/* update new interface id to matching old interface id and set update flags accordingly */

	while (0 != updates.values_num)
	{
		update = updates.values[0];

		lld_interfaces_link(update->ifold, update->ifnew, update->flags);

		zbx_vector_if_update_remove(&updates, 0);

		for (i = 0; i < updates.values_num;)
		{
			if (update->ifnew == updates.values[i]->ifnew || update->ifold == updates.values[i]->ifold)
			{
				zbx_free(updates.values[i]);
				zbx_vector_if_update_remove(&updates, i);
			}
			else
				i++;
		}

		for (i = 0; i < interfaces->values_num;)
		{
			if (interfaces->values[i] == update->ifold)
			{
				lld_interface_free(interfaces->values[i]);
				zbx_vector_lld_interface_remove_noorder(interfaces, i);
				break;
			}
			else
				i++;
		}

		zbx_free(update);
	}

	/* mark leftover old interfaces to be removed */

	for (i = 0; i < interfaces->values_num; i++)
		interfaces->values[i]->flags |= ZBX_FLAG_LLD_INTERFACE_REMOVE;

	zbx_vector_ptr_append_array(&host->interfaces, (void **)interfaces->values, interfaces->values_num);
	zbx_vector_lld_interface_clear(interfaces);

	zbx_vector_if_update_destroy(&updates);
}

/******************************************************************************
 *                                                                            *
 * Parameters: interfaces - [IN] sorted list of interfaces which              *
 *                               should be present on the each                *
 *                               discovered host                              *
 *             hosts      - [IN/OUT] sorted list of hosts                     *
 *             lld_macros - [IN]                                              *
 *                                                                            *
 ******************************************************************************/
static void	lld_interfaces_make(const zbx_vector_ptr_t *interfaces, zbx_vector_ptr_t *hosts,
		const zbx_vector_lld_macro_path_t *lld_macros)
{
	zbx_db_result_t		result;
	zbx_db_row_t		row;
	int			i, j;
	zbx_vector_uint64_t	hostids;
	zbx_uint64_t		hostid;
	zbx_lld_host_t		*host;
	zbx_lld_interface_t	*new_interface, *interface;

	zabbix_log(LOG_LEVEL_DEBUG, "In %s()", __func__);

	zbx_vector_uint64_create(&hostids);

	for (i = 0; i < hosts->values_num; i++)
	{
		host = (zbx_lld_host_t *)hosts->values[i];

		if (0 == (host->flags & ZBX_FLAG_LLD_HOST_DISCOVERED))
			continue;

		zbx_vector_ptr_reserve(&host->interfaces, (size_t)interfaces->values_num);

		for (j = 0; j < interfaces->values_num; j++)
		{
			interface = (zbx_lld_interface_t *)interfaces->values[j];

			new_interface = (zbx_lld_interface_t *)zbx_malloc(NULL, sizeof(zbx_lld_interface_t));

			new_interface->interfaceid = 0;
			new_interface->parent_interfaceid = interface->interfaceid;
			new_interface->type = interface->type;
			new_interface->type_orig = interface->type_orig;
			new_interface->main = interface->main;
			new_interface->main_orig = interface->main_orig;
			new_interface->useip = interface->useip;
			new_interface->useip_orig = interface->useip_orig;
			new_interface->ip = zbx_strdup(NULL, interface->ip);
			new_interface->ip_orig = NULL;
			new_interface->dns = zbx_strdup(NULL, interface->dns);
			new_interface->dns_orig = NULL;
			new_interface->port = zbx_strdup(NULL, interface->port);
			new_interface->port_orig = NULL;

			zbx_substitute_lld_macros(&new_interface->ip, host->jp_row, lld_macros, ZBX_MACRO_ANY, NULL, 0);
			zbx_substitute_lld_macros(&new_interface->dns, host->jp_row, lld_macros, ZBX_MACRO_ANY, NULL,
					0);
			zbx_substitute_lld_macros(&new_interface->port, host->jp_row, lld_macros, ZBX_MACRO_ANY, NULL,
					0);

			if (INTERFACE_TYPE_SNMP == interface->type)
			{
				zbx_lld_interface_snmp_t *snmp;

				snmp = (zbx_lld_interface_snmp_t *)zbx_malloc(NULL, sizeof(zbx_lld_interface_snmp_t));
				snmp->version = interface->data.snmp->version;
				snmp->bulk = interface->data.snmp->bulk;
				snmp->community = zbx_strdup(NULL, interface->data.snmp->community);
				snmp->securityname = zbx_strdup(NULL, interface->data.snmp->securityname);
				snmp->securitylevel = interface->data.snmp->securitylevel;
				snmp->authpassphrase = zbx_strdup(NULL, interface->data.snmp->authpassphrase);
				snmp->privpassphrase = zbx_strdup(NULL, interface->data.snmp->privpassphrase);
				snmp->authprotocol = interface->data.snmp->authprotocol;
				snmp->privprotocol = interface->data.snmp->privprotocol;
				snmp->contextname = zbx_strdup(NULL, interface->data.snmp->contextname);
				snmp->community_orig = NULL;
				snmp->securityname_orig = NULL;
				snmp->authpassphrase_orig = NULL;
				snmp->privpassphrase_orig = NULL;
				snmp->contextname_orig = NULL;
				snmp->securitylevel_orig = snmp->securitylevel;
				snmp->authprotocol_orig = snmp->authprotocol;
				snmp->privprotocol_orig = snmp->privprotocol;
				snmp->version_orig = snmp->version;
				snmp->bulk_orig = snmp->bulk;
				snmp->flags = 0x00;
				new_interface->flags = ZBX_FLAG_LLD_INTERFACE_SNMP_DATA_EXISTS;
				new_interface->data.snmp = snmp;

				zbx_substitute_lld_macros(&snmp->community, host->jp_row, lld_macros, ZBX_MACRO_ANY,
						NULL, 0);
				zbx_substitute_lld_macros(&snmp->securityname, host->jp_row, lld_macros, ZBX_MACRO_ANY,
						NULL, 0);
				zbx_substitute_lld_macros(&snmp->authpassphrase, host->jp_row, lld_macros,
						ZBX_MACRO_ANY, NULL, 0);
				zbx_substitute_lld_macros(&snmp->privpassphrase, host->jp_row, lld_macros,
						ZBX_MACRO_ANY, NULL, 0);
				zbx_substitute_lld_macros(&snmp->contextname, host->jp_row, lld_macros, ZBX_MACRO_ANY,
						NULL, 0);
			}
			else
			{
				new_interface->flags = 0x00;
				new_interface->data.snmp = NULL;
			}

			zbx_vector_ptr_append(&host->interfaces, new_interface);
		}

		if (0 != host->hostid)
			zbx_vector_uint64_append(&hostids, host->hostid);
	}

	if (0 != hostids.values_num)
	{
		char				*sql = NULL;
		size_t				sql_alloc = 0, sql_offset = 0;
		zbx_vector_lld_interface_t	old_interfaces;
		zbx_uint64_t			last_hostid = 0;

		zbx_vector_lld_interface_create(&old_interfaces);

		zbx_strcpy_alloc(&sql, &sql_alloc, &sql_offset,
				"select hi.hostid,id.parent_interfaceid,hi.interfaceid,hi.type,hi.main,hi.useip,hi.ip,"
					"hi.dns,hi.port,s.version,s.bulk,s.community,s.securityname,s.securitylevel,"
					"s.authpassphrase,s.privpassphrase,s.authprotocol,s.privprotocol,s.contextname"
				" from interface hi"
					" left join interface_discovery id"
						" on hi.interfaceid=id.interfaceid"
					" left join interface_snmp s"
						" on hi.interfaceid=s.interfaceid"
				" where");
		zbx_db_add_condition_alloc(&sql, &sql_alloc, &sql_offset, "hi.hostid", hostids.values,
				hostids.values_num);
		zbx_strcpy_alloc(&sql, &sql_alloc, &sql_offset, " order by hi.hostid");

		result = zbx_db_select("%s", sql);

		zbx_free(sql);

		while (NULL != (row = zbx_db_fetch(result)))
		{
			ZBX_STR2UINT64(hostid, row[0]);

			if (0 != last_hostid && hostid != last_hostid)
				lld_host_interfaces_make(last_hostid, hosts, &old_interfaces);

			last_hostid = hostid;

			interface = (zbx_lld_interface_t *)zbx_malloc(NULL, sizeof(zbx_lld_interface_t));
			memset(interface, 0, sizeof(zbx_lld_interface_t));

			ZBX_DBROW2UINT64(interface->parent_interfaceid, row[1]);
			ZBX_DBROW2UINT64(interface->interfaceid, row[2]);
			ZBX_STR2UCHAR(interface->type, row[3]);
			ZBX_STR2UCHAR(interface->main, row[4]);
			ZBX_STR2UCHAR(interface->useip, row[5]);
			interface->ip = zbx_strdup(NULL, row[6]);
			interface->dns = zbx_strdup(NULL, row[7]);
			interface->port = zbx_strdup(NULL, row[8]);

			if (INTERFACE_TYPE_SNMP == interface->type)
			{
				zbx_lld_interface_snmp_t *snmp;

				snmp = (zbx_lld_interface_snmp_t *)zbx_malloc(NULL, sizeof(zbx_lld_interface_snmp_t));
				memset(snmp, 0, sizeof(zbx_lld_interface_snmp_t));

				ZBX_STR2UCHAR(snmp->version, row[9]);
				ZBX_STR2UCHAR(snmp->bulk, row[10]);
				snmp->community = zbx_strdup(NULL, row[11]);
				snmp->securityname = zbx_strdup(NULL, row[12]);
				ZBX_STR2UCHAR(snmp->securitylevel, row[13]);
				snmp->authpassphrase = zbx_strdup(NULL, row[14]);
				snmp->privpassphrase = zbx_strdup(NULL, row[15]);
				ZBX_STR2UCHAR(snmp->authprotocol, row[16]);
				ZBX_STR2UCHAR(snmp->privprotocol, row[17]);
				snmp->contextname = zbx_strdup(NULL, row[18]);

				snmp->flags = 0x00;
				interface->flags = ZBX_FLAG_LLD_INTERFACE_SNMP_DATA_EXISTS;
				interface->data.snmp = snmp;
			}
			else
			{
				interface->flags = 0x00;
				interface->data.snmp = NULL;
			}

			zbx_vector_lld_interface_append(&old_interfaces, interface);
		}
		zbx_db_free_result(result);

		if (0 != old_interfaces.values_num)
			lld_host_interfaces_make(last_hostid, hosts, &old_interfaces);

		zbx_vector_lld_interface_destroy(&old_interfaces);
	}

	zbx_vector_uint64_destroy(&hostids);

	zabbix_log(LOG_LEVEL_DEBUG, "End of %s()", __func__);
}

/******************************************************************************
 *                                                                            *
 * Return value: SUCCEED if interface with same type exists in the list of    *
 *               interfaces; FAIL - otherwise                                 *
 *                                                                            *
 * Comments: interfaces with ZBX_FLAG_LLD_INTERFACE_REMOVE flag are ignored   *
 *           auxiliary function for lld_interfaces_validate()                 *
 *                                                                            *
 ******************************************************************************/
static int	another_main_interface_exists(const zbx_vector_ptr_t *interfaces, const zbx_lld_interface_t *interface)
{
	const zbx_lld_interface_t	*interface_b;
	int				i;

	for (i = 0; i < interfaces->values_num; i++)
	{
		interface_b = (zbx_lld_interface_t *)interfaces->values[i];

		if (interface_b == interface)
			continue;

		if (0 != (interface_b->flags & ZBX_FLAG_LLD_INTERFACE_REMOVE))
			continue;

		if (interface_b->type != interface->type)
			continue;

		if (1 == interface_b->main)
			return SUCCEED;
	}

	return FAIL;
}

/******************************************************************************
 *                                                                            *
 * Parameters: hosts - [IN/OUT]                                               *
 *             error - [OUT]                                                  *
 *                                                                            *
 ******************************************************************************/
static void	lld_interfaces_validate(zbx_vector_ptr_t *hosts, char **error)
{
	zbx_db_result_t		result;
	zbx_db_row_t		row;
	int			i, j;
	zbx_vector_uint64_t	interfaceids;
	zbx_uint64_t		interfaceid;
	zbx_lld_host_t		*host;
	zbx_lld_interface_t	*interface;
	unsigned char		type;
	char			*sql = NULL;
	size_t			sql_alloc = 0, sql_offset = 0;

	zabbix_log(LOG_LEVEL_DEBUG, "In %s()", __func__);

	/* validate changed types */

	zbx_vector_uint64_create(&interfaceids);

	for (i = 0; i < hosts->values_num; i++)
	{
		host = (zbx_lld_host_t *)hosts->values[i];

		for (j = 0; j < host->interfaces.values_num; j++)
		{
			interface = (zbx_lld_interface_t *)host->interfaces.values[j];

			if (0 == (interface->flags & ZBX_FLAG_LLD_INTERFACE_UPDATE_TYPE))
				continue;

			zbx_vector_uint64_append(&interfaceids, interface->interfaceid);
		}
	}

	if (0 != interfaceids.values_num)
	{
		zbx_vector_uint64_sort(&interfaceids, ZBX_DEFAULT_UINT64_COMPARE_FUNC);

		zbx_strcpy_alloc(&sql, &sql_alloc, &sql_offset, "select interfaceid,type from items where");
		zbx_db_add_condition_alloc(&sql, &sql_alloc, &sql_offset, "interfaceid",
				interfaceids.values, interfaceids.values_num);
		zbx_strcpy_alloc(&sql, &sql_alloc, &sql_offset, " group by interfaceid,type");

		result = zbx_db_select("%s", sql);

		while (NULL != (row = zbx_db_fetch(result)))
		{
			type = get_interface_type_by_item_type((unsigned char)atoi(row[1]));

			if (type != INTERFACE_TYPE_ANY && type != INTERFACE_TYPE_UNKNOWN && type != INTERFACE_TYPE_OPT)
			{
				ZBX_STR2UINT64(interfaceid, row[0]);

				for (i = 0; i < hosts->values_num; i++)
				{
					host = (zbx_lld_host_t *)hosts->values[i];

					for (j = 0; j < host->interfaces.values_num; j++)
					{
						interface = (zbx_lld_interface_t *)host->interfaces.values[j];

						if (0 == (interface->flags & ZBX_FLAG_LLD_INTERFACE_UPDATE_TYPE))
							continue;

						if (interface->interfaceid != interfaceid)
							continue;

						*error = zbx_strdcatf(*error,
								"Cannot update \"%s\" interface on host \"%s\":"
								" the interface is used by items.\n",
								zbx_interface_type_string(interface->type_orig),
								host->host);

						/* return an original interface type and drop the corresponding flag */
						interface->type = interface->type_orig;
						interface->flags &= ~ZBX_FLAG_LLD_INTERFACE_UPDATE_TYPE;
					}
				}
			}
		}
		zbx_db_free_result(result);
	}

	/* validate interfaces which should be deleted */

	zbx_vector_uint64_clear(&interfaceids);

	for (i = 0; i < hosts->values_num; i++)
	{
		host = (zbx_lld_host_t *)hosts->values[i];

		for (j = 0; j < host->interfaces.values_num; j++)
		{
			interface = (zbx_lld_interface_t *)host->interfaces.values[j];

			if (0 == (interface->flags & ZBX_FLAG_LLD_INTERFACE_REMOVE))
				continue;

			zbx_vector_uint64_append(&interfaceids, interface->interfaceid);
		}
	}

	if (0 != interfaceids.values_num)
	{
		zbx_vector_uint64_sort(&interfaceids, ZBX_DEFAULT_UINT64_COMPARE_FUNC);

		sql_offset = 0;
		zbx_strcpy_alloc(&sql, &sql_alloc, &sql_offset, "select interfaceid from items where");
		zbx_db_add_condition_alloc(&sql, &sql_alloc, &sql_offset, "interfaceid",
				interfaceids.values, interfaceids.values_num);
		zbx_strcpy_alloc(&sql, &sql_alloc, &sql_offset, " group by interfaceid");

		result = zbx_db_select("%s", sql);

		while (NULL != (row = zbx_db_fetch(result)))
		{
			ZBX_STR2UINT64(interfaceid, row[0]);

			for (i = 0; i < hosts->values_num; i++)
			{
				host = (zbx_lld_host_t *)hosts->values[i];

				for (j = 0; j < host->interfaces.values_num; j++)
				{
					interface = (zbx_lld_interface_t *)host->interfaces.values[j];

					if (0 == (interface->flags & ZBX_FLAG_LLD_INTERFACE_REMOVE))
						continue;

					if (interface->interfaceid != interfaceid)
						continue;

					*error = zbx_strdcatf(*error, "Cannot delete \"%s\" interface on host \"%s\":"
							" the interface is used by items.\n",
							zbx_interface_type_string(interface->type), host->host);

					/* drop the corresponding flag */
					interface->flags &= ~ZBX_FLAG_LLD_INTERFACE_REMOVE;

					if (SUCCEED == another_main_interface_exists(&host->interfaces, interface))
					{
						if (1 == interface->main)
						{
							/* drop main flag */
							interface->main_orig = interface->main;
							interface->main = 0;
							interface->flags |= ZBX_FLAG_LLD_INTERFACE_UPDATE_MAIN;
						}
					}
					else if (1 != interface->main)
					{
						/* set main flag */
						interface->main_orig = interface->main;
						interface->main = 1;
						interface->flags |= ZBX_FLAG_LLD_INTERFACE_UPDATE_MAIN;
					}
				}
			}
		}
		zbx_db_free_result(result);
	}

	zbx_vector_uint64_destroy(&interfaceids);

	zbx_free(sql);

	zabbix_log(LOG_LEVEL_DEBUG, "End of %s()", __func__);
}

/******************************************************************************
 *                                                                            *
 * Purpose: add or update low-level discovered hosts                          *
 *                                                                            *
 ******************************************************************************/
void	lld_update_hosts(zbx_uint64_t lld_ruleid, const zbx_vector_lld_row_t *lld_rows,
		const zbx_vector_lld_macro_path_t *lld_macro_paths, char **error, zbx_lld_lifetime_t *lifetime,
		zbx_lld_lifetime_t *enabled_lifetime, int lastcheck)
{
	zbx_db_result_t			result;
	zbx_db_row_t			row;
	zbx_vector_ptr_t		hosts, group_prototypes, interfaces, masterhostmacros, hostmacros;
	zbx_vector_lld_group_ptr_t	groups, groups_in, groups_out;
	zbx_vector_lld_hgset_ptr_t	hgsets;
	zbx_vector_lld_permission_t	permissions;
	zbx_vector_db_tag_ptr_t		tags;
	zbx_vector_uint64_t		groupids;		/* list of host groups which should be added */
	zbx_vector_uint64_t		del_hostgroupids;	/* list of host groups which should be deleted */
	zbx_vector_uint64_t		del_hgsetids;		/* list of host groups sets which should be deleted */
	zbx_uint64_t			proxyid, proxy_groupid;
	char				*ipmi_username = NULL, *ipmi_password, *tls_issuer, *tls_subject,
					*tls_psk_identity, *tls_psk;
	signed char			ipmi_authtype, inventory_mode_proto;
	unsigned char			ipmi_privilege, tls_connect, tls_accept, monitored_by;

	zabbix_log(LOG_LEVEL_DEBUG, "In %s()", __func__);

	result = zbx_db_select(
			"select h.proxyid,h.ipmi_authtype,h.ipmi_privilege,h.ipmi_username,h.ipmi_password,"
				"h.tls_connect,h.tls_accept,h.tls_issuer,h.tls_subject,h.tls_psk_identity,h.tls_psk,"
				"h.proxy_groupid,h.monitored_by"
			" from hosts h,items i"
			" where h.hostid=i.hostid"
				" and i.itemid=" ZBX_FS_UI64,
			lld_ruleid);

	if (NULL != (row = zbx_db_fetch(result)))
	{
		ZBX_DBROW2UINT64(proxyid, row[0]);
		ipmi_authtype = (signed char)atoi(row[1]);
		ZBX_STR2UCHAR(ipmi_privilege, row[2]);
		ipmi_username = zbx_strdup(NULL, row[3]);
		ipmi_password = zbx_strdup(NULL, row[4]);

		ZBX_STR2UCHAR(tls_connect, row[5]);
		ZBX_STR2UCHAR(tls_accept, row[6]);
		tls_issuer = zbx_strdup(NULL, row[7]);
		tls_subject = zbx_strdup(NULL, row[8]);
		tls_psk_identity = zbx_strdup(NULL, row[9]);
		tls_psk = zbx_strdup(NULL, row[10]);

		ZBX_DBROW2UINT64(proxy_groupid, row[11]);
		ZBX_STR2UCHAR(monitored_by, row[12]);
	}
	zbx_db_free_result(result);

	if (NULL == row)
	{
		*error = zbx_strdcatf(*error, "Cannot process host prototypes: a parent host not found.\n");
		return;
	}

	zbx_vector_ptr_create(&hosts);
	zbx_vector_uint64_create(&groupids);
	zbx_vector_ptr_create(&group_prototypes);
	zbx_vector_lld_group_ptr_create(&groups);
	zbx_vector_lld_group_ptr_create(&groups_in);
	zbx_vector_lld_group_ptr_create(&groups_out);
	zbx_vector_lld_hgset_ptr_create(&hgsets);
	zbx_vector_lld_permission_create(&permissions);
	zbx_vector_uint64_create(&del_hostgroupids);
	zbx_vector_uint64_create(&del_hgsetids);
	zbx_vector_ptr_create(&interfaces);
	zbx_vector_ptr_create(&masterhostmacros);
	zbx_vector_ptr_create(&hostmacros);
	zbx_vector_db_tag_ptr_create(&tags);

	lld_interfaces_get(lld_ruleid, &interfaces, 0);
	lld_masterhostmacros_get(lld_ruleid, &masterhostmacros);

	result = zbx_db_select(
			"select h.hostid,h.host,h.name,h.status,h.discover,hi.inventory_mode,h.custom_interfaces"
			" from hosts h,host_discovery hd"
				" left join host_inventory hi"
					" on hd.hostid=hi.hostid"
			" where h.hostid=hd.hostid"
				" and hd.parent_itemid=" ZBX_FS_UI64,
			lld_ruleid);

	while (NULL != (row = zbx_db_fetch(result)))
	{
		zbx_uint64_t		parent_hostid;
		const char		*host_proto, *name_proto;
		zbx_lld_host_t		*host;
		unsigned char		status, discover, use_custom_interfaces;
		int			i;
		zbx_vector_ptr_t	interfaces_custom;

		ZBX_STR2UINT64(parent_hostid, row[0]);
		host_proto = row[1];
		name_proto = row[2];
		ZBX_STR2UCHAR(status, row[3]);
		ZBX_STR2UCHAR(discover, row[4]);
		ZBX_STR2UCHAR(use_custom_interfaces, row[6]);

		if (SUCCEED == zbx_db_is_null(row[5]))
			inventory_mode_proto = HOST_INVENTORY_DISABLED;
		else
			inventory_mode_proto = (signed char)atoi(row[5]);

		lld_hosts_get(parent_hostid, &hosts, monitored_by, proxyid, proxy_groupid, ipmi_authtype, ipmi_privilege,
				ipmi_username, ipmi_password, tls_connect, tls_accept, tls_issuer, tls_subject,
				tls_psk_identity, tls_psk);

		if (0 != hosts.values_num)
			lld_hosts_get_tags(&hosts);

		lld_proto_tags_get(parent_hostid, &tags);

		lld_simple_groups_get(parent_hostid, &groupids);

		lld_group_prototypes_get(parent_hostid, &group_prototypes);

		lld_groups_get(parent_hostid, &groups);

		lld_hostmacros_get(parent_hostid, &masterhostmacros, &hostmacros);

		for (i = 0; i < lld_rows->values_num; i++)
		{
			const zbx_lld_row_t	*lld_row = lld_rows->values[i];

			if (NULL == (host = lld_host_make(&hosts, host_proto, name_proto, inventory_mode_proto,
					status, discover, &tags, lld_row, lld_macro_paths, use_custom_interfaces,
					error)))
			{
				continue;
			}

			lld_groups_make(host, &groups_in, &group_prototypes, &lld_row->jp_row, lld_macro_paths);
		}

		zbx_vector_ptr_sort(&hosts, ZBX_DEFAULT_UINT64_PTR_COMPARE_FUNC);

		lld_groups_validate(&group_prototypes, &groups, &groups_in, &groups_out, lld_macro_paths, error);
		lld_hosts_validate(&hosts, error);

		if (ZBX_HOST_PROT_INTERFACES_CUSTOM == use_custom_interfaces)
		{
			zbx_vector_ptr_create(&interfaces_custom);
			lld_interfaces_get(parent_hostid, &interfaces_custom, 1);
			lld_interfaces_make(&interfaces_custom, &hosts, lld_macro_paths);
		}
		else
			lld_interfaces_make(&interfaces, &hosts, lld_macro_paths);

		lld_interfaces_validate(&hosts, error);

		/* save groups before making hosts_groups links because groupids could be updated during save */
		lld_groups_save(&groups_out, &group_prototypes, error);

		lld_hostgroups_make(&groupids, &hosts, &groups_out, &del_hostgroupids);

		if (0 != hosts.values_num)
		{
			lld_hgsets_make(parent_hostid, &hosts, &hgsets, &del_hgsetids);
			lld_permissions_make(&permissions, &hgsets);
		}

		lld_templates_make(parent_hostid, &hosts);

		lld_hostmacros_make(&hostmacros, &hosts, lld_macro_paths);

		lld_hosts_save(parent_hostid, &hosts, host_proto, monitored_by, proxyid, proxy_groupid, ipmi_authtype,
				ipmi_privilege, ipmi_username, ipmi_password, tls_connect, tls_accept, tls_issuer,
				tls_subject, tls_psk_identity, tls_psk, &hgsets, &permissions, &del_hostgroupids,
				&del_hgsetids);

		/* linking of the templates */
		lld_templates_link(&hosts, error);

		lld_hosts_remove(&hosts, lifetime, enabled_lifetime, lastcheck);
		lld_groups_remove(&groups_out, lifetime, lastcheck);

		zbx_vector_db_tag_ptr_clear_ext(&tags, zbx_db_tag_free);
		zbx_vector_ptr_clear_ext(&hostmacros, (zbx_clean_func_t)lld_hostmacro_free);
		zbx_vector_lld_hgset_ptr_clear_ext(&hgsets, lld_hgset_free);
		zbx_vector_lld_group_ptr_clear_ext(&groups, lld_group_free);
		zbx_vector_lld_group_ptr_clear_ext(&groups_in, lld_group_free);
		zbx_vector_lld_group_ptr_clear_ext(&groups_out, lld_group_free);
		zbx_vector_ptr_clear_ext(&group_prototypes, (zbx_clean_func_t)lld_group_prototype_free);
		zbx_vector_ptr_clear_ext(&hosts, (zbx_clean_func_t)lld_host_free);

		zbx_vector_uint64_clear(&groupids);
		zbx_vector_uint64_clear(&del_hostgroupids);
		zbx_vector_uint64_clear(&del_hgsetids);
		zbx_vector_lld_permission_clear(&permissions);

		if (ZBX_HOST_PROT_INTERFACES_CUSTOM == use_custom_interfaces)
		{
			zbx_vector_ptr_clear_ext(&interfaces_custom, (zbx_clean_func_t)lld_interface_free);
			zbx_vector_ptr_destroy(&interfaces_custom);
		}
	}
	zbx_db_free_result(result);

	zbx_vector_ptr_clear_ext(&masterhostmacros, (zbx_clean_func_t)lld_hostmacro_free);
	zbx_vector_ptr_clear_ext(&interfaces, (zbx_clean_func_t)lld_interface_free);

	zbx_vector_db_tag_ptr_clear_ext(&tags, zbx_db_tag_free);
	zbx_vector_db_tag_ptr_destroy(&tags);
	zbx_vector_ptr_destroy(&hostmacros);
	zbx_vector_ptr_destroy(&masterhostmacros);
	zbx_vector_ptr_destroy(&interfaces);
	zbx_vector_uint64_destroy(&del_hostgroupids);
	zbx_vector_uint64_destroy(&del_hgsetids);
	zbx_vector_lld_permission_destroy(&permissions);
	zbx_vector_lld_hgset_ptr_destroy(&hgsets);
	zbx_vector_lld_group_ptr_destroy(&groups);
	zbx_vector_lld_group_ptr_destroy(&groups_in);
	zbx_vector_lld_group_ptr_destroy(&groups_out);
	zbx_vector_ptr_destroy(&group_prototypes);
	zbx_vector_uint64_destroy(&groupids);
	zbx_vector_ptr_destroy(&hosts);

	zbx_free(tls_psk);
	zbx_free(tls_psk_identity);
	zbx_free(tls_subject);
	zbx_free(tls_issuer);
	zbx_free(ipmi_password);
	zbx_free(ipmi_username);

	zabbix_log(LOG_LEVEL_DEBUG, "End of %s()", __func__);
}<|MERGE_RESOLUTION|>--- conflicted
+++ resolved
@@ -530,11 +530,8 @@
 			"select hd.hostid,hd.host,hd.lastcheck,hd.ts_delete,h.host,h.name,h.proxyid,"
 				"h.ipmi_authtype,h.ipmi_privilege,h.ipmi_username,h.ipmi_password,hi.inventory_mode,"
 				"h.tls_connect,h.tls_accept,h.tls_issuer,h.tls_subject,h.tls_psk_identity,h.tls_psk,"
-<<<<<<< HEAD
-				"h.custom_interfaces,hh.hgsetid,h.proxy_groupid,h.monitored_by"
-=======
-				"h.custom_interfaces,hh.hgsetid,hd.status,hd.ts_disable,hd.disable_source,h.status"
->>>>>>> 7d3cc0e3
+				"h.custom_interfaces,hh.hgsetid,hd.status,hd.ts_disable,hd.disable_source,h.status,"
+				"h.proxy_groupid,h.monitored_by"
 			" from host_discovery hd"
 				" join hosts h"
 					" on hd.hostid=h.hostid"
@@ -581,7 +578,7 @@
 		host->ts_disable = atoi(row[21]);
 		ZBX_STR2UCHAR(host->disable_source, row[22]);
 
-		ZBX_STR2UCHAR(db_monitored_by, row[21]);
+		ZBX_STR2UCHAR(db_monitored_by, row[25]);
 		if (db_monitored_by != monitored_by)
 		{
 			host->monitored_by_orig = db_monitored_by;
@@ -595,7 +592,7 @@
 			host->flags |= ZBX_FLAG_LLD_HOST_UPDATE_PROXY;
 		}
 
-		ZBX_DBROW2UINT64(db_proxy_groupid, row[20]);
+		ZBX_DBROW2UINT64(db_proxy_groupid, row[24]);
 		if (db_proxy_groupid != proxy_groupid)
 		{
 			host->proxy_groupid_orig = db_proxy_groupid;
