/*
** Zabbix
** Copyright (C) 2001-2024 Zabbix SIA
**
** This program is free software; you can redistribute it and/or modify
** it under the terms of the GNU General Public License as published by
** the Free Software Foundation; either version 2 of the License, or
** (at your option) any later version.
**
** This program is distributed in the hope that it will be useful,
** but WITHOUT ANY WARRANTY; without even the implied warranty of
** MERCHANTABILITY or FITNESS FOR A PARTICULAR PURPOSE.  See the
** GNU General Public License for more details.
**
** You should have received a copy of the GNU General Public License
** along with this program; if not, write to the Free Software
** Foundation, Inc., 51 Franklin Street, Fifth Floor, Boston, MA  02110-1301, USA.
**/

#include "lld.h"

#include "../db_lengths_constants.h"

#include "zbxexpression.h"
#include "zbx_availability_constants.h"
#include "audit/zbxaudit.h"
#include "audit/zbxaudit_host.h"
#include "zbxnum.h"
#include "zbxdbwrap.h"
#include "zbx_host_constants.h"
#include "zbxstr.h"
#include "zbxalgo.h"
#include "zbxcacheconfig.h"
#include "zbxdb.h"
#include "zbxdbhigh.h"
#include "zbxexpr.h"
#include "zbxhash.h"
#include "zbxinterface.h"
#include "../server_constants.h"

/* host macro discovery state */
#define ZBX_USERMACRO_MANUAL	0
#define ZBX_USERMACRO_AUTOMATIC	1

typedef struct
{
	zbx_uint64_t	hostmacroid;
	char		*macro;
	char		*value;
	char		*value_orig;
	char		*description;
	char		*description_orig;
	unsigned char	type;
	unsigned char	type_orig;
	unsigned char	automatic;
#define ZBX_FLAG_LLD_HMACRO_UPDATE_VALUE		__UINT64_C(0x00000001)
#define ZBX_FLAG_LLD_HMACRO_UPDATE_DESCRIPTION		__UINT64_C(0x00000002)
#define ZBX_FLAG_LLD_HMACRO_UPDATE_TYPE			__UINT64_C(0x00000004)
#define ZBX_FLAG_LLD_HMACRO_UPDATE								\
		(ZBX_FLAG_LLD_HMACRO_UPDATE_VALUE | ZBX_FLAG_LLD_HMACRO_UPDATE_DESCRIPTION |	\
		ZBX_FLAG_LLD_HMACRO_UPDATE_TYPE)
#define ZBX_FLAG_LLD_HMACRO_REMOVE			__UINT64_C(0x00000008)
	zbx_uint64_t	flags;
}
zbx_lld_hostmacro_t;

ZBX_PTR_VECTOR_DECL(lld_hostmacro_ptr, zbx_lld_hostmacro_t*)
ZBX_PTR_VECTOR_IMPL(lld_hostmacro_ptr, zbx_lld_hostmacro_t*)

static void	lld_hostmacro_free(zbx_lld_hostmacro_t *hostmacro)
{
	zbx_free(hostmacro->macro);
	zbx_free(hostmacro->value);
	zbx_free(hostmacro->description);
	zbx_free(hostmacro->value_orig);
	zbx_free(hostmacro->description_orig);
	zbx_free(hostmacro);
}

typedef struct
{
	char		*community;
	char		*community_orig;
	char		*securityname;
	char		*securityname_orig;
	char		*authpassphrase;
	char		*authpassphrase_orig;
	char		*privpassphrase;
	char		*privpassphrase_orig;
	char		*contextname;
	char		*contextname_orig;
	unsigned char	securitylevel;
	unsigned char	securitylevel_orig;
	unsigned char	authprotocol;
	unsigned char	authprotocol_orig;
	unsigned char	privprotocol;
	unsigned char	privprotocol_orig;
	unsigned char	version;
	unsigned char	version_orig;
	unsigned char	bulk;
	unsigned char	bulk_orig;
#define ZBX_FLAG_LLD_INTERFACE_SNMP_UPDATE_TYPE		__UINT64_C(0x00000001)	/* interface_snmp.type */
#define ZBX_FLAG_LLD_INTERFACE_SNMP_UPDATE_BULK		__UINT64_C(0x00000002)	/* interface_snmp.bulk */
#define ZBX_FLAG_LLD_INTERFACE_SNMP_UPDATE_COMMUNITY	__UINT64_C(0x00000004)	/* interface_snmp.community */
#define ZBX_FLAG_LLD_INTERFACE_SNMP_UPDATE_SECNAME	__UINT64_C(0x00000008)	/* interface_snmp.securityname */
#define ZBX_FLAG_LLD_INTERFACE_SNMP_UPDATE_SECLEVEL	__UINT64_C(0x00000010)	/* interface_snmp.securitylevel */
#define ZBX_FLAG_LLD_INTERFACE_SNMP_UPDATE_AUTHPASS	__UINT64_C(0x00000020)	/* interface_snmp.authpassphrase */
#define ZBX_FLAG_LLD_INTERFACE_SNMP_UPDATE_PRIVPASS	__UINT64_C(0x00000040)	/* interface_snmp.privpassphrase */
#define ZBX_FLAG_LLD_INTERFACE_SNMP_UPDATE_AUTHPROTOCOL	__UINT64_C(0x00000080)	/* interface_snmp.authprotocol */
#define ZBX_FLAG_LLD_INTERFACE_SNMP_UPDATE_PRIVPROTOCOL	__UINT64_C(0x00000100)	/* interface_snmp.privprotocol */
#define ZBX_FLAG_LLD_INTERFACE_SNMP_UPDATE_CONTEXT	__UINT64_C(0x00000200)	/* interface_snmp.contextname */
#define ZBX_FLAG_LLD_INTERFACE_SNMP_UPDATE									\
		(ZBX_FLAG_LLD_INTERFACE_SNMP_UPDATE_TYPE | ZBX_FLAG_LLD_INTERFACE_SNMP_UPDATE_BULK |		\
		ZBX_FLAG_LLD_INTERFACE_SNMP_UPDATE_COMMUNITY | ZBX_FLAG_LLD_INTERFACE_SNMP_UPDATE_SECNAME |	\
		ZBX_FLAG_LLD_INTERFACE_SNMP_UPDATE_SECLEVEL | ZBX_FLAG_LLD_INTERFACE_SNMP_UPDATE_AUTHPASS |	\
		ZBX_FLAG_LLD_INTERFACE_SNMP_UPDATE_PRIVPASS | ZBX_FLAG_LLD_INTERFACE_SNMP_UPDATE_AUTHPROTOCOL |	\
		ZBX_FLAG_LLD_INTERFACE_SNMP_UPDATE_PRIVPROTOCOL | ZBX_FLAG_LLD_INTERFACE_SNMP_UPDATE_CONTEXT)
#define ZBX_FLAG_LLD_INTERFACE_SNMP_CREATE		__UINT64_C(0x00000400)	/* new snmp data record*/
	zbx_uint64_t	flags;
}
zbx_lld_interface_snmp_t;

typedef struct
{
	zbx_uint64_t	interfaceid;
	zbx_uint64_t	parent_interfaceid;
	char		*ip;
	char		*ip_orig;
	char		*dns;
	char		*dns_orig;
	char		*port;
	char		*port_orig;
	unsigned char	main;
	unsigned char	main_orig;
	unsigned char	type;
	unsigned char	type_orig;
	unsigned char	useip;
	unsigned char	useip_orig;
#define ZBX_FLAG_LLD_INTERFACE_UPDATE_TYPE	__UINT64_C(0x00000001)	/* interface.type field should be updated  */
#define ZBX_FLAG_LLD_INTERFACE_UPDATE_MAIN	__UINT64_C(0x00000002)	/* interface.main field should be updated */
#define ZBX_FLAG_LLD_INTERFACE_UPDATE_USEIP	__UINT64_C(0x00000004)	/* interface.useip field should be updated */
#define ZBX_FLAG_LLD_INTERFACE_UPDATE_IP	__UINT64_C(0x00000008)	/* interface.ip field should be updated */
#define ZBX_FLAG_LLD_INTERFACE_UPDATE_DNS	__UINT64_C(0x00000010)	/* interface.dns field should be updated */
#define ZBX_FLAG_LLD_INTERFACE_UPDATE_PORT	__UINT64_C(0x00000020)	/* interface.port field should be updated */
#define ZBX_FLAG_LLD_INTERFACE_UPDATE								\
		(ZBX_FLAG_LLD_INTERFACE_UPDATE_TYPE | ZBX_FLAG_LLD_INTERFACE_UPDATE_MAIN |	\
		ZBX_FLAG_LLD_INTERFACE_UPDATE_USEIP | ZBX_FLAG_LLD_INTERFACE_UPDATE_IP |	\
		ZBX_FLAG_LLD_INTERFACE_UPDATE_DNS | ZBX_FLAG_LLD_INTERFACE_UPDATE_PORT)
#define ZBX_FLAG_LLD_INTERFACE_REMOVE		__UINT64_C(0x00000080)	/* interfaces which should be deleted */
#define ZBX_FLAG_LLD_INTERFACE_SNMP_REMOVE	__UINT64_C(0x00000100)	/* snmp data which should be deleted */
#define ZBX_FLAG_LLD_INTERFACE_SNMP_DATA_EXISTS	__UINT64_C(0x00000200)	/* there is snmp data */
	zbx_uint64_t	flags;
	union _data
	{
		zbx_lld_interface_snmp_t *snmp;
	}
	data;
}
zbx_lld_interface_t;

ZBX_PTR_VECTOR_DECL(lld_interface_ptr, zbx_lld_interface_t *)
ZBX_PTR_VECTOR_IMPL(lld_interface_ptr, zbx_lld_interface_t *)

static void	lld_interface_free(zbx_lld_interface_t *interface)
{
	zbx_free(interface->port);
	zbx_free(interface->dns);
	zbx_free(interface->ip);
	zbx_free(interface->port_orig);
	zbx_free(interface->dns_orig);
	zbx_free(interface->ip_orig);

	if (0 != (interface->flags & ZBX_FLAG_LLD_INTERFACE_SNMP_DATA_EXISTS))
	{
		zbx_free(interface->data.snmp->community);
		zbx_free(interface->data.snmp->securityname);
		zbx_free(interface->data.snmp->authpassphrase);
		zbx_free(interface->data.snmp->privpassphrase);
		zbx_free(interface->data.snmp->contextname);

		zbx_free(interface->data.snmp->community_orig);
		zbx_free(interface->data.snmp->securityname_orig);
		zbx_free(interface->data.snmp->authpassphrase_orig);
		zbx_free(interface->data.snmp->privpassphrase_orig);
		zbx_free(interface->data.snmp->contextname_orig);

		zbx_free(interface->data.snmp);
	}

	zbx_free(interface);
}

typedef struct
{
	zbx_uint64_t		hgsetid;
	char			hash_str[ZBX_SHA256_DIGEST_SIZE * 2 + 1];
	zbx_vector_uint64_t	hgroupids;
#define ZBX_LLD_HGSET_OPT_REUSE		0
#define ZBX_LLD_HGSET_OPT_DELETE	1
#define ZBX_LLD_HGSET_OPT_INSERT	2
	int			opt;
} zbx_lld_hgset_t;

ZBX_PTR_VECTOR_DECL(lld_hgset_ptr, zbx_lld_hgset_t*)
ZBX_PTR_VECTOR_IMPL(lld_hgset_ptr, zbx_lld_hgset_t*)

static int	lld_hgset_compare(const void *d1, const void *d2)
{
	const zbx_lld_hgset_t	*h1 = *((const zbx_lld_hgset_t * const *)d1);
	const zbx_lld_hgset_t	*h2 = *((const zbx_lld_hgset_t * const *)d2);

	return strcmp(h1->hash_str, h2->hash_str);
}

static void	lld_hgset_free(zbx_lld_hgset_t *hgset)
{
	zbx_vector_uint64_destroy(&hgset->hgroupids);
	zbx_free(hgset);
}

static int	lld_hgset_hash_search(const void *d1, const void *d2)
{
	const zbx_lld_hgset_t	*h1 = *((const zbx_lld_hgset_t * const *)d1);
	const char		*h2 = *((const char * const *)d2);

	return strcmp(h1->hash_str, h2);
}

typedef struct
{
	zbx_uint64_t			hostid;
	zbx_vector_uint64_t		old_groupids;		/* current host groups */
	zbx_vector_uint64_t		new_groupids;		/* host groups which should be added */
	zbx_vector_uint64_t		groupids;		/* resulting host groups */
	zbx_vector_uint64_t		lnk_templateids;	/* templates which should be linked */
	zbx_vector_uint64_t		del_templateids;	/* templates which should be unlinked */
	zbx_vector_lld_hostmacro_ptr_t	new_hostmacros;	/* host macros which should be added, deleted or updated */
	zbx_vector_lld_interface_ptr_t	interfaces;
	zbx_vector_db_tag_ptr_t		tags;
	char				*host_proto;
	char				*host;
	char				*host_orig;
	char				*name;
	char				*name_orig;
	int				lastcheck;
	unsigned char			discovery_status;
	int				ts_delete;
	int				ts_disable;
	unsigned char			disable_source;

#define ZBX_FLAG_LLD_HOST_DISCOVERED			__UINT64_C(0x00000001)	/* hosts which should be updated or */
										/* added */
#define ZBX_FLAG_LLD_HOST_UPDATE_HOST			__UINT64_C(0x00000002)	/* hosts.host and */
										/* host_discovery.host fields should */
										/* be updated */
#define ZBX_FLAG_LLD_HOST_UPDATE_NAME			__UINT64_C(0x00000004)	/* hosts.name field should be updated */
#define ZBX_FLAG_LLD_HOST_UPDATE_PROXY			__UINT64_C(0x00000008)	/* hosts.proxyid field should be */
										/* updated */
#define ZBX_FLAG_LLD_HOST_UPDATE_IPMI_AUTH		__UINT64_C(0x00000010)	/* hosts.ipmi_authtype field should */
										/* be updated */
#define ZBX_FLAG_LLD_HOST_UPDATE_IPMI_PRIV		__UINT64_C(0x00000020)	/* hosts.ipmi_privilege field should */
										/* be updated */
#define ZBX_FLAG_LLD_HOST_UPDATE_IPMI_USER		__UINT64_C(0x00000040)	/* hosts.ipmi_username field should */
										/* be updated */
#define ZBX_FLAG_LLD_HOST_UPDATE_IPMI_PASS		__UINT64_C(0x00000080)	/* hosts.ipmi_password field should */
										/* be updated */
#define ZBX_FLAG_LLD_HOST_UPDATE_TLS_CONNECT		__UINT64_C(0x00000100)	/* hosts.tls_connect field should be */
										/* updated */
#define ZBX_FLAG_LLD_HOST_UPDATE_TLS_ACCEPT		__UINT64_C(0x00000200)	/* hosts.tls_accept field should be */
										/* updated */
#define ZBX_FLAG_LLD_HOST_UPDATE_TLS_ISSUER		__UINT64_C(0x00000400)	/* hosts.tls_issuer field should be */
										/* updated */
#define ZBX_FLAG_LLD_HOST_UPDATE_TLS_SUBJECT		__UINT64_C(0x00000800)	/* hosts.tls_subject field should be */
										/* updated */
#define ZBX_FLAG_LLD_HOST_UPDATE_TLS_PSK_IDENTITY	__UINT64_C(0x00001000)	/* hosts.tls_psk_identity field */
										/* should be updated */
#define ZBX_FLAG_LLD_HOST_UPDATE_TLS_PSK		__UINT64_C(0x00002000)	/* hosts.tls_psk field should be */
										/* updated */
#define ZBX_FLAG_LLD_HOST_UPDATE_CUSTOM_INTERFACES	__UINT64_C(0x00004000)	/* hosts.custom_interfaces field */
										/* should be updated */
#define ZBX_FLAG_LLD_HOST_UPDATE_PROXY_GROUP		__UINT64_C(0x00008000)	/* hosts.proxy_groupid field */
										/* should be updated */
#define ZBX_FLAG_LLD_HOST_UPDATE_MONITORED_BY		__UINT64_C(0x00010000)	/* hosts.proxy_groupid field */
										/* should be updated */

#define ZBX_FLAG_LLD_HOST_UPDATE									\
		(ZBX_FLAG_LLD_HOST_UPDATE_HOST | ZBX_FLAG_LLD_HOST_UPDATE_NAME |			\
		ZBX_FLAG_LLD_HOST_UPDATE_PROXY | ZBX_FLAG_LLD_HOST_UPDATE_IPMI_AUTH |			\
		ZBX_FLAG_LLD_HOST_UPDATE_IPMI_PRIV | ZBX_FLAG_LLD_HOST_UPDATE_IPMI_USER |		\
		ZBX_FLAG_LLD_HOST_UPDATE_IPMI_PASS | ZBX_FLAG_LLD_HOST_UPDATE_TLS_CONNECT |		\
		ZBX_FLAG_LLD_HOST_UPDATE_TLS_ACCEPT | ZBX_FLAG_LLD_HOST_UPDATE_TLS_ISSUER |		\
		ZBX_FLAG_LLD_HOST_UPDATE_TLS_SUBJECT | ZBX_FLAG_LLD_HOST_UPDATE_TLS_PSK_IDENTITY |	\
		ZBX_FLAG_LLD_HOST_UPDATE_TLS_PSK | ZBX_FLAG_LLD_HOST_UPDATE_CUSTOM_INTERFACES |		\
		ZBX_FLAG_LLD_HOST_UPDATE_PROXY_GROUP | ZBX_FLAG_LLD_HOST_UPDATE_MONITORED_BY)
	zbx_uint64_t			flags;
	const struct zbx_json_parse	*jp_row;
	signed char			inventory_mode;
	signed char			inventory_mode_orig;
	unsigned char			status;
	unsigned char			custom_interfaces;
	unsigned char			custom_interfaces_orig;
	zbx_uint64_t			proxyid_orig;
	zbx_uint64_t			proxy_groupid_orig;
	signed char			ipmi_authtype_orig;
	unsigned char			ipmi_privilege_orig;
	unsigned char			monitored_by_orig;
	char				*ipmi_username_orig;
	char				*ipmi_password_orig;
	char				*tls_issuer_orig;
	char				*tls_subject_orig;
	char				*tls_psk_identity_orig;
	char				*tls_psk_orig;
	char				tls_connect_orig;
	char				tls_accept_orig;
	zbx_uint64_t			hgsetid_orig;
	zbx_lld_hgset_t			*hgset;

#define ZBX_LLD_HOST_HGSET_ACTION_IDLE		0
#define ZBX_LLD_HOST_HGSET_ACTION_ADD		1
#define ZBX_LLD_HOST_HGSET_ACTION_UPDATE	2
	unsigned char			hgset_action;
}
zbx_lld_host_t;

ZBX_PTR_VECTOR_DECL(lld_host_ptr, zbx_lld_host_t*)
ZBX_PTR_VECTOR_IMPL(lld_host_ptr, zbx_lld_host_t*)

static int	lld_host_compare_func(const void *d1, const void *d2)
{
	const zbx_lld_host_t	*host_1 = *(const zbx_lld_host_t **)d1;
	const zbx_lld_host_t	*host_2 = *(const zbx_lld_host_t **)d2;

	ZBX_RETURN_IF_NOT_EQUAL(host_1->hostid, host_2->hostid);

	return 0;
}

static void	lld_host_free(zbx_lld_host_t *host)
{
	zbx_vector_uint64_destroy(&host->new_groupids);
	zbx_vector_uint64_destroy(&host->old_groupids);
	zbx_vector_uint64_destroy(&host->groupids);
	zbx_vector_uint64_destroy(&host->lnk_templateids);
	zbx_vector_uint64_destroy(&host->del_templateids);
	zbx_vector_lld_hostmacro_ptr_clear_ext(&host->new_hostmacros, lld_hostmacro_free);
	zbx_vector_lld_hostmacro_ptr_destroy(&host->new_hostmacros);
	zbx_vector_db_tag_ptr_clear_ext(&host->tags, zbx_db_tag_free);
	zbx_vector_db_tag_ptr_destroy(&host->tags);
	zbx_vector_lld_interface_ptr_clear_ext(&host->interfaces, lld_interface_free);
	zbx_vector_lld_interface_ptr_destroy(&host->interfaces);
	zbx_free(host->host_proto);
	zbx_free(host->host);
	zbx_free(host->host_orig);
	zbx_free(host->name);
	zbx_free(host->name_orig);
	zbx_free(host->ipmi_username_orig);
	zbx_free(host->ipmi_password_orig);
	zbx_free(host->tls_issuer_orig);
	zbx_free(host->tls_subject_orig);
	zbx_free(host->tls_psk_identity_orig);
	zbx_free(host->tls_psk_orig);
	zbx_free(host);
}

typedef struct
{
	zbx_uint64_t	group_prototypeid;
	char		*name;
}
zbx_lld_group_prototype_t;

ZBX_PTR_VECTOR_DECL(lld_group_prototype_ptr, zbx_lld_group_prototype_t*)
ZBX_PTR_VECTOR_IMPL(lld_group_prototype_ptr, zbx_lld_group_prototype_t*)

static int	lld_group_prototype_compare_func(const void *d1, const void *d2)
{
	const zbx_lld_group_prototype_t	*group_prototype_1 = *(const zbx_lld_group_prototype_t **)d1;
	const zbx_lld_group_prototype_t	*group_prototype_2 = *(const zbx_lld_group_prototype_t **)d2;

	ZBX_RETURN_IF_NOT_EQUAL(group_prototype_1->group_prototypeid, group_prototype_2->group_prototypeid);

	return 0;
}

static void	lld_group_prototype_free(zbx_lld_group_prototype_t *group_prototype)
{
	zbx_free(group_prototype->name);
	zbx_free(group_prototype);
}

typedef struct
{
	zbx_uint64_t			groupdiscoveryid;
	zbx_uint64_t			parent_group_prototypeid;
	char				*name;
	unsigned char			discovery_status;
	int				ts_delete;
	int				lastcheck;
	const struct zbx_json_parse	*lld_row;

#define ZBX_FLAG_LLD_GROUP_DISCOVERY_DISCOVERED		__UINT64_C(0x00000001)
#define ZBX_FLAG_LLD_GROUP_DISCOVERY_UPDATE_NAME	__UINT64_C(0x00000002)
#define ZBX_FLAG_LLD_GROUP_DISCOVERY_UPDATE_GROUPID	__UINT64_C(0x00000004)
#define ZBX_FLAG_LLD_GROUP_DISCOVERY_UPDATE		(ZBX_FLAG_LLD_GROUP_DISCOVERY_UPDATE_NAME |	\
							ZBX_FLAG_LLD_GROUP_DISCOVERY_UPDATE_GROUPID)
	zbx_uint64_t	flags;
}
zbx_lld_group_discovery_t;

static void	lld_group_discovery_free(zbx_lld_group_discovery_t *group_discovery)
{
	zbx_free(group_discovery->name);
	zbx_free(group_discovery);
}

ZBX_PTR_VECTOR_DECL(lld_group_discovery_ptr, zbx_lld_group_discovery_t *)
ZBX_PTR_VECTOR_IMPL(lld_group_discovery_ptr, zbx_lld_group_discovery_t *)

typedef struct
{
	zbx_uint64_t				groupid;
	zbx_vector_lld_group_discovery_ptr_t	discovery;
	zbx_vector_lld_host_ptr_t		hosts;
	char					*name;
	char					*name_orig;
	char					*name_inherit;	/* name of a group to inherit rights from */
#define ZBX_FLAG_LLD_GROUP_DISCOVERED		__UINT64_C(0x00000001)	/* groups which should be updated or added */
#define ZBX_FLAG_LLD_GROUP_UPDATE_NAME		__UINT64_C(0x00000002)	/* groups.name field should be updated */
#define ZBX_FLAG_LLD_GROUP_BLOCK_UPDATE		__UINT64_C(0x80000000)	/* group is discovered by other prototypes */
									/* and cannot be changed                   */
#define ZBX_FLAG_LLD_GROUP_UPDATE		ZBX_FLAG_LLD_GROUP_UPDATE_NAME
	zbx_uint64_t				flags;
}
zbx_lld_group_t;

ZBX_PTR_VECTOR_DECL(lld_group_ptr, zbx_lld_group_t *)
ZBX_PTR_VECTOR_IMPL(lld_group_ptr, zbx_lld_group_t *)

static void	lld_group_free(zbx_lld_group_t *group)
{
	zbx_vector_lld_group_discovery_ptr_clear_ext(&group->discovery, lld_group_discovery_free);
	zbx_vector_lld_group_discovery_ptr_destroy(&group->discovery);

	/* zbx_vector_ptr_clear_ext(&group->hosts, (zbx_clean_func_t)lld_host_free); is not missing here */
	zbx_vector_lld_host_ptr_destroy(&group->hosts);
	zbx_free(group->name);
	zbx_free(group->name_orig);
	zbx_free(group->name_inherit);
	zbx_free(group);
}

typedef struct
{
	char				*name;
	/* permission pair (usrgrpid, permission) */
	zbx_vector_uint64_pair_t	rights;
}
zbx_lld_group_rights_t;

ZBX_PTR_VECTOR_DECL(lld_group_rights_ptr, zbx_lld_group_rights_t*)
ZBX_PTR_VECTOR_IMPL(lld_group_rights_ptr, zbx_lld_group_rights_t*)

typedef struct
{
	zbx_uint64_t		ugsetid;
	int			permission;
	zbx_lld_hgset_t		*hgset;
} zbx_lld_permission_t;

ZBX_VECTOR_DECL(lld_permission, zbx_lld_permission_t)
ZBX_VECTOR_IMPL(lld_permission, zbx_lld_permission_t)

static int	lld_permission_compare(const void *d1, const void *d2)
{
	const zbx_lld_permission_t	*p1 = (const zbx_lld_permission_t * )d1;
	const zbx_lld_permission_t	*p2 = (const zbx_lld_permission_t * )d2;

	ZBX_RETURN_IF_NOT_EQUAL(p1->ugsetid, p2->ugsetid);
	ZBX_RETURN_IF_NOT_EQUAL(p1->hgset, p2->hgset);

	return 0;
}

static zbx_hash_t	zbx_ids_names_hash_func(const void *data)
{
	const zbx_id_name_pair_t	*id_name_pair_entry = (const zbx_id_name_pair_t *)data;

	return ZBX_DEFAULT_UINT64_HASH_ALGO(&(id_name_pair_entry->id), sizeof(id_name_pair_entry->id),
			ZBX_DEFAULT_HASH_SEED);
}

/******************************************************************************
 *                                                                            *
 * Purpose: retrieves tags of the existing hosts                              *
 *                                                                            *
 ******************************************************************************/
static void	lld_hosts_get_tags(zbx_vector_lld_host_ptr_t *hosts)
{
	zbx_vector_uint64_t	hostids;
	int			i;
	zbx_lld_host_t		*host;
	zbx_db_result_t		result;
	zbx_db_row_t		row;
	char			*sql = NULL;
	size_t			sql_alloc = 0, sql_offset = 0;
	zbx_uint64_t		hostid;
	zbx_db_tag_t		*tag;

	zbx_vector_lld_host_ptr_sort(hosts, ZBX_DEFAULT_UINT64_PTR_COMPARE_FUNC);
	zbx_vector_uint64_create(&hostids);

	for (i = 0; i < hosts->values_num; i++)
	{
		host = hosts->values[i];
		zbx_vector_uint64_append(&hostids, host->hostid);
	}

	zbx_strcpy_alloc(&sql, &sql_alloc, &sql_offset, "select hosttagid,hostid,tag,value,automatic from host_tag"
		" where");
	zbx_db_add_condition_alloc(&sql, &sql_alloc, &sql_offset, "hostid", hostids.values, hostids.values_num);
	zbx_strcpy_alloc(&sql, &sql_alloc, &sql_offset, " order by hostid");

	result = zbx_db_select("%s", sql);

	i = 0;
	host = hosts->values[i];

	while (NULL != (row = zbx_db_fetch(result)))
	{
		ZBX_STR2UINT64(hostid, row[1]);
		while (hostid != host->hostid)
		{
			if (++i == hosts->values_num)
			{
				THIS_SHOULD_NEVER_HAPPEN;
				goto out;
			}
			host = hosts->values[i];
		}

		tag = zbx_db_tag_create(row[2], row[3]);
		tag->automatic = atoi(row[4]);
		ZBX_STR2UINT64(tag->tagid, row[0]);

		zbx_vector_db_tag_ptr_append(&host->tags, tag);
	}
out:
	zbx_db_free_result(result);
	zbx_free(sql);
	zbx_vector_uint64_destroy(&hostids);
}

/******************************************************************************
 *                                                                            *
 * Purpose: retrieves existing hosts for the specified host prototype         *
 *                                                                            *
 * Parameters: parent_hostid - [IN] host prototype identifier                 *
 *             hosts         - [OUT] list of hosts                            *
 *             ...           - [IN] new values which should be updated if     *
 *                                  different from original                   *
 *                                                                            *
 ******************************************************************************/
<<<<<<< HEAD
static void	lld_hosts_get(zbx_uint64_t parent_hostid, zbx_vector_ptr_t *hosts, unsigned char monitored_by,
		zbx_uint64_t proxyid, zbx_uint64_t proxy_groupid, signed char ipmi_authtype,
		unsigned char ipmi_privilege, const char *ipmi_username, const char *ipmi_password,
		unsigned char tls_connect, unsigned char tls_accept, const char *tls_issuer, const char *tls_subject,
		const char *tls_psk_identity, const char *tls_psk)
=======
static void	lld_hosts_get(zbx_uint64_t parent_hostid, zbx_vector_lld_host_ptr_t *hosts, zbx_uint64_t proxyid,
		signed char ipmi_authtype, unsigned char ipmi_privilege, const char *ipmi_username,
		const char *ipmi_password, unsigned char tls_connect, unsigned char tls_accept, const char *tls_issuer,
		const char *tls_subject, const char *tls_psk_identity, const char *tls_psk)
>>>>>>> 57cb126b
{
	zbx_db_result_t		result;
	zbx_db_row_t		row;
	zbx_lld_host_t		*host;
	zbx_uint64_t		db_proxyid, db_proxy_groupid;
	unsigned char		db_monitored_by;

	zabbix_log(LOG_LEVEL_DEBUG, "In %s()", __func__);

	result = zbx_db_select(
			"select hd.hostid,hd.host,hd.lastcheck,hd.ts_delete,h.host,h.name,h.proxyid,"
				"h.ipmi_authtype,h.ipmi_privilege,h.ipmi_username,h.ipmi_password,hi.inventory_mode,"
				"h.tls_connect,h.tls_accept,h.tls_issuer,h.tls_subject,h.tls_psk_identity,h.tls_psk,"
				"h.custom_interfaces,hh.hgsetid,hd.status,hd.ts_disable,hd.disable_source,h.status,"
				"h.proxy_groupid,h.monitored_by"
			" from host_discovery hd"
				" join hosts h"
					" on hd.hostid=h.hostid"
				" left join host_hgset hh"
					" on hh.hostid=h.hostid"
				" left join host_inventory hi"
					" on hd.hostid=hi.hostid"
			" where hd.parent_hostid=" ZBX_FS_UI64,
			parent_hostid);

	while (NULL != (row = zbx_db_fetch(result)))
	{
		host = (zbx_lld_host_t *)zbx_malloc(NULL, sizeof(zbx_lld_host_t));

		ZBX_STR2UINT64(host->hostid, row[0]);
		host->host_proto = zbx_strdup(NULL, row[1]);
		host->lastcheck = atoi(row[2]);
		host->ts_delete = atoi(row[3]);
		host->host = zbx_strdup(NULL, row[4]);
		host->host_orig = NULL;
		host->name = zbx_strdup(NULL, row[5]);
		host->name_orig = NULL;
		host->ipmi_username_orig = NULL;
		host->ipmi_password_orig = NULL;
		host->tls_issuer_orig = NULL;
		host->tls_subject_orig = NULL;
		host->tls_psk_identity_orig = NULL;
		host->tls_psk_orig = NULL;
		host->jp_row = NULL;
		host->inventory_mode = HOST_INVENTORY_DISABLED;
		ZBX_STR2UCHAR(host->status, row[23]);
		host->custom_interfaces_orig = 0;
		host->monitored_by_orig = 0;
		host->proxyid_orig = 0;
		host->proxy_groupid_orig = 0;
		host->ipmi_authtype_orig = 0;
		host->ipmi_privilege_orig = 0;
		host->tls_connect_orig = 0;
		host->tls_accept_orig = 0;
		host->flags = 0x00;
		ZBX_STR2UCHAR(host->custom_interfaces, row[18]);
		host->hgset_action = ZBX_LLD_HOST_HGSET_ACTION_IDLE;
		ZBX_STR2UCHAR(host->discovery_status, row[20]);
		host->ts_disable = atoi(row[21]);
		ZBX_STR2UCHAR(host->disable_source, row[22]);

		ZBX_STR2UCHAR(db_monitored_by, row[25]);
		if (db_monitored_by != monitored_by)
		{
			host->monitored_by_orig = db_monitored_by;
			host->flags |= ZBX_FLAG_LLD_HOST_UPDATE_MONITORED_BY;
		}

		ZBX_DBROW2UINT64(db_proxyid, row[6]);
		if (db_proxyid != proxyid)
		{
			host->proxyid_orig = db_proxyid;
			host->flags |= ZBX_FLAG_LLD_HOST_UPDATE_PROXY;
		}

		ZBX_DBROW2UINT64(db_proxy_groupid, row[24]);
		if (db_proxy_groupid != proxy_groupid)
		{
			host->proxy_groupid_orig = db_proxy_groupid;
			host->flags |= ZBX_FLAG_LLD_HOST_UPDATE_PROXY_GROUP;
		}

		if ((signed char)atoi(row[7]) != ipmi_authtype)
		{
			host->ipmi_authtype_orig = (signed char)atoi(row[7]);
			host->flags |= ZBX_FLAG_LLD_HOST_UPDATE_IPMI_AUTH;
		}

		if ((unsigned char)atoi(row[8]) != ipmi_privilege)
		{
			host->ipmi_privilege_orig = (unsigned char)atoi(row[8]);
			host->flags |= ZBX_FLAG_LLD_HOST_UPDATE_IPMI_PRIV;
		}

		if (0 != strcmp(row[9], ipmi_username))
		{
			host->ipmi_username_orig = zbx_strdup(NULL, row[9]);
			host->flags |= ZBX_FLAG_LLD_HOST_UPDATE_IPMI_USER;
		}

		if (0 != strcmp(row[10], ipmi_password))
		{
			host->ipmi_password_orig = zbx_strdup(NULL, row[10]);
			host->flags |= ZBX_FLAG_LLD_HOST_UPDATE_IPMI_PASS;
		}

		if (atoi(row[12]) != tls_connect)
		{
			host->tls_connect_orig = (char)atoi(row[12]);
			host->flags |= ZBX_FLAG_LLD_HOST_UPDATE_TLS_CONNECT;
		}

		if (atoi(row[13]) != tls_accept)
		{
			host->tls_accept_orig = (char)atoi(row[13]);
			host->flags |= ZBX_FLAG_LLD_HOST_UPDATE_TLS_ACCEPT;
		}

		if (0 != strcmp(tls_issuer, row[14]))
		{
			host->tls_issuer_orig = zbx_strdup(NULL, row[14]);
			host->flags |= ZBX_FLAG_LLD_HOST_UPDATE_TLS_ISSUER;
		}

		if (0 != strcmp(tls_subject, row[15]))
		{
			host->tls_subject_orig = zbx_strdup(NULL, row[15]);
			host->flags |= ZBX_FLAG_LLD_HOST_UPDATE_TLS_SUBJECT;
		}

		if (0 != strcmp(tls_psk_identity, row[16]))
		{
			host->tls_psk_identity_orig = zbx_strdup(NULL, row[16]);
			host->flags |= ZBX_FLAG_LLD_HOST_UPDATE_TLS_PSK_IDENTITY;
		}

		if (0 != strcmp(tls_psk, row[17]))
		{
			host->tls_psk_orig = zbx_strdup(NULL, row[17]);
			host->flags |= ZBX_FLAG_LLD_HOST_UPDATE_TLS_PSK;
		}

		if (SUCCEED == zbx_db_is_null(row[11]))
			host->inventory_mode_orig = HOST_INVENTORY_DISABLED;
		else
			host->inventory_mode_orig = (signed char)atoi(row[11]);

		if (SUCCEED == zbx_db_is_null(row[19]))
			host->hgsetid_orig = 0;
		else
			ZBX_STR2UINT64(host->hgsetid_orig, row[19]);

		zbx_vector_uint64_create(&host->groupids);
		zbx_vector_uint64_create(&host->old_groupids);
		zbx_vector_uint64_create(&host->new_groupids);
		zbx_vector_uint64_create(&host->lnk_templateids);
		zbx_vector_uint64_create(&host->del_templateids);
		zbx_vector_lld_hostmacro_ptr_create(&host->new_hostmacros);
		zbx_vector_db_tag_ptr_create(&host->tags);
		zbx_vector_lld_interface_ptr_create(&host->interfaces);

		zbx_vector_lld_host_ptr_append(hosts, host);
	}
	zbx_db_free_result(result);

	zabbix_log(LOG_LEVEL_DEBUG, "End of %s()", __func__);
}

/******************************************************************************
 *                                                                            *
 * Purpose: validate low-level discovered hosts                               *
 *                                                                            *
 * Parameters: hosts - [IN] list of hosts; should be sorted by hostid         *
 *             error - [OUT]                                                  *
 *                                                                            *
 ******************************************************************************/
static void	lld_hosts_validate(zbx_vector_lld_host_ptr_t *hosts, char **error)
{
	zbx_db_result_t		result;
	zbx_db_row_t		row;
	int			i, j;
	zbx_lld_host_t		*host, *host_b;
	zbx_vector_uint64_t	hostids;
	zbx_vector_str_t	tnames, vnames;

	zabbix_log(LOG_LEVEL_DEBUG, "In %s()", __func__);

	zbx_vector_uint64_create(&hostids);
	zbx_vector_str_create(&tnames);		/* list of technical host names */
	zbx_vector_str_create(&vnames);		/* list of visible host names */

	/* checking a host name validity */
	for (i = 0; i < hosts->values_num; i++)
	{
		char	*ch_error;

		host = hosts->values[i];

		if (0 == (host->flags & ZBX_FLAG_LLD_HOST_DISCOVERED))
			continue;

		/* only new hosts or hosts with changed host name will be validated */
		if (0 != host->hostid && 0 == (host->flags & ZBX_FLAG_LLD_HOST_UPDATE_HOST))
			continue;

		/* host name is valid? */
		if (SUCCEED == zbx_check_hostname(host->host, &ch_error))
			continue;

		*error = zbx_strdcatf(*error, "Cannot %s host \"%s\": %s.\n",
				(0 != host->hostid ? "update" : "create"), host->host, ch_error);

		zbx_free(ch_error);

		if (0 != host->hostid)
		{
			lld_field_str_rollback(&host->host, &host->host_orig, &host->flags,
					ZBX_FLAG_LLD_HOST_UPDATE_HOST);
		}
		else
			host->flags &= ~ZBX_FLAG_LLD_HOST_DISCOVERED;
	}

	/* checking a visible host name validity */
	for (i = 0; i < hosts->values_num; i++)
	{
		host = hosts->values[i];

		if (0 == (host->flags & ZBX_FLAG_LLD_HOST_DISCOVERED))
			continue;

		/* only new hosts or hosts with changed visible name will be validated */
		if (0 != host->hostid && 0 == (host->flags & ZBX_FLAG_LLD_HOST_UPDATE_NAME))
			continue;

		/* visible host name is valid utf8 sequence and has a valid length */
		if (SUCCEED == zbx_is_utf8(host->name) && '\0' != *host->name &&
				ZBX_MAX_HOSTNAME_LEN >= zbx_strlen_utf8(host->name))
		{
			continue;
		}

		zbx_replace_invalid_utf8(host->name);
		*error = zbx_strdcatf(*error, "Cannot %s host: invalid visible host name \"%s\".\n",
				(0 != host->hostid ? "update" : "create"), host->name);

		if (0 != host->hostid)
		{
			lld_field_str_rollback(&host->name, &host->name_orig, &host->flags,
					ZBX_FLAG_LLD_HOST_UPDATE_NAME);
		}
		else
			host->flags &= ~ZBX_FLAG_LLD_HOST_DISCOVERED;
	}

	/* checking duplicated host names */
	for (i = 0; i < hosts->values_num; i++)
	{
		host = hosts->values[i];

		if (0 == (host->flags & ZBX_FLAG_LLD_HOST_DISCOVERED))
			continue;

		/* only new hosts or hosts with changed host name will be validated */
		if (0 != host->hostid && 0 == (host->flags & ZBX_FLAG_LLD_HOST_UPDATE_HOST))
			continue;

		for (j = 0; j < hosts->values_num; j++)
		{
			host_b = (zbx_lld_host_t *)hosts->values[j];

			if (0 == (host_b->flags & ZBX_FLAG_LLD_HOST_DISCOVERED) || i == j)
				continue;

			if (0 != strcmp(host->host, host_b->host))
				continue;

			*error = zbx_strdcatf(*error, "Cannot %s host:"
					" host with the same name \"%s\" (\"%s\") already exists.\n",
					(0 != host->hostid ? "update" : "create"), host->host, host->name);

			if (0 != host->hostid)
			{
				lld_field_str_rollback(&host->host, &host->host_orig, &host->flags,
						ZBX_FLAG_LLD_HOST_UPDATE_HOST);
			}
			else
				host->flags &= ~ZBX_FLAG_LLD_HOST_DISCOVERED;
		}
	}

	/* checking duplicated visible host names */
	for (i = 0; i < hosts->values_num; i++)
	{
		host = hosts->values[i];

		if (0 == (host->flags & ZBX_FLAG_LLD_HOST_DISCOVERED))
			continue;

		/* only new hosts or hosts with changed visible name will be validated */
		if (0 != host->hostid && 0 == (host->flags & ZBX_FLAG_LLD_HOST_UPDATE_NAME))
			continue;

		for (j = 0; j < hosts->values_num; j++)
		{
			host_b = hosts->values[j];

			if (0 == (host_b->flags & ZBX_FLAG_LLD_HOST_DISCOVERED) || i == j)
				continue;

			if (0 != strcmp(host->name, host_b->name))
				continue;

			*error = zbx_strdcatf(*error, "Cannot %s host:"
					" host with the same visible name \"%s\" already exists.\n",
					(0 != host->hostid ? "update" : "create"), host->name);

			if (0 != host->hostid)
			{
				lld_field_str_rollback(&host->name, &host->name_orig, &host->flags,
						ZBX_FLAG_LLD_HOST_UPDATE_NAME);
			}
			else
				host->flags &= ~ZBX_FLAG_LLD_HOST_DISCOVERED;
		}
	}

	/* checking duplicated host names and visible host names in DB */

	for (i = 0; i < hosts->values_num; i++)
	{
		host = hosts->values[i];

		if (0 == (host->flags & ZBX_FLAG_LLD_HOST_DISCOVERED))
			continue;

		if (0 != host->hostid)
			zbx_vector_uint64_append(&hostids, host->hostid);

		if (0 == host->hostid || 0 != (host->flags & ZBX_FLAG_LLD_HOST_UPDATE_HOST))
			zbx_vector_str_append(&tnames, host->host);

		if (0 == host->hostid || 0 != (host->flags & ZBX_FLAG_LLD_HOST_UPDATE_NAME))
			zbx_vector_str_append(&vnames, host->name);
	}

	if (0 != tnames.values_num || 0 != vnames.values_num)
	{
		char	*sql = NULL;
		size_t	sql_alloc = 0, sql_offset = 0;

		zbx_snprintf_alloc(&sql, &sql_alloc, &sql_offset,
				"select host,name"
				" from hosts"
				" where status in (%d,%d,%d)"
					" and flags<>%d"
					" and",
				HOST_STATUS_MONITORED, HOST_STATUS_NOT_MONITORED, HOST_STATUS_TEMPLATE,
				ZBX_FLAG_DISCOVERY_PROTOTYPE);

		if (0 != tnames.values_num && 0 != vnames.values_num)
			zbx_strcpy_alloc(&sql, &sql_alloc, &sql_offset, " (");

		if (0 != tnames.values_num)
		{
			zbx_db_add_str_condition_alloc(&sql, &sql_alloc, &sql_offset, "host",
					(const char * const *)tnames.values, tnames.values_num);
		}

		if (0 != tnames.values_num && 0 != vnames.values_num)
			zbx_strcpy_alloc(&sql, &sql_alloc, &sql_offset, " or");

		if (0 != vnames.values_num)
		{
			zbx_db_add_str_condition_alloc(&sql, &sql_alloc, &sql_offset, "name",
					(const char * const *)vnames.values, vnames.values_num);
		}

		if (0 != tnames.values_num && 0 != vnames.values_num)
			zbx_chrcpy_alloc(&sql, &sql_alloc, &sql_offset, ')');

		if (0 != hostids.values_num)
		{
			zbx_vector_uint64_sort(&hostids, ZBX_DEFAULT_UINT64_COMPARE_FUNC);
			zbx_strcpy_alloc(&sql, &sql_alloc, &sql_offset, " and not");
			zbx_db_add_condition_alloc(&sql, &sql_alloc, &sql_offset, "hostid",
					hostids.values, hostids.values_num);
		}

		result = zbx_db_select("%s", sql);

		while (NULL != (row = zbx_db_fetch(result)))
		{
			for (i = 0; i < hosts->values_num; i++)
			{
				host = hosts->values[i];

				if (0 == (host->flags & ZBX_FLAG_LLD_HOST_DISCOVERED))
					continue;

				if (0 == strcmp(host->host, row[0]))
				{
					*error = zbx_strdcatf(*error, "Cannot %s host:"
							" host with the same name \"%s\" (\"%s\") already exists.\n",
							(0 != host->hostid ? "update" : "create"), host->host,
							host->name);

					if (0 != host->hostid)
					{
						lld_field_str_rollback(&host->host, &host->host_orig, &host->flags,
								ZBX_FLAG_LLD_HOST_UPDATE_HOST);
					}
					else
						host->flags &= ~ZBX_FLAG_LLD_HOST_DISCOVERED;
				}

				if (0 == strcmp(host->name, row[1]))
				{
					*error = zbx_strdcatf(*error, "Cannot %s host:"
							" host with the same visible name \"%s\" already exists.\n",
							(0 != host->hostid ? "update" : "create"), host->name);

					if (0 != host->hostid)
					{
						lld_field_str_rollback(&host->name, &host->name_orig, &host->flags,
								ZBX_FLAG_LLD_HOST_UPDATE_NAME);
					}
					else
						host->flags &= ~ZBX_FLAG_LLD_HOST_DISCOVERED;
				}
			}
		}
		zbx_db_free_result(result);

		zbx_free(sql);
	}

	zbx_vector_str_destroy(&vnames);
	zbx_vector_str_destroy(&tnames);
	zbx_vector_uint64_destroy(&hostids);

	zabbix_log(LOG_LEVEL_DEBUG, "End of %s()", __func__);
}

static zbx_lld_host_t	*lld_host_make(zbx_vector_lld_host_ptr_t *hosts, const char *host_proto, const char *name_proto,
		signed char inventory_mode_proto, unsigned char status_proto, unsigned char discover_proto,
		zbx_vector_db_tag_ptr_t *tags, const zbx_lld_row_t *lld_row,
		const zbx_vector_lld_macro_path_ptr_t *lld_macros, unsigned char custom_iface, char **error)
{
	char			*buffer = NULL;
	int			i, host_found = 0;
	zbx_lld_host_t		*host = NULL;
	zbx_vector_db_tag_ptr_t	override_tags;
	zbx_vector_uint64_t	lnk_templateids;
	zbx_vector_db_tag_ptr_t	new_tags;

	zabbix_log(LOG_LEVEL_DEBUG, "In %s()", __func__);

	zbx_vector_uint64_create(&lnk_templateids);
	zbx_vector_db_tag_ptr_create(&new_tags);

	for (i = 0; i < hosts->values_num; i++)
	{
		host = hosts->values[i];

		if (0 != (host->flags & ZBX_FLAG_LLD_HOST_DISCOVERED))
			continue;

		if (0 == host->hostid)
			continue;

		buffer = zbx_strdup(buffer, host->host_proto);
		zbx_substitute_lld_macros(&buffer, &lld_row->jp_row, lld_macros, ZBX_MACRO_ANY, NULL, 0);
		zbx_lrtrim(buffer, ZBX_WHITESPACE);

		if (0 == strcmp(host->host, buffer))
		{
			host_found = 1;
			break;
		}
	}

	zbx_vector_db_tag_ptr_create(&override_tags);

	if (0 == host_found)
	{
		host = (zbx_lld_host_t *)zbx_malloc(NULL, sizeof(zbx_lld_host_t));

		host->hostid = 0;
		host->host_proto = NULL;
		host->lastcheck = 0;
		host->discovery_status = ZBX_LLD_DISCOVERY_STATUS_NORMAL;
		host->ts_delete = 0;
		host->ts_disable = 0;
		host->disable_source = ZBX_DISABLE_SOURCE_DEFAULT;
		host->host = zbx_strdup(NULL, host_proto);
		host->host_orig = NULL;
		zbx_substitute_lld_macros(&host->host, &lld_row->jp_row, lld_macros, ZBX_MACRO_ANY, NULL, 0);
		zbx_lrtrim(host->host, ZBX_WHITESPACE);

		host->status = status_proto;
		host->inventory_mode = inventory_mode_proto;
		host->custom_interfaces = custom_iface;
		host->ipmi_username_orig = NULL;
		host->ipmi_password_orig = NULL;
		host->tls_issuer_orig = NULL;
		host->tls_subject_orig = NULL;
		host->tls_psk_identity_orig = NULL;
		host->tls_psk_orig = NULL;
		host->tls_connect_orig = 0;
		host->tls_accept_orig = 0;

		zbx_vector_uint64_create(&host->lnk_templateids);

		lld_override_host(&lld_row->overrides, host->host, &lnk_templateids, &host->inventory_mode,
				&override_tags, &host->status, &discover_proto);

		if (ZBX_PROTOTYPE_NO_DISCOVER == discover_proto)
		{
			zbx_vector_uint64_destroy(&host->lnk_templateids);
			zbx_free(host->host);
			zbx_free(host);
			goto out;
		}
		else
		{
			host->name = zbx_strdup(NULL, name_proto);
			zbx_substitute_lld_macros(&host->name, &lld_row->jp_row, lld_macros, ZBX_MACRO_ANY, NULL, 0);
			zbx_lrtrim(host->name, ZBX_WHITESPACE);
			host->name_orig = NULL;
			zbx_vector_uint64_create(&host->groupids);
			zbx_vector_uint64_create(&host->old_groupids);
			zbx_vector_uint64_create(&host->new_groupids);
			zbx_vector_uint64_create(&host->del_templateids);
			zbx_vector_lld_hostmacro_ptr_create(&host->new_hostmacros);
			zbx_vector_db_tag_ptr_create(&host->tags);
			zbx_vector_lld_interface_ptr_create(&host->interfaces);
			host->flags = ZBX_FLAG_LLD_HOST_DISCOVERED;
			host->jp_row = NULL;
			host->inventory_mode_orig = host->inventory_mode;
			host->custom_interfaces_orig = host->custom_interfaces;
			host->monitored_by_orig = 0;
			host->proxyid_orig = 0;
			host->proxy_groupid_orig = 0;
			host->ipmi_authtype_orig = 0;
			host->ipmi_privilege_orig = 0;
			host->hgsetid_orig = 0;
			host->hgset_action = ZBX_LLD_HOST_HGSET_ACTION_IDLE;

			zbx_vector_lld_host_ptr_append(hosts, host);
		}
	}
	else
	{
		zbx_free(buffer);
		/* host technical name */
		if (0 != strcmp(host->host_proto, host_proto))	/* the new host prototype differs */
		{
			buffer = zbx_strdup(buffer, host_proto);
			zbx_substitute_lld_macros(&buffer, &lld_row->jp_row, lld_macros, ZBX_MACRO_ANY, NULL, 0);
			zbx_lrtrim(buffer, ZBX_WHITESPACE);
		}

		lld_override_host(&lld_row->overrides, NULL != buffer ? buffer : host->host, &lnk_templateids,
				&inventory_mode_proto, &override_tags, NULL, &discover_proto);

		if (ZBX_PROTOTYPE_NO_DISCOVER == discover_proto)
		{
			host = NULL;
			goto out;
		}

		if (NULL != buffer)
		{
			host->host_orig = host->host;
			host->host = buffer;
			buffer = NULL;
			host->flags |= ZBX_FLAG_LLD_HOST_UPDATE_HOST;
		}

		host->inventory_mode = inventory_mode_proto;

		if (host->custom_interfaces != custom_iface)
		{
			host->custom_interfaces_orig = host->custom_interfaces;
			host->custom_interfaces = custom_iface;
			host->flags |= ZBX_FLAG_LLD_HOST_UPDATE_CUSTOM_INTERFACES;
		}

		/* host visible name */
		buffer = zbx_strdup(buffer, name_proto);
		zbx_substitute_lld_macros(&buffer, &lld_row->jp_row, lld_macros, ZBX_MACRO_ANY, NULL, 0);
		zbx_lrtrim(buffer, ZBX_WHITESPACE);
		if (0 != strcmp(host->name, buffer))
		{
			host->name_orig = host->name;
			host->name = buffer;
			buffer = NULL;
			host->flags |= ZBX_FLAG_LLD_HOST_UPDATE_NAME;
		}

		host->flags |= ZBX_FLAG_LLD_HOST_DISCOVERED;
	}

	host->jp_row = &lld_row->jp_row;

	if (0 != (host->flags & ZBX_FLAG_LLD_HOST_DISCOVERED))
	{
		zbx_db_tag_t	*db_tag;

		for (i = 0; i < tags->values_num; i++)
		{
			db_tag = zbx_db_tag_create(tags->values[i]->tag, tags->values[i]->value);
			zbx_vector_db_tag_ptr_append(&new_tags, db_tag);
		}

		for (i = 0; i < override_tags.values_num; i++)
		{
			db_tag = zbx_db_tag_create(override_tags.values[i]->tag, override_tags.values[i]->value);
			zbx_vector_db_tag_ptr_append(&new_tags, db_tag);
		}

		for (i = 0; i < new_tags.values_num; i++)
		{
			zbx_substitute_lld_macros(&new_tags.values[i]->tag, host->jp_row, lld_macros, ZBX_MACRO_FUNC,
					NULL, 0);
			zbx_substitute_lld_macros(&new_tags.values[i]->value, host->jp_row, lld_macros, ZBX_MACRO_FUNC,
					NULL, 0);
		}

		if (SUCCEED != zbx_merge_tags(&host->tags, &new_tags, "host", error))
		{
			if (0 == host->hostid)
			{
				host->flags &= ~ZBX_FLAG_LLD_HOST_DISCOVERED;
				*error = zbx_strdcatf(*error, "Cannot create host: tag validation failed.\n");
			}
		}

		/* sort existing tags by their ids for update operations */
		zbx_vector_db_tag_ptr_sort(&host->tags, ZBX_DEFAULT_UINT64_PTR_COMPARE_FUNC);
		zbx_vector_db_tag_ptr_clear_ext(&new_tags, zbx_db_tag_free);

		if (0 != lnk_templateids.values_num)
		{
			zbx_vector_uint64_append_array(&host->lnk_templateids, lnk_templateids.values,
					lnk_templateids.values_num);
		}
	}
out:
	zbx_vector_db_tag_ptr_destroy(&new_tags);
	zbx_vector_db_tag_ptr_destroy(&override_tags);
	zbx_vector_uint64_destroy(&lnk_templateids);

	zbx_free(buffer);

	zabbix_log(LOG_LEVEL_DEBUG, "End of %s():%p", __func__, (void *)host);

	return host;
}

/******************************************************************************
 *                                                                            *
 * Purpose: retrieve list of host groups which should be present on the each  *
 *          discovered host                                                   *
 *                                                                            *
 * Parameters: parent_hostid - [IN] host prototype identifier                 *
 *             groupids      - [OUT] sorted list of host groups               *
 *                                                                            *
 ******************************************************************************/
static void	lld_simple_groups_get(zbx_uint64_t parent_hostid, zbx_vector_uint64_t *groupids)
{
	zbx_db_result_t	result;
	zbx_db_row_t	row;
	zbx_uint64_t	groupid;

	result = zbx_db_select(
			"select groupid"
			" from group_prototype"
			" where groupid is not null"
				" and hostid=" ZBX_FS_UI64,
			parent_hostid);

	while (NULL != (row = zbx_db_fetch(result)))
	{
		ZBX_STR2UINT64(groupid, row[0]);
		zbx_vector_uint64_append(groupids, groupid);
	}
	zbx_db_free_result(result);

	zbx_vector_uint64_sort(groupids, ZBX_DEFAULT_UINT64_COMPARE_FUNC);
}

/******************************************************************************
 *                                                                            *
 * Parameters: groupids         - [IN] sorted list of host group ids which    *
 *                                     should be present on the each          *
 *                                     discovered host (Groups)               *
 *             hosts            - [IN/OUT] list of hosts                      *
 *                                         should be sorted by hostid         *
 *             groups           - [IN]  list of host groups (Group prototypes)*
 *             del_hostgroupids - [OUT] sorted list of host groups which      *
 *                                      should be deleted                     *
 *                                                                            *
 ******************************************************************************/
static void	lld_hostgroups_make(const zbx_vector_uint64_t *groupids, zbx_vector_lld_host_ptr_t *hosts,
		const zbx_vector_lld_group_ptr_t *groups, zbx_vector_uint64_t *del_hostgroupids)
{
	zbx_db_result_t		result;
	zbx_db_row_t		row;
	int			i, j;
	zbx_vector_uint64_t	hostids;
	zbx_uint64_t		hostgroupid, hostid, groupid;
	zbx_lld_host_t		*host;
	const zbx_lld_group_t	*group;

	zabbix_log(LOG_LEVEL_DEBUG, "In %s() groupids:%d hosts:%d", __func__, groupids->values_num, hosts->values_num);

	zbx_vector_uint64_create(&hostids);

	for (i = 0; i < hosts->values_num; i++)
	{
		host = hosts->values[i];

		if (0 == (host->flags & ZBX_FLAG_LLD_HOST_DISCOVERED))
			continue;

		zbx_vector_uint64_reserve(&host->new_groupids, (size_t)groupids->values_num);

		for (j = 0; j < groupids->values_num; j++)
			zbx_vector_uint64_append(&host->new_groupids, groupids->values[j]);

		if (0 != host->hostid)
			zbx_vector_uint64_append(&hostids, host->hostid);
	}

	for (i = 0; i < groups->values_num; i++)
	{
		group = groups->values[i];

		if (0 == (group->flags & ZBX_FLAG_LLD_GROUP_DISCOVERED))
			continue;

		for (j = 0; j < group->hosts.values_num; j++)
		{
			host = group->hosts.values[j];

			zbx_vector_uint64_append(&host->new_groupids, group->groupid);
		}
	}

	for (i = 0; i < hosts->values_num; i++)
	{
		host = hosts->values[i];

		if (0 == (host->flags & ZBX_FLAG_LLD_HOST_DISCOVERED))
			continue;

		zbx_vector_uint64_sort(&host->new_groupids, ZBX_DEFAULT_UINT64_COMPARE_FUNC);
		zbx_vector_uint64_append_array(&host->groupids, host->new_groupids.values,
				host->new_groupids.values_num);
	}

	if (0 != hostids.values_num)
	{
		char	*sql = NULL;
		size_t	sql_alloc = 0, sql_offset = 0;

		zbx_strcpy_alloc(&sql, &sql_alloc, &sql_offset,
				"select hostid,groupid,hostgroupid"
				" from hosts_groups"
				" where");
		zbx_db_add_condition_alloc(&sql, &sql_alloc, &sql_offset, "hostid", hostids.values, hostids.values_num);

		result = zbx_db_select("%s", sql);

		zbx_free(sql);

		while (NULL != (row = zbx_db_fetch(result)))
		{
			ZBX_STR2UINT64(hostid, row[0]);
			ZBX_STR2UINT64(groupid, row[1]);

			zbx_lld_host_t	cmp = {.hostid = hostid};

			if (FAIL == (i = zbx_vector_lld_host_ptr_bsearch(hosts, &cmp, lld_host_compare_func)))
			{
				THIS_SHOULD_NEVER_HAPPEN;
				continue;
			}

			host = hosts->values[i];
			zbx_vector_uint64_append(&host->old_groupids, groupid);

			if (FAIL == (i = zbx_vector_uint64_bsearch(&host->new_groupids, groupid,
					ZBX_DEFAULT_UINT64_COMPARE_FUNC)))
			{
				/* host groups which should be unlinked */
				ZBX_STR2UINT64(hostgroupid, row[2]);
				zbx_vector_uint64_append(del_hostgroupids, hostgroupid);

				zbx_audit_host_create_entry(ZBX_AUDIT_LLD_CONTEXT, ZBX_AUDIT_ACTION_UPDATE, hostid,
						(NULL == host->host_orig) ? host->host : host->host_orig);

				zbx_audit_hostgroup_update_json_delete_group(ZBX_AUDIT_LLD_CONTEXT, hostid, hostgroupid,
						groupid);
			}
			else
			{
				/* host groups which are already added */
				zbx_vector_uint64_remove(&host->new_groupids, i);
			}
		}
		zbx_db_free_result(result);

		zbx_vector_uint64_sort(del_hostgroupids, ZBX_DEFAULT_UINT64_COMPARE_FUNC);
	}

	zbx_vector_uint64_destroy(&hostids);

	zabbix_log(LOG_LEVEL_DEBUG, "End of %s()", __func__);
}

static zbx_lld_hgset_t	*lld_hgset_make(zbx_vector_uint64_t *groupids)
{
	zbx_lld_hgset_t	*hgset;

	hgset = zbx_malloc(NULL, sizeof(zbx_lld_hgset_t));
	zbx_vector_uint64_create(&hgset->hgroupids);
	zbx_hgset_hash_calculate(groupids, hgset->hash_str, sizeof(hgset->hash_str));

	return hgset;
}

static void	lld_hgsets_make(zbx_uint64_t parent_hostid, zbx_vector_lld_host_ptr_t *hosts,
		zbx_vector_lld_hgset_ptr_t *hgsets, zbx_vector_uint64_t *del_hgsetids)
{
	char				*sql = NULL;
	size_t				sql_alloc = 0, sql_offset = 0;
	int				i;
	zbx_db_result_t			result;
	zbx_db_row_t			row;
	zbx_vector_str_t		hashes;
	zbx_vector_uint64_t		hostids;
	zbx_lld_host_t			*host;

	zabbix_log(LOG_LEVEL_DEBUG, "In %s()", __func__);

	zbx_vector_uint64_create(&hostids);

	/* make hgsets and assign them to hosts */

	for (i = 0; i < hosts->values_num; i++)
	{
		int		k;
		zbx_lld_hgset_t	*hgset;

		host = hosts->values[i];

		if (0 == (host->flags & ZBX_FLAG_LLD_HOST_DISCOVERED))
			continue;

		if (0 == host->groupids.values_num)
		{
			host->hgset = NULL;
			zabbix_log(LOG_LEVEL_WARNING, "%s() detected host without groups [parent_hostid=" ZBX_FS_UI64
					", hostid=" ZBX_FS_UI64 "], permissions will not be granted", __func__,
					parent_hostid, host->hostid);
			continue;
		}

		if (0 != host->hostid)
			zbx_vector_uint64_append(&hostids, host->hostid);

		if (0 < host->old_groupids.values_num)
		{
			zbx_vector_uint64_sort(&host->old_groupids, ZBX_DEFAULT_UINT64_COMPARE_FUNC);
			hgset = lld_hgset_make(&host->old_groupids);

			if (FAIL != (k = zbx_vector_lld_hgset_ptr_search(hgsets, hgset, lld_hgset_compare)))
			{
				lld_hgset_free(hgset);

				if (ZBX_LLD_HGSET_OPT_INSERT == hgsets->values[k]->opt)
				{
					hgsets->values[k]->hgsetid = host->hgsetid_orig;
					hgsets->values[k]->opt = ZBX_LLD_HGSET_OPT_REUSE;
				}
			}
			else
			{
				hgset->hgsetid = host->hgsetid_orig;
				hgset->opt = ZBX_LLD_HGSET_OPT_DELETE;
				zbx_vector_uint64_append_array(&hgset->hgroupids, host->old_groupids.values,
						host->old_groupids.values_num);
				zbx_vector_lld_hgset_ptr_append(hgsets, hgset);
			}
		}

		hgset = lld_hgset_make(&host->groupids);

		if (FAIL != (k = zbx_vector_lld_hgset_ptr_search(hgsets, hgset, lld_hgset_compare)))
		{
			lld_hgset_free(hgset);

			if (ZBX_LLD_HGSET_OPT_DELETE == hgsets->values[k]->opt)
				hgsets->values[k]->opt = ZBX_LLD_HGSET_OPT_REUSE;

			host->hgset = hgsets->values[k];
		}
		else
		{
			hgset->hgsetid = 0;
			hgset->opt = ZBX_LLD_HGSET_OPT_INSERT;
			host->hgset = hgset;
			zbx_vector_uint64_append_array(&hgset->hgroupids, host->groupids.values,
					host->groupids.values_num);
			zbx_vector_lld_hgset_ptr_append(hgsets, hgset);
		}

		if (0 != host->hostid && 0 == host->new_groupids.values_num &&
				host->groupids.values_num == host->old_groupids.values_num)
		{
			continue;
		}

		if (0 == host->hostid || 0 == host->old_groupids.values_num)
			host->hgset_action = ZBX_LLD_HOST_HGSET_ACTION_ADD;
		else
			host->hgset_action = ZBX_LLD_HOST_HGSET_ACTION_UPDATE;
	}

	zbx_vector_str_create(&hashes);

	for (i = 0; i < hgsets->values_num; i++)
	{
		if (ZBX_LLD_HGSET_OPT_INSERT == hgsets->values[i]->opt)
			zbx_vector_str_append(&hashes, hgsets->values[i]->hash_str);
		else if (ZBX_LLD_HGSET_OPT_DELETE == hgsets->values[i]->opt)
			zbx_vector_uint64_append(del_hgsetids, hgsets->values[i]->hgsetid);
	}

	/* get ids of existing hgsets which are marked for insert */
	if (0 < hashes.values_num)
	{
		zbx_strcpy_alloc(&sql, &sql_alloc, &sql_offset, "select hgsetid,hash from hgset where");
		zbx_db_add_str_condition_alloc(&sql, &sql_alloc, &sql_offset, "hash",
				(const char * const *)hashes.values, hashes.values_num);

		result = zbx_db_select("%s", sql);

		while (NULL != (row = zbx_db_fetch(result)))
		{
			if (FAIL != (i = zbx_vector_lld_hgset_ptr_search(hgsets, (void*)row[1],
					lld_hgset_hash_search)))
			{
				ZBX_STR2UINT64(hgsets->values[i]->hgsetid, row[0]);
				hgsets->values[i]->opt = ZBX_LLD_HGSET_OPT_REUSE;
			}
		}
		zbx_db_free_result(result);
	}

	zbx_vector_str_destroy(&hashes);

	/* get hgset ids to be deleted */
	if (0 < del_hgsetids->values_num)
	{
		zbx_vector_uint64_sort(del_hgsetids, ZBX_DEFAULT_UINT64_COMPARE_FUNC);

		sql_offset = 0;
		zbx_strcpy_alloc(&sql, &sql_alloc, &sql_offset, "select distinct hgsetid from host_hgset where");
		zbx_db_add_condition_alloc(&sql, &sql_alloc, &sql_offset, "hgsetid", del_hgsetids->values,
				del_hgsetids->values_num);
		zbx_strcpy_alloc(&sql, &sql_alloc, &sql_offset, " and not");
		zbx_db_add_condition_alloc(&sql, &sql_alloc, &sql_offset, "hostid", hostids.values, hostids.values_num);

		result = zbx_db_select("%s", sql);

		while (NULL != (row = zbx_db_fetch(result)))
		{
			zbx_uint64_t	hgsetid;

			ZBX_STR2UINT64(hgsetid, row[0]);

			if (FAIL == (i = zbx_vector_uint64_bsearch(del_hgsetids, hgsetid,
					ZBX_DEFAULT_UINT64_COMPARE_FUNC)))
			{
				THIS_SHOULD_NEVER_HAPPEN;
				continue;
			}

			zbx_vector_uint64_remove(del_hgsetids, i);
		}
		zbx_db_free_result(result);
	}

	zbx_vector_uint64_destroy(&hostids);
	zbx_free(sql);

	zabbix_log(LOG_LEVEL_DEBUG, "End of %s()", __func__);
}

static void	lld_permissions_make(zbx_vector_lld_permission_t *permissions, zbx_vector_lld_hgset_ptr_t *hgsets)
{
	char				*sql = NULL;
	size_t				sql_alloc = 0, sql_offset = 0;
	int				i;
	zbx_db_result_t			result;
	zbx_db_row_t			row;
	zbx_lld_hgset_t			*hgset;
	zbx_vector_uint64_t		hostgroupids;
	zbx_lld_permission_t		prm;

	zabbix_log(LOG_LEVEL_DEBUG, "In %s()", __func__);

	zbx_vector_uint64_create(&hostgroupids);

	for (i = 0; i < hgsets->values_num; i++)
	{
		hgset = hgsets->values[i];

		if (ZBX_LLD_HGSET_OPT_INSERT == hgset->opt)
		{
			zbx_vector_uint64_append_array(&hostgroupids, hgset->hgroupids.values,
					hgset->hgroupids.values_num);
		}
	}

	if (0 == hostgroupids.values_num)
	{
		zbx_vector_uint64_destroy(&hostgroupids);
		return;
	}

	zbx_vector_uint64_sort(&hostgroupids, ZBX_DEFAULT_UINT64_COMPARE_FUNC);
	zbx_vector_uint64_uniq(&hostgroupids, ZBX_DEFAULT_UINT64_COMPARE_FUNC);

	zbx_strcpy_alloc(&sql, &sql_alloc, &sql_offset,
			"select distinct u.ugsetid,r.id,r.permission from ugset_group u"
			" join rights r on u.usrgrpid=r.groupid"
			" where");
	zbx_db_add_condition_alloc(&sql, &sql_alloc, &sql_offset, "r.id", hostgroupids.values, hostgroupids.values_num);
	result = zbx_db_select("%s", sql);
	zbx_free(sql);
	zbx_vector_uint64_destroy(&hostgroupids);

	while (NULL != (row = zbx_db_fetch(result)))
	{
		zbx_uint64_t	hostgroupid;

		ZBX_STR2UINT64(prm.ugsetid, row[0]);
		ZBX_STR2UINT64(hostgroupid, row[1]);
		prm.permission = atoi(row[2]);

		for (i = 0; i < hgsets->values_num; i++)
		{
			int	j;

			hgset = hgsets->values[i];

			if (ZBX_LLD_HGSET_OPT_INSERT != hgset->opt ||
					FAIL == zbx_vector_uint64_bsearch(&hgset->hgroupids, hostgroupid,
					ZBX_DEFAULT_UINT64_COMPARE_FUNC))
			{
				continue;
			}

			prm.hgset = hgset;

			if (FAIL != (j = zbx_vector_lld_permission_search(permissions, prm, lld_permission_compare)))
			{
				int	*permission_old = &permissions->values[j].permission;

				if (PERM_DENY != *permission_old && (PERM_DENY == prm.permission ||
						*permission_old < prm.permission))
				{
					*permission_old = prm.permission;
				}
			}
			else
				zbx_vector_lld_permission_append(permissions, prm);
		}
	}
	zbx_db_free_result(result);

	for (i = 0; i < permissions->values_num; i++)
	{
		if (PERM_DENY == permissions->values[i].permission)
			zbx_vector_lld_permission_remove_noorder(permissions, i--);
	}

	zbx_vector_lld_permission_sort(permissions, lld_permission_compare);

	zabbix_log(LOG_LEVEL_DEBUG, "End of %s()", __func__);
}

/******************************************************************************
 *                                                                            *
 * Purpose: retrieve list of group prototypes                                 *
 *                                                                            *
 * Parameters: parent_hostid    - [IN] host prototype identifier              *
 *             group_prototypes - [OUT] sorted list of group prototypes       *
 *                                                                            *
 ******************************************************************************/
static void	lld_group_prototypes_get(zbx_uint64_t parent_hostid,
		zbx_vector_lld_group_prototype_ptr_t *group_prototypes)
{
	zbx_db_result_t			result;
	zbx_db_row_t			row;
	zbx_lld_group_prototype_t	*group_prototype;

	zabbix_log(LOG_LEVEL_DEBUG, "In %s()", __func__);

	result = zbx_db_select(
			"select group_prototypeid,name"
			" from group_prototype"
			" where groupid is null"
				" and hostid=" ZBX_FS_UI64,
			parent_hostid);

	while (NULL != (row = zbx_db_fetch(result)))
	{
		group_prototype = zbx_malloc(NULL, sizeof(zbx_lld_group_prototype_t));

		ZBX_STR2UINT64(group_prototype->group_prototypeid, row[0]);
		group_prototype->name = zbx_strdup(NULL, row[1]);

		zbx_vector_lld_group_prototype_ptr_append(group_prototypes, group_prototype);
	}
	zbx_db_free_result(result);

	zbx_vector_lld_group_prototype_ptr_sort(group_prototypes, lld_group_prototype_compare_func);

	zabbix_log(LOG_LEVEL_DEBUG, "End of %s()", __func__);
}

static int	lld_group_compare(const void *d1, const void *d2)
{
	const zbx_lld_group_t	*g1 = *(const zbx_lld_group_t * const *)d1;
	const zbx_lld_group_t	*g2 = *(const zbx_lld_group_t * const *)d2;

	ZBX_RETURN_IF_NOT_EQUAL(g1->groupid, g2->groupid);

	return 0;
}

/******************************************************************************
 *                                                                            *
 * Purpose: retrieves existing groups for the specified host prototype        *
 *                                                                            *
 * Parameters: parent_hostid - [IN] host prototype identifier                 *
 *             groups        - [OUT] list of groups                           *
 *                                                                            *
 ******************************************************************************/
static void	lld_groups_get(zbx_uint64_t parent_hostid, zbx_vector_lld_group_ptr_t *groups)
{
	zbx_db_result_t		result;
	zbx_db_row_t		row;
	zbx_lld_group_t		*group = NULL;
	zbx_vector_uint64_t	groupids, discoveryids;
	zbx_uint64_t		groupid;

	zabbix_log(LOG_LEVEL_DEBUG, "In %s()", __func__);

	zbx_vector_uint64_create(&groupids);
	zbx_vector_uint64_create(&discoveryids);

	result = zbx_db_select(
			"select gd.groupid,gp.group_prototypeid,gd.name,gd.lastcheck,gd.status,gd.ts_delete,g.name,"
				"gd.groupdiscoveryid"
			" from group_prototype gp,group_discovery gd"
				" join hstgrp g"
					" on gd.groupid=g.groupid"
			" where gp.group_prototypeid=gd.parent_group_prototypeid"
				" and gp.hostid=" ZBX_FS_UI64
			" order by gd.groupid",
			parent_hostid);

	while (NULL != (row = zbx_db_fetch(result)))
	{
		zbx_lld_group_discovery_t	*discovery;

		ZBX_DBROW2UINT64(groupid, row[0]);
		if (NULL == group || group->groupid != groupid)
		{
			group = (zbx_lld_group_t *)zbx_malloc(NULL, sizeof(zbx_lld_group_t));

			group->groupid = groupid;
			group->name_inherit = NULL;
			group->name = zbx_strdup(NULL, row[6]);
			group->name_orig = NULL;
			group->flags = 0x0;
			zbx_vector_lld_host_ptr_create(&group->hosts);
			zbx_vector_lld_group_discovery_ptr_create(&group->discovery);

			zbx_vector_lld_group_ptr_append(groups, group);

			zbx_vector_uint64_append(&groupids, groupid);
		}

		discovery = (zbx_lld_group_discovery_t *)zbx_malloc(NULL, sizeof(zbx_lld_group_discovery_t));
		ZBX_DBROW2UINT64(discovery->groupdiscoveryid, row[7]);
		ZBX_DBROW2UINT64(discovery->parent_group_prototypeid, row[1]);
		discovery->name = zbx_strdup(NULL, row[2]);
		discovery->lastcheck = atoi(row[3]);
		ZBX_STR2UCHAR(discovery->discovery_status, row[4]);
		discovery->ts_delete = atoi(row[5]);
		discovery->flags = 0x0;
		discovery->lld_row = NULL;

		zbx_vector_lld_group_discovery_ptr_append(&group->discovery, discovery);

		zbx_vector_uint64_append(&discoveryids, discovery->groupdiscoveryid);
	}
	zbx_db_free_result(result);

	zbx_vector_lld_group_ptr_sort(groups, ZBX_DEFAULT_UINT64_PTR_COMPARE_FUNC);

	/* mark groups linked also to other prototypes as discovered */
	if (0 != groupids.values_num)
	{
		char		*sql = NULL;
		size_t		sql_alloc = 0, sql_offset = 0;
		int		i;

		zbx_vector_uint64_sort(&groupids, ZBX_DEFAULT_UINT64_COMPARE_FUNC);
		zbx_vector_uint64_sort(&discoveryids, ZBX_DEFAULT_UINT64_COMPARE_FUNC);

		zbx_strcpy_alloc(&sql, &sql_alloc, &sql_offset, "select distinct groupid from group_discovery where");
		zbx_db_add_condition_alloc(&sql, &sql_alloc, &sql_offset, "groupid", groupids.values,
				groupids.values_num);
		zbx_strcpy_alloc(&sql, &sql_alloc, &sql_offset, " and not");
		zbx_db_add_condition_alloc(&sql, &sql_alloc, &sql_offset, "groupdiscoveryid", discoveryids.values,
				discoveryids.values_num);

		result = zbx_db_select("%s", sql);
		zbx_free(sql);

		while (NULL != (row = zbx_db_fetch(result)))
		{
			zbx_lld_group_t	group_local;

			ZBX_DBROW2UINT64(group_local.groupid, row[0]);

			if (FAIL == (i = zbx_vector_lld_group_ptr_bsearch(groups, &group_local,
					lld_group_compare)))
			{
				THIS_SHOULD_NEVER_HAPPEN;
				continue;
			}

			groups->values[i]->flags |= ZBX_FLAG_LLD_GROUP_BLOCK_UPDATE;
		}
		zbx_db_free_result(result);
	}

	zbx_vector_uint64_destroy(&discoveryids);
	zbx_vector_uint64_destroy(&groupids);

	zabbix_log(LOG_LEVEL_DEBUG, "End of %s()", __func__);
}

static zbx_lld_group_t	*lld_group_make(zbx_uint64_t group_prototypeid, const char *name_proto,
		const struct zbx_json_parse *jp_row, const zbx_vector_lld_macro_path_ptr_t *lld_macros)
{
	zbx_lld_group_t			*group;
	zbx_lld_group_discovery_t	*discovery;

	zabbix_log(LOG_LEVEL_DEBUG, "In %s()", __func__);

	group = (zbx_lld_group_t *)zbx_malloc(NULL, sizeof(zbx_lld_group_t));

	group->groupid = 0;
	group->name_inherit = NULL;
	zbx_vector_lld_host_ptr_create(&group->hosts);
	zbx_vector_lld_group_discovery_ptr_create(&group->discovery);
	group->name = zbx_strdup(NULL, name_proto);
	zbx_substitute_lld_macros(&group->name, jp_row, lld_macros, ZBX_MACRO_ANY, NULL, 0);
	zbx_lrtrim(group->name, ZBX_WHITESPACE);
	group->name_orig = NULL;
	group->flags = ZBX_FLAG_LLD_GROUP_DISCOVERED;

	discovery = (zbx_lld_group_discovery_t *)zbx_malloc(NULL, sizeof(zbx_lld_group_discovery_t));
	discovery->groupdiscoveryid = 0;
	discovery->parent_group_prototypeid = group_prototypeid;
	discovery->name = zbx_strdup(NULL, name_proto);
	discovery->discovery_status = ZBX_LLD_DISCOVERY_STATUS_NORMAL;
	discovery->ts_delete = 0;
	discovery->lastcheck = 0;
	discovery->flags = ZBX_FLAG_LLD_GROUP_DISCOVERED;
	discovery->lld_row = jp_row;

	zbx_vector_lld_group_discovery_ptr_append(&group->discovery, discovery);

	zabbix_log(LOG_LEVEL_DEBUG, "End of %s():%p", __func__, (void *)group);

	return group;
}

static void	lld_groups_make(zbx_lld_host_t *host, zbx_vector_lld_group_ptr_t *groups,
		const zbx_vector_lld_group_prototype_ptr_t *group_prototypes, const struct zbx_json_parse *jp_row,
		const zbx_vector_lld_macro_path_ptr_t *lld_macros)
{
	int	i;

	zabbix_log(LOG_LEVEL_DEBUG, "In %s()", __func__);

	for (i = 0; i < group_prototypes->values_num; i++)
	{
		const zbx_lld_group_prototype_t	*group_prototype;
		zbx_lld_group_t			*group;

		group_prototype = group_prototypes->values[i];

		group = lld_group_make(group_prototype->group_prototypeid, group_prototype->name, jp_row, lld_macros);

		zbx_vector_lld_host_ptr_append(&group->hosts, host);

		zbx_vector_lld_group_ptr_append(groups, group);
	}

	zabbix_log(LOG_LEVEL_DEBUG, "End of %s()", __func__);
}

/******************************************************************************
 *                                                                            *
 * Return value: SUCCEED - the group name is valid                            *
 *               FAIL    - otherwise                                          *
 *                                                                            *
 ******************************************************************************/
static int	lld_validate_group_name(const char *name)
{
	/* group name cannot be empty */
	if ('\0' == *name)
		return FAIL;

	/* group name must contain valid utf8 characters */
	if (SUCCEED != zbx_is_utf8(name))
		return FAIL;

	/* group name cannot exceed field limits */
	if (GROUP_NAME_LEN < zbx_strlen_utf8(name))
		return FAIL;

	/* group name cannot contain trailing and leading slashes (/) */
	if ('/' == *name || '/' == name[strlen(name) - 1])
		return FAIL;

	/* group name cannot contain several slashes (/) in a row */
	if (NULL != strstr(name, "//"))
		return FAIL;

	return SUCCEED;
}

/******************************************************************************
 *                                                                            *
 * Purpose: merge old discovery links with discovered ones                    *
 *                                                                            *
 ******************************************************************************/
static  void	lld_group_merge_group_discovery(zbx_vector_lld_group_discovery_ptr_t *dst,
		zbx_vector_lld_group_discovery_ptr_t *src)
{
	int	i, j;

	for (i = 0; i < src->values_num; i++)
	{
		for (j = 0; j < dst->values_num; j++)
		{
			if (src->values[i]->parent_group_prototypeid == dst->values[j]->parent_group_prototypeid)
			{
				dst->values[j]->groupdiscoveryid = src->values[i]->groupdiscoveryid;
				dst->values[j]->lastcheck = src->values[i]->lastcheck;
				dst->values[j]->ts_delete = src->values[i]->ts_delete;
				dst->values[j]->discovery_status = src->values[i]->discovery_status;

				lld_group_discovery_free(src->values[i]);
				zbx_vector_lld_group_discovery_ptr_remove_noorder(src, i--);
				break;
			}
		}
	}
}

static int	lld_group_add_group_discovery(zbx_lld_group_t *group, zbx_lld_group_discovery_t *discovery)
{
	for (int i = 0; i < group->discovery.values_num; i++)
	{
		if (group->discovery.values[i]->parent_group_prototypeid == discovery->parent_group_prototypeid)
			return FAIL;
	}

	zbx_vector_lld_group_discovery_ptr_append(&group->discovery, discovery);

	return SUCCEED;
}

static void 	lld_group_add_host(zbx_vector_lld_host_ptr_t *hosts, zbx_lld_host_t *host)
{
	for (int i = 0; i < hosts->values_num; i++)
	{
		if (hosts->values[i] == host)
			return;
	}

	zbx_vector_lld_host_ptr_append(hosts, host);
}

/******************************************************************************
 *                                                                            *
 * Purpose: merge group candidates with the same name by combining their      *
 *          host and discovery lists                                          *
 *                                                                            *
 ******************************************************************************/
static void	lld_group_candidates_merge_by_name(zbx_vector_lld_group_ptr_t *groups_in)
{
	for (int i = 0; i < groups_in->values_num; i++)
	{
		zbx_lld_group_t	*left = groups_in->values[i];

		for (int j = i + 1; j < groups_in->values_num; )
		{
			zbx_lld_group_t	*right = groups_in->values[j];

			if (0 == strcmp(left->name, right->name))
			{
				/* unmerged group candidates have only one discovery link */
				if (FAIL == lld_group_add_group_discovery(left, right->discovery.values[0]))
					lld_group_discovery_free(right->discovery.values[0]);

				zbx_vector_lld_group_discovery_ptr_clear(&right->discovery);

				lld_group_add_host(&left->hosts, right->hosts.values[0]);

				lld_group_free(right);
				zbx_vector_lld_group_ptr_remove_noorder(groups_in, j);
			}
			else
				j++;
		}
	}
}

/******************************************************************************
 *                                                                            *
 * Purpose: validate group candidate names                                    *
 *                                                                            *
 ******************************************************************************/
static void	lld_group_candidates_validate(zbx_vector_lld_group_ptr_t *groups_in, char **error)
{
	/* validate syntax of group candidate names */
	for (int i = 0; i < groups_in->values_num; )
	{
		zbx_lld_group_t		*group = groups_in->values[i];

		if (SUCCEED != lld_validate_group_name(group->name))
		{
			zbx_replace_invalid_utf8(group->name);

			*error = zbx_strdcatf(*error, "Cannot discover group: invalid group name \"%s\".\n",
					group->name);

			zbx_vector_lld_group_ptr_remove_noorder(groups_in, i);
			lld_group_free(group);
		}
		else
			i++;
	}
}

/******************************************************************************
 *                                                                            *
 * Purpose: merge groups with candidates by names and add merged groups to    *
 *          discovered groups                                                 *
 *                                                                            *
 ******************************************************************************/
static void	lld_groups_merge_with_candidates(zbx_vector_lld_group_ptr_t *groups,
		zbx_vector_lld_group_ptr_t *groups_in, zbx_vector_lld_group_ptr_t *groups_out)
{
	for (int i = 0; i < groups->values_num; i++)
	{
		zbx_lld_group_t	*left = groups->values[i];

		for (int j = 0; j < groups_in->values_num; j++)
		{
			zbx_lld_group_t	*right = groups_in->values[j];

			if (0 == (strcmp(left->name, right->name)))
			{
				right->groupid = left->groupid;
				lld_group_merge_group_discovery(&right->discovery, &left->discovery);

				zbx_vector_lld_group_ptr_append(groups_out, right);
				zbx_vector_lld_group_ptr_remove_noorder(groups_in, j);

				/* The matched group_discovery links were removed from original group    */
				/* during merge. If there are more group_discovery link left - leave the */
				/* original group with group_discovery leftovers as undiscovered to      */
				/* track possible prototype renames.                                     */
				if (0 == left->discovery.values_num)
				{
					zbx_vector_lld_group_ptr_remove_noorder(groups, i--);
					lld_group_free(left);
				}
				else
					left->flags |= ZBX_FLAG_LLD_GROUP_BLOCK_UPDATE;

				break;
			}
		}
	}
}

/******************************************************************************
 *                                                                            *
 * Purpose: check database for groups having conflicting names with           *
 *          candidates                                                        *
 *                                                                            *
 ******************************************************************************/
static void	lld_group_candidates_validate_db(zbx_vector_lld_group_ptr_t *groups_in,
		zbx_vector_lld_group_ptr_t *groups_out, char **error)
{

	zbx_vector_str_t	names;

	zbx_vector_str_create(&names);

	for (int i = 0; i < groups_in->values_num; i++)
		zbx_vector_str_append(&names, groups_in->values[i]->name);

	if (0 != names.values_num)
	{
		zbx_db_result_t	result;
		zbx_db_row_t	row;
		char		*sql = NULL;
		size_t		sql_alloc = 0, sql_offset = 0;

		zbx_snprintf_alloc(&sql, &sql_alloc, &sql_offset,
				"select name,flags,groupid from hstgrp"
				" where type=%d"
					" and",
				HOSTGROUP_TYPE_HOST);

		zbx_db_add_str_condition_alloc(&sql, &sql_alloc, &sql_offset, "name",
				(const char * const *)names.values, names.values_num);

		result = zbx_db_select("%s", sql);

		while (NULL != (row = zbx_db_fetch(result)))
		{
			for (int i = 0; i < groups_in->values_num; i++)
			{
				zbx_lld_group_t	*group = groups_in->values[i];

				if (0 == strcmp(group->name, row[0]))
				{
					if (ZBX_FLAG_DISCOVERY_NORMAL == atoi(row[1]))
					{
						*error = zbx_strdcatf(*error, "Cannot discover group:"
							" group with the same name \"%s\" already exists.\n",
							group->name);

						lld_group_free(group);
					}
					else
					{
						ZBX_STR2UINT64(group->groupid, row[2]);
						group->flags |= ZBX_FLAG_LLD_GROUP_BLOCK_UPDATE;
						zbx_vector_lld_group_ptr_append(groups_out, group);
					}

					zbx_vector_lld_group_ptr_remove_noorder(groups_in, i);

					break;
				}
			}
		}
		zbx_db_free_result(result);

		zbx_free(sql);
	}

	zbx_vector_str_destroy(&names);
}

/******************************************************************************
 *                                                                            *
 * Purpose: copy renamed discovery link to a new group                        *
 *                                                                            *
 * Return value: SUCCEED - discovery link was copied                          *
 *               FAIL   - otherwise                                           *
 *                                                                            *
 ******************************************************************************/
static int	lld_group_rename_discovery_link(zbx_lld_group_t *dst, const zbx_lld_group_t *src,
		zbx_lld_group_discovery_t *gd_src, const zbx_vector_lld_macro_path_ptr_t *lld_macros)
{
	int	ret = FAIL;
	char	*name = NULL;

	for (int i = 0; i < dst->discovery.values_num; i++)
	{
		zbx_lld_group_discovery_t	*gd_dst = dst->discovery.values[i];

		if (gd_src->parent_group_prototypeid == gd_dst->parent_group_prototypeid &&
				0 == gd_dst->groupdiscoveryid)
		{
			name = zbx_strdup(name, gd_src->name);
			zbx_substitute_lld_macros(&name, gd_dst->lld_row, lld_macros, ZBX_MACRO_ANY, NULL, 0);

			if (0 == strcmp(name, src->name))
			{
				gd_dst->groupdiscoveryid = gd_src->groupdiscoveryid;
				gd_dst->lastcheck = gd_src->lastcheck;
				gd_dst->ts_delete = gd_src->ts_delete;
				gd_dst->discovery_status = gd_src->discovery_status;
				gd_dst->flags |= ZBX_FLAG_LLD_GROUP_DISCOVERY_UPDATE_NAME;

				if (dst->groupid != src->groupid)
					gd_dst->flags |= ZBX_FLAG_LLD_GROUP_DISCOVERY_UPDATE_GROUPID;

				ret = SUCCEED;
				goto out;
			}
		}
	}
out:
	zbx_free(name);

	return ret;
}

/******************************************************************************
 *                                                                            *
 * Purpose: copy renamed discovery link to a new group                        *
 *                                                                            *
 * Return value: index of target group or FAIL                                *
 *                                                                            *
 * Comments: This function iterates through specified groups and looks for    *
 *           possible rename candidate. If found it copies the link to that   *
 *           group and returns.                                               *
 *                                                                            *
 ******************************************************************************/
static int	lld_groups_rename_discovery_link(zbx_vector_lld_group_ptr_t *groups, const zbx_lld_group_t *src,
		zbx_lld_group_discovery_t *discovery, const zbx_vector_lld_macro_path_ptr_t *lld_macros)
{
	for (int i = 0; i < groups->values_num; i++)
	{
		zbx_lld_group_t	*group = groups->values[i];

		if (SUCCEED == lld_group_rename_discovery_link(group, src, discovery, lld_macros))
			return i;
	}

	return FAIL;
}

/******************************************************************************
 *                                                                            *
 * Purpose: detect prototype renames in group discovery links and copy the    *
 *          old links to new groups                                           *
 *                                                                            *
 * Comments: If possible the old group is renamed.                            *
 *                                                                            *
 ******************************************************************************/
static void	lld_groups_merge_renames(const zbx_vector_lld_group_prototype_ptr_t *group_prototypes,
		zbx_vector_lld_group_ptr_t *groups, zbx_vector_lld_group_ptr_t *groups_in,
		zbx_vector_lld_group_ptr_t *groups_out, const zbx_vector_lld_macro_path_ptr_t *lld_macros)
{
	for (int i = 0; i < groups->values_num; i++)
	{
		zbx_lld_group_t	*left = groups->values[i];
		int			k;

		for (int j = 0; j < left->discovery.values_num; j++)
		{
			zbx_lld_group_discovery_t	*discovery = left->discovery.values[j];

			zbx_lld_group_prototype_t	cmp = {.group_prototypeid =
					discovery->parent_group_prototypeid};

			if (FAIL == (k = zbx_vector_lld_group_prototype_ptr_bsearch(group_prototypes, &cmp,
					lld_group_prototype_compare_func)))
			{
				THIS_SHOULD_NEVER_HAPPEN;
				continue;
			}

			if (0 == strcmp((group_prototypes->values[k])->name, discovery->name))
			{
				continue;
			}

			if (FAIL != lld_groups_rename_discovery_link(groups_out, left, discovery, lld_macros))
			{
				lld_group_discovery_free(discovery);
				zbx_vector_lld_group_discovery_ptr_remove_noorder(&left->discovery, j--);
			}
			else if (FAIL != (k = lld_groups_rename_discovery_link(groups_in, left, discovery, lld_macros)))
			{
				zbx_lld_group_t	*right = groups_in->values[k];

				lld_group_discovery_free(discovery);
				zbx_vector_lld_group_discovery_ptr_remove_noorder(&left->discovery, j--);

				if (0 == (left->flags & ZBX_FLAG_LLD_GROUP_BLOCK_UPDATE))
				{
					left->flags |= ZBX_FLAG_LLD_GROUP_BLOCK_UPDATE;

					right->flags |= ZBX_FLAG_LLD_GROUP_UPDATE_NAME;
					right->name_orig = zbx_strdup(NULL, left->name);
					right->groupid = left->groupid;

					zbx_vector_lld_group_ptr_append(groups_out, right);
					zbx_vector_lld_group_ptr_remove_noorder(groups_in, k);
				}
				else
					right->name_inherit = zbx_strdup(NULL, left->name);
			}
		}
	}
}

/******************************************************************************
 *                                                                            *
 * Parameters:                                                                *
 *             group_prototypes - [IN] group prototypes                       *
 *             groups           - [IN] list of existing groups                *
 *             groups_in        - [IN] list of group candidates               *
 *             groups_out       - [IN] list of discovered groups              *
 *             lld_macros       - [IN] lld macros defined in lld rule         *
 *             error            - [OUT]                                       *
 *                                                                            *
 ******************************************************************************/
static void	lld_groups_validate(const zbx_vector_lld_group_prototype_ptr_t *group_prototypes,
		zbx_vector_lld_group_ptr_t *groups, zbx_vector_lld_group_ptr_t *groups_in,
		zbx_vector_lld_group_ptr_t *groups_out, const zbx_vector_lld_macro_path_ptr_t *lld_macros, char **error)
{
	zabbix_log(LOG_LEVEL_DEBUG, "In %s()", __func__);

	lld_group_candidates_merge_by_name(groups_in);
	lld_group_candidates_validate(groups_in, error);
	lld_groups_merge_with_candidates(groups, groups_in, groups_out);
	lld_group_candidates_validate_db(groups_in, groups_out, error);
	lld_groups_merge_renames(group_prototypes, groups, groups_in, groups_out, lld_macros);

	/* at this point candidate leftovers contains newly discovered groups */
	zbx_vector_lld_group_ptr_append_array(groups_out, groups_in->values, groups_in->values_num);
	zbx_vector_lld_group_ptr_clear(groups_in);

	/* at this point group leftovers contains lost groups and discovery links */
	zbx_vector_lld_group_ptr_append_array(groups_out, groups->values, groups->values_num);
	zbx_vector_lld_group_ptr_clear(groups);

	zabbix_log(LOG_LEVEL_DEBUG, "End of %s()", __func__);
}

/******************************************************************************
 *                                                                            *
 * Purpose: sorting function to sort group rights vector by name              *
 *                                                                            *
 ******************************************************************************/
static int	lld_group_rights_compare(const void *d1, const void *d2)
{
	const zbx_lld_group_rights_t	*r1 = *(const zbx_lld_group_rights_t * const *)d1;
	const zbx_lld_group_rights_t	*r2 = *(const zbx_lld_group_rights_t * const *)d2;

	return strcmp(r1->name, r2->name);
}

/******************************************************************************
 *                                                                            *
 * Purpose: append a new item to group rights vector                          *
 *                                                                            *
 * Return value: Index of the added item.                                     *
 *                                                                            *
 ******************************************************************************/
static int	lld_group_rights_append(zbx_vector_lld_group_rights_ptr_t *group_rights, const char *name)
{
	zbx_lld_group_rights_t	*rights;

	rights = (zbx_lld_group_rights_t *)zbx_malloc(NULL, sizeof(zbx_lld_group_rights_t));
	rights->name = zbx_strdup(NULL, name);
	zbx_vector_uint64_pair_create(&rights->rights);

	zbx_vector_lld_group_rights_ptr_append(group_rights, rights);

	return group_rights->values_num - 1;
}

/******************************************************************************
 *                                                                            *
 * Purpose: frees group rights data                                           *
 *                                                                            *
 ******************************************************************************/
static void	lld_group_rights_free(zbx_lld_group_rights_t *rights)
{
	zbx_free(rights->name);
	zbx_vector_uint64_pair_destroy(&rights->rights);
	zbx_free(rights);
}

/******************************************************************************
 *                                                                            *
 * Parameters: groups - [IN] list of new groups                               *
 *                                                                            *
 ******************************************************************************/
static void	lld_groups_save_rights(zbx_vector_lld_group_ptr_t *groups)
{
	int					i, j;
	zbx_db_row_t				row;
	zbx_db_result_t				result;
	char					*ptr, *name, *sql = NULL;
	size_t					sql_alloc = 0, sql_offset = 0;
	zbx_lld_group_t				*group;
	zbx_vector_str_t			group_names;
	zbx_vector_lld_group_rights_ptr_t	group_rights;
	zbx_db_insert_t				db_insert;
	zbx_lld_group_rights_t			*rights, rights_local;
	zbx_uint64_pair_t			pair;

	zabbix_log(LOG_LEVEL_DEBUG, "In %s()", __func__);

	zbx_vector_str_create(&group_names);
	zbx_vector_lld_group_rights_ptr_create(&group_rights);

	/* make a list of direct parent group rights */
	for (i = 0; i < groups->values_num; i++)
	{
		group = groups->values[i];

		if (NULL == group->name_inherit)
		{
			if (NULL == (ptr = strrchr(group->name, '/')))
				continue;

			name = zbx_strdup(NULL, group->name);
			name[ptr - group->name] = '\0';
		}
		else
			name = zbx_strdup(NULL, group->name_inherit);

		if (FAIL != zbx_vector_str_search(&group_names, name, ZBX_DEFAULT_STR_COMPARE_FUNC))
		{
			zbx_free(name);
			continue;
		}

		zbx_vector_str_append(&group_names, name);
	}

	if (0 == group_names.values_num)
		goto out;

	/* read the parent group rights */

	zbx_db_insert_prepare(&db_insert, "rights", "rightid", "id", "permission", "groupid", (char *)NULL);
	zbx_strcpy_alloc(&sql, &sql_alloc, &sql_offset,
			"select g.name,r.permission,r.groupid from hstgrp g,rights r"
				" where r.id=g.groupid"
				" and");

	zbx_db_add_str_condition_alloc(&sql, &sql_alloc, &sql_offset, "g.name",
			(const char * const *)group_names.values, group_names.values_num);
	result = zbx_db_select("%s", sql);

	while (NULL != (row = zbx_db_fetch(result)))
	{
		rights_local.name = row[0];

		if (FAIL == (i = zbx_vector_lld_group_rights_ptr_search(&group_rights, &rights_local,
				lld_group_rights_compare)))
		{
			i = lld_group_rights_append(&group_rights, row[0]);
		}

		rights = group_rights.values[i];

		ZBX_STR2UINT64(pair.first, row[2]);
		pair.second = (zbx_uint64_t)atoi(row[1]);

		zbx_vector_uint64_pair_append(&rights->rights, pair);
	}
	zbx_db_free_result(result);

	zbx_vector_lld_group_rights_ptr_sort(&group_rights, lld_group_rights_compare);

	/* save rights for the new groups */
	for (i = 0; i < groups->values_num; i++)
	{
		group = groups->values[i];

		if (NULL == group->name_inherit)
		{
			if (NULL == (ptr = strrchr(group->name, '/')))
				continue;

			name = zbx_strdup(NULL, group->name);
			name[ptr - group->name] = '\0';
		}
		else
			name = zbx_strdup(NULL, group->name_inherit);

		rights_local.name = name;

		if (FAIL != (j = zbx_vector_lld_group_rights_ptr_bsearch(&group_rights, &rights_local,
				lld_group_rights_compare)))
		{
			rights = group_rights.values[j];

			for (j = 0; j < rights->rights.values_num; j++)
			{
				zbx_db_insert_add_values(&db_insert, __UINT64_C(0), group->groupid,
						(int)rights->rights.values[j].second, rights->rights.values[j].first);
			}
		}

		zbx_free(name);
	}

	zbx_db_insert_autoincrement(&db_insert, "rightid");
	zbx_db_insert_execute(&db_insert);
	zbx_db_insert_clean(&db_insert);

	zbx_free(sql);
	zbx_vector_lld_group_rights_ptr_clear_ext(&group_rights, lld_group_rights_free);
	zbx_vector_str_clear_ext(&group_names, zbx_str_free);
out:
	zbx_vector_lld_group_rights_ptr_destroy(&group_rights);
	zbx_vector_str_destroy(&group_names);

	zabbix_log(LOG_LEVEL_DEBUG, "End of %s()", __func__);
}

/******************************************************************************
 *                                                                            *
 * Parameters: groups           - [IN/OUT] list of groups; should be sorted   *
 *                                         by groupid                         *
 *             group_prototypes - [IN] list of group prototypes; should be    *
 *                                     sorted by group_prototypeid            *
 *             error            - [OUT] error message                         *
 *                                                                            *
 ******************************************************************************/
static void	lld_groups_save(zbx_vector_lld_group_ptr_t *groups,
		const zbx_vector_lld_group_prototype_ptr_t *group_prototypes, char **error)
{
	int				i, j, groups_insert_num = 0, groups_update_num = 0, gd_insert_num = 0,
					gd_update_num = 0;
	zbx_db_insert_t			db_insert_group, db_insert_gdiscovery;
	zbx_vector_uint64_t		groupids;
	zbx_uint64_t			next_groupid, next_gdid;
	char				*sql = NULL;
	size_t				sql_alloc = 0, sql_offset = 0;
	zbx_vector_lld_group_ptr_t	new_groups;

	zabbix_log(LOG_LEVEL_DEBUG, "In %s()", __func__);

	/* check groups for any changed to be flushed to database */

	zbx_vector_uint64_create(&groupids);

	for (i = 0; i < groups->values_num; i++)
	{
		zbx_lld_group_t	*group = groups->values[i];

		if (0 == (group->flags & ZBX_FLAG_LLD_GROUP_DISCOVERED))
			continue;

		if (0 == group->groupid)
		{
			groups_insert_num++;
		}
		else
		{
			zbx_vector_uint64_append(&groupids, group->groupid);

			if (0 != (group->flags & ZBX_FLAG_LLD_GROUP_UPDATE))
				groups_update_num++;
		}

		for (j = 0; j < group->discovery.values_num; j++)
		{
			zbx_lld_group_discovery_t	*discovery = group->discovery.values[j];

			if (0 == (discovery->flags & ZBX_FLAG_LLD_GROUP_DISCOVERY_DISCOVERED))
				continue;

			if (0 == discovery->groupdiscoveryid)
				gd_insert_num++;
			else if (0 != (discovery->flags & ZBX_FLAG_LLD_GROUP_DISCOVERY_UPDATE))
				gd_update_num++;
		}
	}

	if (0 == groups_insert_num && 0 == groups_update_num && 0 == gd_insert_num && 0 == gd_update_num)
		goto out;

	/* flush discovery changes */

	zbx_db_begin();

	/* lock the groups so their discovery records can be safely added */
	if (0 != groupids.values_num)
	{
		zbx_db_result_t	result;
		zbx_db_row_t	row;
		int		index;

		zbx_vector_uint64_sort(&groupids, ZBX_DEFAULT_UINT64_COMPARE_FUNC);

		zbx_strcpy_alloc(&sql, &sql_alloc, &sql_offset, "select groupid from hstgrp where");
		zbx_db_add_condition_alloc(&sql, &sql_alloc, &sql_offset, "groupid", groupids.values,
				groupids.values_num);
		zbx_strcpy_alloc(&sql, &sql_alloc, &sql_offset, ZBX_FOR_UPDATE);

		result = zbx_db_select("%s", sql);

		while (NULL != (row = zbx_db_fetch(result)))
		{
			zbx_uint64_t	groupid;

			ZBX_STR2UINT64(groupid, row[0]);

			if (FAIL != (index = zbx_vector_uint64_search(&groupids, groupid,
					ZBX_DEFAULT_UINT64_COMPARE_FUNC)))
			{
				zbx_vector_uint64_remove_noorder(&groupids, index);
			}
		}
		zbx_db_free_result(result);

		/* if existing discovered groups were removed convert them to newly discovered - */
		for (i = 0; i < groupids.values_num; i++)
		{
			for (j = 0; j < groups->values_num; j++)
			{
				zbx_lld_group_t	*group = groups->values[j];

				if (group->groupid == groupids.values[i])
				{
					for (int k = 0; k > group->discovery.values_num; k++)
					{
						zbx_lld_group_discovery_t	*discovery = group->discovery.values[k];

						discovery->groupdiscoveryid = 0;
						gd_insert_num++;
					}

					group->groupid = 0;
					groups_insert_num++;

					if (0 != (group->flags & ZBX_FLAG_LLD_GROUP_UPDATE))
					{
						groups_update_num--;
						group->flags = ZBX_FLAG_LLD_GROUP_DISCOVERED;
					}

					break;
				}
			}
		}

		sql_offset = 0;
	}

	if (0 != groups_insert_num)
	{
		next_groupid = zbx_db_get_maxid_num("hstgrp", groups_insert_num);
		zbx_db_insert_prepare(&db_insert_group, "hstgrp", "groupid", "name", "flags", NULL);

		zbx_vector_lld_group_ptr_create(&new_groups);

		/* check if other process has not already created a group with the same name */

		zbx_vector_str_t	names;
		zbx_db_result_t		result;
		zbx_db_row_t		row;

		zbx_vector_str_create(&names);

		for (i = 0; i < groups->values_num; i++)
		{
			if (0 == groups->values[i]->groupid)
				zbx_vector_str_append(&names, groups->values[i]->name);
		}

		zbx_snprintf_alloc(&sql, &sql_alloc, &sql_offset,
				"select groupid,name,flags from hstgrp"
					" where type=%d"
						" and",
				HOSTGROUP_TYPE_HOST);
		zbx_db_add_str_condition_alloc(&sql, &sql_alloc, &sql_offset, "name",
				(const char * const *)names.values, names.values_num);
		zbx_strcpy_alloc(&sql, &sql_alloc, &sql_offset, ZBX_FOR_UPDATE);

		result = zbx_db_select("%s", sql);

		while (NULL != (row = zbx_db_fetch(result)))
		{
			for (i = 0; i < groups->values_num; i++)
			{
				zbx_lld_group_t	*group = groups->values[i];

				if (0 == group->groupid && 0 == strcmp(group->name, row[1]))
				{
					if (0 == (atoi(row[2]) & ZBX_FLAG_DISCOVERY_CREATED))
					{
						group->flags &= (~ZBX_FLAG_LLD_GROUP_DISCOVERED);

						*error = zbx_strdcatf(*error, "Cannot discover group:"
								" group with the same name \"%s\" already exists.\n",
								group->name);
					}
					else
						ZBX_STR2UINT64(group->groupid, row[0]);
				}
			}
		}
		zbx_db_free_result(result);

		zbx_vector_str_destroy(&names);
		sql_offset = 0;
	}

	if (0 != gd_insert_num)
	{
		next_gdid = zbx_db_get_maxid_num("group_discovery", gd_insert_num);

		zbx_db_insert_prepare(&db_insert_gdiscovery, "group_discovery", "groupdiscoveryid", "groupid",
				"parent_group_prototypeid", "name", NULL);
	}

	if (0 != groups_update_num || 0 != gd_update_num)
		zbx_db_begin_multiple_update(&sql, &sql_alloc, &sql_offset);

	/* first handle groups before inserting group_discovery links */

	for (i = 0; i < groups->values_num; i++)
	{
		zbx_lld_group_t	*group = groups->values[i];

		if (0 == (group->flags & ZBX_FLAG_LLD_GROUP_DISCOVERED))
			continue;

		if (0 == group->groupid)
		{
			group->groupid = next_groupid++;
			zbx_db_insert_add_values(&db_insert_group, group->groupid, group->name,
								(int)ZBX_FLAG_DISCOVERY_CREATED);

			zbx_audit_host_group_create_entry(ZBX_AUDIT_LLD_CONTEXT, ZBX_AUDIT_ACTION_ADD, group->groupid,
					group->name);
			zbx_audit_host_group_update_json_add_details(ZBX_AUDIT_LLD_CONTEXT, group->groupid, group->name,
					(int)ZBX_FLAG_DISCOVERY_CREATED);

			zbx_vector_lld_group_ptr_append(&new_groups, group);
		}
		else if (0 != (group->flags & ZBX_FLAG_LLD_GROUP_UPDATE))
		{
			zbx_strcpy_alloc(&sql, &sql_alloc, &sql_offset, "update hstgrp set ");
			zbx_audit_host_group_create_entry(ZBX_AUDIT_LLD_CONTEXT, ZBX_AUDIT_ACTION_UPDATE,
					group->groupid, group->name);

			if (0 != (group->flags & ZBX_FLAG_LLD_GROUP_UPDATE_NAME))
			{
				char	*name_esc = zbx_db_dyn_escape_string(group->name);

				zbx_snprintf_alloc(&sql, &sql_alloc, &sql_offset, "name='%s'", name_esc);
				zbx_audit_host_group_update_json_update_name(ZBX_AUDIT_LLD_CONTEXT, group->groupid,
						group->name_orig, name_esc);

				zbx_free(name_esc);
			}
			zbx_snprintf_alloc(&sql, &sql_alloc, &sql_offset, " where groupid=" ZBX_FS_UI64 ";\n",
					group->groupid);

			zbx_db_execute_overflowed_sql(&sql, &sql_alloc, &sql_offset);
		}
	}

	if (0 != groups_insert_num)
	{
		zbx_db_insert_execute(&db_insert_group);
		zbx_db_insert_clean(&db_insert_group);

		lld_groups_save_rights(&new_groups);
		zbx_vector_lld_group_ptr_destroy(&new_groups);
	}

	for (i = 0; i < groups->values_num; i++)
	{
		zbx_lld_group_t	*group = groups->values[i];

		if (0 == (group->flags & ZBX_FLAG_LLD_GROUP_DISCOVERED))
			continue;

		for (j = 0; j < group->discovery.values_num; j++)
		{
			zbx_lld_group_discovery_t	*discovery = group->discovery.values[j];

			if (0 == (discovery->flags & ZBX_FLAG_LLD_GROUP_DISCOVERY_DISCOVERED))
				continue;

			if (0 == discovery->groupdiscoveryid)
			{
				zbx_lld_group_prototype_t	*group_prototype, cmp =
						{.group_prototypeid = discovery->parent_group_prototypeid};
				int				k;

				if (FAIL != (k = zbx_vector_lld_group_prototype_ptr_bsearch(group_prototypes,
						&cmp, lld_group_prototype_compare_func)))
				{
					discovery->groupdiscoveryid = next_gdid++;
					group_prototype = group_prototypes->values[k];

					zbx_db_insert_add_values(&db_insert_gdiscovery, discovery->groupdiscoveryid,
							group->groupid, discovery->parent_group_prototypeid,
							group_prototype->name);
				}
				else
					THIS_SHOULD_NEVER_HAPPEN;
			}
			else if (0 != (discovery->flags & ZBX_FLAG_LLD_GROUP_DISCOVERY_UPDATE))
			{
				char	delim = ' ';

				zbx_strcpy_alloc(&sql, &sql_alloc, &sql_offset, "update group_discovery set");

				if (0 != (discovery->flags & ZBX_FLAG_LLD_GROUP_DISCOVERY_UPDATE_NAME))
				{
					char	*name_esc = zbx_db_dyn_escape_string(discovery->name);

					zbx_snprintf_alloc(&sql, &sql_alloc, &sql_offset, "%cname='%s'", delim,
							name_esc);

					zbx_free(name_esc);
					delim = ',';
				}

				if (0 != (discovery->flags & ZBX_FLAG_LLD_GROUP_DISCOVERY_UPDATE_NAME))
				{
					zbx_snprintf_alloc(&sql, &sql_alloc, &sql_offset, "%cgroupid=" ZBX_FS_UI64,
							delim, group->groupid);
				}

				zbx_snprintf_alloc(&sql, &sql_alloc, &sql_offset, " where groupdiscoveryid="
						ZBX_FS_UI64 ";\n", discovery->groupdiscoveryid);

				zbx_db_execute_overflowed_sql(&sql, &sql_alloc, &sql_offset);
			}
		}
	}

	if (0 != gd_insert_num)
	{
		zbx_db_insert_execute(&db_insert_gdiscovery);
		zbx_db_insert_clean(&db_insert_gdiscovery);
	}

	if (0 != groups_update_num || 0 != gd_update_num)
	{
		zbx_db_end_multiple_update(&sql, &sql_alloc, &sql_offset);
		zbx_db_execute("%s", sql);
	}

	zbx_db_commit();

	zbx_free(sql);
out:
	zbx_vector_uint64_destroy(&groupids);

	zabbix_log(LOG_LEVEL_DEBUG, "End of %s()", __func__);
}

/******************************************************************************
 *                                                                            *
 * Purpose: retrieve list of host macros which should be present on the each  *
 *          discovered host                                                   *
 *                                                                            *
 * Parameters: lld_ruleid - [IN] low-level discovery rule identifier          *
 *             hostmacros - [OUT] list of host macros                         *
 *                                                                            *
 ******************************************************************************/
static void	lld_masterhostmacros_get(zbx_uint64_t lld_ruleid, zbx_vector_lld_hostmacro_ptr_t *hostmacros)
{
	zbx_db_result_t		result;
	zbx_db_row_t		row;
	zbx_lld_hostmacro_t	*hostmacro;

	zabbix_log(LOG_LEVEL_DEBUG, "In %s()", __func__);

	result = zbx_db_select(
			"select hm.macro,hm.value,hm.description,hm.type"
			" from hostmacro hm,items i"
			" where hm.hostid=i.hostid"
				" and i.itemid=" ZBX_FS_UI64,
			lld_ruleid);

	while (NULL != (row = zbx_db_fetch(result)))
	{
		hostmacro = (zbx_lld_hostmacro_t *)zbx_malloc(NULL, sizeof(zbx_lld_hostmacro_t));

		hostmacro->hostmacroid = 0;
		hostmacro->macro = zbx_strdup(NULL, row[0]);
		hostmacro->value = zbx_strdup(NULL, row[1]);
		hostmacro->value_orig = NULL;
		hostmacro->description = zbx_strdup(NULL, row[2]);
		hostmacro->description_orig = NULL;
		hostmacro->type_orig = 0;
		hostmacro->flags = 0;
		ZBX_STR2UCHAR(hostmacro->type, row[3]);
		hostmacro->automatic = ZBX_USERMACRO_AUTOMATIC;

		zbx_vector_lld_hostmacro_ptr_append(hostmacros, hostmacro);
	}
	zbx_db_free_result(result);

	zabbix_log(LOG_LEVEL_DEBUG, "End of %s()", __func__);
}

/******************************************************************************
 *                                                                            *
 * Purpose: compare the name of host macros for search in vector              *
 *                                                                            *
 * Parameters: d1 - [IN] first zbx_lld_hostmacro_t                            *
 *             d2 - [IN] second zbx_lld_hostmacro_t                           *
 *                                                                            *
 * Return value: 0 if name of macros are equal                                *
 *                                                                            *
 ******************************************************************************/
static int	macro_str_compare_func(const void *d1, const void *d2)
{
	const zbx_lld_hostmacro_t *hostmacro1 = *(const zbx_lld_hostmacro_t * const *)d1;
	const zbx_lld_hostmacro_t *hostmacro2 = *(const zbx_lld_hostmacro_t * const *)d2;

	return strcmp(hostmacro1->macro, hostmacro2->macro);
}

/******************************************************************************
 *                                                                            *
 * Purpose: retrieve list of host macros which should be present on the each  *
 *          discovered host                                                   *
 *                                                                            *
 * Parameters: parent_hostid    - [IN] host prototype id                      *
 *             masterhostmacros - [IN] list of master host macros             *
 *             hostmacros       - [OUT] list of host macros                   *
 *                                                                            *
 ******************************************************************************/
static void	lld_hostmacros_get(zbx_uint64_t parent_hostid, zbx_vector_lld_hostmacro_ptr_t *masterhostmacros,
		zbx_vector_lld_hostmacro_ptr_t *hostmacros)
{
	zbx_db_result_t		result;
	zbx_db_row_t		row;
	zbx_lld_hostmacro_t	*hostmacro;
	int			i;

	zabbix_log(LOG_LEVEL_DEBUG, "In %s()", __func__);

	result = zbx_db_select(
			"select hm.macro,hm.value,hm.description,hm.type"
			" from hostmacro hm"
			" where hm.hostid=" ZBX_FS_UI64,
			parent_hostid);

	while (NULL != (row = zbx_db_fetch(result)))
	{
		hostmacro = (zbx_lld_hostmacro_t *)zbx_malloc(NULL, sizeof(zbx_lld_hostmacro_t));

		hostmacro->hostmacroid = 0;
		hostmacro->macro = zbx_strdup(NULL, row[0]);
		hostmacro->value = zbx_strdup(NULL, row[1]);
		hostmacro->value_orig = NULL;
		hostmacro->description = zbx_strdup(NULL, row[2]);
		hostmacro->description_orig = NULL;
		ZBX_STR2UCHAR(hostmacro->type, row[3]);
		hostmacro->type_orig = hostmacro->type;
		hostmacro->automatic = ZBX_USERMACRO_AUTOMATIC;
		hostmacro->flags = 0;

		zbx_vector_lld_hostmacro_ptr_append(hostmacros, hostmacro);
	}
	zbx_db_free_result(result);

	for (i = 0; i < masterhostmacros->values_num; i++)
	{
		const zbx_lld_hostmacro_t	*masterhostmacro;

		if (FAIL != zbx_vector_lld_hostmacro_ptr_search(hostmacros, masterhostmacros->values[i],
				macro_str_compare_func))
		{
			continue;
		}

		hostmacro = (zbx_lld_hostmacro_t *)zbx_malloc(NULL, sizeof(zbx_lld_hostmacro_t));

		masterhostmacro = masterhostmacros->values[i];
		hostmacro->hostmacroid = 0;
		hostmacro->macro = zbx_strdup(NULL, masterhostmacro->macro);
		hostmacro->value = zbx_strdup(NULL, masterhostmacro->value);
		hostmacro->value_orig = NULL;
		hostmacro->description = zbx_strdup(NULL, masterhostmacro->description);
		hostmacro->description_orig = NULL;
		hostmacro->type = masterhostmacro->type;
		hostmacro->type_orig = hostmacro->type;
		hostmacro->automatic = masterhostmacro->automatic;
		hostmacro->flags = 0;
		zbx_vector_lld_hostmacro_ptr_append(hostmacros, hostmacro);
	}

	zabbix_log(LOG_LEVEL_DEBUG, "End of %s()", __func__);
}

static void	lld_hostmacro_make(zbx_vector_lld_hostmacro_ptr_t *hostmacros, zbx_uint64_t hostmacroid,
		const char *macro, const char *value, const char *description, unsigned char type,
		unsigned char automatic)
{
	zbx_lld_hostmacro_t	*hostmacro;
	int			i;

	for (i = 0; i < hostmacros->values_num; i++)
	{
		hostmacro = hostmacros->values[i];

		/* check if host macro has already been added */
		if (0 == hostmacro->hostmacroid && 0 == strcmp(hostmacro->macro, macro))
		{
			hostmacro->hostmacroid = hostmacroid;

			/* do not update manual macros */
			if (ZBX_USERMACRO_MANUAL == automatic)
				return;

			if (0 != strcmp(hostmacro->value, value))
			{
				hostmacro->flags |= ZBX_FLAG_LLD_HMACRO_UPDATE_VALUE;
				hostmacro->value_orig = zbx_strdup(NULL, value);
			}
			if (0 != strcmp(hostmacro->description, description))
			{
				hostmacro->flags |= ZBX_FLAG_LLD_HMACRO_UPDATE_DESCRIPTION;
				hostmacro->description_orig = zbx_strdup(NULL, description);
			}
			if (hostmacro->type != type)
			{
				hostmacro->type_orig = type;
				hostmacro->flags |= ZBX_FLAG_LLD_HMACRO_UPDATE_TYPE;
			}
			return;
		}
	}

	/* do not remove manual macros */
	if (ZBX_USERMACRO_MANUAL == automatic)
		return;

	/* host macro is present on the host but not in new list, it should be removed */
	hostmacro = (zbx_lld_hostmacro_t *)zbx_malloc(NULL, sizeof(zbx_lld_hostmacro_t));
	hostmacro->hostmacroid = hostmacroid;
	hostmacro->macro = NULL;
	hostmacro->value = NULL;
	hostmacro->value_orig = NULL;
	hostmacro->description = NULL;
	hostmacro->description_orig = NULL;
	hostmacro->flags = ZBX_FLAG_LLD_HMACRO_REMOVE;
	hostmacro->type = 0;
	hostmacro->type_orig = 0;
	hostmacro->automatic = 0;

	zbx_vector_lld_hostmacro_ptr_append(hostmacros, hostmacro);
}

/******************************************************************************
 *                                                                            *
 * Parameters: hostmacros       - [IN] list of host macros which              *
 *                                     should be present on the each          *
 *                                     discovered host                        *
 *             hosts            - [IN/OUT] list of hosts                      *
 *                                         should be sorted by hostid         *
 *             lld_macros       - [IN] list of low-level discovery macros     *
 *                                                                            *
 ******************************************************************************/
static void	lld_hostmacros_make(const zbx_vector_lld_hostmacro_ptr_t *hostmacros, zbx_vector_lld_host_ptr_t *hosts,
		const zbx_vector_lld_macro_path_ptr_t *lld_macros)
{
	zbx_db_result_t		result;
	zbx_db_row_t		row;
	int			i, j;
	zbx_vector_uint64_t	hostids;
	zbx_uint64_t		hostmacroid, hostid;
	zbx_lld_host_t		*host;
	zbx_lld_hostmacro_t	*hostmacro = NULL;

	zabbix_log(LOG_LEVEL_DEBUG, "In %s()", __func__);

	zbx_vector_uint64_create(&hostids);

	for (i = 0; i < hosts->values_num; i++)
	{
		host = hosts->values[i];

		if (0 == (host->flags & ZBX_FLAG_LLD_HOST_DISCOVERED))
			continue;

		zbx_vector_lld_hostmacro_ptr_reserve(&host->new_hostmacros, (size_t)hostmacros->values_num);

		for (j = 0; j < hostmacros->values_num; j++)
		{
			hostmacro = (zbx_lld_hostmacro_t *)zbx_malloc(NULL, sizeof(zbx_lld_hostmacro_t));

			hostmacro->hostmacroid = 0;
			hostmacro->macro = zbx_strdup(NULL, (hostmacros->values[j])->macro);
			hostmacro->value = zbx_strdup(NULL, (hostmacros->values[j])->value);
			hostmacro->value_orig = NULL;
			hostmacro->type = (hostmacros->values[j])->type;
			hostmacro->type_orig = (hostmacros->values[j])->type_orig;
			hostmacro->description = zbx_strdup(NULL, (hostmacros->values[j])->description);
			hostmacro->description_orig = NULL;
			hostmacro->automatic = (hostmacros->values[j])->automatic;
			hostmacro->flags = 0x00;
			zbx_substitute_lld_macros(&hostmacro->value, host->jp_row, lld_macros, ZBX_MACRO_ANY, NULL, 0);
			zbx_substitute_lld_macros(&hostmacro->description, host->jp_row, lld_macros, ZBX_MACRO_ANY,
					NULL, 0);

			zbx_vector_lld_hostmacro_ptr_append(&host->new_hostmacros, hostmacro);
		}

		if (0 != host->hostid)
			zbx_vector_uint64_append(&hostids, host->hostid);
	}

	if (0 != hostids.values_num)
	{
		char	*sql = NULL;
		size_t	sql_alloc = 0, sql_offset = 0;

		zbx_strcpy_alloc(&sql, &sql_alloc, &sql_offset,
				"select hostmacroid,hostid,macro,value,description,type,automatic"
				" from hostmacro"
				" where");
		zbx_db_add_condition_alloc(&sql, &sql_alloc, &sql_offset, "hostid", hostids.values, hostids.values_num);

		result = zbx_db_select("%s", sql);

		zbx_free(sql);

		while (NULL != (row = zbx_db_fetch(result)))
		{
			unsigned char	type, automatic;

			ZBX_STR2UINT64(hostid, row[1]);

			zbx_lld_host_t	cmp = {.hostid = hostid};

			if (FAIL == (i = zbx_vector_lld_host_ptr_bsearch(hosts, &cmp, lld_host_compare_func)))
			{
				THIS_SHOULD_NEVER_HAPPEN;
				continue;
			}

			host = hosts->values[i];

			ZBX_STR2UINT64(hostmacroid, row[0]);
			ZBX_STR2UCHAR(type, row[5]);
			ZBX_STR2UCHAR(automatic, row[6]);

			lld_hostmacro_make(&host->new_hostmacros, hostmacroid, row[2], row[3], row[4], type, automatic);
		}
		zbx_db_free_result(result);
	}

	zbx_vector_uint64_destroy(&hostids);

	zabbix_log(LOG_LEVEL_DEBUG, "End of %s()", __func__);
}

/******************************************************************************
 *                                                                            *
 * Purpose: retrieve list of host tags which should be present on the each    *
 *          discovered host                                                   *
 *                                                                            *
 * Parameters: parent_hostid - [IN] host prototype id                         *
 *             tags          - [OUT] list of host tags                        *
 *                                                                            *
 ******************************************************************************/
static void	lld_proto_tags_get(zbx_uint64_t parent_hostid, zbx_vector_db_tag_ptr_t *tags)
{
	zbx_db_result_t	result;
	zbx_db_row_t	row;
	zbx_db_tag_t	*tag;

	zabbix_log(LOG_LEVEL_DEBUG, "In %s()", __func__);

	result = zbx_db_select(
			"select tag,value"
			" from host_tag"
			" where hostid=" ZBX_FS_UI64,
			parent_hostid);

	while (NULL != (row = zbx_db_fetch(result)))
	{
		tag = zbx_db_tag_create(row[0], row[1]);
		zbx_vector_db_tag_ptr_append(tags, tag);
	}
	zbx_db_free_result(result);

	zabbix_log(LOG_LEVEL_DEBUG, "End of %s()", __func__);
}

/******************************************************************************
 *                                                                            *
 * Purpose: gets templates from a host prototype                              *
 *                                                                            *
 * Parameters: parent_hostid - [IN] host prototype identifier                 *
 *             hosts         - [IN/OUT] list of hosts                         *
 *                                      should be sorted by hostid            *
 *                                                                            *
 ******************************************************************************/
static void	lld_templates_make(zbx_uint64_t parent_hostid, zbx_vector_lld_host_ptr_t *hosts)
{
	zbx_db_result_t		result;
	zbx_db_row_t		row;
	zbx_vector_uint64_t	templateids, hostids;
	zbx_uint64_t		templateid, hostid;
	zbx_lld_host_t		*host;
	int			i, j;

	zabbix_log(LOG_LEVEL_DEBUG, "In %s()", __func__);

	zbx_vector_uint64_create(&templateids);
	zbx_vector_uint64_create(&hostids);

	/* select templates which should be linked */

	result = zbx_db_select("select templateid from hosts_templates where hostid=" ZBX_FS_UI64, parent_hostid);

	while (NULL != (row = zbx_db_fetch(result)))
	{
		ZBX_STR2UINT64(templateid, row[0]);
		zbx_vector_uint64_append(&templateids, templateid);
	}
	zbx_db_free_result(result);

	zbx_vector_uint64_sort(&templateids, ZBX_DEFAULT_UINT64_COMPARE_FUNC);

	/* select list of already created hosts */

	for (i = 0; i < hosts->values_num; i++)
	{
		host = hosts->values[i];

		if (0 == (host->flags & ZBX_FLAG_LLD_HOST_DISCOVERED))
			continue;

		zbx_vector_uint64_reserve(&host->lnk_templateids, (size_t)templateids.values_num);
		for (j = 0; j < templateids.values_num; j++)
			zbx_vector_uint64_append(&host->lnk_templateids, templateids.values[j]);

		/* sort templates which should be linked by override */
		zbx_vector_uint64_sort(&host->lnk_templateids, ZBX_DEFAULT_UINT64_COMPARE_FUNC);
		zbx_vector_uint64_uniq(&host->lnk_templateids, ZBX_DEFAULT_UINT64_COMPARE_FUNC);

		if (0 != host->hostid)
			zbx_vector_uint64_append(&hostids, host->hostid);
	}

	if (0 != hostids.values_num)
	{
		char	*sql = NULL;
		size_t	sql_alloc = 0, sql_offset = 0;

		/* select already linked templates */

		zbx_strcpy_alloc(&sql, &sql_alloc, &sql_offset,
				"select hostid,templateid,link_type"
				" from hosts_templates"
				" where");
		zbx_db_add_condition_alloc(&sql, &sql_alloc, &sql_offset, "hostid", hostids.values, hostids.values_num);

		result = zbx_db_select("%s", sql);

		zbx_free(sql);

		while (NULL != (row = zbx_db_fetch(result)))
		{
			int	link_type;

			ZBX_STR2UINT64(hostid, row[0]);
			ZBX_STR2UINT64(templateid, row[1]);
			link_type = atoi(row[2]);

			zbx_lld_host_t	cmp = {.hostid = hostid};

			if (FAIL == (i = zbx_vector_lld_host_ptr_bsearch(hosts, &cmp, lld_host_compare_func)))
			{
				THIS_SHOULD_NEVER_HAPPEN;
				continue;
			}

			host = hosts->values[i];

			if (FAIL == (i = zbx_vector_uint64_bsearch(&host->lnk_templateids, templateid,
					ZBX_DEFAULT_UINT64_COMPARE_FUNC)))
			{
				/* templates which should be unlinked */
				if (ZBX_TEMPLATE_LINK_LLD == link_type)
					zbx_vector_uint64_append(&host->del_templateids, templateid);
			}
			else
			{
				/* templates which are already linked */
				if (ZBX_TEMPLATE_LINK_MANUAL == link_type)
					zbx_vector_uint64_append(&host->del_templateids, templateid);
				else
					zbx_vector_uint64_remove(&host->lnk_templateids, i);
			}
		}
		zbx_db_free_result(result);

		for (i = 0; i < hosts->values_num; i++)
		{
			host = hosts->values[i];

			if (0 == (host->flags & ZBX_FLAG_LLD_HOST_DISCOVERED))
				continue;

			zbx_vector_uint64_sort(&host->del_templateids, ZBX_DEFAULT_UINT64_COMPARE_FUNC);
		}
	}

	zbx_vector_uint64_destroy(&hostids);
	zbx_vector_uint64_destroy(&templateids);

	zabbix_log(LOG_LEVEL_DEBUG, "End of %s()", __func__);
}

/******************************************************************************
 *                                                                            *
 * Purpose: prepare sql for update record of interface_snmp table             *
 *                                                                            *
 * Parameters: hostid      - [IN] host identifier                             *
 *             interfaceid - [IN] snmp interface id;                          *
 *             snmp        - [IN] snmp values for update                      *
 *             sql         - [IN/OUT] sql string                              *
 *             sql_alloc   - [IN/OUT] size of sql string                      *
 *             sql_offset  - [IN/OUT] offset in sql string                    *
 *                                                                            *
 ******************************************************************************/
static void	lld_interface_snmp_prepare_sql(zbx_uint64_t hostid, const zbx_uint64_t interfaceid,
		const zbx_lld_interface_snmp_t *snmp, char **sql, size_t *sql_alloc, size_t *sql_offset)
{
	const char	*d = "";
	char		*value_esc;

	zbx_strcpy_alloc(sql, sql_alloc, sql_offset, "update interface_snmp set ");

	if (0 != (snmp->flags & ZBX_FLAG_LLD_INTERFACE_SNMP_UPDATE_TYPE))
	{
		zbx_snprintf_alloc(sql, sql_alloc, sql_offset, "version=%d", (int)snmp->version);
		d = ",";

		zbx_audit_host_update_json_update_interface_version(ZBX_AUDIT_LLD_CONTEXT, hostid, interfaceid,
				snmp->version_orig, snmp->version);
	}

	if (0 != (snmp->flags & ZBX_FLAG_LLD_INTERFACE_SNMP_UPDATE_BULK))
	{
		zbx_snprintf_alloc(sql, sql_alloc, sql_offset, "%sbulk=%d", d, (int)snmp->bulk);
		d = ",";

		zbx_audit_host_update_json_update_interface_bulk(ZBX_AUDIT_LLD_CONTEXT, hostid, interfaceid,
				snmp->bulk_orig, snmp->bulk);
	}

	if (0 != (snmp->flags & ZBX_FLAG_LLD_INTERFACE_SNMP_UPDATE_COMMUNITY))
	{
		value_esc = zbx_db_dyn_escape_string(snmp->community);
		zbx_snprintf_alloc(sql, sql_alloc, sql_offset, "%scommunity='%s'", d, value_esc);
		zbx_free(value_esc);
		d = ",";

		zbx_audit_host_update_json_update_interface_community(ZBX_AUDIT_LLD_CONTEXT, hostid, interfaceid,
				snmp->community_orig, snmp->community);
	}

	if (0 != (snmp->flags & ZBX_FLAG_LLD_INTERFACE_SNMP_UPDATE_SECNAME))
	{
		value_esc = zbx_db_dyn_escape_string(snmp->securityname);
		zbx_snprintf_alloc(sql, sql_alloc, sql_offset, "%ssecurityname='%s'", d, value_esc);
		zbx_free(value_esc);
		d = ",";

		zbx_audit_host_update_json_update_interface_securityname(ZBX_AUDIT_LLD_CONTEXT, hostid, interfaceid,
				snmp->securityname_orig, snmp->securityname);
	}

	if (0 != (snmp->flags & ZBX_FLAG_LLD_INTERFACE_SNMP_UPDATE_SECLEVEL))
	{
		zbx_snprintf_alloc(sql, sql_alloc, sql_offset, "%ssecuritylevel=%d", d, (int)snmp->securitylevel);
		d = ",";

		zbx_audit_host_update_json_update_interface_securitylevel(ZBX_AUDIT_LLD_CONTEXT, hostid, interfaceid,
				snmp->securitylevel_orig, snmp->securitylevel);
	}

	if (0 != (snmp->flags & ZBX_FLAG_LLD_INTERFACE_SNMP_UPDATE_AUTHPASS))
	{
		value_esc = zbx_db_dyn_escape_string(snmp->authpassphrase);
		zbx_snprintf_alloc(sql, sql_alloc, sql_offset, "%sauthpassphrase='%s'", d, value_esc);
		zbx_free(value_esc);
		d = ",";

		zbx_audit_host_update_json_update_interface_authpassphrase(ZBX_AUDIT_LLD_CONTEXT, hostid, interfaceid,
						snmp->authpassphrase_orig, snmp->authpassphrase);
	}

	if (0 != (snmp->flags & ZBX_FLAG_LLD_INTERFACE_SNMP_UPDATE_PRIVPASS))
	{
		value_esc = zbx_db_dyn_escape_string(snmp->privpassphrase);
		zbx_snprintf_alloc(sql, sql_alloc, sql_offset, "%sprivpassphrase='%s'", d, value_esc);
		zbx_free(value_esc);
		d = ",";

		zbx_audit_host_update_json_update_interface_privpassphrase(ZBX_AUDIT_LLD_CONTEXT, hostid, interfaceid,
						snmp->privpassphrase_orig, snmp->privpassphrase);
	}

	if (0 != (snmp->flags & ZBX_FLAG_LLD_INTERFACE_SNMP_UPDATE_AUTHPROTOCOL))
	{
		zbx_snprintf_alloc(sql, sql_alloc, sql_offset, "%sauthprotocol=%d", d, (int)snmp->authprotocol);
		d = ",";

		zbx_audit_host_update_json_update_interface_authprotocol(ZBX_AUDIT_LLD_CONTEXT, hostid, interfaceid,
				snmp->authprotocol_orig, snmp->authprotocol);
	}

	if (0 != (snmp->flags & ZBX_FLAG_LLD_INTERFACE_SNMP_UPDATE_PRIVPROTOCOL))
	{
		zbx_snprintf_alloc(sql, sql_alloc, sql_offset, "%sprivprotocol=%d", d, (int)snmp->privprotocol);
		d = ",";

		zbx_audit_host_update_json_update_interface_privprotocol(ZBX_AUDIT_LLD_CONTEXT, hostid, interfaceid,
				snmp->privprotocol_orig, snmp->privprotocol);
	}

	if (0 != (snmp->flags & ZBX_FLAG_LLD_INTERFACE_SNMP_UPDATE_CONTEXT))
	{
		value_esc = zbx_db_dyn_escape_string(snmp->contextname);
		zbx_snprintf_alloc(sql, sql_alloc, sql_offset, "%scontextname='%s'", d, value_esc);
		zbx_free(value_esc);

		zbx_audit_host_update_json_update_interface_contextname(ZBX_AUDIT_LLD_CONTEXT, hostid, interfaceid,
				snmp->contextname_orig, snmp->contextname);
	}

	zbx_snprintf_alloc(sql, sql_alloc, sql_offset, " where interfaceid=" ZBX_FS_UI64 ";\n", interfaceid);
}

/******************************************************************************
 *                                                                            *
 * Parameters: parent_hostid    - [IN]                                        *
 *             hosts            - [IN]                                        *
 *             host_proto       - [IN]                                        *
 *             monitored_by     - [IN]                                        *
 *             proxyid          - [IN]                                        *
 *             proxy_groupid    - [IN]                                        *
 *             ipmi_authtype    - [IN]                                        *
 *             ipmi_privilege   - [IN]                                        *
 *             ipmi_username    - [IN]                                        *
 *             ipmi_password    - [IN]                                        *
 *             tls_connect      - [IN]                                        *
 *             tls_accept       - [IN]                                        *
 *             tls_issuer       - [IN] tls cert issuer                        *
 *             tls_subject      - [IN] tls cert subject                       *
 *             tls_psk_identity - [IN]                                        *
 *             tls_psk          - [IN]                                        *
 *             hgsets           - [IN]                                        *
 *             permissions      - [IN]                                        *
 *             del_hostgroupids - [IN] host groups which should be deleted    *
 *             del_hgsetids     - [IN] host groups sets which should be       *
 *                                     deleted                                *
 *                                                                            *
 ******************************************************************************/
<<<<<<< HEAD
static void	lld_hosts_save(zbx_uint64_t parent_hostid, zbx_vector_ptr_t *hosts, const char *host_proto,
		unsigned char monitored_by, zbx_uint64_t proxyid, zbx_uint64_t proxy_groupid, signed char ipmi_authtype,
		unsigned char ipmi_privilege, const char *ipmi_username, const char *ipmi_password,
		unsigned char tls_connect, unsigned char tls_accept, const char *tls_issuer, const char *tls_subject,
		const char *tls_psk_identity, const char *tls_psk, zbx_vector_lld_hgset_ptr_t *hgsets,
		zbx_vector_lld_permission_t *permissions, const zbx_vector_uint64_t *del_hostgroupids,
		const zbx_vector_uint64_t *del_hgsetids)
=======
static void	lld_hosts_save(zbx_uint64_t parent_hostid, zbx_vector_lld_host_ptr_t *hosts, const char *host_proto,
		zbx_uint64_t proxyid, signed char ipmi_authtype, unsigned char ipmi_privilege,
		const char *ipmi_username, const char *ipmi_password, unsigned char tls_connect,
		unsigned char tls_accept, const char *tls_issuer, const char *tls_subject, const char *tls_psk_identity,
		const char *tls_psk, zbx_vector_lld_hgset_ptr_t *hgsets, zbx_vector_lld_permission_t *permissions,
		const zbx_vector_uint64_t *del_hostgroupids, const zbx_vector_uint64_t *del_hgsetids)
>>>>>>> 57cb126b
{
	int			i, j, new_hosts = 0, new_host_inventories = 0, upd_hosts = 0, new_hostgroups = 0,
				new_hostmacros = 0, upd_hostmacros = 0, new_interfaces = 0, upd_interfaces = 0,
				new_snmp = 0, upd_snmp = 0, new_tags = 0, upd_tags = 0, new_hgsets = 0,
				new_host_hgsets = 0, upd_host_hgsets = 0;
	zbx_uint64_t		hosttagid = 0;
	zbx_lld_host_t		*host;
	zbx_lld_hostmacro_t	*hostmacro;
	zbx_lld_interface_t	*interface;
	zbx_vector_uint64_t	upd_manual_host_inventory_hostids, upd_auto_host_inventory_hostids,
				del_host_inventory_hostids, del_interfaceids,
				del_snmp_ids, del_hostmacroids, del_tagids, used_hgsetids;
	zbx_uint64_t		hostid = 0, hostgroupid = 0, hostmacroid = 0, interfaceid = 0, hgsetid = 0;
	char			*sql1 = NULL, *sql2 = NULL, *value_esc;
	size_t			sql1_alloc = 0, sql1_offset = 0,
				sql2_alloc = 0, sql2_offset = 0;
	zbx_db_insert_t		db_insert, db_insert_hdiscovery, db_insert_hinventory, db_insert_hgroups,
				db_insert_hmacro, db_insert_interface, db_insert_idiscovery, db_insert_snmp,
				db_insert_tag, db_insert_host_rtdata, db_insert_hgset, db_insert_hgset_group,
				db_insert_host_hgset, db_insert_permission;

	zabbix_log(LOG_LEVEL_DEBUG, "In %s()", __func__);

	zbx_vector_uint64_create(&upd_manual_host_inventory_hostids);
	zbx_vector_uint64_create(&upd_auto_host_inventory_hostids);
	zbx_vector_uint64_create(&del_host_inventory_hostids);
	zbx_vector_uint64_create(&del_interfaceids);
	zbx_vector_uint64_create(&del_hostmacroids);
	zbx_vector_uint64_create(&del_snmp_ids);
	zbx_vector_uint64_create(&del_tagids);
	zbx_vector_uint64_create(&used_hgsetids);

	for (i = 0; i < hosts->values_num; i++)
	{
		host = hosts->values[i];

		if (0 == (host->flags & ZBX_FLAG_LLD_HOST_DISCOVERED))
			continue;

		if (0 == host->hostid)
		{
			new_hosts++;

			if (HOST_INVENTORY_DISABLED != host->inventory_mode)
				new_host_inventories++;
		}
		else
		{
			zbx_audit_host_create_entry(ZBX_AUDIT_LLD_CONTEXT, ZBX_AUDIT_ACTION_UPDATE, host->hostid,
					(NULL == host->host_orig) ? host->host : host->host_orig);

			if (0 != (host->flags & ZBX_FLAG_LLD_HOST_UPDATE))
				upd_hosts++;

			if (host->inventory_mode_orig != host->inventory_mode)
			{
				zbx_audit_host_update_json_update_inventory_mode(ZBX_AUDIT_LLD_CONTEXT, host->hostid,
						(int)host->inventory_mode_orig, (int)host->inventory_mode);

				if (HOST_INVENTORY_DISABLED == host->inventory_mode)
					zbx_vector_uint64_append(&del_host_inventory_hostids, host->hostid);
				else if (HOST_INVENTORY_DISABLED == host->inventory_mode_orig)
					new_host_inventories++;
				else
				{
					switch (host->inventory_mode)
					{
						case HOST_INVENTORY_MANUAL:
							zbx_vector_uint64_append(&upd_manual_host_inventory_hostids,
									host->hostid);
							break;
						case HOST_INVENTORY_AUTOMATIC:
							zbx_vector_uint64_append(&upd_auto_host_inventory_hostids,
									host->hostid);
							break;
					}
				}
			}
		}

		new_hostgroups += host->new_groupids.values_num;

		if (ZBX_LLD_HOST_HGSET_ACTION_ADD == host->hgset_action)
			new_host_hgsets++;
		else if (ZBX_LLD_HOST_HGSET_ACTION_UPDATE == host->hgset_action)
			upd_host_hgsets++;

		for (j = 0; j < host->interfaces.values_num; j++)
		{
			interface = host->interfaces.values[j];

			if (0 == interface->interfaceid)
			{
				new_interfaces++;
			}
			else if (0 != (interface->flags & ZBX_FLAG_LLD_INTERFACE_UPDATE))
			{
				upd_interfaces++;
			}
			else if (0 != (interface->flags & ZBX_FLAG_LLD_INTERFACE_REMOVE))
			{
				zbx_vector_uint64_append(&del_interfaceids, interface->interfaceid);

				zbx_audit_host_create_entry(ZBX_AUDIT_LLD_CONTEXT, ZBX_AUDIT_ACTION_UPDATE,
						host->hostid, (NULL == host->host_orig) ? host->host : host->host_orig);

				zbx_audit_host_update_json_delete_interface(ZBX_AUDIT_LLD_CONTEXT,
						host->hostid, interface->interfaceid);
			}

			if (0 != (interface->flags & ZBX_FLAG_LLD_INTERFACE_SNMP_REMOVE))
			{
				zbx_vector_uint64_append(&del_snmp_ids, interface->interfaceid);

				zbx_audit_host_create_entry(ZBX_AUDIT_LLD_CONTEXT, ZBX_AUDIT_ACTION_UPDATE,
						host->hostid, (NULL == host->host_orig) ? host->host : host->host_orig);

				zbx_audit_host_update_json_delete_interface(ZBX_AUDIT_LLD_CONTEXT,
						host->hostid, interface->interfaceid);
			}

			if (0 != (interface->flags & ZBX_FLAG_LLD_INTERFACE_SNMP_DATA_EXISTS))
			{
				if (0 == interface->interfaceid)
					interface->data.snmp->flags |= ZBX_FLAG_LLD_INTERFACE_SNMP_CREATE;

				if (0 != (interface->data.snmp->flags & ZBX_FLAG_LLD_INTERFACE_SNMP_CREATE))
					new_snmp++;
				else if (0 != (interface->data.snmp->flags & ZBX_FLAG_LLD_INTERFACE_SNMP_UPDATE))
					upd_snmp++;
			}
		}

		for (j = 0; j < host->new_hostmacros.values_num; j++)
		{
			hostmacro = host->new_hostmacros.values[j];

			if (0 == hostmacro->hostmacroid)
			{
				new_hostmacros++;
			}
			else if (0 != (hostmacro->flags & ZBX_FLAG_LLD_HMACRO_UPDATE))
			{
				upd_hostmacros++;
			}
			else if (0 != (hostmacro->flags & ZBX_FLAG_LLD_HMACRO_REMOVE))
			{
				zbx_vector_uint64_append(&del_hostmacroids, hostmacro->hostmacroid);

				zbx_audit_host_create_entry(ZBX_AUDIT_LLD_CONTEXT, ZBX_AUDIT_ACTION_UPDATE,
						host->hostid, (NULL == host->host_orig) ? host->host : host->host_orig);

				zbx_audit_host_update_json_delete_hostmacro(ZBX_AUDIT_LLD_CONTEXT,
						host->hostid, hostmacro->hostmacroid);
			}
		}

		for (j = 0; j < host->tags.values_num; j++)
		{
			if (0 == host->tags.values[j]->tagid)
			{
				new_tags++;
			}
			else if (0 != (host->tags.values[j]->flags & ZBX_FLAG_DB_TAG_UPDATE))
			{
				upd_tags++;
			}
			else if (0 != (host->tags.values[j]->flags & ZBX_FLAG_DB_TAG_REMOVE))
			{
				zbx_vector_uint64_append(&del_tagids, host->tags.values[j]->tagid);

				zbx_audit_host_prototype_create_entry(ZBX_AUDIT_LLD_CONTEXT, ZBX_AUDIT_ACTION_UPDATE,
						host->hostid, host->host);
				zbx_audit_host_update_json_delete_tag(ZBX_AUDIT_LLD_CONTEXT, host->hostid,
						host->tags.values[j]->tagid);
			}
		}
	}

	for (i = 0; i < hgsets->values_num; i++)
	{
		zbx_lld_hgset_t	*hgset = hgsets->values[i];

		if (ZBX_LLD_HGSET_OPT_INSERT == hgset->opt)
			new_hgsets++;
		else if (ZBX_LLD_HGSET_OPT_REUSE == hgset->opt)
			zbx_vector_uint64_append(&used_hgsetids, hgset->hgsetid);
	}

	if (0 == new_hosts && 0 == new_host_inventories && 0 == upd_hosts && 0 == upd_interfaces &&
			0 == upd_hostmacros && 0 == new_hostgroups && 0 == new_hostmacros && 0 == new_interfaces &&
			0 == del_hostgroupids->values_num && 0 == del_hostmacroids.values_num &&
			0 == upd_auto_host_inventory_hostids.values_num &&
			0 == upd_manual_host_inventory_hostids.values_num &&
			0 == del_host_inventory_hostids.values_num && 0 == del_interfaceids.values_num &&
			0 == new_snmp && 0 == upd_snmp && 0 == del_snmp_ids.values_num &&
			0 == new_tags && 0 == upd_tags && 0 == del_tagids.values_num &&
			0 == new_hgsets && 0 == del_hgsetids->values_num && 0 == permissions->values_num &&
			0 == new_host_hgsets && 0 == upd_host_hgsets)
	{
		goto out;
	}

	zbx_db_begin();

	if (SUCCEED != zbx_db_lock_hostid(parent_hostid))
	{
		/* the host prototype was removed while processing lld rule */
		zbx_db_rollback();
		goto out;
	}

	if (0 != used_hgsetids.values_num && SUCCEED != zbx_db_lock_hgsetids(&used_hgsetids))
	{
		zbx_db_rollback();
		goto out;
	}

	if (0 != new_hosts)
	{
		hostid = zbx_db_get_maxid_num("hosts", new_hosts);

		zbx_db_insert_prepare(&db_insert, "hosts", "hostid", "host", "name", "proxyid", "proxy_groupid",
				"ipmi_authtype", "ipmi_privilege", "ipmi_username", "ipmi_password", "status", "flags",
				"tls_connect", "tls_accept", "tls_issuer", "tls_subject", "tls_psk_identity", "tls_psk",
				"custom_interfaces", "monitored_by", (char *)NULL);

		zbx_db_insert_prepare(&db_insert_hdiscovery, "host_discovery", "hostid", "parent_hostid", "host",
				(char *)NULL);
		zbx_db_insert_prepare(&db_insert_host_rtdata, "host_rtdata", "hostid", "active_available",
				(char *)NULL);
	}

	if (0 != new_host_hgsets)
	{
		zbx_db_insert_prepare(&db_insert_host_hgset, "host_hgset", "hostid", "hgsetid", (char *)NULL);
	}

	if (0 != new_host_inventories)
	{
		zbx_db_insert_prepare(&db_insert_hinventory, "host_inventory", "hostid", "inventory_mode",
				(char *)NULL);
	}

	if (0 != upd_hosts || 0 != upd_interfaces || 0 != upd_snmp || 0 != upd_hostmacros || 0 != upd_tags ||
			0 != upd_host_hgsets)
	{
		zbx_db_begin_multiple_update(&sql1, &sql1_alloc, &sql1_offset);
	}

	if (0 != new_hostgroups)
	{
		hostgroupid = zbx_db_get_maxid_num("hosts_groups", new_hostgroups);

		zbx_db_insert_prepare(&db_insert_hgroups, "hosts_groups", "hostgroupid", "hostid", "groupid",
				(char *)NULL);
	}

	if (0 != new_hgsets)
	{
		hgsetid = zbx_db_get_maxid_num("hgset", new_hgsets);

		zbx_db_insert_prepare(&db_insert_hgset, "hgset", "hgsetid", "hash", (char *)NULL);
		zbx_db_insert_prepare(&db_insert_hgset_group, "hgset_group", "hgsetid", "groupid", (char *)NULL);
	}

	if (0 != permissions->values_num)
	{
		zbx_db_insert_prepare(&db_insert_permission, "permission", "ugsetid", "hgsetid", "permission",
				(char *)NULL);
	}

	if (0 != new_hostmacros)
	{
		hostmacroid = zbx_db_get_maxid_num("hostmacro", new_hostmacros);

		zbx_db_insert_prepare(&db_insert_hmacro, "hostmacro", "hostmacroid", "hostid", "macro", "value",
				"description", "type", "automatic", (char *)NULL);
	}

	if (0 != new_interfaces)
	{
		interfaceid = zbx_db_get_maxid_num("interface", new_interfaces);

		zbx_db_insert_prepare(&db_insert_interface, "interface", "interfaceid", "hostid", "type", "main",
				"useip", "ip", "dns", "port", (char *)NULL);

		zbx_db_insert_prepare(&db_insert_idiscovery, "interface_discovery", "interfaceid",
				"parent_interfaceid", (char *)NULL);
	}

	if (0 != new_snmp)
	{
		zbx_db_insert_prepare(&db_insert_snmp, "interface_snmp", "interfaceid", "version", "bulk", "community",
				"securityname", "securitylevel", "authpassphrase", "privpassphrase", "authprotocol",
				"privprotocol", "contextname", (char *)NULL);
	}

	if (0 != new_tags)
	{
		hosttagid = zbx_db_get_maxid_num("host_tag", new_tags);

		zbx_db_insert_prepare(&db_insert_tag, "host_tag", "hosttagid", "hostid", "tag", "value", "automatic",
				(char *)NULL);
	}

	for (i = 0; i < hgsets->values_num; i++)
	{
		zbx_lld_hgset_t	*hgset = hgsets->values[i];

		if (ZBX_LLD_HGSET_OPT_INSERT != hgset->opt)
			continue;

		hgset->hgsetid = hgsetid++;
		zbx_db_insert_add_values(&db_insert_hgset, hgset->hgsetid, hgset->hash_str);

		for (j = 0; j < hgset->hgroupids.values_num; j++)
			zbx_db_insert_add_values(&db_insert_hgset_group, hgset->hgsetid, hgset->hgroupids.values[j]);
	}

	for (i = 0; i < permissions->values_num; i++)
	{
		zbx_lld_permission_t	*permission = &permissions->values[i];

		zbx_db_insert_add_values(&db_insert_permission, permission->ugsetid, permission->hgset->hgsetid,
				permission->permission);
	}

	for (i = 0; i < hosts->values_num; i++)
	{
		host = hosts->values[i];

		if (0 == (host->flags & ZBX_FLAG_LLD_HOST_DISCOVERED))
			continue;

		if (0 == host->hostid)
		{
			host->hostid = hostid++;

			zbx_db_insert_add_values(&db_insert, host->hostid, host->host, host->name, proxyid,
					proxy_groupid, (int)ipmi_authtype, (int)ipmi_privilege, ipmi_username,
					ipmi_password, (int)host->status, (int)ZBX_FLAG_DISCOVERY_CREATED,
					(int)tls_connect, (int)tls_accept, tls_issuer, tls_subject, tls_psk_identity,
					tls_psk, (int)host->custom_interfaces, (int)monitored_by);

			zbx_audit_host_create_entry(ZBX_AUDIT_LLD_CONTEXT, ZBX_AUDIT_ACTION_ADD, host->hostid,
					host->host);

			zbx_db_insert_add_values(&db_insert_hdiscovery, host->hostid, parent_hostid, host_proto);
			zbx_db_insert_add_values(&db_insert_host_rtdata, host->hostid, ZBX_INTERFACE_AVAILABLE_UNKNOWN);

			if (HOST_INVENTORY_DISABLED != host->inventory_mode)
			{
				zbx_db_insert_add_values(&db_insert_hinventory, host->hostid,
						(int)host->inventory_mode);
			}

			zbx_audit_host_update_json_add_details(ZBX_AUDIT_LLD_CONTEXT, host->hostid, host->host,
					monitored_by, proxyid, proxy_groupid, (int)ipmi_authtype, (int)ipmi_privilege,
					ipmi_username, ipmi_password, (int)host->status,
					(int)ZBX_FLAG_DISCOVERY_CREATED, (int)tls_connect, (int)tls_accept, tls_issuer,
					tls_subject, tls_psk_identity, tls_psk, host->custom_interfaces,
					(int)host->inventory_mode);
		}
		else
		{
			if (0 != (host->flags & ZBX_FLAG_LLD_HOST_UPDATE))
			{
				const char	*d = "";

				zbx_strcpy_alloc(&sql1, &sql1_alloc, &sql1_offset, "update hosts set ");

				if (0 != (host->flags & ZBX_FLAG_LLD_HOST_UPDATE_HOST))
				{
					value_esc = zbx_db_dyn_escape_string(host->host);

					zbx_snprintf_alloc(&sql1, &sql1_alloc, &sql1_offset, "host='%s'", value_esc);
					d = ",";

					zbx_audit_host_update_json_update_host(ZBX_AUDIT_LLD_CONTEXT, host->hostid,
							host->host_orig, value_esc);

					zbx_free(value_esc);
				}
				if (0 != (host->flags & ZBX_FLAG_LLD_HOST_UPDATE_NAME))
				{
					value_esc = zbx_db_dyn_escape_string(host->name);

					zbx_snprintf_alloc(&sql1, &sql1_alloc, &sql1_offset,
							"%sname='%s'", d, value_esc);
					d = ",";

					zbx_audit_host_update_json_update_name(ZBX_AUDIT_LLD_CONTEXT, host->hostid,
							host->name_orig, value_esc);

					zbx_free(value_esc);
				}
				if (0 != (host->flags & ZBX_FLAG_LLD_HOST_UPDATE_MONITORED_BY))
				{
					zbx_snprintf_alloc(&sql1, &sql1_alloc, &sql1_offset,
							"%smonitored_by=%d", d, (int)monitored_by);
					d = ",";

					zbx_audit_host_update_json_update_monitored_by(ZBX_AUDIT_LLD_CONTEXT,
							host->hostid, (int)host->monitored_by_orig, (int)monitored_by);
				}
				if (0 != (host->flags & ZBX_FLAG_LLD_HOST_UPDATE_PROXY))
				{
					zbx_snprintf_alloc(&sql1, &sql1_alloc, &sql1_offset,
							"%sproxyid=%s", d, zbx_db_sql_id_ins(proxyid));
					d = ",";

					zbx_audit_host_update_json_update_proxyid(ZBX_AUDIT_LLD_CONTEXT, host->hostid,
							host->proxyid_orig, proxyid);
				}
				if (0 != (host->flags & ZBX_FLAG_LLD_HOST_UPDATE_PROXY_GROUP))
				{
					zbx_snprintf_alloc(&sql1, &sql1_alloc, &sql1_offset,
							"%sproxy_groupid=%s", d, zbx_db_sql_id_ins(proxy_groupid));
					d = ",";

					zbx_audit_host_update_json_update_proxy_groupid(ZBX_AUDIT_LLD_CONTEXT,
							host->hostid, host->proxy_groupid_orig, proxy_groupid);
				}
				if (0 != (host->flags & ZBX_FLAG_LLD_HOST_UPDATE_IPMI_AUTH))
				{
					zbx_snprintf_alloc(&sql1, &sql1_alloc, &sql1_offset,
							"%sipmi_authtype=%d", d, (int)ipmi_authtype);
					d = ",";

					zbx_audit_host_update_json_update_ipmi_authtype(ZBX_AUDIT_LLD_CONTEXT,
							host->hostid, (int)host->ipmi_authtype_orig,
							(int)ipmi_authtype);
				}
				if (0 != (host->flags & ZBX_FLAG_LLD_HOST_UPDATE_IPMI_PRIV))
				{
					zbx_snprintf_alloc(&sql1, &sql1_alloc, &sql1_offset,
							"%sipmi_privilege=%d", d, (int)ipmi_privilege);
					d = ",";

					zbx_audit_host_update_json_update_ipmi_privilege(ZBX_AUDIT_LLD_CONTEXT,
							host->hostid, host->ipmi_privilege_orig, (int)ipmi_privilege);
				}
				if (0 != (host->flags & ZBX_FLAG_LLD_HOST_UPDATE_IPMI_USER))
				{
					value_esc = zbx_db_dyn_escape_string(ipmi_username);

					zbx_snprintf_alloc(&sql1, &sql1_alloc, &sql1_offset,
							"%sipmi_username='%s'", d, value_esc);
					d = ",";

					zbx_audit_host_update_json_update_ipmi_username(ZBX_AUDIT_LLD_CONTEXT,
							host->hostid, host->ipmi_username_orig, value_esc);

					zbx_free(value_esc);
				}
				if (0 != (host->flags & ZBX_FLAG_LLD_HOST_UPDATE_IPMI_PASS))
				{
					value_esc = zbx_db_dyn_escape_string(ipmi_password);

					zbx_snprintf_alloc(&sql1, &sql1_alloc, &sql1_offset,
							"%sipmi_password='%s'", d, value_esc);
					d = ",";

					zbx_audit_host_update_json_update_ipmi_password(ZBX_AUDIT_LLD_CONTEXT,
							host->hostid, host->ipmi_password_orig, value_esc);

					zbx_free(value_esc);
				}
				if (0 != (host->flags & ZBX_FLAG_LLD_HOST_UPDATE_TLS_CONNECT))
				{
					zbx_snprintf_alloc(&sql1, &sql1_alloc, &sql1_offset,
							"%stls_connect=%d", d, tls_connect);
					d = ",";

					zbx_audit_host_update_json_update_tls_connect(ZBX_AUDIT_LLD_CONTEXT,
							host->hostid, host->tls_connect_orig, (int)tls_connect);
				}
				if (0 != (host->flags & ZBX_FLAG_LLD_HOST_UPDATE_TLS_ACCEPT))
				{
					zbx_snprintf_alloc(&sql1, &sql1_alloc, &sql1_offset,
							"%stls_accept=%d", d, tls_accept);
					d = ",";

					zbx_audit_host_update_json_update_tls_accept(ZBX_AUDIT_LLD_CONTEXT,
							host->hostid, host->tls_accept_orig, (int)tls_accept);
				}
				if (0 != (host->flags & ZBX_FLAG_LLD_HOST_UPDATE_TLS_ISSUER))
				{
					value_esc = zbx_db_dyn_escape_string(tls_issuer);

					zbx_snprintf_alloc(&sql1, &sql1_alloc, &sql1_offset,
							"%stls_issuer='%s'", d, value_esc);
					d = ",";

					zbx_audit_host_update_json_update_tls_issuer(ZBX_AUDIT_LLD_CONTEXT,
							host->hostid, host->tls_issuer_orig, value_esc);

					zbx_free(value_esc);
				}
				if (0 != (host->flags & ZBX_FLAG_LLD_HOST_UPDATE_TLS_SUBJECT))
				{
					value_esc = zbx_db_dyn_escape_string(tls_subject);

					zbx_snprintf_alloc(&sql1, &sql1_alloc, &sql1_offset,
							"%stls_subject='%s'", d, value_esc);
					d = ",";

					zbx_audit_host_update_json_update_tls_subject(ZBX_AUDIT_LLD_CONTEXT,
							host->hostid, host->tls_subject_orig, value_esc);

					zbx_free(value_esc);
				}
				if (0 != (host->flags & ZBX_FLAG_LLD_HOST_UPDATE_TLS_PSK_IDENTITY))
				{
					value_esc = zbx_db_dyn_escape_string(tls_psk_identity);

					zbx_snprintf_alloc(&sql1, &sql1_alloc, &sql1_offset,
							"%stls_psk_identity='%s'", d, value_esc);
					d = ",";
					zbx_free(value_esc);

					zbx_audit_host_update_json_update_tls_psk_identity(ZBX_AUDIT_LLD_CONTEXT,
							host->hostid, (0 == strcmp("", host->tls_psk_identity_orig) ?
							"" : ZBX_MACRO_SECRET_MASK),
							(0 == strcmp("", tls_psk_identity) ?
							"" : ZBX_MACRO_SECRET_MASK));
				}
				if (0 != (host->flags & ZBX_FLAG_LLD_HOST_UPDATE_TLS_PSK))
				{
					value_esc = zbx_db_dyn_escape_string(tls_psk);

					zbx_snprintf_alloc(&sql1, &sql1_alloc, &sql1_offset,
							"%stls_psk='%s'", d, value_esc);
					d = ",";
					zbx_free(value_esc);

					zbx_audit_host_update_json_update_tls_psk(ZBX_AUDIT_LLD_CONTEXT, host->hostid,
							(0 == strcmp("", host->tls_psk_orig) ?
							"" : ZBX_MACRO_SECRET_MASK),
							(0 == strcmp("", tls_psk) ? "" : ZBX_MACRO_SECRET_MASK));
				}
				if (0 != (host->flags & ZBX_FLAG_LLD_HOST_UPDATE_CUSTOM_INTERFACES))
				{
					zbx_snprintf_alloc(&sql1, &sql1_alloc, &sql1_offset,
							"%scustom_interfaces=%d", d, (int)host->custom_interfaces);

					zbx_audit_host_update_json_update_custom_interfaces(ZBX_AUDIT_LLD_CONTEXT,
							host->hostid, host->custom_interfaces_orig,
							(int)host->custom_interfaces);
				}

				zbx_snprintf_alloc(&sql1, &sql1_alloc, &sql1_offset, " where hostid=" ZBX_FS_UI64 ";\n",
						host->hostid);
			}

			if (host->inventory_mode_orig != host->inventory_mode &&
					HOST_INVENTORY_DISABLED == host->inventory_mode_orig)
			{
				zbx_db_insert_add_values(&db_insert_hinventory, host->hostid,
						(int)host->inventory_mode);
			}

			if (0 != (host->flags & ZBX_FLAG_LLD_HOST_UPDATE_HOST))
			{
				value_esc = zbx_db_dyn_escape_string(host_proto);

				zbx_snprintf_alloc(&sql1, &sql1_alloc, &sql1_offset,
						"update host_discovery"
						" set host='%s'"
						" where hostid=" ZBX_FS_UI64 ";\n",
						value_esc, host->hostid);

				zbx_free(value_esc);
			}
		}

		if (ZBX_LLD_HOST_HGSET_ACTION_ADD == host->hgset_action)
		{
			zbx_db_insert_add_values(&db_insert_host_hgset, host->hostid, host->hgset->hgsetid);
		}
		else if (ZBX_LLD_HOST_HGSET_ACTION_UPDATE == host->hgset_action)
		{
			zbx_snprintf_alloc(&sql1, &sql1_alloc, &sql1_offset,
					"update host_hgset"
					" set hgsetid=" ZBX_FS_UI64
					" where hostid=" ZBX_FS_UI64 ";\n",
					host->hgset->hgsetid, host->hostid);
		}

		for (j = 0; j < host->interfaces.values_num; j++)
		{
			interface = (zbx_lld_interface_t *)host->interfaces.values[j];

			if (0 == interface->interfaceid)
			{
				interface->interfaceid = interfaceid++;

				zbx_db_insert_add_values(&db_insert_interface, interface->interfaceid, host->hostid,
						(int)interface->type, (int)interface->main, (int)interface->useip,
						interface->ip, interface->dns, interface->port);

				zbx_audit_host_update_json_add_interfaces(ZBX_AUDIT_LLD_CONTEXT, host->hostid,
						interface->interfaceid, interface->main, interface->type,
						interface->useip, interface->ip, interface->dns, atoi(interface->port));

				zbx_db_insert_add_values(&db_insert_idiscovery, interface->interfaceid,
						interface->parent_interfaceid);
			}
			else if (0 != (interface->flags & ZBX_FLAG_LLD_INTERFACE_UPDATE))
			{
				const char	*d = "";

				zbx_strcpy_alloc(&sql1, &sql1_alloc, &sql1_offset, "update interface set ");
				if (0 != (interface->flags & ZBX_FLAG_LLD_INTERFACE_UPDATE_TYPE))
				{
					zbx_snprintf_alloc(&sql1, &sql1_alloc, &sql1_offset, "type=%d",
							(int)interface->type);
					d = ",";
					zbx_audit_host_update_json_update_interface_type(ZBX_AUDIT_LLD_CONTEXT,
							host->hostid, interface->interfaceid, interface->type_orig,
							interface->type);
				}
				if (0 != (interface->flags & ZBX_FLAG_LLD_INTERFACE_UPDATE_MAIN))
				{
					zbx_snprintf_alloc(&sql1, &sql1_alloc, &sql1_offset, "%smain=%d",
							d, (int)interface->main);
					d = ",";
					zbx_audit_host_update_json_update_interface_main(ZBX_AUDIT_LLD_CONTEXT,
							host->hostid, interface->interfaceid, interface->main_orig,
							interface->main);
				}
				if (0 != (interface->flags & ZBX_FLAG_LLD_INTERFACE_UPDATE_USEIP))
				{
					zbx_snprintf_alloc(&sql1, &sql1_alloc, &sql1_offset, "%suseip=%d",
							d, (int)interface->useip);
					d = ",";
					zbx_audit_host_update_json_update_interface_useip(ZBX_AUDIT_LLD_CONTEXT,
							host->hostid, interface->interfaceid,
							(uint64_t)interface->useip_orig, interface->useip);
				}
				if (0 != (interface->flags & ZBX_FLAG_LLD_INTERFACE_UPDATE_IP))
				{
					value_esc = zbx_db_dyn_escape_string(interface->ip);
					zbx_snprintf_alloc(&sql1, &sql1_alloc, &sql1_offset, "%sip='%s'", d, value_esc);
					zbx_free(value_esc);
					d = ",";
					zbx_audit_host_update_json_update_interface_ip(ZBX_AUDIT_LLD_CONTEXT,
							host->hostid, interface->interfaceid, interface->ip_orig,
							interface->ip);
				}
				if (0 != (interface->flags & ZBX_FLAG_LLD_INTERFACE_UPDATE_DNS))
				{
					value_esc = zbx_db_dyn_escape_string(interface->dns);
					zbx_snprintf_alloc(&sql1, &sql1_alloc, &sql1_offset, "%sdns='%s'", d,
							value_esc);
					zbx_free(value_esc);
					d = ",";
					zbx_audit_host_update_json_update_interface_dns(ZBX_AUDIT_LLD_CONTEXT,
							host->hostid, interface->interfaceid, interface->dns_orig,
							interface->dns);
				}
				if (0 != (interface->flags & ZBX_FLAG_LLD_INTERFACE_UPDATE_PORT))
				{
					value_esc = zbx_db_dyn_escape_string(interface->port);
					zbx_snprintf_alloc(&sql1, &sql1_alloc, &sql1_offset, "%sport='%s'",
							d, value_esc);
					zbx_audit_host_update_json_update_interface_port(ZBX_AUDIT_LLD_CONTEXT,
							host->hostid, interface->interfaceid,
							atoi(interface->port_orig), atoi(interface->port));
					zbx_free(value_esc);
				}
				zbx_snprintf_alloc(&sql1, &sql1_alloc, &sql1_offset,
						" where interfaceid=" ZBX_FS_UI64 ";\n", interface->interfaceid);
			}

			if (0 != (interface->flags & ZBX_FLAG_LLD_INTERFACE_SNMP_DATA_EXISTS))
			{
				if (0 != (interface->data.snmp->flags & ZBX_FLAG_LLD_INTERFACE_SNMP_CREATE))
				{
					zbx_db_insert_add_values(&db_insert_snmp, interface->interfaceid,
							(int)interface->data.snmp->version,
							(int)interface->data.snmp->bulk,
							interface->data.snmp->community,
							interface->data.snmp->securityname,
							(int)interface->data.snmp->securitylevel,
							interface->data.snmp->authpassphrase,
							interface->data.snmp->privpassphrase,
							(int)interface->data.snmp->authprotocol,
							(int)interface->data.snmp->privprotocol,
							interface->data.snmp->contextname);
					zbx_audit_host_update_json_add_snmp_interface(ZBX_AUDIT_LLD_CONTEXT,
							host->hostid, interface->data.snmp->version,
							interface->data.snmp->bulk,
							interface->data.snmp->community,
							interface->data.snmp->securityname,
							interface->data.snmp->securitylevel,
							interface->data.snmp->authpassphrase,
							interface->data.snmp->privpassphrase,
							interface->data.snmp->authprotocol,
							interface->data.snmp->privprotocol,
							interface->data.snmp->contextname,
							interface->interfaceid);
				}
				else if (0 != (interface->data.snmp->flags & ZBX_FLAG_LLD_INTERFACE_SNMP_UPDATE))
				{
					lld_interface_snmp_prepare_sql(host->hostid, interface->interfaceid,
							interface->data.snmp, &sql1, &sql1_alloc, &sql1_offset);
				}
			}
		}

		for (j = 0; j < host->new_groupids.values_num; j++)
		{
			zbx_db_insert_add_values(&db_insert_hgroups, hostgroupid, host->hostid,
					host->new_groupids.values[j]);
			zbx_audit_hostgroup_update_json_add_group(ZBX_AUDIT_LLD_CONTEXT, host->hostid, hostgroupid,
					host->new_groupids.values[j]);
			hostgroupid++;
		}

		for (j = 0; j < host->new_hostmacros.values_num; j++)
		{
			hostmacro = host->new_hostmacros.values[j];

			if (0 == hostmacro->hostmacroid)
			{
				zbx_db_insert_add_values(&db_insert_hmacro, hostmacroid, host->hostid,
						hostmacro->macro, hostmacro->value, hostmacro->description,
						(int)hostmacro->type, (int)hostmacro->automatic);
				zbx_audit_host_update_json_add_hostmacro(ZBX_AUDIT_LLD_CONTEXT, host->hostid,
						hostmacroid, hostmacro->macro, (ZBX_MACRO_VALUE_SECRET ==
						(int)hostmacro->type) ? ZBX_MACRO_SECRET_MASK : hostmacro->value,
						hostmacro->description, (int)hostmacro->type,
						(int)hostmacro->automatic);
				hostmacroid++;
			}
			else if (0 != (hostmacro->flags & ZBX_FLAG_LLD_HMACRO_UPDATE))
			{
				const char	*d = "";

				zbx_strcpy_alloc(&sql1, &sql1_alloc, &sql1_offset, "update hostmacro set ");

				zbx_audit_host_update_json_update_hostmacro_create_entry(ZBX_AUDIT_LLD_CONTEXT,
						host->hostid, hostmacro->hostmacroid);

				if (0 != (hostmacro->flags & ZBX_FLAG_LLD_HMACRO_UPDATE_VALUE))
				{
					value_esc = zbx_db_dyn_escape_string(hostmacro->value);
					zbx_snprintf_alloc(&sql1, &sql1_alloc, &sql1_offset, "value='%s'", value_esc);
					zbx_free(value_esc);
					d = ",";

					zbx_audit_host_update_json_update_hostmacro_value(
							ZBX_AUDIT_LLD_CONTEXT, host->hostid, hostmacro->hostmacroid,
							((0 != (hostmacro->flags & ZBX_FLAG_LLD_HMACRO_UPDATE_TYPE) &&
							ZBX_MACRO_VALUE_SECRET == (int)hostmacro->type_orig) ||
							(0 == (hostmacro->flags & ZBX_FLAG_LLD_HMACRO_UPDATE_TYPE) &&
							ZBX_MACRO_VALUE_SECRET == (int)hostmacro->type)) ?
							ZBX_MACRO_SECRET_MASK : hostmacro->value_orig,
							(ZBX_MACRO_VALUE_SECRET == (int)hostmacro->type) ?
							ZBX_MACRO_SECRET_MASK : hostmacro->value);
				}
				if (0 != (hostmacro->flags & ZBX_FLAG_LLD_HMACRO_UPDATE_DESCRIPTION))
				{
					value_esc = zbx_db_dyn_escape_string(hostmacro->description);
					zbx_snprintf_alloc(&sql1, &sql1_alloc, &sql1_offset, "%sdescription='%s'",
							d, value_esc);
					zbx_free(value_esc);
					d = ",";

					zbx_audit_host_update_json_update_hostmacro_description(ZBX_AUDIT_LLD_CONTEXT,
							host->hostid, hostmacro->hostmacroid,
							hostmacro->description_orig, hostmacro->description);
				}
				if (0 != (hostmacro->flags & ZBX_FLAG_LLD_HMACRO_UPDATE_TYPE))
				{
					zbx_snprintf_alloc(&sql1, &sql1_alloc, &sql1_offset, "%stype=%d",
							d, hostmacro->type);

					zbx_audit_host_update_json_update_hostmacro_type(ZBX_AUDIT_LLD_CONTEXT,
							host->hostid, hostmacro->hostmacroid,
							hostmacro->type_orig, hostmacro->type);
				}
				zbx_snprintf_alloc(&sql1, &sql1_alloc, &sql1_offset,
						" where hostmacroid=" ZBX_FS_UI64 ";\n", hostmacro->hostmacroid);
			}
		}

		for (j = 0; j < host->tags.values_num; j++)
		{
			zbx_db_tag_t	*tag = host->tags.values[j];

			if (0 == tag->tagid)
			{
				zbx_db_insert_add_values(&db_insert_tag, hosttagid, host->hostid, tag->tag, tag->value,
						tag->automatic);
				zbx_audit_host_update_json_add_tag(ZBX_AUDIT_LLD_CONTEXT, host->hostid, hosttagid,
						tag->tag, tag->value, tag->automatic);
				hosttagid++;
			}
			else if (0 != (tag->flags & ZBX_FLAG_DB_TAG_UPDATE))
			{
				char	delim = ' ';

				zbx_strcpy_alloc(&sql1, &sql1_alloc, &sql1_offset, "update host_tag set");

				zbx_audit_host_update_json_update_tag_create_entry(ZBX_AUDIT_LLD_CONTEXT, host->hostid,
						tag->tagid);

				if (0 != (tag->flags & ZBX_FLAG_DB_TAG_UPDATE_TAG))
				{
					value_esc = zbx_db_dyn_escape_string(tag->tag);
					zbx_snprintf_alloc(&sql1, &sql1_alloc, &sql1_offset, "%ctag='%s'", delim,
							value_esc);
					delim = ',';

					zbx_audit_host_update_json_update_tag_tag(ZBX_AUDIT_LLD_CONTEXT, host->hostid,
							tag->tagid, tag->tag_orig, value_esc);
					zbx_free(value_esc);
				}

				if (0 != (tag->flags & ZBX_FLAG_DB_TAG_UPDATE_VALUE))
				{
					value_esc = zbx_db_dyn_escape_string(tag->value);
					zbx_snprintf_alloc(&sql1, &sql1_alloc, &sql1_offset, "%cvalue='%s'", delim,
							value_esc);
					delim = ',';

					zbx_audit_host_update_json_update_tag_value(ZBX_AUDIT_LLD_CONTEXT, host->hostid,
							tag->tagid, tag->value_orig, value_esc);
					zbx_free(value_esc);
				}

				if (0 != (tag->flags & ZBX_FLAG_DB_TAG_UPDATE_AUTOMATIC))
				{
					zbx_snprintf_alloc(&sql1, &sql1_alloc, &sql1_offset, "%cautomatic=%d", delim,
							tag->automatic);

					zbx_audit_host_update_json_update_tag_type(ZBX_AUDIT_LLD_CONTEXT, host->hostid,
							tag->tagid, tag->automatic_orig, tag->automatic);
				}

				zbx_snprintf_alloc(&sql1, &sql1_alloc, &sql1_offset,
						" where hosttagid=" ZBX_FS_UI64 ";\n", tag->tagid);
			}
		}
	}

	if (0 != new_hgsets)
	{
		zbx_db_insert_execute(&db_insert_hgset);
		zbx_db_insert_clean(&db_insert_hgset);

		zbx_db_insert_execute(&db_insert_hgset_group);
		zbx_db_insert_clean(&db_insert_hgset_group);
	}

	if (0 != permissions->values_num)
	{
		zbx_db_insert_execute(&db_insert_permission);
		zbx_db_insert_clean(&db_insert_permission);
	}

	if (0 != new_hosts)
	{
		zbx_db_insert_execute(&db_insert);
		zbx_db_insert_clean(&db_insert);

		zbx_db_insert_execute(&db_insert_hdiscovery);
		zbx_db_insert_clean(&db_insert_hdiscovery);

		zbx_db_insert_execute(&db_insert_host_rtdata);
		zbx_db_insert_clean(&db_insert_host_rtdata);
	}

	if (0 != new_host_hgsets)
	{
		zbx_db_insert_execute(&db_insert_host_hgset);
		zbx_db_insert_clean(&db_insert_host_hgset);
	}

	if (0 != new_host_inventories)
	{
		zbx_db_insert_execute(&db_insert_hinventory);
		zbx_db_insert_clean(&db_insert_hinventory);
	}

	if (0 != new_hostgroups)
	{
		zbx_db_insert_execute(&db_insert_hgroups);
		zbx_db_insert_clean(&db_insert_hgroups);
	}

	if (0 != new_hostmacros)
	{
		zbx_db_insert_execute(&db_insert_hmacro);
		zbx_db_insert_clean(&db_insert_hmacro);
	}

	if (0 != new_interfaces)
	{
		zbx_db_insert_execute(&db_insert_interface);
		zbx_db_insert_clean(&db_insert_interface);

		zbx_db_insert_execute(&db_insert_idiscovery);
		zbx_db_insert_clean(&db_insert_idiscovery);
	}

	if (0 != new_snmp)
	{
		zbx_db_insert_execute(&db_insert_snmp);
		zbx_db_insert_clean(&db_insert_snmp);
	}

	if (0 != new_tags)
	{
		zbx_db_insert_execute(&db_insert_tag);
		zbx_db_insert_clean(&db_insert_tag);
	}

	if (NULL != sql1)
	{
		zbx_db_end_multiple_update(&sql1, &sql1_alloc, &sql1_offset);

		/* in ORACLE always present begin..end; */
		if (16 < sql1_offset)
			zbx_db_execute("%s", sql1);

		zbx_free(sql1);
	}

	if (0 != del_hostgroupids->values_num || 0 != del_hostmacroids.values_num ||
			0 != upd_auto_host_inventory_hostids.values_num ||
			0 != upd_manual_host_inventory_hostids.values_num ||
			0 != del_host_inventory_hostids.values_num ||
			0 != del_interfaceids.values_num || 0 != del_snmp_ids.values_num ||
			0 != del_tagids.values_num || 0 != del_hgsetids->values_num)
	{
		zbx_db_begin_multiple_update(&sql2, &sql2_alloc, &sql2_offset);

		if (0 != del_hgsetids->values_num)
		{
			zbx_strcpy_alloc(&sql2, &sql2_alloc, &sql2_offset, "delete from hgset where");
			zbx_db_add_condition_alloc(&sql2, &sql2_alloc, &sql2_offset, "hgsetid",
					del_hgsetids->values, del_hgsetids->values_num);
			zbx_strcpy_alloc(&sql2, &sql2_alloc, &sql2_offset, ";\n");
		}

		if (0 != del_hostgroupids->values_num)
		{
			zbx_strcpy_alloc(&sql2, &sql2_alloc, &sql2_offset, "delete from hosts_groups where");
			zbx_db_add_condition_alloc(&sql2, &sql2_alloc, &sql2_offset, "hostgroupid",
					del_hostgroupids->values, del_hostgroupids->values_num);
			zbx_strcpy_alloc(&sql2, &sql2_alloc, &sql2_offset, ";\n");
		}

		if (0 != del_hostmacroids.values_num)
		{
			zbx_vector_uint64_sort(&del_hostmacroids, ZBX_DEFAULT_UINT64_COMPARE_FUNC);
			zbx_strcpy_alloc(&sql2, &sql2_alloc, &sql2_offset, "delete from hostmacro where");
			zbx_db_add_condition_alloc(&sql2, &sql2_alloc, &sql2_offset, "hostmacroid",
					del_hostmacroids.values, del_hostmacroids.values_num);
			zbx_strcpy_alloc(&sql2, &sql2_alloc, &sql2_offset, ";\n");
		}

		if (0 != upd_manual_host_inventory_hostids.values_num)
		{
			zbx_snprintf_alloc(&sql2, &sql2_alloc, &sql2_offset,
				"update host_inventory set inventory_mode=%d where", HOST_INVENTORY_MANUAL);
			zbx_db_add_condition_alloc(&sql2, &sql2_alloc, &sql2_offset, "hostid",
					upd_manual_host_inventory_hostids.values,
					upd_manual_host_inventory_hostids.values_num);
			zbx_strcpy_alloc(&sql2, &sql2_alloc, &sql2_offset, ";\n");
		}

		if (0 != upd_auto_host_inventory_hostids.values_num)
		{
			zbx_snprintf_alloc(&sql2, &sql2_alloc, &sql2_offset,
				"update host_inventory set inventory_mode=%d where", HOST_INVENTORY_AUTOMATIC);
			zbx_db_add_condition_alloc(&sql2, &sql2_alloc, &sql2_offset, "hostid",
					upd_auto_host_inventory_hostids.values,
					upd_auto_host_inventory_hostids.values_num);
			zbx_strcpy_alloc(&sql2, &sql2_alloc, &sql2_offset, ";\n");
		}

		if (0 != del_host_inventory_hostids.values_num)
		{
			zbx_strcpy_alloc(&sql2, &sql2_alloc, &sql2_offset, "delete from host_inventory where");
			zbx_db_add_condition_alloc(&sql2, &sql2_alloc, &sql2_offset, "hostid",
					del_host_inventory_hostids.values, del_host_inventory_hostids.values_num);
			zbx_strcpy_alloc(&sql2, &sql2_alloc, &sql2_offset, ";\n");
		}

		if (0 != del_snmp_ids.values_num)
		{
			zbx_strcpy_alloc(&sql2, &sql2_alloc, &sql2_offset, "delete from interface_snmp where");
			zbx_db_add_condition_alloc(&sql2, &sql2_alloc, &sql2_offset, "interfaceid",
					del_snmp_ids.values, del_snmp_ids.values_num);
			zbx_strcpy_alloc(&sql2, &sql2_alloc, &sql2_offset, ";\n");
		}

		if (0 != del_interfaceids.values_num)
		{
			zbx_strcpy_alloc(&sql2, &sql2_alloc, &sql2_offset, "delete from interface where");
			zbx_db_add_condition_alloc(&sql2, &sql2_alloc, &sql2_offset, "interfaceid",
					del_interfaceids.values, del_interfaceids.values_num);
			zbx_strcpy_alloc(&sql2, &sql2_alloc, &sql2_offset, ";\n");
		}

		if (0 != del_tagids.values_num)
		{
			zbx_strcpy_alloc(&sql2, &sql2_alloc, &sql2_offset, "delete from host_tag where");
			zbx_db_add_condition_alloc(&sql2, &sql2_alloc, &sql2_offset, "hosttagid", del_tagids.values,
					del_tagids.values_num);
			zbx_strcpy_alloc(&sql2, &sql2_alloc, &sql2_offset, ";\n");
		}

		zbx_db_end_multiple_update(&sql2, &sql2_alloc, &sql2_offset);
		zbx_db_execute("%s", sql2);
		zbx_free(sql2);
	}

	zbx_db_commit();
out:
	zbx_vector_uint64_destroy(&used_hgsetids);
	zbx_vector_uint64_destroy(&del_tagids);
	zbx_vector_uint64_destroy(&del_snmp_ids);
	zbx_vector_uint64_destroy(&del_interfaceids);
	zbx_vector_uint64_destroy(&del_hostmacroids);
	zbx_vector_uint64_destroy(&del_host_inventory_hostids);
	zbx_vector_uint64_destroy(&upd_auto_host_inventory_hostids);
	zbx_vector_uint64_destroy(&upd_manual_host_inventory_hostids);

	zabbix_log(LOG_LEVEL_DEBUG, "End of %s()", __func__);
}

static void	lld_templates_link(const zbx_vector_lld_host_ptr_t *hosts, char **error)
{
	int		i;
	zbx_lld_host_t	*host;
	char		*err = NULL;

	zabbix_log(LOG_LEVEL_DEBUG, "In %s()", __func__);

	zbx_db_begin();

	for (i = 0; i < hosts->values_num; i++)
	{
		host = hosts->values[i];

		if (0 == (host->flags & ZBX_FLAG_LLD_HOST_DISCOVERED))
			continue;

		if (0 != host->del_templateids.values_num)
		{
			if (SUCCEED != zbx_db_delete_template_elements(host->hostid, host->host,
					&host->del_templateids, ZBX_AUDIT_LLD_CONTEXT, &err))
			{
				*error = zbx_strdcatf(*error, "Cannot unlink template: %s.\n", err);
				zbx_free(err);
			}
		}

		if (0 != host->lnk_templateids.values_num)
		{
			if (SUCCEED != zbx_db_copy_template_elements(host->hostid, &host->lnk_templateids,
					ZBX_TEMPLATE_LINK_LLD, ZBX_AUDIT_LLD_CONTEXT, &err))
			{
				*error = zbx_strdcatf(*error, "Cannot link template(s) %s.\n", err);
				zbx_free(err);
			}
		}
	}

	zbx_db_commit();

	zabbix_log(LOG_LEVEL_DEBUG, "End of %s()", __func__);
}

static int	lld_host_disable_validate(zbx_uint64_t hostid)
{
	int		ret;
	char		*sql;
	zbx_db_result_t	result;

	sql = zbx_dsprintf(NULL, "select null from hosts where status=%d and hostid=" ZBX_FS_UI64,
			HOST_STATUS_MONITORED, hostid);
	result = zbx_db_select_n(sql, 1);
	zbx_free(sql);

	if (NULL != zbx_db_fetch(result))
		ret = SUCCEED;
	else
		ret = FAIL;

	zbx_db_free_result(result);

	return ret;
}

static int	lld_host_enable_validate(zbx_uint64_t hostid)
{
	int		ret;
	char		*sql;
	zbx_db_result_t	result;

	sql = zbx_dsprintf(NULL, "select null"
			" from hosts h"
			" join host_discovery d on h.hostid=d.hostid"
			" where h.status=%d"
				" and d.disable_source=%d"
				" and h.hostid=" ZBX_FS_UI64,
				HOST_STATUS_NOT_MONITORED, ZBX_DISABLE_SOURCE_LLD_LOST, hostid);

	result = zbx_db_select_n(sql, 1);
	zbx_free(sql);

	if (NULL != zbx_db_fetch(result))
		ret = SUCCEED;
	else
		ret = FAIL;

	zbx_db_free_result(result);

	return ret;
}

static int	lld_host_delete_validate(zbx_uint64_t hostid)
{
	int		ret;
	char		*sql;
	zbx_db_result_t	result;

	sql = zbx_dsprintf(NULL, "select null"
			" from hosts h"
			" join host_discovery d on h.hostid=d.hostid"
			" where h.hostid=" ZBX_FS_UI64
				" and (h.status=%d or d.disable_source=%d)",
				hostid, HOST_STATUS_MONITORED, ZBX_DISABLE_SOURCE_LLD_LOST);

	result = zbx_db_select_n(sql, 1);
	zbx_free(sql);

	if (NULL != zbx_db_fetch(result))
		ret = SUCCEED;
	else
		ret = FAIL;

	zbx_db_free_result(result);

	return ret;
}

/******************************************************************************
 *                                                                            *
 * Purpose: updates host_discovery fields; removes or disables lost resources *
 *                                                                            *
 ******************************************************************************/
static void	lld_hosts_remove(const zbx_vector_lld_host_ptr_t *hosts, zbx_lld_lifetime_t *lifetime,
		zbx_lld_lifetime_t *enabled_lifetime, int lastcheck)
{
	int			i;
	char			*sql = NULL;
	size_t			sql_alloc = 0, sql_offset = 0;
	const zbx_lld_host_t	*host;
	zbx_vector_uint64_t	del_hostids, lc_hostids, lost_hostids, discovered_hostids, dis_hostids, en_hostids;
	zbx_vector_str_t	del_hosts;
	zbx_hashset_t		ids_names;
	zbx_id_name_pair_t	local_id_name_pair;

	if (0 == hosts->values_num)
		return;

#define	IDS_NAMES_HASHSET_DEF_SIZE	100
	zbx_hashset_create(&ids_names, IDS_NAMES_HASHSET_DEF_SIZE,
			zbx_ids_names_hash_func,
			lld_ids_names_compare_func);
#undef IDS_NAMES_HASHSET_DEF_SIZE

	zbx_vector_uint64_create(&del_hostids);
	zbx_vector_str_create(&del_hosts);
	zbx_vector_uint64_create(&lc_hostids);
	zbx_vector_uint64_create(&lost_hostids);
	zbx_vector_uint64_create(&discovered_hostids);
	zbx_vector_uint64_create(&dis_hostids);
	zbx_vector_uint64_create(&en_hostids);

	zbx_db_begin_multiple_update(&sql, &sql_alloc, &sql_offset);

	zbx_db_begin();

	for (i = 0; i < hosts->values_num; i++)
	{
		host = hosts->values[i];

		if (0 == host->hostid)
			continue;

		if (0 == (host->flags & ZBX_FLAG_LLD_HOST_DISCOVERED))
		{
			int	ts_delete, ts_disable;

			if ((ZBX_LLD_LIFETIME_TYPE_IMMEDIATELY == lifetime->type ||
					(ZBX_LLD_LIFETIME_TYPE_AFTER == lifetime->type && lastcheck > (ts_delete =
					lld_end_of_life(host->lastcheck, lifetime->duration)))) &&
					SUCCEED == lld_host_delete_validate(host->hostid))
			{
				zbx_vector_uint64_append(&del_hostids, host->hostid);
				local_id_name_pair.id = host->hostid;
				local_id_name_pair.name = zbx_strdup(NULL, host->host);
				zbx_hashset_insert(&ids_names, &local_id_name_pair, sizeof(local_id_name_pair));
				continue;
			}

			if (ZBX_LLD_DISCOVERY_STATUS_LOST != host->discovery_status)
				zbx_vector_uint64_append(&lost_hostids, host->hostid);

			if (ZBX_LLD_LIFETIME_TYPE_NEVER == lifetime->type)
				ts_delete = 0;
			else if (ZBX_LLD_LIFETIME_TYPE_IMMEDIATELY == lifetime->type)
				ts_delete = 1;

			if (host->ts_delete != ts_delete)
			{
				zbx_snprintf_alloc(&sql, &sql_alloc, &sql_offset,
						"update host_discovery"
						" set ts_delete=%d"
						" where hostid=" ZBX_FS_UI64 ";\n",
						ts_delete, host->hostid);
			}

			if (ZBX_LLD_LIFETIME_TYPE_NEVER == enabled_lifetime->type)
				ts_disable = 0;
			else if (ZBX_LLD_LIFETIME_TYPE_IMMEDIATELY == enabled_lifetime->type)
				ts_disable = 1;
			else
				ts_disable = lld_end_of_life(host->lastcheck, enabled_lifetime->duration);

			if (host->ts_disable != ts_disable)
			{
				zbx_snprintf_alloc(&sql, &sql_alloc, &sql_offset,
						"update host_discovery"
						" set ts_disable=%d"
						" where hostid=" ZBX_FS_UI64 ";\n",
						ts_disable, host->hostid);
			}

			if ((ZBX_LLD_LIFETIME_TYPE_AFTER == enabled_lifetime->type && lastcheck <= ts_disable) ||
					ZBX_LLD_LIFETIME_TYPE_NEVER == enabled_lifetime->type ||
					HOST_STATUS_NOT_MONITORED == host->status ||
					SUCCEED != zbx_db_lock_hostid(host->hostid) ||
					FAIL == lld_host_disable_validate(host->hostid))
			{
				continue;
			}

			zbx_vector_uint64_append(&dis_hostids, host->hostid);
			zbx_audit_host_create_entry(ZBX_AUDIT_LLD_CONTEXT, ZBX_AUDIT_ACTION_UPDATE, host->hostid,
					host->host);
			zbx_audit_host_update_json_update_host_status(ZBX_AUDIT_LLD_CONTEXT, host->hostid,
					HOST_STATUS_MONITORED, HOST_STATUS_NOT_MONITORED);
		}
		else
		{
			zbx_vector_uint64_append(&lc_hostids, host->hostid);

			if (ZBX_LLD_DISCOVERY_STATUS_NORMAL != host->discovery_status)
				zbx_vector_uint64_append(&discovered_hostids, host->hostid);

			if (HOST_STATUS_MONITORED == host->status ||
					ZBX_DISABLE_SOURCE_LLD_LOST != host->disable_source ||
					SUCCEED != zbx_db_lock_hostid(host->hostid) ||
					SUCCEED != lld_host_enable_validate(host->hostid))
			{
				continue;
			}

			zbx_vector_uint64_append(&en_hostids, host->hostid);
			zbx_audit_host_create_entry(ZBX_AUDIT_LLD_CONTEXT, ZBX_AUDIT_ACTION_UPDATE, host->hostid,
					host->host);
			zbx_audit_host_update_json_update_host_status(ZBX_AUDIT_LLD_CONTEXT, host->hostid,
					HOST_STATUS_NOT_MONITORED, HOST_STATUS_MONITORED);
		}
	}

	if (0 != discovered_hostids.values_num)
	{
		zbx_snprintf_alloc(&sql, &sql_alloc, &sql_offset, "update host_discovery set status=%d where",
				ZBX_LLD_DISCOVERY_STATUS_NORMAL);
		zbx_db_add_condition_alloc(&sql, &sql_alloc, &sql_offset, "hostid",
				discovered_hostids.values, discovered_hostids.values_num);
		zbx_strcpy_alloc(&sql, &sql_alloc, &sql_offset, ";\n");

		zbx_db_execute_overflowed_sql(&sql, &sql_alloc, &sql_offset);
	}

	if (0 != lost_hostids.values_num)
	{
		zbx_snprintf_alloc(&sql, &sql_alloc, &sql_offset, "update host_discovery set status=%d where",
				ZBX_LLD_DISCOVERY_STATUS_LOST);
		zbx_db_add_condition_alloc(&sql, &sql_alloc, &sql_offset, "hostid",
				lost_hostids.values, lost_hostids.values_num);
		zbx_strcpy_alloc(&sql, &sql_alloc, &sql_offset, ";\n");

		zbx_db_execute_overflowed_sql(&sql, &sql_alloc, &sql_offset);
	}

	if (0 != lc_hostids.values_num)
	{
		zbx_snprintf_alloc(&sql, &sql_alloc, &sql_offset, "update host_discovery set lastcheck=%d where",
				lastcheck);
		zbx_db_add_condition_alloc(&sql, &sql_alloc, &sql_offset, "hostid",
				lc_hostids.values, lc_hostids.values_num);
		zbx_strcpy_alloc(&sql, &sql_alloc, &sql_offset, ";\n");

		zbx_db_execute_overflowed_sql(&sql, &sql_alloc, &sql_offset);
	}

	if (0 != en_hostids.values_num)
	{
		zbx_snprintf_alloc(&sql, &sql_alloc, &sql_offset, "update hosts set status=%d where",
				HOST_STATUS_MONITORED);
		zbx_db_add_condition_alloc(&sql, &sql_alloc, &sql_offset, "hostid",
				en_hostids.values, en_hostids.values_num);
		zbx_strcpy_alloc(&sql, &sql_alloc, &sql_offset, ";\n");

		zbx_db_execute_overflowed_sql(&sql, &sql_alloc, &sql_offset);
	}

	if (0 != dis_hostids.values_num)
	{
		zbx_snprintf_alloc(&sql, &sql_alloc, &sql_offset, "update host_discovery set disable_source=%d where",
				ZBX_DISABLE_SOURCE_LLD_LOST);
		zbx_db_add_condition_alloc(&sql, &sql_alloc, &sql_offset, "hostid",
				dis_hostids.values, dis_hostids.values_num);
		zbx_strcpy_alloc(&sql, &sql_alloc, &sql_offset, ";\n");

		zbx_db_execute_overflowed_sql(&sql, &sql_alloc, &sql_offset);

		zbx_snprintf_alloc(&sql, &sql_alloc, &sql_offset, "update hosts set status=%d where",
				HOST_STATUS_NOT_MONITORED);
		zbx_db_add_condition_alloc(&sql, &sql_alloc, &sql_offset, "hostid",
				dis_hostids.values, dis_hostids.values_num);
		zbx_strcpy_alloc(&sql, &sql_alloc, &sql_offset, ";\n");
	}

	if (16 < sql_offset)	/* in ORACLE always present begin..end; */
	{
		zbx_db_end_multiple_update(&sql, &sql_alloc, &sql_offset);

		zbx_db_execute("%s", sql);
	}

	zbx_db_commit();

	zbx_free(sql);

	if (0 != del_hostids.values_num)
	{
		zbx_vector_uint64_sort(&del_hostids, ZBX_DEFAULT_UINT64_COMPARE_FUNC);

		for (i = 0; i < del_hostids.values_num; i++)
		{
			zbx_id_name_pair_t	*found, temp_t;
			temp_t.id = del_hostids.values[i];

			if (NULL != (found = (zbx_id_name_pair_t *)zbx_hashset_search(&ids_names, &temp_t)))
			{
				zbx_vector_str_append(&del_hosts, zbx_strdup(NULL, found->name));
				zbx_free(found->name);
			}
			else
			{
				THIS_SHOULD_NEVER_HAPPEN;
			}
		}

		zbx_db_begin();

		zbx_db_delete_hosts(&del_hostids, &del_hosts, ZBX_AUDIT_LLD_CONTEXT);

		zbx_db_commit();
	}

	zbx_vector_uint64_destroy(&en_hostids);
	zbx_vector_uint64_destroy(&dis_hostids);
	zbx_vector_uint64_destroy(&lost_hostids);
	zbx_vector_uint64_destroy(&discovered_hostids);
	zbx_vector_uint64_destroy(&lc_hostids);
	zbx_vector_uint64_destroy(&del_hostids);
	zbx_vector_str_clear_ext(&del_hosts, zbx_str_free);
	zbx_vector_str_destroy(&del_hosts);
	zbx_hashset_destroy(&ids_names);
}

/******************************************************************************
 *                                                                            *
 * Purpose: updates group_discovery fields; removes lost resources            *
 *                                                                            *
 ******************************************************************************/
static void	lld_groups_remove(const zbx_vector_lld_group_ptr_t *groups, zbx_lld_lifetime_t *lifetime, int lastcheck)
{
	char			*sql = NULL;
	size_t			sql_alloc = 0, sql_offset = 0;
	const zbx_lld_group_t	*group;
	zbx_vector_uint64_t	del_ids, lc_ids, groupids, discovered_ids, lost_ids;
	int			i, j;

	if (0 == groups->values_num)
		return;

	zbx_vector_uint64_create(&del_ids);
	zbx_vector_uint64_create(&lc_ids);
	zbx_vector_uint64_create(&groupids);
	zbx_vector_uint64_create(&discovered_ids);
	zbx_vector_uint64_create(&lost_ids);

	zbx_db_begin();

	zbx_db_begin_multiple_update(&sql, &sql_alloc, &sql_offset);

	for (i = 0; i < groups->values_num; i++)
	{
		group = groups->values[i];

		if (0 == group->discovery.values_num)
		{
			zbx_vector_uint64_append(&groupids, group->groupid);
			continue;
		}

		for (j = 0; j < group->discovery.values_num; j++)
		{
			zbx_lld_group_discovery_t	*discovery = group->discovery.values[j];

			if (0 == discovery->groupdiscoveryid)
				continue;

			if (0 == (discovery->flags & ZBX_FLAG_LLD_GROUP_DISCOVERY_DISCOVERED))
			{
				int	ts_delete = 0;

				if (0 != (group->flags & ZBX_FLAG_LLD_GROUP_DISCOVERED) ||
						ZBX_LLD_LIFETIME_TYPE_IMMEDIATELY == lifetime->type ||
						(ZBX_LLD_LIFETIME_TYPE_AFTER == lifetime->type && lastcheck >
						(ts_delete = lld_end_of_life(discovery->lastcheck,
						lifetime->duration))))
				{
					zbx_vector_uint64_append(&del_ids, discovery->groupdiscoveryid);
					zbx_vector_uint64_append(&groupids, group->groupid);
					continue;
				}

				if (ZBX_LLD_DISCOVERY_STATUS_LOST != discovery->discovery_status)
					zbx_vector_uint64_append(&lost_ids, discovery->groupdiscoveryid);

				if (discovery->ts_delete != ts_delete)
				{
					zbx_snprintf_alloc(&sql, &sql_alloc, &sql_offset,
							"update group_discovery"
							" set ts_delete=%d"
							" where groupdiscoveryid=" ZBX_FS_UI64 ";\n",
							ts_delete, discovery->groupdiscoveryid);
				}
			}
			else
			{
				zbx_vector_uint64_append(&lc_ids, discovery->groupdiscoveryid);

				if (ZBX_LLD_DISCOVERY_STATUS_NORMAL != discovery->discovery_status)
					zbx_vector_uint64_append(&discovered_ids, discovery->groupdiscoveryid);
			}
		}
	}

	if (0 != lc_ids.values_num)
	{
		zbx_snprintf_alloc(&sql, &sql_alloc, &sql_offset, "update group_discovery set lastcheck=%d where",
				lastcheck);
		zbx_db_add_condition_alloc(&sql, &sql_alloc, &sql_offset, "groupdiscoveryid",
				lc_ids.values, lc_ids.values_num);
		zbx_strcpy_alloc(&sql, &sql_alloc, &sql_offset, ";\n");

		zbx_db_execute_overflowed_sql(&sql, &sql_alloc, &sql_offset);
	}

	if (0 != lost_ids.values_num)
	{
		zbx_snprintf_alloc(&sql, &sql_alloc, &sql_offset, "update group_discovery set status=%d where",
				ZBX_LLD_DISCOVERY_STATUS_LOST);
		zbx_db_add_condition_alloc(&sql, &sql_alloc, &sql_offset, "groupdiscoveryid",
				lost_ids.values, lost_ids.values_num);
		zbx_strcpy_alloc(&sql, &sql_alloc, &sql_offset, ";\n");

		zbx_db_execute_overflowed_sql(&sql, &sql_alloc, &sql_offset);
	}

	if (0 != discovered_ids.values_num)
	{
		zbx_snprintf_alloc(&sql, &sql_alloc, &sql_offset, "update group_discovery set status=%d where",
				ZBX_LLD_DISCOVERY_STATUS_NORMAL);
		zbx_db_add_condition_alloc(&sql, &sql_alloc, &sql_offset, "groupdiscoveryid",
				discovered_ids.values, discovered_ids.values_num);
		zbx_strcpy_alloc(&sql, &sql_alloc, &sql_offset, ";\n");
	}

	if (16 < sql_offset)	/* in ORACLE always present begin..end; */
	{
		zbx_db_end_multiple_update(&sql, &sql_alloc, &sql_offset);

		zbx_db_execute("%s", sql);
	}

	if (0 != del_ids.values_num)
	{
		zbx_vector_uint64_sort(&del_ids, ZBX_DEFAULT_UINT64_COMPARE_FUNC);

		/* remove group discovery records */

		sql_offset = 0;
		zbx_strcpy_alloc(&sql, &sql_alloc, &sql_offset, "delete from group_discovery where");
		zbx_db_add_condition_alloc(&sql, &sql_alloc, &sql_offset, "groupdiscoveryid", del_ids.values,
				del_ids.values_num);
		zbx_db_execute("%s", sql);
	}

	/* remove groups without group discovery records */

	if (0 != groupids.values_num)
	{
		zbx_vector_uint64_sort(&groupids, ZBX_DEFAULT_UINT64_COMPARE_FUNC);
		zbx_vector_uint64_uniq(&groupids, ZBX_DEFAULT_UINT64_COMPARE_FUNC);

		zbx_db_result_t	result;
		zbx_db_row_t	row;

		zbx_vector_uint64_clear(&del_ids);
		sql_offset = 0;

		zbx_strcpy_alloc(&sql, &sql_alloc, &sql_offset, "select groupid from hstgrp g where");

		zbx_db_add_condition_alloc(&sql, &sql_alloc, &sql_offset, "g.groupid", groupids.values,
				groupids.values_num);

		zbx_strcpy_alloc(&sql, &sql_alloc, &sql_offset,
				" and not exists"
					" (select null from group_discovery gd"
						" where g.groupid=gd.groupid)");

		result = zbx_db_select("%s", sql);

		while (NULL != (row = zbx_db_fetch(result)))
		{
			zbx_uint64_t	groupid;

			ZBX_DBROW2UINT64(groupid, row[0]);
			zbx_vector_uint64_append(&del_ids, groupid);
		}
		zbx_db_free_result(result);

		if (0 != del_ids.values_num)
		{
			zbx_vector_uint64_sort(&del_ids, ZBX_DEFAULT_UINT64_COMPARE_FUNC);
			zbx_vector_uint64_uniq(&del_ids, ZBX_DEFAULT_UINT64_COMPARE_FUNC);
			zbx_db_delete_groups(&del_ids);
		}
	}

	zbx_db_commit();

	zbx_free(sql);

	zbx_vector_uint64_destroy(&lost_ids);
	zbx_vector_uint64_destroy(&discovered_ids);
	zbx_vector_uint64_destroy(&groupids);
	zbx_vector_uint64_destroy(&lc_ids);
	zbx_vector_uint64_destroy(&del_ids);
}

/******************************************************************************
 *                                                                            *
 * Purpose: retrieves either the list of interfaces from the lld rule's host  *
 *          or the list of custom interfaces defined for the host prototype   *
 *                                                                            *
 ******************************************************************************/
static void	lld_interfaces_get(zbx_uint64_t id, zbx_vector_lld_interface_ptr_t *interfaces,
		unsigned char custom_interfaces)
{
	zbx_db_result_t		result;
	zbx_db_row_t		row;
	zbx_lld_interface_t	*interface;

	if (ZBX_HOST_PROT_INTERFACES_INHERIT == custom_interfaces)
	{
		result = zbx_db_select(
				"select hi.interfaceid,hi.type,hi.main,hi.useip,hi.ip,hi.dns,hi.port,s.version,s.bulk,"
				"s.community,s.securityname,s.securitylevel,s.authpassphrase,s.privpassphrase,"
				"s.authprotocol,s.privprotocol,s.contextname"
				" from interface hi"
				" inner join items i"
					" on hi.hostid=i.hostid "
				" left join interface_snmp s"
					" on hi.interfaceid=s.interfaceid"
				" where i.itemid=" ZBX_FS_UI64,
				id);
	}
	else
	{
		result = zbx_db_select(
				"select hi.interfaceid,hi.type,hi.main,hi.useip,hi.ip,hi.dns,hi.port,s.version,s.bulk,"
				"s.community,s.securityname,s.securitylevel,s.authpassphrase,s.privpassphrase,"
				"s.authprotocol,s.privprotocol,s.contextname"
				" from interface hi"
				" left join interface_snmp s"
					" on hi.interfaceid=s.interfaceid"
				" where hi.hostid=" ZBX_FS_UI64,
				id);
	}

	while (NULL != (row = zbx_db_fetch(result)))
	{
		interface = (zbx_lld_interface_t *)zbx_malloc(NULL, sizeof(zbx_lld_interface_t));

		ZBX_STR2UINT64(interface->interfaceid, row[0]);
		interface->type = (unsigned char)atoi(row[1]);
		interface->type_orig = interface->type;
		interface->main = (unsigned char)atoi(row[2]);
		interface->main_orig = interface->main;
		interface->useip = (unsigned char)atoi(row[3]);
		interface->useip_orig = interface->useip;
		interface->ip = zbx_strdup(NULL, row[4]);
		interface->dns = zbx_strdup(NULL, row[5]);
		interface->port = zbx_strdup(NULL, row[6]);
		interface->ip_orig = NULL;
		interface->dns_orig = NULL;
		interface->port_orig = NULL;
		interface->parent_interfaceid = 0;

		if (INTERFACE_TYPE_SNMP == interface->type)
		{
			zbx_lld_interface_snmp_t	*snmp;

			snmp = (zbx_lld_interface_snmp_t *)zbx_malloc(NULL, sizeof(zbx_lld_interface_snmp_t));
			ZBX_STR2UCHAR(snmp->version, row[7]);
			snmp->version_orig = snmp->version;
			ZBX_STR2UCHAR(snmp->bulk, row[8]);
			snmp->bulk_orig = snmp->bulk;
			snmp->community = zbx_strdup(NULL, row[9]);
			snmp->community_orig = NULL;
			snmp->securityname = zbx_strdup(NULL, row[10]);
			snmp->securityname_orig = NULL;
			ZBX_STR2UCHAR(snmp->securitylevel, row[11]);
			snmp->securitylevel_orig = snmp->securitylevel;
			snmp->authpassphrase = zbx_strdup(NULL, row[12]);
			snmp->authpassphrase_orig = NULL;
			snmp->privpassphrase = zbx_strdup(NULL, row[13]);
			snmp->privpassphrase_orig = NULL;
			ZBX_STR2UCHAR(snmp->authprotocol, row[14]);
			snmp->authprotocol_orig = snmp->authprotocol;
			ZBX_STR2UCHAR(snmp->privprotocol, row[15]);
			snmp->privprotocol_orig = snmp->privprotocol;
			snmp->contextname = zbx_strdup(NULL, row[16]);
			snmp->contextname_orig = NULL;
			snmp->flags = 0;
			interface->data.snmp = snmp;
			interface->flags = ZBX_FLAG_LLD_INTERFACE_SNMP_DATA_EXISTS;
		}
		else
		{
			interface->data.snmp = NULL;
			interface->flags = 0x00;
		}

		zbx_vector_lld_interface_ptr_append(interfaces, interface);
	}
	zbx_db_free_result(result);

	zbx_vector_lld_interface_ptr_sort(interfaces, ZBX_DEFAULT_UINT64_PTR_COMPARE_FUNC);
}

/******************************************************************************
 *                                                                            *
 * Purpose: check if two interfaces match by comparing all fields (including  *
 *          prototype interface id)                                           *
 *                                                                            *
 * Parameters: ifold - [IN] old (existing) interface                          *
 *             ifnew - [IN] new (discovered) interface                        *
 *                                                                            *
 * Return value: The interface fields update bitmask in low 32 bits and       *
 *               snmp fields update bitmask in high 32 bits                   *
 *                                                                            *
 ******************************************************************************/
static zbx_uint64_t	lld_interface_compare(const zbx_lld_interface_t *ifold, const zbx_lld_interface_t *ifnew)
{
	zbx_uint64_t	flags = 0, snmp_flags = 0;

	if (ifold->type != ifnew->type)
		flags |= ZBX_FLAG_LLD_INTERFACE_UPDATE_TYPE;

	if (ifold->main != ifnew->main)
		flags |= ZBX_FLAG_LLD_INTERFACE_UPDATE_MAIN;

	if (ifold->useip != ifnew->useip)
		flags |= ZBX_FLAG_LLD_INTERFACE_UPDATE_USEIP;

	if (0 != strcmp(ifold->ip, ifnew->ip))
		flags |= ZBX_FLAG_LLD_INTERFACE_UPDATE_IP;

	if (0 != strcmp(ifold->dns, ifnew->dns))
		flags |= ZBX_FLAG_LLD_INTERFACE_UPDATE_DNS;

	if (0 != strcmp(ifold->port, ifnew->port))
		flags |= ZBX_FLAG_LLD_INTERFACE_UPDATE_PORT;

	if (ifold->flags != ifnew->flags)
	{
		if (0 == ifold->flags)
			snmp_flags |= ZBX_FLAG_LLD_INTERFACE_SNMP_CREATE;
		else
			flags |= ZBX_FLAG_LLD_INTERFACE_SNMP_REMOVE;

		/* Add all field update to make snmp type change low priority match. */
		/* When saving create/remove flags are checked before update, so     */
		/* adding update flags won't affect interface saving.                */
		snmp_flags |= ZBX_FLAG_LLD_INTERFACE_SNMP_UPDATE;
	}

	if (INTERFACE_TYPE_SNMP == ifold->type && INTERFACE_TYPE_SNMP == ifnew->type)
	{
		if (ifold->data.snmp->version != ifnew->data.snmp->version)
			snmp_flags |= ZBX_FLAG_LLD_INTERFACE_SNMP_UPDATE_TYPE;

		if (ifold->data.snmp->bulk != ifnew->data.snmp->bulk)
			snmp_flags |= ZBX_FLAG_LLD_INTERFACE_SNMP_UPDATE_BULK;

		if (0 != strcmp(ifold->data.snmp->community, ifnew->data.snmp->community))
			snmp_flags |= ZBX_FLAG_LLD_INTERFACE_SNMP_UPDATE_COMMUNITY;

		if (0 != strcmp(ifold->data.snmp->securityname, ifnew->data.snmp->securityname))
			snmp_flags |= ZBX_FLAG_LLD_INTERFACE_SNMP_UPDATE_SECNAME;

		if (ifold->data.snmp->securitylevel != ifnew->data.snmp->securitylevel)
			snmp_flags |= ZBX_FLAG_LLD_INTERFACE_SNMP_UPDATE_SECLEVEL;

		if (0 != strcmp(ifold->data.snmp->authpassphrase, ifnew->data.snmp->authpassphrase))
			snmp_flags |= ZBX_FLAG_LLD_INTERFACE_SNMP_UPDATE_AUTHPASS;

		if (0 != strcmp(ifold->data.snmp->privpassphrase, ifnew->data.snmp->privpassphrase))
			snmp_flags |= ZBX_FLAG_LLD_INTERFACE_SNMP_UPDATE_PRIVPASS;

		if (ifold->data.snmp->authprotocol != ifnew->data.snmp->authprotocol)
			snmp_flags |= ZBX_FLAG_LLD_INTERFACE_SNMP_UPDATE_AUTHPROTOCOL;

		if (ifold->data.snmp->privprotocol != ifnew->data.snmp->privprotocol)
			snmp_flags |= ZBX_FLAG_LLD_INTERFACE_SNMP_UPDATE_PRIVPROTOCOL;

		if (0 != strcmp(ifold->data.snmp->contextname, ifnew->data.snmp->contextname))
			snmp_flags |= ZBX_FLAG_LLD_INTERFACE_SNMP_UPDATE_CONTEXT;
	}

	return (snmp_flags << 32) | flags;
}

typedef struct
{
	zbx_lld_interface_t	*ifold;
	zbx_lld_interface_t	*ifnew;
	int			diff_num;
	zbx_uint64_t		flags;
}
zbx_if_update_t;

ZBX_PTR_VECTOR_DECL(if_update, zbx_if_update_t *)
ZBX_PTR_VECTOR_IMPL(if_update, zbx_if_update_t *)

static int	lld_if_update_compare(const void *d1, const void *d2)
{
	const zbx_if_update_t *u1 = *(const zbx_if_update_t * const *)d1;
	const zbx_if_update_t *u2 = *(const zbx_if_update_t * const *)d2;

	return u1->diff_num - u2->diff_num;
}

static int	zbx_popcount64(zbx_uint64_t mask)
{
	mask -= (mask >> 1) & __UINT64_C(0x5555555555555555);
	mask = (mask & __UINT64_C(0x3333333333333333)) + (mask >> 2 & __UINT64_C(0x3333333333333333));
	return (int)(((mask + (mask >> 4)) & __UINT64_C(0xf0f0f0f0f0f0f0f)) * __UINT64_C(0x101010101010101) >> 56);
}

static void	lld_interfaces_link(const zbx_lld_interface_t *ifold, zbx_lld_interface_t *ifnew, zbx_uint64_t flags)
{
	ifnew->interfaceid = ifold->interfaceid;
	ifnew->flags |= (flags & 0xffffffff);

	if (0 != (ifnew->flags & ZBX_FLAG_LLD_INTERFACE_UPDATE_TYPE))
		ifnew->type_orig = ifold->type;

	if (0 != (ifnew->flags & ZBX_FLAG_LLD_INTERFACE_UPDATE_MAIN))
		ifnew->main_orig = ifold->main;

	if (0 != (ifnew->flags & ZBX_FLAG_LLD_INTERFACE_UPDATE_USEIP))
		ifnew->useip_orig = ifold->useip;

	if (0 != (ifnew->flags & ZBX_FLAG_LLD_INTERFACE_UPDATE_IP))
		ifnew->ip_orig = zbx_strdup(NULL, ifold->ip);

	if (0 != (ifnew->flags & ZBX_FLAG_LLD_INTERFACE_UPDATE_DNS))
		ifnew->dns_orig = zbx_strdup(NULL, ifold->dns);

	if (0 != (ifnew->flags & ZBX_FLAG_LLD_INTERFACE_UPDATE_PORT))
		ifnew->port_orig = zbx_strdup(NULL, ifold->port);

	if (0 != (ifnew->flags & ZBX_FLAG_LLD_INTERFACE_SNMP_DATA_EXISTS))
	{
		ifnew->data.snmp->flags |= (flags >> 32);

		if (0 == (ifnew->flags & ZBX_FLAG_LLD_INTERFACE_SNMP_CREATE))
		{
			if (0 != (ifnew->data.snmp->flags & ZBX_FLAG_LLD_INTERFACE_SNMP_UPDATE_TYPE))
				ifnew->data.snmp->version_orig = ifold->data.snmp->version;

			if (0 != (ifnew->data.snmp->flags & ZBX_FLAG_LLD_INTERFACE_SNMP_UPDATE_BULK))
				ifnew->data.snmp->bulk_orig = ifold->data.snmp->bulk;

			if (0 != (ifnew->data.snmp->flags & ZBX_FLAG_LLD_INTERFACE_SNMP_UPDATE_COMMUNITY))
				ifnew->data.snmp->community_orig = zbx_strdup(NULL, ifold->data.snmp->community);

			if (0 != (ifnew->data.snmp->flags & ZBX_FLAG_LLD_INTERFACE_SNMP_UPDATE_SECNAME))
				ifnew->data.snmp->securityname_orig = zbx_strdup(NULL, ifold->data.snmp->securityname);

			if (0 != (ifnew->data.snmp->flags & ZBX_FLAG_LLD_INTERFACE_SNMP_UPDATE_SECLEVEL))
				ifnew->data.snmp->securitylevel_orig = ifold->data.snmp->securitylevel;

			if (0 != (ifnew->data.snmp->flags & ZBX_FLAG_LLD_INTERFACE_SNMP_UPDATE_AUTHPASS))
				ifnew->data.snmp->authpassphrase_orig = zbx_strdup(NULL,
						ifold->data.snmp->authpassphrase);

			if (0 != (ifnew->data.snmp->flags & ZBX_FLAG_LLD_INTERFACE_SNMP_UPDATE_PRIVPASS))
				ifnew->data.snmp->privpassphrase_orig = zbx_strdup(NULL,
						ifold->data.snmp->privpassphrase);

			if (0 != (ifnew->data.snmp->flags & ZBX_FLAG_LLD_INTERFACE_SNMP_UPDATE_AUTHPROTOCOL))
				ifnew->data.snmp->authprotocol_orig = ifold->data.snmp->authprotocol;

			if (0 != (ifnew->data.snmp->flags & ZBX_FLAG_LLD_INTERFACE_SNMP_UPDATE_PRIVPROTOCOL))
				ifnew->data.snmp->privprotocol_orig = ifold->data.snmp->privprotocol;

			if (0 != (ifnew->data.snmp->flags & ZBX_FLAG_LLD_INTERFACE_SNMP_UPDATE_CONTEXT))
				ifnew->data.snmp->contextname_orig = zbx_strdup(NULL, ifold->data.snmp->contextname);
		}
	}
}

static void	lld_host_interfaces_make(zbx_uint64_t hostid, zbx_vector_lld_host_ptr_t *hosts,
		zbx_vector_lld_interface_ptr_t *interfaces)
{
	int			i, j;
	zbx_lld_host_t		*host;
	zbx_if_update_t		*update;
	zbx_vector_if_update_t	updates;
	zbx_lld_host_t		cmp = {.hostid = hostid};

	if (FAIL == (i = zbx_vector_lld_host_ptr_bsearch(hosts, &cmp, lld_host_compare_func)))
	{
		zbx_vector_lld_interface_ptr_clear_ext(interfaces, lld_interface_free);
		THIS_SHOULD_NEVER_HAPPEN;
		return;
	}

	host = hosts->values[i];

	/* prepare old-new interface match matrix as vector, sorted by least number of unmatched fields */

	zbx_vector_if_update_create(&updates);

	for (i = 0; i < host->interfaces.values_num; i++)
	{
		zbx_lld_interface_t	*ifnew = host->interfaces.values[i];

		for (j = 0; j < interfaces->values_num; j++)
		{
			if (ifnew->parent_interfaceid != interfaces->values[j]->parent_interfaceid)
				continue;

			update = (zbx_if_update_t *)zbx_malloc(NULL, sizeof(zbx_if_update_t));
			update->ifnew = ifnew;
			update->ifold = interfaces->values[j];
			update->flags = lld_interface_compare(update->ifold, update->ifnew);
			update->diff_num = zbx_popcount64(update->flags);

			zbx_vector_if_update_append(&updates, update);
		}
	}

	zbx_vector_if_update_sort(&updates, lld_if_update_compare);

	/* update new interface id to matching old interface id and set update flags accordingly */

	while (0 != updates.values_num)
	{
		update = updates.values[0];

		lld_interfaces_link(update->ifold, update->ifnew, update->flags);

		zbx_vector_if_update_remove(&updates, 0);

		for (i = 0; i < updates.values_num;)
		{
			if (update->ifnew == updates.values[i]->ifnew || update->ifold == updates.values[i]->ifold)
			{
				zbx_free(updates.values[i]);
				zbx_vector_if_update_remove(&updates, i);
			}
			else
				i++;
		}

		for (i = 0; i < interfaces->values_num;)
		{
			if (interfaces->values[i] == update->ifold)
			{
				lld_interface_free(interfaces->values[i]);
				zbx_vector_lld_interface_ptr_remove_noorder(interfaces, i);
				break;
			}
			else
				i++;
		}

		zbx_free(update);
	}

	/* mark leftover old interfaces to be removed */

	for (i = 0; i < interfaces->values_num; i++)
		interfaces->values[i]->flags |= ZBX_FLAG_LLD_INTERFACE_REMOVE;

	zbx_vector_lld_interface_ptr_append_array(&host->interfaces, interfaces->values,
			interfaces->values_num);
	zbx_vector_lld_interface_ptr_clear(interfaces);

	zbx_vector_if_update_destroy(&updates);
}

/******************************************************************************
 *                                                                            *
 * Parameters: interfaces - [IN] sorted list of interfaces which              *
 *                               should be present on the each                *
 *                               discovered host                              *
 *             hosts      - [IN/OUT] sorted list of hosts                     *
 *             lld_macros - [IN]                                              *
 *                                                                            *
 ******************************************************************************/
static void	lld_interfaces_make(const zbx_vector_lld_interface_ptr_t *interfaces, zbx_vector_lld_host_ptr_t *hosts,
		const zbx_vector_lld_macro_path_ptr_t *lld_macros)
{
	zbx_db_result_t		result;
	zbx_db_row_t		row;
	int			i, j;
	zbx_vector_uint64_t	hostids;
	zbx_uint64_t		hostid;
	zbx_lld_host_t		*host;
	zbx_lld_interface_t	*new_interface, *interface;

	zabbix_log(LOG_LEVEL_DEBUG, "In %s()", __func__);

	zbx_vector_uint64_create(&hostids);

	for (i = 0; i < hosts->values_num; i++)
	{
		host = hosts->values[i];

		if (0 == (host->flags & ZBX_FLAG_LLD_HOST_DISCOVERED))
			continue;

		zbx_vector_lld_interface_ptr_reserve(&host->interfaces, (size_t)interfaces->values_num);

		for (j = 0; j < interfaces->values_num; j++)
		{
			interface = interfaces->values[j];

			new_interface = (zbx_lld_interface_t *)zbx_malloc(NULL, sizeof(zbx_lld_interface_t));

			new_interface->interfaceid = 0;
			new_interface->parent_interfaceid = interface->interfaceid;
			new_interface->type = interface->type;
			new_interface->type_orig = interface->type_orig;
			new_interface->main = interface->main;
			new_interface->main_orig = interface->main_orig;
			new_interface->useip = interface->useip;
			new_interface->useip_orig = interface->useip_orig;
			new_interface->ip = zbx_strdup(NULL, interface->ip);
			new_interface->ip_orig = NULL;
			new_interface->dns = zbx_strdup(NULL, interface->dns);
			new_interface->dns_orig = NULL;
			new_interface->port = zbx_strdup(NULL, interface->port);
			new_interface->port_orig = NULL;

			zbx_substitute_lld_macros(&new_interface->ip, host->jp_row, lld_macros, ZBX_MACRO_ANY, NULL, 0);
			zbx_substitute_lld_macros(&new_interface->dns, host->jp_row, lld_macros, ZBX_MACRO_ANY, NULL,
					0);
			zbx_substitute_lld_macros(&new_interface->port, host->jp_row, lld_macros, ZBX_MACRO_ANY, NULL,
					0);

			if (INTERFACE_TYPE_SNMP == interface->type)
			{
				zbx_lld_interface_snmp_t *snmp;

				snmp = (zbx_lld_interface_snmp_t *)zbx_malloc(NULL, sizeof(zbx_lld_interface_snmp_t));
				snmp->version = interface->data.snmp->version;
				snmp->bulk = interface->data.snmp->bulk;
				snmp->community = zbx_strdup(NULL, interface->data.snmp->community);
				snmp->securityname = zbx_strdup(NULL, interface->data.snmp->securityname);
				snmp->securitylevel = interface->data.snmp->securitylevel;
				snmp->authpassphrase = zbx_strdup(NULL, interface->data.snmp->authpassphrase);
				snmp->privpassphrase = zbx_strdup(NULL, interface->data.snmp->privpassphrase);
				snmp->authprotocol = interface->data.snmp->authprotocol;
				snmp->privprotocol = interface->data.snmp->privprotocol;
				snmp->contextname = zbx_strdup(NULL, interface->data.snmp->contextname);
				snmp->community_orig = NULL;
				snmp->securityname_orig = NULL;
				snmp->authpassphrase_orig = NULL;
				snmp->privpassphrase_orig = NULL;
				snmp->contextname_orig = NULL;
				snmp->securitylevel_orig = snmp->securitylevel;
				snmp->authprotocol_orig = snmp->authprotocol;
				snmp->privprotocol_orig = snmp->privprotocol;
				snmp->version_orig = snmp->version;
				snmp->bulk_orig = snmp->bulk;
				snmp->flags = 0x00;
				new_interface->flags = ZBX_FLAG_LLD_INTERFACE_SNMP_DATA_EXISTS;
				new_interface->data.snmp = snmp;

				zbx_substitute_lld_macros(&snmp->community, host->jp_row, lld_macros, ZBX_MACRO_ANY,
						NULL, 0);
				zbx_substitute_lld_macros(&snmp->securityname, host->jp_row, lld_macros, ZBX_MACRO_ANY,
						NULL, 0);
				zbx_substitute_lld_macros(&snmp->authpassphrase, host->jp_row, lld_macros,
						ZBX_MACRO_ANY, NULL, 0);
				zbx_substitute_lld_macros(&snmp->privpassphrase, host->jp_row, lld_macros,
						ZBX_MACRO_ANY, NULL, 0);
				zbx_substitute_lld_macros(&snmp->contextname, host->jp_row, lld_macros, ZBX_MACRO_ANY,
						NULL, 0);
			}
			else
			{
				new_interface->flags = 0x00;
				new_interface->data.snmp = NULL;
			}

			zbx_vector_lld_interface_ptr_append(&host->interfaces, new_interface);
		}

		if (0 != host->hostid)
			zbx_vector_uint64_append(&hostids, host->hostid);
	}

	if (0 != hostids.values_num)
	{
		char				*sql = NULL;
		size_t				sql_alloc = 0, sql_offset = 0;
		zbx_vector_lld_interface_ptr_t	old_interfaces;
		zbx_uint64_t			last_hostid = 0;

		zbx_vector_lld_interface_ptr_create(&old_interfaces);

		zbx_strcpy_alloc(&sql, &sql_alloc, &sql_offset,
				"select hi.hostid,id.parent_interfaceid,hi.interfaceid,hi.type,hi.main,hi.useip,hi.ip,"
					"hi.dns,hi.port,s.version,s.bulk,s.community,s.securityname,s.securitylevel,"
					"s.authpassphrase,s.privpassphrase,s.authprotocol,s.privprotocol,s.contextname"
				" from interface hi"
					" left join interface_discovery id"
						" on hi.interfaceid=id.interfaceid"
					" left join interface_snmp s"
						" on hi.interfaceid=s.interfaceid"
				" where");
		zbx_db_add_condition_alloc(&sql, &sql_alloc, &sql_offset, "hi.hostid", hostids.values,
				hostids.values_num);
		zbx_strcpy_alloc(&sql, &sql_alloc, &sql_offset, " order by hi.hostid");

		result = zbx_db_select("%s", sql);

		zbx_free(sql);

		while (NULL != (row = zbx_db_fetch(result)))
		{
			ZBX_STR2UINT64(hostid, row[0]);

			if (0 != last_hostid && hostid != last_hostid)
				lld_host_interfaces_make(last_hostid, hosts, &old_interfaces);

			last_hostid = hostid;

			interface = (zbx_lld_interface_t *)zbx_malloc(NULL, sizeof(zbx_lld_interface_t));
			memset(interface, 0, sizeof(zbx_lld_interface_t));

			ZBX_DBROW2UINT64(interface->parent_interfaceid, row[1]);
			ZBX_DBROW2UINT64(interface->interfaceid, row[2]);
			ZBX_STR2UCHAR(interface->type, row[3]);
			ZBX_STR2UCHAR(interface->main, row[4]);
			ZBX_STR2UCHAR(interface->useip, row[5]);
			interface->ip = zbx_strdup(NULL, row[6]);
			interface->dns = zbx_strdup(NULL, row[7]);
			interface->port = zbx_strdup(NULL, row[8]);

			if (INTERFACE_TYPE_SNMP == interface->type)
			{
				zbx_lld_interface_snmp_t *snmp;

				snmp = (zbx_lld_interface_snmp_t *)zbx_malloc(NULL, sizeof(zbx_lld_interface_snmp_t));
				memset(snmp, 0, sizeof(zbx_lld_interface_snmp_t));

				ZBX_STR2UCHAR(snmp->version, row[9]);
				ZBX_STR2UCHAR(snmp->bulk, row[10]);
				snmp->community = zbx_strdup(NULL, row[11]);
				snmp->securityname = zbx_strdup(NULL, row[12]);
				ZBX_STR2UCHAR(snmp->securitylevel, row[13]);
				snmp->authpassphrase = zbx_strdup(NULL, row[14]);
				snmp->privpassphrase = zbx_strdup(NULL, row[15]);
				ZBX_STR2UCHAR(snmp->authprotocol, row[16]);
				ZBX_STR2UCHAR(snmp->privprotocol, row[17]);
				snmp->contextname = zbx_strdup(NULL, row[18]);

				snmp->flags = 0x00;
				interface->flags = ZBX_FLAG_LLD_INTERFACE_SNMP_DATA_EXISTS;
				interface->data.snmp = snmp;
			}
			else
			{
				interface->flags = 0x00;
				interface->data.snmp = NULL;
			}

			zbx_vector_lld_interface_ptr_append(&old_interfaces, interface);
		}
		zbx_db_free_result(result);

		if (0 != old_interfaces.values_num)
			lld_host_interfaces_make(last_hostid, hosts, &old_interfaces);

		zbx_vector_lld_interface_ptr_destroy(&old_interfaces);
	}

	zbx_vector_uint64_destroy(&hostids);

	zabbix_log(LOG_LEVEL_DEBUG, "End of %s()", __func__);
}

/******************************************************************************
 *                                                                            *
 * Return value: SUCCEED if interface with same type exists in the list of    *
 *               interfaces; FAIL - otherwise                                 *
 *                                                                            *
 * Comments: interfaces with ZBX_FLAG_LLD_INTERFACE_REMOVE flag are ignored   *
 *           auxiliary function for lld_interfaces_validate()                 *
 *                                                                            *
 ******************************************************************************/
static int	another_main_interface_exists(const zbx_vector_lld_interface_ptr_t *interfaces,
		const zbx_lld_interface_t *interface)
{
	const zbx_lld_interface_t	*interface_b;
	int				i;

	for (i = 0; i < interfaces->values_num; i++)
	{
		interface_b = interfaces->values[i];

		if (interface_b == interface)
			continue;

		if (0 != (interface_b->flags & ZBX_FLAG_LLD_INTERFACE_REMOVE))
			continue;

		if (interface_b->type != interface->type)
			continue;

		if (1 == interface_b->main)
			return SUCCEED;
	}

	return FAIL;
}

/******************************************************************************
 *                                                                            *
 * Parameters: hosts - [IN/OUT]                                               *
 *             error - [OUT]                                                  *
 *                                                                            *
 ******************************************************************************/
static void	lld_interfaces_validate(zbx_vector_lld_host_ptr_t *hosts, char **error)
{
	zbx_db_result_t		result;
	zbx_db_row_t		row;
	int			i, j;
	zbx_vector_uint64_t	interfaceids;
	zbx_uint64_t		interfaceid;
	zbx_lld_host_t		*host;
	zbx_lld_interface_t	*interface;
	unsigned char		type;
	char			*sql = NULL;
	size_t			sql_alloc = 0, sql_offset = 0;

	zabbix_log(LOG_LEVEL_DEBUG, "In %s()", __func__);

	/* validate changed types */

	zbx_vector_uint64_create(&interfaceids);

	for (i = 0; i < hosts->values_num; i++)
	{
		host = hosts->values[i];

		for (j = 0; j < host->interfaces.values_num; j++)
		{
			interface = host->interfaces.values[j];

			if (0 == (interface->flags & ZBX_FLAG_LLD_INTERFACE_UPDATE_TYPE))
				continue;

			zbx_vector_uint64_append(&interfaceids, interface->interfaceid);
		}
	}

	if (0 != interfaceids.values_num)
	{
		zbx_vector_uint64_sort(&interfaceids, ZBX_DEFAULT_UINT64_COMPARE_FUNC);

		zbx_strcpy_alloc(&sql, &sql_alloc, &sql_offset, "select interfaceid,type from items where");
		zbx_db_add_condition_alloc(&sql, &sql_alloc, &sql_offset, "interfaceid",
				interfaceids.values, interfaceids.values_num);
		zbx_strcpy_alloc(&sql, &sql_alloc, &sql_offset, " group by interfaceid,type");

		result = zbx_db_select("%s", sql);

		while (NULL != (row = zbx_db_fetch(result)))
		{
			type = zbx_get_interface_type_by_item_type((unsigned char)atoi(row[1]));

			if (type != INTERFACE_TYPE_ANY && type != INTERFACE_TYPE_UNKNOWN && type != INTERFACE_TYPE_OPT)
			{
				ZBX_STR2UINT64(interfaceid, row[0]);

				for (i = 0; i < hosts->values_num; i++)
				{
					host = hosts->values[i];

					for (j = 0; j < host->interfaces.values_num; j++)
					{
						interface = host->interfaces.values[j];

						if (0 == (interface->flags & ZBX_FLAG_LLD_INTERFACE_UPDATE_TYPE))
							continue;

						if (interface->interfaceid != interfaceid)
							continue;

						*error = zbx_strdcatf(*error,
								"Cannot update \"%s\" interface on host \"%s\":"
								" the interface is used by items.\n",
								zbx_interface_type_string(interface->type_orig),
								host->host);

						/* return an original interface type and drop the corresponding flag */
						interface->type = interface->type_orig;
						interface->flags &= ~ZBX_FLAG_LLD_INTERFACE_UPDATE_TYPE;
					}
				}
			}
		}
		zbx_db_free_result(result);
	}

	/* validate interfaces which should be deleted */

	zbx_vector_uint64_clear(&interfaceids);

	for (i = 0; i < hosts->values_num; i++)
	{
		host = hosts->values[i];

		for (j = 0; j < host->interfaces.values_num; j++)
		{
			interface = host->interfaces.values[j];

			if (0 == (interface->flags & ZBX_FLAG_LLD_INTERFACE_REMOVE))
				continue;

			zbx_vector_uint64_append(&interfaceids, interface->interfaceid);
		}
	}

	if (0 != interfaceids.values_num)
	{
		zbx_vector_uint64_sort(&interfaceids, ZBX_DEFAULT_UINT64_COMPARE_FUNC);

		sql_offset = 0;
		zbx_strcpy_alloc(&sql, &sql_alloc, &sql_offset, "select interfaceid from items where");
		zbx_db_add_condition_alloc(&sql, &sql_alloc, &sql_offset, "interfaceid",
				interfaceids.values, interfaceids.values_num);
		zbx_strcpy_alloc(&sql, &sql_alloc, &sql_offset, " group by interfaceid");

		result = zbx_db_select("%s", sql);

		while (NULL != (row = zbx_db_fetch(result)))
		{
			ZBX_STR2UINT64(interfaceid, row[0]);

			for (i = 0; i < hosts->values_num; i++)
			{
				host = hosts->values[i];

				for (j = 0; j < host->interfaces.values_num; j++)
				{
					interface = host->interfaces.values[j];

					if (0 == (interface->flags & ZBX_FLAG_LLD_INTERFACE_REMOVE))
						continue;

					if (interface->interfaceid != interfaceid)
						continue;

					*error = zbx_strdcatf(*error, "Cannot delete \"%s\" interface on host \"%s\":"
							" the interface is used by items.\n",
							zbx_interface_type_string(interface->type), host->host);

					/* drop the corresponding flag */
					interface->flags &= ~ZBX_FLAG_LLD_INTERFACE_REMOVE;

					if (SUCCEED == another_main_interface_exists(&host->interfaces, interface))
					{
						if (1 == interface->main)
						{
							/* drop main flag */
							interface->main_orig = interface->main;
							interface->main = 0;
							interface->flags |= ZBX_FLAG_LLD_INTERFACE_UPDATE_MAIN;
						}
					}
					else if (1 != interface->main)
					{
						/* set main flag */
						interface->main_orig = interface->main;
						interface->main = 1;
						interface->flags |= ZBX_FLAG_LLD_INTERFACE_UPDATE_MAIN;
					}
				}
			}
		}
		zbx_db_free_result(result);
	}

	zbx_vector_uint64_destroy(&interfaceids);

	zbx_free(sql);

	zabbix_log(LOG_LEVEL_DEBUG, "End of %s()", __func__);
}

/******************************************************************************
 *                                                                            *
 * Purpose: add or update low-level discovered hosts                          *
 *                                                                            *
 ******************************************************************************/
void	lld_update_hosts(zbx_uint64_t lld_ruleid, const zbx_vector_lld_row_ptr_t *lld_rows,
		const zbx_vector_lld_macro_path_ptr_t *lld_macro_paths, char **error, zbx_lld_lifetime_t *lifetime,
		zbx_lld_lifetime_t *enabled_lifetime, int lastcheck)
{
<<<<<<< HEAD
	zbx_db_result_t			result;
	zbx_db_row_t			row;
	zbx_vector_ptr_t		hosts, group_prototypes, interfaces, masterhostmacros, hostmacros;
	zbx_vector_lld_group_ptr_t	groups, groups_in, groups_out;
	zbx_vector_lld_hgset_ptr_t	hgsets;
	zbx_vector_lld_permission_t	permissions;
	zbx_vector_db_tag_ptr_t		tags;
	zbx_vector_uint64_t		groupids;		/* list of host groups which should be added */
	zbx_vector_uint64_t		del_hostgroupids;	/* list of host groups which should be deleted */
	zbx_vector_uint64_t		del_hgsetids;		/* list of host groups sets which should be deleted */
	zbx_uint64_t			proxyid, proxy_groupid;
	char				*ipmi_username = NULL, *ipmi_password, *tls_issuer, *tls_subject,
					*tls_psk_identity, *tls_psk;
	signed char			ipmi_authtype, inventory_mode_proto;
	unsigned char			ipmi_privilege, tls_connect, tls_accept, monitored_by;
=======
	zbx_db_result_t				result;
	zbx_db_row_t				row;
	zbx_vector_lld_host_ptr_t		hosts;
	zbx_vector_lld_group_prototype_ptr_t	group_prototypes;
	zbx_vector_lld_interface_ptr_t		interfaces;
	zbx_vector_lld_hostmacro_ptr_t		masterhostmacros, hostmacros;
	zbx_vector_lld_group_ptr_t		groups, groups_in, groups_out;
	zbx_vector_lld_hgset_ptr_t		hgsets;
	zbx_vector_lld_permission_t		permissions;
	zbx_vector_db_tag_ptr_t			tags;

	/* list of host groups which should be added */
	zbx_vector_uint64_t			groupids;

	/* list of host groups which should be deleted */
	zbx_vector_uint64_t			del_hostgroupids;

	/* list of host groups sets which should be deleted */
	zbx_vector_uint64_t			del_hgsetids;

	zbx_uint64_t				proxyid;
	char					*ipmi_username = NULL, *ipmi_password, *tls_issuer, *tls_subject,
						*tls_psk_identity, *tls_psk;
	signed char				ipmi_authtype, inventory_mode_proto;
	unsigned char				ipmi_privilege, tls_connect, tls_accept;
>>>>>>> 57cb126b

	zabbix_log(LOG_LEVEL_DEBUG, "In %s()", __func__);

	result = zbx_db_select(
			"select h.proxyid,h.ipmi_authtype,h.ipmi_privilege,h.ipmi_username,h.ipmi_password,"
				"h.tls_connect,h.tls_accept,h.tls_issuer,h.tls_subject,h.tls_psk_identity,h.tls_psk,"
				"h.proxy_groupid,h.monitored_by"
			" from hosts h,items i"
			" where h.hostid=i.hostid"
				" and i.itemid=" ZBX_FS_UI64,
			lld_ruleid);

	if (NULL != (row = zbx_db_fetch(result)))
	{
		ZBX_DBROW2UINT64(proxyid, row[0]);
		ipmi_authtype = (signed char)atoi(row[1]);
		ZBX_STR2UCHAR(ipmi_privilege, row[2]);
		ipmi_username = zbx_strdup(NULL, row[3]);
		ipmi_password = zbx_strdup(NULL, row[4]);

		ZBX_STR2UCHAR(tls_connect, row[5]);
		ZBX_STR2UCHAR(tls_accept, row[6]);
		tls_issuer = zbx_strdup(NULL, row[7]);
		tls_subject = zbx_strdup(NULL, row[8]);
		tls_psk_identity = zbx_strdup(NULL, row[9]);
		tls_psk = zbx_strdup(NULL, row[10]);

		ZBX_DBROW2UINT64(proxy_groupid, row[11]);
		ZBX_STR2UCHAR(monitored_by, row[12]);
	}
	zbx_db_free_result(result);

	if (NULL == row)
	{
		*error = zbx_strdcatf(*error, "Cannot process host prototypes: a parent host not found.\n");
		return;
	}

	zbx_vector_lld_host_ptr_create(&hosts);
	zbx_vector_uint64_create(&groupids);
	zbx_vector_lld_group_prototype_ptr_create(&group_prototypes);
	zbx_vector_lld_group_ptr_create(&groups);
	zbx_vector_lld_group_ptr_create(&groups_in);
	zbx_vector_lld_group_ptr_create(&groups_out);
	zbx_vector_lld_hgset_ptr_create(&hgsets);
	zbx_vector_lld_permission_create(&permissions);
	zbx_vector_uint64_create(&del_hostgroupids);
	zbx_vector_uint64_create(&del_hgsetids);
	zbx_vector_lld_interface_ptr_create(&interfaces);
	zbx_vector_lld_hostmacro_ptr_create(&masterhostmacros);
	zbx_vector_lld_hostmacro_ptr_create(&hostmacros);
	zbx_vector_db_tag_ptr_create(&tags);

	lld_interfaces_get(lld_ruleid, &interfaces, 0);
	lld_masterhostmacros_get(lld_ruleid, &masterhostmacros);

	result = zbx_db_select(
			"select h.hostid,h.host,h.name,h.status,h.discover,hi.inventory_mode,h.custom_interfaces"
			" from hosts h,host_discovery hd"
				" left join host_inventory hi"
					" on hd.hostid=hi.hostid"
			" where h.hostid=hd.hostid"
				" and hd.parent_itemid=" ZBX_FS_UI64,
			lld_ruleid);

	while (NULL != (row = zbx_db_fetch(result)))
	{
		zbx_uint64_t			parent_hostid;
		const char			*host_proto, *name_proto;
		zbx_lld_host_t			*host;
		unsigned char			status, discover, use_custom_interfaces;
		int				i;
		zbx_vector_lld_interface_ptr_t	interfaces_custom;

		ZBX_STR2UINT64(parent_hostid, row[0]);
		host_proto = row[1];
		name_proto = row[2];
		ZBX_STR2UCHAR(status, row[3]);
		ZBX_STR2UCHAR(discover, row[4]);
		ZBX_STR2UCHAR(use_custom_interfaces, row[6]);

		if (SUCCEED == zbx_db_is_null(row[5]))
			inventory_mode_proto = HOST_INVENTORY_DISABLED;
		else
			inventory_mode_proto = (signed char)atoi(row[5]);

		lld_hosts_get(parent_hostid, &hosts, monitored_by, proxyid, proxy_groupid, ipmi_authtype, ipmi_privilege,
				ipmi_username, ipmi_password, tls_connect, tls_accept, tls_issuer, tls_subject,
				tls_psk_identity, tls_psk);

		if (0 != hosts.values_num)
			lld_hosts_get_tags(&hosts);

		lld_proto_tags_get(parent_hostid, &tags);

		lld_simple_groups_get(parent_hostid, &groupids);

		lld_group_prototypes_get(parent_hostid, &group_prototypes);

		lld_groups_get(parent_hostid, &groups);

		lld_hostmacros_get(parent_hostid, &masterhostmacros, &hostmacros);

		for (i = 0; i < lld_rows->values_num; i++)
		{
			const zbx_lld_row_t	*lld_row = lld_rows->values[i];

			if (NULL == (host = lld_host_make(&hosts, host_proto, name_proto, inventory_mode_proto,
					status, discover, &tags, lld_row, lld_macro_paths, use_custom_interfaces,
					error)))
			{
				continue;
			}

			lld_groups_make(host, &groups_in, &group_prototypes, &lld_row->jp_row, lld_macro_paths);
		}

		zbx_vector_lld_host_ptr_sort(&hosts, lld_host_compare_func);

		lld_groups_validate(&group_prototypes, &groups, &groups_in, &groups_out, lld_macro_paths, error);
		lld_hosts_validate(&hosts, error);

		if (ZBX_HOST_PROT_INTERFACES_CUSTOM == use_custom_interfaces)
		{
			zbx_vector_lld_interface_ptr_create(&interfaces_custom);
			lld_interfaces_get(parent_hostid, &interfaces_custom, 1);
			lld_interfaces_make(&interfaces_custom, &hosts, lld_macro_paths);
		}
		else
			lld_interfaces_make(&interfaces, &hosts, lld_macro_paths);

		lld_interfaces_validate(&hosts, error);

		/* save groups before making hosts_groups links because groupids could be updated during save */
		lld_groups_save(&groups_out, &group_prototypes, error);

		lld_hostgroups_make(&groupids, &hosts, &groups_out, &del_hostgroupids);

		if (0 != hosts.values_num)
		{
			lld_hgsets_make(parent_hostid, &hosts, &hgsets, &del_hgsetids);
			lld_permissions_make(&permissions, &hgsets);
		}

		lld_templates_make(parent_hostid, &hosts);

		lld_hostmacros_make(&hostmacros, &hosts, lld_macro_paths);

		lld_hosts_save(parent_hostid, &hosts, host_proto, monitored_by, proxyid, proxy_groupid, ipmi_authtype,
				ipmi_privilege, ipmi_username, ipmi_password, tls_connect, tls_accept, tls_issuer,
				tls_subject, tls_psk_identity, tls_psk, &hgsets, &permissions, &del_hostgroupids,
				&del_hgsetids);

		/* linking of the templates */
		lld_templates_link(&hosts, error);

		lld_hosts_remove(&hosts, lifetime, enabled_lifetime, lastcheck);
		lld_groups_remove(&groups_out, lifetime, lastcheck);

		zbx_vector_db_tag_ptr_clear_ext(&tags, zbx_db_tag_free);
		zbx_vector_lld_hostmacro_ptr_clear_ext(&hostmacros, lld_hostmacro_free);
		zbx_vector_lld_hgset_ptr_clear_ext(&hgsets, lld_hgset_free);
		zbx_vector_lld_group_ptr_clear_ext(&groups, lld_group_free);
		zbx_vector_lld_group_ptr_clear_ext(&groups_in, lld_group_free);
		zbx_vector_lld_group_ptr_clear_ext(&groups_out, lld_group_free);
		zbx_vector_lld_group_prototype_ptr_clear_ext(&group_prototypes, lld_group_prototype_free);
		zbx_vector_lld_host_ptr_clear_ext(&hosts, lld_host_free);

		zbx_vector_uint64_clear(&groupids);
		zbx_vector_uint64_clear(&del_hostgroupids);
		zbx_vector_uint64_clear(&del_hgsetids);
		zbx_vector_lld_permission_clear(&permissions);

		if (ZBX_HOST_PROT_INTERFACES_CUSTOM == use_custom_interfaces)
		{
			zbx_vector_lld_interface_ptr_clear_ext(&interfaces_custom, lld_interface_free);
			zbx_vector_lld_interface_ptr_destroy(&interfaces_custom);
		}
	}
	zbx_db_free_result(result);

	zbx_vector_lld_hostmacro_ptr_clear_ext(&masterhostmacros, lld_hostmacro_free);
	zbx_vector_lld_interface_ptr_clear_ext(&interfaces, lld_interface_free);

	zbx_vector_db_tag_ptr_clear_ext(&tags, zbx_db_tag_free);
	zbx_vector_db_tag_ptr_destroy(&tags);
	zbx_vector_lld_hostmacro_ptr_destroy(&hostmacros);
	zbx_vector_lld_hostmacro_ptr_destroy(&masterhostmacros);
	zbx_vector_lld_interface_ptr_destroy(&interfaces);
	zbx_vector_uint64_destroy(&del_hostgroupids);
	zbx_vector_uint64_destroy(&del_hgsetids);
	zbx_vector_lld_permission_destroy(&permissions);
	zbx_vector_lld_hgset_ptr_destroy(&hgsets);
	zbx_vector_lld_group_ptr_destroy(&groups);
	zbx_vector_lld_group_ptr_destroy(&groups_in);
	zbx_vector_lld_group_ptr_destroy(&groups_out);
	zbx_vector_lld_group_prototype_ptr_destroy(&group_prototypes);
	zbx_vector_uint64_destroy(&groupids);
	zbx_vector_lld_host_ptr_destroy(&hosts);

	zbx_free(tls_psk);
	zbx_free(tls_psk_identity);
	zbx_free(tls_subject);
	zbx_free(tls_issuer);
	zbx_free(ipmi_password);
	zbx_free(ipmi_username);

	zabbix_log(LOG_LEVEL_DEBUG, "End of %s()", __func__);
}<|MERGE_RESOLUTION|>--- conflicted
+++ resolved
@@ -560,18 +560,11 @@
  *                                  different from original                   *
  *                                                                            *
  ******************************************************************************/
-<<<<<<< HEAD
-static void	lld_hosts_get(zbx_uint64_t parent_hostid, zbx_vector_ptr_t *hosts, unsigned char monitored_by,
+static void	lld_hosts_get(zbx_uint64_t parent_hostid, zbx_vector_lld_host_ptr_t *hosts, unsigned char monitored_by,
 		zbx_uint64_t proxyid, zbx_uint64_t proxy_groupid, signed char ipmi_authtype,
 		unsigned char ipmi_privilege, const char *ipmi_username, const char *ipmi_password,
 		unsigned char tls_connect, unsigned char tls_accept, const char *tls_issuer, const char *tls_subject,
 		const char *tls_psk_identity, const char *tls_psk)
-=======
-static void	lld_hosts_get(zbx_uint64_t parent_hostid, zbx_vector_lld_host_ptr_t *hosts, zbx_uint64_t proxyid,
-		signed char ipmi_authtype, unsigned char ipmi_privilege, const char *ipmi_username,
-		const char *ipmi_password, unsigned char tls_connect, unsigned char tls_accept, const char *tls_issuer,
-		const char *tls_subject, const char *tls_psk_identity, const char *tls_psk)
->>>>>>> 57cb126b
 {
 	zbx_db_result_t		result;
 	zbx_db_row_t		row;
@@ -3454,22 +3447,13 @@
  *                                     deleted                                *
  *                                                                            *
  ******************************************************************************/
-<<<<<<< HEAD
-static void	lld_hosts_save(zbx_uint64_t parent_hostid, zbx_vector_ptr_t *hosts, const char *host_proto,
+static void	lld_hosts_save(zbx_uint64_t parent_hostid, zbx_vector_lld_host_ptr_t *hosts, const char *host_proto,
 		unsigned char monitored_by, zbx_uint64_t proxyid, zbx_uint64_t proxy_groupid, signed char ipmi_authtype,
 		unsigned char ipmi_privilege, const char *ipmi_username, const char *ipmi_password,
 		unsigned char tls_connect, unsigned char tls_accept, const char *tls_issuer, const char *tls_subject,
 		const char *tls_psk_identity, const char *tls_psk, zbx_vector_lld_hgset_ptr_t *hgsets,
 		zbx_vector_lld_permission_t *permissions, const zbx_vector_uint64_t *del_hostgroupids,
 		const zbx_vector_uint64_t *del_hgsetids)
-=======
-static void	lld_hosts_save(zbx_uint64_t parent_hostid, zbx_vector_lld_host_ptr_t *hosts, const char *host_proto,
-		zbx_uint64_t proxyid, signed char ipmi_authtype, unsigned char ipmi_privilege,
-		const char *ipmi_username, const char *ipmi_password, unsigned char tls_connect,
-		unsigned char tls_accept, const char *tls_issuer, const char *tls_subject, const char *tls_psk_identity,
-		const char *tls_psk, zbx_vector_lld_hgset_ptr_t *hgsets, zbx_vector_lld_permission_t *permissions,
-		const zbx_vector_uint64_t *del_hostgroupids, const zbx_vector_uint64_t *del_hgsetids)
->>>>>>> 57cb126b
 {
 	int			i, j, new_hosts = 0, new_host_inventories = 0, upd_hosts = 0, new_hostgroups = 0,
 				new_hostmacros = 0, upd_hostmacros = 0, new_interfaces = 0, upd_interfaces = 0,
@@ -5839,23 +5823,6 @@
 		const zbx_vector_lld_macro_path_ptr_t *lld_macro_paths, char **error, zbx_lld_lifetime_t *lifetime,
 		zbx_lld_lifetime_t *enabled_lifetime, int lastcheck)
 {
-<<<<<<< HEAD
-	zbx_db_result_t			result;
-	zbx_db_row_t			row;
-	zbx_vector_ptr_t		hosts, group_prototypes, interfaces, masterhostmacros, hostmacros;
-	zbx_vector_lld_group_ptr_t	groups, groups_in, groups_out;
-	zbx_vector_lld_hgset_ptr_t	hgsets;
-	zbx_vector_lld_permission_t	permissions;
-	zbx_vector_db_tag_ptr_t		tags;
-	zbx_vector_uint64_t		groupids;		/* list of host groups which should be added */
-	zbx_vector_uint64_t		del_hostgroupids;	/* list of host groups which should be deleted */
-	zbx_vector_uint64_t		del_hgsetids;		/* list of host groups sets which should be deleted */
-	zbx_uint64_t			proxyid, proxy_groupid;
-	char				*ipmi_username = NULL, *ipmi_password, *tls_issuer, *tls_subject,
-					*tls_psk_identity, *tls_psk;
-	signed char			ipmi_authtype, inventory_mode_proto;
-	unsigned char			ipmi_privilege, tls_connect, tls_accept, monitored_by;
-=======
 	zbx_db_result_t				result;
 	zbx_db_row_t				row;
 	zbx_vector_lld_host_ptr_t		hosts;
@@ -5876,12 +5843,11 @@
 	/* list of host groups sets which should be deleted */
 	zbx_vector_uint64_t			del_hgsetids;
 
-	zbx_uint64_t				proxyid;
+	zbx_uint64_t				proxyid, proxy_groupid;
 	char					*ipmi_username = NULL, *ipmi_password, *tls_issuer, *tls_subject,
 						*tls_psk_identity, *tls_psk;
 	signed char				ipmi_authtype, inventory_mode_proto;
-	unsigned char				ipmi_privilege, tls_connect, tls_accept;
->>>>>>> 57cb126b
+	unsigned char				ipmi_privilege, tls_connect, tls_accept, monitored_by;
 
 	zabbix_log(LOG_LEVEL_DEBUG, "In %s()", __func__);
 
