--- conflicted
+++ resolved
@@ -1536,13 +1536,8 @@
 				show_work_period, show_triggers, graphtype, show_legend, show_3d, percent_left,
 				percent_right, ymin_type, ymax_type);
 
-<<<<<<< HEAD
 		lld_remove_lost_objects("graph_discovery", "graphid", (const zbx_vector_ptr_t *)&graphs, lifetime,
-				lastcheck, DBdelete_graphs, get_graph_info);
-=======
-		lld_remove_lost_objects("graph_discovery", "graphid", &graphs, lifetime, lastcheck, zbx_db_delete_graphs,
-				get_graph_info);
->>>>>>> 49dcea1f
+				lastcheck, zbx_db_delete_graphs, get_graph_info);
 
 		lld_items_free(&items);
 		lld_gitems_free(&gitems_proto);
