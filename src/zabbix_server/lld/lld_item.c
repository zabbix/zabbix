--- conflicted
+++ resolved
@@ -2848,23 +2848,16 @@
  *             db_insert_irtdata    - [IN] prepared item real-time data bulk  *
  *                                         insert                             *
  *             db_insert_irtname    - [IN]                                    *
-<<<<<<< HEAD
- *             new_itemids          - [OUT]                                   *
-=======
  *             rule_index           - [IN] mapping of lld rows to discovered  *
  *                                        lld rules (optional)                *
->>>>>>> 45adcb26
+ *             new_itemids          - [OUT]                                   *
  *                                                                            *
  ******************************************************************************/
 static void	lld_item_save(zbx_uint64_t hostid, const zbx_vector_lld_item_prototype_ptr_t *item_prototypes,
 		zbx_lld_item_full_t *item, zbx_uint64_t *itemid, zbx_uint64_t *itemdiscoveryid,
 		zbx_db_insert_t *db_insert_items, zbx_db_insert_t *db_insert_idiscovery,
-<<<<<<< HEAD
-		zbx_db_insert_t *db_insert_irtdata, zbx_db_insert_t *db_insert_irtname,
+		zbx_db_insert_t *db_insert_irtdata, zbx_db_insert_t *db_insert_irtname, zbx_hashset_t *rule_index,
 		zbx_vector_uint64_t *new_itemids)
-=======
-		zbx_db_insert_t *db_insert_irtdata, zbx_db_insert_t *db_insert_irtname, zbx_hashset_t *rule_index)
->>>>>>> 45adcb26
 {
 	int	index;
 
@@ -2938,11 +2931,7 @@
 
 		dependent->master_itemid = item->itemid;
 		lld_item_save(hostid, item_prototypes, dependent, itemid, itemdiscoveryid, db_insert_items,
-<<<<<<< HEAD
-				db_insert_idiscovery, db_insert_irtdata, db_insert_irtname, new_itemids);
-=======
-				db_insert_idiscovery, db_insert_irtdata, db_insert_irtname, rule_index);
->>>>>>> 45adcb26
+				db_insert_idiscovery, db_insert_irtdata, db_insert_irtname, rule_index, new_itemids);
 	}
 }
 
@@ -3597,11 +3586,8 @@
 		if (0 == item->master_itemid)
 		{
 			lld_item_save(hostid, item_prototypes, item, &itemid, &itemdiscoveryid, &db_insert_items,
-<<<<<<< HEAD
-					&db_insert_idiscovery, &db_insert_irtdata, &db_insert_irtname, &new_itemids);
-=======
-					&db_insert_idiscovery, &db_insert_irtdata, &db_insert_irtname, rule_index);
->>>>>>> 45adcb26
+					&db_insert_idiscovery, &db_insert_irtdata, &db_insert_irtname, rule_index,
+					&new_itemids);
 		}
 		else
 		{
@@ -3613,11 +3599,7 @@
 			{
 				lld_item_save(hostid, item_prototypes, item, &itemid, &itemdiscoveryid,
 						&db_insert_items, &db_insert_idiscovery, &db_insert_irtdata,
-<<<<<<< HEAD
-						&db_insert_irtname, &new_itemids);
-=======
-						&db_insert_irtname, rule_index);
->>>>>>> 45adcb26
+						&db_insert_irtname, rule_index, &new_itemids);
 			}
 		}
 	}
