--- conflicted
+++ resolved
@@ -4173,9 +4173,6 @@
 	*name = item->name;
 }
 
-<<<<<<< HEAD
-static void	lld_item_links_populate(const zbx_vector_ptr_t *item_prototypes, zbx_vector_lld_row_ptr_t *lld_rows,
-=======
 static	int	get_item_status_value(int status)
 {
 	if (ZBX_LLD_OBJECT_STATUS_ENABLED == status)
@@ -4184,8 +4181,7 @@
 	return ITEM_STATUS_DISABLED;
 }
 
-static void	lld_item_links_populate(const zbx_vector_ptr_t *item_prototypes, zbx_vector_lld_row_t *lld_rows,
->>>>>>> d55d185b
+static void	lld_item_links_populate(const zbx_vector_ptr_t *item_prototypes, zbx_vector_lld_row_ptr_t *lld_rows,
 		zbx_hashset_t *items_index)
 {
 	int				i, j;
@@ -4470,14 +4466,9 @@
  *               FAIL    - items cannot be added/updated                      *
  *                                                                            *
  ******************************************************************************/
-<<<<<<< HEAD
 int	lld_update_items(zbx_uint64_t hostid, zbx_uint64_t lld_ruleid, zbx_vector_lld_row_ptr_t *lld_rows,
-		const zbx_vector_lld_macro_path_ptr_t *lld_macro_paths, char **error, int lifetime, int lastcheck)
-=======
-int	lld_update_items(zbx_uint64_t hostid, zbx_uint64_t lld_ruleid, zbx_vector_lld_row_t *lld_rows,
-		const zbx_vector_lld_macro_path_t *lld_macro_paths, char **error, zbx_lld_lifetime_t *lifetime,
+		const zbx_vector_lld_macro_path_ptr_t *lld_macro_paths, char **error, zbx_lld_lifetime_t *lifetime,
 		zbx_lld_lifetime_t *enabled_lifetime, int lastcheck)
->>>>>>> d55d185b
 {
 	zbx_vector_ptr_t		item_prototypes, item_dependencies;
 	zbx_hashset_t			items_index;
