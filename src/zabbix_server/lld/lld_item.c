--- conflicted
+++ resolved
@@ -271,15 +271,9 @@
  ******************************************************************************/
 static void	lld_items_get(const zbx_vector_ptr_t *item_prototypes, zbx_vector_lld_item_full_t *items)
 {
-<<<<<<< HEAD
-	DB_RESULT			result;
-	DB_ROW				row;
-	zbx_lld_item_full_t		*item, *master;
-=======
 	zbx_db_result_t			result;
 	zbx_db_row_t			row;
-	zbx_lld_item_t			*item, *master;
->>>>>>> 67589ad8
+	zbx_lld_item_full_t		*item, *master;
 	zbx_lld_item_preproc_t		*preproc_op;
 	const zbx_lld_item_prototype_t	*item_prototype;
 	zbx_uint64_t			db_valuemapid, db_interfaceid, itemid, master_itemid;
@@ -4038,7 +4032,7 @@
 static void	lld_item_prototypes_get(zbx_uint64_t lld_ruleid, zbx_vector_ptr_t *item_prototypes)
 {
 	zbx_db_result_t			result;
-	zbx_db_row_t			row;
+	zbx_db_row_t				row;
 	zbx_lld_item_prototype_t	*item_prototype;
 	zbx_lld_item_preproc_t		*preproc_op;
 	zbx_item_param_t		*item_param;
