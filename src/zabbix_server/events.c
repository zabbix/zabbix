--- conflicted
+++ resolved
@@ -33,6 +33,7 @@
 	int		r_event_index;
 	zbx_uint64_t	correlationid;
 	zbx_uint64_t	c_eventid;
+	zbx_uint64_t	userid;
 	zbx_timespec_t	ts;
 }
 zbx_event_recovery_t;
@@ -378,15 +379,10 @@
 	zbx_hashset_iter_reset(&event_recovery, &iter);
 	while (NULL != (recovery = zbx_hashset_iter_next(&iter)))
 	{
-<<<<<<< HEAD
-		zbx_db_insert_add_values(&db_insert, recovery->eventid, recovery->r_event->eventid,
+		r_event = &events[recovery->r_event_index];
+
+		zbx_db_insert_add_values(&db_insert, recovery->eventid, r_event->eventid,
 				recovery->correlationid, recovery->c_eventid, recovery->userid);
-=======
-		r_event = &events[recovery->r_event_index];
-
-		zbx_db_insert_add_values(&db_insert, recovery->eventid, r_event->eventid,
-				recovery->correlationid, recovery->c_eventid);
->>>>>>> 7fc5b700
 
 		zbx_snprintf_alloc(&sql, &sql_alloc, &sql_offset,
 			"update problem set"
@@ -1245,12 +1241,8 @@
 				recovery_local.objectid = event->objectid;
 				recovery_local.correlationid = correlation->correlationid;
 				recovery_local.c_eventid = event->eventid;
-<<<<<<< HEAD
-				recovery_local.r_event = r_event;
+				recovery_local.r_event_index = index;
 				recovery_local.userid = 0;
-=======
-				recovery_local.r_event_index = index;
->>>>>>> 7fc5b700
 
 				zbx_hashset_insert(&event_recovery, &recovery_local, sizeof(recovery_local));
 				break;
@@ -1552,24 +1544,15 @@
 				index = add_event(EVENT_SOURCE_TRIGGERS, EVENT_OBJECT_TRIGGER, trigger->triggerid,
 						&queue->ts, TRIGGER_VALUE_OK, trigger->description,
 						trigger->expression_orig, trigger->recovery_expression_orig,
-<<<<<<< HEAD
-						trigger->priority, trigger->type, &trigger->tags,
-						trigger->correlation_mode, trigger->correlation_tag, 0);
-=======
 						trigger->priority, trigger->type, NULL, ZBX_TRIGGER_CORRELATION_NONE,
-						"");
->>>>>>> 7fc5b700
+						"", 0);
 
 				recovery_local.eventid = queue->eventid;
 				recovery_local.objectid = queue->objectid;
 				recovery_local.correlationid = queue->correlationid;
 				recovery_local.c_eventid = queue->c_eventid;
-<<<<<<< HEAD
-				recovery_local.r_event = event;
+				recovery_local.r_event_index = index;
 				recovery_local.userid = 0;
-=======
-				recovery_local.r_event_index = index;
->>>>>>> 7fc5b700
 
 				zbx_hashset_insert(&event_recovery, &recovery_local, sizeof(recovery_local));
 
