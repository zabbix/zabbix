/*
** Zabbix
** Copyright (C) 2000-2011 Zabbix SIA
**
** This program is free software; you can redistribute it and/or modify
** it under the terms of the GNU General Public License as published by
** the Free Software Foundation; either version 2 of the License, or
** (at your option) any later version.
**
** This program is distributed in the hope that it will be useful,
** but WITHOUT ANY WARRANTY; without even the implied warranty of
** MERCHANTABILITY or FITNESS FOR A PARTICULAR PURPOSE.  See the
** GNU General Public License for more details.
**
** You should have received a copy of the GNU General Public License
** along with this program; if not, write to the Free Software
** Foundation, Inc., 675 Mass Ave, Cambridge, MA 02139, USA.
**/

#include "common.h"

#include "cfg.h"
#include "pid.h"
#include "db.h"
#include "log.h"
#include "../events.h"
#include "dbcache.h"
#include "zlog.h"
#include "zbxserver.h"
#include "daemon.h"
#include "zbxself.h"

#include "timer.h"

#define TIMER_DELAY 30

extern unsigned char	process_type;

/******************************************************************************
 *                                                                            *
 * Function: process_time_functions                                           *
 *                                                                            *
 * Purpose: re-calculate and update values of time-driven functions           *
 *                                                                            *
<<<<<<< HEAD
 * Author: Alexei Vladishev, Aleksandrs Saveljevs                             *
=======
 * Author: Alexei Vladishev                                                   *
>>>>>>> 2a669d0f
 *                                                                            *
 ******************************************************************************/
static void	process_time_functions()
{
	const char		*__function_name = "process_time_functions";
<<<<<<< HEAD
	char			*sql = NULL;
	int			sql_alloc = 16 * ZBX_KIBIBYTE, sql_offset = 0, i;
	DC_TRIGGER		*trigger;
	DC_TRIGGER		*trigger_info = NULL;
	zbx_vector_ptr_t	trigger_order;

	zabbix_log(LOG_LEVEL_DEBUG, "In %s()", __function_name);

	zbx_vector_ptr_create(&trigger_order);

	DCconfig_get_time_based_triggers(&trigger_info, &trigger_order);

	if (0 != trigger_order.values_num)
	{
		DBbegin();

		sql = zbx_malloc(sql, sql_alloc);
#ifdef HAVE_ORACLE
		zbx_snprintf_alloc(&sql, &sql_alloc, &sql_offset, 7, "begin\n");
#endif
		for (i = 0; i < trigger_order.values_num; i++)
		{
			trigger = (DC_TRIGGER *)trigger_order.values[i];

			evaluate_expression(trigger->triggerid, &trigger->expression, trigger->timespec.sec,
					trigger->value, &trigger->new_value, &trigger->new_error);

			if (SUCCEED == DBget_trigger_update_sql(&sql, &sql_alloc, &sql_offset, trigger->triggerid,
					trigger->type, trigger->value, trigger->value_flags, trigger->error,
					trigger->new_value, trigger->new_error, &trigger->timespec, &trigger->add_event,
					&trigger->value_changed))
			{
				zbx_snprintf_alloc(&sql, &sql_alloc, &sql_offset, 3, ";\n");
			}

			zbx_free(trigger->expression);
			zbx_free(trigger->new_error);

			DBexecute_overflowed_sql(&sql, &sql_alloc, &sql_offset);
		}
#ifdef HAVE_ORACLE
		zbx_snprintf_alloc(&sql, &sql_alloc, &sql_offset, 6, "end;\n");
#endif

		if (sql_offset > 16)	/* In ORACLE always present begin..end; */
			DBexecute("%s", sql);

		zbx_free(sql);

		for (i = 0; i < trigger_order.values_num; i++)
		{
			trigger = (DC_TRIGGER *)trigger_order.values[i];

			if (1 != trigger->add_event)
				continue;

			process_event(0, EVENT_SOURCE_TRIGGERS, EVENT_OBJECT_TRIGGER, trigger->triggerid,
					&trigger->timespec, trigger->new_value, trigger->value_changed, 0, 0);
		}

		DBcommit();
	}

	zbx_free(trigger_info);
	zbx_vector_ptr_destroy(&trigger_order);
=======
	DB_RESULT		result;
	DB_ROW			row;
	DB_TRIGGER_UPDATE	*tr = NULL, *tr_last;
	int			tr_alloc = 0, tr_num = 0;
	char			*sql = NULL;
	int			sql_alloc = 16 * ZBX_KIBIBYTE, sql_offset = 0;

	zabbix_log(LOG_LEVEL_DEBUG, "In %s()", __function_name);

	sql = zbx_malloc(sql, sql_alloc);

	result = DBselect(
			"select distinct t.triggerid,t.type,t.value,t.error,t.expression"
			" from triggers t,functions f,items i,hosts h"
			" where t.triggerid=f.triggerid"
				" and f.itemid=i.itemid"
				" and i.hostid=h.hostid"
				" and t.status=%d"
				" and f.function in (" ZBX_SQL_TIME_FUNCTIONS ")"
				" and i.status=%d"
				" and h.status=%d"
				" and (h.maintenance_status=%d or h.maintenance_type=%d)"
				DB_NODE
			" order by t.triggerid",
			TRIGGER_STATUS_ENABLED,
			ITEM_STATUS_ACTIVE,
			HOST_STATUS_MONITORED,
			HOST_MAINTENANCE_STATUS_OFF, MAINTENANCE_TYPE_NORMAL,
			DBnode_local("h.hostid"));

	DBbegin();

#ifdef HAVE_ORACLE
	zbx_snprintf_alloc(&sql, &sql_alloc, &sql_offset, 7, "begin\n");
#endif

	while (NULL != (row = DBfetch(result)))
	{
		if (tr_num == tr_alloc)
		{
			tr_alloc += 64;
			tr = zbx_realloc(tr, tr_alloc * sizeof(DB_TRIGGER_UPDATE));
		}

		tr_last = &tr[tr_num++];

		ZBX_STR2UINT64(tr_last->triggerid, row[0]);
		tr_last->type = (unsigned char)atoi(row[1]);
		tr_last->value = atoi(row[2]);
		tr_last->error = row[3];
		tr_last->new_error = NULL;
		tr_last->expression = zbx_strdup(NULL, row[4]);
		tr_last->lastchange = time(NULL);

		evaluate_expression(tr_last->triggerid, &tr_last->expression, tr_last->lastchange,
				tr_last->value, &tr_last->new_value, &tr_last->new_error);

		if (SUCCEED == DBget_trigger_update_sql(&sql, &sql_alloc, &sql_offset, tr_last->triggerid,
				tr_last->type, tr_last->value, tr_last->error, tr_last->new_value, tr_last->new_error,
				tr_last->lastchange, &tr_last->add_event))
		{
			zbx_snprintf_alloc(&sql, &sql_alloc, &sql_offset, 3, ";\n");
		}

		DBexecute_overflowed_sql(&sql, &sql_alloc, &sql_offset);
	}
	DBfree_result(result);

#ifdef HAVE_ORACLE
	zbx_snprintf_alloc(&sql, &sql_alloc, &sql_offset, 6, "end;\n");
#endif

	if (sql_offset > 16)	/* In ORACLE always present begin..end; */
		DBexecute("%s", sql);

	zbx_free(sql);

	if (0 != tr_num)
	{
		for (tr_last = &tr[0]; 0 != tr_num; tr_num--, tr_last++)
		{
			zbx_free(tr_last->expression);
			zbx_free(tr_last->new_error);

			if (1 != tr_last->add_event)
				continue;

			process_event(0, EVENT_SOURCE_TRIGGERS, EVENT_OBJECT_TRIGGER, tr_last->triggerid,
					tr_last->lastchange, tr_last->new_value, 0, 0);
		}
	}

	DBcommit();

	zbx_free(tr);
>>>>>>> 2a669d0f

	zabbix_log(LOG_LEVEL_DEBUG, "End of %s()", __function_name);
}

<<<<<<< HEAD
typedef struct
=======
typedef struct zbx_host_maintenance_s
>>>>>>> 2a669d0f
{
	zbx_uint64_t	hostid;
	time_t		maintenance_from;
	zbx_uint64_t	maintenanceid;
	int		maintenance_type;
	zbx_uint64_t	host_maintenanceid;
	int		host_maintenance_status;
	int		host_maintenance_type;
	int		host_maintenance_from;
}
zbx_host_maintenance_t;

static int	get_host_maintenance_nearestindex(zbx_host_maintenance_t *hm, int hm_count,
		zbx_uint64_t hostid, time_t maintenance_from, zbx_uint64_t maintenanceid)
{
	int	first_index, last_index, index;

	if (0 == hm_count)
		return 0;

	first_index = 0;
	last_index = hm_count - 1;

	while (1)
	{
		index = first_index + (last_index - first_index) / 2;

		if (hm[index].hostid == hostid && hm[index].maintenance_from == maintenance_from && hm[index].maintenanceid == maintenanceid)
			return index;
		else if (last_index == first_index)
		{
			if (hm[index].hostid < hostid ||
					(hm[index].hostid == hostid && hm[index].maintenance_from < maintenance_from) ||
					(hm[index].hostid == hostid && hm[index].maintenance_from == maintenance_from &&
					 	hm[index].maintenanceid < maintenanceid))
				index++;
			return index;
		}
		else if (hm[index].hostid < hostid ||
				(hm[index].hostid == hostid && hm[index].maintenance_from < maintenance_from) ||
				(hm[index].hostid == hostid && hm[index].maintenance_from == maintenance_from &&
				 	hm[index].maintenanceid < maintenanceid))
			first_index = index + 1;
		else
			last_index = index;
	}
}

static zbx_host_maintenance_t	*get_host_maintenance(zbx_host_maintenance_t **hm, int *hm_alloc, int *hm_count,
		zbx_uint64_t hostid, time_t maintenance_from, zbx_uint64_t maintenanceid, int maintenance_type,
		zbx_uint64_t host_maintenanceid, int host_maintenance_status, int host_maintenance_type,
		int host_maintenance_from)
{
	int	hm_index;

	hm_index = get_host_maintenance_nearestindex(*hm, *hm_count, hostid, maintenance_from, maintenanceid);

	if (hm_index < *hm_count && (*hm)[hm_index].hostid == hostid && (*hm)[hm_index].maintenance_from == maintenance_from &&
			(*hm)[hm_index].maintenanceid == maintenanceid)
		return &(*hm)[hm_index];

	if (*hm_alloc == *hm_count)
	{
		*hm_alloc += 4;
		*hm = zbx_realloc(*hm, *hm_alloc * sizeof(zbx_host_maintenance_t));
	}

	memmove(&(*hm)[hm_index + 1], &(*hm)[hm_index], sizeof(zbx_host_maintenance_t) * (*hm_count - hm_index));

	(*hm)[hm_index].hostid = hostid;
	(*hm)[hm_index].maintenance_from = maintenance_from;
	(*hm)[hm_index].maintenanceid = maintenanceid;
	(*hm)[hm_index].maintenance_type = maintenance_type;
	(*hm)[hm_index].host_maintenanceid = host_maintenanceid;
	(*hm)[hm_index].host_maintenance_status = host_maintenance_status;
	(*hm)[hm_index].host_maintenance_type = host_maintenance_type;
	(*hm)[hm_index].host_maintenance_from = host_maintenance_from;
	(*hm_count)++;

	return &(*hm)[hm_index];
}

static void	process_maintenance_hosts(zbx_host_maintenance_t **hm, int *hm_alloc, int *hm_count,
		time_t maintenance_from, zbx_uint64_t maintenanceid, int maintenance_type)
{
	const char	*__function_name = "process_maintenance_hosts";
	DB_RESULT	result;
	DB_ROW		row;
	zbx_uint64_t	host_hostid, host_maintenanceid;
	int		host_maintenance_status, host_maintenance_type, host_maintenance_from;

	zabbix_log(LOG_LEVEL_DEBUG, "In %s()", __function_name);
<<<<<<< HEAD

	assert(maintenanceid);
=======
>>>>>>> 2a669d0f

	result = DBselect(
			"select h.hostid,h.maintenanceid,h.maintenance_status,h.maintenance_type,h.maintenance_from "
			"from maintenances_hosts mh,hosts h "
			"where mh.hostid=h.hostid and "
				"h.status=%d and "
				"mh.maintenanceid=" ZBX_FS_UI64,
			HOST_STATUS_MONITORED,
			maintenanceid);

	while (NULL != (row = DBfetch(result)))
	{
		ZBX_STR2UINT64(host_hostid, row[0]);
		ZBX_DBROW2UINT64(host_maintenanceid, row[1]);
		host_maintenance_status = atoi(row[2]);
		host_maintenance_type = atoi(row[3]);
		host_maintenance_from = atoi(row[4]);

		get_host_maintenance(hm, hm_alloc, hm_count, host_hostid, maintenance_from, maintenanceid,
				maintenance_type, host_maintenanceid, host_maintenance_status, host_maintenance_type,
				host_maintenance_from);
	}
	DBfree_result(result);

	result = DBselect(
			"select h.hostid,h.maintenanceid,h.maintenance_status,h.maintenance_type,h.maintenance_from "
			"from maintenances_groups mg,hosts_groups hg,hosts h "
			"where mg.groupid=hg.groupid and "
				"hg.hostid=h.hostid and "
				"h.status=%d and "
				"mg.maintenanceid=" ZBX_FS_UI64,
			HOST_STATUS_MONITORED,
			maintenanceid);

	while (NULL != (row = DBfetch(result)))
	{
		ZBX_STR2UINT64(host_hostid, row[0]);
		ZBX_DBROW2UINT64(host_maintenanceid, row[1]);
		host_maintenance_status = atoi(row[2]);
		host_maintenance_type = atoi(row[3]);
		host_maintenance_from = atoi(row[4]);

		get_host_maintenance(hm, hm_alloc, hm_count, host_hostid, maintenance_from, maintenanceid,
				maintenance_type, host_maintenanceid, host_maintenance_status, host_maintenance_type,
				host_maintenance_from);
	}
	DBfree_result(result);

	zabbix_log(LOG_LEVEL_DEBUG, "End of %s()", __function_name);
}

/******************************************************************************
 *                                                                            *
 * Function: get_trigger_values                                               *
 *                                                                            *
 * Purpose: get trigger values for specified period                           *
 *                                                                            *
 * Parameters: triggerid        - [IN] trigger identifier from database       *
 *             maintenance_from - [IN] maintenance period start               *
 *             maintenance_to   - [IN] maintenance period stop                *
 *             value_before     - [OUT] trigger value before maintenance      *
 *             value_inside     - [OUT] trigger value inside maintenance      *
 *                                      (only if value_before=value_after)    * 
 *             value_after      - [OUT] trigger value after maintenance       *
 *                                                                            *
 * Return value: SUCCEED if found event with OK or PROBLEM statuses           *
 *                                                                            *
 * Author: Alexander Vladishev                                                *
 *                                                                            *
 * Comments:                                                                  *
 *                                                                            *
 ******************************************************************************/
static void	get_trigger_values(zbx_uint64_t triggerid, int maintenance_from, int maintenance_to,
		int *value_before, int *value_inside, int *value_after)
{
	const char	*__function_name = "get_trigger_values";

	DB_RESULT	result;
	DB_ROW		row;
	char		sql[256];
	int		clock;

	zabbix_log(LOG_LEVEL_DEBUG, "In %s()", __function_name);
<<<<<<< HEAD

	zabbix_log(LOG_LEVEL_DEBUG, "%s() from:'%s %s'", __function_name,
			zbx_date2str(maintenance_from), zbx_time2str(maintenance_from));
	zabbix_log(LOG_LEVEL_DEBUG, "%s() to:'%s %s'", __function_name,
			zbx_date2str(maintenance_to), zbx_time2str(maintenance_to));

=======

	zabbix_log(LOG_LEVEL_DEBUG, "%s() from:'%s %s'", __function_name,
			zbx_date2str(maintenance_from), zbx_time2str(maintenance_from));
	zabbix_log(LOG_LEVEL_DEBUG, "%s() to:'%s %s'", __function_name,
			zbx_date2str(maintenance_to), zbx_time2str(maintenance_to));

>>>>>>> 2a669d0f
	/* check for value after maintenance period */
	zbx_snprintf(sql, sizeof(sql),
			"select clock,value"
			" from events"
			" where source=%d"
				" and object=%d"
				" and objectid=" ZBX_FS_UI64
				" and clock<%d"
				" and value in (%d,%d)"
			" order by object desc,objectid desc,eventid desc",
			EVENT_SOURCE_TRIGGERS,
			EVENT_OBJECT_TRIGGER,
			triggerid,
			maintenance_to,
			TRIGGER_VALUE_FALSE, TRIGGER_VALUE_TRUE);

	result = DBselectN(sql, 1);

	if (NULL != (row = DBfetch(result)))
	{
		clock = atoi(row[0]);
		*value_after = atoi(row[1]);
	}
	else
	{
		clock = 0;
		*value_after = TRIGGER_VALUE_UNKNOWN;
<<<<<<< HEAD
	}
	DBfree_result(result);

	/* if no events inside maintenance */
	if (clock < maintenance_from)
	{
		*value_before = *value_after;
		*value_inside = *value_after;
		goto out;
=======
>>>>>>> 2a669d0f
	}

	/* check for value before maintenance period */
	zbx_snprintf(sql, sizeof(sql),
			"select value"
			" from events"
			" where source=%d"
				" and object=%d"
				" and objectid=" ZBX_FS_UI64
				" and clock<%d"
				" and value in (%d,%d)"
			" order by object desc,objectid desc,eventid desc",
			EVENT_SOURCE_TRIGGERS,
			EVENT_OBJECT_TRIGGER,
			triggerid,
			maintenance_from,
			TRIGGER_VALUE_FALSE, TRIGGER_VALUE_TRUE);

	result = DBselectN(sql, 1);

	if (NULL != (row = DBfetch(result)))
		*value_before = atoi(row[0]);
	else
		*value_before = TRIGGER_VALUE_UNKNOWN;
	DBfree_result(result);

<<<<<<< HEAD
=======
	/* if no events inside maintenance */
	if (clock < maintenance_from)
	{
		*value_before = *value_after;
		*value_inside = *value_after;
		goto out;
	}

	/* check for value before maintenance period */
	zbx_snprintf(sql, sizeof(sql),
			"select value"
			" from events"
			" where source=%d"
				" and object=%d"
				" and objectid=" ZBX_FS_UI64
				" and clock<%d"
				" and value in (%d,%d)"
			" order by object desc,objectid desc,eventid desc",
			EVENT_SOURCE_TRIGGERS,
			EVENT_OBJECT_TRIGGER,
			triggerid,
			maintenance_from,
			TRIGGER_VALUE_FALSE, TRIGGER_VALUE_TRUE);

	result = DBselectN(sql, 1);

	if (NULL != (row = DBfetch(result)))
		*value_before = atoi(row[0]);
	else
		*value_before = TRIGGER_VALUE_UNKNOWN;
	DBfree_result(result);

>>>>>>> 2a669d0f
	if (*value_after != *value_before)
	{
		*value_inside = TRIGGER_VALUE_UNKNOWN;	/* not important what value is here */
		goto out;
	}

	/* check for value inside maintenance period */
	result = DBselect(
			"select value"
			" from events"
			" where source=%d"
				" and object=%d"
				" and objectid=" ZBX_FS_UI64
				" and clock between %d and %d"
				" and value in (%d)"
			" order by object desc,objectid desc,eventid desc",
			EVENT_SOURCE_TRIGGERS,
			EVENT_OBJECT_TRIGGER,
			triggerid,
			maintenance_from, maintenance_to - 1,
			*value_after == TRIGGER_VALUE_FALSE ? TRIGGER_VALUE_TRUE : TRIGGER_VALUE_FALSE);

	if (NULL != (row = DBfetch(result)))
		*value_inside = atoi(row[0]);
	else
		*value_inside = *value_before;
	DBfree_result(result);
out:
	zabbix_log(LOG_LEVEL_DEBUG, "End of %s() before:%d inside:%d after:%d",
			__function_name, *value_before, *value_inside, *value_after);
}

/******************************************************************************
 *                                                                            *
 * Function: generate_events                                                  *
 *                                                                            *
 * Purpose: generate events for triggers after maintenance period             *
 *          The events will be generated only in case of trigger was FALSE    *
 *          before maintenance and became TRUE after maintenance, also in     *
 *          case if it was TRUE before and FALSE after.                       *
 *                                                                            *
 * Parameters: hostid - host identifier from database                         *
 *             maintenance_from, maintenance_to - maintenance period bounds   *
 *                                                                            *
 * Return value:                                                              *
 *                                                                            *
 * Author: Alexander Vladishev                                                *
 *                                                                            *
 * Comments:                                                                  *
 *                                                                            *
 ******************************************************************************/
static void	generate_events(zbx_uint64_t hostid, int maintenance_from, int maintenance_to)
{
	DB_RESULT	result;
	DB_ROW		row;
	zbx_uint64_t	triggerid;
	int		value_before, value_inside, value_after;
<<<<<<< HEAD
	zbx_timespec_t	ts;

	ts.sec = maintenance_to;
	ts.ns = 0;
=======
>>>>>>> 2a669d0f

	result = DBselect(
			"select distinct t.triggerid"
			" from triggers t,functions f,items i"
			" where t.triggerid=f.triggerid"
				" and f.itemid=i.itemid"
				" and t.status=%d"
				" and i.status=%d"
				" and i.hostid=" ZBX_FS_UI64,
			TRIGGER_STATUS_ENABLED,
			ITEM_STATUS_ACTIVE,
			hostid);

	while (NULL != (row = DBfetch(result)))
	{
		ZBX_STR2UINT64(triggerid, row[0]);

		get_trigger_values(triggerid, maintenance_from, maintenance_to,
				&value_before, &value_inside, &value_after);
<<<<<<< HEAD

		if (value_before == value_inside && value_inside == value_after)
			continue;

		process_event(0, EVENT_SOURCE_TRIGGERS, EVENT_OBJECT_TRIGGER, triggerid,
				&ts, value_after, TRIGGER_VALUE_CHANGED_NO, 0, 1);
=======

		if (value_before == value_inside && value_inside == value_after)
			continue;

		process_event(0, EVENT_SOURCE_TRIGGERS, EVENT_OBJECT_TRIGGER, triggerid,
				maintenance_to, value_after, 0, 1);
>>>>>>> 2a669d0f
	}
	DBfree_result(result);
}

static void	update_maintenance_hosts(zbx_host_maintenance_t *hm, int hm_count, int now)
{
<<<<<<< HEAD
	typedef struct
=======
	typedef struct maintenance_s
>>>>>>> 2a669d0f
	{
		zbx_uint64_t	hostid;
		int		maintenance_from;
		void		*next;
<<<<<<< HEAD
	}
	maintenance_t;
=======
	} maintenance_t;
>>>>>>> 2a669d0f

	const char	*__function_name = "update_maintenance_hosts";
	int		i;
	zbx_uint64_t	*ids = NULL, hostid;
	int		ids_alloc = 0, ids_num = 0;
	DB_RESULT	result;
	DB_ROW		row;
	char		*sql = NULL;
	int		sql_alloc = 1024, sql_offset;
	maintenance_t	*maintenances = NULL, *m;

	zabbix_log(LOG_LEVEL_DEBUG, "In %s()", __function_name);

	sql = zbx_malloc(sql, sql_alloc);

	DBbegin();

	for (i = 0; i < hm_count; i ++)
	{
		if (SUCCEED == uint64_array_exists(ids, ids_num, hm[i].hostid))
			continue;

		if (hm[i].host_maintenanceid != hm[i].maintenanceid || hm[i].host_maintenance_status != HOST_MAINTENANCE_STATUS_ON ||
				hm[i].host_maintenance_type != hm[i].maintenance_type || hm[i].host_maintenance_from == 0)
		{
			sql_offset = 0;
			zbx_snprintf_alloc(&sql, &sql_alloc, &sql_offset, 128,
					"update hosts"
					" set maintenanceid=" ZBX_FS_UI64 ","
						"maintenance_status=%d,"
						"maintenance_type=%d",
					hm[i].maintenanceid,
					HOST_MAINTENANCE_STATUS_ON,
					hm[i].maintenance_type);

			if (hm[i].host_maintenance_from == 0)
				zbx_snprintf_alloc(&sql, &sql_alloc, &sql_offset, 64,
						",maintenance_from=%d",
						hm[i].maintenance_from);

			zbx_snprintf_alloc(&sql, &sql_alloc, &sql_offset, 64,
					" where hostid=" ZBX_FS_UI64,
					hm[i].hostid);

			DBexecute("%s", sql);

			DCconfig_set_maintenance(hm[i].hostid, HOST_MAINTENANCE_STATUS_ON,
					hm[i].maintenance_type, hm[i].maintenance_from);
		}

		uint64_array_add(&ids, &ids_alloc, &ids_num, hm[i].hostid, 4);
	}

	sql_offset = 0;
	zbx_snprintf_alloc(&sql, &sql_alloc, &sql_offset, 128,
			"select hostid,maintenance_type,maintenance_from"
			" from hosts"
			" where status=%d"
			" and maintenance_status=%d",
			HOST_STATUS_MONITORED,
			HOST_MAINTENANCE_STATUS_ON);

	if (NULL != ids && 0 != ids_num)
	{
		zbx_snprintf_alloc(&sql, &sql_alloc, &sql_offset, 16, " and not");
		DBadd_condition_alloc(&sql, &sql_alloc, &sql_offset, "hostid", ids, ids_num);
	}

	result = DBselect("%s", sql);

	ids_num = 0;
	while (NULL != (row = DBfetch(result)))
	{
		ZBX_STR2UINT64(hostid, row[0]);

		uint64_array_add(&ids, &ids_alloc, &ids_num, hostid, 4);

		if (MAINTENANCE_TYPE_NORMAL != atoi(row[1]))
			continue;

		m = zbx_malloc(NULL, sizeof(maintenance_t));
		m->hostid = hostid;
		m->maintenance_from = atoi(row[2]);
		m->next = maintenances;
		maintenances = m;
	}
	DBfree_result(result);

	sql_offset = 0;
	zbx_snprintf_alloc(&sql, &sql_alloc, &sql_offset, 128,
			"update hosts"
			" set maintenanceid=null,"
				"maintenance_status=%d,"
				"maintenance_type=0,"
				"maintenance_from=0"
			" where",
			HOST_MAINTENANCE_STATUS_OFF);

	if (NULL != ids && 0 != ids_num)
	{
		DBadd_condition_alloc(&sql, &sql_alloc, &sql_offset, "hostid", ids, ids_num);
		DBexecute("%s", sql);
	}

	DBcommit();

	zbx_free(sql);
	zbx_free(ids);

<<<<<<< HEAD
	for (m = maintenances; NULL != m; m = m->next)
		generate_events(m->hostid, m->maintenance_from, now);

	for (m = maintenances; NULL != m; m = maintenances)
=======
	for (m = maintenances; m != NULL; m = m->next)
		generate_events(m->hostid, m->maintenance_from, now);

	for (m = maintenances; m != NULL; m = maintenances)
>>>>>>> 2a669d0f
	{
		maintenances = m->next;
		zbx_free(m);
	}

	zabbix_log(LOG_LEVEL_DEBUG, "End of %s()", __function_name);
}

static int	day_in_month(int year, int mon)
{
#define is_leap_year(year) (((year % 4) == 0 && (year % 100) != 0) || (year % 400) == 0)
	unsigned char month[12] = { 31, 28, 31, 30, 31, 30, 31, 31, 30, 31, 30, 31 };
	unsigned char month_leap[12] = { 31, 29, 31, 30, 31, 30, 31, 31, 30, 31, 30, 31 };

	if (is_leap_year(year))
		return month_leap[mon];
	else
		return month[mon];
}

static void	process_maintenance()
{
	const char			*__function_name = "process_maintenance";
	DB_RESULT			result;
	DB_ROW				row;
	int				day, week, wday, sec;
	struct tm			*tm;
	zbx_uint64_t			db_maintenanceid;
	time_t				now, db_active_since, active_since, db_start_date, maintenance_from;
	zbx_timeperiod_type_t		db_timeperiod_type;
	int				db_every, db_month, db_dayofweek, db_day, db_start_time,
					db_period, db_maintenance_type;
	static zbx_host_maintenance_t	*hm = NULL;
	static int			hm_alloc = 4;
	int				hm_count = 0;

	zabbix_log(LOG_LEVEL_DEBUG, "In %s()", __function_name);

	if (NULL == hm)
		hm = zbx_malloc(hm, sizeof(zbx_host_maintenance_t) * hm_alloc);

	now = time(NULL);
	tm = localtime(&now);
	sec = tm->tm_hour * SEC_PER_HOUR + tm->tm_min * SEC_PER_MIN + tm->tm_sec;

	result = DBselect(
			"select m.maintenanceid,m.maintenance_type,m.active_since,"
				"tp.timeperiod_type,tp.every,tp.month,tp.dayofweek,"
				"tp.day,tp.start_time,tp.period,tp.start_date"
			" from maintenances m,maintenances_windows mw,timeperiods tp"
			" where m.maintenanceid=mw.maintenanceid"
				" and mw.timeperiodid=tp.timeperiodid"
				" and %d between m.active_since and m.active_till",
			now);

	while (NULL != (row = DBfetch(result)))
	{
		ZBX_STR2UINT64(db_maintenanceid, row[0]);
		db_maintenance_type	= atoi(row[1]);
		db_active_since		= (time_t)atoi(row[2]);
		db_timeperiod_type	= atoi(row[3]);
		db_every		= atoi(row[4]);
		db_month		= atoi(row[5]);
		db_dayofweek		= atoi(row[6]);
		db_day			= atoi(row[7]);
		db_start_time		= atoi(row[8]);
		db_period		= atoi(row[9]);
		db_start_date		= atoi(row[10]);

		switch (db_timeperiod_type) {
		case TIMEPERIOD_TYPE_ONETIME:
			break;
		case TIMEPERIOD_TYPE_DAILY:
			db_start_date = now - sec + db_start_time;
			if (sec < db_start_time)
				db_start_date -= SEC_PER_DAY;

			if (db_start_date < db_active_since)
				continue;

			tm = localtime(&db_active_since);
			active_since = db_active_since - (tm->tm_hour * SEC_PER_HOUR + tm->tm_min * SEC_PER_MIN + tm->tm_sec);

			day = (db_start_date - active_since) / SEC_PER_DAY + 1;
			db_start_date -= SEC_PER_DAY * (day % db_every);
			break;
		case TIMEPERIOD_TYPE_WEEKLY:
			db_start_date = now - sec + db_start_time;
			if (sec < db_start_time)
				db_start_date -= SEC_PER_DAY;

			if (db_start_date < db_active_since)
				continue;

			tm = localtime(&db_active_since);
			wday = (tm->tm_wday == 0 ? 7 : tm->tm_wday) - 1;
			active_since = db_active_since - (wday * SEC_PER_DAY + tm->tm_hour * SEC_PER_HOUR + tm->tm_min * SEC_PER_MIN + tm->tm_sec);

			for (; db_start_date >= db_active_since; db_start_date -= SEC_PER_DAY)
			{
				/* check for every x week(s) */
				week = (db_start_date - active_since) / 604800 + 1;
				if (0 != (week % db_every))
					continue;

				/* check for day of the week */
				tm = localtime(&db_start_date);
				wday = (tm->tm_wday == 0 ? 7 : tm->tm_wday) - 1;
				if (0 == (db_dayofweek & (1 << wday)))
					continue;

				break;
			}
			break;
		case TIMEPERIOD_TYPE_MONTHLY:
			db_start_date = now - sec + db_start_time;
			if (sec < db_start_time)
				db_start_date -= SEC_PER_DAY;

			for (; db_start_date >= db_active_since; db_start_date -= SEC_PER_DAY)
			{
				/* check for month */
				tm = localtime(&db_start_date);
				if (0 == (db_month & (1 << tm->tm_mon)))
					continue;

				if (0 != db_day)
				{
					/* check for day of the month */
					if (db_day != tm->tm_mday)
						continue;
				}
				else
				{
					/* check for day of the week */
					wday = (tm->tm_wday == 0 ? 7 : tm->tm_wday) - 1;
					if (0 == (db_dayofweek & (1 << wday)))
						continue;

					/* check for number of day (first, second, third, fourth or last) */
					day = (tm->tm_mday - 1) / 7 + 1;
					if (5 == db_every && 4 == day)
					{
						if (tm->tm_mday + 7 <= day_in_month(tm->tm_year, tm->tm_mon))
							continue;
					}
					else if (db_every != day)
						continue;
				}

				break;
			}
			break;
		default:
			continue;
		}

		if (db_start_date < db_active_since)
			continue;

		if (db_start_date > now || now >= db_start_date + db_period)
			continue;

		maintenance_from = db_start_date;

		process_maintenance_hosts(&hm, &hm_alloc, &hm_count, maintenance_from, db_maintenanceid, db_maintenance_type);
	}
	DBfree_result(result);

	update_maintenance_hosts(hm, hm_count, (int)now);
}

/******************************************************************************
 *                                                                            *
 * Function: main_timer_loop                                                  *
 *                                                                            *
 * Purpose: periodically updates time-related triggers                        *
 *                                                                            *
 * Parameters:                                                                *
 *                                                                            *
 * Return value:                                                              *
 *                                                                            *
 * Author: Alexei Vladishev                                                   *
 *                                                                            *
 * Comments: does update once per 30 seconds (hardcoded)                      *
 *                                                                            *
 ******************************************************************************/
void	main_timer_loop()
{
	int	now, nextcheck, sleeptime, maintenance = 1;

	zbx_setproctitle("%s [connecting to the database]", get_process_type_string(process_type));

	DBconnect(ZBX_DB_CONNECT_NORMAL);

	for (;;)
	{
		zbx_setproctitle("%s [processing time functions]", get_process_type_string(process_type));

		process_time_functions();

		if (1 == maintenance)
		{
			zbx_setproctitle("%s [processing maintenance periods]", get_process_type_string(process_type));

			process_maintenance();
		}

		now = time(NULL);
		nextcheck = now + TIMER_DELAY - (now % TIMER_DELAY);
		sleeptime = nextcheck - now;

		/* process maintenance every minute */
		maintenance = (0 == nextcheck % SEC_PER_MIN ? 1 : 0);

		zbx_sleep_loop(sleeptime);
	}
}<|MERGE_RESOLUTION|>--- conflicted
+++ resolved
@@ -1,6 +1,6 @@
 /*
-** Zabbix
-** Copyright (C) 2000-2011 Zabbix SIA
+** ZABBIX
+** Copyright (C) 2000-2005 SIA Zabbix
 **
 ** This program is free software; you can redistribute it and/or modify
 ** it under the terms of the GNU General Public License as published by
@@ -42,83 +42,12 @@
  *                                                                            *
  * Purpose: re-calculate and update values of time-driven functions           *
  *                                                                            *
-<<<<<<< HEAD
- * Author: Alexei Vladishev, Aleksandrs Saveljevs                             *
-=======
  * Author: Alexei Vladishev                                                   *
->>>>>>> 2a669d0f
  *                                                                            *
  ******************************************************************************/
 static void	process_time_functions()
 {
 	const char		*__function_name = "process_time_functions";
-<<<<<<< HEAD
-	char			*sql = NULL;
-	int			sql_alloc = 16 * ZBX_KIBIBYTE, sql_offset = 0, i;
-	DC_TRIGGER		*trigger;
-	DC_TRIGGER		*trigger_info = NULL;
-	zbx_vector_ptr_t	trigger_order;
-
-	zabbix_log(LOG_LEVEL_DEBUG, "In %s()", __function_name);
-
-	zbx_vector_ptr_create(&trigger_order);
-
-	DCconfig_get_time_based_triggers(&trigger_info, &trigger_order);
-
-	if (0 != trigger_order.values_num)
-	{
-		DBbegin();
-
-		sql = zbx_malloc(sql, sql_alloc);
-#ifdef HAVE_ORACLE
-		zbx_snprintf_alloc(&sql, &sql_alloc, &sql_offset, 7, "begin\n");
-#endif
-		for (i = 0; i < trigger_order.values_num; i++)
-		{
-			trigger = (DC_TRIGGER *)trigger_order.values[i];
-
-			evaluate_expression(trigger->triggerid, &trigger->expression, trigger->timespec.sec,
-					trigger->value, &trigger->new_value, &trigger->new_error);
-
-			if (SUCCEED == DBget_trigger_update_sql(&sql, &sql_alloc, &sql_offset, trigger->triggerid,
-					trigger->type, trigger->value, trigger->value_flags, trigger->error,
-					trigger->new_value, trigger->new_error, &trigger->timespec, &trigger->add_event,
-					&trigger->value_changed))
-			{
-				zbx_snprintf_alloc(&sql, &sql_alloc, &sql_offset, 3, ";\n");
-			}
-
-			zbx_free(trigger->expression);
-			zbx_free(trigger->new_error);
-
-			DBexecute_overflowed_sql(&sql, &sql_alloc, &sql_offset);
-		}
-#ifdef HAVE_ORACLE
-		zbx_snprintf_alloc(&sql, &sql_alloc, &sql_offset, 6, "end;\n");
-#endif
-
-		if (sql_offset > 16)	/* In ORACLE always present begin..end; */
-			DBexecute("%s", sql);
-
-		zbx_free(sql);
-
-		for (i = 0; i < trigger_order.values_num; i++)
-		{
-			trigger = (DC_TRIGGER *)trigger_order.values[i];
-
-			if (1 != trigger->add_event)
-				continue;
-
-			process_event(0, EVENT_SOURCE_TRIGGERS, EVENT_OBJECT_TRIGGER, trigger->triggerid,
-					&trigger->timespec, trigger->new_value, trigger->value_changed, 0, 0);
-		}
-
-		DBcommit();
-	}
-
-	zbx_free(trigger_info);
-	zbx_vector_ptr_destroy(&trigger_order);
-=======
 	DB_RESULT		result;
 	DB_ROW			row;
 	DB_TRIGGER_UPDATE	*tr = NULL, *tr_last;
@@ -214,16 +143,11 @@
 	DBcommit();
 
 	zbx_free(tr);
->>>>>>> 2a669d0f
 
 	zabbix_log(LOG_LEVEL_DEBUG, "End of %s()", __function_name);
 }
 
-<<<<<<< HEAD
-typedef struct
-=======
 typedef struct zbx_host_maintenance_s
->>>>>>> 2a669d0f
 {
 	zbx_uint64_t	hostid;
 	time_t		maintenance_from;
@@ -241,12 +165,11 @@
 {
 	int	first_index, last_index, index;
 
-	if (0 == hm_count)
+	if (hm_count == 0)
 		return 0;
 
 	first_index = 0;
 	last_index = hm_count - 1;
-
 	while (1)
 	{
 		index = first_index + (last_index - first_index) / 2;
@@ -280,7 +203,6 @@
 	int	hm_index;
 
 	hm_index = get_host_maintenance_nearestindex(*hm, *hm_count, hostid, maintenance_from, maintenanceid);
-
 	if (hm_index < *hm_count && (*hm)[hm_index].hostid == hostid && (*hm)[hm_index].maintenance_from == maintenance_from &&
 			(*hm)[hm_index].maintenanceid == maintenanceid)
 		return &(*hm)[hm_index];
@@ -316,11 +238,6 @@
 	int		host_maintenance_status, host_maintenance_type, host_maintenance_from;
 
 	zabbix_log(LOG_LEVEL_DEBUG, "In %s()", __function_name);
-<<<<<<< HEAD
-
-	assert(maintenanceid);
-=======
->>>>>>> 2a669d0f
 
 	result = DBselect(
 			"select h.hostid,h.maintenanceid,h.maintenance_status,h.maintenance_type,h.maintenance_from "
@@ -334,7 +251,7 @@
 	while (NULL != (row = DBfetch(result)))
 	{
 		ZBX_STR2UINT64(host_hostid, row[0]);
-		ZBX_DBROW2UINT64(host_maintenanceid, row[1]);
+		ZBX_STR2UINT64(host_maintenanceid, row[1]);
 		host_maintenance_status = atoi(row[2]);
 		host_maintenance_type = atoi(row[3]);
 		host_maintenance_from = atoi(row[4]);
@@ -358,7 +275,7 @@
 	while (NULL != (row = DBfetch(result)))
 	{
 		ZBX_STR2UINT64(host_hostid, row[0]);
-		ZBX_DBROW2UINT64(host_maintenanceid, row[1]);
+		ZBX_STR2UINT64(host_maintenanceid, row[1]);
 		host_maintenance_status = atoi(row[2]);
 		host_maintenance_type = atoi(row[3]);
 		host_maintenance_from = atoi(row[4]);
@@ -404,21 +321,12 @@
 	int		clock;
 
 	zabbix_log(LOG_LEVEL_DEBUG, "In %s()", __function_name);
-<<<<<<< HEAD
 
 	zabbix_log(LOG_LEVEL_DEBUG, "%s() from:'%s %s'", __function_name,
 			zbx_date2str(maintenance_from), zbx_time2str(maintenance_from));
 	zabbix_log(LOG_LEVEL_DEBUG, "%s() to:'%s %s'", __function_name,
 			zbx_date2str(maintenance_to), zbx_time2str(maintenance_to));
 
-=======
-
-	zabbix_log(LOG_LEVEL_DEBUG, "%s() from:'%s %s'", __function_name,
-			zbx_date2str(maintenance_from), zbx_time2str(maintenance_from));
-	zabbix_log(LOG_LEVEL_DEBUG, "%s() to:'%s %s'", __function_name,
-			zbx_date2str(maintenance_to), zbx_time2str(maintenance_to));
-
->>>>>>> 2a669d0f
 	/* check for value after maintenance period */
 	zbx_snprintf(sql, sizeof(sql),
 			"select clock,value"
@@ -446,7 +354,6 @@
 	{
 		clock = 0;
 		*value_after = TRIGGER_VALUE_UNKNOWN;
-<<<<<<< HEAD
 	}
 	DBfree_result(result);
 
@@ -456,8 +363,6 @@
 		*value_before = *value_after;
 		*value_inside = *value_after;
 		goto out;
-=======
->>>>>>> 2a669d0f
 	}
 
 	/* check for value before maintenance period */
@@ -484,41 +389,6 @@
 		*value_before = TRIGGER_VALUE_UNKNOWN;
 	DBfree_result(result);
 
-<<<<<<< HEAD
-=======
-	/* if no events inside maintenance */
-	if (clock < maintenance_from)
-	{
-		*value_before = *value_after;
-		*value_inside = *value_after;
-		goto out;
-	}
-
-	/* check for value before maintenance period */
-	zbx_snprintf(sql, sizeof(sql),
-			"select value"
-			" from events"
-			" where source=%d"
-				" and object=%d"
-				" and objectid=" ZBX_FS_UI64
-				" and clock<%d"
-				" and value in (%d,%d)"
-			" order by object desc,objectid desc,eventid desc",
-			EVENT_SOURCE_TRIGGERS,
-			EVENT_OBJECT_TRIGGER,
-			triggerid,
-			maintenance_from,
-			TRIGGER_VALUE_FALSE, TRIGGER_VALUE_TRUE);
-
-	result = DBselectN(sql, 1);
-
-	if (NULL != (row = DBfetch(result)))
-		*value_before = atoi(row[0]);
-	else
-		*value_before = TRIGGER_VALUE_UNKNOWN;
-	DBfree_result(result);
-
->>>>>>> 2a669d0f
 	if (*value_after != *value_before)
 	{
 		*value_inside = TRIGGER_VALUE_UNKNOWN;	/* not important what value is here */
@@ -576,13 +446,6 @@
 	DB_ROW		row;
 	zbx_uint64_t	triggerid;
 	int		value_before, value_inside, value_after;
-<<<<<<< HEAD
-	zbx_timespec_t	ts;
-
-	ts.sec = maintenance_to;
-	ts.ns = 0;
-=======
->>>>>>> 2a669d0f
 
 	result = DBselect(
 			"select distinct t.triggerid"
@@ -602,42 +465,24 @@
 
 		get_trigger_values(triggerid, maintenance_from, maintenance_to,
 				&value_before, &value_inside, &value_after);
-<<<<<<< HEAD
 
 		if (value_before == value_inside && value_inside == value_after)
 			continue;
 
 		process_event(0, EVENT_SOURCE_TRIGGERS, EVENT_OBJECT_TRIGGER, triggerid,
-				&ts, value_after, TRIGGER_VALUE_CHANGED_NO, 0, 1);
-=======
-
-		if (value_before == value_inside && value_inside == value_after)
-			continue;
-
-		process_event(0, EVENT_SOURCE_TRIGGERS, EVENT_OBJECT_TRIGGER, triggerid,
 				maintenance_to, value_after, 0, 1);
->>>>>>> 2a669d0f
 	}
 	DBfree_result(result);
 }
 
 static void	update_maintenance_hosts(zbx_host_maintenance_t *hm, int hm_count, int now)
 {
-<<<<<<< HEAD
-	typedef struct
-=======
 	typedef struct maintenance_s
->>>>>>> 2a669d0f
 	{
 		zbx_uint64_t	hostid;
 		int		maintenance_from;
 		void		*next;
-<<<<<<< HEAD
-	}
-	maintenance_t;
-=======
 	} maintenance_t;
->>>>>>> 2a669d0f
 
 	const char	*__function_name = "update_maintenance_hosts";
 	int		i;
@@ -729,7 +574,7 @@
 	sql_offset = 0;
 	zbx_snprintf_alloc(&sql, &sql_alloc, &sql_offset, 128,
 			"update hosts"
-			" set maintenanceid=null,"
+			" set maintenanceid=0,"
 				"maintenance_status=%d,"
 				"maintenance_type=0,"
 				"maintenance_from=0"
@@ -747,17 +592,10 @@
 	zbx_free(sql);
 	zbx_free(ids);
 
-<<<<<<< HEAD
-	for (m = maintenances; NULL != m; m = m->next)
-		generate_events(m->hostid, m->maintenance_from, now);
-
-	for (m = maintenances; NULL != m; m = maintenances)
-=======
 	for (m = maintenances; m != NULL; m = m->next)
 		generate_events(m->hostid, m->maintenance_from, now);
 
 	for (m = maintenances; m != NULL; m = maintenances)
->>>>>>> 2a669d0f
 	{
 		maintenances = m->next;
 		zbx_free(m);
