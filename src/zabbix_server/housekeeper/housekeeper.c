--- conflicted
+++ resolved
@@ -1,6 +1,6 @@
 /*
-** Zabbix
-** Copyright (C) 2000-2011 Zabbix SIA
+** ZABBIX
+** Copyright (C) 2000-2005 SIA Zabbix
 **
 ** This program is free software; you can redistribute it and/or modify
 ** it under the terms of the GNU General Public License as published by
@@ -19,7 +19,6 @@
 
 #include "common.h"
 #include "db.h"
-#include "dbcache.h"
 #include "log.h"
 #include "daemon.h"
 #include "zbxself.h"
@@ -33,6 +32,8 @@
  * Function: housekeeping_process_log                                         *
  *                                                                            *
  * Purpose: process table 'housekeeper' and remove data if required           *
+ *                                                                            *
+ * Parameters:                                                                *
  *                                                                            *
  * Return value: SUCCEED - information removed successfully                   *
  *               FAIL - otherwise                                             *
@@ -147,7 +148,6 @@
 	if (NULL != ids)
 	{
 		sql = zbx_malloc(sql, sql_alloc);
-<<<<<<< HEAD
 
 		zbx_snprintf_alloc(&sql, &sql_alloc, &sql_offset, 32, "delete from housekeeper where");
 		DBadd_condition_alloc(&sql, &sql_alloc, &sql_offset, "housekeeperid", ids, ids_num);
@@ -158,17 +158,6 @@
 		zbx_free(ids);
 	}
 
-=======
-
-		zbx_snprintf_alloc(&sql, &sql_alloc, &sql_offset, 32, "delete from housekeeper where");
-		DBadd_condition_alloc(&sql, &sql_alloc, &sql_offset, "housekeeperid", ids, ids_num);
-
-		DBexecute("%s", sql);
-
-		zbx_free(sql);
-		zbx_free(ids);
-	}
-
 	zabbix_log(LOG_LEVEL_DEBUG, "End of %s():SUCCEED", __function_name);
 
 	return SUCCEED;
@@ -185,17 +174,11 @@
 
 	zabbix_log(LOG_LEVEL_DEBUG, "deleted %d records from table 'sessions'", deleted);
 
->>>>>>> 2a669d0f
 	zabbix_log(LOG_LEVEL_DEBUG, "End of %s():SUCCEED", __function_name);
 
 	return SUCCEED;
 }
 
-<<<<<<< HEAD
-static int	housekeeping_sessions(int now)
-{
-	const char	*__function_name = "housekeeping_sessions";
-=======
 static int	housekeeping_alerts(int now)
 {
 	const char	*__function_name = "housekeeping_alerts";
@@ -203,37 +186,12 @@
 	DB_RESULT	result;
 	DB_ROW		row;
 	int		res = SUCCEED;
->>>>>>> 2a669d0f
 	int		deleted;
 
 	zabbix_log(LOG_LEVEL_DEBUG, "In %s() now:%d", __function_name, now);
 
-	deleted = DBexecute("delete from sessions where lastaccess<%d", now - SEC_PER_YEAR);
-
-<<<<<<< HEAD
-	zabbix_log(LOG_LEVEL_DEBUG, "deleted %d records from table 'sessions'", deleted);
-
-	zabbix_log(LOG_LEVEL_DEBUG, "End of %s():SUCCEED", __function_name);
-
-	return SUCCEED;
-}
-
-static void	housekeeping_alerts(int now)
-{
-	const char	*__function_name = "housekeeping_alerts";
-	int		deleted, alert_history;
-
-	zabbix_log(LOG_LEVEL_DEBUG, "In %s() now:%d", __function_name, now);
-
-	deleted = DBexecute("delete from alerts where clock<%d",
-			now - *(int *)DCconfig_get_config_data(&alert_history, CONFIG_ALERT_HISTORY) * SEC_PER_DAY);
-	zabbix_log(LOG_LEVEL_DEBUG, "deleted %d records from table 'alerts'", deleted);
-
-	zabbix_log(LOG_LEVEL_DEBUG, "End of %s()", __function_name);
-}
-
-static void	housekeeping_events(int now)
-=======
+	result = DBselect("select alert_history from config");
+
 	if (NULL == (row = DBfetch(result)) || SUCCEED == DBis_null(row[0]))
 	{
 		zabbix_log(LOG_LEVEL_ERR, "no records in table 'config'");
@@ -255,31 +213,20 @@
 }
 
 static int	housekeeping_events(int now)
->>>>>>> 2a669d0f
 {
 	const char	*__function_name = "housekeeping_events";
 	int		event_history;
 	DB_RESULT	result;
-	DB_ROW		row;
+	DB_RESULT	result2;
+	DB_ROW		row1;
+	DB_ROW		row2;
 	zbx_uint64_t	eventid;
+	int		res = SUCCEED;
 
 	zabbix_log(LOG_LEVEL_DEBUG, "In %s() now:%d", __function_name, now);
 
-	result = DBselect("select eventid from events where clock<%d",
-			now - *(int *)DCconfig_get_config_data(&event_history, CONFIG_EVENT_HISTORY) * SEC_PER_DAY);
-
-<<<<<<< HEAD
-	while (NULL != (row = DBfetch(result)))
-	{
-		ZBX_STR2UINT64(eventid, row[0]);
-
-		DBexecute("delete from acknowledges where eventid=" ZBX_FS_UI64, eventid);
-		DBexecute("delete from events where eventid=" ZBX_FS_UI64, eventid);
-	}
-	DBfree_result(result);
-
-	zabbix_log(LOG_LEVEL_DEBUG, "End of %s()", __function_name);
-=======
+	result = DBselect("select event_history from config");
+
 	if (NULL == (row1 = DBfetch(result)) || SUCCEED == DBis_null(row1[0]))
 	{
 		zabbix_log(LOG_LEVEL_ERR, "no records in table 'config'");
@@ -305,7 +252,6 @@
 	zabbix_log(LOG_LEVEL_DEBUG, "End of %s():%s", __function_name, zbx_result_string(res));
 
 	return res;
->>>>>>> 2a669d0f
 }
 
 /******************************************************************************
@@ -440,13 +386,10 @@
 /* Transaction is not required here. It causes timeouts under MySQL. */
 /*		DBcommit();*/
 
-<<<<<<< HEAD
-=======
 /*		zbx_setproctitle("housekeeper [vacuuming database]");*/
 
 /*		DBvacuum();*/
 
->>>>>>> 2a669d0f
 		DBclose();
 
 		zbx_sleep_loop(CONFIG_HOUSEKEEPING_FREQUENCY * SEC_PER_HOUR);
