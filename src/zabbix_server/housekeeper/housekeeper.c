--- conflicted
+++ resolved
@@ -29,12 +29,6 @@
 #include "history_compress.h"
 #include "zbx_rtc_constants.h"
 
-<<<<<<< HEAD
-extern ZBX_THREAD_LOCAL unsigned char	process_type;
-extern ZBX_THREAD_LOCAL int		server_num, process_num;
-=======
-extern unsigned char			program_type;
->>>>>>> 9061d353
 
 static struct zbx_db_version_info_t	*db_version_info;
 
@@ -1204,7 +1198,6 @@
 
 ZBX_THREAD_ENTRY(housekeeper_thread, args)
 {
-<<<<<<< HEAD
 	zbx_thread_housekeeper_args	*housekeeper_args_in = (zbx_thread_housekeeper_args *)
 							(((zbx_thread_args_t *)args)->args);
 	int				now, d_history_and_trends, d_cleanup, d_events, d_problems, d_sessions,
@@ -1213,21 +1206,10 @@
 	char				sleeptext[25];
 	zbx_ipc_async_socket_t		rtc;
 	unsigned char			program_type;
-
-	process_type = ((zbx_thread_args_t *)args)->process_type;
-	server_num = ((zbx_thread_args_t *)args)->server_num;
-	process_num = ((zbx_thread_args_t *)args)->process_num;
-=======
-	int			now, d_history_and_trends, d_cleanup, d_events, d_problems, d_sessions, d_services,
-				d_audit, sleeptime, records;
-	double			sec, time_slept, time_now;
-	char			sleeptext[25];
-	zbx_ipc_async_socket_t	rtc;
 	const zbx_thread_info_t	*info = &((zbx_thread_args_t *)args)->info;
 	int			server_num = ((zbx_thread_args_t *)args)->info.server_num;
 	int			process_num = ((zbx_thread_args_t *)args)->info.process_num;
 	unsigned char		process_type = ((zbx_thread_args_t *)args)->info.process_type;
->>>>>>> 9061d353
 
 	db_version_info = housekeeper_args_in->db_version_info;
 
