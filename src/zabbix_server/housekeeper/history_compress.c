--- conflicted
+++ resolved
@@ -111,26 +111,9 @@
 
 	zabbix_log(LOG_LEVEL_DEBUG, "In %s(): table: %s", __func__, table_name);
 
-<<<<<<< HEAD
 	result = zbx_db_select("select extract(epoch from (config::json->>'compress_after')::interval) from"
 			" timescaledb_information.jobs where application_name like 'Compression%%' and"
 			" hypertable_schema='%s' and hypertable_name='%s'", zbx_db_get_schema_esc(), table_name);
-=======
-	if (1 == ZBX_DB_TSDB_V1)
-	{
-		result = zbx_db_select("select (p.older_than).integer_interval"
-				" from _timescaledb_config.bgw_policy_compress_chunks p"
-				" inner join _timescaledb_catalog.hypertable h on (h.id=p.hypertable_id)"
-				" where h.table_name='%s'", table_name);
-	}
-	else
-	{
-		result = zbx_db_select("select extract(epoch from (config::json->>'compress_after')::interval) from"
-				" timescaledb_information.jobs where application_name like 'Compression%%' and"
-				" hypertable_schema='%s' and hypertable_name='%s'", zbx_db_get_schema_esc(),
-				table_name);
-	}
->>>>>>> 5e5d3143
 
 	if (NULL != (row = zbx_db_fetch(result)))
 		age = atoi(row[0]);
