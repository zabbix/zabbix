--- conflicted
+++ resolved
@@ -1,6 +1,6 @@
 /*
-** Zabbix
-** Copyright (C) 2000-2011 Zabbix SIA
+** ZABBIX
+** Copyright (C) 2000-2005 SIA Zabbix
 **
 ** This program is free software; you can redistribute it and/or modify
 ** it under the terms of the GNU General Public License as published by
@@ -169,20 +169,6 @@
 static int	process_record_event(int sender_nodeid, int nodeid, const ZBX_TABLE *table, const char *record)
 {
 	const char	*r;
-<<<<<<< HEAD
-	int		f, source = 0, object = 0, value = 0, acknowledged = 0;
-	unsigned char	value_changed = 0;
-	zbx_uint64_t	eventid = 0, objectid = 0;
-	zbx_timespec_t	ts;
-
-	zabbix_log(LOG_LEVEL_DEBUG, "In process_record_event()");
-
-	ts.sec = 0;
-	ts.ns = 0;
-	r = record;
-
-	for (f = 0; NULL != table->fields[f].name; f++)
-=======
 	int		f, source = 0, object = 0, clock = 0, value = 0, acknowledged = 0;
 	zbx_uint64_t	eventid = 0, objectid = 0;
 
@@ -191,7 +177,6 @@
 	r = record;
 
 	for (f = 0; 0 != table->fields[f].name; f++)
->>>>>>> 2a669d0f
 	{
 		if (NULL == r)
 			goto error;
@@ -207,28 +192,14 @@
 		else if (0 == strcmp(table->fields[f].name, "objectid"))
 			ZBX_STR2UINT64(objectid, buffer);
 		else if (0 == strcmp(table->fields[f].name, "clock"))
-<<<<<<< HEAD
-			ts.sec = atoi(buffer);
-		else if (0 == strcmp(table->fields[f].name, "ns"))
-			ts.ns = atoi(buffer);
-		else if (0 == strcmp(table->fields[f].name, "value"))
-			value = atoi(buffer);
-		else if (0 == strcmp(table->fields[f].name, "value_changed"))
-			value_changed = (unsigned char)atoi(buffer);
-=======
 			clock = atoi(buffer);
 		else if (0 == strcmp(table->fields[f].name, "value"))
 			value = atoi(buffer);
->>>>>>> 2a669d0f
 		else if (0 == strcmp(table->fields[f].name, "acknowledged"))
 			acknowledged = atoi(buffer);
 	}
 
-<<<<<<< HEAD
-	return process_event(eventid, source, object, objectid, &ts, value, value_changed, acknowledged, 0);
-=======
 	return process_event(eventid, source, object, objectid, clock, value, acknowledged, 0);
->>>>>>> 2a669d0f
 error:
 	zabbix_log(LOG_LEVEL_ERR, "NODE %d: received invalid record from node %d for node %d [%s]",
 			CONFIG_NODEID, sender_nodeid, nodeid, record);
@@ -586,21 +557,6 @@
 				res = FAIL;
 			}
 
-			if (FAIL == is_direct_slave_node(sender_nodeid))
-			{
-				zabbix_log(LOG_LEVEL_ERR, "NODE %d: Received data from node %d"
-							" that is not a direct slave node",
-						CONFIG_NODEID, sender_nodeid);
-				res = FAIL;
-			}
-
-			if (FAIL == is_slave_node(CONFIG_NODEID, nodeid))
-			{
-				zabbix_log(LOG_LEVEL_ERR, "NODE %d: Received history for unknown slave node %d",
-						CONFIG_NODEID, nodeid);
-				res = FAIL;
-			}
-
 			table = DBget_table(buffer);
 			if (NULL != table && 0 == (table->flags & (ZBX_HISTORY | ZBX_HISTORY_SYNC)))
 				table = NULL;
