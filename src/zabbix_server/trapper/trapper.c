--- conflicted
+++ resolved
@@ -38,6 +38,7 @@
 #include "zbxxml.h"
 #include "base64.h"
 #include "zbxtime.h"
+#include "zbxstats.h"
 
 #ifdef HAVE_NETSNMP
 #	include "zbxrtc.h"
@@ -46,10 +47,9 @@
 #define ZBX_MAX_SECTION_ENTRIES		4
 #define ZBX_MAX_ENTRY_ATTRIBUTES	3
 
-static zbx_get_program_type_f		zbx_get_program_type_cb = NULL;
+static zbx_get_program_type_f          zbx_get_program_type_cb = NULL;
 
 extern ZBX_THREAD_LOCAL unsigned char	process_type;
-extern unsigned char			program_type;
 extern ZBX_THREAD_LOCAL int		server_num, process_num;
 extern size_t				(*find_psk_in_cache)(const unsigned char *, unsigned char *, unsigned int *);
 
@@ -1084,7 +1084,7 @@
 		if (SUCCEED != zbx_json_value_by_name(&jp, ZBX_PROTO_TAG_REQUEST, value, sizeof(value), NULL))
 			return FAIL;
 
-		if (ZBX_GIBIBYTE < bytes_received)
+		if (ZBX_GIBIBYTE < bytes_received && 0 != strcmp(value, ZBX_PROTO_VALUE_PROXY_CONFIG))
 		{
 			zabbix_log(LOG_LEVEL_WARNING, "message size " ZBX_FS_I64 " exceeds the maximum size "
 					ZBX_FS_UI64 " for request \"%s\" received from \"%s\"", bytes_received,
@@ -1102,38 +1102,19 @@
 		}
 		else if (0 == strcmp(value, ZBX_PROTO_VALUE_PROXY_TASKS))
 		{
-			if (0 != (program_type & ZBX_PROGRAM_TYPE_PROXY_PASSIVE))
-				zbx_send_task_data(sock, ts, zbx_config_tls);
+			if (0 != (zbx_get_program_type_cb() & ZBX_PROGRAM_TYPE_PROXY_PASSIVE))
+				zbx_send_task_data(sock, ts, zbx_config);
 		}
 		else if (0 == strcmp(value, ZBX_PROTO_VALUE_PROXY_DATA))
 		{
-			if (0 != (program_type & ZBX_PROGRAM_TYPE_SERVER))
+			if (0 != (zbx_get_program_type_cb() & ZBX_PROGRAM_TYPE_SERVER))
 				zbx_recv_proxy_data(sock, &jp, ts);
-			else if (0 != (program_type & ZBX_PROGRAM_TYPE_PROXY_PASSIVE))
-<<<<<<< HEAD
-				zbx_send_proxy_data(sock, ts, zbx_config_tls);
-=======
-			{
-				zabbix_log(LOG_LEVEL_WARNING, "received configuration data from server"
-						" at \"%s\", datalen " ZBX_FS_SIZE_T,
-						sock->peer, (zbx_fs_size_t)(jp.end - jp.start + 1));
-				recv_proxyconfig(sock, &jp, zbx_config->zbx_config_tls);
-			}
-			else if (0 != (program_type & ZBX_PROGRAM_TYPE_PROXY_ACTIVE))
-			{
-				/* This is a misconfiguration: the proxy is configured in active mode */
-				/* but server sends requests to it as to a proxy in passive mode. To  */
-				/* prevent logging of this problem for every request we report it     */
-				/* only when the server sends configuration to the proxy and ignore   */
-				/* it for other requests.                                             */
-				active_passive_misconfig(sock);
-			}
->>>>>>> 5b9ab82f
+			else if (0 != (zbx_get_program_type_cb() & ZBX_PROGRAM_TYPE_PROXY_PASSIVE))
+				zbx_send_proxy_data(sock, ts, zbx_config);
 		}
 		else if (0 == strcmp(value, ZBX_PROTO_VALUE_PROXY_HEARTBEAT))
 		{
-<<<<<<< HEAD
-			if (0 != (program_type & ZBX_PROGRAM_TYPE_SERVER))
+			if (0 != (zbx_get_program_type_cb() & ZBX_PROGRAM_TYPE_SERVER))
 				recv_proxy_heartbeat(sock, &jp);
 		}
 		else if (0 == strcmp(value, ZBX_PROTO_VALUE_GET_ACTIVE_CHECKS))
@@ -1142,128 +1123,47 @@
 		}
 		else if (0 == strcmp(value, ZBX_PROTO_VALUE_COMMAND))
 		{
-			if (0 != (program_type & ZBX_PROGRAM_TYPE_SERVER))
+			if (0 != (zbx_get_program_type_cb() & ZBX_PROGRAM_TYPE_SERVER))
 				ret = node_process_command(sock, s, &jp);
 		}
 		else if (0 == strcmp(value, ZBX_PROTO_VALUE_GET_QUEUE))
 		{
-			if (0 != (program_type & ZBX_PROGRAM_TYPE_SERVER))
+			if (0 != (zbx_get_program_type_cb() & ZBX_PROGRAM_TYPE_SERVER))
 				ret = recv_getqueue(sock, &jp);
 		}
 		else if (0 == strcmp(value, ZBX_PROTO_VALUE_GET_STATUS))
 		{
-			if (0 != (program_type & ZBX_PROGRAM_TYPE_SERVER))
+			if (0 != (zbx_get_program_type_cb() & ZBX_PROGRAM_TYPE_SERVER))
 				ret = recv_getstatus(sock, &jp);
 		}
 		else if (0 == strcmp(value, ZBX_PROTO_VALUE_ZABBIX_STATS))
 		{
-			ret = send_internal_stats_json(sock, &jp);
+			ret = send_internal_stats_json(sock, &jp, zbx_config);
 		}
 		else if (0 == strcmp(value, ZBX_PROTO_VALUE_PREPROCESSING_TEST))
 		{
-			if (0 != (program_type & ZBX_PROGRAM_TYPE_SERVER))
+			if (0 != (zbx_get_program_type_cb() & ZBX_PROGRAM_TYPE_SERVER))
 				ret = zbx_trapper_preproc_test(sock, &jp);
 		}
 		else if (0 == strcmp(value, ZBX_PROTO_VALUE_EXPRESSIONS_EVALUATE))
 		{
-			if (0 != (program_type & ZBX_PROGRAM_TYPE_SERVER))
+			if (0 != (zbx_get_program_type_cb() & ZBX_PROGRAM_TYPE_SERVER))
 				ret = zbx_trapper_expressions_evaluate(sock, &jp);
 		}
 		else if (0 == strcmp(value, ZBX_PROTO_VALUE_ZABBIX_ITEM_TEST))
 		{
-			if (0 != (program_type & ZBX_PROGRAM_TYPE_SERVER))
-				zbx_trapper_item_test(sock, &jp);
+			if (0 != (zbx_get_program_type_cb() & ZBX_PROGRAM_TYPE_SERVER))
+				zbx_trapper_item_test(sock, &jp, zbx_config);
 		}
 		else if (0 == strcmp(value, ZBX_PROTO_VALUE_ACTIVE_CHECK_HEARTBEAT))
 		{
 			ret = process_active_check_heartbeat(&jp);
 		}
-		else if (SUCCEED != trapper_process_request(value, sock, &jp, zbx_config_tls, zbx_get_program_type_cb))
+		else if (SUCCEED != trapper_process_request(value, sock, &jp, zbx_config->zbx_config_tls,
+				zbx_get_program_type_cb))
 		{
 			zabbix_log(LOG_LEVEL_WARNING, "unknown request received from \"%s\": [%s]", sock->peer,
 				value);
-=======
-			if (ZBX_GIBIBYTE < bytes_received)
-			{
-				zabbix_log(LOG_LEVEL_WARNING, "message size " ZBX_FS_I64 " exceeds the maximum size "
-						ZBX_FS_UI64 " for request \"%s\" received from \"%s\"", bytes_received,
-						(zbx_uint64_t)ZBX_GIBIBYTE, value, sock->peer);
-				return FAIL;
-			}
-
-			if (0 == strcmp(value, ZBX_PROTO_VALUE_AGENT_DATA))
-			{
-				recv_agenthistory(sock, &jp, ts);
-			}
-			else if (0 == strcmp(value, ZBX_PROTO_VALUE_SENDER_DATA))
-			{
-				recv_senderhistory(sock, &jp, ts);
-			}
-			else if (0 == strcmp(value, ZBX_PROTO_VALUE_PROXY_TASKS))
-			{
-				if (0 != (program_type & ZBX_PROGRAM_TYPE_PROXY_PASSIVE))
-					zbx_send_task_data(sock, ts, zbx_config);
-			}
-			else if (0 == strcmp(value, ZBX_PROTO_VALUE_PROXY_DATA))
-			{
-				if (0 != (program_type & ZBX_PROGRAM_TYPE_SERVER))
-					zbx_recv_proxy_data(sock, &jp, ts);
-				else if (0 != (program_type & ZBX_PROGRAM_TYPE_PROXY_PASSIVE))
-					zbx_send_proxy_data(sock, ts, zbx_config);
-			}
-			else if (0 == strcmp(value, ZBX_PROTO_VALUE_PROXY_HEARTBEAT))
-			{
-				if (0 != (program_type & ZBX_PROGRAM_TYPE_SERVER))
-					recv_proxy_heartbeat(sock, &jp);
-			}
-			else if (0 == strcmp(value, ZBX_PROTO_VALUE_GET_ACTIVE_CHECKS))
-			{
-				ret = send_list_of_active_checks_json(sock, &jp);
-			}
-			else if (0 == strcmp(value, ZBX_PROTO_VALUE_COMMAND))
-			{
-				if (0 != (program_type & ZBX_PROGRAM_TYPE_SERVER))
-					ret = node_process_command(sock, s, &jp);
-			}
-			else if (0 == strcmp(value, ZBX_PROTO_VALUE_GET_QUEUE))
-			{
-				if (0 != (program_type & ZBX_PROGRAM_TYPE_SERVER))
-					ret = recv_getqueue(sock, &jp);
-			}
-			else if (0 == strcmp(value, ZBX_PROTO_VALUE_GET_STATUS))
-			{
-				if (0 != (program_type & ZBX_PROGRAM_TYPE_SERVER))
-					ret = recv_getstatus(sock, &jp);
-			}
-			else if (0 == strcmp(value, ZBX_PROTO_VALUE_ZABBIX_STATS))
-			{
-				ret = send_internal_stats_json(sock, &jp, zbx_config);
-			}
-			else if (0 == strcmp(value, ZBX_PROTO_VALUE_PREPROCESSING_TEST))
-			{
-				if (0 != (program_type & ZBX_PROGRAM_TYPE_SERVER))
-					ret = zbx_trapper_preproc_test(sock, &jp);
-			}
-			else if (0 == strcmp(value, ZBX_PROTO_VALUE_EXPRESSIONS_EVALUATE))
-			{
-				if (0 != (program_type & ZBX_PROGRAM_TYPE_SERVER))
-					ret = zbx_trapper_expressions_evaluate(sock, &jp);
-			}
-			else if (0 == strcmp(value, ZBX_PROTO_VALUE_ZABBIX_ITEM_TEST))
-			{
-				if (0 != (program_type & ZBX_PROGRAM_TYPE_SERVER))
-					zbx_trapper_item_test(sock, &jp, zbx_config);
-			}
-			else if (0 == strcmp(value, ZBX_PROTO_VALUE_ACTIVE_CHECK_HEARTBEAT))
-			{
-				ret = process_active_check_heartbeat(&jp);
-			}
-			else if (SUCCEED != trapper_process_request(value, sock, &jp))
-			{
-				zabbix_log(LOG_LEVEL_WARNING, "unknown request received from \"%s\": [%s]", sock->peer,
-					value);
-			}
->>>>>>> 5b9ab82f
 		}
 	}
 	else if (0 == strncmp(s, "ZBX_GET_ACTIVE_CHECKS", 21))	/* request for list of active checks */
@@ -1382,7 +1282,7 @@
 	memcpy(&s, trapper_args_in->listen_sock, sizeof(zbx_socket_t));
 
 #if defined(HAVE_GNUTLS) || defined(HAVE_OPENSSL)
-	zbx_tls_init_child(trapper_args_in->zbx_config->zbx_config_tls, trapper_args_in->zbx_get_program_type_cb_arg);
+	zbx_tls_init_child(trapper_args_in->zbx_config->zbx_config_tls, zbx_get_program_type_cb);
 	find_psk_in_cache = DCget_psk_by_identity;
 #endif
 	zbx_setproctitle("%s #%d [connecting to the database]", get_process_type_string(process_type), process_num);
