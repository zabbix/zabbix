--- conflicted
+++ resolved
@@ -1111,12 +1111,8 @@
 static int	process_trap(zbx_socket_t *sock, char *s, ssize_t bytes_received, zbx_timespec_t *ts,
 		const zbx_config_comms_args_t *config_comms, const zbx_config_vault_t *config_vault,
 		int config_startup_time, const zbx_events_funcs_t *events_cbs, int proxydata_frequency,
-<<<<<<< HEAD
-		zbx_get_config_forks_f get_config_forks, const char *config_stats_allowed_ip,
+		zbx_get_config_forks_f get_config_forks, const char *config_stats_allowed_ip, const char *progname,
 		const char *config_java_gateway, int config_java_gateway_port, const char *config_externalscripts)
-=======
-		zbx_get_config_forks_f get_config_forks, const char *config_stats_allowed_ip, const char *progname)
->>>>>>> f25088e8
 {
 	int	ret = SUCCEED;
 
@@ -1204,12 +1200,8 @@
 			if (0 != (zbx_get_program_type_cb() & ZBX_PROGRAM_TYPE_SERVER))
 			{
 				zbx_trapper_item_test(sock, &jp, config_comms, config_startup_time,
-<<<<<<< HEAD
-						zbx_get_program_type_cb(), get_config_forks, config_java_gateway,
-						config_java_gateway_port, config_externalscripts);
-=======
-						zbx_get_program_type_cb(), progname, get_config_forks);
->>>>>>> f25088e8
+						zbx_get_program_type_cb(), progname, get_config_forks,
+						config_java_gateway, config_java_gateway_port, config_externalscripts);
 			}
 		}
 		else if (0 == strcmp(value, ZBX_PROTO_VALUE_ACTIVE_CHECK_HEARTBEAT))
@@ -1309,12 +1301,8 @@
 static void	process_trapper_child(zbx_socket_t *sock, zbx_timespec_t *ts,
 		const zbx_config_comms_args_t *config_comms, const zbx_config_vault_t *config_vault,
 		int config_startup_time, const zbx_events_funcs_t *events_cbs, int proxydata_frequency,
-<<<<<<< HEAD
-		zbx_get_config_forks_f get_config_forks, const char *config_stats_allowed_ip,
+		zbx_get_config_forks_f get_config_forks, const char *config_stats_allowed_ip, const char *progname,
 		const char *config_java_gateway, int config_java_gateway_port, const char *config_externalscripts)
-=======
-		zbx_get_config_forks_f get_config_forks, const char *config_stats_allowed_ip, const char *progname)
->>>>>>> f25088e8
 {
 	ssize_t	bytes_received;
 
@@ -1322,12 +1310,8 @@
 		return;
 
 	process_trap(sock, sock->buffer, bytes_received, ts, config_comms, config_vault, config_startup_time,
-<<<<<<< HEAD
-			events_cbs, proxydata_frequency, get_config_forks, config_stats_allowed_ip, config_java_gateway,
-			config_java_gateway_port, config_externalscripts);
-=======
-			events_cbs, proxydata_frequency, get_config_forks, config_stats_allowed_ip, progname);
->>>>>>> f25088e8
+			events_cbs, proxydata_frequency, get_config_forks, config_stats_allowed_ip, progname,
+			config_java_gateway, config_java_gateway_port, config_externalscripts);
 }
 
 ZBX_THREAD_ENTRY(trapper_thread, args)
@@ -1425,13 +1409,10 @@
 					trapper_args_in->config_startup_time, trapper_args_in->events_cbs,
 					trapper_args_in->proxydata_frequency,
 					trapper_args_in->get_process_forks_cb_arg,
-<<<<<<< HEAD
-					trapper_args_in->config_stats_allowed_ip, trapper_args_in->config_java_gateway,
+					trapper_args_in->config_stats_allowed_ip, trapper_args_in->progname,
+					trapper_args_in->config_java_gateway,
 					trapper_args_in->config_java_gateway_port,
 					trapper_args_in->config_externalscripts);
-=======
-					trapper_args_in->config_stats_allowed_ip, trapper_args_in->progname);
->>>>>>> f25088e8
 			sec = zbx_time() - sec;
 
 			zbx_tcp_unaccept(&s);
