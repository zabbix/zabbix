--- conflicted
+++ resolved
@@ -38,11 +38,8 @@
 #include "zbxxml.h"
 #include "base64.h"
 #include "zbxtime.h"
-<<<<<<< HEAD
+#include "zbxstats.h"
 #include "rtc_constants.h"
-=======
-#include "zbxstats.h"
->>>>>>> 51e34e51
 
 #ifdef HAVE_NETSNMP
 #	include "zbxrtc.h"
