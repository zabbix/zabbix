/*
** Zabbix
** Copyright (C) 2001-2023 Zabbix SIA
**
** This program is free software; you can redistribute it and/or modify
** it under the terms of the GNU General Public License as published by
** the Free Software Foundation; either version 2 of the License, or
** (at your option) any later version.
**
** This program is distributed in the hope that it will be useful,
** but WITHOUT ANY WARRANTY; without even the implied warranty of
** MERCHANTABILITY or FITNESS FOR A PARTICULAR PURPOSE. See the
** GNU General Public License for more details.
**
** You should have received a copy of the GNU General Public License
** along with this program; if not, write to the Free Software
** Foundation, Inc., 51 Franklin Street, Fifth Floor, Boston, MA  02110-1301, USA.
**/

#include "trapper.h"
#include "zbxdbwrap.h"

#include "zbxlog.h"
#include "zbxself.h"
#include "active.h"
#include "nodecommand.h"
#include "proxydata.h"
#include "zbxnix.h"
#include "zbxcommshigh.h"
#include "../poller/checks_snmp.h"
#include "trapper_auth.h"
#include "trapper_preproc.h"
#include "trapper_expressions_evaluate.h"
#include "trapper_item_test.h"
#include "trapper_request.h"
#include "zbxavailability.h"
#include "zbx_availability_constants.h"
#include "zbxxml.h"
#include "zbxcrypto.h"
#include "zbxtime.h"
#include "zbxstats.h"
#include "zbx_rtc_constants.h"
#include "zbx_host_constants.h"
#include "zbx_trigger_constants.h"
#include "zbx_item_constants.h"
#include "version.h"
#include "zbxscripts.h"

#ifdef HAVE_NETSNMP
#	include "zbxrtc.h"
#endif

#define ZBX_MAX_SECTION_ENTRIES		4
#define ZBX_MAX_ENTRY_ATTRIBUTES	3

static zbx_get_program_type_f          zbx_get_program_type_cb = NULL;
extern size_t				(*find_psk_in_cache)(const unsigned char *, unsigned char *, unsigned int *);

typedef struct
{
	zbx_counter_value_t	online;
	zbx_counter_value_t	offline;
}
zbx_user_stats_t;

typedef union
{
	zbx_counter_value_t	counter;	/* single global counter */
	zbx_vector_ptr_t	counters;	/* array of per proxy counters */
}
zbx_entry_info_t;

typedef struct
{
	const char	*name;
	zbx_uint64_t	value;
}
zbx_entry_attribute_t;

typedef enum
{
	ZBX_COUNTER_TYPE_UI64,
	ZBX_COUNTER_TYPE_DBL
}
zbx_counter_type_t;

typedef struct
{
	zbx_entry_info_t	*info;
	zbx_counter_type_t	counter_type;
	zbx_entry_attribute_t	attributes[ZBX_MAX_ENTRY_ATTRIBUTES];
}
zbx_section_entry_t;

typedef enum
{
	ZBX_SECTION_ENTRY_THE_ONLY,
	ZBX_SECTION_ENTRY_PER_PROXY,
	ZBX_SECTION_ENTRY_SERVER_STATS
}
zbx_entry_type_t;

typedef struct
{
	const char		*name;
	zbx_entry_type_t	entry_type;
	zbx_user_type_t		access_level;
	int			*res;
	zbx_section_entry_t	entries[ZBX_MAX_SECTION_ENTRIES];
}
zbx_status_section_t;

/******************************************************************************
 *                                                                            *
 * Purpose: processes the received values from active agents                  *
 *                                                                            *
 ******************************************************************************/
static void	recv_agenthistory(zbx_socket_t *sock, struct zbx_json_parse *jp, zbx_timespec_t *ts,
		int config_timeout)
{
	char	*info = NULL;
	int	ret;

	zabbix_log(LOG_LEVEL_DEBUG, "In %s()", __func__);

	if (SUCCEED == (ret = zbx_process_agent_history_data(sock, jp, ts, &info)))
	{
		if (!ZBX_IS_RUNNING())
		{
			info = zbx_strdup(info, "Zabbix server shutdown in progress");
			zabbix_log(LOG_LEVEL_WARNING, "cannot receive agent history data from \"%s\": %s", sock->peer,
					info);
			ret = FAIL;
		}
	}
	else
		zabbix_log(LOG_LEVEL_WARNING, "received invalid agent history data from \"%s\": %s", sock->peer, info);

	zbx_process_command_results(jp);

	zbx_send_response_same(sock, ret, info, config_timeout);

	zbx_free(info);

	zabbix_log(LOG_LEVEL_DEBUG, "End of %s()", __func__);
}

/******************************************************************************
 *                                                                            *
 * Purpose: processes the received values from senders                        *
 *                                                                            *
 ******************************************************************************/
static void	recv_senderhistory(zbx_socket_t *sock, struct zbx_json_parse *jp, zbx_timespec_t *ts,
		int config_timeout)
{
	char	*info = NULL;
	int	ret;

	zabbix_log(LOG_LEVEL_DEBUG, "In %s()", __func__);

	if (SUCCEED != (ret = zbx_process_sender_history_data(sock, jp, ts, &info)))
	{
		zabbix_log(LOG_LEVEL_WARNING, "received invalid sender data from \"%s\": %s", sock->peer, info);
	}
	else if (!ZBX_IS_RUNNING())
	{
		info = zbx_strdup(info, "Zabbix server shutdown in progress");
		zabbix_log(LOG_LEVEL_WARNING, "cannot process sender data from \"%s\": %s", sock->peer, info);
		ret = FAIL;
	}

	zbx_send_response_same(sock, ret, info, config_timeout);

	zbx_free(info);

	zabbix_log(LOG_LEVEL_DEBUG, "End of %s()", __func__);
}

/******************************************************************************
 *                                                                            *
 * Purpose: process heartbeat sent by proxy servers                           *
 *                                                                            *
 ******************************************************************************/
static void	recv_proxy_heartbeat(zbx_socket_t *sock, struct zbx_json_parse *jp)
{
	char		*error = NULL;
	zbx_dc_proxy_t	proxy;

	zabbix_log(LOG_LEVEL_DEBUG, "In %s()", __func__);

	if (SUCCEED != zbx_get_active_proxy_from_request(jp, &proxy, &error))
	{
		zabbix_log(LOG_LEVEL_WARNING, "cannot parse heartbeat from active proxy at \"%s\": %s",
				sock->peer, error);
		goto out;
	}

	if (SUCCEED != zbx_proxy_check_permissions(&proxy, sock, &error))
	{
		zabbix_log(LOG_LEVEL_WARNING, "cannot accept connection from proxy \"%s\" at \"%s\", allowed address:"
				" \"%s\": %s", proxy.name, sock->peer, proxy.allowed_addresses, error);
		goto out;
	}

	zabbix_log(LOG_LEVEL_DEBUG, "ignoring heartbeat from active proxy \"%s\" at \"%s\": proxy heartbeats"
			" are deprecated", proxy.name, sock->peer);
out:
	zbx_free(error);

	zabbix_log(LOG_LEVEL_DEBUG, "End of %s()", __func__);
}

#define ZBX_GET_QUEUE_UNKNOWN		-1
#define ZBX_GET_QUEUE_OVERVIEW		0
#define ZBX_GET_QUEUE_PROXY		1
#define ZBX_GET_QUEUE_DETAILS		2

/* queue stats split by delay times */
typedef struct
{
	zbx_uint64_t	id;
	int		delay5;
	int		delay10;
	int		delay30;
	int		delay60;
	int		delay300;
	int		delay600;
}
zbx_queue_stats_t;

/******************************************************************************
 *                                                                            *
 * Purpose: update queue stats with a new item delay                          *
 *                                                                            *
 * Parameters: stats   - [IN] the queue stats                                 *
 *             delay   - [IN] the delay time of an delayed item               *
 *                                                                            *
 ******************************************************************************/
static void	queue_stats_update(zbx_queue_stats_t *stats, int delay)
{
	if (10 >= delay)
		stats->delay5++;
	else if (30 >= delay)
		stats->delay10++;
	else if (60 >= delay)
		stats->delay30++;
	else if (300 >= delay)
		stats->delay60++;
	else if (600 >= delay)
		stats->delay300++;
	else
		stats->delay600++;
}

/******************************************************************************
 *                                                                            *
 * Purpose: export queue stats to JSON format                                 *
 *                                                                            *
 * Parameters: queue_stats - [IN] a hashset containing item stats             *
 *             id_name     - [IN] the name of stats id field                  *
 *             json        - [OUT] the output JSON                            *
 *                                                                            *
 ******************************************************************************/
static void	queue_stats_export(zbx_hashset_t *queue_stats, const char *id_name, struct zbx_json *json)
{
	zbx_hashset_iter_t	iter;
	zbx_queue_stats_t	*stats;

	zbx_json_addarray(json, ZBX_PROTO_TAG_DATA);

	zbx_hashset_iter_reset(queue_stats, &iter);

	while (NULL != (stats = (zbx_queue_stats_t *)zbx_hashset_iter_next(&iter)))
	{
		zbx_json_addobject(json, NULL);
		zbx_json_adduint64(json, id_name, stats->id);
		zbx_json_addint64(json, "delay5", stats->delay5);
		zbx_json_addint64(json, "delay10", stats->delay10);
		zbx_json_addint64(json, "delay30", stats->delay30);
		zbx_json_addint64(json, "delay60", stats->delay60);
		zbx_json_addint64(json, "delay300", stats->delay300);
		zbx_json_addint64(json, "delay600", stats->delay600);
		zbx_json_close(json);
	}

	zbx_json_close(json);
}

/* queue item comparison function used to sort queue by nextcheck */
static int	queue_compare_by_nextcheck_asc(zbx_queue_item_t **d1, zbx_queue_item_t **d2)
{
	zbx_queue_item_t	*i1 = *d1, *i2 = *d2;

	return i1->nextcheck - i2->nextcheck;
}

/******************************************************************************
 *                                                                            *
 * Purpose: process queue request                                             *
 *                                                                            *
 * Parameters:  sock              - [IN] the request socket                   *
 *              jp                - [IN] the request data                     *
 *              config_timeout    - [IN]                                      *
 *                                                                            *
 * Return value:  SUCCEED - processed successfully                            *
 *                FAIL - an error occurred                                    *
 *                                                                            *
 ******************************************************************************/
static int	recv_getqueue(zbx_socket_t *sock, struct zbx_json_parse *jp, int config_timeout)
{
	int			ret = FAIL, request_type = ZBX_GET_QUEUE_UNKNOWN, now, i, limit;
	char			type[MAX_STRING_LEN], limit_str[MAX_STRING_LEN];
	zbx_user_t		user;
	zbx_vector_ptr_t	queue;
	struct zbx_json		json;
	zbx_hashset_t		queue_stats;
	zbx_queue_stats_t	*stats;

	zabbix_log(LOG_LEVEL_DEBUG, "In %s()", __func__);

	zbx_user_init(&user);

	if (FAIL == zbx_get_user_from_json(jp, &user, NULL) || USER_TYPE_SUPER_ADMIN > user.type)
	{
		zbx_send_response(sock, ret, "Permission denied.", config_timeout);
		goto out;
	}

	if (FAIL != zbx_json_value_by_name(jp, ZBX_PROTO_TAG_TYPE, type, sizeof(type), NULL))
	{
		if (0 == strcmp(type, ZBX_PROTO_VALUE_GET_QUEUE_OVERVIEW))
		{
			request_type = ZBX_GET_QUEUE_OVERVIEW;
		}
		else if (0 == strcmp(type, ZBX_PROTO_VALUE_GET_QUEUE_PROXY))
		{
			request_type = ZBX_GET_QUEUE_PROXY;
		}
		else if (0 == strcmp(type, ZBX_PROTO_VALUE_GET_QUEUE_DETAILS))
		{
			request_type = ZBX_GET_QUEUE_DETAILS;

			if (FAIL == zbx_json_value_by_name(jp, ZBX_PROTO_TAG_LIMIT, limit_str, sizeof(limit_str),
					NULL) || FAIL == zbx_is_uint31(limit_str, &limit))
			{
				zbx_send_response(sock, ret, "Unsupported limit value.", config_timeout);
				goto out;
			}
		}
	}

	if (ZBX_GET_QUEUE_UNKNOWN == request_type)
	{
		zbx_send_response(sock, ret, "Unsupported request type.", config_timeout);
		goto out;
	}

	now = (int)time(NULL);
	zbx_vector_ptr_create(&queue);
	zbx_dc_get_item_queue(&queue, ZBX_QUEUE_FROM_DEFAULT, ZBX_QUEUE_TO_INFINITY);

	zbx_json_init(&json, ZBX_JSON_STAT_BUF_LEN);

	switch (request_type)
	{
		case ZBX_GET_QUEUE_OVERVIEW:
			zbx_hashset_create(&queue_stats, 32, ZBX_DEFAULT_UINT64_HASH_FUNC,
					ZBX_DEFAULT_UINT64_COMPARE_FUNC);

			/* gather queue stats by item type */
			for (i = 0; i < queue.values_num; i++)
			{
				zbx_queue_item_t	*item = (zbx_queue_item_t *)queue.values[i];
				zbx_uint64_t		id = (zbx_uint64_t)item->type;

				if (NULL == (stats = (zbx_queue_stats_t *)zbx_hashset_search(&queue_stats, &id)))
				{
					zbx_queue_stats_t	data = {.id = id};

					stats = (zbx_queue_stats_t *)zbx_hashset_insert(&queue_stats, &data,
							sizeof(data));
				}
				queue_stats_update(stats, now - item->nextcheck);
			}

			zbx_json_addstring(&json, ZBX_PROTO_TAG_RESPONSE, ZBX_PROTO_VALUE_SUCCESS,
					ZBX_JSON_TYPE_STRING);
			queue_stats_export(&queue_stats, "itemtype", &json);
			zbx_hashset_destroy(&queue_stats);

			break;
		case ZBX_GET_QUEUE_PROXY:
			zbx_hashset_create(&queue_stats, 32, ZBX_DEFAULT_UINT64_HASH_FUNC,
					ZBX_DEFAULT_UINT64_COMPARE_FUNC);

			/* gather queue stats by proxy hostid */
			for (i = 0; i < queue.values_num; i++)
			{
				zbx_queue_item_t	*item = (zbx_queue_item_t *)queue.values[i];
				zbx_uint64_t		id = item->proxyid;

				if (NULL == (stats = (zbx_queue_stats_t *)zbx_hashset_search(&queue_stats, &id)))
				{
					zbx_queue_stats_t	data = {.id = id};

					stats = (zbx_queue_stats_t *)zbx_hashset_insert(&queue_stats, &data,
							sizeof(data));
				}
				queue_stats_update(stats, now - item->nextcheck);
			}

			zbx_json_addstring(&json, ZBX_PROTO_TAG_RESPONSE, ZBX_PROTO_VALUE_SUCCESS,
					ZBX_JSON_TYPE_STRING);
			queue_stats_export(&queue_stats, "proxyid", &json);
			zbx_hashset_destroy(&queue_stats);

			break;
		case ZBX_GET_QUEUE_DETAILS:
			zbx_vector_ptr_sort(&queue, (zbx_compare_func_t)queue_compare_by_nextcheck_asc);
			zbx_json_addstring(&json, ZBX_PROTO_TAG_RESPONSE, ZBX_PROTO_VALUE_SUCCESS,
					ZBX_JSON_TYPE_STRING);
			zbx_json_addarray(&json, ZBX_PROTO_TAG_DATA);

			for (i = 0; i < queue.values_num && i < limit; i++)
			{
				zbx_queue_item_t	*item = (zbx_queue_item_t *)queue.values[i];

				zbx_json_addobject(&json, NULL);
				zbx_json_adduint64(&json, "itemid", item->itemid);
				zbx_json_addint64(&json, "nextcheck", item->nextcheck);
				zbx_json_close(&json);
			}

			zbx_json_close(&json);
			zbx_json_addint64(&json, "total", queue.values_num);

			break;
	}

	zabbix_log(LOG_LEVEL_DEBUG, "%s() json.buffer:'%s'", __func__, json.buffer);

	(void)zbx_tcp_send_to(sock, json.buffer, config_timeout);

	zbx_dc_free_item_queue(&queue);
	zbx_vector_ptr_destroy(&queue);

	zbx_json_free(&json);

	ret = SUCCEED;
out:
	zbx_user_free(&user);

	zabbix_log(LOG_LEVEL_DEBUG, "End of %s():%s", __func__, zbx_result_string(ret));

	return ret;
}

static int	DBget_template_count(zbx_uint64_t *count)
{
	zbx_db_result_t	result;
	zbx_db_row_t	row;
	int		ret = FAIL;

	if (NULL == (result = zbx_db_select("select count(*) from hosts where status=%d", HOST_STATUS_TEMPLATE)))
		goto out;

	if (NULL == (row = zbx_db_fetch(result)) || SUCCEED != zbx_is_uint64(row[0], count))
		goto out;

	ret = SUCCEED;
out:
	zbx_db_free_result(result);

	return ret;
}

static int	DBget_user_count(zbx_uint64_t *count_online, zbx_uint64_t *count_offline)
{
	zbx_db_result_t	result;
	zbx_db_row_t	row;
	zbx_uint64_t	users_offline, users_online = 0;
	int		now, ret = FAIL;

	if (NULL == (result = zbx_db_select("select count(*) from users")))
		goto out;

	if (NULL == (row = zbx_db_fetch(result)) || SUCCEED != zbx_is_uint64(row[0], &users_offline))
		goto out;

	zbx_db_free_result(result);
	now = (int)time(NULL);

	if (NULL == (result = zbx_db_select("select max(lastaccess) from sessions where status=%d group by userid,status",
			ZBX_SESSION_ACTIVE)))
	{
		goto out;
	}

	while (NULL != (row = zbx_db_fetch(result)))
	{
#define ZBX_USER_ONLINE_TIME	600
		if (atoi(row[0]) + ZBX_USER_ONLINE_TIME < now)
			continue;
#undef ZBX_USER_ONLINE_TIME
		users_online++;

		if (0 == users_offline)	/* new user can be created and log in between two selects */
			continue;

		users_offline--;
	}

	*count_online = users_online;
	*count_offline = users_offline;
	ret = SUCCEED;
out:
	zbx_db_free_result(result);

	return ret;
}

/* auxiliary variables for status_stats_export() */

static zbx_entry_info_t	templates, hosts_monitored, hosts_not_monitored, items_active_normal, items_active_notsupported,
			items_disabled, triggers_enabled_ok, triggers_enabled_problem, triggers_disabled, users_online,
			users_offline, required_performance;
static int		templates_res, users_res;

static void	zbx_status_counters_init(void)
{
	zbx_vector_ptr_create(&hosts_monitored.counters);
	zbx_vector_ptr_create(&hosts_not_monitored.counters);
	zbx_vector_ptr_create(&items_active_normal.counters);
	zbx_vector_ptr_create(&items_active_notsupported.counters);
	zbx_vector_ptr_create(&items_disabled.counters);
	zbx_vector_ptr_create(&required_performance.counters);
}

static void	zbx_status_counters_free(void)
{
	zbx_vector_ptr_clear_ext(&hosts_monitored.counters, zbx_default_mem_free_func);
	zbx_vector_ptr_clear_ext(&hosts_not_monitored.counters, zbx_default_mem_free_func);
	zbx_vector_ptr_clear_ext(&items_active_normal.counters, zbx_default_mem_free_func);
	zbx_vector_ptr_clear_ext(&items_active_notsupported.counters, zbx_default_mem_free_func);
	zbx_vector_ptr_clear_ext(&items_disabled.counters, zbx_default_mem_free_func);
	zbx_vector_ptr_clear_ext(&required_performance.counters, zbx_default_mem_free_func);

	zbx_vector_ptr_destroy(&hosts_monitored.counters);
	zbx_vector_ptr_destroy(&hosts_not_monitored.counters);
	zbx_vector_ptr_destroy(&items_active_normal.counters);
	zbx_vector_ptr_destroy(&items_active_notsupported.counters);
	zbx_vector_ptr_destroy(&items_disabled.counters);
	zbx_vector_ptr_destroy(&required_performance.counters);
}

const zbx_status_section_t	status_sections[] = {
/*	{SECTION NAME,			NUMBER OF SECTION ENTRIES	SECTION ACCESS LEVEL	SECTION READINESS, */
/*		{                                                                                                  */
/*			{ENTRY INFORMATION,		COUNTER TYPE,                                              */
/*				{                                                                                  */
/*					{ATTR. NAME,	ATTRIBUTE VALUE},                                          */
/*					... (up to ZBX_MAX_ENTRY_ATTRIBUTES)                                       */
/*				}                                                                                  */
/*			},                                                                                         */
/*			... (up to ZBX_MAX_SECTION_ENTRIES)                                                        */
/*		}                                                                                                  */
/*	},                                                                                                         */
/*	...                                                                                                        */
	{"template stats",		ZBX_SECTION_ENTRY_THE_ONLY,	USER_TYPE_ZABBIX_USER,	&templates_res,
		{
			{&templates,			ZBX_COUNTER_TYPE_UI64,
				{
					{NULL}
				}
			},
			{NULL}
		}
	},
	{"host stats",			ZBX_SECTION_ENTRY_PER_PROXY,	USER_TYPE_ZABBIX_USER,	NULL,
		{
			{&hosts_monitored,		ZBX_COUNTER_TYPE_UI64,
				{
					{"status",	HOST_STATUS_MONITORED},
					{NULL}
				}
			},
			{&hosts_not_monitored,		ZBX_COUNTER_TYPE_UI64,
				{
					{"status",	HOST_STATUS_NOT_MONITORED},
					{NULL}
				}
			},
			{NULL}
		}
	},
	{"item stats",			ZBX_SECTION_ENTRY_PER_PROXY,	USER_TYPE_ZABBIX_USER,	NULL,
		{
			{&items_active_normal,		ZBX_COUNTER_TYPE_UI64,
				{
					{"status",	ITEM_STATUS_ACTIVE},
					{"state",	ITEM_STATE_NORMAL},
					{NULL}
				}
			},
			{&items_active_notsupported,	ZBX_COUNTER_TYPE_UI64,
				{
					{"status",	ITEM_STATUS_ACTIVE},
					{"state",	ITEM_STATE_NOTSUPPORTED},
					{NULL}
				}
			},
			{&items_disabled,		ZBX_COUNTER_TYPE_UI64,
				{
					{"status",	ITEM_STATUS_DISABLED},
					{NULL}
				}
			},
			{NULL}
		}
	},
	{"trigger stats",		ZBX_SECTION_ENTRY_THE_ONLY,	USER_TYPE_ZABBIX_USER,	NULL,
		{
			{&triggers_enabled_ok,		ZBX_COUNTER_TYPE_UI64,
				{
					{"status",	TRIGGER_STATUS_ENABLED},
					{"value",	TRIGGER_VALUE_OK},
					{NULL}
				}
			},
			{&triggers_enabled_problem,	ZBX_COUNTER_TYPE_UI64,
				{
					{"status",	TRIGGER_STATUS_ENABLED},
					{"value",	TRIGGER_VALUE_PROBLEM},
					{NULL}
				}
			},
			{&triggers_disabled,		ZBX_COUNTER_TYPE_UI64,
				{
					{"status",	TRIGGER_STATUS_DISABLED},
					{NULL}
				}
			},
			{NULL}
		}
	},
	{"user stats",			ZBX_SECTION_ENTRY_THE_ONLY,	USER_TYPE_ZABBIX_USER,	&users_res,
		{
			{&users_online,			ZBX_COUNTER_TYPE_UI64,
				{
					{"status",	ZBX_SESSION_ACTIVE},
					{NULL}
				}
			},
			{&users_offline,		ZBX_COUNTER_TYPE_UI64,
				{
					{"status",	ZBX_SESSION_PASSIVE},
					{NULL}
				}
			},
			{NULL}
		}
	},
	{"required performance",	ZBX_SECTION_ENTRY_PER_PROXY,	USER_TYPE_SUPER_ADMIN,	NULL,
		{
			{&required_performance,		ZBX_COUNTER_TYPE_DBL,
				{
					{NULL}
				}
			},
			{NULL}
		}
	},
	{"server stats",		ZBX_SECTION_ENTRY_SERVER_STATS,	USER_TYPE_ZABBIX_USER,	NULL,
		{
			{NULL}
		}
	},
	{NULL}
};

static void	server_stats_entry_export(struct zbx_json *json, const zbx_status_section_t *section)
{
	zbx_json_addobject(json, section->name);
	zbx_json_addstring(json, "version", ZABBIX_VERSION, ZBX_JSON_TYPE_STRING);
	zbx_json_close(json);
}

static void	status_entry_export(struct zbx_json *json, const zbx_section_entry_t *entry,
		zbx_counter_value_t counter_value, const zbx_uint64_t *proxyid)
{
	const zbx_entry_attribute_t	*attribute;
	char				*tmp = NULL;

	zbx_json_addobject(json, NULL);

	if (NULL != entry->attributes[0].name || NULL != proxyid)
	{
		zbx_json_addobject(json, "attributes");

		if (NULL != proxyid)
			zbx_json_adduint64(json, "proxyid", *proxyid);

		for (attribute = entry->attributes; NULL != attribute->name; attribute++)
			zbx_json_adduint64(json, attribute->name, attribute->value);

		zbx_json_close(json);
	}

	switch (entry->counter_type)
	{
		case ZBX_COUNTER_TYPE_UI64:
			zbx_json_adduint64(json, "count", counter_value.ui64);
			break;
		case ZBX_COUNTER_TYPE_DBL:
			tmp = zbx_dsprintf(tmp, ZBX_FS_DBL64, counter_value.dbl);
			zbx_json_addstring(json, "count", tmp, ZBX_JSON_TYPE_STRING);
			break;
		default:
			THIS_SHOULD_NEVER_HAPPEN;
	}

	zbx_json_close(json);

	zbx_free(tmp);
}

static void	status_stats_export(struct zbx_json *json, zbx_user_type_t access_level)
{
	const zbx_status_section_t	*section;
	const zbx_section_entry_t	*entry;
	int				i;

	zbx_status_counters_init();

	/* get status information */

	templates_res = DBget_template_count(&templates.counter.ui64);
	users_res = DBget_user_count(&users_online.counter.ui64, &users_offline.counter.ui64);
	zbx_dc_get_status(&hosts_monitored.counters, &hosts_not_monitored.counters, &items_active_normal.counters,
			&items_active_notsupported.counters, &items_disabled.counters,
			&triggers_enabled_ok.counter.ui64, &triggers_enabled_problem.counter.ui64,
			&triggers_disabled.counter.ui64, &required_performance.counters);

	/* add status information to JSON */
	for (section = status_sections; NULL != section->name; section++)
	{
		if (access_level < section->access_level)	/* skip sections user has no rights to access */
			continue;

		if (NULL != section->res && SUCCEED != *section->res)	/* skip section we have no information for */
			continue;

		if (ZBX_SECTION_ENTRY_SERVER_STATS == section->entry_type)
		{
			server_stats_entry_export(json, section);
			continue;
		}

		zbx_json_addarray(json, section->name);

		for (entry = section->entries; NULL != entry->info; entry++)
		{
			switch (section->entry_type)
			{
				case ZBX_SECTION_ENTRY_THE_ONLY:
					status_entry_export(json, entry, entry->info->counter, NULL);
					break;
				case ZBX_SECTION_ENTRY_PER_PROXY:
					for (i = 0; i < entry->info->counters.values_num; i++)
					{
						const zbx_proxy_counter_t	*proxy_counter;

						proxy_counter = (zbx_proxy_counter_t *)entry->info->counters.values[i];
						status_entry_export(json, entry, proxy_counter->counter_value,
								&proxy_counter->proxyid);
					}
					break;
				default:
					THIS_SHOULD_NEVER_HAPPEN;
			}
		}

		zbx_json_close(json);
	}

	zbx_status_counters_free();
}

/******************************************************************************
 *                                                                            *
 * Purpose: process status request                                            *
 *                                                                            *
 * Parameters:  sock              - [IN] the request socket                   *
 *              jp                - [IN] the request data                     *
 *              config_timeout    - [IN]                                      *
 *                                                                            *
 * Return value:  SUCCEED - processed successfully                            *
 *                FAIL - an error occurred                                    *
 *                                                                            *
 ******************************************************************************/
static int	recv_getstatus(zbx_socket_t *sock, struct zbx_json_parse *jp, int config_timeout)
{
#define ZBX_GET_STATUS_UNKNOWN	-1
#define ZBX_GET_STATUS_PING	0
#define ZBX_GET_STATUS_FULL	1

	zbx_user_t	user;
	int		ret = FAIL, request_type = ZBX_GET_STATUS_UNKNOWN;
	char		type[MAX_STRING_LEN];
	struct zbx_json	json;

	zabbix_log(LOG_LEVEL_DEBUG, "In %s()", __func__);

	zbx_user_init(&user);

	if (FAIL == zbx_get_user_from_json(jp, &user, NULL))
	{
		zbx_send_response(sock, ret, "Permission denied.", config_timeout);
		goto out;
	}

	if (SUCCEED == zbx_json_value_by_name(jp, ZBX_PROTO_TAG_TYPE, type, sizeof(type), NULL))
	{
		if (0 == strcmp(type, ZBX_PROTO_VALUE_GET_STATUS_PING))
		{
			request_type = ZBX_GET_STATUS_PING;
		}
		else if (0 == strcmp(type, ZBX_PROTO_VALUE_GET_STATUS_FULL))
		{
			request_type = ZBX_GET_STATUS_FULL;
		}
	}

	if (ZBX_GET_STATUS_UNKNOWN == request_type)
	{
		zbx_send_response(sock, ret, "Unsupported request type.", config_timeout);
		goto out;
	}

	zbx_json_init(&json, ZBX_JSON_STAT_BUF_LEN);

	switch (request_type)
	{
		case ZBX_GET_STATUS_PING:
			zbx_json_addstring(&json, ZBX_PROTO_TAG_RESPONSE, ZBX_PROTO_VALUE_SUCCESS,
					ZBX_JSON_TYPE_STRING);
			zbx_json_addobject(&json, ZBX_PROTO_TAG_DATA);
			zbx_json_close(&json);
			break;
		case ZBX_GET_STATUS_FULL:
			zbx_json_addstring(&json, ZBX_PROTO_TAG_RESPONSE, ZBX_PROTO_VALUE_SUCCESS,
					ZBX_JSON_TYPE_STRING);
			zbx_json_addobject(&json, ZBX_PROTO_TAG_DATA);
			status_stats_export(&json, user.type);
			zbx_json_close(&json);
			break;
		default:
			THIS_SHOULD_NEVER_HAPPEN;
	}

	zabbix_log(LOG_LEVEL_DEBUG, "%s() json.buffer:'%s'", __func__, json.buffer);

	(void)zbx_tcp_send_to(sock, json.buffer, config_timeout);

	zbx_json_free(&json);

	ret = SUCCEED;
out:
	zbx_user_free(&user);

	zabbix_log(LOG_LEVEL_DEBUG, "End of %s():%s", __func__, zbx_result_string(ret));

	return ret;

#undef ZBX_GET_STATUS_UNKNOWN
#undef ZBX_GET_STATUS_PING
#undef ZBX_GET_STATUS_FULL
}

/******************************************************************************
 *                                                                            *
 * Purpose: process Zabbix stats request                                      *
 *                                                                            *
 * Parameters: sock                - [IN] request socket                      *
 *             jp                  - [IN] request data                        *
 *             config_comms        - [IN] Zabbix server/proxy configuration   *
 *                        for communication                                   *
 *             config_startup_time - [IN] program startup time                *
 *                                                                            *
 * Return value:  SUCCEED - processed successfully                            *
 *                FAIL - an error occurred                                    *
 *                                                                            *
 ******************************************************************************/
static int	send_internal_stats_json(zbx_socket_t *sock, const struct zbx_json_parse *jp,
		const zbx_config_comms_args_t *config_comms, int config_startup_time)
{
	struct zbx_json	json;
	char		type[MAX_STRING_LEN], error[MAX_STRING_LEN];
	int		ret = FAIL;

	zabbix_log(LOG_LEVEL_DEBUG, "In %s()", __func__);

	if (NULL == CONFIG_STATS_ALLOWED_IP ||
			SUCCEED != zbx_tcp_check_allowed_peers(sock, CONFIG_STATS_ALLOWED_IP))
	{
		zabbix_log(LOG_LEVEL_WARNING, "failed to accept an incoming stats request: %s",
				NULL == CONFIG_STATS_ALLOWED_IP ? "StatsAllowedIP not set" : zbx_socket_strerror());
		zbx_strscpy(error, "Permission denied.");
		goto out;
	}

	zbx_json_init(&json, ZBX_JSON_STAT_BUF_LEN);

	if (SUCCEED == zbx_json_value_by_name(jp, ZBX_PROTO_TAG_TYPE, type, sizeof(type), NULL) &&
			0 == strcmp(type, ZBX_PROTO_VALUE_ZABBIX_STATS_QUEUE))
	{
		char			from_str[ZBX_MAX_UINT64_LEN + 1], to_str[ZBX_MAX_UINT64_LEN + 1];
		int			from = ZBX_QUEUE_FROM_DEFAULT, to = ZBX_QUEUE_TO_INFINITY;
		struct zbx_json_parse	jp_data;

		if (SUCCEED != zbx_json_brackets_by_name(jp, ZBX_PROTO_TAG_PARAMS, &jp_data))
		{
			zbx_snprintf(error, sizeof(error), "cannot find tag: %s", ZBX_PROTO_TAG_PARAMS);
			goto param_error;
		}

		if (SUCCEED == zbx_json_value_by_name(&jp_data, ZBX_PROTO_TAG_FROM, from_str, sizeof(from_str), NULL)
				&& FAIL == zbx_is_time_suffix(from_str, &from, ZBX_LENGTH_UNLIMITED))
		{
			zbx_strscpy(error, "invalid 'from' parameter");
			goto param_error;
		}

		if (SUCCEED == zbx_json_value_by_name(&jp_data, ZBX_PROTO_TAG_TO, to_str, sizeof(to_str), NULL) &&
				FAIL == zbx_is_time_suffix(to_str, &to, ZBX_LENGTH_UNLIMITED))
		{
			zbx_strscpy(error, "invalid 'to' parameter");
			goto param_error;
		}

		if (ZBX_QUEUE_TO_INFINITY != to && from > to)
		{
			zbx_strscpy(error, "parameters represent an invalid interval");
			goto param_error;
		}

		zbx_json_addstring(&json, ZBX_PROTO_TAG_RESPONSE, ZBX_PROTO_VALUE_SUCCESS, ZBX_JSON_TYPE_STRING);
		zbx_json_addint64(&json, ZBX_PROTO_VALUE_ZABBIX_STATS_QUEUE, zbx_dc_get_item_queue(NULL, from, to));
	}
	else
	{
		zbx_json_addstring(&json, ZBX_PROTO_TAG_RESPONSE, ZBX_PROTO_VALUE_SUCCESS, ZBX_JSON_TYPE_STRING);
		zbx_json_addobject(&json, ZBX_PROTO_TAG_DATA);

		zbx_zabbix_stats_get(&json, config_startup_time);

		zbx_json_close(&json);
	}

	(void)zbx_tcp_send_to(sock, json.buffer, config_comms->config_timeout);
	ret = SUCCEED;
param_error:
	zbx_json_free(&json);
out:
	if (SUCCEED != ret)
		zbx_send_response(sock, ret, error, config_comms->config_timeout);

	zabbix_log(LOG_LEVEL_DEBUG, "End of %s():%s", __func__, zbx_result_string(ret));

	return ret;
}

static int	process_active_check_heartbeat(struct zbx_json_parse *jp)
{
	char		host[ZBX_MAX_HOSTNAME_LEN * ZBX_MAX_BYTES_IN_UTF8_CHAR + 1],
			hbfreq[ZBX_MAX_UINT64_LEN];
	zbx_uint64_t	hostid;
	zbx_dc_host_t	dc_host;
	unsigned char	*data = NULL;
	zbx_uint32_t	data_len;

	if (FAIL == zbx_json_value_by_name(jp, ZBX_PROTO_TAG_HOST, host, sizeof(host), NULL))
		return FAIL;

	if (FAIL == zbx_dc_config_get_hostid_by_name(host, &hostid))
		return FAIL;

	if (FAIL == zbx_dc_get_host_by_hostid(&dc_host, hostid))
		return FAIL;

	if (0 != dc_host.proxyid || HOST_STATUS_NOT_MONITORED == dc_host.status)
		return SUCCEED;

	if (FAIL == zbx_json_value_by_name(jp, ZBX_PROTO_TAG_HEARTBEAT_FREQ, hbfreq, sizeof(hbfreq), NULL))
		return FAIL;

	data_len = zbx_availability_serialize_active_heartbeat(&data, hostid, atoi(hbfreq));
	zbx_availability_send(ZBX_IPC_AVAILMAN_ACTIVE_HB, data, data_len, NULL);

	zbx_free(data);

	return SUCCEED;
}

static int	comms_parse_response(char *xml, char *host, size_t host_len, char *key, size_t key_len,
		char *data, size_t data_len, char *lastlogsize, size_t lastlogsize_len,
		char *timestamp, size_t timestamp_len, char *source, size_t source_len,
		char *severity, size_t severity_len)
{
	int	ret = SUCCEED;
	size_t	i;
	char	*data_b64 = NULL;

	assert(NULL != host && 0 != host_len);
	assert(NULL != key && 0 != key_len);
	assert(NULL != data && 0 != data_len);
	assert(NULL != lastlogsize && 0 != lastlogsize_len);
	assert(NULL != timestamp && 0 != timestamp_len);
	assert(NULL != source && 0 != source_len);
	assert(NULL != severity && 0 != severity_len);

	if (SUCCEED == zbx_xml_get_data_dyn(xml, "host", &data_b64))
	{
		zbx_base64_decode(data_b64, host, host_len - 1, &i);
		host[i] = '\0';
		zbx_xml_free_data_dyn(&data_b64);
	}
	else
	{
		*host = '\0';
		ret = FAIL;
	}

	if (SUCCEED == zbx_xml_get_data_dyn(xml, "key", &data_b64))
	{
		zbx_base64_decode(data_b64, key, key_len - 1, &i);
		key[i] = '\0';
		zbx_xml_free_data_dyn(&data_b64);
	}
	else
	{
		*key = '\0';
		ret = FAIL;
	}

	if (SUCCEED == zbx_xml_get_data_dyn(xml, "data", &data_b64))
	{
		zbx_base64_decode(data_b64, data, data_len - 1, &i);
		data[i] = '\0';
		zbx_xml_free_data_dyn(&data_b64);
	}
	else
	{
		*data = '\0';
		ret = FAIL;
	}

	if (SUCCEED == zbx_xml_get_data_dyn(xml, "lastlogsize", &data_b64))
	{
		zbx_base64_decode(data_b64, lastlogsize, lastlogsize_len - 1, &i);
		lastlogsize[i] = '\0';
		zbx_xml_free_data_dyn(&data_b64);
	}
	else
		*lastlogsize = '\0';

	if (SUCCEED == zbx_xml_get_data_dyn(xml, "timestamp", &data_b64))
	{
		zbx_base64_decode(data_b64, timestamp, timestamp_len - 1, &i);
		timestamp[i] = '\0';
		zbx_xml_free_data_dyn(&data_b64);
	}
	else
		*timestamp = '\0';

	if (SUCCEED == zbx_xml_get_data_dyn(xml, "source", &data_b64))
	{
		zbx_base64_decode(data_b64, source, source_len - 1, &i);
		source[i] = '\0';
		zbx_xml_free_data_dyn(&data_b64);
	}
	else
		*source = '\0';

	if (SUCCEED == zbx_xml_get_data_dyn(xml, "severity", &data_b64))
	{
		zbx_base64_decode(data_b64, severity, severity_len - 1, &i);
		severity[i] = '\0';
		zbx_xml_free_data_dyn(&data_b64);
	}
	else
		*severity = '\0';

	return ret;
}

static int	process_trap(zbx_socket_t *sock, char *s, ssize_t bytes_received, zbx_timespec_t *ts,
		const zbx_config_comms_args_t *config_comms, const zbx_config_vault_t *config_vault,
		int config_startup_time, const zbx_events_funcs_t *events_cbs, int proxydata_frequency,
		zbx_get_config_forks_f get_config_forks)
{
	int	ret = SUCCEED;

	zbx_rtrim(s, " \r\n");

	zabbix_log(LOG_LEVEL_DEBUG, "trapper got '%s'", s);

	if ('{' == *s)	/* JSON protocol */
	{
		struct zbx_json_parse	jp;
		char			value[MAX_STRING_LEN] = "";

		if (SUCCEED != zbx_json_open(s, &jp))
		{
			zbx_send_response(sock, FAIL, zbx_json_strerror(), config_comms->config_timeout);
			zabbix_log(LOG_LEVEL_WARNING, "received invalid JSON object from %s: %s",
					sock->peer, zbx_json_strerror());
			return FAIL;
		}

		if (SUCCEED != zbx_json_value_by_name(&jp, ZBX_PROTO_TAG_REQUEST, value, sizeof(value), NULL))
			return FAIL;

		if (ZBX_GIBIBYTE < bytes_received && 0 != strcmp(value, ZBX_PROTO_VALUE_PROXY_CONFIG))
		{
			zabbix_log(LOG_LEVEL_WARNING, "message size " ZBX_FS_I64 " exceeds the maximum size "
					ZBX_FS_UI64 " for request \"%s\" received from \"%s\"", bytes_received,
					(zbx_uint64_t)ZBX_GIBIBYTE, value, sock->peer);
			return FAIL;
		}

		if (0 == strcmp(value, ZBX_PROTO_VALUE_AGENT_DATA))
		{
			recv_agenthistory(sock, &jp, ts, config_comms->config_timeout);
		}
		else if (0 == strcmp(value, ZBX_PROTO_VALUE_SENDER_DATA))
		{
			recv_senderhistory(sock, &jp, ts, config_comms->config_timeout);
		}
		else if (0 == strcmp(value, ZBX_PROTO_VALUE_PROXY_HEARTBEAT))
		{
			if (0 != (zbx_get_program_type_cb() & ZBX_PROGRAM_TYPE_SERVER))
				recv_proxy_heartbeat(sock, &jp);
		}
		else if (0 == strcmp(value, ZBX_PROTO_VALUE_GET_ACTIVE_CHECKS))
		{
			ret = send_list_of_active_checks_json(sock, &jp, events_cbs, config_comms->config_timeout);
		}
		else if (0 == strcmp(value, ZBX_PROTO_VALUE_COMMAND))
		{
			if (0 != (zbx_get_program_type_cb() & ZBX_PROGRAM_TYPE_SERVER))
			{
				ret = node_process_command(sock, s, &jp, config_comms->config_timeout,
						config_comms->config_trapper_timeout, config_comms->config_source_ip,
<<<<<<< HEAD
						zbx_get_program_type_cb());
=======
						get_config_forks);
>>>>>>> 9d3517ac
			}
		}
		else if (0 == strcmp(value, ZBX_PROTO_VALUE_GET_QUEUE))
		{
			if (0 != (zbx_get_program_type_cb() & ZBX_PROGRAM_TYPE_SERVER))
				ret = recv_getqueue(sock, &jp, config_comms->config_timeout);
		}
		else if (0 == strcmp(value, ZBX_PROTO_VALUE_GET_STATUS))
		{
			if (0 != (zbx_get_program_type_cb() & ZBX_PROGRAM_TYPE_SERVER))
				ret = recv_getstatus(sock, &jp, config_comms->config_timeout);
		}
		else if (0 == strcmp(value, ZBX_PROTO_VALUE_ZABBIX_STATS))
		{
			ret = send_internal_stats_json(sock, &jp, config_comms, config_startup_time);
		}
		else if (0 == strcmp(value, ZBX_PROTO_VALUE_PREPROCESSING_TEST))
		{
			if (0 != (zbx_get_program_type_cb() & ZBX_PROGRAM_TYPE_SERVER))
				ret = zbx_trapper_preproc_test(sock, &jp, config_comms->config_timeout);
		}
		else if (0 == strcmp(value, ZBX_PROTO_VALUE_EXPRESSIONS_EVALUATE))
		{
			if (0 != (zbx_get_program_type_cb() & ZBX_PROGRAM_TYPE_SERVER))
				ret = zbx_trapper_expressions_evaluate(sock, &jp, config_comms->config_timeout);
		}
		else if (0 == strcmp(value, ZBX_PROTO_VALUE_ZABBIX_ITEM_TEST))
		{
			if (0 != (zbx_get_program_type_cb() & ZBX_PROGRAM_TYPE_SERVER))
			{
				zbx_trapper_item_test(sock, &jp, config_comms, config_startup_time,
						zbx_get_program_type_cb());
			}
		}
		else if (0 == strcmp(value, ZBX_PROTO_VALUE_ACTIVE_CHECK_HEARTBEAT))
		{
			ret = process_active_check_heartbeat(&jp);
		}
		else if (SUCCEED != trapper_process_request(value, sock, &jp, ts, config_comms, config_vault,
				proxydata_frequency, zbx_get_program_type_cb, events_cbs))
		{
			zabbix_log(LOG_LEVEL_WARNING, "unknown request received from \"%s\": [%s]", sock->peer,
				value);
		}
	}
	else if (0 == strncmp(s, "ZBX_GET_ACTIVE_CHECKS", 21))	/* request for list of active checks */
	{
		ret = send_list_of_active_checks(sock, s, events_cbs, config_comms->config_timeout);
	}
	else
	{
		char			value_dec[MAX_BUFFER_LEN], lastlogsize[ZBX_MAX_UINT64_LEN], timestamp[11],
					source[ZBX_HISTORY_LOG_SOURCE_LEN_MAX], severity[11],
					host[ZBX_MAX_HOSTNAME_LEN * ZBX_MAX_BYTES_IN_UTF8_CHAR + 1],
					key[ZBX_ITEM_KEY_LEN * ZBX_MAX_BYTES_IN_UTF8_CHAR + 1];
		zbx_agent_value_t	av;
		zbx_host_key_t		hk = {host, key};
		zbx_history_recv_item_t	item;
		int			errcode;

		if (ZBX_GIBIBYTE < bytes_received)
		{
			zabbix_log(LOG_LEVEL_WARNING, "message size " ZBX_FS_I64 " exceeds the maximum size "
					ZBX_FS_UI64 " for XML protocol received from \"%s\"", bytes_received,
					(zbx_uint64_t)ZBX_GIBIBYTE, sock->peer);
			return FAIL;
		}

		memset(&av, 0, sizeof(zbx_agent_value_t));

		if ('<' == *s)	/* XML protocol */
		{
			comms_parse_response(s, host, sizeof(host), key, sizeof(key), value_dec,
					sizeof(value_dec), lastlogsize, sizeof(lastlogsize), timestamp,
					sizeof(timestamp), source, sizeof(source), severity, sizeof(severity));

			av.value = value_dec;
			if (SUCCEED != zbx_is_uint64(lastlogsize, &av.lastlogsize))
				av.lastlogsize = 0;
			av.timestamp = atoi(timestamp);
			av.source = source;
			av.severity = atoi(severity);
		}
		else
		{
			char	*pl, *pr;

			pl = s;
			if (NULL == (pr = strchr(pl, ':')))
				return FAIL;

			*pr = '\0';
			zbx_strlcpy(host, pl, sizeof(host));
			*pr = ':';

			pl = pr + 1;
			if (NULL == (pr = strchr(pl, ':')))
				return FAIL;

			*pr = '\0';
			zbx_strlcpy(key, pl, sizeof(key));
			*pr = ':';

			av.value = pr + 1;
			av.severity = 0;
		}

		zbx_timespec(&av.ts);

		if (0 == strcmp(av.value, ZBX_NOTSUPPORTED))
			av.state = ITEM_STATE_NOTSUPPORTED;

		zbx_dc_config_history_recv_get_items_by_keys(&item, &hk, &errcode, 1);
		zbx_process_history_data(&item, &av, &errcode, 1, NULL);

		if (SUCCEED != zbx_tcp_send_ext(sock, "OK", ZBX_CONST_STRLEN("OK"), 0, 0, config_comms->config_timeout))
			zabbix_log(LOG_LEVEL_WARNING, "Error sending result back");
	}

	return ret;
}

static void	process_trapper_child(zbx_socket_t *sock, zbx_timespec_t *ts,
		const zbx_config_comms_args_t *config_comms, const zbx_config_vault_t *config_vault,
		int config_startup_time, const zbx_events_funcs_t *events_cbs, int proxydata_frequency,
		zbx_get_config_forks_f get_config_forks)
{
	ssize_t	bytes_received;

	if (FAIL == (bytes_received = zbx_tcp_recv_ext(sock, config_comms->config_trapper_timeout, ZBX_TCP_LARGE)))
		return;

	process_trap(sock, sock->buffer, bytes_received, ts, config_comms, config_vault, config_startup_time,
			events_cbs, proxydata_frequency, get_config_forks);
}

ZBX_THREAD_ENTRY(trapper_thread, args)
{
#define POLL_TIMEOUT	1
	zbx_thread_trapper_args	*trapper_args_in = (zbx_thread_trapper_args *)
					(((zbx_thread_args_t *)args)->args);
	double			sec = 0.0;
	zbx_socket_t		s;
	int			ret;
	const zbx_thread_info_t	*info = &((zbx_thread_args_t *)args)->info;
	int			server_num = ((zbx_thread_args_t *)args)->info.server_num;
	int			process_num = ((zbx_thread_args_t *)args)->info.process_num;
	unsigned char		process_type = ((zbx_thread_args_t *)args)->info.process_type;
#ifdef HAVE_NETSNMP
	zbx_uint32_t		rtc_msgs[] = {ZBX_RTC_SNMP_CACHE_RELOAD};
	zbx_ipc_async_socket_t	rtc;
#endif

	zbx_get_program_type_cb = trapper_args_in->zbx_get_program_type_cb_arg;

	zabbix_log(LOG_LEVEL_INFORMATION, "%s #%d started [%s #%d]", get_program_type_string(info->program_type),
			server_num, get_process_type_string(process_type), process_num);

	zbx_update_selfmon_counter(info, ZBX_PROCESS_STATE_BUSY);

	memcpy(&s, trapper_args_in->listen_sock, sizeof(zbx_socket_t));

#if defined(HAVE_GNUTLS) || defined(HAVE_OPENSSL)
	zbx_tls_init_child(trapper_args_in->config_comms->config_tls, zbx_get_program_type_cb);
	find_psk_in_cache = zbx_dc_get_psk_by_identity;
#endif
	zbx_setproctitle("%s #%d [connecting to the database]", get_process_type_string(process_type), process_num);

	zbx_db_connect(ZBX_DB_CONNECT_NORMAL);

#ifdef HAVE_NETSNMP
	zbx_rtc_subscribe(process_type, process_num, rtc_msgs, ARRSIZE(rtc_msgs),
			trapper_args_in->config_comms->config_timeout, &rtc);
#endif

	while (ZBX_IS_RUNNING())
	{
#ifdef HAVE_NETSNMP
		zbx_uint32_t	rtc_cmd;
		unsigned char	*rtc_data;
		int		snmp_reload = 0;
#endif

		zbx_setproctitle("%s #%d [processed data in " ZBX_FS_DBL " sec, waiting for connection]",
				get_process_type_string(process_type), process_num, sec);

		zbx_update_selfmon_counter(info, ZBX_PROCESS_STATE_IDLE);

		/* Trapper has to accept all types of connections it can accept with the specified configuration. */
		/* Only after receiving data it is known who has sent them and one can decide to accept or discard */
		/* the data. */
		ret = zbx_tcp_accept(&s, ZBX_TCP_SEC_TLS_CERT | ZBX_TCP_SEC_TLS_PSK | ZBX_TCP_SEC_UNENCRYPTED,
				POLL_TIMEOUT);
		zbx_update_env(get_process_type_string(process_type), zbx_time());

		if (TIMEOUT_ERROR == ret)
			continue;

		if (SUCCEED == ret)
		{
			zbx_timespec_t	ts;

			/* get connection timestamp */
			zbx_timespec(&ts);

			zbx_update_selfmon_counter(info, ZBX_PROCESS_STATE_BUSY);

			zbx_setproctitle("%s #%d [processing data]", get_process_type_string(process_type),
					process_num);

#ifdef HAVE_NETSNMP
			while (SUCCEED == zbx_rtc_wait(&rtc, info, &rtc_cmd, &rtc_data, 0) && 0 != rtc_cmd)
			{
				if (ZBX_RTC_SNMP_CACHE_RELOAD == rtc_cmd && 0 == snmp_reload)
				{
					zbx_clear_cache_snmp(process_type, process_num);
					snmp_reload = 1;
				}
				else if (ZBX_RTC_SHUTDOWN == rtc_cmd)
				{
					zbx_tcp_unaccept(&s);
					goto out;
				}

			}
#endif
			sec = zbx_time();
			process_trapper_child(&s, &ts, trapper_args_in->config_comms, trapper_args_in->config_vault,
					trapper_args_in->config_startup_time, trapper_args_in->events_cbs,
					trapper_args_in->proxydata_frequency,
					trapper_args_in->get_process_forks_cb_arg);
			sec = zbx_time() - sec;

			zbx_tcp_unaccept(&s);
		}
		else
		{
			zabbix_log(LOG_LEVEL_WARNING, "failed to accept an incoming connection: %s",
					zbx_socket_strerror());
		}
	}
#ifdef HAVE_NETSNMP
out:
#endif
	zbx_setproctitle("%s #%d [terminated]", get_process_type_string(process_type), process_num);

	while (1)
		zbx_sleep(SEC_PER_MIN);

#undef POLL_TIMEOUT
}<|MERGE_RESOLUTION|>--- conflicted
+++ resolved
@@ -1152,11 +1152,7 @@
 			{
 				ret = node_process_command(sock, s, &jp, config_comms->config_timeout,
 						config_comms->config_trapper_timeout, config_comms->config_source_ip,
-<<<<<<< HEAD
-						zbx_get_program_type_cb());
-=======
-						get_config_forks);
->>>>>>> 9d3517ac
+						get_config_forks, zbx_get_program_type_cb());
 			}
 		}
 		else if (0 == strcmp(value, ZBX_PROTO_VALUE_GET_QUEUE))
