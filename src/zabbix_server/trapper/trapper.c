--- conflicted
+++ resolved
@@ -18,7 +18,7 @@
 **/
 
 #include "trapper.h"
-#include "zbxstats.h"
+#include "zbxserver.h"
 #include "proxy.h"
 
 #include "log.h"
@@ -170,13 +170,8 @@
  ******************************************************************************/
 static void	recv_proxy_heartbeat(zbx_socket_t *sock, struct zbx_json_parse *jp)
 {
-<<<<<<< HEAD
 	char		*error = NULL;
 	int		ret;
-=======
-	char		*error = NULL, *version_str = NULL;
-	int		ret, flags = ZBX_TCP_PROTOCOL, version_int;
->>>>>>> 9105284a
 	DC_PROXY	proxy;
 
 	zabbix_log(LOG_LEVEL_DEBUG, "In %s()", __func__);
@@ -195,21 +190,10 @@
 		goto out;
 	}
 
-<<<<<<< HEAD
 	zabbix_log(LOG_LEVEL_DEBUG, "ignoring heartbeat from active proxy \"%s\" at \"%s\": proxy heartbeats"
 			" are deprecated", proxy.host, sock->peer);
-=======
-	version_str = zbx_get_proxy_protocol_version_str(jp);
-	version_int = zbx_get_proxy_protocol_version_int(version_str);
-	zbx_update_proxy_data(&proxy, version_str, version_int, zbx_time(),
-			(0 != (sock->protocol & ZBX_TCP_COMPRESS) ? 1 : 0), ZBX_FLAGS_PROXY_DIFF_UPDATE_HEARTBEAT);
-
-	if (0 != proxy.auto_compress)
-		flags |= ZBX_TCP_COMPRESS;
->>>>>>> 9105284a
 out:
 	zbx_free(error);
-	zbx_free(version_str);
 
 	zabbix_log(LOG_LEVEL_DEBUG, "End of %s()", __func__);
 }
