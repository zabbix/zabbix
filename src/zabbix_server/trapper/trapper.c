/*
** Zabbix
** Copyright (C) 2000-2011 Zabbix SIA
**
** This program is free software; you can redistribute it and/or modify
** it under the terms of the GNU General Public License as published by
** the Free Software Foundation; either version 2 of the License, or
** (at your option) any later version.
**
** This program is distributed in the hope that it will be useful,
** but WITHOUT ANY WARRANTY; without even the implied warranty of
** MERCHANTABILITY or FITNESS FOR A PARTICULAR PURPOSE.  See the
** GNU General Public License for more details.
**
** You should have received a copy of the GNU General Public License
** along with this program; if not, write to the Free Software
** Foundation, Inc., 675 Mass Ave, Cambridge, MA 02139, USA.
**/

#include "common.h"

#include "comms.h"
#include "log.h"
#include "zlog.h"
#include "zbxjson.h"
#include "zbxserver.h"
#include "dbcache.h"
#include "proxy.h"
#include "zbxself.h"

#include "../nodewatcher/nodecomms.h"
#include "../nodewatcher/nodesender.h"
#include "nodesync.h"
#include "nodehistory.h"
#include "trapper.h"
#include "active.h"
#include "nodecommand.h"
#include "proxyconfig.h"
#include "proxydiscovery.h"
#include "proxyautoreg.h"
#include "proxyhosts.h"

#include "daemon.h"

extern unsigned char	daemon_type;
extern unsigned char	process_type;

/******************************************************************************
 *                                                                            *
 * Function: recv_agenthistory                                                *
 *                                                                            *
 * Purpose: process values sent by proxy servers                              *
 *                                                                            *
 * Parameters:                                                                *
 *                                                                            *
 * Return value:  SUCCEED - processed successfully                            *
 *                FAIL - an error occurred                                    *
 *                                                                            *
 * Author: Alexander Vladishev                                                *
 *                                                                            *
 * Comments:                                                                  *
 *                                                                            *
 ******************************************************************************/
static void	recv_agenthistory(zbx_sock_t *sock, struct zbx_json_parse *jp)
{
	const char	*__function_name = "recv_agenthistory";
	char		info[128];
	int		ret;

	zabbix_log(LOG_LEVEL_DEBUG, "In %s()", __function_name);

	ret = process_hist_data(sock, jp, 0, info, sizeof(info));

	zbx_send_response(sock, ret, info, CONFIG_TIMEOUT);

	zabbix_log(LOG_LEVEL_DEBUG, "End of %s()", __function_name);
}

/******************************************************************************
 *                                                                            *
 * Function: recv_proxyhistory                                                *
 *                                                                            *
 * Purpose: process values sent by proxy servers                              *
 *                                                                            *
 * Parameters:                                                                *
 *                                                                            *
 * Return value:                                                              *
 *                                                                            *
 * Author: Alexander Vladishev                                                *
 *                                                                            *
 * Comments:                                                                  *
 *                                                                            *
 ******************************************************************************/
static void	recv_proxyhistory(zbx_sock_t *sock, struct zbx_json_parse *jp)
{
	const char	*__function_name = "recv_proxyhistory";
	zbx_uint64_t	proxy_hostid;
	char		host[HOST_HOST_LEN_MAX], info[128], error[256];
	int		ret;

	zabbix_log(LOG_LEVEL_DEBUG, "In %s()", __function_name);

	if (FAIL == (ret = get_proxy_id(jp, &proxy_hostid, host, error, sizeof(error))))
	{
		zabbix_log(LOG_LEVEL_WARNING, "History data from active proxy on [%s] failed: %s",
				get_ip_by_socket(sock), error);
		goto exit;
	}

	update_proxy_lastaccess(proxy_hostid);

	ret = process_hist_data(sock, jp, proxy_hostid, info, sizeof(info));
exit:
	zbx_send_response(sock, ret, info, CONFIG_TIMEOUT);

	zabbix_log(LOG_LEVEL_DEBUG, "End of %s()", __function_name);
}

/******************************************************************************
 *                                                                            *
 * Function: send_proxyhistory                                                *
 *                                                                            *
 * Purpose: send history data to a Zabbix server                              *
 *                                                                            *
 * Parameters:                                                                *
 *                                                                            *
 * Return value:                                                              *
 *                                                                            *
 * Author: Alexander Vladishev                                                *
 *                                                                            *
 * Comments:                                                                  *
 *                                                                            *
 ******************************************************************************/
static void	send_proxyhistory(zbx_sock_t *sock)
{
	const char	*__function_name = "send_proxyhistory";

	struct zbx_json	j;
	zbx_uint64_t	lastid;
	int		records;

	zabbix_log(LOG_LEVEL_DEBUG, "In %s()", __function_name);

	zbx_json_init(&j, ZBX_JSON_STAT_BUF_LEN);

	zbx_json_addarray(&j, ZBX_PROTO_TAG_DATA);

	records = proxy_get_hist_data(&j, &lastid);

	zbx_json_close(&j);

	zbx_json_adduint64(&j, ZBX_PROTO_TAG_CLOCK, (int)time(NULL));

	if (FAIL == zbx_tcp_send_to(sock, j.buffer, CONFIG_TIMEOUT))
		zabbix_log(LOG_LEVEL_WARNING, "Error while sending availability of hosts. %s",
				zbx_tcp_strerror());
	else if (SUCCEED == zbx_recv_response(sock, NULL, 0, CONFIG_TIMEOUT) && 0 != records)
		proxy_set_hist_lastid(lastid);

	zbx_json_free(&j);

	zabbix_log(LOG_LEVEL_DEBUG, "End of %s()", __function_name);
}

/******************************************************************************
 *                                                                            *
 * Function: recv_proxy_heartbeat                                             *
 *                                                                            *
 * Purpose: process heartbeat sent by proxy servers                           *
 *                                                                            *
 * Parameters:                                                                *
 *                                                                            *
 * Return value:  SUCCEED - processed successfully                            *
 *                FAIL - an error occurred                                    *
 *                                                                            *
 * Author: Alexander Vladishev                                                *
 *                                                                            *
 * Comments:                                                                  *
 *                                                                            *
 ******************************************************************************/
static void	recv_proxy_heartbeat(zbx_sock_t *sock, struct zbx_json_parse *jp)
{
	const char	*__function_name = "recv_proxy_heartbeat";

	zbx_uint64_t	proxy_hostid;
	char		host[HOST_HOST_LEN_MAX], error[256];

	zabbix_log(LOG_LEVEL_DEBUG, "In %s()", __function_name);

	if (FAIL == get_proxy_id(jp, &proxy_hostid, host, error, sizeof(error)))
	{
		zabbix_log(LOG_LEVEL_WARNING, "Heartbeat from active proxy on [%s] failed: %s",
				get_ip_by_socket(sock), error);
		return;
	}

	update_proxy_lastaccess(proxy_hostid);

	zbx_send_response(sock, SUCCEED, NULL, CONFIG_TIMEOUT);

	zabbix_log(LOG_LEVEL_DEBUG, "End of %s()", __function_name);
}

static int	process_trap(zbx_sock_t	*sock, char *s, int max_len)
{
	char	*pl, *pr, *data, value_dec[MAX_BUFFER_LEN];
	char	lastlogsize[11], timestamp[11], source[HISTORY_LOG_SOURCE_LEN_MAX], severity[11];
	int	sender_nodeid, nodeid;
	char	*answer;

	int	ret = SUCCEED, res;
	size_t	datalen;

	struct 		zbx_json_parse jp;
	char		value[MAX_STRING_LEN];
	AGENT_VALUE	av;

	memset(&av, 0, sizeof(AGENT_VALUE));

	zbx_rtrim(s, " \r\n");

	datalen = strlen(s);
	zabbix_log(LOG_LEVEL_DEBUG, "Trapper got [%s] len " ZBX_FS_SIZE_T, s, (zbx_fs_size_t)datalen);

	if (0 == strncmp(s, "ZBX_GET_ACTIVE_CHECKS", 21))	/* Request for list of active checks */
	{
		ret = send_list_of_active_checks(sock, s);
	}
	else if (strncmp(s, "ZBX_GET_HISTORY_LAST_ID", 23) == 0) /* Request for last ids */
	{
		send_history_last_id(sock, s);
		return ret;
	}
	else	/* Process information sent by zabbix_sender */
	{
		/* Node data exchange? */
		if (strncmp(s, "Data", 4) == 0)
		{
			node_sync_lock(0);

			res = node_sync(s, &sender_nodeid, &nodeid);
			if (FAIL == res)
			{
				alarm(CONFIG_TIMEOUT);
				send_data_to_node(sender_nodeid, sock, "FAIL");
				alarm(0);
			}
			else
			{
				res = calculate_checksums(nodeid, NULL, 0);
<<<<<<< HEAD
				if (SUCCEED == res && NULL != (data = DMget_config_data(nodeid, ZBX_NODE_SLAVE)))
=======
				if (SUCCEED == res && NULL != (data = get_config_data(nodeid, ZBX_NODE_SLAVE)))
>>>>>>> 2a669d0f
				{
					zabbix_log( LOG_LEVEL_WARNING, "NODE %d: Sending configuration changes"
							" to slave node %d for node %d datalen " ZBX_FS_SIZE_T,
							CONFIG_NODEID,
							sender_nodeid,
							nodeid,
							(zbx_fs_size_t)strlen(data));
					alarm(CONFIG_TRAPPER_TIMEOUT);
					res = send_data_to_node(sender_nodeid, sock, data);
					zbx_free(data);
					if (SUCCEED == res)
						res = recv_data_from_node(sender_nodeid, sock, &answer);
					if (SUCCEED == res && 0 == strcmp(answer, "OK"))
						res = update_checksums(nodeid, ZBX_NODE_SLAVE, SUCCEED, NULL, 0, NULL);
					alarm(0);
				}
			}

			node_sync_unlock(0);

			return ret;
		}
		/* Slave node history ? */
		if (strncmp(s, "History", 7) == 0)
		{
			const char	*reply;

			reply = (SUCCEED == node_history(s, datalen) ? "OK" : "FAIL");

			alarm(CONFIG_TIMEOUT);
			if (SUCCEED != zbx_tcp_send_raw(sock, reply))
			{
				zabbix_log(LOG_LEVEL_WARNING, "Error sending %s to node", reply);
				zabbix_syslog("Trapper: error sending %s to node", reply);
			}
			alarm(0);

			return ret;
		}
		/* JSON protocol? */
		else if (SUCCEED == zbx_json_open(s, &jp))
		{
			if (SUCCEED == zbx_json_value_by_name(&jp, ZBX_PROTO_TAG_REQUEST, value, sizeof(value)))
			{
				if (0 == strcmp(value, ZBX_PROTO_VALUE_PROXY_CONFIG))
				{
					if (0 != (daemon_type & ZBX_DAEMON_TYPE_SERVER))
						send_proxyconfig(sock, &jp);
					else if (0 != (daemon_type & ZBX_DAEMON_TYPE_PROXY_PASSIVE))
					{
						zabbix_log(LOG_LEVEL_WARNING, "Received configuration data from server."
								" Datalen " ZBX_FS_SIZE_T, (zbx_fs_size_t)datalen);
						recv_proxyconfig(sock, &jp);
					}
				}
				else if (0 == strcmp(value, ZBX_PROTO_VALUE_AGENT_DATA) ||
					0 == strcmp(value, ZBX_PROTO_VALUE_SENDER_DATA))
				{
					recv_agenthistory(sock, &jp);
				}
				else if (0 == strcmp(value, ZBX_PROTO_VALUE_HISTORY_DATA))
				{
					if (0 != (daemon_type & ZBX_DAEMON_TYPE_SERVER))
						recv_proxyhistory(sock, &jp);
					else if (0 != (daemon_type & ZBX_DAEMON_TYPE_PROXY_PASSIVE))
						send_proxyhistory(sock);
				}
				else if (0 == strcmp(value, ZBX_PROTO_VALUE_DISCOVERY_DATA))
				{
					if (0 != (daemon_type & ZBX_DAEMON_TYPE_SERVER))
						recv_discovery_data(sock, &jp);
					else if (0 != (daemon_type & ZBX_DAEMON_TYPE_PROXY_PASSIVE))
						send_discovery_data(sock);
				}
				else if (0 == strcmp(value, ZBX_PROTO_VALUE_AUTO_REGISTRATION_DATA))
				{
					if (0 != (daemon_type & ZBX_DAEMON_TYPE_SERVER))
						recv_areg_data(sock, &jp);
					else if (0 != (daemon_type & ZBX_DAEMON_TYPE_PROXY_PASSIVE))
						send_areg_data(sock);
				}
				else if (0 == strcmp(value, ZBX_PROTO_VALUE_PROXY_HEARTBEAT))
				{
					if (0 != (daemon_type & ZBX_DAEMON_TYPE_SERVER))
						recv_proxy_heartbeat(sock, &jp);
				}
				else if (0 == strcmp(value, ZBX_PROTO_VALUE_GET_ACTIVE_CHECKS))
				{
					ret = send_list_of_active_checks_json(sock, &jp);
				}
				else if (0 == strcmp(value, ZBX_PROTO_VALUE_HOST_AVAILABILITY))
				{
					if (0 != (daemon_type & ZBX_DAEMON_TYPE_SERVER))
						recv_host_availability(sock, &jp);
					else if (0 != (daemon_type & ZBX_DAEMON_TYPE_PROXY_PASSIVE))
						send_host_availability(sock);
				}
				else if (0 == strcmp(value, ZBX_PROTO_VALUE_COMMAND))
				{
					ret = node_process_command(sock, s, &jp);
				}
				else
				{
					zabbix_log(LOG_LEVEL_WARNING, "Unknown request received [%s]",
							value);
				}
			}
			return ret;
		}
		/* XML protocol? */
		else if (*s == '<')
		{
			comms_parse_response(s, av.host_name, sizeof(av.host_name), av.key, sizeof(av.key), value_dec, sizeof(value_dec),
					lastlogsize, sizeof(lastlogsize), timestamp, sizeof(timestamp),
					source, sizeof(source),	severity, sizeof(severity));

			av.value	= value_dec;
			av.lastlogsize	= atoi(lastlogsize);
			av.timestamp	= atoi(timestamp);
			av.source	= source;
			av.severity	= atoi(severity);
		}
		else
		{
			pl = s;
			if (NULL == (pr = strchr(pl, ':')))
				return FAIL;

			*pr = '\0';
			zbx_strlcpy(av.host_name, pl, sizeof(av.host_name));
			*pr = ':';

			pl = pr + 1;
			if (NULL == (pr = strchr(pl, ':')))
				return FAIL;

			*pr = '\0';
			zbx_strlcpy(av.key, pl, sizeof(av.key));
			*pr = ':';

			av.value	= pr + 1;
			av.severity	= 0;
		}

		zbx_timespec(&av.ts);

		process_mass_data(sock, 0, &av, 1, NULL);

		alarm(CONFIG_TIMEOUT);
		if (SUCCEED != zbx_tcp_send_raw(sock, SUCCEED == ret ? "OK" : "NOT OK"))
		{
			zabbix_log(LOG_LEVEL_WARNING, "Error sending result back");
			zabbix_syslog("Trapper: error sending result back");
		}
		alarm(0);
	}
	return ret;
}

static void	process_trapper_child(zbx_sock_t *sock)
{
	char	*data;

	if (SUCCEED != zbx_tcp_recv_to(sock, &data, CONFIG_TRAPPER_TIMEOUT))
		return;

	process_trap(sock, data, sizeof(data));
}

void	main_trapper_loop(zbx_sock_t *s)
{
	const char	*__function_name = "main_trapper_loop";

	zabbix_log(LOG_LEVEL_DEBUG, "In %s()", __function_name);

	zbx_setproctitle("%s [connecting to the database]", get_process_type_string(process_type));

	DBconnect(ZBX_DB_CONNECT_NORMAL);

	for (;;)
	{
		zbx_setproctitle("%s [waiting for connection]", get_process_type_string(process_type));

		update_selfmon_counter(ZBX_PROCESS_STATE_IDLE);

		if (SUCCEED == zbx_tcp_accept(s))
		{
			update_selfmon_counter(ZBX_PROCESS_STATE_BUSY);

			zbx_setproctitle("%s [processing data]", get_process_type_string(process_type));

			process_trapper_child(s);

			zbx_tcp_unaccept(s);
		}
		else
			zabbix_log(LOG_LEVEL_WARNING, "Trapper failed to accept connection");
	}
}<|MERGE_RESOLUTION|>--- conflicted
+++ resolved
@@ -1,6 +1,6 @@
 /*
-** Zabbix
-** Copyright (C) 2000-2011 Zabbix SIA
+** ZABBIX
+** Copyright (C) 2000-2005 SIA Zabbix
 **
 ** This program is free software; you can redistribute it and/or modify
 ** it under the terms of the GNU General Public License as published by
@@ -248,11 +248,7 @@
 			else
 			{
 				res = calculate_checksums(nodeid, NULL, 0);
-<<<<<<< HEAD
-				if (SUCCEED == res && NULL != (data = DMget_config_data(nodeid, ZBX_NODE_SLAVE)))
-=======
 				if (SUCCEED == res && NULL != (data = get_config_data(nodeid, ZBX_NODE_SLAVE)))
->>>>>>> 2a669d0f
 				{
 					zabbix_log( LOG_LEVEL_WARNING, "NODE %d: Sending configuration changes"
 							" to slave node %d for node %d datalen " ZBX_FS_SIZE_T,
@@ -397,7 +393,7 @@
 			av.severity	= 0;
 		}
 
-		zbx_timespec(&av.ts);
+		av.clock = time(NULL);
 
 		process_mass_data(sock, 0, &av, 1, NULL);
 
