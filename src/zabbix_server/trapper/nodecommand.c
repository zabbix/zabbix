--- conflicted
+++ resolved
@@ -245,12 +245,8 @@
 	zbx_vector_ptr_t	events;
 	zbx_vector_ptr_pair_t	webhook_params;
 	char			*user_timezone = NULL, *webhook_params_json = NULL, error[MAX_STRING_LEN];
-<<<<<<< HEAD
 	ZBX_DB_EVENT		*problem_event = NULL, *recovery_event = NULL;
-=======
-	DB_EVENT		*problem_event = NULL, *recovery_event = NULL;
 	zbx_dc_um_handle_t	*um_handle = NULL;
->>>>>>> b6255cca
 
 	zabbix_log(LOG_LEVEL_DEBUG, "In %s() scriptid:" ZBX_FS_UI64 " hostid:" ZBX_FS_UI64 " eventid:" ZBX_FS_UI64
 			" userid:" ZBX_FS_UI64 " clientip:%s",
