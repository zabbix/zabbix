/*
** Zabbix
** Copyright (C) 2001-2021 Zabbix SIA
**
** This program is free software; you can redistribute it and/or modify
** it under the terms of the GNU General Public License as published by
** the Free Software Foundation; either version 2 of the License, or
** (at your option) any later version.
**
** This program is distributed in the hope that it will be useful,
** but WITHOUT ANY WARRANTY; without even the implied warranty of
** MERCHANTABILITY or FITNESS FOR A PARTICULAR PURPOSE. See the
** GNU General Public License for more details.
**
** You should have received a copy of the GNU General Public License
** along with this program; if not, write to the Free Software
** Foundation, Inc., 51 Franklin Street, Fifth Floor, Boston, MA  02110-1301, USA.
**/

#include "common.h"
#include "comms.h"
#include "db.h"
#include "log.h"
#include "../scripts/scripts.h"

#include "trapper_auth.h"
#include "nodecommand.h"

/******************************************************************************
 *                                                                            *
 * Function: execute_remote_script                                            *
 *                                                                            *
 * Purpose: execute remote command and wait for the result                    *
 *                                                                            *
 * Return value:  SUCCEED - the remote command was executed successfully      *
 *                FAIL    - an error occurred                                 *
 *                                                                            *
 ******************************************************************************/
static int	execute_remote_script(zbx_script_t *script, DC_HOST *host, char **info, char *error,
		size_t max_error_len)
{
	int		ret = FAIL, time_start;
	zbx_uint64_t	taskid;
	DB_RESULT	result = NULL;
	DB_ROW		row;

	if (0 == (taskid = zbx_script_create_task(script, host, 0, time(NULL))))
	{
		zbx_snprintf(error, max_error_len, "Cannot create remote command task.");
		return FAIL;
	}

	for (time_start = time(NULL); SEC_PER_MIN > time(NULL) - time_start; sleep(1))
	{
		result = DBselect(
				"select tr.status,tr.info"
				" from task t"
				" left join task_remote_command_result tr"
					" on tr.taskid=t.taskid"
				" where tr.parent_taskid=" ZBX_FS_UI64,
				taskid);

		if (NULL != (row = DBfetch(result)))
		{
			if (SUCCEED == (ret = atoi(row[0])))
				*info = zbx_strdup(*info, row[1]);
			else
				zbx_strlcpy(error, row[1], max_error_len);

			DBfree_result(result);
			return ret;
		}

		DBfree_result(result);
	}

	zbx_snprintf(error, max_error_len, "Timeout while waiting for remote command result.");

	return FAIL;
}

/******************************************************************************
 *                                                                            *
 * Function: auditlog_global_script                                           *
 *                                                                            *
 * Purpose: record global script execution results into audit log             *
 *                                                                            *
 ******************************************************************************/
static void	auditlog_global_script(zbx_uint64_t scriptid, zbx_uint64_t hostid, zbx_uint64_t proxy_hostid,
		zbx_uint64_t userid, const char *clientip, const char *command, unsigned char execute_on,
		const char *output, const char *error)
{
	int		now;
	zbx_uint64_t	auditid;
	char		execute_on_s[MAX_ID_LEN + 1], hostid_s[MAX_ID_LEN + 1], proxy_hostid_s[MAX_ID_LEN + 1];

	now = time(NULL);
	auditid = DBget_maxid("auditlog");
	zbx_snprintf(execute_on_s, sizeof(execute_on_s), "%d", execute_on);
	zbx_snprintf(hostid_s, sizeof(hostid_s), ZBX_FS_UI64, hostid);
	if (0 != proxy_hostid)
		zbx_snprintf(proxy_hostid_s, sizeof(proxy_hostid_s), ZBX_FS_UI64, proxy_hostid);

	do
	{
		zbx_db_insert_t	db_audit, db_details;

		zbx_db_insert_prepare(&db_audit, "auditlog", "auditid", "userid", "clock", "action", "resourcetype",
				"ip", "resourceid", NULL);

		zbx_db_insert_prepare(&db_details, "auditlog_details", "auditdetailid", "auditid", "table_name",
				"field_name", "newvalue", NULL);

		DBbegin();

		zbx_db_insert_add_values(&db_audit, auditid, userid, now, AUDIT_ACTION_EXECUTE, AUDIT_RESOURCE_SCRIPT,
				clientip, scriptid);


		zbx_db_insert_add_values(&db_details, __UINT64_C(0), auditid, "script", "execute_on", execute_on_s);
		zbx_db_insert_add_values(&db_details, __UINT64_C(0), auditid, "script", "hostid", hostid_s);

		if (0 != proxy_hostid)
		{
			zbx_db_insert_add_values(&db_details, __UINT64_C(0), auditid, "script", "proxy_hostid",
					proxy_hostid_s);
		}

		zbx_db_insert_add_values(&db_details, __UINT64_C(0), auditid, "script", "command", command);

		if (NULL != output)
			zbx_db_insert_add_values(&db_details, __UINT64_C(0), auditid, "script", "output", output);

		if (NULL != error)
			zbx_db_insert_add_values(&db_details, __UINT64_C(0), auditid, "script", "error", error);

		zbx_db_insert_execute(&db_audit);
		zbx_db_insert_clean(&db_audit);

		zbx_db_insert_autoincrement(&db_details, "auditdetailid");
		zbx_db_insert_execute(&db_details);
		zbx_db_insert_clean(&db_details);

	}
	while (ZBX_DB_DOWN == DBcommit());
}

/******************************************************************************
 *                                                                            *
 * Function: zbx_check_user_administration_permissions                        *
 *                                                                            *
 * Purpose: check if the user has specific or default access for              *
 *          administration actions                                            *
 *                                                                            *
 * Return value:  SUCCEED - the access is granted                             *
 *                FAIL    - the access is denied                              *
 *                                                                            *
 ******************************************************************************/
static int	zbx_check_user_administration_actions_permissions(zbx_user_t *user, const char *role_rule)
{
	int		ret = FAIL;
	DB_RESULT	result;
	DB_ROW		row;

	zabbix_log(LOG_LEVEL_DEBUG, "In %s() userid:" ZBX_FS_UI64 , __func__, user->userid);

	result = DBselect("select value_int,name from role_rule where roleid=" ZBX_FS_UI64
			" and (name='%s' or name='%s')", user->roleid, role_rule,
			ZBX_USER_ROLE_PERMISSION_ACTIONS_DEFAULT_ACCESS);

	while (NULL != (row = DBfetch(result)))
	{
		if (0 == strcmp(role_rule, row[1]))
		{
			if (ROLE_PERM_ALLOW == atoi(row[0]))
				ret = SUCCEED;
			else
				ret = FAIL;
			break;
		}
		else if (0 == strcmp(ZBX_USER_ROLE_PERMISSION_ACTIONS_DEFAULT_ACCESS, row[1]))
		{
			if (ROLE_PERM_ALLOW == atoi(row[0]))
				ret = SUCCEED;
		}
		else
			THIS_SHOULD_NEVER_HAPPEN;
	}
	DBfree_result(result);

	zabbix_log(LOG_LEVEL_DEBUG, "End of %s():%s", __func__, zbx_result_string(ret));

	return ret;
}

<<<<<<< HEAD
/**************************************************************************************************
 *                                                                                                *
 * Function: execute_script                                                                       *
 *                                                                                                *
 * Parameters:  scriptid       - [IN] the id of a script to be executed                           *
 *              hostid         - [IN] the host the script will be executed on                     *
 *              sessionid      - [IN] the id of a session when the command was received           *
 *              clientip       - [IN] the IP of client                                            *
 *              ctx            - [IN] the execution context                                       *
 *              eventid        - [IN] the id of an event (can be 0 for HOST context)              *
 *              result         - [OUT] the result of a script execution                           *
 *              debug          - [OUT] the debug data (optional)                                  *
 *                                                                                                *
 * Purpose: executing command                                                                     *
 *                                                                                                *
 * Return value:  SUCCEED - processed successfully                                                *
 *                FAIL - an error occurred                                                        *
 *                                                                                                *
 **************************************************************************************************/
static int	execute_script(zbx_uint64_t scriptid, zbx_uint64_t hostid, const char *sessionid, const char *clientip,
		zbx_script_exec_context ctx, zbx_uint64_t eventid, char **result, char **debug)
=======
/******************************************************************************
 *                                                                            *
 * Function: execute_script                                                   *
 *                                                                            *
 * Purpose: executing command                                                 *
 *                                                                            *
 * Return value:  SUCCEED - processed successfully                            *
 *                FAIL - an error occurred                                    *
 *                                                                            *
 ******************************************************************************/
static int	execute_script(zbx_uint64_t scriptid, zbx_uint64_t hostid, zbx_user_t *user, const char *clientip,
		char **result)
>>>>>>> 9e4323b8
{
	char		error[MAX_STRING_LEN];
	int		ret = FAIL, rc;
	DC_HOST		host;
	DB_EVENT	event;
	zbx_script_t	script;

	zabbix_log(LOG_LEVEL_DEBUG, "In %s() scriptid:" ZBX_FS_UI64 " hostid:" ZBX_FS_UI64 " userid:" ZBX_FS_UI64,
			__func__, scriptid, hostid, user->userid);

	*error = '\0';

	if (ZBX_SCRIPT_CTX_HOST == ctx)
	{
		if (SUCCEED != (rc = DCget_host_by_hostid(&host, hostid)))
		{
			zbx_strlcpy(error, "Unknown host identifier.", sizeof(error));
			goto fail;
		}
	}
	else if (ZBX_SCRIPT_CTX_EVENT == ctx)
	{
		memset(&host, 0, sizeof(host));
	}
	else
		THIS_SHOULD_NEVER_HAPPEN;

	if (SUCCEED != (rc = zbx_check_user_administration_actions_permissions(user,
			ZBX_USER_ROLE_PERMISSION_ACTIONS_EXECUTE_SCRIPTS)))
	{
		zbx_strlcpy(error, "Permission denied. No role access.", sizeof(error));
		goto fail;
	}

	zbx_script_init(&script);

	script.type = ZBX_SCRIPT_TYPE_GLOBAL_SCRIPT;
	script.scriptid = scriptid;

<<<<<<< HEAD
	if (SUCCEED == (ret = zbx_script_prepare(&script, &host, &user, ctx, eventid, error, sizeof(error), &event)))
=======
	if (SUCCEED == (ret = zbx_script_prepare(&script, &host, user, error, sizeof(error))))
>>>>>>> 9e4323b8
	{
		const char	*poutput = NULL, *perror = NULL;

		if (0 == host.proxy_hostid || ZBX_SCRIPT_EXECUTE_ON_SERVER == script.execute_on)
			ret = zbx_script_execute(&script, &host, &user, &event, ctx, result, error, sizeof(error), debug);
		else
			ret = execute_remote_script(&script, &host, result, error, sizeof(error));

		if (SUCCEED == ret)
			poutput = *result;
		else
			perror = error;

		auditlog_global_script(scriptid, hostid, host.proxy_hostid, user->userid, clientip, script.command_orig,
				script.execute_on, poutput, perror);
	}

	zbx_script_clean(&script);
fail:
	if (SUCCEED != ret)
		*result = zbx_strdup(*result, error);

	zabbix_log(LOG_LEVEL_DEBUG, "End of %s():%s", __func__, zbx_result_string(ret));

	return ret;
}

/******************************************************************************
 *                                                                            *
 * Function: node_process_command                                             *
 *                                                                            *
 * Purpose: process command received from the frontend                        *
 *                                                                            *
 * Return value:  SUCCEED - processed successfully                            *
 *                FAIL - an error occurred                                    *
 *                                                                            *
 ******************************************************************************/
int	node_process_command(zbx_socket_t *sock, const char *data, struct zbx_json_parse *jp)
{
<<<<<<< HEAD
	char			*result = NULL, *send = NULL, tmp[64], sessionid[MAX_STRING_LEN];
	char			*debug = NULL, clientip[MAX_STRING_LEN];
	int			ret = FAIL;
	zbx_uint64_t		scriptid, hostid = 0, eventid = 0;
	zbx_script_exec_context ctx;
	struct zbx_json		j;
=======
	char		*result = NULL, *send = NULL, tmp[64], clientip[MAX_STRING_LEN];
	int		ret = FAIL;
	zbx_uint64_t	scriptid, hostid;
	struct zbx_json	j;
	zbx_user_t	user;
>>>>>>> 9e4323b8

	zabbix_log(LOG_LEVEL_DEBUG, "In %s(): data:%s ", __func__, data);

	zbx_json_init(&j, ZBX_JSON_STAT_BUF_LEN);

	if (SUCCEED != zbx_json_value_by_name(jp, ZBX_PROTO_TAG_SCRIPTID, tmp, sizeof(tmp), NULL) ||
			FAIL == is_uint64(tmp, &scriptid))
	{
		result = zbx_dsprintf(result, "Failed to parse command request tag: %s.", ZBX_PROTO_TAG_SCRIPTID);
		goto finish;
	}

	if (SUCCEED == zbx_json_value_by_name(jp, ZBX_PROTO_TAG_EVENTID, tmp, sizeof(tmp), NULL) &&
		FAIL == is_uint64(tmp, &eventid))
	{
		result = zbx_dsprintf(result, "Failed to parse eventid tag: %s.", ZBX_PROTO_TAG_EVENTID);
		goto finish;
	}
	else
		ctx = ZBX_SCRIPT_CTX_EVENT;

	if (SUCCEED == zbx_json_value_by_name(jp, ZBX_PROTO_TAG_HOSTID, tmp, sizeof(tmp), NULL))
	{
		if (FAIL == is_uint64(tmp, &hostid))
		{
			result = zbx_dsprintf(result, "Failed to parse hostid tag: %s.", ZBX_PROTO_TAG_HOSTID);
			goto finish;
		}
		else
			ctx = ZBX_SCRIPT_CTX_HOST;
	}

	if (FAIL == zbx_get_user_from_json(jp, &user, &result))
		goto finish;

	if (SUCCEED != zbx_json_value_by_name(jp, ZBX_PROTO_TAG_CLIENTIP, clientip, sizeof(clientip), NULL))
		*clientip = '\0';

<<<<<<< HEAD
	if (SUCCEED == (ret = execute_script(scriptid, hostid, sessionid, clientip, ctx, eventid, &result, &debug)))
=======
	if (SUCCEED == (ret = execute_script(scriptid, hostid, &user, clientip, &result)))
>>>>>>> 9e4323b8
	{
		zbx_json_addstring(&j, ZBX_PROTO_TAG_RESPONSE, ZBX_PROTO_VALUE_SUCCESS, ZBX_JSON_TYPE_STRING);
		zbx_json_addstring(&j, ZBX_PROTO_TAG_DATA, result, ZBX_JSON_TYPE_STRING);

		if (NULL != debug)
		{
			zbx_json_addraw(&j, "debug", debug);
			zbx_free(debug);
		}

		send = j.buffer;
	}
finish:
	if (SUCCEED != ret)
	{
		zbx_json_addstring(&j, ZBX_PROTO_TAG_RESPONSE, ZBX_PROTO_VALUE_FAILED, ZBX_JSON_TYPE_STRING);
		zbx_json_addstring(&j, ZBX_PROTO_TAG_INFO, (NULL != result ? result : "Unknown error."),
				ZBX_JSON_TYPE_STRING);
		send = j.buffer;
	}

	zbx_alarm_on(CONFIG_TIMEOUT);
	if (SUCCEED != zbx_tcp_send(sock, send))
		zabbix_log(LOG_LEVEL_WARNING, "Error sending result of command");
	else
		zabbix_log(LOG_LEVEL_DEBUG, "Sending back command '%s' result '%s'", data, send);
	zbx_alarm_off();

	zbx_json_free(&j);
	zbx_free(result);

	zabbix_log(LOG_LEVEL_DEBUG, "End of %s():%s", __func__, zbx_result_string(ret));

	return ret;
}<|MERGE_RESOLUTION|>--- conflicted
+++ resolved
@@ -193,14 +193,13 @@
 	return ret;
 }
 
-<<<<<<< HEAD
 /**************************************************************************************************
  *                                                                                                *
  * Function: execute_script                                                                       *
  *                                                                                                *
  * Parameters:  scriptid       - [IN] the id of a script to be executed                           *
  *              hostid         - [IN] the host the script will be executed on                     *
- *              sessionid      - [IN] the id of a session when the command was received           *
+ *              user           - [IN] the user who executed the command                           *
  *              clientip       - [IN] the IP of client                                            *
  *              ctx            - [IN] the execution context                                       *
  *              eventid        - [IN] the id of an event (can be 0 for HOST context)              *
@@ -213,22 +212,8 @@
  *                FAIL - an error occurred                                                        *
  *                                                                                                *
  **************************************************************************************************/
-static int	execute_script(zbx_uint64_t scriptid, zbx_uint64_t hostid, const char *sessionid, const char *clientip,
+static int	execute_script(zbx_uint64_t scriptid, zbx_uint64_t hostid, zbx_user_t *user, const char *clientip,
 		zbx_script_exec_context ctx, zbx_uint64_t eventid, char **result, char **debug)
-=======
-/******************************************************************************
- *                                                                            *
- * Function: execute_script                                                   *
- *                                                                            *
- * Purpose: executing command                                                 *
- *                                                                            *
- * Return value:  SUCCEED - processed successfully                            *
- *                FAIL - an error occurred                                    *
- *                                                                            *
- ******************************************************************************/
-static int	execute_script(zbx_uint64_t scriptid, zbx_uint64_t hostid, zbx_user_t *user, const char *clientip,
-		char **result)
->>>>>>> 9e4323b8
 {
 	char		error[MAX_STRING_LEN];
 	int		ret = FAIL, rc;
@@ -268,16 +253,12 @@
 	script.type = ZBX_SCRIPT_TYPE_GLOBAL_SCRIPT;
 	script.scriptid = scriptid;
 
-<<<<<<< HEAD
-	if (SUCCEED == (ret = zbx_script_prepare(&script, &host, &user, ctx, eventid, error, sizeof(error), &event)))
-=======
-	if (SUCCEED == (ret = zbx_script_prepare(&script, &host, user, error, sizeof(error))))
->>>>>>> 9e4323b8
+	if (SUCCEED == (ret = zbx_script_prepare(&script, &host, user, ctx, eventid, error, sizeof(error), &event)))
 	{
 		const char	*poutput = NULL, *perror = NULL;
 
 		if (0 == host.proxy_hostid || ZBX_SCRIPT_EXECUTE_ON_SERVER == script.execute_on)
-			ret = zbx_script_execute(&script, &host, &user, &event, ctx, result, error, sizeof(error), debug);
+			ret = zbx_script_execute(&script, &host, user, &event, ctx, result, error, sizeof(error), debug);
 		else
 			ret = execute_remote_script(&script, &host, result, error, sizeof(error));
 
@@ -312,20 +293,12 @@
  ******************************************************************************/
 int	node_process_command(zbx_socket_t *sock, const char *data, struct zbx_json_parse *jp)
 {
-<<<<<<< HEAD
-	char			*result = NULL, *send = NULL, tmp[64], sessionid[MAX_STRING_LEN];
-	char			*debug = NULL, clientip[MAX_STRING_LEN];
+	char			clientip[MAX_STRING_LEN], tmp[64], *result = NULL, *send = NULL, *debug = NULL;
 	int			ret = FAIL;
 	zbx_uint64_t		scriptid, hostid = 0, eventid = 0;
 	zbx_script_exec_context ctx;
 	struct zbx_json		j;
-=======
-	char		*result = NULL, *send = NULL, tmp[64], clientip[MAX_STRING_LEN];
-	int		ret = FAIL;
-	zbx_uint64_t	scriptid, hostid;
-	struct zbx_json	j;
-	zbx_user_t	user;
->>>>>>> 9e4323b8
+	zbx_user_t		user;
 
 	zabbix_log(LOG_LEVEL_DEBUG, "In %s(): data:%s ", __func__, data);
 
@@ -364,11 +337,7 @@
 	if (SUCCEED != zbx_json_value_by_name(jp, ZBX_PROTO_TAG_CLIENTIP, clientip, sizeof(clientip), NULL))
 		*clientip = '\0';
 
-<<<<<<< HEAD
-	if (SUCCEED == (ret = execute_script(scriptid, hostid, sessionid, clientip, ctx, eventid, &result, &debug)))
-=======
-	if (SUCCEED == (ret = execute_script(scriptid, hostid, &user, clientip, &result)))
->>>>>>> 9e4323b8
+	if (SUCCEED == (ret = execute_script(scriptid, hostid, &user, clientip, ctx, eventid, &result, &debug)))
 	{
 		zbx_json_addstring(&j, ZBX_PROTO_TAG_RESPONSE, ZBX_PROTO_VALUE_SUCCESS, ZBX_JSON_TYPE_STRING);
 		zbx_json_addstring(&j, ZBX_PROTO_TAG_DATA, result, ZBX_JSON_TYPE_STRING);
