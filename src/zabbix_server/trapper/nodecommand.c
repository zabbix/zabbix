--- conflicted
+++ resolved
@@ -229,11 +229,8 @@
  *              config_timeout         - [IN]                                         *
  *              config_trapper_timeout - [IN]                                         *
  *              config_source_ip       - [IN]                                         *
-<<<<<<< HEAD
+ *              get_config_forks       - [IN]                                         *
  *              program_type           - [IN]                                         *
-=======
- *              get_config_forks       - [IN]                                         *
->>>>>>> 9d3517ac
  *              result                 - [OUT] result of script execution             *
  *              debug                  - [OUT] debug data (optional)                  *
  *                                                                                    *
@@ -245,11 +242,7 @@
  **************************************************************************************/
 static int	execute_script(zbx_uint64_t scriptid, zbx_uint64_t hostid, zbx_uint64_t eventid, zbx_user_t *user,
 		const char *clientip, int config_timeout, int config_trapper_timeout, const char *config_source_ip,
-<<<<<<< HEAD
-		unsigned char program_type, char **result, char **debug)
-=======
-		zbx_get_config_forks_f get_config_forks, char **result, char **debug)
->>>>>>> 9d3517ac
+		zbx_get_config_forks_f get_config_forks, unsigned char program_type, char **result, char **debug)
 {
 	int			ret = FAIL, scope = 0, i, macro_type;
 	zbx_dc_host_t		host;
@@ -454,13 +447,8 @@
 				ZBX_SCRIPT_TYPE_WEBHOOK == script.type)
 		{
 			ret = zbx_script_execute(&script, &host, webhook_params_json, config_timeout,
-<<<<<<< HEAD
-					config_trapper_timeout, config_source_ip, CONFIG_FORKS, program_type, result,
-					error, sizeof(error), debug);
-=======
-					config_trapper_timeout, config_source_ip, get_config_forks, result, error,
+					config_trapper_timeout, config_source_ip, get_config_forks, program_type, result, error,
 					sizeof(error), debug);
->>>>>>> 9d3517ac
 		}
 		else
 			ret = execute_remote_script(&script, &host, result, error, sizeof(error));
@@ -570,11 +558,8 @@
  *                                                                            *
  ******************************************************************************/
 int	node_process_command(zbx_socket_t *sock, const char *data, const struct zbx_json_parse *jp, int config_timeout,
-<<<<<<< HEAD
-		int config_trapper_timeout, const char *config_source_ip, unsigned char program_type)
-=======
-		int config_trapper_timeout, const char *config_source_ip, zbx_get_config_forks_f get_config_forks)
->>>>>>> 9d3517ac
+		int config_trapper_timeout, const char *config_source_ip, zbx_get_config_forks_f get_config_forks,
+		unsigned char program_type)
 {
 	char			*result = NULL, *send = NULL, *debug = NULL, tmp[64], tmp_hostid[64], tmp_eventid[64],
 				clientip[MAX_STRING_LEN];
@@ -673,11 +658,7 @@
 		*clientip = '\0';
 
 	if (SUCCEED == (ret = execute_script(scriptid, hostid, eventid, &user, clientip, config_timeout,
-<<<<<<< HEAD
-			config_trapper_timeout, config_source_ip, program_type, &result, &debug)))
-=======
-			config_trapper_timeout, config_source_ip, get_config_forks, &result, &debug)))
->>>>>>> 9d3517ac
+			config_trapper_timeout, config_source_ip, get_config_forks, program_type, &result, &debug)))
 	{
 		zbx_json_addstring(&j, ZBX_PROTO_TAG_RESPONSE, ZBX_PROTO_VALUE_SUCCESS, ZBX_JSON_TYPE_STRING);
 		zbx_json_addstring(&j, ZBX_PROTO_TAG_DATA, result, ZBX_JSON_TYPE_STRING);
