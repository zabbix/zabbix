--- conflicted
+++ resolved
@@ -1,25 +1,6 @@
 ## Process this file with automake to produce Makefile.in
 
-<<<<<<< HEAD
-noinst_LIBRARIES = libzbxtrapper.a libzbxtrapper_server.a libzbxtrapper_proxy.a
-
-libzbxtrapper_a_SOURCES = \
-	active.c \
-	active.h \
-	trapper_auth.c \
-	trapper_auth.h \
-	nodecommand.c \
-	nodecommand.h \
-	trapper_expressions_evaluate.c \
-	trapper_expressions_evaluate.h \
-	trapper_item_test.c \
-	trapper_item_test.h \
-	trapper.c \
-	trapper.h \
-	trapper_request.h
-=======
 noinst_LIBRARIES = libzbxtrapper_server.a
->>>>>>> 9ed9e4fa
 
 libzbxtrapper_server_a_SOURCES = \
 	trapper_server.c \
