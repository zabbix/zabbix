--- conflicted
+++ resolved
@@ -23,13 +23,8 @@
 #include "proxy.h"
 
 #include "zbxtasks.h"
-<<<<<<< HEAD
 #include "zbxmutexs.h"
-#include "daemon.h"
-=======
-#include "mutexs.h"
 #include "zbxnix.h"
->>>>>>> b84dfd2e
 #include "zbxcompress.h"
 #include "zbxcommshigh.h"
 
