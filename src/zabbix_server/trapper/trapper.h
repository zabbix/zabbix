/*
** Zabbix
** Copyright (C) 2001-2022 Zabbix SIA
**
** This program is free software; you can redistribute it and/or modify
** it under the terms of the GNU General Public License as published by
** the Free Software Foundation; either version 2 of the License, or
** (at your option) any later version.
**
** This program is distributed in the hope that it will be useful,
** but WITHOUT ANY WARRANTY; without even the implied warranty of
** MERCHANTABILITY or FITNESS FOR A PARTICULAR PURPOSE. See the
** GNU General Public License for more details.
**
** You should have received a copy of the GNU General Public License
** along with this program; if not, write to the Free Software
** Foundation, Inc., 51 Franklin Street, Fifth Floor, Boston, MA  02110-1301, USA.
**/

#ifndef ZABBIX_TRAPPER_H
#define ZABBIX_TRAPPER_H

#include "zbxthreads.h"
<<<<<<< HEAD

#include "zbxdbhigh.h"
=======
>>>>>>> 2320260c
#include "zbxcomms.h"
#include "zbxvault.h"

extern int	CONFIG_TRAPPER_TIMEOUT;
extern char	*CONFIG_STATS_ALLOWED_IP;

#define ZBX_IPC_SERVICE_TRAPPER	"trapper"

typedef struct
{
	zbx_config_comms_args_t	*config_comms;
	zbx_config_vault_t	*config_vault;
	zbx_get_program_type_f	zbx_get_program_type_cb_arg;
	zbx_events_funcs_t	*events_cbs;
	zbx_socket_t		*listen_sock;
}
zbx_thread_trapper_args;

ZBX_THREAD_ENTRY(trapper_thread, args);

#endif<|MERGE_RESOLUTION|>--- conflicted
+++ resolved
@@ -21,11 +21,8 @@
 #define ZABBIX_TRAPPER_H
 
 #include "zbxthreads.h"
-<<<<<<< HEAD
 
 #include "zbxdbhigh.h"
-=======
->>>>>>> 2320260c
 #include "zbxcomms.h"
 #include "zbxvault.h"
 
