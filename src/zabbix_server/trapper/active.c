--- conflicted
+++ resolved
@@ -1,6 +1,6 @@
 /*
-** Zabbix
-** Copyright (C) 2000-2011 Zabbix SIA
+** ZABBIX
+** Copyright (C) 2000-2005 SIA Zabbix
 **
 ** This program is free software; you can redistribute it and/or modify
 ** it under the terms of the GNU General Public License as published by
@@ -21,7 +21,6 @@
 #include "db.h"
 #include "dbcache.h"
 #include "log.h"
-#include "zbxserver.h"
 
 #include "active.h"
 
@@ -43,13 +42,9 @@
  * Comments:                                                                  *
  *                                                                            *
  ******************************************************************************/
-<<<<<<< HEAD
-static int	get_hostid_by_host(const char *host, const char *ip, unsigned short port, zbx_uint64_t *hostid, char *error)
-=======
 static int	get_hostid_by_host(const char *host, zbx_uint64_t *hostid, char *error)
->>>>>>> 2a669d0f
 {
-	char		*host_esc, dns[INTERFACE_DNS_LEN_MAX];
+	char		*host_esc;
 	DB_RESULT	result;
 	DB_ROW		row;
 	int		res = FAIL;
@@ -69,11 +64,7 @@
 			" from hosts"
 			" where host='%s'"
 				" and status in (%d,%d)"
-<<<<<<< HEAD
-		       		" and proxy_hostid is null"
-=======
 		       		" and proxy_hostid=0"
->>>>>>> 2a669d0f
 				DB_NODE,
 			host_esc,
 			HOST_STATUS_MONITORED,
@@ -94,31 +85,15 @@
 	{
 		zbx_snprintf(error, MAX_STRING_LEN, "host [%s] not found", host);
 
-		/* remove ::ffff: prefix from IPv4-mapped IPv6 addresses */
-		if (0 == strncmp("::ffff:", ip, 7) && SUCCEED == is_ip4(ip + 7))
-			ip += 7;
-
-		alarm(CONFIG_TIMEOUT);
-		zbx_gethost_by_ip(ip, dns, sizeof(dns));
-		alarm(0);
-
 		DBbegin();
 
 		if (0 != (daemon_type & ZBX_DAEMON_TYPE_SERVER))
 		{
-<<<<<<< HEAD
-			DBregister_host(0, host, ip, dns, port, (int)time(NULL));
+			DBregister_host(0, host, (int)time(NULL));
 		}
 		else if (0 != (daemon_type & ZBX_DAEMON_TYPE_PROXY))
 		{
-			DBproxy_register_host(host, ip, dns, port);
-=======
-			DBregister_host(0, host, (int)time(NULL));
-		}
-		else if (0 != (daemon_type & ZBX_DAEMON_TYPE_PROXY))
-		{
 			DBproxy_register_host(host);
->>>>>>> 2a669d0f
 		}
 
 		DBcommit();
@@ -157,13 +132,9 @@
 	char		*buffer = NULL;
 	int		buffer_alloc = 2048;
 	int		buffer_offset = 0;
-	int		res = FAIL, refresh_unsupported;
+	int		res = FAIL;
 	zbx_uint64_t	hostid;
-<<<<<<< HEAD
-	char		error[MAX_STRING_LEN], ip[INTERFACE_IP_LEN_MAX];
-=======
 	char		error[MAX_STRING_LEN];
->>>>>>> 2a669d0f
 	DC_ITEM		dc_item;
 
 	zabbix_log(LOG_LEVEL_DEBUG, "In send_list_of_active_checks()");
@@ -181,13 +152,7 @@
 		goto out;
 	}
 
-<<<<<<< HEAD
-	strscpy(ip, get_ip_by_socket(sock));
-
-	if (FAIL == get_hostid_by_host(host, ip, ZBX_DEFAULT_AGENT_PORT, &hostid, error))
-=======
 	if (FAIL == get_hostid_by_host(host, &hostid, error))
->>>>>>> 2a669d0f
 		goto out;
 
 	buffer = zbx_malloc(buffer, buffer_alloc);
@@ -196,23 +161,16 @@
 	zbx_snprintf_alloc(&buffer, &buffer_alloc, &buffer_offset, 1024,
 			"select i.key_,i.delay,i.lastlogsize from items i,hosts h"
 			" where i.hostid=h.hostid and h.status=%d and i.type=%d and h.hostid=" ZBX_FS_UI64
-			" and h.proxy_hostid is null",
+			" and h.proxy_hostid=0",
 			HOST_STATUS_MONITORED,
 			ITEM_TYPE_ZABBIX_ACTIVE,
 			hostid);
 
-<<<<<<< HEAD
-	if (0 != *(int *)DCconfig_get_config_data(&refresh_unsupported, CONFIG_REFRESH_UNSUPPORTED))
-=======
 	if (0 != CONFIG_REFRESH_UNSUPPORTED)
->>>>>>> 2a669d0f
 	{
 		zbx_snprintf_alloc(&buffer, &buffer_alloc, &buffer_offset, 256,
 				" and (i.status=%d or (i.status=%d and i.lastclock+%d<=%d))",
 				ITEM_STATUS_ACTIVE, ITEM_STATUS_NOTSUPPORTED,
-<<<<<<< HEAD
-				refresh_unsupported, time(NULL));
-=======
 				CONFIG_REFRESH_UNSUPPORTED, time(NULL));
 	}
 	else
@@ -220,10 +178,7 @@
 		zbx_snprintf_alloc(&buffer, &buffer_alloc, &buffer_offset, 256,
 				" and i.status=%d",
 				ITEM_STATUS_ACTIVE);
->>>>>>> 2a669d0f
-	}
-	else
-		zbx_snprintf_alloc(&buffer, &buffer_alloc, &buffer_offset, 256, " and i.status=%d", ITEM_STATUS_ACTIVE);
+	}
 
 	result = DBselect("%s", buffer);
 
@@ -305,21 +260,15 @@
 {
 	char		host[HOST_HOST_LEN_MAX], *name_esc, params[MAX_STRING_LEN],
 			pattern[MAX_STRING_LEN], tmp[32],
-			key_severity[MAX_STRING_LEN], key_logeventid[MAX_STRING_LEN],
-			ip[INTERFACE_IP_LEN_MAX];
+			key_severity[MAX_STRING_LEN], key_logeventid[MAX_STRING_LEN];
 	DB_RESULT	result;
 	DB_ROW		row;
+	DB_ITEM		item;
 	struct zbx_json	json;
-	int		res = FAIL, refresh_unsupported;
+	int		res = FAIL;
 	zbx_uint64_t	hostid;
-<<<<<<< HEAD
-	char		error[MAX_STRING_LEN], *key;
-	DC_ITEM		dc_item;
-	unsigned short	port;
-=======
 	char		error[MAX_STRING_LEN];
 	DC_ITEM		dc_item;
->>>>>>> 2a669d0f
 
 	char		**regexp = NULL;
 	int		regexp_alloc = 0;
@@ -337,20 +286,7 @@
 		goto error;
 	}
 
-<<<<<<< HEAD
-	if (FAIL == zbx_json_value_by_name(jp, ZBX_PROTO_TAG_IP, ip, sizeof(ip)))
-		strscpy(ip, get_ip_by_socket(sock));
-
-	if (FAIL == zbx_json_value_by_name(jp, ZBX_PROTO_TAG_PORT, tmp, sizeof(tmp)))
-		*tmp = '\0';
-
-	if (FAIL == is_ushort(tmp, &port))
-		port = ZBX_DEFAULT_AGENT_PORT;
-
-	if (FAIL == get_hostid_by_host(host, ip, port, &hostid, error))
-=======
 	if (FAIL == get_hostid_by_host(host, &hostid, error))
->>>>>>> 2a669d0f
 		goto error;
 
 	sql = zbx_malloc(sql, sql_alloc);
@@ -359,23 +295,20 @@
 
 	sql_offset = 0;
 	zbx_snprintf_alloc(&sql, &sql_alloc, &sql_offset, 1024,
-			"select i.key_,i.delay,i.lastlogsize,i.mtime"
-			" from items i,hosts h"
-			" where i.hostid=h.hostid and h.status=%d and i.type=%d and h.hostid=" ZBX_FS_UI64
-			" and h.proxy_hostid is null",
+			"select %s where i.hostid=h.hostid and h.status=%d and i.type=%d and h.hostid=" ZBX_FS_UI64
+			" and h.proxy_hostid=0",
+			ZBX_SQL_ITEM_SELECT,
 			HOST_STATUS_MONITORED,
 			ITEM_TYPE_ZABBIX_ACTIVE,
 			hostid);
 
-	if (0 != *(int *)DCconfig_get_config_data(&refresh_unsupported, CONFIG_REFRESH_UNSUPPORTED))
-	{
-		zbx_snprintf_alloc(&sql, &sql_alloc, &sql_offset, 256,
-				" and (i.status=%d or (i.status=%d and i.lastclock+%d<=%d))",
+	if (0 != CONFIG_REFRESH_UNSUPPORTED)
+		zbx_snprintf_alloc(&sql, &sql_alloc, &sql_offset, 256, " and (i.status=%d or (i.status=%d and i.lastclock+%d<=%d))",
 				ITEM_STATUS_ACTIVE, ITEM_STATUS_NOTSUPPORTED,
-				refresh_unsupported, time(NULL));
-	}
-	else
-		zbx_snprintf_alloc(&sql, &sql_alloc, &sql_offset, 256, " and i.status=%d", ITEM_STATUS_ACTIVE);
+				CONFIG_REFRESH_UNSUPPORTED, time(NULL));
+	else
+		zbx_snprintf_alloc(&sql, &sql_alloc, &sql_offset, 256, " and i.status=%d",
+				ITEM_STATUS_ACTIVE);
 
 	zbx_free(name_esc);
 
@@ -387,28 +320,6 @@
 
 	while (NULL != (row = DBfetch(result)))
 	{
-<<<<<<< HEAD
-		if (FAIL == DCconfig_get_item_by_key(&dc_item, (zbx_uint64_t)0, host, row[0]))
-		{
-			zabbix_log(LOG_LEVEL_DEBUG, "Item '%s' was not found in the server cache. Not sending now.", row[0]);
-			continue;
-		}
-
-		zabbix_log(LOG_LEVEL_DEBUG, "Item '%s' was successfully found in the server cache. Sending.", row[0]);
-
-		key = strdup(row[0]);
-		substitute_simple_macros(NULL, NULL, &dc_item.host, NULL,
-				&key, MACRO_TYPE_ITEM_KEY, NULL, 0);
-
-		zbx_json_addobject(&json, NULL);
-		zbx_json_addstring(&json, ZBX_PROTO_TAG_KEY, key, ZBX_JSON_TYPE_STRING);
-		if (0 != strcmp(key, row[0]))
-			zbx_json_addstring(&json, ZBX_PROTO_TAG_KEY_ORIG, row[0], ZBX_JSON_TYPE_STRING);
-		zbx_json_addstring(&json, ZBX_PROTO_TAG_DELAY, row[1], ZBX_JSON_TYPE_INT);
-		/* The agent expects ALWAYS to have lastlogsize and mtime tags. Removing those would cause older agents to fail. */
-		zbx_json_addstring(&json, ZBX_PROTO_TAG_LOGLASTSIZE, row[2], ZBX_JSON_TYPE_INT);
-		zbx_json_addstring(&json, ZBX_PROTO_TAG_MTIME, row[3], ZBX_JSON_TYPE_INT);
-=======
 		if (FAIL == DCconfig_get_item_by_key(&dc_item, (zbx_uint64_t)0, host, row[1]))
 		{
 			zabbix_log(LOG_LEVEL_DEBUG, "Item '%s' was not found in the server cache. Not sending now.", row[1]);
@@ -430,7 +341,6 @@
 		zbx_json_addstring(&json, ZBX_PROTO_TAG_LOGLASTSIZE, tmp, ZBX_JSON_TYPE_STRING);
 		zbx_snprintf(tmp, sizeof(tmp), "%d", item.mtime);
 		zbx_json_addstring(&json, ZBX_PROTO_TAG_MTIME, tmp, ZBX_JSON_TYPE_STRING);
->>>>>>> 2a669d0f
 		zbx_json_close(&json);
 
 		/* Special processing for log[] and logrt[] items */
@@ -439,14 +349,10 @@
 			/* log[filename,pattern,encoding,maxlinespersec] */
 			/* logrt[filename_format,pattern,encoding,maxlinespersec] */
 
-<<<<<<< HEAD
-			if (0 != strncmp(key, "log[", 4) && 0 != strncmp(key, "logrt[", 6))
-=======
 			if (0 != strncmp(item.key, "log[", 4) && 0 != strncmp(item.key, "logrt[", 6))
->>>>>>> 2a669d0f
 				break;
 
-			if (2 != parse_command(key, NULL, 0, params, MAX_STRING_LEN))
+			if (2 != parse_command(item.key, NULL, 0, params, MAX_STRING_LEN))
 				break;
 
 			/*dealing with `pattern' parameter*/
@@ -460,10 +366,10 @@
 
 			/* eventlog[filename,pattern,severity,source,logeventid,maxlinespersec] */
 
-			if (0 != strncmp(key, "eventlog[", 9))
+			if (0 != strncmp(item.key, "eventlog[", 9))
 				break;
 
-			if (2 != parse_command(key, NULL, 0, params, MAX_STRING_LEN))
+			if (2 != parse_command(item.key, NULL, 0, params, MAX_STRING_LEN))
 				break;
 
 			/*dealing with `pattern' parameter*/
@@ -481,8 +387,6 @@
 				*key_logeventid == '@')
 					add_regexp_name(&regexp, &regexp_alloc, &regexp_num, key_logeventid + 1);
 		} while (0);	/* simple try realization */
-
-		zbx_free(key);
 	}
 	zbx_json_close(&json);
 
