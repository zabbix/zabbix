--- conflicted
+++ resolved
@@ -32,15 +32,11 @@
 int	zbx_trapper_item_test_run(const struct zbx_json_parse *jp_data, zbx_uint64_t proxyid, char **info,
 		const zbx_config_comms_args_t *config_comms, int config_startup_time, unsigned char program_type,
 		const char *progname, zbx_get_config_forks_f get_config_forks,  const char *config_java_gateway,
-<<<<<<< HEAD
-		int config_java_gateway_port, const char *config_externalscripts);
+		int config_java_gateway_port, const char *config_externalscripts,
+		zbx_get_value_internal_ext_f get_value_internal_ext_cb);
 
 int	trapper_preproc_test_run(const struct zbx_json_parse *jp_item, const struct zbx_json_parse *jp_options,
 		const struct zbx_json_parse *jp_steps, char *value, size_t value_size, int state, struct zbx_json *json,
 		char **error);
 
-=======
-		int config_java_gateway_port, const char *config_externalscripts,
-		zbx_get_value_internal_ext_f get_value_internal_ext_cb);
->>>>>>> 06d2bbfa
 #endif