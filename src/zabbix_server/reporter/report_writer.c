--- conflicted
+++ resolved
@@ -152,14 +152,9 @@
 			CURLE_OK != (err = curl_easy_setopt(curl, opt = CURLOPT_URL, config_webservice_url)) ||
 			CURLE_OK != (err = curl_easy_setopt(curl, opt = CURLOPT_HTTPHEADER, headers)) ||
 			CURLE_OK != (err = curl_easy_setopt(curl, opt = CURLOPT_POSTFIELDS, j.buffer)) ||
-<<<<<<< HEAD
 			CURLE_OK != (err = curl_easy_setopt(curl, opt = CURLOPT_ACCEPT_ENCODING, "")) ||
-			CURLE_OK != (err = curl_easy_setopt(curl, opt = CURLOPT_INTERFACE, config_source_ip)))
-=======
-			CURLE_OK != (err = curl_easy_setopt(curl, opt = ZBX_CURLOPT_ACCEPT_ENCODING, "")) ||
 			CURLE_OK != (err = curl_easy_setopt(curl, opt = CURLOPT_INTERFACE, config_source_ip)) ||
 			CURLE_OK != (err = curl_easy_setopt(curl, opt = CURLOPT_SSLVERSION, CURL_SSLVERSION_TLSv1_2)))
->>>>>>> a029f1a6
 	{
 		*error = zbx_dsprintf(*error, "Cannot set cURL option %d: %s.", (int)opt, curl_easy_strerror(err));
 		goto out;
