/*
** Zabbix
** Copyright (C) 2001-2023 Zabbix SIA
**
** This program is free software; you can redistribute it and/or modify
** it under the terms of the GNU General Public License as published by
** the Free Software Foundation; either version 2 of the License, or
** (at your option) any later version.
**
** This program is distributed in the hope that it will be useful,
** but WITHOUT ANY WARRANTY; without even the implied warranty of
** MERCHANTABILITY or FITNESS FOR A PARTICULAR PURPOSE. See the
** GNU General Public License for more details.
**
** You should have received a copy of the GNU General Public License
** along with this program; if not, write to the Free Software
** Foundation, Inc., 51 Franklin Street, Fifth Floor, Boston, MA  02110-1301, USA.
**/

#include "preproc_manager.h"

#include "zbxpreproc.h"
#include "preprocessing.h"
#include "zbxnix.h"
#include "zbxself.h"
#include "log.h"
#include "zbxlld.h"
#include "zbxtime.h"
#include "zbxsysinfo.h"
#include "zbx_item_constants.h"
#include "zbxcachehistory.h"
#include "zbx_rtc_constants.h"
#include "zbxrtc.h"

extern unsigned char	program_type;

#define PP_MANAGER_DELAY_SEC 	1
#define PP_MANAGER_DELAY_NS	0

/******************************************************************************
 *                                                                            *
 * Purpose: synchronize preprocessing manager with configuration cache data   *
 *                                                                            *
 * Parameters: manager - [IN] the manager to be synchronized                  *
 *                                                                            *
 ******************************************************************************/
static void	preprocessor_sync_configuration(zbx_pp_manager_t *manager)
{
	zbx_uint64_t	old_revision, revision;

	zabbix_log(LOG_LEVEL_DEBUG, "In %s()", __func__);

	old_revision = revision = zbx_pp_manager_get_revision(manager);
	DCconfig_get_preprocessable_items(zbx_pp_manager_items(manager), &revision);
	zbx_pp_manager_set_revision(manager, revision);

	if (SUCCEED == ZBX_CHECK_LOG_LEVEL(LOG_LEVEL_TRACE) && revision != old_revision)
		zbx_pp_manager_dump_items(manager);

	zabbix_log(LOG_LEVEL_DEBUG, "End of %s() item config size:%d revision:" ZBX_FS_UI64 "->" ZBX_FS_UI64, __func__,
			zbx_pp_manager_items(manager)->num_data, old_revision, revision);
}

/******************************************************************************
 *                                                                            *
 * Purpose: frees resources allocated by preprocessor item value              *
 *                                                                            *
 * Parameters: value - [IN] value to be freed                                 *
 *                                                                            *
 ******************************************************************************/
static void	preproc_item_value_clear(zbx_preproc_item_value_t *value)
{
	zbx_free(value->error);
	zbx_free(value->ts);

	if (NULL != value->result)
	{
		zbx_free_agent_result(value->result);
		zbx_free(value->result);
	}
}

/******************************************************************************
 *                                                                            *
 * Purpose: extract value, timestamp and optional data from preprocessing     *
 *          item value.                                                       *
 *                                                                            *
 * Parameters: value - [IN] preprocessing item value                          *
 *             var   - [OUT] the extracted value (including error message)    *
 *             ts    - [OUT] the extracted timestamp                          *
 *             opt   - [OUT] the extracted optional data                      *
 *                                                                            *
 ******************************************************************************/
static void	preproc_item_value_extract_data(zbx_preproc_item_value_t *value, zbx_variant_t *var, zbx_timespec_t *ts,
		zbx_pp_value_opt_t *opt)
{
	opt->flags = ZBX_PP_VALUE_OPT_NONE;

	if (NULL != value->ts)
	{
		*ts = *value->ts;
	}
	else
	{
		ts->sec = 0;
		ts->ns = 0;
	}

	if (ITEM_STATE_NOTSUPPORTED == value->state)
	{
		if (NULL != value->error)
		{
			zbx_variant_set_error(var, value->error);
			value->error = NULL;
		}
		else if (NULL != value->result && ZBX_ISSET_MSG(value->result))
			zbx_variant_set_error(var, zbx_strdup(NULL, value->result->msg));
		else
			zbx_variant_set_error(var, zbx_strdup(NULL, "Unknown error."));

		return;
	}

	if (NULL == value->result)
	{
		zbx_variant_set_none(var);
		return;
	}

	if (ZBX_ISSET_LOG(value->result))
	{
		zbx_variant_set_str(var, value->result->log->value);
		value->result->log->value = NULL;

		opt->source = value->result->log->source;
		value->result->log->source = NULL;

		opt->logeventid = value->result->log->logeventid;
		opt->severity = value->result->log->severity;
		opt->timestamp = value->result->log->timestamp;

		opt->flags |= ZBX_PP_VALUE_OPT_LOG;
	}
	else if (ZBX_ISSET_UI64(value->result))
	{
		zbx_variant_set_ui64(var, value->result->ui64);
	}
	else if (ZBX_ISSET_DBL(value->result))
	{
		zbx_variant_set_dbl(var, value->result->dbl);
	}
	else if (ZBX_ISSET_STR(value->result))
	{
		zbx_variant_set_str(var, value->result->str);
		value->result->str = NULL;
	}
	else if (ZBX_ISSET_TEXT(value->result))
	{
		zbx_variant_set_str(var, value->result->text);
		value->result->text = NULL;
	}
	else
		zbx_variant_set_none(var);

	if (ZBX_ISSET_META(value->result))
	{
		opt->lastlogsize = value->result->lastlogsize;
		opt->mtime = value->result->mtime;

		opt->flags |= ZBX_PP_VALUE_OPT_META;
	}
}

/******************************************************************************
 *                                                                            *
 * Purpose: flush preprocessed value                                          *
 *                                                                            *
 * Parameters: manager    - [IN] the preprocessing manager                    *
 *             itemid     - [IN] the item identifier                          *
 *             value_type - [IN] the item value type                          *
 *             flags      - [IN] the item flags                               *
 *             value      - [IN] preprocessed item value                      *
 *             ts         - [IN] the value timestamp                          *
 *             value_opt  - [IN] the optional value data                      *
 *                                                                            *
 ******************************************************************************/
static void	preprocessing_flush_value(zbx_pp_manager_t *manager, zbx_uint64_t itemid, unsigned char value_type,
		unsigned char flags, zbx_variant_t *value, zbx_timespec_t ts, zbx_pp_value_opt_t *value_opt)
{
	zabbix_log(LOG_LEVEL_DEBUG, "In %s()", __func__);

	if (0 == (flags & ZBX_FLAG_DISCOVERY_RULE) || 0 == (program_type & ZBX_PROGRAM_TYPE_SERVER))
	{
		dc_add_history_variant(itemid, value_type, flags, value, ts, value_opt);
	}
	else
	{
		zbx_pp_item_t	*item;

		if (NULL != (item = (zbx_pp_item_t *)zbx_hashset_search(zbx_pp_manager_items(manager), &itemid)))
		{
			const char	*value_lld = NULL, *error_lld = NULL;
			unsigned char	meta = 0;
			zbx_uint64_t	lastlogsize = 0;
			int		mtime = 0;

			if (ZBX_VARIANT_ERR == value->type)
			{
				error_lld = value->data.err;
			}
			else
			{
				if (SUCCEED == zbx_variant_convert(value, ZBX_VARIANT_STR))
					value_lld = value->data.str;
			}

			if (0 != (value_opt->flags & ZBX_PP_VALUE_OPT_META))
			{
				meta = 1;
				lastlogsize = value_opt->lastlogsize;
				mtime = value_opt->mtime;
			}

			if (NULL != value_lld || NULL != error_lld || 0 != meta)
			{
				zbx_lld_process_value(itemid, item->hostid, value_lld, &ts, meta, lastlogsize, mtime,
						error_lld);
			}
		}
	}

	zabbix_log(LOG_LEVEL_DEBUG, "End of %s()", __func__);
}

/******************************************************************************
 *                                                                            *
 * Purpose: handle new preprocessing request                                  *
 *                                                                            *
 * Parameters: manager - [IN] preprocessing manager                           *
 *             message - [IN] packed preprocessing request                    *
 *                                                                            *
 *  Return value: The number of requests queued for preprocessing             *
 *                                                                            *
 ******************************************************************************/
static zbx_uint64_t	preprocessor_add_request(zbx_pp_manager_t *manager, zbx_ipc_message_t *message)
{
	zbx_uint32_t			offset = 0;
	zbx_preproc_item_value_t	value;
	zbx_uint64_t			queued_num = 0;
	zbx_vector_pp_task_ptr_t	tasks;

	zabbix_log(LOG_LEVEL_DEBUG, "In %s()", __func__);

	zbx_vector_pp_task_ptr_create(&tasks);
	zbx_vector_pp_task_ptr_reserve(&tasks, ZBX_PREPROCESSING_BATCH_SIZE);

	preprocessor_sync_configuration(manager);

	while (offset < message->size)
	{
		zbx_variant_t		var;
		zbx_pp_value_opt_t	var_opt;
		zbx_timespec_t		ts;
		zbx_pp_task_t		*task;

		offset += zbx_preprocessor_unpack_value(&value, message->data + offset);
		preproc_item_value_extract_data(&value, &var, &ts, &var_opt);

		if (NULL == (task = zbx_pp_manager_create_task(manager, value.itemid, &var, ts, &var_opt)))
		{
			preprocessing_flush_value(manager, value.itemid, value.item_value_type, value.item_flags,
					&var, ts, &var_opt);

			zbx_variant_clear(&var);
			zbx_pp_value_opt_clear(&var_opt);
		}
		else
			zbx_vector_pp_task_ptr_append(&tasks, task);

		preproc_item_value_clear(&value);
	}

	if (0 != tasks.values_num)
		zbx_pp_manager_queue_value_preproc(manager, &tasks);

	queued_num = tasks.values_num;
	zbx_vector_pp_task_ptr_destroy(&tasks);

	zabbix_log(LOG_LEVEL_DEBUG, "End of %s()", __func__);

	return queued_num;
}

/******************************************************************************
 *                                                                            *
 * Purpose: handle new preprocessing test request                             *
 *                                                                            *
 * Parameters: manager - [IN] preprocessing manager                           *
 *             message - [IN] packed preprocessing request                    *
 *                                                                            *
 ******************************************************************************/
static void	preprocessor_add_test_request(zbx_pp_manager_t *manager, zbx_ipc_client_t *client,
		zbx_ipc_message_t *message)
{
	zbx_pp_item_preproc_t	*preproc;
	zbx_variant_t		value;
	zbx_timespec_t		ts;

	zabbix_log(LOG_LEVEL_DEBUG, "In %s()", __func__);

	preproc = zbx_pp_item_preproc_create(0, 0, 0);
	zbx_preprocessor_unpack_test_request(preproc, &value, &ts, message->data);
	zbx_pp_manager_queue_test(manager, preproc, &value, ts, client);
	zbx_pp_item_preproc_release(preproc);

	zabbix_log(LOG_LEVEL_DEBUG, "End of %s()", __func__);
}

static void	preprocessor_reply_queue_size(zbx_pp_manager_t *manager, zbx_ipc_client_t *client)
{
	zbx_uint64_t	pending_num = zbx_pp_manager_get_pending_num(manager);

	zbx_ipc_client_send(client, ZBX_IPC_PREPROCESSOR_QUEUE, (unsigned char *)&pending_num, sizeof(pending_num));
}

/******************************************************************************
 *                                                                            *
 * Purpose: flush processed value task                                        *
 *                                                                            *
 * Parameters: manager - [IN] preprocessing manager                           *
 *             tasks   - [IN] the processed tasks                             *
 *                                                                            *
 ******************************************************************************/
static void	prpeprocessor_flush_value_result(zbx_pp_manager_t *manager, zbx_pp_task_t *task)
{
	zbx_variant_t		*value;
	unsigned char		value_type, flags;
	zbx_timespec_t		ts;
	zbx_pp_value_opt_t	*value_opt;

	zbx_pp_value_task_get_data(task, &value_type, &flags, &value, &ts, &value_opt);
	preprocessing_flush_value(manager, task->itemid, value_type, flags, value, ts, value_opt);
}

/******************************************************************************
 *                                                                            *
 * Purpose: send back result of processed test task                           *
 *                                                                            *
 * Parameters: manager - [IN] preprocessing manager                           *
 *             tasks   - [IN] the processed tasks                             *
 *                                                                            *
 ******************************************************************************/
static void	preprocessor_reply_test_result(zbx_pp_task_t *task)
{
	unsigned char		*data;
	zbx_uint32_t		len;
	zbx_ipc_client_t	*client;
	zbx_variant_t		*result;
	zbx_pp_result_t		*results;
	int			results_num;
	zbx_pp_history_t	*history;

	zbx_pp_test_task_get_data(task, &client, &result, &results, &results_num, &history);

	len = zbx_preprocessor_pack_test_result(&data, results, results_num, history);

	zbx_ipc_client_send(client, ZBX_IPC_PREPROCESSOR_TEST_RESULT, data, len);
	zbx_free(data);
}

/******************************************************************************
 *                                                                            *
 * Purpose: flush processed tasks                                             *
 *                                                                            *
 * Parameters: manager - [IN] preprocessing manager                           *
 *             tasks   - [IN] the processed tasks                             *
 *                                                                            *
 ******************************************************************************/
static void	preprocessor_flush_tasks(zbx_pp_manager_t *manager, zbx_vector_pp_task_ptr_t *tasks)
{
	for (int i = 0; i < tasks->values_num; i++)
	{
		switch (tasks->values[i]->type)
		{
			case ZBX_PP_TASK_VALUE:
			case ZBX_PP_TASK_VALUE_SEQ:	/* value and value_seq task contents are identical */
				prpeprocessor_flush_value_result(manager, tasks->values[i]);
				break;
			case ZBX_PP_TASK_TEST:
				preprocessor_reply_test_result(tasks->values[i]);
				break;
			default:
				/* the internal tasks (dependent/sequence) shouldn't get here */
				THIS_SHOULD_NEVER_HAPPEN;
		}
	}
}

/******************************************************************************
 *                                                                            *
 * Purpose: respond to diagnostic information request                         *
 *                                                                            *
 * Parameters: manager - [IN] preprocessing manager                           *
 *             client  - [IN] the request source                              *
 *                                                                            *
 ******************************************************************************/
static void	preprocessor_reply_diag_info(zbx_pp_manager_t *manager, zbx_ipc_client_t *client)
{
	zbx_uint64_t	preproc_num, pending_num, finished_num, sequences_num;
	unsigned char	*data;
	zbx_uint32_t	data_len;

	zbx_pp_manager_get_diag_stats(manager, &preproc_num, &pending_num, &finished_num, &sequences_num);
	data_len = zbx_preprocessor_pack_diag_stats(&data, preproc_num, pending_num, finished_num, sequences_num);

	zbx_ipc_client_send(client, ZBX_IPC_PREPROCESSOR_DIAG_STATS_RESULT, data, data_len);

	zbx_free(data);
}

static int	preprocessor_compare_sequence_stats(const void *d1, const void *d2)
{
	const zbx_pp_sequence_stats_t *s1 = *(const zbx_pp_sequence_stats_t * const *)d1;
	const zbx_pp_sequence_stats_t *s2 = *(const zbx_pp_sequence_stats_t * const *)d2;

	return s2->tasks_num - s1->tasks_num;
}


/******************************************************************************
 *                                                                            *
 * Purpose: respond to top sequences request                                  *
 *                                                                            *
 * Parameters: manager - [IN] preprocessing manager                           *
 *             client  - [IN] the request source                              *
 *             message - [IN] the request message                             *
 *                                                                            *
 ******************************************************************************/
static void	preprocessor_reply_top_sequences(zbx_pp_manager_t *manager, zbx_ipc_client_t *client,
		zbx_ipc_message_t *message)
{
	int					limit;
	zbx_vector_pp_sequence_stats_ptr_t	sequences;
	unsigned char				*data;
	zbx_uint32_t				data_len;

	zbx_vector_pp_sequence_stats_ptr_create(&sequences);

	zbx_preprocessor_unpack_top_request(&limit, message->data);

	zbx_pp_manager_get_sequence_stats(manager, &sequences);

	if (limit > sequences.values_num)
		limit = sequences.values_num;

	zbx_vector_pp_sequence_stats_ptr_sort(&sequences, preprocessor_compare_sequence_stats);

	data_len = zbx_preprocessor_pack_top_sequences_result(&data, &sequences, limit);

	zbx_ipc_client_send(client, ZBX_IPC_PREPROCESSOR_TOP_SEQUENCES_RESULT, data, data_len);

	zbx_free(data);
	zbx_vector_pp_sequence_stats_ptr_clear_ext(&sequences, (zbx_pp_sequence_stats_ptr_free_func_t)zbx_ptr_free);
	zbx_vector_pp_sequence_stats_ptr_destroy(&sequences);
}

/******************************************************************************
 *                                                                            *
 * Purpose: respond to worker usage statistics request                        *
 *                                                                            *
 * Parameters: manager     - [IN] preprocessing manager                       *
 *             workers_num - [IN] number of preprocessing workers             *
 *             client      - [IN] the request source                          *
 *                                                                            *
 ******************************************************************************/
static void	preprocessor_reply_usage_stats(zbx_pp_manager_t *manager, int workers_num, zbx_ipc_client_t *client)
{
	zbx_vector_dbl_t	usage;
	unsigned char		*data;
	zbx_uint32_t		data_len;

	zbx_vector_dbl_create(&usage);
	zbx_pp_manager_get_worker_usage(manager, &usage);

	data_len = zbx_preprocessor_pack_usage_stats(&data, &usage,  workers_num);

	zbx_ipc_client_send(client, ZBX_IPC_PREPROCESSOR_DIAG_STATS_RESULT, data, data_len);

	zbx_free(data);
	zbx_vector_dbl_destroy(&usage);
}

static void	preprocessor_finished_task_cb(void *data)
{
	zbx_ipc_service_alert((zbx_ipc_service_t *)data);
}

ZBX_THREAD_ENTRY(preprocessing_manager_thread, args)
{
	zbx_ipc_service_t		service;
	char				*error = NULL;
	zbx_ipc_client_t		*client;
	zbx_ipc_message_t		*message;
	int				ret;
	double				time_stat, time_idle = 0, time_now, time_flush, sec;
	zbx_timespec_t			timeout = {PP_MANAGER_DELAY_SEC, PP_MANAGER_DELAY_NS};
	const zbx_thread_info_t		*info = &((zbx_thread_args_t *)args)->info;
	int				server_num = ((zbx_thread_args_t *)args)->info.server_num;
	int				process_num = ((zbx_thread_args_t *)args)->info.process_num;
	unsigned char			process_type = ((zbx_thread_args_t *)args)->info.process_type;
	const zbx_thread_preprocessing_manager_args	*pp_args = ((zbx_thread_args_t *)args)->args;
	zbx_pp_manager_t		*manager;
	zbx_vector_pp_task_ptr_t	tasks;
<<<<<<< HEAD
	zbx_uint64_t			pending_num, finished_num, processed_num = 0, queued_num = 0;
	zbx_uint32_t			rtc_msgs[] = {ZBX_RTC_LOG_LEVEL_INCREASE, ZBX_RTC_LOG_LEVEL_DECREASE};
=======
	zbx_uint64_t			pending_num, finished_num, processed_num = 0, queued_num = 0,
					processing_num = 0;
>>>>>>> 342737f0

#define	STAT_INTERVAL	5	/* if a process is busy and does not sleep then update status not faster than */
				/* once in STAT_INTERVAL seconds */

	zbx_setproctitle("%s #%d starting", get_process_type_string(process_type), process_num);

	zabbix_log(LOG_LEVEL_INFORMATION, "%s #%d started [%s #%d]", get_program_type_string(info->program_type),
			server_num, get_process_type_string(process_type), process_num);

	zbx_update_selfmon_counter(info, ZBX_PROCESS_STATE_BUSY);

	if (FAIL == zbx_ipc_service_start(&service, ZBX_IPC_SERVICE_PREPROCESSING, &error))
	{
		zabbix_log(LOG_LEVEL_CRIT, "cannot start preprocessing service: %s", error);
		zbx_free(error);
		exit(EXIT_FAILURE);
	}

	if (NULL == (manager = zbx_pp_manager_create(pp_args->workers_num, preprocessor_finished_task_cb,
			(void *)&service, &error)))
	{
		zabbix_log(LOG_LEVEL_CRIT, "cannot initialize preprocessing manager: %s", error);
		zbx_free(error);
		exit(EXIT_FAILURE);
	}

	zbx_rtc_subscribe_service(ZBX_PROCESS_TYPE_PREPROCESSOR, 0, rtc_msgs, ARRSIZE(rtc_msgs),
			pp_args->config_timeout, ZBX_IPC_SERVICE_PREPROCESSING);

	zbx_vector_pp_task_ptr_create(&tasks);

	/* initialize statistics */
	time_stat = zbx_time();
	time_flush = time_stat;

	zbx_setproctitle("%s #%d started", get_process_type_string(process_type), process_num);

	while (ZBX_IS_RUNNING())
	{
		time_now = zbx_time();

		if (STAT_INTERVAL < time_now - time_stat)
		{
			zbx_setproctitle("%s #%d [queued " ZBX_FS_UI64 ", processed " ZBX_FS_UI64 " values, idle "
					ZBX_FS_DBL " sec during " ZBX_FS_DBL " sec]",
					get_process_type_string(process_type), process_num,
					queued_num, processed_num, time_idle, time_now - time_stat);

			time_stat = time_now;
			time_idle = 0;
			processed_num = 0;
			queued_num = 0;
		}

		zbx_update_selfmon_counter(info, ZBX_PROCESS_STATE_IDLE);
		ret = zbx_ipc_service_recv(&service, &timeout, &client, &message);
		zbx_update_selfmon_counter(info, ZBX_PROCESS_STATE_BUSY);
		sec = zbx_time();
		zbx_update_env(get_process_type_string(process_type), sec);

		if (ZBX_IPC_RECV_IMMEDIATE != ret)
			time_idle += sec - time_now;

		if (NULL != message)
		{
			switch (message->code)
			{
				case ZBX_IPC_PREPROCESSOR_REQUEST:
					queued_num += preprocessor_add_request(manager, message);
					break;
				case ZBX_IPC_PREPROCESSOR_QUEUE:
					preprocessor_reply_queue_size(manager, client);
					break;
				case ZBX_IPC_PREPROCESSOR_TEST_REQUEST:
					preprocessor_add_test_request(manager, client, message);
					break;
				case ZBX_IPC_PREPROCESSOR_DIAG_STATS:
					preprocessor_reply_diag_info(manager, client);
					break;
				case ZBX_IPC_PREPROCESSOR_TOP_SEQUENCES:
					preprocessor_reply_top_sequences(manager, client, message);
					break;
				case ZBX_IPC_PREPROCESSOR_USAGE_STATS:
					preprocessor_reply_usage_stats(manager, pp_args->workers_num, client);
					break;
				case ZBX_RTC_LOG_LEVEL_INCREASE:
				case ZBX_RTC_LOG_LEVEL_DECREASE:
					/* TODO: process log level messages for workers */
					break;
				case ZBX_RTC_SHUTDOWN:
					zabbix_log(LOG_LEVEL_DEBUG, "shutdown message received, terminating...");
					goto out;
			}

			zbx_ipc_message_free(message);
		}

		if (NULL != client)
			zbx_ipc_client_release(client);

		zbx_pp_manager_process_finished(manager, &tasks, &pending_num, &processing_num, &finished_num);

		if (0 < tasks.values_num)
		{
			processed_num += (unsigned int)tasks.values_num;
			preprocessor_flush_tasks(manager, &tasks);
			zbx_pp_tasks_clear(&tasks);
		}

		if (0 != finished_num)
		{
			timeout.sec = 0;
			timeout.ns = 0;
		}
		else
		{
			timeout.sec = PP_MANAGER_DELAY_SEC;
			timeout.ns = PP_MANAGER_DELAY_NS;
		}

		/* flush local history cache when there is nothing more to process or one second after last flush */
		if (0 == pending_num + processing_num + finished_num || 1 < sec - time_flush)
		{
			dc_flush_history();
			time_flush = sec;
		}
	}
<<<<<<< HEAD
out:
	zbx_setproctitle("%s #%d [terminated]", get_process_type_string(process_type), process_num);
=======

	zbx_setproctitle("%s #%d [terminating]", get_process_type_string(process_type), process_num);
>>>>>>> 342737f0

	zbx_vector_pp_task_ptr_destroy(&tasks);
	zbx_pp_manager_free(manager);

	zbx_ipc_service_close(&service);

	exit(EXIT_SUCCESS);
#undef STAT_INTERVAL
}<|MERGE_RESOLUTION|>--- conflicted
+++ resolved
@@ -511,13 +511,9 @@
 	const zbx_thread_preprocessing_manager_args	*pp_args = ((zbx_thread_args_t *)args)->args;
 	zbx_pp_manager_t		*manager;
 	zbx_vector_pp_task_ptr_t	tasks;
-<<<<<<< HEAD
-	zbx_uint64_t			pending_num, finished_num, processed_num = 0, queued_num = 0;
 	zbx_uint32_t			rtc_msgs[] = {ZBX_RTC_LOG_LEVEL_INCREASE, ZBX_RTC_LOG_LEVEL_DECREASE};
-=======
 	zbx_uint64_t			pending_num, finished_num, processed_num = 0, queued_num = 0,
 					processing_num = 0;
->>>>>>> 342737f0
 
 #define	STAT_INTERVAL	5	/* if a process is busy and does not sleep then update status not faster than */
 				/* once in STAT_INTERVAL seconds */
@@ -645,13 +641,8 @@
 			time_flush = sec;
 		}
 	}
-<<<<<<< HEAD
 out:
 	zbx_setproctitle("%s #%d [terminated]", get_process_type_string(process_type), process_num);
-=======
-
-	zbx_setproctitle("%s #%d [terminating]", get_process_type_string(process_type), process_num);
->>>>>>> 342737f0
 
 	zbx_vector_pp_task_ptr_destroy(&tasks);
 	zbx_pp_manager_free(manager);
