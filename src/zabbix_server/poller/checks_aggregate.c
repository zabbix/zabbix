/*
** Zabbix
** Copyright (C) 2000-2011 Zabbix SIA
**
** This program is free software; you can redistribute it and/or modify
** it under the terms of the GNU General Public License as published by
** the Free Software Foundation; either version 2 of the License, or
** (at your option) any later version.
**
** This program is distributed in the hope that it will be useful,
** but WITHOUT ANY WARRANTY; without even the implied warranty of
** MERCHANTABILITY or FITNESS FOR A PARTICULAR PURPOSE.  See the
** GNU General Public License for more details.
**
** You should have received a copy of the GNU General Public License
** along with this program; if not, write to the Free Software
** Foundation, Inc., 675 Mass Ave, Cambridge, MA 02139, USA.
**/

#include "common.h"
#include "log.h"

#include "checks_aggregate.h"

#define ZBX_GRP_FUNC_MIN	0
#define ZBX_GRP_FUNC_AVG	1
#define ZBX_GRP_FUNC_MAX	2
#define ZBX_GRP_FUNC_SUM	3

static void	evaluate_one(double *result, int *num, int grp_func, const char *value, unsigned char value_type)
{
	double	value_float;

	switch (value_type)
	{
		case ITEM_VALUE_TYPE_FLOAT:
		case ITEM_VALUE_TYPE_UINT64:
			value_float = atof(value);
			break;
		default:
			assert(0);
	}

	switch (grp_func)
	{
		case ZBX_GRP_FUNC_AVG:
		case ZBX_GRP_FUNC_SUM:
			*result += value_float;
			break;
		case ZBX_GRP_FUNC_MIN:
			if (0 == *num || value_float < *result)
				*result = value_float;
			break;
		case ZBX_GRP_FUNC_MAX:
			if (0 == *num || value_float > *result)
				*result = value_float;
			break;
		default:
			assert(0);
	}

	*num += 1;
}

/*
 * get array of items with specified key for selected groups
 */
static void	aggregate_get_items(zbx_uint64_t **ids, int *ids_alloc, int *ids_num, const char *groups, const char *itemkey)
{
	char		*group, *esc;
	DB_RESULT	result;
	DB_ROW		row;
	zbx_uint64_t	itemid;
	char		*sql = NULL;
	int		sql_alloc = 1024, sql_offset = 0;
	int		num, n;

	sql = zbx_malloc(sql, sql_alloc);

	esc = DBdyn_escape_string(itemkey);

	zbx_snprintf_alloc(&sql, &sql_alloc, &sql_offset, 192 + strlen(esc),
			"select i.itemid"
			" from items i,hosts_groups hg,hosts h,groups g"
			" where hg.groupid=g.groupid"
				" and i.hostid=h.hostid"
				" and hg.hostid=h.hostid"
				" and i.key_='%s'"
				" and i.status=%d"
				" and h.status=%d",
			esc,
			ITEM_STATUS_ACTIVE,
			HOST_STATUS_MONITORED);

	zbx_free(esc);

	num = num_param(groups);

	zbx_snprintf_alloc(&sql, &sql_alloc, &sql_offset, 32,
			" and g.name in (");

	for (n = 1; n <= num; n++)
	{
		if (NULL == (group = get_param_dyn(groups, n)))
			continue;

		esc = DBdyn_escape_string(group);

		zbx_snprintf_alloc(&sql, &sql_alloc, &sql_offset, 3 + strlen(esc),
				"'%s'", esc);
		
		if (n != num)
			zbx_snprintf_alloc(&sql, &sql_alloc, &sql_offset, 2, ",");

		zbx_free(esc);
		zbx_free(group);
	}

	zbx_snprintf_alloc(&sql, &sql_alloc, &sql_offset, 128,
			")" DB_NODE, DBnode_local("h.hostid"));

	result = DBselect("%s", sql);

	zbx_free(sql);

	while (NULL != (row = DBfetch(result)))
	{
		ZBX_STR2UINT64(itemid, row[0]);
		uint64_array_add(ids, ids_alloc, ids_num, itemid, 64);
	}
	DBfree_result(result);
}

/*
 * grpfunc: grpavg, grpmax, grpmin, grpsum
 * itemfunc: avg, count, last, max, min, sum
 */
static int	evaluate_aggregate(AGENT_RESULT *res, char *grpfunc,
		const char *groups, const char *itemkey,
		const char *itemfunc, const char *param)
{
	const char	*__function_name = "evaluate_aggregate";
	char		*sql = NULL;
	int		sql_alloc = 1024, sql_offset = 0;
	zbx_uint64_t	itemid, *ids = NULL;
	int		ids_alloc = 0, ids_num = 0;

	DB_RESULT	result;
	DB_ROW		row;

	unsigned char	value_type;
	double		d = 0;
	int		num = 0;
	int		item_func, grp_func;
	int		ret = FAIL;

	zabbix_log(LOG_LEVEL_DEBUG, "In %s() grpfunc:'%s' groups:'%s' itemkey:'%s' function:'%s(%s)'",
			__function_name, grpfunc, groups, itemkey, itemfunc, param);

	if (0 == strcmp(grpfunc, "grpmin"))
		grp_func = ZBX_GRP_FUNC_MIN;
	else if (0 == strcmp(grpfunc, "grpavg"))
		grp_func = ZBX_GRP_FUNC_AVG;
	else if (0 == strcmp(grpfunc, "grpmax"))
		grp_func = ZBX_GRP_FUNC_MAX;
	else if (0 == strcmp(grpfunc, "grpsum"))
		grp_func = ZBX_GRP_FUNC_SUM;
	else
	{
		SET_MSG_RESULT(res, zbx_strdup(NULL, "unsupported group function"));
		goto clean;
	}

	if (0 == strcmp(itemfunc, "min"))
		item_func = ZBX_DB_GET_HIST_MIN;
	else if (0 == strcmp(itemfunc, "avg"))
		item_func = ZBX_DB_GET_HIST_AVG;
	else if (0 == strcmp(itemfunc, "max"))
		item_func = ZBX_DB_GET_HIST_MAX;
	else if (0 == strcmp(itemfunc, "sum"))
		item_func = ZBX_DB_GET_HIST_SUM;
	else if (0 == strcmp(itemfunc, "count"))
		item_func = ZBX_DB_GET_HIST_COUNT;
	else if (0 == strcmp(itemfunc, "last"))
		item_func = ZBX_DB_GET_HIST_VALUE;
	else
	{
		SET_MSG_RESULT(res, zbx_strdup(NULL, "unsupported item function"));
		goto clean;
	}

	aggregate_get_items(&ids, &ids_alloc, &ids_num, groups, itemkey);

	if (0 == ids_num)
	{
		SET_MSG_RESULT(res, zbx_dsprintf(NULL, "No items for key [%s] in group(s) [%s]", itemkey, groups));
		goto clean;
	}

	sql = zbx_malloc(sql, sql_alloc);

	if (ZBX_DB_GET_HIST_VALUE == item_func)
	{
		zbx_snprintf_alloc(&sql, &sql_alloc, &sql_offset, 256,
				"select value_type,lastvalue"
				" from items"
				" where lastvalue is not null"
					" and value_type in (%d,%d)"
					" and",
				ITEM_VALUE_TYPE_FLOAT, ITEM_VALUE_TYPE_UINT64);
		DBadd_condition_alloc(&sql, &sql_alloc, &sql_offset, "itemid", ids, ids_num);

		result = DBselect("%s", sql);

		while (NULL != (row = DBfetch(result)))
		{
			value_type = (unsigned char)atoi(row[0]);

			evaluate_one(&d, &num, grp_func, row[1], value_type);
		}
		DBfree_result(result);
	}
	else
	{
		int	clock_from;
		char	**h_value;

		clock_from = time(NULL) - atoi(param);

		zbx_snprintf_alloc(&sql, &sql_alloc, &sql_offset, 256,
				"select itemid,value_type"
				" from items"
				" where value_type in (%d,%d)"
					" and",
				ITEM_VALUE_TYPE_FLOAT, ITEM_VALUE_TYPE_UINT64);
		DBadd_condition_alloc(&sql, &sql_alloc, &sql_offset, "itemid", ids, ids_num);

		result = DBselect("%s", sql);

		while (NULL != (row = DBfetch(result)))
		{
			ZBX_STR2UINT64(itemid, row[0]);
			value_type = (unsigned char)atoi(row[1]);

<<<<<<< HEAD
			h_value = DBget_history(itemid, value_type, item_func, clock_from, 0, NULL, NULL, 0);
=======
			h_value = DBget_history(itemid, value_type, item_func, clock_from, 0, NULL, 0);
>>>>>>> 2a669d0f

			if (NULL != h_value[0])
				evaluate_one(&d, &num, grp_func, h_value[0], value_type);
			DBfree_history(h_value);
		}
		DBfree_result(result);
	}

	if (0 == num)
	{
		SET_MSG_RESULT(res, zbx_dsprintf(NULL, "No values for key [%s] in group [%s]", itemkey, groups));
		goto clean;
	}

	if (0 == strcmp(grpfunc, "grpavg"))
		d = d / num;

	SET_DBL_RESULT(res, d);

	zabbix_log(LOG_LEVEL_DEBUG, "%s() result:" ZBX_FS_DBL, __function_name, d);

	ret = SUCCEED;
clean:
	zbx_free(ids);
	zbx_free(sql);

	zabbix_log(LOG_LEVEL_DEBUG, "End of %s():%s", __function_name, zbx_result_string(ret));

	return ret;
}

/******************************************************************************
 *                                                                            *
 * Function: get_value_aggregate                                              *
 *                                                                            *
 * Purpose: retrieve data from Zabbix server (aggregate items)                *
 *                                                                            *
 * Parameters: item - item we are interested in                               *
 *                                                                            *
 * Return value: SUCCEED - data successfully retrieved and stored in result   *
 *                         and result_str (as string)                         *
 *               NOTSUPPORTED - requested item is not supported               *
 *                                                                            *
 * Author: Alexei Vladishev                                                   *
 *                                                                            *
 * Comments:                                                                  *
 *                                                                            *
 ******************************************************************************/
int	get_value_aggregate(DC_ITEM *item, AGENT_RESULT *result)
{
	const char	*__function_name = "get_value_aggregate";
	char		key[8], params[MAX_STRING_LEN],
			groups[MAX_STRING_LEN], itemkey[MAX_STRING_LEN], func[8], funcp[32];
	int		ret = SUCCEED;

	zabbix_log(LOG_LEVEL_DEBUG, "In %s() key:'%s'", __function_name, item->key_orig);

	init_result(result);

	if (2 != parse_command(item->key, key, sizeof(key), params, sizeof(params)))
		return NOTSUPPORTED;

	if (num_param(params) != 4)
		return NOTSUPPORTED;

	if (0 != get_param(params, 1, groups, sizeof(groups)))
		return NOTSUPPORTED;

	if (0 != get_param(params, 2, itemkey, sizeof(itemkey)))
		return NOTSUPPORTED;

	if (0 != get_param(params, 3, func, sizeof(func)))
		return NOTSUPPORTED;

	if (0 != get_param(params, 4, funcp, sizeof(funcp)))
		return NOTSUPPORTED;

	if (SUCCEED != evaluate_aggregate(result, key, groups, itemkey, func, funcp))
		ret = NOTSUPPORTED;

	zabbix_log(LOG_LEVEL_DEBUG, "End of %s():%s", __function_name, zbx_result_string(ret));

	return ret;
}<|MERGE_RESOLUTION|>--- conflicted
+++ resolved
@@ -1,6 +1,6 @@
 /*
-** Zabbix
-** Copyright (C) 2000-2011 Zabbix SIA
+** ZABBIX
+** Copyright (C) 2000-2005 SIA Zabbix
 **
 ** This program is free software; you can redistribute it and/or modify
 ** it under the terms of the GNU General Public License as published by
@@ -242,11 +242,7 @@
 			ZBX_STR2UINT64(itemid, row[0]);
 			value_type = (unsigned char)atoi(row[1]);
 
-<<<<<<< HEAD
-			h_value = DBget_history(itemid, value_type, item_func, clock_from, 0, NULL, NULL, 0);
-=======
 			h_value = DBget_history(itemid, value_type, item_func, clock_from, 0, NULL, 0);
->>>>>>> 2a669d0f
 
 			if (NULL != h_value[0])
 				evaluate_one(&d, &num, grp_func, h_value[0], value_type);
