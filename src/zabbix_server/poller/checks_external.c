--- conflicted
+++ resolved
@@ -1,6 +1,6 @@
 /*
-** Zabbix
-** Copyright (C) 2000-2011 Zabbix SIA
+** ZABBIX
+** Copyright (C) 2000-2005 SIA Zabbix
 **
 ** This program is free software; you can redistribute it and/or modify
 ** it under the terms of the GNU General Public License as published by
@@ -45,15 +45,6 @@
 int	get_value_external(DC_ITEM *item, AGENT_RESULT *result)
 {
 	const char	*__function_name = "get_value_external";
-<<<<<<< HEAD
-	char		*params = NULL, *command = NULL,
-			*p, *pl, *pr = NULL, error[ITEM_ERROR_LEN_MAX],
-			*buf = NULL;
-	int		ret = SUCCEED;
-
-	zabbix_log(LOG_LEVEL_DEBUG, "In %s() key:'%s'", __function_name, item->key_orig);
-
-=======
 	char		*conn, *params = NULL, *command = NULL,
 			*p, *pl, *pr = NULL, error[ITEM_ERROR_LEN_MAX],
 			*buf = NULL;
@@ -63,7 +54,6 @@
 
 	conn = item->host.useip == 1 ? item->host.ip : item->host.dns;
 
->>>>>>> 2a669d0f
 	if (NULL != (pl = strchr(item->key, '[')))
 	{
 		*pl = '\0';
@@ -82,17 +72,10 @@
 
 	if (NULL != params)
 		command = zbx_dsprintf(command, "%s/%s %s %s",
-<<<<<<< HEAD
-				CONFIG_EXTERNALSCRIPTS, item->key, item->interface.addr, params);
-	else
-		command = zbx_dsprintf(command, "%s/%s %s",
-				CONFIG_EXTERNALSCRIPTS, item->key, item->interface.addr);
-=======
 				CONFIG_EXTERNALSCRIPTS, item->key, conn, params);
 	else
 		command = zbx_dsprintf(command, "%s/%s %s",
 				CONFIG_EXTERNALSCRIPTS, item->key, conn);
->>>>>>> 2a669d0f
 
 	if (SUCCEED == zbx_execute(command, &buf, error, sizeof(error), CONFIG_TIMEOUT))
 	{
@@ -102,16 +85,12 @@
 
 		zbx_rtrim(buf, ZBX_WHITESPACE);
 
-<<<<<<< HEAD
-		if (SUCCEED != set_result_type(result, item->value_type, item->data_type, buf))
-=======
 		if ('\0' == *buf)
 		{
 			SET_MSG_RESULT(result, zbx_strdup(NULL, "Script returned nothing"));
 			ret = NOTSUPPORTED;
 		}
 		else if (SUCCEED != set_result_type(result, item->value_type, item->data_type, buf))
->>>>>>> 2a669d0f
 			ret = NOTSUPPORTED;
 	}
 	else
