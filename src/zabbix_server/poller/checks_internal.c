--- conflicted
+++ resolved
@@ -1,6 +1,6 @@
 /*
-** Zabbix
-** Copyright (C) 2000-2011 Zabbix SIA
+** ZABBIX
+** Copyright (C) 2000-2005 SIA Zabbix
 **
 ** This program is free software; you can redistribute it and/or modify
 ** it under the terms of the GNU General Public License as published by
@@ -19,7 +19,6 @@
 
 #include "common.h"
 #include "checks_internal.h"
-#include "checks_java.h"
 #include "log.h"
 #include "dbcache.h"
 #include "zbxself.h"
@@ -112,7 +111,6 @@
 
 		if (nparams > 3)
 			goto notsupported;
-<<<<<<< HEAD
 
 		if (nparams >= 2)
 		{
@@ -140,35 +138,6 @@
 				to = (*tmp != '\0' ? str2uint(tmp) : -1);
 		}
 
-=======
-
-		if (nparams >= 2)
-		{
-			if (get_param(params, 2, tmp, sizeof(tmp)) != 0)
-				goto notsupported;
-			else if (*tmp != '\0' && is_uint_prefix(tmp) == FAIL)
-			{
-				error = zbx_strdup(error, "Second parameter is badly formatted");
-				goto notsupported;
-			}
-			else
-				from = (*tmp != '\0' ? str2uint(tmp) : 6);
-		}
-
-		if (nparams >= 3)
-		{
-			if (get_param(params, 3, tmp, sizeof(tmp)) != 0)
-				goto notsupported;
-			else if (*tmp != '\0' && is_uint_prefix(tmp) == FAIL)
-			{
-				error = zbx_strdup(error, "Third parameter is badly formatted");
-				goto notsupported;
-			}
-			else
-				to = (*tmp != '\0' ? str2uint(tmp) : -1);
-		}
-
->>>>>>> 2a669d0f
 		if (from > to && -1 != to)
 		{
 			error = zbx_strdup(error, "Parameters represent an invalid interval");
@@ -222,20 +191,6 @@
 
 		SET_UI64_RESULT(result, lastaccess);
 	}
-<<<<<<< HEAD
-	else if (0 == strcmp(tmp, "java"))		/* zabbix["java",...] */
-	{
-		int	res;
-
-		alarm(CONFIG_TIMEOUT);
-		res = get_value_java(ZBX_JAVA_PROXY_REQUEST_INTERNAL, item, result);
-		alarm(0);
-
-		if (SUCCEED != res)
-			goto notsupported;
-	}
-=======
->>>>>>> 2a669d0f
 	else if (0 == strcmp(tmp, "process"))		/* zabbix["process",<type>,<mode>,<state>] */
 	{
 		unsigned char	process_type;
@@ -433,20 +388,10 @@
 
 	return SUCCEED;
 notsupported:
-<<<<<<< HEAD
-	if (!ISSET_MSG(result))
-	{
-		if (NULL == error)
-			error = zbx_strdup(error, "Internal check is not supported");
-
-		SET_MSG_RESULT(result, error);
-	}
-=======
 	if (NULL == error)
 		error = zbx_strdup(error, "Internal check is not supported");
 
 	SET_MSG_RESULT(result, error);
->>>>>>> 2a669d0f
 
 	return NOTSUPPORTED;
 }