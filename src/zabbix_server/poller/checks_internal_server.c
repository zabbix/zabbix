/*
** Zabbix
** Copyright (C) 2001-2024 Zabbix SIA
**
** This program is free software; you can redistribute it and/or modify
** it under the terms of the GNU General Public License as published by
** the Free Software Foundation; either version 2 of the License, or
** (at your option) any later version.
**
** This program is distributed in the hope that it will be useful,
** but WITHOUT ANY WARRANTY; without even the implied warranty of
** MERCHANTABILITY or FITNESS FOR A PARTICULAR PURPOSE. See the
** GNU General Public License for more details.
**
** You should have received a copy of the GNU General Public License
** along with this program; if not, write to the Free Software
** Foundation, Inc., 51 Franklin Street, Fifth Floor, Boston, MA  02110-1301, USA.
**/

#include "poller_server.h"

#include "../ha/ha.h"
#include "../lld/lld_protocol.h"

#include "zbxcachevalue.h"
#include "zbxcacheconfig.h"
#include "zbxconnector.h"
#include "zbxproxybuffer.h"
#include "zbxpgservice.h"

<<<<<<< HEAD
#include "checks_internal.h"
#include "../lld/lld_protocol.h"


static int	get_proxy_group_stat(const zbx_pg_stats_t *stats, const char *option, AGENT_RESULT *result)
{
	if (0 == strcmp(option, "status"))
	{
		SET_UI64_RESULT(result, stats->status);
		return SUCCEED;
	}

	if (0 == strcmp(option, "available"))
	{
		SET_UI64_RESULT(result, stats->proxy_online_num);
		return SUCCEED;
	}

	if (0 == strcmp(option, "pavailable"))
	{
		double	perc;

		if (0 != stats->proxyids.values_num)
			perc = (double)stats->proxy_online_num / stats->proxyids.values_num * 100;
		else
			perc = 0;

		SET_DBL_RESULT(result, perc);
		return SUCCEED;
	}

	if (0 == strcmp(option, "proxies"))
	{
		char	*out = NULL, *error = NULL;

		if (FAIL == zbx_proxy_proxy_list_discovery_get(&stats->proxyids, &out, &error))
		{
			SET_MSG_RESULT(result, error);
			return NOTSUPPORTED;
		}

		SET_TEXT_RESULT(result, out);
		return SUCCEED;
	}

	SET_MSG_RESULT(result, zbx_strdup(NULL, "Invalid third parameter."));

	return NOTSUPPORTED;
}

=======
>>>>>>> 198906e6
/******************************************************************************
 *                                                                            *
 * Purpose: processes program type (server) specific internal checks          *
 *                                                                            *
 * Parameters: param1  - [IN] first parameter                                 *
 *             request - [IN]                                                 *
 *             result  - [OUT]                                                *
 *                                                                            *
 * Return value: SUCCEED - data successfully retrieved and stored in result   *
 *               NOTSUPPORTED - requested item is not supported               *
 *               FAIL - not server specific internal check                    *
 *                                                                            *
 * Comments: This function is used to process server specific internal checks *
 *           before generic internal checks are processed.                    *
 *                                                                            *
 ******************************************************************************/
int	zbx_get_value_internal_ext_server(const char *param1, const AGENT_REQUEST *request, AGENT_RESULT *result)
{
	int		nparams, ret = NOTSUPPORTED;
	const char	*param2;

	nparams = get_rparams_num(request);

	if (0 == strcmp(param1, "triggers"))			/* zabbix["triggers"] */
	{
		if (1 != nparams)
		{
			SET_MSG_RESULT(result, zbx_strdup(NULL, "Invalid number of parameters."));
			goto out;
		}

		SET_UI64_RESULT(result, zbx_dc_get_trigger_count());
	}
	else if (0 == strcmp(param1, "proxy"))			/* zabbix["proxy",<hostname>,"lastaccess" OR "delay"] */
	{							/* zabbix["proxy","discovery"]                        */
		int	res;
		char	*error = NULL;

		/* this item is always processed by server */

		if (2 > nparams || 3 < nparams)
		{
			SET_MSG_RESULT(result, zbx_strdup(NULL, "Invalid number of parameters."));
			goto out;
		}

		if (2 == nparams)
		{
			param2 = get_rparam(request, 1);

			if (0 == strcmp(param2, "discovery"))
			{
				char	*data;

				zbx_proxy_discovery_get(&data);
				SET_STR_RESULT(result, data);
			}
			else
			{
				SET_MSG_RESULT(result, zbx_strdup(NULL, "Invalid second parameter."));
				goto out;
			}
		}
		else
		{
			time_t		value;
			const char	*param3 = get_rparam(request, 2);

			if (0 == strcmp(param3, "lastaccess"))
			{
				res = zbx_dc_get_proxy_lastaccess_by_name(get_rparam(request, 1), &value, &error);
			}
			else if (0 == strcmp(param3, "delay"))
			{
				time_t	lastaccess;
				int	tmp;

				param2 = get_rparam(request, 1);

				if (SUCCEED == (res = zbx_dc_get_proxy_delay_by_name(param2, &tmp, &error)) &&
						SUCCEED == (res = zbx_dc_get_proxy_lastaccess_by_name(param2,
						&lastaccess, &error)))
				{
					value = tmp + time(NULL) - lastaccess;
				}
			}
			else
			{
				SET_MSG_RESULT(result, zbx_strdup(NULL, "Invalid third parameter."));
				goto out;
			}

			if (SUCCEED != res)
			{
				SET_MSG_RESULT(result, error);
				goto out;
			}

			SET_UI64_RESULT(result, value);
		}
	}
	else if (0 == strcmp(param1, "vcache"))
	{
		const char	*param3;
		zbx_vc_stats_t	stats;

		if (FAIL == zbx_vc_get_statistics(&stats))
		{
			SET_MSG_RESULT(result, zbx_strdup(NULL, "Value cache is disabled."));
			goto out;
		}

		if (2 > nparams || nparams > 3)
		{
			SET_MSG_RESULT(result, zbx_strdup(NULL, "Invalid number of parameters."));
			goto out;
		}

		param2 = get_rparam(request, 1);

		if (NULL == (param3 = get_rparam(request, 2)))
			param3 = "";

		if (0 == strcmp(param2, "buffer"))
		{
			if (0 == strcmp(param3, "free"))
				SET_UI64_RESULT(result, stats.free_size);
			else if (0 == strcmp(param3, "pfree"))
				SET_DBL_RESULT(result, (double)stats.free_size / stats.total_size * 100);
			else if (0 == strcmp(param3, "total"))
				SET_UI64_RESULT(result, stats.total_size);
			else if (0 == strcmp(param3, "used"))
				SET_UI64_RESULT(result, stats.total_size - stats.free_size);
			else if (0 == strcmp(param3, "pused"))
				SET_DBL_RESULT(result, (double)(stats.total_size - stats.free_size) /
						stats.total_size * 100);
			else
			{
				SET_MSG_RESULT(result, zbx_strdup(NULL, "Invalid third parameter."));
				goto out;
			}
		}
		else if (0 == strcmp(param2, "cache"))
		{
			if (0 == strcmp(param3, "hits"))
				SET_UI64_RESULT(result, stats.hits);
			else if (0 == strcmp(param3, "requests"))
				SET_UI64_RESULT(result, stats.hits + stats.misses);
			else if (0 == strcmp(param3, "misses"))
				SET_UI64_RESULT(result, stats.misses);
			else if (0 == strcmp(param3, "mode"))
				SET_UI64_RESULT(result, stats.mode);
			else
			{
				SET_MSG_RESULT(result, zbx_strdup(NULL, "Invalid third parameter."));
				goto out;
			}
		}
		else
		{
			SET_MSG_RESULT(result, zbx_strdup(NULL, "Invalid second parameter."));
			goto out;
		}
	}
	else if (0 == strcmp(param1, "lld_queue"))
	{
		zbx_uint64_t	value;
		char		*error = NULL;

		if (1 != nparams)
		{
			SET_MSG_RESULT(result, zbx_strdup(NULL, "Invalid number of parameters."));
			goto out;
		}

		if (FAIL == zbx_lld_get_queue_size(&value, &error))
		{
			SET_MSG_RESULT(result, error);
			goto out;
		}

		SET_UI64_RESULT(result, value);
	}
	else if (0 == strcmp(param1, "connector_queue"))
	{
		zbx_uint64_t	value;
		char		*error = NULL;

		if (1 != nparams)
		{
			SET_MSG_RESULT(result, zbx_strdup(NULL, "Invalid number of parameters."));
			goto out;
		}

		if (FAIL == zbx_connector_get_queue_size(&value, &error))
		{
			SET_MSG_RESULT(result, error);
			goto out;
		}

		SET_UI64_RESULT(result, value);
	}
	else if (0 == strcmp(param1, "cluster"))
	{
		char	*nodes = NULL, *error = NULL;

		if (3 != nparams)
		{
			SET_MSG_RESULT(result, zbx_strdup(NULL, "Invalid number of parameters."));
			goto out;
		}

		param2 = get_rparam(request, 1);
		if (0 != strcmp(param2, "discovery"))
		{
			SET_MSG_RESULT(result, zbx_strdup(NULL, "Invalid second parameter."));
			goto out;
		}

		param2 = get_rparam(request, 2);
		if (0 != strcmp(param2, "nodes"))
		{
			SET_MSG_RESULT(result, zbx_strdup(NULL, "Invalid third parameter."));
			goto out;
		}

		if (SUCCEED != zbx_ha_get_nodes(&nodes, &error))
		{
			SET_MSG_RESULT(result, error);
			goto out;
		}

		SET_TEXT_RESULT(result, nodes);
	}
	else if (0 == strcmp(param1, "vps"))
	{
		zbx_vps_monitor_stats_t	stats;
		const char		*param3;

		zbx_vps_monitor_get_stats(&stats);

		param2 = get_rparam(request, 1);

		if (2 == nparams)
		{
			if (0 == strcmp(param2, "status"))
			{
				zbx_uint64_t	value = (SUCCEED == zbx_vps_monitor_capped() ? 1 : 0);
				SET_UI64_RESULT(result, value);
				ret = SUCCEED;

				goto out;
			}
			else if (0 == strcmp(param2, "limit"))
			{
				SET_UI64_RESULT(result, stats.values_limit);
				ret = SUCCEED;

				goto out;
			}
		}

		if (3 < nparams)
		{
			SET_MSG_RESULT(result, zbx_strdup(NULL, "Invalid number of parameters."));
			goto out;
		}

		param3 = get_rparam(request, 2);

		if (0 == strcmp(param2, "written"))
		{
			if (NULL == param3 || '\0' == *param3 || 0 == strcmp(param3, "total"))
			{
				SET_UI64_RESULT(result, stats.written_num);
				ret = SUCCEED;
			}
			else
				SET_MSG_RESULT(result, zbx_strdup(NULL, "Invalid third parameter."));

			goto out;
		}
		else if (0 != strcmp(param2, "overcommit"))
		{
			SET_MSG_RESULT(result, zbx_strdup(NULL, "Invalid second parameter."));
			goto out;
		}

		if (0 == stats.values_limit)
		{
			SET_MSG_RESULT(result, zbx_strdup(NULL, "VPS throttling is disabled."));
			goto out;
		}

		if (NULL == param3 || '\0' == *param3 || 0 == strcmp(param3, "pavailable"))
		{
			SET_DBL_RESULT(result, (double)(stats.overcommit_limit - stats.overcommit) * 100 /
					stats.overcommit_limit);
		}
		else if (0 == strcmp(param3, "available"))
		{
			SET_UI64_RESULT(result, stats.overcommit_limit - stats.overcommit);
		}
		else if (0 == strcmp(param3, "limit"))
		{
			SET_UI64_RESULT(result, stats.overcommit_limit);
		}
		else
		{
			SET_MSG_RESULT(result, zbx_strdup(NULL, "Invalid third parameter."));
			goto out;
		}
	}
	else if (0 == strcmp(param1, "proxy group"))		/* zabbix["proxy",<hostname>,"lastaccess" OR "delay"] */
	{							/* zabbix["proxy","discovery"]                        */
		char		*error = NULL;
		zbx_pg_stats_t	stats;
		const char	*param3;

		/* this item is always processed by server */

		if (3 != nparams)
		{
			SET_MSG_RESULT(result, zbx_strdup(NULL, "Invalid number of parameters."));
			goto out;
		}

		param2 = get_rparam(request, 1);

		if (FAIL == zbx_pg_get_stats(param2, &stats, &error))
		{
			SET_MSG_RESULT(result, zbx_dsprintf(NULL, "Cannot obtain proxy group statistics: %s", error));
			zbx_free(error);
			goto out;
		}

		param3 = get_rparam(request, 2);

		ret = get_proxy_group_stat(&stats, param3, result);
		zbx_vector_uint64_destroy(&stats.proxyids);

		goto out;

	}
	else
	{
		ret = FAIL;
		goto out;
	}

	ret = SUCCEED;

out:
	return ret;
}

int	zbx_pb_get_mem_info(zbx_pb_mem_info_t *info, char **error)
{
	ZBX_UNUSED(error);

	memset(info, 0, sizeof(zbx_pb_mem_info_t));

	return SUCCEED;
}

void	zbx_pb_get_state_info(zbx_pb_state_info_t *info)
{
	memset(info, 0, sizeof(zbx_pb_state_info_t));
}<|MERGE_RESOLUTION|>--- conflicted
+++ resolved
@@ -28,11 +28,6 @@
 #include "zbxproxybuffer.h"
 #include "zbxpgservice.h"
 
-<<<<<<< HEAD
-#include "checks_internal.h"
-#include "../lld/lld_protocol.h"
-
-
 static int	get_proxy_group_stat(const zbx_pg_stats_t *stats, const char *option, AGENT_RESULT *result)
 {
 	if (0 == strcmp(option, "status"))
@@ -79,8 +74,6 @@
 	return NOTSUPPORTED;
 }
 
-=======
->>>>>>> 198906e6
 /******************************************************************************
  *                                                                            *
  * Purpose: processes program type (server) specific internal checks          *
