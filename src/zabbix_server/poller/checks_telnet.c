/*
** Zabbix
** Copyright (C) 2001-2023 Zabbix SIA
**
** This program is free software; you can redistribute it and/or modify
** it under the terms of the GNU General Public License as published by
** the Free Software Foundation; either version 2 of the License, or
** (at your option) any later version.
**
** This program is distributed in the hope that it will be useful,
** but WITHOUT ANY WARRANTY; without even the implied warranty of
** MERCHANTABILITY or FITNESS FOR A PARTICULAR PURPOSE. See the
** GNU General Public License for more details.
**
** You should have received a copy of the GNU General Public License
** along with this program; if not, write to the Free Software
** Foundation, Inc., 51 Franklin Street, Fifth Floor, Boston, MA  02110-1301, USA.
**/

#include "checks_telnet.h"
#include "telnet_run.h"

#include "zbxsysinfo.h"

<<<<<<< HEAD
int	get_value_telnet(zbx_dc_item_t *item, AGENT_RESULT *result, const char *config_source_ip)
=======
int	get_value_telnet(zbx_dc_item_t *item, int timeout, AGENT_RESULT *result)
>>>>>>> 8c30c74b
{
	AGENT_REQUEST	request;
	int		ret = NOTSUPPORTED;
	const char	*port, *encoding, *dns;

	zbx_init_agent_request(&request);

	if (SUCCEED != zbx_parse_item_key(item->key, &request))
	{
		SET_MSG_RESULT(result, zbx_strdup(NULL, "Invalid item key format."));
		goto out;
	}

#define TELNET_RUN_KEY	"telnet.run"
	if (0 != strcmp(TELNET_RUN_KEY, get_rkey(&request)))
	{
		SET_MSG_RESULT(result, zbx_strdup(NULL, "Unsupported item key for this item type."));
		goto out;
	}
#undef TELNET_RUN_KEY

	if (4 < get_rparams_num(&request))
	{
		SET_MSG_RESULT(result, zbx_strdup(NULL, "Too many parameters."));
		goto out;
	}

	if (NULL != (dns = get_rparam(&request, 1)) && '\0' != *dns)
	{
		zbx_strscpy(item->interface.dns_orig, dns);
		item->interface.addr = item->interface.dns_orig;
	}

	if (NULL == item->interface.addr ||'\0' == *(item->interface.addr))
	{
		SET_MSG_RESULT(result, zbx_strdup(NULL,
				"Telnet checks must have IP parameter or the host interface to be specified."));
		goto out;
	}

	if (NULL != (port = get_rparam(&request, 2)) && '\0' != *port)
	{
		if (FAIL == zbx_is_ushort(port, &item->interface.port))
		{
			SET_MSG_RESULT(result, zbx_strdup(NULL, "Invalid third parameter."));
			goto out;
		}
	}
	else
		item->interface.port = ZBX_DEFAULT_TELNET_PORT;

	encoding = get_rparam(&request, 3);

<<<<<<< HEAD
	ret = telnet_run(item, result, ZBX_NULL2EMPTY_STR(encoding), config_source_ip);
=======
	ret = telnet_run(item, result, ZBX_NULL2EMPTY_STR(encoding), timeout);
>>>>>>> 8c30c74b
out:
	zbx_free_agent_request(&request);

	return ret;
}<|MERGE_RESOLUTION|>--- conflicted
+++ resolved
@@ -22,11 +22,7 @@
 
 #include "zbxsysinfo.h"
 
-<<<<<<< HEAD
-int	get_value_telnet(zbx_dc_item_t *item, AGENT_RESULT *result, const char *config_source_ip)
-=======
-int	get_value_telnet(zbx_dc_item_t *item, int timeout, AGENT_RESULT *result)
->>>>>>> 8c30c74b
+int	get_value_telnet(zbx_dc_item_t *item, int timeout, const char *config_source_ip, AGENT_RESULT *result)
 {
 	AGENT_REQUEST	request;
 	int		ret = NOTSUPPORTED;
@@ -80,11 +76,7 @@
 
 	encoding = get_rparam(&request, 3);
 
-<<<<<<< HEAD
-	ret = telnet_run(item, result, ZBX_NULL2EMPTY_STR(encoding), config_source_ip);
-=======
-	ret = telnet_run(item, result, ZBX_NULL2EMPTY_STR(encoding), timeout);
->>>>>>> 8c30c74b
+	ret = telnet_run(item, result, ZBX_NULL2EMPTY_STR(encoding), timeout, config_source_ip);
 out:
 	zbx_free_agent_request(&request);
 
