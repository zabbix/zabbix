--- conflicted
+++ resolved
@@ -4834,7 +4834,134 @@
 	return ret;
 }
 
-<<<<<<< HEAD
+static int	check_vcenter_rp_common(const char *url, const char *username, const char *password,
+		const char *counter, const char *rpid, AGENT_RESULT *result)
+{
+	zbx_vmware_service_t		*service;
+	zbx_vmware_resourcepool_t	rp_cmp;
+	zbx_uint64_t			counterid;
+	int				unit, ret = SYSINFO_RET_FAIL;
+
+	zbx_vmware_lock();
+
+	if (NULL == (service = get_vmware_service(url, username, password, result, &ret)))
+		goto unlock;
+
+	if (FAIL == zbx_vmware_service_get_counterid(service, counter, &counterid, &unit))
+	{
+		SET_MSG_RESULT(result, zbx_strdup(NULL, "Performance counter is not available."));
+		goto unlock;
+	}
+
+	rp_cmp.id = (char *)rpid;
+
+	if (FAIL == zbx_vector_vmware_resourcepool_bsearch(&service->data->resourcepools, &rp_cmp,
+			vmware_resourcepool_compare_id))
+	{
+		SET_MSG_RESULT(result, zbx_strdup(NULL, "Unknown resource pool id."));
+		goto unlock;
+	}
+
+	/* FAIL is returned if counter already exists */
+	if (SUCCEED == zbx_vmware_service_add_perf_counter(service, ZBX_VMWARE_SOAP_RESOURCEPOOL, rpid, counterid, ""))
+	{
+		ret = SYSINFO_RET_OK;
+		goto unlock;
+	}
+
+	/* the performance counter is already being monitored, try to get the results from statistics */
+	ret = vmware_service_get_counter_value_by_id(service, ZBX_VMWARE_SOAP_RESOURCEPOOL, rpid, counterid, "", 0,
+			unit, result);
+unlock:
+	zbx_vmware_unlock();
+	zabbix_log(LOG_LEVEL_DEBUG, "End of %s():%s", __func__, zbx_sysinfo_ret_string(ret));
+
+	return ret;
+}
+
+int	check_vcenter_rp_cpu_usage(AGENT_REQUEST *request, const char *username, const char *password,
+		AGENT_RESULT *result)
+{
+	const char	*rpid, *url;
+	int		ret = SYSINFO_RET_FAIL;
+
+	zabbix_log(LOG_LEVEL_DEBUG, "In %s()", __func__);
+
+	if (2 != request->nparam)
+	{
+		SET_MSG_RESULT(result, zbx_strdup(NULL, "Invalid number of parameters."));
+		goto out;
+	}
+
+	url = get_rparam(request, 0);
+
+	if (NULL == (rpid = get_rparam(request, 1)) || '\0' == *rpid)
+	{
+		SET_MSG_RESULT(result, zbx_strdup(NULL, "Invalid second parameter."));
+		goto out;
+	}
+
+	ret = check_vcenter_rp_common(url, username, password, "cpu/usagemhz[average]", rpid, result);
+out:
+	zabbix_log(LOG_LEVEL_DEBUG, "End of %s():%s", __func__, zbx_sysinfo_ret_string(ret));
+
+	return ret;
+}
+
+int	check_vcenter_rp_memory(AGENT_REQUEST *request, const char *username, const char *password,
+		AGENT_RESULT *result)
+{
+	const char	*rpid, *url, *mode, *counter;
+	int		ret = SYSINFO_RET_FAIL;
+
+	zabbix_log(LOG_LEVEL_DEBUG, "In %s()", __func__);
+
+	if (2 > request->nparam || 3 < request->nparam )
+	{
+		SET_MSG_RESULT(result, zbx_strdup(NULL, "Invalid number of parameters."));
+		goto out;
+	}
+
+	url = get_rparam(request, 0);
+	rpid = get_rparam(request, 1);
+	mode = get_rparam(request, 2);
+
+	if (NULL == rpid || '\0' == *rpid)
+	{
+		SET_MSG_RESULT(result, zbx_strdup(NULL, "Invalid second parameter."));
+		goto out;
+	}
+
+	if (NULL == mode || '\0' == *mode)
+	{
+		mode = "consumed";
+	}
+
+	if (0 == strcmp(mode, "consumed"))
+	{
+		counter = "mem/consumed[average]";
+	}
+	else if (0 == strcmp(mode, "ballooned"))
+	{
+		counter = "mem/vmmemctl[average]";
+	}
+	else if (0 == strcmp(mode, "overhead"))
+	{
+		counter = "mem/overhead[average]";
+	}
+	else
+	{
+		SET_MSG_RESULT(result, zbx_strdup(NULL, "Invalid third parameter."));
+		goto out;
+	}
+
+	ret = check_vcenter_rp_common(url, username, password, counter, rpid, result);
+out:
+	zabbix_log(LOG_LEVEL_DEBUG, "End of %s():%s", __func__, zbx_sysinfo_ret_string(ret));
+
+	return ret;
+}
+
 int	check_vcenter_alarm_get_common(AGENT_REQUEST *request, const char *username, const char *password,
 		AGENT_RESULT *result, int entity_type, const char *func_parent)
 {
@@ -4867,22 +4994,10 @@
 			goto out;
 		}
 	}
-=======
-static int	check_vcenter_rp_common(const char *url, const char *username, const char *password,
-		const char *counter, const char *rpid, AGENT_RESULT *result)
-{
-	zbx_vmware_service_t		*service;
-	zbx_vmware_resourcepool_t	rp_cmp;
-	zbx_uint64_t			counterid;
-	int				unit, ret = SYSINFO_RET_FAIL;
-
-	zbx_vmware_lock();
->>>>>>> 22670087
-
-	if (NULL == (service = get_vmware_service(url, username, password, result, &ret)))
-		goto unlock;
-
-<<<<<<< HEAD
+
+	if (NULL == (service = get_vmware_service(url, username, password, result, &ret)))
+		goto unlock;
+
 	zbx_vmware_lock();
 
 	switch (entity_type)
@@ -4964,41 +5079,10 @@
 out:
 	zabbix_log(LOG_LEVEL_DEBUG, "End of %s(), func_parent:'%s', ret: %s", __func__, func_parent,
 			zbx_sysinfo_ret_string(ret));
-=======
-	if (FAIL == zbx_vmware_service_get_counterid(service, counter, &counterid, &unit))
-	{
-		SET_MSG_RESULT(result, zbx_strdup(NULL, "Performance counter is not available."));
-		goto unlock;
-	}
-
-	rp_cmp.id = (char *)rpid;
-
-	if (FAIL == zbx_vector_vmware_resourcepool_bsearch(&service->data->resourcepools, &rp_cmp,
-			vmware_resourcepool_compare_id))
-	{
-		SET_MSG_RESULT(result, zbx_strdup(NULL, "Unknown resource pool id."));
-		goto unlock;
-	}
-
-	/* FAIL is returned if counter already exists */
-	if (SUCCEED == zbx_vmware_service_add_perf_counter(service, ZBX_VMWARE_SOAP_RESOURCEPOOL, rpid, counterid, ""))
-	{
-		ret = SYSINFO_RET_OK;
-		goto unlock;
-	}
-
-	/* the performance counter is already being monitored, try to get the results from statistics */
-	ret = vmware_service_get_counter_value_by_id(service, ZBX_VMWARE_SOAP_RESOURCEPOOL, rpid, counterid, "", 0,
-			unit, result);
-unlock:
-	zbx_vmware_unlock();
-	zabbix_log(LOG_LEVEL_DEBUG, "End of %s():%s", __func__, zbx_sysinfo_ret_string(ret));
->>>>>>> 22670087
-
-	return ret;
-}
-
-<<<<<<< HEAD
+
+	return ret;
+}
+
 int	check_vcenter_hv_alarm_get(AGENT_REQUEST *request, const char *username, const char *password,
 		AGENT_RESULT *result)
 {
@@ -5033,89 +5117,6 @@
 		AGENT_RESULT *result)
 {
 	return	check_vcenter_alarm_get_common(request, username, password, result, ZBX_VMWARE_ENTITY_ANY, __func__);
-=======
-int	check_vcenter_rp_cpu_usage(AGENT_REQUEST *request, const char *username, const char *password,
-		AGENT_RESULT *result)
-{
-	const char	*rpid, *url;
-	int		ret = SYSINFO_RET_FAIL;
-
-	zabbix_log(LOG_LEVEL_DEBUG, "In %s()", __func__);
-
-	if (2 != request->nparam)
-	{
-		SET_MSG_RESULT(result, zbx_strdup(NULL, "Invalid number of parameters."));
-		goto out;
-	}
-
-	url = get_rparam(request, 0);
-
-	if (NULL == (rpid = get_rparam(request, 1)) || '\0' == *rpid)
-	{
-		SET_MSG_RESULT(result, zbx_strdup(NULL, "Invalid second parameter."));
-		goto out;
-	}
-
-	ret = check_vcenter_rp_common(url, username, password, "cpu/usagemhz[average]", rpid, result);
-out:
-	zabbix_log(LOG_LEVEL_DEBUG, "End of %s():%s", __func__, zbx_sysinfo_ret_string(ret));
-
-	return ret;
-}
-
-int	check_vcenter_rp_memory(AGENT_REQUEST *request, const char *username, const char *password,
-		AGENT_RESULT *result)
-{
-	const char	*rpid, *url, *mode, *counter;
-	int		ret = SYSINFO_RET_FAIL;
-
-	zabbix_log(LOG_LEVEL_DEBUG, "In %s()", __func__);
-
-	if (2 > request->nparam || 3 < request->nparam )
-	{
-		SET_MSG_RESULT(result, zbx_strdup(NULL, "Invalid number of parameters."));
-		goto out;
-	}
-
-	url = get_rparam(request, 0);
-	rpid = get_rparam(request, 1);
-	mode = get_rparam(request, 2);
-
-	if (NULL == rpid || '\0' == *rpid)
-	{
-		SET_MSG_RESULT(result, zbx_strdup(NULL, "Invalid second parameter."));
-		goto out;
-	}
-
-	if (NULL == mode || '\0' == *mode)
-	{
-		mode = "consumed";
-	}
-
-	if (0 == strcmp(mode, "consumed"))
-	{
-		counter = "mem/consumed[average]";
-	}
-	else if (0 == strcmp(mode, "ballooned"))
-	{
-		counter = "mem/vmmemctl[average]";
-	}
-	else if (0 == strcmp(mode, "overhead"))
-	{
-		counter = "mem/overhead[average]";
-	}
-	else
-	{
-		SET_MSG_RESULT(result, zbx_strdup(NULL, "Invalid third parameter."));
-		goto out;
-	}
-
-	ret = check_vcenter_rp_common(url, username, password, counter, rpid, result);
-out:
-	zabbix_log(LOG_LEVEL_DEBUG, "End of %s():%s", __func__, zbx_sysinfo_ret_string(ret));
-
-	return ret;
->>>>>>> 22670087
 }
 
 #endif	/* defined(HAVE_LIBXML2) && defined(HAVE_LIBCURL) */