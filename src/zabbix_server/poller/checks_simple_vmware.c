/*
** Zabbix
** Copyright (C) 2001-2022 Zabbix SIA
**
** This program is free software; you can redistribute it and/or modify
** it under the terms of the GNU General Public License as published by
** the Free Software Foundation; either version 2 of the License, or
** (at your option) any later version.
**
** This program is distributed in the hope that it will be useful,
** but WITHOUT ANY WARRANTY; without even the implied warranty of
** MERCHANTABILITY or FITNESS FOR A PARTICULAR PURPOSE.  See the
** GNU General Public License for more details.
**
** You should have received a copy of the GNU General Public License
** along with this program; if not, write to the Free Software
** Foundation, Inc., 51 Franklin Street, Fifth Floor, Boston, MA  02110-1301, USA.
**/

#include "checks_simple_vmware.h"

#include "config.h"

#if defined(HAVE_LIBXML2) && defined(HAVE_LIBCURL)

#include"../vmware/vmware.h"

#define ZBX_VMWARE_DATASTORE_SIZE_TOTAL		0
#define ZBX_VMWARE_DATASTORE_SIZE_FREE		1
#define ZBX_VMWARE_DATASTORE_SIZE_PFREE		2
#define ZBX_VMWARE_DATASTORE_SIZE_UNCOMMITTED	3

#define ZBX_DATASTORE_TOTAL			""
#define ZBX_DATASTORE_COUNTER_CAPACITY		0x01
#define ZBX_DATASTORE_COUNTER_USED		0x02
#define ZBX_DATASTORE_COUNTER_PROVISIONED	0x04

#define ZBX_DATASTORE_DIRECTION_READ		0
#define ZBX_DATASTORE_DIRECTION_WRITE		1

#define ZBX_IF_DIRECTION_IN			0
#define ZBX_IF_DIRECTION_OUT			1

static int	vmware_set_powerstate_result(AGENT_RESULT *result)
{
	int	ret = SYSINFO_RET_OK;

	if (NULL != GET_STR_RESULT(result))
	{
		if (0 == strcmp(result->str, "poweredOff"))
			SET_UI64_RESULT(result, 0);
		else if (0 == strcmp(result->str, "poweredOn"))
			SET_UI64_RESULT(result, 1);
		else if (0 == strcmp(result->str, "suspended"))
			SET_UI64_RESULT(result, 2);
		else
			ret = SYSINFO_RET_FAIL;

		UNSET_STR_RESULT(result);
	}

	return ret;
}

/******************************************************************************
 *                                                                            *
 * Purpose: return pointer to Hypervisor data from hashset with uuid          *
 *                                                                            *
 * Parameters: hvs  - [IN] the hashset with all Hypervisors                   *
 *             uuid - [IN] the uuid of Hypervisor                             *
 *                                                                            *
 * Return value: zbx_vmware_hv_t* - the operation has completed successfully  *
 *               NULL             - the operation has failed                  *
 *                                                                            *
 ******************************************************************************/
static zbx_vmware_hv_t	*hv_get(zbx_hashset_t *hvs, const char *uuid)
{
	zbx_vmware_hv_t	*hv, hv_local = {.uuid = (char *)uuid};

	zabbix_log(LOG_LEVEL_DEBUG, "In %s() uuid:'%s'", __func__, uuid);

	hv = (zbx_vmware_hv_t *)zbx_hashset_search(hvs, &hv_local);

	zabbix_log(LOG_LEVEL_DEBUG, "End of %s():%p", __func__, (void *)hv);

	return hv;
}

/******************************************************************************
 *                                                                            *
 * Purpose: return pointer to Datastore data from vector with id              *
 *                                                                            *
 * Parameters: dss - [IN] the vector with all Datastores                      *
 *             id  - [IN] the id of Datastore                                 *
 *                                                                            *
 * Return value:                                                              *
 *        zbx_vmware_datastore_t* - the operation has completed successfully  *
 *        NULL                    - the operation has failed                  *
 *                                                                            *
 ******************************************************************************/
static zbx_vmware_datastore_t	*ds_get(const zbx_vector_vmware_datastore_t *dss, const char *name)
{
	int			i;
	zbx_vmware_datastore_t	ds_cmp;

	ds_cmp.name = (char *)name;

	if (FAIL == (i = zbx_vector_vmware_datastore_bsearch(dss, &ds_cmp, vmware_ds_name_compare)))
		return NULL;

	return dss->values[i];
}

/******************************************************************************
 *                                                                            *
 * Purpose: return pointer to DVSwitch data from vector with uuid             *
 *                                                                            *
 * Parameters: dvss - [IN] the vector with all DVSwitches                     *
 *             uuid - [IN] the id of dvswitch                                 *
 *                                                                            *
 * Return value:                                                              *
 *        zbx_vmware_dvswitch_t* - the operation has completed successfully   *
 *        NULL                    - the operation has failed                  *
 *                                                                            *
 ******************************************************************************/
static zbx_vmware_dvswitch_t	*dvs_get(const zbx_vector_vmware_dvswitch_t *dvss, const char *uuid)
{
	zbx_vmware_dvswitch_t	dvs_cmp;
	int			i;

	dvs_cmp.uuid = (char *)uuid;

	if (FAIL == (i = zbx_vector_vmware_dvswitch_bsearch(dvss, &dvs_cmp, vmware_dvs_uuid_compare)))
		return NULL;

	return dvss->values[i];
}

static zbx_vmware_hv_t	*service_hv_get_by_vm_uuid(zbx_vmware_service_t *service, const char *uuid)
{
	zbx_vmware_vm_t		vm_local = {.uuid = (char *)uuid};
	zbx_vmware_vm_index_t	vmi_local = {&vm_local, NULL}, *vmi;
	zbx_vmware_hv_t		*hv = NULL;

	zabbix_log(LOG_LEVEL_DEBUG, "In %s() uuid:'%s'", __func__, uuid);

	if (NULL != (vmi = (zbx_vmware_vm_index_t *)zbx_hashset_search(&service->data->vms_index, &vmi_local)))
		hv = vmi->hv;
	else
		hv = NULL;

	zabbix_log(LOG_LEVEL_DEBUG, "End of %s():%p", __func__, (void *)hv);

	return hv;

}

static zbx_vmware_vm_t	*service_vm_get(zbx_vmware_service_t *service, const char *uuid)
{
	zbx_vmware_vm_t		vm_local = {.uuid = (char *)uuid}, *vm;
	zbx_vmware_vm_index_t	vmi_local = {&vm_local, NULL}, *vmi;

	zabbix_log(LOG_LEVEL_DEBUG, "In %s() uuid:'%s'", __func__, uuid);

	if (NULL != (vmi = (zbx_vmware_vm_index_t *)zbx_hashset_search(&service->data->vms_index, &vmi_local)))
		vm = vmi->vm;
	else
		vm = NULL;

	zabbix_log(LOG_LEVEL_DEBUG, "End of %s():%p", __func__, (void *)vm);

	return vm;
}

static zbx_vmware_cluster_t	*cluster_get(zbx_vector_ptr_t *clusters, const char *clusterid)
{
	int			i;
	zbx_vmware_cluster_t	*cluster;

	zabbix_log(LOG_LEVEL_DEBUG, "In %s() uuid:'%s'", __func__, clusterid);

	for (i = 0; i < clusters->values_num; i++)
	{
		cluster = (zbx_vmware_cluster_t *)clusters->values[i];

		if (0 == strcmp(cluster->id, clusterid))
			goto out;
	}

	cluster = NULL;
out:
	zabbix_log(LOG_LEVEL_DEBUG, "End of %s():%p", __func__, (void *)cluster);

	return cluster;
}

static zbx_vmware_cluster_t	*cluster_get_by_name(zbx_vector_ptr_t *clusters, const char *name)
{
	int			i;
	zbx_vmware_cluster_t	*cluster;

	zabbix_log(LOG_LEVEL_DEBUG, "In %s() name:'%s'", __func__, name);

	for (i = 0; i < clusters->values_num; i++)
	{
		cluster = (zbx_vmware_cluster_t *)clusters->values[i];

		if (0 == strcmp(cluster->name, name))
			goto out;
	}

	cluster = NULL;
out:
	zabbix_log(LOG_LEVEL_DEBUG, "End of %s():%p", __func__, (void *)cluster);

	return cluster;
}

/******************************************************************************
 *                                                                            *
 * Purpose: gets vmware performance counter value by its identifier           *
 *                                                                            *
 * Parameters: service   - [IN] the vmware service                            *
 *             type      - [IN] the performance entity type (HostSystem,      *
 *                              VirtualMachine, Datastore)                    *
 *             id        - [IN] the performance entity identifier             *
 *             counterid - [IN] the performance counter identifier            *
 *             instance  - [IN] the performance counter instance or "" for    *
 *                              aggregate data                                *
 *             coeff     - [IN] the coefficient to apply to the value         *
 *             unit      - [IN] the counter unit info (kilo, mega, % etc)     *
 *             result    - [OUT] the output result                            *
 *                                                                            *
 * Return value: SYSINFO_RET_OK, result has value - performance counter value *
 *                               was successfully retrieved                   *
 *               SYSINFO_RET_OK, result has no value - performance counter    *
 *                               was found without a value                    *
 *               SYSINFO_RET_FAIL - otherwise, error message is set in result *
 *                                                                            *
 * Comments: There can be situation when performance counter is configured    *
 *           to be read but the collector has not yet processed it. In this   *
 *           case return SYSINFO_RET_OK with empty result so that it is       *
 *           ignored by server rather than generating error.                  *
 *                                                                            *
 ******************************************************************************/
static int	vmware_service_get_counter_value_by_id(zbx_vmware_service_t *service, const char *type, const char *id,
		zbx_uint64_t counterid, const char *instance, unsigned int coeff, int unit, AGENT_RESULT *result)
{
	zbx_vmware_perf_entity_t	*entity;
	zbx_vmware_perf_counter_t	*perfcounter;
	zbx_str_uint64_pair_t		*perfvalue;
	int				i, ret = SYSINFO_RET_FAIL;

	zabbix_log(LOG_LEVEL_DEBUG, "In %s() type:%s id:%s counterid:" ZBX_FS_UI64 " instance:%s", __func__,
			type, id, counterid, instance);

	if (NULL == (entity = zbx_vmware_service_get_perf_entity(service, type, id)))
	{
		/* the requested counter has not been queried yet */
		zabbix_log(LOG_LEVEL_DEBUG, "performance data is not yet ready, ignoring request");
		ret = SYSINFO_RET_OK;
		goto out;
	}

	if (NULL != entity->error)
	{
		SET_MSG_RESULT(result, zbx_strdup(NULL, entity->error));
		goto out;
	}

	if (FAIL == (i = zbx_vector_ptr_bsearch(&entity->counters, &counterid, ZBX_DEFAULT_UINT64_PTR_COMPARE_FUNC)))
	{
		SET_MSG_RESULT(result, zbx_strdup(NULL, "Performance counter data was not found."));
		goto out;
	}

	perfcounter = (zbx_vmware_perf_counter_t *)entity->counters.values[i];

	if (0 == (perfcounter->state & ZBX_VMWARE_COUNTER_READY))
	{
		ret = SYSINFO_RET_OK;
		goto out;
	}

	if (0 == perfcounter->values.values_num)
	{
		SET_MSG_RESULT(result, zbx_strdup(NULL, "Performance counter data is not available."));
		goto out;
	}

	for (i = 0; i < perfcounter->values.values_num; i++)
	{
		perfvalue = &perfcounter->values.values[i];

		if (0 == strcmp(perfvalue->name, instance))
			break;
	}

	if (i == perfcounter->values.values_num)
	{
		SET_MSG_RESULT(result, zbx_strdup(NULL, "Performance counter instance was not found."));
		goto out;
	}

	/* VMware returns -1 value if the performance data for the specified period is not ready - ignore it */
	if (ZBX_MAX_UINT64 == perfvalue->value)
	{
		ret = SYSINFO_RET_OK;
		goto out;
	}

	if (0 != coeff)
	{
		SET_UI64_RESULT(result, perfvalue->value * coeff);
	}
	else
	{
		switch (unit)
		{
		case ZBX_VMWARE_UNIT_KILOBYTES:
		case ZBX_VMWARE_UNIT_KILOBYTESPERSECOND:
			SET_UI64_RESULT(result, perfvalue->value * ZBX_KIBIBYTE);
			break;
		case ZBX_VMWARE_UNIT_MEGABYTES:
		case ZBX_VMWARE_UNIT_MEGABYTESPERSECOND:
			SET_UI64_RESULT(result, perfvalue->value * ZBX_MEBIBYTE);
			break;
		case ZBX_VMWARE_UNIT_TERABYTES:
			SET_UI64_RESULT(result, perfvalue->value * ZBX_TEBIBYTE);
			break;
		case ZBX_VMWARE_UNIT_PERCENT:
			SET_DBL_RESULT(result, (double)perfvalue->value / 100.0);
			break;
		case ZBX_VMWARE_UNIT_JOULE:
		case ZBX_VMWARE_UNIT_MEGAHERTZ:
		case ZBX_VMWARE_UNIT_MICROSECOND:
		case ZBX_VMWARE_UNIT_MILLISECOND:
		case ZBX_VMWARE_UNIT_NUMBER:
		case ZBX_VMWARE_UNIT_SECOND:
		case ZBX_VMWARE_UNIT_WATT:
		case ZBX_VMWARE_UNIT_CELSIUS:
			SET_UI64_RESULT(result, perfvalue->value);
			break;
		default:
			SET_MSG_RESULT(result, zbx_dsprintf(NULL, "Performance counter type of unitInfo is unknown. "
					"Counter id:" ZBX_FS_UI64, counterid));
			goto out;
		}
	}

	ret = SYSINFO_RET_OK;
out:
	zabbix_log(LOG_LEVEL_DEBUG, "End of %s():%s", __func__, zbx_sysinfo_ret_string(ret));

	return ret;
}

/******************************************************************************
 *                                                                            *
 * Purpose: gets vmware performance counter value by the path                 *
 *                                                                            *
 * Parameters: service  - [IN] the vmware service                             *
 *             type     - [IN] the performance entity type (HostSystem,       *
 *                             VirtualMachine, Datastore)                     *
 *             id       - [IN] the performance entity identifier              *
 *             path     - [IN] the performance counter path                   *
 *                             (<group>/<key>[<rollup type>])                 *
 *             instance - [IN] the performance counter instance or "" for     *
 *                             aggregate data                                 *
 *             coeff    - [IN] the coefficient to apply to the value          *
 *             result   - [OUT] the output result                             *
 *                                                                            *
 * Return value: SYSINFO_RET_OK, result has value - performance counter value *
 *                               was successfully retrieved                   *
 *               SYSINFO_RET_OK, result has no value - performance counter    *
 *                               was found without a value                    *
 *               SYSINFO_RET_FAIL - otherwise, error message is set in result *
 *                                                                            *
 * Comments: There can be situation when performance counter is configured    *
 *           to be read but the collector has not yet processed it. In this   *
 *           case return SYSINFO_RET_OK with empty result so that it is       *
 *           ignored by server rather than generating error.                  *
 *                                                                            *
 ******************************************************************************/
static int	vmware_service_get_counter_value_by_path(zbx_vmware_service_t *service, const char *type,
		const char *id, const char *path, const char *instance, unsigned int coeff, AGENT_RESULT *result)
{
	zbx_uint64_t	counterid;
	int		unit;

	if (FAIL == zbx_vmware_service_get_counterid(service, path, &counterid, &unit))
	{
		SET_MSG_RESULT(result, zbx_strdup(NULL, "Performance counter is not available."));
		return SYSINFO_RET_FAIL;
	}

	return vmware_service_get_counter_value_by_id(service, type, id, counterid, instance, coeff, unit, result);
}

static int	vmware_service_get_vm_counter(zbx_vmware_service_t *service, const char *uuid, const char *instance,
		const char *path, unsigned int coeff, AGENT_RESULT *result)
{
	zbx_vmware_vm_t	*vm;
	int		ret = SYSINFO_RET_FAIL;

	zabbix_log(LOG_LEVEL_DEBUG, "In %s() uuid:%s instance:%s path:%s", __func__, uuid, instance, path);

	if (NULL == (vm = service_vm_get(service, uuid)))
	{
		SET_MSG_RESULT(result, zbx_strdup(NULL, "Unknown virtual machine uuid."));
		goto out;
	}

	ret = vmware_service_get_counter_value_by_path(service, "VirtualMachine", vm->id, path, instance, coeff,
			result);
out:
	zabbix_log(LOG_LEVEL_DEBUG, "End of %s():%s", __func__, zbx_sysinfo_ret_string(ret));

	return ret;
}

/******************************************************************************
 *                                                                            *
 * Purpose: gets vmware service object                                        *
 *                                                                            *
 * Parameters: url       - [IN] the vmware service URL                        *
 *             username  - [IN] the vmware service username                   *
 *             password  - [IN] the vmware service password                   *
 *             ret       - [OUT] the operation result code                    *
 *                                                                            *
 * Return value: The vmware service object or NULL if the service was not     *
 *               found, did not have data or any error occurred. In the last  *
 *               case the error message will be stored in agent result.       *
 *                                                                            *
 * Comments: There are three possible cases:                                  *
 *             1) the vmware service is not ready. This can happen when       *
 *                service was added, but not yet processed by collector.      *
 *                In this case NULL is returned and result code is set to     *
 *                SYSINFO_RET_OK.                                             *
 *             2) the vmware service update failed. This can happen if there  *
 *                was a network problem, authentication failure or any error  *
 *                that prevented from obtaining and parsing vmware data.      *
 *                In this case NULL is returned and result code is set to     *
 *                SYSINFO_RET_FAIL.                                           *
 *             3) the vmware service has been updated successfully.           *
 *                In this case the service object is returned and result code *
 *                is not set.                                                 *
 *                                                                            *
 ******************************************************************************/
static zbx_vmware_service_t	*get_vmware_service(const char *url, const char *username, const char *password,
		AGENT_RESULT *result, int *ret)
{
	zbx_vmware_service_t	*service;

	zabbix_log(LOG_LEVEL_DEBUG, "In %s() '%s'@'%s'", __func__, username, url);

	if (NULL == (service = zbx_vmware_get_service(url, username, password)))
	{
		*ret = SYSINFO_RET_OK;
		goto out;
	}

	if (0 != (service->state & ZBX_VMWARE_STATE_FAILED))
	{
		SET_MSG_RESULT(result, zbx_strdup(NULL, NULL != service->data->error ? service->data->error :
				"Unknown VMware service error."));

		zabbix_log(LOG_LEVEL_DEBUG, "failed to query VMware service: %s",
				NULL != service->data->error ? service->data->error : "unknown error");

		*ret = SYSINFO_RET_FAIL;
		service = NULL;
	}
out:
	zabbix_log(LOG_LEVEL_DEBUG, "End of %s():%p", __func__, (void *)service);

	return service;
}

/******************************************************************************
 *                                                                            *
 * Purpose: retrieves data from virtual machine details                       *
 *                                                                            *
 * Parameters: request   - [IN] the original request. The first parameter is  *
 *                              vmware service URL and the second parameter   *
 *                              is virtual machine uuid.                      *
 *             username  - [IN] the vmware service user name                  *
 *             password  - [IN] the vmware service password                   *
 *             xpath     - [IN] the xpath describing data to retrieve         *
 *             result    - [OUT] the request result                           *
 *                                                                            *
 ******************************************************************************/
static int	get_vcenter_vmprop(AGENT_REQUEST *request, const char *username, const char *password,
		int propid, AGENT_RESULT *result)
{
	zbx_vmware_service_t	*service;
	zbx_vmware_vm_t		*vm = NULL;
	const char		*url, *uuid, *value;
	int			ret = SYSINFO_RET_FAIL;

	zabbix_log(LOG_LEVEL_DEBUG, "In %s() propid:%d", __func__, propid);

	if (2 != request->nparam)
	{
		SET_MSG_RESULT(result, zbx_strdup(NULL, "Invalid number of parameters."));
		goto out;
	}

	url = get_rparam(request, 0);
	uuid = get_rparam(request, 1);

	if ('\0' == *uuid)
	{
		SET_MSG_RESULT(result, zbx_strdup(NULL, "Invalid second parameter."));
		goto out;
	}

	zbx_vmware_lock();

	if (NULL == (service = get_vmware_service(url, username, password, result, &ret)))
		goto unlock;

	if (NULL == (vm = service_vm_get(service, uuid)))
	{
		SET_MSG_RESULT(result, zbx_strdup(NULL, "Unknown virtual machine uuid."));
		goto unlock;
	}

	if (NULL == (value = vm->props[propid]))
	{
		SET_MSG_RESULT(result, zbx_strdup(NULL, "Value is not available."));
		goto unlock;
	}

	SET_STR_RESULT(result, zbx_strdup(NULL, value));

	ret = SYSINFO_RET_OK;
unlock:
	zbx_vmware_unlock();
out:
	zabbix_log(LOG_LEVEL_DEBUG, "End of %s():%s", __func__, zbx_sysinfo_ret_string(ret));

	return ret;
}

/******************************************************************************
 *                                                                            *
 * Purpose: retrieves hypervisor property                                     *
 *                                                                            *
 * Parameters: request   - [IN] the original request. The first parameter is  *
 *                              vmware service URL and the second parameter   *
 *                              is hypervisor uuid.                           *
 *             username  - [IN] the vmware service user name                  *
 *             password  - [IN] the vmware service password                   *
 *             propid    - [IN] the property id                               *
 *             result    - [OUT] the request result                           *
 *                                                                            *
 ******************************************************************************/
static int	get_vcenter_hvprop(AGENT_REQUEST *request, const char *username, const char *password, int propid,
		AGENT_RESULT *result)
{
	zbx_vmware_service_t	*service;
	const char		*uuid, *url, *value;
	zbx_vmware_hv_t		*hv;
	int			ret = SYSINFO_RET_FAIL;

	zabbix_log(LOG_LEVEL_DEBUG, "In %s() propid:%d", __func__, propid);

	if (2 != request->nparam)
	{
		SET_MSG_RESULT(result, zbx_strdup(NULL, "Invalid number of parameters."));
		goto out;
	}

	url = get_rparam(request, 0);
	uuid = get_rparam(request, 1);

	if ('\0' == *uuid)
	{
		SET_MSG_RESULT(result, zbx_strdup(NULL, "Invalid second parameter."));
		goto out;
	}

	zbx_vmware_lock();

	if (NULL == (service = get_vmware_service(url, username, password, result, &ret)))
		goto unlock;

	if (NULL == (hv = hv_get(&service->data->hvs, uuid)))
	{
		SET_MSG_RESULT(result, zbx_strdup(NULL, "Unknown hypervisor uuid."));
		goto unlock;
	}

	if (NULL == (value = hv->props[propid]))
	{
		SET_MSG_RESULT(result, zbx_strdup(NULL, "Value is not available."));
		goto unlock;
	}

	SET_STR_RESULT(result, zbx_strdup(NULL, value));
	ret = SYSINFO_RET_OK;
unlock:
	zbx_vmware_unlock();
out:
	zabbix_log(LOG_LEVEL_DEBUG, "End of %s():%s", __func__, zbx_sysinfo_ret_string(ret));

	return ret;
}

int	check_vcenter_cluster_discovery(AGENT_REQUEST *request, const char *username, const char *password,
		AGENT_RESULT *result)
{
	struct zbx_json		json_data;
	const char		*url;
	zbx_vmware_service_t	*service;
	int			i, ret = SYSINFO_RET_FAIL;

	zabbix_log(LOG_LEVEL_DEBUG, "In %s()", __func__);

	if (1 != request->nparam)
	{
		SET_MSG_RESULT(result, zbx_strdup(NULL, "Invalid number of parameters."));
		goto out;
	}

	url = get_rparam(request, 0);

	zbx_vmware_lock();

	if (NULL == (service = get_vmware_service(url, username, password, result, &ret)))
		goto unlock;

	zbx_json_initarray(&json_data, ZBX_JSON_STAT_BUF_LEN);

	for (i = 0; i < service->data->clusters.values_num; i++)
	{
		zbx_vmware_cluster_t	*cluster = (zbx_vmware_cluster_t *)service->data->clusters.values[i];

		zbx_json_addobject(&json_data, NULL);
		zbx_json_addstring(&json_data, "{#CLUSTER.ID}", cluster->id, ZBX_JSON_TYPE_STRING);
		zbx_json_addstring(&json_data, "{#CLUSTER.NAME}", cluster->name, ZBX_JSON_TYPE_STRING);
		zbx_json_close(&json_data);
	}

	zbx_json_close(&json_data);

	SET_STR_RESULT(result, zbx_strdup(NULL, json_data.buffer));

	zbx_json_free(&json_data);

	ret = SYSINFO_RET_OK;
unlock:
	zbx_vmware_unlock();
out:
	zabbix_log(LOG_LEVEL_DEBUG, "End of %s():%s", __func__, zbx_sysinfo_ret_string(ret));

	return ret;
}

int	check_vcenter_cluster_status(AGENT_REQUEST *request, const char *username, const char *password,
		AGENT_RESULT *result)
{
	const char		*url, *name;
	zbx_vmware_service_t	*service;
	zbx_vmware_cluster_t	*cluster;
	int			ret = SYSINFO_RET_FAIL;

	zabbix_log(LOG_LEVEL_DEBUG, "In %s()", __func__);

	if (2 != request->nparam)
	{
		SET_MSG_RESULT(result, zbx_strdup(NULL, "Invalid number of parameters."));
		goto out;
	}

	url = get_rparam(request, 0);
	name = get_rparam(request, 1);

	if ('\0' == *name)
		goto out;

	zbx_vmware_lock();

	if (NULL == (service = get_vmware_service(url, username, password, result, &ret)))
		goto unlock;

	if (NULL == (cluster = cluster_get_by_name(&service->data->clusters, name)))
	{
		SET_MSG_RESULT(result, zbx_strdup(NULL, "Unknown cluster name."));
		goto unlock;
	}

	if (NULL == cluster->status)
		goto unlock;

	ret = SYSINFO_RET_OK;

	if (0 == strcmp(cluster->status, "gray"))
		SET_UI64_RESULT(result, 0);
	else if (0 == strcmp(cluster->status, "green"))
		SET_UI64_RESULT(result, 1);
	else if (0 == strcmp(cluster->status, "yellow"))
		SET_UI64_RESULT(result, 2);
	else if (0 == strcmp(cluster->status, "red"))
		SET_UI64_RESULT(result, 3);
	else
		ret = SYSINFO_RET_FAIL;

unlock:
	zbx_vmware_unlock();
out:
	zabbix_log(LOG_LEVEL_DEBUG, "End of %s():%s", __func__, zbx_sysinfo_ret_string(ret));

	return ret;
}

static void	vmware_get_events(const zbx_vector_ptr_t *events, zbx_uint64_t eventlog_last_key, const DC_ITEM *item,
		zbx_vector_ptr_t *add_results)
{
	int	i;

	zabbix_log(LOG_LEVEL_DEBUG, "In %s() eventlog_last_key:" ZBX_FS_UI64, __func__, eventlog_last_key);

	/* events were retrieved in reverse chronological order */
	for (i = events->values_num - 1; i >= 0; i--)
	{
		const zbx_vmware_event_t	*event = (zbx_vmware_event_t *)events->values[i];
		AGENT_RESULT			*add_result = NULL;

		if (event->key <= eventlog_last_key)
			continue;

		add_result = (AGENT_RESULT *)zbx_malloc(add_result, sizeof(AGENT_RESULT));
		init_result(add_result);

		if (SUCCEED == set_result_type(add_result, item->value_type, event->message))
		{
			set_result_meta(add_result, event->key, 0);

			if (ITEM_VALUE_TYPE_LOG == item->value_type)
			{
				add_result->log->logeventid = event->key;
				add_result->log->timestamp = event->timestamp;
			}

			zbx_vector_ptr_append(add_results, add_result);
		}
		else
			zbx_free(add_result);
	}

	zabbix_log(LOG_LEVEL_DEBUG, "End of %s(): events:%d", __func__, add_results->values_num);
}

int	check_vcenter_eventlog(AGENT_REQUEST *request, const DC_ITEM *item, AGENT_RESULT *result,
		zbx_vector_ptr_t *add_results)
{
	const char		*url, *skip;
	unsigned char		skip_old;
	zbx_vmware_service_t	*service;
	int			ret = SYSINFO_RET_FAIL;

	zabbix_log(LOG_LEVEL_DEBUG, "In %s()", __func__);

	if (2 < request->nparam || 0 == request->nparam)
	{
		SET_MSG_RESULT(result, zbx_strdup(NULL, "Invalid number of parameters."));
		goto out;
	}

	url = get_rparam(request, 0);

	if (NULL == (skip = get_rparam(request, 1)) || '\0' == *skip || 0 == strcmp(skip, "all"))
	{
		skip_old = 0;
	}
	else if (0 == strcmp(skip, "skip"))
	{
		skip_old = (0 == request->lastlogsize ? 1 : 0);
	}
	else
	{
		SET_MSG_RESULT(result, zbx_strdup(NULL, "Invalid second parameter."));
		goto out;
	}

	zbx_vmware_lock();

	if (NULL == (service = get_vmware_service(url, item->username, item->password, result, &ret)))
		goto unlock;

	if (ZBX_VMWARE_EVENT_KEY_UNINITIALIZED == service->eventlog.last_key ||
			(0 != skip_old && 0 != service->eventlog.last_key ))
	{
		/* this may happen if recreate item vmware.eventlog for the same service URL */
		service->eventlog.last_key = request->lastlogsize;
		service->eventlog.skip_old = skip_old;
	}
	else if (0 != service->eventlog.oom)
	{
		SET_MSG_RESULT(result, zbx_strdup(NULL, "Not enough shared memory to store VMware events."));
		goto unlock;
	}
	else if (request->lastlogsize < service->eventlog.last_key && 0 != request->lastlogsize)
	{
		/* this may happen if there are multiple vmware.eventlog items for the same service URL or item has  */
		/* been polled, but values got stuck in history cache and item's lastlogsize hasn't been updated yet */
		SET_MSG_RESULT(result, zbx_strdup(NULL, "Too old events requested."));
		goto unlock;
	}
	else if (0 < service->data->events.values_num)
	{
		vmware_get_events(&service->data->events, request->lastlogsize, item, add_results);
		service->eventlog.last_key = ((const zbx_vmware_event_t *)service->data->events.values[0])->key;
	}

	ret = SYSINFO_RET_OK;
unlock:
	zbx_vmware_unlock();
out:
	zabbix_log(LOG_LEVEL_DEBUG, "End of %s():%s", __func__, zbx_sysinfo_ret_string(ret));

	return ret;
}

int	check_vcenter_version(AGENT_REQUEST *request, const char *username, const char *password,
		AGENT_RESULT *result)
{
	const char		*url;
	zbx_vmware_service_t	*service;
	int			ret = SYSINFO_RET_FAIL;

	zabbix_log(LOG_LEVEL_DEBUG, "In %s()", __func__);

	if (1 != request->nparam)
	{
		SET_MSG_RESULT(result, zbx_strdup(NULL, "Invalid number of parameters."));
		goto out;
	}

	url = get_rparam(request, 0);

	zbx_vmware_lock();

	if (NULL == (service = get_vmware_service(url, username, password, result, &ret)))
		goto unlock;

	if (NULL == service->version)
		goto unlock;

	SET_STR_RESULT(result, zbx_strdup(NULL, service->version));

	ret = SYSINFO_RET_OK;
unlock:
	zbx_vmware_unlock();
out:
	zabbix_log(LOG_LEVEL_DEBUG, "End of %s():%s", __func__, zbx_sysinfo_ret_string(ret));

	return ret;
}

int	check_vcenter_fullname(AGENT_REQUEST *request, const char *username, const char *password,
		AGENT_RESULT *result)
{
	char			*url;
	zbx_vmware_service_t	*service;
	int			ret = SYSINFO_RET_FAIL;

	zabbix_log(LOG_LEVEL_DEBUG, "In %s()", __func__);

	if (1 != request->nparam)
	{
		SET_MSG_RESULT(result, zbx_strdup(NULL, "Invalid number of parameters."));
		goto out;
	}

	url = get_rparam(request, 0);

	zbx_vmware_lock();

	if (NULL == (service = get_vmware_service(url, username, password, result, &ret)))
		goto unlock;

	if (NULL == service->fullname)
		goto unlock;

	SET_STR_RESULT(result, zbx_strdup(NULL, service->fullname));

	ret = SYSINFO_RET_OK;
unlock:
	zbx_vmware_unlock();
out:
	zabbix_log(LOG_LEVEL_DEBUG, "End of %s():%s", __func__, zbx_sysinfo_ret_string(ret));

	return ret;
}

int	check_vcenter_hv_cluster_name(AGENT_REQUEST *request, const char *username, const char *password,
		AGENT_RESULT *result)
{
	const char		*url, *uuid;
	zbx_vmware_hv_t		*hv;
	zbx_vmware_service_t	*service;
	zbx_vmware_cluster_t	*cluster = NULL;
	int			ret = SYSINFO_RET_FAIL;

	zabbix_log(LOG_LEVEL_DEBUG, "In %s()", __func__);

	if (2 != request->nparam)
	{
		SET_MSG_RESULT(result, zbx_strdup(NULL, "Invalid number of parameters."));
		goto out;
	}

	url = get_rparam(request, 0);
	uuid = get_rparam(request, 1);

	if ('\0' == *uuid)
	{
		SET_MSG_RESULT(result, zbx_strdup(NULL, "Invalid second parameter."));
		goto out;
	}

	zbx_vmware_lock();

	if (NULL == (service = get_vmware_service(url, username, password, result, &ret)))
		goto unlock;

	if (NULL == (hv = hv_get(&service->data->hvs, uuid)))
	{
		SET_MSG_RESULT(result, zbx_strdup(NULL, "Unknown hypervisor uuid."));
		goto unlock;
	}

	if (NULL != hv->clusterid)
		cluster = cluster_get(&service->data->clusters, hv->clusterid);

	SET_STR_RESULT(result, zbx_strdup(NULL, NULL != cluster ? cluster->name : ""));

	ret = SYSINFO_RET_OK;
unlock:
	zbx_vmware_unlock();
out:
	zabbix_log(LOG_LEVEL_DEBUG, "End of %s():%s", __func__, zbx_sysinfo_ret_string(ret));

	return ret;
}

int	check_vcenter_hv_connectionstate(AGENT_REQUEST *request, const char *username, const char *password,
		AGENT_RESULT *result)
{
	int	ret;

	zabbix_log(LOG_LEVEL_DEBUG, "In %s()", __func__);

	ret = get_vcenter_hvprop(request, username, password, ZBX_VMWARE_HVPROP_CONNECTIONSTATE, result);

	zabbix_log(LOG_LEVEL_DEBUG, "End of %s():%s", __func__, zbx_sysinfo_ret_string(ret));

	return ret;
}

int	check_vcenter_hv_cpu_usage(AGENT_REQUEST *request, const char *username, const char *password,
		AGENT_RESULT *result)
{
	int	ret;

	zabbix_log(LOG_LEVEL_DEBUG, "In %s()", __func__);

	ret = get_vcenter_hvprop(request, username, password, ZBX_VMWARE_HVPROP_OVERALL_CPU_USAGE, result);

	if (SYSINFO_RET_OK == ret && NULL != GET_UI64_RESULT(result))
		result->ui64 = result->ui64 * 1000000;

	zabbix_log(LOG_LEVEL_DEBUG, "End of %s():%s", __func__, zbx_sysinfo_ret_string(ret));

	return ret;
}

int	check_vcenter_hv_cpu_usage_perf(AGENT_REQUEST *request, const char *username, const char *password,
		AGENT_RESULT *result)
{
	const char		*url, *uuid;
	zbx_vmware_service_t	*service;
	zbx_vmware_hv_t		*hv;
	int			ret = SYSINFO_RET_FAIL;

	zabbix_log(LOG_LEVEL_DEBUG, "In %s()", __func__);

	if (2 != request->nparam)
	{
		SET_MSG_RESULT(result, zbx_strdup(NULL, "Invalid number of parameters."));
		goto out;
	}

	url = get_rparam(request, 0);
	uuid = get_rparam(request, 1);

	if ('\0' == *uuid)
	{
		SET_MSG_RESULT(result, zbx_strdup(NULL, "Invalid second parameter."));
		goto out;
	}

	zbx_vmware_lock();

	if (NULL == (service = get_vmware_service(url, username, password, result, &ret)))
		goto unlock;

	if (NULL == (hv = hv_get(&service->data->hvs, uuid)))
	{
		SET_MSG_RESULT(result, zbx_strdup(NULL, "Unknown hypervisor uuid."));
		goto unlock;
	}

	ret = vmware_service_get_counter_value_by_path(service, "HostSystem", hv->id, "cpu/usage[average]", "", 0,
			result);
unlock:
	zbx_vmware_unlock();
out:
	zabbix_log(LOG_LEVEL_DEBUG, "End of %s():%s", __func__, zbx_sysinfo_ret_string(ret));

	return ret;
}

int	check_vcenter_hv_cpu_utilization(AGENT_REQUEST *request, const char *username, const char *password,
		AGENT_RESULT *result)
{
	const char		*url, *uuid;
	zbx_vmware_service_t	*service;
	zbx_vmware_hv_t		*hv;
	int			ret = SYSINFO_RET_FAIL;

	zabbix_log(LOG_LEVEL_DEBUG, "In %s()", __func__);

	if (2 != request->nparam)
	{
		SET_MSG_RESULT(result, zbx_strdup(NULL, "Invalid number of parameters."));
		goto out;
	}

	url = get_rparam(request, 0);
	uuid = get_rparam(request, 1);

	zbx_vmware_lock();

	if (NULL == (service = get_vmware_service(url, username, password, result, &ret)))
		goto unlock;

	if (NULL == (hv = hv_get(&service->data->hvs, uuid)))
	{
		SET_MSG_RESULT(result, zbx_strdup(NULL, "Unknown hypervisor uuid."));
		goto unlock;
	}

	ret = vmware_service_get_counter_value_by_path(service, "HostSystem", hv->id, "cpu/utilization[average]", "",
			0, result);
unlock:
	zbx_vmware_unlock();
out:
	zabbix_log(LOG_LEVEL_DEBUG, "End of %s():%s", __func__, zbx_sysinfo_ret_string(ret));

	return ret;
}

int	check_vcenter_hv_power(AGENT_REQUEST *request, const char *username, const char *password,
		AGENT_RESULT *result)
{
	const char		*path, *url, *uuid, *max;
	zbx_vmware_service_t	*service;
	zbx_vmware_hv_t		*hv;
	int			ret = SYSINFO_RET_FAIL;

	zabbix_log(LOG_LEVEL_DEBUG, "In %s()", __func__);

	if (2 > request->nparam || request->nparam > 3)
	{
		SET_MSG_RESULT(result, zbx_strdup(NULL, "Invalid number of parameters."));
		goto out;
	}

	url = get_rparam(request, 0);
	uuid = get_rparam(request, 1);
	max = get_rparam(request, 2);

	if ('\0' == *uuid)
	{
		SET_MSG_RESULT(result, zbx_strdup(NULL, "Invalid second parameter."));
		goto out;
	}

	if (NULL != max && '\0' != *max)
	{
		if (0 != strcmp(max, "max"))
		{
			SET_MSG_RESULT(result, zbx_strdup(NULL, "Invalid third parameter."));
			goto out;
		}

		path = "power/powerCap[average]";
	}
	else
		path = "power/power[average]";

	zbx_vmware_lock();

	if (NULL == (service = get_vmware_service(url, username, password, result, &ret)))
		goto unlock;

	if (NULL == (hv = hv_get(&service->data->hvs, uuid)))
	{
		SET_MSG_RESULT(result, zbx_strdup(NULL, "Unknown hypervisor uuid."));
		goto unlock;
	}

	ret = vmware_service_get_counter_value_by_path(service, "HostSystem", hv->id, path, "", 1, result);
unlock:
	zbx_vmware_unlock();
out:
	zabbix_log(LOG_LEVEL_DEBUG, "End of %s():%s", __func__, zbx_sysinfo_ret_string(ret));

	return ret;
}

int	check_vcenter_hv_discovery(AGENT_REQUEST *request, const char *username, const char *password,
		AGENT_RESULT *result)
{
	struct zbx_json		json_data;
	const char		*url, *name;
	zbx_vmware_service_t	*service;
	int			ret = SYSINFO_RET_FAIL;
	zbx_vmware_hv_t		*hv;
	zbx_hashset_iter_t	iter;

	zabbix_log(LOG_LEVEL_DEBUG, "In %s()", __func__);

	if (1 != request->nparam)
	{
		SET_MSG_RESULT(result, zbx_strdup(NULL, "Invalid number of parameters."));
		goto out;
	}

	url = get_rparam(request, 0);

	zbx_vmware_lock();

	if (NULL == (service = get_vmware_service(url, username, password, result, &ret)))
		goto unlock;

	zbx_json_initarray(&json_data, ZBX_JSON_STAT_BUF_LEN);

	zbx_hashset_iter_reset(&service->data->hvs, &iter);
	while (NULL != (hv = (zbx_vmware_hv_t *)zbx_hashset_iter_next(&iter)))
	{
		zbx_vmware_cluster_t	*cluster = NULL;

		if (NULL == (name = hv->props[ZBX_VMWARE_HVPROP_NAME]))
			continue;

		if (NULL != hv->clusterid)
			cluster = cluster_get(&service->data->clusters, hv->clusterid);

		zbx_json_addobject(&json_data, NULL);
		zbx_json_addstring(&json_data, "{#HV.UUID}", hv->uuid, ZBX_JSON_TYPE_STRING);
		zbx_json_addstring(&json_data, "{#HV.ID}", hv->id, ZBX_JSON_TYPE_STRING);
		zbx_json_addstring(&json_data, "{#HV.NAME}", name, ZBX_JSON_TYPE_STRING);
		zbx_json_addstring(&json_data, "{#HV.IP}", ZBX_NULL2EMPTY_STR(hv->ip), ZBX_JSON_TYPE_STRING);
		zbx_json_addstring(&json_data, "{#DATACENTER.NAME}", hv->datacenter_name, ZBX_JSON_TYPE_STRING);
		zbx_json_addstring(&json_data, "{#CLUSTER.NAME}",
				NULL != cluster ? cluster->name : "", ZBX_JSON_TYPE_STRING);
		zbx_json_addstring(&json_data, "{#PARENT.NAME}", hv->parent_name, ZBX_JSON_TYPE_STRING);
		zbx_json_addstring(&json_data, "{#PARENT.TYPE}", hv->parent_type, ZBX_JSON_TYPE_STRING);
		zbx_json_addstring(&json_data, "{#HV.NETNAME}",
				ZBX_NULL2EMPTY_STR(hv->props[ZBX_VMWARE_HVPROP_NET_NAME]), ZBX_JSON_TYPE_STRING);
		zbx_json_close(&json_data);
	}

	zbx_json_close(&json_data);

	SET_STR_RESULT(result, zbx_strdup(NULL, json_data.buffer));

	zbx_json_free(&json_data);

	ret = SYSINFO_RET_OK;
unlock:
	zbx_vmware_unlock();
out:
	zabbix_log(LOG_LEVEL_DEBUG, "End of %s():%s", __func__, zbx_sysinfo_ret_string(ret));

	return ret;
}

int	check_vcenter_hv_fullname(AGENT_REQUEST *request, const char *username, const char *password,
		AGENT_RESULT *result)
{
	int	ret;

	zabbix_log(LOG_LEVEL_DEBUG, "In %s()", __func__);

	ret = get_vcenter_hvprop(request, username, password, ZBX_VMWARE_HVPROP_FULL_NAME, result);

	zabbix_log(LOG_LEVEL_DEBUG, "End of %s():%s", __func__, zbx_sysinfo_ret_string(ret));

	return ret;
}

int	check_vcenter_hv_hw_cpu_num(AGENT_REQUEST *request, const char *username, const char *password,
		AGENT_RESULT *result)
{
	int	ret;

	zabbix_log(LOG_LEVEL_DEBUG, "In %s()", __func__);

	ret = get_vcenter_hvprop(request, username, password, ZBX_VMWARE_HVPROP_HW_NUM_CPU_CORES, result);

	zabbix_log(LOG_LEVEL_DEBUG, "End of %s():%s", __func__, zbx_sysinfo_ret_string(ret));

	return ret;
}

int	check_vcenter_hv_hw_cpu_freq(AGENT_REQUEST *request, const char *username, const char *password,
		AGENT_RESULT *result)
{
	int	ret;

	zabbix_log(LOG_LEVEL_DEBUG, "In %s()", __func__);

	ret = get_vcenter_hvprop(request, username, password, ZBX_VMWARE_HVPROP_HW_CPU_MHZ, result);

	if (SYSINFO_RET_OK == ret && NULL != GET_UI64_RESULT(result))
		result->ui64 = result->ui64 * 1000000;

	zabbix_log(LOG_LEVEL_DEBUG, "End of %s():%s", __func__, zbx_sysinfo_ret_string(ret));

	return ret;
}

int	check_vcenter_hv_hw_cpu_model(AGENT_REQUEST *request, const char *username, const char *password,
		AGENT_RESULT *result)
{
	int	ret;

	zabbix_log(LOG_LEVEL_DEBUG, "In %s()", __func__);

	ret = get_vcenter_hvprop(request, username, password, ZBX_VMWARE_HVPROP_HW_CPU_MODEL, result);

	zabbix_log(LOG_LEVEL_DEBUG, "End of %s():%s", __func__, zbx_sysinfo_ret_string(ret));

	return ret;
}

int	check_vcenter_hv_hw_cpu_threads(AGENT_REQUEST *request, const char *username, const char *password,
		AGENT_RESULT *result)
{
	int	ret;

	zabbix_log(LOG_LEVEL_DEBUG, "In %s()", __func__);

	ret = get_vcenter_hvprop(request, username, password, ZBX_VMWARE_HVPROP_HW_NUM_CPU_THREADS, result);

	zabbix_log(LOG_LEVEL_DEBUG, "End of %s():%s", __func__, zbx_sysinfo_ret_string(ret));

	return ret;
}

int	check_vcenter_hv_hw_memory(AGENT_REQUEST *request, const char *username, const char *password,
		AGENT_RESULT *result)
{
	int	ret;

	zabbix_log(LOG_LEVEL_DEBUG, "In %s()", __func__);

	ret = get_vcenter_hvprop(request, username, password, ZBX_VMWARE_HVPROP_HW_MEMORY_SIZE, result);

	zabbix_log(LOG_LEVEL_DEBUG, "End of %s():%s", __func__, zbx_sysinfo_ret_string(ret));

	return ret;
}

int	check_vcenter_hv_hw_model(AGENT_REQUEST *request, const char *username, const char *password,
		AGENT_RESULT *result)
{
	int	ret;

	zabbix_log(LOG_LEVEL_DEBUG, "In %s()", __func__);

	ret = get_vcenter_hvprop(request, username, password, ZBX_VMWARE_HVPROP_HW_MODEL, result);

	zabbix_log(LOG_LEVEL_DEBUG, "End of %s():%s", __func__, zbx_sysinfo_ret_string(ret));

	return ret;
}

int	check_vcenter_hv_hw_serialnumber(AGENT_REQUEST *request, const char *username, const char *password,
		AGENT_RESULT *result)
{
	int	ret;

	zabbix_log(LOG_LEVEL_DEBUG, "In %s()", __func__);

	ret = get_vcenter_hvprop(request, username, password, ZBX_VMWARE_HVPROP_HW_SERIALNUMBER, result);

	zabbix_log(LOG_LEVEL_DEBUG, "End of %s():%s", __func__, zbx_sysinfo_ret_string(ret));

	return ret;
}

int	check_vcenter_hv_hw_uuid(AGENT_REQUEST *request, const char *username, const char *password,
		AGENT_RESULT *result)
{
	int	ret;

	zabbix_log(LOG_LEVEL_DEBUG, "In %s()", __func__);

	ret = get_vcenter_hvprop(request, username, password, ZBX_VMWARE_HVPROP_HW_UUID, result);

	zabbix_log(LOG_LEVEL_DEBUG, "End of %s():%s", __func__, zbx_sysinfo_ret_string(ret));

	return ret;
}

int	check_vcenter_hv_hw_vendor(AGENT_REQUEST *request, const char *username, const char *password,
		AGENT_RESULT *result)
{
	int	ret;

	zabbix_log(LOG_LEVEL_DEBUG, "In %s()", __func__);

	ret = get_vcenter_hvprop(request, username, password, ZBX_VMWARE_HVPROP_HW_VENDOR, result);

	zabbix_log(LOG_LEVEL_DEBUG, "End of %s():%s", __func__, zbx_sysinfo_ret_string(ret));

	return ret;
}

int	check_vcenter_hv_memory_size_ballooned(AGENT_REQUEST *request, const char *username, const char *password,
		AGENT_RESULT *result)
{
	int			i, ret = SYSINFO_RET_FAIL;
	zbx_vmware_service_t	*service;
	const char		*uuid, *url;
	zbx_vmware_hv_t		*hv;
	zbx_uint64_t		value = 0;

	zabbix_log(LOG_LEVEL_DEBUG, "In %s()", __func__);

	if (2 != request->nparam)
	{
		SET_MSG_RESULT(result, zbx_strdup(NULL, "Invalid number of parameters."));
		goto out;
	}

	url = get_rparam(request, 0);
	uuid = get_rparam(request, 1);

	if ('\0' == *uuid)
	{
		SET_MSG_RESULT(result, zbx_strdup(NULL, "Invalid second parameter."));
		goto out;
	}

	zbx_vmware_lock();

	if (NULL == (service = get_vmware_service(url, username, password, result, &ret)))
		goto unlock;

	if (NULL == (hv = hv_get(&service->data->hvs, uuid)))
	{
		SET_MSG_RESULT(result, zbx_strdup(NULL, "Unknown hypervisor uuid."));
		goto unlock;
	}

	for (i = 0; i < hv->vms.values_num; i++)
	{
		zbx_uint64_t	mem;
		const char	*value_str;
		zbx_vmware_vm_t	*vm = (zbx_vmware_vm_t *)hv->vms.values[i];

		if (NULL == (value_str = vm->props[ZBX_VMWARE_VMPROP_MEMORY_SIZE_BALLOONED]))
			continue;

		if (SUCCEED != is_uint64(value_str, &mem))
			continue;

		value += mem;
	}

	value *= ZBX_MEBIBYTE;
	SET_UI64_RESULT(result, value);

	ret = SYSINFO_RET_OK;
unlock:
	zbx_vmware_unlock();
out:
	zabbix_log(LOG_LEVEL_DEBUG, "End of %s():%s", __func__, zbx_sysinfo_ret_string(ret));

	return ret;
}

int	check_vcenter_hv_memory_used(AGENT_REQUEST *request, const char *username, const char *password,
		AGENT_RESULT *result)
{
	int	ret;

	zabbix_log(LOG_LEVEL_DEBUG, "In %s()", __func__);

	ret = get_vcenter_hvprop(request, username, password, ZBX_VMWARE_HVPROP_MEMORY_USED, result);

	if (SYSINFO_RET_OK == ret && NULL != GET_UI64_RESULT(result))
		result->ui64 = result->ui64 * ZBX_MEBIBYTE;

	zabbix_log(LOG_LEVEL_DEBUG, "End of %s():%s", __func__, zbx_sysinfo_ret_string(ret));

	return ret;
}

int	check_vcenter_hv_sensor_health_state(AGENT_REQUEST *request, const char *username, const char *password,
		AGENT_RESULT *result)
{
	int	ret;

	zabbix_log(LOG_LEVEL_DEBUG, "In %s()", __func__);

	ret = get_vcenter_hvprop(request, username, password, ZBX_VMWARE_HVPROP_HEALTH_STATE, result);

	if (SYSINFO_RET_OK == ret && NULL != GET_STR_RESULT(result))
	{
		if (0 == strcmp(result->str, "gray") || 0 == strcmp(result->str, "unknown"))
			SET_UI64_RESULT(result, 0);
		else if (0 == strcmp(result->str, "green"))
			SET_UI64_RESULT(result, 1);
		else if (0 == strcmp(result->str, "yellow"))
			SET_UI64_RESULT(result, 2);
		else if (0 == strcmp(result->str, "red"))
			SET_UI64_RESULT(result, 3);
		else
			ret = SYSINFO_RET_FAIL;

		UNSET_STR_RESULT(result);
	}

	zabbix_log(LOG_LEVEL_DEBUG, "End of %s():%s", __func__, zbx_sysinfo_ret_string(ret));

	return ret;
}

int	check_vcenter_hv_status(AGENT_REQUEST *request, const char *username, const char *password,
		AGENT_RESULT *result)
{
	int	ret;

	zabbix_log(LOG_LEVEL_DEBUG, "In %s()", __func__);

	ret = get_vcenter_hvprop(request, username, password, ZBX_VMWARE_HVPROP_STATUS, result);

	if (SYSINFO_RET_OK == ret && NULL != GET_STR_RESULT(result))
	{
		if (0 == strcmp(result->str, "gray") || 0 == strcmp(result->str, "unknown"))
			SET_UI64_RESULT(result, 0);
		else if (0 == strcmp(result->str, "green"))
			SET_UI64_RESULT(result, 1);
		else if (0 == strcmp(result->str, "yellow"))
			SET_UI64_RESULT(result, 2);
		else if (0 == strcmp(result->str, "red"))
			SET_UI64_RESULT(result, 3);
		else
			ret = SYSINFO_RET_FAIL;

		UNSET_STR_RESULT(result);
	}

	zabbix_log(LOG_LEVEL_DEBUG, "End of %s():%s", __func__, zbx_sysinfo_ret_string(ret));

	return ret;
}

int	check_vcenter_hv_maintenance(AGENT_REQUEST *request, const char *username, const char *password,
		AGENT_RESULT *result)
{
	int	ret;

	zabbix_log(LOG_LEVEL_DEBUG, "In %s()", __func__);

	ret = get_vcenter_hvprop(request, username, password, ZBX_VMWARE_HVPROP_MAINTENANCE, result);

	if (SYSINFO_RET_OK == ret && NULL != GET_STR_RESULT(result))
	{
		if (0 == strcmp(result->str, "false"))
			SET_UI64_RESULT(result, 0);
		else
			SET_UI64_RESULT(result, 1);

		UNSET_STR_RESULT(result);
	}

	zabbix_log(LOG_LEVEL_DEBUG, "End of %s():%s", __func__, zbx_sysinfo_ret_string(ret));

	return ret;
}

int	check_vcenter_hv_uptime(AGENT_REQUEST *request, const char *username, const char *password,
		AGENT_RESULT *result)
{
	int	ret;

	zabbix_log(LOG_LEVEL_DEBUG, "In %s()", __func__);

	ret = get_vcenter_hvprop(request, username, password, ZBX_VMWARE_HVPROP_UPTIME, result);

	zabbix_log(LOG_LEVEL_DEBUG, "End of %s():%s", __func__, zbx_sysinfo_ret_string(ret));

	return ret;
}

int	check_vcenter_hv_version(AGENT_REQUEST *request, const char *username, const char *password,
		AGENT_RESULT *result)
{
	int	ret;

	zabbix_log(LOG_LEVEL_DEBUG, "In %s()", __func__);

	ret = get_vcenter_hvprop(request, username, password, ZBX_VMWARE_HVPROP_VERSION, result);

	zabbix_log(LOG_LEVEL_DEBUG, "End of %s():%s", __func__, zbx_sysinfo_ret_string(ret));

	return ret;
}

int	check_vcenter_hv_sensors_get(AGENT_REQUEST *request, const char *username, const char *password,
		AGENT_RESULT *result)
{
	int	ret;

	zabbix_log(LOG_LEVEL_DEBUG, "In %s()", __func__);

	ret = get_vcenter_hvprop(request, username, password, ZBX_VMWARE_HVPROP_SENSOR, result);

	zabbix_log(LOG_LEVEL_DEBUG, "End of %s():%s", __func__, zbx_sysinfo_ret_string(ret));

	return ret;
}

int	check_vcenter_hv_hw_sensors_get(AGENT_REQUEST *request, const char *username, const char *password,
		AGENT_RESULT *result)
{
	int	ret;

	zabbix_log(LOG_LEVEL_DEBUG, "In %s()", __func__);

	ret = get_vcenter_hvprop(request, username, password, ZBX_VMWARE_HVPROP_HW_SENSOR, result);

	zabbix_log(LOG_LEVEL_DEBUG, "End of %s():%s", __func__, zbx_sysinfo_ret_string(ret));

	return ret;
}

int	check_vcenter_hv_vm_num(AGENT_REQUEST *request, const char *username, const char *password,
		AGENT_RESULT *result)
{
	int			ret = SYSINFO_RET_FAIL;
	zbx_vmware_service_t	*service;
	const char		*uuid, *url;
	zbx_vmware_hv_t		*hv;

	zabbix_log(LOG_LEVEL_DEBUG, "In %s()", __func__);

	if (2 != request->nparam)
	{
		SET_MSG_RESULT(result, zbx_strdup(NULL, "Invalid number of parameters."));
		goto out;
	}

	url = get_rparam(request, 0);
	uuid = get_rparam(request, 1);

	if ('\0' == *uuid)
	{
		SET_MSG_RESULT(result, zbx_strdup(NULL, "Invalid second parameter."));
		goto out;
	}

	zbx_vmware_lock();

	if (NULL == (service = get_vmware_service(url, username, password, result, &ret)))
		goto unlock;

	if (NULL == (hv = hv_get(&service->data->hvs, uuid)))
	{
		SET_MSG_RESULT(result, zbx_strdup(NULL, "Unknown hypervisor uuid."));
		goto unlock;
	}

	SET_UI64_RESULT(result, hv->vms.values_num);
	ret = SYSINFO_RET_OK;
unlock:
	zbx_vmware_unlock();
out:
	zabbix_log(LOG_LEVEL_DEBUG, "End of %s():%s", __func__, zbx_sysinfo_ret_string(ret));

	return ret;
}

static int	check_vcenter_hv_network_common(AGENT_REQUEST *request, const char *username, const char *password,
		AGENT_RESULT *result, int direction, const char *func_parent)
{
	const char		*url, *mode, *uuid, *counter_name;
	unsigned int		coeff = 0;
	zbx_vmware_service_t	*service;
	zbx_vmware_hv_t		*hv;
	int			ret = SYSINFO_RET_FAIL;

	zabbix_log(LOG_LEVEL_DEBUG, "In %s(), func_parent:'%s'", __func__, func_parent);

	if (2 > request->nparam || request->nparam > 3)
	{
		SET_MSG_RESULT(result, zbx_strdup(NULL, "Invalid number of parameters."));
		goto out;
	}

	url = get_rparam(request, 0);
	uuid = get_rparam(request, 1);
	mode = get_rparam(request, 2);

	if (NULL == mode || '\0' == *mode || 0 == strcmp(mode, "bps"))
	{
		counter_name = ZBX_IF_DIRECTION_IN == direction ? "net/received[average]" : "net/transmitted[average]";
		coeff = ZBX_KIBIBYTE;
	}
	else if (0 == strcmp(mode, "packets"))
	{
		counter_name = ZBX_IF_DIRECTION_IN ==
				direction ? "net/packetsRx[summation]" : "net/packetsTx[summation]";
	}
	else if (0 == strcmp(mode, "dropped"))
	{
		counter_name = ZBX_IF_DIRECTION_IN ==
				direction ? "net/droppedRx[summation]" : "net/droppedTx[summation]";
	}
	else if (0 == strcmp(mode, "errors"))
	{
		counter_name = ZBX_IF_DIRECTION_IN == direction ? "net/errorsRx[summation]" : "net/errorsTx[summation]";
	}
	else if (0 == strcmp(mode, "broadcast"))
	{
		counter_name = ZBX_IF_DIRECTION_IN ==
				direction ? "net/broadcastRx[summation]" : "net/broadcastTx[summation]";
	}
	else
	{
		SET_MSG_RESULT(result, zbx_strdup(NULL, "Invalid third parameter."));
		goto out;
	}

	zbx_vmware_lock();

	if (NULL == (service = get_vmware_service(url, username, password, result, &ret)))
		goto unlock;

	if (NULL == (hv = hv_get(&service->data->hvs, uuid)))
	{
		SET_MSG_RESULT(result, zbx_strdup(NULL, "Unknown hypervisor uuid."));
		goto unlock;
	}

	ret = vmware_service_get_counter_value_by_path(service, "HostSystem", hv->id, counter_name, "",
			coeff, result);
unlock:
	zbx_vmware_unlock();
out:
	zabbix_log(LOG_LEVEL_DEBUG, "End of %s(), func_parent:'%s', ret: %s", __func__, func_parent,
			zbx_sysinfo_ret_string(ret));

	return ret;
}

int	check_vcenter_hv_network_in(AGENT_REQUEST *request, const char *username, const char *password,
		AGENT_RESULT *result)
{
	return	check_vcenter_hv_network_common(request, username, password, result, ZBX_IF_DIRECTION_IN, __func__);
}

int	check_vcenter_hv_network_out(AGENT_REQUEST *request, const char *username, const char *password,
		AGENT_RESULT *result)
{
	return	check_vcenter_hv_network_common(request, username, password, result, ZBX_IF_DIRECTION_OUT, __func__);
}

int	check_vcenter_hv_net_if_discovery(AGENT_REQUEST *request, const char *username, const char *password,
		AGENT_RESULT *result)
{
	int			i, ret = SYSINFO_RET_FAIL;
	const char		*url, *uuid;
	struct zbx_json		json_data;
	zbx_vmware_service_t	*service;
	zbx_vmware_hv_t		*hv;
	zbx_vmware_pnic_t	*nic;

	zabbix_log(LOG_LEVEL_DEBUG, "In %s()", __func__);

	if (2 != request->nparam)
	{
		SET_MSG_RESULT(result, zbx_strdup(NULL, "Invalid number of parameters."));
		goto out;
	}

	url = get_rparam(request, 0);
	uuid = get_rparam(request, 1);

	zbx_vmware_lock();

	if (NULL == (service = get_vmware_service(url, username, password, result, &ret)))
		goto unlock;

	if (NULL == (hv = hv_get(&service->data->hvs, uuid)))
	{
		SET_MSG_RESULT(result, zbx_strdup(NULL, "Unknown hypervisor uuid."));
		goto unlock;
	}

	zbx_json_initarray(&json_data, ZBX_JSON_STAT_BUF_LEN);

	for (i = 0; i < hv->pnics.values_num; i++)
	{
		nic = hv->pnics.values[i];

		zbx_json_addobject(&json_data, NULL);
		zbx_json_addstring(&json_data, "{#IFNAME}", nic->name, ZBX_JSON_TYPE_STRING);
		zbx_json_addstring(&json_data, "{#IFDRIVER}", ZBX_NULL2EMPTY_STR(nic->driver), ZBX_JSON_TYPE_STRING);
		zbx_json_adduint64(&json_data, "{#IFSPEED}", nic->speed);
		zbx_json_addstring(&json_data, "{#IFDUPLEX}", ZBX_DUPLEX_FULL == nic->duplex ? "full" : "half",
				ZBX_JSON_TYPE_STRING);
		zbx_json_addstring(&json_data, "{#IFMAC}", ZBX_NULL2EMPTY_STR(nic->mac), ZBX_JSON_TYPE_STRING);

		zbx_json_close(&json_data);
	}

	zbx_json_close(&json_data);

	SET_STR_RESULT(result, zbx_strdup(NULL, json_data.buffer));
	zbx_json_free(&json_data);

	ret = SYSINFO_RET_OK;
unlock:
	zbx_vmware_unlock();
out:
	zabbix_log(LOG_LEVEL_DEBUG, "End of %s(), ret: %s", __func__, zbx_sysinfo_ret_string(ret));

	return ret;
}

int	check_vcenter_hv_network_linkspeed(AGENT_REQUEST *request, const char *username, const char *password,
		AGENT_RESULT *result)
{
	int			i, ret = SYSINFO_RET_FAIL;
	const char		*url, *uuid, *if_name;
	zbx_vmware_service_t	*service;
	zbx_vmware_hv_t		*hv;
	zbx_vmware_pnic_t	nic_cmp;

	zabbix_log(LOG_LEVEL_DEBUG, "In %s()", __func__);

	if (3 != request->nparam)
	{
		SET_MSG_RESULT(result, zbx_strdup(NULL, "Invalid number of parameters."));
		goto out;
	}

	url = get_rparam(request, 0);
	uuid = get_rparam(request, 1);
	if_name = get_rparam(request, 2);

	zbx_vmware_lock();

	if (NULL == (service = get_vmware_service(url, username, password, result, &ret)))
		goto unlock;

	if (NULL == (hv = hv_get(&service->data->hvs, uuid)))
	{
		SET_MSG_RESULT(result, zbx_strdup(NULL, "Unknown hypervisor uuid."));
		goto unlock;
	}

	nic_cmp.name = (char *)if_name;

	if (FAIL == (i = zbx_vector_vmware_pnic_bsearch(&hv->pnics, &nic_cmp, vmware_pnic_compare)))
	{
		SET_MSG_RESULT(result, zbx_strdup(NULL, "Unknown physical network interface name"));
		goto out;
	}

	SET_UI64_RESULT(result, hv->pnics.values[i]->speed);
	ret = SYSINFO_RET_OK;
unlock:
	zbx_vmware_unlock();
out:
	zabbix_log(LOG_LEVEL_DEBUG, "End of %s(), ret: %s", __func__, zbx_sysinfo_ret_string(ret));

	return ret;
}

int	check_vcenter_hv_datacenter_name(AGENT_REQUEST *request, const char *username, const char *password,
		AGENT_RESULT *result)
{
	const char		*url, *uuid;
	zbx_vmware_service_t	*service;
	zbx_vmware_hv_t		*hv;
	int			ret = SYSINFO_RET_FAIL;

	zabbix_log(LOG_LEVEL_DEBUG, "In %s()", __func__);

	if (2 != request->nparam)
	{
		SET_MSG_RESULT(result, zbx_strdup(NULL, "Invalid number of parameters."));
		goto out;
	}

	url = get_rparam(request, 0);
	uuid = get_rparam(request, 1);

	zbx_vmware_lock();

	if (NULL == (service = get_vmware_service(url, username, password, result, &ret)))
		goto unlock;

	if (NULL == (hv = hv_get(&service->data->hvs, uuid)))
	{
		SET_MSG_RESULT(result, zbx_strdup(NULL, "Unknown hypervisor uuid."));
		goto unlock;
	}

	SET_STR_RESULT(result, zbx_strdup(NULL, hv->datacenter_name));

	ret = SYSINFO_RET_OK;
unlock:
	zbx_vmware_unlock();
out:
	zabbix_log(LOG_LEVEL_DEBUG, "End of %s():%s", __func__, zbx_sysinfo_ret_string(ret));

	return ret;
}

int	check_vcenter_hv_datastore_discovery(AGENT_REQUEST *request, const char *username, const char *password,
		AGENT_RESULT *result)
{
	const char		*url, *uuid;
	zbx_vmware_service_t	*service;
	zbx_vmware_hv_t		*hv;
	struct zbx_json		json_data;
	int			i, ret = SYSINFO_RET_FAIL;

	zabbix_log(LOG_LEVEL_DEBUG, "In %s()", __func__);

	if (2 != request->nparam)
	{
		SET_MSG_RESULT(result, zbx_strdup(NULL, "Invalid number of parameters."));
		goto out;
	}

	url = get_rparam(request, 0);
	uuid = get_rparam(request, 1);

	zbx_vmware_lock();

	if (NULL == (service = get_vmware_service(url, username, password, result, &ret)))
		goto unlock;

	if (NULL == (hv = hv_get(&service->data->hvs, uuid)))
	{
		SET_MSG_RESULT(result, zbx_strdup(NULL, "Unknown hypervisor uuid."));
		goto unlock;
	}

	zbx_json_initarray(&json_data, ZBX_JSON_STAT_BUF_LEN);

	for (i = 0; i < hv->dsnames.values_num; i++)
	{
		zbx_vmware_dsname_t	*dsname = hv->dsnames.values[i];
		int			j, total = 0;

		for (j = 0; j < dsname->hvdisks.values_num; j++)
			total += dsname->hvdisks.values[j].multipath_total;

		zbx_json_addobject(&json_data, NULL);
		zbx_json_addstring(&json_data, "{#DATASTORE}", dsname->name, ZBX_JSON_TYPE_STRING);
		zbx_json_adduint64(&json_data, "{#MULTIPATH.COUNT}", (unsigned int)total);
		zbx_json_adduint64(&json_data, "{#MULTIPATH.PARTITION.COUNT}",
				(unsigned int)dsname->hvdisks.values_num);

		zbx_json_close(&json_data);
	}

	zbx_json_close(&json_data);

	SET_STR_RESULT(result, zbx_strdup(NULL, json_data.buffer));

	zbx_json_free(&json_data);

	ret = SYSINFO_RET_OK;
unlock:
	zbx_vmware_unlock();
out:
	zabbix_log(LOG_LEVEL_DEBUG, "End of %s():%s", __func__, zbx_sysinfo_ret_string(ret));

	return ret;
}

#define DATASTORE_METRIC_MODE_LATENCY		0
#define	DATASTORE_METRIC_MODE_MAX_LATENCY	1
#define DATASTORE_METRIC_MODE_RPS		2

static int	check_vcenter_hv_datastore_metrics(AGENT_REQUEST *request, const char *username, const char *password,
		int direction, AGENT_RESULT *result)
{
	const char		*url, *mode, *hv_uuid, *ds_name, *perfcounter;
	zbx_uint64_t		access_filter;
	zbx_vmware_service_t	*service;
	zbx_vmware_hv_t		*hv;
	zbx_vmware_datastore_t	*datastore;
	zbx_vmware_dsname_t	dsnames_cmp;
	int			i, metric_mode, ret = SYSINFO_RET_FAIL;
	zbx_str_uint64_pair_t	uuid_cmp = {.value = 0};

	zabbix_log(LOG_LEVEL_DEBUG, "In %s()", __func__);

	if (3 > request->nparam || request->nparam > 4)
	{
		SET_MSG_RESULT(result, zbx_strdup(NULL, "Invalid number of parameters."));
		goto out;
	}

	url = get_rparam(request, 0);
	hv_uuid = get_rparam(request, 1);
	ds_name = get_rparam(request, 2);
	mode = get_rparam(request, 3);

	if (NULL == mode || '\0' == *mode || (0 == strcmp(mode, "latency")))
	{
		metric_mode = DATASTORE_METRIC_MODE_LATENCY;
	}
	else if (0 == strcmp(mode, "rps"))
	{
		metric_mode = DATASTORE_METRIC_MODE_RPS;
	}
	else
	{
		SET_MSG_RESULT(result, zbx_strdup(NULL, "Invalid fourth parameter."));
		goto out;
	}

	zbx_vmware_lock();

	if (NULL == (service = get_vmware_service(url, username, password, result, &ret)))
		goto unlock;

	if (NULL == (hv = hv_get(&service->data->hvs, hv_uuid)))
	{
		SET_MSG_RESULT(result, zbx_strdup(NULL, "Unknown hypervisor uuid."));
		goto unlock;
	}

	datastore = ds_get(&service->data->datastores, ds_name);

	if (NULL == datastore)
	{
		SET_MSG_RESULT(result, zbx_strdup(NULL, "Unknown datastore name."));
		goto unlock;
	}

	dsnames_cmp.name = datastore->name;

	if (FAIL == zbx_vector_vmware_dsname_bsearch(&hv->dsnames, &dsnames_cmp, vmware_dsname_compare))
	{
		SET_MSG_RESULT(result, zbx_dsprintf(NULL, "Datastore \"%s\" not found on this hypervisor.",
				datastore->name));
		goto unlock;
	}

	if (NULL == datastore->uuid)
	{
		SET_MSG_RESULT(result, zbx_strdup(NULL, "Unknown datastore uuid."));
		goto unlock;
	}

	uuid_cmp.name = hv->uuid;

	if (FAIL == (i = zbx_vector_str_uint64_pair_bsearch(&datastore->hv_uuids_access, uuid_cmp,
			zbx_str_uint64_pair_name_compare)))
	{
		SET_MSG_RESULT(result, zbx_dsprintf(NULL, "Unknown hypervisor \"%s\" for datastore \"%s\".",
				hv->props[ZBX_VMWARE_HVPROP_NAME], datastore->name));
		goto unlock;
	}

	switch (direction)
	{
		case ZBX_DATASTORE_DIRECTION_READ:
			access_filter = ZBX_VMWARE_DS_READ_FILTER;

			switch (metric_mode)
			{
				case DATASTORE_METRIC_MODE_RPS:
					perfcounter = "datastore/numberReadAveraged[average]";
					break;
				default:
					perfcounter = "datastore/totalReadLatency[average]";
			}
			break;
		case ZBX_DATASTORE_DIRECTION_WRITE:
			access_filter = ZBX_VMWARE_DS_WRITE_FILTER;

			switch (metric_mode)
			{
				case DATASTORE_METRIC_MODE_RPS:
					perfcounter = "datastore/numberWriteAveraged[average]";
					break;
				default:
					perfcounter = "datastore/totalWriteLatency[average]";
			}
			break;
		default:
			THIS_SHOULD_NEVER_HAPPEN;
			goto unlock;
	}

	zabbix_log(LOG_LEVEL_DEBUG, "%s(): perfcounter:%s", __func__, perfcounter);

	if (access_filter != (datastore->hv_uuids_access.values[i].value & access_filter))
	{
		zbx_uint64_t	mi = datastore->hv_uuids_access.values[i].value;

		SET_MSG_RESULT(result, zbx_dsprintf(NULL, "Datastore is not available for hypervisor: %s",
				0 == (ZBX_VMWARE_DS_MOUNTED & mi) ? "unmounted" : (
				0 == (ZBX_VMWARE_DS_ACCESSIBLE & mi) ? "inaccessible" : (
				ZBX_VMWARE_DS_READ == (ZBX_VMWARE_DS_READWRITE & mi)? "readOnly" :
				"unknown"))));
		goto unlock;
	}

	ret = vmware_service_get_counter_value_by_path(service, ZBX_VMWARE_SOAP_HV, hv->id, perfcounter,
			datastore->uuid, 1, result);
unlock:
	zbx_vmware_unlock();
out:
	zabbix_log(LOG_LEVEL_DEBUG, "End of %s():%s", __func__, zbx_sysinfo_ret_string(ret));

	return ret;
}

static int	check_vcenter_datastore_metrics(AGENT_REQUEST *request, const char *username, const char *password,
		int direction, AGENT_RESULT *result)
{
	const char		*url, *mode, *ds_name, *perfcounter;
	zbx_vmware_service_t	*service;
	zbx_vmware_hv_t		*hv;
	zbx_vmware_datastore_t	*datastore;
	int			i, metric_mode, ret = SYSINFO_RET_FAIL, unit, count = 0, ds_count = 0;
	zbx_uint64_t		access_filter, counterid, value = 0;

	zabbix_log(LOG_LEVEL_DEBUG, "In %s()", __func__);

	if (2 > request->nparam || request->nparam > 3)
	{
		SET_MSG_RESULT(result, zbx_strdup(NULL, "Invalid number of parameters."));
		goto out;
	}

	url = get_rparam(request, 0);
	ds_name = get_rparam(request, 1);
	mode = get_rparam(request, 2);

	if (NULL == mode || '\0' == *mode || (0 == strcmp(mode, "latency")))
	{
		metric_mode = DATASTORE_METRIC_MODE_LATENCY;
	}
	else if (0 == strcmp(mode, "maxlatency"))
	{
		metric_mode = DATASTORE_METRIC_MODE_MAX_LATENCY;
	}
	else if (0 == strcmp(mode, "rps"))
	{
		metric_mode = DATASTORE_METRIC_MODE_RPS;
	}
	else
	{
		SET_MSG_RESULT(result, zbx_strdup(NULL, "Invalid third parameter."));
		goto out;
	}

	zbx_vmware_lock();

	if (NULL == (service = get_vmware_service(url, username, password, result, &ret)))
		goto unlock;

	datastore = ds_get(&service->data->datastores, ds_name);

	if (NULL == datastore)
	{
		SET_MSG_RESULT(result, zbx_strdup(NULL, "Unknown datastore name."));
		goto unlock;
	}

	if (NULL == datastore->uuid)
	{
		SET_MSG_RESULT(result, zbx_strdup(NULL, "Unknown datastore uuid."));
		goto unlock;
	}

	switch (direction)
	{
		case ZBX_DATASTORE_DIRECTION_READ:
			access_filter = ZBX_VMWARE_DS_READ_FILTER;

			switch (metric_mode)
			{
				case DATASTORE_METRIC_MODE_RPS:
					perfcounter = "datastore/numberReadAveraged[average]";
					break;
				default:
					perfcounter = "datastore/totalReadLatency[average]";
			}
			break;
		case ZBX_DATASTORE_DIRECTION_WRITE:
			access_filter = ZBX_VMWARE_DS_WRITE_FILTER;

			switch (metric_mode)
			{
				case DATASTORE_METRIC_MODE_RPS:
					perfcounter = "datastore/numberWriteAveraged[average]";
					break;
				default:
					perfcounter = "datastore/totalWriteLatency[average]";
			}
			break;
		default:
			THIS_SHOULD_NEVER_HAPPEN;
			goto unlock;
	}

	zabbix_log(LOG_LEVEL_DEBUG, "%s(): perfcounter:%s", __func__, perfcounter);

	if (FAIL == zbx_vmware_service_get_counterid(service, perfcounter, &counterid, &unit))
	{
		SET_MSG_RESULT(result, zbx_strdup(NULL, "Performance counter is not available."));
		goto unlock;
	}

	for (i = 0; i < datastore->hv_uuids_access.values_num; i++)
	{
		if (access_filter != (datastore->hv_uuids_access.values[i].value & access_filter))
		{
			zbx_uint64_t	mi = datastore->hv_uuids_access.values[i].value;

			zabbix_log(LOG_LEVEL_DEBUG, "Datastore %s is not available for hypervisor %s: %s",
					datastore->name, datastore->hv_uuids_access.values[i].name,
					0 == (ZBX_VMWARE_DS_MOUNTED & mi) ? "unmounted" : (
					0 == (ZBX_VMWARE_DS_ACCESSIBLE & mi) ? "inaccessible" : (
					ZBX_VMWARE_DS_READ == (ZBX_VMWARE_DS_READWRITE & mi)? "readOnly" :
					"unknown")));
			continue;
		}

		if (NULL == (hv = hv_get(&service->data->hvs, datastore->hv_uuids_access.values[i].name)))
		{
			SET_MSG_RESULT(result, zbx_strdup(NULL, "Unknown hypervisor uuid."));
			goto unlock;
		}

		if (SYSINFO_RET_OK != (ret = vmware_service_get_counter_value_by_id(service, "HostSystem", hv->id,
				counterid, datastore->uuid, 1, unit, result)))
		{
			char	*err, *msg = *GET_MSG_RESULT(result);

			*msg = (char)tolower(*msg);
			err = zbx_dsprintf(NULL, "Counter %s for datastore %s is not available for hypervisor %s: %s",
					perfcounter, datastore->name,
					ZBX_NULL2EMPTY_STR(hv->props[ZBX_VMWARE_HVPROP_NAME]), msg);
			UNSET_MSG_RESULT(result);
			SET_MSG_RESULT(result, err);
			goto unlock;
		}

		ds_count++;

		if (0 == ISSET_VALUE(result))
			continue;

		if (DATASTORE_METRIC_MODE_MAX_LATENCY != metric_mode)
		{
			value += *GET_UI64_RESULT(result);
			count++;
		}
		else if (value < *GET_UI64_RESULT(result))
			value = *GET_UI64_RESULT(result);

		UNSET_UI64_RESULT(result);
	}

	if (0 == ds_count)
	{
		SET_MSG_RESULT(result, zbx_strdup(NULL, "No datastores available."));
		goto unlock;
	}

	if (DATASTORE_METRIC_MODE_MAX_LATENCY != metric_mode && 0 != count)
		value = value / count;

	SET_UI64_RESULT(result, value);
unlock:
	zbx_vmware_unlock();
out:
	zabbix_log(LOG_LEVEL_DEBUG, "End of %s():%s", __func__, zbx_sysinfo_ret_string(ret));

	return ret;
}

#undef DATASTORE_METRIC_MODE_LATENCY
#undef DATASTORE_METRIC_MODE_MAX_LATENCY
#undef DATASTORE_METRIC_MODE_RPS

int	check_vcenter_hv_datastore_read(AGENT_REQUEST *request, const char *username, const char *password,
		AGENT_RESULT *result)
{
	return check_vcenter_hv_datastore_metrics(request, username, password, ZBX_DATASTORE_DIRECTION_READ, result);
}

int	check_vcenter_hv_datastore_write(AGENT_REQUEST *request, const char *username, const char *password,
		AGENT_RESULT *result)
{
	return check_vcenter_hv_datastore_metrics(request, username, password, ZBX_DATASTORE_DIRECTION_WRITE, result);
}

int	check_vcenter_datastore_read(AGENT_REQUEST *request, const char *username, const char *password,
		AGENT_RESULT *result)
{
	return check_vcenter_datastore_metrics(request, username, password, ZBX_DATASTORE_DIRECTION_READ, result);
}

int	check_vcenter_datastore_write(AGENT_REQUEST *request, const char *username, const char *password,
		AGENT_RESULT *result)
{
	return check_vcenter_datastore_metrics(request, username, password, ZBX_DATASTORE_DIRECTION_WRITE, result);
}

static int	check_vcenter_hv_datastore_size_vsphere(int mode, const zbx_vmware_datastore_t *datastore,
		AGENT_RESULT *result)
{
	switch (mode)
	{
		case ZBX_VMWARE_DATASTORE_SIZE_TOTAL:
			if (ZBX_MAX_UINT64 == datastore->capacity)
			{
				SET_MSG_RESULT(result, zbx_strdup(NULL, "Datastore \"capacity\" is not available."));
				return SYSINFO_RET_FAIL;
			}
			SET_UI64_RESULT(result, datastore->capacity);
			break;
		case ZBX_VMWARE_DATASTORE_SIZE_FREE:
			if (ZBX_MAX_UINT64 == datastore->free_space)
			{
				SET_MSG_RESULT(result, zbx_strdup(NULL, "Datastore \"free space\" is not available."));
				return SYSINFO_RET_FAIL;
			}
			SET_UI64_RESULT(result, datastore->free_space);
			break;
		case ZBX_VMWARE_DATASTORE_SIZE_UNCOMMITTED:
			if (ZBX_MAX_UINT64 == datastore->uncommitted)
			{
				SET_MSG_RESULT(result, zbx_strdup(NULL, "Datastore \"uncommitted\" is not available."));
				return SYSINFO_RET_FAIL;
			}
			SET_UI64_RESULT(result, datastore->uncommitted);
			break;
		case ZBX_VMWARE_DATASTORE_SIZE_PFREE:
			if (ZBX_MAX_UINT64 == datastore->capacity)
			{
				SET_MSG_RESULT(result, zbx_strdup(NULL, "Datastore \"capacity\" is not available."));
				return SYSINFO_RET_FAIL;
			}
			if (ZBX_MAX_UINT64 == datastore->free_space)
			{
				SET_MSG_RESULT(result, zbx_strdup(NULL, "Datastore \"free space\" is not available."));
				return SYSINFO_RET_FAIL;
			}
			if (0 == datastore->capacity)
			{
				SET_MSG_RESULT(result, zbx_strdup(NULL, "Datastore \"capacity\" is zero."));
				return SYSINFO_RET_FAIL;
			}
			SET_DBL_RESULT(result, (double)datastore->free_space / datastore->capacity * 100);
			break;
	}

	return SYSINFO_RET_OK;
}

static int	check_vcenter_ds_param(const char *param, int *mode)
{

	if (NULL == param || '\0' == *param || 0 == strcmp(param, "total"))
	{
		*mode = ZBX_VMWARE_DATASTORE_SIZE_TOTAL;
	}
	else if (0 == strcmp(param, "free"))
	{
		*mode = ZBX_VMWARE_DATASTORE_SIZE_FREE;
	}
	else if (0 == strcmp(param, "pfree"))
	{
		*mode = ZBX_VMWARE_DATASTORE_SIZE_PFREE;
	}
	else if (0 == strcmp(param, "uncommitted"))
	{
		*mode = ZBX_VMWARE_DATASTORE_SIZE_UNCOMMITTED;
	}
	else
		return FAIL;

	return SUCCEED;
}

static int	check_vcenter_ds_size(const char *url, const char *hv_uuid, const char *name, const int mode,
		const char *username, const char *password, AGENT_RESULT *result)
{
	zbx_vmware_service_t	*service;
	int			ret = SYSINFO_RET_FAIL;
	zbx_vmware_datastore_t	*datastore = NULL;
	zbx_uint64_t		disk_used, disk_provisioned, disk_capacity;
	unsigned int		flags;
	zbx_str_uint64_pair_t	uuid_cmp = {.name = (char *)hv_uuid, .value = 0};

	zabbix_log(LOG_LEVEL_DEBUG, "In %s()", __func__);

	zbx_vmware_lock();

	if (NULL == (service = get_vmware_service(url, username, password, result, &ret)))
		goto unlock;

	datastore = ds_get(&service->data->datastores, name);

	if (NULL == datastore)
	{
		SET_MSG_RESULT(result, zbx_strdup(NULL, "Unknown datastore name."));
		goto unlock;
	}

	if (NULL != hv_uuid &&
			FAIL == zbx_vector_str_uint64_pair_bsearch(&datastore->hv_uuids_access, uuid_cmp,
			zbx_str_uint64_pair_name_compare))
	{
		SET_MSG_RESULT(result, zbx_dsprintf(NULL, "Hypervisor '%s' not found on this datastore.", hv_uuid));
		goto unlock;
	}

	if (ZBX_VMWARE_TYPE_VSPHERE == service->type)
	{
		ret = check_vcenter_hv_datastore_size_vsphere(mode, datastore, result);
		goto unlock;
	}

	switch (mode)
	{
		case ZBX_VMWARE_DATASTORE_SIZE_TOTAL:
			flags = ZBX_DATASTORE_COUNTER_CAPACITY;
			break;
		case ZBX_VMWARE_DATASTORE_SIZE_FREE:
			flags = ZBX_DATASTORE_COUNTER_CAPACITY | ZBX_DATASTORE_COUNTER_USED;
			break;
		case ZBX_VMWARE_DATASTORE_SIZE_PFREE:
			flags = ZBX_DATASTORE_COUNTER_CAPACITY | ZBX_DATASTORE_COUNTER_USED;
			break;
		case ZBX_VMWARE_DATASTORE_SIZE_UNCOMMITTED:
			flags = ZBX_DATASTORE_COUNTER_PROVISIONED | ZBX_DATASTORE_COUNTER_USED;
			break;
	}

	if (0 != (flags & ZBX_DATASTORE_COUNTER_PROVISIONED))
	{
		ret = vmware_service_get_counter_value_by_path(service, "Datastore", datastore->id,
				"disk/provisioned[latest]", ZBX_DATASTORE_TOTAL, ZBX_KIBIBYTE, result);

		if (SYSINFO_RET_OK != ret || NULL == GET_UI64_RESULT(result))
			goto unlock;

		disk_provisioned = *GET_UI64_RESULT(result);
		UNSET_UI64_RESULT(result);
	}

	if (0 != (flags & ZBX_DATASTORE_COUNTER_USED))
	{
		ret = vmware_service_get_counter_value_by_path(service, "Datastore", datastore->id,
				"disk/used[latest]", ZBX_DATASTORE_TOTAL, ZBX_KIBIBYTE, result);

		if (SYSINFO_RET_OK != ret || NULL == GET_UI64_RESULT(result))
			goto unlock;

		disk_used = *GET_UI64_RESULT(result);
		UNSET_UI64_RESULT(result);
	}

	if (0 != (flags & ZBX_DATASTORE_COUNTER_CAPACITY))
	{
		ret = vmware_service_get_counter_value_by_path(service, "Datastore", datastore->id,
				"disk/capacity[latest]", ZBX_DATASTORE_TOTAL, ZBX_KIBIBYTE, result);

		if (SYSINFO_RET_OK != ret || NULL == GET_UI64_RESULT(result))
			goto unlock;

		disk_capacity = *GET_UI64_RESULT(result);
		UNSET_UI64_RESULT(result);
	}

	switch (mode)
	{
		case ZBX_VMWARE_DATASTORE_SIZE_TOTAL:
			SET_UI64_RESULT(result, disk_capacity);
			break;
		case ZBX_VMWARE_DATASTORE_SIZE_FREE:
			SET_UI64_RESULT(result, disk_capacity - disk_used);
			break;
		case ZBX_VMWARE_DATASTORE_SIZE_UNCOMMITTED:
			SET_UI64_RESULT(result, disk_provisioned - disk_used);
			break;
		case ZBX_VMWARE_DATASTORE_SIZE_PFREE:
			SET_DBL_RESULT(result, 0 != disk_capacity ?
					(double) (disk_capacity - disk_used) / disk_capacity * 100 : 0);
			break;
	}

	ret = SYSINFO_RET_OK;
unlock:
	zbx_vmware_unlock();

	zabbix_log(LOG_LEVEL_DEBUG, "End of %s():%s", __func__, zbx_sysinfo_ret_string(ret));

	return ret;
}

int	check_vcenter_hv_datastore_size(AGENT_REQUEST *request, const char *username, const char *password,
		AGENT_RESULT *result)
{
	const char	*url, *uuid, *name, *param;
	int		ret = SYSINFO_RET_FAIL, mode;

	zabbix_log(LOG_LEVEL_DEBUG, "In %s()", __func__);

	if (3 > request->nparam || request->nparam > 4)
	{
		SET_MSG_RESULT(result, zbx_strdup(NULL, "Invalid number of parameters."));
		goto out;
	}

	url = get_rparam(request, 0);
	uuid = get_rparam(request, 1);
	name = get_rparam(request, 2);
	param = get_rparam(request, 3);

	if (SUCCEED == check_vcenter_ds_param(param, &mode))
		ret = check_vcenter_ds_size(url, uuid, name, mode, username, password, result);
	else
		SET_MSG_RESULT(result, zbx_strdup(NULL, "Invalid fourth parameter."));
out:
	zabbix_log(LOG_LEVEL_DEBUG, "End of %s():%s", __func__, zbx_sysinfo_ret_string(ret));

	return ret;
}

int	check_vcenter_cl_perfcounter(AGENT_REQUEST *request, const char *username, const char *password,
		AGENT_RESULT *result)
{
	char			*url, *path, *clusterid;
	const char 		*instance;
	zbx_vmware_service_t	*service;
	zbx_vmware_cluster_t	*cluster;
	zbx_uint64_t		counterid;
	int			unit, ret = SYSINFO_RET_FAIL;

	zabbix_log(LOG_LEVEL_DEBUG, "In %s()", __func__);

	if (3 > request->nparam || request->nparam > 4)
	{
		SET_MSG_RESULT(result, zbx_strdup(NULL, "Invalid number of parameters."));
		goto out;
	}

	url = get_rparam(request, 0);
	clusterid = get_rparam(request, 1);
	path = get_rparam(request, 2);
	instance = get_rparam(request, 3);

	if (NULL == instance)
		instance = "";

	zbx_vmware_lock();

	if (NULL == (service = get_vmware_service(url, username, password, result, &ret)))
		goto unlock;

	if (FAIL == zbx_vmware_service_get_counterid(service, path, &counterid, &unit))
	{
		SET_MSG_RESULT(result, zbx_strdup(NULL, "Performance counter is not available."));
		goto unlock;
	}

	if (NULL == (cluster = cluster_get(&service->data->clusters, clusterid)))
	{
		SET_MSG_RESULT(result, zbx_strdup(NULL, "Invalid cluster id."));
		goto unlock;
	}

	/* FAIL is returned if counter already exists */
	if (SUCCEED == zbx_vmware_service_add_perf_counter(service, "ClusterComputeResource", cluster->id,
			counterid, "*"))
	{
		ret = SYSINFO_RET_OK;
		goto unlock;
	}

	/* the performance counter is already being monitored, try to get the results from statistics */
	ret = vmware_service_get_counter_value_by_id(service, "ClusterComputeResource", cluster->id, counterid,
			instance, 1, unit, result);
unlock:
	zbx_vmware_unlock();
out:
	zabbix_log(LOG_LEVEL_DEBUG, "End of %s():%s", __func__, zbx_sysinfo_ret_string(ret));

	return ret;
}

int	check_vcenter_hv_perfcounter(AGENT_REQUEST *request, const char *username, const char *password,
		AGENT_RESULT *result)
{
	const char		*instance, *url, *uuid, *path;
	zbx_vmware_service_t	*service;
	zbx_vmware_hv_t		*hv;
	zbx_uint64_t		counterid;
	int			unit, ret = SYSINFO_RET_FAIL;

	zabbix_log(LOG_LEVEL_DEBUG, "In %s()", __func__);

	if (3 > request->nparam || request->nparam > 4)
	{
		SET_MSG_RESULT(result, zbx_strdup(NULL, "Invalid number of parameters."));
		goto out;
	}

	url = get_rparam(request, 0);
	uuid = get_rparam(request, 1);
	path = get_rparam(request, 2);
	instance = get_rparam(request, 3);

	if (NULL == instance)
		instance = "";

	zbx_vmware_lock();

	if (NULL == (service = get_vmware_service(url, username, password, result, &ret)))
		goto unlock;

	if (NULL == (hv = hv_get(&service->data->hvs, uuid)))
	{
		SET_MSG_RESULT(result, zbx_strdup(NULL, "Unknown hypervisor uuid."));
		goto unlock;
	}

	if (FAIL == zbx_vmware_service_get_counterid(service, path, &counterid, &unit))
	{
		SET_MSG_RESULT(result, zbx_strdup(NULL, "Performance counter is not available."));
		goto unlock;
	}

	/* FAIL is returned if counter already exists */
	if (SUCCEED == zbx_vmware_service_add_perf_counter(service, "HostSystem", hv->id, counterid, "*"))
	{
		ret = SYSINFO_RET_OK;
		goto unlock;
	}

	/* the performance counter is already being monitored, try to get the results from statistics */
	ret = vmware_service_get_counter_value_by_id(service, "HostSystem", hv->id, counterid, instance, 1, unit,
			result);
unlock:
	zbx_vmware_unlock();
out:
	zabbix_log(LOG_LEVEL_DEBUG, "End of %s():%s", __func__, zbx_sysinfo_ret_string(ret));

	return ret;
}

int	check_vcenter_hv_datastore_list(AGENT_REQUEST *request, const char *username, const char *password,
		AGENT_RESULT *result)
{
	const char		*url, *hv_uuid;
	char			*ds_list = NULL;
	zbx_vmware_service_t	*service;
	zbx_vmware_hv_t		*hv;
	int			i, ret = SYSINFO_RET_FAIL;

	zabbix_log(LOG_LEVEL_DEBUG, "In %s()", __func__);

	if (2 != request->nparam )
	{
		SET_MSG_RESULT(result, zbx_strdup(NULL, "Invalid number of parameters."));
		goto out;
	}

	url = get_rparam(request, 0);
	hv_uuid = get_rparam(request, 1);
	zbx_vmware_lock();

	if (NULL == (service = get_vmware_service(url, username, password, result, &ret)))
		goto unlock;

	if (NULL == (hv = hv_get(&service->data->hvs, hv_uuid)))
	{
		SET_MSG_RESULT(result, zbx_strdup(NULL, "Unknown hypervisor uuid."));
		goto unlock;
	}

	for (i = 0; i < hv->dsnames.values_num; i++)
	{
		zbx_vmware_dsname_t	*dsname = hv->dsnames.values[i];

		ds_list = zbx_strdcatf(ds_list, "%s\n", dsname->name);
	}

	if (NULL != ds_list)
		ds_list[strlen(ds_list)-1] = '\0';
	else
		ds_list = zbx_strdup(NULL, "");

	SET_TEXT_RESULT(result, ds_list);

	ret = SYSINFO_RET_OK;
unlock:
	zbx_vmware_unlock();
out:
	zabbix_log(LOG_LEVEL_DEBUG, "End of %s():%s", __func__, zbx_sysinfo_ret_string(ret));

	return ret;
}

int	check_vcenter_hv_datastore_multipath(AGENT_REQUEST *request, const char *username, const char *password,
		AGENT_RESULT *result)
{
	const char		*url, *hv_uuid, *ds_name, *partition;
	zbx_vmware_service_t	*service;
	zbx_vmware_hv_t		*hv;
	zbx_vmware_dsname_t	*dsname;
	int			ret = SYSINFO_RET_FAIL, i, j, multipath_count = 0;
	zbx_uint64_t		partitionid = 0;

	zabbix_log(LOG_LEVEL_DEBUG, "In %s()", __func__);

	if (2 > request->nparam || request->nparam > 4)
	{
		SET_MSG_RESULT(result, zbx_strdup(NULL, "Invalid number of parameters."));
		goto out;
	}

	url = get_rparam(request, 0);
	hv_uuid = get_rparam(request, 1);
	ds_name = get_rparam(request, 2);
	partition = get_rparam(request, 3);

	if ('\0' == *hv_uuid)
	{
		SET_MSG_RESULT(result, zbx_strdup(NULL, "Invalid second parameter."));
		goto out;
	}

	if (NULL != partition && '\0' != *partition)
	{
		if (NULL == ds_name || '\0' == *ds_name)
		{
			SET_MSG_RESULT(result, zbx_strdup(NULL, "Invalid fourth parameter."));
			goto out;
		}

		partitionid = (unsigned int) atoi(partition);
	}

	zbx_vmware_lock();

	if (NULL == (service = get_vmware_service(url, username, password, result, &ret)))
		goto unlock;

	if (NULL == (hv = hv_get(&service->data->hvs, hv_uuid)))
	{
		SET_MSG_RESULT(result, zbx_strdup(NULL, "Unknown hypervisor uuid."));
		goto unlock;
	}

	if (NULL != ds_name && '\0' != *ds_name)
	{
		zbx_vmware_datastore_t	*datastore;
		zbx_vmware_dsname_t	dsnames_cmp;
		zbx_vmware_hvdisk_t	hvdisk_cmp;

		datastore = ds_get(&service->data->datastores, ds_name);

		if (NULL == datastore)
		{
			SET_MSG_RESULT(result, zbx_strdup(NULL, "Unknown datastore name."));
			goto unlock;
		}

		dsnames_cmp.name = datastore->name;

		if (FAIL == (i = zbx_vector_vmware_dsname_bsearch(&hv->dsnames, &dsnames_cmp, vmware_dsname_compare)))
		{
			SET_MSG_RESULT(result, zbx_dsprintf(NULL, "Datastore \"%s\" not found on this hypervisor.",
					datastore->name));
			goto unlock;
		}

		if (NULL == datastore->uuid)
		{
			SET_MSG_RESULT(result, zbx_strdup(NULL, "Unknown datastore uuid."));
			goto unlock;
		}

		dsname = hv->dsnames.values[i];

		if (NULL != partition)
		{
			hvdisk_cmp.partitionid = partitionid;

			if (FAIL == (i = zbx_vector_vmware_hvdisk_bsearch(&dsname->hvdisks, hvdisk_cmp,
					ZBX_DEFAULT_UINT64_COMPARE_FUNC)))
			{
				SET_MSG_RESULT(result, zbx_dsprintf(NULL, "Unknown partition id:" ZBX_FS_UI64,
						partitionid));
				goto unlock;
			}

			multipath_count = dsname->hvdisks.values[i].multipath_active;
		}
		else
		{
			for (j = 0; j < dsname->hvdisks.values_num; j++)
				multipath_count += dsname->hvdisks.values[j].multipath_active;
		}
	}
	else
	{
		for (i = 0; i < hv->dsnames.values_num; i++)
		{
			dsname = hv->dsnames.values[i];

			for (j = 0; j < dsname->hvdisks.values_num; j++)
				multipath_count += dsname->hvdisks.values[j].multipath_active;
		}
	}

	SET_UI64_RESULT(result, (unsigned int)multipath_count);
	ret = SYSINFO_RET_OK;
unlock:
	zbx_vmware_unlock();
out:
	zabbix_log(LOG_LEVEL_DEBUG, "End of %s():%s", __func__, zbx_sysinfo_ret_string(ret));

	return ret;
}

int	check_vcenter_datastore_hv_list(AGENT_REQUEST *request, const char *username, const char *password,
		AGENT_RESULT *result)
{
	const char		*url, *ds_name, *hv_name;
	char			*hv_list = NULL;
	zbx_vmware_service_t	*service;
	int			i, ret = SYSINFO_RET_FAIL;
	zbx_vmware_datastore_t	*datastore = NULL;
	zbx_vmware_hv_t		*hv;

	zabbix_log(LOG_LEVEL_DEBUG, "In %s()", __func__);

	if (2 != request->nparam )
	{
		SET_MSG_RESULT(result, zbx_strdup(NULL, "Invalid number of parameters."));
		goto out;
	}

	url = get_rparam(request, 0);
	ds_name = get_rparam(request, 1);
	zbx_vmware_lock();

	if (NULL == (service = get_vmware_service(url, username, password, result, &ret)))
		goto unlock;

	if (NULL == (datastore = ds_get(&service->data->datastores, ds_name)))
	{
		SET_MSG_RESULT(result, zbx_strdup(NULL, "Unknown datastore name."));
		goto unlock;
	}

	for (i=0; i < datastore->hv_uuids_access.values_num; i++)
	{
		if (NULL == (hv = hv_get(&service->data->hvs, datastore->hv_uuids_access.values[i].name)))
		{
			SET_MSG_RESULT(result, zbx_strdup(NULL, "Unknown hypervisor uuid."));
			zbx_free(hv_list);
			goto unlock;
		}

		if (NULL == (hv_name = hv->props[ZBX_VMWARE_HVPROP_NAME]))
			hv_name = datastore->hv_uuids_access.values[i].name;

		hv_list = zbx_strdcatf(hv_list, "%s\n", hv_name);
	}

	if (NULL != hv_list)
		hv_list[strlen(hv_list)-1] = '\0';
	else
		hv_list = zbx_strdup(NULL, "");

	SET_TEXT_RESULT(result, hv_list);

	ret = SYSINFO_RET_OK;
unlock:
	zbx_vmware_unlock();
out:
	zabbix_log(LOG_LEVEL_DEBUG, "End of %s():%s", __func__, zbx_sysinfo_ret_string(ret));

	return ret;
}

int	check_vcenter_datastore_size(AGENT_REQUEST *request, const char *username, const char *password,
		AGENT_RESULT *result)
{
	const char	*url, *name, *param;
	int		ret = SYSINFO_RET_FAIL, mode;

	zabbix_log(LOG_LEVEL_DEBUG, "In %s()", __func__);

	if (2 > request->nparam || request->nparam > 3)
	{
		SET_MSG_RESULT(result, zbx_strdup(NULL, "Invalid number of parameters."));
		goto out;
	}

	url = get_rparam(request, 0);
	name = get_rparam(request, 1);
	param = get_rparam(request, 2);

	if (SUCCEED == check_vcenter_ds_param(param, &mode))
		ret = check_vcenter_ds_size(url, NULL, name, mode, username, password, result);
	else
		SET_MSG_RESULT(result, zbx_strdup(NULL, "Invalid third parameter."));
out:
	zabbix_log(LOG_LEVEL_DEBUG, "End of %s():%s", __func__, zbx_sysinfo_ret_string(ret));

	return ret;
}

int	check_vcenter_datastore_discovery(AGENT_REQUEST *request, const char *username, const char *password,
		AGENT_RESULT *result)
{
	const char		*url;
	zbx_vmware_service_t	*service;
	struct zbx_json		json_data;
	int			i, j, ret = SYSINFO_RET_FAIL;

	zabbix_log(LOG_LEVEL_DEBUG, "In %s()", __func__);

	if (1 != request->nparam)
	{
		SET_MSG_RESULT(result, zbx_strdup(NULL, "Invalid number of parameters."));
		goto out;
	}

	url = get_rparam(request, 0);

	zbx_vmware_lock();

	if (NULL == (service = get_vmware_service(url, username, password, result, &ret)))
		goto unlock;

	zbx_json_initarray(&json_data, ZBX_JSON_STAT_BUF_LEN);

	for (i = 0; i < service->data->datastores.values_num; i++)
	{
		zbx_vmware_datastore_t	*datastore = service->data->datastores.values[i];
		zbx_json_addobject(&json_data, NULL);
		zbx_json_addstring(&json_data, "{#DATASTORE}", datastore->name, ZBX_JSON_TYPE_STRING);
		zbx_json_addobject(&json_data, "{#DATASTORE.EXTENT}");

		for (j = 0; j < datastore->diskextents.values_num; j++)
		{
			char			buffer[MAX_ID_LEN];
			zbx_vmware_diskextent_t	*extent = datastore->diskextents.values[j];

			zbx_snprintf(buffer, sizeof(buffer), ZBX_FS_UI64, extent->partitionid);
			zbx_json_addstring(&json_data, extent->diskname, buffer, ZBX_JSON_TYPE_INT);
		}

		zbx_json_close(&json_data);
		zbx_json_close(&json_data);
	}

	zbx_json_close(&json_data);

	SET_STR_RESULT(result, zbx_strdup(NULL, json_data.buffer));

	zbx_json_free(&json_data);

	ret = SYSINFO_RET_OK;
unlock:
	zbx_vmware_unlock();
out:
	zabbix_log(LOG_LEVEL_DEBUG, "End of %s():%s", __func__, zbx_sysinfo_ret_string(ret));

	return ret;
}

<<<<<<< HEAD
static int	check_vcenter_datastore_latency(AGENT_REQUEST *request, const char *username, const char *password,
		const char *perfcounter, zbx_uint64_t access_filter, AGENT_RESULT *result)
{
	const char		*url, *mode, *name;
	zbx_vmware_service_t	*service;
	zbx_vmware_hv_t		*hv;
	zbx_vmware_datastore_t	*datastore;
	int			i, ret = SYSINFO_RET_FAIL, count = 0, ds_count = 0, unit;
	zbx_uint64_t		latency = 0, counterid;
	unsigned char		is_maxlatency = 0;

	zabbix_log(LOG_LEVEL_DEBUG, "In %s() perfcounter:%s", __func__, perfcounter);

	if (2 > request->nparam || request->nparam > 3)
	{
		SET_MSG_RESULT(result, zbx_strdup(NULL, "Invalid number of parameters."));
		goto out;
	}

	url = get_rparam(request, 0);
	name = get_rparam(request, 1);
	mode = get_rparam(request, 2);

	if (NULL != mode && '\0' != *mode && 0 != strcmp(mode, "latency") && 0 != strcmp(mode, "maxlatency"))
	{
		SET_MSG_RESULT(result, zbx_strdup(NULL, "Invalid third parameter."));
		goto out;
	}

	if (NULL != mode && 0 == strcmp(mode, "maxlatency"))
		is_maxlatency = 1;

	zbx_vmware_lock();

	if (NULL == (service = get_vmware_service(url, username, password, result, &ret)))
		goto unlock;

	datastore = ds_get(&service->data->datastores, name);

	if (NULL == datastore)
	{
		SET_MSG_RESULT(result, zbx_strdup(NULL, "Unknown datastore name."));
		goto unlock;
	}

	if (NULL == datastore->uuid)
	{
		SET_MSG_RESULT(result, zbx_strdup(NULL, "Unknown datastore uuid."));
		goto unlock;
	}

	if (FAIL == zbx_vmware_service_get_counterid(service, perfcounter, &counterid, &unit))
	{
		SET_MSG_RESULT(result, zbx_strdup(NULL, "Performance counter is not available."));
		goto unlock;
	}

	for (i = 0; i < datastore->hv_uuids_access.values_num; i++)
	{
		if (access_filter != (datastore->hv_uuids_access.values[i].value & access_filter))
		{
			zbx_uint64_t	mi = datastore->hv_uuids_access.values[i].value;

			zabbix_log(LOG_LEVEL_DEBUG, "Datastore %s is not available for hypervisor %s: %s",
					datastore->name, datastore->hv_uuids_access.values[i].name,
					0 == (ZBX_VMWARE_DS_MOUNTED & mi) ? "unmounted" : (
					0 == (ZBX_VMWARE_DS_ACCESSIBLE & mi) ? "inaccessible" : (
					ZBX_VMWARE_DS_READ == (ZBX_VMWARE_DS_READWRITE & mi)? "readOnly" :
					"unknown")));
			continue;
		}

		if (NULL == (hv = hv_get(&service->data->hvs, datastore->hv_uuids_access.values[i].name)))
		{
			SET_MSG_RESULT(result, zbx_strdup(NULL, "Unknown hypervisor uuid."));
			goto unlock;
		}

		if (SYSINFO_RET_OK != (ret = vmware_service_get_counter_value_by_id(service, "HostSystem", hv->id,
				counterid, datastore->uuid, 1, unit, result)))
		{
			char	*err, *msg = *GET_MSG_RESULT(result);

			*msg = (char)tolower(*msg);
			err = zbx_dsprintf(NULL, "Counter %s for datastore %s is not available for hypervisor %s: %s",
					perfcounter, datastore->name,
					ZBX_NULL2EMPTY_STR(hv->props[ZBX_VMWARE_HVPROP_NAME]), msg);
			UNSET_MSG_RESULT(result);
			SET_MSG_RESULT(result, err);
			goto unlock;
		}

		ds_count++;

		if (0 == ISSET_VALUE(result))
			continue;

		if (0 == is_maxlatency)
		{
			latency += *GET_UI64_RESULT(result);
			count++;
		}
		else if (latency < *GET_UI64_RESULT(result))
			latency = *GET_UI64_RESULT(result);

		UNSET_UI64_RESULT(result);
	}

	if (0 == ds_count)
	{
		SET_MSG_RESULT(result, zbx_strdup(NULL, "No datastores available."));
		goto unlock;
	}

	if (0 == is_maxlatency && 0 != count)
		latency = latency / count;

	SET_UI64_RESULT(result, latency);
unlock:
	zbx_vmware_unlock();
out:
	zabbix_log(LOG_LEVEL_DEBUG, "End of %s():%s", __func__, zbx_sysinfo_ret_string(ret));

	return ret;
}

int	check_vcenter_datastore_read(AGENT_REQUEST *request, const char *username, const char *password,
		AGENT_RESULT *result)
{
	return check_vcenter_datastore_latency(request, username, password, "datastore/totalReadLatency[average]",
			ZBX_VMWARE_DS_READ_FILTER, result);
}

int	check_vcenter_datastore_write(AGENT_REQUEST *request, const char *username, const char *password,
		AGENT_RESULT *result)
{
	return check_vcenter_datastore_latency(request, username, password, "datastore/totalWriteLatency[average]",
			ZBX_VMWARE_DS_WRITE_FILTER, result);
}

int	check_vcenter_dvswitch_discovery(AGENT_REQUEST *request, const char *username, const char *password,
		AGENT_RESULT *result)
{
	const char		*url;
	int			i, ret = SYSINFO_RET_FAIL;
	zbx_vmware_service_t	*service;
	struct zbx_json		json_data;

	zabbix_log(LOG_LEVEL_DEBUG, "In %s()", __func__);

	if (1 != request->nparam)
	{
		SET_MSG_RESULT(result, zbx_strdup(NULL, "Invalid number of parameters."));
		goto out;
	}

	url = get_rparam(request, 0);

	zbx_vmware_lock();

	if (NULL == (service = get_vmware_service(url, username, password, result, &ret)))
		goto unlock;

	zbx_json_initarray(&json_data, ZBX_JSON_STAT_BUF_LEN);

	for (i = 0; i < service->data->dvswitches.values_num; i++)
	{
		zbx_vmware_dvswitch_t	*dvswitch = (zbx_vmware_dvswitch_t *)service->data->dvswitches.values[i];

		zbx_json_addobject(&json_data, NULL);
		zbx_json_addstring(&json_data, "{#DVSWITCH.UUID}", dvswitch->uuid, ZBX_JSON_TYPE_STRING);
		zbx_json_addstring(&json_data, "{#DVSWITCH.NAME}", dvswitch->name, ZBX_JSON_TYPE_STRING);
		zbx_json_close(&json_data);
	}

	zbx_json_close(&json_data);

	SET_STR_RESULT(result, zbx_strdup(NULL, json_data.buffer));

	zbx_json_free(&json_data);

	ret = SYSINFO_RET_OK;
unlock:
	zbx_vmware_unlock();
out:
	zabbix_log(LOG_LEVEL_DEBUG, "End of %s():%s", __func__, zbx_sysinfo_ret_string(ret));

	return ret;
}

static int	dvs_param_validate(zbx_vector_custquery_param_t *query_params, unsigned int vc_version)
{
	int	i;

	for (i = 0; i < query_params->values_num; i++)
	{
		zbx_vmware_custquery_param_t	*p = &query_params->values[i];

		if (0 == strcmp("active", p->name) || 0 == strcmp("connected", p->name) ||
				0 == strcmp("inside", p->name) || 0 == strcmp("nsxPort", p->name) ||
				0 == strcmp("uplinkPort", p->name))
		{
			if (0 != strcmp("true", p->value) && 0 != strcmp("false", p->value))
				return FAIL;
		}
		else if (0 != strcmp("host", p->name) && 0 != strcmp("portgroupKey", p->name) &&
				0 != strcmp("portKey", p->name))
		{
			return FAIL;
		}

		if (0 == strcmp("host", p->name) && vc_version < 65)
			return FAIL;

		if (0 == strcmp("nsxPort", p->name) && vc_version < 70)
			return FAIL;
	}

	return SUCCEED;
}

static int	custquery_param_create(const char *key, zbx_vector_custquery_param_t *query_params)
{
	char				*left, *right, *src;
	zbx_vmware_custquery_param_t	param = {NULL, NULL};
	int				ret = SUCCEED;

	if ('\0' == *key)
		return ret;

	src = zbx_strdup(NULL, key);

	while (1)
	{
		zbx_strsplit_first(src, ',', &left, &right);

		if (NULL == left || '\0' == *left)
		{
			ret = FAIL;
			break;
		}

		zbx_strsplit_first(left, ':', &param.name, &param.value);

		if (NULL == param.name || '\0' == *param.name || NULL == param.value)
		{
			ret = FAIL;
			break;
		}

		zbx_vector_custquery_param_append(query_params, param);
		param.name = NULL;
		param.value = NULL;

		if (NULL == right || '\0' == *right)
			break;

		zbx_free(src);
		src = right;
		right = NULL;
		zbx_free(left);
	}

	zbx_free(param.name);
	zbx_free(param.value);
	zbx_free(left);
	zbx_free(right);
	zbx_free(src);

	return ret;
}

int	check_vcenter_dvswitch_fetchports_get(AGENT_REQUEST *request, const char *username, const char *password,
		AGENT_RESULT *result)
{
	const char			*mode, *url, *uuid, *key, *type = ZBX_VMWARE_SOAP_DVS;
	int				ret = SYSINFO_RET_FAIL;
	zbx_vmware_service_t		*service;
	zbx_vmware_dvswitch_t		*dvs;
	zbx_vmware_cust_query_t		*custom_query;
	zbx_vector_custquery_param_t	query_params;
	zbx_vmware_custom_query_type_t	query_type = VMWARE_DVSWITCH_FETCH_DV_PORTS;

	zabbix_log(LOG_LEVEL_DEBUG, "In %s()", __func__);

	zbx_vector_custquery_param_create(&query_params);

	if (2 > request->nparam || request->nparam > 4)
	{
		SET_MSG_RESULT(result, zbx_strdup(NULL, "Invalid number of parameters."));
		goto out;
	}

	url = get_rparam(request, 0);
	uuid = get_rparam(request, 1);
	key = get_rparam(request, 2);
	mode = get_rparam(request, 3);

	if (NULL == mode)
	{
		mode = "state";
	}
	else if (0 != strcmp(mode, "state") && 0 != strcmp(mode, "full"))
	{
		SET_MSG_RESULT(result, zbx_strdup(NULL, "Invalid fourth parameter."));
		goto out;
	}

	if (NULL == key)
		key = "";

	zbx_vmware_lock();

	if (NULL == (service = get_vmware_service(url, username, password, result, &ret)))
		goto unlock;

	if (NULL == (dvs = dvs_get(&service->data->dvswitches, uuid)))
	{
		SET_MSG_RESULT(result, zbx_strdup(NULL, "Unknown DVSwitch uuid."));
		goto unlock;
	}

	if (NULL == (custom_query = zbx_vmware_service_get_cust_query(service, type, dvs->id, key, query_type, mode))
			&& (SUCCEED != custquery_param_create(key, &query_params)
			|| SUCCEED != dvs_param_validate(&query_params,
			service->major_version * 10 + service->minor_version)))
	{
		SET_MSG_RESULT(result, zbx_strdup(NULL,
				"Unknown format of vmware DistributedVirtualSwitchPortCriteria."));
		goto unlock;
	}

	/* FAIL is returned if custom query exists */
	if (NULL == custom_query && SUCCEED == zbx_vmware_service_add_cust_query(service, type, dvs->id, key,
			query_type, mode, &query_params))
	{
		ret = SYSINFO_RET_OK;
		goto unlock;
	}
	else if (NULL == custom_query)
	{
		SET_MSG_RESULT(result, zbx_strdup(NULL, "Unknown DVSwitch query."));
		goto unlock;
	}

	if (0 != (custom_query->state & ZBX_VMWARE_CQ_ERROR))
	{
		SET_MSG_RESULT(result, zbx_strdup(NULL, custom_query->error));
		goto unlock;
	}

	if (0 != (custom_query->state & ZBX_VMWARE_CQ_READY))
		SET_STR_RESULT(result, zbx_strdup(NULL, custom_query->value));

	if (0 != (custom_query->state & ZBX_VMWARE_CQ_PAUSED))
		custom_query->state &= ~(unsigned char)ZBX_VMWARE_CQ_PAUSED;

	custom_query->last_pooled = time(NULL);
	ret = SYSINFO_RET_OK;
unlock:
	zbx_vmware_unlock();
out:
	zbx_vector_custquery_param_clear_ext(&query_params, zbx_vmware_cq_param_free);
	zbx_vector_custquery_param_destroy(&query_params);
	zabbix_log(LOG_LEVEL_DEBUG, "End of %s():%s", __func__, zbx_sysinfo_ret_string(ret));

	return ret;
}

=======
>>>>>>> 8bd64057
int	check_vcenter_vm_cpu_num(AGENT_REQUEST *request, const char *username, const char *password,
		AGENT_RESULT *result)
{
	int	ret;

	zabbix_log(LOG_LEVEL_DEBUG, "In %s()", __func__);

	ret = get_vcenter_vmprop(request, username, password, ZBX_VMWARE_VMPROP_CPU_NUM, result);

	zabbix_log(LOG_LEVEL_DEBUG, "End of %s():%s", __func__, zbx_sysinfo_ret_string(ret));

	return ret;
}

int	check_vcenter_vm_consolidationneeded(AGENT_REQUEST *request, const char *username, const char *password,
		AGENT_RESULT *result)
{
	int	ret;

	zabbix_log(LOG_LEVEL_DEBUG, "In %s()", __func__);

	ret = get_vcenter_vmprop(request, username, password, ZBX_VMWARE_VMPROP_CONSOLIDATION_NEEDED, result);

	zabbix_log(LOG_LEVEL_DEBUG, "End of %s():%s", __func__, zbx_sysinfo_ret_string(ret));

	return ret;
}

int	check_vcenter_vm_cluster_name(AGENT_REQUEST *request, const char *username, const char *password,
		AGENT_RESULT *result)
{
	const char		*url, *uuid;
	zbx_vmware_service_t	*service;
	zbx_vmware_cluster_t	*cluster = NULL;
	int			ret = SYSINFO_RET_FAIL;
	zbx_vmware_hv_t		*hv;

	zabbix_log(LOG_LEVEL_DEBUG, "In %s()", __func__);

	if (2 != request->nparam)
	{
		SET_MSG_RESULT(result, zbx_strdup(NULL, "Invalid number of parameters."));
		goto out;
	}

	url = get_rparam(request, 0);
	uuid = get_rparam(request, 1);

	if ('\0' == *uuid)
	{
		SET_MSG_RESULT(result, zbx_strdup(NULL, "Invalid second parameter."));
		goto out;
	}

	zbx_vmware_lock();

	if (NULL == (service = get_vmware_service(url, username, password, result, &ret)))
		goto unlock;

	if (NULL == (hv = service_hv_get_by_vm_uuid(service, uuid)))
	{
		SET_MSG_RESULT(result, zbx_strdup(NULL, "Unknown virtual machine uuid."));
		goto unlock;
	}
	if (NULL != hv->clusterid)
		cluster = cluster_get(&service->data->clusters, hv->clusterid);

	SET_STR_RESULT(result, zbx_strdup(NULL, NULL != cluster ? cluster->name : ""));

	ret = SYSINFO_RET_OK;
unlock:
	zbx_vmware_unlock();
out:
	zabbix_log(LOG_LEVEL_DEBUG, "End of %s():%s", __func__, zbx_sysinfo_ret_string(ret));

	return ret;
}

int	check_vcenter_vm_cpu_ready(AGENT_REQUEST *request, const char *username, const char *password,
		AGENT_RESULT *result)
{
	zbx_vmware_service_t	*service;
	int			ret = SYSINFO_RET_FAIL;
	const char		*url, *uuid;

	zabbix_log(LOG_LEVEL_DEBUG, "In %s()", __func__);

	if (2 != request->nparam)
	{
		SET_MSG_RESULT(result, zbx_strdup(NULL, "Invalid number of parameters."));
		goto out;
	}

	url = get_rparam(request, 0);
	uuid = get_rparam(request, 1);

	if ('\0' == *uuid)
	{
		SET_MSG_RESULT(result, zbx_strdup(NULL, "Invalid second parameter."));
		goto out;
	}

	zbx_vmware_lock();

	if (NULL == (service = get_vmware_service(url, username, password, result, &ret)))
		goto unlock;

	ret = vmware_service_get_vm_counter(service, uuid, "", "cpu/ready[summation]", 1, result);
unlock:
	zbx_vmware_unlock();
out:
	zabbix_log(LOG_LEVEL_DEBUG, "End of %s():%s", __func__, zbx_sysinfo_ret_string(ret));

	return ret;
}

int	check_vcenter_vm_cpu_usage(AGENT_REQUEST *request, const char *username, const char *password,
		AGENT_RESULT *result)
{
	int	ret;

	zabbix_log(LOG_LEVEL_DEBUG, "In %s()", __func__);

	ret = get_vcenter_vmprop(request, username, password, ZBX_VMWARE_VMPROP_CPU_USAGE, result);

	if (SYSINFO_RET_OK == ret && NULL != GET_UI64_RESULT(result))
		result->ui64 = result->ui64 * 1000000;

	zabbix_log(LOG_LEVEL_DEBUG, "End of %s():%s", __func__, zbx_sysinfo_ret_string(ret));

	return ret;
}

int	check_vcenter_vm_datacenter_name(AGENT_REQUEST *request, const char *username, const char *password,
		AGENT_RESULT *result)
{
	zbx_vmware_service_t	*service;
	zbx_vmware_hv_t		*hv;
	const char		*url, *uuid;
	int			ret = SYSINFO_RET_FAIL;

	zabbix_log(LOG_LEVEL_DEBUG, "In %s()", __func__);

	if (2 != request->nparam)
	{
		SET_MSG_RESULT(result, zbx_strdup(NULL, "Invalid number of parameters."));
		goto out;
	}

	url = get_rparam(request, 0);
	uuid = get_rparam(request, 1);

	if ('\0' == *uuid)
	{
		SET_MSG_RESULT(result, zbx_strdup(NULL, "Invalid second parameter."));
		goto out;
	}

	zbx_vmware_lock();

	if (NULL == (service = get_vmware_service(url, username, password, result, &ret)))
		goto unlock;

	if (NULL == (hv = service_hv_get_by_vm_uuid(service, uuid)))
	{
		SET_MSG_RESULT(result, zbx_strdup(NULL, "Unknown virtual machine uuid."));
		goto unlock;
	}

	SET_STR_RESULT(result, zbx_strdup(NULL, hv->datacenter_name));
	ret = SYSINFO_RET_OK;
unlock:
	zbx_vmware_unlock();
out:
	zabbix_log(LOG_LEVEL_DEBUG, "End of %s():%s", __func__, zbx_sysinfo_ret_string(ret));

	return ret;
}

int	check_vcenter_vm_discovery(AGENT_REQUEST *request, const char *username, const char *password,
		AGENT_RESULT *result)
{
	struct zbx_json		json_data;
	const char		*url, *vm_name, *hv_name, *hv_uuid;
	zbx_vmware_service_t	*service;
	zbx_vmware_hv_t		*hv;
	zbx_vmware_vm_t		*vm;
	zbx_hashset_iter_t	iter;
	int			i, ret = SYSINFO_RET_FAIL;

	zabbix_log(LOG_LEVEL_DEBUG, "In %s()", __func__);

	if (1 != request->nparam)
	{
		SET_MSG_RESULT(result, zbx_strdup(NULL, "Invalid number of parameters."));
		goto out;
	}

	url = get_rparam(request, 0);

	zbx_vmware_lock();

	if (NULL == (service = get_vmware_service(url, username, password, result, &ret)))
		goto unlock;

	zbx_json_initarray(&json_data, ZBX_JSON_STAT_BUF_LEN);

	zbx_hashset_iter_reset(&service->data->hvs, &iter);
	while (NULL != (hv = (zbx_vmware_hv_t *)zbx_hashset_iter_next(&iter)))
	{
		zbx_vmware_cluster_t	*cluster = NULL;

		if (NULL != hv->clusterid)
			cluster = cluster_get(&service->data->clusters, hv->clusterid);

		for (i = 0; i < hv->vms.values_num; i++)
		{
			int			j;
			zbx_vmware_datastore_t	*datastore = NULL;

			vm = (zbx_vmware_vm_t *)hv->vms.values[i];

			if (NULL == (vm_name = vm->props[ZBX_VMWARE_VMPROP_NAME]))
				continue;

			if (NULL == (hv_name = hv->props[ZBX_VMWARE_HVPROP_NAME]))
				continue;

			if (NULL == (hv_uuid = hv->props[ZBX_VMWARE_HVPROP_HW_UUID]))
				continue;

			for (j = 0; NULL != vm->props[ZBX_VMWARE_VMPROP_DATASTOREID] &&
				j < service->data->datastores.values_num; j++)
			{
				if (0 != strcmp(vm->props[ZBX_VMWARE_VMPROP_DATASTOREID],
						service->data->datastores.values[j]->id))
				{
					continue;
				}

				datastore = service->data->datastores.values[j];
				break;
			}

			if (NULL == datastore)
			{
				zabbix_log(LOG_LEVEL_WARNING, "%s() Unknown datastore id:%s", __func__,
						ZBX_NULL2EMPTY_STR(vm->props[ZBX_VMWARE_VMPROP_DATASTOREID]));
				continue;
			}

			zbx_json_addobject(&json_data, NULL);
			zbx_json_addstring(&json_data, "{#VM.UUID}", vm->uuid, ZBX_JSON_TYPE_STRING);
			zbx_json_addstring(&json_data, "{#VM.ID}", vm->id, ZBX_JSON_TYPE_STRING);
			zbx_json_addstring(&json_data, "{#VM.NAME}", vm_name, ZBX_JSON_TYPE_STRING);
			zbx_json_addstring(&json_data, "{#HV.NAME}", hv_name, ZBX_JSON_TYPE_STRING);
			zbx_json_addstring(&json_data, "{#HV.UUID}", hv_uuid, ZBX_JSON_TYPE_STRING);
			zbx_json_addstring(&json_data, "{#HV.ID}", hv->id, ZBX_JSON_TYPE_STRING);
			zbx_json_addstring(&json_data, "{#DATACENTER.NAME}", hv->datacenter_name, ZBX_JSON_TYPE_STRING);
			zbx_json_addstring(&json_data, "{#CLUSTER.NAME}",
					NULL != cluster ? cluster->name : "", ZBX_JSON_TYPE_STRING);
			zbx_json_addstring(&json_data, "{#VM.IP}",
					ZBX_NULL2EMPTY_STR(vm->props[ZBX_VMWARE_VMPROP_IPADDRESS]),
					ZBX_JSON_TYPE_STRING);
			zbx_json_addstring(&json_data, "{#VM.DNS}",
					ZBX_NULL2EMPTY_STR(vm->props[ZBX_VMWARE_VMPROP_GUESTHOSTNAME]),
					ZBX_JSON_TYPE_STRING);
			zbx_json_addstring(&json_data, "{#VM.GUESTFAMILY}",
					ZBX_NULL2EMPTY_STR(vm->props[ZBX_VMWARE_VMPROP_GUESTFAMILY]),
					ZBX_JSON_TYPE_STRING);
			zbx_json_addstring(&json_data, "{#VM.GUESTFULLNAME}",
					ZBX_NULL2EMPTY_STR(vm->props[ZBX_VMWARE_VMPROP_GUESTFULLNAME]),
					ZBX_JSON_TYPE_STRING);
			zbx_json_addstring(&json_data, "{#VM.FOLDER}",
					ZBX_NULL2EMPTY_STR(vm->props[ZBX_VMWARE_VMPROP_FOLDER]), ZBX_JSON_TYPE_STRING);
			zbx_json_adduint64(&json_data, "{#VM.SNAPSHOT.COUNT}", vm->snapshot_count);
			zbx_json_addstring(&json_data, "{#VM.TOOLS.STATUS}",
					ZBX_NULL2EMPTY_STR(vm->props[ZBX_VMWARE_VMPROP_TOOLS_RUNNING_STATUS]),
					ZBX_JSON_TYPE_STRING);
			zbx_json_addstring(&json_data, "{#VM.POWERSTATE}",
					ZBX_NULL2EMPTY_STR(vm->props[ZBX_VMWARE_VMPROP_POWER_STATE]),
					ZBX_JSON_TYPE_STRING);
			zbx_json_addstring(&json_data, "{#DATASTORE.NAME}", datastore->name, ZBX_JSON_TYPE_STRING);
			zbx_json_addstring(&json_data, "{#DATASTORE.UUID}", datastore->uuid, ZBX_JSON_TYPE_STRING);

			zbx_json_addstring(&json_data, "{#VM.RPOOL.ID}",
					ZBX_NULL2EMPTY_STR(vm->props[ZBX_VMWARE_VMPROP_RESOURCEPOOL]),
					ZBX_JSON_TYPE_STRING);

			if (NULL != vm->props[ZBX_VMWARE_VMPROP_RESOURCEPOOL])
			{
				zbx_vmware_resourcepool_t	rpool_cmp;
				int				idx;

				rpool_cmp.id = vm->props[ZBX_VMWARE_VMPROP_RESOURCEPOOL];

				if (FAIL != (idx = zbx_vector_vmware_resourcepool_bsearch(&service->data->resourcepools,
						&rpool_cmp, vmware_resourcepool_compare_id)))
				{
					zbx_json_addstring(&json_data, "{#VM.RPOOL.PATH}",
							ZBX_NULL2EMPTY_STR(service->data->resourcepools.values[idx]->path),
							ZBX_JSON_TYPE_STRING);
				}
				else
					zbx_json_addstring(&json_data, "{#VM.RPOOL.PATH}", "", ZBX_JSON_TYPE_STRING);
			}

			zbx_json_close(&json_data);
		}
	}

	zbx_json_close(&json_data);
	SET_STR_RESULT(result, zbx_strdup(NULL, json_data.buffer));
	zbx_json_free(&json_data);

	ret = SYSINFO_RET_OK;
unlock:
	zbx_vmware_unlock();
out:
	zabbix_log(LOG_LEVEL_DEBUG, "End of %s():%s", __func__, zbx_sysinfo_ret_string(ret));

	return ret;
}

int	check_vcenter_vm_hv_name(AGENT_REQUEST *request, const char *username, const char *password,
		AGENT_RESULT *result)
{
	zbx_vmware_service_t	*service;
	zbx_vmware_hv_t		*hv;
	const char		*url, *uuid, *name;
	int			ret = SYSINFO_RET_FAIL;

	zabbix_log(LOG_LEVEL_DEBUG, "In %s()", __func__);

	if (2 != request->nparam)
	{
		SET_MSG_RESULT(result, zbx_strdup(NULL, "Invalid number of parameters."));
		goto out;
	}

	url = get_rparam(request, 0);
	uuid = get_rparam(request, 1);

	if ('\0' == *uuid)
	{
		SET_MSG_RESULT(result, zbx_strdup(NULL, "Invalid second parameter."));
		goto out;
	}

	zbx_vmware_lock();

	if (NULL == (service = get_vmware_service(url, username, password, result, &ret)))
		goto unlock;

	if (NULL == (hv = service_hv_get_by_vm_uuid(service, uuid)))
	{
		SET_MSG_RESULT(result, zbx_strdup(NULL, "Unknown virtual machine uuid."));
		goto unlock;
	}

	if (NULL == (name = hv->props[ZBX_VMWARE_HVPROP_NAME]))
	{
		SET_MSG_RESULT(result, zbx_strdup(NULL, "No hypervisor name found."));
		goto unlock;
	}

	SET_STR_RESULT(result, zbx_strdup(NULL, name));
	ret = SYSINFO_RET_OK;
unlock:
	zbx_vmware_unlock();
out:
	zabbix_log(LOG_LEVEL_DEBUG, "End of %s():%s", __func__, zbx_sysinfo_ret_string(ret));

	return ret;
}

int	check_vcenter_vm_memory_size(AGENT_REQUEST *request, const char *username, const char *password,
		AGENT_RESULT *result)
{
	int	ret;

	zabbix_log(LOG_LEVEL_DEBUG, "In %s()", __func__);

	ret = get_vcenter_vmprop(request, username, password, ZBX_VMWARE_VMPROP_MEMORY_SIZE, result);

	if (SYSINFO_RET_OK == ret && NULL != GET_UI64_RESULT(result))
		result->ui64 = result->ui64 * ZBX_MEBIBYTE;

	zabbix_log(LOG_LEVEL_DEBUG, "End of %s():%s", __func__, zbx_sysinfo_ret_string(ret));

	return ret;
}

int	check_vcenter_vm_memory_size_ballooned(AGENT_REQUEST *request, const char *username, const char *password,
		AGENT_RESULT *result)
{
	int	ret;

	zabbix_log(LOG_LEVEL_DEBUG, "In %s()", __func__);

	ret = get_vcenter_vmprop(request, username, password, ZBX_VMWARE_VMPROP_MEMORY_SIZE_BALLOONED, result);

	if (SYSINFO_RET_OK == ret && NULL != GET_UI64_RESULT(result))
		result->ui64 = result->ui64 * ZBX_MEBIBYTE;

	zabbix_log(LOG_LEVEL_DEBUG, "End of %s():%s", __func__, zbx_sysinfo_ret_string(ret));

	return ret;
}

int	check_vcenter_vm_memory_size_compressed(AGENT_REQUEST *request, const char *username, const char *password,
		AGENT_RESULT *result)
{
	int	ret;

	zabbix_log(LOG_LEVEL_DEBUG, "In %s()", __func__);

	ret = get_vcenter_vmprop(request, username, password, ZBX_VMWARE_VMPROP_MEMORY_SIZE_COMPRESSED, result);

	if (SYSINFO_RET_OK == ret && NULL != GET_UI64_RESULT(result))
		result->ui64 = result->ui64 * ZBX_MEBIBYTE;

	zabbix_log(LOG_LEVEL_DEBUG, "End of %s():%s", __func__, zbx_sysinfo_ret_string(ret));

	return ret;
}

int	check_vcenter_vm_memory_size_swapped(AGENT_REQUEST *request, const char *username, const char *password,
		AGENT_RESULT *result)
{
	int	ret;

	zabbix_log(LOG_LEVEL_DEBUG, "In %s()", __func__);

	ret = get_vcenter_vmprop(request, username, password, ZBX_VMWARE_VMPROP_MEMORY_SIZE_SWAPPED, result);

	if (SYSINFO_RET_OK == ret && NULL != GET_UI64_RESULT(result))
		result->ui64 = result->ui64 * ZBX_MEBIBYTE;

	zabbix_log(LOG_LEVEL_DEBUG, "End of %s():%s", __func__, zbx_sysinfo_ret_string(ret));

	return ret;
}

int	check_vcenter_vm_memory_size_usage_guest(AGENT_REQUEST *request, const char *username, const char *password,
		AGENT_RESULT *result)
{
	int	ret;

	zabbix_log(LOG_LEVEL_DEBUG, "In %s()", __func__);

	ret = get_vcenter_vmprop(request, username, password, ZBX_VMWARE_VMPROP_MEMORY_SIZE_USAGE_GUEST, result);

	if (SYSINFO_RET_OK == ret && NULL != GET_UI64_RESULT(result))
		result->ui64 = result->ui64 * ZBX_MEBIBYTE;

	zabbix_log(LOG_LEVEL_DEBUG, "End of %s():%s", __func__, zbx_sysinfo_ret_string(ret));

	return ret;
}

int	check_vcenter_vm_memory_size_usage_host(AGENT_REQUEST *request, const char *username, const char *password,
		AGENT_RESULT *result)
{
	int	ret;

	zabbix_log(LOG_LEVEL_DEBUG, "In %s()", __func__);

	ret = get_vcenter_vmprop(request, username, password, ZBX_VMWARE_VMPROP_MEMORY_SIZE_USAGE_HOST, result);

	if (SYSINFO_RET_OK == ret && NULL != GET_UI64_RESULT(result))
		result->ui64 = result->ui64 * ZBX_MEBIBYTE;

	zabbix_log(LOG_LEVEL_DEBUG, "End of %s():%s", __func__, zbx_sysinfo_ret_string(ret));

	return ret;
}

int	check_vcenter_vm_memory_size_private(AGENT_REQUEST *request, const char *username, const char *password,
		AGENT_RESULT *result)
{
	int	ret;

	zabbix_log(LOG_LEVEL_DEBUG, "In %s()", __func__);

	ret = get_vcenter_vmprop(request, username, password, ZBX_VMWARE_VMPROP_MEMORY_SIZE_PRIVATE, result);

	if (SYSINFO_RET_OK == ret && NULL != GET_UI64_RESULT(result))
		result->ui64 = result->ui64 * ZBX_MEBIBYTE;

	zabbix_log(LOG_LEVEL_DEBUG, "End of %s():%s", __func__, zbx_sysinfo_ret_string(ret));

	return ret;
}

int	check_vcenter_vm_memory_size_shared(AGENT_REQUEST *request, const char *username, const char *password,
		AGENT_RESULT *result)
{
	int	ret;

	zabbix_log(LOG_LEVEL_DEBUG, "In %s()", __func__);

	ret = get_vcenter_vmprop(request, username, password, ZBX_VMWARE_VMPROP_MEMORY_SIZE_SHARED, result);

	if (SYSINFO_RET_OK == ret && NULL != GET_UI64_RESULT(result))
		result->ui64 = result->ui64 * ZBX_MEBIBYTE;

	zabbix_log(LOG_LEVEL_DEBUG, "End of %s():%s", __func__, zbx_sysinfo_ret_string(ret));

	return ret;
}

int	check_vcenter_vm_powerstate(AGENT_REQUEST *request, const char *username, const char *password,
		AGENT_RESULT *result)
{
	int	ret;

	zabbix_log(LOG_LEVEL_DEBUG, "In %s()", __func__);

	ret = get_vcenter_vmprop(request, username, password, ZBX_VMWARE_VMPROP_POWER_STATE, result);

	if (SYSINFO_RET_OK == ret)
		ret = vmware_set_powerstate_result(result);

	zabbix_log(LOG_LEVEL_DEBUG, "End of %s():%s", __func__, zbx_sysinfo_ret_string(ret));

	return ret;
}

int	check_vcenter_vm_snapshot_get(AGENT_REQUEST *request, const char *username, const char *password,
		AGENT_RESULT *result)
{
	int	ret;

	zabbix_log(LOG_LEVEL_DEBUG, "In %s()", __func__);

	ret = get_vcenter_vmprop(request, username, password, ZBX_VMWARE_VMPROP_SNAPSHOT, result);

	zabbix_log(LOG_LEVEL_DEBUG, "End of %s():%s", __func__, zbx_sysinfo_ret_string(ret));

	return ret;
}

typedef void	(*vmpropfunc_t)(struct zbx_json *j, zbx_vmware_dev_t *dev);

static void	check_vcenter_vm_discovery_nic_props_cb(struct zbx_json *j, zbx_vmware_dev_t *dev)
{
	zbx_json_addstring(j, "{#IFNAME}", ZBX_NULL2EMPTY_STR(dev->instance), ZBX_JSON_TYPE_STRING);
	zbx_json_addstring(j, "{#IFDESC}", ZBX_NULL2EMPTY_STR(dev->label), ZBX_JSON_TYPE_STRING);
	zbx_json_addstring(j, "{#IFMAC}", ZBX_NULL2EMPTY_STR(dev->props[ZBX_VMWARE_DEV_PROPS_IFMAC]),
			ZBX_JSON_TYPE_STRING);
	zbx_json_addstring(j, "{#IFCONNECTED}", ZBX_NULL2EMPTY_STR(dev->props[ZBX_VMWARE_DEV_PROPS_IFCONNECTED]),
			ZBX_JSON_TYPE_INT);
	zbx_json_addstring(j, "{#IFTYPE}", ZBX_NULL2EMPTY_STR(dev->props[ZBX_VMWARE_DEV_PROPS_IFTYPE]),
			ZBX_JSON_TYPE_STRING);
	zbx_json_addstring(j, "{#IFBACKINGDEVICE}", ZBX_NULL2EMPTY_STR(dev->props[ZBX_VMWARE_DEV_PROPS_IFBACKINGDEVICE]),
			ZBX_JSON_TYPE_STRING);
	zbx_json_addstring(j, "{#IFDVSWITCH.UUID}", ZBX_NULL2EMPTY_STR(
			dev->props[ZBX_VMWARE_DEV_PROPS_IFDVSWITCH_UUID]), ZBX_JSON_TYPE_STRING);
	zbx_json_addstring(j, "{#IFDVSWITCH.PORTGROUP}", ZBX_NULL2EMPTY_STR(
			dev->props[ZBX_VMWARE_DEV_PROPS_IFDVSWITCH_PORTGROUP]), ZBX_JSON_TYPE_STRING);
	zbx_json_addstring(j, "{#IFDVSWITCH.PORT}", ZBX_NULL2EMPTY_STR(
			dev->props[ZBX_VMWARE_DEV_PROPS_IFDVSWITCH_PORT]), ZBX_JSON_TYPE_STRING);
}

static void	check_vcenter_vm_discovery_disk_props_cb(struct zbx_json *j, zbx_vmware_dev_t *dev)
{
	zbx_json_addstring(j, "{#DISKNAME}", ZBX_NULL2EMPTY_STR(dev->instance), ZBX_JSON_TYPE_STRING);
	zbx_json_addstring(j, "{#DISKDESC}", ZBX_NULL2EMPTY_STR(dev->label), ZBX_JSON_TYPE_STRING);
}

static int	check_vcenter_vm_discovery_common(AGENT_REQUEST *request, const char *username, const char *password,
		AGENT_RESULT *result, int dev_type, const char *func_parent, vmpropfunc_t props_cb)
{
	struct zbx_json		json_data;
	zbx_vmware_service_t	*service;
	zbx_vmware_vm_t		*vm = NULL;
	zbx_vmware_dev_t	*dev;
	const char		*url, *uuid;
	int			i, ret = SYSINFO_RET_FAIL;

	zabbix_log(LOG_LEVEL_DEBUG, "In %s(), func_parent:'%s'", __func__, func_parent);

	if (2 != request->nparam)
	{
		SET_MSG_RESULT(result, zbx_strdup(NULL, "Invalid number of parameters."));
		goto out;
	}

	url = get_rparam(request, 0);
	uuid = get_rparam(request, 1);

	if ('\0' == *uuid)
	{
		SET_MSG_RESULT(result, zbx_strdup(NULL, "Invalid second parameter."));
		goto out;
	}

	zbx_vmware_lock();

	if (NULL == (service = get_vmware_service(url, username, password, result, &ret)))
		goto unlock;

	if (NULL == (vm = service_vm_get(service, uuid)))
	{
		SET_MSG_RESULT(result, zbx_strdup(NULL, "Unknown virtual machine uuid."));
		goto unlock;
	}

	zbx_json_initarray(&json_data, ZBX_JSON_STAT_BUF_LEN);

	for (i = 0; i < vm->devs.values_num; i++)
	{
		dev = (zbx_vmware_dev_t *)vm->devs.values[i];

		if (dev_type != dev->type)
			continue;

		if (NULL != props_cb)
		{
			zbx_json_addobject(&json_data, NULL);
			props_cb(&json_data, dev);
			zbx_json_close(&json_data);
		}
	}

	zbx_json_close(&json_data);

	SET_STR_RESULT(result, zbx_strdup(NULL, json_data.buffer));

	zbx_json_free(&json_data);

	ret = SYSINFO_RET_OK;
unlock:
	zbx_vmware_unlock();
out:
	zabbix_log(LOG_LEVEL_DEBUG, "End of %s(), func_parent:'%s', ret: %s", __func__, func_parent,
			zbx_sysinfo_ret_string(ret));

	return ret;
}

int	check_vcenter_vm_net_if_discovery(AGENT_REQUEST *request, const char *username, const char *password,
		AGENT_RESULT *result)
{
	return check_vcenter_vm_discovery_common(request, username, password, result, ZBX_VMWARE_DEV_TYPE_NIC, __func__,
			check_vcenter_vm_discovery_nic_props_cb);
}

static int	check_vcenter_vm_common(AGENT_REQUEST *request, const char *username, const char *password,
		AGENT_RESULT *result, const char *mode_in, const char *countername_mode, const char *countername_def,
		const char *func_parent)
{
	zbx_vmware_service_t	*service;
	const char		*path, *url, *uuid, *instance, *mode;
	unsigned int		coeff;
	int			ret = SYSINFO_RET_FAIL;

	zabbix_log(LOG_LEVEL_DEBUG, "In %s(), func_parent:'%s'", __func__, func_parent);

	if (3 > request->nparam || request->nparam > 4)
	{
		SET_MSG_RESULT(result, zbx_strdup(NULL, "Invalid number of parameters."));
		goto out;
	}

	url = get_rparam(request, 0);
	uuid = get_rparam(request, 1);
	instance = get_rparam(request, 2);
	mode = get_rparam(request, 3);

	if ('\0' == *uuid)
	{
		SET_MSG_RESULT(result, zbx_strdup(NULL, "Invalid second parameter."));
		goto out;
	}

	if ('\0' == *instance)
	{
		SET_MSG_RESULT(result, zbx_strdup(NULL, "Invalid third parameter."));
		goto out;
	}

	zbx_vmware_lock();

	if (NULL == (service = get_vmware_service(url, username, password, result, &ret)))
		goto unlock;

	if (NULL == mode || '\0' == *mode || 0 == strcmp(mode, "bps"))
	{
		path = countername_def;
		coeff = ZBX_KIBIBYTE;
	}
	else if (0 == strcmp(mode, mode_in))
	{
		path = countername_mode;
		coeff = 1;
	}
	else
	{
		SET_MSG_RESULT(result, zbx_strdup(NULL, "Invalid fourth parameter."));
		goto unlock;
	}

	ret = vmware_service_get_vm_counter(service, uuid, instance, path, coeff, result);
unlock:
	zbx_vmware_unlock();
out:
	zabbix_log(LOG_LEVEL_DEBUG, "End of %s(), func_parent:'%s', ret: %s", __func__, func_parent,
			zbx_sysinfo_ret_string(ret));

	return ret;
}

int	check_vcenter_vm_net_if_in(AGENT_REQUEST *request, const char *username, const char *password,
		AGENT_RESULT *result)
{
	return check_vcenter_vm_common(request, username, password, result, "pps", "net/packetsRx[summation]",
			"net/received[average]", __func__);
}

int	check_vcenter_vm_net_if_out(AGENT_REQUEST *request, const char *username, const char *password,
		AGENT_RESULT *result)
{
	return check_vcenter_vm_common(request, username, password, result, "pps", "net/packetsTx[summation]",
			"net/transmitted[average]",  __func__);
}

int	check_vcenter_vm_state(AGENT_REQUEST *request, const char *username, const char *password,
		AGENT_RESULT *result)
{
	int ret;

	zabbix_log(LOG_LEVEL_DEBUG, "In %s()", __func__);

	ret = get_vcenter_vmprop(request, username, password, ZBX_VMWARE_VMPROP_STATE, result);

	zabbix_log(LOG_LEVEL_DEBUG, "End of %s():%s", __func__, zbx_sysinfo_ret_string(ret));

	return ret;
}

int	check_vcenter_vm_storage_committed(AGENT_REQUEST *request, const char *username, const char *password,
		AGENT_RESULT *result)
{
	int	ret;

	zabbix_log(LOG_LEVEL_DEBUG, "In %s()", __func__);

	ret = get_vcenter_vmprop(request, username, password, ZBX_VMWARE_VMPROP_STORAGE_COMMITED, result);

	zabbix_log(LOG_LEVEL_DEBUG, "End of %s():%s", __func__, zbx_sysinfo_ret_string(ret));

	return ret;
}

int	check_vcenter_vm_storage_unshared(AGENT_REQUEST *request, const char *username, const char *password,
		AGENT_RESULT *result)
{
	int	ret;

	zabbix_log(LOG_LEVEL_DEBUG, "In %s()", __func__);

	ret = get_vcenter_vmprop(request, username, password, ZBX_VMWARE_VMPROP_STORAGE_UNSHARED, result);

	zabbix_log(LOG_LEVEL_DEBUG, "End of %s():%s", __func__, zbx_sysinfo_ret_string(ret));

	return ret;
}

int	check_vcenter_vm_storage_uncommitted(AGENT_REQUEST *request, const char *username, const char *password,
		AGENT_RESULT *result)
{
	int	ret;

	zabbix_log(LOG_LEVEL_DEBUG, "In %s()", __func__);

	ret = get_vcenter_vmprop(request, username, password, ZBX_VMWARE_VMPROP_STORAGE_UNCOMMITTED, result);

	zabbix_log(LOG_LEVEL_DEBUG, "End of %s():%s", __func__, zbx_sysinfo_ret_string(ret));

	return ret;
}

int	check_vcenter_vm_tools(AGENT_REQUEST *request, const char *username, const char *password,
		AGENT_RESULT *result)
{
	zbx_vmware_service_t	*service;
	zbx_vmware_vm_t		*vm = NULL;
	int			propid, ret = SYSINFO_RET_FAIL;
	const char		*url, *uuid, *mode, *value;

	if (3 != request->nparam)
	{
		SET_MSG_RESULT(result, zbx_strdup(NULL, "Invalid number of parameters."));
		goto out;
	}

	url = get_rparam(request, 0);
	uuid = get_rparam(request, 1);
	mode = get_rparam(request, 2);

	if ('\0' == *uuid)
	{
		SET_MSG_RESULT(result, zbx_strdup(NULL, "Invalid second parameter."));
		goto out;
	}

	if (NULL == mode || '\0' == *mode)
	{
		SET_MSG_RESULT(result, zbx_strdup(NULL, "Invalid third parameter."));
		goto out;
	}
	else if (0 == strcmp(mode, "version"))
	{
		propid = ZBX_VMWARE_VMPROP_TOOLS_VERSION;
	}
	else if (0 == strcmp(mode, "status"))
	{
		propid = ZBX_VMWARE_VMPROP_TOOLS_RUNNING_STATUS;
	}
	else
	{
		SET_MSG_RESULT(result, zbx_strdup(NULL, "Invalid third parameter value."));
		goto out;
	}

	zbx_vmware_lock();

	if (NULL == (service = get_vmware_service(url, username, password, result, &ret)))
		goto unlock;

	if (NULL == (vm = service_vm_get(service, uuid)))
	{
		SET_MSG_RESULT(result, zbx_strdup(NULL, "Unknown virtual machine uuid."));
		goto unlock;
	}

	if (NULL == (value = vm->props[propid]))
	{
		SET_MSG_RESULT(result, zbx_strdup(NULL, "Value is not available."));
		goto unlock;
	}

	if (ZBX_VMWARE_VMPROP_TOOLS_VERSION == propid)
		SET_UI64_RESULT(result, atoi(value));
	else
		SET_STR_RESULT(result, zbx_strdup(NULL, value));

	ret = SYSINFO_RET_OK;
unlock:
	zbx_vmware_unlock();
out:
	zabbix_log(LOG_LEVEL_DEBUG, "End of %s():%s", __func__, zbx_sysinfo_ret_string(ret));

	return ret;
}

int	check_vcenter_vm_uptime(AGENT_REQUEST *request, const char *username, const char *password,
		AGENT_RESULT *result)
{
	int	ret;

	zabbix_log(LOG_LEVEL_DEBUG, "In %s()", __func__);

	ret = get_vcenter_vmprop(request, username, password, ZBX_VMWARE_VMPROP_UPTIME, result);

	zabbix_log(LOG_LEVEL_DEBUG, "End of %s():%s", __func__, zbx_sysinfo_ret_string(ret));

	return ret;
}

int	check_vcenter_vm_vfs_dev_discovery(AGENT_REQUEST *request, const char *username, const char *password,
		AGENT_RESULT *result)
{
	return check_vcenter_vm_discovery_common(request, username, password, result, ZBX_VMWARE_DEV_TYPE_DISK, __func__,
			check_vcenter_vm_discovery_disk_props_cb);
}

int	check_vcenter_vm_vfs_dev_read(AGENT_REQUEST *request, const char *username, const char *password,
		AGENT_RESULT *result)
{
	return check_vcenter_vm_common(request, username, password, result, "ops",
			"virtualDisk/numberReadAveraged[average]", "virtualDisk/read[average]", __func__);
}

int	check_vcenter_vm_vfs_dev_write(AGENT_REQUEST *request, const char *username, const char *password,
		AGENT_RESULT *result)
{
	return check_vcenter_vm_common(request, username, password, result, "ops",
			"virtualDisk/numberWriteAveraged[average]", "virtualDisk/write[average]", __func__);
}

int	check_vcenter_vm_vfs_fs_discovery(AGENT_REQUEST *request, const char *username, const char *password,
		AGENT_RESULT *result)
{
	struct zbx_json		json_data;
	zbx_vmware_service_t	*service;
	zbx_vmware_vm_t		*vm = NULL;
	const char		*url, *uuid;
	int			i, ret = SYSINFO_RET_FAIL;

	zabbix_log(LOG_LEVEL_DEBUG, "In %s()", __func__);

	if (2 != request->nparam)
	{
		SET_MSG_RESULT(result, zbx_strdup(NULL, "Invalid number of parameters."));
		goto out;
	}

	url = get_rparam(request, 0);
	uuid = get_rparam(request, 1);

	if ('\0' == *uuid)
	{
		SET_MSG_RESULT(result, zbx_strdup(NULL, "Invalid second parameter."));
		goto out;
	}

	zbx_vmware_lock();

	if (NULL == (service = get_vmware_service(url, username, password, result, &ret)))
		goto unlock;

	if (NULL == (vm = service_vm_get(service, uuid)))
	{
		SET_MSG_RESULT(result, zbx_strdup(NULL, "Unknown virtual machine uuid."));
		goto unlock;
	}

	zbx_json_initarray(&json_data, ZBX_JSON_STAT_BUF_LEN);

	for (i = 0; i < vm->file_systems.values_num; i++)
	{
		zbx_vmware_fs_t	*fs = (zbx_vmware_fs_t *)vm->file_systems.values[i];

		zbx_json_addobject(&json_data, NULL);
		zbx_json_addstring(&json_data, "{#FSNAME}", fs->path, ZBX_JSON_TYPE_STRING);
		zbx_json_close(&json_data);
	}

	zbx_json_close(&json_data);

	SET_STR_RESULT(result, zbx_strdup(NULL, json_data.buffer));

	zbx_json_free(&json_data);

	ret = SYSINFO_RET_OK;
unlock:
	zbx_vmware_unlock();
out:
	zabbix_log(LOG_LEVEL_DEBUG, "End of %s():%s", __func__, zbx_sysinfo_ret_string(ret));

	return ret;
}

int	check_vcenter_vm_vfs_fs_size(AGENT_REQUEST *request, const char *username, const char *password,
		AGENT_RESULT *result)
{
	zbx_vmware_service_t	*service;
	zbx_vmware_vm_t		*vm;
	const char		*url, *uuid, *fsname, *mode;
	int			i, ret = SYSINFO_RET_FAIL;
	zbx_vmware_fs_t		*fs = NULL;

	zabbix_log(LOG_LEVEL_DEBUG, "In %s()", __func__);

	if (3 > request->nparam || request->nparam > 4)
	{
		SET_MSG_RESULT(result, zbx_strdup(NULL, "Invalid number of parameters."));
		goto out;
	}

	url = get_rparam(request, 0);
	uuid = get_rparam(request, 1);
	fsname = get_rparam(request, 2);
	mode = get_rparam(request, 3);

	if ('\0' == *uuid)
	{
		SET_MSG_RESULT(result, zbx_strdup(NULL, "Invalid second parameter."));
		goto out;
	}

	zbx_vmware_lock();

	if (NULL == (service = get_vmware_service(url, username, password, result, &ret)))
		goto unlock;

	if (NULL == (vm = service_vm_get(service, uuid)))
	{
		SET_MSG_RESULT(result, zbx_strdup(NULL, "Unknown virtual machine uuid."));
		goto unlock;
	}

	for (i = 0; i < vm->file_systems.values_num; i++)
	{
		fs = (zbx_vmware_fs_t *)vm->file_systems.values[i];

		if (0 == strcmp(fs->path, fsname))
			break;
	}

	if (NULL == fs)
	{
		SET_MSG_RESULT(result, zbx_strdup(NULL, "Unknown file system path."));
		goto unlock;
	}

	ret = SYSINFO_RET_OK;

	if (NULL == mode || '\0' == *mode || 0 == strcmp(mode, "total"))
		SET_UI64_RESULT(result, fs->capacity);
	else if (0 == strcmp(mode, "free"))
		SET_UI64_RESULT(result, fs->free_space);
	else if (0 == strcmp(mode, "used"))
		SET_UI64_RESULT(result, fs->capacity - fs->free_space);
	else if (0 == strcmp(mode, "pfree"))
		SET_DBL_RESULT(result, 0 != fs->capacity ? (double)(100.0 * fs->free_space) / fs->capacity : 0);
	else if (0 == strcmp(mode, "pused"))
		SET_DBL_RESULT(result, 100.0 - (0 != fs->capacity ? 100.0 * fs->free_space / fs->capacity : 0));
	else
	{
		SET_MSG_RESULT(result, zbx_strdup(NULL, "Invalid fourth parameter."));
		ret = SYSINFO_RET_FAIL;
	}
unlock:
	zbx_vmware_unlock();
out:
	zabbix_log(LOG_LEVEL_DEBUG, "End of %s():%s", __func__, zbx_sysinfo_ret_string(ret));

	return ret;
}

int	check_vcenter_vm_perfcounter(AGENT_REQUEST *request, const char *username, const char *password,
		AGENT_RESULT *result)
{
	const char		*instance, *url, *uuid, *path;
	zbx_vmware_service_t	*service;
	zbx_vmware_vm_t		*vm;
	zbx_uint64_t		counterid;
	int			unit, ret = SYSINFO_RET_FAIL;

	zabbix_log(LOG_LEVEL_DEBUG, "In %s()", __func__);

	if (3 > request->nparam || request->nparam > 4)
	{
		SET_MSG_RESULT(result, zbx_strdup(NULL, "Invalid number of parameters."));
		goto out;
	}

	url = get_rparam(request, 0);
	uuid = get_rparam(request, 1);
	path = get_rparam(request, 2);
	instance = get_rparam(request, 3);

	if (NULL == instance)
		instance = "";

	zbx_vmware_lock();

	if (NULL == (service = get_vmware_service(url, username, password, result, &ret)))
		goto unlock;

	if (NULL == (vm = service_vm_get(service, uuid)))
	{
		SET_MSG_RESULT(result, zbx_strdup(NULL, "Unknown virtual machine uuid."));
		goto unlock;
	}

	if (FAIL == zbx_vmware_service_get_counterid(service, path, &counterid, &unit))
	{
		SET_MSG_RESULT(result, zbx_strdup(NULL, "Performance counter is not available."));
		goto unlock;
	}

	/* FAIL is returned if counter already exists */
	if (SUCCEED == zbx_vmware_service_add_perf_counter(service, "VirtualMachine", vm->id, counterid, "*"))
	{
		ret = SYSINFO_RET_OK;
		goto unlock;
	}

	/* the performance counter is already being monitored, try to get the results from statistics */
	ret = vmware_service_get_counter_value_by_id(service, "VirtualMachine", vm->id, counterid, instance, 1, unit,
			result);
unlock:
	zbx_vmware_unlock();
out:
	zabbix_log(LOG_LEVEL_DEBUG, "End of %s():%s", __func__, zbx_sysinfo_ret_string(ret));

	return ret;
}

int	check_vcenter_dc_discovery(AGENT_REQUEST *request, const char *username, const char *password,
		AGENT_RESULT *result)
{
	const char		*url;
	zbx_vmware_service_t	*service;
	struct zbx_json		json_data;
	int			i, ret = SYSINFO_RET_FAIL;

	zabbix_log(LOG_LEVEL_DEBUG, "In %s()", __func__);

	if (1 != request->nparam)
	{
		SET_MSG_RESULT(result, zbx_strdup(NULL, "Invalid number of parameters."));
		goto out;
	}

	url = get_rparam(request, 0);

	zbx_vmware_lock();

	if (NULL == (service = get_vmware_service(url, username, password, result, &ret)))
		goto unlock;

	zbx_json_initarray(&json_data, ZBX_JSON_STAT_BUF_LEN);

	for (i = 0; i < service->data->datacenters.values_num; i++)
	{
		zbx_vmware_datacenter_t	*datacenter = service->data->datacenters.values[i];

		zbx_json_addobject(&json_data, NULL);
		zbx_json_addstring(&json_data, "{#DATACENTER}", datacenter->name, ZBX_JSON_TYPE_STRING);
		zbx_json_addstring(&json_data, "{#DATACENTERID}", datacenter->id, ZBX_JSON_TYPE_STRING);
		zbx_json_close(&json_data);
	}

	zbx_json_close(&json_data);

	SET_STR_RESULT(result, zbx_strdup(NULL, json_data.buffer));

	zbx_json_free(&json_data);

	ret = SYSINFO_RET_OK;
unlock:
	zbx_vmware_unlock();
out:
	zabbix_log(LOG_LEVEL_DEBUG, "End of %s():%s", __func__, zbx_sysinfo_ret_string(ret));

	return ret;
}

int	check_vcenter_vm_net_if_usage(AGENT_REQUEST *request, const char *username, const char *password,
		AGENT_RESULT *result)
{
	zbx_vmware_service_t	*service;
	int			ret = SYSINFO_RET_FAIL;
	const char		*url, *uuid, *instance;

	zabbix_log(LOG_LEVEL_DEBUG, "In %s()", __func__);

	if (2 > request->nparam || request->nparam > 3)
	{
		SET_MSG_RESULT(result, zbx_strdup(NULL, "Invalid number of parameters."));
		goto out;
	}

	url = get_rparam(request, 0);
	uuid = get_rparam(request, 1);
	instance = get_rparam(request, 2);

	if (NULL == instance)
		instance = "";

	if ('\0' == *uuid)
	{
		SET_MSG_RESULT(result, zbx_strdup(NULL, "Invalid second parameter."));
		goto out;
	}

	zbx_vmware_lock();

	if (NULL == (service = get_vmware_service(url, username, password, result, &ret)))
		goto unlock;

	ret = vmware_service_get_vm_counter(service, uuid, instance, "net/usage[average]", ZBX_KIBIBYTE, result);
unlock:
	zbx_vmware_unlock();
out:
	zabbix_log(LOG_LEVEL_DEBUG, "End of %s():%s", __func__, zbx_sysinfo_ret_string(ret));

	return ret;
}

int	check_vcenter_vm_guest_memory_size_swapped(AGENT_REQUEST *request, const char *username, const char *password,
		AGENT_RESULT *result)
{
	zbx_vmware_service_t	*service;
	int			ret = SYSINFO_RET_FAIL;
	const char		*url, *uuid;

	zabbix_log(LOG_LEVEL_DEBUG, "In %s()", __func__);

	if (2 != request->nparam)
	{
		SET_MSG_RESULT(result, zbx_strdup(NULL, "Invalid number of parameters."));
		goto out;
	}

	url = get_rparam(request, 0);
	uuid = get_rparam(request, 1);

	if ('\0' == *uuid)
	{
		SET_MSG_RESULT(result, zbx_strdup(NULL, "Invalid second parameter."));
		goto out;
	}

	zbx_vmware_lock();

	if (NULL == (service = get_vmware_service(url, username, password, result, &ret)))
		goto unlock;

	ret = vmware_service_get_vm_counter(service, uuid, "", "mem/swapped[average]", ZBX_KIBIBYTE, result);
unlock:
	zbx_vmware_unlock();
out:
	zabbix_log(LOG_LEVEL_DEBUG, "End of %s():%s", __func__, zbx_sysinfo_ret_string(ret));

	return ret;
}

int	check_vcenter_vm_memory_size_consumed(AGENT_REQUEST *request, const char *username, const char *password,
		AGENT_RESULT *result)
{
	zbx_vmware_service_t	*service;
	int			ret = SYSINFO_RET_FAIL;
	const char		*url, *uuid;

	zabbix_log(LOG_LEVEL_DEBUG, "In %s()", __func__);

	if (2 != request->nparam)
	{
		SET_MSG_RESULT(result, zbx_strdup(NULL, "Invalid number of parameters."));
		goto out;
	}

	url = get_rparam(request, 0);
	uuid = get_rparam(request, 1);

	if ('\0' == *uuid)
	{
		SET_MSG_RESULT(result, zbx_strdup(NULL, "Invalid second parameter."));
		goto out;
	}

	zbx_vmware_lock();

	if (NULL == (service = get_vmware_service(url, username, password, result, &ret)))
		goto unlock;

	ret = vmware_service_get_vm_counter(service, uuid, "", "mem/consumed[average]", ZBX_KIBIBYTE, result);
unlock:
	zbx_vmware_unlock();
out:
	zabbix_log(LOG_LEVEL_DEBUG, "End of %s():%s", __func__, zbx_sysinfo_ret_string(ret));

	return ret;
}

int	check_vcenter_vm_memory_usage(AGENT_REQUEST *request, const char *username, const char *password,
		AGENT_RESULT *result)
{
	zbx_vmware_service_t	*service;
	int			ret = SYSINFO_RET_FAIL;
	const char		*url, *uuid;

	zabbix_log(LOG_LEVEL_DEBUG, "In %s()", __func__);

	if (2 != request->nparam)
	{
		SET_MSG_RESULT(result, zbx_strdup(NULL, "Invalid number of parameters."));
		goto out;
	}

	url = get_rparam(request, 0);
	uuid = get_rparam(request, 1);

	if ('\0' == *uuid)
	{
		SET_MSG_RESULT(result, zbx_strdup(NULL, "Invalid second parameter."));
		goto out;
	}

	zbx_vmware_lock();

	if (NULL == (service = get_vmware_service(url, username, password, result, &ret)))
		goto unlock;

	ret = vmware_service_get_vm_counter(service, uuid, "", "mem/usage[average]", 0, result);
unlock:
	zbx_vmware_unlock();
out:
	zabbix_log(LOG_LEVEL_DEBUG, "End of %s():%s", __func__, zbx_sysinfo_ret_string(ret));

	return ret;
}

int	check_vcenter_vm_cpu_latency(AGENT_REQUEST *request, const char *username, const char *password,
		AGENT_RESULT *result)
{
	zbx_vmware_service_t	*service;
	int			ret = SYSINFO_RET_FAIL;
	const char		*url, *uuid;

	zabbix_log(LOG_LEVEL_DEBUG, "In %s()", __func__);

	if (2 != request->nparam)
	{
		SET_MSG_RESULT(result, zbx_strdup(NULL, "Invalid number of parameters."));
		goto out;
	}

	url = get_rparam(request, 0);
	uuid = get_rparam(request, 1);

	if ('\0' == *uuid)
	{
		SET_MSG_RESULT(result, zbx_strdup(NULL, "Invalid second parameter."));
		goto out;
	}

	zbx_vmware_lock();

	if (NULL == (service = get_vmware_service(url, username, password, result, &ret)))
		goto unlock;

	ret = vmware_service_get_vm_counter(service, uuid, "", "cpu/latency[average]", 0, result);
unlock:
	zbx_vmware_unlock();
out:
	zabbix_log(LOG_LEVEL_DEBUG, "End of %s():%s", __func__, zbx_sysinfo_ret_string(ret));

	return ret;
}

int	check_vcenter_vm_cpu_readiness(AGENT_REQUEST *request, const char *username, const char *password,
		AGENT_RESULT *result)
{
	zbx_vmware_service_t	*service;
	int			ret = SYSINFO_RET_FAIL;
	const char		*url, *uuid, *instance;

	zabbix_log(LOG_LEVEL_DEBUG, "In %s()", __func__);

	if (2 > request->nparam || request->nparam > 3)
	{
		SET_MSG_RESULT(result, zbx_strdup(NULL, "Invalid number of parameters."));
		goto out;
	}

	url = get_rparam(request, 0);
	uuid = get_rparam(request, 1);
	instance = get_rparam(request, 2);

	if (NULL == instance)
		instance = "";

	if ('\0' == *uuid)
	{
		SET_MSG_RESULT(result, zbx_strdup(NULL, "Invalid second parameter."));
		goto out;
	}

	zbx_vmware_lock();

	if (NULL == (service = get_vmware_service(url, username, password, result, &ret)))
		goto unlock;

	ret = vmware_service_get_vm_counter(service, uuid, instance, "cpu/readiness[average]", 0, result);
unlock:
	zbx_vmware_unlock();
out:
	zabbix_log(LOG_LEVEL_DEBUG, "End of %s():%s", __func__, zbx_sysinfo_ret_string(ret));

	return ret;
}

int	check_vcenter_vm_cpu_swapwait(AGENT_REQUEST *request, const char *username, const char *password,
		AGENT_RESULT *result)
{
	zbx_vmware_service_t	*service;
	int			ret = SYSINFO_RET_FAIL;
	const char		*url, *uuid, *instance;

	zabbix_log(LOG_LEVEL_DEBUG, "In %s()", __func__);

	if (2 > request->nparam || request->nparam > 3)
	{
		SET_MSG_RESULT(result, zbx_strdup(NULL, "Invalid number of parameters."));
		goto out;
	}

	url = get_rparam(request, 0);
	uuid = get_rparam(request, 1);
	instance = get_rparam(request, 2);

	if (NULL == instance)
		instance = "";

	if ('\0' == *uuid)
	{
		SET_MSG_RESULT(result, zbx_strdup(NULL, "Invalid second parameter."));
		goto out;
	}

	zbx_vmware_lock();

	if (NULL == (service = get_vmware_service(url, username, password, result, &ret)))
		goto unlock;

	ret = vmware_service_get_vm_counter(service, uuid, instance, "cpu/swapwait[summation]", 0, result);
unlock:
	zbx_vmware_unlock();
out:
	zabbix_log(LOG_LEVEL_DEBUG, "End of %s():%s", __func__, zbx_sysinfo_ret_string(ret));

	return ret;
}

int	check_vcenter_vm_cpu_usage_perf(AGENT_REQUEST *request, const char *username, const char *password,
		AGENT_RESULT *result)
{
	zbx_vmware_service_t	*service;
	int			ret = SYSINFO_RET_FAIL;
	const char		*url, *uuid;

	zabbix_log(LOG_LEVEL_DEBUG, "In %s()", __func__);

	if (2 != request->nparam)
	{
		SET_MSG_RESULT(result, zbx_strdup(NULL, "Invalid number of parameters."));
		goto out;
	}

	url = get_rparam(request, 0);
	uuid = get_rparam(request, 1);

	if ('\0' == *uuid)
	{
		SET_MSG_RESULT(result, zbx_strdup(NULL, "Invalid second parameter."));
		goto out;
	}

	zbx_vmware_lock();

	if (NULL == (service = get_vmware_service(url, username, password, result, &ret)))
		goto unlock;

	ret = vmware_service_get_vm_counter(service, uuid, "", "cpu/usage[average]", 0, result);
unlock:
	zbx_vmware_unlock();
out:
	zabbix_log(LOG_LEVEL_DEBUG, "End of %s():%s", __func__, zbx_sysinfo_ret_string(ret));

	return ret;
}

static int	check_vcenter_vm_storage_common(AGENT_REQUEST *request, const char *username, const char *password,
		AGENT_RESULT *result, const char *counter_name,  const char *func_parent)
{
	zbx_vmware_service_t	*service;
	int			ret = SYSINFO_RET_FAIL;
	const char		*url, *uuid, *instance;

	zabbix_log(LOG_LEVEL_DEBUG, "In %s(), func_parent:'%s'", __func__, func_parent);

	if (3 != request->nparam)
	{
		SET_MSG_RESULT(result, zbx_strdup(NULL, "Invalid number of parameters."));
		goto out;
	}

	url = get_rparam(request, 0);
	uuid = get_rparam(request, 1);
	instance = get_rparam(request, 2);

	if ('\0' == *uuid)
	{
		SET_MSG_RESULT(result, zbx_strdup(NULL, "Invalid second parameter."));
		goto out;
	}

	if ('\0' == *instance)
	{
		SET_MSG_RESULT(result, zbx_strdup(NULL, "Invalid third parameter."));
		goto out;
	}

	zbx_vmware_lock();

	if (NULL == (service = get_vmware_service(url, username, password, result, &ret)))
		goto unlock;

	ret = vmware_service_get_vm_counter(service, uuid, instance, counter_name, 1, result);
unlock:
	zbx_vmware_unlock();
out:
	zabbix_log(LOG_LEVEL_DEBUG, "End of %s(), func_parent:'%s', ret: %s", __func__, func_parent,
			zbx_sysinfo_ret_string(ret));

	return ret;
}

int	check_vcenter_vm_storage_readoio(AGENT_REQUEST *request, const char *username, const char *password,
		AGENT_RESULT *result)
{
	return check_vcenter_vm_storage_common(request, username, password, result, "virtualDisk/readOIO[latest]",
			__func__);
}

int	check_vcenter_vm_storage_writeoio(AGENT_REQUEST *request, const char *username, const char *password,
		AGENT_RESULT *result)
{
	return check_vcenter_vm_storage_common(request, username, password, result, "virtualDisk/writeOIO[latest]",
			__func__);
}

int	check_vcenter_vm_storage_totalwritelatency(AGENT_REQUEST *request, const char *username, const char *password,
		AGENT_RESULT *result)
{
	return check_vcenter_vm_storage_common(request, username, password, result,
			"virtualDisk/totalWriteLatency[average]", __func__);
}

int	check_vcenter_vm_storage_totalreadlatency(AGENT_REQUEST *request, const char *username, const char *password,
		AGENT_RESULT *result)
{
	return check_vcenter_vm_storage_common(request, username, password, result,
			"virtualDisk/totalReadLatency[average]", __func__);
}

int	check_vcenter_vm_guest_uptime(AGENT_REQUEST *request, const char *username, const char *password,
		AGENT_RESULT *result)
{
	zbx_vmware_service_t	*service;
	int			ret = SYSINFO_RET_FAIL;
	const char		*url, *uuid;

	zabbix_log(LOG_LEVEL_DEBUG, "In %s()", __func__);

	if (2 != request->nparam)
	{
		SET_MSG_RESULT(result, zbx_strdup(NULL, "Invalid number of parameters."));
		goto out;
	}

	url = get_rparam(request, 0);
	uuid = get_rparam(request, 1);

	if ('\0' == *uuid)
	{
		SET_MSG_RESULT(result, zbx_strdup(NULL, "Invalid second parameter."));
		goto out;
	}

	zbx_vmware_lock();

	if (NULL == (service = get_vmware_service(url, username, password, result, &ret)))
		goto unlock;

	ret = vmware_service_get_vm_counter(service, uuid, "", "sys/osUptime[latest]", 1, result);
unlock:
	zbx_vmware_unlock();
out:
	zabbix_log(LOG_LEVEL_DEBUG, "End of %s():%s", __func__, zbx_sysinfo_ret_string(ret));

	return ret;
}

#endif	/* defined(HAVE_LIBXML2) && defined(HAVE_LIBCURL) */<|MERGE_RESOLUTION|>--- conflicted
+++ resolved
@@ -2913,146 +2913,6 @@
 	return ret;
 }
 
-<<<<<<< HEAD
-static int	check_vcenter_datastore_latency(AGENT_REQUEST *request, const char *username, const char *password,
-		const char *perfcounter, zbx_uint64_t access_filter, AGENT_RESULT *result)
-{
-	const char		*url, *mode, *name;
-	zbx_vmware_service_t	*service;
-	zbx_vmware_hv_t		*hv;
-	zbx_vmware_datastore_t	*datastore;
-	int			i, ret = SYSINFO_RET_FAIL, count = 0, ds_count = 0, unit;
-	zbx_uint64_t		latency = 0, counterid;
-	unsigned char		is_maxlatency = 0;
-
-	zabbix_log(LOG_LEVEL_DEBUG, "In %s() perfcounter:%s", __func__, perfcounter);
-
-	if (2 > request->nparam || request->nparam > 3)
-	{
-		SET_MSG_RESULT(result, zbx_strdup(NULL, "Invalid number of parameters."));
-		goto out;
-	}
-
-	url = get_rparam(request, 0);
-	name = get_rparam(request, 1);
-	mode = get_rparam(request, 2);
-
-	if (NULL != mode && '\0' != *mode && 0 != strcmp(mode, "latency") && 0 != strcmp(mode, "maxlatency"))
-	{
-		SET_MSG_RESULT(result, zbx_strdup(NULL, "Invalid third parameter."));
-		goto out;
-	}
-
-	if (NULL != mode && 0 == strcmp(mode, "maxlatency"))
-		is_maxlatency = 1;
-
-	zbx_vmware_lock();
-
-	if (NULL == (service = get_vmware_service(url, username, password, result, &ret)))
-		goto unlock;
-
-	datastore = ds_get(&service->data->datastores, name);
-
-	if (NULL == datastore)
-	{
-		SET_MSG_RESULT(result, zbx_strdup(NULL, "Unknown datastore name."));
-		goto unlock;
-	}
-
-	if (NULL == datastore->uuid)
-	{
-		SET_MSG_RESULT(result, zbx_strdup(NULL, "Unknown datastore uuid."));
-		goto unlock;
-	}
-
-	if (FAIL == zbx_vmware_service_get_counterid(service, perfcounter, &counterid, &unit))
-	{
-		SET_MSG_RESULT(result, zbx_strdup(NULL, "Performance counter is not available."));
-		goto unlock;
-	}
-
-	for (i = 0; i < datastore->hv_uuids_access.values_num; i++)
-	{
-		if (access_filter != (datastore->hv_uuids_access.values[i].value & access_filter))
-		{
-			zbx_uint64_t	mi = datastore->hv_uuids_access.values[i].value;
-
-			zabbix_log(LOG_LEVEL_DEBUG, "Datastore %s is not available for hypervisor %s: %s",
-					datastore->name, datastore->hv_uuids_access.values[i].name,
-					0 == (ZBX_VMWARE_DS_MOUNTED & mi) ? "unmounted" : (
-					0 == (ZBX_VMWARE_DS_ACCESSIBLE & mi) ? "inaccessible" : (
-					ZBX_VMWARE_DS_READ == (ZBX_VMWARE_DS_READWRITE & mi)? "readOnly" :
-					"unknown")));
-			continue;
-		}
-
-		if (NULL == (hv = hv_get(&service->data->hvs, datastore->hv_uuids_access.values[i].name)))
-		{
-			SET_MSG_RESULT(result, zbx_strdup(NULL, "Unknown hypervisor uuid."));
-			goto unlock;
-		}
-
-		if (SYSINFO_RET_OK != (ret = vmware_service_get_counter_value_by_id(service, "HostSystem", hv->id,
-				counterid, datastore->uuid, 1, unit, result)))
-		{
-			char	*err, *msg = *GET_MSG_RESULT(result);
-
-			*msg = (char)tolower(*msg);
-			err = zbx_dsprintf(NULL, "Counter %s for datastore %s is not available for hypervisor %s: %s",
-					perfcounter, datastore->name,
-					ZBX_NULL2EMPTY_STR(hv->props[ZBX_VMWARE_HVPROP_NAME]), msg);
-			UNSET_MSG_RESULT(result);
-			SET_MSG_RESULT(result, err);
-			goto unlock;
-		}
-
-		ds_count++;
-
-		if (0 == ISSET_VALUE(result))
-			continue;
-
-		if (0 == is_maxlatency)
-		{
-			latency += *GET_UI64_RESULT(result);
-			count++;
-		}
-		else if (latency < *GET_UI64_RESULT(result))
-			latency = *GET_UI64_RESULT(result);
-
-		UNSET_UI64_RESULT(result);
-	}
-
-	if (0 == ds_count)
-	{
-		SET_MSG_RESULT(result, zbx_strdup(NULL, "No datastores available."));
-		goto unlock;
-	}
-
-	if (0 == is_maxlatency && 0 != count)
-		latency = latency / count;
-
-	SET_UI64_RESULT(result, latency);
-unlock:
-	zbx_vmware_unlock();
-out:
-	zabbix_log(LOG_LEVEL_DEBUG, "End of %s():%s", __func__, zbx_sysinfo_ret_string(ret));
-
-	return ret;
-}
-
-int	check_vcenter_datastore_read(AGENT_REQUEST *request, const char *username, const char *password,
-		AGENT_RESULT *result)
-{
-	return check_vcenter_datastore_latency(request, username, password, "datastore/totalReadLatency[average]",
-			ZBX_VMWARE_DS_READ_FILTER, result);
-}
-
-int	check_vcenter_datastore_write(AGENT_REQUEST *request, const char *username, const char *password,
-		AGENT_RESULT *result)
-{
-	return check_vcenter_datastore_latency(request, username, password, "datastore/totalWriteLatency[average]",
-			ZBX_VMWARE_DS_WRITE_FILTER, result);
-}
 
 int	check_vcenter_dvswitch_discovery(AGENT_REQUEST *request, const char *username, const char *password,
 		AGENT_RESULT *result)
@@ -3283,8 +3143,6 @@
 	return ret;
 }
 
-=======
->>>>>>> 8bd64057
 int	check_vcenter_vm_cpu_num(AGENT_REQUEST *request, const char *username, const char *password,
 		AGENT_RESULT *result)
 {
