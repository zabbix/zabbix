--- conflicted
+++ resolved
@@ -71,12 +71,8 @@
 
 static int	get_value(zbx_dc_item_t *item, AGENT_RESULT *result, zbx_vector_ptr_t *add_results,
 		const zbx_config_comms_args_t *config_comms, int config_startup_time, unsigned char program_type,
-<<<<<<< HEAD
-		const char *config_externalscripts, const char *config_java_gateway, int config_java_gateway_port)
-=======
 		zbx_get_config_forks_f get_config_forks, const char *config_java_gateway, int config_java_gateway_port,
 		const char *config_externalscripts)
->>>>>>> 2b26a7eb
 {
 	int	res = FAIL, version = item->interface.version;
 
@@ -93,11 +89,7 @@
 			break;
 		case ITEM_TYPE_INTERNAL:
 			res = get_value_internal(item, result, config_comms, config_startup_time, config_java_gateway,
-<<<<<<< HEAD
-					config_java_gateway_port);
-=======
 					config_java_gateway_port, get_config_forks);
->>>>>>> 2b26a7eb
 			break;
 		case ITEM_TYPE_DB_MONITOR:
 #ifdef HAVE_UNIXODBC
@@ -552,12 +544,8 @@
 void	zbx_check_items(zbx_dc_item_t *items, int *errcodes, int num, AGENT_RESULT *results,
 		zbx_vector_ptr_t *add_results, unsigned char poller_type, const zbx_config_comms_args_t *config_comms,
 		int config_startup_time, unsigned char program_type, const char *progname,
-<<<<<<< HEAD
-		const char *config_externalscripts, const char *config_java_gateway, int config_java_gateway_port)
-=======
 		zbx_get_config_forks_f get_config_forks, const char *config_java_gateway, int config_java_gateway_port,
 		const char *config_externalscripts)
->>>>>>> 2b26a7eb
 {
 	if (ITEM_TYPE_SNMP == items[0].type)
 	{
@@ -589,14 +577,9 @@
 		if (SUCCEED == errcodes[0])
 		{
 			errcodes[0] = get_value(&items[0], &results[0], add_results, config_comms,
-<<<<<<< HEAD
-					config_startup_time, program_type, config_externalscripts, config_java_gateway,
-					config_java_gateway_port);
-=======
 					config_startup_time, program_type, get_config_forks, config_java_gateway,
 					config_java_gateway_port, config_externalscripts);
 		}
->>>>>>> 2b26a7eb
 	}
 	else
 		THIS_SHOULD_NEVER_HAPPEN;
@@ -667,17 +650,11 @@
  *             config_unreachable_period  - [IN]                                   *
  *             config_unreachable_delay   - [IN]                                   *
  *             program_type               - [IN]                                   *
-<<<<<<< HEAD
- *             config_externalscripts     - [IN]                                   *
- *             config_java_gateway        - [IN]                                   *
- *             config_java_gateway_port   - [IN]                                   *
-=======
  *             progname                   - [IN]                                   *
  *             get_config_forks           - [IN]                                   *
  *             config_java_gateway        - [IN]                                   *
  *             config_java_gateway_port   - [IN]                                   *
  *             config_externalscripts     - [IN]                                   *
->>>>>>> 2b26a7eb
  *                                                                                 *
  * Return value: number of items processed                                         *
  *                                                                                 *
@@ -688,12 +665,8 @@
 static int	get_values(unsigned char poller_type, int *nextcheck, const zbx_config_comms_args_t *config_comms,
 		int config_startup_time, int config_unavailable_delay, int config_unreachable_period,
 		int config_unreachable_delay, unsigned char program_type, const char *progname,
-<<<<<<< HEAD
-		const char *config_externalscripts, const char *config_java_gateway, int config_java_gateway_port)
-=======
 		zbx_get_config_forks_f get_config_forks, const char *config_java_gateway, int config_java_gateway_port,
 		const char *config_externalscripts)
->>>>>>> 2b26a7eb
 {
 	zbx_dc_item_t		item, *items;
 	AGENT_RESULT		results[ZBX_MAX_POLLER_ITEMS];
@@ -719,12 +692,8 @@
 
 	zbx_prepare_items(items, errcodes, num, results, ZBX_MACRO_EXPAND_YES);
 	zbx_check_items(items, errcodes, num, results, &add_results, poller_type, config_comms, config_startup_time,
-<<<<<<< HEAD
-			program_type, progname, config_externalscripts, config_java_gateway, config_java_gateway_port);
-=======
 			program_type, progname, get_config_forks, config_java_gateway, config_java_gateway_port,
 			config_externalscripts);
->>>>>>> 2b26a7eb
 
 	zbx_timespec(&timespec);
 
@@ -908,15 +877,9 @@
 					poller_args_in->config_startup_time, poller_args_in->config_unavailable_delay,
 					poller_args_in->config_unreachable_period,
 					poller_args_in->config_unreachable_delay, info->program_type,
-<<<<<<< HEAD
-					poller_args_in->zbx_get_progname_cb_arg(),
-					poller_args_in->config_externalscripts, poller_args_in->config_java_gateway,
-					poller_args_in->config_java_gateway_port);
-=======
 					poller_args_in->zbx_get_progname_cb_arg(), poller_args_in->get_config_forks,
 					poller_args_in->config_java_gateway, poller_args_in->config_java_gateway_port,
 					poller_args_in->config_externalscripts);
->>>>>>> 2b26a7eb
 
 			sleeptime = zbx_calculate_sleeptime(nextcheck, POLLER_DELAY);
 		}
