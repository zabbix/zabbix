--- conflicted
+++ resolved
@@ -1,6 +1,6 @@
 /*
-** Zabbix
-** Copyright (C) 2000-2011 Zabbix SIA
+** ZABBIX
+** Copyright (C) 2000-2005 SIA Zabbix
 **
 ** This program is free software; you can redistribute it and/or modify
 ** it under the terms of the GNU General Public License as published by
@@ -41,200 +41,31 @@
 #	include "checks_ssh.h"
 #endif
 #include "checks_telnet.h"
-<<<<<<< HEAD
-#include "checks_java.h"
 #include "checks_calculated.h"
 
-#define MAX_BUNCH_ITEMS	32
+#define MAX_REACHABLE_ITEMS	64
+#define MAX_UNREACHABLE_ITEMS	1	/* must not be greater than MAX_REACHABLE_ITEMS to avoid buffer overflow */
 
 extern unsigned char	process_type;
 extern int		process_num;
 
-static int	is_bunch_poller(int poller_type)
+static int	get_value(DC_ITEM *item, AGENT_RESULT *result)
 {
-	return ZBX_POLLER_TYPE_JAVA == poller_type ? SUCCEED : FAIL;
-}
-=======
-#include "checks_calculated.h"
-
-#define MAX_REACHABLE_ITEMS	64
-#define MAX_UNREACHABLE_ITEMS	1	/* must not be greater than MAX_REACHABLE_ITEMS to avoid buffer overflow */
-
-extern unsigned char	process_type;
-extern int		process_num;
->>>>>>> 2a669d0f
-
-static void	update_key_status(zbx_uint64_t hostid, int host_status, zbx_timespec_t *ts)
-{
-	const char	*__function_name = "update_key_status";
-	DC_ITEM		*items = NULL;
-	int		i, num;
-	AGENT_RESULT	agent;
-
-	zabbix_log(LOG_LEVEL_DEBUG, "In %s() hostid:" ZBX_FS_UI64 " status:%d",
-			__function_name, hostid, host_status);
-
-<<<<<<< HEAD
-	num = DCconfig_get_items(hostid, SERVER_STATUS_KEY, &items);
-	for (i = 0; i < num; i++)
-	{
-		init_result(&agent);
-		SET_UI64_RESULT(&agent, host_status);
-
-		dc_add_history(items[i].itemid, items[i].value_type, items[i].flags, &agent, ts,
-				ITEM_STATUS_ACTIVE, NULL, 0, NULL, 0, 0, 0, 0);
-
-		free_result(&agent);
-	}
-
-	zbx_free(items);
-}
-
-static void	update_triggers_status_to_unknown(zbx_uint64_t hostid, zbx_item_type_t type, zbx_timespec_t *ts, char *reason)
-{
-	const char	*__function_name = "update_triggers_status_to_unknown";
-	DB_RESULT	result;
-	DB_ROW		row;
-	DC_TRIGGER	*tr = NULL, *trigger;
-	int		tr_alloc = 0, tr_num = 0;
-	char		*sql = NULL;
-	int		sql_alloc = 16 * ZBX_KIBIBYTE, sql_offset = 0;
-	char		failed_type_buf[8];
-
-	zabbix_log(LOG_LEVEL_DEBUG, "In %s() hostid:" ZBX_FS_UI64, __function_name, hostid);
-
-	sql = zbx_malloc(sql, sql_alloc);
-
-#ifdef HAVE_ORACLE
-	zbx_snprintf_alloc(&sql, &sql_alloc, &sql_offset, 7, "begin\n");
-#endif
-
-	/* determine failed item type */
-	switch (type)
-	{
-		case ITEM_TYPE_ZABBIX:
-			zbx_snprintf(failed_type_buf, sizeof(failed_type_buf), "%d", ITEM_TYPE_ZABBIX);
-=======
+	const char	*__function_name = "get_value";
+	int		res = FAIL;
+
+	zabbix_log(LOG_LEVEL_DEBUG, "In %s() key:'%s'", __function_name, item->key_orig);
+
 	switch (item->type)
 	{
 		case ITEM_TYPE_ZABBIX:
 			alarm(CONFIG_TIMEOUT);
 			res = get_value_agent(item, result);
 			alarm(0);
->>>>>>> 2a669d0f
 			break;
 		case ITEM_TYPE_SNMPv1:
 		case ITEM_TYPE_SNMPv2c:
 		case ITEM_TYPE_SNMPv3:
-<<<<<<< HEAD
-			zbx_snprintf(failed_type_buf, sizeof(failed_type_buf), "%d,%d,%d",
-					ITEM_TYPE_SNMPv1, ITEM_TYPE_SNMPv2c, ITEM_TYPE_SNMPv3);
-			break;
-		case ITEM_TYPE_IPMI:
-			zbx_snprintf(failed_type_buf, sizeof(failed_type_buf), "%d", ITEM_TYPE_IPMI);
-			break;
-		case ITEM_TYPE_JMX:
-			zbx_snprintf(failed_type_buf, sizeof(failed_type_buf), "%d", ITEM_TYPE_JMX);
-			break;
-		default:
-			/* we should never end up here */
-			assert(0);
-	}
-
-	/******************************************************************************
-	 * Set trigger status to UNKNOWN if all are true:                             *
-	 * - trigger's item status ACTIVE                                             *
-	 * - trigger's item type same as failed one                                   *
-	 * - trigger does not reference time-based functions- trigger status ENABLED  *
-	 * - trigger's host same as failed one                                        *
-	 * - trigger's host status MONITORED                                          *
-	 * - trigger does not reference "active" item                                 *
-	 *                                                                            *
-	 * An item is considered "active" if all are true:                            *
-	 * - item status ACTIVE                                                       *
-	 * - item's host status MONITORED                                             *
-	 * - item's trigger references time-based functions                           *
-	 *   OR                                                                       *
-	 *   item is of different type AND it's host is AVAILABLE                     *
-	 ******************************************************************************/
-	result = DBselect(
-			"select distinct t.triggerid,t.type,t.value,t.value_flags,t.error"
-			" from items i,functions f,triggers t,hosts h"
-			" where i.itemid=f.itemid"
-				" and f.triggerid=t.triggerid"
-				" and i.hostid=h.hostid"
-				" and i.status=%d"
-				" and not i.key_ like '%s'"
-				" and i.type in (%s)"
-				" and f.function not in (" ZBX_SQL_TIME_FUNCTIONS ")"
-				" and t.status=%d"
-				" and h.hostid=" ZBX_FS_UI64
-				" and h.status=%d"
-			" and not exists ("
-				"select 1"
-				" from functions f2,items i2,hosts h2"
-				" where f2.triggerid=f.triggerid"
-					" and f2.itemid=i2.itemid"
-					" and i2.hostid=h2.hostid"
-					" and ("
-						"f2.function in (" ZBX_SQL_TIME_FUNCTIONS ")"
-						" or ("
-							"i2.type not in (%s)"
-							" and ("
-								"i2.type not in (%d,%d,%d,%d,%d,%d)"
-								" or (i2.type in (%d) and h2.available=%d)"
-								" or (i2.type in (%d,%d,%d) and h2.snmp_available=%d)"
-								" or (i2.type in (%d) and h2.ipmi_available=%d)"
-								" or (i2.type in (%d) and h2.jmx_available=%d)"
-							")"
-						")"
-					")"
-					" and i2.status=%d"
-					" and not i2.key_ like '%s'"
-					" and h2.status=%d"
-			")"
-			" order by t.triggerid",
-			ITEM_STATUS_ACTIVE,
-			SERVER_STATUS_KEY,
-			failed_type_buf,
-			TRIGGER_STATUS_ENABLED,
-			hostid,
-			HOST_STATUS_MONITORED,
-			failed_type_buf,
-			ITEM_TYPE_ZABBIX, ITEM_TYPE_SNMPv1, ITEM_TYPE_SNMPv2c, ITEM_TYPE_SNMPv3, ITEM_TYPE_IPMI, ITEM_TYPE_JMX,
-			ITEM_TYPE_ZABBIX, HOST_AVAILABLE_TRUE,
-			ITEM_TYPE_SNMPv1, ITEM_TYPE_SNMPv2c, ITEM_TYPE_SNMPv3, HOST_AVAILABLE_TRUE,
-			ITEM_TYPE_IPMI, HOST_AVAILABLE_TRUE,
-			ITEM_TYPE_JMX, HOST_AVAILABLE_TRUE,
-			ITEM_STATUS_ACTIVE,
-			SERVER_STATUS_KEY,
-			HOST_STATUS_MONITORED);
-
-	while (NULL != (row = DBfetch(result)))
-	{
-		if (tr_num == tr_alloc)
-		{
-			tr_alloc += 64;
-			tr = zbx_realloc(tr, tr_alloc * sizeof(DC_TRIGGER));
-		}
-
-		trigger = &tr[tr_num++];
-
-		ZBX_STR2UINT64(trigger->triggerid, row[0]);
-		trigger->type = (unsigned char)atoi(row[1]);
-		trigger->value = atoi(row[2]);
-		trigger->value_flags = atoi(row[3]);
-		trigger->new_value = TRIGGER_VALUE_UNKNOWN;
-		strscpy(trigger->error, row[4]);
-		trigger->timespec = *ts;
-
-		if (SUCCEED == DBget_trigger_update_sql(&sql, &sql_alloc, &sql_offset, trigger->triggerid,
-				trigger->type, trigger->value, trigger->value_flags, trigger->error, trigger->new_value, reason,
-				&trigger->timespec, &trigger->add_event, &trigger->value_changed))
-		{
-			zbx_snprintf_alloc(&sql, &sql_alloc, &sql_offset, 3, ";\n");
-		}
-=======
 #ifdef HAVE_SNMP
 			alarm(CONFIG_TIMEOUT);
 			res = get_value_snmp(item, result);
@@ -314,58 +145,37 @@
 	{
 		zbx_rtrim(result->text, " \r\n");
 	}
->>>>>>> 2a669d0f
-
-		DBexecute_overflowed_sql(&sql, &sql_alloc, &sql_offset);
-	}
-	DBfree_result(result);
-
-#ifdef HAVE_ORACLE
-	zbx_snprintf_alloc(&sql, &sql_alloc, &sql_offset, 6, "end;\n");
-#endif
-
-<<<<<<< HEAD
-	if (sql_offset > 16)	/* In ORACLE always present begin..end; */
-		DBexecute("%s", sql);
-=======
+
+	zabbix_log(LOG_LEVEL_DEBUG, "End of %s():%s", __function_name, zbx_result_string(res));
+
+	return res;
+}
+
 static void	update_key_status(zbx_uint64_t hostid, int host_status, time_t now)
 {
 	const char	*__function_name = "update_key_status";
 	DC_ITEM		*items = NULL;
 	int		i, num;
 	AGENT_RESULT	agent;
->>>>>>> 2a669d0f
-
-	zbx_free(sql);
-
-	if (0 != tr_num)
-	{
-<<<<<<< HEAD
-		for (trigger = &tr[0]; 0 != tr_num; tr_num--, trigger++)
-		{
-			if (1 != trigger->add_event)
-				continue;
-=======
+
+	zabbix_log(LOG_LEVEL_DEBUG, "In %s() hostid:" ZBX_FS_UI64 " status:%d",
+			__function_name, hostid, host_status);
+
+	num = DCconfig_get_items(hostid, SERVER_STATUS_KEY, &items);
+	for (i = 0; i < num; i++)
+	{
 		init_result(&agent);
 		SET_UI64_RESULT(&agent, host_status);
 
 		dc_add_history(items[i].itemid, items[i].value_type, &agent, now,
 				ITEM_STATUS_ACTIVE, NULL, 0, NULL, 0, 0, 0, 0);
->>>>>>> 2a669d0f
-
-			process_event(0, EVENT_SOURCE_TRIGGERS, EVENT_OBJECT_TRIGGER, trigger->triggerid,
-					&trigger->timespec, trigger->new_value, trigger->value_changed, 0, 0);
-		}
-	}
-
-	zbx_free(tr);
-
-	zabbix_log(LOG_LEVEL_DEBUG, "End of %s()", __function_name);
+
+		free_result(&agent);
+	}
+
+	zbx_free(items);
 }
 
-<<<<<<< HEAD
-static void	activate_host(DC_ITEM *item, zbx_timespec_t *ts)
-=======
 static void	update_triggers_status_to_unknown(zbx_uint64_t hostid, zbx_item_type_t type, int now, char *reason)
 {
 	const char		*__function_name = "update_triggers_status_to_unknown";
@@ -527,16 +337,11 @@
 }
 
 static void	activate_host(DC_ITEM *item, int now)
->>>>>>> 2a669d0f
 {
 	char		sql[MAX_STRING_LEN], error_msg[MAX_STRING_LEN];
 	int		offset = 0, *errors_from, *disable_until;
 	unsigned char	*available;
-<<<<<<< HEAD
-	const char	*fld_errors_from, *fld_available, *fld_disable_until, *fld_error;
-=======
 	const char	*fld_errors_from, *fld_available, *fld_disable_until, *fld_error, *type;
->>>>>>> 2a669d0f
 
 	switch (item->type)
 	{
@@ -549,10 +354,7 @@
 			fld_available = "available";
 			fld_disable_until = "disable_until";
 			fld_error = "error";
-<<<<<<< HEAD
-=======
 			type = "Zabbix";
->>>>>>> 2a669d0f
 			break;
 		case ITEM_TYPE_SNMPv1:
 		case ITEM_TYPE_SNMPv2c:
@@ -565,10 +367,7 @@
 			fld_available = "snmp_available";
 			fld_disable_until = "snmp_disable_until";
 			fld_error = "snmp_error";
-<<<<<<< HEAD
-=======
 			type = "SNMP";
->>>>>>> 2a669d0f
 			break;
 		case ITEM_TYPE_IPMI:
 			errors_from = &item->host.ipmi_errors_from;
@@ -579,20 +378,7 @@
 			fld_available = "ipmi_available";
 			fld_disable_until = "ipmi_disable_until";
 			fld_error = "ipmi_error";
-<<<<<<< HEAD
-			break;
-		case ITEM_TYPE_JMX:
-			errors_from = &item->host.jmx_errors_from;
-			available = &item->host.jmx_available;
-			disable_until = &item->host.jmx_disable_until;
-
-			fld_errors_from = "jmx_errors_from";
-			fld_available = "jmx_available";
-			fld_disable_until = "jmx_disable_until";
-			fld_error = "jmx_error";
-=======
 			type = "IPMI";
->>>>>>> 2a669d0f
 			break;
 		default:
 			return;
@@ -609,7 +395,7 @@
 	if (HOST_AVAILABLE_TRUE != *available)
 	{
 		zbx_snprintf(error_msg, sizeof(error_msg), "Enabling %s host [%s]",
-				zbx_host_type_string(item->type), item->host.host);
+				type, item->host.host);
 
 		zabbix_log(LOG_LEVEL_WARNING, "%s", error_msg);
 		zabbix_syslog("%s", error_msg);
@@ -619,7 +405,7 @@
 				fld_available, *available);
 
 		if (available == &item->host.available)
-			update_key_status(item->host.hostid, HOST_STATUS_MONITORED, ts);
+			update_key_status(item->host.hostid, HOST_STATUS_MONITORED, now); /* 0 */
 	}
 
 	*errors_from = 0;
@@ -636,20 +422,12 @@
 	DBcommit();
 }
 
-<<<<<<< HEAD
-static void	deactivate_host(DC_ITEM *item, zbx_timespec_t *ts, const char *error)
-=======
 static void	deactivate_host(DC_ITEM *item, int now, const char *error)
->>>>>>> 2a669d0f
 {
 	char		sql[MAX_STRING_LEN], *error_esc, error_msg[MAX_STRING_LEN];
 	int		offset = 0, *errors_from, *disable_until;
 	unsigned char	*available;
-<<<<<<< HEAD
-	const char	*fld_errors_from, *fld_available, *fld_disable_until, *fld_error;
-=======
 	const char	*fld_errors_from, *fld_available, *fld_disable_until, *fld_error, *type;
->>>>>>> 2a669d0f
 
 	switch (item->type)
 	{
@@ -662,10 +440,7 @@
 			fld_available = "available";
 			fld_disable_until = "disable_until";
 			fld_error = "error";
-<<<<<<< HEAD
-=======
 			type = "Zabbix";
->>>>>>> 2a669d0f
 			break;
 		case ITEM_TYPE_SNMPv1:
 		case ITEM_TYPE_SNMPv2c:
@@ -678,10 +453,7 @@
 			fld_available = "snmp_available";
 			fld_disable_until = "snmp_disable_until";
 			fld_error = "snmp_error";
-<<<<<<< HEAD
-=======
 			type = "SNMP";
->>>>>>> 2a669d0f
 			break;
 		case ITEM_TYPE_IPMI:
 			errors_from = &item->host.ipmi_errors_from;
@@ -692,26 +464,13 @@
 			fld_available = "ipmi_available";
 			fld_disable_until = "ipmi_disable_until";
 			fld_error = "ipmi_error";
-<<<<<<< HEAD
-			break;
-		case ITEM_TYPE_JMX:
-			errors_from = &item->host.jmx_errors_from;
-			available = &item->host.jmx_available;
-			disable_until = &item->host.jmx_disable_until;
-
-			fld_errors_from = "jmx_errors_from";
-			fld_available = "jmx_available";
-			fld_disable_until = "jmx_disable_until";
-			fld_error = "jmx_error";
-=======
 			type = "IPMI";
->>>>>>> 2a669d0f
 			break;
 		default:
 			return;
 	}
 
-	if (SUCCEED != DCconfig_deactivate_host(item, ts->sec))
+	if (SUCCEED != DCconfig_deactivate_host(item, now))
 		return;
 
 	DBbegin();
@@ -720,33 +479,35 @@
 
 	offset += zbx_snprintf(sql + offset, sizeof(sql) - offset, "update hosts set ");
 
+	/* First error */
 	if (0 == *errors_from)
 	{
-		zbx_snprintf(error_msg, sizeof(error_msg), "%s host [%s]: first network error, wait for %d seconds",
-				zbx_host_type_string(item->type), item->host.host, CONFIG_UNREACHABLE_DELAY);
-
-		*errors_from = ts->sec;
-		*disable_until = ts->sec + CONFIG_UNREACHABLE_DELAY;
+		zbx_snprintf(error_msg, sizeof(error_msg), "%s Host [%s]: first network error, wait for %d seconds",
+				type, item->host.host, CONFIG_UNREACHABLE_DELAY);
+
+		*errors_from = now;
+		*disable_until = now + CONFIG_UNREACHABLE_DELAY;
 		offset += zbx_snprintf(sql + offset, sizeof(sql) - offset, "%s=%d,",
 				fld_errors_from, *errors_from);
 	}
 	else
 	{
-		if (ts->sec - *errors_from <= CONFIG_UNREACHABLE_PERIOD)
-		{
-			zbx_snprintf(error_msg, sizeof(error_msg), "%s host [%s]: another network error, wait for %d seconds",
-					zbx_host_type_string(item->type), item->host.host, CONFIG_UNREACHABLE_DELAY);
-
-			*disable_until = ts->sec + CONFIG_UNREACHABLE_DELAY;
+		if (now - *errors_from <= CONFIG_UNREACHABLE_PERIOD)
+		{
+			/* Still unavailable, but won't change status to UNAVAILABLE yet */
+			zbx_snprintf(error_msg, sizeof(error_msg), "%s Host [%s]: another network error, wait for %d seconds",
+					type, item->host.host, CONFIG_UNREACHABLE_DELAY);
+
+			*disable_until = now + CONFIG_UNREACHABLE_DELAY;
 		}
 		else
 		{
-			*disable_until = ts->sec + CONFIG_UNAVAILABLE_DELAY;
+			*disable_until = now + CONFIG_UNAVAILABLE_DELAY;
 
 			if (HOST_AVAILABLE_FALSE != *available)
 			{
 				zbx_snprintf(error_msg, sizeof(error_msg), "Disabling %s host [%s]",
-						zbx_host_type_string(item->type), item->host.host);
+						type, item->host.host);
 
 				*available = HOST_AVAILABLE_FALSE;
 
@@ -754,13 +515,9 @@
 						fld_available, *available);
 
 				if (available == &item->host.available)
-					update_key_status(item->host.hostid, HOST_AVAILABLE_FALSE, ts);
-
-<<<<<<< HEAD
-				update_triggers_status_to_unknown(item->host.hostid, item->type, ts, "Agent is unavailable.");
-=======
+					update_key_status(item->host.hostid, HOST_AVAILABLE_FALSE, now); /* 2 */
+
 				update_triggers_status_to_unknown(item->host.hostid, item->type, now, "Agent is unavailable.");
->>>>>>> 2a669d0f
 			}
 
 			error_esc = DBdyn_escape_string_len(error, HOST_ERROR_LEN);
@@ -781,109 +538,6 @@
 		zabbix_log(LOG_LEVEL_WARNING, "%s", error_msg);
 		zabbix_syslog("%s", error_msg);
 	}
-}
-
-static int	get_value(DC_ITEM *item, AGENT_RESULT *result)
-{
-	const char	*__function_name = "get_value";
-	int		res = FAIL;
-
-	zabbix_log(LOG_LEVEL_DEBUG, "In %s() key:'%s'", __function_name, item->key_orig);
-
-	switch (item->type)
-	{
-		case ITEM_TYPE_ZABBIX:
-			alarm(CONFIG_TIMEOUT);
-			res = get_value_agent(item, result);
-			alarm(0);
-			break;
-		case ITEM_TYPE_SNMPv1:
-		case ITEM_TYPE_SNMPv2c:
-		case ITEM_TYPE_SNMPv3:
-#ifdef HAVE_SNMP
-			alarm(CONFIG_TIMEOUT);
-			res = get_value_snmp(item, result);
-			alarm(0);
-#else
-			SET_MSG_RESULT(result, zbx_strdup(NULL, "Support for SNMP checks was not compiled in"));
-			res = NOTSUPPORTED;
-#endif
-			break;
-		case ITEM_TYPE_IPMI:
-#ifdef HAVE_OPENIPMI
-			res = get_value_ipmi(item, result);
-#else
-			SET_MSG_RESULT(result, zbx_strdup(NULL, "Support for IPMI checks was not compiled in"));
-			res = NOTSUPPORTED;
-#endif
-			break;
-		case ITEM_TYPE_SIMPLE:
-			/* simple checks use their own timeouts */
-			res = get_value_simple(item, result);
-			break;
-		case ITEM_TYPE_INTERNAL:
-			res = get_value_internal(item, result);
-			break;
-		case ITEM_TYPE_DB_MONITOR:
-			alarm(CONFIG_TIMEOUT);
-			res = get_value_db(item, result);
-			alarm(0);
-			break;
-		case ITEM_TYPE_AGGREGATE:
-			res = get_value_aggregate(item, result);
-			break;
-		case ITEM_TYPE_EXTERNAL:
-			/* external checks use their own timeouts */
-			res = get_value_external(item, result);
-			break;
-		case ITEM_TYPE_SSH:
-#ifdef HAVE_SSH2
-			alarm(CONFIG_TIMEOUT);
-			res = get_value_ssh(item, result);
-			alarm(0);
-#else
-			SET_MSG_RESULT(result, zbx_strdup(NULL, "Support for SSH checks was not compiled in"));
-			res = NOTSUPPORTED;
-#endif
-			break;
-		case ITEM_TYPE_TELNET:
-			alarm(CONFIG_TIMEOUT);
-			res = get_value_telnet(item, result);
-			alarm(0);
-			break;
-		case ITEM_TYPE_JMX:
-			alarm(CONFIG_TIMEOUT);
-			res = get_value_java(ZBX_JAVA_PROXY_REQUEST_JMX, item, result);
-			alarm(0);
-			break;
-		case ITEM_TYPE_CALCULATED:
-			res = get_value_calculated(item, result);
-			break;
-		default:
-			SET_MSG_RESULT(result, zbx_dsprintf(NULL, "Not supported item type:%d", item->type));
-			res = NOTSUPPORTED;
-	}
-
-	if (SUCCEED != res)
-	{
-		if (!ISSET_MSG(result))
-			SET_MSG_RESULT(result, zbx_strdup(NULL, "ZBX_NOTSUPPORTED"));
-
-		zabbix_log(LOG_LEVEL_DEBUG, "Item [%s:%s] error: %s", item->host.host, item->key_orig, result->msg);
-		zabbix_syslog("Item [%s:%s] error: %s", item->host.host, item->key_orig, result->msg);
-	}
-
-	/* remove formatting symbols from the end of the result */
-	/* so it could be checked by "is_uint64" and "is_double" functions */
-	/* when we try to get "int" or "float" values from "string" result */
-	if (ISSET_STR(result))
-		zbx_rtrim(result->str, ZBX_WHITESPACE);
-	if (ISSET_TEXT(result))
-		zbx_rtrim(result->text, ZBX_WHITESPACE);
-
-	zabbix_log(LOG_LEVEL_DEBUG, "End of %s():%s", __function_name, zbx_result_string(res));
-
-	return res;
 }
 
 /******************************************************************************
@@ -894,32 +548,16 @@
  *                                                                            *
  * Parameters:                                                                *
  *                                                                            *
- * Return value: number of items processed                                    *
+ * Return value:                                                              *
  *                                                                            *
  * Author: Alexei Vladishev                                                   *
  *                                                                            *
- * Comments:                                                                  *
+ * Comments: always SUCCEED                                                   *
  *                                                                            *
  ******************************************************************************/
 static int	get_values(unsigned char poller_type)
 {
 	const char	*__function_name = "get_values";
-<<<<<<< HEAD
-	DC_ITEM		items[MAX_BUNCH_ITEMS];
-	AGENT_RESULT	results[MAX_BUNCH_ITEMS];
-	int		errcodes[MAX_BUNCH_ITEMS];
-	zbx_timespec_t	timespecs[MAX_BUNCH_ITEMS];
-	int		i, num;
-	char		*port;
-
-	zabbix_log(LOG_LEVEL_DEBUG, "In %s()", __function_name);
-
-	num = (SUCCEED == is_bunch_poller(poller_type) ? MAX_BUNCH_ITEMS : 1);
-	num = DCconfig_get_poller_items(poller_type, items, num);
-
-	if (0 == num)
-		goto exit;
-=======
 	DC_ITEM		items[MAX_REACHABLE_ITEMS];
 	AGENT_RESULT	agent;
 	zbx_uint64_t	*ids = NULL, *snmpids = NULL, *ipmiids = NULL;
@@ -936,41 +574,9 @@
 
 	num = DCconfig_get_poller_items(poller_type, items, ZBX_POLLER_TYPE_UNREACHABLE != poller_type
 								? MAX_REACHABLE_ITEMS : MAX_UNREACHABLE_ITEMS);
->>>>>>> 2a669d0f
-
-	/* prepare items */
+
 	for (i = 0; i < num; i++)
 	{
-<<<<<<< HEAD
-		init_result(&results[i]);
-		errcodes[i] = SUCCEED;
-
-		ZBX_STRDUP(items[i].key, items[i].key_orig);
-		substitute_simple_macros(NULL, NULL, &items[i].host, NULL, &items[i].key, MACRO_TYPE_ITEM_KEY, NULL, 0);
-
-		items[i].interface.addr = (1 == items[i].interface.useip ? items[i].interface.ip_orig : items[i].interface.dns_orig);
-
-		switch (items[i].type)
-		{
-			case ITEM_TYPE_ZABBIX:
-			case ITEM_TYPE_SNMPv1:
-			case ITEM_TYPE_SNMPv2c:
-			case ITEM_TYPE_SNMPv3:
-			case ITEM_TYPE_IPMI:
-			case ITEM_TYPE_JMX:
-				port = zbx_strdup(NULL, items[i].interface.port_orig);
-				substitute_simple_macros(NULL, &items[i].host.hostid, NULL, NULL,
-						&port, MACRO_TYPE_INTERFACE_PORT, NULL, 0);
-				if (FAIL == is_ushort(port, &items[i].interface.port))
-				{
-					SET_MSG_RESULT(&results[i], zbx_dsprintf(NULL, "Invalid port number [%s]",
-								items[i].interface.port_orig));
-					errcodes[i] = NETWORK_ERROR;
-					zbx_timespec(&timespecs[i]);
-				}
-				zbx_free(port);
-				break;
-=======
 		zbx_free(key);
 		key = strdup(items[i].key_orig);
 		substitute_simple_macros(NULL, NULL, NULL, &items[i], NULL,
@@ -1114,185 +720,35 @@
 				break;
 			default:
 				/* nothing to do */;
->>>>>>> 2a669d0f
-		}
-
-		switch (items[i].type)
-		{
-			case ITEM_TYPE_SNMPv3:
-				ZBX_STRDUP(items[i].snmpv3_securityname, items[i].snmpv3_securityname_orig);
-				ZBX_STRDUP(items[i].snmpv3_authpassphrase, items[i].snmpv3_authpassphrase_orig);
-				ZBX_STRDUP(items[i].snmpv3_privpassphrase, items[i].snmpv3_privpassphrase_orig);
-
-				substitute_simple_macros(NULL, NULL, &items[i].host, NULL,
-						&items[i].snmpv3_securityname, MACRO_TYPE_ITEM_FIELD, NULL, 0);
-				substitute_simple_macros(NULL, NULL, &items[i].host, NULL,
-						&items[i].snmpv3_authpassphrase, MACRO_TYPE_ITEM_FIELD, NULL, 0);
-				substitute_simple_macros(NULL, NULL, &items[i].host, NULL,
-						&items[i].snmpv3_privpassphrase, MACRO_TYPE_ITEM_FIELD, NULL, 0);
-			case ITEM_TYPE_SNMPv1:
-			case ITEM_TYPE_SNMPv2c:
-				ZBX_STRDUP(items[i].snmp_community, items[i].snmp_community_orig);
-				ZBX_STRDUP(items[i].snmp_oid, items[i].snmp_oid_orig);
-
-				substitute_simple_macros(NULL, NULL, &items[i].host, NULL,
-						&items[i].snmp_community, MACRO_TYPE_ITEM_FIELD, NULL, 0);
-				substitute_simple_macros(NULL, NULL, &items[i].host, NULL,
-						&items[i].snmp_oid, MACRO_TYPE_ITEM_FIELD, NULL, 0);
-				break;
-			case ITEM_TYPE_DB_MONITOR:
-				ZBX_STRDUP(items[i].params, items[i].params_orig);
-				substitute_simple_macros(NULL, NULL, &items[i].host, NULL,
-						&items[i].params, MACRO_TYPE_ITEM_FIELD, NULL, 0);
-				break;
-			case ITEM_TYPE_SSH:
-				ZBX_STRDUP(items[i].username, items[i].username_orig);
-				ZBX_STRDUP(items[i].publickey, items[i].publickey_orig);
-				ZBX_STRDUP(items[i].privatekey, items[i].privatekey_orig);
-				ZBX_STRDUP(items[i].password, items[i].password_orig);
-				ZBX_STRDUP(items[i].params, items[i].params_orig);
-
-				substitute_simple_macros(NULL, NULL, &items[i].host, NULL,
-						&items[i].username, MACRO_TYPE_ITEM_FIELD, NULL, 0);
-				substitute_simple_macros(NULL, NULL, &items[i].host, NULL,
-						&items[i].publickey, MACRO_TYPE_ITEM_FIELD, NULL, 0);
-				substitute_simple_macros(NULL, NULL, &items[i].host, NULL,
-						&items[i].privatekey, MACRO_TYPE_ITEM_FIELD, NULL, 0);
-				substitute_simple_macros(NULL, NULL, &items[i].host, NULL,
-						&items[i].password, MACRO_TYPE_ITEM_FIELD, NULL, 0);
-				substitute_simple_macros(NULL, NULL, &items[i].host, NULL,
-						&items[i].params, MACRO_TYPE_ITEM_FIELD, NULL, 0);
-				break;
-			case ITEM_TYPE_TELNET:
-				ZBX_STRDUP(items[i].username, items[i].username_orig);
-				ZBX_STRDUP(items[i].password, items[i].password_orig);
-				ZBX_STRDUP(items[i].params, items[i].params_orig);
-
-				substitute_simple_macros(NULL, NULL, &items[i].host, NULL,
-						&items[i].username, MACRO_TYPE_ITEM_FIELD, NULL, 0);
-				substitute_simple_macros(NULL, NULL, &items[i].host, NULL,
-						&items[i].password, MACRO_TYPE_ITEM_FIELD, NULL, 0);
-				substitute_simple_macros(NULL, NULL, &items[i].host, NULL,
-						&items[i].params, MACRO_TYPE_ITEM_FIELD, NULL, 0);
-				break;
-			case ITEM_TYPE_JMX:
-				ZBX_STRDUP(items[i].username, items[i].username_orig);
-				ZBX_STRDUP(items[i].password, items[i].password_orig);
-
-				substitute_simple_macros(NULL, NULL, &items[i].host, NULL,
-						&items[i].username, MACRO_TYPE_ITEM_FIELD, NULL, 0);
-				substitute_simple_macros(NULL, NULL, &items[i].host, NULL,
-						&items[i].password, MACRO_TYPE_ITEM_FIELD, NULL, 0);
-				break;
-		}
-	}
-
-	/* retrieve item values */
-	if (SUCCEED == errcodes[0])
-	{
-		if (SUCCEED != is_bunch_poller(poller_type))
-		{
-<<<<<<< HEAD
-			errcodes[0] = get_value(&items[0], &results[0]);
-			zbx_timespec(&timespecs[0]);
-		}
-		else if (ZBX_POLLER_TYPE_JAVA == poller_type)
-		{
-			alarm(CONFIG_TIMEOUT);
-			get_values_java(ZBX_JAVA_PROXY_REQUEST_JMX, items, results, errcodes, timespecs, num);
-			alarm(0);
-		}
-	}
-
-	/* process item values */
-	for (i = 0; i < num; i++)
-	{
-		switch (errcodes[i])
-		{
-			case SUCCEED:
-			case NOTSUPPORTED:
-			case AGENT_ERROR:
-				activate_host(&items[i], &timespecs[i]);
-				break;
-			case NETWORK_ERROR:
-			case PROXY_ERROR:
-				deactivate_host(&items[i], &timespecs[i], results[i].msg);
-				break;
-			default:
-				zbx_error("unknown response code returned: %d", errcodes[i]);
-				assert(0);
-=======
+		}
+
+		init_result(&agent);
+
+		res = get_value(&items[i], &agent);
+		now = time(NULL);
+
+		if (res == SUCCEED)
+		{
 			activate_host(&items[i], now);
 
 			dc_add_history(items[i].itemid, items[i].value_type, &agent, now,
 					ITEM_STATUS_ACTIVE, NULL, 0, NULL, 0, 0, 0, 0);
 
 			DCrequeue_reachable_item(items[i].itemid, ITEM_STATUS_ACTIVE, now);
->>>>>>> 2a669d0f
-		}
-
-		if (SUCCEED == errcodes[i])
-		{
-<<<<<<< HEAD
-			dc_add_history(items[i].itemid, items[i].value_type, items[i].flags, &results[i], &timespecs[i],
-					ITEM_STATUS_ACTIVE, NULL, 0, NULL, 0, 0, 0, 0);
-
-			DCrequeue_reachable_item(items[i].itemid, ITEM_STATUS_ACTIVE, timespecs[i].sec);
-		}
-		else if (NOTSUPPORTED == errcodes[i] || AGENT_ERROR == errcodes[i])
-		{
-			dc_add_history(items[i].itemid, items[i].value_type, items[i].flags, NULL, &timespecs[i],
-					ITEM_STATUS_NOTSUPPORTED, results[i].msg, 0, NULL, 0, 0, 0, 0);
-
-			DCrequeue_reachable_item(items[i].itemid, ITEM_STATUS_NOTSUPPORTED, timespecs[i].sec);
-=======
+		}
+		else if (res == NOTSUPPORTED || res == AGENT_ERROR)
+		{
 			activate_host(&items[i], now);
 
 			dc_add_history(items[i].itemid, items[i].value_type, NULL, now,
 					ITEM_STATUS_NOTSUPPORTED, agent.msg, 0, NULL, 0, 0, 0, 0);
 
 			DCrequeue_reachable_item(items[i].itemid, ITEM_STATUS_NOTSUPPORTED, now);
->>>>>>> 2a669d0f
-		}
-		else if (NETWORK_ERROR == errcodes[i] || PROXY_ERROR == errcodes[i])
-		{
-			DCrequeue_unreachable_item(items[i].itemid);
-		}
-
-<<<<<<< HEAD
-		zbx_free(items[i].key);
-
-		switch (items[i].type)
-		{
-			case ITEM_TYPE_SNMPv3:
-				zbx_free(items[i].snmpv3_securityname);
-				zbx_free(items[i].snmpv3_authpassphrase);
-				zbx_free(items[i].snmpv3_privpassphrase);
-			case ITEM_TYPE_SNMPv1:
-			case ITEM_TYPE_SNMPv2c:
-				zbx_free(items[i].snmp_community);
-				zbx_free(items[i].snmp_oid);
-				break;
-			case ITEM_TYPE_DB_MONITOR:
-				zbx_free(items[i].params);
-				break;
-			case ITEM_TYPE_SSH:
-				zbx_free(items[i].username);
-				zbx_free(items[i].publickey);
-				zbx_free(items[i].privatekey);
-				zbx_free(items[i].password);
-				zbx_free(items[i].params);
-				break;
-			case ITEM_TYPE_TELNET:
-				zbx_free(items[i].username);
-				zbx_free(items[i].password);
-				zbx_free(items[i].params);
-				break;
-			case ITEM_TYPE_JMX:
-				zbx_free(items[i].username);
-				zbx_free(items[i].password);
-				break;
-=======
+		}
+		else if (res == NETWORK_ERROR)
+		{
+			deactivate_host(&items[i], now, agent.msg);
+
 			switch (items[i].type)
 			{
 				case ITEM_TYPE_ZABBIX:
@@ -1316,15 +772,10 @@
 		{
 			zbx_error("unknown response code returned: %d", res);
 			assert(0);
->>>>>>> 2a669d0f
-		}
-
-		free_result(&results[i]);
-	}
-<<<<<<< HEAD
-exit:
-	zabbix_log(LOG_LEVEL_DEBUG, "End of %s():%d", __function_name, num);
-=======
+		}
+
+		free_result(&agent);
+	}
 
 	zbx_free(key);
 	zbx_free(ipmi_ip);
@@ -1344,7 +795,6 @@
 	zbx_free(ipmiids);
 
 	zabbix_log(LOG_LEVEL_DEBUG, "End of %s()", __function_name);
->>>>>>> 2a669d0f
 
 	return num;
 }
