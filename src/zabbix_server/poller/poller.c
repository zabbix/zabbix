/*
** Zabbix
** Copyright (C) 2001-2020 Zabbix SIA
**
** This program is free software; you can redistribute it and/or modify
** it under the terms of the GNU General Public License as published by
** the Free Software Foundation; either version 2 of the License, or
** (at your option) any later version.
**
** This program is distributed in the hope that it will be useful,
** but WITHOUT ANY WARRANTY; without even the implied warranty of
** MERCHANTABILITY or FITNESS FOR A PARTICULAR PURPOSE. See the
** GNU General Public License for more details.
**
** You should have received a copy of the GNU General Public License
** along with this program; if not, write to the Free Software
** Foundation, Inc., 51 Franklin Street, Fifth Floor, Boston, MA  02110-1301, USA.
**/

#include "common.h"

#include "db.h"
#include "dbcache.h"
#include "daemon.h"
#include "zbxserver.h"
#include "zbxself.h"
#include "preproc.h"
#include "../events.h"

#include "poller.h"

#include "checks_agent.h"
#include "checks_aggregate.h"
#include "checks_external.h"
#include "checks_internal.h"
#include "checks_simple.h"
#include "checks_snmp.h"
#include "checks_db.h"
#include "checks_ssh.h"
#include "checks_telnet.h"
#include "checks_java.h"
#include "checks_calculated.h"
#include "checks_http.h"
#include "zbxcrypto.h"
#include "zbxjson.h"
#include "zbxhttp.h"

extern unsigned char	process_type, program_type;
extern int		server_num, process_num;

#ifdef HAVE_NETSNMP
static volatile sig_atomic_t	snmp_cache_reload_requested;
#endif

/******************************************************************************
 *                                                                            *
 * Function: db_host_update_availability                                      *
 *                                                                            *
 * Purpose: write host availability changes into database                     *
 *                                                                            *
 * Parameters: ha    - [IN] the host availability data                        *
 *                                                                            *
 * Return value: SUCCEED - the availability changes were written into db      *
 *               FAIL    - no changes in availability data were detected      *
 *                                                                            *
 ******************************************************************************/
static int	db_host_update_availability(const zbx_host_availability_t *ha)
{
	char	*sql = NULL;
	size_t	sql_alloc = 0, sql_offset = 0;

	if (SUCCEED == zbx_sql_add_host_availability(&sql, &sql_alloc, &sql_offset, ha))
	{
		DBbegin();
		DBexecute("%s", sql);
		DBcommit();

		zbx_free(sql);

		return SUCCEED;
	}

	return FAIL;
}

/******************************************************************************
 *                                                                            *
 * Function: host_get_availability                                            *
 *                                                                            *
 * Purpose: get host availability data based on the specified agent type      *
 *                                                                            *
 * Parameters: dc_host      - [IN] the host                                   *
 *             type         - [IN] the agent type                             *
 *             availability - [OUT] the host availability data                *
 *                                                                            *
 * Return value: SUCCEED - the host availability data was retrieved           *
 *                         successfully                                       *
 *               FAIL    - failed to retrieve host availability data,         *
 *                         invalid agent type was specified                   *
 *                                                                            *
 ******************************************************************************/
static int	host_get_availability(const DC_HOST *dc_host, unsigned char agent, zbx_host_availability_t *ha)
{
	zbx_agent_availability_t	*availability = &ha->agents[agent];

	availability->flags = ZBX_FLAGS_AGENT_STATUS;

	switch (agent)
	{
		case ZBX_AGENT_ZABBIX:
			availability->available = dc_host->available;
			availability->error = zbx_strdup(NULL, dc_host->error);
			availability->errors_from = dc_host->errors_from;
			availability->disable_until = dc_host->disable_until;
			break;
		case ZBX_AGENT_SNMP:
			availability->available = dc_host->snmp_available;
			availability->error = zbx_strdup(NULL, dc_host->snmp_error);
			availability->errors_from = dc_host->snmp_errors_from;
			availability->disable_until = dc_host->snmp_disable_until;
			break;
		case ZBX_AGENT_IPMI:
			availability->available = dc_host->ipmi_available;
			availability->error = zbx_strdup(NULL, dc_host->ipmi_error);
			availability->errors_from = dc_host->ipmi_errors_from;
			availability->disable_until = dc_host->ipmi_disable_until;
			break;
		case ZBX_AGENT_JMX:
			availability->available = dc_host->jmx_available;
			availability->error = zbx_strdup(NULL, dc_host->jmx_error);
			availability->disable_until = dc_host->jmx_disable_until;
			availability->errors_from = dc_host->jmx_errors_from;
			break;
		default:
			return FAIL;
	}

	ha->hostid = dc_host->hostid;

	return SUCCEED;
}

/******************************************************************************
 *                                                                            *
 * Function: host_set_availability                                            *
 *                                                                            *
 * Purpose: sets host availability data based on the specified agent type     *
 *                                                                            *
 * Parameters: dc_host      - [IN] the host                                   *
 *             type         - [IN] the agent type                             *
 *             availability - [IN] the host availability data                 *
 *                                                                            *
 * Return value: SUCCEED - the host availability data was set successfully    *
 *               FAIL    - failed to set host availability data,              *
 *                         invalid agent type was specified                   *
 *                                                                            *
 ******************************************************************************/
static int	host_set_availability(DC_HOST *dc_host, unsigned char agent, const zbx_host_availability_t *ha)
{
	const zbx_agent_availability_t	*availability = &ha->agents[agent];
	unsigned char			*pavailable;
	int				*perrors_from, *pdisable_until;
	char				*perror;

	switch (agent)
	{
		case ZBX_AGENT_ZABBIX:
			pavailable = &dc_host->available;
			perror = dc_host->error;
			perrors_from = &dc_host->errors_from;
			pdisable_until = &dc_host->disable_until;
			break;
		case ZBX_AGENT_SNMP:
			pavailable = &dc_host->snmp_available;
			perror = dc_host->snmp_error;
			perrors_from = &dc_host->snmp_errors_from;
			pdisable_until = &dc_host->snmp_disable_until;
			break;
		case ZBX_AGENT_IPMI:
			pavailable = &dc_host->ipmi_available;
			perror = dc_host->ipmi_error;
			perrors_from = &dc_host->ipmi_errors_from;
			pdisable_until = &dc_host->ipmi_disable_until;
			break;
		case ZBX_AGENT_JMX:
			pavailable = &dc_host->jmx_available;
			perror = dc_host->jmx_error;
			pdisable_until = &dc_host->jmx_disable_until;
			perrors_from = &dc_host->jmx_errors_from;
			break;
		default:
			return FAIL;
	}

	if (0 != (availability->flags & ZBX_FLAGS_AGENT_STATUS_AVAILABLE))
		*pavailable = availability->available;

	if (0 != (availability->flags & ZBX_FLAGS_AGENT_STATUS_ERROR))
		zbx_strlcpy(perror, availability->error, HOST_ERROR_LEN_MAX);

	if (0 != (availability->flags & ZBX_FLAGS_AGENT_STATUS_ERRORS_FROM))
		*perrors_from = availability->errors_from;

	if (0 != (availability->flags & ZBX_FLAGS_AGENT_STATUS_DISABLE_UNTIL))
		*pdisable_until = availability->disable_until;

	return SUCCEED;
}

static unsigned char	host_availability_agent_by_item_type(unsigned char type)
{
	switch (type)
	{
		case ITEM_TYPE_ZABBIX:
			return ZBX_AGENT_ZABBIX;
			break;
		case ITEM_TYPE_SNMP:
			return ZBX_AGENT_SNMP;
			break;
		case ITEM_TYPE_IPMI:
			return ZBX_AGENT_IPMI;
			break;
		case ITEM_TYPE_JMX:
			return ZBX_AGENT_JMX;
			break;
		default:
			return ZBX_AGENT_UNKNOWN;
	}
}

void	zbx_activate_item_host(DC_ITEM *item, zbx_timespec_t *ts)
{
	zbx_host_availability_t	in, out;
	unsigned char		agent_type;

	zabbix_log(LOG_LEVEL_DEBUG, "In %s() hostid:" ZBX_FS_UI64 " itemid:" ZBX_FS_UI64 " type:%d",
			__func__, item->host.hostid, item->itemid, (int)item->type);

	zbx_host_availability_init(&in, item->host.hostid);
	zbx_host_availability_init(&out, item->host.hostid);

	if (ZBX_AGENT_UNKNOWN == (agent_type = host_availability_agent_by_item_type(item->type)))
		goto out;

	if (FAIL == host_get_availability(&item->host, agent_type, &in))
		goto out;

	if (FAIL == DChost_activate(item->host.hostid, agent_type, ts, &in.agents[agent_type], &out.agents[agent_type]))
		goto out;

	if (FAIL == db_host_update_availability(&out))
		goto out;

	host_set_availability(&item->host, agent_type, &out);

	if (HOST_AVAILABLE_TRUE == in.agents[agent_type].available)
	{
		zabbix_log(LOG_LEVEL_WARNING, "resuming %s checks on host \"%s\": connection restored",
				zbx_agent_type_string(item->type), item->host.host);
	}
	else
	{
		zabbix_log(LOG_LEVEL_WARNING, "enabling %s checks on host \"%s\": host became available",
				zbx_agent_type_string(item->type), item->host.host);
	}
out:
	zbx_host_availability_clean(&out);
	zbx_host_availability_clean(&in);

	zabbix_log(LOG_LEVEL_DEBUG, "End of %s()", __func__);
}

void	zbx_deactivate_item_host(DC_ITEM *item, zbx_timespec_t *ts, const char *error)
{
	zbx_host_availability_t	in, out;
	unsigned char		agent_type;

	zabbix_log(LOG_LEVEL_DEBUG, "In %s() hostid:" ZBX_FS_UI64 " itemid:" ZBX_FS_UI64 " type:%d",
			__func__, item->host.hostid, item->itemid, (int)item->type);

	zbx_host_availability_init(&in, item->host.hostid);
	zbx_host_availability_init(&out,item->host.hostid);

	if (ZBX_AGENT_UNKNOWN == (agent_type = host_availability_agent_by_item_type(item->type)))
		goto out;

	if (FAIL == host_get_availability(&item->host, agent_type, &in))
		goto out;

	if (FAIL == DChost_deactivate(item->host.hostid, agent_type, ts, &in.agents[agent_type],
			&out.agents[agent_type], error))
	{
		goto out;
	}

	if (FAIL == db_host_update_availability(&out))
		goto out;

	host_set_availability(&item->host, agent_type, &out);

	if (0 == in.agents[agent_type].errors_from)
	{
		zabbix_log(LOG_LEVEL_WARNING, "%s item \"%s\" on host \"%s\" failed:"
				" first network error, wait for %d seconds",
				zbx_agent_type_string(item->type), item->key_orig, item->host.host,
				out.agents[agent_type].disable_until - ts->sec);
	}
	else
	{
		if (HOST_AVAILABLE_FALSE != in.agents[agent_type].available)
		{
			if (HOST_AVAILABLE_FALSE != out.agents[agent_type].available)
			{
				zabbix_log(LOG_LEVEL_WARNING, "%s item \"%s\" on host \"%s\" failed:"
						" another network error, wait for %d seconds",
						zbx_agent_type_string(item->type), item->key_orig, item->host.host,
						out.agents[agent_type].disable_until - ts->sec);
			}
			else
			{
				zabbix_log(LOG_LEVEL_WARNING, "temporarily disabling %s checks on host \"%s\":"
						" host unavailable",
						zbx_agent_type_string(item->type), item->host.host);
			}
		}
	}

	zabbix_log(LOG_LEVEL_DEBUG, "%s() errors_from:%d available:%d", __func__,
			out.agents[agent_type].errors_from, out.agents[agent_type].available);
out:
	zbx_host_availability_clean(&out);
	zbx_host_availability_clean(&in);

	zabbix_log(LOG_LEVEL_DEBUG, "End of %s()", __func__);
}

void	zbx_free_result_ptr(AGENT_RESULT *result)
{
	free_result(result);
	zbx_free(result);
}

static int	get_value(DC_ITEM *item, AGENT_RESULT *result, zbx_vector_ptr_t *add_results)
{
	int	res = FAIL;

	zabbix_log(LOG_LEVEL_DEBUG, "In %s() key:'%s'", __func__, item->key_orig);

	switch (item->type)
	{
		case ITEM_TYPE_ZABBIX:
			zbx_alarm_on(CONFIG_TIMEOUT);
			res = get_value_agent(item, result);
			zbx_alarm_off();
			break;
		case ITEM_TYPE_SIMPLE:
			/* simple checks use their own timeouts */
			res = get_value_simple(item, result, add_results);
			break;
		case ITEM_TYPE_INTERNAL:
			res = get_value_internal(item, result);
			break;
		case ITEM_TYPE_DB_MONITOR:
#ifdef HAVE_UNIXODBC
			res = get_value_db(item, result);
#else
			SET_MSG_RESULT(result,
					zbx_strdup(NULL, "Support for Database monitor checks was not compiled in."));
			res = CONFIG_ERROR;
#endif
			break;
		case ITEM_TYPE_AGGREGATE:
			res = get_value_aggregate(item, result);
			break;
		case ITEM_TYPE_EXTERNAL:
			/* external checks use their own timeouts */
			res = get_value_external(item, result);
			break;
		case ITEM_TYPE_SSH:
#if defined(HAVE_SSH2) || defined(HAVE_SSH)
			zbx_alarm_on(CONFIG_TIMEOUT);
			res = get_value_ssh(item, result);
			zbx_alarm_off();
#else
			SET_MSG_RESULT(result, zbx_strdup(NULL, "Support for SSH checks was not compiled in."));
			res = CONFIG_ERROR;
#endif
			break;
		case ITEM_TYPE_TELNET:
			zbx_alarm_on(CONFIG_TIMEOUT);
			res = get_value_telnet(item, result);
			zbx_alarm_off();
			break;
		case ITEM_TYPE_CALCULATED:
			res = get_value_calculated(item, result);
			break;
		case ITEM_TYPE_HTTPAGENT:
#ifdef HAVE_LIBCURL
			res = get_value_http(item, result);
#else
			SET_MSG_RESULT(result, zbx_strdup(NULL, "Support for HTTP agent checks was not compiled in."));
			res = CONFIG_ERROR;
#endif
			break;
		default:
			SET_MSG_RESULT(result, zbx_dsprintf(NULL, "Not supported item type:%d", item->type));
			res = CONFIG_ERROR;
	}

	if (SUCCEED != res)
	{
		if (!ISSET_MSG(result))
			SET_MSG_RESULT(result, zbx_strdup(NULL, ZBX_NOTSUPPORTED_MSG));

		zabbix_log(LOG_LEVEL_DEBUG, "Item [%s:%s] error: %s", item->host.host, item->key_orig, result->msg);
	}

	zabbix_log(LOG_LEVEL_DEBUG, "End of %s():%s", __func__, zbx_result_string(res));

	return res;
}

static int	parse_query_fields(const DC_ITEM *item, char **query_fields, unsigned char expand_macros)
{
	struct zbx_json_parse	jp_array, jp_object;
	char			name[MAX_STRING_LEN], value[MAX_STRING_LEN];
	const char		*member, *element = NULL;
	size_t			alloc_len, offset;

	if ('\0' == *item->query_fields_orig)
	{
		ZBX_STRDUP(*query_fields, item->query_fields_orig);
		return SUCCEED;
	}

	if (SUCCEED != zbx_json_open(item->query_fields_orig, &jp_array))
	{
		zabbix_log(LOG_LEVEL_ERR, "cannot parse query fields: %s", zbx_json_strerror());
		return FAIL;
	}

	if (NULL == (element = zbx_json_next(&jp_array, element)))
	{
		zabbix_log(LOG_LEVEL_ERR, "cannot parse query fields: array is empty");
		return FAIL;
	}

	do
	{
		char	*data = NULL;

		if (SUCCEED != zbx_json_brackets_open(element, &jp_object) ||
				NULL == (member = zbx_json_pair_next(&jp_object, NULL, name, sizeof(name))) ||
				NULL == zbx_json_decodevalue(member, value, sizeof(value), NULL))
		{
			zabbix_log(LOG_LEVEL_ERR, "cannot parse query fields: %s", zbx_json_strerror());
			return FAIL;
		}

		if (NULL == *query_fields && NULL == strchr(item->url, '?'))
			zbx_chrcpy_alloc(query_fields, &alloc_len, &offset, '?');
		else
			zbx_chrcpy_alloc(query_fields, &alloc_len, &offset, '&');

		data = zbx_strdup(data, name);
		if (MACRO_EXPAND_YES == expand_macros)
		{
			substitute_simple_macros(NULL, NULL, NULL,NULL, NULL, &item->host, item, NULL, NULL, &data,
					MACRO_TYPE_HTTP_RAW, NULL, 0);
		}
		zbx_http_url_encode(data, &data);
		zbx_strcpy_alloc(query_fields, &alloc_len, &offset, data);
		zbx_chrcpy_alloc(query_fields, &alloc_len, &offset, '=');

		data = zbx_strdup(data, value);
		if (MACRO_EXPAND_YES == expand_macros)
		{
			substitute_simple_macros_unmasked(NULL, NULL, NULL,NULL, NULL, &item->host, item, NULL, NULL,
					&data, MACRO_TYPE_HTTP_RAW, NULL, 0);
		}

		zbx_http_url_encode(data, &data);
		zbx_strcpy_alloc(query_fields, &alloc_len, &offset, data);

		free(data);
	}
	while (NULL != (element = zbx_json_next(&jp_array, element)));

	return SUCCEED;
}

void	zbx_prepare_items(DC_ITEM *items, int *errcodes, int num, AGENT_RESULT *results, unsigned char expand_macros)
{
	int	i;
	char	*port = NULL, error[ITEM_ERROR_LEN_MAX];

	for (i = 0; i < num; i++)
	{
		init_result(&results[i]);
		errcodes[i] = SUCCEED;

		ZBX_STRDUP(items[i].key, items[i].key_orig);
		if (MACRO_EXPAND_YES == expand_macros && SUCCEED != substitute_key_macros_unmasked(&items[i].key, NULL,
				&items[i], NULL, NULL, MACRO_TYPE_ITEM_KEY, error, sizeof(error)))
		{
			SET_MSG_RESULT(&results[i], zbx_strdup(NULL, error));
			errcodes[i] = CONFIG_ERROR;
			continue;
		}

		switch (items[i].type)
		{
			case ITEM_TYPE_ZABBIX:
			case ITEM_TYPE_SNMP:
			case ITEM_TYPE_JMX:
				ZBX_STRDUP(port, items[i].interface.port_orig);
				if (MACRO_EXPAND_YES == expand_macros)
				{
					substitute_simple_macros(NULL, NULL, NULL, NULL, &items[i].host.hostid, NULL,
							NULL, NULL, NULL, &port, MACRO_TYPE_COMMON, NULL, 0);
				}

				if (FAIL == is_ushort(port, &items[i].interface.port))
				{
					SET_MSG_RESULT(&results[i], zbx_dsprintf(NULL, "Invalid port number [%s]",
								items[i].interface.port_orig));
					errcodes[i] = CONFIG_ERROR;
					continue;
				}
				break;
		}

		switch (items[i].type)
		{
			case ITEM_TYPE_SNMP:
				if (ZBX_IF_SNMP_VERSION_3 == items[i].snmp_version)
				{
<<<<<<< HEAD
					substitute_simple_macros_unmasked(NULL, NULL, NULL, NULL, &items[i].host.hostid,
							NULL, NULL, NULL, NULL, &items[i].snmpv3_securityname,
							MACRO_TYPE_COMMON, NULL, 0);
					substitute_simple_macros_unmasked(NULL, NULL, NULL, NULL, &items[i].host.hostid,
							NULL, NULL, NULL, NULL, &items[i].snmpv3_authpassphrase,
							MACRO_TYPE_COMMON, NULL, 0);
					substitute_simple_macros_unmasked(NULL, NULL, NULL, NULL, &items[i].host.hostid,
							NULL, NULL, NULL, NULL, &items[i].snmpv3_privpassphrase,
							MACRO_TYPE_COMMON, NULL, 0);
					substitute_simple_macros_unmasked(NULL, NULL, NULL, NULL, &items[i].host.hostid,
							NULL, NULL, NULL, NULL, &items[i].snmpv3_contextname,
							MACRO_TYPE_COMMON, NULL, 0);
=======
					ZBX_STRDUP(items[i].snmpv3_securityname, items[i].snmpv3_securityname_orig);
					ZBX_STRDUP(items[i].snmpv3_authpassphrase, items[i].snmpv3_authpassphrase_orig);
					ZBX_STRDUP(items[i].snmpv3_privpassphrase, items[i].snmpv3_privpassphrase_orig);
					ZBX_STRDUP(items[i].snmpv3_contextname, items[i].snmpv3_contextname_orig);

					if (MACRO_EXPAND_YES == expand_macros)
					{
						substitute_simple_macros(NULL, NULL, NULL, NULL, &items[i].host.hostid,
								NULL, NULL, NULL, NULL, &items[i].snmpv3_securityname,
								MACRO_TYPE_COMMON, NULL, 0);
						substitute_simple_macros(NULL, NULL, NULL, NULL, &items[i].host.hostid,
								NULL, NULL, NULL, NULL, &items[i].snmpv3_authpassphrase,
								MACRO_TYPE_COMMON, NULL, 0);
						substitute_simple_macros(NULL, NULL, NULL, NULL, &items[i].host.hostid,
								NULL, NULL, NULL, NULL, &items[i].snmpv3_privpassphrase,
								MACRO_TYPE_COMMON, NULL, 0);
						substitute_simple_macros(NULL, NULL, NULL, NULL, &items[i].host.hostid,
								NULL, NULL, NULL, NULL, &items[i].snmpv3_contextname,
								MACRO_TYPE_COMMON, NULL, 0);
					}
>>>>>>> 65164072
				}

				ZBX_STRDUP(items[i].snmp_community, items[i].snmp_community_orig);
				ZBX_STRDUP(items[i].snmp_oid, items[i].snmp_oid_orig);

				if (MACRO_EXPAND_NO == expand_macros)
					break;

				substitute_simple_macros_unmasked(NULL, NULL, NULL, NULL, &items[i].host.hostid, NULL,
						NULL, NULL, NULL, &items[i].snmp_community, MACRO_TYPE_COMMON, NULL, 0);
				if (SUCCEED != substitute_key_macros(&items[i].snmp_oid, &items[i].host.hostid,
						NULL, NULL, NULL, MACRO_TYPE_SNMP_OID, error, sizeof(error)))
				{
					SET_MSG_RESULT(&results[i], zbx_strdup(NULL, error));
					errcodes[i] = CONFIG_ERROR;
					continue;
				}
				break;
			case ITEM_TYPE_SSH:
				ZBX_STRDUP(items[i].publickey, items[i].publickey_orig);
				ZBX_STRDUP(items[i].privatekey, items[i].privatekey_orig);

				if (MACRO_EXPAND_YES == expand_macros)
				{
					substitute_simple_macros(NULL, NULL, NULL, NULL, &items[i].host.hostid, NULL,
							NULL, NULL, NULL, &items[i].publickey, MACRO_TYPE_COMMON, NULL,
							0);
					substitute_simple_macros(NULL, NULL, NULL, NULL, &items[i].host.hostid, NULL,
							NULL, NULL, NULL, &items[i].privatekey, MACRO_TYPE_COMMON, NULL,
							0);
				}
				ZBX_FALLTHROUGH;
			case ITEM_TYPE_TELNET:
			case ITEM_TYPE_DB_MONITOR:
				if (MACRO_EXPAND_YES == expand_macros)
				{
					substitute_simple_macros_unmasked(NULL, NULL, NULL, NULL, NULL, NULL, &items[i],
							NULL, NULL, &items[i].params, MACRO_TYPE_PARAMS_FIELD, NULL, 0);
				}
				ZBX_FALLTHROUGH;
			case ITEM_TYPE_SIMPLE:
				items[i].username = zbx_strdup(items[i].username, items[i].username_orig);
				items[i].password = zbx_strdup(items[i].password, items[i].password_orig);

				if (MACRO_EXPAND_NO == expand_macros)
					break;

				substitute_simple_macros_unmasked(NULL, NULL, NULL, NULL, &items[i].host.hostid, NULL,
						NULL, NULL, NULL, &items[i].username, MACRO_TYPE_COMMON, NULL, 0);
				substitute_simple_macros_unmasked(NULL, NULL, NULL, NULL, &items[i].host.hostid, NULL,
						NULL, NULL, NULL, &items[i].password, MACRO_TYPE_COMMON, NULL, 0);
				break;
			case ITEM_TYPE_JMX:
				items[i].username = zbx_strdup(items[i].username, items[i].username_orig);
				items[i].password = zbx_strdup(items[i].password, items[i].password_orig);
				items[i].jmx_endpoint = zbx_strdup(items[i].jmx_endpoint, items[i].jmx_endpoint_orig);

				if (MACRO_EXPAND_NO == expand_macros)
					break;

				substitute_simple_macros_unmasked(NULL, NULL, NULL, NULL, &items[i].host.hostid, NULL,
						NULL, NULL, NULL, &items[i].username, MACRO_TYPE_COMMON, NULL, 0);
				substitute_simple_macros_unmasked(NULL, NULL, NULL, NULL, &items[i].host.hostid, NULL,
						NULL, NULL, NULL, &items[i].password, MACRO_TYPE_COMMON, NULL, 0);
				substitute_simple_macros(NULL, NULL, NULL, NULL, NULL, NULL, &items[i],
						NULL, NULL, &items[i].jmx_endpoint, MACRO_TYPE_JMX_ENDPOINT, NULL, 0);
				break;
			case ITEM_TYPE_HTTPAGENT:
				ZBX_STRDUP(items[i].timeout, items[i].timeout_orig);
				ZBX_STRDUP(items[i].url, items[i].url_orig);
				ZBX_STRDUP(items[i].status_codes, items[i].status_codes_orig);
				ZBX_STRDUP(items[i].http_proxy, items[i].http_proxy_orig);
				ZBX_STRDUP(items[i].ssl_cert_file, items[i].ssl_cert_file_orig);
				ZBX_STRDUP(items[i].ssl_key_file, items[i].ssl_key_file_orig);
				ZBX_STRDUP(items[i].ssl_key_password, items[i].ssl_key_password_orig);
				ZBX_STRDUP(items[i].username, items[i].username_orig);
				ZBX_STRDUP(items[i].password, items[i].password_orig);

				if (MACRO_EXPAND_YES == expand_macros)
				{
					substitute_simple_macros(NULL, NULL, NULL, NULL, &items[i].host.hostid, NULL,
							NULL, NULL, NULL, &items[i].timeout, MACRO_TYPE_COMMON, NULL,
							0);
					substitute_simple_macros_unmasked(NULL, NULL, NULL,NULL, NULL, &items[i].host,
							&items[i], NULL, NULL, &items[i].url, MACRO_TYPE_HTTP_RAW, NULL,
							0);
				}

				if (SUCCEED != zbx_http_punycode_encode_url(&items[i].url))
				{
					SET_MSG_RESULT(&results[i], zbx_strdup(NULL, "Cannot encode URL into punycode"));
					errcodes[i] = CONFIG_ERROR;
					continue;
				}

				if (FAIL == parse_query_fields(&items[i], &items[i].query_fields, expand_macros))
				{
					SET_MSG_RESULT(&results[i], zbx_strdup(NULL, "Invalid query fields"));
					errcodes[i] = CONFIG_ERROR;
					continue;
				}

				if (MACRO_EXPAND_NO == expand_macros)
					break;

				switch (items[i].post_type)
				{
					case ZBX_POSTTYPE_XML:
						if (SUCCEED != substitute_macros_xml_unmasked(&items[i].posts, &items[i],
								NULL, NULL, error, sizeof(error)))
						{
							SET_MSG_RESULT(&results[i], zbx_dsprintf(NULL, "%s.", error));
							errcodes[i] = CONFIG_ERROR;
							continue;
						}
						break;
					case ZBX_POSTTYPE_JSON:
						substitute_simple_macros_unmasked(NULL, NULL, NULL,NULL, NULL,
								&items[i].host, &items[i], NULL, NULL, &items[i].posts,
								MACRO_TYPE_HTTP_JSON, NULL, 0);
						break;
					default:
						substitute_simple_macros_unmasked(NULL, NULL, NULL,NULL, NULL,
								&items[i].host, &items[i], NULL, NULL, &items[i].posts,
								MACRO_TYPE_HTTP_RAW, NULL, 0);
						break;
				}

				substitute_simple_macros_unmasked(NULL, NULL, NULL,NULL, NULL, &items[i].host,
						&items[i], NULL, NULL, &items[i].headers, MACRO_TYPE_HTTP_RAW, NULL, 0);
				substitute_simple_macros(NULL, NULL, NULL, NULL, &items[i].host.hostid, NULL,
						NULL, NULL, NULL, &items[i].status_codes, MACRO_TYPE_COMMON, NULL, 0);
				substitute_simple_macros(NULL, NULL, NULL, NULL, &items[i].host.hostid, NULL,
						NULL, NULL, NULL, &items[i].http_proxy, MACRO_TYPE_COMMON, NULL, 0);
				substitute_simple_macros(NULL, NULL, NULL,NULL, NULL, &items[i].host, &items[i], NULL,
						NULL, &items[i].ssl_cert_file, MACRO_TYPE_HTTP_RAW, NULL, 0);
				substitute_simple_macros(NULL, NULL, NULL,NULL, NULL, &items[i].host, &items[i], NULL,
						NULL, &items[i].ssl_key_file, MACRO_TYPE_HTTP_RAW, NULL, 0);
				substitute_simple_macros_unmasked(NULL, NULL, NULL, NULL, &items[i].host.hostid, NULL,
						NULL, NULL, NULL, &items[i].ssl_key_password, MACRO_TYPE_COMMON, NULL,
						0);
				substitute_simple_macros_unmasked(NULL, NULL, NULL, NULL, &items[i].host.hostid, NULL,
						NULL, NULL, NULL, &items[i].username, MACRO_TYPE_COMMON, NULL, 0);
				substitute_simple_macros_unmasked(NULL, NULL, NULL, NULL, &items[i].host.hostid, NULL,
						NULL, NULL, NULL, &items[i].password, MACRO_TYPE_COMMON, NULL, 0);
				break;
		}
	}

	zbx_free(port);
}

void	zbx_check_items(DC_ITEM *items, int *errcodes, int num, AGENT_RESULT *results, zbx_vector_ptr_t *add_results)
{
	if (ITEM_TYPE_SNMP == items[0].type)
	{
#ifndef HAVE_NETSNMP
		int	i;

		for (i = 0; i < num; i++)
		{
			if (SUCCEED != errcodes[i])
				continue;

			SET_MSG_RESULT(&results[i], zbx_strdup(NULL, "Support for SNMP checks was not compiled in."));
			errcodes[i] = CONFIG_ERROR;
		}
#else
		/* SNMP checks use their own timeouts */
		get_values_snmp(items, results, errcodes, num);
#endif
	}
	else if (ITEM_TYPE_JMX == items[0].type)
	{
		zbx_alarm_on(CONFIG_TIMEOUT);
		get_values_java(ZBX_JAVA_GATEWAY_REQUEST_JMX, items, results, errcodes, num);
		zbx_alarm_off();
	}
	else if (1 == num)
	{
		if (SUCCEED == errcodes[0])
			errcodes[0] = get_value(&items[0], &results[0], add_results);
	}
	else
		THIS_SHOULD_NEVER_HAPPEN;
}

void	zbx_clean_items(DC_ITEM *items, int num, AGENT_RESULT *results)
{
	int	i;

	for (i = 0; i < num; i++)
	{
		zbx_free(items[i].key);

		switch (items[i].type)
		{
			case ITEM_TYPE_SNMP:
				if (ZBX_IF_SNMP_VERSION_3 == items[i].snmp_version)
				{
					zbx_free(items[i].snmpv3_securityname);
					zbx_free(items[i].snmpv3_authpassphrase);
					zbx_free(items[i].snmpv3_privpassphrase);
					zbx_free(items[i].snmpv3_contextname);
				}

				zbx_free(items[i].snmp_community);
				zbx_free(items[i].snmp_oid);
				break;
			case ITEM_TYPE_HTTPAGENT:
				zbx_free(items[i].timeout);
				zbx_free(items[i].url);
				zbx_free(items[i].query_fields);
				zbx_free(items[i].status_codes);
				zbx_free(items[i].http_proxy);
				zbx_free(items[i].ssl_cert_file);
				zbx_free(items[i].ssl_key_file);
				zbx_free(items[i].ssl_key_password);
				zbx_free(items[i].username);
				zbx_free(items[i].password);
				break;
			case ITEM_TYPE_SSH:
				zbx_free(items[i].publickey);
				zbx_free(items[i].privatekey);
				ZBX_FALLTHROUGH;
			case ITEM_TYPE_TELNET:
			case ITEM_TYPE_DB_MONITOR:
			case ITEM_TYPE_SIMPLE:
				zbx_free(items[i].username);
				zbx_free(items[i].password);
				break;
			case ITEM_TYPE_JMX:
				zbx_free(items[i].username);
				zbx_free(items[i].password);
				zbx_free(items[i].jmx_endpoint);
				break;
		}

		free_result(&results[i]);
	}
}

/******************************************************************************
 *                                                                            *
 * Function: get_values                                                       *
 *                                                                            *
 * Purpose: retrieve values of metrics from monitored hosts                   *
 *                                                                            *
 * Parameters: poller_type - [IN] poller type (ZBX_POLLER_TYPE_...)           *
 *                                                                            *
 * Return value: number of items processed                                    *
 *                                                                            *
 * Author: Alexei Vladishev                                                   *
 *                                                                            *
 * Comments: processes single item at a time except for Java, SNMP items,     *
 *           see DCconfig_get_poller_items()                                  *
 *                                                                            *
 ******************************************************************************/
static int	get_values(unsigned char poller_type, int *nextcheck)
{
	DC_ITEM			items[MAX_POLLER_ITEMS];
	AGENT_RESULT		results[MAX_POLLER_ITEMS];
	int			errcodes[MAX_POLLER_ITEMS];
	zbx_timespec_t		timespec;
	int			i, num, last_available = HOST_AVAILABLE_UNKNOWN;
	zbx_vector_ptr_t	add_results;

	zabbix_log(LOG_LEVEL_DEBUG, "In %s()", __func__);

	num = DCconfig_get_poller_items(poller_type, items);

	if (0 == num)
	{
		*nextcheck = DCconfig_get_poller_nextcheck(poller_type);
		goto exit;
	}

	zbx_vector_ptr_create(&add_results);

	zbx_prepare_items(items, errcodes, num, results, MACRO_EXPAND_YES);
	zbx_check_items(items, errcodes, num, results, &add_results);

	zbx_timespec(&timespec);

	/* process item values */
	for (i = 0; i < num; i++)
	{
		switch (errcodes[i])
		{
			case SUCCEED:
			case NOTSUPPORTED:
			case AGENT_ERROR:
				if (HOST_AVAILABLE_TRUE != last_available)
				{
					zbx_activate_item_host(&items[i], &timespec);
					last_available = HOST_AVAILABLE_TRUE;
				}
				break;
			case NETWORK_ERROR:
			case GATEWAY_ERROR:
			case TIMEOUT_ERROR:
				if (HOST_AVAILABLE_FALSE != last_available)
				{
					zbx_deactivate_item_host(&items[i], &timespec, results[i].msg);
					last_available = HOST_AVAILABLE_FALSE;
				}
				break;
			case CONFIG_ERROR:
				/* nothing to do */
				break;
			default:
				zbx_error("unknown response code returned: %d", errcodes[i]);
				THIS_SHOULD_NEVER_HAPPEN;
		}

		if (SUCCEED == errcodes[i])
		{
			if (0 == add_results.values_num)
			{
				items[i].state = ITEM_STATE_NORMAL;
				zbx_preprocess_item_value(items[i].itemid, items[i].value_type, items[i].flags,
						&results[i], &timespec, items[i].state, NULL);
			}
			else
			{
				/* vmware.eventlog item returns vector of AGENT_RESULT representing events */

				int		j;
				zbx_timespec_t	ts_tmp = timespec;

				for (j = 0; j < add_results.values_num; j++)
				{
					AGENT_RESULT	*add_result = (AGENT_RESULT *)add_results.values[j];

					if (ISSET_MSG(add_result))
					{
						items[i].state = ITEM_STATE_NOTSUPPORTED;
						zbx_preprocess_item_value(items[i].itemid, items[i].value_type,
								items[i].flags, NULL, &ts_tmp, items[i].state,
								add_result->msg);
					}
					else
					{
						items[i].state = ITEM_STATE_NORMAL;
						zbx_preprocess_item_value(items[i].itemid, items[i].value_type,
								items[i].flags, add_result, &ts_tmp, items[i].state,
								NULL);
					}

					/* ensure that every log item value timestamp is unique */
					if (++ts_tmp.ns == 1000000000)
					{
						ts_tmp.sec++;
						ts_tmp.ns = 0;
					}
				}
			}
		}
		else if (NOTSUPPORTED == errcodes[i] || AGENT_ERROR == errcodes[i] || CONFIG_ERROR == errcodes[i])
		{
			items[i].state = ITEM_STATE_NOTSUPPORTED;
			zbx_preprocess_item_value(items[i].itemid, items[i].value_type, items[i].flags, NULL, &timespec,
					items[i].state, results[i].msg);
		}

		DCpoller_requeue_items(&items[i].itemid, &items[i].state, &timespec.sec, &errcodes[i], 1, poller_type,
				nextcheck);
	}

	zbx_preprocessor_flush();
	zbx_clean_items(items, num, results);
	DCconfig_clean_items(items, NULL, num);
	zbx_vector_ptr_clear_ext(&add_results, (zbx_mem_free_func_t)zbx_free_result_ptr);
	zbx_vector_ptr_destroy(&add_results);
exit:
	zabbix_log(LOG_LEVEL_DEBUG, "End of %s():%d", __func__, num);

	return num;
}

static void	zbx_poller_sigusr_handler(int flags)
{
#ifdef HAVE_NETSNMP
	if (ZBX_RTC_SNMP_CACHE_RELOAD == ZBX_RTC_GET_MSG(flags))
		snmp_cache_reload_requested = 1;
#else
	ZBX_UNUSED(flags);
#endif
}

ZBX_THREAD_ENTRY(poller_thread, args)
{
	int		nextcheck, sleeptime = -1, processed = 0, old_processed = 0;
	double		sec, total_sec = 0.0, old_total_sec = 0.0;
	time_t		last_stat_time;
	unsigned char	poller_type;

#define	STAT_INTERVAL	5	/* if a process is busy and does not sleep then update status not faster than */
				/* once in STAT_INTERVAL seconds */

	poller_type = *(unsigned char *)((zbx_thread_args_t *)args)->args;
	process_type = ((zbx_thread_args_t *)args)->process_type;
	server_num = ((zbx_thread_args_t *)args)->server_num;
	process_num = ((zbx_thread_args_t *)args)->process_num;

	zabbix_log(LOG_LEVEL_INFORMATION, "%s #%d started [%s #%d]", get_program_type_string(program_type),
			server_num, get_process_type_string(process_type), process_num);

	update_selfmon_counter(ZBX_PROCESS_STATE_BUSY);

#ifdef HAVE_NETSNMP
	if (ZBX_POLLER_TYPE_NORMAL == poller_type || ZBX_POLLER_TYPE_UNREACHABLE == poller_type)
		zbx_init_snmp();
#endif

#if defined(HAVE_GNUTLS) || defined(HAVE_OPENSSL)
	zbx_tls_init_child();
#endif
	zbx_setproctitle("%s #%d [connecting to the database]", get_process_type_string(process_type), process_num);
	last_stat_time = time(NULL);

	DBconnect(ZBX_DB_CONNECT_NORMAL);

	zbx_set_sigusr_handler(zbx_poller_sigusr_handler);

	while (ZBX_IS_RUNNING())
	{
		sec = zbx_time();
		zbx_update_env(sec);

#ifdef HAVE_NETSNMP
		if ((ZBX_POLLER_TYPE_NORMAL == poller_type || ZBX_POLLER_TYPE_UNREACHABLE == poller_type) &&
				1 == snmp_cache_reload_requested)
		{
			zbx_clear_cache_snmp();
			snmp_cache_reload_requested = 0;
		}
#endif
		if (0 != sleeptime)
		{
			zbx_setproctitle("%s #%d [got %d values in " ZBX_FS_DBL " sec, getting values]",
					get_process_type_string(process_type), process_num, old_processed,
					old_total_sec);
		}

		processed += get_values(poller_type, &nextcheck);
		total_sec += zbx_time() - sec;

		sleeptime = calculate_sleeptime(nextcheck, POLLER_DELAY);

		if (0 != sleeptime || STAT_INTERVAL <= time(NULL) - last_stat_time)
		{
			if (0 == sleeptime)
			{
				zbx_setproctitle("%s #%d [got %d values in " ZBX_FS_DBL " sec, getting values]",
					get_process_type_string(process_type), process_num, processed, total_sec);
			}
			else
			{
				zbx_setproctitle("%s #%d [got %d values in " ZBX_FS_DBL " sec, idle %d sec]",
					get_process_type_string(process_type), process_num, processed, total_sec,
					sleeptime);
				old_processed = processed;
				old_total_sec = total_sec;
			}
			processed = 0;
			total_sec = 0.0;
			last_stat_time = time(NULL);
		}

		zbx_sleep_loop(sleeptime);
	}

	zbx_setproctitle("%s #%d [terminated]", get_process_type_string(process_type), process_num);

	while (1)
		zbx_sleep(SEC_PER_MIN);
#undef STAT_INTERVAL
}<|MERGE_RESOLUTION|>--- conflicted
+++ resolved
@@ -535,20 +535,6 @@
 			case ITEM_TYPE_SNMP:
 				if (ZBX_IF_SNMP_VERSION_3 == items[i].snmp_version)
 				{
-<<<<<<< HEAD
-					substitute_simple_macros_unmasked(NULL, NULL, NULL, NULL, &items[i].host.hostid,
-							NULL, NULL, NULL, NULL, &items[i].snmpv3_securityname,
-							MACRO_TYPE_COMMON, NULL, 0);
-					substitute_simple_macros_unmasked(NULL, NULL, NULL, NULL, &items[i].host.hostid,
-							NULL, NULL, NULL, NULL, &items[i].snmpv3_authpassphrase,
-							MACRO_TYPE_COMMON, NULL, 0);
-					substitute_simple_macros_unmasked(NULL, NULL, NULL, NULL, &items[i].host.hostid,
-							NULL, NULL, NULL, NULL, &items[i].snmpv3_privpassphrase,
-							MACRO_TYPE_COMMON, NULL, 0);
-					substitute_simple_macros_unmasked(NULL, NULL, NULL, NULL, &items[i].host.hostid,
-							NULL, NULL, NULL, NULL, &items[i].snmpv3_contextname,
-							MACRO_TYPE_COMMON, NULL, 0);
-=======
 					ZBX_STRDUP(items[i].snmpv3_securityname, items[i].snmpv3_securityname_orig);
 					ZBX_STRDUP(items[i].snmpv3_authpassphrase, items[i].snmpv3_authpassphrase_orig);
 					ZBX_STRDUP(items[i].snmpv3_privpassphrase, items[i].snmpv3_privpassphrase_orig);
@@ -556,20 +542,19 @@
 
 					if (MACRO_EXPAND_YES == expand_macros)
 					{
-						substitute_simple_macros(NULL, NULL, NULL, NULL, &items[i].host.hostid,
+						substitute_simple_macros_unmasked(NULL, NULL, NULL, NULL, &items[i].host.hostid,
 								NULL, NULL, NULL, NULL, &items[i].snmpv3_securityname,
 								MACRO_TYPE_COMMON, NULL, 0);
-						substitute_simple_macros(NULL, NULL, NULL, NULL, &items[i].host.hostid,
+						substitute_simple_macros_unmasked(NULL, NULL, NULL, NULL, &items[i].host.hostid,
 								NULL, NULL, NULL, NULL, &items[i].snmpv3_authpassphrase,
 								MACRO_TYPE_COMMON, NULL, 0);
-						substitute_simple_macros(NULL, NULL, NULL, NULL, &items[i].host.hostid,
+						substitute_simple_macros_unmasked(NULL, NULL, NULL, NULL, &items[i].host.hostid,
 								NULL, NULL, NULL, NULL, &items[i].snmpv3_privpassphrase,
 								MACRO_TYPE_COMMON, NULL, 0);
-						substitute_simple_macros(NULL, NULL, NULL, NULL, &items[i].host.hostid,
+						substitute_simple_macros_unmasked(NULL, NULL, NULL, NULL, &items[i].host.hostid,
 								NULL, NULL, NULL, NULL, &items[i].snmpv3_contextname,
 								MACRO_TYPE_COMMON, NULL, 0);
 					}
->>>>>>> 65164072
 				}
 
 				ZBX_STRDUP(items[i].snmp_community, items[i].snmp_community_orig);
