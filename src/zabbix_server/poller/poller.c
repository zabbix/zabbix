--- conflicted
+++ resolved
@@ -543,12 +543,9 @@
 /* so cannot call poller_get_progname(), need progname to be passed directly. */
 void	zbx_check_items(zbx_dc_item_t *items, int *errcodes, int num, AGENT_RESULT *results,
 		zbx_vector_ptr_t *add_results, unsigned char poller_type, const zbx_config_comms_args_t *config_comms,
-<<<<<<< HEAD
-		int config_startup_time, unsigned char program_type, zbx_get_config_forks_f get_config_forks,
-		const char *config_java_gateway, int config_java_gateway_port, const char *config_externalscripts)
-=======
-		int config_startup_time, unsigned char program_type, const char *progname)
->>>>>>> f25088e8
+		int config_startup_time, unsigned char program_type, const char *progname,
+		zbx_get_config_forks_f get_config_forks, const char *config_java_gateway, int config_java_gateway_port,
+		const char *config_externalscripts)
 {
 	if (ITEM_TYPE_SNMP == items[0].type)
 	{
@@ -666,12 +663,9 @@
  **********************************************************************************/
 static int	get_values(unsigned char poller_type, int *nextcheck, const zbx_config_comms_args_t *config_comms,
 		int config_startup_time, int config_unavailable_delay, int config_unreachable_period,
-<<<<<<< HEAD
-		int config_unreachable_delay, unsigned char program_type, zbx_get_config_forks_f get_config_forks,
-		const char *config_java_gateway, int config_java_gateway_port, const char *config_externalscripts)
-=======
-		int config_unreachable_delay, unsigned char program_type, const char *progname)
->>>>>>> f25088e8
+		int config_unreachable_delay, unsigned char program_type, const char *progname,
+		zbx_get_config_forks_f get_config_forks, const char *config_java_gateway, int config_java_gateway_port,
+		const char *config_externalscripts)
 {
 	zbx_dc_item_t		item, *items;
 	AGENT_RESULT		results[ZBX_MAX_POLLER_ITEMS];
@@ -697,12 +691,8 @@
 
 	zbx_prepare_items(items, errcodes, num, results, ZBX_MACRO_EXPAND_YES);
 	zbx_check_items(items, errcodes, num, results, &add_results, poller_type, config_comms, config_startup_time,
-<<<<<<< HEAD
-			program_type, get_config_forks, config_java_gateway, config_java_gateway_port,
+			program_type, progname, get_config_forks, config_java_gateway, config_java_gateway_port,
 			config_externalscripts);
-=======
-			program_type, progname);
->>>>>>> f25088e8
 
 	zbx_timespec(&timespec);
 
@@ -886,13 +876,9 @@
 					poller_args_in->config_startup_time, poller_args_in->config_unavailable_delay,
 					poller_args_in->config_unreachable_period,
 					poller_args_in->config_unreachable_delay, info->program_type,
-<<<<<<< HEAD
-					poller_args_in->get_config_forks, poller_args_in->config_java_gateway,
-					poller_args_in->config_java_gateway_port,
+					poller_args_in->zbx_get_progname_cb_arg(), poller_args_in->get_config_forks,
+					poller_args_in->config_java_gateway, poller_args_in->config_java_gateway_port,
 					poller_args_in->config_externalscripts);
-=======
-					poller_args_in->zbx_get_progname_cb_arg());
->>>>>>> f25088e8
 
 			sleeptime = zbx_calculate_sleeptime(nextcheck, POLLER_DELAY);
 		}
