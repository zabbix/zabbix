--- conflicted
+++ resolved
@@ -445,13 +445,9 @@
 	char			*port = NULL, error[ZBX_ITEM_ERROR_LEN_MAX];
 	zbx_dc_um_handle_t	*um_handle;
 
-<<<<<<< HEAD
+	zabbix_log(LOG_LEVEL_DEBUG, "In %s() num:%d", __func__, num);
+
 	if (ZBX_MACRO_EXPAND_YES == expand_macros)
-=======
-	zabbix_log(LOG_LEVEL_DEBUG, "In %s() num:%d", __func__, num);
-
-	if (MACRO_EXPAND_YES == expand_macros)
->>>>>>> 29970a54
 		um_handle = zbx_dc_open_user_macros();
 
 	for (i = 0; i < num; i++)
