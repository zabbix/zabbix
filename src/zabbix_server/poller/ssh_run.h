--- conflicted
+++ resolved
@@ -31,12 +31,8 @@
 #define KEY_CIPHERS_STR		"Ciphers"
 #define KEY_MACS_STR		"MACs"
 
-<<<<<<< HEAD
-int	ssh_run(zbx_dc_item_t *item, AGENT_RESULT *result, const char *encoding, const char *options,
+int	ssh_run(zbx_dc_item_t *item, AGENT_RESULT *result, const char *encoding, const char *options, int timeout,
 		const char *config_source_ip);
-=======
-int	ssh_run(zbx_dc_item_t *item, AGENT_RESULT *result, const char *encoding, const char *options, int timeout);
->>>>>>> 8c30c74b
 #endif	/* defined(HAVE_SSH2) || defined(HAVE_SSH)*/
 
 #endif