--- conflicted
+++ resolved
@@ -13,9 +13,5 @@
 	checks_ipmi.c checks_ipmi.h \
 	checks_ssh.c checks_ssh.h \
 	checks_telnet.c checks_telnet.h \
-<<<<<<< HEAD
-	checks_java.c checks_java.h \
-=======
->>>>>>> 2a669d0f
 	checks_calculated.c checks_calculated.h \
 	poller.c poller.h