/*
** Zabbix
** Copyright (C) 2001-2024 Zabbix SIA
**
** This program is free software; you can redistribute it and/or modify
** it under the terms of the GNU General Public License as published by
** the Free Software Foundation; either version 2 of the License, or
** (at your option) any later version.
**
** This program is distributed in the hope that it will be useful,
** but WITHOUT ANY WARRANTY; without even the implied warranty of
** MERCHANTABILITY or FITNESS FOR A PARTICULAR PURPOSE. See the
** GNU General Public License for more details.
**
** You should have received a copy of the GNU General Public License
** along with this program; if not, write to the Free Software
** Foundation, Inc., 51 Franklin Street, Fifth Floor, Boston, MA  02110-1301, USA.
**/

#include "checks_snmp.h"
#include "zbxcacheconfig.h"
#include "zbxip.h"

#ifdef HAVE_NETSNMP

#define SNMP_NO_DEBUGGING
#include "zbxasyncpoller.h"
#include "async_poller.h"
#include "zbxcommon.h"
#include "zbxtypes.h"
#include <event2/event.h>
#include <event2/util.h>
#include <event2/dns.h>
#include <net-snmp/net-snmp-config.h>
#include <net-snmp/net-snmp-includes.h>
#include <net-snmp/library/large_fd_set.h>
#include "zbxself.h"

#include "zbxcomms.h"
#include "zbxalgo.h"
#include "zbxjson.h"
#include "zbxparam.h"
#include "zbxsysinfo.h"

/*
 * SNMP Dynamic Index Cache
 * ========================
 *
 * Description
 * -----------
 *
 * Zabbix caches the whole index table for the particular OID separately based on:
 *   * IP address;
 *   * port;
 *   * community string (SNMPv2c);
 *   * context, security name (SNMPv3).
 *
 * Zabbix revalidates each index before using it to get a value and rebuilds the index cache for the OID if the
 * index is invalid.
 *
 * Example
 * -------
 *
 * OID for getting memory usage of process by PID (index):
 *   HOST-RESOURCES-MIB::hrSWRunPerfMem:<PID>
 *
 * OID for getting PID (index) by process name (value):
 *   HOST-RESOURCES-MIB::hrSWRunPath:<PID> <NAME>
 *
 * SNMP OID as configured in Zabbix to get memory usage of "snmpd" process:
 *   HOST-RESOURCES-MIB::hrSWRunPerfMem["index","HOST-RESOURCES-MIB::hrSWRunPath","snmpd"]
 *
 * 1. Zabbix walks hrSWRunPath table and caches all <PID> and <NAME> pairs of particular SNMP agent/user.
 * 2. Before each GET request Zabbix revalidates the cached <PID> by getting its <NAME> from hrSWRunPath table.
 * 3. If the names match then Zabbix uses the cached <PID> in the GET request for the hrSWRunPerfMem.
 *    Otherwise Zabbix rebuilds the hrSWRunPath cache for the particular agent/user (see 1.).
 *
 * Implementation
 * --------------
 *
 * The cache is implemented using hash tables. In ERD:
 * zbx_snmpidx_main_key_t -------------------------------------------0< zbx_snmpidx_mapping_t
 * (OID, host, <v2c: community|v3: (context, security name)>)           (index, value)
 */

/******************************************************************************
 *                                                                            *
 * This is zbx_snmp_walk() callback function prototype.                       *
 *                                                                            *
 * Parameters: arg      - [IN] user argument passed to zbx_snmp_walk()        *
 *             snmp_oid - [IN] OID walk function is looking for               *
 *             index    - [IN] index of found OID                             *
 *             value    - [IN] OID value                                      *
 *                                                                            *
 ******************************************************************************/
typedef void (zbx_snmp_walk_cb_func)(void *arg, const char *snmp_oid, const char *index, const char *value);

typedef struct
{
	char		*addr;
	unsigned short	port;
	char		*oid;
	char		*community_context;	/* community (SNMPv1 or v2c) or contextName (SNMPv3) */
	char		*security_name;		/* only SNMPv3, empty string in case of other versions */
	zbx_hashset_t	*mappings;
}
zbx_snmpidx_main_key_t;

typedef struct
{
	char		*value;
	char		*index;
}
zbx_snmpidx_mapping_t;

typedef struct
{
	oid	root_oid[MAX_OID_LEN];
	size_t	root_oid_len;
	char	*str_oid;
}
zbx_snmp_oid_t;

ZBX_PTR_VECTOR_DECL(snmp_oid, zbx_snmp_oid_t *)
ZBX_PTR_VECTOR_IMPL(snmp_oid, zbx_snmp_oid_t *)

typedef void*	zbx_snmp_sess_t;

typedef struct
{
	int			reqid;
	int			waiting;
	int			pdu_type;
	zbx_snmp_oid_t		*p_oid;
	oid			name[MAX_OID_LEN];
	size_t			name_length;
	int			running;
	int			vars_num;
	void			*arg;
	char			*error;
	netsnmp_large_fd_set	fdset;
}
zbx_bulkwalk_context_t;

ZBX_PTR_VECTOR_DECL(bulkwalk_context, zbx_bulkwalk_context_t*)
ZBX_PTR_VECTOR_IMPL(bulkwalk_context, zbx_bulkwalk_context_t*)

struct zbx_snmp_context
{
	void				*arg;
	void				*arg_action;
	zbx_dc_item_context_t		item;
	zbx_snmp_sess_t			ssp;
	int				snmp_max_repetitions;
	char				*results;
	size_t				results_alloc;
	size_t				results_offset;
	zbx_vector_snmp_oid_t		param_oids;
	zbx_vector_bulkwalk_context_t	bulkwalk_contexts;
	int				i;
	int				config_timeout;
	int				probe;
	unsigned char			snmp_version;
	char				*snmp_community;
	char				*snmpv3_securityname;
	char				*snmpv3_contextname;
	unsigned char			snmpv3_securitylevel;
	unsigned char			snmpv3_authprotocol;
	char				*snmpv3_authpassphrase;
	unsigned char			snmpv3_privprotocol;
	char				*snmpv3_privpassphrase;
	const char			*config_source_ip;
	unsigned char			snmp_oid_type;
	zbx_async_resolve_reverse_dns_t	resolve_reverse_dns;
	zbx_async_rdns_step_t		step;
	char				*reverse_dns;
};

typedef struct
{
	AGENT_RESULT		*result;
	int			errcode;
	struct event_base	*base;
	int			finished;
}
zbx_snmp_result_t;

static ZBX_THREAD_LOCAL zbx_hashset_t	snmpidx;		/* Dynamic Index Cache */
static char				zbx_snmp_init_done;
static char				zbx_snmp_init_bulkwalk_done;
static pthread_rwlock_t			snmp_exec_rwlock;
static char				snmp_rwlock_init_done;
static zbx_hashset_t	engineid_cache;

#define ZBX_SNMP_GET	0
#define ZBX_SNMP_WALK	1

#define	SNMP_MT_EXECLOCK					\
	if (0 != snmp_rwlock_init_done)				\
		pthread_rwlock_rdlock(&snmp_exec_rwlock)
#define	SNMP_MT_INITLOCK					\
	if (0 != snmp_rwlock_init_done)				\
		pthread_rwlock_wrlock(&snmp_exec_rwlock)
#define	SNMP_MT_UNLOCK						\
	if (0 != snmp_rwlock_init_done)				\
		pthread_rwlock_unlock(&snmp_exec_rwlock)

static void	zbx_init_snmp(const char *progname);

#define ZBX_SNMP_MAX_ENGINEID_LEN	32

typedef struct
{
	char	*address;
	char	*hostname;
	u_int	engineboots;
}
zbx_snmp_engineid_device_t;

ZBX_VECTOR_DECL(engineid_device, zbx_snmp_engineid_device_t)
ZBX_VECTOR_IMPL(engineid_device, zbx_snmp_engineid_device_t)

typedef struct
{
	unsigned char					engineid[ZBX_SNMP_MAX_ENGINEID_LEN];
	size_t							engineid_len;
	zbx_vector_engineid_device_t	devices;
	time_t							lastlog;
}
zbx_snmp_engineid_record_t;

#undef ZBX_SNMP_MAX_ENGINEID_LEN

static zbx_hash_t	snmp_engineid_cache_hash(const void *data)
{
	const zbx_snmp_engineid_record_t	*hv = (const zbx_snmp_engineid_record_t *)data;

	return ZBX_DEFAULT_STRING_HASH_ALGO(hv->engineid, hv->engineid_len, ZBX_DEFAULT_HASH_SEED);
}

static int	snmp_engineid_cache_compare(const void *d1, const void *d2)
{
	const zbx_snmp_engineid_record_t	*hv1 = (const zbx_snmp_engineid_record_t *)d1;
	const zbx_snmp_engineid_record_t	*hv2 = (const zbx_snmp_engineid_record_t *)d2;

	ZBX_RETURN_IF_NOT_EQUAL(hv1->engineid_len, hv2->engineid_len);

	return memcmp(hv1->engineid, hv2->engineid, hv1->engineid_len);
}

static void	zbx_clear_snmp_engineid_devices(zbx_vector_engineid_device_t *d)
{
	for (int i = 0; i < d->values_num; i++)
	{
		zbx_free(d->values[i].address);
		zbx_free(d->values[i].hostname);
	}

	zbx_vector_engineid_device_clear(d);
	zbx_vector_engineid_device_destroy(d);
}

void	zbx_clear_snmp_engineid_cache(void)
{
	zbx_hashset_iter_t		iter;
	zbx_snmp_engineid_record_t	*engineid;

	zbx_hashset_iter_reset(&engineid_cache, &iter);
	while (NULL != (engineid = (zbx_snmp_engineid_record_t *)zbx_hashset_iter_next(&iter)))
	{
		zbx_clear_snmp_engineid_devices(&engineid->devices);
		zbx_hashset_iter_remove(&iter);
	}
}

void	zbx_destroy_snmp_engineid_cache(void)
{
	zbx_clear_snmp_engineid_cache();
	zbx_hashset_destroy(&engineid_cache);
}

static int	zbx_snmp_cache_handle_engineid(netsnmp_session *session, zbx_dc_item_context_t *item_context)
{
	zbx_snmp_engineid_record_t	*ptr, local_record;
	zbx_snmp_engineid_device_t	d;
	u_int				current_engineboots = 0;
	int				ret = SUCCEED;

	local_record.engineid_len = session->securityEngineIDLen;
	memcpy(&local_record.engineid, session->securityEngineID, session->securityEngineIDLen);

	if (0 == (current_engineboots = session->engineBoots))
	{
		Enginetime et;

		et = search_enginetime_list(session->securityEngineID, (u_int)session->securityEngineIDLen);

		while (NULL != et)
		{
			current_engineboots = et->engineBoot;
			et = et->next;
		}
	}

	if (NULL == (ptr = zbx_hashset_search(&engineid_cache, &local_record)))
	{
		zbx_vector_engineid_device_create(&local_record.devices);
		d.address = zbx_strdup(NULL, item_context->interface.addr);
		d.hostname = zbx_strdup(NULL, item_context->host);
		d.engineboots = current_engineboots;

		zbx_vector_engineid_device_append(&local_record.devices, d);
		local_record.lastlog = 0;
		zbx_hashset_insert(&engineid_cache, &local_record, sizeof(local_record));

		goto out;
	}
	else
	{
		char	*hosts = NULL;
		size_t	hosts_alloc = 0, hosts_offset = 0;
		int	diff_engineboots = 0, found = 0;

		for (int i = 0; i < ptr->devices.values_num; i++)
		{
			if ((0 == strcmp(item_context->interface.addr, ptr->devices.values[i].address) &&
					0 == strcmp(item_context->host, ptr->devices.values[i].hostname)))
			{
				ptr->devices.values[i].engineboots = current_engineboots;
				found = 1;
				continue;
			}

			if (ptr->devices.values[i].engineboots != current_engineboots)
			{
				diff_engineboots = 1;

				if (0 != hosts_alloc)
					zbx_snprintf_alloc(&hosts, &hosts_alloc, &hosts_offset, ", ");

				zbx_snprintf_alloc(&hosts, &hosts_alloc, &hosts_offset, "%s (%s)",
						ptr->devices.values[i].address, ptr->devices.values[i].hostname);
			}
		}

		if (0 == found)
		{
			d.address = zbx_strdup(NULL, item_context->interface.addr);
			d.hostname = zbx_strdup(NULL, item_context->host);
			d.engineboots = current_engineboots;

			zbx_vector_engineid_device_append(&ptr->devices, d);
		}

		if (1 == diff_engineboots)
		{
#define	ZBX_SNMP_ENGINEID_WARNING_PERIOD	300
			time_t	now = time(NULL);

			if (now >= ptr->lastlog + ZBX_SNMP_ENGINEID_WARNING_PERIOD)
			{
				zabbix_log(LOG_LEVEL_WARNING, "SNMP engineId is not unique across following "
						"interfaces: %s (%s), %s", item_context->interface.addr,
						item_context->host, hosts);

				ptr->lastlog = now;
			}

			zbx_free(hosts);

			ret = FAIL;
			goto out;
#undef	ZBX_SNMP_ENGINEID_WARNING_PERIOD
		}
	}
out:
	return ret;
}

void	zbx_housekeep_snmp_engineid_cache(void)
{
#define	ZBX_SNMP_ENGINEID_RETENTION_PERIOD	86400 + 3600
	zbx_hashset_iter_t		iter;
	zbx_snmp_engineid_record_t	*engineid;

	zbx_hashset_iter_reset(&engineid_cache, &iter);
	while (NULL != (engineid = (zbx_snmp_engineid_record_t *)zbx_hashset_iter_next(&iter)))
	{
		if (engineid->lastlog + ZBX_SNMP_ENGINEID_RETENTION_PERIOD <= time(NULL))
		{
			zbx_clear_snmp_engineid_devices(&engineid->devices);
			zbx_hashset_iter_remove(&iter);
		}
	}
#undef	ZBX_SNMP_ENGINEID_RETENTION_PERIOD
}

void	zbx_init_snmp_engineid_cache(void)
{
	zbx_hashset_create(&engineid_cache, 100, snmp_engineid_cache_hash, snmp_engineid_cache_compare);
}

static zbx_hash_t	__snmpidx_main_key_hash(const void *data)
{
	const zbx_snmpidx_main_key_t	*main_key = (const zbx_snmpidx_main_key_t *)data;

	zbx_hash_t			hash;

	hash = ZBX_DEFAULT_STRING_HASH_FUNC(main_key->addr);
	hash = ZBX_DEFAULT_STRING_HASH_ALGO(&main_key->port, sizeof(main_key->port), hash);
	hash = ZBX_DEFAULT_STRING_HASH_ALGO(main_key->oid, strlen(main_key->oid), hash);
	hash = ZBX_DEFAULT_STRING_HASH_ALGO(main_key->community_context, strlen(main_key->community_context), hash);
	hash = ZBX_DEFAULT_STRING_HASH_ALGO(main_key->security_name, strlen(main_key->security_name), hash);

	return hash;
}

static int	__snmpidx_main_key_compare(const void *d1, const void *d2)
{
	const zbx_snmpidx_main_key_t	*main_key1 = (const zbx_snmpidx_main_key_t *)d1;
	const zbx_snmpidx_main_key_t	*main_key2 = (const zbx_snmpidx_main_key_t *)d2;

	int				ret;

	if (0 != (ret = strcmp(main_key1->addr, main_key2->addr)))
		return ret;

	ZBX_RETURN_IF_NOT_EQUAL(main_key1->port, main_key2->port);

	if (0 != (ret = strcmp(main_key1->community_context, main_key2->community_context)))
		return ret;

	if (0 != (ret = strcmp(main_key1->security_name, main_key2->security_name)))
		return ret;

	return strcmp(main_key1->oid, main_key2->oid);
}

static void	__snmpidx_main_key_clean(void *data)
{
	zbx_snmpidx_main_key_t	*main_key = (zbx_snmpidx_main_key_t *)data;

	zbx_free(main_key->addr);
	zbx_free(main_key->oid);
	zbx_free(main_key->community_context);
	zbx_free(main_key->security_name);
	zbx_hashset_destroy(main_key->mappings);
	zbx_free(main_key->mappings);
}

static zbx_hash_t	__snmpidx_mapping_hash(const void *data)
{
	const zbx_snmpidx_mapping_t	*mapping = (const zbx_snmpidx_mapping_t *)data;

	return ZBX_DEFAULT_STRING_HASH_FUNC(mapping->value);
}

static int	__snmpidx_mapping_compare(const void *d1, const void *d2)
{
	const zbx_snmpidx_mapping_t	*mapping1 = (const zbx_snmpidx_mapping_t *)d1;
	const zbx_snmpidx_mapping_t	*mapping2 = (const zbx_snmpidx_mapping_t *)d2;

	return strcmp(mapping1->value, mapping2->value);
}

static void	__snmpidx_mapping_clean(void *data)
{
	zbx_snmpidx_mapping_t	*mapping = (zbx_snmpidx_mapping_t *)data;

	zbx_free(mapping->value);
	zbx_free(mapping->index);
}

static int	zbx_snmp_oid_compare(const zbx_snmp_oid_t **s1, const zbx_snmp_oid_t **s2)
{
	return strcmp((*s1)->str_oid, (*s2)->str_oid);
}

static void	vector_snmp_oid_free(zbx_snmp_oid_t *ptr)
{
	zbx_free(ptr->str_oid);
	zbx_free(ptr);
}

static char	*get_item_community_context(const zbx_dc_item_t *item)
{
	if (ZBX_IF_SNMP_VERSION_1 == item->snmp_version || ZBX_IF_SNMP_VERSION_2 == item->snmp_version)
		return item->snmp_community;
	else if (ZBX_IF_SNMP_VERSION_3 == item->snmp_version)
		return item->snmpv3_contextname;

	THIS_SHOULD_NEVER_HAPPEN;
	exit(EXIT_FAILURE);
}

static char	*get_item_security_name(const zbx_dc_item_t *item)
{
	if (ZBX_IF_SNMP_VERSION_3 == item->snmp_version)
		return item->snmpv3_securityname;

	return "";
}

/******************************************************************************
 *                                                                            *
 * Purpose: retrieves index that matches value from relevant index cache      *
 *                                                                            *
 * Parameters: item      - [IN] Configuration of Zabbix item, contains        *
 *                              IP address, port, community string, context,  *
 *                              security name.                                *
 *             snmp_oid  - [IN] OID of table which contains indexes           *
 *             value     - [IN] value for which to look up index              *
 *             idx       - [IN/OUT] destination pointer for                   *
 *                                  heap-(re)allocated index                  *
 *             idx_alloc - [IN/OUT] size of (re)allocated index               *
 *                                                                            *
 * Return value: FAIL    - dynamic index cache is empty or cache does not     *
 *                         contain index matching value                       *
 *               SUCCEED - idx contains found index,                          *
 *                         idx_alloc contains current size of                 *
 *                         heap-(re)allocated idx                             *
 *                                                                            *
 ******************************************************************************/
static int	cache_get_snmp_index(const zbx_dc_item_t *item, const char *snmp_oid, const char *value, char **idx,
		size_t *idx_alloc)
{
	int			ret = FAIL;
	zbx_snmpidx_main_key_t	*main_key, main_key_local;
	zbx_snmpidx_mapping_t	*mapping;
	size_t			idx_offset = 0;

	zabbix_log(LOG_LEVEL_DEBUG, "In %s() OID:'%s' value:'%s'", __func__, snmp_oid, value);

	if (NULL == snmpidx.slots)
		goto end;

	main_key_local.addr = item->interface.addr;
	main_key_local.port = item->interface.port;
	main_key_local.oid = (char *)snmp_oid;

	main_key_local.community_context = get_item_community_context(item);
	main_key_local.security_name = get_item_security_name(item);

	if (NULL == (main_key = (zbx_snmpidx_main_key_t *)zbx_hashset_search(&snmpidx, &main_key_local)))
		goto end;

	if (NULL == (mapping = (zbx_snmpidx_mapping_t *)zbx_hashset_search(main_key->mappings, &value)))
		goto end;

	zbx_strcpy_alloc(idx, idx_alloc, &idx_offset, mapping->index);
	ret = SUCCEED;
end:
	zabbix_log(LOG_LEVEL_DEBUG, "End of %s():%s idx:'%s'", __func__, zbx_result_string(ret),
			SUCCEED == ret ? *idx : "");

	return ret;
}

/******************************************************************************
 *                                                                            *
 * Purpose: stores index-value pair in relevant index cache                   *
 *                                                                            *
 * Parameters: item      - [IN] Configuration of Zabbix item, contains        *
 *                              IP address, port, community string, context,  *
 *                              security name.                                *
 *             snmp_oid  - [IN] OID of table which contains indexes           *
 *             index     - [IN] index part of index-value pair                *
 *             value     - [IN] value part of index-value pair                *
 *                                                                            *
 ******************************************************************************/
static void	cache_put_snmp_index(const zbx_dc_item_t *item, const char *snmp_oid, const char *index,
		const char *value)
{
	zbx_snmpidx_main_key_t	*main_key, main_key_local;
	zbx_snmpidx_mapping_t	*mapping, mapping_local;

	zabbix_log(LOG_LEVEL_DEBUG, "In %s() OID:'%s' index:'%s' value:'%s'", __func__, snmp_oid, index, value);

	if (NULL == snmpidx.slots)
	{
		zbx_hashset_create_ext(&snmpidx, 100,
				__snmpidx_main_key_hash, __snmpidx_main_key_compare, __snmpidx_main_key_clean,
				ZBX_DEFAULT_MEM_MALLOC_FUNC, ZBX_DEFAULT_MEM_REALLOC_FUNC, ZBX_DEFAULT_MEM_FREE_FUNC);
	}

	main_key_local.addr = item->interface.addr;
	main_key_local.port = item->interface.port;
	main_key_local.oid = (char *)snmp_oid;

	main_key_local.community_context = get_item_community_context(item);
	main_key_local.security_name = get_item_security_name(item);

	if (NULL == (main_key = (zbx_snmpidx_main_key_t *)zbx_hashset_search(&snmpidx, &main_key_local)))
	{
		main_key_local.addr = zbx_strdup(NULL, item->interface.addr);
		main_key_local.oid = zbx_strdup(NULL, snmp_oid);

		main_key_local.community_context = zbx_strdup(NULL, get_item_community_context(item));
		main_key_local.security_name = zbx_strdup(NULL, get_item_security_name(item));

		main_key_local.mappings = (zbx_hashset_t *)zbx_malloc(NULL, sizeof(zbx_hashset_t));
		zbx_hashset_create_ext(main_key_local.mappings, 100,
				__snmpidx_mapping_hash, __snmpidx_mapping_compare, __snmpidx_mapping_clean,
				ZBX_DEFAULT_MEM_MALLOC_FUNC, ZBX_DEFAULT_MEM_REALLOC_FUNC, ZBX_DEFAULT_MEM_FREE_FUNC);

		main_key = (zbx_snmpidx_main_key_t *)zbx_hashset_insert(&snmpidx, &main_key_local,
				sizeof(main_key_local));
	}

	if (NULL == (mapping = (zbx_snmpidx_mapping_t *)zbx_hashset_search(main_key->mappings, &value)))
	{
		mapping_local.value = zbx_strdup(NULL, value);
		mapping_local.index = zbx_strdup(NULL, index);

		zbx_hashset_insert(main_key->mappings, &mapping_local, sizeof(mapping_local));
	}
	else if (0 != strcmp(mapping->index, index))
	{
		zbx_free(mapping->index);
		mapping->index = zbx_strdup(NULL, index);
	}

	zabbix_log(LOG_LEVEL_DEBUG, "End of %s()", __func__);
}

/******************************************************************************
 *                                                                            *
 * Purpose: deletes index-value mappings from specified index cache           *
 *                                                                            *
 * Parameters: item      - [IN] Configuration of Zabbix item, contains        *
 *                              IP address, port, community string, context,  *
 *                              security name.                                *
 *             snmp_oid  - [IN] OID of table which contains indexes           *
 *                                                                            *
 * Comments: Does nothing if the index cache is empty or if it does not       *
 *           contain the cache for the specified OID.                         *
 *                                                                            *
 ******************************************************************************/
static void	cache_del_snmp_index_subtree(const zbx_dc_item_t *item, const char *snmp_oid)
{
	zbx_snmpidx_main_key_t	*main_key, main_key_local;

	zabbix_log(LOG_LEVEL_DEBUG, "In %s() OID:'%s'", __func__, snmp_oid);

	if (NULL == snmpidx.slots)
		goto end;

	main_key_local.addr = item->interface.addr;
	main_key_local.port = item->interface.port;
	main_key_local.oid = (char *)snmp_oid;

	main_key_local.community_context = get_item_community_context(item);
	main_key_local.security_name = get_item_security_name(item);

	if (NULL == (main_key = (zbx_snmpidx_main_key_t *)zbx_hashset_search(&snmpidx, &main_key_local)))
		goto end;

	zbx_hashset_clear(main_key->mappings);
end:
	zabbix_log(LOG_LEVEL_DEBUG, "End of %s()", __func__);
}

static int	zbx_snmpv3_set_auth_protocol(unsigned char snmpv3_authprotocol, struct snmp_session *session)
{
/* item snmpv3 authentication protocol */
/* SYNC WITH PHP!                      */
#define ITEM_SNMPV3_AUTHPROTOCOL_MD5		0
#define ITEM_SNMPV3_AUTHPROTOCOL_SHA1		1
#define ITEM_SNMPV3_AUTHPROTOCOL_SHA224		2
#define ITEM_SNMPV3_AUTHPROTOCOL_SHA256		3
#define ITEM_SNMPV3_AUTHPROTOCOL_SHA384		4
#define ITEM_SNMPV3_AUTHPROTOCOL_SHA512		5
	int	ret = SUCCEED;

	switch (snmpv3_authprotocol)
	{
		case ITEM_SNMPV3_AUTHPROTOCOL_MD5:
			session->securityAuthProto = usmHMACMD5AuthProtocol;
			session->securityAuthProtoLen = USM_AUTH_PROTO_MD5_LEN;
			break;
		case ITEM_SNMPV3_AUTHPROTOCOL_SHA1:
			session->securityAuthProto = usmHMACSHA1AuthProtocol;
			session->securityAuthProtoLen = USM_AUTH_PROTO_SHA_LEN;
			break;
#ifdef HAVE_NETSNMP_STRONG_AUTH
		case ITEM_SNMPV3_AUTHPROTOCOL_SHA224:
			session->securityAuthProto = usmHMAC128SHA224AuthProtocol;
			session->securityAuthProtoLen = OID_LENGTH(usmHMAC128SHA224AuthProtocol);
			break;
		case ITEM_SNMPV3_AUTHPROTOCOL_SHA256:
			session->securityAuthProto = usmHMAC192SHA256AuthProtocol;
			session->securityAuthProtoLen = OID_LENGTH(usmHMAC192SHA256AuthProtocol);
			break;
		case ITEM_SNMPV3_AUTHPROTOCOL_SHA384:
			session->securityAuthProto = usmHMAC256SHA384AuthProtocol;
			session->securityAuthProtoLen = OID_LENGTH(usmHMAC256SHA384AuthProtocol);
			break;
		case ITEM_SNMPV3_AUTHPROTOCOL_SHA512:
			session->securityAuthProto = usmHMAC384SHA512AuthProtocol;
			session->securityAuthProtoLen = OID_LENGTH(usmHMAC384SHA512AuthProtocol);
			break;
#endif
		default:
			ret = FAIL;
	}

	return ret;
#undef ITEM_SNMPV3_AUTHPROTOCOL_MD5
#undef ITEM_SNMPV3_AUTHPROTOCOL_SHA1
#undef ITEM_SNMPV3_AUTHPROTOCOL_SHA224
#undef ITEM_SNMPV3_AUTHPROTOCOL_SHA256
#undef ITEM_SNMPV3_AUTHPROTOCOL_SHA384
#undef ITEM_SNMPV3_AUTHPROTOCOL_SHA512
}

static char	*zbx_get_snmp_type_error(u_char type)
{
	switch (type)
	{
		case SNMP_NOSUCHOBJECT:
			return zbx_strdup(NULL, "No Such Object available on this agent at this OID");
		case SNMP_NOSUCHINSTANCE:
			return zbx_strdup(NULL, "No Such Instance currently exists at this OID");
		case SNMP_ENDOFMIBVIEW:
			return zbx_strdup(NULL, "No more variables left in this MIB View"
					" (it is past the end of the MIB tree)");
		default:
			return zbx_dsprintf(NULL, "Value has unknown type 0x%02X", (unsigned int)type);
	}
}

static int	zbx_get_snmp_response_error(const zbx_snmp_sess_t ssp, const zbx_dc_interface_t *interface, int status,
		const struct snmp_pdu *response, char *error, size_t max_error_len)
{
	int	ret;

	if (STAT_SUCCESS == status)
	{
		zbx_snprintf(error, max_error_len, "SNMP error: %s", snmp_errstring(response->errstat));
		ret = NOTSUPPORTED;
	}
	else if (STAT_ERROR == status)
	{
		char	*tmp_err_str;
		int	snmp_err;

		snmp_sess_error(ssp, NULL, &snmp_err, &tmp_err_str);

		if (SNMPERR_AUTHENTICATION_FAILURE == snmp_err)
		{
			tmp_err_str = zbx_strdup(tmp_err_str, "Authentication failure (incorrect password, community, "
					"key or duplicate engineID)");
		}

		zbx_snprintf(error, max_error_len, "Cannot connect to \"%s:%hu\": %s.",
				interface->addr, interface->port, tmp_err_str);
		zbx_free(tmp_err_str);
		ret = NETWORK_ERROR;
	}
	else if (STAT_TIMEOUT == status)
	{
		zbx_snprintf(error, max_error_len, "Timeout while connecting to \"%s:%hu\".",
				interface->addr, interface->port);
		ret = NETWORK_ERROR;
	}
	else
	{
		zbx_snprintf(error, max_error_len, "SNMP error: [%d]", status);
		ret = NOTSUPPORTED;
	}

	return ret;
}

static zbx_snmp_sess_t	zbx_snmp_open_session(unsigned char snmp_version, const char *ip, unsigned short port,
		char *snmp_community, char *snmpv3_securityname, char *snmpv3_contextname,
		unsigned char snmpv3_securitylevel, unsigned char snmpv3_authprotocol, char *snmpv3_authpassphrase,
		unsigned char snmpv3_privprotocol, char *snmpv3_privpassphrase, char *error, size_t max_error_len,
		int timeout, const char *config_source_ip)
{
/* item snmpv3 privacy protocol */
/* SYNC WITH PHP!               */
#define ITEM_SNMPV3_PRIVPROTOCOL_DES		0
#define ITEM_SNMPV3_PRIVPROTOCOL_AES128		1
#define ITEM_SNMPV3_PRIVPROTOCOL_AES192		2
#define ITEM_SNMPV3_PRIVPROTOCOL_AES256		3
#define ITEM_SNMPV3_PRIVPROTOCOL_AES192C	4
#define ITEM_SNMPV3_PRIVPROTOCOL_AES256C	5
	struct snmp_session	session;
	zbx_snmp_sess_t		ssp = NULL;
	char			addr[128];

	zabbix_log(LOG_LEVEL_DEBUG, "In %s()", __func__);

	snmp_sess_init(&session);

	/* Allow using sub-OIDs higher than MAX_INT, like in 'snmpwalk -Ir'. */
	/* Disables the validation of varbind values against the MIB definition for the relevant OID. */
	if (SNMPERR_SUCCESS != netsnmp_ds_set_boolean(NETSNMP_DS_LIBRARY_ID, NETSNMP_DS_LIB_DONT_CHECK_RANGE, 1))
	{
		/* This error is not fatal and should never happen (see netsnmp_ds_set_boolean() implementation). */
		/* Only items with sub-OIDs higher than MAX_INT will be unsupported. */
		zabbix_log(LOG_LEVEL_WARNING, "cannot set \"DontCheckRange\" option for Net-SNMP");
	}

	switch (snmp_version)
	{
		case ZBX_IF_SNMP_VERSION_1:
			session.version = SNMP_VERSION_1;
			break;
		case ZBX_IF_SNMP_VERSION_2:
			session.version = SNMP_VERSION_2c;
			break;
		case ZBX_IF_SNMP_VERSION_3:
			session.version = SNMP_VERSION_3;
			break;
		default:
			THIS_SHOULD_NEVER_HAPPEN;
			break;
	}

	session.timeout = timeout * 1000 * 1000;	/* timeout of one attempt in microseconds */
							/* (net-snmp default = 1 second) */
	if (SUCCEED == zbx_is_ip4(ip))
		zbx_snprintf(addr, sizeof(addr), "%s:%hu", ip, port);
	else
		zbx_snprintf(addr, sizeof(addr), "udp6:[%s]:%hu", ip, port);

	session.peername = addr;

	if (SNMP_VERSION_1 == session.version || SNMP_VERSION_2c == session.version)
	{
		session.community = (u_char *)snmp_community;
		session.community_len = strlen((char *)session.community);
		zabbix_log(LOG_LEVEL_DEBUG, "SNMP [%s@%s]", session.community, session.peername);
	}
	else if (SNMP_VERSION_3 == session.version)
	{
		/* set the SNMPv3 user name */
		session.securityName = snmpv3_securityname;
		session.securityNameLen = strlen(session.securityName);

		/* set the SNMPv3 context if specified */
		if ('\0' != *snmpv3_contextname)
		{
			session.contextName = snmpv3_contextname;
			session.contextNameLen = strlen(session.contextName);
		}

		/* set the security level to authenticated, but not encrypted */
		switch (snmpv3_securitylevel)
		{
			case ZBX_ITEM_SNMPV3_SECURITYLEVEL_NOAUTHNOPRIV:
				session.securityLevel = SNMP_SEC_LEVEL_NOAUTH;
				break;
			case ZBX_ITEM_SNMPV3_SECURITYLEVEL_AUTHNOPRIV:
				session.securityLevel = SNMP_SEC_LEVEL_AUTHNOPRIV;

				if (FAIL == zbx_snmpv3_set_auth_protocol(snmpv3_authprotocol, &session))
				{
					zbx_snprintf(error, max_error_len, "Unsupported authentication protocol [%d]",
							snmpv3_authprotocol);
					goto end;
				}

				session.securityAuthKeyLen = USM_AUTH_KU_LEN;

				if (SNMPERR_SUCCESS != generate_Ku(session.securityAuthProto,
						session.securityAuthProtoLen, (u_char *)snmpv3_authpassphrase,
						strlen(snmpv3_authpassphrase), session.securityAuthKey,
						&session.securityAuthKeyLen))
				{
					zbx_strlcpy(error, "Error generating Ku from authentication pass phrase",
							max_error_len);
					goto end;
				}
				break;
			case ZBX_ITEM_SNMPV3_SECURITYLEVEL_AUTHPRIV:
				session.securityLevel = SNMP_SEC_LEVEL_AUTHPRIV;

				if (FAIL == zbx_snmpv3_set_auth_protocol(snmpv3_authprotocol, &session))
				{
					zbx_snprintf(error, max_error_len, "Unsupported authentication protocol [%d]",
							snmpv3_authprotocol);
					goto end;
				}

				session.securityAuthKeyLen = USM_AUTH_KU_LEN;

				if (SNMPERR_SUCCESS != generate_Ku(session.securityAuthProto,
						session.securityAuthProtoLen, (u_char *)snmpv3_authpassphrase,
						strlen(snmpv3_authpassphrase), session.securityAuthKey,
						&session.securityAuthKeyLen))
				{
					zbx_strlcpy(error, "Error generating Ku from authentication pass phrase",
							max_error_len);
					goto end;
				}

				switch (snmpv3_privprotocol)
				{
#ifdef HAVE_NETSNMP_SESSION_DES
					case ITEM_SNMPV3_PRIVPROTOCOL_DES:
						/* set the privacy protocol to DES */
						session.securityPrivProto = usmDESPrivProtocol;
						session.securityPrivProtoLen = USM_PRIV_PROTO_DES_LEN;
						break;
#endif
					case ITEM_SNMPV3_PRIVPROTOCOL_AES128:
						/* set the privacy protocol to AES128 */
						session.securityPrivProto = usmAESPrivProtocol;
						session.securityPrivProtoLen = USM_PRIV_PROTO_AES_LEN;
						break;
#ifdef HAVE_NETSNMP_STRONG_PRIV
					case ITEM_SNMPV3_PRIVPROTOCOL_AES192:
						/* set the privacy protocol to AES192 */
						session.securityPrivProto = usmAES192PrivProtocol;
						session.securityPrivProtoLen = OID_LENGTH(usmAES192PrivProtocol);
						break;
					case ITEM_SNMPV3_PRIVPROTOCOL_AES256:
						/* set the privacy protocol to AES256 */
						session.securityPrivProto = usmAES256PrivProtocol;
						session.securityPrivProtoLen = OID_LENGTH(usmAES256PrivProtocol);
						break;
					case ITEM_SNMPV3_PRIVPROTOCOL_AES192C:
						/* set the privacy protocol to AES192 (Cisco version) */
						session.securityPrivProto = usmAES192CiscoPrivProtocol;
						session.securityPrivProtoLen = OID_LENGTH(usmAES192CiscoPrivProtocol);
						break;
					case ITEM_SNMPV3_PRIVPROTOCOL_AES256C:
						/* set the privacy protocol to AES256 (Cisco version) */
						session.securityPrivProto = usmAES256CiscoPrivProtocol;
						session.securityPrivProtoLen = OID_LENGTH(usmAES256CiscoPrivProtocol);
						break;
#endif
					default:
						zbx_snprintf(error, max_error_len,
								"Unsupported privacy protocol [%d]",
								snmpv3_privprotocol);
						goto end;
				}

				session.securityPrivKeyLen = USM_PRIV_KU_LEN;

				if (SNMPERR_SUCCESS != generate_Ku(session.securityAuthProto,
						session.securityAuthProtoLen, (u_char *)snmpv3_privpassphrase,
						strlen(snmpv3_privpassphrase), session.securityPrivKey,
						&session.securityPrivKeyLen))
				{
					zbx_strlcpy(error, "Error generating Ku from privacy pass phrase",
							max_error_len);
					goto end;
				}
				break;
		}

		zabbix_log(LOG_LEVEL_DEBUG, "SNMPv3 [%s@%s]", session.securityName, session.peername);
	}

#ifdef HAVE_NETSNMP_SESSION_LOCALNAME
	if (NULL != config_source_ip)
	{
		/* In some cases specifying just local host (without local port) is not enough. We do */
		/* not care about the port number though so we let the OS select one by specifying 0. */
		/* See marc.info/?l=net-snmp-bugs&m=115624676507760 for details. */

		static ZBX_THREAD_LOCAL char	localname[64];

		zbx_snprintf(localname, sizeof(localname), "%s:0", config_source_ip);
		session.localname = localname;
	}
#endif

	SOCK_STARTUP;

	if (NULL == (ssp = snmp_sess_open(&session)))
	{
		SOCK_CLEANUP;

		zbx_strlcpy(error, "Cannot open SNMP session", max_error_len);
	}
end:
	zabbix_log(LOG_LEVEL_DEBUG, "End of %s()", __func__);

	return ssp;
#undef ITEM_SNMPV3_PRIVPROTOCOL_DES
#undef ITEM_SNMPV3_PRIVPROTOCOL_AES128
#undef ITEM_SNMPV3_PRIVPROTOCOL_AES192
#undef ITEM_SNMPV3_PRIVPROTOCOL_AES256
#undef ITEM_SNMPV3_PRIVPROTOCOL_AES192C
#undef ITEM_SNMPV3_PRIVPROTOCOL_AES256C
}

static void	zbx_snmp_close_session(zbx_snmp_sess_t	session)
{
	zabbix_log(LOG_LEVEL_DEBUG, "In %s()", __func__);

	snmp_sess_close(session);
	SOCK_CLEANUP;

	zabbix_log(LOG_LEVEL_DEBUG, "End of %s()", __func__);
}

static char	*zbx_snmp_get_octet_string(const struct variable_list *var, unsigned char *string_type)
{
	const char	*hint;
	char		buffer[MAX_BUFFER_LEN];
	char		*strval_dyn = NULL;
	struct tree	*subtree;
	unsigned char	type;

	zabbix_log(LOG_LEVEL_DEBUG, "In %s()", __func__);

	/* find the subtree to get display hint */
	subtree = get_tree(var->name, var->name_length, get_tree_head());
	hint = (NULL != subtree ? subtree->hint : NULL);

	/* we will decide if we want the value from var->val or what snprint_value() returned later */
	if (-1 == snprint_value(buffer, sizeof(buffer), var->name, var->name_length, var))
		goto end;

	zabbix_log(LOG_LEVEL_DEBUG, "%s() full value:'%s' hint:'%s'", __func__, buffer, ZBX_NULL2STR(hint));

	if (0 == strncmp(buffer, "Hex-STRING: ", 12))
	{
		strval_dyn = zbx_strdup(strval_dyn, buffer + 12);
		type = ZBX_SNMP_STR_HEX;
	}
	else if (NULL != hint && 0 == strncmp(buffer, "STRING: ", 8))
	{
		strval_dyn = zbx_strdup(strval_dyn, buffer + 8);
		type = ZBX_SNMP_STR_STRING;
	}
	else if (0 == strncmp(buffer, "OID: ", 5))
	{
		strval_dyn = zbx_strdup(strval_dyn, buffer + 5);
		type = ZBX_SNMP_STR_OID;
	}
	else if (0 == strncmp(buffer, "BITS: ", 6))
	{
		strval_dyn = zbx_strdup(strval_dyn, buffer + 6);
		type = ZBX_SNMP_STR_BITS;
	}
	else
	{
		/* snprint_value() escapes hintless ASCII strings, so */
		/* we are copying the raw unescaped value in this case */

		strval_dyn = (char *)zbx_malloc(strval_dyn, var->val_len + 1);
		memcpy(strval_dyn, var->val.string, var->val_len);
		strval_dyn[var->val_len] = '\0';
		type = ZBX_SNMP_STR_ASCII;
	}

	if (NULL != string_type)
		*string_type = type;
end:
	zabbix_log(LOG_LEVEL_DEBUG, "End of %s():'%s'", __func__, ZBX_NULL2STR(strval_dyn));

	return strval_dyn;
}

static int	zbx_snmp_set_result(const struct variable_list *var, AGENT_RESULT *result, unsigned char *string_type)
{
	char		*strval_dyn;
	int		ret = SUCCEED;

	zabbix_log(LOG_LEVEL_DEBUG, "In %s() type:%d", __func__, (int)var->type);

	*string_type = ZBX_SNMP_STR_UNDEFINED;

	if (ASN_OCTET_STR == var->type || ASN_OBJECT_ID == var->type)
	{
		if (NULL == (strval_dyn = zbx_snmp_get_octet_string(var, string_type)))
		{
			SET_MSG_RESULT(result, zbx_strdup(NULL, "Cannot receive string value: out of memory."));
			ret = NOTSUPPORTED;
		}
		else
		{
			zbx_set_agent_result_type(result, ITEM_VALUE_TYPE_TEXT, strval_dyn);
			zbx_free(strval_dyn);
		}
	}
#ifdef OPAQUE_SPECIAL_TYPES
	else if (ASN_UINTEGER == var->type || ASN_COUNTER == var->type || ASN_OPAQUE_U64 == var->type ||
			ASN_TIMETICKS == var->type || ASN_GAUGE == var->type)
#else
	else if (ASN_UINTEGER == var->type || ASN_COUNTER == var->type ||
			ASN_TIMETICKS == var->type || ASN_GAUGE == var->type)
#endif
	{
		SET_UI64_RESULT(result, (unsigned long)*var->val.integer);
	}
#ifdef OPAQUE_SPECIAL_TYPES
	else if (ASN_COUNTER64 == var->type || ASN_OPAQUE_COUNTER64 == var->type)
#else
	else if (ASN_COUNTER64 == var->type)
#endif
	{
		SET_UI64_RESULT(result, (((zbx_uint64_t)var->val.counter64->high) << 32) +
				(zbx_uint64_t)var->val.counter64->low);
	}
#ifdef OPAQUE_SPECIAL_TYPES
	else if (ASN_INTEGER == var->type || ASN_OPAQUE_I64 == var->type)
#else
	else if (ASN_INTEGER == var->type)
#endif
	{
		char	buffer[21];

		zbx_snprintf(buffer, sizeof(buffer), "%ld", *var->val.integer);

		zbx_set_agent_result_type(result, ITEM_VALUE_TYPE_TEXT, buffer);
	}
#ifdef OPAQUE_SPECIAL_TYPES
	else if (ASN_OPAQUE_FLOAT == var->type)
	{
		SET_DBL_RESULT(result, *var->val.floatVal);
	}
	else if (ASN_OPAQUE_DOUBLE == var->type)
	{
		SET_DBL_RESULT(result, *var->val.doubleVal);
	}
#endif
	else if (ASN_IPADDRESS == var->type)
	{
		SET_STR_RESULT(result, zbx_dsprintf(NULL, "%u.%u.%u.%u",
				(unsigned int)var->val.string[0],
				(unsigned int)var->val.string[1],
				(unsigned int)var->val.string[2],
				(unsigned int)var->val.string[3]));
	}
	else if (ASN_NULL == var->type)
	{
		SET_STR_RESULT(result, zbx_strdup(NULL, "NULL"));
	}
	else
	{
		SET_MSG_RESULT(result, zbx_get_snmp_type_error(var->type));
		ret = NOTSUPPORTED;
	}

	zabbix_log(LOG_LEVEL_DEBUG, "End of %s():%s", __func__, zbx_result_string(ret));

	return ret;
}

static void	zbx_snmp_dump_oid(char *buffer, size_t buffer_len, const oid *objid, size_t objid_len)
{
	size_t	i, offset = 0;

	*buffer = '\0';

	for (i = 0; i < objid_len; i++)
		offset += zbx_snprintf(buffer + offset, buffer_len - offset, ".%lu", (unsigned long)objid[i]);
}

#define ZBX_OID_INDEX_STRING	0
#define ZBX_OID_INDEX_NUMERIC	1

static int	zbx_snmp_print_oid(char *buffer, size_t buffer_len, const oid *objid, size_t objid_len, int format)
{
	if (SNMPERR_SUCCESS != netsnmp_ds_set_boolean(NETSNMP_DS_LIBRARY_ID, NETSNMP_DS_LIB_DONT_BREAKDOWN_OIDS,
			format))
	{
		zabbix_log(LOG_LEVEL_WARNING, "cannot set \"dontBreakdownOids\" option to %d for Net-SNMP", format);
		return -1;
	}

	return snprint_objid(buffer, buffer_len, objid, objid_len);
}

static int	zbx_snmp_choose_index(char *buffer, size_t buffer_len, const oid *objid, size_t objid_len,
		size_t root_string_len, size_t root_numeric_len, char *root_oid)
{
	oid	parsed_oid[MAX_OID_LEN];
	size_t	parsed_oid_len = MAX_OID_LEN;
	char	printed_oid[MAX_STRING_LEN];
	char	*printed_oid_escaped;

	/**************************************************************************************************************/
	/*                                                                                                            */
	/* When we are providing a value for {#SNMPINDEX}, we would like to provide a pretty value. This is only a    */
	/* concern for OIDs with string indices. For instance, suppose we are walking the following OID:              */
	/*                                                                                                            */
	/*   SNMP-VIEW-BASED-ACM-MIB::vacmGroupName                                                                   */
	/*                                                                                                            */
	/* Suppose also that we are currently looking at this OID:                                                    */
	/*                                                                                                            */
	/*   SNMP-VIEW-BASED-ACM-MIB::vacmGroupName.3."authOnlyUser"                                                  */
	/*                                                                                                            */
	/* Then, we would like to provide {#SNMPINDEX} with this value:                                               */
	/*                                                                                                            */
	/*   3."authOnlyUser"                                                                                         */
	/*                                                                                                            */
	/* An alternative approach would be to provide {#SNMPINDEX} with numeric value. While it is equivalent to the */
	/* string representation above, the string representation is more readable and thus more useful to users:     */
	/*                                                                                                            */
	/*   3.12.97.117.116.104.79.110.108.121.85.115.101.114                                                        */
	/*                                                                                                            */
	/* Here, 12 is the length of "authOnlyUser" and the rest is the string encoding using ASCII characters.       */
	/*                                                                                                            */
	/* There are two problems with always providing {#SNMPINDEX} that has an index representation as a string.    */
	/*                                                                                                            */
	/* The first problem is indices of type InetAddress. The Net-SNMP library has code for pretty-printing IP     */
	/* addresses, but no way to parse them back. As an example, consider the following OID:                       */
	/*                                                                                                            */
	/*   .1.3.6.1.2.1.4.34.1.4.1.4.192.168.3.255                                                                  */
	/*                                                                                                            */
	/* Its pretty representation is like this:                                                                    */
	/*                                                                                                            */
	/*   IP-MIB::ipAddressType.ipv4."192.168.3.255"                                                               */
	/*                                                                                                            */
	/* However, when trying to parse it, it turns into this OID:                                                  */
	/*                                                                                                            */
	/*   .1.3.6.1.2.1.4.34.1.4.1.13.49.57.50.46.49.54.56.46.51.46.50.53.53                                        */
	/*                                                                                                            */
	/* Apparently, this is different than the original.                                                           */
	/*                                                                                                            */
	/* The second problem is indices of type OCTET STRING, which might contain unprintable characters:            */
	/*                                                                                                            */
	/*   1.3.6.1.2.1.17.4.3.1.1.0.0.240.122.113.21                                                                */
	/*                                                                                                            */
	/* Its pretty representation is like this (note the single quotes which stand for a fixed-length string):     */
	/*                                                                                                            */
	/*   BRIDGE-MIB::dot1dTpFdbAddress.'...zq.'                                                                   */
	/*                                                                                                            */
	/* Here, '...zq.' stands for 0.0.240.122.113.21, where only 'z' (122) and 'q' (113) are printable.            */
	/*                                                                                                            */
	/* Apparently, this cannot be turned back into the numeric representation.                                    */
	/*                                                                                                            */
	/* So what we try to do is first print it pretty. If there is no string-looking index, return it as output.   */
	/* If there is such an index, we check that it can be parsed and that the result is the same as the original. */
	/*                                                                                                            */
	/**************************************************************************************************************/

	if (-1 == zbx_snmp_print_oid(printed_oid, sizeof(printed_oid), objid, objid_len, ZBX_OID_INDEX_STRING))
	{
		zabbix_log(LOG_LEVEL_DEBUG, "%s(): cannot print OID with string indices", __func__);
		goto numeric;
	}

	if (NULL == strchr(printed_oid, '"') && NULL == strchr(printed_oid, '\''))
	{
		if (0 != strncmp(printed_oid, root_oid, strlen(root_oid)))
		{
			size_t	offset = 0;
			char	*sep;

			if (NULL != (sep = strstr(printed_oid, "::")))
				offset = sep - printed_oid + 2;

			zbx_strlcpy(buffer, printed_oid + offset, buffer_len);
		}
		else
			zbx_strlcpy(buffer, printed_oid + root_string_len + 1, buffer_len);

		return SUCCEED;
	}

	printed_oid_escaped = zbx_dyn_escape_string(printed_oid, "\\");

	if (NULL == snmp_parse_oid(printed_oid_escaped, parsed_oid, &parsed_oid_len))
	{
		zabbix_log(LOG_LEVEL_DEBUG, "%s(): cannot parse OID '%s'", __func__, printed_oid_escaped);
		zbx_free(printed_oid_escaped);
		goto numeric;
	}
	zbx_free(printed_oid_escaped);

	if (parsed_oid_len == objid_len && 0 == memcmp(parsed_oid, objid, parsed_oid_len * sizeof(oid)))
	{
		zbx_strlcpy(buffer, printed_oid + root_string_len + 1, buffer_len);
		return SUCCEED;
	}
numeric:
	if (-1 == zbx_snmp_print_oid(printed_oid, sizeof(printed_oid), objid, objid_len, ZBX_OID_INDEX_NUMERIC))
	{
		zabbix_log(LOG_LEVEL_DEBUG, "%s(): cannot print OID with numeric indices", __func__);
		return FAIL;
	}

	zbx_strlcpy(buffer, printed_oid + root_numeric_len + 1, buffer_len);
	return SUCCEED;
}

/******************************************************************************
 *                                                                            *
 * Functions for detecting looping in SNMP OID sequence using hashset         *
 *                                                                            *
 * Once there is a possibility of looping we start putting OIDs into hashset. *
 * We do it until a duplicate OID shows up or ZBX_OIDS_MAX_NUM OIDs have been *
 * collected.                                                                 *
 *                                                                            *
 * The hashset key is array of elements of type 'oid'. Element 0 holds the    *
 * number of OID components (sub-OIDs), element 1 and so on - OID components  *
 * themselves.                                                                *
 *                                                                            *
 * OIDs may contain up to 128 sub-OIDs, so 1 byte is sufficient to keep the   *
 * number of them. On the other hand, sub-OIDs are of type 'oid' which can be *
 * defined in NetSNMP as 'uint8_t' or 'u_long'. Sub-OIDs are compared as      *
 * numbers, so some platforms may require they to be properly aligned in      *
 * memory. To ensure proper alignment we keep number of elements in element 0 *
 * instead of using a separate structure element for it.                      *
 *                                                                            *
 ******************************************************************************/

static zbx_hash_t	__oids_seen_key_hash(const void *data)
{
	const oid	*key = (const oid *)data;

	return ZBX_DEFAULT_HASH_ALGO(key, (key[0] + 1) * sizeof(oid), ZBX_DEFAULT_HASH_SEED);
}

static int	__oids_seen_key_compare(const void *d1, const void *d2)
{
	const oid	*k1 = (const oid *)d1;
	const oid	*k2 = (const oid *)d2;

	if (d1 == d2)
		return 0;

	return snmp_oid_compare(k1 + 1, k1[0], k2 + 1, k2[0]);
}

static void	zbx_detect_loop_init(zbx_hashset_t *hs)
{
#define ZBX_OIDS_SEEN_INIT_SIZE	500		/* minimum initial number of slots in hashset */

	zbx_hashset_create(hs, ZBX_OIDS_SEEN_INIT_SIZE, __oids_seen_key_hash, __oids_seen_key_compare);

#undef ZBX_OIDS_SEEN_INIT_SIZE
}

static int	zbx_oid_is_new(zbx_hashset_t *hs, size_t root_len, const oid *p_oid, size_t oid_len)
{
#define ZBX_OIDS_MAX_NUM	1000000		/* max number of OIDs to store for checking duplicates */

	const oid	*var_oid;		/* points to the first element in the variable part */
	size_t		var_len;		/* number of elements in the variable part */
	oid		oid_k[MAX_OID_LEN + 1];	/* array for constructing a hashset key */

	/* OIDs share a common initial part. Save space by storing only the variable part. */

	var_oid = p_oid + root_len;
	var_len = oid_len - root_len;

	if (ZBX_OIDS_MAX_NUM == hs->num_data)
		return FAIL;

	oid_k[0] = var_len;
	memcpy(oid_k + 1, var_oid, var_len * sizeof(oid));

	if (NULL != zbx_hashset_search(hs, oid_k))
		return FAIL;					/* OID already seen */

	if (NULL != zbx_hashset_insert(hs, oid_k, (var_len + 1) * sizeof(oid)))
		return SUCCEED;					/* new OID */

	THIS_SHOULD_NEVER_HAPPEN;
	return FAIL;						/* hashset fail */

#undef ZBX_OIDS_MAX_NUM
}

/******************************************************************************
 *                                                                            *
 * Purpose: retrieves information by walking OID tree                         *
 *                                                                            *
 * Parameters: ssp           - [IN] SNMP session handle                       *
 *             item          - [IN] configuration of Zabbix item              *
 *             snmp_oid      - [IN] OID of table with values of interest      *
 *             error         - [OUT] buffer to store error message            *
 *             max_error_len - [IN] maximum error message length              *
 *             max_succeed   - [OUT] value of "max_repetitions" that succeeded*
 *             min_fail      - [OUT] value of "max_repetitions" that failed   *
 *             max_vars      - [IN] suggested value of "max_repetitions"      *
 *             bulk          - [IN] whether GetBulkRequest-PDU should be used *
 *             walk_cb_func  - [IN] callback function to process discovered   *
 *                                  OIDs and their values                     *
 *             walk_cb_arg   - [IN] argument to pass to callback function     *
 *                                                                            *
 * Return value: NOTSUPPORTED - OID does not exist, any other critical error  *
 *               NETWORK_ERROR - recoverable network error                    *
 *               CONFIG_ERROR - item configuration error                      *
 *               SUCCEED - if function successfully completed                 *
 *                                                                            *
 ******************************************************************************/
static int	zbx_snmp_walk(zbx_snmp_sess_t ssp, const zbx_dc_item_t *item, const char *snmp_oid, char *error,
		size_t max_error_len, int *max_succeed, int *min_fail, int max_vars, int bulk,
		zbx_snmp_walk_cb_func walk_cb_func, void *walk_cb_arg)
{
	struct snmp_pdu		*pdu, *response;
	oid			anOID[MAX_OID_LEN], rootOID[MAX_OID_LEN];
	size_t			anOID_len = MAX_OID_LEN, rootOID_len = MAX_OID_LEN, root_string_len, root_numeric_len;
	char			oid_index[MAX_STRING_LEN], root_oid[MAX_STRING_LEN];
	struct variable_list	*var;
	int			status, level, running, num_vars, check_oid_increase = 1, ret = SUCCEED;
	AGENT_RESULT		snmp_result;
	zbx_hashset_t		oids_seen;
	struct snmp_session	*ss;

	zabbix_log(LOG_LEVEL_DEBUG, "In %s() type:%d OID:'%s' bulk:%d", __func__, (int)item->type, snmp_oid, bulk);

	if (ZBX_IF_SNMP_VERSION_1 == item->snmp_version)	/* GetBulkRequest-PDU available since SNMPv2 */
		bulk = SNMP_BULK_DISABLED;

	/* create OID from string */
	if (NULL == snmp_parse_oid(snmp_oid, rootOID, &rootOID_len))
	{
		zbx_snprintf(error, max_error_len, "snmp_parse_oid(): cannot parse OID \"%s\".", snmp_oid);
		ret = CONFIG_ERROR;
		goto out;
	}

	if (-1 == zbx_snmp_print_oid(oid_index, sizeof(oid_index), rootOID, rootOID_len, ZBX_OID_INDEX_STRING))
	{
		zbx_snprintf(error, max_error_len, "zbx_snmp_print_oid(): cannot print OID \"%s\" with string indices.",
				snmp_oid);
		ret = CONFIG_ERROR;
		goto out;
	}

	root_string_len = strlen(oid_index);

	if (-1 == zbx_snmp_print_oid(oid_index, sizeof(oid_index), rootOID, rootOID_len, ZBX_OID_INDEX_NUMERIC))
	{
		zbx_snprintf(error, max_error_len, "zbx_snmp_print_oid(): cannot print OID \"%s\""
				" with numeric indices.", snmp_oid);
		ret = CONFIG_ERROR;
		goto out;
	}

	root_numeric_len = strlen(oid_index);

	zbx_strlcpy(root_oid, oid_index, sizeof(root_oid));

	/* copy rootOID to anOID */
	memcpy(anOID, rootOID, rootOID_len * sizeof(oid));
	anOID_len = rootOID_len;

	/* initialize variables */
	level = 0;
	running = 1;

	while (1 == running)
	{
		/* create PDU */
		if (NULL == (pdu = snmp_pdu_create(SNMP_BULK_ENABLED == bulk ? SNMP_MSG_GETBULK : SNMP_MSG_GETNEXT)))
		{
			zbx_strlcpy(error, "snmp_pdu_create(): cannot create PDU object.", max_error_len);
			ret = CONFIG_ERROR;
			break;
		}

		if (NULL == snmp_add_null_var(pdu, anOID, anOID_len))	/* add OID as variable to PDU */
		{
			zbx_strlcpy(error, "snmp_add_null_var(): cannot add null variable.", max_error_len);
			ret = CONFIG_ERROR;
			snmp_free_pdu(pdu);
			break;
		}

		if (SNMP_BULK_ENABLED == bulk)
		{
			pdu->non_repeaters = 0;
			pdu->max_repetitions = max_vars;
		}

		ss = snmp_sess_session(ssp);
		ss->retries = (0 == bulk || (1 == max_vars && 0 == level) ? 1 : 0);

		/* communicate with agent */
		status = snmp_sess_synch_response(ssp, pdu, &response);

		zabbix_log(LOG_LEVEL_DEBUG, "%s() snmp_sess_synch_response() status:%d s_snmp_errno:%d errstat:%ld"
				" max_vars:%d", __func__, status, ss->s_snmp_errno,
				NULL == response ? (long)-1 : response->errstat, max_vars);

		if (1 < max_vars &&
			((STAT_SUCCESS == status && SNMP_ERR_TOOBIG == response->errstat) || STAT_TIMEOUT == status))
		{
			/* The logic of iteratively reducing request size here is the same as in function */
			/* zbx_snmp_get_values(). Please refer to the description there for explanation.  */
reduce_max_vars:
			if (*min_fail > max_vars)
				*min_fail = max_vars;

			if (0 == level)
			{
				max_vars /= 2;
			}
			else if (1 == level)
			{
				max_vars = 1;
			}

			level++;

			goto next;
		}
		else if (STAT_SUCCESS != status || SNMP_ERR_NOERROR != response->errstat)
		{
			if (1 >= level && 1 < max_vars)
				goto reduce_max_vars;

			ret = zbx_get_snmp_response_error(ssp, &item->interface, status, response, error,
					max_error_len);
			running = 0;
			goto next;
		}

		if (NULL == response->variables)
		{
			if (1 >= level && 1 < max_vars)
				goto reduce_max_vars;

			zbx_strlcpy(error, "No values received.", max_error_len);
			ret = NOTSUPPORTED;
			running = 0;
			goto next;
		}

		/* process response */
		for (num_vars = 0, var = response->variables; NULL != var; num_vars++, var = var->next_variable)
		{
			char		**str_res;
			unsigned char	val_type;

			/* verify if we are in the same subtree */
			if (SNMP_ENDOFMIBVIEW == var->type || var->name_length < rootOID_len ||
					0 != memcmp(rootOID, var->name, rootOID_len * sizeof(oid)))
			{
				/* reached the end or past this subtree */
				running = 0;
				break;
			}
			else if (SNMP_NOSUCHOBJECT != var->type && SNMP_NOSUCHINSTANCE != var->type)
			{
				/* not an exception value */

				if (1 == check_oid_increase)	/* typical case */
				{
					int	res;

					/* normally devices return OIDs in increasing order, */
					/* snmp_oid_compare() will return -1 in this case */

					if (-1 != (res = snmp_oid_compare(anOID, anOID_len, var->name,
							var->name_length)))
					{
						if (0 == res)	/* got the same OID */
						{
							zbx_strlcpy(error, "OID not changing.", max_error_len);
							ret = NOTSUPPORTED;
							running = 0;
							break;
						}
						else	/* 1 == res */
						{
							/* OID decreased. Disable further checks of increasing */
							/* and set up a protection against endless looping. */

							check_oid_increase = 0;
							zbx_detect_loop_init(&oids_seen);
						}
					}
				}

				if (0 == check_oid_increase && FAIL == zbx_oid_is_new(&oids_seen, rootOID_len,
						var->name, var->name_length))
				{
					zbx_strlcpy(error, "OID loop detected or too many OIDs.", max_error_len);
					ret = NOTSUPPORTED;
					running = 0;
					break;
				}


				if (SUCCEED != zbx_snmp_choose_index(oid_index, sizeof(oid_index), var->name,
						var->name_length, root_string_len, root_numeric_len, root_oid))
				{
					zbx_snprintf(error, max_error_len, "zbx_snmp_choose_index():"
							" cannot choose appropriate index while walking for"
							" OID \"%s\".", snmp_oid);
					ret = NOTSUPPORTED;
					running = 0;
					break;
				}

				str_res = NULL;
				zbx_init_agent_result(&snmp_result);

				if (SUCCEED == zbx_snmp_set_result(var, &snmp_result, &val_type))
				{
					if (ZBX_ISSET_TEXT(&snmp_result) && ZBX_SNMP_STR_HEX == val_type)
						zbx_remove_chars(snmp_result.text, "\r\n");

					str_res = ZBX_GET_STR_RESULT(&snmp_result);
				}

				if (NULL == str_res)
				{
					char	**msg;

					msg = ZBX_GET_MSG_RESULT(&snmp_result);

					zabbix_log(LOG_LEVEL_DEBUG, "cannot get index '%s' string value: %s",
							oid_index, NULL != msg && NULL != *msg ? *msg : "(null)");
				}
				else
					walk_cb_func(walk_cb_arg, snmp_oid, oid_index, snmp_result.str);

				zbx_free_agent_result(&snmp_result);

				/* go to next variable */
				memcpy((char *)anOID, (char *)var->name, var->name_length * sizeof(oid));
				anOID_len = var->name_length;
			}
			else
			{
				/* an exception value, so stop */
				char	*errmsg;

				errmsg = zbx_get_snmp_type_error(var->type);
				zbx_strlcpy(error, errmsg, max_error_len);
				zbx_free(errmsg);
				ret = NOTSUPPORTED;
				running = 0;
				break;
			}
		}

		if (*max_succeed < num_vars)
			*max_succeed = num_vars;
next:
		if (NULL != response)
			snmp_free_pdu(response);
	}

	if (0 == check_oid_increase)
		zbx_hashset_destroy(&oids_seen);
out:
	zabbix_log(LOG_LEVEL_DEBUG, "End of %s():%s", __func__, zbx_result_string(ret));

	return ret;
}

static int	zbx_snmp_get_values(zbx_snmp_sess_t ssp, const zbx_dc_item_t *items,
		char oids[][ZBX_ITEM_SNMP_OID_LEN_MAX], AGENT_RESULT *results, int *errcodes,
		unsigned char *query_and_ignore_type, int num, int level, char *error, size_t max_error_len,
		int *max_succeed, int *min_fail, unsigned char poller_type)
{
	int			status, ret = SUCCEED, mapping_num = 0;
	int			mapping[ZBX_MAX_SNMP_ITEMS];
	oid			parsed_oids[ZBX_MAX_SNMP_ITEMS][MAX_OID_LEN];
	size_t			parsed_oid_lens[ZBX_MAX_SNMP_ITEMS];
	struct snmp_pdu		*pdu, *response;
	struct snmp_session	*ss;

	zabbix_log(LOG_LEVEL_DEBUG, "In %s() num:%d level:%d", __func__, num, level);

	if (NULL == (pdu = snmp_pdu_create(SNMP_MSG_GET)))
	{
		zbx_strlcpy(error, "snmp_pdu_create(): cannot create PDU object.", max_error_len);
		ret = CONFIG_ERROR;
		goto out;
	}

	for (int i = 0; i < num; i++)
	{
		if (SUCCEED != errcodes[i])
			continue;

		if (NULL != query_and_ignore_type && 0 == query_and_ignore_type[i])
			continue;

		parsed_oid_lens[i] = MAX_OID_LEN;

		if (NULL == snmp_parse_oid(oids[i], parsed_oids[i], &parsed_oid_lens[i]))
		{
			SET_MSG_RESULT(&results[i], zbx_dsprintf(NULL, "snmp_parse_oid(): cannot parse OID \"%s\".",
					oids[i]));
			errcodes[i] = CONFIG_ERROR;
			continue;
		}

		if (NULL == snmp_add_null_var(pdu, parsed_oids[i], parsed_oid_lens[i]))
		{
			SET_MSG_RESULT(&results[i], zbx_strdup(NULL, "snmp_add_null_var(): cannot add null variable."));
			errcodes[i] = CONFIG_ERROR;
			continue;
		}

		mapping[mapping_num++] = i;
	}

	if (0 == mapping_num)
	{
		snmp_free_pdu(pdu);
		goto out;
	}

	ss = snmp_sess_session(ssp);
	ss->retries = (1 == mapping_num && 0 == level && ZBX_POLLER_TYPE_UNREACHABLE != poller_type ? 1 : 0);
retry:
	status = snmp_sess_synch_response(ssp, pdu, &response);

	zabbix_log(LOG_LEVEL_DEBUG, "%s() snmp_sess_synch_response() status:%d s_snmp_errno:%d errstat:%ld "
			"mapping_num:%d", __func__, status, ss->s_snmp_errno, NULL == response ? (long)-1 :
			response->errstat, mapping_num);

	if (STAT_SUCCESS == status && SNMP_ERR_NOERROR == response->errstat)
	{
		struct variable_list	*var;
		int			i;

		for (i = 0, var = response->variables;; i++, var = var->next_variable)
		{
			/* check that response variable binding matches the request variable binding */

			if (i == mapping_num)
			{
				if (NULL != var)
				{
					zabbix_log(LOG_LEVEL_WARNING, "SNMP response from host \"%s\" contains"
							" too many variable bindings", items[0].host.host);

					if (1 != mapping_num)	/* give device a chance to handle a smaller request */
						goto halve;

					zbx_strlcpy(error, "Invalid SNMP response: too many variable bindings.",
							max_error_len);

					ret = NOTSUPPORTED;
				}

				break;
			}

			if (NULL == var)
			{
				zabbix_log(LOG_LEVEL_WARNING, "SNMP response from host \"%s\" contains"
						" too few variable bindings", items[0].host.host);

				if (1 != mapping_num)	/* give device a chance to handle a smaller request */
					goto halve;

				zbx_strlcpy(error, "Invalid SNMP response: too few variable bindings.", max_error_len);

				ret = NOTSUPPORTED;
				break;
			}

			int	j = mapping[i];

			if (parsed_oid_lens[j] != var->name_length ||
					0 != memcmp(parsed_oids[j], var->name, parsed_oid_lens[j] * sizeof(oid)))
			{
				char	sent_oid[ZBX_ITEM_SNMP_OID_LEN_MAX], received_oid[ZBX_ITEM_SNMP_OID_LEN_MAX];

				zbx_snmp_dump_oid(sent_oid, sizeof(sent_oid), parsed_oids[j], parsed_oid_lens[j]);
				zbx_snmp_dump_oid(received_oid, sizeof(received_oid), var->name, var->name_length);

				if (1 != mapping_num)
				{
					zabbix_log(LOG_LEVEL_WARNING, "SNMP response from host \"%s\" contains"
							" variable bindings that do not match the request:"
							" sent \"%s\", received \"%s\"",
							items[0].host.host, sent_oid, received_oid);

					goto halve;	/* give device a chance to handle a smaller request */
				}
				else
				{
					zabbix_log(LOG_LEVEL_DEBUG, "SNMP response from host \"%s\" contains"
							" variable bindings that do not match the request:"
							" sent \"%s\", received \"%s\"",
							items[0].host.host, sent_oid, received_oid);
				}
			}

			/* process received data */
			unsigned char	val_type;

			if (NULL != query_and_ignore_type && 1 == query_and_ignore_type[j])
				(void)zbx_snmp_set_result(var, &results[j], &val_type);
			else
				errcodes[j] = zbx_snmp_set_result(var, &results[j], &val_type);

			if (ZBX_ISSET_TEXT(&results[j]) && ZBX_SNMP_STR_HEX == val_type)
				zbx_remove_chars(results[j].text, "\r\n");
		}

		if (SUCCEED == ret)
		{
			if (*max_succeed < mapping_num)
				*max_succeed = mapping_num;
		}
		/* min_fail value is updated when bulk request is halved in the case of failure */
	}
	else if (STAT_SUCCESS == status && SNMP_ERR_NOSUCHNAME == response->errstat && 0 != response->errindex)
	{
		/* If a request PDU contains a bad variable, the specified behavior is different between SNMPv1 and */
		/* later versions. In SNMPv1, the whole PDU is rejected and "response->errindex" is set to indicate */
		/* the bad variable. In SNMPv2 and later, the SNMP agent processes the PDU by filling values for the */
		/* known variables and marking unknown variables individually in the variable binding list. However, */
		/* SNMPv2 allows SNMPv1 behavior, too. So regardless of the SNMP version used, if we get this error, */
		/* then we fix the PDU by removing the bad variable and retry the request. */

		int	i = response->errindex - 1;

		if (0 > i || i >= mapping_num)
		{
			zabbix_log(LOG_LEVEL_WARNING, "SNMP response from host \"%s\" contains"
					" an out of bounds error index: %ld", items[0].host.host, response->errindex);

			zbx_strlcpy(error, "Invalid SNMP response: error index out of bounds.", max_error_len);

			ret = NOTSUPPORTED;
			goto exit;
		}

		int	j = mapping[i];

		zabbix_log(LOG_LEVEL_DEBUG, "%s() snmp_sess_synch_response() errindex:%ld OID:'%s'", __func__,
				response->errindex, oids[j]);

		if (NULL == query_and_ignore_type || 0 == query_and_ignore_type[j])
		{
			errcodes[j] = zbx_get_snmp_response_error(ssp, &items[0].interface, status, response, error,
					max_error_len);
			SET_MSG_RESULT(&results[j], zbx_strdup(NULL, error));
			*error = '\0';
		}

		if (1 < mapping_num)
		{
			if (NULL != (pdu = snmp_fix_pdu(response, SNMP_MSG_GET)))
			{
				memmove(mapping + i, mapping + i + 1, sizeof(int) * (mapping_num - i - 1));
				mapping_num--;

				snmp_free_pdu(response);
				goto retry;
			}
			else
			{
				zbx_strlcpy(error, "snmp_fix_pdu(): cannot fix PDU object.", max_error_len);
				ret = NOTSUPPORTED;
			}
		}
	}
	else if (1 < mapping_num &&
			((STAT_SUCCESS == status && SNMP_ERR_TOOBIG == response->errstat) || STAT_TIMEOUT == status ||
			(STAT_ERROR == status && SNMPERR_TOO_LONG == ss->s_snmp_errno)))
	{
		/* Since we are trying to obtain multiple values from the SNMP agent, the response that it has to  */
		/* generate might be too big. It seems to be required by the SNMP standard that in such cases the  */
		/* error status should be set to "tooBig(1)". However, some devices simply do not respond to such  */
		/* queries and we get a timeout. Moreover, some devices exhibit both behaviors - they either send  */
		/* "tooBig(1)" or do not respond at all. So what we do is halve the number of variables to query - */
		/* it should work in the vast majority of cases, because, since we are now querying "num" values,  */
		/* we know that querying "num/2" values succeeded previously. The case where it can still fail due */
		/* to exceeded maximum response size is if we are now querying values that are unusually large. So */
		/* if querying with half the number of the last values does not work either, we resort to querying */
		/* values one by one, and the next time configuration cache gives us items to query, it will give  */
		/* us less. */

		/* The explanation above is for the first two conditions. The third condition comes from SNMPv3, */
		/* where the size of the request that we are trying to send exceeds device's "msgMaxSize" limit. */
halve:
		if (*min_fail > mapping_num)
			*min_fail = mapping_num;

		if (0 == level)
		{
			/* halve the number of items */

			ret = zbx_snmp_get_values(ssp, items, oids, results, errcodes, query_and_ignore_type, num / 2,
					level + 1, error, max_error_len, max_succeed, min_fail, poller_type);

			if (SUCCEED != ret)
				goto exit;

			int	base = num / 2;

			ret = zbx_snmp_get_values(ssp, items + base, oids + base, results + base, errcodes + base,
					NULL == query_and_ignore_type ? NULL : query_and_ignore_type + base, num - base,
					level + 1, error, max_error_len, max_succeed, min_fail, poller_type);
		}
		else if (1 == level)
		{
			/* resort to querying items one by one */

			for (int i = 0; i < num; i++)
			{
				if (SUCCEED != errcodes[i])
					continue;

				ret = zbx_snmp_get_values(ssp, items + i, oids + i, results + i, errcodes + i,
						NULL == query_and_ignore_type ? NULL : query_and_ignore_type + i, 1,
						level + 1, error, max_error_len, max_succeed, min_fail, poller_type);

				if (SUCCEED != ret)
					goto exit;
			}
		}
	}
	else
	{
		if (1 <= level)
			goto halve;

		ret = zbx_get_snmp_response_error(ssp, &items[0].interface, status, response, error, max_error_len);
	}
exit:
	if (NULL != response)
		snmp_free_pdu(response);
out:
	zabbix_log(LOG_LEVEL_DEBUG, "End of %s():%s", __func__, zbx_result_string(ret));

	return ret;
}

/******************************************************************************
 *                                                                            *
 * Purpose: translates well-known object identifiers into numeric form        *
 *                                                                            *
 ******************************************************************************/
static void	zbx_snmp_translate(char *oid_translated, const char *snmp_oid, size_t max_oid_len)
{
	typedef struct
	{
		const size_t	sz;
		const char	*mib;
		const char	*replace;
	}
	zbx_mib_norm_t;

#define LEN_STR(x)	ZBX_CONST_STRLEN(x), x
	static ZBX_THREAD_LOCAL zbx_mib_norm_t	mibs[] =
	{
		/* the most popular items first */
		{LEN_STR("ifDescr"),		".1.3.6.1.2.1.2.2.1.2"},
		{LEN_STR("ifInOctets"),		".1.3.6.1.2.1.2.2.1.10"},
		{LEN_STR("ifOutOctets"),	".1.3.6.1.2.1.2.2.1.16"},
		{LEN_STR("ifAdminStatus"),	".1.3.6.1.2.1.2.2.1.7"},
		{LEN_STR("ifOperStatus"),	".1.3.6.1.2.1.2.2.1.8"},
		{LEN_STR("ifIndex"),		".1.3.6.1.2.1.2.2.1.1"},
		{LEN_STR("ifType"),		".1.3.6.1.2.1.2.2.1.3"},
		{LEN_STR("ifMtu"),		".1.3.6.1.2.1.2.2.1.4"},
		{LEN_STR("ifSpeed"),		".1.3.6.1.2.1.2.2.1.5"},
		{LEN_STR("ifPhysAddress"),	".1.3.6.1.2.1.2.2.1.6"},
		{LEN_STR("ifInUcastPkts"),	".1.3.6.1.2.1.2.2.1.11"},
		{LEN_STR("ifInNUcastPkts"),	".1.3.6.1.2.1.2.2.1.12"},
		{LEN_STR("ifInDiscards"),	".1.3.6.1.2.1.2.2.1.13"},
		{LEN_STR("ifInErrors"),		".1.3.6.1.2.1.2.2.1.14"},
		{LEN_STR("ifInUnknownProtos"),	".1.3.6.1.2.1.2.2.1.15"},
		{LEN_STR("ifOutUcastPkts"),	".1.3.6.1.2.1.2.2.1.17"},
		{LEN_STR("ifOutNUcastPkts"),	".1.3.6.1.2.1.2.2.1.18"},
		{LEN_STR("ifOutDiscards"),	".1.3.6.1.2.1.2.2.1.19"},
		{LEN_STR("ifOutErrors"),	".1.3.6.1.2.1.2.2.1.20"},
		{LEN_STR("ifOutQLen"),		".1.3.6.1.2.1.2.2.1.21"},
		{0}
	};
#undef LEN_STR

	int	found = 0;

	zabbix_log(LOG_LEVEL_DEBUG, "In %s() OID:'%s'", __func__, snmp_oid);

	for (int i = 0; 0 != mibs[i].sz; i++)
	{
		if (0 == strncmp(mibs[i].mib, snmp_oid, mibs[i].sz))
		{
			found = 1;
			zbx_snprintf(oid_translated, max_oid_len, "%s%s", mibs[i].replace, snmp_oid + mibs[i].sz);
			break;
		}
	}

	if (0 == found)
		zbx_strlcpy(oid_translated, snmp_oid, max_oid_len);

	zabbix_log(LOG_LEVEL_DEBUG, "End of %s() oid_translated:'%s'", __func__, oid_translated);
}

/* discovered SNMP object, identified by its index */
typedef struct
{
	/* object index returned by zbx_snmp_walk */
	char	*index;

	/* an array of OID values stored in the same order as defined in OID key */
	char	**values;
}
zbx_snmp_dobject_t;

/* helper data structure used by snmp discovery */
typedef struct
{
	/* the index of OID being currently processed (walked) */
	int			num;

	/* the discovered SNMP objects */
	zbx_hashset_t		objects;

	/* the index (order) of discovered SNMP objects */
	zbx_vector_ptr_t	index;

	/* request data structure used to parse discovery OID key */
	AGENT_REQUEST		request;
}
zbx_snmp_ddata_t;

/* discovery objects hashset support */
static zbx_hash_t	zbx_snmp_dobject_hash(const void *data)
{
	const char	*index = *(const char **)data;

	return ZBX_DEFAULT_STRING_HASH_ALGO(index, strlen(index), ZBX_DEFAULT_HASH_SEED);
}

static int	zbx_snmp_dobject_compare(const void *d1, const void *d2)
{
	const char	*i1 = *(const char **)d1;
	const char	*i2 = *(const char **)d2;

	return strcmp(i1, i2);
}

/******************************************************************************
 *                                                                            *
 * Purpose: initializes snmp discovery data object                            *
 *                                                                            *
 * Parameters: data          - [IN] snmp discovery data object                *
 *             key           - [IN] discovery OID key                         *
 *             error         - [OUT] buffer to store error message            *
 *             max_error_len - [IN] maximum error message length              *
 *                                                                            *
 * Return value: CONFIG_ERROR - OID key configuration error                   *
 *               SUCCEED - if function successfully completed                 *
 *                                                                            *
 ******************************************************************************/
static int	zbx_snmp_ddata_init(zbx_snmp_ddata_t *data, const char *key, char *error, size_t max_error_len)
{
	int	ret = CONFIG_ERROR;

	zbx_init_agent_request(&data->request);

	if (SUCCEED != zbx_parse_item_key(key, &data->request))
	{
		zbx_strlcpy(error, "Invalid SNMP OID: cannot parse expression.", max_error_len);
		goto out;
	}

	if (0 == data->request.nparam || 0 != (data->request.nparam & 1))
	{
		zbx_strlcpy(error, "Invalid SNMP OID: pairs of macro and OID are expected.", max_error_len);
		goto out;
	}

	for (int i = 0; i < data->request.nparam; i += 2)
	{
		if (SUCCEED != zbx_is_discovery_macro(data->request.params[i]))
		{
			zbx_snprintf(error, max_error_len, "Invalid SNMP OID: macro \"%s\" is invalid",
					data->request.params[i]);
			goto out;
		}

		if (0 == strcmp(data->request.params[i], "{#SNMPINDEX}"))
		{
			zbx_strlcpy(error, "Invalid SNMP OID: macro \"{#SNMPINDEX}\" is not allowed.", max_error_len);
			goto out;
		}
	}

	for (int i = 2; i < data->request.nparam; i += 2)
	{
		for (int j = 0; j < i; j += 2)
		{
			if (0 == strcmp(data->request.params[i], data->request.params[j]))
			{
				zbx_strlcpy(error, "Invalid SNMP OID: unique macros are expected.", max_error_len);
				goto out;
			}
		}
	}

	zbx_hashset_create(&data->objects, 10, zbx_snmp_dobject_hash, zbx_snmp_dobject_compare);
	zbx_vector_ptr_create(&data->index);

	ret = SUCCEED;
out:
	if (SUCCEED != ret)
		zbx_free_agent_request(&data->request);

	return ret;
}

/******************************************************************************
 *                                                                            *
 * Purpose: releases data allocated by snmp discovery                         *
 *                                                                            *
 * Parameters: data - [IN] snmp discovery data object                         *
 *                                                                            *
 ******************************************************************************/
static void	zbx_snmp_ddata_clean(zbx_snmp_ddata_t *data)
{
	zbx_hashset_iter_t	iter;
	zbx_snmp_dobject_t	*obj;

	zbx_vector_ptr_destroy(&data->index);

	zbx_hashset_iter_reset(&data->objects, &iter);
	while (NULL != (obj = (zbx_snmp_dobject_t *)zbx_hashset_iter_next(&iter)))
	{
		for (int i = 0; i < data->request.nparam / 2; i++)
			zbx_free(obj->values[i]);

		zbx_free(obj->index);
		zbx_free(obj->values);
	}

	zbx_hashset_destroy(&data->objects);

	zbx_free_agent_request(&data->request);
}

static void	zbx_snmp_walk_discovery_cb(void *arg, const char *snmp_oid, const char *index, const char *value)
{
	zbx_snmp_ddata_t	*data = (zbx_snmp_ddata_t *)arg;
	zbx_snmp_dobject_t	*obj;

	ZBX_UNUSED(snmp_oid);

	if (NULL == (obj = (zbx_snmp_dobject_t *)zbx_hashset_search(&data->objects, &index)))
	{
		zbx_snmp_dobject_t	new_obj;

		new_obj.index = zbx_strdup(NULL, index);
		new_obj.values = (char **)zbx_malloc(NULL, sizeof(char *) * data->request.nparam / 2);
		memset(new_obj.values, 0, sizeof(char *) * data->request.nparam / 2);

		obj = (zbx_snmp_dobject_t *)zbx_hashset_insert(&data->objects, &new_obj, sizeof(new_obj));
		zbx_vector_ptr_append(&data->index, obj);
	}

	obj->values[data->num] = zbx_strdup(NULL, value);
}

static int	zbx_snmp_process_discovery(zbx_snmp_sess_t ssp, const zbx_dc_item_t *item, AGENT_RESULT *result,
		int *errcode, char *error, size_t max_error_len, int *max_succeed, int *min_fail, int max_vars,
		int bulk)
{
	int			ret;
	char			oid_translated[ZBX_ITEM_SNMP_OID_LEN_MAX];
	struct zbx_json		js;
	zbx_snmp_ddata_t	data;
	zbx_snmp_dobject_t	*obj;

	zabbix_log(LOG_LEVEL_DEBUG, "In %s()", __func__);

	if (SUCCEED != (ret = zbx_snmp_ddata_init(&data, item->snmp_oid, error, max_error_len)))
		goto out;

	for (data.num = 0; data.num < data.request.nparam / 2; data.num++)
	{
		zbx_snmp_translate(oid_translated, data.request.params[data.num * 2 + 1], sizeof(oid_translated));

		if (SUCCEED != (ret = zbx_snmp_walk(ssp, item, oid_translated, error, max_error_len,
				max_succeed, min_fail, max_vars, bulk, zbx_snmp_walk_discovery_cb, (void *)&data)))
		{
			goto clean;
		}
	}

	zbx_json_initarray(&js, ZBX_JSON_STAT_BUF_LEN);

	for (int i = 0; i < data.index.values_num; i++)
	{
		obj = (zbx_snmp_dobject_t *)data.index.values[i];

		zbx_json_addobject(&js, NULL);
		zbx_json_addstring(&js, "{#SNMPINDEX}", obj->index, ZBX_JSON_TYPE_STRING);

		for (int j = 0; j < data.request.nparam / 2; j++)
		{
			if (NULL == obj->values[j])
				continue;

			zbx_json_addstring(&js, data.request.params[j * 2], obj->values[j], ZBX_JSON_TYPE_STRING);
		}
		zbx_json_close(&js);
	}

	zbx_json_close(&js);

	SET_TEXT_RESULT(result, zbx_strdup(NULL, js.buffer));

	zbx_json_free(&js);
clean:
	zbx_snmp_ddata_clean(&data);
out:
	if (SUCCEED != (*errcode = ret))
		SET_MSG_RESULT(result, zbx_strdup(NULL, error));

	zabbix_log(LOG_LEVEL_DEBUG, "End of %s():%s", __func__, zbx_result_string(ret));

	return ret;
}

static void	zbx_snmp_walk_cache_cb(void *arg, const char *snmp_oid, const char *index, const char *value)
{
	cache_put_snmp_index((const zbx_dc_item_t *)arg, snmp_oid, index, value);
}

typedef struct
{
	int	numeric_oids;
	int	numeric_enum;
	int	numeric_ts;
	int	oid_format;
	int	no_print_units;
}
zbx_snmp_format_opts_t;

static void	snmp_bulkwalk_get_options(zbx_snmp_format_opts_t *opts)
{
	opts->numeric_oids = netsnmp_ds_get_boolean(NETSNMP_DS_LIBRARY_ID, NETSNMP_DS_LIB_PRINT_NUMERIC_OIDS);
	opts->numeric_enum = netsnmp_ds_get_boolean(NETSNMP_DS_LIBRARY_ID, NETSNMP_DS_LIB_PRINT_NUMERIC_ENUM);
	opts->numeric_ts = netsnmp_ds_get_boolean(NETSNMP_DS_LIBRARY_ID, NETSNMP_DS_LIB_NUMERIC_TIMETICKS);
	opts->oid_format = netsnmp_ds_get_int(NETSNMP_DS_LIBRARY_ID, NETSNMP_DS_LIB_OID_OUTPUT_FORMAT);
	opts->no_print_units = netsnmp_ds_get_boolean(NETSNMP_DS_LIBRARY_ID, NETSNMP_DS_LIB_DONT_PRINT_UNITS);
}

static void	snmp_bulkwalk_set_options(zbx_snmp_format_opts_t *opts)
{
	netsnmp_ds_set_boolean(NETSNMP_DS_LIBRARY_ID, NETSNMP_DS_LIB_PRINT_NUMERIC_OIDS, opts->numeric_oids);
	netsnmp_ds_set_boolean(NETSNMP_DS_LIBRARY_ID, NETSNMP_DS_LIB_PRINT_NUMERIC_ENUM, opts->numeric_enum);
	netsnmp_ds_set_boolean(NETSNMP_DS_LIBRARY_ID, NETSNMP_DS_LIB_NUMERIC_TIMETICKS, opts->numeric_ts);
	netsnmp_ds_set_int(NETSNMP_DS_LIBRARY_ID, NETSNMP_DS_LIB_OID_OUTPUT_FORMAT, opts->oid_format);
	netsnmp_ds_set_boolean(NETSNMP_DS_LIBRARY_ID, NETSNMP_DS_LIB_DONT_PRINT_UNITS, opts->no_print_units);
}

static void	snmp_bulkwalk_remove_matching_oids(zbx_vector_snmp_oid_t *oids)
{
	zbx_vector_snmp_oid_sort(oids, (zbx_compare_func_t)zbx_snmp_oid_compare);

	for (int i = 1; i < oids->values_num; i++)
	{
		size_t len = strlen(oids->values[i - 1]->str_oid);

		while (0 == strncmp(oids->values[i - 1]->str_oid, oids->values[i]->str_oid, len))
		{
			if ('.' != oids->values[i]->str_oid[len] && '\0' != oids->values[i]->str_oid[len])
				break;

			vector_snmp_oid_free(oids->values[i]);
			zbx_vector_snmp_oid_remove(oids, i);

			if (i == oids->values_num)
				return;
		}
	}
}

static int	snmp_bulkwalk_parse_param(const char *snmp_oid, zbx_vector_snmp_oid_t *oids_out,
		char *error, size_t max_error_len)
{
<<<<<<< HEAD
	char		oid_translated[ZBX_ITEM_SNMP_OID_LEN_MAX];
	char		buffer[MAX_OID_LEN];
	zbx_snmp_oid_t	*root_oid;

	zbx_snmp_translate(oid_translated, snmp_oid, sizeof(oid_translated));

	root_oid = (zbx_snmp_oid_t *)zbx_malloc(NULL, sizeof(zbx_snmp_oid_t));
	root_oid->root_oid_len = MAX_OID_LEN;

	if (NULL == snmp_parse_oid(oid_translated, root_oid->root_oid, &root_oid->root_oid_len))
	{
		zbx_free(root_oid);
		zbx_snprintf(error, max_error_len, "snmp_parse_oid(): cannot parse OID \"%s\".",
				oid_translated);
		return FAIL;
	}
=======
	for (int i = 0; i < request->nparam; i++)
	{
		char		oid_translated[ZBX_ITEM_SNMP_OID_LEN_MAX], buffer[MAX_OID_LEN];
		zbx_snmp_oid_t	*root_oid;
>>>>>>> 5d6a2159

	snprint_objid(buffer, sizeof(buffer), root_oid->root_oid, root_oid->root_oid_len);
	root_oid->str_oid = zbx_strdup(NULL, buffer);
	zbx_vector_snmp_oid_append(oids_out, root_oid);

	zabbix_log(LOG_LEVEL_DEBUG, "%s() oids_num:%d", __func__, oids_out->values_num);

	return SUCCEED;
}

static int	snmp_bulkwalk_parse_params(AGENT_REQUEST *request, zbx_vector_snmp_oid_t *oids_out,
		char *error, size_t max_error_len)
{
	int	i;

	for (i = 0; i < request->nparam; i++)
	{
		if (FAIL == snmp_bulkwalk_parse_param(request->params[i], oids_out, error, max_error_len))
			return FAIL;
	}

	if (1 < oids_out->values_num)
	{
		zbx_vector_snmp_oid_sort(oids_out, (zbx_compare_func_t)zbx_snmp_oid_compare);
		snmp_bulkwalk_remove_matching_oids(oids_out);
	}

	zabbix_log(LOG_LEVEL_DEBUG, "%s() oids_num:%d", __func__, oids_out->values_num);

	return SUCCEED;
}

static int	snmp_get_value_from_var(struct variable_list *var, char **results, size_t *results_alloc,
		size_t *results_offset, char *error, size_t max_error_len)
{
	char		**str_res = NULL;
	AGENT_RESULT	result;
	unsigned char	val_type;
	int		ret = SUCCEED;

	zbx_init_agent_result(&result);

	if (SUCCEED == zbx_snmp_set_result(var, &result, &val_type))
	{
		if (ZBX_ISSET_TEXT(&result) && ZBX_SNMP_STR_HEX == val_type)
			zbx_remove_chars(result.text, "\r\n");

		str_res = ZBX_GET_STR_RESULT(&result);
	}

	if (NULL == str_res)
	{
		char	**msg;

		msg = ZBX_GET_MSG_RESULT(&result);

		zbx_snprintf(error, max_error_len, "cannot get SNMP result: %s", *msg);
		ret = NOTSUPPORTED;
	}
	else
		zbx_strcpy_alloc(results, results_alloc, results_offset, *str_res);

	zbx_free_agent_result(&result);

	return ret;
}

static int	snmp_bulkwalk_handle_response(int status, struct snmp_pdu *response,
		zbx_bulkwalk_context_t *bulkwalk_context, char **results, size_t *results_alloc,
		size_t *results_offset, const zbx_snmp_sess_t ssp, const zbx_dc_interface_t *interface,
		unsigned char snmp_oid_type, char *error, size_t max_error_len)
{
	struct variable_list	*var;
	int			ret = SUCCEED;

	zabbix_log(LOG_LEVEL_DEBUG, "In %s()", __func__);

	if (STAT_SUCCESS != status || SNMP_ERR_NOERROR != response->errstat)
	{
		ret = zbx_get_snmp_response_error(ssp, interface, status, response, error, max_error_len);
		bulkwalk_context->running = 0;
		goto out;
	}

	if (NULL == response->variables)
	{
		if (ZBX_SNMP_GET == snmp_oid_type)
		{
			zbx_snprintf(error, max_error_len, "No variables");
			ret = NOTSUPPORTED;
		}

		bulkwalk_context->running = 0;

		goto out;
	}

	for (var = response->variables; NULL != var; var = var->next_variable)
	{
		if (var->name_length < bulkwalk_context->p_oid->root_oid_len ||
				0 != memcmp(bulkwalk_context->p_oid->root_oid, var->name,
				bulkwalk_context->p_oid->root_oid_len * sizeof(oid)))
		{
			if (ZBX_SNMP_GET == snmp_oid_type)
			{
				zbx_snprintf(error, max_error_len, "OID mismatched");
				ret = NOTSUPPORTED;
			}

			bulkwalk_context->running = 0;
			break;
		}

		if (ZBX_SNMP_GET == snmp_oid_type)
		{
			ret = snmp_get_value_from_var(var, results, results_alloc, results_offset, error,
					max_error_len);
			bulkwalk_context->running = 0;
			break;
		}

		if (SNMP_ENDOFMIBVIEW != var->type && SNMP_NOSUCHOBJECT != var->type &&
				SNMP_NOSUCHINSTANCE != var->type)
		{
			char	buffer[MAX_STRING_LEN];

			bulkwalk_context->vars_num++;

			if (SNMP_MSG_GET != bulkwalk_context->pdu_type)
			{
				if (0 <= snmp_oid_compare(bulkwalk_context->name, bulkwalk_context->name_length,
						var->name, var->name_length))
				{
					bulkwalk_context->running = 0;
					break;
				}
			}
			else
				bulkwalk_context->running = 0;

			snprint_variable(buffer, sizeof(buffer), var->name, var->name_length, var);

			if (NULL != *results)
				zbx_chrcpy_alloc(results, results_alloc, results_offset, '\n');

			zbx_strcpy_alloc(results, results_alloc, results_offset, buffer);

			if (NULL == var->next_variable)
			{
				memcpy(bulkwalk_context->name, var->name, var->name_length * sizeof(oid));
				bulkwalk_context->name_length = var->name_length;
			}
		}
		else
		{
			bulkwalk_context->running = 0;
			break;
		}
	}
out:
	zabbix_log(LOG_LEVEL_DEBUG, "End of %s():%s running:%d", __func__, zbx_result_string(ret),
			bulkwalk_context->running);

	return ret;
}

static int	asynch_response(int operation, struct snmp_session *sp, int reqid, struct snmp_pdu *pdu, void *magic)
{
	zbx_bulkwalk_context_t	*bulkwalk_context;
	zbx_snmp_context_t	*snmp_context;
	int			stat, ret = FAIL;

	zabbix_log(LOG_LEVEL_DEBUG, "In %s()",__func__);

	ZBX_UNUSED(sp);

	bulkwalk_context = (zbx_bulkwalk_context_t *)magic;
	snmp_context = (zbx_snmp_context_t *)bulkwalk_context->arg;

	if (reqid != bulkwalk_context->reqid && NULL != pdu && SNMP_MSG_REPORT != pdu->command)
	{
		zabbix_log(LOG_LEVEL_DEBUG, "unexpected response request id:%d expected request id:%d command:%d"
				" operation:%d", reqid, bulkwalk_context->reqid, pdu->command, operation);
		return 0;
	}

	zabbix_log(LOG_LEVEL_DEBUG, "operation:%d response id:%d command:%d probe:%d",operation, reqid,
			pdu ? pdu->command : -1, snmp_context->probe);

	bulkwalk_context->waiting = 0;

	if (1 == snmp_context->probe)
	{
		ret = SUCCEED;
		goto out;
	}

	switch (operation)
	{
		case NETSNMP_CALLBACK_OP_RECEIVED_MESSAGE:
			stat = STAT_SUCCESS;
			break;
		case NETSNMP_CALLBACK_OP_TIMED_OUT:
			stat = STAT_TIMEOUT;
			break;
		case NETSNMP_CALLBACK_OP_SEND_FAILED:
		case NETSNMP_CALLBACK_OP_DISCONNECT:
		case NETSNMP_CALLBACK_OP_SEC_ERROR:
			stat = STAT_ERROR;
			break;
		case NETSNMP_CALLBACK_OP_CONNECT:
		case NETSNMP_CALLBACK_OP_RESEND:
		default:
			goto out;
	}

	if (NULL != pdu)
	{
		char	error[MAX_STRING_LEN];

		if (SUCCEED != (ret = snmp_bulkwalk_handle_response(stat, pdu, bulkwalk_context, &snmp_context->results,
				&snmp_context->results_alloc, &snmp_context->results_offset, snmp_context->ssp,
				&snmp_context->item.interface, snmp_context->snmp_oid_type, error, sizeof(error))))
		{
			bulkwalk_context->error = zbx_strdup(bulkwalk_context->error, error);
		}
	}
	else
	{
		zbx_free(bulkwalk_context->error);
		bulkwalk_context->error = zbx_dsprintf(bulkwalk_context->error, "SNMP error: [%d]", stat);
	}
out:
	zabbix_log(LOG_LEVEL_DEBUG, "End of %s():%s", __func__, zbx_result_string(ret));

	return 1;
}

static netsnmp_pdu	*usm_probe_pdu_create(void)
{
	netsnmp_pdu	*pdu;

	if (NULL == (pdu = snmp_pdu_create(SNMP_MSG_GET)))
		return NULL;

	pdu->version = SNMP_VERSION_3;
	pdu->securityName = strdup("");
	pdu->securityNameLen = 0;
	pdu->securityLevel = SNMP_SEC_LEVEL_NOAUTH;
	pdu->securityModel = SNMP_SEC_MODEL_USM;

	return pdu;
}

static zbx_bulkwalk_context_t	*snmp_bulkwalk_context_create(zbx_snmp_context_t *snmp_context,
		int pdu_type, zbx_snmp_oid_t *p_oid)
{
	zbx_bulkwalk_context_t	*bulkwalk_context;

	bulkwalk_context = zbx_malloc(NULL, sizeof(zbx_bulkwalk_context_t));

	bulkwalk_context->p_oid = p_oid;
	memcpy(bulkwalk_context->name, p_oid->root_oid, p_oid->root_oid_len * sizeof(oid));
	bulkwalk_context->name_length = p_oid->root_oid_len;
	bulkwalk_context->pdu_type = pdu_type;
	bulkwalk_context->running = 1;
	bulkwalk_context->vars_num = 0;
	bulkwalk_context->arg = snmp_context;
	bulkwalk_context->error = NULL;

	netsnmp_large_fd_set_init(&bulkwalk_context->fdset, FD_SETSIZE);

	return bulkwalk_context;
}

static void	snmp_bulkwalk_context_free(zbx_bulkwalk_context_t *bulkwalk_context)
{
	netsnmp_large_fd_set_cleanup(&bulkwalk_context->fdset);
	zbx_free(bulkwalk_context->error);
	zbx_free(bulkwalk_context);
}

static int	snmp_bulkwalk_add(zbx_snmp_context_t *snmp_context, int *fd, char *error, size_t max_error_len)
{
	struct snmp_pdu			*pdu;
	zbx_bulkwalk_context_t		*bulkwalk_context = snmp_context->bulkwalk_contexts.values[snmp_context->i];
	struct netsnmp_transport_s	*transport;
	int				ret, numfds = 0, block = 0;
	struct timeval			timeout = {.tv_sec = snmp_context->config_timeout};
	fd_set				fdset;

	if (SUCCEED == ZBX_CHECK_LOG_LEVEL(LOG_LEVEL_DEBUG))
	{
		char	buffer[MAX_OID_LEN];

		snprint_objid(buffer, sizeof(buffer), bulkwalk_context->name,  bulkwalk_context->name_length);

		zabbix_log(LOG_LEVEL_DEBUG, "In %s() OID: '%s'",__func__, buffer);
	}

	if (1 == snmp_context->probe)
	{
		netsnmp_session	*session = snmp_sess_session(snmp_context->ssp);

		session->flags |= SNMP_FLAGS_DONT_PROBE;

		if (NULL == (pdu = usm_probe_pdu_create()))
		{
			zbx_strlcpy(error, "snmp_pdu_create(): cannot create PDU object.", max_error_len);
			ret = CONFIG_ERROR;
			goto out;
		}
	}
	else
	{
		/* create PDU */
		if (NULL == (pdu = snmp_pdu_create(bulkwalk_context->pdu_type)))
		{
			zbx_strlcpy(error, "snmp_pdu_create(): cannot create PDU object.", max_error_len);
			ret = CONFIG_ERROR;
			goto out;
		}

		if (SNMP_MSG_GETBULK == bulkwalk_context->pdu_type)
		{
			pdu->non_repeaters = 0;
			pdu->max_repetitions = snmp_context->snmp_max_repetitions;
		}

		if (NULL == snmp_add_null_var(pdu, bulkwalk_context->name, bulkwalk_context->name_length))
		{
			zbx_strlcpy(error, "snmp_add_null_var(): cannot add null variable.", max_error_len);
			ret = CONFIG_ERROR;
			snmp_free_pdu(pdu);
			goto out;
		}
	}

	zabbix_log(LOG_LEVEL_DEBUG, "In %s() sending", __func__);

	bulkwalk_context->reqid = -1;
	bulkwalk_context->waiting = 1;

	if (0 == (bulkwalk_context->reqid = snmp_sess_async_send(snmp_context->ssp, pdu, asynch_response,
			bulkwalk_context)))
	{
		ret = zbx_get_snmp_response_error(snmp_context->ssp, &snmp_context->item.interface, STAT_ERROR, NULL,
				error, max_error_len);
		snmp_free_pdu(pdu);
		goto out;
	}

	zabbix_log(LOG_LEVEL_DEBUG, "In %s() send completed", __func__);

	FD_ZERO(&fdset);

	netsnmp_copy_fd_set_to_large_fd_set(&bulkwalk_context->fdset, &fdset);

	if (1 > snmp_sess_select_info2(snmp_context->ssp, &numfds, &bulkwalk_context->fdset, &timeout, &block))
	{
		zbx_strlcpy(error, "snmp_sess_select_info2(): cannot get socket.", max_error_len);
		ret = NETWORK_ERROR;
		snmp_sess_timeout(snmp_context->ssp);
		goto out;
	}

	if (NULL == (transport = snmp_sess_transport(snmp_context->ssp)) || -1 == transport->sock)
	{
		zbx_strlcpy(error, "snmp_sess_transport(): cannot get socket.", max_error_len);
		ret = NETWORK_ERROR;
		snmp_sess_timeout(snmp_context->ssp);
		goto out;
	}

	*fd = transport->sock;

	ret = SUCCEED;
out:
	zabbix_log(LOG_LEVEL_DEBUG, "End of %s():%s fd:%d", __func__, zbx_result_string(ret), *fd);

	return ret;
}

static ZBX_THREAD_LOCAL zbx_snmp_format_opts_t	default_opts;

void	zbx_set_snmp_bulkwalk_options(const char *progname)
{
	zbx_snmp_format_opts_t	bulk_opts;

	zbx_init_snmp(progname);

	if (1 == zbx_snmp_init_bulkwalk_done)
		return;

	zbx_snmp_init_bulkwalk_done = 1;

	snmp_bulkwalk_get_options(&default_opts);

	bulk_opts.numeric_oids = 1;
	bulk_opts.numeric_enum = 1;
	bulk_opts.numeric_ts = 1;
	bulk_opts.no_print_units = 1;
	bulk_opts.oid_format = NETSNMP_OID_OUTPUT_NUMERIC;

	snmp_bulkwalk_set_options(&bulk_opts);
}

void	zbx_unset_snmp_bulkwalk_options(void)
{
	if (0 == zbx_snmp_init_bulkwalk_done)
		return;

	zbx_snmp_init_bulkwalk_done = 0;
	snmp_bulkwalk_set_options(&default_opts);
}

static int	snmp_task_process(short event, void *data, int *fd, const char *addr, char *dnserr)
{
	zbx_bulkwalk_context_t	*bulkwalk_context;
	zbx_snmp_context_t	*snmp_context = (zbx_snmp_context_t *)data;
	char			error[MAX_STRING_LEN];
	int			ret, task_ret = ZBX_ASYNC_TASK_STOP;
	zbx_poller_config_t	*poller_config = (zbx_poller_config_t *)snmp_context->arg_action;

	zabbix_log(LOG_LEVEL_DEBUG, "In %s() event:%d fd:%d itemid:" ZBX_FS_UI64, __func__, event, *fd,
			snmp_context->item.itemid);

	bulkwalk_context = snmp_context->bulkwalk_contexts.values[snmp_context->i];

	if (NULL != poller_config && ZBX_PROCESS_STATE_IDLE == poller_config->state)
	{
		zbx_update_selfmon_counter(poller_config->info, ZBX_PROCESS_STATE_BUSY);
		poller_config->state = ZBX_PROCESS_STATE_BUSY;
	}

	if (ZABBIX_ASYNC_STEP_REVERSE_DNS == snmp_context->step)
	{
		if (NULL != addr)
			snmp_context->reverse_dns = zbx_strdup(NULL, addr);

		goto stop;
	}

	/* initialization */
	if (0 != event)
	{
		if (0 != (event & EV_TIMEOUT))
		{
			char	buffer[MAX_OID_LEN];

			snprint_objid(buffer, sizeof(buffer), bulkwalk_context->name, bulkwalk_context->name_length);

			if (NULL != dnserr)
			{
				SET_MSG_RESULT(&snmp_context->item.result, zbx_dsprintf(NULL,
						"cannot resolve address [[%s]:%hu]: timed out: %s",
						snmp_context->item.interface.addr, snmp_context->item.interface.port,
						dnserr));
				snmp_context->item.ret = TIMEOUT_ERROR;
			}
			else if (ZBX_IF_SNMP_VERSION_3 == snmp_context->snmp_version && 0 == snmp_context->probe)
			{
				SET_MSG_RESULT(&snmp_context->item.result, zbx_dsprintf(NULL,
						"Probe successful, cannot retrieve OID: '%s' from [[%s]:%hu]:"
						" timed out", buffer, snmp_context->item.interface.addr,
						snmp_context->item.interface.port));
				snmp_context->item.ret = TIMEOUT_ERROR;
			}
			else
			{
				SET_MSG_RESULT(&snmp_context->item.result, zbx_dsprintf(NULL,
						"cannot retrieve OID: '%s' from [[%s]:%hu]:"
						" timed out", buffer, snmp_context->item.interface.addr,
						snmp_context->item.interface.port));
				snmp_context->item.ret = TIMEOUT_ERROR;
			}

			goto stop;
		}

		if (0 != snmp_sess_read2(snmp_context->ssp, &bulkwalk_context->fdset))
		{
			char		*tmp_err_str = NULL;

			snmp_context->item.ret = NOTSUPPORTED;

			snmp_sess_error(snmp_context->ssp, NULL, NULL, &tmp_err_str);
			if (NULL != snmp_context->ssp)
			{
				SET_MSG_RESULT(&snmp_context->item.result, zbx_dsprintf(NULL, "cannot read from"
						" session: %s", tmp_err_str));
			}
			else
			{
				SET_MSG_RESULT(&snmp_context->item.result, zbx_dsprintf(NULL, "cannot read from"
						" session"));
			}

			zbx_free(tmp_err_str);
			goto stop;
		}

		if (1 == snmp_context->probe)
		{
			netsnmp_session	*session = snmp_sess_session(snmp_context->ssp);

			if (0 != session->engineBoots || 0 != session->engineTime)
			{
				set_enginetime(session->securityEngineID, (u_int)session->securityEngineIDLen,
						session->engineBoots, session->engineTime, TRUE);
			}

			if (FAIL == zbx_snmp_cache_handle_engineid(session, &snmp_context->item))
			{
				snmp_context->item.ret = NOTSUPPORTED;
				SET_MSG_RESULT(&snmp_context->item.result, zbx_dsprintf(NULL,
						"SNMP engineId is not unique"));
				goto stop;
			}

			if (SNMPERR_SUCCESS != create_user_from_session(session))
			{
				zabbix_log(LOG_LEVEL_DEBUG, "cannot process probing result for itemid:"
						ZBX_FS_UI64, snmp_context->item.itemid);
			}

			snmp_context->probe = 0;
		}

		if (NULL != bulkwalk_context->error)
		{
			snmp_context->item.ret = NOTSUPPORTED;
			SET_MSG_RESULT(&snmp_context->item.result, bulkwalk_context->error);
			bulkwalk_context->error = NULL;
			goto stop;
		}

		if (1 == bulkwalk_context->waiting)
		{
			zabbix_log(LOG_LEVEL_DEBUG, "cannot process PDU result for itemid:" ZBX_FS_UI64,
					snmp_context->item.itemid);
		}

		if (0 == bulkwalk_context->running)
		{
			if (0 == bulkwalk_context->vars_num && SNMP_MSG_GETBULK == bulkwalk_context->pdu_type)
			{
				bulkwalk_context->pdu_type = SNMP_MSG_GET;
			}
			else
			{
				snmp_context->i++;

				if (snmp_context->i >= snmp_context->bulkwalk_contexts.values_num)
				{
					if (NULL == snmp_context->results)
						SET_TEXT_RESULT(&snmp_context->item.result, zbx_strdup(NULL, ""));
					else
						SET_TEXT_RESULT(&snmp_context->item.result, snmp_context->results);

					snmp_context->results = NULL;
					snmp_context->item.ret = SUCCEED;

					if (ZABBIX_ASYNC_RESOLVE_REVERSE_DNS_YES == snmp_context->resolve_reverse_dns)
					{
						task_ret = ZBX_ASYNC_TASK_RESOLVE_REVERSE;
						snmp_context->step = ZABBIX_ASYNC_STEP_REVERSE_DNS;
					}

					goto stop;
				}
			}
		}
	}
	else
	{
		if (NULL == (snmp_context->ssp = zbx_snmp_open_session(snmp_context->snmp_version, addr,
				snmp_context->item.interface.port, snmp_context->snmp_community,
				snmp_context->snmpv3_securityname, snmp_context->snmpv3_contextname,
				snmp_context->snmpv3_securitylevel, snmp_context->snmpv3_authprotocol,
				snmp_context->snmpv3_authpassphrase, snmp_context->snmpv3_privprotocol,
				snmp_context->snmpv3_privpassphrase, error, sizeof(error),
				snmp_context->config_timeout, snmp_context->config_source_ip)))
		{
			snmp_context->item.ret = NOTSUPPORTED;
			SET_MSG_RESULT(&snmp_context->item.result, zbx_dsprintf(NULL,
					"zbx_snmp_open_session() failed"));
			goto stop;
		}
	}

	if (SUCCEED != (ret = snmp_bulkwalk_add(snmp_context, fd, error, sizeof(error))))
	{
		snmp_context->item.ret = ret;
		SET_MSG_RESULT(&snmp_context->item.result, zbx_dsprintf(NULL, "Get value failed: %s", error));
	}
	else
		task_ret = ZBX_ASYNC_TASK_READ;
stop:
	zabbix_log(LOG_LEVEL_DEBUG, "End of %s()", __func__);

	return task_ret;
}

zbx_dc_item_context_t	*zbx_async_check_snmp_get_item_context(zbx_snmp_context_t *snmp_context)
{
	return &snmp_context->item;
}

char	*zbx_async_check_snmp_get_reverse_dns(zbx_snmp_context_t *snmp_context)
{
	return snmp_context->reverse_dns;
}

void	*zbx_async_check_snmp_get_arg(zbx_snmp_context_t *snmp_context)
{
	return snmp_context->arg;
}

void	zbx_async_check_snmp_clean(zbx_snmp_context_t *snmp_context)
{
	if (NULL != snmp_context->ssp)
		zbx_snmp_close_session(snmp_context->ssp);

	zbx_free(snmp_context->snmp_community);
	zbx_free(snmp_context->snmpv3_securityname);
	zbx_free(snmp_context->snmpv3_contextname);
	zbx_free(snmp_context->snmpv3_authpassphrase);
	zbx_free(snmp_context->snmpv3_privpassphrase);

	zbx_free(snmp_context->item.key);
	zbx_free(snmp_context->item.key_orig);
	zbx_free(snmp_context->results);
	zbx_free(snmp_context->reverse_dns);
	zbx_free_agent_result(&snmp_context->item.result);

	zbx_vector_bulkwalk_context_clear_ext(&snmp_context->bulkwalk_contexts, snmp_bulkwalk_context_free);
	zbx_vector_bulkwalk_context_destroy(&snmp_context->bulkwalk_contexts);
	zbx_vector_snmp_oid_clear_ext(&snmp_context->param_oids, vector_snmp_oid_free);
	zbx_vector_snmp_oid_destroy(&snmp_context->param_oids);
	zbx_free(snmp_context);
}

int	zbx_async_check_snmp(zbx_dc_item_t *item, AGENT_RESULT *result, zbx_async_task_clear_cb_t clear_cb,
		void *arg, void *arg_action, struct event_base *base, struct evdns_base *dnsbase,
		const char *config_source_ip, zbx_async_resolve_reverse_dns_t resolve_reverse_dns)
{
	int			ret = SUCCEED, pdu_type;
	AGENT_REQUEST		request;
	zbx_snmp_context_t	*snmp_context;
	char			error[MAX_STRING_LEN];

	zabbix_log(LOG_LEVEL_DEBUG, "In %s() key:'%s' host:'%s' addr:'%s'", __func__, item->key,
			item->host.host, item->interface.addr);

	snmp_context = zbx_malloc(NULL, sizeof(zbx_snmp_context_t));

	snmp_context->resolve_reverse_dns = resolve_reverse_dns;
	snmp_context->step = ZABBIX_ASYNC_STEP_DEFAULT;
	snmp_context->reverse_dns = NULL;

	snmp_context->ssp = NULL;
	snmp_context->item.interface = item->interface;
	snmp_context->item.interface.addr = (item->interface.addr == item->interface.dns_orig ?
			snmp_context->item.interface.dns_orig : snmp_context->item.interface.ip_orig);
	zbx_strlcpy(snmp_context->item.host, item->host.host, sizeof(snmp_context->item.host));
	snmp_context->item.itemid = item->itemid;
	snmp_context->item.hostid = item->host.hostid;
	snmp_context->item.value_type = item->value_type;
	snmp_context->item.flags = item->flags;
	snmp_context->item.key_orig = zbx_strdup(NULL, item->key_orig);

	if (item->key != item->key_orig)
	{
		snmp_context->item.key = item->key;
		item->key = NULL;
	}
	else
		snmp_context->item.key = zbx_strdup(NULL, item->key);

	snmp_context->item.version = item->interface.version;

	zbx_init_agent_result(&snmp_context->item.result);

	snmp_context->config_timeout = item->timeout;

	snmp_context->snmp_max_repetitions = item->snmp_max_repetitions;
	snmp_context->arg = arg;
	snmp_context->arg_action = arg_action;
	snmp_context->results = NULL;
	snmp_context->results_alloc = 0;
	snmp_context->results_offset = 0;
	snmp_context->i = 0;

	snmp_context->snmp_version = item->snmp_version;
	snmp_context->snmp_community = item->snmp_community;
	item->snmp_community = NULL;
	snmp_context->snmpv3_securityname = item->snmpv3_securityname;
	item->snmpv3_securityname = NULL;
	snmp_context->snmpv3_contextname = item->snmpv3_contextname;
	item->snmpv3_contextname = NULL;
	snmp_context->snmpv3_securitylevel = item->snmpv3_securitylevel;
	snmp_context->snmpv3_authprotocol = item->snmpv3_authprotocol;
	snmp_context->snmpv3_authpassphrase = item->snmpv3_authpassphrase;
	item->snmpv3_authpassphrase = NULL;
	snmp_context->snmpv3_privprotocol = item->snmpv3_privprotocol;
	snmp_context->snmpv3_privpassphrase = item->snmpv3_privpassphrase;
	item->snmpv3_privpassphrase = NULL;
	snmp_context->config_source_ip = config_source_ip;

	zbx_vector_bulkwalk_context_create(&snmp_context->bulkwalk_contexts);

	zbx_init_agent_request(&request);
	zbx_vector_snmp_oid_create(&snmp_context->param_oids);

	if (0 == strncmp(item->snmp_oid, "walk[", ZBX_CONST_STRLEN("walk[")))
	{
		snmp_context->snmp_oid_type = ZBX_SNMP_WALK;
		pdu_type = ZBX_IF_SNMP_VERSION_1 == item->snmp_version ? SNMP_MSG_GETNEXT : SNMP_MSG_GETBULK;
	}
	else
	{
		snmp_context->snmp_oid_type = ZBX_SNMP_GET;
		pdu_type = SNMP_MSG_GET;
	}

	snmp_context->probe = ZBX_IF_SNMP_VERSION_3 == item->snmp_version ? 1 : 0;

	if (SNMP_MSG_GETBULK == pdu_type && 1 > item->snmp_max_repetitions)
	{
		SET_MSG_RESULT(result, zbx_strdup(NULL, "Invalid max repetition count: it should be at least 1."));
		ret = CONFIG_ERROR;
		goto out;
	}

	if (SUCCEED != zbx_parse_item_key(item->snmp_oid, &request))
	{
		SET_MSG_RESULT(result, zbx_strdup(NULL, "Invalid SNMP OID: cannot parse parameter."));
		ret = CONFIG_ERROR;
		goto out;
	}

	if (0 == request.nparam || (1 == request.nparam && '\0' == *(request.params[0])))
	{
		if (ZBX_SNMP_WALK == snmp_context->snmp_oid_type)
		{
			SET_MSG_RESULT(result, zbx_strdup(NULL, "Invalid parameters: at least one OID is expected."));
			ret = CONFIG_ERROR;
			goto out;
		}

		if (SUCCEED != snmp_bulkwalk_parse_param(item->snmp_oid, &snmp_context->param_oids, error,
				sizeof(error)))
		{
			SET_MSG_RESULT(result, zbx_strdup(NULL, error));
			ret = CONFIG_ERROR;
			goto out;
		}
	}
	else if (SUCCEED != snmp_bulkwalk_parse_params(&request, &snmp_context->param_oids, error, sizeof(error)))
	{
		SET_MSG_RESULT(result, zbx_strdup(NULL, error));
		ret = CONFIG_ERROR;
		goto out;
	}

	for (int i = 0; i < snmp_context->param_oids.values_num; i++)
	{
		zbx_bulkwalk_context_t	*bulkwalk_context;

		bulkwalk_context = snmp_bulkwalk_context_create(snmp_context, pdu_type,
				snmp_context->param_oids.values[i]);

		zbx_vector_bulkwalk_context_append(&snmp_context->bulkwalk_contexts, bulkwalk_context);
	}

	zbx_async_poller_add_task(base, dnsbase, snmp_context->item.interface.addr, snmp_context, item->timeout,
			snmp_task_process, clear_cb);

	ret = SUCCEED;
out:
	if (SUCCEED != ret)
		zbx_async_check_snmp_clean(snmp_context);

	zbx_free_agent_request(&request);

	zabbix_log(LOG_LEVEL_DEBUG, "End of %s():%s", __func__, zbx_result_string(ret));

	return ret;
}

static int	zbx_snmp_process_dynamic(zbx_snmp_sess_t ssp, const zbx_dc_item_t *items, AGENT_RESULT *results,
		int *errcodes, int num, char *error, size_t max_error_len, int *max_succeed, int *min_fail, int bulk,
		unsigned char poller_type)
{
	int		ret, to_walk[ZBX_MAX_SNMP_ITEMS], to_walk_num = 0, to_verify[ZBX_MAX_SNMP_ITEMS],
			to_verify_num = 0;
	unsigned char	query_and_ignore_type[ZBX_MAX_SNMP_ITEMS];
	char		to_verify_oids[ZBX_MAX_SNMP_ITEMS][ZBX_ITEM_SNMP_OID_LEN_MAX],
			index_oids[ZBX_MAX_SNMP_ITEMS][ZBX_ITEM_SNMP_OID_LEN_MAX],
			index_values[ZBX_MAX_SNMP_ITEMS][ZBX_ITEM_SNMP_OID_LEN_MAX],
			oids_translated[ZBX_MAX_SNMP_ITEMS][ZBX_ITEM_SNMP_OID_LEN_MAX];
	char		*idx = NULL;
	size_t		idx_alloc = 32;

	zabbix_log(LOG_LEVEL_DEBUG, "In %s()", __func__);

	idx = (char *)zbx_malloc(idx, idx_alloc);

	/* perform initial item validation */

	for (int i = 0; i < num; i++)
	{
		char	method[8];

		if (SUCCEED != errcodes[i])
			continue;

		if (3 != zbx_num_key_param(items[i].snmp_oid))
		{
			SET_MSG_RESULT(&results[i], zbx_dsprintf(NULL, "OID \"%s\" contains unsupported parameters.",
					items[i].snmp_oid));
			errcodes[i] = CONFIG_ERROR;
			continue;
		}

		zbx_get_key_param(items[i].snmp_oid, 1, method, sizeof(method));
		zbx_get_key_param(items[i].snmp_oid, 2, index_oids[i], sizeof(index_oids[i]));
		zbx_get_key_param(items[i].snmp_oid, 3, index_values[i], sizeof(index_values[i]));

		if (0 != strcmp("index", method))
		{
			SET_MSG_RESULT(&results[i], zbx_dsprintf(NULL, "Unsupported method \"%s\" in the OID \"%s\".",
					method, items[i].snmp_oid));
			errcodes[i] = CONFIG_ERROR;
			continue;
		}

		zbx_snmp_translate(oids_translated[i], index_oids[i], sizeof(oids_translated[i]));

		if (SUCCEED == cache_get_snmp_index(&items[i], oids_translated[i], index_values[i], &idx, &idx_alloc))
		{
			zbx_snprintf(to_verify_oids[i], sizeof(to_verify_oids[i]), "%s.%s", oids_translated[i], idx);

			to_verify[to_verify_num++] = i;
			query_and_ignore_type[i] = 1;
		}
		else
		{
			to_walk[to_walk_num++] = i;
			query_and_ignore_type[i] = 0;
		}
	}

	/* verify that cached indices are still valid */

	if (0 != to_verify_num)
	{
		ret = zbx_snmp_get_values(ssp, items, to_verify_oids, results, errcodes, query_and_ignore_type, num, 0,
				error, max_error_len, max_succeed, min_fail, poller_type);

		if (SUCCEED != ret && NOTSUPPORTED != ret)
			goto exit;

		for (int i = 0; i < to_verify_num; i++)
		{
			int	j = to_verify[i];

			if (SUCCEED != errcodes[j])
				continue;

			if (NULL == ZBX_GET_STR_RESULT(&results[j]) || 0 != strcmp(results[j].str, index_values[j]))
			{
				to_walk[to_walk_num++] = j;
			}
			else
			{
				/* ready to construct the final OID with index */
				size_t	len = strlen(oids_translated[j]);

				char	*pl = strchr(items[j].snmp_oid, '[');

				*pl = '\0';
				zbx_snmp_translate(oids_translated[j], items[j].snmp_oid, sizeof(oids_translated[j]));
				*pl = '[';

				zbx_strlcat(oids_translated[j], to_verify_oids[j] + len, sizeof(oids_translated[j]));
			}

			zbx_free_agent_result(&results[j]);
		}
	}

	/* walk OID trees to build index cache for cache misses */

	if (0 != to_walk_num)
	{
		for (int i = 0; i < to_walk_num; i++)
		{
			int	k, j = to_walk[i];

			/* see whether this OID tree was already walked for another item */

			for (k = 0; k < i; k++)
			{
				if (0 == strcmp(oids_translated[to_walk[k]], oids_translated[j]))
					break;
			}

			if (k != i)
				continue;

			/* walk */

			cache_del_snmp_index_subtree(&items[j], oids_translated[j]);

			int	errcode = zbx_snmp_walk(ssp, &items[j], oids_translated[j], error, max_error_len,
					max_succeed, min_fail, num, bulk, zbx_snmp_walk_cache_cb, (void *)&items[j]);

			if (NETWORK_ERROR == errcode)
			{
				/* consider a network error as relating to all items passed to */
				/* this function, including those we did not just try to walk for */

				ret = NETWORK_ERROR;
				goto exit;
			}

			if (CONFIG_ERROR == errcode || NOTSUPPORTED == errcode)
			{
				/* consider a configuration or "not supported" error as */
				/* relating only to the items we have just tried to walk for */

				for (k = i; k < to_walk_num; k++)
				{
					if (0 == strcmp(oids_translated[to_walk[k]], oids_translated[j]))
					{
						SET_MSG_RESULT(&results[to_walk[k]], zbx_strdup(NULL, error));
						errcodes[to_walk[k]] = errcode;
					}
				}
			}
		}

		for (int i = 0; i < to_walk_num; i++)
		{
			int	j = to_walk[i];

			if (SUCCEED != errcodes[j])
				continue;

			if (SUCCEED == cache_get_snmp_index(&items[j], oids_translated[j], index_values[j], &idx,
						&idx_alloc))
			{
				/* ready to construct the final OID with index */

				char	*pl = strchr(items[j].snmp_oid, '[');

				*pl = '\0';
				zbx_snmp_translate(oids_translated[j], items[j].snmp_oid, sizeof(oids_translated[j]));
				*pl = '[';

				zbx_strlcat(oids_translated[j], ".", sizeof(oids_translated[j]));
				zbx_strlcat(oids_translated[j], idx, sizeof(oids_translated[j]));
			}
			else
			{
				SET_MSG_RESULT(&results[j], zbx_dsprintf(NULL,
						"Cannot find index of \"%s\" in \"%s\".",
						index_values[j], index_oids[j]));
				errcodes[j] = NOTSUPPORTED;
			}
		}
	}

	/* query values based on the indices verified and/or determined above */

	ret = zbx_snmp_get_values(ssp, items, oids_translated, results, errcodes, NULL, num, 0, error, max_error_len,
			max_succeed, min_fail, poller_type);
exit:
	zbx_free(idx);

	zabbix_log(LOG_LEVEL_DEBUG, "End of %s():%s", __func__, zbx_result_string(ret));

	return ret;
}

static int	zbx_snmp_process_standard(struct snmp_session *ss, const zbx_dc_item_t *items, AGENT_RESULT *results,
		int *errcodes, int num, char *error, size_t max_error_len, int *max_succeed, int *min_fail,
		unsigned char poller_type)
{
	int	ret;
	char	oids_translated[ZBX_MAX_SNMP_ITEMS][ZBX_ITEM_SNMP_OID_LEN_MAX];

	zabbix_log(LOG_LEVEL_DEBUG, "In %s()", __func__);

	for (int i = 0; i < num; i++)
	{
		if (SUCCEED != errcodes[i])
			continue;

		if (0 != zbx_num_key_param(items[i].snmp_oid))
		{
			SET_MSG_RESULT(&results[i], zbx_dsprintf(NULL, "OID \"%s\" contains unsupported parameters.",
					items[i].snmp_oid));
			errcodes[i] = CONFIG_ERROR;
			continue;
		}

		zbx_snmp_translate(oids_translated[i], items[i].snmp_oid, sizeof(oids_translated[i]));
	}

	ret = zbx_snmp_get_values(ss, items, oids_translated, results, errcodes, NULL, num, 0, error, max_error_len,
			max_succeed, min_fail, poller_type);

	zabbix_log(LOG_LEVEL_DEBUG, "End of %s():%s", __func__, zbx_result_string(ret));

	return ret;
}

int	get_value_snmp(zbx_dc_item_t *item, AGENT_RESULT *result, unsigned char poller_type,
		const char *config_source_ip, const char *progname)
{
	int	errcode = SUCCEED;

	get_values_snmp(item, result, &errcode, 1, poller_type, config_source_ip, progname);

	return errcode;
}

/* Actually this could be called by discoverer, without poller being initialized, */
/* so cannot call poller_get_progname(), need progname to be passed directly. */
static void	zbx_init_snmp(const char *progname)
{
	sigset_t	mask, orig_mask;

	if (1 == zbx_snmp_init_done)
		return;

	sigemptyset(&mask);
	sigaddset(&mask, SIGTERM);
	sigaddset(&mask, SIGUSR2);
	sigaddset(&mask, SIGHUP);
	sigaddset(&mask, SIGQUIT);
	zbx_sigmask(SIG_BLOCK, &mask, &orig_mask);

	netsnmp_ds_set_boolean(NETSNMP_DS_LIBRARY_ID, NETSNMP_DS_LIB_DISABLE_PERSISTENT_LOAD, 1);
	netsnmp_ds_set_boolean(NETSNMP_DS_LIBRARY_ID, NETSNMP_DS_LIB_DISABLE_PERSISTENT_SAVE, 1);

	init_snmp(progname);
	zbx_snmp_init_done = 1;

	zbx_sigmask(SIG_SETMASK, &orig_mask, NULL);
}

/* Actually this could be called by discoverer, without poller being initialized, */
/* so cannot call poller_get_progname(), need progname to be passed directly. */
static void	zbx_shutdown_snmp(const char *progname)
{
	sigset_t	mask, orig_mask;

	sigemptyset(&mask);
	sigaddset(&mask, SIGTERM);
	sigaddset(&mask, SIGUSR2);
	sigaddset(&mask, SIGHUP);
	sigaddset(&mask, SIGQUIT);
	zbx_sigmask(SIG_BLOCK, &mask, &orig_mask);

	snmp_shutdown(progname);

	zbx_snmp_init_done = 0;

	zbx_sigmask(SIG_SETMASK, &orig_mask, NULL);
}

/******************************************************************************
 *                                                                            *
 * Purpose: initializes snmp and loads mibs files for multithread environment *
 *                                                                            *
 ******************************************************************************/
void	zbx_init_library_mt_snmp(const char *progname)
{
	zbx_init_snmp(progname);

	if (0 == snmp_rwlock_init_done)
	{
		int	err;

		if (0 != (err = pthread_rwlock_init(&snmp_exec_rwlock, NULL)))
			zabbix_log(LOG_LEVEL_WARNING, "cannot initialize snmp execute mutex: %s", zbx_strerror(err));
		else
			snmp_rwlock_init_done = 1;
	}
}

void	zbx_shutdown_library_mt_snmp(const char *progname)
{
	if (1 == snmp_rwlock_init_done)
	{
		int	err;

		pthread_rwlock_wrlock(&snmp_exec_rwlock);

		if (0 != (err = pthread_rwlock_destroy(&snmp_exec_rwlock)))
			zabbix_log(LOG_LEVEL_WARNING, "cannot destroy snmp execute mutex: %s", zbx_strerror(err));
		else
			snmp_rwlock_init_done = 0;
	}
	zbx_shutdown_snmp(progname);
}

static void	process_snmp_result(void *data)
{
	zbx_snmp_context_t	*snmp_context = (zbx_snmp_context_t *)data;
	zbx_snmp_result_t	*snmp_result = (zbx_snmp_result_t *)snmp_context->arg;

	zabbix_log(LOG_LEVEL_DEBUG, "In %s() key:'%s' host:'%s' addr:'%s'", __func__, snmp_context->item.key,
			snmp_context->item.host, snmp_context->item.interface.addr);
	*snmp_result->result = snmp_context->item.result;
	zbx_init_agent_result(&snmp_context->item.result);
	snmp_result->errcode = snmp_context->item.ret;
	event_base_loopbreak(snmp_result->base);
	snmp_result->finished = 1;

	zbx_async_check_snmp_clean(snmp_context);

	zabbix_log(LOG_LEVEL_DEBUG, "End of %s()", __func__);
}

void	get_values_snmp(zbx_dc_item_t *items, AGENT_RESULT *results, int *errcodes, int num,
		unsigned char poller_type, const char *config_source_ip, const char *progname)
{
	zbx_snmp_sess_t		ssp;
	char			error[MAX_STRING_LEN];
	int			i, j, err = SUCCEED, max_succeed = 0, min_fail = ZBX_MAX_SNMP_ITEMS + 1,
				bulk = SNMP_BULK_ENABLED;

	zabbix_log(LOG_LEVEL_DEBUG, "In %s() host:'%s' addr:'%s' num:%d",
			__func__, items[0].host.host, items[0].interface.addr, num);

	zbx_init_snmp(progname);	/* avoid high CPU usage by only initializing SNMP once used */

	for (j = 0; j < num; j++)	/* locate first supported item to use as a reference */
	{
		if (SUCCEED == errcodes[j])
			break;
	}

	if (j == num)	/* all items already NOTSUPPORTED (with invalid key, port or SNMP parameters) */
		goto out;

	SNMP_MT_EXECLOCK;

	if (0 == strncmp(items[j].snmp_oid, "walk[", ZBX_CONST_STRLEN("walk[")) ||
			(0 == strncmp(items[j].snmp_oid, "get[", ZBX_CONST_STRLEN("get["))))
	{
		struct evdns_base	*dnsbase;
		zbx_snmp_result_t	snmp_result = {.result = &results[j]};

		if (NULL == (snmp_result.base = event_base_new()))
		{
			SET_MSG_RESULT(&results[j], zbx_strdup(NULL, "cannot initialize event base"));
			errcodes[j] = CONFIG_ERROR;
			goto out;
		}

		if (NULL == (dnsbase = evdns_base_new(snmp_result.base, EVDNS_BASE_INITIALIZE_NAMESERVERS)))
		{
			event_base_free(snmp_result.base);
			SET_MSG_RESULT(&results[j], zbx_strdup(NULL, "cannot initialize asynchronous DNS library"));
			errcodes[j] = CONFIG_ERROR;
			goto out;
		}

		zbx_set_snmp_bulkwalk_options(progname);

		if (SUCCEED == (errcodes[j] = zbx_async_check_snmp(&items[j], &results[j], process_snmp_result,
				&snmp_result, NULL, snmp_result.base, dnsbase, config_source_ip,
				ZABBIX_ASYNC_RESOLVE_REVERSE_DNS_NO)))
		{
			if (1 == snmp_result.finished || -1 != event_base_dispatch(snmp_result.base))
			{
				errcodes[j] = snmp_result.errcode;
			}
			else
			{
				SET_MSG_RESULT(&results[j], zbx_strdup(NULL, "cannot process event base"));
				errcodes[j] = CONFIG_ERROR;
			}
		}

		evdns_base_free(dnsbase, 0);
		event_base_free(snmp_result.base);

		zbx_unset_snmp_bulkwalk_options();
		goto out;
	}
	else if (0 != (ZBX_FLAG_DISCOVERY_RULE & items[j].flags) || 0 == strncmp(items[j].snmp_oid, "discovery[", 10))
	{
		int		max_vars;
		zbx_dc_item_t	*item = &items[j];
		char		ip_addr[ZBX_INTERFACE_IP_LEN_MAX];

		zbx_getip_by_host(item->interface.addr, ip_addr, sizeof(ip_addr));

		if (NULL == (ssp = zbx_snmp_open_session(item->snmp_version, ip_addr, item->interface.port,
			item->snmp_community, item->snmpv3_securityname, item->snmpv3_contextname,
			item->snmpv3_securitylevel, item->snmpv3_authprotocol, item->snmpv3_authpassphrase,
			item->snmpv3_privprotocol, item->snmpv3_privpassphrase, error, sizeof(error),
			item->timeout, config_source_ip)))
		{
			err = NETWORK_ERROR;
			goto exit;
		}

		max_vars = zbx_dc_config_get_suggested_snmp_vars(items[j].interface.interfaceid, &bulk);

		err = zbx_snmp_process_discovery(ssp, &items[j], &results[j], &errcodes[j], error, sizeof(error),
				&max_succeed, &min_fail, max_vars, bulk);

		zbx_snmp_close_session(ssp);
	}
	else if (NULL != strchr(items[j].snmp_oid, '['))
	{
		zbx_dc_item_t	*item = &items[j];
		char		ip_addr[ZBX_INTERFACE_IP_LEN_MAX];

		zbx_getip_by_host(item->interface.addr, ip_addr, sizeof(ip_addr));

		if (NULL == (ssp = zbx_snmp_open_session(item->snmp_version, ip_addr, item->interface.port,
			item->snmp_community, item->snmpv3_securityname, item->snmpv3_contextname,
			item->snmpv3_securitylevel, item->snmpv3_authprotocol, item->snmpv3_authpassphrase,
			item->snmpv3_privprotocol, item->snmpv3_privpassphrase, error, sizeof(error),
			item->timeout, config_source_ip)))
		{
			err = NETWORK_ERROR;
			goto exit;
		}

		(void)zbx_dc_config_get_suggested_snmp_vars(items[j].interface.interfaceid, &bulk);

		err = zbx_snmp_process_dynamic(ssp, items + j, results + j, errcodes + j, num - j, error, sizeof(error),
				&max_succeed, &min_fail, bulk, poller_type);

		zbx_snmp_close_session(ssp);
	}
	else
	{
		zbx_dc_item_t	*item = &items[j];
		char		ip_addr[ZBX_INTERFACE_IP_LEN_MAX];

		zbx_getip_by_host(item->interface.addr, ip_addr, sizeof(ip_addr));

		if (NULL == (ssp = zbx_snmp_open_session(item->snmp_version, ip_addr, item->interface.port,
			item->snmp_community, item->snmpv3_securityname, item->snmpv3_contextname,
			item->snmpv3_securitylevel, item->snmpv3_authprotocol, item->snmpv3_authpassphrase,
			item->snmpv3_privprotocol, item->snmpv3_privpassphrase, error, sizeof(error),
			item->timeout, config_source_ip)))
		{
			err = NETWORK_ERROR;
			goto exit;
		}

		err = zbx_snmp_process_standard(ssp, items + j, results + j, errcodes + j, num - j, error, sizeof(error),
				&max_succeed, &min_fail, poller_type);

		zbx_snmp_close_session(ssp);
	}
exit:
	if (SUCCEED != err)
	{
		zabbix_log(LOG_LEVEL_DEBUG, "getting SNMP values failed: %s", error);

		for (i = j; i < num; i++)
		{
			if (SUCCEED != errcodes[i])
				continue;

			SET_MSG_RESULT(&results[i], zbx_strdup(NULL, error));
			errcodes[i] = err;
		}
	}
	else if (SNMP_BULK_ENABLED == bulk && (0 != max_succeed || ZBX_MAX_SNMP_ITEMS + 1 != min_fail))
	{
		zbx_dc_config_update_interface_snmp_stats(items[j].interface.interfaceid, max_succeed, min_fail);
	}
out:
	SNMP_MT_UNLOCK;

	zabbix_log(LOG_LEVEL_DEBUG, "End of %s()", __func__);
}

/******************************************************************************
 *                                                                            *
 * Purpose: clears snmpv3 user authentication cache                           *
 *                                                                            *
 * Parameters: process_type - [IN]                                            *
 *             process_num  - [IN] unique id of process                       *
 *             progname     - [IN]                                            *
 *                                                                            *
 ******************************************************************************/
void	zbx_clear_cache_snmp(unsigned char process_type, int process_num, const char *progname)
{
	zabbix_log(LOG_LEVEL_WARNING, "forced reloading of the snmp cache on [%s #%d]",
			get_process_type_string(process_type), process_num);

	if (0 == zbx_snmp_init_done)
		return;

	SNMP_MT_INITLOCK;

	zbx_shutdown_snmp(progname);

	if (0 != snmp_rwlock_init_done)
		zbx_init_library_mt_snmp(progname);

	if (ZBX_PROCESS_TYPE_SNMP_POLLER == process_type)
		zbx_clear_snmp_engineid_cache();

	SNMP_MT_UNLOCK;
}

#endif	/* HAVE_NETSNMP */<|MERGE_RESOLUTION|>--- conflicted
+++ resolved
@@ -2271,9 +2271,7 @@
 static int	snmp_bulkwalk_parse_param(const char *snmp_oid, zbx_vector_snmp_oid_t *oids_out,
 		char *error, size_t max_error_len)
 {
-<<<<<<< HEAD
-	char		oid_translated[ZBX_ITEM_SNMP_OID_LEN_MAX];
-	char		buffer[MAX_OID_LEN];
+	char		oid_translated[ZBX_ITEM_SNMP_OID_LEN_MAX], buffer[MAX_OID_LEN];
 	zbx_snmp_oid_t	*root_oid;
 
 	zbx_snmp_translate(oid_translated, snmp_oid, sizeof(oid_translated));
@@ -2288,12 +2286,6 @@
 				oid_translated);
 		return FAIL;
 	}
-=======
-	for (int i = 0; i < request->nparam; i++)
-	{
-		char		oid_translated[ZBX_ITEM_SNMP_OID_LEN_MAX], buffer[MAX_OID_LEN];
-		zbx_snmp_oid_t	*root_oid;
->>>>>>> 5d6a2159
 
 	snprint_objid(buffer, sizeof(buffer), root_oid->root_oid, root_oid->root_oid_len);
 	root_oid->str_oid = zbx_strdup(NULL, buffer);
@@ -2307,9 +2299,7 @@
 static int	snmp_bulkwalk_parse_params(AGENT_REQUEST *request, zbx_vector_snmp_oid_t *oids_out,
 		char *error, size_t max_error_len)
 {
-	int	i;
-
-	for (i = 0; i < request->nparam; i++)
+	for (int i = 0; i < request->nparam; i++)
 	{
 		if (FAIL == snmp_bulkwalk_parse_param(request->params[i], oids_out, error, max_error_len))
 			return FAIL;
