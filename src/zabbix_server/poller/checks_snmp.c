--- conflicted
+++ resolved
@@ -1,6 +1,6 @@
 /*
-** Zabbix
-** Copyright (C) 2000-2011 Zabbix SIA
+** ZABBIX
+** Copyright (C) 2000-2005 SIA Zabbix
 **
 ** This program is free software; you can redistribute it and/or modify
 ** it under the terms of the GNU General Public License as published by
@@ -19,7 +19,6 @@
 
 #include "checks_snmp.h"
 #include "comms.h"
-#include "zbxjson.h"
 
 #ifdef HAVE_SNMP
 
@@ -137,11 +136,7 @@
 		goto end;
 
 	s.hostid = item->host.hostid;
-<<<<<<< HEAD
-	s.port = item->interface.port;
-=======
 	s.port = item->snmp_port;
->>>>>>> 2a669d0f
 	s.oid = oid;
 	s.value = value;
 
@@ -168,11 +163,7 @@
 		snmpidx = zbx_malloc(snmpidx, snmpidx_alloc * sizeof(zbx_snmp_index_t));
 
 	s.hostid = item->host.hostid;
-<<<<<<< HEAD
-	s.port = item->interface.port;
-=======
 	s.port = item->snmp_port;
->>>>>>> 2a669d0f
 	s.oid = oid;
 	s.value = value;
 
@@ -191,11 +182,7 @@
 	memmove(&snmpidx[i + 1], &snmpidx[i], sizeof(zbx_snmp_index_t) * (snmpidx_count - i));
 
 	snmpidx[i].hostid = item->host.hostid;
-<<<<<<< HEAD
-	snmpidx[i].port = item->interface.port;
-=======
 	snmpidx[i].port = item->snmp_port;
->>>>>>> 2a669d0f
 	snmpidx[i].oid = strdup(oid);
 	snmpidx[i].value = strdup(value);
 	snmpidx[i].index = index;
@@ -216,11 +203,7 @@
 		goto end;
 
 	s.hostid = item->host.hostid;
-<<<<<<< HEAD
-	s.port = item->interface.port;
-=======
 	s.port = item->snmp_port;
->>>>>>> 2a669d0f
 	s.oid = oid;
 	s.value = value;
 
@@ -245,14 +228,10 @@
 {
 	const char		*__function_name = "snmp_open_session";
 	struct snmp_session	session, *ss = NULL;
-<<<<<<< HEAD
-	char			addr[128];
-=======
 	char			addr[128], *conn;
->>>>>>> 2a669d0f
 #ifdef HAVE_IPV6
 	int			family;
-#endif
+#endif	/* HAVE_IPV6 */
 
 	zabbix_log(LOG_LEVEL_DEBUG, "In %s()", __function_name);
 
@@ -273,44 +252,27 @@
 			THIS_SHOULD_NEVER_HAPPEN;
 			break;
 	}
-<<<<<<< HEAD
-
-#ifdef HAVE_IPV6
-	if (SUCCEED != get_address_family(item->interface.addr, &family, err, MAX_STRING_LEN))
-=======
 
 	conn = item->host.useip == 1 ? item->host.ip : item->host.dns;
 
 #ifdef HAVE_IPV6
 	if (SUCCEED != get_address_family(conn, &family, err, MAX_STRING_LEN))
->>>>>>> 2a669d0f
 		goto end;
 
 	if (family == PF_INET)
-		zbx_snprintf(addr, sizeof(addr), "%s:%d", item->interface.addr, (int)item->interface.port);
+		zbx_snprintf(addr, sizeof(addr), "%s:%d", conn, item->snmp_port);
 	else
 	{
-<<<<<<< HEAD
-		if (item->interface.useip)
-			zbx_snprintf(addr, sizeof(addr), "udp6:[%s]:%d", item->interface.addr, (int)item->interface.port);
-		else
-			zbx_snprintf(addr, sizeof(addr), "udp6:%s:%d", item->interface.addr, (int)item->interface.port);
-=======
 		if (item->host.useip == 1)
 			zbx_snprintf(addr, sizeof(addr), "udp6:[%s]:%d", conn, item->snmp_port);
 		else
 			zbx_snprintf(addr, sizeof(addr), "udp6:%s:%d", conn, item->snmp_port);
->>>>>>> 2a669d0f
 	}
 #else
-	zbx_snprintf(addr, sizeof(addr), "%s:%d", item->interface.addr, (int)item->interface.port);
+	zbx_snprintf(addr, sizeof(addr), "%s:%d", conn, item->snmp_port);
 #endif	/* HAVE_IPV6 */
 	session.peername = addr;
-<<<<<<< HEAD
-	session.remote_port = item->interface.port;	/* remote_port is no longer used in latest versions of NET-SNMP */
-=======
 	session.remote_port = item->snmp_port;	/* remote_port is no longer used in latest versions of NET-SNMP */
->>>>>>> 2a669d0f
 
 	if (session.version == SNMP_VERSION_1 || session.version == SNMP_VERSION_2c)
 	{
@@ -441,8 +403,7 @@
  * Comments:                                                                  *
  *                                                                            *
  ******************************************************************************/
-<<<<<<< HEAD
-static int	snmp_get_index(struct snmp_session *ss, DC_ITEM *item, char *OID, char *value, int *idx, char *err, int bulk)
+static int	snmp_get_index(struct snmp_session *ss, DC_ITEM * item, char *OID, char *value, int *idx, char *err, int bulk)
 {
 	const char	*__function_name = "snmp_get_index";
 
@@ -454,7 +415,7 @@
 	size_t	anOID_len = MAX_OID_LEN;
 	size_t	rootOID_len = MAX_OID_LEN;
 
-	char	temp[MAX_STRING_LEN];
+	char	temp[MAX_STRING_LEN], *conn;
 	char	strval[MAX_STRING_LEN];
 
 	struct variable_list	*vars;
@@ -462,30 +423,7 @@
 	int	status, running;
 	int	ret = NOTSUPPORTED;
 
-	zabbix_log(LOG_LEVEL_DEBUG, "In %s() oid:'%s' value:'%s'", __function_name, OID, value);
-=======
-static int	snmp_get_index(struct snmp_session *ss, DC_ITEM * item, char *OID, char *value, int *idx, char *err, int bulk)
-{
-	const char	*__function_name = "snmp_get_index";
-
-	struct snmp_pdu	*pdu;
-	struct snmp_pdu	*response;
-
-	oid	anOID[MAX_OID_LEN];
-	oid	rootOID[MAX_OID_LEN];
-	size_t	anOID_len = MAX_OID_LEN;
-	size_t	rootOID_len = MAX_OID_LEN;
-
-	char	temp[MAX_STRING_LEN], *conn;
-	char	strval[MAX_STRING_LEN];
-
-	struct variable_list	*vars;
-
-	int	status, running;
-	int	ret = NOTSUPPORTED;
-
 	zabbix_log(LOG_LEVEL_DEBUG, "In %s(oid:%s,value:%s)", __function_name, OID, value);
->>>>>>> 2a669d0f
 
 	*idx = 0;
 	*err = '\0';
@@ -577,8 +515,9 @@
 			}
 			else if (status == STAT_TIMEOUT)
 			{
-				zbx_snprintf(err, MAX_STRING_LEN, "Timeout while connecting to [[%s]:%d]",
-						item->interface.addr, (int)item->interface.port);
+				conn = item->host.useip == 1 ? item->host.ip : item->host.dns;
+				zbx_snprintf(err, MAX_STRING_LEN, "Timeout while connecting to [%s:%d]",
+						conn, item->snmp_port);
 				running = 0;
 				ret = NETWORK_ERROR;
 			}
@@ -600,141 +539,20 @@
 	return ret;
 }
 
-<<<<<<< HEAD
-static int	snmp_set_value(const char *snmp_oid, struct variable_list *vars, DC_ITEM *item, AGENT_RESULT *value)
-{
-	const char	*__function_name = "snmp_set_value";
-	char		temp[MAX_STRING_LEN], *ptemp;
-	int		ret = SUCCEED;
-
-	zabbix_log(LOG_LEVEL_DEBUG, "In %s()", __function_name);
-
-	memset(temp, '\0', sizeof(temp));
-	snprint_value(temp, sizeof(temp) - 1, vars->name, vars->name_length, vars);
-	zabbix_log(LOG_LEVEL_DEBUG, "AV loop OID [%s] Type [0x%02X] '%s'",
-			snmp_oid, vars->type, temp);
-
-	if (vars->type == ASN_OCTET_STR)
-	{
-		if (0 == strncmp(temp, "STRING: ", 8))
-			ptemp = temp + 8;
-		else if (0 == strncmp(temp, "Hex-STRING: ", 12))
-			ptemp = temp + 12;
-		else
-			ptemp = temp;
-		if (SUCCEED != set_result_type(value, item->value_type, item->data_type, ptemp))
-			ret = NOTSUPPORTED;
-	}
-	else if (vars->type == ASN_UINTEGER || vars->type == ASN_COUNTER ||
-#ifdef OPAQUE_SPECIAL_TYPES
-			vars->type == ASN_UNSIGNED64 ||
-#endif
-			vars->type == ASN_TIMETICKS || vars->type == ASN_GAUGE)
-	{
-		SET_UI64_RESULT(value, (unsigned long)*vars->val.integer);
-	}
-	else if (vars->type == ASN_COUNTER64)
-	{
-		SET_UI64_RESULT(value, (((zbx_uint64_t)vars->val.counter64->high) << 32) +
-				(zbx_uint64_t)vars->val.counter64->low);
-	}
-	else if (vars->type == ASN_INTEGER ||
-#ifdef OPAQUE_SPECIAL_TYPES
-			vars->type == ASN_INTEGER64
-#endif
-			)
-	{
-		/* Negative integer values are converted to double */
-		if (*vars->val.integer < 0)
-			SET_DBL_RESULT(value, (double)*vars->val.integer);
-		else
-			SET_UI64_RESULT(value, (zbx_uint64_t)*vars->val.integer);
-	}
-#ifdef OPAQUE_SPECIAL_TYPES
-	else if (vars->type == ASN_FLOAT)
-	{
-		SET_DBL_RESULT(value, *vars->val.floatVal);
-	}
-	else if (vars->type == ASN_DOUBLE)
-	{
-		SET_DBL_RESULT(value, *vars->val.doubleVal);
-	}
-#endif
-	else if (vars->type == ASN_IPADDRESS)
-	{
-		SET_STR_RESULT(value, zbx_dsprintf(NULL, "%d.%d.%d.%d",
-				vars->val.string[0],
-				vars->val.string[1],
-				vars->val.string[2],
-				vars->val.string[3]));
-	}
-	else
-	{
-		SET_MSG_RESULT(value, zbx_dsprintf(NULL, "OID [%s] value has unknown type [0x%02X]",
-				snmp_oid,
-				vars->type));
-		ret = NOTSUPPORTED;
-	}
-
-	zabbix_log(LOG_LEVEL_DEBUG, "End of %s():%s", __function_name, zbx_result_string(ret));
-
-	return ret;
-}
-
-/******************************************************************************
- *                                                                            *
- * Function: snmp_walk                                                        *
- *                                                                            *
- * Purpose: retrieve information for low-level discovery item                 *
- *                                                                            *
- * Parameters: ss    - [IN] SNMP session handle                               *
- *             item  - [IN] configuration of Zabbix item                      *
- *             OID   - [IN] OID of table with values of interest              *
- *             value - [OUT] result structure                                 *
- *                                                                            *
- * Return value:  NOTSUPPORTED - OID does not exist, any other critical error *
- *                NETWORK_ERROR - recoverable network error                   *
- *                SUCCEED - if function successfully completed                *
- *                                                                            *
- * Author: Alexander Vladishev                                                *
- *                                                                            *
- * Comments:                                                                  *
- *                                                                            *
- ******************************************************************************/
-static int	snmp_walk(struct snmp_session *ss, DC_ITEM *item, const char *OID, AGENT_RESULT *value)
-=======
 static int	get_snmp(struct snmp_session *ss, DC_ITEM *item, char *snmp_oid, AGENT_RESULT *value)
->>>>>>> 2a669d0f
-{
-	const char		*__function_name = "snmp_walk";
-
+{
+	const char		*__function_name = "get_snmp";
 	struct snmp_pdu		*pdu, *response;
-	oid			anOID[MAX_OID_LEN], rootOID[MAX_OID_LEN];
-	size_t			anOID_len = MAX_OID_LEN, rootOID_len = MAX_OID_LEN;
-	char			snmp_oid[MAX_STRING_LEN], *p;
+	char			temp[MAX_STRING_LEN], *ptemp, *conn;
+	oid			anOID[MAX_OID_LEN];
+	size_t			anOID_len = MAX_OID_LEN;
 	struct variable_list	*vars;
-	int			status, running, ret = SUCCEED;
-	struct zbx_json		j;
-	AGENT_RESULT		snmp_value;
-
-<<<<<<< HEAD
-	zabbix_log(LOG_LEVEL_DEBUG, "In %s() oid:'%s'", __function_name, OID);
-=======
+	int			status, ret = SUCCEED;
+
 	zabbix_log(LOG_LEVEL_DEBUG, "In %s(oid:%s)", __function_name, snmp_oid);
->>>>>>> 2a669d0f
-
-	zbx_json_init(&j, ZBX_JSON_STAT_BUF_LEN);
-
-<<<<<<< HEAD
-	zbx_json_addarray(&j, item->key_orig);
-
-	/* create OID from string */
-	snmp_parse_oid(OID, rootOID, &rootOID_len);
-
-	/* copy rootOID to anOID */
-	memcpy(anOID, rootOID, rootOID_len * sizeof(oid));
-	anOID_len = rootOID_len;
-=======
+
+	init_result(value);
+
 	snmp_parse_oid(snmp_oid, anOID, &anOID_len);
 
 	pdu = snmp_pdu_create(SNMP_MSG_GET);
@@ -742,83 +560,16 @@
 
 	status = snmp_synch_response(ss, pdu, &response);
 	zabbix_log(LOG_LEVEL_DEBUG, "Status send [%d]", status);
->>>>>>> 2a669d0f
-
-	running = 1;
-	while (running)
-	{
-		zabbix_log(LOG_LEVEL_DEBUG, "%s: snmp_pdu_create()", __function_name);
-
-<<<<<<< HEAD
-		pdu = snmp_pdu_create(SNMP_MSG_GETNEXT);	/* create empty PDU */
-		snmp_add_null_var(pdu, anOID, anOID_len);	/* add OID as variable to PDU */
-
-		/* communicate with agent */
-		status = snmp_synch_response(ss, pdu, &response);
-
-		/* process response */
-		if (status == STAT_SUCCESS && response->errstat == SNMP_ERR_NOERROR)
-		{
-			for (vars = response->variables; vars && running; vars = vars->next_variable)
-			{
-				snprint_objid(snmp_oid, sizeof(snmp_oid), vars->name, vars->name_length);
-
-				/* verify if we are in the same subtree */
-				if (vars->name_length < rootOID_len ||
-						0 != memcmp(rootOID, vars->name, rootOID_len * sizeof(oid)))
-				{
-					/* not part of this subtree */
-					running = 0;
-				}
-				else
-				{
-					/* verify if OIDs are increasing */
-					if (vars->type != SNMP_ENDOFMIBVIEW && vars->type != SNMP_NOSUCHOBJECT &&
-							vars->type != SNMP_NOSUCHINSTANCE)
-					{
-						/* not an exception value */
-						if (snmp_oid_compare(anOID, anOID_len, vars->name, vars->name_length) >= 0)
-						{
-							SET_MSG_RESULT(value, strdup("OID not increasing."));
-							ret = NOTSUPPORTED;
-							running = 0;
-							break;
-						}
-
-						if (NULL == (p = strrchr(snmp_oid, '.')))
-						{
-							SET_MSG_RESULT(value, zbx_dsprintf(NULL, "Can't parse OID [%s]", snmp_oid));
-							ret = NOTSUPPORTED;
-							running = 0;
-							break;
-						}
-
-						init_result(&snmp_value);
-
-						if (SUCCEED == snmp_set_value(snmp_oid, vars, item, &snmp_value) &&
-								GET_STR_RESULT(&snmp_value))
-						{
-							zbx_json_addobject(&j, NULL);
-							zbx_json_addstring(&j, "{#SNMPINDEX}", &p[1], ZBX_JSON_TYPE_INT);
-							zbx_json_addstring(&j, "{#SNMPVALUE}", snmp_value.str, ZBX_JSON_TYPE_STRING);
-							zbx_json_close(&j);
-						}
-
-						free_result(&snmp_value);
-
-						/* go to next variable */
-						memmove((char *)anOID, (char *)vars->name, vars->name_length * sizeof(oid));
-						anOID_len = vars->name_length;
-					}
-					else
-					{
-						/* an exception value, so stop */
-						zabbix_log(LOG_LEVEL_DEBUG, "%s: Exception value found", __function_name);
-						ret = NOTSUPPORTED;
-						running = 0;
-					}
-				}
-=======
+
+	if (status == STAT_SUCCESS && response->errstat == SNMP_ERR_NOERROR)
+	{
+		for (vars = response->variables; vars; vars = vars->next_variable)
+		{
+			memset(temp, '\0', sizeof(temp));
+			snprint_value(temp, sizeof(temp) - 1, vars->name, vars->name_length, vars);
+			zabbix_log(LOG_LEVEL_DEBUG, "AV loop OID [%s] Type [0x%02X] '%s'",
+					snmp_oid, vars->type, temp);
+
 			if (vars->type == ASN_OCTET_STR)
 			{
 				if (0 == strncmp(temp, "STRING: ", 8))
@@ -859,89 +610,29 @@
 			else if (vars->type == ASN_FLOAT)
 			{
 				SET_DBL_RESULT(value, *vars->val.floatVal);
->>>>>>> 2a669d0f
-			}
-		}
-		else
-		{
-			if (status == STAT_SUCCESS)
-			{
-<<<<<<< HEAD
-				SET_MSG_RESULT(value, zbx_dsprintf(NULL, "SNMP error [%s]",
-						snmp_errstring(response->errstat)));
-				ret = NOTSUPPORTED;
-				running = 0;
-=======
+			}
+			else if (vars->type == ASN_DOUBLE)
+			{
 				SET_DBL_RESULT(value, *vars->val.doubleVal);
->>>>>>> 2a669d0f
-			}
-			else if (status == STAT_TIMEOUT)
-			{
-<<<<<<< HEAD
-				SET_MSG_RESULT(value, zbx_dsprintf(NULL, "Timeout while connecting to [[%s]:%d]",
-						item->interface.addr, (int)item->interface.port));
-				ret = NETWORK_ERROR;
-				running = 0;
-=======
+			}
+#endif
+			else if (vars->type == ASN_IPADDRESS)
+			{
 				SET_STR_RESULT(value, zbx_dsprintf(NULL, "%d.%d.%d.%d",
 						vars->val.string[0],
 						vars->val.string[1],
 						vars->val.string[2],
 						vars->val.string[3]));
->>>>>>> 2a669d0f
 			}
 			else
 			{
-				SET_MSG_RESULT(value, zbx_dsprintf(NULL, "SNMP error [%d]",
-						status));
+				SET_MSG_RESULT(value, zbx_dsprintf(NULL, "OID [%s] value has unknown type [0x%02X]",
+						snmp_oid,
+						vars->type));
 				ret = NOTSUPPORTED;
-				running = 0;
-			}
-		}
-
-		if (response)
-			snmp_free_pdu(response);
-	}
-
-	zbx_json_close(&j);
-
-	if (ret == SUCCEED)
-		SET_TEXT_RESULT(value, strdup(j.buffer));
-
-	zbx_json_free(&j);
-
-	zabbix_log(LOG_LEVEL_DEBUG, "End of %s():%s", __function_name, zbx_result_string(ret));
-
-	return ret;
-}
-
-static int	get_snmp(struct snmp_session *ss, DC_ITEM *item, char *snmp_oid, AGENT_RESULT *value)
-{
-	const char		*__function_name = "get_snmp";
-
-	struct snmp_pdu		*pdu, *response;
-	oid			anOID[MAX_OID_LEN];
-	size_t			anOID_len = MAX_OID_LEN;
-	struct variable_list	*vars;
-	int			status, ret = SUCCEED;
-
-	zabbix_log(LOG_LEVEL_DEBUG, "In %s(oid:%s)", __function_name, snmp_oid);
-
-	init_result(value);
-
-	snmp_parse_oid(snmp_oid, anOID, &anOID_len);
-
-	pdu = snmp_pdu_create(SNMP_MSG_GET);
-	snmp_add_null_var(pdu, anOID, anOID_len);
-
-	status = snmp_synch_response(ss, pdu, &response);
-	zabbix_log(LOG_LEVEL_DEBUG, "Status send [%d]", status);
-
-	if (status == STAT_SUCCESS && response->errstat == SNMP_ERR_NOERROR)
-	{
-		for (vars = response->variables; vars; vars = vars->next_variable)
-		{
-			if (SUCCEED == (ret = snmp_set_value(snmp_oid, vars, item, value)))
+			}
+
+			if (SUCCEED == ret)
 				break;
 		}
 	}
@@ -955,8 +646,9 @@
 		}
 		else if (status == STAT_TIMEOUT)
 		{
-			SET_MSG_RESULT(value, zbx_dsprintf(NULL, "Timeout while connecting to [[%s]:%d]",
-					item->interface.addr, (int)item->interface.port));
+			conn = item->host.useip == 1 ? item->host.ip : item->host.dns;
+			SET_MSG_RESULT(value, zbx_dsprintf(NULL, "Timeout while connecting to [%s:%d]",
+					conn, item->snmp_port));
 			ret = NETWORK_ERROR;
 		}
 		else
@@ -1051,16 +743,17 @@
 int	get_value_snmp(DC_ITEM *item, AGENT_RESULT *value)
 {
 	const char		*__function_name = "get_value_snmp";
-
 	struct snmp_session	*ss;
-	char			method[8];
-	char			oid_normalized[MAX_STRING_LEN];
-	char			oid_index[MAX_STRING_LEN];
-	char			oid_full[MAX_STRING_LEN];
-	char			index_value[MAX_STRING_LEN];
-	char			err[MAX_STRING_LEN];
-	char			*pl;
-	int			idx, num, ret = SUCCEED;
+	int	ret = SUCCEED;
+	char	method[MAX_STRING_LEN];
+	char	oid_normalized[MAX_STRING_LEN];
+	char	oid_index[MAX_STRING_LEN];
+	char	oid_full[MAX_STRING_LEN];
+	char	index_value[MAX_STRING_LEN];
+	char	err[MAX_STRING_LEN];
+	int	idx;
+	char	*pl;
+	int	num;
 
 	zabbix_log(LOG_LEVEL_DEBUG, "In %s() key:'%s' oid:'%s'",
 			__function_name, item->key_orig, item->snmp_oid);
@@ -1070,25 +763,21 @@
 
 	if (NULL == (ss = snmp_open_session(item, err)))
 	{
+		ret = NOTSUPPORTED;
+
 		SET_MSG_RESULT(value, strdup(err));
-		ret = NOTSUPPORTED;
-		goto out;
+
+		zabbix_log(LOG_LEVEL_DEBUG, "%s", err);
+		zabbix_log(LOG_LEVEL_DEBUG, "End of %s():%s",
+				__function_name,
+				zbx_result_string(ret));
+		return ret;
 	}
 
 	num = num_key_param(item->snmp_oid);
 
-	if (0 != (ZBX_FLAG_DISCOVERY & item->flags))
-	{
-<<<<<<< HEAD
-		switch (num)
-		{
-			case 0:
-				snmp_normalize(oid_normalized, item->snmp_oid, sizeof(oid_normalized));
-				ret = snmp_walk(ss, item, oid_normalized, value);
-				break;
-			default:
-				SET_MSG_RESULT(value, zbx_dsprintf(NULL, "OID [%s] contains unsupported parameters",
-=======
+	switch (num)
+	{
 	case 0:
 		zabbix_log(LOG_LEVEL_DEBUG, "Standard processing");
 		snmp_normalize(oid_normalized, item->snmp_oid, sizeof(oid_normalized));
@@ -1117,40 +806,9 @@
 			{
 				SET_MSG_RESULT(value, zbx_dsprintf(NULL, "Unsupported method [%s] in the OID [%s]",
 						method,
->>>>>>> 2a669d0f
 						item->snmp_oid));
 				ret = NOTSUPPORTED;
-		}
-	}
-	else
-	{
-		switch (num)
-		{
-			case 0:
-				zabbix_log(LOG_LEVEL_DEBUG, "Standard processing");
-				snmp_normalize(oid_normalized, item->snmp_oid, sizeof(oid_normalized));
-				ret = get_snmp(ss, item, oid_normalized, value);
 				break;
-<<<<<<< HEAD
-			case 3:
-				do
-				{
-					zabbix_log(LOG_LEVEL_DEBUG, "Special processing");
-
-					if (get_key_param(item->snmp_oid, 1, method, sizeof(method)) != 0
-						|| get_key_param(item->snmp_oid, 2, oid_index, MAX_STRING_LEN) != 0
-						|| get_key_param(item->snmp_oid, 3, index_value, MAX_STRING_LEN) != 0)
-					{
-						SET_MSG_RESULT(value, zbx_dsprintf(NULL, "Cannot retrieve all three parameters from [%s]",
-								item->snmp_oid));
-						ret = NOTSUPPORTED;
-						break;
-					}
-
-					zabbix_log(LOG_LEVEL_DEBUG, "method:%s", method);
-					zabbix_log(LOG_LEVEL_DEBUG, "oid_index:%s", oid_index);
-					zabbix_log(LOG_LEVEL_DEBUG, "index_value:%s", index_value);
-=======
 			}
 
 			snmp_normalize(oid_normalized, oid_index, sizeof(oid_normalized));
@@ -1164,66 +822,15 @@
 			if (SUCCEED != ret && SUCCEED != (ret = snmp_get_index(ss, item, oid_normalized, index_value, &idx, err, 1)))
 			{
 				cache_del_snmp_index(item, oid_normalized, index_value);
->>>>>>> 2a669d0f
-
-					if (0 != strcmp("index", method))
-					{
-						SET_MSG_RESULT(value, zbx_dsprintf(NULL, "Unsupported method [%s] in the OID [%s]",
-								method,
-								item->snmp_oid));
-						ret = NOTSUPPORTED;
-						break;
-					}
-
-<<<<<<< HEAD
-					snmp_normalize(oid_normalized, oid_index, sizeof(oid_normalized));
-					if (SUCCEED == (ret = cache_get_snmp_index(item, oid_normalized, index_value, &idx)))
-					{
-						zbx_snprintf(oid_full, sizeof(oid_full), "%s.%d", oid_normalized, idx);
-						ret = snmp_get_index(ss, item, oid_full, index_value, &idx, err, 0);
-					}
-
-					if (SUCCEED != ret && SUCCEED != (ret = snmp_get_index(ss, item, oid_normalized, index_value, &idx, err, 1)))
-					{
-						cache_del_snmp_index(item, oid_normalized, index_value);
-
-						SET_MSG_RESULT(value, zbx_dsprintf(NULL, "Cannot find index [%s] of the OID [%s]: %s",
-								oid_index,
-								item->snmp_oid,
-								err));
-						ret = NOTSUPPORTED;
-						break;
-					}
-
-					cache_put_snmp_index(item, oid_normalized, index_value, idx);
-
-					zabbix_log(LOG_LEVEL_DEBUG, "Found index:%d", idx);
-
-					if (NULL == (pl = strchr(item->snmp_oid, '[')))
-					{
-						SET_MSG_RESULT(value, zbx_dsprintf(NULL, "Cannot find left bracket in the OID [%s]",
-								item->snmp_oid));
-						ret = NOTSUPPORTED;
-						break;
-					}
-
-					*pl = '\0';
-					snmp_normalize(oid_normalized, item->snmp_oid, sizeof(oid_normalized));
-					*pl = '[';
-
-					zbx_snprintf(oid_full, sizeof(oid_full), "%s.%d", oid_normalized, idx);
-					zabbix_log(LOG_LEVEL_DEBUG, "Full OID:%s", oid_full);
-
-					ret = get_snmp(ss, item, oid_full, value);
-				}
-				while (0);
+
+				SET_MSG_RESULT(value, zbx_dsprintf(NULL, "Cannot find index [%s] of the OID [%s]: %s",
+						oid_index,
+						item->snmp_oid,
+						err));
+				ret = NOTSUPPORTED;
 				break;
-			default:
-				SET_MSG_RESULT(value, zbx_dsprintf(NULL, "OID [%s] contains unsupported parameters",
-						item->snmp_oid));
-				ret = NOTSUPPORTED;
-		}
-=======
+			}
+
 			cache_put_snmp_index(item, oid_normalized, index_value, idx);
 
 			zabbix_log(LOG_LEVEL_DEBUG, "Found index:%d", idx);
@@ -1252,18 +859,12 @@
 		SET_MSG_RESULT(value, zbx_dsprintf(NULL, "OID [%s] contains unsupported parameters",
 				item->snmp_oid));
 		ret = NOTSUPPORTED;
->>>>>>> 2a669d0f
 	}
 
 	snmp_close_session(ss);
-out:
+
 	zabbix_log(LOG_LEVEL_DEBUG, "End of %s():%s", __function_name, zbx_result_string(ret));
 
-<<<<<<< HEAD
-=======
-	zabbix_log(LOG_LEVEL_DEBUG, "End of %s():%s", __function_name, zbx_result_string(ret));
-
->>>>>>> 2a669d0f
 	return ret;
 }
 
