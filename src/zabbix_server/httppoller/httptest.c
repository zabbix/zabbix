--- conflicted
+++ resolved
@@ -1,6 +1,6 @@
 /*
-** Zabbix
-** Copyright (C) 2000-2011 Zabbix SIA
+** ZABBIX
+** Copyright (C) 2000-2005 SIA Zabbix
 **
 ** This program is free software; you can redistribute it and/or modify
 ** it under the terms of the GNU General Public License as published by
@@ -60,10 +60,6 @@
 	DB_RESULT	result;
 	DB_ROW		row;
 	int		ret;
-<<<<<<< HEAD
-	zbx_timespec_t	ts;
-=======
->>>>>>> 2a669d0f
 
 	zabbix_log(LOG_LEVEL_DEBUG, "In %s() itemid:" ZBX_FS_UI64, __function_name, itemid);
 
@@ -86,12 +82,7 @@
 
 	if (NULL != (row = DBfetch(result)))
 	{
-<<<<<<< HEAD
-		zbx_timespec(&ts);
-		dc_add_history(itemid, (unsigned char)atoi(row[0]), 0, value, &ts,
-=======
 		dc_add_history(itemid, (unsigned char)atoi(row[0]), value, time(NULL),
->>>>>>> 2a669d0f
 				ITEM_STATUS_ACTIVE, NULL, 0, NULL, 0, 0, 0, 0);
 		ret = SUCCEED;
 	}
@@ -152,6 +143,7 @@
 
 		free_result(&value);
 	}
+
 	DBfree_result(result);
 
 	zabbix_log(LOG_LEVEL_DEBUG, "End of %s()", __function_name);
@@ -169,21 +161,12 @@
 
 	zabbix_log(LOG_LEVEL_DEBUG, "In %s() httpstepid:" ZBX_FS_UI64 " rspcode:%ld time:" ZBX_FS_DBL " speed:" ZBX_FS_DBL,
 			__function_name, httpstepid, stat->rspcode, stat->total_time, stat->speed_download);
-<<<<<<< HEAD
 
 	result = DBselect("select httpstepitemid,httpstepid,itemid,type"
 				" from httpstepitem"
 				" where httpstepid=" ZBX_FS_UI64,
 				httpstepid);
 
-=======
-
-	result = DBselect("select httpstepitemid,httpstepid,itemid,type"
-				" from httpstepitem"
-				" where httpstepid=" ZBX_FS_UI64,
-				httpstepid);
-
->>>>>>> 2a669d0f
 	while (NULL != (row = DBfetch(result)))
 	{
 		ZBX_STR2UINT64(httpstepitem.httpstepitemid, row[0]);
@@ -213,6 +196,7 @@
 
 		free_result(&value);
 	}
+
 	DBfree_result(result);
 
 	zabbix_log(LOG_LEVEL_DEBUG, "End of %s()", __function_name);
@@ -287,19 +271,11 @@
 
 	if (CURLE_OK != (err = curl_easy_setopt(easyhandle, opt = CURLOPT_COOKIEFILE, "")) ||
 			CURLE_OK != (err = curl_easy_setopt(easyhandle, opt = CURLOPT_USERAGENT, httptest->agent)) ||
-<<<<<<< HEAD
-			CURLE_OK != (err = curl_easy_setopt(easyhandle, opt = CURLOPT_FOLLOWLOCATION, 1L)) ||
-			CURLE_OK != (err = curl_easy_setopt(easyhandle, opt = CURLOPT_WRITEFUNCTION, WRITEFUNCTION2)) ||
-			CURLE_OK != (err = curl_easy_setopt(easyhandle, opt = CURLOPT_HEADERFUNCTION, HEADERFUNCTION2)) ||
-			CURLE_OK != (err = curl_easy_setopt(easyhandle, opt = CURLOPT_SSL_VERIFYPEER, 0L)) ||
-			CURLE_OK != (err = curl_easy_setopt(easyhandle, opt = CURLOPT_SSL_VERIFYHOST, 0L)) ||
-=======
 			CURLE_OK != (err = curl_easy_setopt(easyhandle, opt = CURLOPT_FOLLOWLOCATION, 1)) ||
 			CURLE_OK != (err = curl_easy_setopt(easyhandle, opt = CURLOPT_WRITEFUNCTION, WRITEFUNCTION2)) ||
 			CURLE_OK != (err = curl_easy_setopt(easyhandle, opt = CURLOPT_HEADERFUNCTION, HEADERFUNCTION2)) ||
 			CURLE_OK != (err = curl_easy_setopt(easyhandle, opt = CURLOPT_SSL_VERIFYPEER, 0)) ||
 			CURLE_OK != (err = curl_easy_setopt(easyhandle, opt = CURLOPT_SSL_VERIFYHOST, 0)) ||
->>>>>>> 2a669d0f
 			/* The pointed data are not copied by the library. As a consequence, the data */
 			/* must be preserved by the calling application until the transfer finishes. */
 			CURLE_OK != (err = curl_easy_setopt(easyhandle, opt = CURLOPT_POSTFIELDS, httpstep.posts)))
@@ -344,17 +320,10 @@
 		if ('\0' != *httpstep.posts)
 		{
 			zabbix_log(LOG_LEVEL_DEBUG, "WEBMonitor: use post [%s]", httpstep.posts);
-<<<<<<< HEAD
-			curl_easy_setopt(easyhandle, CURLOPT_POST, 1L);
-		}
-		else
-			curl_easy_setopt(easyhandle, CURLOPT_POST, 0L);
-=======
 			curl_easy_setopt(easyhandle, CURLOPT_POST, 1);
 		}
 		else
 			curl_easy_setopt(easyhandle, CURLOPT_POST, 0);
->>>>>>> 2a669d0f
 
 		if (HTTPTEST_AUTH_NONE != httptest->authentication)
 		{
@@ -392,12 +361,8 @@
 			zabbix_log(LOG_LEVEL_DEBUG, "WEBMonitor: go to URL [%s]", httpstep.url);
 
 			if (CURLE_OK != (err = curl_easy_setopt(easyhandle, opt = CURLOPT_URL, httpstep.url)) ||
-<<<<<<< HEAD
-					CURLE_OK != (err = curl_easy_setopt(easyhandle, opt = CURLOPT_TIMEOUT, (long)httpstep.timeout)))
-=======
 					CURLE_OK != (err = curl_easy_setopt(easyhandle, opt = CURLOPT_TIMEOUT, httpstep.timeout)) ||
 					CURLE_OK != (err = curl_easy_setopt(easyhandle, opt = CURLOPT_CONNECTTIMEOUT, httpstep.timeout)))
->>>>>>> 2a669d0f
 			{
 				zabbix_log(LOG_LEVEL_ERR, "Web scenario step [%s:%s] error: could not set cURL option [%d]: %s",
 						httptest->name, httpstep.name, opt, curl_easy_strerror(err));
@@ -475,7 +440,6 @@
 	{
 		/* we are here either because cURL initialization failed before */
 		/* the first step or we have been compiled without cURL library */
-<<<<<<< HEAD
 
 		lastfailedstep = 1;
 
@@ -490,23 +454,7 @@
 		else
 			THIS_SHOULD_NEVER_HAPPEN;
 	}
-=======
-
-		lastfailedstep = 1;
-
-		if (NULL != (row = DBfetch(result)))
-		{
-			ZBX_STR2UINT64(httpstep.httpstepid, row[0]);
-
-			memset(&stat, 0, sizeof(stat));
-
-			process_step_data(httpstep.httpstepid, &stat);
-		}
-		else
-			THIS_SHOULD_NEVER_HAPPEN;
-	}
-
->>>>>>> 2a669d0f
+
 	DBfree_result(result);
 
 	err_str_esc = DBdyn_escape_string_len(err_str, HTTPTEST_ERROR_LEN);
@@ -599,10 +547,7 @@
 
 		process_httptest(&httptest);
 	}
-<<<<<<< HEAD
-=======
-
->>>>>>> 2a669d0f
+
 	DBfree_result(result);
 
 	zabbix_log(LOG_LEVEL_DEBUG, "End of %s()", __function_name);
