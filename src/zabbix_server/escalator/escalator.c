--- conflicted
+++ resolved
@@ -191,11 +191,7 @@
 }
 
 static void	add_user_msg(zbx_uint64_t userid, zbx_uint64_t mediatypeid, ZBX_USER_MSG **user_msg,
-<<<<<<< HEAD
-		char *subject, char *message, unsigned char object, zbx_uint64_t triggerid)
-=======
-		const char *subject, const char *message, unsigned char source, zbx_uint64_t triggerid)
->>>>>>> 72e33ca2
+		const char *subject, const char *message, unsigned char object, zbx_uint64_t triggerid)
 {
 	const char	*__function_name = "add_user_msg";
 	ZBX_USER_MSG	*p;
@@ -236,11 +232,7 @@
 }
 
 static void	add_object_msg(zbx_uint64_t operationid, zbx_uint64_t mediatypeid, ZBX_USER_MSG **user_msg,
-<<<<<<< HEAD
-		char *subject, char *message, unsigned char object, zbx_uint64_t triggerid)
-=======
-		const char *subject, const char *message, unsigned char source, zbx_uint64_t triggerid)
->>>>>>> 72e33ca2
+		const char *subject, const char *message, unsigned char object, zbx_uint64_t triggerid)
 {
 	DB_RESULT	result;
 	DB_ROW		row;
@@ -869,19 +861,8 @@
 						message = action->longdata;
 					}
 
-<<<<<<< HEAD
 					add_object_msg(operationid, mediatypeid, &user_msg, subject, message,
 							event->object, event->objectid);
-
-					if (0 == default_msg)
-					{
-						zbx_free(subject);
-						zbx_free(message);
-					}
-=======
-					add_object_msg(operation.operationid, mediatypeid, &user_msg, subject, message,
-							event->source, event->objectid);
->>>>>>> 72e33ca2
 					break;
 				case OPERATION_TYPE_COMMAND:
 					execute_commands(event, action->actionid, operationid, escalation->esc_step);
