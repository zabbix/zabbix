--- conflicted
+++ resolved
@@ -890,14 +890,8 @@
 
 	DB_RESULT	result;
 	DB_ROW		row;
-<<<<<<< HEAD
 	int		now, severity, medias_num = 0, status, res;
 	char		error[MAX_STRING_LEN], *perror, *period = NULL;
-	const DB_EVENT	*c_event;
-=======
-	int		now, severity, medias_num = 0, status;
-	char		error[MAX_STRING_LEN], *perror;
->>>>>>> 68ce3474
 	zbx_db_insert_t	db_insert;
 
 	zabbix_log(LOG_LEVEL_DEBUG, "In %s()", __function_name);
@@ -937,11 +931,7 @@
 				NULL, 0);
 
 		zabbix_log(LOG_LEVEL_DEBUG, "trigger severity:%d, media severity:%d, period:'%s'",
-<<<<<<< HEAD
-				(int)c_event->trigger.priority, severity, period);
-=======
-				(int)event->trigger.priority, severity, row[3]);
->>>>>>> 68ce3474
+				(int)event->trigger.priority, severity, period);
 
 		if (((1 << event->trigger.priority) & severity) == 0)
 		{
