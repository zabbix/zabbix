/*
** Zabbix
** Copyright (C) 2000-2011 Zabbix SIA
**
** This program is free software; you can redistribute it and/or modify
** it under the terms of the GNU General Public License as published by
** the Free Software Foundation; either version 2 of the License, or
** (at your option) any later version.
**
** This program is distributed in the hope that it will be useful,
** but WITHOUT ANY WARRANTY; without even the implied warranty of
** MERCHANTABILITY or FITNESS FOR A PARTICULAR PURPOSE.  See the
** GNU General Public License for more details.
**
** You should have received a copy of the GNU General Public License
** along with this program; if not, write to the Free Software
** Foundation, Inc., 675 Mass Ave, Cambridge, MA 02139, USA.
**/

#include "common.h"
#include "db.h"
#include "log.h"
#include "daemon.h"
#include "zbxserver.h"
#include "zbxself.h"

#include "escalator.h"
#include "../operations.h"
#include "../actions.h"
#include "../scripts.h"

#define CONFIG_ESCALATOR_FREQUENCY	3

typedef struct
{
	zbx_uint64_t	userid;
	zbx_uint64_t	mediatypeid;
	char		*subject;
	char		*message;
	void		*next;
}
ZBX_USER_MSG;

extern unsigned char	process_type;
extern int		process_num;

/******************************************************************************
 *                                                                            *
 * Function: check_perm2system                                                *
 *                                                                            *
 * Purpose: Checking user permissions to access system.                       *
 *                                                                            *
 * Parameters: userid - user ID                                               *
 *                                                                            *
 * Return value: SUCCEED - permission is positive, FAIL - otherwise           *
 *                                                                            *
 * Author:                                                                    *
 *                                                                            *
 * Comments:                                                                  *
 *                                                                            *
 ******************************************************************************/
static int	check_perm2system(zbx_uint64_t userid)
{
	DB_RESULT	result;
	DB_ROW		row;
	int		res = SUCCEED;

<<<<<<< HEAD
	result = DBselect(
			"select count(*)"
			" from usrgrp g,users_groups ug"
			" where ug.userid=" ZBX_FS_UI64
				" and g.usrgrpid=ug.usrgrpid"
				" and g.users_status=%d",
			userid, GROUP_STATUS_DISABLED);
=======
	result = DBselect( "select count(*) from usrgrp g,users_groups ug where ug.userid=" ZBX_FS_UI64
			" and g.usrgrpid = ug.usrgrpid and g.users_status=%d",
			userid,
			GROUP_STATUS_DISABLED);
>>>>>>> 2a669d0f

	if (NULL != (row = DBfetch(result)) && SUCCEED != DBis_null(row[0]) && atoi(row[0]) > 0)
		res = FAIL;

	DBfree_result(result);

	return res;
}

/******************************************************************************
 *                                                                            *
 * Function: get_host_permission                                              *
 *                                                                            *
 * Purpose: Return user permissions for access to the host                    *
 *                                                                            *
 * Parameters:                                                                *
 *                                                                            *
 * Return value: PERM_DENY - if host or user not found,                       *
 *                   or permission otherwise                                  *
 *                                                                            *
 * Author:                                                                    *
 *                                                                            *
 * Comments:                                                                  *
 *                                                                            *
 ******************************************************************************/
static int	get_host_permission(zbx_uint64_t userid, zbx_uint64_t hostid)
{
	DB_RESULT	result;
	DB_ROW		row;
	int		user_type = -1, perm = PERM_DENY;

	zabbix_log(LOG_LEVEL_DEBUG, "In get_host_permission()");

	result = DBselect("select type from users where userid=" ZBX_FS_UI64,
			userid);

	if (NULL != (row = DBfetch(result)) && FAIL == DBis_null(row[0]))
		user_type = atoi(row[0]);

	DBfree_result(result);

	if (-1 == user_type)
		goto out;

	if (USER_TYPE_SUPER_ADMIN == user_type)
	{
		perm = PERM_MAX;
		goto out;
	}

	result = DBselect("select min(r.permission) from rights r,hosts_groups hg,users_groups ug"
			" where r.groupid=ug.usrgrpid and r.id=hg.groupid"
			" and hg.hostid=" ZBX_FS_UI64 " and ug.userid=" ZBX_FS_UI64,
			hostid,
			userid);

	if (NULL != (row = DBfetch(result)) && FAIL == DBis_null(row[0]))
		perm = atoi(row[0]);

	DBfree_result(result);
out:
	zabbix_log(LOG_LEVEL_DEBUG, "End of get_host_permission():%s",
			zbx_permission_string(perm));

	return perm;
}

/******************************************************************************
 *                                                                            *
 * Function: get_trigger_permission                                           *
 *                                                                            *
 * Purpose: Return user permissions for access to trigger                     *
 *                                                                            *
 * Parameters:                                                                *
 *                                                                            *
 * Return value: PERM_DENY - if host or user not found,                       *
 *                   or permission otherwise                                  *
 *                                                                            *
 * Author:                                                                    *
 *                                                                            *
 * Comments:                                                                  *
 *                                                                            *
 ******************************************************************************/
static int	get_trigger_permission(zbx_uint64_t userid, zbx_uint64_t triggerid)
{
	DB_RESULT	result;
	DB_ROW		row;
	int		perm = PERM_DENY, host_perm;
	zbx_uint64_t	hostid;

	zabbix_log(LOG_LEVEL_DEBUG, "In get_trigger_permission()");

	result = DBselect("select distinct i.hostid from items i,functions f"
			" where i.itemid=f.itemid and f.triggerid=" ZBX_FS_UI64,
			triggerid);

	while (NULL != (row = DBfetch(result)))
	{
		ZBX_STR2UINT64(hostid, row[0]);
		host_perm = get_host_permission(userid, hostid);

		if (perm < host_perm)
			perm = host_perm;
	}
	DBfree_result(result);

	zabbix_log(LOG_LEVEL_DEBUG, "End of get_trigger_permission():%s",
			zbx_permission_string(perm));

	return perm;
}

<<<<<<< HEAD
static void	add_user_msg(zbx_uint64_t userid, zbx_uint64_t mediatypeid, ZBX_USER_MSG **user_msg,
		char *subject, char *message, unsigned char source, zbx_uint64_t triggerid)
=======
static void	add_user_msg(int source, zbx_uint64_t userid, zbx_uint64_t mediatypeid,
		zbx_uint64_t triggerid, ZBX_USER_MSG **user_msg, char *subject, char *message)
>>>>>>> 2a669d0f
{
	const char	*__function_name = "add_user_msg";
	ZBX_USER_MSG	*p;

	zabbix_log(LOG_LEVEL_DEBUG, "In %s()", __function_name);

	if (SUCCEED != check_perm2system(userid))
		return;

	if (EVENT_SOURCE_TRIGGERS == source && PERM_READ_ONLY > get_trigger_permission(userid, triggerid))
		return;

	p = *user_msg;

	while (NULL != p)
	{
		if (p->userid == userid && p->mediatypeid == mediatypeid &&
				0 == strcmp(p->subject, subject) && 0 == strcmp(p->message, message))
			break;

		p = p->next;
	}

	if (NULL == p)
	{
		p = zbx_malloc(p, sizeof(ZBX_USER_MSG));

		p->userid = userid;
		p->mediatypeid = mediatypeid;
		p->subject = strdup(subject);
		p->message = strdup(message);
		p->next = *user_msg;

		*user_msg = p;
	}

	zabbix_log(LOG_LEVEL_DEBUG, "End of %s()", __function_name);
}

static void	add_object_msg(zbx_uint64_t operationid, zbx_uint64_t mediatypeid, ZBX_USER_MSG **user_msg,
		char *subject, char *message, unsigned char source, zbx_uint64_t triggerid)
{
	DB_RESULT	result;
	DB_ROW		row;
	zbx_uint64_t	userid;

	result = DBselect(
			"select userid"
			" from opmessage_usr"
			" where operationid=" ZBX_FS_UI64
			" union "
			"select g.userid"
			" from opmessage_grp m,users_groups g"
			" where m.usrgrpid=g.usrgrpid"
				" and m.operationid=" ZBX_FS_UI64,
			operationid, operationid);

	while (NULL != (row = DBfetch(result)))
	{
		ZBX_STR2UINT64(userid, row[0]);
		add_user_msg(userid, mediatypeid, user_msg, subject, message, source, triggerid);
	}
	DBfree_result(result);
}

<<<<<<< HEAD
static void	add_command_alert(DC_HOST *host, zbx_uint64_t eventid, zbx_uint64_t actionid,
		int esc_step, const char *command, zbx_alert_status_t status, const char *error)
{
	const char	*__function_name = "add_command_alert";
	zbx_uint64_t	alertid;
	int		now;
	char		*tmp = NULL, *command_esc, *error_esc;

	zabbix_log(LOG_LEVEL_DEBUG, "In %s()", __function_name);

	alertid = DBget_maxid("alerts");
	now = (int)time(NULL);
	tmp = zbx_dsprintf(tmp, "%s:%s", host->host, NULL == command ? "" : command);
	command_esc = DBdyn_escape_string_len(tmp, ALERT_MESSAGE_LEN);
	error_esc = DBdyn_escape_string_len(error, ALERT_ERROR_LEN);
	zbx_free(tmp);

	DBexecute("insert into alerts"
			" (alertid,actionid,eventid,clock,message,status,error,alerttype,esc_step)"
			" values "
			"(" ZBX_FS_UI64 "," ZBX_FS_UI64 "," ZBX_FS_UI64 ",%d,'%s',%d,'%s',%d,%d)",
			alertid, actionid, eventid, now, command_esc, (int)status,
			error_esc, ALERT_TYPE_COMMAND, esc_step);

	zbx_free(error_esc);
	zbx_free(command_esc);

	zabbix_log(LOG_LEVEL_DEBUG, "End of %s()", __function_name);
}
=======
	switch (operation->object)
	{
		case OPERATION_OBJECT_USER:
			add_user_msg(source, operation->objectid, mediatypeid, triggerid, user_msg, subject, message);
			break;
		case OPERATION_OBJECT_GROUP:
			result = DBselect("select ug.userid from users_groups ug,usrgrp g"
					" where ug.usrgrpid=" ZBX_FS_UI64 " and g.usrgrpid=ug.usrgrpid and g.users_status=%d",
					operation->objectid,
					GROUP_STATUS_ACTIVE);
>>>>>>> 2a669d0f

static int	get_dynamic_hostid(DB_EVENT *event, DC_HOST *host, char *error, size_t max_error_len)
{
	const char	*__function_name = "get_dynamic_hostid";
	DB_RESULT	result;
	DB_ROW		row;
	char		sql[512];
	int		offset, ret = SUCCEED;

	zabbix_log(LOG_LEVEL_DEBUG, "In %s()", __function_name);

	offset = zbx_snprintf(sql, sizeof(sql),
			"select distinct h.hostid,h.host"
#ifdef HAVE_OPENIPMI
				",h.ipmi_authtype,h.ipmi_privilege,h.ipmi_username,h.ipmi_password"
#endif
			);

	switch (event->source)
	{
		case EVENT_SOURCE_TRIGGERS:
			zbx_snprintf(sql + offset, sizeof(sql) - offset,
					" from functions f,items i,hosts h"
					" where f.itemid=i.itemid"
						" and i.hostid=h.hostid"
						" and h.status=%d"
						" and f.triggerid=" ZBX_FS_UI64,
					HOST_STATUS_MONITORED, event->objectid);

			break;
		case EVENT_SOURCE_DISCOVERY:
			offset += zbx_snprintf(sql + offset, sizeof(sql) - offset,
					" from hosts h,interface i,dservices ds"
					" where h.hostid=i.hostid"
						" and i.ip=ds.ip"
						" and i.useip=1"
						" and h.status=%d",
						HOST_STATUS_MONITORED);

			switch (event->object)
			{
				case EVENT_OBJECT_DHOST:
					zbx_snprintf(sql + offset, sizeof(sql) - offset,
							" and ds.dhostid=" ZBX_FS_UI64
							DB_NODE,
							event->objectid,
							DBnode_local("h.hostid"));
					break;
				case EVENT_OBJECT_DSERVICE:
					zbx_snprintf(sql + offset, sizeof(sql) - offset,
							" and ds.dserviceid=" ZBX_FS_UI64
							DB_NODE,
							event->objectid,
							DBnode_local("h.hostid"));
					break;
			}
			break;
		case EVENT_SOURCE_AUTO_REGISTRATION:
			zbx_snprintf(sql + offset, sizeof(sql) - offset,
					" from autoreg_host a,hosts h"
					" where " ZBX_SQL_NULLCMP("a.proxy_hostid", "h.proxy_hostid")
						" and a.host=h.host"
						" and h.status=%d"
						" and a.autoreg_hostid=" ZBX_FS_UI64
						DB_NODE,
					HOST_STATUS_MONITORED, event->objectid,
					DBnode_local("h.hostid"));
			break;
		default:
			zbx_snprintf(error, max_error_len, "Unsupported event source [%d]", event->source);
			return FAIL;
	}

	host->hostid = 0;

	result = DBselect("%s", sql);

	while (NULL != (row = DBfetch(result)))
	{
		if (0 != host->hostid)
		{
			switch (event->source)
			{
				case EVENT_SOURCE_TRIGGERS:
					zbx_strlcpy(error, "Too many hosts in a trigger expression", max_error_len);
					break;
				case EVENT_SOURCE_DISCOVERY:
					zbx_strlcpy(error, "Too many hosts with same IP addreses", max_error_len);
					break;
			}
			ret = FAIL;
			break;
		}
		ZBX_STR2UINT64(host->hostid, row[0]);
		strscpy(host->host, row[1]);
#ifdef HAVE_OPENIPMI
		host->ipmi_authtype = (signed char)atoi(row[2]);
		host->ipmi_privilege = (unsigned char)atoi(row[3]);
		strscpy(host->ipmi_username, row[4]);
		strscpy(host->ipmi_password, row[5]);
#endif
	}
	DBfree_result(result);

	if (FAIL == ret)
	{
		host->hostid = 0;
		*host->host = '\0';
	}
	else if (0 == host->hostid)
	{
		*host->host = '\0';

		zbx_strlcpy(error, "Cannot find a corresponding host", max_error_len);
		ret = FAIL;
	}

	zabbix_log(LOG_LEVEL_DEBUG, "End of %s():%s", __function_name, zbx_result_string(ret));

	return ret;
}

static void	execute_commands(DB_EVENT *event, zbx_uint64_t actionid, zbx_uint64_t operationid, int esc_step)
{
<<<<<<< HEAD
	const char	*__function_name = "execute_commands";
	DB_RESULT	result;
	DB_ROW		row;

	zabbix_log(LOG_LEVEL_DEBUG, "In %s()", __function_name);

	result = DBselect(
			"select distinct h.hostid,h.host,o.type,o.scriptid,o.execute_on,o.port"
				",o.authtype,o.username,o.password,o.publickey,o.privatekey,o.command"
#ifdef HAVE_OPENIPMI
				",h.ipmi_authtype,h.ipmi_privilege,h.ipmi_username,h.ipmi_password"
#endif
			" from opcommand o,opcommand_grp og,hosts_groups hg,hosts h"
			" where o.operationid=og.operationid"
				" and og.groupid=hg.groupid"
				" and hg.hostid=h.hostid"
				" and o.operationid=" ZBX_FS_UI64
				" and h.status=%d"
			" union "
			"select distinct h.hostid,h.host,o.type,o.scriptid,o.execute_on,o.port"
				",o.authtype,o.username,o.password,o.publickey,o.privatekey,o.command"
#ifdef HAVE_OPENIPMI
				",h.ipmi_authtype,h.ipmi_privilege,h.ipmi_username,h.ipmi_password"
#endif
			" from opcommand o,opcommand_hst oh,hosts h"
			" where o.operationid=oh.operationid"
				" and oh.hostid=h.hostid"
				" and o.operationid=" ZBX_FS_UI64
				" and h.status=%d"
			" union "
			"select distinct 0,null,o.type,o.scriptid,o.execute_on,o.port"
				",o.authtype,o.username,o.password,o.publickey,o.privatekey,o.command"
#ifdef HAVE_OPENIPMI
				",0,2,null,null"
#endif
			" from opcommand o,opcommand_hst oh"
			" where o.operationid=oh.operationid"
				" and o.operationid=" ZBX_FS_UI64
				" and oh.hostid is null",
			operationid, HOST_STATUS_MONITORED,
			operationid, HOST_STATUS_MONITORED,
			operationid);

	while (NULL != (row = DBfetch(result)))
	{
		int			rc = SUCCEED;
		char			error[ALERT_ERROR_LEN_MAX];
		DC_HOST			host;
		zbx_script_t		script;
		zbx_alert_status_t	status;
=======
	const char	*__function_name = "add_command_alert";
	zbx_uint64_t	alertid;
	int		now;
	char		*command_esc;

	zabbix_log(LOG_LEVEL_DEBUG, "In %s()", __function_name);

	alertid		= DBget_maxid("alerts");
	now		= time(NULL);
	command_esc	= DBdyn_escape_string(command);
>>>>>>> 2a669d0f

		*error = '\0';
		memset(&host, 0, sizeof(host));
		zbx_script_init(&script);

		ZBX_STR2UINT64(host.hostid, row[0]);

<<<<<<< HEAD
		if (0 != host.hostid)
		{
			strscpy(host.host, row[1]);
#ifdef HAVE_OPENIPMI
			host.ipmi_authtype = (signed char)atoi(row[12]);
			host.ipmi_privilege = (unsigned char)atoi(row[13]);
			strscpy(host.ipmi_username, row[14]);
			strscpy(host.ipmi_password, row[15]);
#endif
		}
		else
			rc = get_dynamic_hostid(event, &host, error, sizeof(error));

		script.type = (unsigned char)atoi(row[2]);

		if (ZBX_SCRIPT_TYPE_GLOBAL_SCRIPT != script.type)
		{
			script.command = zbx_strdup(script.command, row[11]);
			substitute_simple_macros(event, NULL, NULL, NULL, &script.command, MACRO_TYPE_MESSAGE, NULL, 0);
		}

		if (SUCCEED == rc)
		{
			switch (script.type)
			{
				case ZBX_SCRIPT_TYPE_CUSTOM_SCRIPT:
					script.execute_on = (unsigned char)atoi(row[4]);
					break;
				case ZBX_SCRIPT_TYPE_SSH:
					script.authtype = (unsigned char)atoi(row[6]);
					script.publickey = zbx_strdup(script.publickey, row[9]);
					script.privatekey = zbx_strdup(script.privatekey, row[10]);
				case ZBX_SCRIPT_TYPE_TELNET:
					script.port = zbx_strdup(script.port, row[5]);
					script.username = zbx_strdup(script.username, row[7]);
					script.password = zbx_strdup(script.password, row[8]);
					break;
				case ZBX_SCRIPT_TYPE_GLOBAL_SCRIPT:
					ZBX_DBROW2UINT64(script.scriptid, row[3]);
					break;
			}

			rc = zbx_execute_script(&host, &script, NULL, error, sizeof(error));
		}

		status = (SUCCEED != rc ? ALERT_STATUS_FAILED : ALERT_STATUS_SENT);

		add_command_alert(&host, event->eventid, actionid, esc_step, script.command, status, error);

		zbx_script_clean(&script);
	}
	DBfree_result(result);
=======
	zbx_free(command_esc);
>>>>>>> 2a669d0f

	zabbix_log(LOG_LEVEL_DEBUG, "End of %s()", __function_name);
}

static void	add_message_alert(DB_ESCALATION *escalation, DB_EVENT *event, DB_ACTION *action,
		zbx_uint64_t userid, zbx_uint64_t mediatypeid, char *subject, char *message)
{
	const char	*__function_name = "add_message_alert";
<<<<<<< HEAD

=======
>>>>>>> 2a669d0f
	DB_RESULT	result;
	DB_ROW		row;
	zbx_uint64_t	alertid;
	int		now, severity, medias = 0;
	char		*sendto_esc, *subject_esc, *message_esc, *error_esc;
	char		error[MAX_STRING_LEN];

	zabbix_log(LOG_LEVEL_DEBUG, "In %s()", __function_name);

	now		= time(NULL);
	subject_esc	= DBdyn_escape_string_len(subject, ALERT_SUBJECT_LEN);
	message_esc	= DBdyn_escape_string(message);

	if (0 == mediatypeid)
	{
		result = DBselect("select mediatypeid,sendto,severity,period from media"
				" where active=%d and userid=" ZBX_FS_UI64,
				MEDIA_STATUS_ACTIVE,
				userid);
	}
	else
	{
		result = DBselect("select mediatypeid,sendto,severity,period from media"
				" where active=%d and userid=" ZBX_FS_UI64 " and mediatypeid=" ZBX_FS_UI64,
				MEDIA_STATUS_ACTIVE,
				userid,
				mediatypeid);
	}

	while (NULL != (row = DBfetch(result)))
	{
		medias		= 1;

		ZBX_STR2UINT64(mediatypeid, row[0]);
		severity	= atoi(row[2]);

		zabbix_log(LOG_LEVEL_DEBUG, "Trigger severity [%d] Media severity [%d] Period [%s]",
				(int)event->trigger.priority, severity, row[3]);

		if (((1 << event->trigger.priority) & severity) == 0)
		{
			zabbix_log(LOG_LEVEL_DEBUG, "Won't send message (severity)");
			continue;
		}

		if (FAIL == check_time_period(row[3], (time_t)NULL))
		{
			zabbix_log(LOG_LEVEL_DEBUG, "Won't send message (period)");
			continue;
		}

		alertid		= DBget_maxid("alerts");
		sendto_esc	= DBdyn_escape_string_len(row[1], ALERT_SENDTO_LEN);

		DBexecute("insert into alerts (alertid,actionid,eventid,userid,clock"
				",mediatypeid,sendto,subject,message,status,alerttype,esc_step)"
				" values (" ZBX_FS_UI64 "," ZBX_FS_UI64 "," ZBX_FS_UI64 "," ZBX_FS_UI64 ",%d"
				"," ZBX_FS_UI64 ",'%s','%s','%s',%d,%d,%d)",
				alertid,
				action->actionid,
				event->eventid,
				userid,
				now,
				mediatypeid,
				sendto_esc,
				subject_esc,
				message_esc,
				ALERT_STATUS_NOT_SENT,
				ALERT_TYPE_MESSAGE,
				escalation->esc_step);

		zbx_free(sendto_esc);
	}
	DBfree_result(result);

	if (0 == medias)
	{
		zbx_snprintf(error, sizeof(error), "No media defined for user \"%s\"",
				zbx_user_string(userid));

		alertid		= DBget_maxid("alerts");
		error_esc	= DBdyn_escape_string(error);

		DBexecute("insert into alerts (alertid,actionid,eventid,userid,retries,clock"
				",subject,message,status,alerttype,error,esc_step)"
				" values (" ZBX_FS_UI64 "," ZBX_FS_UI64 "," ZBX_FS_UI64 "," ZBX_FS_UI64 ",%d,%d"
				",'%s','%s',%d,%d,'%s',%d)",
				alertid,
				action->actionid,
				event->eventid,
				userid,
				ALERT_MAX_RETRIES,
				now,
				subject_esc,
				message_esc,
				ALERT_STATUS_FAILED,
				ALERT_TYPE_MESSAGE,
				error_esc,
				escalation->esc_step);

		zbx_free(error_esc);
	}

	zbx_free(subject_esc);
	zbx_free(message_esc);

	zabbix_log(LOG_LEVEL_DEBUG, "End of %s()", __function_name);
}

/******************************************************************************
 *                                                                            *
 * Function: check_operation_conditions                                       *
 *                                                                            *
 * Purpose:                                                                   *
 *                                                                            *
 * Parameters: event - event to check                                         *
 *             actionid - action ID for matching                              *
 *                                                                            *
 * Return value: SUCCEED - matches, FAIL - otherwise                          *
 *                                                                            *
 * Author: Alexei Vladishev                                                   *
 *                                                                            *
 * Comments:                                                                  *
 *                                                                            *
 ******************************************************************************/
static int	check_operation_conditions(DB_EVENT *event, zbx_uint64_t operationid, unsigned char evaltype)
{
	const char	*__function_name = "check_operation_conditions";

	DB_RESULT	result;
	DB_ROW		row;
	DB_CONDITION	condition;

	int	ret = SUCCEED; /* SUCCEED required for ACTION_EVAL_TYPE_AND_OR */
	int	cond, old_type = -1, exit = 0;

<<<<<<< HEAD
	zabbix_log(LOG_LEVEL_DEBUG, "In %s() operationid:" ZBX_FS_UI64, __function_name, operationid);
=======
	zabbix_log(LOG_LEVEL_DEBUG, "In %s(): operationid [" ZBX_FS_UI64 "]", __function_name, operation->operationid);
>>>>>>> 2a669d0f

	result = DBselect("select conditiontype,operator,value"
				" from opconditions"
				" where operationid=" ZBX_FS_UI64
				" order by conditiontype",
<<<<<<< HEAD
			operationid);
=======
			operation->operationid);
>>>>>>> 2a669d0f

	while (NULL != (row = DBfetch(result)) && 0 == exit)
	{
		memset(&condition, 0, sizeof(condition));
		condition.conditiontype	= atoi(row[0]);
		condition.operator	= atoi(row[1]);
		condition.value		= row[2];

<<<<<<< HEAD
		switch (evaltype)
=======
		switch (operation->evaltype)
>>>>>>> 2a669d0f
		{
			case ACTION_EVAL_TYPE_AND_OR:
				if (old_type == condition.conditiontype)	/* OR conditions */
				{
					if (SUCCEED == check_action_condition(event, &condition))
						ret = SUCCEED;
				}
				else						/* AND conditions */
				{
					/* Break if PREVIOUS AND condition is FALSE */
					if (ret == FAIL)
						exit = 1;
					else if (FAIL == check_action_condition(event, &condition))
						ret = FAIL;
				}
				old_type = condition.conditiontype;
				break;
			case ACTION_EVAL_TYPE_AND:
				cond = check_action_condition(event, &condition);
				/* Break if any of AND conditions is FALSE */
				if (cond == FAIL)
				{
					ret = FAIL;
					exit = 1;
				}
				else
					ret = SUCCEED;
				break;
			case ACTION_EVAL_TYPE_OR:
				cond = check_action_condition(event, &condition);
				/* Break if any of OR conditions is TRUE */
				if (cond == SUCCEED)
				{
					ret = SUCCEED;
					exit = 1;
				}
				else
					ret = FAIL;
				break;
			default:
				ret = FAIL;
				exit = 1;
				break;
		}
	}
	DBfree_result(result);

	zabbix_log(LOG_LEVEL_DEBUG, "End of %s():%s", __function_name, zbx_result_string(ret));

	return ret;
}

static void	execute_operations(DB_ESCALATION *escalation, DB_EVENT *event, DB_ACTION *action)
{
	const char	*__function_name = "execute_operations";
	DB_RESULT	result;
	DB_ROW		row;
	DB_OPERATION	operation;
	int		esc_period = 0, operations = 0;
	ZBX_USER_MSG	*user_msg = NULL, *p;

	zabbix_log(LOG_LEVEL_DEBUG, "In %s()", __function_name);

	zabbix_log(LOG_LEVEL_DEBUG, "In execute_operations()");

	if (0 == action->esc_period)
	{
		result = DBselect(
				"select o.operationid,o.operationtype,o.esc_period,o.evaltype,"
					"m.operationid,m.default_msg,subject,message,mediatypeid"
				" from operations o"
					" left join opmessage m"
						" on m.operationid=o.operationid"
				" where o.actionid=" ZBX_FS_UI64
					" and o.operationtype in (%d,%d)",
				action->actionid,
				OPERATION_TYPE_MESSAGE, OPERATION_TYPE_COMMAND);
	}
	else
	{
		escalation->esc_step++;

		result = DBselect(
				"select o.operationid,o.operationtype,o.esc_period,o.evaltype,"
					"m.operationid,m.default_msg,subject,message,mediatypeid"
				" from operations o"
					" left join opmessage m"
						" on m.operationid=o.operationid"
				" where o.actionid=" ZBX_FS_UI64
					" and o.operationtype in (%d,%d)"
					" and o.esc_step_from<=%d"
					" and (o.esc_step_to=0 or o.esc_step_to>=%d)",
				action->actionid,
				OPERATION_TYPE_MESSAGE, OPERATION_TYPE_COMMAND,
				escalation->esc_step,
				escalation->esc_step);
	}

	while (NULL != (row = DBfetch(result)))
	{
		memset(&operation, 0, sizeof(operation));

		ZBX_STR2UINT64(operation.operationid, row[0]);
<<<<<<< HEAD
		operation.actionid = action->actionid;
		operation.operationtype = atoi(row[1]);
		operation.esc_period = atoi(row[2]);
		operation.evaltype = (unsigned char)atoi(row[3]);

		if (SUCCEED == check_operation_conditions(event, operation.operationid, operation.evaltype))
		{
			unsigned char	default_msg;
			char		*subject = NULL, *message = NULL;
			zbx_uint64_t	mediatypeid;

			zabbix_log(LOG_LEVEL_DEBUG, "Conditions match our event. Execute operation.");
=======
		operation.actionid	= action->actionid;
		operation.operationtype	= atoi(row[1]);
		operation.object	= atoi(row[2]);
		ZBX_STR2UINT64(operation.objectid, row[3]);
		operation.default_msg	= atoi(row[4]);
		operation.shortdata	= strdup(row[5]);
		operation.longdata	= strdup(row[6]);
		operation.esc_period	= atoi(row[7]);
		operation.evaltype	= atoi(row[8]);

		if (SUCCEED == check_operation_conditions(event, &operation))
		{
			zabbix_log(LOG_LEVEL_DEBUG, "Conditions match our event. Execute operation.");

			substitute_simple_macros(event, NULL, NULL, NULL, NULL, &operation.shortdata,
					MACRO_TYPE_MESSAGE, NULL, 0);
			substitute_simple_macros(event, NULL, NULL, NULL, NULL, &operation.longdata,
					MACRO_TYPE_MESSAGE, NULL, 0);
>>>>>>> 2a669d0f

			if (0 == esc_period || esc_period > operation.esc_period)
				esc_period = operation.esc_period;

			switch (operation.operationtype)
			{
				case OPERATION_TYPE_MESSAGE:
<<<<<<< HEAD
					if (SUCCEED == DBis_null(row[4]))
						break;

					default_msg = (unsigned char)atoi(row[5]);
					ZBX_DBROW2UINT64(mediatypeid, row[8]);

					if (0 == default_msg)
					{
						subject = zbx_strdup(subject, row[6]);
						message = zbx_strdup(message, row[7]);

						substitute_simple_macros(event, NULL, NULL, NULL, &subject,
								MACRO_TYPE_MESSAGE, NULL, 0);
						substitute_simple_macros(event, NULL, NULL, NULL, &message,
								MACRO_TYPE_MESSAGE, NULL, 0);
					}
					else
					{
						subject = action->shortdata;
						message = action->longdata;
=======
					if (0 == operation.default_msg)
					{
						shortdata = operation.shortdata;
						longdata = operation.longdata;
					}
					else
					{
						shortdata = action->shortdata;
						longdata = action->longdata;
>>>>>>> 2a669d0f
					}

					add_object_msg(operation.operationid, mediatypeid, &user_msg, subject, message,
							event->source, event->objectid);

					if (0 == default_msg)
					{
						zbx_free(subject);
						zbx_free(message);
					}
					break;
				case OPERATION_TYPE_COMMAND:
<<<<<<< HEAD
					execute_commands(event, action->actionid, operation.operationid, escalation->esc_step);
=======
					add_command_alert(escalation, event, action, operation.longdata);
>>>>>>> 2a669d0f
					break;
				default:
					;
			}
		}
		else
			zabbix_log(LOG_LEVEL_DEBUG, "Conditions do not match our event. Do not execute operation.");

		operations = 1;
	}
	DBfree_result(result);

	while (NULL != user_msg)
	{
		p = user_msg;
		user_msg = user_msg->next;

		add_message_alert(escalation, event, action, p->userid, p->mediatypeid, p->subject, p->message);

		zbx_free(p->subject);
		zbx_free(p->message);
		zbx_free(p);
	}

	if (0 == action->esc_period)
	{
		escalation->status = (action->recovery_msg == 1) ? ESCALATION_STATUS_SLEEP : ESCALATION_STATUS_COMPLETED;
	}
<<<<<<< HEAD
	else
=======
       	else
>>>>>>> 2a669d0f
	{
		if (0 == operations)
		{
			result = DBselect("select operationid from operations where actionid=" ZBX_FS_UI64 " and esc_step_from>%d",
					action->actionid,
					escalation->esc_step);

			if (NULL != (row = DBfetch(result)) && SUCCEED != DBis_null(row[0]))
				operations = 1;

			DBfree_result(result);
		}

		if (1 == operations)
		{
			esc_period = (0 != esc_period) ? esc_period : action->esc_period;
			escalation->nextcheck = time(NULL) + esc_period;
		}
		else
			escalation->status = (action->recovery_msg == 1) ? ESCALATION_STATUS_SLEEP : ESCALATION_STATUS_COMPLETED;
	}

<<<<<<< HEAD
	zabbix_log(LOG_LEVEL_DEBUG, "End of %s()", __function_name);
=======
	zabbix_log(LOG_LEVEL_DEBUG, "End of execute_operations()");
>>>>>>> 2a669d0f
}

static void	process_recovery_msg(DB_ESCALATION *escalation, DB_EVENT *r_event, DB_ACTION *action)
{
	DB_RESULT	result;
	DB_ROW		row;
	zbx_uint64_t	userid, mediatypeid;

	if (1 == action->recovery_msg)
	{
		result = DBselect("select distinct userid,mediatypeid from alerts where actionid=" ZBX_FS_UI64
				" and eventid=" ZBX_FS_UI64 " and mediatypeid is not null and alerttype=%d",
				action->actionid,
				escalation->eventid,
				ALERT_TYPE_MESSAGE);

		while (NULL != (row = DBfetch(result)))
		{
			ZBX_STR2UINT64(userid, row[0]);
			ZBX_STR2UINT64(mediatypeid, row[1]);

			escalation->esc_step = 0;
			add_message_alert(escalation, r_event, action, userid, mediatypeid, action->shortdata, action->longdata);
		}
		DBfree_result(result);
	}
	else
		zabbix_log(LOG_LEVEL_DEBUG, "Escalation stopped: recovery message not defined",
				escalation->actionid);

	escalation->status = ESCALATION_STATUS_COMPLETED;
}

/******************************************************************************
 *                                                                            *
 * Function: get_event_info                                                   *
 *                                                                            *
 * Purpose: get event and trigger info to event structure                     *
 *                                                                            *
 * Parameters: eventid - [IN] requested event id                              *
 *             event   - [OUT] event data                                     *
 *                                                                            *
 * Return value: SUCCEED if processed successfully, FAIL - otherwise          *
 *                                                                            *
 * Author: Alexander Vladishev                                                *
 *                                                                            *
 * Comments: use 'free_event_info' function to clear allocated memory         *
 *                                                                            *
 ******************************************************************************/
static int	get_event_info(zbx_uint64_t eventid, DB_EVENT *event)
{
	DB_RESULT	result;
	DB_ROW		row;
	int		res = FAIL;

	memset(event, 0, sizeof(DB_EVENT));

	result = DBselect("select eventid,source,object,objectid,clock,value,acknowledged,ns"
			" from events where eventid=" ZBX_FS_UI64,
			eventid);

	if (NULL != (row = DBfetch(result)))
	{
		ZBX_STR2UINT64(event->eventid, row[0]);
		event->source		= atoi(row[1]);
		event->object		= atoi(row[2]);
		ZBX_STR2UINT64(event->objectid, row[3]);
		event->clock		= atoi(row[4]);
		event->value		= atoi(row[5]);
		event->acknowledged	= atoi(row[6]);
		event->ns		= atoi(row[7]);

		res = SUCCEED;
	}
	DBfree_result(result);

	if (res == SUCCEED && event->object == EVENT_OBJECT_TRIGGER)
	{
		result = DBselect("select description,expression,priority,comments,url"
				" from triggers where triggerid=" ZBX_FS_UI64,
				event->objectid);

		if (NULL != (row = DBfetch(result)))
		{
			event->trigger.triggerid = event->objectid;
			strscpy(event->trigger.description, row[0]);
			strscpy(event->trigger.expression, row[1]);
			event->trigger.priority = (unsigned char)atoi(row[2]);
			event->trigger.comments = zbx_strdup(event->trigger.comments, row[3]);
			event->trigger.url = zbx_strdup(event->trigger.url, row[4]);
		}
		DBfree_result(result);
	}
	return res;
}

/******************************************************************************
 *                                                                            *
 * Function: free_event_info                                                  *
 *                                                                            *
 * Purpose: clean allocated memory by function 'get_event_info'               *
 *                                                                            *
 * Parameters: event - [IN] event data                                        *
 *                                                                            *
 * Return value:                                                              *
 *                                                                            *
 * Author: Alexander Vladishev                                                *
 *                                                                            *
 * Comments:                                                                  *
 *                                                                            *
 ******************************************************************************/
static void	free_event_info(DB_EVENT *event)
{
	zbx_free(event->trigger.comments);
	zbx_free(event->trigger.url);
}

static void	execute_escalation(DB_ESCALATION *escalation)
{
	const char	*__function_name = "execute_escalation";
	DB_RESULT	result;
	DB_ROW		row;
	DB_ACTION	action;
	DB_EVENT	event;
	char		*error = NULL;
	int		source = (-1);

<<<<<<< HEAD
	zabbix_log(LOG_LEVEL_DEBUG, "In %s()", __function_name);
=======
	zabbix_log(LOG_LEVEL_DEBUG, "In execute_escalation()");
>>>>>>> 2a669d0f

	result = DBselect("select source from events where eventid=" ZBX_FS_UI64,
			escalation->eventid);
	if (NULL == (row = DBfetch(result)))
		error = zbx_dsprintf(error, "Event [" ZBX_FS_UI64 "] deleted.",
				escalation->eventid);
	else
		source = atoi(row[0]);
	DBfree_result(result);

	if (NULL == error && EVENT_SOURCE_TRIGGERS == source)
	{
		/* trigger disabled? */
		result = DBselect("select description,status from triggers where triggerid=" ZBX_FS_UI64,
				escalation->triggerid);
		if (NULL == (row = DBfetch(result)))
			error = zbx_dsprintf(error, "Trigger [" ZBX_FS_UI64 "] deleted.",
					escalation->triggerid);
		else if (TRIGGER_STATUS_DISABLED == atoi(row[1]))
			error = zbx_dsprintf(error, "Trigger '%s' disabled.",
					row[0]);
		DBfree_result(result);
	}

	if (NULL == error && EVENT_SOURCE_TRIGGERS == source)
	{
		/* item disabled? */
		result = DBselect("select i.name from items i,functions f,triggers t"
				" where t.triggerid=" ZBX_FS_UI64 " and f.triggerid=t.triggerid"
				" and i.itemid=f.itemid and i.status=%d",
				escalation->triggerid,
				ITEM_STATUS_DISABLED);
		if (NULL != (row = DBfetch(result)))
			error = zbx_dsprintf(error, "Item '%s' disabled.",
					row[0]);
		DBfree_result(result);
	}

	if (NULL == error && EVENT_SOURCE_TRIGGERS == source)
	{
		/* host disabled? */
		result = DBselect("select h.host from hosts h,items i,functions f,triggers t"
				" where t.triggerid=" ZBX_FS_UI64 " and t.triggerid=f.triggerid"
				" and f.itemid=i.itemid and i.hostid=h.hostid and h.status=%d",
				escalation->triggerid,
				HOST_STATUS_NOT_MONITORED);
		if (NULL != (row = DBfetch(result)))
			error = zbx_dsprintf(error, "Host '%s' disabled.",
					row[0]);
		DBfree_result(result);
	}

	switch (escalation->status)
	{
		case ESCALATION_STATUS_ACTIVE:
			result = DBselect("select actionid,eventsource,esc_period,def_shortdata,def_longdata,recovery_msg,status,name"
					" from actions where actionid=" ZBX_FS_UI64,
					escalation->actionid);
			break;
		case ESCALATION_STATUS_RECOVERY:
			result = DBselect("select actionid,eventsource,esc_period,r_shortdata,r_longdata,recovery_msg,status,name"
					" from actions where actionid=" ZBX_FS_UI64,
					escalation->actionid);
			break;
		default:
			THIS_SHOULD_NEVER_HAPPEN;
			return;
	}

	if (NULL != (row = DBfetch(result)))
	{
		memset(&action, 0, sizeof(action));
		ZBX_STR2UINT64(action.actionid, row[0]);
		action.eventsource	= atoi(row[1]);
		action.esc_period	= atoi(row[2]);
		action.shortdata	= strdup(row[3]);
		action.recovery_msg	= atoi(row[5]);

		if (ACTION_STATUS_ACTIVE != atoi(row[6]))
			error = zbx_dsprintf(error, "Action '%s' disabled.",
					row[7]);

		if (NULL != error)
			action.longdata = zbx_dsprintf(action.longdata, "NOTE: Escalation cancelled: %s\n%s",
					error,
					row[4]);
		else
			action.longdata = strdup(row[4]);

		switch (escalation->status)
		{
			case ESCALATION_STATUS_ACTIVE:
				if (SUCCEED == get_event_info(escalation->eventid, &event))
				{
<<<<<<< HEAD
					substitute_simple_macros(&event, NULL, NULL, NULL,
							&action.shortdata, MACRO_TYPE_MESSAGE, NULL, 0);
					substitute_simple_macros(&event, NULL, NULL, NULL,
=======
					substitute_simple_macros(&event, NULL, NULL, NULL, NULL,
							&action.shortdata, MACRO_TYPE_MESSAGE, NULL, 0);
					substitute_simple_macros(&event, NULL, NULL, NULL, NULL,
>>>>>>> 2a669d0f
							&action.longdata, MACRO_TYPE_MESSAGE, NULL, 0);

					execute_operations(escalation, &event, &action);
				}
				free_event_info(&event);
				break;
			case ESCALATION_STATUS_RECOVERY:
				if (SUCCEED == get_event_info(escalation->r_eventid, &event))
				{
<<<<<<< HEAD
					substitute_simple_macros(&event, NULL, NULL, escalation,
							&action.shortdata, MACRO_TYPE_MESSAGE, NULL, 0);
					substitute_simple_macros(&event, NULL, NULL, escalation,
=======
					substitute_simple_macros(&event, NULL, NULL, NULL, escalation,
							&action.shortdata, MACRO_TYPE_MESSAGE, NULL, 0);
					substitute_simple_macros(&event, NULL, NULL, NULL, escalation,
>>>>>>> 2a669d0f
							&action.longdata, MACRO_TYPE_MESSAGE, NULL, 0);

					process_recovery_msg(escalation, &event, &action);
				}
				free_event_info(&event);
				break;
			default:
				break;
		}

		zbx_free(action.shortdata);
		zbx_free(action.longdata);
	}
	else
		error = zbx_dsprintf(error, "Action [" ZBX_FS_UI64 "] deleted",
				escalation->actionid);
	DBfree_result(result);

	if (NULL != error)
	{
		escalation->status = ESCALATION_STATUS_COMPLETED;
		zabbix_log(LOG_LEVEL_WARNING, "Escalation cancelled: %s",
				error);
		zbx_free(error);
	}

<<<<<<< HEAD
	zabbix_log(LOG_LEVEL_DEBUG, "End of %s()", __function_name);
=======
	zabbix_log(LOG_LEVEL_DEBUG, "End of execute_escalation()");
>>>>>>> 2a669d0f
}

static void	process_escalations(int now)
{
	DB_RESULT	result;
	DB_ROW		row;
	DB_ESCALATION	escalation;

	zabbix_log(LOG_LEVEL_DEBUG, "In process_escalations()");

	result = DBselect("select escalationid,actionid,triggerid,eventid,r_eventid,esc_step,status"
			" from escalations where status in (%d,%d,%d,%d) and nextcheck<=%d" DB_NODE,
			ESCALATION_STATUS_ACTIVE,
			ESCALATION_STATUS_SUPERSEDED_ACTIVE,
			ESCALATION_STATUS_SUPERSEDED_RECOVERY,
			ESCALATION_STATUS_RECOVERY,
			now,
			DBnode_local("escalationid"));

	while (NULL != (row = DBfetch(result)))
	{
		memset(&escalation, 0, sizeof(escalation));
		ZBX_STR2UINT64(escalation.escalationid, row[0]);
		ZBX_STR2UINT64(escalation.actionid, row[1]);
		ZBX_DBROW2UINT64(escalation.triggerid, row[2]);
		ZBX_STR2UINT64(escalation.eventid, row[3]);
		ZBX_DBROW2UINT64(escalation.r_eventid, row[4]);
		escalation.esc_step	= atoi(row[5]);
		escalation.status	= atoi(row[6]);
		escalation.nextcheck	= 0;

		DBbegin();

		if (escalation.status == ESCALATION_STATUS_SUPERSEDED_ACTIVE)
<<<<<<< HEAD
		{
			escalation.status = ESCALATION_STATUS_ACTIVE;
			execute_escalation(&escalation);
			DBexecute("delete from escalations where escalationid=" ZBX_FS_UI64 " and status=%d",
					escalation.escalationid,
					ESCALATION_STATUS_SUPERSEDED_ACTIVE);
			DBexecute("update escalations set status=%d where escalationid=" ZBX_FS_UI64 " and status=%d",
					ESCALATION_STATUS_RECOVERY,
					escalation.escalationid,
					ESCALATION_STATUS_SUPERSEDED_RECOVERY);
		}
		else if (escalation.status == ESCALATION_STATUS_SUPERSEDED_RECOVERY)
		{
			escalation.status = ESCALATION_STATUS_ACTIVE;
			execute_escalation(&escalation);
=======
		{
			escalation.status = ESCALATION_STATUS_ACTIVE;
			execute_escalation(&escalation);
			DBexecute("delete from escalations where escalationid=" ZBX_FS_UI64 " and status=%d",
					escalation.escalationid,
					ESCALATION_STATUS_SUPERSEDED_ACTIVE);
			DBexecute("update escalations set status=%d where escalationid=" ZBX_FS_UI64 " and status=%d",
					ESCALATION_STATUS_RECOVERY,
					escalation.escalationid,
					ESCALATION_STATUS_SUPERSEDED_RECOVERY);
		}
		else if (escalation.status == ESCALATION_STATUS_SUPERSEDED_RECOVERY)
		{
			escalation.status = ESCALATION_STATUS_ACTIVE;
			execute_escalation(&escalation);
>>>>>>> 2a669d0f
			escalation.status = ESCALATION_STATUS_RECOVERY;
			execute_escalation(&escalation);
			DBremove_escalation(escalation.escalationid);
		}
		else
		{
			execute_escalation(&escalation);

			if (escalation.status == ESCALATION_STATUS_COMPLETED)
				DBremove_escalation(escalation.escalationid);
			else
				DBexecute("update escalations set status=%d,esc_step=%d,nextcheck=%d"
						" where escalationid=" ZBX_FS_UI64
							" and status=%d",
						escalation.status,
						escalation.esc_step,
						escalation.nextcheck,
						escalation.escalationid,
						ESCALATION_STATUS_ACTIVE);
		}

		DBcommit();
	}

	DBfree_result(result);

	zabbix_log(LOG_LEVEL_DEBUG, "End of process_escalations()");
}

/******************************************************************************
 *                                                                            *
 * Function: main_escalator_loop                                              *
 *                                                                            *
 * Purpose: periodically check table escalations and generate alerts          *
 *                                                                            *
 * Parameters:                                                                *
 *                                                                            *
 * Return value:                                                              *
 *                                                                            *
 * Author: Alexander Vladishev                                                *
 *                                                                            *
 * Comments: never returns                                                    *
 *                                                                            *
 ******************************************************************************/
void	main_escalator_loop()
{
	int	now;
	double	sec;

	zabbix_log(LOG_LEVEL_DEBUG, "In main_escalator_loop()");

	zbx_setproctitle("%s [connecting to the database]", get_process_type_string(process_type));

	DBconnect(ZBX_DB_CONNECT_NORMAL);

	for (;;)
	{
		zbx_setproctitle("%s [processing escalations]", get_process_type_string(process_type));

		now = time(NULL);
		sec = zbx_time();
		process_escalations(now);
		sec = zbx_time() - sec;

		zabbix_log(LOG_LEVEL_DEBUG, "%s #%d spent " ZBX_FS_DBL " seconds while processing escalations",
				get_process_type_string(process_type), process_num, sec);

		zbx_sleep_loop(CONFIG_ESCALATOR_FREQUENCY);
	}
}<|MERGE_RESOLUTION|>--- conflicted
+++ resolved
@@ -1,6 +1,6 @@
 /*
-** Zabbix
-** Copyright (C) 2000-2011 Zabbix SIA
+** ZABBIX
+** Copyright (C) 2000-2005 SIA Zabbix
 **
 ** This program is free software; you can redistribute it and/or modify
 ** it under the terms of the GNU General Public License as published by
@@ -20,14 +20,15 @@
 #include "common.h"
 #include "db.h"
 #include "log.h"
+#include "zlog.h"
 #include "daemon.h"
 #include "zbxserver.h"
 #include "zbxself.h"
 
 #include "escalator.h"
 #include "../operations.h"
+#include "../events.h"
 #include "../actions.h"
-#include "../scripts.h"
 
 #define CONFIG_ESCALATOR_FREQUENCY	3
 
@@ -65,20 +66,10 @@
 	DB_ROW		row;
 	int		res = SUCCEED;
 
-<<<<<<< HEAD
-	result = DBselect(
-			"select count(*)"
-			" from usrgrp g,users_groups ug"
-			" where ug.userid=" ZBX_FS_UI64
-				" and g.usrgrpid=ug.usrgrpid"
-				" and g.users_status=%d",
-			userid, GROUP_STATUS_DISABLED);
-=======
 	result = DBselect( "select count(*) from usrgrp g,users_groups ug where ug.userid=" ZBX_FS_UI64
 			" and g.usrgrpid = ug.usrgrpid and g.users_status=%d",
 			userid,
 			GROUP_STATUS_DISABLED);
->>>>>>> 2a669d0f
 
 	if (NULL != (row = DBfetch(result)) && SUCCEED != DBis_null(row[0]) && atoi(row[0]) > 0)
 		res = FAIL;
@@ -183,6 +174,7 @@
 		if (perm < host_perm)
 			perm = host_perm;
 	}
+
 	DBfree_result(result);
 
 	zabbix_log(LOG_LEVEL_DEBUG, "End of get_trigger_permission():%s",
@@ -191,13 +183,8 @@
 	return perm;
 }
 
-<<<<<<< HEAD
-static void	add_user_msg(zbx_uint64_t userid, zbx_uint64_t mediatypeid, ZBX_USER_MSG **user_msg,
-		char *subject, char *message, unsigned char source, zbx_uint64_t triggerid)
-=======
 static void	add_user_msg(int source, zbx_uint64_t userid, zbx_uint64_t mediatypeid,
 		zbx_uint64_t triggerid, ZBX_USER_MSG **user_msg, char *subject, char *message)
->>>>>>> 2a669d0f
 {
 	const char	*__function_name = "add_user_msg";
 	ZBX_USER_MSG	*p;
@@ -237,63 +224,21 @@
 	zabbix_log(LOG_LEVEL_DEBUG, "End of %s()", __function_name);
 }
 
-static void	add_object_msg(zbx_uint64_t operationid, zbx_uint64_t mediatypeid, ZBX_USER_MSG **user_msg,
-		char *subject, char *message, unsigned char source, zbx_uint64_t triggerid)
+static void	add_object_msg(int source, zbx_uint64_t triggerid, DB_OPERATION *operation, ZBX_USER_MSG **user_msg,
+		char *subject, char *message)
 {
 	DB_RESULT	result;
 	DB_ROW		row;
-	zbx_uint64_t	userid;
-
-	result = DBselect(
-			"select userid"
-			" from opmessage_usr"
-			" where operationid=" ZBX_FS_UI64
-			" union "
-			"select g.userid"
-			" from opmessage_grp m,users_groups g"
-			" where m.usrgrpid=g.usrgrpid"
-				" and m.operationid=" ZBX_FS_UI64,
-			operationid, operationid);
-
-	while (NULL != (row = DBfetch(result)))
-	{
-		ZBX_STR2UINT64(userid, row[0]);
-		add_user_msg(userid, mediatypeid, user_msg, subject, message, source, triggerid);
-	}
-	DBfree_result(result);
-}
-
-<<<<<<< HEAD
-static void	add_command_alert(DC_HOST *host, zbx_uint64_t eventid, zbx_uint64_t actionid,
-		int esc_step, const char *command, zbx_alert_status_t status, const char *error)
-{
-	const char	*__function_name = "add_command_alert";
-	zbx_uint64_t	alertid;
-	int		now;
-	char		*tmp = NULL, *command_esc, *error_esc;
-
-	zabbix_log(LOG_LEVEL_DEBUG, "In %s()", __function_name);
-
-	alertid = DBget_maxid("alerts");
-	now = (int)time(NULL);
-	tmp = zbx_dsprintf(tmp, "%s:%s", host->host, NULL == command ? "" : command);
-	command_esc = DBdyn_escape_string_len(tmp, ALERT_MESSAGE_LEN);
-	error_esc = DBdyn_escape_string_len(error, ALERT_ERROR_LEN);
-	zbx_free(tmp);
-
-	DBexecute("insert into alerts"
-			" (alertid,actionid,eventid,clock,message,status,error,alerttype,esc_step)"
-			" values "
-			"(" ZBX_FS_UI64 "," ZBX_FS_UI64 "," ZBX_FS_UI64 ",%d,'%s',%d,'%s',%d,%d)",
-			alertid, actionid, eventid, now, command_esc, (int)status,
-			error_esc, ALERT_TYPE_COMMAND, esc_step);
-
-	zbx_free(error_esc);
-	zbx_free(command_esc);
-
-	zabbix_log(LOG_LEVEL_DEBUG, "End of %s()", __function_name);
-}
-=======
+	zbx_uint64_t	mediatypeid = 0, userid;
+
+	result = DBselect("select mediatypeid from opmediatypes where operationid=" ZBX_FS_UI64,
+			operation->operationid);
+
+	if (NULL != (row = DBfetch(result)))
+		ZBX_STR2UINT64(mediatypeid, row[0]);
+
+	DBfree_result(result);
+
 	switch (operation->object)
 	{
 		case OPERATION_OBJECT_USER:
@@ -304,183 +249,28 @@
 					" where ug.usrgrpid=" ZBX_FS_UI64 " and g.usrgrpid=ug.usrgrpid and g.users_status=%d",
 					operation->objectid,
 					GROUP_STATUS_ACTIVE);
->>>>>>> 2a669d0f
-
-static int	get_dynamic_hostid(DB_EVENT *event, DC_HOST *host, char *error, size_t max_error_len)
-{
-	const char	*__function_name = "get_dynamic_hostid";
-	DB_RESULT	result;
-	DB_ROW		row;
-	char		sql[512];
-	int		offset, ret = SUCCEED;
-
-	zabbix_log(LOG_LEVEL_DEBUG, "In %s()", __function_name);
-
-	offset = zbx_snprintf(sql, sizeof(sql),
-			"select distinct h.hostid,h.host"
-#ifdef HAVE_OPENIPMI
-				",h.ipmi_authtype,h.ipmi_privilege,h.ipmi_username,h.ipmi_password"
-#endif
-			);
-
-	switch (event->source)
-	{
-		case EVENT_SOURCE_TRIGGERS:
-			zbx_snprintf(sql + offset, sizeof(sql) - offset,
-					" from functions f,items i,hosts h"
-					" where f.itemid=i.itemid"
-						" and i.hostid=h.hostid"
-						" and h.status=%d"
-						" and f.triggerid=" ZBX_FS_UI64,
-					HOST_STATUS_MONITORED, event->objectid);
-
-			break;
-		case EVENT_SOURCE_DISCOVERY:
-			offset += zbx_snprintf(sql + offset, sizeof(sql) - offset,
-					" from hosts h,interface i,dservices ds"
-					" where h.hostid=i.hostid"
-						" and i.ip=ds.ip"
-						" and i.useip=1"
-						" and h.status=%d",
-						HOST_STATUS_MONITORED);
-
-			switch (event->object)
+
+			while (NULL != (row = DBfetch(result)))
 			{
-				case EVENT_OBJECT_DHOST:
-					zbx_snprintf(sql + offset, sizeof(sql) - offset,
-							" and ds.dhostid=" ZBX_FS_UI64
-							DB_NODE,
-							event->objectid,
-							DBnode_local("h.hostid"));
-					break;
-				case EVENT_OBJECT_DSERVICE:
-					zbx_snprintf(sql + offset, sizeof(sql) - offset,
-							" and ds.dserviceid=" ZBX_FS_UI64
-							DB_NODE,
-							event->objectid,
-							DBnode_local("h.hostid"));
-					break;
+				ZBX_STR2UINT64(userid, row[0]);
+				add_user_msg(source, userid, mediatypeid, triggerid, user_msg, subject, message);
 			}
-			break;
-		case EVENT_SOURCE_AUTO_REGISTRATION:
-			zbx_snprintf(sql + offset, sizeof(sql) - offset,
-					" from autoreg_host a,hosts h"
-					" where " ZBX_SQL_NULLCMP("a.proxy_hostid", "h.proxy_hostid")
-						" and a.host=h.host"
-						" and h.status=%d"
-						" and a.autoreg_hostid=" ZBX_FS_UI64
-						DB_NODE,
-					HOST_STATUS_MONITORED, event->objectid,
-					DBnode_local("h.hostid"));
+
+			DBfree_result(result);
 			break;
 		default:
-			zbx_snprintf(error, max_error_len, "Unsupported event source [%d]", event->source);
-			return FAIL;
-	}
-
-	host->hostid = 0;
-
-	result = DBselect("%s", sql);
-
-	while (NULL != (row = DBfetch(result)))
-	{
-		if (0 != host->hostid)
-		{
-			switch (event->source)
-			{
-				case EVENT_SOURCE_TRIGGERS:
-					zbx_strlcpy(error, "Too many hosts in a trigger expression", max_error_len);
-					break;
-				case EVENT_SOURCE_DISCOVERY:
-					zbx_strlcpy(error, "Too many hosts with same IP addreses", max_error_len);
-					break;
-			}
-			ret = FAIL;
+			zabbix_log(LOG_LEVEL_WARNING, "Unknown object type [%d] for operationid [" ZBX_FS_UI64 "]",
+					operation->object,
+					operation->operationid);
+			zabbix_syslog("Unknown object type [%d] for operationid [" ZBX_FS_UI64 "]",
+					operation->object,
+					operation->operationid);
 			break;
-		}
-		ZBX_STR2UINT64(host->hostid, row[0]);
-		strscpy(host->host, row[1]);
-#ifdef HAVE_OPENIPMI
-		host->ipmi_authtype = (signed char)atoi(row[2]);
-		host->ipmi_privilege = (unsigned char)atoi(row[3]);
-		strscpy(host->ipmi_username, row[4]);
-		strscpy(host->ipmi_password, row[5]);
-#endif
-	}
-	DBfree_result(result);
-
-	if (FAIL == ret)
-	{
-		host->hostid = 0;
-		*host->host = '\0';
-	}
-	else if (0 == host->hostid)
-	{
-		*host->host = '\0';
-
-		zbx_strlcpy(error, "Cannot find a corresponding host", max_error_len);
-		ret = FAIL;
-	}
-
-	zabbix_log(LOG_LEVEL_DEBUG, "End of %s():%s", __function_name, zbx_result_string(ret));
-
-	return ret;
-}
-
-static void	execute_commands(DB_EVENT *event, zbx_uint64_t actionid, zbx_uint64_t operationid, int esc_step)
-{
-<<<<<<< HEAD
-	const char	*__function_name = "execute_commands";
-	DB_RESULT	result;
-	DB_ROW		row;
-
-	zabbix_log(LOG_LEVEL_DEBUG, "In %s()", __function_name);
-
-	result = DBselect(
-			"select distinct h.hostid,h.host,o.type,o.scriptid,o.execute_on,o.port"
-				",o.authtype,o.username,o.password,o.publickey,o.privatekey,o.command"
-#ifdef HAVE_OPENIPMI
-				",h.ipmi_authtype,h.ipmi_privilege,h.ipmi_username,h.ipmi_password"
-#endif
-			" from opcommand o,opcommand_grp og,hosts_groups hg,hosts h"
-			" where o.operationid=og.operationid"
-				" and og.groupid=hg.groupid"
-				" and hg.hostid=h.hostid"
-				" and o.operationid=" ZBX_FS_UI64
-				" and h.status=%d"
-			" union "
-			"select distinct h.hostid,h.host,o.type,o.scriptid,o.execute_on,o.port"
-				",o.authtype,o.username,o.password,o.publickey,o.privatekey,o.command"
-#ifdef HAVE_OPENIPMI
-				",h.ipmi_authtype,h.ipmi_privilege,h.ipmi_username,h.ipmi_password"
-#endif
-			" from opcommand o,opcommand_hst oh,hosts h"
-			" where o.operationid=oh.operationid"
-				" and oh.hostid=h.hostid"
-				" and o.operationid=" ZBX_FS_UI64
-				" and h.status=%d"
-			" union "
-			"select distinct 0,null,o.type,o.scriptid,o.execute_on,o.port"
-				",o.authtype,o.username,o.password,o.publickey,o.privatekey,o.command"
-#ifdef HAVE_OPENIPMI
-				",0,2,null,null"
-#endif
-			" from opcommand o,opcommand_hst oh"
-			" where o.operationid=oh.operationid"
-				" and o.operationid=" ZBX_FS_UI64
-				" and oh.hostid is null",
-			operationid, HOST_STATUS_MONITORED,
-			operationid, HOST_STATUS_MONITORED,
-			operationid);
-
-	while (NULL != (row = DBfetch(result)))
-	{
-		int			rc = SUCCEED;
-		char			error[ALERT_ERROR_LEN_MAX];
-		DC_HOST			host;
-		zbx_script_t		script;
-		zbx_alert_status_t	status;
-=======
+	}
+}
+
+static void	add_command_alert(DB_ESCALATION *escalation, DB_EVENT *event, DB_ACTION *action, char *command)
+{
 	const char	*__function_name = "add_command_alert";
 	zbx_uint64_t	alertid;
 	int		now;
@@ -491,70 +281,21 @@
 	alertid		= DBget_maxid("alerts");
 	now		= time(NULL);
 	command_esc	= DBdyn_escape_string(command);
->>>>>>> 2a669d0f
-
-		*error = '\0';
-		memset(&host, 0, sizeof(host));
-		zbx_script_init(&script);
-
-		ZBX_STR2UINT64(host.hostid, row[0]);
-
-<<<<<<< HEAD
-		if (0 != host.hostid)
-		{
-			strscpy(host.host, row[1]);
-#ifdef HAVE_OPENIPMI
-			host.ipmi_authtype = (signed char)atoi(row[12]);
-			host.ipmi_privilege = (unsigned char)atoi(row[13]);
-			strscpy(host.ipmi_username, row[14]);
-			strscpy(host.ipmi_password, row[15]);
-#endif
-		}
-		else
-			rc = get_dynamic_hostid(event, &host, error, sizeof(error));
-
-		script.type = (unsigned char)atoi(row[2]);
-
-		if (ZBX_SCRIPT_TYPE_GLOBAL_SCRIPT != script.type)
-		{
-			script.command = zbx_strdup(script.command, row[11]);
-			substitute_simple_macros(event, NULL, NULL, NULL, &script.command, MACRO_TYPE_MESSAGE, NULL, 0);
-		}
-
-		if (SUCCEED == rc)
-		{
-			switch (script.type)
-			{
-				case ZBX_SCRIPT_TYPE_CUSTOM_SCRIPT:
-					script.execute_on = (unsigned char)atoi(row[4]);
-					break;
-				case ZBX_SCRIPT_TYPE_SSH:
-					script.authtype = (unsigned char)atoi(row[6]);
-					script.publickey = zbx_strdup(script.publickey, row[9]);
-					script.privatekey = zbx_strdup(script.privatekey, row[10]);
-				case ZBX_SCRIPT_TYPE_TELNET:
-					script.port = zbx_strdup(script.port, row[5]);
-					script.username = zbx_strdup(script.username, row[7]);
-					script.password = zbx_strdup(script.password, row[8]);
-					break;
-				case ZBX_SCRIPT_TYPE_GLOBAL_SCRIPT:
-					ZBX_DBROW2UINT64(script.scriptid, row[3]);
-					break;
-			}
-
-			rc = zbx_execute_script(&host, &script, NULL, error, sizeof(error));
-		}
-
-		status = (SUCCEED != rc ? ALERT_STATUS_FAILED : ALERT_STATUS_SENT);
-
-		add_command_alert(&host, event->eventid, actionid, esc_step, script.command, status, error);
-
-		zbx_script_clean(&script);
-	}
-	DBfree_result(result);
-=======
+
+	DBexecute("insert into alerts (alertid,actionid,eventid,clock,message,status,alerttype,esc_step)"
+			" values (" ZBX_FS_UI64 "," ZBX_FS_UI64 "," ZBX_FS_UI64 ",%d,'%s',%d,%d,%d)",
+			alertid,
+			action->actionid,
+			event->eventid,
+			now,
+			command_esc,
+			ALERT_STATUS_SENT,
+			ALERT_TYPE_COMMAND,
+			escalation->esc_step);
+
+	op_run_commands(command);
+
 	zbx_free(command_esc);
->>>>>>> 2a669d0f
 
 	zabbix_log(LOG_LEVEL_DEBUG, "End of %s()", __function_name);
 }
@@ -563,10 +304,6 @@
 		zbx_uint64_t userid, zbx_uint64_t mediatypeid, char *subject, char *message)
 {
 	const char	*__function_name = "add_message_alert";
-<<<<<<< HEAD
-
-=======
->>>>>>> 2a669d0f
 	DB_RESULT	result;
 	DB_ROW		row;
 	zbx_uint64_t	alertid;
@@ -640,6 +377,7 @@
 
 		zbx_free(sendto_esc);
 	}
+
 	DBfree_result(result);
 
 	if (0 == medias)
@@ -692,7 +430,7 @@
  * Comments:                                                                  *
  *                                                                            *
  ******************************************************************************/
-static int	check_operation_conditions(DB_EVENT *event, zbx_uint64_t operationid, unsigned char evaltype)
+static int	check_operation_conditions(DB_EVENT *event, DB_OPERATION *operation)
 {
 	const char	*__function_name = "check_operation_conditions";
 
@@ -703,21 +441,13 @@
 	int	ret = SUCCEED; /* SUCCEED required for ACTION_EVAL_TYPE_AND_OR */
 	int	cond, old_type = -1, exit = 0;
 
-<<<<<<< HEAD
-	zabbix_log(LOG_LEVEL_DEBUG, "In %s() operationid:" ZBX_FS_UI64, __function_name, operationid);
-=======
 	zabbix_log(LOG_LEVEL_DEBUG, "In %s(): operationid [" ZBX_FS_UI64 "]", __function_name, operation->operationid);
->>>>>>> 2a669d0f
 
 	result = DBselect("select conditiontype,operator,value"
 				" from opconditions"
 				" where operationid=" ZBX_FS_UI64
 				" order by conditiontype",
-<<<<<<< HEAD
-			operationid);
-=======
 			operation->operationid);
->>>>>>> 2a669d0f
 
 	while (NULL != (row = DBfetch(result)) && 0 == exit)
 	{
@@ -726,11 +456,7 @@
 		condition.operator	= atoi(row[1]);
 		condition.value		= row[2];
 
-<<<<<<< HEAD
-		switch (evaltype)
-=======
 		switch (operation->evaltype)
->>>>>>> 2a669d0f
 		{
 			case ACTION_EVAL_TYPE_AND_OR:
 				if (old_type == condition.conditiontype)	/* OR conditions */
@@ -785,27 +511,19 @@
 
 static void	execute_operations(DB_ESCALATION *escalation, DB_EVENT *event, DB_ACTION *action)
 {
-	const char	*__function_name = "execute_operations";
 	DB_RESULT	result;
 	DB_ROW		row;
 	DB_OPERATION	operation;
 	int		esc_period = 0, operations = 0;
 	ZBX_USER_MSG	*user_msg = NULL, *p;
-
-	zabbix_log(LOG_LEVEL_DEBUG, "In %s()", __function_name);
+	char		*shortdata, *longdata;
 
 	zabbix_log(LOG_LEVEL_DEBUG, "In execute_operations()");
 
 	if (0 == action->esc_period)
 	{
-		result = DBselect(
-				"select o.operationid,o.operationtype,o.esc_period,o.evaltype,"
-					"m.operationid,m.default_msg,subject,message,mediatypeid"
-				" from operations o"
-					" left join opmessage m"
-						" on m.operationid=o.operationid"
-				" where o.actionid=" ZBX_FS_UI64
-					" and o.operationtype in (%d,%d)",
+		result = DBselect("select operationid,operationtype,object,objectid,default_msg,shortdata,longdata"
+				",esc_period,evaltype from operations where actionid=" ZBX_FS_UI64 " and operationtype in (%d,%d)",
 				action->actionid,
 				OPERATION_TYPE_MESSAGE, OPERATION_TYPE_COMMAND);
 	}
@@ -813,16 +531,9 @@
 	{
 		escalation->esc_step++;
 
-		result = DBselect(
-				"select o.operationid,o.operationtype,o.esc_period,o.evaltype,"
-					"m.operationid,m.default_msg,subject,message,mediatypeid"
-				" from operations o"
-					" left join opmessage m"
-						" on m.operationid=o.operationid"
-				" where o.actionid=" ZBX_FS_UI64
-					" and o.operationtype in (%d,%d)"
-					" and o.esc_step_from<=%d"
-					" and (o.esc_step_to=0 or o.esc_step_to>=%d)",
+		result = DBselect("select operationid,operationtype,object,objectid,default_msg,shortdata,longdata"
+				",esc_period,evaltype from operations where actionid=" ZBX_FS_UI64 " and operationtype in (%d,%d)"
+				" and esc_step_from<=%d and (esc_step_to=0 or esc_step_to>=%d)",
 				action->actionid,
 				OPERATION_TYPE_MESSAGE, OPERATION_TYPE_COMMAND,
 				escalation->esc_step,
@@ -832,22 +543,7 @@
 	while (NULL != (row = DBfetch(result)))
 	{
 		memset(&operation, 0, sizeof(operation));
-
 		ZBX_STR2UINT64(operation.operationid, row[0]);
-<<<<<<< HEAD
-		operation.actionid = action->actionid;
-		operation.operationtype = atoi(row[1]);
-		operation.esc_period = atoi(row[2]);
-		operation.evaltype = (unsigned char)atoi(row[3]);
-
-		if (SUCCEED == check_operation_conditions(event, operation.operationid, operation.evaltype))
-		{
-			unsigned char	default_msg;
-			char		*subject = NULL, *message = NULL;
-			zbx_uint64_t	mediatypeid;
-
-			zabbix_log(LOG_LEVEL_DEBUG, "Conditions match our event. Execute operation.");
-=======
 		operation.actionid	= action->actionid;
 		operation.operationtype	= atoi(row[1]);
 		operation.object	= atoi(row[2]);
@@ -866,7 +562,6 @@
 					MACRO_TYPE_MESSAGE, NULL, 0);
 			substitute_simple_macros(event, NULL, NULL, NULL, NULL, &operation.longdata,
 					MACRO_TYPE_MESSAGE, NULL, 0);
->>>>>>> 2a669d0f
 
 			if (0 == esc_period || esc_period > operation.esc_period)
 				esc_period = operation.esc_period;
@@ -874,28 +569,6 @@
 			switch (operation.operationtype)
 			{
 				case OPERATION_TYPE_MESSAGE:
-<<<<<<< HEAD
-					if (SUCCEED == DBis_null(row[4]))
-						break;
-
-					default_msg = (unsigned char)atoi(row[5]);
-					ZBX_DBROW2UINT64(mediatypeid, row[8]);
-
-					if (0 == default_msg)
-					{
-						subject = zbx_strdup(subject, row[6]);
-						message = zbx_strdup(message, row[7]);
-
-						substitute_simple_macros(event, NULL, NULL, NULL, &subject,
-								MACRO_TYPE_MESSAGE, NULL, 0);
-						substitute_simple_macros(event, NULL, NULL, NULL, &message,
-								MACRO_TYPE_MESSAGE, NULL, 0);
-					}
-					else
-					{
-						subject = action->shortdata;
-						message = action->longdata;
-=======
 					if (0 == operation.default_msg)
 					{
 						shortdata = operation.shortdata;
@@ -905,34 +578,26 @@
 					{
 						shortdata = action->shortdata;
 						longdata = action->longdata;
->>>>>>> 2a669d0f
 					}
 
-					add_object_msg(operation.operationid, mediatypeid, &user_msg, subject, message,
-							event->source, event->objectid);
-
-					if (0 == default_msg)
-					{
-						zbx_free(subject);
-						zbx_free(message);
-					}
+					add_object_msg(event->source, escalation->triggerid, &operation, &user_msg, shortdata, longdata);
 					break;
 				case OPERATION_TYPE_COMMAND:
-<<<<<<< HEAD
-					execute_commands(event, action->actionid, operation.operationid, escalation->esc_step);
-=======
 					add_command_alert(escalation, event, action, operation.longdata);
->>>>>>> 2a669d0f
 					break;
 				default:
-					;
+					break;
 			}
 		}
 		else
 			zabbix_log(LOG_LEVEL_DEBUG, "Conditions do not match our event. Do not execute operation.");
 
+		zbx_free(operation.shortdata);
+		zbx_free(operation.longdata);
+
 		operations = 1;
 	}
+
 	DBfree_result(result);
 
 	while (NULL != user_msg)
@@ -951,11 +616,7 @@
 	{
 		escalation->status = (action->recovery_msg == 1) ? ESCALATION_STATUS_SLEEP : ESCALATION_STATUS_COMPLETED;
 	}
-<<<<<<< HEAD
-	else
-=======
        	else
->>>>>>> 2a669d0f
 	{
 		if (0 == operations)
 		{
@@ -978,11 +639,7 @@
 			escalation->status = (action->recovery_msg == 1) ? ESCALATION_STATUS_SLEEP : ESCALATION_STATUS_COMPLETED;
 	}
 
-<<<<<<< HEAD
-	zabbix_log(LOG_LEVEL_DEBUG, "End of %s()", __function_name);
-=======
 	zabbix_log(LOG_LEVEL_DEBUG, "End of execute_operations()");
->>>>>>> 2a669d0f
 }
 
 static void	process_recovery_msg(DB_ESCALATION *escalation, DB_EVENT *r_event, DB_ACTION *action)
@@ -994,7 +651,7 @@
 	if (1 == action->recovery_msg)
 	{
 		result = DBselect("select distinct userid,mediatypeid from alerts where actionid=" ZBX_FS_UI64
-				" and eventid=" ZBX_FS_UI64 " and mediatypeid is not null and alerttype=%d",
+				" and eventid=" ZBX_FS_UI64 " and mediatypeid<>0 and alerttype=%d",
 				action->actionid,
 				escalation->eventid,
 				ALERT_TYPE_MESSAGE);
@@ -1007,6 +664,7 @@
 			escalation->esc_step = 0;
 			add_message_alert(escalation, r_event, action, userid, mediatypeid, action->shortdata, action->longdata);
 		}
+
 		DBfree_result(result);
 	}
 	else
@@ -1040,7 +698,7 @@
 
 	memset(event, 0, sizeof(DB_EVENT));
 
-	result = DBselect("select eventid,source,object,objectid,clock,value,acknowledged,ns"
+	result = DBselect("select eventid,source,object,objectid,clock,value,acknowledged"
 			" from events where eventid=" ZBX_FS_UI64,
 			eventid);
 
@@ -1053,7 +711,6 @@
 		event->clock		= atoi(row[4]);
 		event->value		= atoi(row[5]);
 		event->acknowledged	= atoi(row[6]);
-		event->ns		= atoi(row[7]);
 
 		res = SUCCEED;
 	}
@@ -1102,7 +759,6 @@
 
 static void	execute_escalation(DB_ESCALATION *escalation)
 {
-	const char	*__function_name = "execute_escalation";
 	DB_RESULT	result;
 	DB_ROW		row;
 	DB_ACTION	action;
@@ -1110,11 +766,7 @@
 	char		*error = NULL;
 	int		source = (-1);
 
-<<<<<<< HEAD
-	zabbix_log(LOG_LEVEL_DEBUG, "In %s()", __function_name);
-=======
 	zabbix_log(LOG_LEVEL_DEBUG, "In execute_escalation()");
->>>>>>> 2a669d0f
 
 	result = DBselect("select source from events where eventid=" ZBX_FS_UI64,
 			escalation->eventid);
@@ -1127,7 +779,7 @@
 
 	if (NULL == error && EVENT_SOURCE_TRIGGERS == source)
 	{
-		/* trigger disabled? */
+		/* Trigger disabled? */
 		result = DBselect("select description,status from triggers where triggerid=" ZBX_FS_UI64,
 				escalation->triggerid);
 		if (NULL == (row = DBfetch(result)))
@@ -1141,8 +793,8 @@
 
 	if (NULL == error && EVENT_SOURCE_TRIGGERS == source)
 	{
-		/* item disabled? */
-		result = DBselect("select i.name from items i,functions f,triggers t"
+		/* Item disabled? */
+		result = DBselect("select i.description from items i,functions f,triggers t"
 				" where t.triggerid=" ZBX_FS_UI64 " and f.triggerid=t.triggerid"
 				" and i.itemid=f.itemid and i.status=%d",
 				escalation->triggerid,
@@ -1155,7 +807,7 @@
 
 	if (NULL == error && EVENT_SOURCE_TRIGGERS == source)
 	{
-		/* host disabled? */
+		/* Host disabled? */
 		result = DBselect("select h.host from hosts h,items i,functions f,triggers t"
 				" where t.triggerid=" ZBX_FS_UI64 " and t.triggerid=f.triggerid"
 				" and f.itemid=i.itemid and i.hostid=h.hostid and h.status=%d",
@@ -1180,7 +832,7 @@
 					escalation->actionid);
 			break;
 		default:
-			THIS_SHOULD_NEVER_HAPPEN;
+			/* Never reached */
 			return;
 	}
 
@@ -1209,15 +861,9 @@
 			case ESCALATION_STATUS_ACTIVE:
 				if (SUCCEED == get_event_info(escalation->eventid, &event))
 				{
-<<<<<<< HEAD
-					substitute_simple_macros(&event, NULL, NULL, NULL,
-							&action.shortdata, MACRO_TYPE_MESSAGE, NULL, 0);
-					substitute_simple_macros(&event, NULL, NULL, NULL,
-=======
 					substitute_simple_macros(&event, NULL, NULL, NULL, NULL,
 							&action.shortdata, MACRO_TYPE_MESSAGE, NULL, 0);
 					substitute_simple_macros(&event, NULL, NULL, NULL, NULL,
->>>>>>> 2a669d0f
 							&action.longdata, MACRO_TYPE_MESSAGE, NULL, 0);
 
 					execute_operations(escalation, &event, &action);
@@ -1227,15 +873,9 @@
 			case ESCALATION_STATUS_RECOVERY:
 				if (SUCCEED == get_event_info(escalation->r_eventid, &event))
 				{
-<<<<<<< HEAD
-					substitute_simple_macros(&event, NULL, NULL, escalation,
-							&action.shortdata, MACRO_TYPE_MESSAGE, NULL, 0);
-					substitute_simple_macros(&event, NULL, NULL, escalation,
-=======
 					substitute_simple_macros(&event, NULL, NULL, NULL, escalation,
 							&action.shortdata, MACRO_TYPE_MESSAGE, NULL, 0);
 					substitute_simple_macros(&event, NULL, NULL, NULL, escalation,
->>>>>>> 2a669d0f
 							&action.longdata, MACRO_TYPE_MESSAGE, NULL, 0);
 
 					process_recovery_msg(escalation, &event, &action);
@@ -1262,11 +902,7 @@
 		zbx_free(error);
 	}
 
-<<<<<<< HEAD
-	zabbix_log(LOG_LEVEL_DEBUG, "End of %s()", __function_name);
-=======
 	zabbix_log(LOG_LEVEL_DEBUG, "End of execute_escalation()");
->>>>>>> 2a669d0f
 }
 
 static void	process_escalations(int now)
@@ -1291,9 +927,9 @@
 		memset(&escalation, 0, sizeof(escalation));
 		ZBX_STR2UINT64(escalation.escalationid, row[0]);
 		ZBX_STR2UINT64(escalation.actionid, row[1]);
-		ZBX_DBROW2UINT64(escalation.triggerid, row[2]);
+		ZBX_STR2UINT64(escalation.triggerid, row[2]);
 		ZBX_STR2UINT64(escalation.eventid, row[3]);
-		ZBX_DBROW2UINT64(escalation.r_eventid, row[4]);
+		ZBX_STR2UINT64(escalation.r_eventid, row[4]);
 		escalation.esc_step	= atoi(row[5]);
 		escalation.status	= atoi(row[6]);
 		escalation.nextcheck	= 0;
@@ -1301,7 +937,6 @@
 		DBbegin();
 
 		if (escalation.status == ESCALATION_STATUS_SUPERSEDED_ACTIVE)
-<<<<<<< HEAD
 		{
 			escalation.status = ESCALATION_STATUS_ACTIVE;
 			execute_escalation(&escalation);
@@ -1317,23 +952,6 @@
 		{
 			escalation.status = ESCALATION_STATUS_ACTIVE;
 			execute_escalation(&escalation);
-=======
-		{
-			escalation.status = ESCALATION_STATUS_ACTIVE;
-			execute_escalation(&escalation);
-			DBexecute("delete from escalations where escalationid=" ZBX_FS_UI64 " and status=%d",
-					escalation.escalationid,
-					ESCALATION_STATUS_SUPERSEDED_ACTIVE);
-			DBexecute("update escalations set status=%d where escalationid=" ZBX_FS_UI64 " and status=%d",
-					ESCALATION_STATUS_RECOVERY,
-					escalation.escalationid,
-					ESCALATION_STATUS_SUPERSEDED_RECOVERY);
-		}
-		else if (escalation.status == ESCALATION_STATUS_SUPERSEDED_RECOVERY)
-		{
-			escalation.status = ESCALATION_STATUS_ACTIVE;
-			execute_escalation(&escalation);
->>>>>>> 2a669d0f
 			escalation.status = ESCALATION_STATUS_RECOVERY;
 			execute_escalation(&escalation);
 			DBremove_escalation(escalation.escalationid);
