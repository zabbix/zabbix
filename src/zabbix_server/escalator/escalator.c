/*
** Zabbix
** Copyright (C) 2001-2017 Zabbix SIA
**
** This program is free software; you can redistribute it and/or modify
** it under the terms of the GNU General Public License as published by
** the Free Software Foundation; either version 2 of the License, or
** (at your option) any later version.
**
** This program is distributed in the hope that it will be useful,
** but WITHOUT ANY WARRANTY; without even the implied warranty of
** MERCHANTABILITY or FITNESS FOR A PARTICULAR PURPOSE. See the
** GNU General Public License for more details.
**
** You should have received a copy of the GNU General Public License
** along with this program; if not, write to the Free Software
** Foundation, Inc., 51 Franklin Street, Fifth Floor, Boston, MA  02110-1301, USA.
**/

#include "common.h"
#include "db.h"
#include "log.h"
#include "daemon.h"
#include "zbxserver.h"
#include "zbxself.h"
#include "zbxtasks.h"

#include "escalator.h"
#include "../operations.h"
#include "../actions.h"
#include "../scripts/scripts.h"
#include "../events.h"
#include "../../libs/zbxcrypto/tls.h"
#include "comms.h"

extern int	CONFIG_ESCALATOR_FORKS;

#define CONFIG_ESCALATOR_FREQUENCY	3

#define ZBX_ESCALATION_SOURCE_DEFAULT	0
#define ZBX_ESCALATION_SOURCE_ITEM	1
#define ZBX_ESCALATION_SOURCE_TRIGGER	2

#define ZBX_ACTION_RECOVERY_NONE	0
#define ZBX_ACTION_RECOVERY_OPERATIONS	1

#define ZBX_ESCALATION_CANCEL		0
#define ZBX_ESCALATION_DELETE		1
#define ZBX_ESCALATION_SKIP		2
#define ZBX_ESCALATION_PROCESS		3

typedef struct
{
	zbx_uint64_t	userid;
	zbx_uint64_t	mediatypeid;
	zbx_uint64_t	ackid;
	char		*subject;
	char		*message;
	void		*next;
}
ZBX_USER_MSG;

typedef struct
{
	zbx_uint64_t	actionid;
	char		*name;
	char		*shortdata;
	char		*longdata;
	char		*r_shortdata;
	char		*r_longdata;
	char		*ack_shortdata;
	char		*ack_longdata;
	int		esc_period;
	unsigned char	eventsource;
	unsigned char	maintenance_mode;
	unsigned char	recovery;
	unsigned char	status;
}
DB_ACTION;

extern unsigned char	process_type, program_type;
extern int		server_num, process_num;

static void	add_message_alert(const DB_EVENT *event, const DB_EVENT *r_event, zbx_uint64_t actionid, int esc_step,
		zbx_uint64_t userid, zbx_uint64_t mediatypeid, const char *subject, const char *message,
		zbx_uint64_t ackid);

/******************************************************************************
 *                                                                            *
 * Function: check_perm2system                                                *
 *                                                                            *
 * Purpose: Checking user permissions to access system.                       *
 *                                                                            *
 * Parameters: userid - user ID                                               *
 *                                                                            *
 * Return value: SUCCEED - permission is positive, FAIL - otherwise           *
 *                                                                            *
 * Author:                                                                    *
 *                                                                            *
 * Comments:                                                                  *
 *                                                                            *
 ******************************************************************************/
static int	check_perm2system(zbx_uint64_t userid)
{
	DB_RESULT	result;
	DB_ROW		row;
	int		res = SUCCEED;

	result = DBselect(
			"select count(*)"
			" from usrgrp g,users_groups ug"
			" where ug.userid=" ZBX_FS_UI64
				" and g.usrgrpid=ug.usrgrpid"
				" and g.users_status=%d",
			userid, GROUP_STATUS_DISABLED);

	if (NULL != (row = DBfetch(result)) && SUCCEED != DBis_null(row[0]) && atoi(row[0]) > 0)
		res = FAIL;

	DBfree_result(result);

	return res;
}

/******************************************************************************
 *                                                                            *
 * Function: get_host_permission                                              *
 *                                                                            *
 * Purpose: Return user permissions for access to the host                    *
 *                                                                            *
 * Parameters:                                                                *
 *                                                                            *
 * Return value: PERM_DENY - if host or user not found,                       *
 *                   or permission otherwise                                  *
 *                                                                            *
 * Author:                                                                    *
 *                                                                            *
 * Comments:                                                                  *
 *                                                                            *
 ******************************************************************************/
static int	get_host_permission(zbx_uint64_t userid, zbx_uint64_t hostid)
{
	const char	*__function_name = "get_host_permission";
	DB_RESULT	result;
	DB_ROW		row;
	int		user_type = -1, perm = PERM_DENY;

	zabbix_log(LOG_LEVEL_DEBUG, "In %s()", __function_name);

	result = DBselect("select type from users where userid=" ZBX_FS_UI64,
			userid);

	if (NULL != (row = DBfetch(result)) && FAIL == DBis_null(row[0]))
		user_type = atoi(row[0]);

	DBfree_result(result);

	if (-1 == user_type)
		goto out;

	if (USER_TYPE_SUPER_ADMIN == user_type)
	{
		perm = PERM_READ_WRITE;
		goto out;
	}

	result = DBselect(
			"select min(r.permission)"
			" from rights r,hosts_groups hg,users_groups ug"
			" where r.groupid=ug.usrgrpid"
				" and r.id=hg.groupid"
				" and hg.hostid=" ZBX_FS_UI64
				" and ug.userid=" ZBX_FS_UI64,
			hostid, userid);

	if (NULL != (row = DBfetch(result)) && FAIL == DBis_null(row[0]))
		perm = atoi(row[0]);

	DBfree_result(result);
out:
	zabbix_log(LOG_LEVEL_DEBUG, "End of %s():%s", __function_name, zbx_permission_string(perm));

	return perm;
}

/******************************************************************************
 *                                                                            *
 * Function: get_trigger_permission                                           *
 *                                                                            *
 * Purpose: Return user permissions for access to trigger                     *
 *                                                                            *
 * Return value: PERM_DENY - if host or user not found,                       *
 *                   or permission otherwise                                  *
 *                                                                            *
 ******************************************************************************/
static int	get_trigger_permission(zbx_uint64_t userid, zbx_uint64_t triggerid)
{
	const char	*__function_name = "get_trigger_permission";
	DB_RESULT	result;
	DB_ROW		row;
	int		perm = PERM_DENY, host_perm;
	zbx_uint64_t	hostid;

	zabbix_log(LOG_LEVEL_DEBUG, "In %s()", __function_name);

	result = DBselect(
			"select distinct i.hostid"
			" from items i,functions f"
			" where i.itemid=f.itemid"
				" and f.triggerid=" ZBX_FS_UI64,
			triggerid);

	while (NULL != (row = DBfetch(result)))
	{
		ZBX_STR2UINT64(hostid, row[0]);
		host_perm = get_host_permission(userid, hostid);

		if (perm < host_perm)
			perm = host_perm;
	}
	DBfree_result(result);

	zabbix_log(LOG_LEVEL_DEBUG, "End of %s():%s", __function_name, zbx_permission_string(perm));

	return perm;
}

/******************************************************************************
 *                                                                            *
 * Function: get_item_permission                                              *
 *                                                                            *
 * Purpose: Return user permissions for access to item                        *
 *                                                                            *
 * Return value: PERM_DENY - if host or user not found,                       *
 *                   or permission otherwise                                  *
 *                                                                            *
 ******************************************************************************/
static int	get_item_permission(zbx_uint64_t userid, zbx_uint64_t itemid)
{
	const char	*__function_name = "get_item_permission";
	DB_RESULT	result;
	DB_ROW		row;
	int		perm = PERM_DENY;
	zbx_uint64_t	hostid;

	zabbix_log(LOG_LEVEL_DEBUG, "In %s()", __function_name);

	result = DBselect("select hostid from items where itemid=" ZBX_FS_UI64, itemid);

	if (NULL != (row = DBfetch(result)))
	{
		ZBX_STR2UINT64(hostid, row[0]);
		perm = get_host_permission(userid, hostid);
	}
	DBfree_result(result);

	zabbix_log(LOG_LEVEL_DEBUG, "End of %s():%s", __function_name, zbx_permission_string(perm));

	return perm;
}

static void	add_user_msg(zbx_uint64_t userid, zbx_uint64_t mediatypeid, ZBX_USER_MSG **user_msg,
		const char *subject, const char *message, zbx_uint64_t ackid)
{
	const char	*__function_name = "add_user_msg";
	ZBX_USER_MSG	*p, **pnext;

	zabbix_log(LOG_LEVEL_DEBUG, "In %s()", __function_name);

	if (0 == mediatypeid)
	{
		for (pnext = user_msg, p = *user_msg; NULL != p; p = *pnext)
		{
			if (p->userid == userid && p->ackid == ackid && 0 == strcmp(p->subject, subject) &&
					0 == strcmp(p->message, message) && 0 != p->mediatypeid)
			{
				*pnext = p->next;

				zbx_free(p->subject);
				zbx_free(p->message);
				zbx_free(p);
			}
			else
				pnext = (ZBX_USER_MSG **)&p->next;
		}
	}

	for (p = *user_msg; NULL != p; p = p->next)
	{
		if (p->userid == userid && p->ackid == ackid && 0 == strcmp(p->subject, subject) &&
				0 == strcmp(p->message, message) &&
				(0 == p->mediatypeid || mediatypeid == p->mediatypeid))
		{
			break;
		}
	}

	if (NULL == p)
	{
		p = zbx_malloc(p, sizeof(ZBX_USER_MSG));

		p->userid = userid;
		p->mediatypeid = mediatypeid;
		p->ackid = ackid;
		p->subject = zbx_strdup(NULL, subject);
		p->message = zbx_strdup(NULL, message);
		p->next = *user_msg;

		*user_msg = p;
	}

	zabbix_log(LOG_LEVEL_DEBUG, "End of %s()", __function_name);
}

static void	add_object_msg(zbx_uint64_t actionid, zbx_uint64_t operationid, zbx_uint64_t mediatypeid,
		ZBX_USER_MSG **user_msg, const char *subject, const char *message, const DB_EVENT *event,
<<<<<<< HEAD
		const DB_EVENT *r_event, const DB_ACKNOWLEDGE *ack, int macro_type)
=======
		const DB_EVENT *r_event, int macro_type)
>>>>>>> 427b753e
{
	const char	*__function_name = "add_object_msg";
	DB_RESULT	result;
	DB_ROW		row;
	zbx_uint64_t	userid;
	char		*subject_dyn, *message_dyn;

	zabbix_log(LOG_LEVEL_DEBUG, "In %s()", __function_name);

	result = DBselect(
			"select userid"
			" from opmessage_usr"
			" where operationid=" ZBX_FS_UI64
			" union "
			"select g.userid"
			" from opmessage_grp m,users_groups g"
			" where m.usrgrpid=g.usrgrpid"
				" and m.operationid=" ZBX_FS_UI64,
			operationid, operationid);

	while (NULL != (row = DBfetch(result)))
	{
		ZBX_STR2UINT64(userid, row[0]);

		if (SUCCEED != check_perm2system(userid))
			continue;

		switch (event->object)
		{
			case EVENT_OBJECT_TRIGGER:
				if (PERM_READ > get_trigger_permission(userid, event->objectid))
					continue;
				break;
			case EVENT_OBJECT_ITEM:
			case EVENT_OBJECT_LLDRULE:
				if (PERM_READ > get_item_permission(userid, event->objectid))
					continue;
				break;
		}

		subject_dyn = zbx_strdup(NULL, subject);
		message_dyn = zbx_strdup(NULL, message);

<<<<<<< HEAD
		substitute_simple_macros(&actionid, event, r_event, &userid, NULL, NULL, NULL, NULL, ack,
				&subject_dyn, macro_type, NULL, 0);
		substitute_simple_macros(&actionid, event, r_event, &userid, NULL, NULL, NULL, NULL, ack,
=======
		substitute_simple_macros(&actionid, event, r_event, &userid, NULL, NULL, NULL, NULL,
				&subject_dyn, macro_type, NULL, 0);
		substitute_simple_macros(&actionid, event, r_event, &userid, NULL, NULL, NULL, NULL,
>>>>>>> 427b753e
				&message_dyn, macro_type, NULL, 0);

		add_user_msg(userid, mediatypeid, user_msg, subject_dyn, message_dyn,
				(NULL != ack ? ack->acknowledgeid : 0));

		zbx_free(subject_dyn);
		zbx_free(message_dyn);
	}
	DBfree_result(result);

	zabbix_log(LOG_LEVEL_DEBUG, "End of %s()", __function_name);
}

/******************************************************************************
 *                                                                            *
 * Function: add_sentusers_msg                                                *
 *                                                                            *
 * Purpose: adds message to be sent to all recipients of messages previously  *
 *          generated by the same action and event                            *
 *                                                                            *
 * Parameters: user_msg - [IN/OUT] the message list                           *
 *             actionid - [IN] the action identifier                          *
 *             event    - [IN] the event                                      *
 *             r_event  - [IN] the recover event (optional, can be NULL)      *
 *             subject  - [IN] the message subject                            *
 *             message  - [IN] the message body                               *
 *                                                                            *
 ******************************************************************************/
static void	add_sentusers_msg(ZBX_USER_MSG **user_msg, zbx_uint64_t actionid, const DB_EVENT *event,
		const DB_EVENT *r_event, const char *subject, const char *message)
{
	const char	*__function_name = "add_sentusers_msg";
	char		*subject_dyn, *message_dyn, *event_filter = NULL;
	DB_RESULT	result;
	DB_ROW		row;
	zbx_uint64_t	userid, mediatypeid;
	const DB_EVENT	*c_event;
	int		message_type;
	size_t		event_filter_alloc = 0, event_filter_offset = 0;

	zabbix_log(LOG_LEVEL_DEBUG, "In %s()", __function_name);

	if (NULL != r_event)
	{
		c_event = r_event;
		message_type = MACRO_TYPE_MESSAGE_RECOVERY;
		zbx_snprintf_alloc(&event_filter, &event_filter_alloc, &event_filter_offset,
				"(eventid=" ZBX_FS_UI64 " or eventid=" ZBX_FS_UI64 ")", event->eventid,
				r_event->eventid);
	}
	else
	{
		c_event = event;
		message_type = MACRO_TYPE_MESSAGE_NORMAL;
		zbx_snprintf_alloc(&event_filter, &event_filter_alloc, &event_filter_offset,
				"eventid=" ZBX_FS_UI64, event->eventid);
	}

	result = DBselect(
			"select distinct userid,mediatypeid"
			" from alerts"
			" where actionid=" ZBX_FS_UI64
				" and %s"
				" and mediatypeid is not null"
				" and alerttype=%d",
				actionid, event_filter, ALERT_TYPE_MESSAGE);

	while (NULL != (row = DBfetch(result)))
	{
		ZBX_DBROW2UINT64(userid, row[0]);
		ZBX_STR2UINT64(mediatypeid, row[1]);

		if (SUCCEED != check_perm2system(userid))
			continue;

		switch (c_event->object)
		{
			case EVENT_OBJECT_TRIGGER:
				if (PERM_READ > get_trigger_permission(userid, c_event->objectid))
					continue;
				break;
			case EVENT_OBJECT_ITEM:
			case EVENT_OBJECT_LLDRULE:
				if (PERM_READ > get_item_permission(userid, c_event->objectid))
					continue;
				break;
		}

		subject_dyn = zbx_strdup(NULL, subject);
		message_dyn = zbx_strdup(NULL, message);

		substitute_simple_macros(&actionid, event, r_event, &userid, NULL, NULL, NULL, NULL,
				NULL, &subject_dyn, message_type, NULL, 0);
		substitute_simple_macros(&actionid, event, r_event, &userid, NULL, NULL, NULL, NULL,
				NULL, &message_dyn, message_type, NULL, 0);

		add_user_msg(userid, mediatypeid, user_msg, subject_dyn, message_dyn, 0);

		zbx_free(subject_dyn);
		zbx_free(message_dyn);
	}
	DBfree_result(result);

	zbx_free(event_filter);

	zabbix_log(LOG_LEVEL_DEBUG, "End of %s()", __function_name);
}

/******************************************************************************
 *                                                                            *
 * Function: add_sentusers_ack_msg                                            *
 *                                                                            *
 * Purpose: adds message to be sent to all who added acknowlegment and        *
 *          involved in discussion                                            *
 *                                                                            *
 * Parameters: user_msg    - [IN/OUT] the message list                        *
 *             actionid    - [IN] the action identifie                        *
 *             mediatypeid - [IN] the media type id defined for the operation *
 *             event       - [IN] the event                                   *
 *             ack         - [IN] the acknowlegment                           *
 *             subject     - [IN] the message subject                         *
 *             message     - [IN] the message body                            *
 *                                                                            *
 ******************************************************************************/
static void	add_sentusers_ack_msg(ZBX_USER_MSG **user_msg, zbx_uint64_t actionid, zbx_uint64_t mediatypeid,
		const DB_EVENT *event, const DB_ACKNOWLEDGE *ack, const char *subject, const char *message)
{
	const char	*__function_name = "add_sentusers_ack_msg";
	char		*subject_dyn, *message_dyn;
	DB_RESULT	result;
	DB_ROW		row;
	zbx_uint64_t	userid;

	zabbix_log(LOG_LEVEL_DEBUG, "In %s()", __function_name);

	result = DBselect(
			"select distinct userid"
			" from acknowledges where eventid=" ZBX_FS_UI64, event->eventid);

	while (NULL != (row = DBfetch(result)))
	{
		ZBX_DBROW2UINT64(userid, row[0]);

		if (SUCCEED != check_perm2system(userid) || PERM_READ > get_trigger_permission(userid, event->objectid))
			continue;

		subject_dyn = zbx_strdup(NULL, subject);
		message_dyn = zbx_strdup(NULL, message);

		substitute_simple_macros(&actionid, event, NULL, &userid, NULL, NULL, NULL,
				NULL, ack, &subject_dyn, MACRO_TYPE_MESSAGE_ACK, NULL, 0);
		substitute_simple_macros(&actionid, event, NULL, &userid, NULL, NULL, NULL,
				NULL, ack, &message_dyn, MACRO_TYPE_MESSAGE_ACK, NULL, 0);

		add_user_msg(userid, mediatypeid, user_msg, subject_dyn, message_dyn,
				(NULL != ack ? ack->acknowledgeid : 0));

		zbx_free(subject_dyn);
		zbx_free(message_dyn);
	}
	DBfree_result(result);

	zabbix_log(LOG_LEVEL_DEBUG, "End of %s()", __function_name);
}

static void	flush_user_msg(ZBX_USER_MSG **user_msg, int esc_step, const DB_EVENT *event, const DB_EVENT *r_event,
		zbx_uint64_t actionid)
{
	ZBX_USER_MSG	*p;

	while (NULL != *user_msg)
	{
		p = *user_msg;
		*user_msg = (*user_msg)->next;

		add_message_alert(event, r_event, actionid, esc_step, p->userid, p->mediatypeid, p->subject,
				p->message, p->ackid);

		zbx_free(p->subject);
		zbx_free(p->message);
		zbx_free(p);
	}
}

static void	add_command_alert(zbx_db_insert_t *db_insert, int alerts_num, zbx_uint64_t alertid, const DC_HOST *host,
		const DB_EVENT *event, const DB_EVENT *r_event, zbx_uint64_t actionid, int esc_step,
		const char *command, zbx_alert_status_t status, const char *error)
{
	const char	*__function_name = "add_command_alert";
	int		now, alerttype = ALERT_TYPE_COMMAND, alert_status = status;
	char		*tmp = NULL;

	zabbix_log(LOG_LEVEL_DEBUG, "In %s()", __function_name);

	if (0 == alerts_num)
	{
		zbx_db_insert_prepare(db_insert, "alerts", "alertid", "actionid", "eventid", "clock", "message",
				"status", "error", "esc_step", "alerttype", (NULL != r_event ? "p_eventid" : NULL),
				NULL);
	}

	now = (int)time(NULL);
	tmp = zbx_dsprintf(tmp, "%s:%s", host->host, NULL == command ? "" : command);

	if (NULL == r_event)
	{
		zbx_db_insert_add_values(db_insert, alertid, actionid, event->eventid, now, tmp, alert_status,
				error, esc_step, (int)alerttype);
	}
	else
	{
		zbx_db_insert_add_values(db_insert, alertid, actionid, r_event->eventid, now, tmp, alert_status,
				error, esc_step, (int)alerttype, event->eventid);
	}

	zbx_free(tmp);

	zabbix_log(LOG_LEVEL_DEBUG, "End of %s()", __function_name);
}

#ifdef HAVE_OPENIPMI
#	define ZBX_IPMI_FIELDS_NUM	4	/* number of selected IPMI-related fields in functions */
						/* get_dynamic_hostid() and execute_commands() */
#else
#	define ZBX_IPMI_FIELDS_NUM	0
#endif

static int	get_dynamic_hostid(const DB_EVENT *event, DC_HOST *host, char *error, size_t max_error_len)
{
	const char	*__function_name = "get_dynamic_hostid";
	DB_RESULT	result;
	DB_ROW		row;
	char		sql[512];	/* do not forget to adjust size if SQLs change */
	size_t		offset;
	int		ret = SUCCEED;

	zabbix_log(LOG_LEVEL_DEBUG, "In %s()", __function_name);

	offset = zbx_snprintf(sql, sizeof(sql), "select distinct h.hostid,h.proxy_hostid,h.host,h.tls_connect");
#ifdef HAVE_OPENIPMI
	offset += zbx_snprintf(sql + offset, sizeof(sql) - offset,
			/* do not forget to update ZBX_IPMI_FIELDS_NUM if number of selected IPMI fields changes */
			",h.ipmi_authtype,h.ipmi_privilege,h.ipmi_username,h.ipmi_password");
#endif
#if defined(HAVE_POLARSSL) || defined(HAVE_GNUTLS) || defined(HAVE_OPENSSL)
	offset += zbx_snprintf(sql + offset, sizeof(sql) - offset,
			",h.tls_issuer,h.tls_subject,h.tls_psk_identity,h.tls_psk");
#endif
	switch (event->source)
	{
		case EVENT_SOURCE_TRIGGERS:
			zbx_snprintf(sql + offset, sizeof(sql) - offset,
					" from functions f,items i,hosts h"
					" where f.itemid=i.itemid"
						" and i.hostid=h.hostid"
						" and h.status=%d"
						" and f.triggerid=" ZBX_FS_UI64,
					HOST_STATUS_MONITORED, event->objectid);

			break;
		case EVENT_SOURCE_DISCOVERY:
			offset += zbx_snprintf(sql + offset, sizeof(sql) - offset,
					" from hosts h,interface i,dservices ds"
					" where h.hostid=i.hostid"
						" and i.ip=ds.ip"
						" and i.useip=1"
						" and h.status=%d",
						HOST_STATUS_MONITORED);

			switch (event->object)
			{
				case EVENT_OBJECT_DHOST:
					zbx_snprintf(sql + offset, sizeof(sql) - offset,
							" and ds.dhostid=" ZBX_FS_UI64, event->objectid);
					break;
				case EVENT_OBJECT_DSERVICE:
					zbx_snprintf(sql + offset, sizeof(sql) - offset,
							" and ds.dserviceid=" ZBX_FS_UI64, event->objectid);
					break;
			}
			break;
		case EVENT_SOURCE_AUTO_REGISTRATION:
			zbx_snprintf(sql + offset, sizeof(sql) - offset,
					" from autoreg_host a,hosts h"
					" where " ZBX_SQL_NULLCMP("a.proxy_hostid", "h.proxy_hostid")
						" and a.host=h.host"
						" and h.status=%d"
						" and h.flags<>%d"
						" and a.autoreg_hostid=" ZBX_FS_UI64,
					HOST_STATUS_MONITORED, ZBX_FLAG_DISCOVERY_PROTOTYPE, event->objectid);
			break;
		default:
			zbx_snprintf(error, max_error_len, "Unsupported event source [%d]", event->source);
			return FAIL;
	}

	host->hostid = 0;

	result = DBselect("%s", sql);

	while (NULL != (row = DBfetch(result)))
	{
		if (0 != host->hostid)
		{
			switch (event->source)
			{
				case EVENT_SOURCE_TRIGGERS:
					zbx_strlcpy(error, "Too many hosts in a trigger expression", max_error_len);
					break;
				case EVENT_SOURCE_DISCOVERY:
					zbx_strlcpy(error, "Too many hosts with same IP addresses", max_error_len);
					break;
			}
			ret = FAIL;
			break;
		}

		ZBX_STR2UINT64(host->hostid, row[0]);
		ZBX_DBROW2UINT64(host->proxy_hostid, row[1]);
		strscpy(host->host, row[2]);
		ZBX_STR2UCHAR(host->tls_connect, row[3]);

#ifdef HAVE_OPENIPMI
		host->ipmi_authtype = (signed char)atoi(row[4]);
		host->ipmi_privilege = (unsigned char)atoi(row[5]);
		strscpy(host->ipmi_username, row[6]);
		strscpy(host->ipmi_password, row[7]);
#endif
#if defined(HAVE_POLARSSL) || defined(HAVE_GNUTLS) || defined(HAVE_OPENSSL)
		strscpy(host->tls_issuer, row[4 + ZBX_IPMI_FIELDS_NUM]);
		strscpy(host->tls_subject, row[5 + ZBX_IPMI_FIELDS_NUM]);
		strscpy(host->tls_psk_identity, row[6 + ZBX_IPMI_FIELDS_NUM]);
		strscpy(host->tls_psk, row[7 + ZBX_IPMI_FIELDS_NUM]);
#endif
	}
	DBfree_result(result);

	if (FAIL == ret)
	{
		host->hostid = 0;
		*host->host = '\0';
	}
	else if (0 == host->hostid)
	{
		*host->host = '\0';

		zbx_strlcpy(error, "Cannot find a corresponding host", max_error_len);
		ret = FAIL;
	}

	zabbix_log(LOG_LEVEL_DEBUG, "End of %s():%s", __function_name, zbx_result_string(ret));

	return ret;
}

/******************************************************************************
 *                                                                            *
 * Function: get_operation_groupids                                           *
 *                                                                            *
 * Purpose: get groups (including nested groups) used by an operation         *
 *                                                                            *
 * Parameters: operationid - [IN] the operation id                            *
 *             groupids    - [OUT] the group ids                              *
 *                                                                            *
 ******************************************************************************/
static void	get_operation_groupids(zbx_uint64_t operationid, zbx_vector_uint64_t *groupids)
{
	char			*sql = NULL;
	size_t			sql_alloc = 0, sql_offset = 0;
	zbx_vector_uint64_t	parent_groupids;

	zbx_vector_uint64_create(&parent_groupids);

	zbx_snprintf_alloc(&sql, &sql_alloc, &sql_offset,
			"select groupid from opcommand_grp where operationid=" ZBX_FS_UI64, operationid);

	DBselect_uint64(sql, &parent_groupids);

	zbx_dc_get_nested_hostgroupids(parent_groupids.values, parent_groupids.values_num, groupids);

	zbx_free(sql);
	zbx_vector_uint64_destroy(&parent_groupids);
}

static void	execute_commands(const DB_EVENT *event, const DB_EVENT *r_event, const DB_ACKNOWLEDGE *ack,
		zbx_uint64_t actionid, zbx_uint64_t operationid, int esc_step, int macro_type)
{
	const char		*__function_name = "execute_commands";
	DB_RESULT		result;
	DB_ROW			row;
	zbx_db_insert_t         db_insert;
	int			alerts_num = 0;
	char			*buffer = NULL;
	size_t			buffer_alloc = 2 * ZBX_KIBIBYTE, buffer_offset = 0;
	zbx_vector_uint64_t	executed_on_hosts, groupids;

	zabbix_log(LOG_LEVEL_DEBUG, "In %s()", __function_name);

	buffer = zbx_malloc(buffer, buffer_alloc);

	/* get hosts operation's hosts */

	zbx_vector_uint64_create(&groupids);
	get_operation_groupids(operationid, &groupids);

	if (0 != groupids.values_num)
	{
		zbx_strcpy_alloc(&buffer, &buffer_alloc, &buffer_offset,
				/* the 1st 'select' works if remote command target is "Host group" */
				"select distinct h.hostid,h.proxy_hostid,h.host,o.type,o.scriptid,o.execute_on,o.port"
					",o.authtype,o.username,o.password,o.publickey,o.privatekey,o.command,h.tls_connect"
#ifdef HAVE_OPENIPMI
				/* do not forget to update ZBX_IPMI_FIELDS_NUM if number of selected IPMI fields changes */
				",h.ipmi_authtype,h.ipmi_privilege,h.ipmi_username,h.ipmi_password"
#endif
#if defined(HAVE_POLARSSL) || defined(HAVE_GNUTLS) || defined(HAVE_OPENSSL)
				",h.tls_issuer,h.tls_subject,h.tls_psk_identity,h.tls_psk"
#endif
				);

		zbx_snprintf_alloc(&buffer, &buffer_alloc, &buffer_offset,
				" from opcommand o,hosts_groups hg,hosts h"
				" where o.operationid=" ZBX_FS_UI64
					" and hg.hostid=h.hostid"
					" and h.status=%d"
					" and",
				operationid, HOST_STATUS_MONITORED);

		DBadd_condition_alloc(&buffer, &buffer_alloc, &buffer_offset, "hg.groupid", groupids.values,
				groupids.values_num);

		zbx_snprintf_alloc(&buffer, &buffer_alloc, &buffer_offset, " union ");
	}

	zbx_vector_uint64_destroy(&groupids);

	zbx_strcpy_alloc(&buffer, &buffer_alloc, &buffer_offset,
			/* the 2nd 'select' works if remote command target is "Host" */
			"select distinct h.hostid,h.proxy_hostid,h.host,o.type,o.scriptid,o.execute_on,o.port"
				",o.authtype,o.username,o.password,o.publickey,o.privatekey,o.command,h.tls_connect"
#ifdef HAVE_OPENIPMI
			",h.ipmi_authtype,h.ipmi_privilege,h.ipmi_username,h.ipmi_password"
#endif
#if defined(HAVE_POLARSSL) || defined(HAVE_GNUTLS) || defined(HAVE_OPENSSL)
			",h.tls_issuer,h.tls_subject,h.tls_psk_identity,h.tls_psk"
#endif
			);
	zbx_snprintf_alloc(&buffer, &buffer_alloc, &buffer_offset,
			" from opcommand o,opcommand_hst oh,hosts h"
			" where o.operationid=oh.operationid"
				" and oh.hostid=h.hostid"
				" and o.operationid=" ZBX_FS_UI64
				" and h.status=%d"
			" union "
			/* the 3rd 'select' works if remote command target is "Current host" */
			"select distinct 0,0,null,o.type,o.scriptid,o.execute_on,o.port"
				",o.authtype,o.username,o.password,o.publickey,o.privatekey,o.command,%d",
			operationid, HOST_STATUS_MONITORED, ZBX_TCP_SEC_UNENCRYPTED);
#ifdef HAVE_OPENIPMI
	zbx_strcpy_alloc(&buffer, &buffer_alloc, &buffer_offset,
				",0,2,null,null");
#endif
#if defined(HAVE_POLARSSL) || defined(HAVE_GNUTLS) || defined(HAVE_OPENSSL)
	zbx_strcpy_alloc(&buffer, &buffer_alloc, &buffer_offset,
				",null,null,null,null");
#endif
	zbx_snprintf_alloc(&buffer, &buffer_alloc, &buffer_offset,
			" from opcommand o,opcommand_hst oh"
			" where o.operationid=oh.operationid"
				" and o.operationid=" ZBX_FS_UI64
				" and oh.hostid is null",
			operationid);

	result = DBselect("%s", buffer);

	zbx_free(buffer);
	zbx_vector_uint64_create(&executed_on_hosts);

	while (NULL != (row = DBfetch(result)))
	{
		int			rc = SUCCEED;
		char			error[ALERT_ERROR_LEN_MAX];
		DC_HOST			host;
		zbx_script_t		script;
		zbx_alert_status_t	status = ALERT_STATUS_NOT_SENT;
		zbx_uint64_t		alertid;

		*error = '\0';
		memset(&host, 0, sizeof(host));
		zbx_script_init(&script);

		script.type = (unsigned char)atoi(row[3]);

		if (ZBX_SCRIPT_TYPE_GLOBAL_SCRIPT != script.type)
		{
			script.command = zbx_strdup(script.command, row[12]);
			substitute_simple_macros(&actionid, event, r_event, NULL, NULL,
					NULL, NULL, NULL, ack, &script.command, macro_type, NULL, 0);
		}

		if (ZBX_SCRIPT_TYPE_CUSTOM_SCRIPT == script.type)
			script.execute_on = (unsigned char)atoi(row[5]);

		ZBX_STR2UINT64(host.hostid, row[0]);
		ZBX_DBROW2UINT64(host.proxy_hostid, row[1]);

		if (0 != host.hostid)
		{
			if (FAIL != zbx_vector_uint64_search(&executed_on_hosts, host.hostid,
					ZBX_DEFAULT_UINT64_COMPARE_FUNC))
			{
				goto skip;
			}

			zbx_vector_uint64_append(&executed_on_hosts, host.hostid);
			strscpy(host.host, row[2]);

			if (ZBX_SCRIPT_EXECUTE_ON_SERVER != script.execute_on)
			{
				host.tls_connect = (unsigned char)atoi(row[13]);
#ifdef HAVE_OPENIPMI
				host.ipmi_authtype = (signed char)atoi(row[14]);
				host.ipmi_privilege = (unsigned char)atoi(row[15]);
				strscpy(host.ipmi_username, row[16]);
				strscpy(host.ipmi_password, row[17]);
#endif
#if defined(HAVE_POLARSSL) || defined(HAVE_GNUTLS) || defined(HAVE_OPENSSL)
				strscpy(host.tls_issuer, row[14 + ZBX_IPMI_FIELDS_NUM]);
				strscpy(host.tls_subject, row[15 + ZBX_IPMI_FIELDS_NUM]);
				strscpy(host.tls_psk_identity, row[16 + ZBX_IPMI_FIELDS_NUM]);
				strscpy(host.tls_psk, row[17 + ZBX_IPMI_FIELDS_NUM]);
#endif
			}
		}
		else if (SUCCEED == (rc = get_dynamic_hostid((NULL != r_event ? r_event : event), &host, error,
					sizeof(error))))
		{
			if (FAIL != zbx_vector_uint64_search(&executed_on_hosts, host.hostid,
					ZBX_DEFAULT_UINT64_COMPARE_FUNC))
			{
				goto skip;
			}

			zbx_vector_uint64_append(&executed_on_hosts, host.hostid);
		}

		alertid = DBget_maxid("alerts");

		if (SUCCEED == rc)
		{
			switch (script.type)
			{
				case ZBX_SCRIPT_TYPE_SSH:
					script.authtype = (unsigned char)atoi(row[7]);
					script.publickey = zbx_strdup(script.publickey, row[10]);
					script.privatekey = zbx_strdup(script.privatekey, row[11]);
					/* break; is not missing here */
				case ZBX_SCRIPT_TYPE_TELNET:
					script.port = zbx_strdup(script.port, row[6]);
					script.username = zbx_strdup(script.username, row[8]);
					script.password = zbx_strdup(script.password, row[9]);
					break;
				case ZBX_SCRIPT_TYPE_GLOBAL_SCRIPT:
					ZBX_DBROW2UINT64(script.scriptid, row[4]);
					break;
			}

			if (SUCCEED == (rc = zbx_script_prepare(&script, &host, NULL, error, sizeof(error))))
			{
				if (0 == host.proxy_hostid || ZBX_SCRIPT_EXECUTE_ON_SERVER == script.execute_on)
				{
					rc = zbx_script_execute(&script, &host, NULL, error, sizeof(error));
					status = ALERT_STATUS_SENT;
				}
				else
				{
					if (0 == zbx_script_create_task(&script, &host, alertid, time(NULL)))
						rc = FAIL;
				}
			}
		}

		if (FAIL == rc)
			status = ALERT_STATUS_FAILED;

		add_command_alert(&db_insert, alerts_num++, alertid, &host, event, r_event, actionid, esc_step,
				script.command, status, error);
skip:
		zbx_script_clean(&script);
	}
	DBfree_result(result);
	zbx_vector_uint64_destroy(&executed_on_hosts);

	if (0 < alerts_num)
	{
		zbx_db_insert_execute(&db_insert);
		zbx_db_insert_clean(&db_insert);
	}

	zabbix_log(LOG_LEVEL_DEBUG, "End of %s()", __function_name);
}

#undef ZBX_IPMI_FIELDS_NUM

static void	add_message_alert(const DB_EVENT *event, const DB_EVENT *r_event, zbx_uint64_t actionid, int esc_step,
		zbx_uint64_t userid, zbx_uint64_t mediatypeid, const char *subject, const char *message,
		zbx_uint64_t ackid)
{
	const char	*__function_name = "add_message_alert";

	DB_RESULT	result;
	DB_ROW		row;
	int		now, severity, medias_num = 0, status, res;
	char		error[MAX_STRING_LEN], *perror, *period = NULL;
	zbx_db_insert_t	db_insert;

	zabbix_log(LOG_LEVEL_DEBUG, "In %s()", __function_name);

	now = time(NULL);

	if (0 == mediatypeid)
	{
		result = DBselect(
				"select m.mediatypeid,m.sendto,m.severity,m.period,mt.status"
				" from media m,media_type mt"
				" where m.mediatypeid=mt.mediatypeid"
					" and m.active=%d"
					" and m.userid=" ZBX_FS_UI64,
				MEDIA_STATUS_ACTIVE, userid);
	}
	else
	{
		result = DBselect(
				"select m.mediatypeid,m.sendto,m.severity,m.period,mt.status"
				" from media m,media_type mt"
				" where m.mediatypeid=mt.mediatypeid"
					" and m.active=%d"
					" and m.userid=" ZBX_FS_UI64
					" and m.mediatypeid=" ZBX_FS_UI64,
				MEDIA_STATUS_ACTIVE, userid, mediatypeid);
	}

	mediatypeid = 0;

	while (NULL != (row = DBfetch(result)))
	{
		ZBX_STR2UINT64(mediatypeid, row[0]);
		severity = atoi(row[2]);
		period = zbx_strdup(period, row[3]);
		substitute_simple_macros(NULL, NULL, NULL, NULL, NULL, NULL, NULL, NULL, &period, MACRO_TYPE_COMMON,
				NULL, 0);

		zabbix_log(LOG_LEVEL_DEBUG, "trigger severity:%d, media severity:%d, period:'%s'",
				(int)event->trigger.priority, severity, period);

		if (((1 << event->trigger.priority) & severity) == 0)
		{
			zabbix_log(LOG_LEVEL_DEBUG, "will not send message (severity)");
			continue;
		}

		if (SUCCEED != zbx_check_time_period(period, time(NULL), &res))
		{
			status = ALERT_STATUS_FAILED;
			perror = "Invalid media activity period";
		}
		else if (SUCCEED != res)
		{
			zabbix_log(LOG_LEVEL_DEBUG, "will not send message (period)");
			continue;
		}
		else if (MEDIA_TYPE_STATUS_ACTIVE == atoi(row[4]))
		{
			status = ALERT_STATUS_NEW;
			perror = "";
		}
		else
		{
			status = ALERT_STATUS_FAILED;
			perror = "Media type disabled";
		}

		if (0 == medias_num++)
		{
			zbx_db_insert_prepare(&db_insert, "alerts", "alertid", "actionid", "eventid", "userid",
					"clock", "mediatypeid", "sendto", "subject", "message", "status", "error",
					"esc_step", "alerttype", "acknowledgeid",
					(NULL != r_event ? "p_eventid" : NULL), NULL);
		}

		if (NULL != r_event)
		{
			zbx_db_insert_add_values(&db_insert, __UINT64_C(0), actionid, r_event->eventid, userid,
					now, mediatypeid, row[1], subject, message, status, perror, esc_step,
					(int)ALERT_TYPE_MESSAGE, ackid, event->eventid);
		}
		else
		{
			zbx_db_insert_add_values(&db_insert, __UINT64_C(0), actionid, event->eventid, userid,
					now, mediatypeid, row[1], subject, message, status, perror, esc_step,
					(int)ALERT_TYPE_MESSAGE, ackid);
		}

	}

	DBfree_result(result);
	zbx_free(period);

	if (0 == mediatypeid)
	{
		medias_num++;

		zbx_snprintf(error, sizeof(error), "No media defined for user \"%s\"", zbx_user_string(userid));

		zbx_db_insert_prepare(&db_insert, "alerts", "alertid", "actionid", "eventid", "userid", "clock",
				"subject", "message", "status", "retries", "error", "esc_step", "alerttype",
				"acknowledgeid", (NULL != r_event ? "p_eventid" : NULL), NULL);

		if (NULL != r_event)
		{
			zbx_db_insert_add_values(&db_insert, __UINT64_C(0), actionid, r_event->eventid, userid,
					now, subject, message, (int)ALERT_STATUS_FAILED, (int)ALERT_MAX_RETRIES, error,
					esc_step, (int)ALERT_TYPE_MESSAGE, ackid, event->eventid);
		}
		else
		{
			zbx_db_insert_add_values(&db_insert, __UINT64_C(0), actionid, event->eventid, userid,
					now, subject, message, (int)ALERT_STATUS_FAILED, (int)ALERT_MAX_RETRIES, error,
					esc_step, (int)ALERT_TYPE_MESSAGE, ackid);
		}
	}

	if (0 != medias_num)
	{
		zbx_db_insert_autoincrement(&db_insert, "alertid");
		zbx_db_insert_execute(&db_insert);
		zbx_db_insert_clean(&db_insert);
	}

	zabbix_log(LOG_LEVEL_DEBUG, "End of %s()", __function_name);
}

/******************************************************************************
 *                                                                            *
 * Function: check_operation_conditions                                       *
 *                                                                            *
 * Purpose:                                                                   *
 *                                                                            *
 * Parameters: event    - event to check                                      *
 *             actionid - action ID for matching                              *
 *                                                                            *
 * Return value: SUCCEED - matches, FAIL - otherwise                          *
 *                                                                            *
 * Author: Alexei Vladishev                                                   *
 *                                                                            *
 * Comments:                                                                  *
 *                                                                            *
 ******************************************************************************/
static int	check_operation_conditions(const DB_EVENT *event, zbx_uint64_t operationid, unsigned char evaltype)
{
	const char	*__function_name = "check_operation_conditions";

	DB_RESULT	result;
	DB_ROW		row;
	DB_CONDITION	condition;

	int		ret = SUCCEED; /* SUCCEED required for CONDITION_EVAL_TYPE_AND_OR */
	int		cond, exit = 0;
	unsigned char	old_type = 0xff;

	zabbix_log(LOG_LEVEL_DEBUG, "In %s() operationid:" ZBX_FS_UI64, __function_name, operationid);

	result = DBselect("select conditiontype,operator,value"
				" from opconditions"
				" where operationid=" ZBX_FS_UI64
				" order by conditiontype",
			operationid);

	while (NULL != (row = DBfetch(result)) && 0 == exit)
	{
		memset(&condition, 0, sizeof(condition));
		condition.conditiontype	= (unsigned char)atoi(row[0]);
		condition.operator = (unsigned char)atoi(row[1]);
		condition.value = row[2];

		switch (evaltype)
		{
			case CONDITION_EVAL_TYPE_AND_OR:
				if (old_type == condition.conditiontype)	/* OR conditions */
				{
					if (SUCCEED == check_action_condition(event, &condition))
						ret = SUCCEED;
				}
				else						/* AND conditions */
				{
					/* Break if PREVIOUS AND condition is FALSE */
					if (ret == FAIL)
						exit = 1;
					else if (FAIL == check_action_condition(event, &condition))
						ret = FAIL;
				}
				old_type = condition.conditiontype;
				break;
			case CONDITION_EVAL_TYPE_AND:
				cond = check_action_condition(event, &condition);
				/* Break if any of AND conditions is FALSE */
				if (cond == FAIL)
				{
					ret = FAIL;
					exit = 1;
				}
				else
					ret = SUCCEED;
				break;
			case CONDITION_EVAL_TYPE_OR:
				cond = check_action_condition(event, &condition);
				/* Break if any of OR conditions is TRUE */
				if (cond == SUCCEED)
				{
					ret = SUCCEED;
					exit = 1;
				}
				else
					ret = FAIL;
				break;
			default:
				ret = FAIL;
				exit = 1;
				break;
		}
	}
	DBfree_result(result);

	zabbix_log(LOG_LEVEL_DEBUG, "End of %s():%s", __function_name, zbx_result_string(ret));

	return ret;
}

static void	escalation_execute_operations(DB_ESCALATION *escalation, const DB_EVENT *event, const DB_ACTION *action)
{
	const char	*__function_name = "escalation_execute_operations";
	DB_RESULT	result;
	DB_ROW		row;
	int		next_esc_period = 0, esc_period;
	ZBX_USER_MSG	*user_msg = NULL;
	zbx_uint64_t	operationid;
	unsigned char	operationtype, evaltype, operations = 0;
	char		*tmp = NULL;

	zabbix_log(LOG_LEVEL_DEBUG, "In %s()", __function_name);

	if (0 == action->esc_period)
	{
		result = DBselect(
				"select o.operationid,o.operationtype,o.esc_period,o.evaltype,"
					"m.operationid,m.default_msg,m.subject,m.message,m.mediatypeid"
				" from operations o"
					" left join opmessage m"
						" on m.operationid=o.operationid"
				" where o.actionid=" ZBX_FS_UI64
					" and o.operationtype in (%d,%d)"
					" and o.recovery=%d",
				action->actionid,
				OPERATION_TYPE_MESSAGE, OPERATION_TYPE_COMMAND, ZBX_OPERATION_MODE_NORMAL);
	}
	else
	{
		escalation->esc_step++;

		result = DBselect(
				"select o.operationid,o.operationtype,o.esc_period,o.evaltype,"
					"m.operationid,m.default_msg,m.subject,m.message,m.mediatypeid"
				" from operations o"
					" left join opmessage m"
						" on m.operationid=o.operationid"
				" where o.actionid=" ZBX_FS_UI64
					" and o.operationtype in (%d,%d)"
					" and o.esc_step_from<=%d"
					" and (o.esc_step_to=0 or o.esc_step_to>=%d)"
					" and o.recovery=%d",
				action->actionid,
				OPERATION_TYPE_MESSAGE, OPERATION_TYPE_COMMAND,
				escalation->esc_step,
				escalation->esc_step,
				ZBX_OPERATION_MODE_NORMAL);
	}

	while (NULL != (row = DBfetch(result)))
	{
		ZBX_STR2UINT64(operationid, row[0]);
		operationtype = (unsigned char)atoi(row[1]);

		tmp = zbx_strdup(tmp, row[2]);
		substitute_simple_macros(NULL, NULL, NULL, NULL, NULL, NULL, NULL, NULL, &tmp, MACRO_TYPE_COMMON, NULL, 0);
		if (SUCCEED != is_time_suffix(tmp, &esc_period, ZBX_LENGTH_UNLIMITED))
		{
			zabbix_log(LOG_LEVEL_WARNING, "Invalid step duration \"%s\" for operation of action \"%s\","
					" using default operation step duration of the action", tmp, action->name);
			esc_period = 0;
		}

		evaltype = (unsigned char)atoi(row[3]);

		if (0 == esc_period)
			esc_period = action->esc_period;

		if (0 == next_esc_period || next_esc_period > esc_period)
			next_esc_period = esc_period;

		if (SUCCEED == check_operation_conditions(event, operationid, evaltype))
		{
			unsigned char	default_msg;
			char		*subject, *message;
			zbx_uint64_t	mediatypeid;

			zabbix_log(LOG_LEVEL_DEBUG, "Conditions match our event. Execute operation.");

			switch (operationtype)
			{
				case OPERATION_TYPE_MESSAGE:
					if (SUCCEED == DBis_null(row[4]))
						break;

					default_msg = (unsigned char)atoi(row[5]);
					ZBX_DBROW2UINT64(mediatypeid, row[8]);

					if (0 == default_msg)
					{
						subject = row[6];
						message = row[7];
					}
					else
					{
						subject = action->shortdata;
						message = action->longdata;
					}

					add_object_msg(action->actionid, operationid, mediatypeid, &user_msg,
<<<<<<< HEAD
							subject, message, event, NULL, NULL,
							MACRO_TYPE_MESSAGE_NORMAL);
=======
							subject, message, event, NULL, MACRO_TYPE_MESSAGE_NORMAL);
>>>>>>> 427b753e
					break;
				case OPERATION_TYPE_COMMAND:
					execute_commands(event, NULL, NULL, action->actionid, operationid,
							escalation->esc_step, MACRO_TYPE_MESSAGE_NORMAL);
					break;
			}
		}
		else
			zabbix_log(LOG_LEVEL_DEBUG, "Conditions do not match our event. Do not execute operation.");

		operations = 1;
	}
	DBfree_result(result);

	flush_user_msg(&user_msg, escalation->esc_step, event, NULL, action->actionid);

	if (0 == action->esc_period)
	{
		escalation->status = (ZBX_ACTION_RECOVERY_OPERATIONS == action->recovery ? ESCALATION_STATUS_SLEEP :
				ESCALATION_STATUS_COMPLETED);
	}
	else
	{
		if (0 == operations)
		{
			result = DBselect(
					"select null"
					" from operations"
					" where actionid=" ZBX_FS_UI64
						" and esc_step_from>%d"
						" and recovery=%d",
					action->actionid, escalation->esc_step, ZBX_OPERATION_MODE_NORMAL);

			if (NULL != DBfetch(result))
				operations = 1;
			DBfree_result(result);
		}

		if (1 == operations)
		{
			next_esc_period = (0 != next_esc_period) ? next_esc_period : action->esc_period;
			escalation->nextcheck = time(NULL) + next_esc_period;
		}
		else
		{
			escalation->status = (ZBX_ACTION_RECOVERY_OPERATIONS == action->recovery ?
					ESCALATION_STATUS_SLEEP : ESCALATION_STATUS_COMPLETED);
		}
	}

	/* schedule nextcheck for sleeping escalations */
	if (ESCALATION_STATUS_SLEEP == escalation->status)
		escalation->nextcheck = time(NULL) + SEC_PER_MIN;

	zbx_free(tmp);

	zabbix_log(LOG_LEVEL_DEBUG, "End of %s()", __function_name);
}

/******************************************************************************
 *                                                                            *
 * Function: escalation_execute_recovery_operations                           *
 *                                                                            *
 * Purpose: execute escalation recovery operations                            *
 *                                                                            *
 * Parameters: event      - [IN] the event                                    *
 *             r_event    - [IN] the recovery event                           *
 *             action     - [IN] the action                                   *
 *                                                                            *
 * Comments: Action recovery operations have a single escalation step, so     *
 *           alerts created by escalation recovery operations must have       *
 *           esc_step field set to 1.                                         *
 *                                                                            *
 ******************************************************************************/
static void	escalation_execute_recovery_operations(const DB_EVENT *event, const DB_EVENT *r_event,
		const DB_ACTION *action)
{
	const char	*__function_name = "escalation_execute_recovery_operations";
	DB_RESULT	result;
	DB_ROW		row;
	ZBX_USER_MSG	*user_msg = NULL;
	zbx_uint64_t	operationid;
	unsigned char	operationtype, default_msg;
	char		*subject, *message;
	zbx_uint64_t	mediatypeid;

	zabbix_log(LOG_LEVEL_DEBUG, "In %s()", __function_name);

	result = DBselect(
			"select o.operationid,o.operationtype,"
				"m.operationid,m.default_msg,m.subject,m.message,m.mediatypeid"
			" from operations o"
				" left join opmessage m"
					" on m.operationid=o.operationid"
			" where o.actionid=" ZBX_FS_UI64
				" and o.operationtype in (%d,%d,%d)"
				" and o.recovery=%d",
			action->actionid,
			OPERATION_TYPE_MESSAGE, OPERATION_TYPE_COMMAND, OPERATION_TYPE_RECOVERY_MESSAGE,
			ZBX_OPERATION_MODE_RECOVERY);

	while (NULL != (row = DBfetch(result)))
	{
		ZBX_STR2UINT64(operationid, row[0]);
		operationtype = (unsigned char)atoi(row[1]);

		switch (operationtype)
		{
			case OPERATION_TYPE_MESSAGE:
				if (SUCCEED == DBis_null(row[2]))
					break;

				ZBX_STR2UCHAR(default_msg, row[3]);
				ZBX_DBROW2UINT64(mediatypeid, row[6]);

				if (0 == default_msg)
				{
					subject = row[4];
					message = row[5];
				}
				else
				{
					subject = action->r_shortdata;
					message = action->r_longdata;
				}

<<<<<<< HEAD
					add_object_msg(action->actionid, operationid, mediatypeid, &user_msg, subject,
							message, event, r_event, NULL, MACRO_TYPE_MESSAGE_RECOVERY);
=======
				add_object_msg(action->actionid, operationid, mediatypeid, &user_msg, subject,
						message, event, r_event, MACRO_TYPE_MESSAGE_RECOVERY);
				break;
			case OPERATION_TYPE_RECOVERY_MESSAGE:
				if (SUCCEED == DBis_null(row[2]))
>>>>>>> 427b753e
					break;

				ZBX_STR2UCHAR(default_msg, row[3]);

<<<<<<< HEAD
					add_sentusers_msg(&user_msg, action->actionid, event, r_event, subject,
							message);
					break;
				case OPERATION_TYPE_COMMAND:
					execute_commands(event, r_event, NULL, action->actionid, operationid, 1,
							MACRO_TYPE_MESSAGE_RECOVERY);
					break;
			}
=======
				if (0 == default_msg)
				{
					subject = row[4];
					message = row[5];
				}
				else
				{
					subject = action->r_shortdata;
					message = action->r_longdata;
				}
				add_sentusers_msg(&user_msg, action->actionid, event, r_event, subject, message);
				break;
			case OPERATION_TYPE_COMMAND:
				execute_commands(event, r_event, action->actionid, operationid, 1);
				break;
>>>>>>> 427b753e
		}
	}
	DBfree_result(result);

	flush_user_msg(&user_msg, 1, event, r_event, action->actionid);

	zabbix_log(LOG_LEVEL_DEBUG, "End of %s()", __function_name);
}

/******************************************************************************
 *                                                                            *
 * Function: escalation_execute_acknowledge_operations                        *
 *                                                                            *
 * Purpose: execute escalation acknowledge operations                         *
 *                                                                            *
 * Parameters: event      - [IN] the event                                    *
 *             action     - [IN] the action                                   *
 *                                                                            *
 * Comments: Action acknowledge operations have a single escalation step, so  *
 *           alerts created by escalation acknowledge operations must have    *
 *           esc_step field set to 1.                                         *
 *                                                                            *
 ******************************************************************************/
static void	escalation_execute_acknowledge_operations(const DB_EVENT *event, const DB_ACTION *action,
		const DB_ACKNOWLEDGE *ack)
{
	const char	*__function_name = "escalation_execute_acknowledge_operations";
	DB_RESULT	result;
	DB_ROW		row;
	ZBX_USER_MSG	*user_msg = NULL;
	zbx_uint64_t	operationid, mediatypeid;
	unsigned char	operationtype, default_msg;
	char		*subject, *message;

	zabbix_log(LOG_LEVEL_DEBUG, "In %s()", __function_name);

	result = DBselect(
			"select o.operationid,o.operationtype,m.operationid,m.default_msg,"
				"m.subject,m.message,m.mediatypeid"
			" from operations o"
				" left join opmessage m"
					" on m.operationid=o.operationid"
			" where o.actionid=" ZBX_FS_UI64
				" and o.operationtype in (%d,%d,%d)"
				" and o.recovery=%d",
			action->actionid,
			OPERATION_TYPE_MESSAGE, OPERATION_TYPE_COMMAND, OPERATION_TYPE_ACK_MESSAGE,
			ZBX_OPERATION_MODE_ACK);

	while (NULL != (row = DBfetch(result)))
	{
		ZBX_STR2UINT64(operationid, row[0]);
		operationtype = (unsigned char)atoi(row[1]);

		switch (operationtype)
		{
			case OPERATION_TYPE_MESSAGE:
				if (SUCCEED == DBis_null(row[2]))
					break;

				ZBX_STR2UCHAR(default_msg, row[3]);
				ZBX_DBROW2UINT64(mediatypeid, row[6]);

				if (0 == default_msg)
				{
					subject = row[4];
					message = row[5];
				}
				else
				{
					subject = action->ack_shortdata;
					message = action->ack_longdata;
				}

				add_object_msg(action->actionid, operationid, mediatypeid, &user_msg, subject,
						message, event, NULL, ack, MACRO_TYPE_MESSAGE_ACK);
				break;
			case OPERATION_TYPE_ACK_MESSAGE:
				if (SUCCEED == DBis_null(row[2]))
					break;

				ZBX_STR2UCHAR(default_msg, row[3]);
				ZBX_DBROW2UINT64(mediatypeid, row[6]);

				if (0 == default_msg)
				{
					subject = row[4];
					message = row[5];
				}
				else
				{
					subject = action->ack_shortdata;
					message = action->ack_longdata;
				}

				add_sentusers_ack_msg(&user_msg, action->actionid, mediatypeid, event, ack,
						subject, message);
				break;
			case OPERATION_TYPE_COMMAND:
				execute_commands(event, NULL, ack, action->actionid, operationid, 1,
						MACRO_TYPE_MESSAGE_ACK);
				break;
		}
	}
	DBfree_result(result);

	flush_user_msg(&user_msg, 1, event, NULL, action->actionid);

	zabbix_log(LOG_LEVEL_DEBUG, "End of %s()", __function_name);
}

/******************************************************************************
 *                                                                            *
 * Function: check_escalation_trigger                                         *
 *                                                                            *
 * Purpose: check whether the escalation trigger and related items, hosts are *
 *          not deleted or disabled.                                          *
 *                                                                            *
 * Parameters: triggerid   - [IN] the id of trigger to check                  *
 *             source      - [IN] the escalation event source                 *
 *             ignore      - [OUT] 1 - the escalation must be ignored because *
 *                                     of dependent trigger being in PROBLEM  *
 *                                     state,                                 *
 *                                 0 - otherwise                              *
 *             maintenance - [OUT] HOST_MAINTENANCE_STATUS_ON - if at least   *
 *                                 one of hosts used in expression is in      *
 *                                 maintenance mode,                          *
 *                                 HOST_MAINTENANCE_STATUS_OFF - otherwise    *
 *             error       - [OUT] message in case escalation is cancelled    *
 *                                                                            *
 * Return value: FAIL if dependent trigger is in PROBLEM state                *
 *               SUCCEED otherwise                                            *
 *                                                                            *
 ******************************************************************************/
static int	check_escalation_trigger(zbx_uint64_t triggerid, unsigned char source, unsigned char *ignore,
		unsigned char *maintenance, char **error)
{
	DC_TRIGGER		trigger;
	zbx_vector_uint64_t	functionids, itemids;
	DC_ITEM			*items = NULL;
	DC_FUNCTION		*functions = NULL;
	int			i, errcode, *errcodes = NULL, ret = FAIL;

	/* trigger disabled or deleted? */
	DCconfig_get_triggers_by_triggerids(&trigger, &triggerid, &errcode, 1);

	if (SUCCEED != errcode)
	{
		goto out;
	}
	else if (TRIGGER_STATUS_DISABLED == trigger.status)
	{
		*error = zbx_dsprintf(*error, "trigger \"%s\" disabled.", trigger.description);
		goto out;
	}

	if (EVENT_SOURCE_TRIGGERS != source)
	{
		/* don't check dependency for internal trigger events */
		ret = SUCCEED;
		goto out;
	}

	/* check items and hosts referenced by trigger expression */
	zbx_vector_uint64_create(&functionids);
	zbx_vector_uint64_create(&itemids);

	get_functionids(&functionids, trigger.expression_orig);

	functions = zbx_malloc(functions, sizeof(DC_FUNCTION) * functionids.values_num);
	errcodes = zbx_malloc(errcodes, sizeof(int) * functionids.values_num);

	DCconfig_get_functions_by_functionids(functions, functionids.values, errcodes, functionids.values_num);

	for (i = 0; i < functionids.values_num; i++)
	{
		if (SUCCEED == errcodes[i])
			zbx_vector_uint64_append(&itemids, functions[i].itemid);
	}

	DCconfig_clean_functions(functions, errcodes, functionids.values_num);
	zbx_free(functions);

	zbx_vector_uint64_sort(&itemids, ZBX_DEFAULT_UINT64_COMPARE_FUNC);
	zbx_vector_uint64_uniq(&itemids, ZBX_DEFAULT_UINT64_COMPARE_FUNC);

	items = zbx_malloc(items, sizeof(DC_ITEM) * itemids.values_num);
	errcodes = zbx_realloc(errcodes, sizeof(int) * itemids.values_num);

	DCconfig_get_items_by_itemids(items, itemids.values, errcodes, itemids.values_num,
			ZBX_FLAG_ITEM_FIELDS_DEFAULT);

	*maintenance = HOST_MAINTENANCE_STATUS_OFF;

	for (i = 0; i < itemids.values_num; i++)
	{
		if (SUCCEED != errcodes[i])
		{
			*error = zbx_dsprintf(*error, "item id:" ZBX_FS_UI64 " deleted.", itemids.values[i]);
			break;
		}

		if (ITEM_STATUS_DISABLED == items[i].status)
		{
			*error = zbx_dsprintf(*error, "item \"%s\" disabled.", items[i].key_orig);
			break;
		}
		if (HOST_STATUS_NOT_MONITORED == items[i].host.status)
		{
			*error = zbx_dsprintf(*error, "host \"%s\" disabled.", items[i].host.host);
			break;
		}

		if (HOST_MAINTENANCE_STATUS_ON == items[i].host.maintenance_status)
			*maintenance = HOST_MAINTENANCE_STATUS_ON;
	}

	DCconfig_clean_items(items, errcodes, itemids.values_num);
	zbx_free(items);
	zbx_free(errcodes);

	zbx_vector_uint64_destroy(&itemids);
	zbx_vector_uint64_destroy(&functionids);

	if (NULL != *error)
		goto out;

	*ignore = (SUCCEED == DCconfig_check_trigger_dependencies(trigger.triggerid) ? 0 : 1);

	ret = SUCCEED;
out:
	DCconfig_clean_triggers(&trigger, &errcode, 1);

	return ret;
}

static const char	*check_escalation_result_string(int result)
{
	switch (result)
	{
		case ZBX_ESCALATION_CANCEL:
			return "cancel";
		case ZBX_ESCALATION_DELETE:
			return "delete";
		case ZBX_ESCALATION_SKIP:
			return "skip";
		case ZBX_ESCALATION_PROCESS:
			return "process";
		default:
			return "unknown";
	}
}

/******************************************************************************
 *                                                                            *
 * Function: check_escalation                                                 *
 *                                                                            *
 * Purpose: check whether escalation must be cancelled, deleted, skipped or   *
 *          processed.                                                        *
 *                                                                            *
 * Parameters: escalation - [IN]  escalation to check                         *
 *             action     - [IN]  action responsible for the escalation       *
 *             error      - [OUT] message in case escalation is cancelled     *
 *                                                                            *
 * Return value: ZBX_ESCALATION_CANCEL  - the relevant event, item, trigger   *
 *                                        or host is disabled or deleted      *
 *               ZBX_ESCALATION_DELETE  - escalations was created and         *
 *                                        recovered during maintenance        *
 *               ZBX_ESCALATION_SKIP    - escalation is paused during         *
 *                                        maintenance or dependable trigger   *
 *                                        in problem state                    *
 *               ZBX_ESCALATION_PROCESS - otherwise                           *
 *                                                                            *
 ******************************************************************************/
static int	check_escalation(const DB_ESCALATION *escalation, const DB_ACTION *action, const DB_EVENT *event,
		char **error)
{
	const char	*__function_name = "check_escalation";
	DC_ITEM		item;
	int		errcode, ret = ZBX_ESCALATION_CANCEL;
	unsigned char	maintenance = HOST_MAINTENANCE_STATUS_OFF, skip = 0;

	zabbix_log(LOG_LEVEL_DEBUG, "In %s() escalationid:" ZBX_FS_UI64 " status:%s",
			__function_name, escalation->escalationid, zbx_escalation_status_string(escalation->status));

	if (EVENT_OBJECT_TRIGGER == event->object)
	{
		if (SUCCEED != check_escalation_trigger(escalation->triggerid, event->source, &skip, &maintenance, error))
			goto out;
	}
	else if (EVENT_SOURCE_INTERNAL == event->source)
	{
		if (EVENT_OBJECT_ITEM == event->object || EVENT_OBJECT_LLDRULE == event->object)
		{
			/* item disabled or deleted? */
			DCconfig_get_items_by_itemids(&item, &escalation->itemid, &errcode, 1,
					ZBX_FLAG_ITEM_FIELDS_DEFAULT);

			if (SUCCEED != errcode)
			{
				*error = zbx_dsprintf(*error, "item id:" ZBX_FS_UI64 " deleted.", escalation->itemid);
			}
			else if (ITEM_STATUS_DISABLED == item.status)
			{
				*error = zbx_dsprintf(*error, "item \"%s\" disabled.", item.key_orig);
			}
			else if (HOST_STATUS_NOT_MONITORED == item.host.status)
			{
				*error = zbx_dsprintf(*error, "host \"%s\" disabled.", item.host.host);
			}
			else
				maintenance = item.host.maintenance_status;

			DCconfig_clean_items(&item, &errcode, 1);

			if (NULL != *error)
				goto out;
		}
	}

	if (EVENT_SOURCE_TRIGGERS == action->eventsource &&
			ACTION_MAINTENANCE_MODE_PAUSE == action->maintenance_mode &&
			HOST_MAINTENANCE_STATUS_ON == maintenance)
	{
		/* remove paused escalations that were created and recovered */
		/* during maintenance period                                 */
		if (0 == escalation->esc_step && 0 != escalation->r_eventid)
		{
			ret = ZBX_ESCALATION_DELETE;
			goto out;
		}

		/* skip paused escalations created before maintenance period */
		/* until maintenance ends or the escalations are recovered   */
		if (0 == escalation->r_eventid)
		{
			ret = ZBX_ESCALATION_SKIP;
			goto out;
		}
	}

	if (0 != skip)
	{
		/* dependable trigger in PROBLEM state, process escalation later */
		ret = ZBX_ESCALATION_SKIP;
		goto out;
	}

	ret = ZBX_ESCALATION_PROCESS;
out:

	zabbix_log(LOG_LEVEL_DEBUG, "End of %s():%s error: '%s'", __function_name, check_escalation_result_string(ret),
			ZBX_NULL2STR(*error));

	return ret;
}

/******************************************************************************
 *                                                                            *
 * Function: escalation_log_cancel_warning                                    *
 *                                                                            *
 * Purpose: write escalation cancellation warning message into log file       *
 *                                                                            *
 * Parameters: escalation - [IN] the escalation                               *
 *             error      - [IN] the error message                            *
 *                                                                            *
 ******************************************************************************/
static void	escalation_log_cancel_warning(DB_ESCALATION *escalation, const char *error)
{
	if (0 != escalation->esc_step)
		zabbix_log(LOG_LEVEL_WARNING, "escalation cancelled: %s", error);
}

/******************************************************************************
 *                                                                            *
 * Function: escalation_cancel                                                *
 *                                                                            *
 * Purpose: cancel escalation with the specified error message                *
 *                                                                            *
 * Parameters: escalation - [IN/OUT] the escalation to cancel                 *
 *             action     - [IN]     the action                               *
 *             event      - [IN]     the event                                *
 *             error      - [IN]     the error message                        *
 *                                                                            *
 ******************************************************************************/
static void	escalation_cancel(DB_ESCALATION *escalation, const DB_ACTION *action, const DB_EVENT *event,
		const char *error)
{
	const char	*__function_name = "escalation_cancel";
	ZBX_USER_MSG	*user_msg = NULL;

	zabbix_log(LOG_LEVEL_DEBUG, "In %s() escalationid:" ZBX_FS_UI64 " status:%s",
			__function_name, escalation->escalationid, zbx_escalation_status_string(escalation->status));

	if (0 != escalation->esc_step)
	{
		char	*message;

		message = zbx_dsprintf(NULL, "NOTE: Escalation cancelled: %s\n%s", error, action->longdata);
		add_sentusers_msg(&user_msg, action->actionid, event, NULL, action->shortdata, message);
		flush_user_msg(&user_msg, escalation->esc_step, event, NULL, action->actionid);

		zbx_free(message);
	}

	escalation_log_cancel_warning(escalation, error);
	escalation->status = ESCALATION_STATUS_COMPLETED;

	zabbix_log(LOG_LEVEL_DEBUG, "End of %s()", __function_name);
}

/******************************************************************************
 *                                                                            *
 * Function: escalation_execute                                               *
 *                                                                            *
 * Purpose: execute next escalation step                                      *
 *                                                                            *
 * Parameters: escalation - [IN/OUT] the escalation to execute                *
 *             action     - [IN]     the action                               *
 *             event      - [IN]     the event                                *
 *                                                                            *
 ******************************************************************************/
static void	escalation_execute(DB_ESCALATION *escalation, const DB_ACTION *action, const DB_EVENT *event)
{
	const char	*__function_name = "escalation_execute";

	zabbix_log(LOG_LEVEL_DEBUG, "In %s() escalationid:" ZBX_FS_UI64 " status:%s",
			__function_name, escalation->escalationid, zbx_escalation_status_string(escalation->status));

	escalation_execute_operations(escalation, event, action);

	zabbix_log(LOG_LEVEL_DEBUG, "End of %s()", __function_name);
}

/******************************************************************************
 *                                                                            *
 * Function: escalation_recover                                               *
 *                                                                            *
 * Purpose: process escalation recovery                                       *
 *                                                                            *
 * Parameters: escalation - [IN/OUT] the escalation to recovery               *
 *             action     - [IN]     the action                               *
 *             event      - [IN]     the event                                *
 *             r_event    - [IN]     the recovery event                       *
 *                                                                            *
 ******************************************************************************/
static void	escalation_recover(DB_ESCALATION *escalation, const DB_ACTION *action, const DB_EVENT *event,
		const DB_EVENT *r_event)
{
	const char	*__function_name = "escalation_recover";

	zabbix_log(LOG_LEVEL_DEBUG, "In %s() escalationid:" ZBX_FS_UI64 " status:%s",
			__function_name, escalation->escalationid, zbx_escalation_status_string(escalation->status));

	escalation_execute_recovery_operations(event, r_event, action);

	escalation->status = ESCALATION_STATUS_COMPLETED;

	zabbix_log(LOG_LEVEL_DEBUG, "End of %s()", __function_name);
}


/******************************************************************************
 *                                                                            *
 * Function: escalation_acknowledge                                           *
 *                                                                            *
 * Purpose: process escalation acknowledge                                    *
 *                                                                            *
 * Parameters: escalation - [IN/OUT] the escalation to recovery               *
 *             action     - [IN]     the action                               *
 *             event      - [IN]     the event                                *
 *             r_event    - [IN]     the recovery event                       *
 *                                                                            *
 ******************************************************************************/
static void	escalation_acknowledge(DB_ESCALATION *escalation, const DB_ACTION *action, const DB_EVENT *event)
{
	const char	*__function_name = "escalation_acknowledge";

	DB_ROW		row;
	DB_RESULT	result;
	DB_ACKNOWLEDGE	ack;

	zabbix_log(LOG_LEVEL_DEBUG, "In %s() escalationid:" ZBX_FS_UI64 " acknowledgeid:" ZBX_FS_UI64 " status:%s",
			__function_name, escalation->escalationid, escalation->acknowledgeid,
			zbx_escalation_status_string(escalation->status));

	memset(&ack, 0, sizeof(ack));

	result = DBselect(
			"select message,userid,clock from acknowledges"
			" where acknowledgeid=" ZBX_FS_UI64,
			escalation->acknowledgeid);

	if (NULL != (row = DBfetch(result)))
	{
		ack.message = zbx_strdup(NULL, row[0]);
		ZBX_STR2UINT64(ack.userid, row[1]);
		ack.clock = atoi(row[2]);
		ack.acknowledgeid = escalation->acknowledgeid;

		escalation_execute_acknowledge_operations(event, action, &ack);
	}

	zbx_free(ack.message);
	DBfree_result(result);

	escalation->status = ESCALATION_STATUS_COMPLETED;

	zabbix_log(LOG_LEVEL_DEBUG, "End of %s()", __function_name);
}


/******************************************************************************
 *                                                                            *
 * Function: get_active_db_action                                             *
 *                                                                            *
 * Purpose: reads active action from database                                 *
 *                                                                            *
 * Parameters: actionid - [IN] the action identifier                          *
 *             action   - [OUT] action data                                   *
 *             error    - [OUT] message if action was disabled or deleted     *
 *                                                                            *
 * Return value: SUCEED - the action exists and is active                     *
 *               FAIL   - otherwise                                           *
 *                                                                            *
 ******************************************************************************/
static int	get_active_db_action(zbx_uint64_t actionid, DB_ACTION *action, char **error)
{
	DB_ROW		row;
	DB_RESULT	result;
	char		*tmp = NULL;
	int		ret = SUCCEED;

	result = DBselect(
			"select actionid,name,status,eventsource,esc_period,def_shortdata,def_longdata,r_shortdata,"
				"r_longdata,maintenance_mode,ack_shortdata,ack_longdata"
			" from actions"
			" where actionid=" ZBX_FS_UI64,
			actionid);

	if (NULL != (row = DBfetch(result)))
	{
		if (ACTION_STATUS_ACTIVE != atoi(row[2]))
		{
			*error = zbx_dsprintf(*error, "action '%s' disabled.", row[1]);
			ret = FAIL;
			goto out;
		}

		ZBX_STR2UCHAR(action->status, row[2]);
		ZBX_STR2UINT64(action->actionid, row[0]);
		ZBX_STR2UCHAR(action->eventsource, row[3]);

		tmp = zbx_strdup(tmp, row[4]);
		substitute_simple_macros(NULL, NULL, NULL, NULL, NULL, NULL, NULL, NULL, &tmp, MACRO_TYPE_COMMON, NULL, 0);
		if (SUCCEED != is_time_suffix(tmp, &action->esc_period, ZBX_LENGTH_UNLIMITED))
		{
			zabbix_log(LOG_LEVEL_WARNING, "Invalid default operation step duration \"%s\" for action"
					" \"%s\", using default value of 1 hour", tmp, row[1]);
			action->esc_period = SEC_PER_HOUR;
		}

		action->shortdata = zbx_strdup(NULL, row[5]);
		action->longdata = zbx_strdup(NULL, row[6]);
		action->r_shortdata = zbx_strdup(NULL, row[7]);
		action->r_longdata = zbx_strdup(NULL, row[8]);
		ZBX_STR2UCHAR(action->maintenance_mode, row[9]);
		action->ack_shortdata = zbx_strdup(NULL, row[10]);
		action->ack_longdata = zbx_strdup(NULL, row[11]);
		action->name = zbx_strdup(NULL, row[1]);

		DBfree_result(result);
		result = DBselect("select null from operations where actionid=" ZBX_FS_UI64 " and recovery=%d",
				action->actionid, ZBX_OPERATION_MODE_RECOVERY);

		action->recovery = (NULL == DBfetch(result) ? ZBX_ACTION_RECOVERY_NONE :
				ZBX_ACTION_RECOVERY_OPERATIONS);
	}
	else
	{
		action->actionid = 0;
		*error = zbx_dsprintf(*error, "action id:" ZBX_FS_UI64 " deleted", actionid);
		ret = FAIL;
		goto out;
	}

out:
	DBfree_result(result);
	zbx_free(tmp);

	return ret;
}

static void	free_db_action(DB_ACTION *action)
{
	if (0 != action->actionid)
	{
		zbx_free(action->shortdata);
		zbx_free(action->longdata);
		zbx_free(action->r_shortdata);
		zbx_free(action->r_longdata);
		zbx_free(action->ack_shortdata);
		zbx_free(action->ack_longdata);
		zbx_free(action->name);
	}
}

typedef struct
{
	zbx_uint64_t		escalationid;

	int			nextcheck;
	int			esc_step;
	zbx_escalation_status_t	status;

#define ZBX_DIFF_ESCALATION_UNSET			__UINT64_C(0x0000)
#define ZBX_DIFF_ESCALATION_UPDATE_NEXTCHECK		__UINT64_C(0x0001)
#define ZBX_DIFF_ESCALATION_UPDATE_ESC_STEP		__UINT64_C(0x0002)
#define ZBX_DIFF_ESCALATION_UPDATE_STATUS		__UINT64_C(0x0004)
#define ZBX_DIFF_ESCALATION_UPDATE 								\
		(ZBX_DIFF_ESCALATION_UPDATE_NEXTCHECK | ZBX_DIFF_ESCALATION_UPDATE_ESC_STEP |	\
		ZBX_DIFF_ESCALATION_UPDATE_STATUS)
	zbx_uint64_t		flags;
}
zbx_escalation_diff_t;

static zbx_escalation_diff_t	*escalation_create_diff(const DB_ESCALATION *escalation)
{
	zbx_escalation_diff_t	*diff;

	diff = (zbx_escalation_diff_t *)zbx_malloc(NULL, sizeof(zbx_escalation_diff_t));
	diff->escalationid = escalation->escalationid;
	diff->nextcheck = escalation->nextcheck;
	diff->esc_step = escalation->esc_step;
	diff->status = escalation->status;
	diff->flags = ZBX_DIFF_ESCALATION_UNSET;

	return diff;
}

static void	escalation_update_diff(const DB_ESCALATION *escalation, zbx_escalation_diff_t *diff)
{
	if (escalation->nextcheck != diff->nextcheck)
	{
		diff->nextcheck = escalation->nextcheck;
		diff->flags |= ZBX_DIFF_ESCALATION_UPDATE_NEXTCHECK;
	}

	if (escalation->esc_step != diff->esc_step)
	{
		diff->esc_step = escalation->esc_step;
		diff->flags |= ZBX_DIFF_ESCALATION_UPDATE_ESC_STEP;
	}

	if (escalation->status != diff->status)
	{
		diff->status = escalation->status;
		diff->flags |= ZBX_DIFF_ESCALATION_UPDATE_STATUS;
	}
}

/******************************************************************************
 *                                                                            *
 * Function: process_escalations                                              *
 *                                                                            *
 * Purpose: execute escalation steps and recovery operations;                 *
 *          postpone escalations during maintenance and due to trigger dep.;  *
 *          delete completed escalations from the database;                   *
 *          cancel escalations due to changed configuration, etc.             *
 *                                                                            *
 * Parameters: now               - [IN] the current time                      *
 *             nextcheck         - [IN/OUT] time of the next invocation       *
 *             escalation_source - [IN] type of escalations to be handled     *
 *                                                                            *
 * Return value: the count of deleted escalations                             *
 *                                                                            *
 * Comments: actions.c:process_actions() creates pseudo-escalations also for  *
 *           EVENT_SOURCE_DISCOVERY, EVENT_SOURCE_AUTO_REGISTRATION events,   *
 *           this function handles message and command operations for these   *
 *           events while host, group, template operations are handled        *
 *           in process_actions().                                            *
 *                                                                            *
 ******************************************************************************/
static int	process_escalations(int now, int *nextcheck, unsigned int escalation_source)
{
	const char		*__function_name = "process_escalations";
	DB_RESULT		result;
	DB_ROW			row;
	DB_ESCALATION		escalation;

	zbx_vector_uint64_t	escalationids;
	int			res, i;

	char			*filter = NULL;
	size_t			filter_alloc = 0, filter_offset = 0;
	zbx_escalation_diff_t	*diff;
	zbx_vector_ptr_t	diffs;

	zabbix_log(LOG_LEVEL_DEBUG, "In %s()", __function_name);

	zbx_vector_uint64_create(&escalationids);
	zbx_vector_ptr_create(&diffs);

	/* Selection of escalations to be processed:                                                          */
	/*                                                                                                    */
	/* e - row in escalations table, E - escalations table, S - ordered* set of escalations to be proc.   */
	/*                                                                                                    */
	/* ZBX_ESCALATION_SOURCE_TRIGGER: S = {e in E | e.triggerid    mod process_num == 0}                  */
	/* ZBX_ESCALATION_SOURCE_ITEM::   S = {e in E | e.itemid       mod process_num == 0}                  */
	/* ZBX_ESCALATION_SOURCE_DEFAULT: S = {e in E | e.escalationid mod process_num == 0}                  */
	/*                                                                                                    */
	/* Note that each escalator always handles all escalations from the same triggers and items.          */
	/* The rest of the escalations (e.g. not trigger or item based) are spread evenly between escalators. */
	/*                                                                                                    */
	/* * by e.actionid, e.triggerid, e.itemid, e.escalationid                                             */
	switch (escalation_source)
	{
		case ZBX_ESCALATION_SOURCE_TRIGGER:
			zbx_strcpy_alloc(&filter, &filter_alloc, &filter_offset, "triggerid is not null");
			if (1 < CONFIG_ESCALATOR_FORKS)
			{
				zbx_snprintf_alloc(&filter, &filter_alloc, &filter_offset,
						" and " ZBX_SQL_MOD(triggerid, %d) "=%d",
						CONFIG_ESCALATOR_FORKS, process_num - 1);
			}
			break;
		case ZBX_ESCALATION_SOURCE_ITEM:
			zbx_strcpy_alloc(&filter, &filter_alloc, &filter_offset, "itemid is not null");
			if (1 < CONFIG_ESCALATOR_FORKS)
			{
				zbx_snprintf_alloc(&filter, &filter_alloc, &filter_offset,
						" and " ZBX_SQL_MOD(itemid, %d) "=%d",
						CONFIG_ESCALATOR_FORKS, process_num - 1);
			}
			break;
		case ZBX_ESCALATION_SOURCE_DEFAULT:
			zbx_strcpy_alloc(&filter, &filter_alloc, &filter_offset,
					"triggerid is null and itemid is null");
			if (1 < CONFIG_ESCALATOR_FORKS)
			{
				zbx_snprintf_alloc(&filter, &filter_alloc, &filter_offset,
						" and " ZBX_SQL_MOD(escalationid, %d) "=%d",
						CONFIG_ESCALATOR_FORKS, process_num - 1);
			}
			break;
	}

	result = DBselect(
			"select escalationid,actionid,triggerid,eventid,r_eventid,nextcheck,esc_step,status,"
				"itemid,acknowledgeid"
			" from escalations"
			" where %s"
			" order by actionid,triggerid,itemid,escalationid",
			filter);

	/* 1. Process escalations (cancel, delete, skip, execute operations). */
	while (NULL != (row = DBfetch(result)))
	{
		DB_ACTION	action;
		DB_EVENT	event, r_event;
		char		*error = NULL;

		escalation.nextcheck = atoi(row[5]);
		ZBX_DBROW2UINT64(escalation.r_eventid, row[4]);

		/* Skip escalations that must be checked later and that are not recovered */
		/* (corresponding OK event hasn't occurred yet, see process_actions()).   */
		if (escalation.nextcheck > now && 0 == escalation.r_eventid)
		{
			if (escalation.nextcheck < *nextcheck)
			{
				*nextcheck = escalation.nextcheck;
			}

			continue;
		}

		ZBX_STR2UINT64(escalation.escalationid, row[0]);
		ZBX_STR2UINT64(escalation.actionid, row[1]);
		ZBX_DBROW2UINT64(escalation.triggerid, row[2]);
		ZBX_DBROW2UINT64(escalation.eventid, row[3]);
		escalation.esc_step = atoi(row[6]);
		escalation.status = atoi(row[7]);
		ZBX_DBROW2UINT64(escalation.itemid, row[8]);
		ZBX_DBROW2UINT64(escalation.acknowledgeid, row[9]);

		/* Cancel escalation if action is disabled/deleted. */
		if (SUCCEED != get_active_db_action(escalation.actionid, &action, &error))
		{
			escalation_log_cancel_warning(&escalation, error);
			zbx_vector_uint64_append(&escalationids, escalation.escalationid);
			zbx_free(error);
			continue;
		}

		/* Cancel escalation if event is absent. */
		if (SUCCEED != get_event_info(escalation.eventid, &event, &error))
		{
			escalation_log_cancel_warning(&escalation, error);
			zbx_free(error);
			zbx_vector_uint64_append(&escalationids, escalation.escalationid);
			free_event_info(&event);
			free_db_action(&action);
			continue;
		}

		/* Cancel escalation if recovery event is absent. */
		if ((0 != escalation.r_eventid) && (SUCCEED != get_event_info(escalation.r_eventid, &r_event, &error)))
		{
			escalation_cancel(&escalation, &action, &event, error);
			zbx_free(error);
			zbx_vector_uint64_append(&escalationids, escalation.escalationid);
			free_event_info(&r_event);
			free_db_action(&action);
			continue;
		}

		/* Handle escalation taking into account status of items, triggers, hosts, */
		/* maintenance and trigger dependencies.                                   */
		switch (check_escalation(&escalation, &action, &event, &error))
		{
			case ZBX_ESCALATION_CANCEL:
				escalation_cancel(&escalation, &action, &event, error);
				zbx_free(error);
				/* break; is not missing here */
			case ZBX_ESCALATION_DELETE:
				zbx_vector_uint64_append(&escalationids, escalation.escalationid);
				/* break; is not missing here */
			case ZBX_ESCALATION_SKIP:
				if (0 != escalation.r_eventid)
					free_event_info(&r_event);
				free_event_info(&event);
				free_db_action(&action);
				continue;
			case ZBX_ESCALATION_PROCESS:
				break;
			default:
				THIS_SHOULD_NEVER_HAPPEN;
				continue;
		}

		/* Execute operations and recovery operations, mark changes in 'diffs' for batch saving in DB below. */
		diff = escalation_create_diff(&escalation);

		if (0 != escalation.acknowledgeid)
		{
			escalation_acknowledge(&escalation, &action, &event);
		}
		else if (0 != escalation.r_eventid)
		{
			if (0 == escalation.esc_step)
				escalation_execute(&escalation, &action, &event);

			escalation_recover(&escalation, &action, &event, &r_event);
		}
		else if (escalation.nextcheck <= now)
		{
			if (ESCALATION_STATUS_ACTIVE == escalation.status)
			{
				escalation_execute(&escalation, &action, &event);
			}
			else if (ESCALATION_STATUS_SLEEP == escalation.status)
			{
				escalation.nextcheck = time(NULL) + SEC_PER_MIN;
			}
			else
			{
				THIS_SHOULD_NEVER_HAPPEN;
			}
		}
		else
		{
			THIS_SHOULD_NEVER_HAPPEN;
		}

		escalation_update_diff(&escalation, diff);
		zbx_vector_ptr_append(&diffs, diff);

		if (0 != escalation.r_eventid)
			free_event_info(&r_event);
		free_event_info(&event);
		free_db_action(&action);
	}

	DBfree_result(result);

	if (0 == diffs.values_num && 0 == escalationids.values_num)
		goto out;

	DBbegin();

	/* 2. Update escalations in the DB. */
	if (0 != diffs.values_num)
	{
		char	*sql = NULL;
		size_t	sql_alloc = ZBX_KIBIBYTE, sql_offset = 0;

		sql = zbx_malloc(sql, sql_alloc);

		zbx_vector_ptr_sort(&diffs, ZBX_DEFAULT_UINT64_PTR_COMPARE_FUNC);

		DBbegin_multiple_update(&sql, &sql_alloc, &sql_offset);

		for (i = 0; i < diffs.values_num; i++)
		{
			char	separator = ' ';

			diff = (zbx_escalation_diff_t *)diffs.values[i];

			if (ESCALATION_STATUS_COMPLETED == diff->status)
			{
				zbx_vector_uint64_append(&escalationids, diff->escalationid);
				continue;
			}

			if (0 == (diff->flags & ZBX_DIFF_ESCALATION_UPDATE))
				continue;

			zbx_strcpy_alloc(&sql, &sql_alloc, &sql_offset, "update escalations set");

			if (0 != (diff->flags & ZBX_DIFF_ESCALATION_UPDATE_NEXTCHECK))
			{
				zbx_snprintf_alloc(&sql, &sql_alloc, &sql_offset, "%cnextcheck=%d", separator,
						diff->nextcheck);
				separator = ',';

				if (diff->nextcheck < *nextcheck)
				{
					*nextcheck = diff->nextcheck;
				}
			}

			if (0 != (diff->flags & ZBX_DIFF_ESCALATION_UPDATE_ESC_STEP))
			{
				zbx_snprintf_alloc(&sql, &sql_alloc, &sql_offset, "%cesc_step=%d", separator,
						diff->esc_step);
				separator = ',';
			}

			if (0 != (diff->flags & ZBX_DIFF_ESCALATION_UPDATE_STATUS))
			{
				zbx_snprintf_alloc(&sql, &sql_alloc, &sql_offset, "%cstatus=%d", separator,
						diff->status);
			}

			zbx_snprintf_alloc(&sql, &sql_alloc, &sql_offset, " where escalationid=" ZBX_FS_UI64 ";\n",
					diff->escalationid);

			DBexecute_overflowed_sql(&sql, &sql_alloc, &sql_offset);
		}

		DBend_multiple_update(&sql, &sql_alloc, &sql_offset);

		if (16 < sql_offset)	/* in ORACLE always present begin..end; */
			DBexecute("%s", sql);

		zbx_free(sql);
	}

	/* 3. Delete cancelled, completed escalations. */
	if (0 != escalationids.values_num)
		DBexecute_multiple_query("delete from escalations where", "escalationid", &escalationids);

	DBcommit();
out:
	zbx_free(filter);

	res = escalationids.values_num;		/* performance metric */

	zbx_vector_ptr_clear_ext(&diffs, zbx_ptr_free);
	zbx_vector_ptr_destroy(&diffs);
	zbx_vector_uint64_destroy(&escalationids);

	zabbix_log(LOG_LEVEL_DEBUG, "End of %s()", __function_name);

	return res;
}

/******************************************************************************
 *                                                                            *
 * Function: main_escalator_loop                                              *
 *                                                                            *
 * Purpose: periodically check table escalations and generate alerts          *
 *                                                                            *
 * Parameters:                                                                *
 *                                                                            *
 * Return value:                                                              *
 *                                                                            *
 * Author: Alexander Vladishev                                                *
 *                                                                            *
 * Comments: never returns                                                    *
 *                                                                            *
 ******************************************************************************/
ZBX_THREAD_ENTRY(escalator_thread, args)
{
	int	now, nextcheck, sleeptime = -1, escalations_count = 0, old_escalations_count = 0;
	double	sec, total_sec = 0.0, old_total_sec = 0.0;
	time_t	last_stat_time;

	process_type = ((zbx_thread_args_t *)args)->process_type;
	server_num = ((zbx_thread_args_t *)args)->server_num;
	process_num = ((zbx_thread_args_t *)args)->process_num;

	zabbix_log(LOG_LEVEL_INFORMATION, "%s #%d started [%s #%d]", get_program_type_string(program_type),
			server_num, get_process_type_string(process_type), process_num);

#define STAT_INTERVAL	5	/* if a process is busy and does not sleep then update status not faster than */
				/* once in STAT_INTERVAL seconds */

#if defined(HAVE_POLARSSL) || defined(HAVE_GNUTLS) || defined(HAVE_OPENSSL)
	zbx_tls_init_child();
#endif
	zbx_setproctitle("%s #%d [connecting to the database]", get_process_type_string(process_type), process_num);
	last_stat_time = time(NULL);

	DBconnect(ZBX_DB_CONNECT_NORMAL);

	for (;;)
	{
		zbx_handle_log();

		if (0 != sleeptime)
		{
			zbx_setproctitle("%s #%d [processed %d escalations in " ZBX_FS_DBL
					" sec, processing escalations]", get_process_type_string(process_type),
					process_num, old_escalations_count, old_total_sec);
		}

		sec = zbx_time();
		nextcheck = time(NULL) + CONFIG_ESCALATOR_FREQUENCY;
		escalations_count += process_escalations(time(NULL), &nextcheck, ZBX_ESCALATION_SOURCE_TRIGGER);
		escalations_count += process_escalations(time(NULL), &nextcheck, ZBX_ESCALATION_SOURCE_ITEM);
		escalations_count += process_escalations(time(NULL), &nextcheck, ZBX_ESCALATION_SOURCE_DEFAULT);

		total_sec += zbx_time() - sec;

		sleeptime = calculate_sleeptime(nextcheck, CONFIG_ESCALATOR_FREQUENCY);

		now = time(NULL);

		if (0 != sleeptime || STAT_INTERVAL <= now - last_stat_time)
		{
			if (0 == sleeptime)
			{
				zbx_setproctitle("%s #%d [processed %d escalations in " ZBX_FS_DBL
						" sec, processing escalations]", get_process_type_string(process_type),
						process_num, escalations_count, total_sec);
			}
			else
			{
				zbx_setproctitle("%s #%d [processed %d escalations in " ZBX_FS_DBL " sec, idle %d sec]",
						get_process_type_string(process_type), process_num, escalations_count,
						total_sec, sleeptime);

				old_escalations_count = escalations_count;
				old_total_sec = total_sec;
			}
			escalations_count = 0;
			total_sec = 0.0;
			last_stat_time = now;
		}

		zbx_sleep_loop(sleeptime);
	}
}<|MERGE_RESOLUTION|>--- conflicted
+++ resolved
@@ -314,11 +314,8 @@
 
 static void	add_object_msg(zbx_uint64_t actionid, zbx_uint64_t operationid, zbx_uint64_t mediatypeid,
 		ZBX_USER_MSG **user_msg, const char *subject, const char *message, const DB_EVENT *event,
-<<<<<<< HEAD
 		const DB_EVENT *r_event, const DB_ACKNOWLEDGE *ack, int macro_type)
-=======
-		const DB_EVENT *r_event, int macro_type)
->>>>>>> 427b753e
+
 {
 	const char	*__function_name = "add_object_msg";
 	DB_RESULT	result;
@@ -362,15 +359,9 @@
 		subject_dyn = zbx_strdup(NULL, subject);
 		message_dyn = zbx_strdup(NULL, message);
 
-<<<<<<< HEAD
 		substitute_simple_macros(&actionid, event, r_event, &userid, NULL, NULL, NULL, NULL, ack,
 				&subject_dyn, macro_type, NULL, 0);
 		substitute_simple_macros(&actionid, event, r_event, &userid, NULL, NULL, NULL, NULL, ack,
-=======
-		substitute_simple_macros(&actionid, event, r_event, &userid, NULL, NULL, NULL, NULL,
-				&subject_dyn, macro_type, NULL, 0);
-		substitute_simple_macros(&actionid, event, r_event, &userid, NULL, NULL, NULL, NULL,
->>>>>>> 427b753e
 				&message_dyn, macro_type, NULL, 0);
 
 		add_user_msg(userid, mediatypeid, user_msg, subject_dyn, message_dyn,
@@ -1020,8 +1011,8 @@
 		ZBX_STR2UINT64(mediatypeid, row[0]);
 		severity = atoi(row[2]);
 		period = zbx_strdup(period, row[3]);
-		substitute_simple_macros(NULL, NULL, NULL, NULL, NULL, NULL, NULL, NULL, &period, MACRO_TYPE_COMMON,
-				NULL, 0);
+		substitute_simple_macros(NULL, NULL, NULL, NULL, NULL, NULL, NULL, NULL, NULL, &period,
+				MACRO_TYPE_COMMON, NULL, 0);
 
 		zabbix_log(LOG_LEVEL_DEBUG, "trigger severity:%d, media severity:%d, period:'%s'",
 				(int)event->trigger.priority, severity, period);
@@ -1264,7 +1255,8 @@
 		operationtype = (unsigned char)atoi(row[1]);
 
 		tmp = zbx_strdup(tmp, row[2]);
-		substitute_simple_macros(NULL, NULL, NULL, NULL, NULL, NULL, NULL, NULL, &tmp, MACRO_TYPE_COMMON, NULL, 0);
+		substitute_simple_macros(NULL, NULL, NULL, NULL, NULL, NULL, NULL, NULL, NULL, &tmp, MACRO_TYPE_COMMON,
+				NULL, 0);
 		if (SUCCEED != is_time_suffix(tmp, &esc_period, ZBX_LENGTH_UNLIMITED))
 		{
 			zabbix_log(LOG_LEVEL_WARNING, "Invalid step duration \"%s\" for operation of action \"%s\","
@@ -1309,12 +1301,7 @@
 					}
 
 					add_object_msg(action->actionid, operationid, mediatypeid, &user_msg,
-<<<<<<< HEAD
-							subject, message, event, NULL, NULL,
-							MACRO_TYPE_MESSAGE_NORMAL);
-=======
-							subject, message, event, NULL, MACRO_TYPE_MESSAGE_NORMAL);
->>>>>>> 427b753e
+							subject, message, event, NULL, NULL, MACRO_TYPE_MESSAGE_NORMAL);
 					break;
 				case OPERATION_TYPE_COMMAND:
 					execute_commands(event, NULL, NULL, action->actionid, operationid,
@@ -1441,30 +1428,15 @@
 					message = action->r_longdata;
 				}
 
-<<<<<<< HEAD
-					add_object_msg(action->actionid, operationid, mediatypeid, &user_msg, subject,
-							message, event, r_event, NULL, MACRO_TYPE_MESSAGE_RECOVERY);
-=======
 				add_object_msg(action->actionid, operationid, mediatypeid, &user_msg, subject,
-						message, event, r_event, MACRO_TYPE_MESSAGE_RECOVERY);
+						message, event, r_event, NULL, MACRO_TYPE_MESSAGE_RECOVERY);
 				break;
 			case OPERATION_TYPE_RECOVERY_MESSAGE:
 				if (SUCCEED == DBis_null(row[2]))
->>>>>>> 427b753e
 					break;
 
 				ZBX_STR2UCHAR(default_msg, row[3]);
 
-<<<<<<< HEAD
-					add_sentusers_msg(&user_msg, action->actionid, event, r_event, subject,
-							message);
-					break;
-				case OPERATION_TYPE_COMMAND:
-					execute_commands(event, r_event, NULL, action->actionid, operationid, 1,
-							MACRO_TYPE_MESSAGE_RECOVERY);
-					break;
-			}
-=======
 				if (0 == default_msg)
 				{
 					subject = row[4];
@@ -1475,12 +1447,14 @@
 					subject = action->r_shortdata;
 					message = action->r_longdata;
 				}
-				add_sentusers_msg(&user_msg, action->actionid, event, r_event, subject, message);
+
+				add_sentusers_msg(&user_msg, action->actionid, event, r_event, subject,
+						message);
 				break;
 			case OPERATION_TYPE_COMMAND:
-				execute_commands(event, r_event, action->actionid, operationid, 1);
+				execute_commands(event, r_event, NULL, action->actionid, operationid, 1,
+						MACRO_TYPE_MESSAGE_RECOVERY);
 				break;
->>>>>>> 427b753e
 		}
 	}
 	DBfree_result(result);
@@ -2035,7 +2009,8 @@
 		ZBX_STR2UCHAR(action->eventsource, row[3]);
 
 		tmp = zbx_strdup(tmp, row[4]);
-		substitute_simple_macros(NULL, NULL, NULL, NULL, NULL, NULL, NULL, NULL, &tmp, MACRO_TYPE_COMMON, NULL, 0);
+		substitute_simple_macros(NULL, NULL, NULL, NULL, NULL, NULL, NULL, NULL, NULL, &tmp, MACRO_TYPE_COMMON,
+				NULL, 0);
 		if (SUCCEED != is_time_suffix(tmp, &action->esc_period, ZBX_LENGTH_UNLIMITED))
 		{
 			zabbix_log(LOG_LEVEL_WARNING, "Invalid default operation step duration \"%s\" for action"
