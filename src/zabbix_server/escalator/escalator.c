--- conflicted
+++ resolved
@@ -856,11 +856,7 @@
 		if (NULL != ack && ack->userid == userid)
 			continue;
 
-<<<<<<< HEAD
-		if (SUCCEED != zbx_check_user_perm2system(userid))
-=======
 		if (SUCCEED != zbx_db_check_user_perm2system(userid))
->>>>>>> 7edccbfb
 			continue;
 
 		switch (event->object)
@@ -958,11 +954,7 @@
 		if (NULL != ack && ack->userid == userid)
 			continue;
 
-<<<<<<< HEAD
-		if (SUCCEED != zbx_check_user_perm2system(userid))
-=======
 		if (SUCCEED != zbx_db_check_user_perm2system(userid))
->>>>>>> 7edccbfb
 			continue;
 
 		ZBX_STR2UINT64(mediatypeid, row[1]);
@@ -1056,11 +1048,7 @@
 		mediatypeid_prev = mediatypeid;
 		esc_step_prev = esc_step;
 
-<<<<<<< HEAD
-		if (SUCCEED != zbx_check_user_perm2system(userid))
-=======
 		if (SUCCEED != zbx_db_check_user_perm2system(userid))
->>>>>>> 7edccbfb
 			continue;
 
 		switch (event->object)
@@ -1140,11 +1128,7 @@
 		if (ack->userid == userid)
 			continue;
 
-<<<<<<< HEAD
-		if (SUCCEED != zbx_check_user_perm2system(userid))
-=======
 		if (SUCCEED != zbx_db_check_user_perm2system(userid))
->>>>>>> 7edccbfb
 			continue;
 
 		if (PERM_READ > get_trigger_permission(userid, event, &user_timezone))
