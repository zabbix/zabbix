--- conflicted
+++ resolved
@@ -1129,13 +1129,8 @@
 static void	execute_commands(const zbx_db_event *event, const zbx_db_event *r_event, const zbx_db_acknowledge *ack,
 		const zbx_service_alarm_t *service_alarm, const zbx_db_service *service, zbx_uint64_t actionid,
 		zbx_uint64_t operationid, int esc_step, int macro_type, const char *default_timezone,
-<<<<<<< HEAD
-		int config_timeout, int config_trapper_timeout, const char *config_source_ip, int *config_forks,
-		unsigned char program_type)
-=======
 		int config_timeout, int config_trapper_timeout, const char *config_source_ip,
-		zbx_get_config_forks_f get_config_forks)
->>>>>>> 9d3517ac
+		zbx_get_config_forks_f get_config_forks, unsigned char program_type)
 {
 	zbx_db_result_t		result;
 	zbx_db_row_t		row;
@@ -1429,13 +1424,8 @@
 						ZBX_SCRIPT_TYPE_WEBHOOK == script.type)
 				{
 					rc = zbx_script_execute(&script, &host, webhook_params_json, config_timeout,
-<<<<<<< HEAD
-							config_trapper_timeout, config_source_ip, config_forks,
+							config_trapper_timeout, config_source_ip, get_config_forks,
 							program_type, NULL, error, sizeof(error), NULL);
-=======
-							config_trapper_timeout, config_source_ip, get_config_forks,
-							NULL, error, sizeof(error), NULL);
->>>>>>> 9d3517ac
 					status = ALERT_STATUS_SENT;
 				}
 				else
@@ -1864,11 +1854,7 @@
 static void	escalation_execute_operations(zbx_db_escalation *escalation, zbx_db_event *event,
 		const zbx_db_action *action, const zbx_db_service *service, const char *default_timezone,
 		zbx_hashset_t *roles, int config_timeout, int config_trapper_timeout, const char *config_source_ip,
-<<<<<<< HEAD
-		int *config_forks, unsigned char program_type)
-=======
-		zbx_get_config_forks_f get_config_forks)
->>>>>>> 9d3517ac
+		zbx_get_config_forks_f get_config_forks, unsigned char program_type)
 {
 	zbx_db_result_t	result;
 	zbx_db_row_t	row;
@@ -1935,12 +1921,8 @@
 					execute_commands(event, NULL, NULL, NULL, service, action->actionid,
 							operationid, escalation->esc_step,
 							ZBX_MACRO_TYPE_MESSAGE_NORMAL, default_timezone, config_timeout,
-<<<<<<< HEAD
-							config_trapper_timeout, config_source_ip, config_forks,
+							config_trapper_timeout, config_source_ip, get_config_forks,
 							program_type);
-=======
-							config_trapper_timeout, config_source_ip, get_config_forks);
->>>>>>> 9d3517ac
 					break;
 			}
 		}
@@ -2000,12 +1982,8 @@
  *             config_timeout         - [IN]                                  *
  *             config_trapper_timeout - [IN]                                  *
  *             config_source_ip       - [IN]                                  *
-<<<<<<< HEAD
  *             config_forks           - [IN]                                  *
  *             program_type           - [IN]                                  *
-=======
- *             get_config_forks       - [IN]                                  *
->>>>>>> 9d3517ac
  *                                                                            *
  * Comments: Action recovery operations have a single escalation step, so     *
  *           alerts created by escalation recovery operations must have       *
@@ -2015,11 +1993,7 @@
 static void	escalation_execute_recovery_operations(zbx_db_event *event, const zbx_db_event *r_event,
 		const zbx_db_action *action, const zbx_db_service *service, const char *default_timezone,
 		zbx_hashset_t *roles, int config_timeout, int config_trapper_timeout, const char *config_source_ip,
-<<<<<<< HEAD
-		int *config_forks, unsigned char program_type)
-=======
-		zbx_get_config_forks_f get_config_forks)
->>>>>>> 9d3517ac
+		zbx_get_config_forks_f get_config_forks, unsigned char program_type)
 {
 	zbx_db_result_t	result;
 	zbx_db_row_t	row;
@@ -2059,11 +2033,8 @@
 			case ZBX_OPERATION_TYPE_COMMAND:
 				execute_commands(event, r_event, NULL, NULL, service, action->actionid, operationid, 1,
 						ZBX_MACRO_TYPE_MESSAGE_RECOVERY, default_timezone, config_timeout,
-<<<<<<< HEAD
-						config_trapper_timeout, config_source_ip, config_forks, program_type);
-=======
-						config_trapper_timeout, config_source_ip, get_config_forks);
->>>>>>> 9d3517ac
+						config_trapper_timeout, config_source_ip, get_config_forks,
+						program_type);
 				break;
 		}
 	}
@@ -2087,12 +2058,8 @@
  *             config_timeout         - [IN]                                  *
  *             config_trapper_timeout - [IN]                                  *
  *             config_source_ip       - [IN]                                  *
-<<<<<<< HEAD
- *             config_forks           - [IN]                                  *
+ *             get_config_forks       - [IN]                                  *
  *             program_type           - [IN]                                  *
-=======
- *             get_config_forks       - [IN]                                  *
->>>>>>> 9d3517ac
  *                                                                            *
  * Comments: Action update operations have a single escalation step, so       *
  *           alerts created by escalation update operations must have         *
@@ -2102,11 +2069,8 @@
 static void	escalation_execute_update_operations(zbx_db_event *event, const zbx_db_event *r_event,
 		const zbx_db_action *action, const zbx_db_acknowledge *ack, const zbx_service_alarm_t *service_alarm,
 		const zbx_db_service *service, const char *default_timezone, zbx_hashset_t *roles, int config_timeout,
-<<<<<<< HEAD
-		int config_trapper_timeout, const char *config_source_ip, int *config_forks, unsigned char program_type)
-=======
-		int config_trapper_timeout, const char *config_source_ip, zbx_get_config_forks_f get_config_forks)
->>>>>>> 9d3517ac
+		int config_trapper_timeout, const char *config_source_ip, zbx_get_config_forks_f get_config_forks,
+		unsigned char program_type)
 {
 	zbx_db_result_t	result;
 	zbx_db_row_t	row;
@@ -2153,13 +2117,8 @@
 			case ZBX_OPERATION_TYPE_COMMAND:
 				execute_commands(event, r_event, ack, service_alarm, service, action->actionid,
 						operationid, 1, ZBX_MACRO_TYPE_MESSAGE_UPDATE, default_timezone,
-<<<<<<< HEAD
-						config_timeout, config_trapper_timeout, config_source_ip, config_forks,
-						program_type);
-=======
 						config_timeout, config_trapper_timeout, config_source_ip,
-						get_config_forks);
->>>>>>> 9d3517ac
+						get_config_forks, program_type);
 				break;
 		}
 	}
@@ -2561,31 +2520,20 @@
  *             config_timeout         - [IN]                                  *
  *             config_trapper_timeout - [IN]                                  *
  *             config_source_ip       - [IN]                                  *
-<<<<<<< HEAD
- *             config_forks           - [IN]                                  *
+ *             get_config_forks       - [IN]                                  *
  *             program_type           - [IN]                                  *
-=======
- *             get_config_forks       - [IN]                                  *
->>>>>>> 9d3517ac
  *                                                                            *
  ******************************************************************************/
 static void	escalation_execute(zbx_db_escalation *escalation, const zbx_db_action *action, zbx_db_event *event,
 		const zbx_db_service *service, const char *default_timezone, zbx_hashset_t *roles, int config_timeout,
-<<<<<<< HEAD
-		int config_trapper_timeout, const char *config_source_ip, int *config_forks, unsigned char program_type)
-=======
-		int config_trapper_timeout, const char *config_source_ip, zbx_get_config_forks_f get_config_forks)
->>>>>>> 9d3517ac
+		int config_trapper_timeout, const char *config_source_ip, zbx_get_config_forks_f get_config_forks,
+		unsigned char program_type)
 {
 	zabbix_log(LOG_LEVEL_DEBUG, "In %s() escalationid:" ZBX_FS_UI64 " status:%s",
 			__func__, escalation->escalationid, escalation_status_string(escalation->status));
 
 	escalation_execute_operations(escalation, event, action, service, default_timezone, roles, config_timeout,
-<<<<<<< HEAD
-			config_trapper_timeout, config_source_ip, config_forks, program_type);
-=======
-			config_trapper_timeout, config_source_ip, get_config_forks);
->>>>>>> 9d3517ac
+			config_trapper_timeout, config_source_ip, get_config_forks, program_type);
 
 	zabbix_log(LOG_LEVEL_DEBUG, "End of %s()", __func__);
 }
@@ -2604,32 +2552,20 @@
  *             config_timeout         - [IN]                                  *
  *             config_trapper_timeout - [IN]                                  *
  *             config_source_ip       - [IN]                                  *
-<<<<<<< HEAD
- *             config_forks           - [IN]                                  *
+ *             get_config_forks       - [IN]                                  *
  *             program_type           - [IN]                                  *
-=======
- *             get_config_forks       - [IN]                                  *
->>>>>>> 9d3517ac
  *                                                                            *
  ******************************************************************************/
 static void	escalation_recover(zbx_db_escalation *escalation, const zbx_db_action *action, zbx_db_event *event,
 		const zbx_db_event *r_event, const zbx_db_service *service, const char *default_timezone,
 		zbx_hashset_t *roles, int config_timeout, int config_trapper_timeout, const char *config_source_ip,
-<<<<<<< HEAD
-		int *config_forks, unsigned char program_type)
-=======
-		zbx_get_config_forks_f get_config_forks)
->>>>>>> 9d3517ac
+		zbx_get_config_forks_f get_config_forks, unsigned char program_type)
 {
 	zabbix_log(LOG_LEVEL_DEBUG, "In %s() escalationid:" ZBX_FS_UI64 " status:%s",
 			__func__, escalation->escalationid, escalation_status_string(escalation->status));
 
 	escalation_execute_recovery_operations(event, r_event, action, service, default_timezone, roles,
-<<<<<<< HEAD
-			config_timeout, config_trapper_timeout, config_source_ip, config_forks, program_type);
-=======
-			config_timeout, config_trapper_timeout, config_source_ip, get_config_forks);
->>>>>>> 9d3517ac
+			config_timeout, config_trapper_timeout, config_source_ip, get_config_forks, program_type);
 
 	escalation->status = ESCALATION_STATUS_COMPLETED;
 
@@ -2649,22 +2585,14 @@
  *             config_timeout         - [IN]                                  *
  *             config_trapper_timeout - [IN]                                  *
  *             config_source_ip       - [IN]                                  *
-<<<<<<< HEAD
- *             config_forks           - [IN]                                  *
+ *             get_config_forks       - [IN]                                  *
  *             program_type           - [IN]                                  *
-=======
- *             get_config_forks       - [IN]                                  *
->>>>>>> 9d3517ac
  *                                                                            *
  ******************************************************************************/
 static void	escalation_acknowledge(zbx_db_escalation *escalation, const zbx_db_action *action,
 		zbx_db_event *event, const zbx_db_event *r_event, const char *default_timezone,
 		zbx_hashset_t *roles, int config_timeout, int config_trapper_timeout, const char *config_source_ip,
-<<<<<<< HEAD
-		int *config_forks, unsigned char program_type)
-=======
-		zbx_get_config_forks_f get_config_forks)
->>>>>>> 9d3517ac
+		zbx_get_config_forks_f get_config_forks, unsigned char program_type)
 {
 	zbx_db_row_t	row;
 	zbx_db_result_t	result;
@@ -2692,11 +2620,8 @@
 		ack.suppress_until = atoi(row[6]);
 
 		escalation_execute_update_operations(event, r_event, action, &ack, NULL, NULL, default_timezone, roles,
-<<<<<<< HEAD
-				config_timeout, config_trapper_timeout, config_source_ip, config_forks, program_type);
-=======
-				config_timeout, config_trapper_timeout, config_source_ip, get_config_forks);
->>>>>>> 9d3517ac
+				config_timeout, config_trapper_timeout, config_source_ip, get_config_forks,
+				program_type);
 	}
 
 	zbx_db_free_result(result);
@@ -2720,33 +2645,22 @@
  *             config_timeout         - [IN]                                  *
  *             config_trapper_timeout - [IN]                                  *
  *             config_source_ip       - [IN]                                  *
-<<<<<<< HEAD
- *             config_forks           - [IN]                                  *
+ *             get_config_forks       - [IN]                                  *
  *             program_type           - [IN]                                  *
-=======
- *             get_config_forks       - [IN]                                  *
->>>>>>> 9d3517ac
  *                                                                            *
  ******************************************************************************/
 static void	escalation_update(zbx_db_escalation *escalation, const zbx_db_action *action,
 		zbx_db_event *event, const zbx_service_alarm_t *service_alarm, const zbx_db_service *service,
 		const char *default_timezone, zbx_hashset_t *roles, int config_timeout, int config_trapper_timeout,
-<<<<<<< HEAD
-		const char *config_source_ip, int *config_forks, unsigned char program_type)
-=======
-		const char *config_source_ip, zbx_get_config_forks_f get_config_forks)
->>>>>>> 9d3517ac
+		const char *config_source_ip, zbx_get_config_forks_f get_config_forks, unsigned char program_type)
 {
 	zabbix_log(LOG_LEVEL_DEBUG, "In %s() escalationid:" ZBX_FS_UI64 " servicealarmid:" ZBX_FS_UI64 " status:%s",
 			__func__, escalation->escalationid, escalation->servicealarmid,
 			escalation_status_string(escalation->status));
 
 	escalation_execute_update_operations(event, NULL, action, NULL, service_alarm, service, default_timezone,
-<<<<<<< HEAD
-			roles, config_timeout, config_trapper_timeout, config_source_ip, config_forks, program_type);
-=======
-			roles, config_timeout, config_trapper_timeout, config_source_ip, get_config_forks);
->>>>>>> 9d3517ac
+			roles, config_timeout, config_trapper_timeout, config_source_ip, get_config_forks,
+			program_type);
 
 	escalation->status = ESCALATION_STATUS_COMPLETED;
 
@@ -3076,11 +2990,7 @@
 static int	process_db_escalations(int now, int *nextcheck, zbx_vector_db_escalation_ptr_t *escalations,
 		zbx_vector_uint64_t *eventids, zbx_vector_uint64_t *problem_eventids, zbx_vector_uint64_t *actionids,
 		const char *default_timezone, int config_timeout, int config_trapper_timeout,
-<<<<<<< HEAD
-		const char *config_source_ip, int *config_forks, unsigned char program_type)
-=======
-		const char *config_source_ip, zbx_get_config_forks_f get_config_forks)
->>>>>>> 9d3517ac
+		const char *config_source_ip, zbx_get_config_forks_f get_config_forks, unsigned char program_type)
 {
 	int					ret;
 	zbx_vector_uint64_t			escalationids, symptom_eventids;
@@ -3273,11 +3183,7 @@
 			/* the escalation is cancelled and this code will not be reached     */
 			escalation_update(escalation, action, event, service_alarm, service, default_timezone,
 					&service_roles, config_timeout, config_trapper_timeout, config_source_ip,
-<<<<<<< HEAD
-					config_forks, program_type);
-=======
-					get_config_forks);
->>>>>>> 9d3517ac
+					get_config_forks, program_type);
 		}
 		else if (0 != escalation->acknowledgeid)
 		{
@@ -3301,35 +3207,22 @@
 			}
 
 			escalation_acknowledge(escalation, action, event, r_event, default_timezone, &service_roles,
-<<<<<<< HEAD
-					config_timeout, config_trapper_timeout, config_source_ip, config_forks,
+					config_timeout, config_trapper_timeout, config_source_ip, get_config_forks,
 					program_type);
-=======
-					config_timeout, config_trapper_timeout, config_source_ip, get_config_forks);
->>>>>>> 9d3517ac
 		}
 		else if (NULL != r_event)
 		{
 			if (0 == escalation->esc_step)
 			{
 				escalation_execute(escalation, action, event, service, default_timezone, &service_roles,
-<<<<<<< HEAD
-						config_timeout, config_trapper_timeout, config_source_ip, config_forks,
-						program_type);
-=======
 						config_timeout, config_trapper_timeout, config_source_ip,
-						get_config_forks);
->>>>>>> 9d3517ac
+						get_config_forks, program_type);
 			}
 			else
 			{
 				escalation_recover(escalation, action, event, r_event, service, default_timezone,
 						&service_roles, config_timeout, config_trapper_timeout,
-<<<<<<< HEAD
-						config_source_ip, config_forks, program_type);
-=======
-						config_source_ip, get_config_forks);
->>>>>>> 9d3517ac
+						config_source_ip, get_config_forks, program_type);
 			}
 		}
 		else if (escalation->nextcheck <= now)
@@ -3337,13 +3230,8 @@
 			if (ESCALATION_STATUS_ACTIVE == escalation->status)
 			{
 				escalation_execute(escalation, action, event, service, default_timezone, &service_roles,
-<<<<<<< HEAD
-						config_timeout, config_trapper_timeout, config_source_ip, config_forks,
-						program_type);
-=======
 						config_timeout, config_trapper_timeout, config_source_ip,
-						get_config_forks);
->>>>>>> 9d3517ac
+						get_config_forks, program_type);
 			}
 			else if (ESCALATION_STATUS_SLEEP == escalation->status)
 			{
@@ -3491,12 +3379,8 @@
  *             config_timeout         - [IN]                                   *
  *             config_trapper_timeout - [IN]                                   *
  *             config_source_ip       - [IN]                                   *
-<<<<<<< HEAD
- *             config_forks           - [IN]                                   *
+ *             get_config_forks       - [IN]                                   *
  *             program_type           - [IN]                                   *
-=======
- *             get_config_forks       - [IN]                                   *
->>>>>>> 9d3517ac
  *                                                                             *
  * Return value: count of deleted escalations                                  *
  *                                                                             *
@@ -3509,11 +3393,7 @@
  *******************************************************************************/
 static int	process_escalations(int now, int *nextcheck, unsigned int escalation_source,
 		const char *default_timezone, int process_num, int config_timeout, int config_trapper_timeout,
-<<<<<<< HEAD
-		const char *config_source_ip, int *config_forks, unsigned char program_type)
-=======
-		const char *config_source_ip, zbx_get_config_forks_f get_config_forks)
->>>>>>> 9d3517ac
+		const char *config_source_ip, zbx_get_config_forks_f get_config_forks, unsigned char program_type)
 {
 	int				ret = 0;
 	zbx_db_result_t			result;
@@ -3637,11 +3517,7 @@
 		{
 			ret += process_db_escalations(now, nextcheck, &escalations, &eventids, &problem_eventids,
 					&actionids, default_timezone, config_timeout, config_trapper_timeout,
-<<<<<<< HEAD
-					config_source_ip, config_forks, program_type);
-=======
-					config_source_ip, get_config_forks);
->>>>>>> 9d3517ac
+					config_source_ip, get_config_forks, program_type);
 			zbx_vector_db_escalation_ptr_clear_ext(&escalations,
 					(void (*)(zbx_db_escalation *))zbx_ptr_free);
 			zbx_vector_uint64_clear(&actionids);
@@ -3657,11 +3533,7 @@
 	{
 		ret += process_db_escalations(now, nextcheck, &escalations, &eventids, &problem_eventids,
 				&actionids, default_timezone, config_timeout, config_trapper_timeout,
-<<<<<<< HEAD
-				config_source_ip, config_forks, program_type);
-=======
-				config_source_ip, get_config_forks);
->>>>>>> 9d3517ac
+				config_source_ip, get_config_forks, program_type);
 		zbx_vector_db_escalation_ptr_clear_ext(&escalations, (void (*)(zbx_db_escalation *))zbx_ptr_free);
 	}
 
@@ -3733,35 +3605,19 @@
 		escalations_count += process_escalations(time(NULL), &nextcheck, ZBX_ESCALATION_SOURCE_TRIGGER,
 				cfg.default_timezone, process_num, escalator_args_in->config_timeout,
 				escalator_args_in->config_trapper_timeout, escalator_args_in->config_source_ip,
-<<<<<<< HEAD
-				escalator_args_in->config_forks, info->program_type);
+				escalator_args_in->get_process_forks_cb_arg, info->program_type);
 		escalations_count += process_escalations(time(NULL), &nextcheck, ZBX_ESCALATION_SOURCE_ITEM,
 				cfg.default_timezone, process_num, escalator_args_in->config_timeout,
 				escalator_args_in->config_trapper_timeout, escalator_args_in->config_source_ip,
-				escalator_args_in->config_forks, info->program_type);
+				escalator_args_in->get_process_forks_cb_arg, info->program_type);
 		escalations_count += process_escalations(time(NULL), &nextcheck, ZBX_ESCALATION_SOURCE_SERVICE,
 				cfg.default_timezone, process_num, escalator_args_in->config_timeout,
 				escalator_args_in->config_trapper_timeout, escalator_args_in->config_source_ip,
-				escalator_args_in->config_forks, info->program_type);
+				escalator_args_in->get_process_forks_cb_arg, info->program_type);
 		escalations_count += process_escalations(time(NULL), &nextcheck, ZBX_ESCALATION_SOURCE_DEFAULT,
 				cfg.default_timezone, process_num, escalator_args_in->config_timeout,
 				escalator_args_in->config_trapper_timeout, escalator_args_in->config_source_ip,
-				escalator_args_in->config_forks, info->program_type);
-=======
-				escalator_args_in->get_process_forks_cb_arg);
-		escalations_count += process_escalations(time(NULL), &nextcheck, ZBX_ESCALATION_SOURCE_ITEM,
-				cfg.default_timezone, process_num, escalator_args_in->config_timeout,
-				escalator_args_in->config_trapper_timeout, escalator_args_in->config_source_ip,
-				escalator_args_in->get_process_forks_cb_arg);
-		escalations_count += process_escalations(time(NULL), &nextcheck, ZBX_ESCALATION_SOURCE_SERVICE,
-				cfg.default_timezone, process_num, escalator_args_in->config_timeout,
-				escalator_args_in->config_trapper_timeout, escalator_args_in->config_source_ip,
-				escalator_args_in->get_process_forks_cb_arg);
-		escalations_count += process_escalations(time(NULL), &nextcheck, ZBX_ESCALATION_SOURCE_DEFAULT,
-				cfg.default_timezone, process_num, escalator_args_in->config_timeout,
-				escalator_args_in->config_trapper_timeout, escalator_args_in->config_source_ip,
-				escalator_args_in->get_process_forks_cb_arg);
->>>>>>> 9d3517ac
+				escalator_args_in->get_process_forks_cb_arg, info->program_type);
 
 		zbx_config_clean(&cfg);
 		total_sec += zbx_time() - sec;
