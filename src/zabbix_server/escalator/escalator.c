/*
** Zabbix
** Copyright (C) 2001-2023 Zabbix SIA
**
** This program is free software; you can redistribute it and/or modify
** it under the terms of the GNU General Public License as published by
** the Free Software Foundation; either version 2 of the License, or
** (at your option) any later version.
**
** This program is distributed in the hope that it will be useful,
** but WITHOUT ANY WARRANTY; without even the implied warranty of
** MERCHANTABILITY or FITNESS FOR A PARTICULAR PURPOSE. See the
** GNU General Public License for more details.
**
** You should have received a copy of the GNU General Public License
** along with this program; if not, write to the Free Software
** Foundation, Inc., 51 Franklin Street, Fifth Floor, Boston, MA  02110-1301, USA.
**/

#include "escalator.h"

#include "zbxexpression.h"
#include "../server.h"
#include "../db_lengths.h"
#include "zbxnix.h"
#include "zbxself.h"
#include "../actions.h"
#include "zbxscripts.h"
#include "zbxcrypto.h"
#include "zbxevent.h"
#include "zbxservice.h"
#include "zbxnum.h"
#include "zbxtime.h"
#include "zbxexpr.h"
#include "zbxdbwrap.h"
#include "zbx_host_constants.h"
#include "zbx_trigger_constants.h"
#include "zbx_item_constants.h"
#include "zbxlog.h"
#include "zbxalgo.h"
#include "zbxcacheconfig.h"
#include "zbxdb.h"
#include "zbxdbhigh.h"
#include "zbxeval.h"
#include "zbxipcservice.h"
#include "zbxjson.h"
#include "zbxstr.h"

#define CONFIG_ESCALATOR_FREQUENCY	3

#define ZBX_ESCALATION_SOURCE_DEFAULT	0
#define ZBX_ESCALATION_SOURCE_ITEM	1
#define ZBX_ESCALATION_SOURCE_TRIGGER	2
#define ZBX_ESCALATION_SOURCE_SERVICE	4

#define ZBX_ESCALATION_CANCEL		0
#define ZBX_ESCALATION_DELETE		1
#define ZBX_ESCALATION_SKIP		2
#define ZBX_ESCALATION_PROCESS		3
#define ZBX_ESCALATION_SUPPRESS		4

#define ZBX_ALERT_MESSAGE_ERR_NONE	0
#define ZBX_ALERT_MESSAGE_ERR_USR	1
#define ZBX_ALERT_MESSAGE_ERR_MSG	2

typedef struct
{
	zbx_uint64_t	userid;
	zbx_uint64_t	mediatypeid;
	char		*subject;
	char		*message;
	char		*tz;
	int		err;
	void		*next;
}
zbx_user_msg_t;

typedef struct
{
	zbx_uint64_t	hostgroupid;
	char		*tag;
	char		*value;
}
zbx_tag_filter_t;

typedef struct
{
	/* the role identifier */
	zbx_uint64_t		roleid;

	/* 0 if services.read is set to 0 and services.write is either 0 or absent, 1 otherwise */
	unsigned char		global_read;

	/* the service identifiers listed by services.read.id.* and services.write.id.* */
	zbx_vector_uint64_t	serviceids;

	/* the service.read.tag.* and service.write.tag.* rules */
	zbx_vector_tags_t	tags;
}
zbx_service_role_t;

ZBX_VECTOR_DECL(service_alarm, zbx_service_alarm_t)
ZBX_VECTOR_IMPL(service_alarm, zbx_service_alarm_t)

ZBX_PTR_VECTOR_DECL(tag_filter_ptr, zbx_tag_filter_t*)
ZBX_PTR_VECTOR_IMPL(tag_filter_ptr, zbx_tag_filter_t*)

ZBX_PTR_VECTOR_DECL(db_escalation_ptr, zbx_db_escalation*)
ZBX_PTR_VECTOR_IMPL(db_escalation_ptr, zbx_db_escalation*)

static void	zbx_tag_filter_free(zbx_tag_filter_t *tag_filter)
{
	zbx_free(tag_filter->tag);
	zbx_free(tag_filter->value);
	zbx_free(tag_filter);
}

static void	add_message_alert(const zbx_db_event *event, const zbx_db_event *r_event, zbx_uint64_t actionid,
		int esc_step, zbx_uint64_t userid, zbx_uint64_t mediatypeid, const char *subject, const char *message,
		const zbx_db_acknowledge *ack, const zbx_service_alarm_t *service_alarm, const zbx_db_service *service,
		int err_type, const char *tz);

/******************************************************************************
 *                                                                            *
 * Purpose: checks user access to event by tags                               *
 *                                                                            *
 * Parameters: userid       - [IN]                                            *
 *             hostgroupids - [IN] list of host groups in which trigger is to *
 *                                 be found                                   *
 *             event        - [IN] checked event for access                   *
 *                                                                            *
 * Return value: SUCCEED - user has access                                    *
 *               FAIL    - user does not have access                          *
 *                                                                            *
 ******************************************************************************/
static int	check_tag_based_permission(zbx_uint64_t userid, zbx_vector_uint64_t *hostgroupids,
		zbx_db_event *event)
{
	char				*sql = NULL;
	size_t				sql_alloc = 0, sql_offset = 0;
	zbx_db_result_t			result;
	zbx_db_row_t			row;
	int				ret = FAIL;
	zbx_vector_tag_filter_ptr_t	tag_filters;
	zbx_tag_filter_t		*tag_filter;
	zbx_condition_t			condition;

	zabbix_log(LOG_LEVEL_DEBUG, "In %s()", __func__);

	zbx_vector_tag_filter_ptr_create(&tag_filters);

	zbx_snprintf_alloc(&sql, &sql_alloc, &sql_offset,
			"select tf.groupid,tf.tag,tf.value from tag_filter tf"
			" join users_groups ug on ug.usrgrpid=tf.usrgrpid"
				" where ug.userid=" ZBX_FS_UI64, userid);
	result = zbx_db_select("%s order by tf.groupid", sql);

	while (NULL != (row = zbx_db_fetch(result)))
	{
		tag_filter = (zbx_tag_filter_t *)zbx_malloc(NULL, sizeof(zbx_tag_filter_t));
		ZBX_STR2UINT64(tag_filter->hostgroupid, row[0]);
		tag_filter->tag = zbx_strdup(NULL, row[1]);
		tag_filter->value = zbx_strdup(NULL, row[2]);
		zbx_vector_tag_filter_ptr_append(&tag_filters, tag_filter);
	}
	zbx_free(sql);
	zbx_db_free_result(result);

	if (0 < tag_filters.values_num)
		condition.op = ZBX_CONDITION_OPERATOR_EQUAL;
	else
		ret = SUCCEED;

	for (int i = 0; i < tag_filters.values_num && SUCCEED != ret; i++)
	{
		tag_filter = (zbx_tag_filter_t *)tag_filters.values[i];

		if (FAIL == zbx_vector_uint64_search(hostgroupids, tag_filter->hostgroupid,
				ZBX_DEFAULT_UINT64_COMPARE_FUNC))
		{
			continue;
		}

		if (NULL != tag_filter->tag && 0 != strlen(tag_filter->tag))
		{
			char	hostgroupid[ZBX_MAX_UINT64_LEN + 1];

			zbx_snprintf(hostgroupid, sizeof(hostgroupid), ZBX_FS_UI64, tag_filter->hostgroupid);

			if (NULL != tag_filter->value && 0 != strlen(tag_filter->value))
			{
				condition.conditiontype = ZBX_CONDITION_TYPE_EVENT_TAG_VALUE;
				condition.value2 = tag_filter->tag;
				condition.value = tag_filter->value;
			}
			else
			{
				condition.conditiontype = ZBX_CONDITION_TYPE_EVENT_TAG;
				condition.value = tag_filter->tag;
			}

			zbx_vector_uint64_create(&condition.eventids);
			ret = check_action_condition(event, &condition);
			zbx_vector_uint64_destroy(&condition.eventids);
		}
		else
			ret = SUCCEED;
	}
	zbx_vector_tag_filter_ptr_clear_ext(&tag_filters, zbx_tag_filter_free);
	zbx_vector_tag_filter_ptr_destroy(&tag_filters);

	zabbix_log(LOG_LEVEL_DEBUG, "End of %s():%s", __func__, zbx_result_string(ret));

	return ret;
}

/******************************************************************************
 *                                                                            *
 * Purpose: returns user permissions for access to trigger                    *
 *                                                                            *
 * Return value: PERM_DENY - if host or user not found,                       *
 *               permission otherwise                                         *
 *                                                                            *
 ******************************************************************************/
static int	get_trigger_permission(zbx_uint64_t userid, zbx_db_event *event, char **user_timezone)
{
	int			perm = PERM_DENY;
	zbx_db_result_t		result;
	zbx_db_row_t		row;
	zbx_vector_uint64_t	hostgroupids;
	zbx_uint64_t		roleid;

	zabbix_log(LOG_LEVEL_DEBUG, "In %s()", __func__);

	if (USER_TYPE_SUPER_ADMIN == zbx_get_user_info(userid, &roleid, user_timezone))
	{
		perm = PERM_READ_WRITE;
		goto out;
	}

	zbx_vector_uint64_create(&hostgroupids);

	result = zbx_db_select(
			"select distinct hg.groupid from items i"
			" join functions f on i.itemid=f.itemid"
			" join hosts_groups hg on hg.hostid = i.hostid"
				" and f.triggerid=" ZBX_FS_UI64,
			event->objectid);

	while (NULL != (row = zbx_db_fetch(result)))
	{
		zbx_uint64_t	hostgroupid;

		ZBX_STR2UINT64(hostgroupid, row[0]);
		zbx_vector_uint64_append(&hostgroupids, hostgroupid);
	}
	zbx_db_free_result(result);

	zbx_vector_uint64_sort(&hostgroupids, ZBX_DEFAULT_UINT64_COMPARE_FUNC);

	if (PERM_DENY < (perm = zbx_get_hostgroups_permission(userid, &hostgroupids)) &&
			FAIL == check_tag_based_permission(userid, &hostgroupids, event))
	{
		perm = PERM_DENY;
	}

	zbx_vector_uint64_destroy(&hostgroupids);
out:
	zabbix_log(LOG_LEVEL_DEBUG, "End of %s():%s", __func__, zbx_permission_string(perm));

	return perm;
}

static int	check_parent_service_intersection(zbx_vector_uint64_t *parent_ids, zbx_vector_uint64_t *role_ids)
{
	for (int i = 0; i < parent_ids->values_num; i++)
	{
		if (SUCCEED == zbx_vector_uint64_bsearch(role_ids, parent_ids->values[i],
				ZBX_DEFAULT_UINT64_COMPARE_FUNC))
		{
			return PERM_READ;
		}
	}

	return PERM_DENY;
}

static int	check_db_parent_rule_tag_match(zbx_vector_uint64_t *parent_ids, zbx_vector_tags_t *tags)
{
	zbx_db_result_t	result;
	char		*sql = NULL;
	int		perm = PERM_DENY;
	size_t		sql_alloc = 0, sql_offset = 0;

	if (0 == parent_ids->values_num || 0 == tags->values_num)
		return PERM_DENY;

	zbx_strcpy_alloc(&sql, &sql_alloc, &sql_offset, "select null from service_tag where");
	zbx_db_add_condition_alloc(&sql, &sql_alloc, &sql_offset, "serviceid", parent_ids->values,
			parent_ids->values_num);
	zbx_strcpy_alloc(&sql, &sql_alloc, &sql_offset, " and (");

	for (int i = 0; i < tags->values_num; i++)
	{
		zbx_tag_t	*tag = tags->values[i];
		char		*tag_esc;

		tag_esc = zbx_db_dyn_escape_string(tag->tag);

		if (0 < i)
			zbx_strcpy_alloc(&sql, &sql_alloc, &sql_offset, " or ");

		zbx_snprintf_alloc(&sql, &sql_alloc, &sql_offset, "tag='%s'", tag_esc);

		if (NULL != tag->value)
		{
			char	*value_esc;

			value_esc = zbx_db_dyn_escape_string(tag->value);
			zbx_snprintf_alloc(&sql, &sql_alloc, &sql_offset, " and value='%s'", value_esc);
			zbx_free(value_esc);
		}

		zbx_free(tag_esc);
	}

	zbx_chrcpy_alloc(&sql, &sql_alloc, &sql_offset, ')');
	result = zbx_db_select_n(sql, 1);

	if (NULL != zbx_db_fetch(result))
		perm = PERM_READ;

	zbx_db_free_result(result);
	zbx_free(sql);

	return perm;
}

static int	check_service_tags_rule_match(const zbx_vector_tags_t *service_tags, const zbx_vector_tags_t *role_tags)
{
	for (int i = 0; i < role_tags->values_num; i++)
	{
		zbx_tag_t *role_tag = role_tags->values[i];

		for (int j = 0; j < service_tags->values_num; j++)
		{
			zbx_tag_t *service_tag = service_tags->values[j];

			if (0 == strcmp(service_tag->tag, role_tag->tag))
			{
				if (NULL == role_tag->value || 0 == strcmp(service_tag->value, role_tag->value))
					return PERM_READ;
			}
		}
	}

	return PERM_DENY;
}

static void	zbx_db_cache_service_role(zbx_service_role_t *role)
{
	zbx_db_result_t	result;
	zbx_db_row_t	row;
	unsigned char	services_read = 1, services_write = 0;

	result = zbx_db_select("select name,roleid,value_int,value_str,value_serviceid,type"
			" from role_rule"
			" where roleid=" ZBX_FS_UI64 " and name like 'services.%%' order by name", role->roleid);

	while (NULL != (row = zbx_db_fetch(result)))
	{
#		define ZBX_ROLE_RULE_TYPE_INT		0
#		define ZBX_ROLE_RULE_TYPE_STR		1
#		define ZBX_ROLE_RULE_TYPE_SERVICEID	3
#		define ZBX_SERVICES_RULE_PREFIX		"services."

		int		type;
		char		*name;

		name = row[0] + ZBX_CONST_STRLEN(ZBX_SERVICES_RULE_PREFIX);
		type = atoi(row[5]);

		if (ZBX_ROLE_RULE_TYPE_INT == type) /* services.read or services.write */
		{
			char	*value_int = row[2];

			if (0 == strcmp("read", name))
				ZBX_STR2UCHAR(services_read, value_int);
			else if (0 == strcmp("write", name))
				ZBX_STR2UCHAR(services_write, value_int);
		}
		else if (ZBX_ROLE_RULE_TYPE_STR == type) /* services.read.tag.* / services.write.tag.* */
		{
			char		*value_str = row[3];
			zbx_tag_t	*tag;

			/* as the field 'name' is sorted, its 'tag.value' record always follows its corresponding */
			/* 'tag.name' record */
			if (0 == strcmp("read.tag.name", name) || 0 == strcmp("write.tag.name", name))
			{
				tag = (zbx_tag_t*)zbx_malloc(NULL, sizeof(zbx_tag_t));
				tag->tag = zbx_strdup(NULL, value_str);
				tag->value = NULL;
				zbx_vector_tags_append(&role->tags, tag);
			}
			else if (0 == strcmp("read.tag.value", name) || 0 == strcmp("write.tag.value", name))
			{
				if (role->tags.values_num == 0)
					continue;

				tag = role->tags.values[role->tags.values_num - 1];
				tag->value = zbx_strdup(NULL, value_str);
			}

		}
		else if (ZBX_ROLE_RULE_TYPE_SERVICEID == type) /* services.read.id.<idx> / services.write.id.<idx>*/
		{
			char		*value_serviceid = row[4];
			zbx_uint64_t	serviceid;

			if (SUCCEED == zbx_db_is_null(value_serviceid))
				continue;

			if (0 != strncmp(name, "read.id", ZBX_CONST_STRLEN("read.id")) &&
					0 != strncmp(name, "write.id", ZBX_CONST_STRLEN("write.id")))
			{
				continue;
			}

			ZBX_STR2UINT64(serviceid, value_serviceid);

			zbx_vector_uint64_append(&role->serviceids, serviceid);
		}

#		undef ZBX_ROLE_RULE_TYPE_INT
#		undef ZBX_ROLE_RULE_TYPE_STR
#		undef ZBX_ROLE_RULE_TYPE_SERVICEID
#		undef ZBX_SERVICES_RULE_PREFIX
	}

	if (0 == services_read && 0 == services_write)
		role->global_read = 0;
	else
		role->global_read = 1;

	if (0 < role->serviceids.values_num)
	{
		zbx_vector_uint64_sort(&role->serviceids, ZBX_DEFAULT_UINT64_COMPARE_FUNC);
		zbx_vector_uint64_uniq(&role->serviceids, ZBX_DEFAULT_UINT64_COMPARE_FUNC);
	}

	zbx_db_free_result(result);
}

/******************************************************************************
 *                                                                            *
 * Purpose: returns user permissions for access to services                   *
 *                                                                            *
 * Return value: PERM_DENY - if host or user not found,                       *
 *               or permission otherwise                                      *
 *                                                                            *
 ******************************************************************************/
static int	get_service_permission(zbx_uint64_t userid, char **user_timezone, const zbx_db_service *service,
		zbx_hashset_t *roles)
{
	int			perm = PERM_DENY;
	unsigned char		*data = NULL;
	size_t			data_alloc = 0, data_offset = 0;
	zbx_user_t		user = {.userid = userid};
	zbx_ipc_message_t	response;
	zbx_vector_uint64_t	parent_ids;
	zbx_service_role_t	role_local, *role;

	user.type = zbx_get_user_info(userid, &user.roleid, user_timezone);

	role_local.roleid = user.roleid;

	if (NULL == (role = zbx_hashset_search(roles, &role_local)))
	{
		zbx_vector_uint64_create(&role_local.serviceids);
		zbx_vector_tags_create(&role_local.tags);
		zbx_db_cache_service_role(&role_local);
		role = zbx_hashset_insert(roles, &role_local, sizeof(role_local));
	}

	/* check if global read rights are not disabled (services.read:0) */

	/* in this case individual role rules can be skipped */
	if (1 == role->global_read)
		return PERM_READ;

	/* check if the target service has read permission */

	/* check read/write rule rights */
	/* this function is called only when processing service event escalations, service will never hold NULL value */
	if (SUCCEED == zbx_vector_uint64_bsearch(&role->serviceids, service->serviceid,
			ZBX_DEFAULT_UINT64_COMPARE_FUNC))
	{
		return PERM_READ;
	}

	/* check if service tags do not match tag rules */
	if (PERM_DENY < (perm = check_service_tags_rule_match(&service->service_tags, &role->tags)))
		return perm;

	/* check if any parent service has read permission */

	/* get service parent ids from service manager */
	zbx_service_serialize_id(&data, &data_alloc, &data_offset, service->serviceid);

	if (NULL == data)
		goto out2;

	zbx_ipc_message_init(&response);
	zbx_service_send(ZBX_IPC_SERVICE_SERVICE_PARENT_LIST, data, (zbx_uint32_t)data_offset, &response);
	zbx_vector_uint64_create(&parent_ids);
	zbx_service_deserialize_parentids(response.data, &parent_ids);
	zbx_ipc_message_clean(&response);

	/* check if the returned vector doesn't intersect rule serviceids vector */
	if (PERM_DENY < (perm = check_parent_service_intersection(&parent_ids, &role->serviceids)))
		goto out;

	if (PERM_DENY < (perm = check_db_parent_rule_tag_match(&parent_ids, &role->tags)))
		goto out;
out:
	zbx_vector_uint64_destroy(&parent_ids);
out2:
	zbx_free(data);

	return perm;
}

static void	add_user_msg(zbx_uint64_t userid, zbx_uint64_t mediatypeid, zbx_user_msg_t **user_msg, const char *subj,
		const char *msg, zbx_uint64_t actionid, const zbx_db_event *event, const zbx_db_event *r_event,
		const zbx_db_acknowledge *ack, const zbx_service_alarm_t *service_alarm, const zbx_db_service *service,
		int expand_macros, int macro_type, int err_type, const char *tz)
{
	zbx_user_msg_t	*p;
	char		*subject, *message, *tz_tmp;

	zabbix_log(LOG_LEVEL_DEBUG, "In %s()", __func__);

	subject = zbx_strdup(NULL, subj);
	message = zbx_strdup(NULL, msg);
	tz_tmp = zbx_strdup(NULL, tz);

	if (ZBX_MACRO_EXPAND_YES == expand_macros)
	{
		zbx_substitute_simple_macros(&actionid, event, r_event, &userid, NULL, NULL, NULL, NULL, ack,
				service_alarm, service, tz, &subject, macro_type, NULL, 0);
		zbx_substitute_simple_macros(&actionid, event, r_event, &userid, NULL, NULL, NULL, NULL, ack,
				service_alarm, service, tz, &message, macro_type, NULL, 0);
	}

	if (0 == mediatypeid)
	{
		zbx_user_msg_t	**pnext;

		for (pnext = user_msg, p = *user_msg; NULL != p; p = *pnext)
		{
			if (p->userid == userid && 0 == strcmp(p->subject, subject) && p->err == err_type &&
					0 == strcmp(p->message, message) && 0 != p->mediatypeid)
			{
				*pnext = (zbx_user_msg_t *)p->next;

				zbx_free(p->subject);
				zbx_free(p->message);
				zbx_free(p->tz);
				zbx_free(p);
			}
			else
				pnext = (zbx_user_msg_t **)&p->next;
		}
	}

	for (p = *user_msg; NULL != p; p = (zbx_user_msg_t *)p->next)
	{
		if (p->userid == userid && 0 == strcmp(p->subject, subject) && p->err == err_type &&
				0 == strcmp(p->message, message) &&
				(0 == p->mediatypeid || mediatypeid == p->mediatypeid))
		{
			break;
		}
	}

	if (NULL == p)
	{
		p = (zbx_user_msg_t *)zbx_malloc(p, sizeof(zbx_user_msg_t));

		p->userid = userid;
		p->mediatypeid = mediatypeid;
		p->err = err_type;
		p->subject = subject;
		p->message = message;
		p->tz = tz_tmp;
		p->next = *user_msg;

		*user_msg = p;
	}
	else
	{
		zbx_free(subject);
		zbx_free(message);
		zbx_free(tz_tmp);
	}

	zabbix_log(LOG_LEVEL_DEBUG, "End of %s()", __func__);
}

static void	add_user_msgs(zbx_uint64_t userid, zbx_uint64_t operationid, zbx_uint64_t mediatypeid,
		zbx_user_msg_t **user_msg, zbx_uint64_t actionid, const zbx_db_event *event,
		const zbx_db_event *r_event, const zbx_db_acknowledge *ack, const zbx_service_alarm_t *service_alarm,
		const zbx_db_service *service, int macro_type, unsigned char evt_src, unsigned char op_mode,
		const char *default_timezone, const char *user_timezone)
{
	zbx_db_result_t	result;
	zbx_db_row_t	row;
	zbx_uint64_t	mtid;
	const char	*tz;

	zabbix_log(LOG_LEVEL_DEBUG, "In %s()", __func__);

	if (NULL == user_timezone || 0 == strcmp(user_timezone, ZBX_TIMEZONE_DEFAULT_VALUE))
		tz = default_timezone;
	else
		tz = user_timezone;

	result = zbx_db_select(
			"select mediatypeid,default_msg,subject,message from opmessage where operationid=" ZBX_FS_UI64,
			operationid);

	if (NULL != (row = zbx_db_fetch(result)))
	{
		if (0 == mediatypeid)
			ZBX_DBROW2UINT64(mediatypeid, row[0]);

		if (1 != atoi(row[1]))
		{
			add_user_msg(userid, mediatypeid, user_msg, row[2], row[3], actionid, event, r_event, ack,
					service_alarm, service, ZBX_MACRO_EXPAND_YES, macro_type,
					ZBX_ALERT_MESSAGE_ERR_NONE, tz);
			goto out;
		}

		zbx_db_free_result(result);
	}
	else
		goto out;

	mtid = mediatypeid;

	if (0 != mediatypeid)
	{
		result = zbx_db_select("select mediatype_messageid,subject,message,mediatypeid from media_type_message"
				" where eventsource=%d and recovery=%d and mediatypeid=" ZBX_FS_UI64,
				evt_src, op_mode, mediatypeid);

		mediatypeid = 0;
	}
	else
	{
		result = zbx_db_select(
				"select mm.mediatype_messageid,mm.subject,mm.message,mt.mediatypeid from media_type mt"
				" left join (select mediatypeid,subject,message,mediatype_messageid"
				" from media_type_message where eventsource=%d and recovery=%d) mm"
				" on mt.mediatypeid=mm.mediatypeid"
				" join (select distinct mediatypeid from media where userid=" ZBX_FS_UI64 ") m"
				" on mt.mediatypeid=m.mediatypeid",
				evt_src, op_mode, userid);
	}

	while (NULL != (row = zbx_db_fetch(result)))
	{
		zbx_uint64_t	mtmid;

		ZBX_DBROW2UINT64(mtmid, row[0]);
		ZBX_STR2UINT64(mediatypeid, row[3]);

		if (0 != mtmid)
		{
			add_user_msg(userid, mediatypeid, user_msg, row[1], row[2], actionid, event, r_event, ack,
					service_alarm, service, ZBX_MACRO_EXPAND_YES, macro_type,
					ZBX_ALERT_MESSAGE_ERR_NONE, tz);
		}
		else
		{
			add_user_msg(userid, mediatypeid, user_msg, "", "", actionid, event, r_event, ack,
					service_alarm, service, ZBX_MACRO_EXPAND_NO, 0, ZBX_ALERT_MESSAGE_ERR_MSG, tz);
		}
	}

	if (0 == mediatypeid)
	{
		add_user_msg(userid, mtid, user_msg, "", "", actionid, event, r_event, ack, service_alarm, service,
				ZBX_MACRO_EXPAND_NO, 0,
				0 == mtid ? ZBX_ALERT_MESSAGE_ERR_USR : ZBX_ALERT_MESSAGE_ERR_MSG, tz);
	}
out:
	zbx_db_free_result(result);

	zabbix_log(LOG_LEVEL_DEBUG, "End of %s()", __func__);
}

static void	add_object_msg(zbx_uint64_t actionid, zbx_uint64_t operationid, zbx_user_msg_t **user_msg,
		zbx_db_event *event, const zbx_db_event *r_event, const zbx_db_acknowledge *ack,
		const zbx_service_alarm_t *service_alarm, const zbx_db_service *service, int macro_type,
		unsigned char evt_src, unsigned char op_mode, const char *default_timezone, zbx_hashset_t *roles)
{
	zbx_db_result_t	result;
	zbx_db_row_t	row;

	zabbix_log(LOG_LEVEL_DEBUG, "In %s()", __func__);

	result = zbx_db_select(
			"select userid"
			" from opmessage_usr"
			" where operationid=" ZBX_FS_UI64
			" union "
			"select g.userid"
			" from opmessage_grp m,users_groups g"
			" where m.usrgrpid=g.usrgrpid"
				" and m.operationid=" ZBX_FS_UI64,
			operationid, operationid);

	while (NULL != (row = zbx_db_fetch(result)))
	{
		zbx_uint64_t	userid;
		char		*user_timezone = NULL;

		ZBX_STR2UINT64(userid, row[0]);

		/* exclude acknowledgment author from the recipient list */
		if (NULL != ack && ack->userid == userid)
			continue;

		if (SUCCEED != zbx_db_check_user_perm2system(userid))
			continue;

		switch (event->object)
		{
			case EVENT_OBJECT_TRIGGER:
				if (PERM_READ > get_trigger_permission(userid, event, &user_timezone))
					goto clean;
				break;
			case EVENT_OBJECT_ITEM:
			case EVENT_OBJECT_LLDRULE:
				if (PERM_READ > zbx_get_item_permission(userid, event->objectid, &user_timezone))
					goto clean;
				break;
			case EVENT_OBJECT_SERVICE:
				if (PERM_READ > get_service_permission(userid, &user_timezone, service, roles))
					goto clean;
				break;
			default:
				user_timezone = zbx_db_get_user_timezone(userid);
		}

		add_user_msgs(userid, operationid, 0, user_msg, actionid, event, r_event, ack, service_alarm, service,
				macro_type, evt_src, op_mode, default_timezone, user_timezone);
clean:
		zbx_free(user_timezone);
	}
	zbx_db_free_result(result);

	zabbix_log(LOG_LEVEL_DEBUG, "End of %s()", __func__);
}

/******************************************************************************
 *                                                                            *
 * Purpose: Adds message to be sent to all recipients of messages previously  *
 *          generated by action operations or acknowledgment operations,      *
 *          which is related with an event or recovery event.                 *
 *                                                                            *
 * Parameters: user_msg         - [IN/OUT] message list                       *
 *             actionid         - [IN]                                        *
 *             operationid      - [IN]                                        *
 *             event            - [IN]                                        *
 *             r_event          - [IN] recovery event (optional, can be NULL) *
 *             ack              - [IN] (optional, can be NULL)                *
 *             service_alarm    - [IN]                                        *
 *             service          - [IN]                                        *
 *             evt_src          - [IN] action event source                    *
 *             op_mode          - [IN] operation mode                         *
 *             default_timezone - [IN]                                        *
 *             roles            - [IN]                                        *
 *                                                                            *
 ******************************************************************************/
static void	add_sentusers_msg(zbx_user_msg_t **user_msg, zbx_uint64_t actionid, zbx_uint64_t operationid,
		zbx_db_event *event, const zbx_db_event *r_event, const zbx_db_acknowledge *ack,
		const zbx_service_alarm_t *service_alarm, const zbx_db_service *service, unsigned char evt_src,
		unsigned char op_mode, const char *default_timezone, zbx_hashset_t *roles)
{
	char		*sql = NULL;
	zbx_db_result_t	result;
	zbx_db_row_t	row;
	int		message_type;
	size_t		sql_alloc = 0, sql_offset = 0;

	zabbix_log(LOG_LEVEL_DEBUG, "In %s()", __func__);

	zbx_snprintf_alloc(&sql, &sql_alloc, &sql_offset,
			"select distinct userid,mediatypeid"
			" from alerts"
			" where actionid=" ZBX_FS_UI64
				" and mediatypeid is not null"
				" and alerttype=%d"
				" and acknowledgeid is null"
				" and (eventid=" ZBX_FS_UI64,
				actionid, ALERT_TYPE_MESSAGE, event->eventid);

	if (NULL != r_event)
	{
		message_type = ZBX_MACRO_TYPE_MESSAGE_RECOVERY;
		zbx_snprintf_alloc(&sql, &sql_alloc, &sql_offset, " or eventid=" ZBX_FS_UI64, r_event->eventid);
	}
	else
		message_type = ZBX_MACRO_TYPE_MESSAGE_NORMAL;

	zbx_chrcpy_alloc(&sql, &sql_alloc, &sql_offset, ')');

	if (NULL != ack)
		message_type = ZBX_MACRO_TYPE_MESSAGE_UPDATE;

	result = zbx_db_select("%s", sql);

	while (NULL != (row = zbx_db_fetch(result)))
	{
		char		*user_timezone = NULL;
		zbx_uint64_t	userid, mediatypeid;

		ZBX_DBROW2UINT64(userid, row[0]);

		/* exclude acknowledgment author from the recipient list */
		if (NULL != ack && ack->userid == userid)
			continue;

		if (SUCCEED != zbx_db_check_user_perm2system(userid))
			continue;

		ZBX_STR2UINT64(mediatypeid, row[1]);

		switch (event->object)
		{
			case EVENT_OBJECT_TRIGGER:
				if (PERM_READ > get_trigger_permission(userid, event, &user_timezone))
					goto clean;
				break;
			case EVENT_OBJECT_ITEM:
			case EVENT_OBJECT_LLDRULE:
				if (PERM_READ > zbx_get_item_permission(userid, event->objectid, &user_timezone))
					goto clean;
				break;
			case EVENT_OBJECT_SERVICE:
				if (PERM_READ > get_service_permission(userid, &user_timezone, service, roles))
					goto clean;
				break;
			default:
				user_timezone = zbx_db_get_user_timezone(userid);
		}

		add_user_msgs(userid, operationid, mediatypeid, user_msg, actionid, event, r_event, ack, service_alarm,
				service, message_type, evt_src, op_mode, default_timezone, user_timezone);
clean:
		zbx_free(user_timezone);
	}
	zbx_db_free_result(result);

	zbx_free(sql);

	zabbix_log(LOG_LEVEL_DEBUG, "End of %s()", __func__);
}

/******************************************************************************
 *                                                                            *
 * Purpose: Adds message for the canceled escalation to be sent to all        *
 *          recipients of messages previously generated by action operations  *
 *          or acknowledgment operations, which is related with an event or   *
 *          recovery event.                                                   *
 *                                                                            *
 * Parameters: user_msg         - [IN/OUT] message list                       *
 *             actionid         - [IN] action identifier                      *
 *             event            - [IN]                                        *
 *             error            - [IN]                                        *
 *             default_timezone - [IN]                                        *
 *             service          - [IN]                                        *
 *             roles            - [IN]                                        *
 *                                                                            *
 ******************************************************************************/
static void	add_sentusers_msg_esc_cancel(zbx_user_msg_t **user_msg, zbx_uint64_t actionid, zbx_db_event *event,
		const char *error, const char *default_timezone, const zbx_db_service *service, zbx_hashset_t *roles)
{
	char		*sql = NULL;
	zbx_db_result_t	result;
	zbx_db_row_t	row;
	zbx_uint64_t	userid_prev = 0, mediatypeid_prev = 0;
	int		esc_step_prev = 0;
	size_t		sql_alloc = 0, sql_offset = 0;

	zabbix_log(LOG_LEVEL_DEBUG, "In %s()", __func__);

	zbx_snprintf_alloc(&sql, &sql_alloc, &sql_offset,
			"select userid,mediatypeid,subject,message,esc_step"
			" from alerts"
			" where alertid in (select max(alertid)"
				" from alerts"
				" where actionid=" ZBX_FS_UI64
					" and mediatypeid is not null"
					" and alerttype=%d"
					" and acknowledgeid is null"
					" and eventid=" ZBX_FS_UI64
					" group by userid,mediatypeid,esc_step)"
			" order by userid,mediatypeid,esc_step desc",
			actionid, ALERT_TYPE_MESSAGE, event->eventid);

	result = zbx_db_select("%s", sql);

	while (NULL != (row = zbx_db_fetch(result)))
	{
		char		*message_dyn, *user_timezone = NULL;
		const char	*tz;
		zbx_uint64_t	userid, mediatypeid;
		int		esc_step;

		ZBX_DBROW2UINT64(userid, row[0]);
		ZBX_STR2UINT64(mediatypeid, row[1]);
		esc_step = atoi(row[4]);

		if (userid == userid_prev && mediatypeid == mediatypeid_prev && esc_step < esc_step_prev)
			continue;

		userid_prev = userid;
		mediatypeid_prev = mediatypeid;
		esc_step_prev = esc_step;

		if (SUCCEED != zbx_db_check_user_perm2system(userid))
			continue;

		switch (event->object)
		{
			case EVENT_OBJECT_TRIGGER:
				if (PERM_READ > get_trigger_permission(userid, event, &user_timezone))
					goto clean;
				break;
			case EVENT_OBJECT_ITEM:
			case EVENT_OBJECT_LLDRULE:
				if (PERM_READ > zbx_get_item_permission(userid, event->objectid, &user_timezone))
					goto clean;
				break;
			case EVENT_OBJECT_SERVICE:
				if (PERM_READ > get_service_permission(userid, &user_timezone, service, roles))
					goto clean;
				break;
			default:
				user_timezone = zbx_db_get_user_timezone(userid);
		}

		message_dyn = zbx_dsprintf(NULL, "NOTE: Escalation canceled: %s\nLast message sent:\n%s", error,
				row[3]);

		tz = NULL == user_timezone || 0 == strcmp(user_timezone, "default") ? default_timezone : user_timezone;

		add_user_msg(userid, mediatypeid, user_msg, row[2], message_dyn, actionid, event, NULL, NULL,
				NULL, NULL, ZBX_MACRO_EXPAND_NO, 0, ZBX_ALERT_MESSAGE_ERR_NONE, tz);

		zbx_free(message_dyn);
clean:
		zbx_free(user_timezone);
	}
	zbx_db_free_result(result);

	zbx_free(sql);

	zabbix_log(LOG_LEVEL_DEBUG, "End of %s()", __func__);
}

/******************************************************************************
 *                                                                            *
 * Purpose: Adds message to be sent to all who added acknowledgment and are   *
 *          involved in discussion.                                           *
 *                                                                            *
 * Parameters: user_msg         - [IN/OUT] message list                       *
 *             actionid         - [IN]                                        *
 *             operationid      - [IN]                                        *
 *             event            - [IN]                                        *
 *             r_event          - [IN] recovery event                         *
 *             ack              - [IN]                                        *
 *             evt_src          - [IN] action event source                    *
 *             default_timezone - [IN]                                        *
 *                                                                            *
 ******************************************************************************/
static void	add_sentusers_ack_msg(zbx_user_msg_t **user_msg, zbx_uint64_t actionid, zbx_uint64_t operationid,
		zbx_db_event *event, const zbx_db_event *r_event, const zbx_db_acknowledge *ack, unsigned char evt_src,
		const char *default_timezone)
{
	zbx_db_result_t	result;
	zbx_db_row_t	row;

	zabbix_log(LOG_LEVEL_DEBUG, "In %s()", __func__);

	result = zbx_db_select(
			"select distinct userid"
			" from acknowledges"
			" where eventid=" ZBX_FS_UI64,
			event->eventid);

	while (NULL != (row = zbx_db_fetch(result)))
	{
		zbx_uint64_t	userid;
		char		*user_timezone = NULL;

		ZBX_DBROW2UINT64(userid, row[0]);

		/* exclude acknowledgment author from the recipient list */
		if (ack->userid == userid)
			continue;

		if (SUCCEED != zbx_db_check_user_perm2system(userid))
			continue;

		if (PERM_READ > get_trigger_permission(userid, event, &user_timezone))
			goto clean;

		add_user_msgs(userid, operationid, 0, user_msg, actionid, event, r_event, ack, NULL, NULL,
				ZBX_MACRO_TYPE_MESSAGE_UPDATE, evt_src, ZBX_OPERATION_MODE_UPDATE, default_timezone,
				user_timezone);
clean:
		zbx_free(user_timezone);
	}
	zbx_db_free_result(result);

	zabbix_log(LOG_LEVEL_DEBUG, "End of %s()", __func__);
}

static void	flush_user_msg(zbx_user_msg_t **user_msg, int esc_step, const zbx_db_event *event,
		const zbx_db_event *r_event, zbx_uint64_t actionid, const zbx_db_acknowledge *ack,
		const zbx_service_alarm_t *service_alarm, const zbx_db_service *service)
{
	while (NULL != *user_msg)
	{
		zbx_user_msg_t		*p;

		p = *user_msg;
		*user_msg = (zbx_user_msg_t *)(*user_msg)->next;

		add_message_alert(event, r_event, actionid, esc_step, p->userid, p->mediatypeid, p->subject,
					p->message, ack, service_alarm, service, p->err, p->tz);

		zbx_free(p->subject);
		zbx_free(p->message);
		zbx_free(p->tz);
		zbx_free(p);
	}
}

static void	add_command_alert(zbx_db_insert_t *db_insert, int alerts_num, zbx_uint64_t alertid, const char *host,
		const zbx_db_event *event, const zbx_db_event *r_event, zbx_uint64_t actionid, int esc_step,
		const char *message, zbx_alert_status_t status, const char *error)
{
	int	now, alerttype = ALERT_TYPE_COMMAND, alert_status = status;
	char	*tmp = NULL;

	zabbix_log(LOG_LEVEL_DEBUG, "In %s()", __func__);

	if (0 == alerts_num)
	{
		zbx_db_insert_prepare(db_insert, "alerts", "alertid", "actionid", "eventid", "clock", "message",
				"status", "error", "esc_step", "alerttype", (NULL != r_event ? "p_eventid" : NULL),
				(char *)NULL);
	}

	now = (int)time(NULL);

	tmp = zbx_dsprintf(tmp, "%s:%s", host, message);

	if (NULL == r_event)
	{
		zbx_db_insert_add_values(db_insert, alertid, actionid, event->eventid, now, tmp, alert_status,
				error, esc_step, (int)alerttype);
	}
	else
	{
		zbx_db_insert_add_values(db_insert, alertid, actionid, r_event->eventid, now, tmp, alert_status,
				error, esc_step, (int)alerttype, event->eventid);
	}

	zbx_free(tmp);

	zabbix_log(LOG_LEVEL_DEBUG, "End of %s()", __func__);
}

/******************************************************************************
 *                                                                            *
 * Purpose: gets groups (including nested groups) used by operation           *
 *                                                                            *
 * Parameters: operationid - [IN]                                             *
 *             groupids    - [OUT]                                            *
 *                                                                            *
 ******************************************************************************/
static void	get_operation_groupids(zbx_uint64_t operationid, zbx_vector_uint64_t *groupids)
{
	char			*sql = NULL;
	size_t			sql_alloc = 0, sql_offset = 0;
	zbx_vector_uint64_t	parent_groupids;

	zbx_vector_uint64_create(&parent_groupids);

	zbx_snprintf_alloc(&sql, &sql_alloc, &sql_offset,
			"select groupid from opcommand_grp where operationid=" ZBX_FS_UI64, operationid);

	zbx_db_select_uint64(sql, &parent_groupids);

	zbx_dc_get_nested_hostgroupids(parent_groupids.values, parent_groupids.values_num, groupids);

	zbx_free(sql);
	zbx_vector_uint64_destroy(&parent_groupids);
}

#ifdef HAVE_OPENIPMI
#	define ZBX_IPMI_FIELDS_NUM	4	/* number of selected IPMI-related fields in function */
						/* execute_commands() */
#else
#	define ZBX_IPMI_FIELDS_NUM	0
#endif

static void	execute_commands(const zbx_db_event *event, const zbx_db_event *r_event, const zbx_db_acknowledge *ack,
		const zbx_service_alarm_t *service_alarm, const zbx_db_service *service, zbx_uint64_t actionid,
		zbx_uint64_t operationid, int esc_step, int macro_type, const char *default_timezone,
		int config_timeout, int config_trapper_timeout, const char *config_source_ip, int *config_forks)
{
	zbx_db_result_t		result;
	zbx_db_row_t		row;
	zbx_db_insert_t		db_insert;
	int			alerts_num = 0;
	char			*buffer = NULL;
	size_t			buffer_alloc = 2 * ZBX_KIBIBYTE, buffer_offset = 0;
	zbx_vector_uint64_t	executed_on_hosts, groupids;
	zbx_dc_um_handle_t	*um_handle;

	zabbix_log(LOG_LEVEL_DEBUG, "In %s()", __func__);

	buffer = (char *)zbx_malloc(buffer, buffer_alloc);

	/* get hosts operation's hosts */

	zbx_vector_uint64_create(&groupids);
	get_operation_groupids(operationid, &groupids);

	if (0 != groupids.values_num)
	{
		zbx_strcpy_alloc(&buffer, &buffer_alloc, &buffer_offset,
				/* the 1st 'select' works if remote command target is "Host group" */
				"select h.hostid,h.proxyid,h.host,s.type,s.scriptid,s.execute_on,s.port"
					",s.authtype,s.username,s.password,s.publickey,s.privatekey,s.command,s.groupid"
					",s.scope,s.timeout,s.name,h.tls_connect"
#ifdef HAVE_OPENIPMI
				/* do not forget to update ZBX_IPMI_FIELDS_NUM if the number of */
				/* selected IPMI fields changes */
				",h.ipmi_authtype,h.ipmi_privilege,h.ipmi_username,h.ipmi_password"
#endif
#if defined(HAVE_GNUTLS) || defined(HAVE_OPENSSL)
				",h.tls_issuer,h.tls_subject,h.tls_psk_identity,h.tls_psk"
#endif
				);

		zbx_snprintf_alloc(&buffer, &buffer_alloc, &buffer_offset,
				" from opcommand o,hosts_groups hg,hosts h,scripts s"
				" where o.operationid=" ZBX_FS_UI64
					" and o.scriptid=s.scriptid"
					" and hg.hostid=h.hostid"
					" and h.status=%d"
					" and",
				operationid, HOST_STATUS_MONITORED);

		zbx_db_add_condition_alloc(&buffer, &buffer_alloc, &buffer_offset, "hg.groupid", groupids.values,
				groupids.values_num);

		zbx_snprintf_alloc(&buffer, &buffer_alloc, &buffer_offset, " union all ");
	}

	zbx_vector_uint64_destroy(&groupids);

	zbx_strcpy_alloc(&buffer, &buffer_alloc, &buffer_offset,
			/* the 2nd 'select' works if remote command target is "Host" */
			"select h.hostid,h.proxyid,h.host,s.type,s.scriptid,s.execute_on,s.port"
				",s.authtype,s.username,s.password,s.publickey,s.privatekey,s.command,s.groupid"
				",s.scope,s.timeout,s.name,h.tls_connect"
#ifdef HAVE_OPENIPMI
			",h.ipmi_authtype,h.ipmi_privilege,h.ipmi_username,h.ipmi_password"
#endif
#if defined(HAVE_GNUTLS) || defined(HAVE_OPENSSL)
			",h.tls_issuer,h.tls_subject,h.tls_psk_identity,h.tls_psk"
#endif
			);
	zbx_snprintf_alloc(&buffer, &buffer_alloc, &buffer_offset,
			" from opcommand o,opcommand_hst oh,hosts h,scripts s"
			" where o.operationid=oh.operationid"
				" and o.scriptid=s.scriptid"
				" and oh.hostid=h.hostid"
				" and o.operationid=" ZBX_FS_UI64
				" and h.status=%d"
			" union all "
			/* the 3rd 'select' works if remote command target is "Current host" */
			"select 0,0,null,s.type,s.scriptid,s.execute_on,s.port"
				",s.authtype,s.username,s.password,s.publickey,s.privatekey,s.command,s.groupid"
				",s.scope,s.timeout,s.name,%d",
			operationid, HOST_STATUS_MONITORED, ZBX_TCP_SEC_UNENCRYPTED);
#ifdef HAVE_OPENIPMI
	zbx_strcpy_alloc(&buffer, &buffer_alloc, &buffer_offset,
				",0,2,null,null");
#endif
#if defined(HAVE_GNUTLS) || defined(HAVE_OPENSSL)
	zbx_strcpy_alloc(&buffer, &buffer_alloc, &buffer_offset,
				",null,null,null,null");
#endif
	if (EVENT_SOURCE_SERVICE == event->source)
	{
		zbx_snprintf_alloc(&buffer, &buffer_alloc, &buffer_offset,
				" from opcommand o,scripts s"
				" where o.scriptid=s.scriptid"
					" and o.operationid=" ZBX_FS_UI64,
				operationid);
	}
	else
	{
		zbx_snprintf_alloc(&buffer, &buffer_alloc, &buffer_offset,
				" from opcommand o,opcommand_hst oh,scripts s"
				" where o.operationid=oh.operationid"
					" and o.scriptid=s.scriptid"
					" and o.operationid=" ZBX_FS_UI64
					" and oh.hostid is null",
				operationid);
	}

	result = zbx_db_select("%s", buffer);

	zbx_free(buffer);
	zbx_vector_uint64_create(&executed_on_hosts);

	um_handle = zbx_dc_open_user_macros();

	while (NULL != (row = zbx_db_fetch(result)))
	{
		int			scope, i, rc = SUCCEED;
		zbx_dc_host_t		host;
		zbx_script_t		script;
		zbx_alert_status_t	status = ALERT_STATUS_NOT_SENT;
		zbx_uint64_t		alertid, groupid;
		char			*webhook_params_json = NULL, *script_name = NULL, error[ALERT_ERROR_LEN_MAX];
		zbx_vector_ptr_pair_t	webhook_params;

		*error = '\0';
		memset(&host, 0, sizeof(host));
		zbx_script_init(&script);
		zbx_vector_ptr_pair_create(&webhook_params);

		/* fill 'script' elements */

		ZBX_STR2UCHAR(script.type, row[3]);

		if (ZBX_SCRIPT_TYPE_CUSTOM_SCRIPT == script.type)
			ZBX_STR2UCHAR(script.execute_on, row[5]);

		if (ZBX_SCRIPT_TYPE_SSH == script.type)
		{
			ZBX_STR2UCHAR(script.authtype, row[7]);
			script.publickey = zbx_strdup(script.publickey, row[10]);
			script.privatekey = zbx_strdup(script.privatekey, row[11]);
		}

		if (ZBX_SCRIPT_TYPE_SSH == script.type || ZBX_SCRIPT_TYPE_TELNET == script.type)
		{
			script.port = zbx_strdup(script.port, row[6]);
			script.username = zbx_strdup(script.username, row[8]);
			script.password = zbx_strdup(script.password, row[9]);
		}

		script.command = zbx_strdup(script.command, row[12]);
		script.command_orig = zbx_strdup(script.command_orig, row[12]);

		ZBX_DBROW2UINT64(script.scriptid, row[4]);

		if (SUCCEED != zbx_is_time_suffix(row[15], &script.timeout, ZBX_LENGTH_UNLIMITED))
		{
			zbx_strlcpy(error, "Invalid timeout value in script configuration.", sizeof(error));
			rc = FAIL;
			goto fail;
		}

		script_name = row[16];

		/* validate script permissions */

		scope = atoi(row[14]);
		ZBX_DBROW2UINT64(groupid, row[13]);

		ZBX_STR2UINT64(host.hostid, row[0]);
		ZBX_DBROW2UINT64(host.proxyid, row[1]);

		if (ZBX_SCRIPT_SCOPE_ACTION != scope)
		{
			zbx_snprintf(error, sizeof(error), "Script is not allowed in action operations: scope:%d",
					scope);
			rc = FAIL;
			goto fail;
		}

		if (EVENT_SOURCE_SERVICE == event->source)
		{
			/* service event cannot have target, force execution on Zabbix server */
			script.execute_on = ZBX_SCRIPT_EXECUTE_ON_SERVER;
			zbx_strscpy(host.host, "Zabbix server");
		}
		else
		{
			/* get host details */

			if (0 == host.hostid)
			{
				/* target is "Current host" */
				if (SUCCEED != (rc = zbx_event_db_get_host((NULL != r_event ? r_event : event), &host,
						error, sizeof(error))))
				{
					goto fail;
				}
			}

			if (FAIL != zbx_vector_uint64_search(&executed_on_hosts, host.hostid,
					ZBX_DEFAULT_UINT64_COMPARE_FUNC))
			{
				goto skip;
			}

			zbx_vector_uint64_append(&executed_on_hosts, host.hostid);

			if (0 < groupid && SUCCEED != zbx_check_script_permissions(groupid, host.hostid))
			{
				zbx_strlcpy(error, "Script does not have permission to be executed on the host.",
						sizeof(error));
				rc = FAIL;
				goto fail;
			}

			if ('\0' == *host.host)
			{
				/* target is from "Host" list or "Host group" list */

				zbx_strscpy(host.host, row[2]);
				host.tls_connect = (unsigned char)atoi(row[17]);
#ifdef HAVE_OPENIPMI
				host.ipmi_authtype = (signed char)atoi(row[18]);
				host.ipmi_privilege = (unsigned char)atoi(row[19]);
				zbx_strscpy(host.ipmi_username, row[20]);
				zbx_strscpy(host.ipmi_password, row[21]);
#endif
#if defined(HAVE_GNUTLS) || defined(HAVE_OPENSSL)
				zbx_strscpy(host.tls_issuer, row[18 + ZBX_IPMI_FIELDS_NUM]);
				zbx_strscpy(host.tls_subject, row[19 + ZBX_IPMI_FIELDS_NUM]);
				zbx_strscpy(host.tls_psk_identity, row[20 + ZBX_IPMI_FIELDS_NUM]);
				zbx_strscpy(host.tls_psk, row[21 + ZBX_IPMI_FIELDS_NUM]);
#endif
			}
		}

		/* substitute macros in script body and webhook parameters */

		if (ZBX_SCRIPT_TYPE_WEBHOOK != script.type)
		{
			if (SUCCEED != zbx_substitute_simple_macros_unmasked(&actionid, event, r_event, NULL, NULL,
					&host, NULL, NULL, ack, service_alarm, service, default_timezone,
					&script.command, macro_type, error, sizeof(error)))
			{
				rc = FAIL;
				goto fail;
			}

			/* expand macros in command_orig used for non-secure logging */
			if (SUCCEED != zbx_substitute_simple_macros(&actionid, event, r_event, NULL, NULL, &host,
					NULL, NULL, ack, service_alarm, service, default_timezone, &script.command_orig,
					macro_type, error, sizeof(error)))
			{
				/* script command_orig is a copy of script command - if the script command  */
				/* macro substitution succeeded, then it will succeed also for command_orig */
				THIS_SHOULD_NEVER_HAPPEN;
				rc = FAIL;
				goto fail;
			}
		}
		else
		{
			if (SUCCEED != zbx_db_fetch_webhook_params(script.scriptid, &webhook_params, error,
					sizeof(error)))
			{
				rc = FAIL;
				goto fail;
			}

			for (i = 0; i < webhook_params.values_num; i++)
			{
				if (SUCCEED != zbx_substitute_simple_macros_unmasked(&actionid, event, r_event, NULL,
						NULL, &host, NULL, NULL, ack, service_alarm, service, default_timezone,
						(char **)&webhook_params.values[i].second, macro_type, error,
						sizeof(error)))
				{
					rc = FAIL;
					goto fail;
				}
			}

			zbx_webhook_params_pack_json(&webhook_params, &webhook_params_json);
		}
fail:
		alertid = zbx_db_get_maxid("alerts");

		if (SUCCEED == rc)
		{
			if (SUCCEED == (rc = zbx_script_prepare(&script, &host.hostid, error, sizeof(error))))
			{
				if (0 == host.proxyid || ZBX_SCRIPT_EXECUTE_ON_SERVER == script.execute_on ||
						ZBX_SCRIPT_TYPE_WEBHOOK == script.type)
				{
					rc = zbx_script_execute(&script, &host, webhook_params_json, config_timeout,
							config_trapper_timeout, config_source_ip, config_forks, NULL,
							error, sizeof(error), NULL);
					status = ALERT_STATUS_SENT;
				}
				else
				{
					if (0 == zbx_script_create_task(&script, &host, alertid, time(NULL)))
						rc = FAIL;
				}
			}
		}

		if (SUCCEED != rc)
			status = ALERT_STATUS_FAILED;

		add_command_alert(&db_insert, alerts_num++, alertid, host.host, event, r_event, actionid,
				esc_step, (ZBX_SCRIPT_TYPE_WEBHOOK == script.type ? script_name : script.command_orig),
				status, error);
skip:
		zbx_free(webhook_params_json);

		for (i = 0; i < webhook_params.values_num; i++)
		{
			zbx_free(webhook_params.values[i].first);
			zbx_free(webhook_params.values[i].second);
		}

		zbx_vector_ptr_pair_destroy(&webhook_params);
		zbx_script_clean(&script);
	}
	zbx_db_free_result(result);
	zbx_vector_uint64_destroy(&executed_on_hosts);

	zbx_dc_close_user_macros(um_handle);

	if (0 < alerts_num)
	{
		zbx_db_insert_execute(&db_insert);
		zbx_db_insert_clean(&db_insert);
	}

	zabbix_log(LOG_LEVEL_DEBUG, "End of %s()", __func__);
}

#undef ZBX_IPMI_FIELDS_NUM

static void	get_mediatype_params_object(const zbx_db_event *event, const zbx_db_event *r_event,
		zbx_uint64_t actionid, zbx_uint64_t userid, zbx_uint64_t mediatypeid, const char *sendto,
		const char *subject, const char *message, const zbx_db_acknowledge *ack,
		const zbx_service_alarm_t *service_alarm, const zbx_db_service *service, char **params, const char *tz)
{
	zbx_db_result_t		result;
	zbx_db_row_t		row;
	struct zbx_json		json;
	int			message_type;
	zbx_dc_um_handle_t	*um_handle;

	if (NULL != ack)
		message_type = ZBX_MACRO_TYPE_MESSAGE_UPDATE;
	else
		message_type = (NULL != r_event ? ZBX_MACRO_TYPE_MESSAGE_RECOVERY : ZBX_MACRO_TYPE_MESSAGE_NORMAL);

	zbx_json_init(&json, 1024);

	um_handle = zbx_dc_open_user_macros();

	result = zbx_db_select("select name,value from media_type_param where mediatypeid=" ZBX_FS_UI64, mediatypeid);

	while (NULL != (row = zbx_db_fetch(result)))
	{
		zbx_db_alert	alert = {.sendto = (char *)sendto,
					.subject = (char *)(uintptr_t)subject,
					.message = (char *)(uintptr_t)message
				};
		char		*name, *value;

		name = zbx_strdup(NULL, row[0]);
		value = zbx_strdup(NULL, row[1]);

		zbx_substitute_simple_macros(&actionid, event, r_event, &userid, NULL, NULL, NULL, &alert,
				ack, service_alarm, service, tz, &name, message_type, NULL, 0);
		zbx_substitute_simple_macros_unmasked(&actionid, event, r_event, &userid, NULL, NULL, NULL, &alert,
				ack, service_alarm, service, tz, &value, message_type, NULL, 0);

		zbx_json_addstring(&json, name, value, ZBX_JSON_TYPE_STRING);
		zbx_free(name);
		zbx_free(value);

	}
	zbx_db_free_result(result);

	zbx_dc_close_user_macros(um_handle);

	*params = zbx_strdup(NULL, json.buffer);
	zbx_json_free(&json);
}

static void	get_mediatype_params_array(const zbx_db_event *event, const zbx_db_event *r_event,
		zbx_uint64_t actionid, zbx_uint64_t userid, zbx_uint64_t mediatypeid, const char *sendto,
		const char *subject, const char *message, const zbx_db_acknowledge *ack,
		const zbx_service_alarm_t *service_alarm, const zbx_db_service *service, char **params, const char *tz)
{
	zbx_db_result_t		result;
	zbx_db_row_t		row;
	struct zbx_json		json;
	int			message_type;
	zbx_dc_um_handle_t	*um_handle;

	if (NULL != ack)
		message_type = ZBX_MACRO_TYPE_MESSAGE_UPDATE;
	else
		message_type = (NULL != r_event ? ZBX_MACRO_TYPE_MESSAGE_RECOVERY : ZBX_MACRO_TYPE_MESSAGE_NORMAL);

	um_handle = zbx_dc_open_user_macros();

	result = zbx_db_select(
			"select value"
			" from media_type_param"
				" where mediatypeid=" ZBX_FS_UI64
			" order by sortorder",
			mediatypeid);

	zbx_json_initarray(&json, 1024);

	while (NULL != (row = zbx_db_fetch(result)))
	{
		zbx_db_alert	alert = {.sendto = (char *)sendto,
					.subject = (char *)(uintptr_t)subject,
					.message = (char *)(uintptr_t)message
				};
		char		*value;

		value = zbx_strdup(NULL, row[0]);

		zbx_substitute_simple_macros_unmasked(&actionid, event, r_event, &userid, NULL, NULL, NULL, &alert,
				ack, service_alarm, service, tz, &value, message_type, NULL, 0);

		zbx_json_addstring(&json, NULL, value, ZBX_JSON_TYPE_STRING);

		zbx_free(value);

	}
	zbx_db_free_result(result);

	zbx_dc_close_user_macros(um_handle);

	*params = zbx_strdup(NULL, json.buffer);
	zbx_json_free(&json);
}

static void	add_message_alert(const zbx_db_event *event, const zbx_db_event *r_event, zbx_uint64_t actionid,
		int esc_step, zbx_uint64_t userid, zbx_uint64_t mediatypeid, const char *subject, const char *message,
		const zbx_db_acknowledge *ack, const zbx_service_alarm_t *service_alarm, const zbx_db_service *service,
		int err_type, const char *tz)
{
	zbx_db_result_t	result;
	zbx_db_row_t	row;
	int		now, priority, have_alerts = 0;
	zbx_db_insert_t	db_insert;
	zbx_uint64_t	ackid;
	char		*period = NULL;
	const char	*error;

	zabbix_log(LOG_LEVEL_DEBUG, "In %s()", __func__);

	now = time(NULL);
	ackid = (NULL == ack ? 0 : ack->acknowledgeid);

	if (ZBX_ALERT_MESSAGE_ERR_USR == err_type)
		goto err_alert;

	if (0 == mediatypeid)
	{
		result = zbx_db_select(
				"select m.mediatypeid,m.sendto,m.severity,m.period,mt.status,m.active,mt.type"
				" from media m,media_type mt"
				" where m.mediatypeid=mt.mediatypeid"
					" and m.userid=" ZBX_FS_UI64,
				userid);
	}
	else
	{
		result = zbx_db_select(
				"select m.mediatypeid,m.sendto,m.severity,m.period,mt.status,m.active,mt.type"
				" from media m,media_type mt"
				" where m.mediatypeid=mt.mediatypeid"
					" and m.userid=" ZBX_FS_UI64
					" and m.mediatypeid=" ZBX_FS_UI64,
				userid, mediatypeid);
	}

	mediatypeid = 0;

	if (EVENT_SOURCE_TRIGGERS == event->source)
		priority = event->trigger.priority;
	else if (EVENT_SOURCE_SERVICE == event->source)
		priority = NULL == service_alarm ? event->severity : service_alarm->value;
	else
		priority = TRIGGER_SEVERITY_NOT_CLASSIFIED;

	while (NULL != (row = zbx_db_fetch(result)))
	{
		int		severity, status, type, res;
		const char	*perror;
		char		*params;

		ZBX_STR2UINT64(mediatypeid, row[0]);
		severity = atoi(row[2]);
		period = zbx_strdup(period, row[3]);
		type = atoi(row[6]);

		zbx_substitute_simple_macros(NULL, NULL, NULL, NULL, NULL, NULL, NULL, NULL, NULL, NULL, NULL, NULL,
				&period, ZBX_MACRO_TYPE_COMMON, NULL, 0);

		zabbix_log(LOG_LEVEL_DEBUG, "severity:%d, media severity:%d, period:'%s', userid:" ZBX_FS_UI64,
				priority, severity, period, userid);

		if (MEDIA_STATUS_DISABLED == atoi(row[5]))
		{
			zabbix_log(LOG_LEVEL_DEBUG, "will not send message (user media disabled)");
			continue;
		}

		if (0 == ((1 << priority) & severity))
		{
			zabbix_log(LOG_LEVEL_DEBUG, "will not send message (severity)");
			continue;
		}

		if (SUCCEED != zbx_check_time_period(period, time(NULL), tz, &res))
		{
			status = ALERT_STATUS_FAILED;
			perror = "Invalid media activity period";
		}
		else if (SUCCEED != res)
		{
			zabbix_log(LOG_LEVEL_DEBUG, "will not send message (period)");
			continue;
		}
		else if (MEDIA_TYPE_STATUS_DISABLED == atoi(row[4]))
		{
			status = ALERT_STATUS_FAILED;
			perror = "Media type disabled.";
		}
		else if (ZBX_ALERT_MESSAGE_ERR_MSG == err_type)
		{
			status = ALERT_STATUS_FAILED;
			perror = "No message defined for media type.";
		}
		else
		{
			status = ALERT_STATUS_NEW;
			perror = "";
		}

		if (0 == have_alerts)
		{
			have_alerts = 1;
			zbx_db_insert_prepare(&db_insert, "alerts", "alertid", "actionid", "eventid", "userid",
					"clock", "mediatypeid", "sendto", "subject", "message", "status", "error",
					"esc_step", "alerttype", "acknowledgeid", "parameters",
					(NULL != r_event ? "p_eventid" : NULL), (char *)NULL);
		}

		if (MEDIA_TYPE_EXEC == type)
		{
			get_mediatype_params_array(event, r_event, actionid, userid, mediatypeid, row[1], subject,
					message, ack, service_alarm, service, &params, tz);
		}
		else
		{
			get_mediatype_params_object(event, r_event, actionid, userid, mediatypeid, row[1], subject,
					message, ack, service_alarm, service, &params, tz);
		}

		if (NULL != r_event)
		{
			zbx_db_insert_add_values(&db_insert, __UINT64_C(0), actionid, r_event->eventid, userid,
					now, mediatypeid, row[1], subject, message, status, perror, esc_step,
					(int)ALERT_TYPE_MESSAGE, ackid, params, event->eventid);
		}
		else
		{
			zbx_db_insert_add_values(&db_insert, __UINT64_C(0), actionid, event->eventid, userid,
					now, mediatypeid, row[1], subject, message, status, perror, esc_step,
					(int)ALERT_TYPE_MESSAGE, ackid, params);
		}

		zbx_free(params);
	}

	zbx_free(period);

	zbx_db_free_result(result);

	if (0 == mediatypeid)
	{
err_alert:
		have_alerts = 1;
		error = "No media defined for user.";

		zbx_db_insert_prepare(&db_insert, "alerts", "alertid", "actionid", "eventid", "userid", "clock",
				"subject", "message", "status", "retries", "error", "esc_step", "alerttype",
				"acknowledgeid", (NULL != r_event ? "p_eventid" : NULL), (char *)NULL);

		if (NULL != r_event)
		{
/* max number of retries for alerts */
#define ALERT_MAX_RETRIES	3
			zbx_db_insert_add_values(&db_insert, __UINT64_C(0), actionid, r_event->eventid, userid,
					now, subject, message, (int)ALERT_STATUS_FAILED, (int)ALERT_MAX_RETRIES, error,
					esc_step, (int)ALERT_TYPE_MESSAGE, ackid, event->eventid);
		}
		else
		{
			zbx_db_insert_add_values(&db_insert, __UINT64_C(0), actionid, event->eventid, userid,
					now, subject, message, (int)ALERT_STATUS_FAILED, (int)ALERT_MAX_RETRIES, error,
					esc_step, (int)ALERT_TYPE_MESSAGE, ackid);
		}
	}

	if (0 != have_alerts)
	{
		zbx_db_insert_autoincrement(&db_insert, "alertid");
		zbx_db_insert_execute(&db_insert);
		zbx_db_insert_clean(&db_insert);
	}

	zabbix_log(LOG_LEVEL_DEBUG, "End of %s()", __func__);
}

/******************************************************************************
 *                                                                            *
 * Purpose: checks if all conditions of operation match event                 *
 *                                                                            *
 * Parameters: event       - [IN]                                             *
 *             operationid - [IN]                                             *
 *             evaltype    - [IN] condition type                              *
 *                                                                            *
 * Return value: SUCCEED - matches, FAIL - otherwise                          *
 *                                                                            *
 ******************************************************************************/
static int	check_operation_conditions(zbx_db_event *event, zbx_uint64_t operationid, unsigned char evaltype)
{
	zbx_db_result_t	result;
	zbx_db_row_t	row;
	int		exit = 0, ret = SUCCEED;	/* SUCCEED required for ZBX_CONDITION_EVAL_TYPE_AND_OR */
	unsigned char	old_type = 0xff;

	zabbix_log(LOG_LEVEL_DEBUG, "In %s() operationid:" ZBX_FS_UI64, __func__, operationid);

	/* events with service events source can't have operation conditions */
	if (EVENT_SOURCE_SERVICE == event->source)
		goto succeed;

	result = zbx_db_select("select conditiontype,operator,value"
				" from opconditions"
				" where operationid=" ZBX_FS_UI64
				" order by conditiontype",
			operationid);

	while (NULL != (row = zbx_db_fetch(result)) && 0 == exit)
	{
		int		cond;
		zbx_condition_t	condition;

		memset(&condition, 0, sizeof(condition));
		condition.conditiontype	= (unsigned char)atoi(row[0]);
		condition.op = (unsigned char)atoi(row[1]);
		condition.value = row[2];
		zbx_vector_uint64_create(&condition.eventids);

		switch (evaltype)
		{
			case ZBX_CONDITION_EVAL_TYPE_AND_OR:
				if (old_type == condition.conditiontype)	/* OR conditions */
				{
					if (SUCCEED == check_action_condition(event, &condition))
						ret = SUCCEED;
				}
				else						/* AND conditions */
				{
					/* break if PREVIOUS AND condition is FALSE */
					if (FAIL == ret)
						exit = 1;
					else if (FAIL == check_action_condition(event, &condition))
						ret = FAIL;
				}
				old_type = condition.conditiontype;
				break;
			case ZBX_CONDITION_EVAL_TYPE_AND:
				cond = check_action_condition(event, &condition);
				/* break if any of AND conditions is FALSE */
				if (FAIL == cond)
				{
					ret = FAIL;
					exit = 1;
				}
				else
					ret = SUCCEED;
				break;
			case ZBX_CONDITION_EVAL_TYPE_OR:
				cond = check_action_condition(event, &condition);
				/* break if any of OR conditions is TRUE */
				if (SUCCEED == cond)
				{
					ret = SUCCEED;
					exit = 1;
				}
				else
					ret = FAIL;
				break;
			default:
				ret = FAIL;
				exit = 1;
				break;
		}

		zbx_vector_uint64_destroy(&condition.eventids);
	}
	zbx_db_free_result(result);
succeed:
	zabbix_log(LOG_LEVEL_DEBUG, "End of %s():%s", __func__, zbx_result_string(ret));

	return ret;
}

static void	escalation_execute_operations(zbx_db_escalation *escalation, zbx_db_event *event,
		const zbx_db_action *action, const zbx_db_service *service, const char *default_timezone,
		zbx_hashset_t *roles, int config_timeout, int config_trapper_timeout, const char *config_source_ip,
		int *config_forks)
{
	zbx_db_result_t	result;
	zbx_db_row_t	row;
	int		next_esc_period = 0, esc_period, default_esc_period;
	zbx_user_msg_t	*user_msg = NULL;

	zabbix_log(LOG_LEVEL_DEBUG, "In %s()", __func__);

	default_esc_period = 0 == action->esc_period ? SEC_PER_HOUR : action->esc_period;
	escalation->esc_step++;

	result = zbx_db_select(
			"select o.operationid,o.operationtype,o.esc_period,o.evaltype"
			" from operations o"
			" where o.actionid=" ZBX_FS_UI64
				" and o.operationtype in (%d,%d)"
				" and o.esc_step_from<=%d"
				" and (o.esc_step_to=0 or o.esc_step_to>=%d)"
				" and o.recovery=%d",
			action->actionid,
			ZBX_OPERATION_TYPE_MESSAGE, ZBX_OPERATION_TYPE_COMMAND,
			escalation->esc_step,
			escalation->esc_step,
			ZBX_OPERATION_MODE_NORMAL);

	while (NULL != (row = zbx_db_fetch(result)))
	{
		char		*tmp;
		zbx_uint64_t	operationid;

		ZBX_STR2UINT64(operationid, row[0]);

		tmp = zbx_strdup(NULL, row[2]);
		zbx_substitute_simple_macros(NULL, NULL, NULL, NULL, NULL, NULL, NULL, NULL, NULL, NULL, NULL, NULL,
				&tmp, ZBX_MACRO_TYPE_COMMON, NULL, 0);

		if (SUCCEED != zbx_is_time_suffix(tmp, &esc_period, ZBX_LENGTH_UNLIMITED))
		{
			zabbix_log(LOG_LEVEL_WARNING, "invalid step duration \"%s\" for operation of action \"%s\","
					" using default operation step duration of the action", tmp, action->name);
			esc_period = 0;
		}
		zbx_free(tmp);

		if (0 == esc_period)
			esc_period = default_esc_period;

		if (0 == next_esc_period || next_esc_period > esc_period)
			next_esc_period = esc_period;

		if (SUCCEED == check_operation_conditions(event, operationid, (unsigned char)atoi(row[3])))
		{
			zabbix_log(LOG_LEVEL_DEBUG, "Conditions match our event. Execute operation.");

			switch (atoi(row[1]))
			{
				case ZBX_OPERATION_TYPE_MESSAGE:
					add_object_msg(action->actionid, operationid, &user_msg, event, NULL, NULL,
							NULL, service, ZBX_MACRO_TYPE_MESSAGE_NORMAL,
							action->eventsource, ZBX_OPERATION_MODE_NORMAL,
							default_timezone, roles);
					break;
				case ZBX_OPERATION_TYPE_COMMAND:
					execute_commands(event, NULL, NULL, NULL, service, action->actionid,
							operationid, escalation->esc_step,
							ZBX_MACRO_TYPE_MESSAGE_NORMAL, default_timezone, config_timeout,
							config_trapper_timeout, config_source_ip, config_forks);
					break;
			}
		}
		else
			zabbix_log(LOG_LEVEL_DEBUG, "Conditions do not match our event. Do not execute operation.");
	}
	zbx_db_free_result(result);

	flush_user_msg(&user_msg, escalation->esc_step, event, NULL, action->actionid, NULL, NULL, service);

	if (EVENT_SOURCE_TRIGGERS == action->eventsource || EVENT_SOURCE_INTERNAL == action->eventsource ||
			EVENT_SOURCE_SERVICE == action->eventsource)
	{
		char	*sql;

		sql = zbx_dsprintf(NULL,
				"select null"
				" from operations"
				" where actionid=" ZBX_FS_UI64
					" and (esc_step_to>%d or esc_step_to=0)"
					" and recovery=%d",
					action->actionid, escalation->esc_step, ZBX_OPERATION_MODE_NORMAL);
		result = zbx_db_select_n(sql, 1);

		if (NULL != zbx_db_fetch(result))
		{
			next_esc_period = (0 != next_esc_period ? next_esc_period : default_esc_period);
			escalation->nextcheck = time(NULL) + next_esc_period;
		}
		else if (ZBX_ACTION_RECOVERY_OPERATIONS == action->recovery)
		{
			escalation->status = ESCALATION_STATUS_SLEEP;
			escalation->nextcheck = time(NULL) + default_esc_period;
		}
		else
			escalation->status = ESCALATION_STATUS_COMPLETED;

		zbx_db_free_result(result);
		zbx_free(sql);
	}
	else
		escalation->status = ESCALATION_STATUS_COMPLETED;

	zabbix_log(LOG_LEVEL_DEBUG, "End of %s()", __func__);
}

/******************************************************************************
 *                                                                            *
 * Purpose: executes escalation recovery operations                           *
 *                                                                            *
 * Parameters: event                  - [IN]                                  *
 *             r_event                - [IN] recovery event                   *
 *             action                 - [IN]                                  *
 *             service                - [IN]                                  *
 *             default_timezone       - [IN]                                  *
 *             roles                  - [IN]                                  *
 *             config_timeout         - [IN]                                  *
 *             config_trapper_timeout - [IN]                                  *
 *             config_source_ip       - [IN]                                  *
 *             config_forks           - [IN]                                  *
 *                                                                            *
 * Comments: Action recovery operations have a single escalation step, so     *
 *           alerts created by escalation recovery operations must have       *
 *           esc_step field set to 1.                                         *
 *                                                                            *
 ******************************************************************************/
static void	escalation_execute_recovery_operations(zbx_db_event *event, const zbx_db_event *r_event,
		const zbx_db_action *action, const zbx_db_service *service, const char *default_timezone,
		zbx_hashset_t *roles, int config_timeout, int config_trapper_timeout, const char *config_source_ip,
		int *config_forks)
{
	zbx_db_result_t	result;
	zbx_db_row_t	row;
	zbx_user_msg_t	*user_msg = NULL;
	zbx_uint64_t	operationid;
	unsigned char	operationtype;

	zabbix_log(LOG_LEVEL_DEBUG, "In %s()", __func__);

	result = zbx_db_select(
			"select o.operationid,o.operationtype"
			" from operations o"
			" where o.actionid=" ZBX_FS_UI64
				" and o.operationtype in (%d,%d,%d)"
				" and o.recovery=%d",
			action->actionid,
			ZBX_OPERATION_TYPE_MESSAGE, ZBX_OPERATION_TYPE_COMMAND, ZBX_OPERATION_TYPE_RECOVERY_MESSAGE,
			ZBX_OPERATION_MODE_RECOVERY);

	while (NULL != (row = zbx_db_fetch(result)))
	{
		ZBX_STR2UINT64(operationid, row[0]);
		operationtype = (unsigned char)atoi(row[1]);

		switch (operationtype)
		{
			case ZBX_OPERATION_TYPE_MESSAGE:
				add_object_msg(action->actionid, operationid, &user_msg, event, r_event, NULL, NULL,
						service, ZBX_MACRO_TYPE_MESSAGE_RECOVERY, action->eventsource,
						ZBX_OPERATION_MODE_RECOVERY, default_timezone, roles);
				break;
			case ZBX_OPERATION_TYPE_RECOVERY_MESSAGE:
				add_sentusers_msg(&user_msg, action->actionid, operationid, event, r_event, NULL, NULL,
						service, action->eventsource, ZBX_OPERATION_MODE_RECOVERY,
						default_timezone, roles);
				break;
			case ZBX_OPERATION_TYPE_COMMAND:
				execute_commands(event, r_event, NULL, NULL, service, action->actionid, operationid, 1,
						ZBX_MACRO_TYPE_MESSAGE_RECOVERY, default_timezone, config_timeout,
						config_trapper_timeout, config_source_ip, config_forks);
				break;
		}
	}
	zbx_db_free_result(result);

	flush_user_msg(&user_msg, 1, event, r_event, action->actionid, NULL, NULL, service);

	zabbix_log(LOG_LEVEL_DEBUG, "End of %s()", __func__);
}

/******************************************************************************
 *                                                                            *
<<<<<<< HEAD
 * Purpose: executes escalation update operations                             *
 *                                                                            *
=======
>>>>>>> b0e77542
 * Parameters: event                  - [IN]                                  *
 *             r_event                - [IN] recovery event                   *
 *             action                 - [IN]                                  *
 *             ack                    - [IN]                                  *
 *             service_alarm          - [IN]                                  *
 *             service                - [IN]                                  *
 *             default_timezone       - [IN]                                  *
 *             roles                  - [IN]                                  *
 *             config_timeout         - [IN]                                  *
 *             config_trapper_timeout - [IN]                                  *
 *             config_source_ip       - [IN]                                  *
 *             config_forks           - [IN]                                  *
 *                                                                            *
 * Comments: Action update operations have a single escalation step, so       *
 *           alerts created by escalation update operations must have         *
 *           esc_step field set to 1.                                         *
 *                                                                            *
 ******************************************************************************/
static void	escalation_execute_update_operations(zbx_db_event *event, const zbx_db_event *r_event,
		const zbx_db_action *action, const zbx_db_acknowledge *ack, const zbx_service_alarm_t *service_alarm,
		const zbx_db_service *service, const char *default_timezone, zbx_hashset_t *roles, int config_timeout,
		int config_trapper_timeout, const char *config_source_ip, int *config_forks)
{
	zbx_db_result_t	result;
	zbx_db_row_t	row;
	zbx_user_msg_t	*user_msg = NULL;
	zbx_uint64_t	operationid;
	unsigned char	operationtype;

	zabbix_log(LOG_LEVEL_DEBUG, "In %s()", __func__);

	result = zbx_db_select(
			"select o.operationid,o.operationtype"
			" from operations o"
			" where o.actionid=" ZBX_FS_UI64
				" and o.operationtype in (%d,%d,%d)"
				" and o.recovery=%d",
			action->actionid,
			ZBX_OPERATION_TYPE_MESSAGE, ZBX_OPERATION_TYPE_COMMAND, ZBX_OPERATION_TYPE_UPDATE_MESSAGE,
			ZBX_OPERATION_MODE_UPDATE);

	while (NULL != (row = zbx_db_fetch(result)))
	{
		ZBX_STR2UINT64(operationid, row[0]);
		operationtype = (unsigned char)atoi(row[1]);

		switch (operationtype)
		{
			case ZBX_OPERATION_TYPE_MESSAGE:
				add_object_msg(action->actionid, operationid, &user_msg, event, r_event, ack,
						service_alarm, service, ZBX_MACRO_TYPE_MESSAGE_UPDATE,
						action->eventsource, ZBX_OPERATION_MODE_UPDATE, default_timezone,
						roles);
				break;
			case ZBX_OPERATION_TYPE_UPDATE_MESSAGE:
				add_sentusers_msg(&user_msg, action->actionid, operationid, event, r_event, ack,
						service_alarm, service, action->eventsource, ZBX_OPERATION_MODE_UPDATE,
						default_timezone, roles);

				if (NULL != ack)
				{
					add_sentusers_ack_msg(&user_msg, action->actionid, operationid, event, r_event,
							ack, action->eventsource, default_timezone);
				}
				break;
			case ZBX_OPERATION_TYPE_COMMAND:
				execute_commands(event, r_event, ack, service_alarm, service, action->actionid,
						operationid, 1, ZBX_MACRO_TYPE_MESSAGE_UPDATE, default_timezone,
						config_timeout, config_trapper_timeout, config_source_ip, config_forks);
				break;
		}
	}
	zbx_db_free_result(result);

	flush_user_msg(&user_msg, 1, event, r_event, action->actionid, ack, service_alarm, service);

	zabbix_log(LOG_LEVEL_DEBUG, "End of %s()", __func__);
}

/******************************************************************************
 *                                                                            *
 * Purpose: Check whether the escalation trigger and related items, hosts are *
 *          not deleted or disabled.                                          *
 *                                                                            *
 * Parameters: triggerid   - [IN] id of trigger to check                      *
 *             source      - [IN] escalation event source                     *
 *             ignore      - [OUT] 1 - escalation must be ignored because     *
 *                                     of dependent trigger being in PROBLEM  *
 *                                     state,                                 *
 *                                 0 - otherwise                              *
 *             error       - [OUT] message in case escalation is cancelled    *
 *                                                                            *
 * Return value: FAIL if dependent trigger is in PROBLEM state                *
 *               SUCCEED otherwise                                            *
 *                                                                            *
 ******************************************************************************/
static int	check_escalation_trigger(zbx_uint64_t triggerid, unsigned char source, unsigned char *ignore,
		char **error)
{
	zbx_dc_trigger_t	trigger;
	zbx_vector_uint64_t	functionids, itemids;
	zbx_dc_item_t		*items = NULL;
	zbx_dc_function_t	*functions = NULL;
	int			errcode, *errcodes = NULL, ret = FAIL;

	/* trigger disabled or deleted? */
	zbx_dc_config_get_triggers_by_triggerids(&trigger, &triggerid, &errcode, 1);

	if (SUCCEED != errcode)
	{
		goto out;
	}
	else if (TRIGGER_STATUS_DISABLED == trigger.status)
	{
		*error = zbx_dsprintf(*error, "trigger \"%s\" disabled.", trigger.description);
		goto out;
	}

	if (EVENT_SOURCE_TRIGGERS != source)
	{
		/* don't check dependency for internal trigger events */
		ret = SUCCEED;
		goto out;
	}

	/* check items and hosts referenced by trigger expression */
	zbx_vector_uint64_create(&functionids);
	zbx_vector_uint64_create(&itemids);

	zbx_get_serialized_expression_functionids(trigger.expression, trigger.expression_bin, &functionids);

	if (TRIGGER_RECOVERY_MODE_RECOVERY_EXPRESSION == trigger.recovery_mode)
	{
		zbx_get_serialized_expression_functionids(trigger.recovery_expression, trigger.recovery_expression_bin,
				&functionids);
	}

	functions = (zbx_dc_function_t *)zbx_malloc(functions,
			sizeof(zbx_dc_function_t) * (size_t)functionids.values_num);
	errcodes = (int *)zbx_malloc(errcodes, sizeof(int) * (size_t)functionids.values_num);

	zbx_dc_config_get_functions_by_functionids(functions, functionids.values, errcodes,
			(size_t)functionids.values_num);

	for (int i = 0; i < functionids.values_num; i++)
	{
		if (SUCCEED == errcodes[i])
			zbx_vector_uint64_append(&itemids, functions[i].itemid);
	}

	zbx_dc_config_clean_functions(functions, errcodes, (size_t)functionids.values_num);
	zbx_free(functions);

	zbx_vector_uint64_sort(&itemids, ZBX_DEFAULT_UINT64_COMPARE_FUNC);
	zbx_vector_uint64_uniq(&itemids, ZBX_DEFAULT_UINT64_COMPARE_FUNC);

	items = (zbx_dc_item_t *)zbx_malloc(items, sizeof(zbx_dc_item_t) * (size_t)itemids.values_num);
	errcodes = (int *)zbx_realloc(errcodes, sizeof(int) * (size_t)itemids.values_num);

	zbx_dc_config_get_items_by_itemids(items, itemids.values, errcodes, (size_t)itemids.values_num);

	for (int i = 0; i < itemids.values_num; i++)
	{
		if (SUCCEED != errcodes[i])
		{
			*error = zbx_dsprintf(*error, "item id:" ZBX_FS_UI64 " deleted.", itemids.values[i]);
			break;
		}

		if (ITEM_STATUS_DISABLED == items[i].status)
		{
			char key_short[VALUE_ERRMSG_MAX * ZBX_MAX_BYTES_IN_UTF8_CHAR + 1];

			*error = zbx_dsprintf(*error, "item \"%s\" disabled.", zbx_truncate_itemkey(items[i].key_orig,
					VALUE_ERRMSG_MAX, key_short, sizeof(key_short)));
			break;
		}
		if (HOST_STATUS_NOT_MONITORED == items[i].host.status)
		{
			*error = zbx_dsprintf(*error, "host \"%s\" disabled.", items[i].host.host);
			break;
		}
	}

	zbx_dc_config_clean_items(items, errcodes, (size_t)itemids.values_num);
	zbx_free(items);
	zbx_free(errcodes);

	zbx_vector_uint64_destroy(&itemids);
	zbx_vector_uint64_destroy(&functionids);

	if (NULL != *error)
		goto out;

	*ignore = (SUCCEED == zbx_dc_config_check_trigger_dependencies(trigger.triggerid) ? 0 : 1);

	ret = SUCCEED;
out:
	zbx_dc_config_clean_triggers(&trigger, &errcode, 1);

	return ret;
}

static const char	*check_escalation_result_string(int result)
{
	switch (result)
	{
		case ZBX_ESCALATION_CANCEL:
			return "cancel";
		case ZBX_ESCALATION_DELETE:
			return "delete";
		case ZBX_ESCALATION_SKIP:
			return "skip";
		case ZBX_ESCALATION_PROCESS:
			return "process";
		case ZBX_ESCALATION_SUPPRESS:
			return "suppress";
		default:
			return "unknown";
	}
}

static int	check_unfinished_alerts(const zbx_db_escalation *escalation)
{
	int		ret;
	char		*sql;
	zbx_db_result_t	result;

	if (0 == escalation->r_eventid)
		return SUCCEED;

	sql = zbx_dsprintf(NULL,
			"select eventid"
			" from alerts"
			" where eventid=" ZBX_FS_UI64
				" and actionid=" ZBX_FS_UI64
				" and status in (%d,%d)",
			escalation->eventid, escalation->actionid, ALERT_STATUS_NOT_SENT, ALERT_STATUS_NEW);

	result = zbx_db_select_n(sql, 1);
	zbx_free(sql);

	if (NULL != zbx_db_fetch(result))
		ret = FAIL;
	else
		ret = SUCCEED;

	zbx_db_free_result(result);

	return ret;
}

static const char	*escalation_status_string(unsigned char status)
{
	switch (status)
	{
		case ESCALATION_STATUS_ACTIVE:
			return "active";
		case ESCALATION_STATUS_SLEEP:
			return "sleep";
		case ESCALATION_STATUS_COMPLETED:
			return "completed";
		default:
			return "unknown";
	}
}

/******************************************************************************
 *                                                                            *
 * Purpose: Check whether escalation must be cancelled, deleted, skipped or   *
 *          processed.                                                        *
 *                                                                            *
 * Parameters: escalation - [IN] escalation to check                          *
 *             action     - [IN] action responsible for escalation            *
 *             event      - [IN] source event                                 *
 *             s_eventids - [IN] symptom event ids                            *
 *             error      - [OUT] message in case escalation is cancelled     *
 *                                                                            *
 * Return value: ZBX_ESCALATION_CANCEL   - relevant event, item, trigger      *
 *                                         or host is disabled or deleted     *
 *               ZBX_ESCALATION_DELETE   - escalations was created and        *
 *                                         recovered during maintenance       *
 *               ZBX_ESCALATION_SKIP     - escalation is paused during        *
 *                                         maintenance or dependable trigger  *
 *                                         in problem state                   *
 *               ZBX_ESCALATION_SUPPRESS - escalation was created before      *
 *                                         maintenance period                 *
 *               ZBX_ESCALATION_PROCESS  - otherwise                          *
 *                                                                            *
 ******************************************************************************/
static int	check_escalation(const zbx_db_escalation *escalation, const zbx_db_action *action,
		const zbx_db_event *event, zbx_vector_uint64_t *s_eventids, char **error)
{
	zbx_dc_item_t	item;
	int		errcode, ret = ZBX_ESCALATION_CANCEL;
	unsigned char	maintenance = HOST_MAINTENANCE_STATUS_OFF, skip = 0;

	zabbix_log(LOG_LEVEL_DEBUG, "In %s() escalationid:" ZBX_FS_UI64 " status:%s",
			__func__, escalation->escalationid, escalation_status_string(escalation->status));

	if (EVENT_OBJECT_TRIGGER == event->object)
	{
		if (SUCCEED != check_escalation_trigger(escalation->triggerid, event->source, &skip, error))
			goto out;

		maintenance = (ZBX_PROBLEM_SUPPRESSED_TRUE == event->suppressed ? HOST_MAINTENANCE_STATUS_ON :
				HOST_MAINTENANCE_STATUS_OFF);

		if (0 == skip && SUCCEED != check_unfinished_alerts(escalation))
			skip = 1;
	}
	else if (EVENT_SOURCE_INTERNAL == event->source)
	{
		if (EVENT_OBJECT_ITEM == event->object || EVENT_OBJECT_LLDRULE == event->object)
		{
			/* item disabled or deleted? */
			zbx_dc_config_get_items_by_itemids(&item, &escalation->itemid, &errcode, 1);

			if (SUCCEED != errcode)
			{
				*error = zbx_dsprintf(*error, "item id:" ZBX_FS_UI64 " deleted.", escalation->itemid);
			}
			else if (ITEM_STATUS_DISABLED == item.status)
			{
				char key_short[VALUE_ERRMSG_MAX * ZBX_MAX_BYTES_IN_UTF8_CHAR + 1];

				*error = zbx_dsprintf(*error, "item \"%s\" disabled.",
						zbx_truncate_itemkey(item.key_orig, VALUE_ERRMSG_MAX,
						key_short, sizeof(key_short)));
			}
			else if (HOST_STATUS_NOT_MONITORED == item.host.status)
			{
				*error = zbx_dsprintf(*error, "host \"%s\" disabled.", item.host.host);
			}
			else
				maintenance = item.host.maintenance_status;

			zbx_dc_config_clean_items(&item, &errcode, 1);

			if (NULL != *error)
				goto out;

			if (SUCCEED != check_unfinished_alerts(escalation))
				skip = 1;
		}
	}

/* action escalation processing mode */
#define ACTION_PAUSE_SUPPRESSED_FALSE	0	/* process escalation for suppressed events */
#define ACTION_PAUSE_SUPPRESSED_TRUE	1	/* pause escalation for suppressed events */
	if (EVENT_SOURCE_TRIGGERS == action->eventsource &&
			ACTION_PAUSE_SUPPRESSED_TRUE == action->pause_suppressed &&
			HOST_MAINTENANCE_STATUS_ON == maintenance &&
			0 == escalation->acknowledgeid)
	{
		/* remove paused escalations that were created and recovered */
		/* during maintenance period                                 */
		if (0 == escalation->esc_step && 0 != escalation->r_eventid)
		{
			ret = ZBX_ESCALATION_DELETE;
			goto out;
		}

		/* suppress paused escalations created before maintenance period */
		/* until maintenance ends or the escalations are recovered       */
		if (0 == escalation->r_eventid)
		{
			ret = ZBX_ESCALATION_SUPPRESS;
			goto out;
		}
	}
#undef ACTION_PAUSE_SUPPRESSED_FALSE
#undef ACTION_PAUSE_SUPPRESSED_TRUE

	if (0 != skip)
	{
		/* one of trigger dependencies is in PROBLEM state, process escalation later */
		ret = ZBX_ESCALATION_SKIP;
		goto out;
	}

/* action escalation symptom event processing mode */
#define ACTION_PAUSE_SYMPTOMS_FALSE	0	/* process escalation for symptom events */
#define ACTION_PAUSE_SYMPTOMS_TRUE	1	/* pause escalation for symptom events */
	if (EVENT_SOURCE_TRIGGERS == action->eventsource && ACTION_PAUSE_SYMPTOMS_TRUE == action->pause_symptoms &&
			0 == escalation->acknowledgeid && 0 == escalation->r_eventid &&
			FAIL != zbx_vector_uint64_bsearch(s_eventids, event->eventid, ZBX_DEFAULT_UINT64_COMPARE_FUNC))
	{
		/* suppress escalations for trigger-based symptom events */
		ret = ZBX_ESCALATION_SUPPRESS;
		goto out;
	}
#undef ACTION_PAUSE_SYMPTOMS_FALSE
#undef ACTION_PAUSE_SYMPTOMS_TRUE

	ret = ZBX_ESCALATION_PROCESS;
out:
	zabbix_log(LOG_LEVEL_DEBUG, "End of %s():%s error:'%s'", __func__, check_escalation_result_string(ret),
			ZBX_NULL2EMPTY_STR(*error));

	return ret;
}

/******************************************************************************
 *                                                                            *
 * Purpose: writes escalation cancellation warning message into log file      *
 *                                                                            *
 * Parameters: escalation - [IN]                                              *
 *             error      - [IN]                                              *
 *                                                                            *
 ******************************************************************************/
static void	escalation_log_cancel_warning(const zbx_db_escalation *escalation, const char *error)
{
	if (0 != escalation->esc_step)
		zabbix_log(LOG_LEVEL_WARNING, "escalation canceled: %s", error);
}

/******************************************************************************
 *                                                                            *
 * Purpose: cancels escalation with specified error message                   *
 *                                                                            *
 * Parameters: escalation       - [IN/OUT] escalation to cancel               *
 *             action           - [IN]                                        *
 *             event            - [IN]                                        *
 *             error            - [IN]                                        *
 *             default_timezone - [IN]                                        *
 *             service          - [IN]                                        *
 *             roles            - [IN]                                        *
 *                                                                            *
 ******************************************************************************/
static void	escalation_cancel(zbx_db_escalation *escalation, const zbx_db_action *action, zbx_db_event *event,
		const char *error, const char *default_timezone, const zbx_db_service *service, zbx_hashset_t *roles)
{
/* action escalation canceled notification mode */
/* #define ACTION_NOTIFY_IF_CANCELED_TRUE	1 notify about canceled escalations for action (default) */
#define ACTION_NOTIFY_IF_CANCELED_FALSE	0	/* do not notify about canceled escalations for action */
	zbx_user_msg_t	*user_msg = NULL;

	zabbix_log(LOG_LEVEL_DEBUG, "In %s() escalationid:" ZBX_FS_UI64 " status:%s",
			__func__, escalation->escalationid, escalation_status_string(escalation->status));

	/* the cancellation notification can be sent if no objects are deleted and notification is not disabled */
	if (NULL != action && NULL != event && 0 != event->trigger.triggerid && 0 != escalation->esc_step &&
			ACTION_NOTIFY_IF_CANCELED_FALSE != action->notify_if_canceled)
	{
		add_sentusers_msg_esc_cancel(&user_msg, action->actionid, event, ZBX_NULL2EMPTY_STR(error),
				default_timezone, service, roles);
		flush_user_msg(&user_msg, escalation->esc_step, event, NULL, action->actionid, NULL, NULL, NULL);
	}

	escalation_log_cancel_warning(escalation, ZBX_NULL2EMPTY_STR(error));
	escalation->status = ESCALATION_STATUS_COMPLETED;

	zabbix_log(LOG_LEVEL_DEBUG, "End of %s()", __func__);
#undef ACTION_NOTIFY_IF_CANCELED_FALSE
}

/******************************************************************************
 *                                                                            *
 * Purpose: executes next escalation step                                     *
 *                                                                            *
 * Parameters: escalation             - [IN/OUT] escalation to execute        *
 *             action                 - [IN]                                  *
 *             event                  - [IN]                                  *
 *             service                - [IN]                                  *
 *             default_timezone       - [IN]                                  *
 *             roles                  - [IN]                                  *
 *             config_timeout         - [IN]                                  *
 *             config_trapper_timeout - [IN]                                  *
 *             config_source_ip       - [IN]                                  *
 *             config_forks           - [IN]                                  *
 *                                                                            *
 ******************************************************************************/
static void	escalation_execute(zbx_db_escalation *escalation, const zbx_db_action *action, zbx_db_event *event,
		const zbx_db_service *service, const char *default_timezone, zbx_hashset_t *roles, int config_timeout,
		int config_trapper_timeout, const char *config_source_ip, int *config_forks)
{
	zabbix_log(LOG_LEVEL_DEBUG, "In %s() escalationid:" ZBX_FS_UI64 " status:%s",
			__func__, escalation->escalationid, escalation_status_string(escalation->status));

	escalation_execute_operations(escalation, event, action, service, default_timezone, roles, config_timeout,
			config_trapper_timeout, config_source_ip, config_forks);

	zabbix_log(LOG_LEVEL_DEBUG, "End of %s()", __func__);
}

/******************************************************************************
 *                                                                            *
 * Purpose: processes escalation recovery                                     *
 *                                                                            *
 * Parameters: escalation             - [IN/OUT] escalation to recovery       *
 *             action                 - [IN]                                  *
 *             event                  - [IN]                                  *
 *             r_event                - [IN] recovery event                   *
 *             service                - [IN]                                  *
 *             default_timezone       - [IN]                                  *
 *             roles                  - [IN]                                  *
 *             config_timeout         - [IN]                                  *
 *             config_trapper_timeout - [IN]                                  *
 *             config_source_ip       - [IN]                                  *
 *             config_forks           - [IN]                                  *
 *                                                                            *
 ******************************************************************************/
static void	escalation_recover(zbx_db_escalation *escalation, const zbx_db_action *action, zbx_db_event *event,
		const zbx_db_event *r_event, const zbx_db_service *service, const char *default_timezone,
		zbx_hashset_t *roles, int config_timeout, int config_trapper_timeout, const char *config_source_ip,
		int *config_forks)
{
	zabbix_log(LOG_LEVEL_DEBUG, "In %s() escalationid:" ZBX_FS_UI64 " status:%s",
			__func__, escalation->escalationid, escalation_status_string(escalation->status));

	escalation_execute_recovery_operations(event, r_event, action, service, default_timezone, roles,
			config_timeout, config_trapper_timeout, config_source_ip, config_forks);

	escalation->status = ESCALATION_STATUS_COMPLETED;

	zabbix_log(LOG_LEVEL_DEBUG, "End of %s()", __func__);
}

/******************************************************************************
 *                                                                            *
 * Purpose: processes escalation acknowledgment                               *
 *                                                                            *
 * Parameters: escalation             - [IN/OUT] escalation to recovery       *
 *             action                 - [IN]                                  *
 *             event                  - [IN]                                  *
 *             r_event                - [IN] recovery event                   *
 *             default_timezone       - [IN]                                  *
 *             roles                  - [IN]                                  *
 *             config_timeout         - [IN]                                  *
 *             config_trapper_timeout - [IN]                                  *
 *             config_source_ip       - [IN]                                  *
 *             config_forks           - [IN]                                  *
 *                                                                            *
 ******************************************************************************/
static void	escalation_acknowledge(zbx_db_escalation *escalation, const zbx_db_action *action,
		zbx_db_event *event, const zbx_db_event *r_event, const char *default_timezone,
		zbx_hashset_t *roles, int config_timeout, int config_trapper_timeout, const char *config_source_ip,
		int *config_forks)
{
	zbx_db_row_t	row;
	zbx_db_result_t	result;

	zabbix_log(LOG_LEVEL_DEBUG, "In %s() escalationid:" ZBX_FS_UI64 " acknowledgeid:" ZBX_FS_UI64 " status:%s",
			__func__, escalation->escalationid, escalation->acknowledgeid,
			escalation_status_string(escalation->status));

	result = zbx_db_select(
			"select message,userid,clock,action,old_severity,new_severity,suppress_until from acknowledges"
			" where acknowledgeid=" ZBX_FS_UI64,
			escalation->acknowledgeid);

	if (NULL != (row = zbx_db_fetch(result)))
	{
		zbx_db_acknowledge	ack;

		ack.message = row[0];
		ZBX_STR2UINT64(ack.userid, row[1]);
		ack.clock = atoi(row[2]);
		ack.acknowledgeid = escalation->acknowledgeid;
		ack.action = atoi(row[3]);
		ack.old_severity = atoi(row[4]);
		ack.new_severity = atoi(row[5]);
		ack.suppress_until = atoi(row[6]);

		escalation_execute_update_operations(event, r_event, action, &ack, NULL, NULL, default_timezone, roles,
				config_timeout, config_trapper_timeout, config_source_ip, config_forks);
	}

	zbx_db_free_result(result);

	escalation->status = ESCALATION_STATUS_COMPLETED;

	zabbix_log(LOG_LEVEL_DEBUG, "End of %s()", __func__);
}

/******************************************************************************
 *                                                                            *
 * Purpose: processes update escalation                                       *
 *                                                                            *
 * Parameters: escalation             - [IN/OUT] escalation to recovery       *
 *             action                 - [IN]                                  *
 *             event                  - [IN]                                  *
 *             service_alarm          - [IN]                                  *
 *             service                - [IN]                                  *
 *             default_timezone       - [IN]                                  *
 *             roles                  - [IN]                                  *
 *             config_timeout         - [IN]                                  *
 *             config_trapper_timeout - [IN]                                  *
 *             config_source_ip       - [IN]                                  *
 *             config_forks           - [IN]                                  *
 *                                                                            *
 ******************************************************************************/
static void	escalation_update(zbx_db_escalation *escalation, const zbx_db_action *action,
		zbx_db_event *event, const zbx_service_alarm_t *service_alarm, const zbx_db_service *service,
		const char *default_timezone, zbx_hashset_t *roles, int config_timeout, int config_trapper_timeout,
		const char *config_source_ip, int *config_forks)
{
	zabbix_log(LOG_LEVEL_DEBUG, "In %s() escalationid:" ZBX_FS_UI64 " servicealarmid:" ZBX_FS_UI64 " status:%s",
			__func__, escalation->escalationid, escalation->servicealarmid,
			escalation_status_string(escalation->status));

	escalation_execute_update_operations(event, NULL, action, NULL, service_alarm, service, default_timezone,
			roles, config_timeout, config_trapper_timeout, config_source_ip, config_forks);

	escalation->status = ESCALATION_STATUS_COMPLETED;

	zabbix_log(LOG_LEVEL_DEBUG, "End of %s()", __func__);
}

typedef struct
{
	zbx_uint64_t		escalationid;

	int			nextcheck;
	int			esc_step;
	zbx_escalation_status_t	status;
	zbx_uint64_t		flags;
}
zbx_escalation_diff_t;

ZBX_PTR_VECTOR_DECL(escalation_diff_ptr, zbx_escalation_diff_t*)
ZBX_PTR_VECTOR_IMPL(escalation_diff_ptr, zbx_escalation_diff_t*)

#define ZBX_DIFF_ESCALATION_UNSET			__UINT64_C(0x0000)
#define ZBX_DIFF_ESCALATION_UPDATE_NEXTCHECK		__UINT64_C(0x0001)
#define ZBX_DIFF_ESCALATION_UPDATE_ESC_STEP		__UINT64_C(0x0002)
#define ZBX_DIFF_ESCALATION_UPDATE_STATUS		__UINT64_C(0x0004)
#define ZBX_DIFF_ESCALATION_UPDATE 								\
		(ZBX_DIFF_ESCALATION_UPDATE_NEXTCHECK | ZBX_DIFF_ESCALATION_UPDATE_ESC_STEP |	\
		ZBX_DIFF_ESCALATION_UPDATE_STATUS)

static zbx_escalation_diff_t	*escalation_create_diff(const zbx_db_escalation *escalation)
{
	zbx_escalation_diff_t	*diff;

	diff = (zbx_escalation_diff_t *)zbx_malloc(NULL, sizeof(zbx_escalation_diff_t));
	diff->escalationid = escalation->escalationid;
	diff->nextcheck = escalation->nextcheck;
	diff->esc_step = escalation->esc_step;
	diff->status = escalation->status;
	diff->flags = ZBX_DIFF_ESCALATION_UNSET;

	return diff;
}

static void	escalation_update_diff(const zbx_db_escalation *escalation, zbx_escalation_diff_t *diff)
{
	if (escalation->nextcheck != diff->nextcheck)
	{
		diff->nextcheck = escalation->nextcheck;
		diff->flags |= ZBX_DIFF_ESCALATION_UPDATE_NEXTCHECK;
	}

	if (escalation->esc_step != diff->esc_step)
	{
		diff->esc_step = escalation->esc_step;
		diff->flags |= ZBX_DIFF_ESCALATION_UPDATE_ESC_STEP;
	}

	if (escalation->status != diff->status)
	{
		diff->status = escalation->status;
		diff->flags |= ZBX_DIFF_ESCALATION_UPDATE_STATUS;
	}
}

/******************************************************************************
 *                                                                            *
 * Purpose: Checks if acknowledgment events of current escalation has related *
 *          recovery events and add those recovery event IDs to array of      *
 *          event IDs of this escalation.                                     *
 *                                                                            *
 * Parameters: escalations - [IN] array of escalations to be processed        *
 *             eventids    - [OUT] array of events of current escalation      *
 *             event_pairs - [OUT] array of event ID and recovery event pairs *
 *                                                                            *
 * Comments: Additionally, acknowledgment event IDs are mapped with related   *
 *           recovery event IDs in get_db_eventid_r_eventid_pairs().          *
 *                                                                            *
 ******************************************************************************/
static void	add_ack_escalation_r_eventids(zbx_vector_db_escalation_ptr_t *escalations,
		zbx_vector_uint64_t *eventids, zbx_vector_uint64_pair_t *event_pairs)
{
	zbx_vector_uint64_t	ack_eventids, r_eventids;

	zbx_vector_uint64_create(&ack_eventids);
	zbx_vector_uint64_create(&r_eventids);

	for (int i = 0; i < escalations->values_num; i++)
	{
		zbx_db_escalation	*escalation;

		escalation = (zbx_db_escalation *)escalations->values[i];

		if (0 != escalation->acknowledgeid)
			zbx_vector_uint64_append(&ack_eventids, escalation->eventid);
	}

	if (0 < ack_eventids.values_num)
	{
		zbx_db_get_eventid_r_eventid_pairs(&ack_eventids, event_pairs, &r_eventids);

		if (0 < r_eventids.values_num)
			zbx_vector_uint64_append_array(eventids, r_eventids.values, r_eventids.values_num);
	}

	zbx_vector_uint64_destroy(&ack_eventids);
	zbx_vector_uint64_destroy(&r_eventids);
}

static void	get_services_rootcause_eventids(const zbx_vector_uint64_t *serviceids, zbx_vector_service_t *services)
{
	unsigned char		*data = NULL;
	size_t			data_alloc = 0, data_offset = 0;
	int			i;
	zbx_ipc_message_t	response;

	for (i = 0; i < serviceids->values_num; i++)
		zbx_service_serialize_id(&data, &data_alloc, &data_offset, serviceids->values[i]);

	if (NULL == data)
		return;

	zbx_ipc_message_init(&response);
	zbx_service_send(ZBX_IPC_SERVICE_SERVICE_ROOTCAUSE, data, (zbx_uint32_t)data_offset, &response);
	zbx_service_deserialize_rootcause(response.data, (zbx_uint32_t)response.size, services);
	zbx_ipc_message_clean(&response);

	zbx_free(data);
}

static void	db_get_services(const zbx_vector_db_escalation_ptr_t *escalations, zbx_vector_service_t *services,
		zbx_vector_db_event_t *events)
{
	zbx_db_result_t		result;
	zbx_db_row_t		row;
	char			*sql = NULL;
	size_t			sql_alloc = 0, sql_offset = 0;
	zbx_vector_uint64_t	serviceids, eventids;
	int			i, j, index;
	zbx_int64_t		last_serviceid = -1;

	zbx_vector_uint64_create(&serviceids);
	zbx_vector_uint64_create(&eventids);

	for (i = 0; i < escalations->values_num; i++)
	{
		zbx_db_escalation	*escalation;

		escalation = (zbx_db_escalation *)escalations->values[i];

		if (0 != escalation->serviceid)
			zbx_vector_uint64_append(&serviceids, escalation->serviceid);
	}

	zbx_vector_uint64_sort(&serviceids, ZBX_DEFAULT_UINT64_COMPARE_FUNC);
	zbx_vector_uint64_uniq(&serviceids, ZBX_DEFAULT_UINT64_COMPARE_FUNC);

	zbx_db_add_condition_alloc(&sql, &sql_alloc, &sql_offset, "s.serviceid", serviceids.values,
			serviceids.values_num);

	result = zbx_db_select(
			"select s.serviceid,s.name,s.description,st.tag,st.value"
			" from services s left join service_tag st on s.serviceid=st.serviceid"
			" where%s order by s.serviceid",
			sql);

	while (NULL != (row = zbx_db_fetch(result)))
	{
		zbx_db_service	*service;
		zbx_uint64_t	serviceid;

		ZBX_STR2UINT64(serviceid, row[0]);

		if ((zbx_int64_t)serviceid == last_serviceid)
		{
			zbx_db_service	*last_service;
			zbx_tag_t	*tag = zbx_malloc(NULL, sizeof(zbx_tag_t));

			last_service = services->values[services->values_num - 1];

			tag->tag = zbx_strdup(NULL, row[3]);
			tag->value = zbx_strdup(NULL, row[4]);

			zbx_vector_tags_append(&last_service->service_tags, tag);
			continue;
		}

		service = (zbx_db_service*)zbx_malloc(NULL, sizeof(zbx_db_service));
		service->serviceid = serviceid;
		service->name = zbx_strdup(NULL, row[1]);
		service->description = zbx_strdup(NULL, row[2]);
		zbx_vector_uint64_create(&service->eventids);
		zbx_vector_db_event_create(&service->events);
		zbx_vector_tags_create(&service->service_tags);

		if (FAIL == zbx_db_is_null(row[3]))
		{
			zbx_tag_t	*tag = zbx_malloc(NULL, sizeof(zbx_tag_t));

			tag->tag = zbx_strdup(NULL, row[3]);
			tag->value = zbx_strdup(NULL, row[4]);

			zbx_vector_tags_append(&service->service_tags, tag);
		}

		zbx_vector_service_append(services, service);

		last_serviceid = (zbx_int64_t)service->serviceid;
	}
	zbx_db_free_result(result);
	zbx_free(sql);

	get_services_rootcause_eventids(&serviceids, services);

	for (i = 0; i < services->values_num; i++)
	{
		zbx_db_service	*service = services->values[i];

		for (j = 0; j < service->eventids.values_num; j++)
			zbx_vector_uint64_append(&eventids, service->eventids.values[j]);
	}

	if (0 != eventids.values_num)
	{
		zbx_db_get_events_by_eventids(&eventids, events);

		for (i = 0; i < services->values_num; i++)
		{
			zbx_db_service	*service = services->values[i];
			zbx_db_event	*event;

			for (j = 0; j < service->eventids.values_num; j++)
			{
				if (FAIL == (index = zbx_vector_db_event_bsearch(events,
						(zbx_db_event *)&service->eventids.values[j],
						ZBX_DEFAULT_UINT64_PTR_COMPARE_FUNC)))
				{
					continue;
				}

				event = (zbx_db_event *)events->values[index];

				if (0 != event->trigger.triggerid)
					zbx_vector_db_event_append(&service->events, event);
			}
		}
	}

	zbx_vector_uint64_destroy(&eventids);
	zbx_vector_uint64_destroy(&serviceids);
}

static void	db_get_service_alarms(zbx_vector_service_alarm_t *service_alarms,
		const zbx_vector_uint64_t *service_alarmids)
{
	zbx_db_result_t	result;
	zbx_db_row_t	row;
	char		*filter = NULL;
	size_t		filter_alloc = 0, filter_offset = 0;

	zbx_db_add_condition_alloc(&filter, &filter_alloc, &filter_offset, "servicealarmid", service_alarmids->values,
			service_alarmids->values_num);

	result = zbx_db_select("select servicealarmid,clock,value"
			" from service_alarms"
			" where%s order by servicealarmid",
			filter);

	while (NULL != (row = zbx_db_fetch(result)))
	{
		zbx_service_alarm_t	service_alarm;

		ZBX_STR2UINT64(service_alarm.service_alarmid, row[0]);
		service_alarm.clock = atoi(row[1]);
		service_alarm.value = atoi(row[2]);

		zbx_vector_service_alarm_append(service_alarms, service_alarm);
	}
	zbx_db_free_result(result);

	zbx_free(filter);
}

static void	get_db_service_alarms(zbx_vector_db_escalation_ptr_t *escalations,
		zbx_vector_service_alarm_t *service_alarms)
{
	zbx_vector_uint64_t	service_alarmids;

	zbx_vector_uint64_create(&service_alarmids);

	for (int i = 0; i < escalations->values_num; i++)
	{
		zbx_db_escalation	*escalation;

		escalation = (zbx_db_escalation *)escalations->values[i];

		if (0 != escalation->servicealarmid)
			zbx_vector_uint64_append(&service_alarmids, escalation->servicealarmid);
	}

	if (0 != service_alarmids.values_num)
	{
		zbx_vector_uint64_sort(&service_alarmids, ZBX_DEFAULT_UINT64_COMPARE_FUNC);
		zbx_vector_uint64_uniq(&service_alarmids, ZBX_DEFAULT_UINT64_COMPARE_FUNC);
		db_get_service_alarms(service_alarms, &service_alarmids);
	}

	zbx_vector_uint64_destroy(&service_alarmids);
}

static void	service_clean(zbx_db_service *service)
{
	zbx_free(service->name);
	zbx_free(service->description);
	zbx_vector_db_event_destroy(&service->events);
	zbx_vector_uint64_destroy(&service->eventids);
	zbx_vector_tags_clear_ext(&service->service_tags, zbx_free_tag);
	zbx_vector_tags_destroy(&service->service_tags);
	zbx_free(service);
}

static void	service_role_clean(zbx_service_role_t *role)
{
	zbx_vector_tags_clear_ext(&role->tags, zbx_free_tag);
	zbx_vector_tags_destroy(&role->tags);
	zbx_vector_uint64_destroy(&role->serviceids);
}

static int	process_db_escalations(int now, int *nextcheck, zbx_vector_db_escalation_ptr_t *escalations,
		zbx_vector_uint64_t *eventids, zbx_vector_uint64_t *problem_eventids, zbx_vector_uint64_t *actionids,
		const char *default_timezone, int config_timeout, int config_trapper_timeout,
		const char *config_source_ip, int *config_forks)
{
	int					ret;
	zbx_vector_uint64_t			escalationids, symptom_eventids;
	zbx_vector_escalation_diff_ptr_t	diffs;
	zbx_vector_db_action_ptr_t		actions;
	zbx_vector_db_event_t			events;
	zbx_escalation_diff_t			*diff;
	zbx_vector_uint64_pair_t		event_pairs;
	zbx_vector_service_alarm_t		service_alarms;
	zbx_service_alarm_t			*service_alarm, service_alarm_local;
	zbx_vector_service_t			services;
	zbx_hashset_t				service_roles;
	zbx_db_service				service_local;
	zbx_dc_um_handle_t			*um_handle;

	zbx_vector_uint64_create(&escalationids);
	zbx_vector_uint64_create(&symptom_eventids);
	zbx_vector_escalation_diff_ptr_create(&diffs);
	zbx_vector_db_action_ptr_create(&actions);
	zbx_vector_db_event_create(&events);
	zbx_vector_uint64_pair_create(&event_pairs);
	zbx_vector_service_alarm_create(&service_alarms);
	zbx_vector_service_create(&services);

	zbx_hashset_create_ext(&service_roles, 100, ZBX_DEFAULT_UINT64_HASH_FUNC,
			ZBX_DEFAULT_UINT64_COMPARE_FUNC, (zbx_clean_func_t)service_role_clean,
			ZBX_DEFAULT_MEM_MALLOC_FUNC, ZBX_DEFAULT_MEM_REALLOC_FUNC, ZBX_DEFAULT_MEM_FREE_FUNC);

	add_ack_escalation_r_eventids(escalations, eventids, &event_pairs);

	um_handle = zbx_dc_open_user_macros();

	get_db_actions_info(actionids, &actions);
	zbx_db_get_events_by_eventids(eventids, &events);

	zbx_db_select_symptom_eventids(problem_eventids, &symptom_eventids);
	zbx_vector_uint64_sort(&symptom_eventids, ZBX_DEFAULT_UINT64_COMPARE_FUNC);

	if (0 != ((zbx_db_escalation *)escalations->values[0])->serviceid)
	{
		db_get_services(escalations, &services, &events);	/* reuse events vector for service events */
		get_db_service_alarms(escalations, &service_alarms);
	}

	for (int i = 0; i < escalations->values_num; i++)
	{
#		define ZBX_ESCALATION_UNSET	-1

		int		index, state = ZBX_ESCALATION_UNSET;
		char		*error = NULL;
		zbx_db_action	*action = NULL;
		zbx_db_event	*event = NULL, *r_event;
		zbx_db_escalation	*escalation;
		zbx_db_service	*service = NULL;

		escalation = (zbx_db_escalation *)escalations->values[i];

		if (FAIL == (index = zbx_vector_db_action_ptr_bsearch(&actions, (zbx_db_action *)&escalation->actionid,
				ZBX_DEFAULT_UINT64_PTR_COMPARE_FUNC)))
		{
			error = zbx_dsprintf(error, "action id:" ZBX_FS_UI64 " deleted", escalation->actionid);
			state = ZBX_ESCALATION_CANCEL;
		}
		else
		{
			action = (zbx_db_action *)actions.values[index];

			if (ZBX_ACTION_STATUS_ACTIVE != action->status)
			{
				error = zbx_dsprintf(error, "action '%s' disabled.", action->name);
				state = ZBX_ESCALATION_CANCEL;
			}
		}

		if (FAIL == (index = zbx_vector_db_event_bsearch(&events, (zbx_db_event *)&escalation->eventid,
				ZBX_DEFAULT_UINT64_PTR_COMPARE_FUNC)))
		{
			error = zbx_dsprintf(error, "event id:" ZBX_FS_UI64 " deleted.", escalation->eventid);
			state = ZBX_ESCALATION_CANCEL;
		}
		else
		{
			event = (zbx_db_event *)events.values[index];

			if ((EVENT_SOURCE_TRIGGERS == event->source || EVENT_SOURCE_INTERNAL == event->source) &&
					EVENT_OBJECT_TRIGGER == event->object && 0 == event->trigger.triggerid)
			{
				error = zbx_dsprintf(error, "trigger id:" ZBX_FS_UI64 " deleted.", event->objectid);
				state = ZBX_ESCALATION_CANCEL;
			}
			else if (EVENT_SOURCE_SERVICE == event->source)
			{
				service_local.serviceid = escalation->serviceid;

				if (0 != escalation->servicealarmid)
				{
					service_alarm_local.service_alarmid = escalation->servicealarmid;

					if (FAIL == (index = zbx_vector_service_alarm_bsearch(&service_alarms,
							service_alarm_local, ZBX_DEFAULT_UINT64_COMPARE_FUNC)))
					{
						error = zbx_dsprintf(error, "service alarm id:" ZBX_FS_UI64 " deleted.",
								escalation->servicealarmid);
						state = ZBX_ESCALATION_CANCEL;
					}
					else
						service_alarm = &service_alarms.values[index];
				}

				if (escalation->serviceid != event->objectid)
				{
					error = zbx_dsprintf(error, "service id:" ZBX_FS_UI64 " does not match"
							" escalation service id:" ZBX_FS_UI64, event->objectid,
							escalation->serviceid);
					state = ZBX_ESCALATION_CANCEL;
					THIS_SHOULD_NEVER_HAPPEN;
				}
				else if (FAIL == (index = zbx_vector_service_bsearch(&services, &service_local,
						ZBX_DEFAULT_UINT64_PTR_COMPARE_FUNC)))
				{
					error = zbx_dsprintf(error, "service id:" ZBX_FS_UI64 " deleted.",
							escalation->serviceid);
					state = ZBX_ESCALATION_CANCEL;
				}
				else
					service = services.values[index];
			}
		}

		if (0 != escalation->r_eventid)
		{
			if (FAIL == (index = zbx_vector_db_event_bsearch(&events,
					(zbx_db_event *)&escalation->r_eventid, ZBX_DEFAULT_UINT64_PTR_COMPARE_FUNC)))
			{
				error = zbx_dsprintf(error, "event id:" ZBX_FS_UI64 " deleted.", escalation->r_eventid);
				state = ZBX_ESCALATION_CANCEL;
			}
			else
			{
				r_event = (zbx_db_event *)events.values[index];

				if (EVENT_SOURCE_TRIGGERS == r_event->source && 0 == r_event->trigger.triggerid)
				{
					error = zbx_dsprintf(error, "trigger id:" ZBX_FS_UI64 " deleted.",
							r_event->objectid);
					state = ZBX_ESCALATION_CANCEL;
				}
			}
		}
		else
			r_event = NULL;

		/* handle escalation taking into account status of items, triggers, hosts, */
		/* maintenance and trigger dependencies                                    */
		if (ZBX_ESCALATION_UNSET == state)
			state = check_escalation(escalation, action, event, &symptom_eventids, &error);

		switch (state)
		{
			case ZBX_ESCALATION_CANCEL:
				escalation_cancel(escalation, action, event, error, default_timezone, service,
						&service_roles);
				zbx_free(error);
				zbx_vector_uint64_append(&escalationids, escalation->escalationid);
				continue;
			case ZBX_ESCALATION_DELETE:
				zbx_vector_uint64_append(&escalationids, escalation->escalationid);
				continue;
			case ZBX_ESCALATION_SKIP:
				continue;
			case ZBX_ESCALATION_SUPPRESS:
				diff = escalation_create_diff(escalation);
				escalation->nextcheck = now + SEC_PER_MIN;
				escalation_update_diff(escalation, diff);
				zbx_vector_escalation_diff_ptr_append(&diffs, diff);
				continue;
			case ZBX_ESCALATION_PROCESS:
				break;
			default:
				THIS_SHOULD_NEVER_HAPPEN;
				continue;
		}

		/* execute operations and recovery operations, mark changes in 'diffs' for batch saving in DB below */
		diff = escalation_create_diff(escalation);

		if (0 != escalation->servicealarmid)
		{
			/* service_alarm is either initialized when servicealarmid is set or */
			/* the escalation is cancelled and this code will not be reached     */
			escalation_update(escalation, action, event, service_alarm, service, default_timezone,
					&service_roles, config_timeout, config_trapper_timeout, config_source_ip,
					config_forks);
		}
		else if (0 != escalation->acknowledgeid)
		{
			zbx_uint64_t		r_eventid = 0;
			zbx_uint64_pair_t	event_pair;

			r_event = NULL;
			event_pair.first = event->eventid;

			if (FAIL != (index = zbx_vector_uint64_pair_bsearch(&event_pairs, event_pair,
					ZBX_DEFAULT_UINT64_COMPARE_FUNC)))
			{
				r_eventid = event_pairs.values[index].second;

				if (FAIL != (index = zbx_vector_db_event_bsearch(&events,
						(zbx_db_event *)&r_eventid, ZBX_DEFAULT_UINT64_PTR_COMPARE_FUNC)))
				{
					r_event = (zbx_db_event *)events.values[index];
				}

			}

			escalation_acknowledge(escalation, action, event, r_event, default_timezone, &service_roles,
					config_timeout, config_trapper_timeout, config_source_ip, config_forks);
		}
		else if (NULL != r_event)
		{
			if (0 == escalation->esc_step)
			{
				escalation_execute(escalation, action, event, service, default_timezone, &service_roles,
						config_timeout, config_trapper_timeout, config_source_ip, config_forks);
			}
			else
			{
				escalation_recover(escalation, action, event, r_event, service, default_timezone,
						&service_roles, config_timeout, config_trapper_timeout,
						config_source_ip, config_forks);
			}
		}
		else if (escalation->nextcheck <= now)
		{
			if (ESCALATION_STATUS_ACTIVE == escalation->status)
			{
				escalation_execute(escalation, action, event, service, default_timezone, &service_roles,
						config_timeout, config_trapper_timeout, config_source_ip, config_forks);
			}
			else if (ESCALATION_STATUS_SLEEP == escalation->status)
			{
				escalation->nextcheck = now + (0 == action->esc_period ? SEC_PER_HOUR :
						action->esc_period);
			}
			else
				THIS_SHOULD_NEVER_HAPPEN;
		}
		else
			THIS_SHOULD_NEVER_HAPPEN;

		escalation_update_diff(escalation, diff);
		zbx_vector_escalation_diff_ptr_append(&diffs, diff);

#		undef ZBX_ESCALATION_UNSET
	}

	if (0 == diffs.values_num && 0 == escalationids.values_num)
		goto out;

	zbx_db_begin();

	/* 2. update escalations in the DB */
	if (0 != diffs.values_num)
	{
		char	*sql = NULL;
		size_t	sql_alloc = ZBX_KIBIBYTE, sql_offset = 0;

		sql = (char *)zbx_malloc(sql, sql_alloc);

		zbx_vector_escalation_diff_ptr_sort(&diffs, ZBX_DEFAULT_UINT64_PTR_COMPARE_FUNC);

		zbx_db_begin_multiple_update(&sql, &sql_alloc, &sql_offset);

		for (i = 0; i < diffs.values_num; i++)
		{
			char	separator = ' ';

			diff = diffs.values[i];

			if (ESCALATION_STATUS_COMPLETED == diff->status)
			{
				zbx_vector_uint64_append(&escalationids, diff->escalationid);
				continue;
			}

			if (0 == (diff->flags & ZBX_DIFF_ESCALATION_UPDATE))
				continue;

			zbx_strcpy_alloc(&sql, &sql_alloc, &sql_offset, "update escalations set");

			if (0 != (diff->flags & ZBX_DIFF_ESCALATION_UPDATE_NEXTCHECK))
			{
				zbx_snprintf_alloc(&sql, &sql_alloc, &sql_offset, "%cnextcheck="
						"case when r_eventid is null then %d else 0 end", separator,
						diff->nextcheck);
				separator = ',';

				if (diff->nextcheck < *nextcheck)
					*nextcheck = diff->nextcheck;
			}

			if (0 != (diff->flags & ZBX_DIFF_ESCALATION_UPDATE_ESC_STEP))
			{
				zbx_snprintf_alloc(&sql, &sql_alloc, &sql_offset, "%cesc_step=%d", separator,
						diff->esc_step);
				separator = ',';
			}

			if (0 != (diff->flags & ZBX_DIFF_ESCALATION_UPDATE_STATUS))
			{
				zbx_snprintf_alloc(&sql, &sql_alloc, &sql_offset, "%cstatus=%d", separator,
						(int)diff->status);
			}

			zbx_snprintf_alloc(&sql, &sql_alloc, &sql_offset, " where escalationid=" ZBX_FS_UI64 ";\n",
					diff->escalationid);

			zbx_db_execute_overflowed_sql(&sql, &sql_alloc, &sql_offset);
		}

		zbx_db_end_multiple_update(&sql, &sql_alloc, &sql_offset);

		if (16 < sql_offset)	/* in ORACLE always present begin..end; */
			zbx_db_execute("%s", sql);

		zbx_free(sql);
	}

	/* 3. delete cancelled, completed escalations */
	if (0 != escalationids.values_num)
	{
		zbx_vector_uint64_sort(&escalationids, ZBX_DEFAULT_UINT64_COMPARE_FUNC);
		zbx_db_execute_multiple_query("delete from escalations where", "escalationid", &escalationids);
	}

	zbx_db_commit();
out:
	zbx_dc_close_user_macros(um_handle);

	zbx_vector_escalation_diff_ptr_clear_ext(&diffs, (void (*)(zbx_escalation_diff_t *))zbx_ptr_free);
	zbx_vector_escalation_diff_ptr_destroy(&diffs);

	zbx_vector_db_action_ptr_clear_ext(&actions, free_db_action);
	zbx_vector_db_action_ptr_destroy(&actions);

	zbx_vector_db_event_clear_ext(&events, zbx_db_free_event);
	zbx_vector_db_event_destroy(&events);

	zbx_vector_uint64_pair_destroy(&event_pairs);
	zbx_vector_service_alarm_destroy(&service_alarms);

	zbx_vector_service_clear_ext(&services, service_clean);
	zbx_vector_service_destroy(&services);

	zbx_hashset_destroy(&service_roles);

	ret = escalationids.values_num;	/* performance metric */

	zbx_vector_uint64_destroy(&escalationids);
	zbx_vector_uint64_destroy(&symptom_eventids);

	return ret;
}

#undef ZBX_DIFF_ESCALATION_UNSET
#undef ZBX_DIFF_ESCALATION_UPDATE_NEXTCHECK
#undef ZBX_DIFF_ESCALATION_UPDATE_ESC_STEP
#undef ZBX_DIFF_ESCALATION_UPDATE_STATUS
#undef ZBX_DIFF_ESCALATION_UPDATE

/*******************************************************************************
 *                                                                             *
 * Purpose: Executes escalation steps and recovery operations;                 *
 *          postpones escalations during maintenance and due to trigger dep.;  *
 *          deletes completed escalations from the database;                   *
 *          cancels escalations due to changed configuration, etc.             *
 *                                                                             *
 * Parameters: now                    - [IN] current time                      *
 *             nextcheck              - [IN/OUT] time of next invocation       *
 *             escalation_source      - [IN] type of escalations to be handled *
 *             default_timezone       - [IN]                                   *
 *             process_num            - [IN] process number                    *
 *             config_timeout         - [IN]                                   *
 *             config_trapper_timeout - [IN]                                   *
 *             config_source_ip       - [IN]                                   *
 *             config_forks           - [IN]                                   *
 *                                                                             *
 * Return value: count of deleted escalations                                  *
 *                                                                             *
 * Comments: actions.c:process_actions() creates pseudo-escalations also for   *
 *           EVENT_SOURCE_DISCOVERY, EVENT_SOURCE_AUTOREGISTRATION events,     *
 *           this function handles message and command operations for these    *
 *           events while host, group, template operations are handled         *
 *           in process_actions().                                             *
 *                                                                             *
 *******************************************************************************/
static int	process_escalations(int now, int *nextcheck, unsigned int escalation_source,
		const char *default_timezone, int process_num, int config_timeout, int config_trapper_timeout,
		const char *config_source_ip, int *config_forks)
{
	int				ret = 0;
	zbx_db_result_t			result;
	zbx_db_row_t			row;
	char				*filter = NULL;
	size_t				filter_alloc = 0, filter_offset = 0;
	const int			config_escalator_forks = config_forks[ZBX_PROCESS_TYPE_ESCALATOR];
	zbx_vector_db_escalation_ptr_t	escalations;
	zbx_vector_uint64_t		actionids, eventids, problem_eventids;
	zbx_db_escalation		*escalation;

	zabbix_log(LOG_LEVEL_DEBUG, "In %s()", __func__);

	zbx_vector_db_escalation_ptr_create(&escalations);
	zbx_vector_uint64_create(&actionids);
	zbx_vector_uint64_create(&eventids);
	zbx_vector_uint64_create(&problem_eventids);

	/* Selection of escalations to be processed:                                                          */
	/*                                                                                                    */
	/* e - row in escalations table, E - escalations table, S - ordered* set of escalations to be proc.   */
	/*                                                                                                    */
	/* ZBX_ESCALATION_SOURCE_TRIGGER: S = {e in E | e.triggerid    mod process_num == 0}                  */
	/* ZBX_ESCALATION_SOURCE_ITEM::   S = {e in E | e.itemid       mod process_num == 0}                  */
	/* ZBX_ESCALATION_SOURCE_DEFAULT: S = {e in E | e.escalationid mod process_num == 0}                  */
	/*                                                                                                    */
	/* Note that each escalator always handles all escalations from the same triggers and items.          */
	/* The rest of the escalations (e.g. not trigger or item based) are spread evenly between escalators. */
	/*                                                                                                    */
	/* * by e.actionid, e.triggerid, e.itemid, e.escalationid                                             */
	switch (escalation_source)
	{
		case ZBX_ESCALATION_SOURCE_TRIGGER:
			zbx_strcpy_alloc(&filter, &filter_alloc, &filter_offset, "triggerid is not null");

			if (1 < config_escalator_forks)
			{
				zbx_snprintf_alloc(&filter, &filter_alloc, &filter_offset,
						" and " ZBX_SQL_MOD(triggerid, %d) "=%d",
						config_escalator_forks, process_num - 1);
			}
			break;
		case ZBX_ESCALATION_SOURCE_ITEM:
			zbx_strcpy_alloc(&filter, &filter_alloc, &filter_offset, "triggerid is null and"
					" itemid is not null");

			if (1 < config_escalator_forks)
			{
				zbx_snprintf_alloc(&filter, &filter_alloc, &filter_offset,
						" and " ZBX_SQL_MOD(itemid, %d) "=%d",
						config_escalator_forks, process_num - 1);
			}
			break;
		case ZBX_ESCALATION_SOURCE_SERVICE:
			zbx_strcpy_alloc(&filter, &filter_alloc, &filter_offset,
					"triggerid is null and itemid is null and serviceid is not null");

			if (1 < config_escalator_forks)
			{
				zbx_snprintf_alloc(&filter, &filter_alloc, &filter_offset,
						" and " ZBX_SQL_MOD(serviceid, %d) "=%d",
						config_escalator_forks, process_num - 1);
			}
			break;
		case ZBX_ESCALATION_SOURCE_DEFAULT:
			zbx_strcpy_alloc(&filter, &filter_alloc, &filter_offset,
					"triggerid is null and itemid is null and serviceid is null");

			if (1 < config_escalator_forks)
			{
				zbx_snprintf_alloc(&filter, &filter_alloc, &filter_offset,
						" and " ZBX_SQL_MOD(escalationid, %d) "=%d",
						config_escalator_forks, process_num - 1);
			}
			break;
	}

	result = zbx_db_select("select escalationid,actionid,triggerid,eventid,r_eventid,nextcheck,esc_step,status,"
					"itemid,acknowledgeid,servicealarmid,serviceid"
				" from escalations"
				" where %s and nextcheck<=%d"
				" order by actionid,triggerid,itemid," ZBX_SQL_SORT_ASC("r_eventid") ",escalationid",
				filter, now + CONFIG_ESCALATOR_FREQUENCY);
	zbx_free(filter);

	while (NULL != (row = zbx_db_fetch(result)) && ZBX_IS_RUNNING())
	{
#		define ZBX_ESCALATIONS_PER_STEP	1000

		int	esc_nextcheck;

		esc_nextcheck = atoi(row[5]);

		/* skip escalations that must be checked in next CONFIG_ESCALATOR_FREQUENCY period */
		if (esc_nextcheck > now)
		{
			if (esc_nextcheck < *nextcheck)
				*nextcheck = esc_nextcheck;

			continue;
		}

		escalation = (zbx_db_escalation *)zbx_malloc(NULL, sizeof(zbx_db_escalation));
		escalation->nextcheck = esc_nextcheck;
		ZBX_DBROW2UINT64(escalation->r_eventid, row[4]);
		ZBX_STR2UINT64(escalation->escalationid, row[0]);
		ZBX_STR2UINT64(escalation->actionid, row[1]);
		ZBX_DBROW2UINT64(escalation->triggerid, row[2]);
		ZBX_DBROW2UINT64(escalation->eventid, row[3]);
		escalation->esc_step = atoi(row[6]);
		escalation->status = atoi(row[7]);
		ZBX_DBROW2UINT64(escalation->itemid, row[8]);
		ZBX_DBROW2UINT64(escalation->acknowledgeid, row[9]);
		ZBX_DBROW2UINT64(escalation->servicealarmid, row[10]);
		ZBX_DBROW2UINT64(escalation->serviceid, row[11]);

		zbx_vector_db_escalation_ptr_append(&escalations, escalation);
		zbx_vector_uint64_append(&actionids, escalation->actionid);
		zbx_vector_uint64_append(&eventids, escalation->eventid);
		zbx_vector_uint64_append(&problem_eventids, escalation->eventid);

		if (0 < escalation->r_eventid)
			zbx_vector_uint64_append(&eventids, escalation->r_eventid);

		if (ZBX_ESCALATIONS_PER_STEP <= escalations.values_num)
		{
			ret += process_db_escalations(now, nextcheck, &escalations, &eventids, &problem_eventids,
					&actionids, default_timezone, config_timeout, config_trapper_timeout,
					config_source_ip, config_forks);
			zbx_vector_db_escalation_ptr_clear_ext(&escalations,
					(void (*)(zbx_db_escalation *))zbx_ptr_free);
			zbx_vector_uint64_clear(&actionids);
			zbx_vector_uint64_clear(&eventids);
			zbx_vector_uint64_clear(&problem_eventids);
		}

#		undef ZBX_ESCALATIONS_PER_STEP
	}
	zbx_db_free_result(result);

	if (0 < escalations.values_num)
	{
		ret += process_db_escalations(now, nextcheck, &escalations, &eventids, &problem_eventids,
				&actionids, default_timezone, config_timeout, config_trapper_timeout,
				config_source_ip, config_forks);
		zbx_vector_db_escalation_ptr_clear_ext(&escalations, (void (*)(zbx_db_escalation *))zbx_ptr_free);
	}

	zbx_vector_db_escalation_ptr_destroy(&escalations);
	zbx_vector_uint64_destroy(&actionids);
	zbx_vector_uint64_destroy(&eventids);
	zbx_vector_uint64_destroy(&problem_eventids);

	zabbix_log(LOG_LEVEL_DEBUG, "End of %s()", __func__);

	return ret;	/* performance metric */
}

/******************************************************************************
 *                                                                            *
 * Purpose: periodically checks table escalations and generates alerts        *
 *                                                                            *
 * Comments: never returns                                                    *
 *                                                                            *
 ******************************************************************************/
ZBX_THREAD_ENTRY(escalator_thread, args)
{
	zbx_thread_escalator_args	*escalator_args_in = (zbx_thread_escalator_args *)
							(((zbx_thread_args_t *)args)->args);
	int				sleeptime = -1, escalations_count = 0,
					old_escalations_count = 0;
	double				total_sec = 0.0, old_total_sec = 0.0;
	time_t				last_stat_time;
	const zbx_thread_info_t		*info = &((zbx_thread_args_t *)args)->info;
	int				server_num = ((zbx_thread_args_t *)args)->info.server_num;
	int				process_num = ((zbx_thread_args_t *)args)->info.process_num;
	unsigned char			process_type = ((zbx_thread_args_t *)args)->info.process_type;

	zabbix_log(LOG_LEVEL_INFORMATION, "%s #%d started [%s #%d]", get_program_type_string(info->program_type),
			server_num, get_process_type_string(process_type), process_num);

	zbx_update_selfmon_counter(info, ZBX_PROCESS_STATE_BUSY);

#if defined(HAVE_GNUTLS) || defined(HAVE_OPENSSL)
	zbx_tls_init_child(escalator_args_in->zbx_config_tls, escalator_args_in->zbx_get_program_type_cb_arg);
#endif
	zbx_setproctitle("%s #%d [connecting to the database]", get_process_type_string(process_type), process_num);
	last_stat_time = time(NULL);

	zbx_db_connect(ZBX_DB_CONNECT_NORMAL);

	while (ZBX_IS_RUNNING())
	{
		int		now, nextcheck;
		double		sec;
		zbx_config_t	cfg;

#		define STAT_INTERVAL	5	/* if a process is busy and does not sleep then update status not */
						/* faster than once in STAT_INTERVAL seconds */

		sec = zbx_time();
		zbx_update_env(get_process_type_string(process_type), sec);

		if (0 != sleeptime)
		{
			zbx_setproctitle("%s #%d [processed %d escalations in " ZBX_FS_DBL
					" sec, processing escalations]", get_process_type_string(process_type),
					process_num, old_escalations_count, old_total_sec);
		}

		zbx_config_get(&cfg, ZBX_CONFIG_FLAGS_DEFAULT_TIMEZONE);

		nextcheck = time(NULL) + CONFIG_ESCALATOR_FREQUENCY;
		escalations_count += process_escalations(time(NULL), &nextcheck, ZBX_ESCALATION_SOURCE_TRIGGER,
				cfg.default_timezone, process_num, escalator_args_in->config_timeout,
				escalator_args_in->config_trapper_timeout, escalator_args_in->config_source_ip,
				escalator_args_in->config_forks);
		escalations_count += process_escalations(time(NULL), &nextcheck, ZBX_ESCALATION_SOURCE_ITEM,
				cfg.default_timezone, process_num, escalator_args_in->config_timeout,
				escalator_args_in->config_trapper_timeout, escalator_args_in->config_source_ip,
				escalator_args_in->config_forks);
		escalations_count += process_escalations(time(NULL), &nextcheck, ZBX_ESCALATION_SOURCE_SERVICE,
				cfg.default_timezone, process_num, escalator_args_in->config_timeout,
				escalator_args_in->config_trapper_timeout, escalator_args_in->config_source_ip,
				escalator_args_in->config_forks);
		escalations_count += process_escalations(time(NULL), &nextcheck, ZBX_ESCALATION_SOURCE_DEFAULT,
				cfg.default_timezone, process_num, escalator_args_in->config_timeout,
				escalator_args_in->config_trapper_timeout, escalator_args_in->config_source_ip,
				escalator_args_in->config_forks);

		zbx_config_clean(&cfg);
		total_sec += zbx_time() - sec;

		sleeptime = zbx_calculate_sleeptime(nextcheck, CONFIG_ESCALATOR_FREQUENCY);

		now = time(NULL);

		if (0 != sleeptime || STAT_INTERVAL <= now - last_stat_time)
		{
			if (0 == sleeptime)
			{
				zbx_setproctitle("%s #%d [processed %d escalations in " ZBX_FS_DBL
						" sec, processing escalations]", get_process_type_string(process_type),
						process_num, escalations_count, total_sec);
			}
			else
			{
				zbx_setproctitle("%s #%d [processed %d escalations in " ZBX_FS_DBL " sec, idle %d sec]",
						get_process_type_string(process_type), process_num, escalations_count,
						total_sec, sleeptime);

				old_escalations_count = escalations_count;
				old_total_sec = total_sec;
			}
			escalations_count = 0;
			total_sec = 0.0;
			last_stat_time = now;
		}

		zbx_sleep_loop(info, sleeptime);

#		undef STAT_INTERVAL
	}

	zbx_setproctitle("%s #%d [terminated]", get_process_type_string(process_type), process_num);

	while (1)
		zbx_sleep(SEC_PER_MIN);
}<|MERGE_RESOLUTION|>--- conflicted
+++ resolved
@@ -2040,11 +2040,6 @@
 
 /******************************************************************************
  *                                                                            *
-<<<<<<< HEAD
- * Purpose: executes escalation update operations                             *
- *                                                                            *
-=======
->>>>>>> b0e77542
  * Parameters: event                  - [IN]                                  *
  *             r_event                - [IN] recovery event                   *
  *             action                 - [IN]                                  *
