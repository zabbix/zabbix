--- conflicted
+++ resolved
@@ -1,6 +1,6 @@
 /*
-** Zabbix
-** Copyright (C) 2000-2011 Zabbix SIA
+** ZABBIX
+** Copyright (C) 2000-2005 SIA Zabbix
 **
 ** This program is free software; you can redistribute it and/or modify
 ** it under the terms of the GNU General Public License as published by
@@ -29,21 +29,12 @@
 #include "pinger.h"
 
 /*some defines so the `fping' and `fping6' could successfully process pings*/
-<<<<<<< HEAD
-#define MIN_COUNT	1
-#define MAX_COUNT	10000
-#define MIN_INTERVAL	20
-#define MIN_SIZE	24
-#define MAX_SIZE	65507
-#define MIN_TIMEOUT	50
-=======
 #define 	MIN_COUNT		1
 #define 	MAX_COUNT		10000
 #define 	MIN_INTERVAL		20
 #define		MIN_SIZE		24
 #define		MAX_SIZE		65507
 #define		MIN_TIMEOUT		50
->>>>>>> 2a669d0f
 /*end some defines*/
 
 #define MAX_ITEMS	128
@@ -66,11 +57,7 @@
  * Comments:                                                                  *
  *                                                                            *
  ******************************************************************************/
-<<<<<<< HEAD
-static void	process_value(zbx_uint64_t itemid, zbx_uint64_t *value_ui64, double *value_dbl,	zbx_timespec_t *ts,
-=======
 static void	process_value(zbx_uint64_t itemid, zbx_uint64_t *value_ui64, double *value_dbl,	int now,
->>>>>>> 2a669d0f
 		int ping_result, char *error)
 {
 	const char	*__function_name = "process_value";
@@ -87,15 +74,9 @@
 
 	if (NOTSUPPORTED == ping_result)
 	{
-<<<<<<< HEAD
-		dc_add_history(item.itemid, item.value_type, item.flags, NULL, ts,
-				ITEM_STATUS_NOTSUPPORTED, error, 0, NULL, 0, 0, 0, 0);
-		DCrequeue_reachable_item(item.itemid, ITEM_STATUS_NOTSUPPORTED, ts->sec);
-=======
 		dc_add_history(item.itemid, item.value_type, NULL, now,
 				ITEM_STATUS_NOTSUPPORTED, error, 0, NULL, 0, 0, 0, 0);
 		DCrequeue_reachable_item(item.itemid, ITEM_STATUS_NOTSUPPORTED, now);
->>>>>>> 2a669d0f
 	}
 	else
 	{
@@ -106,17 +87,10 @@
 		else
 			SET_DBL_RESULT(&value, *value_dbl);
 
-<<<<<<< HEAD
-		dc_add_history(item.itemid, item.value_type, item.flags, &value, ts,
-				ITEM_STATUS_ACTIVE, NULL, 0, NULL, 0, 0, 0, 0);
-
-		DCrequeue_reachable_item(item.itemid, ITEM_STATUS_ACTIVE, ts->sec);
-=======
 		dc_add_history(item.itemid, item.value_type, &value, now,
 				ITEM_STATUS_ACTIVE, NULL, 0, NULL, 0, 0, 0, 0);
 
 		DCrequeue_reachable_item(item.itemid, ITEM_STATUS_ACTIVE, now);
->>>>>>> 2a669d0f
 
 		free_result(&value);
 	}
@@ -140,11 +114,7 @@
  *                                                                            *
  ******************************************************************************/
 static void	process_values(icmpitem_t *items, int first_index, int last_index, ZBX_FPING_HOST *hosts,
-<<<<<<< HEAD
-		int hosts_count, zbx_timespec_t *ts, int ping_result, char *error)
-=======
 		int hosts_count, int now, int ping_result, char *error)
->>>>>>> 2a669d0f
 {
 	const char	*__function_name = "process_values";
 	int		i, h;
@@ -170,45 +140,23 @@
 				{
 					case ICMPPING:
 						value_uint64 = hosts[h].rcv ? 1 : 0;
-<<<<<<< HEAD
-						process_value(items[i].itemid, &value_uint64, NULL, ts, ping_result, error);
-=======
 						process_value(items[i].itemid, &value_uint64, NULL, now, ping_result, error);
->>>>>>> 2a669d0f
 						break;
 					case ICMPPINGSEC:
 						switch (items[i].type)
 						{
-<<<<<<< HEAD
-							case ICMPPINGSEC_MIN:
-								value_dbl = hosts[h].min;
-								break;
-							case ICMPPINGSEC_MAX:
-								value_dbl = hosts[h].max;
-								break;
-							case ICMPPINGSEC_AVG:
-								value_dbl = hosts[h].avg;
-								break;
-						}
-						process_value(items[i].itemid, NULL, &value_dbl, ts, ping_result, error);
-=======
 							case ICMPPINGSEC_MIN : value_dbl = hosts[h].min; break;
 							case ICMPPINGSEC_MAX : value_dbl = hosts[h].max; break;
 							case ICMPPINGSEC_AVG : value_dbl = hosts[h].avg; break;
 						}
 						process_value(items[i].itemid, NULL, &value_dbl, now, ping_result, error);
->>>>>>> 2a669d0f
 						break;
 					case ICMPPINGLOSS:
 						if (0 == hosts[h].cnt)
 							value_dbl = 0;
 						else
 							value_dbl = 100 * (1 - (double)hosts[h].rcv / (double)hosts[h].cnt);
-<<<<<<< HEAD
-						process_value(items[i].itemid, NULL, &value_dbl, ts, ping_result, error);
-=======
 						process_value(items[i].itemid, NULL, &value_dbl, now, ping_result, error);
->>>>>>> 2a669d0f
 						break;
 				}
 			}
@@ -228,141 +176,79 @@
 		return NOTSUPPORTED;
 
 	if (0 == strcmp(cmd, SERVER_ICMPPING_KEY))
-<<<<<<< HEAD
-	{
-=======
->>>>>>> 2a669d0f
 		*icmpping = ICMPPING;
 	else if (0 == strcmp(cmd, SERVER_ICMPPINGLOSS_KEY))
-<<<<<<< HEAD
-	{
-=======
->>>>>>> 2a669d0f
 		*icmpping = ICMPPINGLOSS;
 	else if (0 == strcmp(cmd, SERVER_ICMPPINGSEC_KEY))
-<<<<<<< HEAD
-	{
-=======
->>>>>>> 2a669d0f
 		*icmpping = ICMPPINGSEC;
 	else
 	{
-<<<<<<< HEAD
-		zbx_snprintf(error, max_error_len, "unsupported pinger key");
-=======
 		zbx_snprintf(error, max_error_len, "Unsupported pinger key");
->>>>>>> 2a669d0f
 		return NOTSUPPORTED;
 	}
 
 	num_params = num_param(params);
 
-<<<<<<< HEAD
-	if (6 < num_params || (ICMPPINGSEC != *icmpping && 5 < num_params))
-	{
-		zbx_snprintf(error, max_error_len, "too many arguments");
-=======
 	if (num_params > 6 || (*icmpping != ICMPPINGSEC && num_params > 5))
 	{
 		zbx_snprintf(error, max_error_len, "Too many arguments");
->>>>>>> 2a669d0f
-		return NOTSUPPORTED;
-	}
-
-	if (0 != get_param(params, 2, buffer, sizeof(buffer)) || '\0' == *buffer)
-	{
+		return NOTSUPPORTED;
+	}
+
+	if (0 != get_param(params, 2, buffer, sizeof(buffer)) || *buffer == '\0')
 		*count = 3;
-<<<<<<< HEAD
-	}
-	else if (FAIL == is_uint(buffer) || MIN_COUNT > (*count = atoi(buffer)) || *count > MAX_COUNT)
-	{
-		zbx_snprintf(error, max_error_len, "number of packets [%s] is not between %d and %d",
-=======
 	else if (FAIL == is_uint(buffer) || (*count = atoi(buffer)) < MIN_COUNT || *count > MAX_COUNT)
 	{
 		zbx_snprintf(error, max_error_len, "Number of packets [%s] is not between %d and %d",
->>>>>>> 2a669d0f
 				buffer, MIN_COUNT, MAX_COUNT);
 		return NOTSUPPORTED;
 	}
 
-	if (0 != get_param(params, 3, buffer, sizeof(buffer)) || '\0' == *buffer)
-	{
+	if (0 != get_param(params, 3, buffer, sizeof(buffer)) || *buffer == '\0')
 		*interval = 0;
-<<<<<<< HEAD
-	}
-	else if (FAIL == is_uint(buffer) || MIN_INTERVAL > (*interval = atoi(buffer)))
-	{
-		zbx_snprintf(error, max_error_len, "interval [%s] should be at least %d", buffer, MIN_INTERVAL);
-=======
 	else if (FAIL == is_uint(buffer) || (*interval = atoi(buffer)) < MIN_INTERVAL)
 	{
 		zbx_snprintf(error, max_error_len, "Interval [%s] should be at least %d",
 				buffer, MIN_INTERVAL);
->>>>>>> 2a669d0f
-		return NOTSUPPORTED;
-	}
-
-	if (0 != get_param(params, 4, buffer, sizeof(buffer)) || '\0' == *buffer)
-	{
+		return NOTSUPPORTED;
+	}
+
+	if (0 != get_param(params, 4, buffer, sizeof(buffer)) || *buffer == '\0')
 		*size = 0;
-<<<<<<< HEAD
-	}
-	else if (FAIL == is_uint(buffer) || MIN_SIZE > (*size = atoi(buffer)) || *size > MAX_SIZE)
-	{
-		zbx_snprintf(error, max_error_len, "packet size [%s] is not between %d and %d",
-=======
 	else if (FAIL == is_uint(buffer) || (*size = atoi(buffer)) < MIN_SIZE || *size > MAX_SIZE)
 	{
 		zbx_snprintf(error, max_error_len, "Packet size [%s] is not between %d and %d",
->>>>>>> 2a669d0f
 				buffer, MIN_SIZE, MAX_SIZE);
 		return NOTSUPPORTED;
 	}
 
-	if (0 != get_param(params, 5, buffer, sizeof(buffer)) || '\0' == *buffer)
+	if (0 != get_param(params, 5, buffer, sizeof(buffer)) || *buffer == '\0')
 		*timeout = 0;
-<<<<<<< HEAD
-	else if (FAIL == is_uint(buffer) || MIN_TIMEOUT > (*timeout = atoi(buffer)))
-	{
-		zbx_snprintf(error, max_error_len, "timeout [%s] should be at least %d", buffer, MIN_TIMEOUT);
-=======
 	else if (FAIL == is_uint(buffer) || (*timeout = atoi(buffer)) < MIN_TIMEOUT)
 	{
 		zbx_snprintf(error, max_error_len, "Timeout [%s] should be at least %d",
 				buffer, MIN_TIMEOUT);
->>>>>>> 2a669d0f
-		return NOTSUPPORTED;
-	}
-
-	if (0 != get_param(params, 6, buffer, sizeof(buffer)) || '\0' == *buffer)
+		return NOTSUPPORTED;
+	}
+
+	if (0 != get_param(params, 6, buffer, sizeof(buffer)) || *buffer == '\0')
 		*type = ICMPPINGSEC_AVG;
 	else
 	{
 		if (0 == strcmp(buffer, "min"))
-		{
 			*type = ICMPPINGSEC_MIN;
-		}
 		else if (0 == strcmp(buffer, "avg"))
-		{
 			*type = ICMPPINGSEC_AVG;
-		}
 		else if (0 == strcmp(buffer, "max"))
-		{
 			*type = ICMPPINGSEC_MAX;
-		}
 		else
 		{
-<<<<<<< HEAD
-			zbx_snprintf(error, max_error_len, "mode [%s] is not supported", buffer);
-=======
 			zbx_snprintf(error, max_error_len, "Mode [%s] is not supported", buffer);
->>>>>>> 2a669d0f
 			return NOTSUPPORTED;
 		}
 	}
 
-	if (0 != get_param(params, 1, buffer, sizeof(buffer)) || '\0' == *buffer)
+	if (0 != get_param(params, 1, buffer, sizeof(buffer)) || *buffer == '\0')
 		*addr = strdup(host_addr);
 	else
 		*addr = strdup(buffer);
@@ -459,16 +345,12 @@
  * Comments:                                                                  *
  *                                                                            *
  ******************************************************************************/
-static void	get_pinger_hosts(icmpitem_t **icmp_items, int *icmp_items_alloc, int *icmp_items_count)
+static void	get_pinger_hosts(icmpitem_t **icmp_items, int *icmp_items_alloc, int *icmp_items_count, int now)
 {
 	const char		*__function_name = "get_pinger_hosts";
 	DC_ITEM			items[MAX_ITEMS];
 	int			i, num, count, interval, size, timeout;
-<<<<<<< HEAD
-	char			error[MAX_STRING_LEN], *addr = NULL;
-=======
 	char			error[MAX_STRING_LEN], *addr = NULL, *conn;
->>>>>>> 2a669d0f
 	icmpping_t		icmpping;
 	icmppingsec_type_t	type;
 
@@ -479,19 +361,11 @@
 	for (i = 0; i < num; i++)
 	{
 		items[i].key = strdup(items[i].key_orig);
-<<<<<<< HEAD
-		substitute_simple_macros(NULL, NULL, &items[i].host, NULL, &items[i].key, MACRO_TYPE_ITEM_KEY, NULL, 0);
-
-		items[i].interface.addr = (1 == items[i].interface.useip ? items[i].interface.ip_orig : items[i].interface.dns_orig);
-
-		if (SUCCEED == parse_key_params(items[i].key, items[i].interface.addr, &icmpping, &addr, &count,
-=======
 		substitute_simple_macros(NULL, NULL, NULL, &items[i], NULL,
 				&items[i].key, MACRO_TYPE_ITEM_KEY, NULL, 0);
 
 		conn = items[i].host.useip == 1 ? items[i].host.ip : items[i].host.dns;
 		if (SUCCEED == parse_key_params(items[i].key, conn, &icmpping, &addr, &count,
->>>>>>> 2a669d0f
 					&interval, &size, &timeout, &type, error, sizeof(error)))
 		{
 			add_icmpping_item(icmp_items, icmp_items_alloc, icmp_items_count, count, interval, size,
@@ -499,21 +373,10 @@
 		}
 		else
 		{
-<<<<<<< HEAD
-			zbx_timespec_t	ts;
-
-			zbx_timespec(&ts);
-
-			dc_add_history(items[i].itemid, items[i].value_type, items[i].flags, NULL, &ts,
-					ITEM_STATUS_NOTSUPPORTED, error, 0, NULL, 0, 0, 0, 0);
-
-			DCrequeue_reachable_item(items[i].itemid, ITEM_STATUS_NOTSUPPORTED, ts.sec);
-=======
 			dc_add_history(items[i].itemid, items[i].value_type, NULL, now,
 					ITEM_STATUS_NOTSUPPORTED, error, 0, NULL, 0, 0, 0, 0);
 
 			DCrequeue_reachable_item(items[i].itemid, ITEM_STATUS_NOTSUPPORTED, now);
->>>>>>> 2a669d0f
 		}
 
 		zbx_free(items[i].key);
@@ -585,11 +448,7 @@
 	static ZBX_FPING_HOST	*hosts = NULL;
 	static int		hosts_alloc = 4;
 	int			hosts_count = 0;
-<<<<<<< HEAD
-	zbx_timespec_t		ts;
-=======
 	int			now;
->>>>>>> 2a669d0f
 
 	zabbix_log(LOG_LEVEL_DEBUG, "In %s()", __function_name);
 
@@ -604,23 +463,13 @@
 				items[i].size != items[i + 1].size || items[i].timeout != items[i + 1].timeout)
 		{
 			zbx_setproctitle("%s [pinging hosts]", get_process_type_string(process_type));
-<<<<<<< HEAD
-
-			zbx_timespec(&ts);
-
-=======
 
 			now = time(NULL);
->>>>>>> 2a669d0f
 			ping_result = do_ping(hosts, hosts_count,
 						items[i].count, items[i].interval, items[i].size, items[i].timeout,
 						error, sizeof(error));
 
-<<<<<<< HEAD
-			process_values(items, first_index, i + 1, hosts, hosts_count, &ts, ping_result, error);
-=======
 			process_values(items, first_index, i + 1, hosts, hosts_count, now, ping_result, error);
->>>>>>> 2a669d0f
 
 			hosts_count = 0;
 			first_index = i + 1;
@@ -647,7 +496,7 @@
  ******************************************************************************/
 void	main_pinger_loop()
 {
-	int			nextcheck, sleeptime;
+	int			now, nextcheck, sleeptime;
 	double			sec;
 	static icmpitem_t	*items = NULL;
 	static int		items_alloc = 4;
@@ -666,12 +515,9 @@
 	{
 		zbx_setproctitle("%s [getting values]", get_process_type_string(process_type));
 
-<<<<<<< HEAD
-=======
 		now = time(NULL);
->>>>>>> 2a669d0f
 		sec = zbx_time();
-		get_pinger_hosts(&items, &items_alloc, &items_count);
+		get_pinger_hosts(&items, &items_alloc, &items_count, now);
 		process_pinger_hosts(items, items_count);
 		sec = zbx_time() - sec;
 
