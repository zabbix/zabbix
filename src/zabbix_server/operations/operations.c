--- conflicted
+++ resolved
@@ -187,33 +187,8 @@
 	}
 	zbx_db_free_result(result);
 
-<<<<<<< HEAD
-	if (0 != groupids->values_num)
-	{
-		zbx_uint64_t	hostgroupid;
-		zbx_db_insert_t	db_insert;
-
-		hostgroupid = zbx_db_get_maxid_num("hosts_groups", groupids->values_num);
-
-		zbx_db_insert_prepare(&db_insert, "hosts_groups", "hostgroupid", "hostid", "groupid", (char *)NULL);
-
-		zbx_vector_uint64_sort(groupids, ZBX_DEFAULT_UINT64_COMPARE_FUNC);
-
-		for (int i = 0; i < groupids->values_num; i++)
-		{
-			zbx_db_insert_add_values(&db_insert, hostgroupid, hostid, groupids->values[i]);
-			zbx_audit_hostgroup_update_json_add_group(zbx_map_db_event_to_audit_context(event), hostid,
-					hostgroupid, groupids->values[i]);
-			hostgroupid++;
-		}
-
-		zbx_db_insert_execute(&db_insert);
-		zbx_db_insert_clean(&db_insert);
-	}
-=======
 	if (0 < groupids->values_num)
-		zbx_host_groups_add(hostid, groupids);
->>>>>>> 7645c0ee
+		zbx_host_groups_add(hostid, groupids, zbx_map_db_event_to_audit_context(event));
 
 	zabbix_log(LOG_LEVEL_DEBUG, "End of %s()", __func__);
 }
@@ -1157,24 +1132,9 @@
 
 		if (0 != hostgroupids.values_num)
 		{
-<<<<<<< HEAD
-			sql_offset = 0;
-			zbx_snprintf_alloc(&sql, &sql_alloc, &sql_offset,
-					"delete from hosts_groups"
-					" where hostid=" ZBX_FS_UI64
-						" and",
-					hostid);
-			zbx_db_add_condition_alloc(&sql, &sql_alloc, &sql_offset, "groupid", groupids->values,
-					groupids->values_num);
-
-			zbx_db_execute("%s", sql);
-
+			zbx_host_groups_remove(hostid, &hostgroupids);
 			zbx_audit_host_hostgroup_delete(zbx_map_db_event_to_audit_context(event), hostid, hostname,
 					&hostgroupids, &found_groupids);
-=======
-			zbx_host_groups_remove(hostid, &hostgroupids);
-			zbx_audit_host_hostgroup_delete(hostid, hostname, &hostgroupids, &found_groupids);
->>>>>>> 7645c0ee
 		}
 
 		zbx_vector_uint64_destroy(&found_groupids);
