--- conflicted
+++ resolved
@@ -1,6 +1,6 @@
 /*
-** Zabbix
-** Copyright (C) 2000-2011 Zabbix SIA
+** ZABBIX
+** Copyright (C) 2000-2005 SIA Zabbix
 **
 ** This program is free software; you can redistribute it and/or modify
 ** it under the terms of the GNU General Public License as published by
@@ -23,11 +23,6 @@
 #include "common.h"
 #include "db.h"
 
-<<<<<<< HEAD
-extern int	CONFIG_TIMEOUT;
-
-=======
->>>>>>> 2a669d0f
 void	op_template_add(DB_EVENT *event, zbx_uint64_t templateid);
 void	op_template_del(DB_EVENT *event, zbx_uint64_t templateid);
 void	op_group_add(DB_EVENT *event, zbx_uint64_t groupid);
@@ -36,9 +31,6 @@
 void	op_host_del(DB_EVENT *event);
 void	op_host_enable(DB_EVENT *event);
 void	op_host_disable(DB_EVENT *event);
-<<<<<<< HEAD
-=======
 void    op_run_commands(char *cmd_list);
->>>>>>> 2a669d0f
 
 #endif