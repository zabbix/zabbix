--- conflicted
+++ resolved
@@ -29,13 +29,8 @@
 
 typedef struct
 {
-<<<<<<< HEAD
-	zbx_get_program_type_f	zbx_get_program_type_cb_arg;
 	int			config_timeout;
 	int			config_startup_time;
-=======
-	int                     config_timeout;
->>>>>>> 77a131b5
 }
 zbx_thread_taskmanager_args;
 
