/*
** Zabbix
** Copyright (C) 2001-2023 Zabbix SIA
**
** This program is free software; you can redistribute it and/or modify
** it under the terms of the GNU General Public License as published by
** the Free Software Foundation; either version 2 of the License, or
** (at your option) any later version.
**
** This program is distributed in the hope that it will be useful,
** but WITHOUT ANY WARRANTY; without even the implied warranty of
** MERCHANTABILITY or FITNESS FOR A PARTICULAR PURPOSE. See the
** GNU General Public License for more details.
**
** You should have received a copy of the GNU General Public License
** along with this program; if not, write to the Free Software
** Foundation, Inc., 51 Franklin Street, Fifth Floor, Boston, MA  02110-1301, USA.
**/

#include "config.h"

#ifdef HAVE_SQLITE3
#	error SQLite is not supported as a main Zabbix database backend.
#endif

#include "zbxexport.h"
#include "zbxself.h"

#include "cfg.h"
#include "zbxdbupgrade.h"
#include "log.h"
#include "zbxgetopt.h"
#include "zbxmutexs.h"
#include "zbxmodules.h"
#include "zbxnix.h"
#include "zbxcomms.h"

#include "alerter/alerter.h"
#include "zbxdbsyncer.h"
#include "dbconfig/dbconfig.h"
#include "discoverer/discoverer.h"
#include "httppoller/httppoller.h"
#include "housekeeper/housekeeper.h"
#include "pinger/pinger.h"
#include "poller/poller.h"
#include "timer/timer.h"
#include "trapper/trapper.h"
#include "snmptrapper/snmptrapper.h"
#include "escalator/escalator.h"
#include "proxypoller/proxypoller.h"
#include "vmware/vmware.h"
#include "taskmanager/taskmanager.h"
#include "connector/connector_manager.h"
#include "connector/connector_worker.h"
#include "zbxconnector.h"
#include "service/service_manager.h"
#include "housekeeper/trigger_housekeeper.h"
#include "lld/lld_manager.h"
#include "lld/lld_worker.h"
#include "reporter/report_manager.h"
#include "reporter/report_writer.h"
#include "events/events.h"
#include "zbxcachevalue.h"
#include "zbxcachehistory.h"
#include "zbxhistory.h"
#include "postinit.h"
#include "zbxvault.h"
#include "zbxtrends.h"
#include "ha/ha.h"
#include "zbxrtc.h"
#include "rtc/rtc_server.h"
#include "zbxstats.h"
#include "stats/zabbix_stats.h"
#include "zbxdiag.h"
#include "diag/diag_server.h"
#include "zbxip.h"
#include "zbxsysinfo.h"
#include "zbx_rtc_constants.h"
#include "zbxthreads.h"
#include "zbxicmpping.h"
#include "zbxipcservice.h"
#include "preproc/preproc_server.h"
#include "zbxavailability.h"
#include "zbxdbwrap.h"
#include "lld/lld_protocol.h"

#ifdef HAVE_OPENIPMI
#include "ipmi/ipmi_manager.h"
#include "ipmi/ipmi_poller.h"
#endif

const char	*progname = NULL;
const char	title_message[] = "zabbix_server";
const char	syslog_app_name[] = "zabbix_server";
const char	*usage_message[] = {
	"[-c config-file]", NULL,
	"[-c config-file]", "-R runtime-option", NULL,
	"-h", NULL,
	"-V", NULL,
	NULL	/* end of text */
};

const char	*help_message[] = {
	"The core daemon of Zabbix software.",
	"",
	"Options:",
	"  -c --config config-file        Path to the configuration file",
	"                                 (default: \"" DEFAULT_CONFIG_FILE "\")",
	"  -f --foreground                Run Zabbix server in foreground",
	"  -R --runtime-control runtime-option   Perform administrative functions",
	"",
	"    Runtime control options:",
	"      " ZBX_CONFIG_CACHE_RELOAD "             Reload configuration cache",
	"      " ZBX_HOUSEKEEPER_EXECUTE "             Execute the housekeeper",
	"      " ZBX_TRIGGER_HOUSEKEEPER_EXECUTE "     Execute the trigger housekeeper",
	"      " ZBX_LOG_LEVEL_INCREASE "=target       Increase log level, affects all processes if",
	"                                        target is not specified",
	"      " ZBX_LOG_LEVEL_DECREASE "=target       Decrease log level, affects all processes if",
	"                                        target is not specified",
	"      " ZBX_SNMP_CACHE_RELOAD "               Reload SNMP cache",
	"      " ZBX_SECRETS_RELOAD "                  Reload secrets from Vault",
	"      " ZBX_DIAGINFO "=section                Log internal diagnostic information of the",
	"                                        section (historycache, preprocessing, alerting,",
	"                                        lld, valuecache, locks, connector) or everything if section is",
	"                                        not specified",
	"      " ZBX_PROF_ENABLE "=target              Enable profiling, affects all processes if",
	"                                        target is not specified",
	"      " ZBX_PROF_DISABLE "=target             Disable profiling, affects all processes if",
	"                                        target is not specified",
	"      " ZBX_SERVICE_CACHE_RELOAD "             Reload service manager cache",
	"      " ZBX_HA_STATUS "                        Display HA cluster status",
	"      " ZBX_HA_REMOVE_NODE "=target            Remove the HA node specified by its name or ID",
	"      " ZBX_HA_SET_FAILOVER_DELAY "=delay      Set HA failover delay",
	"      " ZBX_PROXY_CONFIG_CACHE_RELOAD "[=name] Reload configuration cache on proxy by its name,",
	"                                        comma-separated list can be used to pass multiple names.",
	"                                        All proxies will be reloaded if no names were specified.",
	"",
	"      Log level control targets:",
	"        process-type              All processes of specified type",
	"                                  (alerter, alert manager, configuration syncer,",
	"                                  discoverer, escalator, ha manager, history syncer,",
	"                                  housekeeper, http poller, icmp pinger,",
	"                                  ipmi manager, ipmi poller, java poller,",
	"                                  poller, preprocessing manager,",
	"                                  proxy poller, self-monitoring, snmp trapper,",
	"                                  task manager, timer, trapper, unreachable poller,",
	"                                  vmware collector, history poller,",
	"                                  availability manager, service manager, odbc poller,",
	"                                  connector manager, connector worker)",
	"        process-type,N            Process type and number (e.g., poller,3)",
	"        pid                       Process identifier",
	"",
	"      Profiling control targets:",
	"        process-type              All processes of specified type",
	"                                  (alerter, alert manager, configuration syncer,",
	"                                  discoverer, escalator, history syncer,",
	"                                  housekeeper, http poller, icmp pinger,",
	"                                  ipmi manager, ipmi poller, java poller,",
	"                                  poller, preprocessing manager,",
	"                                  proxy poller, self-monitoring, snmp trapper, ",
	"                                  task manager, timer, trapper, unreachable poller,",
	"                                  vmware collector, history poller,",
	"                                  availability manager, service manager, odbc poller,",
	"                                  connector manager, connector worker)",
	"        process-type,N            Process type and number (e.g., history syncer,1)",
	"        pid                       Process identifier",
	"        scope                     Profiling scope",
	"                                  (rwlock, mutex, processing) can be used with process-type",
	"                                  (e.g., history syncer,1,processing)",
	"",
	"  -h --help                       Display this help message",
	"  -V --version                    Display version number",
	"",
	"Some configuration parameter default locations:",
	"  AlertScriptsPath                \"" DEFAULT_ALERT_SCRIPTS_PATH "\"",
	"  ExternalScripts                 \"" DEFAULT_EXTERNAL_SCRIPTS_PATH "\"",
#ifdef HAVE_LIBCURL
	"  SSLCertLocation                 \"" DEFAULT_SSL_CERT_LOCATION "\"",
	"  SSLKeyLocation                  \"" DEFAULT_SSL_KEY_LOCATION "\"",
#endif
	"  LoadModulePath                  \"" DEFAULT_LOAD_MODULE_PATH "\"",
	NULL	/* end of text */
};

/* COMMAND LINE OPTIONS */

/* long options */
static struct zbx_option	longopts[] =
{
	{"config",		1,	NULL,	'c'},
	{"foreground",		0,	NULL,	'f'},
	{"runtime-control",	1,	NULL,	'R'},
	{"help",		0,	NULL,	'h'},
	{"version",		0,	NULL,	'V'},
	{NULL}
};

/* short options */
static char	shortopts[] = "c:hVR:f";

/* end of COMMAND LINE OPTIONS */

int		threads_num = 0;
pid_t		*threads = NULL;
static int	*threads_flags;

static int	ha_status = ZBX_NODE_STATUS_UNKNOWN;
static int	ha_failover_delay = ZBX_HA_DEFAULT_FAILOVER_DELAY;
static char	*CONFIG_PID_FILE = NULL;

static zbx_export_file_t	*problems_export = NULL;
static zbx_export_file_t	*get_problems_export(void)
{
	return problems_export;
}

static zbx_export_file_t	*history_export = NULL;
static zbx_export_file_t	*get_history_export(void)
{
	return history_export;
}

static zbx_export_file_t	*trends_export = NULL;
static zbx_export_file_t	*get_trends_export(void)
{
	return trends_export;
}

unsigned char	program_type = ZBX_PROGRAM_TYPE_SERVER;
static unsigned char	get_program_type(void)
{
	return program_type;
}

int	CONFIG_FORKS[ZBX_PROCESS_TYPE_COUNT] = {
	5, /* ZBX_PROCESS_TYPE_POLLER */
	1, /* ZBX_PROCESS_TYPE_UNREACHABLE */
	0, /* ZBX_PROCESS_TYPE_IPMIPOLLER */
	1, /* ZBX_PROCESS_TYPE_PINGER */
	0, /* ZBX_PROCESS_TYPE_JAVAPOLLER */
	1, /* ZBX_PROCESS_TYPE_HTTPPOLLER */
	5, /* ZBX_PROCESS_TYPE_TRAPPER */
	0, /* ZBX_PROCESS_TYPE_SNMPTRAPPER */
	1, /* ZBX_PROCESS_TYPE_PROXYPOLLER */
	1, /* ZBX_PROCESS_TYPE_ESCALATOR */
	4, /* ZBX_PROCESS_TYPE_HISTSYNCER */
	1, /* ZBX_PROCESS_TYPE_DISCOVERER */
	3, /* ZBX_PROCESS_TYPE_ALERTER */
	1, /* ZBX_PROCESS_TYPE_TIMER */
	1, /* ZBX_PROCESS_TYPE_HOUSEKEEPER */
	0, /* ZBX_PROCESS_TYPE_DATASENDER */
	1, /* ZBX_PROCESS_TYPE_CONFSYNCER */
	1, /* ZBX_PROCESS_TYPE_SELFMON */
	0, /* ZBX_PROCESS_TYPE_VMWARE */
	0, /* ZBX_PROCESS_TYPE_COLLECTOR */
	0, /* ZBX_PROCESS_TYPE_LISTENER */
	0, /* ZBX_PROCESS_TYPE_ACTIVE_CHECKS */
	1, /* ZBX_PROCESS_TYPE_TASKMANAGER */
	0, /* ZBX_PROCESS_TYPE_IPMIMANAGER */
	1, /* ZBX_PROCESS_TYPE_ALERTMANAGER */
	1, /* ZBX_PROCESS_TYPE_PREPROCMAN */
	3, /* ZBX_PROCESS_TYPE_PREPROCESSOR */
	1, /* ZBX_PROCESS_TYPE_LLDMANAGER */
	2, /* ZBX_PROCESS_TYPE_LLDWORKER */
	1, /* ZBX_PROCESS_TYPE_ALERTSYNCER */
	5, /* ZBX_PROCESS_TYPE_HISTORYPOLLER */
	1, /* ZBX_PROCESS_TYPE_AVAILMAN */
	0, /* ZBX_PROCESS_TYPE_REPORTMANAGER */
	0, /* ZBX_PROCESS_TYPE_REPORTWRITER */
	1, /* ZBX_PROCESS_TYPE_SERVICEMAN */
	1, /* ZBX_PROCESS_TYPE_TRIGGERHOUSEKEEPER */
	1, /* ZBX_PROCESS_TYPE_ODBCPOLLER */
	0, /* ZBX_PROCESS_TYPE_CONNECTORMANAGER */
	0, /* ZBX_PROCESS_TYPE_CONNECTORWORKER */
};

static int	get_config_forks(unsigned char process_type)
{
	if (ZBX_PROCESS_TYPE_COUNT > process_type)
		return CONFIG_FORKS[process_type];

	return 0;
}

ZBX_PROPERTY_DECL_CONST(char*, zbx_config_source_ip, NULL)

char	*CONFIG_TMPDIR	= NULL;
static const char	*get_tmpdir(void)
{
	return CONFIG_TMPDIR;
}

char	*CONFIG_FPING_LOCATION	= NULL;
static const char	*get_fping_location(void)
{
	return CONFIG_FPING_LOCATION;
}

char	*CONFIG_FPING6_LOCATION		= NULL;
#ifdef HAVE_IPV6
static const char	*get_fping6_location(void)
{
	return CONFIG_FPING6_LOCATION;
}
#endif

ZBX_PROPERTY_DECL_CONST(char *, zbx_config_alert_scripts_path, NULL)
ZBX_PROPERTY_DECL(int, zbx_config_timeout, 3)

static int	config_startup_time		= 0;
static int	config_unavailable_delay	= 60;
static int	config_histsyncer_frequency	= 1;

int	CONFIG_LISTEN_PORT		= ZBX_DEFAULT_SERVER_PORT;
char	*CONFIG_LISTEN_IP		= NULL;
int	CONFIG_TRAPPER_TIMEOUT		= 300;
static char	*config_server		= NULL;		/* not used in zabbix_server, required for linking */

int	CONFIG_HOUSEKEEPING_FREQUENCY	= 1;
int	CONFIG_MAX_HOUSEKEEPER_DELETE	= 5000;		/* applies for every separate field value */
int	CONFIG_CONFSYNCER_FREQUENCY	= 10;

int	CONFIG_PROBLEMHOUSEKEEPING_FREQUENCY = 60;

int	CONFIG_VMWARE_FREQUENCY		= 60;
int	CONFIG_VMWARE_PERF_FREQUENCY	= 60;
int	CONFIG_VMWARE_TIMEOUT		= 10;

static zbx_uint64_t	config_conf_cache_size		= 32 * ZBX_MEBIBYTE;
static zbx_uint64_t	config_history_cache_size	= 16 * ZBX_MEBIBYTE;
static zbx_uint64_t	config_history_index_cache_size	= 4 * ZBX_MEBIBYTE;
static zbx_uint64_t	config_trends_cache_size	= 4 * ZBX_MEBIBYTE;
static zbx_uint64_t	CONFIG_TREND_FUNC_CACHE_SIZE	= 4 * ZBX_MEBIBYTE;
static zbx_uint64_t	config_value_cache_size		= 8 * ZBX_MEBIBYTE;
zbx_uint64_t	CONFIG_VMWARE_CACHE_SIZE	= 8 * ZBX_MEBIBYTE;

static int	config_unreachable_period	= 45;
static int	config_unreachable_delay	= 15;
int	CONFIG_LOG_LEVEL		= LOG_LEVEL_WARNING;
char	*CONFIG_EXTERNALSCRIPTS		= NULL;
int	CONFIG_ALLOW_UNSUPPORTED_DB_VERSIONS = 0;

ZBX_PROPERTY_DECL(int, zbx_config_enable_remote_commands, 0)
ZBX_PROPERTY_DECL(int, zbx_config_log_remote_commands, 0)
ZBX_PROPERTY_DECL(int, zbx_config_unsafe_user_parameters, 0)

char	*CONFIG_SNMPTRAP_FILE		= NULL;

char	*CONFIG_JAVA_GATEWAY		= NULL;
int	CONFIG_JAVA_GATEWAY_PORT	= ZBX_DEFAULT_GATEWAY_PORT;

char	*CONFIG_SSH_KEY_LOCATION	= NULL;

static int	config_log_slow_queries		= 0;	/* ms; 0 - disable */

/* how often Zabbix server sends configuration data to passive proxy, in seconds */
static int	config_proxyconfig_frequency	= 10;
static int	config_proxydata_frequency	= 1;	/* 1s */

char	*CONFIG_LOAD_MODULE_PATH	= NULL;
char	**CONFIG_LOAD_MODULE		= NULL;

char	*CONFIG_USER			= NULL;

/* web monitoring */
char	*CONFIG_SSL_CA_LOCATION		= NULL;
char	*CONFIG_SSL_CERT_LOCATION	= NULL;
char	*CONFIG_SSL_KEY_LOCATION	= NULL;

static zbx_config_tls_t		*zbx_config_tls = NULL;
static zbx_config_export_t	zbx_config_export = {NULL, NULL, ZBX_GIBIBYTE};
static zbx_config_vault_t	zbx_config_vault = {NULL, NULL, NULL, NULL, NULL, NULL};
static zbx_config_dbhigh_t	*zbx_config_dbhigh = NULL;

char	*CONFIG_HA_NODE_NAME		= NULL;
char	*CONFIG_NODE_ADDRESS	= NULL;

static char	*CONFIG_SOCKET_PATH	= NULL;

char	*CONFIG_HISTORY_STORAGE_URL		= NULL;
char	*CONFIG_HISTORY_STORAGE_OPTS		= NULL;
int	CONFIG_HISTORY_STORAGE_PIPELINES	= 0;

char	*CONFIG_STATS_ALLOWED_IP	= NULL;
int	CONFIG_TCP_MAX_BACKLOG_SIZE	= SOMAXCONN;

char	*CONFIG_WEBSERVICE_URL	= NULL;

int	CONFIG_SERVICEMAN_SYNC_FREQUENCY	= 60;

static char	*config_file	= NULL;
static int	config_allow_root	= 0;
static zbx_config_log_t	log_file_cfg = {NULL, NULL, LOG_TYPE_UNDEFINED, 1};

struct zbx_db_version_info_t	db_version_info;

static	const zbx_events_funcs_t	events_cbs = {
	.add_event_cb			= zbx_add_event,
	.process_events_cb		= zbx_process_events,
	.clean_events_cb		= zbx_clean_events,
	.reset_event_recovery_cb	= zbx_reset_event_recovery,
	.export_events_cb		= zbx_export_events,
	.events_update_itservices_cb	= zbx_events_update_itservices
};

int	get_process_info_by_thread(int local_server_num, unsigned char *local_process_type, int *local_process_num);

int	get_process_info_by_thread(int local_server_num, unsigned char *local_process_type, int *local_process_num)
{
	int	server_count = 0;

	if (0 == local_server_num)
	{
		/* fail if the main process is queried */
		return FAIL;
	}
	else if (local_server_num <= (server_count += CONFIG_FORKS[ZBX_PROCESS_TYPE_SERVICEMAN]))
	{
		/* start service manager process and load configuration cache in parallel */
		*local_process_type = ZBX_PROCESS_TYPE_SERVICEMAN;
		*local_process_num = local_server_num - server_count + CONFIG_FORKS[ZBX_PROCESS_TYPE_SERVICEMAN];
	}
	else if (local_server_num <= (server_count += CONFIG_FORKS[ZBX_PROCESS_TYPE_CONFSYNCER]))
	{
		/* make initial configuration sync before worker processes are forked */
		*local_process_type = ZBX_PROCESS_TYPE_CONFSYNCER;
		*local_process_num = local_server_num - server_count + CONFIG_FORKS[ZBX_PROCESS_TYPE_CONFSYNCER];
	}
	else if (local_server_num <= (server_count += CONFIG_FORKS[ZBX_PROCESS_TYPE_ALERTMANAGER]))
	{
		/* data collection processes might utilize CPU fully, start manager and worker processes beforehand */
		*local_process_type = ZBX_PROCESS_TYPE_ALERTMANAGER;
		*local_process_num = local_server_num - server_count + CONFIG_FORKS[ZBX_PROCESS_TYPE_ALERTMANAGER];
	}
	else if (local_server_num <= (server_count += CONFIG_FORKS[ZBX_PROCESS_TYPE_ALERTER]))
	{
		*local_process_type = ZBX_PROCESS_TYPE_ALERTER;
		*local_process_num = local_server_num - server_count + CONFIG_FORKS[ZBX_PROCESS_TYPE_ALERTER];
	}
	else if (local_server_num <= (server_count += CONFIG_FORKS[ZBX_PROCESS_TYPE_PREPROCMAN]))
	{
		*local_process_type = ZBX_PROCESS_TYPE_PREPROCMAN;
		*local_process_num = local_server_num - server_count + CONFIG_FORKS[ZBX_PROCESS_TYPE_PREPROCMAN];
	}
	else if (local_server_num <= (server_count += CONFIG_FORKS[ZBX_PROCESS_TYPE_LLDMANAGER]))
	{
		*local_process_type = ZBX_PROCESS_TYPE_LLDMANAGER;
		*local_process_num = local_server_num - server_count + CONFIG_FORKS[ZBX_PROCESS_TYPE_LLDMANAGER];
	}
	else if (local_server_num <= (server_count += CONFIG_FORKS[ZBX_PROCESS_TYPE_LLDWORKER]))
	{
		*local_process_type = ZBX_PROCESS_TYPE_LLDWORKER;
		*local_process_num = local_server_num - server_count + CONFIG_FORKS[ZBX_PROCESS_TYPE_LLDWORKER];
	}
	else if (local_server_num <= (server_count += CONFIG_FORKS[ZBX_PROCESS_TYPE_IPMIMANAGER]))
	{
		*local_process_type = ZBX_PROCESS_TYPE_IPMIMANAGER;
		*local_process_num = local_server_num - server_count + CONFIG_FORKS[ZBX_PROCESS_TYPE_IPMIMANAGER];
	}
	else if (local_server_num <= (server_count += CONFIG_FORKS[ZBX_PROCESS_TYPE_HOUSEKEEPER]))
	{
		*local_process_type = ZBX_PROCESS_TYPE_HOUSEKEEPER;
		*local_process_num = local_server_num - server_count + CONFIG_FORKS[ZBX_PROCESS_TYPE_HOUSEKEEPER];
	}
	else if (local_server_num <= (server_count += CONFIG_FORKS[ZBX_PROCESS_TYPE_TIMER]))
	{
		*local_process_type = ZBX_PROCESS_TYPE_TIMER;
		*local_process_num = local_server_num - server_count + CONFIG_FORKS[ZBX_PROCESS_TYPE_TIMER];
	}
	else if (local_server_num <= (server_count += CONFIG_FORKS[ZBX_PROCESS_TYPE_HTTPPOLLER]))
	{
		*local_process_type = ZBX_PROCESS_TYPE_HTTPPOLLER;
		*local_process_num = local_server_num - server_count + CONFIG_FORKS[ZBX_PROCESS_TYPE_HTTPPOLLER];
	}
	else if (local_server_num <= (server_count += CONFIG_FORKS[ZBX_PROCESS_TYPE_DISCOVERER]))
	{
		*local_process_type = ZBX_PROCESS_TYPE_DISCOVERER;
		*local_process_num = local_server_num - server_count + CONFIG_FORKS[ZBX_PROCESS_TYPE_DISCOVERER];
	}
	else if (local_server_num <= (server_count += CONFIG_FORKS[ZBX_PROCESS_TYPE_HISTSYNCER]))
	{
		*local_process_type = ZBX_PROCESS_TYPE_HISTSYNCER;
		*local_process_num = local_server_num - server_count + CONFIG_FORKS[ZBX_PROCESS_TYPE_HISTSYNCER];
	}
	else if (local_server_num <= (server_count += CONFIG_FORKS[ZBX_PROCESS_TYPE_ESCALATOR]))
	{
		*local_process_type = ZBX_PROCESS_TYPE_ESCALATOR;
		*local_process_num = local_server_num - server_count + CONFIG_FORKS[ZBX_PROCESS_TYPE_ESCALATOR];
	}
	else if (local_server_num <= (server_count += CONFIG_FORKS[ZBX_PROCESS_TYPE_IPMIPOLLER]))
	{
		*local_process_type = ZBX_PROCESS_TYPE_IPMIPOLLER;
		*local_process_num = local_server_num - server_count + CONFIG_FORKS[ZBX_PROCESS_TYPE_IPMIPOLLER];
	}
	else if (local_server_num <= (server_count += CONFIG_FORKS[ZBX_PROCESS_TYPE_JAVAPOLLER]))
	{
		*local_process_type = ZBX_PROCESS_TYPE_JAVAPOLLER;
		*local_process_num = local_server_num - server_count + CONFIG_FORKS[ZBX_PROCESS_TYPE_JAVAPOLLER];
	}
	else if (local_server_num <= (server_count += CONFIG_FORKS[ZBX_PROCESS_TYPE_SNMPTRAPPER]))
	{
		*local_process_type = ZBX_PROCESS_TYPE_SNMPTRAPPER;
		*local_process_num = local_server_num - server_count + CONFIG_FORKS[ZBX_PROCESS_TYPE_SNMPTRAPPER];
	}
	else if (local_server_num <= (server_count += CONFIG_FORKS[ZBX_PROCESS_TYPE_PROXYPOLLER]))
	{
		*local_process_type = ZBX_PROCESS_TYPE_PROXYPOLLER;
		*local_process_num = local_server_num - server_count + CONFIG_FORKS[ZBX_PROCESS_TYPE_PROXYPOLLER];
	}
	else if (local_server_num <= (server_count += CONFIG_FORKS[ZBX_PROCESS_TYPE_SELFMON]))
	{
		*local_process_type = ZBX_PROCESS_TYPE_SELFMON;
		*local_process_num = local_server_num - server_count + CONFIG_FORKS[ZBX_PROCESS_TYPE_SELFMON];
	}
	else if (local_server_num <= (server_count += CONFIG_FORKS[ZBX_PROCESS_TYPE_VMWARE]))
	{
		*local_process_type = ZBX_PROCESS_TYPE_VMWARE;
		*local_process_num = local_server_num - server_count + CONFIG_FORKS[ZBX_PROCESS_TYPE_VMWARE];
	}
	else if (local_server_num <= (server_count += CONFIG_FORKS[ZBX_PROCESS_TYPE_TASKMANAGER]))
	{
		*local_process_type = ZBX_PROCESS_TYPE_TASKMANAGER;
		*local_process_num = local_server_num - server_count + CONFIG_FORKS[ZBX_PROCESS_TYPE_TASKMANAGER];
	}
	else if (local_server_num <= (server_count += CONFIG_FORKS[ZBX_PROCESS_TYPE_POLLER]))
	{
		*local_process_type = ZBX_PROCESS_TYPE_POLLER;
		*local_process_num = local_server_num - server_count + CONFIG_FORKS[ZBX_PROCESS_TYPE_POLLER];
	}
	else if (local_server_num <= (server_count += CONFIG_FORKS[ZBX_PROCESS_TYPE_UNREACHABLE]))
	{
		*local_process_type = ZBX_PROCESS_TYPE_UNREACHABLE;
		*local_process_num = local_server_num - server_count + CONFIG_FORKS[ZBX_PROCESS_TYPE_UNREACHABLE];
	}
	else if (local_server_num <= (server_count += CONFIG_FORKS[ZBX_PROCESS_TYPE_TRAPPER]))
	{
		*local_process_type = ZBX_PROCESS_TYPE_TRAPPER;
		*local_process_num = local_server_num - server_count + CONFIG_FORKS[ZBX_PROCESS_TYPE_TRAPPER];
	}
	else if (local_server_num <= (server_count += CONFIG_FORKS[ZBX_PROCESS_TYPE_PINGER]))
	{
		*local_process_type = ZBX_PROCESS_TYPE_PINGER;
		*local_process_num = local_server_num - server_count + CONFIG_FORKS[ZBX_PROCESS_TYPE_PINGER];
	}
	else if (local_server_num <= (server_count += CONFIG_FORKS[ZBX_PROCESS_TYPE_ALERTSYNCER]))
	{
		*local_process_type = ZBX_PROCESS_TYPE_ALERTSYNCER;
		*local_process_num = local_server_num - server_count + CONFIG_FORKS[ZBX_PROCESS_TYPE_ALERTSYNCER];
	}
	else if (local_server_num <= (server_count += CONFIG_FORKS[ZBX_PROCESS_TYPE_HISTORYPOLLER]))
	{
		*local_process_type = ZBX_PROCESS_TYPE_HISTORYPOLLER;
		*local_process_num = local_server_num - server_count + CONFIG_FORKS[ZBX_PROCESS_TYPE_HISTORYPOLLER];
	}
	else if (local_server_num <= (server_count += CONFIG_FORKS[ZBX_PROCESS_TYPE_AVAILMAN]))
	{
		*local_process_type = ZBX_PROCESS_TYPE_AVAILMAN;
		*local_process_num = local_server_num - server_count + CONFIG_FORKS[ZBX_PROCESS_TYPE_AVAILMAN];
	}
	else if (local_server_num <= (server_count += CONFIG_FORKS[ZBX_PROCESS_TYPE_REPORTMANAGER]))
	{
		*local_process_type = ZBX_PROCESS_TYPE_REPORTMANAGER;
		*local_process_num = local_server_num - server_count + CONFIG_FORKS[ZBX_PROCESS_TYPE_REPORTMANAGER];
	}
	else if (local_server_num <= (server_count += CONFIG_FORKS[ZBX_PROCESS_TYPE_REPORTWRITER]))
	{
		*local_process_type = ZBX_PROCESS_TYPE_REPORTWRITER;
		*local_process_num = local_server_num - server_count + CONFIG_FORKS[ZBX_PROCESS_TYPE_REPORTWRITER];
	}
	else if (local_server_num <= (server_count += CONFIG_FORKS[ZBX_PROCESS_TYPE_TRIGGERHOUSEKEEPER]))
	{
		/* start service manager process and load configuration cache in parallel */
		*local_process_type = ZBX_PROCESS_TYPE_TRIGGERHOUSEKEEPER;
		*local_process_num = local_server_num - server_count + CONFIG_FORKS[ZBX_PROCESS_TYPE_TRIGGERHOUSEKEEPER];
	}
	else if (local_server_num <= (server_count += CONFIG_FORKS[ZBX_PROCESS_TYPE_ODBCPOLLER]))
	{
		*local_process_type = ZBX_PROCESS_TYPE_ODBCPOLLER;
		*local_process_num = local_server_num - server_count + CONFIG_FORKS[ZBX_PROCESS_TYPE_ODBCPOLLER];
	}
	else if (local_server_num <= (server_count += CONFIG_FORKS[ZBX_PROCESS_TYPE_CONNECTORMANAGER]))
	{
		*local_process_type = ZBX_PROCESS_TYPE_CONNECTORMANAGER;
		*local_process_num = local_server_num - server_count + CONFIG_FORKS[ZBX_PROCESS_TYPE_CONNECTORMANAGER];
	}
	else if (local_server_num <= (server_count += CONFIG_FORKS[ZBX_PROCESS_TYPE_CONNECTORWORKER]))
	{
		*local_process_type = ZBX_PROCESS_TYPE_CONNECTORWORKER;
		*local_process_num = local_server_num - server_count + CONFIG_FORKS[ZBX_PROCESS_TYPE_CONNECTORWORKER];
	}

	else
		return FAIL;

	return SUCCEED;
}

/******************************************************************************
 *                                                                            *
 * Purpose: set configuration defaults                                        *
 *                                                                            *
 ******************************************************************************/
static void	zbx_set_defaults(void)
{
	config_startup_time = time(NULL);

	if (NULL == zbx_config_dbhigh->config_dbhost)
		zbx_config_dbhigh->config_dbhost = zbx_strdup(zbx_config_dbhigh->config_dbhost, "localhost");

	if (NULL == CONFIG_SNMPTRAP_FILE)
		CONFIG_SNMPTRAP_FILE = zbx_strdup(CONFIG_SNMPTRAP_FILE, "/tmp/zabbix_traps.tmp");

	if (NULL == CONFIG_PID_FILE)
		CONFIG_PID_FILE = zbx_strdup(CONFIG_PID_FILE, "/tmp/zabbix_server.pid");

	if (NULL == zbx_config_alert_scripts_path)
		zbx_config_alert_scripts_path = zbx_strdup(zbx_config_alert_scripts_path, DEFAULT_ALERT_SCRIPTS_PATH);

	if (NULL == CONFIG_LOAD_MODULE_PATH)
		CONFIG_LOAD_MODULE_PATH = zbx_strdup(CONFIG_LOAD_MODULE_PATH, DEFAULT_LOAD_MODULE_PATH);

	if (NULL == CONFIG_TMPDIR)
		CONFIG_TMPDIR = zbx_strdup(CONFIG_TMPDIR, "/tmp");

	if (NULL == CONFIG_FPING_LOCATION)
		CONFIG_FPING_LOCATION = zbx_strdup(CONFIG_FPING_LOCATION, "/usr/sbin/fping");
#ifdef HAVE_IPV6
	if (NULL == CONFIG_FPING6_LOCATION)
		CONFIG_FPING6_LOCATION = zbx_strdup(CONFIG_FPING6_LOCATION, "/usr/sbin/fping6");
#endif
	if (NULL == CONFIG_EXTERNALSCRIPTS)
		CONFIG_EXTERNALSCRIPTS = zbx_strdup(CONFIG_EXTERNALSCRIPTS, DEFAULT_EXTERNAL_SCRIPTS_PATH);
#ifdef HAVE_LIBCURL
	if (NULL == CONFIG_SSL_CERT_LOCATION)
		CONFIG_SSL_CERT_LOCATION = zbx_strdup(CONFIG_SSL_CERT_LOCATION, DEFAULT_SSL_CERT_LOCATION);

	if (NULL == CONFIG_SSL_KEY_LOCATION)
		CONFIG_SSL_KEY_LOCATION = zbx_strdup(CONFIG_SSL_KEY_LOCATION, DEFAULT_SSL_KEY_LOCATION);

	if (NULL == CONFIG_HISTORY_STORAGE_OPTS)
		CONFIG_HISTORY_STORAGE_OPTS = zbx_strdup(CONFIG_HISTORY_STORAGE_OPTS, "uint,dbl,str,log,text");
#endif

#ifdef HAVE_SQLITE3
	CONFIG_MAX_HOUSEKEEPER_DELETE = 0;
#endif

	if (NULL == log_file_cfg.log_type_str)
		log_file_cfg.log_type_str = zbx_strdup(log_file_cfg.log_type_str, ZBX_OPTION_LOGTYPE_FILE);

	if (NULL == CONFIG_SOCKET_PATH)
		CONFIG_SOCKET_PATH = zbx_strdup(CONFIG_SOCKET_PATH, "/tmp");

	if (0 != CONFIG_FORKS[ZBX_PROCESS_TYPE_IPMIPOLLER])
		CONFIG_FORKS[ZBX_PROCESS_TYPE_IPMIMANAGER] = 1;

	if (NULL == zbx_config_vault.url)
		zbx_config_vault.url = zbx_strdup(zbx_config_vault.url, "https://127.0.0.1:8200");

	if (0 != CONFIG_FORKS[ZBX_PROCESS_TYPE_REPORTWRITER])
		CONFIG_FORKS[ZBX_PROCESS_TYPE_REPORTMANAGER] = 1;

	if (0 != CONFIG_FORKS[ZBX_PROCESS_TYPE_CONNECTORWORKER])
		CONFIG_FORKS[ZBX_PROCESS_TYPE_CONNECTORMANAGER] = 1;

	if (NULL == CONFIG_NODE_ADDRESS)
		CONFIG_NODE_ADDRESS = zbx_strdup(CONFIG_NODE_ADDRESS, "localhost");
}

/******************************************************************************
 *                                                                            *
 * Purpose: validate configuration parameters                                 *
 *                                                                            *
 ******************************************************************************/
static void	zbx_validate_config(ZBX_TASK_EX *task)
{
	char		*ch_error, *address = NULL;
	int		err = 0;
	unsigned short	port;

	if (0 == CONFIG_FORKS[ZBX_PROCESS_TYPE_UNREACHABLE] &&
			0 != CONFIG_FORKS[ZBX_PROCESS_TYPE_POLLER] + CONFIG_FORKS[ZBX_PROCESS_TYPE_JAVAPOLLER])
	{
		zabbix_log(LOG_LEVEL_CRIT, "\"StartPollersUnreachable\" configuration parameter must not be 0"
				" if regular or Java pollers are started");
		err = 1;
	}

	if ((NULL == CONFIG_JAVA_GATEWAY || '\0' == *CONFIG_JAVA_GATEWAY) &&
			0 < CONFIG_FORKS[ZBX_PROCESS_TYPE_JAVAPOLLER])
	{
		zabbix_log(LOG_LEVEL_CRIT, "\"JavaGateway\" configuration parameter is not specified or empty");
		err = 1;
	}

	if (0 != config_value_cache_size && 128 * ZBX_KIBIBYTE > config_value_cache_size)
	{
		zabbix_log(LOG_LEVEL_CRIT, "\"ValueCacheSize\" configuration parameter must be either 0"
				" or greater than 128KB");
		err = 1;
	}

	if (0 != CONFIG_TREND_FUNC_CACHE_SIZE && 128 * ZBX_KIBIBYTE > CONFIG_TREND_FUNC_CACHE_SIZE)
	{
		zabbix_log(LOG_LEVEL_CRIT, "\"TrendFunctionCacheSize\" configuration parameter must be either 0"
				" or greater than 128KB");
		err = 1;
	}

	if (NULL != zbx_config_source_ip && SUCCEED != zbx_is_supported_ip(zbx_config_source_ip))
	{
		zabbix_log(LOG_LEVEL_CRIT, "invalid \"SourceIP\" configuration parameter: '%s'", zbx_config_source_ip);
		err = 1;
	}

	if (NULL != CONFIG_STATS_ALLOWED_IP && FAIL == zbx_validate_peer_list(CONFIG_STATS_ALLOWED_IP, &ch_error))
	{
		zabbix_log(LOG_LEVEL_CRIT, "invalid entry in \"StatsAllowedIP\" configuration parameter: %s", ch_error);
		zbx_free(ch_error);
		err = 1;
	}

	if (SUCCEED != zbx_validate_export_type(zbx_config_export.type, NULL))
	{
		zabbix_log(LOG_LEVEL_CRIT, "invalid \"ExportType\" configuration parameter: %s",
				zbx_config_export.type);
		err = 1;
	}

	if (FAIL == zbx_parse_serveractive_element(CONFIG_NODE_ADDRESS, &address, &port, 10051) ||
			(FAIL == zbx_is_supported_ip(address) && FAIL == zbx_validate_hostname(address)))
	{
		zabbix_log(LOG_LEVEL_CRIT, "invalid \"NodeAddress\" configuration parameter: address \"%s\""
				" is invalid", CONFIG_NODE_ADDRESS);
		err = 1;
	}
	zbx_free(address);

#if !defined(HAVE_IPV6)
	err |= (FAIL == check_cfg_feature_str("Fping6Location", CONFIG_FPING6_LOCATION, "IPv6 support"));
#endif
#if !defined(HAVE_LIBCURL)
	err |= (FAIL == check_cfg_feature_str("SSLCALocation", CONFIG_SSL_CA_LOCATION, "cURL library"));
	err |= (FAIL == check_cfg_feature_str("SSLCertLocation", CONFIG_SSL_CERT_LOCATION, "cURL library"));
	err |= (FAIL == check_cfg_feature_str("SSLKeyLocation", CONFIG_SSL_KEY_LOCATION, "cURL library"));
	err |= (FAIL == check_cfg_feature_str("HistoryStorageURL", CONFIG_HISTORY_STORAGE_URL, "cURL library"));
	err |= (FAIL == check_cfg_feature_str("HistoryStorageTypes", CONFIG_HISTORY_STORAGE_OPTS, "cURL library"));
	err |= (FAIL == check_cfg_feature_int("HistoryStorageDateIndex", CONFIG_HISTORY_STORAGE_PIPELINES,
			"cURL library"));
	err |= (FAIL == check_cfg_feature_str("Vault", zbx_config_vault.name, "cURL library"));
	err |= (FAIL == check_cfg_feature_str("VaultToken", zbx_config_vault.token, "cURL library"));
	err |= (FAIL == check_cfg_feature_str("VaultDBPath", zbx_config_vault.db_path, "cURL library"));

	err |= (FAIL == check_cfg_feature_int("StartReportWriters", CONFIG_FORKS[ZBX_PROCESS_TYPE_REPORTWRITER],
			"cURL library"));
#endif

#if !defined(HAVE_LIBXML2) || !defined(HAVE_LIBCURL)
	err |= (FAIL == check_cfg_feature_int("StartVMwareCollectors", CONFIG_FORKS[ZBX_PROCESS_TYPE_VMWARE],
			"VMware support"));

	/* parameters VMwareFrequency, VMwarePerfFrequency, VMwareCacheSize, VMwareTimeout are not checked here */
	/* because they have non-zero default values */
#endif

	if (SUCCEED != zbx_validate_log_parameters(task, &log_file_cfg))
		err = 1;

#if !(defined(HAVE_GNUTLS) || defined(HAVE_OPENSSL))
	err |= (FAIL == check_cfg_feature_str("TLSCAFile", zbx_config_tls->ca_file, "TLS support"));
	err |= (FAIL == check_cfg_feature_str("TLSCRLFile", zbx_config_tls->crl_file, "TLS support"));
	err |= (FAIL == check_cfg_feature_str("TLSCertFile", zbx_config_tls->cert_file, "TLS support"));
	err |= (FAIL == check_cfg_feature_str("TLSKeyFile", zbx_config_tls->key_file, "TLS support"));
#endif
#if !(defined(HAVE_GNUTLS) || defined(HAVE_OPENSSL))
	err |= (FAIL == check_cfg_feature_str("TLSCipherCert", zbx_config_tls->cipher_cert,
			"GnuTLS or OpenSSL"));
	err |= (FAIL == check_cfg_feature_str("TLSCipherPSK", zbx_config_tls->cipher_psk,
			"GnuTLS or OpenSSL"));
	err |= (FAIL == check_cfg_feature_str("TLSCipherAll", zbx_config_tls->cipher_all,
			"GnuTLS or OpenSSL"));
#endif
#if !defined(HAVE_OPENSSL)
	err |= (FAIL == check_cfg_feature_str("TLSCipherCert13", zbx_config_tls->cipher_cert13,
			"OpenSSL 1.1.1 or newer"));
	err |= (FAIL == check_cfg_feature_str("TLSCipherPSK13", zbx_config_tls->cipher_psk13,
			"OpenSSL 1.1.1 or newer"));
	err |= (FAIL == check_cfg_feature_str("TLSCipherAll13", zbx_config_tls->cipher_all13,
			"OpenSSL 1.1.1 or newer"));
#endif

#if !defined(HAVE_OPENIPMI)
	err |= (FAIL == check_cfg_feature_int("StartIPMIPollers", CONFIG_FORKS[ZBX_PROCESS_TYPE_IPMIPOLLER],
			"IPMI support"));
#endif

	err |= (FAIL == zbx_db_validate_config_features(program_type, zbx_config_dbhigh));

	if (0 != CONFIG_FORKS[ZBX_PROCESS_TYPE_REPORTWRITER] && NULL == CONFIG_WEBSERVICE_URL)
	{
		zabbix_log(LOG_LEVEL_CRIT, "\"WebServiceURL\" configuration parameter must be set when "
				" setting \"StartReportWriters\" configuration parameter");
	}

	if (0 != err)
		exit(EXIT_FAILURE);
}

/******************************************************************************
 *                                                                            *
 * Purpose: parse config file and update configuration parameters             *
 *                                                                            *
 * Comments: will terminate process if parsing fails                          *
 *                                                                            *
 ******************************************************************************/
static void	zbx_load_config(ZBX_TASK_EX *task)
{
	struct cfg_line	cfg[] =
	{
		/* PARAMETER,			VAR,					TYPE,
			MANDATORY,	MIN,			MAX */
		{"StartDBSyncers",		&CONFIG_FORKS[ZBX_PROCESS_TYPE_HISTSYNCER],		TYPE_INT,
			PARM_OPT,	1,			100},
		{"StartDiscoverers",		&CONFIG_FORKS[ZBX_PROCESS_TYPE_DISCOVERER],		TYPE_INT,
			PARM_OPT,	0,			250},
		{"StartHTTPPollers",		&CONFIG_FORKS[ZBX_PROCESS_TYPE_HTTPPOLLER],		TYPE_INT,
			PARM_OPT,	0,			1000},
		{"StartPingers",		&CONFIG_FORKS[ZBX_PROCESS_TYPE_PINGER],			TYPE_INT,
			PARM_OPT,	0,			1000},
		{"StartPollers",		&CONFIG_FORKS[ZBX_PROCESS_TYPE_POLLER],			TYPE_INT,
			PARM_OPT,	0,			1000},
		{"StartPollersUnreachable",	&CONFIG_FORKS[ZBX_PROCESS_TYPE_UNREACHABLE],	TYPE_INT,
			PARM_OPT,	0,			1000},
		{"StartIPMIPollers",		&CONFIG_FORKS[ZBX_PROCESS_TYPE_IPMIPOLLER],		TYPE_INT,
			PARM_OPT,	0,			1000},
		{"StartTimers",			&CONFIG_FORKS[ZBX_PROCESS_TYPE_TIMER],			TYPE_INT,
			PARM_OPT,	1,			1000},
		{"StartTrappers",		&CONFIG_FORKS[ZBX_PROCESS_TYPE_TRAPPER],			TYPE_INT,
			PARM_OPT,	0,			1000},
		{"StartJavaPollers",		&CONFIG_FORKS[ZBX_PROCESS_TYPE_JAVAPOLLER],		TYPE_INT,
			PARM_OPT,	0,			1000},
		{"StartEscalators",		&CONFIG_FORKS[ZBX_PROCESS_TYPE_ESCALATOR],		TYPE_INT,
			PARM_OPT,	1,			100},
		{"JavaGateway",			&CONFIG_JAVA_GATEWAY,			TYPE_STRING,
			PARM_OPT,	0,			0},
		{"JavaGatewayPort",		&CONFIG_JAVA_GATEWAY_PORT,		TYPE_INT,
			PARM_OPT,	1024,			32767},
		{"SNMPTrapperFile",		&CONFIG_SNMPTRAP_FILE,			TYPE_STRING,
			PARM_OPT,	0,			0},
		{"StartSNMPTrapper",		&CONFIG_FORKS[ZBX_PROCESS_TYPE_SNMPTRAPPER],		TYPE_INT,
			PARM_OPT,	0,			1},
		{"CacheSize",			&config_conf_cache_size,		TYPE_UINT64,
			PARM_OPT,	128 * ZBX_KIBIBYTE,	__UINT64_C(64) * ZBX_GIBIBYTE},
		{"HistoryCacheSize",		&config_history_cache_size,		TYPE_UINT64,
			PARM_OPT,	128 * ZBX_KIBIBYTE,	__UINT64_C(2) * ZBX_GIBIBYTE},
		{"HistoryIndexCacheSize",	&config_history_index_cache_size,	TYPE_UINT64,
			PARM_OPT,	128 * ZBX_KIBIBYTE,	__UINT64_C(2) * ZBX_GIBIBYTE},
		{"TrendCacheSize",		&config_trends_cache_size,		TYPE_UINT64,
			PARM_OPT,	128 * ZBX_KIBIBYTE,	__UINT64_C(2) * ZBX_GIBIBYTE},
		{"TrendFunctionCacheSize",	&CONFIG_TREND_FUNC_CACHE_SIZE,		TYPE_UINT64,
			PARM_OPT,	0,			__UINT64_C(2) * ZBX_GIBIBYTE},
		{"ValueCacheSize",		&config_value_cache_size,		TYPE_UINT64,
			PARM_OPT,	0,			__UINT64_C(64) * ZBX_GIBIBYTE},
		{"CacheUpdateFrequency",	&CONFIG_CONFSYNCER_FREQUENCY,		TYPE_INT,
			PARM_OPT,	1,			SEC_PER_HOUR},
		{"HousekeepingFrequency",	&CONFIG_HOUSEKEEPING_FREQUENCY,		TYPE_INT,
			PARM_OPT,	0,			24},
		{"MaxHousekeeperDelete",	&CONFIG_MAX_HOUSEKEEPER_DELETE,		TYPE_INT,
			PARM_OPT,	0,			1000000},
		{"TmpDir",			&CONFIG_TMPDIR,				TYPE_STRING,
			PARM_OPT,	0,			0},
		{"FpingLocation",		&CONFIG_FPING_LOCATION,			TYPE_STRING,
			PARM_OPT,	0,			0},
		{"Fping6Location",		&CONFIG_FPING6_LOCATION,		TYPE_STRING,
			PARM_OPT,	0,			0},
		{"Timeout",			&zbx_config_timeout,			TYPE_INT,
			PARM_OPT,	1,			30},
		{"TrapperTimeout",		&CONFIG_TRAPPER_TIMEOUT,		TYPE_INT,
			PARM_OPT,	1,			300},
		{"UnreachablePeriod",		&config_unreachable_period,		TYPE_INT,
			PARM_OPT,	1,			SEC_PER_HOUR},
		{"UnreachableDelay",		&config_unreachable_delay,		TYPE_INT,
			PARM_OPT,	1,			SEC_PER_HOUR},
		{"UnavailableDelay",		&config_unavailable_delay,		TYPE_INT,
			PARM_OPT,	1,			SEC_PER_HOUR},
		{"ListenIP",			&CONFIG_LISTEN_IP,			TYPE_STRING_LIST,
			PARM_OPT,	0,			0},
		{"ListenPort",			&CONFIG_LISTEN_PORT,			TYPE_INT,
			PARM_OPT,	1024,			32767},
		{"SourceIP",			&zbx_config_source_ip,			TYPE_STRING,
			PARM_OPT,	0,			0},
		{"DebugLevel",			&CONFIG_LOG_LEVEL,			TYPE_INT,
			PARM_OPT,	0,			5},
		{"PidFile",			&CONFIG_PID_FILE,			TYPE_STRING,
			PARM_OPT,	0,			0},
		{"LogType",			&log_file_cfg.log_type_str,		TYPE_STRING,
			PARM_OPT,	0,			0},
		{"LogFile",			&log_file_cfg.log_file_name,		TYPE_STRING,
			PARM_OPT,	0,			0},
		{"LogFileSize",			&log_file_cfg.log_file_size,		TYPE_INT,
			PARM_OPT,	0,			1024},
		{"AlertScriptsPath",		&zbx_config_alert_scripts_path,		TYPE_STRING,
			PARM_OPT,	0,			0},
		{"ExternalScripts",		&CONFIG_EXTERNALSCRIPTS,		TYPE_STRING,
			PARM_OPT,	0,			0},
		{"DBHost",			&(zbx_config_dbhigh->config_dbhost),	TYPE_STRING,
			PARM_OPT,	0,			0},
		{"DBName",			&(zbx_config_dbhigh->config_dbname),	TYPE_STRING,
			PARM_MAND,	0,			0},
		{"DBSchema",			&(zbx_config_dbhigh->config_dbschema),	TYPE_STRING,
			PARM_OPT,	0,			0},
		{"DBUser",			&(zbx_config_dbhigh->config_dbuser),	TYPE_STRING,
			PARM_OPT,	0,			0},
		{"DBPassword",			&(zbx_config_dbhigh->config_dbpassword),	TYPE_STRING,
			PARM_OPT,	0,			0},
		{"VaultToken",			&(zbx_config_vault.token),		TYPE_STRING,
			PARM_OPT,	0,			0},
		{"Vault",			&(zbx_config_vault.name),		TYPE_STRING,
			PARM_OPT,	0,			0},
		{"VaultTLSCertFile",		&(zbx_config_vault.tls_cert_file),	TYPE_STRING,
			PARM_OPT,	0,			0},
		{"VaultTLSKeyFile",		&(zbx_config_vault.tls_key_file),	TYPE_STRING,
			PARM_OPT,	0,			0},
		{"VaultURL",			&(zbx_config_vault.url),		TYPE_STRING,
			PARM_OPT,	0,			0},
		{"VaultDBPath",			&(zbx_config_vault.db_path),		TYPE_STRING,
			PARM_OPT,	0,			0},
		{"DBSocket",			&(zbx_config_dbhigh->config_dbsocket),	TYPE_STRING,
			PARM_OPT,	0,			0},
		{"DBPort",			&(zbx_config_dbhigh->config_dbport),	TYPE_INT,
			PARM_OPT,	1024,			65535},
		{"AllowUnsupportedDBVersions",	&CONFIG_ALLOW_UNSUPPORTED_DB_VERSIONS,	TYPE_INT,
			PARM_OPT,	0,			1},
		{"DBTLSConnect",		&(zbx_config_dbhigh->config_db_tls_connect),	TYPE_STRING,
			PARM_OPT,	0,			0},
		{"DBTLSCertFile",		&(zbx_config_dbhigh->config_db_tls_cert_file),	TYPE_STRING,
			PARM_OPT,	0,			0},
		{"DBTLSKeyFile",		&(zbx_config_dbhigh->config_db_tls_key_file),	TYPE_STRING,
			PARM_OPT,	0,			0},
		{"DBTLSCAFile",			&(zbx_config_dbhigh->config_db_tls_ca_file),	TYPE_STRING,
			PARM_OPT,	0,			0},
		{"DBTLSCipher",			&(zbx_config_dbhigh->config_db_tls_cipher),	TYPE_STRING,
			PARM_OPT,	0,			0},
		{"DBTLSCipher13",		&(zbx_config_dbhigh->config_db_tls_cipher_13),	TYPE_STRING,
			PARM_OPT,	0,			0},
		{"SSHKeyLocation",		&CONFIG_SSH_KEY_LOCATION,		TYPE_STRING,
			PARM_OPT,	0,			0},
		{"LogSlowQueries",		&config_log_slow_queries,		TYPE_INT,
			PARM_OPT,	0,			3600000},
		{"StartProxyPollers",		&CONFIG_FORKS[ZBX_PROCESS_TYPE_PROXYPOLLER],		TYPE_INT,
			PARM_OPT,	0,			250},
		{"ProxyConfigFrequency",	&config_proxyconfig_frequency,		TYPE_INT,
			PARM_OPT,	1,			SEC_PER_WEEK},
		{"ProxyDataFrequency",		&config_proxydata_frequency,		TYPE_INT,
			PARM_OPT,	1,			SEC_PER_HOUR},
		{"LoadModulePath",		&CONFIG_LOAD_MODULE_PATH,		TYPE_STRING,
			PARM_OPT,	0,			0},
		{"LoadModule",			&CONFIG_LOAD_MODULE,			TYPE_MULTISTRING,
			PARM_OPT,	0,			0},
		{"StartVMwareCollectors",	&CONFIG_FORKS[ZBX_PROCESS_TYPE_VMWARE],			TYPE_INT,
			PARM_OPT,	0,			250},
		{"VMwareFrequency",		&CONFIG_VMWARE_FREQUENCY,		TYPE_INT,
			PARM_OPT,	10,			SEC_PER_DAY},
		{"VMwarePerfFrequency",		&CONFIG_VMWARE_PERF_FREQUENCY,		TYPE_INT,
			PARM_OPT,	10,			SEC_PER_DAY},
		{"VMwareCacheSize",		&CONFIG_VMWARE_CACHE_SIZE,		TYPE_UINT64,
			PARM_OPT,	256 * ZBX_KIBIBYTE,	__UINT64_C(2) * ZBX_GIBIBYTE},
		{"VMwareTimeout",		&CONFIG_VMWARE_TIMEOUT,			TYPE_INT,
			PARM_OPT,	1,			300},
		{"AllowRoot",			&config_allow_root,			TYPE_INT,
			PARM_OPT,	0,			1},
		{"User",			&CONFIG_USER,				TYPE_STRING,
			PARM_OPT,	0,			0},
		{"SSLCALocation",		&CONFIG_SSL_CA_LOCATION,		TYPE_STRING,
			PARM_OPT,	0,			0},
		{"SSLCertLocation",		&CONFIG_SSL_CERT_LOCATION,		TYPE_STRING,
			PARM_OPT,	0,			0},
		{"SSLKeyLocation",		&CONFIG_SSL_KEY_LOCATION,		TYPE_STRING,
			PARM_OPT,	0,			0},
		{"TLSCAFile",			&(zbx_config_tls->ca_file),		TYPE_STRING,
			PARM_OPT,	0,			0},
		{"TLSCRLFile",			&(zbx_config_tls->crl_file),		TYPE_STRING,
			PARM_OPT,	0,			0},
		{"TLSCertFile",			&(zbx_config_tls->cert_file),		TYPE_STRING,
			PARM_OPT,	0,			0},
		{"TLSKeyFile",			&(zbx_config_tls->key_file),		TYPE_STRING,
			PARM_OPT,	0,			0},
		{"TLSCipherCert13",		&(zbx_config_tls->cipher_cert13),	TYPE_STRING,
			PARM_OPT,	0,			0},
		{"TLSCipherCert",		&(zbx_config_tls->cipher_cert),		TYPE_STRING,
			PARM_OPT,	0,			0},
		{"TLSCipherPSK13",		&(zbx_config_tls->cipher_psk13),	TYPE_STRING,
			PARM_OPT,	0,			0},
		{"TLSCipherPSK",		&(zbx_config_tls->cipher_psk),		TYPE_STRING,
			PARM_OPT,	0,			0},
		{"TLSCipherAll13",		&(zbx_config_tls->cipher_all13),	TYPE_STRING,
			PARM_OPT,	0,			0},
		{"TLSCipherAll",		&(zbx_config_tls->cipher_all),		TYPE_STRING,
			PARM_OPT,	0,			0},
		{"SocketDir",			&CONFIG_SOCKET_PATH,			TYPE_STRING,
			PARM_OPT,	0,			0},
		{"StartAlerters",		&CONFIG_FORKS[ZBX_PROCESS_TYPE_ALERTER],			TYPE_INT,
			PARM_OPT,	1,			100},
		{"StartPreprocessors",		&CONFIG_FORKS[ZBX_PROCESS_TYPE_PREPROCESSOR],		TYPE_INT,
			PARM_OPT,	1,			1000},
		{"HistoryStorageURL",		&CONFIG_HISTORY_STORAGE_URL,		TYPE_STRING,
			PARM_OPT,	0,			0},
		{"HistoryStorageTypes",		&CONFIG_HISTORY_STORAGE_OPTS,		TYPE_STRING_LIST,
			PARM_OPT,	0,			0},
		{"HistoryStorageDateIndex",	&CONFIG_HISTORY_STORAGE_PIPELINES,	TYPE_INT,
			PARM_OPT,	0,			1},
		{"ExportDir",			&(zbx_config_export.dir),			TYPE_STRING,
			PARM_OPT,	0,			0},
		{"ExportType",			&(zbx_config_export.type),			TYPE_STRING_LIST,
			PARM_OPT,	0,			0},
		{"ExportFileSize",		&(zbx_config_export.file_size),		TYPE_UINT64,
			PARM_OPT,	ZBX_MEBIBYTE,	ZBX_GIBIBYTE},
		{"StartLLDProcessors",		&CONFIG_FORKS[ZBX_PROCESS_TYPE_LLDWORKER],		TYPE_INT,
			PARM_OPT,	1,			100},
		{"StatsAllowedIP",		&CONFIG_STATS_ALLOWED_IP,		TYPE_STRING_LIST,
			PARM_OPT,	0,			0},
		{"StartHistoryPollers",		&CONFIG_FORKS[ZBX_PROCESS_TYPE_HISTORYPOLLER],		TYPE_INT,
			PARM_OPT,	0,			1000},
		{"StartReportWriters",		&CONFIG_FORKS[ZBX_PROCESS_TYPE_REPORTWRITER],		TYPE_INT,
			PARM_OPT,	0,			100},
		{"WebServiceURL",		&CONFIG_WEBSERVICE_URL,			TYPE_STRING,
			PARM_OPT,	0,			0},
		{"ProblemHousekeepingFrequency",	&CONFIG_PROBLEMHOUSEKEEPING_FREQUENCY,	TYPE_INT,
			PARM_OPT,	1,			3600},
		{"ServiceManagerSyncFrequency",	&CONFIG_SERVICEMAN_SYNC_FREQUENCY,	TYPE_INT,
			PARM_OPT,	1,			3600},
		{"ListenBacklog",		&CONFIG_TCP_MAX_BACKLOG_SIZE,		TYPE_INT,
			PARM_OPT,	0,			INT_MAX},
		{"HANodeName",			&CONFIG_HA_NODE_NAME,			TYPE_STRING,
			PARM_OPT,	0,			0},
		{"NodeAddress",			&CONFIG_NODE_ADDRESS,		TYPE_STRING,
			PARM_OPT,	0,			0},
		{"StartODBCPollers",		&CONFIG_FORKS[ZBX_PROCESS_TYPE_ODBCPOLLER],		TYPE_INT,
			PARM_OPT,	0,			1000},
		{"StartConnectors",		&CONFIG_FORKS[ZBX_PROCESS_TYPE_CONNECTORWORKER],	TYPE_INT,
			PARM_OPT,	0,			1000},
		{NULL}
	};

	/* initialize multistrings */
	zbx_strarr_init(&CONFIG_LOAD_MODULE);
	parse_cfg_file(config_file, cfg, ZBX_CFG_FILE_REQUIRED, ZBX_CFG_STRICT, ZBX_CFG_EXIT_FAILURE);
	zbx_set_defaults();

	log_file_cfg.log_type = zbx_get_log_type(log_file_cfg.log_type_str);

	zbx_validate_config(task);
#if defined(HAVE_MYSQL) || defined(HAVE_POSTGRESQL)
	zbx_db_validate_config(zbx_config_dbhigh);
#endif
#if defined(HAVE_GNUTLS) || defined(HAVE_OPENSSL)
	zbx_tls_validate_config(zbx_config_tls, CONFIG_FORKS[ZBX_PROCESS_TYPE_ACTIVE_CHECKS],
			CONFIG_FORKS[ZBX_PROCESS_TYPE_LISTENER], get_program_type);
#endif
}

/******************************************************************************
 *                                                                            *
 * Purpose: free configuration memory                                         *
 *                                                                            *
 ******************************************************************************/
static void	zbx_free_config(void)
{
	zbx_strarr_free(&CONFIG_LOAD_MODULE);
}

/******************************************************************************
 *                                                                            *
 * Purpose: callback function for providing PID file path to libraries        *
 *                                                                            *
 ******************************************************************************/
static const char	*get_pid_file_path(void)
{
	return CONFIG_PID_FILE;
}

static void	zbx_on_exit(int ret)
{
	char	*error = NULL;

	zabbix_log(LOG_LEVEL_DEBUG, "zbx_on_exit() called with ret:%d", ret);

	if (NULL != threads)
	{
		zbx_threads_wait(threads, threads_flags, threads_num, ret);	/* wait for all child processes to exit */
		zbx_free(threads);
		zbx_free(threads_flags);
	}

#ifdef HAVE_PTHREAD_PROCESS_SHARED
		zbx_locks_disable();
#endif
	if (SUCCEED != zbx_ha_stop(&error))
	{
		zabbix_log(LOG_LEVEL_CRIT, "cannot stop HA manager: %s", error);
		zbx_free(error);
		zbx_ha_kill();
	}

	if (ZBX_NODE_STATUS_ACTIVE == ha_status)
	{
		zbx_free_metrics();
		zbx_ipc_service_free_env();

		zbx_db_connect(ZBX_DB_CONNECT_EXIT);
		zbx_free_database_cache(ZBX_SYNC_ALL, &events_cbs);
		zbx_db_close();

		zbx_free_configuration_cache();

		/* free history value cache */
		zbx_vc_destroy();

		/* free vmware support */
		zbx_vmware_destroy();

		zbx_free_selfmon_collector();
	}

	zbx_uninitialize_events();

	zbx_unload_modules();

	zabbix_log(LOG_LEVEL_INFORMATION, "Zabbix Server stopped. Zabbix %s (revision %s).",
			ZABBIX_VERSION, ZABBIX_REVISION);

	zabbix_close_log();

	zbx_locks_destroy();

	zbx_setproctitle_deinit();

	if (SUCCEED == zbx_is_export_enabled(ZBX_FLAG_EXPTYPE_EVENTS))
		zbx_export_deinit(problems_export);

	if (SUCCEED == zbx_is_export_enabled(ZBX_FLAG_EXPTYPE_HISTORY))
		zbx_export_deinit(history_export);

	if (SUCCEED == zbx_is_export_enabled(ZBX_FLAG_EXPTYPE_TRENDS))
		zbx_export_deinit(trends_export);

	zbx_config_tls_free(zbx_config_tls);
	zbx_config_dbhigh_free(zbx_config_dbhigh);
	zbx_deinit_library_export();

	exit(EXIT_SUCCESS);
}

/******************************************************************************
 *                                                                            *
 * Purpose: executes server processes                                         *
 *                                                                            *
 ******************************************************************************/
int	main(int argc, char **argv)
{
	static zbx_config_icmpping_t	config_icmpping = {
		get_zbx_config_source_ip,
		get_fping_location,
#ifdef HAVE_IPV6
		get_fping6_location,
#endif
		get_tmpdir};

	ZBX_TASK_EX			t = {ZBX_TASK_START};
	char				ch;
	int				opt_c = 0, opt_r = 0;

	/* see description of 'optarg' in 'man 3 getopt' */
	char				*zbx_optarg = NULL;

	/* see description of 'optind' in 'man 3 getopt' */
	int				zbx_optind = 0;

	zbx_config_tls = zbx_config_tls_new();
	zbx_config_dbhigh = zbx_config_dbhigh_new();
	argv = zbx_setproctitle_init(argc, argv);
	progname = get_program_name(argv[0]);

	/* parse the command-line */
	while ((char)EOF != (ch = (char)zbx_getopt_long(argc, argv, shortopts, longopts, NULL, &zbx_optarg,
			&zbx_optind)))
	{
		switch (ch)
		{
			case 'c':
				opt_c++;
				if (NULL == config_file)
					config_file = zbx_strdup(config_file, zbx_optarg);
				break;
			case 'R':
				opt_r++;
				t.opts = zbx_strdup(t.opts, zbx_optarg);
				t.task = ZBX_TASK_RUNTIME_CONTROL;
				break;
			case 'h':
				zbx_help();
				exit(EXIT_SUCCESS);
				break;
			case 'V':
				zbx_version();
#if defined(HAVE_GNUTLS) || defined(HAVE_OPENSSL)
				printf("\n");
				zbx_tls_version();
#endif
				exit(EXIT_SUCCESS);
				break;
			case 'f':
				t.flags |= ZBX_TASK_FLAG_FOREGROUND;
				break;
			default:
				zbx_usage();
				exit(EXIT_FAILURE);
				break;
		}
	}

	/* every option may be specified only once */
	if (1 < opt_c || 1 < opt_r)
	{
		if (1 < opt_c)
			zbx_error("option \"-c\" or \"--config\" specified multiple times");
		if (1 < opt_r)
			zbx_error("option \"-R\" or \"--runtime-control\" specified multiple times");

		exit(EXIT_FAILURE);
	}

	/* Parameters which are not option values are invalid. The check relies on zbx_getopt_internal() which */
	/* always permutes command line arguments regardless of POSIXLY_CORRECT environment variable. */
	if (argc > zbx_optind)
	{
		int	i;

		for (i = zbx_optind; i < argc; i++)
			zbx_error("invalid parameter \"%s\"", argv[i]);

		exit(EXIT_FAILURE);
	}

	if (NULL == config_file)
		config_file = zbx_strdup(NULL, DEFAULT_CONFIG_FILE);

	/* required for simple checks */
	zbx_init_metrics();
	zbx_init_library_cfg(program_type, config_file);

	zbx_load_config(&t);

	zbx_init_library_dbupgrade(get_program_type);
	zbx_init_library_dbwrap(zbx_lld_process_agent_result);
	zbx_init_library_icmpping(&config_icmpping);
	zbx_init_library_ipcservice(program_type);
	zbx_init_library_stats(get_program_type);
	zbx_init_library_sysinfo(get_zbx_config_timeout, get_zbx_config_enable_remote_commands,
			get_zbx_config_log_remote_commands, get_zbx_config_unsafe_user_parameters,
			get_zbx_config_source_ip);
	zbx_init_library_dbhigh(zbx_config_dbhigh);
	zbx_init_library_preproc(preproc_flush_value_server);

	if (ZBX_TASK_RUNTIME_CONTROL == t.task)
	{
		int	ret;
		char	*error = NULL;

		if (FAIL == zbx_ipc_service_init_env(CONFIG_SOCKET_PATH, &error))
		{
			zbx_error("cannot initialize IPC services: %s", error);
			zbx_free(error);
			exit(EXIT_FAILURE);
		}

		if (SUCCEED != (ret = rtc_process(t.opts, zbx_config_timeout, &error)))
		{
			zbx_error("Cannot perform runtime control command: %s", error);
			zbx_free(error);
		}

		exit(SUCCEED == ret ? EXIT_SUCCESS : EXIT_FAILURE);
	}

	return zbx_daemon_start(config_allow_root, CONFIG_USER, t.flags, get_pid_file_path, zbx_on_exit,
			log_file_cfg.log_type, log_file_cfg.log_file_name, NULL);
}

static void	zbx_check_db(void)
{
	struct zbx_json	db_version_json;
	int		result = SUCCEED;

	memset(&db_version_info, 0, sizeof(db_version_info));
	result = zbx_db_check_version_info(&db_version_info, CONFIG_ALLOW_UNSUPPORTED_DB_VERSIONS, program_type);

	if (SUCCEED == result)
		zbx_db_extract_dbextension_info(&db_version_info);

#ifdef HAVE_POSTGRESQL
	if (SUCCEED == result)
		result = zbx_db_check_tsdb_capabilities(&db_version_info, CONFIG_ALLOW_UNSUPPORTED_DB_VERSIONS);
#endif

	if (SUCCEED == result)
	{
		zbx_ha_mode_t	ha_mode;

		if (NULL != CONFIG_HA_NODE_NAME && '\0' != *CONFIG_HA_NODE_NAME)
			ha_mode = ZBX_HA_MODE_CLUSTER;
		else
			ha_mode = ZBX_HA_MODE_STANDALONE;

		if (SUCCEED != (result = zbx_db_check_version_and_upgrade(ha_mode)))
			goto out;
	}

	zbx_db_connect(ZBX_DB_CONNECT_NORMAL);

	if (SUCCEED == zbx_db_field_exists("config", "dbversion_status"))
	{
		zbx_json_initarray(&db_version_json, ZBX_JSON_STAT_BUF_LEN);

		if (SUCCEED == zbx_db_pk_exists("history"))
		{
			db_version_info.history_pk = 1;
		}
		else
		{
			db_version_info.history_pk = 0;
			zabbix_log(LOG_LEVEL_WARNING, "database could be upgraded to use primary keys in history tables");
		}

#if defined(HAVE_POSTGRESQL)
		if (0 == zbx_strcmp_null(db_version_info.extension, ZBX_DB_EXTENSION_TIMESCALEDB))
			zbx_tsdb_extract_compressed_chunk_flags(&db_version_info);
#endif

#ifdef HAVE_ORACLE
		zbx_json_init(&db_version_info.tables_json, ZBX_JSON_STAT_BUF_LEN);

		zbx_db_table_prepare("items", &db_version_info.tables_json);
		zbx_db_table_prepare("item_preproc", &db_version_info.tables_json);
		zbx_json_close(&db_version_info.tables_json);
#endif
		zbx_db_version_json_create(&db_version_json, &db_version_info);

		if (SUCCEED == result)
			zbx_history_check_version(&db_version_json, &result);

		zbx_db_flush_version_requirements(db_version_json.buffer);
		zbx_json_free(&db_version_json);
	}

	zbx_db_close();
out:
	if (SUCCEED != result)
	{
		zabbix_log(LOG_LEVEL_INFORMATION, "Zabbix Server stopped. Zabbix %s (revision %s).",
				ZABBIX_VERSION, ZABBIX_REVISION);
		zbx_db_version_info_clear(&db_version_info);
		exit(EXIT_FAILURE);
	}
}

/******************************************************************************
 *                                                                            *
 * Purpose: save Zabbix server status to database                             *
 *                                                                            *
 ******************************************************************************/
static void	zbx_db_save_server_status(void)
{
	struct zbx_json	json;

	zbx_json_init(&json, ZBX_JSON_STAT_BUF_LEN);

	zbx_json_addstring(&json, "version", ZABBIX_VERSION, ZBX_JSON_TYPE_STRING);

	zbx_json_close(&json);

	zbx_db_connect(ZBX_DB_CONNECT_NORMAL);

	if (ZBX_DB_OK > zbx_db_execute("update config set server_status='%s'", json.buffer))
		zabbix_log(LOG_LEVEL_WARNING, "Failed to save server status to database");

	zbx_db_close();

	zbx_json_free(&json);
}

/******************************************************************************
 *                                                                            *
 * Purpose: initialize shared resources and start processes                   *
 *                                                                            *
 ******************************************************************************/
static int	server_startup(zbx_socket_t *listen_sock, int *ha_stat, int *ha_failover, zbx_rtc_t *rtc)
{
	int				i, ret = SUCCEED;
	char				*error = NULL;

	zbx_config_comms_args_t		config_comms = {zbx_config_tls, NULL, config_server, 0, zbx_config_timeout,
							zbx_config_source_ip};

	zbx_thread_args_t		thread_args;

	zbx_thread_poller_args		poller_args = {&config_comms, get_program_type, ZBX_NO_POLLER,
							config_startup_time, config_unavailable_delay,
							config_unreachable_period, config_unreachable_delay};
	zbx_thread_trapper_args		trapper_args = {&config_comms, &zbx_config_vault, get_program_type,
							&events_cbs, listen_sock, config_startup_time,
							config_proxydata_frequency};
	zbx_thread_escalator_args	escalator_args = {zbx_config_tls, get_program_type, zbx_config_timeout,
							zbx_config_source_ip};
	zbx_thread_proxy_poller_args	proxy_poller_args = {zbx_config_tls, &zbx_config_vault, get_program_type,
							zbx_config_timeout, zbx_config_source_ip, &events_cbs,
							config_proxyconfig_frequency, config_proxydata_frequency};
	zbx_thread_httppoller_args	httppoller_args = {zbx_config_source_ip};
	zbx_thread_discoverer_args	discoverer_args = {zbx_config_tls, get_program_type, zbx_config_timeout,
							zbx_config_source_ip, &events_cbs};
	zbx_thread_report_writer_args	report_writer_args = {zbx_config_tls->ca_file, zbx_config_tls->cert_file,
							zbx_config_tls->key_file, zbx_config_source_ip};

	zbx_thread_housekeeper_args	housekeeper_args = {&db_version_info, zbx_config_timeout};
	zbx_thread_server_trigger_housekeeper_args	trigger_housekeeper_args = {zbx_config_timeout};
	zbx_thread_taskmanager_args	taskmanager_args = {zbx_config_timeout, config_startup_time};
	zbx_thread_dbconfig_args	dbconfig_args = {&zbx_config_vault, zbx_config_timeout,
							config_proxyconfig_frequency, config_proxydata_frequency,
							zbx_config_source_ip};
	zbx_thread_alerter_args		alerter_args = {zbx_config_source_ip};
	zbx_thread_pinger_args		pinger_args = {zbx_config_timeout};
<<<<<<< HEAD
	zbx_thread_pp_manager_args	preproc_man_args =
						{.workers_num = CONFIG_FORKS[ZBX_PROCESS_TYPE_PREPROCESSOR],
						zbx_config_source_ip};
=======
	zbx_thread_pp_manager_args	preproc_man_args = {
						.workers_num = CONFIG_FORKS[ZBX_PROCESS_TYPE_PREPROCESSOR]};

>>>>>>> 88a575ac
#ifdef HAVE_OPENIPMI
	zbx_thread_ipmi_manager_args	ipmi_manager_args = {zbx_config_timeout, config_unavailable_delay,
							config_unreachable_period, config_unreachable_delay};
#endif
	zbx_thread_connector_worker_args	connector_worker_args = {zbx_config_source_ip};
	zbx_thread_alert_syncer_args	alert_syncer_args = {CONFIG_CONFSYNCER_FREQUENCY};
	zbx_thread_alert_manager_args	alert_manager_args = {get_config_forks, get_zbx_config_alert_scripts_path,
			zbx_config_dbhigh, zbx_config_source_ip};
	zbx_thread_lld_manager_args	lld_manager_args = {get_config_forks};
	zbx_thread_connector_manager_args	connector_manager_args = {get_config_forks};
	zbx_thread_vmware_args			vmware_args = {zbx_config_source_ip};
	zbx_thread_dbsyncer_args		dbsyncer_args = {&events_cbs, config_histsyncer_frequency};

	if (SUCCEED != zbx_init_database_cache(get_program_type, config_history_cache_size,
			config_history_index_cache_size, &config_trends_cache_size, &error))
	{
		zabbix_log(LOG_LEVEL_CRIT, "cannot initialize database cache: %s", error);
		zbx_free(error);
		return FAIL;
	}

	if (SUCCEED != zbx_init_configuration_cache(get_program_type, get_config_forks, config_conf_cache_size, &error))
	{
		zabbix_log(LOG_LEVEL_CRIT, "cannot initialize configuration cache: %s", error);
		zbx_free(error);
		return FAIL;
	}

	if (SUCCEED != zbx_init_selfmon_collector(get_config_forks, &error))
	{
		zabbix_log(LOG_LEVEL_CRIT, "cannot initialize self-monitoring: %s", error);
		zbx_free(error);
		return FAIL;
	}

	if (0 != CONFIG_FORKS[ZBX_PROCESS_TYPE_VMWARE] && SUCCEED != zbx_vmware_init(&error))
	{
		zabbix_log(LOG_LEVEL_CRIT, "cannot initialize VMware cache: %s", error);
		zbx_free(error);
		return FAIL;
	}

	if (SUCCEED != zbx_vc_init(config_value_cache_size, &error))
	{
		zabbix_log(LOG_LEVEL_CRIT, "cannot initialize history value cache: %s", error);
		zbx_free(error);
		return FAIL;
	}

	if (SUCCEED != zbx_tfc_init(CONFIG_TREND_FUNC_CACHE_SIZE, &error))
	{
		zabbix_log(LOG_LEVEL_CRIT, "cannot initialize trends read cache: %s", error);
		zbx_free(error);
		return FAIL;
	}

	if (0 != CONFIG_FORKS[ZBX_PROCESS_TYPE_CONNECTORMANAGER])
		zbx_connector_init();

	if (0 != CONFIG_FORKS[ZBX_PROCESS_TYPE_TRAPPER])
	{
		if (FAIL == zbx_tcp_listen(listen_sock, CONFIG_LISTEN_IP, (unsigned short)CONFIG_LISTEN_PORT,
				zbx_config_timeout))
		{
			zabbix_log(LOG_LEVEL_CRIT, "listener failed: %s", zbx_socket_strerror());
			return FAIL;
		}
	}

	for (threads_num = 0, i = 0; i < ZBX_PROCESS_TYPE_COUNT; i++)
	{
		/* skip threaded components */
		if (ZBX_PROCESS_TYPE_PREPROCESSOR == i)
			continue;

		threads_num += CONFIG_FORKS[i];
	}

	threads = (pid_t *)zbx_calloc(threads, (size_t)threads_num, sizeof(pid_t));
	threads_flags = (int *)zbx_calloc(threads_flags, (size_t)threads_num, sizeof(int));

	zabbix_log(LOG_LEVEL_INFORMATION, "server #0 started [main process]");

	zbx_set_exit_on_terminate();

	thread_args.info.program_type = program_type;

	for (i = 0; i < threads_num; i++)
	{
		if (FAIL == get_process_info_by_thread(i + 1, &thread_args.info.process_type,
				&thread_args.info.process_num))
		{
			THIS_SHOULD_NEVER_HAPPEN;
			exit(EXIT_FAILURE);
		}

		thread_args.info.server_num = i + 1;
		thread_args.args = NULL;

		switch (thread_args.info.process_type)
		{
			case ZBX_PROCESS_TYPE_SERVICEMAN:
				threads_flags[i] = ZBX_THREAD_PRIORITY_SECOND;
				zbx_thread_start(service_manager_thread, &thread_args, &threads[i]);
				break;
			case ZBX_PROCESS_TYPE_CONFSYNCER:
				zbx_vc_enable();
				thread_args.args = &dbconfig_args;
				zbx_thread_start(dbconfig_thread, &thread_args, &threads[i]);

				if (FAIL == (ret = zbx_rtc_wait_config_sync(rtc, rtc_process_request_ex_server)))
					goto out;

				if (SUCCEED != (ret = zbx_ha_get_status(CONFIG_HA_NODE_NAME, ha_stat, ha_failover,
						&error)))
				{
					zabbix_log(LOG_LEVEL_CRIT, "cannot obtain HA status: %s", error);
					zbx_free(error);
					goto out;
				}

				if (ZBX_NODE_STATUS_ACTIVE != *ha_stat)
					goto out;

				zbx_db_connect(ZBX_DB_CONNECT_NORMAL);

				if (SUCCEED != zbx_check_postinit_tasks(&error))
				{
					zabbix_log(LOG_LEVEL_CRIT, "cannot complete post initialization tasks: %s",
							error);
					zbx_free(error);
					zbx_db_close();

					ret = FAIL;
					goto out;
				}

				/* update maintenance states */
				zbx_dc_update_maintenances();

				zbx_db_close();
				break;
			case ZBX_PROCESS_TYPE_POLLER:
				poller_args.poller_type = ZBX_POLLER_TYPE_NORMAL;
				thread_args.args = &poller_args;
				zbx_thread_start(poller_thread, &thread_args, &threads[i]);
				break;
			case ZBX_PROCESS_TYPE_UNREACHABLE:
				poller_args.poller_type = ZBX_POLLER_TYPE_UNREACHABLE;
				thread_args.args = &poller_args;
				zbx_thread_start(poller_thread, &thread_args, &threads[i]);
				break;
			case ZBX_PROCESS_TYPE_TRAPPER:
				thread_args.args = &trapper_args;
				zbx_thread_start(trapper_thread, &thread_args, &threads[i]);
				break;
			case ZBX_PROCESS_TYPE_PINGER:
				thread_args.args = &pinger_args;
				zbx_thread_start(pinger_thread, &thread_args, &threads[i]);
				break;
			case ZBX_PROCESS_TYPE_ALERTER:
				thread_args.args = &alerter_args;
				zbx_thread_start(zbx_alerter_thread, &thread_args, &threads[i]);
				break;
			case ZBX_PROCESS_TYPE_HOUSEKEEPER:
				thread_args.args = &housekeeper_args;
				zbx_thread_start(housekeeper_thread, &thread_args, &threads[i]);
				break;
			case ZBX_PROCESS_TYPE_TIMER:
				zbx_thread_start(timer_thread, &thread_args, &threads[i]);
				break;
			case ZBX_PROCESS_TYPE_HTTPPOLLER:
				thread_args.args = &httppoller_args;
				zbx_thread_start(httppoller_thread, &thread_args, &threads[i]);
				break;
			case ZBX_PROCESS_TYPE_DISCOVERER:
				thread_args.args = &discoverer_args;
				zbx_thread_start(discoverer_thread, &thread_args, &threads[i]);
				break;
			case ZBX_PROCESS_TYPE_HISTSYNCER:
				threads_flags[i] = ZBX_THREAD_PRIORITY_FIRST;
				thread_args.args = &dbsyncer_args;
				zbx_thread_start(zbx_dbsyncer_thread, &thread_args, &threads[i]);
				break;
			case ZBX_PROCESS_TYPE_ESCALATOR:
				thread_args.args = &escalator_args;
				zbx_thread_start(escalator_thread, &thread_args, &threads[i]);
				break;
			case ZBX_PROCESS_TYPE_JAVAPOLLER:
				poller_args.poller_type = ZBX_POLLER_TYPE_JAVA;
				thread_args.args = &poller_args;
				zbx_thread_start(poller_thread, &thread_args, &threads[i]);
				break;
			case ZBX_PROCESS_TYPE_SNMPTRAPPER:
				zbx_thread_start(snmptrapper_thread, &thread_args, &threads[i]);
				break;
			case ZBX_PROCESS_TYPE_PROXYPOLLER:
				thread_args.args = &proxy_poller_args;
				zbx_thread_start(proxypoller_thread, &thread_args, &threads[i]);
				break;
			case ZBX_PROCESS_TYPE_SELFMON:
				zbx_thread_start(zbx_selfmon_thread, &thread_args, &threads[i]);
				break;
			case ZBX_PROCESS_TYPE_VMWARE:
				thread_args.args = &vmware_args;
				zbx_thread_start(vmware_thread, &thread_args, &threads[i]);
				break;
			case ZBX_PROCESS_TYPE_TASKMANAGER:
				thread_args.args = &taskmanager_args;
				zbx_thread_start(taskmanager_thread, &thread_args, &threads[i]);
				break;
			case ZBX_PROCESS_TYPE_PREPROCMAN:
				threads_flags[i] = ZBX_THREAD_PRIORITY_FIRST;
				thread_args.args = &preproc_man_args;
				zbx_thread_start(zbx_pp_manager_thread, &thread_args, &threads[i]);
				break;
#ifdef HAVE_OPENIPMI
			case ZBX_PROCESS_TYPE_IPMIMANAGER:
				thread_args.args = &ipmi_manager_args;
				zbx_thread_start(ipmi_manager_thread, &thread_args, &threads[i]);
				break;
			case ZBX_PROCESS_TYPE_IPMIPOLLER:
				zbx_thread_start(ipmi_poller_thread, &thread_args, &threads[i]);
				break;
#endif
			case ZBX_PROCESS_TYPE_ALERTMANAGER:
				thread_args.args = &alert_manager_args;
				zbx_thread_start(zbx_alert_manager_thread, &thread_args, &threads[i]);
				break;
			case ZBX_PROCESS_TYPE_LLDMANAGER:
				thread_args.args = &lld_manager_args;
				zbx_thread_start(lld_manager_thread, &thread_args, &threads[i]);
				break;
			case ZBX_PROCESS_TYPE_LLDWORKER:
				zbx_thread_start(lld_worker_thread, &thread_args, &threads[i]);
				break;
			case ZBX_PROCESS_TYPE_ALERTSYNCER:
				thread_args.args = &alert_syncer_args;
				zbx_thread_start(zbx_alert_syncer_thread, &thread_args, &threads[i]);
				break;
			case ZBX_PROCESS_TYPE_HISTORYPOLLER:
				poller_args.poller_type = ZBX_POLLER_TYPE_HISTORY;
				thread_args.args = &poller_args;
				zbx_thread_start(poller_thread, &thread_args, &threads[i]);
				break;
			case ZBX_PROCESS_TYPE_AVAILMAN:
				threads_flags[i] = ZBX_THREAD_PRIORITY_FIRST;
				zbx_thread_start(zbx_availability_manager_thread, &thread_args, &threads[i]);
				break;
			case ZBX_PROCESS_TYPE_CONNECTORMANAGER:
				threads_flags[i] = ZBX_THREAD_PRIORITY_SECOND;
				thread_args.args = &connector_manager_args;
				zbx_thread_start(connector_manager_thread, &thread_args, &threads[i]);
				break;
			case ZBX_PROCESS_TYPE_CONNECTORWORKER:
				thread_args.args = &connector_worker_args;
				zbx_thread_start(connector_worker_thread, &thread_args, &threads[i]);
				break;
			case ZBX_PROCESS_TYPE_REPORTMANAGER:
				zbx_thread_start(report_manager_thread, &thread_args, &threads[i]);
				break;
			case ZBX_PROCESS_TYPE_REPORTWRITER:
				thread_args.args = &report_writer_args;
				zbx_thread_start(report_writer_thread, &thread_args, &threads[i]);
				break;
			case ZBX_PROCESS_TYPE_TRIGGERHOUSEKEEPER:
				thread_args.args = &trigger_housekeeper_args;
				zbx_thread_start(trigger_housekeeper_thread, &thread_args, &threads[i]);
				break;
			case ZBX_PROCESS_TYPE_ODBCPOLLER:
				poller_args.poller_type = ZBX_POLLER_TYPE_ODBC;
				thread_args.args = &poller_args;
				zbx_thread_start(poller_thread, &thread_args, &threads[i]);
				break;
		}
	}

	/* startup/postinit tasks can take a long time, update status */
	if (SUCCEED != (ret = zbx_ha_get_status(CONFIG_HA_NODE_NAME, ha_stat, ha_failover, &error)))
	{
		zabbix_log(LOG_LEVEL_CRIT, "cannot obtain HA status: %s", error);
		zbx_free(error);
	}
out:
	zbx_unset_exit_on_terminate();

	return ret;
}

static int	server_restart_logger(char **error)
{
	zabbix_close_log();
	zbx_locks_destroy();

	if (SUCCEED != zbx_locks_create(error))
		return FAIL;

	if (SUCCEED != zabbix_open_log(&log_file_cfg, CONFIG_LOG_LEVEL, error))
		return FAIL;

	return SUCCEED;
}

/******************************************************************************
 *                                                                            *
 * Purpose: terminate processes and destroy shared resources                  *
 *                                                                            *
 ******************************************************************************/
static void	server_teardown(zbx_rtc_t *rtc, zbx_socket_t *listen_sock)
{
	int		i;
	char		*error = NULL;
	zbx_ha_config_t	*ha_config = NULL;

	/* hard kill all zabbix processes, no logging or other  */

	zbx_unset_child_signal_handler();

	rtc_reset(rtc);

#ifdef HAVE_PTHREAD_PROCESS_SHARED
	/* Disable locks so main process doesn't hang on logging if a process was              */
	/* killed during logging. The locks will be re-enabled after logger is reinitialized   */
	zbx_locks_disable();
#endif
	zbx_ha_kill();

	for (i = 0; i < threads_num; i++)
	{
		if (!threads[i])
			continue;

		kill(threads[i], SIGKILL);
	}

	for (i = 0; i < threads_num; i++)
	{
		if (!threads[i])
			continue;

		zbx_thread_wait(threads[i]);
	}

	zbx_free(threads);
	zbx_free(threads_flags);

	zbx_set_child_signal_handler();

	/* restart logger because it could have been stuck in lock */
	if (SUCCEED != server_restart_logger(&error))
	{
		zbx_error("cannot restart logger: %s", error);
		zbx_free(error);
		exit(EXIT_FAILURE);
	}

	if (NULL != listen_sock)
		zbx_tcp_unlisten(listen_sock);

	/* destroy shared caches */
	zbx_tfc_destroy();
	zbx_vc_destroy();
	zbx_vmware_destroy();
	zbx_free_selfmon_collector();
	zbx_free_configuration_cache();
	zbx_free_database_cache(ZBX_SYNC_NONE, &events_cbs);
#ifdef HAVE_PTHREAD_PROCESS_SHARED
	zbx_locks_enable();
#endif
	ha_config = zbx_malloc(NULL, sizeof(zbx_ha_config_t));
	ha_config->ha_node_name =	CONFIG_HA_NODE_NAME;
	ha_config->ha_node_address =	CONFIG_NODE_ADDRESS;
	ha_config->default_node_ip =	CONFIG_LISTEN_IP;
	ha_config->default_node_port =	CONFIG_LISTEN_PORT;
	ha_config->ha_status =		ZBX_NODE_STATUS_STANDBY;

	if (SUCCEED != zbx_ha_start(rtc, ha_config, &error))
	{
		zabbix_log(LOG_LEVEL_CRIT, "cannot start HA manager: %s", error);
		zbx_free(error);
		exit(EXIT_FAILURE);
	}
}

/******************************************************************************
 *                                                                            *
 * Purpose: restart HA manager when working in standby mode                   *
 *                                                                            *
 ******************************************************************************/
static void	server_restart_ha(zbx_rtc_t *rtc)
{
	char	*error = NULL;

	zbx_unset_child_signal_handler();

#ifdef HAVE_PTHREAD_PROCESS_SHARED
	/* Disable locks so main process doesn't hang on logging if a process was              */
	/* killed during logging. The locks will be re-enabled after logger is reinitialized   */
	zbx_locks_disable();
#endif
	zbx_ha_kill();

	zbx_set_child_signal_handler();

	/* restart logger because it could have been stuck in lock */
	if (SUCCEED != server_restart_logger(&error))
	{
		zbx_error("cannot restart logger: %s", error);
		zbx_free(error);
		exit(EXIT_FAILURE);
	}

#ifdef HAVE_PTHREAD_PROCESS_SHARED
	zbx_locks_enable();
#endif

	if (SUCCEED != zbx_ha_start(rtc, ZBX_NODE_STATUS_STANDBY, &error))
	{
		zabbix_log(LOG_LEVEL_CRIT, "cannot start HA manager: %s", error);
		zbx_free(error);
		exit(EXIT_FAILURE);
	}

	ha_status = ZBX_NODE_STATUS_STANDBY;
}

int	MAIN_ZABBIX_ENTRY(int flags)
{
	char		*error = NULL;
	int		i, db_type, ret, ha_status_old;

	zbx_socket_t	listen_sock;
	time_t		standby_warning_time;
	zbx_rtc_t	rtc;
	zbx_timespec_t	rtc_timeout = {1, 0};
	zbx_ha_config_t	*ha_config = NULL;

	if (0 != (flags & ZBX_TASK_FLAG_FOREGROUND))
	{
		printf("Starting Zabbix Server. Zabbix %s (revision %s).\nPress Ctrl+C to exit.\n\n",
				ZABBIX_VERSION, ZABBIX_REVISION);
	}

	if (FAIL == zbx_ipc_service_init_env(CONFIG_SOCKET_PATH, &error))
	{
		zbx_error("cannot initialize IPC services: %s", error);
		zbx_free(error);
		exit(EXIT_FAILURE);
	}

	if (SUCCEED != zbx_locks_create(&error))
	{
		zbx_error("cannot create locks: %s", error);
		zbx_free(error);
		exit(EXIT_FAILURE);
	}

	if (SUCCEED != zabbix_open_log(&log_file_cfg, CONFIG_LOG_LEVEL, &error))
	{
		zbx_error("cannot open log: %s", error);
		zbx_free(error);
		exit(EXIT_FAILURE);
	}

	zbx_init_library_ha();

#ifdef HAVE_NETSNMP
#	define SNMP_FEATURE_STATUS	"YES"
#else
#	define SNMP_FEATURE_STATUS	" NO"
#endif
#ifdef HAVE_OPENIPMI
#	define IPMI_FEATURE_STATUS	"YES"
#else
#	define IPMI_FEATURE_STATUS	" NO"
#endif
#ifdef HAVE_LIBCURL
#	define LIBCURL_FEATURE_STATUS	"YES"
#else
#	define LIBCURL_FEATURE_STATUS	" NO"
#endif
#if defined(HAVE_LIBCURL) && defined(HAVE_LIBXML2)
#	define VMWARE_FEATURE_STATUS	"YES"
#else
#	define VMWARE_FEATURE_STATUS	" NO"
#endif
#ifdef HAVE_SMTP_AUTHENTICATION
#	define SMTP_AUTH_FEATURE_STATUS	"YES"
#else
#	define SMTP_AUTH_FEATURE_STATUS	" NO"
#endif
#ifdef HAVE_UNIXODBC
#	define ODBC_FEATURE_STATUS	"YES"
#else
#	define ODBC_FEATURE_STATUS	" NO"
#endif
#if defined(HAVE_SSH2) || defined(HAVE_SSH)
#	define SSH_FEATURE_STATUS	"YES"
#else
#	define SSH_FEATURE_STATUS	" NO"
#endif
#ifdef HAVE_IPV6
#	define IPV6_FEATURE_STATUS	"YES"
#else
#	define IPV6_FEATURE_STATUS	" NO"
#endif
#if defined(HAVE_GNUTLS) || defined(HAVE_OPENSSL)
#	define TLS_FEATURE_STATUS	"YES"
#else
#	define TLS_FEATURE_STATUS	" NO"
#endif

	zabbix_log(LOG_LEVEL_INFORMATION, "Starting Zabbix Server. Zabbix %s (revision %s).",
			ZABBIX_VERSION, ZABBIX_REVISION);

	zabbix_log(LOG_LEVEL_INFORMATION, "****** Enabled features ******");
	zabbix_log(LOG_LEVEL_INFORMATION, "SNMP monitoring:           " SNMP_FEATURE_STATUS);
	zabbix_log(LOG_LEVEL_INFORMATION, "IPMI monitoring:           " IPMI_FEATURE_STATUS);
	zabbix_log(LOG_LEVEL_INFORMATION, "Web monitoring:            " LIBCURL_FEATURE_STATUS);
	zabbix_log(LOG_LEVEL_INFORMATION, "VMware monitoring:         " VMWARE_FEATURE_STATUS);
	zabbix_log(LOG_LEVEL_INFORMATION, "SMTP authentication:       " SMTP_AUTH_FEATURE_STATUS);
	zabbix_log(LOG_LEVEL_INFORMATION, "ODBC:                      " ODBC_FEATURE_STATUS);
	zabbix_log(LOG_LEVEL_INFORMATION, "SSH support:               " SSH_FEATURE_STATUS);
	zabbix_log(LOG_LEVEL_INFORMATION, "IPv6 support:              " IPV6_FEATURE_STATUS);
	zabbix_log(LOG_LEVEL_INFORMATION, "TLS support:               " TLS_FEATURE_STATUS);
	zabbix_log(LOG_LEVEL_INFORMATION, "******************************");

	zabbix_log(LOG_LEVEL_INFORMATION, "using configuration file: %s", config_file);

#if defined(HAVE_GNUTLS) || defined(HAVE_OPENSSL)
	if (SUCCEED != zbx_coredump_disable())
	{
		zabbix_log(LOG_LEVEL_CRIT, "cannot disable core dump, exiting...");
		exit(EXIT_FAILURE);
	}
#endif
	zbx_initialize_events();

	if (FAIL == zbx_load_modules(CONFIG_LOAD_MODULE_PATH, CONFIG_LOAD_MODULE, zbx_config_timeout, 1))
	{
		zabbix_log(LOG_LEVEL_CRIT, "loading modules failed, exiting...");
		exit(EXIT_FAILURE);
	}

	zbx_free_config();

	if (SUCCEED != zbx_rtc_init(&rtc, &error))
	{
		zabbix_log(LOG_LEVEL_CRIT, "cannot initialize runtime control service: %s", error);
		zbx_free(error);
		exit(EXIT_FAILURE);
	}

	if (SUCCEED != zbx_vault_token_from_env_get(&(zbx_config_vault.token), &error))
	{
		zabbix_log(LOG_LEVEL_CRIT, "cannot initialize vault token: %s", error);
		zbx_free(error);
		exit(EXIT_FAILURE);
	}

	if (SUCCEED != zbx_vault_init(&zbx_config_vault, &error))
	{
		zabbix_log(LOG_LEVEL_CRIT, "cannot initialize vault: %s", error);
		zbx_free(error);
		exit(EXIT_FAILURE);
	}

	if (SUCCEED != zbx_vault_db_credentials_get(&zbx_config_vault, &zbx_config_dbhigh->config_dbuser,
			&zbx_config_dbhigh->config_dbpassword, zbx_config_source_ip, &error))
	{
		zabbix_log(LOG_LEVEL_CRIT, "cannot initialize database credentials from vault: %s", error);
		zbx_free(error);
		exit(EXIT_FAILURE);
	}

	if (SUCCEED != zbx_db_init(zbx_dc_get_nextid, program_type, config_log_slow_queries, &error))
	{
		zabbix_log(LOG_LEVEL_CRIT, "cannot initialize database: %s", error);
		zbx_free(error);
		exit(EXIT_FAILURE);
	}

	if (ZBX_DB_UNKNOWN == (db_type = zbx_db_get_database_type()))
	{
		zabbix_log(LOG_LEVEL_CRIT, "cannot use database \"%s\": database is not a Zabbix database",
				zbx_config_dbhigh->config_dbname);
		exit(EXIT_FAILURE);
	}
	else if (ZBX_DB_SERVER != db_type)
	{
		zabbix_log(LOG_LEVEL_CRIT, "cannot use database \"%s\": its \"users\" table is empty (is this the"
				" Zabbix proxy database?)", zbx_config_dbhigh->config_dbname);
		exit(EXIT_FAILURE);
	}

	if (SUCCEED != zbx_init_database_cache(get_program_type, config_history_cache_size,
			config_history_index_cache_size, &config_trends_cache_size, &error))
	{
		zabbix_log(LOG_LEVEL_CRIT, "cannot initialize database cache: %s", error);
		zbx_free(error);
		return FAIL;
	}

	zbx_db_check_character_set();
	zbx_check_db();
	zbx_db_save_server_status();

	if (SUCCEED != zbx_db_check_instanceid())
		exit(EXIT_FAILURE);

	if (FAIL == zbx_init_library_export(&zbx_config_export, &error))
	{
		zabbix_log(LOG_LEVEL_CRIT, "cannot initialize export: %s", error);
		zbx_free(error);
		exit(EXIT_FAILURE);
	}

	if (SUCCEED != zbx_history_init(&error))
	{
		zabbix_log(LOG_LEVEL_CRIT, "cannot initialize history storage: %s", error);
		zbx_free(error);
		exit(EXIT_FAILURE);
	}

	zbx_unset_exit_on_terminate();

	ha_config = zbx_malloc(NULL, sizeof(zbx_ha_config_t));
	ha_config->ha_node_name =	CONFIG_HA_NODE_NAME;
	ha_config->ha_node_address =	CONFIG_NODE_ADDRESS;
	ha_config->default_node_ip =	CONFIG_LISTEN_IP;
	ha_config->default_node_port =	CONFIG_LISTEN_PORT;
	ha_config->ha_status =		ZBX_NODE_STATUS_UNKNOWN;

	if (SUCCEED != zbx_ha_start(&rtc, ha_config, &error))
	{
		zabbix_log(LOG_LEVEL_CRIT, "cannot start HA manager: %s", error);
		zbx_free(error);
		exit(EXIT_FAILURE);
	}

	if (SUCCEED == zbx_is_export_enabled(ZBX_FLAG_EXPTYPE_EVENTS))
		problems_export = zbx_problems_export_init(get_problems_export, "main-process", 0);

	if (SUCCEED == zbx_is_export_enabled(ZBX_FLAG_EXPTYPE_HISTORY))
		history_export = zbx_history_export_init(get_history_export, "main-process", 0);

	if (SUCCEED == zbx_is_export_enabled(ZBX_FLAG_EXPTYPE_TRENDS))
		trends_export = zbx_trends_export_init(get_trends_export, "main-process", 0);

	if (SUCCEED != zbx_ha_get_status(CONFIG_HA_NODE_NAME, &ha_status, &ha_failover_delay, &error))
	{
		zabbix_log(LOG_LEVEL_CRIT, "cannot start server: %s", error);
		zbx_free(error);
		zbx_set_exiting_with_fail();
	}

	zbx_register_stats_data_func(zbx_preproc_stats_ext_get, NULL);
	zbx_register_stats_data_func(zbx_server_stats_ext_get, NULL);
	zbx_register_stats_ext_func(zbx_vmware_stats_ext_get, NULL);
	zbx_register_stats_procinfo_func(ZBX_PROCESS_TYPE_PREPROCESSOR, zbx_preprocessor_get_worker_info);
	zbx_diag_init(diag_add_section_info);

	if (ZBX_NODE_STATUS_ACTIVE == ha_status)
	{
		if (SUCCEED != server_startup(&listen_sock, &ha_status, &ha_failover_delay, &rtc))
		{
			zbx_set_exiting_with_fail();
			ha_status = ZBX_NODE_STATUS_ERROR;
		}
		else
		{
			/* check if the HA status has not been changed during startup process */
			if (ZBX_NODE_STATUS_ACTIVE != ha_status)
				server_teardown(&rtc, &listen_sock);
		}
	}

	if (ZBX_NODE_STATUS_ERROR != ha_status)
	{
		if (NULL != CONFIG_HA_NODE_NAME && '\0' != *CONFIG_HA_NODE_NAME)
		{
			zabbix_log(LOG_LEVEL_INFORMATION, "\"%s\" node started in \"%s\" mode", CONFIG_HA_NODE_NAME,
					zbx_ha_status_str(ha_status));

		}
	}

	ha_status_old = ha_status;

	if (ZBX_NODE_STATUS_STANDBY == ha_status)
		standby_warning_time = time(NULL);

	while (ZBX_IS_RUNNING())
	{
		time_t			now;
		zbx_ipc_client_t	*client;
		zbx_ipc_message_t	*message;

		(void)zbx_ipc_service_recv(&rtc.service, &rtc_timeout, &client, &message);

		if (NULL == message || ZBX_IPC_SERVICE_HA_RTC_FIRST <= message->code)
		{
			if (SUCCEED != zbx_ha_dispatch_message(CONFIG_HA_NODE_NAME, message, &ha_status,
					&ha_failover_delay, &error))
			{
				zabbix_log(LOG_LEVEL_CRIT, "HA manager error: %s", error);
				zbx_set_exiting_with_fail();
			}
		}
		else
		{
			if (ZBX_NODE_STATUS_ACTIVE == ha_status || ZBX_RTC_LOG_LEVEL_DECREASE == message->code ||
					ZBX_RTC_LOG_LEVEL_INCREASE == message->code)
			{
				zbx_rtc_dispatch(&rtc, client, message, rtc_process_request_ex_server);
			}
			else
			{
				const char	*result = "Runtime commands can be executed only in active mode\n";
				zbx_ipc_client_send(client, message->code, (const unsigned char *)result,
						(zbx_uint32_t)strlen(result) + 1);
			}
		}

		zbx_ipc_message_free(message);

		if (NULL != client)
			zbx_ipc_client_release(client);

		if (ZBX_NODE_STATUS_ERROR == ha_status)
			break;

		if (ZBX_NODE_STATUS_HATIMEOUT == ha_status)
		{
			zabbix_log(LOG_LEVEL_INFORMATION, "HA manager is not responding in standby mode, "
					"restarting it.");
			server_restart_ha(&rtc);
			continue;
		}

		now = time(NULL);

		if (ZBX_NODE_STATUS_UNKNOWN != ha_status && ha_status != ha_status_old)
		{
			ha_status_old = ha_status;
			zabbix_log(LOG_LEVEL_INFORMATION, "\"%s\" node switched to \"%s\" mode",
					ZBX_NULL2EMPTY_STR(CONFIG_HA_NODE_NAME), zbx_ha_status_str(ha_status));

			switch (ha_status)
			{
				case ZBX_NODE_STATUS_ACTIVE:
					if (SUCCEED != server_startup(&listen_sock, &ha_status, &ha_failover_delay, &rtc))
					{
						zbx_set_exiting_with_fail();
						ha_status = ZBX_NODE_STATUS_ERROR;
						continue;
					}

					if (ZBX_NODE_STATUS_ACTIVE != ha_status)
					{
						server_teardown(&rtc, &listen_sock);
						ha_status_old = ha_status;
					}
					break;
				case ZBX_NODE_STATUS_STANDBY:
					server_teardown(&rtc, &listen_sock);
					standby_warning_time = now;
					break;
				default:
					zabbix_log(LOG_LEVEL_CRIT, "unsupported status %d received from HA manager",
							ha_status);
					zbx_set_exiting_with_fail();
					continue;
			}
		}

		if (ZBX_NODE_STATUS_STANDBY == ha_status)
		{
			if (standby_warning_time + SEC_PER_HOUR <= now)
			{
				zabbix_log(LOG_LEVEL_INFORMATION, "\"%s\" node is working in \"%s\" mode",
						CONFIG_HA_NODE_NAME, zbx_ha_status_str(ha_status));
				standby_warning_time = now;
			}
		}

		if (0 < (ret = waitpid((pid_t)-1, &i, WNOHANG)))
		{
			zabbix_log(LOG_LEVEL_CRIT, "PROCESS EXIT: %d", ret);
			zbx_set_exiting_with_fail();
			break;
		}

		if (-1 == ret && EINTR != errno)
		{
			zabbix_log(LOG_LEVEL_ERR, "failed to wait on child processes: %s", zbx_strerror(errno));
			zbx_set_exiting_with_fail();
			break;
		}
	}

	if (SUCCEED == ZBX_EXIT_STATUS())
		zbx_rtc_shutdown_subs(&rtc);

	if (SUCCEED != zbx_ha_pause(&error))
	{
		zabbix_log(LOG_LEVEL_CRIT, "cannot pause HA manager: %s", error);
		zbx_free(error);
	}

	zbx_db_version_info_clear(&db_version_info);

	zbx_on_exit(ZBX_EXIT_STATUS());

	return SUCCEED;
}<|MERGE_RESOLUTION|>--- conflicted
+++ resolved
@@ -1429,15 +1429,9 @@
 							zbx_config_source_ip};
 	zbx_thread_alerter_args		alerter_args = {zbx_config_source_ip};
 	zbx_thread_pinger_args		pinger_args = {zbx_config_timeout};
-<<<<<<< HEAD
-	zbx_thread_pp_manager_args	preproc_man_args =
-						{.workers_num = CONFIG_FORKS[ZBX_PROCESS_TYPE_PREPROCESSOR],
+	zbx_thread_pp_manager_args	preproc_man_args = {
+						.workers_num = CONFIG_FORKS[ZBX_PROCESS_TYPE_PREPROCESSOR],
 						zbx_config_source_ip};
-=======
-	zbx_thread_pp_manager_args	preproc_man_args = {
-						.workers_num = CONFIG_FORKS[ZBX_PROCESS_TYPE_PREPROCESSOR]};
-
->>>>>>> 88a575ac
 #ifdef HAVE_OPENIPMI
 	zbx_thread_ipmi_manager_args	ipmi_manager_args = {zbx_config_timeout, config_unavailable_delay,
 							config_unreachable_period, config_unreachable_delay};
