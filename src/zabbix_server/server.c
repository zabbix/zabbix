--- conflicted
+++ resolved
@@ -360,27 +360,6 @@
 
 static char	*CONFIG_SOCKET_PATH	= NULL;
 
-<<<<<<< HEAD
-char	*CONFIG_HISTORY_STORAGE_URL		= NULL;
-char	*CONFIG_HISTORY_STORAGE_OPTS		= NULL;
-int	CONFIG_HISTORY_STORAGE_PIPELINES	= 0;
-
-static char	*config_stats_allowed_ip	= NULL;
-static int	config_tcp_max_backlog_size	= SOMAXCONN;
-
-static char	*zbx_config_webservice_url	= NULL;
-
-static int	config_service_manager_sync_frequency = 60;
-
-static int	config_vps_limit		= 0;
-static int	config_vps_overcommit_limit	= 0;
-
-static int	config_enable_global_scripts	= 1;
-
-static char	*config_file	= NULL;
-static int	config_allow_root	= 0;
-static zbx_config_log_t	log_file_cfg = {NULL, NULL, ZBX_LOG_TYPE_UNDEFINED, 1};
-=======
 static char	*config_history_storage_url		= NULL;
 static char	*config_history_storage_opts		= NULL;
 static int	config_history_storage_pipelines	= 0;
@@ -392,8 +371,8 @@
 static int	config_vps_overcommit_limit		= 0;
 static char	*config_file				= NULL;
 static int	config_allow_root			= 0;
+static int	config_enable_global_scripts	= 1;
 static zbx_config_log_t	log_file_cfg			= {NULL, NULL, ZBX_LOG_TYPE_UNDEFINED, 1};
->>>>>>> 0c7ad9b1
 
 struct zbx_db_version_info_t	db_version_info;
 
