/*
** Zabbix
** Copyright (C) 2001-2023 Zabbix SIA
**
** This program is free software; you can redistribute it and/or modify
** it under the terms of the GNU General Public License as published by
** the Free Software Foundation; either version 2 of the License, or
** (at your option) any later version.
**
** This program is distributed in the hope that it will be useful,
** but WITHOUT ANY WARRANTY; without even the implied warranty of
** MERCHANTABILITY or FITNESS FOR A PARTICULAR PURPOSE. See the
** GNU General Public License for more details.
**
** You should have received a copy of the GNU General Public License
** along with this program; if not, write to the Free Software
** Foundation, Inc., 51 Franklin Street, Fifth Floor, Boston, MA  02110-1301, USA.
**/

#include "config.h"

#ifdef HAVE_SQLITE3
#	error SQLite is not supported as a main Zabbix database backend.
#endif

#include "zbxexport.h"
#include "zbxself.h"

#include "cfg.h"
#include "zbxdbupgrade.h"
#include "log.h"
#include "zbxgetopt.h"
#include "zbxmutexs.h"
#include "zbxmodules.h"
#include "zbxnix.h"
#include "zbxcomms.h"

#include "alerter/alerter.h"
#include "dbsyncer/dbsyncer.h"
#include "dbconfig/dbconfig.h"
#include "discoverer/discoverer.h"
#include "httppoller/httppoller.h"
#include "housekeeper/housekeeper.h"
#include "pinger/pinger.h"
#include "poller/poller.h"
#include "timer/timer.h"
#include "trapper/trapper.h"
#include "snmptrapper/snmptrapper.h"
#include "escalator/escalator.h"
#include "proxypoller/proxypoller.h"
#include "vmware/vmware.h"
#include "taskmanager/taskmanager.h"
#include "preprocessor/preproc_manager.h"
#include "availability/avail_manager.h"
#include "connector/connector_manager.h"
#include "connector/connector_worker.h"
#include "zbxconnector.h"
#include "service/service_manager.h"
#include "housekeeper/trigger_housekeeper.h"
#include "lld/lld_manager.h"
#include "lld/lld_worker.h"
#include "connector/connector_manager.h"
#include "reporter/report_manager.h"
#include "reporter/report_writer.h"
#include "events.h"
#include "zbxcachevalue.h"
#include "zbxcachehistory.h"
#include "setproctitle.h"
#include "zbxhistory.h"
#include "postinit.h"
#include "zbxvault.h"
#include "zbxtrends.h"
#include "ha/ha.h"
#include "zbxrtc.h"
#include "rtc/rtc_server.h"
#include "zbxha.h"
#include "zbxstats.h"
#include "stats/zabbix_stats.h"
#include "zbxdiag.h"
#include "diag/diag_server.h"
#include "zbxip.h"
#include "zbxsysinfo.h"
#include "zbx_rtc_constants.h"
#include "zbxthreads.h"
#include "zbxicmpping.h"
#include "zbxipcservice.h"
#include "preprocessor/preproc_stats.h"
#include "preproc.h"

#ifdef HAVE_OPENIPMI
#include "ipmi/ipmi_manager.h"
#include "ipmi/ipmi_poller.h"
#endif

const char	*progname = NULL;
const char	title_message[] = "zabbix_server";
const char	syslog_app_name[] = "zabbix_server";
const char	*usage_message[] = {
	"[-c config-file]", NULL,
	"[-c config-file]", "-R runtime-option", NULL,
	"-h", NULL,
	"-V", NULL,
	NULL	/* end of text */
};

const char	*help_message[] = {
	"The core daemon of Zabbix software.",
	"",
	"Options:",
	"  -c --config config-file        Path to the configuration file",
	"                                 (default: \"" DEFAULT_CONFIG_FILE "\")",
	"  -f --foreground                Run Zabbix server in foreground",
	"  -R --runtime-control runtime-option   Perform administrative functions",
	"",
	"    Runtime control options:",
	"      " ZBX_CONFIG_CACHE_RELOAD "             Reload configuration cache",
	"      " ZBX_HOUSEKEEPER_EXECUTE "             Execute the housekeeper",
	"      " ZBX_TRIGGER_HOUSEKEEPER_EXECUTE "     Execute the trigger housekeeper",
	"      " ZBX_LOG_LEVEL_INCREASE "=target       Increase log level, affects all processes if",
	"                                        target is not specified",
	"      " ZBX_LOG_LEVEL_DECREASE "=target       Decrease log level, affects all processes if",
	"                                        target is not specified",
	"      " ZBX_SNMP_CACHE_RELOAD "               Reload SNMP cache",
	"      " ZBX_SECRETS_RELOAD "                  Reload secrets from Vault",
	"      " ZBX_DIAGINFO "=section                Log internal diagnostic information of the",
	"                                        section (historycache, preprocessing, alerting,",
	"                                        lld, valuecache, locks, connector) or everything if section is",
	"                                        not specified",
	"      " ZBX_PROF_ENABLE "=target              Enable profiling, affects all processes if",
	"                                        target is not specified",
	"      " ZBX_PROF_DISABLE "=target             Disable profiling, affects all processes if",
	"                                        target is not specified",
	"      " ZBX_SERVICE_CACHE_RELOAD "             Reload service manager cache",
	"      " ZBX_HA_STATUS "                        Display HA cluster status",
	"      " ZBX_HA_REMOVE_NODE "=target            Remove the HA node specified by its name or ID",
	"      " ZBX_HA_SET_FAILOVER_DELAY "=delay      Set HA failover delay",
	"      " ZBX_PROXY_CONFIG_CACHE_RELOAD "[=name] Reload configuration cache on proxy by its name,",
	"                                        comma-separated list can be used to pass multiple names.",
	"                                        All proxies will be reloaded if no names were specified.",
	"",
	"      Log level control targets:",
	"        process-type              All processes of specified type",
	"                                  (alerter, alert manager, configuration syncer,",
	"                                  discoverer, escalator, ha manager, history syncer,",
	"                                  housekeeper, http poller, icmp pinger,",
	"                                  ipmi manager, ipmi poller, java poller,",
	"                                  poller, preprocessing manager,",
	"                                  preprocessing worker, proxy poller,",
	"                                  self-monitoring, snmp trapper, task manager,",
	"                                  timer, trapper, unreachable poller,",
	"                                  vmware collector, history poller,",
	"                                  availability manager, service manager, odbc poller,",
	"                                  connector manager, connector worker)",
	"        process-type,N            Process type and number (e.g., poller,3)",
	"        pid                       Process identifier",
	"",
	"      Profiling control targets:",
	"        process-type              All processes of specified type",
	"                                  (alerter, alert manager, configuration syncer,",
	"                                  discoverer, escalator, history syncer,",
	"                                  housekeeper, http poller, icmp pinger,",
	"                                  ipmi manager, ipmi poller, java poller,",
	"                                  poller, preprocessing manager,",
	"                                  preprocessing worker, proxy poller,",
	"                                  self-monitoring, snmp trapper, task manager,",
	"                                  timer, trapper, unreachable poller,",
	"                                  vmware collector, history poller,",
	"                                  availability manager, service manager, odbc poller,",
	"                                  connector manager, connector worker)",
	"        process-type,N            Process type and number (e.g., history syncer,1)",
	"        pid                       Process identifier",
	"        scope                     Profiling scope",
	"                                  (rwlock, mutex, processing) can be used with process-type",
	"                                  (e.g., history syncer,1,processing)",
	"",
	"  -h --help                       Display this help message",
	"  -V --version                    Display version number",
	"",
	"Some configuration parameter default locations:",
	"  AlertScriptsPath                \"" DEFAULT_ALERT_SCRIPTS_PATH "\"",
	"  ExternalScripts                 \"" DEFAULT_EXTERNAL_SCRIPTS_PATH "\"",
#ifdef HAVE_LIBCURL
	"  SSLCertLocation                 \"" DEFAULT_SSL_CERT_LOCATION "\"",
	"  SSLKeyLocation                  \"" DEFAULT_SSL_KEY_LOCATION "\"",
#endif
	"  LoadModulePath                  \"" DEFAULT_LOAD_MODULE_PATH "\"",
	NULL	/* end of text */
};

/* COMMAND LINE OPTIONS */

/* long options */
static struct zbx_option	longopts[] =
{
	{"config",		1,	NULL,	'c'},
	{"foreground",		0,	NULL,	'f'},
	{"runtime-control",	1,	NULL,	'R'},
	{"help",		0,	NULL,	'h'},
	{"version",		0,	NULL,	'V'},
	{NULL}
};

/* short options */
static char	shortopts[] = "c:hVR:f";

/* end of COMMAND LINE OPTIONS */

int		threads_num = 0;
pid_t		*threads = NULL;
static int	*threads_flags;

static int	ha_status = ZBX_NODE_STATUS_UNKNOWN;
static int	ha_failover_delay = ZBX_HA_DEFAULT_FAILOVER_DELAY;
zbx_cuid_t	ha_sessionid;
static char	*CONFIG_PID_FILE = NULL;

static zbx_export_file_t	*problems_export = NULL;
static zbx_export_file_t	*get_problems_export(void)
{
	return problems_export;
}

static zbx_export_file_t	*history_export = NULL;
static zbx_export_file_t	*get_history_export(void)
{
	return history_export;
}

static zbx_export_file_t	*trends_export = NULL;
static zbx_export_file_t	*get_trends_export(void)
{
	return trends_export;
}

unsigned char	program_type = ZBX_PROGRAM_TYPE_SERVER;
static unsigned char	get_program_type(void)
{
	return program_type;
}

int	CONFIG_FORKS[ZBX_PROCESS_TYPE_COUNT] = {
	5, /* ZBX_PROCESS_TYPE_POLLER */
	1, /* ZBX_PROCESS_TYPE_UNREACHABLE */
	0, /* ZBX_PROCESS_TYPE_IPMIPOLLER */
	1, /* ZBX_PROCESS_TYPE_PINGER */
	0, /* ZBX_PROCESS_TYPE_JAVAPOLLER */
	1, /* ZBX_PROCESS_TYPE_HTTPPOLLER */
	5, /* ZBX_PROCESS_TYPE_TRAPPER */
	0, /* ZBX_PROCESS_TYPE_SNMPTRAPPER */
	1, /* ZBX_PROCESS_TYPE_PROXYPOLLER */
	1, /* ZBX_PROCESS_TYPE_ESCALATOR */
	4, /* ZBX_PROCESS_TYPE_HISTSYNCER */
	1, /* ZBX_PROCESS_TYPE_DISCOVERER */
	3, /* ZBX_PROCESS_TYPE_ALERTER */
	1, /* ZBX_PROCESS_TYPE_TIMER */
	1, /* ZBX_PROCESS_TYPE_HOUSEKEEPER */
	0, /* ZBX_PROCESS_TYPE_DATASENDER */
	1, /* ZBX_PROCESS_TYPE_CONFSYNCER */
	1, /* ZBX_PROCESS_TYPE_SELFMON */
	0, /* ZBX_PROCESS_TYPE_VMWARE */
	0, /* ZBX_PROCESS_TYPE_COLLECTOR */
	0, /* ZBX_PROCESS_TYPE_LISTENER */
	0, /* ZBX_PROCESS_TYPE_ACTIVE_CHECKS */
	1, /* ZBX_PROCESS_TYPE_TASKMANAGER */
	0, /* ZBX_PROCESS_TYPE_IPMIMANAGER */
	1, /* ZBX_PROCESS_TYPE_ALERTMANAGER */
	1, /* ZBX_PROCESS_TYPE_PREPROCMAN */
	3, /* ZBX_PROCESS_TYPE_PREPROCESSOR */
	1, /* ZBX_PROCESS_TYPE_LLDMANAGER */
	2, /* ZBX_PROCESS_TYPE_LLDWORKER */
	1, /* ZBX_PROCESS_TYPE_ALERTSYNCER */
	5, /* ZBX_PROCESS_TYPE_HISTORYPOLLER */
	1, /* ZBX_PROCESS_TYPE_AVAILMAN */
	0, /* ZBX_PROCESS_TYPE_REPORTMANAGER */
	0, /* ZBX_PROCESS_TYPE_REPORTWRITER */
	1, /* ZBX_PROCESS_TYPE_SERVICEMAN */
	1, /* ZBX_PROCESS_TYPE_TRIGGERHOUSEKEEPER */
	1, /* ZBX_PROCESS_TYPE_ODBCPOLLER */
	0, /* ZBX_PROCESS_TYPE_CONNECTORMANAGER */
	0, /* ZBX_PROCESS_TYPE_CONNECTORWORKER */
};

static int	get_config_forks(unsigned char process_type)
{
	if (ZBX_PROCESS_TYPE_COUNT > process_type)
		return CONFIG_FORKS[process_type];

	return 0;
}

char	*CONFIG_SOURCE_IP = NULL;
static const char	*get_source_ip(void)
{
	return CONFIG_SOURCE_IP;
}

char	*CONFIG_TMPDIR	= NULL;
static const char	*get_tmpdir(void)
{
	return CONFIG_TMPDIR;
}

char	*CONFIG_FPING_LOCATION	= NULL;
static const char	*get_fping_location(void)
{
	return CONFIG_FPING_LOCATION;
}

char	*CONFIG_FPING6_LOCATION		= NULL;
#ifdef HAVE_IPV6
static const char	*get_fping6_location(void)
{
	return CONFIG_FPING6_LOCATION;
}
#endif

static char	*config_alert_scripts_path	= NULL;
static const char	*get_alert_scripts_path(void)
{
	return config_alert_scripts_path;
}

static int	config_timeout = 3;
static int	get_config_timeout(void)
{
	return config_timeout;
}

static int	config_startup_time		= 0;
static int	config_unavailable_delay	= 60;

int	CONFIG_LISTEN_PORT		= ZBX_DEFAULT_SERVER_PORT;
char	*CONFIG_LISTEN_IP		= NULL;
int	CONFIG_TRAPPER_TIMEOUT		= 300;
char	*CONFIG_SERVER			= NULL;		/* not used in zabbix_server, required for linking */

int	CONFIG_HOUSEKEEPING_FREQUENCY	= 1;
int	CONFIG_MAX_HOUSEKEEPER_DELETE	= 5000;		/* applies for every separate field value */
int	CONFIG_HISTSYNCER_FREQUENCY	= 1;
int	CONFIG_CONFSYNCER_FREQUENCY	= 10;

int	CONFIG_PROBLEMHOUSEKEEPING_FREQUENCY = 60;

int	CONFIG_VMWARE_FREQUENCY		= 60;
int	CONFIG_VMWARE_PERF_FREQUENCY	= 60;
int	CONFIG_VMWARE_TIMEOUT		= 10;

zbx_uint64_t	CONFIG_CONF_CACHE_SIZE		= 32 * ZBX_MEBIBYTE;
zbx_uint64_t	CONFIG_HISTORY_CACHE_SIZE	= 16 * ZBX_MEBIBYTE;
zbx_uint64_t	CONFIG_HISTORY_INDEX_CACHE_SIZE	= 4 * ZBX_MEBIBYTE;
zbx_uint64_t	CONFIG_TRENDS_CACHE_SIZE	= 4 * ZBX_MEBIBYTE;
static zbx_uint64_t	CONFIG_TREND_FUNC_CACHE_SIZE	= 4 * ZBX_MEBIBYTE;
zbx_uint64_t	CONFIG_VALUE_CACHE_SIZE		= 8 * ZBX_MEBIBYTE;
zbx_uint64_t	CONFIG_VMWARE_CACHE_SIZE	= 8 * ZBX_MEBIBYTE;

int	CONFIG_UNREACHABLE_PERIOD	= 45;
int	CONFIG_UNREACHABLE_DELAY	= 15;
int	CONFIG_LOG_LEVEL		= LOG_LEVEL_WARNING;
char	*CONFIG_EXTERNALSCRIPTS		= NULL;
int	CONFIG_ALLOW_UNSUPPORTED_DB_VERSIONS = 0;
int	CONFIG_ENABLE_REMOTE_COMMANDS	= 0;
int	CONFIG_LOG_REMOTE_COMMANDS	= 0;
int	CONFIG_UNSAFE_USER_PARAMETERS	= 0;

char	*CONFIG_SNMPTRAP_FILE		= NULL;

char	*CONFIG_JAVA_GATEWAY		= NULL;
int	CONFIG_JAVA_GATEWAY_PORT	= ZBX_DEFAULT_GATEWAY_PORT;

char	*CONFIG_SSH_KEY_LOCATION	= NULL;

int	CONFIG_LOG_SLOW_QUERIES		= 0;	/* ms; 0 - disable */

/* how often Zabbix server sends configuration data to passive proxy, in seconds */
int	CONFIG_PROXYCONFIG_FREQUENCY	= 10;
int	CONFIG_PROXYDATA_FREQUENCY	= 1;	/* 1s */

char	*CONFIG_LOAD_MODULE_PATH	= NULL;
char	**CONFIG_LOAD_MODULE		= NULL;

char	*CONFIG_USER			= NULL;

/* web monitoring */
char	*CONFIG_SSL_CA_LOCATION		= NULL;
char	*CONFIG_SSL_CERT_LOCATION	= NULL;
char	*CONFIG_SSL_KEY_LOCATION	= NULL;

static zbx_config_tls_t		*zbx_config_tls = NULL;
static zbx_config_export_t	zbx_config_export = {NULL, NULL, ZBX_GIBIBYTE};
static zbx_config_vault_t	zbx_config_vault = {NULL, NULL, NULL, NULL, NULL, NULL};
static zbx_config_dbhigh_t	*zbx_config_dbhigh = NULL;

char	*CONFIG_HA_NODE_NAME		= NULL;
char	*CONFIG_NODE_ADDRESS	= NULL;

static char	*CONFIG_SOCKET_PATH	= NULL;

char	*CONFIG_HISTORY_STORAGE_URL		= NULL;
char	*CONFIG_HISTORY_STORAGE_OPTS		= NULL;
int	CONFIG_HISTORY_STORAGE_PIPELINES	= 0;

char	*CONFIG_STATS_ALLOWED_IP	= NULL;
int	CONFIG_TCP_MAX_BACKLOG_SIZE	= SOMAXCONN;

int	CONFIG_DOUBLE_PRECISION		= ZBX_DB_DBL_PRECISION_ENABLED;

char	*CONFIG_WEBSERVICE_URL	= NULL;

int	CONFIG_SERVICEMAN_SYNC_FREQUENCY	= 60;

static char	*config_file		= NULL;
static int	config_allow_root	= 0;
static zbx_config_log_t	log_file_cfg = {NULL, NULL, LOG_TYPE_UNDEFINED, 1};

struct zbx_db_version_info_t	db_version_info;

int	get_process_info_by_thread(int local_server_num, unsigned char *local_process_type, int *local_process_num);

int	get_process_info_by_thread(int local_server_num, unsigned char *local_process_type, int *local_process_num)
{
	int	server_count = 0;

	if (0 == local_server_num)
	{
		/* fail if the main process is queried */
		return FAIL;
	}
	else if (local_server_num <= (server_count += CONFIG_FORKS[ZBX_PROCESS_TYPE_SERVICEMAN]))
	{
		/* start service manager process and load configuration cache in parallel */
		*local_process_type = ZBX_PROCESS_TYPE_SERVICEMAN;
		*local_process_num = local_server_num - server_count + CONFIG_FORKS[ZBX_PROCESS_TYPE_SERVICEMAN];
	}
	else if (local_server_num <= (server_count += CONFIG_FORKS[ZBX_PROCESS_TYPE_CONFSYNCER]))
	{
		/* make initial configuration sync before worker processes are forked */
		*local_process_type = ZBX_PROCESS_TYPE_CONFSYNCER;
		*local_process_num = local_server_num - server_count + CONFIG_FORKS[ZBX_PROCESS_TYPE_CONFSYNCER];
	}
	else if (local_server_num <= (server_count += CONFIG_FORKS[ZBX_PROCESS_TYPE_ALERTMANAGER]))
	{
		/* data collection processes might utilize CPU fully, start manager and worker processes beforehand */
		*local_process_type = ZBX_PROCESS_TYPE_ALERTMANAGER;
		*local_process_num = local_server_num - server_count + CONFIG_FORKS[ZBX_PROCESS_TYPE_ALERTMANAGER];
	}
	else if (local_server_num <= (server_count += CONFIG_FORKS[ZBX_PROCESS_TYPE_ALERTER]))
	{
		*local_process_type = ZBX_PROCESS_TYPE_ALERTER;
		*local_process_num = local_server_num - server_count + CONFIG_FORKS[ZBX_PROCESS_TYPE_ALERTER];
	}
	else if (local_server_num <= (server_count += CONFIG_FORKS[ZBX_PROCESS_TYPE_PREPROCMAN]))
	{
		*local_process_type = ZBX_PROCESS_TYPE_PREPROCMAN;
		*local_process_num = local_server_num - server_count + CONFIG_FORKS[ZBX_PROCESS_TYPE_PREPROCMAN];
	}
	else if (local_server_num <= (server_count += CONFIG_FORKS[ZBX_PROCESS_TYPE_LLDMANAGER]))
	{
		*local_process_type = ZBX_PROCESS_TYPE_LLDMANAGER;
		*local_process_num = local_server_num - server_count + CONFIG_FORKS[ZBX_PROCESS_TYPE_LLDMANAGER];
	}
	else if (local_server_num <= (server_count += CONFIG_FORKS[ZBX_PROCESS_TYPE_LLDWORKER]))
	{
		*local_process_type = ZBX_PROCESS_TYPE_LLDWORKER;
		*local_process_num = local_server_num - server_count + CONFIG_FORKS[ZBX_PROCESS_TYPE_LLDWORKER];
	}
	else if (local_server_num <= (server_count += CONFIG_FORKS[ZBX_PROCESS_TYPE_IPMIMANAGER]))
	{
		*local_process_type = ZBX_PROCESS_TYPE_IPMIMANAGER;
		*local_process_num = local_server_num - server_count + CONFIG_FORKS[ZBX_PROCESS_TYPE_IPMIMANAGER];
	}
	else if (local_server_num <= (server_count += CONFIG_FORKS[ZBX_PROCESS_TYPE_HOUSEKEEPER]))
	{
		*local_process_type = ZBX_PROCESS_TYPE_HOUSEKEEPER;
		*local_process_num = local_server_num - server_count + CONFIG_FORKS[ZBX_PROCESS_TYPE_HOUSEKEEPER];
	}
	else if (local_server_num <= (server_count += CONFIG_FORKS[ZBX_PROCESS_TYPE_TIMER]))
	{
		*local_process_type = ZBX_PROCESS_TYPE_TIMER;
		*local_process_num = local_server_num - server_count + CONFIG_FORKS[ZBX_PROCESS_TYPE_TIMER];
	}
	else if (local_server_num <= (server_count += CONFIG_FORKS[ZBX_PROCESS_TYPE_HTTPPOLLER]))
	{
		*local_process_type = ZBX_PROCESS_TYPE_HTTPPOLLER;
		*local_process_num = local_server_num - server_count + CONFIG_FORKS[ZBX_PROCESS_TYPE_HTTPPOLLER];
	}
	else if (local_server_num <= (server_count += 1))
	{
		*local_process_type = ZBX_PROCESS_TYPE_DISCOVERER;
		*local_process_num = local_server_num - server_count + 1;
	}
	else if (local_server_num <= (server_count += CONFIG_FORKS[ZBX_PROCESS_TYPE_HISTSYNCER]))
	{
		*local_process_type = ZBX_PROCESS_TYPE_HISTSYNCER;
		*local_process_num = local_server_num - server_count + CONFIG_FORKS[ZBX_PROCESS_TYPE_HISTSYNCER];
	}
	else if (local_server_num <= (server_count += CONFIG_FORKS[ZBX_PROCESS_TYPE_ESCALATOR]))
	{
		*local_process_type = ZBX_PROCESS_TYPE_ESCALATOR;
		*local_process_num = local_server_num - server_count + CONFIG_FORKS[ZBX_PROCESS_TYPE_ESCALATOR];
	}
	else if (local_server_num <= (server_count += CONFIG_FORKS[ZBX_PROCESS_TYPE_IPMIPOLLER]))
	{
		*local_process_type = ZBX_PROCESS_TYPE_IPMIPOLLER;
		*local_process_num = local_server_num - server_count + CONFIG_FORKS[ZBX_PROCESS_TYPE_IPMIPOLLER];
	}
	else if (local_server_num <= (server_count += CONFIG_FORKS[ZBX_PROCESS_TYPE_JAVAPOLLER]))
	{
		*local_process_type = ZBX_PROCESS_TYPE_JAVAPOLLER;
		*local_process_num = local_server_num - server_count + CONFIG_FORKS[ZBX_PROCESS_TYPE_JAVAPOLLER];
	}
	else if (local_server_num <= (server_count += CONFIG_FORKS[ZBX_PROCESS_TYPE_SNMPTRAPPER]))
	{
		*local_process_type = ZBX_PROCESS_TYPE_SNMPTRAPPER;
		*local_process_num = local_server_num - server_count + CONFIG_FORKS[ZBX_PROCESS_TYPE_SNMPTRAPPER];
	}
	else if (local_server_num <= (server_count += CONFIG_FORKS[ZBX_PROCESS_TYPE_PROXYPOLLER]))
	{
		*local_process_type = ZBX_PROCESS_TYPE_PROXYPOLLER;
		*local_process_num = local_server_num - server_count + CONFIG_FORKS[ZBX_PROCESS_TYPE_PROXYPOLLER];
	}
	else if (local_server_num <= (server_count += CONFIG_FORKS[ZBX_PROCESS_TYPE_SELFMON]))
	{
		*local_process_type = ZBX_PROCESS_TYPE_SELFMON;
		*local_process_num = local_server_num - server_count + CONFIG_FORKS[ZBX_PROCESS_TYPE_SELFMON];
	}
	else if (local_server_num <= (server_count += CONFIG_FORKS[ZBX_PROCESS_TYPE_VMWARE]))
	{
		*local_process_type = ZBX_PROCESS_TYPE_VMWARE;
		*local_process_num = local_server_num - server_count + CONFIG_FORKS[ZBX_PROCESS_TYPE_VMWARE];
	}
	else if (local_server_num <= (server_count += CONFIG_FORKS[ZBX_PROCESS_TYPE_TASKMANAGER]))
	{
		*local_process_type = ZBX_PROCESS_TYPE_TASKMANAGER;
		*local_process_num = local_server_num - server_count + CONFIG_FORKS[ZBX_PROCESS_TYPE_TASKMANAGER];
	}
	else if (local_server_num <= (server_count += CONFIG_FORKS[ZBX_PROCESS_TYPE_POLLER]))
	{
		*local_process_type = ZBX_PROCESS_TYPE_POLLER;
		*local_process_num = local_server_num - server_count + CONFIG_FORKS[ZBX_PROCESS_TYPE_POLLER];
	}
	else if (local_server_num <= (server_count += CONFIG_FORKS[ZBX_PROCESS_TYPE_UNREACHABLE]))
	{
		*local_process_type = ZBX_PROCESS_TYPE_UNREACHABLE;
		*local_process_num = local_server_num - server_count + CONFIG_FORKS[ZBX_PROCESS_TYPE_UNREACHABLE];
	}
	else if (local_server_num <= (server_count += CONFIG_FORKS[ZBX_PROCESS_TYPE_TRAPPER]))
	{
		*local_process_type = ZBX_PROCESS_TYPE_TRAPPER;
		*local_process_num = local_server_num - server_count + CONFIG_FORKS[ZBX_PROCESS_TYPE_TRAPPER];
	}
	else if (local_server_num <= (server_count += CONFIG_FORKS[ZBX_PROCESS_TYPE_PINGER]))
	{
		*local_process_type = ZBX_PROCESS_TYPE_PINGER;
		*local_process_num = local_server_num - server_count + CONFIG_FORKS[ZBX_PROCESS_TYPE_PINGER];
	}
	else if (local_server_num <= (server_count += CONFIG_FORKS[ZBX_PROCESS_TYPE_ALERTSYNCER]))
	{
		*local_process_type = ZBX_PROCESS_TYPE_ALERTSYNCER;
		*local_process_num = local_server_num - server_count + CONFIG_FORKS[ZBX_PROCESS_TYPE_ALERTSYNCER];
	}
	else if (local_server_num <= (server_count += CONFIG_FORKS[ZBX_PROCESS_TYPE_HISTORYPOLLER]))
	{
		*local_process_type = ZBX_PROCESS_TYPE_HISTORYPOLLER;
		*local_process_num = local_server_num - server_count + CONFIG_FORKS[ZBX_PROCESS_TYPE_HISTORYPOLLER];
	}
	else if (local_server_num <= (server_count += CONFIG_FORKS[ZBX_PROCESS_TYPE_AVAILMAN]))
	{
		*local_process_type = ZBX_PROCESS_TYPE_AVAILMAN;
		*local_process_num = local_server_num - server_count + CONFIG_FORKS[ZBX_PROCESS_TYPE_AVAILMAN];
	}
	else if (local_server_num <= (server_count += CONFIG_FORKS[ZBX_PROCESS_TYPE_REPORTMANAGER]))
	{
		*local_process_type = ZBX_PROCESS_TYPE_REPORTMANAGER;
		*local_process_num = local_server_num - server_count + CONFIG_FORKS[ZBX_PROCESS_TYPE_REPORTMANAGER];
	}
	else if (local_server_num <= (server_count += CONFIG_FORKS[ZBX_PROCESS_TYPE_REPORTWRITER]))
	{
		*local_process_type = ZBX_PROCESS_TYPE_REPORTWRITER;
		*local_process_num = local_server_num - server_count + CONFIG_FORKS[ZBX_PROCESS_TYPE_REPORTWRITER];
	}
	else if (local_server_num <= (server_count += CONFIG_FORKS[ZBX_PROCESS_TYPE_TRIGGERHOUSEKEEPER]))
	{
		/* start service manager process and load configuration cache in parallel */
		*local_process_type = ZBX_PROCESS_TYPE_TRIGGERHOUSEKEEPER;
		*local_process_num = local_server_num - server_count + CONFIG_FORKS[ZBX_PROCESS_TYPE_TRIGGERHOUSEKEEPER];
	}
	else if (local_server_num <= (server_count += CONFIG_FORKS[ZBX_PROCESS_TYPE_ODBCPOLLER]))
	{
		*local_process_type = ZBX_PROCESS_TYPE_ODBCPOLLER;
		*local_process_num = local_server_num - server_count + CONFIG_FORKS[ZBX_PROCESS_TYPE_ODBCPOLLER];
	}
	else if (local_server_num <= (server_count += CONFIG_FORKS[ZBX_PROCESS_TYPE_CONNECTORMANAGER]))
	{
		*local_process_type = ZBX_PROCESS_TYPE_CONNECTORMANAGER;
		*local_process_num = local_server_num - server_count + CONFIG_FORKS[ZBX_PROCESS_TYPE_CONNECTORMANAGER];
	}
	else if (local_server_num <= (server_count += CONFIG_FORKS[ZBX_PROCESS_TYPE_CONNECTORWORKER]))
	{
		*local_process_type = ZBX_PROCESS_TYPE_CONNECTORWORKER;
		*local_process_num = local_server_num - server_count + CONFIG_FORKS[ZBX_PROCESS_TYPE_CONNECTORWORKER];
	}

	else
		return FAIL;

	return SUCCEED;
}

/******************************************************************************
 *                                                                            *
 * Purpose: set configuration defaults                                        *
 *                                                                            *
 ******************************************************************************/
static void	zbx_set_defaults(void)
{
	config_startup_time = time(NULL);

	if (NULL == zbx_config_dbhigh->config_dbhost)
		zbx_config_dbhigh->config_dbhost = zbx_strdup(zbx_config_dbhigh->config_dbhost, "localhost");

	if (NULL == CONFIG_SNMPTRAP_FILE)
		CONFIG_SNMPTRAP_FILE = zbx_strdup(CONFIG_SNMPTRAP_FILE, "/tmp/zabbix_traps.tmp");

	if (NULL == CONFIG_PID_FILE)
		CONFIG_PID_FILE = zbx_strdup(CONFIG_PID_FILE, "/tmp/zabbix_server.pid");

	if (NULL == config_alert_scripts_path)
		config_alert_scripts_path = zbx_strdup(config_alert_scripts_path, DEFAULT_ALERT_SCRIPTS_PATH);

	if (NULL == CONFIG_LOAD_MODULE_PATH)
		CONFIG_LOAD_MODULE_PATH = zbx_strdup(CONFIG_LOAD_MODULE_PATH, DEFAULT_LOAD_MODULE_PATH);

	if (NULL == CONFIG_TMPDIR)
		CONFIG_TMPDIR = zbx_strdup(CONFIG_TMPDIR, "/tmp");

	if (NULL == CONFIG_FPING_LOCATION)
		CONFIG_FPING_LOCATION = zbx_strdup(CONFIG_FPING_LOCATION, "/usr/sbin/fping");
#ifdef HAVE_IPV6
	if (NULL == CONFIG_FPING6_LOCATION)
		CONFIG_FPING6_LOCATION = zbx_strdup(CONFIG_FPING6_LOCATION, "/usr/sbin/fping6");
#endif
	if (NULL == CONFIG_EXTERNALSCRIPTS)
		CONFIG_EXTERNALSCRIPTS = zbx_strdup(CONFIG_EXTERNALSCRIPTS, DEFAULT_EXTERNAL_SCRIPTS_PATH);
#ifdef HAVE_LIBCURL
	if (NULL == CONFIG_SSL_CERT_LOCATION)
		CONFIG_SSL_CERT_LOCATION = zbx_strdup(CONFIG_SSL_CERT_LOCATION, DEFAULT_SSL_CERT_LOCATION);

	if (NULL == CONFIG_SSL_KEY_LOCATION)
		CONFIG_SSL_KEY_LOCATION = zbx_strdup(CONFIG_SSL_KEY_LOCATION, DEFAULT_SSL_KEY_LOCATION);

	if (NULL == CONFIG_HISTORY_STORAGE_OPTS)
		CONFIG_HISTORY_STORAGE_OPTS = zbx_strdup(CONFIG_HISTORY_STORAGE_OPTS, "uint,dbl,str,log,text");
#endif

#ifdef HAVE_SQLITE3
	CONFIG_MAX_HOUSEKEEPER_DELETE = 0;
#endif

	if (NULL == log_file_cfg.log_type_str)
		log_file_cfg.log_type_str = zbx_strdup(log_file_cfg.log_type_str, ZBX_OPTION_LOGTYPE_FILE);

	if (NULL == CONFIG_SOCKET_PATH)
		CONFIG_SOCKET_PATH = zbx_strdup(CONFIG_SOCKET_PATH, "/tmp");

	if (0 != CONFIG_FORKS[ZBX_PROCESS_TYPE_IPMIPOLLER])
		CONFIG_FORKS[ZBX_PROCESS_TYPE_IPMIMANAGER] = 1;

	if (NULL == zbx_config_vault.url)
		zbx_config_vault.url = zbx_strdup(zbx_config_vault.url, "https://127.0.0.1:8200");

	if (0 != CONFIG_FORKS[ZBX_PROCESS_TYPE_REPORTWRITER])
		CONFIG_FORKS[ZBX_PROCESS_TYPE_REPORTMANAGER] = 1;

	if (0 != CONFIG_FORKS[ZBX_PROCESS_TYPE_CONNECTORWORKER])
		CONFIG_FORKS[ZBX_PROCESS_TYPE_CONNECTORMANAGER] = 1;

	if (NULL == CONFIG_NODE_ADDRESS)
		CONFIG_NODE_ADDRESS = zbx_strdup(CONFIG_NODE_ADDRESS, "localhost");
}

/******************************************************************************
 *                                                                            *
 * Purpose: validate configuration parameters                                 *
 *                                                                            *
 ******************************************************************************/
static void	zbx_validate_config(ZBX_TASK_EX *task)
{
	char		*ch_error, *address = NULL;
	int		err = 0;
	unsigned short	port;

	if (0 == CONFIG_FORKS[ZBX_PROCESS_TYPE_UNREACHABLE] &&
			0 != CONFIG_FORKS[ZBX_PROCESS_TYPE_POLLER] + CONFIG_FORKS[ZBX_PROCESS_TYPE_JAVAPOLLER])
	{
		zabbix_log(LOG_LEVEL_CRIT, "\"StartPollersUnreachable\" configuration parameter must not be 0"
				" if regular or Java pollers are started");
		err = 1;
	}

	if ((NULL == CONFIG_JAVA_GATEWAY || '\0' == *CONFIG_JAVA_GATEWAY) &&
			0 < CONFIG_FORKS[ZBX_PROCESS_TYPE_JAVAPOLLER])
	{
		zabbix_log(LOG_LEVEL_CRIT, "\"JavaGateway\" configuration parameter is not specified or empty");
		err = 1;
	}

	if (0 != CONFIG_VALUE_CACHE_SIZE && 128 * ZBX_KIBIBYTE > CONFIG_VALUE_CACHE_SIZE)
	{
		zabbix_log(LOG_LEVEL_CRIT, "\"ValueCacheSize\" configuration parameter must be either 0"
				" or greater than 128KB");
		err = 1;
	}

	if (0 != CONFIG_TREND_FUNC_CACHE_SIZE && 128 * ZBX_KIBIBYTE > CONFIG_TREND_FUNC_CACHE_SIZE)
	{
		zabbix_log(LOG_LEVEL_CRIT, "\"TrendFunctionCacheSize\" configuration parameter must be either 0"
				" or greater than 128KB");
		err = 1;
	}

	if (NULL != CONFIG_SOURCE_IP && SUCCEED != zbx_is_supported_ip(CONFIG_SOURCE_IP))
	{
		zabbix_log(LOG_LEVEL_CRIT, "invalid \"SourceIP\" configuration parameter: '%s'", CONFIG_SOURCE_IP);
		err = 1;
	}

	if (NULL != CONFIG_STATS_ALLOWED_IP && FAIL == zbx_validate_peer_list(CONFIG_STATS_ALLOWED_IP, &ch_error))
	{
		zabbix_log(LOG_LEVEL_CRIT, "invalid entry in \"StatsAllowedIP\" configuration parameter: %s", ch_error);
		zbx_free(ch_error);
		err = 1;
	}

	if (SUCCEED != zbx_validate_export_type(zbx_config_export.type, NULL))
	{
		zabbix_log(LOG_LEVEL_CRIT, "invalid \"ExportType\" configuration parameter: %s",
				zbx_config_export.type);
		err = 1;
	}

	if (FAIL == zbx_parse_serveractive_element(CONFIG_NODE_ADDRESS, &address, &port, 10051) ||
			(FAIL == zbx_is_supported_ip(address) && FAIL == zbx_validate_hostname(address)))
	{
		zabbix_log(LOG_LEVEL_CRIT, "invalid \"NodeAddress\" configuration parameter: address \"%s\""
				" is invalid", CONFIG_NODE_ADDRESS);
		err = 1;
	}
	zbx_free(address);

#if !defined(HAVE_IPV6)
	err |= (FAIL == check_cfg_feature_str("Fping6Location", CONFIG_FPING6_LOCATION, "IPv6 support"));
#endif
#if !defined(HAVE_LIBCURL)
	err |= (FAIL == check_cfg_feature_str("SSLCALocation", CONFIG_SSL_CA_LOCATION, "cURL library"));
	err |= (FAIL == check_cfg_feature_str("SSLCertLocation", CONFIG_SSL_CERT_LOCATION, "cURL library"));
	err |= (FAIL == check_cfg_feature_str("SSLKeyLocation", CONFIG_SSL_KEY_LOCATION, "cURL library"));
	err |= (FAIL == check_cfg_feature_str("HistoryStorageURL", CONFIG_HISTORY_STORAGE_URL, "cURL library"));
	err |= (FAIL == check_cfg_feature_str("HistoryStorageTypes", CONFIG_HISTORY_STORAGE_OPTS, "cURL library"));
	err |= (FAIL == check_cfg_feature_int("HistoryStorageDateIndex", CONFIG_HISTORY_STORAGE_PIPELINES,
			"cURL library"));
	err |= (FAIL == check_cfg_feature_str("Vault", zbx_config_vault.name, "cURL library"));
	err |= (FAIL == check_cfg_feature_str("VaultToken", zbx_config_vault.token, "cURL library"));
	err |= (FAIL == check_cfg_feature_str("VaultDBPath", zbx_config_vault.db_path, "cURL library"));

	err |= (FAIL == check_cfg_feature_int("StartReportWriters", CONFIG_FORKS[ZBX_PROCESS_TYPE_REPORTWRITER],
			"cURL library"));
#endif

#if !defined(HAVE_LIBXML2) || !defined(HAVE_LIBCURL)
	err |= (FAIL == check_cfg_feature_int("StartVMwareCollectors", CONFIG_FORKS[ZBX_PROCESS_TYPE_VMWARE],
			"VMware support"));

	/* parameters VMwareFrequency, VMwarePerfFrequency, VMwareCacheSize, VMwareTimeout are not checked here */
	/* because they have non-zero default values */
#endif

	if (SUCCEED != zbx_validate_log_parameters(task, &log_file_cfg))
		err = 1;

#if !(defined(HAVE_GNUTLS) || defined(HAVE_OPENSSL))
	err |= (FAIL == check_cfg_feature_str("TLSCAFile", zbx_config_tls->ca_file, "TLS support"));
	err |= (FAIL == check_cfg_feature_str("TLSCRLFile", zbx_config_tls->crl_file, "TLS support"));
	err |= (FAIL == check_cfg_feature_str("TLSCertFile", zbx_config_tls->cert_file, "TLS support"));
	err |= (FAIL == check_cfg_feature_str("TLSKeyFile", zbx_config_tls->key_file, "TLS support"));
#endif
#if !(defined(HAVE_GNUTLS) || defined(HAVE_OPENSSL))
	err |= (FAIL == check_cfg_feature_str("TLSCipherCert", zbx_config_tls->cipher_cert,
			"GnuTLS or OpenSSL"));
	err |= (FAIL == check_cfg_feature_str("TLSCipherPSK", zbx_config_tls->cipher_psk,
			"GnuTLS or OpenSSL"));
	err |= (FAIL == check_cfg_feature_str("TLSCipherAll", zbx_config_tls->cipher_all,
			"GnuTLS or OpenSSL"));
#endif
#if !defined(HAVE_OPENSSL)
	err |= (FAIL == check_cfg_feature_str("TLSCipherCert13", zbx_config_tls->cipher_cert13,
			"OpenSSL 1.1.1 or newer"));
	err |= (FAIL == check_cfg_feature_str("TLSCipherPSK13", zbx_config_tls->cipher_psk13,
			"OpenSSL 1.1.1 or newer"));
	err |= (FAIL == check_cfg_feature_str("TLSCipherAll13", zbx_config_tls->cipher_all13,
			"OpenSSL 1.1.1 or newer"));
#endif

#if !defined(HAVE_OPENIPMI)
	err |= (FAIL == check_cfg_feature_int("StartIPMIPollers", CONFIG_FORKS[ZBX_PROCESS_TYPE_IPMIPOLLER],
			"IPMI support"));
#endif

	err |= (FAIL == zbx_db_validate_config_features(program_type, zbx_config_dbhigh));

	if (0 != CONFIG_FORKS[ZBX_PROCESS_TYPE_REPORTWRITER] && NULL == CONFIG_WEBSERVICE_URL)
	{
		zabbix_log(LOG_LEVEL_CRIT, "\"WebServiceURL\" configuration parameter must be set when "
				" setting \"StartReportWriters\" configuration parameter");
	}

	if (0 != err)
		exit(EXIT_FAILURE);
}

/******************************************************************************
 *                                                                            *
 * Purpose: parse config file and update configuration parameters             *
 *                                                                            *
 * Comments: will terminate process if parsing fails                          *
 *                                                                            *
 ******************************************************************************/
static void	zbx_load_config(ZBX_TASK_EX *task)
{
	struct cfg_line	cfg[] =
	{
		/* PARAMETER,			VAR,					TYPE,
			MANDATORY,	MIN,			MAX */
		{"StartDBSyncers",		&CONFIG_FORKS[ZBX_PROCESS_TYPE_HISTSYNCER],		TYPE_INT,
			PARM_OPT,	1,			100},
		{"StartDiscoverers",		&CONFIG_FORKS[ZBX_PROCESS_TYPE_DISCOVERER],		TYPE_INT,
			PARM_OPT,	0,			250},
		{"StartHTTPPollers",		&CONFIG_FORKS[ZBX_PROCESS_TYPE_HTTPPOLLER],		TYPE_INT,
			PARM_OPT,	0,			1000},
		{"StartPingers",		&CONFIG_FORKS[ZBX_PROCESS_TYPE_PINGER],			TYPE_INT,
			PARM_OPT,	0,			1000},
		{"StartPollers",		&CONFIG_FORKS[ZBX_PROCESS_TYPE_POLLER],			TYPE_INT,
			PARM_OPT,	0,			1000},
		{"StartPollersUnreachable",	&CONFIG_FORKS[ZBX_PROCESS_TYPE_UNREACHABLE],	TYPE_INT,
			PARM_OPT,	0,			1000},
		{"StartIPMIPollers",		&CONFIG_FORKS[ZBX_PROCESS_TYPE_IPMIPOLLER],		TYPE_INT,
			PARM_OPT,	0,			1000},
		{"StartTimers",			&CONFIG_FORKS[ZBX_PROCESS_TYPE_TIMER],			TYPE_INT,
			PARM_OPT,	1,			1000},
		{"StartTrappers",		&CONFIG_FORKS[ZBX_PROCESS_TYPE_TRAPPER],			TYPE_INT,
			PARM_OPT,	0,			1000},
		{"StartJavaPollers",		&CONFIG_FORKS[ZBX_PROCESS_TYPE_JAVAPOLLER],		TYPE_INT,
			PARM_OPT,	0,			1000},
		{"StartEscalators",		&CONFIG_FORKS[ZBX_PROCESS_TYPE_ESCALATOR],		TYPE_INT,
			PARM_OPT,	1,			100},
		{"JavaGateway",			&CONFIG_JAVA_GATEWAY,			TYPE_STRING,
			PARM_OPT,	0,			0},
		{"JavaGatewayPort",		&CONFIG_JAVA_GATEWAY_PORT,		TYPE_INT,
			PARM_OPT,	1024,			32767},
		{"SNMPTrapperFile",		&CONFIG_SNMPTRAP_FILE,			TYPE_STRING,
			PARM_OPT,	0,			0},
		{"StartSNMPTrapper",		&CONFIG_FORKS[ZBX_PROCESS_TYPE_SNMPTRAPPER],		TYPE_INT,
			PARM_OPT,	0,			1},
		{"CacheSize",			&CONFIG_CONF_CACHE_SIZE,		TYPE_UINT64,
			PARM_OPT,	128 * ZBX_KIBIBYTE,	__UINT64_C(64) * ZBX_GIBIBYTE},
		{"HistoryCacheSize",		&CONFIG_HISTORY_CACHE_SIZE,		TYPE_UINT64,
			PARM_OPT,	128 * ZBX_KIBIBYTE,	__UINT64_C(2) * ZBX_GIBIBYTE},
		{"HistoryIndexCacheSize",	&CONFIG_HISTORY_INDEX_CACHE_SIZE,	TYPE_UINT64,
			PARM_OPT,	128 * ZBX_KIBIBYTE,	__UINT64_C(2) * ZBX_GIBIBYTE},
		{"TrendCacheSize",		&CONFIG_TRENDS_CACHE_SIZE,		TYPE_UINT64,
			PARM_OPT,	128 * ZBX_KIBIBYTE,	__UINT64_C(2) * ZBX_GIBIBYTE},
		{"TrendFunctionCacheSize",	&CONFIG_TREND_FUNC_CACHE_SIZE,		TYPE_UINT64,
			PARM_OPT,	0,			__UINT64_C(2) * ZBX_GIBIBYTE},
		{"ValueCacheSize",		&CONFIG_VALUE_CACHE_SIZE,		TYPE_UINT64,
			PARM_OPT,	0,			__UINT64_C(64) * ZBX_GIBIBYTE},
		{"CacheUpdateFrequency",	&CONFIG_CONFSYNCER_FREQUENCY,		TYPE_INT,
			PARM_OPT,	1,			SEC_PER_HOUR},
		{"HousekeepingFrequency",	&CONFIG_HOUSEKEEPING_FREQUENCY,		TYPE_INT,
			PARM_OPT,	0,			24},
		{"MaxHousekeeperDelete",	&CONFIG_MAX_HOUSEKEEPER_DELETE,		TYPE_INT,
			PARM_OPT,	0,			1000000},
		{"TmpDir",			&CONFIG_TMPDIR,				TYPE_STRING,
			PARM_OPT,	0,			0},
		{"FpingLocation",		&CONFIG_FPING_LOCATION,			TYPE_STRING,
			PARM_OPT,	0,			0},
		{"Fping6Location",		&CONFIG_FPING6_LOCATION,		TYPE_STRING,
			PARM_OPT,	0,			0},
		{"Timeout",			&config_timeout,			TYPE_INT,
			PARM_OPT,	1,			30},
		{"TrapperTimeout",		&CONFIG_TRAPPER_TIMEOUT,		TYPE_INT,
			PARM_OPT,	1,			300},
		{"UnreachablePeriod",		&CONFIG_UNREACHABLE_PERIOD,		TYPE_INT,
			PARM_OPT,	1,			SEC_PER_HOUR},
		{"UnreachableDelay",		&CONFIG_UNREACHABLE_DELAY,		TYPE_INT,
			PARM_OPT,	1,			SEC_PER_HOUR},
		{"UnavailableDelay",		&config_unavailable_delay,		TYPE_INT,
			PARM_OPT,	1,			SEC_PER_HOUR},
		{"ListenIP",			&CONFIG_LISTEN_IP,			TYPE_STRING_LIST,
			PARM_OPT,	0,			0},
		{"ListenPort",			&CONFIG_LISTEN_PORT,			TYPE_INT,
			PARM_OPT,	1024,			32767},
		{"SourceIP",			&CONFIG_SOURCE_IP,			TYPE_STRING,
			PARM_OPT,	0,			0},
		{"DebugLevel",			&CONFIG_LOG_LEVEL,			TYPE_INT,
			PARM_OPT,	0,			5},
		{"PidFile",			&CONFIG_PID_FILE,			TYPE_STRING,
			PARM_OPT,	0,			0},
		{"LogType",			&log_file_cfg.log_type_str,		TYPE_STRING,
			PARM_OPT,	0,			0},
		{"LogFile",			&log_file_cfg.log_file_name,		TYPE_STRING,
			PARM_OPT,	0,			0},
		{"LogFileSize",			&log_file_cfg.log_file_size,		TYPE_INT,
			PARM_OPT,	0,			1024},
		{"AlertScriptsPath",		&config_alert_scripts_path,		TYPE_STRING,
			PARM_OPT,	0,			0},
		{"ExternalScripts",		&CONFIG_EXTERNALSCRIPTS,		TYPE_STRING,
			PARM_OPT,	0,			0},
		{"DBHost",			&(zbx_config_dbhigh->config_dbhost),	TYPE_STRING,
			PARM_OPT,	0,			0},
		{"DBName",			&(zbx_config_dbhigh->config_dbname),	TYPE_STRING,
			PARM_MAND,	0,			0},
		{"DBSchema",			&(zbx_config_dbhigh->config_dbschema),	TYPE_STRING,
			PARM_OPT,	0,			0},
		{"DBUser",			&(zbx_config_dbhigh->config_dbuser),	TYPE_STRING,
			PARM_OPT,	0,			0},
		{"DBPassword",			&(zbx_config_dbhigh->config_dbpassword),	TYPE_STRING,
			PARM_OPT,	0,			0},
		{"VaultToken",			&(zbx_config_vault.token),		TYPE_STRING,
			PARM_OPT,	0,			0},
		{"Vault",			&(zbx_config_vault.name),		TYPE_STRING,
			PARM_OPT,	0,			0},
		{"VaultTLSCertFile",		&(zbx_config_vault.tls_cert_file),	TYPE_STRING,
			PARM_OPT,	0,			0},
		{"VaultTLSKeyFile",		&(zbx_config_vault.tls_key_file),	TYPE_STRING,
			PARM_OPT,	0,			0},
		{"VaultURL",			&(zbx_config_vault.url),		TYPE_STRING,
			PARM_OPT,	0,			0},
		{"VaultDBPath",			&(zbx_config_vault.db_path),		TYPE_STRING,
			PARM_OPT,	0,			0},
		{"DBSocket",			&(zbx_config_dbhigh->config_dbsocket),	TYPE_STRING,
			PARM_OPT,	0,			0},
		{"DBPort",			&(zbx_config_dbhigh->config_dbport),	TYPE_INT,
			PARM_OPT,	1024,			65535},
		{"AllowUnsupportedDBVersions",	&CONFIG_ALLOW_UNSUPPORTED_DB_VERSIONS,	TYPE_INT,
			PARM_OPT,	0,			1},
		{"DBTLSConnect",		&(zbx_config_dbhigh->config_db_tls_connect),	TYPE_STRING,
			PARM_OPT,	0,			0},
		{"DBTLSCertFile",		&(zbx_config_dbhigh->config_db_tls_cert_file),	TYPE_STRING,
			PARM_OPT,	0,			0},
		{"DBTLSKeyFile",		&(zbx_config_dbhigh->config_db_tls_key_file),	TYPE_STRING,
			PARM_OPT,	0,			0},
		{"DBTLSCAFile",			&(zbx_config_dbhigh->config_db_tls_ca_file),	TYPE_STRING,
			PARM_OPT,	0,			0},
		{"DBTLSCipher",			&(zbx_config_dbhigh->config_db_tls_cipher),	TYPE_STRING,
			PARM_OPT,	0,			0},
		{"DBTLSCipher13",		&(zbx_config_dbhigh->config_db_tls_cipher_13),	TYPE_STRING,
			PARM_OPT,	0,			0},
		{"SSHKeyLocation",		&CONFIG_SSH_KEY_LOCATION,		TYPE_STRING,
			PARM_OPT,	0,			0},
		{"LogSlowQueries",		&CONFIG_LOG_SLOW_QUERIES,		TYPE_INT,
			PARM_OPT,	0,			3600000},
		{"StartProxyPollers",		&CONFIG_FORKS[ZBX_PROCESS_TYPE_PROXYPOLLER],		TYPE_INT,
			PARM_OPT,	0,			250},
		{"ProxyConfigFrequency",	&CONFIG_PROXYCONFIG_FREQUENCY,		TYPE_INT,
			PARM_OPT,	1,			SEC_PER_WEEK},
		{"ProxyDataFrequency",		&CONFIG_PROXYDATA_FREQUENCY,		TYPE_INT,
			PARM_OPT,	1,			SEC_PER_HOUR},
		{"LoadModulePath",		&CONFIG_LOAD_MODULE_PATH,		TYPE_STRING,
			PARM_OPT,	0,			0},
		{"LoadModule",			&CONFIG_LOAD_MODULE,			TYPE_MULTISTRING,
			PARM_OPT,	0,			0},
		{"StartVMwareCollectors",	&CONFIG_FORKS[ZBX_PROCESS_TYPE_VMWARE],			TYPE_INT,
			PARM_OPT,	0,			250},
		{"VMwareFrequency",		&CONFIG_VMWARE_FREQUENCY,		TYPE_INT,
			PARM_OPT,	10,			SEC_PER_DAY},
		{"VMwarePerfFrequency",		&CONFIG_VMWARE_PERF_FREQUENCY,		TYPE_INT,
			PARM_OPT,	10,			SEC_PER_DAY},
		{"VMwareCacheSize",		&CONFIG_VMWARE_CACHE_SIZE,		TYPE_UINT64,
			PARM_OPT,	256 * ZBX_KIBIBYTE,	__UINT64_C(2) * ZBX_GIBIBYTE},
		{"VMwareTimeout",		&CONFIG_VMWARE_TIMEOUT,			TYPE_INT,
			PARM_OPT,	1,			300},
		{"AllowRoot",			&config_allow_root,			TYPE_INT,
			PARM_OPT,	0,			1},
		{"User",			&CONFIG_USER,				TYPE_STRING,
			PARM_OPT,	0,			0},
		{"SSLCALocation",		&CONFIG_SSL_CA_LOCATION,		TYPE_STRING,
			PARM_OPT,	0,			0},
		{"SSLCertLocation",		&CONFIG_SSL_CERT_LOCATION,		TYPE_STRING,
			PARM_OPT,	0,			0},
		{"SSLKeyLocation",		&CONFIG_SSL_KEY_LOCATION,		TYPE_STRING,
			PARM_OPT,	0,			0},
		{"TLSCAFile",			&(zbx_config_tls->ca_file),		TYPE_STRING,
			PARM_OPT,	0,			0},
		{"TLSCRLFile",			&(zbx_config_tls->crl_file),		TYPE_STRING,
			PARM_OPT,	0,			0},
		{"TLSCertFile",			&(zbx_config_tls->cert_file),		TYPE_STRING,
			PARM_OPT,	0,			0},
		{"TLSKeyFile",			&(zbx_config_tls->key_file),		TYPE_STRING,
			PARM_OPT,	0,			0},
		{"TLSCipherCert13",		&(zbx_config_tls->cipher_cert13),	TYPE_STRING,
			PARM_OPT,	0,			0},
		{"TLSCipherCert",		&(zbx_config_tls->cipher_cert),		TYPE_STRING,
			PARM_OPT,	0,			0},
		{"TLSCipherPSK13",		&(zbx_config_tls->cipher_psk13),	TYPE_STRING,
			PARM_OPT,	0,			0},
		{"TLSCipherPSK",		&(zbx_config_tls->cipher_psk),		TYPE_STRING,
			PARM_OPT,	0,			0},
		{"TLSCipherAll13",		&(zbx_config_tls->cipher_all13),	TYPE_STRING,
			PARM_OPT,	0,			0},
		{"TLSCipherAll",		&(zbx_config_tls->cipher_all),		TYPE_STRING,
			PARM_OPT,	0,			0},
		{"SocketDir",			&CONFIG_SOCKET_PATH,			TYPE_STRING,
			PARM_OPT,	0,			0},
		{"StartAlerters",		&CONFIG_FORKS[ZBX_PROCESS_TYPE_ALERTER],			TYPE_INT,
			PARM_OPT,	1,			100},
		{"StartPreprocessors",		&CONFIG_FORKS[ZBX_PROCESS_TYPE_PREPROCESSOR],		TYPE_INT,
			PARM_OPT,	1,			1000},
		{"HistoryStorageURL",		&CONFIG_HISTORY_STORAGE_URL,		TYPE_STRING,
			PARM_OPT,	0,			0},
		{"HistoryStorageTypes",		&CONFIG_HISTORY_STORAGE_OPTS,		TYPE_STRING_LIST,
			PARM_OPT,	0,			0},
		{"HistoryStorageDateIndex",	&CONFIG_HISTORY_STORAGE_PIPELINES,	TYPE_INT,
			PARM_OPT,	0,			1},
		{"ExportDir",			&(zbx_config_export.dir),			TYPE_STRING,
			PARM_OPT,	0,			0},
		{"ExportType",			&(zbx_config_export.type),			TYPE_STRING_LIST,
			PARM_OPT,	0,			0},
		{"ExportFileSize",		&(zbx_config_export.file_size),		TYPE_UINT64,
			PARM_OPT,	ZBX_MEBIBYTE,	ZBX_GIBIBYTE},
		{"StartLLDProcessors",		&CONFIG_FORKS[ZBX_PROCESS_TYPE_LLDWORKER],		TYPE_INT,
			PARM_OPT,	1,			100},
		{"StatsAllowedIP",		&CONFIG_STATS_ALLOWED_IP,		TYPE_STRING_LIST,
			PARM_OPT,	0,			0},
		{"StartHistoryPollers",		&CONFIG_FORKS[ZBX_PROCESS_TYPE_HISTORYPOLLER],		TYPE_INT,
			PARM_OPT,	0,			1000},
		{"StartReportWriters",		&CONFIG_FORKS[ZBX_PROCESS_TYPE_REPORTWRITER],		TYPE_INT,
			PARM_OPT,	0,			100},
		{"WebServiceURL",		&CONFIG_WEBSERVICE_URL,			TYPE_STRING,
			PARM_OPT,	0,			0},
		{"ProblemHousekeepingFrequency",	&CONFIG_PROBLEMHOUSEKEEPING_FREQUENCY,	TYPE_INT,
			PARM_OPT,	1,			3600},
		{"ServiceManagerSyncFrequency",	&CONFIG_SERVICEMAN_SYNC_FREQUENCY,	TYPE_INT,
			PARM_OPT,	1,			3600},
		{"ListenBacklog",		&CONFIG_TCP_MAX_BACKLOG_SIZE,		TYPE_INT,
			PARM_OPT,	0,			INT_MAX},
		{"HANodeName",			&CONFIG_HA_NODE_NAME,			TYPE_STRING,
			PARM_OPT,	0,			0},
		{"NodeAddress",			&CONFIG_NODE_ADDRESS,		TYPE_STRING,
			PARM_OPT,	0,			0},
		{"StartODBCPollers",		&CONFIG_FORKS[ZBX_PROCESS_TYPE_ODBCPOLLER],		TYPE_INT,
			PARM_OPT,	0,			1000},
		{"StartConnectors",		&CONFIG_FORKS[ZBX_PROCESS_TYPE_CONNECTORWORKER],	TYPE_INT,
			PARM_OPT,	0,			1000},
		{NULL}
	};

	/* initialize multistrings */
	zbx_strarr_init(&CONFIG_LOAD_MODULE);
	parse_cfg_file(config_file, cfg, ZBX_CFG_FILE_REQUIRED, ZBX_CFG_STRICT, ZBX_CFG_EXIT_FAILURE);
	zbx_set_defaults();

	log_file_cfg.log_type = zbx_get_log_type(log_file_cfg.log_type_str);

	zbx_validate_config(task);
#if defined(HAVE_MYSQL) || defined(HAVE_POSTGRESQL)
	zbx_db_validate_config(zbx_config_dbhigh);
#endif
#if defined(HAVE_GNUTLS) || defined(HAVE_OPENSSL)
	zbx_tls_validate_config(zbx_config_tls, CONFIG_FORKS[ZBX_PROCESS_TYPE_ACTIVE_CHECKS],
			CONFIG_FORKS[ZBX_PROCESS_TYPE_LISTENER], get_program_type);
#endif
}

/******************************************************************************
 *                                                                            *
 * Purpose: free configuration memory                                         *
 *                                                                            *
 ******************************************************************************/
static void	zbx_free_config(void)
{
	zbx_strarr_free(&CONFIG_LOAD_MODULE);
}

/******************************************************************************
 *                                                                            *
 * Purpose: callback function for providing PID file path to libraries        *
 *                                                                            *
 ******************************************************************************/
static const char	*get_pid_file_path(void)
{
	return CONFIG_PID_FILE;
}

static void	zbx_on_exit(int ret)
{
	char	*error = NULL;

	zabbix_log(LOG_LEVEL_DEBUG, "zbx_on_exit() called with ret:%d", ret);

	if (NULL != threads)
	{
		zbx_threads_wait(threads, threads_flags, threads_num, ret);	/* wait for all child processes to exit */
		zbx_free(threads);
		zbx_free(threads_flags);
	}

#ifdef HAVE_PTHREAD_PROCESS_SHARED
		zbx_locks_disable();
#endif

	if (ZBX_NODE_STATUS_ACTIVE == ha_status)
	{
		zbx_db_connect(ZBX_DB_CONNECT_EXIT);
		free_database_cache(ZBX_SYNC_ALL);
		zbx_db_close();
	}

	if (SUCCEED != zbx_ha_stop(&error))
	{
		zabbix_log(LOG_LEVEL_CRIT, "cannot stop HA manager: %s", error);
		zbx_free(error);
		zbx_ha_kill();
	}

	if (ZBX_NODE_STATUS_ACTIVE == ha_status)
	{
		zbx_free_metrics();
		zbx_ipc_service_free_env();
		free_configuration_cache();

		/* free history value cache */
		zbx_vc_destroy();

		/* free vmware support */
		zbx_vmware_destroy();

		zbx_free_selfmon_collector();
	}

	zbx_uninitialize_events();

	zbx_unload_modules();

	zabbix_log(LOG_LEVEL_INFORMATION, "Zabbix Server stopped. Zabbix %s (revision %s).",
			ZABBIX_VERSION, ZABBIX_REVISION);

	zabbix_close_log();

	zbx_locks_destroy();

#if defined(PS_OVERWRITE_ARGV)
	setproctitle_free_env();
#endif

	if (SUCCEED == zbx_is_export_enabled(ZBX_FLAG_EXPTYPE_EVENTS))
		zbx_export_deinit(problems_export);

	if (SUCCEED == zbx_is_export_enabled(ZBX_FLAG_EXPTYPE_HISTORY))
		zbx_export_deinit(history_export);

	if (SUCCEED == zbx_is_export_enabled(ZBX_FLAG_EXPTYPE_TRENDS))
		zbx_export_deinit(trends_export);

	zbx_config_tls_free(zbx_config_tls);
	zbx_config_dbhigh_free(zbx_config_dbhigh);
	zbx_deinit_library_export();

	exit(EXIT_SUCCESS);
}

/******************************************************************************
 *                                                                            *
 * Purpose: executes server processes                                         *
 *                                                                            *
 ******************************************************************************/
int	main(int argc, char **argv)
{
	static zbx_config_icmpping_t	config_icmpping = {
		get_source_ip,
		get_fping_location,
#ifdef HAVE_IPV6
		get_fping6_location,
#endif
		get_tmpdir};

	ZBX_TASK_EX			t = {ZBX_TASK_START};
	char				ch;
	int				opt_c = 0, opt_r = 0;

	/* see description of 'optarg' in 'man 3 getopt' */
	char				*zbx_optarg = NULL;

	/* see description of 'optind' in 'man 3 getopt' */
	int				zbx_optind = 0;

	zbx_config_tls = zbx_config_tls_new();
	zbx_config_dbhigh = zbx_config_dbhigh_new();
#if defined(PS_OVERWRITE_ARGV) || defined(PS_PSTAT_ARGV)
	argv = setproctitle_save_env(argc, argv);
#endif
	progname = get_program_name(argv[0]);

	/* parse the command-line */
	while ((char)EOF != (ch = (char)zbx_getopt_long(argc, argv, shortopts, longopts, NULL, &zbx_optarg,
			&zbx_optind)))
	{
		switch (ch)
		{
			case 'c':
				opt_c++;
				if (NULL == config_file)
					config_file = zbx_strdup(config_file, zbx_optarg);
				break;
			case 'R':
				opt_r++;
				t.opts = zbx_strdup(t.opts, zbx_optarg);
				t.task = ZBX_TASK_RUNTIME_CONTROL;
				break;
			case 'h':
				zbx_help();
				exit(EXIT_SUCCESS);
				break;
			case 'V':
				zbx_version();
#if defined(HAVE_GNUTLS) || defined(HAVE_OPENSSL)
				printf("\n");
				zbx_tls_version();
#endif
				exit(EXIT_SUCCESS);
				break;
			case 'f':
				t.flags |= ZBX_TASK_FLAG_FOREGROUND;
				break;
			default:
				zbx_usage();
				exit(EXIT_FAILURE);
				break;
		}
	}

	/* every option may be specified only once */
	if (1 < opt_c || 1 < opt_r)
	{
		if (1 < opt_c)
			zbx_error("option \"-c\" or \"--config\" specified multiple times");
		if (1 < opt_r)
			zbx_error("option \"-R\" or \"--runtime-control\" specified multiple times");

		exit(EXIT_FAILURE);
	}

	/* Parameters which are not option values are invalid. The check relies on zbx_getopt_internal() which */
	/* always permutes command line arguments regardless of POSIXLY_CORRECT environment variable. */
	if (argc > zbx_optind)
	{
		int	i;

		for (i = zbx_optind; i < argc; i++)
			zbx_error("invalid parameter \"%s\"", argv[i]);

		exit(EXIT_FAILURE);
	}

	if (NULL == config_file)
		config_file = zbx_strdup(NULL, DEFAULT_CONFIG_FILE);

	/* required for simple checks */
	zbx_init_metrics();
	zbx_load_config(&t);

	zbx_init_library_cfg(program_type);
	zbx_init_library_dbupgrade(get_program_type);
	zbx_init_library_icmpping(&config_icmpping);
	zbx_init_library_ipcservice(program_type);
	zbx_init_library_stats(get_program_type);
	zbx_init_library_sysinfo(get_config_timeout);
	zbx_init_library_dbhigh(zbx_config_dbhigh);

	if (ZBX_TASK_RUNTIME_CONTROL == t.task)
	{
		int	ret;
		char	*error = NULL;

		if (FAIL == zbx_ipc_service_init_env(CONFIG_SOCKET_PATH, &error))
		{
			zbx_error("cannot initialize IPC services: %s", error);
			zbx_free(error);
			exit(EXIT_FAILURE);
		}

		if (SUCCEED != (ret = rtc_process(t.opts, config_timeout, &error)))
		{
			zbx_error("Cannot perform runtime control command: %s", error);
			zbx_free(error);
		}

		exit(SUCCEED == ret ? EXIT_SUCCESS : EXIT_FAILURE);
	}

	return zbx_daemon_start(config_allow_root, CONFIG_USER, t.flags, get_pid_file_path, zbx_on_exit,
			log_file_cfg.log_type, log_file_cfg.log_file_name, NULL);
}

static void	zbx_check_db(void)
{
	struct zbx_json	db_version_json;
	int		result = SUCCEED;

	memset(&db_version_info, 0, sizeof(db_version_info));
	result = zbx_db_check_version_info(&db_version_info, CONFIG_ALLOW_UNSUPPORTED_DB_VERSIONS, program_type);

	if (SUCCEED == result)
	{
		zbx_db_extract_dbextension_info(&db_version_info);
	}

	if (SUCCEED == result && (
#ifdef HAVE_POSTGRESQL
			SUCCEED != zbx_db_check_tsdb_capabilities(&db_version_info, CONFIG_ALLOW_UNSUPPORTED_DB_VERSIONS) ||
#endif
			SUCCEED != DBcheck_version()))
	{
		result = FAIL;
	}

	zbx_db_connect(ZBX_DB_CONNECT_NORMAL);

	if (SUCCEED == zbx_db_field_exists("config", "dbversion_status"))
	{
		zbx_json_initarray(&db_version_json, ZBX_JSON_STAT_BUF_LEN);

		if (SUCCEED == zbx_db_pk_exists("history"))
		{
			db_version_info.history_pk = 1;
		}
		else
		{
			db_version_info.history_pk = 0;
			zabbix_log(LOG_LEVEL_WARNING, "database could be upgraded to use primary keys in history tables");
		}

#if defined(HAVE_POSTGRESQL)
		if (0 == zbx_strcmp_null(db_version_info.extension, ZBX_DB_EXTENSION_TIMESCALEDB))
		{
			zbx_tsdb_extract_compressed_chunk_flags(&db_version_info);
		}
#endif
		zbx_db_version_json_create(&db_version_json, &db_version_info);

		if (SUCCEED == result)
			zbx_history_check_version(&db_version_json, &result);

		zbx_db_flush_version_requirements(db_version_json.buffer);
		zbx_json_free(&db_version_json);
	}

	zbx_db_close();

	if (SUCCEED != result)
	{
		zbx_db_version_info_clear(&db_version_info);
		exit(EXIT_FAILURE);
	}
}

/******************************************************************************
 *                                                                            *
 * Purpose: save Zabbix server status to database                             *
 *                                                                            *
 ******************************************************************************/
static void	zbx_db_save_server_status(void)
{
	struct zbx_json	json;

	zbx_json_init(&json, ZBX_JSON_STAT_BUF_LEN);

	zbx_json_addstring(&json, "version", ZABBIX_VERSION, ZBX_JSON_TYPE_STRING);

	zbx_json_close(&json);

	zbx_db_connect(ZBX_DB_CONNECT_NORMAL);

	if (ZBX_DB_OK > zbx_db_execute("update config set server_status='%s'", json.buffer))
		zabbix_log(LOG_LEVEL_WARNING, "Failed to save server status to database");

	zbx_db_close();

	zbx_json_free(&json);
}

/******************************************************************************
 *                                                                            *
 * Purpose: initialize shared resources and start processes                   *
 *                                                                            *
 ******************************************************************************/
static int	server_startup(zbx_socket_t *listen_sock, int *ha_stat, int *ha_failover, zbx_rtc_t *rtc)
{
	int				i, ret = SUCCEED;
	char				*error = NULL;

	zbx_config_comms_args_t		config_comms = {zbx_config_tls, NULL, 0, config_timeout};

	zbx_thread_args_t		thread_args;
	zbx_thread_poller_args		poller_args = {&config_comms, get_program_type, ZBX_NO_POLLER,
							config_startup_time, config_unavailable_delay};
	zbx_thread_trapper_args		trapper_args = {&config_comms, &zbx_config_vault, get_program_type, listen_sock,
							config_startup_time};
	zbx_thread_escalator_args	escalator_args = {zbx_config_tls, get_program_type, config_timeout};
	zbx_thread_proxy_poller_args	proxy_poller_args = {zbx_config_tls, &zbx_config_vault, get_program_type,
<<<<<<< HEAD
							CONFIG_TIMEOUT};
	zbx_thread_discoverer_args	discoverer_args = {zbx_config_tls, get_program_type, CONFIG_TIMEOUT,
							CONFIG_FORKS[ZBX_PROCESS_TYPE_DISCOVERER]};
=======
							config_timeout};
	zbx_thread_discoverer_args	discoverer_args = {zbx_config_tls, get_program_type, config_timeout};
>>>>>>> 33ff8303
	zbx_thread_report_writer_args	report_writer_args = {zbx_config_tls->ca_file, zbx_config_tls->cert_file,
							zbx_config_tls->key_file, CONFIG_SOURCE_IP};
	zbx_thread_housekeeper_args	housekeeper_args = {&db_version_info, config_timeout};
	zbx_thread_server_trigger_housekeeper_args	trigger_housekeeper_args = {config_timeout};
	zbx_thread_taskmanager_args	taskmanager_args = {config_timeout, config_startup_time};
	zbx_thread_dbconfig_args	dbconfig_args = {&zbx_config_vault, config_timeout};
	zbx_thread_pinger_args		pinger_args = {config_timeout};
	zbx_thread_preprocessing_manager_args	preproc_man_args =
						{.workers_num = CONFIG_FORKS[ZBX_PROCESS_TYPE_PREPROCESSOR]};

#ifdef HAVE_OPENIPMI
	zbx_thread_ipmi_manager_args	ipmi_manager_args = {config_timeout, config_unavailable_delay};
#endif
	zbx_thread_alert_syncer_args	alert_syncer_args = {CONFIG_CONFSYNCER_FREQUENCY};
	zbx_thread_alert_manager_args	alert_manager_args = {get_config_forks, get_alert_scripts_path,
			zbx_config_dbhigh};
	zbx_thread_lld_manager_args	lld_manager_args = {get_config_forks};
	zbx_thread_connector_manager_args	connector_manager_args = {get_config_forks};

	if (SUCCEED != init_database_cache(&error))
	{
		zabbix_log(LOG_LEVEL_CRIT, "cannot initialize database cache: %s", error);
		zbx_free(error);
		return FAIL;
	}

	if (SUCCEED != init_configuration_cache(&error))
	{
		zabbix_log(LOG_LEVEL_CRIT, "cannot initialize configuration cache: %s", error);
		zbx_free(error);
		return FAIL;
	}

	if (SUCCEED != zbx_init_selfmon_collector(get_config_forks, &error))
	{
		zabbix_log(LOG_LEVEL_CRIT, "cannot initialize self-monitoring: %s", error);
		zbx_free(error);
		return FAIL;
	}

	if (0 != CONFIG_FORKS[ZBX_PROCESS_TYPE_VMWARE] && SUCCEED != zbx_vmware_init(&error))
	{
		zabbix_log(LOG_LEVEL_CRIT, "cannot initialize VMware cache: %s", error);
		zbx_free(error);
		return FAIL;
	}

	if (SUCCEED != zbx_vc_init(&error))
	{
		zabbix_log(LOG_LEVEL_CRIT, "cannot initialize history value cache: %s", error);
		zbx_free(error);
		return FAIL;
	}

	if (SUCCEED != zbx_tfc_init(CONFIG_TREND_FUNC_CACHE_SIZE, &error))
	{
		zabbix_log(LOG_LEVEL_CRIT, "cannot initialize trends read cache: %s", error);
		zbx_free(error);
		return FAIL;
	}

	if (0 != CONFIG_FORKS[ZBX_PROCESS_TYPE_CONNECTORMANAGER])
		zbx_connector_init();

	if (0 != CONFIG_FORKS[ZBX_PROCESS_TYPE_TRAPPER])
	{
		if (FAIL == zbx_tcp_listen(listen_sock, CONFIG_LISTEN_IP, (unsigned short)CONFIG_LISTEN_PORT))
		{
			zabbix_log(LOG_LEVEL_CRIT, "listener failed: %s", zbx_socket_strerror());
			return FAIL;
		}
	}

	for (threads_num = 0, i = 0; i < ZBX_PROCESS_TYPE_COUNT; i++)
	{
		/* skip threaded components */
<<<<<<< HEAD
		if (ZBX_PROCESS_TYPE_DISCOVERER == i)
			threads_num++;
		else
			threads_num += CONFIG_FORKS[i];
=======
		if (ZBX_PROCESS_TYPE_PREPROCESSOR == i)
			continue;

		threads_num += CONFIG_FORKS[i];
>>>>>>> 33ff8303
	}

	threads = (pid_t *)zbx_calloc(threads, (size_t)threads_num, sizeof(pid_t));
	threads_flags = (int *)zbx_calloc(threads_flags, (size_t)threads_num, sizeof(int));

	zabbix_log(LOG_LEVEL_INFORMATION, "server #0 started [main process]");

	zbx_set_exit_on_terminate();

	thread_args.info.program_type = program_type;

	for (i = 0; i < threads_num; i++)
	{
		if (FAIL == get_process_info_by_thread(i + 1, &thread_args.info.process_type,
				&thread_args.info.process_num))
		{
			THIS_SHOULD_NEVER_HAPPEN;
			exit(EXIT_FAILURE);
		}

		thread_args.info.server_num = i + 1;
		thread_args.args = NULL;

		switch (thread_args.info.process_type)
		{
			case ZBX_PROCESS_TYPE_SERVICEMAN:
				threads_flags[i] = ZBX_THREAD_PRIORITY_SECOND;
				zbx_thread_start(service_manager_thread, &thread_args, &threads[i]);
				break;
			case ZBX_PROCESS_TYPE_CONFSYNCER:
				zbx_vc_enable();
				thread_args.args = &dbconfig_args;
				zbx_thread_start(dbconfig_thread, &thread_args, &threads[i]);

				if (FAIL == (ret = zbx_rtc_wait_config_sync(rtc, rtc_process_request_ex_server)))
					goto out;

				if (SUCCEED != (ret = zbx_ha_get_status(CONFIG_HA_NODE_NAME, ha_stat, ha_failover,
						&error)))
				{
					zabbix_log(LOG_LEVEL_CRIT, "cannot obtain HA status: %s", error);
					zbx_free(error);
					goto out;
				}

				if (ZBX_NODE_STATUS_ACTIVE != *ha_stat)
					goto out;

				zbx_db_connect(ZBX_DB_CONNECT_NORMAL);

				if (SUCCEED != zbx_check_postinit_tasks(&error))
				{
					zabbix_log(LOG_LEVEL_CRIT, "cannot complete post initialization tasks: %s",
							error);
					zbx_free(error);
					zbx_db_close();

					ret = FAIL;
					goto out;
				}

				/* update maintenance states */
				zbx_dc_update_maintenances();

				zbx_db_close();
				break;
			case ZBX_PROCESS_TYPE_POLLER:
				poller_args.poller_type = ZBX_POLLER_TYPE_NORMAL;
				thread_args.args = &poller_args;
				zbx_thread_start(poller_thread, &thread_args, &threads[i]);
				break;
			case ZBX_PROCESS_TYPE_UNREACHABLE:
				poller_args.poller_type = ZBX_POLLER_TYPE_UNREACHABLE;
				thread_args.args = &poller_args;
				zbx_thread_start(poller_thread, &thread_args, &threads[i]);
				break;
			case ZBX_PROCESS_TYPE_TRAPPER:
				thread_args.args = &trapper_args;
				zbx_thread_start(trapper_thread, &thread_args, &threads[i]);
				break;
			case ZBX_PROCESS_TYPE_PINGER:
				thread_args.args = &pinger_args;
				zbx_thread_start(pinger_thread, &thread_args, &threads[i]);
				break;
			case ZBX_PROCESS_TYPE_ALERTER:
				zbx_thread_start(zbx_alerter_thread, &thread_args, &threads[i]);
				break;
			case ZBX_PROCESS_TYPE_HOUSEKEEPER:
				thread_args.args = &housekeeper_args;
				zbx_thread_start(housekeeper_thread, &thread_args, &threads[i]);
				break;
			case ZBX_PROCESS_TYPE_TIMER:
				zbx_thread_start(timer_thread, &thread_args, &threads[i]);
				break;
			case ZBX_PROCESS_TYPE_HTTPPOLLER:
				zbx_thread_start(httppoller_thread, &thread_args, &threads[i]);
				break;
			case ZBX_PROCESS_TYPE_DISCOVERER:
				thread_args.args = &discoverer_args;
				zbx_thread_start(discoverer_thread, &thread_args, &threads[i]);
				break;
			case ZBX_PROCESS_TYPE_HISTSYNCER:
				threads_flags[i] = ZBX_THREAD_PRIORITY_FIRST;
				zbx_thread_start(dbsyncer_thread, &thread_args, &threads[i]);
				break;
			case ZBX_PROCESS_TYPE_ESCALATOR:
				thread_args.args = &escalator_args;
				zbx_thread_start(escalator_thread, &thread_args, &threads[i]);
				break;
			case ZBX_PROCESS_TYPE_JAVAPOLLER:
				poller_args.poller_type = ZBX_POLLER_TYPE_JAVA;
				thread_args.args = &poller_args;
				zbx_thread_start(poller_thread, &thread_args, &threads[i]);
				break;
			case ZBX_PROCESS_TYPE_SNMPTRAPPER:
				zbx_thread_start(snmptrapper_thread, &thread_args, &threads[i]);
				break;
			case ZBX_PROCESS_TYPE_PROXYPOLLER:
				thread_args.args = &proxy_poller_args;
				zbx_thread_start(proxypoller_thread, &thread_args, &threads[i]);
				break;
			case ZBX_PROCESS_TYPE_SELFMON:
				zbx_thread_start(zbx_selfmon_thread, &thread_args, &threads[i]);
				break;
			case ZBX_PROCESS_TYPE_VMWARE:
				zbx_thread_start(vmware_thread, &thread_args, &threads[i]);
				break;
			case ZBX_PROCESS_TYPE_TASKMANAGER:
				thread_args.args = &taskmanager_args;
				zbx_thread_start(taskmanager_thread, &thread_args, &threads[i]);
				break;
			case ZBX_PROCESS_TYPE_PREPROCMAN:
				thread_args.args = &preproc_man_args;
				zbx_thread_start(preprocessing_manager_thread, &thread_args, &threads[i]);
				break;
#ifdef HAVE_OPENIPMI
			case ZBX_PROCESS_TYPE_IPMIMANAGER:
				thread_args.args = &ipmi_manager_args;
				zbx_thread_start(ipmi_manager_thread, &thread_args, &threads[i]);
				break;
			case ZBX_PROCESS_TYPE_IPMIPOLLER:
				zbx_thread_start(ipmi_poller_thread, &thread_args, &threads[i]);
				break;
#endif
			case ZBX_PROCESS_TYPE_ALERTMANAGER:
				thread_args.args = &alert_manager_args;
				zbx_thread_start(zbx_alert_manager_thread, &thread_args, &threads[i]);
				break;
			case ZBX_PROCESS_TYPE_LLDMANAGER:
				thread_args.args = &lld_manager_args;
				zbx_thread_start(lld_manager_thread, &thread_args, &threads[i]);
				break;
			case ZBX_PROCESS_TYPE_LLDWORKER:
				zbx_thread_start(lld_worker_thread, &thread_args, &threads[i]);
				break;
			case ZBX_PROCESS_TYPE_ALERTSYNCER:
				thread_args.args = &alert_syncer_args;
				zbx_thread_start(zbx_alert_syncer_thread, &thread_args, &threads[i]);
				break;
			case ZBX_PROCESS_TYPE_HISTORYPOLLER:
				poller_args.poller_type = ZBX_POLLER_TYPE_HISTORY;
				thread_args.args = &poller_args;
				zbx_thread_start(poller_thread, &thread_args, &threads[i]);
				break;
			case ZBX_PROCESS_TYPE_AVAILMAN:
				threads_flags[i] = ZBX_THREAD_PRIORITY_FIRST;
				zbx_thread_start(availability_manager_thread, &thread_args, &threads[i]);
				break;
			case ZBX_PROCESS_TYPE_CONNECTORMANAGER:
				threads_flags[i] = ZBX_THREAD_PRIORITY_SECOND;
				thread_args.args = &connector_manager_args;
				zbx_thread_start(connector_manager_thread, &thread_args, &threads[i]);
				break;
			case ZBX_PROCESS_TYPE_CONNECTORWORKER:
				zbx_thread_start(connector_worker_thread, &thread_args, &threads[i]);
				break;
			case ZBX_PROCESS_TYPE_REPORTMANAGER:
				zbx_thread_start(report_manager_thread, &thread_args, &threads[i]);
				break;
			case ZBX_PROCESS_TYPE_REPORTWRITER:
				thread_args.args = &report_writer_args;
				zbx_thread_start(report_writer_thread, &thread_args, &threads[i]);
				break;
			case ZBX_PROCESS_TYPE_TRIGGERHOUSEKEEPER:
				thread_args.args = &trigger_housekeeper_args;
				zbx_thread_start(trigger_housekeeper_thread, &thread_args, &threads[i]);
				break;
			case ZBX_PROCESS_TYPE_ODBCPOLLER:
				poller_args.poller_type = ZBX_POLLER_TYPE_ODBC;
				thread_args.args = &poller_args;
				zbx_thread_start(poller_thread, &thread_args, &threads[i]);
				break;
		}
	}

	/* startup/postinit tasks can take a long time, update status */
	if (SUCCEED != (ret = zbx_ha_get_status(CONFIG_HA_NODE_NAME, ha_stat, ha_failover, &error)))
	{
		zabbix_log(LOG_LEVEL_CRIT, "cannot obtain HA status: %s", error);
		zbx_free(error);
	}
out:
	zbx_unset_exit_on_terminate();

	return ret;
}

static int	server_restart_logger(char **error)
{
	zabbix_close_log();
	zbx_locks_destroy();

	if (SUCCEED != zbx_locks_create(error))
		return FAIL;

	if (SUCCEED != zabbix_open_log(&log_file_cfg, CONFIG_LOG_LEVEL, error))
		return FAIL;

	return SUCCEED;
}

/******************************************************************************
 *                                                                            *
 * Purpose: terminate processes and destroy shared resources                  *
 *                                                                            *
 ******************************************************************************/
static void	server_teardown(zbx_rtc_t *rtc, zbx_socket_t *listen_sock)
{
	int		i;
	char		*error = NULL;
	zbx_ha_config_t	*ha_config = NULL;

	/* hard kill all zabbix processes, no logging or other  */

	zbx_unset_child_signal_handler();

	rtc_reset(rtc);

#ifdef HAVE_PTHREAD_PROCESS_SHARED
	/* Disable locks so main process doesn't hang on logging if a process was              */
	/* killed during logging. The locks will be re-enabled after logger is reinitialized   */
	zbx_locks_disable();
#endif
	zbx_ha_kill();

	for (i = 0; i < threads_num; i++)
	{
		if (!threads[i])
			continue;

		kill(threads[i], SIGKILL);
	}

	for (i = 0; i < threads_num; i++)
	{
		if (!threads[i])
			continue;

		zbx_thread_wait(threads[i]);
	}

	zbx_free(threads);
	zbx_free(threads_flags);

	zbx_set_child_signal_handler();

	/* restart logger because it could have been stuck in lock */
	if (SUCCEED != server_restart_logger(&error))
	{
		zbx_error("cannot restart logger: %s", error);
		zbx_free(error);
		exit(EXIT_FAILURE);
	}

	if (NULL != listen_sock)
		zbx_tcp_unlisten(listen_sock);

	/* destroy shared caches */
	zbx_tfc_destroy();
	zbx_vc_destroy();
	zbx_vmware_destroy();
	zbx_free_selfmon_collector();
	free_configuration_cache();
	free_database_cache(ZBX_SYNC_NONE);

#ifdef HAVE_PTHREAD_PROCESS_SHARED
	zbx_locks_enable();
#endif

	ha_config = zbx_malloc(NULL, sizeof(zbx_ha_config_t));
	ha_config->ha_node_name =	CONFIG_HA_NODE_NAME;
	ha_config->ha_node_address =	CONFIG_NODE_ADDRESS;
	ha_config->default_node_ip =	CONFIG_LISTEN_IP;
	ha_config->default_node_port =	CONFIG_LISTEN_PORT;
	ha_config->ha_status =		ZBX_NODE_STATUS_STANDBY;

	if (SUCCEED != zbx_ha_start(rtc, ha_config, &error))
	{
		zabbix_log(LOG_LEVEL_CRIT, "cannot start HA manager: %s", error);
		zbx_free(error);
		exit(EXIT_FAILURE);
	}
}

/******************************************************************************
 *                                                                            *
 * Purpose: restart HA manager when working in standby mode                   *
 *                                                                            *
 ******************************************************************************/
static void	server_restart_ha(zbx_rtc_t *rtc)
{
	char	*error = NULL;

	zbx_unset_child_signal_handler();

#ifdef HAVE_PTHREAD_PROCESS_SHARED
	/* Disable locks so main process doesn't hang on logging if a process was              */
	/* killed during logging. The locks will be re-enabled after logger is reinitialized   */
	zbx_locks_disable();
#endif
	zbx_ha_kill();

	zbx_set_child_signal_handler();

	/* restart logger because it could have been stuck in lock */
	if (SUCCEED != server_restart_logger(&error))
	{
		zbx_error("cannot restart logger: %s", error);
		zbx_free(error);
		exit(EXIT_FAILURE);
	}

#ifdef HAVE_PTHREAD_PROCESS_SHARED
	zbx_locks_enable();
#endif

	if (SUCCEED != zbx_ha_start(rtc, ZBX_NODE_STATUS_STANDBY, &error))
	{
		zabbix_log(LOG_LEVEL_CRIT, "cannot start HA manager: %s", error);
		zbx_free(error);
		exit(EXIT_FAILURE);
	}

	ha_status = ZBX_NODE_STATUS_STANDBY;
}

int	MAIN_ZABBIX_ENTRY(int flags)
{
	char		*error = NULL;
	int		i, db_type, ret, ha_status_old;

	zbx_socket_t	listen_sock;
	time_t		standby_warning_time;
	zbx_rtc_t	rtc;
	zbx_timespec_t	rtc_timeout = {1, 0};
	zbx_ha_config_t	*ha_config = NULL;

	if (0 != (flags & ZBX_TASK_FLAG_FOREGROUND))
	{
		printf("Starting Zabbix Server. Zabbix %s (revision %s).\nPress Ctrl+C to exit.\n\n",
				ZABBIX_VERSION, ZABBIX_REVISION);
	}

	if (FAIL == zbx_ipc_service_init_env(CONFIG_SOCKET_PATH, &error))
	{
		zbx_error("cannot initialize IPC services: %s", error);
		zbx_free(error);
		exit(EXIT_FAILURE);
	}

	if (SUCCEED != zbx_locks_create(&error))
	{
		zbx_error("cannot create locks: %s", error);
		zbx_free(error);
		exit(EXIT_FAILURE);
	}

	if (SUCCEED != zabbix_open_log(&log_file_cfg, CONFIG_LOG_LEVEL, &error))
	{
		zbx_error("cannot open log: %s", error);
		zbx_free(error);
		exit(EXIT_FAILURE);
	}

	zbx_new_cuid(ha_sessionid.str);

#ifdef HAVE_NETSNMP
#	define SNMP_FEATURE_STATUS	"YES"
#else
#	define SNMP_FEATURE_STATUS	" NO"
#endif
#ifdef HAVE_OPENIPMI
#	define IPMI_FEATURE_STATUS	"YES"
#else
#	define IPMI_FEATURE_STATUS	" NO"
#endif
#ifdef HAVE_LIBCURL
#	define LIBCURL_FEATURE_STATUS	"YES"
#else
#	define LIBCURL_FEATURE_STATUS	" NO"
#endif
#if defined(HAVE_LIBCURL) && defined(HAVE_LIBXML2)
#	define VMWARE_FEATURE_STATUS	"YES"
#else
#	define VMWARE_FEATURE_STATUS	" NO"
#endif
#ifdef HAVE_SMTP_AUTHENTICATION
#	define SMTP_AUTH_FEATURE_STATUS	"YES"
#else
#	define SMTP_AUTH_FEATURE_STATUS	" NO"
#endif
#ifdef HAVE_UNIXODBC
#	define ODBC_FEATURE_STATUS	"YES"
#else
#	define ODBC_FEATURE_STATUS	" NO"
#endif
#if defined(HAVE_SSH2) || defined(HAVE_SSH)
#	define SSH_FEATURE_STATUS	"YES"
#else
#	define SSH_FEATURE_STATUS	" NO"
#endif
#ifdef HAVE_IPV6
#	define IPV6_FEATURE_STATUS	"YES"
#else
#	define IPV6_FEATURE_STATUS	" NO"
#endif
#if defined(HAVE_GNUTLS) || defined(HAVE_OPENSSL)
#	define TLS_FEATURE_STATUS	"YES"
#else
#	define TLS_FEATURE_STATUS	" NO"
#endif

	zabbix_log(LOG_LEVEL_INFORMATION, "Starting Zabbix Server. Zabbix %s (revision %s).",
			ZABBIX_VERSION, ZABBIX_REVISION);

	zabbix_log(LOG_LEVEL_INFORMATION, "****** Enabled features ******");
	zabbix_log(LOG_LEVEL_INFORMATION, "SNMP monitoring:           " SNMP_FEATURE_STATUS);
	zabbix_log(LOG_LEVEL_INFORMATION, "IPMI monitoring:           " IPMI_FEATURE_STATUS);
	zabbix_log(LOG_LEVEL_INFORMATION, "Web monitoring:            " LIBCURL_FEATURE_STATUS);
	zabbix_log(LOG_LEVEL_INFORMATION, "VMware monitoring:         " VMWARE_FEATURE_STATUS);
	zabbix_log(LOG_LEVEL_INFORMATION, "SMTP authentication:       " SMTP_AUTH_FEATURE_STATUS);
	zabbix_log(LOG_LEVEL_INFORMATION, "ODBC:                      " ODBC_FEATURE_STATUS);
	zabbix_log(LOG_LEVEL_INFORMATION, "SSH support:               " SSH_FEATURE_STATUS);
	zabbix_log(LOG_LEVEL_INFORMATION, "IPv6 support:              " IPV6_FEATURE_STATUS);
	zabbix_log(LOG_LEVEL_INFORMATION, "TLS support:               " TLS_FEATURE_STATUS);
	zabbix_log(LOG_LEVEL_INFORMATION, "******************************");

	zabbix_log(LOG_LEVEL_INFORMATION, "using configuration file: %s", config_file);

#if defined(HAVE_GNUTLS) || defined(HAVE_OPENSSL)
	if (SUCCEED != zbx_coredump_disable())
	{
		zabbix_log(LOG_LEVEL_CRIT, "cannot disable core dump, exiting...");
		exit(EXIT_FAILURE);
	}
#endif
	zbx_initialize_events();

	if (FAIL == zbx_load_modules(CONFIG_LOAD_MODULE_PATH, CONFIG_LOAD_MODULE, config_timeout, 1))
	{
		zabbix_log(LOG_LEVEL_CRIT, "loading modules failed, exiting...");
		exit(EXIT_FAILURE);
	}

	zbx_free_config();

	if (SUCCEED != zbx_rtc_init(&rtc, &error))
	{
		zabbix_log(LOG_LEVEL_CRIT, "cannot initialize runtime control service: %s", error);
		zbx_free(error);
		exit(EXIT_FAILURE);
	}

	if (SUCCEED != zbx_vault_token_from_env_get(&(zbx_config_vault.token), &error))
	{
		zabbix_log(LOG_LEVEL_CRIT, "cannot initialize vault token: %s", error);
		zbx_free(error);
		exit(EXIT_FAILURE);
	}

	if (SUCCEED != zbx_vault_init(&zbx_config_vault, &error))
	{
		zabbix_log(LOG_LEVEL_CRIT, "cannot initialize vault: %s", error);
		zbx_free(error);
		exit(EXIT_FAILURE);
	}

	if (SUCCEED != zbx_vault_db_credentials_get(&zbx_config_vault, &zbx_config_dbhigh->config_dbuser,
			&zbx_config_dbhigh->config_dbpassword, &error))
	{
		zabbix_log(LOG_LEVEL_CRIT, "cannot initialize database credentials from vault: %s", error);
		zbx_free(error);
		exit(EXIT_FAILURE);
	}

	if (SUCCEED != zbx_db_init(DCget_nextid, program_type, &error))
	{
		zabbix_log(LOG_LEVEL_CRIT, "cannot initialize database: %s", error);
		zbx_free(error);
		exit(EXIT_FAILURE);
	}

	if (ZBX_DB_UNKNOWN == (db_type = zbx_db_get_database_type()))
	{
		zabbix_log(LOG_LEVEL_CRIT, "cannot use database \"%s\": database is not a Zabbix database",
				zbx_config_dbhigh->config_dbname);
		exit(EXIT_FAILURE);
	}
	else if (ZBX_DB_SERVER != db_type)
	{
		zabbix_log(LOG_LEVEL_CRIT, "cannot use database \"%s\": its \"users\" table is empty (is this the"
				" Zabbix proxy database?)", zbx_config_dbhigh->config_dbname);
		exit(EXIT_FAILURE);
	}

	if (SUCCEED != init_database_cache(&error))
	{
		zabbix_log(LOG_LEVEL_CRIT, "cannot initialize database cache: %s", error);
		zbx_free(error);
		return FAIL;
	}

	zbx_db_check_character_set();
	zbx_check_db();
	zbx_db_save_server_status();

	if (SUCCEED != DBcheck_double_type(zbx_config_dbhigh))
	{
		CONFIG_DOUBLE_PRECISION = ZBX_DB_DBL_PRECISION_DISABLED;
		zbx_update_epsilon_to_float_precision();
		zabbix_log(LOG_LEVEL_WARNING, "Database is not upgraded to use double precision values. Support for the"
				" old numeric type will be removed in the future versions.");
	}

	if (SUCCEED != zbx_db_check_instanceid())
		exit(EXIT_FAILURE);

	if (FAIL == zbx_init_library_export(&zbx_config_export, &error))
	{
		zabbix_log(LOG_LEVEL_CRIT, "cannot initialize export: %s", error);
		zbx_free(error);
		exit(EXIT_FAILURE);
	}

	if (SUCCEED != zbx_history_init(&error))
	{
		zabbix_log(LOG_LEVEL_CRIT, "cannot initialize history storage: %s", error);
		zbx_free(error);
		exit(EXIT_FAILURE);
	}

	zbx_unset_exit_on_terminate();

	ha_config = zbx_malloc(NULL, sizeof(zbx_ha_config_t));
	ha_config->ha_node_name =	CONFIG_HA_NODE_NAME;
	ha_config->ha_node_address =	CONFIG_NODE_ADDRESS;
	ha_config->default_node_ip =	CONFIG_LISTEN_IP;
	ha_config->default_node_port =	CONFIG_LISTEN_PORT;
	ha_config->ha_status =		ZBX_NODE_STATUS_UNKNOWN;

	if (SUCCEED != zbx_ha_start(&rtc, ha_config, &error))
	{
		zabbix_log(LOG_LEVEL_CRIT, "cannot start HA manager: %s", error);
		zbx_free(error);
		exit(EXIT_FAILURE);
	}

	if (SUCCEED == zbx_is_export_enabled(ZBX_FLAG_EXPTYPE_EVENTS))
		problems_export = zbx_problems_export_init(get_problems_export, "main-process", 0);

	if (SUCCEED == zbx_is_export_enabled(ZBX_FLAG_EXPTYPE_HISTORY))
		history_export = zbx_history_export_init(get_history_export, "main-process", 0);

	if (SUCCEED == zbx_is_export_enabled(ZBX_FLAG_EXPTYPE_TRENDS))
		trends_export = zbx_trends_export_init(get_trends_export, "main-process", 0);

	if (SUCCEED != zbx_ha_get_status(CONFIG_HA_NODE_NAME, &ha_status, &ha_failover_delay, &error))
	{
		zabbix_log(LOG_LEVEL_CRIT, "cannot start server: %s", error);
		zbx_free(error);
		zbx_set_exiting_with_fail();
	}

	zbx_register_stats_data_func(zbx_preproc_stats_ext_get, NULL);
	zbx_register_stats_data_func(zbx_server_stats_ext_get, NULL);
	zbx_register_stats_ext_func(zbx_vmware_stats_ext_get, NULL);
	zbx_register_stats_procinfo_func(ZBX_PROCESS_TYPE_PREPROCESSOR, zbx_preprocessor_get_worker_info);
	zbx_diag_init(diag_add_section_info);

	if (ZBX_NODE_STATUS_ACTIVE == ha_status)
	{
		if (SUCCEED != server_startup(&listen_sock, &ha_status, &ha_failover_delay, &rtc))
		{
			zbx_set_exiting_with_fail();
			ha_status = ZBX_NODE_STATUS_ERROR;
		}
		else
		{
			/* check if the HA status has not been changed during startup process */
			if (ZBX_NODE_STATUS_ACTIVE != ha_status)
				server_teardown(&rtc, &listen_sock);
		}
	}

	if (ZBX_NODE_STATUS_ERROR != ha_status)
	{
		if (NULL != CONFIG_HA_NODE_NAME && '\0' != *CONFIG_HA_NODE_NAME)
		{
			zabbix_log(LOG_LEVEL_INFORMATION, "\"%s\" node started in \"%s\" mode", CONFIG_HA_NODE_NAME,
					zbx_ha_status_str(ha_status));

		}
	}

	ha_status_old = ha_status;

	if (ZBX_NODE_STATUS_STANDBY == ha_status)
		standby_warning_time = time(NULL);

	while (ZBX_IS_RUNNING())
	{
		time_t			now;
		zbx_ipc_client_t	*client;
		zbx_ipc_message_t	*message;

		(void)zbx_ipc_service_recv(&rtc.service, &rtc_timeout, &client, &message);

		if (NULL == message || ZBX_IPC_SERVICE_HA_RTC_FIRST <= message->code)
		{
			if (SUCCEED != zbx_ha_dispatch_message(CONFIG_HA_NODE_NAME, message, &ha_status,
					&ha_failover_delay, &error))
			{
				zabbix_log(LOG_LEVEL_CRIT, "HA manager error: %s", error);
				zbx_set_exiting_with_fail();
			}
		}
		else
		{
			if (ZBX_NODE_STATUS_ACTIVE == ha_status || ZBX_RTC_LOG_LEVEL_DECREASE == message->code ||
					ZBX_RTC_LOG_LEVEL_INCREASE == message->code)
			{
				zbx_rtc_dispatch(&rtc, client, message, rtc_process_request_ex_server);
			}
			else
			{
				const char	*result = "Runtime commands can be executed only in active mode\n";
				zbx_ipc_client_send(client, message->code, (const unsigned char *)result,
						(zbx_uint32_t)strlen(result) + 1);
			}
		}

		zbx_ipc_message_free(message);

		if (NULL != client)
			zbx_ipc_client_release(client);

		if (ZBX_NODE_STATUS_ERROR == ha_status)
			break;

		if (ZBX_NODE_STATUS_HATIMEOUT == ha_status)
		{
			zabbix_log(LOG_LEVEL_INFORMATION, "HA manager is not responding in standby mode, "
					"restarting it.");
			server_restart_ha(&rtc);
			continue;
		}

		now = time(NULL);

		if (ZBX_NODE_STATUS_UNKNOWN != ha_status && ha_status != ha_status_old)
		{
			ha_status_old = ha_status;
			zabbix_log(LOG_LEVEL_INFORMATION, "\"%s\" node switched to \"%s\" mode",
					ZBX_NULL2EMPTY_STR(CONFIG_HA_NODE_NAME), zbx_ha_status_str(ha_status));

			switch (ha_status)
			{
				case ZBX_NODE_STATUS_ACTIVE:
					if (SUCCEED != server_startup(&listen_sock, &ha_status, &ha_failover_delay, &rtc))
					{
						zbx_set_exiting_with_fail();
						ha_status = ZBX_NODE_STATUS_ERROR;
						continue;
					}

					if (ZBX_NODE_STATUS_ACTIVE != ha_status)
					{
						server_teardown(&rtc, &listen_sock);
						ha_status_old = ha_status;
					}
					break;
				case ZBX_NODE_STATUS_STANDBY:
					server_teardown(&rtc, &listen_sock);
					standby_warning_time = now;
					break;
				default:
					zabbix_log(LOG_LEVEL_CRIT, "unsupported status %d received from HA manager",
							ha_status);
					zbx_set_exiting_with_fail();
					continue;
			}
		}

		if (ZBX_NODE_STATUS_STANDBY == ha_status)
		{
			if (standby_warning_time + SEC_PER_HOUR <= now)
			{
				zabbix_log(LOG_LEVEL_INFORMATION, "\"%s\" node is working in \"%s\" mode",
						CONFIG_HA_NODE_NAME, zbx_ha_status_str(ha_status));
				standby_warning_time = now;
			}
		}

		if (0 < (ret = waitpid((pid_t)-1, &i, WNOHANG)))
		{
			zabbix_log(LOG_LEVEL_CRIT, "PROCESS EXIT: %d", ret);
			zbx_set_exiting_with_fail();
			break;
		}

		if (-1 == ret && EINTR != errno)
		{
			zabbix_log(LOG_LEVEL_ERR, "failed to wait on child processes: %s", zbx_strerror(errno));
			zbx_set_exiting_with_fail();
			break;
		}
	}

	if (SUCCEED == ZBX_EXIT_STATUS())
		zbx_rtc_shutdown_subs(&rtc);

	if (SUCCEED != zbx_ha_pause(&error))
	{
		zabbix_log(LOG_LEVEL_CRIT, "cannot pause HA manager: %s", error);
		zbx_free(error);
	}

	zbx_db_version_info_clear(&db_version_info);

	zbx_on_exit(ZBX_EXIT_STATUS());

	return SUCCEED;
}<|MERGE_RESOLUTION|>--- conflicted
+++ resolved
@@ -1406,14 +1406,9 @@
 							config_startup_time};
 	zbx_thread_escalator_args	escalator_args = {zbx_config_tls, get_program_type, config_timeout};
 	zbx_thread_proxy_poller_args	proxy_poller_args = {zbx_config_tls, &zbx_config_vault, get_program_type,
-<<<<<<< HEAD
-							CONFIG_TIMEOUT};
-	zbx_thread_discoverer_args	discoverer_args = {zbx_config_tls, get_program_type, CONFIG_TIMEOUT,
+							config_timeout};
+	zbx_thread_discoverer_args	discoverer_args = {zbx_config_tls, get_program_type, config_timeout,
 							CONFIG_FORKS[ZBX_PROCESS_TYPE_DISCOVERER]};
-=======
-							config_timeout};
-	zbx_thread_discoverer_args	discoverer_args = {zbx_config_tls, get_program_type, config_timeout};
->>>>>>> 33ff8303
 	zbx_thread_report_writer_args	report_writer_args = {zbx_config_tls->ca_file, zbx_config_tls->cert_file,
 							zbx_config_tls->key_file, CONFIG_SOURCE_IP};
 	zbx_thread_housekeeper_args	housekeeper_args = {&db_version_info, config_timeout};
@@ -1490,17 +1485,14 @@
 	for (threads_num = 0, i = 0; i < ZBX_PROCESS_TYPE_COUNT; i++)
 	{
 		/* skip threaded components */
-<<<<<<< HEAD
+		if (ZBX_PROCESS_TYPE_PREPROCESSOR == i)
+			continue;
+
+		/* start single discoverer manager process */
 		if (ZBX_PROCESS_TYPE_DISCOVERER == i)
 			threads_num++;
-		else
-			threads_num += CONFIG_FORKS[i];
-=======
-		if (ZBX_PROCESS_TYPE_PREPROCESSOR == i)
-			continue;
 
 		threads_num += CONFIG_FORKS[i];
->>>>>>> 33ff8303
 	}
 
 	threads = (pid_t *)zbx_calloc(threads, (size_t)threads_num, sizeof(pid_t));
