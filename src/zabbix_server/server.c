--- conflicted
+++ resolved
@@ -139,21 +139,12 @@
 	"      Log level control targets:",
 	"        process-type              All processes of specified type",
 	"                                  (alerter, alert manager, availability manager, configuration syncer,",
-<<<<<<< HEAD
 	"                                  configuration syncer worker, connector manager, connector worker,",
 	"                                  discovery manager, escalator, ha manager, history poller, history syncer,",
-	"                                  housekeeper, http poller, icmp pinger, ipmi manager,",
+	"                                  housekeeper, http poller, icmp pinger, internal poller, ipmi manager,",
 	"                                  ipmi poller, java poller, odbc poller, poller, agent poller,",
 	"                                  http agent poller, snmp poller, preprocessing manager, proxy poller,",
 	"                                  self-monitoring, service manager, snmp trapper,",
-=======
-	"                                  connector manager, connector worker, discovery manager,",
-	"                                  escalator, ha manager, history poller, history syncer,",
-	"                                  housekeeper, http poller, icmp pinger, internal poller,",
-	"                                  ipmi manager, ipmi poller, java poller, odbc poller, poller,",
-	"                                  agent poller, http agent poller, snmp poller, preprocessing manager,",
-	"                                  proxy poller, self-monitoring, service manager, snmp trapper,",
->>>>>>> e60a48d9
 	"                                  task manager, timer, trapper, unreachable poller, vmware collector)",
 	"        process-type,N            Process type and number (e.g., poller,3)",
 	"        pid                       Process identifier",
@@ -161,21 +152,12 @@
 	"      Profiling control targets:",
 	"        process-type              All processes of specified type",
 	"                                  (alerter, alert manager, availability manager, configuration syncer,",
-<<<<<<< HEAD
 	"                                  configuration syncer worker, connector manager, connector worker,",
 	"                                  discovery manager, escalator, ha manager, history poller, history syncer,",
-	"                                  housekeeper, http poller, icmp pinger, ipmi manager,",
+	"                                  housekeeper, http poller, icmp pinger, internal poller, ipmi manager,",
 	"                                  ipmi poller, java poller, odbc poller, poller, agent poller,",
 	"                                  http agent poller, snmp poller, preprocessing manager, proxy poller,",
 	"                                  self-monitoring, service manager, snmp trapper,",
-=======
-	"                                  connector manager, connector worker, discovery manager,",
-	"                                  escalator, ha manager, history poller, history syncer,",
-	"                                  housekeeper, http poller, icmp pinger, internal poller,",
-	"                                  ipmi manager, ipmi poller, java poller, odbc poller, poller,",
-	"                                  agent poller, http agent poller, snmp poller, preprocessing manager,",
-	"                                  proxy poller, self-monitoring, service manager, snmp trapper,",
->>>>>>> e60a48d9
 	"                                  task manager, timer, trapper, unreachable poller, vmware collector)",
 	"        process-type,N            Process type and number (e.g., history syncer,1)",
 	"        pid                       Process identifier",
@@ -277,11 +259,8 @@
 	1, /* ZBX_PROCESS_TYPE_HTTPAGENT_POLLER */
 	1, /* ZBX_PROCESS_TYPE_AGENT_POLLER */
 	1, /* ZBX_PROCESS_TYPE_SNMP_POLLER */
-<<<<<<< HEAD
+	1, /* ZBX_PROCESS_TYPE_INTERNAL_POLLER */
 	1 /* ZBX_PROCESS_TYPE_DBCONFIGWORKER */
-=======
-	1, /* ZBX_PROCESS_TYPE_INTERNAL_POLLER */
->>>>>>> e60a48d9
 };
 
 static int	get_config_forks(unsigned char process_type)
@@ -599,17 +578,15 @@
 		*local_process_type = ZBX_PROCESS_TYPE_SNMP_POLLER;
 		*local_process_num = local_server_num - server_count + CONFIG_FORKS[ZBX_PROCESS_TYPE_SNMP_POLLER];
 	}
-<<<<<<< HEAD
 	else if (local_server_num <= (server_count += CONFIG_FORKS[ZBX_PROCESS_TYPE_DBCONFIGWORKER]))
 	{
 		*local_process_type = ZBX_PROCESS_TYPE_DBCONFIGWORKER;
 		*local_process_num = local_server_num - server_count + CONFIG_FORKS[ZBX_PROCESS_TYPE_DBCONFIGWORKER];
-=======
+	}
 	else if (local_server_num <= (server_count += CONFIG_FORKS[ZBX_PROCESS_TYPE_INTERNAL_POLLER]))
 	{
 		*local_process_type = ZBX_PROCESS_TYPE_INTERNAL_POLLER;
 		*local_process_num = local_server_num - server_count + CONFIG_FORKS[ZBX_PROCESS_TYPE_INTERNAL_POLLER];
->>>>>>> e60a48d9
 	}
 	else
 		return FAIL;
