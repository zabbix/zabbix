--- conflicted
+++ resolved
@@ -1410,11 +1410,8 @@
 							&events_cbs, listen_sock, config_startup_time,
 							config_proxydata_frequency};
 	zbx_thread_escalator_args	escalator_args = {zbx_config_tls, get_program_type, zbx_config_timeout,
-<<<<<<< HEAD
-							zbx_config_source_ip, CONFIG_FORKS[ZBX_PROCESS_TYPE_ESCALATOR]};
-=======
-							zbx_config_trapper_timeout, zbx_config_source_ip};
->>>>>>> 9a9a0599
+							zbx_config_trapper_timeout, zbx_config_source_ip,
+							CONFIG_FORKS};
 	zbx_thread_proxy_poller_args	proxy_poller_args = {zbx_config_tls, &zbx_config_vault, get_program_type,
 							zbx_config_timeout, zbx_config_trapper_timeout,
 							zbx_config_source_ip, &events_cbs, config_proxyconfig_frequency,
