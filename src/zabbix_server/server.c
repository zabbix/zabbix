/*
** Zabbix
** Copyright (C) 2001-2023 Zabbix SIA
**
** This program is free software; you can redistribute it and/or modify
** it under the terms of the GNU General Public License as published by
** the Free Software Foundation; either version 2 of the License, or
** (at your option) any later version.
**
** This program is distributed in the hope that it will be useful,
** but WITHOUT ANY WARRANTY; without even the implied warranty of
** MERCHANTABILITY or FITNESS FOR A PARTICULAR PURPOSE. See the
** GNU General Public License for more details.
**
** You should have received a copy of the GNU General Public License
** along with this program; if not, write to the Free Software
** Foundation, Inc., 51 Franklin Street, Fifth Floor, Boston, MA  02110-1301, USA.
**/

#include "config.h"

#ifdef HAVE_SQLITE3
#	error SQLite is not supported as a main Zabbix database backend.
#endif

#include "zbxexport.h"
#include "zbxself.h"

#include "cfg.h"
#include "zbxdbupgrade.h"
#include "log.h"
#include "zbxgetopt.h"
#include "zbxmutexs.h"
#include "zbxmodules.h"
#include "zbxnix.h"
#include "zbxcomms.h"

#include "alerter/alerter.h"
#include "zbxdbsyncer.h"
#include "dbconfig/dbconfig.h"
#include "discoverer/discoverer.h"
#include "httppoller/httppoller.h"
#include "housekeeper/housekeeper.h"
#include "pinger/pinger.h"
#include "poller/poller.h"
#include "timer/timer.h"
#include "trapper/trapper.h"
#include "snmptrapper/snmptrapper.h"
#include "escalator/escalator.h"
#include "proxypoller/proxypoller.h"
#include "vmware/vmware.h"
#include "taskmanager/taskmanager.h"
#include "connector/connector_manager.h"
#include "connector/connector_worker.h"
#include "zbxconnector.h"
#include "service/service_manager.h"
#include "housekeeper/trigger_housekeeper.h"
#include "lld/lld_manager.h"
#include "lld/lld_worker.h"
#include "reporter/report_manager.h"
#include "reporter/report_writer.h"
#include "events/events.h"
#include "zbxcachevalue.h"
#include "zbxcachehistory.h"
#include "zbxhistory.h"
#include "postinit.h"
#include "zbxvault.h"
#include "zbxtrends.h"
#include "ha/ha.h"
#include "zbxrtc.h"
#include "rtc/rtc_server.h"
#include "zbxstats.h"
#include "stats/zabbix_stats.h"
#include "zbxdiag.h"
#include "diag/diag_server.h"
#include "zbxip.h"
#include "zbxsysinfo.h"
#include "zbx_rtc_constants.h"
#include "zbxthreads.h"
#include "zbxicmpping.h"
#include "zbxipcservice.h"
#include "preproc/preproc_server.h"
#include "zbxavailability.h"
#include "zbxdbwrap.h"
#include "lld/lld_protocol.h"

#ifdef HAVE_OPENIPMI
#include "ipmi/ipmi_manager.h"
#include "ipmi/ipmi_poller.h"
#endif

const char	*progname = NULL;
const char	title_message[] = "zabbix_server";
const char	syslog_app_name[] = "zabbix_server";
const char	*usage_message[] = {
	"[-c config-file]", NULL,
	"[-c config-file]", "-R runtime-option", NULL,
	"-h", NULL,
	"-V", NULL,
	NULL	/* end of text */
};

const char	*help_message[] = {
	"The core daemon of Zabbix software.",
	"",
	"Options:",
	"  -c --config config-file        Path to the configuration file",
	"                                 (default: \"" DEFAULT_CONFIG_FILE "\")",
	"  -f --foreground                Run Zabbix server in foreground",
	"  -R --runtime-control runtime-option   Perform administrative functions",
	"",
	"    Runtime control options:",
	"      " ZBX_CONFIG_CACHE_RELOAD "             Reload configuration cache",
	"      " ZBX_HOUSEKEEPER_EXECUTE "             Execute the housekeeper",
	"      " ZBX_TRIGGER_HOUSEKEEPER_EXECUTE "     Execute the trigger housekeeper",
	"      " ZBX_LOG_LEVEL_INCREASE "=target       Increase log level, affects all processes if",
	"                                        target is not specified",
	"      " ZBX_LOG_LEVEL_DECREASE "=target       Decrease log level, affects all processes if",
	"                                        target is not specified",
	"      " ZBX_SNMP_CACHE_RELOAD "               Reload SNMP cache",
	"      " ZBX_SECRETS_RELOAD "                  Reload secrets from Vault",
	"      " ZBX_DIAGINFO "=section                Log internal diagnostic information of the",
	"                                        section (historycache, preprocessing, alerting,",
	"                                        lld, valuecache, locks, connector) or everything if section is",
	"                                        not specified",
	"      " ZBX_PROF_ENABLE "=target              Enable profiling, affects all processes if",
	"                                        target is not specified",
	"      " ZBX_PROF_DISABLE "=target             Disable profiling, affects all processes if",
	"                                        target is not specified",
	"      " ZBX_SERVICE_CACHE_RELOAD "             Reload service manager cache",
	"      " ZBX_HA_STATUS "                        Display HA cluster status",
	"      " ZBX_HA_REMOVE_NODE "=target            Remove the HA node specified by its name or ID",
	"      " ZBX_HA_SET_FAILOVER_DELAY "=delay      Set HA failover delay",
	"      " ZBX_PROXY_CONFIG_CACHE_RELOAD "[=name] Reload configuration cache on proxy by its name,",
	"                                        comma-separated list can be used to pass multiple names.",
	"                                        All proxies will be reloaded if no names were specified.",
	"",
	"      Log level control targets:",
	"        process-type              All processes of specified type",
	"                                  (alerter, alert manager, configuration syncer,",
	"                                  discoverer, escalator, ha manager, history syncer,",
	"                                  housekeeper, http poller, icmp pinger,",
	"                                  ipmi manager, ipmi poller, java poller,",
	"                                  poller, preprocessing manager,",
	"                                  proxy poller, self-monitoring, snmp trapper,",
	"                                  task manager, timer, trapper, unreachable poller,",
	"                                  vmware collector, history poller,",
	"                                  availability manager, service manager, odbc poller,",
	"                                  connector manager, connector worker)",
	"        process-type,N            Process type and number (e.g., poller,3)",
	"        pid                       Process identifier",
	"",
	"      Profiling control targets:",
	"        process-type              All processes of specified type",
	"                                  (alerter, alert manager, configuration syncer,",
	"                                  discoverer, escalator, history syncer,",
	"                                  housekeeper, http poller, icmp pinger,",
	"                                  ipmi manager, ipmi poller, java poller,",
	"                                  poller, preprocessing manager,",
	"                                  proxy poller, self-monitoring, snmp trapper, ",
	"                                  task manager, timer, trapper, unreachable poller,",
	"                                  vmware collector, history poller,",
	"                                  availability manager, service manager, odbc poller,",
	"                                  connector manager, connector worker)",
	"        process-type,N            Process type and number (e.g., history syncer,1)",
	"        pid                       Process identifier",
	"        scope                     Profiling scope",
	"                                  (rwlock, mutex, processing) can be used with process-type",
	"                                  (e.g., history syncer,1,processing)",
	"",
	"  -h --help                       Display this help message",
	"  -V --version                    Display version number",
	"",
	"Some configuration parameter default locations:",
	"  AlertScriptsPath                \"" DEFAULT_ALERT_SCRIPTS_PATH "\"",
	"  ExternalScripts                 \"" DEFAULT_EXTERNAL_SCRIPTS_PATH "\"",
#ifdef HAVE_LIBCURL
	"  SSLCertLocation                 \"" DEFAULT_SSL_CERT_LOCATION "\"",
	"  SSLKeyLocation                  \"" DEFAULT_SSL_KEY_LOCATION "\"",
#endif
	"  LoadModulePath                  \"" DEFAULT_LOAD_MODULE_PATH "\"",
	NULL	/* end of text */
};

/* COMMAND LINE OPTIONS */

/* long options */
static struct zbx_option	longopts[] =
{
	{"config",		1,	NULL,	'c'},
	{"foreground",		0,	NULL,	'f'},
	{"runtime-control",	1,	NULL,	'R'},
	{"help",		0,	NULL,	'h'},
	{"version",		0,	NULL,	'V'},
	{NULL}
};

/* short options */
static char	shortopts[] = "c:hVR:f";

/* end of COMMAND LINE OPTIONS */

int		threads_num = 0;
pid_t		*threads = NULL;
static int	*threads_flags;

static int	ha_status = ZBX_NODE_STATUS_UNKNOWN;
static int	ha_failover_delay = ZBX_HA_DEFAULT_FAILOVER_DELAY;
static char	*CONFIG_PID_FILE = NULL;

static zbx_export_file_t	*problems_export = NULL;
static zbx_export_file_t	*get_problems_export(void)
{
	return problems_export;
}

static zbx_export_file_t	*history_export = NULL;
static zbx_export_file_t	*get_history_export(void)
{
	return history_export;
}

static zbx_export_file_t	*trends_export = NULL;
static zbx_export_file_t	*get_trends_export(void)
{
	return trends_export;
}

unsigned char	program_type = ZBX_PROGRAM_TYPE_SERVER;
static unsigned char	get_program_type(void)
{
	return program_type;
}

int	CONFIG_FORKS[ZBX_PROCESS_TYPE_COUNT] = {
	5, /* ZBX_PROCESS_TYPE_POLLER */
	1, /* ZBX_PROCESS_TYPE_UNREACHABLE */
	0, /* ZBX_PROCESS_TYPE_IPMIPOLLER */
	1, /* ZBX_PROCESS_TYPE_PINGER */
	0, /* ZBX_PROCESS_TYPE_JAVAPOLLER */
	1, /* ZBX_PROCESS_TYPE_HTTPPOLLER */
	5, /* ZBX_PROCESS_TYPE_TRAPPER */
	0, /* ZBX_PROCESS_TYPE_SNMPTRAPPER */
	1, /* ZBX_PROCESS_TYPE_PROXYPOLLER */
	1, /* ZBX_PROCESS_TYPE_ESCALATOR */
	4, /* ZBX_PROCESS_TYPE_HISTSYNCER */
	1, /* ZBX_PROCESS_TYPE_DISCOVERER */
	3, /* ZBX_PROCESS_TYPE_ALERTER */
	1, /* ZBX_PROCESS_TYPE_TIMER */
	1, /* ZBX_PROCESS_TYPE_HOUSEKEEPER */
	0, /* ZBX_PROCESS_TYPE_DATASENDER */
	1, /* ZBX_PROCESS_TYPE_CONFSYNCER */
	1, /* ZBX_PROCESS_TYPE_SELFMON */
	0, /* ZBX_PROCESS_TYPE_VMWARE */
	0, /* ZBX_PROCESS_TYPE_COLLECTOR */
	0, /* ZBX_PROCESS_TYPE_LISTENER */
	0, /* ZBX_PROCESS_TYPE_ACTIVE_CHECKS */
	1, /* ZBX_PROCESS_TYPE_TASKMANAGER */
	0, /* ZBX_PROCESS_TYPE_IPMIMANAGER */
	1, /* ZBX_PROCESS_TYPE_ALERTMANAGER */
	1, /* ZBX_PROCESS_TYPE_PREPROCMAN */
	3, /* ZBX_PROCESS_TYPE_PREPROCESSOR */
	1, /* ZBX_PROCESS_TYPE_LLDMANAGER */
	2, /* ZBX_PROCESS_TYPE_LLDWORKER */
	1, /* ZBX_PROCESS_TYPE_ALERTSYNCER */
	5, /* ZBX_PROCESS_TYPE_HISTORYPOLLER */
	1, /* ZBX_PROCESS_TYPE_AVAILMAN */
	0, /* ZBX_PROCESS_TYPE_REPORTMANAGER */
	0, /* ZBX_PROCESS_TYPE_REPORTWRITER */
	1, /* ZBX_PROCESS_TYPE_SERVICEMAN */
	1, /* ZBX_PROCESS_TYPE_TRIGGERHOUSEKEEPER */
	1, /* ZBX_PROCESS_TYPE_ODBCPOLLER */
	0, /* ZBX_PROCESS_TYPE_CONNECTORMANAGER */
	0, /* ZBX_PROCESS_TYPE_CONNECTORWORKER */
};

static int	get_config_forks(unsigned char process_type)
{
	if (ZBX_PROCESS_TYPE_COUNT > process_type)
		return CONFIG_FORKS[process_type];

	return 0;
}

ZBX_PROPERTY_DECL_CONST(char*, zbx_config_source_ip, NULL)

char	*CONFIG_TMPDIR	= NULL;
static const char	*get_tmpdir(void)
{
	return CONFIG_TMPDIR;
}

char	*CONFIG_FPING_LOCATION	= NULL;
static const char	*get_fping_location(void)
{
	return CONFIG_FPING_LOCATION;
}

char	*CONFIG_FPING6_LOCATION		= NULL;
#ifdef HAVE_IPV6
static const char	*get_fping6_location(void)
{
	return CONFIG_FPING6_LOCATION;
}
#endif

ZBX_PROPERTY_DECL_CONST(char *, zbx_config_alert_scripts_path, NULL)
ZBX_PROPERTY_DECL(int, zbx_config_timeout, 3)

static int	config_startup_time		= 0;
static int	config_unavailable_delay	= 60;
static int	config_histsyncer_frequency	= 1;

int	CONFIG_LISTEN_PORT		= ZBX_DEFAULT_SERVER_PORT;
char	*CONFIG_LISTEN_IP		= NULL;
int	CONFIG_TRAPPER_TIMEOUT		= 300;
static char	*config_server		= NULL;		/* not used in zabbix_server, required for linking */

int	CONFIG_HOUSEKEEPING_FREQUENCY	= 1;
int	CONFIG_MAX_HOUSEKEEPER_DELETE	= 5000;		/* applies for every separate field value */
int	CONFIG_CONFSYNCER_FREQUENCY	= 10;

int	CONFIG_PROBLEMHOUSEKEEPING_FREQUENCY = 60;

int	CONFIG_VMWARE_FREQUENCY		= 60;
int	CONFIG_VMWARE_PERF_FREQUENCY	= 60;
int	CONFIG_VMWARE_TIMEOUT		= 10;

static zbx_uint64_t	config_conf_cache_size		= 32 * ZBX_MEBIBYTE;
static zbx_uint64_t	config_history_cache_size	= 16 * ZBX_MEBIBYTE;
static zbx_uint64_t	config_history_index_cache_size	= 4 * ZBX_MEBIBYTE;
static zbx_uint64_t	config_trends_cache_size	= 4 * ZBX_MEBIBYTE;
static zbx_uint64_t	CONFIG_TREND_FUNC_CACHE_SIZE	= 4 * ZBX_MEBIBYTE;
static zbx_uint64_t	config_value_cache_size		= 8 * ZBX_MEBIBYTE;
zbx_uint64_t	CONFIG_VMWARE_CACHE_SIZE	= 8 * ZBX_MEBIBYTE;

static int	config_unreachable_period	= 45;
static int	config_unreachable_delay	= 15;
int	CONFIG_LOG_LEVEL		= LOG_LEVEL_WARNING;
char	*CONFIG_EXTERNALSCRIPTS		= NULL;
int	CONFIG_ALLOW_UNSUPPORTED_DB_VERSIONS = 0;

ZBX_PROPERTY_DECL(int, zbx_config_enable_remote_commands, 0)
ZBX_PROPERTY_DECL(int, zbx_config_log_remote_commands, 0)
ZBX_PROPERTY_DECL(int, zbx_config_unsafe_user_parameters, 0)

char	*CONFIG_SNMPTRAP_FILE		= NULL;

char	*CONFIG_JAVA_GATEWAY		= NULL;
int	CONFIG_JAVA_GATEWAY_PORT	= ZBX_DEFAULT_GATEWAY_PORT;

char	*CONFIG_SSH_KEY_LOCATION	= NULL;

static int	config_log_slow_queries		= 0;	/* ms; 0 - disable */

/* how often Zabbix server sends configuration data to passive proxy, in seconds */
static int	config_proxyconfig_frequency	= 10;
static int	config_proxydata_frequency	= 1;	/* 1s */

char	*CONFIG_LOAD_MODULE_PATH	= NULL;
char	**CONFIG_LOAD_MODULE		= NULL;

char	*CONFIG_USER			= NULL;

/* web monitoring */
char	*CONFIG_SSL_CA_LOCATION		= NULL;
char	*CONFIG_SSL_CERT_LOCATION	= NULL;
char	*CONFIG_SSL_KEY_LOCATION	= NULL;

static zbx_config_tls_t		*zbx_config_tls = NULL;
static zbx_config_export_t	zbx_config_export = {NULL, NULL, ZBX_GIBIBYTE};
static zbx_config_vault_t	zbx_config_vault = {NULL, NULL, NULL, NULL, NULL, NULL};
static zbx_config_dbhigh_t	*zbx_config_dbhigh = NULL;

char	*CONFIG_HA_NODE_NAME		= NULL;
char	*CONFIG_NODE_ADDRESS	= NULL;

static char	*CONFIG_SOCKET_PATH	= NULL;

char	*CONFIG_HISTORY_STORAGE_URL		= NULL;
char	*CONFIG_HISTORY_STORAGE_OPTS		= NULL;
int	CONFIG_HISTORY_STORAGE_PIPELINES	= 0;

char	*CONFIG_STATS_ALLOWED_IP	= NULL;
int	CONFIG_TCP_MAX_BACKLOG_SIZE	= SOMAXCONN;

char	*CONFIG_WEBSERVICE_URL	= NULL;

int	CONFIG_SERVICEMAN_SYNC_FREQUENCY	= 60;

static char	*config_file	= NULL;
static int	config_allow_root	= 0;
static zbx_config_log_t	log_file_cfg = {NULL, NULL, LOG_TYPE_UNDEFINED, 1};

struct zbx_db_version_info_t	db_version_info;

static	const zbx_events_funcs_t	events_cbs = {
	.add_event_cb			= zbx_add_event,
	.process_events_cb		= zbx_process_events,
	.clean_events_cb		= zbx_clean_events,
	.reset_event_recovery_cb	= zbx_reset_event_recovery,
	.export_events_cb		= zbx_export_events,
	.events_update_itservices_cb	= zbx_events_update_itservices
};

int	get_process_info_by_thread(int local_server_num, unsigned char *local_process_type, int *local_process_num);

int	get_process_info_by_thread(int local_server_num, unsigned char *local_process_type, int *local_process_num)
{
	int	server_count = 0;

	if (0 == local_server_num)
	{
		/* fail if the main process is queried */
		return FAIL;
	}
	else if (local_server_num <= (server_count += CONFIG_FORKS[ZBX_PROCESS_TYPE_SERVICEMAN]))
	{
		/* start service manager process and load configuration cache in parallel */
		*local_process_type = ZBX_PROCESS_TYPE_SERVICEMAN;
		*local_process_num = local_server_num - server_count + CONFIG_FORKS[ZBX_PROCESS_TYPE_SERVICEMAN];
	}
	else if (local_server_num <= (server_count += CONFIG_FORKS[ZBX_PROCESS_TYPE_CONFSYNCER]))
	{
		/* make initial configuration sync before worker processes are forked */
		*local_process_type = ZBX_PROCESS_TYPE_CONFSYNCER;
		*local_process_num = local_server_num - server_count + CONFIG_FORKS[ZBX_PROCESS_TYPE_CONFSYNCER];
	}
	else if (local_server_num <= (server_count += CONFIG_FORKS[ZBX_PROCESS_TYPE_ALERTMANAGER]))
	{
		/* data collection processes might utilize CPU fully, start manager and worker processes beforehand */
		*local_process_type = ZBX_PROCESS_TYPE_ALERTMANAGER;
		*local_process_num = local_server_num - server_count + CONFIG_FORKS[ZBX_PROCESS_TYPE_ALERTMANAGER];
	}
	else if (local_server_num <= (server_count += CONFIG_FORKS[ZBX_PROCESS_TYPE_ALERTER]))
	{
		*local_process_type = ZBX_PROCESS_TYPE_ALERTER;
		*local_process_num = local_server_num - server_count + CONFIG_FORKS[ZBX_PROCESS_TYPE_ALERTER];
	}
	else if (local_server_num <= (server_count += CONFIG_FORKS[ZBX_PROCESS_TYPE_PREPROCMAN]))
	{
		*local_process_type = ZBX_PROCESS_TYPE_PREPROCMAN;
		*local_process_num = local_server_num - server_count + CONFIG_FORKS[ZBX_PROCESS_TYPE_PREPROCMAN];
	}
	else if (local_server_num <= (server_count += CONFIG_FORKS[ZBX_PROCESS_TYPE_LLDMANAGER]))
	{
		*local_process_type = ZBX_PROCESS_TYPE_LLDMANAGER;
		*local_process_num = local_server_num - server_count + CONFIG_FORKS[ZBX_PROCESS_TYPE_LLDMANAGER];
	}
	else if (local_server_num <= (server_count += CONFIG_FORKS[ZBX_PROCESS_TYPE_LLDWORKER]))
	{
		*local_process_type = ZBX_PROCESS_TYPE_LLDWORKER;
		*local_process_num = local_server_num - server_count + CONFIG_FORKS[ZBX_PROCESS_TYPE_LLDWORKER];
	}
	else if (local_server_num <= (server_count += CONFIG_FORKS[ZBX_PROCESS_TYPE_IPMIMANAGER]))
	{
		*local_process_type = ZBX_PROCESS_TYPE_IPMIMANAGER;
		*local_process_num = local_server_num - server_count + CONFIG_FORKS[ZBX_PROCESS_TYPE_IPMIMANAGER];
	}
	else if (local_server_num <= (server_count += CONFIG_FORKS[ZBX_PROCESS_TYPE_HOUSEKEEPER]))
	{
		*local_process_type = ZBX_PROCESS_TYPE_HOUSEKEEPER;
		*local_process_num = local_server_num - server_count + CONFIG_FORKS[ZBX_PROCESS_TYPE_HOUSEKEEPER];
	}
	else if (local_server_num <= (server_count += CONFIG_FORKS[ZBX_PROCESS_TYPE_TIMER]))
	{
		*local_process_type = ZBX_PROCESS_TYPE_TIMER;
		*local_process_num = local_server_num - server_count + CONFIG_FORKS[ZBX_PROCESS_TYPE_TIMER];
	}
	else if (local_server_num <= (server_count += CONFIG_FORKS[ZBX_PROCESS_TYPE_HTTPPOLLER]))
	{
		*local_process_type = ZBX_PROCESS_TYPE_HTTPPOLLER;
		*local_process_num = local_server_num - server_count + CONFIG_FORKS[ZBX_PROCESS_TYPE_HTTPPOLLER];
	}
	else if (local_server_num <= (server_count += CONFIG_FORKS[ZBX_PROCESS_TYPE_DISCOVERER]))
	{
		*local_process_type = ZBX_PROCESS_TYPE_DISCOVERER;
		*local_process_num = local_server_num - server_count + CONFIG_FORKS[ZBX_PROCESS_TYPE_DISCOVERER];
	}
	else if (local_server_num <= (server_count += CONFIG_FORKS[ZBX_PROCESS_TYPE_HISTSYNCER]))
	{
		*local_process_type = ZBX_PROCESS_TYPE_HISTSYNCER;
		*local_process_num = local_server_num - server_count + CONFIG_FORKS[ZBX_PROCESS_TYPE_HISTSYNCER];
	}
	else if (local_server_num <= (server_count += CONFIG_FORKS[ZBX_PROCESS_TYPE_ESCALATOR]))
	{
		*local_process_type = ZBX_PROCESS_TYPE_ESCALATOR;
		*local_process_num = local_server_num - server_count + CONFIG_FORKS[ZBX_PROCESS_TYPE_ESCALATOR];
	}
	else if (local_server_num <= (server_count += CONFIG_FORKS[ZBX_PROCESS_TYPE_IPMIPOLLER]))
	{
		*local_process_type = ZBX_PROCESS_TYPE_IPMIPOLLER;
		*local_process_num = local_server_num - server_count + CONFIG_FORKS[ZBX_PROCESS_TYPE_IPMIPOLLER];
	}
	else if (local_server_num <= (server_count += CONFIG_FORKS[ZBX_PROCESS_TYPE_JAVAPOLLER]))
	{
		*local_process_type = ZBX_PROCESS_TYPE_JAVAPOLLER;
		*local_process_num = local_server_num - server_count + CONFIG_FORKS[ZBX_PROCESS_TYPE_JAVAPOLLER];
	}
	else if (local_server_num <= (server_count += CONFIG_FORKS[ZBX_PROCESS_TYPE_SNMPTRAPPER]))
	{
		*local_process_type = ZBX_PROCESS_TYPE_SNMPTRAPPER;
		*local_process_num = local_server_num - server_count + CONFIG_FORKS[ZBX_PROCESS_TYPE_SNMPTRAPPER];
	}
	else if (local_server_num <= (server_count += CONFIG_FORKS[ZBX_PROCESS_TYPE_PROXYPOLLER]))
	{
		*local_process_type = ZBX_PROCESS_TYPE_PROXYPOLLER;
		*local_process_num = local_server_num - server_count + CONFIG_FORKS[ZBX_PROCESS_TYPE_PROXYPOLLER];
	}
	else if (local_server_num <= (server_count += CONFIG_FORKS[ZBX_PROCESS_TYPE_SELFMON]))
	{
		*local_process_type = ZBX_PROCESS_TYPE_SELFMON;
		*local_process_num = local_server_num - server_count + CONFIG_FORKS[ZBX_PROCESS_TYPE_SELFMON];
	}
	else if (local_server_num <= (server_count += CONFIG_FORKS[ZBX_PROCESS_TYPE_VMWARE]))
	{
		*local_process_type = ZBX_PROCESS_TYPE_VMWARE;
		*local_process_num = local_server_num - server_count + CONFIG_FORKS[ZBX_PROCESS_TYPE_VMWARE];
	}
	else if (local_server_num <= (server_count += CONFIG_FORKS[ZBX_PROCESS_TYPE_TASKMANAGER]))
	{
		*local_process_type = ZBX_PROCESS_TYPE_TASKMANAGER;
		*local_process_num = local_server_num - server_count + CONFIG_FORKS[ZBX_PROCESS_TYPE_TASKMANAGER];
	}
	else if (local_server_num <= (server_count += CONFIG_FORKS[ZBX_PROCESS_TYPE_POLLER]))
	{
		*local_process_type = ZBX_PROCESS_TYPE_POLLER;
		*local_process_num = local_server_num - server_count + CONFIG_FORKS[ZBX_PROCESS_TYPE_POLLER];
	}
	else if (local_server_num <= (server_count += CONFIG_FORKS[ZBX_PROCESS_TYPE_UNREACHABLE]))
	{
		*local_process_type = ZBX_PROCESS_TYPE_UNREACHABLE;
		*local_process_num = local_server_num - server_count + CONFIG_FORKS[ZBX_PROCESS_TYPE_UNREACHABLE];
	}
	else if (local_server_num <= (server_count += CONFIG_FORKS[ZBX_PROCESS_TYPE_TRAPPER]))
	{
		*local_process_type = ZBX_PROCESS_TYPE_TRAPPER;
		*local_process_num = local_server_num - server_count + CONFIG_FORKS[ZBX_PROCESS_TYPE_TRAPPER];
	}
	else if (local_server_num <= (server_count += CONFIG_FORKS[ZBX_PROCESS_TYPE_PINGER]))
	{
		*local_process_type = ZBX_PROCESS_TYPE_PINGER;
		*local_process_num = local_server_num - server_count + CONFIG_FORKS[ZBX_PROCESS_TYPE_PINGER];
	}
	else if (local_server_num <= (server_count += CONFIG_FORKS[ZBX_PROCESS_TYPE_ALERTSYNCER]))
	{
		*local_process_type = ZBX_PROCESS_TYPE_ALERTSYNCER;
		*local_process_num = local_server_num - server_count + CONFIG_FORKS[ZBX_PROCESS_TYPE_ALERTSYNCER];
	}
	else if (local_server_num <= (server_count += CONFIG_FORKS[ZBX_PROCESS_TYPE_HISTORYPOLLER]))
	{
		*local_process_type = ZBX_PROCESS_TYPE_HISTORYPOLLER;
		*local_process_num = local_server_num - server_count + CONFIG_FORKS[ZBX_PROCESS_TYPE_HISTORYPOLLER];
	}
	else if (local_server_num <= (server_count += CONFIG_FORKS[ZBX_PROCESS_TYPE_AVAILMAN]))
	{
		*local_process_type = ZBX_PROCESS_TYPE_AVAILMAN;
		*local_process_num = local_server_num - server_count + CONFIG_FORKS[ZBX_PROCESS_TYPE_AVAILMAN];
	}
	else if (local_server_num <= (server_count += CONFIG_FORKS[ZBX_PROCESS_TYPE_REPORTMANAGER]))
	{
		*local_process_type = ZBX_PROCESS_TYPE_REPORTMANAGER;
		*local_process_num = local_server_num - server_count + CONFIG_FORKS[ZBX_PROCESS_TYPE_REPORTMANAGER];
	}
	else if (local_server_num <= (server_count += CONFIG_FORKS[ZBX_PROCESS_TYPE_REPORTWRITER]))
	{
		*local_process_type = ZBX_PROCESS_TYPE_REPORTWRITER;
		*local_process_num = local_server_num - server_count + CONFIG_FORKS[ZBX_PROCESS_TYPE_REPORTWRITER];
	}
	else if (local_server_num <= (server_count += CONFIG_FORKS[ZBX_PROCESS_TYPE_TRIGGERHOUSEKEEPER]))
	{
		/* start service manager process and load configuration cache in parallel */
		*local_process_type = ZBX_PROCESS_TYPE_TRIGGERHOUSEKEEPER;
		*local_process_num = local_server_num - server_count + CONFIG_FORKS[ZBX_PROCESS_TYPE_TRIGGERHOUSEKEEPER];
	}
	else if (local_server_num <= (server_count += CONFIG_FORKS[ZBX_PROCESS_TYPE_ODBCPOLLER]))
	{
		*local_process_type = ZBX_PROCESS_TYPE_ODBCPOLLER;
		*local_process_num = local_server_num - server_count + CONFIG_FORKS[ZBX_PROCESS_TYPE_ODBCPOLLER];
	}
	else if (local_server_num <= (server_count += CONFIG_FORKS[ZBX_PROCESS_TYPE_CONNECTORMANAGER]))
	{
		*local_process_type = ZBX_PROCESS_TYPE_CONNECTORMANAGER;
		*local_process_num = local_server_num - server_count + CONFIG_FORKS[ZBX_PROCESS_TYPE_CONNECTORMANAGER];
	}
	else if (local_server_num <= (server_count += CONFIG_FORKS[ZBX_PROCESS_TYPE_CONNECTORWORKER]))
	{
		*local_process_type = ZBX_PROCESS_TYPE_CONNECTORWORKER;
		*local_process_num = local_server_num - server_count + CONFIG_FORKS[ZBX_PROCESS_TYPE_CONNECTORWORKER];
	}

	else
		return FAIL;

	return SUCCEED;
}

/******************************************************************************
 *                                                                            *
 * Purpose: set configuration defaults                                        *
 *                                                                            *
 ******************************************************************************/
static void	zbx_set_defaults(void)
{
	config_startup_time = time(NULL);

	if (NULL == zbx_config_dbhigh->config_dbhost)
		zbx_config_dbhigh->config_dbhost = zbx_strdup(zbx_config_dbhigh->config_dbhost, "localhost");

	if (NULL == CONFIG_SNMPTRAP_FILE)
		CONFIG_SNMPTRAP_FILE = zbx_strdup(CONFIG_SNMPTRAP_FILE, "/tmp/zabbix_traps.tmp");

	if (NULL == CONFIG_PID_FILE)
		CONFIG_PID_FILE = zbx_strdup(CONFIG_PID_FILE, "/tmp/zabbix_server.pid");

	if (NULL == zbx_config_alert_scripts_path)
		zbx_config_alert_scripts_path = zbx_strdup(zbx_config_alert_scripts_path, DEFAULT_ALERT_SCRIPTS_PATH);

	if (NULL == CONFIG_LOAD_MODULE_PATH)
		CONFIG_LOAD_MODULE_PATH = zbx_strdup(CONFIG_LOAD_MODULE_PATH, DEFAULT_LOAD_MODULE_PATH);

	if (NULL == CONFIG_TMPDIR)
		CONFIG_TMPDIR = zbx_strdup(CONFIG_TMPDIR, "/tmp");

	if (NULL == CONFIG_FPING_LOCATION)
		CONFIG_FPING_LOCATION = zbx_strdup(CONFIG_FPING_LOCATION, "/usr/sbin/fping");
#ifdef HAVE_IPV6
	if (NULL == CONFIG_FPING6_LOCATION)
		CONFIG_FPING6_LOCATION = zbx_strdup(CONFIG_FPING6_LOCATION, "/usr/sbin/fping6");
#endif
	if (NULL == CONFIG_EXTERNALSCRIPTS)
		CONFIG_EXTERNALSCRIPTS = zbx_strdup(CONFIG_EXTERNALSCRIPTS, DEFAULT_EXTERNAL_SCRIPTS_PATH);
#ifdef HAVE_LIBCURL
	if (NULL == CONFIG_SSL_CERT_LOCATION)
		CONFIG_SSL_CERT_LOCATION = zbx_strdup(CONFIG_SSL_CERT_LOCATION, DEFAULT_SSL_CERT_LOCATION);

	if (NULL == CONFIG_SSL_KEY_LOCATION)
		CONFIG_SSL_KEY_LOCATION = zbx_strdup(CONFIG_SSL_KEY_LOCATION, DEFAULT_SSL_KEY_LOCATION);

	if (NULL == CONFIG_HISTORY_STORAGE_OPTS)
		CONFIG_HISTORY_STORAGE_OPTS = zbx_strdup(CONFIG_HISTORY_STORAGE_OPTS, "uint,dbl,str,log,text");
#endif

#ifdef HAVE_SQLITE3
	CONFIG_MAX_HOUSEKEEPER_DELETE = 0;
#endif

	if (NULL == log_file_cfg.log_type_str)
		log_file_cfg.log_type_str = zbx_strdup(log_file_cfg.log_type_str, ZBX_OPTION_LOGTYPE_FILE);

	if (NULL == CONFIG_SOCKET_PATH)
		CONFIG_SOCKET_PATH = zbx_strdup(CONFIG_SOCKET_PATH, "/tmp");

	if (0 != CONFIG_FORKS[ZBX_PROCESS_TYPE_IPMIPOLLER])
		CONFIG_FORKS[ZBX_PROCESS_TYPE_IPMIMANAGER] = 1;

	if (NULL == zbx_config_vault.url)
		zbx_config_vault.url = zbx_strdup(zbx_config_vault.url, "https://127.0.0.1:8200");

	if (0 != CONFIG_FORKS[ZBX_PROCESS_TYPE_REPORTWRITER])
		CONFIG_FORKS[ZBX_PROCESS_TYPE_REPORTMANAGER] = 1;

	if (0 != CONFIG_FORKS[ZBX_PROCESS_TYPE_CONNECTORWORKER])
		CONFIG_FORKS[ZBX_PROCESS_TYPE_CONNECTORMANAGER] = 1;
}

/******************************************************************************
 *                                                                            *
 * Purpose: validate configuration parameters                                 *
 *                                                                            *
 ******************************************************************************/
static void	zbx_validate_config(ZBX_TASK_EX *task)
{
	char		*ch_error, *address = NULL;
	int		err = 0;
	unsigned short	port;

	if (0 == CONFIG_FORKS[ZBX_PROCESS_TYPE_UNREACHABLE] &&
			0 != CONFIG_FORKS[ZBX_PROCESS_TYPE_POLLER] + CONFIG_FORKS[ZBX_PROCESS_TYPE_JAVAPOLLER])
	{
		zabbix_log(LOG_LEVEL_CRIT, "\"StartPollersUnreachable\" configuration parameter must not be 0"
				" if regular or Java pollers are started");
		err = 1;
	}

	if ((NULL == CONFIG_JAVA_GATEWAY || '\0' == *CONFIG_JAVA_GATEWAY) &&
			0 < CONFIG_FORKS[ZBX_PROCESS_TYPE_JAVAPOLLER])
	{
		zabbix_log(LOG_LEVEL_CRIT, "\"JavaGateway\" configuration parameter is not specified or empty");
		err = 1;
	}

	if (0 != config_value_cache_size && 128 * ZBX_KIBIBYTE > config_value_cache_size)
	{
		zabbix_log(LOG_LEVEL_CRIT, "\"ValueCacheSize\" configuration parameter must be either 0"
				" or greater than 128KB");
		err = 1;
	}

	if (0 != CONFIG_TREND_FUNC_CACHE_SIZE && 128 * ZBX_KIBIBYTE > CONFIG_TREND_FUNC_CACHE_SIZE)
	{
		zabbix_log(LOG_LEVEL_CRIT, "\"TrendFunctionCacheSize\" configuration parameter must be either 0"
				" or greater than 128KB");
		err = 1;
	}

	if (NULL != zbx_config_source_ip && SUCCEED != zbx_is_supported_ip(zbx_config_source_ip))
	{
		zabbix_log(LOG_LEVEL_CRIT, "invalid \"SourceIP\" configuration parameter: '%s'", zbx_config_source_ip);
		err = 1;
	}

	if (NULL != CONFIG_STATS_ALLOWED_IP && FAIL == zbx_validate_peer_list(CONFIG_STATS_ALLOWED_IP, &ch_error))
	{
		zabbix_log(LOG_LEVEL_CRIT, "invalid entry in \"StatsAllowedIP\" configuration parameter: %s", ch_error);
		zbx_free(ch_error);
		err = 1;
	}

	if (SUCCEED != zbx_validate_export_type(zbx_config_export.type, NULL))
	{
		zabbix_log(LOG_LEVEL_CRIT, "invalid \"ExportType\" configuration parameter: %s",
				zbx_config_export.type);
		err = 1;
	}

	if (NULL != CONFIG_NODE_ADDRESS &&
			(FAIL == zbx_parse_serveractive_element(CONFIG_NODE_ADDRESS, &address, &port, 10051) ||
			(FAIL == zbx_is_supported_ip(address) && FAIL == zbx_validate_hostname(address))))
	{
		zabbix_log(LOG_LEVEL_CRIT, "invalid \"NodeAddress\" configuration parameter: address \"%s\""
				" is invalid", CONFIG_NODE_ADDRESS);
		err = 1;
	}
	zbx_free(address);

#if !defined(HAVE_IPV6)
	err |= (FAIL == check_cfg_feature_str("Fping6Location", CONFIG_FPING6_LOCATION, "IPv6 support"));
#endif
#if !defined(HAVE_LIBCURL)
	err |= (FAIL == check_cfg_feature_str("SSLCALocation", CONFIG_SSL_CA_LOCATION, "cURL library"));
	err |= (FAIL == check_cfg_feature_str("SSLCertLocation", CONFIG_SSL_CERT_LOCATION, "cURL library"));
	err |= (FAIL == check_cfg_feature_str("SSLKeyLocation", CONFIG_SSL_KEY_LOCATION, "cURL library"));
	err |= (FAIL == check_cfg_feature_str("HistoryStorageURL", CONFIG_HISTORY_STORAGE_URL, "cURL library"));
	err |= (FAIL == check_cfg_feature_str("HistoryStorageTypes", CONFIG_HISTORY_STORAGE_OPTS, "cURL library"));
	err |= (FAIL == check_cfg_feature_int("HistoryStorageDateIndex", CONFIG_HISTORY_STORAGE_PIPELINES,
			"cURL library"));
	err |= (FAIL == check_cfg_feature_str("Vault", zbx_config_vault.name, "cURL library"));
	err |= (FAIL == check_cfg_feature_str("VaultToken", zbx_config_vault.token, "cURL library"));
	err |= (FAIL == check_cfg_feature_str("VaultDBPath", zbx_config_vault.db_path, "cURL library"));

	err |= (FAIL == check_cfg_feature_int("StartReportWriters", CONFIG_FORKS[ZBX_PROCESS_TYPE_REPORTWRITER],
			"cURL library"));
#endif

#if !defined(HAVE_LIBXML2) || !defined(HAVE_LIBCURL)
	err |= (FAIL == check_cfg_feature_int("StartVMwareCollectors", CONFIG_FORKS[ZBX_PROCESS_TYPE_VMWARE],
			"VMware support"));

	/* parameters VMwareFrequency, VMwarePerfFrequency, VMwareCacheSize, VMwareTimeout are not checked here */
	/* because they have non-zero default values */
#endif

	if (SUCCEED != zbx_validate_log_parameters(task, &log_file_cfg))
		err = 1;

#if !(defined(HAVE_GNUTLS) || defined(HAVE_OPENSSL))
	err |= (FAIL == check_cfg_feature_str("TLSCAFile", zbx_config_tls->ca_file, "TLS support"));
	err |= (FAIL == check_cfg_feature_str("TLSCRLFile", zbx_config_tls->crl_file, "TLS support"));
	err |= (FAIL == check_cfg_feature_str("TLSCertFile", zbx_config_tls->cert_file, "TLS support"));
	err |= (FAIL == check_cfg_feature_str("TLSKeyFile", zbx_config_tls->key_file, "TLS support"));
#endif
#if !(defined(HAVE_GNUTLS) || defined(HAVE_OPENSSL))
	err |= (FAIL == check_cfg_feature_str("TLSCipherCert", zbx_config_tls->cipher_cert,
			"GnuTLS or OpenSSL"));
	err |= (FAIL == check_cfg_feature_str("TLSCipherPSK", zbx_config_tls->cipher_psk,
			"GnuTLS or OpenSSL"));
	err |= (FAIL == check_cfg_feature_str("TLSCipherAll", zbx_config_tls->cipher_all,
			"GnuTLS or OpenSSL"));
#endif
#if !defined(HAVE_OPENSSL)
	err |= (FAIL == check_cfg_feature_str("TLSCipherCert13", zbx_config_tls->cipher_cert13,
			"OpenSSL 1.1.1 or newer"));
	err |= (FAIL == check_cfg_feature_str("TLSCipherPSK13", zbx_config_tls->cipher_psk13,
			"OpenSSL 1.1.1 or newer"));
	err |= (FAIL == check_cfg_feature_str("TLSCipherAll13", zbx_config_tls->cipher_all13,
			"OpenSSL 1.1.1 or newer"));
#endif

#if !defined(HAVE_OPENIPMI)
	err |= (FAIL == check_cfg_feature_int("StartIPMIPollers", CONFIG_FORKS[ZBX_PROCESS_TYPE_IPMIPOLLER],
			"IPMI support"));
#endif

	err |= (FAIL == zbx_db_validate_config_features(program_type, zbx_config_dbhigh));

	if (0 != CONFIG_FORKS[ZBX_PROCESS_TYPE_REPORTWRITER] && NULL == CONFIG_WEBSERVICE_URL)
	{
		zabbix_log(LOG_LEVEL_CRIT, "\"WebServiceURL\" configuration parameter must be set when "
				" setting \"StartReportWriters\" configuration parameter");
	}

	if (0 != err)
		exit(EXIT_FAILURE);
}

/******************************************************************************
 *                                                                            *
 * Purpose: parse config file and update configuration parameters             *
 *                                                                            *
 * Comments: will terminate process if parsing fails                          *
 *                                                                            *
 ******************************************************************************/
static void	zbx_load_config(ZBX_TASK_EX *task)
{
	struct cfg_line	cfg[] =
	{
		/* PARAMETER,			VAR,					TYPE,
			MANDATORY,	MIN,			MAX */
		{"StartDBSyncers",		&CONFIG_FORKS[ZBX_PROCESS_TYPE_HISTSYNCER],		TYPE_INT,
			PARM_OPT,	1,			100},
		{"StartDiscoverers",		&CONFIG_FORKS[ZBX_PROCESS_TYPE_DISCOVERER],		TYPE_INT,
			PARM_OPT,	0,			250},
		{"StartHTTPPollers",		&CONFIG_FORKS[ZBX_PROCESS_TYPE_HTTPPOLLER],		TYPE_INT,
			PARM_OPT,	0,			1000},
		{"StartPingers",		&CONFIG_FORKS[ZBX_PROCESS_TYPE_PINGER],			TYPE_INT,
			PARM_OPT,	0,			1000},
		{"StartPollers",		&CONFIG_FORKS[ZBX_PROCESS_TYPE_POLLER],			TYPE_INT,
			PARM_OPT,	0,			1000},
		{"StartPollersUnreachable",	&CONFIG_FORKS[ZBX_PROCESS_TYPE_UNREACHABLE],	TYPE_INT,
			PARM_OPT,	0,			1000},
		{"StartIPMIPollers",		&CONFIG_FORKS[ZBX_PROCESS_TYPE_IPMIPOLLER],		TYPE_INT,
			PARM_OPT,	0,			1000},
		{"StartTimers",			&CONFIG_FORKS[ZBX_PROCESS_TYPE_TIMER],			TYPE_INT,
			PARM_OPT,	1,			1000},
		{"StartTrappers",		&CONFIG_FORKS[ZBX_PROCESS_TYPE_TRAPPER],			TYPE_INT,
			PARM_OPT,	0,			1000},
		{"StartJavaPollers",		&CONFIG_FORKS[ZBX_PROCESS_TYPE_JAVAPOLLER],		TYPE_INT,
			PARM_OPT,	0,			1000},
		{"StartEscalators",		&CONFIG_FORKS[ZBX_PROCESS_TYPE_ESCALATOR],		TYPE_INT,
			PARM_OPT,	1,			100},
		{"JavaGateway",			&CONFIG_JAVA_GATEWAY,			TYPE_STRING,
			PARM_OPT,	0,			0},
		{"JavaGatewayPort",		&CONFIG_JAVA_GATEWAY_PORT,		TYPE_INT,
			PARM_OPT,	1024,			32767},
		{"SNMPTrapperFile",		&CONFIG_SNMPTRAP_FILE,			TYPE_STRING,
			PARM_OPT,	0,			0},
		{"StartSNMPTrapper",		&CONFIG_FORKS[ZBX_PROCESS_TYPE_SNMPTRAPPER],		TYPE_INT,
			PARM_OPT,	0,			1},
		{"CacheSize",			&config_conf_cache_size,		TYPE_UINT64,
			PARM_OPT,	128 * ZBX_KIBIBYTE,	__UINT64_C(64) * ZBX_GIBIBYTE},
		{"HistoryCacheSize",		&config_history_cache_size,		TYPE_UINT64,
			PARM_OPT,	128 * ZBX_KIBIBYTE,	__UINT64_C(2) * ZBX_GIBIBYTE},
		{"HistoryIndexCacheSize",	&config_history_index_cache_size,	TYPE_UINT64,
			PARM_OPT,	128 * ZBX_KIBIBYTE,	__UINT64_C(2) * ZBX_GIBIBYTE},
		{"TrendCacheSize",		&config_trends_cache_size,		TYPE_UINT64,
			PARM_OPT,	128 * ZBX_KIBIBYTE,	__UINT64_C(2) * ZBX_GIBIBYTE},
		{"TrendFunctionCacheSize",	&CONFIG_TREND_FUNC_CACHE_SIZE,		TYPE_UINT64,
			PARM_OPT,	0,			__UINT64_C(2) * ZBX_GIBIBYTE},
		{"ValueCacheSize",		&config_value_cache_size,		TYPE_UINT64,
			PARM_OPT,	0,			__UINT64_C(64) * ZBX_GIBIBYTE},
		{"CacheUpdateFrequency",	&CONFIG_CONFSYNCER_FREQUENCY,		TYPE_INT,
			PARM_OPT,	1,			SEC_PER_HOUR},
		{"HousekeepingFrequency",	&CONFIG_HOUSEKEEPING_FREQUENCY,		TYPE_INT,
			PARM_OPT,	0,			24},
		{"MaxHousekeeperDelete",	&CONFIG_MAX_HOUSEKEEPER_DELETE,		TYPE_INT,
			PARM_OPT,	0,			1000000},
		{"TmpDir",			&CONFIG_TMPDIR,				TYPE_STRING,
			PARM_OPT,	0,			0},
		{"FpingLocation",		&CONFIG_FPING_LOCATION,			TYPE_STRING,
			PARM_OPT,	0,			0},
		{"Fping6Location",		&CONFIG_FPING6_LOCATION,		TYPE_STRING,
			PARM_OPT,	0,			0},
		{"Timeout",			&zbx_config_timeout,			TYPE_INT,
			PARM_OPT,	1,			30},
		{"TrapperTimeout",		&CONFIG_TRAPPER_TIMEOUT,		TYPE_INT,
			PARM_OPT,	1,			300},
		{"UnreachablePeriod",		&config_unreachable_period,		TYPE_INT,
			PARM_OPT,	1,			SEC_PER_HOUR},
		{"UnreachableDelay",		&config_unreachable_delay,		TYPE_INT,
			PARM_OPT,	1,			SEC_PER_HOUR},
		{"UnavailableDelay",		&config_unavailable_delay,		TYPE_INT,
			PARM_OPT,	1,			SEC_PER_HOUR},
		{"ListenIP",			&CONFIG_LISTEN_IP,			TYPE_STRING_LIST,
			PARM_OPT,	0,			0},
		{"ListenPort",			&CONFIG_LISTEN_PORT,			TYPE_INT,
			PARM_OPT,	1024,			32767},
		{"SourceIP",			&zbx_config_source_ip,			TYPE_STRING,
			PARM_OPT,	0,			0},
		{"DebugLevel",			&CONFIG_LOG_LEVEL,			TYPE_INT,
			PARM_OPT,	0,			5},
		{"PidFile",			&CONFIG_PID_FILE,			TYPE_STRING,
			PARM_OPT,	0,			0},
		{"LogType",			&log_file_cfg.log_type_str,		TYPE_STRING,
			PARM_OPT,	0,			0},
		{"LogFile",			&log_file_cfg.log_file_name,		TYPE_STRING,
			PARM_OPT,	0,			0},
		{"LogFileSize",			&log_file_cfg.log_file_size,		TYPE_INT,
			PARM_OPT,	0,			1024},
		{"AlertScriptsPath",		&zbx_config_alert_scripts_path,		TYPE_STRING,
			PARM_OPT,	0,			0},
		{"ExternalScripts",		&CONFIG_EXTERNALSCRIPTS,		TYPE_STRING,
			PARM_OPT,	0,			0},
		{"DBHost",			&(zbx_config_dbhigh->config_dbhost),	TYPE_STRING,
			PARM_OPT,	0,			0},
		{"DBName",			&(zbx_config_dbhigh->config_dbname),	TYPE_STRING,
			PARM_MAND,	0,			0},
		{"DBSchema",			&(zbx_config_dbhigh->config_dbschema),	TYPE_STRING,
			PARM_OPT,	0,			0},
		{"DBUser",			&(zbx_config_dbhigh->config_dbuser),	TYPE_STRING,
			PARM_OPT,	0,			0},
		{"DBPassword",			&(zbx_config_dbhigh->config_dbpassword),	TYPE_STRING,
			PARM_OPT,	0,			0},
		{"VaultToken",			&(zbx_config_vault.token),		TYPE_STRING,
			PARM_OPT,	0,			0},
		{"Vault",			&(zbx_config_vault.name),		TYPE_STRING,
			PARM_OPT,	0,			0},
		{"VaultTLSCertFile",		&(zbx_config_vault.tls_cert_file),	TYPE_STRING,
			PARM_OPT,	0,			0},
		{"VaultTLSKeyFile",		&(zbx_config_vault.tls_key_file),	TYPE_STRING,
			PARM_OPT,	0,			0},
		{"VaultURL",			&(zbx_config_vault.url),		TYPE_STRING,
			PARM_OPT,	0,			0},
		{"VaultDBPath",			&(zbx_config_vault.db_path),		TYPE_STRING,
			PARM_OPT,	0,			0},
		{"DBSocket",			&(zbx_config_dbhigh->config_dbsocket),	TYPE_STRING,
			PARM_OPT,	0,			0},
		{"DBPort",			&(zbx_config_dbhigh->config_dbport),	TYPE_INT,
			PARM_OPT,	1024,			65535},
		{"AllowUnsupportedDBVersions",	&CONFIG_ALLOW_UNSUPPORTED_DB_VERSIONS,	TYPE_INT,
			PARM_OPT,	0,			1},
		{"DBTLSConnect",		&(zbx_config_dbhigh->config_db_tls_connect),	TYPE_STRING,
			PARM_OPT,	0,			0},
		{"DBTLSCertFile",		&(zbx_config_dbhigh->config_db_tls_cert_file),	TYPE_STRING,
			PARM_OPT,	0,			0},
		{"DBTLSKeyFile",		&(zbx_config_dbhigh->config_db_tls_key_file),	TYPE_STRING,
			PARM_OPT,	0,			0},
		{"DBTLSCAFile",			&(zbx_config_dbhigh->config_db_tls_ca_file),	TYPE_STRING,
			PARM_OPT,	0,			0},
		{"DBTLSCipher",			&(zbx_config_dbhigh->config_db_tls_cipher),	TYPE_STRING,
			PARM_OPT,	0,			0},
		{"DBTLSCipher13",		&(zbx_config_dbhigh->config_db_tls_cipher_13),	TYPE_STRING,
			PARM_OPT,	0,			0},
		{"SSHKeyLocation",		&CONFIG_SSH_KEY_LOCATION,		TYPE_STRING,
			PARM_OPT,	0,			0},
		{"LogSlowQueries",		&config_log_slow_queries,		TYPE_INT,
			PARM_OPT,	0,			3600000},
		{"StartProxyPollers",		&CONFIG_FORKS[ZBX_PROCESS_TYPE_PROXYPOLLER],		TYPE_INT,
			PARM_OPT,	0,			250},
		{"ProxyConfigFrequency",	&config_proxyconfig_frequency,		TYPE_INT,
			PARM_OPT,	1,			SEC_PER_WEEK},
		{"ProxyDataFrequency",		&config_proxydata_frequency,		TYPE_INT,
			PARM_OPT,	1,			SEC_PER_HOUR},
		{"LoadModulePath",		&CONFIG_LOAD_MODULE_PATH,		TYPE_STRING,
			PARM_OPT,	0,			0},
		{"LoadModule",			&CONFIG_LOAD_MODULE,			TYPE_MULTISTRING,
			PARM_OPT,	0,			0},
		{"StartVMwareCollectors",	&CONFIG_FORKS[ZBX_PROCESS_TYPE_VMWARE],			TYPE_INT,
			PARM_OPT,	0,			250},
		{"VMwareFrequency",		&CONFIG_VMWARE_FREQUENCY,		TYPE_INT,
			PARM_OPT,	10,			SEC_PER_DAY},
		{"VMwarePerfFrequency",		&CONFIG_VMWARE_PERF_FREQUENCY,		TYPE_INT,
			PARM_OPT,	10,			SEC_PER_DAY},
		{"VMwareCacheSize",		&CONFIG_VMWARE_CACHE_SIZE,		TYPE_UINT64,
			PARM_OPT,	256 * ZBX_KIBIBYTE,	__UINT64_C(2) * ZBX_GIBIBYTE},
		{"VMwareTimeout",		&CONFIG_VMWARE_TIMEOUT,			TYPE_INT,
			PARM_OPT,	1,			300},
		{"AllowRoot",			&config_allow_root,			TYPE_INT,
			PARM_OPT,	0,			1},
		{"User",			&CONFIG_USER,				TYPE_STRING,
			PARM_OPT,	0,			0},
		{"SSLCALocation",		&CONFIG_SSL_CA_LOCATION,		TYPE_STRING,
			PARM_OPT,	0,			0},
		{"SSLCertLocation",		&CONFIG_SSL_CERT_LOCATION,		TYPE_STRING,
			PARM_OPT,	0,			0},
		{"SSLKeyLocation",		&CONFIG_SSL_KEY_LOCATION,		TYPE_STRING,
			PARM_OPT,	0,			0},
		{"TLSCAFile",			&(zbx_config_tls->ca_file),		TYPE_STRING,
			PARM_OPT,	0,			0},
		{"TLSCRLFile",			&(zbx_config_tls->crl_file),		TYPE_STRING,
			PARM_OPT,	0,			0},
		{"TLSCertFile",			&(zbx_config_tls->cert_file),		TYPE_STRING,
			PARM_OPT,	0,			0},
		{"TLSKeyFile",			&(zbx_config_tls->key_file),		TYPE_STRING,
			PARM_OPT,	0,			0},
		{"TLSCipherCert13",		&(zbx_config_tls->cipher_cert13),	TYPE_STRING,
			PARM_OPT,	0,			0},
		{"TLSCipherCert",		&(zbx_config_tls->cipher_cert),		TYPE_STRING,
			PARM_OPT,	0,			0},
		{"TLSCipherPSK13",		&(zbx_config_tls->cipher_psk13),	TYPE_STRING,
			PARM_OPT,	0,			0},
		{"TLSCipherPSK",		&(zbx_config_tls->cipher_psk),		TYPE_STRING,
			PARM_OPT,	0,			0},
		{"TLSCipherAll13",		&(zbx_config_tls->cipher_all13),	TYPE_STRING,
			PARM_OPT,	0,			0},
		{"TLSCipherAll",		&(zbx_config_tls->cipher_all),		TYPE_STRING,
			PARM_OPT,	0,			0},
		{"SocketDir",			&CONFIG_SOCKET_PATH,			TYPE_STRING,
			PARM_OPT,	0,			0},
		{"StartAlerters",		&CONFIG_FORKS[ZBX_PROCESS_TYPE_ALERTER],			TYPE_INT,
			PARM_OPT,	1,			100},
		{"StartPreprocessors",		&CONFIG_FORKS[ZBX_PROCESS_TYPE_PREPROCESSOR],		TYPE_INT,
			PARM_OPT,	1,			1000},
		{"HistoryStorageURL",		&CONFIG_HISTORY_STORAGE_URL,		TYPE_STRING,
			PARM_OPT,	0,			0},
		{"HistoryStorageTypes",		&CONFIG_HISTORY_STORAGE_OPTS,		TYPE_STRING_LIST,
			PARM_OPT,	0,			0},
		{"HistoryStorageDateIndex",	&CONFIG_HISTORY_STORAGE_PIPELINES,	TYPE_INT,
			PARM_OPT,	0,			1},
		{"ExportDir",			&(zbx_config_export.dir),			TYPE_STRING,
			PARM_OPT,	0,			0},
		{"ExportType",			&(zbx_config_export.type),			TYPE_STRING_LIST,
			PARM_OPT,	0,			0},
		{"ExportFileSize",		&(zbx_config_export.file_size),		TYPE_UINT64,
			PARM_OPT,	ZBX_MEBIBYTE,	ZBX_GIBIBYTE},
		{"StartLLDProcessors",		&CONFIG_FORKS[ZBX_PROCESS_TYPE_LLDWORKER],		TYPE_INT,
			PARM_OPT,	1,			100},
		{"StatsAllowedIP",		&CONFIG_STATS_ALLOWED_IP,		TYPE_STRING_LIST,
			PARM_OPT,	0,			0},
		{"StartHistoryPollers",		&CONFIG_FORKS[ZBX_PROCESS_TYPE_HISTORYPOLLER],		TYPE_INT,
			PARM_OPT,	0,			1000},
		{"StartReportWriters",		&CONFIG_FORKS[ZBX_PROCESS_TYPE_REPORTWRITER],		TYPE_INT,
			PARM_OPT,	0,			100},
		{"WebServiceURL",		&CONFIG_WEBSERVICE_URL,			TYPE_STRING,
			PARM_OPT,	0,			0},
		{"ProblemHousekeepingFrequency",	&CONFIG_PROBLEMHOUSEKEEPING_FREQUENCY,	TYPE_INT,
			PARM_OPT,	1,			3600},
		{"ServiceManagerSyncFrequency",	&CONFIG_SERVICEMAN_SYNC_FREQUENCY,	TYPE_INT,
			PARM_OPT,	1,			3600},
		{"ListenBacklog",		&CONFIG_TCP_MAX_BACKLOG_SIZE,		TYPE_INT,
			PARM_OPT,	0,			INT_MAX},
		{"HANodeName",			&CONFIG_HA_NODE_NAME,			TYPE_STRING,
			PARM_OPT,	0,			0},
		{"NodeAddress",			&CONFIG_NODE_ADDRESS,		TYPE_STRING,
			PARM_OPT,	0,			0},
		{"StartODBCPollers",		&CONFIG_FORKS[ZBX_PROCESS_TYPE_ODBCPOLLER],		TYPE_INT,
			PARM_OPT,	0,			1000},
		{"StartConnectors",		&CONFIG_FORKS[ZBX_PROCESS_TYPE_CONNECTORWORKER],	TYPE_INT,
			PARM_OPT,	0,			1000},
		{NULL}
	};

	/* initialize multistrings */
	zbx_strarr_init(&CONFIG_LOAD_MODULE);
	parse_cfg_file(config_file, cfg, ZBX_CFG_FILE_REQUIRED, ZBX_CFG_STRICT, ZBX_CFG_EXIT_FAILURE);
	zbx_set_defaults();

	log_file_cfg.log_type = zbx_get_log_type(log_file_cfg.log_type_str);

	zbx_validate_config(task);
#if defined(HAVE_MYSQL) || defined(HAVE_POSTGRESQL)
	zbx_db_validate_config(zbx_config_dbhigh);
#endif
#if defined(HAVE_GNUTLS) || defined(HAVE_OPENSSL)
	zbx_tls_validate_config(zbx_config_tls, CONFIG_FORKS[ZBX_PROCESS_TYPE_ACTIVE_CHECKS],
			CONFIG_FORKS[ZBX_PROCESS_TYPE_LISTENER], get_program_type);
#endif
}

/******************************************************************************
 *                                                                            *
 * Purpose: free configuration memory                                         *
 *                                                                            *
 ******************************************************************************/
static void	zbx_free_config(void)
{
	zbx_strarr_free(&CONFIG_LOAD_MODULE);
}

/******************************************************************************
 *                                                                            *
 * Purpose: callback function for providing PID file path to libraries        *
 *                                                                            *
 ******************************************************************************/
static const char	*get_pid_file_path(void)
{
	return CONFIG_PID_FILE;
}

static void	zbx_on_exit(int ret)
{
	char	*error = NULL;

	zabbix_log(LOG_LEVEL_DEBUG, "zbx_on_exit() called with ret:%d", ret);

	if (NULL != threads)
	{
		zbx_threads_wait(threads, threads_flags, threads_num, ret);	/* wait for all child processes to exit */
		zbx_free(threads);
		zbx_free(threads_flags);
	}

#ifdef HAVE_PTHREAD_PROCESS_SHARED
		zbx_locks_disable();
#endif
	if (SUCCEED != zbx_ha_stop(&error))
	{
		zabbix_log(LOG_LEVEL_CRIT, "cannot stop HA manager: %s", error);
		zbx_free(error);
		zbx_ha_kill();
	}

	if (ZBX_NODE_STATUS_ACTIVE == ha_status)
	{
		zbx_free_metrics();
		zbx_ipc_service_free_env();

		zbx_db_connect(ZBX_DB_CONNECT_EXIT);
		zbx_free_database_cache(ZBX_SYNC_ALL, &events_cbs);
		zbx_db_close();

		zbx_free_configuration_cache();

		/* free history value cache */
		zbx_vc_destroy();

		/* free vmware support */
		zbx_vmware_destroy();

		zbx_free_selfmon_collector();
	}

	zbx_uninitialize_events();

	zbx_unload_modules();

	zabbix_log(LOG_LEVEL_INFORMATION, "Zabbix Server stopped. Zabbix %s (revision %s).",
			ZABBIX_VERSION, ZABBIX_REVISION);

	zabbix_close_log();

	zbx_locks_destroy();

	zbx_setproctitle_deinit();

	if (SUCCEED == zbx_is_export_enabled(ZBX_FLAG_EXPTYPE_EVENTS))
		zbx_export_deinit(problems_export);

	if (SUCCEED == zbx_is_export_enabled(ZBX_FLAG_EXPTYPE_HISTORY))
		zbx_export_deinit(history_export);

	if (SUCCEED == zbx_is_export_enabled(ZBX_FLAG_EXPTYPE_TRENDS))
		zbx_export_deinit(trends_export);

	zbx_config_tls_free(zbx_config_tls);
	zbx_config_dbhigh_free(zbx_config_dbhigh);
	zbx_deinit_library_export();

	exit(EXIT_SUCCESS);
}

/******************************************************************************
 *                                                                            *
 * Purpose: executes server processes                                         *
 *                                                                            *
 ******************************************************************************/
int	main(int argc, char **argv)
{
	static zbx_config_icmpping_t	config_icmpping = {
		get_zbx_config_source_ip,
		get_fping_location,
#ifdef HAVE_IPV6
		get_fping6_location,
#endif
		get_tmpdir};

	ZBX_TASK_EX			t = {ZBX_TASK_START};
	char				ch;
	int				opt_c = 0, opt_r = 0;

	/* see description of 'optarg' in 'man 3 getopt' */
	char				*zbx_optarg = NULL;

	/* see description of 'optind' in 'man 3 getopt' */
	int				zbx_optind = 0;

	zbx_config_tls = zbx_config_tls_new();
	zbx_config_dbhigh = zbx_config_dbhigh_new();
	argv = zbx_setproctitle_init(argc, argv);
	progname = get_program_name(argv[0]);

	/* parse the command-line */
	while ((char)EOF != (ch = (char)zbx_getopt_long(argc, argv, shortopts, longopts, NULL, &zbx_optarg,
			&zbx_optind)))
	{
		switch (ch)
		{
			case 'c':
				opt_c++;
				if (NULL == config_file)
					config_file = zbx_strdup(config_file, zbx_optarg);
				break;
			case 'R':
				opt_r++;
				t.opts = zbx_strdup(t.opts, zbx_optarg);
				t.task = ZBX_TASK_RUNTIME_CONTROL;
				break;
			case 'h':
				zbx_help();
				exit(EXIT_SUCCESS);
				break;
			case 'V':
				zbx_version();
#if defined(HAVE_GNUTLS) || defined(HAVE_OPENSSL)
				printf("\n");
				zbx_tls_version();
#endif
				exit(EXIT_SUCCESS);
				break;
			case 'f':
				t.flags |= ZBX_TASK_FLAG_FOREGROUND;
				break;
			default:
				zbx_usage();
				exit(EXIT_FAILURE);
				break;
		}
	}

	/* every option may be specified only once */
	if (1 < opt_c || 1 < opt_r)
	{
		if (1 < opt_c)
			zbx_error("option \"-c\" or \"--config\" specified multiple times");
		if (1 < opt_r)
			zbx_error("option \"-R\" or \"--runtime-control\" specified multiple times");

		exit(EXIT_FAILURE);
	}

	/* Parameters which are not option values are invalid. The check relies on zbx_getopt_internal() which */
	/* always permutes command line arguments regardless of POSIXLY_CORRECT environment variable. */
	if (argc > zbx_optind)
	{
		int	i;

		for (i = zbx_optind; i < argc; i++)
			zbx_error("invalid parameter \"%s\"", argv[i]);

		exit(EXIT_FAILURE);
	}

	if (NULL == config_file)
		config_file = zbx_strdup(NULL, DEFAULT_CONFIG_FILE);

	/* required for simple checks */
	zbx_init_metrics();
	zbx_init_library_cfg(program_type, config_file);

	zbx_load_config(&t);

	zbx_init_library_dbupgrade(get_program_type);
	zbx_init_library_dbwrap(zbx_lld_process_agent_result);
	zbx_init_library_icmpping(&config_icmpping);
	zbx_init_library_ipcservice(program_type);
	zbx_init_library_stats(get_program_type);
	zbx_init_library_sysinfo(get_zbx_config_timeout, get_zbx_config_enable_remote_commands,
			get_zbx_config_log_remote_commands, get_zbx_config_unsafe_user_parameters,
			get_zbx_config_source_ip);
	zbx_init_library_dbhigh(zbx_config_dbhigh);
	zbx_init_library_preproc(preproc_flush_value_server);

	if (ZBX_TASK_RUNTIME_CONTROL == t.task)
	{
		int	ret;
		char	*error = NULL;

		if (FAIL == zbx_ipc_service_init_env(CONFIG_SOCKET_PATH, &error))
		{
			zbx_error("cannot initialize IPC services: %s", error);
			zbx_free(error);
			exit(EXIT_FAILURE);
		}

		if (SUCCEED != (ret = rtc_process(t.opts, zbx_config_timeout, &error)))
		{
			zbx_error("Cannot perform runtime control command: %s", error);
			zbx_free(error);
		}

		exit(SUCCEED == ret ? EXIT_SUCCESS : EXIT_FAILURE);
	}

	return zbx_daemon_start(config_allow_root, CONFIG_USER, t.flags, get_pid_file_path, zbx_on_exit,
			log_file_cfg.log_type, log_file_cfg.log_file_name, NULL);
}

static void	zbx_check_db(void)
{
	struct zbx_json	db_version_json;
	int		result = SUCCEED;

	memset(&db_version_info, 0, sizeof(db_version_info));
	result = zbx_db_check_version_info(&db_version_info, CONFIG_ALLOW_UNSUPPORTED_DB_VERSIONS, program_type);

	if (SUCCEED == result)
		zbx_db_extract_dbextension_info(&db_version_info);

#ifdef HAVE_POSTGRESQL
	if (SUCCEED == result)
		result = zbx_db_check_tsdb_capabilities(&db_version_info, CONFIG_ALLOW_UNSUPPORTED_DB_VERSIONS);
#endif

	if (SUCCEED == result)
	{
		zbx_ha_mode_t	ha_mode;

		if (NULL != CONFIG_HA_NODE_NAME && '\0' != *CONFIG_HA_NODE_NAME)
			ha_mode = ZBX_HA_MODE_CLUSTER;
		else
			ha_mode = ZBX_HA_MODE_STANDALONE;

		if (SUCCEED != (result = zbx_db_check_version_and_upgrade(ha_mode)))
			goto out;
	}

	zbx_db_connect(ZBX_DB_CONNECT_NORMAL);

	if (SUCCEED == zbx_db_field_exists("config", "dbversion_status"))
	{
		zbx_json_initarray(&db_version_json, ZBX_JSON_STAT_BUF_LEN);

		if (SUCCEED == zbx_db_pk_exists("history"))
		{
			db_version_info.history_pk = 1;
		}
		else
		{
			db_version_info.history_pk = 0;
			zabbix_log(LOG_LEVEL_WARNING, "database could be upgraded to use primary keys in history tables");
		}

#if defined(HAVE_POSTGRESQL)
		if (0 == zbx_strcmp_null(db_version_info.extension, ZBX_DB_EXTENSION_TIMESCALEDB))
			zbx_tsdb_extract_compressed_chunk_flags(&db_version_info);
#endif

#ifdef HAVE_ORACLE
		zbx_json_init(&db_version_info.tables_json, ZBX_JSON_STAT_BUF_LEN);

		zbx_db_table_prepare("items", &db_version_info.tables_json);
		zbx_db_table_prepare("item_preproc", &db_version_info.tables_json);
		zbx_json_close(&db_version_info.tables_json);
#endif
		zbx_db_version_json_create(&db_version_json, &db_version_info);

		if (SUCCEED == result)
			zbx_history_check_version(&db_version_json, &result);

		zbx_db_flush_version_requirements(db_version_json.buffer);
		zbx_json_free(&db_version_json);
	}

	zbx_db_close();
out:
	if (SUCCEED != result)
	{
		zabbix_log(LOG_LEVEL_INFORMATION, "Zabbix Server stopped. Zabbix %s (revision %s).",
				ZABBIX_VERSION, ZABBIX_REVISION);
		zbx_db_version_info_clear(&db_version_info);
		exit(EXIT_FAILURE);
	}
}

/******************************************************************************
 *                                                                            *
 * Purpose: save Zabbix server status to database                             *
 *                                                                            *
 ******************************************************************************/
static void	zbx_db_save_server_status(void)
{
	struct zbx_json	json;

	zbx_json_init(&json, ZBX_JSON_STAT_BUF_LEN);

	zbx_json_addstring(&json, "version", ZABBIX_VERSION, ZBX_JSON_TYPE_STRING);

	zbx_json_close(&json);

	zbx_db_connect(ZBX_DB_CONNECT_NORMAL);

	if (ZBX_DB_OK > zbx_db_execute("update config set server_status='%s'", json.buffer))
		zabbix_log(LOG_LEVEL_WARNING, "Failed to save server status to database");

	zbx_db_close();

	zbx_json_free(&json);
}

/******************************************************************************
 *                                                                            *
 * Purpose: initialize shared resources and start processes                   *
 *                                                                            *
 ******************************************************************************/
static int	server_startup(zbx_socket_t *listen_sock, int *ha_stat, int *ha_failover, zbx_rtc_t *rtc)
{
	int				i, ret = SUCCEED;
	char				*error = NULL;

	zbx_config_comms_args_t		config_comms = {zbx_config_tls, NULL, config_server, 0, zbx_config_timeout,
							zbx_config_source_ip};

	zbx_thread_args_t		thread_args;

	zbx_thread_poller_args		poller_args = {&config_comms, get_program_type, ZBX_NO_POLLER,
							config_startup_time, config_unavailable_delay,
							config_unreachable_period, config_unreachable_delay};
	zbx_thread_trapper_args		trapper_args = {&config_comms, &zbx_config_vault, get_program_type,
							&events_cbs, listen_sock, config_startup_time,
							config_proxydata_frequency};
	zbx_thread_escalator_args	escalator_args = {zbx_config_tls, get_program_type, zbx_config_timeout,
							zbx_config_source_ip};
	zbx_thread_proxy_poller_args	proxy_poller_args = {zbx_config_tls, &zbx_config_vault, get_program_type,
							zbx_config_timeout, zbx_config_source_ip, &events_cbs,
							config_proxyconfig_frequency, config_proxydata_frequency};
	zbx_thread_httppoller_args	httppoller_args = {zbx_config_source_ip};
	zbx_thread_discoverer_args	discoverer_args = {zbx_config_tls, get_program_type, zbx_config_timeout,
							zbx_config_source_ip, &events_cbs};
	zbx_thread_report_writer_args	report_writer_args = {zbx_config_tls->ca_file, zbx_config_tls->cert_file,
							zbx_config_tls->key_file, zbx_config_source_ip};

	zbx_thread_housekeeper_args	housekeeper_args = {&db_version_info, zbx_config_timeout};
	zbx_thread_server_trigger_housekeeper_args	trigger_housekeeper_args = {zbx_config_timeout};
	zbx_thread_taskmanager_args	taskmanager_args = {zbx_config_timeout, config_startup_time};
	zbx_thread_dbconfig_args	dbconfig_args = {&zbx_config_vault, zbx_config_timeout,
							config_proxyconfig_frequency, config_proxydata_frequency,
							zbx_config_source_ip};
	zbx_thread_alerter_args		alerter_args = {zbx_config_source_ip};
	zbx_thread_pinger_args		pinger_args = {zbx_config_timeout};
	zbx_thread_pp_manager_args	preproc_man_args = {
						.workers_num = CONFIG_FORKS[ZBX_PROCESS_TYPE_PREPROCESSOR],
<<<<<<< HEAD
						.config_timeout = zbx_config_timeout};

=======
						zbx_config_source_ip};
>>>>>>> 49b3a098
#ifdef HAVE_OPENIPMI
	zbx_thread_ipmi_manager_args	ipmi_manager_args = {zbx_config_timeout, config_unavailable_delay,
							config_unreachable_period, config_unreachable_delay};
#endif
	zbx_thread_connector_worker_args	connector_worker_args = {zbx_config_source_ip};
	zbx_thread_alert_syncer_args	alert_syncer_args = {CONFIG_CONFSYNCER_FREQUENCY};
	zbx_thread_alert_manager_args	alert_manager_args = {get_config_forks, get_zbx_config_alert_scripts_path,
			zbx_config_dbhigh, zbx_config_source_ip};
	zbx_thread_lld_manager_args	lld_manager_args = {get_config_forks};
	zbx_thread_connector_manager_args	connector_manager_args = {get_config_forks};
	zbx_thread_vmware_args			vmware_args = {zbx_config_source_ip};
	zbx_thread_dbsyncer_args		dbsyncer_args = {&events_cbs, config_histsyncer_frequency};

	if (SUCCEED != zbx_init_database_cache(get_program_type, config_history_cache_size,
			config_history_index_cache_size, &config_trends_cache_size, &error))
	{
		zabbix_log(LOG_LEVEL_CRIT, "cannot initialize database cache: %s", error);
		zbx_free(error);
		return FAIL;
	}

	if (SUCCEED != zbx_init_configuration_cache(get_program_type, get_config_forks, config_conf_cache_size, &error))
	{
		zabbix_log(LOG_LEVEL_CRIT, "cannot initialize configuration cache: %s", error);
		zbx_free(error);
		return FAIL;
	}

	if (SUCCEED != zbx_init_selfmon_collector(get_config_forks, &error))
	{
		zabbix_log(LOG_LEVEL_CRIT, "cannot initialize self-monitoring: %s", error);
		zbx_free(error);
		return FAIL;
	}

	if (0 != CONFIG_FORKS[ZBX_PROCESS_TYPE_VMWARE] && SUCCEED != zbx_vmware_init(&error))
	{
		zabbix_log(LOG_LEVEL_CRIT, "cannot initialize VMware cache: %s", error);
		zbx_free(error);
		return FAIL;
	}

	if (SUCCEED != zbx_vc_init(config_value_cache_size, &error))
	{
		zabbix_log(LOG_LEVEL_CRIT, "cannot initialize history value cache: %s", error);
		zbx_free(error);
		return FAIL;
	}

	if (SUCCEED != zbx_tfc_init(CONFIG_TREND_FUNC_CACHE_SIZE, &error))
	{
		zabbix_log(LOG_LEVEL_CRIT, "cannot initialize trends read cache: %s", error);
		zbx_free(error);
		return FAIL;
	}

	if (0 != CONFIG_FORKS[ZBX_PROCESS_TYPE_CONNECTORMANAGER])
		zbx_connector_init();

	if (0 != CONFIG_FORKS[ZBX_PROCESS_TYPE_TRAPPER])
	{
		if (FAIL == zbx_tcp_listen(listen_sock, CONFIG_LISTEN_IP, (unsigned short)CONFIG_LISTEN_PORT,
				zbx_config_timeout))
		{
			zabbix_log(LOG_LEVEL_CRIT, "listener failed: %s", zbx_socket_strerror());
			return FAIL;
		}
	}

	for (threads_num = 0, i = 0; i < ZBX_PROCESS_TYPE_COUNT; i++)
	{
		/* skip threaded components */
		if (ZBX_PROCESS_TYPE_PREPROCESSOR == i)
			continue;

		threads_num += CONFIG_FORKS[i];
	}

	threads = (pid_t *)zbx_calloc(threads, (size_t)threads_num, sizeof(pid_t));
	threads_flags = (int *)zbx_calloc(threads_flags, (size_t)threads_num, sizeof(int));

	zabbix_log(LOG_LEVEL_INFORMATION, "server #0 started [main process]");

	zbx_set_exit_on_terminate();

	thread_args.info.program_type = program_type;

	for (i = 0; i < threads_num; i++)
	{
		if (FAIL == get_process_info_by_thread(i + 1, &thread_args.info.process_type,
				&thread_args.info.process_num))
		{
			THIS_SHOULD_NEVER_HAPPEN;
			exit(EXIT_FAILURE);
		}

		thread_args.info.server_num = i + 1;
		thread_args.args = NULL;

		switch (thread_args.info.process_type)
		{
			case ZBX_PROCESS_TYPE_SERVICEMAN:
				threads_flags[i] = ZBX_THREAD_PRIORITY_SECOND;
				zbx_thread_start(service_manager_thread, &thread_args, &threads[i]);
				break;
			case ZBX_PROCESS_TYPE_CONFSYNCER:
				zbx_vc_enable();
				thread_args.args = &dbconfig_args;
				zbx_thread_start(dbconfig_thread, &thread_args, &threads[i]);

				if (FAIL == (ret = zbx_rtc_wait_config_sync(rtc, rtc_process_request_ex_server)))
					goto out;

				if (SUCCEED != (ret = zbx_ha_get_status(CONFIG_HA_NODE_NAME, ha_stat, ha_failover,
						&error)))
				{
					zabbix_log(LOG_LEVEL_CRIT, "cannot obtain HA status: %s", error);
					zbx_free(error);
					goto out;
				}

				if (ZBX_NODE_STATUS_ACTIVE != *ha_stat)
					goto out;

				zbx_db_connect(ZBX_DB_CONNECT_NORMAL);

				if (SUCCEED != zbx_check_postinit_tasks(&error))
				{
					zabbix_log(LOG_LEVEL_CRIT, "cannot complete post initialization tasks: %s",
							error);
					zbx_free(error);
					zbx_db_close();

					ret = FAIL;
					goto out;
				}

				/* update maintenance states */
				zbx_dc_update_maintenances();

				zbx_db_close();
				break;
			case ZBX_PROCESS_TYPE_POLLER:
				poller_args.poller_type = ZBX_POLLER_TYPE_NORMAL;
				thread_args.args = &poller_args;
				zbx_thread_start(poller_thread, &thread_args, &threads[i]);
				break;
			case ZBX_PROCESS_TYPE_UNREACHABLE:
				poller_args.poller_type = ZBX_POLLER_TYPE_UNREACHABLE;
				thread_args.args = &poller_args;
				zbx_thread_start(poller_thread, &thread_args, &threads[i]);
				break;
			case ZBX_PROCESS_TYPE_TRAPPER:
				thread_args.args = &trapper_args;
				zbx_thread_start(trapper_thread, &thread_args, &threads[i]);
				break;
			case ZBX_PROCESS_TYPE_PINGER:
				thread_args.args = &pinger_args;
				zbx_thread_start(pinger_thread, &thread_args, &threads[i]);
				break;
			case ZBX_PROCESS_TYPE_ALERTER:
				thread_args.args = &alerter_args;
				zbx_thread_start(zbx_alerter_thread, &thread_args, &threads[i]);
				break;
			case ZBX_PROCESS_TYPE_HOUSEKEEPER:
				thread_args.args = &housekeeper_args;
				zbx_thread_start(housekeeper_thread, &thread_args, &threads[i]);
				break;
			case ZBX_PROCESS_TYPE_TIMER:
				zbx_thread_start(timer_thread, &thread_args, &threads[i]);
				break;
			case ZBX_PROCESS_TYPE_HTTPPOLLER:
				thread_args.args = &httppoller_args;
				zbx_thread_start(httppoller_thread, &thread_args, &threads[i]);
				break;
			case ZBX_PROCESS_TYPE_DISCOVERER:
				thread_args.args = &discoverer_args;
				zbx_thread_start(discoverer_thread, &thread_args, &threads[i]);
				break;
			case ZBX_PROCESS_TYPE_HISTSYNCER:
				threads_flags[i] = ZBX_THREAD_PRIORITY_FIRST;
				thread_args.args = &dbsyncer_args;
				zbx_thread_start(zbx_dbsyncer_thread, &thread_args, &threads[i]);
				break;
			case ZBX_PROCESS_TYPE_ESCALATOR:
				thread_args.args = &escalator_args;
				zbx_thread_start(escalator_thread, &thread_args, &threads[i]);
				break;
			case ZBX_PROCESS_TYPE_JAVAPOLLER:
				poller_args.poller_type = ZBX_POLLER_TYPE_JAVA;
				thread_args.args = &poller_args;
				zbx_thread_start(poller_thread, &thread_args, &threads[i]);
				break;
			case ZBX_PROCESS_TYPE_SNMPTRAPPER:
				zbx_thread_start(snmptrapper_thread, &thread_args, &threads[i]);
				break;
			case ZBX_PROCESS_TYPE_PROXYPOLLER:
				thread_args.args = &proxy_poller_args;
				zbx_thread_start(proxypoller_thread, &thread_args, &threads[i]);
				break;
			case ZBX_PROCESS_TYPE_SELFMON:
				zbx_thread_start(zbx_selfmon_thread, &thread_args, &threads[i]);
				break;
			case ZBX_PROCESS_TYPE_VMWARE:
				thread_args.args = &vmware_args;
				zbx_thread_start(vmware_thread, &thread_args, &threads[i]);
				break;
			case ZBX_PROCESS_TYPE_TASKMANAGER:
				thread_args.args = &taskmanager_args;
				zbx_thread_start(taskmanager_thread, &thread_args, &threads[i]);
				break;
			case ZBX_PROCESS_TYPE_PREPROCMAN:
				threads_flags[i] = ZBX_THREAD_PRIORITY_FIRST;
				thread_args.args = &preproc_man_args;
				zbx_thread_start(zbx_pp_manager_thread, &thread_args, &threads[i]);
				break;
#ifdef HAVE_OPENIPMI
			case ZBX_PROCESS_TYPE_IPMIMANAGER:
				thread_args.args = &ipmi_manager_args;
				zbx_thread_start(ipmi_manager_thread, &thread_args, &threads[i]);
				break;
			case ZBX_PROCESS_TYPE_IPMIPOLLER:
				zbx_thread_start(ipmi_poller_thread, &thread_args, &threads[i]);
				break;
#endif
			case ZBX_PROCESS_TYPE_ALERTMANAGER:
				thread_args.args = &alert_manager_args;
				zbx_thread_start(zbx_alert_manager_thread, &thread_args, &threads[i]);
				break;
			case ZBX_PROCESS_TYPE_LLDMANAGER:
				thread_args.args = &lld_manager_args;
				zbx_thread_start(lld_manager_thread, &thread_args, &threads[i]);
				break;
			case ZBX_PROCESS_TYPE_LLDWORKER:
				zbx_thread_start(lld_worker_thread, &thread_args, &threads[i]);
				break;
			case ZBX_PROCESS_TYPE_ALERTSYNCER:
				thread_args.args = &alert_syncer_args;
				zbx_thread_start(zbx_alert_syncer_thread, &thread_args, &threads[i]);
				break;
			case ZBX_PROCESS_TYPE_HISTORYPOLLER:
				poller_args.poller_type = ZBX_POLLER_TYPE_HISTORY;
				thread_args.args = &poller_args;
				zbx_thread_start(poller_thread, &thread_args, &threads[i]);
				break;
			case ZBX_PROCESS_TYPE_AVAILMAN:
				threads_flags[i] = ZBX_THREAD_PRIORITY_FIRST;
				zbx_thread_start(zbx_availability_manager_thread, &thread_args, &threads[i]);
				break;
			case ZBX_PROCESS_TYPE_CONNECTORMANAGER:
				threads_flags[i] = ZBX_THREAD_PRIORITY_SECOND;
				thread_args.args = &connector_manager_args;
				zbx_thread_start(connector_manager_thread, &thread_args, &threads[i]);
				break;
			case ZBX_PROCESS_TYPE_CONNECTORWORKER:
				thread_args.args = &connector_worker_args;
				zbx_thread_start(connector_worker_thread, &thread_args, &threads[i]);
				break;
			case ZBX_PROCESS_TYPE_REPORTMANAGER:
				zbx_thread_start(report_manager_thread, &thread_args, &threads[i]);
				break;
			case ZBX_PROCESS_TYPE_REPORTWRITER:
				thread_args.args = &report_writer_args;
				zbx_thread_start(report_writer_thread, &thread_args, &threads[i]);
				break;
			case ZBX_PROCESS_TYPE_TRIGGERHOUSEKEEPER:
				thread_args.args = &trigger_housekeeper_args;
				zbx_thread_start(trigger_housekeeper_thread, &thread_args, &threads[i]);
				break;
			case ZBX_PROCESS_TYPE_ODBCPOLLER:
				poller_args.poller_type = ZBX_POLLER_TYPE_ODBC;
				thread_args.args = &poller_args;
				zbx_thread_start(poller_thread, &thread_args, &threads[i]);
				break;
		}
	}

	/* startup/postinit tasks can take a long time, update status */
	if (SUCCEED != (ret = zbx_ha_get_status(CONFIG_HA_NODE_NAME, ha_stat, ha_failover, &error)))
	{
		zabbix_log(LOG_LEVEL_CRIT, "cannot obtain HA status: %s", error);
		zbx_free(error);
	}
out:
	zbx_unset_exit_on_terminate();

	return ret;
}

static int	server_restart_logger(char **error)
{
	zabbix_close_log();
	zbx_locks_destroy();

	if (SUCCEED != zbx_locks_create(error))
		return FAIL;

	if (SUCCEED != zabbix_open_log(&log_file_cfg, CONFIG_LOG_LEVEL, error))
		return FAIL;

	return SUCCEED;
}

/******************************************************************************
 *                                                                            *
 * Purpose: terminate processes and destroy shared resources                  *
 *                                                                            *
 ******************************************************************************/
static void	server_teardown(zbx_rtc_t *rtc, zbx_socket_t *listen_sock)
{
	int		i;
	char		*error = NULL;
	zbx_ha_config_t	*ha_config = zbx_malloc(NULL, sizeof(zbx_ha_config_t));

	/* hard kill all zabbix processes, no logging or other  */

	zbx_unset_child_signal_handler();

	rtc_reset(rtc);

#ifdef HAVE_PTHREAD_PROCESS_SHARED
	/* Disable locks so main process doesn't hang on logging if a process was              */
	/* killed during logging. The locks will be re-enabled after logger is reinitialized   */
	zbx_locks_disable();
#endif
	zbx_ha_kill();

	for (i = 0; i < threads_num; i++)
	{
		if (!threads[i])
			continue;

		kill(threads[i], SIGKILL);
	}

	for (i = 0; i < threads_num; i++)
	{
		if (!threads[i])
			continue;

		zbx_thread_wait(threads[i]);
	}

	zbx_free(threads);
	zbx_free(threads_flags);

	zbx_set_child_signal_handler();

	/* restart logger because it could have been stuck in lock */
	if (SUCCEED != server_restart_logger(&error))
	{
		zbx_error("cannot restart logger: %s", error);
		zbx_free(error);
		exit(EXIT_FAILURE);
	}

	if (NULL != listen_sock)
		zbx_tcp_unlisten(listen_sock);

	/* destroy shared caches */
	zbx_tfc_destroy();
	zbx_vc_destroy();
	zbx_vmware_destroy();
	zbx_free_selfmon_collector();
	zbx_free_configuration_cache();
	zbx_free_database_cache(ZBX_SYNC_NONE, &events_cbs);
#ifdef HAVE_PTHREAD_PROCESS_SHARED
	zbx_locks_enable();
#endif
	ha_config->ha_node_name =	CONFIG_HA_NODE_NAME;
	ha_config->ha_node_address =	CONFIG_NODE_ADDRESS;
	ha_config->default_node_ip =	CONFIG_LISTEN_IP;
	ha_config->default_node_port =	CONFIG_LISTEN_PORT;
	ha_config->ha_status =		ZBX_NODE_STATUS_STANDBY;

	if (SUCCEED != zbx_ha_start(rtc, ha_config, &error))
	{
		zabbix_log(LOG_LEVEL_CRIT, "cannot start HA manager: %s", error);
		zbx_free(error);
		exit(EXIT_FAILURE);
	}
}

/******************************************************************************
 *                                                                            *
 * Purpose: restart HA manager when working in standby mode                   *
 *                                                                            *
 ******************************************************************************/
static void	server_restart_ha(zbx_rtc_t *rtc)
{
	char		*error = NULL;
	zbx_ha_config_t	*ha_config = zbx_malloc(NULL, sizeof(zbx_ha_config_t));

	zbx_unset_child_signal_handler();

#ifdef HAVE_PTHREAD_PROCESS_SHARED
	/* Disable locks so main process doesn't hang on logging if a process was              */
	/* killed during logging. The locks will be re-enabled after logger is reinitialized   */
	zbx_locks_disable();
#endif
	zbx_ha_kill();

	zbx_set_child_signal_handler();

	/* restart logger because it could have been stuck in lock */
	if (SUCCEED != server_restart_logger(&error))
	{
		zbx_error("cannot restart logger: %s", error);
		zbx_free(error);
		exit(EXIT_FAILURE);
	}

#ifdef HAVE_PTHREAD_PROCESS_SHARED
	zbx_locks_enable();
#endif

	ha_config->ha_node_name =	CONFIG_HA_NODE_NAME;
	ha_config->ha_node_address =	CONFIG_NODE_ADDRESS;
	ha_config->default_node_ip =	CONFIG_LISTEN_IP;
	ha_config->default_node_port =	CONFIG_LISTEN_PORT;
	ha_config->ha_status =		ZBX_NODE_STATUS_STANDBY;

	if (SUCCEED != zbx_ha_start(rtc, ha_config, &error))
	{
		zabbix_log(LOG_LEVEL_CRIT, "cannot start HA manager: %s", error);
		zbx_free(error);
		exit(EXIT_FAILURE);
	}

	ha_status = ZBX_NODE_STATUS_STANDBY;
}

int	MAIN_ZABBIX_ENTRY(int flags)
{
	char		*error = NULL;
	int		i, db_type, ret, ha_status_old;

	zbx_socket_t	listen_sock;
	time_t		standby_warning_time;
	zbx_rtc_t	rtc;
	zbx_timespec_t	rtc_timeout = {1, 0};
	zbx_ha_config_t	*ha_config = zbx_malloc(NULL, sizeof(zbx_ha_config_t));

	if (0 != (flags & ZBX_TASK_FLAG_FOREGROUND))
	{
		printf("Starting Zabbix Server. Zabbix %s (revision %s).\nPress Ctrl+C to exit.\n\n",
				ZABBIX_VERSION, ZABBIX_REVISION);
	}

	if (FAIL == zbx_ipc_service_init_env(CONFIG_SOCKET_PATH, &error))
	{
		zbx_error("cannot initialize IPC services: %s", error);
		zbx_free(error);
		exit(EXIT_FAILURE);
	}

	if (SUCCEED != zbx_locks_create(&error))
	{
		zbx_error("cannot create locks: %s", error);
		zbx_free(error);
		exit(EXIT_FAILURE);
	}

	if (SUCCEED != zabbix_open_log(&log_file_cfg, CONFIG_LOG_LEVEL, &error))
	{
		zbx_error("cannot open log: %s", error);
		zbx_free(error);
		exit(EXIT_FAILURE);
	}

	zbx_init_library_ha();

#ifdef HAVE_NETSNMP
#	define SNMP_FEATURE_STATUS	"YES"
#else
#	define SNMP_FEATURE_STATUS	" NO"
#endif
#ifdef HAVE_OPENIPMI
#	define IPMI_FEATURE_STATUS	"YES"
#else
#	define IPMI_FEATURE_STATUS	" NO"
#endif
#ifdef HAVE_LIBCURL
#	define LIBCURL_FEATURE_STATUS	"YES"
#else
#	define LIBCURL_FEATURE_STATUS	" NO"
#endif
#if defined(HAVE_LIBCURL) && defined(HAVE_LIBXML2)
#	define VMWARE_FEATURE_STATUS	"YES"
#else
#	define VMWARE_FEATURE_STATUS	" NO"
#endif
#ifdef HAVE_SMTP_AUTHENTICATION
#	define SMTP_AUTH_FEATURE_STATUS	"YES"
#else
#	define SMTP_AUTH_FEATURE_STATUS	" NO"
#endif
#ifdef HAVE_UNIXODBC
#	define ODBC_FEATURE_STATUS	"YES"
#else
#	define ODBC_FEATURE_STATUS	" NO"
#endif
#if defined(HAVE_SSH2) || defined(HAVE_SSH)
#	define SSH_FEATURE_STATUS	"YES"
#else
#	define SSH_FEATURE_STATUS	" NO"
#endif
#ifdef HAVE_IPV6
#	define IPV6_FEATURE_STATUS	"YES"
#else
#	define IPV6_FEATURE_STATUS	" NO"
#endif
#if defined(HAVE_GNUTLS) || defined(HAVE_OPENSSL)
#	define TLS_FEATURE_STATUS	"YES"
#else
#	define TLS_FEATURE_STATUS	" NO"
#endif

	zabbix_log(LOG_LEVEL_INFORMATION, "Starting Zabbix Server. Zabbix %s (revision %s).",
			ZABBIX_VERSION, ZABBIX_REVISION);

	zabbix_log(LOG_LEVEL_INFORMATION, "****** Enabled features ******");
	zabbix_log(LOG_LEVEL_INFORMATION, "SNMP monitoring:           " SNMP_FEATURE_STATUS);
	zabbix_log(LOG_LEVEL_INFORMATION, "IPMI monitoring:           " IPMI_FEATURE_STATUS);
	zabbix_log(LOG_LEVEL_INFORMATION, "Web monitoring:            " LIBCURL_FEATURE_STATUS);
	zabbix_log(LOG_LEVEL_INFORMATION, "VMware monitoring:         " VMWARE_FEATURE_STATUS);
	zabbix_log(LOG_LEVEL_INFORMATION, "SMTP authentication:       " SMTP_AUTH_FEATURE_STATUS);
	zabbix_log(LOG_LEVEL_INFORMATION, "ODBC:                      " ODBC_FEATURE_STATUS);
	zabbix_log(LOG_LEVEL_INFORMATION, "SSH support:               " SSH_FEATURE_STATUS);
	zabbix_log(LOG_LEVEL_INFORMATION, "IPv6 support:              " IPV6_FEATURE_STATUS);
	zabbix_log(LOG_LEVEL_INFORMATION, "TLS support:               " TLS_FEATURE_STATUS);
	zabbix_log(LOG_LEVEL_INFORMATION, "******************************");

	zabbix_log(LOG_LEVEL_INFORMATION, "using configuration file: %s", config_file);

#if defined(HAVE_GNUTLS) || defined(HAVE_OPENSSL)
	if (SUCCEED != zbx_coredump_disable())
	{
		zabbix_log(LOG_LEVEL_CRIT, "cannot disable core dump, exiting...");
		exit(EXIT_FAILURE);
	}
#endif
	zbx_initialize_events();

	if (FAIL == zbx_load_modules(CONFIG_LOAD_MODULE_PATH, CONFIG_LOAD_MODULE, zbx_config_timeout, 1))
	{
		zabbix_log(LOG_LEVEL_CRIT, "loading modules failed, exiting...");
		exit(EXIT_FAILURE);
	}

	zbx_free_config();

	if (SUCCEED != zbx_rtc_init(&rtc, &error))
	{
		zabbix_log(LOG_LEVEL_CRIT, "cannot initialize runtime control service: %s", error);
		zbx_free(error);
		exit(EXIT_FAILURE);
	}

	if (SUCCEED != zbx_vault_token_from_env_get(&(zbx_config_vault.token), &error))
	{
		zabbix_log(LOG_LEVEL_CRIT, "cannot initialize vault token: %s", error);
		zbx_free(error);
		exit(EXIT_FAILURE);
	}

	if (SUCCEED != zbx_vault_init(&zbx_config_vault, &error))
	{
		zabbix_log(LOG_LEVEL_CRIT, "cannot initialize vault: %s", error);
		zbx_free(error);
		exit(EXIT_FAILURE);
	}

	if (SUCCEED != zbx_vault_db_credentials_get(&zbx_config_vault, &zbx_config_dbhigh->config_dbuser,
			&zbx_config_dbhigh->config_dbpassword, zbx_config_source_ip, &error))
	{
		zabbix_log(LOG_LEVEL_CRIT, "cannot initialize database credentials from vault: %s", error);
		zbx_free(error);
		exit(EXIT_FAILURE);
	}

	if (SUCCEED != zbx_db_init(zbx_dc_get_nextid, program_type, config_log_slow_queries, &error))
	{
		zabbix_log(LOG_LEVEL_CRIT, "cannot initialize database: %s", error);
		zbx_free(error);
		exit(EXIT_FAILURE);
	}

	if (ZBX_DB_UNKNOWN == (db_type = zbx_db_get_database_type()))
	{
		zabbix_log(LOG_LEVEL_CRIT, "cannot use database \"%s\": database is not a Zabbix database",
				zbx_config_dbhigh->config_dbname);
		exit(EXIT_FAILURE);
	}
	else if (ZBX_DB_SERVER != db_type)
	{
		zabbix_log(LOG_LEVEL_CRIT, "cannot use database \"%s\": its \"users\" table is empty (is this the"
				" Zabbix proxy database?)", zbx_config_dbhigh->config_dbname);
		exit(EXIT_FAILURE);
	}

	if (SUCCEED != zbx_init_database_cache(get_program_type, config_history_cache_size,
			config_history_index_cache_size, &config_trends_cache_size, &error))
	{
		zabbix_log(LOG_LEVEL_CRIT, "cannot initialize database cache: %s", error);
		zbx_free(error);
		return FAIL;
	}

	zbx_db_check_character_set();
	zbx_check_db();
	zbx_db_save_server_status();

	if (SUCCEED != zbx_db_check_instanceid())
		exit(EXIT_FAILURE);

	if (FAIL == zbx_init_library_export(&zbx_config_export, &error))
	{
		zabbix_log(LOG_LEVEL_CRIT, "cannot initialize export: %s", error);
		zbx_free(error);
		exit(EXIT_FAILURE);
	}

	if (SUCCEED != zbx_history_init(&error))
	{
		zabbix_log(LOG_LEVEL_CRIT, "cannot initialize history storage: %s", error);
		zbx_free(error);
		exit(EXIT_FAILURE);
	}

	zbx_unset_exit_on_terminate();

	ha_config->ha_node_name =	CONFIG_HA_NODE_NAME;
	ha_config->ha_node_address =	CONFIG_NODE_ADDRESS;
	ha_config->default_node_ip =	CONFIG_LISTEN_IP;
	ha_config->default_node_port =	CONFIG_LISTEN_PORT;
	ha_config->ha_status =		ZBX_NODE_STATUS_UNKNOWN;

	if (SUCCEED != zbx_ha_start(&rtc, ha_config, &error))
	{
		zabbix_log(LOG_LEVEL_CRIT, "cannot start HA manager: %s", error);
		zbx_free(error);
		exit(EXIT_FAILURE);
	}

	if (SUCCEED == zbx_is_export_enabled(ZBX_FLAG_EXPTYPE_EVENTS))
		problems_export = zbx_problems_export_init(get_problems_export, "main-process", 0);

	if (SUCCEED == zbx_is_export_enabled(ZBX_FLAG_EXPTYPE_HISTORY))
		history_export = zbx_history_export_init(get_history_export, "main-process", 0);

	if (SUCCEED == zbx_is_export_enabled(ZBX_FLAG_EXPTYPE_TRENDS))
		trends_export = zbx_trends_export_init(get_trends_export, "main-process", 0);

	if (SUCCEED != zbx_ha_get_status(CONFIG_HA_NODE_NAME, &ha_status, &ha_failover_delay, &error))
	{
		zabbix_log(LOG_LEVEL_CRIT, "cannot start server: %s", error);
		zbx_free(error);
		zbx_set_exiting_with_fail();
	}

	zbx_register_stats_data_func(zbx_preproc_stats_ext_get, NULL);
	zbx_register_stats_data_func(zbx_server_stats_ext_get, NULL);
	zbx_register_stats_ext_func(zbx_vmware_stats_ext_get, NULL);
	zbx_register_stats_procinfo_func(ZBX_PROCESS_TYPE_PREPROCESSOR, zbx_preprocessor_get_worker_info);
	zbx_diag_init(diag_add_section_info);

	if (ZBX_NODE_STATUS_ACTIVE == ha_status)
	{
		if (SUCCEED != server_startup(&listen_sock, &ha_status, &ha_failover_delay, &rtc))
		{
			zbx_set_exiting_with_fail();
			ha_status = ZBX_NODE_STATUS_ERROR;
		}
		else
		{
			/* check if the HA status has not been changed during startup process */
			if (ZBX_NODE_STATUS_ACTIVE != ha_status)
				server_teardown(&rtc, &listen_sock);
		}
	}

	if (ZBX_NODE_STATUS_ERROR != ha_status)
	{
		if (NULL != CONFIG_HA_NODE_NAME && '\0' != *CONFIG_HA_NODE_NAME)
		{
			zabbix_log(LOG_LEVEL_INFORMATION, "\"%s\" node started in \"%s\" mode", CONFIG_HA_NODE_NAME,
					zbx_ha_status_str(ha_status));

		}
	}

	ha_status_old = ha_status;

	if (ZBX_NODE_STATUS_STANDBY == ha_status)
		standby_warning_time = time(NULL);

	while (ZBX_IS_RUNNING())
	{
		time_t			now;
		zbx_ipc_client_t	*client;
		zbx_ipc_message_t	*message;

		(void)zbx_ipc_service_recv(&rtc.service, &rtc_timeout, &client, &message);

		if (NULL == message || ZBX_IPC_SERVICE_HA_RTC_FIRST <= message->code)
		{
			if (SUCCEED != zbx_ha_dispatch_message(CONFIG_HA_NODE_NAME, message, &ha_status,
					&ha_failover_delay, &error))
			{
				zabbix_log(LOG_LEVEL_CRIT, "HA manager error: %s", error);
				zbx_set_exiting_with_fail();
			}
		}
		else
		{
			if (ZBX_NODE_STATUS_ACTIVE == ha_status || ZBX_RTC_LOG_LEVEL_DECREASE == message->code ||
					ZBX_RTC_LOG_LEVEL_INCREASE == message->code)
			{
				zbx_rtc_dispatch(&rtc, client, message, rtc_process_request_ex_server);
			}
			else
			{
				const char	*result = "Runtime commands can be executed only in active mode\n";
				zbx_ipc_client_send(client, message->code, (const unsigned char *)result,
						(zbx_uint32_t)strlen(result) + 1);
			}
		}

		zbx_ipc_message_free(message);

		if (NULL != client)
			zbx_ipc_client_release(client);

		if (ZBX_NODE_STATUS_ERROR == ha_status)
			break;

		if (ZBX_NODE_STATUS_HATIMEOUT == ha_status)
		{
			zabbix_log(LOG_LEVEL_INFORMATION, "HA manager is not responding in standby mode, "
					"restarting it.");
			server_restart_ha(&rtc);
			continue;
		}

		now = time(NULL);

		if (ZBX_NODE_STATUS_UNKNOWN != ha_status && ha_status != ha_status_old)
		{
			ha_status_old = ha_status;
			zabbix_log(LOG_LEVEL_INFORMATION, "\"%s\" node switched to \"%s\" mode",
					ZBX_NULL2EMPTY_STR(CONFIG_HA_NODE_NAME), zbx_ha_status_str(ha_status));

			switch (ha_status)
			{
				case ZBX_NODE_STATUS_ACTIVE:
					if (SUCCEED != server_startup(&listen_sock, &ha_status, &ha_failover_delay, &rtc))
					{
						zbx_set_exiting_with_fail();
						ha_status = ZBX_NODE_STATUS_ERROR;
						continue;
					}

					if (ZBX_NODE_STATUS_ACTIVE != ha_status)
					{
						server_teardown(&rtc, &listen_sock);
						ha_status_old = ha_status;
					}
					break;
				case ZBX_NODE_STATUS_STANDBY:
					server_teardown(&rtc, &listen_sock);
					standby_warning_time = now;
					break;
				default:
					zabbix_log(LOG_LEVEL_CRIT, "unsupported status %d received from HA manager",
							ha_status);
					zbx_set_exiting_with_fail();
					continue;
			}
		}

		if (ZBX_NODE_STATUS_STANDBY == ha_status)
		{
			if (standby_warning_time + SEC_PER_HOUR <= now)
			{
				zabbix_log(LOG_LEVEL_INFORMATION, "\"%s\" node is working in \"%s\" mode",
						CONFIG_HA_NODE_NAME, zbx_ha_status_str(ha_status));
				standby_warning_time = now;
			}
		}

		if (0 < (ret = waitpid((pid_t)-1, &i, WNOHANG)))
		{
			zabbix_log(LOG_LEVEL_CRIT, "PROCESS EXIT: %d", ret);
			zbx_set_exiting_with_fail();
			break;
		}

		if (-1 == ret && EINTR != errno)
		{
			zabbix_log(LOG_LEVEL_ERR, "failed to wait on child processes: %s", zbx_strerror(errno));
			zbx_set_exiting_with_fail();
			break;
		}
	}

	if (SUCCEED == ZBX_EXIT_STATUS())
		zbx_rtc_shutdown_subs(&rtc);

	if (SUCCEED != zbx_ha_pause(&error))
	{
		zabbix_log(LOG_LEVEL_CRIT, "cannot pause HA manager: %s", error);
		zbx_free(error);
	}

	zbx_db_version_info_clear(&db_version_info);

	zbx_on_exit(ZBX_EXIT_STATUS());

	return SUCCEED;
}<|MERGE_RESOLUTION|>--- conflicted
+++ resolved
@@ -1429,12 +1429,8 @@
 	zbx_thread_pinger_args		pinger_args = {zbx_config_timeout};
 	zbx_thread_pp_manager_args	preproc_man_args = {
 						.workers_num = CONFIG_FORKS[ZBX_PROCESS_TYPE_PREPROCESSOR],
-<<<<<<< HEAD
-						.config_timeout = zbx_config_timeout};
-
-=======
+						.config_timeout = zbx_config_timeout,
 						zbx_config_source_ip};
->>>>>>> 49b3a098
 #ifdef HAVE_OPENIPMI
 	zbx_thread_ipmi_manager_args	ipmi_manager_args = {zbx_config_timeout, config_unavailable_delay,
 							config_unreachable_period, config_unreachable_delay};
