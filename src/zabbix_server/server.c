--- conflicted
+++ resolved
@@ -1,6 +1,6 @@
 /*
-** Zabbix
-** Copyright (C) 2000-2011 Zabbix SIA
+** ZABBIX
+** Copyright (C) 2000-2005 SIA Zabbix
 **
 ** This program is free software; you can redistribute it and/or modify
 ** it under the terms of the GNU General Public License as published by
@@ -113,17 +113,13 @@
 int	CONFIG_IPMIPOLLER_FORKS		= 0;
 int	CONFIG_TIMER_FORKS		= 1;
 int	CONFIG_TRAPPER_FORKS		= 5;
-<<<<<<< HEAD
-int	CONFIG_JAVAPOLLER_FORKS		= 0;
-=======
->>>>>>> 2a669d0f
 int	CONFIG_ESCALATOR_FORKS		= 1;
 int	CONFIG_SELFMON_FORKS		= 1;
 int	CONFIG_WATCHDOG_FORKS		= 1;
 int	CONFIG_DATASENDER_FORKS		= 0;
 int	CONFIG_HEARTBEAT_FORKS		= 0;
 
-int	CONFIG_LISTEN_PORT		= ZBX_DEFAULT_SERVER_PORT;
+int	CONFIG_LISTEN_PORT		= 10051;
 char	*CONFIG_LISTEN_IP		= NULL;
 char	*CONFIG_SOURCE_IP		= NULL;
 int	CONFIG_TRAPPER_TIMEOUT		= 300;
@@ -167,9 +163,6 @@
 int	CONFIG_NODE_NOEVENTS		= 0;
 int	CONFIG_NODE_NOHISTORY		= 0;
 
-char	*CONFIG_JAVA_PROXY		= NULL;
-int	CONFIG_JAVA_PROXY_PORT		= ZBX_DEFAULT_SERVER_PORT;
-
 char	*CONFIG_SSH_KEY_LOCATION	= NULL;
 
 int	CONFIG_LOG_SLOW_QUERIES		= 0;	/* ms; 0 - disable */
@@ -177,8 +170,8 @@
 /* Global variable to control if we should write warnings to log[] */
 int	CONFIG_ENABLE_LOG		= 1;
 
-/* From 'config' table - no need to cache ns_support */
-int	CONFIG_NS_SUPPORT		= 0;
+/* From table config */
+int	CONFIG_REFRESH_UNSUPPORTED	= 0;
 
 /* Zabbix server startup time */
 int	CONFIG_SERVER_STARTUP_TIME	= 0;
@@ -229,15 +222,6 @@
 			PARM_OPT,	0,			1000},
 		{"StartTrappers",		&CONFIG_TRAPPER_FORKS,			TYPE_INT,
 			PARM_OPT,	0,			1000},
-<<<<<<< HEAD
-		{"StartJavaPollers",		&CONFIG_JAVAPOLLER_FORKS,		TYPE_INT,
-			PARM_OPT,	0,			1000},
-		{"JavaProxy",			&CONFIG_JAVA_PROXY,			TYPE_STRING,
-			PARM_OPT,	0,			0},
-		{"JavaProxyPort",		&CONFIG_JAVA_PROXY_PORT,		TYPE_INT,
-			PARM_OPT,	1024,			32767},
-=======
->>>>>>> 2a669d0f
 		{"CacheSize",			&CONFIG_CONF_CACHE_SIZE,		TYPE_INT,
 			PARM_OPT,	128 * ZBX_KIBIBYTE,	ZBX_GIBIBYTE},
 		{"HistoryCacheSize",		&CONFIG_HISTORY_CACHE_SIZE,		TYPE_INT,
@@ -335,12 +319,6 @@
 		exit(1);
 	}
 
-<<<<<<< HEAD
-	if ((NULL == CONFIG_JAVA_PROXY || '\0' == *CONFIG_JAVA_PROXY) && CONFIG_JAVAPOLLER_FORKS > 0)
-	{
-		zabbix_log(LOG_LEVEL_CRIT, "JavaProxy not in config file or empty");
-		exit(1);
-=======
 	if (NULL == CONFIG_PID_FILE)
 	{
 		CONFIG_PID_FILE = zbx_strdup(CONFIG_PID_FILE, "/tmp/zabbix_server.pid");
@@ -359,32 +337,23 @@
 	if (NULL == CONFIG_FPING_LOCATION)
 	{
 		CONFIG_FPING_LOCATION = zbx_strdup(CONFIG_FPING_LOCATION, "/usr/sbin/fping");
->>>>>>> 2a669d0f
-	}
-
-	if (NULL == CONFIG_PID_FILE)
-		CONFIG_PID_FILE = zbx_strdup(CONFIG_PID_FILE, "/tmp/zabbix_server.pid");
-
-	if (NULL == CONFIG_ALERT_SCRIPTS_PATH)
-		CONFIG_ALERT_SCRIPTS_PATH = zbx_strdup(CONFIG_ALERT_SCRIPTS_PATH, "/home/zabbix/bin");
-
-	if (NULL == CONFIG_TMPDIR)
-		CONFIG_TMPDIR = zbx_strdup(CONFIG_TMPDIR, "/tmp");
-
-	if (NULL == CONFIG_FPING_LOCATION)
-		CONFIG_FPING_LOCATION = zbx_strdup(CONFIG_FPING_LOCATION, "/usr/sbin/fping");
-
+	}
 #ifdef HAVE_IPV6
 	if (NULL == CONFIG_FPING6_LOCATION)
-<<<<<<< HEAD
+	{
 		CONFIG_FPING6_LOCATION = zbx_strdup(CONFIG_FPING6_LOCATION, "/usr/sbin/fping6");
+	}
 #endif
 
 	if (NULL == CONFIG_EXTERNALSCRIPTS)
+	{
 		CONFIG_EXTERNALSCRIPTS = zbx_strdup(CONFIG_EXTERNALSCRIPTS, "/etc/zabbix/externalscripts");
+	}
 
 	if (0 == CONFIG_NODEID)
+	{
 		CONFIG_NODEWATCHER_FORKS = 0;
+	}
 
 #ifdef HAVE_SQLITE3
 	CONFIG_MAX_HOUSEKEEPER_DELETE = 0;
@@ -409,46 +378,6 @@
 		default:
 			break;
 	}
-=======
-	{
-		CONFIG_FPING6_LOCATION = zbx_strdup(CONFIG_FPING6_LOCATION, "/usr/sbin/fping6");
-	}
-#endif
-
-	if (NULL == CONFIG_EXTERNALSCRIPTS)
-	{
-		CONFIG_EXTERNALSCRIPTS = zbx_strdup(CONFIG_EXTERNALSCRIPTS, "/etc/zabbix/externalscripts");
-	}
-
-	if (0 == CONFIG_NODEID)
-	{
-		CONFIG_NODEWATCHER_FORKS = 0;
-	}
-
-#ifdef HAVE_SQLITE3
-	CONFIG_MAX_HOUSEKEEPER_DELETE = 0;
-#endif
-
-	if (1 == CONFIG_DISABLE_HOUSEKEEPING)
-		CONFIG_HOUSEKEEPER_FORKS = 0;
-}
-
-#ifdef HAVE_SIGQUEUE
-void	zbx_sigusr_handler(zbx_task_t task)
-{
-	switch (task)
-	{
-		case ZBX_TASK_CONFIG_CACHE_RELOAD:
-			if (ZBX_PROCESS_TYPE_CONFSYNCER == process_type)
-			{
-				zabbix_log(LOG_LEVEL_WARNING, "forced reloading of the configuration cache");
-				zbx_wakeup();
-			}
-			break;
-		default:
-			break;
-	}
->>>>>>> 2a669d0f
 }
 #endif
 
@@ -469,11 +398,7 @@
 
 	progname = get_program_name(argv[0]);
 
-<<<<<<< HEAD
-	/* parse the command-line */
-=======
 	/* Parse the command-line. */
->>>>>>> 2a669d0f
 	while ((char)EOF != (ch = (char)zbx_getopt_long(argc, argv, shortopts, longopts, NULL)))
 	{
 		switch (ch)
@@ -495,13 +420,9 @@
 				exit(-1);
 				break;
 			case 'n':
-<<<<<<< HEAD
-				nodeid = (NULL == zbx_optarg ? 0 : atoi(zbx_optarg));
-=======
 				nodeid = 0;
 				if (zbx_optarg)
 					nodeid = atoi(zbx_optarg);
->>>>>>> 2a669d0f
 				task = ZBX_TASK_CHANGE_NODEID;
 				break;
 			case 'V':
@@ -518,11 +439,7 @@
 	if (NULL == CONFIG_FILE)
 		CONFIG_FILE = zbx_strdup(CONFIG_FILE, "/etc/zabbix/zabbix_server.conf");
 
-<<<<<<< HEAD
-	/* required for simple checks */
-=======
 	/* Required for simple checks */
->>>>>>> 2a669d0f
 	init_metrics();
 
 	zbx_load_config();
@@ -622,28 +539,17 @@
 
 	DBconnect(ZBX_DB_CONNECT_EXIT);
 
-<<<<<<< HEAD
-	result = DBselect("select ns_support from config where 1=1" DB_NODE, DBnode_local("configid"));
-
-	if (NULL != (row = DBfetch(result)))
-		CONFIG_NS_SUPPORT = atoi(row[0]);
-=======
 	result = DBselect("select refresh_unsupported from config where 1=1" DB_NODE,
 			DBnode_local("configid"));
 
 	if (NULL != (row = DBfetch(result)))
 		CONFIG_REFRESH_UNSUPPORTED = atoi(row[0]);
->>>>>>> 2a669d0f
 	DBfree_result(result);
 
 	if (0 != CONFIG_NODEID)
 	{
-<<<<<<< HEAD
-		result = DBselect("select masterid from nodes where nodeid=%d", CONFIG_NODEID);
-=======
 		result = DBselect("select masterid from nodes where nodeid=%d",
 				CONFIG_NODEID);
->>>>>>> 2a669d0f
 
 		if (NULL != (row = DBfetch(result)) && SUCCEED != DBis_null(row[0]))
 			CONFIG_MASTER_NODEID = atoi(row[0]);
@@ -654,19 +560,10 @@
 	init_configuration_cache();
 	init_selfmon_collector();
 
-<<<<<<< HEAD
-	DCload_config();
-
-=======
->>>>>>> 2a669d0f
 	/* need to set trigger status to UNKNOWN since last run */
 	DBupdate_triggers_status_after_restart();
-
-<<<<<<< HEAD
 	DBclose();
 
-=======
->>>>>>> 2a669d0f
 	if (ZBX_MUTEX_ERROR == zbx_mutex_create_force(&node_sync_access, ZBX_MUTEX_NODE_SYNC))
 	{
 		zbx_error("Unable to create mutex for node syncs");
@@ -678,11 +575,7 @@
 			+ CONFIG_ALERTER_FORKS + CONFIG_HOUSEKEEPER_FORKS + CONFIG_TIMER_FORKS
 			+ CONFIG_NODEWATCHER_FORKS + CONFIG_HTTPPOLLER_FORKS + CONFIG_DISCOVERER_FORKS
 			+ CONFIG_HISTSYNCER_FORKS + CONFIG_ESCALATOR_FORKS + CONFIG_IPMIPOLLER_FORKS
-<<<<<<< HEAD
-			+ CONFIG_JAVAPOLLER_FORKS + CONFIG_PROXYPOLLER_FORKS + CONFIG_SELFMON_FORKS;
-=======
 			+ CONFIG_PROXYPOLLER_FORKS + CONFIG_SELFMON_FORKS;
->>>>>>> 2a669d0f
 	threads = zbx_calloc(threads, threads_num, sizeof(pid_t));
 
 	if (0 < CONFIG_TRAPPER_FORKS)
@@ -827,15 +720,6 @@
 
 		main_poller_loop(ZBX_POLLER_TYPE_IPMI);
 	}
-<<<<<<< HEAD
-	else if (server_num <= (server_count += CONFIG_JAVAPOLLER_FORKS))
-	{
-		INIT_SERVER(ZBX_PROCESS_TYPE_JAVAPOLLER, CONFIG_JAVAPOLLER_FORKS);
-
-		main_poller_loop(ZBX_POLLER_TYPE_JAVA);
-	}
-=======
->>>>>>> 2a669d0f
 	else if (server_num <= (server_count += CONFIG_PROXYPOLLER_FORKS))
 	{
 		INIT_SERVER(ZBX_PROCESS_TYPE_PROXYPOLLER, CONFIG_PROXYPOLLER_FORKS);
@@ -878,13 +762,10 @@
 		zbx_free(threads);
 	}
 
-<<<<<<< HEAD
-=======
 #ifdef USE_PID_FILE
 	daemon_stop();
 #endif
 
->>>>>>> 2a669d0f
 	free_metrics();
 
 	zbx_sleep(2);	/* wait for all child processes to exit */
