/*
** Zabbix
** Copyright (C) 2001-2022 Zabbix SIA
**
** This program is free software; you can redistribute it and/or modify
** it under the terms of the GNU General Public License as published by
** the Free Software Foundation; either version 2 of the License, or
** (at your option) any later version.
**
** This program is distributed in the hope that it will be useful,
** but WITHOUT ANY WARRANTY; without even the implied warranty of
** MERCHANTABILITY or FITNESS FOR A PARTICULAR PURPOSE. See the
** GNU General Public License for more details.
**
** You should have received a copy of the GNU General Public License
** along with this program; if not, write to the Free Software
** Foundation, Inc., 51 Franklin Street, Fifth Floor, Boston, MA  02110-1301, USA.
**/

#include "alerter.h"

#include "../server.h"
#include "alerter_protocol.h"
#include "log.h"
#include "zbxalgo.h"
#include "zbxdb.h"
#include "zbxdbhigh.h"
#include "zbxipcservice.h"
#include "zbxjson.h"
#include "zbxnix.h"
#include "zbxnum.h"
#include "zbxself.h"
#include "zbxservice.h"
#include "zbxstr.h"
#include "zbxthreads.h"
#include "zbxtime.h"
#include "zbxtypes.h"

#define ZBX_POLL_INTERVAL		1

#define ZBX_ALERT_BATCH_SIZE		1000
#define ZBX_MEDIATYPE_CACHE_TTL		SEC_PER_DAY

<<<<<<< HEAD
=======
extern int	CONFIG_CONFSYNCER_FREQUENCY;

>>>>>>> 77a131b5
typedef struct
{
	zbx_hashset_t		mediatypes;
	zbx_ipc_socket_t	am;
}
zbx_am_db_t;

/******************************************************************************
 *                                                                            *
 * Purpose: creates new alert object                                          *
 *                                                                            *
 * Parameters: ...           - [IN] alert data                                *
 *                                                                            *
 * Return value: The alert object.                                            *
 *                                                                            *
 ******************************************************************************/
static zbx_am_db_alert_t	*am_db_create_alert(zbx_uint64_t alertid, zbx_uint64_t mediatypeid, int source,
		int object, zbx_uint64_t objectid, zbx_uint64_t eventid, zbx_uint64_t p_eventid, const char *sendto,
		const char *subject, const char *message, const char *params, int status, int retries)
{
	zbx_am_db_alert_t	*alert;

	alert = (zbx_am_db_alert_t *)zbx_malloc(NULL, sizeof(zbx_am_db_alert_t));
	alert->alertid = alertid;
	alert->mediatypeid = mediatypeid;
	alert->source = source;
	alert->object = object;
	alert->objectid = objectid;
	alert->eventid = eventid;
	alert->p_eventid = p_eventid;

	alert->sendto = zbx_strdup(NULL, sendto);
	alert->subject = zbx_strdup(NULL, subject);
	alert->message = zbx_strdup(NULL, message);
	alert->params = zbx_strdup(NULL, params);

	alert->status = status;
	alert->retries = retries;

	return alert;
}

static int 	am_db_init(zbx_am_db_t *amdb, char **error)
{
	zbx_hashset_create(&amdb->mediatypes, 5, ZBX_DEFAULT_UINT64_HASH_FUNC, ZBX_DEFAULT_UINT64_COMPARE_FUNC);

	if (SUCCEED != zbx_ipc_socket_open(&amdb->am, ZBX_IPC_SERVICE_ALERTER, SEC_PER_MIN, error))
		return FAIL;

	return SUCCEED;
}

static void	am_db_clear(zbx_am_db_t *amdb)
{
	zbx_hashset_iter_t	iter;
	zbx_am_db_mediatype_t	*mediatype;

	zbx_hashset_iter_reset(&amdb->mediatypes, &iter);
	while (NULL != (mediatype = (zbx_am_db_mediatype_t *)zbx_hashset_iter_next(&iter)))
		zbx_am_db_mediatype_clear(mediatype);

	zbx_hashset_destroy(&amdb->mediatypes);
}

/******************************************************************************
 *                                                                            *
 * Purpose: reads the new alerts from database                                *
 *                                                                            *
 * Parameters: alerts - [OUT] new alerts                                      *
 *                                                                            *
 * Comments: On the first call this function will return new and not sent     *
 *           alerts. After that only new alerts are returned.                 *
 *                                                                            *
 * Return value: SUCCEED - the alerts were read successfully                  *
 *               FAIL    - database connection error                          *
 *                                                                            *
 ******************************************************************************/
static int	am_db_get_alerts(zbx_vector_ptr_t *alerts)
{
	static int		status_limit = 2;
	zbx_uint64_t		status_filter[] = {ALERT_STATUS_NEW, ALERT_STATUS_NOT_SENT};
	DB_RESULT		result;
	DB_ROW			row;
	char			*sql = NULL;
	size_t			sql_alloc = 0, sql_offset = 0;
	zbx_uint64_t		alertid, mediatypeid, objectid, eventid, p_eventid;
	int			status, attempts, source, object, ret = SUCCEED;
	zbx_am_db_alert_t	*alert;
	zbx_vector_uint64_t	alertids;

	zabbix_log(LOG_LEVEL_DEBUG, "In %s()", __func__);

	zbx_vector_uint64_create(&alertids);

	zbx_snprintf_alloc(&sql, &sql_alloc, &sql_offset,
			"select a.alertid,a.mediatypeid,a.sendto,a.subject,a.message,a.status,a.retries,"
				"e.source,e.object,e.objectid,a.parameters,a.eventid,a.p_eventid"
			" from alerts a"
			" left join events e"
				" on a.eventid=e.eventid"
			" where alerttype=%d"
			" and",
			ALERT_TYPE_MESSAGE);

	DBadd_condition_alloc(&sql, &sql_alloc, &sql_offset, "a.status", status_filter, status_limit);
	zbx_strcpy_alloc(&sql, &sql_alloc, &sql_offset, " order by a.alertid");

	DBbegin();
	result = DBselect("%s", sql);
	sql_offset = 0;
	zbx_DBbegin_multiple_update(&sql, &sql_alloc, &sql_offset);

	while (NULL != (row = DBfetch(result)))
	{
		ZBX_STR2UINT64(alertid, row[0]);
		ZBX_STR2UINT64(mediatypeid, row[1]);
		ZBX_STR2UINT64(eventid, row[11]);
		ZBX_DBROW2UINT64(p_eventid, row[12]);
		status = atoi(row[5]);
		attempts = atoi(row[6]);

		if (SUCCEED == DBis_null(row[7]))
		{
			zbx_snprintf_alloc(&sql, &sql_alloc, &sql_offset,
					"update alerts set status=%d,retries=0,error='Related event was removed.';\n",
					ALERT_STATUS_FAILED);
			if (FAIL == (ret = DBexecute_overflowed_sql(&sql, &sql_alloc, &sql_offset)))
				break;
			continue;
		}

		source = atoi(row[7]);
		object = atoi(row[8]);
		ZBX_STR2UINT64(objectid, row[9]);

		alert = am_db_create_alert(alertid, mediatypeid, source, object, objectid, eventid, p_eventid, row[2],
				row[3], row[4], row[10], status, attempts);

		zbx_vector_ptr_append(alerts, alert);

		if (ALERT_STATUS_NEW == alert->status)
			zbx_vector_uint64_append(&alertids, alert->alertid);
	}
	DBfree_result(result);

	if (SUCCEED == ret)
	{
		if (0 != alertids.values_num)
		{
			sql_offset = 0;
			zbx_snprintf_alloc(&sql, &sql_alloc, &sql_offset, "update alerts set status=%d where",
					ALERT_STATUS_NOT_SENT);
			DBadd_condition_alloc(&sql, &sql_alloc, &sql_offset, "alertid", alertids.values,
					alertids.values_num);

		}
		if (16 < sql_offset)
			ret = (ZBX_DB_OK <= DBexecute("%s", sql) ? SUCCEED : FAIL);
	}
	if (SUCCEED == ret)
	{
		if (ZBX_DB_OK != DBcommit())
			ret = FAIL;
	}
	else
		DBrollback();

	zbx_vector_uint64_destroy(&alertids);
	zbx_free(sql);

	if (SUCCEED != ret)
		zbx_vector_ptr_clear_ext(alerts, (zbx_clean_func_t)zbx_am_db_alert_free);
	else
		status_limit = 1;

	zabbix_log(LOG_LEVEL_DEBUG, "End of %s():%s alerts:%d", __func__, zbx_result_string(ret), alerts->values_num);

	return ret;
}

#define ZBX_UPDATE_STR(dst, src, ret)			\
	if (NULL == dst || 0 != strcmp(dst, src))	\
	{						\
		dst = zbx_strdup(dst, src);		\
		ret = SUCCEED;				\
	}

#define ZBX_UPDATE_VALUE(dst, src, ret)			\
	if (dst != src)					\
	{						\
		dst = src;				\
		ret = SUCCEED;				\
	}

/******************************************************************************
 *                                                                            *
 * Purpose: updates media type object, creating one if necessary              *
 *                                                                            *
 * Parameters: amdb - [IN] alert manager cache                                *
 *             ...  - [IN] mediatype data                                     *
 *                                                                            *
 * Return value: Updated mediatype or NULL, if the cached media was up to     *
 *               date.                                                        *
 *                                                                            *
 ******************************************************************************/
static zbx_am_db_mediatype_t	*am_db_update_mediatype(zbx_am_db_t *amdb, time_t now, zbx_uint64_t mediatypeid,
		int type, const char *smtp_server, const char *smtp_helo, const char *smtp_email,
		const char *exec_path, const char *gsm_modem, const char *username, const char *passwd,
		unsigned short smtp_port, unsigned char smtp_security, unsigned char smtp_verify_peer,
		unsigned char smtp_verify_host, unsigned char smtp_authentication, const char *exec_params,
		int maxsessions, int maxattempts, const char *attempt_interval, unsigned char content_type,
		const char *script, const char *timeout, int process_tags)
{
	zbx_am_db_mediatype_t	*mediatype;
	int			ret = FAIL;

	if (NULL == (mediatype = (zbx_am_db_mediatype_t *)zbx_hashset_search(&amdb->mediatypes, &mediatypeid)))
	{
		zbx_am_db_mediatype_t	mediatype_local = {
				.mediatypeid = mediatypeid
		};

		mediatype = (zbx_am_db_mediatype_t *)zbx_hashset_insert(&amdb->mediatypes, &mediatype_local,
				sizeof(mediatype_local));
		ret = SUCCEED;
	}

	mediatype->last_access = now;
	ZBX_UPDATE_VALUE(mediatype->type, type, ret);
	ZBX_UPDATE_STR(mediatype->smtp_server, smtp_server, ret);
	ZBX_UPDATE_STR(mediatype->smtp_helo, smtp_helo, ret);
	ZBX_UPDATE_STR(mediatype->smtp_email, smtp_email, ret);
	ZBX_UPDATE_STR(mediatype->exec_path, exec_path, ret);
	ZBX_UPDATE_STR(mediatype->exec_params, exec_params, ret);
	ZBX_UPDATE_STR(mediatype->gsm_modem, gsm_modem, ret);
	ZBX_UPDATE_STR(mediatype->username, username, ret);
	ZBX_UPDATE_STR(mediatype->passwd, passwd, ret);
	ZBX_UPDATE_STR(mediatype->script, script, ret);
	ZBX_UPDATE_STR(mediatype->timeout, timeout, ret);
	ZBX_UPDATE_STR(mediatype->attempt_interval, attempt_interval, ret);

	ZBX_UPDATE_VALUE(mediatype->smtp_port, smtp_port, ret);
	ZBX_UPDATE_VALUE(mediatype->smtp_security, smtp_security, ret);
	ZBX_UPDATE_VALUE(mediatype->smtp_verify_peer, smtp_verify_peer, ret);
	ZBX_UPDATE_VALUE(mediatype->smtp_verify_host, smtp_verify_host, ret);
	ZBX_UPDATE_VALUE(mediatype->smtp_authentication, smtp_authentication, ret);

	ZBX_UPDATE_VALUE(mediatype->maxsessions, maxsessions, ret);
	ZBX_UPDATE_VALUE(mediatype->maxattempts, maxattempts, ret);
	ZBX_UPDATE_VALUE(mediatype->content_type, content_type, ret);

	ZBX_UPDATE_VALUE(mediatype->process_tags, process_tags, ret);

	return SUCCEED == ret ? mediatype : NULL;
}

/******************************************************************************
 *                                                                            *
 * Purpose: updates alert manager media types                                 *
 *                                                                            *
 * Parameters: amdb            - [IN] alert manager cache                     *
 *             mediatypeids    - [IN] media type identifiers                  *
 *             medatypeids_num - [IN] number of media type identifiers        *
 *             mediatypes      - [OUT] updated mediatypes                     *
 *                                                                            *
 ******************************************************************************/
static void	am_db_update_mediatypes(zbx_am_db_t *amdb, const zbx_uint64_t *mediatypeids, int mediatypeids_num,
		zbx_vector_ptr_t *mediatypes)
{
	DB_RESULT		result;
	DB_ROW			row;
	char			*sql = NULL;
	size_t			sql_alloc = 0, sql_offset = 0;
	int			type, maxsessions, maxattempts;
	zbx_uint64_t		mediatypeid;
	unsigned short		smtp_port;
	unsigned char		smtp_security, smtp_verify_peer, smtp_verify_host, smtp_authentication, content_type;
	zbx_am_db_mediatype_t	*mediatype;
	time_t			now;

	zabbix_log(LOG_LEVEL_DEBUG, "In %s()", __func__);

	zbx_strcpy_alloc(&sql, &sql_alloc, &sql_offset,
			"select mediatypeid,type,smtp_server,smtp_helo,smtp_email,exec_path,gsm_modem,username,"
				"passwd,smtp_port,smtp_security,smtp_verify_peer,smtp_verify_host,smtp_authentication,"
				"exec_params,maxsessions,maxattempts,attempt_interval,content_type,script,timeout,"
				"process_tags"
			" from media_type"
			" where");

	DBadd_condition_alloc(&sql, &sql_alloc, &sql_offset, "mediatypeid", mediatypeids, mediatypeids_num);

	result = DBselect("%s", sql);
	zbx_free(sql);

	now = time(NULL);
	while (NULL != (row = DBfetch(result)))
	{
		if (FAIL == zbx_is_ushort(row[9], &smtp_port))
		{
			THIS_SHOULD_NEVER_HAPPEN;
			continue;
		}

		ZBX_STR2UINT64(mediatypeid, row[0]);
		type = atoi(row[1]);
		ZBX_STR2UCHAR(smtp_security, row[10]);
		ZBX_STR2UCHAR(smtp_verify_peer, row[11]);
		ZBX_STR2UCHAR(smtp_verify_host, row[12]);
		ZBX_STR2UCHAR(smtp_authentication, row[13]);
		maxsessions = atoi(row[15]);
		maxattempts = atoi(row[16]);
		ZBX_STR2UCHAR(content_type, row[18]);

		mediatype = am_db_update_mediatype(amdb, now, mediatypeid, type,row[2], row[3], row[4], row[5],
				row[6], row[7], row[8], smtp_port, smtp_security, smtp_verify_peer, smtp_verify_host,
				smtp_authentication, row[14], maxsessions, maxattempts, row[17], content_type,
				row[19], row[20], atoi(row[21]));

		if (NULL != mediatype)
			zbx_vector_ptr_append(mediatypes, mediatype);
	}
	DBfree_result(result);

	zabbix_log(LOG_LEVEL_DEBUG, "End of %s() mediatypes:%d/%d", __func__, mediatypes->values_num, mediatypeids_num);
}

/******************************************************************************
 *                                                                            *
 * Purpose: reads alerts/mediatypes from database and queues them in alert    *
 *          manager                                                           *
 *                                                                            *
 * Parameters: amdb - [IN] alert manager cache                                *
 *                                                                            *
 * Return value: count of alerts                                              *
 *                                                                            *
 ******************************************************************************/
static int	am_db_queue_alerts(zbx_am_db_t *amdb)
{
	zbx_vector_ptr_t	alerts, mediatypes;
	int			i, alerts_num;
	zbx_am_db_alert_t	*alert;
	zbx_vector_uint64_t	mediatypeids;

	zbx_vector_ptr_create(&alerts);
	zbx_vector_uint64_create(&mediatypeids);
	zbx_vector_ptr_create(&mediatypes);

	if (FAIL == am_db_get_alerts(&alerts) || 0 == alerts.values_num)
		goto out;

	for (i = 0; i < alerts.values_num; i++)
	{
		alert = (zbx_am_db_alert_t *)alerts.values[i];
		zbx_vector_uint64_append(&mediatypeids, alert->mediatypeid);
	}

	zbx_vector_uint64_sort(&mediatypeids, ZBX_DEFAULT_UINT64_COMPARE_FUNC);
	zbx_vector_uint64_uniq(&mediatypeids, ZBX_DEFAULT_UINT64_COMPARE_FUNC);
	am_db_update_mediatypes(amdb, mediatypeids.values, mediatypeids.values_num, &mediatypes);

	if (0 != mediatypes.values_num)
	{
		unsigned char	*data;
		zbx_uint32_t	data_len;

		data_len = zbx_alerter_serialize_mediatypes(&data, (zbx_am_db_mediatype_t **)mediatypes.values,
				mediatypes.values_num);
		zbx_ipc_socket_write(&amdb->am, ZBX_IPC_ALERTER_MEDIATYPES, data, data_len);
		zbx_free(data);
	}

	for (i = 0; i < alerts.values_num; i += ZBX_ALERT_BATCH_SIZE)
	{
		unsigned char	*data;
		zbx_uint32_t	data_len;
		int		to = i + ZBX_ALERT_BATCH_SIZE;

		if (to >= alerts.values_num)
			to = alerts.values_num;

		data_len = zbx_alerter_serialize_alerts(&data, (zbx_am_db_alert_t **)&alerts.values[i], to - i);
		zbx_ipc_socket_write(&amdb->am, ZBX_IPC_ALERTER_ALERTS, data, data_len);
		zbx_free(data);
	}

out:
	zbx_vector_ptr_destroy(&mediatypes);
	zbx_vector_uint64_destroy(&mediatypeids);
	alerts_num = alerts.values_num;
	zbx_vector_ptr_clear_ext(&alerts, (zbx_clean_func_t)zbx_am_db_alert_free);
	zbx_vector_ptr_destroy(&alerts);

	return alerts_num;
}

static int	am_db_compare_tags(const void *d1, const void *d2)
{
	zbx_tag_t	*tag1 = *(zbx_tag_t **)d1;
	zbx_tag_t	*tag2 = *(zbx_tag_t **)d2;
	int		ret;

	if (0 != (ret = strcmp(tag1->tag, tag2->tag)))
		return ret;

	return strcmp(tag1->value, tag2->value);
}

static void	tag_free(zbx_tag_t *tag)
{
	zbx_free(tag->tag);
	zbx_free(tag->value);
	zbx_free(tag);
}

typedef struct
{
	zbx_uint64_t		eventid;
	zbx_vector_tags_t	tags;
	int			need_to_add_problem_tag;
}
zbx_event_tags_t;

ZBX_PTR_VECTOR_DECL(events_tags, zbx_event_tags_t*)
ZBX_PTR_VECTOR_IMPL(events_tags, zbx_event_tags_t*)

static int	zbx_event_tags_compare_func(const void *d1, const void *d2)
{
	const zbx_event_tags_t	*event_tags_1 = *(const zbx_event_tags_t **)d1;
	const zbx_event_tags_t	*event_tags_2 = *(const zbx_event_tags_t **)d2;

	ZBX_RETURN_IF_NOT_EQUAL(event_tags_1->eventid, event_tags_2->eventid);

	return 0;
}

static void	event_tags_free(zbx_event_tags_t *event_tags)
{
	zbx_vector_tags_clear_ext(&event_tags->tags, tag_free);
	zbx_vector_tags_destroy(&event_tags->tags);
	zbx_free(event_tags);
}

/******************************************************************************
 *                                                                            *
 * Purpose: adds event tags to sql query                                      *
 *                                                                            *
 * Parameters: eventid     - [IN]  problem_tag update db event                *
 *             params      - [IN]  values to process                          *
 *             events_tags - [OUT] vector of events with tags                 *
 *                                                                            *
 * Comments: The event tags are in json object format.                        *
 *                                                                            *
 ******************************************************************************/
static void	am_db_update_event_tags(zbx_uint64_t eventid, const char *params, zbx_vector_events_tags_t *events_tags)
{
	DB_RESULT		result;
	DB_ROW			row;
	struct zbx_json_parse	jp, jp_tags;
	const char		*pnext = NULL;
	char			key[ZBX_DB_TAG_NAME_LEN * 4 + 1], value[ZBX_DB_TAG_VALUE_LEN * 4 + 1];
	zbx_tag_t		*tag, tag_local = {.tag = key, .value = value};
	int			event_tag_index, need_to_add_problem_tag = 0;
	zbx_event_tags_t	*event_tags, local_event_tags;

	zabbix_log(LOG_LEVEL_DEBUG, "In %s() eventid:" ZBX_FS_UI64 " tags:%s", __func__, eventid, params);

	result = DBselect("select p.eventid"
			" from events e left join problem p"
				" on p.eventid=e.eventid"
			" where e.eventid=" ZBX_FS_UI64, eventid);

	if (NULL == (row = DBfetch(result)))
	{
		zabbix_log(LOG_LEVEL_DEBUG, "cannot add event tags: event " ZBX_FS_UI64 " was removed", eventid);
		goto out;
	}

	if (SUCCEED != DBis_null(row[0]))
		need_to_add_problem_tag = 1;

	if (FAIL == zbx_json_open(params, &jp))
	{
		zabbix_log(LOG_LEVEL_WARNING, "cannot process returned result: %s", zbx_json_strerror());
		goto out;
	}

	if (FAIL == zbx_json_brackets_by_name(&jp, ZBX_PROTO_TAG_TAGS, &jp_tags))
	{
		zabbix_log(LOG_LEVEL_WARNING, "cannot process returned result: missing tags field");
		goto out;
	}

	local_event_tags.eventid = eventid;

	event_tag_index = zbx_vector_events_tags_search(events_tags, &local_event_tags, zbx_event_tags_compare_func);

	if (FAIL == event_tag_index)
	{
		event_tags = (zbx_event_tags_t*) zbx_malloc(NULL, sizeof(zbx_event_tags_t));
		event_tags->eventid = eventid;
		zbx_vector_tags_create(&(event_tags->tags));
		event_tags->need_to_add_problem_tag = need_to_add_problem_tag;
		zbx_vector_events_tags_append(events_tags, event_tags);
	}
	else
		event_tags = events_tags->values[event_tag_index];

	while (NULL != (pnext = zbx_json_pair_next(&jp_tags, pnext, key, sizeof(key))))
	{
		if (NULL == zbx_json_decodevalue(pnext, value, sizeof(value), NULL))
		{
			zabbix_log(LOG_LEVEL_DEBUG, "invalid tag value starting with %s", pnext);
			continue;
		}

		zbx_ltrim(key, ZBX_WHITESPACE);
		zbx_ltrim(value, ZBX_WHITESPACE);

		if (ZBX_DB_TAG_NAME_LEN < zbx_strlen_utf8(key))
			key[zbx_strlen_utf8_nchars(key, ZBX_DB_TAG_NAME_LEN)] = '\0';
		if (ZBX_DB_TAG_VALUE_LEN < zbx_strlen_utf8(value))
			value[zbx_strlen_utf8_nchars(value, ZBX_DB_TAG_VALUE_LEN)] = '\0';

		zbx_rtrim(key, ZBX_WHITESPACE);
		zbx_rtrim(value, ZBX_WHITESPACE);

		if (FAIL == zbx_vector_tags_search(&(event_tags->tags), &tag_local, am_db_compare_tags))
		{
			tag = (zbx_tag_t *)zbx_malloc(NULL, sizeof(zbx_tag_t));
			tag->tag = zbx_strdup(NULL, key);
			tag->value = zbx_strdup(NULL, value);
			zbx_vector_tags_append(&(event_tags->tags), tag);
		}
	}
out:
	DBfree_result(result);

	zabbix_log(LOG_LEVEL_DEBUG, "End of %s()", __func__);
}

/******************************************************************************
 *                                                                            *
 * Purpose: removes duplicate event tags and checks if problem tags need to   *
 *          be updated                                                        *
 *                                                                            *
 * Parameters: update_event_tags - [IN/OUT] vector of pointers to events with *
 *                                          tags                              *
 *             db_event          - [IN/OUT] event_tag update db event         *
 *             db_problem        - [IN/OUT] problem_tag update db event       *
 *                                                                            *
 ******************************************************************************/
static void	am_db_validate_tags_for_update(zbx_vector_events_tags_t *update_events_tags, zbx_db_insert_t *db_event,
		zbx_db_insert_t *db_problem)
{
	int			index, i, j;
	zbx_tag_t		tag_local, *tag;
	DB_RESULT		result;
	DB_ROW			row;
	zbx_event_tags_t	*local_event_tags;

	zabbix_log(LOG_LEVEL_DEBUG, "In %s()", __func__);

	for (i = 0; i < update_events_tags->values_num; i++)
	{
		local_event_tags = update_events_tags->values[i];

		/* remove duplicate tags */
		if (0 != local_event_tags->tags.values_num)
		{
			result = DBselect("select tag,value from event_tag where eventid=" ZBX_FS_UI64,
					local_event_tags->eventid);

			while (NULL != (row = DBfetch(result)))
			{
				tag_local.tag = row[0];
				tag_local.value = row[1];

				if (FAIL != (index = zbx_vector_tags_search(&(local_event_tags->tags), &tag_local,
						am_db_compare_tags)))
				{
					zbx_free_tag(local_event_tags->tags.values[index]);
					zbx_vector_tags_remove_noorder(&(local_event_tags->tags), index);
				}
			}

			DBfree_result(result);
		}

		for (j = 0; j < local_event_tags->tags.values_num; j++)
		{
			tag = local_event_tags->tags.values[j];
			zbx_db_insert_add_values(db_event, __UINT64_C(0), local_event_tags->eventid, tag->tag,
					tag->value);

			if (0 != local_event_tags->need_to_add_problem_tag)
			{
				zbx_db_insert_add_values(db_problem, __UINT64_C(0), local_event_tags->eventid,
						tag->tag, tag->value);
			}
		}
	}

	zabbix_log(LOG_LEVEL_DEBUG, "End of %s()", __func__);
}

static void	am_service_add_event_tags(zbx_vector_events_tags_t *events_tags)
{
	unsigned char	*data = NULL;
	size_t		data_alloc = 0, data_offset = 0;
	int		i;

	for (i = 0; i < events_tags->values_num; i++)
	{
		zbx_event_tags_t	*event_tag = events_tags->values[i];

		zbx_service_serialize_problem_tags(&data, &data_alloc, &data_offset, event_tag->eventid,
				&event_tag->tags);
	}

	if (NULL == data)
		return;

	zbx_service_flush(ZBX_IPC_SERVICE_SERVICE_PROBLEMS_TAGS, data, data_offset);
	zbx_free(data);
}

/******************************************************************************
 *                                                                            *
 * Purpose: retrieves alert updates from alert manager and flushes them into  *
 *          database                                                          *
 *                                                                            *
 * Parameters: amdb - [IN] alert manager cache                                *
 *                                                                            *
 * Return value: count of results                                             *
 *                                                                            *
 ******************************************************************************/
static int	am_db_flush_results(zbx_am_db_t *amdb)
{
	int				results_num;
	zbx_vector_events_tags_t	update_events_tags;
	zbx_ipc_message_t		message;
	zbx_am_result_t			**results;

	zabbix_log(LOG_LEVEL_DEBUG, "In %s()", __func__);

	zbx_ipc_socket_write(&amdb->am, ZBX_IPC_ALERTER_RESULTS, NULL, 0);
	if (SUCCEED != zbx_ipc_socket_read(&amdb->am, &message))
	{
		zabbix_log(LOG_LEVEL_WARNING, "cannot retrieve alert results");
		return 0;
	}

	zbx_vector_events_tags_create(&update_events_tags);

	zbx_alerter_deserialize_results(message.data, &results, &results_num);

	if (0 != results_num)
	{
		int 		i, ret;
		char		*sql;
		size_t		sql_alloc = results_num * 128, sql_offset;
		zbx_db_insert_t	db_event, db_problem;

		sql = (char *)zbx_malloc(NULL, sql_alloc);

		do
		{
			zbx_vector_events_tags_clear_ext(&update_events_tags, event_tags_free);
			sql_offset = 0;

			DBbegin();
			zbx_DBbegin_multiple_update(&sql, &sql_alloc, &sql_offset);
			zbx_db_insert_prepare(&db_event, "event_tag", "eventtagid", "eventid", "tag", "value", NULL);
			zbx_db_insert_prepare(&db_problem, "problem_tag", "problemtagid", "eventid", "tag", "value",
					NULL);

			for (i = 0; i < results_num; i++)
			{
				zbx_am_db_mediatype_t	*mediatype;
				zbx_am_result_t		*result = results[i];

				zbx_snprintf_alloc(&sql, &sql_alloc, &sql_offset,
						"update alerts set status=%d,retries=%d",
						result->status, result->retries);

				if (NULL != result->error)
				{
					char	*error_esc;
					error_esc = DBdyn_escape_field("alerts", "error", result->error);
					zbx_snprintf_alloc(&sql, &sql_alloc, &sql_offset, ",error='%s'", error_esc);
					zbx_free(error_esc);
				}
				else
					zbx_strcpy_alloc(&sql, &sql_alloc, &sql_offset, ",error=''");

				zbx_snprintf_alloc(&sql, &sql_alloc, &sql_offset, " where alertid=" ZBX_FS_UI64 ";\n",
						result->alertid);

				if (EVENT_SOURCE_TRIGGERS == result->source && NULL != result->value)
				{
					mediatype = zbx_hashset_search(&amdb->mediatypes, &result->mediatypeid);
					if (NULL != mediatype && 0 != mediatype->process_tags)
					{
						am_db_update_event_tags(result->eventid, result->value,
								&update_events_tags);
					}
				}
				DBexecute_overflowed_sql(&sql, &sql_alloc, &sql_offset);
			}

			am_db_validate_tags_for_update(&update_events_tags, &db_event, &db_problem);

			zbx_DBend_multiple_update(&sql, &sql_alloc, &sql_offset);
			if (16 < sql_offset)
				DBexecute("%s", sql);

			zbx_db_insert_autoincrement(&db_event, "eventtagid");
			zbx_db_insert_execute(&db_event);
			zbx_db_insert_clean(&db_event);

			zbx_db_insert_autoincrement(&db_problem, "problemtagid");
			zbx_db_insert_execute(&db_problem);
			zbx_db_insert_clean(&db_problem);
		}
		while (ZBX_DB_DOWN == (ret = DBcommit()));

		if (ZBX_DB_OK == ret)
			am_service_add_event_tags(&update_events_tags);

		for (i = 0; i < results_num; i++)
		{
			zbx_am_result_t	*result = results[i];

			zbx_free(result->value);
			zbx_free(result->error);
			zbx_free(result);
		}

		zbx_free(sql);
	}

	zbx_vector_events_tags_clear_ext(&update_events_tags, event_tags_free);
	zbx_vector_events_tags_destroy(&update_events_tags);
	zbx_free(results);
	zbx_ipc_message_clean(&message);

	zabbix_log(LOG_LEVEL_DEBUG, "End of %s() flushed:%d", __func__, results_num);

	return results_num;
}

/******************************************************************************
 *                                                                            *
 * Purpose: removes cached media types used more than a day ago               *
 *                                                                            *
 * Parameters: amdb - [IN] alert manager cache                                *
 *                                                                            *
 ******************************************************************************/
static void	am_db_remove_expired_mediatypes(zbx_am_db_t *amdb)
{
	zbx_hashset_iter_t	iter;
	zbx_am_db_mediatype_t	*mediatype;
	time_t			now;
	zbx_vector_uint64_t	dropids;
	int			num;

	zabbix_log(LOG_LEVEL_DEBUG, "In %s()", __func__);

	zbx_vector_uint64_create(&dropids);
	now = time(NULL);
	zbx_hashset_iter_reset(&amdb->mediatypes, &iter);
	while (NULL != (mediatype = (zbx_am_db_mediatype_t *)zbx_hashset_iter_next(&iter)))
	{
		if (mediatype->last_access + ZBX_MEDIATYPE_CACHE_TTL <= now)
		{
			zbx_vector_uint64_append(&dropids, mediatype->mediatypeid);
			zbx_am_db_mediatype_clear(mediatype);
			zbx_hashset_iter_remove(&iter);
		}
	}

	if (0 != dropids.values_num)
	{
		unsigned char	*data;
		zbx_uint32_t	data_len;

		data_len = zbx_alerter_serialize_ids(&data, dropids.values, dropids.values_num);
		zbx_ipc_socket_write(&amdb->am, ZBX_IPC_ALERTER_DROP_MEDIATYPES, data, data_len);
		zbx_free(data);
	}

	num = dropids.values_num;
	zbx_vector_uint64_destroy(&dropids);

	zabbix_log(LOG_LEVEL_DEBUG, "End of %s() removed:%d", __func__, num);
}

/******************************************************************************
 *                                                                            *
 * Purpose: updates watchdog recipients                                       *
 *                                                                            *
 * Parameters: amdb - [IN] alert manager cache                                *
 *                                                                            *
 ******************************************************************************/
static void	am_db_update_watchdog(zbx_am_db_t *amdb)
{
	DB_RESULT		result;
	DB_ROW			row;
	int			medias_num = 0;
	zbx_am_media_t		*media;
	zbx_vector_uint64_t	mediatypeids;
	zbx_vector_ptr_t	medias, mediatypes;
	unsigned char		*data;
	zbx_uint32_t		data_len;

	zabbix_log(LOG_LEVEL_DEBUG, "In %s()", __func__);

	result = DBselect(
			"select m.mediaid,m.mediatypeid,m.sendto"
			" from media m,users_groups u,config c,media_type mt"
			" where m.userid=u.userid"
				" and u.usrgrpid=c.alert_usrgrpid"
				" and m.mediatypeid=mt.mediatypeid"
				" and m.active=%d"
				" and mt.status=%d"
				" and mt.type<>%d",
				MEDIA_STATUS_ACTIVE,
				MEDIA_TYPE_STATUS_ACTIVE,
				MEDIA_TYPE_WEBHOOK);

	zbx_vector_uint64_create(&mediatypeids);
	zbx_vector_ptr_create(&medias);
	zbx_vector_ptr_create(&mediatypes);

	/* read watchdog alert recipients */
	while (NULL != (row = DBfetch(result)))
	{
		media = (zbx_am_media_t *)zbx_malloc(NULL, sizeof(zbx_am_media_t));
		ZBX_STR2UINT64(media->mediaid, row[0]);
		ZBX_STR2UINT64(media->mediatypeid, row[1]);
		media->sendto = zbx_strdup(NULL, row[2]);
		zbx_vector_ptr_append(&medias, media);
		zbx_vector_uint64_append(&mediatypeids, media->mediatypeid);
	}
	DBfree_result(result);

	/* update media types used for watchdog alerts */

	if (0 != mediatypeids.values_num)
	{
		zbx_vector_uint64_sort(&mediatypeids, ZBX_DEFAULT_UINT64_COMPARE_FUNC);
		zbx_vector_uint64_uniq(&mediatypeids, ZBX_DEFAULT_UINT64_COMPARE_FUNC);
		am_db_update_mediatypes(amdb, mediatypeids.values, mediatypeids.values_num, &mediatypes);

		if (0 != mediatypes.values_num)
		{
			data_len = zbx_alerter_serialize_mediatypes(&data, (zbx_am_db_mediatype_t **)mediatypes.values,
					mediatypes.values_num);
			zbx_ipc_socket_write(&amdb->am, ZBX_IPC_ALERTER_MEDIATYPES, data, data_len);
			zbx_free(data);
		}
	}

	data_len = zbx_alerter_serialize_medias(&data, (zbx_am_media_t **)medias.values, medias.values_num);
	zbx_ipc_socket_write(&amdb->am, ZBX_IPC_ALERTER_WATCHDOG, data, data_len);
	zbx_free(data);

	medias_num = medias.values_num;

	zbx_vector_ptr_clear_ext(&medias, (zbx_clean_func_t)zbx_am_media_free);
	zbx_vector_ptr_destroy(&mediatypes);
	zbx_vector_uint64_destroy(&mediatypeids);
	zbx_vector_ptr_destroy(&medias);

	zabbix_log(LOG_LEVEL_DEBUG, "End of %s() recipients:%d", __func__, medias_num);
}

ZBX_THREAD_ENTRY(zbx_alert_syncer_thread, args)
{
<<<<<<< HEAD
	zbx_thread_alert_syncer_args	*alert_syncer_args_in = (zbx_thread_alert_syncer_args *)
							(((zbx_thread_args_t *)args)->args);
	double				sec1, sec2, time_cleanup = 0, time_watchdog = 0;
	int				alerts_num, sleeptime, nextcheck, freq_watchdog, results_num;
	zbx_am_db_t			amdb;
	char				*error = NULL;
	const zbx_thread_info_t		*info = &((zbx_thread_args_t *)args)->info;
	int				server_num = ((zbx_thread_args_t *)args)->info.server_num;
	int				process_num = ((zbx_thread_args_t *)args)->info.process_num;
	unsigned char			process_type = ((zbx_thread_args_t *)args)->info.process_type;

	zabbix_log(LOG_LEVEL_INFORMATION, "%s #%d started [%s #%d]",
			get_program_type_string(alert_syncer_args_in->zbx_get_program_type_cb_arg()), server_num,
			get_process_type_string(process_type), process_num);
=======
	double			sec1, sec2, time_cleanup = 0, time_watchdog = 0;
	int			alerts_num, sleeptime, nextcheck, freq_watchdog, results_num;
	zbx_am_db_t		amdb;
	char			*error = NULL;
	const zbx_thread_info_t	*info = &((zbx_thread_args_t *)args)->info;
	int			server_num = ((zbx_thread_args_t *)args)->info.server_num;
	int			process_num = ((zbx_thread_args_t *)args)->info.process_num;
	unsigned char		process_type = ((zbx_thread_args_t *)args)->info.process_type;

	zabbix_log(LOG_LEVEL_INFORMATION, "%s #%d started [%s #%d]", get_program_type_string(info->program_type),
			server_num, get_process_type_string(process_type), process_num);
>>>>>>> 77a131b5

	if (SUCCEED != am_db_init(&amdb, &error))
	{
		zabbix_log(LOG_LEVEL_CRIT, "cannot initialize alert loader: %s", error);
		zbx_free(error);
		exit(EXIT_FAILURE);
	}

	zbx_setproctitle("%s [connecting to the database]", get_process_type_string(process_type));
	DBconnect(ZBX_DB_CONNECT_NORMAL);

	sleeptime = ZBX_POLL_INTERVAL;

	if (ZBX_WATCHDOG_ALERT_FREQUENCY < (freq_watchdog = alert_syncer_args_in->confsyncer_frequency))
		freq_watchdog = ZBX_WATCHDOG_ALERT_FREQUENCY;

	zbx_setproctitle("%s [started, idle %d sec]", get_process_type_string(process_type), sleeptime);

	while (ZBX_IS_RUNNING())
	{
		zbx_sleep_loop(info, sleeptime);

		sec1 = zbx_time();
		zbx_update_env(get_process_type_string(process_type), sec1);

		zbx_setproctitle("%s [queuing alerts]", get_process_type_string(process_type));

		alerts_num = am_db_queue_alerts(&amdb);
		results_num = am_db_flush_results(&amdb);

		if (time_cleanup + SEC_PER_HOUR < sec1)
		{
			am_db_remove_expired_mediatypes(&amdb);
			time_cleanup = sec1;
		}

		if (time_watchdog + freq_watchdog < sec1)
		{
			am_db_update_watchdog(&amdb);
			time_watchdog = sec1;
		}

		sec2 = zbx_time();

		nextcheck = sec1 + ZBX_POLL_INTERVAL;

		if (0 > (sleeptime = nextcheck - (int)sec2))
			sleeptime = 0;

		zbx_setproctitle("%s [queued %d alerts(s), flushed %d result(s) in " ZBX_FS_DBL " sec, idle %d sec]",
				get_process_type_string(process_type), alerts_num, results_num, sec2 - sec1, sleeptime);
	}

	am_db_clear(&amdb);

	zbx_setproctitle("%s #%d [terminated]", get_process_type_string(process_type), process_num);

	while (1)
		zbx_sleep(SEC_PER_MIN);
}<|MERGE_RESOLUTION|>--- conflicted
+++ resolved
@@ -41,11 +41,6 @@
 #define ZBX_ALERT_BATCH_SIZE		1000
 #define ZBX_MEDIATYPE_CACHE_TTL		SEC_PER_DAY
 
-<<<<<<< HEAD
-=======
-extern int	CONFIG_CONFSYNCER_FREQUENCY;
-
->>>>>>> 77a131b5
 typedef struct
 {
 	zbx_hashset_t		mediatypes;
@@ -926,7 +921,6 @@
 
 ZBX_THREAD_ENTRY(zbx_alert_syncer_thread, args)
 {
-<<<<<<< HEAD
 	zbx_thread_alert_syncer_args	*alert_syncer_args_in = (zbx_thread_alert_syncer_args *)
 							(((zbx_thread_args_t *)args)->args);
 	double				sec1, sec2, time_cleanup = 0, time_watchdog = 0;
@@ -938,22 +932,8 @@
 	int				process_num = ((zbx_thread_args_t *)args)->info.process_num;
 	unsigned char			process_type = ((zbx_thread_args_t *)args)->info.process_type;
 
-	zabbix_log(LOG_LEVEL_INFORMATION, "%s #%d started [%s #%d]",
-			get_program_type_string(alert_syncer_args_in->zbx_get_program_type_cb_arg()), server_num,
-			get_process_type_string(process_type), process_num);
-=======
-	double			sec1, sec2, time_cleanup = 0, time_watchdog = 0;
-	int			alerts_num, sleeptime, nextcheck, freq_watchdog, results_num;
-	zbx_am_db_t		amdb;
-	char			*error = NULL;
-	const zbx_thread_info_t	*info = &((zbx_thread_args_t *)args)->info;
-	int			server_num = ((zbx_thread_args_t *)args)->info.server_num;
-	int			process_num = ((zbx_thread_args_t *)args)->info.process_num;
-	unsigned char		process_type = ((zbx_thread_args_t *)args)->info.process_type;
-
 	zabbix_log(LOG_LEVEL_INFORMATION, "%s #%d started [%s #%d]", get_program_type_string(info->program_type),
 			server_num, get_process_type_string(process_type), process_num);
->>>>>>> 77a131b5
 
 	if (SUCCEED != am_db_init(&amdb, &error))
 	{
