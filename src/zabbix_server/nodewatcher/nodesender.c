/*
** Zabbix
** Copyright (C) 2000-2011 Zabbix SIA
**
** This program is free software; you can redistribute it and/or modify
** it under the terms of the GNU General Public License as published by
** the Free Software Foundation; either version 2 of the License, or
** (at your option) any later version.
**
** This program is distributed in the hope that it will be useful,
** but WITHOUT ANY WARRANTY; without even the implied warranty of
** MERCHANTABILITY or FITNESS FOR A PARTICULAR PURPOSE.  See the
** GNU General Public License for more details.
**
** You should have received a copy of the GNU General Public License
** along with this program; if not, write to the Free Software
** Foundation, Inc., 675 Mass Ave, Cambridge, MA 02139, USA.
**/

#include "common.h"

#include "cfg.h"
#include "db.h"
#include "log.h"

#include "nodesender.h"
#include "nodewatcher.h"
#include "nodecomms.h"
#include "../trapper/nodesync.h"

/******************************************************************************
 *                                                                            *
 * Function: calculate_checksums                                              *
 *                                                                            *
 * Purpose: calculate checksums of configuration data                         *
 *                                                                            *
 * Parameters:                                                                *
 *                                                                            *
 * Return value: SUCCESS - calculated successfully                            *
 *               FAIL - an error occurred                                     *
 *                                                                            *
 * Author: Alexei Vladishev                                                   *
 *                                                                            *
 * Comments:                                                                  *
 *                                                                            *
 ******************************************************************************/
int calculate_checksums(int nodeid, const char *tablename, const zbx_uint64_t id)
{
	const char	*__function_name = "calculate_checksums";

	char	*sql = NULL;
	int	sql_allocated = 2048, sql_offset;
	int	t, f, res = SUCCEED;

	zabbix_log(LOG_LEVEL_DEBUG, "In %s()", __function_name);

	sql = zbx_malloc(sql, sql_allocated);
	sql_offset = 0;

	zbx_snprintf_alloc(&sql, &sql_allocated, &sql_offset, 64,
			"delete from node_cksum"
			" where nodeid=%d"
				" and cksumtype=%d",
			nodeid, NODE_CKSUM_TYPE_NEW);

	if (NULL != tablename)
		zbx_snprintf_alloc(&sql, &sql_allocated, &sql_offset, 128,
				" and tablename='%s'",
				tablename);

	if (0 != id)
		zbx_snprintf_alloc(&sql, &sql_allocated, &sql_offset, 64,
				" and recordid=" ZBX_FS_UI64,
				id);

	if (ZBX_DB_OK > DBexecute("%s", sql))
		res = FAIL;

	for (t = 0; 0 != tables[t].table && SUCCEED == res; t++)
	{
		/* Do not sync some of tables */
		if (0 == (tables[t].flags & ZBX_SYNC))
			continue;

		if (NULL != tablename && 0 != strcmp(tablename, tables[t].table))
			continue;

		sql_offset = 0;
		zbx_snprintf_alloc(&sql, &sql_allocated, &sql_offset, 256,
				"insert into node_cksum (nodeid,tablename,recordid,cksumtype,cksum)"
				" select %d,'%s',%s,%d,",
				nodeid, tables[t].table, tables[t].recid, NODE_CKSUM_TYPE_NEW);
#ifdef HAVE_MYSQL
		zbx_snprintf_alloc(&sql, &sql_allocated, &sql_offset, 16, "concat_ws(',',");
#endif

		for (f = 0; NULL != tables[t].fields[f].name; f++)
		{
			const ZBX_FIELD	*field = &tables[t].fields[f];

			if (0 == (field->flags & ZBX_SYNC))
				continue;

			if (field->flags & ZBX_NOTNULL)
			{
				switch (field->type)
				{
					case ZBX_TYPE_ID:
					case ZBX_TYPE_INT:
					case ZBX_TYPE_UINT:
						zbx_snprintf_alloc(&sql, &sql_allocated, &sql_offset, ZBX_FIELDNAME_LEN + 1,
								"%s", field->name);
						break;
					case ZBX_TYPE_FLOAT:
						zbx_snprintf_alloc(&sql, &sql_allocated, &sql_offset, ZBX_FIELDNAME_LEN + 20,
								"md5(cast(%s as char))", field->name);
						break;
					default:
						zbx_snprintf_alloc(&sql, &sql_allocated, &sql_offset, ZBX_FIELDNAME_LEN + 6,
								"md5(%s)", field->name);
						break;
				}
			}
			else
			{
				zbx_snprintf_alloc(&sql, &sql_allocated, &sql_offset, ZBX_FIELDNAME_LEN + 31,
						"case when %s is null then 'NULL'", field->name);

				switch (field->type)
				{
					case ZBX_TYPE_ID:
					case ZBX_TYPE_INT:
					case ZBX_TYPE_UINT:
						zbx_snprintf_alloc(&sql, &sql_allocated, &sql_offset, ZBX_FIELDNAME_LEN + 25,
								" else cast(%s as char) end", field->name);
						break;
					case ZBX_TYPE_FLOAT:
						zbx_snprintf_alloc(&sql, &sql_allocated, &sql_offset, ZBX_FIELDNAME_LEN + 30,
								" else md5(cast(%s as char)) end", field->name);
						break;
					default:
						zbx_snprintf_alloc(&sql, &sql_allocated, &sql_offset, ZBX_FIELDNAME_LEN + 16,
								" else md5(%s) end", field->name);
						break;
				}
			}
#ifdef HAVE_MYSQL
			zbx_snprintf_alloc(&sql, &sql_allocated, &sql_offset, 2, ",");
#else
			zbx_snprintf_alloc(&sql, &sql_allocated, &sql_offset, 8, "||','||");
#endif
		}

		/* remove last delimiter */
		if (f > 0)
		{
#ifdef HAVE_MYSQL
			sql_offset--;
			zbx_snprintf_alloc(&sql, &sql_allocated, &sql_offset, 2, ")");
#else
			sql_offset -= 7;
#endif
		}

		zbx_snprintf_alloc(&sql, &sql_allocated, &sql_offset, 256,
				" from %s where 1=1" DB_NODE,
				tables[t].table, DBnode(tables[t].recid, nodeid));

		if (0 != id)
		{
			zbx_snprintf_alloc(&sql, &sql_allocated, &sql_offset, 128,
					" and %s=" ZBX_FS_UI64,
					tables[t].recid, id);
		}

		if (ZBX_DB_OK > DBexecute("%s", sql))
			res = FAIL;
	}

	zbx_free(sql);

	zabbix_log(LOG_LEVEL_DEBUG, "End of %s():%s", __function_name, zbx_result_string(res));

	return res;
}

/******************************************************************************
 *                                                                            *
<<<<<<< HEAD
 * Function: DMcolect_table_data                                              *
=======
 * Function: get_config_data                                                  *
>>>>>>> 2a669d0f
 *                                                                            *
 * Purpose: obtain configuration changes to required node                     *
 *                                                                            *
 * Parameters:                                                                *
 *                                                                            *
 * Return value: SUCCESS - processed successfully                             *
 *               FAIL - an error occurred                                     *
 *                                                                            *
 * Author: Alexander Vladishev                                                *
 *                                                                            *
 * Comments:                                                                  *
 *                                                                            *
 ******************************************************************************/
<<<<<<< HEAD
static void	DMcollect_table_data(int nodeid, int dest_nodetype, const ZBX_TABLE *table,
		char **data, int *data_alloc, int *data_offset)
{
#define ZBX_REC_UPDATED	'1'
#define ZBX_REC_DELETED	'2'
	const char	*__function_name = "DMcolect_table_data";
=======
char	*get_config_data(int nodeid, int dest_nodetype)
{
	const char	*__function_name = "get_config_data";
>>>>>>> 2a669d0f
	DB_RESULT	result;
	DB_RESULT	result2;
	DB_ROW		row;
	DB_ROW		row2;

<<<<<<< HEAD
	char	*hex = NULL, *sql = NULL, sync[129], *s,
		*curr_cksum, *d_curr_cksum, *prev_cksum, *d_prev_cksum;
	int	sql_offset = 0;
	int	hex_allocated = 1024, sql_allocated = 8 * 1024;
	int	f, j, rowlen;

	zabbix_log(LOG_LEVEL_DEBUG, "In %s() [table:'%s']", __function_name, table->table);
=======
	char	*data = NULL, *hex = NULL, *sql = NULL, c[2], sync[129], *s, *r[2], *d[2];
	int	data_offset = 0, sql_offset = 0;
	int	data_allocated = 1024, hex_allocated = 1024, sql_allocated = 8192;
	int	f, j, rowlen;

	zabbix_log(LOG_LEVEL_DEBUG, "In %s() node:%d dest_nodetype:%s", __function_name,
			nodeid, (dest_nodetype == ZBX_NODE_MASTER) ? "MASTER" : "SLAVE");
>>>>>>> 2a669d0f

	hex = zbx_malloc(hex, hex_allocated);
	sql = zbx_malloc(sql, sql_allocated);
<<<<<<< HEAD

	result = DBselect(
			/* Find new records */
			"select curr.recordid,prev.cksum,curr.cksum,curr.sync"
			" from node_cksum curr"
				" left join node_cksum prev"
					" on prev.nodeid=curr.nodeid"
						" and prev.tablename=curr.tablename"
						" and prev.recordid=curr.recordid"
						" and prev.cksumtype=%d"
			" where curr.nodeid=%d"
				" and curr.tablename='%s'"
				" and curr.cksumtype=%d"
				" and prev.tablename is null"
			" union all "
			/* Find updated records */
			"select curr.recordid,prev.cksum,curr.cksum,prev.sync"
			" from node_cksum curr,node_cksum prev"
			" where curr.nodeid=prev.nodeid"
				" and curr.tablename=prev.tablename"
				" and curr.recordid=prev.recordid"
				" and curr.nodeid=%d"
				" and curr.tablename='%s'"
				" and curr.cksumtype=%d"
				" and prev.cksumtype=%d"
			" union all "
			/* Find deleted records */
			"select prev.recordid,prev.cksum,curr.cksum,prev.sync"
			" from node_cksum prev"
				" left join node_cksum curr"
					" on curr.nodeid=prev.nodeid"
						" and curr.tablename=prev.tablename"
						" and curr.recordid=prev.recordid"
						" and curr.cksumtype=%d"
			" where prev.nodeid=%d"
				" and prev.tablename='%s'"
				" and prev.cksumtype=%d"
				" and curr.tablename is null",
			NODE_CKSUM_TYPE_OLD, nodeid, table->table, NODE_CKSUM_TYPE_NEW,
			nodeid, table->table, NODE_CKSUM_TYPE_NEW, NODE_CKSUM_TYPE_OLD,
			NODE_CKSUM_TYPE_NEW, nodeid, table->table, NODE_CKSUM_TYPE_OLD);

	while (NULL != (row = DBfetch(result)))
	{
		if (FAIL == DBis_null(row[3]))
			zbx_strlcpy(sync, row[3], sizeof(sync));
=======
	c[0] = '1';	/* for new and updated records */
	c[1] = '2';	/* for deleted records */

	zbx_snprintf_alloc(&data, &data_allocated, &data_offset, 16, "Data%c%d%c%d",
			ZBX_DM_DELIMITER, CONFIG_NODEID, ZBX_DM_DELIMITER, nodeid);

	/* Find updated records */
	result = DBselect("select curr.tablename,curr.recordid,prev.cksum,curr.cksum,prev.sync "
		"from node_cksum curr, node_cksum prev "
		"where curr.nodeid=%d and prev.nodeid=curr.nodeid and "
		"curr.tablename=prev.tablename and curr.recordid=prev.recordid and "
		"curr.cksumtype=%d and prev.cksumtype=%d "
		"union all "
	/* Find new records */
		"select curr.tablename,curr.recordid,prev.cksum,curr.cksum,curr.sync "
		"from node_cksum curr left join node_cksum prev "
		"on prev.nodeid=curr.nodeid and prev.tablename=curr.tablename and "
		"prev.recordid=curr.recordid and prev.cksumtype=%d "
		"where curr.nodeid=%d and curr.cksumtype=%d and prev.tablename is null "
		"union all "
	/* Find deleted records */
		"select prev.tablename,prev.recordid,prev.cksum,curr.cksum,prev.sync "
		"from node_cksum prev left join node_cksum curr "
		"on curr.nodeid=prev.nodeid and curr.tablename=prev.tablename and "
		"curr.recordid=prev.recordid and curr.cksumtype=%d "
		"where prev.nodeid=%d and prev.cksumtype=%d and curr.tablename is null",
		nodeid, NODE_CKSUM_TYPE_NEW, NODE_CKSUM_TYPE_OLD,
		NODE_CKSUM_TYPE_OLD, nodeid, NODE_CKSUM_TYPE_NEW,
		NODE_CKSUM_TYPE_NEW, nodeid, NODE_CKSUM_TYPE_OLD);

	while (NULL != (row = DBfetch(result)))
	{
		/* Found table */
		if (NULL == (table = DBget_table(row[0])))
		{
			zabbix_log(LOG_LEVEL_WARNING, "Cannot find table [%s]",
					row[0]);
			continue;
		}

		if (FAIL == DBis_null(row[4]))
			zbx_strlcpy(sync, row[4], sizeof(sync));
>>>>>>> 2a669d0f
		else
			memset(sync, ' ', sizeof(sync));

		/* Special (simpler) processing for operation DELETE */
<<<<<<< HEAD
		if (SUCCEED == DBis_null(row[2]))
		{
			if ((dest_nodetype == ZBX_NODE_SLAVE && sync[0] != ZBX_REC_DELETED) ||
					(dest_nodetype == ZBX_NODE_MASTER && sync[1] != ZBX_REC_DELETED))
			{
				zbx_snprintf_alloc(data, data_alloc, data_offset, 128, "\n%s%c%s%c%d",
						table->table, ZBX_DM_DELIMITER, row[0], ZBX_DM_DELIMITER,
=======
		if (SUCCEED == DBis_null(row[3]))
		{
			if ((dest_nodetype == ZBX_NODE_SLAVE && s[0] != c[1]) ||
					(dest_nodetype == ZBX_NODE_MASTER && s[1] != c[1]))
			{
				zbx_snprintf_alloc(&data, &data_allocated, &data_offset, 128, "\n%s%c%s%c%d",
						row[0], ZBX_DM_DELIMITER,
						row[1], ZBX_DM_DELIMITER,
>>>>>>> 2a669d0f
						NODE_CONFIGLOG_OP_DELETE);
			}
			continue;
		}

<<<<<<< HEAD
		prev_cksum = (SUCCEED == DBis_null(row[1]) ? NULL : row[1]);
		curr_cksum = row[2];
		s = sync;
=======
		r[0] = (SUCCEED == DBis_null(row[2]) ? NULL : row[2]);
		r[1] = row[3];
>>>>>>> 2a669d0f
		f = 0;

		sql_offset = 0;
		zbx_snprintf_alloc(&sql, &sql_allocated, &sql_offset, 128, "select ");
<<<<<<< HEAD

=======
>>>>>>> 2a669d0f
		do
		{
			while (0 == (table->fields[f].flags & ZBX_SYNC))
				f++;

<<<<<<< HEAD
			d_prev_cksum = NULL;
			if (NULL != prev_cksum && NULL != (d_prev_cksum = strchr(prev_cksum, ',')))
				*d_prev_cksum = '\0';

			d_curr_cksum = NULL;
			if (NULL != curr_cksum && NULL != (d_curr_cksum = strchr(curr_cksum, ',')))
				*d_curr_cksum = '\0';

			if (prev_cksum == NULL || curr_cksum == NULL ||
					(dest_nodetype == ZBX_NODE_SLAVE && s[0] != ZBX_REC_UPDATED) ||
					(dest_nodetype == ZBX_NODE_MASTER && s[1] != ZBX_REC_UPDATED) ||
					0 != strcmp(prev_cksum, curr_cksum))
=======
			d[0] = NULL;
			d[1] = NULL;
			if (NULL != r[0] && NULL != (d[0] = strchr(r[0], ',')))
				*d[0] = '\0';
			if (NULL != r[1] && NULL != (d[1] = strchr(r[1], ',')))
				*d[1] = '\0';

			if (NULL == r[0] || NULL == r[1] ||
					(ZBX_NODE_SLAVE == dest_nodetype && s[0] != c[0]) ||
					(ZBX_NODE_MASTER == dest_nodetype && s[1] != c[0]) ||
					0 != strcmp(r[0], r[1]))
>>>>>>> 2a669d0f
			{
				zbx_snprintf_alloc(&sql, &sql_allocated, &sql_offset, 128, "%s,",
						table->fields[f].name);

				if (table->fields[f].type == ZBX_TYPE_BLOB)
				{
					zbx_snprintf_alloc(&sql, &sql_allocated, &sql_offset, 128, "length(%s),",
							table->fields[f].name);
				}
			}
			s += 2;
			f++;

<<<<<<< HEAD
			if (d_prev_cksum != NULL)
			{
				*d_prev_cksum = ',';
				prev_cksum = d_prev_cksum + 1;
			}
			else
				prev_cksum = NULL;

			if (d_curr_cksum != NULL)
			{
				*d_curr_cksum = ',';
				curr_cksum = d_curr_cksum + 1;
			}
			else
				curr_cksum = NULL;
		}
		while (NULL != d_prev_cksum || NULL != d_curr_cksum);

		if (sql[sql_offset - 1] != ',')
=======
			if (d[0] != NULL)
			{
				*d[0] = ',';
				r[0] = d[0] + 1;
			}
			else
				r[0] = NULL;
			if (d[1] != NULL)
			{
				*d[1] = ',';
				r[1] = d[1] + 1;
			}
			else
				r[1] = NULL;
		}
		while (NULL != d[0] || NULL != d[1]);

		if (sql[sql_offset-1] != ',')
>>>>>>> 2a669d0f
			continue;

		sql_offset--;
		zbx_snprintf_alloc(&sql, &sql_allocated, &sql_offset, 128, " from %s where %s=%s",
				table->table, table->recid, row[0]);

		result2 = DBselect("%s", sql);
		if (NULL == (row2 = DBfetch(result2)))
			goto out;

<<<<<<< HEAD
		zbx_snprintf_alloc(data, data_alloc, data_offset, 128, "\n%s%c%s%c%d",
				table->table, ZBX_DM_DELIMITER, row[0], ZBX_DM_DELIMITER,
				NODE_CONFIGLOG_OP_UPDATE);

		prev_cksum = DBis_null(row[1]) == SUCCEED ? NULL : row[1];
		curr_cksum = row[2];
=======
		zbx_snprintf_alloc(&data, &data_allocated, &data_offset, 128, "\n%s%c%s%c%d",
			row[0],
			ZBX_DM_DELIMITER,
			row[1],
			ZBX_DM_DELIMITER,
			NODE_CONFIGLOG_OP_UPDATE);

		r[0] = DBis_null(row[2]) == SUCCEED ? NULL : row[2];
		r[1] = row[3];
>>>>>>> 2a669d0f
		s = sync;
		f = 0;
		j = 0;

		do
		{
<<<<<<< HEAD
			while (0 == (table->fields[f].flags & ZBX_SYNC))
=======
			while ((table->fields[f].flags & ZBX_SYNC) == 0)
>>>>>>> 2a669d0f
				f++;

			d_prev_cksum = NULL;
			if (NULL != prev_cksum && NULL != (d_prev_cksum = strchr(prev_cksum, ',')))
				*d_prev_cksum = '\0';

			d_curr_cksum = NULL;
			if (NULL != curr_cksum && NULL != (d_curr_cksum = strchr(curr_cksum, ',')))
				*d_curr_cksum = '\0';

<<<<<<< HEAD
			if (prev_cksum == NULL || curr_cksum == NULL ||
					(dest_nodetype == ZBX_NODE_SLAVE && s[0] != ZBX_REC_UPDATED) ||
					(dest_nodetype == ZBX_NODE_MASTER && s[1] != ZBX_REC_UPDATED) ||
					0 != strcmp(prev_cksum, curr_cksum))
			{
				zbx_snprintf_alloc(data, data_alloc, data_offset, 128, "%c%s%c%d%c",
=======
				zbx_snprintf_alloc(&data, &data_allocated, &data_offset, 128, "%c%s%c%d%c",
>>>>>>> 2a669d0f
						ZBX_DM_DELIMITER, table->fields[f].name,
						ZBX_DM_DELIMITER, table->fields[f].type,
						ZBX_DM_DELIMITER);

				/* Fieldname, type, value */
				if (SUCCEED == DBis_null(row2[j]))
				{
<<<<<<< HEAD
					zbx_snprintf_alloc(data, data_alloc, data_offset, 5, "NULL");
=======
					zbx_snprintf_alloc(&data, &data_allocated, &data_offset, 5, "NULL");
>>>>>>> 2a669d0f
				}
				else if (table->fields[f].type == ZBX_TYPE_INT ||
					table->fields[f].type == ZBX_TYPE_UINT ||
					table->fields[f].type == ZBX_TYPE_ID ||
					table->fields[f].type == ZBX_TYPE_FLOAT)
				{
<<<<<<< HEAD
					zbx_snprintf_alloc(data, data_alloc, data_offset, 128, "%s", row2[j]);
				}
				else
				{
					if (table->fields[f].type == ZBX_TYPE_BLOB)
						rowlen = atoi(row2[j + 1]);
					else
						rowlen = strlen(row2[j]);
					rowlen = zbx_binary2hex((u_char *)row2[j], rowlen, &hex, &hex_allocated);
					zbx_snprintf_alloc(data, data_alloc, data_offset, rowlen + 1, "%s", hex);
				}

				if (table->fields[f].type == ZBX_TYPE_BLOB)
=======
					zbx_snprintf_alloc(&data, &data_allocated, &data_offset, 128, "%s", row2[j]);
				}
				else
				{
					if (ZBX_TYPE_BLOB == table->fields[f].type)
						rowlen = atoi(row2[j + 1]);
					else
						rowlen = strlen(row2[j]);
					zbx_binary2hex((u_char *)row2[j], rowlen, &hex, &hex_allocated);
					zbx_snprintf_alloc(&data, &data_allocated, &data_offset, strlen(hex) + 128, "%s", hex);
				}

				if (ZBX_TYPE_BLOB == table->fields[f].type)
>>>>>>> 2a669d0f
					j += 2;
				else
					j++;
			}
			s += 2;
			f++;

<<<<<<< HEAD
			if (d_prev_cksum != NULL)
			{
				*d_prev_cksum = ',';
				prev_cksum = d_prev_cksum + 1;
			}
			else
				prev_cksum = NULL;

			if (d_curr_cksum != NULL)
			{
				*d_curr_cksum = ',';
				curr_cksum = d_curr_cksum + 1;
			}
			else
				curr_cksum = NULL;
		}
		while (NULL != d_prev_cksum || NULL != d_curr_cksum);
=======
			if (NULL != d[0])
			{
				*d[0] = ',';
				r[0] = d[0] + 1;
			}
			else
				r[0] = NULL;

			if (NULL != d[1])
			{
				*d[1] = ',';
				r[1] = d[1] + 1;
			}
			else
				r[1] = NULL;
		}
		while (NULL != d[0] || NULL != d[1]);
>>>>>>> 2a669d0f
out:
		DBfree_result(result2);
	}
	DBfree_result(result);

	zbx_free(hex);
	zbx_free(sql);

	zabbix_log(LOG_LEVEL_DEBUG, "End of %s()", __function_name);
<<<<<<< HEAD
}

/******************************************************************************
 *                                                                            *
 * Function: DMget_table_data                                                 *
 *                                                                            *
 * Purpose: get configuration changes to required node for specified table    *
 *                                                                            *
 * Parameters:                                                                *
 *                                                                            *
 * Return value: SUCCESS - processed successfully                             *
 *               FAIL - an error occurred                                     *
 *                                                                            *
 * Author: Alexander Vladishev                                                *
 *                                                                            *
 * Comments:                                                                  *
 *                                                                            *
 ******************************************************************************/
static int	DMget_table_data(int nodeid, int dest_nodetype, const ZBX_TABLE *table,
		char **data, int *data_alloc, int *data_offset,
		char **ptbls, int *ptbls_alloc, int *ptbls_offset)
{
	const char	*__function_name = "DMget_table_data";

	int		f, res = SUCCEED;
	const ZBX_TABLE	*fk_table;

	zabbix_log(LOG_LEVEL_DEBUG, "In %s() [table:'%s']",
			__function_name, table->table);

	if (SUCCEED == str_in_list(*ptbls, table->table, ','))
		return SUCCEED;

	zbx_snprintf_alloc(ptbls, ptbls_alloc, ptbls_offset, ZBX_TABLENAME_LEN + 2, "%s%s",
			*ptbls_offset ? "," : "", table->table);

	for (f = 0; NULL != table->fields[f].name; f++)
	{
		if (0 == (table->fields[f].flags & ZBX_SYNC))
			continue;

		if (NULL == table->fields[f].fk_table)
			continue;

		fk_table = DBget_table(table->fields[f].fk_table);
		DMget_table_data(nodeid, dest_nodetype, fk_table,
				data, data_alloc, data_offset,
				ptbls, ptbls_alloc, ptbls_offset);
	}
	DMcollect_table_data(nodeid, dest_nodetype, table,
			data, data_alloc, data_offset);

	zabbix_log(LOG_LEVEL_DEBUG, "End of %s():%s",
			__function_name, zbx_result_string(res));

	return res;
}

/******************************************************************************
 *                                                                            *
 * Function: DMget_config_data                                                *
 *                                                                            *
 * Purpose: get configuration changes to required node                        *
 *                                                                            *
 * Parameters:                                                                *
 *                                                                            *
 * Return value: SUCCESS - processed successfully                             *
 *               FAIL - an error occurred                                     *
 *                                                                            *
 * Author: Alexander Vladishev                                                *
 *                                                                            *
 * Comments:                                                                  *
 *                                                                            *
 ******************************************************************************/
char	*DMget_config_data(int nodeid, int dest_nodetype)
{
	const char	*__function_name = "DMget_config_data";

	char		*ptbls = NULL;	/* list of processed tables */
	int		ptbls_alloc = 1024, ptbls_offset = 0;
	char		*data = NULL;
	int		data_alloc = 1024, data_offset = 0;
	int		t;

	zabbix_log(LOG_LEVEL_DEBUG, "In %s() [node:%d] [dest_nodetype:%s]", __function_name,
			nodeid, zbx_nodetype_string(dest_nodetype));

	ptbls = zbx_malloc(ptbls, ptbls_alloc);
	data = zbx_malloc(data, data_alloc);

	zbx_snprintf_alloc(&data, &data_alloc, &data_offset, 16, "Data%c%d%c%d",
			ZBX_DM_DELIMITER, CONFIG_NODEID, ZBX_DM_DELIMITER, nodeid);

	for (t = 0; NULL != tables[t].table; t++)
	{
		if (0 == (tables[t].flags & ZBX_SYNC))
			continue;

		DMget_table_data(nodeid, dest_nodetype, &tables[t],
				&data, &data_alloc, &data_offset,
				&ptbls, &ptbls_alloc, &ptbls_offset);
	}

	zbx_free(ptbls);

	zabbix_log(LOG_LEVEL_DEBUG, "End of %s()", __function_name);
=======
>>>>>>> 2a669d0f

	return data;
}

/******************************************************************************
 *                                                                            *
 * Function: update_checksums                                                 *
 *                                                                            *
 * Purpose: overwrite old checksums with new ones                             *
 *                                                                            *
 * Parameters:                                                                *
 *                                                                            *
 * Return value: SUCCESS - calculated successfully                            *
 *               FAIL - an error occurred                                     *
 *                                                                            *
 * Author: Alexei Vladishev                                                   *
 *                                                                            *
 * Comments:                                                                  *
 *                                                                            *
 ******************************************************************************/
int update_checksums(int nodeid, int synked_nodetype, int synked, const char *tablename, const zbx_uint64_t id, char *fields)
{
	const char	*__function_name = "update_checksums";
	char		*r[2], *d[2], sync[129], *s;
	char		c[2], sql[2][256];
	char		cksum[32*64+32], *ck;
	char		*exsql = NULL;
	int		exsql_alloc = 65536, exsql_offset = 0, cksumtype;
	DB_RESULT	result;
	DB_ROW		row;
	int		f;
	const ZBX_TABLE	*table;

	zabbix_log(LOG_LEVEL_DEBUG, "In %s()", __function_name);

	exsql = zbx_malloc(exsql, exsql_alloc);

	DBbegin();

#ifdef HAVE_ORACLE
	zbx_snprintf_alloc(&exsql, &exsql_alloc, &exsql_offset, 8, "begin\n");
#endif

	c[0] = synked == SUCCEED ? '1' : ' ';	/* for new and updated records */
	c[1] = synked == SUCCEED ? '2' : ' ';	/* for deleted records */

	if (NULL != tablename) {
		zbx_snprintf(sql[0], sizeof(sql[0]), " and curr.tablename='%s' and curr.recordid=" ZBX_FS_UI64,
			tablename, id);
		zbx_snprintf(sql[1], sizeof(sql[1]), " and prev.tablename='%s' and prev.recordid=" ZBX_FS_UI64,
			tablename, id);
	} else {
		*sql[0] = '\0';
		*sql[1] = '\0';
	}

	result = DBselect(
			/* Find new records */
			"select curr.tablename,curr.recordid,prev.cksum,curr.cksum,NULL"
			" from node_cksum curr"
				" left join node_cksum prev"
					" on prev.nodeid=curr.nodeid"
						" and prev.tablename=curr.tablename"
						" and prev.recordid=curr.recordid"
						" and prev.cksumtype=%d"
			" where curr.nodeid=%d"
				" and curr.cksumtype=%d"
				" and prev.tablename is null%s"
			" union all "
			/* Find updated records */
			"select curr.tablename,curr.recordid,prev.cksum,curr.cksum,prev.sync"
			" from node_cksum curr, node_cksum prev"
			" where curr.nodeid=%d"
				" and prev.nodeid=curr.nodeid"
				" and curr.tablename=prev.tablename"
				" and curr.recordid=prev.recordid"
				" and curr.cksumtype=%d"
				" and prev.cksumtype=%d%s"
			" union all "
			/* Find deleted records */
			"select prev.tablename,prev.recordid,prev.cksum,curr.cksum,prev.sync"
			" from node_cksum prev"
				" left join node_cksum curr"
					" on curr.nodeid=prev.nodeid"
						" and curr.tablename=prev.tablename"
						" and curr.recordid=prev.recordid"
						" and curr.cksumtype=%d"
			" where prev.nodeid=%d"
				" and prev.cksumtype=%d"
				" and curr.tablename is null%s",
			NODE_CKSUM_TYPE_OLD, nodeid, NODE_CKSUM_TYPE_NEW, sql[0],
			nodeid, NODE_CKSUM_TYPE_NEW, NODE_CKSUM_TYPE_OLD, sql[0],
			NODE_CKSUM_TYPE_NEW, nodeid, NODE_CKSUM_TYPE_OLD, sql[1]);

	while (NULL != (row = DBfetch(result)))
	{
		/* Found table */
		if (NULL == (table = DBget_table(row[0])))
		{
			zabbix_log(LOG_LEVEL_WARNING, "Cannot find table [%s]",
					row[0]);
			continue;
		}

		if (FAIL == DBis_null(row[4]))
			zbx_strlcpy(sync, row[4], sizeof(sync));
		else
			memset(sync, ' ', sizeof(sync));

		s = sync;
		ck = cksum;
		*ck = '\0';

		/* Special (simpler) processing for operation DELETE */
		if (SUCCEED == DBis_null(row[3]))
		{
			if (synked == SUCCEED)
			{
				if (synked_nodetype == ZBX_NODE_SLAVE)
					s[0] = c[1];
				else if (synked_nodetype == ZBX_NODE_MASTER)
					s[1] = c[1];
			}

			if ((0 == CONFIG_MASTER_NODEID || s[1] == c[1]) &&
					(CONFIG_NODEID == nodeid || s[0] == c[1]))
			{
				zbx_snprintf_alloc(&exsql, &exsql_alloc, &exsql_offset, 256,
						"delete from node_cksum"
						" where nodeid=%d"
							" and cksumtype=%d"
							" and tablename='%s'"
							" and recordid=%s;\n",
						nodeid, NODE_CKSUM_TYPE_OLD, row[0], row[1]);

				DBexecute_overflowed_sql(&exsql, &exsql_alloc, &exsql_offset);
				continue;
			}

			s += 2;
		}
		else
		{
			r[0] = DBis_null(row[2]) == SUCCEED ? NULL : row[2];
			r[1] = row[3];
			f = 0;

			do {
				while ((table->fields[f].flags & ZBX_SYNC) == 0)
					f++;

				d[0] = NULL;
				d[1] = NULL;
				if (NULL != r[0] && NULL != (d[0] = strchr(r[0], ',')))
					*d[0] = '\0';
				if (NULL != r[1] && NULL != (d[1] = strchr(r[1], ',')))
					*d[1] = '\0';

				if (NULL == tablename || SUCCEED == str_in_list(fields, table->fields[f].name, ','))
				{
					ck += zbx_snprintf(ck, 64, "%s,", NULL != r[1] ? r[1] : r[0]);

					if (r[0] == NULL || r[1] == NULL || strcmp(r[0], r[1]) != 0)
					{
						if (synked_nodetype == ZBX_NODE_SLAVE)
						{
							s[0] = c[0];
							s[1] = ' ';
						}
						else if (synked_nodetype == ZBX_NODE_MASTER)
						{
							s[0] = ' ';
							s[1] = c[0];
						}
					}
					else
					{
						if (synked == SUCCEED)
						{
							if (synked_nodetype == ZBX_NODE_SLAVE)
								s[0] = c[0];
							else if (synked_nodetype == ZBX_NODE_MASTER)
								s[1] = c[0];
						}
					}
				}
				else
					ck += zbx_snprintf(ck, 64, "%s,", NULL != r[0] ? r[0] : "");
				s += 2;
				f++;

				if (d[0] != NULL)
				{
					*d[0] = ',';
					r[0] = d[0] + 1;
				}
				else
					r[0] = NULL;

				if (d[1] != NULL)
				{
					*d[1] = ',';
					r[1] = d[1] + 1;
				}
				else
					r[1] = NULL;
			} while (d[0] != NULL || d[1] != NULL);

			*--ck = '\0';
		}

		*s = '\0';

		if (SUCCEED == DBis_null(row[2]) || SUCCEED == DBis_null(row[3]) ||
				0 != strcmp(row[4], sync) || 0 != strcmp(row[2], row[3]))
		{
			cksumtype = (DBis_null(row[2]) == SUCCEED) ? NODE_CKSUM_TYPE_NEW : NODE_CKSUM_TYPE_OLD;
			zbx_snprintf_alloc(&exsql, &exsql_alloc, &exsql_offset, 2560,
					"update node_cksum"
					" set cksumtype=%d,"
						"cksum='%s',"
						"sync='%s'"
					" where nodeid=%d"
						" and cksumtype=%d"
						" and tablename='%s'"
						" and recordid=%s;\n",
					NODE_CKSUM_TYPE_OLD, cksum, sync,
					nodeid, cksumtype, row[0], row[1]);

			DBexecute_overflowed_sql(&exsql, &exsql_alloc, &exsql_offset);
		}
	}
	DBfree_result(result);

#ifdef HAVE_ORACLE
	zbx_snprintf_alloc(&exsql, &exsql_alloc, &exsql_offset, 8, "end;\n");
#endif

	if (exsql_offset > 16)	/* In ORACLE always present begin..end; */
		DBexecute("%s", exsql);
	zbx_free(exsql);

	DBcommit();

	zabbix_log(LOG_LEVEL_DEBUG, "End of %s()", __function_name);

	return SUCCEED;
}

/******************************************************************************
 *                                                                            *
 * Function: node_sync_lock                                                   *
 *                                                                            *
 * Purpose:                                                                   *
 *                                                                            *
 * Parameters:                                                                *
 *                                                                            *
 * Return value:                                                              *
 *                                                                            *
 * Author: Alexander Vladishev                                                *
 *                                                                            *
 * Comments:                                                                  *
 *                                                                            *
 ******************************************************************************/
void node_sync_lock(int nodeid)
{
	zbx_mutex_lock(&node_sync_access);
}

/******************************************************************************
 *                                                                            *
 * Function: node_sync_unlock                                                 *
 *                                                                            *
 * Purpose:                                                                   *
 *                                                                            *
 * Parameters:                                                                *
 *                                                                            *
 * Return value:                                                              *
 *                                                                            *
 * Author: Alexander Vladishev                                                *
 *                                                                            *
 * Comments:                                                                  *
 *                                                                            *
 ******************************************************************************/
void node_sync_unlock(int nodeid)
{
	zbx_mutex_unlock(&node_sync_access);
}

/******************************************************************************
 *                                                                            *
 * Function: process_nodes                                                    *
 *                                                                            *
 * Purpose: calculates checksums of config data                               *
 *                                                                            *
 * Parameters:                                                                *
 *                                                                            *
 * Return value:                                                              *
 *                                                                            *
 * Author: Alexander Vladishev                                                *
 *                                                                            *
 * Comments:                                                                  *
 *                                                                            *
 ******************************************************************************/
void process_nodes()
{
	DB_RESULT	result;
	DB_ROW		row;
	int		nodeid;
	int		master_nodeid;
	char		*data, *answer;
	zbx_sock_t	sock;
	int		res;
	int		sender_nodeid;

	master_nodeid = CONFIG_MASTER_NODEID;
	if (0 == master_nodeid)
		return;

	result = DBselect("select nodeid from nodes");
	while (NULL != (row=DBfetch(result))) {
		nodeid = atoi(row[0]);
		if (SUCCEED == is_master_node(CONFIG_NODEID, nodeid))
			continue;

		node_sync_lock(nodeid);

/*		DBbegin();*/

		res = calculate_checksums(nodeid, NULL, 0);
		if (SUCCEED == res && NULL != (data = DMget_config_data(nodeid, ZBX_NODE_MASTER))) {
			zabbix_log( LOG_LEVEL_WARNING, "NODE %d: Sending configuration changes to master node %d for node %d datalen %d",
				CONFIG_NODEID,
				master_nodeid,
				nodeid,
				strlen(data));
			if (SUCCEED == (res = connect_to_node(master_nodeid, &sock))) {
				if (SUCCEED == res)
					res = send_data_to_node(master_nodeid, &sock, data);
				if (SUCCEED == res)
					res = recv_data_from_node(master_nodeid, &sock, &answer);
				if (SUCCEED == res && 0 == strncmp(answer, "Data", 4)) {
					res = update_checksums(nodeid, ZBX_NODE_MASTER, SUCCEED, NULL, 0, NULL);
					if (SUCCEED == res)
						res = node_sync(answer, &sender_nodeid, &nodeid);
					send_data_to_node(master_nodeid, &sock, SUCCEED == res ? "OK" : "FAIL");
				}
				disconnect_node(&sock);
			}
			zbx_free(data);
		}

/*		DBcommit();*/

		node_sync_unlock(nodeid);
	}
	DBfree_result(result);
}<|MERGE_RESOLUTION|>--- conflicted
+++ resolved
@@ -1,6 +1,6 @@
 /*
-** Zabbix
-** Copyright (C) 2000-2011 Zabbix SIA
+** ZABBIX
+** Copyright (C) 2000-2006 SIA Zabbix
 **
 ** This program is free software; you can redistribute it and/or modify
 ** it under the terms of the GNU General Public License as published by
@@ -186,11 +186,7 @@
 
 /******************************************************************************
  *                                                                            *
-<<<<<<< HEAD
- * Function: DMcolect_table_data                                              *
-=======
  * Function: get_config_data                                                  *
->>>>>>> 2a669d0f
  *                                                                            *
  * Purpose: obtain configuration changes to required node                     *
  *                                                                            *
@@ -199,37 +195,20 @@
  * Return value: SUCCESS - processed successfully                             *
  *               FAIL - an error occurred                                     *
  *                                                                            *
- * Author: Alexander Vladishev                                                *
+ * Author: Alexei Vladishev                                                   *
  *                                                                            *
  * Comments:                                                                  *
  *                                                                            *
  ******************************************************************************/
-<<<<<<< HEAD
-static void	DMcollect_table_data(int nodeid, int dest_nodetype, const ZBX_TABLE *table,
-		char **data, int *data_alloc, int *data_offset)
-{
-#define ZBX_REC_UPDATED	'1'
-#define ZBX_REC_DELETED	'2'
-	const char	*__function_name = "DMcolect_table_data";
-=======
 char	*get_config_data(int nodeid, int dest_nodetype)
 {
 	const char	*__function_name = "get_config_data";
->>>>>>> 2a669d0f
 	DB_RESULT	result;
 	DB_RESULT	result2;
 	DB_ROW		row;
 	DB_ROW		row2;
-
-<<<<<<< HEAD
-	char	*hex = NULL, *sql = NULL, sync[129], *s,
-		*curr_cksum, *d_curr_cksum, *prev_cksum, *d_prev_cksum;
-	int	sql_offset = 0;
-	int	hex_allocated = 1024, sql_allocated = 8 * 1024;
-	int	f, j, rowlen;
-
-	zabbix_log(LOG_LEVEL_DEBUG, "In %s() [table:'%s']", __function_name, table->table);
-=======
+	const ZBX_TABLE	*table;
+
 	char	*data = NULL, *hex = NULL, *sql = NULL, c[2], sync[129], *s, *r[2], *d[2];
 	int	data_offset = 0, sql_offset = 0;
 	int	data_allocated = 1024, hex_allocated = 1024, sql_allocated = 8192;
@@ -237,58 +216,10 @@
 
 	zabbix_log(LOG_LEVEL_DEBUG, "In %s() node:%d dest_nodetype:%s", __function_name,
 			nodeid, (dest_nodetype == ZBX_NODE_MASTER) ? "MASTER" : "SLAVE");
->>>>>>> 2a669d0f
-
+
+	data = zbx_malloc(data, data_allocated);
 	hex = zbx_malloc(hex, hex_allocated);
 	sql = zbx_malloc(sql, sql_allocated);
-<<<<<<< HEAD
-
-	result = DBselect(
-			/* Find new records */
-			"select curr.recordid,prev.cksum,curr.cksum,curr.sync"
-			" from node_cksum curr"
-				" left join node_cksum prev"
-					" on prev.nodeid=curr.nodeid"
-						" and prev.tablename=curr.tablename"
-						" and prev.recordid=curr.recordid"
-						" and prev.cksumtype=%d"
-			" where curr.nodeid=%d"
-				" and curr.tablename='%s'"
-				" and curr.cksumtype=%d"
-				" and prev.tablename is null"
-			" union all "
-			/* Find updated records */
-			"select curr.recordid,prev.cksum,curr.cksum,prev.sync"
-			" from node_cksum curr,node_cksum prev"
-			" where curr.nodeid=prev.nodeid"
-				" and curr.tablename=prev.tablename"
-				" and curr.recordid=prev.recordid"
-				" and curr.nodeid=%d"
-				" and curr.tablename='%s'"
-				" and curr.cksumtype=%d"
-				" and prev.cksumtype=%d"
-			" union all "
-			/* Find deleted records */
-			"select prev.recordid,prev.cksum,curr.cksum,prev.sync"
-			" from node_cksum prev"
-				" left join node_cksum curr"
-					" on curr.nodeid=prev.nodeid"
-						" and curr.tablename=prev.tablename"
-						" and curr.recordid=prev.recordid"
-						" and curr.cksumtype=%d"
-			" where prev.nodeid=%d"
-				" and prev.tablename='%s'"
-				" and prev.cksumtype=%d"
-				" and curr.tablename is null",
-			NODE_CKSUM_TYPE_OLD, nodeid, table->table, NODE_CKSUM_TYPE_NEW,
-			nodeid, table->table, NODE_CKSUM_TYPE_NEW, NODE_CKSUM_TYPE_OLD,
-			NODE_CKSUM_TYPE_NEW, nodeid, table->table, NODE_CKSUM_TYPE_OLD);
-
-	while (NULL != (row = DBfetch(result)))
-	{
-		if (FAIL == DBis_null(row[3]))
-			zbx_strlcpy(sync, row[3], sizeof(sync));
-=======
 	c[0] = '1';	/* for new and updated records */
 	c[1] = '2';	/* for deleted records */
 
@@ -331,20 +262,12 @@
 
 		if (FAIL == DBis_null(row[4]))
 			zbx_strlcpy(sync, row[4], sizeof(sync));
->>>>>>> 2a669d0f
 		else
 			memset(sync, ' ', sizeof(sync));
 
+		s = sync;
+
 		/* Special (simpler) processing for operation DELETE */
-<<<<<<< HEAD
-		if (SUCCEED == DBis_null(row[2]))
-		{
-			if ((dest_nodetype == ZBX_NODE_SLAVE && sync[0] != ZBX_REC_DELETED) ||
-					(dest_nodetype == ZBX_NODE_MASTER && sync[1] != ZBX_REC_DELETED))
-			{
-				zbx_snprintf_alloc(data, data_alloc, data_offset, 128, "\n%s%c%s%c%d",
-						table->table, ZBX_DM_DELIMITER, row[0], ZBX_DM_DELIMITER,
-=======
 		if (SUCCEED == DBis_null(row[3]))
 		{
 			if ((dest_nodetype == ZBX_NODE_SLAVE && s[0] != c[1]) ||
@@ -353,47 +276,22 @@
 				zbx_snprintf_alloc(&data, &data_allocated, &data_offset, 128, "\n%s%c%s%c%d",
 						row[0], ZBX_DM_DELIMITER,
 						row[1], ZBX_DM_DELIMITER,
->>>>>>> 2a669d0f
 						NODE_CONFIGLOG_OP_DELETE);
 			}
 			continue;
 		}
 
-<<<<<<< HEAD
-		prev_cksum = (SUCCEED == DBis_null(row[1]) ? NULL : row[1]);
-		curr_cksum = row[2];
-		s = sync;
-=======
 		r[0] = (SUCCEED == DBis_null(row[2]) ? NULL : row[2]);
 		r[1] = row[3];
->>>>>>> 2a669d0f
 		f = 0;
-
 		sql_offset = 0;
+
 		zbx_snprintf_alloc(&sql, &sql_allocated, &sql_offset, 128, "select ");
-<<<<<<< HEAD
-
-=======
->>>>>>> 2a669d0f
 		do
 		{
 			while (0 == (table->fields[f].flags & ZBX_SYNC))
 				f++;
 
-<<<<<<< HEAD
-			d_prev_cksum = NULL;
-			if (NULL != prev_cksum && NULL != (d_prev_cksum = strchr(prev_cksum, ',')))
-				*d_prev_cksum = '\0';
-
-			d_curr_cksum = NULL;
-			if (NULL != curr_cksum && NULL != (d_curr_cksum = strchr(curr_cksum, ',')))
-				*d_curr_cksum = '\0';
-
-			if (prev_cksum == NULL || curr_cksum == NULL ||
-					(dest_nodetype == ZBX_NODE_SLAVE && s[0] != ZBX_REC_UPDATED) ||
-					(dest_nodetype == ZBX_NODE_MASTER && s[1] != ZBX_REC_UPDATED) ||
-					0 != strcmp(prev_cksum, curr_cksum))
-=======
 			d[0] = NULL;
 			d[1] = NULL;
 			if (NULL != r[0] && NULL != (d[0] = strchr(r[0], ',')))
@@ -405,7 +303,6 @@
 					(ZBX_NODE_SLAVE == dest_nodetype && s[0] != c[0]) ||
 					(ZBX_NODE_MASTER == dest_nodetype && s[1] != c[0]) ||
 					0 != strcmp(r[0], r[1]))
->>>>>>> 2a669d0f
 			{
 				zbx_snprintf_alloc(&sql, &sql_allocated, &sql_offset, 128, "%s,",
 						table->fields[f].name);
@@ -419,27 +316,6 @@
 			s += 2;
 			f++;
 
-<<<<<<< HEAD
-			if (d_prev_cksum != NULL)
-			{
-				*d_prev_cksum = ',';
-				prev_cksum = d_prev_cksum + 1;
-			}
-			else
-				prev_cksum = NULL;
-
-			if (d_curr_cksum != NULL)
-			{
-				*d_curr_cksum = ',';
-				curr_cksum = d_curr_cksum + 1;
-			}
-			else
-				curr_cksum = NULL;
-		}
-		while (NULL != d_prev_cksum || NULL != d_curr_cksum);
-
-		if (sql[sql_offset - 1] != ',')
-=======
 			if (d[0] != NULL)
 			{
 				*d[0] = ',';
@@ -458,25 +334,18 @@
 		while (NULL != d[0] || NULL != d[1]);
 
 		if (sql[sql_offset-1] != ',')
->>>>>>> 2a669d0f
 			continue;
 
 		sql_offset--;
 		zbx_snprintf_alloc(&sql, &sql_allocated, &sql_offset, 128, " from %s where %s=%s",
-				table->table, table->recid, row[0]);
+			row[0],
+			table->recid,
+			row[1]);
 
 		result2 = DBselect("%s", sql);
 		if (NULL == (row2 = DBfetch(result2)))
 			goto out;
 
-<<<<<<< HEAD
-		zbx_snprintf_alloc(data, data_alloc, data_offset, 128, "\n%s%c%s%c%d",
-				table->table, ZBX_DM_DELIMITER, row[0], ZBX_DM_DELIMITER,
-				NODE_CONFIGLOG_OP_UPDATE);
-
-		prev_cksum = DBis_null(row[1]) == SUCCEED ? NULL : row[1];
-		curr_cksum = row[2];
-=======
 		zbx_snprintf_alloc(&data, &data_allocated, &data_offset, 128, "\n%s%c%s%c%d",
 			row[0],
 			ZBX_DM_DELIMITER,
@@ -486,38 +355,26 @@
 
 		r[0] = DBis_null(row[2]) == SUCCEED ? NULL : row[2];
 		r[1] = row[3];
->>>>>>> 2a669d0f
 		s = sync;
 		f = 0;
 		j = 0;
 
 		do
 		{
-<<<<<<< HEAD
-			while (0 == (table->fields[f].flags & ZBX_SYNC))
-=======
 			while ((table->fields[f].flags & ZBX_SYNC) == 0)
->>>>>>> 2a669d0f
 				f++;
 
-			d_prev_cksum = NULL;
-			if (NULL != prev_cksum && NULL != (d_prev_cksum = strchr(prev_cksum, ',')))
-				*d_prev_cksum = '\0';
-
-			d_curr_cksum = NULL;
-			if (NULL != curr_cksum && NULL != (d_curr_cksum = strchr(curr_cksum, ',')))
-				*d_curr_cksum = '\0';
-
-<<<<<<< HEAD
-			if (prev_cksum == NULL || curr_cksum == NULL ||
-					(dest_nodetype == ZBX_NODE_SLAVE && s[0] != ZBX_REC_UPDATED) ||
-					(dest_nodetype == ZBX_NODE_MASTER && s[1] != ZBX_REC_UPDATED) ||
-					0 != strcmp(prev_cksum, curr_cksum))
-			{
-				zbx_snprintf_alloc(data, data_alloc, data_offset, 128, "%c%s%c%d%c",
-=======
+			d[0] = NULL;
+			d[1] = NULL;
+			if (NULL != r[0] && NULL != (d[0] = strchr(r[0], ',')))
+				*d[0] = '\0';
+			if (NULL != r[1] && NULL != (d[1] = strchr(r[1], ',')))
+				*d[1] = '\0';
+
+			if (r[0] == NULL || r[1] == NULL || (dest_nodetype == ZBX_NODE_SLAVE && *s != c[0]) ||
+				(dest_nodetype == ZBX_NODE_MASTER && *(s+1) != c[0]) || strcmp(r[0], r[1]) != 0) {
+
 				zbx_snprintf_alloc(&data, &data_allocated, &data_offset, 128, "%c%s%c%d%c",
->>>>>>> 2a669d0f
 						ZBX_DM_DELIMITER, table->fields[f].name,
 						ZBX_DM_DELIMITER, table->fields[f].type,
 						ZBX_DM_DELIMITER);
@@ -525,32 +382,13 @@
 				/* Fieldname, type, value */
 				if (SUCCEED == DBis_null(row2[j]))
 				{
-<<<<<<< HEAD
-					zbx_snprintf_alloc(data, data_alloc, data_offset, 5, "NULL");
-=======
 					zbx_snprintf_alloc(&data, &data_allocated, &data_offset, 5, "NULL");
->>>>>>> 2a669d0f
 				}
 				else if (table->fields[f].type == ZBX_TYPE_INT ||
 					table->fields[f].type == ZBX_TYPE_UINT ||
 					table->fields[f].type == ZBX_TYPE_ID ||
 					table->fields[f].type == ZBX_TYPE_FLOAT)
 				{
-<<<<<<< HEAD
-					zbx_snprintf_alloc(data, data_alloc, data_offset, 128, "%s", row2[j]);
-				}
-				else
-				{
-					if (table->fields[f].type == ZBX_TYPE_BLOB)
-						rowlen = atoi(row2[j + 1]);
-					else
-						rowlen = strlen(row2[j]);
-					rowlen = zbx_binary2hex((u_char *)row2[j], rowlen, &hex, &hex_allocated);
-					zbx_snprintf_alloc(data, data_alloc, data_offset, rowlen + 1, "%s", hex);
-				}
-
-				if (table->fields[f].type == ZBX_TYPE_BLOB)
-=======
 					zbx_snprintf_alloc(&data, &data_allocated, &data_offset, 128, "%s", row2[j]);
 				}
 				else
@@ -564,7 +402,6 @@
 				}
 
 				if (ZBX_TYPE_BLOB == table->fields[f].type)
->>>>>>> 2a669d0f
 					j += 2;
 				else
 					j++;
@@ -572,25 +409,6 @@
 			s += 2;
 			f++;
 
-<<<<<<< HEAD
-			if (d_prev_cksum != NULL)
-			{
-				*d_prev_cksum = ',';
-				prev_cksum = d_prev_cksum + 1;
-			}
-			else
-				prev_cksum = NULL;
-
-			if (d_curr_cksum != NULL)
-			{
-				*d_curr_cksum = ',';
-				curr_cksum = d_curr_cksum + 1;
-			}
-			else
-				curr_cksum = NULL;
-		}
-		while (NULL != d_prev_cksum || NULL != d_curr_cksum);
-=======
 			if (NULL != d[0])
 			{
 				*d[0] = ',';
@@ -608,7 +426,6 @@
 				r[1] = NULL;
 		}
 		while (NULL != d[0] || NULL != d[1]);
->>>>>>> 2a669d0f
 out:
 		DBfree_result(result2);
 	}
@@ -618,115 +435,6 @@
 	zbx_free(sql);
 
 	zabbix_log(LOG_LEVEL_DEBUG, "End of %s()", __function_name);
-<<<<<<< HEAD
-}
-
-/******************************************************************************
- *                                                                            *
- * Function: DMget_table_data                                                 *
- *                                                                            *
- * Purpose: get configuration changes to required node for specified table    *
- *                                                                            *
- * Parameters:                                                                *
- *                                                                            *
- * Return value: SUCCESS - processed successfully                             *
- *               FAIL - an error occurred                                     *
- *                                                                            *
- * Author: Alexander Vladishev                                                *
- *                                                                            *
- * Comments:                                                                  *
- *                                                                            *
- ******************************************************************************/
-static int	DMget_table_data(int nodeid, int dest_nodetype, const ZBX_TABLE *table,
-		char **data, int *data_alloc, int *data_offset,
-		char **ptbls, int *ptbls_alloc, int *ptbls_offset)
-{
-	const char	*__function_name = "DMget_table_data";
-
-	int		f, res = SUCCEED;
-	const ZBX_TABLE	*fk_table;
-
-	zabbix_log(LOG_LEVEL_DEBUG, "In %s() [table:'%s']",
-			__function_name, table->table);
-
-	if (SUCCEED == str_in_list(*ptbls, table->table, ','))
-		return SUCCEED;
-
-	zbx_snprintf_alloc(ptbls, ptbls_alloc, ptbls_offset, ZBX_TABLENAME_LEN + 2, "%s%s",
-			*ptbls_offset ? "," : "", table->table);
-
-	for (f = 0; NULL != table->fields[f].name; f++)
-	{
-		if (0 == (table->fields[f].flags & ZBX_SYNC))
-			continue;
-
-		if (NULL == table->fields[f].fk_table)
-			continue;
-
-		fk_table = DBget_table(table->fields[f].fk_table);
-		DMget_table_data(nodeid, dest_nodetype, fk_table,
-				data, data_alloc, data_offset,
-				ptbls, ptbls_alloc, ptbls_offset);
-	}
-	DMcollect_table_data(nodeid, dest_nodetype, table,
-			data, data_alloc, data_offset);
-
-	zabbix_log(LOG_LEVEL_DEBUG, "End of %s():%s",
-			__function_name, zbx_result_string(res));
-
-	return res;
-}
-
-/******************************************************************************
- *                                                                            *
- * Function: DMget_config_data                                                *
- *                                                                            *
- * Purpose: get configuration changes to required node                        *
- *                                                                            *
- * Parameters:                                                                *
- *                                                                            *
- * Return value: SUCCESS - processed successfully                             *
- *               FAIL - an error occurred                                     *
- *                                                                            *
- * Author: Alexander Vladishev                                                *
- *                                                                            *
- * Comments:                                                                  *
- *                                                                            *
- ******************************************************************************/
-char	*DMget_config_data(int nodeid, int dest_nodetype)
-{
-	const char	*__function_name = "DMget_config_data";
-
-	char		*ptbls = NULL;	/* list of processed tables */
-	int		ptbls_alloc = 1024, ptbls_offset = 0;
-	char		*data = NULL;
-	int		data_alloc = 1024, data_offset = 0;
-	int		t;
-
-	zabbix_log(LOG_LEVEL_DEBUG, "In %s() [node:%d] [dest_nodetype:%s]", __function_name,
-			nodeid, zbx_nodetype_string(dest_nodetype));
-
-	ptbls = zbx_malloc(ptbls, ptbls_alloc);
-	data = zbx_malloc(data, data_alloc);
-
-	zbx_snprintf_alloc(&data, &data_alloc, &data_offset, 16, "Data%c%d%c%d",
-			ZBX_DM_DELIMITER, CONFIG_NODEID, ZBX_DM_DELIMITER, nodeid);
-
-	for (t = 0; NULL != tables[t].table; t++)
-	{
-		if (0 == (tables[t].flags & ZBX_SYNC))
-			continue;
-
-		DMget_table_data(nodeid, dest_nodetype, &tables[t],
-				&data, &data_alloc, &data_offset,
-				&ptbls, &ptbls_alloc, &ptbls_offset);
-	}
-
-	zbx_free(ptbls);
-
-	zabbix_log(LOG_LEVEL_DEBUG, "End of %s()", __function_name);
-=======
->>>>>>> 2a669d0f
 
 	return data;
 }
@@ -783,43 +491,29 @@
 		*sql[1] = '\0';
 	}
 
-	result = DBselect(
-			/* Find new records */
-			"select curr.tablename,curr.recordid,prev.cksum,curr.cksum,NULL"
-			" from node_cksum curr"
-				" left join node_cksum prev"
-					" on prev.nodeid=curr.nodeid"
-						" and prev.tablename=curr.tablename"
-						" and prev.recordid=curr.recordid"
-						" and prev.cksumtype=%d"
-			" where curr.nodeid=%d"
-				" and curr.cksumtype=%d"
-				" and prev.tablename is null%s"
-			" union all "
-			/* Find updated records */
-			"select curr.tablename,curr.recordid,prev.cksum,curr.cksum,prev.sync"
-			" from node_cksum curr, node_cksum prev"
-			" where curr.nodeid=%d"
-				" and prev.nodeid=curr.nodeid"
-				" and curr.tablename=prev.tablename"
-				" and curr.recordid=prev.recordid"
-				" and curr.cksumtype=%d"
-				" and prev.cksumtype=%d%s"
-			" union all "
-			/* Find deleted records */
-			"select prev.tablename,prev.recordid,prev.cksum,curr.cksum,prev.sync"
-			" from node_cksum prev"
-				" left join node_cksum curr"
-					" on curr.nodeid=prev.nodeid"
-						" and curr.tablename=prev.tablename"
-						" and curr.recordid=prev.recordid"
-						" and curr.cksumtype=%d"
-			" where prev.nodeid=%d"
-				" and prev.cksumtype=%d"
-				" and curr.tablename is null%s",
-			NODE_CKSUM_TYPE_OLD, nodeid, NODE_CKSUM_TYPE_NEW, sql[0],
-			nodeid, NODE_CKSUM_TYPE_NEW, NODE_CKSUM_TYPE_OLD, sql[0],
-			NODE_CKSUM_TYPE_NEW, nodeid, NODE_CKSUM_TYPE_OLD, sql[1]);
+	/* Find updated records */
+	result = DBselect("select curr.tablename,curr.recordid,prev.cksum,curr.cksum,prev.sync "
+		"from node_cksum curr, node_cksum prev "
+		"where curr.nodeid=%d and prev.nodeid=curr.nodeid and "
+		"curr.tablename=prev.tablename and curr.recordid=prev.recordid and "
+		"curr.cksumtype=%d and prev.cksumtype=%d%s "
+		"union all "
+	/* Find new records */
+		"select curr.tablename,curr.recordid,prev.cksum,curr.cksum,NULL "
+		"from node_cksum curr left join node_cksum prev "
+		"on prev.nodeid=curr.nodeid and prev.tablename=curr.tablename and "
+		"prev.recordid=curr.recordid and prev.cksumtype=%d "
+		"where curr.nodeid=%d and curr.cksumtype=%d and prev.tablename is null%s "
+		"union all "
+	/* Find deleted records */
+		"select prev.tablename,prev.recordid,prev.cksum,curr.cksum,prev.sync "
+		"from node_cksum prev left join node_cksum curr "
+		"on curr.nodeid=prev.nodeid and curr.tablename=prev.tablename and "
+		"curr.recordid=prev.recordid and curr.cksumtype=%d "
+		"where prev.nodeid=%d and prev.cksumtype=%d and curr.tablename is null%s",
+		nodeid, NODE_CKSUM_TYPE_NEW, NODE_CKSUM_TYPE_OLD, sql[0],
+		NODE_CKSUM_TYPE_OLD, nodeid, NODE_CKSUM_TYPE_NEW, sql[0],
+		NODE_CKSUM_TYPE_NEW, nodeid, NODE_CKSUM_TYPE_OLD, sql[1]);
 
 	while (NULL != (row = DBfetch(result)))
 	{
@@ -1057,7 +751,7 @@
 /*		DBbegin();*/
 
 		res = calculate_checksums(nodeid, NULL, 0);
-		if (SUCCEED == res && NULL != (data = DMget_config_data(nodeid, ZBX_NODE_MASTER))) {
+		if (SUCCEED == res && NULL != (data = get_config_data(nodeid, ZBX_NODE_MASTER))) {
 			zabbix_log( LOG_LEVEL_WARNING, "NODE %d: Sending configuration changes to master node %d for node %d datalen %d",
 				CONFIG_NODEID,
 				master_nodeid,
