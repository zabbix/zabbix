--- conflicted
+++ resolved
@@ -1,6 +1,6 @@
 /*
-** Zabbix
-** Copyright (C) 2000-2011 Zabbix SIA
+** ZABBIX
+** Copyright (C) 2000-2006 SIA Zabbix
 **
 ** This program is free software; you can redistribute it and/or modify
 ** it under the terms of the GNU General Public License as published by
@@ -56,11 +56,7 @@
 
 	if (NULL != (row = DBfetch(result)))
 	{
-<<<<<<< HEAD
-		current_nodeid = (SUCCEED == DBis_null(row[0])) ? 0 : atoi(row[0]);
-=======
 		current_nodeid = atoi(row[0]);
->>>>>>> 2a669d0f
 		if (current_nodeid == master_nodeid)
 			res = SUCCEED;
 		else if (0 != current_nodeid)
