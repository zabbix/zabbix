--- conflicted
+++ resolved
@@ -463,13 +463,9 @@
 	zbx_db_free_result(result);
 }
 
-<<<<<<< HEAD
-static void	process_services(const DC_DRULE *drule, zbx_db_dhost *dhost, const char *ip, const char *dns,
-		int now, const zbx_vector_ptr_t *services, zbx_add_event_func_t add_event_cb)
-=======
 static int	process_services(const zbx_db_drule *drule, zbx_db_dhost *dhost, const char *ip, const char *dns,
-		int now, const zbx_vector_ptr_t *services, zbx_vector_uint64_t *dcheckids)
->>>>>>> b70b2f2a
+		int now, const zbx_vector_ptr_t *services, zbx_vector_uint64_t *dcheckids,
+		zbx_add_event_func_t add_event_cb)
 {
 	int	i, ret;
 
@@ -489,13 +485,8 @@
 
 		if (0 != (program_type & ZBX_PROGRAM_TYPE_SERVER))
 		{
-<<<<<<< HEAD
-			zbx_discovery_update_service(drule->druleid, service->dcheckid, drule->unique_dcheckid, dhost,
-					ip, dns, service->port, service->status, service->value, now, add_event_cb);
-=======
 			zbx_discovery_update_service(drule, service->dcheckid, dhost, ip, dns, service->port,
-					service->status, service->value, now);
->>>>>>> b70b2f2a
+					service->status, service->value, now, add_event_cb);
 		}
 		else if (0 != (program_type & ZBX_PROGRAM_TYPE_PROXY))
 		{
@@ -514,7 +505,7 @@
  * Purpose: process single discovery rule                                     *
  *                                                                            *
  ******************************************************************************/
-static void	process_rule(zbx_db_drule *drule, int config_timeout)
+static void	process_rule(zbx_db_drule *drule, int config_timeout, const zbx_events_funcs_t *events_cbs)
 {
 	zbx_db_dhost		dhost;
 	int			host_status, now;
@@ -607,7 +598,7 @@
 				goto out;
 			}
 
-			if (SUCCEED != process_services(drule, &dhost, ip, dns, now, &services, &dcheckids))
+			if (SUCCEED != process_services(drule, &dhost, ip, dns, now, &services, &dcheckids, events_cbs->add_event_cb))
 			{
 				zbx_db_rollback();
 
@@ -622,9 +613,13 @@
 
 			if (0 != (program_type & ZBX_PROGRAM_TYPE_SERVER))
 			{
-				zbx_discovery_update_host(&dhost, host_status, now);
-				zbx_process_events(NULL, NULL);
-				zbx_clean_events();
+				zbx_discovery_update_host(&dhost, host_status, now, events_cbs->add_event_cb);
+
+				if (NULL != events_cbs->process_events_cb)
+					events_cbs->process_events_cb(NULL, NULL);
+
+				if (NULL != events_cbs->process_events_cb)
+					events_cbs->process_events_cb(NULL, NULL);
 			}
 			else if (0 != (program_type & ZBX_PROGRAM_TYPE_PROXY))
 				proxy_update_host(drule->druleid, ip, dns, host_status, now);
@@ -762,60 +757,7 @@
 	zabbix_log(LOG_LEVEL_DEBUG, "End of %s()", __func__);
 }
 
-<<<<<<< HEAD
-static void	process_results(zbx_discoverer_manager_t *manager, const zbx_events_funcs_t *events_cbs)
-{
-	int	i;
-
-	pthread_rwlock_wrlock(&manager->results_rwlock);
-
-	for (i = 0; i < manager->results.values_num; i++)
-	{
-		zbx_discovery_results_t	*result = manager->results.values[i];
-		zbx_db_dhost		dhost;
-		int			host_status = -1, k;
-
-		for (k = 0; k < result->services.values_num; k++)
-		{
-			zbx_dservice_t	*service = result->services.values[k];
-
-			if (-1 == host_status || DOBJECT_STATUS_UP == service->status)
-			{
-				host_status = service->status;
-
-				if (DOBJECT_STATUS_UP == service->status)
-					break;
-			}
-		}
-
-		memset(&dhost, 0, sizeof(zbx_db_dhost));
-
-		process_services(result->drule, &dhost, result->ip, result->dns, result->now, &result->services,
-				events_cbs->add_event_cb);
-
-		if (0 != (program_type & ZBX_PROGRAM_TYPE_SERVER))
-		{
-			zbx_discovery_update_host(&dhost, host_status, result->now, events_cbs->add_event_cb);
-
-			if (NULL != events_cbs->process_events_cb)
-				events_cbs->process_events_cb(NULL, NULL);
-
-			if (NULL != events_cbs->clean_events_cb)
-				events_cbs->clean_events_cb();
-		}
-		else if (0 != (program_type & ZBX_PROGRAM_TYPE_PROXY))
-		{
-			proxy_update_host(result->drule->druleid, result->ip, result->dns, host_status, result->now);
-		}
-	}
-
-	zbx_vector_ptr_clear_ext(&manager->results, (zbx_clean_func_t)results_free);
-	pthread_rwlock_unlock(&manager->results_rwlock);
-}
-
-=======
->>>>>>> b70b2f2a
-static int	process_discovery(time_t *nextcheck, int config_timeout)
+static int	process_discovery(time_t *nextcheck, int config_timeout, const zbx_events_funcs_t *events_cbs)
 {
 	DB_RESULT		result;
 	DB_ROW			row;
@@ -863,84 +805,12 @@
 			{
 				memset(&drule, 0, sizeof(drule));
 
-<<<<<<< HEAD
-static void	discoverer_jobs_queue_destroy(zbx_discoverer_jobs_queue_t *queue)
-{
-	if (0 != (queue->flags & DISCOVERER_JOB_QUEUE_INIT_LOCK))
-		pthread_mutex_destroy(&queue->lock);
-
-	if (0 != (queue->flags & DISCOVERER_JOB_QUEUE_INIT_EVENT))
-		pthread_cond_destroy(&queue->event);
-
-	discoverer_jobs_queue_clear(&queue->jobs);
-	zbx_list_destroy(&queue->jobs);
-
-	queue->flags = DISCOVERER_JOB_QUEUE_INIT_NONE;
-}
-
-static int	discoverer_jobs_queue_init(zbx_discoverer_jobs_queue_t *queue, char **error)
-{
-	int	err, ret = FAIL;
-
-	queue->workers_num = 0;
-	queue->flags = DISCOVERER_JOB_QUEUE_INIT_NONE;
-
-	zbx_list_create(&queue->jobs);
-
-	if (0 != (err = pthread_mutex_init(&queue->lock, NULL)))
-	{
-		*error = zbx_dsprintf(NULL, "cannot initialize queue mutex: %s", zbx_strerror(err));
-		goto out;
-	}
-
-	queue->flags |= DISCOVERER_JOB_QUEUE_INIT_LOCK;
-
-	if (0 != (err = pthread_cond_init(&queue->event, NULL)))
-	{
-		*error = zbx_dsprintf(NULL, "cannot initialize conditional variable: %s", zbx_strerror(err));
-		goto out;
-	}
-
-	queue->flags |= DISCOVERER_JOB_QUEUE_INIT_EVENT;
-
-	ret = SUCCEED;
-out:
-	if (FAIL == ret)
-		discoverer_jobs_queue_destroy(queue);
-
-	return ret;
-}
-
-static int	discoverer_workers_init(zbx_discoverer_worker_t *worker, zbx_discoverer_jobs_queue_t *queue,
-		void *func(void *), char **error)
-{
-	int	err;
-
-	worker->queue = queue;
-	worker->stop = 1;
-
-	if (0 != (err = pthread_create(&worker->thread, NULL, func, (void *)worker)))
-	{
-		*error = zbx_dsprintf(NULL, "cannot create thread: %s", zbx_strerror(err));
-		return FAIL;
-	}
-
-	return SUCCEED;
-}
-
-static int	discoverer_manager_init(zbx_discoverer_manager_t *manager, int workers_num, char **error)
-{
-	int		i, started_num = 0, err;
-	time_t		time_start;
-	struct timespec	poll_delay = {0, 1e8};
-=======
 				drule.druleid = druleid;
 				drule.iprange = row[0];
 				drule.name = row[1];
 				ZBX_DBROW2UINT64(drule.unique_dcheckid, row[2]);
->>>>>>> b70b2f2a
-
-				process_rule(&drule, config_timeout);
+
+				process_rule(&drule, config_timeout, events_cbs);
 			}
 
 			zbx_dc_drule_queue(now, druleid, delay);
@@ -1012,26 +882,10 @@
 					old_total_sec);
 		}
 
-<<<<<<< HEAD
-		/* update local drules revisions */
-		pthread_rwlock_wrlock(&dmanager.revisions_rwlock);
-		zbx_vector_uint64_pair_clear(&dmanager.revisions);
-		zbx_dc_drule_revisions_get(&dmanager.revisions);
-		pthread_rwlock_unlock(&dmanager.revisions_rwlock);
-
-		if ((int)sec >= nextresult)
-		{
-			process_results(&dmanager, discoverer_args_in->events_cbs);
-			nextresult = time(NULL) + DISCOVERER_DELAY;
-		}
-
-		/* process discovery rules and create net check jobs */
-
-=======
->>>>>>> b70b2f2a
 		if ((int)sec >= nextcheck)
 		{
-			rule_count += process_discovery(&nextcheck, discoverer_args_in->config_timeout);
+			rule_count += process_discovery(&nextcheck, discoverer_args_in->config_timeout,
+					discoverer_args_in->events_cbs);
 			total_sec += zbx_time() - sec;
 
 			if (0 == nextcheck)
