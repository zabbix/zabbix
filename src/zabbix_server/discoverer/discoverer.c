--- conflicted
+++ resolved
@@ -505,11 +505,7 @@
  * Purpose: process single discovery rule                                     *
  *                                                                            *
  ******************************************************************************/
-<<<<<<< HEAD
-static void	process_rule(ZBX_DB_DRULE *drule, zbx_events_funcs_t events_cbs)
-=======
-static void	process_rule(ZBX_DB_DRULE *drule, int config_timeout)
->>>>>>> e98e08de
+static void	process_rule(ZBX_DB_DRULE *drule, zbx_events_funcs_t events_cbs, int config_timeout)
 {
 	ZBX_DB_DHOST		dhost;
 	int			host_status, now;
@@ -761,11 +757,7 @@
 	zabbix_log(LOG_LEVEL_DEBUG, "End of %s()", __func__);
 }
 
-<<<<<<< HEAD
-static int	process_discovery(time_t *nextcheck, zbx_events_funcs_t events_cbs)
-=======
-static int	process_discovery(time_t *nextcheck, int config_timeout)
->>>>>>> e98e08de
+static int	process_discovery(time_t *nextcheck, zbx_events_funcs_t events_cbs, int config_timeout)
 {
 	DB_RESULT		result;
 	DB_ROW			row;
@@ -818,11 +810,7 @@
 				drule.name = row[1];
 				ZBX_DBROW2UINT64(drule.unique_dcheckid, row[2]);
 
-<<<<<<< HEAD
-				process_rule(&drule, events_cbs);
-=======
-				process_rule(&drule, config_timeout);
->>>>>>> e98e08de
+				process_rule(&drule, events_cbs, config_timeout);
 			}
 
 			zbx_dc_drule_queue(now, druleid, delay);
@@ -897,12 +885,8 @@
 
 		if ((int)sec >= nextcheck)
 		{
-<<<<<<< HEAD
-			rule_count += process_discovery(&nextcheck,
-					discoverer_args_in->events_cbs);
-=======
-			rule_count += process_discovery(&nextcheck, discoverer_args_in->config_timeout);
->>>>>>> e98e08de
+			rule_count += process_discovery(&nextcheck, discoverer_args_in->events_cbs,
+							discoverer_args_in->config_timeout);
 			total_sec += zbx_time() - sec;
 
 			if (0 == nextcheck)
