/*
** Zabbix
** Copyright (C) 2001-2022 Zabbix SIA
**
** This program is free software; you can redistribute it and/or modify
** it under the terms of the GNU General Public License as published by
** the Free Software Foundation; either version 2 of the License, or
** (at your option) any later version.
**
** This program is distributed in the hope that it will be useful,
** but WITHOUT ANY WARRANTY; without even the implied warranty of
** MERCHANTABILITY or FITNESS FOR A PARTICULAR PURPOSE. See the
** GNU General Public License for more details.
**
** You should have received a copy of the GNU General Public License
** along with this program; if not, write to the Free Software
** Foundation, Inc., 51 Franklin Street, Fifth Floor, Boston, MA  02110-1301, USA.
**/

#include "discoverer.h"

#include "log.h"
#include "zbxicmpping.h"
#include "zbxdiscovery.h"
#include "zbxserver.h"
#include "zbxself.h"
#include "zbxrtc.h"
#include "zbxnix.h"
#include "../poller/checks_agent.h"
#include "../poller/checks_snmp.h"
#include "../events.h"
#include "zbxnum.h"
#include "zbxtime.h"
#include "zbxip.h"

extern ZBX_THREAD_LOCAL unsigned char	process_type;
extern unsigned char			program_type;
extern ZBX_THREAD_LOCAL int		server_num, process_num;

#define ZBX_DISCOVERER_IPRANGE_LIMIT	(1 << 16)

typedef struct
{
	zbx_uint64_t	dcheckid;
	char		*ports;
	char		*key_;
	char		*snmp_community;
	char		*snmpv3_securityname;
	char		*snmpv3_authpassphrase;
	char		*snmpv3_privpassphrase;
	char		*snmpv3_contextname;
	int		type;
	unsigned char	snmpv3_securitylevel;
	unsigned char	snmpv3_authprotocol;
	unsigned char	snmpv3_privprotocol;
}
DB_DCHECK;

/******************************************************************************
 *                                                                            *
 * Purpose: process new service status                                        *
 *                                                                            *
 * Parameters: service - service info                                         *
 *                                                                            *
 ******************************************************************************/
static void	proxy_update_service(zbx_uint64_t druleid, zbx_uint64_t dcheckid, const char *ip,
		const char *dns, int port, int status, const char *value, int now)
{
	char	*ip_esc, *dns_esc, *value_esc;

	ip_esc = DBdyn_escape_field("proxy_dhistory", "ip", ip);
	dns_esc = DBdyn_escape_field("proxy_dhistory", "dns", dns);
	value_esc = DBdyn_escape_field("proxy_dhistory", "value", value);

	DBexecute("insert into proxy_dhistory (clock,druleid,dcheckid,ip,dns,port,value,status)"
			" values (%d," ZBX_FS_UI64 "," ZBX_FS_UI64 ",'%s','%s',%d,'%s',%d)",
			now, druleid, dcheckid, ip_esc, dns_esc, port, value_esc, status);

	zbx_free(value_esc);
	zbx_free(dns_esc);
	zbx_free(ip_esc);
}

/******************************************************************************
 *                                                                            *
 * Purpose: process new service status                                        *
 *                                                                            *
 * Parameters: service - service info                                         *
 *                                                                            *
 ******************************************************************************/
static void	proxy_update_host(zbx_uint64_t druleid, const char *ip, const char *dns, int status, int now)
{
	char	*ip_esc, *dns_esc;

	ip_esc = DBdyn_escape_field("proxy_dhistory", "ip", ip);
	dns_esc = DBdyn_escape_field("proxy_dhistory", "dns", dns);

	DBexecute("insert into proxy_dhistory (clock,druleid,ip,dns,status)"
			" values (%d," ZBX_FS_UI64 ",'%s','%s',%d)",
			now, druleid, ip_esc, dns_esc, status);

	zbx_free(dns_esc);
	zbx_free(ip_esc);
}

/******************************************************************************
 *                                                                            *
 * Purpose: check if service is available                                     *
 *                                                                            *
 * Parameters: service type, ip address, port number                          *
 *                                                                            *
 * Return value: SUCCEED - service is UP, FAIL - service not discovered       *
 *                                                                            *
 ******************************************************************************/
static int	discover_service(const DB_DCHECK *dcheck, char *ip, int port, char **value, size_t *value_alloc)
{
	int		ret = SUCCEED;
	const char	*service = NULL;
	AGENT_RESULT	result;

	zabbix_log(LOG_LEVEL_DEBUG, "In %s()", __func__);

	init_result(&result);

	**value = '\0';

	switch (dcheck->type)
	{
		case SVC_SSH:
			service = "ssh";
			break;
		case SVC_LDAP:
			service = "ldap";
			break;
		case SVC_SMTP:
			service = "smtp";
			break;
		case SVC_FTP:
			service = "ftp";
			break;
		case SVC_HTTP:
			service = "http";
			break;
		case SVC_POP:
			service = "pop";
			break;
		case SVC_NNTP:
			service = "nntp";
			break;
		case SVC_IMAP:
			service = "imap";
			break;
		case SVC_TCP:
			service = "tcp";
			break;
		case SVC_HTTPS:
			service = "https";
			break;
		case SVC_TELNET:
			service = "telnet";
			break;
		case SVC_AGENT:
		case SVC_SNMPv1:
		case SVC_SNMPv2c:
		case SVC_SNMPv3:
		case SVC_ICMPPING:
			break;
		default:
			ret = FAIL;
			break;
	}

	if (SUCCEED == ret)
	{
		char		**pvalue;
		size_t		value_offset = 0;
		ZBX_FPING_HOST	host;
		DC_ITEM		item;
		char		key[MAX_STRING_LEN], error[ZBX_ITEM_ERROR_LEN_MAX];

		zbx_alarm_on(CONFIG_TIMEOUT);

		switch (dcheck->type)
		{
			/* simple checks */
			case SVC_SSH:
			case SVC_LDAP:
			case SVC_SMTP:
			case SVC_FTP:
			case SVC_HTTP:
			case SVC_POP:
			case SVC_NNTP:
			case SVC_IMAP:
			case SVC_TCP:
			case SVC_HTTPS:
			case SVC_TELNET:
				zbx_snprintf(key, sizeof(key), "net.tcp.service[%s,%s,%d]", service, ip, port);

				if (SUCCEED != process(key, 0, &result) || NULL == GET_UI64_RESULT(&result) ||
						0 == result.ui64)
				{
					ret = FAIL;
				}
				break;
			/* agent and SNMP checks */
			case SVC_AGENT:
			case SVC_SNMPv1:
			case SVC_SNMPv2c:
			case SVC_SNMPv3:
				memset(&item, 0, sizeof(DC_ITEM));

				zbx_strscpy(item.key_orig, dcheck->key_);
				item.key = item.key_orig;

				item.interface.useip = 1;
				item.interface.addr = ip;
				item.interface.port = port;

				item.value_type	= ITEM_VALUE_TYPE_STR;

				switch (dcheck->type)
				{
					case SVC_SNMPv1:
						item.snmp_version = ZBX_IF_SNMP_VERSION_1;
						item.type = ITEM_TYPE_SNMP;
						break;
					case SVC_SNMPv2c:
						item.snmp_version = ZBX_IF_SNMP_VERSION_2;
						item.type = ITEM_TYPE_SNMP;
						break;
					case SVC_SNMPv3:
						item.snmp_version = ZBX_IF_SNMP_VERSION_3;
						item.type = ITEM_TYPE_SNMP;
						break;
					default:
						item.type = ITEM_TYPE_ZABBIX;
						break;
				}

				if (SVC_AGENT == dcheck->type)
				{
					item.host.tls_connect = ZBX_TCP_SEC_UNENCRYPTED;

					if (SUCCEED == get_value_agent(&item, &result) &&
							NULL != (pvalue = GET_TEXT_RESULT(&result)))
					{
						zbx_strcpy_alloc(value, value_alloc, &value_offset, *pvalue);
					}
					else
						ret = FAIL;
				}
				else
#ifdef HAVE_NETSNMP
				{
					item.snmp_community = strdup(dcheck->snmp_community);
					item.snmp_oid = strdup(dcheck->key_);

					zbx_substitute_simple_macros_unmasked(NULL, NULL, NULL, NULL, NULL, NULL, NULL,
							NULL, NULL, NULL, NULL, NULL, &item.snmp_community,
							MACRO_TYPE_COMMON, NULL, 0);
					zbx_substitute_key_macros(&item.snmp_oid, NULL, NULL, NULL, NULL,
							MACRO_TYPE_SNMP_OID, NULL, 0);

					if (ZBX_IF_SNMP_VERSION_3 == item.snmp_version)
					{
						item.snmpv3_securityname =
								zbx_strdup(NULL, dcheck->snmpv3_securityname);
						item.snmpv3_securitylevel = dcheck->snmpv3_securitylevel;
						item.snmpv3_authpassphrase =
								zbx_strdup(NULL, dcheck->snmpv3_authpassphrase);
						item.snmpv3_privpassphrase =
								zbx_strdup(NULL, dcheck->snmpv3_privpassphrase);
						item.snmpv3_authprotocol = dcheck->snmpv3_authprotocol;
						item.snmpv3_privprotocol = dcheck->snmpv3_privprotocol;
						item.snmpv3_contextname = zbx_strdup(NULL, dcheck->snmpv3_contextname);

						zbx_substitute_simple_macros_unmasked(NULL, NULL, NULL, NULL, NULL, NULL,
								NULL, NULL, NULL, NULL, NULL, NULL,
								&item.snmpv3_securityname, MACRO_TYPE_COMMON, NULL, 0);
						zbx_substitute_simple_macros_unmasked(NULL, NULL, NULL, NULL, NULL, NULL,
								NULL, NULL, NULL, NULL, NULL, NULL,
								&item.snmpv3_authpassphrase, MACRO_TYPE_COMMON, NULL,
								0);
						zbx_substitute_simple_macros_unmasked(NULL, NULL, NULL, NULL, NULL, NULL,
								NULL, NULL, NULL, NULL, NULL, NULL,
								&item.snmpv3_privpassphrase, MACRO_TYPE_COMMON, NULL, 0);
						zbx_substitute_simple_macros_unmasked(NULL, NULL, NULL, NULL, NULL, NULL,
								NULL, NULL, NULL, NULL, NULL, NULL,
								&item.snmpv3_contextname, MACRO_TYPE_COMMON, NULL, 0);
					}

					if (SUCCEED == get_value_snmp(&item, &result, ZBX_NO_POLLER) &&
							NULL != (pvalue = GET_TEXT_RESULT(&result)))
					{
						zbx_strcpy_alloc(value, value_alloc, &value_offset, *pvalue);
					}
					else
						ret = FAIL;

					zbx_free(item.snmp_community);
					zbx_free(item.snmp_oid);

					if (ZBX_IF_SNMP_VERSION_3 == item.snmp_version)
					{
						zbx_free(item.snmpv3_securityname);
						zbx_free(item.snmpv3_authpassphrase);
						zbx_free(item.snmpv3_privpassphrase);
						zbx_free(item.snmpv3_contextname);
					}
				}
#else
					ret = FAIL;
#endif	/* HAVE_NETSNMP */

				if (FAIL == ret && ISSET_MSG(&result))
				{
					zabbix_log(LOG_LEVEL_DEBUG, "discovery: item [%s] error: %s",
							item.key, result.msg);
				}
				break;
			case SVC_ICMPPING:
				memset(&host, 0, sizeof(host));
				host.addr = strdup(ip);

				if (SUCCEED != zbx_ping(&host, 1, 3, 0, 0, 0, error, sizeof(error)) || 0 == host.rcv)
					ret = FAIL;

				zbx_free(host.addr);
				break;
			default:
				break;
		}

		zbx_alarm_off();
	}
	free_result(&result);

	zabbix_log(LOG_LEVEL_DEBUG, "End of %s():%s", __func__, zbx_result_string(ret));

	return ret;
}

/******************************************************************************
 *                                                                            *
 * Purpose: check if service is available and update database                 *
 *                                                                            *
 * Parameters: service - service info                                         *
 *                                                                            *
 ******************************************************************************/
static void	process_check(const DB_DCHECK *dcheck, int *host_status, char *ip, int now, zbx_vector_ptr_t *services)
{
	const char	*start;
	char		*value = NULL;
	size_t		value_alloc = 128;

	zabbix_log(LOG_LEVEL_DEBUG, "In %s()", __func__);

	value = (char *)zbx_malloc(value, value_alloc);

	for (start = dcheck->ports; '\0' != *start;)
	{
		char	*comma, *last_port;
		int	port, first, last;

		if (NULL != (comma = strchr(start, ',')))
			*comma = '\0';

		if (NULL != (last_port = strchr(start, '-')))
		{
			*last_port = '\0';
			first = atoi(start);
			last = atoi(last_port + 1);
			*last_port = '-';
		}
		else
			first = last = atoi(start);

		for (port = first; port <= last; port++)
		{
			zbx_service_t	*service;

			zabbix_log(LOG_LEVEL_DEBUG, "%s() port:%d", __func__, port);

			service = (zbx_service_t *)zbx_malloc(NULL, sizeof(zbx_service_t));
			service->status = (SUCCEED == discover_service(dcheck, ip, port, &value, &value_alloc) ?
					DOBJECT_STATUS_UP : DOBJECT_STATUS_DOWN);
			service->dcheckid = dcheck->dcheckid;
			service->itemtime = (time_t)now;
			service->port = port;
			zbx_strlcpy_utf8(service->value, value, ZBX_MAX_DISCOVERED_VALUE_SIZE);
			zbx_vector_ptr_append(services, service);

			/* update host status */
			if (-1 == *host_status || DOBJECT_STATUS_UP == service->status)
				*host_status = service->status;
		}

		if (NULL != comma)
		{
			*comma = ',';
			start = comma + 1;
		}
		else
			break;
	}
	zbx_free(value);

	zabbix_log(LOG_LEVEL_DEBUG, "End of %s()", __func__);
}

static void	process_checks(const ZBX_DB_DRULE *drule, int *host_status, char *ip, int unique, int now,
		zbx_vector_ptr_t *services, zbx_vector_uint64_t *dcheckids)
{
	DB_RESULT	result;
	DB_ROW		row;
	DB_DCHECK	dcheck;
	char		sql[MAX_STRING_LEN];
	size_t		offset = 0;

	offset += zbx_snprintf(sql + offset, sizeof(sql) - offset,
			"select dcheckid,type,key_,snmp_community,snmpv3_securityname,snmpv3_securitylevel,"
				"snmpv3_authpassphrase,snmpv3_privpassphrase,snmpv3_authprotocol,snmpv3_privprotocol,"
				"ports,snmpv3_contextname"
			" from dchecks"
			" where druleid=" ZBX_FS_UI64,
			drule->druleid);

	if (0 != drule->unique_dcheckid)
	{
		offset += zbx_snprintf(sql + offset, sizeof(sql) - offset, " and dcheckid%s" ZBX_FS_UI64,
				unique ? "=" : "<>", drule->unique_dcheckid);
	}

	zbx_snprintf(sql + offset, sizeof(sql) - offset, " order by dcheckid");

	result = DBselect("%s", sql);

	while (NULL != (row = DBfetch(result)))
	{
		memset(&dcheck, 0, sizeof(dcheck));

		ZBX_STR2UINT64(dcheck.dcheckid, row[0]);
		dcheck.type = atoi(row[1]);
		dcheck.key_ = row[2];
		dcheck.snmp_community = row[3];
		dcheck.snmpv3_securityname = row[4];
		dcheck.snmpv3_securitylevel = (unsigned char)atoi(row[5]);
		dcheck.snmpv3_authpassphrase = row[6];
		dcheck.snmpv3_privpassphrase = row[7];
		dcheck.snmpv3_authprotocol = (unsigned char)atoi(row[8]);
		dcheck.snmpv3_privprotocol = (unsigned char)atoi(row[9]);
		dcheck.ports = row[10];
		dcheck.snmpv3_contextname = row[11];

		zbx_vector_uint64_append(dcheckids, dcheck.dcheckid);

		process_check(&dcheck, host_status, ip, now, services);
	}
	DBfree_result(result);
}

static int	process_services(const ZBX_DB_DRULE *drule, ZBX_DB_DHOST *dhost, const char *ip, const char *dns,
		int now, const zbx_vector_ptr_t *services, zbx_vector_uint64_t *dcheckids)
{
	int	i, ret;

	zabbix_log(LOG_LEVEL_DEBUG, "In %s()", __func__);

	zbx_vector_uint64_sort(dcheckids, ZBX_DEFAULT_UINT64_COMPARE_FUNC);

	if (SUCCEED != (ret = DBlock_ids("dchecks", "dcheckid", dcheckids)))
		goto fail;

	for (i = 0; i < services->values_num; i++)
	{
		zbx_service_t	*service = (zbx_service_t *)services->values[i];

		if (FAIL == zbx_vector_uint64_bsearch(dcheckids, service->dcheckid, ZBX_DEFAULT_UINT64_COMPARE_FUNC))
			continue;

		if (0 != (program_type & ZBX_PROGRAM_TYPE_SERVER))
		{
			zbx_discovery_update_service(drule, service->dcheckid, dhost, ip, dns, service->port,
					service->status, service->value, now);
		}
		else if (0 != (program_type & ZBX_PROGRAM_TYPE_PROXY))
		{
			proxy_update_service(drule->druleid, service->dcheckid, ip, dns, service->port,
					service->status, service->value, now);
		}
	}
fail:
	zabbix_log(LOG_LEVEL_DEBUG, "End of %s():%s", __func__, zbx_result_string(ret));

	return ret;
}

/******************************************************************************
 *                                                                            *
 * Purpose: process single discovery rule                                     *
 *                                                                            *
 ******************************************************************************/
static void	process_rule(ZBX_DB_DRULE *drule)
{
	ZBX_DB_DHOST		dhost;
	int			host_status, now;
	char			ip[ZBX_INTERFACE_IP_LEN_MAX], *start, *comma, dns[ZBX_INTERFACE_DNS_LEN_MAX];
	int			ipaddress[8];
	zbx_iprange_t		iprange;
	zbx_vector_ptr_t	services;
	zbx_vector_uint64_t	dcheckids;

	zabbix_log(LOG_LEVEL_DEBUG, "In %s() rule:'%s' range:'%s'", __func__, drule->name, drule->iprange);

	zbx_vector_ptr_create(&services);
	zbx_vector_uint64_create(&dcheckids);

	for (start = drule->iprange; '\0' != *start;)
	{
		if (NULL != (comma = strchr(start, ',')))
			*comma = '\0';

		zabbix_log(LOG_LEVEL_DEBUG, "%s() range:'%s'", __func__, start);

		if (SUCCEED != zbx_iprange_parse(&iprange, start))
		{
			zabbix_log(LOG_LEVEL_WARNING, "discovery rule \"%s\": wrong format of IP range \"%s\"",
					drule->name, start);
			goto next;
		}

		if (ZBX_DISCOVERER_IPRANGE_LIMIT < zbx_iprange_volume(&iprange))
		{
			zabbix_log(LOG_LEVEL_WARNING, "discovery rule \"%s\": IP range \"%s\" exceeds %d address limit",
					drule->name, start, ZBX_DISCOVERER_IPRANGE_LIMIT);
			goto next;
		}
#ifndef HAVE_IPV6
		if (ZBX_IPRANGE_V6 == iprange.type)
		{
			zabbix_log(LOG_LEVEL_WARNING, "discovery rule \"%s\": encountered IP range \"%s\","
					" but IPv6 support not compiled in", drule->name, start);
			goto next;
		}
#endif
		zbx_iprange_first(&iprange, ipaddress);

		do
		{
#ifdef HAVE_IPV6
			if (ZBX_IPRANGE_V6 == iprange.type)
			{
				zbx_snprintf(ip, sizeof(ip), "%x:%x:%x:%x:%x:%x:%x:%x", (unsigned int)ipaddress[0],
						(unsigned int)ipaddress[1], (unsigned int)ipaddress[2],
						(unsigned int)ipaddress[3], (unsigned int)ipaddress[4],
						(unsigned int)ipaddress[5], (unsigned int)ipaddress[6],
						(unsigned int)ipaddress[7]);
			}
			else
			{
#endif
				zbx_snprintf(ip, sizeof(ip), "%u.%u.%u.%u", (unsigned int)ipaddress[0],
						(unsigned int)ipaddress[1], (unsigned int)ipaddress[2],
						(unsigned int)ipaddress[3]);
#ifdef HAVE_IPV6
			}
#endif
			memset(&dhost, 0, sizeof(dhost));
			host_status = -1;

			now = time(NULL);

			zabbix_log(LOG_LEVEL_DEBUG, "%s() ip:'%s'", __func__, ip);

			zbx_alarm_on(CONFIG_TIMEOUT);
			zbx_gethost_by_ip(ip, dns, sizeof(dns));
			zbx_alarm_off();

			if (0 != drule->unique_dcheckid)
				process_checks(drule, &host_status, ip, 1, now, &services, &dcheckids);
			process_checks(drule, &host_status, ip, 0, now, &services, &dcheckids);

			DBbegin();

			if (SUCCEED != DBlock_druleid(drule->druleid))
			{
				DBrollback();

				zabbix_log(LOG_LEVEL_DEBUG, "discovery rule '%s' was deleted during processing,"
						" stopping", drule->name);
				zbx_vector_ptr_clear_ext(&services, zbx_ptr_free);
				goto out;
			}

			if (SUCCEED != process_services(drule, &dhost, ip, dns, now, &services, &dcheckids))
			{
				DBrollback();

				zabbix_log(LOG_LEVEL_DEBUG, "all checks where deleted for discovery rule '%s'"
						" during processing, stopping", drule->name);
				zbx_vector_ptr_clear_ext(&services, zbx_ptr_free);
				goto out;
			}

			zbx_vector_uint64_clear(&dcheckids);
			zbx_vector_ptr_clear_ext(&services, zbx_ptr_free);

			if (0 != (program_type & ZBX_PROGRAM_TYPE_SERVER))
			{
				zbx_discovery_update_host(&dhost, host_status, now);
				zbx_process_events(NULL, NULL);
				zbx_clean_events();
			}
			else if (0 != (program_type & ZBX_PROGRAM_TYPE_PROXY))
				proxy_update_host(drule->druleid, ip, dns, host_status, now);

			DBcommit();
		}
		while (SUCCEED == zbx_iprange_next(&iprange, ipaddress));
next:
		if (NULL != comma)
		{
			*comma = ',';
			start = comma + 1;
		}
		else
			break;
	}
out:
	zbx_vector_ptr_destroy(&services);
	zbx_vector_uint64_destroy(&dcheckids);

	zabbix_log(LOG_LEVEL_DEBUG, "End of %s()", __func__);
}

/******************************************************************************
 *                                                                            *
 * Purpose: clean dservices and dhosts not presenting in drule                *
 *                                                                            *
 ******************************************************************************/
static void	discovery_clean_services(zbx_uint64_t druleid)
{
	DB_RESULT		result;
	DB_ROW			row;
	char			*iprange = NULL;
	zbx_vector_uint64_t	keep_dhostids, del_dhostids, del_dserviceids;
	zbx_uint64_t		dhostid, dserviceid;
	char			*sql = NULL;
	size_t			sql_alloc = 0, sql_offset;

	zabbix_log(LOG_LEVEL_DEBUG, "In %s()", __func__);

	result = DBselect("select iprange from drules where druleid=" ZBX_FS_UI64, druleid);

	if (NULL != (row = DBfetch(result)))
		iprange = zbx_strdup(iprange, row[0]);

	DBfree_result(result);

	if (NULL == iprange)
		goto out;

	zbx_vector_uint64_create(&keep_dhostids);
	zbx_vector_uint64_create(&del_dhostids);
	zbx_vector_uint64_create(&del_dserviceids);

	result = DBselect(
			"select dh.dhostid,ds.dserviceid,ds.ip"
			" from dhosts dh"
				" left join dservices ds"
					" on dh.dhostid=ds.dhostid"
			" where dh.druleid=" ZBX_FS_UI64,
			druleid);

	while (NULL != (row = DBfetch(result)))
	{
		ZBX_STR2UINT64(dhostid, row[0]);

		if (SUCCEED == DBis_null(row[1]))
		{
			zbx_vector_uint64_append(&del_dhostids, dhostid);
		}
		else if (SUCCEED != zbx_ip_in_list(iprange, row[2]))
		{
			ZBX_STR2UINT64(dserviceid, row[1]);

			zbx_vector_uint64_append(&del_dhostids, dhostid);
			zbx_vector_uint64_append(&del_dserviceids, dserviceid);
		}
		else
			zbx_vector_uint64_append(&keep_dhostids, dhostid);
	}
	DBfree_result(result);

	zbx_free(iprange);

	if (0 != del_dserviceids.values_num)
	{
		int	i;

		/* remove dservices */

		zbx_vector_uint64_sort(&del_dserviceids, ZBX_DEFAULT_UINT64_COMPARE_FUNC);

		sql_offset = 0;
		zbx_strcpy_alloc(&sql, &sql_alloc, &sql_offset, "delete from dservices where");
		DBadd_condition_alloc(&sql, &sql_alloc, &sql_offset, "dserviceid",
				del_dserviceids.values, del_dserviceids.values_num);

		DBexecute("%s", sql);

		/* remove dhosts */

		zbx_vector_uint64_sort(&keep_dhostids, ZBX_DEFAULT_UINT64_COMPARE_FUNC);
		zbx_vector_uint64_uniq(&keep_dhostids, ZBX_DEFAULT_UINT64_COMPARE_FUNC);

		zbx_vector_uint64_sort(&del_dhostids, ZBX_DEFAULT_UINT64_COMPARE_FUNC);
		zbx_vector_uint64_uniq(&del_dhostids, ZBX_DEFAULT_UINT64_COMPARE_FUNC);

		for (i = 0; i < del_dhostids.values_num; i++)
		{
			dhostid = del_dhostids.values[i];

			if (FAIL != zbx_vector_uint64_bsearch(&keep_dhostids, dhostid, ZBX_DEFAULT_UINT64_COMPARE_FUNC))
				zbx_vector_uint64_remove_noorder(&del_dhostids, i--);
		}
	}

	if (0 != del_dhostids.values_num)
	{
		zbx_vector_uint64_sort(&del_dhostids, ZBX_DEFAULT_UINT64_COMPARE_FUNC);

		sql_offset = 0;
		zbx_strcpy_alloc(&sql, &sql_alloc, &sql_offset, "delete from dhosts where");
		DBadd_condition_alloc(&sql, &sql_alloc, &sql_offset, "dhostid",
				del_dhostids.values, del_dhostids.values_num);

		DBexecute("%s", sql);
	}

	zbx_free(sql);

	zbx_vector_uint64_destroy(&del_dserviceids);
	zbx_vector_uint64_destroy(&del_dhostids);
	zbx_vector_uint64_destroy(&keep_dhostids);
out:
	zabbix_log(LOG_LEVEL_DEBUG, "End of %s()", __func__);
}

static int	process_discovery(time_t *nextcheck)
{
	DB_RESULT		result;
	DB_ROW			row;
	int			rule_count = 0, delay;
	char			*delay_str = NULL;
	zbx_dc_um_handle_t	*um_handle;
	zbx_uint64_t		druleid;
	time_t			now;

	now = time(NULL);

	if (SUCCEED != zbx_dc_drule_next(now, &druleid, nextcheck))
		return 0;

	um_handle = zbx_dc_open_user_macros();

	do
	{
<<<<<<< HEAD
		result = DBselect(
				"select distinct r.iprange,r.name,c.dcheckid,r.delay"
				" from drules r"
					" left join dchecks c"
						" on c.druleid=r.druleid"
							" and c.uniq=1"
				" where r.druleid=" ZBX_FS_UI64, druleid);

		if (NULL != (row = DBfetch(result)))
=======
		int		now, delay;
		zbx_uint64_t	druleid;

		rule_count++;

		ZBX_STR2UINT64(druleid, row[0]);

		delay_str = zbx_strdup(delay_str, row[5]);
		zbx_substitute_simple_macros(NULL, NULL, NULL, NULL, NULL, NULL, NULL, NULL, NULL, NULL, NULL, NULL,
				&delay_str, MACRO_TYPE_COMMON, NULL, 0);

		if (SUCCEED != zbx_is_time_suffix(delay_str, &delay, ZBX_LENGTH_UNLIMITED))
>>>>>>> 8a31133d
		{
			ZBX_DB_DRULE	drule;

			rule_count++;

			delay_str = zbx_strdup(delay_str, row[3]);
			zbx_substitute_simple_macros(NULL, NULL, NULL, NULL, NULL, NULL, NULL, NULL, NULL, NULL, NULL, NULL,
					&delay_str, MACRO_TYPE_COMMON, NULL, 0);

			if (SUCCEED != is_time_suffix(delay_str, &delay, ZBX_LENGTH_UNLIMITED))
			{
				zabbix_log(LOG_LEVEL_WARNING, "discovery rule \"%s\": invalid update interval \"%s\"",
						row[1], delay_str);

				delay = ZBX_DEFAULT_INTERVAL;
			}
			else
			{
				memset(&drule, 0, sizeof(drule));

				drule.druleid = druleid;
				drule.iprange = row[0];
				drule.name = row[1];
				ZBX_DBROW2UINT64(drule.unique_dcheckid, row[2]);

				process_rule(&drule);
			}

			zbx_dc_drule_queue(now, druleid, delay);
			zbx_free(delay_str);

			if (0 != (program_type & ZBX_PROGRAM_TYPE_SERVER))
				discovery_clean_services(druleid);

		}
		DBfree_result(result);

		now = time(NULL);
	}
	while (ZBX_IS_RUNNING() && SUCCEED == zbx_dc_drule_next(now, &druleid, nextcheck));

	zbx_dc_close_user_macros(um_handle);

	return rule_count;	/* performance metric */
}

/******************************************************************************
 *                                                                            *
 * Purpose: periodically try to find new hosts and services                   *
 *                                                                            *
 ******************************************************************************/
ZBX_THREAD_ENTRY(discoverer_thread, args)
{
	zbx_thread_discoverer_args	*discoverer_args_in = (zbx_thread_discoverer_args *)
							(((zbx_thread_args_t *)args)->args);
	int				sleeptime = -1, rule_count = 0, old_rule_count = 0;
	double				sec, total_sec = 0.0, old_total_sec = 0.0;
	time_t				last_stat_time, nextcheck = 0;
	zbx_ipc_async_socket_t		rtc;

	process_type = ((zbx_thread_args_t *)args)->process_type;
	server_num = ((zbx_thread_args_t *)args)->server_num;
	process_num = ((zbx_thread_args_t *)args)->process_num;

	zabbix_log(LOG_LEVEL_INFORMATION, "%s #%d started [%s #%d]",
			get_program_type_string(discoverer_args_in->zbx_get_program_type_cb_arg()), server_num,
			get_process_type_string(process_type), process_num);

	update_selfmon_counter(ZBX_PROCESS_STATE_BUSY);

#define STAT_INTERVAL	5	/* if a process is busy and does not sleep then update status not faster than */
				/* once in STAT_INTERVAL seconds */

#if defined(HAVE_GNUTLS) || defined(HAVE_OPENSSL)
	zbx_tls_init_child(discoverer_args_in->zbx_config_tls, discoverer_args_in->zbx_get_program_type_cb_arg);
#endif
	zbx_setproctitle("%s #%d [connecting to the database]", get_process_type_string(process_type), process_num);
	last_stat_time = time(NULL);

	DBconnect(ZBX_DB_CONNECT_NORMAL);

	zbx_rtc_subscribe(&rtc, process_type, process_num);

	while (ZBX_IS_RUNNING())
	{
		zbx_uint32_t	rtc_cmd;
		unsigned char	*rtc_data;

		sec = zbx_time();
		zbx_update_env(sec);

		if (0 != sleeptime)
		{
			zbx_setproctitle("%s #%d [processed %d rules in " ZBX_FS_DBL " sec, performing discovery]",
					get_process_type_string(process_type), process_num, old_rule_count,
					old_total_sec);
		}

		if ((int)sec >= nextcheck)
		{
			rule_count += process_discovery(&nextcheck);
			total_sec += zbx_time() - sec;

			if (0 == nextcheck)
				nextcheck = time(NULL) + DISCOVERER_DELAY;
		}

		sleeptime = zbx_calculate_sleeptime(nextcheck, DISCOVERER_DELAY);

		if (0 != sleeptime || STAT_INTERVAL <= time(NULL) - last_stat_time)
		{
			if (0 == sleeptime)
			{
				zbx_setproctitle("%s #%d [processed %d rules in " ZBX_FS_DBL " sec, performing "
						"discovery]", get_process_type_string(process_type), process_num,
						rule_count, total_sec);
			}
			else
			{
				zbx_setproctitle("%s #%d [processed %d rules in " ZBX_FS_DBL " sec, idle %d sec]",
						get_process_type_string(process_type), process_num, rule_count,
						total_sec, sleeptime);
				old_rule_count = rule_count;
				old_total_sec = total_sec;
			}
			rule_count = 0;
			total_sec = 0.0;
			last_stat_time = time(NULL);
		}

		if (SUCCEED == zbx_rtc_wait(&rtc, &rtc_cmd, &rtc_data, sleeptime) && 0 != rtc_cmd)
		{
#ifdef HAVE_NETSNMP
			if (ZBX_RTC_SNMP_CACHE_RELOAD == rtc_cmd)
				zbx_clear_cache_snmp(process_type, process_num);
#endif
			if (ZBX_RTC_SHUTDOWN == rtc_cmd)
				break;
		}

	}

	zbx_setproctitle("%s #%d [terminated]", get_process_type_string(process_type), process_num);

	while (1)
		zbx_sleep(SEC_PER_MIN);
#undef STAT_INTERVAL
}<|MERGE_RESOLUTION|>--- conflicted
+++ resolved
@@ -766,7 +766,6 @@
 
 	do
 	{
-<<<<<<< HEAD
 		result = DBselect(
 				"select distinct r.iprange,r.name,c.dcheckid,r.delay"
 				" from drules r"
@@ -776,20 +775,6 @@
 				" where r.druleid=" ZBX_FS_UI64, druleid);
 
 		if (NULL != (row = DBfetch(result)))
-=======
-		int		now, delay;
-		zbx_uint64_t	druleid;
-
-		rule_count++;
-
-		ZBX_STR2UINT64(druleid, row[0]);
-
-		delay_str = zbx_strdup(delay_str, row[5]);
-		zbx_substitute_simple_macros(NULL, NULL, NULL, NULL, NULL, NULL, NULL, NULL, NULL, NULL, NULL, NULL,
-				&delay_str, MACRO_TYPE_COMMON, NULL, 0);
-
-		if (SUCCEED != zbx_is_time_suffix(delay_str, &delay, ZBX_LENGTH_UNLIMITED))
->>>>>>> 8a31133d
 		{
 			ZBX_DB_DRULE	drule;
 
@@ -799,7 +784,7 @@
 			zbx_substitute_simple_macros(NULL, NULL, NULL, NULL, NULL, NULL, NULL, NULL, NULL, NULL, NULL, NULL,
 					&delay_str, MACRO_TYPE_COMMON, NULL, 0);
 
-			if (SUCCEED != is_time_suffix(delay_str, &delay, ZBX_LENGTH_UNLIMITED))
+			if (SUCCEED != zbx_is_time_suffix(delay_str, &delay, ZBX_LENGTH_UNLIMITED))
 			{
 				zabbix_log(LOG_LEVEL_WARNING, "discovery rule \"%s\": invalid update interval \"%s\"",
 						row[1], delay_str);
