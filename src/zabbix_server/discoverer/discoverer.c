--- conflicted
+++ resolved
@@ -365,14 +365,9 @@
 						item.snmpv3_contextname = dcheck->snmpv3_contextname;
 					}
 
-<<<<<<< HEAD
 					if (SUCCEED == get_value_snmp(&item, &result, ZBX_NO_POLLER, source_ip,
 							zbx_get_progname_cb()) &&
 							NULL != (pvalue = ZBX_GET_TEXT_RESULT(&result)))
-=======
-					if (SUCCEED == get_value_snmp(&item, &result, ZBX_NO_POLLER,
-							source_ip) && NULL != (pvalue = ZBX_GET_TEXT_RESULT(&result)))
->>>>>>> fdc49f99
 					{
 						zbx_strcpy_alloc(value, value_alloc, &value_offset, *pvalue);
 					}
@@ -976,13 +971,8 @@
 #undef DISCOVERER_BATCH_RESULTS_NUM
 }
 
-<<<<<<< HEAD
-static int	process_discovery(time_t *nextcheck, int config_timeout, zbx_hashset_t *incomplete_druleids,
+static int	process_discovery(time_t *nextcheck, zbx_hashset_t *incomplete_druleids,
 		zbx_vector_discoverer_jobs_ptr_t *jobs, zbx_hashset_t *check_counts, unsigned char program_type)
-=======
-static int	process_discovery(time_t *nextcheck, zbx_hashset_t *incomplete_druleids,
-		zbx_vector_discoverer_jobs_ptr_t *jobs, zbx_hashset_t *check_counts)
->>>>>>> fdc49f99
 {
 	int				rule_count = 0, delay, i, k, tmt_simple = 0;
 	char				*delay_str = NULL, *tmt_agent = NULL, *tmt_snmp = NULL, *tmt_tmp = NULL;
@@ -1365,14 +1355,8 @@
 		zbx_discoverer_dservice_t	*service;
 
 		service = result_dservice_create(task, dcheck);
-<<<<<<< HEAD
-		service->status = (SUCCEED == discover_service(dcheck, task->ip, task->port, config_timeout,
-				&value, &value_alloc)) ? DOBJECT_STATUS_UP : DOBJECT_STATUS_DOWN;
-=======
-		service->status = (SUCCEED == discover_service(dcheck, task->ip, task->port, &value, &value_alloc))
-			? DOBJECT_STATUS_UP : DOBJECT_STATUS_DOWN;
-
->>>>>>> fdc49f99
+		service->status = (SUCCEED == discover_service(dcheck, task->ip, task->port, &value, &value_alloc)) ?
+				DOBJECT_STATUS_UP : DOBJECT_STATUS_DOWN;
 		zbx_strlcpy_utf8(service->value, value, ZBX_MAX_DISCOVERED_VALUE_SIZE);
 
 		zbx_vector_discoverer_services_ptr_append(&services, service);
@@ -1866,13 +1850,8 @@
 			zbx_hashset_create(&check_counts, 1, discoverer_check_count_hash,
 					discoverer_check_count_compare);
 
-<<<<<<< HEAD
-			rule_count = process_discovery(&nextcheck, discoverer_args_in->config_timeout,
-					&incomplete_druleids, &jobs, &check_counts,
+			rule_count = process_discovery(&nextcheck, &incomplete_druleids, &jobs, &check_counts,
 					discoverer_args_in->zbx_get_program_type_cb_arg());
-=======
-			rule_count = process_discovery(&nextcheck, &incomplete_druleids, &jobs, &check_counts);
->>>>>>> fdc49f99
 
 			if (0 == nextcheck)
 				nextcheck = time(NULL) + DISCOVERER_DELAY;
