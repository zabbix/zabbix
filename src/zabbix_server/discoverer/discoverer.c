/*
** Zabbix
** Copyright (C) 2001-2023 Zabbix SIA
**
** This program is free software; you can redistribute it and/or modify
** it under the terms of the GNU General Public License as published by
** the Free Software Foundation; either version 2 of the License, or
** (at your option) any later version.
**
** This program is distributed in the hope that it will be useful,
** but WITHOUT ANY WARRANTY; without even the implied warranty of
** MERCHANTABILITY or FITNESS FOR A PARTICULAR PURPOSE. See the
** GNU General Public License for more details.
**
** You should have received a copy of the GNU General Public License
** along with this program; if not, write to the Free Software
** Foundation, Inc., 51 Franklin Street, Fifth Floor, Boston, MA  02110-1301, USA.
**/

#include "discoverer.h"

#include "zbxlog.h"
#include "zbxcacheconfig.h"
#include "zbxicmpping.h"
#include "zbxdiscovery.h"
#include "zbxexpression.h"
#include "zbxself.h"
#include "zbxrtc.h"
#include "zbxnix.h"
#include "../poller/checks_snmp.h"
#include "zbxnum.h"
#include "zbxtime.h"
#include "zbxip.h"
#include "zbxsysinfo.h"
#include "zbx_rtc_constants.h"
#include "discoverer_queue.h"
#include "discoverer_job.h"
#include "discoverer_async.h"
#include "zbxproxybuffer.h"
#include "zbx_discoverer_constants.h"
#include "discoverer_taskprep.h"
#include "discoverer_int.h"
#include "zbxtimekeeper.h"

#ifdef HAVE_LDAP
#	include <ldap.h>
#endif

<<<<<<< HEAD
static ZBX_THREAD_LOCAL int	log_worker_id;
=======
static zbx_get_progname_f	zbx_get_progname_cb = NULL;
static zbx_get_program_type_f	zbx_get_program_type_cb = NULL;

typedef struct
{
	zbx_uint64_t	dcheckid;
	unsigned short	port;
	char		value[ZBX_MAX_DISCOVERED_VALUE_SIZE];
	int		status;
}
zbx_discoverer_dservice_t;

ZBX_PTR_VECTOR_DECL(discoverer_services_ptr, zbx_discoverer_dservice_t*)

typedef struct
{
	zbx_vector_discoverer_services_ptr_t	services;
	zbx_uint64_t				druleid;
	char					*ip;
	char					*dnsname;
	int					now;
	zbx_uint64_t				unique_dcheckid;
}
zbx_discoverer_results_t;

ZBX_PTR_VECTOR_DECL(discoverer_results_ptr, zbx_discoverer_results_t*)

typedef struct
{
	zbx_uint64_t	druleid;
	char		ip[ZBX_INTERFACE_IP_LEN_MAX];
	zbx_uint64_t	count;
}
zbx_discoverer_check_count_t;

#define DISCOVERER_WORKER_INIT_NONE	0x00
#define DISCOVERER_WORKER_INIT_THREAD	0x01

typedef struct
{
	zbx_discoverer_queue_t	*queue;
	pthread_t		thread;
	int			worker_id;
	int			stop;
	int			flags;
	zbx_timekeeper_t	*timekeeper;
}
zbx_discoverer_worker_t;

ZBX_PTR_VECTOR_DECL(discoverer_jobs_ptr, zbx_discoverer_job_t*)
>>>>>>> 6559f226

ZBX_PTR_VECTOR_IMPL(discoverer_services_ptr, zbx_discoverer_dservice_t*)
ZBX_PTR_VECTOR_IMPL(discoverer_results_ptr, zbx_discoverer_results_t*)
ZBX_PTR_VECTOR_IMPL(discoverer_jobs_ptr, zbx_discoverer_job_t*)

<<<<<<< HEAD
extern unsigned char			program_type;

=======
typedef struct
{
	int					workers_num;
	zbx_discoverer_worker_t			*workers;
	zbx_vector_discoverer_jobs_ptr_t	job_refs;
	zbx_discoverer_queue_t			queue;

	zbx_hashset_t				incomplete_checks_count;
	zbx_hashset_t				results;
	pthread_mutex_t				results_lock;

	zbx_timekeeper_t			*timekeeper;
}
zbx_discoverer_manager_t;

#define ZBX_DISCOVERER_IPRANGE_LIMIT	(1 << 16)
>>>>>>> 6559f226
#define ZBX_DISCOVERER_STARTUP_TIMEOUT	30

static zbx_discoverer_manager_t		dmanager;

ZBX_VECTOR_IMPL(portrange, zbx_range_t)

static zbx_hash_t	discoverer_check_count_hash(const void *data)
{
	const zbx_discoverer_check_count_t	*count = (const zbx_discoverer_check_count_t *)data;
	zbx_hash_t				hash;

	hash = ZBX_DEFAULT_UINT64_HASH_FUNC(&count->druleid);
	hash = ZBX_DEFAULT_STRING_HASH_ALGO(count->ip, strlen(count->ip), hash);

	return hash;
}

static int	discoverer_check_count_compare(const void *d1, const void *d2)
{
	const zbx_discoverer_check_count_t	*count1 = (const zbx_discoverer_check_count_t *)d1;
	const zbx_discoverer_check_count_t	*count2 = (const zbx_discoverer_check_count_t *)d2;

	ZBX_RETURN_IF_NOT_EQUAL(count1->druleid, count2->druleid);

	return strcmp(count1->ip, count2->ip);
}

static zbx_hash_t	discoverer_result_hash(const void *data)
{
	const zbx_discoverer_results_t	*result = (const zbx_discoverer_results_t *)data;
	zbx_hash_t			hash;

	hash = ZBX_DEFAULT_UINT64_HASH_FUNC(&result->druleid);
	hash = ZBX_DEFAULT_STRING_HASH_ALGO(result->ip, strlen(result->ip), hash);

	return hash;
}

static int	discoverer_result_compare(const void *d1, const void *d2)
{
	const zbx_discoverer_results_t	*r1 = (const zbx_discoverer_results_t *)d1;
	const zbx_discoverer_results_t	*r2 = (const zbx_discoverer_results_t *)d2;

	ZBX_RETURN_IF_NOT_EQUAL(r1->druleid, r2->druleid);

	return strcmp(r1->ip, r2->ip);
}

static int	discoverer_results_ptr_compare(const void *d1, const void *d2)
{
	const zbx_discoverer_results_t	*r1 = *((const zbx_discoverer_results_t * const *)d1);
	const zbx_discoverer_results_t	*r2 = *((const zbx_discoverer_results_t * const *)d2);

	return discoverer_result_compare(r1, r2);
}

static int	discoverer_check_count_decrease(zbx_hashset_t *check_counts, zbx_uint64_t druleid, const char *ip,
		zbx_uint64_t count, zbx_uint64_t *current_count)
{
	zbx_discoverer_check_count_t	*check_count, cmp;

	cmp.druleid = druleid;
	zbx_strlcpy(cmp.ip, ip, sizeof(cmp.ip));

	if (NULL == (check_count = zbx_hashset_search(check_counts, &cmp)) || 0 == check_count->count)
		return FAIL;

	check_count->count -= count;

	if (NULL != current_count)
		*current_count = check_count->count;

	return SUCCEED;
}

static int	dcheck_get_timeout(unsigned char type, int *timeout_sec)
{
	char	*tmt, error_val[MAX_STRING_LEN];
	int	ret;

	tmt = zbx_dc_get_global_item_type_timeout(type);

	zbx_substitute_simple_macros(NULL, NULL, NULL, NULL, NULL, NULL, NULL, NULL, NULL, NULL,
			NULL, NULL, &tmt, ZBX_MACRO_TYPE_COMMON, NULL, 0);

	ret = zbx_validate_item_timeout(tmt, timeout_sec, error_val, sizeof(error_val));
	zbx_free(tmt);

	return ret;
}

/******************************************************************************
 *                                                                            *
 * Purpose: check if service is available                                     *
 *                                                                            *
 * Parameters: dcheck           - [IN] service type                           *
 *             ip               - [IN]                                        *
 *             port             - [IN]                                        *
 *             value            - [OUT]                                       *
 *             value_alloc      - [IN/OUT]                                    *
 *                                                                            *
 * Return value: SUCCEED - service is UP, FAIL - service not discovered       *
 *                                                                            *
 ******************************************************************************/
static int	discover_service(const zbx_dc_dcheck_t *dcheck, char *ip, int port)
{
	int		ret = SUCCEED;
	const char	*service = NULL;
	AGENT_RESULT	result;

	zabbix_log(LOG_LEVEL_DEBUG, "[%d] In %s()", log_worker_id, __func__);

	zbx_init_agent_result(&result);

	switch (dcheck->type)
	{
		case SVC_LDAP:
			service = "ldap";
			break;
		case SVC_HTTPS:
			service = "https";
			break;
		case SVC_TELNET:
			service = "telnet";
			break;
		default:
			ret = FAIL;
			break;
	}

	if (SUCCEED == ret)
	{
		char	key[MAX_STRING_LEN];

		zbx_snprintf(key, sizeof(key), "net.tcp.service[%s,%s,%d]", service, ip, port);

<<<<<<< HEAD
		if (SUCCEED != zbx_execute_agent_check(key, 0, &result, dcheck->timeout) ||
				NULL == ZBX_GET_UI64_RESULT(&result) || 0 == result.ui64)
		{
			ret = FAIL;
=======
				item.interface.useip = 1;
				item.interface.addr = ip;
				item.interface.port = port;

				item.value_type	= ITEM_VALUE_TYPE_STR;

				switch (dcheck->type)
				{
					case SVC_SNMPv1:
						item.snmp_version = ZBX_IF_SNMP_VERSION_1;
						item.type = ITEM_TYPE_SNMP;
						break;
					case SVC_SNMPv2c:
						item.snmp_version = ZBX_IF_SNMP_VERSION_2;
						item.type = ITEM_TYPE_SNMP;
						break;
					case SVC_SNMPv3:
						item.snmp_version = ZBX_IF_SNMP_VERSION_3;
						item.type = ITEM_TYPE_SNMP;
						break;
					default:
						item.type = ITEM_TYPE_ZABBIX;
						break;
				}

				if (SVC_AGENT == dcheck->type)
				{
					item.key = item.key_orig;
					item.host.tls_connect = ZBX_TCP_SEC_UNENCRYPTED;
					item.timeout = dcheck->timeout;

					if (SUCCEED == zbx_agent_get_value(&item, source_ip, zbx_get_program_type_cb(),
							&result, &item.interface.version) &&
							NULL != (pvalue = ZBX_GET_TEXT_RESULT(&result)))
					{
						zbx_strcpy_alloc(value, value_alloc, &value_offset, *pvalue);
					}
					else
						ret = FAIL;
				}
				else
#ifdef HAVE_NETSNMP
				{
					item.key = zbx_strdup(NULL, item.key_orig);
					item.snmp_community = zbx_strdup(NULL, dcheck->snmp_community);
					item.snmp_oid = dcheck->key_;
					item.timeout = dcheck->timeout;

					if (ZBX_IF_SNMP_VERSION_3 == item.snmp_version)
					{
						item.snmpv3_securityname = zbx_strdup(NULL,
								dcheck->snmpv3_securityname);
						item.snmpv3_authpassphrase = zbx_strdup(NULL,
								dcheck->snmpv3_authpassphrase);
						item.snmpv3_privpassphrase = zbx_strdup(NULL,
								dcheck->snmpv3_privpassphrase);

						item.snmpv3_contextname = zbx_strdup(NULL, dcheck->snmpv3_contextname);

						item.snmpv3_securitylevel = dcheck->snmpv3_securitylevel;
						item.snmpv3_authprotocol = dcheck->snmpv3_authprotocol;
						item.snmpv3_privprotocol = dcheck->snmpv3_privprotocol;
					}

					if (SUCCEED == get_value_snmp(&item, &result, ZBX_NO_POLLER, source_ip,
							zbx_get_progname_cb()) &&
							NULL != (pvalue = ZBX_GET_TEXT_RESULT(&result)))
					{
						zbx_strcpy_alloc(value, value_alloc, &value_offset, *pvalue);
					}
					else
						ret = FAIL;

					zbx_free(item.key);
					zbx_free(item.snmp_community);
					zbx_free(item.snmpv3_securityname);
					zbx_free(item.snmpv3_authpassphrase);
					zbx_free(item.snmpv3_privpassphrase);
					zbx_free(item.snmpv3_contextname);
				}
#else
					ret = FAIL;
#endif	/* HAVE_NETSNMP */
				if (FAIL == ret && ZBX_ISSET_MSG(&result))
				{
					zabbix_log(LOG_LEVEL_DEBUG, "discovery: item [%s] error: %s",
							item.key, result.msg);
				}

				break;
			default:
				break;
>>>>>>> 6559f226
		}
	}

	zbx_free_agent_result(&result);

	zabbix_log(LOG_LEVEL_DEBUG, "[%d] End of %s() ret:%s", log_worker_id, __func__, zbx_result_string(ret));

	return ret;
}

static void	service_free(zbx_discoverer_dservice_t *service)
{
	zbx_free(service);
}

static void	results_clear(zbx_discoverer_results_t *result)
{
	zbx_free(result->ip);
	zbx_free(result->dnsname);
	zbx_vector_discoverer_services_ptr_clear_ext(&result->services, service_free);
	zbx_vector_discoverer_services_ptr_destroy(&result->services);
}

void	results_free(zbx_discoverer_results_t *result)
{
	results_clear(result);
	zbx_free(result);
}

void	dcheck_port_ranges_get(const char *ports, zbx_vector_portrange_t *ranges)
{
	const char	*start;

	for (start = ports; '\0' != *start;)
	{
		char		*comma, *last_port;
		zbx_range_t	r;

		if (NULL != (comma = strchr(start, ',')))
			*comma = '\0';

		if (NULL != (last_port = strchr(start, '-')))
		{
			*last_port = '\0';
			r.from = atoi(start);
			r.to = atoi(last_port + 1);
			*last_port = '-';
		}
		else
			r.from = r.to = atoi(start);

		zbx_vector_portrange_append(ranges, r);

		if (NULL != comma)
		{
			*comma = ',';
			start = comma + 1;
		}
		else
			break;
	}
}

static int	process_services(void *handle, zbx_uint64_t druleid, zbx_db_dhost *dhost, const char *ip,
		const char *dns, time_t now, zbx_uint64_t unique_dcheckid,
		const zbx_vector_discoverer_services_ptr_t *services, zbx_add_event_func_t add_event_cb)
{
	int			host_status = -1, i;
	zbx_vector_uint64_t	dserviceids;

	zabbix_log(LOG_LEVEL_DEBUG, "In %s()", __func__);
	zbx_vector_uint64_create(&dserviceids);

	for (i = 0; i < services->values_num; i++)
	{
		zbx_discoverer_dservice_t	*service = (zbx_discoverer_dservice_t *)services->values[i];

		if ((-1 == host_status || DOBJECT_STATUS_UP == service->status) && host_status != service->status)
			host_status = service->status;

		zbx_discovery_update_service(handle, druleid, service->dcheckid, unique_dcheckid, dhost,
				ip, dns, service->port, service->status, service->value, now, &dserviceids,
				add_event_cb);

	}

	if (0 == services->values_num)
	{
		zbx_discovery_find_host(druleid, ip, dhost);
		host_status = DOBJECT_STATUS_DOWN;
	}

	if (0 != dhost->dhostid)
		zbx_discovery_update_service_down(dhost->dhostid, now, &dserviceids);

	zbx_vector_uint64_destroy(&dserviceids);

	zabbix_log(LOG_LEVEL_DEBUG, "End of %s()", __func__);

	return host_status;
}

/******************************************************************************
 *                                                                            *
 * Purpose: clean dservices and dhosts not presenting in drule                *
 *                                                                            *
 ******************************************************************************/
static void	discovery_clean_services(zbx_uint64_t druleid)
{
	zbx_db_result_t		result;
	zbx_db_row_t		row;
	char			*iprange = NULL;
	zbx_vector_uint64_t	keep_dhostids, del_dhostids, del_dserviceids;
	zbx_uint64_t		dhostid, dserviceid;
	char			*sql = NULL;
	size_t			sql_alloc = 0, sql_offset;

	zabbix_log(LOG_LEVEL_DEBUG, "In %s()", __func__);

	result = zbx_db_select("select iprange from drules where druleid=" ZBX_FS_UI64, druleid);

	if (NULL != (row = zbx_db_fetch(result)))
		iprange = zbx_strdup(iprange, row[0]);

	zbx_db_free_result(result);

	if (NULL == iprange)
		goto out;

	zbx_vector_uint64_create(&keep_dhostids);
	zbx_vector_uint64_create(&del_dhostids);
	zbx_vector_uint64_create(&del_dserviceids);

	result = zbx_db_select(
			"select dh.dhostid,ds.dserviceid,ds.ip"
			" from dhosts dh"
				" left join dservices ds"
					" on dh.dhostid=ds.dhostid"
			" where dh.druleid=" ZBX_FS_UI64,
			druleid);

	while (NULL != (row = zbx_db_fetch(result)))
	{
		ZBX_STR2UINT64(dhostid, row[0]);

		if (SUCCEED == zbx_db_is_null(row[1]))
		{
			zbx_vector_uint64_append(&del_dhostids, dhostid);
		}
		else if (SUCCEED != zbx_ip_in_list(iprange, row[2]))
		{
			ZBX_STR2UINT64(dserviceid, row[1]);

			zbx_vector_uint64_append(&del_dhostids, dhostid);
			zbx_vector_uint64_append(&del_dserviceids, dserviceid);
		}
		else
			zbx_vector_uint64_append(&keep_dhostids, dhostid);
	}
	zbx_db_free_result(result);

	zbx_free(iprange);

	if (0 != del_dserviceids.values_num)
	{
		int	i;

		/* remove dservices */

		zbx_vector_uint64_sort(&del_dserviceids, ZBX_DEFAULT_UINT64_COMPARE_FUNC);

		sql_offset = 0;
		zbx_strcpy_alloc(&sql, &sql_alloc, &sql_offset, "delete from dservices where");
		zbx_db_add_condition_alloc(&sql, &sql_alloc, &sql_offset, "dserviceid",
				del_dserviceids.values, del_dserviceids.values_num);

		zbx_db_execute("%s", sql);

		/* remove dhosts */

		zbx_vector_uint64_sort(&keep_dhostids, ZBX_DEFAULT_UINT64_COMPARE_FUNC);
		zbx_vector_uint64_uniq(&keep_dhostids, ZBX_DEFAULT_UINT64_COMPARE_FUNC);

		zbx_vector_uint64_sort(&del_dhostids, ZBX_DEFAULT_UINT64_COMPARE_FUNC);
		zbx_vector_uint64_uniq(&del_dhostids, ZBX_DEFAULT_UINT64_COMPARE_FUNC);

		for (i = 0; i < del_dhostids.values_num; i++)
		{
			dhostid = del_dhostids.values[i];

			if (FAIL != zbx_vector_uint64_bsearch(&keep_dhostids, dhostid, ZBX_DEFAULT_UINT64_COMPARE_FUNC))
				zbx_vector_uint64_remove_noorder(&del_dhostids, i--);
		}
	}

	if (0 != del_dhostids.values_num)
	{
		zbx_vector_uint64_sort(&del_dhostids, ZBX_DEFAULT_UINT64_COMPARE_FUNC);

		sql_offset = 0;
		zbx_strcpy_alloc(&sql, &sql_alloc, &sql_offset, "delete from dhosts where");
		zbx_db_add_condition_alloc(&sql, &sql_alloc, &sql_offset, "dhostid",
				del_dhostids.values, del_dhostids.values_num);

		zbx_db_execute("%s", sql);
	}

	zbx_free(sql);

	zbx_vector_uint64_destroy(&del_dserviceids);
	zbx_vector_uint64_destroy(&del_dhostids);
	zbx_vector_uint64_destroy(&keep_dhostids);
out:
	zabbix_log(LOG_LEVEL_DEBUG, "End of %s()", __func__);
}

static void	process_results_incompletecheckscount_remove(zbx_discoverer_manager_t *manager,
		zbx_vector_uint64_t *del_druleids)
{
	int	i;

	for (i = 0; i < del_druleids->values_num; i++)
	{
		zbx_hashset_iter_t		iter;
		zbx_discoverer_check_count_t	*dcc;

		zbx_hashset_iter_reset(&manager->incomplete_checks_count, &iter);

		while (NULL != (dcc = (zbx_discoverer_check_count_t *)zbx_hashset_iter_next(&iter)))
		{
			if (dcc->druleid == del_druleids->values[i])
				zbx_hashset_iter_remove(&iter);
		}
	}
}

static int	process_results(zbx_discoverer_manager_t *manager, zbx_vector_uint64_t *del_druleids,
		zbx_hashset_t *incomplete_druleids, zbx_uint64_t *unsaved_checks, const zbx_events_funcs_t *events_cbs)
{
#define DISCOVERER_BATCH_RESULTS_NUM	1000
	int					i;
	zbx_uint64_t				res_check_total = 0,res_check_count = 0;
	zbx_vector_discoverer_results_ptr_t	results;
	zbx_discoverer_results_t		*result, *result_tmp;
	zbx_hashset_iter_t			iter;

	zabbix_log(LOG_LEVEL_DEBUG, "In %s() del_druleids:%d", __func__, del_druleids->values_num);

	zbx_vector_discoverer_results_ptr_create(&results);
	zbx_hashset_clear(incomplete_druleids);

	pthread_mutex_lock(&manager->results_lock);

	/* protection against returning values from removed revision of druleid */
	process_results_incompletecheckscount_remove(manager, del_druleids);

	zbx_hashset_iter_reset(&manager->results, &iter);

	while (NULL != (result = (zbx_discoverer_results_t *)zbx_hashset_iter_next(&iter)))
	{
		zbx_discoverer_check_count_t	*check_count, cmp;

		cmp.druleid = result->druleid;
		zbx_strlcpy(cmp.ip, result->ip, sizeof(cmp.ip));

		if (FAIL != zbx_vector_uint64_bsearch(del_druleids, cmp.druleid, ZBX_DEFAULT_UINT64_COMPARE_FUNC))
		{
			results_clear(result);
			zbx_hashset_iter_remove(&iter);
			continue;
		}

		res_check_total += (zbx_uint64_t)result->services.values_num;

		if (DISCOVERER_BATCH_RESULTS_NUM <= res_check_count ||
				(NULL != (check_count = zbx_hashset_search(&manager->incomplete_checks_count, &cmp)) &&
				0 != check_count->count))
		{
			zbx_hashset_insert(incomplete_druleids, &cmp.druleid, sizeof(zbx_uint64_t));
			continue;
		}

		res_check_count += (zbx_uint64_t)result->services.values_num;

		if (NULL != check_count)
			zbx_hashset_remove_direct(&manager->incomplete_checks_count, check_count);

		result_tmp = (zbx_discoverer_results_t*)zbx_malloc(NULL, sizeof(zbx_discoverer_results_t));
		memcpy(result_tmp, result, sizeof(zbx_discoverer_results_t));
		zbx_vector_discoverer_results_ptr_append(&results, result_tmp);
		zbx_hashset_iter_remove(&iter);
	}

	zabbix_log(LOG_LEVEL_DEBUG, "%s() results=%d checks:" ZBX_FS_UI64 "/" ZBX_FS_UI64 " del_druleids=%d"
			" incomplete_druleids=%d", __func__, results.values_num, res_check_count, res_check_total,
			del_druleids->values_num, incomplete_druleids->num_data);

	pthread_mutex_unlock(&manager->results_lock);

	if (0 != results.values_num)
	{
		void	*handle;

		handle = zbx_discovery_open();

		for (i = 0; i < results.values_num; i++)
		{
			zbx_db_dhost	dhost;
			int		host_status;

			result = results.values[i];

			if (NULL == result->dnsname)
			{
				zabbix_log(LOG_LEVEL_WARNING,
						"Missing 'dnsname', result skipped (druleid=" ZBX_FS_UI64 ", ip: '%s')",
						result->druleid, result->ip);
				continue;
			}

			memset(&dhost, 0, sizeof(zbx_db_dhost));
			host_status = process_services(handle, result->druleid, &dhost, result->ip,
					result->dnsname, result->now, result->unique_dcheckid, &result->services,
					events_cbs->add_event_cb);

			zbx_discovery_update_host(handle, result->druleid, &dhost, result->ip,
					NULL != result->dnsname ? result->dnsname : "", host_status, result->now,
					events_cbs->add_event_cb);

			if (NULL != events_cbs->process_events_cb)
				events_cbs->process_events_cb(NULL, NULL);

			if (NULL != events_cbs->clean_events_cb)
				events_cbs->clean_events_cb();
		}

		zbx_discovery_close(handle);
	}

	*unsaved_checks = res_check_total - res_check_count;

	zbx_vector_discoverer_results_ptr_clear_ext(&results, results_free);
	zbx_vector_discoverer_results_ptr_destroy(&results);

	zabbix_log(LOG_LEVEL_DEBUG, "End of %s() ret:%d", __func__,
			DISCOVERER_BATCH_RESULTS_NUM <= res_check_count ? 1 : 0);

	return DISCOVERER_BATCH_RESULTS_NUM <= res_check_count ? 1 : 0;
#undef DISCOVERER_BATCH_RESULTS_NUM
}

static int	process_discovery(int *nextcheck, zbx_hashset_t *incomplete_druleids,
		zbx_vector_discoverer_jobs_ptr_t *jobs, zbx_hashset_t *check_counts)
{
	int				rule_count = 0, delay, i, k, tmt_simple = 0, tmt_agent = 0, tmt_snmp = 0;
	char				*delay_str = NULL;
	zbx_uint64_t			queue_checks_count = 0;
	zbx_dc_um_handle_t		*um_handle;
	time_t				now, nextcheck_loc;

	zbx_vector_dc_drule_ptr_t	drules;

	zabbix_log(LOG_LEVEL_DEBUG, "In %s()", __func__);

	now = time(NULL);

	zbx_vector_dc_drule_ptr_create(&drules);
	zbx_dc_drules_get(now, &drules, &nextcheck_loc);
	*nextcheck = 0 == nextcheck_loc ? FAIL : (int)nextcheck_loc;

	um_handle = zbx_dc_open_user_macros();

	for (k = 0; ZBX_IS_RUNNING() && k < drules.values_num; k++)
	{
		zbx_uint64_t			queue_capacity, queue_capacity_local;
		zbx_hashset_t			tasks, drule_check_counts;
		zbx_hashset_iter_t		iter;
		zbx_discoverer_task_t		*task, *task_out;
		zbx_discoverer_check_count_t	*count;
		zbx_discoverer_job_t		*job, cmp;
		zbx_dc_drule_t			*drule = drules.values[k];
		zbx_vector_dc_dcheck_ptr_t	*dchecks_common;
		zbx_vector_iprange_t		*ipranges;

		now = time(NULL);

		delay_str = zbx_strdup(delay_str, drule->delay_str);
		zbx_substitute_simple_macros(NULL, NULL, NULL, NULL, NULL, NULL, NULL, NULL, NULL, NULL, NULL, NULL,
				&delay_str, ZBX_MACRO_TYPE_COMMON, NULL, 0);

		if (SUCCEED != zbx_is_time_suffix(delay_str, &delay, ZBX_LENGTH_UNLIMITED))
		{
			zabbix_log(LOG_LEVEL_WARNING, "discovery rule \"%s\": invalid update interval \"%s\"",
					drule->delay_str, delay_str);

			delay = ZBX_DEFAULT_INTERVAL;
			goto next;
		}

		cmp.druleid = drule->druleid;
		discoverer_queue_lock(&dmanager.queue);
		i = zbx_vector_discoverer_jobs_ptr_bsearch(&dmanager.job_refs, &cmp,
				ZBX_DEFAULT_UINT64_PTR_COMPARE_FUNC);
		queue_capacity = DISCOVERER_QUEUE_MAX_SIZE - dmanager.queue.pending_checks_count;
		discoverer_queue_unlock(&dmanager.queue);
		queue_capacity_local = queue_capacity - queue_checks_count;

		if (FAIL != i || NULL != zbx_hashset_search(incomplete_druleids, &drule->druleid))
			goto next;

		for (i = 0; i < drule->dchecks.values_num; i++)
		{
			zbx_dc_dcheck_t	*dcheck = (zbx_dc_dcheck_t*)drule->dchecks.values[i];

			if (SVC_AGENT == dcheck->type)
			{
				if (0 == tmt_agent && FAIL == dcheck_get_timeout(ITEM_TYPE_ZABBIX, &tmt_agent))
				{
					zabbix_log(LOG_LEVEL_WARNING, "discovery rule \"%s\": invalid global timeout "
							"\"%i\" for Zabbix Agent checks", drule->name, tmt_agent);
					goto next;
				}

				dcheck->timeout = tmt_agent;
			}
			else if (SVC_SNMPv1 == dcheck->type || SVC_SNMPv2c == dcheck->type ||
					SVC_SNMPv3 == dcheck->type)
			{
				if (0 == tmt_snmp && FAIL == dcheck_get_timeout(ITEM_TYPE_SNMP, &tmt_snmp))
				{
					zabbix_log(LOG_LEVEL_WARNING, "discovery rule \"%s\": invalid global timeout "
							"\"%i\" for SNMP checks", drule->name, tmt_snmp);
					goto next;
				}

				dcheck->timeout = tmt_snmp;
			}
			else
			{
				if (0 == tmt_simple && FAIL == dcheck_get_timeout(ITEM_TYPE_SIMPLE, &tmt_simple))
				{
					zabbix_log(LOG_LEVEL_WARNING, "discovery rule \"%s\": invalid global timeout "
							"\"%i\" for simple checks", drule->name, tmt_simple);
					goto next;
				}

				dcheck->timeout = tmt_simple;
			}

			if (0 != dcheck->uniq)
			{
				drule->unique_dcheckid = dcheck->dcheckid;
				break;
			}
		}

		zbx_hashset_create(&tasks, 1, discoverer_task_hash, discoverer_task_compare);
		zbx_hashset_create(&drule_check_counts, 1, discoverer_check_count_hash,
				discoverer_check_count_compare);

		dchecks_common = (zbx_vector_dc_dcheck_ptr_t *)zbx_malloc(NULL, sizeof(zbx_vector_dc_dcheck_ptr_t));
		zbx_vector_dc_dcheck_ptr_create(dchecks_common);
		ipranges = (zbx_vector_iprange_t *)zbx_malloc(NULL, sizeof(zbx_vector_iprange_t));
		zbx_vector_iprange_create(ipranges);

		process_rule(drule, &queue_capacity_local, &tasks, &drule_check_counts, dchecks_common, ipranges);
		zbx_hashset_iter_reset(&tasks, &iter);

		if (0 == queue_capacity_local)
		{
			zabbix_log(LOG_LEVEL_WARNING, "discoverer queue is full, skipping discovery rule '%s'",
					drule->name);

			while (NULL != (task = (zbx_discoverer_task_t*)zbx_hashset_iter_next(&iter)))
				discoverer_task_clear(task);

			zbx_hashset_destroy(&tasks);
			zbx_hashset_destroy(&drule_check_counts);

			zbx_vector_dc_dcheck_ptr_clear_ext(dchecks_common, zbx_discovery_dcheck_free);
			zbx_vector_dc_dcheck_ptr_destroy(dchecks_common);
			zbx_free(dchecks_common);

			zbx_vector_iprange_destroy(ipranges);
			zbx_free(ipranges);
			goto next;
		}

		queue_checks_count = queue_capacity - queue_capacity_local;

		job = discoverer_job_create(drule, dchecks_common, ipranges);

		while (NULL != (task = (zbx_discoverer_task_t*)zbx_hashset_iter_next(&iter)))
		{
			task_out = (zbx_discoverer_task_t*)zbx_malloc(NULL, sizeof(zbx_discoverer_task_t));
			memcpy(task_out, task, sizeof(zbx_discoverer_task_t));
			(void)zbx_list_append(&job->tasks, task_out, NULL);
		}

		zbx_hashset_destroy(&tasks);
		zbx_hashset_iter_reset(&drule_check_counts, &iter);

		while (NULL != (count = (zbx_discoverer_check_count_t *)zbx_hashset_iter_next(&iter)))
			zbx_hashset_insert(check_counts, count, sizeof(zbx_discoverer_check_count_t));

		zbx_hashset_destroy(&drule_check_counts);
		zbx_vector_discoverer_jobs_ptr_append(jobs, job);
		rule_count++;
next:
		if (0 != (zbx_get_program_type_cb() & ZBX_PROGRAM_TYPE_SERVER))
			discovery_clean_services(drule->druleid);

		zbx_dc_drule_queue(now, drule->druleid, delay);
	}

	zbx_dc_close_user_macros(um_handle);
	zbx_free(delay_str);

	zbx_vector_dc_drule_ptr_clear_ext(&drules, zbx_discovery_drule_free);
	zbx_vector_dc_drule_ptr_destroy(&drules);

	zabbix_log(LOG_LEVEL_DEBUG, "End of %s() rule_count:%d nextcheck:%d", __func__, rule_count, *nextcheck);

	return rule_count;	/* performance metric */
}

static void	discoverer_job_remove(zbx_discoverer_job_t *job)
{
	int			i;
	zbx_discoverer_job_t	cmp = {.druleid = job->druleid};

	if (FAIL != (i = zbx_vector_discoverer_jobs_ptr_bsearch(&dmanager.job_refs, &cmp,
			ZBX_DEFAULT_UINT64_PTR_COMPARE_FUNC)))
	{
		zbx_vector_discoverer_jobs_ptr_remove(&dmanager.job_refs, i);
	}

	discoverer_job_free(job);
}

zbx_discoverer_dservice_t	*result_dservice_create(const unsigned short port,
		const zbx_uint64_t dcheckid)
{
	zbx_discoverer_dservice_t	*service;

	service = (zbx_discoverer_dservice_t *)zbx_malloc(NULL, sizeof(zbx_discoverer_dservice_t));
	service->dcheckid = dcheckid;
	service->port = port;
	*service->value = '\0';

	return service;
}

zbx_discoverer_results_t	*discovery_result_create(zbx_uint64_t druleid, const zbx_uint64_t unique_dcheckid)
{
	zbx_discoverer_results_t	*result;

	result = (zbx_discoverer_results_t *)zbx_malloc(NULL, sizeof(zbx_discoverer_results_t));

	zbx_vector_discoverer_services_ptr_create(&result->services);

	result->druleid = druleid;
	result->unique_dcheckid = unique_dcheckid;
	result->ip = result->dnsname = NULL;
	result->now = (int)time(NULL);
	result->processed_checks_per_ip = 0;

	return result;
}

ZBX_PTR_VECTOR_DECL(fping_host, ZBX_FPING_HOST)
ZBX_PTR_VECTOR_IMPL(fping_host, ZBX_FPING_HOST)

static void	discovery_icmp_result_proc(const zbx_uint64_t druleid, const int dcheck_idx,
		const zbx_discoverer_task_t *task, const zbx_vector_fping_host_t *hosts,
		zbx_vector_discoverer_results_ptr_t *results)
{
	int			i;
	const zbx_uint64_t	unique_dcheckid = task->unique_dcheckid,
				dcheckid = task->dchecks.values[dcheck_idx]->dcheckid;

	zabbix_log(LOG_LEVEL_DEBUG, "[%d] In %s()", log_worker_id, __func__);

	for (i = 0; i < hosts->values_num; i++)
	{
		ZBX_FPING_HOST			*h = &hosts->values[i];
		zbx_discoverer_dservice_t	*service;
		zbx_discoverer_results_t	result_cmp, *result;
		int				idx;

		if (0 == h->rcv)
			continue;

		result_cmp.ip = h->addr;
		result_cmp.druleid = druleid;

		if (0 == dcheck_idx || FAIL == (idx = zbx_vector_discoverer_results_ptr_bsearch(results,
				&result_cmp, discoverer_results_ptr_compare)))
		{
			result = discovery_result_create(druleid, unique_dcheckid);
			result->ip = h->addr;
			h->addr = NULL;

			if (0 != dcheck_idx)
			{
				idx = zbx_vector_discoverer_results_ptr_nearestindex(results, result,
						discoverer_results_ptr_compare);
				zbx_vector_discoverer_results_ptr_insert(results, result, idx);
			}
			else
				zbx_vector_discoverer_results_ptr_append(results, result);
		}
		else
			result = results->values[idx];

		if (NULL == result->dnsname)
		{
			result->dnsname = h->dnsname;
			h->dnsname = NULL;
		}

		service = result_dservice_create(task->port, dcheckid);
		service->status = DOBJECT_STATUS_UP;
		zbx_vector_discoverer_services_ptr_append(&result->services, service);
	}

	if (0 == dcheck_idx)
		zbx_vector_discoverer_results_ptr_sort(results, discoverer_results_ptr_compare);

	zabbix_log(LOG_LEVEL_DEBUG, "[%d] End of %s() results:%d", log_worker_id, __func__, results->values_num);
}

static int	discover_icmp(const zbx_uint64_t druleid, const zbx_discoverer_task_t *task,
		const int dcheck_idx, int worker_max, zbx_vector_discoverer_results_ptr_t *results, char **error)
{
	char				err[ZBX_ITEM_ERROR_LEN_MAX], ip[ZBX_INTERFACE_IP_LEN_MAX];
	int				i, ret = SUCCEED;
	zbx_uint64_t			count = 0;
	zbx_vector_fping_host_t		hosts;
	const zbx_dc_dcheck_t		*dcheck = task->dchecks.values[dcheck_idx];

	zabbix_log(LOG_LEVEL_DEBUG, "[%d] In %s() ranges:%d resolve_dns:%d dchecks:%d key[0]:%s", log_worker_id,
			__func__, DISCOVERY_ADDR_RANGE == task->addr_type ? task->addr.range->ipranges->values_num : -1,
			task->resolve_dns, task->dchecks.values_num, 0 != task->dchecks.values_num ?
			task->dchecks.values[0]->key_ : "empty");

	zbx_vector_fping_host_create(&hosts);

	if (0 == worker_max)
		worker_max = DISCOVERER_JOB_TASKS_INPROGRESS_MAX;

	for (i = 0; i < task->addr.range->ipranges->values_num; i++)
		count += zbx_iprange_volume(&task->addr.range->ipranges->values[i]);

	zbx_vector_fping_host_reserve(&hosts, (size_t)hosts.values_num + (size_t)count);
	*ip = '\0';

	while (SUCCEED == zbx_iprange_uniq_next(task->addr.range->ipranges->values,
			task->addr.range->ipranges->values_num, ip, sizeof(ip)))
	{
		ZBX_FPING_HOST	host;

		memset(&host, 0, sizeof(host));
		host.addr = zbx_strdup(NULL, ip);
		zbx_vector_fping_host_append(&hosts, host);

		if (worker_max > hosts.values_num)
			continue;

		if (SUCCEED != (ret = zbx_ping(&hosts.values[0], hosts.values_num, 3, 0, 0, 0, dcheck->allow_redirect,
				1, err, sizeof(err))))
		{
			zabbix_log(LOG_LEVEL_DEBUG, "[%d] %s() %d icmp checks failed with err:%s",
					log_worker_id, __func__, worker_max, err);
			*error = zbx_strdup(*error, err);
			break;
		}
		else
		{
			discovery_icmp_result_proc(druleid, dcheck_idx, task, &hosts, results);
		}

		for (i = 0; i < hosts.values_num; i++)
		{
			zbx_str_free(hosts.values[i].addr);
			zbx_str_free(hosts.values[i].dnsname);
		}

		zbx_vector_fping_host_clear(&hosts);
	}

	if (0 != hosts.values_num && ret == SUCCEED)
	{
		if (SUCCEED != (ret = zbx_ping(&hosts.values[0], hosts.values_num, 3, 0, 0, 0, dcheck->allow_redirect,
				1, err, sizeof(err))))
		{
			zabbix_log(LOG_LEVEL_DEBUG, "[%d] %s() %d icmp checks failed with err:%s", log_worker_id,
					__func__, worker_max, err);
			*error = zbx_strdup(*error, err);
		}
		else
		{
			discovery_icmp_result_proc(druleid, dcheck_idx, task, &hosts, results);
		}
	}

	for (i = 0; i < hosts.values_num; i++)
	{
		zbx_str_free(hosts.values[i].addr);
		zbx_str_free(hosts.values[i].dnsname);
	}

	zbx_vector_fping_host_destroy(&hosts);

	zabbix_log(LOG_LEVEL_DEBUG, "[%d] End of %s() results:%d", log_worker_id, __func__, results->values_num);

	return ret;
}

static zbx_discoverer_results_t	*discover_results_host_reg(zbx_hashset_t *hr_dst, zbx_uint64_t druleid,
		zbx_uint64_t unique_dcheckid, char *ip)
{
	zbx_discoverer_results_t	*dst, src = {.druleid = druleid, .ip = ip};

	if (NULL == (dst = zbx_hashset_search(hr_dst, &src)))
	{
		dst = zbx_hashset_insert(hr_dst, &src, sizeof(zbx_discoverer_results_t));

		zbx_vector_discoverer_services_ptr_create(&dst->services);
		dst->ip = zbx_strdup(NULL, ip);
		dst->now = (int)time(NULL);
		dst->unique_dcheckid = unique_dcheckid;
		dst->dnsname = zbx_strdup(NULL, "");
	}

	return dst;
}

static void	discover_results_move_value(zbx_discoverer_results_t *src, zbx_hashset_t *hr_dst)
{
	zbx_discoverer_results_t *dst;

	if (NULL == (dst = zbx_hashset_search(hr_dst, src)))
	{
		dst = zbx_hashset_insert(hr_dst, src, sizeof(zbx_discoverer_results_t));
		zbx_vector_discoverer_services_ptr_create(&dst->services);

		src->dnsname = NULL;
		src->ip = NULL;
	}
	else if (NULL == dst->dnsname && NULL != src->dnsname)
	{
		dst->dnsname = src->dnsname;
		src->dnsname = NULL;
	}

	if (NULL == dst->dnsname)
		dst->dnsname = zbx_strdup(NULL, "");

	zbx_vector_discoverer_services_ptr_append_array(&dst->services, src->services.values,
			src->services.values_num);
	zbx_vector_discoverer_services_ptr_clear(&src->services);
	results_free(src);
}

void	discover_results_partrange_merge(zbx_hashset_t *hr_dst, zbx_vector_discoverer_results_ptr_t *vr_src,
		zbx_discoverer_task_t *task, int force)
{
	int		i;
	zbx_uint64_t	druleid = task->dchecks.values[0]->druleid;

	zabbix_log(LOG_LEVEL_DEBUG, "[%d] In %s() src:%d dst:%d", log_worker_id, __func__, vr_src->values_num,
			hr_dst->num_data);

	for (i = vr_src->values_num - 1; i >= 0; i--)
	{
		zbx_discoverer_results_t	*src = vr_src->values[i];
		zbx_uint64_t 			check_count_rest;

		if (0 == force && src->processed_checks_per_ip != task->addr.range->state.checks_per_ip)
			continue;

		if (FAIL == discoverer_check_count_decrease(&dmanager.incomplete_checks_count, druleid,
				src->ip, src->processed_checks_per_ip, &check_count_rest))
		{
			continue;	/* config revision id was changed */
		}

		discover_results_move_value(src, hr_dst);
		zbx_vector_discoverer_results_ptr_remove(vr_src, i);
	}

	zabbix_log(LOG_LEVEL_DEBUG, "[%d] End of %s() src:%d dst:%d", log_worker_id, __func__, vr_src->values_num,
			hr_dst->num_data);
}

static void	discover_results_merge(zbx_hashset_t *hr_dst, zbx_vector_discoverer_results_ptr_t *vr_src,
		zbx_discoverer_task_t *task)
{
	char		ip[ZBX_INTERFACE_IP_LEN_MAX];
	zbx_uint64_t	druleid = task->dchecks.values[0]->druleid;

	zabbix_log(LOG_LEVEL_DEBUG, "[%d] In %s() src:%d dst:%d", log_worker_id, __func__, vr_src->values_num,
			hr_dst->num_data);

	*ip = '\0';

	while (SUCCEED == zbx_iprange_uniq_next(task->addr.range->ipranges->values,
			task->addr.range->ipranges->values_num, ip, sizeof(ip)))
	{
		zbx_discoverer_results_t	cmp;
		int				i;
		zbx_uint64_t 			check_count_rest;

		if (FAIL == discoverer_check_count_decrease(&dmanager.incomplete_checks_count, druleid,
				ip, discoverer_task_ip_check_count_get(task), &check_count_rest))
		{
			continue;	/* config revision id was changed */
		}

		cmp.druleid = druleid;
		cmp.ip = ip;

		if (FAIL == (i = zbx_vector_discoverer_results_ptr_bsearch(vr_src, &cmp,
				discoverer_results_ptr_compare)))
		{
			if (0 == check_count_rest)
				(void)discover_results_host_reg(hr_dst, druleid, task->unique_dcheckid, ip);

			continue;
		}

		discover_results_move_value(vr_src->values[i], hr_dst);
		zbx_vector_discoverer_results_ptr_remove(vr_src, i);
	}

	zabbix_log(LOG_LEVEL_DEBUG, "[%d] End of %s() src:%d dst:%d", log_worker_id, __func__, vr_src->values_num,
			hr_dst->num_data);
}

static int	discoverer_net_check_icmp(zbx_uint64_t druleid, zbx_discoverer_task_t *task, int worker_max,
		char **error)
{
	zbx_vector_discoverer_results_ptr_t	results;
	int					i, ret = SUCCEED;

	if (DISCOVERY_ADDR_RANGE != task->addr_type)
	{
		*error = zbx_strdup(*error, "icmp checks failed with error: address type is out of range");
		return FAIL;
	}

	zbx_vector_discoverer_results_ptr_create(&results);

	for (i = 0; i < task->dchecks.values_num && SUCCEED == ret; i++)
		ret = discover_icmp(druleid, task, i, worker_max, &results, error);

	pthread_mutex_lock(&dmanager.results_lock);
	discover_results_merge(&dmanager.results, &results, task);
	pthread_mutex_unlock(&dmanager.results_lock);

	zbx_vector_discoverer_results_ptr_clear_ext(&results, results_free);
	zbx_vector_discoverer_results_ptr_destroy(&results);

	return ret;
}

static int	discoverer_net_check_common(zbx_uint64_t druleid, zbx_discoverer_task_t *task, char **error)
{
	int					i, ret = SUCCEED;
	char					dns[ZBX_INTERFACE_DNS_LEN_MAX];
	zbx_vector_discoverer_services_ptr_t	services;
	zbx_discoverer_results_t		*result = NULL;

	zabbix_log(LOG_LEVEL_DEBUG, "[%d] In %s() ip:%s resolve_dns:%d dchecks:%d key[0]:%s", log_worker_id, __func__,
			DISCOVERY_ADDR_IP == task->addr_type ? task->addr.ip : "ipranges",
			task->resolve_dns, task->dchecks.values_num, 0 != task->dchecks.values_num ?
			task->dchecks.values[0]->key_ : "empty");

	if (DISCOVERY_ADDR_IP != task->addr_type)
	{
		*error = zbx_strdup(*error, "simple check failed with error: address type is out of range");
		return FAIL;
	}

	if (1 == task->resolve_dns)
		zbx_gethost_by_ip(task->addr.ip, dns, sizeof(dns));

	zbx_vector_discoverer_services_ptr_create(&services);

	for (i = 0; i < task->dchecks.values_num; i++)
	{
		zbx_dc_dcheck_t			*dcheck = (zbx_dc_dcheck_t*)task->dchecks.values[i];
		zbx_discoverer_dservice_t	*service;

<<<<<<< HEAD
		if (FAIL == discover_service(dcheck, task->addr.ip, task->port))
			continue;
=======
		service = result_dservice_create(task, dcheck);
		service->status = (SUCCEED == discover_service(dcheck, task->ip, task->port, &value, &value_alloc)) ?
				DOBJECT_STATUS_UP : DOBJECT_STATUS_DOWN;
		zbx_strlcpy_utf8(service->value, value, ZBX_MAX_DISCOVERED_VALUE_SIZE);
>>>>>>> 6559f226

		service = result_dservice_create(task->port, dcheck->dcheckid);
		service->status = DOBJECT_STATUS_UP;
		zbx_vector_discoverer_services_ptr_append(&services, service);
	}

	pthread_mutex_lock(&dmanager.results_lock);

	if (FAIL == discoverer_check_count_decrease(&dmanager.incomplete_checks_count, druleid, task->addr.ip,
			discoverer_task_check_count_get(task), NULL))
	{
		zbx_vector_discoverer_services_ptr_clear_ext(&services, service_free);
		goto out;
	}

	result = discover_results_host_reg(&dmanager.results, druleid, task->unique_dcheckid, task->addr.ip);

	if (1 == task->resolve_dns)
		result->dnsname = zbx_strdup(result->dnsname, dns);

	zbx_vector_discoverer_services_ptr_append_array(&result->services, services.values, services.values_num);
out:
	pthread_mutex_unlock(&dmanager.results_lock);

	zbx_vector_discoverer_services_ptr_destroy(&services);

	zabbix_log(LOG_LEVEL_DEBUG, "[%d] End of %s() ip:%s dresult services:%d", log_worker_id, __func__,
			task->addr.ip, NULL != result ? result->services.values_num : -1);

	return ret;
}

static void	*discoverer_worker_entry(void *net_check_worker)
{
	int			err;
	sigset_t		mask;
	zbx_discoverer_worker_t	*worker = (zbx_discoverer_worker_t*)net_check_worker;
	zbx_discoverer_queue_t	*queue = worker->queue;

	zabbix_log(LOG_LEVEL_INFORMATION, "thread started [%s #%d]",
			get_process_type_string(ZBX_PROCESS_TYPE_DISCOVERER), worker->worker_id);

	log_worker_id = worker->worker_id;
	sigemptyset(&mask);
	sigaddset(&mask, SIGQUIT);
	sigaddset(&mask, SIGALRM);
	sigaddset(&mask, SIGTERM);
	sigaddset(&mask, SIGUSR1);
	sigaddset(&mask, SIGUSR2);
	sigaddset(&mask, SIGHUP);
	sigaddset(&mask, SIGINT);

	if (0 > (err = pthread_sigmask(SIG_BLOCK, &mask, NULL)))
		zabbix_log(LOG_LEVEL_WARNING, "cannot block the signals: %s", zbx_strerror(err));

	zbx_init_icmpping_env(get_process_type_string(ZBX_PROCESS_TYPE_DISCOVERER), worker->worker_id);
	worker->stop = 0;

	discoverer_queue_lock(queue);
	discoverer_queue_register_worker(queue);

	while (0 == worker->stop)
	{
		char			*error = NULL;
		int			ret;
		zbx_discoverer_job_t	*job;

		if (NULL != (job = discoverer_queue_pop(queue)))
		{
			int			worker_max;
			unsigned char		dcheck_type;
			zbx_uint64_t		druleid;
			zbx_discoverer_task_t	*task;

			if (SUCCEED != zbx_list_pop(&job->tasks, (void*)&task))
			{
				if (0 == job->workers_used)
					discoverer_job_remove(job);
				else
					job->status = DISCOVERER_JOB_STATUS_REMOVING;

				continue;
			}

			job->workers_used++;
			queue->pending_checks_count -= discoverer_task_check_count_get(task);

			if (0 == job->workers_max || job->workers_used != job->workers_max)
			{
				discoverer_queue_push(queue, job);
				discoverer_queue_notify(queue);
			}
			else
				job->status = DISCOVERER_JOB_STATUS_WAITING;

			druleid = job->druleid;
			worker_max = job->workers_max;

			discoverer_queue_unlock(queue);

			/* process checks */

			zbx_timekeeper_update(worker->timekeeper, worker->worker_id - 1, ZBX_PROCESS_STATE_BUSY);

			if (DISCOVERY_ADDR_IP == task->addr_type)
			{
				ret = discoverer_net_check_common(druleid, task, &error);
			}
			else if (SVC_ICMPPING == task->dchecks.values[0]->type)
			{
				ret = discoverer_net_check_icmp(druleid, task, worker_max, &error);
			}
			else
			{
				ret = discoverer_net_check_range(druleid, task, worker_max, &worker->stop, &dmanager,
						log_worker_id, &error);
			}

			if (FAIL == ret)
			{
				zabbix_log(LOG_LEVEL_WARNING, "[%d] Discovery rule " ZBX_FS_UI64 " error:%s",
						worker->worker_id, job->druleid, error);
				zbx_free(error);
			}

			dcheck_type = task->dchecks.values[0]->type;
			discoverer_task_free(task);
			zbx_timekeeper_update(worker->timekeeper, worker->worker_id - 1, ZBX_PROCESS_STATE_IDLE);

			/* proceed to the next job */

			discoverer_queue_lock(queue);
			job->workers_used--;

			if (SVC_SNMPv3 == dcheck_type)
				queue->snmpv3_allowed_workers++;

			if (DISCOVERER_JOB_STATUS_WAITING == job->status)
			{
				job->status = DISCOVERER_JOB_STATUS_QUEUED;
				discoverer_queue_push(queue, job);
			}
			else if (DISCOVERER_JOB_STATUS_REMOVING == job->status && 0 == job->workers_used)
			{
				discoverer_job_remove(job);
			}

			continue;
		}

		if (SUCCEED != discoverer_queue_wait(queue, &error))
		{
			zabbix_log(LOG_LEVEL_WARNING, "[%d] %s", worker->worker_id, error);
			zbx_free(error);
			worker->stop = 1;
		}
	}

	discoverer_queue_deregister_worker(queue);
	discoverer_queue_unlock(queue);

	zabbix_log(LOG_LEVEL_INFORMATION, "thread stopped [%s #%d]",
			get_process_type_string(ZBX_PROCESS_TYPE_DISCOVERER), worker->worker_id);

	return (void*)0;
}

static int	discoverer_worker_init(zbx_discoverer_worker_t *worker, zbx_discoverer_queue_t *queue,
		zbx_timekeeper_t *timekeeper, void *func(void *), char **error)
{
	int	err;

	worker->flags = DISCOVERER_WORKER_INIT_NONE;
	worker->queue = queue;
	worker->timekeeper = timekeeper;
	worker->stop = 1;

	if (0 != (err = pthread_create(&worker->thread, NULL, func, (void *)worker)))
	{
		*error = zbx_dsprintf(NULL, "cannot create thread: %s", zbx_strerror(err));
		return FAIL;
	}

	worker->flags |= DISCOVERER_WORKER_INIT_THREAD;

	return SUCCEED;
}

static void	discoverer_worker_destroy(zbx_discoverer_worker_t *worker)
{
	if (0 != (worker->flags & DISCOVERER_WORKER_INIT_THREAD))
	{
		void	*dummy;

		pthread_join(worker->thread, &dummy);
	}

	worker->flags = DISCOVERER_WORKER_INIT_NONE;
}

static void	discoverer_worker_stop(zbx_discoverer_worker_t *worker)
{
	if (0 != (worker->flags & DISCOVERER_WORKER_INIT_THREAD))
		worker->stop = 1;
}

/******************************************************************************
 *                                                                            *
 * Purpose: initialize libraries, called before creating worker threads       *
 *                                                                            *
 ******************************************************************************/
static void	discoverer_libs_init(void)
{
#ifdef HAVE_NETSNMP
	zbx_init_library_mt_snmp(zbx_get_progname_cb());
#endif
#ifdef HAVE_LIBCURL
	curl_global_init(CURL_GLOBAL_DEFAULT);
#endif
#ifdef HAVE_LDAP
	ldap_get_option(NULL, 0, NULL);
#endif
}

/******************************************************************************
 *                                                                            *
 * Purpose: release libraries resources                                       *
 *                                                                            *
 ******************************************************************************/
static void	discoverer_libs_destroy(void)
{
#ifdef HAVE_NETSNMP
	zbx_shutdown_library_mt_snmp(zbx_get_progname_cb());
#endif
#ifdef HAVE_LIBCURL
	curl_global_cleanup();
#endif
}

static int	discoverer_manager_init(zbx_discoverer_manager_t *manager, zbx_thread_discoverer_args *args_in,
		char **error)
{
#	define SNMPV3_WORKERS_MAX	1

	int		i, err, ret = FAIL, started_num = 0;
	time_t		time_start;
	struct timespec	poll_delay = {0, 1e8};

	memset(manager, 0, sizeof(zbx_discoverer_manager_t));
	manager->config_timeout = args_in->config_timeout;
	manager->source_ip = args_in->config_source_ip;

	if (0 != (err = pthread_mutex_init(&manager->results_lock, NULL)))
	{
		*error = zbx_dsprintf(NULL, "cannot initialize results mutex: %s", zbx_strerror(err));
		return FAIL;
	}

	if (SUCCEED != discoverer_queue_init(&manager->queue, SNMPV3_WORKERS_MAX, error))
	{
		pthread_mutex_destroy(&manager->results_lock);
		return FAIL;
	}

	discoverer_libs_init();

	zbx_hashset_create(&manager->results, 1, discoverer_result_hash, discoverer_result_compare);
	zbx_hashset_create(&manager->incomplete_checks_count, 1, discoverer_check_count_hash,
			discoverer_check_count_compare);

	zbx_vector_discoverer_jobs_ptr_create(&manager->job_refs);

<<<<<<< HEAD
	manager->timekeeper = zbx_timekeeper_create(args_in->workers_num, NULL);

	manager->workers_num = args_in->workers_num;
	manager->workers = (zbx_discoverer_worker_t*)zbx_calloc(NULL, (size_t)args_in->workers_num,
=======
	manager->timekeeper = zbx_timekeeper_create(workers_num, NULL);
	manager->workers_num = workers_num;
	manager->workers = (zbx_discoverer_worker_t*)zbx_calloc(NULL, (size_t)workers_num,
>>>>>>> 6559f226
			sizeof(zbx_discoverer_worker_t));

	for (i = 0; i < args_in->workers_num; i++)
	{
		manager->workers[i].worker_id = i + 1;

		if (SUCCEED != discoverer_worker_init(&manager->workers[i], &manager->queue, manager->timekeeper,
				discoverer_worker_entry, error))
		{
			goto out;
		}
	}

	/* wait for threads to start */
	time_start = time(NULL);

	while (started_num != args_in->workers_num)
	{
		if (time_start + ZBX_DISCOVERER_STARTUP_TIMEOUT < time(NULL))
		{
			*error = zbx_strdup(NULL, "timeout occurred while waiting for workers to start");
			goto out;
		}

		discoverer_queue_lock(&manager->queue);
		started_num = manager->queue.workers_num;
		discoverer_queue_unlock(&manager->queue);

		nanosleep(&poll_delay, NULL);
	}

	ret = SUCCEED;
out:
	if (FAIL == ret)
	{
		for (i = 0; i < manager->workers_num; i++)
			discoverer_worker_stop(&manager->workers[i]);

		discoverer_queue_destroy(&manager->queue);

		zbx_hashset_destroy(&manager->results);
		zbx_hashset_destroy(&manager->incomplete_checks_count);
		zbx_vector_discoverer_jobs_ptr_destroy(&manager->job_refs);

		zbx_timekeeper_free(manager->timekeeper);
		discoverer_libs_destroy();
	}

	return ret;

#	undef SNMPV3_WORKERS_MAX
}

static void	discoverer_manager_free(zbx_discoverer_manager_t *manager)
{
	int				i;
	zbx_hashset_iter_t		iter;
	zbx_discoverer_results_t	*result;

	discoverer_queue_lock(&manager->queue);

	for (i = 0; i < manager->workers_num; i++)
		discoverer_worker_stop(&manager->workers[i]);

	discoverer_queue_notify_all(&manager->queue);
	discoverer_queue_unlock(&manager->queue);

	for (i = 0; i < manager->workers_num; i++)
		discoverer_worker_destroy(&manager->workers[i]);

	zbx_free(manager->workers);

	discoverer_queue_destroy(&manager->queue);

	zbx_timekeeper_free(manager->timekeeper);

	zbx_hashset_destroy(&manager->incomplete_checks_count);

	zbx_vector_discoverer_jobs_ptr_clear(&manager->job_refs);
	zbx_vector_discoverer_jobs_ptr_destroy(&manager->job_refs);

	zbx_hashset_iter_reset(&manager->results, &iter);

	while (NULL != (result = (zbx_discoverer_results_t *)zbx_hashset_iter_next(&iter)))
		results_clear(result);

	zbx_hashset_destroy(&manager->results);

	pthread_mutex_destroy(&manager->results_lock);

	discoverer_libs_destroy();
}

/******************************************************************************
 *                                                                            *
 * Purpose: respond to worker usage statistics request                        *
 *                                                                            *
 * Parameters: manager     - [IN] discovery manager                           *
 *             client      - [IN] the request source                          *
 *                                                                            *
 ******************************************************************************/
static void	discoverer_reply_usage_stats(zbx_discoverer_manager_t *manager, zbx_ipc_client_t *client)
{
	zbx_vector_dbl_t	usage;
	unsigned char		*data;
	zbx_uint32_t		data_len;

	zbx_vector_dbl_create(&usage);
	(void)zbx_timekeeper_get_usage(manager->timekeeper, &usage);

	data_len = zbx_discovery_pack_usage_stats(&data, &usage,  manager->workers_num);

	zbx_ipc_client_send(client, ZBX_IPC_DISCOVERER_USAGE_STATS_RESULT, data, data_len);

	zbx_free(data);
	zbx_vector_dbl_destroy(&usage);
}

/******************************************************************************
 *                                                                            *
 * Purpose: periodically try to find new hosts and services                   *
 *                                                                            *
 ******************************************************************************/
ZBX_THREAD_ENTRY(discoverer_thread, args)
{
	zbx_thread_discoverer_args	*discoverer_args_in = (zbx_thread_discoverer_args *)
							(((zbx_thread_args_t *)args)->args);
	double				sec;
	int				nextcheck = 0;
	zbx_ipc_service_t		ipc_service;
	zbx_ipc_client_t		*client;
	zbx_ipc_message_t		*message;
	zbx_timespec_t			sleeptime = { .sec = DISCOVERER_DELAY, .ns = 0 };
	const zbx_thread_info_t		*info = &((zbx_thread_args_t *)args)->info;
	int				server_num = ((zbx_thread_args_t *)args)->info.server_num;
	int				process_num = ((zbx_thread_args_t *)args)->info.process_num;
	unsigned char			process_type = ((zbx_thread_args_t *)args)->info.process_type;
	char				*error = NULL;
	zbx_vector_uint64_pair_t	revisions;
	zbx_vector_uint64_t		del_druleids;
	zbx_hashset_t			incomplete_druleids;
	zbx_uint32_t			rtc_msgs[] = {ZBX_RTC_SNMP_CACHE_RELOAD};
	zbx_uint64_t			rev_last = 0;

	zabbix_log(LOG_LEVEL_INFORMATION, "%s #%d started [%s #%d]", get_program_type_string(info->program_type),
			server_num, get_process_type_string(process_type), process_num);
	zbx_get_program_type_cb = discoverer_args_in->zbx_get_program_type_cb_arg;
	zbx_update_selfmon_counter(info, ZBX_PROCESS_STATE_BUSY);
#if defined(HAVE_GNUTLS) || defined(HAVE_OPENSSL)
	zbx_tls_init_child(discoverer_args_in->zbx_config_tls, discoverer_args_in->zbx_get_program_type_cb_arg);
#endif
<<<<<<< HEAD
=======
	source_ip = discoverer_args_in->config_source_ip;
	zbx_get_progname_cb = discoverer_args_in->zbx_get_progname_cb_arg;
>>>>>>> 6559f226
	zbx_setproctitle("%s #%d [connecting to the database]", get_process_type_string(process_type), process_num);

	zbx_db_connect(ZBX_DB_CONNECT_NORMAL);

	if (FAIL == zbx_ipc_service_start(&ipc_service, ZBX_IPC_SERVICE_DISCOVERER, &error))
	{
		zabbix_log(LOG_LEVEL_CRIT, "cannot start discoverer service: %s", error);
		zbx_free(error);
		exit(EXIT_FAILURE);
	}

	if (FAIL == discoverer_manager_init(&dmanager, discoverer_args_in, &error))
	{
		zabbix_log(LOG_LEVEL_ERR, "Cannot initialize discovery manager: %s", error);
		zbx_free(error);
		zbx_ipc_service_close(&ipc_service);
		exit(EXIT_FAILURE);
	}

	zbx_rtc_subscribe_service(ZBX_PROCESS_TYPE_DISCOVERYMANAGER, 0, rtc_msgs, ARRSIZE(rtc_msgs),
			discoverer_args_in->config_timeout, ZBX_IPC_SERVICE_DISCOVERER);

	zbx_vector_uint64_pair_create(&revisions);
	zbx_vector_uint64_create(&del_druleids);
	zbx_hashset_create(&incomplete_druleids, 1, ZBX_DEFAULT_UINT64_HASH_FUNC, ZBX_DEFAULT_UINT64_COMPARE_FUNC);

	zbx_setproctitle("%s #%d [started]", get_process_type_string(process_type), process_num);

	while (ZBX_IS_RUNNING())
	{
		int		processing_rules_num, i, more_results, is_drules_rev_updated;
		zbx_uint64_t	queue_used, unsaved_checks;

		sec = zbx_time();
		zbx_update_env(get_process_type_string(process_type), sec);

		/* update local drules revisions */

		zbx_vector_uint64_clear(&del_druleids);
		zbx_vector_uint64_pair_clear(&revisions);
		is_drules_rev_updated = zbx_dc_drule_revisions_get(&rev_last, &revisions);

		discoverer_queue_lock(&dmanager.queue);

		if (SUCCEED == is_drules_rev_updated)
		{
			for (i = 0; i < dmanager.job_refs.values_num; i++)
			{
				int			k;
				zbx_uint64_pair_t	revision;
				zbx_discoverer_job_t	*job = dmanager.job_refs.values[i];

				revision.first = job->druleid;

				if (FAIL == (k = zbx_vector_uint64_pair_bsearch(&revisions, revision,
						ZBX_DEFAULT_UINT64_COMPARE_FUNC)) ||
						revisions.values[k].second != job->drule_revision)
				{
					zbx_vector_uint64_append(&del_druleids, job->druleid);
					dmanager.queue.pending_checks_count -= discoverer_job_tasks_free(job);
					zabbix_log(LOG_LEVEL_DEBUG, "%s() changed revision of druleid:" ZBX_FS_UI64,
							__func__, job->druleid);
				}
			}

			nextcheck = 0;
		}

		processing_rules_num = dmanager.job_refs.values_num;
		queue_used = dmanager.queue.pending_checks_count;

		discoverer_queue_unlock(&dmanager.queue);

		zbx_vector_uint64_sort(&del_druleids, ZBX_DEFAULT_UINT64_COMPARE_FUNC);
		more_results = process_results(&dmanager, &del_druleids, &incomplete_druleids, &unsaved_checks,
				discoverer_args_in->events_cbs);

		zbx_setproctitle("%s #%d [processing %d rules, " ZBX_FS_DBL "%% of queue used, " ZBX_FS_UI64
				" unsaved checks]", get_process_type_string(process_type), process_num,
				processing_rules_num, 100 * ((double)queue_used / DISCOVERER_QUEUE_MAX_SIZE),
				unsaved_checks);

		/* process discovery rules and create net check jobs */

		sec = zbx_time();

		if ((int)sec >= nextcheck)
		{
			int					rule_count;
			zbx_vector_discoverer_jobs_ptr_t	jobs;
			zbx_hashset_t				check_counts;

			zbx_vector_discoverer_jobs_ptr_create(&jobs);
			zbx_hashset_create(&check_counts, 1, discoverer_check_count_hash,
					discoverer_check_count_compare);

			rule_count = process_discovery(&nextcheck, &incomplete_druleids, &jobs, &check_counts);

			if (0 < rule_count)
			{
				zbx_hashset_iter_t		iter;
				zbx_discoverer_check_count_t	*count;
				zbx_uint64_t			queued = 0;

				zbx_hashset_iter_reset(&check_counts, &iter);
				pthread_mutex_lock(&dmanager.results_lock);

				while (NULL != (count = (zbx_discoverer_check_count_t *)zbx_hashset_iter_next(&iter)))
				{
					queued += count->count;
					zbx_hashset_insert(&dmanager.incomplete_checks_count, count,
							sizeof(zbx_discoverer_check_count_t));
				}

				pthread_mutex_unlock(&dmanager.results_lock);
				discoverer_queue_lock(&dmanager.queue);
				dmanager.queue.pending_checks_count += queued;

				for (i = 0; i < jobs.values_num; i++)
				{
					zbx_discoverer_job_t	*job;

					job = jobs.values[i];
					discoverer_queue_push(&dmanager.queue, job);
					zbx_vector_discoverer_jobs_ptr_append(&dmanager.job_refs, job);
				}

				zbx_vector_discoverer_jobs_ptr_sort(&dmanager.job_refs,
						ZBX_DEFAULT_UINT64_PTR_COMPARE_FUNC);

				discoverer_queue_notify_all(&dmanager.queue);
				discoverer_queue_unlock(&dmanager.queue);
			}

			zbx_vector_discoverer_jobs_ptr_destroy(&jobs);
			zbx_hashset_destroy(&check_counts);
		}

		/* update sleeptime */

		sleeptime.sec = 0 != more_results ? 0 : zbx_calculate_sleeptime(nextcheck, DISCOVERER_DELAY);

		zbx_update_selfmon_counter(info, ZBX_PROCESS_STATE_IDLE);
		(void)zbx_ipc_service_recv(&ipc_service, &sleeptime, &client, &message);
		zbx_update_selfmon_counter(info, ZBX_PROCESS_STATE_BUSY);

		if (NULL != message)
		{
			zbx_uint64_t	count;

			switch (message->code)
			{
				case ZBX_IPC_DISCOVERER_QUEUE:
					discoverer_queue_lock(&dmanager.queue);
					count = dmanager.queue.pending_checks_count;
					discoverer_queue_unlock(&dmanager.queue);

					zbx_ipc_client_send(client, ZBX_IPC_DISCOVERER_QUEUE, (unsigned char *)&count,
							sizeof(count));
					break;
				case ZBX_IPC_DISCOVERER_USAGE_STATS:
					discoverer_reply_usage_stats(&dmanager, client);
					break;
#ifdef HAVE_NETSNMP
				case ZBX_RTC_SNMP_CACHE_RELOAD:
					zbx_clear_cache_snmp(process_type, process_num, zbx_get_progname_cb());
					break;
#endif
				case ZBX_RTC_SHUTDOWN:
					zabbix_log(LOG_LEVEL_DEBUG, "shutdown message received, terminating...");
					goto out;
			}

			zbx_ipc_message_free(message);
		}

		if (NULL != client)
			zbx_ipc_client_release(client);

		zbx_timekeeper_collect(dmanager.timekeeper);
	}
out:
	zbx_setproctitle("%s #%d [terminating]", get_process_type_string(process_type), process_num);

	zbx_vector_uint64_pair_destroy(&revisions);
	zbx_vector_uint64_destroy(&del_druleids);
	zbx_hashset_destroy(&incomplete_druleids);
	discoverer_manager_free(&dmanager);
	zbx_ipc_service_close(&ipc_service);

	exit(EXIT_SUCCESS);
}<|MERGE_RESOLUTION|>--- conflicted
+++ resolved
@@ -46,86 +46,14 @@
 #	include <ldap.h>
 #endif
 
-<<<<<<< HEAD
 static ZBX_THREAD_LOCAL int	log_worker_id;
-=======
 static zbx_get_progname_f	zbx_get_progname_cb = NULL;
 static zbx_get_program_type_f	zbx_get_program_type_cb = NULL;
-
-typedef struct
-{
-	zbx_uint64_t	dcheckid;
-	unsigned short	port;
-	char		value[ZBX_MAX_DISCOVERED_VALUE_SIZE];
-	int		status;
-}
-zbx_discoverer_dservice_t;
-
-ZBX_PTR_VECTOR_DECL(discoverer_services_ptr, zbx_discoverer_dservice_t*)
-
-typedef struct
-{
-	zbx_vector_discoverer_services_ptr_t	services;
-	zbx_uint64_t				druleid;
-	char					*ip;
-	char					*dnsname;
-	int					now;
-	zbx_uint64_t				unique_dcheckid;
-}
-zbx_discoverer_results_t;
-
-ZBX_PTR_VECTOR_DECL(discoverer_results_ptr, zbx_discoverer_results_t*)
-
-typedef struct
-{
-	zbx_uint64_t	druleid;
-	char		ip[ZBX_INTERFACE_IP_LEN_MAX];
-	zbx_uint64_t	count;
-}
-zbx_discoverer_check_count_t;
-
-#define DISCOVERER_WORKER_INIT_NONE	0x00
-#define DISCOVERER_WORKER_INIT_THREAD	0x01
-
-typedef struct
-{
-	zbx_discoverer_queue_t	*queue;
-	pthread_t		thread;
-	int			worker_id;
-	int			stop;
-	int			flags;
-	zbx_timekeeper_t	*timekeeper;
-}
-zbx_discoverer_worker_t;
-
-ZBX_PTR_VECTOR_DECL(discoverer_jobs_ptr, zbx_discoverer_job_t*)
->>>>>>> 6559f226
 
 ZBX_PTR_VECTOR_IMPL(discoverer_services_ptr, zbx_discoverer_dservice_t*)
 ZBX_PTR_VECTOR_IMPL(discoverer_results_ptr, zbx_discoverer_results_t*)
 ZBX_PTR_VECTOR_IMPL(discoverer_jobs_ptr, zbx_discoverer_job_t*)
 
-<<<<<<< HEAD
-extern unsigned char			program_type;
-
-=======
-typedef struct
-{
-	int					workers_num;
-	zbx_discoverer_worker_t			*workers;
-	zbx_vector_discoverer_jobs_ptr_t	job_refs;
-	zbx_discoverer_queue_t			queue;
-
-	zbx_hashset_t				incomplete_checks_count;
-	zbx_hashset_t				results;
-	pthread_mutex_t				results_lock;
-
-	zbx_timekeeper_t			*timekeeper;
-}
-zbx_discoverer_manager_t;
-
-#define ZBX_DISCOVERER_IPRANGE_LIMIT	(1 << 16)
->>>>>>> 6559f226
 #define ZBX_DISCOVERER_STARTUP_TIMEOUT	30
 
 static zbx_discoverer_manager_t		dmanager;
@@ -262,105 +190,10 @@
 
 		zbx_snprintf(key, sizeof(key), "net.tcp.service[%s,%s,%d]", service, ip, port);
 
-<<<<<<< HEAD
 		if (SUCCEED != zbx_execute_agent_check(key, 0, &result, dcheck->timeout) ||
 				NULL == ZBX_GET_UI64_RESULT(&result) || 0 == result.ui64)
 		{
 			ret = FAIL;
-=======
-				item.interface.useip = 1;
-				item.interface.addr = ip;
-				item.interface.port = port;
-
-				item.value_type	= ITEM_VALUE_TYPE_STR;
-
-				switch (dcheck->type)
-				{
-					case SVC_SNMPv1:
-						item.snmp_version = ZBX_IF_SNMP_VERSION_1;
-						item.type = ITEM_TYPE_SNMP;
-						break;
-					case SVC_SNMPv2c:
-						item.snmp_version = ZBX_IF_SNMP_VERSION_2;
-						item.type = ITEM_TYPE_SNMP;
-						break;
-					case SVC_SNMPv3:
-						item.snmp_version = ZBX_IF_SNMP_VERSION_3;
-						item.type = ITEM_TYPE_SNMP;
-						break;
-					default:
-						item.type = ITEM_TYPE_ZABBIX;
-						break;
-				}
-
-				if (SVC_AGENT == dcheck->type)
-				{
-					item.key = item.key_orig;
-					item.host.tls_connect = ZBX_TCP_SEC_UNENCRYPTED;
-					item.timeout = dcheck->timeout;
-
-					if (SUCCEED == zbx_agent_get_value(&item, source_ip, zbx_get_program_type_cb(),
-							&result, &item.interface.version) &&
-							NULL != (pvalue = ZBX_GET_TEXT_RESULT(&result)))
-					{
-						zbx_strcpy_alloc(value, value_alloc, &value_offset, *pvalue);
-					}
-					else
-						ret = FAIL;
-				}
-				else
-#ifdef HAVE_NETSNMP
-				{
-					item.key = zbx_strdup(NULL, item.key_orig);
-					item.snmp_community = zbx_strdup(NULL, dcheck->snmp_community);
-					item.snmp_oid = dcheck->key_;
-					item.timeout = dcheck->timeout;
-
-					if (ZBX_IF_SNMP_VERSION_3 == item.snmp_version)
-					{
-						item.snmpv3_securityname = zbx_strdup(NULL,
-								dcheck->snmpv3_securityname);
-						item.snmpv3_authpassphrase = zbx_strdup(NULL,
-								dcheck->snmpv3_authpassphrase);
-						item.snmpv3_privpassphrase = zbx_strdup(NULL,
-								dcheck->snmpv3_privpassphrase);
-
-						item.snmpv3_contextname = zbx_strdup(NULL, dcheck->snmpv3_contextname);
-
-						item.snmpv3_securitylevel = dcheck->snmpv3_securitylevel;
-						item.snmpv3_authprotocol = dcheck->snmpv3_authprotocol;
-						item.snmpv3_privprotocol = dcheck->snmpv3_privprotocol;
-					}
-
-					if (SUCCEED == get_value_snmp(&item, &result, ZBX_NO_POLLER, source_ip,
-							zbx_get_progname_cb()) &&
-							NULL != (pvalue = ZBX_GET_TEXT_RESULT(&result)))
-					{
-						zbx_strcpy_alloc(value, value_alloc, &value_offset, *pvalue);
-					}
-					else
-						ret = FAIL;
-
-					zbx_free(item.key);
-					zbx_free(item.snmp_community);
-					zbx_free(item.snmpv3_securityname);
-					zbx_free(item.snmpv3_authpassphrase);
-					zbx_free(item.snmpv3_privpassphrase);
-					zbx_free(item.snmpv3_contextname);
-				}
-#else
-					ret = FAIL;
-#endif	/* HAVE_NETSNMP */
-				if (FAIL == ret && ZBX_ISSET_MSG(&result))
-				{
-					zabbix_log(LOG_LEVEL_DEBUG, "discovery: item [%s] error: %s",
-							item.key, result.msg);
-				}
-
-				break;
-			default:
-				break;
->>>>>>> 6559f226
 		}
 	}
 
@@ -1256,15 +1089,8 @@
 		zbx_dc_dcheck_t			*dcheck = (zbx_dc_dcheck_t*)task->dchecks.values[i];
 		zbx_discoverer_dservice_t	*service;
 
-<<<<<<< HEAD
 		if (FAIL == discover_service(dcheck, task->addr.ip, task->port))
 			continue;
-=======
-		service = result_dservice_create(task, dcheck);
-		service->status = (SUCCEED == discover_service(dcheck, task->ip, task->port, &value, &value_alloc)) ?
-				DOBJECT_STATUS_UP : DOBJECT_STATUS_DOWN;
-		zbx_strlcpy_utf8(service->value, value, ZBX_MAX_DISCOVERED_VALUE_SIZE);
->>>>>>> 6559f226
 
 		service = result_dservice_create(task->port, dcheck->dcheckid);
 		service->status = DOBJECT_STATUS_UP;
@@ -1516,6 +1342,7 @@
 	memset(manager, 0, sizeof(zbx_discoverer_manager_t));
 	manager->config_timeout = args_in->config_timeout;
 	manager->source_ip = args_in->config_source_ip;
+	manager->progname = args_in->zbx_get_progname_cb_arg();
 
 	if (0 != (err = pthread_mutex_init(&manager->results_lock, NULL)))
 	{
@@ -1537,16 +1364,9 @@
 
 	zbx_vector_discoverer_jobs_ptr_create(&manager->job_refs);
 
-<<<<<<< HEAD
 	manager->timekeeper = zbx_timekeeper_create(args_in->workers_num, NULL);
-
 	manager->workers_num = args_in->workers_num;
 	manager->workers = (zbx_discoverer_worker_t*)zbx_calloc(NULL, (size_t)args_in->workers_num,
-=======
-	manager->timekeeper = zbx_timekeeper_create(workers_num, NULL);
-	manager->workers_num = workers_num;
-	manager->workers = (zbx_discoverer_worker_t*)zbx_calloc(NULL, (size_t)workers_num,
->>>>>>> 6559f226
 			sizeof(zbx_discoverer_worker_t));
 
 	for (i = 0; i < args_in->workers_num; i++)
@@ -1693,16 +1513,13 @@
 
 	zabbix_log(LOG_LEVEL_INFORMATION, "%s #%d started [%s #%d]", get_program_type_string(info->program_type),
 			server_num, get_process_type_string(process_type), process_num);
+	zbx_get_progname_cb = discoverer_args_in->zbx_get_progname_cb_arg;
 	zbx_get_program_type_cb = discoverer_args_in->zbx_get_program_type_cb_arg;
 	zbx_update_selfmon_counter(info, ZBX_PROCESS_STATE_BUSY);
 #if defined(HAVE_GNUTLS) || defined(HAVE_OPENSSL)
 	zbx_tls_init_child(discoverer_args_in->zbx_config_tls, discoverer_args_in->zbx_get_program_type_cb_arg);
 #endif
-<<<<<<< HEAD
-=======
-	source_ip = discoverer_args_in->config_source_ip;
 	zbx_get_progname_cb = discoverer_args_in->zbx_get_progname_cb_arg;
->>>>>>> 6559f226
 	zbx_setproctitle("%s #%d [connecting to the database]", get_process_type_string(process_type), process_num);
 
 	zbx_db_connect(ZBX_DB_CONNECT_NORMAL);
